/*
 * Authors:
 * Dmitriy A. Gerasimov <gerasimov.dmitriy@demlabs.net>
 * Alexander Lysikov <alexander.lysikov@demlabs.net>
 * DeM Labs Inc.   https://demlabs.net
 * Cellframe Network  https://github.com/demlabs-cellframe
 * Copyright  (c) 2019
 * All rights reserved.

 This file is part of DAP (Distributed Applications Platform) the open source project

 DAP (Distributed Applications Platform) is free software: you can redistribute it and/or modify
 it under the terms of the GNU General Public License as published by
 the Free Software Foundation, either version 3 of the License, or
 (at your option) any later version.

 DAP is distributed in the hope that it will be useful,
 but WITHOUT ANY WARRANTY; without even the implied warranty of
 MERCHANTABILITY or FITNESS FOR A PARTICULAR PURPOSE.  See the
 GNU General Public License for more details.

 You should have received a copy of the GNU General Public License
 along with any DAP based project.  If not, see <http://www.gnu.org/licenses/>.
 */

#include <stdlib.h>
#include <stdio.h>
#include <time.h>
#include <stdlib.h>
#include <stddef.h>
#include <stdint.h>
#include <string.h>
#include <stdbool.h>
#include <errno.h>
#include <assert.h>
#include <ctype.h>
#include <dirent.h>
#ifndef DAP_OS_ANDROID
#include <magic.h>
#endif
#include <sys/stat.h>

#ifdef WIN32
#include <winsock2.h>
#include <windows.h>
#include <mswsock.h>
#include <ws2tcpip.h>
#include <io.h>
#include "wepoll.h"
#else
#include <sys/types.h>
#include <arpa/inet.h>
#include <netinet/in.h>
#include <signal.h>
#endif
#include <pthread.h>
#include <iputils/iputils.h>

#include "uthash.h"
#include "utlist.h"
#include "dap_string.h"
#include "dap_hash.h"
#include "dap_chain_common.h"
#include "dap_strfuncs.h"
#include "dap_list.h"
#include "dap_string.h"
#include "dap_cert.h"
#include "dap_cert_file.h"
#include "dap_file_utils.h"
#include "dap_enc_base58.h"
#include "dap_enc_ks.h"
#include "dap_chain_wallet.h"
#include "dap_chain_wallet_internal.h"
#include "dap_chain_node.h"
#include "dap_global_db.h"
#include "dap_global_db_driver.h"
#include "dap_chain_node_client.h"
#include "dap_chain_node_cli_cmd.h"
#include "dap_chain_node_cli_cmd_tx.h"
#include "dap_net.h"
#include "dap_chain_net_srv.h"
#include "dap_chain_net_tx.h"
#include "dap_chain_net_balancer.h"
#include "dap_chain_cell.h"
#include "dap_enc_base64.h"

#ifdef DAP_OS_UNIX
#include <dirent.h>
#endif

#include "dap_chain_common.h"
#include "dap_chain_datum.h"
#include "dap_chain_datum_token.h"
#include "dap_chain_datum_tx_items.h"
#include "dap_chain_ledger.h"
#include "dap_chain_mempool.h"
#include "dap_global_db.h"
#include "dap_global_db_pkt.h"
#include "dap_chain_ch.h"
#include "dap_enc_base64.h"
#include "dap_chain_net_node_list.h"

#include "dap_json_rpc_errors.h"
#include "dap_http_ban_list_client.h"
#include "dap_chain_datum_tx_voting.h"


#define LOG_TAG "chain_node_cli_cmd"

int _cmd_mempool_add_ca(dap_chain_net_t *a_net, dap_chain_t *a_chain, dap_cert_t *a_cert, void **a_str_reply);

dap_chain_t *s_get_chain_with_datum(dap_chain_net_t *a_net, const char *a_datum_hash) {
    dap_chain_t *l_chain = NULL;
    DL_FOREACH(a_net->pub.chains, l_chain) {
        char *l_gdb_mempool = dap_chain_net_get_gdb_group_mempool_new(l_chain);
        bool is_hash = dap_global_db_driver_is(l_gdb_mempool, a_datum_hash);
        DAP_DELETE(l_gdb_mempool);
        if (is_hash)
            return l_chain;
    }
    return NULL;
}

/**
 * @brief node_info_read_and_reply
 * Read node from base
 * @param a_net
 * @param a_address
 * @param a_str_reply
 * @return dap_chain_node_info_t*
 */
static dap_chain_node_info_t* node_info_read_and_reply(dap_chain_net_t * a_net, dap_chain_node_addr_t *a_address,
        void **a_str_reply)
{
    dap_chain_node_info_t* l_res = dap_chain_node_info_read(a_net, a_address);
    if (!l_res)
        dap_cli_server_cmd_set_reply_text(a_str_reply, "Node record is corrupted or doesn't exist");
    return l_res;
}


/**
 * @brief node_info_save_and_reply
 * Save node to base
 * @param a_net
 * @param a_node_info
 * @param str_reply
 * @return true
 * @return false
 */
static int node_info_save_and_reply(dap_chain_net_t * a_net, dap_chain_node_info_t *a_node_info, void **a_str_reply)
{
    return !a_node_info || !a_node_info->address.uint64
        ? dap_cli_server_cmd_set_reply_text(a_str_reply, "Invalid node address"), -1
        : dap_global_db_set_sync(a_net->pub.gdb_nodes, dap_stream_node_addr_to_str_static(a_node_info->address),
            (uint8_t*)a_node_info, dap_chain_node_info_get_size(a_node_info), false);
}


/**
 * @brief node_info_add_with_reply
 * Handler of command 'global_db node add'
 *
 * str_reply[out] for reply
 * return 0 Ok, -1 error
 * @param a_net
 * @param a_node_info
 * @param a_alias_str
 * @param a_cell_str
 * @param a_ipv4_str
 * @param a_ipv6_str
 * @param a_str_reply
 * @return int
 */
static int node_info_add_with_reply(dap_chain_net_t * a_net, dap_chain_node_info_t *a_node_info,
        const char *a_alias_str, const char *a_cell_str, const char *a_ip_str, void **a_str_reply)
{

    if(!a_node_info->address.uint64) {
        dap_cli_server_cmd_set_reply_text(a_str_reply, "not found -addr parameter");
        return -1;
    }
    if(!a_cell_str) {
        dap_cli_server_cmd_set_reply_text(a_str_reply, "not found -cell parameter");
        return -1;
    }

    if(a_alias_str) {
        // add alias
        if(!dap_chain_node_alias_register(a_net, a_alias_str, &a_node_info->address)) {
            log_it(L_WARNING, "can't save alias %s", a_alias_str);
            dap_cli_server_cmd_set_reply_text(a_str_reply, "alias '%s' can't be mapped to addr=0x%"DAP_UINT64_FORMAT_U,
                    a_alias_str, a_node_info->address.uint64);
            return -1;
        }
    }

    return !node_info_save_and_reply(a_net, a_node_info, a_str_reply)
        ? dap_cli_server_cmd_set_reply_text(a_str_reply, "node added"), 0
        : -1;
}

/**
 * @brief s_node_info_list_with_reply Handler of command 'node dump'
 * @param a_net
 * @param a_addr
 * @param a_is_full
 * @param a_alias
 * @param a_str_reply
 * @return int 0 Ok, -1 error
 */
static int s_node_info_list_with_reply(dap_chain_net_t *a_net, dap_chain_node_addr_t * a_addr, bool a_is_full,
        const char *a_alias, void **a_str_reply)
{
    int l_ret = 0;
    dap_string_t *l_string_reply = dap_string_new("Node list:\n");

    if ((a_addr && a_addr->uint64) || a_alias) {
        dap_chain_node_addr_t *l_addr = a_alias
                ? dap_chain_node_alias_find(a_net, a_alias)
                : DAP_DUP(a_addr);

        if (!l_addr) {
            log_it(L_ERROR, "Node address with specified params not found");
            return -1;
        }

        // read node
        dap_chain_node_info_t *node_info_read = node_info_read_and_reply(a_net, l_addr, a_str_reply);
        if(!node_info_read) {
            DAP_DEL_Z(l_addr);
            dap_string_free(l_string_reply, true);
            return -2;
        }

        // get aliases in form of string
        /*dap_string_t *aliases_string = dap_string_new(NULL);
        dap_list_t *list_aliases = get_aliases_by_name(a_net, l_addr);
        if(list_aliases)
        {
            dap_list_t *list = list_aliases;
            while(list)
            {
                const char *alias = (const char *) list->data;
                dap_string_append_printf(aliases_string, "\nalias %s", alias);
                list = dap_list_next(list);
            }
            dap_list_free_full(list_aliases, NULL);
        }
        else
            dap_string_append(aliases_string, "\nno aliases");



        const int hostlen = 128;
        char *host4 = (char*) alloca(hostlen);
        char *host6 = (char*) alloca(hostlen);
        struct sockaddr_in sa4 = { .sin_family = AF_INET, .sin_addr = node_info_read->hdr.ext_addr_v4 };
        const char* str_ip4 = inet_ntop(AF_INET, &(((struct sockaddr_in *) &sa4)->sin_addr), host4, hostlen);

        struct sockaddr_in6 sa6 = { .sin6_family = AF_INET6, .sin6_addr = node_info_read->hdr.ext_addr_v6 };
        const char* str_ip6 = inet_ntop(AF_INET6, &(((struct sockaddr_in6 *) &sa6)->sin6_addr), host6, hostlen);

        // get links in form of string
        dap_string_t *links_string = dap_string_new(NULL);
        for(unsigned int i = 0; i < node_info_read->hdr.links_number; i++) {
            dap_chain_node_addr_t link_addr = node_info_read->links[i];
            dap_string_append_printf(links_string, "\nlink%02d address : " NODE_ADDR_FP_STR, i,
                    NODE_ADDR_FP_ARGS_S(link_addr));
        }

        dap_string_append_printf(l_string_reply, "\n");
        char l_port_str[10];
        sprintf(l_port_str,"%d",node_info_read->hdr.ext_port);

        // set short reply with node param
        if(!a_is_full)
            dap_string_append_printf(l_string_reply,
                    "node address "NODE_ADDR_FP_STR"\tcell 0x%016"DAP_UINT64_FORMAT_x"\tipv4 %s\tport: %s\tnumber of links %u",
                    NODE_ADDR_FP_ARGS_S(node_info_read->hdr.address),
                    node_info_read->hdr.cell_id.uint64, str_ip4,
                    node_info_read->hdr.ext_port ? l_port_str : "default",
                    node_info_read->hdr.links_number);
        else
            // set full reply with node param
            dap_string_append_printf(l_string_reply,
                    "node address " NODE_ADDR_FP_STR "\ncell 0x%016"DAP_UINT64_FORMAT_x"\nipv4 %s\nipv6 %s\nport: %s%s\nlinks %u%s",
                    NODE_ADDR_FP_ARGS_S(node_info_read->hdr.address),
                    node_info_read->hdr.cell_id.uint64,
                    str_ip4, str_ip6,
                    node_info_read->hdr.ext_port ? l_port_str : "default",
                    aliases_string->str,
                    node_info_read->hdr.links_number, links_string->str);
        dap_string_free(aliases_string, true);
        dap_string_free(links_string, true);

        DAP_DELETE(l_addr);
        DAP_DELETE(node_info_read);*/ // TODO

    } else { // Dump list with !a_addr && !a_alias
        size_t l_nodes_count = 0;
        dap_global_db_obj_t *l_objs = dap_global_db_get_all_sync(a_net->pub.gdb_nodes, &l_nodes_count);

        if(!l_nodes_count || !l_objs) {
            dap_string_append_printf(l_string_reply, "No records\n");
            dap_cli_server_cmd_set_reply_text(a_str_reply, "%s", l_string_reply->str);
            dap_string_free(l_string_reply, true);
            dap_global_db_objs_delete(l_objs, l_nodes_count);
            return -1;
        } else {
            dap_string_append_printf(l_string_reply, "Got %zu nodes:\n", l_nodes_count);
            dap_string_append_printf(l_string_reply, "%-26s%-20s%-8s%s", "Address", "IPv4", "Port", "Timestamp\n");

            for (size_t i = 0; i < l_nodes_count; i++) {
                dap_chain_node_info_t *l_node_info = (dap_chain_node_info_t*)l_objs[i].value;
                if (dap_chain_node_addr_is_blank(&l_node_info->address)){
                    log_it(L_ERROR, "Node address is empty");
                    continue;
                }

                char l_ts[DAP_TIME_STR_SIZE] = { '\0' };
                dap_nanotime_to_str_rfc822(l_ts, sizeof(l_ts), l_objs[i].timestamp);

                dap_string_append_printf(l_string_reply, NODE_ADDR_FP_STR"    %-20s%-8d%-32s\n",
                                         NODE_ADDR_FP_ARGS_S(l_node_info->address),
                                         l_node_info->ext_host, l_node_info->ext_port,
                                         l_ts);

                // TODO make correct work with aliases
                /*dap_string_t *aliases_string = dap_string_new(NULL);

                for (size_t i = 0; i < l_data_size; i++) {
                    //dap_chain_node_addr_t addr_i;
                    dap_global_db_obj_t *l_obj = l_aliases_objs + i;
                    if (!l_obj)
                        break;
                    dap_chain_node_addr_t *l_addr = (dap_chain_node_addr_t *)l_obj->value;
                    if (l_addr && l_obj->value_len == sizeof(dap_chain_node_addr_t) &&
                            l_node_info->hdr.address.uint64 == l_addr->uint64) {
                        dap_string_append_printf(aliases_string, "\nalias %s", l_obj->key);
                    }
                }
                if (!l_data_size)
                    dap_string_append(aliases_string, "\nno aliases");

                // get links in form of string
                dap_string_t *links_string = dap_string_new(NULL);
                for(unsigned int i = 0; i < l_node_info->hdr.links_number; i++) {
                    dap_chain_node_addr_t link_addr = l_node_info->links[i];
                    dap_string_append_printf(links_string, "\nlink%02d address : " NODE_ADDR_FP_STR, i,
                            NODE_ADDR_FP_ARGS_S(link_addr));
                }

                if(i)
                    dap_string_append_printf(l_string_reply, "\n");
                char l_port_str[10];
                sprintf(l_port_str, "%d", l_node_info->hdr.ext_port);
                // set short reply with node param
                if(!a_is_full)
                    dap_string_append_printf(l_string_reply,
                            "node address "NODE_ADDR_FP_STR"\tcell 0x%016"DAP_UINT64_FORMAT_x"\tipv4 %s\tport: %s\tnumber of links %u",
                            NODE_ADDR_FP_ARGS_S(l_node_info->hdr.address),
                            l_node_info->hdr.cell_id.uint64, str_ip4,
                            l_node_info->hdr.ext_port ? l_port_str : "default",
                            l_node_info->hdr.links_number);
                else
                    // set full reply with node param
                    dap_string_append_printf(l_string_reply,
                            "node address " NODE_ADDR_FP_STR "\ncell 0x%016"DAP_UINT64_FORMAT_x"\nipv4 %s\nipv6 %s\nport: %s%s\nlinks %u%s",
                            NODE_ADDR_FP_ARGS_S(l_node_info->hdr.address),
                            l_node_info->hdr.cell_id.uint64,
                            str_ip4, str_ip6,
                            l_node_info->hdr.ext_port ? l_port_str : "default",
                            aliases_string->str,
                            l_node_info->hdr.links_number, links_string->str);
                dap_string_free(aliases_string, true);
                dap_string_free(links_string, true);*/
            }
        }
        dap_global_db_objs_delete(l_objs, l_nodes_count);
    }
    dap_cli_server_cmd_set_reply_text(a_str_reply, "%s", l_string_reply->str);
    dap_string_free(l_string_reply, true);
    return l_ret;
}

/**
 * @brief com_global_db
 * global_db command
 * @param a_argc
 * @param a_argv
 * @param arg_func
 * @param a_str_reply
 * @return int
 * return 0 OK, -1 Err
 */
int com_global_db(int a_argc, char ** a_argv, void **a_str_reply)
{
    json_object **a_json_arr_reply = (json_object **)a_str_reply;
    enum {
        CMD_NONE, CMD_NAME_CELL, CMD_ADD, CMD_FLUSH, CMD_RECORD, CMD_WRITE, CMD_READ,
        CMD_DELETE, CMD_DROP, CMD_GET_KEYS, CMD_GROUP_LIST
    };
    int arg_index = 1;
    int cmd_name = CMD_NONE;
    // find 'cells' as first parameter only
    if(dap_cli_server_cmd_find_option_val(a_argv, arg_index, dap_min(a_argc, arg_index + 1), "cells", NULL))
        cmd_name = CMD_NAME_CELL;
    else if(dap_cli_server_cmd_find_option_val(a_argv, arg_index, dap_min(a_argc, arg_index + 1), "flush", NULL))
        cmd_name = CMD_FLUSH;
    else if(dap_cli_server_cmd_find_option_val(a_argv, arg_index, dap_min(a_argc, arg_index + 1), "record", NULL))
            cmd_name = CMD_RECORD;
    else if(dap_cli_server_cmd_find_option_val(a_argv, arg_index, dap_min(a_argc, arg_index + 1), "write", NULL))
                cmd_name = CMD_WRITE;
    else if(dap_cli_server_cmd_find_option_val(a_argv, arg_index, dap_min(a_argc, arg_index + 1), "read", NULL))
                cmd_name = CMD_READ;
    else if(dap_cli_server_cmd_find_option_val(a_argv, arg_index, dap_min(a_argc, arg_index + 1), "delete", NULL))
                cmd_name = CMD_DELETE;
    else if(dap_cli_server_cmd_find_option_val(a_argv, arg_index, dap_min(a_argc, arg_index + 1), "drop_table", NULL))
                cmd_name = CMD_DROP;
    else if(dap_cli_server_cmd_find_option_val(a_argv, arg_index, dap_min(a_argc, arg_index + 1), "get_keys", NULL))
            cmd_name = CMD_GET_KEYS;
    else if(dap_cli_server_cmd_find_option_val(a_argv, arg_index, dap_min(a_argc, arg_index + 1), "group_list", NULL))
            cmd_name = CMD_GROUP_LIST;

    switch (cmd_name) {
    case CMD_NAME_CELL:
    {

        if(!arg_index || a_argc < 3) {
            dap_json_rpc_error_add(*a_json_arr_reply, DAP_CHAIN_NODE_CLI_COM_GLOBAL_DB_PARAM_ERR, "parameters are not valid");
            return -DAP_CHAIN_NODE_CLI_COM_GLOBAL_DB_PARAM_ERR;
        }
        dap_chain_t * l_chain = NULL;
        dap_chain_net_t * l_net = NULL;

        if (dap_chain_node_cli_cmd_values_parse_net_chain_for_json(a_json_arr_reply, &arg_index, a_argc, a_argv, &l_chain, &l_net, CHAIN_TYPE_INVALID) < 0)
            return -DAP_CHAIN_NODE_CLI_COM_GLOBAL_DB_PARAM_ERR;

        const char *l_cell_str = NULL, *l_chain_str = NULL;
        // find cell and chain
        dap_cli_server_cmd_find_option_val(a_argv, arg_index, a_argc, "-cell", &l_cell_str);

        int arg_index_n = ++arg_index;
        // find command (add, delete, etc) as second parameter only
        int cmd_num = CMD_NONE;
        switch (cmd_name) {
            case CMD_NAME_CELL:
                if((arg_index_n = dap_cli_server_cmd_find_option_val(a_argv, arg_index, dap_min(a_argc, arg_index + 1), "add", NULL))
                        != 0) {
                    cmd_num = CMD_ADD;
                }
                dap_chain_cell_id_t l_cell_id = { {0} };
                if(l_cell_str) {
                    dap_digit_from_string(l_cell_str, (uint8_t*) &l_cell_id.raw, sizeof(l_cell_id.raw)); //DAP_CHAIN_CELL_ID_SIZE);
                }

                switch (cmd_num)
                {
                // add new node to global_db
                case CMD_ADD:
                    if(!arg_index || a_argc < 7) {
                        dap_json_rpc_error_add(*a_json_arr_reply, DAP_CHAIN_NODE_CLI_COM_GLOBAL_DB_PARAM_ERR, "invalid parameters");
                        return -DAP_CHAIN_NODE_CLI_COM_GLOBAL_DB_PARAM_ERR;
                    }
                    dap_chain_cell_t *l_cell = dap_chain_cell_create_fill(l_chain, l_cell_id);
                    int l_ret = (int)dap_chain_cell_file_update(l_cell);
                    if ( l_ret > 0 )
                    {
                        json_object* json_obj_name = json_object_new_object();
                        json_object_object_add(json_obj_name, "comand status", json_object_new_string("cell added successfully"));
                        json_object_array_add(*a_json_arr_reply, json_obj_name);
                    }
                    else
                        dap_json_rpc_error_add(*a_json_arr_reply, DAP_CHAIN_NODE_CLI_COM_GLOBAL_DB_CAN_CREATE_CELL_ERR, "can't create file for cell 0x%016"DAP_UINT64_FORMAT_X" ( %s )",
                                l_cell->id.uint64,l_cell->file_storage_path);
                    dap_chain_cell_close(l_cell);
                    return l_ret;

                //case CMD_NONE:
                default:
                    dap_json_rpc_error_add(*a_json_arr_reply, DAP_CHAIN_NODE_CLI_COM_GLOBAL_DB_COMMAND_ERR, "command %s not recognized", a_argv[1]);
                    return -DAP_CHAIN_NODE_CLI_COM_GLOBAL_DB_COMMAND_ERR;
                }
        }
    }
    case CMD_FLUSH:
    {
        json_object* json_obj_flush = NULL;
        int res_flush = dap_global_db_flush_sync();
        switch (res_flush) {
        case 0:
            json_obj_flush = json_object_new_object();
            json_object_object_add(json_obj_flush, "command status", json_object_new_string("Commit data base and filesystem caches to disk completed.\n\n"));
            json_object_array_add(*a_json_arr_reply, json_obj_flush);
            break;
        case -1:
            dap_json_rpc_error_add(*a_json_arr_reply, DAP_CHAIN_NODE_CLI_COM_GLOBAL_DB_CAN_NOT_OPEN_DIR,
                                                        "Couldn't open db directory. Can't init cdb\n"
                                                        "Reboot the node.\n\n");
            break;
        case -2:
            dap_json_rpc_error_add(*a_json_arr_reply, DAP_CHAIN_NODE_CLI_COM_GLOBAL_DB_CAN_NOT_INIT_DB,
                                                        "Couldn't open db directory. Can't init cdb\n"
                                                        "Reboot the node.\n\n");
            break;
        case -3:
            dap_json_rpc_error_add(*a_json_arr_reply, DAP_CHAIN_NODE_CLI_COM_GLOBAL_DB_CAN_NOT_INIT_SQL,
                                                        "Can't init sqlite\n"
                                                        "Reboot the node.\n\n");
            break;
        default:
            dap_json_rpc_error_add(*a_json_arr_reply, DAP_CHAIN_NODE_CLI_COM_GLOBAL_DB_CAN_NOT_COMMIT_TO_DISK,
                                                        "Can't commit data base caches to disk completed.\n"
                                                        "Reboot the node.\n\n");
            break;
        }
        return DAP_CHAIN_NODE_CLI_COM_GLOBAL_DB_JSON_OK;
    }
    case CMD_RECORD:
    {
        enum {
            SUMCMD_GET, SUMCMD_PIN, SUMCMD_UNPIN
        };
        if(!arg_index || a_argc < 3) {
            dap_json_rpc_error_add(*a_json_arr_reply, DAP_CHAIN_NODE_CLI_COM_GLOBAL_DB_PARAM_ERR,"parameters are not valid");
            return -DAP_CHAIN_NODE_CLI_COM_GLOBAL_DB_PARAM_ERR;
        }
        int arg_index_n = ++arg_index;
        int l_subcmd;
        // Get value
        if((arg_index_n = dap_cli_server_cmd_find_option_val(a_argv, arg_index, dap_min(a_argc, arg_index + 1), "get", NULL))!= 0) {
            l_subcmd = SUMCMD_GET;
        }
        // Pin record
        else if((arg_index_n = dap_cli_server_cmd_find_option_val(a_argv, arg_index, dap_min(a_argc, arg_index + 1), "pin", NULL)) != 0) {
            l_subcmd = SUMCMD_PIN;
        }
        // Unpin record
        else if((arg_index_n = dap_cli_server_cmd_find_option_val(a_argv, arg_index, dap_min(a_argc, arg_index + 1), "unpin", NULL)) != 0) {
            l_subcmd = SUMCMD_UNPIN;
        }
        else{
            dap_json_rpc_error_add(*a_json_arr_reply, DAP_CHAIN_NODE_CLI_COM_GLOBAL_DB_PARAM_ERR,
                                            "Subcommand '%s' not recognized, available subcommands are 'get', 'pin' or 'unpin'", a_argv[2]);
            return -DAP_CHAIN_NODE_CLI_COM_GLOBAL_DB_PARAM_ERR;
        }
        // read record from database
        const char *l_key = NULL;
        const char *l_group = NULL;
        // find key and group
        dap_cli_server_cmd_find_option_val(a_argv, arg_index, a_argc, "-key", &l_key);
        dap_cli_server_cmd_find_option_val(a_argv, arg_index, a_argc, "-group", &l_group);
        size_t l_value_len = 0;
        bool l_is_pinned = false;
        dap_nanotime_t l_ts =0;
        uint8_t *l_value = dap_global_db_get_sync(l_group, l_key, &l_value_len, &l_is_pinned, &l_ts);
        if(!l_value || !l_value_len) {
            dap_json_rpc_error_add(*a_json_arr_reply, DAP_CHAIN_NODE_CLI_COM_GLOBAL_DB_RECORD_NOT_FOUND,
                                            "Record not found\n\n");
            return -DAP_CHAIN_NODE_CLI_COM_GLOBAL_DB_RECORD_NOT_FOUND;
        }
        json_object* json_obj_rec = json_object_new_object();
        int l_ret = 0;
        // prepare record information
        switch (l_subcmd) {
            case SUMCMD_GET: // Get value
            {
                char *l_hash_str;
                dap_get_data_hash_str_static(l_value, l_value_len, l_hash_str);
                char *l_value_str = DAP_NEW_Z_SIZE(char, l_value_len * 2 + 2);
                if(!l_value_str) {
                    log_it(L_CRITICAL, "%s", c_error_memory_alloc);
                    DAP_DELETE(l_value);
                    json_object_put(json_obj_rec);
                    return -DAP_CHAIN_NODE_CLI_COM_GLOBAL_DB_MEMORY_ERR;
                }
                json_object_object_add(json_obj_rec, "command status", json_object_new_string("Commit data base and filesystem caches to disk completed."));

                size_t ret = dap_bin2hex(l_value_str, l_value, l_value_len);
                json_object_object_add(json_obj_rec, "command status", json_object_new_string("Record found"));
                json_object_object_add(json_obj_rec, "lenght(byte)", json_object_new_uint64(l_value_len));
                json_object_object_add(json_obj_rec, "hash", json_object_new_string(l_hash_str));
                json_object_object_add(json_obj_rec, "pinned", l_is_pinned ? json_object_new_string("Yes") : json_object_new_string("No") );
                json_object_object_add(json_obj_rec, "value", json_object_new_string(l_value_str));
                DAP_DELETE(l_value_str);
                break;
            }
            case SUMCMD_PIN: // Pin record
            {
                if(l_is_pinned){
                    json_object_object_add(json_obj_rec, "pinned status", json_object_new_string("record already pinned"));
                    break;
                }
                if(dap_global_db_set_sync( l_group, l_key, l_value, l_value_len, true) ==0 ){
                    json_object_object_add(json_obj_rec, "pinned status", json_object_new_string("record successfully pinned"));
                }
                else{
                    dap_json_rpc_error_add(*a_json_arr_reply, DAP_CHAIN_NODE_CLI_COM_GLOBAL_DB_RECORD_NOT_PINED,
                                            "can't pin the record");
                    l_ret = -DAP_CHAIN_NODE_CLI_COM_GLOBAL_DB_RECORD_NOT_PINED;
                }
                break;
            }
            case SUMCMD_UNPIN: // Unpin record
            {
                if(!l_is_pinned) {
                    json_object_object_add(json_obj_rec, "unpinned status", json_object_new_string("record already unpinned"));
                    break;
                }
                if(dap_global_db_set_sync(l_group,l_key, l_value, l_value_len, false) == 0 ) {
                    json_object_object_add(json_obj_rec, "unpinned status", json_object_new_string("record successfully unpinned"));
                }
                else {
                    dap_json_rpc_error_add(*a_json_arr_reply, DAP_CHAIN_NODE_CLI_COM_GLOBAL_DB_RECORD_NOT_UNPINED,
                                            "can't unpin the record");
                    l_ret = -DAP_CHAIN_NODE_CLI_COM_GLOBAL_DB_RECORD_NOT_UNPINED;
                }
                break;
            }
        }
        json_object_array_add(*a_json_arr_reply, json_obj_rec);
        DAP_DELETE(l_value);
        return l_ret;
    }
    case CMD_WRITE:
    {
        const char *l_group_str = NULL;
        const char *l_key_str = NULL;
        const char *l_value_str = NULL;

        dap_cli_server_cmd_find_option_val(a_argv, arg_index, a_argc, "-group", &l_group_str);
        dap_cli_server_cmd_find_option_val(a_argv, arg_index, a_argc, "-key", &l_key_str);
        dap_cli_server_cmd_find_option_val(a_argv, arg_index, a_argc, "-value", &l_value_str);

        if (!l_group_str) {
            dap_json_rpc_error_add(*a_json_arr_reply, DAP_CHAIN_NODE_CLI_COM_GLOBAL_DB_PARAM_ERR,
                                            "%s requires parameter 'group' to be valid", a_argv[0]);

            return -DAP_CHAIN_NODE_CLI_COM_GLOBAL_DB_PARAM_ERR;
        }

        if (!l_key_str) {
            dap_json_rpc_error_add(*a_json_arr_reply, DAP_CHAIN_NODE_CLI_COM_GLOBAL_DB_PARAM_ERR,
                                            "%s requires parameter 'key' to be valid", a_argv[0]);

            return -DAP_CHAIN_NODE_CLI_COM_GLOBAL_DB_PARAM_ERR;
        }

        if (!l_value_str) {
            dap_json_rpc_error_add(*a_json_arr_reply, DAP_CHAIN_NODE_CLI_COM_GLOBAL_DB_PARAM_ERR,
                                            "%s requires parameter 'value' to be valid", a_argv[0]);

            return -DAP_CHAIN_NODE_CLI_COM_GLOBAL_DB_PARAM_ERR;
        }

        if (!dap_global_db_set_sync(l_group_str, l_key_str, l_value_str, strlen(l_value_str) +1 , false)) {
            json_object* json_obj_write = json_object_new_object();
            json_object_object_add(json_obj_write, "write status", json_object_new_string("Data has been successfully written to the database"));
            json_object_array_add(*a_json_arr_reply, json_obj_write);
            return DAP_CHAIN_NODE_CLI_COM_GLOBAL_DB_JSON_OK;
        } else {
            dap_json_rpc_error_add(*a_json_arr_reply, DAP_CHAIN_NODE_CLI_COM_GLOBAL_DB_WRITING_FILED,
                                            "Data writing is failed");
        }
    }
    case CMD_READ:
    {
        const char *l_group_str = NULL;
        const char *l_key_str = NULL;

        dap_cli_server_cmd_find_option_val(a_argv, arg_index, a_argc, "-group", &l_group_str);
        dap_cli_server_cmd_find_option_val(a_argv, arg_index, a_argc, "-key", &l_key_str);

        if(!l_group_str) {
            dap_json_rpc_error_add(*a_json_arr_reply, DAP_CHAIN_NODE_CLI_COM_GLOBAL_DB_PARAM_ERR,
                                            "%s requires parameter 'group' to be valid", a_argv[0]);
            return -DAP_CHAIN_NODE_CLI_COM_GLOBAL_DB_PARAM_ERR;
        }

        if(!l_key_str) {
            dap_json_rpc_error_add(*a_json_arr_reply, DAP_CHAIN_NODE_CLI_COM_GLOBAL_DB_PARAM_ERR,
                                            "%s requires parameter 'key' to be valid", a_argv[0]);
            return -DAP_CHAIN_NODE_CLI_COM_GLOBAL_DB_PARAM_ERR;
        }

        size_t l_out_len = 0;
        dap_nanotime_t l_ts = 0;
        uint8_t *l_value_out = dap_global_db_get_sync(l_group_str, l_key_str, &l_out_len, NULL, &l_ts);
        /*if (!l_value_out || !l_out_len)
        {
            dap_cli_server_cmd_set_reply_text(a_str_reply, "Record with key %s in group %s not found", l_key_str, l_group_str);
            return -121;
        }*/
        if (l_ts) {
            char l_ts_str[80] = { '\0' };
            dap_nanotime_to_str_rfc822(l_ts_str, sizeof(l_ts_str), l_ts);
            char *l_value_hexdump = dap_dump_hex(l_value_out, l_out_len);
            if (l_value_hexdump) {
                json_object* json_obj_read = json_object_new_object();
                json_object_object_add(json_obj_read, "group", json_object_new_string(l_group_str));
                json_object_object_add(json_obj_read, "key", json_object_new_string(l_key_str));
                json_object_object_add(json_obj_read, "time", json_object_new_string(l_ts_str));
                json_object_object_add(json_obj_read, "value len", json_object_new_uint64(l_out_len));
                json_object_object_add(json_obj_read, "value hex", json_object_new_string(l_value_hexdump));
                json_object_array_add(*a_json_arr_reply, json_obj_read);
                DAP_DELETE(l_value_hexdump);
            } else {
                dap_json_rpc_error_add(*a_json_arr_reply, DAP_CHAIN_NODE_CLI_COM_GLOBAL_DB_TIME_NO_VALUE,
                                            "\n\"%s : %s\"\nTime: %s\nNo value\n",
                                                  l_group_str, l_key_str, l_ts_str);
            }
            DAP_DELETE(l_value_out);
        } else {
            dap_json_rpc_error_add(*a_json_arr_reply, DAP_CHAIN_NODE_CLI_COM_GLOBAL_DB_RECORD_NOT_FOUND,
                                            "\nRecord \"%s : %s\" not found\n",
                                              l_group_str, l_key_str);
        }
        return DAP_CHAIN_NODE_CLI_COM_GLOBAL_DB_JSON_OK;
    }
    case CMD_DELETE:
    {
        const char *l_group_str = NULL;
        const char *l_key_str = NULL;

        dap_cli_server_cmd_find_option_val(a_argv, arg_index, a_argc, "-group", &l_group_str);
        dap_cli_server_cmd_find_option_val(a_argv, arg_index, a_argc, "-key", &l_key_str);

        if(!l_group_str) {
            dap_json_rpc_error_add(*a_json_arr_reply, DAP_CHAIN_NODE_CLI_COM_GLOBAL_DB_PARAM_ERR,
                                            "%s requires parameter 'group' to be valid", a_argv[0]);
            return -DAP_CHAIN_NODE_CLI_COM_GLOBAL_DB_PARAM_ERR;
        }

        if(!l_key_str) {
            dap_json_rpc_error_add(*a_json_arr_reply, DAP_CHAIN_NODE_CLI_COM_GLOBAL_DB_NO_KEY_PROVIDED,
                                            "No key provided, entire table %s will be altered", l_group_str);

            size_t l_objs_count = 0;
            dap_global_db_obj_t* l_obj = dap_global_db_get_all_sync(l_group_str, &l_objs_count);

            if (!l_obj || !l_objs_count)
            {
                dap_json_rpc_error_add(*a_json_arr_reply, DAP_CHAIN_NODE_CLI_COM_GLOBAL_DB_NO_DATA_IN_GROUP,
                                            "No data in group %s.", l_group_str);
                return -DAP_CHAIN_NODE_CLI_COM_GLOBAL_DB_NO_DATA_IN_GROUP;
            }
            size_t i, j = 0;
            for (i = 0; i < l_objs_count; ++i) {
                if (!l_obj[i].key)
                    continue;
                if (!dap_global_db_del_sync(l_group_str, l_obj[i].key)) {
                    ++j;
                }
            }
            dap_global_db_objs_delete(l_obj, l_objs_count);
            json_object* json_obj_del = json_object_new_object();
            json_object_object_add(json_obj_del, "Removed records", json_object_new_uint64(j));
            json_object_object_add(json_obj_del, "of records", json_object_new_uint64(i));
            json_object_object_add(json_obj_del, "in table", json_object_new_string(l_group_str));
            json_object_array_add(*a_json_arr_reply, json_obj_del);
            return DAP_CHAIN_NODE_CLI_COM_GLOBAL_DB_JSON_OK;
        }

        if (!dap_global_db_del(l_group_str, l_key_str, NULL, NULL)) {
            json_object* json_obj_del = json_object_new_object();
            json_object_object_add(json_obj_del, "Record key", json_object_new_string(l_key_str));
            json_object_object_add(json_obj_del, "Group name", json_object_new_string(l_group_str));
            json_object_object_add(json_obj_del, "status", json_object_new_string("deleted"));
            json_object_array_add(*a_json_arr_reply, json_obj_del);
            return DAP_CHAIN_NODE_CLI_COM_GLOBAL_DB_JSON_OK;
        } else {
            dap_json_rpc_error_add(*a_json_arr_reply, DAP_CHAIN_NODE_CLI_COM_GLOBAL_DB_DELETE_FAILD,
                                            "Record with key %s in group %s deleting failed", l_group_str, l_key_str);
            return -DAP_CHAIN_NODE_CLI_COM_GLOBAL_DB_DELETE_FAILD;
        }
    }
    case CMD_DROP:
    {
        const char *l_group_str = NULL;
        dap_cli_server_cmd_find_option_val(a_argv, arg_index, a_argc, "-group", &l_group_str);

        if(!l_group_str) {
            dap_json_rpc_error_add(*a_json_arr_reply, DAP_CHAIN_NODE_CLI_COM_GLOBAL_DB_PARAM_ERR,"%s requires parameter 'group' to be valid", a_argv[0]);
            return -DAP_CHAIN_NODE_CLI_COM_GLOBAL_DB_PARAM_ERR;
        }

        if (!dap_global_db_erase_table_sync(l_group_str))
        {
            json_object* json_obj_drop = json_object_new_object();
            json_object_object_add(json_obj_drop, "Dropped table", json_object_new_string(l_group_str));
            json_object_array_add(*a_json_arr_reply, json_obj_drop);
            return DAP_CHAIN_NODE_CLI_COM_GLOBAL_DB_JSON_OK;
        } else {
            dap_json_rpc_error_add(*a_json_arr_reply, DAP_CHAIN_NODE_CLI_COM_GLOBAL_DB_DROP_FAILED,"Failed to drop table %s", l_group_str);
            return -DAP_CHAIN_NODE_CLI_COM_GLOBAL_DB_DROP_FAILED;
        }
    }
    case CMD_GET_KEYS:
    {
        const char *l_group_str = NULL;
        dap_cli_server_cmd_find_option_val(a_argv, arg_index, a_argc, "-group", &l_group_str);

        if(!l_group_str) {
            dap_json_rpc_error_add(*a_json_arr_reply, DAP_CHAIN_NODE_CLI_COM_GLOBAL_DB_PARAM_ERR,"%s requires parameter 'group' to be valid", a_argv[0]);
            return -DAP_CHAIN_NODE_CLI_COM_GLOBAL_DB_PARAM_ERR;
        }

        size_t l_objs_count = 0;
        dap_store_obj_t *l_objs = dap_global_db_get_all_raw_sync(l_group_str, &l_objs_count);

        if (!l_objs || !l_objs_count)
        {
            dap_json_rpc_error_add(*a_json_arr_reply, DAP_CHAIN_NODE_CLI_COM_GLOBAL_DB_NO_DATA_IN_GROUP,"No data in group %s.", l_group_str);
            return -DAP_CHAIN_NODE_CLI_COM_GLOBAL_DB_NO_DATA_IN_GROUP;
        }

        json_object* json_arr_keys = json_object_new_array();
        json_object* json_obj_keys = NULL;
        for(size_t i = 0; i < l_objs_count; i++) {
            char l_ts[64] = { '\0' };
            dap_nanotime_to_str_rfc822(l_ts, sizeof(l_ts), l_objs[i].timestamp);
            json_obj_keys = json_object_new_object();
            json_object_object_add(json_obj_keys, "key", json_object_new_string(l_objs[i].key));
            json_object_object_add(json_obj_keys, "time", json_object_new_string(l_ts));
            json_object_object_add(json_obj_keys, "type", json_object_new_string(
                                       dap_store_obj_get_type(l_objs + i) == DAP_GLOBAL_DB_OPTYPE_ADD ?  "record" : "hole"));
            json_object_array_add(json_arr_keys, json_obj_keys);
        }
        dap_store_obj_free(l_objs, l_objs_count);

        json_object* json_keys_list = json_object_new_object();
        json_object_object_add(json_keys_list, "group name", json_object_new_string(l_group_str));
        json_object_object_add(json_keys_list, "keys list", json_arr_keys);
        json_object_array_add(*a_json_arr_reply, json_keys_list);
        return DAP_CHAIN_NODE_CLI_COM_GLOBAL_DB_JSON_OK;
    }
    case CMD_GROUP_LIST: {
        json_object* json_group_list = json_object_new_object();
        dap_list_t *l_group_list = dap_global_db_driver_get_groups_by_mask("*");
        size_t l_count = 0;
        json_object* json_arr_group = json_object_new_array();
        json_object* json_obj_list = NULL;
        for (dap_list_t *l_list = l_group_list; l_list; l_list = dap_list_next(l_list), ++l_count) {
            json_obj_list = json_object_new_object();
            json_object_object_add(json_obj_list, (char*)l_list->data,
                                   json_object_new_uint64(dap_global_db_driver_count((char*)l_list->data, c_dap_global_db_driver_hash_blank, false)));
            json_object_array_add(json_arr_group, json_obj_list);
        }
        json_object_object_add(json_group_list, "group list", json_arr_group);
        json_object_object_add(json_group_list, "total count", json_object_new_uint64(l_count));
        json_object_array_add(*a_json_arr_reply, json_group_list);
        dap_list_free(l_group_list);
        return DAP_CHAIN_NODE_CLI_COM_GLOBAL_DB_JSON_OK;
    }
    default:
        dap_json_rpc_error_add(*a_json_arr_reply, DAP_CHAIN_NODE_CLI_COM_GLOBAL_DB_PARAM_ERR,"parameters are not valid");
            return -DAP_CHAIN_NODE_CLI_COM_GLOBAL_DB_PARAM_ERR;
    }
}

static dap_tsd_t* s_chain_node_cli_com_node_create_tsd_addr(char **a_argv, int a_arg_start, int a_arg_end, void **a_str_reply, const char *a_specified_decree) {
    const char *l_ban_addr_str = NULL;
    if (dap_cli_server_cmd_find_option_val(a_argv, a_arg_start, a_arg_end, "-addr", &l_ban_addr_str)) {
        dap_chain_addr_t *l_format = dap_chain_addr_from_str(l_ban_addr_str);
        if (!l_format)
            return dap_cli_server_cmd_set_reply_text(a_str_reply, "Can't convert the -addr option value to node address"), NULL;
        DAP_DELETE(l_format);
        return dap_tsd_create_string(DAP_CHAIN_DATUM_DECREE_TSD_TYPE_STRING, l_ban_addr_str);
    } else if (dap_cli_server_cmd_find_option_val(a_argv, a_arg_start, a_arg_end, "-host", &l_ban_addr_str))
        return dap_tsd_create_string(DAP_CHAIN_DATUM_DECREE_TSD_TYPE_HOST, l_ban_addr_str);
    else
        return dap_cli_server_cmd_set_reply_text(a_str_reply, "The -host or -addr option was not "
                                                       "specified to create a %s entry creation decree.", a_specified_decree), NULL;
}

/**
 * Node command
 */
int com_node(int a_argc, char ** a_argv, void **a_str_reply)
{
    enum {
        CMD_NONE, CMD_ADD, CMD_DEL, CMD_ALIAS, CMD_HANDSHAKE, CMD_CONNECT, CMD_LIST, CMD_DUMP, CMD_CONNECTIONS, CMD_BALANCER,
        CMD_BAN, CMD_UNBAN, CMD_BANLIST
    };
    int arg_index = 1;
    int cmd_num = CMD_NONE;
    if(dap_cli_server_cmd_find_option_val(a_argv, arg_index, dap_min(a_argc, arg_index + 1), "add", NULL)) {
        cmd_num = CMD_ADD;
    }
    else if(dap_cli_server_cmd_find_option_val(a_argv, arg_index, dap_min(a_argc, arg_index + 1), "del", NULL)) {
        cmd_num = CMD_DEL;
    } // find  add parameter ('alias' or 'handshake')
    else if (dap_cli_server_cmd_find_option_val(a_argv, arg_index, dap_min(a_argc, arg_index + 1), "handshake", NULL)) {
        cmd_num = CMD_HANDSHAKE;
    }
    else if(dap_cli_server_cmd_find_option_val(a_argv, arg_index, dap_min(a_argc, arg_index + 1), "connect", NULL)) {
        cmd_num = CMD_CONNECT;
    }
    else if(dap_cli_server_cmd_find_option_val(a_argv, arg_index, dap_min(a_argc, arg_index + 1), "alias", NULL)) {
        cmd_num = CMD_ALIAS;
    }
    else if(dap_cli_server_cmd_find_option_val(a_argv, arg_index, dap_min(a_argc, arg_index + 1), "list", NULL)) {
        cmd_num = CMD_LIST;
    }
    else if(dap_cli_server_cmd_find_option_val(a_argv, arg_index, dap_min(a_argc, arg_index + 1), "dump", NULL)) {
        cmd_num = CMD_DUMP;
    }
    else if (dap_cli_server_cmd_find_option_val(a_argv, arg_index, dap_min(a_argc, arg_index + 1), "connections", NULL)) {
        cmd_num = CMD_CONNECTIONS;
    } else if (dap_cli_server_cmd_find_option_val(a_argv, arg_index, dap_min(a_argc, arg_index+1), "ban", NULL)) {
        cmd_num = CMD_BAN;
    } else if (dap_cli_server_cmd_find_option_val(a_argv, arg_index, dap_min(a_argc, arg_index+1), "unban", NULL)) {
        cmd_num = CMD_UNBAN;
    } else if (dap_cli_server_cmd_find_option_val(a_argv, arg_index, dap_min(a_argc, arg_index+1), "banlist", NULL)) {
        cmd_num = CMD_BANLIST;
    } else if (dap_cli_server_cmd_find_option_val(a_argv, arg_index, dap_min(a_argc, arg_index + 1), "balancer", NULL)){
        cmd_num = CMD_BALANCER;
    }
    arg_index++;
    if(cmd_num == CMD_NONE) {
        dap_cli_server_cmd_set_reply_text(a_str_reply, "command %s not recognized", a_argv[1]);
        return -1;
    }
    const char *l_addr_str = NULL, *l_port_str = NULL, *alias_str = NULL;
    const char *l_cell_str = NULL, *l_link_str = NULL, *l_hostname = NULL;

    // find net
    dap_chain_net_t *l_net = NULL;

    if(dap_chain_node_cli_cmd_values_parse_net_chain(&arg_index, a_argc, a_argv, a_str_reply, NULL, &l_net, CHAIN_TYPE_INVALID) < 0) {
        if (cmd_num != CMD_BANLIST && cmd_num != CMD_CONNECTIONS && cmd_num != CMD_DUMP)
            return -11;
    }

    // find addr, alias
    dap_cli_server_cmd_find_option_val(a_argv, arg_index, a_argc, "-addr", &l_addr_str);
    dap_cli_server_cmd_find_option_val(a_argv, arg_index, a_argc, "-port", &l_port_str);
    dap_cli_server_cmd_find_option_val(a_argv, arg_index, a_argc, "-alias", &alias_str);
    dap_cli_server_cmd_find_option_val(a_argv, arg_index, a_argc, "-cell", &l_cell_str);
    dap_cli_server_cmd_find_option_val(a_argv, arg_index, a_argc, "-host", &l_hostname);
    dap_cli_server_cmd_find_option_val(a_argv, arg_index, a_argc, "-link", &l_link_str);

    // struct to write to the global db
    dap_chain_node_addr_t l_node_addr = {}, l_link;
    uint32_t l_info_size = l_hostname 
        ? sizeof(dap_chain_node_info_t) + dap_strlen(l_hostname) + 1
        : sizeof(dap_chain_node_info_t);
    dap_chain_node_info_t *l_node_info = DAP_NEW_STACK_SIZE(dap_chain_node_info_t, l_info_size);
    memset(l_node_info, 0, l_info_size);;
    //TODO need to rework with new node info / alias /links concept

    if (l_addr_str) {
        if (dap_chain_node_addr_from_str(&l_node_info->address, l_addr_str)) {
            dap_cli_server_cmd_set_reply_text(a_str_reply, "Can't parse node address %s", l_addr_str);
            return -5;
        }
    }
    if (l_port_str) {
        dap_digit_from_string(l_port_str, &l_node_info->ext_port, sizeof(uint16_t));
        if (!l_node_info->ext_port) {
            dap_cli_server_cmd_set_reply_text(a_str_reply, "Can't parse host port %s", l_port_str);
            return -4;
        }
    }
    if (l_cell_str) {
        dap_digit_from_string(l_cell_str, l_node_info->cell_id.raw, sizeof(l_node_info->cell_id.raw)); //DAP_CHAIN_CELL_ID_SIZE);
    }
    if (l_link_str) {   // TODO
        if(dap_chain_node_addr_from_str(&l_link, l_link_str) != 0) {
            dap_digit_from_string(l_link_str, l_link.raw, sizeof(l_link.raw));
        }
    }
    switch (cmd_num) {

    case CMD_ADD: {
        int l_res = -10;
        uint16_t l_port = 0;
        if (l_addr_str || l_hostname) {
            if (!dap_chain_net_is_my_node_authorized(l_net)) {
                dap_cli_server_cmd_set_reply_text(a_str_reply, "You have no access rights");
                return l_res;
            }
            // We're in authorized list, add directly
            struct sockaddr_storage l_verifier = { };
            if ( 0 > dap_net_parse_config_address(l_hostname, l_node_info->ext_host, &l_port, &l_verifier, NULL) ) {
                dap_cli_server_cmd_set_reply_text(a_str_reply, "Can't parse host string %s", l_hostname);
                return -6;
            }
            if ( !l_node_info->ext_port && !(l_node_info->ext_port = l_port) )
                return dap_cli_server_cmd_set_reply_text(a_str_reply, "Unspecified port"), -7;

            l_node_info->ext_host_len = dap_strlen(l_node_info->ext_host);
            l_res = dap_chain_node_info_save(l_net, l_node_info);
            return dap_cli_server_cmd_set_reply_text(a_str_reply, l_res ? "Can't add node %s, error %d" : "Successfully added node %s", l_addr_str, l_res), l_res;
        }
        // Synchronous request, wait for reply
        if ( !(l_port = l_node_info->ext_port) 
             && !(l_port = dap_chain_net_get_my_node_info(l_net)->ext_port)
             && !(l_port = dap_config_get_item_int16(g_config, "server", DAP_CFG_PARAM_LEGACY_PORT)) )
        {
            if ( dap_config_get_item_bool_default(g_config, "server", "enabled", false) ) {
                const char **l_listening = dap_config_get_array_str(g_config, "server", DAP_CFG_PARAM_LISTEN_ADDRS, NULL);
                if ( l_listening && dap_net_parse_config_address(*l_listening, NULL, &l_port, NULL, NULL) < 0 )
                    return dap_cli_server_cmd_set_reply_text(a_str_reply, "Invalid server IP address, check [server] section in cellframe-node.cfg"), -8;
            }
            if (!l_port)
                return dap_cli_server_cmd_set_reply_text(a_str_reply, "Unspecified port"), -9; 
        }
        switch ( l_res = dap_chain_net_node_list_request(l_net, l_port, true, 'a') )
        {
            case 1: return dap_cli_server_cmd_set_reply_text(a_str_reply, "Successfully added"), 0;
            case 2: return dap_cli_server_cmd_set_reply_text(a_str_reply, "No server"), l_res;
            case 3: return dap_cli_server_cmd_set_reply_text(a_str_reply, "Didn't add your address node to node list"), l_res;
            case 4: return dap_cli_server_cmd_set_reply_text(a_str_reply, "Can't calculate hash for your addr"), l_res;
            case 5: return dap_cli_server_cmd_set_reply_text(a_str_reply, "Can't do handshake for your node"), l_res;
            case 6: return dap_cli_server_cmd_set_reply_text(a_str_reply, "The node already exists"), l_res;
            case 7: return dap_cli_server_cmd_set_reply_text(a_str_reply, "Can't process node list HTTP request"), l_res;
            default:return dap_cli_server_cmd_set_reply_text(a_str_reply, "Can't process request, error %d", l_res), l_res;
        }
    }

    case CMD_DEL: {
        // handler of command 'node del'
        if (l_addr_str) {
            if (!dap_chain_net_is_my_node_authorized(l_net)) {
                dap_cli_server_cmd_set_reply_text(a_str_reply, "You have no access rights");
                return -10;
            }
            int l_res = dap_chain_node_info_del(l_net, l_node_info);
            if (l_res)
                dap_cli_server_cmd_set_reply_text(a_str_reply, "Can't delete node %s, error %d", l_addr_str, l_res);
            else
                dap_cli_server_cmd_set_reply_text(a_str_reply, "Successfully deleted node %s", l_addr_str);
            return l_res;
        }
        // Synchronous request, wait for reply
        int l_res = dap_chain_net_node_list_request(l_net, 0, true, 'r');
        switch (l_res) {
            case 8:  dap_cli_server_cmd_set_reply_text(a_str_reply, "Sucessfully deleted"); return 0;
            default: dap_cli_server_cmd_set_reply_text(a_str_reply, "Can't process request, error %d", l_res); return l_res;
        }
    }

    case CMD_LIST:{
        // handler of command 'node dump'
        bool l_is_full = dap_cli_server_cmd_find_option_val(a_argv, arg_index, a_argc, "-full", NULL);
        return s_node_info_list_with_reply(l_net, &l_node_addr, l_is_full, alias_str, a_str_reply);
    }
    case CMD_DUMP: {
        dap_string_t *l_string_reply = dap_chain_node_states_info_read(l_net, l_node_info->address);
        dap_cli_server_cmd_set_reply_text(a_str_reply, "%s", l_string_reply->str);
        dap_string_free(l_string_reply, true);
        return 0;
    }
        // add alias
    case CMD_ALIAS:
        if(alias_str) {
            if(l_addr_str) {
                // add alias
                if(!dap_chain_node_alias_register(l_net, alias_str, &l_node_addr))
                    log_it(L_WARNING, "can't save alias %s", alias_str);
                else {
                    dap_cli_server_cmd_set_reply_text(a_str_reply, "alias mapped successfully");
                }
            }
            else {
                dap_cli_server_cmd_set_reply_text(a_str_reply, "alias can't be mapped because -addr is not found");
                return -1;
            }
        }
        else {
            dap_cli_server_cmd_set_reply_text(a_str_reply, "alias can't be mapped because -alias is not found");
            return -1;
        }

        break;
        // make connect
    case CMD_CONNECT:
         dap_cli_server_cmd_set_reply_text(a_str_reply, "Not implemented yet");
         break;
#if 0
        // get address from alias if addr not defined
        if(alias_str && !l_node_addr.uint64) {
            dap_chain_node_addr_t *address_tmp = dap_chain_node_alias_find(l_net, alias_str);
            if(address_tmp) {
                l_node_addr = *address_tmp;
                DAP_DELETE(address_tmp);
            }
            else {
                dap_cli_server_cmd_set_reply_text(a_str_reply, "no address found by alias");
                return -1;
            }
        }
        // for auto mode
        int l_is_auto = 0;
        // list of dap_chain_node_addr_t struct
        unsigned int l_nodes_count = 0;
        dap_list_t *l_node_list = NULL;
        dap_chain_node_addr_t *l_remote_node_addr = NULL;
        if(!l_node_addr.uint64) {
            // check whether auto mode
            l_is_auto = dap_cli_server_cmd_find_option_val(a_argv, arg_index, a_argc, "auto", NULL);
            if(!l_is_auto) {
                dap_cli_server_cmd_set_reply_text(a_str_reply, "addr not found");
                return -1;
            }
            // if auto mode, then looking for the node address

            // get cur node links
            bool a_is_only_cur_cell = false;
            // TODO rewrite this command totally
            // dap_list_t *l_node_link_list = dap_chain_net_get_link_node_list(l_net, a_is_only_cur_cell);
            // get all nodes list if no links
            l_node_list = dap_chain_net_get_node_list(l_net);
            // select random node from the list
            l_nodes_count = dap_list_length(l_node_list);
            if(l_nodes_count > 0) {
                unsigned int l_node_pos = rand() % l_nodes_count;
                dap_list_t *l_tmp = dap_list_nth(l_node_list, l_node_pos);
                l_remote_node_addr = l_tmp->data;
                l_node_addr.uint64 = l_remote_node_addr->uint64;
            }

            if(!l_node_addr.uint64) {
                dap_cli_server_cmd_set_reply_text(a_str_reply, "no node is available");
                return -1;
            }
        }
        dap_chain_node_info_t *l_remote_node_info;
        dap_chain_node_client_t *l_node_client;
        int res;
        do {
            l_remote_node_info = node_info_read_and_reply(l_net, &l_node_addr, a_str_reply);
            if(!l_remote_node_info) {
                return -1;
            }
            // start connect
            l_node_client = dap_chain_node_client_connect_default_channels(l_net,l_remote_node_info);
            if(!l_node_client) {
                dap_cli_server_cmd_set_reply_text(a_str_reply, "can't connect");
                DAP_DELETE(l_remote_node_info);
                return -1;
            }
            // wait connected
            int timeout_ms = 7000; // 7 sec = 7000 ms
            res = dap_chain_node_client_wait(l_node_client, NODE_CLIENT_STATE_ESTABLISHED, timeout_ms);
            // select new node addr
            if(l_is_auto && res){
                if(l_remote_node_addr && l_nodes_count>1){
                    l_nodes_count--;
                    l_node_list = dap_list_remove(l_node_list, l_remote_node_addr);
                    DAP_DELETE(l_remote_node_addr);
                    unsigned int l_node_pos = rand() % l_nodes_count;
                    dap_list_t *l_tmp = dap_list_nth(l_node_list, l_node_pos);
                    l_remote_node_addr = l_tmp->data;
                    l_node_addr.uint64 = l_remote_node_addr->uint64;

                    // clean client struct
                    dap_chain_node_client_close_mt(l_node_client);
                    DAP_DELETE(l_remote_node_info);
                    //return -1;
                    continue;
                }
            }
            break;
        }
        while(1);
        // for auto mode only
        if(l_is_auto) {
            //start background thread for testing connect to the nodes
            dap_chain_node_ping_background_start(l_net, l_node_list);
            dap_list_free_full(l_node_list, NULL);
        }



        if(res) {
            dap_cli_server_cmd_set_reply_text(a_str_reply, "no response from remote node(s)");
            log_it(L_WARNING, "No response from remote node(s): err code %d", res);
            // clean client struct
            dap_chain_node_client_close_mt(l_node_client);
            //DAP_DELETE(l_remote_node_info);
            return -1;
        }
        log_it(L_NOTICE, "Stream connection established");

        dap_chain_ch_sync_request_old_t l_sync_request = {};
        dap_stream_ch_t *l_ch_chain = dap_client_get_stream_ch_unsafe(l_node_client->client, DAP_CHAIN_CH_ID);
        // fill begin id
        l_sync_request.id_start = 1;
        // fill current node address
        l_sync_request.node_addr.uint64 = dap_chain_net_get_cur_addr_int(l_net);

        log_it(L_INFO, "Requested GLOBAL_DB syncronizatoin, %"DAP_UINT64_FORMAT_U":%"DAP_UINT64_FORMAT_U" period",
                                                        l_sync_request.id_start, l_sync_request.id_end);
        if(0 == dap_chain_ch_pkt_write_unsafe(l_ch_chain, DAP_CHAIN_CH_PKT_TYPE_SYNC_GLOBAL_DB,
                l_net->pub.id.uint64, 0, 0, &l_sync_request,
                sizeof(l_sync_request))) {
            dap_cli_server_cmd_set_reply_text(a_str_reply, "Error: Can't send sync chains request");
            // clean client struct
            dap_chain_node_client_close_mt(l_node_client);
            DAP_DELETE(l_remote_node_info);
            return -1;
        }
        dap_stream_ch_set_ready_to_write_unsafe(l_ch_chain, true);
        // wait for finishing of request
        int timeout_ms = 420000; // 7 min = 420 sec = 420 000 ms
        // TODO add progress info to console
        res = dap_chain_node_client_wait(l_node_client, NODE_CLIENT_STATE_SYNCED, timeout_ms);
        if(res < 0) {
            dap_cli_server_cmd_set_reply_text(a_str_reply, "Error: can't sync with node "NODE_ADDR_FP_STR,
                                            NODE_ADDR_FP_ARGS_S(l_node_client->remote_node_addr));
            dap_chain_node_client_close_mt(l_node_client);
            DAP_DELETE(l_remote_node_info);
            log_it(L_WARNING, "Gdb synced err -2");
            return -2;

        }
        // flush global_db
        dap_global_db_flush_sync();
        log_it(L_INFO, "Gdb synced Ok");

        // Requesting chains
        dap_chain_t *l_chain = NULL;
        DL_FOREACH(l_net->pub.chains, l_chain)
        {
            // reset state NODE_CLIENT_STATE_SYNCED
            dap_chain_node_client_reset(l_node_client);
            // send request
            dap_chain_ch_sync_request_old_t l_sync_request = {};
            if(0 == dap_chain_ch_pkt_write_unsafe(l_ch_chain, DAP_CHAIN_CH_PKT_TYPE_SYNC_CHAINS,
                    l_net->pub.id.uint64, l_chain->id.uint64, l_remote_node_info->hdr.cell_id.uint64, &l_sync_request,
                    sizeof(l_sync_request))) {
                dap_cli_server_cmd_set_reply_text(a_str_reply, "Error: Can't send sync chains request");
                // clean client struct
                dap_chain_node_client_close_mt(l_node_client);
                DAP_DELETE(l_remote_node_info);
                log_it(L_INFO, "Chain '%s' synced error: Can't send sync chains request", l_chain->name);
                return -3;
            }
            log_it(L_NOTICE, "Requested syncronization for chain \"%s\"", l_chain->name);
            dap_stream_ch_set_ready_to_write_unsafe(l_ch_chain, true);

            // wait for finishing of request
            timeout_ms = 120000; // 2 min = 120 sec = 120 000 ms
            // TODO add progress info to console
            res = dap_chain_node_client_wait(l_node_client, NODE_CLIENT_STATE_SYNCED, timeout_ms);
            if(res < 0) {
                log_it(L_ERROR, "Error: Can't sync chain %s", l_chain->name);
            }
        }
        log_it(L_INFO, "Chains and gdb are synced");
        DAP_DELETE(l_remote_node_info);
        //dap_client_disconnect(l_node_client->client);
        //l_node_client->client = NULL;
        dap_chain_node_client_close_mt(l_node_client);
        dap_cli_server_cmd_set_reply_text(a_str_reply, "Node sync completed: Chains and gdb are synced");
        return 0;

    }
#endif
        // make handshake
    case CMD_HANDSHAKE: {
        // get address from alias if addr not defined
        if(alias_str && !l_node_addr.uint64) {
            dap_chain_node_addr_t *address_tmp = dap_chain_node_alias_find(l_net, alias_str);
            if(address_tmp) {
                l_node_addr = *address_tmp;
                DAP_DELETE(address_tmp);
            }
            else {
                dap_cli_server_cmd_set_reply_text(a_str_reply, "No address found by alias");
                return -4;
            }
        }
        l_node_addr = l_node_info->address;
        if(!l_node_addr.uint64) {
            dap_cli_server_cmd_set_reply_text(a_str_reply, "Addr not found");
            return -5;
        }

        dap_chain_node_info_t *node_info = node_info_read_and_reply(l_net, &l_node_addr, a_str_reply);
        if(!node_info)
            return -6;
        int timeout_ms = 5000; //5 sec = 5000 ms
        // start handshake
        dap_chain_node_client_t *l_client = dap_chain_node_client_connect_default_channels(l_net,node_info);
        if(!l_client) {
            dap_cli_server_cmd_set_reply_text(a_str_reply, "Can't connect");
            DAP_DELETE(node_info);
            return -7;
        }
        // wait handshake
        int res = dap_chain_node_client_wait(l_client, NODE_CLIENT_STATE_ESTABLISHED, timeout_ms);
        if (res) {
            dap_cli_server_cmd_set_reply_text(a_str_reply, "No response from node");
            // clean client struct
            dap_chain_node_client_close_unsafe(l_client);
            DAP_DELETE(node_info);
            return -8;
        }
        DAP_DELETE(node_info);
        dap_chain_node_client_close_unsafe(l_client);
        dap_cli_server_cmd_set_reply_text(a_str_reply, "Connection established");
    } break;

    case CMD_CONNECTIONS: {

        if (l_net) {
            dap_cluster_t *l_links_cluster = dap_cluster_by_mnemonim(l_net->pub.name);
            if (!l_links_cluster) {
                 dap_cli_server_cmd_set_reply_text(a_str_reply, "Not found links cluster for net %s", l_net->pub.name);
                 break;
            }
            *a_str_reply = dap_cluster_get_links_info(l_links_cluster);
        } else {
            const char *l_guuid_str = NULL;
            dap_cluster_t *l_cluster = NULL;
            dap_cli_server_cmd_find_option_val(a_argv, arg_index, a_argc, "-cluster", &l_guuid_str);
            if (l_guuid_str) {
                bool l_success = false;
                dap_guuid_t l_guuid = dap_guuid_from_hex_str(l_guuid_str, &l_success);
                if (!l_success) {
                    dap_cli_server_cmd_set_reply_text(a_str_reply, "Can't parse cluster guid %s", l_guuid_str);
                    break;
                }
                l_cluster = dap_cluster_find(l_guuid);
                
                if (!l_cluster) {
                    dap_cli_server_cmd_set_reply_text(a_str_reply, "Not found cluster with ID %s", l_guuid_str);
                    break;
                }
            }
            *a_str_reply = dap_cluster_get_links_info(l_cluster);
        }
    } break;

    case  CMD_BAN: {
        dap_chain_net_t *l_netl = NULL;
        dap_chain_t *l_chain = NULL;
        if(dap_chain_node_cli_cmd_values_parse_net_chain(&arg_index, a_argc, a_argv, a_str_reply, &l_chain, &l_netl,
                                                         CHAIN_TYPE_DECREE) < 0)
            return -11;
        const char * l_hash_out_type = NULL;
        dap_cli_server_cmd_find_option_val(a_argv, arg_index, a_argc, "-H", &l_hash_out_type);
        if(!l_hash_out_type)
            l_hash_out_type = "hex";
        if(dap_strcmp(l_hash_out_type,"hex") && dap_strcmp(l_hash_out_type,"base58")) {
            dap_cli_server_cmd_set_reply_text(a_str_reply, "invalid parameter -H, valid values: -H <hex | base58>");
            return -1;
        }
        const char *l_certs_str = NULL;
        size_t l_certs_count = 0;
        dap_cert_t **l_certs = NULL;
        dap_cli_server_cmd_find_option_val(a_argv, arg_index, a_argc, "-certs", &l_certs_str);
        if (!l_certs_str) {
            dap_cli_server_cmd_set_reply_text(a_str_reply, "ban create requires parameter '-certs'");
            return -106;
        }
        dap_cert_parse_str_list(l_certs_str, &l_certs, &l_certs_count);
        if(!l_certs_count) {
            dap_cli_server_cmd_set_reply_text(a_str_reply,
                                              "decree create command request at least one valid certificate to sign the decree");
            return -106;
        }
        dap_chain_datum_decree_t *l_decree = NULL;
        dap_tsd_t *l_addr_tsd = s_chain_node_cli_com_node_create_tsd_addr(a_argv, arg_index, a_argc, a_str_reply, "bun");
        if (!l_addr_tsd) {
            return -112;
        }
        l_decree = DAP_NEW_Z_SIZE(dap_chain_datum_decree_t, sizeof(dap_chain_datum_decree_t) + dap_tsd_size(l_addr_tsd));
        l_decree->decree_version = DAP_CHAIN_DATUM_DECREE_VERSION;
        l_decree->header.ts_created = dap_time_now();
        l_decree->header.type = DAP_CHAIN_DATUM_DECREE_TYPE_COMMON;
        l_decree->header.common_decree_params.net_id = l_net->pub.id;
        l_decree->header.common_decree_params.chain_id = l_chain->id;
        l_decree->header.common_decree_params.cell_id = *dap_chain_net_get_cur_cell(l_netl);
        l_decree->header.sub_type = DAP_CHAIN_DATUM_DECREE_COMMON_SUBTYPE_BAN;
        l_decree->header.data_size = dap_tsd_size(l_addr_tsd);
        l_decree->header.signs_size = 0;
        memcpy(l_decree->data_n_signs, l_addr_tsd, dap_tsd_size(l_addr_tsd));
        size_t l_total_signs_success = 0;
        l_decree = dap_chain_datum_decree_sign_in_cycle(l_certs, l_decree, l_certs_count, &l_total_signs_success);
        if (!l_decree || !l_total_signs_success) {
            dap_cli_server_cmd_set_reply_text(a_str_reply,
                                              "Decree creation failed. Successful count of certificate signing is 0");
            return -108;
        }
        dap_chain_datum_t *l_datum = dap_chain_datum_create(DAP_CHAIN_DATUM_DECREE, l_decree,
                                                            sizeof(*l_decree) + l_decree->header.data_size +
                                                            l_decree->header.signs_size);
        DAP_DELETE(l_decree);
        char *l_key_str_out = dap_chain_mempool_datum_add(l_datum, l_chain, l_hash_out_type);
        DAP_DELETE(l_datum);
        dap_cli_server_cmd_set_reply_text(a_str_reply, "Datum %s is %s placed in datum pool",
                                          l_key_str_out ? l_key_str_out : "",
                                          l_key_str_out ? "" : " not");
        DAP_DELETE(l_key_str_out);
    } break;

    case CMD_UNBAN: {
        dap_chain_net_t *l_netl = NULL;
        dap_chain_t *l_chain = NULL;
        if(dap_chain_node_cli_cmd_values_parse_net_chain(&arg_index, a_argc, a_argv, a_str_reply, &l_chain, &l_net,
                                                         CHAIN_TYPE_DECREE) < 0)
            return -11;
        const char * l_hash_out_type = NULL;
        dap_cli_server_cmd_find_option_val(a_argv, arg_index, a_argc, "-H", &l_hash_out_type);
        if(!l_hash_out_type)
            l_hash_out_type = "hex";
        if(dap_strcmp(l_hash_out_type,"hex") && dap_strcmp(l_hash_out_type,"base58")) {
            dap_cli_server_cmd_set_reply_text(a_str_reply, "invalid parameter -H, valid values: -H <hex | base58>");
            return -1;
        }
        const char *l_certs_str = NULL;
        size_t l_certs_count = 0;
        dap_cert_t **l_certs = NULL;
        dap_cli_server_cmd_find_option_val(a_argv, arg_index, a_argc, "-certs", &l_certs_str);
        if (!l_certs_str) {
            dap_cli_server_cmd_set_reply_text(a_str_reply, "ban create requires parameter '-certs'");
            return -106;
        }
        dap_cert_parse_str_list(l_certs_str, &l_certs, &l_certs_count);
        if(!l_certs_count) {
            dap_cli_server_cmd_set_reply_text(a_str_reply,
                                              "decree create command request at least one valid certificate to sign the decree");
            return -106;
        }
        dap_chain_datum_decree_t *l_decree = NULL;
        dap_tsd_t *l_addr_tsd = s_chain_node_cli_com_node_create_tsd_addr(a_argv, arg_index, a_argc, a_str_reply, "unbun");
        if (!l_addr_tsd) {
            return -112;
        }
        l_decree = DAP_NEW_Z_SIZE(dap_chain_datum_decree_t, sizeof(dap_chain_datum_decree_t) + dap_tsd_size(l_addr_tsd));
        l_decree->decree_version = DAP_CHAIN_DATUM_DECREE_VERSION;
        l_decree->header.ts_created = dap_time_now();
        l_decree->header.type = DAP_CHAIN_DATUM_DECREE_TYPE_COMMON;
        l_decree->header.common_decree_params.net_id = l_net->pub.id;
        l_decree->header.common_decree_params.chain_id = l_chain->id;
        l_decree->header.common_decree_params.cell_id = *dap_chain_net_get_cur_cell(l_netl);
        l_decree->header.sub_type = DAP_CHAIN_DATUM_DECREE_COMMON_SUBTYPE_UNBAN;
        l_decree->header.data_size = dap_tsd_size(l_addr_tsd);
        l_decree->header.signs_size = 0;
        memcpy(l_decree->data_n_signs, l_addr_tsd, dap_tsd_size(l_addr_tsd));
        size_t l_total_signs_success = 0;
        l_decree = dap_chain_datum_decree_sign_in_cycle(l_certs, l_decree, l_certs_count, &l_total_signs_success);
        if (!l_decree || !l_total_signs_success) {
            dap_cli_server_cmd_set_reply_text(a_str_reply,
                                              "Decree creation failed. Successful count of certificate signing is 0");
            return -108;
        }
        dap_chain_datum_t *l_datum = dap_chain_datum_create(DAP_CHAIN_DATUM_DECREE, l_decree,
                                                            sizeof(*l_decree) + l_decree->header.data_size +
                                                            l_decree->header.signs_size);
        DAP_DELETE(l_decree);
        char *l_key_str_out = dap_chain_mempool_datum_add(l_datum, l_chain, l_hash_out_type);
        DAP_DELETE(l_datum);
        dap_cli_server_cmd_set_reply_text(a_str_reply, "Datum %s is %s placed in datum pool",
                                          l_key_str_out ? l_key_str_out : "",
                                          l_key_str_out ? "" : " not");
        DAP_DELETE(l_key_str_out);
    } break;

    case CMD_BANLIST: {
        char *l_str_banlist = dap_http_ban_list_client_dump(NULL);
        dap_cli_server_cmd_set_reply_text(a_str_reply, "%s", l_str_banlist);
        DAP_DELETE(l_str_banlist);
    } break;

    case CMD_BALANCER: {
        //balancer link list
        dap_string_t *l_links_str = dap_chain_net_balancer_get_node_str(l_net);
        dap_cli_server_cmd_set_reply_text(a_str_reply, "%s", l_links_str->str);
        dap_string_free(l_links_str, true);
    } break;

    default:
        dap_cli_server_cmd_set_reply_text(a_str_reply, "Unrecognized subcommand '%s'",
                                          arg_index < a_argc ? a_argv[arg_index] : "(null)");
        break;
    }
    return 0;
}


#ifndef DAP_OS_ANDROID
/**
 * @brief Traceroute command
 * return 0 OK, -1 Err
 * @param argc
 * @param argv
 * @param arg_func
 * @param str_reply
 * @return int
 */
int com_traceroute(int argc, char** argv, void **a_str_reply)
{
#ifdef DAP_OS_LINUX
    const char *addr = NULL;
    int hops = 0, time_usec = 0;
    if(argc > 1)
        addr = argv[1];
    iputils_set_verbose();
    int res = (addr) ? traceroute_util(addr, &hops, &time_usec) : -EADDRNOTAVAIL;
    if(res >= 0) {
        dap_cli_server_cmd_set_reply_text(a_str_reply, "traceroute %s hops=%d time=%.1lf ms", addr, hops,
                time_usec * 1. / 1000);
    }
    else {
        if(a_str_reply) {
            switch (-res)
            {
            case EADDRNOTAVAIL:
                dap_cli_server_cmd_set_reply_text(a_str_reply, "traceroute %s error: %s", (addr) ? addr : "",
                        (addr) ? "Name or service not known" : "Host not defined");
                break;
            case 2:
                dap_cli_server_cmd_set_reply_text(a_str_reply, "traceroute %s error: %s", addr,
                        "Unknown traceroute module");
                break;
            case 3:
                dap_cli_server_cmd_set_reply_text(a_str_reply, "traceroute %s error: %s", addr, "first hop out of range");
                break;
            case 4:
                dap_cli_server_cmd_set_reply_text(a_str_reply, "traceroute %s error: %s", addr,
                        "max hops cannot be more than 255");
                break;
            case 5:
                dap_cli_server_cmd_set_reply_text(a_str_reply, "traceroute %s error: %s", addr,
                        "no more than 10 probes per hop");
                break;
            case 6:
                dap_cli_server_cmd_set_reply_text(a_str_reply, "traceroute %s error: %s", addr,
                        "bad wait specifications");
                break;
            case 7:
                dap_cli_server_cmd_set_reply_text(a_str_reply, "traceroute %s error: %s", addr, "too big packetlen ");
                break;
            case 8:
                dap_cli_server_cmd_set_reply_text(a_str_reply, "traceroute %s error: %s", addr,
                        "IP version mismatch in addresses specified");
                break;
            case 9:
                dap_cli_server_cmd_set_reply_text(a_str_reply, "traceroute %s error: %s", addr, "bad sendtime");
                break;
            case 10:
                dap_cli_server_cmd_set_reply_text(a_str_reply, "traceroute %s error: %s", addr, "init_ip_options");
                break;
            case 11:
                dap_cli_server_cmd_set_reply_text(a_str_reply, "traceroute %s error: %s", addr, "calloc");
                break;
            case 12:
                dap_cli_server_cmd_set_reply_text(a_str_reply, "traceroute %s error: %s", addr, "parse cmdline");
                break;
            case 13:
                dap_cli_server_cmd_set_reply_text(a_str_reply, "traceroute %s error: %s", addr,
                        "trace method's init failed");
                break;
            default:
                dap_cli_server_cmd_set_reply_text(a_str_reply, "traceroute %s error(%d) %s", addr, res,
                        "trace not found");
            }
        }
    }
    return res;
#else
    UNUSED(argc);
    UNUSED(argv);
    dap_cli_server_cmd_set_reply_text(a_str_reply, "Not realized for your platform");
    return -1;
#endif
}



/**
 * @brief com_tracepath
 * Tracepath command
 * @param argc
 * @param argv
 * @param arg_func
 * @param str_reply
 * @return int
 * return 0 OK, -1 Err
 */
int com_tracepath(int argc, char** argv, void **a_str_reply)
{
#ifdef DAP_OS_LINUX
    const char *addr = NULL;
    int hops = 0, time_usec = 0;
    if(argc > 1)
        addr = argv[1];
    iputils_set_verbose();
    int res = (addr) ? tracepath_util(addr, &hops, &time_usec) : -EADDRNOTAVAIL;
    if(res >= 0) {
        if(a_str_reply)
            dap_cli_server_cmd_set_reply_text(a_str_reply, "tracepath %s hops=%d time=%.1lf ms", addr, hops,
                    time_usec * 1. / 1000);
    }
    else {
        if(a_str_reply) {
            switch (-res)
            {
            case EADDRNOTAVAIL:
                dap_cli_server_cmd_set_reply_text(a_str_reply, "tracepath %s error: %s", (addr) ? addr : "",
                        (addr) ? "Name or service not known" : "Host not defined");
                break;
            case ESOCKTNOSUPPORT:
                dap_cli_server_cmd_set_reply_text(a_str_reply, "tracepath %s error: %s", addr, "Can't create socket");
                break;
            case 2:
                dap_cli_server_cmd_set_reply_text(a_str_reply, "tracepath %s error: %s", addr,
                        "Can't setsockopt IPV6_MTU_DISCOVER");
                break;
            case 3:
                dap_cli_server_cmd_set_reply_text(a_str_reply, "tracepath %s error: %s", addr,
                        "Can't setsockopt IPV6_RECVERR");
                break;
            case 4:
                dap_cli_server_cmd_set_reply_text(a_str_reply, "tracepath %s error: %s", addr,
                        "Can't setsockopt IPV6_HOPLIMIT");
                break;
            case 5:
                dap_cli_server_cmd_set_reply_text(a_str_reply, "tracepath %s error: %s", addr,
                        "Can't setsockopt IP_MTU_DISCOVER");
                break;
            case 6:
                dap_cli_server_cmd_set_reply_text(a_str_reply, "tracepath %s error: %s", addr,
                        "Can't setsockopt IP_RECVERR");
                break;
            case 7:
                dap_cli_server_cmd_set_reply_text(a_str_reply, "tracepath %s error: %s", addr,
                        "Can't setsockopt IP_RECVTTL");
                break;
            case 8:
                dap_cli_server_cmd_set_reply_text(a_str_reply, "tracepath %s error: %s", addr, "malloc");
                break;
            case 9:
                dap_cli_server_cmd_set_reply_text(a_str_reply, "tracepath %s error: %s", addr,
                        "Can't setsockopt IPV6_UNICAST_HOPS");
                break;
            case 10:
                dap_cli_server_cmd_set_reply_text(a_str_reply, "tracepath %s error: %s", addr, "Can't setsockopt IP_TTL");
                break;
            default:
                dap_cli_server_cmd_set_reply_text(a_str_reply, "tracepath %s error(%d) %s", addr, res, "trace not found");
            }
        }
    }
    return res;
#else
    UNUSED(argc);
    UNUSED(argv);
    dap_cli_server_cmd_set_reply_text(a_str_reply, "Not realized for your platform");
    return -1;
#endif
}


/**
 * @brief Ping command
 * return 0 OK, -1 Err
 * @param argc
 * @param argv
 * @param arg_func
 * @param str_reply
 * @return int
 */
int com_ping(int a_argc, char**a_argv, void **a_str_reply)
{
#ifdef DAP_OS_LINUX

    int n = 4,w = 0;
    if (a_argc < 2) {
        dap_cli_server_cmd_set_reply_text(a_str_reply, "Host not specified");
        return -1;
    }
    const char *n_str = NULL;
    const char *w_str = NULL;
    int argc_host = 1;
    int argc_start = 1;
    argc_start = dap_cli_server_cmd_find_option_val(a_argv, argc_start, a_argc, "-n", &n_str);
    if(argc_start) {
        argc_host = argc_start + 1;
        n = (n_str) ? atoi(n_str) : 4;
    }
    else {
        argc_start = dap_cli_server_cmd_find_option_val(a_argv, argc_start, a_argc, "-c", &n_str);
        if(argc_start) {
            argc_host = argc_start + 1;
            n = (n_str) ? atoi(n_str) : 4;
        }
        else
        {
            argc_start = dap_cli_server_cmd_find_option_val(a_argv, argc_start, a_argc, "-w", &w_str);
            if(argc_start) {
                argc_host = argc_start + 1;
                n = 4;
                w = (w_str) ? atoi(w_str) : 5;
            }
        }
    }
    if(n <= 1)
        n = 1;
    const char *addr = a_argv[argc_host];
    iputils_set_verbose();
    ping_handle_t *l_ping_handle = ping_handle_create();
    int res = (addr) ? ping_util(l_ping_handle, addr, n, w) : -EADDRNOTAVAIL;
    DAP_DELETE(l_ping_handle);
    if(res >= 0) {
        if(a_str_reply)
            dap_cli_server_cmd_set_reply_text(a_str_reply, "Ping %s time=%.1lf ms", addr, res * 1. / 1000);
    }
    else {
        if(a_str_reply) {
            switch (-res)
            {
            case EDESTADDRREQ:
                dap_cli_server_cmd_set_reply_text(a_str_reply, "Ping %s error: %s", addr, "Destination address required");
                break;
            case EADDRNOTAVAIL:
                dap_cli_server_cmd_set_reply_text(a_str_reply, "Ping %s error: %s", (addr) ? addr : "",
                        (addr) ? "Host not found" : "Host not defined");
                break;
            case EPFNOSUPPORT:
                dap_cli_server_cmd_set_reply_text(a_str_reply, "Ping %s error: %s", addr, "Unknown protocol family");
                break;
            default:
                dap_cli_server_cmd_set_reply_text(a_str_reply, "Ping %s error(%d)", addr, -res);
            }
        }
    }
    return res;
#else
    UNUSED(a_argc);
    UNUSED(a_argv);
    dap_cli_server_cmd_set_reply_text(a_str_reply, "Not realized for your platform");
    return -1;
#endif
}
#endif /* !ANDROID (1582) */

/**
 * @brief com_version
 * @param argc
 * @param argv
 * @param arg_func
 * @param str_reply
 * @return
 */
int com_version(int argc, char ** argv, void **a_str_reply)
{
    (void) argc;
    (void) argv;
#ifndef DAP_VERSION
#pragma message "[!WRN!] DAP_VERSION IS NOT DEFINED. Manual override engaged."
#define DAP_VERSION "0.9-15"
#endif
    return dap_cli_server_cmd_set_reply_text(a_str_reply, "%s version "DAP_VERSION"\n", dap_get_appname()), 0;
}


/**
 * @brief
 * Help command
 * @param argc
 * @param argv
 * @param arg_func
 * @param str_reply
 * @return int
 */
int com_help(int a_argc, char **a_argv, void **a_str_reply)
{
    if (a_argc > 1) {
        log_it(L_DEBUG, "Help for command %s", a_argv[1]);
        dap_cli_cmd_t *l_cmd = dap_cli_server_cmd_find(a_argv[1]);
        if(l_cmd) {
            dap_cli_server_cmd_set_reply_text(a_str_reply, "%s:\n%s", l_cmd->doc, l_cmd->doc_ex);
            return 0;
        } else {
            dap_cli_server_cmd_set_reply_text(a_str_reply, "command \"%s\" not recognized", a_argv[1]);
        }
        return -1;
    } else {
        // TODO Read list of commands & return it
        log_it(L_DEBUG, "General help requested");
        dap_string_t * l_help_list_str = dap_string_new(NULL);
        dap_cli_cmd_t *l_cmd = dap_cli_server_cmd_get_first();
        while(l_cmd) {
            dap_string_append_printf(l_help_list_str, "%s:\t\t\t%s\n",
                    l_cmd->name, l_cmd->doc ? l_cmd->doc : "(undocumented command)");
            l_cmd = (dap_cli_cmd_t*) l_cmd->hh.next;
        }
        dap_cli_server_cmd_set_reply_text(a_str_reply,
                "Available commands:\n\n%s\n",
                l_help_list_str->len ? l_help_list_str->str : "NO ANY COMMAND WERE DEFINED");
        dap_string_free(l_help_list_str, true);
        return 0;
    }
}


/**
 * @brief com_tx_wallet
 * Wallet info
 * com_tx_create command
 * @param argc
 * @param argv
 * @param arg_func
 * @param str_reply
 * @return int
 */
int com_tx_wallet(int a_argc, char **a_argv, void **a_str_reply)
{
json_object ** a_json_arr_reply = (json_object **) a_str_reply;
const char *c_wallets_path = dap_chain_wallet_get_path(g_config);
enum { CMD_NONE, CMD_WALLET_NEW, CMD_WALLET_LIST, CMD_WALLET_INFO, CMD_WALLET_ACTIVATE, CMD_WALLET_DEACTIVATE, CMD_WALLET_CONVERT };
int l_arg_index = 1, l_rc, cmd_num = CMD_NONE;

    // find  add parameter ('alias' or 'handshake')
    if(dap_cli_server_cmd_find_option_val(a_argv, l_arg_index, dap_min(a_argc, l_arg_index + 1), "new", NULL))
        cmd_num = CMD_WALLET_NEW;
    else if(dap_cli_server_cmd_find_option_val(a_argv, l_arg_index, dap_min(a_argc, l_arg_index + 1), "list", NULL))
        cmd_num = CMD_WALLET_LIST;
    else if(dap_cli_server_cmd_find_option_val(a_argv, l_arg_index, dap_min(a_argc, l_arg_index + 1), "info", NULL))
        cmd_num = CMD_WALLET_INFO;
    else if(dap_cli_server_cmd_find_option_val(a_argv, l_arg_index, dap_min(a_argc, l_arg_index + 1), "activate", NULL))
        cmd_num = CMD_WALLET_ACTIVATE;
    else if(dap_cli_server_cmd_find_option_val(a_argv, l_arg_index, dap_min(a_argc, l_arg_index + 1), "deactivate", NULL))
        cmd_num = CMD_WALLET_DEACTIVATE;
    else if(dap_cli_server_cmd_find_option_val(a_argv, l_arg_index, dap_min(a_argc, l_arg_index + 1), "convert", NULL))
        cmd_num = CMD_WALLET_CONVERT;

    l_arg_index++;

    if(cmd_num == CMD_NONE) {
        dap_json_rpc_error_add(*a_json_arr_reply, DAP_CHAIN_NODE_CLI_COM_TX_WALLET_PARAM_ERR,
                "Format of command: wallet {new -w <wallet_name> | list | info [-addr <addr>]|[-w <wallet_name> -net <net_name>]}");
        return DAP_CHAIN_NODE_CLI_COM_TX_WALLET_PARAM_ERR;        
    }

    const char *l_addr_str = NULL, *l_wallet_name = NULL, *l_net_name = NULL, *l_sign_type_str = NULL, *l_restore_str = NULL,
            *l_pass_str = NULL, *l_ttl_str = NULL;

    // find wallet addr
    dap_cli_server_cmd_find_option_val(a_argv, l_arg_index, a_argc, "-addr", &l_addr_str);
    dap_cli_server_cmd_find_option_val(a_argv, l_arg_index, a_argc, "-w", &l_wallet_name);
    dap_cli_server_cmd_find_option_val(a_argv, l_arg_index, a_argc, "-net", &l_net_name);
    dap_cli_server_cmd_find_option_val(a_argv, l_arg_index, a_argc, "-password", &l_pass_str);
    dap_cli_server_cmd_find_option_val(a_argv, l_arg_index, a_argc, "-sign", &l_sign_type_str);

    // Check if wallet name has only digits and English letter
    if (l_wallet_name && !dap_isstralnum(l_wallet_name)){
        dap_json_rpc_error_add(*a_json_arr_reply, DAP_CHAIN_NODE_CLI_COM_TX_WALLET_NAME_ERR,
        "Wallet name must contains digits and aplhabetical symbols");
        return DAP_CHAIN_NODE_CLI_COM_TX_WALLET_NAME_ERR;
    }

    dap_chain_net_t * l_net = l_net_name ? dap_chain_net_by_name(l_net_name) : NULL;
    dap_chain_wallet_t *l_wallet = NULL;
    dap_chain_addr_t *l_addr = NULL;

    if(l_net_name && !l_net) {
        dap_json_rpc_error_add(*a_json_arr_reply, DAP_CHAIN_NODE_CLI_COM_TX_WALLET_NET_PARAM_ERR,
        "Not found net by name '%s'", l_net_name);
        return DAP_CHAIN_NODE_CLI_COM_TX_WALLET_NET_PARAM_ERR;
    }
    json_object * json_obj_out = NULL;
    json_object * json_arr_out = json_object_new_array();
    if (!json_arr_out) {
        return DAP_CHAIN_NODE_CLI_COM_TX_WALLET_MEMORY_ERR;
    }
    switch (cmd_num) {
        // wallet list
        case CMD_WALLET_LIST: {
            DIR * l_dir = opendir(c_wallets_path);
            if(l_dir) {
                struct dirent * l_dir_entry = NULL;

                while( (l_dir_entry = readdir(l_dir)) ) {
                    if (dap_strcmp(l_dir_entry->d_name, "..") == 0 || dap_strcmp(l_dir_entry->d_name, ".") == 0)
                        continue;
                    json_object * json_obj_wall = json_object_new_object();
                    if (!json_obj_wall) {
                        json_object_put(json_arr_out);
                        return DAP_CHAIN_NODE_CLI_COM_TX_WALLET_MEMORY_ERR;
                    }
                    const char *l_file_name = l_dir_entry->d_name;
                    size_t l_file_name_len = (l_file_name) ? strlen(l_file_name) : 0;
                    unsigned int res = 0;
                    if ( (l_file_name_len > 8) && (!strcmp(l_file_name + l_file_name_len - 8, ".dwallet")) ) {
                        char l_file_path_tmp[MAX_PATH] = {0};
                        snprintf(l_file_path_tmp, sizeof(l_file_path_tmp) - 1, "%s/%s", c_wallets_path, l_file_name);

                        l_wallet = dap_chain_wallet_open(l_file_name, c_wallets_path, &res);

                        if (l_wallet) {
                            //l_addr = l_net ? dap_chain_wallet_get_addr(l_wallet, l_net->pub.id) : NULL;
                            //const char *l_addr_str = dap_chain_addr_to_str_static(l_addr);

                            json_object_object_add(json_obj_wall, "Wallet", json_object_new_string(l_file_name));
                            if(l_wallet->flags & DAP_WALLET$M_FL_ACTIVE)
                                json_object_object_add(json_obj_wall, "status", json_object_new_string("protected-active"));
                            else
                                json_object_object_add(json_obj_wall, "status", json_object_new_string("unprotected"));
                            json_object_object_add(json_obj_wall, "deprecated", json_object_new_string(
                                                                                     strlen(dap_chain_wallet_check_sign(l_wallet))!=0 ?
                                                                                     "true" : "false"));
                            //if (l_addr_str) {
                            //    json_object_object_add(json_obj_wall, "addr", json_object_new_string(l_addr_str));
                            //}

                            dap_chain_wallet_close(l_wallet);

                        } else{
                            json_object_object_add(json_obj_wall, "Wallet", json_object_new_string(l_file_name));
                            if(res==4)json_object_object_add(json_obj_wall, "status", json_object_new_string("protected-inactive"));
                            else if(res != 0)json_object_object_add(json_obj_wall, "status", json_object_new_string("invalid"));
                        }
                    } else if ((l_file_name_len > 7) && (!strcmp(l_file_name + l_file_name_len - 7, ".backup"))) {
                        json_object_object_add(json_obj_wall, "Wallet", json_object_new_string(l_file_name));
                        json_object_object_add(json_obj_wall, "status", json_object_new_string("Backup"));
                    }
                    json_object_array_add(json_arr_out, json_obj_wall);
                }
                closedir(l_dir);
            }
            break;
        }
        // wallet info
        case CMD_WALLET_INFO: {
            dap_ledger_t *l_ledger = NULL;
            if ((l_wallet_name && l_addr_str) || (!l_wallet_name && !l_addr_str)) {
                dap_json_rpc_error_add(*a_json_arr_reply, DAP_CHAIN_NODE_CLI_COM_TX_WALLET_NAME_ERR,
                "You should use either the -w or -addr option for the wallet info command.");
                json_object_put(json_arr_out);
                return DAP_CHAIN_NODE_CLI_COM_TX_WALLET_NAME_ERR;
            }
            if(l_wallet_name) {
                if(!l_net) {
                    dap_json_rpc_error_add(*a_json_arr_reply, DAP_CHAIN_NODE_CLI_COM_TX_WALLET_NET_PARAM_ERR,
                                           "Subcommand info requires parameter '-net'");
                    json_object_put(json_arr_out);
                    return DAP_CHAIN_NODE_CLI_COM_TX_WALLET_NET_PARAM_ERR;
                }
                l_wallet = dap_chain_wallet_open(l_wallet_name, c_wallets_path, NULL);
                l_addr = (dap_chain_addr_t *) dap_chain_wallet_get_addr(l_wallet, l_net->pub.id );
            } else {
                l_addr = dap_chain_addr_from_str(l_addr_str);
            }
            
            if (!l_addr){
                if(l_wallet)
                    dap_chain_wallet_close(l_wallet);
                dap_json_rpc_error_add(*a_json_arr_reply, DAP_CHAIN_NODE_CLI_COM_TX_WALLET_FOUND_ERR,
                                       "Wallet not found");
                json_object_put(json_arr_out);
                return DAP_CHAIN_NODE_CLI_COM_TX_WALLET_FOUND_ERR;
            } else {
                l_net = dap_chain_net_by_id(l_addr->net_id);
                if(l_net) {
                    l_ledger = l_net->pub.ledger;
                    l_net_name = l_net->pub.name;
                } else {
                    dap_json_rpc_error_add(*a_json_arr_reply, DAP_CHAIN_NODE_CLI_COM_TX_WALLET_NET_ERR,
                                           "Can't find network id 0x%016"DAP_UINT64_FORMAT_X" from address %s",
                                           l_addr->net_id.uint64, l_addr_str);
                    json_object_put(json_arr_out);
                    DAP_DELETE(l_addr);
                    return DAP_CHAIN_NODE_CLI_COM_TX_WALLET_NET_ERR;
                }
            }
            json_object * json_obj_wall = json_object_new_object();
            const char *l_l_addr_str = dap_chain_addr_to_str_static((dap_chain_addr_t*) l_addr);
            if(l_wallet)
            {
                json_object_object_add(json_obj_wall, "sign", json_object_new_string(
                                                                  strlen(dap_chain_wallet_check_sign(l_wallet))!=0 ?
                                                                  dap_chain_wallet_check_sign(l_wallet) : "correct"));
                json_object_object_add(json_obj_wall, "wallet", json_object_new_string(l_wallet->name));
            }
            json_object_object_add(json_obj_wall, "addr", l_l_addr_str ? json_object_new_string(l_l_addr_str) : json_object_new_string("-"));
            json_object_object_add(json_obj_wall, "network", l_net_name? json_object_new_string(l_net_name) : json_object_new_string("-"));

            size_t l_l_addr_tokens_size = 0;
            char **l_l_addr_tokens = NULL;
            dap_ledger_addr_get_token_ticker_all(l_ledger, l_addr, &l_l_addr_tokens, &l_l_addr_tokens_size);
            if (l_wallet) {
                //Get sign for wallet
                json_object *l_jobj_sings = NULL;
                dap_chain_wallet_internal_t *l_w_internal = DAP_CHAIN_WALLET_INTERNAL(l_wallet);
                if (l_w_internal->certs_count == 1) {
                    dap_sign_type_t l_sign_type = dap_sign_type_from_key_type(l_w_internal->certs[0]->enc_key->type);
                    l_jobj_sings = json_object_new_string(
                        dap_sign_type_to_str(
                            dap_sign_type_from_key_type(l_w_internal->certs[0]->enc_key->type)));
                } else {
                    dap_string_t *l_str_signs = dap_string_new("");
                    for (size_t i = 0; i < l_w_internal->certs_count; i++) {
                        dap_string_append_printf(l_str_signs, "%s%s",
                                                 dap_sign_type_to_str(dap_sign_type_from_key_type(
                                                     l_w_internal->certs[i]->enc_key->type)),
                                                 ((i + 1) == l_w_internal->certs_count) ? "" : ", ");
                    }
                    l_jobj_sings = json_object_new_string(l_str_signs->str);
                    dap_string_free(l_str_signs, true);
                }
                json_object_object_add(json_obj_wall, "signs", l_jobj_sings);
            } else {
                json_object_object_add(json_obj_wall, "signs",
                                       json_object_new_string(dap_sign_type_to_str(l_addr->sig_type)));
            }
            if(l_l_addr_tokens_size <= 0)
                json_object_object_add(json_obj_wall, "balance", json_object_new_string("0"));
            json_object * j_arr_balance= json_object_new_array();
            for(size_t i = 0; i < l_l_addr_tokens_size; i++) {
                if(l_l_addr_tokens[i]) {
                    json_object * j_balance_data = json_object_new_object();
                    uint256_t l_balance = dap_ledger_calc_balance(l_ledger, l_addr, l_l_addr_tokens[i]);
                    const char *l_balance_coins, *l_balance_datoshi = dap_uint256_to_char(l_balance, &l_balance_coins);
                    json_object *l_jobj_token = json_object_new_object();
                    json_object *l_jobj_ticker = json_object_new_string(l_l_addr_tokens[i]);
                    const char *l_description =  dap_ledger_get_description_by_ticker(l_ledger, l_l_addr_tokens[i]);
                    json_object *l_jobj_description = l_description ? json_object_new_string(l_description)
                                                                    : json_object_new_null();
                    json_object_object_add(l_jobj_token, "ticker", l_jobj_ticker);
                    json_object_object_add(l_jobj_token, "description", l_jobj_description);
                    json_object_object_add(j_balance_data, "balance", json_object_new_string(""));
                    json_object_object_add(j_balance_data, "coins", json_object_new_string(l_balance_coins));
                    json_object_object_add(j_balance_data, "datoshi", json_object_new_string(l_balance_datoshi));
                    json_object_object_add(j_balance_data, "token", l_jobj_token);
                    json_object_array_add(j_arr_balance, j_balance_data);
                }
                DAP_DELETE(l_l_addr_tokens[i]);
            }
            json_object_object_add(json_obj_wall, "tokens", j_arr_balance);
            json_object_array_add(json_arr_out, json_obj_wall);
            DAP_DELETE(l_l_addr_tokens);
            DAP_DELETE(l_addr);

            if(l_wallet)
                dap_chain_wallet_close(l_wallet);
            break;
        }
        default: {
            if( !l_wallet_name ) {
                dap_json_rpc_error_add(*a_json_arr_reply, DAP_CHAIN_NODE_CLI_COM_TX_WALLET_NAME_ERR,
                                       "Wallet name option <-w>  not defined");
                json_object_put(json_arr_out);
                return  DAP_CHAIN_NODE_CLI_COM_TX_WALLET_NAME_ERR;
            }
            if( cmd_num != CMD_WALLET_DEACTIVATE && !l_pass_str && cmd_num != CMD_WALLET_NEW) {
                dap_json_rpc_error_add(*a_json_arr_reply, DAP_CHAIN_NODE_CLI_COM_TX_WALLET_PASS_ERR,
                                       "Wallet password option <-password>  not defined");
                json_object_put(json_arr_out);
                return  DAP_CHAIN_NODE_CLI_COM_TX_WALLET_PASS_ERR;
            }
            if ( cmd_num != CMD_WALLET_DEACTIVATE && l_pass_str && DAP_WALLET$SZ_PASS < strnlen(l_pass_str, DAP_WALLET$SZ_PASS + 1) ) {
                dap_json_rpc_error_add(*a_json_arr_reply, DAP_CHAIN_NODE_CLI_COM_TX_WALLET_PASS_TO_LONG_ERR,
                                       "Wallet's password is too long ( > %d)", DAP_WALLET$SZ_PASS);
                log_it(L_ERROR, "Wallet's password is too long ( > %d)", DAP_WALLET$SZ_PASS);
                json_object_put(json_arr_out);
                return DAP_CHAIN_NODE_CLI_COM_TX_WALLET_PASS_TO_LONG_ERR;
            }
            switch (cmd_num) {
                case CMD_WALLET_ACTIVATE:
                case CMD_WALLET_DEACTIVATE: {
                    json_object * json_obj_wall = json_object_new_object();
                    const char *l_prefix = cmd_num == CMD_WALLET_ACTIVATE ? "" : "de";
                    dap_cli_server_cmd_find_option_val(a_argv, l_arg_index, a_argc, "-ttl", &l_ttl_str);
                    l_rc = l_ttl_str ? strtoul(l_ttl_str, NULL, 10) : 60;

                    l_rc = cmd_num == CMD_WALLET_ACTIVATE
                            ? dap_chain_wallet_activate(l_wallet_name, strlen(l_wallet_name), l_pass_str, strlen(l_pass_str), l_rc)
                            : dap_chain_wallet_deactivate (l_wallet_name, strlen(l_wallet_name));

                    switch (l_rc) {
                    case 0:
                        json_object_object_add(json_obj_wall, "Wallet name", json_object_new_string(l_wallet_name));
                        json_object_object_add(json_obj_wall, "protection", cmd_num == CMD_WALLET_ACTIVATE ?
                        json_object_new_string("is activated") : json_object_new_string("is deactivated"));
                        break;
                    case -EBUSY:
<<<<<<< HEAD
                        dap_json_rpc_error_add(*a_json_arr_reply, DAP_CHAIN_NODE_CLI_COM_TX_WALLET_ALREADY_ERR,
                                               "Error: wallet %s is already %sactivated\n", l_wallet_name, l_prefix);
                        break;
                    case -EAGAIN:
                        dap_json_rpc_error_add(*a_json_arr_reply, DAP_CHAIN_NODE_CLI_COM_TX_WALLET_PASS_ERR,
                                "Error: wrong password for wallet %s\n", l_wallet_name);
=======
                        dap_json_rpc_error_add(DAP_CHAIN_NODE_CLI_COM_TX_WALLET_ALREADY_ERR,
                                               "Wallet %s is already %sactivated\n", l_wallet_name, l_prefix);
                        break;
                    case -EAGAIN:
                        dap_json_rpc_error_add(DAP_CHAIN_NODE_CLI_COM_TX_WALLET_PASS_ERR,
                                "Wrong password for wallet %s\n", l_wallet_name);
                        break;
                    case -101:
                        dap_json_rpc_error_add(DAP_CHAIN_NODE_CLI_COM_TX_WALLET_PASS_ERR,
                                "Can't active unprotected wallet: %s\n", l_wallet_name);
>>>>>>> f7f8e2b7
                        break;
                    default: {
                        char l_buf[512] = { '\0' };
                        strerror_r(l_rc, l_buf, sizeof(l_buf) - 1);
                        dap_json_rpc_error_add(*a_json_arr_reply, DAP_CHAIN_NODE_CLI_COM_TX_WALLET_ACTIVE_ERR,
                                "Wallet %s %sactivation error %d : %s\n", l_wallet_name, l_prefix, l_rc, l_buf);
                        break;
                    }
                    }
                    json_object_array_add(json_arr_out, json_obj_wall);
                } break;
                // convert wallet
                case CMD_WALLET_CONVERT: {
                    l_wallet = dap_chain_wallet_open(l_wallet_name, c_wallets_path, NULL);
                    if (!l_wallet) {
                        dap_json_rpc_error_add(*a_json_arr_reply, DAP_CHAIN_NODE_CLI_COM_TX_WALLET_PASS_ERR,
                                               "wrong password");
                        json_object_put(json_arr_out);
                        return DAP_CHAIN_NODE_CLI_COM_TX_WALLET_PASS_ERR;
                    } else if (l_wallet->flags & DAP_WALLET$M_FL_ACTIVE) {
                        dap_json_rpc_error_add(*a_json_arr_reply, DAP_CHAIN_NODE_CLI_COM_TX_WALLET_CONVERT_ERR,
                                               "Wallet can't be converted twice");
                        json_object_put(json_arr_out);
                        return  DAP_CHAIN_NODE_CLI_COM_TX_WALLET_CONVERT_ERR;
                    }
                    // create wallet backup 
                    dap_chain_wallet_internal_t* l_file_name = DAP_CHAIN_WALLET_INTERNAL(l_wallet);
                    snprintf(l_file_name->file_name, sizeof(l_file_name->file_name)  - 1, "%s/%s_%012lu%s", c_wallets_path, l_wallet_name, time(NULL),".backup");
                    if ( dap_chain_wallet_save(l_wallet, NULL) ) {
                        dap_json_rpc_error_add(*a_json_arr_reply, DAP_CHAIN_NODE_CLI_COM_TX_WALLET_BACKUP_ERR,
                                               "Can't create backup wallet file because of internal error");
                        json_object_put(json_arr_out);
                        return  DAP_CHAIN_NODE_CLI_COM_TX_WALLET_BACKUP_ERR;
                    }
                    // change to old filename
                    snprintf(l_file_name->file_name, sizeof(l_file_name->file_name)  - 1, "%s/%s%s", c_wallets_path, l_wallet_name, ".dwallet");
                    if ( dap_chain_wallet_save(l_wallet, l_pass_str) ) {
                        dap_json_rpc_error_add(*a_json_arr_reply, DAP_CHAIN_NODE_CLI_COM_TX_WALLET_CONVERT_ERR,
                                               "Wallet is not converted because of internal error");
                        json_object_put(json_arr_out);
                        return  DAP_CHAIN_NODE_CLI_COM_TX_WALLET_CONVERT_ERR;
                    }
                    json_object * json_obj_wall = json_object_new_object();
                    log_it(L_INFO, "Wallet %s has been converted", l_wallet_name);
                    json_object_object_add(json_obj_wall, "Sign wallet", json_object_new_string(
                                                                              strlen(dap_chain_wallet_check_sign(l_wallet))!=0 ?
                                                                              dap_chain_wallet_check_sign(l_wallet) : "correct"));
                    json_object_object_add(json_obj_wall, "Wallet name", json_object_new_string(l_wallet_name));
                    json_object_object_add(json_obj_wall, "Status", json_object_new_string("successfully converted"));
                    dap_chain_wallet_close(l_wallet);
                    json_object_array_add(json_arr_out, json_obj_wall);
                    break;
                }
                // new wallet
                case CMD_WALLET_NEW: {
                    int l_restore_opt = dap_cli_server_cmd_find_option_val(a_argv, l_arg_index, a_argc, "-restore", &l_restore_str);
                    int l_restore_legacy_opt = 0;
                    if (!l_restore_str)
                        l_restore_legacy_opt = dap_cli_server_cmd_find_option_val(a_argv, l_arg_index, a_argc, "-restore_legacy", &l_restore_str);
                    // rewrite existing wallet
                    int l_is_force = dap_cli_server_cmd_find_option_val(a_argv, l_arg_index, a_argc, "-force", NULL);

                    // check wallet existence
                    if (!l_is_force) {
                        char *l_file_name = dap_strdup_printf("%s/%s.dwallet", c_wallets_path, l_wallet_name);
                        FILE *l_exists = fopen(l_file_name, "rb");
                        DAP_DELETE(l_file_name);
                        if (l_exists) {
                            dap_json_rpc_error_add(*a_json_arr_reply, DAP_CHAIN_NODE_CLI_COM_TX_WALLET_ALREADY_ERR,"Wallet %s already exists",l_wallet_name);
                            fclose(l_exists);
                            json_object_put(json_arr_out);
                            return DAP_CHAIN_NODE_CLI_COM_TX_WALLET_ALREADY_ERR;
                        }
                    }

                    dap_sign_type_t l_sign_types[MAX_ENC_KEYS_IN_MULTYSIGN] = {0};
                    size_t l_sign_count = 0;
                    if (!l_sign_type_str) {
                        l_sign_types[0].type = SIG_TYPE_DILITHIUM;
                        l_sign_type_str = dap_sign_type_to_str(l_sign_types[0]);
                        l_sign_count = 1;
                    } else {
                        l_sign_types[0] = dap_sign_type_from_str(l_sign_type_str);
                        if (l_sign_types[0].type == SIG_TYPE_NULL){
                            dap_json_rpc_error_add(*a_json_arr_reply, DAP_CHAIN_NODE_CLI_COM_TX_WALLET_UNKNOWN_SIGN_ERR,
                                                   "'%s' unknown signature type, please use:\n%s",
                                                   l_sign_type_str, dap_sign_get_str_recommended_types());
                            json_object_put(json_arr_out);
                            return DAP_CHAIN_NODE_CLI_COM_TX_WALLET_UNKNOWN_SIGN_ERR;
                        }
                        if (l_sign_types[0].type == SIG_TYPE_MULTI_CHAINED) {
                            int l_sign_index = dap_cli_server_cmd_find_option_val(a_argv, l_arg_index, a_argc, l_sign_type_str, NULL);
                            l_sign_index++;
                            for (;l_sign_index && l_sign_index < a_argc; ++l_sign_index) {
                                l_sign_types[l_sign_count] = dap_sign_type_from_str(a_argv[l_sign_index]);
                                if (l_sign_types[l_sign_count].type == SIG_TYPE_NULL ||
                                    l_sign_types[l_sign_count].type == SIG_TYPE_MULTI_CHAINED) {
                                    break;
                                }
                                l_sign_count++;
                            }
                            if (l_sign_count < 2) {
                                dap_json_rpc_error_add(*a_json_arr_reply, DAP_CHAIN_NODE_CLI_COM_TX_WALLET_UNKNOWN_SIGN_ERR,
                                                      "You did not specify an additional signature after "
                                                      "sig_multi_chained. You must specify at least two more "
                                                      "signatures other than sig_multi_chained.\n"
                                                      "After sig_multi_chained, you must specify two more signatures "
                                                      "from the list: %s", dap_cert_get_str_recommended_sign());
                                json_object_put(json_arr_out);
                                return DAP_CHAIN_NODE_CLI_COM_TX_WALLET_UNKNOWN_SIGN_ERR;
                            }
                        } else {
                            l_sign_count = 1;
                        }
                    }
                    // Check unsupported tesla and bliss algorithm

                    for (size_t i = 0; i < l_sign_count; ++i) {
                        if (dap_sign_type_is_depricated(l_sign_types[i])) {
                            if (l_restore_opt || l_restore_legacy_opt) {
                                dap_json_rpc_error_add(*a_json_arr_reply, DAP_CHAIN_NODE_CLI_COM_TX_WALLET_UNKNOWN_SIGN_ERR,
                                                   "CAUTION!!! CAUTION!!! CAUTION!!!\nThe Bliss, Tesla and Picnic signatures are deprecated. We recommend you to create a new wallet with another available signature and transfer funds there.\n");
                                break;
                            } else {
                                dap_json_rpc_error_add(*a_json_arr_reply, DAP_CHAIN_NODE_CLI_COM_TX_WALLET_UNKNOWN_SIGN_ERR,
                                                   "This signature algorithm is no longer supported, please, use another variant");
                                json_object_put(json_arr_out);
                                return  DAP_CHAIN_NODE_CLI_COM_TX_WALLET_UNKNOWN_SIGN_ERR;
                            }
                        }
                    }

                    uint8_t *l_seed = NULL;
                    size_t l_seed_size = 0, l_restore_str_size = dap_strlen(l_restore_str);

                    if(l_restore_opt || l_restore_legacy_opt) {
                        if (l_restore_str_size > 3 && !dap_strncmp(l_restore_str, "0x", 2) && (!dap_is_hex_string(l_restore_str + 2, l_restore_str_size - 2) || l_restore_legacy_opt)) {
                            l_seed_size = (l_restore_str_size - 2) / 2;
                            l_seed = DAP_NEW_Z_SIZE(uint8_t, l_seed_size);
                            if(!l_seed) {
                                log_it(L_CRITICAL, "%s", c_error_memory_alloc);
                                json_object_put(json_arr_out);
                                return DAP_CHAIN_NODE_CLI_COM_TX_WALLET_MEMORY_ERR;
                            }
                            dap_hex2bin(l_seed, l_restore_str + 2, l_restore_str_size - 2);
                            if (l_restore_legacy_opt) {
                                dap_json_rpc_error_add(*a_json_arr_reply, DAP_CHAIN_NODE_CLI_COM_TX_WALLET_PROTECTION_ERR,
                                                       "CAUTION!!! CAUTION!!! CAUTION!!!\nYour wallet has a low level of protection. Please create a new wallet again with the option -restore\n");
                            }
                        } else {
                            dap_json_rpc_error_add(*a_json_arr_reply, DAP_CHAIN_NODE_CLI_COM_TX_WALLET_HASH_ERR,
                                                   "Restored hash is invalid or too short, wallet is not created. Please use -restore 0x<hex_value> or -restore_legacy 0x<restore_string>");
                            json_object_put(json_arr_out);
                            return DAP_CHAIN_NODE_CLI_COM_TX_WALLET_HASH_ERR;
                        }
                    }

                    // Creates new wallet
                    l_wallet = dap_chain_wallet_create_with_seed_multi(l_wallet_name, c_wallets_path, l_sign_types, l_sign_count,
                            l_seed, l_seed_size, l_pass_str);
                    DAP_DELETE(l_seed);
                    if (!l_wallet) {
                        dap_json_rpc_error_add(*a_json_arr_reply, DAP_CHAIN_NODE_CLI_COM_TX_WALLET_INTERNAL_ERR,
                                               "Wallet is not created because of internal error. Check name or password length (max 64 chars)");
                        json_object_put(json_arr_out);
                        return  DAP_CHAIN_NODE_CLI_COM_TX_WALLET_INTERNAL_ERR;
                    }

                    l_addr = l_net ? dap_chain_wallet_get_addr(l_wallet,l_net->pub.id ) : NULL;

                    const char *l_addr_str = dap_chain_addr_to_str_static(l_addr);
                    json_object * json_obj_wall = json_object_new_object();
                    json_object_object_add(json_obj_wall, "Wallet name", json_object_new_string(l_wallet->name));
                    if (l_sign_count > 1) {
                        dap_string_t *l_signs_types_str = dap_string_new("sig_multi_chained, ");
                        for (size_t i = 0; i < l_sign_count; i++) {
                            dap_string_append_printf(l_signs_types_str, "%s%s",
                                                     dap_sign_type_to_str(l_sign_types[i]), (i+1) == l_sign_count ? "": ", ");
                        }
                        json_object_object_add(json_obj_wall, "Sign type", json_object_new_string(l_signs_types_str->str));
                        dap_string_free(l_signs_types_str, true);
                    } else
                        json_object_object_add(json_obj_wall, "Sign type", json_object_new_string(l_sign_type_str));
                    json_object_object_add(json_obj_wall, "Status", json_object_new_string("successfully created"));
                    if ( l_addr_str ) {
                        json_object_object_add(json_obj_wall, "new address", json_object_new_string(l_addr_str));
                    }
                    json_object_array_add(json_arr_out, json_obj_wall);
                    dap_chain_wallet_close(l_wallet);
                    break;
                }
            }
        }
    }

    if (json_arr_out) {
            json_object_array_add(*a_json_arr_reply, json_arr_out);
        } else {
            json_object_array_add(*a_json_arr_reply, json_object_new_string("empty"));
        }
    return 0;
}


typedef enum dap_chain_node_cli_cmd_values_parse_net_chain_err_to_json {
    DAP_CHAIN_NODE_CLI_CMD_VALUES_PARSE_NET_CHAIN_ERR_INTERNAL_COMMAND_PROCESSING = 101,
    DAP_CHAIN_NODE_CLI_CMD_VALUES_PARSE_NET_CHAIN_ERR_NET_STR_IS_NUL = 102,
    DAP_CHAIN_NODE_CLI_CMD_VALUES_PARSE_NET_CHAIN_ERR_NET_NOT_FOUND = 103,
    DAP_CHAIN_NODE_CLI_CMD_VALUES_PARSE_NET_CHAIN_ERR_CHAIN_NOT_FOUND = 104,
    DAP_CHAIN_NODE_CLI_CMD_VALUES_PARSE_NET_CHAIN_ERR_CHAIN_STR_IS_NULL = 105,
    DAP_CHAIN_NODE_CLI_CMD_VALUES_PARSE_NET_CHAIN_ERR_CONFIG_DEFAULT_DATUM = 106,
    DAP_CHAIN_NODE_CLI_CMD_VALUE_PARSE_CONVERT_BASE58_TO_ADDR_WALLET = 107,
    DAP_CHAIN_NODE_CLI_CMD_VALUE_PARSE_FAST_AND_BASE58_ADDR,
    DAP_CHAIN_NODE_CLI_CMD_VALUE_PARSE_CAN_NOT_FIND_DEFAULT_CHAIN_WITH_TYPE
} dap_chain_node_cli_cmd_values_parse_net_chain_err_to_json;
int dap_chain_node_cli_cmd_values_parse_net_chain_for_json(json_object* a_json_arr_reply, int *a_arg_index, int a_argc,
                                                           char **a_argv,
                                                           dap_chain_t **a_chain, dap_chain_net_t **a_net,
                                                           dap_chain_type_t a_default_chain_type) {
    const char * l_chain_str = NULL;
    const char * l_net_str = NULL;

    // Net name
    if(a_net)
        dap_cli_server_cmd_find_option_val(a_argv, *a_arg_index, a_argc, "-net", &l_net_str);
    else {
        dap_json_rpc_error_add(a_json_arr_reply, DAP_CHAIN_NODE_CLI_CMD_VALUES_PARSE_NET_CHAIN_ERR_INTERNAL_COMMAND_PROCESSING,
                               "Error in internal command processing.");
        return DAP_CHAIN_NODE_CLI_CMD_VALUES_PARSE_NET_CHAIN_ERR_INTERNAL_COMMAND_PROCESSING;
    }

    // Select network
    if(!l_net_str) {
        dap_json_rpc_error_add(a_json_arr_reply, DAP_CHAIN_NODE_CLI_CMD_VALUES_PARSE_NET_CHAIN_ERR_NET_STR_IS_NUL, "%s requires parameter '-net'", a_argv[0]);
        return DAP_CHAIN_NODE_CLI_CMD_VALUES_PARSE_NET_CHAIN_ERR_NET_STR_IS_NUL;
    }

    if((*a_net = dap_chain_net_by_name(l_net_str)) == NULL) { // Can't find such network
        char l_str_to_reply_chain[500] = {0};
        char *l_str_to_reply = NULL;
        sprintf(l_str_to_reply_chain, "%s can't find network \"%s\"\n", a_argv[0], l_net_str);
        l_str_to_reply = dap_strcat2(l_str_to_reply,l_str_to_reply_chain);
        dap_string_t* l_net_str = dap_cli_list_net();
        l_str_to_reply = dap_strcat2(l_str_to_reply,l_net_str->str);
        dap_json_rpc_error_add(a_json_arr_reply, DAP_CHAIN_NODE_CLI_CMD_VALUES_PARSE_NET_CHAIN_ERR_NET_NOT_FOUND, "%s", l_str_to_reply);
        DAP_DELETE(l_str_to_reply);
        dap_string_free(l_net_str, true);
        return DAP_CHAIN_NODE_CLI_CMD_VALUES_PARSE_NET_CHAIN_ERR_NET_NOT_FOUND;
    }

    // Chain name
    if(a_chain) {
        dap_cli_server_cmd_find_option_val(a_argv, *a_arg_index, a_argc, "-chain", &l_chain_str);

        // Select chain
        if(l_chain_str) {
            if ((*a_chain = dap_chain_net_get_chain_by_name(*a_net, l_chain_str)) == NULL) { // Can't find such chain
                char l_str_to_reply_chain[500] = {0};
                char *l_str_to_reply = NULL;
                sprintf(l_str_to_reply_chain, "%s requires parameter '-chain' to be valid chain name in chain net %s. Current chain %s is not valid\n",
                        a_argv[0], l_net_str, l_chain_str);
                l_str_to_reply = dap_strcat2(l_str_to_reply,l_str_to_reply_chain);
                dap_chain_t * l_chain;
                dap_chain_net_t * l_chain_net = *a_net;
                l_str_to_reply = dap_strcat2(l_str_to_reply,"\nAvailable chains:\n");
                DL_FOREACH(l_chain_net->pub.chains, l_chain) {
                    l_str_to_reply = dap_strcat2(l_str_to_reply,"\t");
                    l_str_to_reply = dap_strcat2(l_str_to_reply,l_chain->name);
                    l_str_to_reply = dap_strcat2(l_str_to_reply,"\n");
                }
                dap_json_rpc_error_add(a_json_arr_reply, DAP_CHAIN_NODE_CLI_CMD_VALUES_PARSE_NET_CHAIN_ERR_CHAIN_NOT_FOUND, l_str_to_reply);
                return DAP_CHAIN_NODE_CLI_CMD_VALUES_PARSE_NET_CHAIN_ERR_CHAIN_NOT_FOUND;
            }
        } else if (a_default_chain_type != CHAIN_TYPE_INVALID) {
            if ((*a_chain = dap_chain_net_get_default_chain_by_chain_type(*a_net, a_default_chain_type)) != NULL) {
                return 0;
            } else {
                dap_json_rpc_error_add(a_json_arr_reply, 
                        DAP_CHAIN_NODE_CLI_CMD_VALUE_PARSE_CAN_NOT_FIND_DEFAULT_CHAIN_WITH_TYPE,
                        "Unable to get the default chain of type %s for the network.", dap_chain_type_to_str(a_default_chain_type));
                return DAP_CHAIN_NODE_CLI_CMD_VALUE_PARSE_CAN_NOT_FIND_DEFAULT_CHAIN_WITH_TYPE;

            }
        }
    }
    return 0;
}


/**
 * @brief s_values_parse_net_chain
 * @param argc
 * @param argv
 * @param str_reply
 * @param l_chain
 * @param l_net
 * @return
 */
int dap_chain_node_cli_cmd_values_parse_net_chain(int *a_arg_index, int a_argc, char **a_argv, void **a_str_reply,
        dap_chain_t **a_chain, dap_chain_net_t **a_net, dap_chain_type_t a_default_chain_type)
{
    const char * l_chain_str = NULL;
    const char * l_net_str = NULL;

    // Net name
    if(a_net)
        dap_cli_server_cmd_find_option_val(a_argv, *a_arg_index, a_argc, "-net", &l_net_str);
    else
        return -100;

    // Select network
    if(!l_net_str) {
        dap_cli_server_cmd_set_reply_text(a_str_reply, "%s requires parameter '-net'", a_argv[0]);
        return -101;
    }

    if((*a_net = dap_chain_net_by_name(l_net_str)) == NULL) { // Can't find such network
        dap_cli_server_cmd_set_reply_text(a_str_reply, "%s can't find network \"%s\"", a_argv[0], l_net_str);
        char l_str_to_reply_chain[500] = {0};
        char *l_str_to_reply = NULL;
        sprintf(l_str_to_reply_chain, "%s can't find network \"%s\"\n", a_argv[0], l_net_str);
        l_str_to_reply = dap_strcat2(l_str_to_reply,l_str_to_reply_chain);
        dap_string_t* l_net_str = dap_cli_list_net();
        l_str_to_reply = dap_strcat2(l_str_to_reply,l_net_str->str);
        dap_cli_server_cmd_set_reply_text(a_str_reply, "%s", l_str_to_reply);
        return -102;
    }

    // Chain name
    if(a_chain) {
        dap_cli_server_cmd_find_option_val(a_argv, *a_arg_index, a_argc, "-chain", &l_chain_str);

        // Select chain
        if(l_chain_str) {
            if ((*a_chain = dap_chain_net_get_chain_by_name(*a_net, l_chain_str)) == NULL) { // Can't find such chain
                char l_str_to_reply_chain[500] = {0};
                char *l_str_to_reply = NULL;
                sprintf(l_str_to_reply_chain, "%s requires parameter '-chain' to be valid chain name in chain net %s. Current chain %s is not valid\n",
                        a_argv[0], l_net_str, l_chain_str);
                l_str_to_reply = dap_strcat2(l_str_to_reply,l_str_to_reply_chain);
                dap_chain_t * l_chain;
                dap_chain_net_t * l_chain_net = *a_net;
                l_str_to_reply = dap_strcat2(l_str_to_reply,"\nAvailable chains:\n");
                DL_FOREACH(l_chain_net->pub.chains, l_chain) {
                        l_str_to_reply = dap_strcat2(l_str_to_reply,"\t");
                        l_str_to_reply = dap_strcat2(l_str_to_reply,l_chain->name);
                        l_str_to_reply = dap_strcat2(l_str_to_reply,"\n");
                }
                dap_cli_server_cmd_set_reply_text(a_str_reply, "%s", l_str_to_reply);
                return -103;
            }
        } else if (a_default_chain_type != CHAIN_TYPE_INVALID) {
            if ((*a_chain = dap_chain_net_get_default_chain_by_chain_type(*a_net, a_default_chain_type)) != NULL) {
                return 0;
            } else {
                dap_cli_server_cmd_set_reply_text(a_str_reply, "Unable to get the default chain of type %s for the network.",
                                                  dap_chain_type_to_str(a_default_chain_type));
                return -104;
            }
        } else {
            dap_cli_server_cmd_set_reply_text(a_str_reply, "%s requires parameter '-chain'", a_argv[0]);
            return -104;
        }
    }
    return 0;
}

/**
 * @brief
 * sign data (datum_token) by certificates (1 or more)
 * successful count of signes return in l_sign_counter
 * @param l_certs - array with certificates loaded from dcert file
 * @param l_datum_token - updated pointer for l_datum_token variable after realloc
 * @param l_certs_count - count of certificate
 * @param l_datum_data_offset - offset of datum
 * @param l_sign_counter - counter of successful data signing operation
 * @return dap_chain_datum_token_t*
 */
static dap_chain_datum_token_t * s_sign_cert_in_cycle(dap_cert_t ** l_certs, dap_chain_datum_token_t *l_datum_token, size_t l_certs_count,
            size_t *l_datum_signs_offset, uint16_t * l_sign_counter)
{
    if (!l_datum_signs_offset) {
        log_it(L_DEBUG,"l_datum_data_offset is NULL");
        return NULL;
    }

    size_t l_tsd_size = 0;
    if ((l_datum_token->type == DAP_CHAIN_DATUM_TOKEN_TYPE_DECL) &&
            ((l_datum_token->subtype == DAP_CHAIN_DATUM_TOKEN_SUBTYPE_PRIVATE)
            ||(l_datum_token->subtype == DAP_CHAIN_DATUM_TOKEN_SUBTYPE_NATIVE)))
        l_tsd_size = l_datum_token->header_native_decl.tsd_total_size;
    if ((l_datum_token->type == DAP_CHAIN_DATUM_TOKEN_TYPE_UPDATE) &&
            ((l_datum_token->subtype == DAP_CHAIN_DATUM_TOKEN_SUBTYPE_PRIVATE)
             ||(l_datum_token->subtype == DAP_CHAIN_DATUM_TOKEN_SUBTYPE_NATIVE)))
        l_tsd_size = l_datum_token->header_native_update.tsd_total_size;
    uint16_t l_tmp_cert_sign_count = l_datum_token->signs_total;
    l_datum_token->signs_total = 0;

    for(size_t i = 0; i < l_certs_count; i++)
    {
        dap_sign_t * l_sign = dap_cert_sign(l_certs[i],  l_datum_token,
           sizeof(*l_datum_token) + l_tsd_size, 0);
        if (l_sign) {
            size_t l_sign_size = dap_sign_get_size(l_sign);
            l_datum_token = DAP_REALLOC(l_datum_token, sizeof(*l_datum_token) + (*l_datum_signs_offset) + l_sign_size);
            memcpy(l_datum_token->tsd_n_signs + *l_datum_signs_offset, l_sign, l_sign_size);
            *l_datum_signs_offset += l_sign_size;
            DAP_DELETE(l_sign);
            log_it(L_DEBUG,"<-- Signed with '%s'", l_certs[i]->name);
            (*l_sign_counter)++;
        }
    }
    l_datum_token->signs_total = l_tmp_cert_sign_count;

    return l_datum_token;
}

/**
 * @brief com_token_decl_sign
 * @param argc
 * @param argv
 * @param arg_func
 * @param str_reply
 * @return
 */
int com_token_decl_sign(int a_argc, char **a_argv, void **a_str_reply)
{
    int arg_index = 1;

    const char * l_hash_out_type = NULL;
    dap_cli_server_cmd_find_option_val(a_argv, arg_index, a_argc, "-H", &l_hash_out_type);
    if(!l_hash_out_type)
        l_hash_out_type = "hex";
    if(dap_strcmp(l_hash_out_type,"hex") && dap_strcmp(l_hash_out_type,"base58")) {
        dap_cli_server_cmd_set_reply_text(a_str_reply, "invalid parameter -H, valid values: -H <hex | base58>");
        return -1;
    }

    const char * l_datum_hash_str = NULL;
    // Chain name
    dap_cli_server_cmd_find_option_val(a_argv, arg_index, a_argc, "-datum", &l_datum_hash_str);
    if(l_datum_hash_str) {
        char *l_datum_hash_hex_str = NULL, *l_datum_hash_base58_str = NULL;
        const char * l_certs_str = NULL;
        dap_cert_t ** l_certs = NULL;
        size_t l_certs_count = 0;
        dap_chain_t * l_chain = NULL;
        dap_chain_net_t * l_net = NULL;

        dap_chain_node_cli_cmd_values_parse_net_chain(&arg_index, a_argc, a_argv, a_str_reply, &l_chain, &l_net,
                                                      CHAIN_TYPE_TOKEN);
        if(!l_net)
            return -1;
        else {
            if(*a_str_reply) {
                DAP_DELETE(*a_str_reply);
                *a_str_reply = NULL;
            }
        }

        // Certificates thats will be used to sign currend datum token
        dap_cli_server_cmd_find_option_val(a_argv, arg_index, a_argc, "-certs", &l_certs_str);

        // Load certs lists
        if (l_certs_str)
            dap_cert_parse_str_list(l_certs_str, &l_certs, &l_certs_count);

        if(!l_certs_count) {
            dap_cli_server_cmd_set_reply_text(a_str_reply,
                    "token_sign command requres at least one valid certificate to sign the basic transaction of emission");
            return -7;
        }

        char * l_gdb_group_mempool = dap_chain_net_get_gdb_group_mempool_new(l_chain);
        if(!l_gdb_group_mempool) {
            l_gdb_group_mempool = dap_chain_net_get_gdb_group_mempool_by_chain_type(l_net, CHAIN_TYPE_TOKEN);
        }
        // datum hash may be in hex or base58 format
        if(!dap_strncmp(l_datum_hash_str, "0x", 2) || !dap_strncmp(l_datum_hash_str, "0X", 2)) {
            l_datum_hash_hex_str = dap_strdup(l_datum_hash_str);
            l_datum_hash_base58_str = dap_enc_base58_from_hex_str_to_str(l_datum_hash_str);
        } else {
            l_datum_hash_hex_str = dap_enc_base58_to_hex_str_from_str(l_datum_hash_str);
            l_datum_hash_base58_str = dap_strdup(l_datum_hash_str);
        }
        const char *l_datum_hash_out_str = dap_strcmp(l_hash_out_type,"hex")
            ? l_datum_hash_base58_str
            : l_datum_hash_hex_str;

        log_it(L_DEBUG, "Requested to sign token declaration %s in gdb://%s with certs %s",
                l_gdb_group_mempool, l_datum_hash_hex_str, l_certs_str);

        dap_chain_datum_t * l_datum = NULL;
        size_t l_datum_size = 0;
        size_t l_tsd_size = 0;
        if((l_datum = (dap_chain_datum_t*) dap_global_db_get_sync(l_gdb_group_mempool,
                l_datum_hash_hex_str, &l_datum_size, NULL, NULL )) != NULL) {

            // Check if its token declaration
            if(l_datum->header.type_id == DAP_CHAIN_DATUM_TOKEN) {
                dap_chain_datum_token_t *l_datum_token = DAP_DUP_SIZE(l_datum->data, l_datum->header.data_size);    // for realloc
                DAP_DELETE(l_datum);
                if ((l_datum_token->subtype == DAP_CHAIN_DATUM_TOKEN_SUBTYPE_PRIVATE)
                    ||  (l_datum_token->subtype == DAP_CHAIN_DATUM_TOKEN_SUBTYPE_NATIVE))
                    l_tsd_size = l_datum_token->header_native_decl.tsd_total_size;
                // Check for signatures, are they all in set and are good enought?
                size_t l_signs_size = 0, i = 1;
                uint16_t l_tmp_signs_total = l_datum_token->signs_total;
                l_datum_token->signs_total = 0;
                for (i = 1; i <= l_tmp_signs_total; i++){
                    dap_sign_t *l_sign = (dap_sign_t *)(l_datum_token->tsd_n_signs + l_tsd_size + l_signs_size);
                    if( dap_sign_verify(l_sign, l_datum_token, sizeof(*l_datum_token) + l_tsd_size) ) {
                        log_it(L_WARNING, "Wrong signature %zu for datum_token with key %s in mempool!", i, l_datum_hash_out_str);
                        dap_cli_server_cmd_set_reply_text(a_str_reply,
                                "Datum %s with datum token has wrong signature %zu, break process and exit",
                                l_datum_hash_out_str, i);
                        DAP_DELETE(l_datum_token);
                        DAP_DELETE(l_gdb_group_mempool);
                        return -6;
                    }else{
                        log_it(L_DEBUG,"Sign %zu passed", i);
                    }
                    l_signs_size += dap_sign_get_size(l_sign);
                }
                l_datum_token->signs_total = l_tmp_signs_total;
                log_it(L_DEBUG, "Datum %s with token declaration: %hu signatures are verified well (sign_size = %zu)",
                                 l_datum_hash_out_str, l_datum_token->signs_total, l_signs_size);

                // Sign header with all certificates in the list and add signs to the end of token update
                uint16_t l_sign_counter = 0;
                size_t l_data_size = l_tsd_size + l_signs_size;
                l_datum_token = s_sign_cert_in_cycle(l_certs, l_datum_token, l_certs_count, &l_data_size,
                                                            &l_sign_counter);
                l_datum_token->signs_total += l_sign_counter;
                size_t l_token_size = sizeof(*l_datum_token) + l_data_size;
                dap_chain_datum_t * l_datum = dap_chain_datum_create(DAP_CHAIN_DATUM_TOKEN,
                                                                     l_datum_token, l_token_size);
                DAP_DELETE(l_datum_token);
                // Calc datum's hash
                l_datum_size = dap_chain_datum_size(l_datum);
                dap_chain_hash_fast_t l_key_hash = { };
                dap_hash_fast(l_datum->data, l_token_size, &l_key_hash);
                const char *l_key_str = dap_chain_hash_fast_to_str_new(&l_key_hash);
                const char *l_key_str_base58 = dap_enc_base58_encode_hash_to_str_static(&l_key_hash);
                const char *l_key_out_str = dap_strcmp(l_hash_out_type, "hex")
                        ? l_key_str_base58 : l_key_str;
                int rc = 0;
                // Add datum to mempool with datum_token hash as a key
                if( dap_global_db_set_sync(l_gdb_group_mempool, l_key_str, l_datum, dap_chain_datum_size(l_datum), false) == 0) {
                    char* l_hash_str = l_datum_hash_hex_str;
                    // Remove old datum from pool
                    if( dap_global_db_del_sync(l_gdb_group_mempool, l_hash_str ) == 0) {
                        dap_cli_server_cmd_set_reply_text(a_str_reply, "Datum %s is replacing the %s in datum pool",
                                l_key_out_str, l_datum_hash_out_str);
                    } else {
                        dap_cli_server_cmd_set_reply_text(a_str_reply,
                                "Warning! Can't remove old datum %s ( new datum %s added normaly in datum pool)",
                                l_datum_hash_out_str, l_key_out_str);
                        rc = -3;
                    }
                } else {
                    dap_cli_server_cmd_set_reply_text(a_str_reply,
                            "Error! datum %s produced from %s can't be placed in mempool",
                            l_key_out_str, l_datum_hash_out_str);
                    rc = -2;
                }
                DAP_DELETE(l_key_str);
                DAP_DELETE(l_datum_hash_hex_str);
                DAP_DELETE(l_datum_hash_base58_str);
                DAP_DELETE(l_datum);
                DAP_DELETE(l_gdb_group_mempool);
                return rc;
            } else {
                dap_cli_server_cmd_set_reply_text(a_str_reply,
                        "Error! Wrong datum type. token_decl_sign sign only token declarations datum");
                return -61;
            }
        } else {
            dap_cli_server_cmd_set_reply_text(a_str_reply,
                    "token_decl_sign can't find datum with %s hash in the mempool of %s:%s",l_datum_hash_out_str,l_net? l_net->pub.name: "<undefined>",
                    l_chain?l_chain->name:"<undefined>");
            return -5;
        }
        DAP_DELETE(l_datum_hash_hex_str);
        DAP_DELETE(l_datum_hash_base58_str);
    } else {
        dap_cli_server_cmd_set_reply_text(a_str_reply, "token_decl_sign need -datum <datum hash> argument");
        return -2;
    }
    return 0;
}


/**
 * @brief s_com_mempool_list_print_for_chain
 *
 * @param a_net
 * @param a_chain
 * @param a_str_tmp
 * @param a_hash_out_type
 */
void s_com_mempool_list_print_for_chain(json_object* a_json_arr_reply, dap_chain_net_t * a_net, dap_chain_t * a_chain, const char * a_add,
                                        json_object *a_json_obj, const char *a_hash_out_type, bool a_fast, size_t a_limit, size_t a_offset) {
    dap_chain_addr_t *l_wallet_addr = dap_chain_addr_from_str(a_add);
    if (a_add && !l_wallet_addr) {
        dap_json_rpc_error_add(a_json_arr_reply, DAP_CHAIN_NODE_CLI_CMD_VALUE_PARSE_CONVERT_BASE58_TO_ADDR_WALLET, "Cannot convert "
                                                                                                 "string '%s' to binary address.\n", a_add);
        return;
    }
    if (l_wallet_addr && a_fast) {
        dap_json_rpc_error_add(a_json_arr_reply, DAP_CHAIN_NODE_CLI_CMD_VALUE_PARSE_FAST_AND_BASE58_ADDR,
                               "In fast mode, it is impossible to count the number of transactions and emissions "
                               "for a specific address. The -brief and -addr options are mutually exclusive.\n");
        DAP_DELETE(l_wallet_addr);
        return;
    }
    char * l_gdb_group_mempool = dap_chain_net_get_gdb_group_mempool_new(a_chain);
    if(!l_gdb_group_mempool){
        dap_json_rpc_error_add(a_json_arr_reply, DAP_CHAIN_NODE_CLI_COM_MEMPOOL_LIST_CAN_NOT_GET_MEMPOOL_GROUP,
                               "%s.%s: chain not found\n", a_net->pub.name, a_chain->name);
        return;
    }
    int l_removed = 0;
    json_object *l_obj_chain = json_object_new_object();
    json_object *l_obj_chain_name  = json_object_new_string(a_chain->name);
    if (!l_obj_chain_name || !l_obj_chain) {
        json_object_put(l_obj_chain);
        dap_json_rpc_allocation_error(a_json_arr_reply);
        return;
    }
    json_object_object_add(l_obj_chain, "name", l_obj_chain_name);
    dap_chain_mempool_filter(a_chain, &l_removed);
    json_object *l_jobj_removed = json_object_new_int(l_removed);
    if (!l_jobj_removed) {
        json_object_put(l_obj_chain);
        dap_json_rpc_allocation_error(a_json_arr_reply);
        return;
    }
    json_object_object_add(l_obj_chain, "removed", l_jobj_removed);
    size_t l_objs_count = 0;
    dap_global_db_obj_t * l_objs = dap_global_db_get_all_sync(l_gdb_group_mempool, &l_objs_count);
    json_object  *l_jobj_datums;
    size_t l_offset = a_offset;
    if (l_objs_count == 0 || l_objs_count < l_offset) {
        l_jobj_datums = json_object_new_null();
    } else {
        l_jobj_datums = json_object_new_array();
        if (!l_jobj_datums) {
            json_object_put(l_obj_chain);
            dap_json_rpc_allocation_error(a_json_arr_reply);
            return;
        }

        size_t l_arr_start = 0;
        if (l_offset) {
            l_arr_start = l_offset;
            json_object *l_jobj_offset = json_object_new_uint64(l_offset);
            json_object_object_add(l_obj_chain, "offset", l_jobj_offset);
        }
        size_t l_arr_end = l_objs_count;
        if (a_limit) {
            l_arr_end = l_offset + a_limit;
            if (l_arr_end > l_objs_count)
                l_arr_end = l_objs_count;
            json_object *l_jobj_limit = json_object_new_uint64(l_arr_end);
            json_object_object_add(l_obj_chain, "limit", l_jobj_limit);
        }
        for (size_t i = l_arr_start; i < l_arr_end; i++) {
            dap_chain_datum_t *l_datum = (dap_chain_datum_t *) l_objs[i].value;
            if (!l_datum->header.data_size || (l_datum->header.data_size > l_objs[i].value_len)) {
                log_it(L_ERROR, "Trash datum in GDB %s.%s, key: %s data_size:%u, value_len:%zu",
                       a_net->pub.name, a_chain->name, l_objs[i].key, l_datum->header.data_size, l_objs[i].value_len);
                dap_global_db_del_sync(l_gdb_group_mempool, l_objs[i].key);
                continue;
            }
            dap_time_t l_ts_create = (dap_time_t) l_datum->header.ts_create;
            const char *l_datum_type = dap_chain_datum_type_id_to_str(l_datum->header.type_id);
            dap_hash_fast_t l_datum_real_hash = {0};
            dap_hash_fast_t l_datum_hash_from_key = {0};
            dap_chain_datum_calc_hash(l_datum, &l_datum_real_hash);
            dap_chain_hash_fast_from_str(l_objs[i].key, &l_datum_hash_from_key);
            char buff_time[DAP_TIME_STR_SIZE];
            dap_time_to_str_rfc822(buff_time, DAP_TIME_STR_SIZE, l_datum->header.ts_create);
            json_object *l_jobj_type = json_object_new_string(l_datum_type);
            json_object *l_jobj_hash = json_object_new_string(l_objs[i].key);
            json_object *l_jobj_ts_created = json_object_new_object();
            json_object *l_jobj_ts_created_time_stamp = json_object_new_uint64(l_ts_create);
            json_object *l_jobj_ts_created_str = json_object_new_string(buff_time);
            if (!l_jobj_type || !l_jobj_hash || !l_jobj_ts_created || !l_jobj_ts_created_str ||
                !l_jobj_ts_created_time_stamp) {
                json_object_put(l_jobj_type);
                json_object_put(l_jobj_hash);
                json_object_put(l_jobj_ts_created);
                json_object_put(l_jobj_ts_created_time_stamp);
                json_object_put(l_jobj_ts_created_str);
                json_object_put(l_jobj_datums);
                json_object_put(l_obj_chain);
                dap_global_db_objs_delete(l_objs, l_objs_count);
                dap_json_rpc_allocation_error(a_json_arr_reply);
                return;
            }
            json_object_object_add(l_jobj_ts_created, "time_stamp", l_jobj_ts_created_time_stamp);
            json_object_object_add(l_jobj_ts_created, "str", l_jobj_ts_created_str);
            json_object *l_jobj_datum = json_object_new_object();
            if (!l_jobj_datum) {
                json_object_put(l_jobj_type);
                json_object_put(l_jobj_hash);
                json_object_put(l_jobj_ts_created);
                json_object_put(l_jobj_ts_created_time_stamp);
                json_object_put(l_jobj_ts_created_str);
                json_object_put(l_jobj_datums);
                json_object_put(l_obj_chain);
                dap_global_db_objs_delete(l_objs, l_objs_count);
                dap_json_rpc_allocation_error(a_json_arr_reply);
                return;
            }
            if (!dap_hash_fast_compare(&l_datum_real_hash, &l_datum_hash_from_key)) {
                char *l_drh_str = dap_hash_fast_to_str_new(&l_datum_real_hash);
                char *l_wgn = dap_strdup_printf("Key field in DB %s does not match datum's hash %s\n",
                                                l_objs[i].key, l_drh_str);
                DAP_DELETE(l_drh_str);
                if (!l_wgn) {
                    dap_global_db_objs_delete(l_objs, l_objs_count);
                    json_object_put(l_jobj_datum);
                    json_object_put(l_obj_chain);
                    json_object_put(l_jobj_type);
                    json_object_put(l_jobj_hash);
                    json_object_put(l_jobj_ts_created);
                    json_object_put(l_jobj_datums);
                    dap_json_rpc_allocation_error(a_json_arr_reply);
                    return;
                }
                json_object *l_jobj_warning = json_object_new_string(l_wgn);
                DAP_DELETE(l_wgn);
                if (!l_jobj_warning) {
                    dap_global_db_objs_delete(l_objs, l_objs_count);
                    json_object_put(l_jobj_datum);
                    json_object_put(l_obj_chain);
                    json_object_put(l_jobj_type);
                    json_object_put(l_jobj_hash);
                    json_object_put(l_jobj_ts_created);
                    json_object_put(l_jobj_datums);
                    dap_json_rpc_allocation_error(a_json_arr_reply);
                    return;
                }
                json_object_object_add(l_jobj_datum, "warning", l_jobj_warning);
                json_object_array_add(l_jobj_datums, l_jobj_datum);
                continue;
            }
            json_object_object_add(l_jobj_datum, "hash", l_jobj_hash);
            json_object_object_add(l_jobj_datum, "type", l_jobj_type);
            json_object_object_add(l_jobj_datum, "created", l_jobj_ts_created);
            bool datum_is_accepted_addr = false;
            if (!a_fast) {
                switch (l_datum->header.type_id) {
                    case DAP_CHAIN_DATUM_TX: {
                        dap_chain_addr_t l_addr_from;
                        dap_chain_datum_tx_t *l_tx = (dap_chain_datum_tx_t *) l_datum->data;

                        int l_ledger_rc = DAP_LEDGER_CHECK_INVALID_ARGS;
                        const char *l_main_ticker = dap_ledger_tx_calculate_main_ticker(a_net->pub.ledger, l_tx,
                                                                                  &l_ledger_rc);
                        const char *l_ledger_rc_str = dap_ledger_check_error_str(l_ledger_rc);

                        json_object *l_jobj_main_ticker = json_object_new_string(
                                l_main_ticker ? l_main_ticker : "UNKNOWN");
                        json_object *l_jobj_ledger_rc = json_object_new_string(l_ledger_rc_str);

                        if (!l_jobj_main_ticker || !l_jobj_ledger_rc) {
                            json_object_put(l_jobj_datum);
                            json_object_put(l_jobj_datums);
                            json_object_put(l_obj_chain);
                            dap_global_db_objs_delete(l_objs, l_objs_count);
                            dap_json_rpc_allocation_error(a_json_arr_reply);
                            return;
                        }

                        json_object_object_add(l_jobj_datum, "main_ticker", l_jobj_main_ticker);
                        json_object_object_add(l_jobj_datum, "ledger_rc", l_jobj_ledger_rc);

                        dap_chain_net_srv_uid_t uid;
                        char *service_name;
                        dap_chain_tx_tag_action_type_t action;
                        if (dap_ledger_deduct_tx_tag(a_net->pub.ledger, l_tx, &service_name, &uid, &action))
                        {
                            json_object_object_add(l_jobj_datum, "service", json_object_new_string(service_name));
                            json_object_object_add(l_jobj_datum, "action", json_object_new_string(dap_ledger_tx_action_str(action)));
                        }
                        else
                        {   
                            json_object_object_add(l_jobj_datum, "service", json_object_new_string("UNKNOWN"));
                            json_object_object_add(l_jobj_datum, "action", json_object_new_string("UNKNOWN"));
                        }

                        dap_list_t *l_list_in_ems = dap_chain_datum_tx_items_get(l_tx, TX_ITEM_TYPE_IN_EMS, NULL);
                        dap_chain_tx_sig_t *l_sig = (dap_chain_tx_sig_t*)dap_chain_datum_tx_item_get(l_tx, NULL, NULL, TX_ITEM_TYPE_SIG, NULL);
                        if (!l_sig) {
                            json_object *l_jobj_wgn = json_object_new_string(
                                    "An item with a type TX_ITEM_TYPE_SIG for the "
                                    "transaction was not found, the transaction may "
                                    "be corrupted.");
                            json_object_object_add(l_jobj_datum, "warning", l_jobj_wgn);
                            break;
                        }
                        dap_sign_t *l_sign = dap_chain_datum_tx_item_sign_get_sig(l_sig);
                        dap_chain_addr_fill_from_sign(&l_addr_from, l_sign, a_net->pub.id);
                        if (l_wallet_addr && dap_chain_addr_compare(l_wallet_addr, &l_addr_from)) {
                            datum_is_accepted_addr = true;
                        }
                        dap_list_t *l_list_in_reward = dap_chain_datum_tx_items_get(l_tx, TX_ITEM_TYPE_IN_REWARD, NULL);
                        if (l_list_in_reward) {
                            /*json_object *l_obj_in_reward_arary = json_object_new_array();
                            if (!l_obj_in_reward_arary) {
                                dap_list_free(l_list_in_reward);
                                json_object_put(l_jobj_datum);
                                json_object_put(l_jobj_datums);
                                json_object_put(l_obj_chain);
                                dap_global_db_objs_delete(l_objs, l_objs_count);
                                dap_json_rpc_allocation_error(*a_json_arr_reply);
                                return;
                            }
                            for (dap_list_t *it = l_list_in_reward; it; it = it->next) {
                                dap_chain_tx_in_reward_t *l_in_reward = (dap_chain_tx_in_reward_t *) it->data;
                                char *l_block_hash = dap_chain_hash_fast_to_str_new(&l_in_reward->block_hash);
                                json_object *l_jobj_block_hash = json_object_new_string(l_block_hash);
                                if (!l_jobj_block_hash) {
                                    DAP_DELETE(l_block_hash);
                                    json_object_put(l_obj_in_reward_arary);
                                    dap_list_free(l_list_in_reward);
                                    json_object_put(l_jobj_datum);
                                    json_object_put(l_jobj_datums);
                                    json_object_put(l_obj_chain);
                                    dap_global_db_objs_delete(l_objs, l_objs_count);
                                    dap_json_rpc_allocation_error(*a_json_arr_reply);
                                    return;
                                }
                                json_object_array_add(l_obj_in_reward_arary, l_jobj_block_hash);
                                DAP_DELETE(l_block_hash);
                            }*/
                           dap_list_free(l_list_in_reward);
                        } else {
                            json_object *l_jobj_addr_from = json_object_new_string(dap_chain_addr_to_str_static(&l_addr_from));
                            if (!l_jobj_addr_from) {
                                json_object_put(l_jobj_datum);
                                json_object_put(l_jobj_datums);
                                json_object_put(l_obj_chain);
                                dap_global_db_objs_delete(l_objs, l_objs_count);
                                dap_json_rpc_allocation_error(a_json_arr_reply);
                                return;
                            }
                            json_object_object_add(l_jobj_datum, "from", l_jobj_addr_from);
                        }
                        dap_list_t *l_list_out_items = dap_chain_datum_tx_items_get(l_tx, TX_ITEM_TYPE_OUT_ALL, NULL);
                        json_object *l_jobj_to_list = json_object_new_array();
                        json_object *l_jobj_change_list = json_object_new_array();
                        json_object *l_jobj_to_from_emi = json_object_new_array();
                        json_object *l_jobj_fee_list = json_object_new_array();
                        json_object *l_jobj_stake_lock_list = json_object_new_array();
                        json_object *l_jobj_xchange_list = json_object_new_array();
                        json_object *l_jobj_stake_pos_delegate_list = json_object_new_array();
                        json_object *l_jobj_pay_list = json_object_new_array();
                        json_object *l_jobj_tx_vote = json_object_new_array();
                        json_object *l_jobj_tx_voting = json_object_new_array();
                        if (!l_jobj_to_list || !l_jobj_change_list || !l_jobj_fee_list || !l_jobj_stake_lock_list ||
                            !l_jobj_xchange_list || !l_jobj_stake_pos_delegate_list || !l_jobj_pay_list) {
                            json_object_put(l_jobj_to_list);
                            json_object_put(l_jobj_change_list);
                            json_object_put(l_jobj_to_from_emi);
                            json_object_put(l_jobj_fee_list);
                            json_object_put(l_jobj_stake_lock_list);
                            json_object_put(l_jobj_xchange_list);
                            json_object_put(l_jobj_stake_pos_delegate_list);
                            json_object_put(l_jobj_pay_list);
                            json_object_put(l_jobj_tx_vote);
                            json_object_put(l_jobj_tx_voting);
                            json_object_put(l_jobj_datum);
                            json_object_put(l_jobj_datums);
                            json_object_put(l_obj_chain);
                            dap_global_db_objs_delete(l_objs, l_objs_count);
                            dap_json_rpc_allocation_error(a_json_arr_reply);
                            return;
                        }
                        enum {
                            OUT_COND_TYPE_UNKNOWN,
                            OUT_COND_TYPE_PAY,
                            OUT_COND_TYPE_FEE,
                            OUT_COND_TYPE_STAKE_LOCK,
                            OUT_COND_TYPE_XCHANGE,
                            OUT_COND_TYPE_POS_DELEGATE
                        } l_out_cond_subtype = {0};
                        dap_list_t *l_vote_list = dap_chain_datum_tx_items_get(l_tx, TX_ITEM_TYPE_VOTE, NULL);
                        dap_list_t *l_voting_list = dap_chain_datum_tx_items_get(l_tx, TX_ITEM_TYPE_VOTING, NULL);
                        for (dap_list_t *it = l_list_out_items; it; it = it->next) {
                            dap_chain_addr_t *l_dist_addr = NULL;
                            uint256_t l_value = uint256_0;
                            const char *l_dist_token = NULL;
                            uint8_t l_type = *(uint8_t *) it->data;
                            switch (l_type) {
                                case TX_ITEM_TYPE_OUT: {
                                    l_value = ((dap_chain_tx_out_t *) it->data)->header.value;
                                    l_dist_token = l_main_ticker;
                                    l_dist_addr = &((dap_chain_tx_out_t *) it->data)->addr;
                                }
                                    break;
                                case TX_ITEM_TYPE_OUT_EXT: {
                                    l_value = ((dap_chain_tx_out_ext_t *) it->data)->header.value;
                                    l_dist_token = ((dap_chain_tx_out_ext_t *) it->data)->token;
                                    l_dist_addr = &((dap_chain_tx_out_ext_t *) it->data)->addr;
                                }
                                    break;
                                case TX_ITEM_TYPE_OUT_COND: {
                                    dap_chain_tx_out_cond_t *l_out_cond = (dap_chain_tx_out_cond_t *) it->data;
                                    l_value = ((dap_chain_tx_out_cond_t *) it->data)->header.value;
                                    switch (l_out_cond->header.subtype) {
                                        case DAP_CHAIN_TX_OUT_COND_SUBTYPE_FEE: {
                                            l_dist_token = a_net->pub.native_ticker;
                                            l_out_cond_subtype = OUT_COND_TYPE_FEE;
                                        }
                                            break;
                                        case DAP_CHAIN_TX_OUT_COND_SUBTYPE_SRV_STAKE_LOCK: {
                                            l_dist_token = l_main_ticker;
                                            l_out_cond_subtype = OUT_COND_TYPE_STAKE_LOCK;
                                        }
                                            break;
                                        case DAP_CHAIN_TX_OUT_COND_SUBTYPE_SRV_XCHANGE: {
                                            l_dist_token = l_main_ticker;
                                            l_out_cond_subtype = OUT_COND_TYPE_XCHANGE;
                                        }
                                            break;
                                        case DAP_CHAIN_TX_OUT_COND_SUBTYPE_SRV_STAKE_POS_DELEGATE: {
                                            l_dist_token = l_main_ticker;
                                            l_out_cond_subtype = OUT_COND_TYPE_POS_DELEGATE;
                                        }
                                            break;
                                        case DAP_CHAIN_TX_OUT_COND_SUBTYPE_SRV_PAY: {
                                            l_dist_token = l_main_ticker;
                                            l_out_cond_subtype = OUT_COND_TYPE_PAY;
                                        }
                                            break;
                                        default:
                                            break;
                                    }
                                }
                                    break;
                                default:
                                    break;
                            }
                            json_object *l_jobj_money = json_object_new_object();
                            if (!l_jobj_money) {
                                json_object_put(l_jobj_to_list);
                                json_object_put(l_jobj_change_list);
                                json_object_put(l_jobj_to_from_emi);
                                json_object_put(l_jobj_fee_list);
                                json_object_put(l_jobj_datum);
                                json_object_put(l_jobj_datums);
                                json_object_put(l_obj_chain);
                                dap_global_db_objs_delete(l_objs, l_objs_count);
                                dap_json_rpc_allocation_error(a_json_arr_reply);
                                return;
                            }
                            const char *l_value_coins_str, *l_value_str = dap_uint256_to_char(l_value, &l_value_coins_str);
                            json_object_object_add(l_jobj_money, "value", json_object_new_string(l_value_str));
                            json_object_object_add(l_jobj_money, "coins", json_object_new_string(l_value_coins_str));
                            if (l_dist_token) {
                                json_object *l_jobj_token = json_object_new_string(l_dist_token);
                                if (!l_jobj_token) {
                                    json_object_put(l_jobj_to_list);
                                    json_object_put(l_jobj_change_list);
                                    json_object_put(l_jobj_to_from_emi);
                                    json_object_put(l_jobj_fee_list);
                                    json_object_put(l_jobj_money);
                                    json_object_put(l_jobj_datum);
                                    json_object_put(l_jobj_datums);
                                    json_object_put(l_obj_chain);
                                    dap_global_db_objs_delete(l_objs, l_objs_count);
                                    dap_json_rpc_allocation_error(a_json_arr_reply);
                                    return;
                                }
                                json_object_object_add(l_jobj_money, "token", l_jobj_token);
                            }

                            if (l_dist_addr) {
                                if (!datum_is_accepted_addr && l_wallet_addr) {
                                    datum_is_accepted_addr = dap_chain_addr_compare(l_wallet_addr, l_dist_addr);
                                }
                                json_object *l_jobj_f = json_object_new_object();
                                if (!l_jobj_f) {
                                    json_object_put(l_jobj_to_list);
                                    json_object_put(l_jobj_change_list);
                                    json_object_put(l_jobj_to_from_emi);
                                    json_object_put(l_jobj_fee_list);
                                    json_object_put(l_jobj_money);
                                    json_object_put(l_jobj_datum);
                                    json_object_put(l_jobj_datums);
                                    json_object_put(l_obj_chain);
                                    dap_global_db_objs_delete(l_objs, l_objs_count);
                                    dap_json_rpc_allocation_error(a_json_arr_reply);
                                    return;
                                }
                                json_object_object_add(l_jobj_f, "money", l_jobj_money);
                                if (dap_chain_addr_compare(&l_addr_from, l_dist_addr)) {
                                    bool l_in_from_emi = false;
                                    for (dap_list_t *it_ems = l_list_in_ems; it_ems; it_ems = it_ems->next) {
                                        dap_chain_tx_in_ems_t *l_in_ems = (dap_chain_tx_in_ems_t *) it_ems->data;
                                        if (!dap_strcmp(l_in_ems->header.ticker, l_dist_token)) {
                                            l_in_from_emi = true;
                                            dap_hash_fast_t l_ems_hash = l_in_ems->header.token_emission_hash;
                                            char l_ems_hash_str[DAP_CHAIN_HASH_FAST_STR_SIZE];
                                            dap_hash_fast_to_str(&l_ems_hash, l_ems_hash_str,
                                                                 DAP_CHAIN_HASH_FAST_STR_SIZE);
                                            json_object *l_obj_ems_hash = json_object_new_string(l_ems_hash_str);
                                            if (!l_obj_ems_hash) {
                                                json_object_put(l_jobj_to_list);
                                                json_object_put(l_jobj_change_list);
                                                json_object_put(l_jobj_to_from_emi);
                                                json_object_put(l_jobj_fee_list);
                                                json_object_put(l_jobj_money);
                                                json_object_put(l_jobj_datum);
                                                json_object_put(l_jobj_datums);
                                                json_object_put(l_obj_chain);
                                                json_object_put(l_jobj_f);
                                                dap_global_db_objs_delete(l_objs, l_objs_count);
                                                dap_json_rpc_allocation_error(a_json_arr_reply);
                                                return;
                                            }
                                            json_object_object_add(l_jobj_f, "token_emission_hash", l_obj_ems_hash);
                                            break;
                                        }
                                    }
                                    if (l_in_from_emi)
                                        json_object_array_add(l_jobj_to_from_emi, l_jobj_f);
                                    else
                                        json_object_array_add(l_jobj_change_list, l_jobj_f);
                                } else {
                                    json_object_object_add(l_jobj_f, "addr", json_object_new_string(dap_chain_addr_to_str_static(l_dist_addr)));
                                    json_object_array_add(l_jobj_to_list, l_jobj_f);
                                }
                            } else {
                                switch (l_out_cond_subtype) {
                                    case OUT_COND_TYPE_PAY:
                                        json_object_array_add(l_jobj_pay_list, l_jobj_money);
                                        break;
                                    case OUT_COND_TYPE_FEE:
                                        json_object_array_add(l_jobj_fee_list, l_jobj_money);
                                        break;
                                    case OUT_COND_TYPE_STAKE_LOCK:
                                        json_object_array_add(l_jobj_stake_lock_list, l_jobj_money);
                                        break;
                                    case OUT_COND_TYPE_XCHANGE:
                                        json_object_array_add(l_jobj_xchange_list, l_jobj_money);
                                        break;
                                    case OUT_COND_TYPE_POS_DELEGATE:
                                        json_object_array_add(l_jobj_stake_pos_delegate_list, l_jobj_money);
                                        break;
                                    default:
                                        log_it(L_ERROR,
                                               "An unknown subtype output was found in a transaction in the mempool list.");
                                        break;
                                }
                            }
                        }
                        for (dap_list_t *it = l_vote_list; it; it = it->next) {
                            json_object *l_jobj_vote = dap_chain_datum_tx_item_vote_to_json(
                                    (dap_chain_tx_vote_t *) it->data, a_net->pub.ledger);
                            json_object_array_add(l_jobj_tx_vote, l_jobj_vote);
                        }
                        for (dap_list_t *it = l_voting_list; it; it = it->next) {
                            json_object *l_jobj_voting = dap_chain_datum_tx_item_voting_tsd_to_json(l_tx);
                            json_object_array_add(l_jobj_tx_voting, l_jobj_voting);
                        }
                        json_object_object_add(l_jobj_datum, "to", l_jobj_to_list);
                        json_object_object_add(l_jobj_datum, "change", l_jobj_change_list);
                        json_object_object_add(l_jobj_datum, "fee", l_jobj_fee_list);
                        json_object_array_length(l_jobj_pay_list) > 0 ?
                        json_object_object_add(l_jobj_datum, "srv_pay", l_jobj_pay_list) : json_object_put(
                                l_jobj_pay_list);
                        json_object_array_length(l_jobj_xchange_list) > 0 ?
                        json_object_object_add(l_jobj_datum, "srv_xchange", l_jobj_xchange_list) : json_object_put(
                                l_jobj_xchange_list);
                        json_object_array_length(l_jobj_stake_lock_list) > 0 ?
                        json_object_object_add(l_jobj_datum, "srv_stake_lock", l_jobj_stake_lock_list)
                                                                             : json_object_put(l_jobj_stake_lock_list);
                        json_object_array_length(l_jobj_stake_pos_delegate_list) > 0 ?
                        json_object_object_add(l_jobj_datum, "srv_stake_pos_delegate", l_jobj_stake_pos_delegate_list)
                                                                                     : json_object_put(
                                l_jobj_stake_pos_delegate_list);
                        json_object_array_length(l_jobj_to_from_emi) > 0 ?
                        json_object_object_add(l_jobj_datum, "from_emission", l_jobj_to_from_emi) : json_object_put(
                                l_jobj_to_from_emi);
                        json_object_array_length(l_jobj_tx_vote) > 0 ?
                        json_object_object_add(l_jobj_datum, "vote", l_jobj_tx_vote) : json_object_put(l_jobj_tx_vote);
                        json_object_array_length(l_jobj_tx_voting) > 0 ?
                        json_object_object_add(l_jobj_datum, "voting", l_jobj_tx_voting) : json_object_put(
                                l_jobj_tx_voting);
                        dap_list_free(l_list_out_items);
                        dap_list_free(l_vote_list);
                        dap_list_free(l_voting_list);
                    }
                        break;
                    case DAP_CHAIN_DATUM_TOKEN_EMISSION: {
                        size_t l_emi_size = l_datum->header.data_size;
                        dap_chain_datum_token_emission_t *l_emi = dap_chain_datum_emission_read(l_datum->data,
                                                                                                &l_emi_size);
                        if (l_wallet_addr && l_emi && dap_chain_addr_compare(l_wallet_addr, &l_emi->hdr.address))
                            datum_is_accepted_addr = true;
                        DAP_DELETE(l_emi);
                        dap_chain_datum_dump_json(a_json_arr_reply, l_jobj_datum,l_datum,a_hash_out_type,a_net->pub.id);
                    }
                        break;
                    default:
                        dap_chain_datum_dump_json(a_json_arr_reply, l_jobj_datum,l_datum,a_hash_out_type,a_net->pub.id);
                }
            }
            if (l_wallet_addr) {
                if (datum_is_accepted_addr) {
                    json_object_array_add(l_jobj_datums, l_jobj_datum);
                } else
                    json_object_put(l_jobj_datum);
            } else
                json_object_array_add(l_jobj_datums, l_jobj_datum);
        }
    }

    json_object_object_add(l_obj_chain, "datums", l_jobj_datums);

    dap_global_db_objs_delete(l_objs, l_objs_count);

    char l_net_chain_count_total[64] = {0};

    sprintf(l_net_chain_count_total, "%s.%s: %zu", a_net->pub.name, a_chain->name, l_objs_count);
    json_object * l_object_total = json_object_new_string(l_net_chain_count_total);
    if (!l_object_total) {
        json_object_put(l_obj_chain);
        dap_json_rpc_allocation_error(a_json_arr_reply);
        return;
    }
    json_object_object_add(l_obj_chain, "total", l_object_total);

    json_object_array_add(a_json_obj, l_obj_chain);
    DAP_DELETE(l_gdb_group_mempool);
}

static int mempool_delete_for_chain(dap_chain_t *a_chain, const char * a_datum_hash_str, json_object **a_json_arr_reply) {
        char * l_gdb_group_mempool = dap_chain_net_get_gdb_group_mempool_new(a_chain);
        uint8_t *l_data_tmp = dap_global_db_get_sync(l_gdb_group_mempool, a_datum_hash_str,
                                                     NULL, NULL, NULL);
        if (!l_data_tmp) {
            DAP_DELETE(l_gdb_group_mempool);
            return 1;
        }
        if (dap_global_db_del_sync(l_gdb_group_mempool, a_datum_hash_str) == 0) {
            DAP_DELETE(l_gdb_group_mempool);
            DAP_DELETE(l_data_tmp);
            return 0;
        } else {
            DAP_DELETE(l_gdb_group_mempool);
            DAP_DELETE(l_data_tmp);
            return 2;
        }
}

typedef enum cmd_mempool_delete_err_list{
    COM_MEMPOOL_DELETE_ERR_DATUM_NOT_FOUND_IN_ARGUMENT = DAP_JSON_RPC_ERR_CODE_METHOD_ERR_START,
    COM_MEMPOOL_DELETE_ERR_DATUM_NOT_FOUND
}cmd_mempool_delete_err_list_t;
/**
 * @brief _cmd_mempool_delete
 * @param argc
 * @param argv
 * @param arg_func
 * @param a_str_reply
 * @return
 */
int _cmd_mempool_delete(dap_chain_net_t *a_net, dap_chain_t *a_chain, const char *a_datum_hash, void **a_str_reply)
{
    json_object **a_json_arr_reply = (json_object **)a_str_reply;
    if (!a_net || !a_datum_hash) {
        dap_json_rpc_error_add(*a_json_arr_reply, COM_MEMPOOL_DELETE_ERR_DATUM_NOT_FOUND_IN_ARGUMENT, "Net or datum hash not specified");
        return COM_MEMPOOL_DELETE_ERR_DATUM_NOT_FOUND_IN_ARGUMENT;
    }
    int res = 0;
    json_object *l_jobj_ret = json_object_new_object();
    json_object *l_jobj_net = json_object_new_string(a_net->pub.name);
    json_object *l_jobj_chain = NULL;
    json_object *l_jobj_datum_hash = json_object_new_string(a_datum_hash);
    if (!a_chain) {
        dap_chain_t * l_chain = s_get_chain_with_datum(a_net, a_datum_hash);
        if (l_chain) {
            res = mempool_delete_for_chain(l_chain, a_datum_hash, a_json_arr_reply);
            l_jobj_chain = json_object_new_string(l_chain->name);
        } else {
            res = 1;
            l_jobj_chain = json_object_new_string("empty chain parameter");
        }
    } else {
        res = mempool_delete_for_chain(a_chain, a_datum_hash, a_json_arr_reply);
        l_jobj_chain = json_object_new_string(a_chain->name);
    }
    json_object_object_add(l_jobj_ret, "net", l_jobj_net);
    json_object_object_add(l_jobj_ret, "chain", l_jobj_chain);
    json_object_object_add(l_jobj_ret, "hash", l_jobj_datum_hash);
    json_object_object_add(l_jobj_ret, "action", json_object_new_string("delete"));
    json_object *l_jobj_ret_code = json_object_new_int(res);
    json_object_object_add(l_jobj_ret, "retCode", l_jobj_ret_code);
    json_object *l_jobj_status = NULL;
    if (!res) {
        l_jobj_status = json_object_new_string("deleted");
    } else if (res == 1) {
        l_jobj_status = json_object_new_string("datum not found");
    } else {
        l_jobj_status = json_object_new_string("datum was found but could not be deleted");
    }
    json_object_object_add(l_jobj_ret, "status", l_jobj_status);
    json_object_array_add(*a_json_arr_reply, l_jobj_ret);
    if (res) {
        return COM_MEMPOOL_DELETE_ERR_DATUM_NOT_FOUND;
    }
    return 0;
}


/**
 * @brief s_com_mempool_check_datum_in_chain
 * @param a_chain
 * @param a_datum_hash_str
 * @return boolean
 */
dap_chain_datum_t *s_com_mempool_check_datum_in_chain(dap_chain_t *a_chain, const char *a_datum_hash_str)
{
    if (!a_datum_hash_str)
        return NULL;
    char *l_gdb_group_mempool = dap_chain_net_get_gdb_group_mempool_new(a_chain);
    uint8_t *l_data_tmp = dap_global_db_get_sync(l_gdb_group_mempool, a_datum_hash_str, NULL, NULL, NULL);
    DAP_DELETE(l_gdb_group_mempool);
    return (dap_chain_datum_t *)l_data_tmp;
}

typedef enum cmd_mempool_check_err_list {
    COM_MEMPOOL_CHECK_ERR_CAN_NOT_FIND_CHAIN = DAP_JSON_RPC_ERR_CODE_METHOD_ERR_START,
    COM_MEMPOOL_CHECK_ERR_CAN_NOT_FIND_NET,
    COM_MEMPOOL_CHECK_ERR_REQUIRES_DATUM_HASH,
    COM_MEMPOOL_CHECK_ERR_INCORRECT_HASH_STR,
    COM_MEMPOOL_CHECK_ERR_DATUM_NOT_FIND
}cmd_mempool_check_err_list_t;

/**
 * @brief _cmd_mempool_check
 * @param a_net
 * @param a_chain
 * @param a_datum_hash
 * @param a_hash_out_type
 * @param a_str_reply
 * @return int
 */
int _cmd_mempool_check(dap_chain_net_t *a_net, dap_chain_t *a_chain, const char *a_datum_hash, const char *a_hash_out_type, void **a_str_reply)
{
    json_object **a_json_arr_reply = (json_object **)a_str_reply;

    if (!a_net || !a_datum_hash) {
        dap_json_rpc_error_add(*a_json_arr_reply, COM_MEMPOOL_CHECK_ERR_CAN_NOT_FIND_NET, "Error! Both -net <network_name> "
                                                                       "and -datum <data_hash> parameters are required.");
        return COM_MEMPOOL_CHECK_ERR_CAN_NOT_FIND_NET;
    }
    dap_chain_datum_t *l_datum = NULL;
    char *l_chain_name = a_chain ? a_chain->name : NULL;
    bool l_found_in_chains = false;
    int l_ret_code = 0;
    dap_hash_fast_t l_atom_hash = {};
    if (a_chain)
        l_datum = s_com_mempool_check_datum_in_chain(a_chain, a_datum_hash);
    else {
        dap_chain_t *it = NULL;
        DL_FOREACH(a_net->pub.chains, it) {
            l_datum = s_com_mempool_check_datum_in_chain(it, a_datum_hash);
            if (l_datum) {
                l_chain_name = it->name;
                break;
            }
        }
    }
    if (!l_datum) {
        l_found_in_chains = true;
        dap_hash_fast_t l_datum_hash;
        if (dap_chain_hash_fast_from_hex_str(a_datum_hash, &l_datum_hash)) {
            dap_json_rpc_error_add(*a_json_arr_reply, COM_MEMPOOL_CHECK_ERR_INCORRECT_HASH_STR,
                                    "Incorrect hash string %s", a_datum_hash);
            return COM_MEMPOOL_CHECK_ERR_INCORRECT_HASH_STR;
        }
        if (a_chain)
            l_datum = a_chain->callback_datum_find_by_hash(a_chain, &l_datum_hash, &l_atom_hash, &l_ret_code);
        else {
            dap_chain_t *it = NULL;
            DL_FOREACH(a_net->pub.chains, it) {
                l_datum = it->callback_datum_find_by_hash(it, &l_datum_hash, &l_atom_hash, &l_ret_code);
                if (l_datum) {
                    l_chain_name = it->name;
                    break;
                }
            }
        }
    }
    json_object *l_jobj_datum = json_object_new_object();
    json_object *l_datum_hash = json_object_new_string(a_datum_hash);
    json_object *l_net_obj = json_object_new_string(a_net->pub.name);
    if (!l_jobj_datum || !l_datum_hash || !l_net_obj){
        json_object_put(l_jobj_datum);
        json_object_put(l_datum_hash);
        json_object_put(l_net_obj);
        dap_json_rpc_allocation_error(*a_json_arr_reply);
        return DAP_JSON_RPC_ERR_CODE_MEMORY_ALLOCATED;
    }
    json_object *l_chain_obj;
    if(l_chain_name) {
        l_chain_obj = json_object_new_string(l_chain_name);
        if (!l_chain_obj) {
            json_object_put(l_jobj_datum);
            json_object_put(l_datum_hash);
            json_object_put(l_net_obj);
            dap_json_rpc_allocation_error(*a_json_arr_reply);
            return DAP_JSON_RPC_ERR_CODE_MEMORY_ALLOCATED;
        }
    } else
        l_chain_obj = json_object_new_null();
    json_object_object_add(l_jobj_datum, "hash", l_datum_hash);
    json_object_object_add(l_jobj_datum, "net", l_net_obj);
    json_object_object_add(l_jobj_datum, "chain", l_chain_obj);
    json_object *l_find_bool;
    if (l_datum) {
        l_find_bool = json_object_new_boolean(TRUE);
        json_object *l_find_chain_or_mempool = json_object_new_string(l_found_in_chains ? "chain" : "mempool");
        if (!l_find_chain_or_mempool || !l_find_bool) {
            json_object_put(l_find_chain_or_mempool);
            json_object_put(l_find_bool);
            json_object_put(l_jobj_datum);
            dap_json_rpc_allocation_error(*a_json_arr_reply);
            return DAP_JSON_RPC_ERR_CODE_MEMORY_ALLOCATED;
        }
        json_object_object_add(l_jobj_datum, "find", l_find_bool);
        json_object_object_add(l_jobj_datum, "source", l_find_chain_or_mempool);
        if (l_found_in_chains) {
            char l_atom_hash_str[DAP_CHAIN_HASH_FAST_STR_SIZE];
            dap_chain_hash_fast_to_str(&l_atom_hash, l_atom_hash_str, DAP_CHAIN_HASH_FAST_STR_SIZE);
            json_object *l_obj_atom = json_object_new_object();
            json_object *l_jobj_atom_hash = json_object_new_string(l_atom_hash_str);
            json_object *l_jobj_atom_err = json_object_new_string(dap_ledger_check_error_str(l_ret_code));
            if (!l_obj_atom || !l_jobj_atom_hash || !l_jobj_atom_err) {
                json_object_put(l_jobj_datum);
                json_object_put(l_obj_atom);
                json_object_put(l_jobj_atom_hash);
                json_object_put(l_jobj_atom_err);
                dap_json_rpc_allocation_error(*a_json_arr_reply);
                return DAP_JSON_RPC_ERR_CODE_MEMORY_ALLOCATED;
            }
            json_object_object_add(l_obj_atom, "hash", l_jobj_atom_hash);
            json_object_object_add(l_obj_atom, "ledger_response_code", l_jobj_atom_err);
            json_object_object_add(l_jobj_datum, "atom", l_obj_atom);
        }        

        json_object *l_datum_obj_inf = json_object_new_object();
        dap_chain_datum_dump_json(a_json_arr_reply, l_datum_obj_inf, l_datum, a_hash_out_type, a_net->pub.id);
        if (!l_datum_obj_inf) {
            if (!l_found_in_chains)
                DAP_DELETE(l_datum);
            json_object_put(l_jobj_datum);
            dap_json_rpc_error_add(*a_json_arr_reply, DAP_JSON_RPC_ERR_CODE_SERIALIZATION_DATUM_TO_JSON,
                                    "Failed to serialize datum to JSON.");
            return DAP_JSON_RPC_ERR_CODE_SERIALIZATION_DATUM_TO_JSON;
        }
        json_object_object_add(l_jobj_datum, "datum", l_datum_obj_inf);
        if (!l_found_in_chains)
            DAP_DELETE(l_datum);
        json_object_array_add(*a_json_arr_reply, l_jobj_datum);
        return 0;
    } else {
        l_find_bool = json_object_new_boolean(FALSE);
        if (!l_find_bool) {
            json_object_put(l_jobj_datum);
            dap_json_rpc_allocation_error(*a_json_arr_reply);
            return DAP_JSON_RPC_ERR_CODE_MEMORY_ALLOCATED;
        }
        json_object_object_add(l_jobj_datum, "find", l_find_bool);
        json_object_array_add(*a_json_arr_reply, l_jobj_datum);
        return COM_MEMPOOL_CHECK_ERR_DATUM_NOT_FIND;
    }
}

typedef enum cmd_mempool_proc_list_error{
    DAP_COM_MEMPOOL_PROC_LIST_ERROR_NODE_ROLE_NOT_FULL = DAP_JSON_RPC_ERR_CODE_METHOD_ERR_START,
    DAP_COM_MEMPOOL_PROC_LIST_ERROR_GET_DATUM_HASH_FROM_STR,
    DAP_COM_MEMPOOL_PROC_LIST_ERROR_DATUM_CORRUPT_SIZE_DATUM_NOT_EQUALS_SIZE_RECORD,
    DAP_COM_MEMPOOL_PROC_LIST_ERROR_CAN_NOT_GROUP_NAME,
    DAP_COM_MEMPOOL_PROC_LIST_ERROR_CAN_NOT_FIND_DATUM,
    DAP_COM_MEMPOOL_PROC_LIST_ERROR_CAN_NOT_CONVERT_DATUM_HASH_TO_DIGITAL_FORM,
    DAP_COM_MEMPOOL_PROC_LIST_ERROR_REAL_HASH_DATUM_DOES_NOT_MATCH_HASH_DATA_STRING,
    DAP_COM_MEMPOOL_PROC_LIST_ERROR_FALSE_VERIFY,
    DAP_COM_MEMPOOL_PROC_LIST_ERROR_CAN_NOT_MOVE_TO_NO_CONCENSUS_FROM_MEMPOOL

}cmd_mempool_proc_list_error_t;

/**
 * @brief _cmd_mempool_proc
 * process mempool datum
 * @param a_net
 * @param a_chain
 * @param a_datum_hash
 * @param a_str_reply
 * @return
 */
int _cmd_mempool_proc(dap_chain_net_t *a_net, dap_chain_t *a_chain, const char *a_datum_hash, void **a_str_reply)
{
    json_object **a_json_arr_reply = (json_object **)a_str_reply;
    // If full or light it doesnt work
    if(dap_chain_net_get_role(a_net).enums>= NODE_ROLE_FULL){
        dap_json_rpc_error_add(*a_json_arr_reply, DAP_COM_MEMPOOL_PROC_LIST_ERROR_NODE_ROLE_NOT_FULL,
                               "Need master node role or higher for network %s to process this command", a_net->pub.name);
        return DAP_COM_MEMPOOL_PROC_LIST_ERROR_NODE_ROLE_NOT_FULL;
    }
    dap_chain_t *l_chain = !a_chain ? s_get_chain_with_datum(a_net, a_datum_hash) : a_chain;

    int ret = 0;
    char *l_gdb_group_mempool = dap_chain_net_get_gdb_group_mempool_new(l_chain);
    if (!l_gdb_group_mempool){
        dap_json_rpc_error_add(*a_json_arr_reply, DAP_COM_MEMPOOL_PROC_LIST_ERROR_CAN_NOT_GROUP_NAME,
                               "Failed to get mempool group name on network %s", a_net->pub.name);
        return DAP_COM_MEMPOOL_PROC_LIST_ERROR_CAN_NOT_GROUP_NAME;
    }
    size_t l_datum_size=0;

    dap_chain_datum_t * l_datum = (dap_chain_datum_t*)dap_global_db_get_sync(l_gdb_group_mempool, a_datum_hash,
                                                                             &l_datum_size, NULL, NULL );
    size_t l_datum_size2 = l_datum? dap_chain_datum_size( l_datum): 0;
    if (l_datum_size != l_datum_size2) {
        dap_json_rpc_error_add(*a_json_arr_reply, DAP_COM_MEMPOOL_PROC_LIST_ERROR_DATUM_CORRUPT_SIZE_DATUM_NOT_EQUALS_SIZE_RECORD, "Error! Corrupted datum %s, size by datum headers is %zd when in mempool is only %zd bytes",
                                            a_datum_hash, l_datum_size2, l_datum_size);
        DAP_DELETE(l_gdb_group_mempool);
        return DAP_COM_MEMPOOL_PROC_LIST_ERROR_DATUM_CORRUPT_SIZE_DATUM_NOT_EQUALS_SIZE_RECORD;
    }
    if (!l_datum) {
        dap_json_rpc_error_add(*a_json_arr_reply, DAP_COM_MEMPOOL_PROC_LIST_ERROR_CAN_NOT_FIND_DATUM,
                               "Error! Can't find datum %s", a_datum_hash);
        DAP_DELETE(l_gdb_group_mempool);
        return DAP_COM_MEMPOOL_PROC_LIST_ERROR_CAN_NOT_FIND_DATUM;
    }
    dap_hash_fast_t l_datum_hash, l_real_hash;
    if (dap_chain_hash_fast_from_hex_str(a_datum_hash, &l_datum_hash)) {
        dap_json_rpc_error_add(*a_json_arr_reply, DAP_COM_MEMPOOL_PROC_LIST_ERROR_CAN_NOT_CONVERT_DATUM_HASH_TO_DIGITAL_FORM,
                               "Error! Can't convert datum hash string %s to digital form",
                               a_datum_hash);
        DAP_DELETE(l_gdb_group_mempool);
        return DAP_COM_MEMPOOL_PROC_LIST_ERROR_CAN_NOT_CONVERT_DATUM_HASH_TO_DIGITAL_FORM;
    }
    dap_chain_datum_calc_hash(l_datum, &l_real_hash);
    if (!dap_hash_fast_compare(&l_datum_hash, &l_real_hash)) {
        dap_json_rpc_error_add(*a_json_arr_reply, DAP_COM_MEMPOOL_PROC_LIST_ERROR_REAL_HASH_DATUM_DOES_NOT_MATCH_HASH_DATA_STRING,
                               "Error! Datum's real hash doesn't match datum's hash string %s",
                               a_datum_hash);
        DAP_DELETE(l_gdb_group_mempool);
        return DAP_COM_MEMPOOL_PROC_LIST_ERROR_REAL_HASH_DATUM_DOES_NOT_MATCH_HASH_DATA_STRING;
    }
    char buf[DAP_TIME_STR_SIZE];
    dap_time_t l_ts_create = (dap_time_t)l_datum->header.ts_create;
    const char *l_type = NULL;
    DAP_DATUM_TYPE_STR(l_datum->header.type_id, l_type);
    json_object *l_jobj_res = json_object_new_object();
    json_object *l_jobj_datum = json_object_new_object();
    json_object *l_jobj_hash = json_object_new_string(a_datum_hash);
    json_object *l_jobj_type = json_object_new_string(l_type);
    json_object *l_jobj_ts_created = json_object_new_object();
    json_object *l_jobj_ts_created_time_stamp = json_object_new_uint64(l_ts_create);
    int l_res = dap_time_to_str_rfc822(buf, DAP_TIME_STR_SIZE, l_ts_create);
    if (l_res < 0 || !l_jobj_ts_created || !l_jobj_ts_created_time_stamp || !l_jobj_type ||
        !l_jobj_hash || !l_jobj_datum || !l_jobj_res) {
        json_object_put(l_jobj_res);
        json_object_put(l_jobj_datum);
        json_object_put(l_jobj_hash);
        json_object_put(l_jobj_type);
        json_object_put(l_jobj_ts_created);
        json_object_put(l_jobj_ts_created_time_stamp);
        dap_json_rpc_allocation_error(*a_json_arr_reply);
        return DAP_JSON_RPC_ERR_CODE_MEMORY_ALLOCATED;
    }
    json_object *l_jobj_ts_created_str = json_object_new_string(buf);
    json_object *l_jobj_data_size = json_object_new_uint64(l_datum->header.data_size);
    if (!l_jobj_ts_created_str || !l_jobj_data_size) {
        json_object_put(l_jobj_res);
        json_object_put(l_jobj_datum);
        json_object_put(l_jobj_hash);
        json_object_put(l_jobj_type);
        json_object_put(l_jobj_ts_created);
        json_object_put(l_jobj_ts_created_time_stamp);
        json_object_put(l_jobj_ts_created_str);
        json_object_put(l_jobj_data_size);
        dap_json_rpc_allocation_error(*a_json_arr_reply);
        return DAP_JSON_RPC_ERR_CODE_MEMORY_ALLOCATED;
    }
    json_object_object_add(l_jobj_datum, "hash", l_jobj_hash);
    json_object_object_add(l_jobj_datum, "type", l_jobj_type);
    json_object_object_add(l_jobj_ts_created, "time_stamp", l_jobj_ts_created_time_stamp);
    json_object_object_add(l_jobj_ts_created, "str", l_jobj_ts_created_str);
    json_object_object_add(l_jobj_datum, "ts_created", l_jobj_ts_created);
    json_object_object_add(l_jobj_datum, "data_size", l_jobj_data_size);
    json_object_object_add(l_jobj_res, "datum", l_jobj_datum);
    json_object *l_jobj_verify = json_object_new_object();
    if (!l_jobj_verify) {
        json_object_put(l_jobj_res);
        dap_json_rpc_allocation_error(*a_json_arr_reply);
        return DAP_JSON_RPC_ERR_CODE_MEMORY_ALLOCATED;
    }
    int l_verify_datum = dap_chain_net_verify_datum_for_add(a_chain, l_datum, &l_datum_hash);
    if (l_verify_datum){
        json_object *l_jobj_verify_err = json_object_new_string(dap_chain_net_verify_datum_err_code_to_str(l_datum, l_verify_datum));
        json_object *l_jobj_verify_status = json_object_new_boolean(FALSE);
        if (!l_jobj_verify_status || !l_jobj_verify_err) {
            json_object_put(l_jobj_verify_status);
            json_object_put(l_jobj_verify_err);
            json_object_put(l_jobj_verify);
            json_object_put(l_jobj_res);
            dap_json_rpc_allocation_error(*a_json_arr_reply);
            return DAP_JSON_RPC_ERR_CODE_MEMORY_ALLOCATED;
        }
        json_object_object_add(l_jobj_verify, "isProcessed", l_jobj_verify_status);
        json_object_object_add(l_jobj_verify, "error", l_jobj_verify_err);
        ret = DAP_COM_MEMPOOL_PROC_LIST_ERROR_FALSE_VERIFY;
    } else {
        if (a_chain->callback_add_datums) {
            if (a_chain->callback_add_datums(a_chain, &l_datum, 1) == 0) {
                json_object *l_jobj_verify_status = json_object_new_boolean(FALSE);
                if (!l_jobj_verify_status) {
                    json_object_put(l_jobj_verify_status);
                    json_object_put(l_jobj_verify);
                    json_object_put(l_jobj_res);
                    dap_json_rpc_allocation_error(*a_json_arr_reply);
                    return DAP_JSON_RPC_ERR_CODE_MEMORY_ALLOCATED;
                }
                json_object_object_add(l_jobj_verify, "isProcessed", l_jobj_verify_status);
                ret = DAP_COM_MEMPOOL_PROC_LIST_ERROR_FALSE_VERIFY;
            } else {
                json_object *l_jobj_verify_status = json_object_new_boolean(TRUE);
                if (!l_jobj_verify_status) {
                    json_object_put(l_jobj_verify);
                    json_object_put(l_jobj_res);
                    dap_json_rpc_allocation_error(*a_json_arr_reply);
                    return DAP_JSON_RPC_ERR_CODE_MEMORY_ALLOCATED;
                }
                json_object_object_add(l_jobj_verify, "isProcessed", l_jobj_verify_status);
                if (false) { //dap_global_db_del_sync(l_gdb_group_mempool, a_datum_hash)){
                    json_object *l_jobj_wrn_text = json_object_new_string("Can't delete datum from mempool!");
                    if (!l_jobj_wrn_text) {
                        json_object_put(l_jobj_verify);
                        json_object_put(l_jobj_res);
                        dap_json_rpc_allocation_error(*a_json_arr_reply);
                        return DAP_JSON_RPC_ERR_CODE_MEMORY_ALLOCATED;
                    }
                    json_object_object_add(l_jobj_verify, "warning", l_jobj_wrn_text);
                } else {
                    json_object *l_jobj_text = json_object_new_string("Removed datum from mempool.");
                    if (!l_jobj_text) {
                        json_object_put(l_jobj_verify);
                        json_object_put(l_jobj_res);
                        dap_json_rpc_allocation_error(*a_json_arr_reply);
                        return DAP_JSON_RPC_ERR_CODE_MEMORY_ALLOCATED;
                    }
                    json_object_object_add(l_jobj_verify, "notice", l_jobj_text);
                }
            }
        } else {
            dap_json_rpc_error_add(*a_json_arr_reply, DAP_COM_MEMPOOL_PROC_LIST_ERROR_CAN_NOT_MOVE_TO_NO_CONCENSUS_FROM_MEMPOOL, "Error! Can't move to no-concensus chains from mempool");
            ret = DAP_COM_MEMPOOL_PROC_LIST_ERROR_CAN_NOT_MOVE_TO_NO_CONCENSUS_FROM_MEMPOOL;
        }
    }
    DAP_DELETE(l_gdb_group_mempool);
    json_object_object_add(l_jobj_res, "verify", l_jobj_verify);
    json_object_array_add(*a_json_arr_reply, l_jobj_res);
    return ret;
}


/**
 * @breif _cmd_mempool_proc_all
 * @param a_net
 * @param a_chain
 * @param a_str_reply
 * @return
 */
int _cmd_mempool_proc_all(dap_chain_net_t *a_net, dap_chain_t *a_chain, void **a_str_reply)
{
    json_object **a_json_arr_reply = (json_object **)a_str_reply;
    if (!a_net || !a_chain) {
        dap_json_rpc_error_add(*a_json_arr_reply, -2, "The net and chain argument is not set");
        return -2;
    }

    json_object *l_ret = json_object_new_object();
    if (!l_ret){
        dap_json_rpc_allocation_error(*a_json_arr_reply);
        return DAP_JSON_RPC_ERR_CODE_MEMORY_ALLOCATED;
    }
    if(!dap_chain_net_by_id(a_chain->net_id)) {
        char *l_warn_str = dap_strdup_printf("%s.%s: chain not found\n", a_net->pub.name,
                                             a_chain->name);
        if (!l_warn_str) {
            json_object_put(l_ret);
            dap_json_rpc_allocation_error(*a_json_arr_reply);
            return DAP_JSON_RPC_ERR_CODE_MEMORY_ALLOCATED;
        }
        json_object *l_warn_obj = json_object_new_string(l_warn_str);
        DAP_DELETE(l_warn_str);
        if (!l_warn_obj){
            json_object_put(l_ret);
            dap_json_rpc_allocation_error(*a_json_arr_reply);
            return DAP_JSON_RPC_ERR_CODE_MEMORY_ALLOCATED;
        }
        json_object_object_add(l_ret, "warning", l_warn_obj);
    }

   dap_chain_node_mempool_process_all(a_chain, true);
    char *l_str_result = dap_strdup_printf("The entire mempool has been processed in %s.%s.",
                                           a_net->pub.name, a_chain->name);
    if (!l_str_result) {
        json_object_put(l_ret);
        dap_json_rpc_allocation_error(*a_json_arr_reply);
        return DAP_JSON_RPC_ERR_CODE_MEMORY_ALLOCATED;
    }
    json_object *l_obj_result = json_object_new_string(l_str_result);
    DAP_DEL_Z(l_str_result);
    if (!l_obj_result) {
        json_object_put(l_ret);
        dap_json_rpc_allocation_error(*a_json_arr_reply);
        return DAP_JSON_RPC_ERR_CODE_MEMORY_ALLOCATED;
    }
    json_object_object_add(l_ret, "result", l_obj_result);
    json_object_array_add(*a_json_arr_reply, l_obj_result);
    return 0;
}

typedef enum _cmd_mempool_dump_error_list{
    COM_DUMP_ERROR_LIST_CORRUPTED_SIZE = DAP_JSON_RPC_ERR_CODE_METHOD_ERR_START,
    COM_DUMP_ERROR_CAN_NOT_FIND_DATUM,
    COM_DUMP_ERROR_NULL_IS_ARGUMENT_FUNCTION
}_cmd_mempool_dump_error_list_t;

int _cmd_mempool_dump_from_group(dap_chain_net_id_t a_net_id, const char *a_group_gdb, const char *a_datum_hash,
                                 const char *a_hash_out_type, json_object **a_json_arr_reply)
{
    size_t l_datum_size = 0;
    dap_chain_datum_t *l_datum = (dap_chain_datum_t *)dap_global_db_get_sync(a_group_gdb, a_datum_hash,
                                                         &l_datum_size, NULL, NULL );
    size_t l_datum_size2 = l_datum? dap_chain_datum_size( l_datum): 0;
    if (l_datum_size != l_datum_size2) {
        dap_json_rpc_error_add(*a_json_arr_reply, COM_DUMP_ERROR_LIST_CORRUPTED_SIZE, "Error! Corrupted datum %s, size by datum headers "
                                                                   "is %zd when in mempool is only %zd bytes",
                                 a_datum_hash, l_datum_size2, l_datum_size);
        return COM_DUMP_ERROR_LIST_CORRUPTED_SIZE;
    }
    if (!l_datum) {
        dap_json_rpc_error_add(*a_json_arr_reply, COM_DUMP_ERROR_LIST_CORRUPTED_SIZE, "Error! Can't find datum %s in %s", a_datum_hash, a_group_gdb);
        return COM_DUMP_ERROR_CAN_NOT_FIND_DATUM;
    }

    json_object *l_jobj_datum = json_object_new_object();
    dap_chain_datum_dump_json(*a_json_arr_reply, l_jobj_datum, l_datum, a_hash_out_type, a_net_id);
    json_object_array_add(*a_json_arr_reply, l_jobj_datum);
    return 0;
}

int _cmd_mempool_dump(dap_chain_net_t *a_net, dap_chain_t *a_chain, const char *a_datum_hash, const char *a_hash_out_type, json_object **a_json_arr_reply)
{
    if (!a_net || !a_datum_hash || !a_hash_out_type) {
        dap_json_rpc_error_add(*a_json_arr_reply, COM_DUMP_ERROR_NULL_IS_ARGUMENT_FUNCTION, "The following arguments are not set: network,"
                                                                         " datum hash, and output hash type. "
                                                                         "Functions required for operation.");
        return COM_DUMP_ERROR_NULL_IS_ARGUMENT_FUNCTION;
    }
    if (a_chain) {
        char *l_group_mempool = dap_chain_net_get_gdb_group_mempool_new(a_chain);
        _cmd_mempool_dump_from_group(a_net->pub.id, l_group_mempool, a_datum_hash, a_hash_out_type, a_json_arr_reply);
        DAP_DELETE(l_group_mempool);
    } else {
        dap_chain_t *l_chain = NULL;
        DL_FOREACH(a_net->pub.chains, l_chain){
            char *l_group_mempool = dap_chain_net_get_gdb_group_mempool_new(l_chain);
            if (!_cmd_mempool_dump_from_group(a_net->pub.id, l_group_mempool, a_datum_hash, a_hash_out_type, a_json_arr_reply)){
                DAP_DELETE(l_group_mempool);
                break;
            }
            DAP_DELETE(l_group_mempool);
        }
    }
    return 0;
}

int com_mempool(int a_argc, char **a_argv, void **a_str_reply)
{
    json_object **a_json_arr_reply = (json_object **)a_str_reply;
    int arg_index = 1;
    dap_chain_net_t *l_net = NULL;
    dap_chain_t *l_chain = NULL;
    enum _subcmd {SUBCMD_LIST, SUBCMD_PROC, SUBCMD_PROC_ALL, SUBCMD_DELETE, SUBCMD_ADD_CA, SUBCMD_CHECK, SUBCMD_DUMP,
            SUBCMD_COUNT};
    enum _subcmd l_cmd = 0;
    if (a_argv[1]) {
        if (!dap_strcmp(a_argv[1], "list")) {
            l_cmd = SUBCMD_LIST;
        } else if (!dap_strcmp(a_argv[1], "proc")) {
            l_cmd = SUBCMD_PROC;
        } else if (!dap_strcmp(a_argv[1], "proc_all")) {
            l_cmd = SUBCMD_PROC_ALL;
        } else if (!dap_strcmp(a_argv[1], "delete")) {
            l_cmd = SUBCMD_DELETE;
        } else if (!dap_strcmp(a_argv[1], "add_ca")) {
            l_cmd = SUBCMD_ADD_CA;
        } else if (!dap_strcmp(a_argv[1], "dump")) {
            l_cmd = SUBCMD_DUMP;
        } else if (!dap_strcmp(a_argv[1], "check")) {
            l_cmd = SUBCMD_CHECK;
        } else if (!dap_strcmp(a_argv[1], "count")) {
            l_cmd = SUBCMD_COUNT;
        } else {
            char *l_str_err = dap_strdup_printf("Invalid sub command specified. Sub command %s "
                                                           "is not supported.", a_argv[1]);
            if (!l_str_err) {
                dap_json_rpc_allocation_error(*a_json_arr_reply);
                return -1;
            }
            json_object *l_jobj_str_err = json_object_new_string(l_str_err);
            DAP_DELETE(l_str_err);
            if (!l_jobj_str_err) {
                dap_json_rpc_allocation_error(*a_json_arr_reply);
                return -1;
            }
            json_object_array_add(*a_json_arr_reply, l_jobj_str_err);
            return -2;
        }
    }
    int cmd_parse_status = dap_chain_node_cli_cmd_values_parse_net_chain_for_json(a_json_arr_reply, &arg_index, a_argc, a_argv, &l_chain, &l_net, CHAIN_TYPE_INVALID);
    if (cmd_parse_status != 0){
        dap_json_rpc_error_add(*a_json_arr_reply, cmd_parse_status, "Request parsing error (code: %d)", cmd_parse_status);
            return cmd_parse_status;
    }
    const char *l_hash_out_type = "hex";
    dap_cli_server_cmd_find_option_val(a_argv, arg_index, a_argc, "-H", &l_hash_out_type);
    const char *l_datum_hash_in = NULL;
    const char *l_datum_hash = NULL;
    dap_cli_server_cmd_find_option_val(a_argv, arg_index, a_argc, "-datum", &l_datum_hash_in);
    if (l_datum_hash_in) {
        if(dap_strncmp(l_datum_hash_in, "0x", 2) && dap_strncmp(l_datum_hash_in, "0X", 2)) {
            l_datum_hash = dap_enc_base58_to_hex_str_from_str(l_datum_hash_in);
        } else
            l_datum_hash = dap_strdup(l_datum_hash_in);
        if (!l_datum_hash) {
            dap_json_rpc_error_add(*a_json_arr_reply, -4, "Can't convert hash string %s to hex string", l_datum_hash_in);
            return -4;
        }
    }
    int ret = -100;
    switch (l_cmd) {
        case SUBCMD_LIST: {
            if (!l_net) {
                dap_json_rpc_error_add(*a_json_arr_reply, -5, "The command does not include the net parameter. Please specify the "
                                           "parameter something like this mempool list -net <net_name>");
                return -5;
            }
            json_object *obj_ret = json_object_new_object();
            json_object *obj_net = json_object_new_string(l_net->pub.name);
            if (!obj_ret || !obj_net) {
                json_object_put(obj_ret);
                json_object_put(obj_net);
                dap_json_rpc_allocation_error(*a_json_arr_reply);
                return -1;
            }
            json_object_object_add(obj_ret, "net", obj_net);
            const char *l_wallet_addr = NULL;
            if (dap_cli_server_cmd_find_option_val(a_argv, arg_index, a_argc, "-addr", &l_wallet_addr) && !l_wallet_addr) {
                json_object *l_jobj_err = json_object_new_string("Parameter '-addr' require <addr>");
                if (!l_jobj_err) {
                    dap_json_rpc_allocation_error(*a_json_arr_reply);
                    return -1;
                }
                json_object_array_add(*a_json_arr_reply, l_jobj_err);
                return -3;
            }
            json_object *l_jobj_chains = json_object_new_array();
            if (!l_jobj_chains) {
                json_object_put(obj_ret);
                dap_json_rpc_allocation_error(*a_json_arr_reply);
                return -1;
            }
            bool l_fast = (dap_cli_server_cmd_check_option(a_argv, arg_index, a_argc, "-brief") != -1) ? true : false;
            size_t l_limit = 0, l_offset = 0;
            const char *l_limit_str = NULL, *l_offset_str = NULL;
            dap_cli_server_cmd_find_option_val(a_argv, arg_index, a_argc, "-limit", &l_limit_str);
            dap_cli_server_cmd_find_option_val(a_argv, arg_index, a_argc, "-offset", &l_offset_str);
            l_limit = l_limit_str ? strtoul(l_limit_str, NULL, 10) : 1000;
            l_offset = l_offset_str ? strtoul(l_offset_str, NULL, 10) : 0;
            if(l_chain) {
                s_com_mempool_list_print_for_chain(*a_json_arr_reply, l_net, l_chain, l_wallet_addr, l_jobj_chains, l_hash_out_type, l_fast, l_limit, l_offset);
            } else {
                DL_FOREACH(l_net->pub.chains, l_chain) {
                    s_com_mempool_list_print_for_chain(*a_json_arr_reply, l_net, l_chain, l_wallet_addr, l_jobj_chains, l_hash_out_type, l_fast, l_limit, l_offset);
                }
            }
            json_object_object_add(obj_ret, "chains", l_jobj_chains);
            json_object_array_add(*a_json_arr_reply, obj_ret);
            ret = 0;
        } break;
        case SUBCMD_PROC: {
            ret = _cmd_mempool_proc(l_net, l_chain, l_datum_hash, a_str_reply);
        } break;
        case SUBCMD_PROC_ALL: {
            ret = _cmd_mempool_proc_all(l_net, l_chain, a_str_reply);
        } break;
        case SUBCMD_DELETE: {
            if (l_datum_hash) {
                ret = _cmd_mempool_delete(l_net, l_chain, l_datum_hash, a_str_reply);
            } else {
                dap_json_rpc_error_add(*a_json_arr_reply, -3, "Error! %s requires -datum <datum hash> option", a_argv[0]);
                ret = -3;
            }
        } break;
        case SUBCMD_ADD_CA: {
            const char *l_ca_name  = NULL;
            dap_cli_server_cmd_find_option_val(a_argv, arg_index, a_argc, "-ca_name", &l_ca_name);
            if (!l_ca_name) {
                dap_json_rpc_error_add(*a_json_arr_reply, -3, "mempool add_ca requires parameter '-ca_name' to specify the certificate name");
                ret = -3;
            }
            dap_cert_t *l_cert = dap_cert_find_by_name(l_ca_name);
            if (!l_cert) {
                dap_json_rpc_error_add(*a_json_arr_reply, -4, "Cert with name '%s' not found.", l_ca_name);
                ret = -4;
            }
            ret = _cmd_mempool_add_ca(l_net, l_chain, l_cert, a_str_reply);
            DAP_DELETE(l_cert);
        } break;
        case SUBCMD_CHECK: {
            ret = _cmd_mempool_check(l_net, l_chain, l_datum_hash, l_hash_out_type, a_str_reply);
        } break;
        case SUBCMD_DUMP: {
            ret = _cmd_mempool_dump(l_net, l_chain, l_datum_hash, l_hash_out_type, a_json_arr_reply);
        } break;
        case SUBCMD_COUNT: {
            char *l_mempool_group;
            json_object *obj_ret = json_object_new_object();
            json_object *obj_net = json_object_new_string(l_net->pub.name);
            if (!obj_ret || !obj_net) {
                json_object_put(obj_ret);
                json_object_put(obj_net);
                dap_json_rpc_allocation_error(*a_json_arr_reply);
                return DAP_JSON_RPC_ERR_CODE_MEMORY_ALLOCATED;
            }
            json_object_object_add(obj_ret, "net", obj_net);
            json_object *l_jobj_chains = json_object_new_array();
            if (!l_jobj_chains) {
                json_object_put(obj_ret);
                dap_json_rpc_allocation_error(*a_json_arr_reply);
                return DAP_JSON_RPC_ERR_CODE_MEMORY_ALLOCATED;
            }
            if(l_chain) {
                l_mempool_group = dap_chain_net_get_gdb_group_mempool_new(l_chain);
                size_t l_objs_count = 0;
                dap_global_db_obj_t *l_objs = dap_global_db_get_all_sync(l_mempool_group, &l_objs_count);
                dap_global_db_objs_delete(l_objs, l_objs_count);
                DAP_DELETE(l_mempool_group);
                json_object *l_jobj_chain = json_object_new_object();
                json_object *l_jobj_chain_name = json_object_new_string(l_chain->name);
                json_object *l_jobj_count = json_object_new_uint64(l_objs_count);
                if (!l_jobj_chain || !l_jobj_chain_name || !l_jobj_count) {
                    json_object_put(l_jobj_chains);
                    json_object_put(l_jobj_chain);
                    json_object_put(l_jobj_chain_name);
                    json_object_put(l_jobj_count);
                    json_object_put(obj_ret);
                    dap_json_rpc_allocation_error(*a_json_arr_reply);
                    return DAP_JSON_RPC_ERR_CODE_MEMORY_ALLOCATED;
                }
                json_object_object_add(l_jobj_chain, "name", l_jobj_chain_name);
                json_object_object_add(l_jobj_chain, "count", l_jobj_count);
                json_object_array_add(l_jobj_chains, l_jobj_chain);
            } else {
                DL_FOREACH(l_net->pub.chains, l_chain) {
                    l_mempool_group = dap_chain_net_get_gdb_group_mempool_new(l_chain);
                    size_t l_objs_count = 0;
                    dap_global_db_obj_t *l_objs = dap_global_db_get_all_sync(l_mempool_group, &l_objs_count);
                    dap_global_db_objs_delete(l_objs, l_objs_count);
                    DAP_DELETE(l_mempool_group);
                    json_object *l_jobj_chain = json_object_new_object();
                    json_object *l_jobj_chain_name = json_object_new_string(l_chain->name);
                    json_object *l_jobj_count = json_object_new_uint64(l_objs_count);
                    if (!l_jobj_chain || !l_jobj_chain_name || !l_jobj_count) {
                        json_object_put(l_jobj_chains);
                        json_object_put(l_jobj_chain);
                        json_object_put(l_jobj_chain_name);
                        json_object_put(l_jobj_count);
                        json_object_put(obj_ret);
                        dap_json_rpc_allocation_error(*a_json_arr_reply);
                        return DAP_JSON_RPC_ERR_CODE_MEMORY_ALLOCATED;
                    }
                    json_object_object_add(l_jobj_chain, "name", l_jobj_chain_name);
                    json_object_object_add(l_jobj_chain, "count", l_jobj_count);
                    json_object_array_add(l_jobj_chains, l_jobj_chain);
                }
            }
            json_object_object_add(obj_ret, "chains", l_jobj_chains);
            json_object_array_add(*a_json_arr_reply, obj_ret);
            ret = 0;
        } break;
    }
    DAP_DEL_Z(l_datum_hash);
    return ret;
}

/**
 * @brief
 *
 * @param a_tx_address
 * @param l_tsd_list
 * @param l_tsd_total_size
 * @param flag
 * @return dap_list_t*
 */
dap_list_t* s_parse_wallet_addresses(const char *a_tx_address, dap_list_t *l_tsd_list, size_t *l_tsd_total_size, uint32_t flag)
{
    if (!a_tx_address){
       log_it(L_DEBUG,"a_tx_address is null");
       return l_tsd_list;
    }

    char ** l_str_wallet_addr = NULL;
    l_str_wallet_addr = dap_strsplit(a_tx_address,",",0xffff);

    if (!l_str_wallet_addr){
       log_it(L_DEBUG,"Error in wallet addresses array parsing in tx_receiver_allowed parameter");
       return l_tsd_list;
    }

    while (l_str_wallet_addr && *l_str_wallet_addr){
        log_it(L_DEBUG,"Processing wallet address: %s", *l_str_wallet_addr);
        dap_chain_addr_t *addr_to = dap_chain_addr_from_str(*l_str_wallet_addr);
        if (addr_to){
            dap_tsd_t * l_tsd = dap_tsd_create(flag, addr_to, sizeof(dap_chain_addr_t));
            l_tsd_list = dap_list_append(l_tsd_list, l_tsd);
            *l_tsd_total_size += dap_tsd_size(l_tsd);
        }else{
            log_it(L_DEBUG,"Error in wallet address parsing");
        }
        l_str_wallet_addr++;
    }

    return l_tsd_list;
}

typedef struct _dap_cli_token_additional_params {
    const char* flags;
    const char* delegated_token_from;
    const char* total_signs_valid;
    const char* datum_type_allowed;
    const char* datum_type_blocked;
    const char* tx_receiver_allowed;
    const char* tx_receiver_blocked;
    const char* tx_sender_allowed;
    const char* tx_sender_blocked;
    uint16_t    parsed_flags;
    size_t      tsd_total_size;
    byte_t      *parsed_tsd;
    size_t      parsed_tsd_size;
} dap_cli_token_additional_params;

typedef struct _dap_sdk_cli_params {
    const char *hash_out_type;
    const char *chain_str;
    const char *net_str;
    const char *ticker;
    const char *type_str;
    const char *certs_str;
    dap_chain_t *chain;
    dap_chain_net_t *net;
    uint16_t type;
    uint16_t subtype;
    uint16_t signs_total;
    uint16_t signs_emission;
    uint256_t total_supply;
    const char* decimals_str;
    dap_cli_token_additional_params ext;
} dap_sdk_cli_params, *pdap_sdk_cli_params;

static int s_parse_common_token_decl_arg(int a_argc, char ** a_argv, void **a_str_reply, dap_sdk_cli_params* a_params, bool a_update_token)
{
    a_params->type = DAP_CHAIN_DATUM_TOKEN_TYPE_DECL;
    dap_cli_server_cmd_find_option_val(a_argv, 0, a_argc, "-H", &a_params->hash_out_type);
    if(!a_params->hash_out_type)
        a_params->hash_out_type = "hex";
    if(dap_strcmp(a_params->hash_out_type,"hex") && dap_strcmp(a_params->hash_out_type,"base58")) {
        dap_cli_server_cmd_set_reply_text(a_str_reply, "invalid parameter -H, valid values: -H <hex | base58>");
        return -1;
    }

    int l_arg_index = 0;
    int l_res = dap_chain_node_cli_cmd_values_parse_net_chain(&l_arg_index, a_argc, a_argv, a_str_reply,
                                                              &a_params->chain, &a_params->net, CHAIN_TYPE_TOKEN);

    if(!a_params->net || !a_params->chain)
        return l_res;
    else {
        if(*a_str_reply) {
            DAP_DELETE(*a_str_reply);
            *a_str_reply = NULL;
        }
    }
    //net name
    dap_cli_server_cmd_find_option_val(a_argv, 0, a_argc, "-net", &a_params->net_str);
    //chainname
    dap_cli_server_cmd_find_option_val(a_argv, 0, a_argc, "-chain", &a_params->chain_str);
    //token_ticker
    dap_cli_server_cmd_find_option_val(a_argv, 0, a_argc, "-token", &a_params->ticker);
    // Token type
    dap_cli_server_cmd_find_option_val(a_argv, 0, a_argc, "-type", &a_params->type_str);

    if (a_params->type_str) {
        if (strcmp(a_params->type_str, "private") == 0) {
            a_params->type = a_update_token ? DAP_CHAIN_DATUM_TOKEN_TYPE_UPDATE : DAP_CHAIN_DATUM_TOKEN_TYPE_DECL; // 256
            a_params->subtype = DAP_CHAIN_DATUM_TOKEN_SUBTYPE_PRIVATE;
        } else if (strcmp(a_params->type_str, "CF20") == 0) {
            a_params->type = a_update_token ? DAP_CHAIN_DATUM_TOKEN_TYPE_UPDATE : DAP_CHAIN_DATUM_TOKEN_TYPE_DECL; // 256
            a_params->subtype = DAP_CHAIN_DATUM_TOKEN_SUBTYPE_NATIVE;
        } else if (strcmp(a_params->type_str, "private_simple") == 0 && !a_update_token) {
            a_params->type = DAP_CHAIN_DATUM_TOKEN_TYPE_DECL;
            a_params->subtype = DAP_CHAIN_DATUM_TOKEN_SUBTYPE_SIMPLE; // 256
        } else if (strcmp(a_params->type_str, "public_simple") == 0 && !a_update_token) {
            a_params->type = DAP_CHAIN_DATUM_TOKEN_TYPE_DECL;
            a_params->subtype = DAP_CHAIN_DATUM_TOKEN_SUBTYPE_PUBLIC; // 256
        } else if (!a_update_token) {
            dap_cli_server_cmd_set_reply_text(a_str_reply,
                        "Unknown token type %s was specified. Supported types:\n"
                        "   private_simple\n"
                        "   private\n"
                        "   CF20\n"
                        "Default token type is private_simple.\n", a_params->type_str);
            return -1;
        } else {
           dap_cli_server_cmd_set_reply_text(a_str_reply,
                           "Unknown token type %s was specified. Supported types:\n"
                       "   private\n"
                       "   CF20\n", a_params->type_str);
           return -1;
        }
    } else if (a_update_token) {
        dap_cli_server_cmd_set_reply_text(a_str_reply,"update_token command requires parameter:\n-type <CF20 or private>");
        return -1;
    }


    // Certificates thats will be used to sign currend datum token
    dap_cli_server_cmd_find_option_val(a_argv, 0, a_argc, "-certs", &a_params->certs_str);
    // Signs number thats own emissioncan't find
    const char* l_signs_total_str = NULL;
    dap_cli_server_cmd_find_option_val(a_argv, 0, a_argc, "-signs_total", &l_signs_total_str);
    // Signs total
    char* l_tmp = NULL;
    if(l_signs_total_str){
        if((a_params->signs_total = (uint16_t) strtol(l_signs_total_str, &l_tmp, 10)) == 0){
            dap_cli_server_cmd_set_reply_text(a_str_reply,
                    "'signs_total' parameter must be unsigned integer value that fits in 2 bytes");
            return -8;
        }
    }
    // Signs minimum number thats need to authorize the emission
    const char* l_signs_emission_str = NULL;
    l_tmp = NULL;
    dap_cli_server_cmd_find_option_val(a_argv, 0, a_argc, "-signs_emission", &l_signs_emission_str);
    if (l_signs_emission_str){
        if((a_params->signs_emission = (uint16_t) strtol(l_signs_emission_str, &l_tmp, 10)) == 0){
            dap_cli_server_cmd_set_reply_text(a_str_reply,
                "%s requires parameter 'signs_emission' to be unsigned integer value that fits in 2 bytes", a_update_token ? "token_update" : "token_decl");
            return -6;
        }
    }
    // Total supply value
    const char* l_total_supply_str = NULL;
    dap_cli_server_cmd_find_option_val(a_argv, 0, a_argc, "-total_supply", &l_total_supply_str);
    if (l_total_supply_str){
        a_params->total_supply = dap_chain_balance_scan(l_total_supply_str);
    } else if (!a_update_token) {
        dap_cli_server_cmd_set_reply_text(a_str_reply, "'-total_supply' must be unsigned integer value that fits in 32 bytes\n"
                                                       "If your token is type native (CF20) you can use value 0 for infinite total_supply.");
        return -4;
    } else {
        dap_cli_server_cmd_set_reply_text(a_str_reply, "'-total_supply' must be unsigned integer value that fits in 32 bytes\n"
                                                       "You are update a token, be careful!\n"
                                                       "You can reset total_supply and make it infinite for native (CF20) tokens only, if set 0"
                                                       "for private tokens, you must specify the same or more total_supply.");
        return -4;
    }
    // Total supply value
    dap_cli_server_cmd_find_option_val(a_argv, 0, a_argc, "-decimals", &a_params->decimals_str);

    return 0;
}

static int s_parse_additional_token_decl_arg(int a_argc, char ** a_argv, void **a_str_reply, dap_sdk_cli_params* a_params, bool a_update_token)
{
    dap_cli_server_cmd_find_option_val(a_argv, 0, a_argc, "-flags", &a_params->ext.flags);
    dap_cli_server_cmd_find_option_val(a_argv, 0, a_argc, "-total_signs_valid", &a_params->ext.total_signs_valid);
    dap_cli_server_cmd_find_option_val(a_argv, 0, a_argc, "-delegated_token_from", &a_params->ext.delegated_token_from);
    dap_cli_server_cmd_find_option_val(a_argv, 0, a_argc, "-datum_type_allowed", &a_params->ext.datum_type_allowed);
    dap_cli_server_cmd_find_option_val(a_argv, 0, a_argc, "-datum_type_blocked", &a_params->ext.datum_type_blocked);
    dap_cli_server_cmd_find_option_val(a_argv, 0, a_argc, "-tx_receiver_allowed", &a_params->ext.tx_receiver_allowed);
    dap_cli_server_cmd_find_option_val(a_argv, 0, a_argc, "-tx_receiver_blocked", &a_params->ext.tx_receiver_blocked);
    dap_cli_server_cmd_find_option_val(a_argv, 0, a_argc, "-tx_sender_allowed", &a_params->ext.tx_sender_allowed);
    dap_cli_server_cmd_find_option_val(a_argv, 0, a_argc, "-tx_receiver_allowed", &a_params->ext.tx_receiver_allowed);
    dap_cli_server_cmd_find_option_val(a_argv, 0, a_argc, "-tx_sender_blocked", &a_params->ext.tx_sender_blocked);

    if (a_params->subtype == DAP_CHAIN_DATUM_TOKEN_SUBTYPE_SIMPLE)
        return 0;

    dap_list_t *l_tsd_list = NULL;
    size_t l_tsd_total_size = 0;
    uint16_t l_flags = 0;
    char ** l_str_flags = NULL;
    a_params->ext.parsed_tsd_size = 0;

    if (!a_update_token) {
        if (a_params->ext.flags){   // Flags
            l_str_flags = dap_strsplit(a_params->ext.flags,",",0xffff );
            while (l_str_flags && *l_str_flags){
                uint16_t l_flag = dap_chain_datum_token_flag_from_str(*l_str_flags);
                if (l_flag == DAP_CHAIN_DATUM_TOKEN_FLAG_UNDEFINED ){
                    dap_cli_server_cmd_set_reply_text(a_str_reply, "Flag can't be \"%s\"",*l_str_flags);
                    return -20;
                }
                l_flags |= l_flag; // if we have multiple flags
                l_str_flags++;
            }
        }
        a_params->ext.parsed_flags = l_flags;
    } else {
        const char *l_set_flags = NULL;
        const char *l_unset_flags = NULL;
        dap_cli_server_cmd_find_option_val(a_argv, 0, a_argc, "-flag_set", &l_set_flags);
        dap_cli_server_cmd_find_option_val(a_argv, 0, a_argc, "-flag_unset", &l_unset_flags);
        if (l_set_flags) {
            l_str_flags = dap_strsplit(l_set_flags,",",0xffff );
            while (l_str_flags && *l_str_flags){
                uint16_t l_flag = dap_chain_datum_token_flag_from_str(*l_str_flags);
                if (l_flag == DAP_CHAIN_DATUM_TOKEN_FLAG_UNDEFINED ){
                    dap_cli_server_cmd_set_reply_text(a_str_reply, "Flag can't be \"%s\"",*l_str_flags);
                    return -20;
                }
                l_flags |= l_flag; // if we have multiple flags
                l_str_flags++;
            }
            dap_tsd_t *l_flag_set_tsd = dap_tsd_create_scalar(DAP_CHAIN_DATUM_TOKEN_TSD_TYPE_SET_FLAGS, l_flags);
            l_flags = 0;
            l_tsd_list = dap_list_append(l_tsd_list, l_flag_set_tsd);
            l_tsd_total_size += dap_tsd_size(l_flag_set_tsd);
            a_params->ext.parsed_tsd_size += dap_tsd_size(l_flag_set_tsd);
        }
        if (l_unset_flags) {
            l_str_flags = dap_strsplit(l_unset_flags,",",0xffff );
            while (l_str_flags && *l_str_flags){
                uint16_t l_flag = dap_chain_datum_token_flag_from_str(*l_str_flags);
                if (l_flag == DAP_CHAIN_DATUM_TOKEN_FLAG_UNDEFINED ){
                    dap_cli_server_cmd_set_reply_text(a_str_reply, "Flag can't be \"%s\"",*l_str_flags);
                    return -20;
                }
                l_flags |= l_flag; // if we have multiple flags
                l_str_flags++;
            }
            dap_tsd_t *l_flag_unset_tsd = dap_tsd_create_scalar(DAP_CHAIN_DATUM_TOKEN_TSD_TYPE_UNSET_FLAGS, l_flags);
            l_flags = 0;
            l_tsd_list = dap_list_append(l_tsd_list, l_flag_unset_tsd);
            l_tsd_total_size += dap_tsd_size(l_flag_unset_tsd);
            a_params->ext.parsed_tsd_size += dap_tsd_size(l_flag_unset_tsd);
        }
    }

    const char* l_new_certs_str = NULL;
    const char* l_remove_signs = NULL;
    dap_cli_server_cmd_find_option_val(a_argv, 0, a_argc, "-new_certs", &l_new_certs_str);
    dap_cli_server_cmd_find_option_val(a_argv, 0, a_argc, "-remove_certs", &l_remove_signs);
    const char *l_description  = NULL;
    dap_cli_server_cmd_find_option_val(a_argv, 0, a_argc, "-description", &l_description);

    //Added remove signs
    if (l_remove_signs) {
        size_t l_added_tsd_size = 0;
        char *l_remove_signs_ptrs = NULL;
        char *l_remove_signs_dup = strdup(l_remove_signs);
        char *l_remove_signs_str = strtok_r(l_remove_signs_dup, ",", &l_remove_signs_ptrs);
        for (; l_remove_signs_str; l_remove_signs_str = strtok_r(NULL, ",", &l_remove_signs_ptrs)) {
            dap_hash_fast_t l_hf;
            if (dap_chain_hash_fast_from_str(l_remove_signs_str, &l_hf) == 0) {
                dap_tsd_t *l_hf_tsd = dap_tsd_create(DAP_CHAIN_DATUM_TOKEN_TSD_TYPE_TOTAL_PKEYS_REMOVE, &l_hf, sizeof(dap_hash_fast_t));
                size_t l_hf_tsd_size = dap_tsd_size(l_hf_tsd);
                l_tsd_list = dap_list_append(l_tsd_list, l_hf_tsd);
                l_added_tsd_size += l_hf_tsd_size;
            }
        }
        DAP_DELETE(l_remove_signs_dup);
        l_tsd_total_size += l_added_tsd_size;
    }
    //Added new certs
    dap_cert_t **l_new_certs = NULL;
    size_t l_new_certs_count = 0;
    if (l_new_certs_str) {
        dap_cert_parse_str_list(l_new_certs_str, &l_new_certs, &l_new_certs_count);
        for (size_t i = 0; i < l_new_certs_count; i++) {
            dap_pkey_t *l_pkey = dap_cert_to_pkey(l_new_certs[i]);
            if (!l_pkey) {
                log_it(L_ERROR, "Can't get pkey for cert: %s", l_new_certs[i]->name);
                continue;
            }
            size_t l_pkey_size = sizeof(dap_pkey_t) + l_pkey->header.size;
            dap_tsd_t *l_pkey_tsd = dap_tsd_create(DAP_CHAIN_DATUM_TOKEN_TSD_TYPE_TOTAL_PKEYS_ADD, l_pkey, l_pkey_size);
            size_t l_pkey_tsd_size = dap_tsd_size(l_pkey_tsd);
            l_tsd_list = dap_list_append(l_tsd_list, l_pkey_tsd);
            l_tsd_total_size += l_pkey_tsd_size;
            DAP_DELETE(l_pkey);
        }
        DAP_DEL_Z(l_new_certs);
    }
    if (l_description) {
        dap_tsd_t *l_desc_token = dap_tsd_create_string(DAP_CHAIN_DATUM_TOKEN_TSD_TOKEN_DESCRIPTION, l_description);
        l_tsd_list = dap_list_append(l_tsd_list, l_desc_token);
        l_tsd_total_size += dap_tsd_size(l_desc_token);
        a_params->ext.parsed_tsd_size += dap_tsd_size(l_desc_token);
    }
    size_t l_tsd_offset = 0;
    a_params->ext.parsed_tsd = DAP_NEW_SIZE(byte_t, l_tsd_total_size);
    if(l_tsd_total_size && !a_params->ext.parsed_tsd) {
        log_it(L_CRITICAL, "%s", c_error_memory_alloc);
        return -1;
    }
    for (dap_list_t *l_iter = dap_list_first(l_tsd_list); l_iter; l_iter = l_iter->next) {
        dap_tsd_t * l_tsd = (dap_tsd_t *) l_iter->data;
        if (!l_tsd){
            log_it(L_ERROR, "NULL tsd in list!");
            continue;
        }
        size_t l_tsd_size = dap_tsd_size(l_tsd);
        memcpy(a_params->ext.parsed_tsd + l_tsd_offset, l_tsd, l_tsd_size);
        l_tsd_offset += l_tsd_size;
    }
    a_params->ext.tsd_total_size = l_tsd_total_size;
    dap_list_free_full(l_tsd_list, NULL);
    return 0;
}

static int s_token_decl_check_params(int a_argc, char **a_argv, void **a_str_reply, dap_sdk_cli_params *a_params, bool a_update_token)
{
    int l_parse_params = s_parse_common_token_decl_arg(a_argc,a_argv,a_str_reply,a_params, a_update_token);
    if (l_parse_params)
        return l_parse_params;

    l_parse_params = s_parse_additional_token_decl_arg(a_argc,a_argv,a_str_reply,a_params, a_update_token);
    if (l_parse_params)
        return l_parse_params;

    //DAP_CHAIN_DATUM_TOKEN_TYPE_NATIVE_DECL uses decimals parameter
    if (a_params->subtype == DAP_CHAIN_DATUM_TOKEN_SUBTYPE_SIMPLE
            ||	a_params->subtype == DAP_CHAIN_DATUM_TOKEN_SUBTYPE_PRIVATE) {
        if(!a_params->decimals_str) {
            dap_cli_server_cmd_set_reply_text(a_str_reply, "%s requires parameter '-decimals'", a_update_token ? "token_update" : "token_decl");
            return -3;
        } else if (dap_strcmp(a_params->decimals_str, "18")) {
            dap_cli_server_cmd_set_reply_text(a_str_reply,
                                              "%s support '-decimals' to be 18 only", a_update_token ? "token_update" : "token_decl");
            return -4;
        }
    } else if (	a_params->subtype == DAP_CHAIN_DATUM_TOKEN_SUBTYPE_NATIVE){
        //// check l_decimals in CF20 token TODO: At the moment the checks are the same.
        if(!a_params->decimals_str) {
            dap_cli_server_cmd_set_reply_text(a_str_reply, "%s requires parameter '-decimals'", a_update_token ? "token_update" : "token_decl");
            return -3;
        } else if (dap_strcmp(a_params->decimals_str, "18")) {
            dap_cli_server_cmd_set_reply_text(a_str_reply,
                                              "%s support '-decimals' to be 18 only", a_update_token ? "token_update" : "token_decl");
            return -4;
        }
    }

    if (!a_params->signs_emission){
        dap_cli_server_cmd_set_reply_text(a_str_reply, "%s requires parameter '-signs_emission'", a_update_token ? "token_update" : "token_decl");
        return -5;
    }

    if (!a_params->signs_total){
        dap_cli_server_cmd_set_reply_text(a_str_reply, "%s requires parameter '-signs_total'", a_update_token ? "token_update" : "token_decl");
        return -7;
    }

    if(!a_params->ticker){
        dap_cli_server_cmd_set_reply_text(a_str_reply, "%s requires parameter '-token'", a_update_token ? "token_update" : "token_decl");
        return -2;
    }

    // Check certs list
    if(!a_params->certs_str){
        dap_cli_server_cmd_set_reply_text(a_str_reply, "%s requires parameter 'certs'", a_update_token ? "token_update" : "token_decl");
        return -9;
    }
    return 0;
}

/**
 * @brief com_token_decl
 * @param argc
 * @param argv
 * @param arg_func
 * @param str_reply
 * @return
 * @details token_decl -net <net name> -chain <chain name> -token <token ticker> -total_supply <total supply> -signs_total <sign total> -signs_emission <signs for emission> -certs <certs list>\n"
 *  \t Declare new simple token for <netname>:<chain name> with ticker <token ticker>, maximum emission <total supply> and <signs for emission> from <signs total> signatures on valid emission\n"
 *  \t   Extended private token declaration\n"
 *  \t token_decl -net <net name> -chain <chain name> -token <token ticker> -type private -flags [<Flag 1>][,<Flag 2>]...[,<Flag N>]...  [-<Param name 1> <Param Value 1>] [-Param name 2> <Param Value 2>] ...[-<Param Name N> <Param Value N>]\n"
 *  \t   Declare new token for <netname>:<chain name> with ticker <token ticker>, flags <Flag 1>,<Flag2>...<Flag N>"
 *  \t   and custom parameters list <Param 1>, <Param 2>...<Param N>."
 *  \n"
 *  ==Flags=="
 *  \t ALL_BLOCKED:\t Blocked all permissions, usefull add it first and then add allows what you want to allow\n"
 *  \t ALL_ALLOWED:\t Allowed all permissions if not blocked them. Be careful with this mode\n"
 *  \t ALL_FROZEN:\t All permissions are temprorary frozen\n"
 *  \t ALL_UNFROZEN:\t Unfrozen permissions\n"
 *  \t STATIC_ALL:\t No token manipulations after declarations at all. Token declares staticly and can't variabed after\n"
 *  \t STATIC_FLAGS:\t No token manipulations after declarations with flags\n"
 *  \t STATIC_PERMISSIONS_ALL:\t No all permissions lists manipulations after declarations\n"
 *  \t STATIC_PERMISSIONS_DATUM_TYPE:\t No datum type permissions lists manipulations after declarations\n"
 *  \t STATIC_PERMISSIONS_TX_SENDER:\t No tx sender permissions lists manipulations after declarations\n"
 *  \t STATIC_PERMISSIONS_TX_RECEIVER:\t No tx receiver permissions lists manipulations after declarations\n"
    "\n"
    "==Params==\n"
    "General:\n"
    "\t -flags <value>:\t Set list of flags from <value> to token declaration\n"
    "\t -total_supply <value>:\t Set total supply - emission's maximum - to the <value>\n"
    "\t -signs_valid <value>:\t Set valid signatures count's minimum\n"
    "\t -signs <value>:\t Add signature's pkey fingerprint to the list of owners\n"
    "\nDatum type allowed/blocked:\n"
    "\t -datum_type_allowed <value>:\t Allowed datum type(s)\n"
    "\t -datum_type_blocked <value>:\t Blocked datum type(s)\n"
    "\nTx receiver addresses allowed/blocked:\n"
    "\t -tx_receiver_allowed <value>:\t Allowed tx receiver(s)\n"
    "\t -tx_receiver_blocked <value>:\t Blocked tx receiver(s)\n"
    "\n Tx sender addresses allowed/blocked:\n"
    "\t -tx_sender_allowed <value>:\t Allowed tx sender(s)\n"
    "\t -tx_sender_blocked <value>:\t Blocked tx sender(s)\n"
    "\n"
 */
int com_token_decl(int a_argc, char ** a_argv, void **a_str_reply)
{
    const char * l_ticker = NULL;
    uint256_t l_total_supply = {}; // 256
    uint16_t l_signs_emission = 0;
    uint16_t l_signs_total = 0;
    dap_cert_t ** l_certs = NULL;
    size_t l_certs_count = 0;

    dap_chain_t * l_chain = NULL;
    dap_chain_net_t * l_net = NULL;
    const char * l_hash_out_type = NULL;

    dap_sdk_cli_params* l_params = DAP_NEW_Z(dap_sdk_cli_params);

    if (!l_params) {
        log_it(L_CRITICAL, "%s", c_error_memory_alloc);
        return -1;
    }

    l_params->type = DAP_CHAIN_DATUM_TOKEN_TYPE_DECL;
    l_params->subtype = DAP_CHAIN_DATUM_TOKEN_SUBTYPE_SIMPLE;

    int l_parse_params = s_token_decl_check_params(a_argc,a_argv,a_str_reply,l_params, false);
    if (l_parse_params) {
        DAP_DEL_Z(l_params);
        return l_parse_params;
    }

    dap_chain_datum_token_t * l_datum_token = NULL;
    size_t l_datum_data_offset = 0;

    // Load certs lists
    dap_cert_parse_str_list(l_params->certs_str, &l_certs, &l_certs_count);
    if(!l_certs_count){
        dap_cli_server_cmd_set_reply_text(a_str_reply,
                "token_decl command requres at least one valid certificate to sign token");
        DAP_DEL_Z(l_params);
        return -10;
    }

    l_signs_emission = l_params->signs_emission;
    l_signs_total = l_params->signs_total;
    l_total_supply = l_params->total_supply;
    l_chain = l_params->chain;
    l_net = l_params->net;
    l_ticker = l_params->ticker;
    l_hash_out_type = l_params->hash_out_type;

    switch(l_params->subtype)
    {
        case DAP_CHAIN_DATUM_TOKEN_SUBTYPE_PRIVATE:
        case DAP_CHAIN_DATUM_TOKEN_SUBTYPE_NATIVE:
		{ // 256
            dap_list_t *l_tsd_list = NULL;
            size_t l_tsd_total_size = 0;
            uint16_t l_flags = 0;
            char ** l_str_flags = NULL;

            if (l_params->ext.flags){   // Flags
                 l_str_flags = dap_strsplit(l_params->ext.flags,",",0xffff );
                 while (l_str_flags && *l_str_flags){
                     uint16_t l_flag = dap_chain_datum_token_flag_from_str(*l_str_flags);
                     if (l_flag == DAP_CHAIN_DATUM_TOKEN_FLAG_UNDEFINED ){
                         dap_cli_server_cmd_set_reply_text(a_str_reply, "Flag can't be \"%s\"",*l_str_flags);
                         DAP_DEL_Z(l_params);
                         return -20;
                     }
                     l_flags |= l_flag; // if we have multiple flags
                     l_str_flags++;
                }
            }
			if (l_params->ext.delegated_token_from){
				dap_chain_datum_token_t *l_delegated_token_from;
				if (NULL == (l_delegated_token_from = dap_ledger_token_ticker_check(l_net->pub.ledger, l_params->ext.delegated_token_from))) {
                    dap_cli_server_cmd_set_reply_text(a_str_reply,"To create a delegated token %s, can't find token by ticket %s", l_ticker, l_params->ext.delegated_token_from);
                    DAP_DEL_Z(l_params);
					return -91;
				}
                if (!dap_strcmp(l_ticker, l_params->ext.delegated_token_from)) {
                    dap_cli_server_cmd_set_reply_text(a_str_reply, "Delegated token ticker cannot match the original ticker");
                    DAP_DEL_Z(l_params);
                    return -92;
                }

				dap_chain_datum_token_tsd_delegate_from_stake_lock_t l_tsd_section;
                strcpy((char *)l_tsd_section.ticker_token_from, l_params->ext.delegated_token_from);
//				l_tsd_section.token_from = dap_hash_fast();
				l_tsd_section.emission_rate = dap_chain_coins_to_balance("0.001");//	TODO: 'm' 1:1000 tokens
				dap_tsd_t * l_tsd = dap_tsd_create_scalar(
														DAP_CHAIN_DATUM_TOKEN_TSD_TYPE_DELEGATE_EMISSION_FROM_STAKE_LOCK, l_tsd_section);
				l_tsd_list = dap_list_append(l_tsd_list, l_tsd);
				l_tsd_total_size+= dap_tsd_size(l_tsd);
			}
            if (l_params->ext.total_signs_valid){ // Signs valid
                uint16_t l_param_value = (uint16_t)atoi(l_params->ext.total_signs_valid);
                l_signs_total = l_param_value;
                dap_tsd_t * l_tsd = dap_tsd_create_scalar(
                                                        DAP_CHAIN_DATUM_TOKEN_TSD_TYPE_TOTAL_SIGNS_VALID, l_param_value);
                l_tsd_list = dap_list_append(l_tsd_list, l_tsd);
                l_tsd_total_size+= dap_tsd_size(l_tsd);
            }
            if (l_params->ext.datum_type_allowed){
                dap_tsd_t * l_tsd = dap_tsd_create_string(
                                                        DAP_CHAIN_DATUM_TOKEN_TSD_TYPE_DATUM_TYPE_ALLOWED_ADD, l_params->ext.datum_type_allowed);
                l_tsd_list = dap_list_append(l_tsd_list, l_tsd);
                l_tsd_total_size+= dap_tsd_size(l_tsd);
            }
            if (l_params->ext.datum_type_blocked){
                dap_tsd_t * l_tsd = dap_tsd_create_string(
                                                        DAP_CHAIN_DATUM_TOKEN_TSD_TYPE_DATUM_TYPE_BLOCKED_ADD, l_params->ext.datum_type_blocked);
                l_tsd_list = dap_list_append(l_tsd_list, l_tsd);
                l_tsd_total_size+= dap_tsd_size(l_tsd);
            }
            if (l_params->ext.tx_receiver_allowed)
                l_tsd_list = s_parse_wallet_addresses(l_params->ext.tx_receiver_allowed, l_tsd_list, &l_tsd_total_size, DAP_CHAIN_DATUM_TOKEN_TSD_TYPE_TX_RECEIVER_ALLOWED_ADD);

            if (l_params->ext.tx_receiver_blocked)
                l_tsd_list = s_parse_wallet_addresses(l_params->ext.tx_receiver_blocked, l_tsd_list, &l_tsd_total_size, DAP_CHAIN_DATUM_TOKEN_TSD_TYPE_TX_RECEIVER_BLOCKED_ADD);

            if (l_params->ext.tx_sender_allowed)
                l_tsd_list = s_parse_wallet_addresses(l_params->ext.tx_sender_allowed, l_tsd_list, &l_tsd_total_size, DAP_CHAIN_DATUM_TOKEN_TSD_TYPE_TX_SENDER_ALLOWED_ADD);

            if (l_params->ext.tx_sender_blocked)
                l_tsd_list = s_parse_wallet_addresses(l_params->ext.tx_sender_blocked, l_tsd_list, &l_tsd_total_size, DAP_CHAIN_DATUM_TOKEN_TSD_TYPE_TX_SENDER_BLOCKED_ADD);

            if (l_params->ext.parsed_tsd)
                l_tsd_total_size += l_params->ext.parsed_tsd_size;


            // Create new datum token
            l_datum_token = DAP_NEW_Z_SIZE(dap_chain_datum_token_t, sizeof(dap_chain_datum_token_t) + l_tsd_total_size);
            if (!l_datum_token) {
                log_it(L_CRITICAL, "%s", c_error_memory_alloc);
                dap_cli_server_cmd_set_reply_text(a_str_reply, "Out of memory in com_token_decl");
                DAP_DEL_Z(l_params);
                return -1;
            }
            l_datum_token->version = 2;
            l_datum_token->type = l_params->type;
            l_datum_token->subtype = l_params->subtype;
            if (l_params->subtype == DAP_CHAIN_DATUM_TOKEN_SUBTYPE_PRIVATE) {
                log_it(L_DEBUG,"Prepared TSD sections for private token on %zd total size", l_tsd_total_size);
                snprintf(l_datum_token->ticker, sizeof(l_datum_token->ticker), "%s", l_ticker);
                l_datum_token->header_private_decl.flags = l_params->ext.parsed_flags;
                l_datum_token->total_supply = l_total_supply;
                l_datum_token->signs_valid = l_signs_emission;
                l_datum_token->header_private_decl.tsd_total_size = l_tsd_total_size;
                l_datum_token->header_private_decl.decimals = atoi(l_params->decimals_str);
            } else { //DAP_CHAIN_DATUM_TOKEN_TYPE_NATIVE_DECL
                log_it(L_DEBUG,"Prepared TSD sections for CF20 token on %zd total size", l_tsd_total_size);
                snprintf(l_datum_token->ticker, sizeof(l_datum_token->ticker), "%s", l_ticker);
                l_datum_token->header_native_decl.flags = l_params->ext.parsed_flags;
                l_datum_token->total_supply = l_total_supply;
                l_datum_token->signs_valid = l_signs_emission;
                l_datum_token->header_native_decl.tsd_total_size = l_tsd_total_size;
                l_datum_token->header_native_decl.decimals = atoi(l_params->decimals_str);
            }
            // Add TSD sections in the end
            for ( dap_list_t* l_iter=dap_list_first(l_tsd_list); l_iter; l_iter=l_iter->next){
                dap_tsd_t * l_tsd = (dap_tsd_t *) l_iter->data;
                if (l_tsd == NULL){
                    log_it(L_ERROR, "NULL tsd in list!");
                    continue;
                }
                switch (l_tsd->type){
                    case DAP_CHAIN_DATUM_TOKEN_TSD_TYPE_TOTAL_SIGNS_VALID: {
                    uint16_t l_t = 0;
                        log_it(L_DEBUG,"== TOTAL_SIGNS_VALID: %u",
                                _dap_tsd_get_scalar(l_tsd, &l_t) );
                    break;
                }
                    case DAP_CHAIN_DATUM_TOKEN_TSD_TYPE_DATUM_TYPE_ALLOWED_ADD:
                        log_it(L_DEBUG,"== DATUM_TYPE_ALLOWED_ADD: %s",
                               dap_tsd_get_string_const(l_tsd) );
                    break;
                    case DAP_CHAIN_DATUM_TOKEN_TSD_TYPE_TX_SENDER_ALLOWED_ADD:
                        log_it(L_DEBUG,"== TX_SENDER_ALLOWED_ADD: binary data");
                    break;
                    case DAP_CHAIN_DATUM_TOKEN_TSD_TYPE_TX_SENDER_BLOCKED_ADD:
                        log_it(L_DEBUG,"== TYPE_TX_SENDER_BLOCKED: binary data");
                    break;
                    case DAP_CHAIN_DATUM_TOKEN_TSD_TYPE_TX_RECEIVER_ALLOWED_ADD:
                        log_it(L_DEBUG,"== TX_RECEIVER_ALLOWED_ADD: binary data");
                    break;
                    case DAP_CHAIN_DATUM_TOKEN_TSD_TYPE_TX_RECEIVER_BLOCKED_ADD:
                        log_it(L_DEBUG,"== TX_RECEIVER_BLOCKED_ADD: binary data");
                    break;
                    case DAP_CHAIN_DATUM_TOKEN_TSD_TYPE_TOTAL_PKEYS_ADD:
                        if(l_tsd->size >= sizeof(dap_pkey_t)){
                            char *l_hash_str;
                            dap_pkey_t *l_pkey = (dap_pkey_t*)l_tsd->data;
                            dap_hash_fast_t l_hf = {0};
                            if (!dap_pkey_get_hash(l_pkey, &l_hf)) {
                                log_it(L_DEBUG, "== TOTAL_PKEYS_ADD: <WRONG CALCULATION FINGERPRINT>");
                            } else {
                                log_it(L_DEBUG, "== TOTAL_PKEYS_ADD: %s",
                                    dap_chain_hash_fast_to_str_static(&l_hf));
                            }
                        } else
                            log_it(L_DEBUG,"== TOTAL_PKEYS_ADD: <WRONG SIZE %u>", l_tsd->size);
                        break;
                    case DAP_CHAIN_DATUM_TOKEN_TSD_TOKEN_DESCRIPTION:
                        log_it(L_DEBUG, "== DESCRIPTION: %s", l_tsd->data);
                        break;
                    default: log_it(L_DEBUG, "== 0x%04X: binary data %u size ",l_tsd->type, l_tsd->size );
                }
                size_t l_tsd_size = dap_tsd_size(l_tsd);
                memcpy(l_datum_token->tsd_n_signs + l_datum_data_offset, l_tsd, l_tsd_size);
                l_datum_data_offset += l_tsd_size;
            }
            if (l_params->ext.parsed_tsd) {
                memcpy(l_datum_token->tsd_n_signs + l_datum_data_offset,
                       l_params->ext.parsed_tsd,
                       l_params->ext.tsd_total_size);
                l_datum_data_offset += l_params->ext.tsd_total_size;
                DAP_DELETE(l_params->ext.parsed_tsd);
            }
            dap_list_free_full(l_tsd_list, NULL);
            log_it(L_DEBUG, "%s token declaration '%s' initialized", l_params->subtype == DAP_CHAIN_DATUM_TOKEN_SUBTYPE_PRIVATE ?
                            "Private" : "CF20", l_datum_token->ticker);
        }break;//end
        case DAP_CHAIN_DATUM_TOKEN_SUBTYPE_SIMPLE: { // 256
            l_datum_token = DAP_NEW_Z_SIZE(dap_chain_datum_token_t, sizeof(dap_chain_datum_token_t));
            if (!l_datum_token) {
                log_it(L_CRITICAL, "%s", c_error_memory_alloc);
                dap_cli_server_cmd_set_reply_text(a_str_reply, "Out of memory in com_token_decl");
                DAP_DEL_Z(l_params);
                return -1;
            }
            l_datum_token->version = 2;
            l_datum_token->type = DAP_CHAIN_DATUM_TOKEN_TYPE_DECL; // 256
            l_datum_token->subtype = DAP_CHAIN_DATUM_TOKEN_SUBTYPE_SIMPLE; // 256
            snprintf(l_datum_token->ticker, sizeof(l_datum_token->ticker), "%s", l_ticker);
            l_datum_token->total_supply = l_total_supply;
            l_datum_token->signs_valid = l_signs_emission;
            l_datum_token->header_simple.decimals = atoi(l_params->decimals_str);
        }break;
        default:
            dap_cli_server_cmd_set_reply_text(a_str_reply,
                    "Unknown token type");
            DAP_DEL_Z(l_params);
            return -8;
    }
    // If we have more certs than we need signs - use only first part of the list
    if(l_certs_count > l_signs_total)
        l_certs_count = l_signs_total;
    // Sign header with all certificates in the list and add signs to the end of TSD cetions
    uint16_t l_sign_counter = 0;
    l_datum_token = s_sign_cert_in_cycle(l_certs, l_datum_token, l_certs_count, &l_datum_data_offset, &l_sign_counter);
    l_datum_token->signs_total = l_sign_counter;

    // We skip datum creation opeartion, if count of signed certificates in s_sign_cert_in_cycle is 0.
    // Usually it happen, when certificate in token_decl or token_update command doesn't contain private data or broken
    if (!l_datum_token || l_datum_token->signs_total == 0){
        dap_cli_server_cmd_set_reply_text(a_str_reply,
                    "Token declaration failed. Successful count of certificate signing is 0");
            DAP_DEL_Z(l_params);
            return -9;
    }

    dap_chain_datum_t * l_datum = dap_chain_datum_create(DAP_CHAIN_DATUM_TOKEN,
                                                         l_datum_token,
                                                         sizeof(*l_datum_token) + l_datum_data_offset);
    DAP_DELETE(l_datum_token);
    size_t l_datum_size = dap_chain_datum_size(l_datum);

    // Calc datum's hash
    dap_chain_hash_fast_t l_key_hash;
    dap_chain_datum_calc_hash(l_datum, &l_key_hash);
    char *l_key_str = dap_chain_hash_fast_to_str_new(&l_key_hash);
    const char *l_key_str_out = dap_strcmp(l_hash_out_type, "hex") ?
                           dap_enc_base58_encode_hash_to_str_static(&l_key_hash) : l_key_str;

    // Add datum to mempool with datum_token hash as a key
    char *l_gdb_group_mempool = l_chain
            ? dap_chain_net_get_gdb_group_mempool_new(l_chain)
            : dap_chain_net_get_gdb_group_mempool_by_chain_type(l_net, CHAIN_TYPE_TOKEN);
    if (!l_gdb_group_mempool) {
        dap_cli_server_cmd_set_reply_text(a_str_reply, "No suitable chain for placing token datum found");
        DAP_DELETE(l_datum);
        DAP_DEL_Z(l_params);
        return -10;
    }
    bool l_placed = dap_global_db_set_sync(l_gdb_group_mempool, l_key_str, l_datum, l_datum_size, false) == 0;
    DAP_DELETE(l_gdb_group_mempool);
    dap_cli_server_cmd_set_reply_text(a_str_reply, "Datum %s with token %s is%s placed in datum pool",
                                      l_key_str_out, l_ticker, l_placed ? "" : " not");
    DAP_DELETE(l_key_str);
    DAP_DELETE(l_datum);
    DAP_DELETE(l_params);
    return l_placed ? 0 : -2;
}

/**
 * @brief com_token_decl_update
 * @param argc
 * @param argv
 * @param arg_func
 * @param str_reply
 * @return
 * @details token_update -net <net name> -chain <chain_name> -token <token ticker> [-type private] -flags [<Flag 1>][,<Flag 2>]...[,<Flag N>]...  [-<Param name 1> <Param Value 1>] [-Param name 2> <Param Value 2>] ...[-<Param Name N> <Param Value N>]\n"
 *  \t   Update token for <netname>:<chain name> with ticker <token ticker>, flags <Flag 1>,<Flag2>...<Flag N>"
 *  \t   and custom parameters list <Param 1>, <Param 2>...<Param N>."
 *  \n"
 *  ==Flags=="
 *  \t ALL_BLOCKED:\t Blocked all permissions, usefull add it first and then add allows what you want to allow\n"
 *  \t ALL_ALLOWED:\t Allowed all permissions if not blocked them. Be careful with this mode\n"
 *  \t ALL_FROZEN:\t All permissions are temprorary frozen\n"
 *  \t ALL_UNFROZEN:\t Unfrozen permissions\n"
 *  \t STATIC_ALL:\t No token manipulations after declarations at all. Token declares staticly and can't variabed after\n"
 *  \t STATIC_FLAGS:\t No token manipulations after declarations with flags\n"
 *  \t STATIC_PERMISSIONS_ALL:\t No all permissions lists manipulations after declarations\n"
 *  \t STATIC_PERMISSIONS_DATUM_TYPE:\t No datum type permissions lists manipulations after declarations\n"
 *  \t STATIC_PERMISSIONS_TX_SENDER:\t No tx sender permissions lists manipulations after declarations\n"
 *  \t STATIC_PERMISSIONS_TX_RECEIVER:\t No tx receiver permissions lists manipulations after declarations\n"
    "\n"
    "==Params==\n"
    "General:\n"
    "\t -flags_set <value>:\t Set list of flags from <value> to token declaration\n"
    "\t -flags_unset <value>:\t Unset list of flags from <value> from token declaration\n"
    "\t -total_supply <value>:\t Set total supply - emission's maximum - to the <value>\n"
    "\t -total_signs_valid <value>:\t Set valid signatures count's minimum\n"
    "\t -total_signs_add <value>:\t Add signature's pkey fingerprint to the list of owners\n"
    "\t -total_signs_remove <value>:\t Remove signature's pkey fingerprint from the owners\n"
    "\nDatum type allowed/blocked updates:\n"
    "\t -datum_type_allowed_add <value>:\t Add allowed datum type(s)\n"
    "\t -datum_type_allowed_remove <value>:\t Remove datum type(s) from allowed\n"
    "\t -datum_type_blocked_add <value>:\t Add blocked datum type(s)\n"
    "\t -datum_type_blocked_remove <value>:\t Remove datum type(s) from blocked\n"
    "\nTx receiver addresses allowed/blocked updates:\n"
    "\t -tx_receiver_allowed_add <value>:\t Add allowed tx receiver(s)\n"
    "\t -tx_receiver_allowed_remove <value>:\t Remove tx receiver(s) from allowed\n"
    "\t -tx_receiver_blocked_add <value>:\t Add blocked tx receiver(s)\n"
    "\t -tx_receiver_blocked_remove <value>:\t Remove tx receiver(s) from blocked\n"
    "\n Tx sender addresses allowed/blocked updates:\n"
    "\t -tx_sender_allowed_add <value>:\t Add allowed tx sender(s)\n"
    "\t -tx_sender_allowed_remove <value>:\t Remove tx sender(s) from allowed\n"
    "\t -tx_sender_blocked_add <value>:\t Add allowed tx sender(s)\n"
    "\t -tx_sender_blocked_remove <value>:\t Remove tx sender(s) from blocked\n"
    "\n"
 */
int com_token_update(int a_argc, char ** a_argv, void **a_str_reply)
{
    const char * l_ticker = NULL;
    uint256_t l_total_supply = {}; // 256
    uint16_t l_signs_emission = 0;
    uint16_t l_signs_total = 0;
    dap_cert_t ** l_certs = NULL;
    size_t l_certs_count = 0;

    dap_chain_t * l_chain = NULL;
    dap_chain_net_t * l_net = NULL;
    const char * l_hash_out_type = NULL;

    dap_sdk_cli_params* l_params = DAP_NEW_Z(dap_sdk_cli_params);

    if (!l_params) {
        log_it(L_CRITICAL, "%s", c_error_memory_alloc);
        return -1;
    }

    l_params->type = DAP_CHAIN_DATUM_TOKEN_TYPE_UPDATE;
    l_params->subtype = DAP_CHAIN_DATUM_TOKEN_SUBTYPE_SIMPLE;

    int l_parse_params = s_token_decl_check_params(a_argc,a_argv,a_str_reply,l_params, true);
    if (l_parse_params)
        return l_parse_params;

    dap_chain_datum_token_t * l_datum_token = NULL;
    size_t l_datum_data_offset = 0;

    // Load certs lists
    dap_cert_parse_str_list(l_params->certs_str, &l_certs, &l_certs_count);
    if(!l_certs_count){
        dap_cli_server_cmd_set_reply_text(a_str_reply,
                                          "com_token_update command requres at least one valid certificate to sign token");
        return -10;
    }

    l_signs_emission = l_params->signs_emission;
    l_signs_total = l_params->signs_total;
    l_total_supply = l_params->total_supply;
    l_chain = l_params->chain;
    l_net = l_params->net;
    l_ticker = l_params->ticker;
    l_hash_out_type = l_params->hash_out_type;

    switch(l_params->subtype)
    {
        case DAP_CHAIN_DATUM_TOKEN_SUBTYPE_PRIVATE:
        case DAP_CHAIN_DATUM_TOKEN_SUBTYPE_NATIVE:
        { // 256
            // Create new datum token
            l_datum_token = DAP_NEW_Z_SIZE(dap_chain_datum_token_t, sizeof(dap_chain_datum_token_t) + l_params->ext.tsd_total_size);
            if (!l_datum_token) {
                log_it(L_CRITICAL, "%s", c_error_memory_alloc);
                return -1;
            }
            l_datum_token->version = 2;
            l_datum_token->type = l_params->type;
            l_datum_token->subtype = l_params->subtype;
            if (l_params->subtype == DAP_CHAIN_DATUM_TOKEN_SUBTYPE_NATIVE) {
                log_it(L_DEBUG,"Prepared TSD sections for CF20 token on %zd total size", l_params->ext.tsd_total_size);
                snprintf(l_datum_token->ticker, sizeof(l_datum_token->ticker), "%s", l_ticker);
                // l_datum_token->header_native_update.flags = l_params->ext.parsed_flags;
                l_datum_token->total_supply = l_total_supply;
                l_datum_token->signs_valid = l_signs_emission;
                l_datum_token->header_native_update.tsd_total_size = l_params->ext.tsd_total_size;
                l_datum_token->header_native_update.decimals = atoi(l_params->decimals_str);
                l_datum_data_offset = l_params->ext.tsd_total_size;
            } else { // if (l_params->type == DAP_CHAIN_DATUM_TOKEN_TYPE_PRIVATE_UPDATE) {
                log_it(L_DEBUG,"Prepared TSD sections for private token on %zd total size", l_params->ext.tsd_total_size);
                snprintf(l_datum_token->ticker, sizeof(l_datum_token->ticker), "%s", l_ticker);
                // l_datum_token->header_private_update.flags = l_params->ext.parsed_flags;
                l_datum_token->total_supply = l_total_supply;
                l_datum_token->signs_valid = l_signs_emission;
                l_datum_token->header_private_update.tsd_total_size = l_params->ext.tsd_total_size;
                l_datum_token->header_private_update.decimals = atoi(l_params->decimals_str);
                l_datum_data_offset = l_params->ext.tsd_total_size;
            }
            // Add TSD sections in the end
            // Add TSD sections in the end
            if (l_params->ext.tsd_total_size) {
                memcpy(l_datum_token->tsd_n_signs, l_params->ext.parsed_tsd, l_params->ext.parsed_tsd_size);
                DAP_DELETE(l_params->ext.parsed_tsd);
            }
            log_it(L_DEBUG, "%s token declaration update '%s' initialized", (	l_params->subtype == DAP_CHAIN_DATUM_TOKEN_SUBTYPE_PRIVATE)	?
                                                                     "Private" : "CF20", l_datum_token->ticker);
        }break;//end
        case DAP_CHAIN_DATUM_TOKEN_SUBTYPE_SIMPLE: { // 256
            l_datum_token = DAP_NEW_Z_SIZE(dap_chain_datum_token_t, sizeof(dap_chain_datum_token_t));
            if (!l_datum_token) {
                log_it(L_CRITICAL, "%s", c_error_memory_alloc);
                return -1;
            }
            l_datum_token->version = 2;
            l_datum_token->subtype = DAP_CHAIN_DATUM_TOKEN_TYPE_UPDATE;
            l_datum_token->subtype = DAP_CHAIN_DATUM_TOKEN_SUBTYPE_SIMPLE; // 256
            snprintf(l_datum_token->ticker, sizeof(l_datum_token->ticker), "%s", l_ticker);
            l_datum_token->total_supply = l_total_supply;
            l_datum_token->signs_valid = l_signs_emission;
            if (l_params->decimals_str)
                l_datum_token->header_simple.decimals = atoi(l_params->decimals_str);
        }break;
        default:
            dap_cli_server_cmd_set_reply_text(a_str_reply,
                                              "Unknown token type");
            return -8;
    }
    // If we have more certs than we need signs - use only first part of the list
    if(l_certs_count > l_signs_total)
        l_certs_count = l_signs_total;
    // Sign header with all certificates in the list and add signs to the end of TSD cetions
    uint16_t l_sign_counter = 0;
    l_datum_token = s_sign_cert_in_cycle(l_certs, l_datum_token, l_certs_count, &l_datum_data_offset, &l_sign_counter);
    l_datum_token->signs_total = l_sign_counter;

    // We skip datum creation opeartion, if count of signed certificates in s_sign_cert_in_cycle is 0.
    // Usually it happen, when certificate in token_decl or token_update command doesn't contain private data or broken
    if (!l_datum_token || l_datum_token->signs_total == 0){
        dap_cli_server_cmd_set_reply_text(a_str_reply,
                                          "Token declaration update failed. Successful count of certificate signing is 0");
        return -9;
    }

    dap_chain_datum_t * l_datum = dap_chain_datum_create(DAP_CHAIN_DATUM_TOKEN,
                                                         l_datum_token,
                                                         sizeof(*l_datum_token) + l_datum_data_offset);
    DAP_DELETE(l_datum_token);
    size_t l_datum_size = dap_chain_datum_size(l_datum);

    // Calc datum's hash
    dap_chain_hash_fast_t l_key_hash;
    dap_chain_datum_calc_hash(l_datum, &l_key_hash);
    char *l_key_str = dap_chain_hash_fast_to_str_new(&l_key_hash);
    const char *l_key_str_out = dap_strcmp(l_hash_out_type, "hex") ?
                           dap_enc_base58_encode_hash_to_str_static(&l_key_hash) : l_key_str;

    // Add datum to mempool with datum_token hash as a key
    char *l_gdb_group_mempool = l_chain
            ? dap_chain_net_get_gdb_group_mempool_new(l_chain)
            : dap_chain_net_get_gdb_group_mempool_by_chain_type(l_net, CHAIN_TYPE_TOKEN);
    if (!l_gdb_group_mempool) {
        dap_cli_server_cmd_set_reply_text(a_str_reply, "No suitable chain for placing token datum found");
        DAP_DELETE(l_datum);
        return -10;
    }
    bool l_placed = !dap_global_db_set_sync(l_gdb_group_mempool, l_key_str, (uint8_t *)l_datum, l_datum_size, false);
    DAP_DELETE(l_gdb_group_mempool);
    dap_cli_server_cmd_set_reply_text(a_str_reply, "Datum %s with token update for ticker %s is%s placed in datum pool",
                                      l_key_str_out, l_ticker, l_placed ? "" : " not");
    DAP_DELETE(l_key_str);
    DAP_DELETE(l_datum);
    DAP_DELETE(l_params);
    return l_placed ? 0 : -2;
}

/**
 * @brief com_token_emit
 * @param argc
 * @param argv
 * @param arg_func
 * @param str_reply
 * @return
 */
int com_token_emit(int a_argc, char **a_argv, void **a_str_reply)
{
    int arg_index = 1;
    const char *str_tmp = NULL;
    //const char *str_fee = NULL;
    char *l_str_reply_tmp = NULL;
    uint256_t l_emission_value = {};
    //uint256_t l_fee_value = {};
    const char * l_ticker = NULL;

    const char * l_addr_str = NULL;

    const char * l_emission_hash_str = NULL;
    const char * l_emission_hash_str_remove = NULL;
    dap_chain_hash_fast_t l_emission_hash;
    dap_chain_datum_token_emission_t *l_emission = NULL;
    size_t l_emission_size;

    const char * l_certs_str = NULL;

    dap_cert_t ** l_certs = NULL;
    size_t l_certs_size = 0;

    const char * l_chain_emission_str = NULL;
    dap_chain_t * l_chain_emission = NULL;

    dap_chain_net_t * l_net = NULL;

    const char * l_hash_out_type = NULL;
    dap_cli_server_cmd_find_option_val(a_argv, arg_index, a_argc, "-H", &l_hash_out_type);
    if(!l_hash_out_type)
        l_hash_out_type = "hex";
    if(dap_strcmp(l_hash_out_type,"hex") && dap_strcmp(l_hash_out_type,"base58")) {
        dap_cli_server_cmd_set_reply_text(a_str_reply, "invalid parameter -H, valid values: -H <hex | base58>");
        return -1;
    }

    dap_chain_node_cli_cmd_values_parse_net_chain(&arg_index,a_argc,a_argv,a_str_reply,NULL, &l_net, CHAIN_TYPE_INVALID);
    if( ! l_net) { // Can't find such network
        return -43;
    }
    // Token emission
    dap_cli_server_cmd_find_option_val(a_argv, arg_index, a_argc, "-emission", &l_emission_hash_str);

    // Emission certs
    dap_cli_server_cmd_find_option_val(a_argv, arg_index, a_argc, "-certs", &l_certs_str);

    // Wallet address that recieves the emission
    dap_cli_server_cmd_find_option_val(a_argv, arg_index, a_argc, "-addr", &l_addr_str);

    // Token ticker
    dap_cli_server_cmd_find_option_val(a_argv, arg_index, a_argc, "-token", &l_ticker);

    if(!l_certs_str) {
        dap_cli_server_cmd_set_reply_text(a_str_reply, "token_emit requires parameter '-certs'");
        return -4;
    }
    dap_cert_parse_str_list(l_certs_str, &l_certs, &l_certs_size);

    if(!l_certs_size) {
        dap_cli_server_cmd_set_reply_text(a_str_reply,
                "token_emit command requres at least one valid certificate to sign the basic transaction of emission");
        return -5;
    }
    const char *l_add_sign = NULL;
    dap_chain_addr_t *l_addr = NULL;
    dap_cli_server_cmd_find_option_val(a_argv, arg_index, arg_index + 1, "sign", &l_add_sign);
    if (!l_add_sign) {      //Create the emission
        // Emission value
        if(dap_cli_server_cmd_find_option_val(a_argv, arg_index, a_argc, "-emission_value", &str_tmp)) {
            l_emission_value = dap_chain_balance_scan(str_tmp);
        }

        if (IS_ZERO_256(l_emission_value)) {
            dap_cli_server_cmd_set_reply_text(a_str_reply, "token_emit requires parameter '-emission_value'");
            return -1;
        }

        if(!l_addr_str) {
            dap_cli_server_cmd_set_reply_text(a_str_reply, "token_emit requires parameter '-addr'");
            return -2;
        }

        if(!l_ticker) {
            dap_cli_server_cmd_set_reply_text(a_str_reply, "token_emit requires parameter '-token'");
            return -3;
        }

        l_addr = dap_chain_addr_from_str(l_addr_str);

        if(!l_addr) {
            dap_cli_server_cmd_set_reply_text(a_str_reply, "address \"%s\" is invalid", l_addr_str);
            return -4;
        }

        dap_cli_server_cmd_find_option_val(a_argv, arg_index, a_argc, "-chain_emission", &l_chain_emission_str);
        if(l_chain_emission_str)
            l_chain_emission = dap_chain_net_get_chain_by_name(l_net, l_chain_emission_str);
        else
            l_chain_emission = dap_chain_net_get_default_chain_by_chain_type(l_net, CHAIN_TYPE_EMISSION);

        if (l_chain_emission == NULL) { // Can't find such chain
            dap_cli_server_cmd_set_reply_text(a_str_reply,
                                              "token_emit requires parameter '-chain_emission' to be valid chain name in chain net %s"
                                              " or set default datum type in chain configuration file", l_net->pub.name);
            return -45;
        }
    } else {
        if (l_emission_hash_str) {
            DL_FOREACH(l_net->pub.chains, l_chain_emission) {
                l_emission = dap_chain_mempool_emission_get(l_chain_emission, l_emission_hash_str);
                if (l_emission){
                    l_emission_hash_str_remove = l_emission_hash_str;
                    break;
                }
            }
            if (!l_emission){
                dap_cli_server_cmd_set_reply_text(a_str_reply, "Can' find emission with hash \"%s\" for token %s on network %s",
                                                  l_emission_hash_str, l_ticker, l_net->pub.name);
                return -32;
            }
        } else {
            dap_cli_server_cmd_set_reply_text(a_str_reply, "Subcommand 'sign' recuires parameter '-emission'");
            return -31;
        }
    }

    if (!l_add_sign) {
        // Check, if network ID is same as ID in destination wallet address. If not - operation is cancelled.
        if (!dap_chain_addr_is_blank(l_addr) && l_addr->net_id.uint64 != l_net->pub.id.uint64) {
            dap_cli_server_cmd_set_reply_text(a_str_reply, "destination wallet network ID=0x%"DAP_UINT64_FORMAT_x
                                                           " and network ID=0x%"DAP_UINT64_FORMAT_x" is not equal."
                                                           " Please, change network name or wallet address",
                                                           l_addr->net_id.uint64, l_net->pub.id.uint64);
            DAP_DEL_Z(l_addr);
            DAP_DEL_Z(l_emission);
            return -3;
        }

        if(!l_ticker) {
            dap_cli_server_cmd_set_reply_text(a_str_reply, "token_emit requires parameter '-token'");
            DAP_DEL_Z(l_addr);
            return -3;
        }
    
        if (!l_chain_emission) {
			if ( (l_chain_emission = dap_chain_net_get_default_chain_by_chain_type(l_net,CHAIN_TYPE_EMISSION)) == NULL ) {
				DAP_DEL_Z(l_addr);
				dap_cli_server_cmd_set_reply_text(a_str_reply,
					"token_create requires parameter '-chain_emission' to be valid chain name in chain net %s or set default datum type in chain configuration file",
						 l_net->pub.name);
				return -50;
			}
        }
        // Create emission datum
        l_emission = dap_chain_datum_emission_create(l_emission_value, l_ticker, l_addr);
    }
    // Then add signs
    for(size_t i = 0; i < l_certs_size; i++)
        l_emission = dap_chain_datum_emission_add_sign(l_certs[i]->enc_key, l_emission);
    // Calc emission's hash
    l_emission_size = dap_chain_datum_emission_get_size((uint8_t *)l_emission);
    dap_hash_fast(l_emission, l_emission_size, &l_emission_hash);
    // Produce datum
    dap_chain_datum_t *l_datum_emission = dap_chain_datum_create(DAP_CHAIN_DATUM_TOKEN_EMISSION,
            l_emission,
            l_emission_size);
    // Delete token emission
    DAP_DEL_Z(l_emission);
    l_emission_hash_str = dap_chain_mempool_datum_add(l_datum_emission, l_chain_emission, l_hash_out_type);
    if (l_emission_hash_str)
        l_str_reply_tmp = dap_strdup_printf("Datum %s with 256bit emission is placed in datum pool", l_emission_hash_str);
    else
        l_str_reply_tmp = dap_strdup("Can't place emission datum in mempool, examine log files");
    DAP_DEL_Z(l_emission_hash_str);
    DAP_DEL_Z(l_datum_emission);

    //remove previous emission datum from mempool if have new signed emission datum
    if (l_emission_hash_str_remove) {
        char *l_gdb_group_mempool_emission = dap_chain_net_get_gdb_group_mempool_new(l_chain_emission);
        dap_global_db_del_sync(l_gdb_group_mempool_emission, l_emission_hash_str_remove);
        DAP_DEL_Z(l_gdb_group_mempool_emission);
    }
    dap_cli_server_cmd_set_reply_text(a_str_reply, "%s", l_str_reply_tmp);

    DAP_DEL_Z(l_certs);
    DAP_DEL_Z(l_str_reply_tmp);
    DAP_DEL_Z(l_addr);
    return 0;
}


/**
 * @brief com_tx_cond_create
 * Create transaction
 * com_tx_cond_create command
 * @param a_argc
 * @param a_argv
 * @param a_str_reply
 * @return int
 */
int com_tx_cond_create(int a_argc, char ** a_argv, void **a_str_reply)
{
    (void) a_argc;
    json_object** a_json_arr_reply = (json_object**)a_str_reply;
    int arg_index = 1;
    const char *c_wallets_path = dap_chain_wallet_get_path(g_config);
    const char * l_token_ticker = NULL;
    const char * l_wallet_str = NULL;
    const char * l_cert_str = NULL;
    const char * l_value_datoshi_str = NULL;
    const char * l_value_fee_str = NULL;
    const char * l_net_name = NULL;
    const char * l_unit_str = NULL;
    const char * l_srv_uid_str = NULL;
    uint256_t l_value_datoshi = {};    
    uint256_t l_value_fee = {};
    const char * l_hash_out_type = NULL;
    dap_cli_server_cmd_find_option_val(a_argv, arg_index, a_argc, "-H", &l_hash_out_type);
    if(!l_hash_out_type)
        l_hash_out_type = "hex";
    if(dap_strcmp(l_hash_out_type,"hex") && dap_strcmp(l_hash_out_type,"base58")) {
        dap_json_rpc_error_add(*a_json_arr_reply, DAP_CHAIN_NODE_CLI_COM_TX_COND_CREATE_INVALID_PARAMETER_HEX,
                               "Invalid parameter -H, valid values: -H <hex | base58>");
        return DAP_CHAIN_NODE_CLI_COM_TX_COND_CREATE_INVALID_PARAMETER_HEX;
    }

    // Token ticker
    dap_cli_server_cmd_find_option_val(a_argv, arg_index, a_argc, "-token", &l_token_ticker);
    // Wallet name - from
    dap_cli_server_cmd_find_option_val(a_argv, arg_index, a_argc, "-w", &l_wallet_str);
    // Public certifiacte of condition owner
    dap_cli_server_cmd_find_option_val(a_argv, arg_index, a_argc, "-cert", &l_cert_str);
    // value datoshi
    dap_cli_server_cmd_find_option_val(a_argv, arg_index, a_argc, "-value", &l_value_datoshi_str);
    // fee
    dap_cli_server_cmd_find_option_val(a_argv, arg_index, a_argc, "-fee", &l_value_fee_str);
    // net
    dap_cli_server_cmd_find_option_val(a_argv, arg_index, a_argc, "-net", &l_net_name);
    // unit
    dap_cli_server_cmd_find_option_val(a_argv, arg_index, a_argc, "-unit", &l_unit_str);
    // service
    dap_cli_server_cmd_find_option_val(a_argv, arg_index, a_argc, "-srv_uid", &l_srv_uid_str);

    if(!l_token_ticker) {
        dap_json_rpc_error_add(*a_json_arr_reply, DAP_CHAIN_NODE_CLI_COM_TX_COND_CREATE_REQUIRES_PARAMETER_TOKEN, "tx_cond_create requires parameter '-token'");
        return DAP_CHAIN_NODE_CLI_COM_TX_COND_CREATE_REQUIRES_PARAMETER_TOKEN;
    }
    if (!l_wallet_str) {
        dap_json_rpc_error_add(*a_json_arr_reply, DAP_CHAIN_NODE_CLI_COM_TX_COND_CREATE_REQUIRES_PARAMETER_W, "tx_cond_create requires parameter '-w'");
        return DAP_CHAIN_NODE_CLI_COM_TX_COND_CREATE_REQUIRES_PARAMETER_W;
    }
    if (!l_cert_str) {
        dap_json_rpc_error_add(*a_json_arr_reply, DAP_CHAIN_NODE_CLI_COM_TX_COND_CREATE_REQUIRES_PARAMETER_CERT, "tx_cond_create requires parameter '-cert'");
        return DAP_CHAIN_NODE_CLI_COM_TX_COND_CREATE_REQUIRES_PARAMETER_CERT;
    }
    if(!l_value_datoshi_str) {
        dap_json_rpc_error_add(*a_json_arr_reply, DAP_CHAIN_NODE_CLI_COM_TX_COND_CREATE_REQUIRES_PARAMETER_VALUE, "tx_cond_create requires parameter '-value'");
        return DAP_CHAIN_NODE_CLI_COM_TX_COND_CREATE_REQUIRES_PARAMETER_VALUE;
    }
    if(!l_value_fee_str){
        dap_json_rpc_error_add(*a_json_arr_reply, DAP_CHAIN_NODE_CLI_COM_TX_COND_CREATE_REQUIRES_PARAMETER_FEE, "tx_cond_create requires parameter '-fee'");
        return DAP_CHAIN_NODE_CLI_COM_TX_COND_CREATE_REQUIRES_PARAMETER_FEE;
    }
    if(!l_net_name) {
        dap_json_rpc_error_add(*a_json_arr_reply, DAP_CHAIN_NODE_CLI_COM_TX_COND_CREATE_REQUIRES_PARAMETER_NET, "tx_cond_create requires parameter '-net'");
        return DAP_CHAIN_NODE_CLI_COM_TX_COND_CREATE_REQUIRES_PARAMETER_NET;
    }
    if(!l_unit_str) {
        dap_json_rpc_error_add(*a_json_arr_reply, DAP_CHAIN_NODE_CLI_COM_TX_COND_CREATE_REQUIRES_PARAMETER_UNIT, "tx_cond_create requires parameter '-unit'");
        return DAP_CHAIN_NODE_CLI_COM_TX_COND_CREATE_REQUIRES_PARAMETER_UNIT;
    }

    if(!l_srv_uid_str) {
        dap_json_rpc_error_add(*a_json_arr_reply, DAP_CHAIN_NODE_CLI_COM_TX_COND_CREATE_REQUIRES_PARAMETER_SRV_UID, "tx_cond_create requires parameter '-srv_uid'");
        return DAP_CHAIN_NODE_CLI_COM_TX_COND_CREATE_REQUIRES_PARAMETER_SRV_UID;
    }
    dap_chain_net_srv_uid_t l_srv_uid = {};
    l_srv_uid.uint64 = strtoll(l_srv_uid_str, NULL, 10);
    if (!l_srv_uid.uint64) {
        dap_json_rpc_error_add(*a_json_arr_reply, DAP_CHAIN_NODE_CLI_COM_TX_COND_CREATE_CAN_NOT_FIND_SERVICE_UID, "Can't find service UID %s ", l_srv_uid_str);
        return DAP_CHAIN_NODE_CLI_COM_TX_COND_CREATE_CAN_NOT_FIND_SERVICE_UID;
    }

    dap_chain_net_srv_price_unit_uid_t l_price_unit = { .enm = dap_chain_srv_str_to_unit_enum((char*)l_unit_str)};

    if(l_price_unit.enm == SERV_UNIT_UNDEFINED) {
        dap_json_rpc_error_add(*a_json_arr_reply, DAP_CHAIN_NODE_CLI_COM_TX_COND_CREATE_CAN_NOT_RECOGNIZE_UNIT,
                               "Can't recognize unit '%s'. Unit must look like { B | SEC }", l_unit_str);
        return DAP_CHAIN_NODE_CLI_COM_TX_COND_CREATE_CAN_NOT_RECOGNIZE_UNIT;
    }

    l_value_datoshi = dap_chain_balance_scan(l_value_datoshi_str);
    if(IS_ZERO_256(l_value_datoshi)) {
        dap_json_rpc_error_add(*a_json_arr_reply, DAP_CHAIN_NODE_CLI_COM_TX_COND_CREATE_CAN_NOT_RECOGNIZE_VALUE,
                               "Can't recognize value '%s' as a number", l_value_datoshi_str);
        return DAP_CHAIN_NODE_CLI_COM_TX_COND_CREATE_CAN_NOT_RECOGNIZE_VALUE;
    }

    l_value_fee = dap_chain_balance_scan(l_value_fee_str);
    if(IS_ZERO_256(l_value_fee)) {
        dap_json_rpc_error_add(*a_json_arr_reply, DAP_CHAIN_NODE_CLI_COM_TX_COND_CREATE_CAN_NOT_RECOGNIZE_VALUE_FEE,
                               "Can't recognize value '%s' as a number", l_value_fee_str);
        return DAP_CHAIN_NODE_CLI_COM_TX_COND_CREATE_CAN_NOT_RECOGNIZE_VALUE_FEE;
    }

    dap_chain_net_t * l_net = l_net_name ? dap_chain_net_by_name(l_net_name) : NULL;
    if(!l_net) {
        dap_json_rpc_error_add(*a_json_arr_reply, DAP_CHAIN_NODE_CLI_COM_TX_COND_CREATE_CAN_NOT_FIND_NET, "Can't find net '%s'", l_net_name);
        return DAP_CHAIN_NODE_CLI_COM_TX_COND_CREATE_CAN_NOT_FIND_NET;
    }
    dap_chain_wallet_t *l_wallet = dap_chain_wallet_open(l_wallet_str, c_wallets_path, NULL);
//    const char* l_sign_str = "";
    if(!l_wallet) {
        dap_json_rpc_error_add(*a_json_arr_reply, DAP_CHAIN_NODE_CLI_COM_TX_COND_CREATE_CAN_NOT_OPEN_WALLET, "Can't open wallet '%s'", l_wallet_str);
        return DAP_CHAIN_NODE_CLI_COM_TX_COND_CREATE_CAN_NOT_OPEN_WALLET;
    } else {
//        l_sign_str = dap_chain_wallet_check_sign(l_wallet);
    }

    dap_cert_t *l_cert_cond = dap_cert_find_by_name(l_cert_str);
    if(!l_cert_cond) {
        dap_chain_wallet_close(l_wallet);
        dap_json_rpc_error_add(*a_json_arr_reply, DAP_CHAIN_NODE_CLI_COM_TX_COND_CREATE_CAN_FIND_CERT, "Can't find cert '%s'", l_cert_str);
        return DAP_CHAIN_NODE_CLI_COM_TX_COND_CREATE_CAN_FIND_CERT;
    }

    dap_enc_key_t *l_key_from = dap_chain_wallet_get_key(l_wallet, 0);
    dap_pkey_t *l_key_cond = dap_pkey_from_enc_key(l_cert_cond->enc_key);
    if (!l_key_cond) {
        dap_chain_wallet_close(l_wallet);
        dap_enc_key_delete(l_key_from);
        dap_json_rpc_error_add(*a_json_arr_reply, DAP_CHAIN_NODE_CLI_COM_TX_COND_CREATE_CERT_DOES_NOT_CONATIN_VALID_PUBLIC_KEY,
                               "Cert '%s' doesn't contain a valid public key", l_cert_str);
        return DAP_CHAIN_NODE_CLI_COM_TX_COND_CREATE_CERT_DOES_NOT_CONATIN_VALID_PUBLIC_KEY;
    }

    uint256_t l_value_per_unit_max = {};
    char *l_hash_str = dap_chain_mempool_tx_create_cond(l_net, l_key_from, l_key_cond, l_token_ticker,
                                                        l_value_datoshi, l_value_per_unit_max, l_price_unit,
                                                        l_srv_uid, l_value_fee, NULL, 0, l_hash_out_type);
    dap_chain_wallet_close(l_wallet);
    dap_enc_key_delete(l_key_from);
    DAP_DELETE(l_key_cond);

    if (l_hash_str) {
        json_object *l_jobj_ret = json_object_new_object();
        json_object *l_jobj_tx_cond_transfer = json_object_new_boolean(true);
        json_object *l_jobj_hash = json_object_new_string(l_hash_str);
        json_object_object_add(l_jobj_ret, "create_tx_cond", l_jobj_tx_cond_transfer);
        json_object_object_add(l_jobj_ret, "hash", l_jobj_hash);
        json_object_array_add(*a_json_arr_reply, l_jobj_ret);
        DAP_DELETE(l_hash_str);
        return DAP_CHAIN_NODE_CLI_COM_TX_COND_CREATE_OK;
    }
    json_object *l_jobj_ret = json_object_new_object();
    json_object *l_jobj_tx_cond_transfer = json_object_new_boolean(false);
    json_object_object_add(l_jobj_ret, "create_tx_cond", l_jobj_tx_cond_transfer);
    json_object_array_add(*a_json_arr_reply, l_jobj_ret);
    return DAP_CHAIN_NODE_CLI_COM_TX_COND_CREATE_CAN_NOT_CONDITIONAL_TX_CREATE;
}

static dap_list_t* s_hashes_parse_str_list(const char * a_hashes_str)
{
    dap_list_t *l_ret_list = NULL;
    char * l_hashes_tmp_ptrs = NULL;
    char * l_hash_str_dup = strdup(a_hashes_str);
    if (!l_hash_str_dup) {
        log_it(L_ERROR, "Memory allocation error in %s, line %d", __PRETTY_FUNCTION__, __LINE__);
        return NULL;
    }
    char *l_hash_str = strtok_r(l_hash_str_dup, ",", &l_hashes_tmp_ptrs);

    // Second pass we parse them all
    strcpy(l_hash_str_dup, a_hashes_str);
    l_hash_str = strtok_r(l_hash_str_dup, ",", &l_hashes_tmp_ptrs);

    while(l_hash_str) {
        // trim whitespace in certificate's name
        l_hash_str = dap_strstrip(l_hash_str);// removes leading and trailing spaces
        // get certificate by name
        dap_hash_fast_t* l_hash = DAP_NEW_Z(dap_hash_fast_t);
        if (dap_chain_hash_fast_from_str(l_hash_str, l_hash)){
            log_it(L_ERROR, "Can't get hash from string. Continue.");
            DAP_DEL_Z(l_hash);
            continue;
        }
        l_ret_list = dap_list_append(l_ret_list, l_hash);
        l_hash_str = strtok_r(NULL, ",", &l_hashes_tmp_ptrs);
    }
    free(l_hash_str_dup);
    return  l_ret_list;
}

int com_tx_cond_remove(int a_argc, char ** a_argv, void **a_json_arr_reply)
{
    (void) a_argc;
    int arg_index = 1;
    const char *c_wallets_path = dap_chain_wallet_get_path(g_config);
    const char * l_wallet_str = NULL;
    const char * l_value_fee_str = NULL;
    const char * l_net_name = NULL;
    const char * l_hashes_str = NULL;
    const char * l_srv_uid_str = NULL;
    uint256_t l_value_datoshi = {};    
    uint256_t l_value_fee = {};
    const char * l_hash_out_type = NULL;
    dap_cli_server_cmd_find_option_val(a_argv, arg_index, a_argc, "-H", &l_hash_out_type);
    if(!l_hash_out_type)
        l_hash_out_type = "hex";
    if(dap_strcmp(l_hash_out_type,"hex") && dap_strcmp(l_hash_out_type,"base58")) {
        dap_json_rpc_error_add(*a_json_arr_reply, DAP_CHAIN_NODE_CLI_COM_TX_COND_REMOVE_INVALID_PARAMETER_HEX,
                               "Invalid parameter -H, valid values: -H <hex | base58>");
        return DAP_CHAIN_NODE_CLI_COM_TX_COND_REMOVE_INVALID_PARAMETER_HEX;
    }

    // Wallet name 
    dap_cli_server_cmd_find_option_val(a_argv, arg_index, a_argc, "-w", &l_wallet_str);
    // fee
    dap_cli_server_cmd_find_option_val(a_argv, arg_index, a_argc, "-fee", &l_value_fee_str);
    // net
    dap_cli_server_cmd_find_option_val(a_argv, arg_index, a_argc, "-net", &l_net_name);
    // tx cond hahses 
    dap_cli_server_cmd_find_option_val(a_argv, arg_index, a_argc, "-hashes", &l_hashes_str);
    // srv_uid
    dap_cli_server_cmd_find_option_val(a_argv, arg_index, a_argc, "-srv_uid", &l_srv_uid_str);

    if (!l_wallet_str) {
        dap_json_rpc_error_add(*a_json_arr_reply, DAP_CHAIN_NODE_CLI_COM_TX_COND_REMOVE_REQUIRES_PARAMETER_W, "com_txs_cond_remove requires parameter '-w'");
        return DAP_CHAIN_NODE_CLI_COM_TX_COND_REMOVE_REQUIRES_PARAMETER_W;
    }
    if(!l_value_fee_str){
        dap_json_rpc_error_add(*a_json_arr_reply, DAP_CHAIN_NODE_CLI_COM_TX_COND_REMOVE_REQUIRES_PARAMETER_FEE, "com_txs_cond_remove requires parameter '-fee'");
        return DAP_CHAIN_NODE_CLI_COM_TX_COND_REMOVE_REQUIRES_PARAMETER_FEE;
    }
    if(!l_net_name) {
        dap_json_rpc_error_add(*a_json_arr_reply, DAP_CHAIN_NODE_CLI_COM_TX_COND_REMOVE_REQUIRES_PARAMETER_NET, "com_txs_cond_remove requires parameter '-net'");
        return DAP_CHAIN_NODE_CLI_COM_TX_COND_REMOVE_REQUIRES_PARAMETER_NET;
    }
    if(!l_hashes_str) {
        dap_json_rpc_error_add(*a_json_arr_reply, DAP_CHAIN_NODE_CLI_COM_TX_COND_REMOVE_REQUIRES_PARAMETER_HASHES, "com_txs_cond_remove requires parameter '-hashes'");
        return DAP_CHAIN_NODE_CLI_COM_TX_COND_REMOVE_REQUIRES_PARAMETER_HASHES;
    }
    if(!l_srv_uid_str) {
        dap_json_rpc_error_add(*a_json_arr_reply, DAP_CHAIN_NODE_CLI_COM_TX_COND_REMOVE_REQUIRES_PARAMETER_SRV_UID, "com_txs_cond_remove requires parameter '-srv_uid'");
        return DAP_CHAIN_NODE_CLI_COM_TX_COND_REMOVE_REQUIRES_PARAMETER_SRV_UID;
    }

    dap_chain_net_srv_uid_t l_srv_uid = {};
    l_srv_uid.uint64 = strtoll(l_srv_uid_str, NULL, 10);
    if (!l_srv_uid.uint64) {
        dap_json_rpc_error_add(*a_json_arr_reply, DAP_CHAIN_NODE_CLI_COM_TX_COND_REMOVE_CAN_NOT_FIND_SERVICE_UID, "Can't find service UID %s ", l_srv_uid_str);
        return DAP_CHAIN_NODE_CLI_COM_TX_COND_REMOVE_CAN_NOT_FIND_SERVICE_UID;
    }

    dap_chain_net_t * l_net = l_net_name ? dap_chain_net_by_name(l_net_name) : NULL;
    if(!l_net) {
        dap_json_rpc_error_add(*a_json_arr_reply, DAP_CHAIN_NODE_CLI_COM_TX_COND_REMOVE_CAN_NOT_FIND_NET, "Can't find net '%s'", l_net_name);
        return DAP_CHAIN_NODE_CLI_COM_TX_COND_REMOVE_CAN_NOT_FIND_NET;
    }
    dap_chain_wallet_t *l_wallet = dap_chain_wallet_open(l_wallet_str, c_wallets_path, NULL);
//    const char* l_sign_str = "";
    if(!l_wallet) {
        dap_json_rpc_error_add(*a_json_arr_reply, DAP_CHAIN_NODE_CLI_COM_TX_COND_REMOVE_CAN_NOT_OPEN_WALLET, "Can't open wallet '%s'", l_wallet_str);
        return DAP_CHAIN_NODE_CLI_COM_TX_COND_REMOVE_CAN_NOT_OPEN_WALLET;
    } 

    dap_enc_key_t *l_key_from = dap_chain_wallet_get_key(l_wallet, 0);
    dap_pkey_t *l_wallet_pkey = dap_pkey_from_enc_key(l_key_from);

    l_value_fee = dap_chain_balance_scan(l_value_fee_str);
    if(IS_ZERO_256(l_value_fee)) {
        dap_json_rpc_error_add(*a_json_arr_reply, DAP_CHAIN_NODE_CLI_COM_TX_COND_REMOVE_CAN_NOT_RECOGNIZE_VALUE_FEE, "Can't recognize value '%s' as a number", l_value_fee_str);
        return DAP_CHAIN_NODE_CLI_COM_TX_COND_REMOVE_CAN_NOT_RECOGNIZE_VALUE_FEE;
    }

    const char *l_native_ticker = l_net->pub.native_ticker;
    if (!l_native_ticker){
        dap_json_rpc_error_add(*a_json_arr_reply, DAP_CHAIN_NODE_CLI_COM_TX_COND_REMOVE_CAN_NOT_FIND_NATIVE_TICKER_IN_NET, "Can't find native ticker for net %s", l_net->pub.name);
        return DAP_CHAIN_NODE_CLI_COM_TX_COND_REMOVE_CAN_NOT_FIND_NATIVE_TICKER_IN_NET;
    }
    dap_ledger_t *l_ledger = dap_ledger_by_net_name(l_net->pub.name);
    if (!l_ledger){
        dap_json_rpc_error_add(*a_json_arr_reply, DAP_CHAIN_NODE_CLI_COM_TX_COND_REMOVE_CAN_NOT_FIND_LEDGER_FOR_NET, "Can't find ledger for net %s", l_net->pub.name);
        return DAP_CHAIN_NODE_CLI_COM_TX_COND_REMOVE_CAN_NOT_FIND_LEDGER_FOR_NET;
    }
    // create empty transaction
    dap_chain_datum_tx_t *l_tx = dap_chain_datum_tx_create();
    if (!l_ledger){
        dap_json_rpc_error_add(*a_json_arr_reply, DAP_CHAIN_NODE_CLI_COM_TX_COND_REMOVE_CAN_NOT_CREATE_NEW_TX, "Can't create new tx");
        return DAP_CHAIN_NODE_CLI_COM_TX_COND_REMOVE_CAN_NOT_CREATE_NEW_TX;
    }

    dap_list_t *l_hashes_list = s_hashes_parse_str_list(l_hashes_str);
    if (!l_hashes_list){
        dap_json_rpc_error_add(*a_json_arr_reply, DAP_CHAIN_NODE_CLI_COM_TX_COND_REMOVE_REQUESTED_COND_TX_WITH_HASH_NOT_FOUND, "Requested conditional transaction with hash not found");
        dap_chain_datum_tx_delete(l_tx);
        return DAP_CHAIN_NODE_CLI_COM_TX_COND_REMOVE_REQUESTED_COND_TX_WITH_HASH_NOT_FOUND;
    }

    uint256_t l_cond_value_sum = {};
    size_t l_num_of_hashes = dap_list_length(l_hashes_list);
    log_it(L_INFO, "Found %"DAP_UINT64_FORMAT_U" hashes. Start returning funds from transactions.", l_num_of_hashes);
    for (dap_list_t * l_tmp = l_hashes_list; l_tmp; l_tmp=l_tmp->next){
        dap_hash_fast_t *l_hash = (dap_hash_fast_t*)l_tmp->data;
        // get tx by hash
        dap_chain_datum_tx_t *l_cond_tx = dap_ledger_tx_find_by_hash(l_ledger, l_hash);
        if (!l_cond_tx) {
            char l_hash_str[DAP_CHAIN_HASH_FAST_STR_SIZE];
            dap_chain_hash_fast_to_str(l_hash, l_hash_str, DAP_CHAIN_HASH_FAST_STR_SIZE);
            log_it(L_WARNING, "Requested conditional transaction with hash %s not found. Continue.", l_hash_str);
            continue;
        }

        const char *l_tx_ticker = dap_ledger_tx_get_token_ticker_by_hash(l_ledger, l_hash);
        if (!l_tx_ticker) {
            log_it(L_WARNING, "Can't get tx ticker");
            continue;
        }
        if (strcmp(l_native_ticker, l_tx_ticker)) {
            log_it(L_WARNING, "Tx must be in native ticker");
            continue;
        }

        // Get out_cond from l_cond_tx
        int l_prev_cond_idx = 0;
        dap_chain_tx_out_cond_t *l_tx_out_cond = dap_chain_datum_tx_out_cond_get(l_cond_tx, DAP_CHAIN_TX_OUT_COND_SUBTYPE_SRV_PAY,
                                                                             &l_prev_cond_idx);
        if (!l_tx_out_cond) {
            log_it(L_WARNING, "Requested conditional transaction has no contitional output with srv_uid %"DAP_UINT64_FORMAT_U, l_srv_uid.uint64);
            continue;
        }
        if (l_tx_out_cond->header.srv_uid.uint64 != l_srv_uid.uint64)
            continue;
        
        if (dap_ledger_tx_hash_is_used_out_item(l_ledger, l_hash, l_prev_cond_idx, NULL)) {
            log_it(L_WARNING, "Requested conditional transaction is already used out");
            continue;
        }
        // Get owner tx
        dap_hash_fast_t l_owner_tx_hash = dap_ledger_get_first_chain_tx_hash(l_ledger, l_cond_tx, l_tx_out_cond);
        dap_chain_datum_tx_t *l_owner_tx = dap_hash_fast_is_blank(&l_owner_tx_hash)
            ? l_cond_tx:
            dap_ledger_tx_find_by_hash(l_ledger, &l_owner_tx_hash);
        if (!l_owner_tx)
            continue;
        dap_chain_tx_sig_t *l_owner_tx_sig = (dap_chain_tx_sig_t *)dap_chain_datum_tx_item_get(l_owner_tx, NULL, NULL, TX_ITEM_TYPE_SIG, NULL);
        dap_sign_t *l_owner_sign = dap_chain_datum_tx_item_sign_get_sig((dap_chain_tx_sig_t *)l_owner_tx_sig);

        if (!l_owner_sign) {
            log_it(L_WARNING, "Can't get sign.");
            continue;
        }

        if (!dap_pkey_compare_with_sign(l_wallet_pkey, l_owner_sign)) {
            log_it(L_WARNING, "Only owner can return funds from tx cond");
            continue;
        }

        // get final tx 
        dap_hash_fast_t l_final_hash = dap_ledger_get_final_chain_tx_hash(l_ledger, DAP_CHAIN_TX_OUT_COND_SUBTYPE_SRV_PAY, l_hash);
        dap_chain_datum_tx_t *l_final_tx = dap_ledger_tx_find_by_hash(l_ledger, &l_final_hash);
        if (!l_final_tx) {
            log_it(L_WARNING, "Only get final tx hash or tx is already used out.");
            continue;
        }

        // get and check tx_cond_out
        int l_final_cond_idx = 0;
        dap_chain_tx_out_cond_t *l_final_tx_out_cond = dap_chain_datum_tx_out_cond_get(l_final_tx, DAP_CHAIN_TX_OUT_COND_SUBTYPE_SRV_PAY,
                                                                             &l_final_cond_idx);
        if (!l_final_tx_out_cond || IS_ZERO_256(l_final_tx_out_cond->header.value)) 
            continue;

        
        // add in_cond to new tx
        // add 'in' item to buy from conditional transaction
        dap_chain_datum_tx_add_in_cond_item(&l_tx, &l_final_hash, l_final_cond_idx, 0);
        SUM_256_256(l_cond_value_sum, l_final_tx_out_cond->header.value, &l_cond_value_sum);
    }
    dap_list_free_full(l_hashes_list, NULL);

    if (IS_ZERO_256(l_cond_value_sum)){
        dap_json_rpc_error_add(*a_json_arr_reply, DAP_CHAIN_NODE_CLI_COM_TX_COND_REMOVE_UNSPENT_COND_TX_IN_HASH_LIST_FOR_WALLET,
                               "No unspent conditional transactions in hashes list for wallet %s. Check input parameters.", l_wallet_str);
        dap_chain_datum_tx_delete(l_tx);
        dap_chain_wallet_close(l_wallet);
        DAP_DEL_Z(l_wallet_pkey);
        return DAP_CHAIN_NODE_CLI_COM_TX_COND_REMOVE_UNSPENT_COND_TX_IN_HASH_LIST_FOR_WALLET;
    }

    uint256_t l_net_fee = {};
    dap_chain_addr_t l_addr_fee = {};
    bool l_net_fee_used = dap_chain_net_tx_get_fee(l_net->pub.id, &l_net_fee, &l_addr_fee);
    uint256_t l_total_fee = l_value_fee;
    if (l_net_fee_used)
        SUM_256_256(l_total_fee, l_net_fee, &l_total_fee);

    if (compare256(l_total_fee, l_cond_value_sum) >= 0 ){
        dap_json_rpc_error_add(*a_json_arr_reply, DAP_CHAIN_NODE_CLI_COM_TX_COND_REMOVE_SUM_COND_OUTPUTS_MUST_GREATER_THAN_FEES_SUM,
                               "Sum of conditional outputs must be greater than fees sum.");
        dap_chain_datum_tx_delete(l_tx);
        dap_chain_wallet_close(l_wallet);
        DAP_DEL_Z(l_wallet_pkey);
        return DAP_CHAIN_NODE_CLI_COM_TX_COND_REMOVE_SUM_COND_OUTPUTS_MUST_GREATER_THAN_FEES_SUM;
    }

    uint256_t l_coin_back = {};
    SUBTRACT_256_256(l_cond_value_sum, l_total_fee, &l_coin_back);
    dap_chain_addr_t *l_wallet_addr = dap_chain_wallet_get_addr(l_wallet, l_net->pub.id);
    // return coins to owner
    if (dap_chain_datum_tx_add_out_item(&l_tx, l_wallet_addr, l_coin_back) == -1) {
        dap_chain_datum_tx_delete(l_tx);
        dap_json_rpc_error_add(*a_json_arr_reply, DAP_CHAIN_NODE_CLI_COM_TX_COND_REMOVE_CAN_NOT_ADD_RETURNING_COINS_OUTPUT,
                               "Can't create new TX. Something went wrong.\n");
        log_it(L_ERROR, "Can't add returning coins output");
        DAP_DELETE(l_wallet_addr);
        dap_chain_wallet_close(l_wallet);
        DAP_DEL_Z(l_wallet_pkey);
        return DAP_CHAIN_NODE_CLI_COM_TX_COND_REMOVE_CAN_NOT_ADD_RETURNING_COINS_OUTPUT-22;
    }
     DAP_DELETE(l_wallet_addr);
    // Network fee
    if (l_net_fee_used &&
            dap_chain_datum_tx_add_out_item(&l_tx, &l_addr_fee, l_net_fee) != 1) {
        dap_chain_datum_tx_delete(l_tx);
        dap_chain_wallet_close(l_wallet);
        DAP_DEL_Z(l_wallet_pkey);
        dap_json_rpc_error_add(*a_json_arr_reply, DAP_CHAIN_NODE_CLI_COM_TX_COND_REMOVE_CAN_NOT_ADD_NETWORK_FEE_OUTPUT, "Can't create new TX. Something went wrong.\n");
        log_it(L_ERROR, "Cant add network fee output");
        return DAP_CHAIN_NODE_CLI_COM_TX_COND_REMOVE_CAN_NOT_ADD_NETWORK_FEE_OUTPUT;
    }
    // Validator's fee
    if (dap_chain_datum_tx_add_fee_item(&l_tx, l_value_fee) == -1) {
        dap_chain_datum_tx_delete(l_tx);
        dap_chain_wallet_close(l_wallet);
        DAP_DEL_Z(l_wallet_pkey);
        dap_json_rpc_error_add(*a_json_arr_reply, DAP_CHAIN_NODE_CLI_COM_TX_COND_REMOVE_CAN_NOT_ADD_VALIDATORS_FEE_OUTPUT, "Can't create new TX. Something went wrong.\n");
        log_it(L_ERROR, "Cant add validator's fee output");
        return DAP_CHAIN_NODE_CLI_COM_TX_COND_REMOVE_CAN_NOT_ADD_VALIDATORS_FEE_OUTPUT;
    }

    // add 'sign' items
    dap_enc_key_t *l_owner_key = dap_chain_wallet_get_key(l_wallet, 0);
    if(dap_chain_datum_tx_add_sign_item(&l_tx, l_owner_key) != 1) {
        dap_chain_datum_tx_delete(l_tx);
        dap_enc_key_delete(l_owner_key);
        dap_json_rpc_error_add(*a_json_arr_reply, DAP_CHAIN_NODE_CLI_COM_TX_COND_REMOVE_CAN_NOT_ADD_SIGN_OUTPUT, "Can't create new TX. Something went wrong.\n");
        log_it( L_ERROR, "Can't add sign output");
        return DAP_CHAIN_NODE_CLI_COM_TX_COND_REMOVE_CAN_NOT_ADD_SIGN_OUTPUT;
    }

    dap_chain_wallet_close(l_wallet);
    DAP_DEL_Z(l_wallet_pkey);

    size_t l_tx_size = dap_chain_datum_tx_get_size(l_tx);
    dap_chain_datum_t *l_datum = dap_chain_datum_create(DAP_CHAIN_DATUM_TX, l_tx, l_tx_size);
    dap_chain_datum_tx_delete(l_tx);
    dap_chain_t *l_chain = dap_chain_net_get_default_chain_by_chain_type(l_net, CHAIN_TYPE_TX);
    if (!l_chain) {
        dap_json_rpc_error_add(*a_json_arr_reply, DAP_CHAIN_NODE_CLI_COM_TX_COND_REMOVE_CAN_FIND_DEFAULT_CHAIN_WITH_TX_FOR_NET,
                               "Can't create new TX. Something went wrong.\n");
        DAP_DELETE(l_datum);
        return DAP_CHAIN_NODE_CLI_COM_TX_COND_REMOVE_CAN_FIND_DEFAULT_CHAIN_WITH_TX_FOR_NET;
    }
    // Processing will be made according to autoprocess policy
    char *l_hash_str = dap_chain_mempool_datum_add(l_datum, l_chain, "hex");
    DAP_DELETE(l_datum);

    if (l_hash_str) {
        json_object *l_jobj_ret = json_object_new_object();
        json_object *l_jobj_tx_status = json_object_new_boolean(true);
        json_object *l_jobj_tx_hash = json_object_new_string(l_hash_str);
        json_object_object_add(l_jobj_ret, "tx_create", l_jobj_tx_status);
        json_object_object_add(l_jobj_ret, "hash", l_jobj_tx_hash);
        DAP_DELETE(l_hash_str);
        json_object_array_add(*a_json_arr_reply, l_jobj_ret);
        return DAP_CHAIN_NODE_CLI_COM_TX_COND_REMOVE_OK;
    }
    dap_json_rpc_error_add(*a_json_arr_reply, DAP_CHAIN_NODE_CLI_COM_TX_COND_REMOVE_OTHER_ERROR, "Can't create new TX. Something went wrong.");
    return DAP_CHAIN_NODE_CLI_COM_TX_COND_REMOVE_OTHER_ERROR;
}

typedef struct tx_check_args {
    dap_chain_datum_tx_t *tx;
    dap_hash_fast_t tx_hash;
} tx_check_args_t;

void s_tx_is_srv_pay_check (dap_chain_net_t* a_net, dap_chain_datum_tx_t *a_tx, dap_hash_fast_t *a_tx_hash, void *a_arg)
{
    UNUSED(a_net);
    dap_list_t **l_tx_list_ptr = a_arg;
    if (dap_chain_datum_tx_out_cond_get(a_tx, DAP_CHAIN_TX_OUT_COND_SUBTYPE_SRV_PAY , NULL)){
        tx_check_args_t *l_arg = DAP_NEW_Z(tx_check_args_t);
        l_arg->tx = a_tx;
        l_arg->tx_hash = *a_tx_hash;
        *l_tx_list_ptr = dap_list_append(*l_tx_list_ptr, l_arg);
    }
       
}

int com_tx_cond_unspent_find(int a_argc, char **a_argv, void **a_json_arr_reply)
{
    (void) a_argc;
    int arg_index = 1;
    const char *c_wallets_path = dap_chain_wallet_get_path(g_config);
    const char * l_wallet_str = NULL;
    const char * l_net_name = NULL;
    const char * l_srv_uid_str = NULL;

    const char * l_hash_out_type = NULL;
    dap_cli_server_cmd_find_option_val(a_argv, arg_index, a_argc, "-H", &l_hash_out_type);
    if(!l_hash_out_type)
        l_hash_out_type = "hex";
    if(dap_strcmp(l_hash_out_type,"hex") && dap_strcmp(l_hash_out_type,"base58")) {
        dap_json_rpc_error_add(*a_json_arr_reply, DAP_CHAIN_NODE_CLI_COM_TX_COND_UNSPEND_FIND_INVALID_PARAMETER_HEX,
                               "Invalid parameter -H, valid values: -H <hex | base58>");
        return DAP_CHAIN_NODE_CLI_COM_TX_COND_UNSPEND_FIND_INVALID_PARAMETER_HEX;
    }

    // Public certifiacte of condition owner
    dap_cli_server_cmd_find_option_val(a_argv, arg_index, a_argc, "-w", &l_wallet_str);
    // net
    dap_cli_server_cmd_find_option_val(a_argv, arg_index, a_argc, "-net", &l_net_name);
    // srv_uid
    dap_cli_server_cmd_find_option_val(a_argv, arg_index, a_argc, "-srv_uid", &l_srv_uid_str);

    if (!l_wallet_str) {
        dap_json_rpc_error_add(*a_json_arr_reply, DAP_CHAIN_NODE_CLI_COM_TX_COND_UNSPEND_FIND_INVALID_PARAMETER_W,
                               "com_txs_cond_remove requires parameter '-w'");
        return DAP_CHAIN_NODE_CLI_COM_TX_COND_UNSPEND_FIND_INVALID_PARAMETER_W;
    }
    if(!l_net_name) {
        dap_json_rpc_error_add(*a_json_arr_reply, DAP_CHAIN_NODE_CLI_COM_TX_COND_UNSPEND_FIND_INVALID_PARAMETER_NET,
                               "com_txs_cond_remove requires parameter '-net'");
        return DAP_CHAIN_NODE_CLI_COM_TX_COND_UNSPEND_FIND_INVALID_PARAMETER_NET;
    }
    if(!l_srv_uid_str) {
        dap_json_rpc_error_add(*a_json_arr_reply, DAP_CHAIN_NODE_CLI_COM_TX_COND_UNSPEND_FIND_INVALID_PARAMETER_SRV_UID,
                               "com_txs_cond_remove requires parameter '-srv_uid'");
        return DAP_CHAIN_NODE_CLI_COM_TX_COND_UNSPEND_FIND_INVALID_PARAMETER_SRV_UID;
    }

    dap_chain_net_srv_uid_t l_srv_uid = {};
    l_srv_uid.uint64 = strtoll(l_srv_uid_str, NULL, 10);
    if (!l_srv_uid.uint64) {
        dap_json_rpc_error_add(*a_json_arr_reply, DAP_CHAIN_NODE_CLI_COM_TX_COND_UNSPEND_FIND_CAN_NOT_FIND_SERVICE_UID,
                               "Can't find service UID %s ", l_srv_uid_str);
        return DAP_CHAIN_NODE_CLI_COM_TX_COND_UNSPEND_FIND_CAN_NOT_FIND_SERVICE_UID;
    }

    dap_chain_net_t * l_net = l_net_name ? dap_chain_net_by_name(l_net_name) : NULL;
    if(!l_net) {
        dap_json_rpc_error_add(*a_json_arr_reply, DAP_CHAIN_NODE_CLI_COM_TX_COND_UNSPEND_FIND_CAN_NOT_FIND_NET,
                               "Can't find net '%s'", l_net_name);
        return DAP_CHAIN_NODE_CLI_COM_TX_COND_UNSPEND_FIND_CAN_NOT_FIND_NET;
    }

    dap_chain_wallet_t *l_wallet = dap_chain_wallet_open(l_wallet_str, c_wallets_path, NULL);
    if(!l_wallet) {
        dap_json_rpc_error_add(*a_json_arr_reply, DAP_CHAIN_NODE_CLI_COM_TX_COND_UNSPEND_FIND_CAN_NOT_OPEN_WALLET, "Can't open wallet '%s'", l_wallet_str);
        return DAP_CHAIN_NODE_CLI_COM_TX_COND_UNSPEND_FIND_CAN_NOT_OPEN_WALLET;
    } 

    dap_enc_key_t *l_key_from = dap_chain_wallet_get_key(l_wallet, 0);
    dap_pkey_t *l_wallet_pkey = dap_pkey_from_enc_key(l_key_from);

    const char *l_native_ticker = l_net->pub.native_ticker;
    if (!l_native_ticker){
        dap_json_rpc_error_add(*a_json_arr_reply, DAP_CHAIN_NODE_CLI_COM_TX_COND_UNSPEND_FIND_CAN_NOT_FIND_NATIVE_TICKER_IN_NET,
                               "Can't find native ticker for net %s", l_net->pub.name);
        return DAP_CHAIN_NODE_CLI_COM_TX_COND_UNSPEND_FIND_CAN_NOT_FIND_NATIVE_TICKER_IN_NET;
    }
    dap_ledger_t *l_ledger = dap_ledger_by_net_name(l_net->pub.name);
    if (!l_ledger){
        dap_json_rpc_error_add(*a_json_arr_reply, DAP_CHAIN_NODE_CLI_COM_TX_COND_UNSPEND_FIND_CAN_NOT_FIND_LEDGER_FOR_NET, "Can't find ledger for net %s", l_net->pub.name);
        return DAP_CHAIN_NODE_CLI_COM_TX_COND_UNSPEND_FIND_CAN_NOT_FIND_LEDGER_FOR_NET;
    }

//    dap_string_t *l_reply_str = dap_string_new("");
    json_object *l_jobj_tx_list_cond_outs = json_object_new_array();
    dap_list_t *l_tx_list = NULL;

    dap_chain_net_get_tx_all(l_net, TX_SEARCH_TYPE_NET, s_tx_is_srv_pay_check, &l_tx_list);
    size_t l_tx_count = 0;
    uint256_t l_total_value = {};
    for (dap_list_t *it = l_tx_list; it; it = it->next) {
        tx_check_args_t *l_data_tx = (tx_check_args_t*)it->data;
        if (l_data_tx->tx_hash.raw[0] == 0x5A && l_data_tx->tx_hash.raw[1] == 0xc1){
            log_it(L_INFO, "found!");
        }
        dap_chain_datum_tx_t *l_tx = l_data_tx->tx;
        int l_prev_cond_idx = 0;
        dap_chain_tx_out_cond_t *l_out_cond = dap_chain_datum_tx_out_cond_get(l_tx, DAP_CHAIN_TX_OUT_COND_SUBTYPE_SRV_PAY , &l_prev_cond_idx);
        if (!l_out_cond || l_out_cond->header.srv_uid.uint64 != l_srv_uid.uint64 || IS_ZERO_256(l_out_cond->header.value))
            continue;

        if (dap_ledger_tx_hash_is_used_out_item(l_ledger, &l_data_tx->tx_hash, l_prev_cond_idx, NULL)) {
            continue;
        }

        const char *l_tx_ticker = dap_ledger_tx_get_token_ticker_by_hash(l_ledger, &l_data_tx->tx_hash);
        if (!l_tx_ticker) {
            continue;
        }
        if (strcmp(l_native_ticker, l_tx_ticker)) {
            continue;
        }

        // Check sign
        dap_hash_fast_t l_owner_tx_hash = dap_ledger_get_first_chain_tx_hash(l_ledger, l_data_tx->tx, l_out_cond);
        dap_chain_datum_tx_t *l_owner_tx = dap_hash_fast_is_blank(&l_owner_tx_hash)
            ? l_tx
            : dap_ledger_tx_find_by_hash(l_ledger, &l_owner_tx_hash);
            
        if (!l_owner_tx)
            continue;
        dap_chain_tx_sig_t *l_owner_tx_sig = (dap_chain_tx_sig_t *)dap_chain_datum_tx_item_get(l_owner_tx, NULL, NULL, TX_ITEM_TYPE_SIG, NULL);
        dap_sign_t *l_owner_sign = dap_chain_datum_tx_item_sign_get_sig((dap_chain_tx_sig_t *)l_owner_tx_sig);


        if (!dap_pkey_compare_with_sign(l_wallet_pkey, l_owner_sign)) {
            continue;
        }

        char *l_remain_datoshi_str = NULL;
        char *l_remain_coins_str = NULL; 
        char l_hash_str[DAP_CHAIN_HASH_FAST_STR_SIZE];
        dap_chain_hash_fast_to_str(&l_data_tx->tx_hash, l_hash_str, DAP_CHAIN_HASH_FAST_STR_SIZE);
        l_remain_coins_str = dap_chain_balance_to_coins(l_out_cond->header.value);
        l_remain_datoshi_str = dap_chain_balance_print(l_out_cond->header.value);
        json_object *l_jobj_hash = json_object_new_string(l_hash_str);
        json_object *l_jobj_remain = json_object_new_object();
        json_object *l_jobj_remain_coins = json_object_new_string(l_remain_coins_str);
        json_object *l_jobj_remain_datoshi = json_object_new_string(l_remain_datoshi_str);
        json_object_object_add(l_jobj_remain, "coins", l_jobj_remain_coins);
        json_object_object_add(l_jobj_remain, "datoshi", l_jobj_remain_datoshi);
        json_object *l_jobj_native_ticker = json_object_new_string(l_native_ticker);
        json_object *l_jobj_tx = json_object_new_object();
        json_object_object_add(l_jobj_tx, "hash", l_jobj_hash);
        json_object_object_add(l_jobj_tx, "remain", l_jobj_remain);
        json_object_object_add(l_jobj_tx, "ticker", l_jobj_native_ticker);
        json_object_array_add(l_jobj_tx_list_cond_outs, l_jobj_tx);
        l_tx_count++;
        SUM_256_256(l_total_value, l_out_cond->header.value, &l_total_value);
    }
    char *l_total_datoshi_str = dap_chain_balance_to_coins(l_total_value);
    char *l_total_coins_str = dap_chain_balance_print(l_total_value);
    json_object *l_jobj_total = json_object_new_object();
    json_object *l_jobj_total_datoshi = json_object_new_string(l_total_datoshi_str);
    json_object *l_jobj_total_coins = json_object_new_string(l_total_coins_str);
    json_object *l_jobj_native_ticker = json_object_new_string(l_native_ticker);
    json_object_object_add(l_jobj_total, "datoshi", l_jobj_total_datoshi);
    json_object_object_add(l_jobj_total, "coins", l_jobj_total_coins);
    json_object_object_add(l_jobj_total, "ticker", l_jobj_native_ticker);
    json_object_object_add(l_jobj_total, "tx_count", json_object_new_uint64(l_tx_count));
    json_object *l_jobj_ret = json_object_new_object();
    json_object_object_add(l_jobj_ret, "transactions_out_cond", l_jobj_tx_list_cond_outs);
    json_object_object_add(l_jobj_ret, "total", l_jobj_total);
    dap_list_free_full(l_tx_list, NULL);
    json_object_array_add(*a_json_arr_reply, l_jobj_ret);
    DAP_DEL_Z(l_wallet_pkey);
    dap_chain_wallet_close(l_wallet);
    return DAP_CHAIN_NODE_CLI_COM_TX_COND_UNSPEND_FIND_OK;
}
typedef enum cmd_mempool_add_ca_error_list{
    COM_MEMPOOL_ADD_CA_ERROR_NET_NOT_FOUND = DAP_JSON_RPC_ERR_CODE_METHOD_ERR_START,
    COM_MEMPOOL_ADD_CA_ERROR_NO_CAINS_FOR_CA_DATUM_IN_NET,
    COM_MEMPOOL_ADD_CA_ERROR_REQUIRES_PARAMETER_CA_NAME,
    COM_MEMPOOL_ADD_CA_ERROR_CAN_NOT_FIND_CERTIFICATE,
    COM_MEMPOOL_ADD_CA_ERROR_CORRUPTED_CERTIFICATE_WITHOUT_KEYS,
    COM_MEMPOOL_ADD_CA_ERROR_CERTIFICATE_HAS_PRIVATE_KEY_DATA,
    COM_MEMPOOL_ADD_CA_ERROR_CAN_NOT_SERIALIZE,
    COM_MEMPOOL_ADD_CA_ERROR_CAN_NOT_PLACE_CERTIFICATE
}cmd_mempool_add_ca_error_list_t;
/**
 * @brief _cmd_mempool_add_ca
 * @details Place public CA into the mempool
 * @param a_net
 * @param a_chain
 * @param a_cert
 * @param a_str_reply
 * @return
 */
int _cmd_mempool_add_ca(dap_chain_net_t *a_net, dap_chain_t *a_chain, dap_cert_t *a_cert, void **a_str_reply)
{
    json_object **a_json_arr_reply = (json_object **)a_str_reply;
    if (!a_net || !a_chain || !a_cert){
        dap_json_rpc_error_add(*a_json_arr_reply, COM_MEMPOOL_ADD_CA_ERROR_NET_NOT_FOUND, "The network or certificate attribute was not passed.");
        return COM_MEMPOOL_ADD_CA_ERROR_NET_NOT_FOUND;
    }
    dap_chain_t *l_chain = NULL;
    // Chech for chain if was set or not
    if (!a_chain){
       // If wasn't set - trying to auto detect
        l_chain = dap_chain_net_get_chain_by_chain_type(a_net, CHAIN_TYPE_CA);
        if (!l_chain) { // If can't auto detect
            // clean previous error code
            dap_json_rpc_error_add(*a_json_arr_reply, COM_MEMPOOL_ADD_CA_ERROR_NO_CAINS_FOR_CA_DATUM_IN_NET,
                                   "No chains for CA datum in network \"%s\"", a_net->pub.name);
            return COM_MEMPOOL_ADD_CA_ERROR_NO_CAINS_FOR_CA_DATUM_IN_NET;
        }
    }
    if(!a_cert->enc_key){
        dap_json_rpc_error_add(*a_json_arr_reply, COM_MEMPOOL_ADD_CA_ERROR_CORRUPTED_CERTIFICATE_WITHOUT_KEYS,
                               "Corrupted certificate \"%s\" without keys certificate", a_cert->name);
        return COM_MEMPOOL_ADD_CA_ERROR_CORRUPTED_CERTIFICATE_WITHOUT_KEYS;
    }

    if (a_cert->enc_key->priv_key_data_size || a_cert->enc_key->priv_key_data){
        dap_json_rpc_error_add(*a_json_arr_reply, COM_MEMPOOL_ADD_CA_ERROR_CERTIFICATE_HAS_PRIVATE_KEY_DATA,
                               "Certificate \"%s\" has private key data. Please export public only key certificate without private keys", a_cert->name);
        return COM_MEMPOOL_ADD_CA_ERROR_CERTIFICATE_HAS_PRIVATE_KEY_DATA;
    }

    // Serialize certificate into memory
    uint32_t l_cert_serialized_size = 0;
    byte_t * l_cert_serialized = dap_cert_mem_save(a_cert, &l_cert_serialized_size);
    if(!l_cert_serialized){
        dap_json_rpc_error_add(*a_json_arr_reply, COM_MEMPOOL_ADD_CA_ERROR_CAN_NOT_SERIALIZE,
                               "Can't serialize in memory certificate \"%s\"", a_cert->name);
        return COM_MEMPOOL_ADD_CA_ERROR_CAN_NOT_SERIALIZE;
    }
    // Now all the chechs passed, forming datum for mempool
    dap_chain_datum_t * l_datum = dap_chain_datum_create( DAP_CHAIN_DATUM_CA, l_cert_serialized , l_cert_serialized_size);
    DAP_DELETE( l_cert_serialized);
    if(!l_datum){
        dap_json_rpc_error_add(*a_json_arr_reply, COM_MEMPOOL_ADD_CA_ERROR_CAN_NOT_SERIALIZE,
                               "Can't produce datum from certificate \"%s\"", a_cert->name);
        return COM_MEMPOOL_ADD_CA_ERROR_CAN_NOT_SERIALIZE;
    }

    // Finaly add datum to mempool
    char *l_hash_str = dap_chain_mempool_datum_add(l_datum, l_chain, "hex");
    DAP_DELETE(l_datum);
    if (l_hash_str) {
        char *l_msg = dap_strdup_printf("Datum %s was successfully placed to mempool", l_hash_str);
        if (!l_msg) {
            dap_json_rpc_allocation_error(*a_json_arr_reply);
            return DAP_JSON_RPC_ERR_CODE_MEMORY_ALLOCATED;
        }
        json_object *l_obj_message = json_object_new_string(l_msg);
        DAP_DELETE(l_msg);
        DAP_DELETE(l_hash_str);
        if (!l_obj_message) {
            dap_json_rpc_allocation_error(*a_json_arr_reply);
            return DAP_JSON_RPC_ERR_CODE_MEMORY_ALLOCATED;
        }
        json_object_array_add(*a_json_arr_reply, l_obj_message);
        return 0;
    } else {
        char *l_msg = dap_strdup_printf("Can't place certificate \"%s\" to mempool", a_cert->name);
        if (!l_msg) {
            dap_json_rpc_allocation_error(*a_json_arr_reply);
            return DAP_JSON_RPC_ERR_CODE_MEMORY_ALLOCATED;
        }
        json_object *l_obj_msg = json_object_new_string(l_msg);
        DAP_DELETE(l_msg);
        if (!l_obj_msg) {
            dap_json_rpc_allocation_error(*a_json_arr_reply);
            return DAP_JSON_RPC_ERR_CODE_MEMORY_ALLOCATED;
        }
        json_object_array_add(*a_json_arr_reply, l_obj_msg);
        return COM_MEMPOOL_ADD_CA_ERROR_CAN_NOT_PLACE_CERTIFICATE;
    }
}

/**
 * @brief com_chain_ca_copy
 * @details copy public CA into the mempool
 * @param a_argc
 * @param a_argv
 * @param a_arg_func
 * @param a_str_reply
 * @return
 */
int com_chain_ca_copy( int a_argc,  char ** a_argv, void **a_str_reply)
{
    int l_argc = a_argc + 1;
    char **l_argv = DAP_NEW_Z_COUNT(char*, l_argc);
    l_argv[0] = "mempool";
    l_argv[1] = "add_ca";
    for (int i = 1; i < a_argc; i++)
        l_argv[i + 1] = a_argv[i];
    int ret = com_mempool(l_argc, l_argv, a_str_reply);
    DAP_DEL_Z(l_argv);
    return ret;
}


/**
 * @brief com_chain_ca_pub
 * @details place public CA into the mempool
 * @param a_argc
 * @param a_argv
 * @param a_arg_func
 * @param a_str_reply
 * @return
 */
int com_chain_ca_pub( int a_argc,  char ** a_argv, void **a_str_reply)
{
    int arg_index = 1;
    // Read params
    const char * l_ca_name = NULL;
    dap_chain_net_t * l_net = NULL;
    dap_chain_t * l_chain = NULL;

    dap_cli_server_cmd_find_option_val(a_argv, arg_index, a_argc, "-ca_name", &l_ca_name);
    dap_chain_node_cli_cmd_values_parse_net_chain(&arg_index,a_argc, a_argv, a_str_reply, &l_chain, &l_net, CHAIN_TYPE_CA);

    dap_cert_t * l_cert = dap_cert_find_by_name( l_ca_name );
    if( l_cert == NULL ){
        dap_cli_server_cmd_set_reply_text(a_str_reply,
                "Can't find \"%s\" certificate", l_ca_name );
        return -4;
    }


    if( l_cert->enc_key == NULL ){
        dap_cli_server_cmd_set_reply_text(a_str_reply,
                "Corrupted certificate \"%s\" without keys certificate", l_ca_name );
        return -5;
    }

    // Create empty new cert
    dap_cert_t * l_cert_new = dap_cert_new(l_ca_name);
    if(!l_cert_new)
        return -9;
    l_cert_new->enc_key = dap_enc_key_new( l_cert->enc_key->type);
    if(!l_cert_new->enc_key) {
        DAP_DELETE(l_cert_new);
        return -10;
    }

    // Copy only public key
    l_cert_new->enc_key->pub_key_data = DAP_NEW_Z_SIZE(uint8_t,
                                                      l_cert_new->enc_key->pub_key_data_size =
                                                      l_cert->enc_key->pub_key_data_size );
    if(!l_cert_new->enc_key->pub_key_data) {
        log_it(L_CRITICAL, "%s", c_error_memory_alloc);
        DAP_DELETE(l_cert_new->enc_key);
        DAP_DELETE(l_cert_new);
        return -11;
    }
    memcpy(l_cert_new->enc_key->pub_key_data, l_cert->enc_key->pub_key_data,l_cert->enc_key->pub_key_data_size);

    // Serialize certificate into memory
    uint32_t l_cert_serialized_size = 0;
    byte_t * l_cert_serialized = dap_cert_mem_save( l_cert_new, &l_cert_serialized_size );
    if(!l_cert_serialized){
        dap_cli_server_cmd_set_reply_text(a_str_reply,
                "Can't serialize in memory certificate" );
        return -7;
    }
    // Now all the chechs passed, forming datum for mempool
    dap_chain_datum_t * l_datum = dap_chain_datum_create( DAP_CHAIN_DATUM_CA, l_cert_serialized , l_cert_serialized_size);
    DAP_DELETE(l_cert_serialized);
    if(!l_datum){
        dap_cli_server_cmd_set_reply_text(a_str_reply,
                "Can't produce datum from certificate");
        return -7;
    }

    // Finaly add datum to mempool
    char *l_hash_str = dap_chain_mempool_datum_add(l_datum, l_chain, "hex");
    DAP_DELETE(l_datum);
    if (l_hash_str) {
        dap_cli_server_cmd_set_reply_text(a_str_reply,
                "Datum %s was successfully placed to mempool", l_hash_str);
        DAP_DELETE(l_hash_str);
        return 0;
    } else {
        dap_cli_server_cmd_set_reply_text(a_str_reply,
                "Can't place certificate \"%s\" to mempool", l_ca_name);
        return -8;
    }
}


static const char* s_json_get_text(struct json_object *a_json, const char *a_key)
{
    if(!a_json || !a_key)
        return NULL;
    struct json_object *l_json = json_object_object_get(a_json, a_key);
    if(l_json && json_object_is_type(l_json, json_type_string)) {
        // Read text
        return json_object_get_string(l_json);
    }
    return NULL;
}

static bool s_json_get_int64(struct json_object *a_json, const char *a_key, int64_t *a_out)
{
    if(!a_json || !a_key || !a_out)
        return false;
    struct json_object *l_json = json_object_object_get(a_json, a_key);
    if(l_json) {
        if(json_object_is_type(l_json, json_type_int)) {
            // Read number
            *a_out = json_object_get_int64(l_json);
            return true;
        }
    }
    return false;
}

static bool s_json_get_unit(struct json_object *a_json, const char *a_key, dap_chain_net_srv_price_unit_uid_t *a_out)
{
    const char *l_unit_str = s_json_get_text(a_json, a_key);
    if(!l_unit_str || !a_out)
        return false;
    dap_chain_net_srv_price_unit_uid_t l_unit = dap_chain_net_srv_price_unit_uid_from_str(l_unit_str);
    if(l_unit.enm == SERV_UNIT_UNDEFINED)
        return false;
    a_out->enm = l_unit.enm;
    return true;
}

static bool s_json_get_uint256(struct json_object *a_json, const char *a_key, uint256_t *a_out)
{
    const char *l_uint256_str = s_json_get_text(a_json, a_key);
    if(!a_out || !l_uint256_str)
        return false;
    uint256_t l_value = dap_chain_balance_scan(l_uint256_str);
    if(!IS_ZERO_256(l_value)) {
        memcpy(a_out, &l_value, sizeof(uint256_t));
        return true;
    }
    return false;
}

// service names: srv_stake, srv_vpn, srv_xchange
static bool s_json_get_srv_uid(struct json_object *a_json, const char *a_key_service_id, const char *a_key_service, uint64_t *a_out)
{
    uint64_t l_srv_id;
    if(!a_out)
        return false;
    // Read service id
    if(s_json_get_int64(a_json, a_key_service_id, (int64_t*) &l_srv_id)) {
        *a_out = l_srv_id;
        return true;
    }
    else {
        // Read service as name
        const char *l_service = s_json_get_text(a_json, a_key_service);
        if(l_service) {
            dap_chain_net_srv_t *l_srv = dap_chain_net_srv_get_by_name(l_service);
            if(!l_srv)
                return false;
            *a_out = l_srv->uid.uint64;
            return true;
        }
    }
    return false;
}

static dap_chain_wallet_t* s_json_get_wallet(struct json_object *a_json, const char *a_key)
{
    // From wallet
    const char *l_wallet_str = s_json_get_text(a_json, a_key);
    if(l_wallet_str) {
        dap_chain_wallet_t *l_wallet = dap_chain_wallet_open(l_wallet_str, dap_config_get_item_str_default(g_config, "resources", "wallets_path", NULL), NULL);
        return l_wallet;
    }
    return NULL;
}

static const dap_cert_t* s_json_get_cert(struct json_object *a_json, const char *a_key)
{
    const char *l_cert_name = s_json_get_text(a_json, a_key);
    if(l_cert_name) {
        dap_cert_t *l_cert = dap_cert_find_by_name(l_cert_name);
        return l_cert;
    }
    return NULL;
}

// Read pkey from wallet or cert
static dap_pkey_t* s_json_get_pkey(struct json_object *a_json)
{
    dap_pkey_t *l_pub_key = NULL;
    // From wallet
    dap_chain_wallet_t *l_wallet = s_json_get_wallet(a_json, "wallet");
    if(l_wallet) {
        l_pub_key = dap_chain_wallet_get_pkey(l_wallet, 0);
        dap_chain_wallet_close(l_wallet);
        if(l_pub_key) {
            return l_pub_key;
        }
    }
    // From cert
    const dap_cert_t *l_cert = s_json_get_cert(a_json, "cert");
    if(l_cert) {
        l_pub_key = dap_pkey_from_enc_key(l_cert->enc_key);
    }
    return l_pub_key;
}


/**
 * @brief Create transaction from json file
 * com_tx_create command
 * @param argc
 * @param argv
 * @param arg_func
 * @param str_reply
 * @return int
 */
int com_tx_create_json(int a_argc, char ** a_argv, void **a_json_arr_reply)
{
    int l_arg_index = 1;
    const char *l_net_name = NULL; // optional parameter
    const char *l_chain_name = NULL; // optional parameter
    const char *l_json_file_path = NULL;
    const char *l_native_token = NULL;
    const char *l_main_token = NULL;

    dap_cli_server_cmd_find_option_val(a_argv, l_arg_index, a_argc, "-net", &l_net_name); // optional parameter
    dap_cli_server_cmd_find_option_val(a_argv, l_arg_index, a_argc, "-chain", &l_chain_name); // optional parameter
    dap_cli_server_cmd_find_option_val(a_argv, l_arg_index, a_argc, "-json", &l_json_file_path);

    if(!l_json_file_path) {
        dap_json_rpc_error_add(*a_json_arr_reply, DAP_CHAIN_NODE_CLI_COM_TX_CREATE_JSON_REQUIRE_PARAMETER_JSON,
                               "Command requires one of parameters '-json <json file path>'");
        return DAP_CHAIN_NODE_CLI_COM_TX_CREATE_JSON_REQUIRE_PARAMETER_JSON;
    }
    // Open json file
    struct json_object *l_json = json_object_from_file(l_json_file_path);
    if(!l_json) {
        dap_json_rpc_error_add(*a_json_arr_reply, DAP_CHAIN_NODE_CLI_COM_TX_CREATE_JSON_CAN_NOT_OPEN_JSON_FILE,
                               "Can't open json file: %s", json_util_get_last_err());
        return DAP_CHAIN_NODE_CLI_COM_TX_CREATE_JSON_CAN_NOT_OPEN_JSON_FILE;
    }
    if(!json_object_is_type(l_json, json_type_object)) {
        dap_json_rpc_error_add(*a_json_arr_reply, DAP_CHAIN_NODE_CLI_COM_TX_CREATE_JSON_WRONG_JSON_FORMAT, "Wrong json format");
        json_object_put(l_json);
        return DAP_CHAIN_NODE_CLI_COM_TX_CREATE_JSON_WRONG_JSON_FORMAT;
    }

    
    // Read network from json file
    if(!l_net_name) {
        struct json_object *l_json_net = json_object_object_get(l_json, "net");
        if(l_json_net && json_object_is_type(l_json_net, json_type_string)) {
            l_net_name = json_object_get_string(l_json_net);
        }
        if(!l_net_name) {
            dap_json_rpc_error_add(*a_json_arr_reply, DAP_CHAIN_NODE_CLI_COM_TX_CREATE_JSON_REQUIRE_PARAMETER_NET,
                                   "Command requires parameter '-net' or set net in the json file");
            json_object_put(l_json);
            return DAP_CHAIN_NODE_CLI_COM_TX_CREATE_JSON_REQUIRE_PARAMETER_NET;
        }
    }
    dap_chain_net_t *l_net = dap_chain_net_by_name(l_net_name);
    l_native_token = l_net->pub.native_ticker;
    if(!l_net) {
        dap_json_rpc_error_add(*a_json_arr_reply, DAP_CHAIN_NODE_CLI_COM_TX_CREATE_JSON_NOT_FOUNT_NET_BY_NAME, "Not found net by name '%s'", l_net_name);
        json_object_put(l_json);
        return DAP_CHAIN_NODE_CLI_COM_TX_CREATE_JSON_NOT_FOUNT_NET_BY_NAME;
    }

    // Read chain from json file
    if(!l_chain_name) {
        struct json_object *l_json_chain = json_object_object_get(l_json, "chain");
        if(l_json_chain && json_object_is_type(l_json_chain, json_type_string)) {
            l_chain_name = json_object_get_string(l_json_chain);
        }
    }
    dap_chain_t *l_chain = dap_chain_net_get_chain_by_name(l_net, l_chain_name);
    if(!l_chain) {
        l_chain = dap_chain_net_get_chain_by_chain_type(l_net, CHAIN_TYPE_TX);
    }
    if(!l_chain) {
        dap_json_rpc_error_add(*a_json_arr_reply, DAP_CHAIN_NODE_CLI_COM_TX_CREATE_JSON_NOT_FOUNT_CHAIN_BY_NAME,
                               "Chain name '%s' not found, try use parameter '-chain' or set chain in the json file", l_chain_name);
        json_object_put(l_json);
        return DAP_CHAIN_NODE_CLI_COM_TX_CREATE_JSON_NOT_FOUNT_CHAIN_BY_NAME;
    }


    // Read items from json file
    struct json_object *l_json_items = json_object_object_get(l_json, "items");
    size_t l_items_count = json_object_array_length(l_json_items);
    if(!l_json_items || !json_object_is_type(l_json_items, json_type_array) || !(l_items_count = json_object_array_length(l_json_items))) {
        dap_json_rpc_error_add(*a_json_arr_reply, DAP_CHAIN_NODE_CLI_COM_TX_CREATE_JSON_NOT_FOUNT_ARRAY_ITEMS,
                               "Wrong json format: not found array 'items' or array is empty");
        json_object_put(l_json);
        return DAP_CHAIN_NODE_CLI_COM_TX_CREATE_JSON_NOT_FOUNT_ARRAY_ITEMS;
    }

    log_it(L_ERROR, "Json TX: found %lu items", l_items_count);
    // Create transaction
    dap_chain_datum_tx_t *l_tx = DAP_NEW_Z_SIZE(dap_chain_datum_tx_t, sizeof(dap_chain_datum_tx_t));
    if(!l_tx) {
        json_object_put(l_json);
        dap_json_rpc_allocation_error(*a_json_arr_reply);
        return DAP_JSON_RPC_ERR_CODE_MEMORY_ALLOCATED;
    }
    l_tx->header.ts_created = time(NULL);
    size_t l_items_ready = 0;
    dap_list_t *l_sign_list = NULL;// list 'sing' items
    dap_list_t *l_in_list = NULL;// list 'in' items
    dap_list_t *l_tsd_list = NULL;// list tsd sections
    uint256_t l_value_need = { };// how many tokens are needed in the 'out' item
    uint256_t l_value_need_fee = {};
    json_object *l_jobj_errors = json_object_new_array();
//    dap_string_t *l_err_str = dap_string_new("Errors: \n");
    // Creating and adding items to the transaction
    for(size_t i = 0; i < l_items_count; ++i) {
        struct json_object *l_json_item_obj = json_object_array_get_idx(l_json_items, i);
        if(!l_json_item_obj || !json_object_is_type(l_json_item_obj, json_type_object)) {
            continue;
        }
        struct json_object *l_json_item_type = json_object_object_get(l_json_item_obj, "type");
        if(!l_json_item_type && json_object_is_type(l_json_item_type, json_type_string)) {
            log_it(L_WARNING, "Item %zu without type", i);
            continue;
        }
        const char *l_item_type_str = json_object_get_string(l_json_item_type);
        dap_chain_tx_item_type_t l_item_type = dap_chain_datum_tx_item_str_to_type(l_item_type_str);
        if(l_item_type == TX_ITEM_TYPE_UNKNOWN) {
            log_it(L_WARNING, "Item %zu has invalid type '%s'", i, l_item_type_str);
            continue;
        }

        log_it(L_DEBUG, "Json TX: process item %s", json_object_get_string(l_json_item_type));
        // Create an item depending on its type
        const uint8_t *l_item = NULL;
        switch (l_item_type) {
        case TX_ITEM_TYPE_IN: {
            // Save item obj for in
            l_in_list = dap_list_append(l_in_list, l_json_item_obj);
        }
            break;

        case TX_ITEM_TYPE_OUT:
        case TX_ITEM_TYPE_OUT_EXT: {
            // Read address and value
            uint256_t l_value = { };
            const char *l_json_item_addr_str = s_json_get_text(l_json_item_obj, "addr");
            bool l_is_value = s_json_get_uint256(l_json_item_obj, "value", &l_value);
            if(l_is_value && l_json_item_addr_str) {
                dap_chain_addr_t *l_addr = dap_chain_addr_from_str(l_json_item_addr_str);
                if(l_addr && !IS_ZERO_256(l_value)) {
                    if(l_item_type == TX_ITEM_TYPE_OUT) {
                        // Create OUT item
                        dap_chain_tx_out_t *l_out_item = dap_chain_datum_tx_item_out_create(l_addr, l_value);
                        if (!l_out_item) {
                            json_object *l_jobj_err = json_object_new_string("Failed to create transaction out. "
                                                                             "There may not be enough funds in the wallet.");
                            json_object_array_add(l_jobj_errors, l_jobj_err);
                        }
                        l_item = (const uint8_t*) l_out_item;
                    }
                    else if(l_item_type == TX_ITEM_TYPE_OUT_EXT) {
                        // Read address and value
                        const char *l_token = s_json_get_text(l_json_item_obj, "token");
                        l_main_token = l_token;
                        if(l_token) {
                            // Create OUT_EXT item
                            dap_chain_tx_out_ext_t *l_out_ext_item = dap_chain_datum_tx_item_out_ext_create(l_addr, l_value, l_token);
                            if (!l_out_ext_item) {
                                json_object *l_jobj_err = json_object_new_string("Failed to create a out ext"
                                                                    "for a transaction. There may not be enough funds "
                                                                    "on the wallet or the wrong ticker token "
                                                                    "is indicated.");
                                json_object_array_add(l_jobj_errors, l_jobj_err);
                            }
                            l_item = (const uint8_t*) l_out_ext_item;
                        }
                        else {
                            log_it(L_WARNING, "Invalid 'out_ext' item %zu", i);
                            continue;
                        }
                    }
                    // Save value for using in In item
                    if(l_item) {
                        SUM_256_256(l_value_need, l_value, &l_value_need);
                    }
                } else {
                    if(l_item_type == TX_ITEM_TYPE_OUT) {
                        log_it(L_WARNING, "Invalid 'out' item %zu", i);
                    }
                    else if(l_item_type == TX_ITEM_TYPE_OUT_EXT) {
                        log_it(L_WARNING, "Invalid 'out_ext' item %zu", i);
                    }
                    char *l_str_err = dap_strdup_printf("For item %zu of type 'out' or 'out_ext' the "
                                                        "string representation of the address could not be converted, "
                                                        "or the size of the output sum is 0.", i);
                    json_object *l_jobj_err = json_object_new_string(l_str_err);
                    DAP_DELETE(l_str_err);
                    json_object_array_add(l_jobj_errors, l_jobj_err);
                    continue;
                }
            }
        }
            break;
        case TX_ITEM_TYPE_OUT_COND: {
            // Read subtype of item
            const char *l_subtype_str = s_json_get_text(l_json_item_obj, "subtype");
            dap_chain_tx_out_cond_subtype_t l_subtype = dap_chain_tx_out_cond_subtype_from_str(l_subtype_str);
            switch (l_subtype) {

            case DAP_CHAIN_TX_OUT_COND_SUBTYPE_SRV_PAY:{
                uint256_t l_value = { };
                bool l_is_value = s_json_get_uint256(l_json_item_obj, "value", &l_value);
                if(!l_is_value || IS_ZERO_256(l_value)) {
                    log_it(L_ERROR, "Json TX: bad value in OUT_COND_SUBTYPE_SRV_PAY");
                    break;
                }
                uint256_t l_value_max_per_unit = { };
                l_is_value = s_json_get_uint256(l_json_item_obj, "value_max_per_unit", &l_value_max_per_unit);
                if(!l_is_value || IS_ZERO_256(l_value_max_per_unit)) {
                    log_it(L_ERROR, "Json TX: bad value_max_per_unit in OUT_COND_SUBTYPE_SRV_PAY");
                    break;
                }
                dap_chain_net_srv_price_unit_uid_t l_price_unit;
                if(!s_json_get_unit(l_json_item_obj, "price_unit", &l_price_unit)) {
                    log_it(L_ERROR, "Json TX: bad price_unit in OUT_COND_SUBTYPE_SRV_PAY");
                    break;
                }
                dap_chain_net_srv_uid_t l_srv_uid;
                if(!s_json_get_srv_uid(l_json_item_obj, "service_id", "service", &l_srv_uid.uint64)){
                    // Default service DAP_CHAIN_NET_SRV_VPN_ID
                    l_srv_uid.uint64 = 0x0000000000000001;
                }

                // From "wallet" or "cert"
                dap_pkey_t *l_pkey = s_json_get_pkey(l_json_item_obj);
                if(!l_pkey) {
                    log_it(L_ERROR, "Json TX: bad pkey in OUT_COND_SUBTYPE_SRV_PAY");
                    break;
                }
                const char *l_params_str = s_json_get_text(l_json_item_obj, "params");
                size_t l_params_size = dap_strlen(l_params_str);
                dap_chain_tx_out_cond_t *l_out_cond_item = dap_chain_datum_tx_item_out_cond_create_srv_pay(l_pkey, l_srv_uid, l_value, l_value_max_per_unit,
                        l_price_unit, l_params_str, l_params_size);
                l_item = (const uint8_t*) l_out_cond_item;
                // Save value for using in In item
                if(l_item) {
                    SUM_256_256(l_value_need, l_value, &l_value_need);
                } else {
                    char *l_str_err = dap_strdup_printf("Unable to create conditional out for transaction "
                                                        "can of type %s described in item %zu.\n", l_subtype_str, i);
                    json_object *l_jobj_err = json_object_new_string(l_str_err);
                    DAP_DELETE(l_str_err);
                    json_object_array_add(l_jobj_errors, l_jobj_err);
                }
                DAP_DELETE(l_pkey);
            }
                break;
            case DAP_CHAIN_TX_OUT_COND_SUBTYPE_SRV_XCHANGE: {

                dap_chain_net_srv_uid_t l_srv_uid;
                if(!s_json_get_srv_uid(l_json_item_obj, "service_id", "service", &l_srv_uid.uint64)) {
                    // Default service DAP_CHAIN_NET_SRV_XCHANGE_ID
                    l_srv_uid.uint64 = 0x2;
                }
                dap_chain_net_t *l_net = dap_chain_net_by_name(s_json_get_text(l_json_item_obj, "net"));
                if(!l_net) {
                    log_it(L_ERROR, "Json TX: bad net in OUT_COND_SUBTYPE_SRV_XCHANGE");
                    break;
                }
                const char *l_token = s_json_get_text(l_json_item_obj, "token");
                if(!l_token) {
                    log_it(L_ERROR, "Json TX: bad token in OUT_COND_SUBTYPE_SRV_XCHANGE");
                    break;
                }
                uint256_t l_value = { };
                if(!s_json_get_uint256(l_json_item_obj, "value", &l_value) || IS_ZERO_256(l_value)) {
                    log_it(L_ERROR, "Json TX: bad value in OUT_COND_SUBTYPE_SRV_XCHANGE");
                    break;
                }
                //const char *l_params_str = s_json_get_text(l_json_item_obj, "params");
                //size_t l_params_size = dap_strlen(l_params_str);
                dap_chain_tx_out_cond_t *l_out_cond_item = NULL; //dap_chain_datum_tx_item_out_cond_create_srv_xchange(l_srv_uid, l_net->pub.id, l_token, l_value, l_params_str, l_params_size);
                l_item = (const uint8_t*) l_out_cond_item;
                // Save value for using in In item
                if(l_item) {
                    SUM_256_256(l_value_need, l_value, &l_value_need);
                } else {
                    char *l_str_err = dap_strdup_printf("Unable to create conditional out for transaction "
                                                         "can of type %s described in item %zu.", l_subtype_str, i);
                    json_object *l_jobj_err = json_object_new_string(l_str_err);
                    DAP_DELETE(l_str_err);
                    json_object_array_add(l_jobj_errors, l_jobj_err);
                }
            }
                break;
            case DAP_CHAIN_TX_OUT_COND_SUBTYPE_SRV_STAKE_POS_DELEGATE:{
                dap_chain_net_srv_uid_t l_srv_uid;
                if(!s_json_get_srv_uid(l_json_item_obj, "service_id", "service", &l_srv_uid.uint64)) {
                    // Default service DAP_CHAIN_NET_SRV_STAKE_ID
                    l_srv_uid.uint64 = 0x13;
                }
                uint256_t l_value = { };
                if(!s_json_get_uint256(l_json_item_obj, "value", &l_value) || IS_ZERO_256(l_value)) {
                    log_it(L_ERROR, "Json TX: bad value in OUT_COND_SUBTYPE_SRV_STAKE_POS_DELEGATE");
                    break;
                }
                uint256_t l_fee_value = { };
                if(!s_json_get_uint256(l_json_item_obj, "fee", &l_fee_value) || IS_ZERO_256(l_fee_value)) {
                    break;
                }
                
                const char *l_signing_addr_str = s_json_get_text(l_json_item_obj, "signing_addr");
                dap_chain_addr_t *l_signing_addr = dap_chain_addr_from_str(l_signing_addr_str);
                if(!l_signing_addr) {
                {
                    log_it(L_ERROR, "Json TX: bad signing_addr in OUT_COND_SUBTYPE_SRV_STAKE_POS_DELEGATE");
                    break;
                }
                dap_chain_node_addr_t l_signer_node_addr;
                const char *l_node_addr_str = s_json_get_text(l_json_item_obj, "node_addr");
                if(!l_node_addr_str || dap_chain_node_addr_from_str(&l_signer_node_addr, l_node_addr_str)) {
                    log_it(L_ERROR, "Json TX: bad node_addr in OUT_COND_SUBTYPE_SRV_STAKE_POS_DELEGATE");
                    break;
                }
                dap_chain_tx_out_cond_t *l_out_cond_item = dap_chain_datum_tx_item_out_cond_create_srv_stake(l_srv_uid, l_value, l_signing_addr,
                                                                                                             &l_signer_node_addr, NULL, uint256_0);
                l_item = (const uint8_t*) l_out_cond_item;
                // Save value for using in In item
                if(l_item) {
                    SUM_256_256(l_value_need, l_value, &l_value_need);
                } else {
                    char *l_err_str = dap_strdup_printf("Unable to create conditional out for transaction "
                                                        "can of type %s described in item %zu.", l_subtype_str, i);
                    json_object *l_jobj_err = json_object_new_string(l_err_str);
                    DAP_DELETE(l_err_str);
                    json_object_array_add(l_jobj_errors, l_jobj_err);
                }
                }
            }
                break;
            case DAP_CHAIN_TX_OUT_COND_SUBTYPE_FEE: {
                uint256_t l_value = { };
                s_json_get_uint256(l_json_item_obj, "value", &l_value);
                if(!IS_ZERO_256(l_value)) {
                    dap_chain_tx_out_cond_t *l_out_cond_item = dap_chain_datum_tx_item_out_cond_create_fee(l_value);
                    l_item = (const uint8_t*) l_out_cond_item;
                    // Save value for using in In item
                    if(l_item) {
                        SUM_256_256(l_value_need_fee, l_value, &l_value_need_fee);
                    } else {
                        char *l_str_err = dap_strdup_printf("Unable to create conditional out for transaction "
                                                            "can of type %s described in item %zu.", l_subtype_str, i);
                        json_object *l_jobj_err = json_object_new_string(l_str_err);
                        json_object_array_add(l_jobj_errors, l_jobj_err);
                        DAP_DELETE(l_str_err);
                    }
                }
                else
                    log_it(L_ERROR, "Json TX: zero value in OUT_COND_SUBTYPE_FEE");
            }
                break;
            case DAP_CHAIN_TX_OUT_COND_SUBTYPE_UNDEFINED:
                log_it(L_WARNING, "Undefined subtype: '%s' of 'out_cond' item %zu ", l_subtype_str, i);
                char *l_str_err = dap_strdup_printf("Specified unknown sub type %s of conditional out on item %zu.",
                                                    l_subtype_str, i);
                json_object *l_jobj_err = json_object_new_string(l_str_err);
                DAP_DELETE(l_str_err);
                json_object_array_add(l_jobj_errors, l_jobj_err);
                break;
            }
        }

            break;
        case TX_ITEM_TYPE_SIG:{
            // Save item obj for sign
            l_sign_list = dap_list_append(l_sign_list,l_json_item_obj);
        }
            break;
        case TX_ITEM_TYPE_RECEIPT: {
            dap_chain_net_srv_uid_t l_srv_uid;
            if(!s_json_get_srv_uid(l_json_item_obj, "service_id", "service", &l_srv_uid.uint64)) {
                log_it(L_ERROR, "Json TX: bad service_id in TYPE_RECEIPT");
                break;
            }
            dap_chain_net_srv_price_unit_uid_t l_price_unit;
            if(!s_json_get_unit(l_json_item_obj, "price_unit", &l_price_unit)) {
                log_it(L_ERROR, "Json TX: bad price_unit in TYPE_RECEIPT");
                break;
            }
            int64_t l_units;
            if(!s_json_get_int64(l_json_item_obj, "units", &l_units)) {
                log_it(L_ERROR, "Json TX: bad units in TYPE_RECEIPT");
                break;
            }
            uint256_t l_value = { };
            if(!s_json_get_uint256(l_json_item_obj, "value", &l_value) || IS_ZERO_256(l_value)) {
                log_it(L_ERROR, "Json TX: bad value in TYPE_RECEIPT");
                break;
            }
            const char *l_params_str = s_json_get_text(l_json_item_obj, "params");
            size_t l_params_size = dap_strlen(l_params_str);
            dap_chain_datum_tx_receipt_t *l_receipt = dap_chain_datum_tx_receipt_create(l_srv_uid, l_price_unit, l_units, l_value, l_params_str, l_params_size);
            l_item = (const uint8_t*) l_receipt;
            if (!l_item) {
                char *l_str_err = dap_strdup_printf("Unable to create receipt out for transaction "
                                                    "described by item %zu.", i);
                json_object *l_jobj_err = json_object_new_string(l_str_err);
                DAP_DELETE(l_str_err);
                json_object_array_add(l_jobj_errors, l_jobj_err);
            }
        }
            break;
        case TX_ITEM_TYPE_TSD: {
            int64_t l_tsd_type;
            if(!s_json_get_int64(l_json_item_obj, "type_tsd", &l_tsd_type)) {
                log_it(L_ERROR, "Json TX: bad type_tsd in TYPE_TSD");
                break;
            }
            const char *l_tsd_data = s_json_get_text(l_json_item_obj, "data");
            if (!l_tsd_data) {
                log_it(L_ERROR, "Json TX: bad data in TYPE_TSD");
                break;
            }
            size_t l_data_size = dap_strlen(l_tsd_data);
            dap_chain_tx_tsd_t *l_tsd = dap_chain_datum_tx_item_tsd_create((void*)l_tsd_data, (int)l_tsd_type, l_data_size);
            l_tsd_list = dap_list_append(l_tsd_list, l_tsd);
        }
            break;
            //case TX_ITEM_TYPE_PKEY:
                //break;
            //case TX_ITEM_TYPE_IN_EMS:
                //break;
            //case TX_ITEM_TYPE_IN_EMS_EXT:
                //break;
        }
        // Add item to transaction
        if(l_item) {
            dap_chain_datum_tx_add_item(&l_tx, (const uint8_t*) l_item);
            l_items_ready++;
            DAP_DELETE(l_item);
        }
    }
    
    dap_list_t *l_list;
    // Add In items
    l_list = l_in_list;
    while(l_list) {
        struct json_object *l_json_item_obj = (struct json_object*) l_list->data;
        // Read prev_hash and out_prev_idx
        const char *l_prev_hash_str = s_json_get_text(l_json_item_obj, "prev_hash");
        int64_t l_out_prev_idx;
        bool l_is_out_prev_idx = s_json_get_int64(l_json_item_obj, "out_prev_idx", &l_out_prev_idx);
        // If prev_hash and out_prev_idx were read
        if(l_prev_hash_str && l_is_out_prev_idx) {
            dap_chain_hash_fast_t l_tx_prev_hash;
            if(!dap_chain_hash_fast_from_str(l_prev_hash_str, &l_tx_prev_hash)) {
                // Create IN item
                dap_chain_tx_in_t *l_in_item = dap_chain_datum_tx_item_in_create(&l_tx_prev_hash, (uint32_t) l_out_prev_idx);
                if (!l_in_item) {
                    json_object *l_jobj_err = json_object_new_string("Unable to create in for transaction.");
                    json_object_array_add(l_jobj_errors, l_jobj_err);
                }
            } else {
                log_it(L_WARNING, "Invalid 'in' item, bad prev_hash %s", l_prev_hash_str);
                char *l_str_err = dap_strdup_printf("Unable to create in for transaction. Invalid 'in' item, "
                                                    "bad prev_hash %s", l_prev_hash_str);
                json_object *l_jobj_err = json_object_new_string(l_str_err);
                json_object_array_add(l_jobj_errors, l_jobj_err);
                // Go to the next item
                l_list = dap_list_next(l_list);
                continue;
            }
        }
        // Read addr_from
        else {
            const char *l_json_item_addr_str = s_json_get_text(l_json_item_obj, "addr_from");
            const char *l_json_item_token = s_json_get_text(l_json_item_obj, "token");
            l_main_token = l_json_item_token;
            dap_chain_addr_t *l_addr_from = NULL;
            if(l_json_item_addr_str) {
                l_addr_from = dap_chain_addr_from_str(l_json_item_addr_str);
                if (!l_addr_from) {
                    log_it(L_WARNING, "Invalid element 'in', unable to convert string representation of addr_from: '%s' "
                                      "to binary.", l_json_item_addr_str);
                    char *l_str_err = dap_strdup_printf("Invalid element 'to', unable to convert string representation "
                                                        "of addr_from: '%s' to binary.", l_json_item_addr_str);
                    json_object *l_jobj_err = json_object_new_string(l_str_err);
                    DAP_DELETE(l_str_err);
                    json_object_array_add(l_jobj_errors, l_jobj_err);
                    // Go to the next item
                    l_list = dap_list_next(l_list);
                    continue;
                }
            }
            else {
                log_it(L_WARNING, "Invalid 'in' item, incorrect addr_from: '%s'", l_json_item_addr_str ? l_json_item_addr_str : "[null]");
                char *l_str_err = dap_strdup_printf("Invalid 'in' item, incorrect addr_from: '%s'",
                                         l_json_item_addr_str ? l_json_item_addr_str : "[null]");
                json_object *l_jobj_err = json_object_new_string(l_str_err);
                DAP_DELETE(l_str_err);
                json_object_array_add(l_jobj_errors, l_jobj_err);
                // Go to the next item
                l_list = dap_list_next(l_list);
                continue;
            }
            if(!l_json_item_token) {
                log_it(L_WARNING, "Invalid 'in' item, not found token name");
                json_object *l_jobj_err = json_object_new_string("Invalid 'in' item, not found token name");
                json_object_array_add(l_jobj_errors, l_jobj_err);
                // Go to the next item
                l_list = dap_list_next(l_list);
                continue;
            }
            if(IS_ZERO_256(l_value_need)) {
                log_it(L_WARNING, "Invalid 'in' item, not found value in out items");
                json_object *l_jobj_err = json_object_new_string("Invalid 'in' item, not found value in out items");
                json_object_array_add(l_jobj_errors, l_jobj_err);
                // Go to the next item
                l_list = dap_list_next(l_list);
                continue;
            }
            if(l_addr_from)
            {
                // find the transactions from which to take away coins
                dap_list_t *l_list_used_out = NULL;
                dap_list_t *l_list_used_out_fee = NULL;
                uint256_t l_value_transfer = { }; // how many coins to transfer
                uint256_t l_value_transfer_fee = { }; // how many coins to transfer
                //SUM_256_256(a_value, a_value_fee, &l_value_need);
                uint256_t l_value_need_check = {};
                if (!dap_strcmp(l_native_token, l_main_token)) {
                    SUM_256_256(l_value_need_check, l_value_need, &l_value_need_check);
                    SUM_256_256(l_value_need_check, l_value_need_fee, &l_value_need_check);
                    l_list_used_out = dap_ledger_get_list_tx_outs_with_val(l_net->pub.ledger, l_json_item_token,
                                                                                             l_addr_from, l_value_need_check, &l_value_transfer);
                    if(!l_list_used_out) {
                        log_it(L_WARNING, "Not enough funds in previous tx to transfer");
                        json_object *l_jobj_err = json_object_new_string("Can't create in transaction. Not enough funds in previous tx "
                                                            "to transfer");
                        json_object_array_add(l_jobj_errors, l_jobj_err);
                        // Go to the next item
                        l_list = dap_list_next(l_list);
                        continue;
                    }
                } else {
                    //CHECK value need
                    l_list_used_out = dap_ledger_get_list_tx_outs_with_val(l_net->pub.ledger, l_json_item_token,
                                                                                             l_addr_from, l_value_need, &l_value_transfer);
                    if(!l_list_used_out) {
                        log_it(L_WARNING, "Not enough funds in previous tx to transfer");
                        json_object *l_jobj_err = json_object_new_string("Can't create in transaction. Not enough funds "
                                                                         "in previous tx to transfer");
                        json_object_array_add(l_jobj_errors, l_jobj_err);
                        // Go to the next item
                        l_list = dap_list_next(l_list);
                        continue;
                    }
                    //CHECK value fee
                    l_list_used_out_fee = dap_ledger_get_list_tx_outs_with_val(l_net->pub.ledger, l_native_token,
                                                                                     l_addr_from, l_value_need_fee, &l_value_transfer_fee);
                    if(!l_list_used_out_fee) {
                        log_it(L_WARNING, "Not enough funds in previous tx to transfer");
                        json_object *l_jobj_err = json_object_new_string("Can't create in transaction. Not enough funds "
                                                                         "in previous tx to transfer");
                        json_object_array_add(l_jobj_errors, l_jobj_err);
                        // Go to the next item
                        l_list = dap_list_next(l_list);
                        continue;
                    }
                }
                // add 'in' items
                uint256_t l_value_got = dap_chain_datum_tx_add_in_item_list(&l_tx, l_list_used_out);
                assert(EQUAL_256(l_value_got, l_value_transfer));
                if (l_list_used_out_fee) {
                    uint256_t l_value_got_fee = dap_chain_datum_tx_add_in_item_list(&l_tx, l_list_used_out_fee);
                    assert(EQUAL_256(l_value_got_fee, l_value_transfer_fee));
                    dap_list_free_full(l_list_used_out_fee, free);
                    // add 'out' item for coin fee back
                    uint256_t  l_value_back;
                    SUBTRACT_256_256(l_value_got_fee, l_value_need_fee, &l_value_back);
                    if (!IS_ZERO_256(l_value_back)) {
                        dap_chain_datum_tx_add_out_ext_item(&l_tx, l_addr_from, l_value_back, l_native_token);
                    }
                } else {
                    SUM_256_256(l_value_need, l_value_need_fee, &l_value_need);
                }
                dap_list_free_full(l_list_used_out, free);
                if(!IS_ZERO_256(l_value_got)) {
                    l_items_ready++;

                    // add 'out' item for coin back
                    uint256_t l_value_back;
                    SUBTRACT_256_256(l_value_got, l_value_need, &l_value_back);
                    if(!IS_ZERO_256(l_value_back)) {
                        dap_chain_datum_tx_add_out_item(&l_tx, l_addr_from, l_value_back);
                    }
                }
            }
        }
        // Go to the next 'in' item
        l_list = dap_list_next(l_list);
    }
    dap_list_free(l_in_list);


    
    // Add TSD section
    l_list = l_tsd_list;
    while(l_list) {
        dap_chain_datum_tx_add_item(&l_tx, l_list->data);
        l_items_ready++;
        l_list = dap_list_next(l_list);
    }
    dap_list_free(l_tsd_list);


    // Add signs
    l_list = l_sign_list;
    while(l_list) {

        struct json_object *l_json_item_obj = (struct json_object*) l_list->data;

        dap_enc_key_t * l_enc_key  = NULL;
        
        //get wallet or cert
        dap_chain_wallet_t *l_wallet = s_json_get_wallet(l_json_item_obj, "wallet");
        const dap_cert_t *l_cert = s_json_get_cert(l_json_item_obj, "cert");

        //wallet goes first
        if (l_wallet) {
            l_enc_key = dap_chain_wallet_get_key(l_wallet, 0);

        } else if (l_cert && l_cert->enc_key) {
            l_enc_key = l_cert->enc_key; 
        }
        else{
            json_object *l_jobj_err = json_object_new_string("Can't create sign for transactions.");
            json_object_array_add(l_jobj_errors, l_jobj_err);
            log_it(L_ERROR, "Json TX: Item sign has no wallet or cert of they are invalid ");
            l_list = dap_list_next(l_list);
            continue;
        }

        if(l_enc_key && dap_chain_datum_tx_add_sign_item(&l_tx, l_enc_key) > 0) {
            l_items_ready++;
        } else {
            log_it(L_ERROR, "Json TX: Item sign has invalid enc_key.");
            l_list = dap_list_next(l_list);
            continue;
        }

        if (l_wallet) {
            dap_chain_wallet_close(l_wallet);  
            dap_enc_key_delete(l_enc_key);
        }  

    
        l_list = dap_list_next(l_list);
    }

    dap_list_free(l_sign_list);
    json_object_put(l_json);

    json_object *l_jobj_ret = json_object_new_object();

    if(l_items_ready<l_items_count) {
        json_object *l_tx_create = json_object_new_boolean(false);
        json_object *l_jobj_valid_items = json_object_new_uint64(l_items_ready);
        json_object *l_jobj_total_items = json_object_new_uint64(l_items_count);
        json_object_object_add(l_jobj_ret, "tx_create", l_tx_create);
        json_object_object_add(l_jobj_ret, "valid_items", l_jobj_valid_items);
        json_object_object_add(l_jobj_ret, "total_items", l_jobj_total_items);
        json_object_object_add(l_jobj_ret, "errors", l_jobj_errors);
        json_object_array_add(*a_json_arr_reply, l_jobj_ret);
        DAP_DELETE(l_tx);
        return DAP_CHAIN_NODE_CLI_COM_TX_CREATE_JSON_INVALID_ITEMS;
    }
    json_object_put(l_jobj_errors);

    // Pack transaction into the datum
    dap_chain_datum_t *l_datum_tx = dap_chain_datum_create(DAP_CHAIN_DATUM_TX, l_tx, dap_chain_datum_tx_get_size(l_tx));
    size_t l_datum_tx_size = dap_chain_datum_size(l_datum_tx);
    DAP_DELETE(l_tx);

    // Add transaction to mempool
    char *l_gdb_group_mempool_base_tx = dap_chain_net_get_gdb_group_mempool_new(l_chain);// get group name for mempool
    char *l_tx_hash_str;
    dap_get_data_hash_str_static(l_datum_tx->data, l_datum_tx->header.data_size, l_tx_hash_str);
    bool l_placed = !dap_global_db_set(l_gdb_group_mempool_base_tx,l_tx_hash_str, l_datum_tx, l_datum_tx_size, false, NULL, NULL);

    DAP_DEL_Z(l_datum_tx);
    DAP_DELETE(l_gdb_group_mempool_base_tx);
    if(!l_placed) {
        dap_json_rpc_error_add(*a_json_arr_reply, DAP_CHAIN_NODE_CLI_COM_TX_CREATE_JSON_CAN_NOT_ADD_TRANSACTION_TO_MEMPOOL,
                               "Can't add transaction to mempool");
        return DAP_CHAIN_NODE_CLI_COM_TX_CREATE_JSON_CAN_NOT_ADD_TRANSACTION_TO_MEMPOOL;
    }
    // Completed successfully
    json_object *l_jobj_tx_create = json_object_new_boolean(true);
    json_object *l_jobj_hash = json_object_new_string(l_tx_hash_str);
    json_object *l_jobj_total_items = json_object_new_uint64(l_items_ready);
    json_object_object_add(l_jobj_ret, "tx_create", l_jobj_tx_create);
    json_object_object_add(l_jobj_ret, "hash", l_jobj_hash);
    json_object_object_add(l_jobj_ret, "total_items", l_jobj_total_items);
    json_object_array_add(*a_json_arr_reply, l_jobj_ret);
    return DAP_CHAIN_NODE_CLI_COM_TX_CREATE_JSON_OK;
}

/**
 * @brief Create transaction
 * com_tx_create command
 * @param argc
 * @param argv
 * @param arg_func
 * @param str_reply
 * @return int
 */
int com_tx_create(int a_argc, char **a_argv, void **a_json_arr_reply)
{
    int arg_index = 1;
//    int cmd_num = 1;
//    const char *value_str = NULL;
    const char *addr_base58_to = NULL;
    const char *str_tmp = NULL;
    const char * l_from_wallet_name = NULL;
    const char * l_wallet_fee_name = NULL;
    const char * l_token_ticker = NULL;
    const char * l_net_name = NULL;
    const char * l_chain_name = NULL;
    const char * l_emission_chain_name = NULL;
    const char * l_tx_num_str = NULL;
    const char *l_emission_hash_str = NULL;
    const char *l_cert_str = NULL;
    dap_cert_t *l_cert = NULL;
    dap_enc_key_t *l_priv_key = NULL;
    dap_chain_hash_fast_t l_emission_hash = {};
    size_t l_tx_num = 0;
    dap_chain_wallet_t * l_wallet_fee = NULL;

    const char * l_hash_out_type = NULL;
    dap_cli_server_cmd_find_option_val(a_argv, arg_index, a_argc, "-H", &l_hash_out_type);
    if(!l_hash_out_type)
        l_hash_out_type = "hex";
    if(dap_strcmp(l_hash_out_type,"hex") && dap_strcmp(l_hash_out_type,"base58")) {
        dap_json_rpc_error_add(*a_json_arr_reply, DAP_CHAIN_NODE_CLI_COM_TX_CREATE_HASH_INVALID, "Invalid parameter -H, valid values: -H <hex | base58>");
        return DAP_CHAIN_NODE_CLI_COM_TX_CREATE_HASH_INVALID;
    }

    dap_cli_server_cmd_find_option_val(a_argv, arg_index, a_argc, "-net", &l_net_name);
    dap_chain_net_t * l_net = dap_chain_net_by_name(l_net_name);
    if (l_net == NULL) {
        dap_json_rpc_error_add(*a_json_arr_reply, DAP_CHAIN_NODE_CLI_COM_TX_CREATE_NET_NOT_FOUND, "not found net by name '%s'", l_net_name);
        return DAP_CHAIN_NODE_CLI_COM_TX_CREATE_NET_NOT_FOUND;
    }

    uint256_t l_value = {};
    uint256_t l_value_fee = {};
    dap_chain_addr_t *l_addr_to = NULL;
    dap_cli_server_cmd_find_option_val(a_argv, arg_index, a_argc, "-from_wallet", &l_from_wallet_name);
    dap_cli_server_cmd_find_option_val(a_argv, arg_index, a_argc, "-wallet_fee", &l_wallet_fee_name);
    dap_cli_server_cmd_find_option_val(a_argv, arg_index, a_argc, "-from_emission", &l_emission_hash_str);
    dap_cli_server_cmd_find_option_val(a_argv, arg_index, a_argc, "-chain_emission", &l_emission_chain_name);
    dap_cli_server_cmd_find_option_val(a_argv, arg_index, a_argc, "-chain", &l_chain_name);
    dap_cli_server_cmd_find_option_val(a_argv, arg_index, a_argc, "-tx_num", &l_tx_num_str);
    dap_cli_server_cmd_find_option_val(a_argv, arg_index, a_argc, "-cert", &l_cert_str);

    if(l_tx_num_str)
        l_tx_num = strtoul(l_tx_num_str, NULL, 10);

    // Validator's fee
    if (dap_cli_server_cmd_find_option_val(a_argv, arg_index, a_argc, "-fee", &str_tmp))
        l_value_fee = dap_chain_balance_scan(str_tmp);
    if (IS_ZERO_256(l_value_fee) && (!l_emission_hash_str || (str_tmp && strcmp(str_tmp, "0")))) {
        dap_json_rpc_error_add(*a_json_arr_reply, DAP_CHAIN_NODE_CLI_COM_TX_CREATE_REQUIRE_FEE_IS_UINT256, "tx_create requires parameter '-fee' to be valid uint256");
        return DAP_CHAIN_NODE_CLI_COM_TX_CREATE_REQUIRE_FEE_IS_UINT256;
    }

    if((!l_from_wallet_name && !l_emission_hash_str)||(l_from_wallet_name && l_emission_hash_str)) {
        dap_json_rpc_error_add(*a_json_arr_reply, DAP_CHAIN_NODE_CLI_COM_TX_CREATE_REQUIRE_PARAMETER_FROM_WALLET_OR_FROM_EMISSION, "tx_create requires one of parameters '-from_wallet' or '-from_emission'");
        return DAP_CHAIN_NODE_CLI_COM_TX_CREATE_REQUIRE_PARAMETER_FROM_WALLET_OR_FROM_EMISSION;
    }

    const char *c_wallets_path = dap_chain_wallet_get_path(g_config);

    dap_chain_t *l_emission_chain = NULL;
    if (l_emission_hash_str) {
        if (dap_chain_hash_fast_from_str(l_emission_hash_str, &l_emission_hash)) {
            dap_json_rpc_error_add(*a_json_arr_reply, DAP_CHAIN_NODE_CLI_COM_TX_CREATE_REQUIRE_PARAMETER_FROM_EMISSION,
                                   "tx_create requires parameter '-from_emission' "
                                   "to be valid string containing hash in hex or base58 format");
            return DAP_CHAIN_NODE_CLI_COM_TX_CREATE_REQUIRE_PARAMETER_FROM_EMISSION;
        }
        if (l_emission_chain_name) {
            l_emission_chain = dap_chain_net_get_chain_by_name(l_net, l_emission_chain_name);
        } else {
            l_emission_chain = dap_chain_net_get_default_chain_by_chain_type(l_net,CHAIN_TYPE_EMISSION);
        }
        if (!l_emission_chain) {
            dap_json_rpc_error_add(*a_json_arr_reply, DAP_CHAIN_NODE_CLI_COM_TX_CREATE_REQUIRE_PARAMETER_FROM_CHAIN_EMISSION,
                                   "tx_create requires parameter '-chain_emission' "
                                   "to be a valid chain name or set default datum type in chain configuration file");
            return DAP_CHAIN_NODE_CLI_COM_TX_CREATE_REQUIRE_PARAMETER_FROM_CHAIN_EMISSION;
        }

        if (l_wallet_fee_name){
            l_wallet_fee = dap_chain_wallet_open(l_wallet_fee_name, c_wallets_path, NULL);
            if (!l_wallet_fee) {
                dap_json_rpc_error_add(*a_json_arr_reply, DAP_CHAIN_NODE_CLI_COM_TX_CREATE_REQUIRE_PARAMETER_WALLET_FEE,
                                       "Wallet %s does not exist", l_wallet_fee_name);
                return DAP_CHAIN_NODE_CLI_COM_TX_CREATE_REQUIRE_PARAMETER_WALLET_FEE;
            }
            l_priv_key = dap_chain_wallet_get_key(l_wallet_fee, 0);
        } else if (l_cert_str) {
            l_cert = dap_cert_find_by_name(l_cert_str);
            if (!l_cert) {
                dap_json_rpc_error_add(*a_json_arr_reply, DAP_CHAIN_NODE_CLI_COM_TX_CREATE_CERT_IS_INVALID, "Certificate %s is invalid", l_cert_str);
                return DAP_CHAIN_NODE_CLI_COM_TX_CREATE_CERT_IS_INVALID;
            }
            l_priv_key = l_cert->enc_key;
        } else {
            dap_json_rpc_error_add(*a_json_arr_reply, DAP_CHAIN_NODE_CLI_COM_TX_CREATE_REQUIRE_PARAMETER_CERT_OR_WALLET_FEE,
                                              "tx_create requires parameter '-cert' or '-wallet_fee' for create base tx for emission");
            return DAP_CHAIN_NODE_CLI_COM_TX_CREATE_REQUIRE_PARAMETER_CERT_OR_WALLET_FEE;
        }
    } else {
        dap_cli_server_cmd_find_option_val(a_argv, arg_index, a_argc, "-token", &l_token_ticker);
        if (!l_token_ticker) {
            dap_json_rpc_error_add(*a_json_arr_reply, DAP_CHAIN_NODE_CLI_COM_TX_CREATE_REQUIRE_TOKEN, "tx_create requires parameter '-token'");
            return DAP_CHAIN_NODE_CLI_COM_TX_CREATE_REQUIRE_TOKEN;
        }
        if (!dap_ledger_token_ticker_check(l_net->pub.ledger, l_token_ticker)) {
            dap_json_rpc_error_add(*a_json_arr_reply, DAP_CHAIN_NODE_CLI_COM_TX_CREATE_TOKEN_NOT_DECLARATED_IN_NET,
                                   "Ticker '%s' is not declared on network '%s'.", l_token_ticker, l_net_name);
            return DAP_CHAIN_NODE_CLI_COM_TX_CREATE_TOKEN_NOT_DECLARATED_IN_NET;
        }
        dap_cli_server_cmd_find_option_val(a_argv, arg_index, a_argc, "-to_addr", &addr_base58_to);
        if (!addr_base58_to) {
            dap_json_rpc_error_add(*a_json_arr_reply, DAP_CHAIN_NODE_CLI_COM_TX_CREATE_REQUIRE_PARAMETER_TO_ADDR, "tx_create requires parameter '-to_addr'");
            return DAP_CHAIN_NODE_CLI_COM_TX_CREATE_REQUIRE_PARAMETER_TO_ADDR;
        }
        l_addr_to = dap_chain_addr_from_str(addr_base58_to);
        if(!l_addr_to) {
            dap_json_rpc_error_add(*a_json_arr_reply, DAP_CHAIN_NODE_CLI_COM_TX_CREATE_DESTINATION_ADDRESS_INVALID, "destination address is invalid");
            return DAP_CHAIN_NODE_CLI_COM_TX_CREATE_DESTINATION_ADDRESS_INVALID;
        }
        if (dap_cli_server_cmd_find_option_val(a_argv, arg_index, a_argc, "-value", &str_tmp))
            l_value = dap_chain_balance_scan(str_tmp);
        if (IS_ZERO_256(l_value)) {
            dap_json_rpc_error_add(*a_json_arr_reply, DAP_CHAIN_NODE_CLI_COM_TX_CREATE_REQUIRE_PARAMETER_VALUE_OR_INVALID_FORMAT_VALUE, "tx_create requires parameter '-value' to be valid uint256 value");
            return DAP_CHAIN_NODE_CLI_COM_TX_CREATE_REQUIRE_PARAMETER_VALUE_OR_INVALID_FORMAT_VALUE;
        }
    }

    dap_chain_t *l_chain = NULL;
    if (l_chain_name) {
        l_chain = dap_chain_net_get_chain_by_name(l_net, l_chain_name);
    } else {
        l_chain = dap_chain_net_get_default_chain_by_chain_type(l_net,CHAIN_TYPE_TX);
    }

    if(!l_chain) {
        dap_json_rpc_error_add(*a_json_arr_reply, DAP_CHAIN_NODE_CLI_COM_TX_CREATE_NOT_FOUND_CHAIN,
                               "not found chain name '%s', try use parameter '-chain' or set default datum type in chain configuration file",
                l_chain_name);
        return DAP_CHAIN_NODE_CLI_COM_TX_CREATE_NOT_FOUND_CHAIN;
    }

    int l_ret = DAP_CHAIN_NODE_CLI_COM_TX_CREATE_OK;
    if (l_emission_hash_str) {
        char *l_tx_hash_str = NULL;
        if (!l_priv_key) {
            dap_json_rpc_error_add(*a_json_arr_reply, DAP_CHAIN_NODE_CLI_COM_TX_CREATE_NO_PRIVATE_KEY_DEFINED, "No private key defined for creating the underlying "
                                                   "transaction no '-wallet_fee' or '-cert' parameter specified.");
            l_ret = DAP_CHAIN_NODE_CLI_COM_TX_CREATE_NO_PRIVATE_KEY_DEFINED;
        }
        l_tx_hash_str = dap_chain_mempool_base_tx_create(l_chain, &l_emission_hash, l_emission_chain->id,
                                                         uint256_0, NULL, NULL, // Get this params from emission itself
                                                         l_priv_key, l_hash_out_type, l_value_fee);
        json_object *l_jobj_emission = json_object_new_object();
        json_object *l_jobj_emi_status = NULL;
        json_object *l_jobj_emi_hash = NULL;
        if (l_tx_hash_str) {
            l_jobj_emi_status = json_object_new_string("Ok");
            l_jobj_emi_hash = json_object_new_string(l_tx_hash_str);
            DAP_DELETE(l_tx_hash_str);
            json_object_object_add(l_jobj_emission, "emission", l_jobj_emi_status);
            json_object_object_add(l_jobj_emission, "hash", l_jobj_emi_hash);
        } else {
            l_jobj_emi_status = json_object_new_string("False");
            json_object_object_add(l_jobj_emission, "emission", l_jobj_emi_status);
            json_object *l_jobj_msg = json_object_new_string("Can't place TX datum in mempool, examine log files\n");
            json_object_object_add(l_jobj_emission, "message", l_jobj_msg);
            l_ret = DAP_CHAIN_NODE_CLI_COM_TX_CREATE_CAN_NOT_ADD_DATUM_IN_MEMPOOL;
        }
        json_object_array_add(*a_json_arr_reply, l_jobj_emission);
        DAP_DELETE(l_addr_to);
        if (l_wallet_fee) {
            dap_chain_wallet_close(l_wallet_fee);
            dap_enc_key_delete(l_priv_key);
        }
        return l_ret;        
    }

    dap_chain_wallet_t * l_wallet = dap_chain_wallet_open(l_from_wallet_name, c_wallets_path, NULL);
    json_object *l_jobj_result = json_object_new_object();

    if(!l_wallet) {
        dap_json_rpc_error_add(*a_json_arr_reply, DAP_CHAIN_NODE_CLI_COM_TX_CREATE_WALLET_DOES_NOT_EXIST,
                               "wallet %s does not exist", l_from_wallet_name);
        return DAP_CHAIN_NODE_CLI_COM_TX_CREATE_WALLET_DOES_NOT_EXIST;
    } else {
        const char *l_wallet_check_str = dap_chain_wallet_check_sign(l_wallet);
        if (dap_strcmp(l_wallet_check_str, "") != 0) {
            json_object *l_obj_wgn_str = json_object_new_string(l_wallet_check_str);
            json_object_object_add(l_jobj_result, "warning", l_obj_wgn_str);
        }
    }
    const dap_chain_addr_t *addr_from = (const dap_chain_addr_t *) dap_chain_wallet_get_addr(l_wallet, l_net->pub.id);

    if(!addr_from) {
        DAP_DELETE(l_addr_to);
        dap_chain_wallet_close(l_wallet);
        dap_enc_key_delete(l_priv_key);
        dap_json_rpc_error_add(*a_json_arr_reply, DAP_CHAIN_NODE_CLI_COM_TX_CREATE_SOURCE_ADDRESS_INVALID, "source address is invalid");
        json_object_put(l_jobj_result);
        return DAP_CHAIN_NODE_CLI_COM_TX_CREATE_SOURCE_ADDRESS_INVALID;
    }

    if (addr_from && dap_chain_addr_compare(l_addr_to, addr_from)) {
        DAP_DELETE(l_addr_to);
        dap_chain_wallet_close(l_wallet);
        dap_enc_key_delete(l_priv_key);
        dap_json_rpc_error_add(*a_json_arr_reply, DAP_CHAIN_NODE_CLI_COM_TX_CREATE_EQ_SOURCE_DESTINATION_ADDRESS, "The transaction cannot be directed to the same address as the source.");
        json_object_put(l_jobj_result);
        return DAP_CHAIN_NODE_CLI_COM_TX_CREATE_EQ_SOURCE_DESTINATION_ADDRESS;
    }

    if (l_addr_to->net_id.uint64 != l_net->pub.id.uint64 && !dap_chain_addr_is_blank(l_addr_to)) {
        bool l_found = false;
        for (dap_list_t *it = l_net->pub.bridged_networks; it; it = it->next) {
            if (((dap_chain_net_id_t *)it->data)->uint64 == l_addr_to->net_id.uint64) {
                l_found = true;
                break;
            }
        }
        if (!l_found) {
            dap_string_t *l_allowed_list = dap_string_new("");
            dap_string_append_printf(l_allowed_list, "0x%016"DAP_UINT64_FORMAT_X, l_net->pub.id.uint64);
            for (dap_list_t *it = l_net->pub.bridged_networks; it; it = it->next)
                dap_string_append_printf(l_allowed_list, ", 0x%016"DAP_UINT64_FORMAT_X, ((dap_chain_net_id_t *)it->data)->uint64);
            dap_json_rpc_error_add(*a_json_arr_reply, DAP_CHAIN_NODE_CLI_COM_TX_CREATE_DESTINATION_NETWORK_IS_UNREACHEBLE,
                                   "Destination network ID=0x%"DAP_UINT64_FORMAT_x
                                   " is unreachable. List of available network IDs:\n%s"
                                   " Please, change network name or wallet address",
                                   l_addr_to->net_id.uint64, l_allowed_list->str);
            dap_string_free(l_allowed_list, true);
            json_object_put(l_jobj_result);
            return DAP_CHAIN_NODE_CLI_COM_TX_CREATE_DESTINATION_NETWORK_IS_UNREACHEBLE;
        }
    }

    json_object *l_jobj_transfer_status = NULL;
    json_object *l_jobj_tx_hash = NULL;

    l_priv_key = dap_chain_wallet_get_key(l_wallet, 0);
    if(l_tx_num){
        l_ret = dap_chain_mempool_tx_create_massive(l_chain, l_priv_key, addr_from,
                                                  l_addr_to, l_token_ticker, l_value, l_value_fee, l_tx_num);
        l_jobj_transfer_status = json_object_new_string((l_ret == 0) ? "Ok" : (l_ret == -2) ? "False, not enough funds for transfer" : "False");
        json_object_object_add(l_jobj_result, "transfer", l_jobj_transfer_status);
    } else {
        char *l_tx_hash_str = dap_chain_mempool_tx_create(l_chain, l_priv_key, addr_from, l_addr_to,
                                                                  l_token_ticker, l_value, l_value_fee, l_hash_out_type);
        if (l_tx_hash_str) {
            l_jobj_transfer_status = json_object_new_string("Ok");
            l_jobj_tx_hash = json_object_new_string(l_tx_hash_str);
            json_object_object_add(l_jobj_result, "transfer", l_jobj_transfer_status);
            json_object_object_add(l_jobj_result, "hash", l_jobj_tx_hash);
            DAP_DELETE(l_tx_hash_str);
        } else {
            l_jobj_transfer_status = json_object_new_string("False");
            json_object_object_add(l_jobj_result, "transfer", l_jobj_transfer_status);
            l_ret = DAP_CHAIN_NODE_CLI_COM_TX_CREATE_CAN_NOT_CREATE_TRANSACTION;
        }
    }
    json_object_array_add(*a_json_arr_reply, l_jobj_result);

    DAP_DELETE(l_addr_to);
    dap_chain_wallet_close(l_wallet);
    dap_enc_key_delete(l_priv_key);
    return l_ret;
}


/**
 * @brief com_tx_verify
 * Verifing transaction
 * tx_verify command
 * @param argc
 * @param argv
 * @param arg_func
 * @param str_reply
 * @return int
 */
int com_tx_verify(int a_argc, char **a_argv, void **a_str_reply)
{
    json_object **a_json_arr_reply = (json_object **)a_str_reply;
    const char * l_tx_hash_str = NULL;
    dap_chain_net_t * l_net = NULL;
    dap_chain_t * l_chain = NULL;
    int l_arg_index = 1;

    dap_cli_server_cmd_find_option_val(a_argv, l_arg_index, a_argc, "-tx", &l_tx_hash_str);
    if(!l_tx_hash_str) {
        dap_json_rpc_error_add(*a_json_arr_reply, DAP_CHAIN_NODE_CLI_COM_TX_VERIFY_REQUIRE_PARAMETER_TX, "tx_verify requires parameter '-tx'");
        return DAP_CHAIN_NODE_CLI_COM_TX_VERIFY_REQUIRE_PARAMETER_TX;
    }
    dap_chain_node_cli_cmd_values_parse_net_chain_for_json(a_json_arr_reply, &l_arg_index, a_argc, a_argv, &l_chain, &l_net,
                                                           CHAIN_TYPE_TX);
    if (!l_net || !l_chain) {
        return DAP_CHAIN_NODE_CLI_COM_TX_VERIFY_NET_CHAIN_UNDEFINED;
    }
    dap_hash_fast_t l_tx_hash;
    char *l_hex_str_from58 = NULL;
    if (dap_chain_hash_fast_from_hex_str(l_tx_hash_str, &l_tx_hash)) {
        l_hex_str_from58 = dap_enc_base58_to_hex_str_from_str(l_tx_hash_str);
        if (dap_chain_hash_fast_from_hex_str(l_hex_str_from58, &l_tx_hash)) {
            dap_json_rpc_error_add(*a_json_arr_reply, DAP_CHAIN_NODE_CLI_COM_TX_VERIFY_INVALID_TX_HASH, "Invalid tx hash format, need hex or base58");
            return DAP_CHAIN_NODE_CLI_COM_TX_VERIFY_INVALID_TX_HASH;
        }
    }
    size_t l_datum_size = 0;
    char *l_gdb_group = dap_chain_net_get_gdb_group_mempool_new(l_chain);
    dap_chain_datum_t *l_datum = (dap_chain_datum_t*)dap_global_db_get_sync(l_gdb_group, l_hex_str_from58 ? l_hex_str_from58 : l_tx_hash_str, &l_datum_size, NULL, NULL);
    DAP_DEL_Z(l_hex_str_from58);
    if (!l_datum) {
        dap_json_rpc_error_add(*a_json_arr_reply, DAP_CHAIN_NODE_CLI_COM_TX_VERIFY_SPECIFIED_TX_NOT_FOUND, "Specified tx not found");
        return DAP_CHAIN_NODE_CLI_COM_TX_VERIFY_SPECIFIED_TX_NOT_FOUND;
    }
    if (l_datum->header.type_id != DAP_CHAIN_DATUM_TX){
        char *l_str_err = dap_strdup_printf("Based on the specified hash, the type %s was found and not a transaction.",
                                            dap_chain_datum_type_id_to_str(l_datum->header.type_id));
        dap_json_rpc_error_add(*a_json_arr_reply, DAP_CHAIN_NODE_CLI_COM_TX_VERIFY_HASH_IS_NOT_TX_HASH, l_str_err);
        DAP_DELETE(l_str_err);
        return DAP_CHAIN_NODE_CLI_COM_TX_VERIFY_HASH_IS_NOT_TX_HASH;
    }
    dap_chain_datum_tx_t *l_tx = (dap_chain_datum_tx_t*)l_datum->data;
    int l_ret = dap_ledger_tx_add_check(l_net->pub.ledger, l_tx, l_datum->header.data_size, &l_tx_hash);
    json_object *l_obj_ret = json_object_new_object();
    json_object *l_obj_hash = json_object_new_string(l_tx_hash_str);
    json_object_object_add(l_obj_ret, "hash", l_obj_hash);
    json_object *l_jobj_verfiy = NULL;
    json_object *l_jobj_error = NULL;
    if (l_ret) {
        l_jobj_verfiy = json_object_new_boolean(false);
        l_jobj_error = json_object_new_object();
        json_object *l_jobj_err_str = json_object_new_string(dap_ledger_check_error_str(l_ret));
        json_object *l_jobj_err_code = json_object_new_int64(l_ret);
        json_object_object_add(l_jobj_error, "code", l_jobj_err_code);
        json_object_object_add(l_jobj_error, "message", l_jobj_err_str);
        json_object_object_add(l_obj_ret, "verify", l_jobj_verfiy);
        json_object_object_add(l_obj_ret, "error", l_jobj_error);
        json_object_array_add(*a_json_arr_reply, l_obj_ret);
        return DAP_CHAIN_NODE_CLI_COM_TX_VERIFY_TX_NOT_VERIFY;
    } else {
        l_jobj_verfiy = json_object_new_boolean(true);
        l_jobj_error = json_object_new_null();
        json_object_object_add(l_obj_ret, "verify", l_jobj_verfiy);
        json_object_object_add(l_obj_ret, "error", l_jobj_error);
        json_object_array_add(*a_json_arr_reply, l_obj_ret);
        return DAP_CHAIN_NODE_CLI_COM_TX_VERIFY_OK;
    }
}


/**
 * @brief com_tx_history
 * tx_history command
 * Transaction history for an address
 * @param a_argc
 * @param a_argv
 * @param a_str_reply
 * @return int
 */
int com_tx_history(int a_argc, char ** a_argv, void **a_str_reply)
{
    json_object **a_json_arr_reply = (json_object **)a_str_reply;
    int arg_index = 1;
    const char *l_addr_base58 = NULL;
    const char *l_wallet_name = NULL;
    const char *l_net_str = NULL;
    const char *l_chain_str = NULL;
    const char *l_tx_hash_str = NULL;
    const char *l_tx_srv_str = NULL;
    const char *l_tx_act_str = NULL;
    const char *l_limit_str = NULL;
    const char *l_offset_str = NULL;
    const char *l_head_str = NULL;

    dap_chain_t * l_chain = NULL;
    dap_chain_net_t * l_net = NULL;

    const char * l_hash_out_type = NULL;
    dap_cli_server_cmd_find_option_val(a_argv, arg_index, a_argc, "-H", &l_hash_out_type);
    if(!l_hash_out_type)
        l_hash_out_type = "hex";
    if(dap_strcmp(l_hash_out_type,"hex") && dap_strcmp(l_hash_out_type,"base58")) {
        dap_json_rpc_error_add(*a_json_arr_reply, DAP_CHAIN_NODE_CLI_COM_TX_HISTORY_PARAM_ERR,
                                "Invalid parameter -H, valid values: -H <hex | base58>");
        return DAP_CHAIN_NODE_CLI_COM_TX_HISTORY_PARAM_ERR;

    }

    dap_cli_server_cmd_find_option_val(a_argv, arg_index, a_argc, "-addr", &l_addr_base58);
    dap_cli_server_cmd_find_option_val(a_argv, arg_index, a_argc, "-w", &l_wallet_name);
    dap_cli_server_cmd_find_option_val(a_argv, arg_index, a_argc, "-net", &l_net_str);
    dap_cli_server_cmd_find_option_val(a_argv, arg_index, a_argc, "-chain", &l_chain_str);
    dap_cli_server_cmd_find_option_val(a_argv, arg_index, a_argc, "-tx", &l_tx_hash_str);
    dap_cli_server_cmd_find_option_val(a_argv, arg_index, a_argc, "-srv", &l_tx_srv_str);
    dap_cli_server_cmd_find_option_val(a_argv, arg_index, a_argc, "-act", &l_tx_act_str);
    
    dap_cli_server_cmd_find_option_val(a_argv, arg_index, a_argc, "-limit", &l_limit_str);
    dap_cli_server_cmd_find_option_val(a_argv, arg_index, a_argc, "-offset", &l_offset_str);
    bool l_head = dap_cli_server_cmd_find_option_val(a_argv, arg_index, a_argc, "-head", &l_head_str) ? true : false;
    size_t l_limit = l_limit_str ? strtoul(l_limit_str, NULL, 10) : 0;
    size_t l_offset = l_offset_str ? strtoul(l_offset_str, NULL, 10) : 0;

    //default is ALL/ANY
    dap_chain_tx_tag_action_type_t l_action = l_tx_act_str ? dap_ledger_tx_action_str_to_action_t(l_tx_act_str):
                                     DAP_CHAIN_TX_TAG_ACTION_ALL;                    

    bool l_brief = (dap_cli_server_cmd_check_option(a_argv, arg_index, a_argc, "-brief") != -1) ? true : false;

    bool l_is_tx_all = dap_cli_server_cmd_find_option_val(a_argv, arg_index, a_argc, "-all", NULL);

    if (!l_addr_base58 && !l_wallet_name && !l_tx_hash_str && !l_is_tx_all) {
        dap_json_rpc_error_add(*a_json_arr_reply, DAP_CHAIN_NODE_CLI_COM_TX_HISTORY_PARAM_ERR,
                                "tx_history requires parameter '-addr' or '-w' or '-tx'");
        return DAP_CHAIN_NODE_CLI_COM_TX_HISTORY_PARAM_ERR;
    }

    if (!l_net_str && !l_addr_base58&& !l_is_tx_all) {
        dap_json_rpc_error_add(*a_json_arr_reply, DAP_CHAIN_NODE_CLI_COM_TX_HISTORY_PARAM_ERR,
                                "tx_history requires parameter '-net' or '-addr'");
        return DAP_CHAIN_NODE_CLI_COM_TX_HISTORY_PARAM_ERR;
    }

    dap_chain_hash_fast_t l_tx_hash;
    if (l_tx_hash_str && dap_chain_hash_fast_from_str(l_tx_hash_str, &l_tx_hash) != 0) {
        
        dap_json_rpc_error_add(*a_json_arr_reply, DAP_CHAIN_NODE_CLI_COM_TX_HISTORY_HASH_REC_ERR, "tx hash not recognized");
        return DAP_CHAIN_NODE_CLI_COM_TX_HISTORY_HASH_REC_ERR;
    }
    
    // Select chain network
    if (!l_addr_base58 && l_net_str) {
        l_net = dap_chain_net_by_name(l_net_str);
        if (!l_net) { // Can't find such network
            dap_json_rpc_error_add(*a_json_arr_reply, DAP_CHAIN_NODE_CLI_COM_TX_HISTORY_NET_PARAM_ERR,
                                    "tx_history requires parameter '-net' to be valid chain network name");
            return DAP_CHAIN_NODE_CLI_COM_TX_HISTORY_NET_PARAM_ERR;
        }
    }
    // Get chain address
    dap_chain_addr_t *l_addr = NULL;
    if (l_addr_base58) {
        if (l_tx_hash_str) {
            dap_json_rpc_error_add(*a_json_arr_reply, DAP_CHAIN_NODE_CLI_COM_TX_HISTORY_INCOMPATIBLE_PARAMS_ERR,
                                                        "Incompatible params '-addr' & '-tx'");
            return DAP_CHAIN_NODE_CLI_COM_TX_HISTORY_INCOMPATIBLE_PARAMS_ERR;
        }
        l_addr = dap_chain_addr_from_str(l_addr_base58);
        if (!l_addr) {
            dap_json_rpc_error_add(*a_json_arr_reply, DAP_CHAIN_NODE_CLI_COM_TX_HISTORY_WALLET_ADDR_ERR,
                                                        "Wallet address not recognized");
            return DAP_CHAIN_NODE_CLI_COM_TX_HISTORY_WALLET_ADDR_ERR;
        }
        if (l_net) {
            if (l_net->pub.id.uint64 != l_addr->net_id.uint64) {
                dap_json_rpc_error_add(*a_json_arr_reply, DAP_CHAIN_NODE_CLI_COM_TX_HISTORY_ID_NET_ADDR_DIF_ERR,
                                        "Network ID with '-net' param and network ID with '-addr' param are different");
                DAP_DELETE(l_addr);
                return DAP_CHAIN_NODE_CLI_COM_TX_HISTORY_ID_NET_ADDR_DIF_ERR;
            }
        } else
            l_net = dap_chain_net_by_id(l_addr->net_id);
    }
    if (l_wallet_name) {
        const char *c_wallets_path = dap_chain_wallet_get_path(g_config);
        dap_chain_wallet_t *l_wallet = dap_chain_wallet_open(l_wallet_name, c_wallets_path, NULL);
        if (l_wallet) {
            const char *l_sign_str = dap_chain_wallet_check_sign(l_wallet);
            //TODO add warning about deprecated signs
            dap_chain_addr_t *l_addr_tmp = dap_chain_wallet_get_addr(l_wallet, l_net->pub.id);
            if (l_addr) {
                if (!dap_chain_addr_compare(l_addr, l_addr_tmp)) {
                    dap_json_rpc_error_add(*a_json_arr_reply, DAP_CHAIN_NODE_CLI_COM_TX_HISTORY_ADDR_WALLET_DIF_ERR,
                                            "Address with '-addr' param and address with '-w' param are different");
                    DAP_DELETE(l_addr);
                    DAP_DELETE(l_addr_tmp);
                    return DAP_CHAIN_NODE_CLI_COM_TX_HISTORY_ADDR_WALLET_DIF_ERR;
                }
                DAP_DELETE(l_addr_tmp);
            } else
                l_addr = l_addr_tmp;
            dap_chain_wallet_close(l_wallet);
        } else {
            dap_json_rpc_error_add(*a_json_arr_reply, DAP_CHAIN_NODE_CLI_COM_TX_HISTORY_WALLET_ERR,
                                    "The wallet %s is not activated or it doesn't exist", l_wallet_name);
            DAP_DELETE(l_addr);
            return DAP_CHAIN_NODE_CLI_COM_TX_HISTORY_WALLET_ERR;
        }
    }
    // Select chain, if any
    if (!l_net) {
        dap_json_rpc_error_add(*a_json_arr_reply, DAP_CHAIN_NODE_CLI_COM_TX_HISTORY_NET_ERR, "Could not determine the network from which to "
                                                       "extract data for the tx_history command to work.");
        return DAP_CHAIN_NODE_CLI_COM_TX_HISTORY_NET_ERR;
    }
    if (l_chain_str)
        l_chain = dap_chain_net_get_chain_by_name(l_net, l_chain_str);
    else
        l_chain = dap_chain_net_get_default_chain_by_chain_type(l_net, CHAIN_TYPE_TX);

    if(!l_chain) {
        dap_json_rpc_error_add(*a_json_arr_reply, DAP_CHAIN_NODE_CLI_COM_TX_HISTORY_CHAIN_PARAM_ERR,
                                "tx_history requires parameter '-chain' to be valid chain name in chain net %s."
                                " You can set default datum type in chain configuration file", l_net_str);
        return DAP_CHAIN_NODE_CLI_COM_TX_HISTORY_CHAIN_PARAM_ERR;
    }
    // response
    json_object * json_obj_out = NULL;
    if (l_tx_hash_str) {
         // history tx hash
        json_obj_out = dap_db_history_tx(*a_json_arr_reply, &l_tx_hash, l_chain, l_hash_out_type, l_net);
        if (!json_obj_out) {
            dap_json_rpc_error_add(*a_json_arr_reply, DAP_CHAIN_NODE_CLI_COM_TX_HISTORY_DAP_DB_HISTORY_TX_ERR,
                                    "something went wrong in tx_history");
            return DAP_CHAIN_NODE_CLI_COM_TX_HISTORY_DAP_DB_HISTORY_TX_ERR;
        }
    } else if (l_addr) {
        // history addr and wallet
        json_object * json_obj_summary = json_object_new_object();
        if (!json_obj_summary) {
            return DAP_CHAIN_NODE_CLI_COM_TX_HISTORY_MEMORY_ERR;
        }
        json_obj_out = dap_db_history_addr(*a_json_arr_reply, l_addr, l_chain, l_hash_out_type, dap_chain_addr_to_str_static(l_addr), json_obj_summary, l_limit, l_offset, l_brief, l_tx_srv_str, l_action, l_head);
        if (!json_obj_out) {
            dap_json_rpc_error_add(*a_json_arr_reply, DAP_CHAIN_NODE_CLI_COM_TX_HISTORY_DAP_DB_HISTORY_ADDR_ERR,
                                    "something went wrong in tx_history");
            json_object_put(json_obj_summary);
            return DAP_CHAIN_NODE_CLI_COM_TX_HISTORY_DAP_DB_HISTORY_ADDR_ERR;
        }        
        json_object_array_add(*a_json_arr_reply, json_obj_out);        
        json_object_array_add(*a_json_arr_reply, json_obj_summary);        
        return DAP_CHAIN_NODE_CLI_COM_TX_HISTORY_OK;        
    } else if (l_is_tx_all) {
        // history all
        json_object * json_obj_summary = json_object_new_object();
        if (!json_obj_summary) {
            return DAP_CHAIN_NODE_CLI_COM_TX_HISTORY_MEMORY_ERR;
        }

        json_object* json_arr_history_all = dap_db_history_tx_all(*a_json_arr_reply, l_chain, l_net, l_hash_out_type, json_obj_summary,
                                                                l_limit, l_offset, l_brief, l_tx_srv_str, l_action, l_head);
        if (!json_arr_history_all) {
            dap_json_rpc_error_add(*a_json_arr_reply, DAP_CHAIN_NODE_CLI_COM_TX_HISTORY_DAP_DB_HISTORY_ALL_ERR,
                                    "something went wrong in tx_history");
            return DAP_CHAIN_NODE_CLI_COM_TX_HISTORY_DAP_DB_HISTORY_ALL_ERR;
        }

        json_object_array_add(*a_json_arr_reply, json_arr_history_all);
        json_object_array_add(*a_json_arr_reply, json_obj_summary);
        return DAP_CHAIN_NODE_CLI_COM_TX_HISTORY_OK;
    }

    if (json_obj_out) {
        const char* json_string_sdfasf = json_object_to_json_string(*a_json_arr_reply);
        char* result_string_sadfasf = strdup(json_string_sdfasf);
        json_object_array_add(*a_json_arr_reply, json_obj_out);
        const char* json_string = json_object_to_json_string(*a_json_arr_reply);
        char* result_string = strdup(json_string);
    } else {
        json_object_array_add(*a_json_arr_reply, json_object_new_string("empty"));
    }

    return DAP_CHAIN_NODE_CLI_COM_TX_HISTORY_OK;
}


/**
 * @brief stats command
 *
 * @param argc
 * @param argv
 * @param arg_func
 * @param str_reply
 * @return int
 */
int com_stats(int argc, char **a_argv, void **a_str_reply)
{
    enum {
        CMD_NONE, CMD_STATS_CPU
    };
    int arg_index = 1;
    int cmd_num = CMD_NONE;
    // find  add parameter ('cpu')
    if (dap_cli_server_cmd_find_option_val(a_argv, arg_index, dap_min(argc, arg_index + 1), "cpu", NULL)) {
        cmd_num = CMD_STATS_CPU;
    }
    switch (cmd_num) {
    case CMD_NONE:
    default:
        dap_cli_server_cmd_set_reply_text(a_str_reply, "format of command: stats cpu");
        return -1;
    case CMD_STATS_CPU:
#if (defined DAP_OS_UNIX) || (defined __WIN32)
    {
        dap_cpu_monitor_init();
        dap_usleep(500000);
        char *l_str_reply_prev = DAP_NEW_Z_SIZE(char, 1);
        char *l_str_delimiter;
        dap_cpu_stats_t s_cpu_stats = dap_cpu_get_stats();
        for (uint32_t n_cpu_num = 0; n_cpu_num < s_cpu_stats.cpu_cores_count; n_cpu_num++) {
            if ((n_cpu_num % 4 == 0) && (n_cpu_num != 0)) {
                l_str_delimiter = dap_strdup_printf("\n");
            } else if (n_cpu_num == s_cpu_stats.cpu_cores_count - 1) {
                l_str_delimiter = DAP_NEW_Z_SIZE(char, 1);
            } else {
                l_str_delimiter = dap_strdup_printf(" ");
            }
            *a_str_reply = dap_strdup_printf("%sCPU-%d: %f%%%s", l_str_reply_prev, n_cpu_num, s_cpu_stats.cpus[n_cpu_num].load, l_str_delimiter);
            DAP_DELETE(l_str_reply_prev);
            DAP_DELETE(l_str_delimiter);
            l_str_reply_prev = *a_str_reply;
        }
        *a_str_reply = dap_strdup_printf("%s\nTotal: %f%%", l_str_reply_prev, s_cpu_stats.cpu_summary.load);
        DAP_DELETE(l_str_reply_prev);
        break;
    }
#else
        dap_cli_server_cmd_set_reply_text(a_str_reply, "only Linux or Windows environment supported");
        return -1;
#endif // DAP_OS_UNIX
    }
    return 0;
}

/**
 * @brief com_exit
 *
 * @param argc
 * @param argv
 * @param arg_func
 * @param str_reply
 * @return int
 */
int com_exit(int a_argc, char **a_argv, void **a_str_reply)
{
    UNUSED(a_argc);
    UNUSED(a_argv);
    UNUSED(a_str_reply);
    //dap_events_stop_all();
    exit(0);
    return 0;
}

/**
 * @brief com_print_log Print log info
 * print_log [ts_after <timestamp >] [limit <line numbers>]
 * @param argc
 * @param argv
 * @param arg_func
 * @param str_reply
 * @return int
 */
int com_print_log(int a_argc, char **a_argv, void **a_str_reply)
{
    int arg_index = 1;
    const char * l_str_ts_after = NULL;
    const char * l_str_limit = NULL;
    int64_t l_ts_after = 0;
    long l_limit = 0;
    dap_cli_server_cmd_find_option_val(a_argv, arg_index, a_argc, "ts_after", &l_str_ts_after);
    dap_cli_server_cmd_find_option_val(a_argv, arg_index, a_argc, "limit", &l_str_limit);

    l_ts_after = (l_str_ts_after) ? strtoll(l_str_ts_after, 0, 10) : -1;
    l_limit = (l_str_limit) ? strtol(l_str_limit, 0, 10) : -1;

    if(l_ts_after < 0 || !l_str_ts_after) {
        dap_cli_server_cmd_set_reply_text(a_str_reply, "requires valid parameter 'l_ts_after'");
        return -1;
    }
    if(l_limit <= 0) {
        dap_cli_server_cmd_set_reply_text(a_str_reply, "requires valid parameter 'limit'");
        return -1;
    }

    // get logs from list
    char *l_str_ret = dap_log_get_item(l_ts_after, (int) l_limit);
    if(!l_str_ret) {
        dap_cli_server_cmd_set_reply_text(a_str_reply, "no logs");
        return -1;
    }
    dap_cli_server_cmd_set_reply_text(a_str_reply, "%s", l_str_ret);
    DAP_DELETE(l_str_ret);
    return 0;
}

/**
 * @brief cmd_gdb_export
 * action for cellframe-node-cli gdb_export command
 * @param argc
 * @param argv
 * @param arg_func
 * @param a_str_reply
 * @return
 */
int cmd_gdb_export(int a_argc, char **a_argv, void **a_str_reply)
{
    int arg_index = 1;
    const char *l_filename = NULL;
    dap_cli_server_cmd_find_option_val(a_argv, arg_index, a_argc, "filename", &l_filename);
    if (!l_filename) {
        dap_cli_server_cmd_set_reply_text(a_str_reply, "gdb_export requires parameter 'filename'");
        return -1;
    }
    const char *l_gdb_path = dap_config_get_item_str(g_config, "global_db", "path");
    if (!l_gdb_path) {
        log_it(L_ERROR, "Can't find gdb path in config file");
        dap_cli_server_cmd_set_reply_text(a_str_reply, "Can't find gdb path in the config file");
        return -1;
    }
    if (!opendir(l_gdb_path)) {
        log_it(L_ERROR, "Can't open db directory");
        dap_cli_server_cmd_set_reply_text(a_str_reply, "Can't open db directory");
        return -1;
    }
    char l_path[dap_min(strlen(l_gdb_path) + strlen(l_filename) + 12, (size_t)MAX_PATH)];
    memset(l_path, '\0', sizeof(l_path));
    snprintf(l_path, sizeof(l_path), "%s/%s.json", l_gdb_path, l_filename);

    const char *l_groups_str = NULL;
    dap_cli_server_cmd_find_option_val(a_argv, arg_index, a_argc, "-groups", &l_groups_str);
    char *l_group_str = NULL, *l_ctx = NULL;
    dap_list_t *l_parsed_groups_list = NULL;
    if (l_groups_str) {
        char *l_tmp_str = dap_strdup(l_groups_str);
        l_group_str = strtok_r(l_tmp_str, ",", &l_ctx);
        for (; l_group_str; l_group_str = strtok_r(NULL, ",", &l_ctx)) {
            l_parsed_groups_list = dap_list_prepend(l_parsed_groups_list, dap_strdup(l_group_str));
        }
        DAP_DEL_Z(l_tmp_str);
    }
    struct json_object *l_json = json_object_new_array();
    dap_list_t *l_groups_list = l_parsed_groups_list
            ? l_parsed_groups_list
            : dap_global_db_driver_get_groups_by_mask("*");
    for (dap_list_t *l_list = l_groups_list; l_list; l_list = dap_list_next(l_list)) {
        size_t l_store_obj_count = 0;
        char *l_group_name = (char *)l_list->data;

        dap_store_obj_t *l_store_obj = dap_global_db_get_all_raw_sync(l_group_name, &l_store_obj_count);

        if (!l_store_obj_count) {
            log_it(L_INFO, "Group %s is empty or not found", l_group_name);
            continue;
        } else {
            log_it(L_INFO, "Exporting group %s, number of records: %zu", l_group_name, l_store_obj_count);
        }

        struct json_object *l_json_group = json_object_new_array();
        struct json_object *l_json_group_inner = json_object_new_object();
        json_object_object_add(l_json_group_inner, "group", json_object_new_string(l_group_name));

        for (size_t i = 0; i < l_store_obj_count; ++i) {
            size_t l_out_size = DAP_ENC_BASE64_ENCODE_SIZE((int64_t)l_store_obj[i].value_len) + 1;
            dap_sign_t *l_sign = l_store_obj[i].sign;
            size_t l_sign_size = DAP_ENC_BASE64_ENCODE_SIZE(dap_sign_get_size(l_sign))+1;
            char *l_value_enc_str = DAP_NEW_Z_SIZE(char, l_out_size);
            char *l_sign_str = DAP_NEW_Z_SIZE(char, l_sign_size);
            if(!l_value_enc_str || !l_sign_str) {
                log_it(L_CRITICAL, "%s", c_error_memory_alloc);
                DAP_DEL_Z(l_sign_str);
                DAP_DEL_Z(l_value_enc_str);
                return -1;
            }
            dap_enc_base64_encode(l_store_obj[i].value, l_store_obj[i].value_len, l_value_enc_str, DAP_ENC_DATA_TYPE_B64);
            dap_enc_base64_encode(l_sign, dap_sign_get_size(l_sign), l_sign_str, DAP_ENC_DATA_TYPE_B64);
            struct json_object *jobj = json_object_new_object();
            json_object_object_add(jobj, "key",     json_object_new_string(l_store_obj[i].key));
            json_object_object_add(jobj, "value",   json_object_new_string(l_value_enc_str));
            json_object_object_add(jobj, "value_len", json_object_new_int64((int64_t)l_store_obj[i].value_len));
            json_object_object_add(jobj, "flags", json_object_new_uint64((uint64_t)l_store_obj[i].flags));
            json_object_object_add(jobj, "sign", json_object_new_string(l_sign_str));
            json_object_object_add(jobj, "timestamp", json_object_new_int64((int64_t)l_store_obj[i].timestamp));
            json_object_object_add(jobj, "crc", json_object_new_uint64(l_store_obj[i].crc));
            json_object_array_add(l_json_group, jobj);

            DAP_DELETE(l_value_enc_str);
        }
        json_object_object_add(l_json_group_inner, "records", l_json_group);
        json_object_array_add(l_json, l_json_group_inner);
        dap_store_obj_free(l_store_obj, l_store_obj_count);
    }
    if (l_parsed_groups_list)
        dap_list_free_full(l_groups_list, NULL);
    if (json_object_to_file(l_path, l_json) == -1) {
#if JSON_C_MINOR_VERSION<15
        log_it(L_CRITICAL, "Couldn't export JSON to file, error code %d", errno );
        dap_cli_server_cmd_set_reply_text (a_str_reply, "Couldn't export JSON to file, error code %d", errno );
#else
        log_it(L_CRITICAL, "Couldn't export JSON to file, err '%s'", json_util_get_last_err());
        dap_cli_server_cmd_set_reply_text(a_str_reply, "%s", json_util_get_last_err());
#endif
         json_object_put(l_json);
         return -1;
    }
    dap_cli_server_cmd_set_reply_text(a_str_reply, "Global DB export in file %s", l_path);
    json_object_put(l_json);
    dap_cli_server_cmd_set_reply_text(a_str_reply, "Global DB export in file %s", l_path);
    return 0;
}

/**
 * @brief cmd_gdb_import
 * @param argc
 * @param argv
 * @param arg_func
 * @param a_str_reply
 * @return
 */
int cmd_gdb_import(int a_argc, char **a_argv, void **a_str_reply)
{
    int arg_index = 1;
    const char *l_filename = NULL;
    dap_cli_server_cmd_find_option_val(a_argv, arg_index, a_argc, "filename", &l_filename);
    if (!l_filename) {
        dap_cli_server_cmd_set_reply_text(a_str_reply, "gdb_import requires parameter 'filename'");
        return -1;
    }
    const char *l_gdb_path = dap_config_get_item_str(g_config, "global_db", "path");
    if (!l_gdb_path) {
        log_it(L_ERROR, "Can't find gdb path in config file");
        dap_cli_server_cmd_set_reply_text(a_str_reply, "Can't find gdb path in the config file");
        return -1;
    }
    char l_path[strlen(l_gdb_path) + strlen(l_filename) + 12];
    memset(l_path, '\0', sizeof(l_path));
    snprintf(l_path, sizeof(l_path), "%s/%s.json", l_gdb_path, l_filename);
    struct json_object *l_json = json_object_from_file(l_path);
    if (!l_json) {
#if JSON_C_MINOR_VERSION<15
        log_it(L_CRITICAL, "Import error occured: code %d", errno);
        dap_cli_server_cmd_set_reply_text(a_str_reply, "Import error occured: code %d",errno);
#else
        log_it(L_CRITICAL, "Import error occured: %s", json_util_get_last_err());
        dap_cli_server_cmd_set_reply_text(a_str_reply, "%s", json_util_get_last_err());
#endif
        return -1;
    }
    for (size_t i = 0, l_groups_count = json_object_array_length(l_json); i < l_groups_count; ++i) {
        struct json_object *l_group_obj = json_object_array_get_idx(l_json, i);
        if (!l_group_obj) {
            continue;
        }
        struct json_object *l_json_group_name = json_object_object_get(l_group_obj, "group");
        const char *l_group_name = json_object_get_string(l_json_group_name);
        // proc group name
        log_it(L_INFO, "Group %zu: %s", i, l_group_name);
        struct json_object *l_json_records = json_object_object_get(l_group_obj, "records");
        size_t l_records_count = json_object_array_length(l_json_records);
        dap_store_obj_t *l_group_store = DAP_NEW_Z_SIZE(dap_store_obj_t, l_records_count * sizeof(dap_store_obj_t));
        if(!l_group_store) {
            log_it(L_CRITICAL, "%s", c_error_memory_alloc);
            return -1;
        }
        for (size_t j = 0; j < l_records_count; ++j) {
            struct json_object *l_record, *l_key, *l_value, *l_value_len, *l_ts;
            l_record = json_object_array_get_idx(l_json_records, j);
            l_key       = json_object_object_get(l_record, "key");
            l_value     = json_object_object_get(l_record, "value");
            size_t l_record_size = json_object_object_length(l_record);
            l_value_len = json_object_object_get(l_record, "value_len");
            l_ts        = json_object_object_get(l_record, "timestamp");
            l_group_store[j].key    = dap_strdup(json_object_get_string(l_key));
            if(!l_group_store[j].key) {
                log_it(L_CRITICAL, "%s", c_error_memory_alloc);
                l_records_count = j;
                break;
            }
            l_group_store[j].group  = dap_strdup(l_group_name);
            if(!l_group_store[j].group) {
                log_it(L_CRITICAL, "%s", c_error_memory_alloc);
                l_records_count = j;
                break;
            }
            dap_nanotime_t l_temp = json_object_get_int64(l_ts);
            l_group_store[j].timestamp = l_temp >> 32 ? l_temp : dap_nanotime_from_sec(l_temp);  // possibly legacy record
            l_group_store[j].value_len = (uint64_t)json_object_get_int64(l_value_len);

            const char *l_value_str = json_object_get_string(l_value);
            char *l_val = DAP_NEW_Z_SIZE(char, l_group_store[j].value_len);
            if(!l_val) {
                log_it(L_CRITICAL, "%s", c_error_memory_alloc);
                l_records_count = j;
                break;
            }
            dap_enc_base64_decode(l_value_str, strlen(l_value_str), l_val, DAP_ENC_DATA_TYPE_B64);
            l_group_store[j].value  = (uint8_t*)l_val;
            if (l_record_size > 5) {
                json_object *l_jobj_crc = json_object_object_get(l_record, "crc");
                json_object *l_jobj_sign = json_object_object_get(l_record, "sign");
                json_object *l_jobj_flags = json_object_object_get(l_record, "flags");
                uint8_t l_flags = (uint8_t)json_object_get_uint64(l_jobj_flags);
                uint64_t l_crc = json_object_get_uint64(l_jobj_crc);
                const char *l_sign_str = json_object_get_string(l_jobj_sign);
                dap_sign_t *l_sign = DAP_NEW_Z_SIZE(dap_sign_t, dap_strlen(l_sign_str) + 1);
                size_t l_sign_decree_size = dap_enc_base64_decode(l_sign_str, dap_strlen(l_sign_str), l_sign, DAP_ENC_DATA_TYPE_B64);
                if (dap_sign_get_size(l_sign) != l_sign_decree_size) {
                    log_it(L_ERROR, "Can't reade signature from record with key %s", l_group_store[j].key);
                }
                l_group_store[j].sign = l_sign;
                l_group_store[j].flags = l_flags;
                l_group_store[j].crc = l_crc;
            } else {
                //Loading old record
                dap_cert_t *l_cert_record = dap_cert_find_by_name(DAP_STREAM_NODE_ADDR_CERT_NAME);
                l_group_store[j].sign = dap_store_obj_sign(&l_group_store[j], l_cert_record->enc_key, &l_group_store[j].crc);
            }
        }
        if (dap_global_db_driver_apply(l_group_store, l_records_count)) {
            log_it(L_CRITICAL, "An error occured on importing group %s...", l_group_name);
        } else {
            log_it(L_INFO, "Imported %zu records of group %s", l_records_count, l_group_name);
        }
        dap_store_obj_free(l_group_store, l_records_count);
    }
    json_object_put(l_json);
    return 0;
}

dap_list_t *s_go_all_nets_offline()
{
    dap_list_t *l_net_returns = NULL;
    for (dap_chain_net_t *it = dap_chain_net_iter_start(); it; it = dap_chain_net_iter_next(it)) {
        if ( dap_chain_net_stop(it) )
            l_net_returns = dap_list_append(l_net_returns, it);
    }
    return l_net_returns;
}

typedef struct _pvt_net_nodes_list {
    dap_chain_net_t *net;
    dap_global_db_obj_t *group_nodes;
    size_t count_nodes;
} _pvt_net_nodes_list_t;

int cmd_remove(int a_argc, char **a_argv, void **a_str_reply)
{
    //default init
    const char		*return_message	=	NULL;
    const char		*l_gdb_path		=	NULL;
//    const char		*l_chains_path	=	NULL;
    const char		*l_net_str		=	NULL;
    dap_chain_net_t	*l_net			=	NULL;
    int 			all				=	0;

    //for enum
    uint8_t			error			=	0;
    uint8_t			successful		=	0;

    //enum for errors
    enum {
        GDB_FAIL_PATH				=	0x00000001,
        CHAINS_FAIL_PATH			=	0x00000002,
        COMMAND_NOT_CORRECT			=	0x00000004,
        NET_NOT_VALID				=	0x00000008
    };

    //enum for successful
    enum {
        REMOVED_GDB					=	0x00000001,
        REMOVED_CHAINS				=	0x00000002
    };

    //check path's from config file
    if (dap_cli_server_cmd_check_option(a_argv, 1, a_argc, "-gdb") >= 0
    &&	(NULL == (l_gdb_path = dap_config_get_item_str(g_config, "global_db", "path")))){
        error |= GDB_FAIL_PATH;
    }
//    if (dap_cli_server_cmd_check_option(a_argv, 1, a_argc, "-chains") >= 0
//    &&	(NULL == (l_chains_path = dap_config_get_item_str(g_config, "resources", "dap_chains_path")))) {
//        error |= CHAINS_FAIL_PATH;
//    }

    dap_list_t *l_net_returns = NULL;
    //perform deletion according to the specified parameters, if the path is specified
    if (l_gdb_path) {
        l_net_returns = s_go_all_nets_offline();
        dap_list_t *l_gdb_nodes_list = NULL;
        for (dap_chain_net_t *it = dap_chain_net_iter_start(); it; it = dap_chain_net_iter_next(it)) {
            _pvt_net_nodes_list_t *l_gdb_groups = DAP_NEW(_pvt_net_nodes_list_t);
            if (!l_gdb_groups) {
                log_it(L_CRITICAL, "%s", c_error_memory_alloc);
                dap_list_free(l_net_returns);
                return -1;
            }
            l_gdb_groups->net = it;
            l_gdb_groups->group_nodes = dap_global_db_get_all_sync(l_gdb_groups->net->pub.gdb_nodes, &l_gdb_groups->count_nodes);
            l_gdb_nodes_list = dap_list_append(l_gdb_nodes_list, l_gdb_groups);
        }

        dap_global_db_deinit();
        const char *l_gdb_driver = dap_config_get_item_str_default(g_config, "global_db", "driver", "mdbx");
        char *l_gdb_rm_path = dap_strdup_printf("%s/gdb-%s", l_gdb_path, l_gdb_driver);
        dap_rm_rf(l_gdb_rm_path);
        DAP_DELETE(l_gdb_rm_path);
        dap_global_db_init();
        for (dap_list_t *ptr = l_gdb_nodes_list; ptr; ptr = dap_list_next(ptr)) {
            _pvt_net_nodes_list_t *l_tmp = (_pvt_net_nodes_list_t*)ptr->data;
            for (size_t i = 0; i < l_tmp->count_nodes; i++) {
                dap_global_db_obj_t l_obj = l_tmp->group_nodes[i];
                dap_global_db_set_sync(l_tmp->net->pub.gdb_nodes, l_obj.key, l_obj.value, l_obj.value_len, false);
            }
            dap_global_db_objs_delete(l_tmp->group_nodes, l_tmp->count_nodes);
        }
        dap_list_free_full(l_gdb_nodes_list, NULL);
        if (!error)
            successful |= REMOVED_GDB;
    }

    if (dap_cli_server_cmd_check_option(a_argv, 1, a_argc, "-chains") != -1) {
        dap_cli_server_cmd_find_option_val(a_argv, 1, a_argc, "-net", &l_net_str);
        all = dap_cli_server_cmd_check_option(a_argv, 1, a_argc, "-all");

        if	(NULL == l_net_str && all >= 0) {
            if (NULL == l_gdb_path)
                l_net_returns = s_go_all_nets_offline();
            for (dap_chain_net_t *it = dap_chain_net_iter_start(); it; it = dap_chain_net_iter_next(it)) {
                dap_chain_net_purge(it);
            }
            if (!error)
                successful |= REMOVED_CHAINS;
        } else if (NULL != l_net_str && all < 0) {
            if (NULL != (l_net = dap_chain_net_by_name(l_net_str))) {
                if (NULL == l_gdb_path && dap_chain_net_stop(l_net))
                    l_net_returns = dap_list_append(l_net_returns, l_net);
            } else {
                error |= NET_NOT_VALID;
            }
            dap_chain_net_purge(l_net);
            if (!error)
                successful |= REMOVED_CHAINS;

        } else {
            error |= COMMAND_NOT_CORRECT;
        }
    }

    //handling errors
    if (error & GDB_FAIL_PATH
    ||	error & CHAINS_FAIL_PATH) {
        return_message = "The node configuration file does not specify the path to the database and/or chains.\n"
                         "Please check the cellframe-node.cfg file in the [resources] item for subitems:\n"
                         "dap_global_db_path=<PATH>\n"
                         "dap_chains_path=<PATH>";
    } else if (error & COMMAND_NOT_CORRECT) {
        return_message = "You need to make a decision whether to remove all chains or a chain from a specific network.\n"
                         "You cannot use two keys '-net' and '-all' at the same time.\n"
                         "Be careful, the '-all' option will delete ALL CHAINS and won't ask you for permission!";
    } else if (error & NET_NOT_VALID) {
        return_message = "The specified network was not found.\n"
                         "The list of available networks can be viewed using the command:"
                         "'net list'";
    }

    if (error) {
       dap_cli_server_cmd_set_reply_text(a_str_reply, "Error when deleting, because:\n%s", return_message);
    }
    else if (successful) {
        dap_cli_server_cmd_set_reply_text(a_str_reply, "Successful removal: %s", successful & REMOVED_GDB && successful & REMOVED_CHAINS ? "gdb, chains" : successful & REMOVED_GDB ? "gdb" : successful & REMOVED_CHAINS ? "chains" : "");
    } else {
        dap_cli_server_cmd_set_reply_text(a_str_reply, "Nothing to delete. Check if the command is correct.\nUse flags: -gdb or/and -chains [-net <net_name> | -all]\n"
                                                       "Be careful, the '-all' option will delete ALL CHAINS and won't ask you for permission!");
    }

    for (dap_list_t *it = l_net_returns; it; it = it->next)
        dap_chain_net_start((dap_chain_net_t *)it->data);
    dap_list_free(l_net_returns);

    return error;
}


/*
 * block code signer
 */
/*
 * enum for dap_chain_sign_file
 */
typedef enum {
    SIGNER_ALL_FLAGS             = 0x1f,
    SIGNER_FILENAME              = 1 << 0,   // flag - full filename
    SIGNER_FILENAME_SHORT        = 1 << 1,   // flag - filename without extension
    SIGNER_FILESIZE              = 1 << 2,   // flag - size of file
    SIGNER_DATE                  = 1 << 3,   // flag - date
    SIGNER_MIME_MAGIC            = 1 << 4,   // flag - mime magic
    SIGNER_COUNT                 = 5         // count flags
} dap_sign_signer_file_t;

static int s_sign_file(const char *a_filename, dap_sign_signer_file_t a_flags, const char *a_cert_name,
                       dap_sign_t **a_signed, dap_chain_hash_fast_t *a_hash);
static int s_signer_cmd(int a_arg_index, int a_argc, char **a_argv, void **a_str_reply);
static int s_check_cmd(int a_arg_index, int a_argc, char **a_argv, void **a_str_reply);
struct opts {
    char *name;
    uint32_t cmd;
};

#define BUILD_BUG(condition) ((void)sizeof(char[1-2*!!(condition)]))

int com_signer(int a_argc, char **a_argv, void **a_str_reply)
{
    enum {
        CMD_NONE, CMD_SIGN, CMD_CHECK
    };

    int arg_index = 1;
    int cmd_num = CMD_NONE;

    struct opts l_opts[] = {
    { "sign", CMD_SIGN },
    { "check", CMD_CHECK }
    };

    size_t l_len_opts = sizeof(l_opts) / sizeof(struct opts);
    for (size_t i = 0; i < l_len_opts; i++) {
        if (dap_cli_server_cmd_find_option_val(a_argv, arg_index, dap_min(a_argc, arg_index + 1), l_opts[i].name, NULL)) {
            cmd_num = l_opts[i].cmd;
            break;
        }
    }

    if(cmd_num == CMD_NONE) {
        dap_cli_server_cmd_set_reply_text(a_str_reply, "command %s not recognized", a_argv[1]);
        return -1;
    }
    switch (cmd_num) {
    case CMD_SIGN:
        return s_signer_cmd(arg_index, a_argc, a_argv, a_str_reply);
        break;
    case CMD_CHECK:
        return s_check_cmd(arg_index, a_argc, a_argv, a_str_reply);
        break;
    }

    return -1;
}

static int s_get_key_from_file(const char *a_file, const char *a_mime, const char *a_cert_name, dap_sign_t **a_sign);

static int s_check_cmd(int a_arg_index, int a_argc, char **a_argv, void **a_str_reply)
{
    int l_ret = 0;

    enum {OPT_FILE, OPT_HASH, OPT_NET, OPT_MIME, OPT_CERT,
          OPT_COUNT};
    struct opts l_opts_check[] = {
    { "-file", OPT_FILE },
    { "-hash", OPT_HASH },
    { "-net", OPT_NET },
    { "-mime", OPT_MIME },
    { "-cert", OPT_CERT }
    };

    BUILD_BUG((sizeof(l_opts_check)/sizeof(struct opts)) != OPT_COUNT);

    char *l_str_opts_check[OPT_COUNT] = {0};
    for (int i = 0; i < OPT_COUNT; i++) {
        dap_cli_server_cmd_find_option_val(a_argv, a_arg_index, a_argc, l_opts_check[i].name, (const char **) &l_str_opts_check[i]);
    }

    if (!l_str_opts_check[OPT_CERT]) {
        dap_cli_server_cmd_set_reply_text(a_str_reply, "%s need to be selected", l_opts_check[OPT_CERT].name);
        return -1;
    }
    if (l_str_opts_check[OPT_HASH] && l_str_opts_check[OPT_FILE]) {
        dap_cli_server_cmd_set_reply_text(a_str_reply, "you can select is only one from (file or hash)");
        return -1;
    }

    dap_chain_net_t *l_network = dap_chain_net_by_name(l_str_opts_check[OPT_NET]);
    if (!l_network) {
        dap_cli_server_cmd_set_reply_text(a_str_reply, "%s network not found", l_str_opts_check[OPT_NET]);
        return -1;
    }


    dap_chain_t *l_chain = dap_chain_net_get_chain_by_chain_type(l_network, CHAIN_TYPE_SIGNER);
    if (!l_chain) {
        dap_cli_server_cmd_set_reply_text(a_str_reply, "Not found datum signer in network %s", l_str_opts_check[OPT_NET]);
        return -1;
    }
    int found = 0;

    dap_sign_t *l_sign = NULL;
    dap_chain_datum_t *l_datum = NULL;
    char *l_gdb_group = NULL;

    l_gdb_group = dap_chain_net_get_gdb_group_mempool_new(l_chain);
    if (!l_gdb_group) {
        dap_cli_server_cmd_set_reply_text(a_str_reply, "Not found network group for chain: %s", l_chain->name);
        l_ret = -1;
        goto end;
    }

    dap_chain_hash_fast_t l_hash_tmp;

    if (l_str_opts_check[OPT_HASH]) {
        dap_chain_hash_fast_from_str(l_str_opts_check[OPT_HASH], &l_hash_tmp);
    }


    if (l_str_opts_check[OPT_FILE]) {
        l_ret = s_get_key_from_file(l_str_opts_check[OPT_FILE], l_str_opts_check[OPT_MIME], l_str_opts_check[OPT_CERT], &l_sign);
        if (!l_ret) {
            l_ret = -1;
            goto end;
        }

        l_datum = dap_chain_datum_create(DAP_CHAIN_DATUM_SIGNER, l_sign->pkey_n_sign, l_sign->header.sign_size);
        if (!l_datum) {
            dap_cli_server_cmd_set_reply_text(a_str_reply, "not created datum");
            l_ret = -1;
            goto end;
        }

        dap_chain_datum_calc_hash(l_datum, &l_hash_tmp);
    }

    dap_chain_atom_iter_t *l_iter = NULL;
    dap_chain_cell_t *l_cell_tmp = NULL;
    dap_chain_cell_t *l_cell = NULL;
    size_t l_atom_size = 0, l_datums_count = 0;

    HASH_ITER(hh, l_chain->cells, l_cell, l_cell_tmp) {
        l_iter = l_cell->chain->callback_atom_iter_create(l_cell->chain, l_cell->id, NULL);
        dap_chain_atom_ptr_t l_atom = l_cell->chain->callback_atom_find_by_hash(l_iter, &l_hash_tmp, &l_atom_size);
        dap_chain_datum_t **l_datums = l_cell->chain->callback_atom_get_datums(l_atom, l_atom_size, &l_datums_count);
        for (size_t i = 0; i < l_datums_count; i++) {
            dap_chain_datum_t *l_datum = l_datums[i];
            dap_hash_fast_t l_hash;
            dap_chain_datum_calc_hash(l_datum, &l_hash);
            if (!memcmp(l_hash_tmp.raw, l_hash.raw, DAP_CHAIN_HASH_FAST_SIZE)) {
                dap_cli_server_cmd_set_reply_text(a_str_reply, "found!");
                found = 1;
                break;
            }
        }
        DAP_DEL_Z(l_datums);
        l_cell->chain->callback_atom_iter_delete(l_iter);
    }

end:

    DAP_DEL_Z(l_gdb_group);

    if (!found) {
        dap_cli_server_cmd_set_reply_text(a_str_reply, "not found!");
    }

    return 0;
}

static char **s_parse_items(const char *a_str, char a_delimiter, int *a_count, const int a_only_digit)
{
    int l_count_temp = *a_count = 0;
    int l_len_str = strlen(a_str);
    if (l_len_str == 0) return NULL;
    char *s, *l_temp_str;
    s = l_temp_str = dap_strdup(a_str);

    int l_buf = 0;
    for (int i = 0; i < l_len_str; i++) {
        if (s[i] == a_delimiter && !l_buf) {
            s[i] = 0;
            continue;
        }
        if (s[i] == a_delimiter && l_buf) {
            s[i] = 0;
            l_buf = 0;
            continue;
        }
        if (!dap_is_alpha(s[i]) && l_buf) {
            s[i] = 0;
            l_buf = 0;
            continue;
        }
        if (!dap_is_alpha(s[i]) && !l_buf) {
            s[i] = 0;
            continue;
        }
        if (a_only_digit) {
            if (dap_is_digit(s[i])) {
                l_buf++;
                if (l_buf == 1) l_count_temp++;
                continue;
            }
        } else if (dap_is_alpha(s[i])) {
            l_buf++;
            if (l_buf == 1) l_count_temp++;
            continue;
        }
        if (!dap_is_alpha(s[i])) {
            l_buf = 0;
            s[i] = 0;
            continue;
        }
    }

    s = l_temp_str;
    if (l_count_temp == 0) {
        DAP_DELETE(l_temp_str);
        return NULL;
    }

    char **lines = DAP_CALLOC(l_count_temp, sizeof (void *));
    if (!lines) {
        log_it(L_ERROR, "Memoru allocation error in s_parse_items");
        DAP_DELETE(l_temp_str);
        return NULL;
    }
    for (int i = 0; i < l_count_temp; i++) {
        while (*s == 0) s++;
        lines[i] = strdup(s);
        s = strchr(s, '\0');
        s++;
    }

    DAP_DELETE(l_temp_str);
    *a_count = l_count_temp;
    return lines;
}

static int s_get_key_from_file(const char *a_file, const char *a_mime, const char *a_cert_name, dap_sign_t **a_sign)
{
    char **l_items_mime = NULL;
    int l_items_mime_count = 0;
    uint32_t l_flags_mime = 0;



    if (a_mime) {
        l_items_mime = s_parse_items(a_mime, ',', &l_items_mime_count, 0);
    }

    if (l_items_mime && l_items_mime_count > 0) {
        struct opts l_opts_flags[] = {
        { "SIGNER_ALL_FLAGS", SIGNER_ALL_FLAGS },
        { "SIGNER_FILENAME", SIGNER_FILENAME },
        { "SIGNER_FILENAME_SHORT", SIGNER_FILENAME_SHORT },
        { "SIGNER_FILESIZE", SIGNER_FILESIZE },
        { "SIGNER_DATE", SIGNER_DATE },
        { "SIGNER_MIME_MAGIC", SIGNER_MIME_MAGIC }
        };
        int l_len_opts_flags = sizeof(l_opts_flags) / sizeof (struct opts);
        for (int i = 0; i < l_len_opts_flags; i++) {
            for (int isub = 0; isub < l_items_mime_count; isub++) {
                if (!strncmp (l_opts_flags[i].name, l_items_mime[isub], strlen(l_items_mime[isub]) + 1)) {
                    l_flags_mime |= l_opts_flags[i].cmd;
                    break;
                }
            }

        }

        /* free l_items_mime */
        for (int i = 0; i < l_items_mime_count; i++) {
            if (l_items_mime[i]) DAP_DELETE(l_items_mime[i]);
        }
        DAP_DELETE(l_items_mime);
        l_items_mime_count = 0;
    }
    if (l_flags_mime == 0) l_flags_mime = SIGNER_ALL_FLAGS;

    dap_chain_hash_fast_t l_hash;


    int l_ret = s_sign_file(a_file, l_flags_mime, a_cert_name, a_sign, &l_hash);

    if (l_items_mime)
        DAP_DELETE(l_items_mime);
    return l_ret;
}

static int s_signer_cmd(int a_arg_index, int a_argc, char **a_argv, void **a_str_reply)
{
    enum {
        OPT_FILE, OPT_MIME, OPT_NET, OPT_CHAIN, OPT_CERT,
        OPT_COUNT
    };
    struct opts l_opts_signer[] = {
    { "-file", OPT_FILE },
    { "-mime", OPT_MIME },
    { "-net", OPT_NET },
    { "-chain", OPT_CHAIN },
    { "-cert", OPT_CERT }
    };

    BUILD_BUG((sizeof(l_opts_signer)/sizeof(struct opts)) != OPT_COUNT);

    a_arg_index++;

    char *l_opts_sign[OPT_COUNT] = {0};
    for (int i = 0; i < OPT_COUNT; i++) {
        dap_cli_server_cmd_find_option_val(a_argv, a_arg_index, a_argc, l_opts_signer[i].name, (const char **) &l_opts_sign[i]);
    }

    if (!l_opts_sign[OPT_CERT]) {
        dap_cli_server_cmd_set_reply_text(a_str_reply, "%s need to be selected", l_opts_signer[OPT_CERT].name);
        return -1;
    }

    dap_chain_net_t *l_network = dap_chain_net_by_name(l_opts_sign[OPT_NET]);
    if (!l_network) {
        dap_cli_server_cmd_set_reply_text(a_str_reply, "%s network not found", l_opts_sign[OPT_NET]);
        return -1;
    }

    dap_chain_t *l_chain = dap_chain_net_get_chain_by_name(l_network, l_opts_sign[OPT_CHAIN]);
    if (!l_chain) {
        dap_cli_server_cmd_set_reply_text(a_str_reply, "%s chain not found", l_opts_sign[OPT_CHAIN]);
        return -1;
    }

    int l_ret = 0;
    dap_sign_t *l_sign = NULL;
    dap_chain_datum_t *l_datum = NULL;

    l_ret = s_get_key_from_file(l_opts_sign[OPT_FILE], l_opts_sign[OPT_MIME], l_opts_sign[OPT_CERT], &l_sign);
    if (!l_ret) {
        dap_cli_server_cmd_set_reply_text(a_str_reply, "%s cert not found", l_opts_sign[OPT_CERT]);
        return -1;
    }

    l_datum = dap_chain_datum_create(DAP_CHAIN_DATUM_SIGNER, l_sign->pkey_n_sign, l_sign->header.sign_size);
    if (!l_datum) {
        dap_cli_server_cmd_set_reply_text(a_str_reply, "not created datum");
        return -1;
    }

    l_ret = l_chain->callback_add_datums(l_chain, &l_datum, 1);

    char *l_key_str;
    dap_get_data_hash_str_static(l_datum->data, l_datum->header.data_size, l_key_str);
    dap_cli_server_cmd_set_reply_text(a_str_reply, "hash: %s", l_key_str);
    DAP_DELETE(l_datum);
    return l_ret;
}



/*
SIGNER_ALL_FLAGS             = 0 << 0,
SIGNER_FILENAME              = 1 << 0,   // flag - full filename
SIGNER_FILENAME_SHORT        = 1 << 1,   // flag - filename without extension
SIGNER_FILESIZE              = 1 << 2,   // flag - size of file
SIGNER_DATE                  = 1 << 3,   // flag - date
SIGNER_MIME_MAGIC            = 1 << 4,   // flag - mime magic
SIGNER_COUNT
*/

static char *s_strdup_by_index (const char *a_file, const int a_index);
static dap_tsd_t *s_alloc_metadata (const char *a_file, const int a_meta);
static uint8_t *s_concat_hash_and_mimetypes (dap_chain_hash_fast_t *a_chain, dap_list_t *a_meta_list, size_t *a_fullsize);

/*
 * dap_sign_file - sign a file with flags.
 * flags - (SIGNER_FILENAME, SIGNER_FILENAME_SHORT, SIGNER_FILESIZE, SIGNER_DATE, SIGNER_MIME_MAGIC) or SIGNER_ALL_FLAGS
 * example
 * int ret = dap_sign_file ("void.png", SIGNER_ALL_FLAGS); it's sign file with all mime types.
 * example
 * int ret = dap_sign_file ("void.png", SIGNER_FILENAME | SIGNER_FILESIZE | SIGNER_DATE);
 */
/**
 * @brief dap_chain_sign_file
 * @param a_chain
 * @param a_filename
 * @param a_flags
 * @return
 */
static int s_sign_file(const char *a_filename, dap_sign_signer_file_t a_flags, const char *a_cert_name,
                       dap_sign_t **a_signed, dap_chain_hash_fast_t *a_hash)
{
    uint32_t l_shift = 1;
    int l_count_meta = 0;
    char *l_buffer = NULL;

    if (a_flags == SIGNER_ALL_FLAGS) {
        l_count_meta = SIGNER_COUNT;
        a_flags = SIGNER_FILENAME | SIGNER_FILENAME_SHORT | SIGNER_FILESIZE | SIGNER_DATE | SIGNER_MIME_MAGIC;
    }

    do {
        if (a_flags <= 0) break;

        for (int i = 0; i < SIGNER_COUNT; i++) {
            if (l_shift | a_flags) l_count_meta++;
            l_shift <<= 1;
        }
    } while (0);

    size_t l_file_content_size;
    if (!dap_file_get_contents(a_filename, &l_buffer, &l_file_content_size)) return 0;

    l_shift = 1;
    dap_list_t *l_std_list = NULL;

    for (int i = 0; i < l_count_meta; i++) {
        if (l_shift | a_flags) {
            dap_tsd_t *l_item = s_alloc_metadata(a_filename, l_shift & a_flags);
            if (l_item) {
                l_std_list = dap_list_append(l_std_list, l_item);
            }
        }
        l_shift <<= 1;
    }

    if (!dap_hash_fast(l_buffer, l_file_content_size, a_hash)) {
        dap_list_free_full(l_std_list, NULL);
        DAP_DELETE(l_buffer);
        return 0;
    }

    size_t l_full_size_for_sign;
    uint8_t *l_data = s_concat_hash_and_mimetypes(a_hash, l_std_list, &l_full_size_for_sign);
    dap_list_free_full(l_std_list, NULL);
    if (!l_data) {
        DAP_DELETE(l_buffer);
        return 0;
    }
    dap_cert_t *l_cert = dap_cert_find_by_name(a_cert_name);
    if (!l_cert) {
        DAP_DELETE(l_buffer);
        return 0;
    }
    *a_signed = dap_sign_create(l_cert->enc_key, l_data, l_full_size_for_sign, 0);
    if (*a_signed == NULL) {
        DAP_DELETE(l_buffer);
        return 0;
    }

    DAP_DELETE(l_buffer);
    return 1;
}

static byte_t *s_concat_meta (dap_list_t *a_meta, size_t *a_fullsize)
{
    if (a_fullsize)
        *a_fullsize = 0;

    int l_part = 256;
    int l_power = 1;
    byte_t *l_buf = DAP_CALLOC(l_part * l_power++, 1);
    if (!l_buf) {
        log_it(L_CRITICAL, "%s", c_error_memory_alloc);
        return NULL;
    }
    size_t l_counter = 0;
    size_t l_part_power = l_part;
    int l_index = 0;

    for ( dap_list_t* l_iter = dap_list_first(a_meta); l_iter; l_iter = l_iter->next){
        if (!l_iter->data) continue;
        dap_tsd_t * l_tsd = (dap_tsd_t *) l_iter->data;
        l_index = l_counter;
        l_counter += strlen((char *)l_tsd->data);
        if (l_counter >= l_part_power) {
            l_part_power = l_part * l_power++;
            l_buf = (byte_t *) DAP_REALLOC(l_buf, l_part_power);
            if (!l_buf) {
                log_it(L_CRITICAL, "%s", c_error_memory_alloc);
                return NULL;
            }
        }
        memcpy (&l_buf[l_index], l_tsd->data, strlen((char *)l_tsd->data));
    }

    if (a_fullsize)
        *a_fullsize = l_counter;

    return l_buf;
}

static uint8_t *s_concat_hash_and_mimetypes (dap_chain_hash_fast_t *a_chain_hash, dap_list_t *a_meta_list, size_t *a_fullsize)
{
    if (!a_fullsize) return NULL;
    byte_t *l_buf = s_concat_meta (a_meta_list, a_fullsize);
    if (!l_buf) return (uint8_t *) l_buf;

    size_t l_len_meta_buf = *a_fullsize;
    *a_fullsize += sizeof (a_chain_hash->raw) + 1;
    uint8_t *l_fullbuf = DAP_CALLOC(*a_fullsize, 1);
    if (!l_fullbuf) {
        log_it(L_CRITICAL, "%s", c_error_memory_alloc);
        DAP_DELETE(l_buf);
        return NULL;
    }
    uint8_t *l_s = l_fullbuf;

    memcpy(l_s, a_chain_hash->raw, sizeof(a_chain_hash->raw));
    l_s += sizeof (a_chain_hash->raw);
    memcpy(l_s, l_buf, l_len_meta_buf);
    DAP_DELETE(l_buf);

    return l_fullbuf;
}


static char *s_strdup_by_index (const char *a_file, const int a_index)
{
    char *l_buf = DAP_CALLOC(a_index + 1, 1);
    if (!l_buf) {
        log_it(L_CRITICAL, "%s", c_error_memory_alloc);
        return NULL;
    }
    strncpy (l_buf, a_file, a_index);
    return l_buf;
}

static dap_tsd_t *s_alloc_metadata (const char *a_file, const int a_meta)
{
    switch (a_meta) {
        case SIGNER_FILENAME:
            return dap_tsd_create_string(SIGNER_FILENAME, a_file);
            break;
        case SIGNER_FILENAME_SHORT:
            {
                char *l_filename_short = NULL;
                if ((l_filename_short = strrchr(a_file, '.')) != 0) {
                    int l_index_of_latest_point = l_filename_short - a_file;
                    l_filename_short = s_strdup_by_index (a_file, l_index_of_latest_point);
                    if (!l_filename_short) return NULL;
                    dap_tsd_t *l_ret = dap_tsd_create_string(SIGNER_FILENAME_SHORT, l_filename_short);
                    free (l_filename_short);
                    return l_ret;
                }
            }
            break;
        case SIGNER_FILESIZE:
            {
                struct stat l_st;
                stat (a_file, &l_st);
                char l_size[513];
                snprintf(l_size, 513, "%ld", l_st.st_size);
                return dap_tsd_create_string(SIGNER_FILESIZE, l_size);
            }
            break;
        case SIGNER_DATE:
            {
                struct stat l_st;
                stat (a_file, &l_st);
                char *l_ctime = ctime(&l_st.st_ctime);
                char *l = NULL;
                if ((l = strchr(l_ctime, '\n')) != 0) *l = 0;
                return dap_tsd_create_string(SIGNER_DATE, l_ctime);
            }
            break;
        #ifndef DAP_OS_ANDROID
        case SIGNER_MIME_MAGIC:
            {
                magic_t l_magic = magic_open(MAGIC_MIME);
                if (l_magic == NULL) return NULL;
                if (magic_load (l_magic, NULL)) {
                    magic_close(l_magic);
                    return NULL;
                }
                const char *l_str_magic_file = NULL;
                dap_tsd_t *l_ret = NULL;
                do {
                        l_str_magic_file = magic_file (l_magic, a_file);
                    if (!l_str_magic_file) break;
                    l_ret = dap_tsd_create_string(SIGNER_MIME_MAGIC, l_str_magic_file);
                } while (0);
                magic_close (l_magic);
                return l_ret;

            }
            break;
        #endif
        default:
            return NULL;
    }
    return NULL;
}

void dap_notify_new_client_send_info(dap_events_socket_t *a_es, UNUSED_ARG void *a_arg) {
    struct json_object *l_json_wallets = json_object_new_array();
    char *l_args[2] = { "wallet", "list" };
    com_tx_wallet(2, l_args, (void**)&l_json_wallets);
    dap_events_socket_write_f_mt(a_es->worker, a_es->uuid, "%s\r\n", json_object_to_json_string(l_json_wallets));
    struct json_object *l_json_wallet_arr = json_object_array_get_idx(l_json_wallets, 0);
    size_t l_count = json_object_array_length(l_json_wallet_arr);
    for (dap_chain_net_t *l_net = dap_chain_net_iter_start(); l_net; l_net = dap_chain_net_iter_next(l_net)) {
        struct json_object *l_json_net_states = dap_chain_net_states_json_collect(l_net);
        dap_events_socket_write_f_mt(a_es->worker, a_es->uuid, "%s\r\n", json_object_to_json_string(l_json_net_states));
        json_object_put(l_json_net_states);
        for (size_t i = 0; i < l_count; ++i) {
            struct json_object *l_json_wallet = json_object_array_get_idx(l_json_wallet_arr, i),
                *l_json_wallet_name = json_object_object_get(l_json_wallet, "Wallet");
            if ( !l_json_wallet_name )
                continue;
            char *l_tmp = (char*)json_object_get_string(l_json_wallet_name), *l_dot_pos = strstr(l_tmp, ".dwallet"), tmp = '\0';
            if (l_dot_pos) {
                tmp = *l_dot_pos;
                *l_dot_pos = '\0';
            }
            char *l_args_info[6] = { "wallet", "info", "-w", l_tmp, "-net", l_net->pub.name};
            struct json_object *l_json_wallet_info = json_object_new_array();
            com_tx_wallet(6, l_args_info, (void**)&l_json_wallet_info);
            if (tmp)
                *l_dot_pos = tmp;
            dap_events_socket_write_f_mt(a_es->worker, a_es->uuid, "%s\r\n", json_object_to_json_string(l_json_wallet_info));
            json_object_put(l_json_wallet_info);
        }
    }
    json_object_put(l_json_wallets);
}<|MERGE_RESOLUTION|>--- conflicted
+++ resolved
@@ -2082,25 +2082,16 @@
                         json_object_new_string("is activated") : json_object_new_string("is deactivated"));
                         break;
                     case -EBUSY:
-<<<<<<< HEAD
                         dap_json_rpc_error_add(*a_json_arr_reply, DAP_CHAIN_NODE_CLI_COM_TX_WALLET_ALREADY_ERR,
                                                "Error: wallet %s is already %sactivated\n", l_wallet_name, l_prefix);
                         break;
                     case -EAGAIN:
                         dap_json_rpc_error_add(*a_json_arr_reply, DAP_CHAIN_NODE_CLI_COM_TX_WALLET_PASS_ERR,
-                                "Error: wrong password for wallet %s\n", l_wallet_name);
-=======
-                        dap_json_rpc_error_add(DAP_CHAIN_NODE_CLI_COM_TX_WALLET_ALREADY_ERR,
-                                               "Wallet %s is already %sactivated\n", l_wallet_name, l_prefix);
-                        break;
-                    case -EAGAIN:
-                        dap_json_rpc_error_add(DAP_CHAIN_NODE_CLI_COM_TX_WALLET_PASS_ERR,
                                 "Wrong password for wallet %s\n", l_wallet_name);
                         break;
                     case -101:
-                        dap_json_rpc_error_add(DAP_CHAIN_NODE_CLI_COM_TX_WALLET_PASS_ERR,
+                        dap_json_rpc_error_add(*a_json_arr_reply, DAP_CHAIN_NODE_CLI_COM_TX_WALLET_PASS_ERR,
                                 "Can't active unprotected wallet: %s\n", l_wallet_name);
->>>>>>> f7f8e2b7
                         break;
                     default: {
                         char l_buf[512] = { '\0' };
