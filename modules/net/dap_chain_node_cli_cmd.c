--- conflicted
+++ resolved
@@ -809,15 +809,8 @@
 
         if (!l_objs || !l_objs_count)
         {
-<<<<<<< HEAD
             dap_json_rpc_error_add(*a_json_arr_reply, DAP_CHAIN_NODE_CLI_COM_GLOBAL_DB_NO_DATA_IN_GROUP,"No data in group %s.", l_group_str);
             return -DAP_CHAIN_NODE_CLI_COM_GLOBAL_DB_NO_DATA_IN_GROUP;
-=======
-            char *l_str_tmp = dap_strdup_printf("No data in group '%s' or group not found.", l_group_str);
-            json_object *l_jobj_msg = json_object_new_string(l_str_tmp);
-            json_object_array_add(*json_arr_reply, l_jobj_msg);
-            return DAP_CHAIN_NODE_CLI_COM_GLOBAL_DB_JSON_OK;
->>>>>>> 5557c364
         }
 
         json_object* json_arr_keys = json_object_new_array();
@@ -2087,7 +2080,6 @@
                         json_object_new_string("is activated") : json_object_new_string("is deactivated"));
                         break;
                     case -EBUSY:
-<<<<<<< HEAD
                         dap_json_rpc_error_add(*a_json_arr_reply, DAP_CHAIN_NODE_CLI_COM_TX_WALLET_ALREADY_ERR,
                                                "Error: wallet %s is already %sactivated\n", l_wallet_name, l_prefix);
                         break;
@@ -2098,18 +2090,6 @@
                     case -101:
                         dap_json_rpc_error_add(*a_json_arr_reply, DAP_CHAIN_NODE_CLI_COM_TX_WALLET_PASS_ERR,
                                 "Can't active unprotected wallet: %s\n", l_wallet_name);
-=======
-                        dap_json_rpc_error_add(DAP_CHAIN_NODE_CLI_COM_TX_WALLET_ALREADY_ERR,
-                                               "Wallet %s is already %sactivated\n", l_wallet_name, l_prefix);
-                        break;
-                    case -EAGAIN:
-                        dap_json_rpc_error_add(DAP_CHAIN_NODE_CLI_COM_TX_WALLET_PASS_ERR,
-                                "Wrong password for wallet %s\n", l_wallet_name);
-                        break;
-                    case -101:
-                        dap_json_rpc_error_add(DAP_CHAIN_NODE_CLI_COM_TX_WALLET_PASS_ERR,
-                                "Can't activate unprotected wallet %s\n", l_wallet_name);
->>>>>>> 5557c364
                         break;
                     default: {
                         char l_buf[512] = { '\0' };
@@ -7100,15 +7080,9 @@
         if (!l_found) {
             dap_string_t *l_allowed_list = dap_string_new("");
             dap_string_append_printf(l_allowed_list, "0x%016"DAP_UINT64_FORMAT_X, l_net->pub.id.uint64);
-<<<<<<< HEAD
-            for (dap_list_t *it = l_net->pub.bridged_networks; it; it = it->next)
-                dap_string_append_printf(l_allowed_list, ", 0x%016"DAP_UINT64_FORMAT_X, ((dap_chain_net_id_t *)it->data)->uint64);
-            dap_json_rpc_error_add(*a_json_arr_reply, DAP_CHAIN_NODE_CLI_COM_TX_CREATE_DESTINATION_NETWORK_IS_UNREACHEBLE,
-=======
             for (i = 0; i < l_net->pub.bridged_networks_count; ++i)
                 dap_string_append_printf(l_allowed_list, ", 0x%016"DAP_UINT64_FORMAT_X, l_net->pub.bridged_networks[i].uint64);
-            dap_json_rpc_error_add(DAP_CHAIN_NODE_CLI_COM_TX_CREATE_DESTINATION_NETWORK_IS_UNREACHEBLE,
->>>>>>> 5557c364
+            dap_json_rpc_error_add(*a_json_arr_reply, DAP_CHAIN_NODE_CLI_COM_TX_CREATE_DESTINATION_NETWORK_IS_UNREACHEBLE,
                                    "Destination network ID=0x%"DAP_UINT64_FORMAT_x
                                    " is unreachable. List of available network IDs:\n%s"
                                    " Please, change network name or wallet address",
@@ -7294,13 +7268,8 @@
     bool l_is_tx_all = dap_cli_server_cmd_find_option_val(a_argv, arg_index, a_argc, "-all", NULL);
     bool l_is_tx_count = dap_cli_server_cmd_find_option_val(a_argv, arg_index, a_argc, "-count", NULL);
 
-<<<<<<< HEAD
-    if (!l_addr_base58 && !l_wallet_name && !l_tx_hash_str && !l_is_tx_all) {
+    if (!l_addr_base58 && !l_wallet_name && !l_tx_hash_str && !l_is_tx_all && !l_is_tx_count) {
         dap_json_rpc_error_add(*a_json_arr_reply, DAP_CHAIN_NODE_CLI_COM_TX_HISTORY_PARAM_ERR,
-=======
-    if (!l_addr_base58 && !l_wallet_name && !l_tx_hash_str && !l_is_tx_all && !l_is_tx_count) {
-        dap_json_rpc_error_add(DAP_CHAIN_NODE_CLI_COM_TX_HISTORY_PARAM_ERR,
->>>>>>> 5557c364
                                 "tx_history requires parameter '-addr' or '-w' or '-tx'");
         return DAP_CHAIN_NODE_CLI_COM_TX_HISTORY_PARAM_ERR;
     }
@@ -7441,7 +7410,7 @@
     } else if (l_is_tx_count) {
         json_object * json_count_obj= json_object_new_object();
         json_object_object_add(json_count_obj, "Number of transaction", json_object_new_uint64(l_chain->callback_count_tx(l_chain)));
-        json_object_array_add(*json_arr_reply, json_count_obj);
+        json_object_array_add(*a_json_arr_reply, json_count_obj);
         return DAP_CHAIN_NODE_CLI_COM_TX_HISTORY_OK;
     }
 
