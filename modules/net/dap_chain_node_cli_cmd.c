--- conflicted
+++ resolved
@@ -426,7 +426,7 @@
     switch (cmd_name) {
     case CMD_NAME_CELL:
     {
-        
+
         if(!arg_index || a_argc < 3) {
             dap_json_rpc_error_add(DAP_CHAIN_NODE_CLI_COM_GLOBAL_DB_PARAM_ERR, "parameters are not valid");
             return -DAP_CHAIN_NODE_CLI_COM_GLOBAL_DB_PARAM_ERR;
@@ -440,7 +440,7 @@
         const char *l_cell_str = NULL, *l_chain_str = NULL;
         // find cell and chain
         dap_cli_server_cmd_find_option_val(a_argv, arg_index, a_argc, "-cell", &l_cell_str);
-        
+
         int arg_index_n = ++arg_index;
         // find command (add, delete, etc) as second parameter only
         int cmd_num = CMD_NONE;
@@ -473,7 +473,7 @@
                     }
                     else
                         dap_json_rpc_error_add(DAP_CHAIN_NODE_CLI_COM_GLOBAL_DB_CAN_CREATE_CELL_ERR, "can't create file for cell 0x%016"DAP_UINT64_FORMAT_X" ( %s )",
-                                l_cell->id.uint64,l_cell->file_storage_path);                        
+                                l_cell->id.uint64,l_cell->file_storage_path);
                     dap_chain_cell_close(l_cell);
                     return l_ret;
 
@@ -497,7 +497,7 @@
         case -1:
             dap_json_rpc_error_add(DAP_CHAIN_NODE_CLI_COM_GLOBAL_DB_CAN_NOT_OPEN_DIR,
                                                         "Couldn't open db directory. Can't init cdb\n"
-                                                        "Reboot the node.\n\n");            
+                                                        "Reboot the node.\n\n");
             break;
         case -2:
             dap_json_rpc_error_add(DAP_CHAIN_NODE_CLI_COM_GLOBAL_DB_CAN_NOT_INIT_DB,
@@ -542,7 +542,7 @@
         }
         else{
             dap_json_rpc_error_add(DAP_CHAIN_NODE_CLI_COM_GLOBAL_DB_PARAM_ERR,
-                                            "Subcommand '%s' not recognized, available subcommands are 'get', 'pin' or 'unpin'", a_argv[2]);            
+                                            "Subcommand '%s' not recognized, available subcommands are 'get', 'pin' or 'unpin'", a_argv[2]);
             return -DAP_CHAIN_NODE_CLI_COM_GLOBAL_DB_PARAM_ERR;
         }
         // read record from database
@@ -576,13 +576,13 @@
                     return -DAP_CHAIN_NODE_CLI_COM_GLOBAL_DB_MEMORY_ERR;
                 }
                 json_object_object_add(json_obj_rec, "command status", json_object_new_string("Commit data base and filesystem caches to disk completed."));
-                
+
                 size_t ret = dap_bin2hex(l_value_str, l_value, l_value_len);
                 json_object_object_add(json_obj_rec, "command status", json_object_new_string("Record found"));
                 json_object_object_add(json_obj_rec, "lenght(byte)", json_object_new_uint64(l_value_len));
                 json_object_object_add(json_obj_rec, "hash", json_object_new_string(l_hash_str));
                 json_object_object_add(json_obj_rec, "pinned", l_is_pinned ? json_object_new_string("Yes") : json_object_new_string("No") );
-                json_object_object_add(json_obj_rec, "value", json_object_new_string(l_value_str));                
+                json_object_object_add(json_obj_rec, "value", json_object_new_string(l_value_str));
                 DAP_DELETE(l_value_str);
                 break;
             }
@@ -593,7 +593,7 @@
                     break;
                 }
                 if(dap_global_db_set_sync( l_group, l_key, l_value, l_value_len, true) ==0 ){
-                    json_object_object_add(json_obj_rec, "pinned status", json_object_new_string("record successfully pinned"));                    
+                    json_object_object_add(json_obj_rec, "pinned status", json_object_new_string("record successfully pinned"));
                 }
                 else{
                     dap_json_rpc_error_add(DAP_CHAIN_NODE_CLI_COM_GLOBAL_DB_RECORD_NOT_PINED,
@@ -603,7 +603,7 @@
                 break;
             }
             case SUMCMD_UNPIN: // Unpin record
-            {                
+            {
                 if(!l_is_pinned) {
                     json_object_object_add(json_obj_rec, "unpinned status", json_object_new_string("record already unpinned"));
                     break;
@@ -617,7 +617,7 @@
                     l_ret = -DAP_CHAIN_NODE_CLI_COM_GLOBAL_DB_RECORD_NOT_UNPINED;
                 }
                 break;
-            }            
+            }
         }
         json_object_array_add(*json_arr_reply, json_obj_rec);
         DAP_DELETE(l_value);
@@ -627,7 +627,8 @@
     {
         const char *l_group_str = NULL;
         const char *l_key_str = NULL;
-        const char *l_value_str = NULL;        
+        const char *l_value_str = NULL;
+
         dap_cli_server_cmd_find_option_val(a_argv, arg_index, a_argc, "-group", &l_group_str);
         dap_cli_server_cmd_find_option_val(a_argv, arg_index, a_argc, "-key", &l_key_str);
         dap_cli_server_cmd_find_option_val(a_argv, arg_index, a_argc, "-value", &l_value_str);
@@ -666,7 +667,8 @@
     case CMD_READ:
     {
         const char *l_group_str = NULL;
-        const char *l_key_str = NULL;        
+        const char *l_key_str = NULL;
+
         dap_cli_server_cmd_find_option_val(a_argv, arg_index, a_argc, "-group", &l_group_str);
         dap_cli_server_cmd_find_option_val(a_argv, arg_index, a_argc, "-key", &l_key_str);
 
@@ -790,7 +792,7 @@
             json_object_array_add(*json_arr_reply, json_obj_drop);
             return DAP_CHAIN_NODE_CLI_COM_GLOBAL_DB_JSON_OK;
         } else {
-            dap_json_rpc_error_add(DAP_CHAIN_NODE_CLI_COM_GLOBAL_DB_DROP_FAILED,"Failed to drop table %s", l_group_str);            
+            dap_json_rpc_error_add(DAP_CHAIN_NODE_CLI_COM_GLOBAL_DB_DROP_FAILED,"Failed to drop table %s", l_group_str);
             return -DAP_CHAIN_NODE_CLI_COM_GLOBAL_DB_DROP_FAILED;
         }
     }
@@ -800,7 +802,7 @@
         dap_cli_server_cmd_find_option_val(a_argv, arg_index, a_argc, "-group", &l_group_str);
 
         if(!l_group_str) {
-            dap_json_rpc_error_add(DAP_CHAIN_NODE_CLI_COM_GLOBAL_DB_PARAM_ERR,"%s requires parameter 'group' to be valid", a_argv[0]);            
+            dap_json_rpc_error_add(DAP_CHAIN_NODE_CLI_COM_GLOBAL_DB_PARAM_ERR,"%s requires parameter 'group' to be valid", a_argv[0]);
             return -DAP_CHAIN_NODE_CLI_COM_GLOBAL_DB_PARAM_ERR;
         }
 
@@ -809,7 +811,7 @@
 
         if (!l_obj || !l_objs_count)
         {
-            dap_json_rpc_error_add(DAP_CHAIN_NODE_CLI_COM_GLOBAL_DB_NO_DATA_IN_GROUP,"No data in group %s.", l_group_str);            
+            dap_json_rpc_error_add(DAP_CHAIN_NODE_CLI_COM_GLOBAL_DB_NO_DATA_IN_GROUP,"No data in group %s.", l_group_str);
             return -DAP_CHAIN_NODE_CLI_COM_GLOBAL_DB_NO_DATA_IN_GROUP;
         }
 
@@ -850,7 +852,7 @@
         return DAP_CHAIN_NODE_CLI_COM_GLOBAL_DB_JSON_OK;
     }
     default:
-        dap_json_rpc_error_add(DAP_CHAIN_NODE_CLI_COM_GLOBAL_DB_PARAM_ERR,"parameters are not valid");           
+        dap_json_rpc_error_add(DAP_CHAIN_NODE_CLI_COM_GLOBAL_DB_PARAM_ERR,"parameters are not valid");
             return -DAP_CHAIN_NODE_CLI_COM_GLOBAL_DB_PARAM_ERR;
     }
 }
@@ -1995,12 +1997,9 @@
                     dap_string_free(l_str_signs, true);
                 }
                 json_object_object_add(json_obj_wall, "signs", l_jobj_sings);
-<<<<<<< HEAD
-=======
             } else {
                 json_object_object_add(json_obj_wall, "signs",
                                        json_object_new_string(dap_sign_type_to_str(l_addr->sig_type)));
->>>>>>> c402f4e5
             }
             if(l_l_addr_tokens_size <= 0)
                 json_object_object_add(json_obj_wall, "balance", json_object_new_string("0"));
@@ -2184,7 +2183,7 @@
                                                       "sig_multi_chained. You must specify at least two more "
                                                       "signatures other than sig_multi_chained.\n"
                                                       "After sig_multi_chained, you must specify two more signatures "
-                                                      "from the list:\n%s", dap_cert_get_str_recommended_sign());
+                                                      "from the list: %s", dap_cert_get_str_recommended_sign());
                                 json_object_put(json_arr_out);
                                 return DAP_CHAIN_NODE_CLI_COM_TX_WALLET_UNKNOWN_SIGN_ERR;
                             }
