/*
 * Authors:
 * Dmitriy A. Gerasimov <gerasimov.dmitriy@demlabs.net>
 * Alexander Lysikov <alexander.lysikov@demlabs.net>
 * DeM Labs Inc.   https://demlabs.net
 * Cellframe Network  https://github.com/demlabs-cellframe
 * Copyright  (c) 2019
 * All rights reserved.

 This file is part of DAP (Distributed Applications Platform) the open source project

 DAP (Distributed Applications Platform) is free software: you can redistribute it and/or modify
 it under the terms of the GNU General Public License as published by
 the Free Software Foundation, either version 3 of the License, or
 (at your option) any later version.

 DAP is distributed in the hope that it will be useful,
 but WITHOUT ANY WARRANTY; without even the implied warranty of
 MERCHANTABILITY or FITNESS FOR A PARTICULAR PURPOSE.  See the
 GNU General Public License for more details.

 You should have received a copy of the GNU General Public License
 along with any DAP based project.  If not, see <http://www.gnu.org/licenses/>.
 */

#include <stdlib.h>
#include <stdio.h>
#include <time.h>
#include <stdlib.h>
#include <stddef.h>
#include <stdint.h>
#include <string.h>
#include <stdbool.h>
#include <errno.h>
#include <assert.h>
#include <ctype.h>
#include <dirent.h>
#ifndef DAP_OS_ANDROID
#include <magic.h>
#endif
#include <sys/stat.h>

#ifdef WIN32
#include <winsock2.h>
#include <windows.h>
#include <mswsock.h>
#include <ws2tcpip.h>
#include <io.h>
#include "wepoll.h"
#else
#include <sys/types.h>
#include <arpa/inet.h>
#include <netinet/in.h>
#include <signal.h>
#endif
#include <pthread.h>
#include <iputils/iputils.h>

#include "uthash.h"
#include "utlist.h"
#include "dap_string.h"
#include "dap_hash.h"
#include "dap_chain_common.h"
#include "dap_strfuncs.h"
#include "dap_list.h"
#include "dap_string.h"
#include "dap_cert.h"
#include "dap_cert_file.h"
#include "dap_file_utils.h"
#include "dap_enc_base58.h"
#include "dap_enc_ks.h"
#include "dap_chain_wallet.h"
#include "dap_chain_wallet_internal.h"
#include "dap_chain_node.h"
#include "dap_global_db.h"
#include "dap_global_db_driver.h"
#include "dap_chain_node_client.h"
#include "dap_chain_node_cli_cmd.h"
#include "dap_chain_node_cli_cmd_tx.h"
#include "dap_net.h"
#include "dap_chain_net_srv.h"
#include "dap_chain_net_tx.h"
#include "dap_chain_net_balancer.h"
#include "dap_chain_cell.h"
#include "dap_enc_base64.h"

#ifdef DAP_OS_UNIX
#include <dirent.h>
#endif

#include "dap_chain_common.h"
#include "dap_chain_datum.h"
#include "dap_chain_datum_token.h"
#include "dap_chain_datum_tx_items.h"
#include "dap_chain_ledger.h"
#include "dap_chain_mempool.h"
#include "dap_global_db.h"
#include "dap_global_db_pkt.h"
#include "dap_chain_ch.h"
#include "dap_enc_base64.h"
#include "dap_chain_net_node_list.h"

#include "dap_json_rpc_errors.h"
#include "dap_http_ban_list_client.h"
#include "dap_chain_datum_tx_voting.h"


#define LOG_TAG "chain_node_cli_cmd"

int _cmd_mempool_add_ca(dap_chain_net_t *a_net, dap_chain_t *a_chain, dap_cert_t *a_cert, void **a_str_reply);

dap_chain_t *s_get_chain_with_datum(dap_chain_net_t *a_net, const char *a_datum_hash) {
    dap_chain_t *l_chain = NULL;
    DL_FOREACH(a_net->pub.chains, l_chain) {
        char *l_gdb_mempool = dap_chain_net_get_gdb_group_mempool_new(l_chain);
        bool is_hash = dap_global_db_driver_is(l_gdb_mempool, a_datum_hash);
        DAP_DELETE(l_gdb_mempool);
        if (is_hash)
            return l_chain;
    }
    return NULL;
}

/**
 * @brief node_info_read_and_reply
 * Read node from base
 * @param a_net
 * @param a_address
 * @param a_str_reply
 * @return dap_chain_node_info_t*
 */
static dap_chain_node_info_t* node_info_read_and_reply(dap_chain_net_t * a_net, dap_chain_node_addr_t *a_address,
        void **a_str_reply)
{
    dap_chain_node_info_t* l_res = dap_chain_node_info_read(a_net, a_address);
    if (!l_res)
        dap_cli_server_cmd_set_reply_text(a_str_reply, "Node record is corrupted or doesn't exist");
    return l_res;
}


/**
 * @brief node_info_save_and_reply
 * Save node to base
 * @param a_net
 * @param a_node_info
 * @param str_reply
 * @return true
 * @return false
 */
static int node_info_save_and_reply(dap_chain_net_t * a_net, dap_chain_node_info_t *a_node_info, void **a_str_reply)
{
    return !a_node_info || !a_node_info->address.uint64
        ? dap_cli_server_cmd_set_reply_text(a_str_reply, "Invalid node address"), -1
        : dap_global_db_set_sync(a_net->pub.gdb_nodes, dap_stream_node_addr_to_str_static(a_node_info->address),
            (uint8_t*)a_node_info, dap_chain_node_info_get_size(a_node_info), false);
}


/**
 * @brief node_info_add_with_reply
 * Handler of command 'global_db node add'
 *
 * str_reply[out] for reply
 * return 0 Ok, -1 error
 * @param a_net
 * @param a_node_info
 * @param a_alias_str
 * @param a_cell_str
 * @param a_ipv4_str
 * @param a_ipv6_str
 * @param a_str_reply
 * @return int
 */
static int node_info_add_with_reply(dap_chain_net_t * a_net, dap_chain_node_info_t *a_node_info,
        const char *a_alias_str, const char *a_cell_str, const char *a_ip_str, void **a_str_reply)
{

    if(!a_node_info->address.uint64) {
        dap_cli_server_cmd_set_reply_text(a_str_reply, "not found -addr parameter");
        return -1;
    }
    if(!a_cell_str) {
        dap_cli_server_cmd_set_reply_text(a_str_reply, "not found -cell parameter");
        return -1;
    }

    if(a_alias_str) {
        // add alias
        if(!dap_chain_node_alias_register(a_net, a_alias_str, &a_node_info->address)) {
            log_it(L_WARNING, "can't save alias %s", a_alias_str);
            dap_cli_server_cmd_set_reply_text(a_str_reply, "alias '%s' can't be mapped to addr=0x%"DAP_UINT64_FORMAT_U,
                    a_alias_str, a_node_info->address.uint64);
            return -1;
        }
    }

    return !node_info_save_and_reply(a_net, a_node_info, a_str_reply)
        ? dap_cli_server_cmd_set_reply_text(a_str_reply, "node added"), 0
        : -1;
}

/**
 * @brief s_node_info_list_with_reply Handler of command 'node dump'
 * @param a_net
 * @param a_addr
 * @param a_is_full
 * @param a_alias
 * @param a_str_reply
 * @return int 0 Ok, -1 error
 */
static int s_node_info_list_with_reply(dap_chain_net_t *a_net, dap_chain_node_addr_t * a_addr, bool a_is_full,
        const char *a_alias, void **a_str_reply)
{
    int l_ret = 0;
    dap_string_t *l_string_reply = dap_string_new("Node list:\n");

    if ((a_addr && a_addr->uint64) || a_alias) {
        dap_chain_node_addr_t *l_addr = a_alias
                ? dap_chain_node_alias_find(a_net, a_alias)
                : DAP_DUP(a_addr);

        if (!l_addr) {
            log_it(L_ERROR, "Node address with specified params not found");
            return -1;
        }

        // read node
        dap_chain_node_info_t *node_info_read = node_info_read_and_reply(a_net, l_addr, a_str_reply);
        if(!node_info_read) {
            DAP_DEL_Z(l_addr);
            dap_string_free(l_string_reply, true);
            return -2;
        }

        // get aliases in form of string
        /*dap_string_t *aliases_string = dap_string_new(NULL);
        dap_list_t *list_aliases = get_aliases_by_name(a_net, l_addr);
        if(list_aliases)
        {
            dap_list_t *list = list_aliases;
            while(list)
            {
                const char *alias = (const char *) list->data;
                dap_string_append_printf(aliases_string, "\nalias %s", alias);
                list = dap_list_next(list);
            }
            dap_list_free_full(list_aliases, NULL);
        }
        else
            dap_string_append(aliases_string, "\nno aliases");



        const int hostlen = 128;
        char *host4 = (char*) alloca(hostlen);
        char *host6 = (char*) alloca(hostlen);
        struct sockaddr_in sa4 = { .sin_family = AF_INET, .sin_addr = node_info_read->hdr.ext_addr_v4 };
        const char* str_ip4 = inet_ntop(AF_INET, &(((struct sockaddr_in *) &sa4)->sin_addr), host4, hostlen);

        struct sockaddr_in6 sa6 = { .sin6_family = AF_INET6, .sin6_addr = node_info_read->hdr.ext_addr_v6 };
        const char* str_ip6 = inet_ntop(AF_INET6, &(((struct sockaddr_in6 *) &sa6)->sin6_addr), host6, hostlen);

        // get links in form of string
        dap_string_t *links_string = dap_string_new(NULL);
        for(unsigned int i = 0; i < node_info_read->hdr.links_number; i++) {
            dap_chain_node_addr_t link_addr = node_info_read->links[i];
            dap_string_append_printf(links_string, "\nlink%02d address : " NODE_ADDR_FP_STR, i,
                    NODE_ADDR_FP_ARGS_S(link_addr));
        }

        dap_string_append_printf(l_string_reply, "\n");
        char l_port_str[10];
        sprintf(l_port_str,"%d",node_info_read->hdr.ext_port);

        // set short reply with node param
        if(!a_is_full)
            dap_string_append_printf(l_string_reply,
                    "node address "NODE_ADDR_FP_STR"\tcell 0x%016"DAP_UINT64_FORMAT_x"\tipv4 %s\tport: %s\tnumber of links %u",
                    NODE_ADDR_FP_ARGS_S(node_info_read->hdr.address),
                    node_info_read->hdr.cell_id.uint64, str_ip4,
                    node_info_read->hdr.ext_port ? l_port_str : "default",
                    node_info_read->hdr.links_number);
        else
            // set full reply with node param
            dap_string_append_printf(l_string_reply,
                    "node address " NODE_ADDR_FP_STR "\ncell 0x%016"DAP_UINT64_FORMAT_x"\nipv4 %s\nipv6 %s\nport: %s%s\nlinks %u%s",
                    NODE_ADDR_FP_ARGS_S(node_info_read->hdr.address),
                    node_info_read->hdr.cell_id.uint64,
                    str_ip4, str_ip6,
                    node_info_read->hdr.ext_port ? l_port_str : "default",
                    aliases_string->str,
                    node_info_read->hdr.links_number, links_string->str);
        dap_string_free(aliases_string, true);
        dap_string_free(links_string, true);

        DAP_DELETE(l_addr);
        DAP_DELETE(node_info_read);*/ // TODO

    } else { // Dump list with !a_addr && !a_alias
        size_t l_nodes_count = 0;
        dap_global_db_obj_t *l_objs = dap_global_db_get_all_sync(a_net->pub.gdb_nodes, &l_nodes_count);

        if(!l_nodes_count || !l_objs) {
            dap_string_append_printf(l_string_reply, "No records\n");
            dap_cli_server_cmd_set_reply_text(a_str_reply, "%s", l_string_reply->str);
            dap_string_free(l_string_reply, true);
            dap_global_db_objs_delete(l_objs, l_nodes_count);
            return -1;
        } else {
            dap_string_append_printf(l_string_reply, "Got %zu nodes:\n", l_nodes_count);
            dap_string_append_printf(l_string_reply, "%-26s%-20s%-8s%s", "Address", "IPv4", "Port", "Timestamp\n");

            for (size_t i = 0; i < l_nodes_count; i++) {
                dap_chain_node_info_t *l_node_info = (dap_chain_node_info_t*)l_objs[i].value;
                if (dap_chain_node_addr_is_blank(&l_node_info->address)){
                    log_it(L_ERROR, "Node address is empty");
                    continue;
                }

                char l_ts[DAP_TIME_STR_SIZE] = { '\0' };
                dap_nanotime_to_str_rfc822(l_ts, sizeof(l_ts), l_objs[i].timestamp);

                dap_string_append_printf(l_string_reply, NODE_ADDR_FP_STR"    %-20s%-8d%-32s\n",
                                         NODE_ADDR_FP_ARGS_S(l_node_info->address),
                                         l_node_info->ext_host, l_node_info->ext_port,
                                         l_ts);

                // TODO make correct work with aliases
                /*dap_string_t *aliases_string = dap_string_new(NULL);

                for (size_t i = 0; i < l_data_size; i++) {
                    //dap_chain_node_addr_t addr_i;
                    dap_global_db_obj_t *l_obj = l_aliases_objs + i;
                    if (!l_obj)
                        break;
                    dap_chain_node_addr_t *l_addr = (dap_chain_node_addr_t *)l_obj->value;
                    if (l_addr && l_obj->value_len == sizeof(dap_chain_node_addr_t) &&
                            l_node_info->hdr.address.uint64 == l_addr->uint64) {
                        dap_string_append_printf(aliases_string, "\nalias %s", l_obj->key);
                    }
                }
                if (!l_data_size)
                    dap_string_append(aliases_string, "\nno aliases");

                // get links in form of string
                dap_string_t *links_string = dap_string_new(NULL);
                for(unsigned int i = 0; i < l_node_info->hdr.links_number; i++) {
                    dap_chain_node_addr_t link_addr = l_node_info->links[i];
                    dap_string_append_printf(links_string, "\nlink%02d address : " NODE_ADDR_FP_STR, i,
                            NODE_ADDR_FP_ARGS_S(link_addr));
                }

                if(i)
                    dap_string_append_printf(l_string_reply, "\n");
                char l_port_str[10];
                sprintf(l_port_str, "%d", l_node_info->hdr.ext_port);
                // set short reply with node param
                if(!a_is_full)
                    dap_string_append_printf(l_string_reply,
                            "node address "NODE_ADDR_FP_STR"\tcell 0x%016"DAP_UINT64_FORMAT_x"\tipv4 %s\tport: %s\tnumber of links %u",
                            NODE_ADDR_FP_ARGS_S(l_node_info->hdr.address),
                            l_node_info->hdr.cell_id.uint64, str_ip4,
                            l_node_info->hdr.ext_port ? l_port_str : "default",
                            l_node_info->hdr.links_number);
                else
                    // set full reply with node param
                    dap_string_append_printf(l_string_reply,
                            "node address " NODE_ADDR_FP_STR "\ncell 0x%016"DAP_UINT64_FORMAT_x"\nipv4 %s\nipv6 %s\nport: %s%s\nlinks %u%s",
                            NODE_ADDR_FP_ARGS_S(l_node_info->hdr.address),
                            l_node_info->hdr.cell_id.uint64,
                            str_ip4, str_ip6,
                            l_node_info->hdr.ext_port ? l_port_str : "default",
                            aliases_string->str,
                            l_node_info->hdr.links_number, links_string->str);
                dap_string_free(aliases_string, true);
                dap_string_free(links_string, true);*/
            }
        }
        dap_global_db_objs_delete(l_objs, l_nodes_count);
    }
    dap_cli_server_cmd_set_reply_text(a_str_reply, "%s", l_string_reply->str);
    dap_string_free(l_string_reply, true);
    return l_ret;
}

/**
 * @brief com_global_db
 * global_db command
 * @param a_argc
 * @param a_argv
 * @param arg_func
 * @param a_str_reply
 * @return int
 * return 0 OK, -1 Err
 */
int com_global_db(int a_argc, char ** a_argv, void **a_str_reply)
{
    json_object **json_arr_reply = (json_object **)a_str_reply;
    enum {
        CMD_NONE, CMD_NAME_CELL, CMD_ADD, CMD_FLUSH, CMD_RECORD, CMD_WRITE, CMD_READ,
        CMD_DELETE, CMD_DROP, CMD_GET_KEYS, CMD_GROUP_LIST
    };
    int arg_index = 1;
    int cmd_name = CMD_NONE;
    // find 'cells' as first parameter only
    if(dap_cli_server_cmd_find_option_val(a_argv, arg_index, dap_min(a_argc, arg_index + 1), "cells", NULL))
        cmd_name = CMD_NAME_CELL;
    else if(dap_cli_server_cmd_find_option_val(a_argv, arg_index, dap_min(a_argc, arg_index + 1), "flush", NULL))
        cmd_name = CMD_FLUSH;
    else if(dap_cli_server_cmd_find_option_val(a_argv, arg_index, dap_min(a_argc, arg_index + 1), "record", NULL))
            cmd_name = CMD_RECORD;
    else if(dap_cli_server_cmd_find_option_val(a_argv, arg_index, dap_min(a_argc, arg_index + 1), "write", NULL))
                cmd_name = CMD_WRITE;
    else if(dap_cli_server_cmd_find_option_val(a_argv, arg_index, dap_min(a_argc, arg_index + 1), "read", NULL))
                cmd_name = CMD_READ;
    else if(dap_cli_server_cmd_find_option_val(a_argv, arg_index, dap_min(a_argc, arg_index + 1), "delete", NULL))
                cmd_name = CMD_DELETE;
    else if(dap_cli_server_cmd_find_option_val(a_argv, arg_index, dap_min(a_argc, arg_index + 1), "drop_table", NULL))
                cmd_name = CMD_DROP;
    else if(dap_cli_server_cmd_find_option_val(a_argv, arg_index, dap_min(a_argc, arg_index + 1), "get_keys", NULL))
            cmd_name = CMD_GET_KEYS;
    else if(dap_cli_server_cmd_find_option_val(a_argv, arg_index, dap_min(a_argc, arg_index + 1), "group_list", NULL))
            cmd_name = CMD_GROUP_LIST;

    switch (cmd_name) {
    case CMD_NAME_CELL:
    {

        if(!arg_index || a_argc < 3) {
            dap_json_rpc_error_add(DAP_CHAIN_NODE_CLI_COM_GLOBAL_DB_PARAM_ERR, "parameters are not valid");
            return -DAP_CHAIN_NODE_CLI_COM_GLOBAL_DB_PARAM_ERR;
        }
        dap_chain_t * l_chain = NULL;
        dap_chain_net_t * l_net = NULL;

        if (dap_chain_node_cli_cmd_values_parse_net_chain_for_json(&arg_index, a_argc, a_argv, &l_chain, &l_net, CHAIN_TYPE_INVALID) < 0)
            return -DAP_CHAIN_NODE_CLI_COM_GLOBAL_DB_PARAM_ERR;

        const char *l_cell_str = NULL, *l_chain_str = NULL;
        // find cell and chain
        dap_cli_server_cmd_find_option_val(a_argv, arg_index, a_argc, "-cell", &l_cell_str);

        int arg_index_n = ++arg_index;
        // find command (add, delete, etc) as second parameter only
        int cmd_num = CMD_NONE;
        switch (cmd_name) {
            case CMD_NAME_CELL:
                if((arg_index_n = dap_cli_server_cmd_find_option_val(a_argv, arg_index, dap_min(a_argc, arg_index + 1), "add", NULL))
                        != 0) {
                    cmd_num = CMD_ADD;
                }
                dap_chain_cell_id_t l_cell_id = { {0} };
                if(l_cell_str) {
                    dap_digit_from_string(l_cell_str, (uint8_t*) &l_cell_id.raw, sizeof(l_cell_id.raw)); //DAP_CHAIN_CELL_ID_SIZE);
                }

                switch (cmd_num)
                {
                // add new node to global_db
                case CMD_ADD:
                    if(!arg_index || a_argc < 7) {
                        dap_json_rpc_error_add(DAP_CHAIN_NODE_CLI_COM_GLOBAL_DB_PARAM_ERR, "invalid parameters");
                        return -DAP_CHAIN_NODE_CLI_COM_GLOBAL_DB_PARAM_ERR;
                    }
                    dap_chain_cell_t *l_cell = dap_chain_cell_create_fill(l_chain, l_cell_id);
                    int l_ret = (int)dap_chain_cell_file_update(l_cell);
                    if ( l_ret > 0 )
                    {
                        json_object* json_obj_name = json_object_new_object();
                        json_object_object_add(json_obj_name, "comand status", json_object_new_string("cell added successfully"));
                        json_object_array_add(*json_arr_reply, json_obj_name);
                    }
                    else
                        dap_json_rpc_error_add(DAP_CHAIN_NODE_CLI_COM_GLOBAL_DB_CAN_CREATE_CELL_ERR, "can't create file for cell 0x%016"DAP_UINT64_FORMAT_X" ( %s )",
                                l_cell->id.uint64,l_cell->file_storage_path);
                    dap_chain_cell_close(l_cell);
                    return l_ret;

                //case CMD_NONE:
                default:
                    dap_json_rpc_error_add(DAP_CHAIN_NODE_CLI_COM_GLOBAL_DB_COMMAND_ERR, "command %s not recognized", a_argv[1]);
                    return -DAP_CHAIN_NODE_CLI_COM_GLOBAL_DB_COMMAND_ERR;
                }
        }
    }
    case CMD_FLUSH:
    {
        json_object* json_obj_flush = NULL;
        int res_flush = dap_global_db_flush_sync();
        switch (res_flush) {
        case 0:
            json_obj_flush = json_object_new_object();
            json_object_object_add(json_obj_flush, "command status", json_object_new_string("Commit data base and filesystem caches to disk completed.\n\n"));
            json_object_array_add(*json_arr_reply, json_obj_flush);
            break;
        case -1:
            dap_json_rpc_error_add(DAP_CHAIN_NODE_CLI_COM_GLOBAL_DB_CAN_NOT_OPEN_DIR,
                                                        "Couldn't open db directory. Can't init cdb\n"
                                                        "Reboot the node.\n\n");
            break;
        case -2:
            dap_json_rpc_error_add(DAP_CHAIN_NODE_CLI_COM_GLOBAL_DB_CAN_NOT_INIT_DB,
                                                        "Couldn't open db directory. Can't init cdb\n"
                                                        "Reboot the node.\n\n");
            break;
        case -3:
            dap_json_rpc_error_add(DAP_CHAIN_NODE_CLI_COM_GLOBAL_DB_CAN_NOT_INIT_SQL,
                                                        "Can't init sqlite\n"
                                                        "Reboot the node.\n\n");
            break;
        default:
            dap_json_rpc_error_add(DAP_CHAIN_NODE_CLI_COM_GLOBAL_DB_CAN_NOT_COMMIT_TO_DISK,
                                                        "Can't commit data base caches to disk completed.\n"
                                                        "Reboot the node.\n\n");
            break;
        }
        return DAP_CHAIN_NODE_CLI_COM_GLOBAL_DB_JSON_OK;
    }
    case CMD_RECORD:
    {
        enum {
            SUMCMD_GET, SUMCMD_PIN, SUMCMD_UNPIN
        };
        if(!arg_index || a_argc < 3) {
            dap_json_rpc_error_add(DAP_CHAIN_NODE_CLI_COM_GLOBAL_DB_PARAM_ERR,"parameters are not valid");
            return -DAP_CHAIN_NODE_CLI_COM_GLOBAL_DB_PARAM_ERR;
        }
        int arg_index_n = ++arg_index;
        int l_subcmd;
        // Get value
        if((arg_index_n = dap_cli_server_cmd_find_option_val(a_argv, arg_index, dap_min(a_argc, arg_index + 1), "get", NULL))!= 0) {
            l_subcmd = SUMCMD_GET;
        }
        // Pin record
        else if((arg_index_n = dap_cli_server_cmd_find_option_val(a_argv, arg_index, dap_min(a_argc, arg_index + 1), "pin", NULL)) != 0) {
            l_subcmd = SUMCMD_PIN;
        }
        // Unpin record
        else if((arg_index_n = dap_cli_server_cmd_find_option_val(a_argv, arg_index, dap_min(a_argc, arg_index + 1), "unpin", NULL)) != 0) {
            l_subcmd = SUMCMD_UNPIN;
        }
        else{
            dap_json_rpc_error_add(DAP_CHAIN_NODE_CLI_COM_GLOBAL_DB_PARAM_ERR,
                                            "Subcommand '%s' not recognized, available subcommands are 'get', 'pin' or 'unpin'", a_argv[2]);
            return -DAP_CHAIN_NODE_CLI_COM_GLOBAL_DB_PARAM_ERR;
        }
        // read record from database
        const char *l_key = NULL;
        const char *l_group = NULL;
        // find key and group
        dap_cli_server_cmd_find_option_val(a_argv, arg_index, a_argc, "-key", &l_key);
        dap_cli_server_cmd_find_option_val(a_argv, arg_index, a_argc, "-group", &l_group);
        size_t l_value_len = 0;
        bool l_is_pinned = false;
        dap_nanotime_t l_ts =0;
        uint8_t *l_value = dap_global_db_get_sync(l_group, l_key, &l_value_len, &l_is_pinned, &l_ts);
        if(!l_value || !l_value_len) {
            dap_json_rpc_error_add(DAP_CHAIN_NODE_CLI_COM_GLOBAL_DB_RECORD_NOT_FOUND,
                                            "Record not found\n\n");
            return -DAP_CHAIN_NODE_CLI_COM_GLOBAL_DB_RECORD_NOT_FOUND;
        }
        json_object* json_obj_rec = json_object_new_object();
        int l_ret = 0;
        // prepare record information
        switch (l_subcmd) {
            case SUMCMD_GET: // Get value
            {
                char *l_hash_str;
                dap_get_data_hash_str_static(l_value, l_value_len, l_hash_str);
                char *l_value_str = DAP_NEW_Z_SIZE(char, l_value_len * 2 + 2);
                if(!l_value_str) {
                    log_it(L_CRITICAL, "%s", c_error_memory_alloc);
                    DAP_DELETE(l_value);
                    json_object_put(json_obj_rec);
                    return -DAP_CHAIN_NODE_CLI_COM_GLOBAL_DB_MEMORY_ERR;
                }
                json_object_object_add(json_obj_rec, "command status", json_object_new_string("Commit data base and filesystem caches to disk completed."));

                size_t ret = dap_bin2hex(l_value_str, l_value, l_value_len);
                json_object_object_add(json_obj_rec, "command status", json_object_new_string("Record found"));
                json_object_object_add(json_obj_rec, "lenght(byte)", json_object_new_uint64(l_value_len));
                json_object_object_add(json_obj_rec, "hash", json_object_new_string(l_hash_str));
                json_object_object_add(json_obj_rec, "pinned", l_is_pinned ? json_object_new_string("Yes") : json_object_new_string("No") );
                json_object_object_add(json_obj_rec, "value", json_object_new_string(l_value_str));
                DAP_DELETE(l_value_str);
                break;
            }
            case SUMCMD_PIN: // Pin record
            {
                if(l_is_pinned){
                    json_object_object_add(json_obj_rec, "pinned status", json_object_new_string("record already pinned"));
                    break;
                }
                if(dap_global_db_set_sync( l_group, l_key, l_value, l_value_len, true) ==0 ){
                    json_object_object_add(json_obj_rec, "pinned status", json_object_new_string("record successfully pinned"));
                }
                else{
                    dap_json_rpc_error_add(DAP_CHAIN_NODE_CLI_COM_GLOBAL_DB_RECORD_NOT_PINED,
                                            "can't pin the record");
                    l_ret = -DAP_CHAIN_NODE_CLI_COM_GLOBAL_DB_RECORD_NOT_PINED;
                }
                break;
            }
            case SUMCMD_UNPIN: // Unpin record
            {
                if(!l_is_pinned) {
                    json_object_object_add(json_obj_rec, "unpinned status", json_object_new_string("record already unpinned"));
                    break;
                }
                if(dap_global_db_set_sync(l_group,l_key, l_value, l_value_len, false) == 0 ) {
                    json_object_object_add(json_obj_rec, "unpinned status", json_object_new_string("record successfully unpinned"));
                }
                else {
                    dap_json_rpc_error_add(DAP_CHAIN_NODE_CLI_COM_GLOBAL_DB_RECORD_NOT_UNPINED,
                                            "can't unpin the record");
                    l_ret = -DAP_CHAIN_NODE_CLI_COM_GLOBAL_DB_RECORD_NOT_UNPINED;
                }
                break;
            }
        }
        json_object_array_add(*json_arr_reply, json_obj_rec);
        DAP_DELETE(l_value);
        return l_ret;
    }
    case CMD_WRITE:
    {
        const char *l_group_str = NULL;
        const char *l_key_str = NULL;
        const char *l_value_str = NULL;

        dap_cli_server_cmd_find_option_val(a_argv, arg_index, a_argc, "-group", &l_group_str);
        dap_cli_server_cmd_find_option_val(a_argv, arg_index, a_argc, "-key", &l_key_str);
        dap_cli_server_cmd_find_option_val(a_argv, arg_index, a_argc, "-value", &l_value_str);

        if (!l_group_str) {
            dap_json_rpc_error_add(DAP_CHAIN_NODE_CLI_COM_GLOBAL_DB_PARAM_ERR,
                                            "%s requires parameter 'group' to be valid", a_argv[0]);

            return -DAP_CHAIN_NODE_CLI_COM_GLOBAL_DB_PARAM_ERR;
        }

        if (!l_key_str) {
            dap_json_rpc_error_add(DAP_CHAIN_NODE_CLI_COM_GLOBAL_DB_PARAM_ERR,
                                            "%s requires parameter 'key' to be valid", a_argv[0]);

            return -DAP_CHAIN_NODE_CLI_COM_GLOBAL_DB_PARAM_ERR;
        }

        if (!l_value_str) {
            dap_json_rpc_error_add(DAP_CHAIN_NODE_CLI_COM_GLOBAL_DB_PARAM_ERR,
                                            "%s requires parameter 'value' to be valid", a_argv[0]);

            return -DAP_CHAIN_NODE_CLI_COM_GLOBAL_DB_PARAM_ERR;
        }

        if (!dap_global_db_set_sync(l_group_str, l_key_str, l_value_str, strlen(l_value_str) +1 , false)) {
            json_object* json_obj_write = json_object_new_object();
            json_object_object_add(json_obj_write, "write status", json_object_new_string("Data has been successfully written to the database"));
            json_object_array_add(*json_arr_reply, json_obj_write);
            return DAP_CHAIN_NODE_CLI_COM_GLOBAL_DB_JSON_OK;
        } else {
            dap_json_rpc_error_add(DAP_CHAIN_NODE_CLI_COM_GLOBAL_DB_WRITING_FILED,
                                            "Data writing is failed");
        }
    }
    case CMD_READ:
    {
        const char *l_group_str = NULL;
        const char *l_key_str = NULL;

        dap_cli_server_cmd_find_option_val(a_argv, arg_index, a_argc, "-group", &l_group_str);
        dap_cli_server_cmd_find_option_val(a_argv, arg_index, a_argc, "-key", &l_key_str);

        if(!l_group_str) {
            dap_json_rpc_error_add(DAP_CHAIN_NODE_CLI_COM_GLOBAL_DB_PARAM_ERR,
                                            "%s requires parameter 'group' to be valid", a_argv[0]);
            return -DAP_CHAIN_NODE_CLI_COM_GLOBAL_DB_PARAM_ERR;
        }

        if(!l_key_str) {
            dap_json_rpc_error_add(DAP_CHAIN_NODE_CLI_COM_GLOBAL_DB_PARAM_ERR,
                                            "%s requires parameter 'key' to be valid", a_argv[0]);
            return -DAP_CHAIN_NODE_CLI_COM_GLOBAL_DB_PARAM_ERR;
        }

        size_t l_out_len = 0;
        dap_nanotime_t l_ts = 0;
        uint8_t *l_value_out = dap_global_db_get_sync(l_group_str, l_key_str, &l_out_len, NULL, &l_ts);
        /*if (!l_value_out || !l_out_len)
        {
            dap_cli_server_cmd_set_reply_text(a_str_reply, "Record with key %s in group %s not found", l_key_str, l_group_str);
            return -121;
        }*/
        if (l_ts) {
            char l_ts_str[80] = { '\0' };
            dap_nanotime_to_str_rfc822(l_ts_str, sizeof(l_ts_str), l_ts);
            char *l_value_hexdump = dap_dump_hex(l_value_out, l_out_len);
            if (l_value_hexdump) {
                json_object* json_obj_read = json_object_new_object();
                json_object_object_add(json_obj_read, "group", json_object_new_string(l_group_str));
                json_object_object_add(json_obj_read, "key", json_object_new_string(l_key_str));
                json_object_object_add(json_obj_read, "time", json_object_new_string(l_ts_str));
                json_object_object_add(json_obj_read, "value len", json_object_new_uint64(l_out_len));
                json_object_object_add(json_obj_read, "value hex", json_object_new_string(l_value_hexdump));
                json_object_array_add(*json_arr_reply, json_obj_read);
                DAP_DELETE(l_value_hexdump);
            } else {
                dap_json_rpc_error_add(DAP_CHAIN_NODE_CLI_COM_GLOBAL_DB_TIME_NO_VALUE,
                                            "\n\"%s : %s\"\nTime: %s\nNo value\n",
                                                  l_group_str, l_key_str, l_ts_str);
            }
            DAP_DELETE(l_value_out);
        } else {
            dap_json_rpc_error_add(DAP_CHAIN_NODE_CLI_COM_GLOBAL_DB_RECORD_NOT_FOUND,
                                            "\nRecord \"%s : %s\" not found\n",
                                              l_group_str, l_key_str);
        }
        return DAP_CHAIN_NODE_CLI_COM_GLOBAL_DB_JSON_OK;
    }
    case CMD_DELETE:
    {
        const char *l_group_str = NULL;
        const char *l_key_str = NULL;

        dap_cli_server_cmd_find_option_val(a_argv, arg_index, a_argc, "-group", &l_group_str);
        dap_cli_server_cmd_find_option_val(a_argv, arg_index, a_argc, "-key", &l_key_str);

        if(!l_group_str) {
            dap_json_rpc_error_add(DAP_CHAIN_NODE_CLI_COM_GLOBAL_DB_PARAM_ERR,
                                            "%s requires parameter 'group' to be valid", a_argv[0]);
            return -DAP_CHAIN_NODE_CLI_COM_GLOBAL_DB_PARAM_ERR;
        }

        if(!l_key_str) {
            dap_json_rpc_error_add(DAP_CHAIN_NODE_CLI_COM_GLOBAL_DB_NO_KEY_PROVIDED,
                                            "No key provided, entire table %s will be altered", l_group_str);

            size_t l_objs_count = 0;
            dap_global_db_obj_t* l_obj = dap_global_db_get_all_sync(l_group_str, &l_objs_count);

            if (!l_obj || !l_objs_count)
            {
                dap_json_rpc_error_add(DAP_CHAIN_NODE_CLI_COM_GLOBAL_DB_NO_DATA_IN_GROUP,
                                            "No data in group %s.", l_group_str);
                return -DAP_CHAIN_NODE_CLI_COM_GLOBAL_DB_NO_DATA_IN_GROUP;
            }
            size_t i, j = 0;
            for (i = 0; i < l_objs_count; ++i) {
                if (!l_obj[i].key)
                    continue;
                if (!dap_global_db_del_sync(l_group_str, l_obj[i].key)) {
                    ++j;
                }
            }
            dap_global_db_objs_delete(l_obj, l_objs_count);
            json_object* json_obj_del = json_object_new_object();
            json_object_object_add(json_obj_del, "Removed records", json_object_new_uint64(j));
            json_object_object_add(json_obj_del, "of records", json_object_new_uint64(i));
            json_object_object_add(json_obj_del, "in table", json_object_new_string(l_group_str));
            json_object_array_add(*json_arr_reply, json_obj_del);
            return DAP_CHAIN_NODE_CLI_COM_GLOBAL_DB_JSON_OK;
        }

        if (!dap_global_db_del(l_group_str, l_key_str, NULL, NULL)) {
            json_object* json_obj_del = json_object_new_object();
            json_object_object_add(json_obj_del, "Record key", json_object_new_string(l_key_str));
            json_object_object_add(json_obj_del, "Group name", json_object_new_string(l_group_str));
            json_object_object_add(json_obj_del, "status", json_object_new_string("deleted"));
            json_object_array_add(*json_arr_reply, json_obj_del);
            return DAP_CHAIN_NODE_CLI_COM_GLOBAL_DB_JSON_OK;
        } else {
            dap_json_rpc_error_add(DAP_CHAIN_NODE_CLI_COM_GLOBAL_DB_DELETE_FAILD,
                                            "Record with key %s in group %s deleting failed", l_group_str, l_key_str);
            return -DAP_CHAIN_NODE_CLI_COM_GLOBAL_DB_DELETE_FAILD;
        }
    }
    case CMD_DROP:
    {
        const char *l_group_str = NULL;
        dap_cli_server_cmd_find_option_val(a_argv, arg_index, a_argc, "-group", &l_group_str);

        if(!l_group_str) {
            dap_json_rpc_error_add(DAP_CHAIN_NODE_CLI_COM_GLOBAL_DB_PARAM_ERR,"%s requires parameter 'group' to be valid", a_argv[0]);
            return -DAP_CHAIN_NODE_CLI_COM_GLOBAL_DB_PARAM_ERR;
        }

        if (!dap_global_db_del_sync(l_group_str, NULL))
        {
            json_object* json_obj_drop = json_object_new_object();
            json_object_object_add(json_obj_drop, "Dropped table", json_object_new_string(l_group_str));
            json_object_array_add(*json_arr_reply, json_obj_drop);
            return DAP_CHAIN_NODE_CLI_COM_GLOBAL_DB_JSON_OK;
        } else {
            dap_json_rpc_error_add(DAP_CHAIN_NODE_CLI_COM_GLOBAL_DB_DROP_FAILED,"Failed to drop table %s", l_group_str);
            return -DAP_CHAIN_NODE_CLI_COM_GLOBAL_DB_DROP_FAILED;
        }
    }
    case CMD_GET_KEYS:
    {
        const char *l_group_str = NULL;
        dap_cli_server_cmd_find_option_val(a_argv, arg_index, a_argc, "-group", &l_group_str);

        if(!l_group_str) {
            dap_json_rpc_error_add(DAP_CHAIN_NODE_CLI_COM_GLOBAL_DB_PARAM_ERR,"%s requires parameter 'group' to be valid", a_argv[0]);
            return -DAP_CHAIN_NODE_CLI_COM_GLOBAL_DB_PARAM_ERR;
        }

        size_t l_objs_count = 0;
        dap_global_db_obj_t* l_obj = dap_global_db_get_all_sync(l_group_str, &l_objs_count);

        if (!l_obj || !l_objs_count)
        {
            dap_json_rpc_error_add(DAP_CHAIN_NODE_CLI_COM_GLOBAL_DB_NO_DATA_IN_GROUP,"No data in group %s.", l_group_str);
            return -DAP_CHAIN_NODE_CLI_COM_GLOBAL_DB_NO_DATA_IN_GROUP;
        }

        json_object* json_arr_keys = json_object_new_array();
        json_object* json_obj_keys = NULL;
        for(size_t i = 0; i < l_objs_count; i++) {
            char l_ts[64] = { '\0' };
            dap_nanotime_to_str_rfc822(l_ts, sizeof(l_ts), l_obj[i].timestamp);
            json_obj_keys = json_object_new_object();
            json_object_object_add(json_obj_keys, "key", json_object_new_string(l_obj[i].key));
            json_object_object_add(json_obj_keys, "time", json_object_new_string(l_ts));
            json_object_array_add(json_arr_keys, json_obj_keys);
        }
        dap_global_db_objs_delete(l_obj, l_objs_count);

        json_object* json_keys_list = json_object_new_object();
        json_object_object_add(json_keys_list, "group name", json_object_new_string(l_group_str));
        json_object_object_add(json_keys_list, "keys list", json_arr_keys);
        json_object_array_add(*json_arr_reply, json_keys_list);
        return DAP_CHAIN_NODE_CLI_COM_GLOBAL_DB_JSON_OK;
    }
    case CMD_GROUP_LIST: {
        json_object* json_group_list = json_object_new_object();
        dap_list_t *l_group_list = dap_global_db_driver_get_groups_by_mask("*");
        size_t l_count = 0;
        json_object* json_arr_group = json_object_new_array();
        json_object* json_obj_list = NULL;
        for (dap_list_t *l_list = l_group_list; l_list; l_list = dap_list_next(l_list), ++l_count) {
            json_obj_list = json_object_new_object();
            json_object_object_add(json_obj_list, (char*)l_list->data,
                                   json_object_new_uint64(dap_global_db_driver_count((char*)l_list->data, c_dap_global_db_driver_hash_blank, false)));
            json_object_array_add(json_arr_group, json_obj_list);
        }
        json_object_object_add(json_group_list, "group list", json_arr_group);
        json_object_object_add(json_group_list, "total count", json_object_new_uint64(l_count));
        json_object_array_add(*json_arr_reply, json_group_list);
        dap_list_free(l_group_list);
        return DAP_CHAIN_NODE_CLI_COM_GLOBAL_DB_JSON_OK;
    }
    default:
        dap_json_rpc_error_add(DAP_CHAIN_NODE_CLI_COM_GLOBAL_DB_PARAM_ERR,"parameters are not valid");
            return -DAP_CHAIN_NODE_CLI_COM_GLOBAL_DB_PARAM_ERR;
    }
}

static dap_tsd_t* s_chain_node_cli_com_node_create_tsd_addr(char **a_argv, int a_arg_start, int a_arg_end, void **a_str_reply, const char *a_specified_decree) {
    const char *l_ban_addr_str = NULL;
    if (dap_cli_server_cmd_find_option_val(a_argv, a_arg_start, a_arg_end, "-addr", &l_ban_addr_str)) {
        dap_chain_addr_t *l_format = dap_chain_addr_from_str(l_ban_addr_str);
        if (!l_format)
            return dap_cli_server_cmd_set_reply_text(a_str_reply, "Can't convert the -addr option value to node address"), NULL;
        DAP_DELETE(l_format);
        return dap_tsd_create_string(DAP_CHAIN_DATUM_DECREE_TSD_TYPE_STRING, l_ban_addr_str);
    } else if (dap_cli_server_cmd_find_option_val(a_argv, a_arg_start, a_arg_end, "-host", &l_ban_addr_str))
        return dap_tsd_create_string(DAP_CHAIN_DATUM_DECREE_TSD_TYPE_HOST, l_ban_addr_str);
    else
        return dap_cli_server_cmd_set_reply_text(a_str_reply, "The -host or -addr option was not "
                                                       "specified to create a %s entry creation decree.", a_specified_decree), NULL;
}

/**
 * Node command
 */
int com_node(int a_argc, char ** a_argv, void **a_str_reply)
{
    enum {
        CMD_NONE, CMD_ADD, CMD_DEL, CMD_ALIAS, CMD_HANDSHAKE, CMD_CONNECT, CMD_LIST, CMD_DUMP, CMD_CONNECTIONS, CMD_BALANCER,
        CMD_BAN, CMD_UNBAN, CMD_BANLIST
    };
    int arg_index = 1;
    int cmd_num = CMD_NONE;
    if(dap_cli_server_cmd_find_option_val(a_argv, arg_index, dap_min(a_argc, arg_index + 1), "add", NULL)) {
        cmd_num = CMD_ADD;
    }
    else if(dap_cli_server_cmd_find_option_val(a_argv, arg_index, dap_min(a_argc, arg_index + 1), "del", NULL)) {
        cmd_num = CMD_DEL;
    } // find  add parameter ('alias' or 'handshake')
    else if (dap_cli_server_cmd_find_option_val(a_argv, arg_index, dap_min(a_argc, arg_index + 1), "handshake", NULL)) {
        cmd_num = CMD_HANDSHAKE;
    }
    else if(dap_cli_server_cmd_find_option_val(a_argv, arg_index, dap_min(a_argc, arg_index + 1), "connect", NULL)) {
        cmd_num = CMD_CONNECT;
    }
    else if(dap_cli_server_cmd_find_option_val(a_argv, arg_index, dap_min(a_argc, arg_index + 1), "alias", NULL)) {
        cmd_num = CMD_ALIAS;
    }
    else if(dap_cli_server_cmd_find_option_val(a_argv, arg_index, dap_min(a_argc, arg_index + 1), "list", NULL)) {
        cmd_num = CMD_LIST;
    }
    else if(dap_cli_server_cmd_find_option_val(a_argv, arg_index, dap_min(a_argc, arg_index + 1), "dump", NULL)) {
        cmd_num = CMD_DUMP;
    }
    else if (dap_cli_server_cmd_find_option_val(a_argv, arg_index, dap_min(a_argc, arg_index + 1), "connections", NULL)) {
        cmd_num = CMD_CONNECTIONS;
    } else if (dap_cli_server_cmd_find_option_val(a_argv, arg_index, dap_min(a_argc, arg_index+1), "ban", NULL)) {
        cmd_num = CMD_BAN;
    } else if (dap_cli_server_cmd_find_option_val(a_argv, arg_index, dap_min(a_argc, arg_index+1), "unban", NULL)) {
        cmd_num = CMD_UNBAN;
    } else if (dap_cli_server_cmd_find_option_val(a_argv, arg_index, dap_min(a_argc, arg_index+1), "banlist", NULL)) {
        cmd_num = CMD_BANLIST;
    } else if (dap_cli_server_cmd_find_option_val(a_argv, arg_index, dap_min(a_argc, arg_index + 1), "balancer", NULL)){
        cmd_num = CMD_BALANCER;
    }
    arg_index++;
    if(cmd_num == CMD_NONE) {
        dap_cli_server_cmd_set_reply_text(a_str_reply, "command %s not recognized", a_argv[1]);
        return -1;
    }
    const char *l_addr_str = NULL, *l_port_str = NULL, *alias_str = NULL;
    const char *l_cell_str = NULL, *l_link_str = NULL, *l_hostname = NULL;

    // find net
    dap_chain_net_t *l_net = NULL;

    if(dap_chain_node_cli_cmd_values_parse_net_chain(&arg_index, a_argc, a_argv, a_str_reply, NULL, &l_net, CHAIN_TYPE_INVALID) < 0) {
        if (cmd_num != CMD_BANLIST && cmd_num != CMD_CONNECTIONS && cmd_num != CMD_DUMP)
            return -11;
    }

    // find addr, alias
    dap_cli_server_cmd_find_option_val(a_argv, arg_index, a_argc, "-addr", &l_addr_str);
    dap_cli_server_cmd_find_option_val(a_argv, arg_index, a_argc, "-port", &l_port_str);
    dap_cli_server_cmd_find_option_val(a_argv, arg_index, a_argc, "-alias", &alias_str);
    dap_cli_server_cmd_find_option_val(a_argv, arg_index, a_argc, "-cell", &l_cell_str);
    dap_cli_server_cmd_find_option_val(a_argv, arg_index, a_argc, "-host", &l_hostname);
    dap_cli_server_cmd_find_option_val(a_argv, arg_index, a_argc, "-link", &l_link_str);

    // struct to write to the global db
    dap_chain_node_addr_t l_node_addr = {}, l_link;
    uint32_t l_info_size = l_hostname 
        ? sizeof(dap_chain_node_info_t) + dap_strlen(l_hostname) + 1
        : sizeof(dap_chain_node_info_t);
    dap_chain_node_info_t *l_node_info = DAP_NEW_STACK_SIZE(dap_chain_node_info_t, l_info_size);
    memset(l_node_info, 0, l_info_size);;
    //TODO need to rework with new node info / alias /links concept

    if (l_addr_str) {
        if (dap_chain_node_addr_from_str(&l_node_info->address, l_addr_str)) {
            dap_cli_server_cmd_set_reply_text(a_str_reply, "Can't parse node address %s", l_addr_str);
            return -5;
        }
    }
    if (l_port_str) {
        dap_digit_from_string(l_port_str, &l_node_info->ext_port, sizeof(uint16_t));
        if (!l_node_info->ext_port) {
            dap_cli_server_cmd_set_reply_text(a_str_reply, "Can't parse host port %s", l_port_str);
            return -4;
        }
    }
    if (l_cell_str) {
        dap_digit_from_string(l_cell_str, l_node_info->cell_id.raw, sizeof(l_node_info->cell_id.raw)); //DAP_CHAIN_CELL_ID_SIZE);
    }
    if (l_link_str) {   // TODO
        if(dap_chain_node_addr_from_str(&l_link, l_link_str) != 0) {
            dap_digit_from_string(l_link_str, l_link.raw, sizeof(l_link.raw));
        }
    }
    switch (cmd_num)
    {    
    case CMD_ADD: {
        int l_res = -10;
        if (l_addr_str && dap_chain_net_is_my_node_authorized(l_net)) {
            // We're in authorized list, add directly
            uint16_t l_port = 0;
            struct sockaddr_storage l_verifier = { };
            if ( 0 > dap_net_parse_config_address(l_hostname, l_node_info->ext_host, &l_port, &l_verifier, NULL) ) {
                dap_cli_server_cmd_set_reply_text(a_str_reply, "Can't parse host string %s", l_hostname);
                return -6;
            }
            if (!l_node_info->ext_port) {
                if (l_port)
                    l_node_info->ext_port = l_port;
                else {
                    dap_cli_server_cmd_set_reply_text(a_str_reply, "Host port is absent");
                    return -7;
                }
            }
            l_node_info->ext_host_len = dap_strlen(l_node_info->ext_host);
            l_res = dap_chain_node_info_save(l_net, l_node_info);
            if (l_res)
                dap_cli_server_cmd_set_reply_text(a_str_reply, "Can't add node %s, error %d", l_addr_str, l_res);
            else
                dap_cli_server_cmd_set_reply_text(a_str_reply, "Successfully added node %s", l_addr_str);
<<<<<<< HEAD
            return l_res;
        } else if (l_hostname) {
            dap_cli_server_cmd_set_reply_text(a_str_reply, "You have no access rights");
            return l_res;
        }
        // Synchronous request, wait for reply
        l_res = dap_chain_net_node_list_request(l_net,
            l_port_str ? strtoul(l_port_str, NULL, 10) : dap_chain_net_get_my_node_info(l_net)->ext_port,
            true, 'a');
        switch (l_res)
        {
            case 1: dap_cli_server_cmd_set_reply_text(a_str_reply, "Successfully added"); return 0;
            case 2: dap_cli_server_cmd_set_reply_text(a_str_reply, "No server"); break;
            case 3: dap_cli_server_cmd_set_reply_text(a_str_reply, "Didn't add your address node to node list"); break;
            case 4: dap_cli_server_cmd_set_reply_text(a_str_reply, "Can't calculate hash for your addr"); break;
            case 5: dap_cli_server_cmd_set_reply_text(a_str_reply, "Can't do handshake for your node"); break;
            case 6: dap_cli_server_cmd_set_reply_text(a_str_reply, "The node already exists"); break;
            case 7: dap_cli_server_cmd_set_reply_text(a_str_reply, "Can't process node list HTTP request"); break;
            default:dap_cli_server_cmd_set_reply_text(a_str_reply, "Can't process request, error %d", l_res); break;
=======
        } else if (l_hostname) {
            dap_cli_server_cmd_set_reply_text(a_str_reply, "You have no access rights");
        } else if (l_addr_str) {
            // Synchronous request, wait for reply
            l_res = dap_chain_net_node_list_request(l_net,
                l_port_str ? strtoul(l_port_str, NULL, 10) : dap_chain_net_get_my_node_info(l_net)->ext_port,
                true, 'a');
            switch (l_res)
            {
                case 1: dap_cli_server_cmd_set_reply_text(a_str_reply, "Successfully added"); return 0;
                case 2: dap_cli_server_cmd_set_reply_text(a_str_reply, "No server"); break;
                case 3: dap_cli_server_cmd_set_reply_text(a_str_reply, "Didn't add your address node to node list"); break;
                case 4: dap_cli_server_cmd_set_reply_text(a_str_reply, "Can't calculate hash for your addr"); break;
                case 5: dap_cli_server_cmd_set_reply_text(a_str_reply, "Can't do handshake for your node"); break;
                case 6: dap_cli_server_cmd_set_reply_text(a_str_reply, "The node already exists"); break;
                case 7: dap_cli_server_cmd_set_reply_text(a_str_reply, "Can't process node list HTTP request"); break;
                default:dap_cli_server_cmd_set_reply_text(a_str_reply, "Can't process request, error %d", l_res); break;
            }
        } else {
            dap_cli_server_cmd_set_reply_text(a_str_reply, "node add requires parameter '-addr'");
>>>>>>> 13d9fc5a
        }
        return l_res;
    }
        //break;
    case CMD_DEL: {
        // handler of command 'node del'
        if (l_addr_str && dap_chain_net_is_my_node_authorized(l_net)) {
            int l_res = dap_chain_node_info_del(l_net, l_node_info);
            if (l_res)
                dap_cli_server_cmd_set_reply_text(a_str_reply, "Can't delete node %s, error %d", l_addr_str, l_res);
            else
                dap_cli_server_cmd_set_reply_text(a_str_reply, "Successfully deleted node %s", l_addr_str);
            return l_res;
        }
        // Synchronous request, wait for reply
        int l_res = dap_chain_net_node_list_request(l_net, 0, true, 'r');
        switch (l_res) {
            case 8:  dap_cli_server_cmd_set_reply_text(a_str_reply, "Sucessfully deleted"); return 0;
            default: dap_cli_server_cmd_set_reply_text(a_str_reply, "Can't process request, error %d", l_res); return l_res;
        }
    }

    case CMD_LIST:{
        // handler of command 'node dump'
        bool l_is_full = dap_cli_server_cmd_find_option_val(a_argv, arg_index, a_argc, "-full", NULL);
        return s_node_info_list_with_reply(l_net, &l_node_addr, l_is_full, alias_str, a_str_reply);
    }
    case CMD_DUMP: {
        dap_string_t *l_string_reply = dap_chain_node_states_info_read(l_net, l_node_info->address);
        dap_cli_server_cmd_set_reply_text(a_str_reply, "%s", l_string_reply->str);
        dap_string_free(l_string_reply, true);
        return 0;
    }
        // add alias
    case CMD_ALIAS:
        if(alias_str) {
            if(l_addr_str) {
                // add alias
                if(!dap_chain_node_alias_register(l_net, alias_str, &l_node_addr))
                    log_it(L_WARNING, "can't save alias %s", alias_str);
                else {
                    dap_cli_server_cmd_set_reply_text(a_str_reply, "alias mapped successfully");
                }
            }
            else {
                dap_cli_server_cmd_set_reply_text(a_str_reply, "alias can't be mapped because -addr is not found");
                return -1;
            }
        }
        else {
            dap_cli_server_cmd_set_reply_text(a_str_reply, "alias can't be mapped because -alias is not found");
            return -1;
        }

        break;
        // make connect
    case CMD_CONNECT:
         dap_cli_server_cmd_set_reply_text(a_str_reply, "Not implemented yet");
         break;
#if 0
        // get address from alias if addr not defined
        if(alias_str && !l_node_addr.uint64) {
            dap_chain_node_addr_t *address_tmp = dap_chain_node_alias_find(l_net, alias_str);
            if(address_tmp) {
                l_node_addr = *address_tmp;
                DAP_DELETE(address_tmp);
            }
            else {
                dap_cli_server_cmd_set_reply_text(a_str_reply, "no address found by alias");
                return -1;
            }
        }
        // for auto mode
        int l_is_auto = 0;
        // list of dap_chain_node_addr_t struct
        unsigned int l_nodes_count = 0;
        dap_list_t *l_node_list = NULL;
        dap_chain_node_addr_t *l_remote_node_addr = NULL;
        if(!l_node_addr.uint64) {
            // check whether auto mode
            l_is_auto = dap_cli_server_cmd_find_option_val(a_argv, arg_index, a_argc, "auto", NULL);
            if(!l_is_auto) {
                dap_cli_server_cmd_set_reply_text(a_str_reply, "addr not found");
                return -1;
            }
            // if auto mode, then looking for the node address

            // get cur node links
            bool a_is_only_cur_cell = false;
            // TODO rewrite this command totally
            // dap_list_t *l_node_link_list = dap_chain_net_get_link_node_list(l_net, a_is_only_cur_cell);
            // get all nodes list if no links
            l_node_list = dap_chain_net_get_node_list(l_net);
            // select random node from the list
            l_nodes_count = dap_list_length(l_node_list);
            if(l_nodes_count > 0) {
                unsigned int l_node_pos = rand() % l_nodes_count;
                dap_list_t *l_tmp = dap_list_nth(l_node_list, l_node_pos);
                l_remote_node_addr = l_tmp->data;
                l_node_addr.uint64 = l_remote_node_addr->uint64;
            }

            if(!l_node_addr.uint64) {
                dap_cli_server_cmd_set_reply_text(a_str_reply, "no node is available");
                return -1;
            }
        }
        dap_chain_node_info_t *l_remote_node_info;
        dap_chain_node_client_t *l_node_client;
        int res;
        do {
            l_remote_node_info = node_info_read_and_reply(l_net, &l_node_addr, a_str_reply);
            if(!l_remote_node_info) {
                return -1;
            }
            // start connect
            l_node_client = dap_chain_node_client_connect_default_channels(l_net,l_remote_node_info);
            if(!l_node_client) {
                dap_cli_server_cmd_set_reply_text(a_str_reply, "can't connect");
                DAP_DELETE(l_remote_node_info);
                return -1;
            }
            // wait connected
            int timeout_ms = 7000; // 7 sec = 7000 ms
            res = dap_chain_node_client_wait(l_node_client, NODE_CLIENT_STATE_ESTABLISHED, timeout_ms);
            // select new node addr
            if(l_is_auto && res){
                if(l_remote_node_addr && l_nodes_count>1){
                    l_nodes_count--;
                    l_node_list = dap_list_remove(l_node_list, l_remote_node_addr);
                    DAP_DELETE(l_remote_node_addr);
                    unsigned int l_node_pos = rand() % l_nodes_count;
                    dap_list_t *l_tmp = dap_list_nth(l_node_list, l_node_pos);
                    l_remote_node_addr = l_tmp->data;
                    l_node_addr.uint64 = l_remote_node_addr->uint64;

                    // clean client struct
                    dap_chain_node_client_close_mt(l_node_client);
                    DAP_DELETE(l_remote_node_info);
                    //return -1;
                    continue;
                }
            }
            break;
        }
        while(1);
        // for auto mode only
        if(l_is_auto) {
            //start background thread for testing connect to the nodes
            dap_chain_node_ping_background_start(l_net, l_node_list);
            dap_list_free_full(l_node_list, NULL);
        }



        if(res) {
            dap_cli_server_cmd_set_reply_text(a_str_reply, "no response from remote node(s)");
            log_it(L_WARNING, "No response from remote node(s): err code %d", res);
            // clean client struct
            dap_chain_node_client_close_mt(l_node_client);
            //DAP_DELETE(l_remote_node_info);
            return -1;
        }
        log_it(L_NOTICE, "Stream connection established");

        dap_chain_ch_sync_request_old_t l_sync_request = {};
        dap_stream_ch_t *l_ch_chain = dap_client_get_stream_ch_unsafe(l_node_client->client, DAP_CHAIN_CH_ID);
        // fill begin id
        l_sync_request.id_start = 1;
        // fill current node address
        l_sync_request.node_addr.uint64 = dap_chain_net_get_cur_addr_int(l_net);

        log_it(L_INFO, "Requested GLOBAL_DB syncronizatoin, %"DAP_UINT64_FORMAT_U":%"DAP_UINT64_FORMAT_U" period",
                                                        l_sync_request.id_start, l_sync_request.id_end);
        if(0 == dap_chain_ch_pkt_write_unsafe(l_ch_chain, DAP_CHAIN_CH_PKT_TYPE_SYNC_GLOBAL_DB,
                l_net->pub.id.uint64, 0, 0, &l_sync_request,
                sizeof(l_sync_request))) {
            dap_cli_server_cmd_set_reply_text(a_str_reply, "Error: Can't send sync chains request");
            // clean client struct
            dap_chain_node_client_close_mt(l_node_client);
            DAP_DELETE(l_remote_node_info);
            return -1;
        }
        dap_stream_ch_set_ready_to_write_unsafe(l_ch_chain, true);
        // wait for finishing of request
        int timeout_ms = 420000; // 7 min = 420 sec = 420 000 ms
        // TODO add progress info to console
        res = dap_chain_node_client_wait(l_node_client, NODE_CLIENT_STATE_SYNCED, timeout_ms);
        if(res < 0) {
            dap_cli_server_cmd_set_reply_text(a_str_reply, "Error: can't sync with node "NODE_ADDR_FP_STR,
                                            NODE_ADDR_FP_ARGS_S(l_node_client->remote_node_addr));
            dap_chain_node_client_close_mt(l_node_client);
            DAP_DELETE(l_remote_node_info);
            log_it(L_WARNING, "Gdb synced err -2");
            return -2;

        }
        // flush global_db
        dap_global_db_flush_sync();
        log_it(L_INFO, "Gdb synced Ok");

        // Requesting chains
        dap_chain_t *l_chain = NULL;
        DL_FOREACH(l_net->pub.chains, l_chain)
        {
            // reset state NODE_CLIENT_STATE_SYNCED
            dap_chain_node_client_reset(l_node_client);
            // send request
            dap_chain_ch_sync_request_old_t l_sync_request = {};
            if(0 == dap_chain_ch_pkt_write_unsafe(l_ch_chain, DAP_CHAIN_CH_PKT_TYPE_SYNC_CHAINS,
                    l_net->pub.id.uint64, l_chain->id.uint64, l_remote_node_info->hdr.cell_id.uint64, &l_sync_request,
                    sizeof(l_sync_request))) {
                dap_cli_server_cmd_set_reply_text(a_str_reply, "Error: Can't send sync chains request");
                // clean client struct
                dap_chain_node_client_close_mt(l_node_client);
                DAP_DELETE(l_remote_node_info);
                log_it(L_INFO, "Chain '%s' synced error: Can't send sync chains request", l_chain->name);
                return -3;
            }
            log_it(L_NOTICE, "Requested syncronization for chain \"%s\"", l_chain->name);
            dap_stream_ch_set_ready_to_write_unsafe(l_ch_chain, true);

            // wait for finishing of request
            timeout_ms = 120000; // 2 min = 120 sec = 120 000 ms
            // TODO add progress info to console
            res = dap_chain_node_client_wait(l_node_client, NODE_CLIENT_STATE_SYNCED, timeout_ms);
            if(res < 0) {
                log_it(L_ERROR, "Error: Can't sync chain %s", l_chain->name);
            }
        }
        log_it(L_INFO, "Chains and gdb are synced");
        DAP_DELETE(l_remote_node_info);
        //dap_client_disconnect(l_node_client->client);
        //l_node_client->client = NULL;
        dap_chain_node_client_close_mt(l_node_client);
        dap_cli_server_cmd_set_reply_text(a_str_reply, "Node sync completed: Chains and gdb are synced");
        return 0;

    }
#endif
        // make handshake
    case CMD_HANDSHAKE: {
        // get address from alias if addr not defined
        if(alias_str && !l_node_addr.uint64) {
            dap_chain_node_addr_t *address_tmp = dap_chain_node_alias_find(l_net, alias_str);
            if(address_tmp) {
                l_node_addr = *address_tmp;
                DAP_DELETE(address_tmp);
            }
            else {
                dap_cli_server_cmd_set_reply_text(a_str_reply, "No address found by alias");
                return -4;
            }
        }
        l_node_addr = l_node_info->address;
        if(!l_node_addr.uint64) {
            dap_cli_server_cmd_set_reply_text(a_str_reply, "Addr not found");
            return -5;
        }

        dap_chain_node_info_t *node_info = node_info_read_and_reply(l_net, &l_node_addr, a_str_reply);
        if(!node_info)
            return -6;
        int timeout_ms = 5000; //5 sec = 5000 ms
        // start handshake
        dap_chain_node_client_t *l_client = dap_chain_node_client_connect_default_channels(l_net,node_info);
        if(!l_client) {
            dap_cli_server_cmd_set_reply_text(a_str_reply, "Can't connect");
            DAP_DELETE(node_info);
            return -7;
        }
        // wait handshake
        int res = dap_chain_node_client_wait(l_client, NODE_CLIENT_STATE_ESTABLISHED, timeout_ms);
        if (res) {
            dap_cli_server_cmd_set_reply_text(a_str_reply, "No response from node");
            // clean client struct
            dap_chain_node_client_close_unsafe(l_client);
            DAP_DELETE(node_info);
            return -8;
        }
        DAP_DELETE(node_info);
        dap_chain_node_client_close_unsafe(l_client);
        dap_cli_server_cmd_set_reply_text(a_str_reply, "Connection established");
    } break;

    case CMD_CONNECTIONS: {

        if (l_net) {
            dap_cluster_t *l_links_cluster = dap_cluster_by_mnemonim(l_net->pub.name);
            if (!l_links_cluster) {
                 dap_cli_server_cmd_set_reply_text(a_str_reply, "Not found links cluster for net %s", l_net->pub.name);
                 break;
            }
            *a_str_reply = dap_cluster_get_links_info(l_links_cluster);
        } else {
            const char *l_guuid_str = NULL;
            dap_cluster_t *l_cluster = NULL;
            dap_cli_server_cmd_find_option_val(a_argv, arg_index, a_argc, "-cluster", &l_guuid_str);
            if (l_guuid_str) {
                bool l_success = false;
                dap_guuid_t l_guuid = dap_guuid_from_hex_str(l_guuid_str, &l_success);
                if (!l_success) {
                    dap_cli_server_cmd_set_reply_text(a_str_reply, "Can't parse cluster guid %s", l_guuid_str);
                    break;
                }
                l_cluster = dap_cluster_find(l_guuid);
                
                if (!l_cluster) {
                    dap_cli_server_cmd_set_reply_text(a_str_reply, "Not found cluster with ID %s", l_guuid_str);
                    break;
                }
            }
            *a_str_reply = dap_cluster_get_links_info(l_cluster);
        }
    } break;

    case  CMD_BAN: {
        dap_chain_net_t *l_netl = NULL;
        dap_chain_t *l_chain = NULL;
        if(dap_chain_node_cli_cmd_values_parse_net_chain(&arg_index, a_argc, a_argv, a_str_reply, &l_chain, &l_netl,
                                                         CHAIN_TYPE_DECREE) < 0)
            return -11;
        const char * l_hash_out_type = NULL;
        dap_cli_server_cmd_find_option_val(a_argv, arg_index, a_argc, "-H", &l_hash_out_type);
        if(!l_hash_out_type)
            l_hash_out_type = "hex";
        if(dap_strcmp(l_hash_out_type,"hex") && dap_strcmp(l_hash_out_type,"base58")) {
            dap_cli_server_cmd_set_reply_text(a_str_reply, "invalid parameter -H, valid values: -H <hex | base58>");
            return -1;
        }
        const char *l_certs_str = NULL;
        size_t l_certs_count = 0;
        dap_cert_t **l_certs = NULL;
        dap_cli_server_cmd_find_option_val(a_argv, arg_index, a_argc, "-certs", &l_certs_str);
        if (!l_certs_str) {
            dap_cli_server_cmd_set_reply_text(a_str_reply, "ban create requires parameter '-certs'");
            return -106;
        }
        dap_cert_parse_str_list(l_certs_str, &l_certs, &l_certs_count);
        if(!l_certs_count) {
            dap_cli_server_cmd_set_reply_text(a_str_reply,
                                              "decree create command request at least one valid certificate to sign the decree");
            return -106;
        }
        dap_chain_datum_decree_t *l_decree = NULL;
        dap_tsd_t *l_addr_tsd = s_chain_node_cli_com_node_create_tsd_addr(a_argv, arg_index, a_argc, a_str_reply, "bun");
        if (!l_addr_tsd) {
            return -112;
        }
        l_decree = DAP_NEW_Z_SIZE(dap_chain_datum_decree_t, sizeof(dap_chain_datum_decree_t) + dap_tsd_size(l_addr_tsd));
        l_decree->decree_version = DAP_CHAIN_DATUM_DECREE_VERSION;
        l_decree->header.ts_created = dap_time_now();
        l_decree->header.type = DAP_CHAIN_DATUM_DECREE_TYPE_COMMON;
        l_decree->header.common_decree_params.net_id = l_net->pub.id;
        l_decree->header.common_decree_params.chain_id = l_chain->id;
        l_decree->header.common_decree_params.cell_id = *dap_chain_net_get_cur_cell(l_netl);
        l_decree->header.sub_type = DAP_CHAIN_DATUM_DECREE_COMMON_SUBTYPE_BAN;
        l_decree->header.data_size = dap_tsd_size(l_addr_tsd);
        l_decree->header.signs_size = 0;
        memcpy(l_decree->data_n_signs, l_addr_tsd, dap_tsd_size(l_addr_tsd));
        size_t l_total_signs_success = 0;
        l_decree = dap_chain_datum_decree_sign_in_cycle(l_certs, l_decree, l_certs_count, &l_total_signs_success);
        if (!l_decree || !l_total_signs_success) {
            dap_cli_server_cmd_set_reply_text(a_str_reply,
                                              "Decree creation failed. Successful count of certificate signing is 0");
            return -108;
        }
        dap_chain_datum_t *l_datum = dap_chain_datum_create(DAP_CHAIN_DATUM_DECREE, l_decree,
                                                            sizeof(*l_decree) + l_decree->header.data_size +
                                                            l_decree->header.signs_size);
        DAP_DELETE(l_decree);
        char *l_key_str_out = dap_chain_mempool_datum_add(l_datum, l_chain, l_hash_out_type);
        DAP_DELETE(l_datum);
        dap_cli_server_cmd_set_reply_text(a_str_reply, "Datum %s is %s placed in datum pool",
                                          l_key_str_out ? l_key_str_out : "",
                                          l_key_str_out ? "" : " not");
        DAP_DELETE(l_key_str_out);
    } break;

    case CMD_UNBAN: {
        dap_chain_net_t *l_netl = NULL;
        dap_chain_t *l_chain = NULL;
        if(dap_chain_node_cli_cmd_values_parse_net_chain(&arg_index, a_argc, a_argv, a_str_reply, &l_chain, &l_net,
                                                         CHAIN_TYPE_DECREE) < 0)
            return -11;
        const char * l_hash_out_type = NULL;
        dap_cli_server_cmd_find_option_val(a_argv, arg_index, a_argc, "-H", &l_hash_out_type);
        if(!l_hash_out_type)
            l_hash_out_type = "hex";
        if(dap_strcmp(l_hash_out_type,"hex") && dap_strcmp(l_hash_out_type,"base58")) {
            dap_cli_server_cmd_set_reply_text(a_str_reply, "invalid parameter -H, valid values: -H <hex | base58>");
            return -1;
        }
        const char *l_certs_str = NULL;
        size_t l_certs_count = 0;
        dap_cert_t **l_certs = NULL;
        dap_cli_server_cmd_find_option_val(a_argv, arg_index, a_argc, "-certs", &l_certs_str);
        if (!l_certs_str) {
            dap_cli_server_cmd_set_reply_text(a_str_reply, "ban create requires parameter '-certs'");
            return -106;
        }
        dap_cert_parse_str_list(l_certs_str, &l_certs, &l_certs_count);
        if(!l_certs_count) {
            dap_cli_server_cmd_set_reply_text(a_str_reply,
                                              "decree create command request at least one valid certificate to sign the decree");
            return -106;
        }
        dap_chain_datum_decree_t *l_decree = NULL;
        dap_tsd_t *l_addr_tsd = s_chain_node_cli_com_node_create_tsd_addr(a_argv, arg_index, a_argc, a_str_reply, "unbun");
        if (!l_addr_tsd) {
            return -112;
        }
        l_decree = DAP_NEW_Z_SIZE(dap_chain_datum_decree_t, sizeof(dap_chain_datum_decree_t) + dap_tsd_size(l_addr_tsd));
        l_decree->decree_version = DAP_CHAIN_DATUM_DECREE_VERSION;
        l_decree->header.ts_created = dap_time_now();
        l_decree->header.type = DAP_CHAIN_DATUM_DECREE_TYPE_COMMON;
        l_decree->header.common_decree_params.net_id = l_net->pub.id;
        l_decree->header.common_decree_params.chain_id = l_chain->id;
        l_decree->header.common_decree_params.cell_id = *dap_chain_net_get_cur_cell(l_netl);
        l_decree->header.sub_type = DAP_CHAIN_DATUM_DECREE_COMMON_SUBTYPE_UNBAN;
        l_decree->header.data_size = dap_tsd_size(l_addr_tsd);
        l_decree->header.signs_size = 0;
        memcpy(l_decree->data_n_signs, l_addr_tsd, dap_tsd_size(l_addr_tsd));
        size_t l_total_signs_success = 0;
        l_decree = dap_chain_datum_decree_sign_in_cycle(l_certs, l_decree, l_certs_count, &l_total_signs_success);
        if (!l_decree || !l_total_signs_success) {
            dap_cli_server_cmd_set_reply_text(a_str_reply,
                                              "Decree creation failed. Successful count of certificate signing is 0");
            return -108;
        }
        dap_chain_datum_t *l_datum = dap_chain_datum_create(DAP_CHAIN_DATUM_DECREE, l_decree,
                                                            sizeof(*l_decree) + l_decree->header.data_size +
                                                            l_decree->header.signs_size);
        DAP_DELETE(l_decree);
        char *l_key_str_out = dap_chain_mempool_datum_add(l_datum, l_chain, l_hash_out_type);
        DAP_DELETE(l_datum);
        dap_cli_server_cmd_set_reply_text(a_str_reply, "Datum %s is %s placed in datum pool",
                                          l_key_str_out ? l_key_str_out : "",
                                          l_key_str_out ? "" : " not");
        DAP_DELETE(l_key_str_out);
    } break;

    case CMD_BANLIST: {
        char *l_str_banlist = dap_http_ban_list_client_dump(NULL);
        dap_cli_server_cmd_set_reply_text(a_str_reply, "%s", l_str_banlist);
        DAP_DELETE(l_str_banlist);
    } break;

    case CMD_BALANCER: {
        //balancer link list
        dap_string_t *l_links_str = dap_chain_net_balancer_get_node_str(l_net);
        dap_cli_server_cmd_set_reply_text(a_str_reply, "%s", l_links_str->str);
        dap_string_free(l_links_str, true);
    } break;

    default:
        dap_cli_server_cmd_set_reply_text(a_str_reply, "Unrecognized subcommand '%s'",
                                          arg_index < a_argc ? a_argv[arg_index] : "(null)");
        break;
    }
    return 0;
}


#ifndef DAP_OS_ANDROID
/**
 * @brief Traceroute command
 * return 0 OK, -1 Err
 * @param argc
 * @param argv
 * @param arg_func
 * @param str_reply
 * @return int
 */
int com_traceroute(int argc, char** argv, void **a_str_reply)
{
#ifdef DAP_OS_LINUX
    const char *addr = NULL;
    int hops = 0, time_usec = 0;
    if(argc > 1)
        addr = argv[1];
    iputils_set_verbose();
    int res = (addr) ? traceroute_util(addr, &hops, &time_usec) : -EADDRNOTAVAIL;
    if(res >= 0) {
        dap_cli_server_cmd_set_reply_text(a_str_reply, "traceroute %s hops=%d time=%.1lf ms", addr, hops,
                time_usec * 1. / 1000);
    }
    else {
        if(a_str_reply) {
            switch (-res)
            {
            case EADDRNOTAVAIL:
                dap_cli_server_cmd_set_reply_text(a_str_reply, "traceroute %s error: %s", (addr) ? addr : "",
                        (addr) ? "Name or service not known" : "Host not defined");
                break;
            case 2:
                dap_cli_server_cmd_set_reply_text(a_str_reply, "traceroute %s error: %s", addr,
                        "Unknown traceroute module");
                break;
            case 3:
                dap_cli_server_cmd_set_reply_text(a_str_reply, "traceroute %s error: %s", addr, "first hop out of range");
                break;
            case 4:
                dap_cli_server_cmd_set_reply_text(a_str_reply, "traceroute %s error: %s", addr,
                        "max hops cannot be more than 255");
                break;
            case 5:
                dap_cli_server_cmd_set_reply_text(a_str_reply, "traceroute %s error: %s", addr,
                        "no more than 10 probes per hop");
                break;
            case 6:
                dap_cli_server_cmd_set_reply_text(a_str_reply, "traceroute %s error: %s", addr,
                        "bad wait specifications");
                break;
            case 7:
                dap_cli_server_cmd_set_reply_text(a_str_reply, "traceroute %s error: %s", addr, "too big packetlen ");
                break;
            case 8:
                dap_cli_server_cmd_set_reply_text(a_str_reply, "traceroute %s error: %s", addr,
                        "IP version mismatch in addresses specified");
                break;
            case 9:
                dap_cli_server_cmd_set_reply_text(a_str_reply, "traceroute %s error: %s", addr, "bad sendtime");
                break;
            case 10:
                dap_cli_server_cmd_set_reply_text(a_str_reply, "traceroute %s error: %s", addr, "init_ip_options");
                break;
            case 11:
                dap_cli_server_cmd_set_reply_text(a_str_reply, "traceroute %s error: %s", addr, "calloc");
                break;
            case 12:
                dap_cli_server_cmd_set_reply_text(a_str_reply, "traceroute %s error: %s", addr, "parse cmdline");
                break;
            case 13:
                dap_cli_server_cmd_set_reply_text(a_str_reply, "traceroute %s error: %s", addr,
                        "trace method's init failed");
                break;
            default:
                dap_cli_server_cmd_set_reply_text(a_str_reply, "traceroute %s error(%d) %s", addr, res,
                        "trace not found");
            }
        }
    }
    return res;
#else
    UNUSED(argc);
    UNUSED(argv);
    dap_cli_server_cmd_set_reply_text(a_str_reply, "Not realized for your platform");
    return -1;
#endif
}



/**
 * @brief com_tracepath
 * Tracepath command
 * @param argc
 * @param argv
 * @param arg_func
 * @param str_reply
 * @return int
 * return 0 OK, -1 Err
 */
int com_tracepath(int argc, char** argv, void **a_str_reply)
{
#ifdef DAP_OS_LINUX
    const char *addr = NULL;
    int hops = 0, time_usec = 0;
    if(argc > 1)
        addr = argv[1];
    iputils_set_verbose();
    int res = (addr) ? tracepath_util(addr, &hops, &time_usec) : -EADDRNOTAVAIL;
    if(res >= 0) {
        if(a_str_reply)
            dap_cli_server_cmd_set_reply_text(a_str_reply, "tracepath %s hops=%d time=%.1lf ms", addr, hops,
                    time_usec * 1. / 1000);
    }
    else {
        if(a_str_reply) {
            switch (-res)
            {
            case EADDRNOTAVAIL:
                dap_cli_server_cmd_set_reply_text(a_str_reply, "tracepath %s error: %s", (addr) ? addr : "",
                        (addr) ? "Name or service not known" : "Host not defined");
                break;
            case ESOCKTNOSUPPORT:
                dap_cli_server_cmd_set_reply_text(a_str_reply, "tracepath %s error: %s", addr, "Can't create socket");
                break;
            case 2:
                dap_cli_server_cmd_set_reply_text(a_str_reply, "tracepath %s error: %s", addr,
                        "Can't setsockopt IPV6_MTU_DISCOVER");
                break;
            case 3:
                dap_cli_server_cmd_set_reply_text(a_str_reply, "tracepath %s error: %s", addr,
                        "Can't setsockopt IPV6_RECVERR");
                break;
            case 4:
                dap_cli_server_cmd_set_reply_text(a_str_reply, "tracepath %s error: %s", addr,
                        "Can't setsockopt IPV6_HOPLIMIT");
                break;
            case 5:
                dap_cli_server_cmd_set_reply_text(a_str_reply, "tracepath %s error: %s", addr,
                        "Can't setsockopt IP_MTU_DISCOVER");
                break;
            case 6:
                dap_cli_server_cmd_set_reply_text(a_str_reply, "tracepath %s error: %s", addr,
                        "Can't setsockopt IP_RECVERR");
                break;
            case 7:
                dap_cli_server_cmd_set_reply_text(a_str_reply, "tracepath %s error: %s", addr,
                        "Can't setsockopt IP_RECVTTL");
                break;
            case 8:
                dap_cli_server_cmd_set_reply_text(a_str_reply, "tracepath %s error: %s", addr, "malloc");
                break;
            case 9:
                dap_cli_server_cmd_set_reply_text(a_str_reply, "tracepath %s error: %s", addr,
                        "Can't setsockopt IPV6_UNICAST_HOPS");
                break;
            case 10:
                dap_cli_server_cmd_set_reply_text(a_str_reply, "tracepath %s error: %s", addr, "Can't setsockopt IP_TTL");
                break;
            default:
                dap_cli_server_cmd_set_reply_text(a_str_reply, "tracepath %s error(%d) %s", addr, res, "trace not found");
            }
        }
    }
    return res;
#else
    UNUSED(argc);
    UNUSED(argv);
    dap_cli_server_cmd_set_reply_text(a_str_reply, "Not realized for your platform");
    return -1;
#endif
}


/**
 * @brief Ping command
 * return 0 OK, -1 Err
 * @param argc
 * @param argv
 * @param arg_func
 * @param str_reply
 * @return int
 */
int com_ping(int a_argc, char**a_argv, void **a_str_reply)
{
#ifdef DAP_OS_LINUX

    int n = 4,w = 0;
    if (a_argc < 2) {
        dap_cli_server_cmd_set_reply_text(a_str_reply, "Host not specified");
        return -1;
    }
    const char *n_str = NULL;
    const char *w_str = NULL;
    int argc_host = 1;
    int argc_start = 1;
    argc_start = dap_cli_server_cmd_find_option_val(a_argv, argc_start, a_argc, "-n", &n_str);
    if(argc_start) {
        argc_host = argc_start + 1;
        n = (n_str) ? atoi(n_str) : 4;
    }
    else {
        argc_start = dap_cli_server_cmd_find_option_val(a_argv, argc_start, a_argc, "-c", &n_str);
        if(argc_start) {
            argc_host = argc_start + 1;
            n = (n_str) ? atoi(n_str) : 4;
        }
        else
        {
            argc_start = dap_cli_server_cmd_find_option_val(a_argv, argc_start, a_argc, "-w", &w_str);
            if(argc_start) {
                argc_host = argc_start + 1;
                n = 4;
                w = (w_str) ? atoi(w_str) : 5;
            }
        }
    }
    if(n <= 1)
        n = 1;
    const char *addr = a_argv[argc_host];
    iputils_set_verbose();
    ping_handle_t *l_ping_handle = ping_handle_create();
    int res = (addr) ? ping_util(l_ping_handle, addr, n, w) : -EADDRNOTAVAIL;
    DAP_DELETE(l_ping_handle);
    if(res >= 0) {
        if(a_str_reply)
            dap_cli_server_cmd_set_reply_text(a_str_reply, "Ping %s time=%.1lf ms", addr, res * 1. / 1000);
    }
    else {
        if(a_str_reply) {
            switch (-res)
            {
            case EDESTADDRREQ:
                dap_cli_server_cmd_set_reply_text(a_str_reply, "Ping %s error: %s", addr, "Destination address required");
                break;
            case EADDRNOTAVAIL:
                dap_cli_server_cmd_set_reply_text(a_str_reply, "Ping %s error: %s", (addr) ? addr : "",
                        (addr) ? "Host not found" : "Host not defined");
                break;
            case EPFNOSUPPORT:
                dap_cli_server_cmd_set_reply_text(a_str_reply, "Ping %s error: %s", addr, "Unknown protocol family");
                break;
            default:
                dap_cli_server_cmd_set_reply_text(a_str_reply, "Ping %s error(%d)", addr, -res);
            }
        }
    }
    return res;
#else
    UNUSED(a_argc);
    UNUSED(a_argv);
    dap_cli_server_cmd_set_reply_text(a_str_reply, "Not realized for your platform");
    return -1;
#endif
}
#endif /* !ANDROID (1582) */

/**
 * @brief com_version
 * @param argc
 * @param argv
 * @param arg_func
 * @param str_reply
 * @return
 */
int com_version(int argc, char ** argv, void **a_str_reply)
{
    (void) argc;
    (void) argv;
#ifndef DAP_VERSION
#pragma message "[!WRN!] DAP_VERSION IS NOT DEFINED. Manual override engaged."
#define DAP_VERSION "0.9-15"
#endif
    return dap_cli_server_cmd_set_reply_text(a_str_reply, "%s version "DAP_VERSION"\n", dap_get_appname()), 0;
}


/**
 * @brief
 * Help command
 * @param argc
 * @param argv
 * @param arg_func
 * @param str_reply
 * @return int
 */
int com_help(int a_argc, char **a_argv, void **a_str_reply)
{
    if (a_argc > 1) {
        log_it(L_DEBUG, "Help for command %s", a_argv[1]);
        dap_cli_cmd_t *l_cmd = dap_cli_server_cmd_find(a_argv[1]);
        if(l_cmd) {
            dap_cli_server_cmd_set_reply_text(a_str_reply, "%s:\n%s", l_cmd->doc, l_cmd->doc_ex);
            return 0;
        } else {
            dap_cli_server_cmd_set_reply_text(a_str_reply, "command \"%s\" not recognized", a_argv[1]);
        }
        return -1;
    } else {
        // TODO Read list of commands & return it
        log_it(L_DEBUG, "General help requested");
        dap_string_t * l_help_list_str = dap_string_new(NULL);
        dap_cli_cmd_t *l_cmd = dap_cli_server_cmd_get_first();
        while(l_cmd) {
            dap_string_append_printf(l_help_list_str, "%s:\t\t\t%s\n",
                    l_cmd->name, l_cmd->doc ? l_cmd->doc : "(undocumented command)");
            l_cmd = (dap_cli_cmd_t*) l_cmd->hh.next;
        }
        dap_cli_server_cmd_set_reply_text(a_str_reply,
                "Available commands:\n\n%s\n",
                l_help_list_str->len ? l_help_list_str->str : "NO ANY COMMAND WERE DEFINED");
        dap_string_free(l_help_list_str, true);
        return 0;
    }
}


/**
 * @brief com_tx_wallet
 * Wallet info
 * com_tx_create command
 * @param argc
 * @param argv
 * @param arg_func
 * @param str_reply
 * @return int
 */
int com_tx_wallet(int a_argc, char **a_argv, void **reply)
{
json_object ** json_arr_reply = (json_object **) reply;
const char *c_wallets_path = dap_chain_wallet_get_path(g_config);
enum { CMD_NONE, CMD_WALLET_NEW, CMD_WALLET_LIST, CMD_WALLET_INFO, CMD_WALLET_ACTIVATE, CMD_WALLET_DEACTIVATE, CMD_WALLET_CONVERT };
int l_arg_index = 1, l_rc, cmd_num = CMD_NONE;

    // find  add parameter ('alias' or 'handshake')
    if(dap_cli_server_cmd_find_option_val(a_argv, l_arg_index, dap_min(a_argc, l_arg_index + 1), "new", NULL))
        cmd_num = CMD_WALLET_NEW;
    else if(dap_cli_server_cmd_find_option_val(a_argv, l_arg_index, dap_min(a_argc, l_arg_index + 1), "list", NULL))
        cmd_num = CMD_WALLET_LIST;
    else if(dap_cli_server_cmd_find_option_val(a_argv, l_arg_index, dap_min(a_argc, l_arg_index + 1), "info", NULL))
        cmd_num = CMD_WALLET_INFO;
    else if(dap_cli_server_cmd_find_option_val(a_argv, l_arg_index, dap_min(a_argc, l_arg_index + 1), "activate", NULL))
        cmd_num = CMD_WALLET_ACTIVATE;
    else if(dap_cli_server_cmd_find_option_val(a_argv, l_arg_index, dap_min(a_argc, l_arg_index + 1), "deactivate", NULL))
        cmd_num = CMD_WALLET_DEACTIVATE;
    else if(dap_cli_server_cmd_find_option_val(a_argv, l_arg_index, dap_min(a_argc, l_arg_index + 1), "convert", NULL))
        cmd_num = CMD_WALLET_CONVERT;

    l_arg_index++;

    if(cmd_num == CMD_NONE) {
        dap_json_rpc_error_add(DAP_CHAIN_NODE_CLI_COM_TX_WALLET_PARAM_ERR,
                "Format of command: wallet {new -w <wallet_name> | list | info [-addr <addr>]|[-w <wallet_name> -net <net_name>]}");
        return DAP_CHAIN_NODE_CLI_COM_TX_WALLET_PARAM_ERR;        
    }

    const char *l_addr_str = NULL, *l_wallet_name = NULL, *l_net_name = NULL, *l_sign_type_str = NULL, *l_restore_str = NULL,
            *l_pass_str = NULL, *l_ttl_str = NULL;

    // find wallet addr
    dap_cli_server_cmd_find_option_val(a_argv, l_arg_index, a_argc, "-addr", &l_addr_str);
    dap_cli_server_cmd_find_option_val(a_argv, l_arg_index, a_argc, "-w", &l_wallet_name);
    dap_cli_server_cmd_find_option_val(a_argv, l_arg_index, a_argc, "-net", &l_net_name);
    dap_cli_server_cmd_find_option_val(a_argv, l_arg_index, a_argc, "-password", &l_pass_str);
    dap_cli_server_cmd_find_option_val(a_argv, l_arg_index, a_argc, "-sign", &l_sign_type_str);

    // Check if wallet name has only digits and English letter
    if (l_wallet_name && !dap_isstralnum(l_wallet_name)){
        dap_json_rpc_error_add(DAP_CHAIN_NODE_CLI_COM_TX_WALLET_NAME_ERR,
        "Wallet name must contains digits and aplhabetical symbols");
        return DAP_CHAIN_NODE_CLI_COM_TX_WALLET_NAME_ERR;
    }

    dap_chain_net_t * l_net = l_net_name ? dap_chain_net_by_name(l_net_name) : NULL;
    dap_chain_wallet_t *l_wallet = NULL;
    dap_chain_addr_t *l_addr = NULL;

    if(l_net_name && !l_net) {
        dap_json_rpc_error_add(DAP_CHAIN_NODE_CLI_COM_TX_WALLET_NET_PARAM_ERR,
        "Not found net by name '%s'", l_net_name);
        return DAP_CHAIN_NODE_CLI_COM_TX_WALLET_NET_PARAM_ERR;
    }
    json_object * json_obj_out = NULL;
    json_object * json_arr_out = json_object_new_array();
    if (!json_arr_out) {
        return DAP_CHAIN_NODE_CLI_COM_TX_WALLET_MEMORY_ERR;
    }
    switch (cmd_num) {
        // wallet list
        case CMD_WALLET_LIST: {
            DIR * l_dir = opendir(c_wallets_path);
            if(l_dir) {
                struct dirent * l_dir_entry = NULL;

                while( (l_dir_entry = readdir(l_dir)) ) {
                    if (dap_strcmp(l_dir_entry->d_name, "..") == 0 || dap_strcmp(l_dir_entry->d_name, ".") == 0)
                        continue;
                    json_object * json_obj_wall = json_object_new_object();
                    if (!json_obj_wall) {
                        json_object_put(json_arr_out);
                        return DAP_CHAIN_NODE_CLI_COM_TX_WALLET_MEMORY_ERR;
                    }
                    const char *l_file_name = l_dir_entry->d_name;
                    size_t l_file_name_len = (l_file_name) ? strlen(l_file_name) : 0;
                    unsigned int res = 0;
                    if ( (l_file_name_len > 8) && (!strcmp(l_file_name + l_file_name_len - 8, ".dwallet")) ) {
                        char l_file_path_tmp[MAX_PATH] = {0};
                        snprintf(l_file_path_tmp, sizeof(l_file_path_tmp) - 1, "%s/%s", c_wallets_path, l_file_name);

                        l_wallet = dap_chain_wallet_open(l_file_name, c_wallets_path, &res);

                        if (l_wallet) {
                            l_addr = l_net ? dap_chain_wallet_get_addr(l_wallet, l_net->pub.id) : NULL;
                            const char *l_addr_str = dap_chain_addr_to_str(l_addr);

                            json_object_object_add(json_obj_wall, "Wallet", json_object_new_string(l_file_name));
                            if(l_wallet->flags & DAP_WALLET$M_FL_ACTIVE)
                                json_object_object_add(json_obj_wall, "status", json_object_new_string("protected-active"));
                            else
                                json_object_object_add(json_obj_wall, "status", json_object_new_string("unprotected"));
                            json_object_object_add(json_obj_wall, "deprecated", json_object_new_string(
                                                                                     strlen(dap_chain_wallet_check_sign(l_wallet))!=0 ?
                                                                                     "true" : "false"));
                            if (l_addr_str) {
                                json_object_object_add(json_obj_wall, "addr", json_object_new_string(l_addr_str));
                            }

                            dap_chain_wallet_close(l_wallet);

                        } else{
                            json_object_object_add(json_obj_wall, "Wallet", json_object_new_string(l_file_name));
                            if(res==4)json_object_object_add(json_obj_wall, "status", json_object_new_string("protected-inactive"));
                            else if(res != 0)json_object_object_add(json_obj_wall, "status", json_object_new_string("invalid"));
                        }
                    } else if ((l_file_name_len > 7) && (!strcmp(l_file_name + l_file_name_len - 7, ".backup"))) {
                        json_object_object_add(json_obj_wall, "Wallet", json_object_new_string(l_file_name));
                        json_object_object_add(json_obj_wall, "status", json_object_new_string("Backup"));
                    }
                    json_object_array_add(json_arr_out, json_obj_wall);
                }
                closedir(l_dir);
            }
            break;
        }
        // wallet info
        case CMD_WALLET_INFO: {
            dap_ledger_t *l_ledger = NULL;
            if ((l_wallet_name && l_addr_str) || (!l_wallet_name && !l_addr_str)) {
                dap_json_rpc_error_add(DAP_CHAIN_NODE_CLI_COM_TX_WALLET_NAME_ERR,
                "You should use either the -w or -addr option for the wallet info command.");
                json_object_put(json_arr_out);
                return DAP_CHAIN_NODE_CLI_COM_TX_WALLET_NAME_ERR;
            }
            if(l_wallet_name) {
                if(!l_net) {
                    dap_json_rpc_error_add(DAP_CHAIN_NODE_CLI_COM_TX_WALLET_NET_PARAM_ERR,
                                           "Subcommand info requires parameter '-net'");
                    json_object_put(json_arr_out);
                    return DAP_CHAIN_NODE_CLI_COM_TX_WALLET_NET_PARAM_ERR;
                }
                l_wallet = dap_chain_wallet_open(l_wallet_name, c_wallets_path, NULL);
                l_addr = (dap_chain_addr_t *) dap_chain_wallet_get_addr(l_wallet, l_net->pub.id );
            } else {
                l_addr = dap_chain_addr_from_str(l_addr_str);
            }
            
            if (!l_addr){
                if(l_wallet)
                    dap_chain_wallet_close(l_wallet);
                dap_json_rpc_error_add(DAP_CHAIN_NODE_CLI_COM_TX_WALLET_FOUND_ERR,
                                       "Wallet not found");
                json_object_put(json_arr_out);
                return DAP_CHAIN_NODE_CLI_COM_TX_WALLET_FOUND_ERR;
            } else {
                l_net = dap_chain_net_by_id(l_addr->net_id);
                if(l_net) {
                    l_ledger = l_net->pub.ledger;
                    l_net_name = l_net->pub.name;
                } else {
                    dap_json_rpc_error_add(DAP_CHAIN_NODE_CLI_COM_TX_WALLET_NET_ERR,
                                           "Can't find network id 0x%016"DAP_UINT64_FORMAT_X" from address %s",
                                           l_addr->net_id.uint64, l_addr_str);
                    json_object_put(json_arr_out);
                    return DAP_CHAIN_NODE_CLI_COM_TX_WALLET_NET_ERR;
                }
            }
            json_object * json_obj_wall = json_object_new_object();
            const char *l_l_addr_str = dap_chain_addr_to_str((dap_chain_addr_t*) l_addr);
            if(l_wallet)
            {
                json_object_object_add(json_obj_wall, "sign", json_object_new_string(
                                                                  strlen(dap_chain_wallet_check_sign(l_wallet))!=0 ?
                                                                  dap_chain_wallet_check_sign(l_wallet) : "correct"));
                json_object_object_add(json_obj_wall, "wallet", json_object_new_string(l_wallet->name));
            }
            json_object_object_add(json_obj_wall, "addr", l_l_addr_str ? json_object_new_string(l_l_addr_str) : json_object_new_string("-"));
            json_object_object_add(json_obj_wall, "network", l_net_name? json_object_new_string(l_net_name) : json_object_new_string("-"));

            size_t l_l_addr_tokens_size = 0;
            char **l_l_addr_tokens = NULL;
            dap_ledger_addr_get_token_ticker_all(l_ledger, l_addr, &l_l_addr_tokens, &l_l_addr_tokens_size);
            if (l_wallet) {
                //Get sign for wallet
                json_object *l_jobj_sings = NULL;
                dap_chain_wallet_internal_t *l_w_internal = DAP_CHAIN_WALLET_INTERNAL(l_wallet);
                if (l_w_internal->certs_count == 1) {
                    dap_sign_type_t l_sign_type = dap_sign_type_from_key_type(l_w_internal->certs[0]->enc_key->type);
                    l_jobj_sings = json_object_new_string(
                        dap_sign_type_to_str(
                            dap_sign_type_from_key_type(l_w_internal->certs[0]->enc_key->type)));
                } else {
                    dap_string_t *l_str_signs = dap_string_new("");
                    for (size_t i = 0; i < l_w_internal->certs_count; i++) {
                        dap_string_append_printf(l_str_signs, "%s%s",
                                                 dap_sign_type_to_str(dap_sign_type_from_key_type(
                                                     l_w_internal->certs[i]->enc_key->type)),
                                                 ((i + 1) == l_w_internal->certs_count) ? "" : ", ");
                    }
                    l_jobj_sings = json_object_new_string(l_str_signs->str);
                    dap_string_free(l_str_signs, true);
                }
                json_object_object_add(json_obj_wall, "signs", l_jobj_sings);
            } else {
                json_object_object_add(json_obj_wall, "signs",
                                       json_object_new_string(dap_sign_type_to_str(l_addr->sig_type)));
            }
            if(l_l_addr_tokens_size <= 0)
                json_object_object_add(json_obj_wall, "balance", json_object_new_string("0"));
            json_object * j_arr_balance= json_object_new_array();
            for(size_t i = 0; i < l_l_addr_tokens_size; i++) {
                if(l_l_addr_tokens[i]) {
                    json_object * j_balance_data = json_object_new_object();
                    uint256_t l_balance = dap_ledger_calc_balance(l_ledger, l_addr, l_l_addr_tokens[i]);
                    const char *l_balance_coins, *l_balance_datoshi = dap_uint256_to_char(l_balance, &l_balance_coins);
                    json_object *l_jobj_token = json_object_new_object();
                    json_object *l_jobj_ticker = json_object_new_string(l_l_addr_tokens[i]);
                    const char *l_description =  dap_ledger_get_description_by_ticker(l_ledger, l_l_addr_tokens[i]);
                    json_object *l_jobj_description = l_description ? json_object_new_string(l_description)
                                                                    : json_object_new_null();
                    json_object_object_add(l_jobj_token, "ticker", l_jobj_ticker);
                    json_object_object_add(l_jobj_token, "description", l_jobj_description);
                    json_object_object_add(j_balance_data, "balance", json_object_new_string(""));
                    json_object_object_add(j_balance_data, "coins", json_object_new_string(l_balance_coins));
                    json_object_object_add(j_balance_data, "datoshi", json_object_new_string(l_balance_datoshi));
                    json_object_object_add(j_balance_data, "token", l_jobj_token);
                    json_object_array_add(j_arr_balance, j_balance_data);
                }
                DAP_DELETE(l_l_addr_tokens[i]);
            }
            json_object_object_add(json_obj_wall, "tokens", j_arr_balance);
            json_object_array_add(json_arr_out, json_obj_wall);
            DAP_DELETE(l_l_addr_tokens);
            if(l_wallet)
                dap_chain_wallet_close(l_wallet);
            break;
        }
        default: {
            if( !l_wallet_name ) {
                dap_json_rpc_error_add(DAP_CHAIN_NODE_CLI_COM_TX_WALLET_NAME_ERR,
                                       "Wallet name option <-w>  not defined");
                json_object_put(json_arr_out);
                return  DAP_CHAIN_NODE_CLI_COM_TX_WALLET_NAME_ERR;
            }
            if( cmd_num != CMD_WALLET_DEACTIVATE && !l_pass_str && cmd_num != CMD_WALLET_NEW) {
                dap_json_rpc_error_add(DAP_CHAIN_NODE_CLI_COM_TX_WALLET_PASS_ERR,
                                       "Wallet password option <-password>  not defined");
                json_object_put(json_arr_out);
                return  DAP_CHAIN_NODE_CLI_COM_TX_WALLET_PASS_ERR;
            }
            if ( cmd_num != CMD_WALLET_DEACTIVATE && l_pass_str && DAP_WALLET$SZ_PASS < strnlen(l_pass_str, DAP_WALLET$SZ_PASS + 1) ) {
                dap_json_rpc_error_add(DAP_CHAIN_NODE_CLI_COM_TX_WALLET_PASS_TO_LONG_ERR,
                                       "Wallet's password is too long ( > %d)", DAP_WALLET$SZ_PASS);
                log_it(L_ERROR, "Wallet's password is too long ( > %d)", DAP_WALLET$SZ_PASS);
                json_object_put(json_arr_out);
                return DAP_CHAIN_NODE_CLI_COM_TX_WALLET_PASS_TO_LONG_ERR;
            }
            switch (cmd_num) {
                case CMD_WALLET_ACTIVATE:
                case CMD_WALLET_DEACTIVATE: {
                    json_object * json_obj_wall = json_object_new_object();
                    const char *l_prefix = cmd_num == CMD_WALLET_ACTIVATE ? "" : "de";
                    dap_cli_server_cmd_find_option_val(a_argv, l_arg_index, a_argc, "-ttl", &l_ttl_str);
                    l_rc = l_ttl_str ? strtoul(l_ttl_str, NULL, 10) : 60;

                    l_rc = cmd_num == CMD_WALLET_ACTIVATE
                            ? dap_chain_wallet_activate(l_wallet_name, strlen(l_wallet_name), l_pass_str, strlen(l_pass_str), l_rc)
                            : dap_chain_wallet_deactivate (l_wallet_name, strlen(l_wallet_name));

                    switch (l_rc) {
                    case 0:
                        json_object_object_add(json_obj_wall, "Wallet name", json_object_new_string(l_wallet_name));
                        json_object_object_add(json_obj_wall, "protection", cmd_num == CMD_WALLET_ACTIVATE ?
                        json_object_new_string("is activated") : json_object_new_string("is deactivated"));
                        break;
                    case -EBUSY:
                        dap_json_rpc_error_add(DAP_CHAIN_NODE_CLI_COM_TX_WALLET_ALREADY_ERR,
                                               "Error: wallet %s is already %sactivated\n", l_wallet_name, l_prefix);
                        break;
                    case -EAGAIN:
                        dap_json_rpc_error_add(DAP_CHAIN_NODE_CLI_COM_TX_WALLET_PASS_ERR,
                                "Error: wrong password for wallet %s\n", l_wallet_name);
                        break;
                    default: {
                        char l_buf[512] = { '\0' };
                        strerror_r(l_rc, l_buf, sizeof(l_buf) - 1);
                        dap_json_rpc_error_add(DAP_CHAIN_NODE_CLI_COM_TX_WALLET_ACTIVE_ERR,
                                "Wallet %s %sactivation error %d : %s\n", l_wallet_name, l_prefix, l_rc, l_buf);
                        break;
                    }
                    }
                    json_object_array_add(json_arr_out, json_obj_wall);
                } break;
                // convert wallet
                case CMD_WALLET_CONVERT: {
                    l_wallet = dap_chain_wallet_open(l_wallet_name, c_wallets_path, NULL);
                    if (!l_wallet) {
                        dap_json_rpc_error_add(DAP_CHAIN_NODE_CLI_COM_TX_WALLET_PASS_ERR,
                                               "wrong password");
                        json_object_put(json_arr_out);
                        return DAP_CHAIN_NODE_CLI_COM_TX_WALLET_PASS_ERR;
                    } else if (l_wallet->flags & DAP_WALLET$M_FL_ACTIVE) {
                        dap_json_rpc_error_add(DAP_CHAIN_NODE_CLI_COM_TX_WALLET_CONVERT_ERR,
                                               "Wallet can't be converted twice");
                        json_object_put(json_arr_out);
                        return  DAP_CHAIN_NODE_CLI_COM_TX_WALLET_CONVERT_ERR;
                    }
                    // create wallet backup 
                    dap_chain_wallet_internal_t* l_file_name = DAP_CHAIN_WALLET_INTERNAL(l_wallet);
                    snprintf(l_file_name->file_name, sizeof(l_file_name->file_name)  - 1, "%s/%s_%012lu%s", c_wallets_path, l_wallet_name, time(NULL),".backup");
                    if ( dap_chain_wallet_save(l_wallet, NULL) ) {
                        dap_json_rpc_error_add(DAP_CHAIN_NODE_CLI_COM_TX_WALLET_BACKUP_ERR,
                                               "Can't create backup wallet file because of internal error");
                        json_object_put(json_arr_out);
                        return  DAP_CHAIN_NODE_CLI_COM_TX_WALLET_BACKUP_ERR;
                    }
                    // change to old filename
                    snprintf(l_file_name->file_name, sizeof(l_file_name->file_name)  - 1, "%s/%s%s", c_wallets_path, l_wallet_name, ".dwallet");
                    if ( dap_chain_wallet_save(l_wallet, l_pass_str) ) {
                        dap_json_rpc_error_add(DAP_CHAIN_NODE_CLI_COM_TX_WALLET_CONVERT_ERR,
                                               "Wallet is not converted because of internal error");
                        json_object_put(json_arr_out);
                        return  DAP_CHAIN_NODE_CLI_COM_TX_WALLET_CONVERT_ERR;
                    }
                    json_object * json_obj_wall = json_object_new_object();
                    log_it(L_INFO, "Wallet %s has been converted", l_wallet_name);
                    json_object_object_add(json_obj_wall, "Sign wallet", json_object_new_string(
                                                                              strlen(dap_chain_wallet_check_sign(l_wallet))!=0 ?
                                                                              dap_chain_wallet_check_sign(l_wallet) : "correct"));
                    json_object_object_add(json_obj_wall, "Wallet name", json_object_new_string(l_wallet_name));
                    json_object_object_add(json_obj_wall, "Status", json_object_new_string("successfully converted"));
                    dap_chain_wallet_close(l_wallet);
                    json_object_array_add(json_arr_out, json_obj_wall);
                    break;
                }
                // new wallet
                case CMD_WALLET_NEW: {
                    int l_restore_opt = dap_cli_server_cmd_find_option_val(a_argv, l_arg_index, a_argc, "-restore", &l_restore_str);
                    int l_restore_legacy_opt = 0;
                    if (!l_restore_str)
                        l_restore_legacy_opt = dap_cli_server_cmd_find_option_val(a_argv, l_arg_index, a_argc, "-restore_legacy", &l_restore_str);
                    // rewrite existing wallet
                    int l_is_force = dap_cli_server_cmd_find_option_val(a_argv, l_arg_index, a_argc, "-force", NULL);

                    // check wallet existence
                    if (!l_is_force) {
                        char *l_file_name = dap_strdup_printf("%s/%s.dwallet", c_wallets_path, l_wallet_name);
                        FILE *l_exists = fopen(l_file_name, "rb");
                        DAP_DELETE(l_file_name);
                        if (l_exists) {
                            dap_json_rpc_error_add(DAP_CHAIN_NODE_CLI_COM_TX_WALLET_ALREADY_ERR,"Wallet %s already exists",l_wallet_name);
                            fclose(l_exists);
                            json_object_put(json_arr_out);
                            return DAP_CHAIN_NODE_CLI_COM_TX_WALLET_ALREADY_ERR;
                        }
                    }

                    dap_sign_type_t l_sign_types[MAX_ENC_KEYS_IN_MULTYSIGN] = {0};
                    size_t l_sign_count = 0;
                    if (!l_sign_type_str) {
                        l_sign_types[0].type = SIG_TYPE_DILITHIUM;
                        l_sign_type_str = dap_sign_type_to_str(l_sign_types[0]);
                        l_sign_count = 1;
                    } else {
                        l_sign_types[0] = dap_sign_type_from_str(l_sign_type_str);
                        if (l_sign_types[0].type == SIG_TYPE_NULL){
                            dap_json_rpc_error_add(DAP_CHAIN_NODE_CLI_COM_TX_WALLET_UNKNOWN_SIGN_ERR,
                                                   "'%s' unknown signature type, please use:\n%s",
                                                   l_sign_type_str, dap_sign_get_str_recommended_types());
                            json_object_put(json_arr_out);
                            return DAP_CHAIN_NODE_CLI_COM_TX_WALLET_UNKNOWN_SIGN_ERR;
                        }
                        if (l_sign_types[0].type == SIG_TYPE_MULTI_CHAINED) {
                            int l_sign_index = dap_cli_server_cmd_find_option_val(a_argv, l_arg_index, a_argc, l_sign_type_str, NULL);
                            l_sign_index++;
                            for (;l_sign_index && l_sign_index < a_argc; ++l_sign_index) {
                                l_sign_types[l_sign_count] = dap_sign_type_from_str(a_argv[l_sign_index]);
                                if (l_sign_types[l_sign_count].type == SIG_TYPE_NULL ||
                                    l_sign_types[l_sign_count].type == SIG_TYPE_MULTI_CHAINED) {
                                    break;
                                }
                                l_sign_count++;
                            }
                            if (l_sign_count < 2) {
                                dap_json_rpc_error_add(DAP_CHAIN_NODE_CLI_COM_TX_WALLET_UNKNOWN_SIGN_ERR,
                                                      "You did not specify an additional signature after "
                                                      "sig_multi_chained. You must specify at least two more "
                                                      "signatures other than sig_multi_chained.\n"
                                                      "After sig_multi_chained, you must specify two more signatures "
                                                      "from the list: %s", dap_cert_get_str_recommended_sign());
                                json_object_put(json_arr_out);
                                return DAP_CHAIN_NODE_CLI_COM_TX_WALLET_UNKNOWN_SIGN_ERR;
                            }
                        } else {
                            l_sign_count = 1;
                        }
                    }
                    // Check unsupported tesla and bliss algorithm

                    for (size_t i = 0; i < l_sign_count; ++i) {
                        if (dap_sign_type_is_depricated(l_sign_types[i])) {
                            if (l_restore_opt || l_restore_legacy_opt) {
                                dap_json_rpc_error_add(DAP_CHAIN_NODE_CLI_COM_TX_WALLET_UNKNOWN_SIGN_ERR,
                                                   "CAUTION!!! CAUTION!!! CAUTION!!!\nThe Bliss, Tesla and Picnic signatures are deprecated. We recommend you to create a new wallet with another available signature and transfer funds there.\n");
                                break;
                            } else {
                                dap_json_rpc_error_add(DAP_CHAIN_NODE_CLI_COM_TX_WALLET_UNKNOWN_SIGN_ERR,
                                                   "This signature algorithm is no longer supported, please, use another variant");
                                json_object_put(json_arr_out);
                                return  DAP_CHAIN_NODE_CLI_COM_TX_WALLET_UNKNOWN_SIGN_ERR;
                            }
                        }
                    }

                    uint8_t *l_seed = NULL;
                    size_t l_seed_size = 0, l_restore_str_size = dap_strlen(l_restore_str);

                    if(l_restore_opt || l_restore_legacy_opt) {
                        if (l_restore_str_size > 3 && !dap_strncmp(l_restore_str, "0x", 2) && (!dap_is_hex_string(l_restore_str + 2, l_restore_str_size - 2) || l_restore_legacy_opt)) {
                            l_seed_size = (l_restore_str_size - 2) / 2;
                            l_seed = DAP_NEW_Z_SIZE(uint8_t, l_seed_size);
                            if(!l_seed) {
                                log_it(L_CRITICAL, "%s", c_error_memory_alloc);
                                json_object_put(json_arr_out);
                                return DAP_CHAIN_NODE_CLI_COM_TX_WALLET_MEMORY_ERR;
                            }
                            dap_hex2bin(l_seed, l_restore_str + 2, l_restore_str_size - 2);
                            if (l_restore_legacy_opt) {
                                dap_json_rpc_error_add(DAP_CHAIN_NODE_CLI_COM_TX_WALLET_PROTECTION_ERR,
                                                       "CAUTION!!! CAUTION!!! CAUTION!!!\nYour wallet has a low level of protection. Please create a new wallet again with the option -restore\n");
                            }
                        } else {
                            dap_json_rpc_error_add(DAP_CHAIN_NODE_CLI_COM_TX_WALLET_HASH_ERR,
                                                   "Restored hash is invalid or too short, wallet is not created. Please use -restore 0x<hex_value> or -restore_legacy 0x<restore_string>");
                            json_object_put(json_arr_out);
                            return DAP_CHAIN_NODE_CLI_COM_TX_WALLET_HASH_ERR;
                        }
                    }

                    // Creates new wallet
                    l_wallet = dap_chain_wallet_create_with_seed_multi(l_wallet_name, c_wallets_path, l_sign_types, l_sign_count,
                            l_seed, l_seed_size, l_pass_str);
                    DAP_DELETE(l_seed);
                    if (!l_wallet) {
                        dap_json_rpc_error_add(DAP_CHAIN_NODE_CLI_COM_TX_WALLET_INTERNAL_ERR,
                                               "Wallet is not created because of internal error. Check name or password length (max 64 chars)");
                        json_object_put(json_arr_out);
                        return  DAP_CHAIN_NODE_CLI_COM_TX_WALLET_INTERNAL_ERR;
                    }

                    l_addr = l_net ? dap_chain_wallet_get_addr(l_wallet,l_net->pub.id ) : NULL;

                    const char *l_addr_str = dap_chain_addr_to_str(l_addr);
                    json_object * json_obj_wall = json_object_new_object();
                    json_object_object_add(json_obj_wall, "Wallet name", json_object_new_string(l_wallet->name));
                    if (l_sign_count > 1) {
                        dap_string_t *l_signs_types_str = dap_string_new("sig_multi_chained, ");
                        for (size_t i = 0; i < l_sign_count; i++) {
                            dap_string_append_printf(l_signs_types_str, "%s%s",
                                                     dap_sign_type_to_str(l_sign_types[i]), (i+1) == l_sign_count ? "": ", ");
                        }
                        json_object_object_add(json_obj_wall, "Sign type", json_object_new_string(l_signs_types_str->str));
                        dap_string_free(l_signs_types_str, true);
                    } else
                        json_object_object_add(json_obj_wall, "Sign type", json_object_new_string(l_sign_type_str));
                    json_object_object_add(json_obj_wall, "Status", json_object_new_string("successfully created"));
                    if ( l_addr_str ) {
                        json_object_object_add(json_obj_wall, "new address", json_object_new_string(l_addr_str));
                    }
                    json_object_array_add(json_arr_out, json_obj_wall);
                    dap_chain_wallet_close(l_wallet);
                    break;
                }
            }
        }
    }

    if (json_arr_out) {
            json_object_array_add(*json_arr_reply, json_arr_out);
        } else {
            json_object_array_add(*json_arr_reply, json_object_new_string("empty"));
        }
    return 0;
}


typedef enum dap_chain_node_cli_cmd_values_parse_net_chain_err_to_json {
    DAP_CHAIN_NODE_CLI_CMD_VALUES_PARSE_NET_CHAIN_ERR_INTERNAL_COMMAND_PROCESSING = 101,
    DAP_CHAIN_NODE_CLI_CMD_VALUES_PARSE_NET_CHAIN_ERR_NET_STR_IS_NUL = 102,
    DAP_CHAIN_NODE_CLI_CMD_VALUES_PARSE_NET_CHAIN_ERR_NET_NOT_FOUND = 103,
    DAP_CHAIN_NODE_CLI_CMD_VALUES_PARSE_NET_CHAIN_ERR_CHAIN_NOT_FOUND = 104,
    DAP_CHAIN_NODE_CLI_CMD_VALUES_PARSE_NET_CHAIN_ERR_CHAIN_STR_IS_NULL = 105,
    DAP_CHAIN_NODE_CLI_CMD_VALUES_PARSE_NET_CHAIN_ERR_CONFIG_DEFAULT_DATUM = 106,
    DAP_CHAIN_NODE_CLI_CMD_VALUE_PARSE_CONVERT_BASE58_TO_ADDR_WALLET = 107,
    DAP_CHAIN_NODE_CLI_CMD_VALUE_PARSE_FAST_AND_BASE58_ADDR,
    DAP_CHAIN_NODE_CLI_CMD_VALUE_PARSE_CAN_NOT_FIND_DEFAULT_CHAIN_WITH_TYPE
} dap_chain_node_cli_cmd_values_parse_net_chain_err_to_json;
int dap_chain_node_cli_cmd_values_parse_net_chain_for_json(int *a_arg_index, int a_argc,
                                                           char **a_argv,
                                                           dap_chain_t **a_chain, dap_chain_net_t **a_net,
                                                           dap_chain_type_t a_default_chain_type) {
    const char * l_chain_str = NULL;
    const char * l_net_str = NULL;

    // Net name
    if(a_net)
        dap_cli_server_cmd_find_option_val(a_argv, *a_arg_index, a_argc, "-net", &l_net_str);
    else {
        dap_json_rpc_error_add(DAP_CHAIN_NODE_CLI_CMD_VALUES_PARSE_NET_CHAIN_ERR_INTERNAL_COMMAND_PROCESSING,
                               "Error in internal command processing.");
        return DAP_CHAIN_NODE_CLI_CMD_VALUES_PARSE_NET_CHAIN_ERR_INTERNAL_COMMAND_PROCESSING;
    }

    // Select network
    if(!l_net_str) {
        dap_json_rpc_error_add(DAP_CHAIN_NODE_CLI_CMD_VALUES_PARSE_NET_CHAIN_ERR_NET_STR_IS_NUL, "%s requires parameter '-net'", a_argv[0]);
        return DAP_CHAIN_NODE_CLI_CMD_VALUES_PARSE_NET_CHAIN_ERR_NET_STR_IS_NUL;
    }

    if((*a_net = dap_chain_net_by_name(l_net_str)) == NULL) { // Can't find such network
        char l_str_to_reply_chain[500] = {0};
        char *l_str_to_reply = NULL;
        sprintf(l_str_to_reply_chain, "%s can't find network \"%s\"\n", a_argv[0], l_net_str);
        l_str_to_reply = dap_strcat2(l_str_to_reply,l_str_to_reply_chain);
        dap_string_t* l_net_str = dap_cli_list_net();
        l_str_to_reply = dap_strcat2(l_str_to_reply,l_net_str->str);
        dap_json_rpc_error_add(DAP_CHAIN_NODE_CLI_CMD_VALUES_PARSE_NET_CHAIN_ERR_NET_NOT_FOUND, "%s", l_str_to_reply);
        DAP_DELETE(l_str_to_reply);
        dap_string_free(l_net_str, true);
        return DAP_CHAIN_NODE_CLI_CMD_VALUES_PARSE_NET_CHAIN_ERR_NET_NOT_FOUND;
    }

    // Chain name
    if(a_chain) {
        dap_cli_server_cmd_find_option_val(a_argv, *a_arg_index, a_argc, "-chain", &l_chain_str);

        // Select chain
        if(l_chain_str) {
            if ((*a_chain = dap_chain_net_get_chain_by_name(*a_net, l_chain_str)) == NULL) { // Can't find such chain
                char l_str_to_reply_chain[500] = {0};
                char *l_str_to_reply = NULL;
                sprintf(l_str_to_reply_chain, "%s requires parameter '-chain' to be valid chain name in chain net %s. Current chain %s is not valid\n",
                        a_argv[0], l_net_str, l_chain_str);
                l_str_to_reply = dap_strcat2(l_str_to_reply,l_str_to_reply_chain);
                dap_chain_t * l_chain;
                dap_chain_net_t * l_chain_net = *a_net;
                l_str_to_reply = dap_strcat2(l_str_to_reply,"\nAvailable chains:\n");
                DL_FOREACH(l_chain_net->pub.chains, l_chain) {
                    l_str_to_reply = dap_strcat2(l_str_to_reply,"\t");
                    l_str_to_reply = dap_strcat2(l_str_to_reply,l_chain->name);
                    l_str_to_reply = dap_strcat2(l_str_to_reply,"\n");
                }
                dap_json_rpc_error_add(DAP_CHAIN_NODE_CLI_CMD_VALUES_PARSE_NET_CHAIN_ERR_CHAIN_NOT_FOUND, l_str_to_reply);
                return DAP_CHAIN_NODE_CLI_CMD_VALUES_PARSE_NET_CHAIN_ERR_CHAIN_NOT_FOUND;
            }
        } else if (a_default_chain_type != CHAIN_TYPE_INVALID) {
            if ((*a_chain = dap_chain_net_get_default_chain_by_chain_type(*a_net, a_default_chain_type)) != NULL) {
                return 0;
            } else {
                dap_json_rpc_error_add(
                        DAP_CHAIN_NODE_CLI_CMD_VALUE_PARSE_CAN_NOT_FIND_DEFAULT_CHAIN_WITH_TYPE,
                        "Unable to get the default chain of type %s for the network.", dap_chain_type_to_str(a_default_chain_type));
                return DAP_CHAIN_NODE_CLI_CMD_VALUE_PARSE_CAN_NOT_FIND_DEFAULT_CHAIN_WITH_TYPE;

            }
        }
    }
    return 0;
}


/**
 * @brief s_values_parse_net_chain
 * @param argc
 * @param argv
 * @param str_reply
 * @param l_chain
 * @param l_net
 * @return
 */
int dap_chain_node_cli_cmd_values_parse_net_chain(int *a_arg_index, int a_argc, char **a_argv, void **a_str_reply,
        dap_chain_t **a_chain, dap_chain_net_t **a_net, dap_chain_type_t a_default_chain_type)
{
    const char * l_chain_str = NULL;
    const char * l_net_str = NULL;

    // Net name
    if(a_net)
        dap_cli_server_cmd_find_option_val(a_argv, *a_arg_index, a_argc, "-net", &l_net_str);
    else
        return -100;

    // Select network
    if(!l_net_str) {
        dap_cli_server_cmd_set_reply_text(a_str_reply, "%s requires parameter '-net'", a_argv[0]);
        return -101;
    }

    if((*a_net = dap_chain_net_by_name(l_net_str)) == NULL) { // Can't find such network
        dap_cli_server_cmd_set_reply_text(a_str_reply, "%s can't find network \"%s\"", a_argv[0], l_net_str);
        char l_str_to_reply_chain[500] = {0};
        char *l_str_to_reply = NULL;
        sprintf(l_str_to_reply_chain, "%s can't find network \"%s\"\n", a_argv[0], l_net_str);
        l_str_to_reply = dap_strcat2(l_str_to_reply,l_str_to_reply_chain);
        dap_string_t* l_net_str = dap_cli_list_net();
        l_str_to_reply = dap_strcat2(l_str_to_reply,l_net_str->str);
        dap_cli_server_cmd_set_reply_text(a_str_reply, "%s", l_str_to_reply);
        return -102;
    }

    // Chain name
    if(a_chain) {
        dap_cli_server_cmd_find_option_val(a_argv, *a_arg_index, a_argc, "-chain", &l_chain_str);

        // Select chain
        if(l_chain_str) {
            if ((*a_chain = dap_chain_net_get_chain_by_name(*a_net, l_chain_str)) == NULL) { // Can't find such chain
                char l_str_to_reply_chain[500] = {0};
                char *l_str_to_reply = NULL;
                sprintf(l_str_to_reply_chain, "%s requires parameter '-chain' to be valid chain name in chain net %s. Current chain %s is not valid\n",
                        a_argv[0], l_net_str, l_chain_str);
                l_str_to_reply = dap_strcat2(l_str_to_reply,l_str_to_reply_chain);
                dap_chain_t * l_chain;
                dap_chain_net_t * l_chain_net = *a_net;
                l_str_to_reply = dap_strcat2(l_str_to_reply,"\nAvailable chains:\n");
                DL_FOREACH(l_chain_net->pub.chains, l_chain) {
                        l_str_to_reply = dap_strcat2(l_str_to_reply,"\t");
                        l_str_to_reply = dap_strcat2(l_str_to_reply,l_chain->name);
                        l_str_to_reply = dap_strcat2(l_str_to_reply,"\n");
                }
                dap_cli_server_cmd_set_reply_text(a_str_reply, "%s", l_str_to_reply);
                return -103;
            }
        } else if (a_default_chain_type != CHAIN_TYPE_INVALID) {
            if ((*a_chain = dap_chain_net_get_default_chain_by_chain_type(*a_net, a_default_chain_type)) != NULL) {
                return 0;
            } else {
                dap_cli_server_cmd_set_reply_text(a_str_reply, "Unable to get the default chain of type %s for the network.",
                                                  dap_chain_type_to_str(a_default_chain_type));
                return -104;
            }
        } else {
            dap_cli_server_cmd_set_reply_text(a_str_reply, "%s requires parameter '-chain'", a_argv[0]);
            return -104;
        }
    }
    return 0;
}

/**
 * @brief
 * sign data (datum_token) by certificates (1 or more)
 * successful count of signes return in l_sign_counter
 * @param l_certs - array with certificates loaded from dcert file
 * @param l_datum_token - updated pointer for l_datum_token variable after realloc
 * @param l_certs_count - count of certificate
 * @param l_datum_data_offset - offset of datum
 * @param l_sign_counter - counter of successful data signing operation
 * @return dap_chain_datum_token_t*
 */
static dap_chain_datum_token_t * s_sign_cert_in_cycle(dap_cert_t ** l_certs, dap_chain_datum_token_t *l_datum_token, size_t l_certs_count,
            size_t *l_datum_signs_offset, uint16_t * l_sign_counter)
{
    if (!l_datum_signs_offset) {
        log_it(L_DEBUG,"l_datum_data_offset is NULL");
        return NULL;
    }

    size_t l_tsd_size = 0;
    if ((l_datum_token->type == DAP_CHAIN_DATUM_TOKEN_TYPE_DECL) &&
            ((l_datum_token->subtype == DAP_CHAIN_DATUM_TOKEN_SUBTYPE_PRIVATE)
            ||(l_datum_token->subtype == DAP_CHAIN_DATUM_TOKEN_SUBTYPE_NATIVE)))
        l_tsd_size = l_datum_token->header_native_decl.tsd_total_size;
    if ((l_datum_token->type == DAP_CHAIN_DATUM_TOKEN_TYPE_UPDATE) &&
            ((l_datum_token->subtype == DAP_CHAIN_DATUM_TOKEN_SUBTYPE_PRIVATE)
             ||(l_datum_token->subtype == DAP_CHAIN_DATUM_TOKEN_SUBTYPE_NATIVE)))
        l_tsd_size = l_datum_token->header_native_update.tsd_total_size;
    uint16_t l_tmp_cert_sign_count = l_datum_token->signs_total;
    l_datum_token->signs_total = 0;

    for(size_t i = 0; i < l_certs_count; i++)
    {
        dap_sign_t * l_sign = dap_cert_sign(l_certs[i],  l_datum_token,
           sizeof(*l_datum_token) + l_tsd_size, 0);
        if (l_sign) {
            size_t l_sign_size = dap_sign_get_size(l_sign);
            l_datum_token = DAP_REALLOC(l_datum_token, sizeof(*l_datum_token) + (*l_datum_signs_offset) + l_sign_size);
            memcpy(l_datum_token->tsd_n_signs + *l_datum_signs_offset, l_sign, l_sign_size);
            *l_datum_signs_offset += l_sign_size;
            DAP_DELETE(l_sign);
            log_it(L_DEBUG,"<-- Signed with '%s'", l_certs[i]->name);
            (*l_sign_counter)++;
        }
    }
    l_datum_token->signs_total = l_tmp_cert_sign_count;

    return l_datum_token;
}

/**
 * @brief com_token_decl_sign
 * @param argc
 * @param argv
 * @param arg_func
 * @param str_reply
 * @return
 */
int com_token_decl_sign(int a_argc, char **a_argv, void **a_str_reply)
{
    int arg_index = 1;

    const char * l_hash_out_type = NULL;
    dap_cli_server_cmd_find_option_val(a_argv, arg_index, a_argc, "-H", &l_hash_out_type);
    if(!l_hash_out_type)
        l_hash_out_type = "hex";
    if(dap_strcmp(l_hash_out_type,"hex") && dap_strcmp(l_hash_out_type,"base58")) {
        dap_cli_server_cmd_set_reply_text(a_str_reply, "invalid parameter -H, valid values: -H <hex | base58>");
        return -1;
    }

    const char * l_datum_hash_str = NULL;
    // Chain name
    dap_cli_server_cmd_find_option_val(a_argv, arg_index, a_argc, "-datum", &l_datum_hash_str);
    if(l_datum_hash_str) {
        char *l_datum_hash_hex_str = NULL, *l_datum_hash_base58_str = NULL;
        const char * l_certs_str = NULL;
        dap_cert_t ** l_certs = NULL;
        size_t l_certs_count = 0;
        dap_chain_t * l_chain = NULL;
        dap_chain_net_t * l_net = NULL;

        dap_chain_node_cli_cmd_values_parse_net_chain(&arg_index, a_argc, a_argv, a_str_reply, &l_chain, &l_net,
                                                      CHAIN_TYPE_TOKEN);
        if(!l_net)
            return -1;
        else {
            if(*a_str_reply) {
                DAP_DELETE(*a_str_reply);
                *a_str_reply = NULL;
            }
        }

        // Certificates thats will be used to sign currend datum token
        dap_cli_server_cmd_find_option_val(a_argv, arg_index, a_argc, "-certs", &l_certs_str);

        // Load certs lists
        if (l_certs_str)
            dap_cert_parse_str_list(l_certs_str, &l_certs, &l_certs_count);

        if(!l_certs_count) {
            dap_cli_server_cmd_set_reply_text(a_str_reply,
                    "token_sign command requres at least one valid certificate to sign the basic transaction of emission");
            return -7;
        }

        char * l_gdb_group_mempool = dap_chain_net_get_gdb_group_mempool_new(l_chain);
        if(!l_gdb_group_mempool) {
            l_gdb_group_mempool = dap_chain_net_get_gdb_group_mempool_by_chain_type(l_net, CHAIN_TYPE_TOKEN);
        }
        // datum hash may be in hex or base58 format
        if(!dap_strncmp(l_datum_hash_str, "0x", 2) || !dap_strncmp(l_datum_hash_str, "0X", 2)) {
            l_datum_hash_hex_str = dap_strdup(l_datum_hash_str);
            l_datum_hash_base58_str = dap_enc_base58_from_hex_str_to_str(l_datum_hash_str);
        } else {
            l_datum_hash_hex_str = dap_enc_base58_to_hex_str_from_str(l_datum_hash_str);
            l_datum_hash_base58_str = dap_strdup(l_datum_hash_str);
        }
        const char *l_datum_hash_out_str = dap_strcmp(l_hash_out_type,"hex")
            ? l_datum_hash_base58_str
            : l_datum_hash_hex_str;

        log_it(L_DEBUG, "Requested to sign token declaration %s in gdb://%s with certs %s",
                l_gdb_group_mempool, l_datum_hash_hex_str, l_certs_str);

        dap_chain_datum_t * l_datum = NULL;
        size_t l_datum_size = 0;
        size_t l_tsd_size = 0;
        if((l_datum = (dap_chain_datum_t*) dap_global_db_get_sync(l_gdb_group_mempool,
                l_datum_hash_hex_str, &l_datum_size, NULL, NULL )) != NULL) {

            // Check if its token declaration
            if(l_datum->header.type_id == DAP_CHAIN_DATUM_TOKEN) {
                dap_chain_datum_token_t *l_datum_token = DAP_DUP_SIZE(l_datum->data, l_datum->header.data_size);    // for realloc
                DAP_DELETE(l_datum);
                if ((l_datum_token->subtype == DAP_CHAIN_DATUM_TOKEN_SUBTYPE_PRIVATE)
                    ||  (l_datum_token->subtype == DAP_CHAIN_DATUM_TOKEN_SUBTYPE_NATIVE))
                    l_tsd_size = l_datum_token->header_native_decl.tsd_total_size;
                // Check for signatures, are they all in set and are good enought?
                size_t l_signs_size = 0, i = 1;
                uint16_t l_tmp_signs_total = l_datum_token->signs_total;
                l_datum_token->signs_total = 0;
                for (i = 1; i <= l_tmp_signs_total; i++){
                    dap_sign_t *l_sign = (dap_sign_t *)(l_datum_token->tsd_n_signs + l_tsd_size + l_signs_size);
                    if( dap_sign_verify(l_sign, l_datum_token, sizeof(*l_datum_token) + l_tsd_size) ) {
                        log_it(L_WARNING, "Wrong signature %zu for datum_token with key %s in mempool!", i, l_datum_hash_out_str);
                        dap_cli_server_cmd_set_reply_text(a_str_reply,
                                "Datum %s with datum token has wrong signature %zu, break process and exit",
                                l_datum_hash_out_str, i);
                        DAP_DELETE(l_datum_token);
                        DAP_DELETE(l_gdb_group_mempool);
                        return -6;
                    }else{
                        log_it(L_DEBUG,"Sign %zu passed", i);
                    }
                    l_signs_size += dap_sign_get_size(l_sign);
                }
                l_datum_token->signs_total = l_tmp_signs_total;
                log_it(L_DEBUG, "Datum %s with token declaration: %hu signatures are verified well (sign_size = %zu)",
                                 l_datum_hash_out_str, l_datum_token->signs_total, l_signs_size);

                // Sign header with all certificates in the list and add signs to the end of token update
                uint16_t l_sign_counter = 0;
                size_t l_data_size = l_tsd_size + l_signs_size;
                l_datum_token = s_sign_cert_in_cycle(l_certs, l_datum_token, l_certs_count, &l_data_size,
                                                            &l_sign_counter);
                l_datum_token->signs_total += l_sign_counter;
                size_t l_token_size = sizeof(*l_datum_token) + l_data_size;
                dap_chain_datum_t * l_datum = dap_chain_datum_create(DAP_CHAIN_DATUM_TOKEN,
                                                                     l_datum_token, l_token_size);
                DAP_DELETE(l_datum_token);
                // Calc datum's hash
                l_datum_size = dap_chain_datum_size(l_datum);
                dap_chain_hash_fast_t l_key_hash = { };
                dap_hash_fast(l_datum->data, l_token_size, &l_key_hash);
                const char *l_key_str = dap_chain_hash_fast_to_str_new(&l_key_hash);
                const char *l_key_str_base58 = dap_enc_base58_encode_hash_to_str_static(&l_key_hash);
                const char *l_key_out_str = dap_strcmp(l_hash_out_type, "hex")
                        ? l_key_str_base58 : l_key_str;
                int rc = 0;
                // Add datum to mempool with datum_token hash as a key
                if( dap_global_db_set_sync(l_gdb_group_mempool, l_key_str, l_datum, dap_chain_datum_size(l_datum), false) == 0) {
                    char* l_hash_str = l_datum_hash_hex_str;
                    // Remove old datum from pool
                    if( dap_global_db_del_sync(l_gdb_group_mempool, l_hash_str ) == 0) {
                        dap_cli_server_cmd_set_reply_text(a_str_reply, "Datum %s is replacing the %s in datum pool",
                                l_key_out_str, l_datum_hash_out_str);
                    } else {
                        dap_cli_server_cmd_set_reply_text(a_str_reply,
                                "Warning! Can't remove old datum %s ( new datum %s added normaly in datum pool)",
                                l_datum_hash_out_str, l_key_out_str);
                        rc = -3;
                    }
                } else {
                    dap_cli_server_cmd_set_reply_text(a_str_reply,
                            "Error! datum %s produced from %s can't be placed in mempool",
                            l_key_out_str, l_datum_hash_out_str);
                    rc = -2;
                }
                DAP_DELETE(l_key_str);
                DAP_DELETE(l_datum_hash_hex_str);
                DAP_DELETE(l_datum_hash_base58_str);
                DAP_DELETE(l_datum);
                DAP_DELETE(l_gdb_group_mempool);
                return rc;
            } else {
                dap_cli_server_cmd_set_reply_text(a_str_reply,
                        "Error! Wrong datum type. token_decl_sign sign only token declarations datum");
                return -61;
            }
        } else {
            dap_cli_server_cmd_set_reply_text(a_str_reply,
                    "token_decl_sign can't find datum with %s hash in the mempool of %s:%s",l_datum_hash_out_str,l_net? l_net->pub.name: "<undefined>",
                    l_chain?l_chain->name:"<undefined>");
            return -5;
        }
        DAP_DELETE(l_datum_hash_hex_str);
        DAP_DELETE(l_datum_hash_base58_str);
    } else {
        dap_cli_server_cmd_set_reply_text(a_str_reply, "token_decl_sign need -datum <datum hash> argument");
        return -2;
    }
    return 0;
}


/**
 * @brief s_com_mempool_list_print_for_chain
 *
 * @param a_net
 * @param a_chain
 * @param a_str_tmp
 * @param a_hash_out_type
 */
void s_com_mempool_list_print_for_chain(dap_chain_net_t * a_net, dap_chain_t * a_chain, const char * a_add,
                                        json_object *a_json_obj, const char *a_hash_out_type, bool a_fast, size_t a_limit, size_t a_offset) {
    dap_chain_addr_t *l_wallet_addr = dap_chain_addr_from_str(a_add);
    if (a_add && !l_wallet_addr) {
        dap_json_rpc_error_add(DAP_CHAIN_NODE_CLI_CMD_VALUE_PARSE_CONVERT_BASE58_TO_ADDR_WALLET, "Cannot convert "
                                                                                                 "string '%s' to binary address.\n", a_add);
        return;
    }
    if (l_wallet_addr && a_fast) {
        dap_json_rpc_error_add(DAP_CHAIN_NODE_CLI_CMD_VALUE_PARSE_FAST_AND_BASE58_ADDR,
                               "In fast mode, it is impossible to count the number of transactions and emissions "
                               "for a specific address. The -brief and -addr options are mutually exclusive.\n");
        DAP_DELETE(l_wallet_addr);
        return;
    }
    char * l_gdb_group_mempool = dap_chain_net_get_gdb_group_mempool_new(a_chain);
    if(!l_gdb_group_mempool){
        dap_json_rpc_error_add(DAP_CHAIN_NODE_CLI_COM_MEMPOOL_LIST_CAN_NOT_GET_MEMPOOL_GROUP,
                               "%s.%s: chain not found\n", a_net->pub.name, a_chain->name);
        return;
    }
    int l_removed = 0;
    json_object *l_obj_chain = json_object_new_object();
    json_object *l_obj_chain_name  = json_object_new_string(a_chain->name);
    if (!l_obj_chain_name || !l_obj_chain) {
        json_object_put(l_obj_chain);
        dap_json_rpc_allocation_error;
        return;
    }
    json_object_object_add(l_obj_chain, "name", l_obj_chain_name);
    dap_chain_mempool_filter(a_chain, &l_removed);
    json_object *l_jobj_removed = json_object_new_int(l_removed);
    if (!l_jobj_removed) {
        json_object_put(l_obj_chain);
        dap_json_rpc_allocation_error;
        return;
    }
    json_object_object_add(l_obj_chain, "removed", l_jobj_removed);
    size_t l_objs_count = 0;
    dap_global_db_obj_t * l_objs = dap_global_db_get_all_sync(l_gdb_group_mempool, &l_objs_count);
    json_object  *l_jobj_datums;
    size_t l_offset = a_offset;
    if (l_objs_count == 0 || l_objs_count < l_offset) {
        l_jobj_datums = json_object_new_null();
    } else {
        l_jobj_datums = json_object_new_array();
        if (!l_jobj_datums) {
            json_object_put(l_obj_chain);
            dap_json_rpc_allocation_error;
            return;
        }

        size_t l_arr_start = 0;
        if (l_offset) {
            l_arr_start = l_offset;
            json_object *l_jobj_offset = json_object_new_uint64(l_offset);
            json_object_object_add(l_obj_chain, "offset", l_jobj_offset);
        }
        size_t l_arr_end = l_objs_count;
        if (a_limit) {
            l_arr_end = l_offset + a_limit;
            if (l_arr_end > l_objs_count)
                l_arr_end = l_objs_count;
            json_object *l_jobj_limit = json_object_new_uint64(l_arr_end);
            json_object_object_add(l_obj_chain, "limit", l_jobj_limit);
        }
        for (size_t i = l_arr_start; i < l_arr_end; i++) {
            dap_chain_datum_t *l_datum = (dap_chain_datum_t *) l_objs[i].value;
            if (!l_datum->header.data_size || (l_datum->header.data_size > l_objs[i].value_len)) {
                log_it(L_ERROR, "Trash datum in GDB %s.%s, key: %s data_size:%u, value_len:%zu",
                       a_net->pub.name, a_chain->name, l_objs[i].key, l_datum->header.data_size, l_objs[i].value_len);
                dap_global_db_del_sync(l_gdb_group_mempool, l_objs[i].key);
                continue;
            }
            dap_time_t l_ts_create = (dap_time_t) l_datum->header.ts_create;
            const char *l_datum_type = dap_chain_datum_type_id_to_str(l_datum->header.type_id);
            dap_hash_fast_t l_datum_real_hash = {0};
            dap_hash_fast_t l_datum_hash_from_key = {0};
            dap_chain_datum_calc_hash(l_datum, &l_datum_real_hash);
            dap_chain_hash_fast_from_str(l_objs[i].key, &l_datum_hash_from_key);
            char buff_time[DAP_TIME_STR_SIZE];
            dap_time_to_str_rfc822(buff_time, DAP_TIME_STR_SIZE, l_datum->header.ts_create);
            json_object *l_jobj_type = json_object_new_string(l_datum_type);
            json_object *l_jobj_hash = json_object_new_string(l_objs[i].key);
            json_object *l_jobj_ts_created = json_object_new_object();
            json_object *l_jobj_ts_created_time_stamp = json_object_new_uint64(l_ts_create);
            json_object *l_jobj_ts_created_str = json_object_new_string(buff_time);
            if (!l_jobj_type || !l_jobj_hash || !l_jobj_ts_created || !l_jobj_ts_created_str ||
                !l_jobj_ts_created_time_stamp) {
                json_object_put(l_jobj_type);
                json_object_put(l_jobj_hash);
                json_object_put(l_jobj_ts_created);
                json_object_put(l_jobj_ts_created_time_stamp);
                json_object_put(l_jobj_ts_created_str);
                json_object_put(l_jobj_datums);
                json_object_put(l_obj_chain);
                dap_global_db_objs_delete(l_objs, l_objs_count);
                dap_json_rpc_allocation_error;
                return;
            }
            json_object_object_add(l_jobj_ts_created, "time_stamp", l_jobj_ts_created_time_stamp);
            json_object_object_add(l_jobj_ts_created, "str", l_jobj_ts_created_str);
            json_object *l_jobj_datum = json_object_new_object();
            if (!l_jobj_datum) {
                json_object_put(l_jobj_type);
                json_object_put(l_jobj_hash);
                json_object_put(l_jobj_ts_created);
                json_object_put(l_jobj_ts_created_time_stamp);
                json_object_put(l_jobj_ts_created_str);
                json_object_put(l_jobj_datums);
                json_object_put(l_obj_chain);
                dap_global_db_objs_delete(l_objs, l_objs_count);
                dap_json_rpc_allocation_error;
                return;
            }
            if (!dap_hash_fast_compare(&l_datum_real_hash, &l_datum_hash_from_key)) {
                char *l_drh_str = dap_hash_fast_to_str_new(&l_datum_real_hash);
                char *l_wgn = dap_strdup_printf("Key field in DB %s does not match datum's hash %s\n",
                                                l_objs[i].key, l_drh_str);
                DAP_DELETE(l_drh_str);
                if (!l_wgn) {
                    dap_global_db_objs_delete(l_objs, l_objs_count);
                    json_object_put(l_jobj_datum);
                    json_object_put(l_obj_chain);
                    json_object_put(l_jobj_type);
                    json_object_put(l_jobj_hash);
                    json_object_put(l_jobj_ts_created);
                    json_object_put(l_jobj_datums);
                    dap_json_rpc_allocation_error;
                    return;
                }
                json_object *l_jobj_warning = json_object_new_string(l_wgn);
                DAP_DELETE(l_wgn);
                if (!l_jobj_warning) {
                    dap_global_db_objs_delete(l_objs, l_objs_count);
                    json_object_put(l_jobj_datum);
                    json_object_put(l_obj_chain);
                    json_object_put(l_jobj_type);
                    json_object_put(l_jobj_hash);
                    json_object_put(l_jobj_ts_created);
                    json_object_put(l_jobj_datums);
                    dap_json_rpc_allocation_error;
                    return;
                }
                json_object_object_add(l_jobj_datum, "warning", l_jobj_warning);
                json_object_array_add(l_jobj_datums, l_jobj_datum);
                continue;
            }
            json_object_object_add(l_jobj_datum, "hash", l_jobj_hash);
            json_object_object_add(l_jobj_datum, "type", l_jobj_type);
            json_object_object_add(l_jobj_datum, "created", l_jobj_ts_created);
            bool datum_is_accepted_addr = false;
            if (!a_fast) {
                switch (l_datum->header.type_id) {
                    case DAP_CHAIN_DATUM_TX: {
                        dap_chain_addr_t l_addr_from;
                        dap_chain_datum_tx_t *l_tx = (dap_chain_datum_tx_t *) l_datum->data;

                        int l_ledger_rc = DAP_LEDGER_CHECK_INVALID_ARGS;
                        const char *l_main_ticker = dap_ledger_tx_calculate_main_ticker(a_net->pub.ledger, l_tx,
                                                                                  &l_ledger_rc);
                        const char *l_ledger_rc_str = dap_ledger_check_error_str(l_ledger_rc);

                        json_object *l_jobj_main_ticker = json_object_new_string(
                                l_main_ticker ? l_main_ticker : "UNKNOWN");
                        json_object *l_jobj_ledger_rc = json_object_new_string(l_ledger_rc_str);

                        if (!l_jobj_main_ticker || !l_jobj_ledger_rc) {
                            json_object_put(l_jobj_datum);
                            json_object_put(l_jobj_datums);
                            json_object_put(l_obj_chain);
                            dap_global_db_objs_delete(l_objs, l_objs_count);
                            dap_json_rpc_allocation_error;
                            return;
                        }

                        json_object_object_add(l_jobj_datum, "main_ticker", l_jobj_main_ticker);
                        json_object_object_add(l_jobj_datum, "ledger_rc", l_jobj_ledger_rc);

                        dap_chain_net_srv_uid_t uid;
                        char *service_name;
                        dap_chain_tx_tag_action_type_t action;
                        if (dap_ledger_deduct_tx_tag(a_net->pub.ledger, l_tx, &service_name, &uid, &action))
                        {
                            json_object_object_add(l_jobj_datum, "service", json_object_new_string(service_name));
                            json_object_object_add(l_jobj_datum, "action", json_object_new_string(dap_ledger_tx_action_str(action)));
                        }
                        else
                        {   
                            json_object_object_add(l_jobj_datum, "service", json_object_new_string("UNKNOWN"));
                            json_object_object_add(l_jobj_datum, "action", json_object_new_string("UNKNOWN"));
                        }


                        dap_list_t *l_list_sig_item = dap_chain_datum_tx_items_get(l_tx, TX_ITEM_TYPE_SIG, NULL);
                        dap_list_t *l_list_in_ems = dap_chain_datum_tx_items_get(l_tx, TX_ITEM_TYPE_IN_EMS, NULL);
                        if (!l_list_sig_item) {
                            json_object *l_jobj_wgn = json_object_new_string(
                                    "An item with a type TX_ITEM_TYPE_SIG for the "
                                    "transaction was not found, the transaction may "
                                    "be corrupted.");
                            json_object_object_add(l_jobj_datum, "warning", l_jobj_wgn);
                            break;
                        }
                        dap_chain_tx_sig_t *l_sig = l_list_sig_item->data;
                        dap_sign_t *l_sign = dap_chain_datum_tx_item_sign_get_sig(l_sig);
                        dap_chain_addr_fill_from_sign(&l_addr_from, l_sign, a_net->pub.id);
                        if (l_wallet_addr && dap_chain_addr_compare(l_wallet_addr, &l_addr_from)) {
                            datum_is_accepted_addr = true;
                        }
                        dap_list_free(l_list_sig_item);
                        dap_list_t *l_list_in_reward = dap_chain_datum_tx_items_get(l_tx, TX_ITEM_TYPE_IN_REWARD, NULL);
                        if (l_list_in_reward) {
                            /*json_object *l_obj_in_reward_arary = json_object_new_array();
                            if (!l_obj_in_reward_arary) {
                                dap_list_free(l_list_in_reward);
                                json_object_put(l_jobj_datum);
                                json_object_put(l_jobj_datums);
                                json_object_put(l_obj_chain);
                                dap_global_db_objs_delete(l_objs, l_objs_count);
                                dap_json_rpc_allocation_error;
                                return;
                            }
                            for (dap_list_t *it = l_list_in_reward; it; it = it->next) {
                                dap_chain_tx_in_reward_t *l_in_reward = (dap_chain_tx_in_reward_t *) it->data;
                                char *l_block_hash = dap_chain_hash_fast_to_str_new(&l_in_reward->block_hash);
                                json_object *l_jobj_block_hash = json_object_new_string(l_block_hash);
                                if (!l_jobj_block_hash) {
                                    DAP_DELETE(l_block_hash);
                                    json_object_put(l_obj_in_reward_arary);
                                    dap_list_free(l_list_in_reward);
                                    json_object_put(l_jobj_datum);
                                    json_object_put(l_jobj_datums);
                                    json_object_put(l_obj_chain);
                                    dap_global_db_objs_delete(l_objs, l_objs_count);
                                    dap_json_rpc_allocation_error;
                                    return;
                                }
                                json_object_array_add(l_obj_in_reward_arary, l_jobj_block_hash);
                                DAP_DELETE(l_block_hash);
                            }*/
                           dap_list_free(l_list_in_reward);
                        } else {
                            json_object *l_jobj_addr_from = json_object_new_string(dap_chain_addr_to_str(&l_addr_from));
                            if (!l_jobj_addr_from) {
                                json_object_put(l_jobj_datum);
                                json_object_put(l_jobj_datums);
                                json_object_put(l_obj_chain);
                                dap_global_db_objs_delete(l_objs, l_objs_count);
                                dap_json_rpc_allocation_error;
                                return;
                            }
                            json_object_object_add(l_jobj_datum, "from", l_jobj_addr_from);
                        }
                        dap_list_t *l_list_out_items = dap_chain_datum_tx_items_get(l_tx, TX_ITEM_TYPE_OUT_ALL, NULL);
                        json_object *l_jobj_to_list = json_object_new_array();
                        json_object *l_jobj_change_list = json_object_new_array();
                        json_object *l_jobj_to_from_emi = json_object_new_array();
                        json_object *l_jobj_fee_list = json_object_new_array();
                        json_object *l_jobj_stake_lock_list = json_object_new_array();
                        json_object *l_jobj_xchange_list = json_object_new_array();
                        json_object *l_jobj_stake_pos_delegate_list = json_object_new_array();
                        json_object *l_jobj_pay_list = json_object_new_array();
                        json_object *l_jobj_tx_vote = json_object_new_array();
                        json_object *l_jobj_tx_voting = json_object_new_array();
                        if (!l_jobj_to_list || !l_jobj_change_list || !l_jobj_fee_list || !l_jobj_stake_lock_list ||
                            !l_jobj_xchange_list || !l_jobj_stake_pos_delegate_list || !l_jobj_pay_list) {
                            json_object_put(l_jobj_to_list);
                            json_object_put(l_jobj_change_list);
                            json_object_put(l_jobj_to_from_emi);
                            json_object_put(l_jobj_fee_list);
                            json_object_put(l_jobj_stake_lock_list);
                            json_object_put(l_jobj_xchange_list);
                            json_object_put(l_jobj_stake_pos_delegate_list);
                            json_object_put(l_jobj_pay_list);
                            json_object_put(l_jobj_tx_vote);
                            json_object_put(l_jobj_tx_voting);
                            json_object_put(l_jobj_datum);
                            json_object_put(l_jobj_datums);
                            json_object_put(l_obj_chain);
                            dap_global_db_objs_delete(l_objs, l_objs_count);
                            dap_json_rpc_allocation_error;
                            return;
                        }
                        enum {
                            OUT_COND_TYPE_UNKNOWN,
                            OUT_COND_TYPE_PAY,
                            OUT_COND_TYPE_FEE,
                            OUT_COND_TYPE_STAKE_LOCK,
                            OUT_COND_TYPE_XCHANGE,
                            OUT_COND_TYPE_POS_DELEGATE
                        } l_out_cond_subtype = {0};
                        dap_list_t *l_vote_list = dap_chain_datum_tx_items_get(l_tx, TX_ITEM_TYPE_VOTE, NULL);
                        dap_list_t *l_voting_list = dap_chain_datum_tx_items_get(l_tx, TX_ITEM_TYPE_VOTING, NULL);
                        for (dap_list_t *it = l_list_out_items; it; it = it->next) {
                            dap_chain_addr_t *l_dist_addr = NULL;
                            uint256_t l_value = uint256_0;
                            const char *l_dist_token = NULL;
                            uint8_t l_type = *(uint8_t *) it->data;
                            switch (l_type) {
                                case TX_ITEM_TYPE_OUT: {
                                    l_value = ((dap_chain_tx_out_t *) it->data)->header.value;
                                    l_dist_token = l_main_ticker;
                                    l_dist_addr = &((dap_chain_tx_out_t *) it->data)->addr;
                                }
                                    break;
                                case TX_ITEM_TYPE_OUT_EXT: {
                                    l_value = ((dap_chain_tx_out_ext_t *) it->data)->header.value;
                                    l_dist_token = ((dap_chain_tx_out_ext_t *) it->data)->token;
                                    l_dist_addr = &((dap_chain_tx_out_ext_t *) it->data)->addr;
                                }
                                    break;
                                case TX_ITEM_TYPE_OUT_COND: {
                                    dap_chain_tx_out_cond_t *l_out_cond = (dap_chain_tx_out_cond_t *) it->data;
                                    l_value = ((dap_chain_tx_out_cond_t *) it->data)->header.value;
                                    switch (l_out_cond->header.subtype) {
                                        case DAP_CHAIN_TX_OUT_COND_SUBTYPE_FEE: {
                                            l_dist_token = a_net->pub.native_ticker;
                                            l_out_cond_subtype = OUT_COND_TYPE_FEE;
                                        }
                                            break;
                                        case DAP_CHAIN_TX_OUT_COND_SUBTYPE_SRV_STAKE_LOCK: {
                                            l_dist_token = l_main_ticker;
                                            l_out_cond_subtype = OUT_COND_TYPE_STAKE_LOCK;
                                        }
                                            break;
                                        case DAP_CHAIN_TX_OUT_COND_SUBTYPE_SRV_XCHANGE: {
                                            l_dist_token = l_main_ticker;
                                            l_out_cond_subtype = OUT_COND_TYPE_XCHANGE;
                                        }
                                            break;
                                        case DAP_CHAIN_TX_OUT_COND_SUBTYPE_SRV_STAKE_POS_DELEGATE: {
                                            l_dist_token = l_main_ticker;
                                            l_out_cond_subtype = OUT_COND_TYPE_POS_DELEGATE;
                                        }
                                            break;
                                        case DAP_CHAIN_TX_OUT_COND_SUBTYPE_SRV_PAY: {
                                            l_dist_token = l_main_ticker;
                                            l_out_cond_subtype = OUT_COND_TYPE_PAY;
                                        }
                                            break;
                                        default:
                                            break;
                                    }
                                }
                                    break;
                                default:
                                    break;
                            }
                            json_object *l_jobj_money = json_object_new_object();
                            if (!l_jobj_money) {
                                json_object_put(l_jobj_to_list);
                                json_object_put(l_jobj_change_list);
                                json_object_put(l_jobj_to_from_emi);
                                json_object_put(l_jobj_fee_list);
                                json_object_put(l_jobj_datum);
                                json_object_put(l_jobj_datums);
                                json_object_put(l_obj_chain);
                                dap_global_db_objs_delete(l_objs, l_objs_count);
                                dap_json_rpc_allocation_error;
                                return;
                            }
                            const char *l_value_coins_str, *l_value_str = dap_uint256_to_char(l_value, &l_value_coins_str);
                            json_object_object_add(l_jobj_money, "value", json_object_new_string(l_value_str));
                            json_object_object_add(l_jobj_money, "coins", json_object_new_string(l_value_coins_str));
                            if (l_dist_token) {
                                json_object *l_jobj_token = json_object_new_string(l_dist_token);
                                if (!l_jobj_token) {
                                    json_object_put(l_jobj_to_list);
                                    json_object_put(l_jobj_change_list);
                                    json_object_put(l_jobj_to_from_emi);
                                    json_object_put(l_jobj_fee_list);
                                    json_object_put(l_jobj_money);
                                    json_object_put(l_jobj_datum);
                                    json_object_put(l_jobj_datums);
                                    json_object_put(l_obj_chain);
                                    dap_global_db_objs_delete(l_objs, l_objs_count);
                                    dap_json_rpc_allocation_error;
                                    return;
                                }
                                json_object_object_add(l_jobj_money, "token", l_jobj_token);
                            }

                            if (l_dist_addr) {
                                if (!datum_is_accepted_addr && l_wallet_addr) {
                                    datum_is_accepted_addr = dap_chain_addr_compare(l_wallet_addr, l_dist_addr);
                                }
                                json_object *l_jobj_f = json_object_new_object();
                                if (!l_jobj_f) {
                                    json_object_put(l_jobj_to_list);
                                    json_object_put(l_jobj_change_list);
                                    json_object_put(l_jobj_to_from_emi);
                                    json_object_put(l_jobj_fee_list);
                                    json_object_put(l_jobj_money);
                                    json_object_put(l_jobj_datum);
                                    json_object_put(l_jobj_datums);
                                    json_object_put(l_obj_chain);
                                    dap_global_db_objs_delete(l_objs, l_objs_count);
                                    dap_json_rpc_allocation_error;
                                    return;
                                }
                                json_object_object_add(l_jobj_f, "money", l_jobj_money);
                                if (dap_chain_addr_compare(&l_addr_from, l_dist_addr)) {
                                    bool l_in_from_emi = false;
                                    for (dap_list_t *it_ems = l_list_in_ems; it_ems; it_ems = it_ems->next) {
                                        dap_chain_tx_in_ems_t *l_in_ems = (dap_chain_tx_in_ems_t *) it_ems->data;
                                        if (!dap_strcmp(l_in_ems->header.ticker, l_dist_token)) {
                                            l_in_from_emi = true;
                                            dap_hash_fast_t l_ems_hash = l_in_ems->header.token_emission_hash;
                                            char l_ems_hash_str[DAP_CHAIN_HASH_FAST_STR_SIZE];
                                            dap_hash_fast_to_str(&l_ems_hash, l_ems_hash_str,
                                                                 DAP_CHAIN_HASH_FAST_STR_SIZE);
                                            json_object *l_obj_ems_hash = json_object_new_string(l_ems_hash_str);
                                            if (!l_obj_ems_hash) {
                                                json_object_put(l_jobj_to_list);
                                                json_object_put(l_jobj_change_list);
                                                json_object_put(l_jobj_to_from_emi);
                                                json_object_put(l_jobj_fee_list);
                                                json_object_put(l_jobj_money);
                                                json_object_put(l_jobj_datum);
                                                json_object_put(l_jobj_datums);
                                                json_object_put(l_obj_chain);
                                                json_object_put(l_jobj_f);
                                                dap_global_db_objs_delete(l_objs, l_objs_count);
                                                dap_json_rpc_allocation_error;
                                                return;
                                            }
                                            json_object_object_add(l_jobj_f, "token_emission_hash", l_obj_ems_hash);
                                            break;
                                        }
                                    }
                                    if (l_in_from_emi)
                                        json_object_array_add(l_jobj_to_from_emi, l_jobj_f);
                                    else
                                        json_object_array_add(l_jobj_change_list, l_jobj_f);
                                } else {
                                    json_object_object_add(l_jobj_f, "addr", json_object_new_string(dap_chain_addr_to_str(l_dist_addr)));
                                    json_object_array_add(l_jobj_to_list, l_jobj_f);
                                }
                            } else {
                                switch (l_out_cond_subtype) {
                                    case OUT_COND_TYPE_PAY:
                                        json_object_array_add(l_jobj_pay_list, l_jobj_money);
                                        break;
                                    case OUT_COND_TYPE_FEE:
                                        json_object_array_add(l_jobj_fee_list, l_jobj_money);
                                        break;
                                    case OUT_COND_TYPE_STAKE_LOCK:
                                        json_object_array_add(l_jobj_stake_lock_list, l_jobj_money);
                                        break;
                                    case OUT_COND_TYPE_XCHANGE:
                                        json_object_array_add(l_jobj_xchange_list, l_jobj_money);
                                        break;
                                    case OUT_COND_TYPE_POS_DELEGATE:
                                        json_object_array_add(l_jobj_stake_pos_delegate_list, l_jobj_money);
                                        break;
                                    default:
                                        log_it(L_ERROR,
                                               "An unknown subtype output was found in a transaction in the mempool list.");
                                        break;
                                }
                            }
                        }
                        for (dap_list_t *it = l_vote_list; it; it = it->next) {
                            json_object *l_jobj_vote = dap_chain_datum_tx_item_vote_to_json(
                                    (dap_chain_tx_vote_t *) it->data, a_net->pub.ledger);
                            json_object_array_add(l_jobj_tx_vote, l_jobj_vote);
                        }
                        for (dap_list_t *it = l_voting_list; it; it = it->next) {
                            json_object *l_jobj_voting = dap_chain_datum_tx_item_voting_tsd_to_json(l_tx);
                            json_object_array_add(l_jobj_tx_voting, l_jobj_voting);
                        }
                        json_object_object_add(l_jobj_datum, "to", l_jobj_to_list);
                        json_object_object_add(l_jobj_datum, "change", l_jobj_change_list);
                        json_object_object_add(l_jobj_datum, "fee", l_jobj_fee_list);
                        json_object_array_length(l_jobj_pay_list) > 0 ?
                        json_object_object_add(l_jobj_datum, "srv_pay", l_jobj_pay_list) : json_object_put(
                                l_jobj_pay_list);
                        json_object_array_length(l_jobj_xchange_list) > 0 ?
                        json_object_object_add(l_jobj_datum, "srv_xchange", l_jobj_xchange_list) : json_object_put(
                                l_jobj_xchange_list);
                        json_object_array_length(l_jobj_stake_lock_list) > 0 ?
                        json_object_object_add(l_jobj_datum, "srv_stake_lock", l_jobj_stake_lock_list)
                                                                             : json_object_put(l_jobj_stake_lock_list);
                        json_object_array_length(l_jobj_stake_pos_delegate_list) > 0 ?
                        json_object_object_add(l_jobj_datum, "srv_stake_pos_delegate", l_jobj_stake_pos_delegate_list)
                                                                                     : json_object_put(
                                l_jobj_stake_pos_delegate_list);
                        json_object_array_length(l_jobj_to_from_emi) > 0 ?
                        json_object_object_add(l_jobj_datum, "from_emission", l_jobj_to_from_emi) : json_object_put(
                                l_jobj_to_from_emi);
                        json_object_array_length(l_jobj_tx_vote) > 0 ?
                        json_object_object_add(l_jobj_datum, "vote", l_jobj_tx_vote) : json_object_put(l_jobj_tx_vote);
                        json_object_array_length(l_jobj_tx_voting) > 0 ?
                        json_object_object_add(l_jobj_datum, "voting", l_jobj_tx_voting) : json_object_put(
                                l_jobj_tx_voting);
                        dap_list_free(l_list_out_items);
                        dap_list_free(l_vote_list);
                        dap_list_free(l_voting_list);
                    }
                        break;
                    case DAP_CHAIN_DATUM_TOKEN_EMISSION: {
                        size_t l_emi_size = l_datum->header.data_size;
                        dap_chain_datum_token_emission_t *l_emi = dap_chain_datum_emission_read(l_datum->data,
                                                                                                &l_emi_size);
                        if (l_wallet_addr && l_emi && dap_chain_addr_compare(l_wallet_addr, &l_emi->hdr.address))
                            datum_is_accepted_addr = true;
                        DAP_DELETE(l_emi);
                        dap_chain_datum_dump_json(l_jobj_datum,l_datum,a_hash_out_type,a_net->pub.id);
                    }
                        break;
                    default:
                        dap_chain_datum_dump_json(l_jobj_datum,l_datum,a_hash_out_type,a_net->pub.id);
                }
            }
            if (l_wallet_addr) {
                if (datum_is_accepted_addr) {
                    json_object_array_add(l_jobj_datums, l_jobj_datum);
                } else
                    json_object_put(l_jobj_datum);
            } else
                json_object_array_add(l_jobj_datums, l_jobj_datum);
        }
    }

    json_object_object_add(l_obj_chain, "datums", l_jobj_datums);

    dap_global_db_objs_delete(l_objs, l_objs_count);

    char l_net_chain_count_total[64] = {0};

    sprintf(l_net_chain_count_total, "%s.%s: %zu", a_net->pub.name, a_chain->name, l_objs_count);
    json_object * l_object_total = json_object_new_string(l_net_chain_count_total);
    if (!l_object_total) {
        json_object_put(l_obj_chain);
        dap_json_rpc_allocation_error;
        return;
    }
    json_object_object_add(l_obj_chain, "total", l_object_total);

    json_object_array_add(a_json_obj, l_obj_chain);
    DAP_DELETE(l_gdb_group_mempool);
}

static int mempool_delete_for_chain(dap_chain_t *a_chain, const char * a_datum_hash_str, json_object **a_json_reply) {
        char * l_gdb_group_mempool = dap_chain_net_get_gdb_group_mempool_new(a_chain);
        uint8_t *l_data_tmp = dap_global_db_get_sync(l_gdb_group_mempool, a_datum_hash_str,
                                                     NULL, NULL, NULL);
        if (!l_data_tmp) {
            DAP_DELETE(l_gdb_group_mempool);
            return 1;
        }
        if (dap_global_db_del_sync(l_gdb_group_mempool, a_datum_hash_str) == 0) {
            DAP_DELETE(l_gdb_group_mempool);
            DAP_DELETE(l_data_tmp);
            return 0;
        } else {
            DAP_DELETE(l_gdb_group_mempool);
            DAP_DELETE(l_data_tmp);
            return 2;
        }
}

typedef enum cmd_mempool_delete_err_list{
    COM_MEMPOOL_DELETE_ERR_DATUM_NOT_FOUND_IN_ARGUMENT = DAP_JSON_RPC_ERR_CODE_METHOD_ERR_START,
    COM_MEMPOOL_DELETE_ERR_DATUM_NOT_FOUND
}cmd_mempool_delete_err_list_t;
/**
 * @brief _cmd_mempool_delete
 * @param argc
 * @param argv
 * @param arg_func
 * @param a_str_reply
 * @return
 */
int _cmd_mempool_delete(dap_chain_net_t *a_net, dap_chain_t *a_chain, const char *a_datum_hash, void **a_str_reply)
{
    json_object **a_json_reply = (json_object **)a_str_reply;
    if (!a_net || !a_datum_hash) {
        dap_json_rpc_error_add(COM_MEMPOOL_DELETE_ERR_DATUM_NOT_FOUND_IN_ARGUMENT, "Net or datum hash not specified");
        return COM_MEMPOOL_DELETE_ERR_DATUM_NOT_FOUND_IN_ARGUMENT;
    }
    int res = 0;
    json_object *l_jobj_ret = json_object_new_object();
    json_object *l_jobj_net = json_object_new_string(a_net->pub.name);
    json_object *l_jobj_chain = NULL;
    json_object *l_jobj_datum_hash = json_object_new_string(a_datum_hash);
    if (!a_chain) {
        dap_chain_t * l_chain = s_get_chain_with_datum(a_net, a_datum_hash);
        if (l_chain) {
            res = mempool_delete_for_chain(l_chain, a_datum_hash, a_json_reply);
            l_jobj_chain = json_object_new_string(l_chain->name);
        } else {
            res = 1;
            l_jobj_chain = json_object_new_string("empty chain parameter");
        }
    } else {
        res = mempool_delete_for_chain(a_chain, a_datum_hash, a_json_reply);
        l_jobj_chain = json_object_new_string(a_chain->name);
    }
    json_object_object_add(l_jobj_ret, "net", l_jobj_net);
    json_object_object_add(l_jobj_ret, "chain", l_jobj_chain);
    json_object_object_add(l_jobj_ret, "hash", l_jobj_datum_hash);
    json_object_object_add(l_jobj_ret, "action", json_object_new_string("delete"));
    json_object *l_jobj_ret_code = json_object_new_int(res);
    json_object_object_add(l_jobj_ret, "retCode", l_jobj_ret_code);
    json_object *l_jobj_status = NULL;
    if (!res) {
        l_jobj_status = json_object_new_string("deleted");
    } else if (res == 1) {
        l_jobj_status = json_object_new_string("datum not found");
    } else {
        l_jobj_status = json_object_new_string("datum was found but could not be deleted");
    }
    json_object_object_add(l_jobj_ret, "status", l_jobj_status);
    json_object_array_add(*a_json_reply, l_jobj_ret);
    if (res) {
        return COM_MEMPOOL_DELETE_ERR_DATUM_NOT_FOUND;
    }
    return 0;
}


/**
 * @brief s_com_mempool_check_datum_in_chain
 * @param a_chain
 * @param a_datum_hash_str
 * @return boolean
 */
dap_chain_datum_t *s_com_mempool_check_datum_in_chain(dap_chain_t *a_chain, const char *a_datum_hash_str)
{
    if (!a_datum_hash_str)
        return NULL;
    char *l_gdb_group_mempool = dap_chain_net_get_gdb_group_mempool_new(a_chain);
    uint8_t *l_data_tmp = dap_global_db_get_sync(l_gdb_group_mempool, a_datum_hash_str, NULL, NULL, NULL);
    DAP_DELETE(l_gdb_group_mempool);
    return (dap_chain_datum_t *)l_data_tmp;
}

typedef enum cmd_mempool_check_err_list {
    COM_MEMPOOL_CHECK_ERR_CAN_NOT_FIND_CHAIN = DAP_JSON_RPC_ERR_CODE_METHOD_ERR_START,
    COM_MEMPOOL_CHECK_ERR_CAN_NOT_FIND_NET,
    COM_MEMPOOL_CHECK_ERR_REQUIRES_DATUM_HASH,
    COM_MEMPOOL_CHECK_ERR_INCORRECT_HASH_STR,
    COM_MEMPOOL_CHECK_ERR_DATUM_NOT_FIND
}cmd_mempool_check_err_list_t;

/**
 * @brief _cmd_mempool_check
 * @param a_net
 * @param a_chain
 * @param a_datum_hash
 * @param a_hash_out_type
 * @param a_str_reply
 * @return int
 */
int _cmd_mempool_check(dap_chain_net_t *a_net, dap_chain_t *a_chain, const char *a_datum_hash, const char *a_hash_out_type, void **a_str_reply)
{
    json_object **a_json_reply = (json_object **)a_str_reply;

    if (!a_net || !a_datum_hash) {
        dap_json_rpc_error_add(COM_MEMPOOL_CHECK_ERR_CAN_NOT_FIND_NET, "Error! Both -net <network_name> "
                                                                       "and -datum <data_hash> parameters are required.");
        return COM_MEMPOOL_CHECK_ERR_CAN_NOT_FIND_NET;
    }
    dap_chain_datum_t *l_datum = NULL;
    char *l_chain_name = a_chain ? a_chain->name : NULL;
    bool l_found_in_chains = false;
    int l_ret_code = 0;
    dap_hash_fast_t l_atom_hash = {};
    if (a_chain)
        l_datum = s_com_mempool_check_datum_in_chain(a_chain, a_datum_hash);
    else {
        dap_chain_t *it = NULL;
        DL_FOREACH(a_net->pub.chains, it) {
            l_datum = s_com_mempool_check_datum_in_chain(it, a_datum_hash);
            if (l_datum) {
                l_chain_name = it->name;
                break;
            }
        }
    }
    if (!l_datum) {
        l_found_in_chains = true;
        dap_hash_fast_t l_datum_hash;
        if (dap_chain_hash_fast_from_hex_str(a_datum_hash, &l_datum_hash)) {
            dap_json_rpc_error_add(COM_MEMPOOL_CHECK_ERR_INCORRECT_HASH_STR,
                                    "Incorrect hash string %s", a_datum_hash);
            return COM_MEMPOOL_CHECK_ERR_INCORRECT_HASH_STR;
        }
        if (a_chain)
            l_datum = a_chain->callback_datum_find_by_hash(a_chain, &l_datum_hash, &l_atom_hash, &l_ret_code);
        else {
            dap_chain_t *it = NULL;
            DL_FOREACH(a_net->pub.chains, it) {
                l_datum = it->callback_datum_find_by_hash(it, &l_datum_hash, &l_atom_hash, &l_ret_code);
                if (l_datum) {
                    l_chain_name = it->name;
                    break;
                }
            }
        }
    }
    json_object *l_jobj_datum = json_object_new_object();
    json_object *l_datum_hash = json_object_new_string(a_datum_hash);
    json_object *l_net_obj = json_object_new_string(a_net->pub.name);
    if (!l_jobj_datum || !l_datum_hash || !l_net_obj){
        json_object_put(l_jobj_datum);
        json_object_put(l_datum_hash);
        json_object_put(l_net_obj);
        dap_json_rpc_allocation_error;
        return DAP_JSON_RPC_ERR_CODE_MEMORY_ALLOCATED;
    }
    json_object *l_chain_obj;
    if(l_chain_name) {
        l_chain_obj = json_object_new_string(l_chain_name);
        if (!l_chain_obj) {
            json_object_put(l_jobj_datum);
            json_object_put(l_datum_hash);
            json_object_put(l_net_obj);
            dap_json_rpc_allocation_error;
            return DAP_JSON_RPC_ERR_CODE_MEMORY_ALLOCATED;
        }
    } else
        l_chain_obj = json_object_new_null();
    json_object_object_add(l_jobj_datum, "hash", l_datum_hash);
    json_object_object_add(l_jobj_datum, "net", l_net_obj);
    json_object_object_add(l_jobj_datum, "chain", l_chain_obj);
    json_object *l_find_bool;
    if (l_datum) {
        l_find_bool = json_object_new_boolean(TRUE);
        json_object *l_find_chain_or_mempool = json_object_new_string(l_found_in_chains ? "chain" : "mempool");
        if (!l_find_chain_or_mempool || !l_find_bool) {
            json_object_put(l_find_chain_or_mempool);
            json_object_put(l_find_bool);
            json_object_put(l_jobj_datum);
            dap_json_rpc_allocation_error;
            return DAP_JSON_RPC_ERR_CODE_MEMORY_ALLOCATED;
        }
        json_object_object_add(l_jobj_datum, "find", l_find_bool);
        json_object_object_add(l_jobj_datum, "source", l_find_chain_or_mempool);
        if (l_found_in_chains) {
            char l_atom_hash_str[DAP_CHAIN_HASH_FAST_STR_SIZE];
            dap_chain_hash_fast_to_str(&l_atom_hash, l_atom_hash_str, DAP_CHAIN_HASH_FAST_STR_SIZE);
            json_object *l_obj_atom = json_object_new_object();
            json_object *l_jobj_atom_hash = json_object_new_string(l_atom_hash_str);
            json_object *l_jobj_atom_err = json_object_new_string(dap_ledger_check_error_str(l_ret_code));
            if (!l_obj_atom || !l_jobj_atom_hash || !l_jobj_atom_err) {
                json_object_put(l_jobj_datum);
                json_object_put(l_obj_atom);
                json_object_put(l_jobj_atom_hash);
                json_object_put(l_jobj_atom_err);
                dap_json_rpc_allocation_error;
                return DAP_JSON_RPC_ERR_CODE_MEMORY_ALLOCATED;
            }
            json_object_object_add(l_obj_atom, "hash", l_jobj_atom_hash);
            json_object_object_add(l_obj_atom, "ledger_response_code", l_jobj_atom_err);
            json_object_object_add(l_jobj_datum, "atom", l_obj_atom);
        }        

        json_object *l_datum_obj_inf = json_object_new_object();
        dap_chain_datum_dump_json(l_datum_obj_inf, l_datum, a_hash_out_type, a_net->pub.id);
        if (!l_datum_obj_inf) {
            if (!l_found_in_chains)
                DAP_DELETE(l_datum);
            json_object_put(l_jobj_datum);
            dap_json_rpc_error_add(DAP_JSON_RPC_ERR_CODE_SERIALIZATION_DATUM_TO_JSON,
                                    "Failed to serialize datum to JSON.");
            return DAP_JSON_RPC_ERR_CODE_SERIALIZATION_DATUM_TO_JSON;
        }
        json_object_object_add(l_jobj_datum, "datum", l_datum_obj_inf);
        if (!l_found_in_chains)
            DAP_DELETE(l_datum);
        json_object_array_add(*a_json_reply, l_jobj_datum);
        return 0;
    } else {
        l_find_bool = json_object_new_boolean(FALSE);
        if (!l_find_bool) {
            json_object_put(l_jobj_datum);
            dap_json_rpc_allocation_error;
            return DAP_JSON_RPC_ERR_CODE_MEMORY_ALLOCATED;
        }
        json_object_object_add(l_jobj_datum, "find", l_find_bool);
        json_object_array_add(*a_json_reply, l_jobj_datum);
        return COM_MEMPOOL_CHECK_ERR_DATUM_NOT_FIND;
    }
}

typedef enum cmd_mempool_proc_list_error{
    DAP_COM_MEMPOOL_PROC_LIST_ERROR_NODE_ROLE_NOT_FULL = DAP_JSON_RPC_ERR_CODE_METHOD_ERR_START,
    DAP_COM_MEMPOOL_PROC_LIST_ERROR_GET_DATUM_HASH_FROM_STR,
    DAP_COM_MEMPOOL_PROC_LIST_ERROR_DATUM_CORRUPT_SIZE_DATUM_NOT_EQUALS_SIZE_RECORD,
    DAP_COM_MEMPOOL_PROC_LIST_ERROR_CAN_NOT_GROUP_NAME,
    DAP_COM_MEMPOOL_PROC_LIST_ERROR_CAN_NOT_FIND_DATUM,
    DAP_COM_MEMPOOL_PROC_LIST_ERROR_CAN_NOT_CONVERT_DATUM_HASH_TO_DIGITAL_FORM,
    DAP_COM_MEMPOOL_PROC_LIST_ERROR_REAL_HASH_DATUM_DOES_NOT_MATCH_HASH_DATA_STRING,
    DAP_COM_MEMPOOL_PROC_LIST_ERROR_FALSE_VERIFY,
    DAP_COM_MEMPOOL_PROC_LIST_ERROR_CAN_NOT_MOVE_TO_NO_CONCENSUS_FROM_MEMPOOL

}cmd_mempool_proc_list_error_t;

/**
 * @brief _cmd_mempool_proc
 * process mempool datum
 * @param a_net
 * @param a_chain
 * @param a_datum_hash
 * @param a_str_reply
 * @return
 */
int _cmd_mempool_proc(dap_chain_net_t *a_net, dap_chain_t *a_chain, const char *a_datum_hash, void **a_str_reply)
{
    json_object **a_json_reply = (json_object **)a_str_reply;
    // If full or light it doesnt work
    if(dap_chain_net_get_role(a_net).enums>= NODE_ROLE_FULL){
        dap_json_rpc_error_add(DAP_COM_MEMPOOL_PROC_LIST_ERROR_NODE_ROLE_NOT_FULL,
                               "Need master node role or higher for network %s to process this command", a_net->pub.name);
        return DAP_COM_MEMPOOL_PROC_LIST_ERROR_NODE_ROLE_NOT_FULL;
    }
    dap_chain_t *l_chain = !a_chain ? s_get_chain_with_datum(a_net, a_datum_hash) : a_chain;

    int ret = 0;
    char *l_gdb_group_mempool = dap_chain_net_get_gdb_group_mempool_new(l_chain);
    if (!l_gdb_group_mempool){
        dap_json_rpc_error_add(DAP_COM_MEMPOOL_PROC_LIST_ERROR_CAN_NOT_GROUP_NAME,
                               "Failed to get mempool group name on network %s", a_net->pub.name);
        return DAP_COM_MEMPOOL_PROC_LIST_ERROR_CAN_NOT_GROUP_NAME;
    }
    size_t l_datum_size=0;

    dap_chain_datum_t * l_datum = (dap_chain_datum_t*)dap_global_db_get_sync(l_gdb_group_mempool, a_datum_hash,
                                                                             &l_datum_size, NULL, NULL );
    size_t l_datum_size2 = l_datum? dap_chain_datum_size( l_datum): 0;
    if (l_datum_size != l_datum_size2) {
        dap_json_rpc_error_add(DAP_COM_MEMPOOL_PROC_LIST_ERROR_DATUM_CORRUPT_SIZE_DATUM_NOT_EQUALS_SIZE_RECORD, "Error! Corrupted datum %s, size by datum headers is %zd when in mempool is only %zd bytes",
                                            a_datum_hash, l_datum_size2, l_datum_size);
        DAP_DELETE(l_gdb_group_mempool);
        return DAP_COM_MEMPOOL_PROC_LIST_ERROR_DATUM_CORRUPT_SIZE_DATUM_NOT_EQUALS_SIZE_RECORD;
    }
    if (!l_datum) {
        dap_json_rpc_error_add(DAP_COM_MEMPOOL_PROC_LIST_ERROR_CAN_NOT_FIND_DATUM,
                               "Error! Can't find datum %s", a_datum_hash);
        DAP_DELETE(l_gdb_group_mempool);
        return DAP_COM_MEMPOOL_PROC_LIST_ERROR_CAN_NOT_FIND_DATUM;
    }
    dap_hash_fast_t l_datum_hash, l_real_hash;
    if (dap_chain_hash_fast_from_hex_str(a_datum_hash, &l_datum_hash)) {
        dap_json_rpc_error_add(DAP_COM_MEMPOOL_PROC_LIST_ERROR_CAN_NOT_CONVERT_DATUM_HASH_TO_DIGITAL_FORM,
                               "Error! Can't convert datum hash string %s to digital form",
                               a_datum_hash);
        DAP_DELETE(l_gdb_group_mempool);
        return DAP_COM_MEMPOOL_PROC_LIST_ERROR_CAN_NOT_CONVERT_DATUM_HASH_TO_DIGITAL_FORM;
    }
    dap_chain_datum_calc_hash(l_datum, &l_real_hash);
    if (!dap_hash_fast_compare(&l_datum_hash, &l_real_hash)) {
        dap_json_rpc_error_add(DAP_COM_MEMPOOL_PROC_LIST_ERROR_REAL_HASH_DATUM_DOES_NOT_MATCH_HASH_DATA_STRING,
                               "Error! Datum's real hash doesn't match datum's hash string %s",
                               a_datum_hash);
        DAP_DELETE(l_gdb_group_mempool);
        return DAP_COM_MEMPOOL_PROC_LIST_ERROR_REAL_HASH_DATUM_DOES_NOT_MATCH_HASH_DATA_STRING;
    }
    char buf[DAP_TIME_STR_SIZE];
    dap_time_t l_ts_create = (dap_time_t)l_datum->header.ts_create;
    const char *l_type = NULL;
    DAP_DATUM_TYPE_STR(l_datum->header.type_id, l_type);
    json_object *l_jobj_res = json_object_new_object();
    json_object *l_jobj_datum = json_object_new_object();
    json_object *l_jobj_hash = json_object_new_string(a_datum_hash);
    json_object *l_jobj_type = json_object_new_string(l_type);
    json_object *l_jobj_ts_created = json_object_new_object();
    json_object *l_jobj_ts_created_time_stamp = json_object_new_uint64(l_ts_create);
    int l_res = dap_time_to_str_rfc822(buf, DAP_TIME_STR_SIZE, l_ts_create);
    if (l_res < 0 || !l_jobj_ts_created || !l_jobj_ts_created_time_stamp || !l_jobj_type ||
        !l_jobj_hash || !l_jobj_datum || !l_jobj_res) {
        json_object_put(l_jobj_res);
        json_object_put(l_jobj_datum);
        json_object_put(l_jobj_hash);
        json_object_put(l_jobj_type);
        json_object_put(l_jobj_ts_created);
        json_object_put(l_jobj_ts_created_time_stamp);
        dap_json_rpc_allocation_error;
        return DAP_JSON_RPC_ERR_CODE_MEMORY_ALLOCATED;
    }
    json_object *l_jobj_ts_created_str = json_object_new_string(buf);
    json_object *l_jobj_data_size = json_object_new_uint64(l_datum->header.data_size);
    if (!l_jobj_ts_created_str || !l_jobj_data_size) {
        json_object_put(l_jobj_res);
        json_object_put(l_jobj_datum);
        json_object_put(l_jobj_hash);
        json_object_put(l_jobj_type);
        json_object_put(l_jobj_ts_created);
        json_object_put(l_jobj_ts_created_time_stamp);
        json_object_put(l_jobj_ts_created_str);
        json_object_put(l_jobj_data_size);
        dap_json_rpc_allocation_error;
        return DAP_JSON_RPC_ERR_CODE_MEMORY_ALLOCATED;
    }
    json_object_object_add(l_jobj_datum, "hash", l_jobj_hash);
    json_object_object_add(l_jobj_datum, "type", l_jobj_type);
    json_object_object_add(l_jobj_ts_created, "time_stamp", l_jobj_ts_created_time_stamp);
    json_object_object_add(l_jobj_ts_created, "str", l_jobj_ts_created_str);
    json_object_object_add(l_jobj_datum, "ts_created", l_jobj_ts_created);
    json_object_object_add(l_jobj_datum, "data_size", l_jobj_data_size);
    json_object_object_add(l_jobj_res, "datum", l_jobj_datum);
    json_object *l_jobj_verify = json_object_new_object();
    if (!l_jobj_verify) {
        json_object_put(l_jobj_res);
        dap_json_rpc_allocation_error;
        return DAP_JSON_RPC_ERR_CODE_MEMORY_ALLOCATED;
    }
    int l_verify_datum = dap_chain_net_verify_datum_for_add(a_chain, l_datum, &l_datum_hash);
    if (l_verify_datum){
        json_object *l_jobj_verify_err = json_object_new_string(dap_chain_net_verify_datum_err_code_to_str(l_datum, l_verify_datum));
        json_object *l_jobj_verify_status = json_object_new_boolean(FALSE);
        if (!l_jobj_verify_status || !l_jobj_verify_err) {
            json_object_put(l_jobj_verify_status);
            json_object_put(l_jobj_verify_err);
            json_object_put(l_jobj_verify);
            json_object_put(l_jobj_res);
            dap_json_rpc_allocation_error;
            return DAP_JSON_RPC_ERR_CODE_MEMORY_ALLOCATED;
        }
        json_object_object_add(l_jobj_verify, "isProcessed", l_jobj_verify_status);
        json_object_object_add(l_jobj_verify, "error", l_jobj_verify_err);
        ret = DAP_COM_MEMPOOL_PROC_LIST_ERROR_FALSE_VERIFY;
    } else {
        if (a_chain->callback_add_datums) {
            if (a_chain->callback_add_datums(a_chain, &l_datum, 1) == 0) {
                json_object *l_jobj_verify_status = json_object_new_boolean(FALSE);
                if (!l_jobj_verify_status) {
                    json_object_put(l_jobj_verify_status);
                    json_object_put(l_jobj_verify);
                    json_object_put(l_jobj_res);
                    dap_json_rpc_allocation_error;
                    return DAP_JSON_RPC_ERR_CODE_MEMORY_ALLOCATED;
                }
                json_object_object_add(l_jobj_verify, "isProcessed", l_jobj_verify_status);
                ret = DAP_COM_MEMPOOL_PROC_LIST_ERROR_FALSE_VERIFY;
            } else {
                json_object *l_jobj_verify_status = json_object_new_boolean(TRUE);
                if (!l_jobj_verify_status) {
                    json_object_put(l_jobj_verify);
                    json_object_put(l_jobj_res);
                    dap_json_rpc_allocation_error;
                    return DAP_JSON_RPC_ERR_CODE_MEMORY_ALLOCATED;
                }
                json_object_object_add(l_jobj_verify, "isProcessed", l_jobj_verify_status);
                if (false) { //dap_global_db_del_sync(l_gdb_group_mempool, a_datum_hash)){
                    json_object *l_jobj_wrn_text = json_object_new_string("Can't delete datum from mempool!");
                    if (!l_jobj_wrn_text) {
                        json_object_put(l_jobj_verify);
                        json_object_put(l_jobj_res);
                        dap_json_rpc_allocation_error;
                        return DAP_JSON_RPC_ERR_CODE_MEMORY_ALLOCATED;
                    }
                    json_object_object_add(l_jobj_verify, "warning", l_jobj_wrn_text);
                } else {
                    json_object *l_jobj_text = json_object_new_string("Removed datum from mempool.");
                    if (!l_jobj_text) {
                        json_object_put(l_jobj_verify);
                        json_object_put(l_jobj_res);
                        dap_json_rpc_allocation_error;
                        return DAP_JSON_RPC_ERR_CODE_MEMORY_ALLOCATED;
                    }
                    json_object_object_add(l_jobj_verify, "notice", l_jobj_text);
                }
            }
        } else {
            dap_json_rpc_error_add(DAP_COM_MEMPOOL_PROC_LIST_ERROR_CAN_NOT_MOVE_TO_NO_CONCENSUS_FROM_MEMPOOL, "Error! Can't move to no-concensus chains from mempool");
            ret = DAP_COM_MEMPOOL_PROC_LIST_ERROR_CAN_NOT_MOVE_TO_NO_CONCENSUS_FROM_MEMPOOL;
        }
    }
    DAP_DELETE(l_gdb_group_mempool);
    json_object_object_add(l_jobj_res, "verify", l_jobj_verify);
    json_object_array_add(*a_json_reply, l_jobj_res);
    return ret;
}


/**
 * @breif _cmd_mempool_proc_all
 * @param a_net
 * @param a_chain
 * @param a_str_reply
 * @return
 */
int _cmd_mempool_proc_all(dap_chain_net_t *a_net, dap_chain_t *a_chain, void **a_str_reply)
{
    json_object **a_json_reply = (json_object **)a_str_reply;
    if (!a_net || !a_chain) {
        dap_json_rpc_error_add(-2, "The net and chain argument is not set");
        return -2;
    }

    json_object *l_ret = json_object_new_object();
    if (!l_ret){
        dap_json_rpc_allocation_error;
        return DAP_JSON_RPC_ERR_CODE_MEMORY_ALLOCATED;
    }
    if(!dap_chain_net_by_id(a_chain->net_id)) {
        char *l_warn_str = dap_strdup_printf("%s.%s: chain not found\n", a_net->pub.name,
                                             a_chain->name);
        if (!l_warn_str) {
            json_object_put(l_ret);
            dap_json_rpc_allocation_error;
            return DAP_JSON_RPC_ERR_CODE_MEMORY_ALLOCATED;
        }
        json_object *l_warn_obj = json_object_new_string(l_warn_str);
        DAP_DELETE(l_warn_str);
        if (!l_warn_obj){
            json_object_put(l_ret);
            dap_json_rpc_allocation_error;
            return DAP_JSON_RPC_ERR_CODE_MEMORY_ALLOCATED;
        }
        json_object_object_add(l_ret, "warning", l_warn_obj);
    }

   dap_chain_node_mempool_process_all(a_chain, true);
    char *l_str_result = dap_strdup_printf("The entire mempool has been processed in %s.%s.",
                                           a_net->pub.name, a_chain->name);
    if (!l_str_result) {
        json_object_put(l_ret);
        dap_json_rpc_allocation_error;
        return DAP_JSON_RPC_ERR_CODE_MEMORY_ALLOCATED;
    }
    json_object *l_obj_result = json_object_new_string(l_str_result);
    DAP_DEL_Z(l_str_result);
    if (!l_obj_result) {
        json_object_put(l_ret);
        dap_json_rpc_allocation_error;
        return DAP_JSON_RPC_ERR_CODE_MEMORY_ALLOCATED;
    }
    json_object_object_add(l_ret, "result", l_obj_result);
    json_object_array_add(*a_json_reply, l_obj_result);
    return 0;
}

typedef enum _cmd_mempool_dump_error_list{
    COM_DUMP_ERROR_LIST_CORRUPTED_SIZE = DAP_JSON_RPC_ERR_CODE_METHOD_ERR_START,
    COM_DUMP_ERROR_CAN_NOT_FIND_DATUM,
    COM_DUMP_ERROR_NULL_IS_ARGUMENT_FUNCTION
}_cmd_mempool_dump_error_list_t;

int _cmd_mempool_dump_from_group(dap_chain_net_id_t a_net_id, const char *a_group_gdb, const char *a_datum_hash,
                                 const char *a_hash_out_type, json_object **a_json_reply)
{
    size_t l_datum_size = 0;
    dap_chain_datum_t *l_datum = (dap_chain_datum_t *)dap_global_db_get_sync(a_group_gdb, a_datum_hash,
                                                         &l_datum_size, NULL, NULL );
    size_t l_datum_size2 = l_datum? dap_chain_datum_size( l_datum): 0;
    if (l_datum_size != l_datum_size2) {
        dap_json_rpc_error_add(COM_DUMP_ERROR_LIST_CORRUPTED_SIZE, "Error! Corrupted datum %s, size by datum headers "
                                                                   "is %zd when in mempool is only %zd bytes",
                                 a_datum_hash, l_datum_size2, l_datum_size);
        return COM_DUMP_ERROR_LIST_CORRUPTED_SIZE;
    }
    if (!l_datum) {
        dap_json_rpc_error_add(COM_DUMP_ERROR_LIST_CORRUPTED_SIZE, "Error! Can't find datum %s in %s", a_datum_hash, a_group_gdb);
        return COM_DUMP_ERROR_CAN_NOT_FIND_DATUM;
    }

    json_object *l_jobj_datum = json_object_new_object();
    dap_chain_datum_dump_json(l_jobj_datum, l_datum, a_hash_out_type, a_net_id);
    json_object_array_add(*a_json_reply, l_jobj_datum);
    return 0;
}

int _cmd_mempool_dump(dap_chain_net_t *a_net, dap_chain_t *a_chain, const char *a_datum_hash, const char *a_hash_out_type, json_object **a_json_reply)
{
    if (!a_net || !a_datum_hash || !a_hash_out_type) {
        dap_json_rpc_error_add(COM_DUMP_ERROR_NULL_IS_ARGUMENT_FUNCTION, "The following arguments are not set: network,"
                                                                         " datum hash, and output hash type. "
                                                                         "Functions required for operation.");
        return COM_DUMP_ERROR_NULL_IS_ARGUMENT_FUNCTION;
    }
    if (a_chain) {
        char *l_group_mempool = dap_chain_net_get_gdb_group_mempool_new(a_chain);
        _cmd_mempool_dump_from_group(a_net->pub.id, l_group_mempool, a_datum_hash, a_hash_out_type, a_json_reply);
        DAP_DELETE(l_group_mempool);
    } else {
        dap_chain_t *l_chain = NULL;
        DL_FOREACH(a_net->pub.chains, l_chain){
            char *l_group_mempool = dap_chain_net_get_gdb_group_mempool_new(l_chain);
            if (!_cmd_mempool_dump_from_group(a_net->pub.id, l_group_mempool, a_datum_hash, a_hash_out_type, a_json_reply)){
                DAP_DELETE(l_group_mempool);
                break;
            }
            DAP_DELETE(l_group_mempool);
        }
    }
    return 0;
}

int com_mempool(int a_argc, char **a_argv, void **a_str_reply)
{
    json_object **a_json_reply = (json_object **)a_str_reply;
    int arg_index = 1;
    dap_chain_net_t *l_net = NULL;
    dap_chain_t *l_chain = NULL;
    enum _subcmd {SUBCMD_LIST, SUBCMD_PROC, SUBCMD_PROC_ALL, SUBCMD_DELETE, SUBCMD_ADD_CA, SUBCMD_CHECK, SUBCMD_DUMP,
            SUBCMD_COUNT};
    enum _subcmd l_cmd = 0;
    if (a_argv[1]) {
        if (!dap_strcmp(a_argv[1], "list")) {
            l_cmd = SUBCMD_LIST;
        } else if (!dap_strcmp(a_argv[1], "proc")) {
            l_cmd = SUBCMD_PROC;
        } else if (!dap_strcmp(a_argv[1], "proc_all")) {
            l_cmd = SUBCMD_PROC_ALL;
        } else if (!dap_strcmp(a_argv[1], "delete")) {
            l_cmd = SUBCMD_DELETE;
        } else if (!dap_strcmp(a_argv[1], "add_ca")) {
            l_cmd = SUBCMD_ADD_CA;
        } else if (!dap_strcmp(a_argv[1], "dump")) {
            l_cmd = SUBCMD_DUMP;
        } else if (!dap_strcmp(a_argv[1], "check")) {
            l_cmd = SUBCMD_CHECK;
        } else if (!dap_strcmp(a_argv[1], "count")) {
            l_cmd = SUBCMD_COUNT;
        } else {
            char *l_str_err = dap_strdup_printf("Invalid sub command specified. Sub command %s "
                                                           "is not supported.", a_argv[1]);
            if (!l_str_err) {
                dap_json_rpc_allocation_error;
                return -1;
            }
            json_object *l_jobj_str_err = json_object_new_string(l_str_err);
            DAP_DELETE(l_str_err);
            if (!l_jobj_str_err) {
                dap_json_rpc_allocation_error;
                return -1;
            }
            json_object_array_add(*a_json_reply, l_jobj_str_err);
            return -2;
        }
    }
    int cmd_parse_status = dap_chain_node_cli_cmd_values_parse_net_chain_for_json(&arg_index, a_argc, a_argv, &l_chain, &l_net, CHAIN_TYPE_INVALID);
    if (cmd_parse_status != 0){
        dap_json_rpc_error_add(cmd_parse_status, "Request parsing error (code: %d)", cmd_parse_status);
            return cmd_parse_status;
    }
    const char *l_hash_out_type = "hex";
    dap_cli_server_cmd_find_option_val(a_argv, arg_index, a_argc, "-H", &l_hash_out_type);
    const char *l_datum_hash_in = NULL;
    const char *l_datum_hash = NULL;
    dap_cli_server_cmd_find_option_val(a_argv, arg_index, a_argc, "-datum", &l_datum_hash_in);
    if (l_datum_hash_in) {
        if(dap_strncmp(l_datum_hash_in, "0x", 2) && dap_strncmp(l_datum_hash_in, "0X", 2)) {
            l_datum_hash = dap_enc_base58_to_hex_str_from_str(l_datum_hash_in);
        } else
            l_datum_hash = dap_strdup(l_datum_hash_in);
        if (!l_datum_hash) {
            dap_json_rpc_error_add(-4, "Can't convert hash string %s to hex string", l_datum_hash_in);
            return -4;
        }
    }
    int ret = -100;
    switch (l_cmd) {
        case SUBCMD_LIST: {
            if (!l_net) {
                dap_json_rpc_error_add(-5, "The command does not include the net parameter. Please specify the "
                                           "parameter something like this mempool list -net <net_name>");
                return -5;
            }
            json_object *obj_ret = json_object_new_object();
            json_object *obj_net = json_object_new_string(l_net->pub.name);
            if (!obj_ret || !obj_net) {
                json_object_put(obj_ret);
                json_object_put(obj_net);
                dap_json_rpc_allocation_error;
                return -1;
            }
            json_object_object_add(obj_ret, "net", obj_net);
            const char *l_wallet_addr = NULL;
            if (dap_cli_server_cmd_find_option_val(a_argv, arg_index, a_argc, "-addr", &l_wallet_addr) && !l_wallet_addr) {
                json_object *l_jobj_err = json_object_new_string("Parameter '-addr' require <addr>");
                if (!l_jobj_err) {
                    dap_json_rpc_allocation_error;
                    return -1;
                }
                json_object_array_add(*a_json_reply, l_jobj_err);
                return -3;
            }
            json_object *l_jobj_chains = json_object_new_array();
            if (!l_jobj_chains) {
                json_object_put(obj_ret);
                dap_json_rpc_allocation_error;
                return -1;
            }
            bool l_fast = (dap_cli_server_cmd_check_option(a_argv, arg_index, a_argc, "-brief") != -1) ? true : false;
            size_t l_limit = 0, l_offset = 0;
            const char *l_limit_str = NULL, *l_offset_str = NULL;
            dap_cli_server_cmd_find_option_val(a_argv, arg_index, a_argc, "-limit", &l_limit_str);
            dap_cli_server_cmd_find_option_val(a_argv, arg_index, a_argc, "-offset", &l_offset_str);
            l_limit = l_limit_str ? strtoul(l_limit_str, NULL, 10) : 1000;
            l_offset = l_offset_str ? strtoul(l_offset_str, NULL, 10) : 0;
            if(l_chain) {
                s_com_mempool_list_print_for_chain(l_net, l_chain, l_wallet_addr, l_jobj_chains, l_hash_out_type, l_fast, l_limit, l_offset);
            } else {
                DL_FOREACH(l_net->pub.chains, l_chain) {
                    s_com_mempool_list_print_for_chain(l_net, l_chain, l_wallet_addr, l_jobj_chains, l_hash_out_type, l_fast, l_limit, l_offset);
                }
            }
            json_object_object_add(obj_ret, "chains", l_jobj_chains);
            json_object_array_add(*a_json_reply, obj_ret);
            ret = 0;
        } break;
        case SUBCMD_PROC: {
            ret = _cmd_mempool_proc(l_net, l_chain, l_datum_hash, a_str_reply);
        } break;
        case SUBCMD_PROC_ALL: {
            ret = _cmd_mempool_proc_all(l_net, l_chain, a_str_reply);
        } break;
        case SUBCMD_DELETE: {
            if (l_datum_hash) {
                ret = _cmd_mempool_delete(l_net, l_chain, l_datum_hash, a_str_reply);
            } else {
                dap_json_rpc_error_add(-3, "Error! %s requires -datum <datum hash> option", a_argv[0]);
                ret = -3;
            }
        } break;
        case SUBCMD_ADD_CA: {
            const char *l_ca_name  = NULL;
            dap_cli_server_cmd_find_option_val(a_argv, arg_index, a_argc, "-ca_name", &l_ca_name);
            if (!l_ca_name) {
                dap_json_rpc_error_add(-3, "mempool add_ca requires parameter '-ca_name' to specify the certificate name");
                ret = -3;
            }
            dap_cert_t *l_cert = dap_cert_find_by_name(l_ca_name);
            if (!l_cert) {
                dap_json_rpc_error_add(-4, "Cert with name '%s' not found.", l_ca_name);
                ret = -4;
            }
            ret = _cmd_mempool_add_ca(l_net, l_chain, l_cert, a_str_reply);
            DAP_DELETE(l_cert);
        } break;
        case SUBCMD_CHECK: {
            ret = _cmd_mempool_check(l_net, l_chain, l_datum_hash, l_hash_out_type, a_str_reply);
        } break;
        case SUBCMD_DUMP: {
            ret = _cmd_mempool_dump(l_net, l_chain, l_datum_hash, l_hash_out_type, a_json_reply);
        } break;
        case SUBCMD_COUNT: {
            char *l_mempool_group;
            json_object *obj_ret = json_object_new_object();
            json_object *obj_net = json_object_new_string(l_net->pub.name);
            if (!obj_ret || !obj_net) {
                json_object_put(obj_ret);
                json_object_put(obj_net);
                dap_json_rpc_allocation_error;
                return DAP_JSON_RPC_ERR_CODE_MEMORY_ALLOCATED;
            }
            json_object_object_add(obj_ret, "net", obj_net);
            json_object *l_jobj_chains = json_object_new_array();
            if (!l_jobj_chains) {
                json_object_put(obj_ret);
                dap_json_rpc_allocation_error;
                return DAP_JSON_RPC_ERR_CODE_MEMORY_ALLOCATED;
            }
            if(l_chain) {
                l_mempool_group = dap_chain_net_get_gdb_group_mempool_new(l_chain);
                size_t l_objs_count = 0;
                dap_global_db_obj_t *l_objs = dap_global_db_get_all_sync(l_mempool_group, &l_objs_count);
                dap_global_db_objs_delete(l_objs, l_objs_count);
                DAP_DELETE(l_mempool_group);
                json_object *l_jobj_chain = json_object_new_object();
                json_object *l_jobj_chain_name = json_object_new_string(l_chain->name);
                json_object *l_jobj_count = json_object_new_uint64(l_objs_count);
                if (!l_jobj_chain || !l_jobj_chain_name || !l_jobj_count) {
                    json_object_put(l_jobj_chains);
                    json_object_put(l_jobj_chain);
                    json_object_put(l_jobj_chain_name);
                    json_object_put(l_jobj_count);
                    json_object_put(obj_ret);
                    dap_json_rpc_allocation_error;
                    return DAP_JSON_RPC_ERR_CODE_MEMORY_ALLOCATED;
                }
                json_object_object_add(l_jobj_chain, "name", l_jobj_chain_name);
                json_object_object_add(l_jobj_chain, "count", l_jobj_count);
                json_object_array_add(l_jobj_chains, l_jobj_chain);
            } else {
                DL_FOREACH(l_net->pub.chains, l_chain) {
                    l_mempool_group = dap_chain_net_get_gdb_group_mempool_new(l_chain);
                    size_t l_objs_count = 0;
                    dap_global_db_obj_t *l_objs = dap_global_db_get_all_sync(l_mempool_group, &l_objs_count);
                    dap_global_db_objs_delete(l_objs, l_objs_count);
                    DAP_DELETE(l_mempool_group);
                    json_object *l_jobj_chain = json_object_new_object();
                    json_object *l_jobj_chain_name = json_object_new_string(l_chain->name);
                    json_object *l_jobj_count = json_object_new_uint64(l_objs_count);
                    if (!l_jobj_chain || !l_jobj_chain_name || !l_jobj_count) {
                        json_object_put(l_jobj_chains);
                        json_object_put(l_jobj_chain);
                        json_object_put(l_jobj_chain_name);
                        json_object_put(l_jobj_count);
                        json_object_put(obj_ret);
                        dap_json_rpc_allocation_error;
                        return DAP_JSON_RPC_ERR_CODE_MEMORY_ALLOCATED;
                    }
                    json_object_object_add(l_jobj_chain, "name", l_jobj_chain_name);
                    json_object_object_add(l_jobj_chain, "count", l_jobj_count);
                    json_object_array_add(l_jobj_chains, l_jobj_chain);
                }
            }
            json_object_object_add(obj_ret, "chains", l_jobj_chains);
            json_object_array_add(*a_json_reply, obj_ret);
            ret = 0;
        } break;
    }
    DAP_DEL_Z(l_datum_hash);
    return ret;
}

/**
 * @brief
 *
 * @param a_tx_address
 * @param l_tsd_list
 * @param l_tsd_total_size
 * @param flag
 * @return dap_list_t*
 */
dap_list_t* s_parse_wallet_addresses(const char *a_tx_address, dap_list_t *l_tsd_list, size_t *l_tsd_total_size, uint32_t flag)
{
    if (!a_tx_address){
       log_it(L_DEBUG,"a_tx_address is null");
       return l_tsd_list;
    }

    char ** l_str_wallet_addr = NULL;
    l_str_wallet_addr = dap_strsplit(a_tx_address,",",0xffff);

    if (!l_str_wallet_addr){
       log_it(L_DEBUG,"Error in wallet addresses array parsing in tx_receiver_allowed parameter");
       return l_tsd_list;
    }

    while (l_str_wallet_addr && *l_str_wallet_addr){
        log_it(L_DEBUG,"Processing wallet address: %s", *l_str_wallet_addr);
        dap_chain_addr_t *addr_to = dap_chain_addr_from_str(*l_str_wallet_addr);
        if (addr_to){
            dap_tsd_t * l_tsd = dap_tsd_create(flag, addr_to, sizeof(dap_chain_addr_t));
            l_tsd_list = dap_list_append(l_tsd_list, l_tsd);
            *l_tsd_total_size += dap_tsd_size(l_tsd);
        }else{
            log_it(L_DEBUG,"Error in wallet address parsing");
        }
        l_str_wallet_addr++;
    }

    return l_tsd_list;
}

typedef struct _dap_cli_token_additional_params {
    const char* flags;
    const char* delegated_token_from;
    const char* total_signs_valid;
    const char* datum_type_allowed;
    const char* datum_type_blocked;
    const char* tx_receiver_allowed;
    const char* tx_receiver_blocked;
    const char* tx_sender_allowed;
    const char* tx_sender_blocked;
    uint16_t    parsed_flags;
    size_t      tsd_total_size;
    byte_t      *parsed_tsd;
    size_t      parsed_tsd_size;
} dap_cli_token_additional_params;

typedef struct _dap_sdk_cli_params {
    const char *hash_out_type;
    const char *chain_str;
    const char *net_str;
    const char *ticker;
    const char *type_str;
    const char *certs_str;
    dap_chain_t *chain;
    dap_chain_net_t *net;
    uint16_t type;
    uint16_t subtype;
    uint16_t signs_total;
    uint16_t signs_emission;
    uint256_t total_supply;
    const char* decimals_str;
    dap_cli_token_additional_params ext;
} dap_sdk_cli_params, *pdap_sdk_cli_params;

static int s_parse_common_token_decl_arg(int a_argc, char ** a_argv, void **a_str_reply, dap_sdk_cli_params* a_params, bool a_update_token)
{
    a_params->type = DAP_CHAIN_DATUM_TOKEN_TYPE_DECL;
    dap_cli_server_cmd_find_option_val(a_argv, 0, a_argc, "-H", &a_params->hash_out_type);
    if(!a_params->hash_out_type)
        a_params->hash_out_type = "hex";
    if(dap_strcmp(a_params->hash_out_type,"hex") && dap_strcmp(a_params->hash_out_type,"base58")) {
        dap_cli_server_cmd_set_reply_text(a_str_reply, "invalid parameter -H, valid values: -H <hex | base58>");
        return -1;
    }

    int l_arg_index = 0;
    int l_res = dap_chain_node_cli_cmd_values_parse_net_chain(&l_arg_index, a_argc, a_argv, a_str_reply,
                                                              &a_params->chain, &a_params->net, CHAIN_TYPE_TOKEN);

    if(!a_params->net || !a_params->chain)
        return l_res;
    else {
        if(*a_str_reply) {
            DAP_DELETE(*a_str_reply);
            *a_str_reply = NULL;
        }
    }
    //net name
    dap_cli_server_cmd_find_option_val(a_argv, 0, a_argc, "-net", &a_params->net_str);
    //chainname
    dap_cli_server_cmd_find_option_val(a_argv, 0, a_argc, "-chain", &a_params->chain_str);
    //token_ticker
    dap_cli_server_cmd_find_option_val(a_argv, 0, a_argc, "-token", &a_params->ticker);
    // Token type
    dap_cli_server_cmd_find_option_val(a_argv, 0, a_argc, "-type", &a_params->type_str);

    if (a_params->type_str) {
        if (strcmp(a_params->type_str, "private") == 0) {
            a_params->type = a_update_token ? DAP_CHAIN_DATUM_TOKEN_TYPE_UPDATE : DAP_CHAIN_DATUM_TOKEN_TYPE_DECL; // 256
            a_params->subtype = DAP_CHAIN_DATUM_TOKEN_SUBTYPE_PRIVATE;
        } else if (strcmp(a_params->type_str, "CF20") == 0) {
            a_params->type = a_update_token ? DAP_CHAIN_DATUM_TOKEN_TYPE_UPDATE : DAP_CHAIN_DATUM_TOKEN_TYPE_DECL; // 256
            a_params->subtype = DAP_CHAIN_DATUM_TOKEN_SUBTYPE_NATIVE;
        } else if (strcmp(a_params->type_str, "private_simple") == 0 && !a_update_token) {
            a_params->type = DAP_CHAIN_DATUM_TOKEN_TYPE_DECL;
            a_params->subtype = DAP_CHAIN_DATUM_TOKEN_SUBTYPE_SIMPLE; // 256
        } else if (strcmp(a_params->type_str, "public_simple") == 0 && !a_update_token) {
            a_params->type = DAP_CHAIN_DATUM_TOKEN_TYPE_DECL;
            a_params->subtype = DAP_CHAIN_DATUM_TOKEN_SUBTYPE_PUBLIC; // 256
        } else if (!a_update_token) {
            dap_cli_server_cmd_set_reply_text(a_str_reply,
                        "Unknown token type %s was specified. Supported types:\n"
                        "   private_simple\n"
                        "   private\n"
                        "   CF20\n"
                        "Default token type is private_simple.\n", a_params->type_str);
            return -1;
        } else {
           dap_cli_server_cmd_set_reply_text(a_str_reply,
                           "Unknown token type %s was specified. Supported types:\n"
                       "   private\n"
                       "   CF20\n", a_params->type_str);
           return -1;
        }
    } else if (a_update_token) {
        dap_cli_server_cmd_set_reply_text(a_str_reply,"update_token command requires parameter:\n-type <CF20 or private>");
        return -1;
    }


    // Certificates thats will be used to sign currend datum token
    dap_cli_server_cmd_find_option_val(a_argv, 0, a_argc, "-certs", &a_params->certs_str);
    // Signs number thats own emissioncan't find
    const char* l_signs_total_str = NULL;
    dap_cli_server_cmd_find_option_val(a_argv, 0, a_argc, "-signs_total", &l_signs_total_str);
    // Signs total
    char* l_tmp = NULL;
    if(l_signs_total_str){
        if((a_params->signs_total = (uint16_t) strtol(l_signs_total_str, &l_tmp, 10)) == 0){
            dap_cli_server_cmd_set_reply_text(a_str_reply,
                    "'signs_total' parameter must be unsigned integer value that fits in 2 bytes");
            return -8;
        }
    }
    // Signs minimum number thats need to authorize the emission
    const char* l_signs_emission_str = NULL;
    l_tmp = NULL;
    dap_cli_server_cmd_find_option_val(a_argv, 0, a_argc, "-signs_emission", &l_signs_emission_str);
    if (l_signs_emission_str){
        if((a_params->signs_emission = (uint16_t) strtol(l_signs_emission_str, &l_tmp, 10)) == 0){
            dap_cli_server_cmd_set_reply_text(a_str_reply,
                "%s requires parameter 'signs_emission' to be unsigned integer value that fits in 2 bytes", a_update_token ? "token_update" : "token_decl");
            return -6;
        }
    }
    // Total supply value
    const char* l_total_supply_str = NULL;
    dap_cli_server_cmd_find_option_val(a_argv, 0, a_argc, "-total_supply", &l_total_supply_str);
    if (l_total_supply_str){
        a_params->total_supply = dap_chain_balance_scan(l_total_supply_str);
    } else if (!a_update_token) {
        dap_cli_server_cmd_set_reply_text(a_str_reply, "'-total_supply' must be unsigned integer value that fits in 32 bytes\n"
                                                       "If your token is type native (CF20) you can use value 0 for infinite total_supply.");
        return -4;
    } else {
        dap_cli_server_cmd_set_reply_text(a_str_reply, "'-total_supply' must be unsigned integer value that fits in 32 bytes\n"
                                                       "You are update a token, be careful!\n"
                                                       "You can reset total_supply and make it infinite for native (CF20) tokens only, if set 0"
                                                       "for private tokens, you must specify the same or more total_supply.");
        return -4;
    }
    // Total supply value
    dap_cli_server_cmd_find_option_val(a_argv, 0, a_argc, "-decimals", &a_params->decimals_str);

    return 0;
}

static int s_parse_additional_token_decl_arg(int a_argc, char ** a_argv, void **a_str_reply, dap_sdk_cli_params* a_params, bool a_update_token)
{
    dap_cli_server_cmd_find_option_val(a_argv, 0, a_argc, "-flags", &a_params->ext.flags);
    dap_cli_server_cmd_find_option_val(a_argv, 0, a_argc, "-total_signs_valid", &a_params->ext.total_signs_valid);
    dap_cli_server_cmd_find_option_val(a_argv, 0, a_argc, "-delegated_token_from", &a_params->ext.delegated_token_from);
    dap_cli_server_cmd_find_option_val(a_argv, 0, a_argc, "-datum_type_allowed", &a_params->ext.datum_type_allowed);
    dap_cli_server_cmd_find_option_val(a_argv, 0, a_argc, "-datum_type_blocked", &a_params->ext.datum_type_blocked);
    dap_cli_server_cmd_find_option_val(a_argv, 0, a_argc, "-tx_receiver_allowed", &a_params->ext.tx_receiver_allowed);
    dap_cli_server_cmd_find_option_val(a_argv, 0, a_argc, "-tx_receiver_blocked", &a_params->ext.tx_receiver_blocked);
    dap_cli_server_cmd_find_option_val(a_argv, 0, a_argc, "-tx_sender_allowed", &a_params->ext.tx_sender_allowed);
    dap_cli_server_cmd_find_option_val(a_argv, 0, a_argc, "-tx_receiver_allowed", &a_params->ext.tx_receiver_allowed);
    dap_cli_server_cmd_find_option_val(a_argv, 0, a_argc, "-tx_sender_blocked", &a_params->ext.tx_sender_blocked);

    if (a_params->subtype == DAP_CHAIN_DATUM_TOKEN_SUBTYPE_SIMPLE)
        return 0;

    dap_list_t *l_tsd_list = NULL;
    size_t l_tsd_total_size = 0;
    uint16_t l_flags = 0;
    char ** l_str_flags = NULL;
    a_params->ext.parsed_tsd_size = 0;

    if (!a_update_token) {
        if (a_params->ext.flags){   // Flags
            l_str_flags = dap_strsplit(a_params->ext.flags,",",0xffff );
            while (l_str_flags && *l_str_flags){
                uint16_t l_flag = dap_chain_datum_token_flag_from_str(*l_str_flags);
                if (l_flag == DAP_CHAIN_DATUM_TOKEN_FLAG_UNDEFINED ){
                    dap_cli_server_cmd_set_reply_text(a_str_reply, "Flag can't be \"%s\"",*l_str_flags);
                    return -20;
                }
                l_flags |= l_flag; // if we have multiple flags
                l_str_flags++;
            }
        }
        a_params->ext.parsed_flags = l_flags;
    } else {
        const char *l_set_flags = NULL;
        const char *l_unset_flags = NULL;
        dap_cli_server_cmd_find_option_val(a_argv, 0, a_argc, "-flag_set", &l_set_flags);
        dap_cli_server_cmd_find_option_val(a_argv, 0, a_argc, "-flag_unset", &l_unset_flags);
        if (l_set_flags) {
            l_str_flags = dap_strsplit(l_set_flags,",",0xffff );
            while (l_str_flags && *l_str_flags){
                uint16_t l_flag = dap_chain_datum_token_flag_from_str(*l_str_flags);
                if (l_flag == DAP_CHAIN_DATUM_TOKEN_FLAG_UNDEFINED ){
                    dap_cli_server_cmd_set_reply_text(a_str_reply, "Flag can't be \"%s\"",*l_str_flags);
                    return -20;
                }
                l_flags |= l_flag; // if we have multiple flags
                l_str_flags++;
            }
            dap_tsd_t *l_flag_set_tsd = dap_tsd_create_scalar(DAP_CHAIN_DATUM_TOKEN_TSD_TYPE_SET_FLAGS, l_flags);
            l_flags = 0;
            l_tsd_list = dap_list_append(l_tsd_list, l_flag_set_tsd);
            l_tsd_total_size += dap_tsd_size(l_flag_set_tsd);
            a_params->ext.parsed_tsd_size += dap_tsd_size(l_flag_set_tsd);
        }
        if (l_unset_flags) {
            l_str_flags = dap_strsplit(l_unset_flags,",",0xffff );
            while (l_str_flags && *l_str_flags){
                uint16_t l_flag = dap_chain_datum_token_flag_from_str(*l_str_flags);
                if (l_flag == DAP_CHAIN_DATUM_TOKEN_FLAG_UNDEFINED ){
                    dap_cli_server_cmd_set_reply_text(a_str_reply, "Flag can't be \"%s\"",*l_str_flags);
                    return -20;
                }
                l_flags |= l_flag; // if we have multiple flags
                l_str_flags++;
            }
            dap_tsd_t *l_flag_unset_tsd = dap_tsd_create_scalar(DAP_CHAIN_DATUM_TOKEN_TSD_TYPE_UNSET_FLAGS, l_flags);
            l_flags = 0;
            l_tsd_list = dap_list_append(l_tsd_list, l_flag_unset_tsd);
            l_tsd_total_size += dap_tsd_size(l_flag_unset_tsd);
            a_params->ext.parsed_tsd_size += dap_tsd_size(l_flag_unset_tsd);
        }
    }

    const char* l_new_certs_str = NULL;
    const char* l_remove_signs = NULL;
    dap_cli_server_cmd_find_option_val(a_argv, 0, a_argc, "-new_certs", &l_new_certs_str);
    dap_cli_server_cmd_find_option_val(a_argv, 0, a_argc, "-remove_certs", &l_remove_signs);
    const char *l_description  = NULL;
    dap_cli_server_cmd_find_option_val(a_argv, 0, a_argc, "-description", &l_description);

    //Added remove signs
    if (l_remove_signs) {
        size_t l_added_tsd_size = 0;
        char *l_remove_signs_ptrs = NULL;
        char *l_remove_signs_dup = strdup(l_remove_signs);
        char *l_remove_signs_str = strtok_r(l_remove_signs_dup, ",", &l_remove_signs_ptrs);
        for (; l_remove_signs_str; l_remove_signs_str = strtok_r(NULL, ",", &l_remove_signs_ptrs)) {
            dap_hash_fast_t l_hf;
            if (dap_chain_hash_fast_from_str(l_remove_signs_str, &l_hf) == 0) {
                dap_tsd_t *l_hf_tsd = dap_tsd_create(DAP_CHAIN_DATUM_TOKEN_TSD_TYPE_TOTAL_PKEYS_REMOVE, &l_hf, sizeof(dap_hash_fast_t));
                size_t l_hf_tsd_size = dap_tsd_size(l_hf_tsd);
                l_tsd_list = dap_list_append(l_tsd_list, l_hf_tsd);
                l_added_tsd_size += l_hf_tsd_size;
            }
        }
        DAP_DELETE(l_remove_signs_dup);
        l_tsd_total_size += l_added_tsd_size;
    }
    //Added new certs
    dap_cert_t **l_new_certs = NULL;
    size_t l_new_certs_count = 0;
    if (l_new_certs_str) {
        dap_cert_parse_str_list(l_new_certs_str, &l_new_certs, &l_new_certs_count);
        for (size_t i = 0; i < l_new_certs_count; i++) {
            dap_pkey_t *l_pkey = dap_cert_to_pkey(l_new_certs[i]);
            if (!l_pkey) {
                log_it(L_ERROR, "Can't get pkey for cert: %s", l_new_certs[i]->name);
                continue;
            }
            size_t l_pkey_size = sizeof(dap_pkey_t) + l_pkey->header.size;
            dap_tsd_t *l_pkey_tsd = dap_tsd_create(DAP_CHAIN_DATUM_TOKEN_TSD_TYPE_TOTAL_PKEYS_ADD, l_pkey, l_pkey_size);
            size_t l_pkey_tsd_size = dap_tsd_size(l_pkey_tsd);
            l_tsd_list = dap_list_append(l_tsd_list, l_pkey_tsd);
            l_tsd_total_size += l_pkey_tsd_size;
            DAP_DELETE(l_pkey);
        }
        DAP_DEL_Z(l_new_certs);
    }
    if (l_description) {
        dap_tsd_t *l_desc_token = dap_tsd_create_string(DAP_CHAIN_DATUM_TOKEN_TSD_TOKEN_DESCRIPTION, l_description);
        l_tsd_list = dap_list_append(l_tsd_list, l_desc_token);
        l_tsd_total_size += dap_tsd_size(l_desc_token);
        a_params->ext.parsed_tsd_size += dap_tsd_size(l_desc_token);
    }
    size_t l_tsd_offset = 0;
    a_params->ext.parsed_tsd = DAP_NEW_SIZE(byte_t, l_tsd_total_size);
    if(l_tsd_total_size && !a_params->ext.parsed_tsd) {
        log_it(L_CRITICAL, "%s", c_error_memory_alloc);
        return -1;
    }
    for (dap_list_t *l_iter = dap_list_first(l_tsd_list); l_iter; l_iter = l_iter->next) {
        dap_tsd_t * l_tsd = (dap_tsd_t *) l_iter->data;
        if (!l_tsd){
            log_it(L_ERROR, "NULL tsd in list!");
            continue;
        }
        size_t l_tsd_size = dap_tsd_size(l_tsd);
        memcpy(a_params->ext.parsed_tsd + l_tsd_offset, l_tsd, l_tsd_size);
        l_tsd_offset += l_tsd_size;
    }
    a_params->ext.tsd_total_size = l_tsd_total_size;

    return 0;
}

static int s_token_decl_check_params(int a_argc, char **a_argv, void **a_str_reply, dap_sdk_cli_params *a_params, bool a_update_token)
{
    int l_parse_params = s_parse_common_token_decl_arg(a_argc,a_argv,a_str_reply,a_params, a_update_token);
    if (l_parse_params)
        return l_parse_params;

    l_parse_params = s_parse_additional_token_decl_arg(a_argc,a_argv,a_str_reply,a_params, a_update_token);
    if (l_parse_params)
        return l_parse_params;

    //DAP_CHAIN_DATUM_TOKEN_TYPE_NATIVE_DECL uses decimals parameter
    if (a_params->subtype == DAP_CHAIN_DATUM_TOKEN_SUBTYPE_SIMPLE
            ||	a_params->subtype == DAP_CHAIN_DATUM_TOKEN_SUBTYPE_PRIVATE) {
        if(!a_params->decimals_str) {
            dap_cli_server_cmd_set_reply_text(a_str_reply, "%s requires parameter '-decimals'", a_update_token ? "token_update" : "token_decl");
            return -3;
        } else if (dap_strcmp(a_params->decimals_str, "18")) {
            dap_cli_server_cmd_set_reply_text(a_str_reply,
                                              "%s support '-decimals' to be 18 only", a_update_token ? "token_update" : "token_decl");
            return -4;
        }
    } else if (	a_params->subtype == DAP_CHAIN_DATUM_TOKEN_SUBTYPE_NATIVE){
        //// check l_decimals in CF20 token TODO: At the moment the checks are the same.
        if(!a_params->decimals_str) {
            dap_cli_server_cmd_set_reply_text(a_str_reply, "%s requires parameter '-decimals'", a_update_token ? "token_update" : "token_decl");
            return -3;
        } else if (dap_strcmp(a_params->decimals_str, "18")) {
            dap_cli_server_cmd_set_reply_text(a_str_reply,
                                              "%s support '-decimals' to be 18 only", a_update_token ? "token_update" : "token_decl");
            return -4;
        }
    }

    if (!a_params->signs_emission){
        dap_cli_server_cmd_set_reply_text(a_str_reply, "%s requires parameter '-signs_emission'", a_update_token ? "token_update" : "token_decl");
        return -5;
    }

    if (!a_params->signs_total){
        dap_cli_server_cmd_set_reply_text(a_str_reply, "%s requires parameter '-signs_total'", a_update_token ? "token_update" : "token_decl");
        return -7;
    }

    if(!a_params->ticker){
        dap_cli_server_cmd_set_reply_text(a_str_reply, "%s requires parameter '-token'", a_update_token ? "token_update" : "token_decl");
        return -2;
    }

    // Check certs list
    if(!a_params->certs_str){
        dap_cli_server_cmd_set_reply_text(a_str_reply, "%s requires parameter 'certs'", a_update_token ? "token_update" : "token_decl");
        return -9;
    }
    return 0;
}

/**
 * @brief com_token_decl
 * @param argc
 * @param argv
 * @param arg_func
 * @param str_reply
 * @return
 * @details token_decl -net <net name> -chain <chain name> -token <token ticker> -total_supply <total supply> -signs_total <sign total> -signs_emission <signs for emission> -certs <certs list>\n"
 *  \t Declare new simple token for <netname>:<chain name> with ticker <token ticker>, maximum emission <total supply> and <signs for emission> from <signs total> signatures on valid emission\n"
 *  \t   Extended private token declaration\n"
 *  \t token_decl -net <net name> -chain <chain name> -token <token ticker> -type private -flags [<Flag 1>][,<Flag 2>]...[,<Flag N>]...  [-<Param name 1> <Param Value 1>] [-Param name 2> <Param Value 2>] ...[-<Param Name N> <Param Value N>]\n"
 *  \t   Declare new token for <netname>:<chain name> with ticker <token ticker>, flags <Flag 1>,<Flag2>...<Flag N>"
 *  \t   and custom parameters list <Param 1>, <Param 2>...<Param N>."
 *  \n"
 *  ==Flags=="
 *  \t ALL_BLOCKED:\t Blocked all permissions, usefull add it first and then add allows what you want to allow\n"
 *  \t ALL_ALLOWED:\t Allowed all permissions if not blocked them. Be careful with this mode\n"
 *  \t ALL_FROZEN:\t All permissions are temprorary frozen\n"
 *  \t ALL_UNFROZEN:\t Unfrozen permissions\n"
 *  \t STATIC_ALL:\t No token manipulations after declarations at all. Token declares staticly and can't variabed after\n"
 *  \t STATIC_FLAGS:\t No token manipulations after declarations with flags\n"
 *  \t STATIC_PERMISSIONS_ALL:\t No all permissions lists manipulations after declarations\n"
 *  \t STATIC_PERMISSIONS_DATUM_TYPE:\t No datum type permissions lists manipulations after declarations\n"
 *  \t STATIC_PERMISSIONS_TX_SENDER:\t No tx sender permissions lists manipulations after declarations\n"
 *  \t STATIC_PERMISSIONS_TX_RECEIVER:\t No tx receiver permissions lists manipulations after declarations\n"
    "\n"
    "==Params==\n"
    "General:\n"
    "\t -flags <value>:\t Set list of flags from <value> to token declaration\n"
    "\t -total_supply <value>:\t Set total supply - emission's maximum - to the <value>\n"
    "\t -signs_valid <value>:\t Set valid signatures count's minimum\n"
    "\t -signs <value>:\t Add signature's pkey fingerprint to the list of owners\n"
    "\nDatum type allowed/blocked:\n"
    "\t -datum_type_allowed <value>:\t Allowed datum type(s)\n"
    "\t -datum_type_blocked <value>:\t Blocked datum type(s)\n"
    "\nTx receiver addresses allowed/blocked:\n"
    "\t -tx_receiver_allowed <value>:\t Allowed tx receiver(s)\n"
    "\t -tx_receiver_blocked <value>:\t Blocked tx receiver(s)\n"
    "\n Tx sender addresses allowed/blocked:\n"
    "\t -tx_sender_allowed <value>:\t Allowed tx sender(s)\n"
    "\t -tx_sender_blocked <value>:\t Blocked tx sender(s)\n"
    "\n"
 */
int com_token_decl(int a_argc, char ** a_argv, void **a_str_reply)
{
    const char * l_ticker = NULL;
    uint256_t l_total_supply = {}; // 256
    uint16_t l_signs_emission = 0;
    uint16_t l_signs_total = 0;
    dap_cert_t ** l_certs = NULL;
    size_t l_certs_count = 0;

    dap_chain_t * l_chain = NULL;
    dap_chain_net_t * l_net = NULL;
    const char * l_hash_out_type = NULL;

    dap_sdk_cli_params* l_params = DAP_NEW_Z(dap_sdk_cli_params);

    if (!l_params) {
        log_it(L_CRITICAL, "%s", c_error_memory_alloc);
        return -1;
    }

    l_params->type = DAP_CHAIN_DATUM_TOKEN_TYPE_DECL;
    l_params->subtype = DAP_CHAIN_DATUM_TOKEN_SUBTYPE_SIMPLE;

    int l_parse_params = s_token_decl_check_params(a_argc,a_argv,a_str_reply,l_params, false);
    if (l_parse_params) {
        DAP_DEL_Z(l_params);
        return l_parse_params;
    }

    dap_chain_datum_token_t * l_datum_token = NULL;
    size_t l_datum_data_offset = 0;

    // Load certs lists
    dap_cert_parse_str_list(l_params->certs_str, &l_certs, &l_certs_count);
    if(!l_certs_count){
        dap_cli_server_cmd_set_reply_text(a_str_reply,
                "token_decl command requres at least one valid certificate to sign token");
        DAP_DEL_Z(l_params);
        return -10;
    }

    l_signs_emission = l_params->signs_emission;
    l_signs_total = l_params->signs_total;
    l_total_supply = l_params->total_supply;
    l_chain = l_params->chain;
    l_net = l_params->net;
    l_ticker = l_params->ticker;
    l_hash_out_type = l_params->hash_out_type;

    switch(l_params->subtype)
    {
        case DAP_CHAIN_DATUM_TOKEN_SUBTYPE_PRIVATE:
        case DAP_CHAIN_DATUM_TOKEN_SUBTYPE_NATIVE:
		{ // 256
            dap_list_t *l_tsd_list = NULL;
            size_t l_tsd_total_size = 0;
            uint16_t l_flags = 0;
            char ** l_str_flags = NULL;

            if (l_params->ext.flags){   // Flags
                 l_str_flags = dap_strsplit(l_params->ext.flags,",",0xffff );
                 while (l_str_flags && *l_str_flags){
                     uint16_t l_flag = dap_chain_datum_token_flag_from_str(*l_str_flags);
                     if (l_flag == DAP_CHAIN_DATUM_TOKEN_FLAG_UNDEFINED ){
                         dap_cli_server_cmd_set_reply_text(a_str_reply, "Flag can't be \"%s\"",*l_str_flags);
                         DAP_DEL_Z(l_params);
                         return -20;
                     }
                     l_flags |= l_flag; // if we have multiple flags
                     l_str_flags++;
                }
            }
			if (l_params->ext.delegated_token_from){
				dap_chain_datum_token_t *l_delegated_token_from;
				if (NULL == (l_delegated_token_from = dap_ledger_token_ticker_check(l_net->pub.ledger, l_params->ext.delegated_token_from))) {
                    dap_cli_server_cmd_set_reply_text(a_str_reply,"To create a delegated token %s, can't find token by ticket %s", l_ticker, l_params->ext.delegated_token_from);
                    DAP_DEL_Z(l_params);
					return -91;
				}
                if (!dap_strcmp(l_ticker, l_params->ext.delegated_token_from)) {
                    dap_cli_server_cmd_set_reply_text(a_str_reply, "Delegated token ticker cannot match the original ticker");
                    DAP_DEL_Z(l_params);
                    return -92;
                }

				dap_chain_datum_token_tsd_delegate_from_stake_lock_t l_tsd_section;
                strcpy((char *)l_tsd_section.ticker_token_from, l_params->ext.delegated_token_from);
//				l_tsd_section.token_from = dap_hash_fast();
				l_tsd_section.emission_rate = dap_chain_coins_to_balance("0.001");//	TODO: 'm' 1:1000 tokens
				dap_tsd_t * l_tsd = dap_tsd_create_scalar(
														DAP_CHAIN_DATUM_TOKEN_TSD_TYPE_DELEGATE_EMISSION_FROM_STAKE_LOCK, l_tsd_section);
				l_tsd_list = dap_list_append(l_tsd_list, l_tsd);
				l_tsd_total_size+= dap_tsd_size(l_tsd);
			}
            if (l_params->ext.total_signs_valid){ // Signs valid
                uint16_t l_param_value = (uint16_t)atoi(l_params->ext.total_signs_valid);
                l_signs_total = l_param_value;
                dap_tsd_t * l_tsd = dap_tsd_create_scalar(
                                                        DAP_CHAIN_DATUM_TOKEN_TSD_TYPE_TOTAL_SIGNS_VALID, l_param_value);
                l_tsd_list = dap_list_append(l_tsd_list, l_tsd);
                l_tsd_total_size+= dap_tsd_size(l_tsd);
            }
            if (l_params->ext.datum_type_allowed){
                dap_tsd_t * l_tsd = dap_tsd_create_string(
                                                        DAP_CHAIN_DATUM_TOKEN_TSD_TYPE_DATUM_TYPE_ALLOWED_ADD, l_params->ext.datum_type_allowed);
                l_tsd_list = dap_list_append(l_tsd_list, l_tsd);
                l_tsd_total_size+= dap_tsd_size(l_tsd);
            }
            if (l_params->ext.datum_type_blocked){
                dap_tsd_t * l_tsd = dap_tsd_create_string(
                                                        DAP_CHAIN_DATUM_TOKEN_TSD_TYPE_DATUM_TYPE_BLOCKED_ADD, l_params->ext.datum_type_blocked);
                l_tsd_list = dap_list_append(l_tsd_list, l_tsd);
                l_tsd_total_size+= dap_tsd_size(l_tsd);
            }
            if (l_params->ext.tx_receiver_allowed)
                l_tsd_list = s_parse_wallet_addresses(l_params->ext.tx_receiver_allowed, l_tsd_list, &l_tsd_total_size, DAP_CHAIN_DATUM_TOKEN_TSD_TYPE_TX_RECEIVER_ALLOWED_ADD);

            if (l_params->ext.tx_receiver_blocked)
                l_tsd_list = s_parse_wallet_addresses(l_params->ext.tx_receiver_blocked, l_tsd_list, &l_tsd_total_size, DAP_CHAIN_DATUM_TOKEN_TSD_TYPE_TX_RECEIVER_BLOCKED_ADD);

            if (l_params->ext.tx_sender_allowed)
                l_tsd_list = s_parse_wallet_addresses(l_params->ext.tx_sender_allowed, l_tsd_list, &l_tsd_total_size, DAP_CHAIN_DATUM_TOKEN_TSD_TYPE_TX_SENDER_ALLOWED_ADD);

            if (l_params->ext.tx_sender_blocked)
                l_tsd_list = s_parse_wallet_addresses(l_params->ext.tx_sender_blocked, l_tsd_list, &l_tsd_total_size, DAP_CHAIN_DATUM_TOKEN_TSD_TYPE_TX_SENDER_BLOCKED_ADD);

            if (l_params->ext.parsed_tsd)
                l_tsd_total_size += l_params->ext.parsed_tsd_size;


            // Create new datum token
            l_datum_token = DAP_NEW_Z_SIZE(dap_chain_datum_token_t, sizeof(dap_chain_datum_token_t) + l_tsd_total_size);
            if (!l_datum_token) {
                log_it(L_CRITICAL, "%s", c_error_memory_alloc);
                dap_cli_server_cmd_set_reply_text(a_str_reply, "Out of memory in com_token_decl");
                DAP_DEL_Z(l_params);
                return -1;
            }
            l_datum_token->version = 2;
            l_datum_token->type = l_params->type;
            l_datum_token->subtype = l_params->subtype;
            if (l_params->subtype == DAP_CHAIN_DATUM_TOKEN_SUBTYPE_PRIVATE) {
                log_it(L_DEBUG,"Prepared TSD sections for private token on %zd total size", l_tsd_total_size);
                snprintf(l_datum_token->ticker, sizeof(l_datum_token->ticker), "%s", l_ticker);
                l_datum_token->header_private_decl.flags = l_params->ext.parsed_flags;
                l_datum_token->total_supply = l_total_supply;
                l_datum_token->signs_valid = l_signs_emission;
                l_datum_token->header_private_decl.tsd_total_size = l_tsd_total_size;
                l_datum_token->header_private_decl.decimals = atoi(l_params->decimals_str);
            } else { //DAP_CHAIN_DATUM_TOKEN_TYPE_NATIVE_DECL
                log_it(L_DEBUG,"Prepared TSD sections for CF20 token on %zd total size", l_tsd_total_size);
                snprintf(l_datum_token->ticker, sizeof(l_datum_token->ticker), "%s", l_ticker);
                l_datum_token->header_native_decl.flags = l_params->ext.parsed_flags;
                l_datum_token->total_supply = l_total_supply;
                l_datum_token->signs_valid = l_signs_emission;
                l_datum_token->header_native_decl.tsd_total_size = l_tsd_total_size;
                l_datum_token->header_native_decl.decimals = atoi(l_params->decimals_str);
            }
            // Add TSD sections in the end
            for ( dap_list_t* l_iter=dap_list_first(l_tsd_list); l_iter; l_iter=l_iter->next){
                dap_tsd_t * l_tsd = (dap_tsd_t *) l_iter->data;
                if (l_tsd == NULL){
                    log_it(L_ERROR, "NULL tsd in list!");
                    continue;
                }
                switch (l_tsd->type){
                    case DAP_CHAIN_DATUM_TOKEN_TSD_TYPE_TOTAL_SIGNS_VALID: {
                    uint16_t l_t = 0;
                        log_it(L_DEBUG,"== TOTAL_SIGNS_VALID: %u",
                                _dap_tsd_get_scalar(l_tsd, &l_t) );
                    break;
                }
                    case DAP_CHAIN_DATUM_TOKEN_TSD_TYPE_DATUM_TYPE_ALLOWED_ADD:
                        log_it(L_DEBUG,"== DATUM_TYPE_ALLOWED_ADD: %s",
                               dap_tsd_get_string_const(l_tsd) );
                    break;
                    case DAP_CHAIN_DATUM_TOKEN_TSD_TYPE_TX_SENDER_ALLOWED_ADD:
                        log_it(L_DEBUG,"== TX_SENDER_ALLOWED_ADD: binary data");
                    break;
                    case DAP_CHAIN_DATUM_TOKEN_TSD_TYPE_TX_SENDER_BLOCKED_ADD:
                        log_it(L_DEBUG,"== TYPE_TX_SENDER_BLOCKED: binary data");
                    break;
                    case DAP_CHAIN_DATUM_TOKEN_TSD_TYPE_TX_RECEIVER_ALLOWED_ADD:
                        log_it(L_DEBUG,"== TX_RECEIVER_ALLOWED_ADD: binary data");
                    break;
                    case DAP_CHAIN_DATUM_TOKEN_TSD_TYPE_TX_RECEIVER_BLOCKED_ADD:
                        log_it(L_DEBUG,"== TX_RECEIVER_BLOCKED_ADD: binary data");
                    break;
                    case DAP_CHAIN_DATUM_TOKEN_TSD_TYPE_TOTAL_PKEYS_ADD:
                        if(l_tsd->size >= sizeof(dap_pkey_t)){
                            char *l_hash_str;
                            dap_pkey_t *l_pkey = (dap_pkey_t*)l_tsd->data;
                            dap_hash_fast_t l_hf = {0};
                            if (!dap_pkey_get_hash(l_pkey, &l_hf)) {
                                log_it(L_DEBUG, "== TOTAL_PKEYS_ADD: <WRONG CALCULATION FINGERPRINT>");
                            } else {
                                log_it(L_DEBUG, "== TOTAL_PKEYS_ADD: %s",
                                    dap_chain_hash_fast_to_str_static(&l_hf));
                            }
                        } else
                            log_it(L_DEBUG,"== TOTAL_PKEYS_ADD: <WRONG SIZE %u>", l_tsd->size);
                        break;
                    case DAP_CHAIN_DATUM_TOKEN_TSD_TOKEN_DESCRIPTION:
                        log_it(L_DEBUG, "== DESCRIPTION: %s", l_tsd->data);
                        break;
                    default: log_it(L_DEBUG, "== 0x%04X: binary data %u size ",l_tsd->type, l_tsd->size );
                }
                size_t l_tsd_size = dap_tsd_size(l_tsd);
                memcpy(l_datum_token->tsd_n_signs + l_datum_data_offset, l_tsd, l_tsd_size);
                l_datum_data_offset += l_tsd_size;
            }
            if (l_params->ext.parsed_tsd) {
                memcpy(l_datum_token->tsd_n_signs + l_datum_data_offset,
                       l_params->ext.parsed_tsd,
                       l_params->ext.tsd_total_size);
                l_datum_data_offset += l_params->ext.tsd_total_size;
                DAP_DELETE(l_params->ext.parsed_tsd);
            }
            log_it(L_DEBUG, "%s token declaration '%s' initialized", l_params->subtype == DAP_CHAIN_DATUM_TOKEN_SUBTYPE_PRIVATE ?
                            "Private" : "CF20", l_datum_token->ticker);
        }break;//end
        case DAP_CHAIN_DATUM_TOKEN_SUBTYPE_SIMPLE: { // 256
            l_datum_token = DAP_NEW_Z_SIZE(dap_chain_datum_token_t, sizeof(dap_chain_datum_token_t));
            if (!l_datum_token) {
                log_it(L_CRITICAL, "%s", c_error_memory_alloc);
                dap_cli_server_cmd_set_reply_text(a_str_reply, "Out of memory in com_token_decl");
                DAP_DEL_Z(l_params);
                return -1;
            }
            l_datum_token->version = 2;
            l_datum_token->type = DAP_CHAIN_DATUM_TOKEN_TYPE_DECL; // 256
            l_datum_token->subtype = DAP_CHAIN_DATUM_TOKEN_SUBTYPE_SIMPLE; // 256
            snprintf(l_datum_token->ticker, sizeof(l_datum_token->ticker), "%s", l_ticker);
            l_datum_token->total_supply = l_total_supply;
            l_datum_token->signs_valid = l_signs_emission;
            l_datum_token->header_simple.decimals = atoi(l_params->decimals_str);
        }break;
        default:
            dap_cli_server_cmd_set_reply_text(a_str_reply,
                    "Unknown token type");
            DAP_DEL_Z(l_params);
            return -8;
    }
    // If we have more certs than we need signs - use only first part of the list
    if(l_certs_count > l_signs_total)
        l_certs_count = l_signs_total;
    // Sign header with all certificates in the list and add signs to the end of TSD cetions
    uint16_t l_sign_counter = 0;
    l_datum_token = s_sign_cert_in_cycle(l_certs, l_datum_token, l_certs_count, &l_datum_data_offset, &l_sign_counter);
    l_datum_token->signs_total = l_sign_counter;

    // We skip datum creation opeartion, if count of signed certificates in s_sign_cert_in_cycle is 0.
    // Usually it happen, when certificate in token_decl or token_update command doesn't contain private data or broken
    if (!l_datum_token || l_datum_token->signs_total == 0){
        dap_cli_server_cmd_set_reply_text(a_str_reply,
                    "Token declaration failed. Successful count of certificate signing is 0");
            DAP_DEL_Z(l_params);
            return -9;
    }

    dap_chain_datum_t * l_datum = dap_chain_datum_create(DAP_CHAIN_DATUM_TOKEN,
                                                         l_datum_token,
                                                         sizeof(*l_datum_token) + l_datum_data_offset);
    DAP_DELETE(l_datum_token);
    size_t l_datum_size = dap_chain_datum_size(l_datum);

    // Calc datum's hash
    dap_chain_hash_fast_t l_key_hash;
    dap_chain_datum_calc_hash(l_datum, &l_key_hash);
    char *l_key_str = dap_chain_hash_fast_to_str_new(&l_key_hash);
    const char *l_key_str_out = dap_strcmp(l_hash_out_type, "hex") ?
                           dap_enc_base58_encode_hash_to_str_static(&l_key_hash) : l_key_str;

    // Add datum to mempool with datum_token hash as a key
    char *l_gdb_group_mempool = l_chain
            ? dap_chain_net_get_gdb_group_mempool_new(l_chain)
            : dap_chain_net_get_gdb_group_mempool_by_chain_type(l_net, CHAIN_TYPE_TOKEN);
    if (!l_gdb_group_mempool) {
        dap_cli_server_cmd_set_reply_text(a_str_reply, "No suitable chain for placing token datum found");
        DAP_DELETE(l_datum);
        DAP_DEL_Z(l_params);
        return -10;
    }
    bool l_placed = dap_global_db_set_sync(l_gdb_group_mempool, l_key_str, l_datum, l_datum_size, false) == 0;
    DAP_DELETE(l_gdb_group_mempool);
    dap_cli_server_cmd_set_reply_text(a_str_reply, "Datum %s with token %s is%s placed in datum pool",
                                      l_key_str_out, l_ticker, l_placed ? "" : " not");
    DAP_DELETE(l_key_str);
    DAP_DELETE(l_datum);
    DAP_DELETE(l_params);
    return l_placed ? 0 : -2;
}

/**
 * @brief com_token_decl_update
 * @param argc
 * @param argv
 * @param arg_func
 * @param str_reply
 * @return
 * @details token_update -net <net name> -chain <chain_name> -token <token ticker> [-type private] -flags [<Flag 1>][,<Flag 2>]...[,<Flag N>]...  [-<Param name 1> <Param Value 1>] [-Param name 2> <Param Value 2>] ...[-<Param Name N> <Param Value N>]\n"
 *  \t   Update token for <netname>:<chain name> with ticker <token ticker>, flags <Flag 1>,<Flag2>...<Flag N>"
 *  \t   and custom parameters list <Param 1>, <Param 2>...<Param N>."
 *  \n"
 *  ==Flags=="
 *  \t ALL_BLOCKED:\t Blocked all permissions, usefull add it first and then add allows what you want to allow\n"
 *  \t ALL_ALLOWED:\t Allowed all permissions if not blocked them. Be careful with this mode\n"
 *  \t ALL_FROZEN:\t All permissions are temprorary frozen\n"
 *  \t ALL_UNFROZEN:\t Unfrozen permissions\n"
 *  \t STATIC_ALL:\t No token manipulations after declarations at all. Token declares staticly and can't variabed after\n"
 *  \t STATIC_FLAGS:\t No token manipulations after declarations with flags\n"
 *  \t STATIC_PERMISSIONS_ALL:\t No all permissions lists manipulations after declarations\n"
 *  \t STATIC_PERMISSIONS_DATUM_TYPE:\t No datum type permissions lists manipulations after declarations\n"
 *  \t STATIC_PERMISSIONS_TX_SENDER:\t No tx sender permissions lists manipulations after declarations\n"
 *  \t STATIC_PERMISSIONS_TX_RECEIVER:\t No tx receiver permissions lists manipulations after declarations\n"
    "\n"
    "==Params==\n"
    "General:\n"
    "\t -flags_set <value>:\t Set list of flags from <value> to token declaration\n"
    "\t -flags_unset <value>:\t Unset list of flags from <value> from token declaration\n"
    "\t -total_supply <value>:\t Set total supply - emission's maximum - to the <value>\n"
    "\t -total_signs_valid <value>:\t Set valid signatures count's minimum\n"
    "\t -total_signs_add <value>:\t Add signature's pkey fingerprint to the list of owners\n"
    "\t -total_signs_remove <value>:\t Remove signature's pkey fingerprint from the owners\n"
    "\nDatum type allowed/blocked updates:\n"
    "\t -datum_type_allowed_add <value>:\t Add allowed datum type(s)\n"
    "\t -datum_type_allowed_remove <value>:\t Remove datum type(s) from allowed\n"
    "\t -datum_type_blocked_add <value>:\t Add blocked datum type(s)\n"
    "\t -datum_type_blocked_remove <value>:\t Remove datum type(s) from blocked\n"
    "\nTx receiver addresses allowed/blocked updates:\n"
    "\t -tx_receiver_allowed_add <value>:\t Add allowed tx receiver(s)\n"
    "\t -tx_receiver_allowed_remove <value>:\t Remove tx receiver(s) from allowed\n"
    "\t -tx_receiver_blocked_add <value>:\t Add blocked tx receiver(s)\n"
    "\t -tx_receiver_blocked_remove <value>:\t Remove tx receiver(s) from blocked\n"
    "\n Tx sender addresses allowed/blocked updates:\n"
    "\t -tx_sender_allowed_add <value>:\t Add allowed tx sender(s)\n"
    "\t -tx_sender_allowed_remove <value>:\t Remove tx sender(s) from allowed\n"
    "\t -tx_sender_blocked_add <value>:\t Add allowed tx sender(s)\n"
    "\t -tx_sender_blocked_remove <value>:\t Remove tx sender(s) from blocked\n"
    "\n"
 */
int com_token_update(int a_argc, char ** a_argv, void **a_str_reply)
{
    const char * l_ticker = NULL;
    uint256_t l_total_supply = {}; // 256
    uint16_t l_signs_emission = 0;
    uint16_t l_signs_total = 0;
    dap_cert_t ** l_certs = NULL;
    size_t l_certs_count = 0;

    dap_chain_t * l_chain = NULL;
    dap_chain_net_t * l_net = NULL;
    const char * l_hash_out_type = NULL;

    dap_sdk_cli_params* l_params = DAP_NEW_Z(dap_sdk_cli_params);

    if (!l_params) {
        log_it(L_CRITICAL, "%s", c_error_memory_alloc);
        return -1;
    }

    l_params->type = DAP_CHAIN_DATUM_TOKEN_TYPE_UPDATE;
    l_params->subtype = DAP_CHAIN_DATUM_TOKEN_SUBTYPE_SIMPLE;

    int l_parse_params = s_token_decl_check_params(a_argc,a_argv,a_str_reply,l_params, true);
    if (l_parse_params)
        return l_parse_params;

    dap_chain_datum_token_t * l_datum_token = NULL;
    size_t l_datum_data_offset = 0;

    // Load certs lists
    dap_cert_parse_str_list(l_params->certs_str, &l_certs, &l_certs_count);
    if(!l_certs_count){
        dap_cli_server_cmd_set_reply_text(a_str_reply,
                                          "com_token_update command requres at least one valid certificate to sign token");
        return -10;
    }

    l_signs_emission = l_params->signs_emission;
    l_signs_total = l_params->signs_total;
    l_total_supply = l_params->total_supply;
    l_chain = l_params->chain;
    l_net = l_params->net;
    l_ticker = l_params->ticker;
    l_hash_out_type = l_params->hash_out_type;

    switch(l_params->subtype)
    {
        case DAP_CHAIN_DATUM_TOKEN_SUBTYPE_PRIVATE:
        case DAP_CHAIN_DATUM_TOKEN_SUBTYPE_NATIVE:
        { // 256
            // Create new datum token
            l_datum_token = DAP_NEW_Z_SIZE(dap_chain_datum_token_t, sizeof(dap_chain_datum_token_t) + l_params->ext.tsd_total_size);
            if (!l_datum_token) {
                log_it(L_CRITICAL, "%s", c_error_memory_alloc);
                return -1;
            }
            l_datum_token->version = 2;
            l_datum_token->type = l_params->type;
            l_datum_token->subtype = l_params->subtype;
            if (l_params->subtype == DAP_CHAIN_DATUM_TOKEN_SUBTYPE_NATIVE) {
                log_it(L_DEBUG,"Prepared TSD sections for CF20 token on %zd total size", l_params->ext.tsd_total_size);
                snprintf(l_datum_token->ticker, sizeof(l_datum_token->ticker), "%s", l_ticker);
                // l_datum_token->header_native_update.flags = l_params->ext.parsed_flags;
                l_datum_token->total_supply = l_total_supply;
                l_datum_token->signs_valid = l_signs_emission;
                l_datum_token->header_native_update.tsd_total_size = l_params->ext.tsd_total_size;
                l_datum_token->header_native_update.decimals = atoi(l_params->decimals_str);
                l_datum_data_offset = l_params->ext.tsd_total_size;
            } else { // if (l_params->type == DAP_CHAIN_DATUM_TOKEN_TYPE_PRIVATE_UPDATE) {
                log_it(L_DEBUG,"Prepared TSD sections for private token on %zd total size", l_params->ext.tsd_total_size);
                snprintf(l_datum_token->ticker, sizeof(l_datum_token->ticker), "%s", l_ticker);
                // l_datum_token->header_private_update.flags = l_params->ext.parsed_flags;
                l_datum_token->total_supply = l_total_supply;
                l_datum_token->signs_valid = l_signs_emission;
                l_datum_token->header_private_update.tsd_total_size = l_params->ext.tsd_total_size;
                l_datum_token->header_private_update.decimals = atoi(l_params->decimals_str);
                l_datum_data_offset = l_params->ext.tsd_total_size;
            }
            // Add TSD sections in the end
            // Add TSD sections in the end
            if (l_params->ext.tsd_total_size) {
                memcpy(l_datum_token->tsd_n_signs, l_params->ext.parsed_tsd, l_params->ext.parsed_tsd_size);
                DAP_DELETE(l_params->ext.parsed_tsd);
            }
            log_it(L_DEBUG, "%s token declaration update '%s' initialized", (	l_params->subtype == DAP_CHAIN_DATUM_TOKEN_SUBTYPE_PRIVATE)	?
                                                                     "Private" : "CF20", l_datum_token->ticker);
        }break;//end
        case DAP_CHAIN_DATUM_TOKEN_SUBTYPE_SIMPLE: { // 256
            l_datum_token = DAP_NEW_Z_SIZE(dap_chain_datum_token_t, sizeof(dap_chain_datum_token_t));
            if (!l_datum_token) {
                log_it(L_CRITICAL, "%s", c_error_memory_alloc);
                return -1;
            }
            l_datum_token->version = 2;
            l_datum_token->subtype = DAP_CHAIN_DATUM_TOKEN_TYPE_UPDATE;
            l_datum_token->subtype = DAP_CHAIN_DATUM_TOKEN_SUBTYPE_SIMPLE; // 256
            snprintf(l_datum_token->ticker, sizeof(l_datum_token->ticker), "%s", l_ticker);
            l_datum_token->total_supply = l_total_supply;
            l_datum_token->signs_valid = l_signs_emission;
            if (l_params->decimals_str)
                l_datum_token->header_simple.decimals = atoi(l_params->decimals_str);
        }break;
        default:
            dap_cli_server_cmd_set_reply_text(a_str_reply,
                                              "Unknown token type");
            return -8;
    }
    // If we have more certs than we need signs - use only first part of the list
    if(l_certs_count > l_signs_total)
        l_certs_count = l_signs_total;
    // Sign header with all certificates in the list and add signs to the end of TSD cetions
    uint16_t l_sign_counter = 0;
    l_datum_token = s_sign_cert_in_cycle(l_certs, l_datum_token, l_certs_count, &l_datum_data_offset, &l_sign_counter);
    l_datum_token->signs_total = l_sign_counter;

    // We skip datum creation opeartion, if count of signed certificates in s_sign_cert_in_cycle is 0.
    // Usually it happen, when certificate in token_decl or token_update command doesn't contain private data or broken
    if (!l_datum_token || l_datum_token->signs_total == 0){
        dap_cli_server_cmd_set_reply_text(a_str_reply,
                                          "Token declaration update failed. Successful count of certificate signing is 0");
        return -9;
    }

    dap_chain_datum_t * l_datum = dap_chain_datum_create(DAP_CHAIN_DATUM_TOKEN,
                                                         l_datum_token,
                                                         sizeof(*l_datum_token) + l_datum_data_offset);
    DAP_DELETE(l_datum_token);
    size_t l_datum_size = dap_chain_datum_size(l_datum);

    // Calc datum's hash
    dap_chain_hash_fast_t l_key_hash;
    dap_chain_datum_calc_hash(l_datum, &l_key_hash);
    char *l_key_str = dap_chain_hash_fast_to_str_new(&l_key_hash);
    const char *l_key_str_out = dap_strcmp(l_hash_out_type, "hex") ?
                           dap_enc_base58_encode_hash_to_str_static(&l_key_hash) : l_key_str;

    // Add datum to mempool with datum_token hash as a key
    char *l_gdb_group_mempool = l_chain
            ? dap_chain_net_get_gdb_group_mempool_new(l_chain)
            : dap_chain_net_get_gdb_group_mempool_by_chain_type(l_net, CHAIN_TYPE_TOKEN);
    if (!l_gdb_group_mempool) {
        dap_cli_server_cmd_set_reply_text(a_str_reply, "No suitable chain for placing token datum found");
        DAP_DELETE(l_datum);
        return -10;
    }
    bool l_placed = !dap_global_db_set_sync(l_gdb_group_mempool, l_key_str, (uint8_t *)l_datum, l_datum_size, false);
    DAP_DELETE(l_gdb_group_mempool);
    dap_cli_server_cmd_set_reply_text(a_str_reply, "Datum %s with token update for ticker %s is%s placed in datum pool",
                                      l_key_str_out, l_ticker, l_placed ? "" : " not");
    DAP_DELETE(l_key_str);
    DAP_DELETE(l_datum);
    DAP_DELETE(l_params);
    return l_placed ? 0 : -2;
}

/**
 * @brief com_token_emit
 * @param argc
 * @param argv
 * @param arg_func
 * @param str_reply
 * @return
 */
int com_token_emit(int a_argc, char **a_argv, void **a_str_reply)
{
    int arg_index = 1;
    const char *str_tmp = NULL;
    //const char *str_fee = NULL;
    char *l_str_reply_tmp = NULL;
    uint256_t l_emission_value = {};
    //uint256_t l_fee_value = {};
    const char * l_ticker = NULL;

    const char * l_addr_str = NULL;

    const char * l_emission_hash_str = NULL;
    const char * l_emission_hash_str_remove = NULL;
    dap_chain_hash_fast_t l_emission_hash;
    dap_chain_datum_token_emission_t *l_emission = NULL;
    size_t l_emission_size;

    const char * l_certs_str = NULL;

    dap_cert_t ** l_certs = NULL;
    size_t l_certs_size = 0;

    const char * l_chain_emission_str = NULL;
    dap_chain_t * l_chain_emission = NULL;

    dap_chain_net_t * l_net = NULL;

    const char * l_hash_out_type = NULL;
    dap_cli_server_cmd_find_option_val(a_argv, arg_index, a_argc, "-H", &l_hash_out_type);
    if(!l_hash_out_type)
        l_hash_out_type = "hex";
    if(dap_strcmp(l_hash_out_type,"hex") && dap_strcmp(l_hash_out_type,"base58")) {
        dap_cli_server_cmd_set_reply_text(a_str_reply, "invalid parameter -H, valid values: -H <hex | base58>");
        return -1;
    }

    dap_chain_node_cli_cmd_values_parse_net_chain(&arg_index,a_argc,a_argv,a_str_reply,NULL, &l_net, CHAIN_TYPE_INVALID);
    if( ! l_net) { // Can't find such network
        return -43;
    }
    // Token emission
    dap_cli_server_cmd_find_option_val(a_argv, arg_index, a_argc, "-emission", &l_emission_hash_str);

    // Emission certs
    dap_cli_server_cmd_find_option_val(a_argv, arg_index, a_argc, "-certs", &l_certs_str);

    // Wallet address that recieves the emission
    dap_cli_server_cmd_find_option_val(a_argv, arg_index, a_argc, "-addr", &l_addr_str);

    // Token ticker
    dap_cli_server_cmd_find_option_val(a_argv, arg_index, a_argc, "-token", &l_ticker);

    if(!l_certs_str) {
        dap_cli_server_cmd_set_reply_text(a_str_reply, "token_emit requires parameter '-certs'");
        return -4;
    }
    dap_cert_parse_str_list(l_certs_str, &l_certs, &l_certs_size);

    if(!l_certs_size) {
        dap_cli_server_cmd_set_reply_text(a_str_reply,
                "token_emit command requres at least one valid certificate to sign the basic transaction of emission");
        return -5;
    }
    const char *l_add_sign = NULL;
    dap_chain_addr_t *l_addr = NULL;
    dap_cli_server_cmd_find_option_val(a_argv, arg_index, arg_index + 1, "sign", &l_add_sign);
    if (!l_add_sign) {      //Create the emission
        // Emission value
        if(dap_cli_server_cmd_find_option_val(a_argv, arg_index, a_argc, "-emission_value", &str_tmp)) {
            l_emission_value = dap_chain_balance_scan(str_tmp);
        }

        if (IS_ZERO_256(l_emission_value)) {
            dap_cli_server_cmd_set_reply_text(a_str_reply, "token_emit requires parameter '-emission_value'");
            return -1;
        }

        if(!l_addr_str) {
            dap_cli_server_cmd_set_reply_text(a_str_reply, "token_emit requires parameter '-addr'");
            return -2;
        }

        if(!l_ticker) {
            dap_cli_server_cmd_set_reply_text(a_str_reply, "token_emit requires parameter '-token'");
            return -3;
        }

        l_addr = dap_chain_addr_from_str(l_addr_str);

        if(!l_addr) {
            dap_cli_server_cmd_set_reply_text(a_str_reply, "address \"%s\" is invalid", l_addr_str);
            return -4;
        }

        dap_cli_server_cmd_find_option_val(a_argv, arg_index, a_argc, "-chain_emission", &l_chain_emission_str);
        if(l_chain_emission_str)
            l_chain_emission = dap_chain_net_get_chain_by_name(l_net, l_chain_emission_str);
        else
            l_chain_emission = dap_chain_net_get_default_chain_by_chain_type(l_net, CHAIN_TYPE_EMISSION);

        if (l_chain_emission == NULL) { // Can't find such chain
            dap_cli_server_cmd_set_reply_text(a_str_reply,
                                              "token_emit requires parameter '-chain_emission' to be valid chain name in chain net %s"
                                              " or set default datum type in chain configuration file", l_net->pub.name);
            return -45;
        }
    } else {
        if (l_emission_hash_str) {
            DL_FOREACH(l_net->pub.chains, l_chain_emission) {
                l_emission = dap_chain_mempool_emission_get(l_chain_emission, l_emission_hash_str);
                if (l_emission){
                    l_emission_hash_str_remove = l_emission_hash_str;
                    break;
                }
            }
            if (!l_emission){
                dap_cli_server_cmd_set_reply_text(a_str_reply, "Can' find emission with hash \"%s\" for token %s on network %s",
                                                  l_emission_hash_str, l_ticker, l_net->pub.name);
                return -32;
            }
        } else {
            dap_cli_server_cmd_set_reply_text(a_str_reply, "Subcommand 'sign' recuires parameter '-emission'");
            return -31;
        }
    }

    if (!l_add_sign) {
        // Check, if network ID is same as ID in destination wallet address. If not - operation is cancelled.
        if (!dap_chain_addr_is_blank(l_addr) && l_addr->net_id.uint64 != l_net->pub.id.uint64) {
            dap_cli_server_cmd_set_reply_text(a_str_reply, "destination wallet network ID=0x%"DAP_UINT64_FORMAT_x
                                                           " and network ID=0x%"DAP_UINT64_FORMAT_x" is not equal."
                                                           " Please, change network name or wallet address",
                                                           l_addr->net_id.uint64, l_net->pub.id.uint64);
            DAP_DEL_Z(l_addr);
            DAP_DEL_Z(l_emission);
            return -3;
        }

        if(!l_ticker) {
            dap_cli_server_cmd_set_reply_text(a_str_reply, "token_emit requires parameter '-token'");
            DAP_DEL_Z(l_addr);
            return -3;
        }
    
        if (!l_chain_emission) {
			if ( (l_chain_emission = dap_chain_net_get_default_chain_by_chain_type(l_net,CHAIN_TYPE_EMISSION)) == NULL ) {
				DAP_DEL_Z(l_addr);
				dap_cli_server_cmd_set_reply_text(a_str_reply,
					"token_create requires parameter '-chain_emission' to be valid chain name in chain net %s or set default datum type in chain configuration file",
						 l_net->pub.name);
				return -50;
			}
        }
        // Create emission datum
        l_emission = dap_chain_datum_emission_create(l_emission_value, l_ticker, l_addr);
    }
    // Then add signs
    for(size_t i = 0; i < l_certs_size; i++)
        l_emission = dap_chain_datum_emission_add_sign(l_certs[i]->enc_key, l_emission);
    // Calc emission's hash
    l_emission_size = dap_chain_datum_emission_get_size((uint8_t *)l_emission);
    dap_hash_fast(l_emission, l_emission_size, &l_emission_hash);
    // Produce datum
    dap_chain_datum_t *l_datum_emission = dap_chain_datum_create(DAP_CHAIN_DATUM_TOKEN_EMISSION,
            l_emission,
            l_emission_size);
    // Delete token emission
    DAP_DEL_Z(l_emission);
    l_emission_hash_str = dap_chain_mempool_datum_add(l_datum_emission, l_chain_emission, l_hash_out_type);
    if (l_emission_hash_str)
        l_str_reply_tmp = dap_strdup_printf("Datum %s with 256bit emission is placed in datum pool", l_emission_hash_str);
    else
        l_str_reply_tmp = dap_strdup("Can't place emission datum in mempool, examine log files");
    DAP_DEL_Z(l_emission_hash_str);
    DAP_DEL_Z(l_datum_emission);

    //remove previous emission datum from mempool if have new signed emission datum
    if (l_emission_hash_str_remove) {
        char *l_gdb_group_mempool_emission = dap_chain_net_get_gdb_group_mempool_new(l_chain_emission);
        dap_global_db_del_sync(l_gdb_group_mempool_emission, l_emission_hash_str_remove);
        DAP_DEL_Z(l_gdb_group_mempool_emission);
    }
    dap_cli_server_cmd_set_reply_text(a_str_reply, "%s", l_str_reply_tmp);

    DAP_DEL_Z(l_certs);
    DAP_DEL_Z(l_str_reply_tmp);
    DAP_DEL_Z(l_addr);
    return 0;
}


/**
 * @brief com_tx_cond_create
 * Create transaction
 * com_tx_cond_create command
 * @param a_argc
 * @param a_argv
 * @param a_str_reply
 * @return int
 */
int com_tx_cond_create(int a_argc, char ** a_argv, void **a_reply)
{
    (void) a_argc;
    int arg_index = 1;
    const char *c_wallets_path = dap_chain_wallet_get_path(g_config);
    const char * l_token_ticker = NULL;
    const char * l_wallet_str = NULL;
    const char * l_cert_str = NULL;
    const char * l_value_datoshi_str = NULL;
    const char * l_value_fee_str = NULL;
    const char * l_net_name = NULL;
    const char * l_unit_str = NULL;
    const char * l_srv_uid_str = NULL;
    uint256_t l_value_datoshi = {};    
    uint256_t l_value_fee = {};
    const char * l_hash_out_type = NULL;
    dap_cli_server_cmd_find_option_val(a_argv, arg_index, a_argc, "-H", &l_hash_out_type);
    if(!l_hash_out_type)
        l_hash_out_type = "hex";
    if(dap_strcmp(l_hash_out_type,"hex") && dap_strcmp(l_hash_out_type,"base58")) {
        dap_json_rpc_error_add(DAP_CHAIN_NODE_CLI_COM_TX_COND_CREATE_INVALID_PARAMETER_HEX,
                               "Invalid parameter -H, valid values: -H <hex | base58>");
        return DAP_CHAIN_NODE_CLI_COM_TX_COND_CREATE_INVALID_PARAMETER_HEX;
    }

    // Token ticker
    dap_cli_server_cmd_find_option_val(a_argv, arg_index, a_argc, "-token", &l_token_ticker);
    // Wallet name - from
    dap_cli_server_cmd_find_option_val(a_argv, arg_index, a_argc, "-w", &l_wallet_str);
    // Public certifiacte of condition owner
    dap_cli_server_cmd_find_option_val(a_argv, arg_index, a_argc, "-cert", &l_cert_str);
    // value datoshi
    dap_cli_server_cmd_find_option_val(a_argv, arg_index, a_argc, "-value", &l_value_datoshi_str);
    // fee
    dap_cli_server_cmd_find_option_val(a_argv, arg_index, a_argc, "-fee", &l_value_fee_str);
    // net
    dap_cli_server_cmd_find_option_val(a_argv, arg_index, a_argc, "-net", &l_net_name);
    // unit
    dap_cli_server_cmd_find_option_val(a_argv, arg_index, a_argc, "-unit", &l_unit_str);
    // service
    dap_cli_server_cmd_find_option_val(a_argv, arg_index, a_argc, "-srv_uid", &l_srv_uid_str);

    if(!l_token_ticker) {
        dap_json_rpc_error_add(DAP_CHAIN_NODE_CLI_COM_TX_COND_CREATE_REQUIRES_PARAMETER_TOKEN, "tx_cond_create requires parameter '-token'");
        return DAP_CHAIN_NODE_CLI_COM_TX_COND_CREATE_REQUIRES_PARAMETER_TOKEN;
    }
    if (!l_wallet_str) {
        dap_json_rpc_error_add(DAP_CHAIN_NODE_CLI_COM_TX_COND_CREATE_REQUIRES_PARAMETER_W, "tx_cond_create requires parameter '-w'");
        return DAP_CHAIN_NODE_CLI_COM_TX_COND_CREATE_REQUIRES_PARAMETER_W;
    }
    if (!l_cert_str) {
        dap_json_rpc_error_add(DAP_CHAIN_NODE_CLI_COM_TX_COND_CREATE_REQUIRES_PARAMETER_CERT, "tx_cond_create requires parameter '-cert'");
        return DAP_CHAIN_NODE_CLI_COM_TX_COND_CREATE_REQUIRES_PARAMETER_CERT;
    }
    if(!l_value_datoshi_str) {
        dap_json_rpc_error_add(DAP_CHAIN_NODE_CLI_COM_TX_COND_CREATE_REQUIRES_PARAMETER_VALUE, "tx_cond_create requires parameter '-value'");
        return DAP_CHAIN_NODE_CLI_COM_TX_COND_CREATE_REQUIRES_PARAMETER_VALUE;
    }
    if(!l_value_fee_str){
        dap_json_rpc_error_add(DAP_CHAIN_NODE_CLI_COM_TX_COND_CREATE_REQUIRES_PARAMETER_FEE, "tx_cond_create requires parameter '-fee'");
        return DAP_CHAIN_NODE_CLI_COM_TX_COND_CREATE_REQUIRES_PARAMETER_FEE;
    }
    if(!l_net_name) {
        dap_json_rpc_error_add(DAP_CHAIN_NODE_CLI_COM_TX_COND_CREATE_REQUIRES_PARAMETER_NET, "tx_cond_create requires parameter '-net'");
        return DAP_CHAIN_NODE_CLI_COM_TX_COND_CREATE_REQUIRES_PARAMETER_NET;
    }
    if(!l_unit_str) {
        dap_json_rpc_error_add(DAP_CHAIN_NODE_CLI_COM_TX_COND_CREATE_REQUIRES_PARAMETER_UNIT, "tx_cond_create requires parameter '-unit'");
        return DAP_CHAIN_NODE_CLI_COM_TX_COND_CREATE_REQUIRES_PARAMETER_UNIT;
    }

    if(!l_srv_uid_str) {
        dap_json_rpc_error_add(DAP_CHAIN_NODE_CLI_COM_TX_COND_CREATE_REQUIRES_PARAMETER_SRV_UID, "tx_cond_create requires parameter '-srv_uid'");
        return DAP_CHAIN_NODE_CLI_COM_TX_COND_CREATE_REQUIRES_PARAMETER_SRV_UID;
    }
    dap_chain_net_srv_uid_t l_srv_uid = {};
    l_srv_uid.uint64 = strtoll(l_srv_uid_str, NULL, 10);
    if (!l_srv_uid.uint64) {
        dap_json_rpc_error_add(DAP_CHAIN_NODE_CLI_COM_TX_COND_CREATE_CAN_NOT_FIND_SERVICE_UID, "Can't find service UID %s ", l_srv_uid_str);
        return DAP_CHAIN_NODE_CLI_COM_TX_COND_CREATE_CAN_NOT_FIND_SERVICE_UID;
    }

    dap_chain_net_srv_price_unit_uid_t l_price_unit = { .enm = dap_chain_srv_str_to_unit_enum((char*)l_unit_str)};

    if(l_price_unit.enm == SERV_UNIT_UNDEFINED) {
        dap_json_rpc_error_add(DAP_CHAIN_NODE_CLI_COM_TX_COND_CREATE_CAN_NOT_RECOGNIZE_UNIT,
                               "Can't recognize unit '%s'. Unit must look like { B | SEC }", l_unit_str);
        return DAP_CHAIN_NODE_CLI_COM_TX_COND_CREATE_CAN_NOT_RECOGNIZE_UNIT;
    }

    l_value_datoshi = dap_chain_balance_scan(l_value_datoshi_str);
    if(IS_ZERO_256(l_value_datoshi)) {
        dap_json_rpc_error_add(DAP_CHAIN_NODE_CLI_COM_TX_COND_CREATE_CAN_NOT_RECOGNIZE_VALUE,
                               "Can't recognize value '%s' as a number", l_value_datoshi_str);
        return DAP_CHAIN_NODE_CLI_COM_TX_COND_CREATE_CAN_NOT_RECOGNIZE_VALUE;
    }

    l_value_fee = dap_chain_balance_scan(l_value_fee_str);
    if(IS_ZERO_256(l_value_fee)) {
        dap_json_rpc_error_add(DAP_CHAIN_NODE_CLI_COM_TX_COND_CREATE_CAN_NOT_RECOGNIZE_VALUE_FEE,
                               "Can't recognize value '%s' as a number", l_value_fee_str);
        return DAP_CHAIN_NODE_CLI_COM_TX_COND_CREATE_CAN_NOT_RECOGNIZE_VALUE_FEE;
    }

    dap_chain_net_t * l_net = l_net_name ? dap_chain_net_by_name(l_net_name) : NULL;
    if(!l_net) {
        dap_json_rpc_error_add(DAP_CHAIN_NODE_CLI_COM_TX_COND_CREATE_CAN_NOT_FIND_NET, "Can't find net '%s'", l_net_name);
        return DAP_CHAIN_NODE_CLI_COM_TX_COND_CREATE_CAN_NOT_FIND_NET;
    }
    dap_chain_wallet_t *l_wallet = dap_chain_wallet_open(l_wallet_str, c_wallets_path, NULL);
//    const char* l_sign_str = "";
    if(!l_wallet) {
        dap_json_rpc_error_add(DAP_CHAIN_NODE_CLI_COM_TX_COND_CREATE_CAN_NOT_OPEN_WALLET, "Can't open wallet '%s'", l_wallet_str);
        return DAP_CHAIN_NODE_CLI_COM_TX_COND_CREATE_CAN_NOT_OPEN_WALLET;
    } else {
//        l_sign_str = dap_chain_wallet_check_sign(l_wallet);
    }

    dap_cert_t *l_cert_cond = dap_cert_find_by_name(l_cert_str);
    if(!l_cert_cond) {
        dap_chain_wallet_close(l_wallet);
        dap_json_rpc_error_add(DAP_CHAIN_NODE_CLI_COM_TX_COND_CREATE_CAN_FIND_CERT, "Can't find cert '%s'", l_cert_str);
        return DAP_CHAIN_NODE_CLI_COM_TX_COND_CREATE_CAN_FIND_CERT;
    }

    dap_enc_key_t *l_key_from = dap_chain_wallet_get_key(l_wallet, 0);
    dap_pkey_t *l_key_cond = dap_pkey_from_enc_key(l_cert_cond->enc_key);
    if (!l_key_cond) {
        dap_chain_wallet_close(l_wallet);
        dap_enc_key_delete(l_key_from);
        dap_json_rpc_error_add(DAP_CHAIN_NODE_CLI_COM_TX_COND_CREATE_CERT_DOES_NOT_CONATIN_VALID_PUBLIC_KEY,
                               "Cert '%s' doesn't contain a valid public key", l_cert_str);
        return DAP_CHAIN_NODE_CLI_COM_TX_COND_CREATE_CERT_DOES_NOT_CONATIN_VALID_PUBLIC_KEY;
    }

    uint256_t l_value_per_unit_max = {};
    char *l_hash_str = dap_chain_mempool_tx_create_cond(l_net, l_key_from, l_key_cond, l_token_ticker,
                                                        l_value_datoshi, l_value_per_unit_max, l_price_unit,
                                                        l_srv_uid, l_value_fee, NULL, 0, l_hash_out_type);
    dap_chain_wallet_close(l_wallet);
    dap_enc_key_delete(l_key_from);
    DAP_DELETE(l_key_cond);

    if (l_hash_str) {
        json_object *l_jobj_ret = json_object_new_object();
        json_object *l_jobj_tx_cond_transfer = json_object_new_boolean(true);
        json_object *l_jobj_hash = json_object_new_string(l_hash_str);
        json_object_object_add(l_jobj_ret, "create_tx_cond", l_jobj_tx_cond_transfer);
        json_object_object_add(l_jobj_ret, "hash", l_jobj_hash);
        json_object_array_add(*a_reply, l_jobj_ret);
        DAP_DELETE(l_hash_str);
        return DAP_CHAIN_NODE_CLI_COM_TX_COND_CREATE_OK;
    }
    json_object *l_jobj_ret = json_object_new_object();
    json_object *l_jobj_tx_cond_transfer = json_object_new_boolean(false);
    json_object_object_add(l_jobj_ret, "create_tx_cond", l_jobj_tx_cond_transfer);
    json_object_array_add(*a_reply, l_jobj_ret);
    return DAP_CHAIN_NODE_CLI_COM_TX_COND_CREATE_CAN_NOT_CONDITIONAL_TX_CREATE;
}

static dap_list_t* s_hashes_parse_str_list(const char * a_hashes_str)
{
    dap_list_t *l_ret_list = NULL;
    char * l_hashes_tmp_ptrs = NULL;
    char * l_hash_str_dup = strdup(a_hashes_str);
    if (!l_hash_str_dup) {
        log_it(L_ERROR, "Memory allocation error in %s, line %d", __PRETTY_FUNCTION__, __LINE__);
        return NULL;
    }
    char *l_hash_str = strtok_r(l_hash_str_dup, ",", &l_hashes_tmp_ptrs);

    // Second pass we parse them all
    strcpy(l_hash_str_dup, a_hashes_str);
    l_hash_str = strtok_r(l_hash_str_dup, ",", &l_hashes_tmp_ptrs);

    while(l_hash_str) {
        // trim whitespace in certificate's name
        l_hash_str = dap_strstrip(l_hash_str);// removes leading and trailing spaces
        // get certificate by name
        dap_hash_fast_t* l_hash = DAP_NEW_Z(dap_hash_fast_t);
        if (dap_chain_hash_fast_from_str(l_hash_str, l_hash)){
            log_it(L_ERROR, "Can't get hash from string. Continue.");
            DAP_DEL_Z(l_hash);
            continue;
        }
        l_ret_list = dap_list_append(l_ret_list, l_hash);
        l_hash_str = strtok_r(NULL, ",", &l_hashes_tmp_ptrs);
    }
    free(l_hash_str_dup);
    return  l_ret_list;
}

int com_tx_cond_remove(int a_argc, char ** a_argv, void **reply)
{
    (void) a_argc;
    int arg_index = 1;
    const char *c_wallets_path = dap_chain_wallet_get_path(g_config);
    const char * l_wallet_str = NULL;
    const char * l_value_fee_str = NULL;
    const char * l_net_name = NULL;
    const char * l_hashes_str = NULL;
    const char * l_srv_uid_str = NULL;
    uint256_t l_value_datoshi = {};    
    uint256_t l_value_fee = {};
    const char * l_hash_out_type = NULL;
    dap_cli_server_cmd_find_option_val(a_argv, arg_index, a_argc, "-H", &l_hash_out_type);
    if(!l_hash_out_type)
        l_hash_out_type = "hex";
    if(dap_strcmp(l_hash_out_type,"hex") && dap_strcmp(l_hash_out_type,"base58")) {
        dap_json_rpc_error_add(DAP_CHAIN_NODE_CLI_COM_TX_COND_REMOVE_INVALID_PARAMETER_HEX,
                               "Invalid parameter -H, valid values: -H <hex | base58>");
        return DAP_CHAIN_NODE_CLI_COM_TX_COND_REMOVE_INVALID_PARAMETER_HEX;
    }

    // Wallet name 
    dap_cli_server_cmd_find_option_val(a_argv, arg_index, a_argc, "-w", &l_wallet_str);
    // fee
    dap_cli_server_cmd_find_option_val(a_argv, arg_index, a_argc, "-fee", &l_value_fee_str);
    // net
    dap_cli_server_cmd_find_option_val(a_argv, arg_index, a_argc, "-net", &l_net_name);
    // tx cond hahses 
    dap_cli_server_cmd_find_option_val(a_argv, arg_index, a_argc, "-hashes", &l_hashes_str);
    // srv_uid
    dap_cli_server_cmd_find_option_val(a_argv, arg_index, a_argc, "-srv_uid", &l_srv_uid_str);

    if (!l_wallet_str) {
        dap_json_rpc_error_add(DAP_CHAIN_NODE_CLI_COM_TX_COND_REMOVE_REQUIRES_PARAMETER_W, "com_txs_cond_remove requires parameter '-w'");
        return DAP_CHAIN_NODE_CLI_COM_TX_COND_REMOVE_REQUIRES_PARAMETER_W;
    }
    if(!l_value_fee_str){
        dap_json_rpc_error_add(DAP_CHAIN_NODE_CLI_COM_TX_COND_REMOVE_REQUIRES_PARAMETER_FEE, "com_txs_cond_remove requires parameter '-fee'");
        return DAP_CHAIN_NODE_CLI_COM_TX_COND_REMOVE_REQUIRES_PARAMETER_FEE;
    }
    if(!l_net_name) {
        dap_json_rpc_error_add(DAP_CHAIN_NODE_CLI_COM_TX_COND_REMOVE_REQUIRES_PARAMETER_NET, "com_txs_cond_remove requires parameter '-net'");
        return DAP_CHAIN_NODE_CLI_COM_TX_COND_REMOVE_REQUIRES_PARAMETER_NET;
    }
    if(!l_hashes_str) {
        dap_json_rpc_error_add(DAP_CHAIN_NODE_CLI_COM_TX_COND_REMOVE_REQUIRES_PARAMETER_HASHES, "com_txs_cond_remove requires parameter '-hashes'");
        return DAP_CHAIN_NODE_CLI_COM_TX_COND_REMOVE_REQUIRES_PARAMETER_HASHES;
    }
    if(!l_srv_uid_str) {
        dap_json_rpc_error_add(DAP_CHAIN_NODE_CLI_COM_TX_COND_REMOVE_REQUIRES_PARAMETER_SRV_UID, "com_txs_cond_remove requires parameter '-srv_uid'");
        return DAP_CHAIN_NODE_CLI_COM_TX_COND_REMOVE_REQUIRES_PARAMETER_SRV_UID;
    }

    dap_chain_net_srv_uid_t l_srv_uid = {};
    l_srv_uid.uint64 = strtoll(l_srv_uid_str, NULL, 10);
    if (!l_srv_uid.uint64) {
        dap_json_rpc_error_add(DAP_CHAIN_NODE_CLI_COM_TX_COND_REMOVE_CAN_NOT_FIND_SERVICE_UID, "Can't find service UID %s ", l_srv_uid_str);
        return DAP_CHAIN_NODE_CLI_COM_TX_COND_REMOVE_CAN_NOT_FIND_SERVICE_UID;
    }

    dap_chain_net_t * l_net = l_net_name ? dap_chain_net_by_name(l_net_name) : NULL;
    if(!l_net) {
        dap_json_rpc_error_add(DAP_CHAIN_NODE_CLI_COM_TX_COND_REMOVE_CAN_NOT_FIND_NET, "Can't find net '%s'", l_net_name);
        return DAP_CHAIN_NODE_CLI_COM_TX_COND_REMOVE_CAN_NOT_FIND_NET;
    }
    dap_chain_wallet_t *l_wallet = dap_chain_wallet_open(l_wallet_str, c_wallets_path, NULL);
//    const char* l_sign_str = "";
    if(!l_wallet) {
        dap_json_rpc_error_add(DAP_CHAIN_NODE_CLI_COM_TX_COND_REMOVE_CAN_NOT_OPEN_WALLET, "Can't open wallet '%s'", l_wallet_str);
        return DAP_CHAIN_NODE_CLI_COM_TX_COND_REMOVE_CAN_NOT_OPEN_WALLET;
    } 

    dap_enc_key_t *l_key_from = dap_chain_wallet_get_key(l_wallet, 0);
    dap_pkey_t *l_wallet_pkey = dap_pkey_from_enc_key(l_key_from);

    l_value_fee = dap_chain_balance_scan(l_value_fee_str);
    if(IS_ZERO_256(l_value_fee)) {
        dap_json_rpc_error_add(DAP_CHAIN_NODE_CLI_COM_TX_COND_REMOVE_CAN_NOT_RECOGNIZE_VALUE_FEE, "Can't recognize value '%s' as a number", l_value_fee_str);
        return DAP_CHAIN_NODE_CLI_COM_TX_COND_REMOVE_CAN_NOT_RECOGNIZE_VALUE_FEE;
    }

    const char *l_native_ticker = l_net->pub.native_ticker;
    if (!l_native_ticker){
        dap_json_rpc_error_add(DAP_CHAIN_NODE_CLI_COM_TX_COND_REMOVE_CAN_NOT_FIND_NATIVE_TICKER_IN_NET, "Can't find native ticker for net %s", l_net->pub.name);
        return DAP_CHAIN_NODE_CLI_COM_TX_COND_REMOVE_CAN_NOT_FIND_NATIVE_TICKER_IN_NET;
    }
    dap_ledger_t *l_ledger = dap_ledger_by_net_name(l_net->pub.name);
    if (!l_ledger){
        dap_json_rpc_error_add(DAP_CHAIN_NODE_CLI_COM_TX_COND_REMOVE_CAN_NOT_FIND_LEDGER_FOR_NET, "Can't find ledger for net %s", l_net->pub.name);
        return DAP_CHAIN_NODE_CLI_COM_TX_COND_REMOVE_CAN_NOT_FIND_LEDGER_FOR_NET;
    }
    // create empty transaction
    dap_chain_datum_tx_t *l_tx = dap_chain_datum_tx_create();
    if (!l_ledger){
        dap_json_rpc_error_add(DAP_CHAIN_NODE_CLI_COM_TX_COND_REMOVE_CAN_NOT_CREATE_NEW_TX, "Can't create new tx");
        return DAP_CHAIN_NODE_CLI_COM_TX_COND_REMOVE_CAN_NOT_CREATE_NEW_TX;
    }

    dap_list_t *l_hashes_list = s_hashes_parse_str_list(l_hashes_str);
    if (!l_hashes_list){
        dap_json_rpc_error_add(DAP_CHAIN_NODE_CLI_COM_TX_COND_REMOVE_REQUESTED_COND_TX_WITH_HASH_NOT_FOUND, "Requested conditional transaction with hash not found");
        dap_chain_datum_tx_delete(l_tx);
        return DAP_CHAIN_NODE_CLI_COM_TX_COND_REMOVE_REQUESTED_COND_TX_WITH_HASH_NOT_FOUND;
    }

    uint256_t l_cond_value_sum = {};
    size_t l_num_of_hashes = dap_list_length(l_hashes_list);
    log_it(L_INFO, "Found %"DAP_UINT64_FORMAT_U" hashes. Start returning funds from transactions.", l_num_of_hashes);
    for (dap_list_t * l_tmp = l_hashes_list; l_tmp; l_tmp=l_tmp->next){
        dap_hash_fast_t *l_hash = (dap_hash_fast_t*)l_tmp->data;
        // get tx by hash
        dap_chain_datum_tx_t *l_cond_tx = dap_ledger_tx_find_by_hash(l_ledger, l_hash);
        if (!l_cond_tx) {
            char l_hash_str[DAP_CHAIN_HASH_FAST_STR_SIZE];
            dap_chain_hash_fast_to_str(l_hash, l_hash_str, DAP_CHAIN_HASH_FAST_STR_SIZE);
            log_it(L_WARNING, "Requested conditional transaction with hash %s not found. Continue.", l_hash_str);
            continue;
        }

        const char *l_tx_ticker = dap_ledger_tx_get_token_ticker_by_hash(l_ledger, l_hash);
        if (!l_tx_ticker) {
            log_it(L_WARNING, "Can't get tx ticker");
            continue;
        }
        if (strcmp(l_native_ticker, l_tx_ticker)) {
            log_it(L_WARNING, "Tx must be in native ticker");
            continue;
        }

        // Get out_cond from l_cond_tx
        int l_prev_cond_idx = 0;
        dap_chain_tx_out_cond_t *l_tx_out_cond = dap_chain_datum_tx_out_cond_get(l_cond_tx, DAP_CHAIN_TX_OUT_COND_SUBTYPE_SRV_PAY,
                                                                             &l_prev_cond_idx);
        if (!l_tx_out_cond) {
            log_it(L_WARNING, "Requested conditional transaction has no contitional output with srv_uid %"DAP_UINT64_FORMAT_U, l_srv_uid.uint64);
            continue;
        }
        if (l_tx_out_cond->header.srv_uid.uint64 != l_srv_uid.uint64)
            continue;
        
        if (dap_ledger_tx_hash_is_used_out_item(l_ledger, l_hash, l_prev_cond_idx, NULL)) {
            log_it(L_WARNING, "Requested conditional transaction is already used out");
            continue;
        }
        // Get owner tx
        dap_hash_fast_t *l_owner_tx_hash = dap_ledger_get_first_chain_tx_hash(l_ledger, l_cond_tx, l_tx_out_cond);
        dap_chain_datum_tx_t *l_owner_tx = l_cond_tx;
        if (l_owner_tx_hash){
            l_owner_tx = dap_ledger_tx_find_by_hash(l_ledger, l_owner_tx_hash);
            DAP_DEL_Z(l_owner_tx_hash);
        }
        if (!l_owner_tx)
            continue;
        dap_chain_tx_sig_t *l_owner_tx_sig = (dap_chain_tx_sig_t *)dap_chain_datum_tx_item_get(l_owner_tx, NULL, TX_ITEM_TYPE_SIG, NULL);
        dap_sign_t *l_owner_sign = dap_chain_datum_tx_item_sign_get_sig((dap_chain_tx_sig_t *)l_owner_tx_sig);

        if (!l_owner_sign) {
            log_it(L_WARNING, "Can't get sign.");
            continue;
        }

        if (!dap_pkey_compare_with_sign(l_wallet_pkey, l_owner_sign)) {
            log_it(L_WARNING, "Only owner can return funds from tx cond");
            continue;
        }

        // get final tx 
        dap_hash_fast_t *l_final_hash = dap_ledger_get_final_chain_tx_hash(l_ledger, DAP_CHAIN_TX_OUT_COND_SUBTYPE_SRV_PAY, l_hash);
        dap_chain_datum_tx_t *l_final_tx = dap_ledger_tx_find_by_hash(l_ledger, l_final_hash);
        if (!l_final_tx){
            log_it(L_WARNING, "Only get final tx hash or tx is already used out.");
            continue;
        }

        // get and check tx_cond_out
        int l_final_cond_idx = 0;
        dap_chain_tx_out_cond_t *l_final_tx_out_cond = dap_chain_datum_tx_out_cond_get(l_final_tx, DAP_CHAIN_TX_OUT_COND_SUBTYPE_SRV_PAY,
                                                                             &l_final_cond_idx);
        if (!l_final_tx_out_cond || IS_ZERO_256(l_final_tx_out_cond->header.value)) 
            continue;

        
        // add in_cond to new tx
        // add 'in' item to buy from conditional transaction
        dap_chain_datum_tx_add_in_cond_item(&l_tx, l_final_hash, l_final_cond_idx, 0);
        SUM_256_256(l_cond_value_sum, l_final_tx_out_cond->header.value, &l_cond_value_sum);
    }
    dap_list_free_full(l_hashes_list, NULL);

    if (IS_ZERO_256(l_cond_value_sum)){
        dap_json_rpc_error_add(DAP_CHAIN_NODE_CLI_COM_TX_COND_REMOVE_UNSPENT_COND_TX_IN_HASH_LIST_FOR_WALLET,
                               "No unspent conditional transactions in hashes list for wallet %s. Check input parameters.", l_wallet_str);
        dap_chain_datum_tx_delete(l_tx);
        dap_chain_wallet_close(l_wallet);
        DAP_DEL_Z(l_wallet_pkey);
        return DAP_CHAIN_NODE_CLI_COM_TX_COND_REMOVE_UNSPENT_COND_TX_IN_HASH_LIST_FOR_WALLET;
    }

    uint256_t l_net_fee = {};
    dap_chain_addr_t l_addr_fee = {};
    bool l_net_fee_used = dap_chain_net_tx_get_fee(l_net->pub.id, &l_net_fee, &l_addr_fee);
    uint256_t l_total_fee = l_value_fee;
    if (l_net_fee_used)
        SUM_256_256(l_total_fee, l_net_fee, &l_total_fee);

    if (compare256(l_total_fee, l_cond_value_sum) >= 0 ){
        dap_json_rpc_error_add(DAP_CHAIN_NODE_CLI_COM_TX_COND_REMOVE_SUM_COND_OUTPUTS_MUST_GREATER_THAN_FEES_SUM,
                               "Sum of conditional outputs must be greater than fees sum.");
        dap_chain_datum_tx_delete(l_tx);
        dap_chain_wallet_close(l_wallet);
        DAP_DEL_Z(l_wallet_pkey);
        return DAP_CHAIN_NODE_CLI_COM_TX_COND_REMOVE_SUM_COND_OUTPUTS_MUST_GREATER_THAN_FEES_SUM;
    }

    uint256_t l_coin_back = {};
    SUBTRACT_256_256(l_cond_value_sum, l_total_fee, &l_coin_back);
    dap_chain_addr_t *l_wallet_addr = dap_chain_wallet_get_addr(l_wallet, l_net->pub.id);
    // return coins to owner
    if (dap_chain_datum_tx_add_out_item(&l_tx, l_wallet_addr, l_coin_back) == -1) {
        dap_chain_datum_tx_delete(l_tx);
        dap_json_rpc_error_add(DAP_CHAIN_NODE_CLI_COM_TX_COND_REMOVE_CAN_NOT_ADD_RETURNING_COINS_OUTPUT,
                               "Can't create new TX. Something went wrong.\n");
        log_it(L_ERROR, "Can't add returning coins output");
        DAP_DELETE(l_wallet_addr);
        dap_chain_wallet_close(l_wallet);
        DAP_DEL_Z(l_wallet_pkey);
        return DAP_CHAIN_NODE_CLI_COM_TX_COND_REMOVE_CAN_NOT_ADD_RETURNING_COINS_OUTPUT-22;
    }
     DAP_DELETE(l_wallet_addr);
    // Network fee
    if (l_net_fee_used &&
            dap_chain_datum_tx_add_out_item(&l_tx, &l_addr_fee, l_net_fee) != 1) {
        dap_chain_datum_tx_delete(l_tx);
        dap_chain_wallet_close(l_wallet);
        DAP_DEL_Z(l_wallet_pkey);
        dap_json_rpc_error_add(DAP_CHAIN_NODE_CLI_COM_TX_COND_REMOVE_CAN_NOT_ADD_NETWORK_FEE_OUTPUT, "Can't create new TX. Something went wrong.\n");
        log_it(L_ERROR, "Cant add network fee output");
        return DAP_CHAIN_NODE_CLI_COM_TX_COND_REMOVE_CAN_NOT_ADD_NETWORK_FEE_OUTPUT;
    }
    // Validator's fee
    if (dap_chain_datum_tx_add_fee_item(&l_tx, l_value_fee) == -1) {
        dap_chain_datum_tx_delete(l_tx);
        dap_chain_wallet_close(l_wallet);
        DAP_DEL_Z(l_wallet_pkey);
        dap_json_rpc_error_add(DAP_CHAIN_NODE_CLI_COM_TX_COND_REMOVE_CAN_NOT_ADD_VALIDATORS_FEE_OUTPUT, "Can't create new TX. Something went wrong.\n");
        log_it(L_ERROR, "Cant add validator's fee output");
        return DAP_CHAIN_NODE_CLI_COM_TX_COND_REMOVE_CAN_NOT_ADD_VALIDATORS_FEE_OUTPUT;
    }

    // add 'sign' items
    dap_enc_key_t *l_owner_key = dap_chain_wallet_get_key(l_wallet, 0);
    if(dap_chain_datum_tx_add_sign_item(&l_tx, l_owner_key) != 1) {
        dap_chain_datum_tx_delete(l_tx);
        dap_enc_key_delete(l_owner_key);
        dap_json_rpc_error_add(DAP_CHAIN_NODE_CLI_COM_TX_COND_REMOVE_CAN_NOT_ADD_SIGN_OUTPUT, "Can't create new TX. Something went wrong.\n");
        log_it( L_ERROR, "Can't add sign output");
        return DAP_CHAIN_NODE_CLI_COM_TX_COND_REMOVE_CAN_NOT_ADD_SIGN_OUTPUT;
    }

    dap_chain_wallet_close(l_wallet);
    DAP_DEL_Z(l_wallet_pkey);

    size_t l_tx_size = dap_chain_datum_tx_get_size(l_tx);
    dap_chain_datum_t *l_datum = dap_chain_datum_create(DAP_CHAIN_DATUM_TX, l_tx, l_tx_size);
    dap_chain_datum_tx_delete(l_tx);
    dap_chain_t *l_chain = dap_chain_net_get_default_chain_by_chain_type(l_net, CHAIN_TYPE_TX);
    if (!l_chain) {
        dap_json_rpc_error_add(DAP_CHAIN_NODE_CLI_COM_TX_COND_REMOVE_CAN_FIND_DEFAULT_CHAIN_WITH_TX_FOR_NET,
                               "Can't create new TX. Something went wrong.\n");
        DAP_DELETE(l_datum);
        return DAP_CHAIN_NODE_CLI_COM_TX_COND_REMOVE_CAN_FIND_DEFAULT_CHAIN_WITH_TX_FOR_NET;
    }
    // Processing will be made according to autoprocess policy
    char *l_hash_str = dap_chain_mempool_datum_add(l_datum, l_chain, "hex");
    DAP_DELETE(l_datum);

    if (l_hash_str) {
        json_object *l_jobj_ret = json_object_new_object();
        json_object *l_jobj_tx_status = json_object_new_boolean(true);
        json_object *l_jobj_tx_hash = json_object_new_string(l_hash_str);
        json_object_object_add(l_jobj_ret, "tx_create", l_jobj_tx_status);
        json_object_object_add(l_jobj_ret, "hash", l_jobj_tx_hash);
        DAP_DELETE(l_hash_str);
        json_object_array_add(*reply, l_jobj_ret);
        return DAP_CHAIN_NODE_CLI_COM_TX_COND_REMOVE_OK;
    }
    dap_json_rpc_error_add(DAP_CHAIN_NODE_CLI_COM_TX_COND_REMOVE_OTHER_ERROR, "Can't create new TX. Something went wrong.");
    return DAP_CHAIN_NODE_CLI_COM_TX_COND_REMOVE_OTHER_ERROR;
}

typedef struct tx_check_args {
    dap_chain_datum_tx_t *tx;
    dap_hash_fast_t tx_hash;
} tx_check_args_t;

void s_tx_is_srv_pay_check (dap_chain_net_t* a_net, dap_chain_datum_tx_t *a_tx, dap_hash_fast_t *a_tx_hash, void *a_arg)
{
    UNUSED(a_net);
    dap_list_t **l_tx_list_ptr = a_arg;
    if (dap_chain_datum_tx_out_cond_get(a_tx, DAP_CHAIN_TX_OUT_COND_SUBTYPE_SRV_PAY , NULL)){
        tx_check_args_t *l_arg = DAP_NEW_Z(tx_check_args_t);
        l_arg->tx = a_tx;
        l_arg->tx_hash = *a_tx_hash;
        *l_tx_list_ptr = dap_list_append(*l_tx_list_ptr, l_arg);
    }
       
}

int com_tx_cond_unspent_find(int a_argc, char **a_argv, void **reply)
{
    (void) a_argc;
    int arg_index = 1;
    const char *c_wallets_path = dap_chain_wallet_get_path(g_config);
    const char * l_wallet_str = NULL;
    const char * l_net_name = NULL;
    const char * l_srv_uid_str = NULL;

    const char * l_hash_out_type = NULL;
    dap_cli_server_cmd_find_option_val(a_argv, arg_index, a_argc, "-H", &l_hash_out_type);
    if(!l_hash_out_type)
        l_hash_out_type = "hex";
    if(dap_strcmp(l_hash_out_type,"hex") && dap_strcmp(l_hash_out_type,"base58")) {
        dap_json_rpc_error_add(DAP_CHAIN_NODE_CLI_COM_TX_COND_UNSPEND_FIND_INVALID_PARAMETER_HEX,
                               "Invalid parameter -H, valid values: -H <hex | base58>");
        return DAP_CHAIN_NODE_CLI_COM_TX_COND_UNSPEND_FIND_INVALID_PARAMETER_HEX;
    }

    // Public certifiacte of condition owner
    dap_cli_server_cmd_find_option_val(a_argv, arg_index, a_argc, "-w", &l_wallet_str);
    // net
    dap_cli_server_cmd_find_option_val(a_argv, arg_index, a_argc, "-net", &l_net_name);
    // srv_uid
    dap_cli_server_cmd_find_option_val(a_argv, arg_index, a_argc, "-srv_uid", &l_srv_uid_str);

    if (!l_wallet_str) {
        dap_json_rpc_error_add(DAP_CHAIN_NODE_CLI_COM_TX_COND_UNSPEND_FIND_INVALID_PARAMETER_W,
                               "com_txs_cond_remove requires parameter '-w'");
        return DAP_CHAIN_NODE_CLI_COM_TX_COND_UNSPEND_FIND_INVALID_PARAMETER_W;
    }
    if(!l_net_name) {
        dap_json_rpc_error_add(DAP_CHAIN_NODE_CLI_COM_TX_COND_UNSPEND_FIND_INVALID_PARAMETER_NET,
                               "com_txs_cond_remove requires parameter '-net'");
        return DAP_CHAIN_NODE_CLI_COM_TX_COND_UNSPEND_FIND_INVALID_PARAMETER_NET;
    }
    if(!l_srv_uid_str) {
        dap_json_rpc_error_add(DAP_CHAIN_NODE_CLI_COM_TX_COND_UNSPEND_FIND_INVALID_PARAMETER_SRV_UID,
                               "com_txs_cond_remove requires parameter '-srv_uid'");
        return DAP_CHAIN_NODE_CLI_COM_TX_COND_UNSPEND_FIND_INVALID_PARAMETER_SRV_UID;
    }

    dap_chain_net_srv_uid_t l_srv_uid = {};
    l_srv_uid.uint64 = strtoll(l_srv_uid_str, NULL, 10);
    if (!l_srv_uid.uint64) {
        dap_json_rpc_error_add(DAP_CHAIN_NODE_CLI_COM_TX_COND_UNSPEND_FIND_CAN_NOT_FIND_SERVICE_UID,
                               "Can't find service UID %s ", l_srv_uid_str);
        return DAP_CHAIN_NODE_CLI_COM_TX_COND_UNSPEND_FIND_CAN_NOT_FIND_SERVICE_UID;
    }

    dap_chain_net_t * l_net = l_net_name ? dap_chain_net_by_name(l_net_name) : NULL;
    if(!l_net) {
        dap_json_rpc_error_add(DAP_CHAIN_NODE_CLI_COM_TX_COND_UNSPEND_FIND_CAN_NOT_FIND_NET,
                               "Can't find net '%s'", l_net_name);
        return DAP_CHAIN_NODE_CLI_COM_TX_COND_UNSPEND_FIND_CAN_NOT_FIND_NET;
    }

    dap_chain_wallet_t *l_wallet = dap_chain_wallet_open(l_wallet_str, c_wallets_path, NULL);
    if(!l_wallet) {
        dap_json_rpc_error_add(DAP_CHAIN_NODE_CLI_COM_TX_COND_UNSPEND_FIND_CAN_NOT_OPEN_WALLET, "Can't open wallet '%s'", l_wallet_str);
        return DAP_CHAIN_NODE_CLI_COM_TX_COND_UNSPEND_FIND_CAN_NOT_OPEN_WALLET;
    } 

    dap_enc_key_t *l_key_from = dap_chain_wallet_get_key(l_wallet, 0);
    dap_pkey_t *l_wallet_pkey = dap_pkey_from_enc_key(l_key_from);

    const char *l_native_ticker = l_net->pub.native_ticker;
    if (!l_native_ticker){
        dap_json_rpc_error_add(DAP_CHAIN_NODE_CLI_COM_TX_COND_UNSPEND_FIND_CAN_NOT_FIND_NATIVE_TICKER_IN_NET,
                               "Can't find native ticker for net %s", l_net->pub.name);
        return DAP_CHAIN_NODE_CLI_COM_TX_COND_UNSPEND_FIND_CAN_NOT_FIND_NATIVE_TICKER_IN_NET;
    }
    dap_ledger_t *l_ledger = dap_ledger_by_net_name(l_net->pub.name);
    if (!l_ledger){
        dap_json_rpc_error_add(DAP_CHAIN_NODE_CLI_COM_TX_COND_UNSPEND_FIND_CAN_NOT_FIND_LEDGER_FOR_NET, "Can't find ledger for net %s", l_net->pub.name);
        return DAP_CHAIN_NODE_CLI_COM_TX_COND_UNSPEND_FIND_CAN_NOT_FIND_LEDGER_FOR_NET;
    }

//    dap_string_t *l_reply_str = dap_string_new("");
    json_object *l_jobj_tx_list_cond_outs = json_object_new_array();
    dap_list_t *l_tx_list = NULL;

    dap_chain_net_get_tx_all(l_net, TX_SEARCH_TYPE_NET, s_tx_is_srv_pay_check, &l_tx_list);
    size_t l_tx_count = 0;
    uint256_t l_total_value = {};
    for (dap_list_t *it = l_tx_list; it; it = it->next) {
        tx_check_args_t *l_data_tx = (tx_check_args_t*)it->data;
        if (l_data_tx->tx_hash.raw[0] == 0x5A && l_data_tx->tx_hash.raw[1] == 0xc1){
            log_it(L_INFO, "found!");
        }
        dap_chain_datum_tx_t *l_tx = l_data_tx->tx;
        int l_prev_cond_idx = 0;
        dap_chain_tx_out_cond_t *l_out_cond = dap_chain_datum_tx_out_cond_get(l_tx, DAP_CHAIN_TX_OUT_COND_SUBTYPE_SRV_PAY , &l_prev_cond_idx);
        if (!l_out_cond || l_out_cond->header.srv_uid.uint64 != l_srv_uid.uint64 || IS_ZERO_256(l_out_cond->header.value))
            continue;

        if (dap_ledger_tx_hash_is_used_out_item(l_ledger, &l_data_tx->tx_hash, l_prev_cond_idx, NULL)) {
            continue;
        }

        const char *l_tx_ticker = dap_ledger_tx_get_token_ticker_by_hash(l_ledger, &l_data_tx->tx_hash);
        if (!l_tx_ticker) {
            continue;
        }
        if (strcmp(l_native_ticker, l_tx_ticker)) {
            continue;
        }

        // Check sign
        dap_hash_fast_t *l_owner_tx_hash = dap_ledger_get_first_chain_tx_hash(l_ledger, l_data_tx->tx, l_out_cond);
        dap_chain_datum_tx_t *l_owner_tx = l_tx;
        if (l_owner_tx_hash){
            l_owner_tx = dap_ledger_tx_find_by_hash(l_ledger, l_owner_tx_hash);
            DAP_DEL_Z(l_owner_tx_hash);
        }
            
        if (!l_owner_tx)
            continue;
        dap_chain_tx_sig_t *l_owner_tx_sig = (dap_chain_tx_sig_t *)dap_chain_datum_tx_item_get(l_owner_tx, NULL, TX_ITEM_TYPE_SIG, NULL);
        dap_sign_t *l_owner_sign = dap_chain_datum_tx_item_sign_get_sig((dap_chain_tx_sig_t *)l_owner_tx_sig);


        if (!dap_pkey_compare_with_sign(l_wallet_pkey, l_owner_sign)) {
            continue;
        }

        char *l_remain_datoshi_str = NULL;
        char *l_remain_coins_str = NULL; 
        char l_hash_str[DAP_CHAIN_HASH_FAST_STR_SIZE];
        dap_chain_hash_fast_to_str(&l_data_tx->tx_hash, l_hash_str, DAP_CHAIN_HASH_FAST_STR_SIZE);
        l_remain_coins_str = dap_chain_balance_to_coins(l_out_cond->header.value);
        l_remain_datoshi_str = dap_chain_balance_print(l_out_cond->header.value);
        json_object *l_jobj_hash = json_object_new_string(l_hash_str);
        json_object *l_jobj_remain = json_object_new_object();
        json_object *l_jobj_remain_coins = json_object_new_string(l_remain_coins_str);
        json_object *l_jobj_remain_datoshi = json_object_new_string(l_remain_datoshi_str);
        json_object_object_add(l_jobj_remain, "coins", l_jobj_remain_coins);
        json_object_object_add(l_jobj_remain, "datoshi", l_jobj_remain_datoshi);
        json_object *l_jobj_native_ticker = json_object_new_string(l_native_ticker);
        json_object *l_jobj_tx = json_object_new_object();
        json_object_object_add(l_jobj_tx, "hash", l_jobj_hash);
        json_object_object_add(l_jobj_tx, "remain", l_jobj_remain);
        json_object_object_add(l_jobj_tx, "ticker", l_jobj_native_ticker);
        json_object_array_add(l_jobj_tx_list_cond_outs, l_jobj_tx);
        l_tx_count++;
        SUM_256_256(l_total_value, l_out_cond->header.value, &l_total_value);
    }
    char *l_total_datoshi_str = dap_chain_balance_to_coins(l_total_value);
    char *l_total_coins_str = dap_chain_balance_print(l_total_value);
    json_object *l_jobj_total = json_object_new_object();
    json_object *l_jobj_total_datoshi = json_object_new_string(l_total_datoshi_str);
    json_object *l_jobj_total_coins = json_object_new_string(l_total_coins_str);
    json_object *l_jobj_native_ticker = json_object_new_string(l_native_ticker);
    json_object_object_add(l_jobj_total, "datoshi", l_jobj_total_datoshi);
    json_object_object_add(l_jobj_total, "coins", l_jobj_total_coins);
    json_object_object_add(l_jobj_total, "ticker", l_jobj_native_ticker);
    json_object_object_add(l_jobj_total, "tx_count", json_object_new_uint64(l_tx_count));
    json_object *l_jobj_ret = json_object_new_object();
    json_object_object_add(l_jobj_ret, "transactions_out_cond", l_jobj_tx_list_cond_outs);
    json_object_object_add(l_jobj_ret, "total", l_jobj_total);
    dap_list_free_full(l_tx_list, NULL);
    json_object_array_add(*reply, l_jobj_ret);
    DAP_DEL_Z(l_wallet_pkey);
    dap_chain_wallet_close(l_wallet);
    return DAP_CHAIN_NODE_CLI_COM_TX_COND_UNSPEND_FIND_OK;
}
typedef enum cmd_mempool_add_ca_error_list{
    COM_MEMPOOL_ADD_CA_ERROR_NET_NOT_FOUND = DAP_JSON_RPC_ERR_CODE_METHOD_ERR_START,
    COM_MEMPOOL_ADD_CA_ERROR_NO_CAINS_FOR_CA_DATUM_IN_NET,
    COM_MEMPOOL_ADD_CA_ERROR_REQUIRES_PARAMETER_CA_NAME,
    COM_MEMPOOL_ADD_CA_ERROR_CAN_NOT_FIND_CERTIFICATE,
    COM_MEMPOOL_ADD_CA_ERROR_CORRUPTED_CERTIFICATE_WITHOUT_KEYS,
    COM_MEMPOOL_ADD_CA_ERROR_CERTIFICATE_HAS_PRIVATE_KEY_DATA,
    COM_MEMPOOL_ADD_CA_ERROR_CAN_NOT_SERIALIZE,
    COM_MEMPOOL_ADD_CA_ERROR_CAN_NOT_PLACE_CERTIFICATE
}cmd_mempool_add_ca_error_list_t;
/**
 * @brief _cmd_mempool_add_ca
 * @details Place public CA into the mempool
 * @param a_net
 * @param a_chain
 * @param a_cert
 * @param a_str_reply
 * @return
 */
int _cmd_mempool_add_ca(dap_chain_net_t *a_net, dap_chain_t *a_chain, dap_cert_t *a_cert, void **a_str_reply)
{
    json_object **a_json_reply = (json_object **)a_str_reply;
    if (!a_net || !a_chain || !a_cert){
        dap_json_rpc_error_add(COM_MEMPOOL_ADD_CA_ERROR_NET_NOT_FOUND, "The network or certificate attribute was not passed.");
        return COM_MEMPOOL_ADD_CA_ERROR_NET_NOT_FOUND;
    }
    dap_chain_t *l_chain = NULL;
    // Chech for chain if was set or not
    if (!a_chain){
       // If wasn't set - trying to auto detect
        l_chain = dap_chain_net_get_chain_by_chain_type(a_net, CHAIN_TYPE_CA);
        if (!l_chain) { // If can't auto detect
            // clean previous error code
            dap_json_rpc_error_add(COM_MEMPOOL_ADD_CA_ERROR_NO_CAINS_FOR_CA_DATUM_IN_NET,
                                   "No chains for CA datum in network \"%s\"", a_net->pub.name);
            return COM_MEMPOOL_ADD_CA_ERROR_NO_CAINS_FOR_CA_DATUM_IN_NET;
        }
    }
    if(!a_cert->enc_key){
        dap_json_rpc_error_add(COM_MEMPOOL_ADD_CA_ERROR_CORRUPTED_CERTIFICATE_WITHOUT_KEYS,
                               "Corrupted certificate \"%s\" without keys certificate", a_cert->name);
        return COM_MEMPOOL_ADD_CA_ERROR_CORRUPTED_CERTIFICATE_WITHOUT_KEYS;
    }

    if (a_cert->enc_key->priv_key_data_size || a_cert->enc_key->priv_key_data){
        dap_json_rpc_error_add(COM_MEMPOOL_ADD_CA_ERROR_CERTIFICATE_HAS_PRIVATE_KEY_DATA,
                               "Certificate \"%s\" has private key data. Please export public only key certificate without private keys", a_cert->name);
        return COM_MEMPOOL_ADD_CA_ERROR_CERTIFICATE_HAS_PRIVATE_KEY_DATA;
    }

    // Serialize certificate into memory
    uint32_t l_cert_serialized_size = 0;
    byte_t * l_cert_serialized = dap_cert_mem_save(a_cert, &l_cert_serialized_size);
    if(!l_cert_serialized){
        dap_json_rpc_error_add(COM_MEMPOOL_ADD_CA_ERROR_CAN_NOT_SERIALIZE,
                               "Can't serialize in memory certificate \"%s\"", a_cert->name);
        return COM_MEMPOOL_ADD_CA_ERROR_CAN_NOT_SERIALIZE;
    }
    // Now all the chechs passed, forming datum for mempool
    dap_chain_datum_t * l_datum = dap_chain_datum_create( DAP_CHAIN_DATUM_CA, l_cert_serialized , l_cert_serialized_size);
    DAP_DELETE( l_cert_serialized);
    if(!l_datum){
        dap_json_rpc_error_add(COM_MEMPOOL_ADD_CA_ERROR_CAN_NOT_SERIALIZE,
                               "Can't produce datum from certificate \"%s\"", a_cert->name);
        return COM_MEMPOOL_ADD_CA_ERROR_CAN_NOT_SERIALIZE;
    }

    // Finaly add datum to mempool
    char *l_hash_str = dap_chain_mempool_datum_add(l_datum, l_chain, "hex");
    DAP_DELETE(l_datum);
    if (l_hash_str) {
        char *l_msg = dap_strdup_printf("Datum %s was successfully placed to mempool", l_hash_str);
        if (!l_msg) {
            dap_json_rpc_allocation_error;
            return DAP_JSON_RPC_ERR_CODE_MEMORY_ALLOCATED;
        }
        json_object *l_obj_message = json_object_new_string(l_msg);
        DAP_DELETE(l_msg);
        DAP_DELETE(l_hash_str);
        if (!l_obj_message) {
            dap_json_rpc_allocation_error;
            return DAP_JSON_RPC_ERR_CODE_MEMORY_ALLOCATED;
        }
        json_object_array_add(*a_json_reply, l_obj_message);
        return 0;
    } else {
        char *l_msg = dap_strdup_printf("Can't place certificate \"%s\" to mempool", a_cert->name);
        if (!l_msg) {
            dap_json_rpc_allocation_error;
            return DAP_JSON_RPC_ERR_CODE_MEMORY_ALLOCATED;
        }
        json_object *l_obj_msg = json_object_new_string(l_msg);
        DAP_DELETE(l_msg);
        if (!l_obj_msg) {
            dap_json_rpc_allocation_error;
            return DAP_JSON_RPC_ERR_CODE_MEMORY_ALLOCATED;
        }
        json_object_array_add(*a_json_reply, l_obj_msg);
        return COM_MEMPOOL_ADD_CA_ERROR_CAN_NOT_PLACE_CERTIFICATE;
    }
}

/**
 * @brief com_chain_ca_copy
 * @details copy public CA into the mempool
 * @param a_argc
 * @param a_argv
 * @param a_arg_func
 * @param a_str_reply
 * @return
 */
int com_chain_ca_copy( int a_argc,  char ** a_argv, void **a_str_reply)
{
    int l_argc = a_argc + 1;
    char **l_argv = DAP_NEW_Z_COUNT(char*, l_argc);
    l_argv[0] = "mempool";
    l_argv[1] = "add_ca";
    for (int i = 1; i < a_argc; i++)
        l_argv[i + 1] = a_argv[i];
    int ret = com_mempool(l_argc, l_argv, a_str_reply);
    DAP_DEL_Z(l_argv);
    return ret;
}


/**
 * @brief com_chain_ca_pub
 * @details place public CA into the mempool
 * @param a_argc
 * @param a_argv
 * @param a_arg_func
 * @param a_str_reply
 * @return
 */
int com_chain_ca_pub( int a_argc,  char ** a_argv, void **a_str_reply)
{
    int arg_index = 1;
    // Read params
    const char * l_ca_name = NULL;
    dap_chain_net_t * l_net = NULL;
    dap_chain_t * l_chain = NULL;

    dap_cli_server_cmd_find_option_val(a_argv, arg_index, a_argc, "-ca_name", &l_ca_name);
    dap_chain_node_cli_cmd_values_parse_net_chain(&arg_index,a_argc, a_argv, a_str_reply, &l_chain, &l_net, CHAIN_TYPE_CA);

    dap_cert_t * l_cert = dap_cert_find_by_name( l_ca_name );
    if( l_cert == NULL ){
        dap_cli_server_cmd_set_reply_text(a_str_reply,
                "Can't find \"%s\" certificate", l_ca_name );
        return -4;
    }


    if( l_cert->enc_key == NULL ){
        dap_cli_server_cmd_set_reply_text(a_str_reply,
                "Corrupted certificate \"%s\" without keys certificate", l_ca_name );
        return -5;
    }

    // Create empty new cert
    dap_cert_t * l_cert_new = dap_cert_new(l_ca_name);
    if(!l_cert_new)
        return -9;
    l_cert_new->enc_key = dap_enc_key_new( l_cert->enc_key->type);
    if(!l_cert_new->enc_key) {
        DAP_DELETE(l_cert_new);
        return -10;
    }

    // Copy only public key
    l_cert_new->enc_key->pub_key_data = DAP_NEW_Z_SIZE(uint8_t,
                                                      l_cert_new->enc_key->pub_key_data_size =
                                                      l_cert->enc_key->pub_key_data_size );
    if(!l_cert_new->enc_key->pub_key_data) {
        log_it(L_CRITICAL, "%s", c_error_memory_alloc);
        DAP_DELETE(l_cert_new->enc_key);
        DAP_DELETE(l_cert_new);
        return -11;
    }
    memcpy(l_cert_new->enc_key->pub_key_data, l_cert->enc_key->pub_key_data,l_cert->enc_key->pub_key_data_size);

    // Serialize certificate into memory
    uint32_t l_cert_serialized_size = 0;
    byte_t * l_cert_serialized = dap_cert_mem_save( l_cert_new, &l_cert_serialized_size );
    if(!l_cert_serialized){
        dap_cli_server_cmd_set_reply_text(a_str_reply,
                "Can't serialize in memory certificate" );
        return -7;
    }
    // Now all the chechs passed, forming datum for mempool
    dap_chain_datum_t * l_datum = dap_chain_datum_create( DAP_CHAIN_DATUM_CA, l_cert_serialized , l_cert_serialized_size);
    DAP_DELETE(l_cert_serialized);
    if(!l_datum){
        dap_cli_server_cmd_set_reply_text(a_str_reply,
                "Can't produce datum from certificate");
        return -7;
    }

    // Finaly add datum to mempool
    char *l_hash_str = dap_chain_mempool_datum_add(l_datum, l_chain, "hex");
    DAP_DELETE(l_datum);
    if (l_hash_str) {
        dap_cli_server_cmd_set_reply_text(a_str_reply,
                "Datum %s was successfully placed to mempool", l_hash_str);
        DAP_DELETE(l_hash_str);
        return 0;
    } else {
        dap_cli_server_cmd_set_reply_text(a_str_reply,
                "Can't place certificate \"%s\" to mempool", l_ca_name);
        return -8;
    }
}


static const char* s_json_get_text(struct json_object *a_json, const char *a_key)
{
    if(!a_json || !a_key)
        return NULL;
    struct json_object *l_json = json_object_object_get(a_json, a_key);
    if(l_json && json_object_is_type(l_json, json_type_string)) {
        // Read text
        return json_object_get_string(l_json);
    }
    return NULL;
}

static bool s_json_get_int64(struct json_object *a_json, const char *a_key, int64_t *a_out)
{
    if(!a_json || !a_key || !a_out)
        return false;
    struct json_object *l_json = json_object_object_get(a_json, a_key);
    if(l_json) {
        if(json_object_is_type(l_json, json_type_int)) {
            // Read number
            *a_out = json_object_get_int64(l_json);
            return true;
        }
    }
    return false;
}

static bool s_json_get_unit(struct json_object *a_json, const char *a_key, dap_chain_net_srv_price_unit_uid_t *a_out)
{
    const char *l_unit_str = s_json_get_text(a_json, a_key);
    if(!l_unit_str || !a_out)
        return false;
    dap_chain_net_srv_price_unit_uid_t l_unit = dap_chain_net_srv_price_unit_uid_from_str(l_unit_str);
    if(l_unit.enm == SERV_UNIT_UNDEFINED)
        return false;
    a_out->enm = l_unit.enm;
    return true;
}

static bool s_json_get_uint256(struct json_object *a_json, const char *a_key, uint256_t *a_out)
{
    const char *l_uint256_str = s_json_get_text(a_json, a_key);
    if(!a_out || !l_uint256_str)
        return false;
    uint256_t l_value = dap_chain_balance_scan(l_uint256_str);
    if(!IS_ZERO_256(l_value)) {
        memcpy(a_out, &l_value, sizeof(uint256_t));
        return true;
    }
    return false;
}

// service names: srv_stake, srv_vpn, srv_xchange
static bool s_json_get_srv_uid(struct json_object *a_json, const char *a_key_service_id, const char *a_key_service, uint64_t *a_out)
{
    uint64_t l_srv_id;
    if(!a_out)
        return false;
    // Read service id
    if(s_json_get_int64(a_json, a_key_service_id, (int64_t*) &l_srv_id)) {
        *a_out = l_srv_id;
        return true;
    }
    else {
        // Read service as name
        const char *l_service = s_json_get_text(a_json, a_key_service);
        if(l_service) {
            dap_chain_net_srv_t *l_srv = dap_chain_net_srv_get_by_name(l_service);
            if(!l_srv)
                return false;
            *a_out = l_srv->uid.uint64;
            return true;
        }
    }
    return false;
}

static dap_chain_wallet_t* s_json_get_wallet(struct json_object *a_json, const char *a_key)
{
    // From wallet
    const char *l_wallet_str = s_json_get_text(a_json, a_key);
    if(l_wallet_str) {
        dap_chain_wallet_t *l_wallet = dap_chain_wallet_open(l_wallet_str, dap_config_get_item_str_default(g_config, "resources", "wallets_path", NULL), NULL);
        return l_wallet;
    }
    return NULL;
}

static const dap_cert_t* s_json_get_cert(struct json_object *a_json, const char *a_key)
{
    const char *l_cert_name = s_json_get_text(a_json, a_key);
    if(l_cert_name) {
        dap_cert_t *l_cert = dap_cert_find_by_name(l_cert_name);
        return l_cert;
    }
    return NULL;
}

// Read pkey from wallet or cert
static dap_pkey_t* s_json_get_pkey(struct json_object *a_json)
{
    dap_pkey_t *l_pub_key = NULL;
    // From wallet
    dap_chain_wallet_t *l_wallet = s_json_get_wallet(a_json, "wallet");
    if(l_wallet) {
        l_pub_key = dap_chain_wallet_get_pkey(l_wallet, 0);
        dap_chain_wallet_close(l_wallet);
        if(l_pub_key) {
            return l_pub_key;
        }
    }
    // From cert
    const dap_cert_t *l_cert = s_json_get_cert(a_json, "cert");
    if(l_cert) {
        l_pub_key = dap_pkey_from_enc_key(l_cert->enc_key);
    }
    return l_pub_key;
}


/**
 * @brief Create transaction from json file
 * com_tx_create command
 * @param argc
 * @param argv
 * @param arg_func
 * @param str_reply
 * @return int
 */
int com_tx_create_json(int a_argc, char ** a_argv, void **reply)
{
    int l_arg_index = 1;
    const char *l_net_name = NULL; // optional parameter
    const char *l_chain_name = NULL; // optional parameter
    const char *l_json_file_path = NULL;
    const char *l_native_token = NULL;
    const char *l_main_token = NULL;

    dap_cli_server_cmd_find_option_val(a_argv, l_arg_index, a_argc, "-net", &l_net_name); // optional parameter
    dap_cli_server_cmd_find_option_val(a_argv, l_arg_index, a_argc, "-chain", &l_chain_name); // optional parameter
    dap_cli_server_cmd_find_option_val(a_argv, l_arg_index, a_argc, "-json", &l_json_file_path);

    if(!l_json_file_path) {
        dap_json_rpc_error_add(DAP_CHAIN_NODE_CLI_COM_TX_CREATE_JSON_REQUIRE_PARAMETER_JSON,
                               "Command requires one of parameters '-json <json file path>'");
        return DAP_CHAIN_NODE_CLI_COM_TX_CREATE_JSON_REQUIRE_PARAMETER_JSON;
    }
    // Open json file
    struct json_object *l_json = json_object_from_file(l_json_file_path);
    if(!l_json) {
        dap_json_rpc_error_add(DAP_CHAIN_NODE_CLI_COM_TX_CREATE_JSON_CAN_NOT_OPEN_JSON_FILE,
                               "Can't open json file: %s", json_util_get_last_err());
        return DAP_CHAIN_NODE_CLI_COM_TX_CREATE_JSON_CAN_NOT_OPEN_JSON_FILE;
    }
    if(!json_object_is_type(l_json, json_type_object)) {
        dap_json_rpc_error_add(DAP_CHAIN_NODE_CLI_COM_TX_CREATE_JSON_WRONG_JSON_FORMAT, "Wrong json format");
        json_object_put(l_json);
        return DAP_CHAIN_NODE_CLI_COM_TX_CREATE_JSON_WRONG_JSON_FORMAT;
    }

    
    // Read network from json file
    if(!l_net_name) {
        struct json_object *l_json_net = json_object_object_get(l_json, "net");
        if(l_json_net && json_object_is_type(l_json_net, json_type_string)) {
            l_net_name = json_object_get_string(l_json_net);
        }
        if(!l_net_name) {
            dap_json_rpc_error_add(DAP_CHAIN_NODE_CLI_COM_TX_CREATE_JSON_REQUIRE_PARAMETER_NET,
                                   "Command requires parameter '-net' or set net in the json file");
            json_object_put(l_json);
            return DAP_CHAIN_NODE_CLI_COM_TX_CREATE_JSON_REQUIRE_PARAMETER_NET;
        }
    }
    dap_chain_net_t *l_net = dap_chain_net_by_name(l_net_name);
    l_native_token = l_net->pub.native_ticker;
    if(!l_net) {
        dap_json_rpc_error_add(DAP_CHAIN_NODE_CLI_COM_TX_CREATE_JSON_NOT_FOUNT_NET_BY_NAME, "Not found net by name '%s'", l_net_name);
        json_object_put(l_json);
        return DAP_CHAIN_NODE_CLI_COM_TX_CREATE_JSON_NOT_FOUNT_NET_BY_NAME;
    }

    // Read chain from json file
    if(!l_chain_name) {
        struct json_object *l_json_chain = json_object_object_get(l_json, "chain");
        if(l_json_chain && json_object_is_type(l_json_chain, json_type_string)) {
            l_chain_name = json_object_get_string(l_json_chain);
        }
    }
    dap_chain_t *l_chain = dap_chain_net_get_chain_by_name(l_net, l_chain_name);
    if(!l_chain) {
        l_chain = dap_chain_net_get_chain_by_chain_type(l_net, CHAIN_TYPE_TX);
    }
    if(!l_chain) {
        dap_json_rpc_error_add(DAP_CHAIN_NODE_CLI_COM_TX_CREATE_JSON_NOT_FOUNT_CHAIN_BY_NAME,
                               "Chain name '%s' not found, try use parameter '-chain' or set chain in the json file", l_chain_name);
        json_object_put(l_json);
        return DAP_CHAIN_NODE_CLI_COM_TX_CREATE_JSON_NOT_FOUNT_CHAIN_BY_NAME;
    }


    // Read items from json file
    struct json_object *l_json_items = json_object_object_get(l_json, "items");
    size_t l_items_count = json_object_array_length(l_json_items);
    if(!l_json_items || !json_object_is_type(l_json_items, json_type_array) || !(l_items_count = json_object_array_length(l_json_items))) {
        dap_json_rpc_error_add(DAP_CHAIN_NODE_CLI_COM_TX_CREATE_JSON_NOT_FOUNT_ARRAY_ITEMS,
                               "Wrong json format: not found array 'items' or array is empty");
        json_object_put(l_json);
        return DAP_CHAIN_NODE_CLI_COM_TX_CREATE_JSON_NOT_FOUNT_ARRAY_ITEMS;
    }

    log_it(L_ERROR, "Json TX: found %lu items", l_items_count);
    // Create transaction
    dap_chain_datum_tx_t *l_tx = DAP_NEW_Z_SIZE(dap_chain_datum_tx_t, sizeof(dap_chain_datum_tx_t));
    if(!l_tx) {
        json_object_put(l_json);
        dap_json_rpc_allocation_error;
        return DAP_JSON_RPC_ERR_CODE_MEMORY_ALLOCATED;
    }
    l_tx->header.ts_created = time(NULL);
    size_t l_items_ready = 0;
    dap_list_t *l_sign_list = NULL;// list 'sing' items
    dap_list_t *l_in_list = NULL;// list 'in' items
    dap_list_t *l_tsd_list = NULL;// list tsd sections
    uint256_t l_value_need = { };// how many tokens are needed in the 'out' item
    uint256_t l_value_need_fee = {};
    json_object *l_jobj_errors = json_object_new_array();
//    dap_string_t *l_err_str = dap_string_new("Errors: \n");
    // Creating and adding items to the transaction
    for(size_t i = 0; i < l_items_count; ++i) {
        struct json_object *l_json_item_obj = json_object_array_get_idx(l_json_items, i);
        if(!l_json_item_obj || !json_object_is_type(l_json_item_obj, json_type_object)) {
            continue;
        }
        struct json_object *l_json_item_type = json_object_object_get(l_json_item_obj, "type");
        if(!l_json_item_type && json_object_is_type(l_json_item_type, json_type_string)) {
            log_it(L_WARNING, "Item %zu without type", i);
            continue;
        }
        const char *l_item_type_str = json_object_get_string(l_json_item_type);
        dap_chain_tx_item_type_t l_item_type = dap_chain_datum_tx_item_str_to_type(l_item_type_str);
        if(l_item_type == TX_ITEM_TYPE_UNKNOWN) {
            log_it(L_WARNING, "Item %zu has invalid type '%s'", i, l_item_type_str);
            continue;
        }

        log_it(L_DEBUG, "Json TX: process item %s", json_object_get_string(l_json_item_type));
        // Create an item depending on its type
        const uint8_t *l_item = NULL;
        switch (l_item_type) {
        case TX_ITEM_TYPE_IN: {
            // Save item obj for in
            l_in_list = dap_list_append(l_in_list, l_json_item_obj);
        }
            break;

        case TX_ITEM_TYPE_OUT:
        case TX_ITEM_TYPE_OUT_EXT: {
            // Read address and value
            uint256_t l_value = { };
            const char *l_json_item_addr_str = s_json_get_text(l_json_item_obj, "addr");
            bool l_is_value = s_json_get_uint256(l_json_item_obj, "value", &l_value);
            if(l_is_value && l_json_item_addr_str) {
                dap_chain_addr_t *l_addr = dap_chain_addr_from_str(l_json_item_addr_str);
                if(l_addr && !IS_ZERO_256(l_value)) {
                    if(l_item_type == TX_ITEM_TYPE_OUT) {
                        // Create OUT item
                        dap_chain_tx_out_t *l_out_item = dap_chain_datum_tx_item_out_create(l_addr, l_value);
                        if (!l_out_item) {
                            json_object *l_jobj_err = json_object_new_string("Failed to create transaction out. "
                                                                             "There may not be enough funds in the wallet.");
                            json_object_array_add(l_jobj_errors, l_jobj_err);
                        }
                        l_item = (const uint8_t*) l_out_item;
                    }
                    else if(l_item_type == TX_ITEM_TYPE_OUT_EXT) {
                        // Read address and value
                        const char *l_token = s_json_get_text(l_json_item_obj, "token");
                        l_main_token = l_token;
                        if(l_token) {
                            // Create OUT_EXT item
                            dap_chain_tx_out_ext_t *l_out_ext_item = dap_chain_datum_tx_item_out_ext_create(l_addr, l_value, l_token);
                            if (!l_out_ext_item) {
                                json_object *l_jobj_err = json_object_new_string("Failed to create a out ext"
                                                                    "for a transaction. There may not be enough funds "
                                                                    "on the wallet or the wrong ticker token "
                                                                    "is indicated.");
                                json_object_array_add(l_jobj_errors, l_jobj_err);
                            }
                            l_item = (const uint8_t*) l_out_ext_item;
                        }
                        else {
                            log_it(L_WARNING, "Invalid 'out_ext' item %zu", i);
                            continue;
                        }
                    }
                    // Save value for using in In item
                    if(l_item) {
                        SUM_256_256(l_value_need, l_value, &l_value_need);
                    }
                } else {
                    if(l_item_type == TX_ITEM_TYPE_OUT) {
                        log_it(L_WARNING, "Invalid 'out' item %zu", i);
                    }
                    else if(l_item_type == TX_ITEM_TYPE_OUT_EXT) {
                        log_it(L_WARNING, "Invalid 'out_ext' item %zu", i);
                    }
                    char *l_str_err = dap_strdup_printf("For item %zu of type 'out' or 'out_ext' the "
                                                        "string representation of the address could not be converted, "
                                                        "or the size of the output sum is 0.", i);
                    json_object *l_jobj_err = json_object_new_string(l_str_err);
                    DAP_DELETE(l_str_err);
                    json_object_array_add(l_jobj_errors, l_jobj_err);
                    continue;
                }
            }
        }
            break;
        case TX_ITEM_TYPE_OUT_COND: {
            // Read subtype of item
            const char *l_subtype_str = s_json_get_text(l_json_item_obj, "subtype");
            dap_chain_tx_out_cond_subtype_t l_subtype = dap_chain_tx_out_cond_subtype_from_str(l_subtype_str);
            switch (l_subtype) {

            case DAP_CHAIN_TX_OUT_COND_SUBTYPE_SRV_PAY:{
                uint256_t l_value = { };
                bool l_is_value = s_json_get_uint256(l_json_item_obj, "value", &l_value);
                if(!l_is_value || IS_ZERO_256(l_value)) {
                    log_it(L_ERROR, "Json TX: bad value in OUT_COND_SUBTYPE_SRV_PAY");
                    break;
                }
                uint256_t l_value_max_per_unit = { };
                l_is_value = s_json_get_uint256(l_json_item_obj, "value_max_per_unit", &l_value_max_per_unit);
                if(!l_is_value || IS_ZERO_256(l_value_max_per_unit)) {
                    log_it(L_ERROR, "Json TX: bad value_max_per_unit in OUT_COND_SUBTYPE_SRV_PAY");
                    break;
                }
                dap_chain_net_srv_price_unit_uid_t l_price_unit;
                if(!s_json_get_unit(l_json_item_obj, "price_unit", &l_price_unit)) {
                    log_it(L_ERROR, "Json TX: bad price_unit in OUT_COND_SUBTYPE_SRV_PAY");
                    break;
                }
                dap_chain_net_srv_uid_t l_srv_uid;
                if(!s_json_get_srv_uid(l_json_item_obj, "service_id", "service", &l_srv_uid.uint64)){
                    // Default service DAP_CHAIN_NET_SRV_VPN_ID
                    l_srv_uid.uint64 = 0x0000000000000001;
                }

                // From "wallet" or "cert"
                dap_pkey_t *l_pkey = s_json_get_pkey(l_json_item_obj);
                if(!l_pkey) {
                    log_it(L_ERROR, "Json TX: bad pkey in OUT_COND_SUBTYPE_SRV_PAY");
                    break;
                }
                const char *l_params_str = s_json_get_text(l_json_item_obj, "params");
                size_t l_params_size = dap_strlen(l_params_str);
                dap_chain_tx_out_cond_t *l_out_cond_item = dap_chain_datum_tx_item_out_cond_create_srv_pay(l_pkey, l_srv_uid, l_value, l_value_max_per_unit,
                        l_price_unit, l_params_str, l_params_size);
                l_item = (const uint8_t*) l_out_cond_item;
                // Save value for using in In item
                if(l_item) {
                    SUM_256_256(l_value_need, l_value, &l_value_need);
                } else {
                    char *l_str_err = dap_strdup_printf("Unable to create conditional out for transaction "
                                                        "can of type %s described in item %zu.\n", l_subtype_str, i);
                    json_object *l_jobj_err = json_object_new_string(l_str_err);
                    DAP_DELETE(l_str_err);
                    json_object_array_add(l_jobj_errors, l_jobj_err);
                }
                DAP_DELETE(l_pkey);
            }
                break;
            case DAP_CHAIN_TX_OUT_COND_SUBTYPE_SRV_XCHANGE: {

                dap_chain_net_srv_uid_t l_srv_uid;
                if(!s_json_get_srv_uid(l_json_item_obj, "service_id", "service", &l_srv_uid.uint64)) {
                    // Default service DAP_CHAIN_NET_SRV_XCHANGE_ID
                    l_srv_uid.uint64 = 0x2;
                }
                dap_chain_net_t *l_net = dap_chain_net_by_name(s_json_get_text(l_json_item_obj, "net"));
                if(!l_net) {
                    log_it(L_ERROR, "Json TX: bad net in OUT_COND_SUBTYPE_SRV_XCHANGE");
                    break;
                }
                const char *l_token = s_json_get_text(l_json_item_obj, "token");
                if(!l_token) {
                    log_it(L_ERROR, "Json TX: bad token in OUT_COND_SUBTYPE_SRV_XCHANGE");
                    break;
                }
                uint256_t l_value = { };
                if(!s_json_get_uint256(l_json_item_obj, "value", &l_value) || IS_ZERO_256(l_value)) {
                    log_it(L_ERROR, "Json TX: bad value in OUT_COND_SUBTYPE_SRV_XCHANGE");
                    break;
                }
                //const char *l_params_str = s_json_get_text(l_json_item_obj, "params");
                //size_t l_params_size = dap_strlen(l_params_str);
                dap_chain_tx_out_cond_t *l_out_cond_item = NULL; //dap_chain_datum_tx_item_out_cond_create_srv_xchange(l_srv_uid, l_net->pub.id, l_token, l_value, l_params_str, l_params_size);
                l_item = (const uint8_t*) l_out_cond_item;
                // Save value for using in In item
                if(l_item) {
                    SUM_256_256(l_value_need, l_value, &l_value_need);
                } else {
                    char *l_str_err = dap_strdup_printf("Unable to create conditional out for transaction "
                                                         "can of type %s described in item %zu.", l_subtype_str, i);
                    json_object *l_jobj_err = json_object_new_string(l_str_err);
                    DAP_DELETE(l_str_err);
                    json_object_array_add(l_jobj_errors, l_jobj_err);
                }
            }
                break;
            case DAP_CHAIN_TX_OUT_COND_SUBTYPE_SRV_STAKE_POS_DELEGATE:{
                dap_chain_net_srv_uid_t l_srv_uid;
                if(!s_json_get_srv_uid(l_json_item_obj, "service_id", "service", &l_srv_uid.uint64)) {
                    // Default service DAP_CHAIN_NET_SRV_STAKE_ID
                    l_srv_uid.uint64 = 0x13;
                }
                uint256_t l_value = { };
                if(!s_json_get_uint256(l_json_item_obj, "value", &l_value) || IS_ZERO_256(l_value)) {
                    log_it(L_ERROR, "Json TX: bad value in OUT_COND_SUBTYPE_SRV_STAKE_POS_DELEGATE");
                    break;
                }
                uint256_t l_fee_value = { };
                if(!s_json_get_uint256(l_json_item_obj, "fee", &l_fee_value) || IS_ZERO_256(l_fee_value)) {
                    break;
                }
                
                const char *l_signing_addr_str = s_json_get_text(l_json_item_obj, "signing_addr");
                dap_chain_addr_t *l_signing_addr = dap_chain_addr_from_str(l_signing_addr_str);
                if(!l_signing_addr) {
                {
                    log_it(L_ERROR, "Json TX: bad signing_addr in OUT_COND_SUBTYPE_SRV_STAKE_POS_DELEGATE");
                    break;
                }
                dap_chain_node_addr_t l_signer_node_addr;
                const char *l_node_addr_str = s_json_get_text(l_json_item_obj, "node_addr");
                if(!l_node_addr_str || dap_chain_node_addr_from_str(&l_signer_node_addr, l_node_addr_str)) {
                    log_it(L_ERROR, "Json TX: bad node_addr in OUT_COND_SUBTYPE_SRV_STAKE_POS_DELEGATE");
                    break;
                }
                dap_chain_tx_out_cond_t *l_out_cond_item = dap_chain_datum_tx_item_out_cond_create_srv_stake(l_srv_uid, l_value, l_signing_addr,
                                                                                                             &l_signer_node_addr, NULL, uint256_0);
                l_item = (const uint8_t*) l_out_cond_item;
                // Save value for using in In item
                if(l_item) {
                    SUM_256_256(l_value_need, l_value, &l_value_need);
                } else {
                    char *l_err_str = dap_strdup_printf("Unable to create conditional out for transaction "
                                                        "can of type %s described in item %zu.", l_subtype_str, i);
                    json_object *l_jobj_err = json_object_new_string(l_err_str);
                    DAP_DELETE(l_err_str);
                    json_object_array_add(l_jobj_errors, l_jobj_err);
                }
                }
            }
                break;
            case DAP_CHAIN_TX_OUT_COND_SUBTYPE_FEE: {
                uint256_t l_value = { };
                s_json_get_uint256(l_json_item_obj, "value", &l_value);
                if(!IS_ZERO_256(l_value)) {
                    dap_chain_tx_out_cond_t *l_out_cond_item = dap_chain_datum_tx_item_out_cond_create_fee(l_value);
                    l_item = (const uint8_t*) l_out_cond_item;
                    // Save value for using in In item
                    if(l_item) {
                        SUM_256_256(l_value_need_fee, l_value, &l_value_need_fee);
                    } else {
                        char *l_str_err = dap_strdup_printf("Unable to create conditional out for transaction "
                                                            "can of type %s described in item %zu.", l_subtype_str, i);
                        json_object *l_jobj_err = json_object_new_string(l_str_err);
                        json_object_array_add(l_jobj_errors, l_jobj_err);
                        DAP_DELETE(l_str_err);
                    }
                }
                else
                    log_it(L_ERROR, "Json TX: zero value in OUT_COND_SUBTYPE_FEE");
            }
                break;
            case DAP_CHAIN_TX_OUT_COND_SUBTYPE_UNDEFINED:
                log_it(L_WARNING, "Undefined subtype: '%s' of 'out_cond' item %zu ", l_subtype_str, i);
                char *l_str_err = dap_strdup_printf("Specified unknown sub type %s of conditional out on item %zu.",
                                                    l_subtype_str, i);
                json_object *l_jobj_err = json_object_new_string(l_str_err);
                DAP_DELETE(l_str_err);
                json_object_array_add(l_jobj_errors, l_jobj_err);
                break;
            }
        }

            break;
        case TX_ITEM_TYPE_SIG:{
            // Save item obj for sign
            l_sign_list = dap_list_append(l_sign_list,l_json_item_obj);
        }
            break;
        case TX_ITEM_TYPE_RECEIPT: {
            dap_chain_net_srv_uid_t l_srv_uid;
            if(!s_json_get_srv_uid(l_json_item_obj, "service_id", "service", &l_srv_uid.uint64)) {
                log_it(L_ERROR, "Json TX: bad service_id in TYPE_RECEIPT");
                break;
            }
            dap_chain_net_srv_price_unit_uid_t l_price_unit;
            if(!s_json_get_unit(l_json_item_obj, "price_unit", &l_price_unit)) {
                log_it(L_ERROR, "Json TX: bad price_unit in TYPE_RECEIPT");
                break;
            }
            int64_t l_units;
            if(!s_json_get_int64(l_json_item_obj, "units", &l_units)) {
                log_it(L_ERROR, "Json TX: bad units in TYPE_RECEIPT");
                break;
            }
            uint256_t l_value = { };
            if(!s_json_get_uint256(l_json_item_obj, "value", &l_value) || IS_ZERO_256(l_value)) {
                log_it(L_ERROR, "Json TX: bad value in TYPE_RECEIPT");
                break;
            }
            const char *l_params_str = s_json_get_text(l_json_item_obj, "params");
            size_t l_params_size = dap_strlen(l_params_str);
            dap_chain_datum_tx_receipt_t *l_receipt = dap_chain_datum_tx_receipt_create(l_srv_uid, l_price_unit, l_units, l_value, l_params_str, l_params_size);
            l_item = (const uint8_t*) l_receipt;
            if (!l_item) {
                char *l_str_err = dap_strdup_printf("Unable to create receipt out for transaction "
                                                    "described by item %zu.", i);
                json_object *l_jobj_err = json_object_new_string(l_str_err);
                DAP_DELETE(l_str_err);
                json_object_array_add(l_jobj_errors, l_jobj_err);
            }
        }
            break;
        case TX_ITEM_TYPE_TSD: {
            int64_t l_tsd_type;
            if(!s_json_get_int64(l_json_item_obj, "type_tsd", &l_tsd_type)) {
                log_it(L_ERROR, "Json TX: bad type_tsd in TYPE_TSD");
                break;
            }
            const char *l_tsd_data = s_json_get_text(l_json_item_obj, "data");
            if (!l_tsd_data) {
                log_it(L_ERROR, "Json TX: bad data in TYPE_TSD");
                break;
            }
            size_t l_data_size = dap_strlen(l_tsd_data);
            dap_chain_tx_tsd_t *l_tsd = dap_chain_datum_tx_item_tsd_create((void*)l_tsd_data, (int)l_tsd_type, l_data_size);
            l_tsd_list = dap_list_append(l_tsd_list, l_tsd);
        }
            break;
            //case TX_ITEM_TYPE_PKEY:
                //break;
            //case TX_ITEM_TYPE_IN_EMS:
                //break;
            //case TX_ITEM_TYPE_IN_EMS_EXT:
                //break;
        }
        // Add item to transaction
        if(l_item) {
            dap_chain_datum_tx_add_item(&l_tx, (const uint8_t*) l_item);
            l_items_ready++;
            DAP_DELETE(l_item);
        }
    }
    
    dap_list_t *l_list;
    // Add In items
    l_list = l_in_list;
    while(l_list) {
        struct json_object *l_json_item_obj = (struct json_object*) l_list->data;
        // Read prev_hash and out_prev_idx
        const char *l_prev_hash_str = s_json_get_text(l_json_item_obj, "prev_hash");
        int64_t l_out_prev_idx;
        bool l_is_out_prev_idx = s_json_get_int64(l_json_item_obj, "out_prev_idx", &l_out_prev_idx);
        // If prev_hash and out_prev_idx were read
        if(l_prev_hash_str && l_is_out_prev_idx) {
            dap_chain_hash_fast_t l_tx_prev_hash;
            if(!dap_chain_hash_fast_from_str(l_prev_hash_str, &l_tx_prev_hash)) {
                // Create IN item
                dap_chain_tx_in_t *l_in_item = dap_chain_datum_tx_item_in_create(&l_tx_prev_hash, (uint32_t) l_out_prev_idx);
                if (!l_in_item) {
                    json_object *l_jobj_err = json_object_new_string("Unable to create in for transaction.");
                    json_object_array_add(l_jobj_errors, l_jobj_err);
                }
            } else {
                log_it(L_WARNING, "Invalid 'in' item, bad prev_hash %s", l_prev_hash_str);
                char *l_str_err = dap_strdup_printf("Unable to create in for transaction. Invalid 'in' item, "
                                                    "bad prev_hash %s", l_prev_hash_str);
                json_object *l_jobj_err = json_object_new_string(l_str_err);
                json_object_array_add(l_jobj_errors, l_jobj_err);
                // Go to the next item
                l_list = dap_list_next(l_list);
                continue;
            }
        }
        // Read addr_from
        else {
            const char *l_json_item_addr_str = s_json_get_text(l_json_item_obj, "addr_from");
            const char *l_json_item_token = s_json_get_text(l_json_item_obj, "token");
            l_main_token = l_json_item_token;
            dap_chain_addr_t *l_addr_from = NULL;
            if(l_json_item_addr_str) {
                l_addr_from = dap_chain_addr_from_str(l_json_item_addr_str);
                if (!l_addr_from) {
                    log_it(L_WARNING, "Invalid element 'in', unable to convert string representation of addr_from: '%s' "
                                      "to binary.", l_json_item_addr_str);
                    char *l_str_err = dap_strdup_printf("Invalid element 'to', unable to convert string representation "
                                                        "of addr_from: '%s' to binary.", l_json_item_addr_str);
                    json_object *l_jobj_err = json_object_new_string(l_str_err);
                    DAP_DELETE(l_str_err);
                    json_object_array_add(l_jobj_errors, l_jobj_err);
                    // Go to the next item
                    l_list = dap_list_next(l_list);
                    continue;
                }
            }
            else {
                log_it(L_WARNING, "Invalid 'in' item, incorrect addr_from: '%s'", l_json_item_addr_str ? l_json_item_addr_str : "[null]");
                char *l_str_err = dap_strdup_printf("Invalid 'in' item, incorrect addr_from: '%s'",
                                         l_json_item_addr_str ? l_json_item_addr_str : "[null]");
                json_object *l_jobj_err = json_object_new_string(l_str_err);
                DAP_DELETE(l_str_err);
                json_object_array_add(l_jobj_errors, l_jobj_err);
                // Go to the next item
                l_list = dap_list_next(l_list);
                continue;
            }
            if(!l_json_item_token) {
                log_it(L_WARNING, "Invalid 'in' item, not found token name");
                json_object *l_jobj_err = json_object_new_string("Invalid 'in' item, not found token name");
                json_object_array_add(l_jobj_errors, l_jobj_err);
                // Go to the next item
                l_list = dap_list_next(l_list);
                continue;
            }
            if(IS_ZERO_256(l_value_need)) {
                log_it(L_WARNING, "Invalid 'in' item, not found value in out items");
                json_object *l_jobj_err = json_object_new_string("Invalid 'in' item, not found value in out items");
                json_object_array_add(l_jobj_errors, l_jobj_err);
                // Go to the next item
                l_list = dap_list_next(l_list);
                continue;
            }
            if(l_addr_from)
            {
                // find the transactions from which to take away coins
                dap_list_t *l_list_used_out = NULL;
                dap_list_t *l_list_used_out_fee = NULL;
                uint256_t l_value_transfer = { }; // how many coins to transfer
                uint256_t l_value_transfer_fee = { }; // how many coins to transfer
                //SUM_256_256(a_value, a_value_fee, &l_value_need);
                uint256_t l_value_need_check = {};
                if (!dap_strcmp(l_native_token, l_main_token)) {
                    SUM_256_256(l_value_need_check, l_value_need, &l_value_need_check);
                    SUM_256_256(l_value_need_check, l_value_need_fee, &l_value_need_check);
                    l_list_used_out = dap_ledger_get_list_tx_outs_with_val(l_net->pub.ledger, l_json_item_token,
                                                                                             l_addr_from, l_value_need_check, &l_value_transfer);
                    if(!l_list_used_out) {
                        log_it(L_WARNING, "Not enough funds in previous tx to transfer");
                        json_object *l_jobj_err = json_object_new_string("Can't create in transaction. Not enough funds in previous tx "
                                                            "to transfer");
                        json_object_array_add(l_jobj_errors, l_jobj_err);
                        // Go to the next item
                        l_list = dap_list_next(l_list);
                        continue;
                    }
                } else {
                    //CHECK value need
                    l_list_used_out = dap_ledger_get_list_tx_outs_with_val(l_net->pub.ledger, l_json_item_token,
                                                                                             l_addr_from, l_value_need, &l_value_transfer);
                    if(!l_list_used_out) {
                        log_it(L_WARNING, "Not enough funds in previous tx to transfer");
                        json_object *l_jobj_err = json_object_new_string("Can't create in transaction. Not enough funds "
                                                                         "in previous tx to transfer");
                        json_object_array_add(l_jobj_errors, l_jobj_err);
                        // Go to the next item
                        l_list = dap_list_next(l_list);
                        continue;
                    }
                    //CHECK value fee
                    l_list_used_out_fee = dap_ledger_get_list_tx_outs_with_val(l_net->pub.ledger, l_native_token,
                                                                                     l_addr_from, l_value_need_fee, &l_value_transfer_fee);
                    if(!l_list_used_out_fee) {
                        log_it(L_WARNING, "Not enough funds in previous tx to transfer");
                        json_object *l_jobj_err = json_object_new_string("Can't create in transaction. Not enough funds "
                                                                         "in previous tx to transfer");
                        json_object_array_add(l_jobj_errors, l_jobj_err);
                        // Go to the next item
                        l_list = dap_list_next(l_list);
                        continue;
                    }
                }
                // add 'in' items
                uint256_t l_value_got = dap_chain_datum_tx_add_in_item_list(&l_tx, l_list_used_out);
                assert(EQUAL_256(l_value_got, l_value_transfer));
                if (l_list_used_out_fee) {
                    uint256_t l_value_got_fee = dap_chain_datum_tx_add_in_item_list(&l_tx, l_list_used_out_fee);
                    assert(EQUAL_256(l_value_got_fee, l_value_transfer_fee));
                    dap_list_free_full(l_list_used_out_fee, free);
                    // add 'out' item for coin fee back
                    uint256_t  l_value_back;
                    SUBTRACT_256_256(l_value_got_fee, l_value_need_fee, &l_value_back);
                    if (!IS_ZERO_256(l_value_back)) {
                        dap_chain_datum_tx_add_out_ext_item(&l_tx, l_addr_from, l_value_back, l_native_token);
                    }
                } else {
                    SUM_256_256(l_value_need, l_value_need_fee, &l_value_need);
                }
                dap_list_free_full(l_list_used_out, free);
                if(!IS_ZERO_256(l_value_got)) {
                    l_items_ready++;

                    // add 'out' item for coin back
                    uint256_t l_value_back;
                    SUBTRACT_256_256(l_value_got, l_value_need, &l_value_back);
                    if(!IS_ZERO_256(l_value_back)) {
                        dap_chain_datum_tx_add_out_item(&l_tx, l_addr_from, l_value_back);
                    }
                }
            }
        }
        // Go to the next 'in' item
        l_list = dap_list_next(l_list);
    }
    dap_list_free(l_in_list);


    
    // Add TSD section
    l_list = l_tsd_list;
    while(l_list) {
        dap_chain_datum_tx_add_item(&l_tx, l_list->data);
        l_items_ready++;
        l_list = dap_list_next(l_list);
    }
    dap_list_free(l_tsd_list);


    // Add signs
    l_list = l_sign_list;
    while(l_list) {

        struct json_object *l_json_item_obj = (struct json_object*) l_list->data;

        dap_enc_key_t * l_enc_key  = NULL;
        
        //get wallet or cert
        dap_chain_wallet_t *l_wallet = s_json_get_wallet(l_json_item_obj, "wallet");
        const dap_cert_t *l_cert = s_json_get_cert(l_json_item_obj, "cert");

        //wallet goes first
        if (l_wallet) {
            l_enc_key = dap_chain_wallet_get_key(l_wallet, 0);

        } else if (l_cert && l_cert->enc_key) {
            l_enc_key = l_cert->enc_key; 
        }
        else{
            json_object *l_jobj_err = json_object_new_string("Can't create sign for transactions.");
            json_object_array_add(l_jobj_errors, l_jobj_err);
            log_it(L_ERROR, "Json TX: Item sign has no wallet or cert of they are invalid ");
            l_list = dap_list_next(l_list);
            continue;
        }

        if(l_enc_key && dap_chain_datum_tx_add_sign_item(&l_tx, l_enc_key) > 0) {
            l_items_ready++;
        } else {
            log_it(L_ERROR, "Json TX: Item sign has invalid enc_key.");
            l_list = dap_list_next(l_list);
            continue;
        }

        if (l_wallet) {
            dap_chain_wallet_close(l_wallet);  
            dap_enc_key_delete(l_enc_key);
        }  

    
        l_list = dap_list_next(l_list);
    }

    dap_list_free(l_sign_list);
    json_object_put(l_json);

    json_object *l_jobj_ret = json_object_new_object();

    if(l_items_ready<l_items_count) {
        json_object *l_tx_create = json_object_new_boolean(false);
        json_object *l_jobj_valid_items = json_object_new_uint64(l_items_ready);
        json_object *l_jobj_total_items = json_object_new_uint64(l_items_count);
        json_object_object_add(l_jobj_ret, "tx_create", l_tx_create);
        json_object_object_add(l_jobj_ret, "valid_items", l_jobj_valid_items);
        json_object_object_add(l_jobj_ret, "total_items", l_jobj_total_items);
        json_object_object_add(l_jobj_ret, "errors", l_jobj_errors);
        json_object_array_add(*reply, l_jobj_ret);
        DAP_DELETE(l_tx);
        return DAP_CHAIN_NODE_CLI_COM_TX_CREATE_JSON_INVALID_ITEMS;
    }
    json_object_put(l_jobj_errors);

    // Pack transaction into the datum
    dap_chain_datum_t *l_datum_tx = dap_chain_datum_create(DAP_CHAIN_DATUM_TX, l_tx, dap_chain_datum_tx_get_size(l_tx));
    size_t l_datum_tx_size = dap_chain_datum_size(l_datum_tx);
    DAP_DELETE(l_tx);

    // Add transaction to mempool
    char *l_gdb_group_mempool_base_tx = dap_chain_net_get_gdb_group_mempool_new(l_chain);// get group name for mempool
    char *l_tx_hash_str;
    dap_get_data_hash_str_static(l_datum_tx->data, l_datum_tx->header.data_size, l_tx_hash_str);
    bool l_placed = !dap_global_db_set(l_gdb_group_mempool_base_tx,l_tx_hash_str, l_datum_tx, l_datum_tx_size, false, NULL, NULL);

    DAP_DEL_Z(l_datum_tx);
    DAP_DELETE(l_gdb_group_mempool_base_tx);
    if(!l_placed) {
        dap_json_rpc_error_add(DAP_CHAIN_NODE_CLI_COM_TX_CREATE_JSON_CAN_NOT_ADD_TRANSACTION_TO_MEMPOOL,
                               "Can't add transaction to mempool");
        return DAP_CHAIN_NODE_CLI_COM_TX_CREATE_JSON_CAN_NOT_ADD_TRANSACTION_TO_MEMPOOL;
    }
    // Completed successfully
    json_object *l_jobj_tx_create = json_object_new_boolean(true);
    json_object *l_jobj_hash = json_object_new_string(l_tx_hash_str);
    json_object *l_jobj_total_items = json_object_new_uint64(l_items_ready);
    json_object_object_add(l_jobj_ret, "tx_create", l_jobj_tx_create);
    json_object_object_add(l_jobj_ret, "hash", l_jobj_hash);
    json_object_object_add(l_jobj_ret, "total_items", l_jobj_total_items);
    json_object_array_add(*reply, l_jobj_ret);
    return DAP_CHAIN_NODE_CLI_COM_TX_CREATE_JSON_OK;
}

/**
 * @brief Create transaction
 * com_tx_create command
 * @param argc
 * @param argv
 * @param arg_func
 * @param str_reply
 * @return int
 */
int com_tx_create(int a_argc, char **a_argv, void **reply)
{
    int arg_index = 1;
//    int cmd_num = 1;
//    const char *value_str = NULL;
    const char *addr_base58_to = NULL;
    const char *str_tmp = NULL;
    const char * l_from_wallet_name = NULL;
    const char * l_wallet_fee_name = NULL;
    const char * l_token_ticker = NULL;
    const char * l_net_name = NULL;
    const char * l_chain_name = NULL;
    const char * l_emission_chain_name = NULL;
    const char * l_tx_num_str = NULL;
    const char *l_emission_hash_str = NULL;
    const char *l_cert_str = NULL;
    dap_cert_t *l_cert = NULL;
    dap_enc_key_t *l_priv_key = NULL;
    dap_chain_hash_fast_t l_emission_hash = {};
    size_t l_tx_num = 0;
    dap_chain_wallet_t * l_wallet_fee = NULL;

    const char * l_hash_out_type = NULL;
    dap_cli_server_cmd_find_option_val(a_argv, arg_index, a_argc, "-H", &l_hash_out_type);
    if(!l_hash_out_type)
        l_hash_out_type = "hex";
    if(dap_strcmp(l_hash_out_type,"hex") && dap_strcmp(l_hash_out_type,"base58")) {
        dap_json_rpc_error_add(DAP_CHAIN_NODE_CLI_COM_TX_CREATE_HASH_INVALID, "Invalid parameter -H, valid values: -H <hex | base58>");
        return DAP_CHAIN_NODE_CLI_COM_TX_CREATE_HASH_INVALID;
    }

    dap_cli_server_cmd_find_option_val(a_argv, arg_index, a_argc, "-net", &l_net_name);
    dap_chain_net_t * l_net = dap_chain_net_by_name(l_net_name);
    if (l_net == NULL) {
        dap_json_rpc_error_add(DAP_CHAIN_NODE_CLI_COM_TX_CREATE_NET_NOT_FOUND, "not found net by name '%s'", l_net_name);
        return DAP_CHAIN_NODE_CLI_COM_TX_CREATE_NET_NOT_FOUND;
    }

    uint256_t l_value = {};
    uint256_t l_value_fee = {};
    dap_chain_addr_t *l_addr_to = NULL;
    dap_cli_server_cmd_find_option_val(a_argv, arg_index, a_argc, "-from_wallet", &l_from_wallet_name);
    dap_cli_server_cmd_find_option_val(a_argv, arg_index, a_argc, "-wallet_fee", &l_wallet_fee_name);
    dap_cli_server_cmd_find_option_val(a_argv, arg_index, a_argc, "-from_emission", &l_emission_hash_str);
    dap_cli_server_cmd_find_option_val(a_argv, arg_index, a_argc, "-chain_emission", &l_emission_chain_name);
    dap_cli_server_cmd_find_option_val(a_argv, arg_index, a_argc, "-chain", &l_chain_name);
    dap_cli_server_cmd_find_option_val(a_argv, arg_index, a_argc, "-tx_num", &l_tx_num_str);
    dap_cli_server_cmd_find_option_val(a_argv, arg_index, a_argc, "-cert", &l_cert_str);

    if(l_tx_num_str)
        l_tx_num = strtoul(l_tx_num_str, NULL, 10);

    // Validator's fee
    if (dap_cli_server_cmd_find_option_val(a_argv, arg_index, a_argc, "-fee", &str_tmp))
        l_value_fee = dap_chain_balance_scan(str_tmp);
    if (IS_ZERO_256(l_value_fee) && (!l_emission_hash_str || (str_tmp && strcmp(str_tmp, "0")))) {
        dap_json_rpc_error_add(DAP_CHAIN_NODE_CLI_COM_TX_CREATE_REQUIRE_FEE_IS_UINT256, "tx_create requires parameter '-fee' to be valid uint256");
        return DAP_CHAIN_NODE_CLI_COM_TX_CREATE_REQUIRE_FEE_IS_UINT256;
    }

    if((!l_from_wallet_name && !l_emission_hash_str)||(l_from_wallet_name && l_emission_hash_str)) {
        dap_json_rpc_error_add(DAP_CHAIN_NODE_CLI_COM_TX_CREATE_REQUIRE_PARAMETER_FROM_WALLET_OR_FROM_EMISSION, "tx_create requires one of parameters '-from_wallet' or '-from_emission'");
        return DAP_CHAIN_NODE_CLI_COM_TX_CREATE_REQUIRE_PARAMETER_FROM_WALLET_OR_FROM_EMISSION;
    }

    const char *c_wallets_path = dap_chain_wallet_get_path(g_config);

    dap_chain_t *l_emission_chain = NULL;
    if (l_emission_hash_str) {
        if (dap_chain_hash_fast_from_str(l_emission_hash_str, &l_emission_hash)) {
            dap_json_rpc_error_add(DAP_CHAIN_NODE_CLI_COM_TX_CREATE_REQUIRE_PARAMETER_FROM_EMISSION,
                                   "tx_create requires parameter '-from_emission' "
                                   "to be valid string containing hash in hex or base58 format");
            return DAP_CHAIN_NODE_CLI_COM_TX_CREATE_REQUIRE_PARAMETER_FROM_EMISSION;
        }
        if (l_emission_chain_name) {
            l_emission_chain = dap_chain_net_get_chain_by_name(l_net, l_emission_chain_name);
        } else {
            l_emission_chain = dap_chain_net_get_default_chain_by_chain_type(l_net,CHAIN_TYPE_EMISSION);
        }
        if (!l_emission_chain) {
            dap_json_rpc_error_add(DAP_CHAIN_NODE_CLI_COM_TX_CREATE_REQUIRE_PARAMETER_FROM_CHAIN_EMISSION,
                                   "tx_create requires parameter '-chain_emission' "
                                   "to be a valid chain name or set default datum type in chain configuration file");
            return DAP_CHAIN_NODE_CLI_COM_TX_CREATE_REQUIRE_PARAMETER_FROM_CHAIN_EMISSION;
        }

        if (l_wallet_fee_name){
            l_wallet_fee = dap_chain_wallet_open(l_wallet_fee_name, c_wallets_path, NULL);
            if (!l_wallet_fee) {
                dap_json_rpc_error_add(DAP_CHAIN_NODE_CLI_COM_TX_CREATE_REQUIRE_PARAMETER_WALLET_FEE,
                                       "Wallet %s does not exist", l_wallet_fee_name);
                return DAP_CHAIN_NODE_CLI_COM_TX_CREATE_REQUIRE_PARAMETER_WALLET_FEE;
            }
            l_priv_key = dap_chain_wallet_get_key(l_wallet_fee, 0);
        } else if (l_cert_str) {
            l_cert = dap_cert_find_by_name(l_cert_str);
            if (!l_cert) {
                dap_json_rpc_error_add(DAP_CHAIN_NODE_CLI_COM_TX_CREATE_CERT_IS_INVALID, "Certificate %s is invalid", l_cert_str);
                return DAP_CHAIN_NODE_CLI_COM_TX_CREATE_CERT_IS_INVALID;
            }
            l_priv_key = l_cert->enc_key;
        } else {
            dap_json_rpc_error_add(DAP_CHAIN_NODE_CLI_COM_TX_CREATE_REQUIRE_PARAMETER_CERT_OR_WALLET_FEE,
                                              "tx_create requires parameter '-cert' or '-wallet_fee' for create base tx for emission");
            return DAP_CHAIN_NODE_CLI_COM_TX_CREATE_REQUIRE_PARAMETER_CERT_OR_WALLET_FEE;
        }
    } else {
        dap_cli_server_cmd_find_option_val(a_argv, arg_index, a_argc, "-token", &l_token_ticker);
        if (!l_token_ticker) {
            dap_json_rpc_error_add(DAP_CHAIN_NODE_CLI_COM_TX_CREATE_REQUIRE_TOKEN, "tx_create requires parameter '-token'");
            return DAP_CHAIN_NODE_CLI_COM_TX_CREATE_REQUIRE_TOKEN;
        }
        if (!dap_ledger_token_ticker_check(l_net->pub.ledger, l_token_ticker)) {
            dap_json_rpc_error_add(DAP_CHAIN_NODE_CLI_COM_TX_CREATE_TOKEN_NOT_DECLARATED_IN_NET,
                                   "Ticker '%s' is not declared on network '%s'.", l_token_ticker, l_net_name);
            return DAP_CHAIN_NODE_CLI_COM_TX_CREATE_TOKEN_NOT_DECLARATED_IN_NET;
        }
        dap_cli_server_cmd_find_option_val(a_argv, arg_index, a_argc, "-to_addr", &addr_base58_to);
        if (!addr_base58_to) {
            dap_json_rpc_error_add(DAP_CHAIN_NODE_CLI_COM_TX_CREATE_REQUIRE_PARAMETER_TO_ADDR, "tx_create requires parameter '-to_addr'");
            return DAP_CHAIN_NODE_CLI_COM_TX_CREATE_REQUIRE_PARAMETER_TO_ADDR;
        }
        l_addr_to = dap_chain_addr_from_str(addr_base58_to);
        if(!l_addr_to) {
            dap_json_rpc_error_add(DAP_CHAIN_NODE_CLI_COM_TX_CREATE_DESTINATION_ADDRESS_INVALID, "destination address is invalid");
            return DAP_CHAIN_NODE_CLI_COM_TX_CREATE_DESTINATION_ADDRESS_INVALID;
        }
        if (dap_cli_server_cmd_find_option_val(a_argv, arg_index, a_argc, "-value", &str_tmp))
            l_value = dap_chain_balance_scan(str_tmp);
        if (IS_ZERO_256(l_value)) {
            dap_json_rpc_error_add(DAP_CHAIN_NODE_CLI_COM_TX_CREATE_REQUIRE_PARAMETER_VALUE_OR_INVALID_FORMAT_VALUE, "tx_create requires parameter '-value' to be valid uint256 value");
            return DAP_CHAIN_NODE_CLI_COM_TX_CREATE_REQUIRE_PARAMETER_VALUE_OR_INVALID_FORMAT_VALUE;
        }
    }

    dap_chain_t *l_chain = NULL;
    if (l_chain_name) {
        l_chain = dap_chain_net_get_chain_by_name(l_net, l_chain_name);
    } else {
        l_chain = dap_chain_net_get_default_chain_by_chain_type(l_net,CHAIN_TYPE_TX);
    }

    if(!l_chain) {
        dap_json_rpc_error_add(DAP_CHAIN_NODE_CLI_COM_TX_CREATE_NOT_FOUND_CHAIN,
                               "not found chain name '%s', try use parameter '-chain' or set default datum type in chain configuration file",
                l_chain_name);
        return DAP_CHAIN_NODE_CLI_COM_TX_CREATE_NOT_FOUND_CHAIN;
    }

    int l_ret = DAP_CHAIN_NODE_CLI_COM_TX_CREATE_OK;
    if (l_emission_hash_str) {
        char *l_tx_hash_str = NULL;
        if (!l_priv_key) {
            dap_json_rpc_error_add(DAP_CHAIN_NODE_CLI_COM_TX_CREATE_NO_PRIVATE_KEY_DEFINED, "No private key defined for creating the underlying "
                                                   "transaction no '-wallet_fee' or '-cert' parameter specified.");
            l_ret = DAP_CHAIN_NODE_CLI_COM_TX_CREATE_NO_PRIVATE_KEY_DEFINED;
        }
        l_tx_hash_str = dap_chain_mempool_base_tx_create(l_chain, &l_emission_hash, l_emission_chain->id,
                                                         uint256_0, NULL, NULL, // Get this params from emission itself
                                                         l_priv_key, l_hash_out_type, l_value_fee);
        json_object *l_jobj_emission = json_object_new_object();
        json_object *l_jobj_emi_status = NULL;
        json_object *l_jobj_emi_hash = NULL;
        if (l_tx_hash_str) {
            l_jobj_emi_status = json_object_new_string("Ok");
            l_jobj_emi_hash = json_object_new_string(l_tx_hash_str);
            DAP_DELETE(l_tx_hash_str);
            json_object_object_add(l_jobj_emission, "emission", l_jobj_emi_status);
            json_object_object_add(l_jobj_emission, "hash", l_jobj_emi_hash);
        } else {
            l_jobj_emi_status = json_object_new_string("False");
            json_object_object_add(l_jobj_emission, "emission", l_jobj_emi_status);
            json_object *l_jobj_msg = json_object_new_string("Can't place TX datum in mempool, examine log files\n");
            json_object_object_add(l_jobj_emission, "message", l_jobj_msg);
            l_ret = DAP_CHAIN_NODE_CLI_COM_TX_CREATE_CAN_NOT_ADD_DATUM_IN_MEMPOOL;
        }
        json_object_array_add(*reply, l_jobj_emission);
        DAP_DELETE(l_addr_to);
        if (l_wallet_fee) {
            dap_chain_wallet_close(l_wallet_fee);
            dap_enc_key_delete(l_priv_key);
        }
        return l_ret;        
    }

    dap_chain_wallet_t * l_wallet = dap_chain_wallet_open(l_from_wallet_name, c_wallets_path, NULL);
    json_object *l_jobj_result = json_object_new_object();

    if(!l_wallet) {
        dap_json_rpc_error_add(DAP_CHAIN_NODE_CLI_COM_TX_CREATE_WALLET_DOES_NOT_EXIST,
                               "wallet %s does not exist", l_from_wallet_name);
        return DAP_CHAIN_NODE_CLI_COM_TX_CREATE_WALLET_DOES_NOT_EXIST;
    } else {
        const char *l_wallet_check_str = dap_chain_wallet_check_sign(l_wallet);
        if (dap_strcmp(l_wallet_check_str, "") != 0) {
            json_object *l_obj_wgn_str = json_object_new_string(l_wallet_check_str);
            json_object_object_add(l_jobj_result, "warning", l_obj_wgn_str);
        }
    }
    const dap_chain_addr_t *addr_from = (const dap_chain_addr_t *) dap_chain_wallet_get_addr(l_wallet, l_net->pub.id);

    if(!addr_from) {
        DAP_DELETE(l_addr_to);
        dap_chain_wallet_close(l_wallet);
        dap_enc_key_delete(l_priv_key);
        dap_json_rpc_error_add(DAP_CHAIN_NODE_CLI_COM_TX_CREATE_SOURCE_ADDRESS_INVALID, "source address is invalid");
        json_object_put(l_jobj_result);
        return DAP_CHAIN_NODE_CLI_COM_TX_CREATE_SOURCE_ADDRESS_INVALID;
    }

    if (addr_from && dap_chain_addr_compare(l_addr_to, addr_from)) {
        DAP_DELETE(l_addr_to);
        dap_chain_wallet_close(l_wallet);
        dap_enc_key_delete(l_priv_key);
        dap_json_rpc_error_add(DAP_CHAIN_NODE_CLI_COM_TX_CREATE_EQ_SOURCE_DESTINATION_ADDRESS, "The transaction cannot be directed to the same address as the source.");
        json_object_put(l_jobj_result);
        return DAP_CHAIN_NODE_CLI_COM_TX_CREATE_EQ_SOURCE_DESTINATION_ADDRESS;
    }

    if (l_addr_to->net_id.uint64 != l_net->pub.id.uint64 && !dap_chain_addr_is_blank(l_addr_to)) {
        bool l_found = false;
        for (dap_list_t *it = l_net->pub.bridged_networks; it; it = it->next) {
            if (((dap_chain_net_id_t *)it->data)->uint64 == l_addr_to->net_id.uint64) {
                l_found = true;
                break;
            }
        }
        if (!l_found) {
            dap_string_t *l_allowed_list = dap_string_new("");
            dap_string_append_printf(l_allowed_list, "0x%016"DAP_UINT64_FORMAT_X, l_net->pub.id.uint64);
            for (dap_list_t *it = l_net->pub.bridged_networks; it; it = it->next)
                dap_string_append_printf(l_allowed_list, ", 0x%016"DAP_UINT64_FORMAT_X, ((dap_chain_net_id_t *)it->data)->uint64);
            dap_json_rpc_error_add(DAP_CHAIN_NODE_CLI_COM_TX_CREATE_DESTINATION_NETWORK_IS_UNREACHEBLE,
                                   "Destination network ID=0x%"DAP_UINT64_FORMAT_x
                                   " is unreachable. List of available network IDs:\n%s"
                                   " Please, change network name or wallet address",
                                   l_addr_to->net_id.uint64, l_allowed_list->str);
            dap_string_free(l_allowed_list, true);
            json_object_put(l_jobj_result);
            return DAP_CHAIN_NODE_CLI_COM_TX_CREATE_DESTINATION_NETWORK_IS_UNREACHEBLE;
        }
    }

    json_object *l_jobj_transfer_status = NULL;
    json_object *l_jobj_tx_hash = NULL;

    l_priv_key = dap_chain_wallet_get_key(l_wallet, 0);
    if(l_tx_num){
        l_ret = dap_chain_mempool_tx_create_massive(l_chain, l_priv_key, addr_from,
                                                  l_addr_to, l_token_ticker, l_value, l_value_fee, l_tx_num);
        l_jobj_transfer_status = json_object_new_string((l_ret == 0) ? "Ok" : (l_ret == -2) ? "False, not enough funds for transfer" : "False");
        json_object_object_add(l_jobj_result, "transfer", l_jobj_transfer_status);
    } else {
        char *l_tx_hash_str = dap_chain_mempool_tx_create(l_chain, l_priv_key, addr_from, l_addr_to,
                                                                  l_token_ticker, l_value, l_value_fee, l_hash_out_type);
        if (l_tx_hash_str) {
            l_jobj_transfer_status = json_object_new_string("Ok");
            l_jobj_tx_hash = json_object_new_string(l_tx_hash_str);
            json_object_object_add(l_jobj_result, "transfer", l_jobj_transfer_status);
            json_object_object_add(l_jobj_result, "hash", l_jobj_tx_hash);
            DAP_DELETE(l_tx_hash_str);
        } else {
            l_jobj_transfer_status = json_object_new_string("False");
            json_object_object_add(l_jobj_result, "transfer", l_jobj_transfer_status);
            l_ret = DAP_CHAIN_NODE_CLI_COM_TX_CREATE_CAN_NOT_CREATE_TRANSACTION;
        }
    }
    json_object_array_add(*reply, l_jobj_result);

    DAP_DELETE(l_addr_to);
    dap_chain_wallet_close(l_wallet);
    dap_enc_key_delete(l_priv_key);
    return l_ret;
}


/**
 * @brief com_tx_verify
 * Verifing transaction
 * tx_verify command
 * @param argc
 * @param argv
 * @param arg_func
 * @param str_reply
 * @return int
 */
int com_tx_verify(int a_argc, char **a_argv, void **reply)
{
    const char * l_tx_hash_str = NULL;
    dap_chain_net_t * l_net = NULL;
    dap_chain_t * l_chain = NULL;
    int l_arg_index = 1;

    dap_cli_server_cmd_find_option_val(a_argv, l_arg_index, a_argc, "-tx", &l_tx_hash_str);
    if(!l_tx_hash_str) {
        dap_json_rpc_error_add(DAP_CHAIN_NODE_CLI_COM_TX_VERIFY_REQUIRE_PARAMETER_TX, "tx_verify requires parameter '-tx'");
        return DAP_CHAIN_NODE_CLI_COM_TX_VERIFY_REQUIRE_PARAMETER_TX;
    }
    dap_chain_node_cli_cmd_values_parse_net_chain_for_json(&l_arg_index, a_argc, a_argv, &l_chain, &l_net,
                                                           CHAIN_TYPE_TX);
    if (!l_net || !l_chain) {
        return DAP_CHAIN_NODE_CLI_COM_TX_VERIFY_NET_CHAIN_UNDEFINED;
    }
    dap_hash_fast_t l_tx_hash;
    char *l_hex_str_from58 = NULL;
    if (dap_chain_hash_fast_from_hex_str(l_tx_hash_str, &l_tx_hash)) {
        l_hex_str_from58 = dap_enc_base58_to_hex_str_from_str(l_tx_hash_str);
        if (dap_chain_hash_fast_from_hex_str(l_hex_str_from58, &l_tx_hash)) {
            dap_json_rpc_error_add(DAP_CHAIN_NODE_CLI_COM_TX_VERIFY_INVALID_TX_HASH, "Invalid tx hash format, need hex or base58");
            return DAP_CHAIN_NODE_CLI_COM_TX_VERIFY_INVALID_TX_HASH;
        }
    }
    size_t l_datum_size = 0;
    char *l_gdb_group = dap_chain_net_get_gdb_group_mempool_new(l_chain);
    dap_chain_datum_t *l_datum = (dap_chain_datum_t*)dap_global_db_get_sync(l_gdb_group, l_hex_str_from58 ? l_hex_str_from58 : l_tx_hash_str, &l_datum_size, NULL, NULL);
    DAP_DEL_Z(l_hex_str_from58);
    if (!l_datum) {
        dap_json_rpc_error_add(DAP_CHAIN_NODE_CLI_COM_TX_VERIFY_SPECIFIED_TX_NOT_FOUND, "Specified tx not found");
        return DAP_CHAIN_NODE_CLI_COM_TX_VERIFY_SPECIFIED_TX_NOT_FOUND;
    }
    if (l_datum->header.type_id != DAP_CHAIN_DATUM_TX){
        char *l_str_err = dap_strdup_printf("Based on the specified hash, the type %s was found and not a transaction.",
                                            dap_chain_datum_type_id_to_str(l_datum->header.type_id));
        dap_json_rpc_error_add(DAP_CHAIN_NODE_CLI_COM_TX_VERIFY_HASH_IS_NOT_TX_HASH, l_str_err);
        DAP_DELETE(l_str_err);
        return DAP_CHAIN_NODE_CLI_COM_TX_VERIFY_HASH_IS_NOT_TX_HASH;
    }
    dap_chain_datum_tx_t *l_tx = (dap_chain_datum_tx_t*)l_datum->data;
    int l_ret = dap_ledger_tx_add_check(l_net->pub.ledger, l_tx, l_datum->header.data_size, &l_tx_hash);
    json_object *l_obj_ret = json_object_new_object();
    json_object *l_obj_hash = json_object_new_string(l_tx_hash_str);
    json_object_object_add(l_obj_ret, "hash", l_obj_hash);
    json_object *l_jobj_verfiy = NULL;
    json_object *l_jobj_error = NULL;
    if (l_ret) {
        l_jobj_verfiy = json_object_new_boolean(false);
        l_jobj_error = json_object_new_object();
        json_object *l_jobj_err_str = json_object_new_string(dap_ledger_check_error_str(l_ret));
        json_object *l_jobj_err_code = json_object_new_int64(l_ret);
        json_object_object_add(l_jobj_error, "code", l_jobj_err_code);
        json_object_object_add(l_jobj_error, "message", l_jobj_err_str);
        json_object_object_add(l_obj_ret, "verify", l_jobj_verfiy);
        json_object_object_add(l_obj_ret, "error", l_jobj_error);
        json_object_array_add(*reply, l_obj_ret);
        return DAP_CHAIN_NODE_CLI_COM_TX_VERIFY_TX_NOT_VERIFY;
    } else {
        l_jobj_verfiy = json_object_new_boolean(true);
        l_jobj_error = json_object_new_null();
        json_object_object_add(l_obj_ret, "verify", l_jobj_verfiy);
        json_object_object_add(l_obj_ret, "error", l_jobj_error);
        json_object_array_add(*reply, l_obj_ret);
        return DAP_CHAIN_NODE_CLI_COM_TX_VERIFY_OK;
    }
}


/**
 * @brief com_tx_history
 * tx_history command
 * Transaction history for an address
 * @param a_argc
 * @param a_argv
 * @param a_str_reply
 * @return int
 */
int com_tx_history(int a_argc, char ** a_argv, void **a_str_reply)
{
    json_object **json_arr_reply = (json_object **)a_str_reply;
    int arg_index = 1;
    const char *l_addr_base58 = NULL;
    const char *l_wallet_name = NULL;
    const char *l_net_str = NULL;
    const char *l_chain_str = NULL;
    const char *l_tx_hash_str = NULL;
    const char *l_tx_srv_str = NULL;
    const char *l_tx_act_str = NULL;
    const char *l_limit_str = NULL;
    const char *l_offset_str = NULL;

    dap_chain_t * l_chain = NULL;
    dap_chain_net_t * l_net = NULL;

    const char * l_hash_out_type = NULL;
    dap_cli_server_cmd_find_option_val(a_argv, arg_index, a_argc, "-H", &l_hash_out_type);
    if(!l_hash_out_type)
        l_hash_out_type = "hex";
    if(dap_strcmp(l_hash_out_type,"hex") && dap_strcmp(l_hash_out_type,"base58")) {
        dap_json_rpc_error_add(DAP_CHAIN_NODE_CLI_COM_TX_HISTORY_PARAM_ERR,
                                "Invalid parameter -H, valid values: -H <hex | base58>");
        return DAP_CHAIN_NODE_CLI_COM_TX_HISTORY_PARAM_ERR;

    }

    dap_cli_server_cmd_find_option_val(a_argv, arg_index, a_argc, "-addr", &l_addr_base58);
    dap_cli_server_cmd_find_option_val(a_argv, arg_index, a_argc, "-w", &l_wallet_name);
    dap_cli_server_cmd_find_option_val(a_argv, arg_index, a_argc, "-net", &l_net_str);
    dap_cli_server_cmd_find_option_val(a_argv, arg_index, a_argc, "-chain", &l_chain_str);
    dap_cli_server_cmd_find_option_val(a_argv, arg_index, a_argc, "-tx", &l_tx_hash_str);
    dap_cli_server_cmd_find_option_val(a_argv, arg_index, a_argc, "-srv", &l_tx_srv_str);
    dap_cli_server_cmd_find_option_val(a_argv, arg_index, a_argc, "-act", &l_tx_act_str);
    
    dap_cli_server_cmd_find_option_val(a_argv, arg_index, a_argc, "-limit", &l_limit_str);
    dap_cli_server_cmd_find_option_val(a_argv, arg_index, a_argc, "-offset", &l_offset_str);
    size_t l_limit = l_limit_str ? strtoul(l_limit_str, NULL, 10) : 1000;
    size_t l_offset = l_offset_str ? strtoul(l_offset_str, NULL, 10) : 0;

    //default is ALL/ANY
    dap_chain_tx_tag_action_type_t l_action = l_tx_act_str ? dap_ledger_tx_action_str_to_action_t(l_tx_act_str):
                                     DAP_CHAIN_TX_TAG_ACTION_ALL;                    

    bool l_brief = (dap_cli_server_cmd_check_option(a_argv, arg_index, a_argc, "-brief") != -1) ? true : false;

    bool l_is_tx_all = dap_cli_server_cmd_find_option_val(a_argv, arg_index, a_argc, "-all", NULL);

    if (!l_addr_base58 && !l_wallet_name && !l_tx_hash_str && !l_is_tx_all) {
        dap_json_rpc_error_add(DAP_CHAIN_NODE_CLI_COM_TX_HISTORY_PARAM_ERR,
                                "tx_history requires parameter '-addr' or '-w' or '-tx'");
        return DAP_CHAIN_NODE_CLI_COM_TX_HISTORY_PARAM_ERR;
    }

    if (!l_net_str && !l_addr_base58&& !l_is_tx_all) {
        dap_json_rpc_error_add(DAP_CHAIN_NODE_CLI_COM_TX_HISTORY_PARAM_ERR,
                                "tx_history requires parameter '-net' or '-addr'");
        return DAP_CHAIN_NODE_CLI_COM_TX_HISTORY_PARAM_ERR;
    }

    dap_chain_hash_fast_t l_tx_hash;
    if (l_tx_hash_str && dap_chain_hash_fast_from_str(l_tx_hash_str, &l_tx_hash) != 0) {
        
        dap_json_rpc_error_add(DAP_CHAIN_NODE_CLI_COM_TX_HISTORY_HASH_REC_ERR, "tx hash not recognized");
        return DAP_CHAIN_NODE_CLI_COM_TX_HISTORY_HASH_REC_ERR;
    }
    
    // Select chain network
    if (!l_addr_base58 && l_net_str) {
        l_net = dap_chain_net_by_name(l_net_str);
        if (!l_net) { // Can't find such network
            dap_json_rpc_error_add(DAP_CHAIN_NODE_CLI_COM_TX_HISTORY_NET_PARAM_ERR,
                                    "tx_history requires parameter '-net' to be valid chain network name");
            return DAP_CHAIN_NODE_CLI_COM_TX_HISTORY_NET_PARAM_ERR;
        }
    }
    // Get chain address
    dap_chain_addr_t *l_addr = NULL;
    if (l_addr_base58) {
        if (l_tx_hash_str) {
            dap_json_rpc_error_add(DAP_CHAIN_NODE_CLI_COM_TX_HISTORY_INCOMPATIBLE_PARAMS_ERR,
                                                        "Incompatible params '-addr' & '-tx'");
            return DAP_CHAIN_NODE_CLI_COM_TX_HISTORY_INCOMPATIBLE_PARAMS_ERR;
        }
        l_addr = dap_chain_addr_from_str(l_addr_base58);
        if (!l_addr) {
            dap_json_rpc_error_add(DAP_CHAIN_NODE_CLI_COM_TX_HISTORY_WALLET_ADDR_ERR,
                                                        "Wallet address not recognized");
            return DAP_CHAIN_NODE_CLI_COM_TX_HISTORY_WALLET_ADDR_ERR;
        }
        if (l_net) {
            if (l_net->pub.id.uint64 != l_addr->net_id.uint64) {
                dap_json_rpc_error_add(DAP_CHAIN_NODE_CLI_COM_TX_HISTORY_ID_NET_ADDR_DIF_ERR,
                                        "Network ID with '-net' param and network ID with '-addr' param are different");
                DAP_DELETE(l_addr);
                return DAP_CHAIN_NODE_CLI_COM_TX_HISTORY_ID_NET_ADDR_DIF_ERR;
            }
        } else
            l_net = dap_chain_net_by_id(l_addr->net_id);
    }
    if (l_wallet_name) {
        const char *c_wallets_path = dap_chain_wallet_get_path(g_config);
        dap_chain_wallet_t *l_wallet = dap_chain_wallet_open(l_wallet_name, c_wallets_path, NULL);
        if (l_wallet) {
            const char *l_sign_str = dap_chain_wallet_check_sign(l_wallet);
            //TODO add warning about deprecated signs
            dap_chain_addr_t *l_addr_tmp = dap_chain_wallet_get_addr(l_wallet, l_net->pub.id);
            if (l_addr) {
                if (!dap_chain_addr_compare(l_addr, l_addr_tmp)) {
                    dap_json_rpc_error_add(DAP_CHAIN_NODE_CLI_COM_TX_HISTORY_ADDR_WALLET_DIF_ERR,
                                            "Address with '-addr' param and address with '-w' param are different");
                    DAP_DELETE(l_addr);
                    DAP_DELETE(l_addr_tmp);
                    return DAP_CHAIN_NODE_CLI_COM_TX_HISTORY_ADDR_WALLET_DIF_ERR;
                }
                DAP_DELETE(l_addr_tmp);
            } else
                l_addr = l_addr_tmp;
            dap_chain_wallet_close(l_wallet);
        } else {
            dap_json_rpc_error_add(DAP_CHAIN_NODE_CLI_COM_TX_HISTORY_WALLET_ERR,
                                    "The wallet %s is not activated or it doesn't exist", l_wallet_name);
            DAP_DELETE(l_addr);
            return DAP_CHAIN_NODE_CLI_COM_TX_HISTORY_WALLET_ERR;
        }
    }
    // Select chain, if any
    if (!l_net) {
        dap_json_rpc_error_add(DAP_CHAIN_NODE_CLI_COM_TX_HISTORY_NET_ERR, "Could not determine the network from which to "
                                                       "extract data for the tx_history command to work.");
        return DAP_CHAIN_NODE_CLI_COM_TX_HISTORY_NET_ERR;
    }
    if (l_chain_str)
        l_chain = dap_chain_net_get_chain_by_name(l_net, l_chain_str);
    else
        l_chain = dap_chain_net_get_default_chain_by_chain_type(l_net, CHAIN_TYPE_TX);

    if(!l_chain) {
        dap_json_rpc_error_add(DAP_CHAIN_NODE_CLI_COM_TX_HISTORY_CHAIN_PARAM_ERR,
                                "tx_history requires parameter '-chain' to be valid chain name in chain net %s."
                                " You can set default datum type in chain configuration file", l_net_str);
        return DAP_CHAIN_NODE_CLI_COM_TX_HISTORY_CHAIN_PARAM_ERR;
    }
    // response
    json_object * json_obj_out = NULL;
    if (l_tx_hash_str) {
         // history tx hash
        json_obj_out = dap_db_history_tx(&l_tx_hash, l_chain, l_hash_out_type, l_net);
        if (!json_obj_out) {
            dap_json_rpc_error_add(DAP_CHAIN_NODE_CLI_COM_TX_HISTORY_DAP_DB_HISTORY_TX_ERR,
                                    "something went wrong in tx_history");
            return DAP_CHAIN_NODE_CLI_COM_TX_HISTORY_DAP_DB_HISTORY_TX_ERR;
        }
    } else if (l_addr) {
        // history addr and wallet
        json_object * json_obj_summary = json_object_new_object();
        if (!json_obj_summary) {
            return DAP_CHAIN_NODE_CLI_COM_TX_HISTORY_MEMORY_ERR;
        }
        json_obj_out = dap_db_history_addr(l_addr, l_chain, l_hash_out_type, dap_chain_addr_to_str(l_addr), json_obj_summary, l_limit, l_offset, l_brief, l_tx_srv_str, l_action);
        if (!json_obj_out) {
            dap_json_rpc_error_add(DAP_CHAIN_NODE_CLI_COM_TX_HISTORY_DAP_DB_HISTORY_ADDR_ERR,
                                    "something went wrong in tx_history");
            json_object_put(json_obj_summary);
            return DAP_CHAIN_NODE_CLI_COM_TX_HISTORY_DAP_DB_HISTORY_ADDR_ERR;
        }        
        json_object_array_add(*json_arr_reply, json_obj_out);        
        json_object_array_add(*json_arr_reply, json_obj_summary);        
        return DAP_CHAIN_NODE_CLI_COM_TX_HISTORY_OK;        
    } else if (l_is_tx_all) {
        // history all
        json_object * json_obj_summary = json_object_new_object();
        if (!json_obj_summary) {
            return DAP_CHAIN_NODE_CLI_COM_TX_HISTORY_MEMORY_ERR;
        }

        json_object* json_arr_history_all = dap_db_history_tx_all(l_chain, l_net, l_hash_out_type, json_obj_summary,
                                                                l_limit, l_offset, l_brief,  l_tx_srv_str, l_action);
        if (!json_arr_history_all) {
            dap_json_rpc_error_add(DAP_CHAIN_NODE_CLI_COM_TX_HISTORY_DAP_DB_HISTORY_ALL_ERR,
                                    "something went wrong in tx_history");
            return DAP_CHAIN_NODE_CLI_COM_TX_HISTORY_DAP_DB_HISTORY_ALL_ERR;
        }

        json_object_array_add(*json_arr_reply, json_arr_history_all);
        json_object_array_add(*json_arr_reply, json_obj_summary);
        return DAP_CHAIN_NODE_CLI_COM_TX_HISTORY_OK;
    }

    if (json_obj_out) {
        json_object_array_add(*json_arr_reply, json_obj_out);
    } else {
        json_object_array_add(*json_arr_reply, json_object_new_string("empty"));
    }

    return DAP_CHAIN_NODE_CLI_COM_TX_HISTORY_OK;
}


/**
 * @brief stats command
 *
 * @param argc
 * @param argv
 * @param arg_func
 * @param str_reply
 * @return int
 */
int com_stats(int argc, char **a_argv, void **a_str_reply)
{
    enum {
        CMD_NONE, CMD_STATS_CPU
    };
    int arg_index = 1;
    int cmd_num = CMD_NONE;
    // find  add parameter ('cpu')
    if (dap_cli_server_cmd_find_option_val(a_argv, arg_index, dap_min(argc, arg_index + 1), "cpu", NULL)) {
        cmd_num = CMD_STATS_CPU;
    }
    switch (cmd_num) {
    case CMD_NONE:
    default:
        dap_cli_server_cmd_set_reply_text(a_str_reply, "format of command: stats cpu");
        return -1;
    case CMD_STATS_CPU:
#if (defined DAP_OS_UNIX) || (defined __WIN32)
    {
        dap_cpu_monitor_init();
        dap_usleep(500000);
        char *l_str_reply_prev = DAP_NEW_Z_SIZE(char, 1);
        char *l_str_delimiter;
        dap_cpu_stats_t s_cpu_stats = dap_cpu_get_stats();
        for (uint32_t n_cpu_num = 0; n_cpu_num < s_cpu_stats.cpu_cores_count; n_cpu_num++) {
            if ((n_cpu_num % 4 == 0) && (n_cpu_num != 0)) {
                l_str_delimiter = dap_strdup_printf("\n");
            } else if (n_cpu_num == s_cpu_stats.cpu_cores_count - 1) {
                l_str_delimiter = DAP_NEW_Z_SIZE(char, 1);
            } else {
                l_str_delimiter = dap_strdup_printf(" ");
            }
            *a_str_reply = dap_strdup_printf("%sCPU-%d: %f%%%s", l_str_reply_prev, n_cpu_num, s_cpu_stats.cpus[n_cpu_num].load, l_str_delimiter);
            DAP_DELETE(l_str_reply_prev);
            DAP_DELETE(l_str_delimiter);
            l_str_reply_prev = *a_str_reply;
        }
        *a_str_reply = dap_strdup_printf("%s\nTotal: %f%%", l_str_reply_prev, s_cpu_stats.cpu_summary.load);
        DAP_DELETE(l_str_reply_prev);
        break;
    }
#else
        dap_cli_server_cmd_set_reply_text(a_str_reply, "only Linux or Windows environment supported");
        return -1;
#endif // DAP_OS_UNIX
    }
    return 0;
}

/**
 * @brief com_exit
 *
 * @param argc
 * @param argv
 * @param arg_func
 * @param str_reply
 * @return int
 */
int com_exit(int a_argc, char **a_argv, void **a_str_reply)
{
    UNUSED(a_argc);
    UNUSED(a_argv);
    UNUSED(a_str_reply);
    //dap_events_stop_all();
    exit(0);
    return 0;
}


/**
 * @brief com_print_log Print log info
 * print_log [ts_after <timestamp >] [limit <line numbers>]
 * @param argc
 * @param argv
 * @param arg_func
 * @param str_reply
 * @return int
 */
int com_print_log(int a_argc, char **a_argv, void **a_str_reply)
{
    int arg_index = 1;
    const char * l_str_ts_after = NULL;
    const char * l_str_limit = NULL;
    int64_t l_ts_after = 0;
    long l_limit = 0;
    dap_cli_server_cmd_find_option_val(a_argv, arg_index, a_argc, "ts_after", &l_str_ts_after);
    dap_cli_server_cmd_find_option_val(a_argv, arg_index, a_argc, "limit", &l_str_limit);

    l_ts_after = (l_str_ts_after) ? strtoll(l_str_ts_after, 0, 10) : -1;
    l_limit = (l_str_limit) ? strtol(l_str_limit, 0, 10) : -1;

    if(l_ts_after < 0 || !l_str_ts_after) {
        dap_cli_server_cmd_set_reply_text(a_str_reply, "requires valid parameter 'l_ts_after'");
        return -1;
    }
    if(l_limit <= 0) {
        dap_cli_server_cmd_set_reply_text(a_str_reply, "requires valid parameter 'limit'");
        return -1;
    }

    // get logs from list
    char *l_str_ret = dap_log_get_item(l_ts_after, (int) l_limit);
    if(!l_str_ret) {
        dap_cli_server_cmd_set_reply_text(a_str_reply, "no logs");
        return -1;
    }
    dap_cli_server_cmd_set_reply_text(a_str_reply, "%s", l_str_ret);
    DAP_DELETE(l_str_ret);
    return 0;
}

/**
 * @brief cmd_gdb_export
 * action for cellframe-node-cli gdb_export command
 * @param argc
 * @param argv
 * @param arg_func
 * @param a_str_reply
 * @return
 */
int cmd_gdb_export(int a_argc, char **a_argv, void **a_str_reply)
{
    int arg_index = 1;
    const char *l_filename = NULL;
    dap_cli_server_cmd_find_option_val(a_argv, arg_index, a_argc, "filename", &l_filename);
    if (!l_filename) {
        dap_cli_server_cmd_set_reply_text(a_str_reply, "gdb_export requires parameter 'filename'");
        return -1;
    }
    const char *l_gdb_path = dap_config_get_item_str(g_config, "global_db", "path");
    if (!l_gdb_path) {
        log_it(L_ERROR, "Can't find gdb path in config file");
        dap_cli_server_cmd_set_reply_text(a_str_reply, "Can't find gdb path in the config file");
        return -1;
    }
    if (!opendir(l_gdb_path)) {
        log_it(L_ERROR, "Can't open db directory");
        dap_cli_server_cmd_set_reply_text(a_str_reply, "Can't open db directory");
        return -1;
    }
    char l_path[dap_min(strlen(l_gdb_path) + strlen(l_filename) + 12, (size_t)MAX_PATH)];
    memset(l_path, '\0', sizeof(l_path));
    snprintf(l_path, sizeof(l_path), "%s/%s.json", l_gdb_path, l_filename);

    const char *l_groups_str = NULL;
    dap_cli_server_cmd_find_option_val(a_argv, arg_index, a_argc, "-groups", &l_groups_str);
    char *l_group_str = NULL, *l_ctx = NULL;
    dap_list_t *l_parsed_groups_list = NULL;
    if (l_groups_str) {
        char *l_tmp_str = dap_strdup(l_groups_str);
        l_group_str = strtok_r(l_tmp_str, ",", &l_ctx);
        for (; l_group_str; l_group_str = strtok_r(NULL, ",", &l_ctx)) {
            l_parsed_groups_list = dap_list_prepend(l_parsed_groups_list, dap_strdup(l_group_str));
        }
        DAP_DEL_Z(l_tmp_str);
    }
    struct json_object *l_json = json_object_new_array();
    dap_list_t *l_groups_list = l_parsed_groups_list
            ? l_parsed_groups_list
            : dap_global_db_driver_get_groups_by_mask("*");
    for (dap_list_t *l_list = l_groups_list; l_list; l_list = dap_list_next(l_list)) {
        size_t l_store_obj_count = 0;
        char *l_group_name = (char *)l_list->data;

        dap_store_obj_t *l_store_obj = dap_global_db_get_all_raw_sync(l_group_name, &l_store_obj_count);

        if (!l_store_obj_count) {
            log_it(L_INFO, "Group %s is empty or not found", l_group_name);
            continue;
        } else {
            log_it(L_INFO, "Exporting group %s, number of records: %zu", l_group_name, l_store_obj_count);
        }

        struct json_object *l_json_group = json_object_new_array();
        struct json_object *l_json_group_inner = json_object_new_object();
        json_object_object_add(l_json_group_inner, "group", json_object_new_string(l_group_name));

        for (size_t i = 0; i < l_store_obj_count; ++i) {
            size_t l_out_size = DAP_ENC_BASE64_ENCODE_SIZE((int64_t)l_store_obj[i].value_len) + 1;
            dap_sign_t *l_sign = l_store_obj[i].sign;
            size_t l_sign_size = DAP_ENC_BASE64_ENCODE_SIZE(dap_sign_get_size(l_sign))+1;
            char *l_value_enc_str = DAP_NEW_Z_SIZE(char, l_out_size);
            char *l_sign_str = DAP_NEW_Z_SIZE(char, l_sign_size);
            if(!l_value_enc_str || !l_sign_str) {
                log_it(L_CRITICAL, "%s", c_error_memory_alloc);
                DAP_DEL_Z(l_sign_str);
                DAP_DEL_Z(l_value_enc_str);
                return -1;
            }
            dap_enc_base64_encode(l_store_obj[i].value, l_store_obj[i].value_len, l_value_enc_str, DAP_ENC_DATA_TYPE_B64);
            dap_enc_base64_encode(l_sign, dap_sign_get_size(l_sign), l_sign_str, DAP_ENC_DATA_TYPE_B64);
            struct json_object *jobj = json_object_new_object();
            json_object_object_add(jobj, "key",     json_object_new_string(l_store_obj[i].key));
            json_object_object_add(jobj, "value",   json_object_new_string(l_value_enc_str));
            json_object_object_add(jobj, "value_len", json_object_new_int64((int64_t)l_store_obj[i].value_len));
            json_object_object_add(jobj, "flags", json_object_new_uint64((uint64_t)l_store_obj[i].flags));
            json_object_object_add(jobj, "sign", json_object_new_string(l_sign_str));
            json_object_object_add(jobj, "timestamp", json_object_new_int64((int64_t)l_store_obj[i].timestamp));
            json_object_object_add(jobj, "crc", json_object_new_uint64(l_store_obj[i].crc));
            json_object_array_add(l_json_group, jobj);

            DAP_DELETE(l_value_enc_str);
        }
        json_object_object_add(l_json_group_inner, "records", l_json_group);
        json_object_array_add(l_json, l_json_group_inner);
        dap_store_obj_free(l_store_obj, l_store_obj_count);
    }
    if (l_parsed_groups_list)
        dap_list_free_full(l_groups_list, NULL);
    if (json_object_to_file(l_path, l_json) == -1) {
#if JSON_C_MINOR_VERSION<15
        log_it(L_CRITICAL, "Couldn't export JSON to file, error code %d", errno );
        dap_cli_server_cmd_set_reply_text (a_str_reply, "Couldn't export JSON to file, error code %d", errno );
#else
        log_it(L_CRITICAL, "Couldn't export JSON to file, err '%s'", json_util_get_last_err());
        dap_cli_server_cmd_set_reply_text(a_str_reply, "%s", json_util_get_last_err());
#endif
         json_object_put(l_json);
         return -1;
    }
    dap_cli_server_cmd_set_reply_text(a_str_reply, "Global DB export in file %s", l_path);
    json_object_put(l_json);
    dap_cli_server_cmd_set_reply_text(a_str_reply, "Global DB export in file %s", l_path);
    return 0;
}

/**
 * @brief cmd_gdb_import
 * @param argc
 * @param argv
 * @param arg_func
 * @param a_str_reply
 * @return
 */
int cmd_gdb_import(int a_argc, char **a_argv, void **a_str_reply)
{
    int arg_index = 1;
    const char *l_filename = NULL;
    dap_cli_server_cmd_find_option_val(a_argv, arg_index, a_argc, "filename", &l_filename);
    if (!l_filename) {
        dap_cli_server_cmd_set_reply_text(a_str_reply, "gdb_import requires parameter 'filename'");
        return -1;
    }
    const char *l_gdb_path = dap_config_get_item_str(g_config, "global_db", "path");
    if (!l_gdb_path) {
        log_it(L_ERROR, "Can't find gdb path in config file");
        dap_cli_server_cmd_set_reply_text(a_str_reply, "Can't find gdb path in the config file");
        return -1;
    }
    char l_path[strlen(l_gdb_path) + strlen(l_filename) + 12];
    memset(l_path, '\0', sizeof(l_path));
    snprintf(l_path, sizeof(l_path), "%s/%s.json", l_gdb_path, l_filename);
    struct json_object *l_json = json_object_from_file(l_path);
    if (!l_json) {
#if JSON_C_MINOR_VERSION<15
        log_it(L_CRITICAL, "Import error occured: code %d", errno);
        dap_cli_server_cmd_set_reply_text(a_str_reply, "Import error occured: code %d",errno);
#else
        log_it(L_CRITICAL, "Import error occured: %s", json_util_get_last_err());
        dap_cli_server_cmd_set_reply_text(a_str_reply, "%s", json_util_get_last_err());
#endif
        return -1;
    }
    for (size_t i = 0, l_groups_count = json_object_array_length(l_json); i < l_groups_count; ++i) {
        struct json_object *l_group_obj = json_object_array_get_idx(l_json, i);
        if (!l_group_obj) {
            continue;
        }
        struct json_object *l_json_group_name = json_object_object_get(l_group_obj, "group");
        const char *l_group_name = json_object_get_string(l_json_group_name);
        // proc group name
        log_it(L_INFO, "Group %zu: %s", i, l_group_name);
        struct json_object *l_json_records = json_object_object_get(l_group_obj, "records");
        size_t l_records_count = json_object_array_length(l_json_records);
        dap_store_obj_t *l_group_store = DAP_NEW_Z_SIZE(dap_store_obj_t, l_records_count * sizeof(dap_store_obj_t));
        if(!l_group_store) {
            log_it(L_CRITICAL, "%s", c_error_memory_alloc);
            return -1;
        }
        for (size_t j = 0; j < l_records_count; ++j) {
            struct json_object *l_record, *l_key, *l_value, *l_value_len, *l_ts;
            l_record = json_object_array_get_idx(l_json_records, j);
            l_key       = json_object_object_get(l_record, "key");
            l_value     = json_object_object_get(l_record, "value");
            size_t l_record_size = json_object_object_length(l_record);
            l_value_len = json_object_object_get(l_record, "value_len");
            l_ts        = json_object_object_get(l_record, "timestamp");
            l_group_store[j].key    = dap_strdup(json_object_get_string(l_key));
            if(!l_group_store[j].key) {
                log_it(L_CRITICAL, "%s", c_error_memory_alloc);
                l_records_count = j;
                break;
            }
            l_group_store[j].group  = dap_strdup(l_group_name);
            if(!l_group_store[j].group) {
                log_it(L_CRITICAL, "%s", c_error_memory_alloc);
                l_records_count = j;
                break;
            }
            dap_nanotime_t l_temp = json_object_get_int64(l_ts);
            l_group_store[j].timestamp = l_temp >> 32 ? l_temp : dap_nanotime_from_sec(l_temp);  // possibly legacy record
            l_group_store[j].value_len = (uint64_t)json_object_get_int64(l_value_len);

            const char *l_value_str = json_object_get_string(l_value);
            char *l_val = DAP_NEW_Z_SIZE(char, l_group_store[j].value_len);
            if(!l_val) {
                log_it(L_CRITICAL, "%s", c_error_memory_alloc);
                l_records_count = j;
                break;
            }
            dap_enc_base64_decode(l_value_str, strlen(l_value_str), l_val, DAP_ENC_DATA_TYPE_B64);
            l_group_store[j].value  = (uint8_t*)l_val;
            if (l_record_size > 5) {
                json_object *l_jobj_crc = json_object_object_get(l_record, "crc");
                json_object *l_jobj_sign = json_object_object_get(l_record, "sign");
                json_object *l_jobj_flags = json_object_object_get(l_record, "flags");
                uint8_t l_flags = (uint8_t)json_object_get_uint64(l_jobj_flags);
                uint64_t l_crc = json_object_get_uint64(l_jobj_crc);
                const char *l_sign_str = json_object_get_string(l_jobj_sign);
                dap_sign_t *l_sign = DAP_NEW_Z_SIZE(dap_sign_t, dap_strlen(l_sign_str) + 1);
                size_t l_sign_decree_size = dap_enc_base64_decode(l_sign_str, dap_strlen(l_sign_str), l_sign, DAP_ENC_DATA_TYPE_B64);
                if (dap_sign_get_size(l_sign) != l_sign_decree_size) {
                    log_it(L_ERROR, "Can't reade signature from record with key %s", l_group_store[j].key);
                }
                l_group_store[j].sign = l_sign;
                l_group_store[j].flags = l_flags;
                l_group_store[j].crc = l_crc;
            } else {
                //Loading old record
                dap_cert_t *l_cert_record = dap_cert_find_by_name(DAP_STREAM_NODE_ADDR_CERT_NAME);
                l_group_store[j].sign = dap_store_obj_sign(&l_group_store[j], l_cert_record->enc_key, &l_group_store[j].crc);
            }
        }
        if (dap_global_db_driver_apply(l_group_store, l_records_count)) {
            log_it(L_CRITICAL, "An error occured on importing group %s...", l_group_name);
        } else {
            log_it(L_INFO, "Imported %zu records of group %s", l_records_count, l_group_name);
        }
        dap_store_obj_free(l_group_store, l_records_count);
    }
    json_object_put(l_json);
    return 0;
}

dap_list_t *s_go_all_nets_offline()
{
    dap_list_t *l_net_returns = NULL;
    for (dap_chain_net_t *it = dap_chain_net_iter_start(); it; it = dap_chain_net_iter_next(it)) {
        if ( dap_chain_net_stop(it) )
            l_net_returns = dap_list_append(l_net_returns, it);
    }
    return l_net_returns;
}

typedef struct _pvt_net_nodes_list {
    dap_chain_net_t *net;
    dap_global_db_obj_t *group_nodes;
    size_t count_nodes;
} _pvt_net_nodes_list_t;

int cmd_remove(int a_argc, char **a_argv, void **a_str_reply)
{
    //default init
    const char		*return_message	=	NULL;
    const char		*l_gdb_path		=	NULL;
//    const char		*l_chains_path	=	NULL;
    const char		*l_net_str		=	NULL;
    dap_chain_net_t	*l_net			=	NULL;
    int 			all				=	0;

    //for enum
    uint8_t			error			=	0;
    uint8_t			successful		=	0;

    //enum for errors
    enum {
        GDB_FAIL_PATH				=	0x00000001,
        CHAINS_FAIL_PATH			=	0x00000002,
        COMMAND_NOT_CORRECT			=	0x00000004,
        NET_NOT_VALID				=	0x00000008
    };

    //enum for successful
    enum {
        REMOVED_GDB					=	0x00000001,
        REMOVED_CHAINS				=	0x00000002
    };

    //check path's from config file
    if (dap_cli_server_cmd_check_option(a_argv, 1, a_argc, "-gdb") >= 0
    &&	(NULL == (l_gdb_path = dap_config_get_item_str(g_config, "global_db", "path")))){
        error |= GDB_FAIL_PATH;
    }
//    if (dap_cli_server_cmd_check_option(a_argv, 1, a_argc, "-chains") >= 0
//    &&	(NULL == (l_chains_path = dap_config_get_item_str(g_config, "resources", "dap_chains_path")))) {
//        error |= CHAINS_FAIL_PATH;
//    }

    dap_list_t *l_net_returns = NULL;
    //perform deletion according to the specified parameters, if the path is specified
    if (l_gdb_path) {
        l_net_returns = s_go_all_nets_offline();
        dap_list_t *l_gdb_nodes_list = NULL;
        for (dap_chain_net_t *it = dap_chain_net_iter_start(); it; it = dap_chain_net_iter_next(it)) {
            _pvt_net_nodes_list_t *l_gdb_groups = DAP_NEW(_pvt_net_nodes_list_t);
            if (!l_gdb_groups) {
                log_it(L_CRITICAL, "%s", c_error_memory_alloc);
                dap_list_free(l_net_returns);
                return -1;
            }
            l_gdb_groups->net = it;
            l_gdb_groups->group_nodes = dap_global_db_get_all_sync(l_gdb_groups->net->pub.gdb_nodes, &l_gdb_groups->count_nodes);
            l_gdb_nodes_list = dap_list_append(l_gdb_nodes_list, l_gdb_groups);
        }

        dap_global_db_deinit();
        const char *l_gdb_driver = dap_config_get_item_str_default(g_config, "global_db", "driver", "mdbx");
        char *l_gdb_rm_path = dap_strdup_printf("%s/gdb-%s", l_gdb_path, l_gdb_driver);
        dap_rm_rf(l_gdb_rm_path);
        DAP_DELETE(l_gdb_rm_path);
        dap_global_db_init();
        for (dap_list_t *ptr = l_gdb_nodes_list; ptr; ptr = dap_list_next(ptr)) {
            _pvt_net_nodes_list_t *l_tmp = (_pvt_net_nodes_list_t*)ptr->data;
            for (size_t i = 0; i < l_tmp->count_nodes; i++) {
                dap_global_db_obj_t l_obj = l_tmp->group_nodes[i];
                dap_global_db_set_sync(l_tmp->net->pub.gdb_nodes, l_obj.key, l_obj.value, l_obj.value_len, false);
            }
            dap_global_db_objs_delete(l_tmp->group_nodes, l_tmp->count_nodes);
        }
        dap_list_free_full(l_gdb_nodes_list, NULL);
        if (!error)
            successful |= REMOVED_GDB;
    }

    if (dap_cli_server_cmd_check_option(a_argv, 1, a_argc, "-chains") != -1) {
        dap_cli_server_cmd_find_option_val(a_argv, 1, a_argc, "-net", &l_net_str);
        all = dap_cli_server_cmd_check_option(a_argv, 1, a_argc, "-all");

        if	(NULL == l_net_str && all >= 0) {
            if (NULL == l_gdb_path)
                l_net_returns = s_go_all_nets_offline();
            for (dap_chain_net_t *it = dap_chain_net_iter_start(); it; it = dap_chain_net_iter_next(it)) {
                dap_chain_net_purge(it);
            }
            if (!error)
                successful |= REMOVED_CHAINS;
        } else if (NULL != l_net_str && all < 0) {
            if (NULL != (l_net = dap_chain_net_by_name(l_net_str))) {
                if (NULL == l_gdb_path && dap_chain_net_stop(l_net))
                    l_net_returns = dap_list_append(l_net_returns, l_net);
            } else {
                error |= NET_NOT_VALID;
            }
            dap_chain_net_purge(l_net);
            if (!error)
                successful |= REMOVED_CHAINS;

        } else {
            error |= COMMAND_NOT_CORRECT;
        }
    }

    //handling errors
    if (error & GDB_FAIL_PATH
    ||	error & CHAINS_FAIL_PATH) {
        return_message = "The node configuration file does not specify the path to the database and/or chains.\n"
                         "Please check the cellframe-node.cfg file in the [resources] item for subitems:\n"
                         "dap_global_db_path=<PATH>\n"
                         "dap_chains_path=<PATH>";
    } else if (error & COMMAND_NOT_CORRECT) {
        return_message = "You need to make a decision whether to remove all chains or a chain from a specific network.\n"
                         "You cannot use two keys '-net' and '-all' at the same time.\n"
                         "Be careful, the '-all' option will delete ALL CHAINS and won't ask you for permission!";
    } else if (error & NET_NOT_VALID) {
        return_message = "The specified network was not found.\n"
                         "The list of available networks can be viewed using the command:"
                         "'net list'";
    }

    if (error) {
       dap_cli_server_cmd_set_reply_text(a_str_reply, "Error when deleting, because:\n%s", return_message);
    }
    else if (successful) {
        dap_cli_server_cmd_set_reply_text(a_str_reply, "Successful removal: %s", successful & REMOVED_GDB && successful & REMOVED_CHAINS ? "gdb, chains" : successful & REMOVED_GDB ? "gdb" : successful & REMOVED_CHAINS ? "chains" : "");
    } else {
        dap_cli_server_cmd_set_reply_text(a_str_reply, "Nothing to delete. Check if the command is correct.\nUse flags: -gdb or/and -chains [-net <net_name> | -all]\n"
                                                       "Be careful, the '-all' option will delete ALL CHAINS and won't ask you for permission!");
    }

    for (dap_list_t *it = l_net_returns; it; it = it->next)
        dap_chain_net_start((dap_chain_net_t *)it->data);
    dap_list_free(l_net_returns);

    return error;
}


/*
 * block code signer
 */
/*
 * enum for dap_chain_sign_file
 */
typedef enum {
    SIGNER_ALL_FLAGS             = 0x1f,
    SIGNER_FILENAME              = 1 << 0,   // flag - full filename
    SIGNER_FILENAME_SHORT        = 1 << 1,   // flag - filename without extension
    SIGNER_FILESIZE              = 1 << 2,   // flag - size of file
    SIGNER_DATE                  = 1 << 3,   // flag - date
    SIGNER_MIME_MAGIC            = 1 << 4,   // flag - mime magic
    SIGNER_COUNT                 = 5         // count flags
} dap_sign_signer_file_t;

static int s_sign_file(const char *a_filename, dap_sign_signer_file_t a_flags, const char *a_cert_name,
                       dap_sign_t **a_signed, dap_chain_hash_fast_t *a_hash);
static int s_signer_cmd(int a_arg_index, int a_argc, char **a_argv, void **a_str_reply);
static int s_check_cmd(int a_arg_index, int a_argc, char **a_argv, void **a_str_reply);
struct opts {
    char *name;
    uint32_t cmd;
};

#define BUILD_BUG(condition) ((void)sizeof(char[1-2*!!(condition)]))

int com_signer(int a_argc, char **a_argv, void **a_str_reply)
{
    enum {
        CMD_NONE, CMD_SIGN, CMD_CHECK
    };

    int arg_index = 1;
    int cmd_num = CMD_NONE;

    struct opts l_opts[] = {
    { "sign", CMD_SIGN },
    { "check", CMD_CHECK }
    };

    size_t l_len_opts = sizeof(l_opts) / sizeof(struct opts);
    for (size_t i = 0; i < l_len_opts; i++) {
        if (dap_cli_server_cmd_find_option_val(a_argv, arg_index, dap_min(a_argc, arg_index + 1), l_opts[i].name, NULL)) {
            cmd_num = l_opts[i].cmd;
            break;
        }
    }

    if(cmd_num == CMD_NONE) {
        dap_cli_server_cmd_set_reply_text(a_str_reply, "command %s not recognized", a_argv[1]);
        return -1;
    }
    switch (cmd_num) {
    case CMD_SIGN:
        return s_signer_cmd(arg_index, a_argc, a_argv, a_str_reply);
        break;
    case CMD_CHECK:
        return s_check_cmd(arg_index, a_argc, a_argv, a_str_reply);
        break;
    }

    return -1;
}

static int s_get_key_from_file(const char *a_file, const char *a_mime, const char *a_cert_name, dap_sign_t **a_sign);

static int s_check_cmd(int a_arg_index, int a_argc, char **a_argv, void **a_str_reply)
{
    int l_ret = 0;

    enum {OPT_FILE, OPT_HASH, OPT_NET, OPT_MIME, OPT_CERT,
          OPT_COUNT};
    struct opts l_opts_check[] = {
    { "-file", OPT_FILE },
    { "-hash", OPT_HASH },
    { "-net", OPT_NET },
    { "-mime", OPT_MIME },
    { "-cert", OPT_CERT }
    };

    BUILD_BUG((sizeof(l_opts_check)/sizeof(struct opts)) != OPT_COUNT);

    char *l_str_opts_check[OPT_COUNT] = {0};
    for (int i = 0; i < OPT_COUNT; i++) {
        dap_cli_server_cmd_find_option_val(a_argv, a_arg_index, a_argc, l_opts_check[i].name, (const char **) &l_str_opts_check[i]);
    }

    if (!l_str_opts_check[OPT_CERT]) {
        dap_cli_server_cmd_set_reply_text(a_str_reply, "%s need to be selected", l_opts_check[OPT_CERT].name);
        return -1;
    }
    if (l_str_opts_check[OPT_HASH] && l_str_opts_check[OPT_FILE]) {
        dap_cli_server_cmd_set_reply_text(a_str_reply, "you can select is only one from (file or hash)");
        return -1;
    }

    dap_chain_net_t *l_network = dap_chain_net_by_name(l_str_opts_check[OPT_NET]);
    if (!l_network) {
        dap_cli_server_cmd_set_reply_text(a_str_reply, "%s network not found", l_str_opts_check[OPT_NET]);
        return -1;
    }


    dap_chain_t *l_chain = dap_chain_net_get_chain_by_chain_type(l_network, CHAIN_TYPE_SIGNER);
    if (!l_chain) {
        dap_cli_server_cmd_set_reply_text(a_str_reply, "Not found datum signer in network %s", l_str_opts_check[OPT_NET]);
        return -1;
    }
    int found = 0;

    dap_sign_t *l_sign = NULL;
    dap_chain_datum_t *l_datum = NULL;
    char *l_gdb_group = NULL;

    l_gdb_group = dap_chain_net_get_gdb_group_mempool_new(l_chain);
    if (!l_gdb_group) {
        dap_cli_server_cmd_set_reply_text(a_str_reply, "Not found network group for chain: %s", l_chain->name);
        l_ret = -1;
        goto end;
    }

    dap_chain_hash_fast_t l_hash_tmp;

    if (l_str_opts_check[OPT_HASH]) {
        dap_chain_hash_fast_from_str(l_str_opts_check[OPT_HASH], &l_hash_tmp);
    }


    if (l_str_opts_check[OPT_FILE]) {
        l_ret = s_get_key_from_file(l_str_opts_check[OPT_FILE], l_str_opts_check[OPT_MIME], l_str_opts_check[OPT_CERT], &l_sign);
        if (!l_ret) {
            l_ret = -1;
            goto end;
        }

        l_datum = dap_chain_datum_create(DAP_CHAIN_DATUM_SIGNER, l_sign->pkey_n_sign, l_sign->header.sign_size);
        if (!l_datum) {
            dap_cli_server_cmd_set_reply_text(a_str_reply, "not created datum");
            l_ret = -1;
            goto end;
        }

        dap_chain_datum_calc_hash(l_datum, &l_hash_tmp);
    }

    dap_chain_atom_iter_t *l_iter = NULL;
    dap_chain_cell_t *l_cell_tmp = NULL;
    dap_chain_cell_t *l_cell = NULL;
    size_t l_atom_size = 0, l_datums_count = 0;

    HASH_ITER(hh, l_chain->cells, l_cell, l_cell_tmp) {
        l_iter = l_cell->chain->callback_atom_iter_create(l_cell->chain, l_cell->id, NULL);
        dap_chain_atom_ptr_t l_atom = l_cell->chain->callback_atom_find_by_hash(l_iter, &l_hash_tmp, &l_atom_size);
        dap_chain_datum_t **l_datums = l_cell->chain->callback_atom_get_datums(l_atom, l_atom_size, &l_datums_count);
        for (size_t i = 0; i < l_datums_count; i++) {
            dap_chain_datum_t *l_datum = l_datums[i];
            dap_hash_fast_t l_hash;
            dap_chain_datum_calc_hash(l_datum, &l_hash);
            if (!memcmp(l_hash_tmp.raw, l_hash.raw, DAP_CHAIN_HASH_FAST_SIZE)) {
                dap_cli_server_cmd_set_reply_text(a_str_reply, "found!");
                found = 1;
                break;
            }
        }
        DAP_DEL_Z(l_datums);
        l_cell->chain->callback_atom_iter_delete(l_iter);
    }

end:

    DAP_DEL_Z(l_gdb_group);

    if (!found) {
        dap_cli_server_cmd_set_reply_text(a_str_reply, "not found!");
    }

    return 0;
}

static char **s_parse_items(const char *a_str, char a_delimiter, int *a_count, const int a_only_digit)
{
    int l_count_temp = *a_count = 0;
    int l_len_str = strlen(a_str);
    if (l_len_str == 0) return NULL;
    char *s, *l_temp_str;
    s = l_temp_str = dap_strdup(a_str);

    int l_buf = 0;
    for (int i = 0; i < l_len_str; i++) {
        if (s[i] == a_delimiter && !l_buf) {
            s[i] = 0;
            continue;
        }
        if (s[i] == a_delimiter && l_buf) {
            s[i] = 0;
            l_buf = 0;
            continue;
        }
        if (!dap_is_alpha(s[i]) && l_buf) {
            s[i] = 0;
            l_buf = 0;
            continue;
        }
        if (!dap_is_alpha(s[i]) && !l_buf) {
            s[i] = 0;
            continue;
        }
        if (a_only_digit) {
            if (dap_is_digit(s[i])) {
                l_buf++;
                if (l_buf == 1) l_count_temp++;
                continue;
            }
        } else if (dap_is_alpha(s[i])) {
            l_buf++;
            if (l_buf == 1) l_count_temp++;
            continue;
        }
        if (!dap_is_alpha(s[i])) {
            l_buf = 0;
            s[i] = 0;
            continue;
        }
    }

    s = l_temp_str;
    if (l_count_temp == 0) {
        DAP_DELETE(l_temp_str);
        return NULL;
    }

    char **lines = DAP_CALLOC(l_count_temp, sizeof (void *));
    if (!lines) {
        log_it(L_ERROR, "Memoru allocation error in s_parse_items");
        DAP_DELETE(l_temp_str);
        return NULL;
    }
    for (int i = 0; i < l_count_temp; i++) {
        while (*s == 0) s++;
        lines[i] = strdup(s);
        s = strchr(s, '\0');
        s++;
    }

    DAP_DELETE(l_temp_str);
    *a_count = l_count_temp;
    return lines;
}

static int s_get_key_from_file(const char *a_file, const char *a_mime, const char *a_cert_name, dap_sign_t **a_sign)
{
    char **l_items_mime = NULL;
    int l_items_mime_count = 0;
    uint32_t l_flags_mime = 0;



    if (a_mime) {
        l_items_mime = s_parse_items(a_mime, ',', &l_items_mime_count, 0);
    }

    if (l_items_mime && l_items_mime_count > 0) {
        struct opts l_opts_flags[] = {
        { "SIGNER_ALL_FLAGS", SIGNER_ALL_FLAGS },
        { "SIGNER_FILENAME", SIGNER_FILENAME },
        { "SIGNER_FILENAME_SHORT", SIGNER_FILENAME_SHORT },
        { "SIGNER_FILESIZE", SIGNER_FILESIZE },
        { "SIGNER_DATE", SIGNER_DATE },
        { "SIGNER_MIME_MAGIC", SIGNER_MIME_MAGIC }
        };
        int l_len_opts_flags = sizeof(l_opts_flags) / sizeof (struct opts);
        for (int i = 0; i < l_len_opts_flags; i++) {
            for (int isub = 0; isub < l_items_mime_count; isub++) {
                if (!strncmp (l_opts_flags[i].name, l_items_mime[isub], strlen(l_items_mime[isub]) + 1)) {
                    l_flags_mime |= l_opts_flags[i].cmd;
                    break;
                }
            }

        }

        /* free l_items_mime */
        for (int i = 0; i < l_items_mime_count; i++) {
            if (l_items_mime[i]) DAP_DELETE(l_items_mime[i]);
        }
        DAP_DELETE(l_items_mime);
        l_items_mime_count = 0;
    }
    if (l_flags_mime == 0) l_flags_mime = SIGNER_ALL_FLAGS;

    dap_chain_hash_fast_t l_hash;


    int l_ret = s_sign_file(a_file, l_flags_mime, a_cert_name, a_sign, &l_hash);

    if (l_items_mime)
        DAP_DELETE(l_items_mime);
    return l_ret;
}

static int s_signer_cmd(int a_arg_index, int a_argc, char **a_argv, void **a_str_reply)
{
    enum {
        OPT_FILE, OPT_MIME, OPT_NET, OPT_CHAIN, OPT_CERT,
        OPT_COUNT
    };
    struct opts l_opts_signer[] = {
    { "-file", OPT_FILE },
    { "-mime", OPT_MIME },
    { "-net", OPT_NET },
    { "-chain", OPT_CHAIN },
    { "-cert", OPT_CERT }
    };

    BUILD_BUG((sizeof(l_opts_signer)/sizeof(struct opts)) != OPT_COUNT);

    a_arg_index++;

    char *l_opts_sign[OPT_COUNT] = {0};
    for (int i = 0; i < OPT_COUNT; i++) {
        dap_cli_server_cmd_find_option_val(a_argv, a_arg_index, a_argc, l_opts_signer[i].name, (const char **) &l_opts_sign[i]);
    }

    if (!l_opts_sign[OPT_CERT]) {
        dap_cli_server_cmd_set_reply_text(a_str_reply, "%s need to be selected", l_opts_signer[OPT_CERT].name);
        return -1;
    }

    dap_chain_net_t *l_network = dap_chain_net_by_name(l_opts_sign[OPT_NET]);
    if (!l_network) {
        dap_cli_server_cmd_set_reply_text(a_str_reply, "%s network not found", l_opts_sign[OPT_NET]);
        return -1;
    }

    dap_chain_t *l_chain = dap_chain_net_get_chain_by_name(l_network, l_opts_sign[OPT_CHAIN]);
    if (!l_chain) {
        dap_cli_server_cmd_set_reply_text(a_str_reply, "%s chain not found", l_opts_sign[OPT_CHAIN]);
        return -1;
    }

    int l_ret = 0;
    dap_sign_t *l_sign = NULL;
    dap_chain_datum_t *l_datum = NULL;

    l_ret = s_get_key_from_file(l_opts_sign[OPT_FILE], l_opts_sign[OPT_MIME], l_opts_sign[OPT_CERT], &l_sign);
    if (!l_ret) {
        dap_cli_server_cmd_set_reply_text(a_str_reply, "%s cert not found", l_opts_sign[OPT_CERT]);
        return -1;
    }

    l_datum = dap_chain_datum_create(DAP_CHAIN_DATUM_SIGNER, l_sign->pkey_n_sign, l_sign->header.sign_size);
    if (!l_datum) {
        dap_cli_server_cmd_set_reply_text(a_str_reply, "not created datum");
        return -1;
    }

    l_ret = l_chain->callback_add_datums(l_chain, &l_datum, 1);

    char *l_key_str;
    dap_get_data_hash_str_static(l_datum->data, l_datum->header.data_size, l_key_str);
    dap_cli_server_cmd_set_reply_text(a_str_reply, "hash: %s", l_key_str);
    DAP_DELETE(l_datum);
    return l_ret;
}



/*
SIGNER_ALL_FLAGS             = 0 << 0,
SIGNER_FILENAME              = 1 << 0,   // flag - full filename
SIGNER_FILENAME_SHORT        = 1 << 1,   // flag - filename without extension
SIGNER_FILESIZE              = 1 << 2,   // flag - size of file
SIGNER_DATE                  = 1 << 3,   // flag - date
SIGNER_MIME_MAGIC            = 1 << 4,   // flag - mime magic
SIGNER_COUNT
*/

static char *s_strdup_by_index (const char *a_file, const int a_index);
static dap_tsd_t *s_alloc_metadata (const char *a_file, const int a_meta);
static uint8_t *s_concat_hash_and_mimetypes (dap_chain_hash_fast_t *a_chain, dap_list_t *a_meta_list, size_t *a_fullsize);

/*
 * dap_sign_file - sign a file with flags.
 * flags - (SIGNER_FILENAME, SIGNER_FILENAME_SHORT, SIGNER_FILESIZE, SIGNER_DATE, SIGNER_MIME_MAGIC) or SIGNER_ALL_FLAGS
 * example
 * int ret = dap_sign_file ("void.png", SIGNER_ALL_FLAGS); it's sign file with all mime types.
 * example
 * int ret = dap_sign_file ("void.png", SIGNER_FILENAME | SIGNER_FILESIZE | SIGNER_DATE);
 */
/**
 * @brief dap_chain_sign_file
 * @param a_chain
 * @param a_filename
 * @param a_flags
 * @return
 */
static int s_sign_file(const char *a_filename, dap_sign_signer_file_t a_flags, const char *a_cert_name,
                       dap_sign_t **a_signed, dap_chain_hash_fast_t *a_hash)
{
    uint32_t l_shift = 1;
    int l_count_meta = 0;
    char *l_buffer = NULL;

    if (a_flags == SIGNER_ALL_FLAGS) {
        l_count_meta = SIGNER_COUNT;
        a_flags = SIGNER_FILENAME | SIGNER_FILENAME_SHORT | SIGNER_FILESIZE | SIGNER_DATE | SIGNER_MIME_MAGIC;
    }

    do {
        if (a_flags <= 0) break;

        for (int i = 0; i < SIGNER_COUNT; i++) {
            if (l_shift | a_flags) l_count_meta++;
            l_shift <<= 1;
        }
    } while (0);

    size_t l_file_content_size;
    if (!dap_file_get_contents(a_filename, &l_buffer, &l_file_content_size)) return 0;

    l_shift = 1;
    dap_list_t *l_std_list = NULL;


    for (int i = 0; i < l_count_meta; i++) {
        if (l_shift | a_flags) {
            dap_tsd_t *l_item = s_alloc_metadata(a_filename, l_shift & a_flags);
            if (l_item) {
                l_std_list = dap_list_append(l_std_list, l_item);
            }
        }
        l_shift <<= 1;
    }

    dap_cert_t *l_cert = dap_cert_find_by_name(a_cert_name);
    if (!l_cert) {
        DAP_DELETE(l_buffer);
        return 0;
    }

    if (!dap_hash_fast(l_buffer, l_file_content_size, a_hash)) {
        DAP_DELETE(l_buffer);
        return 0;
    }

    size_t l_full_size_for_sign;
    uint8_t *l_data = s_concat_hash_and_mimetypes(a_hash, l_std_list, &l_full_size_for_sign);
    if (!l_data) {
        DAP_DELETE(l_buffer);
        return 0;
    }
    *a_signed = dap_sign_create(l_cert->enc_key, l_data, l_full_size_for_sign, 0);
    if (*a_signed == NULL) {
        DAP_DELETE(l_buffer);
        return 0;
    }

    DAP_DELETE(l_buffer);
    return 1;
}

static byte_t *s_concat_meta (dap_list_t *a_meta, size_t *a_fullsize)
{
    if (a_fullsize)
        *a_fullsize = 0;

    int l_part = 256;
    int l_power = 1;
    byte_t *l_buf = DAP_CALLOC(l_part * l_power++, 1);
    if (!l_buf) {
        log_it(L_CRITICAL, "%s", c_error_memory_alloc);
        return NULL;
    }
    size_t l_counter = 0;
    size_t l_part_power = l_part;
    int l_index = 0;

    for ( dap_list_t* l_iter = dap_list_first(a_meta); l_iter; l_iter = l_iter->next){
        if (!l_iter->data) continue;
        dap_tsd_t * l_tsd = (dap_tsd_t *) l_iter->data;
        l_index = l_counter;
        l_counter += strlen((char *)l_tsd->data);
        if (l_counter >= l_part_power) {
            l_part_power = l_part * l_power++;
            l_buf = (byte_t *) DAP_REALLOC(l_buf, l_part_power);
            if (!l_buf) {
                log_it(L_CRITICAL, "%s", c_error_memory_alloc);
                return NULL;
            }
        }
        memcpy (&l_buf[l_index], l_tsd->data, strlen((char *)l_tsd->data));
    }

    if (a_fullsize)
        *a_fullsize = l_counter;

    return l_buf;
}

static uint8_t *s_concat_hash_and_mimetypes (dap_chain_hash_fast_t *a_chain_hash, dap_list_t *a_meta_list, size_t *a_fullsize)
{
    if (!a_fullsize) return NULL;
    byte_t *l_buf = s_concat_meta (a_meta_list, a_fullsize);
    if (!l_buf) return (uint8_t *) l_buf;

    size_t l_len_meta_buf = *a_fullsize;
    *a_fullsize += sizeof (a_chain_hash->raw) + 1;
    uint8_t *l_fullbuf = DAP_CALLOC(*a_fullsize, 1);
    if (!l_fullbuf) {
        log_it(L_CRITICAL, "%s", c_error_memory_alloc);
        DAP_DELETE(l_buf);
        return NULL;
    }
    uint8_t *l_s = l_fullbuf;

    memcpy(l_s, a_chain_hash->raw, sizeof(a_chain_hash->raw));
    l_s += sizeof (a_chain_hash->raw);
    memcpy(l_s, l_buf, l_len_meta_buf);
    DAP_DELETE(l_buf);

    return l_fullbuf;
}


static char *s_strdup_by_index (const char *a_file, const int a_index)
{
    char *l_buf = DAP_CALLOC(a_index + 1, 1);
    if (!l_buf) {
        log_it(L_CRITICAL, "%s", c_error_memory_alloc);
        return NULL;
    }
    strncpy (l_buf, a_file, a_index);
    return l_buf;
}

static dap_tsd_t *s_alloc_metadata (const char *a_file, const int a_meta)
{
    switch (a_meta) {
        case SIGNER_FILENAME:
            return dap_tsd_create_string(SIGNER_FILENAME, a_file);
            break;
        case SIGNER_FILENAME_SHORT:
            {
                char *l_filename_short = NULL;
                if ((l_filename_short = strrchr(a_file, '.')) != 0) {
                    int l_index_of_latest_point = l_filename_short - a_file;
                    l_filename_short = s_strdup_by_index (a_file, l_index_of_latest_point);
                    if (!l_filename_short) return NULL;
                    dap_tsd_t *l_ret = dap_tsd_create_string(SIGNER_FILENAME_SHORT, l_filename_short);
                    free (l_filename_short);
                    return l_ret;
                }
            }
            break;
        case SIGNER_FILESIZE:
            {
                struct stat l_st;
                stat (a_file, &l_st);
                char l_size[513];
                snprintf(l_size, 513, "%ld", l_st.st_size);
                return dap_tsd_create_string(SIGNER_FILESIZE, l_size);
            }
            break;
        case SIGNER_DATE:
            {
                struct stat l_st;
                stat (a_file, &l_st);
                char *l_ctime = ctime(&l_st.st_ctime);
                char *l = NULL;
                if ((l = strchr(l_ctime, '\n')) != 0) *l = 0;
                return dap_tsd_create_string(SIGNER_DATE, l_ctime);
            }
            break;
        #ifndef DAP_OS_ANDROID
        case SIGNER_MIME_MAGIC:
            {
                magic_t l_magic = magic_open(MAGIC_MIME);
                if (l_magic == NULL) return NULL;
                if (magic_load (l_magic, NULL)) {
                    magic_close(l_magic);
                    return NULL;
                }
                const char *l_str_magic_file = NULL;
                dap_tsd_t *l_ret = NULL;
                do {
                        l_str_magic_file = magic_file (l_magic, a_file);
                    if (!l_str_magic_file) break;
                    l_ret = dap_tsd_create_string(SIGNER_MIME_MAGIC, l_str_magic_file);
                } while (0);
                magic_close (l_magic);
                return l_ret;

            }
            break;
        #endif
        default:
            return NULL;
    }
    return NULL;
}

void dap_notify_new_client_send_info(dap_events_socket_t *a_es, UNUSED_ARG void *a_arg) {
    struct json_object *l_json_wallets = json_object_new_array();
    char *l_args[2] = { "wallet", "list" };
    com_tx_wallet(2, l_args, (void**)&l_json_wallets);
    dap_events_socket_write_f_mt(a_es->worker, a_es->uuid, "%s\r\n", json_object_to_json_string(l_json_wallets));
    struct json_object *l_json_wallet_arr = json_object_array_get_idx(l_json_wallets, 0);
    size_t l_count = json_object_array_length(l_json_wallet_arr);
    for (dap_chain_net_t *l_net = dap_chain_net_iter_start(); l_net; l_net = dap_chain_net_iter_next(l_net)) {
        struct json_object *l_json_net_states = dap_chain_net_states_json_collect(l_net);
        dap_events_socket_write_f_mt(a_es->worker, a_es->uuid, "%s\r\n", json_object_to_json_string(l_json_net_states));
        json_object_put(l_json_net_states);
        for (size_t i = 0; i < l_count; ++i) {
            struct json_object *l_json_wallet = json_object_array_get_idx(l_json_wallet_arr, i),
                *l_json_wallet_name = json_object_object_get(l_json_wallet, "Wallet");
            if ( !l_json_wallet_name )
                continue;
            char *l_tmp = (char*)json_object_get_string(l_json_wallet_name), *l_dot_pos = strstr(l_tmp, ".dwallet"), tmp = '\0';
            if (l_dot_pos) {
                tmp = *l_dot_pos;
                *l_dot_pos = '\0';
            }
            char *l_args_info[6] = { "wallet", "info", "-w", l_tmp, "-net", l_net->pub.name};
            struct json_object *l_json_wallet_info = json_object_new_array();
            com_tx_wallet(6, l_args_info, (void**)&l_json_wallet_info);
            if (tmp)
                *l_dot_pos = tmp;
            dap_events_socket_write_f_mt(a_es->worker, a_es->uuid, "%s\r\n", json_object_to_json_string(l_json_wallet_info));
            json_object_put(l_json_wallet_info);
        }
    }
    json_object_put(l_json_wallets);
}<|MERGE_RESOLUTION|>--- conflicted
+++ resolved
@@ -969,11 +969,15 @@
             dap_digit_from_string(l_link_str, l_link.raw, sizeof(l_link.raw));
         }
     }
-    switch (cmd_num)
-    {    
+    switch (cmd_num) {
+
     case CMD_ADD: {
         int l_res = -10;
-        if (l_addr_str && dap_chain_net_is_my_node_authorized(l_net)) {
+        if (l_addr_str || l_hostname) {
+            if (!dap_chain_net_is_my_node_authorized(l_net)) {
+                dap_cli_server_cmd_set_reply_text(a_str_reply, "You have no access rights");
+                return l_res;
+            }
             // We're in authorized list, add directly
             uint16_t l_port = 0;
             struct sockaddr_storage l_verifier = { };
@@ -995,10 +999,6 @@
                 dap_cli_server_cmd_set_reply_text(a_str_reply, "Can't add node %s, error %d", l_addr_str, l_res);
             else
                 dap_cli_server_cmd_set_reply_text(a_str_reply, "Successfully added node %s", l_addr_str);
-<<<<<<< HEAD
-            return l_res;
-        } else if (l_hostname) {
-            dap_cli_server_cmd_set_reply_text(a_str_reply, "You have no access rights");
             return l_res;
         }
         // Synchronous request, wait for reply
@@ -1015,35 +1015,17 @@
             case 6: dap_cli_server_cmd_set_reply_text(a_str_reply, "The node already exists"); break;
             case 7: dap_cli_server_cmd_set_reply_text(a_str_reply, "Can't process node list HTTP request"); break;
             default:dap_cli_server_cmd_set_reply_text(a_str_reply, "Can't process request, error %d", l_res); break;
-=======
-        } else if (l_hostname) {
-            dap_cli_server_cmd_set_reply_text(a_str_reply, "You have no access rights");
-        } else if (l_addr_str) {
-            // Synchronous request, wait for reply
-            l_res = dap_chain_net_node_list_request(l_net,
-                l_port_str ? strtoul(l_port_str, NULL, 10) : dap_chain_net_get_my_node_info(l_net)->ext_port,
-                true, 'a');
-            switch (l_res)
-            {
-                case 1: dap_cli_server_cmd_set_reply_text(a_str_reply, "Successfully added"); return 0;
-                case 2: dap_cli_server_cmd_set_reply_text(a_str_reply, "No server"); break;
-                case 3: dap_cli_server_cmd_set_reply_text(a_str_reply, "Didn't add your address node to node list"); break;
-                case 4: dap_cli_server_cmd_set_reply_text(a_str_reply, "Can't calculate hash for your addr"); break;
-                case 5: dap_cli_server_cmd_set_reply_text(a_str_reply, "Can't do handshake for your node"); break;
-                case 6: dap_cli_server_cmd_set_reply_text(a_str_reply, "The node already exists"); break;
-                case 7: dap_cli_server_cmd_set_reply_text(a_str_reply, "Can't process node list HTTP request"); break;
-                default:dap_cli_server_cmd_set_reply_text(a_str_reply, "Can't process request, error %d", l_res); break;
-            }
-        } else {
-            dap_cli_server_cmd_set_reply_text(a_str_reply, "node add requires parameter '-addr'");
->>>>>>> 13d9fc5a
         }
         return l_res;
     }
-        //break;
+
     case CMD_DEL: {
         // handler of command 'node del'
-        if (l_addr_str && dap_chain_net_is_my_node_authorized(l_net)) {
+        if (l_addr_str) {
+            if (!dap_chain_net_is_my_node_authorized(l_net)) {
+                dap_cli_server_cmd_set_reply_text(a_str_reply, "You have no access rights");
+                return -10;
+            }
             int l_res = dap_chain_node_info_del(l_net, l_node_info);
             if (l_res)
                 dap_cli_server_cmd_set_reply_text(a_str_reply, "Can't delete node %s, error %d", l_addr_str, l_res);
