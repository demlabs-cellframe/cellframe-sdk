--- conflicted
+++ resolved
@@ -2904,12 +2904,10 @@
         dap_chain_node_cli_set_reply_text(a_str_reply, "%s.%s: chain not found\n", l_net->pub.name,
                                                  l_chain->name);
     }
-<<<<<<< HEAD
-    dap_chain_ledger_start_tps_count(l_chain->ledger);
+    /* dap_chain_ledger_start_tps_count(l_chain->ledger);
     dap_chain_node_mempool_process_all(l_chain, true);
     dap_chain_node_cli_set_reply_text(a_str_reply, "The entire mempool has been processed in %s.%s.",
-                                                   l_net->pub.name, l_chain->name);
-=======
+                                                   l_net->pub.name, l_chain->name); */
 
     size_t l_objs_count = 0;
     size_t l_objs_addr = 0;
@@ -2934,8 +2932,8 @@
             const char *l_type = NULL;
             DAP_DATUM_TYPE_STR(l_datum->header.type_id, l_type);
             dap_hash_fast(l_datum, l_datum_size, &l_hf);
-            dap_chain_hash_fast_to_str(&l_hf, &buf, 80);
-            log_it(L_NOTICE, "\thash %s: type_id=%s ts_create=%s data_size=%u\n", &buf, l_type,
+            dap_chain_hash_fast_to_str(&l_hf, buf, 80);
+            log_it(L_NOTICE, "\thash %s: type_id=%s ts_create=%s data_size=%u\n", buf, l_type,
                    dap_ctime_r(&l_ts_create, buf_ctime), l_datum->header.data_size);
             int l_verify_datum = dap_chain_net_verify_datum_for_add(l_net, l_datum) ;
             if (l_verify_datum != 0){
@@ -2952,7 +2950,7 @@
                     }else{
                         log_it(L_NOTICE, "\t\tDatum processed well. \n");
                         l_processed_datums++;
-                        if (!dap_chain_global_db_gr_del(&buf, l_gdb_group_mempool)){
+                        if (!dap_chain_global_db_gr_del(buf, l_gdb_group_mempool)){
                             log_it(L_WARNING, "\t\tWarning! Can't delete datum from mempool! \n");
                         }else
                             log_it(L_NOTICE, "\t\t Removed datum from mempool.\n");
@@ -2971,7 +2969,6 @@
                                                    l_skip_datums);
     dap_chain_global_db_objs_delete(l_objs, l_objs_count);
 
->>>>>>> aa089d4d
     return 0;
 }
 
