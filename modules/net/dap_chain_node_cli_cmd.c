--- conflicted
+++ resolved
@@ -110,12 +110,8 @@
 #include "dap_enc_base64.h"
 #include "dap_chain_net_srv_stake_pos_delegate.h"
 #include "dap_chain_net_node_list.h"
-<<<<<<< HEAD
-
 #include "dap_json_rpc_errors.h"
 #include "dap_json_rpc_chain_datum.h"
-=======
->>>>>>> caf29b37
 
 #define LOG_TAG "chain_node_cli_cmd"
 
@@ -638,7 +634,6 @@
                 } else
                     DAP_DELETE(l_node_info_read);
 */
-<<<<<<< HEAD
 
                 char l_node_ipv4_str[INET_ADDRSTRLEN]={ '\0' }, l_node_ipv6_str[INET6_ADDRSTRLEN]={ '\0' };
                 inet_ntop(AF_INET, &l_node_info->hdr.ext_addr_v4, l_node_ipv4_str, INET_ADDRSTRLEN);
@@ -646,15 +641,6 @@
                 char l_ts[128] = { '\0' };
                 dap_gbd_time_to_str_rfc822(l_ts, sizeof(l_ts), l_objs[i].timestamp);
 
-=======
-
-                char l_node_ipv4_str[INET_ADDRSTRLEN]={ '\0' }, l_node_ipv6_str[INET6_ADDRSTRLEN]={ '\0' };
-                inet_ntop(AF_INET, &l_node_info->hdr.ext_addr_v4, l_node_ipv4_str, INET_ADDRSTRLEN);
-                inet_ntop(AF_INET6, &l_node_info->hdr.ext_addr_v6, l_node_ipv6_str, INET6_ADDRSTRLEN);
-                char l_ts[128] = { '\0' };
-                dap_gbd_time_to_str_rfc822(l_ts, sizeof(l_ts), l_objs[i].timestamp);
-
->>>>>>> caf29b37
                 dap_string_append_printf(l_string_reply, NODE_ADDR_FP_STR"    %-20s%-8s"NODE_ADDR_FP_STR"    %-32s\n",
                                          NODE_ADDR_FP_ARGS_S(l_node_info->hdr.address),
                                          l_node_ipv4_str, dap_itoa(l_node_info->hdr.ext_port),
@@ -1238,12 +1224,6 @@
         l_link_node_request->hdr.address.uint64 = dap_chain_net_get_cur_addr_int(l_net);
         inet_pton(AF_INET, a_ipv4_str, &(l_link_node_request->hdr.ext_addr_v4));
         uint16_t l_node_port = 0;
-<<<<<<< HEAD
-        dap_digit_from_string(l_port_str, &l_node_port, sizeof(uint16_t));
-        l_link_node_request->hdr.ext_port = l_node_port;
-        // Synchronous request, wait for reply
-        int res = dap_chain_net_node_list_request(l_net,l_link_node_request, true);
-=======
         uint32_t links_count = 0;
         size_t l_blocks_events = 0;
         dap_digit_from_string(l_port_str, &l_node_port, sizeof(uint16_t));
@@ -1259,7 +1239,6 @@
         // Synchronous request, wait for reply
         int res = dap_chain_net_node_list_request(l_net,l_link_node_request, true, 0);
 
->>>>>>> caf29b37
         switch (res)
         {
             case 0:
@@ -1279,13 +1258,8 @@
             break;
             case 5:
                 dap_cli_server_cmd_set_reply_text(a_str_reply, "The node is already exists");
-<<<<<<< HEAD
             break;
             case 6:
-=======
-            break;            
-            case 7:
->>>>>>> caf29b37
                 dap_cli_server_cmd_set_reply_text(a_str_reply, "Can't process node list HTTP request");
             break;
             default:
@@ -2935,7 +2909,6 @@
                                         "Failed to read the emission.");
                 return;
             }
-<<<<<<< HEAD
             dap_chain_datum_tx_t *l_tx = (dap_chain_datum_tx_t *)l_datum->data;
 
             uint32_t l_tx_items_count = 0;
@@ -2962,50 +2935,6 @@
                     if(!memcmp(l_addr, &((dap_chain_tx_out_old_t*)item)->addr, sizeof(dap_chain_addr_t))||
                         !memcmp(l_addr, &((dap_chain_tx_out_t*)item)->addr, sizeof(dap_chain_addr_t))||
                         !memcmp(l_addr, &((dap_chain_tx_out_ext_t*)item)->addr, sizeof(dap_chain_addr_t)))
-=======
-            if(a_add)
-            {
-                size_t l_emisssion_size = l_datum->header.data_size;
-                dap_chain_datum_token_emission_t *l_emission = dap_chain_datum_emission_read(l_datum->data, &l_emisssion_size);
-                dap_chain_datum_tx_t *l_tx = (dap_chain_datum_tx_t *)l_datum->data;
-
-                uint32_t l_tx_items_count = 0;
-                uint32_t l_tx_items_size = l_tx->header.tx_items_size;
-                bool l_f_found = false;
-
-                dap_chain_addr_t *l_addr = dap_chain_addr_from_str(a_add);
-                switch (l_datum->header.type_id) {
-                case DAP_CHAIN_DATUM_TX:
-                    while (l_tx_items_count < l_tx_items_size)
-                    {
-                        uint8_t *item = l_tx->tx_items + l_tx_items_count;
-                        size_t l_item_tx_size = dap_chain_datum_item_tx_get_size(item);
-                        dap_chain_hash_fast_t *l_hash = NULL;
-                        if(!memcmp(l_addr, &((dap_chain_tx_out_old_t*)item)->addr, sizeof(dap_chain_addr_t))||
-                            !memcmp(l_addr, &((dap_chain_tx_out_t*)item)->addr, sizeof(dap_chain_addr_t))||
-                            !memcmp(l_addr, &((dap_chain_tx_out_ext_t*)item)->addr, sizeof(dap_chain_addr_t)))
-                        {
-                            l_f_found = true;                            
-                            break;
-                        }                        
-                        if(((dap_chain_tx_in_t*)item)->header.type == TX_ITEM_TYPE_IN)
-                            l_hash = &((dap_chain_tx_in_t *)item)->header.tx_prev_hash;
-                        if(((dap_chain_tx_in_cond_t*)item)->header.type == TX_ITEM_TYPE_IN_COND)
-                            l_hash = &((dap_chain_tx_in_cond_t*)item)->header.tx_prev_hash;
-                        if(((dap_chain_tx_in_ems_t*)item)->header.type == TX_ITEM_TYPE_IN_EMS)
-                            l_hash = &((dap_chain_tx_in_ems_t*)item)->header.token_emission_hash;
-                        if(((dap_chain_tx_in_ems_ext_t*)item)->header.type == TX_ITEM_TYPE_IN_EMS_EXT)
-                            l_hash = &((dap_chain_tx_in_ems_ext_t*)item)->header.ext_tx_hash;
-                        if(l_hash && dap_chain_mempool_find_addr_ledger(a_net->pub.ledger,l_hash,l_addr)){l_f_found=true;break;}
-
-                        l_tx_items_count += l_item_tx_size;
-                    }
-                    if(l_f_found)
-                        l_objs_addr++;
-                    break;
-                case DAP_CHAIN_DATUM_TOKEN_EMISSION:
-                    if(!memcmp(l_addr, &l_emission->hdr.address, sizeof(dap_chain_addr_t)))
->>>>>>> caf29b37
                     {
                         l_f_found = true;                            
                         break;
@@ -3131,17 +3060,10 @@
 
     const char * l_hash_out_type = "hex";
     dap_cli_server_cmd_find_option_val(a_argv, arg_index, a_argc, "-H", &l_hash_out_type);
-<<<<<<< HEAD
     dap_chain_node_cli_cmd_values_parse_net_chain_for_json(&arg_index, a_argc, a_argv, &l_chain, &l_net);
     if (dap_cli_server_cmd_find_option_val(a_argv, arg_index, a_argc, "-addr", &l_addr_base58) && !l_addr_base58) {
         dap_json_rpc_error_add(-2, "Parameter '-addr' require <addr>");
         return -2;
-=======
-    dap_chain_node_cli_cmd_values_parse_net_chain(&arg_index, a_argc, a_argv, a_str_reply, &l_chain, &l_net);
-    if (dap_cli_server_cmd_find_option_val(a_argv, arg_index, a_argc, "-addr", &l_addr_base58) && !l_addr_base58) {
-        dap_cli_server_cmd_set_reply_text(a_str_reply, "Parameter '-addr' require <addr>");
-        return -1;
->>>>>>> caf29b37
     }
     l_fast = (dap_cli_server_cmd_check_option(a_argv, arg_index, a_argc, "-fast") != -1) ? true : false;
     if(!l_net)
@@ -6517,7 +6439,6 @@
         return DAP_CHAIN_NODE_CLI_COM_TX_HISTORY_OK;
     }
 
-<<<<<<< HEAD
     if (json_obj_out) {
         json_object_array_add(*json_arr_reply, json_obj_out);
     } else {
@@ -6525,20 +6446,6 @@
     }
 
     return DAP_CHAIN_NODE_CLI_COM_TX_HISTORY_OK;
-=======
-    dap_string_t *l_str_ret = dap_string_new("");
-    if (l_addr) {
-        char *l_addr_str = dap_chain_addr_to_str(l_addr);
-        dap_string_append_printf(l_str_ret, "%s\n%s\n", dap_strdup_printf("History for addr %s:\n%s", l_addr_str,
-                l_str_out ? l_str_out : " empty"), l_sign_str);
-        DAP_DELETE(l_addr_str);
-        DAP_DELETE(l_str_out);
-    } else
-        dap_string_append_printf(l_str_ret, "%s", l_str_out);
-    dap_cli_server_cmd_set_reply_text(a_str_reply, "%s", l_str_ret->str);
-    dap_string_free(l_str_ret, true);
-    return 0;
->>>>>>> caf29b37
 }
 
 /**
