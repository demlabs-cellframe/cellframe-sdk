/*
 * Authors:
 * Dmitriy A. Gerasimov <gerasimov.dmitriy@demlabs.net>
 * Alexander Lysikov <alexander.lysikov@demlabs.net>
 * DeM Labs Inc.   https://demlabs.net
 * Cellframe Network  https://github.com/demlabs-cellframe
 * Copyright  (c) 2019
 * All rights reserved.

 This file is part of DAP (Distributed Applications Platform) the open source project

 DAP (Distributed Applications Platform) is free software: you can redistribute it and/or modify
 it under the terms of the GNU General Public License as published by
 the Free Software Foundation, either version 3 of the License, or
 (at your option) any later version.

 DAP is distributed in the hope that it will be useful,
 but WITHOUT ANY WARRANTY; without even the implied warranty of
 MERCHANTABILITY or FITNESS FOR A PARTICULAR PURPOSE.  See the
 GNU General Public License for more details.

 You should have received a copy of the GNU General Public License
 along with any DAP based project.  If not, see <http://www.gnu.org/licenses/>.
 */

#include <stdlib.h>
#include <stdio.h>
#include <time.h>
#include <stdlib.h>
#include <stddef.h>
#include <stdint.h>
#include <string.h>
#include <stdbool.h>
#include <errno.h>
#include <assert.h>
#include <ctype.h>
#include <dirent.h>
#include <sys/stat.h>

#ifdef WIN32
#include <winsock2.h>
#include <windows.h>
#include <mswsock.h>
#include <ws2tcpip.h>
#include <io.h>
#include "wepoll.h"
#else
#include <sys/types.h>
#include <arpa/inet.h>
#include <netinet/in.h>
#include <signal.h>
#endif
#include <pthread.h>

#include "uthash.h"
#include "utlist.h"
#include "dap_string.h"
#include "dap_hash.h"
#include "dap_chain_common.h"
#include "dap_strfuncs.h"
#include "dap_list.h"
#include "dap_string.h"
#include "dap_cert.h"
#include "dap_cert_file.h"
#include "dap_file_utils.h"
#include "dap_enc_base58.h"
#include "dap_enc_ks.h"
#include "dap_chain_wallet.h"
#include "dap_chain_wallet_internal.h"
#include "dap_chain_wallet_shared.h"
#include "dap_chain_node.h"
#include "dap_global_db.h"
#include "dap_global_db_driver.h"
#include "dap_chain_node_client.h"
#include "dap_chain_node_cli_cmd.h"
#include "dap_chain_node_cli_cmd_tx.h"
#include "dap_net.h"
#include "dap_chain_net_srv.h"
#include "dap_chain_net_tx.h"
#include "dap_chain_net_balancer.h"
#include "dap_chain_cell.h"
#include "dap_enc_base64.h"

#ifdef DAP_OS_UNIX
#include <dirent.h>
#endif

#include "dap_chain_common.h"
#include "dap_chain_datum.h"
#include "dap_chain_datum_token.h"
#include "dap_chain_datum_tx_items.h"
#include "dap_chain_ledger.h"
#include "dap_chain_mempool.h"
#include "dap_global_db.h"
#include "dap_global_db_pkt.h"
#include "dap_chain_ch.h"
#include "dap_enc_base64.h"
#include "dap_chain_net_node_list.h"

#include "dap_json_rpc_errors.h"
#include "dap_http_ban_list_client.h"
#include "dap_chain_datum_tx_voting.h"
#include "dap_chain_wallet_cache.h"
#include "dap_json_rpc.h"
#include "dap_json_rpc_request.h"
#include "dap_client_pvt.h"
#include "dap_enc.h"
#include "dap_notify_srv.h"
#include "dap_chain_wallet_cache.h"
#include "dap_chain_net_srv_stake_pos_delegate.h"
#include "dap_chain_policy.h"
#include "dap_time.h"

#include "dap_chain_net_tx.h"

#define LOG_TAG "chain_node_cli_cmd"

int _cmd_mempool_add_ca(dap_chain_net_t *a_net, dap_chain_t *a_chain, dap_cert_t *a_cert, void **a_str_reply);
static void s_new_wallet_info_notify(const char *a_wallet_name); 
struct json_object *wallet_list_json_collect(int a_version);

dap_chain_t *s_get_chain_with_datum(dap_chain_net_t *a_net, const char *a_datum_hash) {
    dap_chain_t *l_chain = NULL;
    DL_FOREACH(a_net->pub.chains, l_chain) {
        char *l_gdb_mempool = dap_chain_net_get_gdb_group_mempool_new(l_chain);
        bool is_hash = dap_global_db_driver_is(l_gdb_mempool, a_datum_hash);
        DAP_DELETE(l_gdb_mempool);
        if (is_hash)
            return l_chain;
    }
    return NULL;
}

/**
 * @brief node_info_read_and_reply
 * Read node from base
 * @param a_net
 * @param a_address
 * @param a_str_reply
 * @return dap_chain_node_info_t*
 */
static dap_chain_node_info_t* node_info_read_and_reply(dap_chain_net_t * a_net, dap_chain_node_addr_t *a_address,
        void **a_str_reply)
{
    dap_chain_node_info_t* l_res = dap_chain_node_info_read(a_net, a_address);
    if (!l_res)
        dap_cli_server_cmd_set_reply_text(a_str_reply, "Node record is corrupted or doesn't exist");
    return l_res;
}


/**
 * @brief node_info_save_and_reply
 * Save node to base
 * @param a_net
 * @param a_node_info
 * @param str_reply
 * @return true
 * @return false
 */
static int node_info_save_and_reply(dap_chain_net_t * a_net, dap_chain_node_info_t *a_node_info, void **a_str_reply)
{
    return !a_node_info || !a_node_info->address.uint64
        ? dap_cli_server_cmd_set_reply_text(a_str_reply, "Invalid node address"), -1
        : dap_global_db_set_sync(a_net->pub.gdb_nodes, dap_stream_node_addr_to_str_static(a_node_info->address),
            (uint8_t*)a_node_info, dap_chain_node_info_get_size(a_node_info), false);
}


/**
 * @brief node_info_add_with_reply
 * Handler of command 'global_db node add'
 *
 * str_reply[out] for reply
 * return 0 Ok, -1 error
 * @param a_net
 * @param a_node_info
 * @param a_alias_str
 * @param a_cell_str
 * @param a_ipv4_str
 * @param a_ipv6_str
 * @param a_str_reply
 * @return int
 */
static int node_info_add_with_reply(dap_chain_net_t * a_net, dap_chain_node_info_t *a_node_info,
        const char *a_alias_str, const char *a_cell_str, const char *a_ip_str, void **a_str_reply)
{

    if(!a_node_info->address.uint64) {
        dap_cli_server_cmd_set_reply_text(a_str_reply, "not found -addr parameter");
        return -1;
    }
    if(!a_cell_str) {
        dap_cli_server_cmd_set_reply_text(a_str_reply, "not found -cell parameter");
        return -1;
    }

    if(a_alias_str) {
        // add alias
        if(!dap_chain_node_alias_register(a_net, a_alias_str, &a_node_info->address)) {
            log_it(L_WARNING, "can't save alias %s", a_alias_str);
            dap_cli_server_cmd_set_reply_text(a_str_reply, "alias '%s' can't be mapped to addr=0x%"DAP_UINT64_FORMAT_U,
                    a_alias_str, a_node_info->address.uint64);
            return -1;
        }
    }

    return !node_info_save_and_reply(a_net, a_node_info, a_str_reply)
        ? dap_cli_server_cmd_set_reply_text(a_str_reply, "node added"), 0
        : -1;
}

/**
 * @brief s_node_info_list_with_reply Handler of command 'node dump'
 * @param a_net
 * @param a_addr
 * @param a_is_full
 * @param a_alias
 * @param a_str_reply
 * @return int 0 Ok, -1 error
 */
static int s_node_info_list_with_reply(dap_chain_net_t *a_net, dap_chain_node_addr_t * a_addr, bool a_is_full,
        const char *a_alias, void **a_str_reply)
{
    int l_ret = 0;
    dap_string_t *l_string_reply = dap_string_new("Node list:\n");

    if ((a_addr && a_addr->uint64) || a_alias) {
        dap_chain_node_addr_t *l_addr = a_alias
                ? dap_chain_node_alias_find(a_net, a_alias)
                : DAP_DUP(a_addr);

        if (!l_addr) {
            log_it(L_ERROR, "Node address with specified params not found");
            return -1;
        }

        // read node
        dap_chain_node_info_t *node_info_read = node_info_read_and_reply(a_net, l_addr, a_str_reply);
        if(!node_info_read) {
            DAP_DEL_Z(l_addr);
            dap_string_free(l_string_reply, true);
            return -2;
        }

        // get aliases in form of string
        /*dap_string_t *aliases_string = dap_string_new(NULL);
        dap_list_t *list_aliases = get_aliases_by_name(a_net, l_addr);
        if(list_aliases)
        {
            dap_list_t *list = list_aliases;
            while(list)
            {
                const char *alias = (const char *) list->data;
                dap_string_append_printf(aliases_string, "\nalias %s", alias);
                list = dap_list_next(list);
            }
            dap_list_free_full(list_aliases, NULL);
        }
        else
            dap_string_append(aliases_string, "\nno aliases");



        const int hostlen = 128;
        char *host4 = (char*) alloca(hostlen);
        char *host6 = (char*) alloca(hostlen);
        struct sockaddr_in sa4 = { .sin_family = AF_INET, .sin_addr = node_info_read->hdr.ext_addr_v4 };
        const char* str_ip4 = inet_ntop(AF_INET, &(((struct sockaddr_in *) &sa4)->sin_addr), host4, hostlen);

        struct sockaddr_in6 sa6 = { .sin6_family = AF_INET6, .sin6_addr = node_info_read->hdr.ext_addr_v6 };
        const char* str_ip6 = inet_ntop(AF_INET6, &(((struct sockaddr_in6 *) &sa6)->sin6_addr), host6, hostlen);

        // get links in form of string
        dap_string_t *links_string = dap_string_new(NULL);
        for(unsigned int i = 0; i < node_info_read->hdr.links_number; i++) {
            dap_chain_node_addr_t link_addr = node_info_read->links[i];
            dap_string_append_printf(links_string, "\nlink%02d address : " NODE_ADDR_FP_STR, i,
                    NODE_ADDR_FP_ARGS_S(link_addr));
        }

        dap_string_append_printf(l_string_reply, "\n");
        char l_port_str[10];
        sprintf(l_port_str,"%d",node_info_read->hdr.ext_port);

        // set short reply with node param
        if(!a_is_full)
            dap_string_append_printf(l_string_reply,
                    "node address "NODE_ADDR_FP_STR"\tcell 0x%016"DAP_UINT64_FORMAT_x"\tipv4 %s\tport: %s\tnumber of links %u",
                    NODE_ADDR_FP_ARGS_S(node_info_read->hdr.address),
                    node_info_read->hdr.cell_id.uint64, str_ip4,
                    node_info_read->hdr.ext_port ? l_port_str : "default",
                    node_info_read->hdr.links_number);
        else
            // set full reply with node param
            dap_string_append_printf(l_string_reply,
                    "node address " NODE_ADDR_FP_STR "\ncell 0x%016"DAP_UINT64_FORMAT_x"\nipv4 %s\nipv6 %s\nport: %s%s\nlinks %u%s",
                    NODE_ADDR_FP_ARGS_S(node_info_read->hdr.address),
                    node_info_read->hdr.cell_id.uint64,
                    str_ip4, str_ip6,
                    node_info_read->hdr.ext_port ? l_port_str : "default",
                    aliases_string->str,
                    node_info_read->hdr.links_number, links_string->str);
        dap_string_free(aliases_string, true);
        dap_string_free(links_string, true);

        DAP_DELETE(l_addr);
        DAP_DELETE(node_info_read);*/ // TODO

    } else { // Dump list with !a_addr && !a_alias
        size_t l_nodes_count = 0;
        dap_global_db_obj_t *l_objs = dap_global_db_get_all_sync(a_net->pub.gdb_nodes, &l_nodes_count);

        if(!l_nodes_count || !l_objs) {
            dap_string_append_printf(l_string_reply, "No records\n");
            dap_cli_server_cmd_set_reply_text(a_str_reply, "%s", l_string_reply->str);
            dap_string_free(l_string_reply, true);
            dap_global_db_objs_delete(l_objs, l_nodes_count);
            return -1;
        } else {
            dap_string_append_printf(l_string_reply, "Got %zu nodes:\n", l_nodes_count);
            dap_string_append_printf(l_string_reply, "%-26s%-20s%-8s%s", "Address", "IPv4", "Port", "Timestamp\n");

            for (size_t i = 0; i < l_nodes_count; i++) {
                if (!l_objs[i].value) {
                    log_it(L_ERROR, "Empty node record %s, skip it", l_objs[i].key);
                    continue;
                }
                dap_chain_node_info_t *l_node_info = (dap_chain_node_info_t*)l_objs[i].value;

                if (dap_chain_node_addr_is_blank(&l_node_info->address)){
                    log_it(L_ERROR, "Node address is empty");
                    continue;
                }

                char l_ts[DAP_TIME_STR_SIZE] = { '\0' };
                dap_nanotime_to_str_rfc822(l_ts, sizeof(l_ts), l_objs[i].timestamp);

                dap_string_append_printf(l_string_reply, NODE_ADDR_FP_STR"    %-20s%-8d%-32s\n",
                                         NODE_ADDR_FP_ARGS_S(l_node_info->address),
                                         l_node_info->ext_host, l_node_info->ext_port,
                                         l_ts);

                // TODO make correct work with aliases
                /*dap_string_t *aliases_string = dap_string_new(NULL);

                for (size_t i = 0; i < l_data_size; i++) {
                    //dap_chain_node_addr_t addr_i;
                    dap_global_db_obj_t *l_obj = l_aliases_objs + i;
                    if (!l_obj)
                        break;
                    dap_chain_node_addr_t *l_addr = (dap_chain_node_addr_t *)l_obj->value;
                    if (l_addr && l_obj->value_len == sizeof(dap_chain_node_addr_t) &&
                            l_node_info->hdr.address.uint64 == l_addr->uint64) {
                        dap_string_append_printf(aliases_string, "\nalias %s", l_obj->key);
                    }
                }
                if (!l_data_size)
                    dap_string_append(aliases_string, "\nno aliases");

                // get links in form of string
                dap_string_t *links_string = dap_string_new(NULL);
                for(unsigned int i = 0; i < l_node_info->hdr.links_number; i++) {
                    dap_chain_node_addr_t link_addr = l_node_info->links[i];
                    dap_string_append_printf(links_string, "\nlink%02d address : " NODE_ADDR_FP_STR, i,
                            NODE_ADDR_FP_ARGS_S(link_addr));
                }

                if(i)
                    dap_string_append_printf(l_string_reply, "\n");
                char l_port_str[10];
                sprintf(l_port_str, "%d", l_node_info->hdr.ext_port);
                // set short reply with node param
                if(!a_is_full)
                    dap_string_append_printf(l_string_reply,
                            "node address "NODE_ADDR_FP_STR"\tcell 0x%016"DAP_UINT64_FORMAT_x"\tipv4 %s\tport: %s\tnumber of links %u",
                            NODE_ADDR_FP_ARGS_S(l_node_info->hdr.address),
                            l_node_info->hdr.cell_id.uint64, str_ip4,
                            l_node_info->hdr.ext_port ? l_port_str : "default",
                            l_node_info->hdr.links_number);
                else
                    // set full reply with node param
                    dap_string_append_printf(l_string_reply,
                            "node address " NODE_ADDR_FP_STR "\ncell 0x%016"DAP_UINT64_FORMAT_x"\nipv4 %s\nipv6 %s\nport: %s%s\nlinks %u%s",
                            NODE_ADDR_FP_ARGS_S(l_node_info->hdr.address),
                            l_node_info->hdr.cell_id.uint64,
                            str_ip4, str_ip6,
                            l_node_info->hdr.ext_port ? l_port_str : "default",
                            aliases_string->str,
                            l_node_info->hdr.links_number, links_string->str);
                dap_string_free(aliases_string, true);
                dap_string_free(links_string, true);*/
            }
        }
        dap_global_db_objs_delete(l_objs, l_nodes_count);
    }
    dap_cli_server_cmd_set_reply_text(a_str_reply, "%s", l_string_reply->str);
    dap_string_free(l_string_reply, true);
    return l_ret;
}

/**
 * @brief com_global_db
 * global_db command
 * @param a_argc
 * @param a_argv
 * @param arg_func
 * @param a_str_reply
 * @return int
 * return 0 OK, -1 Err
 */
int com_global_db(int a_argc, char ** a_argv, void **a_str_reply, int a_version)
{
    
    json_object **a_json_arr_reply = (json_object **)a_str_reply;
    enum {
        CMD_NONE, CMD_ADD, CMD_FLUSH, CMD_RECORD, CMD_WRITE, CMD_READ,
        CMD_DELETE, CMD_DROP, CMD_GET_KEYS, CMD_GROUP_LIST
    };
    int arg_index = 1;
    int cmd_name = CMD_NONE;
    // find 'cells' as first parameter only
    if(dap_cli_server_cmd_find_option_val(a_argv, arg_index, dap_min(a_argc, arg_index + 1), "flush", NULL))
        cmd_name = CMD_FLUSH;
    else if(dap_cli_server_cmd_find_option_val(a_argv, arg_index, dap_min(a_argc, arg_index + 1), "record", NULL))
            cmd_name = CMD_RECORD;
    else if(dap_cli_server_cmd_find_option_val(a_argv, arg_index, dap_min(a_argc, arg_index + 1), "write", NULL))
                cmd_name = CMD_WRITE;
    else if(dap_cli_server_cmd_find_option_val(a_argv, arg_index, dap_min(a_argc, arg_index + 1), "read", NULL))
                cmd_name = CMD_READ;
    else if(dap_cli_server_cmd_find_option_val(a_argv, arg_index, dap_min(a_argc, arg_index + 1), "delete", NULL))
                cmd_name = CMD_DELETE;
    else if(dap_cli_server_cmd_find_option_val(a_argv, arg_index, dap_min(a_argc, arg_index + 1), "drop_table", NULL))
                cmd_name = CMD_DROP;
    else if(dap_cli_server_cmd_find_option_val(a_argv, arg_index, dap_min(a_argc, arg_index + 1), "get_keys", NULL))
            cmd_name = CMD_GET_KEYS;
    else if(dap_cli_server_cmd_find_option_val(a_argv, arg_index, dap_min(a_argc, arg_index + 1), "group_list", NULL))
            cmd_name = CMD_GROUP_LIST;

    switch (cmd_name) {
    case CMD_FLUSH:
    {
        json_object* json_obj_flush = NULL;
        int res_flush = dap_global_db_flush_sync();
        switch (res_flush) {
        case 0:
            json_obj_flush = json_object_new_object();
            json_object_object_add(json_obj_flush, a_version == 1 ? "command status" : "command_status", json_object_new_string("Commit data base and filesystem caches to disk completed.\n\n"));
            json_object_array_add(*a_json_arr_reply, json_obj_flush);
            break;
        case -1:
            dap_json_rpc_error_add(*a_json_arr_reply, DAP_CHAIN_NODE_CLI_COM_GLOBAL_DB_CAN_NOT_OPEN_DIR,
                                                        "Couldn't open db directory. Can't init cdb\n"
                                                        "Reboot the node.\n\n");
            break;
        case -2:
            dap_json_rpc_error_add(*a_json_arr_reply, DAP_CHAIN_NODE_CLI_COM_GLOBAL_DB_CAN_NOT_INIT_DB,
                                                        "Couldn't open db directory. Can't init cdb\n"
                                                        "Reboot the node.\n\n");
            break;
        case -3:
            dap_json_rpc_error_add(*a_json_arr_reply, DAP_CHAIN_NODE_CLI_COM_GLOBAL_DB_CAN_NOT_INIT_SQL,
                                                        "Can't init sqlite\n"
                                                        "Reboot the node.\n\n");
            break;
        default:
            dap_json_rpc_error_add(*a_json_arr_reply, DAP_CHAIN_NODE_CLI_COM_GLOBAL_DB_CAN_NOT_COMMIT_TO_DISK,
                                                        "Can't commit data base caches to disk completed.\n"
                                                        "Reboot the node.\n\n");
            break;
        }
        return DAP_CHAIN_NODE_CLI_COM_GLOBAL_DB_JSON_OK;
    }
    case CMD_RECORD:
    {
        enum {
            SUMCMD_GET, SUMCMD_PIN, SUMCMD_UNPIN
        };
        if(!arg_index || a_argc < 3) {
            dap_json_rpc_error_add(*a_json_arr_reply, DAP_CHAIN_NODE_CLI_COM_GLOBAL_DB_PARAM_ERR,"parameters are not valid");
            return -DAP_CHAIN_NODE_CLI_COM_GLOBAL_DB_PARAM_ERR;
        }
        int arg_index_n = ++arg_index;
        int l_subcmd;
        // Get value
        if((arg_index_n = dap_cli_server_cmd_find_option_val(a_argv, arg_index, dap_min(a_argc, arg_index + 1), "get", NULL))!= 0) {
            l_subcmd = SUMCMD_GET;
        }
        // Pin record
        else if((arg_index_n = dap_cli_server_cmd_find_option_val(a_argv, arg_index, dap_min(a_argc, arg_index + 1), "pin", NULL)) != 0) {
            l_subcmd = SUMCMD_PIN;
        }
        // Unpin record
        else if((arg_index_n = dap_cli_server_cmd_find_option_val(a_argv, arg_index, dap_min(a_argc, arg_index + 1), "unpin", NULL)) != 0) {
            l_subcmd = SUMCMD_UNPIN;
        }
        else{
            dap_json_rpc_error_add(*a_json_arr_reply, DAP_CHAIN_NODE_CLI_COM_GLOBAL_DB_PARAM_ERR,
                                            "Subcommand '%s' not recognized, available subcommands are 'get', 'pin' or 'unpin'", a_argv[2]);
            return -DAP_CHAIN_NODE_CLI_COM_GLOBAL_DB_PARAM_ERR;
        }
        // read record from database
        const char *l_key = NULL;
        const char *l_group = NULL;
        // find key and group
        dap_cli_server_cmd_find_option_val(a_argv, arg_index, a_argc, "-key", &l_key);
        dap_cli_server_cmd_find_option_val(a_argv, arg_index, a_argc, "-group", &l_group);
        size_t l_value_len = 0;
        bool l_is_pinned = false;
        dap_nanotime_t l_ts =0;
        uint8_t *l_value = dap_global_db_get_sync(l_group, l_key, &l_value_len, &l_is_pinned, &l_ts);
        if(!l_value || !l_value_len) {
            dap_json_rpc_error_add(*a_json_arr_reply, DAP_CHAIN_NODE_CLI_COM_GLOBAL_DB_RECORD_NOT_FOUND,
                                            "Record not found\n\n");
            return -DAP_CHAIN_NODE_CLI_COM_GLOBAL_DB_RECORD_NOT_FOUND;
        }
        json_object* json_obj_rec = json_object_new_object();
        int l_ret = 0;
        // prepare record information
        switch (l_subcmd) {
            case SUMCMD_GET: // Get value
            {
                char *l_value_str = DAP_NEW_Z_SIZE(char, l_value_len * 2 + 2);
                if(!l_value_str) {
                    log_it(L_CRITICAL, "%s", c_error_memory_alloc);
                    DAP_DELETE(l_value);
                    json_object_put(json_obj_rec);
                    return -DAP_CHAIN_NODE_CLI_COM_GLOBAL_DB_MEMORY_ERR;
                }
                json_object_object_add(json_obj_rec, a_version == 1 ? "command status" : "command_status",json_object_new_string("Commit data base and filesystem caches to disk completed."));

                dap_bin2hex(l_value_str, l_value, l_value_len);
                json_object_object_add(json_obj_rec, a_version == 1 ? "command status" : "command_status",json_object_new_string("Record found"));
                json_object_object_add(json_obj_rec, a_version == 1 ? "lenght(byte)" : "lenght_byte", json_object_new_uint64(l_value_len));
                json_object_object_add(json_obj_rec, "hash", json_object_new_string(dap_get_data_hash_str(l_value, l_value_len).s));
                if (a_version == 1) {
                    json_object_object_add(json_obj_rec, "pinned", l_is_pinned ? json_object_new_string("Yes") : json_object_new_string("No") );
                } else {
                    json_object_object_add(json_obj_rec, "pinned", json_object_new_boolean(l_is_pinned));
                }
                json_object_object_add(json_obj_rec, "value", json_object_new_string(l_value_str));
                DAP_DELETE(l_value_str);
                break;
            }
            case SUMCMD_PIN: // Pin record
            {
                if(l_is_pinned){
                    json_object_object_add(json_obj_rec, a_version == 1 ? "pinned status" : "pinned_status",json_object_new_string("record already pinned"));
                    break;
                }
                if(dap_global_db_pin_sync( l_group, l_key) ==0 ){
                    json_object_object_add(json_obj_rec, a_version == 1 ? "pinned status" : "pinned_status",json_object_new_string("record successfully pinned"));
                }
                else{
                    dap_json_rpc_error_add(*a_json_arr_reply, DAP_CHAIN_NODE_CLI_COM_GLOBAL_DB_RECORD_NOT_PINED,
                                            "can't pin the record");
                    l_ret = -DAP_CHAIN_NODE_CLI_COM_GLOBAL_DB_RECORD_NOT_PINED;
                }
                break;
            }
            case SUMCMD_UNPIN: // Unpin record
            {
                if(!l_is_pinned) {
                    json_object_object_add(json_obj_rec, a_version == 1 ? "unpinned status" : "unpinned_status",json_object_new_string("record already unpinned"));
                    break;
                }
                if(dap_global_db_unpin_sync(l_group,l_key) == 0 ) {
                    json_object_object_add(json_obj_rec, a_version == 1 ? "unpinned status" : "unpinned_status",json_object_new_string("record successfully unpinned"));
                }
                else {
                    dap_json_rpc_error_add(*a_json_arr_reply, DAP_CHAIN_NODE_CLI_COM_GLOBAL_DB_RECORD_NOT_UNPINED,
                                            "can't unpin the record");
                    l_ret = -DAP_CHAIN_NODE_CLI_COM_GLOBAL_DB_RECORD_NOT_UNPINED;
                }
                break;
            }
        }
        json_object_array_add(*a_json_arr_reply, json_obj_rec);
        DAP_DELETE(l_value);
        return l_ret;
    }
    case CMD_WRITE:
    {
        const char *l_group_str = NULL;
        const char *l_key_str = NULL;
        const char *l_value_str = NULL;

        dap_cli_server_cmd_find_option_val(a_argv, arg_index, a_argc, "-group", &l_group_str);
        dap_cli_server_cmd_find_option_val(a_argv, arg_index, a_argc, "-key", &l_key_str);
        dap_cli_server_cmd_find_option_val(a_argv, arg_index, a_argc, "-value", &l_value_str);

        if (!l_group_str) {
            dap_json_rpc_error_add(*a_json_arr_reply, DAP_CHAIN_NODE_CLI_COM_GLOBAL_DB_PARAM_ERR,
                                            "%s requires parameter 'group' to be valid", a_argv[0]);

            return -DAP_CHAIN_NODE_CLI_COM_GLOBAL_DB_PARAM_ERR;
        }

        if (!l_key_str) {
            dap_json_rpc_error_add(*a_json_arr_reply, DAP_CHAIN_NODE_CLI_COM_GLOBAL_DB_PARAM_ERR,
                                            "%s requires parameter 'key' to be valid", a_argv[0]);

            return -DAP_CHAIN_NODE_CLI_COM_GLOBAL_DB_PARAM_ERR;
        }

        if (!l_value_str) {
            dap_json_rpc_error_add(*a_json_arr_reply, DAP_CHAIN_NODE_CLI_COM_GLOBAL_DB_PARAM_ERR,
                                            "%s requires parameter 'value' to be valid", a_argv[0]);

            return -DAP_CHAIN_NODE_CLI_COM_GLOBAL_DB_PARAM_ERR;
        }

        if (!dap_global_db_set_sync(l_group_str, l_key_str, l_value_str, strlen(l_value_str) +1 , false)) {
            json_object* json_obj_write = json_object_new_object();
            json_object_object_add(json_obj_write, a_version == 1 ? "write status" : "write_status",json_object_new_string("Data has been successfully written to the database"));
            json_object_array_add(*a_json_arr_reply, json_obj_write);
            return DAP_CHAIN_NODE_CLI_COM_GLOBAL_DB_JSON_OK;
        } else {
            dap_json_rpc_error_add(*a_json_arr_reply, DAP_CHAIN_NODE_CLI_COM_GLOBAL_DB_WRITING_FILED,
                                            "Data writing is failed");
        }
    }
    case CMD_READ:
    {
        const char *l_group_str = NULL;
        const char *l_key_str = NULL;

        dap_cli_server_cmd_find_option_val(a_argv, arg_index, a_argc, "-group", &l_group_str);
        dap_cli_server_cmd_find_option_val(a_argv, arg_index, a_argc, "-key", &l_key_str);

        if(!l_group_str) {
            dap_json_rpc_error_add(*a_json_arr_reply, DAP_CHAIN_NODE_CLI_COM_GLOBAL_DB_PARAM_ERR,
                                            "%s requires parameter 'group' to be valid", a_argv[0]);
            return -DAP_CHAIN_NODE_CLI_COM_GLOBAL_DB_PARAM_ERR;
        }

        if(!l_key_str) {
            dap_json_rpc_error_add(*a_json_arr_reply, DAP_CHAIN_NODE_CLI_COM_GLOBAL_DB_PARAM_ERR,
                                            "%s requires parameter 'key' to be valid", a_argv[0]);
            return -DAP_CHAIN_NODE_CLI_COM_GLOBAL_DB_PARAM_ERR;
        }

        size_t l_out_len = 0;
        dap_nanotime_t l_ts = 0;
        uint8_t *l_value_out = dap_global_db_get_sync(l_group_str, l_key_str, &l_out_len, NULL, &l_ts);
        /*if (!l_value_out || !l_out_len)
        {
            dap_cli_server_cmd_set_reply_text(a_str_reply, "Record with key %s in group %s not found", l_key_str, l_group_str);
            return -121;
        }*/
        json_object* json_obj_read = json_object_new_object();
        if (l_ts) {
            char l_ts_str[80] = { '\0' };
            dap_nanotime_to_str_rfc822(l_ts_str, sizeof(l_ts_str), l_ts);
            char *l_value_hexdump = dap_dump_hex(l_value_out, l_out_len);
            if (l_value_hexdump) {
                char *l_value_hexdump_new = dap_strdup_printf("\n%s", l_value_hexdump);
                json_object_object_add(json_obj_read, "group", json_object_new_string(l_group_str));
                json_object_object_add(json_obj_read, "key", json_object_new_string(l_key_str));
                json_object_object_add(json_obj_read, "time", json_object_new_string(l_ts_str));
                json_object_object_add(json_obj_read, a_version == 1 ? "value len" : "value_len",json_object_new_uint64(l_out_len));
                json_object_object_add(json_obj_read, a_version == 1 ? "value hex" : "value_hex",json_object_new_string(l_value_hexdump_new));
                DAP_DELETE(l_value_hexdump_new);
            } else {
                dap_json_rpc_error_add(*a_json_arr_reply, DAP_CHAIN_NODE_CLI_COM_GLOBAL_DB_TIME_NO_VALUE,
                                            "\n\"%s : %s\"\nTime: %s\nNo value\n",
                                                  l_group_str, l_key_str, l_ts_str);
            }
        } else if (dap_global_db_group_match_mask(l_group_str, "*.mempool") && !l_value_out) {
            // read hole value (error) in mempool
            dap_store_obj_t* l_read_obj = dap_global_db_get_raw_sync(l_group_str, l_key_str);
            if (!l_read_obj || !l_read_obj->value || !l_read_obj->value_len) {
               dap_json_rpc_error_add(*a_json_arr_reply, DAP_CHAIN_NODE_CLI_COM_GLOBAL_DB_TIME_NO_VALUE,
                                            "\n\"%s : %s\"\nNo value\n",
                                                  l_group_str, l_key_str);
            } else {
                json_object_object_add(json_obj_read, "group", json_object_new_string(l_group_str));
                json_object_object_add(json_obj_read, "key", json_object_new_string(l_key_str));
                json_object_object_add(json_obj_read, "error", json_object_new_string((char*)l_read_obj->value));
            }
            dap_store_obj_free_one(l_read_obj);
        } else {
            dap_json_rpc_error_add(*a_json_arr_reply, DAP_CHAIN_NODE_CLI_COM_GLOBAL_DB_RECORD_NOT_FOUND,
                                            "\nRecord \"%s : %s\" not found\n",
                                              l_group_str, l_key_str);
        }
        DAP_DELETE(l_value_out);
        json_object_array_add(*a_json_arr_reply, json_obj_read);
        return DAP_CHAIN_NODE_CLI_COM_GLOBAL_DB_JSON_OK;
    }
    case CMD_DELETE:
    {
        const char *l_group_str = NULL;
        const char *l_key_str = NULL;

        dap_cli_server_cmd_find_option_val(a_argv, arg_index, a_argc, "-group", &l_group_str);
        dap_cli_server_cmd_find_option_val(a_argv, arg_index, a_argc, "-key", &l_key_str);

        if(!l_group_str) {
            dap_json_rpc_error_add(*a_json_arr_reply, DAP_CHAIN_NODE_CLI_COM_GLOBAL_DB_PARAM_ERR,
                                            "%s requires parameter 'group' to be valid", a_argv[0]);
            return -DAP_CHAIN_NODE_CLI_COM_GLOBAL_DB_PARAM_ERR;
        }

        if(!l_key_str) {
            dap_json_rpc_error_add(*a_json_arr_reply, DAP_CHAIN_NODE_CLI_COM_GLOBAL_DB_NO_KEY_PROVIDED,
                                            "No key provided, entire table %s will be altered", l_group_str);

            size_t l_objs_count = 0;
            dap_global_db_obj_t* l_obj = dap_global_db_get_all_sync(l_group_str, &l_objs_count);

            if (!l_obj || !l_objs_count)
            {
                dap_json_rpc_error_add(*a_json_arr_reply, DAP_CHAIN_NODE_CLI_COM_GLOBAL_DB_NO_DATA_IN_GROUP,
                                            "No data in group %s.", l_group_str);
                return -DAP_CHAIN_NODE_CLI_COM_GLOBAL_DB_NO_DATA_IN_GROUP;
            }
            size_t i, j = 0;
            for (i = 0; i < l_objs_count; ++i) {
                if (!l_obj[i].key)
                    continue;
                if (dap_global_db_group_match_mask(l_group_str, "local.*")) {
                    dap_store_obj_t* l_read_obj = dap_global_db_get_raw_sync(l_group_str, l_obj[i].key);
                    if (!dap_global_db_driver_delete(l_read_obj, 1)) {
                        ++j;
                    }
                } else {
                    if (!dap_global_db_del_sync(l_group_str, l_obj[i].key)) {
                        ++j;
                    }
                }
            }
            dap_global_db_objs_delete(l_obj, l_objs_count);
            json_object* json_obj_del = json_object_new_object();
            json_object_object_add(json_obj_del, a_version == 1 ? "Removed records" : "records_removed",json_object_new_uint64(j));
            json_object_object_add(json_obj_del, a_version == 1 ? "of records" : "records_total",json_object_new_uint64(i));
            json_object_object_add(json_obj_del, a_version == 1 ? "in table" : "table",json_object_new_string(l_group_str));
            json_object_array_add(*a_json_arr_reply, json_obj_del);
            return DAP_CHAIN_NODE_CLI_COM_GLOBAL_DB_JSON_OK;
        }

        bool l_del_success = false;

        if (dap_global_db_group_match_mask(l_group_str, "local.*")) {
            dap_store_obj_t* l_read_obj = dap_global_db_get_raw_sync(l_group_str, l_key_str);
            l_del_success = !dap_global_db_driver_delete(l_read_obj, 1);
        } else {
            l_del_success = !dap_global_db_del_sync(l_group_str, l_key_str);
        }

        if (l_del_success) {
            json_object* json_obj_del = json_object_new_object();
            json_object_object_add(json_obj_del, a_version == 1 ? "Record key" : "record_key",json_object_new_string(l_key_str));
            json_object_object_add(json_obj_del, a_version == 1 ? "Group name" : "group_name",json_object_new_string(l_group_str));
            json_object_object_add(json_obj_del, "status", json_object_new_string("deleted"));
            json_object_array_add(*a_json_arr_reply, json_obj_del);
            return DAP_CHAIN_NODE_CLI_COM_GLOBAL_DB_JSON_OK;
        } else {
            dap_json_rpc_error_add(*a_json_arr_reply, DAP_CHAIN_NODE_CLI_COM_GLOBAL_DB_DELETE_FAILD,
                                   "Record with key %s in group %s deleting failed", l_group_str, l_key_str);
            return -DAP_CHAIN_NODE_CLI_COM_GLOBAL_DB_DELETE_FAILD;
        }
    }
    case CMD_DROP:
    {
        const char *l_group_str = NULL;
        dap_cli_server_cmd_find_option_val(a_argv, arg_index, a_argc, "-group", &l_group_str);

        if(!l_group_str) {
            dap_json_rpc_error_add(*a_json_arr_reply, DAP_CHAIN_NODE_CLI_COM_GLOBAL_DB_PARAM_ERR,"%s requires parameter 'group' to be valid", a_argv[0]);
            return -DAP_CHAIN_NODE_CLI_COM_GLOBAL_DB_PARAM_ERR;
        }

        if (!dap_global_db_erase_table_sync(l_group_str))
        {
            json_object* json_obj_drop = json_object_new_object();
            json_object_object_add(json_obj_drop, a_version == 1 ? "Dropped table" : "table_dropped",json_object_new_string(l_group_str));
            json_object_array_add(*a_json_arr_reply, json_obj_drop);
            return DAP_CHAIN_NODE_CLI_COM_GLOBAL_DB_JSON_OK;
        } else {
            dap_json_rpc_error_add(*a_json_arr_reply, DAP_CHAIN_NODE_CLI_COM_GLOBAL_DB_DROP_FAILED,"Failed to drop table %s", l_group_str);
            return -DAP_CHAIN_NODE_CLI_COM_GLOBAL_DB_DROP_FAILED;
        }
    }
    case CMD_GET_KEYS:
    {
        const char *l_group_str = NULL;
        dap_cli_server_cmd_find_option_val(a_argv, arg_index, a_argc, "-group", &l_group_str);

        if(!l_group_str) {
            dap_json_rpc_error_add(*a_json_arr_reply, DAP_CHAIN_NODE_CLI_COM_GLOBAL_DB_PARAM_ERR,"%s requires parameter 'group' to be valid", a_argv[0]);
            return -DAP_CHAIN_NODE_CLI_COM_GLOBAL_DB_PARAM_ERR;
        }

        size_t l_objs_count = 0;
        dap_store_obj_t *l_objs = dap_global_db_get_all_raw_sync(l_group_str, &l_objs_count);

        if (!l_objs || !l_objs_count)
        {
            dap_json_rpc_error_add(*a_json_arr_reply, DAP_CHAIN_NODE_CLI_COM_GLOBAL_DB_NO_DATA_IN_GROUP,"No data in group %s.", l_group_str);
            return -DAP_CHAIN_NODE_CLI_COM_GLOBAL_DB_NO_DATA_IN_GROUP;
        }

        json_object* json_arr_keys = json_object_new_array();
        json_object* json_obj_keys = NULL;
        for(size_t i = 0; i < l_objs_count; i++) {
            char l_ts[64] = { '\0' };
            dap_nanotime_to_str_rfc822(l_ts, sizeof(l_ts), l_objs[i].timestamp);
            json_obj_keys = json_object_new_object();
            json_object_object_add(json_obj_keys, "key", json_object_new_string(l_objs[i].key));
            json_object_object_add(json_obj_keys, "time", json_object_new_string(l_ts));
            json_object_object_add(json_obj_keys, "type", json_object_new_string(
                                       dap_store_obj_get_type(l_objs + i) == DAP_GLOBAL_DB_OPTYPE_ADD ?  "record" : "hole"));
            json_object_array_add(json_arr_keys, json_obj_keys);
        }
        dap_store_obj_free(l_objs, l_objs_count);

        json_object* json_keys_list = json_object_new_object();
        json_object_object_add(json_keys_list, a_version == 1 ? "group name" : "group_name",json_object_new_string(l_group_str));
        json_object_object_add(json_keys_list, a_version == 1 ? "keys list" : "keys_list", json_arr_keys);
        json_object_array_add(*a_json_arr_reply, json_keys_list);
        return DAP_CHAIN_NODE_CLI_COM_GLOBAL_DB_JSON_OK;
    }
    case CMD_GROUP_LIST: {
        json_object* json_group_list = json_object_new_object();
        dap_list_t *l_group_list = dap_global_db_driver_get_groups_by_mask("*");
        size_t l_count = 0;
        json_object* json_arr_group = json_object_new_array();
        json_object* json_obj_list = NULL;
        for (dap_list_t *l_list = l_group_list; l_list; l_list = dap_list_next(l_list), ++l_count) {
            json_obj_list = json_object_new_object();
            json_object_object_add(json_obj_list, (char*)l_list->data,
                                   json_object_new_uint64(dap_global_db_driver_count((char*)l_list->data, c_dap_global_db_driver_hash_blank, false)));
            json_object_array_add(json_arr_group, json_obj_list);
        }
        json_object_object_add(json_group_list, a_version == 1 ? "group list" : "group_list", json_arr_group);
        json_object_object_add(json_group_list, a_version == 1 ? "total count" : "total_count", json_object_new_uint64(l_count));
        json_object_array_add(*a_json_arr_reply, json_group_list);
        dap_list_free_full(l_group_list, NULL);
        return DAP_CHAIN_NODE_CLI_COM_GLOBAL_DB_JSON_OK;
    }
    default:
        dap_json_rpc_error_add(*a_json_arr_reply, DAP_CHAIN_NODE_CLI_COM_GLOBAL_DB_PARAM_ERR,"parameters are not valid");
            return -DAP_CHAIN_NODE_CLI_COM_GLOBAL_DB_PARAM_ERR;
    }
}

static dap_tsd_t* s_chain_node_cli_com_node_create_tsd_addr(char **a_argv, int a_arg_start, int a_arg_end, void **a_str_reply, const char *a_specified_decree) {
    const char *l_ban_addr_str = NULL;
    if (dap_cli_server_cmd_find_option_val(a_argv, a_arg_start, a_arg_end, "-addr", &l_ban_addr_str)) {
        dap_stream_node_addr_t l_addr = {0};
        if (dap_stream_node_addr_from_str(&l_addr, l_ban_addr_str))
            return dap_cli_server_cmd_set_reply_text(a_str_reply, "Can't convert the -addr option value to node address"), NULL;
        return dap_tsd_create_string(DAP_CHAIN_DATUM_DECREE_TSD_TYPE_STRING, l_ban_addr_str);
    } else if (dap_cli_server_cmd_find_option_val(a_argv, a_arg_start, a_arg_end, "-host", &l_ban_addr_str))
        return dap_tsd_create_string(DAP_CHAIN_DATUM_DECREE_TSD_TYPE_HOST, l_ban_addr_str);
    else
        return dap_cli_server_cmd_set_reply_text(a_str_reply, "The -host or -addr option was not "
                                                       "specified to create a %s entry creation decree.", a_specified_decree), NULL;
}

/**
 * Node command
 */
int com_node(int a_argc, char ** a_argv, void **a_str_reply, UNUSED_ARG int a_version)
{
    enum {
        CMD_NONE, CMD_ADD, CMD_DEL, CMD_ALIAS, CMD_HANDSHAKE, CMD_CONNECT, CMD_LIST, CMD_DUMP, CMD_CONNECTIONS, CMD_BALANCER,
        CMD_BAN, CMD_UNBAN, CMD_BANLIST
    };
    int arg_index = 1;
    int cmd_num = CMD_NONE;
    if(dap_cli_server_cmd_find_option_val(a_argv, arg_index, dap_min(a_argc, arg_index + 1), "add", NULL)) {
        cmd_num = CMD_ADD;
    }
    else if(dap_cli_server_cmd_find_option_val(a_argv, arg_index, dap_min(a_argc, arg_index + 1), "del", NULL)) {
        cmd_num = CMD_DEL;
    } // find  add parameter ('alias' or 'handshake')
    else if (dap_cli_server_cmd_find_option_val(a_argv, arg_index, dap_min(a_argc, arg_index + 1), "handshake", NULL)) {
        cmd_num = CMD_HANDSHAKE;
    }
    else if(dap_cli_server_cmd_find_option_val(a_argv, arg_index, dap_min(a_argc, arg_index + 1), "connect", NULL)) {
        cmd_num = CMD_CONNECT;
    }
    else if(dap_cli_server_cmd_find_option_val(a_argv, arg_index, dap_min(a_argc, arg_index + 1), "alias", NULL)) {
        cmd_num = CMD_ALIAS;
    }
    else if(dap_cli_server_cmd_find_option_val(a_argv, arg_index, dap_min(a_argc, arg_index + 1), "list", NULL)) {
        cmd_num = CMD_LIST;
    }
    else if(dap_cli_server_cmd_find_option_val(a_argv, arg_index, dap_min(a_argc, arg_index + 1), "dump", NULL)) {
        cmd_num = CMD_DUMP;
    }
    else if (dap_cli_server_cmd_find_option_val(a_argv, arg_index, dap_min(a_argc, arg_index + 1), "connections", NULL)) {
        cmd_num = CMD_CONNECTIONS;
    } else if (dap_cli_server_cmd_find_option_val(a_argv, arg_index, dap_min(a_argc, arg_index+1), "ban", NULL)) {
        cmd_num = CMD_BAN;
    } else if (dap_cli_server_cmd_find_option_val(a_argv, arg_index, dap_min(a_argc, arg_index+1), "unban", NULL)) {
        cmd_num = CMD_UNBAN;
    } else if (dap_cli_server_cmd_find_option_val(a_argv, arg_index, dap_min(a_argc, arg_index+1), "banlist", NULL)) {
        cmd_num = CMD_BANLIST;
    } else if (dap_cli_server_cmd_find_option_val(a_argv, arg_index, dap_min(a_argc, arg_index + 1), "balancer", NULL)){
        cmd_num = CMD_BALANCER;
    }
    arg_index++;
    if(cmd_num == CMD_NONE) {
        dap_cli_server_cmd_set_reply_text(a_str_reply, "command %s not recognized", a_argv[1]);
        return -1;
    }
    const char *l_addr_str = NULL, *l_port_str = NULL, *alias_str = NULL;
    const char *l_cell_str = NULL, *l_link_str = NULL, *l_hostname = NULL;

    // find net
    dap_chain_net_t *l_net = NULL;

    int l_net_parse_val = dap_chain_node_cli_cmd_values_parse_net_chain(&arg_index, a_argc, a_argv, a_str_reply, NULL, &l_net, CHAIN_TYPE_INVALID);
    if(l_net_parse_val < 0 && cmd_num != CMD_BANLIST) {
        if ((cmd_num != CMD_CONNECTIONS && cmd_num != CMD_DUMP) || l_net_parse_val == -102)
            return -11;
    }

    // find addr, alias
    dap_cli_server_cmd_find_option_val(a_argv, arg_index, a_argc, "-addr", &l_addr_str);
    dap_cli_server_cmd_find_option_val(a_argv, arg_index, a_argc, "-port", &l_port_str);
    dap_cli_server_cmd_find_option_val(a_argv, arg_index, a_argc, "-alias", &alias_str);
    dap_cli_server_cmd_find_option_val(a_argv, arg_index, a_argc, "-cell", &l_cell_str);
    dap_cli_server_cmd_find_option_val(a_argv, arg_index, a_argc, "-host", &l_hostname);
    dap_cli_server_cmd_find_option_val(a_argv, arg_index, a_argc, "-link", &l_link_str);

    // struct to write to the global db
    dap_chain_node_addr_t l_node_addr = {}, l_link;
    uint32_t l_info_size = l_hostname 
        ? sizeof(dap_chain_node_info_t) + dap_strlen(l_hostname) + 1
        : sizeof(dap_chain_node_info_t);
    dap_chain_node_info_t *l_node_info = DAP_NEW_STACK_SIZE(dap_chain_node_info_t, l_info_size);
    memset(l_node_info, 0, l_info_size);;
    //TODO need to rework with new node info / alias /links concept

    if (l_addr_str) {
        if (dap_chain_node_addr_from_str(&l_node_info->address, l_addr_str)) {
            dap_cli_server_cmd_set_reply_text(a_str_reply, "Can't parse node address %s", l_addr_str);
            return -5;
        }
    }
    if (l_port_str) {
        dap_digit_from_string(l_port_str, &l_node_info->ext_port, sizeof(uint16_t));
        if (!l_node_info->ext_port) {
            dap_cli_server_cmd_set_reply_text(a_str_reply, "Can't parse host port %s", l_port_str);
            return -4;
        }
    }
    if (l_cell_str) {
        dap_digit_from_string(l_cell_str, l_node_info->cell_id.raw, sizeof(l_node_info->cell_id.raw)); //DAP_CHAIN_CELL_ID_SIZE);
    }
    if (l_link_str) {   // TODO
        if(dap_chain_node_addr_from_str(&l_link, l_link_str) != 0) {
            dap_digit_from_string(l_link_str, l_link.raw, sizeof(l_link.raw));
        }
    }
    switch (cmd_num) {

    case CMD_ADD: {
        int l_res = -10;
        uint16_t l_port = 0;
        if (l_addr_str || l_hostname) {
            if (!dap_chain_net_is_my_node_authorized(l_net)) {
                dap_cli_server_cmd_set_reply_text(a_str_reply, "You have no access rights");
                return l_res;
            }
            // We're in authorized list, add directly
            struct sockaddr_storage l_verifier = { };
            if ( 0 > dap_net_parse_config_address(l_hostname, l_node_info->ext_host, &l_port, &l_verifier, NULL) ) {
                dap_cli_server_cmd_set_reply_text(a_str_reply, "Can't parse host string %s", l_hostname);
                return -6;
            }
            if ( !l_node_info->ext_port && !(l_node_info->ext_port = l_port) )
                return dap_cli_server_cmd_set_reply_text(a_str_reply, "Unspecified port"), -7;

            l_node_info->ext_host_len = dap_strlen(l_node_info->ext_host);

            dap_chain_node_info_t* l_check_node_info = dap_chain_node_list_ip_check(l_node_info, l_net);
            if (l_check_node_info) {
                log_it(L_INFO, "Replace existed node with same ip %s address %s -> %s", l_check_node_info->ext_host,
                                         dap_stream_node_addr_to_str_static(l_check_node_info->address), dap_stream_node_addr_to_str_static(l_node_info->address));
                dap_chain_node_info_del(l_net, l_check_node_info);
            }

            l_res = dap_chain_node_info_save(l_net, l_node_info);
            return dap_cli_server_cmd_set_reply_text(a_str_reply, l_res ? "Can't add node %s, error %d" : "Successfully added node %s", l_addr_str, l_res), l_res;
        }
        // Synchronous request, wait for reply
        if ( !(l_port = l_node_info->ext_port) 
             && !(l_port = dap_chain_net_get_my_node_info(l_net)->ext_port)
             && !(l_port = dap_config_get_item_int16(g_config, "server", DAP_CFG_PARAM_LEGACY_PORT)) )
        {
            if ( dap_config_get_item_bool_default(g_config, "server", "enabled", false) ) {
                const char **l_listening = dap_config_get_array_str(g_config, "server", DAP_CFG_PARAM_LISTEN_ADDRS, NULL);
                if ( l_listening && dap_net_parse_config_address(*l_listening, NULL, &l_port, NULL, NULL) < 0 )
                    return dap_cli_server_cmd_set_reply_text(a_str_reply, "Invalid server IP address, check [server] section in cellframe-node.cfg"), -8;
            }
            if (!l_port)
                return dap_cli_server_cmd_set_reply_text(a_str_reply, "Unspecified port"), -9; 
        }
        switch ( l_res = dap_chain_net_node_list_request(l_net, l_port, true, 'a') )
        {
            case 1: return dap_cli_server_cmd_set_reply_text(a_str_reply, "Successfully added"), 0;
            case 2: return dap_cli_server_cmd_set_reply_text(a_str_reply, "No server"), l_res;
            case 3: return dap_cli_server_cmd_set_reply_text(a_str_reply, "Didn't add your address node to node list"), l_res;
            case 4: return dap_cli_server_cmd_set_reply_text(a_str_reply, "Can't calculate hash for your addr"), l_res;
            case 5: return dap_cli_server_cmd_set_reply_text(a_str_reply, "Can't do handshake for your node"), l_res;
            case 6: return dap_cli_server_cmd_set_reply_text(a_str_reply, "The node already exists"), l_res;
            case 7: return dap_cli_server_cmd_set_reply_text(a_str_reply, "Can't process node list HTTP request"), l_res;
            default:return dap_cli_server_cmd_set_reply_text(a_str_reply, "Can't process request, error %d", l_res), l_res;
        }
    }

    case CMD_DEL: {
        // handler of command 'node del'
        if (l_addr_str) {
            if (!dap_chain_net_is_my_node_authorized(l_net)) {
                dap_cli_server_cmd_set_reply_text(a_str_reply, "You have no access rights");
                return -10;
            }
            int l_res = dap_chain_node_info_del(l_net, l_node_info);
            if (l_res)
                dap_cli_server_cmd_set_reply_text(a_str_reply, "Can't delete node %s, error %d", l_addr_str, l_res);
            else
                dap_cli_server_cmd_set_reply_text(a_str_reply, "Successfully deleted node %s", l_addr_str);
            return l_res;
        }
        // Synchronous request, wait for reply
        int l_res = dap_chain_net_node_list_request(l_net, 0, true, 'r');
        switch (l_res) {
            case 8:  dap_cli_server_cmd_set_reply_text(a_str_reply, "Sucessfully deleted"); return 0;
            default: dap_cli_server_cmd_set_reply_text(a_str_reply, "Can't process request, error %d", l_res); return l_res;
        }
    }

    case CMD_LIST:{
        // handler of command 'node dump'
        bool l_is_full = dap_cli_server_cmd_find_option_val(a_argv, arg_index, a_argc, "-full", NULL);
        return s_node_info_list_with_reply(l_net, &l_node_addr, l_is_full, alias_str, a_str_reply);
    }
    case CMD_DUMP: {
        dap_string_t *l_string_reply = dap_chain_node_states_info_read(l_net, l_node_info->address);
        dap_cli_server_cmd_set_reply_text(a_str_reply, "%s", l_string_reply->str);
        dap_string_free(l_string_reply, true);
        return 0;
    }
        // add alias
    case CMD_ALIAS:
        if(alias_str) {
            if(l_addr_str) {
                // add alias
                if(!dap_chain_node_alias_register(l_net, alias_str, &l_node_addr))
                    log_it(L_WARNING, "can't save alias %s", alias_str);
                else {
                    dap_cli_server_cmd_set_reply_text(a_str_reply, "alias mapped successfully");
                }
            }
            else {
                dap_cli_server_cmd_set_reply_text(a_str_reply, "alias can't be mapped because -addr is not found");
                return -1;
            }
        }
        else {
            dap_cli_server_cmd_set_reply_text(a_str_reply, "alias can't be mapped because -alias is not found");
            return -1;
        }

        break;
        // make connect
    case CMD_CONNECT:
         dap_cli_server_cmd_set_reply_text(a_str_reply, "Not implemented yet");
         break;
#if 0
        // get address from alias if addr not defined
        if(alias_str && !l_node_addr.uint64) {
            dap_chain_node_addr_t *address_tmp = dap_chain_node_alias_find(l_net, alias_str);
            if(address_tmp) {
                l_node_addr = *address_tmp;
                DAP_DELETE(address_tmp);
            }
            else {
                dap_cli_server_cmd_set_reply_text(a_str_reply, "no address found by alias");
                return -1;
            }
        }
        // for auto mode
        int l_is_auto = 0;
        // list of dap_chain_node_addr_t struct
        unsigned int l_nodes_count = 0;
        dap_list_t *l_node_list = NULL;
        dap_chain_node_addr_t *l_remote_node_addr = NULL;
        if(!l_node_addr.uint64) {
            // check whether auto mode
            l_is_auto = dap_cli_server_cmd_find_option_val(a_argv, arg_index, a_argc, "auto", NULL);
            if(!l_is_auto) {
                dap_cli_server_cmd_set_reply_text(a_str_reply, "addr not found");
                return -1;
            }
            // if auto mode, then looking for the node address

            // get cur node links
            bool a_is_only_cur_cell = false;
            // TODO rewrite this command totally
            // dap_list_t *l_node_link_list = dap_chain_net_get_link_node_list(l_net, a_is_only_cur_cell);
            // get all nodes list if no links
            l_node_list = dap_chain_net_get_node_list(l_net);
            // select random node from the list
            l_nodes_count = dap_list_length(l_node_list);
            if(l_nodes_count > 0) {
                unsigned int l_node_pos = rand() % l_nodes_count;
                dap_list_t *l_tmp = dap_list_nth(l_node_list, l_node_pos);
                l_remote_node_addr = l_tmp->data;
                l_node_addr.uint64 = l_remote_node_addr->uint64;
            }

            if(!l_node_addr.uint64) {
                dap_cli_server_cmd_set_reply_text(a_str_reply, "no node is available");
                return -1;
            }
        }
        dap_chain_node_info_t *l_remote_node_info;
        dap_chain_node_client_t *l_node_client;
        int res;
        do {
            l_remote_node_info = node_info_read_and_reply(l_net, &l_node_addr, a_str_reply);
            if(!l_remote_node_info) {
                return -1;
            }
            // start connect
            l_node_client = dap_chain_node_client_connect_default_channels(l_net,l_remote_node_info);
            if(!l_node_client) {
                dap_cli_server_cmd_set_reply_text(a_str_reply, "can't connect");
                DAP_DELETE(l_remote_node_info);
                return -1;
            }
            // wait connected
            int timeout_ms = 7000; // 7 sec = 7000 ms
            res = dap_chain_node_client_wait(l_node_client, NODE_CLIENT_STATE_ESTABLISHED, timeout_ms);
            // select new node addr
            if(l_is_auto && res){
                if(l_remote_node_addr && l_nodes_count>1){
                    l_nodes_count--;
                    l_node_list = dap_list_remove(l_node_list, l_remote_node_addr);
                    DAP_DELETE(l_remote_node_addr);
                    unsigned int l_node_pos = rand() % l_nodes_count;
                    dap_list_t *l_tmp = dap_list_nth(l_node_list, l_node_pos);
                    l_remote_node_addr = l_tmp->data;
                    l_node_addr.uint64 = l_remote_node_addr->uint64;

                    // clean client struct
                    dap_chain_node_client_close_mt(l_node_client);
                    DAP_DELETE(l_remote_node_info);
                    //return -1;
                    continue;
                }
            }
            break;
        }
        while(1);
        // for auto mode only
        if(l_is_auto) {
            //start background thread for testing connect to the nodes
            dap_chain_node_ping_background_start(l_net, l_node_list);
            dap_list_free_full(l_node_list, NULL);
        }



        if(res) {
            dap_cli_server_cmd_set_reply_text(a_str_reply, "no response from remote node(s)");
            log_it(L_WARNING, "No response from remote node(s): err code %d", res);
            // clean client struct
            dap_chain_node_client_close_mt(l_node_client);
            //DAP_DELETE(l_remote_node_info);
            return -1;
        }
        log_it(L_NOTICE, "Stream connection established");

        dap_chain_ch_sync_request_old_t l_sync_request = {};
        dap_stream_ch_t *l_ch_chain = dap_client_get_stream_ch_unsafe(l_node_client->client, DAP_CHAIN_CH_ID);
        // fill begin id
        l_sync_request.id_start = 1;
        // fill current node address
        l_sync_request.node_addr.uint64 = dap_chain_net_get_cur_addr_int(l_net);

        log_it(L_INFO, "Requested GLOBAL_DB syncronizatoin, %"DAP_UINT64_FORMAT_U":%"DAP_UINT64_FORMAT_U" period",
                                                        l_sync_request.id_start, l_sync_request.id_end);
        if(0 == dap_chain_ch_pkt_write_unsafe(l_ch_chain, DAP_CHAIN_CH_PKT_TYPE_SYNC_GLOBAL_DB,
                l_net->pub.id.uint64, 0, 0, &l_sync_request,
                sizeof(l_sync_request))) {
            dap_cli_server_cmd_set_reply_text(a_str_reply, "Error: Can't send sync chains request");
            // clean client struct
            dap_chain_node_client_close_mt(l_node_client);
            DAP_DELETE(l_remote_node_info);
            return -1;
        }
        dap_stream_ch_set_ready_to_write_unsafe(l_ch_chain, true);
        // wait for finishing of request
        int timeout_ms = 420000; // 7 min = 420 sec = 420 000 ms
        // TODO add progress info to console
        res = dap_chain_node_client_wait(l_node_client, NODE_CLIENT_STATE_SYNCED, timeout_ms);
        if(res < 0) {
            dap_cli_server_cmd_set_reply_text(a_str_reply, "Error: can't sync with node "NODE_ADDR_FP_STR,
                                            NODE_ADDR_FP_ARGS_S(l_node_client->remote_node_addr));
            dap_chain_node_client_close_mt(l_node_client);
            DAP_DELETE(l_remote_node_info);
            log_it(L_WARNING, "Gdb synced err -2");
            return -2;

        }
        // flush global_db
        dap_global_db_flush_sync();
        log_it(L_INFO, "Gdb synced Ok");

        // Requesting chains
        dap_chain_t *l_chain = NULL;
        DL_FOREACH(l_net->pub.chains, l_chain)
        {
            // reset state NODE_CLIENT_STATE_SYNCED
            dap_chain_node_client_reset(l_node_client);
            // send request
            dap_chain_ch_sync_request_old_t l_sync_request = {};
            if(0 == dap_chain_ch_pkt_write_unsafe(l_ch_chain, DAP_CHAIN_CH_PKT_TYPE_SYNC_CHAINS,
                    l_net->pub.id.uint64, l_chain->id.uint64, l_remote_node_info->hdr.cell_id.uint64, &l_sync_request,
                    sizeof(l_sync_request))) {
                dap_cli_server_cmd_set_reply_text(a_str_reply, "Error: Can't send sync chains request");
                // clean client struct
                dap_chain_node_client_close_mt(l_node_client);
                DAP_DELETE(l_remote_node_info);
                log_it(L_INFO, "Chain '%s' synced error: Can't send sync chains request", l_chain->name);
                return -3;
            }
            log_it(L_NOTICE, "Requested syncronization for chain \"%s\"", l_chain->name);
            dap_stream_ch_set_ready_to_write_unsafe(l_ch_chain, true);

            // wait for finishing of request
            timeout_ms = 120000; // 2 min = 120 sec = 120 000 ms
            // TODO add progress info to console
            res = dap_chain_node_client_wait(l_node_client, NODE_CLIENT_STATE_SYNCED, timeout_ms);
            if(res < 0) {
                log_it(L_ERROR, "Error: Can't sync chain %s", l_chain->name);
            }
        }
        log_it(L_INFO, "Chains and gdb are synced");
        DAP_DELETE(l_remote_node_info);
        //dap_client_disconnect(l_node_client->client);
        //l_node_client->client = NULL;
        dap_chain_node_client_close_mt(l_node_client);
        dap_cli_server_cmd_set_reply_text(a_str_reply, "Node sync completed: Chains and gdb are synced");
        return 0;

    }
#endif
        // make handshake
    case CMD_HANDSHAKE: {
        // get address from alias if addr not defined
        if(alias_str && !l_node_addr.uint64) {
            dap_chain_node_addr_t *address_tmp = dap_chain_node_alias_find(l_net, alias_str);
            if(address_tmp) {
                l_node_addr = *address_tmp;
                DAP_DELETE(address_tmp);
            }
            else {
                dap_cli_server_cmd_set_reply_text(a_str_reply, "No address found by alias");
                return -4;
            }
        }
        l_node_addr = l_node_info->address;
        if(!l_node_addr.uint64) {
            dap_cli_server_cmd_set_reply_text(a_str_reply, "Addr not found");
            return -5;
        }

        dap_chain_node_info_t *node_info = node_info_read_and_reply(l_net, &l_node_addr, a_str_reply);
        if(!node_info)
            return -6;
        int timeout_ms = 5000; //5 sec = 5000 ms
        // start handshake
        dap_chain_node_client_t *l_client = dap_chain_node_client_connect_default_channels(l_net,node_info);
        if(!l_client) {
            dap_cli_server_cmd_set_reply_text(a_str_reply, "Can't connect");
            DAP_DELETE(node_info);
            return -7;
        }
        // wait handshake
        int res = dap_chain_node_client_wait(l_client, NODE_CLIENT_STATE_ESTABLISHED, timeout_ms);
        if (res) {
            dap_cli_server_cmd_set_reply_text(a_str_reply, "No response from node");
            // clean client struct
            // dap_chain_node_client_close_unsafe(l_client); del in s_go_stage_on_client_worker_unsafe
            DAP_DELETE(node_info);
            return -8;
        }
        DAP_DELETE(node_info);
        dap_chain_node_client_close_unsafe(l_client);
        dap_cli_server_cmd_set_reply_text(a_str_reply, "Connection established");
    } break;

    case CMD_CONNECTIONS: {

        if (l_net) {
            dap_cluster_t *l_links_cluster = dap_cluster_by_mnemonim(l_net->pub.name);
            if (!l_links_cluster) {
                 dap_cli_server_cmd_set_reply_text(a_str_reply, "Not found links cluster for net %s", l_net->pub.name);
                 break;
            }
            *a_str_reply = dap_cluster_get_links_info(l_links_cluster);
        } else {
            const char *l_guuid_str = NULL;
            dap_cluster_t *l_cluster = NULL;
            dap_cli_server_cmd_find_option_val(a_argv, arg_index, a_argc, "-cluster", &l_guuid_str);
            if (l_guuid_str) {
                bool l_success = false;
                dap_guuid_t l_guuid = dap_guuid_from_hex_str(l_guuid_str, &l_success);
                if (!l_success) {
                    dap_cli_server_cmd_set_reply_text(a_str_reply, "Can't parse cluster guid %s", l_guuid_str);
                    break;
                }
                l_cluster = dap_cluster_find(l_guuid);
                
                if (!l_cluster) {
                    dap_cli_server_cmd_set_reply_text(a_str_reply, "Not found cluster with ID %s", l_guuid_str);
                    break;
                }
            }
            *a_str_reply = dap_cluster_get_links_info(l_cluster);
        }
    } break;

    case  CMD_BAN: {
        dap_chain_t *l_chain = dap_chain_net_get_default_chain_by_chain_type(l_net, CHAIN_TYPE_DECREE);
        if(!l_chain) {
            dap_cli_server_cmd_set_reply_text(a_str_reply, "Network %s does not support decrees.", l_net->pub.name);
            return -11;
        }
        const char * l_hash_out_type = NULL;
        dap_cli_server_cmd_find_option_val(a_argv, arg_index, a_argc, "-H", &l_hash_out_type);
        if(!l_hash_out_type)
            l_hash_out_type = "hex";
        if(dap_strcmp(l_hash_out_type,"hex") && dap_strcmp(l_hash_out_type,"base58")) {
            dap_cli_server_cmd_set_reply_text(a_str_reply, "invalid parameter -H, valid values: -H <hex | base58>");
            return -1;
        }
        const char *l_certs_str = NULL;
        size_t l_certs_count = 0;
        dap_cert_t **l_certs = NULL;
        dap_cli_server_cmd_find_option_val(a_argv, arg_index, a_argc, "-certs", &l_certs_str);
        if (!l_certs_str) {
            dap_cli_server_cmd_set_reply_text(a_str_reply, "ban create requires parameter '-certs'");
            return -106;
        }
        dap_cert_parse_str_list(l_certs_str, &l_certs, &l_certs_count);
        if(!l_certs_count) {
            dap_cli_server_cmd_set_reply_text(a_str_reply,
                                              "decree create command request at least one valid certificate to sign the decree");
            return -106;
        }
        dap_chain_datum_decree_t *l_decree = NULL;
        dap_tsd_t *l_addr_tsd = s_chain_node_cli_com_node_create_tsd_addr(a_argv, arg_index, a_argc, a_str_reply, "bun");
        if (!l_addr_tsd) {
            return -112;
        }
        l_decree = DAP_NEW_Z_SIZE(dap_chain_datum_decree_t, sizeof(dap_chain_datum_decree_t) + dap_tsd_size(l_addr_tsd));
        l_decree->decree_version = DAP_CHAIN_DATUM_DECREE_VERSION;
        l_decree->header.ts_created = dap_time_now();
        l_decree->header.type = DAP_CHAIN_DATUM_DECREE_TYPE_COMMON;
        l_decree->header.common_decree_params.net_id = l_net->pub.id;
        l_decree->header.common_decree_params.chain_id = l_chain->id;
        l_decree->header.common_decree_params.cell_id = *dap_chain_net_get_cur_cell(l_net);
        l_decree->header.sub_type = DAP_CHAIN_DATUM_DECREE_COMMON_SUBTYPE_BAN;
        l_decree->header.data_size = dap_tsd_size(l_addr_tsd);
        l_decree->header.signs_size = 0;
        memcpy(l_decree->data_n_signs, l_addr_tsd, dap_tsd_size(l_addr_tsd));
        size_t l_total_signs_success = 0;
        l_decree = dap_chain_datum_decree_sign_in_cycle(l_certs, l_decree, l_certs_count, &l_total_signs_success);
        if (!l_decree || !l_total_signs_success) {
            dap_cli_server_cmd_set_reply_text(a_str_reply,
                                              "Decree creation failed. Successful count of certificate signing is 0");
            return -108;
        }
        dap_chain_datum_t *l_datum = dap_chain_datum_create(DAP_CHAIN_DATUM_DECREE, l_decree,
                                                            sizeof(*l_decree) + l_decree->header.data_size +
                                                            l_decree->header.signs_size);
        DAP_DELETE(l_decree);
        char *l_key_str_out = dap_chain_mempool_datum_add(l_datum, l_chain, l_hash_out_type);
        DAP_DELETE(l_datum);
        dap_cli_server_cmd_set_reply_text(a_str_reply, "Datum %s is %s placed in datum pool",
                                          l_key_str_out ? l_key_str_out : "",
                                          l_key_str_out ? "" : " not");
        DAP_DELETE(l_key_str_out);
    } break;

    case CMD_UNBAN: {
        dap_chain_t *l_chain = dap_chain_net_get_default_chain_by_chain_type(l_net, CHAIN_TYPE_DECREE);
        if(!l_chain) {
            dap_cli_server_cmd_set_reply_text(a_str_reply, "Network %s does not support decrees.", l_net->pub.name);
            return -11;
        }
        const char * l_hash_out_type = NULL;
        dap_cli_server_cmd_find_option_val(a_argv, arg_index, a_argc, "-H", &l_hash_out_type);
        if(!l_hash_out_type)
            l_hash_out_type = "hex";
        if(dap_strcmp(l_hash_out_type,"hex") && dap_strcmp(l_hash_out_type,"base58")) {
            dap_cli_server_cmd_set_reply_text(a_str_reply, "invalid parameter -H, valid values: -H <hex | base58>");
            return -1;
        }
        const char *l_certs_str = NULL;
        size_t l_certs_count = 0;
        dap_cert_t **l_certs = NULL;
        dap_cli_server_cmd_find_option_val(a_argv, arg_index, a_argc, "-certs", &l_certs_str);
        if (!l_certs_str) {
            dap_cli_server_cmd_set_reply_text(a_str_reply, "ban create requires parameter '-certs'");
            return -106;
        }
        dap_cert_parse_str_list(l_certs_str, &l_certs, &l_certs_count);
        if(!l_certs_count) {
            dap_cli_server_cmd_set_reply_text(a_str_reply,
                                              "decree create command request at least one valid certificate to sign the decree");
            return -106;
        }
        dap_chain_datum_decree_t *l_decree = NULL;
        dap_tsd_t *l_addr_tsd = s_chain_node_cli_com_node_create_tsd_addr(a_argv, arg_index, a_argc, a_str_reply, "unbun");
        if (!l_addr_tsd) {
            return -112;
        }
        l_decree = DAP_NEW_Z_SIZE(dap_chain_datum_decree_t, sizeof(dap_chain_datum_decree_t) + dap_tsd_size(l_addr_tsd));
        l_decree->decree_version = DAP_CHAIN_DATUM_DECREE_VERSION;
        l_decree->header.ts_created = dap_time_now();
        l_decree->header.type = DAP_CHAIN_DATUM_DECREE_TYPE_COMMON;
        l_decree->header.common_decree_params.net_id = l_net->pub.id;
        l_decree->header.common_decree_params.chain_id = l_chain->id;
        l_decree->header.common_decree_params.cell_id = *dap_chain_net_get_cur_cell(l_net);
        l_decree->header.sub_type = DAP_CHAIN_DATUM_DECREE_COMMON_SUBTYPE_UNBAN;
        l_decree->header.data_size = dap_tsd_size(l_addr_tsd);
        l_decree->header.signs_size = 0;
        memcpy(l_decree->data_n_signs, l_addr_tsd, dap_tsd_size(l_addr_tsd));
        size_t l_total_signs_success = 0;
        l_decree = dap_chain_datum_decree_sign_in_cycle(l_certs, l_decree, l_certs_count, &l_total_signs_success);
        if (!l_decree || !l_total_signs_success) {
            dap_cli_server_cmd_set_reply_text(a_str_reply,
                                              "Decree creation failed. Successful count of certificate signing is 0");
            return -108;
        }
        dap_chain_datum_t *l_datum = dap_chain_datum_create(DAP_CHAIN_DATUM_DECREE, l_decree,
                                                            sizeof(*l_decree) + l_decree->header.data_size +
                                                            l_decree->header.signs_size);
        DAP_DELETE(l_decree);
        char *l_key_str_out = dap_chain_mempool_datum_add(l_datum, l_chain, l_hash_out_type);
        DAP_DELETE(l_datum);
        dap_cli_server_cmd_set_reply_text(a_str_reply, "Datum %s is %s placed in datum pool",
                                          l_key_str_out ? l_key_str_out : "",
                                          l_key_str_out ? "" : " not");
        DAP_DELETE(l_key_str_out);
    } break;

    case CMD_BANLIST: {
        char *l_str_banlist = dap_http_ban_list_client_dump(NULL);
        dap_cli_server_cmd_set_reply_text(a_str_reply, "%s", l_str_banlist);
        DAP_DELETE(l_str_banlist);
    } break;

    case CMD_BALANCER: {
        //balancer link list
        dap_string_t *l_links_str = dap_chain_net_balancer_get_node_str(l_net);
        dap_cli_server_cmd_set_reply_text(a_str_reply, "%s", l_links_str->str);
        dap_string_free(l_links_str, true);
    } break;

    default:
        dap_cli_server_cmd_set_reply_text(a_str_reply, "Unrecognized subcommand '%s'",
                                          arg_index < a_argc ? a_argv[arg_index] : "(null)");
        break;
    }
    return 0;
}

/**
 * @brief com_version
 * @param argc
 * @param argv
 * @param arg_func
 * @param str_reply
 * @return
 */
int com_version(int argc, char ** argv, void **a_str_reply, UNUSED_ARG int a_version)
{
    json_object **a_json_arr_reply = (json_object **)a_str_reply;
    (void) argc;
    (void) argv;
#ifndef DAP_VERSION
#pragma message "[!WRN!] DAP_VERSION IS NOT DEFINED. Manual override engaged."
#define DAP_VERSION "0.9-15"
#endif
    json_object* json_obj_out = json_object_new_object();
    char *l_vers = dap_strdup_printf("%s version "DAP_VERSION"\n", dap_get_appname());
    json_object_object_add(json_obj_out, "status", json_object_new_string(l_vers));
    DAP_DELETE(l_vers);
    json_object_array_add(*a_json_arr_reply, json_obj_out);
    return 0;
}


/**
 * @brief
 * Help command
 * @param argc
 * @param argv
 * @param arg_func
 * @param str_reply
 * @return int
 */
int com_help(int a_argc, char **a_argv, void **a_str_reply, UNUSED_ARG int a_version)
{
    if (a_argc > 1) {
        log_it(L_DEBUG, "Help for command %s", a_argv[1]);
        dap_cli_cmd_t *l_cmd = dap_cli_server_cmd_find(a_argv[1]);
        if(l_cmd) {
            dap_cli_server_cmd_set_reply_text(a_str_reply, "%s:\n%s", l_cmd->doc, l_cmd->doc_ex);
            return 0;
        } else {
            dap_cli_server_cmd_set_reply_text(a_str_reply, "command \"%s\" not recognized", a_argv[1]);
        }
        return -1;
    } else {
        // TODO Read list of commands & return it
        log_it(L_DEBUG, "General help requested");
        dap_string_t * l_help_list_str = dap_string_new(NULL);
        dap_cli_cmd_t *l_cmd = dap_cli_server_cmd_get_first();
        while(l_cmd) {
            dap_string_append_printf(l_help_list_str, "%s:\t\t\t%s\n",
                    l_cmd->name, l_cmd->doc ? l_cmd->doc : "(undocumented command)");
            l_cmd = (dap_cli_cmd_t*) l_cmd->hh.next;
        }
        dap_cli_server_cmd_set_reply_text(a_str_reply,
                "Available commands:\n\n%s\n",
                l_help_list_str->len ? l_help_list_str->str : "NO ANY COMMAND WERE DEFINED");
        dap_string_free(l_help_list_str, true);
        return 0;
    }
}


void s_wallet_list(const char *a_wallet_path, json_object *a_json_arr_out, dap_chain_addr_t *a_addr, int a_version){
    if (!a_wallet_path || !a_json_arr_out)
        return;
    const char *l_addr_str = NULL;
    dap_chain_addr_t * l_addr = NULL;
    DIR * l_dir = opendir(a_wallet_path);
    if(l_dir) {
        struct dirent * l_dir_entry = NULL;
        while( (l_dir_entry = readdir(l_dir)) ) {
            if (dap_strcmp(l_dir_entry->d_name, "..") == 0 || dap_strcmp(l_dir_entry->d_name, ".") == 0)
                continue;
            const char *l_file_name = l_dir_entry->d_name;
            size_t l_file_name_len = (l_file_name) ? strlen(l_file_name) : 0;
            unsigned int res = 0;
            json_object * json_obj_wall = json_object_new_object();
            if (!json_obj_wall) 
                return;
            if ( (l_file_name_len > 8) && (!strcmp(l_file_name + l_file_name_len - 8, ".dwallet")) ) {
                char l_file_path_tmp[MAX_PATH] = {0};
                snprintf(l_file_path_tmp, sizeof(l_file_path_tmp) - 1, "%s/%s", a_wallet_path, l_file_name);
                dap_chain_wallet_t *l_wallet = dap_chain_wallet_open(l_file_name, a_wallet_path, &res);

                if (l_wallet) {
                    if (a_addr) {
                        l_addr = dap_chain_wallet_get_addr(l_wallet, a_addr->net_id);
                        if (l_addr && dap_chain_addr_compare(l_addr, a_addr)) {
                            json_object_object_add(json_obj_wall, "wallet", json_object_new_string(l_file_name));
                            if(l_wallet->flags & DAP_WALLET$M_FL_ACTIVE)
                                json_object_object_add(json_obj_wall, "status", json_object_new_string("protected-active"));
                            else
                                json_object_object_add(json_obj_wall, "status", json_object_new_string("unprotected"));
                            json_object_object_add(json_obj_wall, "deprecated", json_object_new_string(
                                                        strlen(dap_chain_wallet_check_sign(l_wallet))!=0 ? "true" : "false"));
                        }
                        else {
                            json_object_put(json_obj_wall);
                            dap_chain_wallet_close(l_wallet);
                            DAP_DEL_Z(l_addr);
                            continue;
                        }
                        DAP_DEL_Z(l_addr);
                        dap_chain_wallet_close(l_wallet);
                        json_object_array_add(a_json_arr_out, json_obj_wall);
                        break;
                    }
                    //l_addr = l_net ? dap_chain_wallet_get_addr(l_wallet, l_net->pub.id) : NULL;
                    // const char *l_addr_str = dap_chain_addr_to_str_static(l_addr);
                    json_object_object_add(json_obj_wall, a_version == 1 ? "Wallet" : "wallet", json_object_new_string(l_file_name));
                    if(l_wallet->flags & DAP_WALLET$M_FL_ACTIVE)
                        json_object_object_add(json_obj_wall, "status", json_object_new_string("protected-active"));
                    else
                        json_object_object_add(json_obj_wall, "status", json_object_new_string("unprotected"));
                    json_object_object_add(json_obj_wall, "deprecated", json_object_new_string(
                            strlen(dap_chain_wallet_check_sign(l_wallet))!=0 ? "true" : "false"));
                    //if (l_addr_str) {
                    //    json_object_object_add(json_obj_wall, "addr", json_object_new_string(l_addr_str));
                    // }
                    dap_chain_wallet_close(l_wallet);
                } else if (!a_addr){
                    json_object_object_add(json_obj_wall, a_version == 1 ? "Wallet" : "wallet", json_object_new_string(l_file_name));
                    if(res==4)json_object_object_add(json_obj_wall, "status", json_object_new_string("protected-inactive"));
                    else if(res != 0)json_object_object_add(json_obj_wall, "status", json_object_new_string("invalid"));
                }
            } else if (a_addr) {
                json_object_put(json_obj_wall);
                continue;
            } else if ((l_file_name_len > 7) && (!strcmp(l_file_name + l_file_name_len - 7, ".backup"))) {
                json_object_object_add(json_obj_wall, a_version == 1 ? "Wallet" : "wallet", json_object_new_string(l_file_name));
                json_object_object_add(json_obj_wall, "status", json_object_new_string("Backup"));
            }
            if (json_object_object_length(json_obj_wall)) 
                json_object_array_add(a_json_arr_out, json_obj_wall);
            else 
                json_object_put(json_obj_wall);
        }
        if (a_addr && (json_object_array_length(a_json_arr_out) == 0)) {
            json_object * json_obj_out = json_object_new_object();
            if (!json_obj_out) return;
            json_object_object_add(json_obj_out, "status", json_object_new_string("not found"));
            json_object_array_add(a_json_arr_out, json_obj_out);
        }
        closedir(l_dir);
    }
}

/**
 * @brief com_tx_wallet
 * Wallet info
 * com_tx_create command
 * @param argc
 * @param argv
 * @param arg_func
 * @param str_reply
 * @return int
 */
int com_tx_wallet(int a_argc, char **a_argv, void **a_str_reply, int a_version)
{
json_object ** a_json_arr_reply = (json_object **) a_str_reply;
const char *c_wallets_path = dap_chain_wallet_get_path(g_config);
enum { CMD_NONE, CMD_WALLET_NEW, CMD_WALLET_LIST, CMD_WALLET_INFO, CMD_WALLET_ACTIVATE, 
            CMD_WALLET_DEACTIVATE, CMD_WALLET_CONVERT, CMD_WALLET_OUTPUTS, CMD_WALLET_FIND, CMD_WALLET_SHARED};
int l_arg_index = 1, l_rc, cmd_num = CMD_NONE;

    // find  add parameter ('alias' or 'handshake')
    if(dap_cli_server_cmd_find_option_val(a_argv, l_arg_index, dap_min(a_argc, l_arg_index + 1), "new", NULL))
        cmd_num = CMD_WALLET_NEW;
    else if(dap_cli_server_cmd_find_option_val(a_argv, l_arg_index, dap_min(a_argc, l_arg_index + 1), "list", NULL))
        cmd_num = CMD_WALLET_LIST;
    else if(dap_cli_server_cmd_find_option_val(a_argv, l_arg_index, dap_min(a_argc, l_arg_index + 1), "info", NULL))
        cmd_num = CMD_WALLET_INFO;
    else if(dap_cli_server_cmd_find_option_val(a_argv, l_arg_index, dap_min(a_argc, l_arg_index + 1), "activate", NULL))
        cmd_num = CMD_WALLET_ACTIVATE;
    else if(dap_cli_server_cmd_find_option_val(a_argv, l_arg_index, dap_min(a_argc, l_arg_index + 1), "deactivate", NULL))
        cmd_num = CMD_WALLET_DEACTIVATE;
    else if(dap_cli_server_cmd_find_option_val(a_argv, l_arg_index, dap_min(a_argc, l_arg_index + 1), "convert", NULL))
        cmd_num = CMD_WALLET_CONVERT;
    else if(dap_cli_server_cmd_find_option_val(a_argv, l_arg_index, dap_min(a_argc, l_arg_index + 1), "outputs", NULL))
        cmd_num = CMD_WALLET_OUTPUTS;
    else if(dap_cli_server_cmd_find_option_val(a_argv, l_arg_index, dap_min(a_argc, l_arg_index + 1), "find", NULL))
        cmd_num = CMD_WALLET_FIND;
    else if(dap_cli_server_cmd_find_option_val(a_argv, l_arg_index, dap_min(a_argc, l_arg_index + 1), "shared", NULL))
        cmd_num = CMD_WALLET_SHARED;

    l_arg_index++;

    if(cmd_num == CMD_NONE) {
        dap_json_rpc_error_add(*a_json_arr_reply, DAP_CHAIN_NODE_CLI_COM_TX_WALLET_PARAM_ERR,
                "Format of command: wallet { new -w <wallet_name> | list | info | activate | deactivate | convert | outputs | find | shared }");
        return DAP_CHAIN_NODE_CLI_COM_TX_WALLET_PARAM_ERR;        
    }

    const char *l_addr_str = NULL, *l_wallet_name = NULL, *l_net_name = NULL, *l_sign_type_str = NULL, *l_restore_str = NULL,
            *l_pass_str = NULL, *l_ttl_str = NULL, *l_file_path = NULL;

    // find wallet addr
    dap_cli_server_cmd_find_option_val(a_argv, l_arg_index, a_argc, "-addr", &l_addr_str);
    dap_cli_server_cmd_find_option_val(a_argv, l_arg_index, a_argc, "-w", &l_wallet_name);
    dap_cli_server_cmd_find_option_val(a_argv, l_arg_index, a_argc, "-net", &l_net_name);
    dap_cli_server_cmd_find_option_val(a_argv, l_arg_index, a_argc, "-password", &l_pass_str);
    dap_cli_server_cmd_find_option_val(a_argv, l_arg_index, a_argc, "-sign", &l_sign_type_str);
    dap_cli_server_cmd_find_option_val(a_argv, l_arg_index, a_argc, "-file", &l_file_path);

    // Check if wallet name has only digits and English letter
    if (l_wallet_name && !dap_isstralnum(l_wallet_name)){
        dap_json_rpc_error_add(*a_json_arr_reply, DAP_CHAIN_NODE_CLI_COM_TX_WALLET_NAME_ERR,
        "Wallet name must contains digits and aplhabetical symbols");
        return DAP_CHAIN_NODE_CLI_COM_TX_WALLET_NAME_ERR;
    }

    dap_chain_net_t * l_net = l_net_name ? dap_chain_net_by_name(l_net_name) : NULL;
    dap_chain_wallet_t *l_wallet = NULL;
    dap_chain_addr_t *l_addr = NULL;

    if(l_net_name && !l_net) {
        dap_json_rpc_error_add(*a_json_arr_reply, DAP_CHAIN_NODE_CLI_COM_TX_WALLET_NET_PARAM_ERR,
        "Not found net by name '%s'", l_net_name);
        return DAP_CHAIN_NODE_CLI_COM_TX_WALLET_NET_PARAM_ERR;
    }
    json_object * json_obj_out = NULL;
    json_object * json_arr_out = json_object_new_array();
    if (!json_arr_out) {
        return DAP_CHAIN_NODE_CLI_COM_TX_WALLET_MEMORY_ERR;
    }
    switch (cmd_num) {
        // wallet list
        case CMD_WALLET_LIST:
            s_wallet_list(c_wallets_path, json_arr_out, NULL, a_version);
            if (json_object_array_length(json_arr_out) == 0) {
                dap_json_rpc_error_add(*a_json_arr_reply, DAP_CHAIN_NODE_CLI_COM_TX_WALLET_FOUND_ERR,
                    "Couldn't find any wallets");
            }
            break;
        // wallet info
        case CMD_WALLET_INFO: {
            dap_ledger_t *l_ledger = NULL;
            if ((l_wallet_name && l_addr_str) || (!l_wallet_name && !l_addr_str)) {
                dap_json_rpc_error_add(*a_json_arr_reply, DAP_CHAIN_NODE_CLI_COM_TX_WALLET_NAME_ERR,
                "You should use either the -w or -addr option for the wallet info command.");
                json_object_put(json_arr_out);
                return DAP_CHAIN_NODE_CLI_COM_TX_WALLET_NAME_ERR;
            }
            if(l_wallet_name) {
                if(!l_net) {
                    dap_json_rpc_error_add(*a_json_arr_reply, DAP_CHAIN_NODE_CLI_COM_TX_WALLET_NET_PARAM_ERR,
                                           "Subcommand info requires parameter '-net'");
                    json_object_put(json_arr_out);
                    return DAP_CHAIN_NODE_CLI_COM_TX_WALLET_NET_PARAM_ERR;
                }
                l_wallet = dap_chain_wallet_open(l_wallet_name, c_wallets_path, NULL);
                l_addr = (dap_chain_addr_t *) dap_chain_wallet_get_addr(l_wallet, l_net->pub.id );
            } else {
                l_addr = dap_chain_addr_from_str(l_addr_str);
            }
            
            if (!l_addr || dap_chain_addr_is_blank(l_addr)){
                if (l_wallet) {
                    dap_json_rpc_error_add(*a_json_arr_reply, DAP_CHAIN_NODE_CLI_COM_TX_WALLET_CAN_NOT_GET_ADDR,
                                           "Wallet %s contains an unknown certificate type, the wallet address could not be calculated.", l_wallet_name);
                    dap_chain_wallet_close(l_wallet);
                    return DAP_CHAIN_NODE_CLI_COM_TX_WALLET_CAN_NOT_GET_ADDR;
                }
                dap_json_rpc_error_add(*a_json_arr_reply, DAP_CHAIN_NODE_CLI_COM_TX_WALLET_FOUND_ERR,
                                       "Wallet not found or addr not recognized");
                json_object_put(json_arr_out);
                return DAP_CHAIN_NODE_CLI_COM_TX_WALLET_FOUND_ERR;
            } else {
                l_net = dap_chain_net_by_id(l_addr->net_id);
                if (l_net) {
                    l_ledger = l_net->pub.ledger;
                    l_net_name = l_net->pub.name;
                } else {
                    dap_json_rpc_error_add(*a_json_arr_reply, DAP_CHAIN_NODE_CLI_COM_TX_WALLET_NET_ERR,
                                           "Can't find network id 0x%016"DAP_UINT64_FORMAT_X" from address %s",
                                           l_addr->net_id.uint64, l_addr_str);
                    json_object_put(json_arr_out);
                    DAP_DELETE(l_addr);
                    return DAP_CHAIN_NODE_CLI_COM_TX_WALLET_NET_ERR;
                }
            }
            json_object * json_obj_wall = json_object_new_object();
            const char *l_l_addr_str = dap_chain_addr_to_str_static((dap_chain_addr_t*) l_addr);
            if(l_wallet)
            {
                json_object_object_add(json_obj_wall, "sign", json_object_new_string(
                                                                  strlen(dap_chain_wallet_check_sign(l_wallet))!=0 ?
                                                                  dap_chain_wallet_check_sign(l_wallet) : "correct"));
                json_object_object_add(json_obj_wall, "wallet", json_object_new_string(l_wallet->name));
            }
            json_object_object_add(json_obj_wall, "addr", l_l_addr_str ? json_object_new_string(l_l_addr_str) : json_object_new_string("-"));
            json_object_object_add(json_obj_wall, "network", l_net_name? json_object_new_string(l_net_name) : json_object_new_string("-"));

            size_t l_addr_tokens_size = 0;
            char **l_addr_tokens = NULL;
            dap_ledger_addr_get_token_ticker_all(l_ledger, l_addr, &l_addr_tokens, &l_addr_tokens_size);
            if (l_wallet) {
                //Get sign for wallet
                json_object *l_jobj_sings = NULL;
                dap_chain_wallet_internal_t *l_w_internal = DAP_CHAIN_WALLET_INTERNAL(l_wallet);
                if (l_w_internal->certs_count == 1) {
                    l_jobj_sings = json_object_new_string(
                        dap_sign_type_to_str(
                            dap_sign_type_from_key_type(l_w_internal->certs[0]->enc_key->type)));
                } else {
                    dap_string_t *l_str_signs = dap_string_new("");
                    for (size_t i = 0; i < l_w_internal->certs_count; i++) {
                        dap_string_append_printf(l_str_signs, "%s%s",
                                                 dap_sign_type_to_str(dap_sign_type_from_key_type(
                                                     l_w_internal->certs[i]->enc_key->type)),
                                                 ((i + 1) == l_w_internal->certs_count) ? "" : ", ");
                    }
                    l_jobj_sings = json_object_new_string(l_str_signs->str);
                    dap_string_free(l_str_signs, true);
                }
                json_object_object_add(json_obj_wall, "signs", l_jobj_sings);
            } else {
                json_object_object_add(json_obj_wall, "signs",
                                       json_object_new_string(dap_sign_type_to_str(l_addr->sig_type)));
            }
            if (l_addr_tokens_size) {
                json_object * j_arr_balance = json_object_new_array();
                for(size_t i = 0; i < l_addr_tokens_size; i++) {
                    json_object *l_jobj_token = json_object_new_object();
                    json_object *l_jobj_ticker = json_object_new_string(l_addr_tokens[i]);
                    const char *l_description =  dap_ledger_get_description_by_ticker(l_ledger, l_addr_tokens[i]);
                    json_object *l_jobj_description = l_description ? json_object_new_string(l_description)
                                                                    : json_object_new_null();
                    json_object_object_add(l_jobj_token, "ticker", l_jobj_ticker);
                    json_object_object_add(l_jobj_token, "description", l_jobj_description);
                    json_object * j_balance_data = json_object_new_object();
                    uint256_t l_balance = dap_ledger_calc_balance(l_ledger, l_addr, l_addr_tokens[i]);
                    const char *l_balance_coins, *l_balance_datoshi = dap_uint256_to_char(l_balance, &l_balance_coins);
                    json_object_object_add(j_balance_data, "balance", json_object_new_string(""));
                    json_object_object_add(j_balance_data, "coins", json_object_new_string(l_balance_coins));
                    json_object_object_add(j_balance_data, "datoshi", json_object_new_string(l_balance_datoshi));
                    json_object_object_add(j_balance_data, "token", l_jobj_token);
                    json_object_array_add(j_arr_balance, j_balance_data);
                    DAP_DELETE(l_addr_tokens[i]);
                }
                DAP_DELETE(l_addr_tokens);
                json_object_object_add(json_obj_wall, "tokens", j_arr_balance);
            }
            dap_ledger_locked_out_t *l_locked_outs = dap_ledger_get_locked_values(l_ledger, l_addr);
            if (l_locked_outs) {
                json_object *j_arr_locked_balance = json_object_new_array();
                dap_ledger_locked_out_t *it, *tmp;
                LL_FOREACH_SAFE(l_locked_outs, it, tmp) {
                    json_object *l_jobj_token = json_object_new_object();
                    json_object *l_jobj_ticker = json_object_new_string(it->ticker);
                    const char *l_description =  dap_ledger_get_description_by_ticker(l_ledger, it->ticker);
                    json_object *l_jobj_description = l_description ? json_object_new_string(l_description)
                                                                    : json_object_new_null();
                    json_object_object_add(l_jobj_token, "ticker", l_jobj_ticker);
                    json_object_object_add(l_jobj_token, "description", l_jobj_description);
                    json_object *j_balance_data = json_object_new_object();
                    const char *l_balance_coins, *l_balance_datoshi = dap_uint256_to_char(it->value, &l_balance_coins);
                    json_object_object_add(j_balance_data, "coins", json_object_new_string(l_balance_coins));
                    json_object_object_add(j_balance_data, "datoshi", json_object_new_string(l_balance_datoshi));
                    json_object_object_add(j_balance_data, "token", l_jobj_token);
                    char ts[DAP_TIME_STR_SIZE];
                    dap_time_to_str_rfc822(ts, DAP_TIME_STR_SIZE, it->unlock_time);
                    json_object_object_add(j_balance_data, "locked_until", json_object_new_string(ts));
                    json_object_array_add(j_arr_locked_balance, j_balance_data);
                    LL_DELETE(l_locked_outs, it);
                    DAP_DELETE(it);
                }
                json_object_object_add(json_obj_wall, "locked_outs", j_arr_locked_balance);
            } else if (!l_addr_tokens_size)
                json_object_object_add(json_obj_wall, "balance", json_object_new_string("0"));

            json_object_array_add(json_arr_out, json_obj_wall);
            DAP_DELETE(l_addr);

            if(l_wallet)
                dap_chain_wallet_close(l_wallet);
            break;
        }
        case CMD_WALLET_OUTPUTS: {
            if ((l_wallet_name && l_addr_str) || (!l_wallet_name && !l_addr_str)) {
                dap_json_rpc_error_add(*a_json_arr_reply, DAP_CHAIN_NODE_CLI_COM_TX_WALLET_NAME_ERR,
                "You should use either the -w or -addr option for the wallet info command.");
                json_object_put(json_arr_out);
                return DAP_CHAIN_NODE_CLI_COM_TX_WALLET_NAME_ERR;
            }
            if(l_wallet_name) {
                if(!l_net) {
                    dap_json_rpc_error_add(*a_json_arr_reply, DAP_CHAIN_NODE_CLI_COM_TX_WALLET_NET_PARAM_ERR,
                                            "Subcommand info requires parameter '-net'");
                    json_object_put(json_arr_out);
                    return DAP_CHAIN_NODE_CLI_COM_TX_WALLET_NET_PARAM_ERR;
                }
                l_wallet = dap_chain_wallet_open(l_wallet_name, c_wallets_path, NULL);
                if (!l_wallet){
                    dap_json_rpc_error_add(*a_json_arr_reply, DAP_CHAIN_NODE_CLI_COM_TX_WALLET_NET_PARAM_ERR,
                                           "Can't find wallet (%s)", l_wallet_name);
                    json_object_put(json_arr_out);
                    return DAP_CHAIN_NODE_CLI_COM_TX_WALLET_NET_PARAM_ERR;
                }
                l_addr = (dap_chain_addr_t *) dap_chain_wallet_get_addr(l_wallet, l_net->pub.id );
                if (!l_addr){
                    dap_json_rpc_error_add(*a_json_arr_reply, DAP_CHAIN_NODE_CLI_COM_TX_WALLET_NET_PARAM_ERR,
                                           "Can't get addr from wallet (%s)", l_wallet_name);
                    json_object_put(json_arr_out);
                    return DAP_CHAIN_NODE_CLI_COM_TX_WALLET_NET_PARAM_ERR;
                }
            } else {
                l_addr = dap_chain_addr_from_str(l_addr_str);
                if (!l_net)
                    l_net = dap_chain_net_by_id(l_addr->net_id);
                
                if(!l_net) {
                    dap_json_rpc_error_add(*a_json_arr_reply, DAP_CHAIN_NODE_CLI_COM_TX_WALLET_NET_PARAM_ERR,
                                            "Can't get net from wallet addr");
                    json_object_put(json_arr_out);
                    return DAP_CHAIN_NODE_CLI_COM_TX_WALLET_NET_PARAM_ERR;
                }
            }

            const char* l_token_tiker = NULL;
            dap_cli_server_cmd_find_option_val(a_argv, l_arg_index, a_argc, "-token", &l_token_tiker);
            if (!l_token_tiker){
                dap_json_rpc_error_add(*a_json_arr_reply, DAP_CHAIN_NODE_CLI_COM_TX_WALLET_PARAM_ERR,
                                           "Subcommand outputs requires parameter '-token'");
                    json_object_put(json_arr_out);
                    return DAP_CHAIN_NODE_CLI_COM_TX_WALLET_PARAM_ERR;
            }
            json_object * json_obj_wall = json_object_new_object();
            const char *l_value_str = NULL, *l_cond_type_str = NULL;
            uint256_t l_value_datoshi = uint256_0, l_value_sum = uint256_0;
            dap_chain_tx_out_cond_subtype_t l_cond_type = DAP_CHAIN_TX_OUT_COND_SUBTYPE_ALL;
            bool l_cond_outs = dap_cli_server_cmd_check_option(a_argv, l_arg_index, a_argc, "-cond") != -1;
            if (!l_cond_outs) {
                dap_cli_server_cmd_find_option_val(a_argv, l_arg_index, a_argc, "-value", &l_value_str);
                if (l_value_str) {
                    l_value_datoshi = dap_chain_balance_scan(l_value_str);
                    if (IS_ZERO_256(l_value_datoshi)) {
                        dap_json_rpc_error_add(*a_json_arr_reply, DAP_CHAIN_NODE_CLI_COM_TX_WALLET_PARAM_ERR,
                                                   "Can't convert -value param to 256bit integer");
                            json_object_put(json_arr_out);
                            return DAP_CHAIN_NODE_CLI_COM_TX_WALLET_PARAM_ERR;
                    }
                }
            } else {
                dap_cli_server_cmd_find_option_val(a_argv, l_arg_index, a_argc, "-type", &l_cond_type_str);
                if (l_cond_type_str) {
                    l_cond_type = dap_chain_tx_out_cond_subtype_from_str_short(l_cond_type_str);
                    if (l_cond_type == DAP_CHAIN_TX_OUT_COND_SUBTYPE_UNDEFINED) {
                        dap_json_rpc_error_add(*a_json_arr_reply, DAP_CHAIN_NODE_CLI_COM_TX_WALLET_PARAM_ERR,
                                               "Invalid conditional output type '%s'. Available types: srv_pay, srv_xchange, srv_stake_pos_delegate, srv_stake_lock, fee", 
                                                l_cond_type_str);
                        json_object_put(json_arr_out);
                        return DAP_CHAIN_NODE_CLI_COM_TX_WALLET_PARAM_ERR;
                    }
                }
            }

            dap_list_t *l_outs_list = NULL;
            if (l_cond_outs)
                l_outs_list = dap_ledger_get_list_tx_cond_outs(l_net->pub.ledger, l_cond_type, l_token_tiker, l_addr);
            else if (l_value_str) {
                if (dap_chain_wallet_cache_tx_find_outs_with_val(l_net, l_token_tiker, l_addr, &l_outs_list, l_value_datoshi, &l_value_sum))
                    l_outs_list = dap_ledger_get_list_tx_outs_with_val(l_net->pub.ledger, l_token_tiker, l_addr, l_value_datoshi, &l_value_sum); 
            } else {
                if (dap_chain_wallet_cache_tx_find_outs(l_net, l_token_tiker, l_addr, &l_outs_list, &l_value_sum))
                    l_outs_list = dap_ledger_get_list_tx_outs(l_net->pub.ledger, l_token_tiker, l_addr, &l_value_sum);
            }
            json_object_object_add(json_obj_wall, "wallet_addr", json_object_new_string(dap_chain_addr_to_str_static(l_addr)));
            struct json_object *l_json_outs_arr = json_object_new_array();
            if (!l_json_outs_arr)
                return json_object_put(json_arr_out), DAP_CHAIN_NODE_CLI_COM_TX_WALLET_MEMORY_ERR;
            for (dap_list_t *l_temp = l_outs_list; l_temp; l_temp = l_temp->next) {
                json_object *json_obj_item = json_object_new_object();
                if (!json_obj_item)
                    return json_object_put(json_arr_out), DAP_CHAIN_NODE_CLI_COM_TX_WALLET_MEMORY_ERR;
                dap_chain_tx_used_out_item_t *l_item = l_temp->data;
                const char *l_out_value_coins_str, *l_out_value_str = dap_uint256_to_char(l_item->value, &l_out_value_coins_str);
                json_object_object_add(json_obj_item,"item_type", json_object_new_string(l_cond_outs ? "unspent_cond_out" : "unspent_out"));
                json_object_object_add(json_obj_item,"value_coins", json_object_new_string(l_out_value_coins_str));
                json_object_object_add(json_obj_item,a_version == 1 ? "value_datosi" : "value_datoshi", json_object_new_string(l_out_value_str));
                json_object_object_add(json_obj_item,"prev_hash", json_object_new_string(dap_hash_fast_to_str_static(&l_item->tx_hash_fast)));
                json_object_object_add(json_obj_item,"out_prev_idx", json_object_new_int64(l_item->num_idx_out));
                json_object_array_add(l_json_outs_arr, json_obj_item);
                if (l_cond_outs)
                    SUM_256_256(l_value_sum, l_item->value, &l_value_sum);
            }
            dap_list_free_full(l_outs_list, NULL);
            const char * l_out_total_value_coins_str, *l_out_total_value_str = dap_uint256_to_char(l_value_sum, &l_out_total_value_coins_str);
            json_object_object_add(json_obj_wall, "total_value_coins", json_object_new_string(l_out_total_value_coins_str));
            json_object_object_add(json_obj_wall, "total_value_datoshi", json_object_new_string(l_out_total_value_str));
            json_object_object_add(json_obj_wall, "outs", l_json_outs_arr);
            json_object_array_add(json_arr_out, json_obj_wall);
        } break;
        case CMD_WALLET_FIND: {
            if (l_addr_str) {
                l_addr = dap_chain_addr_from_str(l_addr_str);
                if (l_addr) {
                    if (l_file_path)
                        s_wallet_list(l_file_path, json_arr_out, l_addr, a_version);
                    else 
                        s_wallet_list(c_wallets_path, json_arr_out, l_addr, a_version);
                }                    
                else {
                    dap_json_rpc_error_add(*a_json_arr_reply, DAP_CHAIN_NODE_CLI_COM_TX_WALLET_ADDR_ERR,
                        "addr not recognized");
                    return DAP_CHAIN_NODE_CLI_COM_TX_WALLET_ADDR_ERR;
                }
            } else {
                dap_json_rpc_error_add(*a_json_arr_reply, DAP_CHAIN_NODE_CLI_COM_TX_WALLET_ADDR_ERR,
                                                "You should use -addr option for the wallet find command.");
                return DAP_CHAIN_NODE_CLI_COM_TX_WALLET_ADDR_ERR;
            }           
        } break;
        case CMD_WALLET_SHARED:
            return dap_chain_wallet_shared_cli(a_argc, a_argv, a_str_reply, a_version);
        default: {
            if( !l_wallet_name ) {
                dap_json_rpc_error_add(*a_json_arr_reply, DAP_CHAIN_NODE_CLI_COM_TX_WALLET_NAME_ERR,
                                       "Wallet name option <-w>  not defined");
                json_object_put(json_arr_out);
                return  DAP_CHAIN_NODE_CLI_COM_TX_WALLET_NAME_ERR;
            }
            if( cmd_num != CMD_WALLET_DEACTIVATE && !l_pass_str && cmd_num != CMD_WALLET_NEW && cmd_num != CMD_WALLET_CONVERT) {
                dap_json_rpc_error_add(*a_json_arr_reply, DAP_CHAIN_NODE_CLI_COM_TX_WALLET_PASS_ERR,
                                       "Wallet password option <-password>  not defined");
                json_object_put(json_arr_out);
                return  DAP_CHAIN_NODE_CLI_COM_TX_WALLET_PASS_ERR;
            }
            if ( cmd_num != CMD_WALLET_DEACTIVATE && l_pass_str && DAP_WALLET$SZ_PASS < strnlen(l_pass_str, DAP_WALLET$SZ_PASS + 1) ) {
                dap_json_rpc_error_add(*a_json_arr_reply, DAP_CHAIN_NODE_CLI_COM_TX_WALLET_PASS_TO_LONG_ERR,
                                       "Wallet's password is too long ( > %d)", DAP_WALLET$SZ_PASS);
                log_it(L_ERROR, "Wallet's password is too long ( > %d)", DAP_WALLET$SZ_PASS);
                json_object_put(json_arr_out);
                return DAP_CHAIN_NODE_CLI_COM_TX_WALLET_PASS_TO_LONG_ERR;
            }
            switch (cmd_num) {
                case CMD_WALLET_ACTIVATE:
                case CMD_WALLET_DEACTIVATE: {
                    json_object * json_obj_wall = json_object_new_object();
                    const char *l_prefix = cmd_num == CMD_WALLET_ACTIVATE ? "" : "de";
                    dap_cli_server_cmd_find_option_val(a_argv, l_arg_index, a_argc, "-ttl", &l_ttl_str);
                    l_rc = l_ttl_str ? strtoul(l_ttl_str, NULL, 10) : 60;

                    l_rc = cmd_num == CMD_WALLET_ACTIVATE
                            ? dap_chain_wallet_activate(l_wallet_name, strlen(l_wallet_name), NULL, l_pass_str, strlen(l_pass_str), l_rc)
                            : dap_chain_wallet_deactivate (l_wallet_name, strlen(l_wallet_name));

                    switch (l_rc) {
                    case 0:
                        json_object_object_add(json_obj_wall, a_version == 1 ? "Wallet name" : "wallet_name", json_object_new_string(l_wallet_name));
                        json_object_object_add(json_obj_wall, "protection", cmd_num == CMD_WALLET_ACTIVATE ?
                        json_object_new_string("is activated") : json_object_new_string("is deactivated"));
                        // Notify about wallet
                        s_new_wallet_info_notify(l_wallet_name);
                        struct json_object *l_json_wallets = wallet_list_json_collect(a_version);
                        dap_notify_server_send_mt(json_object_get_string(l_json_wallets));
                        json_object_put(l_json_wallets);
                        break;
                    case -EBUSY:
                        dap_json_rpc_error_add(*a_json_arr_reply, DAP_CHAIN_NODE_CLI_COM_TX_WALLET_ALREADY_ERR,
                                               "Error: wallet %s is already %sactivated\n", l_wallet_name, l_prefix);
                        break;
                    case -EAGAIN:
                        dap_json_rpc_error_add(*a_json_arr_reply, DAP_CHAIN_NODE_CLI_COM_TX_WALLET_PASS_ERR,
                                "Wrong password for wallet %s\n", l_wallet_name);
                        break;
                    case -101:
                        dap_json_rpc_error_add(*a_json_arr_reply, DAP_CHAIN_NODE_CLI_COM_TX_WALLET_PASS_ERR,
                                "Can't active unprotected wallet: %s\n", l_wallet_name);
                        break;
                    default: {
                        dap_json_rpc_error_add(*a_json_arr_reply, DAP_CHAIN_NODE_CLI_COM_TX_WALLET_ACTIVE_ERR,
                                "Wallet %s %sactivation error %d : %s\n", l_wallet_name, l_prefix, l_rc, dap_strerror(l_rc));
                        break;
                    }
                    }
                    json_object_array_add(json_arr_out, json_obj_wall);
                } break;
                // convert wallet
                case CMD_WALLET_CONVERT: {
                    bool l_remove_password = false;
                    if(dap_cli_server_cmd_find_option_val(a_argv, l_arg_index, a_argc, "-remove_password", NULL))
                        l_remove_password = true;

                    l_wallet = dap_chain_wallet_open(l_wallet_name, c_wallets_path, NULL);
                    if (!l_wallet) {
                        dap_json_rpc_error_add(*a_json_arr_reply, DAP_CHAIN_NODE_CLI_COM_TX_WALLET_PASS_ERR,
                                               "Can't open wallet check activation");
                        json_object_put(json_arr_out);
                        return DAP_CHAIN_NODE_CLI_COM_TX_WALLET_PASS_ERR;
                    } else if (l_wallet->flags & DAP_WALLET$M_FL_ACTIVE && !l_remove_password) {
                        dap_json_rpc_error_add(*a_json_arr_reply, DAP_CHAIN_NODE_CLI_COM_TX_WALLET_CONVERT_ERR,
                                            "Wallet can't be converted twice");
                        json_object_put(json_arr_out);
                        return  DAP_CHAIN_NODE_CLI_COM_TX_WALLET_CONVERT_ERR;
                    }
                    if (l_pass_str && !dap_check_valid_password(l_pass_str, dap_strlen(l_pass_str))) {
                        dap_json_rpc_error_add(*a_json_arr_reply,
                                               DAP_CHAIN_NODE_CLI_COM_TX_WALLET_INVALID_CHARACTERS_USED_FOR_PASSWORD,
                                               "Invalid characters used for password.");
                        return DAP_CHAIN_NODE_CLI_COM_TX_WALLET_INVALID_CHARACTERS_USED_FOR_PASSWORD;
                    }
                    // create wallet backup 
                    dap_chain_wallet_internal_t* l_file_name = DAP_CHAIN_WALLET_INTERNAL(l_wallet);
                    snprintf(l_file_name->file_name, sizeof(l_file_name->file_name), "%s/%s_%012lu%s", c_wallets_path, l_wallet_name, time(NULL),".backup");
                    if ( dap_chain_wallet_save(l_wallet, NULL) ) {
                        dap_json_rpc_error_add(*a_json_arr_reply, DAP_CHAIN_NODE_CLI_COM_TX_WALLET_BACKUP_ERR,
                                               "Can't create backup wallet file because of internal error");
                        json_object_put(json_arr_out);
                        return  DAP_CHAIN_NODE_CLI_COM_TX_WALLET_BACKUP_ERR;
                    }
                    if (l_remove_password) {  
                        if (dap_chain_wallet_deactivate(l_wallet_name, strlen(l_wallet_name))){
                            dap_json_rpc_error_add(*a_json_arr_reply, DAP_CHAIN_NODE_CLI_COM_TX_WALLET_BACKUP_ERR,
                                                "Can't deactivate wallet");
                            json_object_put(json_arr_out);
                            return  DAP_CHAIN_NODE_CLI_COM_TX_WALLET_DEACT_ERR;
                        }
                    } else if (!l_pass_str) {
                        dap_json_rpc_error_add(*a_json_arr_reply, DAP_CHAIN_NODE_CLI_COM_TX_WALLET_PASS_ERR,
                                       "Wallet password option <-password>  not defined");
                        json_object_put(json_arr_out);
                        return  DAP_CHAIN_NODE_CLI_COM_TX_WALLET_PASS_ERR;
                    }
                    // change to old filename
                    snprintf(l_file_name->file_name, sizeof(l_file_name->file_name), "%s/%s%s", c_wallets_path, l_wallet_name, ".dwallet");
                    if ( dap_chain_wallet_save(l_wallet, l_remove_password ? NULL : l_pass_str) ) {
                        dap_json_rpc_error_add(*a_json_arr_reply, DAP_CHAIN_NODE_CLI_COM_TX_WALLET_CONVERT_ERR,
                                               "Wallet is not converted because of internal error");
                        json_object_put(json_arr_out);
                        return  DAP_CHAIN_NODE_CLI_COM_TX_WALLET_CONVERT_ERR;
                    }
                    json_object * json_obj_wall = json_object_new_object();
                    log_it(L_INFO, "Wallet %s has been converted", l_wallet_name);
                    json_object_object_add(json_obj_wall, a_version == 1 ? "Sign wallet" : "sig_wallet", json_object_new_string(
                                                                              strlen(dap_chain_wallet_check_sign(l_wallet))!=0 ?
                                                                              dap_chain_wallet_check_sign(l_wallet) : "correct"));
                    json_object_object_add(json_obj_wall, a_version == 1 ? "Wallet name" : "wallet_name", json_object_new_string(l_wallet_name));
                    json_object_object_add(json_obj_wall, a_version == 1 ? "Status" : "status", json_object_new_string( a_version == 1 ? "successfully converted" : "success"));
                    dap_chain_wallet_close(l_wallet);
                    json_object_array_add(json_arr_out, json_obj_wall);

                    // Notify about wallet
                    s_new_wallet_info_notify(l_wallet_name);
                    struct json_object *l_json_wallets = wallet_list_json_collect(a_version);
                    dap_notify_server_send_mt(json_object_get_string(l_json_wallets));
                    json_object_put(l_json_wallets);
                    break;
                }
                // new wallet
                case CMD_WALLET_NEW: {
                    int l_restore_opt = dap_cli_server_cmd_find_option_val(a_argv, l_arg_index, a_argc, "-restore", &l_restore_str);
                    int l_restore_legacy_opt = 0;
                    if (!l_restore_str)
                        l_restore_legacy_opt = dap_cli_server_cmd_find_option_val(a_argv, l_arg_index, a_argc, "-restore_legacy", &l_restore_str);
                    // rewrite existing wallet
                    int l_is_force = dap_cli_server_cmd_find_option_val(a_argv, l_arg_index, a_argc, "-force", NULL);

                    // check wallet existence
                    if (!l_is_force) {
                        char *l_file_name = dap_strdup_printf("%s/%s.dwallet", c_wallets_path, l_wallet_name);
                        FILE *l_exists = fopen(l_file_name, "rb");
                        DAP_DELETE(l_file_name);
                        if (l_exists) {
                            dap_json_rpc_error_add(*a_json_arr_reply, DAP_CHAIN_NODE_CLI_COM_TX_WALLET_ALREADY_ERR,"Wallet %s already exists",l_wallet_name);
                            fclose(l_exists);
                            json_object_put(json_arr_out);
                            return DAP_CHAIN_NODE_CLI_COM_TX_WALLET_ALREADY_ERR;
                        }
                    }

                    dap_sign_type_t l_sign_types[MAX_ENC_KEYS_IN_MULTYSIGN] = {};
                    size_t l_sign_count = 0;
                    if (!l_sign_type_str) {
                        l_sign_types[0].type = SIG_TYPE_DILITHIUM;
                        l_sign_type_str = dap_sign_type_to_str(l_sign_types[0]);
                        l_sign_count = 1;
                    } else {
                        l_sign_types[0] = dap_sign_type_from_str(l_sign_type_str);
                        if (l_sign_types[0].type == SIG_TYPE_NULL){
                            dap_json_rpc_error_add(*a_json_arr_reply, DAP_CHAIN_NODE_CLI_COM_TX_WALLET_UNKNOWN_SIGN_ERR,
                                                   "'%s' unknown signature type, please use:\n%s",
                                                   l_sign_type_str, dap_sign_get_str_recommended_types());
                            json_object_put(json_arr_out);
                            return DAP_CHAIN_NODE_CLI_COM_TX_WALLET_UNKNOWN_SIGN_ERR;
                        }
                        if (l_sign_types[0].type == SIG_TYPE_MULTI_CHAINED) {
                            int l_sign_index = dap_cli_server_cmd_find_option_val(a_argv, l_arg_index, a_argc, l_sign_type_str, NULL);
                            l_sign_index++;
                            for (;l_sign_index && l_sign_index < a_argc; ++l_sign_index) {
                                l_sign_types[l_sign_count] = dap_sign_type_from_str(a_argv[l_sign_index]);
                                if (l_sign_types[l_sign_count].type == SIG_TYPE_NULL ||
                                    l_sign_types[l_sign_count].type == SIG_TYPE_MULTI_CHAINED) {
                                    break;
                                }
                                l_sign_count++;
                            }
                            if (l_sign_count < 2) {
                                dap_json_rpc_error_add(*a_json_arr_reply, DAP_CHAIN_NODE_CLI_COM_TX_WALLET_UNKNOWN_SIGN_ERR,
                                                      "You did not specify an additional signature after "
                                                      "sig_multi_chained. You must specify at least two more "
                                                      "signatures other than sig_multi_chained.\n"
                                                      "After sig_multi_chained, you must specify two more signatures "
                                                      "from the list:\n%s", dap_cert_get_str_recommended_sign());
                                json_object_put(json_arr_out);
                                return DAP_CHAIN_NODE_CLI_COM_TX_WALLET_UNKNOWN_SIGN_ERR;
                            }
                        } else {
                            l_sign_count = 1;
                        }
                    }
                    // Check unsupported tesla and bliss algorithm

                    for (size_t i = 0; i < l_sign_count; ++i) {
                        if (dap_sign_type_is_depricated(l_sign_types[i])) {
                            if (l_restore_opt || l_restore_legacy_opt) {
                                dap_json_rpc_error_add(*a_json_arr_reply, DAP_CHAIN_NODE_CLI_COM_TX_WALLET_UNKNOWN_SIGN_ERR,
                                                   "CAUTION!!! CAUTION!!! CAUTION!!!\nThe Bliss, Tesla and Picnic signatures are deprecated. We recommend you to create a new wallet with another available signature and transfer funds there.\n");
                                break;
                            } else {
                                dap_json_rpc_error_add(*a_json_arr_reply, DAP_CHAIN_NODE_CLI_COM_TX_WALLET_UNKNOWN_SIGN_ERR,
                                                   "This signature algorithm is no longer supported, please, use another variant");
                                json_object_put(json_arr_out);
                                return  DAP_CHAIN_NODE_CLI_COM_TX_WALLET_UNKNOWN_SIGN_ERR;
                            }
                        }
                    }

                    uint8_t *l_seed = NULL;
                    size_t l_seed_size = 0, l_restore_str_size = dap_strlen(l_restore_str);

                    if(l_restore_opt || l_restore_legacy_opt) {
                        if (l_restore_str_size > 3 && !dap_strncmp(l_restore_str, "0x", 2) && (!dap_is_hex_string(l_restore_str + 2, l_restore_str_size - 2) || l_restore_legacy_opt)) {
                            l_seed_size = (l_restore_str_size - 2) / 2;
                            l_seed = DAP_NEW_Z_SIZE(uint8_t, l_seed_size + 1);
                            if(!l_seed) {
                                log_it(L_CRITICAL, "%s", c_error_memory_alloc);
                                json_object_put(json_arr_out);
                                return DAP_CHAIN_NODE_CLI_COM_TX_WALLET_MEMORY_ERR;
                            }
                            dap_hex2bin(l_seed, l_restore_str + 2, l_restore_str_size - 2);
                            if (l_restore_legacy_opt) {
                                dap_json_rpc_error_add(*a_json_arr_reply, DAP_CHAIN_NODE_CLI_COM_TX_WALLET_PROTECTION_ERR,
                                                       "CAUTION!!! CAUTION!!! CAUTION!!!\nYour wallet has a low level of protection. Please create a new wallet again with the option -restore\n");
                            }
                        } else {
                            dap_json_rpc_error_add(*a_json_arr_reply, DAP_CHAIN_NODE_CLI_COM_TX_WALLET_HASH_ERR,
                                                   "Restored hash is invalid or too short, wallet is not created. Please use -restore 0x<hex_value> or -restore_legacy 0x<restore_string>");
                            json_object_put(json_arr_out);
                            return DAP_CHAIN_NODE_CLI_COM_TX_WALLET_HASH_ERR;
                        }
                    }
                    // Checking that if a password is set, it contains only Latin characters, numbers and special characters, except for spaces.
                    if (l_pass_str && !dap_check_valid_password(l_pass_str, dap_strlen(l_pass_str))) {
                        dap_json_rpc_error_add(*a_json_arr_reply,
                                               DAP_CHAIN_NODE_CLI_COM_TX_WALLET_INVALID_CHARACTERS_USED_FOR_PASSWORD,
                                               "Invalid characters used for password.");
                        return DAP_CHAIN_NODE_CLI_COM_TX_WALLET_INVALID_CHARACTERS_USED_FOR_PASSWORD;
                    }

                    // Creates new wallet
                    l_wallet = dap_chain_wallet_create_with_seed_multi(l_wallet_name, c_wallets_path, l_sign_types, l_sign_count,
                            l_seed, l_seed_size, l_pass_str);
                    DAP_DELETE(l_seed);
                    if (!l_wallet) {
                        dap_json_rpc_error_add(*a_json_arr_reply, DAP_CHAIN_NODE_CLI_COM_TX_WALLET_INTERNAL_ERR,
                                               "Wallet is not created because of internal error. Check name or password length (max 64 chars)");
                        json_object_put(json_arr_out);
                        return  DAP_CHAIN_NODE_CLI_COM_TX_WALLET_INTERNAL_ERR;
                    }

                    json_object * json_obj_wall = json_object_new_object();
                    json_object_object_add(json_obj_wall, a_version == 1 ? "Wallet name" : "wallet_name", json_object_new_string(l_wallet->name));
                    if (l_sign_count > 1) {
                        dap_string_t *l_signs_types_str = dap_string_new("sig_multi_chained, ");
                        for (size_t i = 0; i < l_sign_count; i++) {
                            dap_string_append_printf(l_signs_types_str, "%s%s",
                                                     dap_sign_type_to_str(l_sign_types[i]), (i+1) == l_sign_count ? "": ", ");
                        }
                        json_object_object_add(json_obj_wall, a_version == 1 ? "Sign type" : "sig_type", json_object_new_string(l_signs_types_str->str));
                        dap_string_free(l_signs_types_str, true);
                    } else
                        json_object_object_add(json_obj_wall, a_version == 1 ? "Sign type" : "sig_type", json_object_new_string(l_sign_type_str));
                    json_object_object_add(json_obj_wall, a_version == 1 ? "Status" : "status", json_object_new_string(a_version == 1 ? "successfully created" : "success"));

                    const char *l_addr_str = NULL;
                    if ( l_net && (l_addr_str = dap_chain_addr_to_str_static(dap_chain_wallet_get_addr(l_wallet,l_net->pub.id))) ) {
                        json_object_object_add(json_obj_wall, a_version == 1 ? "new address" : "new_addr", json_object_new_string(l_addr_str) );
                    }
                    json_object_array_add(json_arr_out, json_obj_wall);
                    dap_chain_wallet_close(l_wallet);
                    // Notify about wallet
                    s_new_wallet_info_notify(l_wallet_name);
                    struct json_object *l_json_wallets = wallet_list_json_collect(a_version);
                    dap_notify_server_send_mt(json_object_get_string(l_json_wallets));
                    json_object_put(l_json_wallets);
                    break;
                }
            }
        }
    }

    if (json_arr_out) {
            json_object_array_add(*a_json_arr_reply, json_arr_out);
        } else {
            json_object_array_add(*a_json_arr_reply, json_object_new_string("empty"));
        }
    return 0;
}


typedef enum dap_chain_node_cli_cmd_values_parse_net_chain_err_to_json {
    DAP_CHAIN_NODE_CLI_CMD_VALUES_PARSE_NET_CHAIN_ERR_INTERNAL_COMMAND_PROCESSING = 101,
    DAP_CHAIN_NODE_CLI_CMD_VALUES_PARSE_NET_CHAIN_ERR_NET_STR_IS_NUL = 102,
    DAP_CHAIN_NODE_CLI_CMD_VALUES_PARSE_NET_CHAIN_ERR_NET_NOT_FOUND = 103,
    DAP_CHAIN_NODE_CLI_CMD_VALUES_PARSE_NET_CHAIN_ERR_CHAIN_NOT_FOUND = 104,
    DAP_CHAIN_NODE_CLI_CMD_VALUES_PARSE_NET_CHAIN_ERR_CHAIN_STR_IS_NULL = 105,
    DAP_CHAIN_NODE_CLI_CMD_VALUES_PARSE_NET_CHAIN_ERR_CONFIG_DEFAULT_DATUM = 106,
    DAP_CHAIN_NODE_CLI_CMD_VALUE_PARSE_CONVERT_BASE58_TO_ADDR_WALLET = 107,
    DAP_CHAIN_NODE_CLI_CMD_VALUE_PARSE_FAST_AND_BASE58_ADDR,
    DAP_CHAIN_NODE_CLI_CMD_VALUE_PARSE_CAN_NOT_FIND_DEFAULT_CHAIN_WITH_TYPE,
    DAP_CHAIN_NODE_CLI_CMD_VALUES_PARSE_NET_CHAIN_ERR_LEDGER_TOKEN_TICKER,
    DAP_CHAIN_NODE_CLI_CMD_VALUES_PARSE_NET_CHAIN_ERR_UNKNOWN_TOKEN_TYPE,
    DAP_CHAIN_NODE_CLI_CMD_VALUES_PARSE_NET_CHAIN_ERR_FLAG_UNDEF,
    DAP_CHAIN_NODE_CLI_CMD_VALUES_PARSE_NET_CHAIN_ERR_REQUIRES_PARAM,
    DAP_CHAIN_NODE_CLI_CMD_VALUES_PARSE_NET_CHAIN_ERR_PARAMS_MUST_BE_UNSIGNED
} dap_chain_node_cli_cmd_values_parse_net_chain_err_to_json;
int dap_chain_node_cli_cmd_values_parse_net_chain_for_json(json_object* a_json_arr_reply, int *a_arg_index, int a_argc,
                                                           char **a_argv,
                                                           dap_chain_t **a_chain, dap_chain_net_t **a_net,
                                                           dap_chain_type_t a_default_chain_type) {
    const char * l_chain_str = NULL;
    const char * l_net_str = NULL;

    // Net name
    if(a_net)
        dap_cli_server_cmd_find_option_val(a_argv, *a_arg_index, a_argc, "-net", &l_net_str);
    else {
        dap_json_rpc_error_add(a_json_arr_reply, DAP_CHAIN_NODE_CLI_CMD_VALUES_PARSE_NET_CHAIN_ERR_INTERNAL_COMMAND_PROCESSING,
                               "Error in internal command processing.");
        return DAP_CHAIN_NODE_CLI_CMD_VALUES_PARSE_NET_CHAIN_ERR_INTERNAL_COMMAND_PROCESSING;
    }

    // Select network
    if(!l_net_str) {
        dap_json_rpc_error_add(a_json_arr_reply, DAP_CHAIN_NODE_CLI_CMD_VALUES_PARSE_NET_CHAIN_ERR_NET_STR_IS_NUL, "%s requires parameter '-net'", a_argv[0]);
        return DAP_CHAIN_NODE_CLI_CMD_VALUES_PARSE_NET_CHAIN_ERR_NET_STR_IS_NUL;
    }

    if (! (*a_net = dap_chain_net_by_name(l_net_str)) ) { // Can't find such network
        return dap_json_rpc_error_add(a_json_arr_reply, DAP_CHAIN_NODE_CLI_CMD_VALUES_PARSE_NET_CHAIN_ERR_NET_NOT_FOUND,
                                                        "Network %s not found", l_net_str),
                DAP_CHAIN_NODE_CLI_CMD_VALUES_PARSE_NET_CHAIN_ERR_NET_NOT_FOUND;
    }

    // Chain name
    if(a_chain) {
        dap_cli_server_cmd_find_option_val(a_argv, *a_arg_index, a_argc, "-chain", &l_chain_str);

        // Select chain
        if(l_chain_str) {
            if ((*a_chain = dap_chain_net_get_chain_by_name(*a_net, l_chain_str)) == NULL) { // Can't find such chain
                dap_string_t *l_reply = dap_string_new("");
                dap_string_append_printf(l_reply, "Invalid '-chain' parameter \"%s\", not found in net %s\n"
                                                  "Available chains:",
                                                  l_chain_str, l_net_str);
                dap_chain_t *l_chain;
                DL_FOREACH((*a_net)->pub.chains, l_chain) {
                    dap_string_append_printf(l_reply, "\n\t%s", l_chain->name);
                }
                char *l_str_reply = dap_string_free(l_reply, false);
                dap_json_rpc_error_add(a_json_arr_reply, DAP_CHAIN_NODE_CLI_CMD_VALUES_PARSE_NET_CHAIN_ERR_CHAIN_NOT_FOUND, "%s", l_str_reply);
                return DAP_DELETE(l_str_reply), DAP_CHAIN_NODE_CLI_CMD_VALUES_PARSE_NET_CHAIN_ERR_CHAIN_NOT_FOUND;
            }
        } else if (a_default_chain_type != CHAIN_TYPE_INVALID) {
            if ((*a_chain = dap_chain_net_get_default_chain_by_chain_type(*a_net, a_default_chain_type)) != NULL) {
                return 0;
            } else {
                dap_json_rpc_error_add(a_json_arr_reply, 
                        DAP_CHAIN_NODE_CLI_CMD_VALUE_PARSE_CAN_NOT_FIND_DEFAULT_CHAIN_WITH_TYPE,
                        "Unable to get the default chain of type %s for the network.", dap_chain_type_to_str(a_default_chain_type));
                return DAP_CHAIN_NODE_CLI_CMD_VALUE_PARSE_CAN_NOT_FIND_DEFAULT_CHAIN_WITH_TYPE;

            }
        }
    }
    return 0;
}


/**
 * @brief s_values_parse_net_chain
 * @param argc
 * @param argv
 * @param str_reply
 * @param l_chain
 * @param l_net
 * @return
 */
int dap_chain_node_cli_cmd_values_parse_net_chain(int *a_arg_index, int a_argc, char **a_argv, void **a_str_reply,
        dap_chain_t **a_chain, dap_chain_net_t **a_net, dap_chain_type_t a_default_chain_type)
{
    const char * l_chain_str = NULL;
    const char * l_net_str = NULL;

    // Net name
    if(a_net)
        dap_cli_server_cmd_find_option_val(a_argv, *a_arg_index, a_argc, "-net", &l_net_str);
    else
        return -100;

    // Select network
    if(!l_net_str) {
        dap_cli_server_cmd_set_reply_text(a_str_reply, "%s requires parameter '-net'", a_argv[0]);
        return -101;
    }

    if(! (*a_net = dap_chain_net_by_name(l_net_str)) ) { // Can't find such network
        dap_cli_server_cmd_set_reply_text(a_str_reply, "%s can't find network \"%s\"", a_argv[0], l_net_str);
        return -102;
    }

    // Chain name
    if(a_chain) {
        dap_cli_server_cmd_find_option_val(a_argv, *a_arg_index, a_argc, "-chain", &l_chain_str);

        // Select chain
        if(l_chain_str) {
            if ((*a_chain = dap_chain_net_get_chain_by_name(*a_net, l_chain_str)) == NULL) { // Can't find such chain
                dap_string_t *l_reply = dap_string_new("");
                    dap_string_append_printf(l_reply, "Invalid '-chain' parameter \"%s\", not found in net %s\n"
                                                      "Available chains:",
                                                      l_chain_str, l_net_str);
                    dap_chain_t *l_chain;
                    DL_FOREACH((*a_net)->pub.chains, l_chain) {
                        dap_string_append_printf(l_reply, "\n\t%s", l_chain->name);
                    }
                    char *l_str_reply = dap_string_free(l_reply, false);
                    return dap_cli_server_cmd_set_reply_text(a_str_reply, "%s", l_str_reply), DAP_DELETE(l_str_reply), -103;
            }
        } else if (a_default_chain_type != CHAIN_TYPE_INVALID) {
            if ((*a_chain = dap_chain_net_get_default_chain_by_chain_type(*a_net, a_default_chain_type)) != NULL) {
                return 0;
            } else {
                dap_cli_server_cmd_set_reply_text(a_str_reply, "Unable to get the default chain of type %s for the network.",
                                                  dap_chain_type_to_str(a_default_chain_type));
                return -104;
            }
        } else {
            dap_cli_server_cmd_set_reply_text(a_str_reply, "%s requires parameter '-chain'", a_argv[0]);
            return -104;
        }
    }
    return 0;
}

/**
 * @brief
 * sign data (datum_token) by certificates (1 or more)
 * successful count of signes return in l_sign_counter
 * @param l_certs - array with certificates loaded from dcert file
 * @param l_datum_token - updated pointer for l_datum_token variable after realloc
 * @param l_certs_count - count of certificate
 * @param l_datum_data_offset - offset of datum
 * @param l_sign_counter - counter of successful data signing operation
 * @return dap_chain_datum_token_t*
 */
static dap_chain_datum_token_t * s_sign_cert_in_cycle(dap_cert_t ** l_certs, dap_chain_datum_token_t *l_datum_token, size_t l_certs_count,
            size_t *l_datum_signs_offset, uint16_t * l_sign_counter)
{
    if (!l_datum_signs_offset) {
        log_it(L_DEBUG,"l_datum_data_offset is NULL");
        return NULL;
    }

    size_t l_tsd_size = 0;
    if ((l_datum_token->type == DAP_CHAIN_DATUM_TOKEN_TYPE_DECL) &&
            ((l_datum_token->subtype == DAP_CHAIN_DATUM_TOKEN_SUBTYPE_PRIVATE)
            ||(l_datum_token->subtype == DAP_CHAIN_DATUM_TOKEN_SUBTYPE_NATIVE)))
        l_tsd_size = l_datum_token->header_native_decl.tsd_total_size;
    if ((l_datum_token->type == DAP_CHAIN_DATUM_TOKEN_TYPE_UPDATE) &&
            ((l_datum_token->subtype == DAP_CHAIN_DATUM_TOKEN_SUBTYPE_PRIVATE)
             ||(l_datum_token->subtype == DAP_CHAIN_DATUM_TOKEN_SUBTYPE_NATIVE)))
        l_tsd_size = l_datum_token->header_native_update.tsd_total_size;
    uint16_t l_tmp_cert_sign_count = l_datum_token->signs_total;
    l_datum_token->signs_total = 0;

    for(size_t i = 0; i < l_certs_count; i++)
    {
        dap_sign_t * l_sign = dap_cert_sign(l_certs[i], l_datum_token, sizeof(*l_datum_token) + l_tsd_size);
        if (l_sign) {
            size_t l_sign_size = dap_sign_get_size(l_sign);
            dap_chain_datum_token_t *l_datum_token_new
                = DAP_REALLOC_RET_VAL_IF_FAIL(l_datum_token, sizeof(*l_datum_token) + (*l_datum_signs_offset) + l_sign_size, NULL, l_sign);
            l_datum_token = l_datum_token_new;
            memcpy(l_datum_token->tsd_n_signs + *l_datum_signs_offset, l_sign, l_sign_size);
            *l_datum_signs_offset += l_sign_size;
            DAP_DELETE(l_sign);
            log_it(L_DEBUG,"<-- Signed with '%s'", l_certs[i]->name);
            (*l_sign_counter)++;
        }
    }
    l_datum_token->signs_total = l_tmp_cert_sign_count;

    return l_datum_token;
}

/**
 * @brief com_token_decl_sign
 * @param argc
 * @param argv
 * @param arg_func
 * @param str_reply
 * @return
 */
int com_token_decl_sign(int a_argc, char **a_argv, void **a_str_reply, int a_version)
{
    json_object ** a_json_arr_reply = (json_object **) a_str_reply;
    int arg_index = 1;

    const char * l_hash_out_type = NULL;
    dap_cli_server_cmd_find_option_val(a_argv, arg_index, a_argc, "-H", &l_hash_out_type);
    if(!l_hash_out_type)
        l_hash_out_type = "hex";
    if(dap_strcmp(l_hash_out_type,"hex") && dap_strcmp(l_hash_out_type,"base58")) {
        dap_json_rpc_error_add(*a_json_arr_reply, DAP_CHAIN_NODE_CLI_COM_TOKEN_DECL_SIGN_H_PARAM_ERR,
                                       "invalid parameter -H, valid values: -H <hex | base58>");
        return -1;
    }

    const char * l_datum_hash_str = NULL;
    // Chain name
    dap_cli_server_cmd_find_option_val(a_argv, arg_index, a_argc, "-datum", &l_datum_hash_str);
    if(l_datum_hash_str) {
        char *l_datum_hash_hex_str = NULL, *l_datum_hash_base58_str = NULL;
        const char * l_certs_str = NULL;
        dap_cert_t ** l_certs = NULL;
        size_t l_certs_count = 0;
        dap_chain_t * l_chain = NULL;
        dap_chain_net_t * l_net = NULL;

        dap_chain_node_cli_cmd_values_parse_net_chain_for_json(*a_json_arr_reply, &arg_index, a_argc, a_argv,&l_chain, &l_net,
                                                      CHAIN_TYPE_TOKEN);
        if(!l_net)
            return -1;
        
        // Certificates thats will be used to sign currend datum token
        dap_cli_server_cmd_find_option_val(a_argv, arg_index, a_argc, "-certs", &l_certs_str);

        // Load certs lists
        if (l_certs_str)
            dap_cert_parse_str_list(l_certs_str, &l_certs, &l_certs_count);

        if(!l_certs_count) {
            dap_json_rpc_error_add(*a_json_arr_reply, DAP_CHAIN_NODE_CLI_COM_TOKEN_DECL_SIGN_NOT_VALID_CERT_ERR,
                                       "token_sign command requres at least one valid certificate to sign the basic transaction of emission");
            return -7;
        }

        char * l_gdb_group_mempool = dap_chain_net_get_gdb_group_mempool_new(l_chain);
        if(!l_gdb_group_mempool) {
            l_gdb_group_mempool = dap_chain_net_get_gdb_group_mempool_by_chain_type(l_net, CHAIN_TYPE_TOKEN);
        }
        // datum hash may be in hex or base58 format
        if(!dap_strncmp(l_datum_hash_str, "0x", 2) || !dap_strncmp(l_datum_hash_str, "0X", 2)) {
            l_datum_hash_hex_str = dap_strdup(l_datum_hash_str);
            l_datum_hash_base58_str = dap_enc_base58_from_hex_str_to_str(l_datum_hash_str);
        } else {
            l_datum_hash_hex_str = dap_enc_base58_to_hex_str_from_str(l_datum_hash_str);
            l_datum_hash_base58_str = dap_strdup(l_datum_hash_str);
        }
        const char *l_datum_hash_out_str = dap_strcmp(l_hash_out_type,"hex")
            ? l_datum_hash_base58_str
            : l_datum_hash_hex_str;

        log_it(L_DEBUG, "Requested to sign token declaration %s in gdb://%s with certs %s",
                l_gdb_group_mempool, l_datum_hash_hex_str, l_certs_str);

        dap_chain_datum_t * l_datum = NULL;
        size_t l_datum_size = 0;
        size_t l_tsd_size = 0;
        if((l_datum = (dap_chain_datum_t*) dap_global_db_get_sync(l_gdb_group_mempool,
                l_datum_hash_hex_str, &l_datum_size, NULL, NULL )) != NULL) {

            // Check if its token declaration
            if(l_datum->header.type_id == DAP_CHAIN_DATUM_TOKEN) {
                dap_chain_datum_token_t *l_datum_token = DAP_DUP_SIZE((dap_chain_datum_token_t*)l_datum->data, l_datum->header.data_size);    // for realloc
                DAP_DELETE(l_datum);
                if ((l_datum_token->subtype == DAP_CHAIN_DATUM_TOKEN_SUBTYPE_PRIVATE)
                    ||  (l_datum_token->subtype == DAP_CHAIN_DATUM_TOKEN_SUBTYPE_NATIVE))
                    l_tsd_size = l_datum_token->header_native_decl.tsd_total_size;
                // Check for signatures, are they all in set and are good enought?
                size_t l_signs_size = 0, i = 1;
                uint16_t l_tmp_signs_total = l_datum_token->signs_total;
                l_datum_token->signs_total = 0;
                for (i = 1; i <= l_tmp_signs_total; i++){
                    dap_sign_t *l_sign = (dap_sign_t *)(l_datum_token->tsd_n_signs + l_tsd_size + l_signs_size);
                    if( dap_sign_verify(l_sign, l_datum_token, sizeof(*l_datum_token) + l_tsd_size) ) {
                        log_it(L_WARNING, "Wrong signature %zu for datum_token with key %s in mempool!", i, l_datum_hash_out_str);
                        dap_json_rpc_error_add(*a_json_arr_reply, DAP_CHAIN_NODE_CLI_COM_TOKEN_DECL_SIGN_DATUM_HAS_WRONG_SIGNATURE_ERR,
                                       "Datum %s with datum token has wrong signature %zu, break process and exit",
                                        l_datum_hash_out_str, i);
                        DAP_DELETE(l_datum_token);
                        DAP_DELETE(l_gdb_group_mempool);
                        return -6;
                    }else{
                        log_it(L_DEBUG,"Sign %zu passed", i);
                    }
                    l_signs_size += dap_sign_get_size(l_sign);
                }
                l_datum_token->signs_total = l_tmp_signs_total;
                log_it(L_DEBUG, "Datum %s with token declaration: %hu signatures are verified well (sign_size = %zu)",
                                 l_datum_hash_out_str, l_datum_token->signs_total, l_signs_size);

                // Sign header with all certificates in the list and add signs to the end of token update
                uint16_t l_sign_counter = 0;
                size_t l_data_size = l_tsd_size + l_signs_size;
                l_datum_token = s_sign_cert_in_cycle(l_certs, l_datum_token, l_certs_count, &l_data_size,
                                                            &l_sign_counter);
                log_it(L_DEBUG, "Apply %u signs to datum %s", l_sign_counter, l_datum_hash_hex_str);
                if (!l_sign_counter) {
                    dap_json_rpc_error_add(*a_json_arr_reply, DAP_CHAIN_NODE_CLI_COM_TOKEN_DECL_SIGN_SERT_NOT_VALID_ERR,
                                       "Error! Used certs not valid");
                    DAP_DEL_MULTY(l_datum_token, l_datum_hash_hex_str, l_datum_hash_base58_str, l_gdb_group_mempool);
                    return -9;
                }
                l_datum_token->signs_total += l_sign_counter;
                size_t l_token_size = sizeof(*l_datum_token) + l_data_size;
                l_datum = dap_chain_datum_create(DAP_CHAIN_DATUM_TOKEN,
                                                                     l_datum_token, l_token_size);
                DAP_DELETE(l_datum_token);
                // Calc datum's hash
                l_datum_size = dap_chain_datum_size(l_datum);
                dap_chain_hash_fast_t l_key_hash = { };
                dap_hash_fast(l_datum->data, l_token_size, &l_key_hash);
                const char  *l_key_str = dap_chain_hash_fast_to_str_static(&l_key_hash),
                            *l_key_str_base58 = dap_enc_base58_encode_hash_to_str_static(&l_key_hash),
                            *l_key_out_str = dap_strcmp(l_hash_out_type, "hex") ? l_key_str_base58 : l_key_str;
                int rc = 0;
                // Add datum to mempool with datum_token hash as a key
                if( dap_global_db_set_sync(l_gdb_group_mempool, l_key_str, l_datum, dap_chain_datum_size(l_datum), false) == 0) {
                    char* l_hash_str = l_datum_hash_hex_str;
                    // Remove old datum from pool
                    if( dap_global_db_del_sync(l_gdb_group_mempool, l_hash_str ) == 0) {
                        if (a_version == 1) {
                            dap_json_rpc_error_add(*a_json_arr_reply, DAP_CHAIN_NODE_CLI_COM_TOKEN_DECL_SIGN_OK,
                                        "Datum was replaced in datum pool:\n\tOld: %s\n\tNew: %s",
                                    l_datum_hash_out_str, l_key_out_str);
                        } else {
                            char *l_str_reply_tmp = dap_strdup_printf("Datum was replaced in datum pool:\n\tOld: %s\n\tNew: %s",
                                l_datum_hash_out_str, l_key_out_str);
                            json_object* json_obj_out = json_object_new_object();
                            json_object_object_add(json_obj_out, "status", json_object_new_string(l_str_reply_tmp));
                            json_object_array_add(*a_json_arr_reply, json_obj_out);
                            DAP_DELETE(l_str_reply_tmp);                            
                        }
                    } else {
                        dap_json_rpc_error_add(*a_json_arr_reply, DAP_CHAIN_NODE_CLI_COM_TOKEN_DECL_SIGN_CANT_REMOVE_OLD_DATUM_ERR,
                                       "Warning! Can't remove old datum %s ( new datum %s added normaly in datum pool)",
                                l_datum_hash_out_str, l_key_out_str);
                        rc = -DAP_CHAIN_NODE_CLI_COM_TOKEN_DECL_SIGN_CANT_REMOVE_OLD_DATUM_ERR;
                    }
                } else {
                    dap_json_rpc_error_add(*a_json_arr_reply, DAP_CHAIN_NODE_CLI_COM_TOKEN_DECL_SIGN_DATUM_CANT_BE_PL_MEMPOOL_ERR,
                                       "Error! datum %s produced from %s can't be placed in mempool",
                            l_key_out_str, l_datum_hash_out_str);
                    rc = -DAP_CHAIN_NODE_CLI_COM_TOKEN_DECL_SIGN_DATUM_CANT_BE_PL_MEMPOOL_ERR;
                }
                DAP_DEL_MULTY(l_datum_hash_hex_str, l_datum_hash_base58_str, l_datum, l_gdb_group_mempool);
                return rc;
            } else {
                dap_json_rpc_error_add(*a_json_arr_reply, DAP_CHAIN_NODE_CLI_COM_TOKEN_DECL_SIGN_WRONG_DATUM_TYPE_ERR,
                                       "Error! Wrong datum type. token_decl_sign sign only token declarations datum");
                return -DAP_CHAIN_NODE_CLI_COM_TOKEN_DECL_SIGN_WRONG_DATUM_TYPE_ERR;
            }
        } else {
            dap_json_rpc_error_add(*a_json_arr_reply, DAP_CHAIN_NODE_CLI_COM_TOKEN_DECL_SIGN_CANT_FIND_DATUM_ERR,
                                       "token_decl_sign can't find datum with %s hash in the mempool of %s:%s",l_datum_hash_out_str,l_net? l_net->pub.name: "<undefined>",
                                        l_chain?l_chain->name:"<undefined>");
            return -DAP_CHAIN_NODE_CLI_COM_TOKEN_DECL_SIGN_CANT_FIND_DATUM_ERR;
        }
        DAP_DEL_MULTY(l_datum_hash_hex_str, l_datum_hash_base58_str);
    } else {
        dap_json_rpc_error_add(*a_json_arr_reply, DAP_CHAIN_NODE_CLI_COM_TOKEN_DECL_SIGN_NEED_DATUM_ARG_ERR,
                                       "token_decl_sign need -datum <datum hash> argument");
        return -DAP_CHAIN_NODE_CLI_COM_TOKEN_DECL_SIGN_NEED_DATUM_ARG_ERR;
    }
    return 0;
}


/**
 * @brief s_com_mempool_list_print_for_chain
 *
 * @param a_net
 * @param a_chain
 * @param a_str_tmp
 * @param a_hash_out_type
 */
void s_com_mempool_list_print_for_chain(json_object* a_json_arr_reply, dap_chain_net_t * a_net, dap_chain_t * a_chain, const char * a_add,
                                        json_object *a_json_obj, const char *a_hash_out_type, bool a_fast, size_t a_limit, size_t a_offset, int a_version) {
    dap_chain_addr_t *l_wallet_addr = dap_chain_addr_from_str(a_add);
    if (a_add && !l_wallet_addr) {
        dap_json_rpc_error_add(a_json_arr_reply, DAP_CHAIN_NODE_CLI_CMD_VALUE_PARSE_CONVERT_BASE58_TO_ADDR_WALLET, "Cannot convert "
                                                                                                 "string '%s' to binary address.\n", a_add);
        return;
    }
    if (l_wallet_addr && a_fast) {
        dap_json_rpc_error_add(a_json_arr_reply, DAP_CHAIN_NODE_CLI_CMD_VALUE_PARSE_FAST_AND_BASE58_ADDR,
                               "In fast mode, it is impossible to count the number of transactions and emissions "
                               "for a specific address. The -brief and -addr options are mutually exclusive.\n");
        DAP_DELETE(l_wallet_addr);
        return;
    }
    char * l_gdb_group_mempool = dap_chain_net_get_gdb_group_mempool_new(a_chain);
    if(!l_gdb_group_mempool){
        dap_json_rpc_error_add(a_json_arr_reply, DAP_CHAIN_NODE_CLI_COM_MEMPOOL_LIST_CAN_NOT_GET_MEMPOOL_GROUP,
                               "%s.%s: chain not found\n", a_net->pub.name, a_chain->name);
        return;
    }
    int l_removed = 0;
    json_object *l_obj_chain = json_object_new_object();
    json_object *l_obj_chain_name  = json_object_new_string(a_chain->name);
    if (!l_obj_chain_name || !l_obj_chain) {
        json_object_put(l_obj_chain);
        dap_json_rpc_allocation_error(a_json_arr_reply);
        return;
    }
    json_object_object_add(l_obj_chain, "name", l_obj_chain_name);
    dap_chain_mempool_filter(a_chain, &l_removed);
    json_object *l_jobj_removed = json_object_new_int(l_removed);
    if (!l_jobj_removed) {
        json_object_put(l_obj_chain);
        dap_json_rpc_allocation_error(a_json_arr_reply);
        return;
    }
    json_object_object_add(l_obj_chain, "removed", l_jobj_removed);
    size_t l_objs_count = 0;
    dap_global_db_obj_t * l_objs = dap_global_db_get_all_sync(l_gdb_group_mempool, &l_objs_count);
    json_object  *l_jobj_datums;
    size_t l_offset = a_offset;
    if (l_objs_count == 0 || l_objs_count < l_offset) {
        l_jobj_datums = json_object_new_null();
    } else {
        l_jobj_datums = json_object_new_array();
        if (!l_jobj_datums) {
            json_object_put(l_obj_chain);
            dap_json_rpc_allocation_error(a_json_arr_reply);
            return;
        }

        size_t l_arr_start = 0;
        if (l_offset) {
            l_arr_start = l_offset;
            json_object *l_jobj_offset = json_object_new_uint64(l_offset);
            json_object_object_add(l_obj_chain, "offset", l_jobj_offset);
        }
        size_t l_arr_end = l_objs_count;
        if (a_limit) {
            l_arr_end = l_offset + a_limit;
            if (l_arr_end > l_objs_count)
                l_arr_end = l_objs_count;
            json_object *l_jobj_limit = json_object_new_uint64(l_arr_end);
            json_object_object_add(l_obj_chain, "limit", l_jobj_limit);
        }
        for (size_t i = l_arr_start; i < l_arr_end; i++) {
            dap_chain_datum_t *l_datum = (dap_chain_datum_t *) l_objs[i].value;
            if (!l_datum->header.data_size || (l_datum->header.data_size > l_objs[i].value_len)) {
                log_it(L_ERROR, "Trash datum in GDB %s.%s, key: %s data_size:%u, value_len:%zu",
                       a_net->pub.name, a_chain->name, l_objs[i].key, l_datum->header.data_size, l_objs[i].value_len);
                dap_global_db_del_sync(l_gdb_group_mempool, l_objs[i].key);
                continue;
            }
            dap_time_t l_ts_create = (dap_time_t) l_datum->header.ts_create;
            const char *l_datum_type = dap_chain_datum_type_id_to_str(l_datum->header.type_id);
            dap_hash_fast_t l_datum_real_hash = {0};
            dap_hash_fast_t l_datum_hash_from_key = {0};
            dap_chain_datum_calc_hash(l_datum, &l_datum_real_hash);
            dap_chain_hash_fast_from_str(l_objs[i].key, &l_datum_hash_from_key);
            char buff_time[DAP_TIME_STR_SIZE];
            dap_time_to_str_rfc822(buff_time, DAP_TIME_STR_SIZE, l_datum->header.ts_create);
            json_object *l_jobj_type = json_object_new_string(l_datum_type);
            json_object *l_jobj_hash = json_object_new_string(l_objs[i].key);
            json_object *l_jobj_ts_created = json_object_new_object();
            json_object *l_jobj_ts_created_time_stamp = json_object_new_uint64(l_ts_create);
            json_object *l_jobj_ts_created_str = json_object_new_string(buff_time);
            if (!l_jobj_type || !l_jobj_hash || !l_jobj_ts_created || !l_jobj_ts_created_str ||
                !l_jobj_ts_created_time_stamp) {
                json_object_put(l_jobj_type);
                json_object_put(l_jobj_hash);
                json_object_put(l_jobj_ts_created);
                json_object_put(l_jobj_ts_created_time_stamp);
                json_object_put(l_jobj_ts_created_str);
                json_object_put(l_jobj_datums);
                json_object_put(l_obj_chain);
                dap_global_db_objs_delete(l_objs, l_objs_count);
                dap_json_rpc_allocation_error(a_json_arr_reply);
                return;
            }
            json_object_object_add(l_jobj_ts_created, "time_stamp", l_jobj_ts_created_time_stamp);
            json_object_object_add(l_jobj_ts_created, "str", l_jobj_ts_created_str);
            json_object *l_jobj_datum = json_object_new_object();
            if (!l_jobj_datum) {
                json_object_put(l_jobj_type);
                json_object_put(l_jobj_hash);
                json_object_put(l_jobj_ts_created);
                json_object_put(l_jobj_ts_created_time_stamp);
                json_object_put(l_jobj_ts_created_str);
                json_object_put(l_jobj_datums);
                json_object_put(l_obj_chain);
                dap_global_db_objs_delete(l_objs, l_objs_count);
                dap_json_rpc_allocation_error(a_json_arr_reply);
                return;
            }
            if (!dap_hash_fast_compare(&l_datum_real_hash, &l_datum_hash_from_key)) {
                char *l_drh_str = dap_hash_fast_to_str_new(&l_datum_real_hash);
                char *l_wgn = dap_strdup_printf("Key field in DB %s does not match datum's hash %s\n",
                                                l_objs[i].key, l_drh_str);
                DAP_DELETE(l_drh_str);
                if (!l_wgn) {
                    dap_global_db_objs_delete(l_objs, l_objs_count);
                    json_object_put(l_jobj_datum);
                    json_object_put(l_obj_chain);
                    json_object_put(l_jobj_type);
                    json_object_put(l_jobj_hash);
                    json_object_put(l_jobj_ts_created);
                    json_object_put(l_jobj_datums);
                    dap_json_rpc_allocation_error(a_json_arr_reply);
                    return;
                }
                json_object *l_jobj_warning = json_object_new_string(l_wgn);
                DAP_DELETE(l_wgn);
                if (!l_jobj_warning) {
                    dap_global_db_objs_delete(l_objs, l_objs_count);
                    json_object_put(l_jobj_datum);
                    json_object_put(l_obj_chain);
                    json_object_put(l_jobj_type);
                    json_object_put(l_jobj_hash);
                    json_object_put(l_jobj_ts_created);
                    json_object_put(l_jobj_datums);
                    dap_json_rpc_allocation_error(a_json_arr_reply);
                    return;
                }
                json_object_object_add(l_jobj_datum, "warning", l_jobj_warning);
                json_object_array_add(l_jobj_datums, l_jobj_datum);
                continue;
            }
            json_object_object_add(l_jobj_datum, a_version == 1 ? "hash" : "datum_hash", l_jobj_hash);
            json_object_object_add(l_jobj_datum, a_version == 1 ? "type" : "datum_type", l_jobj_type);
            json_object_object_add(l_jobj_datum, "created", l_jobj_ts_created);
            bool datum_is_accepted_addr = false;
            if (!a_fast) {
                switch (l_datum->header.type_id) {
                    case DAP_CHAIN_DATUM_TX: {
                        dap_chain_addr_t l_addr_from;
                        dap_chain_datum_tx_t *l_tx = (dap_chain_datum_tx_t *) l_datum->data;

                        int l_ledger_rc = DAP_LEDGER_CHECK_INVALID_ARGS;
                        const char *l_main_ticker = dap_ledger_tx_calculate_main_ticker(a_net->pub.ledger, l_tx,
                                                                                  &l_ledger_rc);
                        const char *l_ledger_rc_str = dap_ledger_check_error_str(l_ledger_rc);

                        json_object *l_jobj_main_ticker = json_object_new_string(
                                l_main_ticker ? l_main_ticker : "UNKNOWN");
                        json_object *l_jobj_ledger_rc = json_object_new_string(l_ledger_rc_str);

                        if (!l_jobj_main_ticker || !l_jobj_ledger_rc) {
                            json_object_put(l_jobj_datum);
                            json_object_put(l_jobj_datums);
                            json_object_put(l_obj_chain);
                            dap_global_db_objs_delete(l_objs, l_objs_count);
                            dap_json_rpc_allocation_error(a_json_arr_reply);
                            return;
                        }

                        json_object_object_add(l_jobj_datum, "main_ticker", l_jobj_main_ticker);
                        json_object_object_add(l_jobj_datum, "ledger_rc", l_jobj_ledger_rc);

                        dap_chain_net_srv_uid_t uid;
                        char *service_name;
                        dap_chain_tx_tag_action_type_t action;
                        if (dap_ledger_deduct_tx_tag(a_net->pub.ledger, l_tx, &service_name, &uid, &action))
                        {
                            json_object_object_add(l_jobj_datum, "service", json_object_new_string(service_name));
                            json_object_object_add(l_jobj_datum, "action", json_object_new_string(dap_ledger_tx_action_str(action)));
                        }
                        else
                        {   
                            json_object_object_add(l_jobj_datum, "service", json_object_new_string("UNKNOWN"));
                            json_object_object_add(l_jobj_datum, "action", json_object_new_string("UNKNOWN"));
                        }
                        json_object_object_add(l_jobj_datum, "batching", json_object_new_string(!dap_chain_datum_tx_item_get_tsd_by_type(l_tx, DAP_CHAIN_DATUM_TRANSFER_TSD_TYPE_OUT_COUNT) ? "false" : "true"));

                        dap_list_t *l_list_in_ems = dap_chain_datum_tx_items_get(l_tx, TX_ITEM_TYPE_IN_EMS, NULL);
                        dap_chain_tx_sig_t *l_sig = (dap_chain_tx_sig_t*)dap_chain_datum_tx_item_get(l_tx, NULL, NULL, TX_ITEM_TYPE_SIG, NULL);
                        if (!l_sig) {
                            json_object *l_jobj_wgn = json_object_new_string(
                                    "An item with a type TX_ITEM_TYPE_SIG for the "
                                    "transaction was not found, the transaction may "
                                    "be corrupted.");
                            json_object_object_add(l_jobj_datum, "warning", l_jobj_wgn);
                            break;
                        }
                        dap_sign_t *l_sign = dap_chain_datum_tx_item_sign_get_sig(l_sig);
                        dap_chain_addr_fill_from_sign(&l_addr_from, l_sign, a_net->pub.id);
                        if (l_wallet_addr && dap_chain_addr_compare(l_wallet_addr, &l_addr_from)) {
                            datum_is_accepted_addr = true;
                        }
                        dap_list_t *l_list_in_reward = dap_chain_datum_tx_items_get(l_tx, TX_ITEM_TYPE_IN_REWARD, NULL);
                        if (l_list_in_reward) {
                            /*json_object *l_obj_in_reward_arary = json_object_new_array();
                            if (!l_obj_in_reward_arary) {
                                dap_list_free(l_list_in_reward);
                                json_object_put(l_jobj_datum);
                                json_object_put(l_jobj_datums);
                                json_object_put(l_obj_chain);
                                dap_global_db_objs_delete(l_objs, l_objs_count);
                                dap_json_rpc_allocation_error(*a_json_arr_reply);
                                return;
                            }
                            for (dap_list_t *it = l_list_in_reward; it; it = it->next) {
                                dap_chain_tx_in_reward_t *l_in_reward = (dap_chain_tx_in_reward_t *) it->data;
                                char *l_block_hash = dap_chain_hash_fast_to_str_new(&l_in_reward->block_hash);
                                json_object *l_jobj_block_hash = json_object_new_string(l_block_hash);
                                if (!l_jobj_block_hash) {
                                    DAP_DELETE(l_block_hash);
                                    json_object_put(l_obj_in_reward_arary);
                                    dap_list_free(l_list_in_reward);
                                    json_object_put(l_jobj_datum);
                                    json_object_put(l_jobj_datums);
                                    json_object_put(l_obj_chain);
                                    dap_global_db_objs_delete(l_objs, l_objs_count);
                                    dap_json_rpc_allocation_error(*a_json_arr_reply);
                                    return;
                                }
                                json_object_array_add(l_obj_in_reward_arary, l_jobj_block_hash);
                                DAP_DELETE(l_block_hash);
                            }*/
                           dap_list_free(l_list_in_reward);
                        } else {
                            json_object *l_jobj_addr_from = json_object_new_string(dap_chain_addr_to_str_static(&l_addr_from));
                            if (!l_jobj_addr_from) {
                                json_object_put(l_jobj_datum);
                                json_object_put(l_jobj_datums);
                                json_object_put(l_obj_chain);
                                dap_global_db_objs_delete(l_objs, l_objs_count);
                                dap_json_rpc_allocation_error(a_json_arr_reply);
                                return;
                            }
                            json_object_object_add(l_jobj_datum, "from", l_jobj_addr_from);
                        }
                        dap_list_t *l_list_out_items = dap_chain_datum_tx_items_get(l_tx, TX_ITEM_TYPE_OUT_ALL, NULL);
                        json_object *l_jobj_to_list = json_object_new_array();
                        json_object *l_jobj_change_list = json_object_new_array();
                        json_object *l_jobj_to_from_emi = json_object_new_array();
                        json_object *l_jobj_fee_list = json_object_new_array();
                        json_object *l_jobj_stake_lock_list = json_object_new_array();
                        json_object *l_jobj_xchange_list = json_object_new_array();
                        json_object *l_jobj_stake_pos_delegate_list = json_object_new_array();
                        json_object *l_jobj_emit_delegate_list = json_object_new_array();
                        json_object *l_jobj_pay_list = json_object_new_array();
                        json_object *l_jobj_tx_vote = json_object_new_array();
                        json_object *l_jobj_tx_voting = json_object_new_array();
                        if (!l_jobj_to_list || !l_jobj_change_list || !l_jobj_fee_list || !l_jobj_stake_lock_list ||
                            !l_jobj_xchange_list || !l_jobj_stake_pos_delegate_list || !l_jobj_emit_delegate_list || !l_jobj_pay_list) {
                            json_object_put(l_jobj_to_list);
                            json_object_put(l_jobj_change_list);
                            json_object_put(l_jobj_to_from_emi);
                            json_object_put(l_jobj_fee_list);
                            json_object_put(l_jobj_stake_lock_list);
                            json_object_put(l_jobj_xchange_list);
                            json_object_put(l_jobj_stake_pos_delegate_list);
                            json_object_put(l_jobj_emit_delegate_list);
                            json_object_put(l_jobj_pay_list);
                            json_object_put(l_jobj_tx_vote);
                            json_object_put(l_jobj_tx_voting);
                            json_object_put(l_jobj_datum);
                            json_object_put(l_jobj_datums);
                            json_object_put(l_obj_chain);
                            dap_global_db_objs_delete(l_objs, l_objs_count);
                            dap_json_rpc_allocation_error(a_json_arr_reply);
                            return;
                        }
                        enum {
                            OUT_COND_TYPE_UNKNOWN,
                            OUT_COND_TYPE_PAY,
                            OUT_COND_TYPE_FEE,
                            OUT_COND_TYPE_STAKE_LOCK,
                            OUT_COND_TYPE_XCHANGE,
                            OUT_COND_TYPE_POS_DELEGATE,
                            OUT_COND_TYPE_EMIT_DELEGATE
                        } l_out_cond_subtype = {0};
                        dap_list_t *l_vote_list = dap_chain_datum_tx_items_get(l_tx, TX_ITEM_TYPE_VOTE, NULL);
                        dap_list_t *l_voting_list = dap_chain_datum_tx_items_get(l_tx, TX_ITEM_TYPE_VOTING, NULL);
                        for (dap_list_t *it = l_list_out_items; it; it = it->next) {
                            dap_chain_addr_t *l_dist_addr = NULL;
                            uint256_t l_value = uint256_0;
                            const char *l_dist_token = NULL;
                            uint8_t l_type = *(uint8_t *) it->data;
                            switch (l_type) {
                                case TX_ITEM_TYPE_OUT: {
                                    l_value = ((dap_chain_tx_out_t *) it->data)->header.value;
                                    l_dist_token = l_main_ticker;
                                    l_dist_addr = &((dap_chain_tx_out_t *) it->data)->addr;
                                }
                                    break;
                                case TX_ITEM_TYPE_OUT_EXT: {
                                    l_value = ((dap_chain_tx_out_ext_t *) it->data)->header.value;
                                    l_dist_token = ((dap_chain_tx_out_ext_t *) it->data)->token;
                                    l_dist_addr = &((dap_chain_tx_out_ext_t *) it->data)->addr;
                                }
                                    break;
                                case TX_ITEM_TYPE_OUT_STD: {
                                    l_value = ((dap_chain_tx_out_std_t *) it->data)->value;
                                    l_dist_token = ((dap_chain_tx_out_std_t *) it->data)->token;
                                    l_dist_addr = &((dap_chain_tx_out_std_t *) it->data)->addr;
                                }
                                    break;
                                case TX_ITEM_TYPE_OUT_COND: {
                                    dap_chain_tx_out_cond_t *l_out_cond = (dap_chain_tx_out_cond_t *) it->data;
                                    l_value = ((dap_chain_tx_out_cond_t *) it->data)->header.value;
                                    switch (l_out_cond->header.subtype) {
                                        case DAP_CHAIN_TX_OUT_COND_SUBTYPE_FEE: {
                                            l_dist_token = a_net->pub.native_ticker;
                                            l_out_cond_subtype = OUT_COND_TYPE_FEE;
                                        }
                                            break;
                                        case DAP_CHAIN_TX_OUT_COND_SUBTYPE_SRV_STAKE_LOCK: {
                                            l_dist_token = l_main_ticker;
                                            l_out_cond_subtype = OUT_COND_TYPE_STAKE_LOCK;
                                        }
                                            break;
                                        case DAP_CHAIN_TX_OUT_COND_SUBTYPE_SRV_XCHANGE: {
                                            l_dist_token = l_main_ticker;
                                            l_out_cond_subtype = OUT_COND_TYPE_XCHANGE;
                                        }
                                            break;
                                        case DAP_CHAIN_TX_OUT_COND_SUBTYPE_SRV_STAKE_POS_DELEGATE: {
                                            l_dist_token = l_main_ticker;
                                            l_out_cond_subtype = OUT_COND_TYPE_POS_DELEGATE;
                                        }
                                            break;
                                        case DAP_CHAIN_TX_OUT_COND_SUBTYPE_SRV_PAY: {
                                            l_dist_token = l_main_ticker;
                                            l_out_cond_subtype = OUT_COND_TYPE_PAY;
                                        }
                                            break;
                                        case DAP_CHAIN_TX_OUT_COND_SUBTYPE_WALLET_SHARED: {
                                            l_dist_token = l_main_ticker;
                                            l_out_cond_subtype = OUT_COND_TYPE_EMIT_DELEGATE;
                                        }
                                            break;
                                        default:
                                            break;
                                    }
                                }
                                    break;
                                default:
                                    break;
                            }
                            json_object *l_jobj_money = json_object_new_object();
                            if (!l_jobj_money) {
                                json_object_put(l_jobj_to_list);
                                json_object_put(l_jobj_change_list);
                                json_object_put(l_jobj_to_from_emi);
                                json_object_put(l_jobj_fee_list);
                                json_object_put(l_jobj_datum);
                                json_object_put(l_jobj_datums);
                                json_object_put(l_obj_chain);
                                dap_global_db_objs_delete(l_objs, l_objs_count);
                                dap_json_rpc_allocation_error(a_json_arr_reply);
                                return;
                            }
                            const char *l_value_coins_str, *l_value_str = dap_uint256_to_char(l_value, &l_value_coins_str);
                            json_object_object_add(l_jobj_money, "value", json_object_new_string(l_value_str));
                            json_object_object_add(l_jobj_money, "coins", json_object_new_string(l_value_coins_str));
                            if (l_dist_token) {
                                json_object *l_jobj_token = json_object_new_string(l_dist_token);
                                if (!l_jobj_token) {
                                    json_object_put(l_jobj_to_list);
                                    json_object_put(l_jobj_change_list);
                                    json_object_put(l_jobj_to_from_emi);
                                    json_object_put(l_jobj_fee_list);
                                    json_object_put(l_jobj_money);
                                    json_object_put(l_jobj_datum);
                                    json_object_put(l_jobj_datums);
                                    json_object_put(l_obj_chain);
                                    dap_global_db_objs_delete(l_objs, l_objs_count);
                                    dap_json_rpc_allocation_error(a_json_arr_reply);
                                    return;
                                }
                                json_object_object_add(l_jobj_money, "token", l_jobj_token);
                            }

                            if (l_dist_addr) {
                                if (!datum_is_accepted_addr && l_wallet_addr) {
                                    datum_is_accepted_addr = dap_chain_addr_compare(l_wallet_addr, l_dist_addr);
                                }
                                json_object *l_jobj_f = json_object_new_object();
                                if (!l_jobj_f) {
                                    json_object_put(l_jobj_to_list);
                                    json_object_put(l_jobj_change_list);
                                    json_object_put(l_jobj_to_from_emi);
                                    json_object_put(l_jobj_fee_list);
                                    json_object_put(l_jobj_money);
                                    json_object_put(l_jobj_datum);
                                    json_object_put(l_jobj_datums);
                                    json_object_put(l_obj_chain);
                                    dap_global_db_objs_delete(l_objs, l_objs_count);
                                    dap_json_rpc_allocation_error(a_json_arr_reply);
                                    return;
                                }
                                json_object_object_add(l_jobj_f, "money", l_jobj_money);
                                if (dap_chain_addr_compare(&l_addr_from, l_dist_addr)) {
                                    bool l_in_from_emi = false;
                                    for (dap_list_t *it_ems = l_list_in_ems; it_ems; it_ems = it_ems->next) {
                                        dap_chain_tx_in_ems_t *l_in_ems = (dap_chain_tx_in_ems_t *) it_ems->data;
                                        if (!dap_strcmp(l_in_ems->header.ticker, l_dist_token)) {
                                            l_in_from_emi = true;
                                            dap_hash_fast_t l_ems_hash = l_in_ems->header.token_emission_hash;
                                            char l_ems_hash_str[DAP_CHAIN_HASH_FAST_STR_SIZE];
                                            dap_hash_fast_to_str(&l_ems_hash, l_ems_hash_str,
                                                                 DAP_CHAIN_HASH_FAST_STR_SIZE);
                                            json_object *l_obj_ems_hash = json_object_new_string(l_ems_hash_str);
                                            if (!l_obj_ems_hash) {
                                                json_object_put(l_jobj_to_list);
                                                json_object_put(l_jobj_change_list);
                                                json_object_put(l_jobj_to_from_emi);
                                                json_object_put(l_jobj_fee_list);
                                                json_object_put(l_jobj_money);
                                                json_object_put(l_jobj_datum);
                                                json_object_put(l_jobj_datums);
                                                json_object_put(l_obj_chain);
                                                json_object_put(l_jobj_f);
                                                dap_global_db_objs_delete(l_objs, l_objs_count);
                                                dap_json_rpc_allocation_error(a_json_arr_reply);
                                                return;
                                            }
                                            json_object_object_add(l_jobj_f, "token_emission_hash", l_obj_ems_hash);
                                            break;
                                        }
                                    }
                                    if (l_in_from_emi)
                                        json_object_array_add(l_jobj_to_from_emi, l_jobj_f);
                                    else
                                        json_object_array_add(l_jobj_change_list, l_jobj_f);
                                } else {
                                    json_object_object_add(l_jobj_f, "addr", json_object_new_string(dap_chain_addr_to_str_static(l_dist_addr)));
                                    json_object_array_add(l_jobj_to_list, l_jobj_f);
                                }
                            } else {
                                switch (l_out_cond_subtype) {
                                    case OUT_COND_TYPE_PAY:
                                        json_object_array_add(l_jobj_pay_list, l_jobj_money);
                                        break;
                                    case OUT_COND_TYPE_FEE:
                                        json_object_array_add(l_jobj_fee_list, l_jobj_money);
                                        break;
                                    case OUT_COND_TYPE_STAKE_LOCK:
                                        json_object_array_add(l_jobj_stake_lock_list, l_jobj_money);
                                        break;
                                    case OUT_COND_TYPE_XCHANGE:
                                        json_object_array_add(l_jobj_xchange_list, l_jobj_money);
                                        break;
                                    case OUT_COND_TYPE_POS_DELEGATE:
                                        json_object_array_add(l_jobj_stake_pos_delegate_list, l_jobj_money);
                                        break;
                                    case OUT_COND_TYPE_EMIT_DELEGATE:
                                        json_object_array_add(l_jobj_emit_delegate_list, l_jobj_money);
                                        break;
                                    default:
                                        log_it(L_ERROR,
                                               "An unknown subtype output was found in a transaction in the mempool list.");
                                        break;
                                }
                            }
                        }
                        for (dap_list_t *it = l_vote_list; it; it = it->next) {
                            json_object *l_jobj_vote = dap_chain_datum_tx_item_vote_to_json(
                                    (dap_chain_tx_vote_t *) it->data, a_net->pub.ledger, a_version);
                            json_object_array_add(l_jobj_tx_vote, l_jobj_vote);
                        }
                        for (dap_list_t *it = l_voting_list; it; it = it->next) {
                            json_object *l_jobj_voting = dap_chain_datum_tx_item_voting_tsd_to_json(l_tx, a_version);
                            json_object_array_add(l_jobj_tx_voting, l_jobj_voting);
                        }
                        json_object_object_add(l_jobj_datum, "to", l_jobj_to_list);
                        json_object_object_add(l_jobj_datum, "change", l_jobj_change_list);
                        json_object_object_add(l_jobj_datum, "fee", l_jobj_fee_list);
                        json_object_array_length(l_jobj_pay_list) > 0 ?
                        json_object_object_add(l_jobj_datum, "srv_pay", l_jobj_pay_list) : json_object_put(
                                l_jobj_pay_list);
                        json_object_array_length(l_jobj_xchange_list) > 0 ?
                        json_object_object_add(l_jobj_datum, "srv_xchange", l_jobj_xchange_list) : json_object_put(
                                l_jobj_xchange_list);
                        json_object_array_length(l_jobj_stake_lock_list) > 0 ?
                        json_object_object_add(l_jobj_datum, "srv_stake_lock", l_jobj_stake_lock_list)
                                                                             : json_object_put(l_jobj_stake_lock_list);
                        json_object_array_length(l_jobj_stake_pos_delegate_list) > 0 ?
                        json_object_object_add(l_jobj_datum, "srv_stake_pos_delegate", l_jobj_stake_pos_delegate_list)
                                                                                     : json_object_put(
                                l_jobj_stake_pos_delegate_list);
                        json_object_array_length(l_jobj_emit_delegate_list) > 0 ?
                        json_object_object_add(l_jobj_datum, "srv_emit_delegate", l_jobj_emit_delegate_list)
                                                                                     : json_object_put(
                                l_jobj_emit_delegate_list);
                        json_object_array_length(l_jobj_to_from_emi) > 0 ?
                        json_object_object_add(l_jobj_datum, "from_emission", l_jobj_to_from_emi) : json_object_put(
                                l_jobj_to_from_emi);
                        json_object_array_length(l_jobj_tx_vote) > 0 ?
                        json_object_object_add(l_jobj_datum, "vote", l_jobj_tx_vote) : json_object_put(l_jobj_tx_vote);
                        json_object_array_length(l_jobj_tx_voting) > 0 ?
                        json_object_object_add(l_jobj_datum, "voting", l_jobj_tx_voting) : json_object_put(
                                l_jobj_tx_voting);
                        dap_list_free(l_list_out_items);
                        dap_list_free(l_vote_list);
                        dap_list_free(l_voting_list);
                    }
                        break;
                    case DAP_CHAIN_DATUM_TOKEN_EMISSION: {
                        size_t l_emi_size = l_datum->header.data_size;
                        dap_chain_datum_token_emission_t *l_emi = dap_chain_datum_emission_read(l_datum->data,
                                                                                                &l_emi_size);
                        if (l_wallet_addr && l_emi && dap_chain_addr_compare(l_wallet_addr, &l_emi->hdr.address))
                            datum_is_accepted_addr = true;
                        DAP_DELETE(l_emi);
                        dap_chain_datum_dump_json(a_json_arr_reply, l_jobj_datum,l_datum,a_hash_out_type,a_net->pub.id, true, a_version);
                    }
                        break;
                    default:
                        dap_chain_datum_dump_json(a_json_arr_reply, l_jobj_datum,l_datum,a_hash_out_type,a_net->pub.id, true, a_version);
                }
            }
            if (l_wallet_addr) {
                if (datum_is_accepted_addr) {
                    json_object_array_add(l_jobj_datums, l_jobj_datum);
                } else
                    json_object_put(l_jobj_datum);
            } else
                json_object_array_add(l_jobj_datums, l_jobj_datum);
        }
    }

    json_object_object_add(l_obj_chain, "datums", l_jobj_datums);

    dap_global_db_objs_delete(l_objs, l_objs_count);
    char *l_nets_str = dap_strdup_printf("%s.%s: %zu", a_net->pub.name, a_chain->name, l_objs_count);
    json_object *l_object_total = json_object_new_string(l_nets_str);
    DAP_DELETE(l_nets_str);
    if (!l_object_total) {
        json_object_put(l_obj_chain);
        dap_json_rpc_allocation_error(a_json_arr_reply);
        return;
    }
    json_object_object_add(l_obj_chain, "total", l_object_total);

    json_object_array_add(a_json_obj, l_obj_chain);
    DAP_DELETE(l_gdb_group_mempool);
}

static int mempool_delete_for_chain(dap_chain_t *a_chain, const char * a_datum_hash_str, json_object **a_json_arr_reply) {
        char * l_gdb_group_mempool = dap_chain_net_get_gdb_group_mempool_new(a_chain);
        uint8_t *l_data_tmp = dap_global_db_get_sync(l_gdb_group_mempool, a_datum_hash_str,
                                                     NULL, NULL, NULL);
        if (!l_data_tmp) {
            DAP_DELETE(l_gdb_group_mempool);
            return 1;
        }
        if (dap_global_db_del_sync(l_gdb_group_mempool, a_datum_hash_str) == 0) {
            DAP_DELETE(l_gdb_group_mempool);
            DAP_DELETE(l_data_tmp);
            return 0;
        } else {
            DAP_DELETE(l_gdb_group_mempool);
            DAP_DELETE(l_data_tmp);
            return 2;
        }
}

typedef enum cmd_mempool_delete_err_list{
    COM_MEMPOOL_DELETE_ERR_DATUM_NOT_FOUND_IN_ARGUMENT = DAP_JSON_RPC_ERR_CODE_METHOD_ERR_START,
    COM_MEMPOOL_DELETE_ERR_DATUM_NOT_FOUND
}cmd_mempool_delete_err_list_t;
/**
 * @brief _cmd_mempool_delete
 * @param argc
 * @param argv
 * @param arg_func
 * @param a_str_reply
 * @return
 */
int _cmd_mempool_delete(dap_chain_net_t *a_net, dap_chain_t *a_chain, const char *a_datum_hash, void **a_str_reply, int a_version)
{
    json_object **a_json_arr_reply = (json_object **)a_str_reply;
    if (!a_net || !a_datum_hash) {
        dap_json_rpc_error_add(*a_json_arr_reply, COM_MEMPOOL_DELETE_ERR_DATUM_NOT_FOUND_IN_ARGUMENT, "Net or datum hash not specified");
        return COM_MEMPOOL_DELETE_ERR_DATUM_NOT_FOUND_IN_ARGUMENT;
    }
    int res = 0;
    json_object *l_jobj_ret = json_object_new_object();
    json_object *l_jobj_net = json_object_new_string(a_net->pub.name);
    json_object *l_jobj_chain = NULL;
    json_object *l_jobj_datum_hash = json_object_new_string(a_datum_hash);
    if (!a_chain) {
        dap_chain_t * l_chain = s_get_chain_with_datum(a_net, a_datum_hash);
        if (l_chain) {
            res = mempool_delete_for_chain(l_chain, a_datum_hash, a_json_arr_reply);
            l_jobj_chain = json_object_new_string(l_chain->name);
        } else {
            res = 1;
            l_jobj_chain = json_object_new_string("empty chain parameter");
        }
    } else {
        res = mempool_delete_for_chain(a_chain, a_datum_hash, a_json_arr_reply);
        l_jobj_chain = json_object_new_string(a_chain->name);
    }
    json_object_object_add(l_jobj_ret, "net", l_jobj_net);
    json_object_object_add(l_jobj_ret, "chain", l_jobj_chain);
    json_object_object_add(l_jobj_ret, a_version == 1 ? "hash" : "datum_hash", l_jobj_datum_hash);
    json_object_object_add(l_jobj_ret, "action", json_object_new_string("delete"));
    json_object *l_jobj_ret_code = json_object_new_int(res);
    json_object_object_add(l_jobj_ret, a_version == 1 ? "retCode" : "ret_code", l_jobj_ret_code);
    json_object *l_jobj_status = NULL;
    if (!res) {
        l_jobj_status = json_object_new_string("deleted");
    } else if (res == 1) {
        l_jobj_status = json_object_new_string("datum not found");
    } else {
        l_jobj_status = json_object_new_string("datum was found but could not be deleted");
    }
    json_object_object_add(l_jobj_ret, "status", l_jobj_status);
    json_object_array_add(*a_json_arr_reply, l_jobj_ret);
    if (res) {
        return COM_MEMPOOL_DELETE_ERR_DATUM_NOT_FOUND;
    }
    return 0;
}


/**
 * @brief s_com_mempool_check_datum_in_chain
 * @param a_chain
 * @param a_datum_hash_str
 * @return boolean
 */
dap_chain_datum_t *s_com_mempool_check_datum_in_chain(dap_chain_t *a_chain, const char *a_datum_hash_str)
{
    if (!a_datum_hash_str)
        return NULL;
    char *l_gdb_group_mempool = dap_chain_net_get_gdb_group_mempool_new(a_chain);
    uint8_t *l_data_tmp = dap_global_db_get_sync(l_gdb_group_mempool, a_datum_hash_str, NULL, NULL, NULL);
    DAP_DELETE(l_gdb_group_mempool);
    return (dap_chain_datum_t *)l_data_tmp;
}

typedef enum cmd_mempool_check_err_list {
    COM_MEMPOOL_CHECK_ERR_CAN_NOT_FIND_CHAIN = DAP_JSON_RPC_ERR_CODE_METHOD_ERR_START,
    COM_MEMPOOL_CHECK_ERR_CAN_NOT_FIND_NET,
    COM_MEMPOOL_CHECK_ERR_REQUIRES_DATUM_HASH,
    COM_MEMPOOL_CHECK_ERR_INCORRECT_HASH_STR,
    COM_MEMPOOL_CHECK_ERR_DATUM_NOT_FIND
}cmd_mempool_check_err_list_t;

/**
 * @brief _cmd_mempool_check
 * @param a_net
 * @param a_chain
 * @param a_datum_hash
 * @param a_hash_out_type
 * @param a_str_reply
 * @return int
 */
int _cmd_mempool_check(dap_chain_net_t *a_net, dap_chain_t *a_chain, const char *a_datum_hash, const char *a_hash_out_type, void **a_str_reply, int a_version)
{
    json_object **a_json_arr_reply = (json_object **)a_str_reply;

    if (!a_net || !a_datum_hash) {
        dap_json_rpc_error_add(*a_json_arr_reply, COM_MEMPOOL_CHECK_ERR_CAN_NOT_FIND_NET, "Error! Both -net <network_name> "
                                                                       "and -datum <data_hash> parameters are required.");
        return COM_MEMPOOL_CHECK_ERR_CAN_NOT_FIND_NET;
    }
    dap_chain_datum_t *l_datum = NULL;
    char *l_chain_name = a_chain ? a_chain->name : NULL;
    bool l_found_in_chains = false;
    int l_ret_code = 0;
    dap_hash_fast_t l_atom_hash = {};
    // FIND in chain
    {
        //
        dap_hash_fast_t l_datum_hash;
        if (dap_chain_hash_fast_from_hex_str(a_datum_hash, &l_datum_hash)) {
            dap_json_rpc_error_add(*a_json_arr_reply, COM_MEMPOOL_CHECK_ERR_INCORRECT_HASH_STR,
                                    "Incorrect hash string %s", a_datum_hash);
            return COM_MEMPOOL_CHECK_ERR_INCORRECT_HASH_STR;
        }
        if (a_chain)
            l_datum = a_chain->callback_datum_find_by_hash(a_chain, &l_datum_hash, &l_atom_hash, &l_ret_code);
        else {
            dap_chain_t *it = NULL;
            DL_FOREACH(a_net->pub.chains, it) {
                l_datum = it->callback_datum_find_by_hash(it, &l_datum_hash, &l_atom_hash, &l_ret_code);
                if (l_datum) {
                    l_chain_name = it->name;
                    break;
                }
            }
        }
        if (l_datum)
            l_found_in_chains = true;
    }
    //  FIND in mempool
    if (!l_found_in_chains) {
        if (a_chain)
            l_datum = s_com_mempool_check_datum_in_chain(a_chain, a_datum_hash);
        else {
            dap_chain_t *it = NULL;
            DL_FOREACH(a_net->pub.chains, it) {
                l_datum = s_com_mempool_check_datum_in_chain(it, a_datum_hash);
                if (l_datum) {
                    l_chain_name = it->name;
                    break;
                }
            }
        }
    }
    json_object *l_jobj_datum = json_object_new_object();
    json_object *l_datum_hash = json_object_new_string(a_datum_hash);
    json_object *l_net_obj = json_object_new_string(a_net->pub.name);
    if (!l_jobj_datum || !l_datum_hash || !l_net_obj){
        json_object_put(l_jobj_datum);
        json_object_put(l_datum_hash);
        json_object_put(l_net_obj);
        dap_json_rpc_allocation_error(*a_json_arr_reply);
        return DAP_JSON_RPC_ERR_CODE_MEMORY_ALLOCATED;
    }
    json_object *l_chain_obj;
    if(l_chain_name) {
        l_chain_obj = json_object_new_string(l_chain_name);
        if (!l_chain_obj) {
            json_object_put(l_jobj_datum);
            json_object_put(l_datum_hash);
            json_object_put(l_net_obj);
            dap_json_rpc_allocation_error(*a_json_arr_reply);
            return DAP_JSON_RPC_ERR_CODE_MEMORY_ALLOCATED;
        }
    } else
        l_chain_obj = json_object_new_null();
    json_object_object_add(l_jobj_datum, a_version == 1 ? "hash" : "datum_hash", l_datum_hash);
    json_object_object_add(l_jobj_datum, "net", l_net_obj);
    json_object_object_add(l_jobj_datum, "chain", l_chain_obj);
    json_object *l_find_bool;
    if (l_datum) {
        l_find_bool = json_object_new_boolean(TRUE);
        json_object *l_find_chain_or_mempool = json_object_new_string(l_found_in_chains ? "chain" : "mempool");
        if (!l_find_chain_or_mempool || !l_find_bool) {
            json_object_put(l_find_chain_or_mempool);
            json_object_put(l_find_bool);
            json_object_put(l_jobj_datum);
            dap_json_rpc_allocation_error(*a_json_arr_reply);
            return DAP_JSON_RPC_ERR_CODE_MEMORY_ALLOCATED;
        }
        json_object_object_add(l_jobj_datum, "find", l_find_bool);
        json_object_object_add(l_jobj_datum, "source", l_find_chain_or_mempool);
        if (l_found_in_chains) {
            char l_atom_hash_str[DAP_CHAIN_HASH_FAST_STR_SIZE];
            dap_chain_hash_fast_to_str(&l_atom_hash, l_atom_hash_str, DAP_CHAIN_HASH_FAST_STR_SIZE);
            json_object *l_obj_atom = json_object_new_object();
            json_object *l_jobj_atom_hash = json_object_new_string(l_atom_hash_str);
            json_object *l_jobj_atom_err = json_object_new_string(dap_ledger_check_error_str(l_ret_code));
            if (!l_obj_atom || !l_jobj_atom_hash || !l_jobj_atom_err) {
                json_object_put(l_jobj_datum);
                json_object_put(l_obj_atom);
                json_object_put(l_jobj_atom_hash);
                json_object_put(l_jobj_atom_err);
                dap_json_rpc_allocation_error(*a_json_arr_reply);
                return DAP_JSON_RPC_ERR_CODE_MEMORY_ALLOCATED;
            }
            json_object_object_add(l_obj_atom, a_version == 1 ? "hash" : "atom_hash", l_jobj_atom_hash);
            json_object_object_add(l_obj_atom, "ledger_response_code", l_jobj_atom_err);
            json_object_object_add(l_jobj_datum, "atom", l_obj_atom);
        }        

        json_object *l_datum_obj_inf = json_object_new_object();
        dap_chain_datum_dump_json(*a_json_arr_reply, l_datum_obj_inf, l_datum, a_hash_out_type, a_net->pub.id, true, a_version);
        if (!l_datum_obj_inf) {
            if (!l_found_in_chains)
                DAP_DELETE(l_datum);
            json_object_put(l_jobj_datum);
            dap_json_rpc_error_add(*a_json_arr_reply, DAP_JSON_RPC_ERR_CODE_SERIALIZATION_DATUM_TO_JSON,
                                    "Failed to serialize datum to JSON.");
            return DAP_JSON_RPC_ERR_CODE_SERIALIZATION_DATUM_TO_JSON;
        }
        json_object_object_add(l_jobj_datum, "datum", l_datum_obj_inf);
        if (!l_found_in_chains)
            DAP_DELETE(l_datum);
        json_object_array_add(*a_json_arr_reply, l_jobj_datum);
        return 0;
    } else {
        l_find_bool = json_object_new_boolean(FALSE);
        if (!l_find_bool) {
            json_object_put(l_jobj_datum);
            dap_json_rpc_allocation_error(*a_json_arr_reply);
            return DAP_JSON_RPC_ERR_CODE_MEMORY_ALLOCATED;
        }
        json_object_object_add(l_jobj_datum, "find", l_find_bool);
        json_object_array_add(*a_json_arr_reply, l_jobj_datum);
        return COM_MEMPOOL_CHECK_ERR_DATUM_NOT_FIND;
    }
}

typedef enum cmd_mempool_proc_list_error{
    DAP_COM_MEMPOOL_PROC_LIST_ERROR_NODE_ROLE_NOT_FULL = DAP_JSON_RPC_ERR_CODE_METHOD_ERR_START,
    DAP_COM_MEMPOOL_PROC_LIST_ERROR_GET_DATUM_HASH_FROM_STR,
    DAP_COM_MEMPOOL_PROC_LIST_ERROR_DATUM_CORRUPT_SIZE_DATUM_NOT_EQUALS_SIZE_RECORD,
    DAP_COM_MEMPOOL_PROC_LIST_ERROR_CAN_NOT_GROUP_NAME,
    DAP_COM_MEMPOOL_PROC_LIST_ERROR_CAN_NOT_FIND_DATUM,
    DAP_COM_MEMPOOL_PROC_LIST_ERROR_CAN_NOT_CONVERT_DATUM_HASH_TO_DIGITAL_FORM,
    DAP_COM_MEMPOOL_PROC_LIST_ERROR_REAL_HASH_DATUM_DOES_NOT_MATCH_HASH_DATA_STRING,
    DAP_COM_MEMPOOL_PROC_LIST_ERROR_FALSE_VERIFY,
    DAP_COM_MEMPOOL_PROC_LIST_ERROR_CAN_NOT_MOVE_TO_NO_CONCENSUS_FROM_MEMPOOL

}cmd_mempool_proc_list_error_t;

/**
 * @brief _cmd_mempool_proc
 * process mempool datum
 * @param a_net
 * @param a_chain
 * @param a_datum_hash
 * @param a_str_reply
 * @return
 */
int _cmd_mempool_proc(dap_chain_net_t *a_net, dap_chain_t *a_chain, const char *a_datum_hash, void **a_str_reply, int a_version)
{
    json_object **a_json_arr_reply = (json_object **)a_str_reply;
    // If full or light it doesnt work
    if(dap_chain_net_get_role(a_net).enums>= NODE_ROLE_FULL){
        dap_json_rpc_error_add(*a_json_arr_reply, DAP_COM_MEMPOOL_PROC_LIST_ERROR_NODE_ROLE_NOT_FULL,
                               "Need master node role or higher for network %s to process this command", a_net->pub.name);
        return DAP_COM_MEMPOOL_PROC_LIST_ERROR_NODE_ROLE_NOT_FULL;
    }
    dap_chain_t *l_chain = !a_chain ? s_get_chain_with_datum(a_net, a_datum_hash) : a_chain;

    int ret = 0;
    char *l_gdb_group_mempool = dap_chain_net_get_gdb_group_mempool_new(l_chain);
    if (!l_gdb_group_mempool){
        dap_json_rpc_error_add(*a_json_arr_reply, DAP_COM_MEMPOOL_PROC_LIST_ERROR_CAN_NOT_GROUP_NAME,
                               "Failed to get mempool group name on network %s", a_net->pub.name);
        return DAP_COM_MEMPOOL_PROC_LIST_ERROR_CAN_NOT_GROUP_NAME;
    }
    size_t l_datum_size=0;

    dap_chain_datum_t * l_datum = (dap_chain_datum_t*)dap_global_db_get_sync(l_gdb_group_mempool, a_datum_hash,
                                                                             &l_datum_size, NULL, NULL );
    size_t l_datum_size2 = l_datum? dap_chain_datum_size( l_datum): 0;
    if (l_datum_size != l_datum_size2) {
        dap_json_rpc_error_add(*a_json_arr_reply, DAP_COM_MEMPOOL_PROC_LIST_ERROR_DATUM_CORRUPT_SIZE_DATUM_NOT_EQUALS_SIZE_RECORD, "Error! Corrupted datum %s, size by datum headers is %zd when in mempool is only %zd bytes",
                                            a_datum_hash, l_datum_size2, l_datum_size);
        DAP_DELETE(l_gdb_group_mempool);
        return DAP_COM_MEMPOOL_PROC_LIST_ERROR_DATUM_CORRUPT_SIZE_DATUM_NOT_EQUALS_SIZE_RECORD;
    }
    if (!l_datum) {
        dap_json_rpc_error_add(*a_json_arr_reply, DAP_COM_MEMPOOL_PROC_LIST_ERROR_CAN_NOT_FIND_DATUM,
                               "Error! Can't find datum %s", a_datum_hash);
        DAP_DELETE(l_gdb_group_mempool);
        return DAP_COM_MEMPOOL_PROC_LIST_ERROR_CAN_NOT_FIND_DATUM;
    }
    dap_hash_fast_t l_datum_hash, l_real_hash;
    if (dap_chain_hash_fast_from_hex_str(a_datum_hash, &l_datum_hash)) {
        dap_json_rpc_error_add(*a_json_arr_reply, DAP_COM_MEMPOOL_PROC_LIST_ERROR_CAN_NOT_CONVERT_DATUM_HASH_TO_DIGITAL_FORM,
                               "Error! Can't convert datum hash string %s to digital form",
                               a_datum_hash);
        DAP_DELETE(l_gdb_group_mempool);
        return DAP_COM_MEMPOOL_PROC_LIST_ERROR_CAN_NOT_CONVERT_DATUM_HASH_TO_DIGITAL_FORM;
    }
    dap_chain_datum_calc_hash(l_datum, &l_real_hash);
    if (!dap_hash_fast_compare(&l_datum_hash, &l_real_hash)) {
        dap_json_rpc_error_add(*a_json_arr_reply, DAP_COM_MEMPOOL_PROC_LIST_ERROR_REAL_HASH_DATUM_DOES_NOT_MATCH_HASH_DATA_STRING,
                               "Error! Datum's real hash doesn't match datum's hash string %s",
                               a_datum_hash);
        DAP_DELETE(l_gdb_group_mempool);
        return DAP_COM_MEMPOOL_PROC_LIST_ERROR_REAL_HASH_DATUM_DOES_NOT_MATCH_HASH_DATA_STRING;
    }
    char buf[DAP_TIME_STR_SIZE];
    dap_time_t l_ts_create = (dap_time_t)l_datum->header.ts_create;
    const char *l_type = NULL;
    DAP_DATUM_TYPE_STR(l_datum->header.type_id, l_type);
    json_object *l_jobj_res = json_object_new_object();
    json_object *l_jobj_datum = json_object_new_object();
    json_object *l_jobj_hash = json_object_new_string(a_datum_hash);
    json_object *l_jobj_type = json_object_new_string(l_type);
    json_object *l_jobj_ts_created = json_object_new_object();
    json_object *l_jobj_ts_created_time_stamp = json_object_new_uint64(l_ts_create);
    int l_res = dap_time_to_str_rfc822(buf, DAP_TIME_STR_SIZE, l_ts_create);
    if (l_res < 0 || !l_jobj_ts_created || !l_jobj_ts_created_time_stamp || !l_jobj_type ||
        !l_jobj_hash || !l_jobj_datum || !l_jobj_res) {
        json_object_put(l_jobj_res);
        json_object_put(l_jobj_datum);
        json_object_put(l_jobj_hash);
        json_object_put(l_jobj_type);
        json_object_put(l_jobj_ts_created);
        json_object_put(l_jobj_ts_created_time_stamp);
        dap_json_rpc_allocation_error(*a_json_arr_reply);
        return DAP_JSON_RPC_ERR_CODE_MEMORY_ALLOCATED;
    }
    json_object *l_jobj_ts_created_str = json_object_new_string(buf);
    json_object *l_jobj_data_size = json_object_new_uint64(l_datum->header.data_size);
    if (!l_jobj_ts_created_str || !l_jobj_data_size) {
        json_object_put(l_jobj_res);
        json_object_put(l_jobj_datum);
        json_object_put(l_jobj_hash);
        json_object_put(l_jobj_type);
        json_object_put(l_jobj_ts_created);
        json_object_put(l_jobj_ts_created_time_stamp);
        json_object_put(l_jobj_ts_created_str);
        json_object_put(l_jobj_data_size);
        dap_json_rpc_allocation_error(*a_json_arr_reply);
        return DAP_JSON_RPC_ERR_CODE_MEMORY_ALLOCATED;
    }
    json_object_object_add(l_jobj_datum, a_version == 1 ? "hash" : "datum_hash", l_jobj_hash);
    json_object_object_add(l_jobj_datum, a_version == 1 ? "type" : "datum_type", l_jobj_type);
    json_object_object_add(l_jobj_ts_created, "time_stamp", l_jobj_ts_created_time_stamp);
    json_object_object_add(l_jobj_ts_created, "str", l_jobj_ts_created_str);
    json_object_object_add(l_jobj_datum, "ts_created", l_jobj_ts_created);
    json_object_object_add(l_jobj_datum, "data_size", l_jobj_data_size);
    json_object_object_add(l_jobj_res, "datum", l_jobj_datum);
    json_object *l_jobj_verify = json_object_new_object();
    if (!l_jobj_verify) {
        json_object_put(l_jobj_res);
        dap_json_rpc_allocation_error(*a_json_arr_reply);
        return DAP_JSON_RPC_ERR_CODE_MEMORY_ALLOCATED;
    }
    int l_verify_datum = dap_chain_net_verify_datum_for_add(l_chain, l_datum, &l_datum_hash);
    if (l_verify_datum){
        json_object *l_jobj_verify_err = json_object_new_string(dap_chain_net_verify_datum_err_code_to_str(l_datum, l_verify_datum));
        json_object *l_jobj_verify_status = json_object_new_boolean(FALSE);
        if (!l_jobj_verify_status || !l_jobj_verify_err) {
            json_object_put(l_jobj_verify_status);
            json_object_put(l_jobj_verify_err);
            json_object_put(l_jobj_verify);
            json_object_put(l_jobj_res);
            dap_json_rpc_allocation_error(*a_json_arr_reply);
            return DAP_JSON_RPC_ERR_CODE_MEMORY_ALLOCATED;
        }
        json_object_object_add(l_jobj_verify, a_version == 1 ? "isProcessed" : "processed", l_jobj_verify_status);
        json_object_object_add(l_jobj_verify, "error", l_jobj_verify_err);
        ret = DAP_COM_MEMPOOL_PROC_LIST_ERROR_FALSE_VERIFY;
    } else {
        if (l_chain->callback_add_datums) {
            if (l_chain->callback_add_datums(l_chain, &l_datum, 1) == 0) {
                json_object *l_jobj_verify_status = json_object_new_boolean(FALSE);
                if (!l_jobj_verify_status) {
                    json_object_put(l_jobj_verify_status);
                    json_object_put(l_jobj_verify);
                    json_object_put(l_jobj_res);
                    dap_json_rpc_allocation_error(*a_json_arr_reply);
                    return DAP_JSON_RPC_ERR_CODE_MEMORY_ALLOCATED;
                }
                json_object_object_add(l_jobj_verify, a_version == 1 ? "isProcessed" : "processed", l_jobj_verify_status);
                ret = DAP_COM_MEMPOOL_PROC_LIST_ERROR_FALSE_VERIFY;
            } else {
                json_object *l_jobj_verify_status = json_object_new_boolean(TRUE);
                if (!l_jobj_verify_status) {
                    json_object_put(l_jobj_verify);
                    json_object_put(l_jobj_res);
                    dap_json_rpc_allocation_error(*a_json_arr_reply);
                    return DAP_JSON_RPC_ERR_CODE_MEMORY_ALLOCATED;
                }
                json_object_object_add(l_jobj_verify, a_version == 1 ? "isProcessed" : "processed", l_jobj_verify_status);
                if (false) { //dap_global_db_del_sync(l_gdb_group_mempool, a_datum_hash)){
                    json_object *l_jobj_wrn_text = json_object_new_string("Can't delete datum from mempool!");
                    if (!l_jobj_wrn_text) {
                        json_object_put(l_jobj_verify);
                        json_object_put(l_jobj_res);
                        dap_json_rpc_allocation_error(*a_json_arr_reply);
                        return DAP_JSON_RPC_ERR_CODE_MEMORY_ALLOCATED;
                    }
                    json_object_object_add(l_jobj_verify, "warning", l_jobj_wrn_text);
                } else {
                    json_object *l_jobj_text = json_object_new_string("Removed datum from mempool.");
                    if (!l_jobj_text) {
                        json_object_put(l_jobj_verify);
                        json_object_put(l_jobj_res);
                        dap_json_rpc_allocation_error(*a_json_arr_reply);
                        return DAP_JSON_RPC_ERR_CODE_MEMORY_ALLOCATED;
                    }
                    json_object_object_add(l_jobj_verify, "notice", l_jobj_text);
                }
            }
        } else {
            dap_json_rpc_error_add(*a_json_arr_reply, DAP_COM_MEMPOOL_PROC_LIST_ERROR_CAN_NOT_MOVE_TO_NO_CONCENSUS_FROM_MEMPOOL, "Error! Can't move to no-concensus chains from mempool");
            ret = DAP_COM_MEMPOOL_PROC_LIST_ERROR_CAN_NOT_MOVE_TO_NO_CONCENSUS_FROM_MEMPOOL;
        }
    }
    DAP_DELETE(l_gdb_group_mempool);
    json_object_object_add(l_jobj_res, "verify", l_jobj_verify);
    json_object_array_add(*a_json_arr_reply, l_jobj_res);
    return ret;
}


/**
 * @breif _cmd_mempool_proc_all
 * @param a_net
 * @param a_chain
 * @param a_str_reply
 * @return
 */
int _cmd_mempool_proc_all(dap_chain_net_t *a_net, dap_chain_t *a_chain, void **a_str_reply)
{
    json_object **a_json_arr_reply = (json_object **)a_str_reply;
    if (!a_net || !a_chain) {
        dap_json_rpc_error_add(*a_json_arr_reply, -2, "The net and chain argument is not set");
        return -2;
    }

    json_object *l_ret = json_object_new_object();
    if (!l_ret){
        dap_json_rpc_allocation_error(*a_json_arr_reply);
        return DAP_JSON_RPC_ERR_CODE_MEMORY_ALLOCATED;
    }
    if(!dap_chain_net_by_id(a_chain->net_id)) {
        char *l_warn_str = dap_strdup_printf("%s.%s: chain not found\n", a_net->pub.name,
                                             a_chain->name);
        if (!l_warn_str) {
            json_object_put(l_ret);
            dap_json_rpc_allocation_error(*a_json_arr_reply);
            return DAP_JSON_RPC_ERR_CODE_MEMORY_ALLOCATED;
        }
        json_object *l_warn_obj = json_object_new_string(l_warn_str);
        DAP_DELETE(l_warn_str);
        if (!l_warn_obj){
            json_object_put(l_ret);
            dap_json_rpc_allocation_error(*a_json_arr_reply);
            return DAP_JSON_RPC_ERR_CODE_MEMORY_ALLOCATED;
        }
        json_object_object_add(l_ret, "warning", l_warn_obj);
    }

   dap_chain_node_mempool_process_all(a_chain, true);
    char *l_str_result = dap_strdup_printf("The entire mempool has been processed in %s.%s.",
                                           a_net->pub.name, a_chain->name);
    if (!l_str_result) {
        json_object_put(l_ret);
        dap_json_rpc_allocation_error(*a_json_arr_reply);
        return DAP_JSON_RPC_ERR_CODE_MEMORY_ALLOCATED;
    }
    json_object *l_obj_result = json_object_new_string(l_str_result);
    DAP_DEL_Z(l_str_result);
    if (!l_obj_result) {
        json_object_put(l_ret);
        dap_json_rpc_allocation_error(*a_json_arr_reply);
        return DAP_JSON_RPC_ERR_CODE_MEMORY_ALLOCATED;
    }
    json_object_object_add(l_ret, "result", l_obj_result);
    json_object_array_add(*a_json_arr_reply, l_obj_result);
    return 0;
}

typedef enum _cmd_mempool_dump_error_list{
    COM_DUMP_ERROR_LIST_CORRUPTED_SIZE = DAP_JSON_RPC_ERR_CODE_METHOD_ERR_START,
    COM_DUMP_ERROR_CAN_NOT_FIND_DATUM,
    COM_DUMP_ERROR_NULL_IS_ARGUMENT_FUNCTION
}_cmd_mempool_dump_error_list_t;

int _cmd_mempool_dump_from_group(dap_chain_net_id_t a_net_id, const char *a_group_gdb, const char *a_datum_hash,
                                 const char *a_hash_out_type, json_object **a_json_arr_reply, int a_version)
{
    size_t l_datum_size = 0;
    dap_chain_datum_t *l_datum = (dap_chain_datum_t *)dap_global_db_get_sync(a_group_gdb, a_datum_hash,
                                                         &l_datum_size, NULL, NULL );
    size_t l_datum_size2 = l_datum? dap_chain_datum_size( l_datum): 0;
    if (l_datum_size != l_datum_size2) {
        dap_json_rpc_error_add(*a_json_arr_reply, COM_DUMP_ERROR_LIST_CORRUPTED_SIZE, "Error! Corrupted datum %s, size by datum headers "
                                                                   "is %zd when in mempool is only %zd bytes",
                                 a_datum_hash, l_datum_size2, l_datum_size);
        return COM_DUMP_ERROR_LIST_CORRUPTED_SIZE;
    }
    if (!l_datum) {
        dap_json_rpc_error_add(*a_json_arr_reply, COM_DUMP_ERROR_LIST_CORRUPTED_SIZE, "Error! Can't find datum %s in %s", a_datum_hash, a_group_gdb);
        return COM_DUMP_ERROR_CAN_NOT_FIND_DATUM;
    }

    json_object *l_jobj_datum = json_object_new_object();
    dap_chain_datum_dump_json(*a_json_arr_reply, l_jobj_datum, l_datum, a_hash_out_type, a_net_id, true, a_version);
    json_object_array_add(*a_json_arr_reply, l_jobj_datum);
    return 0;
}

int _cmd_mempool_dump(dap_chain_net_t *a_net, dap_chain_t *a_chain, const char *a_datum_hash, const char *a_hash_out_type, json_object **a_json_arr_reply, int a_version)
{
    if (!a_net || !a_datum_hash || !a_hash_out_type) {
        dap_json_rpc_error_add(*a_json_arr_reply, COM_DUMP_ERROR_NULL_IS_ARGUMENT_FUNCTION, "The following arguments are not set: network,"
                                                                         " datum hash, and output hash type. "
                                                                         "Functions required for operation.");
        return COM_DUMP_ERROR_NULL_IS_ARGUMENT_FUNCTION;
    }
    if (a_chain) {
        char *l_group_mempool = dap_chain_net_get_gdb_group_mempool_new(a_chain);
        _cmd_mempool_dump_from_group(a_net->pub.id, l_group_mempool, a_datum_hash, a_hash_out_type, a_json_arr_reply, a_version);
        DAP_DELETE(l_group_mempool);
    } else {
        dap_chain_t *l_chain = NULL;
        DL_FOREACH(a_net->pub.chains, l_chain){
            char *l_group_mempool = dap_chain_net_get_gdb_group_mempool_new(l_chain);
            if (!_cmd_mempool_dump_from_group(a_net->pub.id, l_group_mempool, a_datum_hash, a_hash_out_type, a_json_arr_reply, a_version)){
                DAP_DELETE(l_group_mempool);
                break;
            }
            DAP_DELETE(l_group_mempool);
        }
    }
    return 0;
}

int com_mempool(int a_argc, char **a_argv, void **a_str_reply, int a_version)
{
    json_object **a_json_arr_reply = (json_object **)a_str_reply;
    int arg_index = 1;
    dap_chain_net_t *l_net = NULL;
    dap_chain_t *l_chain = NULL;
    enum _subcmd {SUBCMD_LIST, SUBCMD_PROC, SUBCMD_PROC_ALL, SUBCMD_DELETE, SUBCMD_ADD_CA, SUBCMD_CHECK, SUBCMD_DUMP,
            SUBCMD_COUNT};
    enum _subcmd l_cmd = 0;
    if (a_argv[1]) {
        if (!dap_strcmp(a_argv[1], "list")) {
            l_cmd = SUBCMD_LIST;
        } else if (!dap_strcmp(a_argv[1], "proc")) {
            l_cmd = SUBCMD_PROC;
        } else if (!dap_strcmp(a_argv[1], "proc_all")) {
            l_cmd = SUBCMD_PROC_ALL;
        } else if (!dap_strcmp(a_argv[1], "delete")) {
            l_cmd = SUBCMD_DELETE;
        } else if (!dap_strcmp(a_argv[1], "add_ca")) {
            l_cmd = SUBCMD_ADD_CA;
        } else if (!dap_strcmp(a_argv[1], "dump")) {
            l_cmd = SUBCMD_DUMP;
        } else if (!dap_strcmp(a_argv[1], "check")) {
            l_cmd = SUBCMD_CHECK;
        } else if (!dap_strcmp(a_argv[1], "count")) {
            l_cmd = SUBCMD_COUNT;
        } else {
            char *l_str_err = dap_strdup_printf("Invalid sub command specified. Sub command %s "
                                                           "is not supported.", a_argv[1]);
            if (!l_str_err) {
                dap_json_rpc_allocation_error(*a_json_arr_reply);
                return -1;
            }
            json_object *l_jobj_str_err = json_object_new_string(l_str_err);
            DAP_DELETE(l_str_err);
            if (!l_jobj_str_err) {
                dap_json_rpc_allocation_error(*a_json_arr_reply);
                return -1;
            }
            json_object_array_add(*a_json_arr_reply, l_jobj_str_err);
            return -2;
        }
    }
    int cmd_parse_status = dap_chain_node_cli_cmd_values_parse_net_chain_for_json(*a_json_arr_reply, &arg_index, a_argc, a_argv, &l_chain, &l_net, CHAIN_TYPE_INVALID);
    if (cmd_parse_status != 0){
        dap_json_rpc_error_add(*a_json_arr_reply, cmd_parse_status, "Request parsing error (code: %d)", cmd_parse_status);
            return cmd_parse_status;
    }
    const char *l_hash_out_type = "hex";
    dap_cli_server_cmd_find_option_val(a_argv, arg_index, a_argc, "-H", &l_hash_out_type);
    const char *l_datum_hash_in = NULL;
    char *l_datum_hash = NULL;
    dap_cli_server_cmd_find_option_val(a_argv, arg_index, a_argc, "-datum", &l_datum_hash_in);
    if (l_datum_hash_in) {
        if(dap_strncmp(l_datum_hash_in, "0x", 2) && dap_strncmp(l_datum_hash_in, "0X", 2)) {
            l_datum_hash = dap_enc_base58_to_hex_str_from_str(l_datum_hash_in);
        } else
            l_datum_hash = dap_strdup(l_datum_hash_in);
        if (!l_datum_hash) {
            dap_json_rpc_error_add(*a_json_arr_reply, -4, "Can't convert hash string %s to hex string", l_datum_hash_in);
            return -4;
        }
    }
    int ret = -100;
    switch (l_cmd) {
        case SUBCMD_LIST: {
            if (!l_net) {
                dap_json_rpc_error_add(*a_json_arr_reply, -5, "The command does not include the net parameter. Please specify the "
                                           "parameter something like this mempool list -net <net_name>");
                return -5;
            }
            json_object *obj_ret = json_object_new_object();
            json_object *obj_net = json_object_new_string(l_net->pub.name);
            if (!obj_ret || !obj_net) {
                json_object_put(obj_ret);
                json_object_put(obj_net);
                dap_json_rpc_allocation_error(*a_json_arr_reply);
                return -1;
            }
            json_object_object_add(obj_ret, "net", obj_net);
            const char *l_wallet_addr = NULL;
            if (dap_cli_server_cmd_find_option_val(a_argv, arg_index, a_argc, "-addr", &l_wallet_addr) && !l_wallet_addr) {
                json_object *l_jobj_err = json_object_new_string("Parameter '-addr' require <addr>");
                if (!l_jobj_err) {
                    dap_json_rpc_allocation_error(*a_json_arr_reply);
                    return -1;
                }
                json_object_array_add(*a_json_arr_reply, l_jobj_err);
                return -3;
            }
            json_object *l_jobj_chains = json_object_new_array();
            if (!l_jobj_chains) {
                json_object_put(obj_ret);
                dap_json_rpc_allocation_error(*a_json_arr_reply);
                return -1;
            }
            bool l_fast = (dap_cli_server_cmd_check_option(a_argv, arg_index, a_argc, "-brief") != -1) ? true : false;
            size_t l_limit = 0, l_offset = 0;
            const char *l_limit_str = NULL, *l_offset_str = NULL;
            dap_cli_server_cmd_find_option_val(a_argv, arg_index, a_argc, "-limit", &l_limit_str);
            dap_cli_server_cmd_find_option_val(a_argv, arg_index, a_argc, "-offset", &l_offset_str);
            l_limit = l_limit_str ? strtoul(l_limit_str, NULL, 10) : 1000;
            l_offset = l_offset_str ? strtoul(l_offset_str, NULL, 10) : 0;
            if(l_chain) {
                s_com_mempool_list_print_for_chain(*a_json_arr_reply, l_net, l_chain, l_wallet_addr, l_jobj_chains, l_hash_out_type, l_fast, l_limit, l_offset, a_version);
            } else {
                DL_FOREACH(l_net->pub.chains, l_chain) {
                    s_com_mempool_list_print_for_chain(*a_json_arr_reply, l_net, l_chain, l_wallet_addr, l_jobj_chains, l_hash_out_type, l_fast, l_limit, l_offset, a_version);
                }
            }
            json_object_object_add(obj_ret, "chains", l_jobj_chains);
            json_object_array_add(*a_json_arr_reply, obj_ret);
            ret = 0;
        } break;
        case SUBCMD_PROC: {
            ret = _cmd_mempool_proc(l_net, l_chain, l_datum_hash, a_str_reply, a_version);
        } break;
        case SUBCMD_PROC_ALL: {
            ret = _cmd_mempool_proc_all(l_net, l_chain, a_str_reply);
        } break;
        case SUBCMD_DELETE: {
            if (l_datum_hash) {
                ret = _cmd_mempool_delete(l_net, l_chain, l_datum_hash, a_str_reply, a_version);
            } else {
                dap_json_rpc_error_add(*a_json_arr_reply, -3, "Error! %s requires -datum <datum hash> option", a_argv[0]);
                ret = -3;
            }
        } break;
        case SUBCMD_ADD_CA: {
            const char *l_ca_name  = NULL;
            dap_cli_server_cmd_find_option_val(a_argv, arg_index, a_argc, "-ca_name", &l_ca_name);
            if (!l_ca_name) {
                dap_json_rpc_error_add(*a_json_arr_reply, -3, "mempool add_ca requires parameter '-ca_name' to specify the certificate name");
                ret = -3;
            }
            dap_cert_t *l_cert = dap_cert_find_by_name(l_ca_name);
            if (!l_cert) {
                dap_json_rpc_error_add(*a_json_arr_reply, -4, "Cert with name '%s' not found.", l_ca_name);
                ret = -4;
            }
            ret = _cmd_mempool_add_ca(l_net, l_chain, l_cert, a_str_reply);
            DAP_DELETE(l_cert);
        } break;
        case SUBCMD_CHECK: {
            ret = _cmd_mempool_check(l_net, l_chain, l_datum_hash, l_hash_out_type, a_str_reply, a_version);
        } break;
        case SUBCMD_DUMP: {
            ret = _cmd_mempool_dump(l_net, l_chain, l_datum_hash, l_hash_out_type, a_json_arr_reply, a_version);
        } break;
        case SUBCMD_COUNT: {
            char *l_mempool_group;
            json_object *obj_ret = json_object_new_object();
            json_object *obj_net = json_object_new_string(l_net->pub.name);
            if (!obj_ret || !obj_net) {
                json_object_put(obj_ret);
                json_object_put(obj_net);
                dap_json_rpc_allocation_error(*a_json_arr_reply);
                return DAP_JSON_RPC_ERR_CODE_MEMORY_ALLOCATED;
            }
            json_object_object_add(obj_ret, "net", obj_net);
            json_object *l_jobj_chains = json_object_new_array();
            if (!l_jobj_chains) {
                json_object_put(obj_ret);
                dap_json_rpc_allocation_error(*a_json_arr_reply);
                return DAP_JSON_RPC_ERR_CODE_MEMORY_ALLOCATED;
            }
            if(l_chain) {
                l_mempool_group = dap_chain_net_get_gdb_group_mempool_new(l_chain);
                size_t l_objs_count = 0;
                dap_global_db_obj_t *l_objs = dap_global_db_get_all_sync(l_mempool_group, &l_objs_count);
                dap_global_db_objs_delete(l_objs, l_objs_count);
                DAP_DELETE(l_mempool_group);
                json_object *l_jobj_chain = json_object_new_object();
                json_object *l_jobj_chain_name = json_object_new_string(l_chain->name);
                json_object *l_jobj_count = json_object_new_uint64(l_objs_count);
                if (!l_jobj_chain || !l_jobj_chain_name || !l_jobj_count) {
                    json_object_put(l_jobj_chains);
                    json_object_put(l_jobj_chain);
                    json_object_put(l_jobj_chain_name);
                    json_object_put(l_jobj_count);
                    json_object_put(obj_ret);
                    dap_json_rpc_allocation_error(*a_json_arr_reply);
                    return DAP_JSON_RPC_ERR_CODE_MEMORY_ALLOCATED;
                }
                json_object_object_add(l_jobj_chain, "name", l_jobj_chain_name);
                json_object_object_add(l_jobj_chain, "count", l_jobj_count);
                json_object_array_add(l_jobj_chains, l_jobj_chain);
            } else {
                DL_FOREACH(l_net->pub.chains, l_chain) {
                    l_mempool_group = dap_chain_net_get_gdb_group_mempool_new(l_chain);
                    size_t l_objs_count = 0;
                    dap_global_db_obj_t *l_objs = dap_global_db_get_all_sync(l_mempool_group, &l_objs_count);
                    dap_global_db_objs_delete(l_objs, l_objs_count);
                    DAP_DELETE(l_mempool_group);
                    json_object *l_jobj_chain = json_object_new_object();
                    json_object *l_jobj_chain_name = json_object_new_string(l_chain->name);
                    json_object *l_jobj_count = json_object_new_uint64(l_objs_count);
                    if (!l_jobj_chain || !l_jobj_chain_name || !l_jobj_count) {
                        json_object_put(l_jobj_chains);
                        json_object_put(l_jobj_chain);
                        json_object_put(l_jobj_chain_name);
                        json_object_put(l_jobj_count);
                        json_object_put(obj_ret);
                        dap_json_rpc_allocation_error(*a_json_arr_reply);
                        return DAP_JSON_RPC_ERR_CODE_MEMORY_ALLOCATED;
                    }
                    json_object_object_add(l_jobj_chain, "name", l_jobj_chain_name);
                    json_object_object_add(l_jobj_chain, "count", l_jobj_count);
                    json_object_array_add(l_jobj_chains, l_jobj_chain);
                }
            }
            json_object_object_add(obj_ret, "chains", l_jobj_chains);
            json_object_array_add(*a_json_arr_reply, obj_ret);
            ret = 0;
        } break;
    }
    DAP_DEL_Z(l_datum_hash);
    return ret;
}

typedef enum _s_where_search{
    ALL,
    CHAINS,
    MEMPOOL
}_s_where_search_t;

void _cmd_find_type_decree_in_chain(json_object *a_out, dap_chain_t *a_chain, uint16_t a_decree_type, _s_where_search_t a_where, const char *a_hash_out_type, int a_version) {
    json_object *l_common_decree_arr = json_object_new_array();
    json_object *l_service_decree_arr = json_object_new_array();
    if (a_where == ALL || a_where == CHAINS) {
        dap_chain_cell_t *l_cell, *l_iter_tmp;
        HASH_ITER(hh, a_chain->cells, l_cell, l_iter_tmp) {
            dap_chain_atom_iter_t *l_atom_iter = l_cell->chain->callback_atom_iter_create(l_cell->chain, l_cell->id,
                                                                                          NULL);
            dap_chain_atom_ptr_t l_atom;
            size_t l_atom_size = 0;
            for (l_atom = l_cell->chain->callback_atom_iter_get(l_atom_iter, DAP_CHAIN_ITER_OP_FIRST, &l_atom_size);
                 l_atom && l_atom_size;
                 l_atom = l_cell->chain->callback_atom_iter_get(l_atom_iter, DAP_CHAIN_ITER_OP_NEXT, &l_atom_size)) {
                size_t l_datum_count = 0;
                dap_chain_datum_t **l_datums = l_cell->chain->callback_atom_get_datums(l_atom, l_atom_size,
                                                                                       &l_datum_count);
                char l_buff_ts[50] = {'\0'};
                dap_time_to_str_rfc822(l_buff_ts, 50, l_atom_iter->cur_ts);
                for (size_t i = 0; i < l_datum_count; i++) {
                    dap_chain_datum_t *l_datum = l_datums[i];
                    if (l_datum[i].header.type_id != DAP_CHAIN_DATUM_DECREE) continue;
                    dap_chain_datum_decree_t *l_decree = (dap_chain_datum_decree_t *) l_datum[i].data;
                    if (l_decree->header.sub_type == a_decree_type) {
                        json_object *l_jobj_atom = json_object_new_object();
                        json_object *l_jobj_atom_create = json_object_new_string(l_buff_ts);
                        json_object *l_jobj_atom_hash = json_object_new_string(
                                !dap_strcmp(a_hash_out_type, "base58") ?
                                dap_enc_base58_encode_hash_to_str_static(l_atom_iter->cur_hash) :
                                dap_hash_fast_to_str_static(l_atom_iter->cur_hash));
                        json_object_object_add(l_jobj_atom, a_version == 1 ? "hash" : "atom_hash", l_jobj_atom_hash);
                        json_object_object_add(l_jobj_atom, "created", l_jobj_atom_create);
                        json_object *l_jobj_decree = json_object_new_object();
                        size_t l_decree_size = dap_chain_datum_decree_get_size(l_decree);
                        dap_chain_datum_decree_dump_json(l_jobj_decree, l_decree, l_decree_size, a_hash_out_type, a_version);
                        json_object *l_obj_source = json_object_new_object();
                        json_object_object_add(l_obj_source, "atom", l_jobj_atom);
                        json_object_object_add(l_jobj_decree, "source", l_obj_source);
                        (l_decree->header.type == DAP_CHAIN_DATUM_DECREE_TYPE_COMMON) ?
                            json_object_array_add(l_common_decree_arr, l_jobj_decree) :
                            json_object_array_add(l_service_decree_arr, l_jobj_decree);
                    }
                }
            }
            l_cell->chain->callback_atom_iter_delete(l_atom_iter);
        }
    }
    if (a_where == ALL || a_where == MEMPOOL) {
        char *l_gdb_group_mempool = dap_chain_net_get_gdb_group_mempool_new(a_chain);
        size_t l_mempool_count = 0;
        dap_global_db_obj_t *l_objs = dap_global_db_get_all_sync(l_gdb_group_mempool, &l_mempool_count);
        for (size_t i = 0; i < l_mempool_count; i++) {
            dap_chain_datum_t *l_datum = (dap_chain_datum_t *) (l_objs[i].value);
            if (l_datum->header.type_id != DAP_CHAIN_DATUM_DECREE) continue;
            dap_chain_datum_decree_t *l_decree = (dap_chain_datum_decree_t *) l_datum->data;
            if (l_decree->header.sub_type == a_decree_type) {
                json_object *l_jobj_decree = json_object_new_object();
                size_t l_decree_size = dap_chain_datum_decree_get_size(l_decree);
                dap_chain_datum_decree_dump_json(l_jobj_decree, l_decree, l_decree_size, a_hash_out_type, a_version);
                json_object_object_add(l_jobj_decree, "source", json_object_new_string("mempool"));
                (l_decree->header.type == DAP_CHAIN_DATUM_DECREE_TYPE_COMMON) ?
                json_object_array_add(l_common_decree_arr, l_jobj_decree) :
                json_object_array_add(l_service_decree_arr, l_jobj_decree);
            }
        }
        dap_global_db_objs_delete(l_objs, l_mempool_count);
    }
    json_object_object_add(a_out, "common", l_common_decree_arr);
    json_object_object_add(a_out, "service", l_service_decree_arr);
}

int cmd_find(int a_argc, char **a_argv, void **a_reply, int a_version) {
    json_object **a_json_reply = (json_object **)a_reply;
    int arg_index = 1;
    dap_chain_net_t *l_net = NULL;
    dap_chain_t *l_chain = NULL;
    enum _subcmd {SUBCMD_DATUM, SUBCMD_ATOM, SUBCMD_DECREE};
    enum _subcmd l_cmd = 0;
    if (a_argv[1]) {
        if (!dap_strcmp(a_argv[1], "datum")) {
            l_cmd = SUBCMD_DATUM;
        } else if (!dap_strcmp(a_argv[1], "atom")) {
            l_cmd = SUBCMD_ATOM;
        } else if (!dap_strcmp(a_argv[1], "decree")) {
            l_cmd = SUBCMD_DECREE;
        } else {
            dap_json_rpc_error_add(*a_json_reply,DAP_CHAIN_NODE_CLI_FUND_ERR_UNKNOWN_SUBCMD,"Invalid sub command specified. Sub command %s "
                                                "is not supported.", a_argv[1]);
            return DAP_CHAIN_NODE_CLI_FUND_ERR_UNKNOWN_SUBCMD;
        }
    }
    int cmd_parse_status = dap_chain_node_cli_cmd_values_parse_net_chain_for_json(*a_json_reply, &arg_index, a_argc, a_argv, &l_chain, &l_net, CHAIN_TYPE_INVALID);
    if (cmd_parse_status != 0){
        dap_json_rpc_error_add(*a_json_reply, cmd_parse_status, "Request parsing error (code: %d)", cmd_parse_status);
            return cmd_parse_status;
    }
    const char *l_hash_out_type = "hex";
    dap_cli_server_cmd_find_option_val(a_argv, arg_index, a_argc, "-H", &l_hash_out_type);
    switch (l_cmd) {
        case SUBCMD_DATUM: {
            const char *l_datum_hash = NULL;
            dap_cli_server_cmd_find_option_val(a_argv, arg_index, a_argc, "-hash", &l_datum_hash);
            if (!l_datum_hash) {
                dap_cli_server_cmd_find_option_val(a_argv, arg_index, a_argc, "-datum", &l_datum_hash);
                if (!l_datum_hash) {
                    dap_json_rpc_error_add(*a_json_reply, DAP_CHAIN_NODE_CLI_FIND_ERR_HASH_IS_NOT_SPECIFIED,
                                           "The hash of the datum is not specified.");
                    return DAP_CHAIN_NODE_CLI_FIND_ERR_HASH_IS_NOT_SPECIFIED;
                }
            }
            return _cmd_mempool_check(l_net, l_chain, l_datum_hash, l_hash_out_type, a_reply, a_version);
        } break;
        case SUBCMD_ATOM: {
            const char *l_atom_hash_str = NULL;
            dap_cli_server_cmd_find_option_val(a_argv, arg_index, a_argc, "-hash", &l_atom_hash_str);
            dap_hash_fast_t l_atom_hash = {0};
            if (!l_atom_hash_str) {
                dap_json_rpc_error_add(*a_json_reply, DAP_CHAIN_NODE_CLI_FIND_ERR_HASH_IS_NOT_SPECIFIED, "The hash of the atom is not specified.");
                return DAP_CHAIN_NODE_CLI_FIND_ERR_HASH_IS_NOT_SPECIFIED;
            }
            if (dap_chain_hash_fast_from_str(l_atom_hash_str, &l_atom_hash)) {
                dap_json_rpc_error_add(*a_json_reply, DAP_CHAIN_NODE_CLI_FIND_ERR_PARSE_HASH, "Failed to convert the value '%s' to a hash.", l_atom_hash_str);
                return DAP_CHAIN_NODE_CLI_FIND_ERR_PARSE_HASH;
            }
            json_object *l_obj_atom = json_object_new_object();
            json_object *l_obj_atom_hash = json_object_new_string(l_atom_hash_str);
            json_object_object_add(l_obj_atom, a_version == 1 ? "hash" : "atom_hash", l_obj_atom_hash);
            dap_chain_atom_ptr_t l_atom_ptr = NULL;
            size_t l_atom_size = 0;
            if (l_chain) {
                l_atom_ptr = dap_chain_get_atom_by_hash(l_chain, &l_atom_hash, &l_atom_size);
            } else {
                for (l_chain = l_net->pub.chains ; l_chain; l_chain = l_chain->next){
                    l_atom_ptr = dap_chain_get_atom_by_hash(l_chain, &l_atom_hash, &l_atom_size);
                    if (l_atom_ptr) break;
                }
            }
            json_object *l_obj_source = NULL;
            json_object *l_jobj_find = NULL;
            if (l_atom_ptr) {
                l_obj_source = json_object_new_object();
                json_object *l_obj_net = json_object_new_string(l_net->pub.name);
                json_object *l_obj_chain = json_object_new_string(l_chain->name);
                json_object_object_add(l_obj_source, "net", l_obj_net);
                json_object_object_add(l_obj_source, "chain", l_obj_chain);
                l_jobj_find = json_object_new_boolean(TRUE);
                json_object_object_add(l_obj_atom, "source", l_obj_source);
                json_object_object_add(l_obj_atom, "dump", l_chain->callback_atom_dump_json(a_json_reply, l_chain, l_atom_ptr, l_atom_size, l_hash_out_type, a_version));
            } else {
                l_jobj_find = json_object_new_boolean(FALSE);
            }
            json_object_object_add(l_obj_atom, "find", l_jobj_find);
            json_object_array_add(*a_json_reply, l_obj_atom);
        } break;
        case SUBCMD_DECREE: {
            const char* l_type_decre_str = NULL;
            dap_cli_server_cmd_find_option_val(a_argv, arg_index, a_argc, "-type", &l_type_decre_str);
            if (!l_type_decre_str){
                dap_json_rpc_error_add(*a_json_reply, DAP_CHIAN_NODE_CLI_FIND_ERR_SUBTYPE_DECREE_IS_NOT_SPECIFIED,
                                       "The type of decree you are looking for is not specified.");
                return DAP_CHIAN_NODE_CLI_FIND_ERR_SUBTYPE_DECREE_IS_NOT_SPECIFIED;
            }
            uint16_t l_subtype_decree = dap_chain_datum_decree_type_from_str(l_type_decre_str);
            if (!l_subtype_decree) {
                dap_json_rpc_error_add(*a_json_reply, DAP_CHAIN_NODE_CLI_FIND_ERR_UNKNOWN_SUBTYPE_DECREE,
                                       "There is no decree of type '%s'.", l_type_decre_str);
                return DAP_CHAIN_NODE_CLI_FIND_ERR_UNKNOWN_SUBTYPE_DECREE;
            }
            const char *l_with_type_str = NULL;
            const char *l_where_str = NULL;
            dap_cli_server_cmd_find_option_val(a_argv, arg_index, a_argc, "-where", &l_where_str);
            _s_where_search_t l_where = ALL;
            if (l_where_str) {
                if (!dap_strcmp(l_where_str, "chains")) {
                    l_where = CHAINS;
                } else if (!dap_strcmp(l_where_str, "mempool")) {
                    l_where = MEMPOOL;
                } else {
                    dap_json_rpc_error_add(*a_json_reply, DAP_CHAIN_NODE_CLI_FIND_ERR_UNKNOWN_PARAMETR_WHERE,
                                       "'%s' is not a valid place to look. Use mempool or chains.",
                                           l_where_str);
                    return DAP_CHAIN_NODE_CLI_FIND_ERR_UNKNOWN_PARAMETR_WHERE;
                }
            }
            json_object *l_obj = json_object_new_object();
            json_object_object_add(l_obj, a_version == 1 ? "type" : "decree_type", json_object_new_string(l_type_decre_str));
            json_object *l_jobj_chains = json_object_new_object();
            if (l_chain) {
                json_object *l_jobj_data = json_object_new_object();
                _cmd_find_type_decree_in_chain(l_jobj_data, l_chain, l_subtype_decree, l_where, l_hash_out_type, a_version);
                json_object_object_add(l_jobj_chains, l_chain->name, l_jobj_data);
            } else {
                for (l_chain = l_net->pub.chains; l_chain; l_chain = l_chain->next) {
                    json_object *l_jobj_data = json_object_new_object();
                    _cmd_find_type_decree_in_chain(l_jobj_data, l_chain, l_subtype_decree, l_where, l_hash_out_type, a_version);
                    json_object_object_add(l_jobj_chains, l_chain->name, l_jobj_data);
                }
            }
            json_object_object_add(l_obj, "chains", l_jobj_chains);
            json_object_array_add(*a_json_reply, l_obj);
        } break;
    }
    return DAP_CHAIN_NODE_CLI_FIND_OK;
}

/**
 * @brief
 *
 * @param a_tx_address
 * @param l_tsd_list
 * @param l_tsd_total_size
 * @param flag
 * @return dap_list_t*
 */
dap_list_t* s_parse_wallet_addresses(const char *a_tx_address, dap_list_t *l_tsd_list, size_t *l_tsd_total_size, uint32_t flag)
{
    if (!a_tx_address){
       log_it(L_DEBUG,"a_tx_address is null");
       return l_tsd_list;
    }

    char ** l_str_wallet_addr = NULL;
    l_str_wallet_addr = dap_strsplit(a_tx_address,",",0xffff);

    if (!l_str_wallet_addr){
       log_it(L_DEBUG,"Error in wallet addresses array parsing in tx_receiver_allowed parameter");
       return l_tsd_list;
    }

    while (l_str_wallet_addr && *l_str_wallet_addr){
        log_it(L_DEBUG,"Processing wallet address: %s", *l_str_wallet_addr);
        dap_chain_addr_t *addr_to = dap_chain_addr_from_str(*l_str_wallet_addr);
        if (addr_to){
            dap_tsd_t * l_tsd = dap_tsd_create(flag, addr_to, sizeof(dap_chain_addr_t));
            l_tsd_list = dap_list_append(l_tsd_list, l_tsd);
            *l_tsd_total_size += dap_tsd_size(l_tsd);
        }else{
            log_it(L_DEBUG,"Error in wallet address parsing");
        }
        l_str_wallet_addr++;
    }

    return l_tsd_list;
}

typedef struct _dap_cli_token_additional_params {
    const char* flags;
    const char* delegated_token_from;
    const char* total_signs_valid;
    const char *total_supply_change;
    const char* datum_type_allowed;
    const char* datum_type_blocked;
    const char* tx_receiver_allowed;
    const char* tx_receiver_blocked;
    const char* tx_sender_allowed;
    const char* tx_sender_blocked;
    uint16_t    parsed_flags;
    size_t      tsd_total_size;
    byte_t      *parsed_tsd;
} dap_cli_token_additional_params;

typedef struct _dap_sdk_cli_params {
    const char *hash_out_type;
    const char *chain_str;
    const char *net_str;
    const char *ticker;
    const char *type_str;
    const char *certs_str;
    dap_chain_t *chain;
    dap_chain_net_t *net;
    uint16_t type;
    uint16_t subtype;
    uint16_t signs_total;
    uint16_t signs_emission;
    uint256_t total_supply;
    const char* decimals_str;
    dap_cli_token_additional_params ext;
} dap_sdk_cli_params, *pdap_sdk_cli_params;

static int s_parse_common_token_decl_arg(int a_argc, char ** a_argv, json_object* a_json_arr_reply, dap_sdk_cli_params* a_params, bool a_update_token)
{
    a_params->type = DAP_CHAIN_DATUM_TOKEN_TYPE_DECL;
    dap_cli_server_cmd_find_option_val(a_argv, 0, a_argc, "-H", &a_params->hash_out_type);
    if(!a_params->hash_out_type)
        a_params->hash_out_type = "hex";
    if(dap_strcmp(a_params->hash_out_type,"hex") && dap_strcmp(a_params->hash_out_type,"base58")) {
        dap_json_rpc_error_add(a_json_arr_reply, DAP_CHAIN_NODE_CLI_CMD_VALUES_PARSE_NET_CHAIN_ERR_INTERNAL_COMMAND_PROCESSING,
                               "invalid parameter -H, valid values: -H <hex | base58>");
        return -DAP_CHAIN_NODE_CLI_CMD_VALUES_PARSE_NET_CHAIN_ERR_INTERNAL_COMMAND_PROCESSING;
    }

    int l_arg_index = 0;
    int l_res = dap_chain_node_cli_cmd_values_parse_net_chain_for_json(a_json_arr_reply, &l_arg_index, a_argc, a_argv,
                                                              &a_params->chain, &a_params->net, CHAIN_TYPE_TOKEN);

    if(!a_params->net || !a_params->chain)
        return l_res;    
    //net name
    dap_cli_server_cmd_find_option_val(a_argv, 0, a_argc, "-net", &a_params->net_str);
    //chainname
    dap_cli_server_cmd_find_option_val(a_argv, 0, a_argc, "-chain", &a_params->chain_str);
    //token_ticker
    dap_cli_server_cmd_find_option_val(a_argv, 0, a_argc, "-token", &a_params->ticker);
    // Token type
    dap_cli_server_cmd_find_option_val(a_argv, 0, a_argc, "-type", &a_params->type_str);

    if (a_update_token)
    {
        dap_chain_datum_token_t* l_current_token = dap_ledger_token_ticker_check(a_params->net->pub.ledger, a_params->ticker);
        if (!l_current_token) {
            dap_json_rpc_error_add(a_json_arr_reply, DAP_CHAIN_NODE_CLI_CMD_VALUES_PARSE_NET_CHAIN_ERR_LEDGER_TOKEN_TICKER,
                               "The updated token '%s' was not found in the '%s' network ledger.",
                a_params->ticker, a_params->net->pub.name);
            return -7;
        }
        a_params->type = DAP_CHAIN_DATUM_TOKEN_TYPE_UPDATE;
        a_params->subtype = l_current_token->subtype;
    } else if (a_params->type_str) {
        if (strcmp(a_params->type_str, "private") == 0) {
            a_params->type = a_update_token ? DAP_CHAIN_DATUM_TOKEN_TYPE_UPDATE : DAP_CHAIN_DATUM_TOKEN_TYPE_DECL; // 256
            a_params->subtype = DAP_CHAIN_DATUM_TOKEN_SUBTYPE_PRIVATE;
        } else if (strcmp(a_params->type_str, "CF20") == 0) {
            a_params->type = a_update_token ? DAP_CHAIN_DATUM_TOKEN_TYPE_UPDATE : DAP_CHAIN_DATUM_TOKEN_TYPE_DECL; // 256
            a_params->subtype = DAP_CHAIN_DATUM_TOKEN_SUBTYPE_NATIVE;
        } else if (strcmp(a_params->type_str, "public_simple") == 0 && !a_update_token) {
            a_params->type = DAP_CHAIN_DATUM_TOKEN_TYPE_DECL;
            a_params->subtype = DAP_CHAIN_DATUM_TOKEN_SUBTYPE_PUBLIC; // 256
        } else  {
            dap_json_rpc_error_add(a_json_arr_reply, DAP_CHAIN_NODE_CLI_CMD_VALUES_PARSE_NET_CHAIN_ERR_UNKNOWN_TOKEN_TYPE,
                               "Unknown token type %s was specified. Supported types:\n"
                        "   private\n"
                        "   CF20\n"
                        "Default token type is CF20.\n", a_params->type_str);
            return -1;
        }
    }


    // Certificates thats will be used to sign currend datum token
    dap_cli_server_cmd_find_option_val(a_argv, 0, a_argc, "-certs", &a_params->certs_str);
    // Signs number thats own emissioncan't find
    const char* l_signs_total_str = NULL;
    dap_cli_server_cmd_find_option_val(a_argv, 0, a_argc, "-signs_total", &l_signs_total_str);
    // Signs total
    char* l_tmp = NULL;
    if(l_signs_total_str){
        if((a_params->signs_total = (uint16_t) strtol(l_signs_total_str, &l_tmp, 10)) == 0){
            dap_json_rpc_error_add(a_json_arr_reply, DAP_CHAIN_NODE_CLI_CMD_VALUES_PARSE_NET_CHAIN_ERR_PARAMS_MUST_BE_UNSIGNED,
                               "'signs_total' parameter must be unsigned integer value that fits in 2 bytes");
            return -8;
        }
    }
    // Signs minimum number thats need to authorize the emission
    const char* l_signs_emission_str = NULL;
    l_tmp = NULL;
    dap_cli_server_cmd_find_option_val(a_argv, 0, a_argc, "-signs_emission", &l_signs_emission_str);
    if (l_signs_emission_str){
        if((a_params->signs_emission = (uint16_t) strtol(l_signs_emission_str, &l_tmp, 10)) == 0){
            dap_json_rpc_error_add(a_json_arr_reply, DAP_CHAIN_NODE_CLI_CMD_VALUES_PARSE_NET_CHAIN_ERR_PARAMS_MUST_BE_UNSIGNED,
                               "%s requires parameter 'signs_emission' to be unsigned integer value that fits in 2 bytes", a_update_token ? "token_update" : "token_decl");
            return -6;
        }
    }
    if (!a_update_token) {
        // Total supply value
        const char* l_total_supply_str = NULL;
        dap_cli_server_cmd_find_option_val(a_argv, 0, a_argc, "-total_supply", &l_total_supply_str);
        if (l_total_supply_str){
            a_params->total_supply = dap_chain_balance_scan(l_total_supply_str);
        } else {
            dap_json_rpc_error_add(a_json_arr_reply, DAP_CHAIN_NODE_CLI_CMD_VALUES_PARSE_NET_CHAIN_ERR_PARAMS_MUST_BE_UNSIGNED,
                               "'-total_supply' must be unsigned integer value that fits in 32 bytes\n"
                                                        "You are update a token, be careful!\n"
                                                        "You can reset total_supply and make it infinite for native (CF20) tokens only, if set 0"
                                                        "for private tokens, you must specify the same or more total_supply.");
            return -4;
        }
    }
    // Total supply value
    dap_cli_server_cmd_find_option_val(a_argv, 0, a_argc, "-decimals", &a_params->decimals_str);

    return 0;
}

static int s_parse_additional_token_decl_arg(int a_argc, char ** a_argv, json_object* a_json_arr_reply, dap_sdk_cli_params* a_params, bool a_update_token)
{
    dap_cli_server_cmd_find_option_val(a_argv, 0, a_argc, "-flags", &a_params->ext.flags);
    dap_cli_server_cmd_find_option_val(a_argv, 0, a_argc, "-total_signs_valid", &a_params->ext.total_signs_valid);
    dap_cli_server_cmd_find_option_val(a_argv, 0, a_argc, "-total_supply_change", &a_params->ext.total_supply_change);
    dap_cli_server_cmd_find_option_val(a_argv, 0, a_argc, "-delegated_token_from", &a_params->ext.delegated_token_from);
    dap_cli_server_cmd_find_option_val(a_argv, 0, a_argc, "-datum_type_allowed", &a_params->ext.datum_type_allowed);
    dap_cli_server_cmd_find_option_val(a_argv, 0, a_argc, "-datum_type_blocked", &a_params->ext.datum_type_blocked);
    dap_cli_server_cmd_find_option_val(a_argv, 0, a_argc, "-tx_receiver_allowed", &a_params->ext.tx_receiver_allowed);
    dap_cli_server_cmd_find_option_val(a_argv, 0, a_argc, "-tx_receiver_blocked", &a_params->ext.tx_receiver_blocked);
    dap_cli_server_cmd_find_option_val(a_argv, 0, a_argc, "-tx_sender_allowed", &a_params->ext.tx_sender_allowed);
    dap_cli_server_cmd_find_option_val(a_argv, 0, a_argc, "-tx_receiver_allowed", &a_params->ext.tx_receiver_allowed);
    dap_cli_server_cmd_find_option_val(a_argv, 0, a_argc, "-tx_sender_blocked", &a_params->ext.tx_sender_blocked);

    if (a_params->subtype == DAP_CHAIN_DATUM_TOKEN_SUBTYPE_SIMPLE)
        return 0;

    dap_list_t *l_tsd_list = NULL;
    size_t l_tsd_total_size = 0;
    uint16_t l_flags = 0;
    char ** l_str_flags = NULL;

    if (!a_update_token) {
        if (a_params->ext.flags){   // Flags
            l_str_flags = dap_strsplit(a_params->ext.flags,",",0xffff );
            while (l_str_flags && *l_str_flags){
                uint16_t l_flag = dap_chain_datum_token_flag_from_str(*l_str_flags);
                if (l_flag == DAP_CHAIN_DATUM_TOKEN_FLAG_UNDEFINED ){
                    dap_json_rpc_error_add(a_json_arr_reply, DAP_CHAIN_NODE_CLI_CMD_VALUES_PARSE_NET_CHAIN_ERR_FLAG_UNDEF,
                               "Flag can't be \"%s\"",*l_str_flags);
                    return -20;
                }
                l_flags |= l_flag; // if we have multiple flags
                l_str_flags++;
            }
        }
    } else {
        const char *l_set_flags = NULL;
        const char *l_unset_flags = NULL;
        dap_cli_server_cmd_find_option_val(a_argv, 0, a_argc, "-flag_set", &l_set_flags);
        dap_cli_server_cmd_find_option_val(a_argv, 0, a_argc, "-flag_unset", &l_unset_flags);
        if (l_set_flags) {
            l_str_flags = dap_strsplit(l_set_flags,",",0xffff );
            while (l_str_flags && *l_str_flags){
                uint16_t l_flag = dap_chain_datum_token_flag_from_str(*l_str_flags);
                if (l_flag == DAP_CHAIN_DATUM_TOKEN_FLAG_UNDEFINED ){
                    dap_json_rpc_error_add(a_json_arr_reply, DAP_CHAIN_NODE_CLI_CMD_VALUES_PARSE_NET_CHAIN_ERR_FLAG_UNDEF,
                               "Flag can't be \"%s\"",*l_str_flags);
                    return -20;
                }
                l_flags |= l_flag; // if we have multiple flags
                l_str_flags++;
            }
            dap_tsd_t *l_flag_set_tsd = dap_tsd_create_scalar(DAP_CHAIN_DATUM_TOKEN_TSD_TYPE_SET_FLAGS, l_flags);
            l_flags = 0;
            l_tsd_list = dap_list_append(l_tsd_list, l_flag_set_tsd);
            l_tsd_total_size += dap_tsd_size(l_flag_set_tsd);
        }
        if (l_unset_flags) {
            l_str_flags = dap_strsplit(l_unset_flags,",",0xffff );
            while (l_str_flags && *l_str_flags){
                uint16_t l_flag = dap_chain_datum_token_flag_from_str(*l_str_flags);
                if (l_flag == DAP_CHAIN_DATUM_TOKEN_FLAG_UNDEFINED ){
                    dap_json_rpc_error_add(a_json_arr_reply, DAP_CHAIN_NODE_CLI_CMD_VALUES_PARSE_NET_CHAIN_ERR_FLAG_UNDEF,
                               "Flag can't be \"%s\"",*l_str_flags);
                    return -20;
                }
                l_flags |= l_flag; // if we have multiple flags
                l_str_flags++;
            }
            dap_tsd_t *l_flag_unset_tsd = dap_tsd_create_scalar(DAP_CHAIN_DATUM_TOKEN_TSD_TYPE_UNSET_FLAGS, l_flags);
            l_flags = 0;
            l_tsd_list = dap_list_append(l_tsd_list, l_flag_unset_tsd);
            l_tsd_total_size += dap_tsd_size(l_flag_unset_tsd);
        }
    }

    if (a_params->ext.total_signs_valid){ // Signs valid
        uint16_t l_param_value = (uint16_t)atoi(a_params->ext.total_signs_valid);
        dap_tsd_t * l_tsd = dap_tsd_create_scalar(
                                                DAP_CHAIN_DATUM_TOKEN_TSD_TYPE_TOTAL_SIGNS_VALID, l_param_value);
        l_tsd_list = dap_list_append(l_tsd_list, l_tsd);
        l_tsd_total_size+= dap_tsd_size(l_tsd);
    }
    if (a_params->ext.datum_type_allowed){
        dap_tsd_t * l_tsd = dap_tsd_create_string(
                                                DAP_CHAIN_DATUM_TOKEN_TSD_TYPE_DATUM_TYPE_ALLOWED_ADD, a_params->ext.datum_type_allowed);
        l_tsd_list = dap_list_append(l_tsd_list, l_tsd);
        l_tsd_total_size+= dap_tsd_size(l_tsd);
    }
    if (a_params->ext.datum_type_blocked){
        dap_tsd_t * l_tsd = dap_tsd_create_string(
                                                DAP_CHAIN_DATUM_TOKEN_TSD_TYPE_DATUM_TYPE_BLOCKED_ADD, a_params->ext.datum_type_blocked);
        l_tsd_list = dap_list_append(l_tsd_list, l_tsd);
        l_tsd_total_size+= dap_tsd_size(l_tsd);
    }
    if (a_params->ext.tx_receiver_allowed)
        l_tsd_list = s_parse_wallet_addresses(a_params->ext.tx_receiver_allowed, l_tsd_list, &l_tsd_total_size, DAP_CHAIN_DATUM_TOKEN_TSD_TYPE_TX_RECEIVER_ALLOWED_ADD);

    if (a_params->ext.tx_receiver_blocked)
        l_tsd_list = s_parse_wallet_addresses(a_params->ext.tx_receiver_blocked, l_tsd_list, &l_tsd_total_size, DAP_CHAIN_DATUM_TOKEN_TSD_TYPE_TX_RECEIVER_BLOCKED_ADD);

    if (a_params->ext.tx_sender_allowed)
        l_tsd_list = s_parse_wallet_addresses(a_params->ext.tx_sender_allowed, l_tsd_list, &l_tsd_total_size, DAP_CHAIN_DATUM_TOKEN_TSD_TYPE_TX_SENDER_ALLOWED_ADD);

    if (a_params->ext.tx_sender_blocked)
        l_tsd_list = s_parse_wallet_addresses(a_params->ext.tx_sender_blocked, l_tsd_list, &l_tsd_total_size, DAP_CHAIN_DATUM_TOKEN_TSD_TYPE_TX_SENDER_BLOCKED_ADD);


    const char* l_new_certs_str = NULL;
    const char* l_remove_signs = NULL;
    dap_cli_server_cmd_find_option_val(a_argv, 0, a_argc, "-add_certs", &l_new_certs_str);
    dap_cli_server_cmd_find_option_val(a_argv, 0, a_argc, "-remove_certs", &l_remove_signs);
    const char *l_description  = NULL;
    dap_cli_server_cmd_find_option_val(a_argv, 0, a_argc, "-description", &l_description);

    //Added remove signs
    if (l_remove_signs) {
        size_t l_added_tsd_size = 0;
        char *l_remove_signs_ptrs = NULL;
        char *l_remove_signs_dup = strdup(l_remove_signs);
        char *l_remove_signs_str = strtok_r(l_remove_signs_dup, ",", &l_remove_signs_ptrs);
        for (; l_remove_signs_str; l_remove_signs_str = strtok_r(NULL, ",", &l_remove_signs_ptrs)) {
            dap_hash_fast_t l_hf;
            if (dap_chain_hash_fast_from_str(l_remove_signs_str, &l_hf) == 0) {
                dap_tsd_t *l_hf_tsd = dap_tsd_create(DAP_CHAIN_DATUM_TOKEN_TSD_TYPE_TOTAL_PKEYS_REMOVE, &l_hf, sizeof(dap_hash_fast_t));
                size_t l_hf_tsd_size = dap_tsd_size(l_hf_tsd);
                l_tsd_list = dap_list_append(l_tsd_list, l_hf_tsd);
                l_added_tsd_size += l_hf_tsd_size;
            }
        }
        DAP_DELETE(l_remove_signs_dup);
        l_tsd_total_size += l_added_tsd_size;
    }
    //Added new certs
    dap_cert_t **l_new_certs = NULL;
    size_t l_new_certs_count = 0;
    if (l_new_certs_str) {
        dap_cert_parse_str_list(l_new_certs_str, &l_new_certs, &l_new_certs_count);
        for (size_t i = 0; i < l_new_certs_count; i++) {
            dap_pkey_t *l_pkey = dap_cert_to_pkey(l_new_certs[i]);
            if (!l_pkey) {
                log_it(L_ERROR, "Can't get pkey for cert: %s", l_new_certs[i]->name);
                continue;
            }
            size_t l_pkey_size = sizeof(dap_pkey_t) + l_pkey->header.size;
            dap_tsd_t *l_pkey_tsd = dap_tsd_create(DAP_CHAIN_DATUM_TOKEN_TSD_TYPE_TOTAL_PKEYS_ADD, l_pkey, l_pkey_size);
            size_t l_pkey_tsd_size = dap_tsd_size(l_pkey_tsd);
            l_tsd_list = dap_list_append(l_tsd_list, l_pkey_tsd);
            l_tsd_total_size += l_pkey_tsd_size;
            DAP_DELETE(l_pkey);
        }
        DAP_DEL_Z(l_new_certs);
    }
    if (l_description) {
        dap_tsd_t *l_desc_token = dap_tsd_create_string(DAP_CHAIN_DATUM_TOKEN_TSD_TOKEN_DESCRIPTION, l_description);
        l_tsd_list = dap_list_append(l_tsd_list, l_desc_token);
        l_tsd_total_size += dap_tsd_size(l_desc_token);
    }
    if (a_params->ext.total_supply_change) {
        uint256_t l_total_supply = uint256_0;
        if (dap_strcmp(a_params->ext.total_supply_change, "INF")) {
            l_total_supply = dap_chain_balance_scan(a_params->ext.total_supply_change);
            if (IS_ZERO_256(l_total_supply)) {
                dap_json_rpc_error_add(a_json_arr_reply, DAP_CHAIN_NODE_CLI_CMD_VALUES_PARSE_NET_CHAIN_ERR_FLAG_UNDEF,
                               "Unable to convert value '%s' to uint256_t, use INF, number, or integer.0e+degree to represent infinity",
                                                  a_params->ext.total_supply_change);
                return -2;
            }
        }
        dap_tsd_t *l_tsd_change_total_supply = dap_tsd_create_scalar(DAP_CHAIN_DATUM_TOKEN_TSD_TYPE_TOTAL_SUPPLY, l_total_supply);
        l_tsd_list = dap_list_append(l_tsd_list, l_tsd_change_total_supply);
        l_tsd_total_size += dap_tsd_size(l_tsd_change_total_supply);
    }
    size_t l_tsd_offset = 0;
    a_params->ext.parsed_tsd = DAP_NEW_SIZE(byte_t, l_tsd_total_size);
    if(l_tsd_total_size && !a_params->ext.parsed_tsd) {
        log_it(L_CRITICAL, "%s", c_error_memory_alloc);
        return -1;
    }
    for (dap_list_t *l_iter = dap_list_first(l_tsd_list); l_iter; l_iter = l_iter->next) {
        dap_tsd_t * l_tsd = (dap_tsd_t *) l_iter->data;
        if (!l_tsd){
            log_it(L_ERROR, "NULL tsd in list!");
            continue;
        }
        size_t l_tsd_size = dap_tsd_size(l_tsd);
        memcpy(a_params->ext.parsed_tsd + l_tsd_offset, l_tsd, l_tsd_size);
        l_tsd_offset += l_tsd_size;
    }
    a_params->ext.tsd_total_size = l_tsd_total_size;
    dap_list_free_full(l_tsd_list, NULL);
    return 0;
}

static int s_token_decl_check_params(int a_argc, char **a_argv, void **a_str_reply, dap_sdk_cli_params *a_params, bool a_update_token)
{
    int l_parse_params = s_parse_common_token_decl_arg(a_argc,a_argv, *(json_object**)a_str_reply,a_params, a_update_token);
    if (l_parse_params)
        return l_parse_params;

    l_parse_params = s_parse_additional_token_decl_arg(a_argc,a_argv, *(json_object**)a_str_reply, a_params, a_update_token);
    if (l_parse_params)
        return l_parse_params;

    //DAP_CHAIN_DATUM_TOKEN_TYPE_NATIVE_DECL uses decimals parameter
    if (!a_update_token) {
        //// check l_decimals in CF20 token TODO: At the moment the checks are the same.
        if(!a_params->decimals_str) {
            dap_cli_server_cmd_set_reply_text(a_str_reply, "token_decl requires parameter '-decimals'");
            return -3;
        } else if (dap_strcmp(a_params->decimals_str, "18")) {
            dap_cli_server_cmd_set_reply_text(a_str_reply,
                                                "token_decl support '-decimals' to be 18 only");
            return -4;
        }
    }

    if (!a_params->signs_emission && !a_update_token) {
        dap_cli_server_cmd_set_reply_text(a_str_reply, "token_decl requires parameter '-signs_emission'");
        return -5;
    }

    if (!a_params->signs_total && !a_update_token){
        dap_cli_server_cmd_set_reply_text(a_str_reply, "token_decl requires parameter '-signs_total'");
        return -7;
    }

    if(!a_params->ticker){
        dap_cli_server_cmd_set_reply_text(a_str_reply, "%s requires parameter '-token'", a_update_token ? "token_update" : "token_decl");
        return -2;
    }

    // Check certs list
    if(!a_params->certs_str){
        dap_cli_server_cmd_set_reply_text(a_str_reply, "%s requires parameter 'certs'", a_update_token ? "token_update" : "token_decl");
        return -9;
    }
    return 0;
}


static int s_token_decl_check_params_json(int a_argc, char **a_argv, json_object* a_json_arr_reply, dap_sdk_cli_params *a_params, bool a_update_token)
{
    int l_parse_params = s_parse_common_token_decl_arg(a_argc,a_argv, a_json_arr_reply, a_params, a_update_token);
    if (l_parse_params)
        return l_parse_params;

    l_parse_params = s_parse_additional_token_decl_arg(a_argc,a_argv, a_json_arr_reply, a_params, a_update_token);
    if (l_parse_params)
        return l_parse_params;

    //DAP_CHAIN_DATUM_TOKEN_TYPE_NATIVE_DECL uses decimals parameter
    if (!a_update_token) {
        //// check l_decimals in CF20 token TODO: At the moment the checks are the same.
        if(!a_params->decimals_str) {
            dap_json_rpc_error_add(a_json_arr_reply, DAP_CHAIN_NODE_CLI_CMD_VALUES_PARSE_NET_CHAIN_ERR_REQUIRES_PARAM,
                               "token_decl requires parameter '-decimals'");
            return -3;
        } else if (dap_strcmp(a_params->decimals_str, "18")) {
            dap_json_rpc_error_add(a_json_arr_reply, DAP_CHAIN_NODE_CLI_CMD_VALUES_PARSE_NET_CHAIN_ERR_REQUIRES_PARAM,
                               "token_decl support '-decimals' to be 18 only");
            return -4;
        }
    }

    if (!a_params->signs_emission && !a_update_token) {
        dap_json_rpc_error_add(a_json_arr_reply, DAP_CHAIN_NODE_CLI_CMD_VALUES_PARSE_NET_CHAIN_ERR_REQUIRES_PARAM,
                               "token_decl requires parameter '-signs_emission'");
        return -5;
    }

    if (!a_params->signs_total && !a_update_token){
        dap_json_rpc_error_add(a_json_arr_reply, DAP_CHAIN_NODE_CLI_CMD_VALUES_PARSE_NET_CHAIN_ERR_REQUIRES_PARAM,
                               "token_decl requires parameter '-signs_total'");
        return -7;
    }

    if(!a_params->ticker){
        dap_json_rpc_error_add(a_json_arr_reply, DAP_CHAIN_NODE_CLI_CMD_VALUES_PARSE_NET_CHAIN_ERR_REQUIRES_PARAM,
                               "%s requires parameter '-token'", a_update_token ? "token_update" : "token_decl");
        return -2;
    }

    // Check certs list
    if(!a_params->certs_str){
        dap_json_rpc_error_add(a_json_arr_reply, DAP_CHAIN_NODE_CLI_CMD_VALUES_PARSE_NET_CHAIN_ERR_REQUIRES_PARAM,
                               "%s requires parameter 'certs'", a_update_token ? "token_update" : "token_decl");
        return -9;
    }
    return 0;
}

/**
 * @brief com_token_decl
 * @param argc
 * @param argv
 * @param arg_func
 * @param str_reply
 * @return
 * @details token_decl -net <net name> -chain <chain name> -token <token ticker> -total_supply <total supply> -signs_total <sign total> -signs_emission <signs for emission> -certs <certs list>\n"
 *  \t Declare new simple token for <netname>:<chain name> with ticker <token ticker>, maximum emission <total supply> and <signs for emission> from <signs total> signatures on valid emission\n"
 *  \t   Extended private token declaration\n"
 *  \t token_decl -net <net name> -chain <chain name> -token <token ticker> -type private -flags [<Flag 1>][,<Flag 2>]...[,<Flag N>]...  [-<Param name 1> <Param Value 1>] [-Param name 2> <Param Value 2>] ...[-<Param Name N> <Param Value N>]\n"
 *  \t   Declare new token for <netname>:<chain name> with ticker <token ticker>, flags <Flag 1>,<Flag2>...<Flag N>"
 *  \t   and custom parameters list <Param 1>, <Param 2>...<Param N>."
 *  \n"
 *  ==Flags=="
 *  \t ALL_BLOCKED:\t Blocked all permissions, usefull add it first and then add allows what you want to allow\n"
 *  \t ALL_ALLOWED:\t Allowed all permissions if not blocked them. Be careful with this mode\n"
 *  \t ALL_FROZEN:\t All permissions are temprorary frozen\n"
 *  \t ALL_UNFROZEN:\t Unfrozen permissions\n"
 *  \t STATIC_ALL:\t No token manipulations after declarations at all. Token declares staticly and can't variabed after\n"
 *  \t STATIC_FLAGS:\t No token manipulations after declarations with flags\n"
 *  \t STATIC_PERMISSIONS_ALL:\t No all permissions lists manipulations after declarations\n"
 *  \t STATIC_PERMISSIONS_DATUM_TYPE:\t No datum type permissions lists manipulations after declarations\n"
 *  \t STATIC_PERMISSIONS_TX_SENDER:\t No tx sender permissions lists manipulations after declarations\n"
 *  \t STATIC_PERMISSIONS_TX_RECEIVER:\t No tx receiver permissions lists manipulations after declarations\n"
    "\n"
    "==Params==\n"
    "General:\n"
    "\t -flags <value>:\t Set list of flags from <value> to token declaration\n"
    "\t -total_supply <value>:\t Set total supply - emission's maximum - to the <value>\n"
    "\t -signs_valid <value>:\t Set valid signatures count's minimum\n"
    "\t -signs <value>:\t Add signature's pkey fingerprint to the list of owners\n"
    "\nDatum type allowed/blocked:\n"
    "\t -datum_type_allowed <value>:\t Allowed datum type(s)\n"
    "\t -datum_type_blocked <value>:\t Blocked datum type(s)\n"
    "\nTx receiver addresses allowed/blocked:\n"
    "\t -tx_receiver_allowed <value>:\t Allowed tx receiver(s)\n"
    "\t -tx_receiver_blocked <value>:\t Blocked tx receiver(s)\n"
    "\n Tx sender addresses allowed/blocked:\n"
    "\t -tx_sender_allowed <value>:\t Allowed tx sender(s)\n"
    "\t -tx_sender_blocked <value>:\t Blocked tx sender(s)\n"
    "\n"
 */
int com_token_decl(int a_argc, char ** a_argv, void **a_str_reply, int a_version)
{
    json_object ** a_json_arr_reply = (json_object **) a_str_reply;
    const char * l_ticker = NULL;
    uint256_t l_total_supply = {}; // 256
    uint16_t l_signs_emission = 0;
    uint16_t l_signs_total = 0;
    dap_cert_t ** l_certs = NULL;
    size_t l_certs_count = 0;

    dap_chain_t * l_chain = NULL;
    dap_chain_net_t * l_net = NULL;
    const char * l_hash_out_type = NULL;

    dap_sdk_cli_params* l_params = DAP_NEW_Z(dap_sdk_cli_params);

    if (!l_params) {
        log_it(L_CRITICAL, "%s", c_error_memory_alloc);
        return -1;
    }

    l_params->type = DAP_CHAIN_DATUM_TOKEN_TYPE_DECL;
    l_params->subtype = DAP_CHAIN_DATUM_TOKEN_SUBTYPE_NATIVE;

    int l_parse_params = s_token_decl_check_params_json(a_argc,a_argv,*a_json_arr_reply, l_params, false);
    if (l_parse_params) {
        DAP_DEL_Z(l_params);
        return l_parse_params;
    }

    dap_chain_datum_token_t * l_datum_token = NULL;
    size_t l_datum_data_offset = 0;

    // Load certs lists
    dap_cert_parse_str_list(l_params->certs_str, &l_certs, &l_certs_count);
    if(!l_certs_count){
        dap_json_rpc_error_add(*a_json_arr_reply, DAP_CHAIN_NODE_CLI_COM_TOKEN_DECL_NOT_VALID_CERT_ERR,
                                       "token_decl command requres at least one valid certificate to sign token");
        DAP_DEL_Z(l_params);
        return -10;
    }

    l_signs_emission = l_params->signs_emission;
    l_signs_total = l_params->signs_total;
    l_total_supply = l_params->total_supply;
    l_chain = l_params->chain;
    l_net = l_params->net;
    l_ticker = l_params->ticker;
    l_hash_out_type = l_params->hash_out_type;

    switch(l_params->subtype)
    {
        case DAP_CHAIN_DATUM_TOKEN_SUBTYPE_PRIVATE:
        case DAP_CHAIN_DATUM_TOKEN_SUBTYPE_NATIVE:
		{ // 256
            dap_list_t *l_tsd_list = NULL;
            size_t l_tsd_local_list_size = 0;

            if (l_params->ext.delegated_token_from){
				dap_chain_datum_token_t *l_delegated_token_from;
				if (NULL == (l_delegated_token_from = dap_ledger_token_ticker_check(l_net->pub.ledger, l_params->ext.delegated_token_from))) {
                    dap_json_rpc_error_add(*a_json_arr_reply, DAP_CHAIN_NODE_CLI_COM_TOKEN_DECL_FIND_TICKER_ERR,
                                       "To create a delegated token %s, can't find token by ticket %s", l_ticker, l_params->ext.delegated_token_from);
                    DAP_DEL_Z(l_params);
					return -91;
				}
                if (!dap_strcmp(l_ticker, l_params->ext.delegated_token_from)) {
                    dap_json_rpc_error_add(*a_json_arr_reply, DAP_CHAIN_NODE_CLI_COM_TOKEN_DECL_TOKEN_CANNOT_MATCH,
                                       "Delegated token ticker cannot match the original ticker");
                    DAP_DEL_Z(l_params);
                    return -92;
                }

				dap_chain_datum_token_tsd_delegate_from_stake_lock_t l_tsd_section;
                dap_strncpy(l_tsd_section.ticker_token_from, l_params->ext.delegated_token_from, DAP_CHAIN_TICKER_SIZE_MAX - 1);
//				l_tsd_section.token_from = dap_hash_fast();
				l_tsd_section.emission_rate = dap_chain_coins_to_balance("0.001");//	TODO: 'm' 1:1000 tokens
				dap_tsd_t * l_tsd = dap_tsd_create_scalar(
														DAP_CHAIN_DATUM_TOKEN_TSD_TYPE_DELEGATE_EMISSION_FROM_STAKE_LOCK, l_tsd_section);
				l_tsd_list = dap_list_append(l_tsd_list, l_tsd);
				l_tsd_local_list_size += dap_tsd_size(l_tsd);
			}

            if (l_params->ext.total_signs_valid) {
                l_signs_total = (uint16_t)atoi(l_params->ext.total_signs_valid);
            }


            size_t l_tsd_total_size = l_tsd_local_list_size + l_params->ext.tsd_total_size;


            // if (l_params->ext.parsed_tsd)
                // l_tsd_total_size += l_params->ext.parsed_tsd_size;


            // Create new datum token
            l_datum_token = DAP_NEW_Z_SIZE(dap_chain_datum_token_t, sizeof(dap_chain_datum_token_t) + l_tsd_total_size);
            if (!l_datum_token) {
                log_it(L_CRITICAL, "%s", c_error_memory_alloc);
                dap_json_rpc_error_add(*a_json_arr_reply, DAP_CHAIN_NODE_CLI_COM_TOKEN_DECL_CANT_CREATE_DATUM,
                                       "Out of memory in com_token_decl");
                DAP_DEL_Z(l_params);
                return -1;
            }
            l_datum_token->version = 2;
            l_datum_token->type = l_params->type;
            l_datum_token->subtype = l_params->subtype;
            if (l_params->subtype == DAP_CHAIN_DATUM_TOKEN_SUBTYPE_PRIVATE) {
                log_it(L_DEBUG,"Prepared TSD sections for private token on %zd total size", l_tsd_total_size);
                snprintf(l_datum_token->ticker, sizeof(l_datum_token->ticker), "%s", l_ticker);
                l_datum_token->header_private_decl.flags = l_params->ext.parsed_flags;
                l_datum_token->total_supply = l_total_supply;
                l_datum_token->signs_valid = l_signs_emission;
                l_datum_token->header_private_decl.tsd_total_size = l_tsd_local_list_size + l_params->ext.tsd_total_size;
                l_datum_token->header_private_decl.decimals = atoi(l_params->decimals_str);
            } else { //DAP_CHAIN_DATUM_TOKEN_TYPE_NATIVE_DECL
                log_it(L_DEBUG,"Prepared TSD sections for CF20 token on %zd total size", l_tsd_total_size);
                snprintf(l_datum_token->ticker, sizeof(l_datum_token->ticker), "%s", l_ticker);
                l_datum_token->header_native_decl.flags = l_params->ext.parsed_flags;
                l_datum_token->total_supply = l_total_supply;
                l_datum_token->signs_valid = l_signs_emission;
                l_datum_token->header_native_decl.tsd_total_size = l_tsd_total_size;
                l_datum_token->header_native_decl.decimals = atoi(l_params->decimals_str);
            }
            // Add TSD sections in the end
            for ( dap_list_t* l_iter=dap_list_first(l_tsd_list); l_iter; l_iter=l_iter->next){
                dap_tsd_t * l_tsd = (dap_tsd_t *) l_iter->data;
                if (l_tsd == NULL){
                    log_it(L_ERROR, "NULL tsd in list!");
                    continue;
                }
                switch (l_tsd->type){
                    case DAP_CHAIN_DATUM_TOKEN_TSD_TYPE_TOTAL_SIGNS_VALID: {
                    uint16_t l_t = 0;
                        log_it(L_DEBUG,"== TOTAL_SIGNS_VALID: %u",
                                _dap_tsd_get_scalar(l_tsd, &l_t) );
                    break;
                }
                    case DAP_CHAIN_DATUM_TOKEN_TSD_TYPE_DATUM_TYPE_ALLOWED_ADD:
                        log_it(L_DEBUG,"== DATUM_TYPE_ALLOWED_ADD: %s",
                               dap_tsd_get_string_const(l_tsd) );
                    break;
                    case DAP_CHAIN_DATUM_TOKEN_TSD_TYPE_TX_SENDER_ALLOWED_ADD:
                        log_it(L_DEBUG,"== TX_SENDER_ALLOWED_ADD: binary data");
                    break;
                    case DAP_CHAIN_DATUM_TOKEN_TSD_TYPE_TX_SENDER_BLOCKED_ADD:
                        log_it(L_DEBUG,"== TYPE_TX_SENDER_BLOCKED: binary data");
                    break;
                    case DAP_CHAIN_DATUM_TOKEN_TSD_TYPE_TX_RECEIVER_ALLOWED_ADD:
                        log_it(L_DEBUG,"== TX_RECEIVER_ALLOWED_ADD: binary data");
                    break;
                    case DAP_CHAIN_DATUM_TOKEN_TSD_TYPE_TX_RECEIVER_BLOCKED_ADD:
                        log_it(L_DEBUG,"== TX_RECEIVER_BLOCKED_ADD: binary data");
                    break;
                    case DAP_CHAIN_DATUM_TOKEN_TSD_TYPE_TOTAL_PKEYS_ADD:
                        if(l_tsd->size >= sizeof(dap_pkey_t)){
                            char *l_hash_str;
                            dap_pkey_t *l_pkey = (dap_pkey_t*)l_tsd->data;
                            dap_hash_fast_t l_hf = {0};
                            if (!dap_pkey_get_hash(l_pkey, &l_hf)) {
                                log_it(L_DEBUG, "== TOTAL_PKEYS_ADD: <WRONG CALCULATION FINGERPRINT>");
                            } else {
                                log_it(L_DEBUG, "== TOTAL_PKEYS_ADD: %s",
                                    dap_chain_hash_fast_to_str_static(&l_hf));
                            }
                        } else
                            log_it(L_DEBUG,"== TOTAL_PKEYS_ADD: <WRONG SIZE %u>", l_tsd->size);
                        break;
                    case DAP_CHAIN_DATUM_TOKEN_TSD_TOKEN_DESCRIPTION:
                        log_it(L_DEBUG, "== DESCRIPTION: %s", l_tsd->data);
                        break;
                    default: log_it(L_DEBUG, "== 0x%04X: binary data %u size ",l_tsd->type, l_tsd->size );
                }
                size_t l_tsd_size = dap_tsd_size(l_tsd);
                memcpy(l_datum_token->tsd_n_signs + l_datum_data_offset, l_tsd, l_tsd_size);
                l_datum_data_offset += l_tsd_size;
            }
            if (l_params->ext.parsed_tsd) {
                memcpy(l_datum_token->tsd_n_signs + l_datum_data_offset,
                       l_params->ext.parsed_tsd,
                       l_params->ext.tsd_total_size);
                l_datum_data_offset += l_params->ext.tsd_total_size;
                DAP_DELETE(l_params->ext.parsed_tsd);
            }
            dap_list_free_full(l_tsd_list, NULL);
            log_it(L_DEBUG, "%s token declaration '%s' initialized", l_params->subtype == DAP_CHAIN_DATUM_TOKEN_SUBTYPE_PRIVATE ?
                            "Private" : "CF20", l_datum_token->ticker);
        }break;//end
        case DAP_CHAIN_DATUM_TOKEN_SUBTYPE_SIMPLE: { // 256
            l_datum_token = DAP_NEW_Z_SIZE(dap_chain_datum_token_t, sizeof(dap_chain_datum_token_t));
            if (!l_datum_token) {
                log_it(L_CRITICAL, "%s", c_error_memory_alloc);
                dap_json_rpc_error_add(*a_json_arr_reply, DAP_CHAIN_NODE_CLI_COM_TOKEN_DECL_CANT_CREATE_DATUM,
                                       "Out of memory in com_token_decl");
                DAP_DEL_Z(l_params);
                return -1;
            }
            l_datum_token->version = 2;
            l_datum_token->type = DAP_CHAIN_DATUM_TOKEN_TYPE_DECL; // 256
            l_datum_token->subtype = DAP_CHAIN_DATUM_TOKEN_SUBTYPE_SIMPLE; // 256
            snprintf(l_datum_token->ticker, sizeof(l_datum_token->ticker), "%s", l_ticker);
            l_datum_token->total_supply = l_total_supply;
            l_datum_token->signs_valid = l_signs_emission;
            l_datum_token->header_simple.decimals = atoi(l_params->decimals_str);
        }break;
        default:
            dap_json_rpc_error_add(*a_json_arr_reply, DAP_CHAIN_NODE_CLI_COM_TOKEN_DECL_UNKNOWN_TOKEN_TYPE,
                                       "Unknown token type");
            DAP_DEL_Z(l_params);
            return -8;
    }
    dap_uuid_generate_nonce(&l_datum_token->nonce, DAP_CHAIN_DATUM_NONCE_SIZE);
    // If we have more certs than we need signs - use only first part of the list
    if(l_certs_count > l_signs_total)
        l_certs_count = l_signs_total;
    // Sign header with all certificates in the list and add signs to the end of TSD cetions
    uint16_t l_sign_counter = 0;
    l_datum_token = s_sign_cert_in_cycle(l_certs, l_datum_token, l_certs_count, &l_datum_data_offset, &l_sign_counter);
    l_datum_token->signs_total = l_sign_counter;

    // We skip datum creation opeartion, if count of signed certificates in s_sign_cert_in_cycle is 0.
    // Usually it happen, when certificate in token_decl or token_update command doesn't contain private data or broken
    if (!l_datum_token || l_datum_token->signs_total == 0){        
        dap_json_rpc_error_add(*a_json_arr_reply, DAP_CHAIN_NODE_CLI_COM_TOKEN_DECL_FAILED,
                     "Token declaration failed. Successful count of certificate signing is 0");
            DAP_DEL_Z(l_params);
            return -9;
    }

    dap_chain_datum_t * l_datum = dap_chain_datum_create(DAP_CHAIN_DATUM_TOKEN,
                                                         l_datum_token,
                                                         sizeof(*l_datum_token) + l_datum_data_offset);
    DAP_DELETE(l_datum_token);
    size_t l_datum_size = dap_chain_datum_size(l_datum);

    // Calc datum's hash
    dap_chain_hash_fast_t l_key_hash;
    dap_chain_datum_calc_hash(l_datum, &l_key_hash);
    char *l_key_str = dap_chain_hash_fast_to_str_new(&l_key_hash);
    const char *l_key_str_out = dap_strcmp(l_hash_out_type, "hex") ?
                           dap_enc_base58_encode_hash_to_str_static(&l_key_hash) : l_key_str;

    // Add datum to mempool with datum_token hash as a key
    char *l_gdb_group_mempool = l_chain
            ? dap_chain_net_get_gdb_group_mempool_new(l_chain)
            : dap_chain_net_get_gdb_group_mempool_by_chain_type(l_net, CHAIN_TYPE_TOKEN);
    if (!l_gdb_group_mempool) {
        dap_json_rpc_error_add(*a_json_arr_reply, DAP_CHAIN_NODE_CLI_COM_TOKEN_DECL_NO_SUITABLE_CHAIN,
                     "No suitable chain for placing token datum found");
        DAP_DELETE(l_datum);
        DAP_DEL_Z(l_params);
        return -DAP_CHAIN_NODE_CLI_COM_TOKEN_DECL_NO_SUITABLE_CHAIN;
    }
    bool l_placed = dap_global_db_set_sync(l_gdb_group_mempool, l_key_str, l_datum, l_datum_size, false) == 0;
    DAP_DELETE(l_gdb_group_mempool);
    if (a_version == 1) {
        dap_json_rpc_error_add(*a_json_arr_reply, DAP_CHAIN_NODE_CLI_COM_TOKEN_DECL_OK,
                     "Datum %s with token %s is%s placed in datum pool",
                                      l_key_str_out, l_ticker, l_placed ? "" : " not");
    } else {
        char *l_str_reply_tmp = dap_strdup_printf("Datum %s with token %s is%s placed in datum pool",
                                      l_key_str_out, l_ticker, l_placed ? "" : " not");

        json_object* json_obj_out = json_object_new_object();
        json_object_object_add(json_obj_out, "status", json_object_new_string(l_str_reply_tmp));
        json_object_array_add(*a_json_arr_reply, json_obj_out);
        
        DAP_DELETE(l_str_reply_tmp);
    }
    DAP_DEL_MULTY(l_key_str, l_datum, l_params);
    return l_placed ? DAP_CHAIN_NODE_CLI_COM_TOKEN_DECL_OK : -2;
}

/**
 * @brief com_token_decl_update
 * @param argc
 * @param argv
 * @param arg_func
 * @param str_reply
 * @return
 * @details token_update -net <net name> -chain <chain_name> -token <token ticker> [-type private] -flags [<Flag 1>][,<Flag 2>]...[,<Flag N>]...  [-<Param name 1> <Param Value 1>] [-Param name 2> <Param Value 2>] ...[-<Param Name N> <Param Value N>]\n"
 *  \t   Update token for <netname>:<chain name> with ticker <token ticker>, flags <Flag 1>,<Flag2>...<Flag N>"
 *  \t   and custom parameters list <Param 1>, <Param 2>...<Param N>."
 *  \n"
 *  ==Flags=="
 *  \t ALL_BLOCKED:\t Blocked all permissions, usefull add it first and then add allows what you want to allow\n"
 *  \t ALL_ALLOWED:\t Allowed all permissions if not blocked them. Be careful with this mode\n"
 *  \t ALL_FROZEN:\t All permissions are temprorary frozen\n"
 *  \t ALL_UNFROZEN:\t Unfrozen permissions\n"
 *  \t STATIC_ALL:\t No token manipulations after declarations at all. Token declares staticly and can't variabed after\n"
 *  \t STATIC_FLAGS:\t No token manipulations after declarations with flags\n"
 *  \t STATIC_PERMISSIONS_ALL:\t No all permissions lists manipulations after declarations\n"
 *  \t STATIC_PERMISSIONS_DATUM_TYPE:\t No datum type permissions lists manipulations after declarations\n"
 *  \t STATIC_PERMISSIONS_TX_SENDER:\t No tx sender permissions lists manipulations after declarations\n"
 *  \t STATIC_PERMISSIONS_TX_RECEIVER:\t No tx receiver permissions lists manipulations after declarations\n"
    "\n"
    "==Params==\n"
    "General:\n"
    "\t -flags_set <value>:\t Set list of flags from <value> to token declaration\n"
    "\t -flags_unset <value>:\t Unset list of flags from <value> from token declaration\n"
    "\t -total_supply <value>:\t Set total supply - emission's maximum - to the <value>\n"
    "\t -total_signs_valid <value>:\t Set valid signatures count's minimum\n"
    "\t -total_signs_add <value>:\t Add signature's pkey fingerprint to the list of owners\n"
    "\t -total_signs_remove <value>:\t Remove signature's pkey fingerprint from the owners\n"
    "\nDatum type allowed/blocked updates:\n"
    "\t -datum_type_allowed_add <value>:\t Add allowed datum type(s)\n"
    "\t -datum_type_allowed_remove <value>:\t Remove datum type(s) from allowed\n"
    "\t -datum_type_blocked_add <value>:\t Add blocked datum type(s)\n"
    "\t -datum_type_blocked_remove <value>:\t Remove datum type(s) from blocked\n"
    "\nTx receiver addresses allowed/blocked updates:\n"
    "\t -tx_receiver_allowed_add <value>:\t Add allowed tx receiver(s)\n"
    "\t -tx_receiver_allowed_remove <value>:\t Remove tx receiver(s) from allowed\n"
    "\t -tx_receiver_blocked_add <value>:\t Add blocked tx receiver(s)\n"
    "\t -tx_receiver_blocked_remove <value>:\t Remove tx receiver(s) from blocked\n"
    "\n Tx sender addresses allowed/blocked updates:\n"
    "\t -tx_sender_allowed_add <value>:\t Add allowed tx sender(s)\n"
    "\t -tx_sender_allowed_remove <value>:\t Remove tx sender(s) from allowed\n"
    "\t -tx_sender_blocked_add <value>:\t Add allowed tx sender(s)\n"
    "\t -tx_sender_blocked_remove <value>:\t Remove tx sender(s) from blocked\n"
    "\n"
 */
int com_token_update(int a_argc, char ** a_argv, void **a_str_reply, int a_version)
{
    json_object ** a_json_arr_reply = (json_object **) a_str_reply;
    const char * l_ticker = NULL;
    uint256_t l_total_supply = {}; // 256
    uint16_t l_signs_emission = 0;
    dap_cert_t ** l_certs = NULL;
    size_t l_certs_count = 0;

    dap_chain_t * l_chain = NULL;
    dap_chain_net_t * l_net = NULL;
    const char * l_hash_out_type = NULL;

    dap_sdk_cli_params* l_params = DAP_NEW_Z(dap_sdk_cli_params);

    if (!l_params) {
        log_it(L_CRITICAL, "%s", c_error_memory_alloc);
        return -1;
    }

    l_params->type = DAP_CHAIN_DATUM_TOKEN_TYPE_UPDATE;
    l_params->subtype = DAP_CHAIN_DATUM_TOKEN_SUBTYPE_SIMPLE;

    int l_parse_params = s_token_decl_check_params_json(a_argc,a_argv,*a_json_arr_reply,l_params, true);
    if (l_parse_params)
        return l_parse_params;

    dap_chain_datum_token_t * l_datum_token = NULL;
    size_t l_datum_data_offset = 0;

    // Load certs lists
    dap_cert_parse_str_list(l_params->certs_str, &l_certs, &l_certs_count);
    if(!l_certs_count){
        dap_json_rpc_error_add(*a_json_arr_reply, DAP_CHAIN_NODE_CLI_COM_TOKEN_UPDATE_NOT_VALID_CERT_ERR,
                                       "com_token_update command requres at least one valid certificate to sign token");
        DAP_DEL_Z(l_params);
        return -10;
    }

    l_net = l_params->net;
    l_signs_emission = 0;
    l_total_supply = uint256_0;
    l_chain = l_params->chain;
    l_ticker = l_params->ticker;
    l_hash_out_type = l_params->hash_out_type;

    switch(l_params->subtype)
    {
        case DAP_CHAIN_DATUM_TOKEN_SUBTYPE_PRIVATE:
        case DAP_CHAIN_DATUM_TOKEN_SUBTYPE_NATIVE:
        { // 256
            // Create new datum token
            l_datum_token = DAP_NEW_Z_SIZE(dap_chain_datum_token_t, sizeof(dap_chain_datum_token_t) + l_params->ext.tsd_total_size);
            if (!l_datum_token) {
                log_it(L_CRITICAL, "%s", c_error_memory_alloc);
                return -1;
            }
            l_datum_token->version = 2;
            l_datum_token->type = DAP_CHAIN_DATUM_TOKEN_TYPE_UPDATE;
            l_datum_token->subtype = l_params->subtype;
            if (l_params->subtype == DAP_CHAIN_DATUM_TOKEN_SUBTYPE_NATIVE) {
                log_it(L_DEBUG,"Prepared TSD sections for CF20 token on %zd total size", l_params->ext.tsd_total_size);
                snprintf(l_datum_token->ticker, sizeof(l_datum_token->ticker), "%s", l_ticker);
                l_datum_token->total_supply = l_total_supply;
                l_datum_token->signs_valid = l_signs_emission;
                l_datum_token->header_native_update.tsd_total_size = l_params->ext.tsd_total_size;
                l_datum_token->header_native_update.decimals = 0;
                l_datum_data_offset = l_params->ext.tsd_total_size;
            } else { // if (l_params->type == DAP_CHAIN_DATUM_TOKEN_TYPE_PRIVATE_UPDATE) {
                log_it(L_DEBUG,"Prepared TSD sections for private token on %zd total size", l_params->ext.tsd_total_size);
                snprintf(l_datum_token->ticker, sizeof(l_datum_token->ticker), "%s", l_ticker);
                l_datum_token->total_supply = l_total_supply;
                l_datum_token->signs_valid = l_signs_emission;
                l_datum_token->header_private_update.tsd_total_size = l_params->ext.tsd_total_size;
                l_datum_token->header_private_update.decimals = 0;
                l_datum_data_offset = l_params->ext.tsd_total_size;
            }
            // Add TSD sections in the end
            if (l_params->ext.tsd_total_size) {
                memcpy(l_datum_token->tsd_n_signs, l_params->ext.parsed_tsd, l_params->ext.tsd_total_size);
                DAP_DELETE(l_params->ext.parsed_tsd);
            }
            log_it(L_DEBUG, "%s token declaration update '%s' initialized", (	l_params->subtype == DAP_CHAIN_DATUM_TOKEN_SUBTYPE_PRIVATE)	?
                                                                     "Private" : "CF20", l_datum_token->ticker);
        }break;//end
        case DAP_CHAIN_DATUM_TOKEN_SUBTYPE_SIMPLE: { // 256
            l_datum_token = DAP_NEW_Z_SIZE(dap_chain_datum_token_t, sizeof(dap_chain_datum_token_t));
            if (!l_datum_token) {
                log_it(L_CRITICAL, "%s", c_error_memory_alloc);
                return -1;
            }
            l_datum_token->version = 2;
            l_datum_token->subtype = DAP_CHAIN_DATUM_TOKEN_TYPE_UPDATE;
            l_datum_token->subtype = DAP_CHAIN_DATUM_TOKEN_SUBTYPE_SIMPLE; // 256
            snprintf(l_datum_token->ticker, sizeof(l_datum_token->ticker), "%s", l_ticker);
            l_datum_token->total_supply = l_total_supply;
            l_datum_token->signs_valid = l_signs_emission;
            if (l_params->decimals_str)
                l_datum_token->header_simple.decimals = 0;
        }break;
        default:
            dap_json_rpc_error_add(*a_json_arr_reply, DAP_CHAIN_NODE_CLI_COM_TOKEN_UPDATE_UNKNOWN_TOKEN_TYPE,
                                       "Unknown token type");
            return -8;
    }
    dap_uuid_generate_nonce(&l_datum_token->nonce, DAP_CHAIN_DATUM_NONCE_SIZE);
    // Sign header with all certificates in the list and add signs to the end of TSD cetions
    uint16_t l_sign_counter = 0;
    l_datum_token = s_sign_cert_in_cycle(l_certs, l_datum_token, l_certs_count, &l_datum_data_offset, &l_sign_counter);
    l_datum_token->signs_total = l_sign_counter;

    // We skip datum creation opeartion, if count of signed certificates in s_sign_cert_in_cycle is 0.
    // Usually it happen, when certificate in token_decl or token_update command doesn't contain private data or broken
//    if (!l_datum_token || l_datum_token->signs_total == 0){
//        dap_cli_server_cmd_set_reply_text(a_str_reply,
//                                          "Token declaration update failed. Successful count of certificate signing is 0");
//        return -9;
//    }

    dap_chain_datum_t * l_datum = dap_chain_datum_create(DAP_CHAIN_DATUM_TOKEN,
                                                         l_datum_token,
                                                         sizeof(*l_datum_token) + l_datum_data_offset);
    DAP_DELETE(l_datum_token);
    size_t l_datum_size = dap_chain_datum_size(l_datum);

    // Calc datum's hash
    dap_chain_hash_fast_t l_key_hash;
    dap_chain_datum_calc_hash(l_datum, &l_key_hash);
    char *l_key_str = dap_chain_hash_fast_to_str_new(&l_key_hash);
    const char *l_key_str_out = dap_strcmp(l_hash_out_type, "hex") ?
                           dap_enc_base58_encode_hash_to_str_static(&l_key_hash) : l_key_str;

    // Add datum to mempool with datum_token hash as a key
    char *l_gdb_group_mempool = l_chain
            ? dap_chain_net_get_gdb_group_mempool_new(l_chain)
            : dap_chain_net_get_gdb_group_mempool_by_chain_type(l_net, CHAIN_TYPE_TOKEN);
    if (!l_gdb_group_mempool) {
        dap_json_rpc_error_add(*a_json_arr_reply, DAP_CHAIN_NODE_CLI_COM_TOKEN_UPDATE_NO_SUITABLE_CHAIN,
                                   "No suitable chain for placing token datum found");
        DAP_DELETE(l_datum);
        return -10;
    }
    bool l_placed = !dap_global_db_set_sync(l_gdb_group_mempool, l_key_str, (uint8_t *)l_datum, l_datum_size, false);
    DAP_DELETE(l_gdb_group_mempool);
    if (a_version == 1) {
        dap_json_rpc_error_add(*a_json_arr_reply, DAP_CHAIN_NODE_CLI_COM_TOKEN_UPDATE_OK,
                           "Datum %s with token update for ticker %s is%s placed in datum pool",
                                                                 l_key_str_out, l_ticker, l_placed ? "" : " not");
    } else {
        char *l_str_reply_tmp = dap_strdup_printf("Datum %s with token update for ticker %s is%s placed in datum pool",
                                                                 l_key_str_out, l_ticker, l_placed ? "" : " not");

        json_object* json_obj_out = json_object_new_object();
        json_object_object_add(json_obj_out, "status", json_object_new_string(l_str_reply_tmp));
        json_object_array_add(*a_json_arr_reply, json_obj_out);
        
        DAP_DELETE(l_str_reply_tmp);
    }
    DAP_DEL_MULTY(l_key_str, l_datum, l_params);
    return l_placed ? DAP_CHAIN_NODE_CLI_COM_TOKEN_UPDATE_OK : -2;
}

/**
 * @brief com_token_emit
 * @param argc
 * @param argv
 * @param arg_func
 * @param str_reply
 * @return
 */
int com_token_emit(int a_argc, char **a_argv, void **a_str_reply, UNUSED_ARG int a_version)
{
    json_object ** a_json_arr_reply = (json_object **) a_str_reply;
    int arg_index = 1;
    const char *str_tmp = NULL;
    char *l_str_reply_tmp = NULL;
    uint256_t l_emission_value = {};
    //uint256_t l_fee_value = {};

    const char *l_ticker = NULL, *l_emission_hash_str = NULL, *l_emission_hash_str_remove = NULL, *l_addr_str = NULL;
    dap_chain_hash_fast_t l_emission_hash;
    dap_chain_datum_token_emission_t *l_emission = NULL;
    size_t l_emission_size;

    const char * l_certs_str = NULL;

    dap_cert_t ** l_certs = NULL;
    size_t l_certs_size = 0;

    const char * l_chain_emission_str = NULL;
    dap_chain_t * l_chain_emission = NULL;

    dap_chain_net_t * l_net = NULL;

    const char * l_hash_out_type = NULL;
    dap_cli_server_cmd_find_option_val(a_argv, arg_index, a_argc, "-H", &l_hash_out_type);
    if(!l_hash_out_type)
        l_hash_out_type = "hex";
    if(dap_strcmp(l_hash_out_type,"hex") && dap_strcmp(l_hash_out_type,"base58")) {
        dap_json_rpc_error_add(*a_json_arr_reply, DAP_CHAIN_NODE_CLI_COM_TOKEN_EMIT_H_PARAM_ERR,
                                   "invalid parameter -H, valid values: -H <hex | base58>");
        return -DAP_CHAIN_NODE_CLI_COM_TOKEN_EMIT_H_PARAM_ERR;
    }

    dap_chain_node_cli_cmd_values_parse_net_chain_for_json(*a_json_arr_reply, &arg_index,a_argc,a_argv,NULL, &l_net, CHAIN_TYPE_INVALID);
    if( ! l_net) { // Can't find such network
        return -43;
    }
    // Token emission
    dap_cli_server_cmd_find_option_val(a_argv, arg_index, a_argc, "-emission", &l_emission_hash_str);

    // Emission certs
    dap_cli_server_cmd_find_option_val(a_argv, arg_index, a_argc, "-certs", &l_certs_str);

    // Wallet address that recieves the emission
    dap_cli_server_cmd_find_option_val(a_argv, arg_index, a_argc, "-addr", &l_addr_str);

    // Token ticker
    dap_cli_server_cmd_find_option_val(a_argv, arg_index, a_argc, "-token", &l_ticker);

    if(!l_certs_str) {
        dap_json_rpc_error_add(*a_json_arr_reply, DAP_CHAIN_NODE_CLI_COM_TOKEN_EMIT_REQUIRES_PARAMETER_CERTS,
                                   "token_emit requires parameter '-certs'");
        return -DAP_CHAIN_NODE_CLI_COM_TOKEN_EMIT_REQUIRES_PARAMETER_CERTS;
    }
    dap_cert_parse_str_list(l_certs_str, &l_certs, &l_certs_size);

    if(!l_certs_size) {
        dap_json_rpc_error_add(*a_json_arr_reply, DAP_CHAIN_NODE_CLI_COM_TOKEN_EMIT_NOT_VALID_CERT_ERRS,
                                   "token_emit command requres at least one valid certificate to sign the basic transaction of emission");
        return -DAP_CHAIN_NODE_CLI_COM_TOKEN_EMIT_NOT_VALID_CERT_ERRS;
    }
    const char *l_add_sign = NULL;
    dap_chain_addr_t *l_addr = NULL;
    dap_cli_server_cmd_find_option_val(a_argv, arg_index, arg_index + 1, "sign", &l_add_sign);
    if (!l_add_sign) {      //Create the emission
        // Emission value
        if(dap_cli_server_cmd_find_option_val(a_argv, arg_index, a_argc, "-emission_value", &str_tmp)) {
            l_emission_value = dap_chain_balance_scan(str_tmp);
        }

        if (IS_ZERO_256(l_emission_value)) {
            dap_json_rpc_error_add(*a_json_arr_reply, DAP_CHAIN_NODE_CLI_COM_TOKEN_EMIT_REQUIRES_PARAMETER_EMISSION_VAL,
                                   "token_emit requires parameter '-emission_value'");
            return -DAP_CHAIN_NODE_CLI_COM_TOKEN_EMIT_REQUIRES_PARAMETER_EMISSION_VAL;
        }

        if(!l_addr_str) {
            dap_json_rpc_error_add(*a_json_arr_reply, DAP_CHAIN_NODE_CLI_COM_TOKEN_EMIT_REQUIRES_PARAMETER_ADDR,
                                   "token_emit requires parameter '-addr'");
            return -DAP_CHAIN_NODE_CLI_COM_TOKEN_EMIT_REQUIRES_PARAMETER_ADDR;
        }

        if(!l_ticker) {
            dap_json_rpc_error_add(*a_json_arr_reply, DAP_CHAIN_NODE_CLI_COM_TOKEN_EMIT_REQUIRES_PARAMETER_TOKEN,
                                   "token_emit requires parameter '-token'");
            return -DAP_CHAIN_NODE_CLI_COM_TOKEN_EMIT_REQUIRES_PARAMETER_TOKEN;
        }

        l_addr = dap_chain_addr_from_str(l_addr_str);

        if(!l_addr) {
            dap_json_rpc_error_add(*a_json_arr_reply, DAP_CHAIN_NODE_CLI_COM_TOKEN_EMIT_ADDR_INVALID_ERR,
                                   "address \"%s\" is invalid", l_addr_str);
            return -DAP_CHAIN_NODE_CLI_COM_TOKEN_EMIT_ADDR_INVALID_ERR;
        }

        dap_cli_server_cmd_find_option_val(a_argv, arg_index, a_argc, "-chain_emission", &l_chain_emission_str);
        if(l_chain_emission_str)
            l_chain_emission = dap_chain_net_get_chain_by_name(l_net, l_chain_emission_str);
        else
            l_chain_emission = dap_chain_net_get_default_chain_by_chain_type(l_net, CHAIN_TYPE_EMISSION);

        if (l_chain_emission == NULL) { // Can't find such chain
            dap_json_rpc_error_add(*a_json_arr_reply, DAP_CHAIN_NODE_CLI_COM_TOKEN_EMIT_REQUIRES_PARAMETER_CHAIN_EMISSION,
                                   "token_emit requires parameter '-chain_emission' to be valid chain name in chain net %s"
                                   "or set default datum type in chain configuration file", l_net->pub.name);
            return -DAP_CHAIN_NODE_CLI_COM_TOKEN_EMIT_REQUIRES_PARAMETER_CHAIN_EMISSION;
        }
    } else {
        if (l_emission_hash_str) {
            DL_FOREACH(l_net->pub.chains, l_chain_emission) {
                l_emission = dap_chain_mempool_emission_get(l_chain_emission, l_emission_hash_str);
                if (l_emission){
                    l_emission_hash_str_remove = l_emission_hash_str;
                    break;
                }
            }
            if (!l_emission){
                dap_json_rpc_error_add(*a_json_arr_reply, DAP_CHAIN_NODE_CLI_COM_TOKEN_EMIT_CANT_FIND_EMI_ERR,
                                   "Can't find emission with hash \"%s\" for token %s on network %s",
                                                  l_emission_hash_str, l_ticker, l_net->pub.name);
                return -DAP_CHAIN_NODE_CLI_COM_TOKEN_EMIT_CANT_FIND_EMI_ERR;
            }
        } else {
            dap_json_rpc_error_add(*a_json_arr_reply, DAP_CHAIN_NODE_CLI_COM_TOKEN_EMIT_REQUIRES_PARAMETER_EMISSION,
                                   "Subcommand 'sign' recuires parameter '-emission'");
            return -DAP_CHAIN_NODE_CLI_COM_TOKEN_EMIT_REQUIRES_PARAMETER_EMISSION;
        }
    }

    if (!l_add_sign) {
        // Check, if network ID is same as ID in destination wallet address. If not - operation is cancelled.
        if (!dap_chain_addr_is_blank(l_addr) && l_addr->net_id.uint64 != l_net->pub.id.uint64) {
            dap_json_rpc_error_add(*a_json_arr_reply, DAP_CHAIN_NODE_CLI_COM_TOKEN_EMIT_REQUIRES_PARAMETER_EMISSION,
                                   "destination wallet network ID=0x%"DAP_UINT64_FORMAT_x
                                                           " and network ID=0x%"DAP_UINT64_FORMAT_x" is not equal."
                                                           " Please, change network name or wallet address",
                                                           l_addr->net_id.uint64, l_net->pub.id.uint64);
            DAP_DEL_Z(l_addr);
            DAP_DEL_Z(l_emission);
            return -3;
        }

        if(!l_ticker) {
            dap_json_rpc_error_add(*a_json_arr_reply, DAP_CHAIN_NODE_CLI_COM_TOKEN_EMIT_REQUIRES_PARAMETER_TOKEN,
                                   "token_emit requires parameter '-token'");
            DAP_DEL_Z(l_addr);
            return -DAP_CHAIN_NODE_CLI_COM_TOKEN_EMIT_REQUIRES_PARAMETER_TOKEN;
        }
    
        if (!l_chain_emission) {
			if ( (l_chain_emission = dap_chain_net_get_default_chain_by_chain_type(l_net,CHAIN_TYPE_EMISSION)) == NULL ) {
				DAP_DEL_Z(l_addr);
                dap_json_rpc_error_add(*a_json_arr_reply, DAP_CHAIN_NODE_CLI_COM_TOKEN_EMIT_REQUIRES_PARAMETER_CHAIN_EMISSION,
                    "token_create requires parameter '-chain_emission' to be valid chain name in chain net %s or set default datum type in chain configuration file",
						 l_net->pub.name);
				return -DAP_CHAIN_NODE_CLI_COM_TOKEN_EMIT_REQUIRES_PARAMETER_CHAIN_EMISSION;
			}
        }
        // Create emission datum
        l_emission = dap_chain_datum_emission_create(l_emission_value, l_ticker, l_addr);
    }
    // Then add signs
    for(size_t i = 0; i < l_certs_size; i++)
        l_emission = dap_chain_datum_emission_add_sign(l_certs[i]->enc_key, l_emission);
    // Calc emission's hash
    l_emission_size = dap_chain_datum_emission_get_size((uint8_t *)l_emission);
    dap_hash_fast(l_emission, l_emission_size, &l_emission_hash);
    // Produce datum
    dap_chain_datum_t *l_datum_emission = dap_chain_datum_create(DAP_CHAIN_DATUM_TOKEN_EMISSION,
            l_emission,
            l_emission_size);
    // Delete token emission
    DAP_DEL_Z(l_emission);
    l_emission_hash_str = dap_chain_mempool_datum_add(l_datum_emission, l_chain_emission, l_hash_out_type);
    if (l_emission_hash_str)
        l_str_reply_tmp = dap_strdup_printf("Datum %s with 256bit emission is placed in datum pool", l_emission_hash_str);
    else
        l_str_reply_tmp = dap_strdup("Can't place emission datum in mempool, examine log files");
    DAP_DEL_Z(l_emission_hash_str);
    DAP_DEL_Z(l_datum_emission);

    //remove previous emission datum from mempool if have new signed emission datum
    if (l_emission_hash_str_remove) {
        char *l_gdb_group_mempool_emission = dap_chain_net_get_gdb_group_mempool_new(l_chain_emission);
        dap_global_db_del_sync(l_gdb_group_mempool_emission, l_emission_hash_str_remove);
        DAP_DEL_Z(l_gdb_group_mempool_emission);
    }
    json_object* json_obj_out = json_object_new_object();
    json_object_object_add(json_obj_out, "result", json_object_new_string(l_str_reply_tmp));
    json_object_array_add(*a_json_arr_reply, json_obj_out);
    return DAP_DEL_MULTY(l_certs, l_str_reply_tmp, l_addr), 0;
}


/**
 * @brief com_tx_cond_create
 * Create transaction
 * com_tx_cond_create command
 * @param a_argc
 * @param a_argv
 * @param a_str_reply
 * @return int
 */
int com_tx_cond_create(int a_argc, char ** a_argv, void **a_str_reply, UNUSED_ARG int a_version)
{
    (void) a_argc;
    json_object** a_json_arr_reply = (json_object**)a_str_reply;
    int arg_index = 1;
    const char *c_wallets_path = dap_chain_wallet_get_path(g_config);
    const char * l_token_ticker = NULL;
    const char * l_wallet_str = NULL;
    const char * l_cert_str = NULL;
    const char * l_value_datoshi_str = NULL;
    const char * l_value_fee_str = NULL;
    const char * l_net_name = NULL;
    const char * l_unit_str = NULL;
    const char * l_srv_uid_str = NULL;
    uint256_t l_value_datoshi = {};    
    uint256_t l_value_fee = {};
    const char * l_hash_out_type = NULL;
    dap_cli_server_cmd_find_option_val(a_argv, arg_index, a_argc, "-H", &l_hash_out_type);
    if(!l_hash_out_type)
        l_hash_out_type = "hex";
    if(dap_strcmp(l_hash_out_type,"hex") && dap_strcmp(l_hash_out_type,"base58")) {
        dap_json_rpc_error_add(*a_json_arr_reply, DAP_CHAIN_NODE_CLI_COM_TX_COND_CREATE_INVALID_PARAMETER_HEX,
                               "Invalid parameter -H, valid values: -H <hex | base58>");
        return DAP_CHAIN_NODE_CLI_COM_TX_COND_CREATE_INVALID_PARAMETER_HEX;
    }

    // Token ticker
    dap_cli_server_cmd_find_option_val(a_argv, arg_index, a_argc, "-token", &l_token_ticker);
    // Wallet name - from
    dap_cli_server_cmd_find_option_val(a_argv, arg_index, a_argc, "-w", &l_wallet_str);
    // Public certifiacte of condition owner
    dap_cli_server_cmd_find_option_val(a_argv, arg_index, a_argc, "-cert", &l_cert_str);
    // value datoshi
    dap_cli_server_cmd_find_option_val(a_argv, arg_index, a_argc, "-value", &l_value_datoshi_str);
    // fee
    dap_cli_server_cmd_find_option_val(a_argv, arg_index, a_argc, "-fee", &l_value_fee_str);
    // net
    dap_cli_server_cmd_find_option_val(a_argv, arg_index, a_argc, "-net", &l_net_name);
    // unit
    dap_cli_server_cmd_find_option_val(a_argv, arg_index, a_argc, "-unit", &l_unit_str);
    // service
    dap_cli_server_cmd_find_option_val(a_argv, arg_index, a_argc, "-srv_uid", &l_srv_uid_str);

    if(!l_token_ticker) {
        dap_json_rpc_error_add(*a_json_arr_reply, DAP_CHAIN_NODE_CLI_COM_TX_COND_CREATE_REQUIRES_PARAMETER_TOKEN, "tx_cond_create requires parameter '-token'");
        return DAP_CHAIN_NODE_CLI_COM_TX_COND_CREATE_REQUIRES_PARAMETER_TOKEN;
    }
    if (!l_wallet_str) {
        dap_json_rpc_error_add(*a_json_arr_reply, DAP_CHAIN_NODE_CLI_COM_TX_COND_CREATE_REQUIRES_PARAMETER_W, "tx_cond_create requires parameter '-w'");
        return DAP_CHAIN_NODE_CLI_COM_TX_COND_CREATE_REQUIRES_PARAMETER_W;
    }
    if (!l_cert_str) {
        dap_json_rpc_error_add(*a_json_arr_reply, DAP_CHAIN_NODE_CLI_COM_TX_COND_CREATE_REQUIRES_PARAMETER_CERT, "tx_cond_create requires parameter '-cert'");
        return DAP_CHAIN_NODE_CLI_COM_TX_COND_CREATE_REQUIRES_PARAMETER_CERT;
    }
    if(!l_value_datoshi_str) {
        dap_json_rpc_error_add(*a_json_arr_reply, DAP_CHAIN_NODE_CLI_COM_TX_COND_CREATE_REQUIRES_PARAMETER_VALUE, "tx_cond_create requires parameter '-value'");
        return DAP_CHAIN_NODE_CLI_COM_TX_COND_CREATE_REQUIRES_PARAMETER_VALUE;
    }
    if(!l_value_fee_str){
        dap_json_rpc_error_add(*a_json_arr_reply, DAP_CHAIN_NODE_CLI_COM_TX_COND_CREATE_REQUIRES_PARAMETER_FEE, "tx_cond_create requires parameter '-fee'");
        return DAP_CHAIN_NODE_CLI_COM_TX_COND_CREATE_REQUIRES_PARAMETER_FEE;
    }
    if(!l_net_name) {
        dap_json_rpc_error_add(*a_json_arr_reply, DAP_CHAIN_NODE_CLI_COM_TX_COND_CREATE_REQUIRES_PARAMETER_NET, "tx_cond_create requires parameter '-net'");
        return DAP_CHAIN_NODE_CLI_COM_TX_COND_CREATE_REQUIRES_PARAMETER_NET;
    }
    if(!l_unit_str) {
        dap_json_rpc_error_add(*a_json_arr_reply, DAP_CHAIN_NODE_CLI_COM_TX_COND_CREATE_REQUIRES_PARAMETER_UNIT, "tx_cond_create requires parameter '-unit'");
        return DAP_CHAIN_NODE_CLI_COM_TX_COND_CREATE_REQUIRES_PARAMETER_UNIT;
    }

    if(!l_srv_uid_str) {
        dap_json_rpc_error_add(*a_json_arr_reply, DAP_CHAIN_NODE_CLI_COM_TX_COND_CREATE_REQUIRES_PARAMETER_SRV_UID, "tx_cond_create requires parameter '-srv_uid'");
        return DAP_CHAIN_NODE_CLI_COM_TX_COND_CREATE_REQUIRES_PARAMETER_SRV_UID;
    }
    dap_chain_net_srv_uid_t l_srv_uid = {};
    l_srv_uid.uint64 = strtoll(l_srv_uid_str, NULL, 10);
    if (!l_srv_uid.uint64) {
        dap_json_rpc_error_add(*a_json_arr_reply, DAP_CHAIN_NODE_CLI_COM_TX_COND_CREATE_CAN_NOT_FIND_SERVICE_UID, "Can't find service UID %s ", l_srv_uid_str);
        return DAP_CHAIN_NODE_CLI_COM_TX_COND_CREATE_CAN_NOT_FIND_SERVICE_UID;
    }

    dap_chain_net_srv_price_unit_uid_t l_price_unit = { .enm = dap_chain_srv_str_to_unit_enum((char*)l_unit_str)};

    if(l_price_unit.enm == SERV_UNIT_UNDEFINED) {
        dap_json_rpc_error_add(*a_json_arr_reply, DAP_CHAIN_NODE_CLI_COM_TX_COND_CREATE_CAN_NOT_RECOGNIZE_UNIT,
                               "Can't recognize unit '%s'. Unit must look like { B | SEC }", l_unit_str);
        return DAP_CHAIN_NODE_CLI_COM_TX_COND_CREATE_CAN_NOT_RECOGNIZE_UNIT;
    }

    l_value_datoshi = dap_chain_balance_scan(l_value_datoshi_str);
    if(IS_ZERO_256(l_value_datoshi)) {
        dap_json_rpc_error_add(*a_json_arr_reply, DAP_CHAIN_NODE_CLI_COM_TX_COND_CREATE_CAN_NOT_RECOGNIZE_VALUE,
                               "Can't recognize value '%s' as a number", l_value_datoshi_str);
        return DAP_CHAIN_NODE_CLI_COM_TX_COND_CREATE_CAN_NOT_RECOGNIZE_VALUE;
    }

    l_value_fee = dap_chain_balance_scan(l_value_fee_str);
    if(IS_ZERO_256(l_value_fee)) {
        dap_json_rpc_error_add(*a_json_arr_reply, DAP_CHAIN_NODE_CLI_COM_TX_COND_CREATE_CAN_NOT_RECOGNIZE_VALUE_FEE,
                               "Can't recognize value '%s' as a number", l_value_fee_str);
        return DAP_CHAIN_NODE_CLI_COM_TX_COND_CREATE_CAN_NOT_RECOGNIZE_VALUE_FEE;
    }

    dap_chain_net_t * l_net = l_net_name ? dap_chain_net_by_name(l_net_name) : NULL;
    if(!l_net) {
        dap_json_rpc_error_add(*a_json_arr_reply, DAP_CHAIN_NODE_CLI_COM_TX_COND_CREATE_CAN_NOT_FIND_NET, "Can't find net '%s'", l_net_name);
        return DAP_CHAIN_NODE_CLI_COM_TX_COND_CREATE_CAN_NOT_FIND_NET;
    }
    dap_chain_wallet_t *l_wallet = dap_chain_wallet_open(l_wallet_str, c_wallets_path, NULL);
//    const char* l_sign_str = "";
    if(!l_wallet) {
        dap_json_rpc_error_add(*a_json_arr_reply, DAP_CHAIN_NODE_CLI_COM_TX_COND_CREATE_CAN_NOT_OPEN_WALLET, "Can't open wallet '%s'", l_wallet_str);
        return DAP_CHAIN_NODE_CLI_COM_TX_COND_CREATE_CAN_NOT_OPEN_WALLET;
    } else {
//        l_sign_str = dap_chain_wallet_check_sign(l_wallet);
    }

    dap_cert_t *l_cert_cond = dap_cert_find_by_name(l_cert_str);
    if(!l_cert_cond) {
        dap_chain_wallet_close(l_wallet);
        dap_json_rpc_error_add(*a_json_arr_reply, DAP_CHAIN_NODE_CLI_COM_TX_COND_CREATE_CAN_FIND_CERT, "Can't find cert '%s'", l_cert_str);
        return DAP_CHAIN_NODE_CLI_COM_TX_COND_CREATE_CAN_FIND_CERT;
    }

    dap_enc_key_t *l_key_from = dap_chain_wallet_get_key(l_wallet, 0);
    dap_pkey_t *l_key_cond = dap_pkey_from_enc_key(l_cert_cond->enc_key);
    if (!l_key_cond) {
        dap_chain_wallet_close(l_wallet);
        dap_enc_key_delete(l_key_from);
        dap_json_rpc_error_add(*a_json_arr_reply, DAP_CHAIN_NODE_CLI_COM_TX_COND_CREATE_CERT_DOES_NOT_CONATIN_VALID_PUBLIC_KEY,
                               "Cert '%s' doesn't contain a valid public key", l_cert_str);
        return DAP_CHAIN_NODE_CLI_COM_TX_COND_CREATE_CERT_DOES_NOT_CONATIN_VALID_PUBLIC_KEY;
    }

    uint256_t l_value_per_unit_max = {};
    char *l_hash_str = dap_chain_mempool_tx_create_cond(l_net, l_key_from, l_key_cond, l_token_ticker,
                                                        l_value_datoshi, l_value_per_unit_max, l_price_unit,
                                                        l_srv_uid, l_value_fee, NULL, 0, l_hash_out_type);
    dap_chain_wallet_close(l_wallet);
    dap_enc_key_delete(l_key_from);
    DAP_DELETE(l_key_cond);

    if (l_hash_str) {
        json_object *l_jobj_ret = json_object_new_object();
        json_object *l_jobj_tx_cond_transfer = json_object_new_boolean(true);
        json_object *l_jobj_hash = json_object_new_string(l_hash_str);
        json_object_object_add(l_jobj_ret, "create_tx_cond", l_jobj_tx_cond_transfer);
        json_object_object_add(l_jobj_ret, "hash", l_jobj_hash);
        json_object_array_add(*a_json_arr_reply, l_jobj_ret);
        DAP_DELETE(l_hash_str);
        return DAP_CHAIN_NODE_CLI_COM_TX_COND_CREATE_OK;
    }
    json_object *l_jobj_ret = json_object_new_object();
    json_object *l_jobj_tx_cond_transfer = json_object_new_boolean(false);
    json_object_object_add(l_jobj_ret, "create_tx_cond", l_jobj_tx_cond_transfer);
    json_object_array_add(*a_json_arr_reply, l_jobj_ret);
    return DAP_CHAIN_NODE_CLI_COM_TX_COND_CREATE_CAN_NOT_CONDITIONAL_TX_CREATE;
}

static dap_list_t* s_hashes_parse_str_list(const char * a_hashes_str)
{
    dap_list_t *l_ret_list = NULL;
    char * l_hashes_tmp_ptrs = NULL;
    char * l_hash_str_dup = strdup(a_hashes_str);
    if (!l_hash_str_dup) {
        log_it(L_ERROR, "Memory allocation error in %s, line %d", __PRETTY_FUNCTION__, __LINE__);
        return NULL;
    }
    char *l_hash_str = strtok_r(l_hash_str_dup, ",", &l_hashes_tmp_ptrs);
    while(l_hash_str) {
        // trim whitespace in certificate's name
        l_hash_str = dap_strstrip(l_hash_str);// removes leading and trailing spaces
        // get certificate by name
        dap_hash_fast_t* l_hash = DAP_NEW_Z(dap_hash_fast_t);
        if (dap_chain_hash_fast_from_str(l_hash_str, l_hash)){
            log_it(L_ERROR, "Can't get hash from string. Continue.");
            DAP_DELETE(l_hash);
            continue;
        }
        l_ret_list = dap_list_append(l_ret_list, l_hash);
        l_hash_str = strtok_r(NULL, ",", &l_hashes_tmp_ptrs);
    }
    return DAP_DELETE(l_hash_str_dup), l_ret_list;
}

int com_tx_cond_remove(int a_argc, char ** a_argv, void **a_json_arr_reply, UNUSED_ARG int a_version)
{
    (void) a_argc;
    int arg_index = 1;
    const char *c_wallets_path = dap_chain_wallet_get_path(g_config);
    const char * l_wallet_str = NULL;
    const char * l_value_fee_str = NULL;
    const char * l_net_name = NULL;
    const char * l_hashes_str = NULL;
    const char * l_srv_uid_str = NULL;
    uint256_t l_value_datoshi = {};    
    uint256_t l_value_fee = {};
    const char * l_hash_out_type = NULL;
    dap_cli_server_cmd_find_option_val(a_argv, arg_index, a_argc, "-H", &l_hash_out_type);
    if(!l_hash_out_type)
        l_hash_out_type = "hex";
    if(dap_strcmp(l_hash_out_type,"hex") && dap_strcmp(l_hash_out_type,"base58")) {
        dap_json_rpc_error_add(*a_json_arr_reply, DAP_CHAIN_NODE_CLI_COM_TX_COND_REMOVE_INVALID_PARAMETER_HEX,
                               "Invalid parameter -H, valid values: -H <hex | base58>");
        return DAP_CHAIN_NODE_CLI_COM_TX_COND_REMOVE_INVALID_PARAMETER_HEX;
    }

    // Wallet name 
    dap_cli_server_cmd_find_option_val(a_argv, arg_index, a_argc, "-w", &l_wallet_str);
    // fee
    dap_cli_server_cmd_find_option_val(a_argv, arg_index, a_argc, "-fee", &l_value_fee_str);
    // net
    dap_cli_server_cmd_find_option_val(a_argv, arg_index, a_argc, "-net", &l_net_name);
    // tx cond hahses 
    dap_cli_server_cmd_find_option_val(a_argv, arg_index, a_argc, "-hashes", &l_hashes_str);
    // srv_uid
    dap_cli_server_cmd_find_option_val(a_argv, arg_index, a_argc, "-srv_uid", &l_srv_uid_str);

    if (!l_wallet_str) {
        dap_json_rpc_error_add(*a_json_arr_reply, DAP_CHAIN_NODE_CLI_COM_TX_COND_REMOVE_REQUIRES_PARAMETER_W, "com_txs_cond_remove requires parameter '-w'");
        return DAP_CHAIN_NODE_CLI_COM_TX_COND_REMOVE_REQUIRES_PARAMETER_W;
    }
    if(!l_value_fee_str){
        dap_json_rpc_error_add(*a_json_arr_reply, DAP_CHAIN_NODE_CLI_COM_TX_COND_REMOVE_REQUIRES_PARAMETER_FEE, "com_txs_cond_remove requires parameter '-fee'");
        return DAP_CHAIN_NODE_CLI_COM_TX_COND_REMOVE_REQUIRES_PARAMETER_FEE;
    }
    if(!l_net_name) {
        dap_json_rpc_error_add(*a_json_arr_reply, DAP_CHAIN_NODE_CLI_COM_TX_COND_REMOVE_REQUIRES_PARAMETER_NET, "com_txs_cond_remove requires parameter '-net'");
        return DAP_CHAIN_NODE_CLI_COM_TX_COND_REMOVE_REQUIRES_PARAMETER_NET;
    }
    if(!l_hashes_str) {
        dap_json_rpc_error_add(*a_json_arr_reply, DAP_CHAIN_NODE_CLI_COM_TX_COND_REMOVE_REQUIRES_PARAMETER_HASHES, "com_txs_cond_remove requires parameter '-hashes'");
        return DAP_CHAIN_NODE_CLI_COM_TX_COND_REMOVE_REQUIRES_PARAMETER_HASHES;
    }
    if(!l_srv_uid_str) {
        dap_json_rpc_error_add(*a_json_arr_reply, DAP_CHAIN_NODE_CLI_COM_TX_COND_REMOVE_REQUIRES_PARAMETER_SRV_UID, "com_txs_cond_remove requires parameter '-srv_uid'");
        return DAP_CHAIN_NODE_CLI_COM_TX_COND_REMOVE_REQUIRES_PARAMETER_SRV_UID;
    }

    dap_chain_net_srv_uid_t l_srv_uid = {};
    l_srv_uid.uint64 = strtoll(l_srv_uid_str, NULL, 10);
    if (!l_srv_uid.uint64) {
        dap_json_rpc_error_add(*a_json_arr_reply, DAP_CHAIN_NODE_CLI_COM_TX_COND_REMOVE_CAN_NOT_FIND_SERVICE_UID, "Can't find service UID %s ", l_srv_uid_str);
        return DAP_CHAIN_NODE_CLI_COM_TX_COND_REMOVE_CAN_NOT_FIND_SERVICE_UID;
    }

    dap_chain_net_t * l_net = l_net_name ? dap_chain_net_by_name(l_net_name) : NULL;
    if(!l_net) {
        dap_json_rpc_error_add(*a_json_arr_reply, DAP_CHAIN_NODE_CLI_COM_TX_COND_REMOVE_CAN_NOT_FIND_NET, "Can't find net '%s'", l_net_name);
        return DAP_CHAIN_NODE_CLI_COM_TX_COND_REMOVE_CAN_NOT_FIND_NET;
    }
    dap_chain_wallet_t *l_wallet = dap_chain_wallet_open(l_wallet_str, c_wallets_path, NULL);
//    const char* l_sign_str = "";
    if(!l_wallet) {
        dap_json_rpc_error_add(*a_json_arr_reply, DAP_CHAIN_NODE_CLI_COM_TX_COND_REMOVE_CAN_NOT_OPEN_WALLET, "Can't open wallet '%s'", l_wallet_str);
        return DAP_CHAIN_NODE_CLI_COM_TX_COND_REMOVE_CAN_NOT_OPEN_WALLET;
    } 

    dap_enc_key_t *l_key_from = dap_chain_wallet_get_key(l_wallet, 0);
    dap_pkey_t *l_wallet_pkey = dap_pkey_from_enc_key(l_key_from);

    l_value_fee = dap_chain_balance_scan(l_value_fee_str);
    if(IS_ZERO_256(l_value_fee)) {
        dap_json_rpc_error_add(*a_json_arr_reply, DAP_CHAIN_NODE_CLI_COM_TX_COND_REMOVE_CAN_NOT_RECOGNIZE_VALUE_FEE, "Can't recognize value '%s' as a number", l_value_fee_str);
        return DAP_CHAIN_NODE_CLI_COM_TX_COND_REMOVE_CAN_NOT_RECOGNIZE_VALUE_FEE;
    }

    const char *l_native_ticker = l_net->pub.native_ticker;
    if (!l_native_ticker){
        dap_json_rpc_error_add(*a_json_arr_reply, DAP_CHAIN_NODE_CLI_COM_TX_COND_REMOVE_CAN_NOT_FIND_NATIVE_TICKER_IN_NET, "Can't find native ticker for net %s", l_net->pub.name);
        return DAP_CHAIN_NODE_CLI_COM_TX_COND_REMOVE_CAN_NOT_FIND_NATIVE_TICKER_IN_NET;
    }
    dap_ledger_t *l_ledger = dap_ledger_by_net_name(l_net->pub.name);
    if (!l_ledger){
        dap_json_rpc_error_add(*a_json_arr_reply, DAP_CHAIN_NODE_CLI_COM_TX_COND_REMOVE_CAN_NOT_FIND_LEDGER_FOR_NET, "Can't find ledger for net %s", l_net->pub.name);
        return DAP_CHAIN_NODE_CLI_COM_TX_COND_REMOVE_CAN_NOT_FIND_LEDGER_FOR_NET;
    }
    // create empty transaction
    dap_chain_datum_tx_t *l_tx = dap_chain_datum_tx_create();
    if (!l_ledger){
        dap_json_rpc_error_add(*a_json_arr_reply, DAP_CHAIN_NODE_CLI_COM_TX_COND_REMOVE_CAN_NOT_CREATE_NEW_TX, "Can't create new tx");
        return DAP_CHAIN_NODE_CLI_COM_TX_COND_REMOVE_CAN_NOT_CREATE_NEW_TX;
    }

    dap_list_t *l_hashes_list = s_hashes_parse_str_list(l_hashes_str);
    if (!l_hashes_list){
        dap_json_rpc_error_add(*a_json_arr_reply, DAP_CHAIN_NODE_CLI_COM_TX_COND_REMOVE_REQUESTED_COND_TX_WITH_HASH_NOT_FOUND, "Requested conditional transaction with hash not found");
        dap_chain_datum_tx_delete(l_tx);
        return DAP_CHAIN_NODE_CLI_COM_TX_COND_REMOVE_REQUESTED_COND_TX_WITH_HASH_NOT_FOUND;
    }

    uint256_t l_cond_value_sum = {};
    size_t l_num_of_hashes = dap_list_length(l_hashes_list);
    log_it(L_INFO, "Found %zu hashes. Start returning funds from transactions.", l_num_of_hashes);
    for (dap_list_t * l_tmp = l_hashes_list; l_tmp; l_tmp=l_tmp->next){
        dap_hash_fast_t *l_hash = (dap_hash_fast_t*)l_tmp->data;
        // get tx by hash
        dap_chain_datum_tx_t *l_cond_tx = dap_ledger_tx_find_by_hash(l_ledger, l_hash);
        if (!l_cond_tx) {
            char l_hash_str[DAP_CHAIN_HASH_FAST_STR_SIZE];
            dap_chain_hash_fast_to_str(l_hash, l_hash_str, DAP_CHAIN_HASH_FAST_STR_SIZE);
            log_it(L_WARNING, "Requested conditional transaction with hash %s not found. Continue.", l_hash_str);
            continue;
        }

        const char *l_tx_ticker = dap_ledger_tx_get_token_ticker_by_hash(l_ledger, l_hash);
        if (!l_tx_ticker) {
            log_it(L_WARNING, "Can't get tx ticker");
            continue;
        }
        if (strcmp(l_native_ticker, l_tx_ticker)) {
            log_it(L_WARNING, "Tx must be in native ticker");
            continue;
        }

        // Get out_cond from l_cond_tx
        int l_prev_cond_idx = 0;
        dap_chain_tx_out_cond_t *l_tx_out_cond = dap_chain_datum_tx_out_cond_get(l_cond_tx, DAP_CHAIN_TX_OUT_COND_SUBTYPE_SRV_PAY,
                                                                             &l_prev_cond_idx);
        if (!l_tx_out_cond) {
            log_it(L_WARNING, "Requested conditional transaction has no contitional output with srv_uid %"DAP_UINT64_FORMAT_U, l_srv_uid.uint64);
            continue;
        }
        if (l_tx_out_cond->header.srv_uid.uint64 != l_srv_uid.uint64)
            continue;
        
        if (dap_ledger_tx_hash_is_used_out_item(l_ledger, l_hash, l_prev_cond_idx, NULL)) {
            log_it(L_WARNING, "Requested conditional transaction is already used out");
            continue;
        }
        // Get owner tx
        dap_hash_fast_t l_owner_tx_hash = dap_ledger_get_first_chain_tx_hash(l_ledger, l_cond_tx, l_tx_out_cond->header.subtype);
        dap_chain_datum_tx_t *l_owner_tx = dap_hash_fast_is_blank(&l_owner_tx_hash)
            ? l_cond_tx:
            dap_ledger_tx_find_by_hash(l_ledger, &l_owner_tx_hash);
        if (!l_owner_tx)
            continue;
        dap_chain_tx_sig_t *l_owner_tx_sig = (dap_chain_tx_sig_t *)dap_chain_datum_tx_item_get(l_owner_tx, NULL, NULL, TX_ITEM_TYPE_SIG, NULL);
        dap_sign_t *l_owner_sign = dap_chain_datum_tx_item_sign_get_sig((dap_chain_tx_sig_t *)l_owner_tx_sig);

        if (!l_owner_sign) {
            log_it(L_WARNING, "Can't get sign.");
            continue;
        }

        if (!dap_pkey_compare_with_sign(l_wallet_pkey, l_owner_sign)) {
            log_it(L_WARNING, "Only owner can return funds from tx cond");
            continue;
        }

        // get final tx 
        dap_hash_fast_t l_final_hash = dap_ledger_get_final_chain_tx_hash(l_ledger, DAP_CHAIN_TX_OUT_COND_SUBTYPE_SRV_PAY, l_hash, true);
        dap_chain_datum_tx_t *l_final_tx = dap_ledger_tx_find_by_hash(l_ledger, &l_final_hash);
        if (!l_final_tx) {
            log_it(L_WARNING, "Only get final tx hash or tx is already used out.");
            continue;
        }

        // get and check tx_cond_out
        int l_final_cond_idx = 0;
        dap_chain_tx_out_cond_t *l_final_tx_out_cond = dap_chain_datum_tx_out_cond_get(l_final_tx, DAP_CHAIN_TX_OUT_COND_SUBTYPE_SRV_PAY,
                                                                             &l_final_cond_idx);
        if (!l_final_tx_out_cond || IS_ZERO_256(l_final_tx_out_cond->header.value)) 
            continue;

        
        // add in_cond to new tx
        // add 'in' item to buy from conditional transaction
        dap_chain_datum_tx_add_in_cond_item(&l_tx, &l_final_hash, l_final_cond_idx, 0);
        SUM_256_256(l_cond_value_sum, l_final_tx_out_cond->header.value, &l_cond_value_sum);
    }
    dap_list_free_full(l_hashes_list, NULL);

    if (IS_ZERO_256(l_cond_value_sum)){
        dap_json_rpc_error_add(*a_json_arr_reply, DAP_CHAIN_NODE_CLI_COM_TX_COND_REMOVE_UNSPENT_COND_TX_IN_HASH_LIST_FOR_WALLET,
                               "No unspent conditional transactions in hashes list for wallet %s. Check input parameters.", l_wallet_str);
        dap_chain_datum_tx_delete(l_tx);
        dap_chain_wallet_close(l_wallet);
        DAP_DEL_Z(l_wallet_pkey);
        return DAP_CHAIN_NODE_CLI_COM_TX_COND_REMOVE_UNSPENT_COND_TX_IN_HASH_LIST_FOR_WALLET;
    }

    uint256_t l_net_fee = {};
    dap_chain_addr_t l_addr_fee = {};
    bool l_net_fee_used = dap_chain_net_tx_get_fee(l_net->pub.id, &l_net_fee, &l_addr_fee);
    uint256_t l_total_fee = l_value_fee;
    if (l_net_fee_used)
        SUM_256_256(l_total_fee, l_net_fee, &l_total_fee);

    if (compare256(l_total_fee, l_cond_value_sum) >= 0 ){
        dap_json_rpc_error_add(*a_json_arr_reply, DAP_CHAIN_NODE_CLI_COM_TX_COND_REMOVE_SUM_COND_OUTPUTS_MUST_GREATER_THAN_FEES_SUM,
                               "Sum of conditional outputs must be greater than fees sum.");
        dap_chain_datum_tx_delete(l_tx);
        dap_chain_wallet_close(l_wallet);
        DAP_DEL_Z(l_wallet_pkey);
        return DAP_CHAIN_NODE_CLI_COM_TX_COND_REMOVE_SUM_COND_OUTPUTS_MUST_GREATER_THAN_FEES_SUM;
    }

    uint256_t l_coin_back = {};
    SUBTRACT_256_256(l_cond_value_sum, l_total_fee, &l_coin_back);
    dap_chain_addr_t *l_wallet_addr = dap_chain_wallet_get_addr(l_wallet, l_net->pub.id);
    // return coins to owner
    if (dap_chain_datum_tx_add_out_ext_item(&l_tx, l_wallet_addr, l_coin_back, l_native_ticker) == -1) {
        dap_chain_datum_tx_delete(l_tx);
        dap_json_rpc_error_add(*a_json_arr_reply, DAP_CHAIN_NODE_CLI_COM_TX_COND_REMOVE_CAN_NOT_ADD_RETURNING_COINS_OUTPUT,
                               "Can't create new TX. Something went wrong.\n");
        log_it(L_ERROR, "Can't add returning coins output");
        DAP_DELETE(l_wallet_addr);
        dap_chain_wallet_close(l_wallet);
        DAP_DEL_Z(l_wallet_pkey);
        return DAP_CHAIN_NODE_CLI_COM_TX_COND_REMOVE_CAN_NOT_ADD_RETURNING_COINS_OUTPUT-22;
    }
     DAP_DELETE(l_wallet_addr);
    // Network fee
    if (l_net_fee_used &&
            dap_chain_datum_tx_add_out_ext_item(&l_tx, &l_addr_fee, l_net_fee, l_native_ticker) != 1) {
        dap_chain_datum_tx_delete(l_tx);
        dap_chain_wallet_close(l_wallet);
        DAP_DEL_Z(l_wallet_pkey);
        dap_json_rpc_error_add(*a_json_arr_reply, DAP_CHAIN_NODE_CLI_COM_TX_COND_REMOVE_CAN_NOT_ADD_NETWORK_FEE_OUTPUT, "Can't create new TX. Something went wrong.\n");
        log_it(L_ERROR, "Cant add network fee output");
        return DAP_CHAIN_NODE_CLI_COM_TX_COND_REMOVE_CAN_NOT_ADD_NETWORK_FEE_OUTPUT;
    }
    // Validator's fee
    if (dap_chain_datum_tx_add_fee_item(&l_tx, l_value_fee) == -1) {
        dap_chain_datum_tx_delete(l_tx);
        dap_chain_wallet_close(l_wallet);
        DAP_DEL_Z(l_wallet_pkey);
        dap_json_rpc_error_add(*a_json_arr_reply, DAP_CHAIN_NODE_CLI_COM_TX_COND_REMOVE_CAN_NOT_ADD_VALIDATORS_FEE_OUTPUT, "Can't create new TX. Something went wrong.\n");
        log_it(L_ERROR, "Cant add validator's fee output");
        return DAP_CHAIN_NODE_CLI_COM_TX_COND_REMOVE_CAN_NOT_ADD_VALIDATORS_FEE_OUTPUT;
    }

    // add 'sign' items
    dap_enc_key_t *l_owner_key = dap_chain_wallet_get_key(l_wallet, 0);
    if(dap_chain_datum_tx_add_sign_item(&l_tx, l_owner_key) != 1) {
        dap_chain_datum_tx_delete(l_tx);
        dap_enc_key_delete(l_owner_key);
        dap_json_rpc_error_add(*a_json_arr_reply, DAP_CHAIN_NODE_CLI_COM_TX_COND_REMOVE_CAN_NOT_ADD_SIGN_OUTPUT, "Can't create new TX. Something went wrong.\n");
        log_it( L_ERROR, "Can't add sign output");
        return DAP_CHAIN_NODE_CLI_COM_TX_COND_REMOVE_CAN_NOT_ADD_SIGN_OUTPUT;
    }

    dap_chain_wallet_close(l_wallet);
    DAP_DEL_Z(l_wallet_pkey);

    size_t l_tx_size = dap_chain_datum_tx_get_size(l_tx);
    dap_chain_datum_t *l_datum = dap_chain_datum_create(DAP_CHAIN_DATUM_TX, l_tx, l_tx_size);
    dap_chain_datum_tx_delete(l_tx);
    dap_chain_t *l_chain = dap_chain_net_get_default_chain_by_chain_type(l_net, CHAIN_TYPE_TX);
    if (!l_chain) {
        dap_json_rpc_error_add(*a_json_arr_reply, DAP_CHAIN_NODE_CLI_COM_TX_COND_REMOVE_CAN_FIND_DEFAULT_CHAIN_WITH_TX_FOR_NET,
                               "Can't create new TX. Something went wrong.\n");
        DAP_DELETE(l_datum);
        return DAP_CHAIN_NODE_CLI_COM_TX_COND_REMOVE_CAN_FIND_DEFAULT_CHAIN_WITH_TX_FOR_NET;
    }
    // Processing will be made according to autoprocess policy
    char *l_hash_str = dap_chain_mempool_datum_add(l_datum, l_chain, "hex");
    DAP_DELETE(l_datum);

    if (l_hash_str) {
        json_object *l_jobj_ret = json_object_new_object();
        json_object *l_jobj_tx_status = json_object_new_boolean(true);
        json_object *l_jobj_tx_hash = json_object_new_string(l_hash_str);
        json_object_object_add(l_jobj_ret, "tx_create", l_jobj_tx_status);
        json_object_object_add(l_jobj_ret, "hash", l_jobj_tx_hash);
        DAP_DELETE(l_hash_str);
        json_object_array_add(*a_json_arr_reply, l_jobj_ret);
        return DAP_CHAIN_NODE_CLI_COM_TX_COND_REMOVE_OK;
    }
    dap_json_rpc_error_add(*a_json_arr_reply, DAP_CHAIN_NODE_CLI_COM_TX_COND_REMOVE_OTHER_ERROR, "Can't create new TX. Something went wrong.");
    return DAP_CHAIN_NODE_CLI_COM_TX_COND_REMOVE_OTHER_ERROR;
}

typedef struct tx_check_args {
    dap_chain_datum_tx_t *tx;
    dap_hash_fast_t tx_hash;
} tx_check_args_t;

void s_tx_is_srv_pay_check (dap_chain_net_t* a_net, dap_chain_datum_tx_t *a_tx, dap_hash_fast_t *a_tx_hash, void *a_arg)
{
    UNUSED(a_net);
    dap_list_t **l_tx_list_ptr = a_arg;
    if (dap_chain_datum_tx_out_cond_get(a_tx, DAP_CHAIN_TX_OUT_COND_SUBTYPE_SRV_PAY , NULL)){
        tx_check_args_t *l_arg = DAP_NEW_Z(tx_check_args_t);
        l_arg->tx = a_tx;
        l_arg->tx_hash = *a_tx_hash;
        *l_tx_list_ptr = dap_list_append(*l_tx_list_ptr, l_arg);
    }
       
}

int com_tx_cond_unspent_find(int a_argc, char **a_argv, void **a_json_arr_reply, UNUSED_ARG int a_version)
{
    (void) a_argc;
    int arg_index = 1;
    const char *c_wallets_path = dap_chain_wallet_get_path(g_config);
    const char * l_wallet_str = NULL;
    const char * l_net_name = NULL;
    const char * l_srv_uid_str = NULL;

    const char * l_hash_out_type = NULL;
    dap_cli_server_cmd_find_option_val(a_argv, arg_index, a_argc, "-H", &l_hash_out_type);
    if(!l_hash_out_type)
        l_hash_out_type = "hex";
    if(dap_strcmp(l_hash_out_type,"hex") && dap_strcmp(l_hash_out_type,"base58")) {
        dap_json_rpc_error_add(*a_json_arr_reply, DAP_CHAIN_NODE_CLI_COM_TX_COND_UNSPEND_FIND_INVALID_PARAMETER_HEX,
                               "Invalid parameter -H, valid values: -H <hex | base58>");
        return DAP_CHAIN_NODE_CLI_COM_TX_COND_UNSPEND_FIND_INVALID_PARAMETER_HEX;
    }

    // Public certifiacte of condition owner
    dap_cli_server_cmd_find_option_val(a_argv, arg_index, a_argc, "-w", &l_wallet_str);
    // net
    dap_cli_server_cmd_find_option_val(a_argv, arg_index, a_argc, "-net", &l_net_name);
    // srv_uid
    dap_cli_server_cmd_find_option_val(a_argv, arg_index, a_argc, "-srv_uid", &l_srv_uid_str);

    if (!l_wallet_str) {
        dap_json_rpc_error_add(*a_json_arr_reply, DAP_CHAIN_NODE_CLI_COM_TX_COND_UNSPEND_FIND_INVALID_PARAMETER_W,
                               "com_txs_cond_remove requires parameter '-w'");
        return DAP_CHAIN_NODE_CLI_COM_TX_COND_UNSPEND_FIND_INVALID_PARAMETER_W;
    }
    if(!l_net_name) {
        dap_json_rpc_error_add(*a_json_arr_reply, DAP_CHAIN_NODE_CLI_COM_TX_COND_UNSPEND_FIND_INVALID_PARAMETER_NET,
                               "com_txs_cond_remove requires parameter '-net'");
        return DAP_CHAIN_NODE_CLI_COM_TX_COND_UNSPEND_FIND_INVALID_PARAMETER_NET;
    }
    if(!l_srv_uid_str) {
        dap_json_rpc_error_add(*a_json_arr_reply, DAP_CHAIN_NODE_CLI_COM_TX_COND_UNSPEND_FIND_INVALID_PARAMETER_SRV_UID,
                               "com_txs_cond_remove requires parameter '-srv_uid'");
        return DAP_CHAIN_NODE_CLI_COM_TX_COND_UNSPEND_FIND_INVALID_PARAMETER_SRV_UID;
    }

    dap_chain_net_srv_uid_t l_srv_uid = {};
    l_srv_uid.uint64 = strtoll(l_srv_uid_str, NULL, 10);
    if (!l_srv_uid.uint64) {
        dap_json_rpc_error_add(*a_json_arr_reply, DAP_CHAIN_NODE_CLI_COM_TX_COND_UNSPEND_FIND_CAN_NOT_FIND_SERVICE_UID,
                               "Can't find service UID %s ", l_srv_uid_str);
        return DAP_CHAIN_NODE_CLI_COM_TX_COND_UNSPEND_FIND_CAN_NOT_FIND_SERVICE_UID;
    }

    dap_chain_net_t * l_net = l_net_name ? dap_chain_net_by_name(l_net_name) : NULL;
    if(!l_net) {
        dap_json_rpc_error_add(*a_json_arr_reply, DAP_CHAIN_NODE_CLI_COM_TX_COND_UNSPEND_FIND_CAN_NOT_FIND_NET,
                               "Can't find net '%s'", l_net_name);
        return DAP_CHAIN_NODE_CLI_COM_TX_COND_UNSPEND_FIND_CAN_NOT_FIND_NET;
    }

    dap_chain_wallet_t *l_wallet = dap_chain_wallet_open(l_wallet_str, c_wallets_path, NULL);
    if(!l_wallet) {
        dap_json_rpc_error_add(*a_json_arr_reply, DAP_CHAIN_NODE_CLI_COM_TX_COND_UNSPEND_FIND_CAN_NOT_OPEN_WALLET, "Can't open wallet '%s'", l_wallet_str);
        return DAP_CHAIN_NODE_CLI_COM_TX_COND_UNSPEND_FIND_CAN_NOT_OPEN_WALLET;
    } 

    dap_enc_key_t *l_key_from = dap_chain_wallet_get_key(l_wallet, 0);
    dap_pkey_t *l_wallet_pkey = dap_pkey_from_enc_key(l_key_from);

    const char *l_native_ticker = l_net->pub.native_ticker;
    if (!l_native_ticker){
        dap_json_rpc_error_add(*a_json_arr_reply, DAP_CHAIN_NODE_CLI_COM_TX_COND_UNSPEND_FIND_CAN_NOT_FIND_NATIVE_TICKER_IN_NET,
                               "Can't find native ticker for net %s", l_net->pub.name);
        return DAP_CHAIN_NODE_CLI_COM_TX_COND_UNSPEND_FIND_CAN_NOT_FIND_NATIVE_TICKER_IN_NET;
    }
    dap_ledger_t *l_ledger = dap_ledger_by_net_name(l_net->pub.name);
    if (!l_ledger){
        dap_json_rpc_error_add(*a_json_arr_reply, DAP_CHAIN_NODE_CLI_COM_TX_COND_UNSPEND_FIND_CAN_NOT_FIND_LEDGER_FOR_NET, "Can't find ledger for net %s", l_net->pub.name);
        return DAP_CHAIN_NODE_CLI_COM_TX_COND_UNSPEND_FIND_CAN_NOT_FIND_LEDGER_FOR_NET;
    }

//    dap_string_t *l_reply_str = dap_string_new("");
    json_object *l_jobj_tx_list_cond_outs = json_object_new_array();
    dap_list_t *l_tx_list = NULL;

    dap_chain_net_get_tx_all(l_net, TX_SEARCH_TYPE_NET, s_tx_is_srv_pay_check, &l_tx_list);
    size_t l_tx_count = 0;
    uint256_t l_total_value = {};
    for (dap_list_t *it = l_tx_list; it; it = it->next) {
        tx_check_args_t *l_data_tx = (tx_check_args_t*)it->data;
        if (l_data_tx->tx_hash.raw[0] == 0x5A && l_data_tx->tx_hash.raw[1] == 0xc1){
            log_it(L_INFO, "found!");
        }
        dap_chain_datum_tx_t *l_tx = l_data_tx->tx;
        int l_prev_cond_idx = 0;
        dap_chain_tx_out_cond_t *l_out_cond = dap_chain_datum_tx_out_cond_get(l_tx, DAP_CHAIN_TX_OUT_COND_SUBTYPE_SRV_PAY , &l_prev_cond_idx);
        if (!l_out_cond || l_out_cond->header.srv_uid.uint64 != l_srv_uid.uint64 || IS_ZERO_256(l_out_cond->header.value))
            continue;

        if (dap_ledger_tx_hash_is_used_out_item(l_ledger, &l_data_tx->tx_hash, l_prev_cond_idx, NULL)) {
            continue;
        }

        const char *l_tx_ticker = dap_ledger_tx_get_token_ticker_by_hash(l_ledger, &l_data_tx->tx_hash);
        if (!l_tx_ticker) {
            continue;
        }
        if (strcmp(l_native_ticker, l_tx_ticker)) {
            continue;
        }

        // Check sign
        dap_hash_fast_t l_owner_tx_hash = dap_ledger_get_first_chain_tx_hash(l_ledger, l_data_tx->tx, l_out_cond->header.subtype);
        dap_chain_datum_tx_t *l_owner_tx = dap_hash_fast_is_blank(&l_owner_tx_hash)
            ? l_tx
            : dap_ledger_tx_find_by_hash(l_ledger, &l_owner_tx_hash);
            
        if (!l_owner_tx)
            continue;
        dap_chain_tx_sig_t *l_owner_tx_sig = (dap_chain_tx_sig_t *)dap_chain_datum_tx_item_get(l_owner_tx, NULL, NULL, TX_ITEM_TYPE_SIG, NULL);
        dap_sign_t *l_owner_sign = dap_chain_datum_tx_item_sign_get_sig((dap_chain_tx_sig_t *)l_owner_tx_sig);


        if (!dap_pkey_compare_with_sign(l_wallet_pkey, l_owner_sign)) {
            continue;
        }

        char *l_remain_datoshi_str = NULL;
        char *l_remain_coins_str = NULL; 
        char l_hash_str[DAP_CHAIN_HASH_FAST_STR_SIZE];
        dap_chain_hash_fast_to_str(&l_data_tx->tx_hash, l_hash_str, DAP_CHAIN_HASH_FAST_STR_SIZE);
        l_remain_coins_str = dap_chain_balance_to_coins(l_out_cond->header.value);
        l_remain_datoshi_str = dap_chain_balance_print(l_out_cond->header.value);
        json_object *l_jobj_hash = json_object_new_string(l_hash_str);
        json_object *l_jobj_remain = json_object_new_object();
        json_object *l_jobj_remain_coins = json_object_new_string(l_remain_coins_str);
        json_object *l_jobj_remain_datoshi = json_object_new_string(l_remain_datoshi_str);
        json_object_object_add(l_jobj_remain, "coins", l_jobj_remain_coins);
        json_object_object_add(l_jobj_remain, "datoshi", l_jobj_remain_datoshi);
        json_object *l_jobj_native_ticker = json_object_new_string(l_native_ticker);
        json_object *l_jobj_tx = json_object_new_object();
        json_object_object_add(l_jobj_tx, "hash", l_jobj_hash);
        json_object_object_add(l_jobj_tx, "remain", l_jobj_remain);
        json_object_object_add(l_jobj_tx, "ticker", l_jobj_native_ticker);
        json_object_array_add(l_jobj_tx_list_cond_outs, l_jobj_tx);
        l_tx_count++;
        SUM_256_256(l_total_value, l_out_cond->header.value, &l_total_value);
    }
    char *l_total_datoshi_str = dap_chain_balance_to_coins(l_total_value);
    char *l_total_coins_str = dap_chain_balance_print(l_total_value);
    json_object *l_jobj_total = json_object_new_object();
    json_object *l_jobj_total_datoshi = json_object_new_string(l_total_datoshi_str);
    json_object *l_jobj_total_coins = json_object_new_string(l_total_coins_str);
    json_object *l_jobj_native_ticker = json_object_new_string(l_native_ticker);
    json_object_object_add(l_jobj_total, "datoshi", l_jobj_total_datoshi);
    json_object_object_add(l_jobj_total, "coins", l_jobj_total_coins);
    json_object_object_add(l_jobj_total, "ticker", l_jobj_native_ticker);
    json_object_object_add(l_jobj_total, "tx_count", json_object_new_uint64(l_tx_count));
    json_object *l_jobj_ret = json_object_new_object();
    json_object_object_add(l_jobj_ret, "transactions_out_cond", l_jobj_tx_list_cond_outs);
    json_object_object_add(l_jobj_ret, "total", l_jobj_total);
    dap_list_free_full(l_tx_list, NULL);
    json_object_array_add(*a_json_arr_reply, l_jobj_ret);
    DAP_DEL_Z(l_wallet_pkey);
    dap_chain_wallet_close(l_wallet);
    return DAP_CHAIN_NODE_CLI_COM_TX_COND_UNSPEND_FIND_OK;
}
typedef enum cmd_mempool_add_ca_error_list{
    COM_MEMPOOL_ADD_CA_ERROR_NET_NOT_FOUND = DAP_JSON_RPC_ERR_CODE_METHOD_ERR_START,
    COM_MEMPOOL_ADD_CA_ERROR_NO_CAINS_FOR_CA_DATUM_IN_NET,
    COM_MEMPOOL_ADD_CA_ERROR_REQUIRES_PARAMETER_CA_NAME,
    COM_MEMPOOL_ADD_CA_ERROR_CAN_NOT_FIND_CERTIFICATE,
    COM_MEMPOOL_ADD_CA_ERROR_CORRUPTED_CERTIFICATE_WITHOUT_KEYS,
    COM_MEMPOOL_ADD_CA_ERROR_CERTIFICATE_HAS_PRIVATE_KEY_DATA,
    COM_MEMPOOL_ADD_CA_ERROR_CAN_NOT_SERIALIZE,
    COM_MEMPOOL_ADD_CA_ERROR_CAN_NOT_PLACE_CERTIFICATE
}cmd_mempool_add_ca_error_list_t;
/**
 * @brief _cmd_mempool_add_ca
 * @details Place public CA into the mempool
 * @param a_net
 * @param a_chain
 * @param a_cert
 * @param a_str_reply
 * @return
 */
int _cmd_mempool_add_ca(dap_chain_net_t *a_net, dap_chain_t *a_chain, dap_cert_t *a_cert, void **a_str_reply)
{
    json_object **a_json_arr_reply = (json_object **)a_str_reply;
    if (!a_net || !a_chain || !a_cert){
        dap_json_rpc_error_add(*a_json_arr_reply, COM_MEMPOOL_ADD_CA_ERROR_NET_NOT_FOUND, "The network or certificate attribute was not passed.");
        return COM_MEMPOOL_ADD_CA_ERROR_NET_NOT_FOUND;
    }
    dap_chain_t *l_chain = NULL;
    // Chech for chain if was set or not
    if (!a_chain){
       // If wasn't set - trying to auto detect
        l_chain = dap_chain_net_get_chain_by_chain_type(a_net, CHAIN_TYPE_CA);
        if (!l_chain) { // If can't auto detect
            // clean previous error code
            dap_json_rpc_error_add(*a_json_arr_reply, COM_MEMPOOL_ADD_CA_ERROR_NO_CAINS_FOR_CA_DATUM_IN_NET,
                                   "No chains for CA datum in network \"%s\"", a_net->pub.name);
            return COM_MEMPOOL_ADD_CA_ERROR_NO_CAINS_FOR_CA_DATUM_IN_NET;
        }
    }
    if(!a_cert->enc_key){
        dap_json_rpc_error_add(*a_json_arr_reply, COM_MEMPOOL_ADD_CA_ERROR_CORRUPTED_CERTIFICATE_WITHOUT_KEYS,
                               "Corrupted certificate \"%s\" without keys certificate", a_cert->name);
        return COM_MEMPOOL_ADD_CA_ERROR_CORRUPTED_CERTIFICATE_WITHOUT_KEYS;
    }

    if (a_cert->enc_key->priv_key_data_size || a_cert->enc_key->priv_key_data){
        dap_json_rpc_error_add(*a_json_arr_reply, COM_MEMPOOL_ADD_CA_ERROR_CERTIFICATE_HAS_PRIVATE_KEY_DATA,
                               "Certificate \"%s\" has private key data. Please export public only key certificate without private keys", a_cert->name);
        return COM_MEMPOOL_ADD_CA_ERROR_CERTIFICATE_HAS_PRIVATE_KEY_DATA;
    }

    // Serialize certificate into memory
    uint32_t l_cert_serialized_size = 0;
    byte_t * l_cert_serialized = dap_cert_mem_save(a_cert, &l_cert_serialized_size);
    if(!l_cert_serialized){
        dap_json_rpc_error_add(*a_json_arr_reply, COM_MEMPOOL_ADD_CA_ERROR_CAN_NOT_SERIALIZE,
                               "Can't serialize in memory certificate \"%s\"", a_cert->name);
        return COM_MEMPOOL_ADD_CA_ERROR_CAN_NOT_SERIALIZE;
    }
    // Now all the chechs passed, forming datum for mempool
    dap_chain_datum_t * l_datum = dap_chain_datum_create( DAP_CHAIN_DATUM_CA, l_cert_serialized , l_cert_serialized_size);
    DAP_DELETE( l_cert_serialized);
    if(!l_datum){
        dap_json_rpc_error_add(*a_json_arr_reply, COM_MEMPOOL_ADD_CA_ERROR_CAN_NOT_SERIALIZE,
                               "Can't produce datum from certificate \"%s\"", a_cert->name);
        return COM_MEMPOOL_ADD_CA_ERROR_CAN_NOT_SERIALIZE;
    }

    // Finaly add datum to mempool
    char *l_hash_str = dap_chain_mempool_datum_add(l_datum, l_chain, "hex");
    DAP_DELETE(l_datum);
    if (l_hash_str) {
        char *l_msg = dap_strdup_printf("Datum %s was successfully placed to mempool", l_hash_str);
        if (!l_msg) {
            dap_json_rpc_allocation_error(*a_json_arr_reply);
            return DAP_JSON_RPC_ERR_CODE_MEMORY_ALLOCATED;
        }
        json_object *l_obj_message = json_object_new_string(l_msg);
        DAP_DELETE(l_msg);
        DAP_DELETE(l_hash_str);
        if (!l_obj_message) {
            dap_json_rpc_allocation_error(*a_json_arr_reply);
            return DAP_JSON_RPC_ERR_CODE_MEMORY_ALLOCATED;
        }
        json_object_array_add(*a_json_arr_reply, l_obj_message);
        return 0;
    } else {
        char *l_msg = dap_strdup_printf("Can't place certificate \"%s\" to mempool", a_cert->name);
        if (!l_msg) {
            dap_json_rpc_allocation_error(*a_json_arr_reply);
            return DAP_JSON_RPC_ERR_CODE_MEMORY_ALLOCATED;
        }
        json_object *l_obj_msg = json_object_new_string(l_msg);
        DAP_DELETE(l_msg);
        if (!l_obj_msg) {
            dap_json_rpc_allocation_error(*a_json_arr_reply);
            return DAP_JSON_RPC_ERR_CODE_MEMORY_ALLOCATED;
        }
        json_object_array_add(*a_json_arr_reply, l_obj_msg);
        return COM_MEMPOOL_ADD_CA_ERROR_CAN_NOT_PLACE_CERTIFICATE;
    }
}

/**
 * @brief com_chain_ca_copy
 * @details copy public CA into the mempool
 * @param a_argc
 * @param a_argv
 * @param a_arg_func
 * @param a_str_reply
 * @return
 */
int com_chain_ca_copy( int a_argc,  char ** a_argv, void **a_str_reply, int a_version)
{
    int l_argc = a_argc + 1;
    char **l_argv = DAP_NEW_Z_COUNT(char*, l_argc);
    l_argv[0] = "mempool";
    l_argv[1] = "add_ca";
    for (int i = 1; i < a_argc; i++)
        l_argv[i + 1] = a_argv[i];
    int ret = com_mempool(l_argc, l_argv, a_str_reply, a_version);
    DAP_DEL_Z(l_argv);
    return ret;
}


/**
 * @brief com_chain_ca_pub
 * @details place public CA into the mempool
 * @param a_argc
 * @param a_argv
 * @param a_arg_func
 * @param a_str_reply
 * @return
 */
int com_chain_ca_pub( int a_argc,  char ** a_argv, void **a_str_reply, UNUSED_ARG int a_version)
{
    json_object ** a_json_arr_reply = (json_object **) a_str_reply;
    int arg_index = 1;
    // Read params
    const char * l_ca_name = NULL;
    dap_chain_net_t * l_net = NULL;
    dap_chain_t * l_chain = NULL;

    dap_cli_server_cmd_find_option_val(a_argv, arg_index, a_argc, "-ca_name", &l_ca_name);
    dap_chain_node_cli_cmd_values_parse_net_chain_for_json(*a_json_arr_reply, &arg_index,a_argc, a_argv, &l_chain, &l_net, CHAIN_TYPE_CA);

    dap_cert_t * l_cert = dap_cert_find_by_name( l_ca_name );
    if( l_cert == NULL ){
        dap_json_rpc_error_add(*a_json_arr_reply, DAP_CHAIN_NODE_CLI_COM_CHAIN_CA_PUB_CANT_FIND_CERT_ERR,
                                       "Can't find \"%s\" certificate", l_ca_name );
        return -DAP_CHAIN_NODE_CLI_COM_CHAIN_CA_PUB_CANT_FIND_CERT_ERR;
    }


    if( l_cert->enc_key == NULL ){
        dap_json_rpc_error_add(*a_json_arr_reply, DAP_CHAIN_NODE_CLI_COM_CHAIN_CA_PUB_CORRUPTED_CERT_ERR,
                                       "Corrupted certificate \"%s\" without keys certificate", l_ca_name );
        return -DAP_CHAIN_NODE_CLI_COM_CHAIN_CA_PUB_CORRUPTED_CERT_ERR;
    }

    // Create empty new cert
    dap_cert_t * l_cert_new = dap_cert_new(l_ca_name);
    if(!l_cert_new)
        return -9;
    l_cert_new->enc_key = dap_enc_key_new( l_cert->enc_key->type);
    if(!l_cert_new->enc_key) {
        DAP_DELETE(l_cert_new);
        return -10;
    }

    // Copy only public key
    l_cert_new->enc_key->pub_key_data = DAP_NEW_Z_SIZE(uint8_t,
                                                      l_cert_new->enc_key->pub_key_data_size =
                                                      l_cert->enc_key->pub_key_data_size );
    if(!l_cert_new->enc_key->pub_key_data) {
        log_it(L_CRITICAL, "%s", c_error_memory_alloc);
        DAP_DELETE(l_cert_new->enc_key);
        DAP_DELETE(l_cert_new);
        return -11;
    }
    memcpy(l_cert_new->enc_key->pub_key_data, l_cert->enc_key->pub_key_data,l_cert->enc_key->pub_key_data_size);

    // Serialize certificate into memory
    uint32_t l_cert_serialized_size = 0;
    byte_t * l_cert_serialized = dap_cert_mem_save( l_cert_new, &l_cert_serialized_size );
    if(!l_cert_serialized){
        dap_json_rpc_error_add(*a_json_arr_reply, DAP_CHAIN_NODE_CLI_COM_CHAIN_CA_PUB_CANT_SERIALIZE_MEMORY_CERT_ERR,
                                       "Can't serialize in memory certificate" );
        return -DAP_CHAIN_NODE_CLI_COM_CHAIN_CA_PUB_CANT_SERIALIZE_MEMORY_CERT_ERR;
    }
    // Now all the chechs passed, forming datum for mempool
    dap_chain_datum_t * l_datum = dap_chain_datum_create( DAP_CHAIN_DATUM_CA, l_cert_serialized , l_cert_serialized_size);
    DAP_DELETE(l_cert_serialized);
    if(!l_datum){
        dap_json_rpc_error_add(*a_json_arr_reply, DAP_CHAIN_NODE_CLI_COM_CHAIN_CA_PUB_CANT_PRODUCE_CERT_ERR,
                                       "Can't serialize in memory certificate" );
        return -DAP_CHAIN_NODE_CLI_COM_CHAIN_CA_PUB_CANT_PRODUCE_CERT_ERR;
    }

    // Finaly add datum to mempool
    char *l_hash_str = dap_chain_mempool_datum_add(l_datum, l_chain, "hex");
    DAP_DELETE(l_datum);
    if (l_hash_str) {
        dap_json_rpc_error_add(*a_json_arr_reply, DAP_CHAIN_NODE_CLI_COM_CHAIN_CA_PUB_OK,
                                       "Datum %s was successfully placed to mempool", l_hash_str);
        DAP_DELETE(l_hash_str);
        return 0;
    } else {
        dap_json_rpc_error_add(*a_json_arr_reply, DAP_CHAIN_NODE_CLI_COM_CHAIN_CA_PUB_CANT_PLACE_CERT_ERR,
                                       "Can't place certificate \"%s\" to mempool", l_ca_name);
        return -DAP_CHAIN_NODE_CLI_COM_CHAIN_CA_PUB_CANT_PLACE_CERT_ERR;
    }
}

/**
 * @brief Create transaction from json file
 * com_tx_create command
 * @param argc
 * @param argv
 * @param arg_func
 * @param str_reply
 * @return int
 */
int com_tx_create_json(int a_argc, char ** a_argv, void **a_json_arr_reply, UNUSED_ARG int a_version)
{
    int l_arg_index = 1;
    const char *l_net_name = NULL; // optional parameter
    const char *l_chain_name = NULL; // optional parameter
    const char *l_json_file_path = NULL;
    const char *l_json_str = NULL;

    dap_cli_server_cmd_find_option_val(a_argv, l_arg_index, a_argc, "-net", &l_net_name); // optional parameter
    dap_cli_server_cmd_find_option_val(a_argv, l_arg_index, a_argc, "-chain", &l_chain_name); // optional parameter
    dap_cli_server_cmd_find_option_val(a_argv, l_arg_index, a_argc, "-json", &l_json_file_path);
    dap_cli_server_cmd_find_option_val(a_argv, l_arg_index, a_argc, "-tx_obj", &l_json_str);

    if(!l_json_file_path && !l_json_str) {
        dap_json_rpc_error_add(*a_json_arr_reply, DAP_CHAIN_NET_TX_CREATE_JSON_REQUIRE_PARAMETER_JSON,
                               "Command requires one of parameters '-json <json file path> or -tx_obj <string>'");
        return DAP_CHAIN_NET_TX_CREATE_JSON_REQUIRE_PARAMETER_JSON;
    } 

    // Open json file
    struct json_object *l_json = NULL;
    if (l_json_file_path){
        l_json = json_object_from_file(l_json_file_path);
        if(!l_json) {
            dap_json_rpc_error_add(*a_json_arr_reply, DAP_CHAIN_NET_TX_CREATE_JSON_CAN_NOT_OPEN_JSON_FILE,
                                "Can't open json file: %s", json_util_get_last_err());
            return DAP_CHAIN_NET_TX_CREATE_JSON_CAN_NOT_OPEN_JSON_FILE;
        }
    } else if (l_json_str) {
        l_json = json_tokener_parse(l_json_str);
        if(!l_json) {
            dap_json_rpc_error_add(*a_json_arr_reply, DAP_CHAIN_NET_TX_CREATE_JSON_CAN_NOT_OPEN_JSON_FILE,
                                "Can't parse input JSON-string", json_util_get_last_err());
            return DAP_CHAIN_NET_TX_CREATE_JSON_CAN_NOT_OPEN_JSON_FILE;
        }
    }
    if(!json_object_is_type(l_json, json_type_object)) {
        dap_json_rpc_error_add(*a_json_arr_reply, DAP_CHAIN_NET_TX_CREATE_JSON_WRONG_JSON_FORMAT, "Wrong json format");
        json_object_put(l_json);
        return DAP_CHAIN_NET_TX_CREATE_JSON_WRONG_JSON_FORMAT;
    }

    
    // Read network from json file
    if(!l_net_name) {
        struct json_object *l_json_net = json_object_object_get(l_json, "net");
        if(l_json_net && json_object_is_type(l_json_net, json_type_string)) {
            l_net_name = json_object_get_string(l_json_net);
        }
        if(!l_net_name) {
            dap_json_rpc_error_add(*a_json_arr_reply, DAP_CHAIN_NET_TX_CREATE_JSON_REQUIRE_PARAMETER_NET,
                                   "Command requires parameter '-net' or set net in the json file");
            json_object_put(l_json);
            return DAP_CHAIN_NET_TX_CREATE_JSON_REQUIRE_PARAMETER_NET;
        }
    }
    dap_chain_net_t *l_net = dap_chain_net_by_name(l_net_name);
    if(!l_net) {
        dap_json_rpc_error_add(*a_json_arr_reply, DAP_CHAIN_NET_TX_CREATE_JSON_NOT_FOUNT_NET_BY_NAME, "Not found net by name '%s'", l_net_name);
        json_object_put(l_json);
        return DAP_CHAIN_NET_TX_CREATE_JSON_NOT_FOUNT_NET_BY_NAME;
    }
    
    // Read chain from json file
    if(!l_chain_name) {
        struct json_object *l_json_chain = json_object_object_get(l_json, "chain");
        if(l_json_chain && json_object_is_type(l_json_chain, json_type_string)) {
            l_chain_name = json_object_get_string(l_json_chain);
        }
    }
    dap_chain_t *l_chain = dap_chain_net_get_chain_by_name(l_net, l_chain_name);
    if(!l_chain) {
        l_chain = dap_chain_net_get_chain_by_chain_type(l_net, CHAIN_TYPE_TX);
    }
    if(!l_chain) {
        dap_json_rpc_error_add(*a_json_arr_reply, DAP_CHAIN_NET_TX_CREATE_JSON_NOT_FOUNT_CHAIN_BY_NAME,
                               "Chain name '%s' not found, try use parameter '-chain' or set chain in the json file", l_chain_name);
        json_object_put(l_json);
        return DAP_CHAIN_NET_TX_CREATE_JSON_NOT_FOUNT_CHAIN_BY_NAME;
    }
    
    json_object *l_jobj_errors = json_object_new_array();
    size_t l_items_ready = 0, l_items_count = 0;
    dap_chain_datum_tx_t *l_tx = NULL;
    int l_ret = 0;
    if((l_ret = dap_chain_net_tx_create_by_json(l_json, l_net, l_jobj_errors, &l_tx, &l_items_count, &l_items_ready)) != DAP_CHAIN_NET_TX_CREATE_JSON_OK) {
        dap_json_rpc_error_add(*a_json_arr_reply, l_ret,
                               "Can't create transaction from json file");
        //json_object_put(l_json);
        return l_ret;
    }

    json_object *l_jobj_ret = json_object_new_object();

    if(l_items_ready < l_items_count) {
        json_object *l_tx_create = json_object_new_boolean(false);
        json_object *l_jobj_valid_items = json_object_new_uint64(l_items_ready);
        json_object *l_jobj_total_items = json_object_new_uint64(l_items_count);
        json_object_object_add(l_jobj_ret, "tx_create", l_tx_create);
        json_object_object_add(l_jobj_ret, "valid_items", l_jobj_valid_items);
        json_object_object_add(l_jobj_ret, "total_items", l_jobj_total_items);
        json_object_object_add(l_jobj_ret, "errors", l_jobj_errors);
        json_object_array_add(*a_json_arr_reply, l_jobj_ret);
        DAP_DELETE(l_tx);
        return DAP_CHAIN_NET_TX_CREATE_JSON_INVALID_ITEMS;
    }
    json_object_put(l_jobj_errors);

    // Pack transaction into the datum
    dap_chain_datum_t *l_datum_tx = dap_chain_datum_create(DAP_CHAIN_DATUM_TX, l_tx, dap_chain_datum_tx_get_size(l_tx));
    size_t l_datum_tx_size = dap_chain_datum_size(l_datum_tx);
    DAP_DELETE(l_tx);

    // Add transaction to mempool
    char *l_gdb_group_mempool_base_tx = dap_chain_net_get_gdb_group_mempool_new(l_chain);// get group name for mempool
    char *l_tx_hash_str = dap_get_data_hash_str(l_datum_tx->data, l_datum_tx->header.data_size).s;
    bool l_placed = !dap_global_db_set(l_gdb_group_mempool_base_tx, l_tx_hash_str, l_datum_tx, l_datum_tx_size, false, NULL, NULL);

    DAP_DEL_Z(l_datum_tx);
    DAP_DELETE(l_gdb_group_mempool_base_tx);
    if(!l_placed) {
        dap_json_rpc_error_add(*a_json_arr_reply, DAP_CHAIN_NET_TX_CREATE_JSON_CAN_NOT_ADD_TRANSACTION_TO_MEMPOOL,
                               "Can't add transaction to mempool");
        return DAP_CHAIN_NET_TX_CREATE_JSON_CAN_NOT_ADD_TRANSACTION_TO_MEMPOOL;
    }
    // Completed successfully
    json_object *l_jobj_tx_create = json_object_new_boolean(true);
    json_object *l_jobj_hash = json_object_new_string(l_tx_hash_str);
    json_object *l_jobj_total_items = json_object_new_uint64(l_items_ready);
    json_object_object_add(l_jobj_ret, "tx_create", l_jobj_tx_create);
    json_object_object_add(l_jobj_ret, "hash", l_jobj_hash);
    json_object_object_add(l_jobj_ret, "total_items", l_jobj_total_items);
    json_object_array_add(*a_json_arr_reply, l_jobj_ret);
    return DAP_CHAIN_NET_TX_CREATE_JSON_OK;
}

/**
 * @brief Create transaction from json file
 * com_json_datum_mempool_put command
 * @param argc
 * @param argv
 * @param arg_func
 * @param str_reply
 * @return int
 */
int com_mempool_add(int a_argc, char ** a_argv, void **a_json_arr_reply, UNUSED_ARG int a_version)
{
    int l_arg_index = 1;
    const char *l_net_name = NULL; // optional parameter
    const char *l_chain_name = NULL; // optional parameter
    const char *l_json_file_path = NULL;
    const char *l_json_str = NULL;

    dap_cli_server_cmd_find_option_val(a_argv, l_arg_index, a_argc, "-net", &l_net_name); // optional parameter
    dap_cli_server_cmd_find_option_val(a_argv, l_arg_index, a_argc, "-chain", &l_chain_name); // optional parameter
    dap_cli_server_cmd_find_option_val(a_argv, l_arg_index, a_argc, "-json", &l_json_file_path);
    dap_cli_server_cmd_find_option_val(a_argv, l_arg_index, a_argc, "-tx_obj", &l_json_str);

    if(!l_json_file_path && !l_json_str) {
        dap_json_rpc_error_add(*a_json_arr_reply, DAP_CHAIN_NET_TX_CREATE_JSON_REQUIRE_PARAMETER_JSON,
                               "Command requires one of parameters '-json <json file path> or -tx_obj <string>'");
        return DAP_CHAIN_NET_TX_CREATE_JSON_REQUIRE_PARAMETER_JSON;
    } 

    // Open json file
    struct json_object *l_json = NULL;
    if (l_json_file_path){
        l_json = json_object_from_file(l_json_file_path);
        if(!l_json) {
            dap_json_rpc_error_add(*a_json_arr_reply, DAP_CHAIN_NET_TX_CREATE_JSON_CAN_NOT_OPEN_JSON_FILE,
                                "Can't open json file: %s", json_util_get_last_err());
            return DAP_CHAIN_NET_TX_CREATE_JSON_CAN_NOT_OPEN_JSON_FILE;
        }
    } else if (l_json_str) {
        l_json = json_tokener_parse(l_json_str);
        if(!l_json) {
            dap_json_rpc_error_add(*a_json_arr_reply, DAP_CHAIN_NET_TX_CREATE_JSON_CAN_NOT_OPEN_JSON_FILE,
                                "Can't parse input JSON-string", json_util_get_last_err());
            return DAP_CHAIN_NET_TX_CREATE_JSON_CAN_NOT_OPEN_JSON_FILE;
        }
    }
    if(!json_object_is_type(l_json, json_type_object)) {
        dap_json_rpc_error_add(*a_json_arr_reply, DAP_CHAIN_NET_TX_CREATE_JSON_WRONG_JSON_FORMAT, "Wrong json format");
        json_object_put(l_json);
        return DAP_CHAIN_NET_TX_CREATE_JSON_WRONG_JSON_FORMAT;
    }

    
    // Read network from json file
    if(!l_net_name) {
        struct json_object *l_json_net = json_object_object_get(l_json, "net");
        if(l_json_net && json_object_is_type(l_json_net, json_type_string)) {
            l_net_name = json_object_get_string(l_json_net);
        }
        if(!l_net_name) {
            dap_json_rpc_error_add(*a_json_arr_reply, DAP_CHAIN_NET_TX_CREATE_JSON_REQUIRE_PARAMETER_NET,
                                   "Command requires parameter '-net' or set net in the json file");
            json_object_put(l_json);
            return DAP_CHAIN_NET_TX_CREATE_JSON_REQUIRE_PARAMETER_NET;
        }
    }
    dap_chain_net_t *l_net = dap_chain_net_by_name(l_net_name);
    if(!l_net) {
        dap_json_rpc_error_add(*a_json_arr_reply, DAP_CHAIN_NET_TX_CREATE_JSON_NOT_FOUNT_NET_BY_NAME, "Not found net by name '%s'", l_net_name);
        json_object_put(l_json);
        return DAP_CHAIN_NET_TX_CREATE_JSON_NOT_FOUNT_NET_BY_NAME;
    }
    
    // Read chain from json file
    if(!l_chain_name) {
        struct json_object *l_json_chain = json_object_object_get(l_json, "chain");
        if(l_json_chain && json_object_is_type(l_json_chain, json_type_string)) {
            l_chain_name = json_object_get_string(l_json_chain);
        }
    }
    dap_chain_t *l_chain = dap_chain_net_get_chain_by_name(l_net, l_chain_name);
    if(!l_chain) {
        l_chain = dap_chain_net_get_chain_by_chain_type(l_net, CHAIN_TYPE_TX);
    }
    if(!l_chain) {
        dap_json_rpc_error_add(*a_json_arr_reply, DAP_CHAIN_NET_TX_CREATE_JSON_NOT_FOUNT_CHAIN_BY_NAME,
                               "Chain name '%s' not found, try use parameter '-chain' or set chain in the json file", l_chain_name);
        json_object_put(l_json);
        return DAP_CHAIN_NET_TX_CREATE_JSON_NOT_FOUNT_CHAIN_BY_NAME;
    }
    
    json_object *l_jobj_arr_errors = json_object_new_array();
    size_t l_items_ready = 0, l_items_count = 0;
    dap_chain_datum_tx_t *l_tx = NULL;
    int l_ret = 0;
    l_ret = dap_chain_tx_datum_from_json(l_json, l_net, l_jobj_arr_errors, &l_tx, &l_items_count, &l_items_ready);

    json_object *l_jobj_ret = json_object_new_object();

    if(l_items_ready < l_items_count || l_ret) {
        json_object *l_tx_create = json_object_new_boolean(false);
        json_object *l_jobj_valid_items = json_object_new_uint64(l_items_ready);
        json_object *l_jobj_total_items = json_object_new_uint64(l_items_count);
        json_object_object_add(l_jobj_ret, "tx_create", l_tx_create);
        json_object_object_add(l_jobj_ret, "valid_items", l_jobj_valid_items);
        json_object_object_add(l_jobj_ret, "total_items", l_jobj_total_items);
        json_object_object_add(l_jobj_ret, "errors", l_jobj_arr_errors);

        if (l_tx) DAP_DELETE(l_tx);
        if (l_ret)
            dap_json_rpc_error_add(*a_json_arr_reply, l_ret,
                                   "Can't create transaction from json file");
        json_object_array_add(*a_json_arr_reply, l_jobj_ret);
        return DAP_CHAIN_NET_TX_CREATE_JSON_INVALID_ITEMS;
    }
    json_object_put(l_jobj_arr_errors);

    // Pack transaction into the datum
    dap_chain_datum_t *l_datum_tx = dap_chain_datum_create(DAP_CHAIN_DATUM_TX, l_tx, dap_chain_datum_tx_get_size(l_tx));
    size_t l_datum_tx_size = dap_chain_datum_size(l_datum_tx);
    if (l_tx) DAP_DELETE(l_tx);

    // Add transaction to mempool
    char *l_gdb_group_mempool_base_tx = dap_chain_net_get_gdb_group_mempool_new(l_chain);// get group name for mempool
    char *l_tx_hash_str = dap_get_data_hash_str(l_datum_tx->data, l_datum_tx->header.data_size).s;
    bool l_placed = !dap_global_db_set(l_gdb_group_mempool_base_tx, l_tx_hash_str, l_datum_tx, l_datum_tx_size, false, NULL, NULL);

    DAP_DEL_Z(l_datum_tx);
    DAP_DELETE(l_gdb_group_mempool_base_tx);
    if(!l_placed) {
        dap_json_rpc_error_add(*a_json_arr_reply, DAP_CHAIN_NET_TX_CREATE_JSON_CAN_NOT_ADD_TRANSACTION_TO_MEMPOOL,
                               "Can't add transaction to mempool");
        return DAP_CHAIN_NET_TX_CREATE_JSON_CAN_NOT_ADD_TRANSACTION_TO_MEMPOOL;
    }
    // Completed successfully
    json_object *l_jobj_tx_create = json_object_new_boolean(true);
    json_object *l_jobj_hash = json_object_new_string(l_tx_hash_str);
    json_object *l_jobj_total_items = json_object_new_uint64(l_items_ready);
    json_object_object_add(l_jobj_ret, "tx_create", l_jobj_tx_create);
    json_object_object_add(l_jobj_ret, "hash", l_jobj_hash);
    json_object_object_add(l_jobj_ret, "total_items", l_jobj_total_items);
    json_object_array_add(*a_json_arr_reply, l_jobj_ret);
    return DAP_CHAIN_NET_TX_CREATE_JSON_OK;
}

/**
 * @brief Create transaction
 * com_tx_create command
 * @param argc
 * @param argv
 * @param arg_func
 * @param str_reply
 * @return int
 */
int com_tx_create(int a_argc, char **a_argv, void **a_json_arr_reply, UNUSED_ARG int a_version)
{
    int arg_index = 1;
//    int cmd_num = 1;
//    const char *value_str = NULL;
    const char *addr_base58_to = NULL;
    const char * l_fee_str = NULL;
    const char * l_value_str = NULL;
    const char * l_from_wallet_name = NULL;
    const char * l_wallet_fee_name = NULL;
    const char * l_token_ticker = NULL;
    const char * l_net_name = NULL;
    const char * l_chain_name = NULL;
    const char * l_emission_chain_name = NULL;
    const char * l_tx_num_str = NULL;
    const char *l_emission_hash_str = NULL;
    const char *l_cert_str = NULL;
    const char *l_time_str = NULL;
    dap_cert_t *l_cert = NULL;
    dap_enc_key_t *l_priv_key = NULL;
    dap_chain_hash_fast_t l_emission_hash = {};
    size_t l_tx_num = 0;
    dap_chain_wallet_t * l_wallet_fee = NULL;

    const char * l_hash_out_type = NULL;
    dap_cli_server_cmd_find_option_val(a_argv, arg_index, a_argc, "-H", &l_hash_out_type);
    if(!l_hash_out_type)
        l_hash_out_type = "hex";
    if(dap_strcmp(l_hash_out_type,"hex") && dap_strcmp(l_hash_out_type,"base58")) {
        dap_json_rpc_error_add(*a_json_arr_reply, DAP_CHAIN_NODE_CLI_COM_TX_CREATE_HASH_INVALID, "Invalid parameter -H, valid values: -H <hex | base58>");
        return DAP_CHAIN_NODE_CLI_COM_TX_CREATE_HASH_INVALID;
    }

    dap_cli_server_cmd_find_option_val(a_argv, arg_index, a_argc, "-net", &l_net_name);
    dap_chain_net_t * l_net = dap_chain_net_by_name(l_net_name);
    if (l_net == NULL) {
        dap_json_rpc_error_add(*a_json_arr_reply, DAP_CHAIN_NODE_CLI_COM_TX_CREATE_NET_NOT_FOUND, "not found net by name '%s'", l_net_name);
        return DAP_CHAIN_NODE_CLI_COM_TX_CREATE_NET_NOT_FOUND;
    }

    uint256_t *l_value = NULL;
    uint256_t l_value_fee = {};
    dap_chain_addr_t **l_addr_to = NULL;
    size_t l_addr_el_count = 0;
    size_t l_value_el_count = 0;
    dap_cli_server_cmd_find_option_val(a_argv, arg_index, a_argc, "-from_wallet", &l_from_wallet_name);
    dap_cli_server_cmd_find_option_val(a_argv, arg_index, a_argc, "-wallet_fee", &l_wallet_fee_name);
    dap_cli_server_cmd_find_option_val(a_argv, arg_index, a_argc, "-from_emission", &l_emission_hash_str);
    dap_cli_server_cmd_find_option_val(a_argv, arg_index, a_argc, "-chain_emission", &l_emission_chain_name);
    dap_cli_server_cmd_find_option_val(a_argv, arg_index, a_argc, "-chain", &l_chain_name);
    dap_cli_server_cmd_find_option_val(a_argv, arg_index, a_argc, "-tx_num", &l_tx_num_str);
    dap_cli_server_cmd_find_option_val(a_argv, arg_index, a_argc, "-cert", &l_cert_str);
    dap_cli_server_cmd_find_option_val(a_argv, arg_index, a_argc, "-lock_before", &l_time_str);


    if(l_tx_num_str)
        l_tx_num = strtoul(l_tx_num_str, NULL, 10);

    // Validator's fee
    if (dap_cli_server_cmd_find_option_val(a_argv, arg_index, a_argc, "-fee", &l_fee_str)) {
        if (!l_fee_str) {
            dap_json_rpc_error_add(*a_json_arr_reply, DAP_CHAIN_NODE_CLI_COM_TX_CREATE_REQUIRE_FEE, "tx_create requires parameter '-fee'");
            return DAP_CHAIN_NODE_CLI_COM_TX_CREATE_REQUIRE_FEE;
        }
        l_value_fee = dap_chain_balance_scan(l_fee_str);
    }
    if (IS_ZERO_256(l_value_fee) && (!l_emission_hash_str || (l_fee_str && strcmp(l_fee_str, "0")))) {
        dap_json_rpc_error_add(*a_json_arr_reply, DAP_CHAIN_NODE_CLI_COM_TX_CREATE_REQUIRE_FEE_IS_UINT256, "tx_create requires parameter '-fee' to be valid uint256");
        return DAP_CHAIN_NODE_CLI_COM_TX_CREATE_REQUIRE_FEE_IS_UINT256;
    }

    if((!l_from_wallet_name && !l_emission_hash_str)||(l_from_wallet_name && l_emission_hash_str)) {
        dap_json_rpc_error_add(*a_json_arr_reply, DAP_CHAIN_NODE_CLI_COM_TX_CREATE_REQUIRE_PARAMETER_FROM_WALLET_OR_FROM_EMISSION, "tx_create requires one of parameters '-from_wallet' or '-from_emission'");
        return DAP_CHAIN_NODE_CLI_COM_TX_CREATE_REQUIRE_PARAMETER_FROM_WALLET_OR_FROM_EMISSION;
    }

    const char *c_wallets_path = dap_chain_wallet_get_path(g_config);

    dap_chain_t *l_chain = NULL;
    if (l_chain_name) {
        l_chain = dap_chain_net_get_chain_by_name(l_net, l_chain_name);
    } else {
        l_chain = dap_chain_net_get_default_chain_by_chain_type(l_net,CHAIN_TYPE_TX);
    }

    if(!l_chain) {
        dap_json_rpc_error_add(*a_json_arr_reply, DAP_CHAIN_NODE_CLI_COM_TX_CREATE_NOT_FOUND_CHAIN,
                               "not found chain name '%s', try use parameter '-chain' or set default datum type in chain configuration file",
                l_chain_name);
        return DAP_CHAIN_NODE_CLI_COM_TX_CREATE_NOT_FOUND_CHAIN;
    }

    dap_chain_t *l_emission_chain = NULL;
    if (l_emission_hash_str) {
        if (dap_chain_hash_fast_from_str(l_emission_hash_str, &l_emission_hash)) {
            dap_json_rpc_error_add(*a_json_arr_reply, DAP_CHAIN_NODE_CLI_COM_TX_CREATE_REQUIRE_PARAMETER_FROM_EMISSION,
                                   "tx_create requires parameter '-from_emission' "
                                   "to be valid string containing hash in hex or base58 format");
            return DAP_CHAIN_NODE_CLI_COM_TX_CREATE_REQUIRE_PARAMETER_FROM_EMISSION;
        }
        if (l_emission_chain_name) {
            l_emission_chain = dap_chain_net_get_chain_by_name(l_net, l_emission_chain_name);
        } else {
            l_emission_chain = dap_chain_net_get_default_chain_by_chain_type(l_net,CHAIN_TYPE_EMISSION);
        }
        if (!l_emission_chain) {
            dap_json_rpc_error_add(*a_json_arr_reply, DAP_CHAIN_NODE_CLI_COM_TX_CREATE_REQUIRE_PARAMETER_FROM_CHAIN_EMISSION,
                                   "tx_create requires parameter '-chain_emission' "
                                   "to be a valid chain name or set default datum type in chain configuration file");
            return DAP_CHAIN_NODE_CLI_COM_TX_CREATE_REQUIRE_PARAMETER_FROM_CHAIN_EMISSION;
        }

        if (l_wallet_fee_name){
            l_wallet_fee = dap_chain_wallet_open(l_wallet_fee_name, c_wallets_path, NULL);
            if (!l_wallet_fee) {
                dap_json_rpc_error_add(*a_json_arr_reply, DAP_CHAIN_NODE_CLI_COM_TX_CREATE_REQUIRE_PARAMETER_WALLET_FEE,
                                       "Wallet %s does not exist", l_wallet_fee_name);
                return DAP_CHAIN_NODE_CLI_COM_TX_CREATE_REQUIRE_PARAMETER_WALLET_FEE;
            }
            l_priv_key = dap_chain_wallet_get_key(l_wallet_fee, 0);
        } else if (l_cert_str) {
            l_cert = dap_cert_find_by_name(l_cert_str);
            if (!l_cert) {
                dap_json_rpc_error_add(*a_json_arr_reply, DAP_CHAIN_NODE_CLI_COM_TX_CREATE_CERT_IS_INVALID, "Certificate %s is invalid", l_cert_str);
                return DAP_CHAIN_NODE_CLI_COM_TX_CREATE_CERT_IS_INVALID;
            }
            l_priv_key = l_cert->enc_key;
        } else {
            dap_json_rpc_error_add(*a_json_arr_reply, DAP_CHAIN_NODE_CLI_COM_TX_CREATE_REQUIRE_PARAMETER_CERT_OR_WALLET_FEE,
                                              "tx_create requires parameter '-cert' or '-wallet_fee' for create base tx for emission");
            return DAP_CHAIN_NODE_CLI_COM_TX_CREATE_REQUIRE_PARAMETER_CERT_OR_WALLET_FEE;
        }
    } else {
        size_t l_time_el_count = 0;
        dap_cli_server_cmd_find_option_val(a_argv, arg_index, a_argc, "-token", &l_token_ticker);
        if (!l_token_ticker) {
            dap_json_rpc_error_add(*a_json_arr_reply, DAP_CHAIN_NODE_CLI_COM_TX_CREATE_REQUIRE_TOKEN, "tx_create requires parameter '-token'");
            return DAP_CHAIN_NODE_CLI_COM_TX_CREATE_REQUIRE_TOKEN;
        }
        if (!dap_ledger_token_ticker_check(l_net->pub.ledger, l_token_ticker)) {
            dap_json_rpc_error_add(*a_json_arr_reply, DAP_CHAIN_NODE_CLI_COM_TX_CREATE_TOKEN_NOT_DECLARATED_IN_NET,
                                   "Ticker '%s' is not declared on network '%s'.", l_token_ticker, l_net_name);
            return DAP_CHAIN_NODE_CLI_COM_TX_CREATE_TOKEN_NOT_DECLARATED_IN_NET;
        }
        dap_cli_server_cmd_find_option_val(a_argv, arg_index, a_argc, "-to_addr", &addr_base58_to);
        dap_cli_server_cmd_find_option_val(a_argv, arg_index, a_argc, "-value", &l_value_str);
        if (!addr_base58_to) {
            dap_json_rpc_error_add(*a_json_arr_reply, DAP_CHAIN_NODE_CLI_COM_TX_CREATE_REQUIRE_PARAMETER_TO_ADDR, "tx_create requires parameter '-to_addr'");
            return DAP_CHAIN_NODE_CLI_COM_TX_CREATE_REQUIRE_PARAMETER_TO_ADDR;
        }
        if (!l_value_str) {
            dap_json_rpc_error_add(*a_json_arr_reply, DAP_CHAIN_NODE_CLI_COM_TX_CREATE_REQUIRE_PARAMETER_VALUE_OR_INVALID_FORMAT_VALUE, "tx_create requires parameter '-value' to be valid uint256 value");
            return DAP_CHAIN_NODE_CLI_COM_TX_CREATE_REQUIRE_PARAMETER_VALUE_OR_INVALID_FORMAT_VALUE;
        }
        l_addr_el_count = dap_str_symbol_count(addr_base58_to, ',') + 1;
        l_value_el_count = dap_str_symbol_count(l_value_str, ',') + 1;
        if (l_time_str)
            l_time_el_count = dap_str_symbol_count(l_time_str, ',') + 1;

        if ((l_addr_el_count != l_value_el_count) || (l_time_str && l_time_el_count != l_value_el_count)) {
            dap_json_rpc_error_add(*a_json_arr_reply, DAP_CHAIN_NODE_CLI_COM_TX_CREATE_REQUIRE_PARAMETER_VALUE_OR_INVALID_FORMAT_VALUE, "num of '-to_addr', '-value' and '-lock_before' should be equal");
            return DAP_CHAIN_NODE_CLI_COM_TX_CREATE_REQUIRE_PARAMETER_VALUE_OR_INVALID_FORMAT_VALUE;
        }

        l_value = DAP_NEW_Z_COUNT(uint256_t, l_value_el_count);
        if (!l_value) {
            dap_json_rpc_error_add(*a_json_arr_reply, DAP_CHAIN_NODE_CLI_COM_GLOBAL_DB_MEMORY_ERR, c_error_memory_alloc);
            return DAP_CHAIN_NODE_CLI_COM_GLOBAL_DB_MEMORY_ERR;
        }
        char **l_value_array = dap_strsplit(l_value_str, ",", l_value_el_count);
        if (!l_value_array) {
            DAP_DELETE(l_value);
            dap_json_rpc_error_add(*a_json_arr_reply, DAP_CHAIN_NODE_CLI_COM_GLOBAL_DB_PARAM_ERR, "Can't read '-to_addr' arg");
            return DAP_CHAIN_NODE_CLI_COM_GLOBAL_DB_PARAM_ERR;
        }
        for (size_t i = 0; i < l_value_el_count; ++i) {
            l_value[i] = dap_chain_balance_scan(l_value_array[i]);
            if(IS_ZERO_256(l_value[i])) {
                DAP_DEL_MULTY(l_value_array, l_value);
                dap_json_rpc_error_add(*a_json_arr_reply, DAP_CHAIN_NODE_CLI_COM_TX_CREATE_REQUIRE_PARAMETER_VALUE_OR_INVALID_FORMAT_VALUE, "tx_create requires parameter '-value' to be valid uint256 value");
                return DAP_CHAIN_NODE_CLI_COM_TX_CREATE_REQUIRE_PARAMETER_VALUE_OR_INVALID_FORMAT_VALUE;
            }
        }
        DAP_DELETE(l_value_array);
    
        l_addr_to = DAP_NEW_Z_COUNT(dap_chain_addr_t *, l_addr_el_count);
        if (!l_addr_to) {
            log_it(L_CRITICAL, "%s", c_error_memory_alloc);
            DAP_DELETE(l_value);
            dap_json_rpc_error_add(*a_json_arr_reply, DAP_CHAIN_NODE_CLI_COM_GLOBAL_DB_MEMORY_ERR, c_error_memory_alloc);
            return DAP_CHAIN_NODE_CLI_COM_GLOBAL_DB_MEMORY_ERR;
        }
        char **l_addr_base58_to_array = dap_strsplit(addr_base58_to, ",", l_addr_el_count);
        if (!l_addr_base58_to_array) {
            DAP_DEL_MULTY(l_addr_to, l_value);
            dap_json_rpc_error_add(*a_json_arr_reply, DAP_CHAIN_NODE_CLI_COM_GLOBAL_DB_PARAM_ERR, "Can't read '-to_addr' arg");
            return DAP_CHAIN_NODE_CLI_COM_GLOBAL_DB_PARAM_ERR;
        }
        for (size_t i = 0; i < l_addr_el_count; ++i) {
            l_addr_to[i] = dap_chain_addr_from_str(l_addr_base58_to_array[i]);
            if(!l_addr_to[i]) {
                DAP_DEL_ARRAY(l_addr_to, i);
                DAP_DEL_MULTY(l_addr_to, l_addr_base58_to_array, l_value);
                dap_json_rpc_error_add(*a_json_arr_reply, DAP_CHAIN_NODE_CLI_COM_TX_CREATE_DESTINATION_ADDRESS_INVALID, "destination address is invalid");
                return DAP_CHAIN_NODE_CLI_COM_TX_CREATE_DESTINATION_ADDRESS_INVALID;
            }
        }
        DAP_DELETE(l_addr_base58_to_array);
    }

    int l_ret = DAP_CHAIN_NODE_CLI_COM_TX_CREATE_OK;
    if (l_emission_hash_str) {
        char *l_tx_hash_str = NULL;
        if (!l_priv_key) {
            dap_json_rpc_error_add(*a_json_arr_reply, DAP_CHAIN_NODE_CLI_COM_TX_CREATE_NO_PRIVATE_KEY_DEFINED, "No private key defined for creating the underlying "
                                                   "transaction no '-wallet_fee' or '-cert' parameter specified.");
            l_ret = DAP_CHAIN_NODE_CLI_COM_TX_CREATE_NO_PRIVATE_KEY_DEFINED;
        }
        l_tx_hash_str = dap_chain_mempool_base_tx_create(l_chain, &l_emission_hash, l_emission_chain->id,
                                                         uint256_0, NULL, NULL, // Get this params from emission itself
                                                         l_priv_key, l_hash_out_type, l_value_fee);
        json_object *l_jobj_emission = json_object_new_object();
        json_object *l_jobj_emi_status = NULL;
        json_object *l_jobj_emi_hash = NULL;
        if (l_tx_hash_str) {
            l_jobj_emi_status = json_object_new_string("Ok");
            l_jobj_emi_hash = json_object_new_string(l_tx_hash_str);
            DAP_DELETE(l_tx_hash_str);
            json_object_object_add(l_jobj_emission, "emission", l_jobj_emi_status);
            json_object_object_add(l_jobj_emission, "hash", l_jobj_emi_hash);
        } else {
            l_jobj_emi_status = json_object_new_string("False");
            json_object_object_add(l_jobj_emission, "emission", l_jobj_emi_status);
            json_object *l_jobj_msg = json_object_new_string("Can't place TX datum in mempool, examine log files\n");
            json_object_object_add(l_jobj_emission, "message", l_jobj_msg);
            l_ret = DAP_CHAIN_NODE_CLI_COM_TX_CREATE_CAN_NOT_ADD_DATUM_IN_MEMPOOL;
        }
        json_object_array_add(*a_json_arr_reply, l_jobj_emission);
        DAP_DEL_ARRAY(l_addr_to, l_addr_el_count);
        DAP_DEL_MULTY(l_addr_to, l_value);
        if (l_wallet_fee) {
            dap_chain_wallet_close(l_wallet_fee);
            dap_enc_key_delete(l_priv_key);
        }
        return l_ret;        
    }

    dap_chain_wallet_t * l_wallet = dap_chain_wallet_open(l_from_wallet_name, c_wallets_path, NULL);
    json_object *l_jobj_result = json_object_new_object();

    if(!l_wallet) {
        dap_json_rpc_error_add(*a_json_arr_reply, DAP_CHAIN_NODE_CLI_COM_TX_CREATE_WALLET_DOES_NOT_EXIST,
                               "wallet %s does not exist", l_from_wallet_name);
        DAP_DEL_ARRAY(l_addr_to, l_addr_el_count);
        DAP_DEL_MULTY(l_addr_to, l_value);
        return DAP_CHAIN_NODE_CLI_COM_TX_CREATE_WALLET_DOES_NOT_EXIST;
    } else {
        const char *l_wallet_check_str = dap_chain_wallet_check_sign(l_wallet);
        if (dap_strcmp(l_wallet_check_str, "") != 0) {
            json_object *l_obj_wgn_str = json_object_new_string(l_wallet_check_str);
            json_object_object_add(l_jobj_result, "warning", l_obj_wgn_str);
        }
    }
    const dap_chain_addr_t *l_addr_from = (const dap_chain_addr_t *) dap_chain_wallet_get_addr(l_wallet, l_net->pub.id);

    if(!l_addr_from) {
        dap_chain_wallet_close(l_wallet);
        dap_enc_key_delete(l_priv_key);
        dap_json_rpc_error_add(*a_json_arr_reply, DAP_CHAIN_NODE_CLI_COM_TX_CREATE_SOURCE_ADDRESS_INVALID, "source address is invalid");
        json_object_put(l_jobj_result);
        DAP_DEL_ARRAY(l_addr_to, l_addr_el_count);
        DAP_DEL_MULTY(l_addr_to, l_value);
        return DAP_CHAIN_NODE_CLI_COM_TX_CREATE_SOURCE_ADDRESS_INVALID;
    }

    for (size_t i = 0; i < l_addr_el_count; ++i) {
        if (dap_chain_addr_compare(l_addr_to[i], l_addr_from)) {
            dap_chain_wallet_close(l_wallet);
            dap_enc_key_delete(l_priv_key);
            dap_json_rpc_error_add(*a_json_arr_reply, DAP_CHAIN_NODE_CLI_COM_TX_CREATE_EQ_SOURCE_DESTINATION_ADDRESS, "The transaction cannot be directed to the same address as the source.");
            json_object_put(l_jobj_result);
            DAP_DEL_ARRAY(l_addr_to, l_addr_el_count);
            DAP_DEL_MULTY(l_addr_to, l_value);
            return DAP_CHAIN_NODE_CLI_COM_TX_CREATE_EQ_SOURCE_DESTINATION_ADDRESS;
        }
    }

    for (size_t i = 0; i < l_addr_el_count; ++i) {
        if (!dap_chain_addr_is_blank(l_addr_to[i]) && l_addr_to[i]->net_id.uint64 != l_net->pub.id.uint64) {
            bool l_found = false;
            for (size_t j = 0; j < l_net->pub.bridged_networks_count; ++j) {
                if (l_net->pub.bridged_networks[j].uint64 == l_addr_to[i]->net_id.uint64) {
                    l_found = true;
                    break;
                }
            }
            if (!l_found) {
                dap_string_t *l_allowed_list = dap_string_new("");
                dap_string_append_printf(l_allowed_list, "0x%016"DAP_UINT64_FORMAT_X, l_net->pub.id.uint64);
                for (size_t j = 0; j < l_net->pub.bridged_networks_count; ++j)
                    dap_string_append_printf(l_allowed_list, ", 0x%016"DAP_UINT64_FORMAT_X, l_net->pub.bridged_networks[j].uint64);
                dap_json_rpc_error_add(*a_json_arr_reply, DAP_CHAIN_NODE_CLI_COM_TX_CREATE_DESTINATION_NETWORK_IS_UNREACHEBLE,
                                    "Destination network ID=0x%"DAP_UINT64_FORMAT_x
                                    " is unreachable. List of available network IDs:\n%s"
                                    " Please, change network name or wallet address",
                                    l_addr_to[i]->net_id.uint64, l_allowed_list->str);
                dap_string_free(l_allowed_list, true);
                json_object_put(l_jobj_result);

                DAP_DEL_ARRAY(l_addr_to, l_addr_el_count);
                DAP_DEL_MULTY(l_addr_to, l_value);
                return DAP_CHAIN_NODE_CLI_COM_TX_CREATE_DESTINATION_NETWORK_IS_UNREACHEBLE;
            }
        }
    }
    dap_time_t *l_time_unlock = NULL;
    if (l_time_str) {
<<<<<<< HEAD
        if (!(l_time_lock = dap_time_from_str_simplified(l_time_str)) && !(l_time_lock = dap_time_from_str_rfc822(l_time_str))) {
            dap_json_rpc_error_add(*a_json_arr_reply, DAP_CHAIN_NODE_CLI_COM_TX_CREATE_WRONG_TIME_FORMAT,
                                    "Wrong time format. Parameter -lock_before must be in format \"Day Month Year HH:MM:SS Timezone\" e.g. \"19 August 2024 22:00:00 +0300\"");
=======
        l_time_unlock = DAP_NEW_Z_COUNT(dap_time_t, l_value_el_count);
        if (!l_time_unlock) {
            dap_json_rpc_error_add(*a_json_arr_reply, DAP_CHAIN_NODE_CLI_COM_TX_CREATE_MEMORY_ERR, "Can't allocate memory");
            DAP_DEL_ARRAY(l_addr_to, l_addr_el_count);
            DAP_DEL_MULTY(l_addr_to, l_value);
            return DAP_CHAIN_NODE_CLI_COM_TX_CREATE_MEMORY_ERR;
        }
        char **l_time_unlock_array = dap_strsplit(l_time_str, ",", l_value_el_count);
        if (!l_time_unlock_array) {
            DAP_DEL_ARRAY(l_addr_to, l_addr_el_count);
            DAP_DEL_MULTY(l_addr_to, l_value, l_time_unlock);
            dap_json_rpc_error_add(*a_json_arr_reply, DAP_CHAIN_NODE_CLI_COM_TX_CREATE_WRONG_TIME_FORMAT, "Can't read '-lock_before' arg");
>>>>>>> 514de0e9
            return DAP_CHAIN_NODE_CLI_COM_TX_CREATE_WRONG_TIME_FORMAT;
        }
        for (size_t i = 0; i < l_value_el_count; ++i) {
            if (l_time_unlock_array[i] && !dap_strcmp(l_time_unlock_array[i], "0")) {
                l_time_unlock[i] = 0;
                continue;
            }
            l_time_unlock[i] = dap_time_from_str_rfc822(l_time_unlock_array[i]);
            if (!l_time_unlock[i]) {
                dap_json_rpc_error_add(*a_json_arr_reply, DAP_CHAIN_NODE_CLI_COM_TX_CREATE_WRONG_TIME_FORMAT, "Wrong time format. Parameter -lock_before must be in format \"Day Month Year HH:MM:SS Timezone\" e.g. \"19 August 2024 22:00:00 +0300\"");
                DAP_DEL_ARRAY(l_addr_to, l_addr_el_count);
                DAP_DEL_MULTY(l_addr_to, l_value, l_time_unlock);       
                return DAP_CHAIN_NODE_CLI_COM_TX_CREATE_WRONG_TIME_FORMAT;
            }
        }
        dap_strfreev(l_time_unlock_array);
    }

    json_object *l_jobj_transfer_status = NULL;
    json_object *l_jobj_tx_hash = NULL;

    l_priv_key = dap_chain_wallet_get_key(l_wallet, 0);
    if(l_tx_num){
        l_ret = dap_chain_mempool_tx_create_massive(l_chain, l_priv_key, l_addr_from,
                                                  l_addr_to[0], l_token_ticker, l_value[0], l_value_fee, l_tx_num);
        l_jobj_transfer_status = json_object_new_string((l_ret == 0) ? "Ok" : (l_ret == -2) ? "False, not enough funds for transfer" : "False");
        json_object_object_add(l_jobj_result, "transfer", l_jobj_transfer_status);
    } else {
        char *l_tx_hash_str = dap_chain_mempool_tx_create(l_chain, l_priv_key, l_addr_from, (const dap_chain_addr_t **)l_addr_to,
                                                          l_token_ticker, l_value, l_value_fee, l_hash_out_type, l_addr_el_count, l_time_unlock);
        if (l_tx_hash_str) {
            l_jobj_transfer_status = json_object_new_string("Ok");
            l_jobj_tx_hash = json_object_new_string(l_tx_hash_str);
            json_object_object_add(l_jobj_result, "transfer", l_jobj_transfer_status);
            json_object_object_add(l_jobj_result, "hash", l_jobj_tx_hash);
            DAP_DELETE(l_tx_hash_str);
        } else {
            l_jobj_transfer_status = json_object_new_string("False");
            json_object_object_add(l_jobj_result, "transfer", l_jobj_transfer_status);
            l_ret = DAP_CHAIN_NODE_CLI_COM_TX_CREATE_CAN_NOT_CREATE_TRANSACTION;
        }
    }
    json_object_array_add(*a_json_arr_reply, l_jobj_result);

    DAP_DEL_ARRAY(l_addr_to, l_addr_el_count);
    DAP_DEL_MULTY(l_addr_to, l_value);
    dap_chain_wallet_close(l_wallet);
    dap_enc_key_delete(l_priv_key);
    return l_ret;
}


/**
 * @brief com_tx_verify
 * Verifing transaction
 * tx_verify command
 * @param argc
 * @param argv
 * @param arg_func
 * @param str_reply
 * @return int
 */
int com_tx_verify(int a_argc, char **a_argv, void **a_str_reply, UNUSED_ARG int a_version)
{
    json_object **a_json_arr_reply = (json_object **)a_str_reply;
    const char * l_tx_hash_str = NULL;
    dap_chain_net_t * l_net = NULL;
    dap_chain_t * l_chain = NULL;
    int l_arg_index = 1;

    dap_cli_server_cmd_find_option_val(a_argv, l_arg_index, a_argc, "-tx", &l_tx_hash_str);
    if(!l_tx_hash_str) {
        dap_json_rpc_error_add(*a_json_arr_reply, DAP_CHAIN_NODE_CLI_COM_TX_VERIFY_REQUIRE_PARAMETER_TX, "tx_verify requires parameter '-tx'");
        return DAP_CHAIN_NODE_CLI_COM_TX_VERIFY_REQUIRE_PARAMETER_TX;
    }
    dap_chain_node_cli_cmd_values_parse_net_chain_for_json(*a_json_arr_reply, &l_arg_index, a_argc, a_argv, &l_chain, &l_net,
                                                           CHAIN_TYPE_TX);
    if (!l_net || !l_chain) {
        return DAP_CHAIN_NODE_CLI_COM_TX_VERIFY_NET_CHAIN_UNDEFINED;
    }
    dap_hash_fast_t l_tx_hash;
    char *l_hex_str_from58 = NULL;
    if (dap_chain_hash_fast_from_hex_str(l_tx_hash_str, &l_tx_hash)) {
        l_hex_str_from58 = dap_enc_base58_to_hex_str_from_str(l_tx_hash_str);
        if (dap_chain_hash_fast_from_hex_str(l_hex_str_from58, &l_tx_hash)) {
            dap_json_rpc_error_add(*a_json_arr_reply, DAP_CHAIN_NODE_CLI_COM_TX_VERIFY_INVALID_TX_HASH, "Invalid tx hash format, need hex or base58");
            return DAP_CHAIN_NODE_CLI_COM_TX_VERIFY_INVALID_TX_HASH;
        }
    }
    size_t l_datum_size = 0;
    char *l_gdb_group = dap_chain_net_get_gdb_group_mempool_new(l_chain);
    dap_chain_datum_t *l_datum = (dap_chain_datum_t*)dap_global_db_get_sync(l_gdb_group, l_hex_str_from58 ? l_hex_str_from58 : l_tx_hash_str, &l_datum_size, NULL, NULL);
    DAP_DEL_Z(l_hex_str_from58);
    if (!l_datum) {
        dap_json_rpc_error_add(*a_json_arr_reply, DAP_CHAIN_NODE_CLI_COM_TX_VERIFY_SPECIFIED_TX_NOT_FOUND, "Specified tx not found");
        return DAP_CHAIN_NODE_CLI_COM_TX_VERIFY_SPECIFIED_TX_NOT_FOUND;
    }
    if (l_datum->header.type_id != DAP_CHAIN_DATUM_TX){
        char *l_str_err = dap_strdup_printf("Based on the specified hash, the type %s was found and not a transaction.",
                                            dap_chain_datum_type_id_to_str(l_datum->header.type_id));
        dap_json_rpc_error_add(*a_json_arr_reply, DAP_CHAIN_NODE_CLI_COM_TX_VERIFY_HASH_IS_NOT_TX_HASH, l_str_err);
        DAP_DELETE(l_str_err);
        return DAP_CHAIN_NODE_CLI_COM_TX_VERIFY_HASH_IS_NOT_TX_HASH;
    }
    dap_chain_datum_tx_t *l_tx = (dap_chain_datum_tx_t*)l_datum->data;
    int l_ret = dap_ledger_tx_add_check(l_net->pub.ledger, l_tx, l_datum->header.data_size, &l_tx_hash);
    json_object *l_obj_ret = json_object_new_object();
    json_object *l_obj_hash = json_object_new_string(l_tx_hash_str);
    json_object_object_add(l_obj_ret, "hash", l_obj_hash);
    json_object *l_jobj_verfiy = NULL;
    json_object *l_jobj_error = NULL;
    if (l_ret) {
        l_jobj_verfiy = json_object_new_boolean(false);
        l_jobj_error = json_object_new_object();
        json_object *l_jobj_err_str = json_object_new_string(dap_ledger_check_error_str(l_ret));
        json_object *l_jobj_err_code = json_object_new_int64(l_ret);
        json_object_object_add(l_jobj_error, "code", l_jobj_err_code);
        json_object_object_add(l_jobj_error, "message", l_jobj_err_str);
        json_object_object_add(l_obj_ret, "verify", l_jobj_verfiy);
        json_object_object_add(l_obj_ret, "error", l_jobj_error);
        json_object_array_add(*a_json_arr_reply, l_obj_ret);
        return DAP_CHAIN_NODE_CLI_COM_TX_VERIFY_TX_NOT_VERIFY;
    } else {
        l_jobj_verfiy = json_object_new_boolean(true);
        l_jobj_error = json_object_new_null();
        json_object_object_add(l_obj_ret, "verify", l_jobj_verfiy);
        json_object_object_add(l_obj_ret, "error", l_jobj_error);
        json_object_array_add(*a_json_arr_reply, l_obj_ret);
        return DAP_CHAIN_NODE_CLI_COM_TX_VERIFY_OK;
    }
}


/**
 * @brief com_tx_history
 * tx_history command
 * Transaction history for an address
 * @param a_argc
 * @param a_argv
 * @param a_str_reply
 * @return int
 */
int com_tx_history(int a_argc, char ** a_argv, void **a_str_reply, int a_version)
{
    json_object **a_json_arr_reply = (json_object **)a_str_reply;
    int arg_index = 1;
    const char *l_addr_base58 = NULL;
    const char *l_wallet_name = NULL;
    const char *l_net_str = NULL;
    const char *l_chain_str = NULL;
    const char *l_tx_hash_str = NULL;
    const char *l_tx_srv_str = NULL;
    const char *l_tx_act_str = NULL;
    const char *l_limit_str = NULL;
    const char *l_offset_str = NULL;
    const char *l_head_str = NULL;

    dap_chain_t * l_chain = NULL;
    dap_chain_net_t * l_net = NULL;

    const char * l_hash_out_type = NULL;
    dap_cli_server_cmd_find_option_val(a_argv, arg_index, a_argc, "-H", &l_hash_out_type);
    if(!l_hash_out_type)
        l_hash_out_type = "hex";
    if(dap_strcmp(l_hash_out_type,"hex") && dap_strcmp(l_hash_out_type,"base58")) {
        dap_json_rpc_error_add(*a_json_arr_reply, DAP_CHAIN_NODE_CLI_COM_TX_HISTORY_PARAM_ERR,
                                "Invalid parameter -H, valid values: -H <hex | base58>");
        return DAP_CHAIN_NODE_CLI_COM_TX_HISTORY_PARAM_ERR;

    }

    dap_cli_server_cmd_find_option_val(a_argv, arg_index, a_argc, "-addr", &l_addr_base58);
    dap_cli_server_cmd_find_option_val(a_argv, arg_index, a_argc, "-w", &l_wallet_name);
    dap_cli_server_cmd_find_option_val(a_argv, arg_index, a_argc, "-net", &l_net_str);
    dap_cli_server_cmd_find_option_val(a_argv, arg_index, a_argc, "-chain", &l_chain_str);
    dap_cli_server_cmd_find_option_val(a_argv, arg_index, a_argc, "-tx", &l_tx_hash_str);
    dap_cli_server_cmd_find_option_val(a_argv, arg_index, a_argc, "-srv", &l_tx_srv_str);
    dap_cli_server_cmd_find_option_val(a_argv, arg_index, a_argc, "-act", &l_tx_act_str);
    
    dap_cli_server_cmd_find_option_val(a_argv, arg_index, a_argc, "-limit", &l_limit_str);
    dap_cli_server_cmd_find_option_val(a_argv, arg_index, a_argc, "-offset", &l_offset_str);
    bool l_head = dap_cli_server_cmd_find_option_val(a_argv, arg_index, a_argc, "-head", &l_head_str) ? true : false;
    size_t l_limit = l_limit_str ? strtoul(l_limit_str, NULL, 10) : 1000;
    size_t l_offset = l_offset_str ? strtoul(l_offset_str, NULL, 10) : 0;

    //default is ALL/ANY
    dap_chain_tx_tag_action_type_t l_action = l_tx_act_str ? dap_ledger_tx_action_str_to_action_t(l_tx_act_str):
                                     DAP_CHAIN_TX_TAG_ACTION_ALL;                    

    bool l_brief = (dap_cli_server_cmd_check_option(a_argv, arg_index, a_argc, "-brief") != -1) ? true : false;

    bool l_is_tx_all = dap_cli_server_cmd_find_option_val(a_argv, arg_index, a_argc, "-all", NULL);
    bool l_is_tx_count = dap_cli_server_cmd_find_option_val(a_argv, arg_index, a_argc, "-count", NULL);

    if (!l_addr_base58 && !l_wallet_name && !l_tx_hash_str && !l_is_tx_all && !l_is_tx_count) {
        dap_json_rpc_error_add(*a_json_arr_reply, DAP_CHAIN_NODE_CLI_COM_TX_HISTORY_PARAM_ERR,
                                "tx_history requires parameter '-addr' or '-w' or '-tx'");
        return DAP_CHAIN_NODE_CLI_COM_TX_HISTORY_PARAM_ERR;
    }

    if (!l_net_str && !l_addr_base58&& !l_is_tx_all) {
        dap_json_rpc_error_add(*a_json_arr_reply, DAP_CHAIN_NODE_CLI_COM_TX_HISTORY_PARAM_ERR,
                                "tx_history requires parameter '-net' or '-addr'");
        return DAP_CHAIN_NODE_CLI_COM_TX_HISTORY_PARAM_ERR;
    }

    dap_chain_hash_fast_t l_tx_hash;
    if (l_tx_hash_str && dap_chain_hash_fast_from_str(l_tx_hash_str, &l_tx_hash) != 0) {
        
        dap_json_rpc_error_add(*a_json_arr_reply, DAP_CHAIN_NODE_CLI_COM_TX_HISTORY_HASH_REC_ERR, "tx hash not recognized");
        return DAP_CHAIN_NODE_CLI_COM_TX_HISTORY_HASH_REC_ERR;
    }
    
    // Select chain network
    if (!l_addr_base58 && l_net_str) {
        l_net = dap_chain_net_by_name(l_net_str);
        if (!l_net) { // Can't find such network
            dap_json_rpc_error_add(*a_json_arr_reply, DAP_CHAIN_NODE_CLI_COM_TX_HISTORY_NET_PARAM_ERR,
                                    "tx_history requires parameter '-net' to be valid chain network name");
            return DAP_CHAIN_NODE_CLI_COM_TX_HISTORY_NET_PARAM_ERR;
        }
    }
    // Get chain address
    dap_chain_addr_t *l_addr = NULL;
    if (l_addr_base58) {
        if (l_tx_hash_str) {
            dap_json_rpc_error_add(*a_json_arr_reply, DAP_CHAIN_NODE_CLI_COM_TX_HISTORY_INCOMPATIBLE_PARAMS_ERR,
                                                        "Incompatible params '-addr' & '-tx'");
            return DAP_CHAIN_NODE_CLI_COM_TX_HISTORY_INCOMPATIBLE_PARAMS_ERR;
        }
        l_addr = dap_chain_addr_from_str(l_addr_base58);
        if (!l_addr) {
            dap_json_rpc_error_add(*a_json_arr_reply, DAP_CHAIN_NODE_CLI_COM_TX_HISTORY_WALLET_ADDR_ERR,
                                                        "Wallet address not recognized");
            return DAP_CHAIN_NODE_CLI_COM_TX_HISTORY_WALLET_ADDR_ERR;
        }
        if (l_net) {
            if (l_net->pub.id.uint64 != l_addr->net_id.uint64) {
                dap_json_rpc_error_add(*a_json_arr_reply, DAP_CHAIN_NODE_CLI_COM_TX_HISTORY_ID_NET_ADDR_DIF_ERR,
                                        "Network ID with '-net' param and network ID with '-addr' param are different");
                DAP_DELETE(l_addr);
                return DAP_CHAIN_NODE_CLI_COM_TX_HISTORY_ID_NET_ADDR_DIF_ERR;
            }
        } else
            l_net = dap_chain_net_by_id(l_addr->net_id);
    }
    if (!l_net) {
        dap_json_rpc_error_add(*a_json_arr_reply, DAP_CHAIN_NODE_CLI_COM_TX_HISTORY_NET_ERR, "Network not found");
        return DAP_DELETE(l_addr), DAP_CHAIN_NODE_CLI_COM_TX_HISTORY_NET_ERR;
    }
    if (l_wallet_name) {
        const char *c_wallets_path = dap_chain_wallet_get_path(g_config);
        dap_chain_wallet_t *l_wallet = dap_chain_wallet_open(l_wallet_name, c_wallets_path, NULL);
        if (l_wallet) {
            const char *l_sign_str = dap_chain_wallet_check_sign(l_wallet);
            //TODO add warning about deprecated signs
            dap_chain_addr_t *l_addr_tmp = dap_chain_wallet_get_addr(l_wallet, l_net->pub.id);
            if (l_addr) {
                if (!dap_chain_addr_compare(l_addr, l_addr_tmp)) {
                    dap_json_rpc_error_add(*a_json_arr_reply, DAP_CHAIN_NODE_CLI_COM_TX_HISTORY_ADDR_WALLET_DIF_ERR,
                                            "Address with '-addr' param and address with '-w' param are different");
                    DAP_DELETE(l_addr);
                    DAP_DELETE(l_addr_tmp);
                    return DAP_CHAIN_NODE_CLI_COM_TX_HISTORY_ADDR_WALLET_DIF_ERR;
                }
                DAP_DELETE(l_addr_tmp);
            } else
                l_addr = l_addr_tmp;
            dap_chain_wallet_close(l_wallet);
        } else {
            dap_json_rpc_error_add(*a_json_arr_reply, DAP_CHAIN_NODE_CLI_COM_TX_HISTORY_WALLET_ERR,
                                    "The wallet %s is not activated or it doesn't exist", l_wallet_name);
            DAP_DELETE(l_addr);
            return DAP_CHAIN_NODE_CLI_COM_TX_HISTORY_WALLET_ERR;
        }
    }
    // Select chain, if any
    if (!l_net) {
        dap_json_rpc_error_add(*a_json_arr_reply, DAP_CHAIN_NODE_CLI_COM_TX_HISTORY_NET_ERR, "Could not determine the network from which to "
                                                       "extract data for the tx_history command to work.");
        return DAP_CHAIN_NODE_CLI_COM_TX_HISTORY_NET_ERR;
    }
    if (l_chain_str)
        l_chain = dap_chain_net_get_chain_by_name(l_net, l_chain_str);
    else
        l_chain = dap_chain_net_get_default_chain_by_chain_type(l_net, CHAIN_TYPE_TX);

    if(!l_chain) {
        dap_json_rpc_error_add(*a_json_arr_reply, DAP_CHAIN_NODE_CLI_COM_TX_HISTORY_CHAIN_PARAM_ERR,
                                "tx_history requires parameter '-chain' to be valid chain name in chain net %s."
                                " You can set default datum type in chain configuration file", l_net_str);
        return DAP_CHAIN_NODE_CLI_COM_TX_HISTORY_CHAIN_PARAM_ERR;
    }
    // response
    json_object * json_obj_out = NULL;
    if (l_tx_hash_str) {
         // history tx hash
        json_obj_out = dap_db_history_tx(*a_json_arr_reply, &l_tx_hash, l_chain, l_hash_out_type, l_net, a_version);
        if (!json_obj_out) {
            dap_json_rpc_error_add(*a_json_arr_reply, DAP_CHAIN_NODE_CLI_COM_TX_HISTORY_DAP_DB_HISTORY_TX_ERR,
                                    "something went wrong in tx_history");
            return DAP_CHAIN_NODE_CLI_COM_TX_HISTORY_DAP_DB_HISTORY_TX_ERR;
        }
    } else if (l_addr) {
        // history addr and wallet
        json_object * json_obj_summary = json_object_new_object();
        if (!json_obj_summary) {
            return DAP_CHAIN_NODE_CLI_COM_TX_HISTORY_MEMORY_ERR;
        }
        json_obj_out = dap_db_history_addr(*a_json_arr_reply, l_addr, l_chain, l_hash_out_type, dap_chain_addr_to_str_static(l_addr), json_obj_summary, l_limit, l_offset, l_brief, l_tx_srv_str, l_action, l_head, a_version);
        if (!json_obj_out) {
            dap_json_rpc_error_add(*a_json_arr_reply, DAP_CHAIN_NODE_CLI_COM_TX_HISTORY_DAP_DB_HISTORY_ADDR_ERR,
                                    "something went wrong in tx_history");
            json_object_put(json_obj_summary);
            return DAP_CHAIN_NODE_CLI_COM_TX_HISTORY_DAP_DB_HISTORY_ADDR_ERR;
        }        
        json_object_array_add(*a_json_arr_reply, json_obj_out);        
        json_object_array_add(*a_json_arr_reply, json_obj_summary);        
        return DAP_CHAIN_NODE_CLI_COM_TX_HISTORY_OK;        
    } else if (l_is_tx_all) {
        // history all
        json_object * json_obj_summary = json_object_new_object();
        if (!json_obj_summary) {
            return DAP_CHAIN_NODE_CLI_COM_TX_HISTORY_MEMORY_ERR;
        }

        json_object* json_arr_history_all = dap_db_history_tx_all(*a_json_arr_reply, l_chain, l_net, l_hash_out_type, json_obj_summary,
                                                                l_limit, l_offset, l_brief, l_tx_srv_str, l_action, l_head, a_version);
        if (!json_arr_history_all) {
            dap_json_rpc_error_add(*a_json_arr_reply, DAP_CHAIN_NODE_CLI_COM_TX_HISTORY_DAP_DB_HISTORY_ALL_ERR,
                                    "something went wrong in tx_history");
            return DAP_CHAIN_NODE_CLI_COM_TX_HISTORY_DAP_DB_HISTORY_ALL_ERR;
        }

        json_object_array_add(*a_json_arr_reply, json_arr_history_all);
        json_object_array_add(*a_json_arr_reply, json_obj_summary);
        return DAP_CHAIN_NODE_CLI_COM_TX_HISTORY_OK;
    } else if (l_is_tx_count) {
        json_object * json_count_obj= json_object_new_object();
        json_object_object_add(json_count_obj, a_version == 1 ? "Number of transaction" : "total_tx_count", json_object_new_uint64(l_chain->callback_count_tx(l_chain)));
        json_object_array_add(*a_json_arr_reply, json_count_obj);
        return DAP_CHAIN_NODE_CLI_COM_TX_HISTORY_OK;
    }
    json_object_array_add(*a_json_arr_reply, json_obj_out ? json_obj_out : json_object_new_string("empty"));
    return DAP_CHAIN_NODE_CLI_COM_TX_HISTORY_OK;
}


/**
 * @brief stats command
 *
 * @param argc
 * @param argv
 * @param arg_func
 * @param str_reply
 * @return int
 */
int com_stats(int argc, char **a_argv, void **a_str_reply, int a_version)
{
    json_object **a_json_arr_reply = (json_object **)a_str_reply;
    enum {
        CMD_NONE, CMD_STATS_CPU
    };
    int arg_index = 1;
    int cmd_num = CMD_NONE;
    // find  add parameter ('cpu')
    if (dap_cli_server_cmd_find_option_val(a_argv, arg_index, dap_min(argc, arg_index + 1), "cpu", NULL)) {
        cmd_num = CMD_STATS_CPU;
    }
    switch (cmd_num) {
    case CMD_NONE:
    default:
        dap_json_rpc_error_add(*a_json_arr_reply, DAP_CHAIN_NODE_CLI_COM_STATS_WRONG_FORMAT_ERR,
                        "format of command: stats cpu");
        return -DAP_CHAIN_NODE_CLI_COM_STATS_WRONG_FORMAT_ERR;
    case CMD_STATS_CPU:
#if (defined DAP_OS_UNIX) || (defined __WIN32)
    {
        dap_cpu_monitor_init();
        dap_usleep(500000);
        json_object* json_arr_cpu_out = json_object_new_array();        
        char *l_str_delimiter;
        char *l_str_cpu_num;
        dap_cpu_stats_t s_cpu_stats = dap_cpu_get_stats();
        for (uint32_t n_cpu_num = 0; n_cpu_num < s_cpu_stats.cpu_cores_count; n_cpu_num++) {
            json_object* json_obj_cpu = json_object_new_object();
            l_str_cpu_num = dap_strdup_printf("CPU-%d", n_cpu_num);
            l_str_delimiter = dap_strdup_printf("%f%%", s_cpu_stats.cpus[n_cpu_num].load);
            json_object_object_add(json_obj_cpu, l_str_cpu_num, json_object_new_string(l_str_delimiter));
            json_object_array_add(json_arr_cpu_out, json_obj_cpu);
            DAP_DELETE(l_str_cpu_num);
            DAP_DELETE(l_str_delimiter);
        }
        json_object* json_obj_total = json_object_new_object();
        l_str_delimiter = dap_strdup_printf("%f%%", s_cpu_stats.cpu_summary.load);
        json_object_object_add(json_obj_total, a_version == 1 ? "Total" : "total", json_object_new_string(l_str_delimiter));
        json_object_array_add(json_arr_cpu_out, json_obj_total);
        DAP_DELETE(l_str_delimiter);
        json_object_array_add(*a_json_arr_reply, json_arr_cpu_out);
        break;
    }
#else
        dap_cli_server_cmd_set_reply_text(a_str_reply, "only Linux or Windows environment supported");
        return -1;
#endif // DAP_OS_UNIX
    }
    return DAP_CHAIN_NODE_CLI_COM_STATS_OK;
}

/**
 * @brief com_exit
 *
 * @param argc
 * @param argv
 * @param arg_func
 * @param str_reply
 * @return int
 */
int com_exit(int a_argc, char **a_argv, void **a_str_reply, UNUSED_ARG int a_version)
{
    UNUSED(a_argc);
    UNUSED(a_argv);
    UNUSED(a_str_reply);
    //dap_events_stop_all();
    exit(0);
    return 0;
}

/**
 * @brief com_print_log Print log info
 * print_log [ts_after <timestamp >] [limit <line numbers>]
 * @param argc
 * @param argv
 * @param arg_func
 * @param str_reply
 * @return int
 */
int com_print_log(int a_argc, char **a_argv, void **a_str_reply, UNUSED_ARG int a_version)
{
    json_object **a_json_arr_reply = (json_object **)a_str_reply;
    int arg_index = 1;
    const char * l_str_ts_after = NULL;
    const char * l_str_limit = NULL;
    int64_t l_ts_after = 0;
    long l_limit = 0;
    dap_cli_server_cmd_find_option_val(a_argv, arg_index, a_argc, "ts_after", &l_str_ts_after);
    dap_cli_server_cmd_find_option_val(a_argv, arg_index, a_argc, "limit", &l_str_limit);

    l_ts_after = (l_str_ts_after) ? strtoll(l_str_ts_after, 0, 10) : -1;
    l_limit = (l_str_limit) ? strtol(l_str_limit, 0, 10) : -1;

    if(l_ts_after < 0 || !l_str_ts_after) {
        dap_json_rpc_error_add(*a_json_arr_reply, DAP_CHAIN_NODE_CLI_COM_PRINT_LOG_REQUIRES_PARAMETER_AFTER, 
                                                                        "requires valid parameter 'l_ts_after'");
        return -DAP_CHAIN_NODE_CLI_COM_PRINT_LOG_REQUIRES_PARAMETER_AFTER;
    }
    if(l_limit <= 0) {
        dap_json_rpc_error_add(*a_json_arr_reply, DAP_CHAIN_NODE_CLI_COM_PRINT_LOG_REQUIRES_PARAMETER_LIMIT, 
                                                                        "requires valid parameter 'limit'");
        return -DAP_CHAIN_NODE_CLI_COM_PRINT_LOG_REQUIRES_PARAMETER_LIMIT;
    }

    // get logs from list
    char *l_str_ret = dap_log_get_item(l_ts_after, (int) l_limit);
    if(!l_str_ret) {
        dap_json_rpc_error_add(*a_json_arr_reply, DAP_CHAIN_NODE_CLI_COM_PRINT_LOG_NO_LOGS, 
                                                                        "no logs");
        return -DAP_CHAIN_NODE_CLI_COM_PRINT_LOG_NO_LOGS;
    }
    dap_json_rpc_error_add(*a_json_arr_reply, DAP_CHAIN_NODE_CLI_COM_PRINT_LOG_OK, 
                                                        "%s", l_str_ret);
    DAP_DELETE(l_str_ret);
    return DAP_CHAIN_NODE_CLI_COM_PRINT_LOG_OK;
}

/**
 * @brief cmd_gdb_export
 * action for cellframe-node-cli gdb_export command
 * @param argc
 * @param argv
 * @param arg_func
 * @param a_str_reply
 * @return
 */
int cmd_gdb_export(int a_argc, char **a_argv, void **a_str_reply, UNUSED_ARG int a_version)
{
    int arg_index = 1;
    const char *l_filename = NULL;
    dap_cli_server_cmd_find_option_val(a_argv, arg_index, a_argc, "filename", &l_filename);
    if (!l_filename) {
        dap_cli_server_cmd_set_reply_text(a_str_reply, "gdb_export requires parameter 'filename'");
        return -1;
    }
    const char *l_gdb_path = dap_config_get_item_str(g_config, "global_db", "path");
    if (!l_gdb_path) {
        log_it(L_ERROR, "Can't find gdb path in config file");
        dap_cli_server_cmd_set_reply_text(a_str_reply, "Can't find gdb path in the config file");
        return -1;
    }
    if (!opendir(l_gdb_path)) {
        log_it(L_ERROR, "Can't open db directory");
        dap_cli_server_cmd_set_reply_text(a_str_reply, "Can't open db directory");
        return -1;
    }
    char l_path[MAX_PATH + 1];
    snprintf(l_path, sizeof(l_path), "%s/%s.json", l_gdb_path, l_filename);

    const char *l_groups_str = NULL;
    dap_cli_server_cmd_find_option_val(a_argv, arg_index, a_argc, "-groups", &l_groups_str);
    char *l_group_str = NULL, *l_ctx = NULL;
    dap_list_t *l_parsed_groups_list = NULL;
    if (l_groups_str) {
        char *l_tmp_str = dap_strdup(l_groups_str);
        l_group_str = strtok_r(l_tmp_str, ",", &l_ctx);
        for (; l_group_str; l_group_str = strtok_r(NULL, ",", &l_ctx)) {
            l_parsed_groups_list = dap_list_prepend(l_parsed_groups_list, dap_strdup(l_group_str));
        }
        DAP_DEL_Z(l_tmp_str);
    }
    struct json_object *l_json = json_object_new_array();
    dap_list_t *l_groups_list = l_parsed_groups_list
            ? l_parsed_groups_list
            : dap_global_db_driver_get_groups_by_mask("*");
    for (dap_list_t *l_list = l_groups_list; l_list; l_list = dap_list_next(l_list)) {
        size_t l_store_obj_count = 0;
        char *l_group_name = (char *)l_list->data;

        dap_store_obj_t *l_store_obj = dap_global_db_get_all_raw_sync(l_group_name, &l_store_obj_count);

        if (!l_store_obj_count) {
            log_it(L_INFO, "Group %s is empty or not found", l_group_name);
            continue;
        } else {
            log_it(L_INFO, "Exporting group %s, number of records: %zu", l_group_name, l_store_obj_count);
        }

        struct json_object *l_json_group = json_object_new_array();
        struct json_object *l_json_group_inner = json_object_new_object();
        json_object_object_add(l_json_group_inner, "group", json_object_new_string(l_group_name));

        for (size_t i = 0; i < l_store_obj_count; ++i) {
            size_t l_out_size = DAP_ENC_BASE64_ENCODE_SIZE((int64_t)l_store_obj[i].value_len) + 1;
            dap_sign_t *l_sign = l_store_obj[i].sign;
            size_t l_sign_size = DAP_ENC_BASE64_ENCODE_SIZE(dap_sign_get_size(l_sign))+1;
            char *l_value_enc_str = DAP_NEW_Z_SIZE(char, l_out_size);
            char *l_sign_str = DAP_NEW_Z_SIZE(char, l_sign_size);
            if(!l_value_enc_str || !l_sign_str) {
                log_it(L_CRITICAL, "%s", c_error_memory_alloc);
                DAP_DEL_Z(l_sign_str);
                DAP_DEL_Z(l_value_enc_str);
                return -1;
            }
            dap_enc_base64_encode(l_store_obj[i].value, l_store_obj[i].value_len, l_value_enc_str, DAP_ENC_DATA_TYPE_B64);
            dap_enc_base64_encode(l_sign, dap_sign_get_size(l_sign), l_sign_str, DAP_ENC_DATA_TYPE_B64);
            struct json_object *jobj = json_object_new_object();
            json_object_object_add(jobj, "key",     json_object_new_string(l_store_obj[i].key));
            json_object_object_add(jobj, "value",   json_object_new_string(l_value_enc_str));
            json_object_object_add(jobj, "value_len", json_object_new_int64((int64_t)l_store_obj[i].value_len));
            json_object_object_add(jobj, "flags", json_object_new_uint64((uint64_t)l_store_obj[i].flags));
            json_object_object_add(jobj, "sign", json_object_new_string(l_sign_str));
            json_object_object_add(jobj, "timestamp", json_object_new_int64((int64_t)l_store_obj[i].timestamp));
            json_object_object_add(jobj, "crc", json_object_new_uint64(l_store_obj[i].crc));
            json_object_array_add(l_json_group, jobj);

            DAP_DELETE(l_value_enc_str);
        }
        json_object_object_add(l_json_group_inner, "records", l_json_group);
        json_object_array_add(l_json, l_json_group_inner);
        dap_store_obj_free(l_store_obj, l_store_obj_count);
    }
    if (l_parsed_groups_list)
        dap_list_free_full(l_groups_list, NULL);
    if (json_object_to_file(l_path, l_json) == -1) {
#if JSON_C_MINOR_VERSION<15
        log_it(L_CRITICAL, "Couldn't export JSON to file, error code %d", errno );
        dap_cli_server_cmd_set_reply_text (a_str_reply, "Couldn't export JSON to file, error code %d", errno );
#else
        log_it(L_CRITICAL, "Couldn't export JSON to file, err '%s'", json_util_get_last_err());
        dap_cli_server_cmd_set_reply_text(a_str_reply, "%s", json_util_get_last_err());
#endif
         json_object_put(l_json);
         return -1;
    }
    dap_cli_server_cmd_set_reply_text(a_str_reply, "Global DB export in file %s", l_path);
    json_object_put(l_json);
    dap_cli_server_cmd_set_reply_text(a_str_reply, "Global DB export in file %s", l_path);
    return 0;
}

/**
 * @brief cmd_gdb_import
 * @param argc
 * @param argv
 * @param arg_func
 * @param a_str_reply
 * @return
 */
int cmd_gdb_import(int a_argc, char **a_argv, void **a_str_reply, UNUSED_ARG int a_version)
{
    json_object **a_json_arr_reply = (json_object **)a_str_reply;
    int arg_index = 1;
    const char *l_filename = NULL;
    dap_cli_server_cmd_find_option_val(a_argv, arg_index, a_argc, "filename", &l_filename);
    if (!l_filename) {
        dap_json_rpc_error_add(*a_json_arr_reply, DAP_CHAIN_NODE_CLI_COM_GDB_IMPORT_REQUIRES_PARAMETER_FILENAME, 
                                                        "gdb_import requires parameter 'filename'");
        return -DAP_CHAIN_NODE_CLI_COM_GDB_IMPORT_REQUIRES_PARAMETER_FILENAME;
    }
    const char *l_gdb_path = dap_config_get_item_str(g_config, "global_db", "path");
    if (!l_gdb_path) {
        log_it(L_ERROR, "Can't find gdb path in config file");
        dap_json_rpc_error_add(*a_json_arr_reply, DAP_CHAIN_NODE_CLI_COM_GDB_IMPORT_CANT_FIND_GDB_PATH_ERR, 
                                                        "Can't find gdb path in the config file");
        return -DAP_CHAIN_NODE_CLI_COM_GDB_IMPORT_CANT_FIND_GDB_PATH_ERR;
    }
    char l_path[MAX_PATH + 1];
    snprintf(l_path, sizeof(l_path), "%s/%s.json", l_gdb_path, l_filename);
    struct json_object *l_json = json_object_from_file(l_path);
    if (!l_json) {
#if JSON_C_MINOR_VERSION<15
        log_it(L_CRITICAL, "Import error occured: code %d", errno);
        dap_cli_server_cmd_set_reply_text(a_str_reply, "Import error occured: code %d",errno);
#else
        log_it(L_CRITICAL, "Import error occured: %s", json_util_get_last_err());
        dap_json_rpc_error_add(*a_json_arr_reply, DAP_CHAIN_NODE_CLI_COM_GENERAL_ERR, 
                                                        "%s", json_util_get_last_err());
#endif
        return -1;
    }
    for (size_t i = 0, l_groups_count = json_object_array_length(l_json); i < l_groups_count; ++i) {
        struct json_object *l_group_obj = json_object_array_get_idx(l_json, i);
        if (!l_group_obj) {
            continue;
        }
        struct json_object *l_json_group_name = json_object_object_get(l_group_obj, "group");
        const char *l_group_name = json_object_get_string(l_json_group_name);
        // proc group name
        log_it(L_INFO, "Group %zu: %s", i, l_group_name);
        struct json_object *l_json_records = json_object_object_get(l_group_obj, "records");
        size_t l_records_count = json_object_array_length(l_json_records);
        dap_store_obj_t *l_group_store = DAP_NEW_Z_SIZE(dap_store_obj_t, l_records_count * sizeof(dap_store_obj_t));
        if(!l_group_store) {
            log_it(L_CRITICAL, "%s", c_error_memory_alloc);
            return -1;
        }
        for (size_t j = 0; j < l_records_count; ++j) {
            struct json_object *l_record, *l_key, *l_value, *l_value_len, *l_ts;
            l_record = json_object_array_get_idx(l_json_records, j);
            l_key       = json_object_object_get(l_record, "key");
            l_value     = json_object_object_get(l_record, "value");
            size_t l_record_size = json_object_object_length(l_record);
            l_value_len = json_object_object_get(l_record, "value_len");
            l_ts        = json_object_object_get(l_record, "timestamp");
            l_group_store[j].key    = dap_strdup(json_object_get_string(l_key));
            if(!l_group_store[j].key) {
                log_it(L_CRITICAL, "%s", c_error_memory_alloc);
                l_records_count = j;
                break;
            }
            l_group_store[j].group  = dap_strdup(l_group_name);
            if(!l_group_store[j].group) {
                log_it(L_CRITICAL, "%s", c_error_memory_alloc);
                l_records_count = j;
                break;
            }
            dap_nanotime_t l_temp = json_object_get_int64(l_ts);
            l_group_store[j].timestamp = l_temp >> 32 ? l_temp : dap_nanotime_from_sec(l_temp);  // possibly legacy record
            l_group_store[j].value_len = (uint64_t)json_object_get_int64(l_value_len);

            const char *l_value_str = json_object_get_string(l_value);
            char *l_val = DAP_NEW_Z_SIZE(char, l_group_store[j].value_len);
            if(!l_val) {
                log_it(L_CRITICAL, "%s", c_error_memory_alloc);
                l_records_count = j;
                break;
            }
            dap_enc_base64_decode(l_value_str, strlen(l_value_str), l_val, DAP_ENC_DATA_TYPE_B64);
            l_group_store[j].value  = (uint8_t*)l_val;
            if (l_record_size > 5) {
                json_object *l_jobj_crc = json_object_object_get(l_record, "crc");
                json_object *l_jobj_sign = json_object_object_get(l_record, "sign");
                json_object *l_jobj_flags = json_object_object_get(l_record, "flags");
                uint8_t l_flags = (uint8_t)json_object_get_uint64(l_jobj_flags);
                uint64_t l_crc = json_object_get_uint64(l_jobj_crc);
                const char *l_sign_str = json_object_get_string(l_jobj_sign);
                int l_len = dap_strlen(l_sign_str);
                dap_sign_t *l_sign = DAP_NEW_Z_SIZE(dap_sign_t, DAP_ENC_BASE64_DECODE_SIZE(l_len) + 1);
                size_t l_sign_decree_size = dap_enc_base64_decode(l_sign_str, l_len, l_sign, DAP_ENC_DATA_TYPE_B64);
                if (dap_sign_get_size(l_sign) != l_sign_decree_size) {
                    log_it(L_ERROR, "Can't reade signature from record with key %s", l_group_store[j].key);
                }
                l_group_store[j].sign = l_sign;
                l_group_store[j].flags = l_flags;
                l_group_store[j].crc = l_crc;
            } else {
                //Loading old record
                dap_cert_t *l_cert_record = dap_cert_find_by_name(DAP_STREAM_NODE_ADDR_CERT_NAME);
                l_group_store[j].sign = dap_store_obj_sign(&l_group_store[j], l_cert_record->enc_key, &l_group_store[j].crc);
            }
        }
        if (dap_global_db_driver_apply(l_group_store, l_records_count)) {
            log_it(L_CRITICAL, "An error occured on importing group %s...", l_group_name);
        } else {
            log_it(L_INFO, "Imported %zu records of group %s", l_records_count, l_group_name);
        }
        dap_store_obj_free(l_group_store, l_records_count);
    }
    json_object_put(l_json);
    return 0;
}

dap_list_t *s_go_all_nets_offline()
{
    dap_list_t *l_net_returns = NULL;
    for (dap_chain_net_t *it = dap_chain_net_iter_start(); it; it = dap_chain_net_iter_next(it)) {
        if ( dap_chain_net_stop(it) )
            l_net_returns = dap_list_append(l_net_returns, it);
    }
    return l_net_returns;
}

typedef struct _pvt_net_nodes_list {
    dap_chain_net_t *net;
    dap_global_db_obj_t *group_nodes;
    size_t count_nodes;
} _pvt_net_nodes_list_t;

int cmd_remove(int a_argc, char **a_argv, void **a_str_reply, UNUSED_ARG int a_version)
{
    json_object **a_json_arr_reply = (json_object **)a_str_reply;
    //default init
    const char		*return_message	=	NULL;
    const char		*l_gdb_path		=	NULL;
//    const char		*l_chains_path	=	NULL;
    const char		*l_net_str		=	NULL;
    dap_chain_net_t	*l_net			=	NULL;
    int 			all				=	0;

    //for enum
    uint8_t			error			=	0;
    uint8_t			successful		=	0;

    //enum for errors
    enum {
        GDB_FAIL_PATH				=	0x00000001,
        CHAINS_FAIL_PATH			=	0x00000002,
        COMMAND_NOT_CORRECT			=	0x00000004,
        NET_NOT_VALID				=	0x00000008
    };

    //enum for successful
    enum {
        REMOVED_GDB					=	0x00000001,
        REMOVED_CHAINS				=	0x00000002
    };

    //check path's from config file
    if (dap_cli_server_cmd_check_option(a_argv, 1, a_argc, "-gdb") >= 0
    &&	(NULL == (l_gdb_path = dap_config_get_item_str(g_config, "global_db", "path")))){
        error |= GDB_FAIL_PATH;
    }
//    if (dap_cli_server_cmd_check_option(a_argv, 1, a_argc, "-chains") >= 0
//    &&	(NULL == (l_chains_path = dap_config_get_item_str(g_config, "resources", "dap_chains_path")))) {
//        error |= CHAINS_FAIL_PATH;
//    }

    dap_list_t *l_net_returns = NULL;
    //perform deletion according to the specified parameters, if the path is specified
    if (l_gdb_path) {
        l_net_returns = s_go_all_nets_offline();
        dap_list_t *l_gdb_nodes_list = NULL;
        for (dap_chain_net_t *it = dap_chain_net_iter_start(); it; it = dap_chain_net_iter_next(it)) {
            _pvt_net_nodes_list_t *l_gdb_groups = DAP_NEW(_pvt_net_nodes_list_t);
            if (!l_gdb_groups) {
                log_it(L_CRITICAL, "%s", c_error_memory_alloc);
                dap_list_free(l_net_returns);
                return -1;
            }
            l_gdb_groups->net = it;
            l_gdb_groups->group_nodes = dap_global_db_get_all_sync(l_gdb_groups->net->pub.gdb_nodes, &l_gdb_groups->count_nodes);
            l_gdb_nodes_list = dap_list_append(l_gdb_nodes_list, l_gdb_groups);
        }

        dap_list_t *l_group_list = dap_global_db_driver_get_groups_by_mask("*");
        for (dap_list_t *l_list = l_group_list; l_list; l_list = dap_list_next(l_list)) {
            dap_global_db_erase_table_sync((const char *)(l_list->data));
        }
        dap_list_free_full(l_group_list, NULL);
        uint32_t l_version = DAP_GLOBAL_DB_VERSION;
        if ( (error = dap_global_db_set_sync(DAP_GLOBAL_DB_LOCAL_GENERAL, "gdb_version", &l_version, sizeof(l_version), false)) )
            log_it(L_ERROR, "Can't add information about gdb_version");

        for (dap_list_t *ptr = l_gdb_nodes_list; ptr; ptr = dap_list_next(ptr)) {
            _pvt_net_nodes_list_t *l_tmp = (_pvt_net_nodes_list_t*)ptr->data;
            for (size_t i = 0; i < l_tmp->count_nodes; i++) {
                dap_global_db_obj_t l_obj = l_tmp->group_nodes[i];
                dap_global_db_set_sync(l_tmp->net->pub.gdb_nodes, l_obj.key, l_obj.value, l_obj.value_len, false);
            }
            dap_global_db_objs_delete(l_tmp->group_nodes, l_tmp->count_nodes);
        }
        dap_list_free_full(l_gdb_nodes_list, NULL);
        if (!error)
            successful |= REMOVED_GDB;
    }

    if (dap_cli_server_cmd_check_option(a_argv, 1, a_argc, "-chains") != -1) {
        dap_cli_server_cmd_find_option_val(a_argv, 1, a_argc, "-net", &l_net_str);
        all = dap_cli_server_cmd_check_option(a_argv, 1, a_argc, "-all");

        if	(NULL == l_net_str && all >= 0) {
            if (NULL == l_gdb_path)
                l_net_returns = s_go_all_nets_offline();
            for (dap_chain_net_t *it = dap_chain_net_iter_start(); it; it = dap_chain_net_iter_next(it)) {
                dap_chain_net_purge(it);
            }
            if (!error)
                successful |= REMOVED_CHAINS;
        } else if (NULL != l_net_str && all < 0) {
            if (NULL != (l_net = dap_chain_net_by_name(l_net_str))) {
                if (NULL == l_gdb_path && dap_chain_net_stop(l_net))
                    l_net_returns = dap_list_append(l_net_returns, l_net);
            } else {
                error |= NET_NOT_VALID;
            }
            dap_chain_net_purge(l_net);
            if (!error)
                successful |= REMOVED_CHAINS;

        } else {
            error |= COMMAND_NOT_CORRECT;
        }
    }

    //handling errors
    if (error & GDB_FAIL_PATH
    ||	error & CHAINS_FAIL_PATH) {
        return_message = "The node configuration file does not specify the path to the database and/or chains.\n"
                         "Please check the cellframe-node.cfg file in the [resources] item for subitems:\n"
                         "dap_global_db_path=<PATH>\n"
                         "dap_chains_path=<PATH>";
    } else if (error & COMMAND_NOT_CORRECT) {
        return_message = "You need to make a decision whether to remove all chains or a chain from a specific network.\n"
                         "You cannot use two keys '-net' and '-all' at the same time.\n"
                         "Be careful, the '-all' option will delete ALL CHAINS and won't ask you for permission!";
    } else if (error & NET_NOT_VALID) {
        return_message = "The specified network was not found.\n"
                         "The list of available networks can be viewed using the command:"
                         "'net list'";
    }
    json_object* json_obj_out;
    char *l_out_mes;
    if (error) {
        dap_json_rpc_error_add(*a_json_arr_reply, DAP_CHAIN_NODE_CLI_COM_REMOVE_GENERAL_ERR, "Error when deleting, because:\n%s", return_message);
    }
    else if (successful) {
        json_obj_out = json_object_new_object();
        l_out_mes = dap_strdup_printf("Successful removal: %s", successful & REMOVED_GDB && successful & REMOVED_CHAINS ? "gdb, chains" : successful & REMOVED_GDB ? "gdb" : successful & REMOVED_CHAINS ? "chains" : "");
        json_object_object_add(json_obj_out, "status", json_object_new_string(l_out_mes));
        DAP_DELETE(l_out_mes);
        json_object_array_add(*a_json_arr_reply,json_obj_out);
    } else {
        dap_json_rpc_error_add(*a_json_arr_reply, DAP_CHAIN_NODE_CLI_COM_REMOVE_NOTHING_TO_DEL_ERR, 
                                                    "Nothing to delete. Check if the command is correct.\nUse flags: -gdb or/and -chains [-net <net_name> | -all]\n"
                                                    "Be careful, the '-all' option will delete ALL CHAINS and won't ask you for permission!");
    }

    for (dap_list_t *it = l_net_returns; it; it = it->next)
        dap_chain_net_start((dap_chain_net_t *)it->data);
    dap_list_free(l_net_returns);

    return error;
}


/*
 * block code signer
 */
/*
 * enum for dap_chain_sign_file
 */
typedef enum {
    SIGNER_ALL_FLAGS             = 0x1f,
    SIGNER_FILENAME              = 1 << 0,   // flag - full filename
    SIGNER_FILENAME_SHORT        = 1 << 1,   // flag - filename without extension
    SIGNER_FILESIZE              = 1 << 2,   // flag - size of file
    SIGNER_DATE                  = 1 << 3,   // flag - date
    SIGNER_MIME_MAGIC            = 1 << 4,   // flag - mime magic
    SIGNER_COUNT                 = 5         // count flags
} dap_sign_signer_file_t;

static int s_sign_file(const char *a_filename, dap_sign_signer_file_t a_flags, const char *a_cert_name,
                       dap_sign_t **a_signed, dap_chain_hash_fast_t *a_hash);
static int s_signer_cmd(int a_arg_index, int a_argc, char **a_argv, void **a_str_reply);
static int s_check_cmd(int a_arg_index, int a_argc, char **a_argv, void **a_str_reply);
struct opts {
    char *name;
    uint32_t cmd;
};

#define BUILD_BUG(condition) ((void)sizeof(char[1-2*!!(condition)]))

int com_signer(int a_argc, char **a_argv, void **a_str_reply, UNUSED_ARG int a_version)
{
    enum {
        CMD_NONE, CMD_SIGN, CMD_CHECK
    };

    int arg_index = 1;
    int cmd_num = CMD_NONE;

    struct opts l_opts[] = {
    { "sign", CMD_SIGN },
    { "check", CMD_CHECK }
    };

    size_t l_len_opts = sizeof(l_opts) / sizeof(struct opts);
    for (size_t i = 0; i < l_len_opts; i++) {
        if (dap_cli_server_cmd_find_option_val(a_argv, arg_index, dap_min(a_argc, arg_index + 1), l_opts[i].name, NULL)) {
            cmd_num = l_opts[i].cmd;
            break;
        }
    }

    if(cmd_num == CMD_NONE) {
        dap_cli_server_cmd_set_reply_text(a_str_reply, "command %s not recognized", a_argv[1]);
        return -1;
    }
    switch (cmd_num) {
    case CMD_SIGN:
        return s_signer_cmd(arg_index, a_argc, a_argv, a_str_reply);
        break;
    case CMD_CHECK:
        return s_check_cmd(arg_index, a_argc, a_argv, a_str_reply);
        break;
    }

    return -1;
}

static int s_get_key_from_file(const char *a_file, const char *a_mime, const char *a_cert_name, dap_sign_t **a_sign);

static int s_check_cmd(int a_arg_index, int a_argc, char **a_argv, void **a_str_reply)
{
    int l_ret = 0;

    enum {OPT_FILE, OPT_HASH, OPT_NET, OPT_MIME, OPT_CERT,
          OPT_COUNT};
    struct opts l_opts_check[] = {
    { "-file", OPT_FILE },
    { "-hash", OPT_HASH },
    { "-net", OPT_NET },
    { "-mime", OPT_MIME },
    { "-cert", OPT_CERT }
    };

    BUILD_BUG((sizeof(l_opts_check)/sizeof(struct opts)) != OPT_COUNT);

    char *l_str_opts_check[OPT_COUNT] = {0};
    for (int i = 0; i < OPT_COUNT; i++) {
        dap_cli_server_cmd_find_option_val(a_argv, a_arg_index, a_argc, l_opts_check[i].name, (const char **) &l_str_opts_check[i]);
    }

    if (!l_str_opts_check[OPT_CERT]) {
        dap_cli_server_cmd_set_reply_text(a_str_reply, "%s need to be selected", l_opts_check[OPT_CERT].name);
        return -1;
    }
    if (l_str_opts_check[OPT_HASH] && l_str_opts_check[OPT_FILE]) {
        dap_cli_server_cmd_set_reply_text(a_str_reply, "you can select is only one from (file or hash)");
        return -1;
    }

    dap_chain_net_t *l_network = dap_chain_net_by_name(l_str_opts_check[OPT_NET]);
    if (!l_network) {
        dap_cli_server_cmd_set_reply_text(a_str_reply, "%s network not found", l_str_opts_check[OPT_NET]);
        return -1;
    }


    dap_chain_t *l_chain = dap_chain_net_get_chain_by_chain_type(l_network, CHAIN_TYPE_SIGNER);
    if (!l_chain) {
        dap_cli_server_cmd_set_reply_text(a_str_reply, "Not found datum signer in network %s", l_str_opts_check[OPT_NET]);
        return -1;
    }
    int found = 0;

    dap_sign_t *l_sign = NULL;
    dap_chain_datum_t *l_datum = NULL;
    char *l_gdb_group = NULL;

    l_gdb_group = dap_chain_net_get_gdb_group_mempool_new(l_chain);
    if (!l_gdb_group) {
        dap_cli_server_cmd_set_reply_text(a_str_reply, "Not found network group for chain: %s", l_chain->name);
        l_ret = -1;
        goto end;
    }

    dap_chain_hash_fast_t l_hash_tmp;

    if (l_str_opts_check[OPT_HASH]) {
        dap_chain_hash_fast_from_str(l_str_opts_check[OPT_HASH], &l_hash_tmp);
    }


    if (l_str_opts_check[OPT_FILE]) {
        if ( s_get_key_from_file(l_str_opts_check[OPT_FILE], l_str_opts_check[OPT_MIME], l_str_opts_check[OPT_CERT], &l_sign) ) {
            l_ret = -1;
            goto end;
        }

        l_datum = dap_chain_datum_create(DAP_CHAIN_DATUM_SIGNER, l_sign->pkey_n_sign, l_sign->header.sign_size);
        if (!l_datum) {
            dap_cli_server_cmd_set_reply_text(a_str_reply, "not created datum");
            l_ret = -1;
            goto end;
        }

        dap_chain_datum_calc_hash(l_datum, &l_hash_tmp);
    }

    dap_chain_atom_iter_t *l_iter = NULL;
    dap_chain_cell_t *l_cell_tmp = NULL;
    dap_chain_cell_t *l_cell = NULL;
    size_t l_atom_size = 0, l_datums_count = 0;

    HASH_ITER(hh, l_chain->cells, l_cell, l_cell_tmp) {
        l_iter = l_cell->chain->callback_atom_iter_create(l_cell->chain, l_cell->id, NULL);
        dap_chain_atom_ptr_t l_atom = l_cell->chain->callback_atom_find_by_hash(l_iter, &l_hash_tmp, &l_atom_size);
        dap_chain_datum_t **l_datums = l_cell->chain->callback_atom_get_datums(l_atom, l_atom_size, &l_datums_count);
        for (size_t i = 0; i < l_datums_count; i++) {
            dap_chain_datum_t *l_datum = l_datums[i];
            dap_hash_fast_t l_hash;
            dap_chain_datum_calc_hash(l_datum, &l_hash);
            if (!memcmp(l_hash_tmp.raw, l_hash.raw, DAP_CHAIN_HASH_FAST_SIZE)) {
                dap_cli_server_cmd_set_reply_text(a_str_reply, "found!");
                found = 1;
                break;
            }
        }
        DAP_DEL_Z(l_datums);
        l_cell->chain->callback_atom_iter_delete(l_iter);
    }

end:

    DAP_DEL_Z(l_gdb_group);

    if (!found) {
        dap_cli_server_cmd_set_reply_text(a_str_reply, "not found!");
    }

    return l_ret;
}

static char **s_parse_items(const char *a_str, char a_delimiter, int *a_count, const int a_only_digit)
{
    int l_count_temp = *a_count = 0;
    int l_len_str = strlen(a_str);
    if (l_len_str == 0) return NULL;
    char *s, *l_temp_str;
    s = l_temp_str = dap_strdup(a_str);

    int l_buf = 0;
    for (int i = 0; i < l_len_str; i++) {
        if (s[i] == a_delimiter && !l_buf) {
            s[i] = 0;
            continue;
        }
        if (s[i] == a_delimiter && l_buf) {
            s[i] = 0;
            l_buf = 0;
            continue;
        }
        if (!dap_is_alpha(s[i]) && l_buf) {
            s[i] = 0;
            l_buf = 0;
            continue;
        }
        if (!dap_is_alpha(s[i]) && !l_buf) {
            s[i] = 0;
            continue;
        }
        if (a_only_digit) {
            if (dap_is_digit(s[i])) {
                l_buf++;
                if (l_buf == 1) l_count_temp++;
                continue;
            }
        } else if (dap_is_alpha(s[i])) {
            l_buf++;
            if (l_buf == 1) l_count_temp++;
            continue;
        }
        if (!dap_is_alpha(s[i])) {
            l_buf = 0;
            s[i] = 0;
            continue;
        }
    }

    s = l_temp_str;
    if (l_count_temp == 0) {
        DAP_DELETE(l_temp_str);
        return NULL;
    }

    char **lines = DAP_CALLOC(l_count_temp, sizeof (void *));
    if (!lines) {
        log_it(L_ERROR, "Memoru allocation error in s_parse_items");
        DAP_DELETE(l_temp_str);
        return NULL;
    }
    for (int i = 0; i < l_count_temp; i++) {
        while (*s == 0) s++;
        lines[i] = strdup(s);
        s = strchr(s, '\0');
        s++;
    }

    DAP_DELETE(l_temp_str);
    *a_count = l_count_temp;
    return lines;
}

static int s_get_key_from_file(const char *a_file, const char *a_mime, const char *a_cert_name, dap_sign_t **a_sign)
{
    char **l_items_mime = NULL;
    int l_items_mime_count = 0;
    uint32_t l_flags_mime = 0;

    if (a_mime)
        l_items_mime = s_parse_items(a_mime, ',', &l_items_mime_count, 0);

    if (l_items_mime && l_items_mime_count > 0) {
        struct opts l_opts_flags[] = {
        { "SIGNER_ALL_FLAGS", SIGNER_ALL_FLAGS },
        { "SIGNER_FILENAME", SIGNER_FILENAME },
        { "SIGNER_FILENAME_SHORT", SIGNER_FILENAME_SHORT },
        { "SIGNER_FILESIZE", SIGNER_FILESIZE },
        { "SIGNER_DATE", SIGNER_DATE },
        { "SIGNER_MIME_MAGIC", SIGNER_MIME_MAGIC }
        };
        int l_len_opts_flags = sizeof(l_opts_flags) / sizeof (struct opts);
        for (int i = 0; i < l_len_opts_flags; i++) {
            for (int isub = 0; isub < l_items_mime_count; isub++) {
                if (!strncmp (l_opts_flags[i].name, l_items_mime[isub], strlen(l_items_mime[isub]) + 1)) {
                    l_flags_mime |= l_opts_flags[i].cmd;
                    break;
                }
            }
        }
        DAP_DEL_ARRAY(l_items_mime, l_items_mime_count);
        }
        DAP_DELETE(l_items_mime);
    if (l_flags_mime == 0)
        l_flags_mime = SIGNER_ALL_FLAGS;
    dap_chain_hash_fast_t l_hash;
    return s_sign_file(a_file, l_flags_mime, a_cert_name, a_sign, &l_hash);
}

static int s_signer_cmd(int a_arg_index, int a_argc, char **a_argv, void **a_str_reply)
{
    enum {
        OPT_FILE, OPT_MIME, OPT_NET, OPT_CHAIN, OPT_CERT,
        OPT_COUNT
    };
    struct opts l_opts_signer[] = {
    { "-file", OPT_FILE },
    { "-mime", OPT_MIME },
    { "-net", OPT_NET },
    { "-chain", OPT_CHAIN },
    { "-cert", OPT_CERT }
    };

    BUILD_BUG((sizeof(l_opts_signer)/sizeof(struct opts)) != OPT_COUNT);

    a_arg_index++;

    char *l_opts_sign[OPT_COUNT] = {0};
    for (int i = 0; i < OPT_COUNT; i++) {
        dap_cli_server_cmd_find_option_val(a_argv, a_arg_index, a_argc, l_opts_signer[i].name, (const char **) &l_opts_sign[i]);
    }

    if (!l_opts_sign[OPT_CERT])
        return dap_cli_server_cmd_set_reply_text(a_str_reply, "%s need to be selected", l_opts_signer[OPT_CERT].name), -1;

    dap_chain_net_t *l_network = dap_chain_net_by_name(l_opts_sign[OPT_NET]);
    if ( !l_network )
        return dap_cli_server_cmd_set_reply_text(a_str_reply, "%s network not found", l_opts_sign[OPT_NET]), -1;

    dap_chain_t *l_chain = dap_chain_net_get_chain_by_name(l_network, l_opts_sign[OPT_CHAIN]);
    if (!l_chain)
        return dap_cli_server_cmd_set_reply_text(a_str_reply, "%s chain not found", l_opts_sign[OPT_CHAIN]), -1;

    dap_sign_t *l_sign = NULL;
    if ( s_get_key_from_file(l_opts_sign[OPT_FILE], l_opts_sign[OPT_MIME], l_opts_sign[OPT_CERT], &l_sign) )
        return dap_cli_server_cmd_set_reply_text(a_str_reply, "%s cert not found", l_opts_sign[OPT_CERT]), -1;

    dap_chain_datum_t * l_datum = dap_chain_datum_create(DAP_CHAIN_DATUM_SIGNER, l_sign->pkey_n_sign, l_sign->header.sign_size);
    if (!l_datum)
        return dap_cli_server_cmd_set_reply_text(a_str_reply, "not created datum"), -1;
    dap_cli_server_cmd_set_reply_text(a_str_reply, "hash: %s", dap_get_data_hash_str(l_datum->data, l_datum->header.data_size).s);
    return DAP_DELETE(l_datum), l_chain->callback_add_datums(l_chain, &l_datum, 1);
}



/*
SIGNER_ALL_FLAGS             = 0 << 0,
SIGNER_FILENAME              = 1 << 0,   // flag - full filename
SIGNER_FILENAME_SHORT        = 1 << 1,   // flag - filename without extension
SIGNER_FILESIZE              = 1 << 2,   // flag - size of file
SIGNER_DATE                  = 1 << 3,   // flag - date
SIGNER_MIME_MAGIC            = 1 << 4,   // flag - mime magic
SIGNER_COUNT
*/

static char *s_strdup_by_index (const char *a_file, const int a_index);
static dap_tsd_t *s_alloc_metadata (const char *a_file, const int a_meta);
static uint8_t *s_concat_hash_and_mimetypes (dap_chain_hash_fast_t *a_chain, dap_list_t *a_meta_list, size_t *a_fullsize);

/*
 * dap_sign_file - sign a file with flags.
 * flags - (SIGNER_FILENAME, SIGNER_FILENAME_SHORT, SIGNER_FILESIZE, SIGNER_DATE, SIGNER_MIME_MAGIC) or SIGNER_ALL_FLAGS
 * example
 * int ret = dap_sign_file ("void.png", SIGNER_ALL_FLAGS); it's sign file with all mime types.
 * example
 * int ret = dap_sign_file ("void.png", SIGNER_FILENAME | SIGNER_FILESIZE | SIGNER_DATE);
 */
/**
 * @brief dap_chain_sign_file
 * @param a_chain
 * @param a_filename
 * @param a_flags
 * @return
 */
static int s_sign_file(const char *a_filename, dap_sign_signer_file_t a_flags, const char *a_cert_name,
                       dap_sign_t **a_signed, dap_chain_hash_fast_t *a_hash)
{
    size_t l_size = 0;
    char *l_buffer = dap_file_get_contents2(a_filename, &l_size);
    uint32_t l_shift = 1;
    int l_count_meta = 0;
    if (a_flags == SIGNER_ALL_FLAGS) {
        l_count_meta = SIGNER_COUNT;
        a_flags = SIGNER_FILENAME | SIGNER_FILENAME_SHORT | SIGNER_FILESIZE | SIGNER_DATE | SIGNER_MIME_MAGIC;
    }

    do {
        if (a_flags <= 0) break;

        for (int i = 0; i < SIGNER_COUNT; i++) {
            if (l_shift | a_flags) l_count_meta++;
            l_shift <<= 1;
        }
    } while (0);

    l_shift = 1;
    dap_list_t *l_std_list = NULL;

    for (int i = 0; i < l_count_meta; i++) {
        if (l_shift | a_flags) {
            dap_tsd_t *l_item = s_alloc_metadata(a_filename, l_shift & a_flags);
            if (l_item) {
                l_std_list = dap_list_append(l_std_list, l_item);
            }
        }
        l_shift <<= 1;
    }

    if (!dap_hash_fast(l_buffer, (size_t)l_size, a_hash)) {
        dap_list_free_full(l_std_list, NULL);
        DAP_DELETE(l_buffer);
        return -6;
    }

    size_t l_full_size_for_sign;
    uint8_t *l_data = s_concat_hash_and_mimetypes(a_hash, l_std_list, &l_full_size_for_sign);
    dap_list_free_full(l_std_list, NULL);
    if (!l_data) {
        DAP_DELETE(l_buffer);
        return -7;
    }
    dap_cert_t *l_cert = dap_cert_find_by_name(a_cert_name);
    if (!l_cert) {
        DAP_DELETE(l_buffer);
        return -8;
    }
    *a_signed = dap_sign_create(l_cert->enc_key, l_data, l_full_size_for_sign);
    if (*a_signed == NULL) {
        DAP_DELETE(l_buffer);
        return -9;
    }

    return DAP_DELETE(l_buffer), 0;
}

static byte_t *s_concat_meta (dap_list_t *a_meta, size_t *a_fullsize)
{
    if (a_fullsize)
        *a_fullsize = 0;

    int l_part = 256;
    int l_power = 1;
    byte_t *l_buf = DAP_CALLOC(l_part * l_power++, 1);
    if (!l_buf) {
        log_it(L_CRITICAL, "%s", c_error_memory_alloc);
        return NULL;
    }
    size_t l_counter = 0;
    size_t l_part_power = l_part;
    int l_index = 0;

    for ( dap_list_t* l_iter = dap_list_first(a_meta); l_iter; l_iter = l_iter->next){
        if (!l_iter->data) continue;
        dap_tsd_t * l_tsd = (dap_tsd_t *) l_iter->data;
        l_index = l_counter;
        l_counter += strlen((char *)l_tsd->data);
        if (l_counter >= l_part_power) {
            l_part_power = l_part * l_power++;
            byte_t *l_buf_new = DAP_REALLOC_RET_VAL_IF_FAIL(l_buf, l_part_power, NULL, l_buf);
            l_buf = l_buf_new;
        }
        memcpy (&l_buf[l_index], l_tsd->data, strlen((char *)l_tsd->data));
    }

    if (a_fullsize)
        *a_fullsize = l_counter;

    return l_buf;
}

static uint8_t *s_concat_hash_and_mimetypes (dap_chain_hash_fast_t *a_chain_hash, dap_list_t *a_meta_list, size_t *a_fullsize)
{
    if (!a_fullsize) return NULL;
    byte_t *l_buf = s_concat_meta (a_meta_list, a_fullsize);
    if (!l_buf)
        return NULL;

    size_t l_len_meta_buf = *a_fullsize;
    *a_fullsize += sizeof (a_chain_hash->raw) + 1;
    uint8_t *l_fullbuf = DAP_NEW_Z_SIZE_RET_VAL_IF_FAIL(uint8_t, *a_fullsize, NULL, l_buf);
    memcpy( dap_mempcpy(l_fullbuf, a_chain_hash->raw, sizeof(a_chain_hash->raw)), l_buf, l_len_meta_buf );
    DAP_DELETE(l_buf);

    return l_fullbuf;
}


static char *s_strdup_by_index (const char *a_file, const int a_index)
{
    char *l_buf = DAP_CALLOC(a_index + 1, 1);
    if (!l_buf) {
        log_it(L_CRITICAL, "%s", c_error_memory_alloc);
        return NULL;
    }
    strncpy (l_buf, a_file, a_index);
    return l_buf;
}

static dap_tsd_t *s_alloc_metadata (const char *a_file, const int a_meta)
{
    switch (a_meta) {
        case SIGNER_FILENAME:
            return dap_tsd_create_string(SIGNER_FILENAME, a_file);
            break;
        case SIGNER_FILENAME_SHORT:
            {
                char *l_filename_short = NULL;
                if ((l_filename_short = strrchr(a_file, '.')) != 0) {
                    int l_index_of_latest_point = l_filename_short - a_file;
                    l_filename_short = s_strdup_by_index (a_file, l_index_of_latest_point);
                    if (!l_filename_short) return NULL;
                    dap_tsd_t *l_ret = dap_tsd_create_string(SIGNER_FILENAME_SHORT, l_filename_short);
                    free (l_filename_short);
                    return l_ret;
                }
            }
            break;
        case SIGNER_FILESIZE:
            {
                struct stat l_st;
                stat (a_file, &l_st);
                return dap_tsd_create_string(SIGNER_FILESIZE, dap_itoa(l_st.st_size));
            }
            break;
        case SIGNER_DATE:
            {
                struct stat l_st;
                stat (a_file, &l_st);
                char *l_ctime = ctime(&l_st.st_ctime);
                char *l = NULL;
                if ((l = strchr(l_ctime, '\n')) != 0) *l = 0;
                return dap_tsd_create_string(SIGNER_DATE, l_ctime);
            }
            break;
        #ifndef DAP_OS_ANDROID
        case SIGNER_MIME_MAGIC:
            {
                /*magic_t l_magic = magic_open(MAGIC_MIME);
                if (l_magic == NULL) return NULL;
                if (magic_load (l_magic, NULL)) {
                    magic_close(l_magic);
                    return NULL;
                }
                const char *l_str_magic_file = NULL;
                dap_tsd_t *l_ret = NULL;
                do {
                        l_str_magic_file = magic_file (l_magic, a_file);
                    if (!l_str_magic_file) break;
                    l_ret = dap_tsd_create_string(SIGNER_MIME_MAGIC, l_str_magic_file);
                } while (0);
                magic_close (l_magic);
                return l_ret;*/
                return dap_tsd_create_string(SIGNER_MIME_MAGIC, "application/octet-stream");
            }
            break;
        #endif
        default:
            return NULL;
    }
    return NULL;
}

struct json_object *wallet_list_json_collect(int a_version){
    struct json_object *l_json = json_object_new_object();
    json_object_object_add(l_json, "class", json_object_new_string("WalletList"));
    struct json_object *l_j_wallets = json_object_new_array();
    s_wallet_list(dap_chain_wallet_get_path(g_config), l_j_wallets, NULL, a_version);
    json_object_object_add(l_json, "wallets", l_j_wallets);
    return l_json;
}


struct json_object *wallets_info_json_collect(int a_version) {
    struct json_object *l_json = json_object_new_object();
    json_object_object_add(l_json, "class", json_object_new_string("WalletsInfo"));
    struct json_object *l_json_wallets = json_object_new_object();
    struct json_object *l_wallet_list = wallet_list_json_collect(a_version);
    struct json_object *l_wallet_list_arr = json_object_object_get(l_wallet_list, "wallets");
    size_t l_count = json_object_array_length(l_wallet_list_arr);
    for (size_t i = 0; i < l_count; i++) {
        struct json_object *l_json_wallet = json_object_array_get_idx(l_wallet_list_arr, i),
                *l_json_wallet_name = json_object_object_get(l_json_wallet, "Wallet");
        if ( !l_json_wallet_name )
            continue;
        char *l_tmp = (char*)json_object_get_string(l_json_wallet_name), *l_dot_pos = strstr(l_tmp, ".dwallet"), tmp = '\0';
        if (l_dot_pos) {
            tmp = *l_dot_pos;
            *l_dot_pos = '\0';
        }
        json_object_object_add(l_json_wallets, l_tmp, dap_chain_wallet_info_to_json(l_tmp, dap_chain_wallet_get_path(g_config)));
        if (tmp)
            *l_dot_pos = tmp;
    }
    json_object_object_add(l_json, "wallets", l_json_wallets);
    json_object_put(l_wallet_list);
    return l_json;
}

void dap_notify_new_client_send_info(dap_events_socket_t *a_es, UNUSED_ARG void *a_arg) {
    int l_version = dap_config_get_item_int32_default(g_config, "cli-server", "version", 1);
    struct json_object *l_json_nets = dap_chain_net_list_json_collect(l_version);
    dap_events_socket_write_f_mt(a_es->worker, a_es->uuid, "%s\r\n", json_object_to_json_string(l_json_nets));
    json_object_put(l_json_nets);
    struct json_object *l_json_nets_info = dap_chain_nets_info_json_collect(l_version);
    dap_events_socket_write_f_mt(a_es->worker, a_es->uuid, "%s\r\n", json_object_to_json_string(l_json_nets_info));
    json_object_put(l_json_nets_info);
    struct json_object *l_json_wallets = wallet_list_json_collect(l_version);
    dap_events_socket_write_f_mt(a_es->worker, a_es->uuid, "%s\r\n", json_object_to_json_string(l_json_wallets));
    json_object_put(l_json_wallets);
    struct json_object *l_json_wallets_info = wallets_info_json_collect(l_version);
    dap_events_socket_write_f_mt(a_es->worker, a_es->uuid, "%s\r\n", json_object_to_json_string(l_json_wallets_info));
    json_object_put(l_json_wallets_info);
    for (dap_chain_net_t *l_net = dap_chain_net_iter_start(); l_net; l_net = dap_chain_net_iter_next(l_net)) {
        struct json_object *l_json_net_states = dap_chain_net_states_json_collect(l_net, l_version);
        dap_events_socket_write_f_mt(a_es->worker, a_es->uuid, "%s\r\n", json_object_to_json_string(l_json_net_states));
        json_object_put(l_json_net_states);
    }
}

static void s_new_wallet_info_notify(const char *a_wallet_name)
{
    struct json_object *l_json = json_object_new_object();
    json_object_object_add(l_json, "class", json_object_new_string("WalletInfo"));
    struct json_object *l_json_wallet_info = json_object_new_object();
    json_object_object_add(l_json_wallet_info, a_wallet_name, dap_chain_wallet_info_to_json(a_wallet_name, dap_chain_wallet_get_path(g_config)));
    json_object_object_add(l_json, "wallet", l_json_wallet_info);
    dap_notify_server_send_mt(json_object_get_string(l_json));
    json_object_put(l_json);
}

static void s_stage_connected_callback(dap_client_t* a_client, void * a_arg) {
    dap_chain_node_client_t *l_node_client = DAP_CHAIN_NODE_CLIENT(a_client);
    UNUSED(a_arg);
    if(l_node_client) {
        pthread_mutex_lock(&l_node_client->wait_mutex);
        l_node_client->state = NODE_CLIENT_STATE_ESTABLISHED;
        pthread_cond_signal(&l_node_client->wait_cond);
        pthread_mutex_unlock(&l_node_client->wait_mutex);
    }
}

static void s_stage_connected_error_callback(dap_client_t* a_client, void * a_arg) {
    dap_chain_node_client_t *l_node_client = DAP_CHAIN_NODE_CLIENT(a_client);
    UNUSED(a_arg);
    if(l_node_client) {
        pthread_mutex_lock(&l_node_client->wait_mutex);
        l_node_client->state = NODE_CLIENT_STATE_ERROR;
        pthread_cond_signal(&l_node_client->wait_cond);
        pthread_mutex_unlock(&l_node_client->wait_mutex);
    }
}

int com_exec_cmd(int argc, char **argv, void **reply, int a_version) {
    json_object ** a_json_arr_reply = (json_object **) reply;
    if (!dap_json_rpc_exec_cmd_inited()) {
        dap_json_rpc_error_add(*a_json_arr_reply, -1, "Json-rpc module doesn't inited, check confings");
        return -1;
    }

    const char * l_cmd_arg_str = NULL, * l_addr_str = NULL, * l_net_str = NULL;
    int arg_index = 1;
    dap_cli_server_cmd_find_option_val(argv, arg_index, argc, "-cmd", &l_cmd_arg_str);
    dap_cli_server_cmd_find_option_val(argv, arg_index, argc, "-addr", &l_addr_str);
    dap_cli_server_cmd_find_option_val(argv, arg_index, argc, "-net", &l_net_str);
    if (!l_cmd_arg_str || ! l_addr_str || !l_net_str) {
        dap_json_rpc_error_add(*a_json_arr_reply, -2, "Command exec_cmd require args -cmd, -addr, -net");
        return -2;
    }
    dap_chain_net_t* l_net = NULL;
    l_net = dap_chain_net_by_name(l_net_str);
    if (!l_net){
        dap_json_rpc_error_add(*a_json_arr_reply, -3, "Can't find net %s", l_net_str);
        return -3;
    }

    dap_json_rpc_params_t * params = dap_json_rpc_params_create();
    char *l_cmd_str = dap_strdup(l_cmd_arg_str);
    for(int i = 0; l_cmd_str[i] != '\0'; i++) {
        if (l_cmd_str[i] == ',')
            l_cmd_str[i] = ';';
    }
    dap_json_rpc_params_add_data(params, l_cmd_str, TYPE_PARAM_STRING);
    uint64_t l_id_response = dap_json_rpc_response_get_new_id();
    char ** l_cmd_arr_str = dap_strsplit(l_cmd_str, ";", -1);
    dap_json_rpc_request_t *l_request = dap_json_rpc_request_creation(l_cmd_arr_str[0], params, l_id_response, a_version);
    dap_strfreev(l_cmd_arr_str);
    dap_chain_node_addr_t l_node_addr;
    dap_chain_node_addr_from_str(&l_node_addr, l_addr_str);

    dap_chain_node_info_t *node_info = node_info_read_and_reply(l_net, &l_node_addr, NULL);
    if(!node_info) {
        log_it(L_DEBUG, "Can't find node with addr: %s", l_addr_str);
        dap_json_rpc_error_add(*a_json_arr_reply, -6, "Can't find node with addr: %s", l_addr_str);
        return -6;
    }
    int timeout_ms = 5000; //5 sec = 5000 ms
    dap_chain_node_client_t * l_node_client = dap_chain_node_client_create(l_net, node_info, NULL, NULL);

    //handshake
    l_node_client->client = dap_client_new(s_stage_connected_error_callback, l_node_client);
    l_node_client->client->_inheritor = l_node_client;
    dap_client_set_uplink_unsafe(l_node_client->client, &l_node_client->info->address, node_info->ext_host, node_info->ext_port);
    dap_client_pvt_t * l_client_internal = DAP_CLIENT_PVT(l_node_client->client);
    dap_client_go_stage(l_node_client->client, STAGE_ENC_INIT, s_stage_connected_callback);
    //wait handshake
    int res = dap_chain_node_client_wait(l_node_client, NODE_CLIENT_STATE_ESTABLISHED, timeout_ms);
    if (res) {
        log_it(L_ERROR, "No response from node");
        dap_json_rpc_error_add(*a_json_arr_reply, -8, "No reponse from node");
        dap_chain_node_client_close_unsafe(l_node_client);
        DAP_DEL_Z(node_info);
        return -8;
    }

    //send request
    json_object * l_response = NULL;
    dap_json_rpc_request_send(l_client_internal, l_request, &l_response, NULL);

    if (l_response) {
        json_object_array_add(*a_json_arr_reply, l_response);
    } else {
        json_object_array_add(*a_json_arr_reply, json_object_new_string("Empty reply"));
    }
    DAP_DEL_Z(node_info);
    dap_json_rpc_request_free(l_request);
    return 0;
}

static dap_chain_datum_decree_t *s_decree_policy_execute(dap_chain_net_t *a_net, dap_chain_policy_t *a_policy)
{
    dap_return_val_if_pass(!a_net || !a_policy, NULL);
    // create updating decree
    size_t l_total_tsd_size = sizeof(dap_tsd_t) + dap_chain_policy_get_size(a_policy);

    dap_chain_t *l_chain = dap_chain_net_get_chain_by_chain_type(a_net, CHAIN_TYPE_DECREE);
    if (!l_chain) {
        log_it(L_ERROR, "No chain supported decree datum type");
        return NULL;
    }

    dap_chain_datum_decree_t *l_decree = dap_chain_datum_decree_new(a_net->pub.id, l_chain->id, *dap_chain_net_get_cur_cell(a_net), l_total_tsd_size);
    if (!l_decree) {
        log_it(L_CRITICAL, "%s", c_error_memory_alloc);
        return NULL;
    }
    l_decree->header.sub_type = DAP_CHAIN_DATUM_DECREE_COMMON_SUBTYPE_POLICY;
    dap_tsd_write((byte_t*)l_decree->data_n_signs, DAP_CHAIN_DATUM_DECREE_TSD_TYPE_POLICY_EXECUTE, a_policy, dap_chain_policy_get_size(a_policy));

    return l_decree;
}

// Put the decree to mempool
static char *s_decree_policy_put(dap_chain_datum_decree_t *a_decree, dap_chain_net_t *a_net)
{
    size_t l_decree_size = dap_chain_datum_decree_get_size(a_decree);
    dap_chain_datum_t *l_datum = dap_chain_datum_create(DAP_CHAIN_DATUM_DECREE, a_decree, l_decree_size);
    dap_chain_t *l_chain = dap_chain_net_get_default_chain_by_chain_type(a_net, CHAIN_TYPE_DECREE);
    if (!l_chain)
        l_chain =  dap_chain_net_get_chain_by_chain_type(a_net, CHAIN_TYPE_DECREE);
    if (!l_chain) {
        log_it(L_ERROR, "No chain supported decree datum type");
        return NULL;
    }
    // Processing will be made according to autoprocess policy
    char *l_ret = dap_chain_mempool_datum_add(l_datum, l_chain, "hex");
    DAP_DELETE(l_datum);
    return l_ret;
}

int com_policy(int argc, char **argv, void **reply, int a_version) {
    json_object ** a_json_arr_reply = (json_object **) reply;
    char **l_deactivate_array = NULL;
    const char
        *l_num_str = NULL,
        *l_net_str = NULL,
        *l_deactivate_str = NULL,
        *l_chain_str = NULL,
        *l_ts_start_str = NULL,
        *l_block_start_str = NULL,
        *l_certs_str = NULL;
    size_t
        l_deactivate_count = 0,
        l_certs_count = 0;
    dap_cert_t **l_certs = NULL;
    uint64_t l_flags = 0;
    bool l_execute = false;

    enum { CMD_NONE = 0, CMD_ACTIVATE, CMD_DEACTIVATE, CMD_FIND, CMD_LIST };  
    int l_arg_index = 1;

    int l_cmd = CMD_NONE;
    if (dap_cli_server_cmd_find_option_val(argv, 1, 2, "activate", NULL))
        l_cmd = CMD_ACTIVATE;
    else if (dap_cli_server_cmd_find_option_val(argv, 1, 2, "deactivate", NULL))
            l_cmd = CMD_DEACTIVATE;
    else if (dap_cli_server_cmd_find_option_val(argv, 1, 2, "find", NULL))
        l_cmd = CMD_FIND;
    else if (dap_cli_server_cmd_find_option_val(argv, 1, 2, "list", NULL))
        l_cmd = CMD_LIST;

    if (l_cmd == CMD_NONE) {
        dap_json_rpc_error_add(*a_json_arr_reply, -4, "Unknown subcommand");
        return -4;
    }

    dap_cli_server_cmd_find_option_val(argv, l_arg_index, argc, "-net", &l_net_str);

    if (!l_net_str) {
        dap_json_rpc_error_add(*a_json_arr_reply, -3, "Command policy require args -net");
        return -4;
    }
    dap_chain_net_t *l_net = dap_chain_net_by_name(l_net_str);
    if (!l_net){
        dap_json_rpc_error_add(*a_json_arr_reply, -3, "Can't find net %s", l_net_str);
        return -4;
    }

    if (l_cmd == CMD_LIST) {
        json_object *l_answer = dap_chain_policy_list(l_net->pub.id, a_version);
        json_object_array_add(*a_json_arr_reply, l_answer);
        return 0;
    }

    dap_cli_server_cmd_find_option_val(argv, l_arg_index, argc, "-num", &l_num_str);
    if (!l_num_str) {
        dap_json_rpc_error_add(*a_json_arr_reply, -7, "Command policy require args -num");
        return -7;
    }

    dap_chain_policy_t *l_policy = NULL;
    uint64_t l_policy_num = 0;
    if (l_cmd == CMD_DEACTIVATE) {
        l_deactivate_array = dap_strsplit(l_num_str, ",", 0);
        l_policy = dap_chain_policy_create_deactivate(l_deactivate_array, dap_str_countv(l_deactivate_array));
        dap_strfreev(l_deactivate_array);
        if (!l_policy) {
            dap_json_rpc_error_add(*a_json_arr_reply, -17, "Can't create deactivate policy object");
            return -17;
        }
    } else {
        l_policy_num = strtoull(l_num_str, NULL, 10);
        if (!l_policy_num) {
            dap_json_rpc_error_add(*a_json_arr_reply, -16, "Policy num sould be not equal 0");
            return -16;
        }
    }

    if (l_cmd == CMD_FIND) {
        json_object *l_answer = dap_chain_policy_activate_json_collect(l_net->pub.id, l_policy_num);
        if (l_answer) {
            json_object_object_add(l_answer, "active", json_object_new_string(dap_chain_policy_is_activated(l_net->pub.id, l_policy_num) ? "true" : "false"));
            json_object_array_add(*a_json_arr_reply, l_answer);
        } else {
            json_object_array_add(*a_json_arr_reply, json_object_new_string("Detailed information not exist"));
        }
        return 0;
    }

    dap_cli_server_cmd_find_option_val(argv, l_arg_index, argc, "-chain", &l_chain_str);
    dap_cli_server_cmd_find_option_val(argv, l_arg_index, argc, "-ts_start", &l_ts_start_str);
    dap_cli_server_cmd_find_option_val(argv, l_arg_index, argc, "-block_start", &l_block_start_str);
    dap_cli_server_cmd_find_option_val(argv, l_arg_index, argc, "-deactivate", &l_deactivate_str);
    dap_cli_server_cmd_find_option_val(argv, l_arg_index, argc, "-certs", &l_certs_str);
    l_execute = dap_cli_server_cmd_find_option_val(argv, l_arg_index, argc, "execute", NULL);

    if (l_execute) {
        if (!l_certs_str) {
            dap_json_rpc_error_add(*a_json_arr_reply, -4, "Command 'execute' requires parameter -certs");
            return -4;
        }
        dap_cert_parse_str_list(l_certs_str, &l_certs, &l_certs_count);
        if (!l_certs || !l_certs_count) {
            dap_json_rpc_error_add(*a_json_arr_reply, -5, "Specified certificates not found");
            return -5;
        }
    }
    if (l_cmd == CMD_ACTIVATE) {
        if (dap_chain_policy_is_exist(l_net->pub.id, l_policy_num)) {
            dap_json_rpc_error_add(*a_json_arr_reply, -15, "Specified policy num already exist");
            return -15;
        }
        int64_t l_ts_start = 0;
        uint64_t l_block_start = 0;
        dap_chain_id_t l_chain_id = {};
        if (l_ts_start_str) {
            l_ts_start = dap_time_from_str_custom(l_ts_start_str, "%d/%m/%y-%H:%M:%S");
            if (!l_ts_start) {
                dap_json_rpc_error_add(*a_json_arr_reply, -13, "Can't read ts_start \"%s\"", l_ts_start_str);
                return -13;
            }
        }

        if (l_block_start_str) {
            l_block_start = strtoull(l_block_start_str, NULL, 10);
            if (l_block_start) {
                if (!l_chain_str) {
                    dap_json_rpc_error_add(*a_json_arr_reply, -8, "Command policy create with -block_start require args -chain");
                    return -8;
                }
                dap_chain_t *l_chain = dap_chain_net_get_chain_by_name(l_net, l_chain_str);
                if (!l_chain) {
                    dap_json_rpc_error_add(*a_json_arr_reply, -9, "%s Chain not found", l_chain_str);
                    return -9;
                }
                l_chain_id.uint64 = l_chain->id.uint64;
            }
        }
        l_policy = dap_chain_policy_create_activate(l_policy_num, l_ts_start, l_block_start, l_chain_id, 0);
        if (!l_policy) {
            dap_json_rpc_error_add(*a_json_arr_reply, -18, "Can't create activate policy object");
            return -18;
        }
    }

    // if cmd none - only print preaparing result
    if (!l_execute) {
        json_object *l_answer = dap_chain_policy_json_collect(l_policy);
        if (!l_answer) {
            dap_json_rpc_error_add(*a_json_arr_reply, -15, "Can't collect policy info");
            DAP_DELETE(l_policy);
            return -15;
        }
        char l_time[DAP_TIME_STR_SIZE] = {};
        dap_time_to_str_rfc822(l_time, DAP_TIME_STR_SIZE - 1, dap_time_now());
        json_object_object_add(l_answer, a_version == 1 ? "Current time" : "current_time", json_object_new_string(l_time));
        json_object_object_add(l_answer, a_version == 1 ? "Notification" : "notification", json_object_new_string("It's policy draft, check and use 'execute' command to apply"));
        if (l_answer) {
            json_object_array_add(*a_json_arr_reply, l_answer);
        } else {
            dap_json_rpc_error_add(*a_json_arr_reply, -11, "Policy draft creation failed");
            DAP_DELETE(l_policy);
            return -11;
        }
        DAP_DELETE(l_policy);
        return 0;
    }

    dap_chain_datum_decree_t *l_decree = s_decree_policy_execute(l_net, l_policy);
    DAP_DELETE(l_policy);
    size_t l_total_signs_success = 0;
    l_decree = dap_chain_datum_decree_sign_in_cycle(l_certs, l_decree, l_certs_count, &l_total_signs_success);

    if (!l_decree || l_total_signs_success == 0){
        dap_json_rpc_error_add(*a_json_arr_reply, -11, "Decree creation failed. Successful count of certificate signing is 0");
            return -11;
    }

    char *l_decree_hash_str = NULL;;
    if (!(l_decree_hash_str = s_decree_policy_put(l_decree, l_net))) {
        dap_json_rpc_error_add(*a_json_arr_reply, -12, "Policy decree error");
        return -12;
    }
    DAP_DELETE(l_decree);

    char l_approve_str[128];
    snprintf(l_approve_str, sizeof(l_approve_str), "Policy decree %s successfully created", l_decree_hash_str);
    json_object_array_add(*a_json_arr_reply, json_object_new_string(l_approve_str));
    DAP_DELETE(l_decree_hash_str);

    return 0;
}<|MERGE_RESOLUTION|>--- conflicted
+++ resolved
@@ -6924,11 +6924,6 @@
     }
     dap_time_t *l_time_unlock = NULL;
     if (l_time_str) {
-<<<<<<< HEAD
-        if (!(l_time_lock = dap_time_from_str_simplified(l_time_str)) && !(l_time_lock = dap_time_from_str_rfc822(l_time_str))) {
-            dap_json_rpc_error_add(*a_json_arr_reply, DAP_CHAIN_NODE_CLI_COM_TX_CREATE_WRONG_TIME_FORMAT,
-                                    "Wrong time format. Parameter -lock_before must be in format \"Day Month Year HH:MM:SS Timezone\" e.g. \"19 August 2024 22:00:00 +0300\"");
-=======
         l_time_unlock = DAP_NEW_Z_COUNT(dap_time_t, l_value_el_count);
         if (!l_time_unlock) {
             dap_json_rpc_error_add(*a_json_arr_reply, DAP_CHAIN_NODE_CLI_COM_TX_CREATE_MEMORY_ERR, "Can't allocate memory");
@@ -6941,7 +6936,6 @@
             DAP_DEL_ARRAY(l_addr_to, l_addr_el_count);
             DAP_DEL_MULTY(l_addr_to, l_value, l_time_unlock);
             dap_json_rpc_error_add(*a_json_arr_reply, DAP_CHAIN_NODE_CLI_COM_TX_CREATE_WRONG_TIME_FORMAT, "Can't read '-lock_before' arg");
->>>>>>> 514de0e9
             return DAP_CHAIN_NODE_CLI_COM_TX_CREATE_WRONG_TIME_FORMAT;
         }
         for (size_t i = 0; i < l_value_el_count; ++i) {
@@ -6949,8 +6943,7 @@
                 l_time_unlock[i] = 0;
                 continue;
             }
-            l_time_unlock[i] = dap_time_from_str_rfc822(l_time_unlock_array[i]);
-            if (!l_time_unlock[i]) {
+            if (!(l_time_unlock[i] = dap_time_from_str_simplified(l_time_str)) && !(l_time_unlock[i] = dap_time_from_str_rfc822(l_time_str))) {
                 dap_json_rpc_error_add(*a_json_arr_reply, DAP_CHAIN_NODE_CLI_COM_TX_CREATE_WRONG_TIME_FORMAT, "Wrong time format. Parameter -lock_before must be in format \"Day Month Year HH:MM:SS Timezone\" e.g. \"19 August 2024 22:00:00 +0300\"");
                 DAP_DEL_ARRAY(l_addr_to, l_addr_el_count);
                 DAP_DEL_MULTY(l_addr_to, l_value, l_time_unlock);       
