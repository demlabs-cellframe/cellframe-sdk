--- conflicted
+++ resolved
@@ -2904,7 +2904,6 @@
     if (l_objs_count == 0) {
         l_jobj_datums = json_object_new_null();
     } else {
-<<<<<<< HEAD
         l_jobj_datums = json_object_new_array();
         if (!l_jobj_datums) {
             json_object_put(l_obj_chain);
@@ -3075,34 +3074,6 @@
                             }
                         } break;
                         default: break;
-=======
-        size_t l_objs_count = 0;
-        size_t l_objs_addr = 0;
-        dap_global_db_obj_t *l_objs = dap_global_db_get_all_sync(l_gdb_group_mempool, &l_objs_count);
-        for (size_t i = 0; i < l_objs_count; i++) {
-            dap_chain_datum_t *l_datum = (dap_chain_datum_t *) l_objs[i].value;
-            if (!l_datum->header.data_size || (l_datum->header.data_size > l_objs[i].value_len)) {
-                log_it(L_ERROR, "Trash datum in GDB %s.%s, key: %s data_size:%u, value_len:%zu",
-                       a_net->pub.name, a_chain->name, l_objs[i].key, l_datum->header.data_size, l_objs[i].value_len);
-                dap_global_db_del_sync(l_gdb_group_mempool, l_objs[i].key);
-                continue;
-            }
-            const char *l_datum_type = dap_chain_datum_type_id_to_str(l_datum->header.type_id);
-            char buff_time[50];
-            dap_time_to_str_rfc822(buff_time, 50, l_datum->header.ts_create);
-            dap_string_append_printf(a_str_tmp, "%s hash %s %s\n", l_datum_type, l_objs[i].key, buff_time);
-            bool datum_is_accepted_addr = false;
-            switch (l_datum->header.type_id) {
-                case DAP_CHAIN_DATUM_TX: {
-                    dap_chain_addr_t l_addr_from;
-                    dap_chain_datum_tx_t *l_tx = (dap_chain_datum_tx_t*)l_datum->data;
-                    const char *l_main_token = s_tx_get_main_ticker(l_tx, a_net, NULL);
-                    dap_list_t *l_list_sig_item = dap_chain_datum_tx_items_get(l_tx, TX_ITEM_TYPE_SIG, NULL);
-                    if (!l_list_sig_item) {
-                        dap_string_append_printf(a_str_tmp, "\tAn item with a type TX_ITEM_TYPE_SIG for the transaction "
-                                                            "was not found, the transaction may be corrupted.\n");
-                        break;
->>>>>>> 11f5708c
                     }
                     json_object *l_jobj_money = json_object_new_object();
                     if (!l_jobj_money){
@@ -3115,7 +3086,6 @@
                         dap_global_db_objs_delete(l_objs, l_objs_count);
                         return;
                     }
-<<<<<<< HEAD
                     char *l_value_str = dap_chain_balance_print(l_value);
                     if (!l_value_str) {
                         json_object_put(l_jobj_to_list);
@@ -3187,54 +3157,6 @@
                         return;
                     }
                     json_object_object_add(l_jobj_money, "token", l_jobj_token);
-=======
-                    dap_list_free(l_list_sig_item);
-                    char *l_addr_from_str = dap_chain_addr_to_str(&l_addr_from);
-                    dap_string_append_printf(a_str_tmp, "\tFrom: %s\n", l_addr_from_str);
-                    DAP_DELETE(l_addr_from_str);
-                    dap_list_t *l_list_out_items = dap_chain_datum_tx_items_get(l_tx, TX_ITEM_TYPE_OUT_ALL, NULL);
-                    for (dap_list_t *it = l_list_out_items; it; it = it->next) {
-                        dap_chain_addr_t *l_dist_addr = NULL;
-                        uint256_t l_value = uint256_0;
-                        const char *l_dist_token = NULL;
-                        uint8_t l_type = *(uint8_t*)it->data;
-                        bool is_fee = false;
-                        switch (l_type) {
-                            case TX_ITEM_TYPE_OUT: {
-                                l_value = ((dap_chain_tx_out_t*)it->data)->header.value;
-                                l_dist_token = l_main_token;
-                                l_dist_addr = &((dap_chain_tx_out_t*)it->data)->addr;
-                            } break;
-                            case TX_ITEM_TYPE_OUT_EXT: {
-                                l_value = ((dap_chain_tx_out_ext_t*)it->data)->header.value;
-                                l_dist_token = ((dap_chain_tx_out_ext_t*)it->data)->token;
-                                l_dist_addr = &((dap_chain_tx_out_ext_t*)it->data)->addr;
-                            } break;
-                            case TX_ITEM_TYPE_OUT_COND: {
-                                l_value = ((dap_chain_tx_out_cond_t*)it->data)->header.value;
-                                if (((dap_chain_tx_out_cond_t*)it->data)->header.subtype == DAP_CHAIN_TX_OUT_COND_SUBTYPE_FEE) {
-                                    l_dist_token = a_net->pub.native_ticker;
-                                    is_fee = true;
-                                }
-                            } break;
-                            default: break;
-                        }
-                        UNUSED(is_fee);
-//                        if (l_dist_addr && dap_chain_addr_compare(&l_addr_from, l_dist_addr))
-//                            continue;
-                        char *l_value_str = dap_chain_balance_print(l_value);
-                        char *l_value_coins_str = dap_chain_balance_to_coins(l_value);
-                        char *l_addr_str = dap_chain_addr_to_str(l_dist_addr);
-                        if (l_dist_addr) {
-                            if (!datum_is_accepted_addr && l_wallet_addr) {
-                                datum_is_accepted_addr = dap_chain_addr_compare(l_wallet_addr, l_dist_addr);
-                            }
-                            dap_chain_addr_compare(&l_addr_from, l_dist_addr) ?
-                            dap_string_append_printf(a_str_tmp, "\tСhange: %s (%s) %s\n",
-                                                     l_value_coins_str, l_value_str, l_dist_token) :
-                            dap_string_append_printf(a_str_tmp, "\tTo: %s (%s) %s %s\n",
-                                                     l_value_coins_str, l_value_str, l_dist_token, l_addr_str);
->>>>>>> 11f5708c
 
                     if (l_dist_addr) {
                         char *l_addr_str = dap_chain_addr_to_str(l_dist_addr);
@@ -3493,7 +3415,6 @@
                 }
             }
         }
-<<<<<<< HEAD
         if (!l_datum) {
             l_found_in_chains = true;
             dap_hash_fast_t l_datum_hash;
@@ -3594,18 +3515,6 @@
             json_object_object_add(l_jobj_datum, "find", l_find_bool);
             json_object_array_add(*a_json_reply, l_jobj_datum);
             return COM_MEMPOOL_CHECK_ERR_DATUM_NOT_FIND;
-=======
-    }
-    if (l_datum) {
-        dap_string_t *l_str_reply = dap_string_new("");
-        dap_string_append_printf(l_str_reply, "Datum %s is present in %s.%s\n", a_datum_hash,
-                                 l_found_in_chains ? "chains" : "mempool", l_chain_name);
-        if (l_found_in_chains) {
-
-            dap_chain_hash_fast_to_str(&l_atom_hash, l_atom_hash_str, DAP_CHAIN_HASH_FAST_STR_SIZE);
-            dap_string_append_printf(l_str_reply, "Atom hash is %s return code is %d (%s)\n",
-                                     l_atom_hash_str, l_ret_code, dap_ledger_tx_check_err_str(l_ret_code));
->>>>>>> 11f5708c
         }
     } else {
         dap_json_rpc_error_add(COM_MEMPOOL_CHECK_ERR_CAN_NOT_FIND_NET, "Error! Both -net <network_name> "
@@ -3614,7 +3523,6 @@
     }
 }
 
-<<<<<<< HEAD
 typedef enum cmd_mempool_proc_list_error{
     DAP_COM_MEMPOOL_PROC_LIST_ERROR_NODE_ROLE_NOT_FULL = DAP_JSON_RPC_ERR_CODE_METHOD_ERR_START,
     DAP_COM_MEMPOOL_PROC_LIST_ERROR_GET_DATUM_HASH_FROM_STR,
@@ -3639,10 +3547,6 @@
 int _cmd_mempool_proc(dap_chain_net_t *a_net, dap_chain_t *a_chain, const char *a_datum_hash, void **reply)
 {
     // If full or light it doesnt work
-=======
-int _cmd_mempool_proc(dap_chain_net_t *a_net, dap_chain_t *a_chain, const char *a_datum_hash, char **a_str_reply)
-{
->>>>>>> 11f5708c
     if(dap_chain_net_get_role(a_net).enums>= NODE_ROLE_FULL){
         dap_json_rpc_error_add(DAP_COM_MEMPOOL_PROC_LIST_ERROR_NODE_ROLE_NOT_FULL,
                                "Need master node role or higher for network %s to process this command", a_net->pub.name);
@@ -3658,13 +3562,8 @@
     }
     size_t l_datum_size=0;
 
-<<<<<<< HEAD
     dap_chain_datum_t * l_datum = (dap_chain_datum_t*)dap_global_db_get_sync(l_gdb_group_mempool, a_datum_hash,
                                                                              &l_datum_size, NULL, NULL );
-=======
-    dap_chain_datum_t *l_datum = (dap_chain_datum_t *)dap_global_db_get_sync(l_gdb_group_mempool, a_datum_hash,
-                                                         &l_datum_size, NULL, NULL );
->>>>>>> 11f5708c
     size_t l_datum_size2 = l_datum? dap_chain_datum_size( l_datum): 0;
     if (l_datum_size != l_datum_size2) {
         dap_json_rpc_error_add(DAP_COM_MEMPOOL_PROC_LIST_ERROR_DATUM_CORRUPT_SIZE_DATUM_NOT_EQUALS_SIZE_RECORD, "Error! Corrupted datum %s, size by datum headers is %zd when in mempool is only %zd bytes",
@@ -3880,46 +3779,8 @@
     COM_DUMP_ERROR_NULL_IS_ARGUMENT_FUNCTION
 }_cmd_mempool_dump_error_list_t;
 
-<<<<<<< HEAD
 int _cmd_mempool_dump_from_group(dap_chain_net_id_t a_net_id, const char *a_group_gdb, const char *a_datum_hash,
                                  const char *a_hash_out_type, json_object **reply) {
-=======
-    // Serialize certificate into memory
-    uint32_t l_cert_serialized_size = 0;
-    byte_t  *l_cert_serialized = dap_cert_mem_save(a_cert, &l_cert_serialized_size);
-    if(!l_cert_serialized){
-        dap_cli_server_cmd_set_reply_text(a_str_reply,
-                                          "Can't serialize in memory certificate \"%s\"", a_cert->name);
-        return -7;
-    }
-    // Now all the chechs passed, forming datum for mempool
-    dap_chain_datum_t * l_datum = dap_chain_datum_create( DAP_CHAIN_DATUM_CA, l_cert_serialized , l_cert_serialized_size);
-    DAP_DELETE(l_cert_serialized);
-    if(!l_datum){
-        dap_cli_server_cmd_set_reply_text(a_str_reply,
-                                          "Can't produce datum from certificate \"%s\"", a_cert->name);
-        return -7;
-    }
-
-    // Finaly add datum to mempool
-    char *l_hash_str = dap_chain_mempool_datum_add(l_datum, l_chain, "hex");
-    DAP_DELETE(l_datum);
-    if (l_hash_str) {
-        dap_cli_server_cmd_set_reply_text(a_str_reply,
-                                          "Datum %s was successfully placed to mempool", l_hash_str);
-        DAP_DELETE(l_hash_str);
-        return 0;
-    } else {
-        dap_cli_server_cmd_set_reply_text(a_str_reply,
-                                          "Can't place certificate \"%s\" to mempool", a_cert->name);
-        return -8;
-    }
-    return 0;
-}
-
-int _cmd_mempool_dump_from_group(dap_chain_net_id_t a_net_id, const char *a_group_gdb, const char *a_datum_hash, const char *a_hash_out_type, dap_string_t *a_str_tmp)
-{
->>>>>>> 11f5708c
     size_t l_datum_size = 0;
     dap_chain_datum_t *l_datum = (dap_chain_datum_t *)dap_global_db_get_sync(a_group_gdb, a_datum_hash,
                                                          &l_datum_size, NULL, NULL );
@@ -6822,54 +6683,10 @@
             return DAP_CHAIN_NODE_CLI_COM_TX_HISTORY_DAP_DB_HISTORY_ADDR_ERR;
         }
     } else if (l_is_tx_all) {
-<<<<<<< HEAD
         // history all
         json_object * json_obj_summary = json_object_new_object();
         if (!json_obj_summary) {
             return DAP_CHAIN_NODE_CLI_COM_TX_HISTORY_MEMORY_ERR;
-=======
-        dap_time_t l_time_T = dap_time_now();
-        char out[80] = {"\0"};
-        dap_time_to_str_rfc822(out,80, l_time_T);
-        log_it(L_DEBUG, "Start getting tx from chain: %s", out);
-        dap_ledger_t *l_ledger = l_net->pub.ledger;
-        dap_string_t *l_tx_all_str = dap_string_new("");
-        size_t l_tx_count = 0;
-        size_t l_tx_ledger_accepted = 0;
-        size_t l_tx_ledger_rejected = 0;
-        dap_chain_cell_t    *l_cell = NULL,
-                            *l_cell_tmp = NULL;
-        dap_chain_atom_iter_t *l_iter = NULL;
-        HASH_ITER(hh, l_chain->cells, l_cell, l_cell_tmp) {
-            l_iter = l_chain->callback_atom_iter_create(l_chain, l_cell->id, 0);
-            size_t l_atom_size = 0;
-            dap_chain_atom_ptr_t l_ptr = l_chain->callback_atom_iter_get_first(l_iter, &l_atom_size);
-            while (l_ptr && l_atom_size) {
-                size_t l_datums_count = 0;
-                dap_chain_datum_t **l_datums = l_cell->chain->callback_atom_get_datums(l_ptr, l_atom_size, &l_datums_count);
-                for (size_t i = 0; i < l_datums_count; i++) {
-                    if (l_datums[i]->header.type_id == DAP_CHAIN_DATUM_TX) {
-                        l_tx_count++;
-                        dap_chain_datum_tx_t *l_tx = (dap_chain_datum_tx_t*)l_datums[i]->data;
-                        dap_hash_fast_t l_ttx_hash = {0};
-                        dap_hash_fast(l_tx, l_datums[i]->header.data_size, &l_ttx_hash);
-                        const char *l_token_ticker = NULL;
-                        if ((l_token_ticker = dap_ledger_tx_get_token_ticker_by_hash(l_ledger, &l_ttx_hash))) {
-                            dap_string_append_printf(l_tx_all_str, "\t\t↓↓↓ Ledger accepted ↓↓↓\n");
-                            l_tx_ledger_accepted++;
-                        } else {
-                            l_token_ticker = s_tx_get_main_ticker(l_tx, l_net, NULL);
-                            dap_string_append_printf(l_tx_all_str, "\t\t↓↓↓ Ledger rejected ↓↓↓\n");
-                            l_tx_ledger_rejected++;
-                        }
-                        dap_chain_datum_dump_tx(l_tx, l_token_ticker, l_tx_all_str, l_hash_out_type, &l_ttx_hash, l_net->pub.id);
-                    }
-                }
-                DAP_DEL_Z(l_datums);
-                l_ptr = l_chain->callback_atom_iter_get_next(l_iter, &l_atom_size);
-            }
-            l_cell->chain->callback_atom_iter_delete(l_iter);
->>>>>>> 11f5708c
         }
 
         json_object* json_arr_history_all = dap_db_history_tx_all(l_chain, l_net, l_hash_out_type, json_obj_summary);
