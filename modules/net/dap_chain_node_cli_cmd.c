/*
 * Authors:
 * Dmitriy A. Gerasimov <gerasimov.dmitriy@demlabs.net>
 * Alexander Lysikov <alexander.lysikov@demlabs.net>
 * DeM Labs Inc.   https://demlabs.net
 * Cellframe Network  https://github.com/demlabs-cellframe
 * Copyright  (c) 2019
 * All rights reserved.

 This file is part of DAP (Distributed Applications Platform) the open source project

 DAP (Distributed Applications Platform) is free software: you can redistribute it and/or modify
 it under the terms of the GNU General Public License as published by
 the Free Software Foundation, either version 3 of the License, or
 (at your option) any later version.

 DAP is distributed in the hope that it will be useful,
 but WITHOUT ANY WARRANTY; without even the implied warranty of
 MERCHANTABILITY or FITNESS FOR A PARTICULAR PURPOSE.  See the
 GNU General Public License for more details.

 You should have received a copy of the GNU General Public License
 along with any DAP based project.  If not, see <http://www.gnu.org/licenses/>.
 */

#include <stdlib.h>
#include <stdio.h>
#include <time.h>
#include <stdlib.h>
#include <stddef.h>
#include <stdint.h>
#include <string.h>
#include <stdbool.h>
#include <errno.h>
#include <assert.h>
#include <ctype.h>
#include <dirent.h>
#include <sys/stat.h>

#ifdef WIN32
#include <winsock2.h>
#include <windows.h>
#include <mswsock.h>
#include <ws2tcpip.h>
#include <io.h>
#include "wepoll.h"
#else
#include <sys/types.h>
#include <arpa/inet.h>
#include <netinet/in.h>
#include <signal.h>
#endif
#include <pthread.h>

#include "uthash.h"
#include "utlist.h"
#include "dap_string.h"
#include "dap_hash.h"
#include "dap_chain_common.h"
#include "dap_strfuncs.h"
#include "dap_list.h"
#include "dap_string.h"
#include "dap_cert.h"
#include "dap_cert_file.h"
#include "dap_file_utils.h"
#include "dap_enc_base58.h"
#include "dap_enc_ks.h"
#include "dap_chain_wallet.h"
#include "dap_chain_wallet_internal.h"
#include "dap_chain_node.h"
#include "dap_global_db.h"
#include "dap_global_db_driver.h"
#include "dap_chain_node_client.h"
#include "dap_chain_node_cli_cmd.h"
#include "dap_chain_node_cli_cmd_tx.h"
#include "dap_net.h"
#include "dap_chain_net_srv.h"
#include "dap_chain_net_tx.h"
#include "dap_chain_net_balancer.h"
#include "dap_chain_cell.h"
#include "dap_enc_base64.h"

#ifdef DAP_OS_UNIX
#include <dirent.h>
#endif

#include "dap_chain_common.h"
#include "dap_chain_datum.h"
#include "dap_chain_datum_token.h"
#include "dap_chain_datum_tx_items.h"
#include "dap_chain_ledger.h"
#include "dap_chain_mempool.h"
#include "dap_global_db.h"
#include "dap_global_db_pkt.h"
#include "dap_chain_ch.h"
#include "dap_enc_base64.h"
#include "dap_chain_net_node_list.h"

#include "dap_json_rpc_errors.h"
#include "dap_http_ban_list_client.h"
#include "dap_chain_datum_tx_voting.h"
#include "dap_chain_wallet_cache.h"
#include "dap_json_rpc.h"
#include "dap_json_rpc_request.h"
#include "dap_client_pvt.h"
#include "dap_enc.h"
#include "dap_notify_srv.h"
#include "dap_chain_wallet_cache.h"
#include "dap_chain_net_srv_stake_pos_delegate.h"
#include "dap_chain_policy.h"
#include "dap_time.h"


#include "dap_chain_net_tx.h"

#define LOG_TAG "chain_node_cli_cmd"

int _cmd_mempool_add_ca(dap_chain_net_t *a_net, dap_chain_t *a_chain, dap_cert_t *a_cert, void **a_str_reply);
static void s_new_wallet_info_notify(const char *a_wallet_name); 
struct json_object *wallet_list_json_collect();

dap_chain_t *s_get_chain_with_datum(dap_chain_net_t *a_net, const char *a_datum_hash) {
    dap_chain_t *l_chain = NULL;
    DL_FOREACH(a_net->pub.chains, l_chain) {
        char *l_gdb_mempool = dap_chain_net_get_gdb_group_mempool_new(l_chain);
        bool is_hash = dap_global_db_driver_is(l_gdb_mempool, a_datum_hash);
        DAP_DELETE(l_gdb_mempool);
        if (is_hash)
            return l_chain;
    }
    return NULL;
}

/**
 * @brief node_info_read_and_reply
 * Read node from base
 * @param a_net
 * @param a_address
 * @param a_str_reply
 * @return dap_chain_node_info_t*
 */
static dap_chain_node_info_t* node_info_read_and_reply(dap_chain_net_t * a_net, dap_chain_node_addr_t *a_address,
        void **a_str_reply)
{
    dap_chain_node_info_t* l_res = dap_chain_node_info_read(a_net, a_address);
    if (!l_res)
        dap_cli_server_cmd_set_reply_text(a_str_reply, "Node record is corrupted or doesn't exist");
    return l_res;
}


/**
 * @brief node_info_save_and_reply
 * Save node to base
 * @param a_net
 * @param a_node_info
 * @param str_reply
 * @return true
 * @return false
 */
static int node_info_save_and_reply(dap_chain_net_t * a_net, dap_chain_node_info_t *a_node_info, void **a_str_reply)
{
    return !a_node_info || !a_node_info->address.uint64
        ? dap_cli_server_cmd_set_reply_text(a_str_reply, "Invalid node address"), -1
        : dap_global_db_set_sync(a_net->pub.gdb_nodes, dap_stream_node_addr_to_str_static(a_node_info->address),
            (uint8_t*)a_node_info, dap_chain_node_info_get_size(a_node_info), false);
}


/**
 * @brief node_info_add_with_reply
 * Handler of command 'global_db node add'
 *
 * str_reply[out] for reply
 * return 0 Ok, -1 error
 * @param a_net
 * @param a_node_info
 * @param a_alias_str
 * @param a_cell_str
 * @param a_ipv4_str
 * @param a_ipv6_str
 * @param a_str_reply
 * @return int
 */
static int node_info_add_with_reply(dap_chain_net_t * a_net, dap_chain_node_info_t *a_node_info,
        const char *a_alias_str, const char *a_cell_str, const char *a_ip_str, void **a_str_reply)
{

    if(!a_node_info->address.uint64) {
        dap_cli_server_cmd_set_reply_text(a_str_reply, "not found -addr parameter");
        return -1;
    }
    if(!a_cell_str) {
        dap_cli_server_cmd_set_reply_text(a_str_reply, "not found -cell parameter");
        return -1;
    }

    if(a_alias_str) {
        // add alias
        if(!dap_chain_node_alias_register(a_net, a_alias_str, &a_node_info->address)) {
            log_it(L_WARNING, "can't save alias %s", a_alias_str);
            dap_cli_server_cmd_set_reply_text(a_str_reply, "alias '%s' can't be mapped to addr=0x%"DAP_UINT64_FORMAT_U,
                    a_alias_str, a_node_info->address.uint64);
            return -1;
        }
    }

    return !node_info_save_and_reply(a_net, a_node_info, a_str_reply)
        ? dap_cli_server_cmd_set_reply_text(a_str_reply, "node added"), 0
        : -1;
}

/**
 * @brief s_node_info_list_with_reply Handler of command 'node dump'
 * @param a_net
 * @param a_addr
 * @param a_is_full
 * @param a_alias
 * @param a_str_reply
 * @return int 0 Ok, -1 error
 */
static int s_node_info_list_with_reply(dap_chain_net_t *a_net, dap_chain_node_addr_t * a_addr, bool a_is_full,
        const char *a_alias, void **a_str_reply)
{
    int l_ret = 0;
    dap_string_t *l_string_reply = dap_string_new("Node list:\n");

    if ((a_addr && a_addr->uint64) || a_alias) {
        dap_chain_node_addr_t *l_addr = a_alias
                ? dap_chain_node_alias_find(a_net, a_alias)
                : DAP_DUP(a_addr);

        if (!l_addr) {
            log_it(L_ERROR, "Node address with specified params not found");
            return -1;
        }

        // read node
        dap_chain_node_info_t *node_info_read = node_info_read_and_reply(a_net, l_addr, a_str_reply);
        if(!node_info_read) {
            DAP_DEL_Z(l_addr);
            dap_string_free(l_string_reply, true);
            return -2;
        }

        // get aliases in form of string
        /*dap_string_t *aliases_string = dap_string_new(NULL);
        dap_list_t *list_aliases = get_aliases_by_name(a_net, l_addr);
        if(list_aliases)
        {
            dap_list_t *list = list_aliases;
            while(list)
            {
                const char *alias = (const char *) list->data;
                dap_string_append_printf(aliases_string, "\nalias %s", alias);
                list = dap_list_next(list);
            }
            dap_list_free_full(list_aliases, NULL);
        }
        else
            dap_string_append(aliases_string, "\nno aliases");



        const int hostlen = 128;
        char *host4 = (char*) alloca(hostlen);
        char *host6 = (char*) alloca(hostlen);
        struct sockaddr_in sa4 = { .sin_family = AF_INET, .sin_addr = node_info_read->hdr.ext_addr_v4 };
        const char* str_ip4 = inet_ntop(AF_INET, &(((struct sockaddr_in *) &sa4)->sin_addr), host4, hostlen);

        struct sockaddr_in6 sa6 = { .sin6_family = AF_INET6, .sin6_addr = node_info_read->hdr.ext_addr_v6 };
        const char* str_ip6 = inet_ntop(AF_INET6, &(((struct sockaddr_in6 *) &sa6)->sin6_addr), host6, hostlen);

        // get links in form of string
        dap_string_t *links_string = dap_string_new(NULL);
        for(unsigned int i = 0; i < node_info_read->hdr.links_number; i++) {
            dap_chain_node_addr_t link_addr = node_info_read->links[i];
            dap_string_append_printf(links_string, "\nlink%02d address : " NODE_ADDR_FP_STR, i,
                    NODE_ADDR_FP_ARGS_S(link_addr));
        }

        dap_string_append_printf(l_string_reply, "\n");
        char l_port_str[10];
        sprintf(l_port_str,"%d",node_info_read->hdr.ext_port);

        // set short reply with node param
        if(!a_is_full)
            dap_string_append_printf(l_string_reply,
                    "node address "NODE_ADDR_FP_STR"\tcell 0x%016"DAP_UINT64_FORMAT_x"\tipv4 %s\tport: %s\tnumber of links %u",
                    NODE_ADDR_FP_ARGS_S(node_info_read->hdr.address),
                    node_info_read->hdr.cell_id.uint64, str_ip4,
                    node_info_read->hdr.ext_port ? l_port_str : "default",
                    node_info_read->hdr.links_number);
        else
            // set full reply with node param
            dap_string_append_printf(l_string_reply,
                    "node address " NODE_ADDR_FP_STR "\ncell 0x%016"DAP_UINT64_FORMAT_x"\nipv4 %s\nipv6 %s\nport: %s%s\nlinks %u%s",
                    NODE_ADDR_FP_ARGS_S(node_info_read->hdr.address),
                    node_info_read->hdr.cell_id.uint64,
                    str_ip4, str_ip6,
                    node_info_read->hdr.ext_port ? l_port_str : "default",
                    aliases_string->str,
                    node_info_read->hdr.links_number, links_string->str);
        dap_string_free(aliases_string, true);
        dap_string_free(links_string, true);

        DAP_DELETE(l_addr);
        DAP_DELETE(node_info_read);*/ // TODO

    } else { // Dump list with !a_addr && !a_alias
        size_t l_nodes_count = 0;
        dap_global_db_obj_t *l_objs = dap_global_db_get_all_sync(a_net->pub.gdb_nodes, &l_nodes_count);

        if(!l_nodes_count || !l_objs) {
            dap_string_append_printf(l_string_reply, "No records\n");
            dap_cli_server_cmd_set_reply_text(a_str_reply, "%s", l_string_reply->str);
            dap_string_free(l_string_reply, true);
            dap_global_db_objs_delete(l_objs, l_nodes_count);
            return -1;
        } else {
            dap_string_append_printf(l_string_reply, "Got %zu nodes:\n", l_nodes_count);
            dap_string_append_printf(l_string_reply, "%-26s%-20s%-8s%s", "Address", "IPv4", "Port", "Timestamp\n");

            for (size_t i = 0; i < l_nodes_count; i++) {
                dap_chain_node_info_t *l_node_info = (dap_chain_node_info_t*)l_objs[i].value;
                if (dap_chain_node_addr_is_blank(&l_node_info->address)){
                    log_it(L_ERROR, "Node address is empty");
                    continue;
                }

                char l_ts[DAP_TIME_STR_SIZE] = { '\0' };
                dap_nanotime_to_str_rfc822(l_ts, sizeof(l_ts), l_objs[i].timestamp);

                dap_string_append_printf(l_string_reply, NODE_ADDR_FP_STR"    %-20s%-8d%-32s\n",
                                         NODE_ADDR_FP_ARGS_S(l_node_info->address),
                                         l_node_info->ext_host, l_node_info->ext_port,
                                         l_ts);

                // TODO make correct work with aliases
                /*dap_string_t *aliases_string = dap_string_new(NULL);

                for (size_t i = 0; i < l_data_size; i++) {
                    //dap_chain_node_addr_t addr_i;
                    dap_global_db_obj_t *l_obj = l_aliases_objs + i;
                    if (!l_obj)
                        break;
                    dap_chain_node_addr_t *l_addr = (dap_chain_node_addr_t *)l_obj->value;
                    if (l_addr && l_obj->value_len == sizeof(dap_chain_node_addr_t) &&
                            l_node_info->hdr.address.uint64 == l_addr->uint64) {
                        dap_string_append_printf(aliases_string, "\nalias %s", l_obj->key);
                    }
                }
                if (!l_data_size)
                    dap_string_append(aliases_string, "\nno aliases");

                // get links in form of string
                dap_string_t *links_string = dap_string_new(NULL);
                for(unsigned int i = 0; i < l_node_info->hdr.links_number; i++) {
                    dap_chain_node_addr_t link_addr = l_node_info->links[i];
                    dap_string_append_printf(links_string, "\nlink%02d address : " NODE_ADDR_FP_STR, i,
                            NODE_ADDR_FP_ARGS_S(link_addr));
                }

                if(i)
                    dap_string_append_printf(l_string_reply, "\n");
                char l_port_str[10];
                sprintf(l_port_str, "%d", l_node_info->hdr.ext_port);
                // set short reply with node param
                if(!a_is_full)
                    dap_string_append_printf(l_string_reply,
                            "node address "NODE_ADDR_FP_STR"\tcell 0x%016"DAP_UINT64_FORMAT_x"\tipv4 %s\tport: %s\tnumber of links %u",
                            NODE_ADDR_FP_ARGS_S(l_node_info->hdr.address),
                            l_node_info->hdr.cell_id.uint64, str_ip4,
                            l_node_info->hdr.ext_port ? l_port_str : "default",
                            l_node_info->hdr.links_number);
                else
                    // set full reply with node param
                    dap_string_append_printf(l_string_reply,
                            "node address " NODE_ADDR_FP_STR "\ncell 0x%016"DAP_UINT64_FORMAT_x"\nipv4 %s\nipv6 %s\nport: %s%s\nlinks %u%s",
                            NODE_ADDR_FP_ARGS_S(l_node_info->hdr.address),
                            l_node_info->hdr.cell_id.uint64,
                            str_ip4, str_ip6,
                            l_node_info->hdr.ext_port ? l_port_str : "default",
                            aliases_string->str,
                            l_node_info->hdr.links_number, links_string->str);
                dap_string_free(aliases_string, true);
                dap_string_free(links_string, true);*/
            }
        }
        dap_global_db_objs_delete(l_objs, l_nodes_count);
    }
    dap_cli_server_cmd_set_reply_text(a_str_reply, "%s", l_string_reply->str);
    dap_string_free(l_string_reply, true);
    return l_ret;
}

/**
 * @brief com_global_db
 * global_db command
 * @param a_argc
 * @param a_argv
 * @param arg_func
 * @param a_str_reply
 * @return int
 * return 0 OK, -1 Err
 */
int com_global_db(int a_argc, char ** a_argv, void **a_str_reply)
{
    json_object **a_json_arr_reply = (json_object **)a_str_reply;
    enum {
        CMD_NONE, CMD_ADD, CMD_FLUSH, CMD_RECORD, CMD_WRITE, CMD_READ,
        CMD_DELETE, CMD_DROP, CMD_GET_KEYS, CMD_GROUP_LIST
    };
    int arg_index = 1;
    int cmd_name = CMD_NONE;
    // find 'cells' as first parameter only
    if(dap_cli_server_cmd_find_option_val(a_argv, arg_index, dap_min(a_argc, arg_index + 1), "flush", NULL))
        cmd_name = CMD_FLUSH;
    else if(dap_cli_server_cmd_find_option_val(a_argv, arg_index, dap_min(a_argc, arg_index + 1), "record", NULL))
            cmd_name = CMD_RECORD;
    else if(dap_cli_server_cmd_find_option_val(a_argv, arg_index, dap_min(a_argc, arg_index + 1), "write", NULL))
                cmd_name = CMD_WRITE;
    else if(dap_cli_server_cmd_find_option_val(a_argv, arg_index, dap_min(a_argc, arg_index + 1), "read", NULL))
                cmd_name = CMD_READ;
    else if(dap_cli_server_cmd_find_option_val(a_argv, arg_index, dap_min(a_argc, arg_index + 1), "delete", NULL))
                cmd_name = CMD_DELETE;
    else if(dap_cli_server_cmd_find_option_val(a_argv, arg_index, dap_min(a_argc, arg_index + 1), "drop_table", NULL))
                cmd_name = CMD_DROP;
    else if(dap_cli_server_cmd_find_option_val(a_argv, arg_index, dap_min(a_argc, arg_index + 1), "get_keys", NULL))
            cmd_name = CMD_GET_KEYS;
    else if(dap_cli_server_cmd_find_option_val(a_argv, arg_index, dap_min(a_argc, arg_index + 1), "group_list", NULL))
            cmd_name = CMD_GROUP_LIST;

    switch (cmd_name) {
    case CMD_FLUSH:
    {
        json_object* json_obj_flush = NULL;
        int res_flush = dap_global_db_flush_sync();
        switch (res_flush) {
        case 0:
            json_obj_flush = json_object_new_object();
            json_object_object_add(json_obj_flush, "command status", json_object_new_string("Commit data base and filesystem caches to disk completed.\n\n"));
            json_object_array_add(*a_json_arr_reply, json_obj_flush);
            break;
        case -1:
            dap_json_rpc_error_add(*a_json_arr_reply, DAP_CHAIN_NODE_CLI_COM_GLOBAL_DB_CAN_NOT_OPEN_DIR,
                                                        "Couldn't open db directory. Can't init cdb\n"
                                                        "Reboot the node.\n\n");
            break;
        case -2:
            dap_json_rpc_error_add(*a_json_arr_reply, DAP_CHAIN_NODE_CLI_COM_GLOBAL_DB_CAN_NOT_INIT_DB,
                                                        "Couldn't open db directory. Can't init cdb\n"
                                                        "Reboot the node.\n\n");
            break;
        case -3:
            dap_json_rpc_error_add(*a_json_arr_reply, DAP_CHAIN_NODE_CLI_COM_GLOBAL_DB_CAN_NOT_INIT_SQL,
                                                        "Can't init sqlite\n"
                                                        "Reboot the node.\n\n");
            break;
        default:
            dap_json_rpc_error_add(*a_json_arr_reply, DAP_CHAIN_NODE_CLI_COM_GLOBAL_DB_CAN_NOT_COMMIT_TO_DISK,
                                                        "Can't commit data base caches to disk completed.\n"
                                                        "Reboot the node.\n\n");
            break;
        }
        return DAP_CHAIN_NODE_CLI_COM_GLOBAL_DB_JSON_OK;
    }
    case CMD_RECORD:
    {
        enum {
            SUMCMD_GET, SUMCMD_PIN, SUMCMD_UNPIN
        };
        if(!arg_index || a_argc < 3) {
            dap_json_rpc_error_add(*a_json_arr_reply, DAP_CHAIN_NODE_CLI_COM_GLOBAL_DB_PARAM_ERR,"parameters are not valid");
            return -DAP_CHAIN_NODE_CLI_COM_GLOBAL_DB_PARAM_ERR;
        }
        int arg_index_n = ++arg_index;
        int l_subcmd;
        // Get value
        if((arg_index_n = dap_cli_server_cmd_find_option_val(a_argv, arg_index, dap_min(a_argc, arg_index + 1), "get", NULL))!= 0) {
            l_subcmd = SUMCMD_GET;
        }
        // Pin record
        else if((arg_index_n = dap_cli_server_cmd_find_option_val(a_argv, arg_index, dap_min(a_argc, arg_index + 1), "pin", NULL)) != 0) {
            l_subcmd = SUMCMD_PIN;
        }
        // Unpin record
        else if((arg_index_n = dap_cli_server_cmd_find_option_val(a_argv, arg_index, dap_min(a_argc, arg_index + 1), "unpin", NULL)) != 0) {
            l_subcmd = SUMCMD_UNPIN;
        }
        else{
            dap_json_rpc_error_add(*a_json_arr_reply, DAP_CHAIN_NODE_CLI_COM_GLOBAL_DB_PARAM_ERR,
                                            "Subcommand '%s' not recognized, available subcommands are 'get', 'pin' or 'unpin'", a_argv[2]);
            return -DAP_CHAIN_NODE_CLI_COM_GLOBAL_DB_PARAM_ERR;
        }
        // read record from database
        const char *l_key = NULL;
        const char *l_group = NULL;
        // find key and group
        dap_cli_server_cmd_find_option_val(a_argv, arg_index, a_argc, "-key", &l_key);
        dap_cli_server_cmd_find_option_val(a_argv, arg_index, a_argc, "-group", &l_group);
        size_t l_value_len = 0;
        bool l_is_pinned = false;
        dap_nanotime_t l_ts =0;
        uint8_t *l_value = dap_global_db_get_sync(l_group, l_key, &l_value_len, &l_is_pinned, &l_ts);
        if(!l_value || !l_value_len) {
            dap_json_rpc_error_add(*a_json_arr_reply, DAP_CHAIN_NODE_CLI_COM_GLOBAL_DB_RECORD_NOT_FOUND,
                                            "Record not found\n\n");
            return -DAP_CHAIN_NODE_CLI_COM_GLOBAL_DB_RECORD_NOT_FOUND;
        }
        json_object* json_obj_rec = json_object_new_object();
        int l_ret = 0;
        // prepare record information
        switch (l_subcmd) {
            case SUMCMD_GET: // Get value
            {
                char *l_value_str = DAP_NEW_Z_SIZE(char, l_value_len * 2 + 2);
                if(!l_value_str) {
                    log_it(L_CRITICAL, "%s", c_error_memory_alloc);
                    DAP_DELETE(l_value);
                    json_object_put(json_obj_rec);
                    return -DAP_CHAIN_NODE_CLI_COM_GLOBAL_DB_MEMORY_ERR;
                }
                json_object_object_add(json_obj_rec, "command status", json_object_new_string("Commit data base and filesystem caches to disk completed."));

                dap_bin2hex(l_value_str, l_value, l_value_len);
                json_object_object_add(json_obj_rec, "command status", json_object_new_string("Record found"));
                json_object_object_add(json_obj_rec, "lenght(byte)", json_object_new_uint64(l_value_len));
                json_object_object_add(json_obj_rec, "hash", json_object_new_string(dap_get_data_hash_str(l_value, l_value_len).s));
                json_object_object_add(json_obj_rec, "pinned", l_is_pinned ? json_object_new_string("Yes") : json_object_new_string("No") );
                json_object_object_add(json_obj_rec, "value", json_object_new_string(l_value_str));
                DAP_DELETE(l_value_str);
                break;
            }
            case SUMCMD_PIN: // Pin record
            {
                if(l_is_pinned){
                    json_object_object_add(json_obj_rec, "pinned status", json_object_new_string("record already pinned"));
                    break;
                }
                if(dap_global_db_pin_sync( l_group, l_key) ==0 ){
                    json_object_object_add(json_obj_rec, "pinned status", json_object_new_string("record successfully pinned"));
                }
                else{
                    dap_json_rpc_error_add(*a_json_arr_reply, DAP_CHAIN_NODE_CLI_COM_GLOBAL_DB_RECORD_NOT_PINED,
                                            "can't pin the record");
                    l_ret = -DAP_CHAIN_NODE_CLI_COM_GLOBAL_DB_RECORD_NOT_PINED;
                }
                break;
            }
            case SUMCMD_UNPIN: // Unpin record
            {
                if(!l_is_pinned) {
                    json_object_object_add(json_obj_rec, "unpinned status", json_object_new_string("record already unpinned"));
                    break;
                }
                if(dap_global_db_unpin_sync(l_group,l_key) == 0 ) {
                    json_object_object_add(json_obj_rec, "unpinned status", json_object_new_string("record successfully unpinned"));
                }
                else {
                    dap_json_rpc_error_add(*a_json_arr_reply, DAP_CHAIN_NODE_CLI_COM_GLOBAL_DB_RECORD_NOT_UNPINED,
                                            "can't unpin the record");
                    l_ret = -DAP_CHAIN_NODE_CLI_COM_GLOBAL_DB_RECORD_NOT_UNPINED;
                }
                break;
            }
        }
        json_object_array_add(*a_json_arr_reply, json_obj_rec);
        DAP_DELETE(l_value);
        return l_ret;
    }
    case CMD_WRITE:
    {
        const char *l_group_str = NULL;
        const char *l_key_str = NULL;
        const char *l_value_str = NULL;

        dap_cli_server_cmd_find_option_val(a_argv, arg_index, a_argc, "-group", &l_group_str);
        dap_cli_server_cmd_find_option_val(a_argv, arg_index, a_argc, "-key", &l_key_str);
        dap_cli_server_cmd_find_option_val(a_argv, arg_index, a_argc, "-value", &l_value_str);

        if (!l_group_str) {
            dap_json_rpc_error_add(*a_json_arr_reply, DAP_CHAIN_NODE_CLI_COM_GLOBAL_DB_PARAM_ERR,
                                            "%s requires parameter 'group' to be valid", a_argv[0]);

            return -DAP_CHAIN_NODE_CLI_COM_GLOBAL_DB_PARAM_ERR;
        }

        if (!l_key_str) {
            dap_json_rpc_error_add(*a_json_arr_reply, DAP_CHAIN_NODE_CLI_COM_GLOBAL_DB_PARAM_ERR,
                                            "%s requires parameter 'key' to be valid", a_argv[0]);

            return -DAP_CHAIN_NODE_CLI_COM_GLOBAL_DB_PARAM_ERR;
        }

        if (!l_value_str) {
            dap_json_rpc_error_add(*a_json_arr_reply, DAP_CHAIN_NODE_CLI_COM_GLOBAL_DB_PARAM_ERR,
                                            "%s requires parameter 'value' to be valid", a_argv[0]);

            return -DAP_CHAIN_NODE_CLI_COM_GLOBAL_DB_PARAM_ERR;
        }

        if (!dap_global_db_set_sync(l_group_str, l_key_str, l_value_str, strlen(l_value_str) +1 , false)) {
            json_object* json_obj_write = json_object_new_object();
            json_object_object_add(json_obj_write, "write status", json_object_new_string("Data has been successfully written to the database"));
            json_object_array_add(*a_json_arr_reply, json_obj_write);
            return DAP_CHAIN_NODE_CLI_COM_GLOBAL_DB_JSON_OK;
        } else {
            dap_json_rpc_error_add(*a_json_arr_reply, DAP_CHAIN_NODE_CLI_COM_GLOBAL_DB_WRITING_FILED,
                                            "Data writing is failed");
        }
    }
    case CMD_READ:
    {
        const char *l_group_str = NULL;
        const char *l_key_str = NULL;

        dap_cli_server_cmd_find_option_val(a_argv, arg_index, a_argc, "-group", &l_group_str);
        dap_cli_server_cmd_find_option_val(a_argv, arg_index, a_argc, "-key", &l_key_str);

        if(!l_group_str) {
            dap_json_rpc_error_add(*a_json_arr_reply, DAP_CHAIN_NODE_CLI_COM_GLOBAL_DB_PARAM_ERR,
                                            "%s requires parameter 'group' to be valid", a_argv[0]);
            return -DAP_CHAIN_NODE_CLI_COM_GLOBAL_DB_PARAM_ERR;
        }

        if(!l_key_str) {
            dap_json_rpc_error_add(*a_json_arr_reply, DAP_CHAIN_NODE_CLI_COM_GLOBAL_DB_PARAM_ERR,
                                            "%s requires parameter 'key' to be valid", a_argv[0]);
            return -DAP_CHAIN_NODE_CLI_COM_GLOBAL_DB_PARAM_ERR;
        }

        size_t l_out_len = 0;
        dap_nanotime_t l_ts = 0;
        uint8_t *l_value_out = dap_global_db_get_sync(l_group_str, l_key_str, &l_out_len, NULL, &l_ts);
        /*if (!l_value_out || !l_out_len)
        {
            dap_cli_server_cmd_set_reply_text(a_str_reply, "Record with key %s in group %s not found", l_key_str, l_group_str);
            return -121;
        }*/
        json_object* json_obj_read = json_object_new_object();
        if (l_ts) {
            char l_ts_str[80] = { '\0' };
            dap_nanotime_to_str_rfc822(l_ts_str, sizeof(l_ts_str), l_ts);
            char *l_value_hexdump = dap_dump_hex(l_value_out, l_out_len);
            if (l_value_hexdump) {
                char *l_value_hexdump_new = dap_strdup_printf("\n%s", l_value_hexdump);
                json_object_object_add(json_obj_read, "group", json_object_new_string(l_group_str));
                json_object_object_add(json_obj_read, "key", json_object_new_string(l_key_str));
                json_object_object_add(json_obj_read, "time", json_object_new_string(l_ts_str));
                json_object_object_add(json_obj_read, "value len", json_object_new_uint64(l_out_len));
                json_object_object_add(json_obj_read, "value hex", json_object_new_string(l_value_hexdump_new));
                DAP_DELETE(l_value_hexdump_new);
            } else {
                dap_json_rpc_error_add(*a_json_arr_reply, DAP_CHAIN_NODE_CLI_COM_GLOBAL_DB_TIME_NO_VALUE,
                                            "\n\"%s : %s\"\nTime: %s\nNo value\n",
                                                  l_group_str, l_key_str, l_ts_str);
            }
        } else if (dap_global_db_group_match_mask(l_group_str, "*.mempool") && !l_value_out) {
            // read hole value (error) in mempool
            dap_store_obj_t* l_read_obj = dap_global_db_get_raw_sync(l_group_str, l_key_str);
            if (!l_read_obj || !l_read_obj->value || !l_read_obj->value_len) {
               dap_json_rpc_error_add(*a_json_arr_reply, DAP_CHAIN_NODE_CLI_COM_GLOBAL_DB_TIME_NO_VALUE,
                                            "\n\"%s : %s\"\nNo value\n",
                                                  l_group_str, l_key_str);
            } else {
                json_object_object_add(json_obj_read, "group", json_object_new_string(l_group_str));
                json_object_object_add(json_obj_read, "key", json_object_new_string(l_key_str));
                json_object_object_add(json_obj_read, "error", json_object_new_string((char*)l_read_obj->value));
            }
            dap_store_obj_free_one(l_read_obj);
        } else {
            dap_json_rpc_error_add(*a_json_arr_reply, DAP_CHAIN_NODE_CLI_COM_GLOBAL_DB_RECORD_NOT_FOUND,
                                            "\nRecord \"%s : %s\" not found\n",
                                              l_group_str, l_key_str);
        }
        DAP_DELETE(l_value_out);
        json_object_array_add(*a_json_arr_reply, json_obj_read);
        return DAP_CHAIN_NODE_CLI_COM_GLOBAL_DB_JSON_OK;
    }
    case CMD_DELETE:
    {
        const char *l_group_str = NULL;
        const char *l_key_str = NULL;

        dap_cli_server_cmd_find_option_val(a_argv, arg_index, a_argc, "-group", &l_group_str);
        dap_cli_server_cmd_find_option_val(a_argv, arg_index, a_argc, "-key", &l_key_str);

        if(!l_group_str) {
            dap_json_rpc_error_add(*a_json_arr_reply, DAP_CHAIN_NODE_CLI_COM_GLOBAL_DB_PARAM_ERR,
                                            "%s requires parameter 'group' to be valid", a_argv[0]);
            return -DAP_CHAIN_NODE_CLI_COM_GLOBAL_DB_PARAM_ERR;
        }

        if(!l_key_str) {
            dap_json_rpc_error_add(*a_json_arr_reply, DAP_CHAIN_NODE_CLI_COM_GLOBAL_DB_NO_KEY_PROVIDED,
                                            "No key provided, entire table %s will be altered", l_group_str);

            size_t l_objs_count = 0;
            dap_global_db_obj_t* l_obj = dap_global_db_get_all_sync(l_group_str, &l_objs_count);

            if (!l_obj || !l_objs_count)
            {
                dap_json_rpc_error_add(*a_json_arr_reply, DAP_CHAIN_NODE_CLI_COM_GLOBAL_DB_NO_DATA_IN_GROUP,
                                            "No data in group %s.", l_group_str);
                return -DAP_CHAIN_NODE_CLI_COM_GLOBAL_DB_NO_DATA_IN_GROUP;
            }
            size_t i, j = 0;
            for (i = 0; i < l_objs_count; ++i) {
                if (!l_obj[i].key)
                    continue;
                if (dap_global_db_group_match_mask(l_group_str, "local.*")) {
                    dap_store_obj_t* l_read_obj = dap_global_db_get_raw_sync(l_group_str, l_obj[i].key);
                    if (!dap_global_db_driver_delete(l_read_obj, 1)) {
                        ++j;
                    }
                } else {
                    if (!dap_global_db_del_sync(l_group_str, l_obj[i].key)) {
                        ++j;
                    }
                }
            }
            dap_global_db_objs_delete(l_obj, l_objs_count);
            json_object* json_obj_del = json_object_new_object();
            json_object_object_add(json_obj_del, "Removed records", json_object_new_uint64(j));
            json_object_object_add(json_obj_del, "of records", json_object_new_uint64(i));
            json_object_object_add(json_obj_del, "in table", json_object_new_string(l_group_str));
            json_object_array_add(*a_json_arr_reply, json_obj_del);
            return DAP_CHAIN_NODE_CLI_COM_GLOBAL_DB_JSON_OK;
        }

        bool l_del_success = false;

        if (dap_global_db_group_match_mask(l_group_str, "local.*")) {
            dap_store_obj_t* l_read_obj = dap_global_db_get_raw_sync(l_group_str, l_key_str);
            l_del_success = !dap_global_db_driver_delete(l_read_obj, 1);
        } else {
            l_del_success = !dap_global_db_del_sync(l_group_str, l_key_str);
        }

        if (l_del_success) {
            json_object* json_obj_del = json_object_new_object();
            json_object_object_add(json_obj_del, "Record key", json_object_new_string(l_key_str));
            json_object_object_add(json_obj_del, "Group name", json_object_new_string(l_group_str));
            json_object_object_add(json_obj_del, "status", json_object_new_string("deleted"));
            json_object_array_add(*a_json_arr_reply, json_obj_del);
            return DAP_CHAIN_NODE_CLI_COM_GLOBAL_DB_JSON_OK;
        } else {
            dap_json_rpc_error_add(*a_json_arr_reply, DAP_CHAIN_NODE_CLI_COM_GLOBAL_DB_DELETE_FAILD,
                                   "Record with key %s in group %s deleting failed", l_group_str, l_key_str);
            return -DAP_CHAIN_NODE_CLI_COM_GLOBAL_DB_DELETE_FAILD;
        }
    }
    case CMD_DROP:
    {
        const char *l_group_str = NULL;
        dap_cli_server_cmd_find_option_val(a_argv, arg_index, a_argc, "-group", &l_group_str);

        if(!l_group_str) {
            dap_json_rpc_error_add(*a_json_arr_reply, DAP_CHAIN_NODE_CLI_COM_GLOBAL_DB_PARAM_ERR,"%s requires parameter 'group' to be valid", a_argv[0]);
            return -DAP_CHAIN_NODE_CLI_COM_GLOBAL_DB_PARAM_ERR;
        }

        if (!dap_global_db_erase_table_sync(l_group_str))
        {
            json_object* json_obj_drop = json_object_new_object();
            json_object_object_add(json_obj_drop, "Dropped table", json_object_new_string(l_group_str));
            json_object_array_add(*a_json_arr_reply, json_obj_drop);
            return DAP_CHAIN_NODE_CLI_COM_GLOBAL_DB_JSON_OK;
        } else {
            dap_json_rpc_error_add(*a_json_arr_reply, DAP_CHAIN_NODE_CLI_COM_GLOBAL_DB_DROP_FAILED,"Failed to drop table %s", l_group_str);
            return -DAP_CHAIN_NODE_CLI_COM_GLOBAL_DB_DROP_FAILED;
        }
    }
    case CMD_GET_KEYS:
    {
        const char *l_group_str = NULL;
        dap_cli_server_cmd_find_option_val(a_argv, arg_index, a_argc, "-group", &l_group_str);

        if(!l_group_str) {
            dap_json_rpc_error_add(*a_json_arr_reply, DAP_CHAIN_NODE_CLI_COM_GLOBAL_DB_PARAM_ERR,"%s requires parameter 'group' to be valid", a_argv[0]);
            return -DAP_CHAIN_NODE_CLI_COM_GLOBAL_DB_PARAM_ERR;
        }

        size_t l_objs_count = 0;
        dap_store_obj_t *l_objs = dap_global_db_get_all_raw_sync(l_group_str, &l_objs_count);

        if (!l_objs || !l_objs_count)
        {
            dap_json_rpc_error_add(*a_json_arr_reply, DAP_CHAIN_NODE_CLI_COM_GLOBAL_DB_NO_DATA_IN_GROUP,"No data in group %s.", l_group_str);
            return -DAP_CHAIN_NODE_CLI_COM_GLOBAL_DB_NO_DATA_IN_GROUP;
        }

        json_object* json_arr_keys = json_object_new_array();
        json_object* json_obj_keys = NULL;
        for(size_t i = 0; i < l_objs_count; i++) {
            char l_ts[64] = { '\0' };
            dap_nanotime_to_str_rfc822(l_ts, sizeof(l_ts), l_objs[i].timestamp);
            json_obj_keys = json_object_new_object();
            json_object_object_add(json_obj_keys, "key", json_object_new_string(l_objs[i].key));
            json_object_object_add(json_obj_keys, "time", json_object_new_string(l_ts));
            json_object_object_add(json_obj_keys, "type", json_object_new_string(
                                       dap_store_obj_get_type(l_objs + i) == DAP_GLOBAL_DB_OPTYPE_ADD ?  "record" : "hole"));
            json_object_array_add(json_arr_keys, json_obj_keys);
        }
        dap_store_obj_free(l_objs, l_objs_count);

        json_object* json_keys_list = json_object_new_object();
        json_object_object_add(json_keys_list, "group name", json_object_new_string(l_group_str));
        json_object_object_add(json_keys_list, "keys list", json_arr_keys);
        json_object_array_add(*a_json_arr_reply, json_keys_list);
        return DAP_CHAIN_NODE_CLI_COM_GLOBAL_DB_JSON_OK;
    }
    case CMD_GROUP_LIST: {
        json_object* json_group_list = json_object_new_object();
        dap_list_t *l_group_list = dap_global_db_driver_get_groups_by_mask("*");
        size_t l_count = 0;
        json_object* json_arr_group = json_object_new_array();
        json_object* json_obj_list = NULL;
        for (dap_list_t *l_list = l_group_list; l_list; l_list = dap_list_next(l_list), ++l_count) {
            json_obj_list = json_object_new_object();
            json_object_object_add(json_obj_list, (char*)l_list->data,
                                   json_object_new_uint64(dap_global_db_driver_count((char*)l_list->data, c_dap_global_db_driver_hash_blank, false)));
            json_object_array_add(json_arr_group, json_obj_list);
        }
        json_object_object_add(json_group_list, "group list", json_arr_group);
        json_object_object_add(json_group_list, "total count", json_object_new_uint64(l_count));
        json_object_array_add(*a_json_arr_reply, json_group_list);
        dap_list_free(l_group_list);
        return DAP_CHAIN_NODE_CLI_COM_GLOBAL_DB_JSON_OK;
    }
    default:
        dap_json_rpc_error_add(*a_json_arr_reply, DAP_CHAIN_NODE_CLI_COM_GLOBAL_DB_PARAM_ERR,"parameters are not valid");
            return -DAP_CHAIN_NODE_CLI_COM_GLOBAL_DB_PARAM_ERR;
    }
}

static dap_tsd_t* s_chain_node_cli_com_node_create_tsd_addr(char **a_argv, int a_arg_start, int a_arg_end, void **a_str_reply, const char *a_specified_decree) {
    const char *l_ban_addr_str = NULL;
    if (dap_cli_server_cmd_find_option_val(a_argv, a_arg_start, a_arg_end, "-addr", &l_ban_addr_str)) {
        dap_stream_node_addr_t l_addr = {0};
        if (dap_stream_node_addr_from_str(&l_addr, l_ban_addr_str))
            return dap_cli_server_cmd_set_reply_text(a_str_reply, "Can't convert the -addr option value to node address"), NULL;
        return dap_tsd_create_string(DAP_CHAIN_DATUM_DECREE_TSD_TYPE_STRING, l_ban_addr_str);
    } else if (dap_cli_server_cmd_find_option_val(a_argv, a_arg_start, a_arg_end, "-host", &l_ban_addr_str))
        return dap_tsd_create_string(DAP_CHAIN_DATUM_DECREE_TSD_TYPE_HOST, l_ban_addr_str);
    else
        return dap_cli_server_cmd_set_reply_text(a_str_reply, "The -host or -addr option was not "
                                                       "specified to create a %s entry creation decree.", a_specified_decree), NULL;
}

/**
 * Node command
 */
int com_node(int a_argc, char ** a_argv, void **a_str_reply)
{
    enum {
        CMD_NONE, CMD_ADD, CMD_DEL, CMD_ALIAS, CMD_HANDSHAKE, CMD_CONNECT, CMD_LIST, CMD_DUMP, CMD_CONNECTIONS, CMD_BALANCER,
        CMD_BAN, CMD_UNBAN, CMD_BANLIST
    };
    int arg_index = 1;
    int cmd_num = CMD_NONE;
    if(dap_cli_server_cmd_find_option_val(a_argv, arg_index, dap_min(a_argc, arg_index + 1), "add", NULL)) {
        cmd_num = CMD_ADD;
    }
    else if(dap_cli_server_cmd_find_option_val(a_argv, arg_index, dap_min(a_argc, arg_index + 1), "del", NULL)) {
        cmd_num = CMD_DEL;
    } // find  add parameter ('alias' or 'handshake')
    else if (dap_cli_server_cmd_find_option_val(a_argv, arg_index, dap_min(a_argc, arg_index + 1), "handshake", NULL)) {
        cmd_num = CMD_HANDSHAKE;
    }
    else if(dap_cli_server_cmd_find_option_val(a_argv, arg_index, dap_min(a_argc, arg_index + 1), "connect", NULL)) {
        cmd_num = CMD_CONNECT;
    }
    else if(dap_cli_server_cmd_find_option_val(a_argv, arg_index, dap_min(a_argc, arg_index + 1), "alias", NULL)) {
        cmd_num = CMD_ALIAS;
    }
    else if(dap_cli_server_cmd_find_option_val(a_argv, arg_index, dap_min(a_argc, arg_index + 1), "list", NULL)) {
        cmd_num = CMD_LIST;
    }
    else if(dap_cli_server_cmd_find_option_val(a_argv, arg_index, dap_min(a_argc, arg_index + 1), "dump", NULL)) {
        cmd_num = CMD_DUMP;
    }
    else if (dap_cli_server_cmd_find_option_val(a_argv, arg_index, dap_min(a_argc, arg_index + 1), "connections", NULL)) {
        cmd_num = CMD_CONNECTIONS;
    } else if (dap_cli_server_cmd_find_option_val(a_argv, arg_index, dap_min(a_argc, arg_index+1), "ban", NULL)) {
        cmd_num = CMD_BAN;
    } else if (dap_cli_server_cmd_find_option_val(a_argv, arg_index, dap_min(a_argc, arg_index+1), "unban", NULL)) {
        cmd_num = CMD_UNBAN;
    } else if (dap_cli_server_cmd_find_option_val(a_argv, arg_index, dap_min(a_argc, arg_index+1), "banlist", NULL)) {
        cmd_num = CMD_BANLIST;
    } else if (dap_cli_server_cmd_find_option_val(a_argv, arg_index, dap_min(a_argc, arg_index + 1), "balancer", NULL)){
        cmd_num = CMD_BALANCER;
    }
    arg_index++;
    if(cmd_num == CMD_NONE) {
        dap_cli_server_cmd_set_reply_text(a_str_reply, "command %s not recognized", a_argv[1]);
        return -1;
    }
    const char *l_addr_str = NULL, *l_port_str = NULL, *alias_str = NULL;
    const char *l_cell_str = NULL, *l_link_str = NULL, *l_hostname = NULL;

    // find net
    dap_chain_net_t *l_net = NULL;

    int l_net_parse_val = dap_chain_node_cli_cmd_values_parse_net_chain(&arg_index, a_argc, a_argv, a_str_reply, NULL, &l_net, CHAIN_TYPE_INVALID);
    if(l_net_parse_val < 0 && cmd_num != CMD_BANLIST) {
        if ((cmd_num != CMD_CONNECTIONS && cmd_num != CMD_DUMP) || l_net_parse_val == -102)
            return -11;
    }

    // find addr, alias
    dap_cli_server_cmd_find_option_val(a_argv, arg_index, a_argc, "-addr", &l_addr_str);
    dap_cli_server_cmd_find_option_val(a_argv, arg_index, a_argc, "-port", &l_port_str);
    dap_cli_server_cmd_find_option_val(a_argv, arg_index, a_argc, "-alias", &alias_str);
    dap_cli_server_cmd_find_option_val(a_argv, arg_index, a_argc, "-cell", &l_cell_str);
    dap_cli_server_cmd_find_option_val(a_argv, arg_index, a_argc, "-host", &l_hostname);
    dap_cli_server_cmd_find_option_val(a_argv, arg_index, a_argc, "-link", &l_link_str);

    // struct to write to the global db
    dap_chain_node_addr_t l_node_addr = {}, l_link;
    uint32_t l_info_size = l_hostname 
        ? sizeof(dap_chain_node_info_t) + dap_strlen(l_hostname) + 1
        : sizeof(dap_chain_node_info_t);
    dap_chain_node_info_t *l_node_info = DAP_NEW_STACK_SIZE(dap_chain_node_info_t, l_info_size);
    memset(l_node_info, 0, l_info_size);;
    //TODO need to rework with new node info / alias /links concept

    if (l_addr_str) {
        if (dap_chain_node_addr_from_str(&l_node_info->address, l_addr_str)) {
            dap_cli_server_cmd_set_reply_text(a_str_reply, "Can't parse node address %s", l_addr_str);
            return -5;
        }
    }
    if (l_port_str) {
        dap_digit_from_string(l_port_str, &l_node_info->ext_port, sizeof(uint16_t));
        if (!l_node_info->ext_port) {
            dap_cli_server_cmd_set_reply_text(a_str_reply, "Can't parse host port %s", l_port_str);
            return -4;
        }
    }
    if (l_cell_str) {
        dap_digit_from_string(l_cell_str, l_node_info->cell_id.raw, sizeof(l_node_info->cell_id.raw)); //DAP_CHAIN_CELL_ID_SIZE);
    }
    if (l_link_str) {   // TODO
        if(dap_chain_node_addr_from_str(&l_link, l_link_str) != 0) {
            dap_digit_from_string(l_link_str, l_link.raw, sizeof(l_link.raw));
        }
    }
    switch (cmd_num) {

    case CMD_ADD: {
        int l_res = -10;
        uint16_t l_port = 0;
        if (l_addr_str || l_hostname) {
            if (!dap_chain_net_is_my_node_authorized(l_net)) {
                dap_cli_server_cmd_set_reply_text(a_str_reply, "You have no access rights");
                return l_res;
            }
            // We're in authorized list, add directly
            struct sockaddr_storage l_verifier = { };
            if ( 0 > dap_net_parse_config_address(l_hostname, l_node_info->ext_host, &l_port, &l_verifier, NULL) ) {
                dap_cli_server_cmd_set_reply_text(a_str_reply, "Can't parse host string %s", l_hostname);
                return -6;
            }
            if ( !l_node_info->ext_port && !(l_node_info->ext_port = l_port) )
                return dap_cli_server_cmd_set_reply_text(a_str_reply, "Unspecified port"), -7;

            l_node_info->ext_host_len = dap_strlen(l_node_info->ext_host);

            dap_chain_node_info_t* l_check_node_info = dap_chain_node_list_ip_check(l_node_info, l_net);
            if (l_check_node_info) {
                log_it(L_INFO, "Replace existed node with same ip %s address %s -> %s", l_check_node_info->ext_host,
                                         dap_stream_node_addr_to_str_static(l_check_node_info->address), dap_stream_node_addr_to_str_static(l_node_info->address));
                dap_chain_node_info_del(l_net, l_check_node_info);
            }

            l_res = dap_chain_node_info_save(l_net, l_node_info);
            return dap_cli_server_cmd_set_reply_text(a_str_reply, l_res ? "Can't add node %s, error %d" : "Successfully added node %s", l_addr_str, l_res), l_res;
        }
        // Synchronous request, wait for reply
        if ( !(l_port = l_node_info->ext_port) 
             && !(l_port = dap_chain_net_get_my_node_info(l_net)->ext_port)
             && !(l_port = dap_config_get_item_int16(g_config, "server", DAP_CFG_PARAM_LEGACY_PORT)) )
        {
            if ( dap_config_get_item_bool_default(g_config, "server", "enabled", false) ) {
                const char **l_listening = dap_config_get_array_str(g_config, "server", DAP_CFG_PARAM_LISTEN_ADDRS, NULL);
                if ( l_listening && dap_net_parse_config_address(*l_listening, NULL, &l_port, NULL, NULL) < 0 )
                    return dap_cli_server_cmd_set_reply_text(a_str_reply, "Invalid server IP address, check [server] section in cellframe-node.cfg"), -8;
            }
            if (!l_port)
                return dap_cli_server_cmd_set_reply_text(a_str_reply, "Unspecified port"), -9; 
        }
        switch ( l_res = dap_chain_net_node_list_request(l_net, l_port, true, 'a') )
        {
            case 1: return dap_cli_server_cmd_set_reply_text(a_str_reply, "Successfully added"), 0;
            case 2: return dap_cli_server_cmd_set_reply_text(a_str_reply, "No server"), l_res;
            case 3: return dap_cli_server_cmd_set_reply_text(a_str_reply, "Didn't add your address node to node list"), l_res;
            case 4: return dap_cli_server_cmd_set_reply_text(a_str_reply, "Can't calculate hash for your addr"), l_res;
            case 5: return dap_cli_server_cmd_set_reply_text(a_str_reply, "Can't do handshake for your node"), l_res;
            case 6: return dap_cli_server_cmd_set_reply_text(a_str_reply, "The node already exists"), l_res;
            case 7: return dap_cli_server_cmd_set_reply_text(a_str_reply, "Can't process node list HTTP request"), l_res;
            default:return dap_cli_server_cmd_set_reply_text(a_str_reply, "Can't process request, error %d", l_res), l_res;
        }
    }

    case CMD_DEL: {
        // handler of command 'node del'
        if (l_addr_str) {
            if (!dap_chain_net_is_my_node_authorized(l_net)) {
                dap_cli_server_cmd_set_reply_text(a_str_reply, "You have no access rights");
                return -10;
            }
            int l_res = dap_chain_node_info_del(l_net, l_node_info);
            if (l_res)
                dap_cli_server_cmd_set_reply_text(a_str_reply, "Can't delete node %s, error %d", l_addr_str, l_res);
            else
                dap_cli_server_cmd_set_reply_text(a_str_reply, "Successfully deleted node %s", l_addr_str);
            return l_res;
        }
        // Synchronous request, wait for reply
        int l_res = dap_chain_net_node_list_request(l_net, 0, true, 'r');
        switch (l_res) {
            case 8:  dap_cli_server_cmd_set_reply_text(a_str_reply, "Sucessfully deleted"); return 0;
            default: dap_cli_server_cmd_set_reply_text(a_str_reply, "Can't process request, error %d", l_res); return l_res;
        }
    }

    case CMD_LIST:{
        // handler of command 'node dump'
        bool l_is_full = dap_cli_server_cmd_find_option_val(a_argv, arg_index, a_argc, "-full", NULL);
        return s_node_info_list_with_reply(l_net, &l_node_addr, l_is_full, alias_str, a_str_reply);
    }
    case CMD_DUMP: {
        dap_string_t *l_string_reply = dap_chain_node_states_info_read(l_net, l_node_info->address);
        dap_cli_server_cmd_set_reply_text(a_str_reply, "%s", l_string_reply->str);
        dap_string_free(l_string_reply, true);
        return 0;
    }
        // add alias
    case CMD_ALIAS:
        if(alias_str) {
            if(l_addr_str) {
                // add alias
                if(!dap_chain_node_alias_register(l_net, alias_str, &l_node_addr))
                    log_it(L_WARNING, "can't save alias %s", alias_str);
                else {
                    dap_cli_server_cmd_set_reply_text(a_str_reply, "alias mapped successfully");
                }
            }
            else {
                dap_cli_server_cmd_set_reply_text(a_str_reply, "alias can't be mapped because -addr is not found");
                return -1;
            }
        }
        else {
            dap_cli_server_cmd_set_reply_text(a_str_reply, "alias can't be mapped because -alias is not found");
            return -1;
        }

        break;
        // make connect
    case CMD_CONNECT:
         dap_cli_server_cmd_set_reply_text(a_str_reply, "Not implemented yet");
         break;
#if 0
        // get address from alias if addr not defined
        if(alias_str && !l_node_addr.uint64) {
            dap_chain_node_addr_t *address_tmp = dap_chain_node_alias_find(l_net, alias_str);
            if(address_tmp) {
                l_node_addr = *address_tmp;
                DAP_DELETE(address_tmp);
            }
            else {
                dap_cli_server_cmd_set_reply_text(a_str_reply, "no address found by alias");
                return -1;
            }
        }
        // for auto mode
        int l_is_auto = 0;
        // list of dap_chain_node_addr_t struct
        unsigned int l_nodes_count = 0;
        dap_list_t *l_node_list = NULL;
        dap_chain_node_addr_t *l_remote_node_addr = NULL;
        if(!l_node_addr.uint64) {
            // check whether auto mode
            l_is_auto = dap_cli_server_cmd_find_option_val(a_argv, arg_index, a_argc, "auto", NULL);
            if(!l_is_auto) {
                dap_cli_server_cmd_set_reply_text(a_str_reply, "addr not found");
                return -1;
            }
            // if auto mode, then looking for the node address

            // get cur node links
            bool a_is_only_cur_cell = false;
            // TODO rewrite this command totally
            // dap_list_t *l_node_link_list = dap_chain_net_get_link_node_list(l_net, a_is_only_cur_cell);
            // get all nodes list if no links
            l_node_list = dap_chain_net_get_node_list(l_net);
            // select random node from the list
            l_nodes_count = dap_list_length(l_node_list);
            if(l_nodes_count > 0) {
                unsigned int l_node_pos = rand() % l_nodes_count;
                dap_list_t *l_tmp = dap_list_nth(l_node_list, l_node_pos);
                l_remote_node_addr = l_tmp->data;
                l_node_addr.uint64 = l_remote_node_addr->uint64;
            }

            if(!l_node_addr.uint64) {
                dap_cli_server_cmd_set_reply_text(a_str_reply, "no node is available");
                return -1;
            }
        }
        dap_chain_node_info_t *l_remote_node_info;
        dap_chain_node_client_t *l_node_client;
        int res;
        do {
            l_remote_node_info = node_info_read_and_reply(l_net, &l_node_addr, a_str_reply);
            if(!l_remote_node_info) {
                return -1;
            }
            // start connect
            l_node_client = dap_chain_node_client_connect_default_channels(l_net,l_remote_node_info);
            if(!l_node_client) {
                dap_cli_server_cmd_set_reply_text(a_str_reply, "can't connect");
                DAP_DELETE(l_remote_node_info);
                return -1;
            }
            // wait connected
            int timeout_ms = 7000; // 7 sec = 7000 ms
            res = dap_chain_node_client_wait(l_node_client, NODE_CLIENT_STATE_ESTABLISHED, timeout_ms);
            // select new node addr
            if(l_is_auto && res){
                if(l_remote_node_addr && l_nodes_count>1){
                    l_nodes_count--;
                    l_node_list = dap_list_remove(l_node_list, l_remote_node_addr);
                    DAP_DELETE(l_remote_node_addr);
                    unsigned int l_node_pos = rand() % l_nodes_count;
                    dap_list_t *l_tmp = dap_list_nth(l_node_list, l_node_pos);
                    l_remote_node_addr = l_tmp->data;
                    l_node_addr.uint64 = l_remote_node_addr->uint64;

                    // clean client struct
                    dap_chain_node_client_close_mt(l_node_client);
                    DAP_DELETE(l_remote_node_info);
                    //return -1;
                    continue;
                }
            }
            break;
        }
        while(1);
        // for auto mode only
        if(l_is_auto) {
            //start background thread for testing connect to the nodes
            dap_chain_node_ping_background_start(l_net, l_node_list);
            dap_list_free_full(l_node_list, NULL);
        }



        if(res) {
            dap_cli_server_cmd_set_reply_text(a_str_reply, "no response from remote node(s)");
            log_it(L_WARNING, "No response from remote node(s): err code %d", res);
            // clean client struct
            dap_chain_node_client_close_mt(l_node_client);
            //DAP_DELETE(l_remote_node_info);
            return -1;
        }
        log_it(L_NOTICE, "Stream connection established");

        dap_chain_ch_sync_request_old_t l_sync_request = {};
        dap_stream_ch_t *l_ch_chain = dap_client_get_stream_ch_unsafe(l_node_client->client, DAP_CHAIN_CH_ID);
        // fill begin id
        l_sync_request.id_start = 1;
        // fill current node address
        l_sync_request.node_addr.uint64 = dap_chain_net_get_cur_addr_int(l_net);

        log_it(L_INFO, "Requested GLOBAL_DB syncronizatoin, %"DAP_UINT64_FORMAT_U":%"DAP_UINT64_FORMAT_U" period",
                                                        l_sync_request.id_start, l_sync_request.id_end);
        if(0 == dap_chain_ch_pkt_write_unsafe(l_ch_chain, DAP_CHAIN_CH_PKT_TYPE_SYNC_GLOBAL_DB,
                l_net->pub.id.uint64, 0, 0, &l_sync_request,
                sizeof(l_sync_request))) {
            dap_cli_server_cmd_set_reply_text(a_str_reply, "Error: Can't send sync chains request");
            // clean client struct
            dap_chain_node_client_close_mt(l_node_client);
            DAP_DELETE(l_remote_node_info);
            return -1;
        }
        dap_stream_ch_set_ready_to_write_unsafe(l_ch_chain, true);
        // wait for finishing of request
        int timeout_ms = 420000; // 7 min = 420 sec = 420 000 ms
        // TODO add progress info to console
        res = dap_chain_node_client_wait(l_node_client, NODE_CLIENT_STATE_SYNCED, timeout_ms);
        if(res < 0) {
            dap_cli_server_cmd_set_reply_text(a_str_reply, "Error: can't sync with node "NODE_ADDR_FP_STR,
                                            NODE_ADDR_FP_ARGS_S(l_node_client->remote_node_addr));
            dap_chain_node_client_close_mt(l_node_client);
            DAP_DELETE(l_remote_node_info);
            log_it(L_WARNING, "Gdb synced err -2");
            return -2;

        }
        // flush global_db
        dap_global_db_flush_sync();
        log_it(L_INFO, "Gdb synced Ok");

        // Requesting chains
        dap_chain_t *l_chain = NULL;
        DL_FOREACH(l_net->pub.chains, l_chain)
        {
            // reset state NODE_CLIENT_STATE_SYNCED
            dap_chain_node_client_reset(l_node_client);
            // send request
            dap_chain_ch_sync_request_old_t l_sync_request = {};
            if(0 == dap_chain_ch_pkt_write_unsafe(l_ch_chain, DAP_CHAIN_CH_PKT_TYPE_SYNC_CHAINS,
                    l_net->pub.id.uint64, l_chain->id.uint64, l_remote_node_info->hdr.cell_id.uint64, &l_sync_request,
                    sizeof(l_sync_request))) {
                dap_cli_server_cmd_set_reply_text(a_str_reply, "Error: Can't send sync chains request");
                // clean client struct
                dap_chain_node_client_close_mt(l_node_client);
                DAP_DELETE(l_remote_node_info);
                log_it(L_INFO, "Chain '%s' synced error: Can't send sync chains request", l_chain->name);
                return -3;
            }
            log_it(L_NOTICE, "Requested syncronization for chain \"%s\"", l_chain->name);
            dap_stream_ch_set_ready_to_write_unsafe(l_ch_chain, true);

            // wait for finishing of request
            timeout_ms = 120000; // 2 min = 120 sec = 120 000 ms
            // TODO add progress info to console
            res = dap_chain_node_client_wait(l_node_client, NODE_CLIENT_STATE_SYNCED, timeout_ms);
            if(res < 0) {
                log_it(L_ERROR, "Error: Can't sync chain %s", l_chain->name);
            }
        }
        log_it(L_INFO, "Chains and gdb are synced");
        DAP_DELETE(l_remote_node_info);
        //dap_client_disconnect(l_node_client->client);
        //l_node_client->client = NULL;
        dap_chain_node_client_close_mt(l_node_client);
        dap_cli_server_cmd_set_reply_text(a_str_reply, "Node sync completed: Chains and gdb are synced");
        return 0;

    }
#endif
        // make handshake
    case CMD_HANDSHAKE: {
        // get address from alias if addr not defined
        if(alias_str && !l_node_addr.uint64) {
            dap_chain_node_addr_t *address_tmp = dap_chain_node_alias_find(l_net, alias_str);
            if(address_tmp) {
                l_node_addr = *address_tmp;
                DAP_DELETE(address_tmp);
            }
            else {
                dap_cli_server_cmd_set_reply_text(a_str_reply, "No address found by alias");
                return -4;
            }
        }
        l_node_addr = l_node_info->address;
        if(!l_node_addr.uint64) {
            dap_cli_server_cmd_set_reply_text(a_str_reply, "Addr not found");
            return -5;
        }

        dap_chain_node_info_t *node_info = node_info_read_and_reply(l_net, &l_node_addr, a_str_reply);
        if(!node_info)
            return -6;
        int timeout_ms = 5000; //5 sec = 5000 ms
        // start handshake
        dap_chain_node_client_t *l_client = dap_chain_node_client_connect_default_channels(l_net,node_info);
        if(!l_client) {
            dap_cli_server_cmd_set_reply_text(a_str_reply, "Can't connect");
            DAP_DELETE(node_info);
            return -7;
        }
        // wait handshake
        int res = dap_chain_node_client_wait(l_client, NODE_CLIENT_STATE_ESTABLISHED, timeout_ms);
        if (res) {
            dap_cli_server_cmd_set_reply_text(a_str_reply, "No response from node");
            // clean client struct
            // dap_chain_node_client_close_unsafe(l_client); del in s_go_stage_on_client_worker_unsafe
            DAP_DELETE(node_info);
            return -8;
        }
        DAP_DELETE(node_info);
        dap_chain_node_client_close_unsafe(l_client);
        dap_cli_server_cmd_set_reply_text(a_str_reply, "Connection established");
    } break;

    case CMD_CONNECTIONS: {

        if (l_net) {
            dap_cluster_t *l_links_cluster = dap_cluster_by_mnemonim(l_net->pub.name);
            if (!l_links_cluster) {
                 dap_cli_server_cmd_set_reply_text(a_str_reply, "Not found links cluster for net %s", l_net->pub.name);
                 break;
            }
            *a_str_reply = dap_cluster_get_links_info(l_links_cluster);
        } else {
            const char *l_guuid_str = NULL;
            dap_cluster_t *l_cluster = NULL;
            dap_cli_server_cmd_find_option_val(a_argv, arg_index, a_argc, "-cluster", &l_guuid_str);
            if (l_guuid_str) {
                bool l_success = false;
                dap_guuid_t l_guuid = dap_guuid_from_hex_str(l_guuid_str, &l_success);
                if (!l_success) {
                    dap_cli_server_cmd_set_reply_text(a_str_reply, "Can't parse cluster guid %s", l_guuid_str);
                    break;
                }
                l_cluster = dap_cluster_find(l_guuid);
                
                if (!l_cluster) {
                    dap_cli_server_cmd_set_reply_text(a_str_reply, "Not found cluster with ID %s", l_guuid_str);
                    break;
                }
            }
            *a_str_reply = dap_cluster_get_links_info(l_cluster);
        }
    } break;

    case  CMD_BAN: {
        dap_chain_t *l_chain = dap_chain_net_get_default_chain_by_chain_type(l_net, CHAIN_TYPE_DECREE);
        if(!l_chain) {
            dap_cli_server_cmd_set_reply_text(a_str_reply, "Network %s does not support decrees.", l_net->pub.name);
            return -11;
        }
        const char * l_hash_out_type = NULL;
        dap_cli_server_cmd_find_option_val(a_argv, arg_index, a_argc, "-H", &l_hash_out_type);
        if(!l_hash_out_type)
            l_hash_out_type = "hex";
        if(dap_strcmp(l_hash_out_type,"hex") && dap_strcmp(l_hash_out_type,"base58")) {
            dap_cli_server_cmd_set_reply_text(a_str_reply, "invalid parameter -H, valid values: -H <hex | base58>");
            return -1;
        }
        const char *l_certs_str = NULL;
        size_t l_certs_count = 0;
        dap_cert_t **l_certs = NULL;
        dap_cli_server_cmd_find_option_val(a_argv, arg_index, a_argc, "-certs", &l_certs_str);
        if (!l_certs_str) {
            dap_cli_server_cmd_set_reply_text(a_str_reply, "ban create requires parameter '-certs'");
            return -106;
        }
        dap_cert_parse_str_list(l_certs_str, &l_certs, &l_certs_count);
        if(!l_certs_count) {
            dap_cli_server_cmd_set_reply_text(a_str_reply,
                                              "decree create command request at least one valid certificate to sign the decree");
            return -106;
        }
        dap_chain_datum_decree_t *l_decree = NULL;
        dap_tsd_t *l_addr_tsd = s_chain_node_cli_com_node_create_tsd_addr(a_argv, arg_index, a_argc, a_str_reply, "bun");
        if (!l_addr_tsd) {
            return -112;
        }
        l_decree = DAP_NEW_Z_SIZE(dap_chain_datum_decree_t, sizeof(dap_chain_datum_decree_t) + dap_tsd_size(l_addr_tsd));
        l_decree->decree_version = DAP_CHAIN_DATUM_DECREE_VERSION;
        l_decree->header.ts_created = dap_time_now();
        l_decree->header.type = DAP_CHAIN_DATUM_DECREE_TYPE_COMMON;
        l_decree->header.common_decree_params.net_id = l_net->pub.id;
        l_decree->header.common_decree_params.chain_id = l_chain->id;
        l_decree->header.common_decree_params.cell_id = *dap_chain_net_get_cur_cell(l_net);
        l_decree->header.sub_type = DAP_CHAIN_DATUM_DECREE_COMMON_SUBTYPE_BAN;
        l_decree->header.data_size = dap_tsd_size(l_addr_tsd);
        l_decree->header.signs_size = 0;
        memcpy(l_decree->data_n_signs, l_addr_tsd, dap_tsd_size(l_addr_tsd));
        size_t l_total_signs_success = 0;
        l_decree = dap_chain_datum_decree_sign_in_cycle(l_certs, l_decree, l_certs_count, &l_total_signs_success);
        if (!l_decree || !l_total_signs_success) {
            dap_cli_server_cmd_set_reply_text(a_str_reply,
                                              "Decree creation failed. Successful count of certificate signing is 0");
            return -108;
        }
        dap_chain_datum_t *l_datum = dap_chain_datum_create(DAP_CHAIN_DATUM_DECREE, l_decree,
                                                            sizeof(*l_decree) + l_decree->header.data_size +
                                                            l_decree->header.signs_size);
        DAP_DELETE(l_decree);
        char *l_key_str_out = dap_chain_mempool_datum_add(l_datum, l_chain, l_hash_out_type);
        DAP_DELETE(l_datum);
        dap_cli_server_cmd_set_reply_text(a_str_reply, "Datum %s is %s placed in datum pool",
                                          l_key_str_out ? l_key_str_out : "",
                                          l_key_str_out ? "" : " not");
        DAP_DELETE(l_key_str_out);
    } break;

    case CMD_UNBAN: {
        dap_chain_t *l_chain = dap_chain_net_get_default_chain_by_chain_type(l_net, CHAIN_TYPE_DECREE);
        if(!l_chain) {
            dap_cli_server_cmd_set_reply_text(a_str_reply, "Network %s does not support decrees.", l_net->pub.name);
            return -11;
        }
        const char * l_hash_out_type = NULL;
        dap_cli_server_cmd_find_option_val(a_argv, arg_index, a_argc, "-H", &l_hash_out_type);
        if(!l_hash_out_type)
            l_hash_out_type = "hex";
        if(dap_strcmp(l_hash_out_type,"hex") && dap_strcmp(l_hash_out_type,"base58")) {
            dap_cli_server_cmd_set_reply_text(a_str_reply, "invalid parameter -H, valid values: -H <hex | base58>");
            return -1;
        }
        const char *l_certs_str = NULL;
        size_t l_certs_count = 0;
        dap_cert_t **l_certs = NULL;
        dap_cli_server_cmd_find_option_val(a_argv, arg_index, a_argc, "-certs", &l_certs_str);
        if (!l_certs_str) {
            dap_cli_server_cmd_set_reply_text(a_str_reply, "ban create requires parameter '-certs'");
            return -106;
        }
        dap_cert_parse_str_list(l_certs_str, &l_certs, &l_certs_count);
        if(!l_certs_count) {
            dap_cli_server_cmd_set_reply_text(a_str_reply,
                                              "decree create command request at least one valid certificate to sign the decree");
            return -106;
        }
        dap_chain_datum_decree_t *l_decree = NULL;
        dap_tsd_t *l_addr_tsd = s_chain_node_cli_com_node_create_tsd_addr(a_argv, arg_index, a_argc, a_str_reply, "unbun");
        if (!l_addr_tsd) {
            return -112;
        }
        l_decree = DAP_NEW_Z_SIZE(dap_chain_datum_decree_t, sizeof(dap_chain_datum_decree_t) + dap_tsd_size(l_addr_tsd));
        l_decree->decree_version = DAP_CHAIN_DATUM_DECREE_VERSION;
        l_decree->header.ts_created = dap_time_now();
        l_decree->header.type = DAP_CHAIN_DATUM_DECREE_TYPE_COMMON;
        l_decree->header.common_decree_params.net_id = l_net->pub.id;
        l_decree->header.common_decree_params.chain_id = l_chain->id;
        l_decree->header.common_decree_params.cell_id = *dap_chain_net_get_cur_cell(l_net);
        l_decree->header.sub_type = DAP_CHAIN_DATUM_DECREE_COMMON_SUBTYPE_UNBAN;
        l_decree->header.data_size = dap_tsd_size(l_addr_tsd);
        l_decree->header.signs_size = 0;
        memcpy(l_decree->data_n_signs, l_addr_tsd, dap_tsd_size(l_addr_tsd));
        size_t l_total_signs_success = 0;
        l_decree = dap_chain_datum_decree_sign_in_cycle(l_certs, l_decree, l_certs_count, &l_total_signs_success);
        if (!l_decree || !l_total_signs_success) {
            dap_cli_server_cmd_set_reply_text(a_str_reply,
                                              "Decree creation failed. Successful count of certificate signing is 0");
            return -108;
        }
        dap_chain_datum_t *l_datum = dap_chain_datum_create(DAP_CHAIN_DATUM_DECREE, l_decree,
                                                            sizeof(*l_decree) + l_decree->header.data_size +
                                                            l_decree->header.signs_size);
        DAP_DELETE(l_decree);
        char *l_key_str_out = dap_chain_mempool_datum_add(l_datum, l_chain, l_hash_out_type);
        DAP_DELETE(l_datum);
        dap_cli_server_cmd_set_reply_text(a_str_reply, "Datum %s is %s placed in datum pool",
                                          l_key_str_out ? l_key_str_out : "",
                                          l_key_str_out ? "" : " not");
        DAP_DELETE(l_key_str_out);
    } break;

    case CMD_BANLIST: {
        char *l_str_banlist = dap_http_ban_list_client_dump(NULL);
        dap_cli_server_cmd_set_reply_text(a_str_reply, "%s", l_str_banlist);
        DAP_DELETE(l_str_banlist);
    } break;

    case CMD_BALANCER: {
        //balancer link list
        dap_string_t *l_links_str = dap_chain_net_balancer_get_node_str(l_net);
        dap_cli_server_cmd_set_reply_text(a_str_reply, "%s", l_links_str->str);
        dap_string_free(l_links_str, true);
    } break;

    default:
        dap_cli_server_cmd_set_reply_text(a_str_reply, "Unrecognized subcommand '%s'",
                                          arg_index < a_argc ? a_argv[arg_index] : "(null)");
        break;
    }
    return 0;
}

/**
 * @brief com_version
 * @param argc
 * @param argv
 * @param arg_func
 * @param str_reply
 * @return
 */
int com_version(int argc, char ** argv, void **a_str_reply)
{
    json_object **a_json_arr_reply = (json_object **)a_str_reply;
    (void) argc;
    (void) argv;
#ifndef DAP_VERSION
#pragma message "[!WRN!] DAP_VERSION IS NOT DEFINED. Manual override engaged."
#define DAP_VERSION "0.9-15"
#endif
    json_object* json_obj_out = json_object_new_object();
    char *l_vers = dap_strdup_printf("%s version "DAP_VERSION"\n", dap_get_appname());
    json_object_object_add(json_obj_out, "status", json_object_new_string(l_vers));
    DAP_DELETE(l_vers);
    json_object_array_add(*a_json_arr_reply, json_obj_out);
    return 0;
}


/**
 * @brief
 * Help command
 * @param argc
 * @param argv
 * @param arg_func
 * @param str_reply
 * @return int
 */
int com_help(int a_argc, char **a_argv, void **a_str_reply)
{
    if (a_argc > 1) {
        log_it(L_DEBUG, "Help for command %s", a_argv[1]);
        dap_cli_cmd_t *l_cmd = dap_cli_server_cmd_find(a_argv[1]);
        if(l_cmd) {
            dap_cli_server_cmd_set_reply_text(a_str_reply, "%s:\n%s", l_cmd->doc, l_cmd->doc_ex);
            return 0;
        } else {
            dap_cli_server_cmd_set_reply_text(a_str_reply, "command \"%s\" not recognized", a_argv[1]);
        }
        return -1;
    } else {
        // TODO Read list of commands & return it
        log_it(L_DEBUG, "General help requested");
        dap_string_t * l_help_list_str = dap_string_new(NULL);
        dap_cli_cmd_t *l_cmd = dap_cli_server_cmd_get_first();
        while(l_cmd) {
            dap_string_append_printf(l_help_list_str, "%s:\t\t\t%s\n",
                    l_cmd->name, l_cmd->doc ? l_cmd->doc : "(undocumented command)");
            l_cmd = (dap_cli_cmd_t*) l_cmd->hh.next;
        }
        dap_cli_server_cmd_set_reply_text(a_str_reply,
                "Available commands:\n\n%s\n",
                l_help_list_str->len ? l_help_list_str->str : "NO ANY COMMAND WERE DEFINED");
        dap_string_free(l_help_list_str, true);
        return 0;
    }
}


void s_wallet_list(const char *a_wallet_path, json_object *a_json_arr_out, dap_chain_addr_t *a_addr){
    if (!a_wallet_path || !a_json_arr_out)
        return;
    const char *l_addr_str = NULL;
    dap_chain_addr_t * l_addr = NULL;
    DIR * l_dir = opendir(a_wallet_path);
    if(l_dir) {
        struct dirent * l_dir_entry = NULL;
        while( (l_dir_entry = readdir(l_dir)) ) {
            if (dap_strcmp(l_dir_entry->d_name, "..") == 0 || dap_strcmp(l_dir_entry->d_name, ".") == 0)
                continue;
            const char *l_file_name = l_dir_entry->d_name;
            size_t l_file_name_len = (l_file_name) ? strlen(l_file_name) : 0;
            unsigned int res = 0;
            json_object * json_obj_wall = json_object_new_object();
            if (!json_obj_wall) 
                return;
            if ( (l_file_name_len > 8) && (!strcmp(l_file_name + l_file_name_len - 8, ".dwallet")) ) {
                char l_file_path_tmp[MAX_PATH] = {0};
                snprintf(l_file_path_tmp, sizeof(l_file_path_tmp) - 1, "%s/%s", a_wallet_path, l_file_name);
                dap_chain_wallet_t *l_wallet = dap_chain_wallet_open(l_file_name, a_wallet_path, &res);

                if (l_wallet) {
                    if (a_addr) {
                        l_addr = dap_chain_wallet_get_addr(l_wallet, a_addr->net_id);
                        if (l_addr && dap_chain_addr_compare(l_addr, a_addr)) {
                            json_object_object_add(json_obj_wall, "wallet", json_object_new_string(l_file_name));
                            if(l_wallet->flags & DAP_WALLET$M_FL_ACTIVE)
                                json_object_object_add(json_obj_wall, "status", json_object_new_string("protected-active"));
                            else
                                json_object_object_add(json_obj_wall, "status", json_object_new_string("unprotected"));
                            json_object_object_add(json_obj_wall, "deprecated", json_object_new_string(
                                                        strlen(dap_chain_wallet_check_sign(l_wallet))!=0 ? "true" : "false"));
                        }
                        else {
                            json_object_put(json_obj_wall);
                            dap_chain_wallet_close(l_wallet);
                            DAP_DEL_Z(l_addr);
                            continue;
                        }
                        DAP_DEL_Z(l_addr);
                        dap_chain_wallet_close(l_wallet);
                        json_object_array_add(a_json_arr_out, json_obj_wall);
                        break;
                    }
                    //l_addr = l_net ? dap_chain_wallet_get_addr(l_wallet, l_net->pub.id) : NULL;
                    // const char *l_addr_str = dap_chain_addr_to_str_static(l_addr);
                    json_object_object_add(json_obj_wall, "Wallet", json_object_new_string(l_file_name));
                    if(l_wallet->flags & DAP_WALLET$M_FL_ACTIVE)
                        json_object_object_add(json_obj_wall, "status", json_object_new_string("protected-active"));
                    else
                        json_object_object_add(json_obj_wall, "status", json_object_new_string("unprotected"));
                    json_object_object_add(json_obj_wall, "deprecated", json_object_new_string(
                            strlen(dap_chain_wallet_check_sign(l_wallet))!=0 ? "true" : "false"));
                    //if (l_addr_str) {
                    //    json_object_object_add(json_obj_wall, "addr", json_object_new_string(l_addr_str));
                    // }
                    dap_chain_wallet_close(l_wallet);
                } else if (!a_addr){
                    json_object_object_add(json_obj_wall, "Wallet", json_object_new_string(l_file_name));
                    if(res==4)json_object_object_add(json_obj_wall, "status", json_object_new_string("protected-inactive"));
                    else if(res != 0)json_object_object_add(json_obj_wall, "status", json_object_new_string("invalid"));
                }
            } else if (a_addr) {
                json_object_put(json_obj_wall);
                continue;
            } else if ((l_file_name_len > 7) && (!strcmp(l_file_name + l_file_name_len - 7, ".backup"))) {
                json_object_object_add(json_obj_wall, "Wallet", json_object_new_string(l_file_name));
                json_object_object_add(json_obj_wall, "status", json_object_new_string("Backup"));
            }
            if (json_object_object_length(json_obj_wall)) 
                json_object_array_add(a_json_arr_out, json_obj_wall);
            else 
                json_object_put(json_obj_wall);
        }
        if (a_addr && (json_object_array_length(a_json_arr_out) == 0)) {
            json_object * json_obj_out = json_object_new_object();
            if (!json_obj_out) return;
            json_object_object_add(json_obj_out, "status", json_object_new_string("not found"));
            json_object_array_add(a_json_arr_out, json_obj_out);
        }
        closedir(l_dir);
    }
}

/**
 * @brief com_tx_wallet
 * Wallet info
 * com_tx_create command
 * @param argc
 * @param argv
 * @param arg_func
 * @param str_reply
 * @return int
 */
int com_tx_wallet(int a_argc, char **a_argv, void **a_str_reply)
{
json_object ** a_json_arr_reply = (json_object **) a_str_reply;
const char *c_wallets_path = dap_chain_wallet_get_path(g_config);
enum { CMD_NONE, CMD_WALLET_NEW, CMD_WALLET_LIST, CMD_WALLET_INFO, CMD_WALLET_ACTIVATE, 
            CMD_WALLET_DEACTIVATE, CMD_WALLET_CONVERT, CMD_WALLET_OUTPUTS, CMD_WALLET_FIND};
int l_arg_index = 1, l_rc, cmd_num = CMD_NONE;

    // find  add parameter ('alias' or 'handshake')
    if(dap_cli_server_cmd_find_option_val(a_argv, l_arg_index, dap_min(a_argc, l_arg_index + 1), "new", NULL))
        cmd_num = CMD_WALLET_NEW;
    else if(dap_cli_server_cmd_find_option_val(a_argv, l_arg_index, dap_min(a_argc, l_arg_index + 1), "list", NULL))
        cmd_num = CMD_WALLET_LIST;
    else if(dap_cli_server_cmd_find_option_val(a_argv, l_arg_index, dap_min(a_argc, l_arg_index + 1), "info", NULL))
        cmd_num = CMD_WALLET_INFO;
    else if(dap_cli_server_cmd_find_option_val(a_argv, l_arg_index, dap_min(a_argc, l_arg_index + 1), "activate", NULL))
        cmd_num = CMD_WALLET_ACTIVATE;
    else if(dap_cli_server_cmd_find_option_val(a_argv, l_arg_index, dap_min(a_argc, l_arg_index + 1), "deactivate", NULL))
        cmd_num = CMD_WALLET_DEACTIVATE;
    else if(dap_cli_server_cmd_find_option_val(a_argv, l_arg_index, dap_min(a_argc, l_arg_index + 1), "convert", NULL))
        cmd_num = CMD_WALLET_CONVERT;
    else if(dap_cli_server_cmd_find_option_val(a_argv, l_arg_index, dap_min(a_argc, l_arg_index + 1), "outputs", NULL))
        cmd_num = CMD_WALLET_OUTPUTS;
    else if(dap_cli_server_cmd_find_option_val(a_argv, l_arg_index, dap_min(a_argc, l_arg_index + 1), "find", NULL))
        cmd_num = CMD_WALLET_FIND;

    l_arg_index++;

    if(cmd_num == CMD_NONE) {
        dap_json_rpc_error_add(*a_json_arr_reply, DAP_CHAIN_NODE_CLI_COM_TX_WALLET_PARAM_ERR,
                "Format of command: wallet {new -w <wallet_name> | list | info [-addr <addr>]|[-w <wallet_name> -net <net_name>]}");
        return DAP_CHAIN_NODE_CLI_COM_TX_WALLET_PARAM_ERR;        
    }

    const char *l_addr_str = NULL, *l_wallet_name = NULL, *l_net_name = NULL, *l_sign_type_str = NULL, *l_restore_str = NULL,
            *l_pass_str = NULL, *l_ttl_str = NULL, *l_file_path = NULL;

    // find wallet addr
    dap_cli_server_cmd_find_option_val(a_argv, l_arg_index, a_argc, "-addr", &l_addr_str);
    dap_cli_server_cmd_find_option_val(a_argv, l_arg_index, a_argc, "-w", &l_wallet_name);
    dap_cli_server_cmd_find_option_val(a_argv, l_arg_index, a_argc, "-net", &l_net_name);
    dap_cli_server_cmd_find_option_val(a_argv, l_arg_index, a_argc, "-password", &l_pass_str);
    dap_cli_server_cmd_find_option_val(a_argv, l_arg_index, a_argc, "-sign", &l_sign_type_str);
    dap_cli_server_cmd_find_option_val(a_argv, l_arg_index, a_argc, "-file", &l_file_path);

    // Check if wallet name has only digits and English letter
    if (l_wallet_name && !dap_isstralnum(l_wallet_name)){
        dap_json_rpc_error_add(*a_json_arr_reply, DAP_CHAIN_NODE_CLI_COM_TX_WALLET_NAME_ERR,
        "Wallet name must contains digits and aplhabetical symbols");
        return DAP_CHAIN_NODE_CLI_COM_TX_WALLET_NAME_ERR;
    }

    dap_chain_net_t * l_net = l_net_name ? dap_chain_net_by_name(l_net_name) : NULL;
    dap_chain_wallet_t *l_wallet = NULL;
    dap_chain_addr_t *l_addr = NULL;

    if(l_net_name && !l_net) {
        dap_json_rpc_error_add(*a_json_arr_reply, DAP_CHAIN_NODE_CLI_COM_TX_WALLET_NET_PARAM_ERR,
        "Not found net by name '%s'", l_net_name);
        return DAP_CHAIN_NODE_CLI_COM_TX_WALLET_NET_PARAM_ERR;
    }
    json_object * json_obj_out = NULL;
    json_object * json_arr_out = json_object_new_array();
    if (!json_arr_out) {
        return DAP_CHAIN_NODE_CLI_COM_TX_WALLET_MEMORY_ERR;
    }
    switch (cmd_num) {
        // wallet list
        case CMD_WALLET_LIST:
            s_wallet_list(c_wallets_path, json_arr_out, NULL);
            if (json_object_array_length(json_arr_out) == 0) {
                dap_json_rpc_error_add(*a_json_arr_reply, DAP_CHAIN_NODE_CLI_COM_TX_WALLET_FOUND_ERR,
                    "Сouldn't find any wallets");
            }
            break;
        // wallet info
        case CMD_WALLET_INFO: {
            dap_ledger_t *l_ledger = NULL;
            if ((l_wallet_name && l_addr_str) || (!l_wallet_name && !l_addr_str)) {
                dap_json_rpc_error_add(*a_json_arr_reply, DAP_CHAIN_NODE_CLI_COM_TX_WALLET_NAME_ERR,
                "You should use either the -w or -addr option for the wallet info command.");
                json_object_put(json_arr_out);
                return DAP_CHAIN_NODE_CLI_COM_TX_WALLET_NAME_ERR;
            }
            if(l_wallet_name) {
                if(!l_net) {
                    dap_json_rpc_error_add(*a_json_arr_reply, DAP_CHAIN_NODE_CLI_COM_TX_WALLET_NET_PARAM_ERR,
                                           "Subcommand info requires parameter '-net'");
                    json_object_put(json_arr_out);
                    return DAP_CHAIN_NODE_CLI_COM_TX_WALLET_NET_PARAM_ERR;
                }
                l_wallet = dap_chain_wallet_open(l_wallet_name, c_wallets_path, NULL);
                l_addr = (dap_chain_addr_t *) dap_chain_wallet_get_addr(l_wallet, l_net->pub.id );
            } else {
                l_addr = dap_chain_addr_from_str(l_addr_str);
            }
            
            if (!l_addr || dap_chain_addr_is_blank(l_addr)){
                if (l_wallet) {
                    dap_json_rpc_error_add(*a_json_arr_reply, DAP_CHAIN_NODE_CLI_COM_TX_WALLET_CAN_NOT_GET_ADDR,
                                           "Wallet %s contains an unknown certificate type, the wallet address could not be calculated.", l_wallet_name);
                    dap_chain_wallet_close(l_wallet);
                    return DAP_CHAIN_NODE_CLI_COM_TX_WALLET_CAN_NOT_GET_ADDR;
                }
                dap_json_rpc_error_add(*a_json_arr_reply, DAP_CHAIN_NODE_CLI_COM_TX_WALLET_FOUND_ERR,
                                       "Wallet not found or addr not recognized");
                json_object_put(json_arr_out);
                return DAP_CHAIN_NODE_CLI_COM_TX_WALLET_FOUND_ERR;
            } else {
                l_net = dap_chain_net_by_id(l_addr->net_id);
                if (l_net) {
                    l_ledger = l_net->pub.ledger;
                    l_net_name = l_net->pub.name;
                } else {
                    dap_json_rpc_error_add(*a_json_arr_reply, DAP_CHAIN_NODE_CLI_COM_TX_WALLET_NET_ERR,
                                           "Can't find network id 0x%016"DAP_UINT64_FORMAT_X" from address %s",
                                           l_addr->net_id.uint64, l_addr_str);
                    json_object_put(json_arr_out);
                    DAP_DELETE(l_addr);
                    return DAP_CHAIN_NODE_CLI_COM_TX_WALLET_NET_ERR;
                }
            }
            json_object * json_obj_wall = json_object_new_object();
            const char *l_l_addr_str = dap_chain_addr_to_str_static((dap_chain_addr_t*) l_addr);
            if(l_wallet)
            {
                json_object_object_add(json_obj_wall, "sign", json_object_new_string(
                                                                  strlen(dap_chain_wallet_check_sign(l_wallet))!=0 ?
                                                                  dap_chain_wallet_check_sign(l_wallet) : "correct"));
                json_object_object_add(json_obj_wall, "wallet", json_object_new_string(l_wallet->name));
            }
            json_object_object_add(json_obj_wall, "addr", l_l_addr_str ? json_object_new_string(l_l_addr_str) : json_object_new_string("-"));
            json_object_object_add(json_obj_wall, "network", l_net_name? json_object_new_string(l_net_name) : json_object_new_string("-"));

            size_t l_l_addr_tokens_size = 0;
            char **l_l_addr_tokens = NULL;
            dap_ledger_addr_get_token_ticker_all(l_ledger, l_addr, &l_l_addr_tokens, &l_l_addr_tokens_size);
            if (l_wallet) {
                //Get sign for wallet
                json_object *l_jobj_sings = NULL;
                dap_chain_wallet_internal_t *l_w_internal = DAP_CHAIN_WALLET_INTERNAL(l_wallet);
                if (l_w_internal->certs_count == 1) {
                    l_jobj_sings = json_object_new_string(
                        dap_sign_type_to_str(
                            dap_sign_type_from_key_type(l_w_internal->certs[0]->enc_key->type)));
                } else {
                    dap_string_t *l_str_signs = dap_string_new("");
                    for (size_t i = 0; i < l_w_internal->certs_count; i++) {
                        dap_string_append_printf(l_str_signs, "%s%s",
                                                 dap_sign_type_to_str(dap_sign_type_from_key_type(
                                                     l_w_internal->certs[i]->enc_key->type)),
                                                 ((i + 1) == l_w_internal->certs_count) ? "" : ", ");
                    }
                    l_jobj_sings = json_object_new_string(l_str_signs->str);
                    dap_string_free(l_str_signs, true);
                }
                json_object_object_add(json_obj_wall, "signs", l_jobj_sings);
            } else {
                json_object_object_add(json_obj_wall, "signs",
                                       json_object_new_string(dap_sign_type_to_str(l_addr->sig_type)));
            }
            if(l_l_addr_tokens_size <= 0)
                json_object_object_add(json_obj_wall, "balance", json_object_new_string("0"));
            json_object * j_arr_balance= json_object_new_array();
            for(size_t i = 0; i < l_l_addr_tokens_size; i++) {
                if(l_l_addr_tokens[i]) {
                    json_object * j_balance_data = json_object_new_object();
                    uint256_t l_balance = dap_ledger_calc_balance(l_ledger, l_addr, l_l_addr_tokens[i]);
                    const char *l_balance_coins, *l_balance_datoshi = dap_uint256_to_char(l_balance, &l_balance_coins);
                    json_object *l_jobj_token = json_object_new_object();
                    json_object *l_jobj_ticker = json_object_new_string(l_l_addr_tokens[i]);
                    const char *l_description =  dap_ledger_get_description_by_ticker(l_ledger, l_l_addr_tokens[i]);
                    json_object *l_jobj_description = l_description ? json_object_new_string(l_description)
                                                                    : json_object_new_null();
                    json_object_object_add(l_jobj_token, "ticker", l_jobj_ticker);
                    json_object_object_add(l_jobj_token, "description", l_jobj_description);
                    json_object_object_add(j_balance_data, "balance", json_object_new_string(""));
                    json_object_object_add(j_balance_data, "coins", json_object_new_string(l_balance_coins));
                    json_object_object_add(j_balance_data, "datoshi", json_object_new_string(l_balance_datoshi));
                    json_object_object_add(j_balance_data, "token", l_jobj_token);
                    json_object_array_add(j_arr_balance, j_balance_data);
                }
                DAP_DELETE(l_l_addr_tokens[i]);
            }
            json_object_object_add(json_obj_wall, "tokens", j_arr_balance);
            json_object_array_add(json_arr_out, json_obj_wall);
            DAP_DELETE(l_l_addr_tokens);
            DAP_DELETE(l_addr);

            if(l_wallet)
                dap_chain_wallet_close(l_wallet);
            break;
        }
        case CMD_WALLET_OUTPUTS: {
            if ((l_wallet_name && l_addr_str) || (!l_wallet_name && !l_addr_str)) {
                dap_json_rpc_error_add(*a_json_arr_reply, DAP_CHAIN_NODE_CLI_COM_TX_WALLET_NAME_ERR,
                "You should use either the -w or -addr option for the wallet info command.");
                json_object_put(json_arr_out);
                return DAP_CHAIN_NODE_CLI_COM_TX_WALLET_NAME_ERR;
            }
            if(l_wallet_name) {
                if(!l_net) {
                    dap_json_rpc_error_add(*a_json_arr_reply, DAP_CHAIN_NODE_CLI_COM_TX_WALLET_NET_PARAM_ERR,
                                            "Subcommand info requires parameter '-net'");
                    json_object_put(json_arr_out);
                    return DAP_CHAIN_NODE_CLI_COM_TX_WALLET_NET_PARAM_ERR;
                }
                l_wallet = dap_chain_wallet_open(l_wallet_name, c_wallets_path, NULL);
                if (!l_wallet){
                    dap_json_rpc_error_add(*a_json_arr_reply, DAP_CHAIN_NODE_CLI_COM_TX_WALLET_NET_PARAM_ERR,
                                           "Can't find wallet (%s)", l_wallet_name);
                    json_object_put(json_arr_out);
                    return DAP_CHAIN_NODE_CLI_COM_TX_WALLET_NET_PARAM_ERR;
                }
                l_addr = (dap_chain_addr_t *) dap_chain_wallet_get_addr(l_wallet, l_net->pub.id );
                if (!l_addr){
                    dap_json_rpc_error_add(*a_json_arr_reply, DAP_CHAIN_NODE_CLI_COM_TX_WALLET_NET_PARAM_ERR,
                                           "Can't get addr from wallet (%s)", l_wallet_name);
                    json_object_put(json_arr_out);
                    return DAP_CHAIN_NODE_CLI_COM_TX_WALLET_NET_PARAM_ERR;
                }
            } else {
                l_addr = dap_chain_addr_from_str(l_addr_str);
                if (!l_net)
                    l_net = dap_chain_net_by_id(l_addr->net_id);
                
                if(!l_net) {
                    dap_json_rpc_error_add(*a_json_arr_reply, DAP_CHAIN_NODE_CLI_COM_TX_WALLET_NET_PARAM_ERR,
                                            "Can't get net from wallet addr");
                    json_object_put(json_arr_out);
                    return DAP_CHAIN_NODE_CLI_COM_TX_WALLET_NET_PARAM_ERR;
                }
            }

            const char* l_token_tiker = NULL;
            dap_cli_server_cmd_find_option_val(a_argv, l_arg_index, a_argc, "-token", &l_token_tiker);
            if (!l_token_tiker){
                dap_json_rpc_error_add(*a_json_arr_reply, DAP_CHAIN_NODE_CLI_COM_TX_WALLET_PARAM_ERR,
                                           "Subcommand outputs requires parameter '-token'");
                    json_object_put(json_arr_out);
                    return DAP_CHAIN_NODE_CLI_COM_TX_WALLET_PARAM_ERR;
            }
            json_object * json_obj_wall = json_object_new_object();
            const char *l_value_str = NULL;
            uint256_t l_value_datoshi = uint256_0, l_value_sum = uint256_0;
            bool l_cond_outs = dap_cli_server_cmd_check_option(a_argv, l_arg_index, a_argc, "-cond") != -1;
            if (!l_cond_outs) {
                dap_cli_server_cmd_find_option_val(a_argv, l_arg_index, a_argc, "-value", &l_value_str);
                if (l_value_str) {
                    l_value_datoshi = dap_chain_balance_scan(l_value_str);
                    if (IS_ZERO_256(l_value_datoshi)) {
                        dap_json_rpc_error_add(*a_json_arr_reply, DAP_CHAIN_NODE_CLI_COM_TX_WALLET_PARAM_ERR,
                                                   "Can't convert -value param to 256bit integer");
                            json_object_put(json_arr_out);
                            return DAP_CHAIN_NODE_CLI_COM_TX_WALLET_PARAM_ERR;
                    }
                }
            }

            dap_list_t *l_outs_list = NULL;
            if (l_cond_outs)
                l_outs_list = dap_ledger_get_list_tx_cond_outs(l_net->pub.ledger, DAP_CHAIN_TX_OUT_COND_SUBTYPE_ALL, l_token_tiker, l_addr);
            else if (l_value_str) {
                if (dap_chain_wallet_cache_tx_find_outs_with_val(l_net, l_token_tiker, l_addr, &l_outs_list, l_value_datoshi, &l_value_sum))
                    l_outs_list = dap_ledger_get_list_tx_outs_with_val(l_net->pub.ledger, l_token_tiker, l_addr, l_value_datoshi, &l_value_sum); 
            } else {
                if (dap_chain_wallet_cache_tx_find_outs(l_net, l_token_tiker, l_addr, &l_outs_list, &l_value_sum))
                    l_outs_list = dap_ledger_get_list_tx_outs(l_net->pub.ledger, l_token_tiker, l_addr, &l_value_sum);
            }
            json_object_object_add(json_obj_wall, "wallet_addr", json_object_new_string(dap_chain_addr_to_str_static(l_addr)));
            struct json_object *l_json_outs_arr = json_object_new_array();
            if (!l_json_outs_arr)
                return json_object_put(json_arr_out), DAP_CHAIN_NODE_CLI_COM_TX_WALLET_MEMORY_ERR;
            for (dap_list_t *l_temp = l_outs_list; l_temp; l_temp = l_temp->next) {
                json_object *json_obj_item = json_object_new_object();
                if (!json_obj_item)
                    return json_object_put(json_arr_out), DAP_CHAIN_NODE_CLI_COM_TX_WALLET_MEMORY_ERR;
                dap_chain_tx_used_out_item_t *l_item = l_temp->data;
                const char *l_out_value_coins_str, *l_out_value_str = dap_uint256_to_char(l_item->value, &l_out_value_coins_str);
                json_object_object_add(json_obj_item,"item_type", json_object_new_string(l_cond_outs ? "unspent_cond_out" : "unspent_out"));
                json_object_object_add(json_obj_item,"value_coins", json_object_new_string(l_out_value_coins_str));
                json_object_object_add(json_obj_item,"value_datosi", json_object_new_string(l_out_value_str));
                json_object_object_add(json_obj_item,"prev_hash", json_object_new_string(dap_hash_fast_to_str_static(&l_item->tx_hash_fast)));
                json_object_object_add(json_obj_item,"out_prev_idx", json_object_new_int64(l_item->num_idx_out));
                json_object_array_add(l_json_outs_arr, json_obj_item);
                if (l_cond_outs)
                    SUM_256_256(l_value_sum, l_item->value, &l_value_sum);
            }
            dap_list_free_full(l_outs_list, NULL);
            const char * l_out_total_value_coins_str, *l_out_total_value_str = dap_uint256_to_char(l_value_sum, &l_out_total_value_coins_str);
            json_object_object_add(json_obj_wall, "total_value_coins", json_object_new_string(l_out_total_value_coins_str));
            json_object_object_add(json_obj_wall, "total_value_datoshi", json_object_new_string(l_out_total_value_str));
            json_object_object_add(json_obj_wall, "outs", l_json_outs_arr);
            json_object_array_add(json_arr_out, json_obj_wall);
        } break;
        case CMD_WALLET_FIND: {
            if (l_addr_str) {
                l_addr = dap_chain_addr_from_str(l_addr_str);
                if (l_addr) {
                    if (l_file_path)
                        s_wallet_list(l_file_path, json_arr_out, l_addr);
                    else 
                        s_wallet_list(c_wallets_path, json_arr_out, l_addr);
                }                    
                else {
                    dap_json_rpc_error_add(*a_json_arr_reply, DAP_CHAIN_NODE_CLI_COM_TX_WALLET_ADDR_ERR,
                        "addr not recognized");
                    return DAP_CHAIN_NODE_CLI_COM_TX_WALLET_ADDR_ERR;
                }
            } else {
                dap_json_rpc_error_add(*a_json_arr_reply, DAP_CHAIN_NODE_CLI_COM_TX_WALLET_ADDR_ERR,
                                                "You should use -addr option for the wallet find command.");
                return DAP_CHAIN_NODE_CLI_COM_TX_WALLET_ADDR_ERR;
            }           
        } break;
        default: {
            if( !l_wallet_name ) {
                dap_json_rpc_error_add(*a_json_arr_reply, DAP_CHAIN_NODE_CLI_COM_TX_WALLET_NAME_ERR,
                                       "Wallet name option <-w>  not defined");
                json_object_put(json_arr_out);
                return  DAP_CHAIN_NODE_CLI_COM_TX_WALLET_NAME_ERR;
            }
            if( cmd_num != CMD_WALLET_DEACTIVATE && !l_pass_str && cmd_num != CMD_WALLET_NEW && cmd_num != CMD_WALLET_CONVERT) {
                dap_json_rpc_error_add(*a_json_arr_reply, DAP_CHAIN_NODE_CLI_COM_TX_WALLET_PASS_ERR,
                                       "Wallet password option <-password>  not defined");
                json_object_put(json_arr_out);
                return  DAP_CHAIN_NODE_CLI_COM_TX_WALLET_PASS_ERR;
            }
            if ( cmd_num != CMD_WALLET_DEACTIVATE && l_pass_str && DAP_WALLET$SZ_PASS < strnlen(l_pass_str, DAP_WALLET$SZ_PASS + 1) ) {
                dap_json_rpc_error_add(*a_json_arr_reply, DAP_CHAIN_NODE_CLI_COM_TX_WALLET_PASS_TO_LONG_ERR,
                                       "Wallet's password is too long ( > %d)", DAP_WALLET$SZ_PASS);
                log_it(L_ERROR, "Wallet's password is too long ( > %d)", DAP_WALLET$SZ_PASS);
                json_object_put(json_arr_out);
                return DAP_CHAIN_NODE_CLI_COM_TX_WALLET_PASS_TO_LONG_ERR;
            }
            switch (cmd_num) {
                case CMD_WALLET_ACTIVATE:
                case CMD_WALLET_DEACTIVATE: {
                    json_object * json_obj_wall = json_object_new_object();
                    const char *l_prefix = cmd_num == CMD_WALLET_ACTIVATE ? "" : "de";
                    dap_cli_server_cmd_find_option_val(a_argv, l_arg_index, a_argc, "-ttl", &l_ttl_str);
                    l_rc = l_ttl_str ? strtoul(l_ttl_str, NULL, 10) : 60;

                    l_rc = cmd_num == CMD_WALLET_ACTIVATE
                            ? dap_chain_wallet_activate(l_wallet_name, strlen(l_wallet_name), NULL, l_pass_str, strlen(l_pass_str), l_rc)
                            : dap_chain_wallet_deactivate (l_wallet_name, strlen(l_wallet_name));

                    switch (l_rc) {
                    case 0:
                        json_object_object_add(json_obj_wall, "Wallet name", json_object_new_string(l_wallet_name));
                        json_object_object_add(json_obj_wall, "protection", cmd_num == CMD_WALLET_ACTIVATE ?
                        json_object_new_string("is activated") : json_object_new_string("is deactivated"));
                        // Notify about wallet
                        s_new_wallet_info_notify(l_wallet_name);
                        struct json_object *l_json_wallets = wallet_list_json_collect();
                        dap_notify_server_send_mt(json_object_get_string(l_json_wallets));
                        json_object_put(l_json_wallets);
                        break;
                    case -EBUSY:
                        dap_json_rpc_error_add(*a_json_arr_reply, DAP_CHAIN_NODE_CLI_COM_TX_WALLET_ALREADY_ERR,
                                               "Error: wallet %s is already %sactivated\n", l_wallet_name, l_prefix);
                        break;
                    case -EAGAIN:
                        dap_json_rpc_error_add(*a_json_arr_reply, DAP_CHAIN_NODE_CLI_COM_TX_WALLET_PASS_ERR,
                                "Wrong password for wallet %s\n", l_wallet_name);
                        break;
                    case -101:
                        dap_json_rpc_error_add(*a_json_arr_reply, DAP_CHAIN_NODE_CLI_COM_TX_WALLET_PASS_ERR,
                                "Can't active unprotected wallet: %s\n", l_wallet_name);
                        break;
                    default: {
                        char l_buf[512] = { '\0' };
                        strerror_r(l_rc, l_buf, sizeof(l_buf) - 1);
                        dap_json_rpc_error_add(*a_json_arr_reply, DAP_CHAIN_NODE_CLI_COM_TX_WALLET_ACTIVE_ERR,
                                "Wallet %s %sactivation error %d : %s\n", l_wallet_name, l_prefix, l_rc, l_buf);
                        break;
                    }
                    }
                    json_object_array_add(json_arr_out, json_obj_wall);
                } break;
                // convert wallet
                case CMD_WALLET_CONVERT: {
                    bool l_remove_password = false;
                    if(dap_cli_server_cmd_find_option_val(a_argv, l_arg_index, a_argc, "-remove_password", NULL))
                        l_remove_password = true;

                    l_wallet = dap_chain_wallet_open(l_wallet_name, c_wallets_path, NULL);
                    if (!l_wallet) {
                        dap_json_rpc_error_add(*a_json_arr_reply, DAP_CHAIN_NODE_CLI_COM_TX_WALLET_PASS_ERR,
                                               "Can't open wallet check activation");
                        json_object_put(json_arr_out);
                        return DAP_CHAIN_NODE_CLI_COM_TX_WALLET_PASS_ERR;
                    } else if (l_wallet->flags & DAP_WALLET$M_FL_ACTIVE && !l_remove_password) {
                        dap_json_rpc_error_add(*a_json_arr_reply, DAP_CHAIN_NODE_CLI_COM_TX_WALLET_CONVERT_ERR,
                                            "Wallet can't be converted twice");
                        json_object_put(json_arr_out);
                        return  DAP_CHAIN_NODE_CLI_COM_TX_WALLET_CONVERT_ERR;
                    }
                    if (l_pass_str && !dap_check_valid_password(l_pass_str, dap_strlen(l_pass_str))) {
                        dap_json_rpc_error_add(*a_json_arr_reply,
                                               DAP_CHAIN_NODE_CLI_COM_TX_WALLET_INVALID_CHARACTERS_USED_FOR_PASSWORD,
                                               "Invalid characters used for password.");
                        return DAP_CHAIN_NODE_CLI_COM_TX_WALLET_INVALID_CHARACTERS_USED_FOR_PASSWORD;
                    }
                    // create wallet backup 
                    dap_chain_wallet_internal_t* l_file_name = DAP_CHAIN_WALLET_INTERNAL(l_wallet);
                    snprintf(l_file_name->file_name, sizeof(l_file_name->file_name), "%s/%s_%012lu%s", c_wallets_path, l_wallet_name, time(NULL),".backup");
                    if ( dap_chain_wallet_save(l_wallet, NULL) ) {
                        dap_json_rpc_error_add(*a_json_arr_reply, DAP_CHAIN_NODE_CLI_COM_TX_WALLET_BACKUP_ERR,
                                               "Can't create backup wallet file because of internal error");
                        json_object_put(json_arr_out);
                        return  DAP_CHAIN_NODE_CLI_COM_TX_WALLET_BACKUP_ERR;
                    }
                    if (l_remove_password) {  
                        if (dap_chain_wallet_deactivate(l_wallet_name, strlen(l_wallet_name))){
                            dap_json_rpc_error_add(*a_json_arr_reply, DAP_CHAIN_NODE_CLI_COM_TX_WALLET_BACKUP_ERR,
                                                "Can't deactivate wallet");
                            json_object_put(json_arr_out);
                            return  DAP_CHAIN_NODE_CLI_COM_TX_WALLET_DEACT_ERR;
                        }
                    } else if (!l_pass_str) {
                        dap_json_rpc_error_add(*a_json_arr_reply, DAP_CHAIN_NODE_CLI_COM_TX_WALLET_PASS_ERR,
                                       "Wallet password option <-password>  not defined");
                        json_object_put(json_arr_out);
                        return  DAP_CHAIN_NODE_CLI_COM_TX_WALLET_PASS_ERR;
                    }
                    // change to old filename
                    snprintf(l_file_name->file_name, sizeof(l_file_name->file_name), "%s/%s%s", c_wallets_path, l_wallet_name, ".dwallet");
                    if ( dap_chain_wallet_save(l_wallet, l_remove_password ? NULL : l_pass_str) ) {
                        dap_json_rpc_error_add(*a_json_arr_reply, DAP_CHAIN_NODE_CLI_COM_TX_WALLET_CONVERT_ERR,
                                               "Wallet is not converted because of internal error");
                        json_object_put(json_arr_out);
                        return  DAP_CHAIN_NODE_CLI_COM_TX_WALLET_CONVERT_ERR;
                    }
                    json_object * json_obj_wall = json_object_new_object();
                    log_it(L_INFO, "Wallet %s has been converted", l_wallet_name);
                    json_object_object_add(json_obj_wall, "Sign wallet", json_object_new_string(
                                                                              strlen(dap_chain_wallet_check_sign(l_wallet))!=0 ?
                                                                              dap_chain_wallet_check_sign(l_wallet) : "correct"));
                    json_object_object_add(json_obj_wall, "Wallet name", json_object_new_string(l_wallet_name));
                    json_object_object_add(json_obj_wall, "Status", json_object_new_string("successfully converted"));
                    dap_chain_wallet_close(l_wallet);
                    json_object_array_add(json_arr_out, json_obj_wall);

                    // Notify about wallet
                    s_new_wallet_info_notify(l_wallet_name);
                    struct json_object *l_json_wallets = wallet_list_json_collect();
                    dap_notify_server_send_mt(json_object_get_string(l_json_wallets));
                    json_object_put(l_json_wallets);
                    break;
                }
                // new wallet
                case CMD_WALLET_NEW: {
                    int l_restore_opt = dap_cli_server_cmd_find_option_val(a_argv, l_arg_index, a_argc, "-restore", &l_restore_str);
                    int l_restore_legacy_opt = 0;
                    if (!l_restore_str)
                        l_restore_legacy_opt = dap_cli_server_cmd_find_option_val(a_argv, l_arg_index, a_argc, "-restore_legacy", &l_restore_str);
                    // rewrite existing wallet
                    int l_is_force = dap_cli_server_cmd_find_option_val(a_argv, l_arg_index, a_argc, "-force", NULL);

                    // check wallet existence
                    if (!l_is_force) {
                        char *l_file_name = dap_strdup_printf("%s/%s.dwallet", c_wallets_path, l_wallet_name);
                        FILE *l_exists = fopen(l_file_name, "rb");
                        DAP_DELETE(l_file_name);
                        if (l_exists) {
                            dap_json_rpc_error_add(*a_json_arr_reply, DAP_CHAIN_NODE_CLI_COM_TX_WALLET_ALREADY_ERR,"Wallet %s already exists",l_wallet_name);
                            fclose(l_exists);
                            json_object_put(json_arr_out);
                            return DAP_CHAIN_NODE_CLI_COM_TX_WALLET_ALREADY_ERR;
                        }
                    }

                    dap_sign_type_t l_sign_types[MAX_ENC_KEYS_IN_MULTYSIGN] = {0};
                    size_t l_sign_count = 0;
                    if (!l_sign_type_str) {
                        l_sign_types[0].type = SIG_TYPE_DILITHIUM;
                        l_sign_type_str = dap_sign_type_to_str(l_sign_types[0]);
                        l_sign_count = 1;
                    } else {
                        l_sign_types[0] = dap_sign_type_from_str(l_sign_type_str);
                        if (l_sign_types[0].type == SIG_TYPE_NULL){
                            dap_json_rpc_error_add(*a_json_arr_reply, DAP_CHAIN_NODE_CLI_COM_TX_WALLET_UNKNOWN_SIGN_ERR,
                                                   "'%s' unknown signature type, please use:\n%s",
                                                   l_sign_type_str, dap_sign_get_str_recommended_types());
                            json_object_put(json_arr_out);
                            return DAP_CHAIN_NODE_CLI_COM_TX_WALLET_UNKNOWN_SIGN_ERR;
                        }
                        if (l_sign_types[0].type == SIG_TYPE_MULTI_CHAINED) {
                            int l_sign_index = dap_cli_server_cmd_find_option_val(a_argv, l_arg_index, a_argc, l_sign_type_str, NULL);
                            l_sign_index++;
                            for (;l_sign_index && l_sign_index < a_argc; ++l_sign_index) {
                                l_sign_types[l_sign_count] = dap_sign_type_from_str(a_argv[l_sign_index]);
                                if (l_sign_types[l_sign_count].type == SIG_TYPE_NULL ||
                                    l_sign_types[l_sign_count].type == SIG_TYPE_MULTI_CHAINED) {
                                    break;
                                }
                                l_sign_count++;
                            }
                            if (l_sign_count < 2) {
                                dap_json_rpc_error_add(*a_json_arr_reply, DAP_CHAIN_NODE_CLI_COM_TX_WALLET_UNKNOWN_SIGN_ERR,
                                                      "You did not specify an additional signature after "
                                                      "sig_multi_chained. You must specify at least two more "
                                                      "signatures other than sig_multi_chained.\n"
                                                      "After sig_multi_chained, you must specify two more signatures "
                                                      "from the list:\n%s", dap_cert_get_str_recommended_sign());
                                json_object_put(json_arr_out);
                                return DAP_CHAIN_NODE_CLI_COM_TX_WALLET_UNKNOWN_SIGN_ERR;
                            }
                        } else {
                            l_sign_count = 1;
                        }
                    }
                    // Check unsupported tesla and bliss algorithm

                    for (size_t i = 0; i < l_sign_count; ++i) {
                        if (dap_sign_type_is_depricated(l_sign_types[i])) {
                            if (l_restore_opt || l_restore_legacy_opt) {
                                dap_json_rpc_error_add(*a_json_arr_reply, DAP_CHAIN_NODE_CLI_COM_TX_WALLET_UNKNOWN_SIGN_ERR,
                                                   "CAUTION!!! CAUTION!!! CAUTION!!!\nThe Bliss, Tesla and Picnic signatures are deprecated. We recommend you to create a new wallet with another available signature and transfer funds there.\n");
                                break;
                            } else {
                                dap_json_rpc_error_add(*a_json_arr_reply, DAP_CHAIN_NODE_CLI_COM_TX_WALLET_UNKNOWN_SIGN_ERR,
                                                   "This signature algorithm is no longer supported, please, use another variant");
                                json_object_put(json_arr_out);
                                return  DAP_CHAIN_NODE_CLI_COM_TX_WALLET_UNKNOWN_SIGN_ERR;
                            }
                        }
                    }

                    uint8_t *l_seed = NULL;
                    size_t l_seed_size = 0, l_restore_str_size = dap_strlen(l_restore_str);

                    if(l_restore_opt || l_restore_legacy_opt) {
                        if (l_restore_str_size > 3 && !dap_strncmp(l_restore_str, "0x", 2) && (!dap_is_hex_string(l_restore_str + 2, l_restore_str_size - 2) || l_restore_legacy_opt)) {
                            l_seed_size = (l_restore_str_size - 2) / 2;
                            l_seed = DAP_NEW_Z_SIZE(uint8_t, l_seed_size + 1);
                            if(!l_seed) {
                                log_it(L_CRITICAL, "%s", c_error_memory_alloc);
                                json_object_put(json_arr_out);
                                return DAP_CHAIN_NODE_CLI_COM_TX_WALLET_MEMORY_ERR;
                            }
                            dap_hex2bin(l_seed, l_restore_str + 2, l_restore_str_size - 2);
                            if (l_restore_legacy_opt) {
                                dap_json_rpc_error_add(*a_json_arr_reply, DAP_CHAIN_NODE_CLI_COM_TX_WALLET_PROTECTION_ERR,
                                                       "CAUTION!!! CAUTION!!! CAUTION!!!\nYour wallet has a low level of protection. Please create a new wallet again with the option -restore\n");
                            }
                        } else {
                            dap_json_rpc_error_add(*a_json_arr_reply, DAP_CHAIN_NODE_CLI_COM_TX_WALLET_HASH_ERR,
                                                   "Restored hash is invalid or too short, wallet is not created. Please use -restore 0x<hex_value> or -restore_legacy 0x<restore_string>");
                            json_object_put(json_arr_out);
                            return DAP_CHAIN_NODE_CLI_COM_TX_WALLET_HASH_ERR;
                        }
                    }
                    // Checking that if a password is set, it contains only Latin characters, numbers and special characters, except for spaces.
                    if (l_pass_str && !dap_check_valid_password(l_pass_str, dap_strlen(l_pass_str))) {
                        dap_json_rpc_error_add(*a_json_arr_reply,
                                               DAP_CHAIN_NODE_CLI_COM_TX_WALLET_INVALID_CHARACTERS_USED_FOR_PASSWORD,
                                               "Invalid characters used for password.");
                        return DAP_CHAIN_NODE_CLI_COM_TX_WALLET_INVALID_CHARACTERS_USED_FOR_PASSWORD;
                    }

                    // Creates new wallet
                    l_wallet = dap_chain_wallet_create_with_seed_multi(l_wallet_name, c_wallets_path, l_sign_types, l_sign_count,
                            l_seed, l_seed_size, l_pass_str);
                    DAP_DELETE(l_seed);
                    if (!l_wallet) {
                        dap_json_rpc_error_add(*a_json_arr_reply, DAP_CHAIN_NODE_CLI_COM_TX_WALLET_INTERNAL_ERR,
                                               "Wallet is not created because of internal error. Check name or password length (max 64 chars)");
                        json_object_put(json_arr_out);
                        return  DAP_CHAIN_NODE_CLI_COM_TX_WALLET_INTERNAL_ERR;
                    }

                    json_object * json_obj_wall = json_object_new_object();
                    json_object_object_add(json_obj_wall, "Wallet name", json_object_new_string(l_wallet->name));
                    if (l_sign_count > 1) {
                        dap_string_t *l_signs_types_str = dap_string_new("sig_multi_chained, ");
                        for (size_t i = 0; i < l_sign_count; i++) {
                            dap_string_append_printf(l_signs_types_str, "%s%s",
                                                     dap_sign_type_to_str(l_sign_types[i]), (i+1) == l_sign_count ? "": ", ");
                        }
                        json_object_object_add(json_obj_wall, "Sign type", json_object_new_string(l_signs_types_str->str));
                        dap_string_free(l_signs_types_str, true);
                    } else
                        json_object_object_add(json_obj_wall, "Sign type", json_object_new_string(l_sign_type_str));
                    json_object_object_add(json_obj_wall, "Status", json_object_new_string("successfully created"));

                    const char *l_addr_str = NULL;
                    if ( l_net && (l_addr_str = dap_chain_addr_to_str_static(dap_chain_wallet_get_addr(l_wallet,l_net->pub.id))) ) {
                        json_object_object_add(json_obj_wall, "new address", json_object_new_string(l_addr_str) );
                    }
                    json_object_array_add(json_arr_out, json_obj_wall);
                    dap_chain_wallet_close(l_wallet);
                    // Notify about wallet
                    s_new_wallet_info_notify(l_wallet_name);
                    struct json_object *l_json_wallets = wallet_list_json_collect();
                    dap_notify_server_send_mt(json_object_get_string(l_json_wallets));
                    json_object_put(l_json_wallets);
                    break;
                }
            }
        }
    }

    if (json_arr_out) {
            json_object_array_add(*a_json_arr_reply, json_arr_out);
        } else {
            json_object_array_add(*a_json_arr_reply, json_object_new_string("empty"));
        }
    return 0;
}


typedef enum dap_chain_node_cli_cmd_values_parse_net_chain_err_to_json {
    DAP_CHAIN_NODE_CLI_CMD_VALUES_PARSE_NET_CHAIN_ERR_INTERNAL_COMMAND_PROCESSING = 101,
    DAP_CHAIN_NODE_CLI_CMD_VALUES_PARSE_NET_CHAIN_ERR_NET_STR_IS_NUL = 102,
    DAP_CHAIN_NODE_CLI_CMD_VALUES_PARSE_NET_CHAIN_ERR_NET_NOT_FOUND = 103,
    DAP_CHAIN_NODE_CLI_CMD_VALUES_PARSE_NET_CHAIN_ERR_CHAIN_NOT_FOUND = 104,
    DAP_CHAIN_NODE_CLI_CMD_VALUES_PARSE_NET_CHAIN_ERR_CHAIN_STR_IS_NULL = 105,
    DAP_CHAIN_NODE_CLI_CMD_VALUES_PARSE_NET_CHAIN_ERR_CONFIG_DEFAULT_DATUM = 106,
    DAP_CHAIN_NODE_CLI_CMD_VALUE_PARSE_CONVERT_BASE58_TO_ADDR_WALLET = 107,
    DAP_CHAIN_NODE_CLI_CMD_VALUE_PARSE_FAST_AND_BASE58_ADDR,
    DAP_CHAIN_NODE_CLI_CMD_VALUE_PARSE_CAN_NOT_FIND_DEFAULT_CHAIN_WITH_TYPE,
    DAP_CHAIN_NODE_CLI_CMD_VALUES_PARSE_NET_CHAIN_ERR_LEDGER_TOKEN_TICKER,
    DAP_CHAIN_NODE_CLI_CMD_VALUES_PARSE_NET_CHAIN_ERR_UNKNOWN_TOKEN_TYPE,
    DAP_CHAIN_NODE_CLI_CMD_VALUES_PARSE_NET_CHAIN_ERR_FLAG_UNDEF,
    DAP_CHAIN_NODE_CLI_CMD_VALUES_PARSE_NET_CHAIN_ERR_REQUIRES_PARAM,
    DAP_CHAIN_NODE_CLI_CMD_VALUES_PARSE_NET_CHAIN_ERR_PARAMS_MUST_BE_UNSIGNED
} dap_chain_node_cli_cmd_values_parse_net_chain_err_to_json;
int dap_chain_node_cli_cmd_values_parse_net_chain_for_json(json_object* a_json_arr_reply, int *a_arg_index, int a_argc,
                                                           char **a_argv,
                                                           dap_chain_t **a_chain, dap_chain_net_t **a_net,
                                                           dap_chain_type_t a_default_chain_type) {
    const char * l_chain_str = NULL;
    const char * l_net_str = NULL;

    // Net name
    if(a_net)
        dap_cli_server_cmd_find_option_val(a_argv, *a_arg_index, a_argc, "-net", &l_net_str);
    else {
        dap_json_rpc_error_add(a_json_arr_reply, DAP_CHAIN_NODE_CLI_CMD_VALUES_PARSE_NET_CHAIN_ERR_INTERNAL_COMMAND_PROCESSING,
                               "Error in internal command processing.");
        return DAP_CHAIN_NODE_CLI_CMD_VALUES_PARSE_NET_CHAIN_ERR_INTERNAL_COMMAND_PROCESSING;
    }

    // Select network
    if(!l_net_str) {
        dap_json_rpc_error_add(a_json_arr_reply, DAP_CHAIN_NODE_CLI_CMD_VALUES_PARSE_NET_CHAIN_ERR_NET_STR_IS_NUL, "%s requires parameter '-net'", a_argv[0]);
        return DAP_CHAIN_NODE_CLI_CMD_VALUES_PARSE_NET_CHAIN_ERR_NET_STR_IS_NUL;
    }

    if (! (*a_net = dap_chain_net_by_name(l_net_str)) ) { // Can't find such network
        return dap_json_rpc_error_add(a_json_arr_reply, DAP_CHAIN_NODE_CLI_CMD_VALUES_PARSE_NET_CHAIN_ERR_NET_NOT_FOUND,
                                                        "Network %s not found", l_net_str),
                DAP_CHAIN_NODE_CLI_CMD_VALUES_PARSE_NET_CHAIN_ERR_NET_NOT_FOUND;
    }

    // Chain name
    if(a_chain) {
        dap_cli_server_cmd_find_option_val(a_argv, *a_arg_index, a_argc, "-chain", &l_chain_str);

        // Select chain
        if(l_chain_str) {
            if ((*a_chain = dap_chain_net_get_chain_by_name(*a_net, l_chain_str)) == NULL) { // Can't find such chain
                dap_string_t *l_reply = dap_string_new("");
                dap_string_append_printf(l_reply, "Invalid '-chain' parameter \"%s\", not found in net %s\n"
                                                  "Available chains:",
                                                  l_chain_str, l_net_str);
                dap_chain_t *l_chain;
                DL_FOREACH((*a_net)->pub.chains, l_chain) {
                    dap_string_append_printf(l_reply, "\n\t%s", l_chain->name);
                }
                char *l_str_reply = dap_string_free(l_reply, false);
                dap_json_rpc_error_add(a_json_arr_reply, DAP_CHAIN_NODE_CLI_CMD_VALUES_PARSE_NET_CHAIN_ERR_CHAIN_NOT_FOUND, "%s", l_str_reply);
                return DAP_DELETE(l_str_reply), DAP_CHAIN_NODE_CLI_CMD_VALUES_PARSE_NET_CHAIN_ERR_CHAIN_NOT_FOUND;
            }
        } else if (a_default_chain_type != CHAIN_TYPE_INVALID) {
            if ((*a_chain = dap_chain_net_get_default_chain_by_chain_type(*a_net, a_default_chain_type)) != NULL) {
                return 0;
            } else {
                dap_json_rpc_error_add(a_json_arr_reply, 
                        DAP_CHAIN_NODE_CLI_CMD_VALUE_PARSE_CAN_NOT_FIND_DEFAULT_CHAIN_WITH_TYPE,
                        "Unable to get the default chain of type %s for the network.", dap_chain_type_to_str(a_default_chain_type));
                return DAP_CHAIN_NODE_CLI_CMD_VALUE_PARSE_CAN_NOT_FIND_DEFAULT_CHAIN_WITH_TYPE;

            }
        }
    }
    return 0;
}


/**
 * @brief s_values_parse_net_chain
 * @param argc
 * @param argv
 * @param str_reply
 * @param l_chain
 * @param l_net
 * @return
 */
int dap_chain_node_cli_cmd_values_parse_net_chain(int *a_arg_index, int a_argc, char **a_argv, void **a_str_reply,
        dap_chain_t **a_chain, dap_chain_net_t **a_net, dap_chain_type_t a_default_chain_type)
{
    const char * l_chain_str = NULL;
    const char * l_net_str = NULL;

    // Net name
    if(a_net)
        dap_cli_server_cmd_find_option_val(a_argv, *a_arg_index, a_argc, "-net", &l_net_str);
    else
        return -100;

    // Select network
    if(!l_net_str) {
        dap_cli_server_cmd_set_reply_text(a_str_reply, "%s requires parameter '-net'", a_argv[0]);
        return -101;
    }

    if(! (*a_net = dap_chain_net_by_name(l_net_str)) ) { // Can't find such network
        dap_cli_server_cmd_set_reply_text(a_str_reply, "%s can't find network \"%s\"", a_argv[0], l_net_str);
        return -102;
    }

    // Chain name
    if(a_chain) {
        dap_cli_server_cmd_find_option_val(a_argv, *a_arg_index, a_argc, "-chain", &l_chain_str);

        // Select chain
        if(l_chain_str) {
            if ((*a_chain = dap_chain_net_get_chain_by_name(*a_net, l_chain_str)) == NULL) { // Can't find such chain
                dap_string_t *l_reply = dap_string_new("");
                    dap_string_append_printf(l_reply, "Invalid '-chain' parameter \"%s\", not found in net %s\n"
                                                      "Available chains:",
                                                      l_chain_str, l_net_str);
                    dap_chain_t *l_chain;
                    DL_FOREACH((*a_net)->pub.chains, l_chain) {
                        dap_string_append_printf(l_reply, "\n\t%s", l_chain->name);
                    }
                    char *l_str_reply = dap_string_free(l_reply, false);
                    return dap_cli_server_cmd_set_reply_text(a_str_reply, "%s", l_str_reply), DAP_DELETE(l_str_reply), -103;
            }
        } else if (a_default_chain_type != CHAIN_TYPE_INVALID) {
            if ((*a_chain = dap_chain_net_get_default_chain_by_chain_type(*a_net, a_default_chain_type)) != NULL) {
                return 0;
            } else {
                dap_cli_server_cmd_set_reply_text(a_str_reply, "Unable to get the default chain of type %s for the network.",
                                                  dap_chain_type_to_str(a_default_chain_type));
                return -104;
            }
        } else {
            dap_cli_server_cmd_set_reply_text(a_str_reply, "%s requires parameter '-chain'", a_argv[0]);
            return -104;
        }
    }
    return 0;
}

/**
 * @brief
 * sign data (datum_token) by certificates (1 or more)
 * successful count of signes return in l_sign_counter
 * @param l_certs - array with certificates loaded from dcert file
 * @param l_datum_token - updated pointer for l_datum_token variable after realloc
 * @param l_certs_count - count of certificate
 * @param l_datum_data_offset - offset of datum
 * @param l_sign_counter - counter of successful data signing operation
 * @return dap_chain_datum_token_t*
 */
static dap_chain_datum_token_t * s_sign_cert_in_cycle(dap_cert_t ** l_certs, dap_chain_datum_token_t *l_datum_token, size_t l_certs_count,
            size_t *l_datum_signs_offset, uint16_t * l_sign_counter)
{
    if (!l_datum_signs_offset) {
        log_it(L_DEBUG,"l_datum_data_offset is NULL");
        return NULL;
    }

    size_t l_tsd_size = 0;
    if ((l_datum_token->type == DAP_CHAIN_DATUM_TOKEN_TYPE_DECL) &&
            ((l_datum_token->subtype == DAP_CHAIN_DATUM_TOKEN_SUBTYPE_PRIVATE)
            ||(l_datum_token->subtype == DAP_CHAIN_DATUM_TOKEN_SUBTYPE_NATIVE)))
        l_tsd_size = l_datum_token->header_native_decl.tsd_total_size;
    if ((l_datum_token->type == DAP_CHAIN_DATUM_TOKEN_TYPE_UPDATE) &&
            ((l_datum_token->subtype == DAP_CHAIN_DATUM_TOKEN_SUBTYPE_PRIVATE)
             ||(l_datum_token->subtype == DAP_CHAIN_DATUM_TOKEN_SUBTYPE_NATIVE)))
        l_tsd_size = l_datum_token->header_native_update.tsd_total_size;
    uint16_t l_tmp_cert_sign_count = l_datum_token->signs_total;
    l_datum_token->signs_total = 0;

    for(size_t i = 0; i < l_certs_count; i++)
    {
        dap_sign_t * l_sign = dap_cert_sign(l_certs[i], l_datum_token, sizeof(*l_datum_token) + l_tsd_size);
        if (l_sign) {
            size_t l_sign_size = dap_sign_get_size(l_sign);
            dap_chain_datum_token_t *l_datum_token_new
                = DAP_REALLOC_RET_VAL_IF_FAIL(l_datum_token, sizeof(*l_datum_token) + (*l_datum_signs_offset) + l_sign_size, NULL, l_sign);
            l_datum_token = l_datum_token_new;
            memcpy(l_datum_token->tsd_n_signs + *l_datum_signs_offset, l_sign, l_sign_size);
            *l_datum_signs_offset += l_sign_size;
            DAP_DELETE(l_sign);
            log_it(L_DEBUG,"<-- Signed with '%s'", l_certs[i]->name);
            (*l_sign_counter)++;
        }
    }
    l_datum_token->signs_total = l_tmp_cert_sign_count;

    return l_datum_token;
}

/**
 * @brief com_token_decl_sign
 * @param argc
 * @param argv
 * @param arg_func
 * @param str_reply
 * @return
 */
int com_token_decl_sign(int a_argc, char **a_argv, void **a_str_reply)
{
    json_object ** a_json_arr_reply = (json_object **) a_str_reply;
    int arg_index = 1;

    const char * l_hash_out_type = NULL;
    dap_cli_server_cmd_find_option_val(a_argv, arg_index, a_argc, "-H", &l_hash_out_type);
    if(!l_hash_out_type)
        l_hash_out_type = "hex";
    if(dap_strcmp(l_hash_out_type,"hex") && dap_strcmp(l_hash_out_type,"base58")) {
        dap_json_rpc_error_add(*a_json_arr_reply, DAP_CHAIN_NODE_CLI_COM_TOKEN_DECL_SIGN_H_PARAM_ERR,
                                       "invalid parameter -H, valid values: -H <hex | base58>");
        return -1;
    }

    const char * l_datum_hash_str = NULL;
    // Chain name
    dap_cli_server_cmd_find_option_val(a_argv, arg_index, a_argc, "-datum", &l_datum_hash_str);
    if(l_datum_hash_str) {
        char *l_datum_hash_hex_str = NULL, *l_datum_hash_base58_str = NULL;
        const char * l_certs_str = NULL;
        dap_cert_t ** l_certs = NULL;
        size_t l_certs_count = 0;
        dap_chain_t * l_chain = NULL;
        dap_chain_net_t * l_net = NULL;

        dap_chain_node_cli_cmd_values_parse_net_chain_for_json(*a_json_arr_reply, &arg_index, a_argc, a_argv,&l_chain, &l_net,
                                                      CHAIN_TYPE_TOKEN);
        if(!l_net)
            return -1;
        
        // Certificates thats will be used to sign currend datum token
        dap_cli_server_cmd_find_option_val(a_argv, arg_index, a_argc, "-certs", &l_certs_str);

        // Load certs lists
        if (l_certs_str)
            dap_cert_parse_str_list(l_certs_str, &l_certs, &l_certs_count);

        if(!l_certs_count) {
            dap_json_rpc_error_add(*a_json_arr_reply, DAP_CHAIN_NODE_CLI_COM_TOKEN_DECL_SIGN_NOT_VALID_CERT_ERR,
                                       "token_sign command requres at least one valid certificate to sign the basic transaction of emission");
            return -7;
        }

        char * l_gdb_group_mempool = dap_chain_net_get_gdb_group_mempool_new(l_chain);
        if(!l_gdb_group_mempool) {
            l_gdb_group_mempool = dap_chain_net_get_gdb_group_mempool_by_chain_type(l_net, CHAIN_TYPE_TOKEN);
        }
        // datum hash may be in hex or base58 format
        if(!dap_strncmp(l_datum_hash_str, "0x", 2) || !dap_strncmp(l_datum_hash_str, "0X", 2)) {
            l_datum_hash_hex_str = dap_strdup(l_datum_hash_str);
            l_datum_hash_base58_str = dap_enc_base58_from_hex_str_to_str(l_datum_hash_str);
        } else {
            l_datum_hash_hex_str = dap_enc_base58_to_hex_str_from_str(l_datum_hash_str);
            l_datum_hash_base58_str = dap_strdup(l_datum_hash_str);
        }
        const char *l_datum_hash_out_str = dap_strcmp(l_hash_out_type,"hex")
            ? l_datum_hash_base58_str
            : l_datum_hash_hex_str;

        log_it(L_DEBUG, "Requested to sign token declaration %s in gdb://%s with certs %s",
                l_gdb_group_mempool, l_datum_hash_hex_str, l_certs_str);

        dap_chain_datum_t * l_datum = NULL;
        size_t l_datum_size = 0;
        size_t l_tsd_size = 0;
        if((l_datum = (dap_chain_datum_t*) dap_global_db_get_sync(l_gdb_group_mempool,
                l_datum_hash_hex_str, &l_datum_size, NULL, NULL )) != NULL) {

            // Check if its token declaration
            if(l_datum->header.type_id == DAP_CHAIN_DATUM_TOKEN) {
                dap_chain_datum_token_t *l_datum_token = DAP_DUP_SIZE((dap_chain_datum_token_t*)l_datum->data, l_datum->header.data_size);    // for realloc
                DAP_DELETE(l_datum);
                if ((l_datum_token->subtype == DAP_CHAIN_DATUM_TOKEN_SUBTYPE_PRIVATE)
                    ||  (l_datum_token->subtype == DAP_CHAIN_DATUM_TOKEN_SUBTYPE_NATIVE))
                    l_tsd_size = l_datum_token->header_native_decl.tsd_total_size;
                // Check for signatures, are they all in set and are good enought?
                size_t l_signs_size = 0, i = 1;
                uint16_t l_tmp_signs_total = l_datum_token->signs_total;
                l_datum_token->signs_total = 0;
                for (i = 1; i <= l_tmp_signs_total; i++){
                    dap_sign_t *l_sign = (dap_sign_t *)(l_datum_token->tsd_n_signs + l_tsd_size + l_signs_size);
                    if( dap_sign_verify(l_sign, l_datum_token, sizeof(*l_datum_token) + l_tsd_size) ) {
                        log_it(L_WARNING, "Wrong signature %zu for datum_token with key %s in mempool!", i, l_datum_hash_out_str);
                        dap_json_rpc_error_add(*a_json_arr_reply, DAP_CHAIN_NODE_CLI_COM_TOKEN_DECL_SIGN_DATUM_HAS_WRONG_SIGNATURE_ERR,
                                       "Datum %s with datum token has wrong signature %zu, break process and exit",
                                        l_datum_hash_out_str, i);
                        DAP_DELETE(l_datum_token);
                        DAP_DELETE(l_gdb_group_mempool);
                        return -6;
                    }else{
                        log_it(L_DEBUG,"Sign %zu passed", i);
                    }
                    l_signs_size += dap_sign_get_size(l_sign);
                }
                l_datum_token->signs_total = l_tmp_signs_total;
                log_it(L_DEBUG, "Datum %s with token declaration: %hu signatures are verified well (sign_size = %zu)",
                                 l_datum_hash_out_str, l_datum_token->signs_total, l_signs_size);

                // Sign header with all certificates in the list and add signs to the end of token update
                uint16_t l_sign_counter = 0;
                size_t l_data_size = l_tsd_size + l_signs_size;
                l_datum_token = s_sign_cert_in_cycle(l_certs, l_datum_token, l_certs_count, &l_data_size,
                                                            &l_sign_counter);
                log_it(L_DEBUG, "Apply %u signs to datum %s", l_sign_counter, l_datum_hash_hex_str);
                if (!l_sign_counter) {
                    dap_json_rpc_error_add(*a_json_arr_reply, DAP_CHAIN_NODE_CLI_COM_TOKEN_DECL_SIGN_SERT_NOT_VALID_ERR,
                                       "Error! Used certs not valid");
                    DAP_DEL_MULTY(l_datum_token, l_datum_hash_hex_str, l_datum_hash_base58_str, l_gdb_group_mempool);
                    return -9;
                }
                l_datum_token->signs_total += l_sign_counter;
                size_t l_token_size = sizeof(*l_datum_token) + l_data_size;
                l_datum = dap_chain_datum_create(DAP_CHAIN_DATUM_TOKEN,
                                                                     l_datum_token, l_token_size);
                DAP_DELETE(l_datum_token);
                // Calc datum's hash
                l_datum_size = dap_chain_datum_size(l_datum);
                dap_chain_hash_fast_t l_key_hash = { };
                dap_hash_fast(l_datum->data, l_token_size, &l_key_hash);
                const char  *l_key_str = dap_chain_hash_fast_to_str_static(&l_key_hash),
                            *l_key_str_base58 = dap_enc_base58_encode_hash_to_str_static(&l_key_hash),
                            *l_key_out_str = dap_strcmp(l_hash_out_type, "hex") ? l_key_str_base58 : l_key_str;
                int rc = 0;
                // Add datum to mempool with datum_token hash as a key
                if( dap_global_db_set_sync(l_gdb_group_mempool, l_key_str, l_datum, dap_chain_datum_size(l_datum), false) == 0) {
                    char* l_hash_str = l_datum_hash_hex_str;
                    // Remove old datum from pool
                    if( dap_global_db_del_sync(l_gdb_group_mempool, l_hash_str ) == 0) {
                        dap_json_rpc_error_add(*a_json_arr_reply, DAP_CHAIN_NODE_CLI_COM_TOKEN_DECL_SIGN_OK,
                                       "Datum was replaced in datum pool:\n\tOld: %s\n\tNew: %s",
                                l_datum_hash_out_str, l_key_out_str);
                    } else {
                        dap_json_rpc_error_add(*a_json_arr_reply, DAP_CHAIN_NODE_CLI_COM_TOKEN_DECL_SIGN_CANT_REMOVE_OLD_DATUM_ERR,
                                       "Warning! Can't remove old datum %s ( new datum %s added normaly in datum pool)",
                                l_datum_hash_out_str, l_key_out_str);
                        rc = -DAP_CHAIN_NODE_CLI_COM_TOKEN_DECL_SIGN_CANT_REMOVE_OLD_DATUM_ERR;
                    }
                } else {
                    dap_json_rpc_error_add(*a_json_arr_reply, DAP_CHAIN_NODE_CLI_COM_TOKEN_DECL_SIGN_DATUM_CANT_BE_PL_MEMPOOL_ERR,
                                       "Error! datum %s produced from %s can't be placed in mempool",
                            l_key_out_str, l_datum_hash_out_str);
                    rc = -DAP_CHAIN_NODE_CLI_COM_TOKEN_DECL_SIGN_DATUM_CANT_BE_PL_MEMPOOL_ERR;
                }
                DAP_DEL_MULTY(l_datum_hash_hex_str, l_datum_hash_base58_str, l_datum, l_gdb_group_mempool);
                return rc;
            } else {
                dap_json_rpc_error_add(*a_json_arr_reply, DAP_CHAIN_NODE_CLI_COM_TOKEN_DECL_SIGN_WRONG_DATUM_TYPE_ERR,
                                       "Error! Wrong datum type. token_decl_sign sign only token declarations datum");
                return -DAP_CHAIN_NODE_CLI_COM_TOKEN_DECL_SIGN_WRONG_DATUM_TYPE_ERR;
            }
        } else {
            dap_json_rpc_error_add(*a_json_arr_reply, DAP_CHAIN_NODE_CLI_COM_TOKEN_DECL_SIGN_CANT_FIND_DATUM_ERR,
                                       "token_decl_sign can't find datum with %s hash in the mempool of %s:%s",l_datum_hash_out_str,l_net? l_net->pub.name: "<undefined>",
                                        l_chain?l_chain->name:"<undefined>");
            return -DAP_CHAIN_NODE_CLI_COM_TOKEN_DECL_SIGN_CANT_FIND_DATUM_ERR;
        }
        DAP_DEL_MULTY(l_datum_hash_hex_str, l_datum_hash_base58_str);
    } else {
        dap_json_rpc_error_add(*a_json_arr_reply, DAP_CHAIN_NODE_CLI_COM_TOKEN_DECL_SIGN_NEED_DATUM_ARG_ERR,
                                       "token_decl_sign need -datum <datum hash> argument");
        return -DAP_CHAIN_NODE_CLI_COM_TOKEN_DECL_SIGN_NEED_DATUM_ARG_ERR;
    }
    return 0;
}


/**
 * @brief s_com_mempool_list_print_for_chain
 *
 * @param a_net
 * @param a_chain
 * @param a_str_tmp
 * @param a_hash_out_type
 */
void s_com_mempool_list_print_for_chain(json_object* a_json_arr_reply, dap_chain_net_t * a_net, dap_chain_t * a_chain, const char * a_add,
                                        json_object *a_json_obj, const char *a_hash_out_type, bool a_fast, size_t a_limit, size_t a_offset) {
    dap_chain_addr_t *l_wallet_addr = dap_chain_addr_from_str(a_add);
    if (a_add && !l_wallet_addr) {
        dap_json_rpc_error_add(a_json_arr_reply, DAP_CHAIN_NODE_CLI_CMD_VALUE_PARSE_CONVERT_BASE58_TO_ADDR_WALLET, "Cannot convert "
                                                                                                 "string '%s' to binary address.\n", a_add);
        return;
    }
    if (l_wallet_addr && a_fast) {
        dap_json_rpc_error_add(a_json_arr_reply, DAP_CHAIN_NODE_CLI_CMD_VALUE_PARSE_FAST_AND_BASE58_ADDR,
                               "In fast mode, it is impossible to count the number of transactions and emissions "
                               "for a specific address. The -brief and -addr options are mutually exclusive.\n");
        DAP_DELETE(l_wallet_addr);
        return;
    }
    char * l_gdb_group_mempool = dap_chain_net_get_gdb_group_mempool_new(a_chain);
    if(!l_gdb_group_mempool){
        dap_json_rpc_error_add(a_json_arr_reply, DAP_CHAIN_NODE_CLI_COM_MEMPOOL_LIST_CAN_NOT_GET_MEMPOOL_GROUP,
                               "%s.%s: chain not found\n", a_net->pub.name, a_chain->name);
        return;
    }
    int l_removed = 0;
    json_object *l_obj_chain = json_object_new_object();
    json_object *l_obj_chain_name  = json_object_new_string(a_chain->name);
    if (!l_obj_chain_name || !l_obj_chain) {
        json_object_put(l_obj_chain);
        dap_json_rpc_allocation_error(a_json_arr_reply);
        return;
    }
    json_object_object_add(l_obj_chain, "name", l_obj_chain_name);
    dap_chain_mempool_filter(a_chain, &l_removed);
    json_object *l_jobj_removed = json_object_new_int(l_removed);
    if (!l_jobj_removed) {
        json_object_put(l_obj_chain);
        dap_json_rpc_allocation_error(a_json_arr_reply);
        return;
    }
    json_object_object_add(l_obj_chain, "removed", l_jobj_removed);
    size_t l_objs_count = 0;
    dap_global_db_obj_t * l_objs = dap_global_db_get_all_sync(l_gdb_group_mempool, &l_objs_count);
    json_object  *l_jobj_datums;
    size_t l_offset = a_offset;
    if (l_objs_count == 0 || l_objs_count < l_offset) {
        l_jobj_datums = json_object_new_null();
    } else {
        l_jobj_datums = json_object_new_array();
        if (!l_jobj_datums) {
            json_object_put(l_obj_chain);
            dap_json_rpc_allocation_error(a_json_arr_reply);
            return;
        }

        size_t l_arr_start = 0;
        if (l_offset) {
            l_arr_start = l_offset;
            json_object *l_jobj_offset = json_object_new_uint64(l_offset);
            json_object_object_add(l_obj_chain, "offset", l_jobj_offset);
        }
        size_t l_arr_end = l_objs_count;
        if (a_limit) {
            l_arr_end = l_offset + a_limit;
            if (l_arr_end > l_objs_count)
                l_arr_end = l_objs_count;
            json_object *l_jobj_limit = json_object_new_uint64(l_arr_end);
            json_object_object_add(l_obj_chain, "limit", l_jobj_limit);
        }
        for (size_t i = l_arr_start; i < l_arr_end; i++) {
            dap_chain_datum_t *l_datum = (dap_chain_datum_t *) l_objs[i].value;
            if (!l_datum->header.data_size || (l_datum->header.data_size > l_objs[i].value_len)) {
                log_it(L_ERROR, "Trash datum in GDB %s.%s, key: %s data_size:%u, value_len:%zu",
                       a_net->pub.name, a_chain->name, l_objs[i].key, l_datum->header.data_size, l_objs[i].value_len);
                dap_global_db_del_sync(l_gdb_group_mempool, l_objs[i].key);
                continue;
            }
            dap_time_t l_ts_create = (dap_time_t) l_datum->header.ts_create;
            const char *l_datum_type = dap_chain_datum_type_id_to_str(l_datum->header.type_id);
            dap_hash_fast_t l_datum_real_hash = {0};
            dap_hash_fast_t l_datum_hash_from_key = {0};
            dap_chain_datum_calc_hash(l_datum, &l_datum_real_hash);
            dap_chain_hash_fast_from_str(l_objs[i].key, &l_datum_hash_from_key);
            char buff_time[DAP_TIME_STR_SIZE];
            dap_time_to_str_rfc822(buff_time, DAP_TIME_STR_SIZE, l_datum->header.ts_create);
            json_object *l_jobj_type = json_object_new_string(l_datum_type);
            json_object *l_jobj_hash = json_object_new_string(l_objs[i].key);
            json_object *l_jobj_ts_created = json_object_new_object();
            json_object *l_jobj_ts_created_time_stamp = json_object_new_uint64(l_ts_create);
            json_object *l_jobj_ts_created_str = json_object_new_string(buff_time);
            if (!l_jobj_type || !l_jobj_hash || !l_jobj_ts_created || !l_jobj_ts_created_str ||
                !l_jobj_ts_created_time_stamp) {
                json_object_put(l_jobj_type);
                json_object_put(l_jobj_hash);
                json_object_put(l_jobj_ts_created);
                json_object_put(l_jobj_ts_created_time_stamp);
                json_object_put(l_jobj_ts_created_str);
                json_object_put(l_jobj_datums);
                json_object_put(l_obj_chain);
                dap_global_db_objs_delete(l_objs, l_objs_count);
                dap_json_rpc_allocation_error(a_json_arr_reply);
                return;
            }
            json_object_object_add(l_jobj_ts_created, "time_stamp", l_jobj_ts_created_time_stamp);
            json_object_object_add(l_jobj_ts_created, "str", l_jobj_ts_created_str);
            json_object *l_jobj_datum = json_object_new_object();
            if (!l_jobj_datum) {
                json_object_put(l_jobj_type);
                json_object_put(l_jobj_hash);
                json_object_put(l_jobj_ts_created);
                json_object_put(l_jobj_ts_created_time_stamp);
                json_object_put(l_jobj_ts_created_str);
                json_object_put(l_jobj_datums);
                json_object_put(l_obj_chain);
                dap_global_db_objs_delete(l_objs, l_objs_count);
                dap_json_rpc_allocation_error(a_json_arr_reply);
                return;
            }
            if (!dap_hash_fast_compare(&l_datum_real_hash, &l_datum_hash_from_key)) {
                char *l_drh_str = dap_hash_fast_to_str_new(&l_datum_real_hash);
                char *l_wgn = dap_strdup_printf("Key field in DB %s does not match datum's hash %s\n",
                                                l_objs[i].key, l_drh_str);
                DAP_DELETE(l_drh_str);
                if (!l_wgn) {
                    dap_global_db_objs_delete(l_objs, l_objs_count);
                    json_object_put(l_jobj_datum);
                    json_object_put(l_obj_chain);
                    json_object_put(l_jobj_type);
                    json_object_put(l_jobj_hash);
                    json_object_put(l_jobj_ts_created);
                    json_object_put(l_jobj_datums);
                    dap_json_rpc_allocation_error(a_json_arr_reply);
                    return;
                }
                json_object *l_jobj_warning = json_object_new_string(l_wgn);
                DAP_DELETE(l_wgn);
                if (!l_jobj_warning) {
                    dap_global_db_objs_delete(l_objs, l_objs_count);
                    json_object_put(l_jobj_datum);
                    json_object_put(l_obj_chain);
                    json_object_put(l_jobj_type);
                    json_object_put(l_jobj_hash);
                    json_object_put(l_jobj_ts_created);
                    json_object_put(l_jobj_datums);
                    dap_json_rpc_allocation_error(a_json_arr_reply);
                    return;
                }
                json_object_object_add(l_jobj_datum, "warning", l_jobj_warning);
                json_object_array_add(l_jobj_datums, l_jobj_datum);
                continue;
            }
            json_object_object_add(l_jobj_datum, "hash", l_jobj_hash);
            json_object_object_add(l_jobj_datum, "type", l_jobj_type);
            json_object_object_add(l_jobj_datum, "created", l_jobj_ts_created);
            bool datum_is_accepted_addr = false;
            if (!a_fast) {
                switch (l_datum->header.type_id) {
                    case DAP_CHAIN_DATUM_TX: {
                        dap_chain_addr_t l_addr_from;
                        dap_chain_datum_tx_t *l_tx = (dap_chain_datum_tx_t *) l_datum->data;

                        int l_ledger_rc = DAP_LEDGER_CHECK_INVALID_ARGS;
                        const char *l_main_ticker = dap_ledger_tx_calculate_main_ticker(a_net->pub.ledger, l_tx,
                                                                                  &l_ledger_rc);
                        const char *l_ledger_rc_str = dap_ledger_check_error_str(l_ledger_rc);

                        json_object *l_jobj_main_ticker = json_object_new_string(
                                l_main_ticker ? l_main_ticker : "UNKNOWN");
                        json_object *l_jobj_ledger_rc = json_object_new_string(l_ledger_rc_str);

                        if (!l_jobj_main_ticker || !l_jobj_ledger_rc) {
                            json_object_put(l_jobj_datum);
                            json_object_put(l_jobj_datums);
                            json_object_put(l_obj_chain);
                            dap_global_db_objs_delete(l_objs, l_objs_count);
                            dap_json_rpc_allocation_error(a_json_arr_reply);
                            return;
                        }

                        json_object_object_add(l_jobj_datum, "main_ticker", l_jobj_main_ticker);
                        json_object_object_add(l_jobj_datum, "ledger_rc", l_jobj_ledger_rc);

                        dap_chain_net_srv_uid_t uid;
                        char *service_name;
                        dap_chain_tx_tag_action_type_t action;
                        if (dap_ledger_deduct_tx_tag(a_net->pub.ledger, l_tx, &service_name, &uid, &action))
                        {
                            json_object_object_add(l_jobj_datum, "service", json_object_new_string(service_name));
                            json_object_object_add(l_jobj_datum, "action", json_object_new_string(dap_ledger_tx_action_str(action)));
                        }
                        else
                        {   
                            json_object_object_add(l_jobj_datum, "service", json_object_new_string("UNKNOWN"));
                            json_object_object_add(l_jobj_datum, "action", json_object_new_string("UNKNOWN"));
                        }
                        json_object_object_add(l_jobj_datum, "batching", json_object_new_string(!dap_chain_datum_tx_item_get_tsd_by_type(l_tx, DAP_CHAIN_DATUM_TRANSFER_TSD_TYPE_OUT_COUNT) ? "false" : "true"));

                        dap_list_t *l_list_in_ems = dap_chain_datum_tx_items_get(l_tx, TX_ITEM_TYPE_IN_EMS, NULL);
                        dap_chain_tx_sig_t *l_sig = (dap_chain_tx_sig_t*)dap_chain_datum_tx_item_get(l_tx, NULL, NULL, TX_ITEM_TYPE_SIG, NULL);
                        if (!l_sig) {
                            json_object *l_jobj_wgn = json_object_new_string(
                                    "An item with a type TX_ITEM_TYPE_SIG for the "
                                    "transaction was not found, the transaction may "
                                    "be corrupted.");
                            json_object_object_add(l_jobj_datum, "warning", l_jobj_wgn);
                            break;
                        }
                        dap_sign_t *l_sign = dap_chain_datum_tx_item_sign_get_sig(l_sig);
                        dap_chain_addr_fill_from_sign(&l_addr_from, l_sign, a_net->pub.id);
                        if (l_wallet_addr && dap_chain_addr_compare(l_wallet_addr, &l_addr_from)) {
                            datum_is_accepted_addr = true;
                        }
                        dap_list_t *l_list_in_reward = dap_chain_datum_tx_items_get(l_tx, TX_ITEM_TYPE_IN_REWARD, NULL);
                        if (l_list_in_reward) {
                            /*json_object *l_obj_in_reward_arary = json_object_new_array();
                            if (!l_obj_in_reward_arary) {
                                dap_list_free(l_list_in_reward);
                                json_object_put(l_jobj_datum);
                                json_object_put(l_jobj_datums);
                                json_object_put(l_obj_chain);
                                dap_global_db_objs_delete(l_objs, l_objs_count);
                                dap_json_rpc_allocation_error(*a_json_arr_reply);
                                return;
                            }
                            for (dap_list_t *it = l_list_in_reward; it; it = it->next) {
                                dap_chain_tx_in_reward_t *l_in_reward = (dap_chain_tx_in_reward_t *) it->data;
                                char *l_block_hash = dap_chain_hash_fast_to_str_new(&l_in_reward->block_hash);
                                json_object *l_jobj_block_hash = json_object_new_string(l_block_hash);
                                if (!l_jobj_block_hash) {
                                    DAP_DELETE(l_block_hash);
                                    json_object_put(l_obj_in_reward_arary);
                                    dap_list_free(l_list_in_reward);
                                    json_object_put(l_jobj_datum);
                                    json_object_put(l_jobj_datums);
                                    json_object_put(l_obj_chain);
                                    dap_global_db_objs_delete(l_objs, l_objs_count);
                                    dap_json_rpc_allocation_error(*a_json_arr_reply);
                                    return;
                                }
                                json_object_array_add(l_obj_in_reward_arary, l_jobj_block_hash);
                                DAP_DELETE(l_block_hash);
                            }*/
                           dap_list_free(l_list_in_reward);
                        } else {
                            json_object *l_jobj_addr_from = json_object_new_string(dap_chain_addr_to_str_static(&l_addr_from));
                            if (!l_jobj_addr_from) {
                                json_object_put(l_jobj_datum);
                                json_object_put(l_jobj_datums);
                                json_object_put(l_obj_chain);
                                dap_global_db_objs_delete(l_objs, l_objs_count);
                                dap_json_rpc_allocation_error(a_json_arr_reply);
                                return;
                            }
                            json_object_object_add(l_jobj_datum, "from", l_jobj_addr_from);
                        }
                        dap_list_t *l_list_out_items = dap_chain_datum_tx_items_get(l_tx, TX_ITEM_TYPE_OUT_ALL, NULL);
                        json_object *l_jobj_to_list = json_object_new_array();
                        json_object *l_jobj_change_list = json_object_new_array();
                        json_object *l_jobj_to_from_emi = json_object_new_array();
                        json_object *l_jobj_fee_list = json_object_new_array();
                        json_object *l_jobj_stake_lock_list = json_object_new_array();
                        json_object *l_jobj_xchange_list = json_object_new_array();
                        json_object *l_jobj_stake_pos_delegate_list = json_object_new_array();
                        json_object *l_jobj_emit_delegate_list = json_object_new_array();
                        json_object *l_jobj_pay_list = json_object_new_array();
                        json_object *l_jobj_tx_vote = json_object_new_array();
                        json_object *l_jobj_tx_voting = json_object_new_array();
                        if (!l_jobj_to_list || !l_jobj_change_list || !l_jobj_fee_list || !l_jobj_stake_lock_list ||
                            !l_jobj_xchange_list || !l_jobj_stake_pos_delegate_list || !l_jobj_emit_delegate_list || !l_jobj_pay_list) {
                            json_object_put(l_jobj_to_list);
                            json_object_put(l_jobj_change_list);
                            json_object_put(l_jobj_to_from_emi);
                            json_object_put(l_jobj_fee_list);
                            json_object_put(l_jobj_stake_lock_list);
                            json_object_put(l_jobj_xchange_list);
                            json_object_put(l_jobj_stake_pos_delegate_list);
                            json_object_put(l_jobj_emit_delegate_list);
                            json_object_put(l_jobj_pay_list);
                            json_object_put(l_jobj_tx_vote);
                            json_object_put(l_jobj_tx_voting);
                            json_object_put(l_jobj_datum);
                            json_object_put(l_jobj_datums);
                            json_object_put(l_obj_chain);
                            dap_global_db_objs_delete(l_objs, l_objs_count);
                            dap_json_rpc_allocation_error(a_json_arr_reply);
                            return;
                        }
                        enum {
                            OUT_COND_TYPE_UNKNOWN,
                            OUT_COND_TYPE_PAY,
                            OUT_COND_TYPE_FEE,
                            OUT_COND_TYPE_STAKE_LOCK,
                            OUT_COND_TYPE_XCHANGE,
                            OUT_COND_TYPE_POS_DELEGATE,
                            OUT_COND_TYPE_EMIT_DELEGATE
                        } l_out_cond_subtype = {0};
                        dap_list_t *l_vote_list = dap_chain_datum_tx_items_get(l_tx, TX_ITEM_TYPE_VOTE, NULL);
                        dap_list_t *l_voting_list = dap_chain_datum_tx_items_get(l_tx, TX_ITEM_TYPE_VOTING, NULL);
                        for (dap_list_t *it = l_list_out_items; it; it = it->next) {
                            dap_chain_addr_t *l_dist_addr = NULL;
                            uint256_t l_value = uint256_0;
                            const char *l_dist_token = NULL;
                            uint8_t l_type = *(uint8_t *) it->data;
                            switch (l_type) {
                                case TX_ITEM_TYPE_OUT: {
                                    l_value = ((dap_chain_tx_out_t *) it->data)->header.value;
                                    l_dist_token = l_main_ticker;
                                    l_dist_addr = &((dap_chain_tx_out_t *) it->data)->addr;
                                }
                                    break;
                                case TX_ITEM_TYPE_OUT_EXT: {
                                    l_value = ((dap_chain_tx_out_ext_t *) it->data)->header.value;
                                    l_dist_token = ((dap_chain_tx_out_ext_t *) it->data)->token;
                                    l_dist_addr = &((dap_chain_tx_out_ext_t *) it->data)->addr;
                                }
                                    break;
                                case TX_ITEM_TYPE_OUT_STD: {
                                    l_value = ((dap_chain_tx_out_std_t *) it->data)->value;
                                    l_dist_token = ((dap_chain_tx_out_std_t *) it->data)->token;
                                    l_dist_addr = &((dap_chain_tx_out_std_t *) it->data)->addr;
                                }
                                    break;
                                case TX_ITEM_TYPE_OUT_COND: {
                                    dap_chain_tx_out_cond_t *l_out_cond = (dap_chain_tx_out_cond_t *) it->data;
                                    l_value = ((dap_chain_tx_out_cond_t *) it->data)->header.value;
                                    switch (l_out_cond->header.subtype) {
                                        case DAP_CHAIN_TX_OUT_COND_SUBTYPE_FEE: {
                                            l_dist_token = a_net->pub.native_ticker;
                                            l_out_cond_subtype = OUT_COND_TYPE_FEE;
                                        }
                                            break;
                                        case DAP_CHAIN_TX_OUT_COND_SUBTYPE_SRV_STAKE_LOCK: {
                                            l_dist_token = l_main_ticker;
                                            l_out_cond_subtype = OUT_COND_TYPE_STAKE_LOCK;
                                        }
                                            break;
                                        case DAP_CHAIN_TX_OUT_COND_SUBTYPE_SRV_XCHANGE: {
                                            l_dist_token = l_main_ticker;
                                            l_out_cond_subtype = OUT_COND_TYPE_XCHANGE;
                                        }
                                            break;
                                        case DAP_CHAIN_TX_OUT_COND_SUBTYPE_SRV_STAKE_POS_DELEGATE: {
                                            l_dist_token = l_main_ticker;
                                            l_out_cond_subtype = OUT_COND_TYPE_POS_DELEGATE;
                                        }
                                            break;
                                        case DAP_CHAIN_TX_OUT_COND_SUBTYPE_SRV_PAY: {
                                            l_dist_token = l_main_ticker;
                                            l_out_cond_subtype = OUT_COND_TYPE_PAY;
                                        }
                                            break;
                                        case DAP_CHAIN_TX_OUT_COND_SUBTYPE_SRV_EMIT_DELEGATE: {
                                            l_dist_token = l_main_ticker;
                                            l_out_cond_subtype = OUT_COND_TYPE_EMIT_DELEGATE;
                                        }
                                            break;
                                        default:
                                            break;
                                    }
                                }
                                    break;
                                default:
                                    break;
                            }
                            json_object *l_jobj_money = json_object_new_object();
                            if (!l_jobj_money) {
                                json_object_put(l_jobj_to_list);
                                json_object_put(l_jobj_change_list);
                                json_object_put(l_jobj_to_from_emi);
                                json_object_put(l_jobj_fee_list);
                                json_object_put(l_jobj_datum);
                                json_object_put(l_jobj_datums);
                                json_object_put(l_obj_chain);
                                dap_global_db_objs_delete(l_objs, l_objs_count);
                                dap_json_rpc_allocation_error(a_json_arr_reply);
                                return;
                            }
                            const char *l_value_coins_str, *l_value_str = dap_uint256_to_char(l_value, &l_value_coins_str);
                            json_object_object_add(l_jobj_money, "value", json_object_new_string(l_value_str));
                            json_object_object_add(l_jobj_money, "coins", json_object_new_string(l_value_coins_str));
                            if (l_dist_token) {
                                json_object *l_jobj_token = json_object_new_string(l_dist_token);
                                if (!l_jobj_token) {
                                    json_object_put(l_jobj_to_list);
                                    json_object_put(l_jobj_change_list);
                                    json_object_put(l_jobj_to_from_emi);
                                    json_object_put(l_jobj_fee_list);
                                    json_object_put(l_jobj_money);
                                    json_object_put(l_jobj_datum);
                                    json_object_put(l_jobj_datums);
                                    json_object_put(l_obj_chain);
                                    dap_global_db_objs_delete(l_objs, l_objs_count);
                                    dap_json_rpc_allocation_error(a_json_arr_reply);
                                    return;
                                }
                                json_object_object_add(l_jobj_money, "token", l_jobj_token);
                            }

                            if (l_dist_addr) {
                                if (!datum_is_accepted_addr && l_wallet_addr) {
                                    datum_is_accepted_addr = dap_chain_addr_compare(l_wallet_addr, l_dist_addr);
                                }
                                json_object *l_jobj_f = json_object_new_object();
                                if (!l_jobj_f) {
                                    json_object_put(l_jobj_to_list);
                                    json_object_put(l_jobj_change_list);
                                    json_object_put(l_jobj_to_from_emi);
                                    json_object_put(l_jobj_fee_list);
                                    json_object_put(l_jobj_money);
                                    json_object_put(l_jobj_datum);
                                    json_object_put(l_jobj_datums);
                                    json_object_put(l_obj_chain);
                                    dap_global_db_objs_delete(l_objs, l_objs_count);
                                    dap_json_rpc_allocation_error(a_json_arr_reply);
                                    return;
                                }
                                json_object_object_add(l_jobj_f, "money", l_jobj_money);
                                if (dap_chain_addr_compare(&l_addr_from, l_dist_addr)) {
                                    bool l_in_from_emi = false;
                                    for (dap_list_t *it_ems = l_list_in_ems; it_ems; it_ems = it_ems->next) {
                                        dap_chain_tx_in_ems_t *l_in_ems = (dap_chain_tx_in_ems_t *) it_ems->data;
                                        if (!dap_strcmp(l_in_ems->header.ticker, l_dist_token)) {
                                            l_in_from_emi = true;
                                            dap_hash_fast_t l_ems_hash = l_in_ems->header.token_emission_hash;
                                            char l_ems_hash_str[DAP_CHAIN_HASH_FAST_STR_SIZE];
                                            dap_hash_fast_to_str(&l_ems_hash, l_ems_hash_str,
                                                                 DAP_CHAIN_HASH_FAST_STR_SIZE);
                                            json_object *l_obj_ems_hash = json_object_new_string(l_ems_hash_str);
                                            if (!l_obj_ems_hash) {
                                                json_object_put(l_jobj_to_list);
                                                json_object_put(l_jobj_change_list);
                                                json_object_put(l_jobj_to_from_emi);
                                                json_object_put(l_jobj_fee_list);
                                                json_object_put(l_jobj_money);
                                                json_object_put(l_jobj_datum);
                                                json_object_put(l_jobj_datums);
                                                json_object_put(l_obj_chain);
                                                json_object_put(l_jobj_f);
                                                dap_global_db_objs_delete(l_objs, l_objs_count);
                                                dap_json_rpc_allocation_error(a_json_arr_reply);
                                                return;
                                            }
                                            json_object_object_add(l_jobj_f, "token_emission_hash", l_obj_ems_hash);
                                            break;
                                        }
                                    }
                                    if (l_in_from_emi)
                                        json_object_array_add(l_jobj_to_from_emi, l_jobj_f);
                                    else
                                        json_object_array_add(l_jobj_change_list, l_jobj_f);
                                } else {
                                    json_object_object_add(l_jobj_f, "addr", json_object_new_string(dap_chain_addr_to_str_static(l_dist_addr)));
                                    json_object_array_add(l_jobj_to_list, l_jobj_f);
                                }
                            } else {
                                switch (l_out_cond_subtype) {
                                    case OUT_COND_TYPE_PAY:
                                        json_object_array_add(l_jobj_pay_list, l_jobj_money);
                                        break;
                                    case OUT_COND_TYPE_FEE:
                                        json_object_array_add(l_jobj_fee_list, l_jobj_money);
                                        break;
                                    case OUT_COND_TYPE_STAKE_LOCK:
                                        json_object_array_add(l_jobj_stake_lock_list, l_jobj_money);
                                        break;
                                    case OUT_COND_TYPE_XCHANGE:
                                        json_object_array_add(l_jobj_xchange_list, l_jobj_money);
                                        break;
                                    case OUT_COND_TYPE_POS_DELEGATE:
                                        json_object_array_add(l_jobj_stake_pos_delegate_list, l_jobj_money);
                                        break;
                                    case OUT_COND_TYPE_EMIT_DELEGATE:
                                        json_object_array_add(l_jobj_emit_delegate_list, l_jobj_money);
                                        break;
                                    default:
                                        log_it(L_ERROR,
                                               "An unknown subtype output was found in a transaction in the mempool list.");
                                        break;
                                }
                            }
                        }
                        for (dap_list_t *it = l_vote_list; it; it = it->next) {
                            json_object *l_jobj_vote = dap_chain_datum_tx_item_vote_to_json(
                                    (dap_chain_tx_vote_t *) it->data, a_net->pub.ledger);
                            json_object_array_add(l_jobj_tx_vote, l_jobj_vote);
                        }
                        for (dap_list_t *it = l_voting_list; it; it = it->next) {
                            json_object *l_jobj_voting = dap_chain_datum_tx_item_voting_tsd_to_json(l_tx);
                            json_object_array_add(l_jobj_tx_voting, l_jobj_voting);
                        }
                        json_object_object_add(l_jobj_datum, "to", l_jobj_to_list);
                        json_object_object_add(l_jobj_datum, "change", l_jobj_change_list);
                        json_object_object_add(l_jobj_datum, "fee", l_jobj_fee_list);
                        json_object_array_length(l_jobj_pay_list) > 0 ?
                        json_object_object_add(l_jobj_datum, "srv_pay", l_jobj_pay_list) : json_object_put(
                                l_jobj_pay_list);
                        json_object_array_length(l_jobj_xchange_list) > 0 ?
                        json_object_object_add(l_jobj_datum, "srv_xchange", l_jobj_xchange_list) : json_object_put(
                                l_jobj_xchange_list);
                        json_object_array_length(l_jobj_stake_lock_list) > 0 ?
                        json_object_object_add(l_jobj_datum, "srv_stake_lock", l_jobj_stake_lock_list)
                                                                             : json_object_put(l_jobj_stake_lock_list);
                        json_object_array_length(l_jobj_stake_pos_delegate_list) > 0 ?
                        json_object_object_add(l_jobj_datum, "srv_stake_pos_delegate", l_jobj_stake_pos_delegate_list)
                                                                                     : json_object_put(
                                l_jobj_stake_pos_delegate_list);
                        json_object_array_length(l_jobj_emit_delegate_list) > 0 ?
                        json_object_object_add(l_jobj_datum, "srv_emit_delegate", l_jobj_emit_delegate_list)
                                                                                     : json_object_put(
                                l_jobj_emit_delegate_list);
                        json_object_array_length(l_jobj_to_from_emi) > 0 ?
                        json_object_object_add(l_jobj_datum, "from_emission", l_jobj_to_from_emi) : json_object_put(
                                l_jobj_to_from_emi);
                        json_object_array_length(l_jobj_tx_vote) > 0 ?
                        json_object_object_add(l_jobj_datum, "vote", l_jobj_tx_vote) : json_object_put(l_jobj_tx_vote);
                        json_object_array_length(l_jobj_tx_voting) > 0 ?
                        json_object_object_add(l_jobj_datum, "voting", l_jobj_tx_voting) : json_object_put(
                                l_jobj_tx_voting);
                        dap_list_free(l_list_out_items);
                        dap_list_free(l_vote_list);
                        dap_list_free(l_voting_list);
                    }
                        break;
                    case DAP_CHAIN_DATUM_TOKEN_EMISSION: {
                        size_t l_emi_size = l_datum->header.data_size;
                        dap_chain_datum_token_emission_t *l_emi = dap_chain_datum_emission_read(l_datum->data,
                                                                                                &l_emi_size);
                        if (l_wallet_addr && l_emi && dap_chain_addr_compare(l_wallet_addr, &l_emi->hdr.address))
                            datum_is_accepted_addr = true;
                        DAP_DELETE(l_emi);
                        dap_chain_datum_dump_json(a_json_arr_reply, l_jobj_datum,l_datum,a_hash_out_type,a_net->pub.id, true);
                    }
                        break;
                    default:
                        dap_chain_datum_dump_json(a_json_arr_reply, l_jobj_datum,l_datum,a_hash_out_type,a_net->pub.id, true);
                }
            }
            if (l_wallet_addr) {
                if (datum_is_accepted_addr) {
                    json_object_array_add(l_jobj_datums, l_jobj_datum);
                } else
                    json_object_put(l_jobj_datum);
            } else
                json_object_array_add(l_jobj_datums, l_jobj_datum);
        }
    }

    json_object_object_add(l_obj_chain, "datums", l_jobj_datums);

    dap_global_db_objs_delete(l_objs, l_objs_count);
    char *l_nets_str = dap_strdup_printf("%s.%s: %zu", a_net->pub.name, a_chain->name, l_objs_count);
    json_object *l_object_total = json_object_new_string(l_nets_str);
    DAP_DELETE(l_nets_str);
    if (!l_object_total) {
        json_object_put(l_obj_chain);
        dap_json_rpc_allocation_error(a_json_arr_reply);
        return;
    }
    json_object_object_add(l_obj_chain, "total", l_object_total);

    json_object_array_add(a_json_obj, l_obj_chain);
    DAP_DELETE(l_gdb_group_mempool);
}

static int mempool_delete_for_chain(dap_chain_t *a_chain, const char * a_datum_hash_str, json_object **a_json_arr_reply) {
        char * l_gdb_group_mempool = dap_chain_net_get_gdb_group_mempool_new(a_chain);
        uint8_t *l_data_tmp = dap_global_db_get_sync(l_gdb_group_mempool, a_datum_hash_str,
                                                     NULL, NULL, NULL);
        if (!l_data_tmp) {
            DAP_DELETE(l_gdb_group_mempool);
            return 1;
        }
        if (dap_global_db_del_sync(l_gdb_group_mempool, a_datum_hash_str) == 0) {
            DAP_DELETE(l_gdb_group_mempool);
            DAP_DELETE(l_data_tmp);
            return 0;
        } else {
            DAP_DELETE(l_gdb_group_mempool);
            DAP_DELETE(l_data_tmp);
            return 2;
        }
}

typedef enum cmd_mempool_delete_err_list{
    COM_MEMPOOL_DELETE_ERR_DATUM_NOT_FOUND_IN_ARGUMENT = DAP_JSON_RPC_ERR_CODE_METHOD_ERR_START,
    COM_MEMPOOL_DELETE_ERR_DATUM_NOT_FOUND
}cmd_mempool_delete_err_list_t;
/**
 * @brief _cmd_mempool_delete
 * @param argc
 * @param argv
 * @param arg_func
 * @param a_str_reply
 * @return
 */
int _cmd_mempool_delete(dap_chain_net_t *a_net, dap_chain_t *a_chain, const char *a_datum_hash, void **a_str_reply)
{
    json_object **a_json_arr_reply = (json_object **)a_str_reply;
    if (!a_net || !a_datum_hash) {
        dap_json_rpc_error_add(*a_json_arr_reply, COM_MEMPOOL_DELETE_ERR_DATUM_NOT_FOUND_IN_ARGUMENT, "Net or datum hash not specified");
        return COM_MEMPOOL_DELETE_ERR_DATUM_NOT_FOUND_IN_ARGUMENT;
    }
    int res = 0;
    json_object *l_jobj_ret = json_object_new_object();
    json_object *l_jobj_net = json_object_new_string(a_net->pub.name);
    json_object *l_jobj_chain = NULL;
    json_object *l_jobj_datum_hash = json_object_new_string(a_datum_hash);
    if (!a_chain) {
        dap_chain_t * l_chain = s_get_chain_with_datum(a_net, a_datum_hash);
        if (l_chain) {
            res = mempool_delete_for_chain(l_chain, a_datum_hash, a_json_arr_reply);
            l_jobj_chain = json_object_new_string(l_chain->name);
        } else {
            res = 1;
            l_jobj_chain = json_object_new_string("empty chain parameter");
        }
    } else {
        res = mempool_delete_for_chain(a_chain, a_datum_hash, a_json_arr_reply);
        l_jobj_chain = json_object_new_string(a_chain->name);
    }
    json_object_object_add(l_jobj_ret, "net", l_jobj_net);
    json_object_object_add(l_jobj_ret, "chain", l_jobj_chain);
    json_object_object_add(l_jobj_ret, "hash", l_jobj_datum_hash);
    json_object_object_add(l_jobj_ret, "action", json_object_new_string("delete"));
    json_object *l_jobj_ret_code = json_object_new_int(res);
    json_object_object_add(l_jobj_ret, "retCode", l_jobj_ret_code);
    json_object *l_jobj_status = NULL;
    if (!res) {
        l_jobj_status = json_object_new_string("deleted");
    } else if (res == 1) {
        l_jobj_status = json_object_new_string("datum not found");
    } else {
        l_jobj_status = json_object_new_string("datum was found but could not be deleted");
    }
    json_object_object_add(l_jobj_ret, "status", l_jobj_status);
    json_object_array_add(*a_json_arr_reply, l_jobj_ret);
    if (res) {
        return COM_MEMPOOL_DELETE_ERR_DATUM_NOT_FOUND;
    }
    return 0;
}


/**
 * @brief s_com_mempool_check_datum_in_chain
 * @param a_chain
 * @param a_datum_hash_str
 * @return boolean
 */
dap_chain_datum_t *s_com_mempool_check_datum_in_chain(dap_chain_t *a_chain, const char *a_datum_hash_str)
{
    if (!a_datum_hash_str)
        return NULL;
    char *l_gdb_group_mempool = dap_chain_net_get_gdb_group_mempool_new(a_chain);
    uint8_t *l_data_tmp = dap_global_db_get_sync(l_gdb_group_mempool, a_datum_hash_str, NULL, NULL, NULL);
    DAP_DELETE(l_gdb_group_mempool);
    return (dap_chain_datum_t *)l_data_tmp;
}

typedef enum cmd_mempool_check_err_list {
    COM_MEMPOOL_CHECK_ERR_CAN_NOT_FIND_CHAIN = DAP_JSON_RPC_ERR_CODE_METHOD_ERR_START,
    COM_MEMPOOL_CHECK_ERR_CAN_NOT_FIND_NET,
    COM_MEMPOOL_CHECK_ERR_REQUIRES_DATUM_HASH,
    COM_MEMPOOL_CHECK_ERR_INCORRECT_HASH_STR,
    COM_MEMPOOL_CHECK_ERR_DATUM_NOT_FIND
}cmd_mempool_check_err_list_t;

/**
 * @brief _cmd_mempool_check
 * @param a_net
 * @param a_chain
 * @param a_datum_hash
 * @param a_hash_out_type
 * @param a_str_reply
 * @return int
 */
int _cmd_mempool_check(dap_chain_net_t *a_net, dap_chain_t *a_chain, const char *a_datum_hash, const char *a_hash_out_type, void **a_str_reply)
{
    json_object **a_json_arr_reply = (json_object **)a_str_reply;

    if (!a_net || !a_datum_hash) {
        dap_json_rpc_error_add(*a_json_arr_reply, COM_MEMPOOL_CHECK_ERR_CAN_NOT_FIND_NET, "Error! Both -net <network_name> "
                                                                       "and -datum <data_hash> parameters are required.");
        return COM_MEMPOOL_CHECK_ERR_CAN_NOT_FIND_NET;
    }
    dap_chain_datum_t *l_datum = NULL;
    char *l_chain_name = a_chain ? a_chain->name : NULL;
    bool l_found_in_chains = false;
    int l_ret_code = 0;
    dap_hash_fast_t l_atom_hash = {};
    // FIND in chain
    {
        //
        dap_hash_fast_t l_datum_hash;
        if (dap_chain_hash_fast_from_hex_str(a_datum_hash, &l_datum_hash)) {
            dap_json_rpc_error_add(*a_json_arr_reply, COM_MEMPOOL_CHECK_ERR_INCORRECT_HASH_STR,
                                    "Incorrect hash string %s", a_datum_hash);
            return COM_MEMPOOL_CHECK_ERR_INCORRECT_HASH_STR;
        }
        if (a_chain)
            l_datum = a_chain->callback_datum_find_by_hash(a_chain, &l_datum_hash, &l_atom_hash, &l_ret_code);
        else {
            dap_chain_t *it = NULL;
            DL_FOREACH(a_net->pub.chains, it) {
                l_datum = it->callback_datum_find_by_hash(it, &l_datum_hash, &l_atom_hash, &l_ret_code);
                if (l_datum) {
                    l_chain_name = it->name;
                    break;
                }
            }
        }
        if (l_datum)
            l_found_in_chains = true;
    }
    //  FIND in mempool
    if (!l_found_in_chains) {
        if (a_chain)
            l_datum = s_com_mempool_check_datum_in_chain(a_chain, a_datum_hash);
        else {
            dap_chain_t *it = NULL;
            DL_FOREACH(a_net->pub.chains, it) {
                l_datum = s_com_mempool_check_datum_in_chain(it, a_datum_hash);
                if (l_datum) {
                    l_chain_name = it->name;
                    break;
                }
            }
        }
    }
    json_object *l_jobj_datum = json_object_new_object();
    json_object *l_datum_hash = json_object_new_string(a_datum_hash);
    json_object *l_net_obj = json_object_new_string(a_net->pub.name);
    if (!l_jobj_datum || !l_datum_hash || !l_net_obj){
        json_object_put(l_jobj_datum);
        json_object_put(l_datum_hash);
        json_object_put(l_net_obj);
        dap_json_rpc_allocation_error(*a_json_arr_reply);
        return DAP_JSON_RPC_ERR_CODE_MEMORY_ALLOCATED;
    }
    json_object *l_chain_obj;
    if(l_chain_name) {
        l_chain_obj = json_object_new_string(l_chain_name);
        if (!l_chain_obj) {
            json_object_put(l_jobj_datum);
            json_object_put(l_datum_hash);
            json_object_put(l_net_obj);
            dap_json_rpc_allocation_error(*a_json_arr_reply);
            return DAP_JSON_RPC_ERR_CODE_MEMORY_ALLOCATED;
        }
    } else
        l_chain_obj = json_object_new_null();
    json_object_object_add(l_jobj_datum, "hash", l_datum_hash);
    json_object_object_add(l_jobj_datum, "net", l_net_obj);
    json_object_object_add(l_jobj_datum, "chain", l_chain_obj);
    json_object *l_find_bool;
    if (l_datum) {
        l_find_bool = json_object_new_boolean(TRUE);
        json_object *l_find_chain_or_mempool = json_object_new_string(l_found_in_chains ? "chain" : "mempool");
        if (!l_find_chain_or_mempool || !l_find_bool) {
            json_object_put(l_find_chain_or_mempool);
            json_object_put(l_find_bool);
            json_object_put(l_jobj_datum);
            dap_json_rpc_allocation_error(*a_json_arr_reply);
            return DAP_JSON_RPC_ERR_CODE_MEMORY_ALLOCATED;
        }
        json_object_object_add(l_jobj_datum, "find", l_find_bool);
        json_object_object_add(l_jobj_datum, "source", l_find_chain_or_mempool);
        if (l_found_in_chains) {
            char l_atom_hash_str[DAP_CHAIN_HASH_FAST_STR_SIZE];
            dap_chain_hash_fast_to_str(&l_atom_hash, l_atom_hash_str, DAP_CHAIN_HASH_FAST_STR_SIZE);
            json_object *l_obj_atom = json_object_new_object();
            json_object *l_jobj_atom_hash = json_object_new_string(l_atom_hash_str);
            json_object *l_jobj_atom_err = json_object_new_string(dap_ledger_check_error_str(l_ret_code));
            if (!l_obj_atom || !l_jobj_atom_hash || !l_jobj_atom_err) {
                json_object_put(l_jobj_datum);
                json_object_put(l_obj_atom);
                json_object_put(l_jobj_atom_hash);
                json_object_put(l_jobj_atom_err);
                dap_json_rpc_allocation_error(*a_json_arr_reply);
                return DAP_JSON_RPC_ERR_CODE_MEMORY_ALLOCATED;
            }
            json_object_object_add(l_obj_atom, "hash", l_jobj_atom_hash);
            json_object_object_add(l_obj_atom, "ledger_response_code", l_jobj_atom_err);
            json_object_object_add(l_jobj_datum, "atom", l_obj_atom);
        }        

        json_object *l_datum_obj_inf = json_object_new_object();
        dap_chain_datum_dump_json(*a_json_arr_reply, l_datum_obj_inf, l_datum, a_hash_out_type, a_net->pub.id, true);
        if (!l_datum_obj_inf) {
            if (!l_found_in_chains)
                DAP_DELETE(l_datum);
            json_object_put(l_jobj_datum);
            dap_json_rpc_error_add(*a_json_arr_reply, DAP_JSON_RPC_ERR_CODE_SERIALIZATION_DATUM_TO_JSON,
                                    "Failed to serialize datum to JSON.");
            return DAP_JSON_RPC_ERR_CODE_SERIALIZATION_DATUM_TO_JSON;
        }
        json_object_object_add(l_jobj_datum, "datum", l_datum_obj_inf);
        if (!l_found_in_chains)
            DAP_DELETE(l_datum);
        json_object_array_add(*a_json_arr_reply, l_jobj_datum);
        return 0;
    } else {
        l_find_bool = json_object_new_boolean(FALSE);
        if (!l_find_bool) {
            json_object_put(l_jobj_datum);
            dap_json_rpc_allocation_error(*a_json_arr_reply);
            return DAP_JSON_RPC_ERR_CODE_MEMORY_ALLOCATED;
        }
        json_object_object_add(l_jobj_datum, "find", l_find_bool);
        json_object_array_add(*a_json_arr_reply, l_jobj_datum);
        return COM_MEMPOOL_CHECK_ERR_DATUM_NOT_FIND;
    }
}

typedef enum cmd_mempool_proc_list_error{
    DAP_COM_MEMPOOL_PROC_LIST_ERROR_NODE_ROLE_NOT_FULL = DAP_JSON_RPC_ERR_CODE_METHOD_ERR_START,
    DAP_COM_MEMPOOL_PROC_LIST_ERROR_GET_DATUM_HASH_FROM_STR,
    DAP_COM_MEMPOOL_PROC_LIST_ERROR_DATUM_CORRUPT_SIZE_DATUM_NOT_EQUALS_SIZE_RECORD,
    DAP_COM_MEMPOOL_PROC_LIST_ERROR_CAN_NOT_GROUP_NAME,
    DAP_COM_MEMPOOL_PROC_LIST_ERROR_CAN_NOT_FIND_DATUM,
    DAP_COM_MEMPOOL_PROC_LIST_ERROR_CAN_NOT_CONVERT_DATUM_HASH_TO_DIGITAL_FORM,
    DAP_COM_MEMPOOL_PROC_LIST_ERROR_REAL_HASH_DATUM_DOES_NOT_MATCH_HASH_DATA_STRING,
    DAP_COM_MEMPOOL_PROC_LIST_ERROR_FALSE_VERIFY,
    DAP_COM_MEMPOOL_PROC_LIST_ERROR_CAN_NOT_MOVE_TO_NO_CONCENSUS_FROM_MEMPOOL

}cmd_mempool_proc_list_error_t;

/**
 * @brief _cmd_mempool_proc
 * process mempool datum
 * @param a_net
 * @param a_chain
 * @param a_datum_hash
 * @param a_str_reply
 * @return
 */
int _cmd_mempool_proc(dap_chain_net_t *a_net, dap_chain_t *a_chain, const char *a_datum_hash, void **a_str_reply)
{
    json_object **a_json_arr_reply = (json_object **)a_str_reply;
    // If full or light it doesnt work
    if(dap_chain_net_get_role(a_net).enums>= NODE_ROLE_FULL){
        dap_json_rpc_error_add(*a_json_arr_reply, DAP_COM_MEMPOOL_PROC_LIST_ERROR_NODE_ROLE_NOT_FULL,
                               "Need master node role or higher for network %s to process this command", a_net->pub.name);
        return DAP_COM_MEMPOOL_PROC_LIST_ERROR_NODE_ROLE_NOT_FULL;
    }
    dap_chain_t *l_chain = !a_chain ? s_get_chain_with_datum(a_net, a_datum_hash) : a_chain;

    int ret = 0;
    char *l_gdb_group_mempool = dap_chain_net_get_gdb_group_mempool_new(l_chain);
    if (!l_gdb_group_mempool){
        dap_json_rpc_error_add(*a_json_arr_reply, DAP_COM_MEMPOOL_PROC_LIST_ERROR_CAN_NOT_GROUP_NAME,
                               "Failed to get mempool group name on network %s", a_net->pub.name);
        return DAP_COM_MEMPOOL_PROC_LIST_ERROR_CAN_NOT_GROUP_NAME;
    }
    size_t l_datum_size=0;

    dap_chain_datum_t * l_datum = (dap_chain_datum_t*)dap_global_db_get_sync(l_gdb_group_mempool, a_datum_hash,
                                                                             &l_datum_size, NULL, NULL );
    size_t l_datum_size2 = l_datum? dap_chain_datum_size( l_datum): 0;
    if (l_datum_size != l_datum_size2) {
        dap_json_rpc_error_add(*a_json_arr_reply, DAP_COM_MEMPOOL_PROC_LIST_ERROR_DATUM_CORRUPT_SIZE_DATUM_NOT_EQUALS_SIZE_RECORD, "Error! Corrupted datum %s, size by datum headers is %zd when in mempool is only %zd bytes",
                                            a_datum_hash, l_datum_size2, l_datum_size);
        DAP_DELETE(l_gdb_group_mempool);
        return DAP_COM_MEMPOOL_PROC_LIST_ERROR_DATUM_CORRUPT_SIZE_DATUM_NOT_EQUALS_SIZE_RECORD;
    }
    if (!l_datum) {
        dap_json_rpc_error_add(*a_json_arr_reply, DAP_COM_MEMPOOL_PROC_LIST_ERROR_CAN_NOT_FIND_DATUM,
                               "Error! Can't find datum %s", a_datum_hash);
        DAP_DELETE(l_gdb_group_mempool);
        return DAP_COM_MEMPOOL_PROC_LIST_ERROR_CAN_NOT_FIND_DATUM;
    }
    dap_hash_fast_t l_datum_hash, l_real_hash;
    if (dap_chain_hash_fast_from_hex_str(a_datum_hash, &l_datum_hash)) {
        dap_json_rpc_error_add(*a_json_arr_reply, DAP_COM_MEMPOOL_PROC_LIST_ERROR_CAN_NOT_CONVERT_DATUM_HASH_TO_DIGITAL_FORM,
                               "Error! Can't convert datum hash string %s to digital form",
                               a_datum_hash);
        DAP_DELETE(l_gdb_group_mempool);
        return DAP_COM_MEMPOOL_PROC_LIST_ERROR_CAN_NOT_CONVERT_DATUM_HASH_TO_DIGITAL_FORM;
    }
    dap_chain_datum_calc_hash(l_datum, &l_real_hash);
    if (!dap_hash_fast_compare(&l_datum_hash, &l_real_hash)) {
        dap_json_rpc_error_add(*a_json_arr_reply, DAP_COM_MEMPOOL_PROC_LIST_ERROR_REAL_HASH_DATUM_DOES_NOT_MATCH_HASH_DATA_STRING,
                               "Error! Datum's real hash doesn't match datum's hash string %s",
                               a_datum_hash);
        DAP_DELETE(l_gdb_group_mempool);
        return DAP_COM_MEMPOOL_PROC_LIST_ERROR_REAL_HASH_DATUM_DOES_NOT_MATCH_HASH_DATA_STRING;
    }
    char buf[DAP_TIME_STR_SIZE];
    dap_time_t l_ts_create = (dap_time_t)l_datum->header.ts_create;
    const char *l_type = NULL;
    DAP_DATUM_TYPE_STR(l_datum->header.type_id, l_type);
    json_object *l_jobj_res = json_object_new_object();
    json_object *l_jobj_datum = json_object_new_object();
    json_object *l_jobj_hash = json_object_new_string(a_datum_hash);
    json_object *l_jobj_type = json_object_new_string(l_type);
    json_object *l_jobj_ts_created = json_object_new_object();
    json_object *l_jobj_ts_created_time_stamp = json_object_new_uint64(l_ts_create);
    int l_res = dap_time_to_str_rfc822(buf, DAP_TIME_STR_SIZE, l_ts_create);
    if (l_res < 0 || !l_jobj_ts_created || !l_jobj_ts_created_time_stamp || !l_jobj_type ||
        !l_jobj_hash || !l_jobj_datum || !l_jobj_res) {
        json_object_put(l_jobj_res);
        json_object_put(l_jobj_datum);
        json_object_put(l_jobj_hash);
        json_object_put(l_jobj_type);
        json_object_put(l_jobj_ts_created);
        json_object_put(l_jobj_ts_created_time_stamp);
        dap_json_rpc_allocation_error(*a_json_arr_reply);
        return DAP_JSON_RPC_ERR_CODE_MEMORY_ALLOCATED;
    }
    json_object *l_jobj_ts_created_str = json_object_new_string(buf);
    json_object *l_jobj_data_size = json_object_new_uint64(l_datum->header.data_size);
    if (!l_jobj_ts_created_str || !l_jobj_data_size) {
        json_object_put(l_jobj_res);
        json_object_put(l_jobj_datum);
        json_object_put(l_jobj_hash);
        json_object_put(l_jobj_type);
        json_object_put(l_jobj_ts_created);
        json_object_put(l_jobj_ts_created_time_stamp);
        json_object_put(l_jobj_ts_created_str);
        json_object_put(l_jobj_data_size);
        dap_json_rpc_allocation_error(*a_json_arr_reply);
        return DAP_JSON_RPC_ERR_CODE_MEMORY_ALLOCATED;
    }
    json_object_object_add(l_jobj_datum, "hash", l_jobj_hash);
    json_object_object_add(l_jobj_datum, "type", l_jobj_type);
    json_object_object_add(l_jobj_ts_created, "time_stamp", l_jobj_ts_created_time_stamp);
    json_object_object_add(l_jobj_ts_created, "str", l_jobj_ts_created_str);
    json_object_object_add(l_jobj_datum, "ts_created", l_jobj_ts_created);
    json_object_object_add(l_jobj_datum, "data_size", l_jobj_data_size);
    json_object_object_add(l_jobj_res, "datum", l_jobj_datum);
    json_object *l_jobj_verify = json_object_new_object();
    if (!l_jobj_verify) {
        json_object_put(l_jobj_res);
        dap_json_rpc_allocation_error(*a_json_arr_reply);
        return DAP_JSON_RPC_ERR_CODE_MEMORY_ALLOCATED;
    }
    int l_verify_datum = dap_chain_net_verify_datum_for_add(l_chain, l_datum, &l_datum_hash);
    if (l_verify_datum){
        json_object *l_jobj_verify_err = json_object_new_string(dap_chain_net_verify_datum_err_code_to_str(l_datum, l_verify_datum));
        json_object *l_jobj_verify_status = json_object_new_boolean(FALSE);
        if (!l_jobj_verify_status || !l_jobj_verify_err) {
            json_object_put(l_jobj_verify_status);
            json_object_put(l_jobj_verify_err);
            json_object_put(l_jobj_verify);
            json_object_put(l_jobj_res);
            dap_json_rpc_allocation_error(*a_json_arr_reply);
            return DAP_JSON_RPC_ERR_CODE_MEMORY_ALLOCATED;
        }
        json_object_object_add(l_jobj_verify, "isProcessed", l_jobj_verify_status);
        json_object_object_add(l_jobj_verify, "error", l_jobj_verify_err);
        ret = DAP_COM_MEMPOOL_PROC_LIST_ERROR_FALSE_VERIFY;
    } else {
        if (l_chain->callback_add_datums) {
            if (l_chain->callback_add_datums(l_chain, &l_datum, 1) == 0) {
                json_object *l_jobj_verify_status = json_object_new_boolean(FALSE);
                if (!l_jobj_verify_status) {
                    json_object_put(l_jobj_verify_status);
                    json_object_put(l_jobj_verify);
                    json_object_put(l_jobj_res);
                    dap_json_rpc_allocation_error(*a_json_arr_reply);
                    return DAP_JSON_RPC_ERR_CODE_MEMORY_ALLOCATED;
                }
                json_object_object_add(l_jobj_verify, "isProcessed", l_jobj_verify_status);
                ret = DAP_COM_MEMPOOL_PROC_LIST_ERROR_FALSE_VERIFY;
            } else {
                json_object *l_jobj_verify_status = json_object_new_boolean(TRUE);
                if (!l_jobj_verify_status) {
                    json_object_put(l_jobj_verify);
                    json_object_put(l_jobj_res);
                    dap_json_rpc_allocation_error(*a_json_arr_reply);
                    return DAP_JSON_RPC_ERR_CODE_MEMORY_ALLOCATED;
                }
                json_object_object_add(l_jobj_verify, "isProcessed", l_jobj_verify_status);
                if (false) { //dap_global_db_del_sync(l_gdb_group_mempool, a_datum_hash)){
                    json_object *l_jobj_wrn_text = json_object_new_string("Can't delete datum from mempool!");
                    if (!l_jobj_wrn_text) {
                        json_object_put(l_jobj_verify);
                        json_object_put(l_jobj_res);
                        dap_json_rpc_allocation_error(*a_json_arr_reply);
                        return DAP_JSON_RPC_ERR_CODE_MEMORY_ALLOCATED;
                    }
                    json_object_object_add(l_jobj_verify, "warning", l_jobj_wrn_text);
                } else {
                    json_object *l_jobj_text = json_object_new_string("Removed datum from mempool.");
                    if (!l_jobj_text) {
                        json_object_put(l_jobj_verify);
                        json_object_put(l_jobj_res);
                        dap_json_rpc_allocation_error(*a_json_arr_reply);
                        return DAP_JSON_RPC_ERR_CODE_MEMORY_ALLOCATED;
                    }
                    json_object_object_add(l_jobj_verify, "notice", l_jobj_text);
                }
            }
        } else {
            dap_json_rpc_error_add(*a_json_arr_reply, DAP_COM_MEMPOOL_PROC_LIST_ERROR_CAN_NOT_MOVE_TO_NO_CONCENSUS_FROM_MEMPOOL, "Error! Can't move to no-concensus chains from mempool");
            ret = DAP_COM_MEMPOOL_PROC_LIST_ERROR_CAN_NOT_MOVE_TO_NO_CONCENSUS_FROM_MEMPOOL;
        }
    }
    DAP_DELETE(l_gdb_group_mempool);
    json_object_object_add(l_jobj_res, "verify", l_jobj_verify);
    json_object_array_add(*a_json_arr_reply, l_jobj_res);
    return ret;
}


/**
 * @breif _cmd_mempool_proc_all
 * @param a_net
 * @param a_chain
 * @param a_str_reply
 * @return
 */
int _cmd_mempool_proc_all(dap_chain_net_t *a_net, dap_chain_t *a_chain, void **a_str_reply)
{
    json_object **a_json_arr_reply = (json_object **)a_str_reply;
    if (!a_net || !a_chain) {
        dap_json_rpc_error_add(*a_json_arr_reply, -2, "The net and chain argument is not set");
        return -2;
    }

    json_object *l_ret = json_object_new_object();
    if (!l_ret){
        dap_json_rpc_allocation_error(*a_json_arr_reply);
        return DAP_JSON_RPC_ERR_CODE_MEMORY_ALLOCATED;
    }
    if(!dap_chain_net_by_id(a_chain->net_id)) {
        char *l_warn_str = dap_strdup_printf("%s.%s: chain not found\n", a_net->pub.name,
                                             a_chain->name);
        if (!l_warn_str) {
            json_object_put(l_ret);
            dap_json_rpc_allocation_error(*a_json_arr_reply);
            return DAP_JSON_RPC_ERR_CODE_MEMORY_ALLOCATED;
        }
        json_object *l_warn_obj = json_object_new_string(l_warn_str);
        DAP_DELETE(l_warn_str);
        if (!l_warn_obj){
            json_object_put(l_ret);
            dap_json_rpc_allocation_error(*a_json_arr_reply);
            return DAP_JSON_RPC_ERR_CODE_MEMORY_ALLOCATED;
        }
        json_object_object_add(l_ret, "warning", l_warn_obj);
    }

   dap_chain_node_mempool_process_all(a_chain, true);
    char *l_str_result = dap_strdup_printf("The entire mempool has been processed in %s.%s.",
                                           a_net->pub.name, a_chain->name);
    if (!l_str_result) {
        json_object_put(l_ret);
        dap_json_rpc_allocation_error(*a_json_arr_reply);
        return DAP_JSON_RPC_ERR_CODE_MEMORY_ALLOCATED;
    }
    json_object *l_obj_result = json_object_new_string(l_str_result);
    DAP_DEL_Z(l_str_result);
    if (!l_obj_result) {
        json_object_put(l_ret);
        dap_json_rpc_allocation_error(*a_json_arr_reply);
        return DAP_JSON_RPC_ERR_CODE_MEMORY_ALLOCATED;
    }
    json_object_object_add(l_ret, "result", l_obj_result);
    json_object_array_add(*a_json_arr_reply, l_obj_result);
    return 0;
}

typedef enum _cmd_mempool_dump_error_list{
    COM_DUMP_ERROR_LIST_CORRUPTED_SIZE = DAP_JSON_RPC_ERR_CODE_METHOD_ERR_START,
    COM_DUMP_ERROR_CAN_NOT_FIND_DATUM,
    COM_DUMP_ERROR_NULL_IS_ARGUMENT_FUNCTION
}_cmd_mempool_dump_error_list_t;

int _cmd_mempool_dump_from_group(dap_chain_net_id_t a_net_id, const char *a_group_gdb, const char *a_datum_hash,
                                 const char *a_hash_out_type, json_object **a_json_arr_reply)
{
    size_t l_datum_size = 0;
    dap_chain_datum_t *l_datum = (dap_chain_datum_t *)dap_global_db_get_sync(a_group_gdb, a_datum_hash,
                                                         &l_datum_size, NULL, NULL );
    size_t l_datum_size2 = l_datum? dap_chain_datum_size( l_datum): 0;
    if (l_datum_size != l_datum_size2) {
        dap_json_rpc_error_add(*a_json_arr_reply, COM_DUMP_ERROR_LIST_CORRUPTED_SIZE, "Error! Corrupted datum %s, size by datum headers "
                                                                   "is %zd when in mempool is only %zd bytes",
                                 a_datum_hash, l_datum_size2, l_datum_size);
        return COM_DUMP_ERROR_LIST_CORRUPTED_SIZE;
    }
    if (!l_datum) {
        dap_json_rpc_error_add(*a_json_arr_reply, COM_DUMP_ERROR_LIST_CORRUPTED_SIZE, "Error! Can't find datum %s in %s", a_datum_hash, a_group_gdb);
        return COM_DUMP_ERROR_CAN_NOT_FIND_DATUM;
    }

    json_object *l_jobj_datum = json_object_new_object();
    dap_chain_datum_dump_json(*a_json_arr_reply, l_jobj_datum, l_datum, a_hash_out_type, a_net_id, true);
    json_object_array_add(*a_json_arr_reply, l_jobj_datum);
    return 0;
}

int _cmd_mempool_dump(dap_chain_net_t *a_net, dap_chain_t *a_chain, const char *a_datum_hash, const char *a_hash_out_type, json_object **a_json_arr_reply)
{
    if (!a_net || !a_datum_hash || !a_hash_out_type) {
        dap_json_rpc_error_add(*a_json_arr_reply, COM_DUMP_ERROR_NULL_IS_ARGUMENT_FUNCTION, "The following arguments are not set: network,"
                                                                         " datum hash, and output hash type. "
                                                                         "Functions required for operation.");
        return COM_DUMP_ERROR_NULL_IS_ARGUMENT_FUNCTION;
    }
    if (a_chain) {
        char *l_group_mempool = dap_chain_net_get_gdb_group_mempool_new(a_chain);
        _cmd_mempool_dump_from_group(a_net->pub.id, l_group_mempool, a_datum_hash, a_hash_out_type, a_json_arr_reply);
        DAP_DELETE(l_group_mempool);
    } else {
        dap_chain_t *l_chain = NULL;
        DL_FOREACH(a_net->pub.chains, l_chain){
            char *l_group_mempool = dap_chain_net_get_gdb_group_mempool_new(l_chain);
            if (!_cmd_mempool_dump_from_group(a_net->pub.id, l_group_mempool, a_datum_hash, a_hash_out_type, a_json_arr_reply)){
                DAP_DELETE(l_group_mempool);
                break;
            }
            DAP_DELETE(l_group_mempool);
        }
    }
    return 0;
}

int com_mempool(int a_argc, char **a_argv, void **a_str_reply)
{
    json_object **a_json_arr_reply = (json_object **)a_str_reply;
    int arg_index = 1;
    dap_chain_net_t *l_net = NULL;
    dap_chain_t *l_chain = NULL;
    enum _subcmd {SUBCMD_LIST, SUBCMD_PROC, SUBCMD_PROC_ALL, SUBCMD_DELETE, SUBCMD_ADD_CA, SUBCMD_CHECK, SUBCMD_DUMP,
            SUBCMD_COUNT};
    enum _subcmd l_cmd = 0;
    if (a_argv[1]) {
        if (!dap_strcmp(a_argv[1], "list")) {
            l_cmd = SUBCMD_LIST;
        } else if (!dap_strcmp(a_argv[1], "proc")) {
            l_cmd = SUBCMD_PROC;
        } else if (!dap_strcmp(a_argv[1], "proc_all")) {
            l_cmd = SUBCMD_PROC_ALL;
        } else if (!dap_strcmp(a_argv[1], "delete")) {
            l_cmd = SUBCMD_DELETE;
        } else if (!dap_strcmp(a_argv[1], "add_ca")) {
            l_cmd = SUBCMD_ADD_CA;
        } else if (!dap_strcmp(a_argv[1], "dump")) {
            l_cmd = SUBCMD_DUMP;
        } else if (!dap_strcmp(a_argv[1], "check")) {
            l_cmd = SUBCMD_CHECK;
        } else if (!dap_strcmp(a_argv[1], "count")) {
            l_cmd = SUBCMD_COUNT;
        } else {
            char *l_str_err = dap_strdup_printf("Invalid sub command specified. Sub command %s "
                                                           "is not supported.", a_argv[1]);
            if (!l_str_err) {
                dap_json_rpc_allocation_error(*a_json_arr_reply);
                return -1;
            }
            json_object *l_jobj_str_err = json_object_new_string(l_str_err);
            DAP_DELETE(l_str_err);
            if (!l_jobj_str_err) {
                dap_json_rpc_allocation_error(*a_json_arr_reply);
                return -1;
            }
            json_object_array_add(*a_json_arr_reply, l_jobj_str_err);
            return -2;
        }
    }
    int cmd_parse_status = dap_chain_node_cli_cmd_values_parse_net_chain_for_json(*a_json_arr_reply, &arg_index, a_argc, a_argv, &l_chain, &l_net, CHAIN_TYPE_INVALID);
    if (cmd_parse_status != 0){
        dap_json_rpc_error_add(*a_json_arr_reply, cmd_parse_status, "Request parsing error (code: %d)", cmd_parse_status);
            return cmd_parse_status;
    }
    const char *l_hash_out_type = "hex";
    dap_cli_server_cmd_find_option_val(a_argv, arg_index, a_argc, "-H", &l_hash_out_type);
    const char *l_datum_hash_in = NULL;
    char *l_datum_hash = NULL;
    dap_cli_server_cmd_find_option_val(a_argv, arg_index, a_argc, "-datum", &l_datum_hash_in);
    if (l_datum_hash_in) {
        if(dap_strncmp(l_datum_hash_in, "0x", 2) && dap_strncmp(l_datum_hash_in, "0X", 2)) {
            l_datum_hash = dap_enc_base58_to_hex_str_from_str(l_datum_hash_in);
        } else
            l_datum_hash = dap_strdup(l_datum_hash_in);
        if (!l_datum_hash) {
            dap_json_rpc_error_add(*a_json_arr_reply, -4, "Can't convert hash string %s to hex string", l_datum_hash_in);
            return -4;
        }
    }
    int ret = -100;
    switch (l_cmd) {
        case SUBCMD_LIST: {
            if (!l_net) {
                dap_json_rpc_error_add(*a_json_arr_reply, -5, "The command does not include the net parameter. Please specify the "
                                           "parameter something like this mempool list -net <net_name>");
                return -5;
            }
            json_object *obj_ret = json_object_new_object();
            json_object *obj_net = json_object_new_string(l_net->pub.name);
            if (!obj_ret || !obj_net) {
                json_object_put(obj_ret);
                json_object_put(obj_net);
                dap_json_rpc_allocation_error(*a_json_arr_reply);
                return -1;
            }
            json_object_object_add(obj_ret, "net", obj_net);
            const char *l_wallet_addr = NULL;
            if (dap_cli_server_cmd_find_option_val(a_argv, arg_index, a_argc, "-addr", &l_wallet_addr) && !l_wallet_addr) {
                json_object *l_jobj_err = json_object_new_string("Parameter '-addr' require <addr>");
                if (!l_jobj_err) {
                    dap_json_rpc_allocation_error(*a_json_arr_reply);
                    return -1;
                }
                json_object_array_add(*a_json_arr_reply, l_jobj_err);
                return -3;
            }
            json_object *l_jobj_chains = json_object_new_array();
            if (!l_jobj_chains) {
                json_object_put(obj_ret);
                dap_json_rpc_allocation_error(*a_json_arr_reply);
                return -1;
            }
            bool l_fast = (dap_cli_server_cmd_check_option(a_argv, arg_index, a_argc, "-brief") != -1) ? true : false;
            size_t l_limit = 0, l_offset = 0;
            const char *l_limit_str = NULL, *l_offset_str = NULL;
            dap_cli_server_cmd_find_option_val(a_argv, arg_index, a_argc, "-limit", &l_limit_str);
            dap_cli_server_cmd_find_option_val(a_argv, arg_index, a_argc, "-offset", &l_offset_str);
            l_limit = l_limit_str ? strtoul(l_limit_str, NULL, 10) : 1000;
            l_offset = l_offset_str ? strtoul(l_offset_str, NULL, 10) : 0;
            if(l_chain) {
                s_com_mempool_list_print_for_chain(*a_json_arr_reply, l_net, l_chain, l_wallet_addr, l_jobj_chains, l_hash_out_type, l_fast, l_limit, l_offset);
            } else {
                DL_FOREACH(l_net->pub.chains, l_chain) {
                    s_com_mempool_list_print_for_chain(*a_json_arr_reply, l_net, l_chain, l_wallet_addr, l_jobj_chains, l_hash_out_type, l_fast, l_limit, l_offset);
                }
            }
            json_object_object_add(obj_ret, "chains", l_jobj_chains);
            json_object_array_add(*a_json_arr_reply, obj_ret);
            ret = 0;
        } break;
        case SUBCMD_PROC: {
            ret = _cmd_mempool_proc(l_net, l_chain, l_datum_hash, a_str_reply);
        } break;
        case SUBCMD_PROC_ALL: {
            ret = _cmd_mempool_proc_all(l_net, l_chain, a_str_reply);
        } break;
        case SUBCMD_DELETE: {
            if (l_datum_hash) {
                ret = _cmd_mempool_delete(l_net, l_chain, l_datum_hash, a_str_reply);
            } else {
                dap_json_rpc_error_add(*a_json_arr_reply, -3, "Error! %s requires -datum <datum hash> option", a_argv[0]);
                ret = -3;
            }
        } break;
        case SUBCMD_ADD_CA: {
            const char *l_ca_name  = NULL;
            dap_cli_server_cmd_find_option_val(a_argv, arg_index, a_argc, "-ca_name", &l_ca_name);
            if (!l_ca_name) {
                dap_json_rpc_error_add(*a_json_arr_reply, -3, "mempool add_ca requires parameter '-ca_name' to specify the certificate name");
                ret = -3;
            }
            dap_cert_t *l_cert = dap_cert_find_by_name(l_ca_name);
            if (!l_cert) {
                dap_json_rpc_error_add(*a_json_arr_reply, -4, "Cert with name '%s' not found.", l_ca_name);
                ret = -4;
            }
            ret = _cmd_mempool_add_ca(l_net, l_chain, l_cert, a_str_reply);
            DAP_DELETE(l_cert);
        } break;
        case SUBCMD_CHECK: {
            ret = _cmd_mempool_check(l_net, l_chain, l_datum_hash, l_hash_out_type, a_str_reply);
        } break;
        case SUBCMD_DUMP: {
            ret = _cmd_mempool_dump(l_net, l_chain, l_datum_hash, l_hash_out_type, a_json_arr_reply);
        } break;
        case SUBCMD_COUNT: {
            char *l_mempool_group;
            json_object *obj_ret = json_object_new_object();
            json_object *obj_net = json_object_new_string(l_net->pub.name);
            if (!obj_ret || !obj_net) {
                json_object_put(obj_ret);
                json_object_put(obj_net);
                dap_json_rpc_allocation_error(*a_json_arr_reply);
                return DAP_JSON_RPC_ERR_CODE_MEMORY_ALLOCATED;
            }
            json_object_object_add(obj_ret, "net", obj_net);
            json_object *l_jobj_chains = json_object_new_array();
            if (!l_jobj_chains) {
                json_object_put(obj_ret);
                dap_json_rpc_allocation_error(*a_json_arr_reply);
                return DAP_JSON_RPC_ERR_CODE_MEMORY_ALLOCATED;
            }
            if(l_chain) {
                l_mempool_group = dap_chain_net_get_gdb_group_mempool_new(l_chain);
                size_t l_objs_count = 0;
                dap_global_db_obj_t *l_objs = dap_global_db_get_all_sync(l_mempool_group, &l_objs_count);
                dap_global_db_objs_delete(l_objs, l_objs_count);
                DAP_DELETE(l_mempool_group);
                json_object *l_jobj_chain = json_object_new_object();
                json_object *l_jobj_chain_name = json_object_new_string(l_chain->name);
                json_object *l_jobj_count = json_object_new_uint64(l_objs_count);
                if (!l_jobj_chain || !l_jobj_chain_name || !l_jobj_count) {
                    json_object_put(l_jobj_chains);
                    json_object_put(l_jobj_chain);
                    json_object_put(l_jobj_chain_name);
                    json_object_put(l_jobj_count);
                    json_object_put(obj_ret);
                    dap_json_rpc_allocation_error(*a_json_arr_reply);
                    return DAP_JSON_RPC_ERR_CODE_MEMORY_ALLOCATED;
                }
                json_object_object_add(l_jobj_chain, "name", l_jobj_chain_name);
                json_object_object_add(l_jobj_chain, "count", l_jobj_count);
                json_object_array_add(l_jobj_chains, l_jobj_chain);
            } else {
                DL_FOREACH(l_net->pub.chains, l_chain) {
                    l_mempool_group = dap_chain_net_get_gdb_group_mempool_new(l_chain);
                    size_t l_objs_count = 0;
                    dap_global_db_obj_t *l_objs = dap_global_db_get_all_sync(l_mempool_group, &l_objs_count);
                    dap_global_db_objs_delete(l_objs, l_objs_count);
                    DAP_DELETE(l_mempool_group);
                    json_object *l_jobj_chain = json_object_new_object();
                    json_object *l_jobj_chain_name = json_object_new_string(l_chain->name);
                    json_object *l_jobj_count = json_object_new_uint64(l_objs_count);
                    if (!l_jobj_chain || !l_jobj_chain_name || !l_jobj_count) {
                        json_object_put(l_jobj_chains);
                        json_object_put(l_jobj_chain);
                        json_object_put(l_jobj_chain_name);
                        json_object_put(l_jobj_count);
                        json_object_put(obj_ret);
                        dap_json_rpc_allocation_error(*a_json_arr_reply);
                        return DAP_JSON_RPC_ERR_CODE_MEMORY_ALLOCATED;
                    }
                    json_object_object_add(l_jobj_chain, "name", l_jobj_chain_name);
                    json_object_object_add(l_jobj_chain, "count", l_jobj_count);
                    json_object_array_add(l_jobj_chains, l_jobj_chain);
                }
            }
            json_object_object_add(obj_ret, "chains", l_jobj_chains);
            json_object_array_add(*a_json_arr_reply, obj_ret);
            ret = 0;
        } break;
    }
    DAP_DEL_Z(l_datum_hash);
    return ret;
}

typedef enum _s_where_search{
    ALL,
    CHAINS,
    MEMPOOL
}_s_where_search_t;

void _cmd_find_type_decree_in_chain(json_object *a_out, dap_chain_t *a_chain, uint16_t a_decree_type, _s_where_search_t a_where, const char *a_hash_out_type) {
    json_object *l_common_decree_arr = json_object_new_array();
    json_object *l_service_decree_arr = json_object_new_array();
    if (a_where == ALL || a_where == CHAINS) {
        dap_chain_cell_t *l_cell, *l_iter_tmp;
        HASH_ITER(hh, a_chain->cells, l_cell, l_iter_tmp) {
            dap_chain_atom_iter_t *l_atom_iter = l_cell->chain->callback_atom_iter_create(l_cell->chain, l_cell->id,
                                                                                          NULL);
            dap_chain_atom_ptr_t l_atom;
            uint64_t l_atom_size = 0;
            for (l_atom = l_cell->chain->callback_atom_iter_get(l_atom_iter, DAP_CHAIN_ITER_OP_FIRST, &l_atom_size);
                 l_atom && l_atom_size;
                 l_atom = l_cell->chain->callback_atom_iter_get(l_atom_iter, DAP_CHAIN_ITER_OP_NEXT, &l_atom_size)) {
                size_t l_datum_count = 0;
                dap_chain_datum_t **l_datums = l_cell->chain->callback_atom_get_datums(l_atom, l_atom_size,
                                                                                       &l_datum_count);
                char l_buff_ts[50] = {'\0'};
                dap_time_to_str_rfc822(l_buff_ts, 50, l_atom_iter->cur_ts);
                for (size_t i = 0; i < l_datum_count; i++) {
                    dap_chain_datum_t *l_datum = l_datums[i];
                    if (l_datum[i].header.type_id != DAP_CHAIN_DATUM_DECREE) continue;
                    dap_chain_datum_decree_t *l_decree = (dap_chain_datum_decree_t *) l_datum[i].data;
                    if (l_decree->header.sub_type == a_decree_type) {
                        json_object *l_jobj_atom = json_object_new_object();
                        json_object *l_jobj_atom_create = json_object_new_string(l_buff_ts);
                        json_object *l_jobj_atom_hash = json_object_new_string(
                                !dap_strcmp(a_hash_out_type, "base58") ?
                                dap_enc_base58_encode_hash_to_str_static(l_atom_iter->cur_hash) :
                                dap_hash_fast_to_str_static(l_atom_iter->cur_hash));
                        json_object_object_add(l_jobj_atom, "hash", l_jobj_atom_hash);
                        json_object_object_add(l_jobj_atom, "created", l_jobj_atom_create);
                        json_object *l_jobj_decree = json_object_new_object();
                        size_t l_decree_size = dap_chain_datum_decree_get_size(l_decree);
                        dap_chain_datum_decree_dump_json(l_jobj_decree, l_decree, l_decree_size, a_hash_out_type);
                        json_object *l_obj_source = json_object_new_object();
                        json_object_object_add(l_obj_source, "atom", l_jobj_atom);
                        json_object_object_add(l_jobj_decree, "source", l_obj_source);
                        (l_decree->header.type == DAP_CHAIN_DATUM_DECREE_TYPE_COMMON) ?
                            json_object_array_add(l_common_decree_arr, l_jobj_decree) :
                            json_object_array_add(l_service_decree_arr, l_jobj_decree);
                    }
                }
            }
            l_cell->chain->callback_atom_iter_delete(l_atom_iter);
        }
    }
    if (a_where == ALL || a_where == MEMPOOL) {
        char *l_gdb_group_mempool = dap_chain_net_get_gdb_group_mempool_new(a_chain);
        size_t l_mempool_count = 0;
        dap_global_db_obj_t *l_objs = dap_global_db_get_all_sync(l_gdb_group_mempool, &l_mempool_count);
        for (size_t i = 0; i < l_mempool_count; i++) {
            dap_chain_datum_t *l_datum = (dap_chain_datum_t *) (l_objs[i].value);
            if (l_datum->header.type_id != DAP_CHAIN_DATUM_DECREE) continue;
            dap_chain_datum_decree_t *l_decree = (dap_chain_datum_decree_t *) l_datum->data;
            if (l_decree->header.sub_type == a_decree_type) {
                json_object *l_jobj_decree = json_object_new_object();
                size_t l_decree_size = dap_chain_datum_decree_get_size(l_decree);
                dap_chain_datum_decree_dump_json(l_jobj_decree, l_decree, l_decree_size, a_hash_out_type);
                json_object_object_add(l_jobj_decree, "source", json_object_new_string("mempool"));
                (l_decree->header.type == DAP_CHAIN_DATUM_DECREE_TYPE_COMMON) ?
                json_object_array_add(l_common_decree_arr, l_jobj_decree) :
                json_object_array_add(l_service_decree_arr, l_jobj_decree);
            }
        }
        dap_global_db_objs_delete(l_objs, l_mempool_count);
    }
    json_object_object_add(a_out, "common", l_common_decree_arr);
    json_object_object_add(a_out, "service", l_service_decree_arr);
}

int cmd_find(int a_argc, char **a_argv, void **a_reply) {
    json_object **a_json_reply = (json_object **)a_reply;
    int arg_index = 1;
    dap_chain_net_t *l_net = NULL;
    dap_chain_t *l_chain = NULL;
    enum _subcmd {SUBCMD_DATUM, SUBCMD_ATOM, SUBCMD_DECREE};
    enum _subcmd l_cmd = 0;
    if (a_argv[1]) {
        if (!dap_strcmp(a_argv[1], "datum")) {
            l_cmd = SUBCMD_DATUM;
        } else if (!dap_strcmp(a_argv[1], "atom")) {
            l_cmd = SUBCMD_ATOM;
        } else if (!dap_strcmp(a_argv[1], "decree")) {
            l_cmd = SUBCMD_DECREE;
        } else {
            dap_json_rpc_error_add(*a_json_reply,DAP_CHAIN_NODE_CLI_FUND_ERR_UNKNOWN_SUBCMD,"Invalid sub command specified. Sub command %s "
                                                "is not supported.", a_argv[1]);
            return DAP_CHAIN_NODE_CLI_FUND_ERR_UNKNOWN_SUBCMD;
        }
    }
    int cmd_parse_status = dap_chain_node_cli_cmd_values_parse_net_chain_for_json(*a_json_reply, &arg_index, a_argc, a_argv, &l_chain, &l_net, CHAIN_TYPE_INVALID);
    if (cmd_parse_status != 0){
        dap_json_rpc_error_add(*a_json_reply, cmd_parse_status, "Request parsing error (code: %d)", cmd_parse_status);
            return cmd_parse_status;
    }
    const char *l_hash_out_type = "hex";
    dap_cli_server_cmd_find_option_val(a_argv, arg_index, a_argc, "-H", &l_hash_out_type);
    switch (l_cmd) {
        case SUBCMD_DATUM: {
            const char *l_datum_hash = NULL;
            dap_cli_server_cmd_find_option_val(a_argv, arg_index, a_argc, "-hash", &l_datum_hash);
            if (!l_datum_hash) {
                dap_cli_server_cmd_find_option_val(a_argv, arg_index, a_argc, "-datum", &l_datum_hash);
                if (!l_datum_hash) {
                    dap_json_rpc_error_add(*a_json_reply, DAP_CHAIN_NODE_CLI_FIND_ERR_HASH_IS_NOT_SPECIFIED,
                                           "The hash of the datum is not specified.");
                    return DAP_CHAIN_NODE_CLI_FIND_ERR_HASH_IS_NOT_SPECIFIED;
                }
            }
            return _cmd_mempool_check(l_net, l_chain, l_datum_hash, l_hash_out_type, a_reply);
        } break;
        case SUBCMD_ATOM: {
            const char *l_atom_hash_str = NULL;
            dap_cli_server_cmd_find_option_val(a_argv, arg_index, a_argc, "-hash", &l_atom_hash_str);
            dap_hash_fast_t l_atom_hash = {0};
            if (!l_atom_hash_str) {
                dap_json_rpc_error_add(*a_json_reply, DAP_CHAIN_NODE_CLI_FIND_ERR_HASH_IS_NOT_SPECIFIED, "The hash of the atom is not specified.");
                return DAP_CHAIN_NODE_CLI_FIND_ERR_HASH_IS_NOT_SPECIFIED;
            }
            if (dap_chain_hash_fast_from_str(l_atom_hash_str, &l_atom_hash)) {
                dap_json_rpc_error_add(*a_json_reply, DAP_CHAIN_NODE_CLI_FIND_ERR_PARSE_HASH, "Failed to convert the value '%s' to a hash.", l_atom_hash_str);
                return DAP_CHAIN_NODE_CLI_FIND_ERR_PARSE_HASH;
            }
            json_object *l_obj_atom = json_object_new_object();
            json_object *l_obj_atom_hash = json_object_new_string(l_atom_hash_str);
            json_object_object_add(l_obj_atom, "hash", l_obj_atom_hash);
            dap_chain_atom_ptr_t l_atom_ptr = NULL;
            size_t l_atom_size = 0;
            if (l_chain) {
                l_atom_ptr = dap_chain_get_atom_by_hash(l_chain, &l_atom_hash, &l_atom_size);
            } else {
                for (l_chain = l_net->pub.chains ; l_chain; l_chain = l_chain->next){
                    l_atom_ptr = dap_chain_get_atom_by_hash(l_chain, &l_atom_hash, &l_atom_size);
                    if (l_atom_ptr) break;
                }
            }
            json_object *l_obj_source = NULL;
            json_object *l_jobj_find = NULL;
            if (l_atom_ptr) {
                l_obj_source = json_object_new_object();
                json_object *l_obj_net = json_object_new_string(l_net->pub.name);
                json_object *l_obj_chain = json_object_new_string(l_chain->name);
                json_object_object_add(l_obj_source, "net", l_obj_net);
                json_object_object_add(l_obj_source, "chain", l_obj_chain);
                l_jobj_find = json_object_new_boolean(TRUE);
                json_object_object_add(l_obj_atom, "source", l_obj_source);
                json_object_object_add(l_obj_atom, "dump", l_chain->callback_atom_dump_json(a_json_reply, l_chain, l_atom_ptr, l_atom_size, l_hash_out_type));
            } else {
                l_jobj_find = json_object_new_boolean(FALSE);
            }
            json_object_object_add(l_obj_atom, "find", l_jobj_find);
            json_object_array_add(*a_json_reply, l_obj_atom);
        } break;
        case SUBCMD_DECREE: {
            const char* l_type_decre_str = NULL;
            dap_cli_server_cmd_find_option_val(a_argv, arg_index, a_argc, "-type", &l_type_decre_str);
            if (!l_type_decre_str){
                dap_json_rpc_error_add(*a_json_reply, DAP_CHIAN_NODE_CLI_FIND_ERR_SUBTYPE_DECREE_IS_NOT_SPECIFIED,
                                       "The type of decree you are looking for is not specified.");
                return DAP_CHIAN_NODE_CLI_FIND_ERR_SUBTYPE_DECREE_IS_NOT_SPECIFIED;
            }
            uint16_t l_subtype_decree = dap_chain_datum_decree_type_from_str(l_type_decre_str);
            if (!l_subtype_decree) {
                dap_json_rpc_error_add(*a_json_reply, DAP_CHAIN_NODE_CLI_FIND_ERR_UNKNOWN_SUBTYPE_DECREE,
                                       "There is no decree of type '%s'.", l_type_decre_str);
                return DAP_CHAIN_NODE_CLI_FIND_ERR_UNKNOWN_SUBTYPE_DECREE;
            }
            const char *l_with_type_str = NULL;
            const char *l_where_str = NULL;
            dap_cli_server_cmd_find_option_val(a_argv, arg_index, a_argc, "-where", &l_where_str);
            _s_where_search_t l_where = ALL;
            if (l_where_str) {
                if (!dap_strcmp(l_where_str, "chains")) {
                    l_where = CHAINS;
                } else if (!dap_strcmp(l_where_str, "mempool")) {
                    l_where = MEMPOOL;
                } else {
                    dap_json_rpc_error_add(*a_json_reply, DAP_CHAIN_NODE_CLI_FIND_ERR_UNKNOWN_PARAMETR_WHERE,
                                       "'%s' is not a valid place to look. Use mempool or chains.",
                                           l_where_str);
                    return DAP_CHAIN_NODE_CLI_FIND_ERR_UNKNOWN_PARAMETR_WHERE;
                }
            }
            json_object *l_obj = json_object_new_object();
            json_object_object_add(l_obj, "type", json_object_new_string(l_type_decre_str));
            json_object *l_jobj_chains = json_object_new_object();
            if (l_chain) {
                json_object *l_jobj_data = json_object_new_object();
                _cmd_find_type_decree_in_chain(l_jobj_data, l_chain, l_subtype_decree, l_where, l_hash_out_type);
                json_object_object_add(l_jobj_chains, l_chain->name, l_jobj_data);
            } else {
                for (l_chain = l_net->pub.chains; l_chain; l_chain = l_chain->next) {
                    json_object *l_jobj_data = json_object_new_object();
                    _cmd_find_type_decree_in_chain(l_jobj_data, l_chain, l_subtype_decree, l_where, l_hash_out_type);
                    json_object_object_add(l_jobj_chains, l_chain->name, l_jobj_data);
                }
            }
            json_object_object_add(l_obj, "chains", l_jobj_chains);
            json_object_array_add(*a_json_reply, l_obj);
        } break;
    }
    return DAP_CHAIN_NODE_CLI_FIND_OK;
}

/**
 * @brief
 *
 * @param a_tx_address
 * @param l_tsd_list
 * @param l_tsd_total_size
 * @param flag
 * @return dap_list_t*
 */
dap_list_t* s_parse_wallet_addresses(const char *a_tx_address, dap_list_t *l_tsd_list, size_t *l_tsd_total_size, uint32_t flag)
{
    if (!a_tx_address){
       log_it(L_DEBUG,"a_tx_address is null");
       return l_tsd_list;
    }

    char ** l_str_wallet_addr = NULL;
    l_str_wallet_addr = dap_strsplit(a_tx_address,",",0xffff);

    if (!l_str_wallet_addr){
       log_it(L_DEBUG,"Error in wallet addresses array parsing in tx_receiver_allowed parameter");
       return l_tsd_list;
    }

    while (l_str_wallet_addr && *l_str_wallet_addr){
        log_it(L_DEBUG,"Processing wallet address: %s", *l_str_wallet_addr);
        dap_chain_addr_t *addr_to = dap_chain_addr_from_str(*l_str_wallet_addr);
        if (addr_to){
            dap_tsd_t * l_tsd = dap_tsd_create(flag, addr_to, sizeof(dap_chain_addr_t));
            l_tsd_list = dap_list_append(l_tsd_list, l_tsd);
            *l_tsd_total_size += dap_tsd_size(l_tsd);
        }else{
            log_it(L_DEBUG,"Error in wallet address parsing");
        }
        l_str_wallet_addr++;
    }

    return l_tsd_list;
}

typedef struct _dap_cli_token_additional_params {
    const char* flags;
    const char* delegated_token_from;
    const char* total_signs_valid;
    const char *total_supply_change;
    const char* datum_type_allowed;
    const char* datum_type_blocked;
    const char* tx_receiver_allowed;
    const char* tx_receiver_blocked;
    const char* tx_sender_allowed;
    const char* tx_sender_blocked;
    uint16_t    parsed_flags;
    size_t      tsd_total_size;
    byte_t      *parsed_tsd;
} dap_cli_token_additional_params;

typedef struct _dap_sdk_cli_params {
    const char *hash_out_type;
    const char *chain_str;
    const char *net_str;
    const char *ticker;
    const char *type_str;
    const char *certs_str;
    dap_chain_t *chain;
    dap_chain_net_t *net;
    uint16_t type;
    uint16_t subtype;
    uint16_t signs_total;
    uint16_t signs_emission;
    uint256_t total_supply;
    const char* decimals_str;
    dap_cli_token_additional_params ext;
} dap_sdk_cli_params, *pdap_sdk_cli_params;

static int s_parse_common_token_decl_arg(int a_argc, char ** a_argv, json_object* a_json_arr_reply, dap_sdk_cli_params* a_params, bool a_update_token)
{
    a_params->type = DAP_CHAIN_DATUM_TOKEN_TYPE_DECL;
    dap_cli_server_cmd_find_option_val(a_argv, 0, a_argc, "-H", &a_params->hash_out_type);
    if(!a_params->hash_out_type)
        a_params->hash_out_type = "hex";
    if(dap_strcmp(a_params->hash_out_type,"hex") && dap_strcmp(a_params->hash_out_type,"base58")) {
        dap_json_rpc_error_add(a_json_arr_reply, DAP_CHAIN_NODE_CLI_CMD_VALUES_PARSE_NET_CHAIN_ERR_INTERNAL_COMMAND_PROCESSING,
                               "invalid parameter -H, valid values: -H <hex | base58>");
        return -DAP_CHAIN_NODE_CLI_CMD_VALUES_PARSE_NET_CHAIN_ERR_INTERNAL_COMMAND_PROCESSING;
    }

    int l_arg_index = 0;
    int l_res = dap_chain_node_cli_cmd_values_parse_net_chain_for_json(a_json_arr_reply, &l_arg_index, a_argc, a_argv,
                                                              &a_params->chain, &a_params->net, CHAIN_TYPE_TOKEN);

    if(!a_params->net || !a_params->chain)
        return l_res;    
    //net name
    dap_cli_server_cmd_find_option_val(a_argv, 0, a_argc, "-net", &a_params->net_str);
    //chainname
    dap_cli_server_cmd_find_option_val(a_argv, 0, a_argc, "-chain", &a_params->chain_str);
    //token_ticker
    dap_cli_server_cmd_find_option_val(a_argv, 0, a_argc, "-token", &a_params->ticker);
    // Token type
    dap_cli_server_cmd_find_option_val(a_argv, 0, a_argc, "-type", &a_params->type_str);

    if (a_update_token)
    {
        dap_chain_datum_token_t* l_current_token = dap_ledger_token_ticker_check(a_params->net->pub.ledger, a_params->ticker);
        if (!l_current_token) {
            dap_json_rpc_error_add(a_json_arr_reply, DAP_CHAIN_NODE_CLI_CMD_VALUES_PARSE_NET_CHAIN_ERR_LEDGER_TOKEN_TICKER,
                               "The updated token '%s' was not found in the '%s' network ledger.",
                a_params->ticker, a_params->net->pub.name);
            return -7;
        }
        a_params->type = DAP_CHAIN_DATUM_TOKEN_TYPE_UPDATE;
        a_params->subtype = l_current_token->subtype;
    } else if (a_params->type_str) {
        if (strcmp(a_params->type_str, "private") == 0) {
            a_params->type = a_update_token ? DAP_CHAIN_DATUM_TOKEN_TYPE_UPDATE : DAP_CHAIN_DATUM_TOKEN_TYPE_DECL; // 256
            a_params->subtype = DAP_CHAIN_DATUM_TOKEN_SUBTYPE_PRIVATE;
        } else if (strcmp(a_params->type_str, "CF20") == 0) {
            a_params->type = a_update_token ? DAP_CHAIN_DATUM_TOKEN_TYPE_UPDATE : DAP_CHAIN_DATUM_TOKEN_TYPE_DECL; // 256
            a_params->subtype = DAP_CHAIN_DATUM_TOKEN_SUBTYPE_NATIVE;
        } else if (strcmp(a_params->type_str, "public_simple") == 0 && !a_update_token) {
            a_params->type = DAP_CHAIN_DATUM_TOKEN_TYPE_DECL;
            a_params->subtype = DAP_CHAIN_DATUM_TOKEN_SUBTYPE_PUBLIC; // 256
        } else  {
            dap_json_rpc_error_add(a_json_arr_reply, DAP_CHAIN_NODE_CLI_CMD_VALUES_PARSE_NET_CHAIN_ERR_UNKNOWN_TOKEN_TYPE,
                               "Unknown token type %s was specified. Supported types:\n"
                        "   private\n"
                        "   CF20\n"
                        "Default token type is CF20.\n", a_params->type_str);
            return -1;
        }
    }


    // Certificates thats will be used to sign currend datum token
    dap_cli_server_cmd_find_option_val(a_argv, 0, a_argc, "-certs", &a_params->certs_str);
    // Signs number thats own emissioncan't find
    const char* l_signs_total_str = NULL;
    dap_cli_server_cmd_find_option_val(a_argv, 0, a_argc, "-signs_total", &l_signs_total_str);
    // Signs total
    char* l_tmp = NULL;
    if(l_signs_total_str){
        if((a_params->signs_total = (uint16_t) strtol(l_signs_total_str, &l_tmp, 10)) == 0){
            dap_json_rpc_error_add(a_json_arr_reply, DAP_CHAIN_NODE_CLI_CMD_VALUES_PARSE_NET_CHAIN_ERR_PARAMS_MUST_BE_UNSIGNED,
                               "'signs_total' parameter must be unsigned integer value that fits in 2 bytes");
            return -8;
        }
    }
    // Signs minimum number thats need to authorize the emission
    const char* l_signs_emission_str = NULL;
    l_tmp = NULL;
    dap_cli_server_cmd_find_option_val(a_argv, 0, a_argc, "-signs_emission", &l_signs_emission_str);
    if (l_signs_emission_str){
        if((a_params->signs_emission = (uint16_t) strtol(l_signs_emission_str, &l_tmp, 10)) == 0){
            dap_json_rpc_error_add(a_json_arr_reply, DAP_CHAIN_NODE_CLI_CMD_VALUES_PARSE_NET_CHAIN_ERR_PARAMS_MUST_BE_UNSIGNED,
                               "%s requires parameter 'signs_emission' to be unsigned integer value that fits in 2 bytes", a_update_token ? "token_update" : "token_decl");
            return -6;
        }
    }
    if (!a_update_token) {
        // Total supply value
        const char* l_total_supply_str = NULL;
        dap_cli_server_cmd_find_option_val(a_argv, 0, a_argc, "-total_supply", &l_total_supply_str);
        if (l_total_supply_str){
            a_params->total_supply = dap_chain_balance_scan(l_total_supply_str);
        } else {
            dap_json_rpc_error_add(a_json_arr_reply, DAP_CHAIN_NODE_CLI_CMD_VALUES_PARSE_NET_CHAIN_ERR_PARAMS_MUST_BE_UNSIGNED,
                               "'-total_supply' must be unsigned integer value that fits in 32 bytes\n"
                                                        "You are update a token, be careful!\n"
                                                        "You can reset total_supply and make it infinite for native (CF20) tokens only, if set 0"
                                                        "for private tokens, you must specify the same or more total_supply.");
            return -4;
        }
    }
    // Total supply value
    dap_cli_server_cmd_find_option_val(a_argv, 0, a_argc, "-decimals", &a_params->decimals_str);

    return 0;
}

static int s_parse_additional_token_decl_arg(int a_argc, char ** a_argv, json_object* a_json_arr_reply, dap_sdk_cli_params* a_params, bool a_update_token)
{
    dap_cli_server_cmd_find_option_val(a_argv, 0, a_argc, "-flags", &a_params->ext.flags);
    dap_cli_server_cmd_find_option_val(a_argv, 0, a_argc, "-total_signs_valid", &a_params->ext.total_signs_valid);
    dap_cli_server_cmd_find_option_val(a_argv, 0, a_argc, "-total_supply_change", &a_params->ext.total_supply_change);
    dap_cli_server_cmd_find_option_val(a_argv, 0, a_argc, "-delegated_token_from", &a_params->ext.delegated_token_from);
    dap_cli_server_cmd_find_option_val(a_argv, 0, a_argc, "-datum_type_allowed", &a_params->ext.datum_type_allowed);
    dap_cli_server_cmd_find_option_val(a_argv, 0, a_argc, "-datum_type_blocked", &a_params->ext.datum_type_blocked);
    dap_cli_server_cmd_find_option_val(a_argv, 0, a_argc, "-tx_receiver_allowed", &a_params->ext.tx_receiver_allowed);
    dap_cli_server_cmd_find_option_val(a_argv, 0, a_argc, "-tx_receiver_blocked", &a_params->ext.tx_receiver_blocked);
    dap_cli_server_cmd_find_option_val(a_argv, 0, a_argc, "-tx_sender_allowed", &a_params->ext.tx_sender_allowed);
    dap_cli_server_cmd_find_option_val(a_argv, 0, a_argc, "-tx_receiver_allowed", &a_params->ext.tx_receiver_allowed);
    dap_cli_server_cmd_find_option_val(a_argv, 0, a_argc, "-tx_sender_blocked", &a_params->ext.tx_sender_blocked);

    if (a_params->subtype == DAP_CHAIN_DATUM_TOKEN_SUBTYPE_SIMPLE)
        return 0;

    dap_list_t *l_tsd_list = NULL;
    size_t l_tsd_total_size = 0;
    uint16_t l_flags = 0;
    char ** l_str_flags = NULL;

    if (!a_update_token) {
        if (a_params->ext.flags){   // Flags
            l_str_flags = dap_strsplit(a_params->ext.flags,",",0xffff );
            while (l_str_flags && *l_str_flags){
                uint16_t l_flag = dap_chain_datum_token_flag_from_str(*l_str_flags);
                if (l_flag == DAP_CHAIN_DATUM_TOKEN_FLAG_UNDEFINED ){
                    dap_json_rpc_error_add(a_json_arr_reply, DAP_CHAIN_NODE_CLI_CMD_VALUES_PARSE_NET_CHAIN_ERR_FLAG_UNDEF,
                               "Flag can't be \"%s\"",*l_str_flags);
                    return -20;
                }
                l_flags |= l_flag; // if we have multiple flags
                l_str_flags++;
            }
        }
    } else {
        const char *l_set_flags = NULL;
        const char *l_unset_flags = NULL;
        dap_cli_server_cmd_find_option_val(a_argv, 0, a_argc, "-flag_set", &l_set_flags);
        dap_cli_server_cmd_find_option_val(a_argv, 0, a_argc, "-flag_unset", &l_unset_flags);
        if (l_set_flags) {
            l_str_flags = dap_strsplit(l_set_flags,",",0xffff );
            while (l_str_flags && *l_str_flags){
                uint16_t l_flag = dap_chain_datum_token_flag_from_str(*l_str_flags);
                if (l_flag == DAP_CHAIN_DATUM_TOKEN_FLAG_UNDEFINED ){
                    dap_json_rpc_error_add(a_json_arr_reply, DAP_CHAIN_NODE_CLI_CMD_VALUES_PARSE_NET_CHAIN_ERR_FLAG_UNDEF,
                               "Flag can't be \"%s\"",*l_str_flags);
                    return -20;
                }
                l_flags |= l_flag; // if we have multiple flags
                l_str_flags++;
            }
            dap_tsd_t *l_flag_set_tsd = dap_tsd_create_scalar(DAP_CHAIN_DATUM_TOKEN_TSD_TYPE_SET_FLAGS, l_flags);
            l_flags = 0;
            l_tsd_list = dap_list_append(l_tsd_list, l_flag_set_tsd);
            l_tsd_total_size += dap_tsd_size(l_flag_set_tsd);
        }
        if (l_unset_flags) {
            l_str_flags = dap_strsplit(l_unset_flags,",",0xffff );
            while (l_str_flags && *l_str_flags){
                uint16_t l_flag = dap_chain_datum_token_flag_from_str(*l_str_flags);
                if (l_flag == DAP_CHAIN_DATUM_TOKEN_FLAG_UNDEFINED ){
                    dap_json_rpc_error_add(a_json_arr_reply, DAP_CHAIN_NODE_CLI_CMD_VALUES_PARSE_NET_CHAIN_ERR_FLAG_UNDEF,
                               "Flag can't be \"%s\"",*l_str_flags);
                    return -20;
                }
                l_flags |= l_flag; // if we have multiple flags
                l_str_flags++;
            }
            dap_tsd_t *l_flag_unset_tsd = dap_tsd_create_scalar(DAP_CHAIN_DATUM_TOKEN_TSD_TYPE_UNSET_FLAGS, l_flags);
            l_flags = 0;
            l_tsd_list = dap_list_append(l_tsd_list, l_flag_unset_tsd);
            l_tsd_total_size += dap_tsd_size(l_flag_unset_tsd);
        }
    }

    if (a_params->ext.total_signs_valid){ // Signs valid
        uint16_t l_param_value = (uint16_t)atoi(a_params->ext.total_signs_valid);
        dap_tsd_t * l_tsd = dap_tsd_create_scalar(
                                                DAP_CHAIN_DATUM_TOKEN_TSD_TYPE_TOTAL_SIGNS_VALID, l_param_value);
        l_tsd_list = dap_list_append(l_tsd_list, l_tsd);
        l_tsd_total_size+= dap_tsd_size(l_tsd);
    }
    if (a_params->ext.datum_type_allowed){
        dap_tsd_t * l_tsd = dap_tsd_create_string(
                                                DAP_CHAIN_DATUM_TOKEN_TSD_TYPE_DATUM_TYPE_ALLOWED_ADD, a_params->ext.datum_type_allowed);
        l_tsd_list = dap_list_append(l_tsd_list, l_tsd);
        l_tsd_total_size+= dap_tsd_size(l_tsd);
    }
    if (a_params->ext.datum_type_blocked){
        dap_tsd_t * l_tsd = dap_tsd_create_string(
                                                DAP_CHAIN_DATUM_TOKEN_TSD_TYPE_DATUM_TYPE_BLOCKED_ADD, a_params->ext.datum_type_blocked);
        l_tsd_list = dap_list_append(l_tsd_list, l_tsd);
        l_tsd_total_size+= dap_tsd_size(l_tsd);
    }
    if (a_params->ext.tx_receiver_allowed)
        l_tsd_list = s_parse_wallet_addresses(a_params->ext.tx_receiver_allowed, l_tsd_list, &l_tsd_total_size, DAP_CHAIN_DATUM_TOKEN_TSD_TYPE_TX_RECEIVER_ALLOWED_ADD);

    if (a_params->ext.tx_receiver_blocked)
        l_tsd_list = s_parse_wallet_addresses(a_params->ext.tx_receiver_blocked, l_tsd_list, &l_tsd_total_size, DAP_CHAIN_DATUM_TOKEN_TSD_TYPE_TX_RECEIVER_BLOCKED_ADD);

    if (a_params->ext.tx_sender_allowed)
        l_tsd_list = s_parse_wallet_addresses(a_params->ext.tx_sender_allowed, l_tsd_list, &l_tsd_total_size, DAP_CHAIN_DATUM_TOKEN_TSD_TYPE_TX_SENDER_ALLOWED_ADD);

    if (a_params->ext.tx_sender_blocked)
        l_tsd_list = s_parse_wallet_addresses(a_params->ext.tx_sender_blocked, l_tsd_list, &l_tsd_total_size, DAP_CHAIN_DATUM_TOKEN_TSD_TYPE_TX_SENDER_BLOCKED_ADD);


    const char* l_new_certs_str = NULL;
    const char* l_remove_signs = NULL;
    dap_cli_server_cmd_find_option_val(a_argv, 0, a_argc, "-add_certs", &l_new_certs_str);
    dap_cli_server_cmd_find_option_val(a_argv, 0, a_argc, "-remove_certs", &l_remove_signs);
    const char *l_description  = NULL;
    dap_cli_server_cmd_find_option_val(a_argv, 0, a_argc, "-description", &l_description);

    //Added remove signs
    if (l_remove_signs) {
        size_t l_added_tsd_size = 0;
        char *l_remove_signs_ptrs = NULL;
        char *l_remove_signs_dup = strdup(l_remove_signs);
        char *l_remove_signs_str = strtok_r(l_remove_signs_dup, ",", &l_remove_signs_ptrs);
        for (; l_remove_signs_str; l_remove_signs_str = strtok_r(NULL, ",", &l_remove_signs_ptrs)) {
            dap_hash_fast_t l_hf;
            if (dap_chain_hash_fast_from_str(l_remove_signs_str, &l_hf) == 0) {
                dap_tsd_t *l_hf_tsd = dap_tsd_create(DAP_CHAIN_DATUM_TOKEN_TSD_TYPE_TOTAL_PKEYS_REMOVE, &l_hf, sizeof(dap_hash_fast_t));
                size_t l_hf_tsd_size = dap_tsd_size(l_hf_tsd);
                l_tsd_list = dap_list_append(l_tsd_list, l_hf_tsd);
                l_added_tsd_size += l_hf_tsd_size;
            }
        }
        DAP_DELETE(l_remove_signs_dup);
        l_tsd_total_size += l_added_tsd_size;
    }
    //Added new certs
    dap_cert_t **l_new_certs = NULL;
    size_t l_new_certs_count = 0;
    if (l_new_certs_str) {
        dap_cert_parse_str_list(l_new_certs_str, &l_new_certs, &l_new_certs_count);
        for (size_t i = 0; i < l_new_certs_count; i++) {
            dap_pkey_t *l_pkey = dap_cert_to_pkey(l_new_certs[i]);
            if (!l_pkey) {
                log_it(L_ERROR, "Can't get pkey for cert: %s", l_new_certs[i]->name);
                continue;
            }
            size_t l_pkey_size = sizeof(dap_pkey_t) + l_pkey->header.size;
            dap_tsd_t *l_pkey_tsd = dap_tsd_create(DAP_CHAIN_DATUM_TOKEN_TSD_TYPE_TOTAL_PKEYS_ADD, l_pkey, l_pkey_size);
            size_t l_pkey_tsd_size = dap_tsd_size(l_pkey_tsd);
            l_tsd_list = dap_list_append(l_tsd_list, l_pkey_tsd);
            l_tsd_total_size += l_pkey_tsd_size;
            DAP_DELETE(l_pkey);
        }
        DAP_DEL_Z(l_new_certs);
    }
    if (l_description) {
        dap_tsd_t *l_desc_token = dap_tsd_create_string(DAP_CHAIN_DATUM_TOKEN_TSD_TOKEN_DESCRIPTION, l_description);
        l_tsd_list = dap_list_append(l_tsd_list, l_desc_token);
        l_tsd_total_size += dap_tsd_size(l_desc_token);
    }
    if (a_params->ext.total_supply_change) {
        uint256_t l_total_supply = uint256_0;
        if (dap_strcmp(a_params->ext.total_supply_change, "INF")) {
            l_total_supply = dap_chain_balance_scan(a_params->ext.total_supply_change);
            if (IS_ZERO_256(l_total_supply)) {
                dap_json_rpc_error_add(a_json_arr_reply, DAP_CHAIN_NODE_CLI_CMD_VALUES_PARSE_NET_CHAIN_ERR_FLAG_UNDEF,
                               "Unable to convert value '%s' to uint256_t, use INF, number, or integer.0e+degree to represent infinity",
                                                  a_params->ext.total_supply_change);
                return -2;
            }
        }
        dap_tsd_t *l_tsd_change_total_supply = dap_tsd_create_scalar(DAP_CHAIN_DATUM_TOKEN_TSD_TYPE_TOTAL_SUPPLY, l_total_supply);
        l_tsd_list = dap_list_append(l_tsd_list, l_tsd_change_total_supply);
        l_tsd_total_size += dap_tsd_size(l_tsd_change_total_supply);
    }
    size_t l_tsd_offset = 0;
    a_params->ext.parsed_tsd = DAP_NEW_SIZE(byte_t, l_tsd_total_size);
    if(l_tsd_total_size && !a_params->ext.parsed_tsd) {
        log_it(L_CRITICAL, "%s", c_error_memory_alloc);
        return -1;
    }
    for (dap_list_t *l_iter = dap_list_first(l_tsd_list); l_iter; l_iter = l_iter->next) {
        dap_tsd_t * l_tsd = (dap_tsd_t *) l_iter->data;
        if (!l_tsd){
            log_it(L_ERROR, "NULL tsd in list!");
            continue;
        }
        size_t l_tsd_size = dap_tsd_size(l_tsd);
        memcpy(a_params->ext.parsed_tsd + l_tsd_offset, l_tsd, l_tsd_size);
        l_tsd_offset += l_tsd_size;
    }
    a_params->ext.tsd_total_size = l_tsd_total_size;
    dap_list_free_full(l_tsd_list, NULL);
    return 0;
}

static int s_token_decl_check_params(int a_argc, char **a_argv, void **a_str_reply, dap_sdk_cli_params *a_params, bool a_update_token)
{
    int l_parse_params = s_parse_common_token_decl_arg(a_argc,a_argv, *(json_object**)a_str_reply,a_params, a_update_token);
    if (l_parse_params)
        return l_parse_params;

    l_parse_params = s_parse_additional_token_decl_arg(a_argc,a_argv, *(json_object**)a_str_reply, a_params, a_update_token);
    if (l_parse_params)
        return l_parse_params;

    //DAP_CHAIN_DATUM_TOKEN_TYPE_NATIVE_DECL uses decimals parameter
    if (!a_update_token) {
        //// check l_decimals in CF20 token TODO: At the moment the checks are the same.
        if(!a_params->decimals_str) {
            dap_cli_server_cmd_set_reply_text(a_str_reply, "token_decl requires parameter '-decimals'");
            return -3;
        } else if (dap_strcmp(a_params->decimals_str, "18")) {
            dap_cli_server_cmd_set_reply_text(a_str_reply,
                                                "token_decl support '-decimals' to be 18 only");
            return -4;
        }
    }

    if (!a_params->signs_emission && !a_update_token) {
        dap_cli_server_cmd_set_reply_text(a_str_reply, "token_decl requires parameter '-signs_emission'");
        return -5;
    }

    if (!a_params->signs_total && !a_update_token){
        dap_cli_server_cmd_set_reply_text(a_str_reply, "token_decl requires parameter '-signs_total'");
        return -7;
    }

    if(!a_params->ticker){
        dap_cli_server_cmd_set_reply_text(a_str_reply, "%s requires parameter '-token'", a_update_token ? "token_update" : "token_decl");
        return -2;
    }

    // Check certs list
    if(!a_params->certs_str){
        dap_cli_server_cmd_set_reply_text(a_str_reply, "%s requires parameter 'certs'", a_update_token ? "token_update" : "token_decl");
        return -9;
    }
    return 0;
}


static int s_token_decl_check_params_json(int a_argc, char **a_argv, json_object* a_json_arr_reply, dap_sdk_cli_params *a_params, bool a_update_token)
{
    int l_parse_params = s_parse_common_token_decl_arg(a_argc,a_argv, a_json_arr_reply, a_params, a_update_token);
    if (l_parse_params)
        return l_parse_params;

    l_parse_params = s_parse_additional_token_decl_arg(a_argc,a_argv, a_json_arr_reply, a_params, a_update_token);
    if (l_parse_params)
        return l_parse_params;

    //DAP_CHAIN_DATUM_TOKEN_TYPE_NATIVE_DECL uses decimals parameter
    if (!a_update_token) {
        //// check l_decimals in CF20 token TODO: At the moment the checks are the same.
        if(!a_params->decimals_str) {
            dap_json_rpc_error_add(a_json_arr_reply, DAP_CHAIN_NODE_CLI_CMD_VALUES_PARSE_NET_CHAIN_ERR_REQUIRES_PARAM,
                               "token_decl requires parameter '-decimals'");
            return -3;
        } else if (dap_strcmp(a_params->decimals_str, "18")) {
            dap_json_rpc_error_add(a_json_arr_reply, DAP_CHAIN_NODE_CLI_CMD_VALUES_PARSE_NET_CHAIN_ERR_REQUIRES_PARAM,
                               "token_decl support '-decimals' to be 18 only");
            return -4;
        }
    }

    if (!a_params->signs_emission && !a_update_token) {
        dap_json_rpc_error_add(a_json_arr_reply, DAP_CHAIN_NODE_CLI_CMD_VALUES_PARSE_NET_CHAIN_ERR_REQUIRES_PARAM,
                               "token_decl requires parameter '-signs_emission'");
        return -5;
    }

    if (!a_params->signs_total && !a_update_token){
        dap_json_rpc_error_add(a_json_arr_reply, DAP_CHAIN_NODE_CLI_CMD_VALUES_PARSE_NET_CHAIN_ERR_REQUIRES_PARAM,
                               "token_decl requires parameter '-signs_total'");
        return -7;
    }

    if(!a_params->ticker){
        dap_json_rpc_error_add(a_json_arr_reply, DAP_CHAIN_NODE_CLI_CMD_VALUES_PARSE_NET_CHAIN_ERR_REQUIRES_PARAM,
                               "%s requires parameter '-token'", a_update_token ? "token_update" : "token_decl");
        return -2;
    }

    // Check certs list
    if(!a_params->certs_str){
        dap_json_rpc_error_add(a_json_arr_reply, DAP_CHAIN_NODE_CLI_CMD_VALUES_PARSE_NET_CHAIN_ERR_REQUIRES_PARAM,
                               "%s requires parameter 'certs'", a_update_token ? "token_update" : "token_decl");
        return -9;
    }
    return 0;
}

/**
 * @brief com_token_decl
 * @param argc
 * @param argv
 * @param arg_func
 * @param str_reply
 * @return
 * @details token_decl -net <net name> -chain <chain name> -token <token ticker> -total_supply <total supply> -signs_total <sign total> -signs_emission <signs for emission> -certs <certs list>\n"
 *  \t Declare new simple token for <netname>:<chain name> with ticker <token ticker>, maximum emission <total supply> and <signs for emission> from <signs total> signatures on valid emission\n"
 *  \t   Extended private token declaration\n"
 *  \t token_decl -net <net name> -chain <chain name> -token <token ticker> -type private -flags [<Flag 1>][,<Flag 2>]...[,<Flag N>]...  [-<Param name 1> <Param Value 1>] [-Param name 2> <Param Value 2>] ...[-<Param Name N> <Param Value N>]\n"
 *  \t   Declare new token for <netname>:<chain name> with ticker <token ticker>, flags <Flag 1>,<Flag2>...<Flag N>"
 *  \t   and custom parameters list <Param 1>, <Param 2>...<Param N>."
 *  \n"
 *  ==Flags=="
 *  \t ALL_BLOCKED:\t Blocked all permissions, usefull add it first and then add allows what you want to allow\n"
 *  \t ALL_ALLOWED:\t Allowed all permissions if not blocked them. Be careful with this mode\n"
 *  \t ALL_FROZEN:\t All permissions are temprorary frozen\n"
 *  \t ALL_UNFROZEN:\t Unfrozen permissions\n"
 *  \t STATIC_ALL:\t No token manipulations after declarations at all. Token declares staticly and can't variabed after\n"
 *  \t STATIC_FLAGS:\t No token manipulations after declarations with flags\n"
 *  \t STATIC_PERMISSIONS_ALL:\t No all permissions lists manipulations after declarations\n"
 *  \t STATIC_PERMISSIONS_DATUM_TYPE:\t No datum type permissions lists manipulations after declarations\n"
 *  \t STATIC_PERMISSIONS_TX_SENDER:\t No tx sender permissions lists manipulations after declarations\n"
 *  \t STATIC_PERMISSIONS_TX_RECEIVER:\t No tx receiver permissions lists manipulations after declarations\n"
    "\n"
    "==Params==\n"
    "General:\n"
    "\t -flags <value>:\t Set list of flags from <value> to token declaration\n"
    "\t -total_supply <value>:\t Set total supply - emission's maximum - to the <value>\n"
    "\t -signs_valid <value>:\t Set valid signatures count's minimum\n"
    "\t -signs <value>:\t Add signature's pkey fingerprint to the list of owners\n"
    "\nDatum type allowed/blocked:\n"
    "\t -datum_type_allowed <value>:\t Allowed datum type(s)\n"
    "\t -datum_type_blocked <value>:\t Blocked datum type(s)\n"
    "\nTx receiver addresses allowed/blocked:\n"
    "\t -tx_receiver_allowed <value>:\t Allowed tx receiver(s)\n"
    "\t -tx_receiver_blocked <value>:\t Blocked tx receiver(s)\n"
    "\n Tx sender addresses allowed/blocked:\n"
    "\t -tx_sender_allowed <value>:\t Allowed tx sender(s)\n"
    "\t -tx_sender_blocked <value>:\t Blocked tx sender(s)\n"
    "\n"
 */
int com_token_decl(int a_argc, char ** a_argv, void **a_str_reply)
{
    json_object ** a_json_arr_reply = (json_object **) a_str_reply;
    const char * l_ticker = NULL;
    uint256_t l_total_supply = {}; // 256
    uint16_t l_signs_emission = 0;
    uint16_t l_signs_total = 0;
    dap_cert_t ** l_certs = NULL;
    size_t l_certs_count = 0;

    dap_chain_t * l_chain = NULL;
    dap_chain_net_t * l_net = NULL;
    const char * l_hash_out_type = NULL;

    dap_sdk_cli_params* l_params = DAP_NEW_Z(dap_sdk_cli_params);

    if (!l_params) {
        log_it(L_CRITICAL, "%s", c_error_memory_alloc);
        return -1;
    }

    l_params->type = DAP_CHAIN_DATUM_TOKEN_TYPE_DECL;
    l_params->subtype = DAP_CHAIN_DATUM_TOKEN_SUBTYPE_NATIVE;

    int l_parse_params = s_token_decl_check_params_json(a_argc,a_argv,*a_json_arr_reply, l_params, false);
    if (l_parse_params) {
        DAP_DEL_Z(l_params);
        return l_parse_params;
    }

    dap_chain_datum_token_t * l_datum_token = NULL;
    size_t l_datum_data_offset = 0;

    // Load certs lists
    dap_cert_parse_str_list(l_params->certs_str, &l_certs, &l_certs_count);
    if(!l_certs_count){
        dap_json_rpc_error_add(*a_json_arr_reply, DAP_CHAIN_NODE_CLI_COM_TOKEN_DECL_NOT_VALID_CERT_ERR,
                                       "token_decl command requres at least one valid certificate to sign token");
        DAP_DEL_Z(l_params);
        return -10;
    }

    l_signs_emission = l_params->signs_emission;
    l_signs_total = l_params->signs_total;
    l_total_supply = l_params->total_supply;
    l_chain = l_params->chain;
    l_net = l_params->net;
    l_ticker = l_params->ticker;
    l_hash_out_type = l_params->hash_out_type;

    switch(l_params->subtype)
    {
        case DAP_CHAIN_DATUM_TOKEN_SUBTYPE_PRIVATE:
        case DAP_CHAIN_DATUM_TOKEN_SUBTYPE_NATIVE:
		{ // 256
            dap_list_t *l_tsd_list = NULL;
            size_t l_tsd_local_list_size = 0;

            if (l_params->ext.delegated_token_from){
				dap_chain_datum_token_t *l_delegated_token_from;
				if (NULL == (l_delegated_token_from = dap_ledger_token_ticker_check(l_net->pub.ledger, l_params->ext.delegated_token_from))) {
                    dap_json_rpc_error_add(*a_json_arr_reply, DAP_CHAIN_NODE_CLI_COM_TOKEN_DECL_FIND_TICKER_ERR,
                                       "To create a delegated token %s, can't find token by ticket %s", l_ticker, l_params->ext.delegated_token_from);
                    DAP_DEL_Z(l_params);
					return -91;
				}
                if (!dap_strcmp(l_ticker, l_params->ext.delegated_token_from)) {
                    dap_json_rpc_error_add(*a_json_arr_reply, DAP_CHAIN_NODE_CLI_COM_TOKEN_DECL_TOKEN_CANNOT_MATCH,
                                       "Delegated token ticker cannot match the original ticker");
                    DAP_DEL_Z(l_params);
                    return -92;
                }

				dap_chain_datum_token_tsd_delegate_from_stake_lock_t l_tsd_section;
                dap_strncpy(l_tsd_section.ticker_token_from, l_params->ext.delegated_token_from, DAP_CHAIN_TICKER_SIZE_MAX - 1);
//				l_tsd_section.token_from = dap_hash_fast();
				l_tsd_section.emission_rate = dap_chain_coins_to_balance("0.001");//	TODO: 'm' 1:1000 tokens
				dap_tsd_t * l_tsd = dap_tsd_create_scalar(
														DAP_CHAIN_DATUM_TOKEN_TSD_TYPE_DELEGATE_EMISSION_FROM_STAKE_LOCK, l_tsd_section);
				l_tsd_list = dap_list_append(l_tsd_list, l_tsd);
				l_tsd_local_list_size += dap_tsd_size(l_tsd);
			}

            if (l_params->ext.total_signs_valid) {
                l_signs_total = (uint16_t)atoi(l_params->ext.total_signs_valid);
            }


            size_t l_tsd_total_size = l_tsd_local_list_size + l_params->ext.tsd_total_size;


            // if (l_params->ext.parsed_tsd)
                // l_tsd_total_size += l_params->ext.parsed_tsd_size;


            // Create new datum token
            l_datum_token = DAP_NEW_Z_SIZE(dap_chain_datum_token_t, sizeof(dap_chain_datum_token_t) + l_tsd_total_size);
            if (!l_datum_token) {
                log_it(L_CRITICAL, "%s", c_error_memory_alloc);
                dap_json_rpc_error_add(*a_json_arr_reply, DAP_CHAIN_NODE_CLI_COM_TOKEN_DECL_CANT_CREATE_DATUM,
                                       "Out of memory in com_token_decl");
                DAP_DEL_Z(l_params);
                return -1;
            }
            l_datum_token->version = 2;
            l_datum_token->type = l_params->type;
            l_datum_token->subtype = l_params->subtype;
            if (l_params->subtype == DAP_CHAIN_DATUM_TOKEN_SUBTYPE_PRIVATE) {
                log_it(L_DEBUG,"Prepared TSD sections for private token on %zd total size", l_tsd_total_size);
                snprintf(l_datum_token->ticker, sizeof(l_datum_token->ticker), "%s", l_ticker);
                l_datum_token->header_private_decl.flags = l_params->ext.parsed_flags;
                l_datum_token->total_supply = l_total_supply;
                l_datum_token->signs_valid = l_signs_emission;
                l_datum_token->header_private_decl.tsd_total_size = l_tsd_local_list_size + l_params->ext.tsd_total_size;
                l_datum_token->header_private_decl.decimals = atoi(l_params->decimals_str);
            } else { //DAP_CHAIN_DATUM_TOKEN_TYPE_NATIVE_DECL
                log_it(L_DEBUG,"Prepared TSD sections for CF20 token on %zd total size", l_tsd_total_size);
                snprintf(l_datum_token->ticker, sizeof(l_datum_token->ticker), "%s", l_ticker);
                l_datum_token->header_native_decl.flags = l_params->ext.parsed_flags;
                l_datum_token->total_supply = l_total_supply;
                l_datum_token->signs_valid = l_signs_emission;
                l_datum_token->header_native_decl.tsd_total_size = l_tsd_total_size;
                l_datum_token->header_native_decl.decimals = atoi(l_params->decimals_str);
            }
            // Add TSD sections in the end
            for ( dap_list_t* l_iter=dap_list_first(l_tsd_list); l_iter; l_iter=l_iter->next){
                dap_tsd_t * l_tsd = (dap_tsd_t *) l_iter->data;
                if (l_tsd == NULL){
                    log_it(L_ERROR, "NULL tsd in list!");
                    continue;
                }
                switch (l_tsd->type){
                    case DAP_CHAIN_DATUM_TOKEN_TSD_TYPE_TOTAL_SIGNS_VALID: {
                    uint16_t l_t = 0;
                        log_it(L_DEBUG,"== TOTAL_SIGNS_VALID: %u",
                                _dap_tsd_get_scalar(l_tsd, &l_t) );
                    break;
                }
                    case DAP_CHAIN_DATUM_TOKEN_TSD_TYPE_DATUM_TYPE_ALLOWED_ADD:
                        log_it(L_DEBUG,"== DATUM_TYPE_ALLOWED_ADD: %s",
                               dap_tsd_get_string_const(l_tsd) );
                    break;
                    case DAP_CHAIN_DATUM_TOKEN_TSD_TYPE_TX_SENDER_ALLOWED_ADD:
                        log_it(L_DEBUG,"== TX_SENDER_ALLOWED_ADD: binary data");
                    break;
                    case DAP_CHAIN_DATUM_TOKEN_TSD_TYPE_TX_SENDER_BLOCKED_ADD:
                        log_it(L_DEBUG,"== TYPE_TX_SENDER_BLOCKED: binary data");
                    break;
                    case DAP_CHAIN_DATUM_TOKEN_TSD_TYPE_TX_RECEIVER_ALLOWED_ADD:
                        log_it(L_DEBUG,"== TX_RECEIVER_ALLOWED_ADD: binary data");
                    break;
                    case DAP_CHAIN_DATUM_TOKEN_TSD_TYPE_TX_RECEIVER_BLOCKED_ADD:
                        log_it(L_DEBUG,"== TX_RECEIVER_BLOCKED_ADD: binary data");
                    break;
                    case DAP_CHAIN_DATUM_TOKEN_TSD_TYPE_TOTAL_PKEYS_ADD:
                        if(l_tsd->size >= sizeof(dap_pkey_t)){
                            char *l_hash_str;
                            dap_pkey_t *l_pkey = (dap_pkey_t*)l_tsd->data;
                            dap_hash_fast_t l_hf = {0};
                            if (!dap_pkey_get_hash(l_pkey, &l_hf)) {
                                log_it(L_DEBUG, "== TOTAL_PKEYS_ADD: <WRONG CALCULATION FINGERPRINT>");
                            } else {
                                log_it(L_DEBUG, "== TOTAL_PKEYS_ADD: %s",
                                    dap_chain_hash_fast_to_str_static(&l_hf));
                            }
                        } else
                            log_it(L_DEBUG,"== TOTAL_PKEYS_ADD: <WRONG SIZE %u>", l_tsd->size);
                        break;
                    case DAP_CHAIN_DATUM_TOKEN_TSD_TOKEN_DESCRIPTION:
                        log_it(L_DEBUG, "== DESCRIPTION: %s", l_tsd->data);
                        break;
                    default: log_it(L_DEBUG, "== 0x%04X: binary data %u size ",l_tsd->type, l_tsd->size );
                }
                size_t l_tsd_size = dap_tsd_size(l_tsd);
                memcpy(l_datum_token->tsd_n_signs + l_datum_data_offset, l_tsd, l_tsd_size);
                l_datum_data_offset += l_tsd_size;
            }
            if (l_params->ext.parsed_tsd) {
                memcpy(l_datum_token->tsd_n_signs + l_datum_data_offset,
                       l_params->ext.parsed_tsd,
                       l_params->ext.tsd_total_size);
                l_datum_data_offset += l_params->ext.tsd_total_size;
                DAP_DELETE(l_params->ext.parsed_tsd);
            }
            dap_list_free_full(l_tsd_list, NULL);
            log_it(L_DEBUG, "%s token declaration '%s' initialized", l_params->subtype == DAP_CHAIN_DATUM_TOKEN_SUBTYPE_PRIVATE ?
                            "Private" : "CF20", l_datum_token->ticker);
        }break;//end
        case DAP_CHAIN_DATUM_TOKEN_SUBTYPE_SIMPLE: { // 256
            l_datum_token = DAP_NEW_Z_SIZE(dap_chain_datum_token_t, sizeof(dap_chain_datum_token_t));
            if (!l_datum_token) {
                log_it(L_CRITICAL, "%s", c_error_memory_alloc);
                dap_json_rpc_error_add(*a_json_arr_reply, DAP_CHAIN_NODE_CLI_COM_TOKEN_DECL_CANT_CREATE_DATUM,
                                       "Out of memory in com_token_decl");
                DAP_DEL_Z(l_params);
                return -1;
            }
            l_datum_token->version = 2;
            l_datum_token->type = DAP_CHAIN_DATUM_TOKEN_TYPE_DECL; // 256
            l_datum_token->subtype = DAP_CHAIN_DATUM_TOKEN_SUBTYPE_SIMPLE; // 256
            snprintf(l_datum_token->ticker, sizeof(l_datum_token->ticker), "%s", l_ticker);
            l_datum_token->total_supply = l_total_supply;
            l_datum_token->signs_valid = l_signs_emission;
            l_datum_token->header_simple.decimals = atoi(l_params->decimals_str);
        }break;
        default:
            dap_json_rpc_error_add(*a_json_arr_reply, DAP_CHAIN_NODE_CLI_COM_TOKEN_DECL_UNKNOWN_TOKEN_TYPE,
                                       "Unknown token type");
            DAP_DEL_Z(l_params);
            return -8;
    }
    dap_uuid_generate_nonce(&l_datum_token->nonce, DAP_CHAIN_DATUM_NONCE_SIZE);
    // If we have more certs than we need signs - use only first part of the list
    if(l_certs_count > l_signs_total)
        l_certs_count = l_signs_total;
    // Sign header with all certificates in the list and add signs to the end of TSD cetions
    uint16_t l_sign_counter = 0;
    l_datum_token = s_sign_cert_in_cycle(l_certs, l_datum_token, l_certs_count, &l_datum_data_offset, &l_sign_counter);
    l_datum_token->signs_total = l_sign_counter;

    // We skip datum creation opeartion, if count of signed certificates in s_sign_cert_in_cycle is 0.
    // Usually it happen, when certificate in token_decl or token_update command doesn't contain private data or broken
    if (!l_datum_token || l_datum_token->signs_total == 0){        
        dap_json_rpc_error_add(*a_json_arr_reply, DAP_CHAIN_NODE_CLI_COM_TOKEN_DECL_FAILED,
                     "Token declaration failed. Successful count of certificate signing is 0");
            DAP_DEL_Z(l_params);
            return -9;
    }

    dap_chain_datum_t * l_datum = dap_chain_datum_create(DAP_CHAIN_DATUM_TOKEN,
                                                         l_datum_token,
                                                         sizeof(*l_datum_token) + l_datum_data_offset);
    DAP_DELETE(l_datum_token);
    size_t l_datum_size = dap_chain_datum_size(l_datum);

    // Calc datum's hash
    dap_chain_hash_fast_t l_key_hash;
    dap_chain_datum_calc_hash(l_datum, &l_key_hash);
    char *l_key_str = dap_chain_hash_fast_to_str_new(&l_key_hash);
    const char *l_key_str_out = dap_strcmp(l_hash_out_type, "hex") ?
                           dap_enc_base58_encode_hash_to_str_static(&l_key_hash) : l_key_str;

    // Add datum to mempool with datum_token hash as a key
    char *l_gdb_group_mempool = l_chain
            ? dap_chain_net_get_gdb_group_mempool_new(l_chain)
            : dap_chain_net_get_gdb_group_mempool_by_chain_type(l_net, CHAIN_TYPE_TOKEN);
    if (!l_gdb_group_mempool) {
        dap_json_rpc_error_add(*a_json_arr_reply, DAP_CHAIN_NODE_CLI_COM_TOKEN_DECL_NO_SUITABLE_CHAIN,
                     "No suitable chain for placing token datum found");
        DAP_DELETE(l_datum);
        DAP_DEL_Z(l_params);
        return -10;
    }
    bool l_placed = dap_global_db_set_sync(l_gdb_group_mempool, l_key_str, l_datum, l_datum_size, false) == 0;
    DAP_DELETE(l_gdb_group_mempool);
    dap_json_rpc_error_add(*a_json_arr_reply, DAP_CHAIN_NODE_CLI_COM_TOKEN_DECL_OK,
                     "Datum %s with token %s is%s placed in datum pool",
                                      l_key_str_out, l_ticker, l_placed ? "" : " not");
    DAP_DELETE(l_key_str);
    DAP_DELETE(l_datum);
    DAP_DELETE(l_params);
    return l_placed ? 0 : -2;
}

/**
 * @brief com_token_decl_update
 * @param argc
 * @param argv
 * @param arg_func
 * @param str_reply
 * @return
 * @details token_update -net <net name> -chain <chain_name> -token <token ticker> [-type private] -flags [<Flag 1>][,<Flag 2>]...[,<Flag N>]...  [-<Param name 1> <Param Value 1>] [-Param name 2> <Param Value 2>] ...[-<Param Name N> <Param Value N>]\n"
 *  \t   Update token for <netname>:<chain name> with ticker <token ticker>, flags <Flag 1>,<Flag2>...<Flag N>"
 *  \t   and custom parameters list <Param 1>, <Param 2>...<Param N>."
 *  \n"
 *  ==Flags=="
 *  \t ALL_BLOCKED:\t Blocked all permissions, usefull add it first and then add allows what you want to allow\n"
 *  \t ALL_ALLOWED:\t Allowed all permissions if not blocked them. Be careful with this mode\n"
 *  \t ALL_FROZEN:\t All permissions are temprorary frozen\n"
 *  \t ALL_UNFROZEN:\t Unfrozen permissions\n"
 *  \t STATIC_ALL:\t No token manipulations after declarations at all. Token declares staticly and can't variabed after\n"
 *  \t STATIC_FLAGS:\t No token manipulations after declarations with flags\n"
 *  \t STATIC_PERMISSIONS_ALL:\t No all permissions lists manipulations after declarations\n"
 *  \t STATIC_PERMISSIONS_DATUM_TYPE:\t No datum type permissions lists manipulations after declarations\n"
 *  \t STATIC_PERMISSIONS_TX_SENDER:\t No tx sender permissions lists manipulations after declarations\n"
 *  \t STATIC_PERMISSIONS_TX_RECEIVER:\t No tx receiver permissions lists manipulations after declarations\n"
    "\n"
    "==Params==\n"
    "General:\n"
    "\t -flags_set <value>:\t Set list of flags from <value> to token declaration\n"
    "\t -flags_unset <value>:\t Unset list of flags from <value> from token declaration\n"
    "\t -total_supply <value>:\t Set total supply - emission's maximum - to the <value>\n"
    "\t -total_signs_valid <value>:\t Set valid signatures count's minimum\n"
    "\t -total_signs_add <value>:\t Add signature's pkey fingerprint to the list of owners\n"
    "\t -total_signs_remove <value>:\t Remove signature's pkey fingerprint from the owners\n"
    "\nDatum type allowed/blocked updates:\n"
    "\t -datum_type_allowed_add <value>:\t Add allowed datum type(s)\n"
    "\t -datum_type_allowed_remove <value>:\t Remove datum type(s) from allowed\n"
    "\t -datum_type_blocked_add <value>:\t Add blocked datum type(s)\n"
    "\t -datum_type_blocked_remove <value>:\t Remove datum type(s) from blocked\n"
    "\nTx receiver addresses allowed/blocked updates:\n"
    "\t -tx_receiver_allowed_add <value>:\t Add allowed tx receiver(s)\n"
    "\t -tx_receiver_allowed_remove <value>:\t Remove tx receiver(s) from allowed\n"
    "\t -tx_receiver_blocked_add <value>:\t Add blocked tx receiver(s)\n"
    "\t -tx_receiver_blocked_remove <value>:\t Remove tx receiver(s) from blocked\n"
    "\n Tx sender addresses allowed/blocked updates:\n"
    "\t -tx_sender_allowed_add <value>:\t Add allowed tx sender(s)\n"
    "\t -tx_sender_allowed_remove <value>:\t Remove tx sender(s) from allowed\n"
    "\t -tx_sender_blocked_add <value>:\t Add allowed tx sender(s)\n"
    "\t -tx_sender_blocked_remove <value>:\t Remove tx sender(s) from blocked\n"
    "\n"
 */
int com_token_update(int a_argc, char ** a_argv, void **a_str_reply)
{
    json_object ** a_json_arr_reply = (json_object **) a_str_reply;
    const char * l_ticker = NULL;
    uint256_t l_total_supply = {}; // 256
    uint16_t l_signs_emission = 0;
    dap_cert_t ** l_certs = NULL;
    size_t l_certs_count = 0;

    dap_chain_t * l_chain = NULL;
    dap_chain_net_t * l_net = NULL;
    const char * l_hash_out_type = NULL;

    dap_sdk_cli_params* l_params = DAP_NEW_Z(dap_sdk_cli_params);

    if (!l_params) {
        log_it(L_CRITICAL, "%s", c_error_memory_alloc);
        return -1;
    }

    l_params->type = DAP_CHAIN_DATUM_TOKEN_TYPE_UPDATE;
    l_params->subtype = DAP_CHAIN_DATUM_TOKEN_SUBTYPE_SIMPLE;

    int l_parse_params = s_token_decl_check_params_json(a_argc,a_argv,*a_json_arr_reply,l_params, true);
    if (l_parse_params)
        return l_parse_params;

    dap_chain_datum_token_t * l_datum_token = NULL;
    size_t l_datum_data_offset = 0;

    // Load certs lists
    dap_cert_parse_str_list(l_params->certs_str, &l_certs, &l_certs_count);
    if(!l_certs_count){
        dap_json_rpc_error_add(*a_json_arr_reply, DAP_CHAIN_NODE_CLI_COM_TOKEN_UPDATE_NOT_VALID_CERT_ERR,
                                       "com_token_update command requres at least one valid certificate to sign token");
        DAP_DEL_Z(l_params);
        return -10;
    }

    l_net = l_params->net;
    l_signs_emission = 0;
    l_total_supply = uint256_0;
    l_chain = l_params->chain;
    l_ticker = l_params->ticker;
    l_hash_out_type = l_params->hash_out_type;

    switch(l_params->subtype)
    {
        case DAP_CHAIN_DATUM_TOKEN_SUBTYPE_PRIVATE:
        case DAP_CHAIN_DATUM_TOKEN_SUBTYPE_NATIVE:
        { // 256
            // Create new datum token
            l_datum_token = DAP_NEW_Z_SIZE(dap_chain_datum_token_t, sizeof(dap_chain_datum_token_t) + l_params->ext.tsd_total_size);
            if (!l_datum_token) {
                log_it(L_CRITICAL, "%s", c_error_memory_alloc);
                return -1;
            }
            l_datum_token->version = 2;
            l_datum_token->type = DAP_CHAIN_DATUM_TOKEN_TYPE_UPDATE;
            l_datum_token->subtype = l_params->subtype;
            if (l_params->subtype == DAP_CHAIN_DATUM_TOKEN_SUBTYPE_NATIVE) {
                log_it(L_DEBUG,"Prepared TSD sections for CF20 token on %zd total size", l_params->ext.tsd_total_size);
                snprintf(l_datum_token->ticker, sizeof(l_datum_token->ticker), "%s", l_ticker);
                l_datum_token->total_supply = l_total_supply;
                l_datum_token->signs_valid = l_signs_emission;
                l_datum_token->header_native_update.tsd_total_size = l_params->ext.tsd_total_size;
                l_datum_token->header_native_update.decimals = 0;
                l_datum_data_offset = l_params->ext.tsd_total_size;
            } else { // if (l_params->type == DAP_CHAIN_DATUM_TOKEN_TYPE_PRIVATE_UPDATE) {
                log_it(L_DEBUG,"Prepared TSD sections for private token on %zd total size", l_params->ext.tsd_total_size);
                snprintf(l_datum_token->ticker, sizeof(l_datum_token->ticker), "%s", l_ticker);
                l_datum_token->total_supply = l_total_supply;
                l_datum_token->signs_valid = l_signs_emission;
                l_datum_token->header_private_update.tsd_total_size = l_params->ext.tsd_total_size;
                l_datum_token->header_private_update.decimals = 0;
                l_datum_data_offset = l_params->ext.tsd_total_size;
            }
            // Add TSD sections in the end
            if (l_params->ext.tsd_total_size) {
                memcpy(l_datum_token->tsd_n_signs, l_params->ext.parsed_tsd, l_params->ext.tsd_total_size);
                DAP_DELETE(l_params->ext.parsed_tsd);
            }
            log_it(L_DEBUG, "%s token declaration update '%s' initialized", (	l_params->subtype == DAP_CHAIN_DATUM_TOKEN_SUBTYPE_PRIVATE)	?
                                                                     "Private" : "CF20", l_datum_token->ticker);
        }break;//end
        case DAP_CHAIN_DATUM_TOKEN_SUBTYPE_SIMPLE: { // 256
            l_datum_token = DAP_NEW_Z_SIZE(dap_chain_datum_token_t, sizeof(dap_chain_datum_token_t));
            if (!l_datum_token) {
                log_it(L_CRITICAL, "%s", c_error_memory_alloc);
                return -1;
            }
            l_datum_token->version = 2;
            l_datum_token->subtype = DAP_CHAIN_DATUM_TOKEN_TYPE_UPDATE;
            l_datum_token->subtype = DAP_CHAIN_DATUM_TOKEN_SUBTYPE_SIMPLE; // 256
            snprintf(l_datum_token->ticker, sizeof(l_datum_token->ticker), "%s", l_ticker);
            l_datum_token->total_supply = l_total_supply;
            l_datum_token->signs_valid = l_signs_emission;
            if (l_params->decimals_str)
                l_datum_token->header_simple.decimals = 0;
        }break;
        default:
            dap_json_rpc_error_add(*a_json_arr_reply, DAP_CHAIN_NODE_CLI_COM_TOKEN_UPDATE_UNKNOWN_TOKEN_TYPE,
                                       "Unknown token type");
            return -8;
    }
    dap_uuid_generate_nonce(&l_datum_token->nonce, DAP_CHAIN_DATUM_NONCE_SIZE);
    // Sign header with all certificates in the list and add signs to the end of TSD cetions
    uint16_t l_sign_counter = 0;
    l_datum_token = s_sign_cert_in_cycle(l_certs, l_datum_token, l_certs_count, &l_datum_data_offset, &l_sign_counter);
    l_datum_token->signs_total = l_sign_counter;

    // We skip datum creation opeartion, if count of signed certificates in s_sign_cert_in_cycle is 0.
    // Usually it happen, when certificate in token_decl or token_update command doesn't contain private data or broken
//    if (!l_datum_token || l_datum_token->signs_total == 0){
//        dap_cli_server_cmd_set_reply_text(a_str_reply,
//                                          "Token declaration update failed. Successful count of certificate signing is 0");
//        return -9;
//    }

    dap_chain_datum_t * l_datum = dap_chain_datum_create(DAP_CHAIN_DATUM_TOKEN,
                                                         l_datum_token,
                                                         sizeof(*l_datum_token) + l_datum_data_offset);
    DAP_DELETE(l_datum_token);
    size_t l_datum_size = dap_chain_datum_size(l_datum);

    // Calc datum's hash
    dap_chain_hash_fast_t l_key_hash;
    dap_chain_datum_calc_hash(l_datum, &l_key_hash);
    char *l_key_str = dap_chain_hash_fast_to_str_new(&l_key_hash);
    const char *l_key_str_out = dap_strcmp(l_hash_out_type, "hex") ?
                           dap_enc_base58_encode_hash_to_str_static(&l_key_hash) : l_key_str;

    // Add datum to mempool with datum_token hash as a key
    char *l_gdb_group_mempool = l_chain
            ? dap_chain_net_get_gdb_group_mempool_new(l_chain)
            : dap_chain_net_get_gdb_group_mempool_by_chain_type(l_net, CHAIN_TYPE_TOKEN);
    if (!l_gdb_group_mempool) {
        dap_json_rpc_error_add(*a_json_arr_reply, DAP_CHAIN_NODE_CLI_COM_TOKEN_UPDATE_NO_SUITABLE_CHAIN,
                                   "No suitable chain for placing token datum found");
        DAP_DELETE(l_datum);
        return -10;
    }
    bool l_placed = !dap_global_db_set_sync(l_gdb_group_mempool, l_key_str, (uint8_t *)l_datum, l_datum_size, false);
    DAP_DELETE(l_gdb_group_mempool);
    dap_json_rpc_error_add(*a_json_arr_reply, DAP_CHAIN_NODE_CLI_COM_TOKEN_UPDATE_OK,
                           "Datum %s with token update for ticker %s is%s placed in datum pool",
                                                                 l_key_str_out, l_ticker, l_placed ? "" : " not");
    DAP_DELETE(l_key_str);
    DAP_DELETE(l_datum);
    DAP_DELETE(l_params);
    return l_placed ? 0 : -2;
}

/**
 * @brief com_token_emit
 * @param argc
 * @param argv
 * @param arg_func
 * @param str_reply
 * @return
 */
int com_token_emit(int a_argc, char **a_argv, void **a_str_reply)
{
    json_object ** a_json_arr_reply = (json_object **) a_str_reply;
    int arg_index = 1;
    const char *str_tmp = NULL;
    char *l_str_reply_tmp = NULL;
    uint256_t l_emission_value = {};
    //uint256_t l_fee_value = {};

    const char *l_ticker = NULL, *l_emission_hash_str = NULL, *l_emission_hash_str_remove = NULL, *l_addr_str = NULL;
    dap_chain_hash_fast_t l_emission_hash;
    dap_chain_datum_token_emission_t *l_emission = NULL;
    size_t l_emission_size;

    const char * l_certs_str = NULL;

    dap_cert_t ** l_certs = NULL;
    size_t l_certs_size = 0;

    const char * l_chain_emission_str = NULL;
    dap_chain_t * l_chain_emission = NULL;

    dap_chain_net_t * l_net = NULL;

    const char * l_hash_out_type = NULL;
    dap_cli_server_cmd_find_option_val(a_argv, arg_index, a_argc, "-H", &l_hash_out_type);
    if(!l_hash_out_type)
        l_hash_out_type = "hex";
    if(dap_strcmp(l_hash_out_type,"hex") && dap_strcmp(l_hash_out_type,"base58")) {
        dap_json_rpc_error_add(*a_json_arr_reply, DAP_CHAIN_NODE_CLI_COM_TOKEN_EMIT_H_PARAM_ERR,
                                   "invalid parameter -H, valid values: -H <hex | base58>");
        return -DAP_CHAIN_NODE_CLI_COM_TOKEN_EMIT_H_PARAM_ERR;
    }

    dap_chain_node_cli_cmd_values_parse_net_chain_for_json(*a_json_arr_reply, &arg_index,a_argc,a_argv,NULL, &l_net, CHAIN_TYPE_INVALID);
    if( ! l_net) { // Can't find such network
        return -43;
    }
    // Token emission
    dap_cli_server_cmd_find_option_val(a_argv, arg_index, a_argc, "-emission", &l_emission_hash_str);

    // Emission certs
    dap_cli_server_cmd_find_option_val(a_argv, arg_index, a_argc, "-certs", &l_certs_str);

    // Wallet address that recieves the emission
    dap_cli_server_cmd_find_option_val(a_argv, arg_index, a_argc, "-addr", &l_addr_str);

    // Token ticker
    dap_cli_server_cmd_find_option_val(a_argv, arg_index, a_argc, "-token", &l_ticker);

    if(!l_certs_str) {
        dap_json_rpc_error_add(*a_json_arr_reply, DAP_CHAIN_NODE_CLI_COM_TOKEN_EMIT_REQUIRES_PARAMETER_CERTS,
                                   "token_emit requires parameter '-certs'");
        return -DAP_CHAIN_NODE_CLI_COM_TOKEN_EMIT_REQUIRES_PARAMETER_CERTS;
    }
    dap_cert_parse_str_list(l_certs_str, &l_certs, &l_certs_size);

    if(!l_certs_size) {
        dap_json_rpc_error_add(*a_json_arr_reply, DAP_CHAIN_NODE_CLI_COM_TOKEN_EMIT_NOT_VALID_CERT_ERRS,
                                   "token_emit command requres at least one valid certificate to sign the basic transaction of emission");
        return -DAP_CHAIN_NODE_CLI_COM_TOKEN_EMIT_NOT_VALID_CERT_ERRS;
    }
    const char *l_add_sign = NULL;
    dap_chain_addr_t *l_addr = NULL;
    dap_cli_server_cmd_find_option_val(a_argv, arg_index, arg_index + 1, "sign", &l_add_sign);
    if (!l_add_sign) {      //Create the emission
        // Emission value
        if(dap_cli_server_cmd_find_option_val(a_argv, arg_index, a_argc, "-emission_value", &str_tmp)) {
            l_emission_value = dap_chain_balance_scan(str_tmp);
        }

        if (IS_ZERO_256(l_emission_value)) {
            dap_json_rpc_error_add(*a_json_arr_reply, DAP_CHAIN_NODE_CLI_COM_TOKEN_EMIT_REQUIRES_PARAMETER_EMISSION_VAL,
                                   "token_emit requires parameter '-emission_value'");
            return -DAP_CHAIN_NODE_CLI_COM_TOKEN_EMIT_REQUIRES_PARAMETER_EMISSION_VAL;
        }

        if(!l_addr_str) {
            dap_json_rpc_error_add(*a_json_arr_reply, DAP_CHAIN_NODE_CLI_COM_TOKEN_EMIT_REQUIRES_PARAMETER_ADDR,
                                   "token_emit requires parameter '-addr'");
            return -DAP_CHAIN_NODE_CLI_COM_TOKEN_EMIT_REQUIRES_PARAMETER_ADDR;
        }

        if(!l_ticker) {
            dap_json_rpc_error_add(*a_json_arr_reply, DAP_CHAIN_NODE_CLI_COM_TOKEN_EMIT_REQUIRES_PARAMETER_TOKEN,
                                   "token_emit requires parameter '-token'");
            return -DAP_CHAIN_NODE_CLI_COM_TOKEN_EMIT_REQUIRES_PARAMETER_TOKEN;
        }

        l_addr = dap_chain_addr_from_str(l_addr_str);

        if(!l_addr) {
            dap_json_rpc_error_add(*a_json_arr_reply, DAP_CHAIN_NODE_CLI_COM_TOKEN_EMIT_ADDR_INVALID_ERR,
                                   "address \"%s\" is invalid", l_addr_str);
            return -DAP_CHAIN_NODE_CLI_COM_TOKEN_EMIT_ADDR_INVALID_ERR;
        }

        dap_cli_server_cmd_find_option_val(a_argv, arg_index, a_argc, "-chain_emission", &l_chain_emission_str);
        if(l_chain_emission_str)
            l_chain_emission = dap_chain_net_get_chain_by_name(l_net, l_chain_emission_str);
        else
            l_chain_emission = dap_chain_net_get_default_chain_by_chain_type(l_net, CHAIN_TYPE_EMISSION);

        if (l_chain_emission == NULL) { // Can't find such chain
            dap_json_rpc_error_add(*a_json_arr_reply, DAP_CHAIN_NODE_CLI_COM_TOKEN_EMIT_REQUIRES_PARAMETER_CHAIN_EMISSION,
                                   "token_emit requires parameter '-chain_emission' to be valid chain name in chain net %s"
                                   "or set default datum type in chain configuration file", l_net->pub.name);
            return -DAP_CHAIN_NODE_CLI_COM_TOKEN_EMIT_REQUIRES_PARAMETER_CHAIN_EMISSION;
        }
    } else {
        if (l_emission_hash_str) {
            DL_FOREACH(l_net->pub.chains, l_chain_emission) {
                l_emission = dap_chain_mempool_emission_get(l_chain_emission, l_emission_hash_str);
                if (l_emission){
                    l_emission_hash_str_remove = l_emission_hash_str;
                    break;
                }
            }
            if (!l_emission){
                dap_json_rpc_error_add(*a_json_arr_reply, DAP_CHAIN_NODE_CLI_COM_TOKEN_EMIT_CANT_FIND_EMI_ERR,
                                   "Can't find emission with hash \"%s\" for token %s on network %s",
                                                  l_emission_hash_str, l_ticker, l_net->pub.name);
                return -DAP_CHAIN_NODE_CLI_COM_TOKEN_EMIT_CANT_FIND_EMI_ERR;
            }
        } else {
            dap_json_rpc_error_add(*a_json_arr_reply, DAP_CHAIN_NODE_CLI_COM_TOKEN_EMIT_REQUIRES_PARAMETER_EMISSION,
                                   "Subcommand 'sign' recuires parameter '-emission'");
            return -DAP_CHAIN_NODE_CLI_COM_TOKEN_EMIT_REQUIRES_PARAMETER_EMISSION;
        }
    }

    if (!l_add_sign) {
        // Check, if network ID is same as ID in destination wallet address. If not - operation is cancelled.
        if (!dap_chain_addr_is_blank(l_addr) && l_addr->net_id.uint64 != l_net->pub.id.uint64) {
            dap_json_rpc_error_add(*a_json_arr_reply, DAP_CHAIN_NODE_CLI_COM_TOKEN_EMIT_REQUIRES_PARAMETER_EMISSION,
                                   "destination wallet network ID=0x%"DAP_UINT64_FORMAT_x
                                                           " and network ID=0x%"DAP_UINT64_FORMAT_x" is not equal."
                                                           " Please, change network name or wallet address",
                                                           l_addr->net_id.uint64, l_net->pub.id.uint64);
            DAP_DEL_Z(l_addr);
            DAP_DEL_Z(l_emission);
            return -3;
        }

        if(!l_ticker) {
            dap_json_rpc_error_add(*a_json_arr_reply, DAP_CHAIN_NODE_CLI_COM_TOKEN_EMIT_REQUIRES_PARAMETER_TOKEN,
                                   "token_emit requires parameter '-token'");
            DAP_DEL_Z(l_addr);
            return -DAP_CHAIN_NODE_CLI_COM_TOKEN_EMIT_REQUIRES_PARAMETER_TOKEN;
        }
    
        if (!l_chain_emission) {
			if ( (l_chain_emission = dap_chain_net_get_default_chain_by_chain_type(l_net,CHAIN_TYPE_EMISSION)) == NULL ) {
				DAP_DEL_Z(l_addr);
                dap_json_rpc_error_add(*a_json_arr_reply, DAP_CHAIN_NODE_CLI_COM_TOKEN_EMIT_REQUIRES_PARAMETER_CHAIN_EMISSION,
                    "token_create requires parameter '-chain_emission' to be valid chain name in chain net %s or set default datum type in chain configuration file",
						 l_net->pub.name);
				return -DAP_CHAIN_NODE_CLI_COM_TOKEN_EMIT_REQUIRES_PARAMETER_CHAIN_EMISSION;
			}
        }
        // Create emission datum
        l_emission = dap_chain_datum_emission_create(l_emission_value, l_ticker, l_addr);
    }
    // Then add signs
    for(size_t i = 0; i < l_certs_size; i++)
        l_emission = dap_chain_datum_emission_add_sign(l_certs[i]->enc_key, l_emission);
    // Calc emission's hash
    l_emission_size = dap_chain_datum_emission_get_size((uint8_t *)l_emission);
    dap_hash_fast(l_emission, l_emission_size, &l_emission_hash);
    // Produce datum
    dap_chain_datum_t *l_datum_emission = dap_chain_datum_create(DAP_CHAIN_DATUM_TOKEN_EMISSION,
            l_emission,
            l_emission_size);
    // Delete token emission
    DAP_DEL_Z(l_emission);
    l_emission_hash_str = dap_chain_mempool_datum_add(l_datum_emission, l_chain_emission, l_hash_out_type);
    if (l_emission_hash_str)
        l_str_reply_tmp = dap_strdup_printf("Datum %s with 256bit emission is placed in datum pool", l_emission_hash_str);
    else
        l_str_reply_tmp = dap_strdup("Can't place emission datum in mempool, examine log files");
    DAP_DEL_Z(l_emission_hash_str);
    DAP_DEL_Z(l_datum_emission);

    //remove previous emission datum from mempool if have new signed emission datum
    if (l_emission_hash_str_remove) {
        char *l_gdb_group_mempool_emission = dap_chain_net_get_gdb_group_mempool_new(l_chain_emission);
        dap_global_db_del_sync(l_gdb_group_mempool_emission, l_emission_hash_str_remove);
        DAP_DEL_Z(l_gdb_group_mempool_emission);
    }
    json_object* json_obj_out = json_object_new_object();
    json_object_object_add(json_obj_out, "result", json_object_new_string(l_str_reply_tmp));
    json_object_array_add(*a_json_arr_reply, json_obj_out);
    return DAP_DEL_MULTY(l_certs, l_str_reply_tmp, l_addr), 0;
}


/**
 * @brief com_tx_cond_create
 * Create transaction
 * com_tx_cond_create command
 * @param a_argc
 * @param a_argv
 * @param a_str_reply
 * @return int
 */
int com_tx_cond_create(int a_argc, char ** a_argv, void **a_str_reply)
{
    (void) a_argc;
    json_object** a_json_arr_reply = (json_object**)a_str_reply;
    int arg_index = 1;
    const char *c_wallets_path = dap_chain_wallet_get_path(g_config);
    const char * l_token_ticker = NULL;
    const char * l_wallet_str = NULL;
    const char * l_cert_str = NULL;
    const char * l_value_datoshi_str = NULL;
    const char * l_value_fee_str = NULL;
    const char * l_net_name = NULL;
    const char * l_unit_str = NULL;
    const char * l_srv_uid_str = NULL;
    uint256_t l_value_datoshi = {};    
    uint256_t l_value_fee = {};
    const char * l_hash_out_type = NULL;
    dap_cli_server_cmd_find_option_val(a_argv, arg_index, a_argc, "-H", &l_hash_out_type);
    if(!l_hash_out_type)
        l_hash_out_type = "hex";
    if(dap_strcmp(l_hash_out_type,"hex") && dap_strcmp(l_hash_out_type,"base58")) {
        dap_json_rpc_error_add(*a_json_arr_reply, DAP_CHAIN_NODE_CLI_COM_TX_COND_CREATE_INVALID_PARAMETER_HEX,
                               "Invalid parameter -H, valid values: -H <hex | base58>");
        return DAP_CHAIN_NODE_CLI_COM_TX_COND_CREATE_INVALID_PARAMETER_HEX;
    }

    // Token ticker
    dap_cli_server_cmd_find_option_val(a_argv, arg_index, a_argc, "-token", &l_token_ticker);
    // Wallet name - from
    dap_cli_server_cmd_find_option_val(a_argv, arg_index, a_argc, "-w", &l_wallet_str);
    // Public certifiacte of condition owner
    dap_cli_server_cmd_find_option_val(a_argv, arg_index, a_argc, "-cert", &l_cert_str);
    // value datoshi
    dap_cli_server_cmd_find_option_val(a_argv, arg_index, a_argc, "-value", &l_value_datoshi_str);
    // fee
    dap_cli_server_cmd_find_option_val(a_argv, arg_index, a_argc, "-fee", &l_value_fee_str);
    // net
    dap_cli_server_cmd_find_option_val(a_argv, arg_index, a_argc, "-net", &l_net_name);
    // unit
    dap_cli_server_cmd_find_option_val(a_argv, arg_index, a_argc, "-unit", &l_unit_str);
    // service
    dap_cli_server_cmd_find_option_val(a_argv, arg_index, a_argc, "-srv_uid", &l_srv_uid_str);

    if(!l_token_ticker) {
        dap_json_rpc_error_add(*a_json_arr_reply, DAP_CHAIN_NODE_CLI_COM_TX_COND_CREATE_REQUIRES_PARAMETER_TOKEN, "tx_cond_create requires parameter '-token'");
        return DAP_CHAIN_NODE_CLI_COM_TX_COND_CREATE_REQUIRES_PARAMETER_TOKEN;
    }
    if (!l_wallet_str) {
        dap_json_rpc_error_add(*a_json_arr_reply, DAP_CHAIN_NODE_CLI_COM_TX_COND_CREATE_REQUIRES_PARAMETER_W, "tx_cond_create requires parameter '-w'");
        return DAP_CHAIN_NODE_CLI_COM_TX_COND_CREATE_REQUIRES_PARAMETER_W;
    }
    if (!l_cert_str) {
        dap_json_rpc_error_add(*a_json_arr_reply, DAP_CHAIN_NODE_CLI_COM_TX_COND_CREATE_REQUIRES_PARAMETER_CERT, "tx_cond_create requires parameter '-cert'");
        return DAP_CHAIN_NODE_CLI_COM_TX_COND_CREATE_REQUIRES_PARAMETER_CERT;
    }
    if(!l_value_datoshi_str) {
        dap_json_rpc_error_add(*a_json_arr_reply, DAP_CHAIN_NODE_CLI_COM_TX_COND_CREATE_REQUIRES_PARAMETER_VALUE, "tx_cond_create requires parameter '-value'");
        return DAP_CHAIN_NODE_CLI_COM_TX_COND_CREATE_REQUIRES_PARAMETER_VALUE;
    }
    if(!l_value_fee_str){
        dap_json_rpc_error_add(*a_json_arr_reply, DAP_CHAIN_NODE_CLI_COM_TX_COND_CREATE_REQUIRES_PARAMETER_FEE, "tx_cond_create requires parameter '-fee'");
        return DAP_CHAIN_NODE_CLI_COM_TX_COND_CREATE_REQUIRES_PARAMETER_FEE;
    }
    if(!l_net_name) {
        dap_json_rpc_error_add(*a_json_arr_reply, DAP_CHAIN_NODE_CLI_COM_TX_COND_CREATE_REQUIRES_PARAMETER_NET, "tx_cond_create requires parameter '-net'");
        return DAP_CHAIN_NODE_CLI_COM_TX_COND_CREATE_REQUIRES_PARAMETER_NET;
    }
    if(!l_unit_str) {
        dap_json_rpc_error_add(*a_json_arr_reply, DAP_CHAIN_NODE_CLI_COM_TX_COND_CREATE_REQUIRES_PARAMETER_UNIT, "tx_cond_create requires parameter '-unit'");
        return DAP_CHAIN_NODE_CLI_COM_TX_COND_CREATE_REQUIRES_PARAMETER_UNIT;
    }

    if(!l_srv_uid_str) {
        dap_json_rpc_error_add(*a_json_arr_reply, DAP_CHAIN_NODE_CLI_COM_TX_COND_CREATE_REQUIRES_PARAMETER_SRV_UID, "tx_cond_create requires parameter '-srv_uid'");
        return DAP_CHAIN_NODE_CLI_COM_TX_COND_CREATE_REQUIRES_PARAMETER_SRV_UID;
    }
    dap_chain_net_srv_uid_t l_srv_uid = {};
    l_srv_uid.uint64 = strtoll(l_srv_uid_str, NULL, 10);
    if (!l_srv_uid.uint64) {
        dap_json_rpc_error_add(*a_json_arr_reply, DAP_CHAIN_NODE_CLI_COM_TX_COND_CREATE_CAN_NOT_FIND_SERVICE_UID, "Can't find service UID %s ", l_srv_uid_str);
        return DAP_CHAIN_NODE_CLI_COM_TX_COND_CREATE_CAN_NOT_FIND_SERVICE_UID;
    }

    dap_chain_net_srv_price_unit_uid_t l_price_unit = { .enm = dap_chain_srv_str_to_unit_enum((char*)l_unit_str)};

    if(l_price_unit.enm == SERV_UNIT_UNDEFINED) {
        dap_json_rpc_error_add(*a_json_arr_reply, DAP_CHAIN_NODE_CLI_COM_TX_COND_CREATE_CAN_NOT_RECOGNIZE_UNIT,
                               "Can't recognize unit '%s'. Unit must look like { B | SEC }", l_unit_str);
        return DAP_CHAIN_NODE_CLI_COM_TX_COND_CREATE_CAN_NOT_RECOGNIZE_UNIT;
    }

    l_value_datoshi = dap_chain_balance_scan(l_value_datoshi_str);
    if(IS_ZERO_256(l_value_datoshi)) {
        dap_json_rpc_error_add(*a_json_arr_reply, DAP_CHAIN_NODE_CLI_COM_TX_COND_CREATE_CAN_NOT_RECOGNIZE_VALUE,
                               "Can't recognize value '%s' as a number", l_value_datoshi_str);
        return DAP_CHAIN_NODE_CLI_COM_TX_COND_CREATE_CAN_NOT_RECOGNIZE_VALUE;
    }

    l_value_fee = dap_chain_balance_scan(l_value_fee_str);
    if(IS_ZERO_256(l_value_fee)) {
        dap_json_rpc_error_add(*a_json_arr_reply, DAP_CHAIN_NODE_CLI_COM_TX_COND_CREATE_CAN_NOT_RECOGNIZE_VALUE_FEE,
                               "Can't recognize value '%s' as a number", l_value_fee_str);
        return DAP_CHAIN_NODE_CLI_COM_TX_COND_CREATE_CAN_NOT_RECOGNIZE_VALUE_FEE;
    }

    dap_chain_net_t * l_net = l_net_name ? dap_chain_net_by_name(l_net_name) : NULL;
    if(!l_net) {
        dap_json_rpc_error_add(*a_json_arr_reply, DAP_CHAIN_NODE_CLI_COM_TX_COND_CREATE_CAN_NOT_FIND_NET, "Can't find net '%s'", l_net_name);
        return DAP_CHAIN_NODE_CLI_COM_TX_COND_CREATE_CAN_NOT_FIND_NET;
    }
    dap_chain_wallet_t *l_wallet = dap_chain_wallet_open(l_wallet_str, c_wallets_path, NULL);
//    const char* l_sign_str = "";
    if(!l_wallet) {
        dap_json_rpc_error_add(*a_json_arr_reply, DAP_CHAIN_NODE_CLI_COM_TX_COND_CREATE_CAN_NOT_OPEN_WALLET, "Can't open wallet '%s'", l_wallet_str);
        return DAP_CHAIN_NODE_CLI_COM_TX_COND_CREATE_CAN_NOT_OPEN_WALLET;
    } else {
//        l_sign_str = dap_chain_wallet_check_sign(l_wallet);
    }

    dap_cert_t *l_cert_cond = dap_cert_find_by_name(l_cert_str);
    if(!l_cert_cond) {
        dap_chain_wallet_close(l_wallet);
        dap_json_rpc_error_add(*a_json_arr_reply, DAP_CHAIN_NODE_CLI_COM_TX_COND_CREATE_CAN_FIND_CERT, "Can't find cert '%s'", l_cert_str);
        return DAP_CHAIN_NODE_CLI_COM_TX_COND_CREATE_CAN_FIND_CERT;
    }

    dap_enc_key_t *l_key_from = dap_chain_wallet_get_key(l_wallet, 0);
    dap_pkey_t *l_key_cond = dap_pkey_from_enc_key(l_cert_cond->enc_key);
    if (!l_key_cond) {
        dap_chain_wallet_close(l_wallet);
        dap_enc_key_delete(l_key_from);
        dap_json_rpc_error_add(*a_json_arr_reply, DAP_CHAIN_NODE_CLI_COM_TX_COND_CREATE_CERT_DOES_NOT_CONATIN_VALID_PUBLIC_KEY,
                               "Cert '%s' doesn't contain a valid public key", l_cert_str);
        return DAP_CHAIN_NODE_CLI_COM_TX_COND_CREATE_CERT_DOES_NOT_CONATIN_VALID_PUBLIC_KEY;
    }

    uint256_t l_value_per_unit_max = {};
    char *l_hash_str = dap_chain_mempool_tx_create_cond(l_net, l_key_from, l_key_cond, l_token_ticker,
                                                        l_value_datoshi, l_value_per_unit_max, l_price_unit,
                                                        l_srv_uid, l_value_fee, NULL, 0, l_hash_out_type);
    dap_chain_wallet_close(l_wallet);
    dap_enc_key_delete(l_key_from);
    DAP_DELETE(l_key_cond);

    if (l_hash_str) {
        json_object *l_jobj_ret = json_object_new_object();
        json_object *l_jobj_tx_cond_transfer = json_object_new_boolean(true);
        json_object *l_jobj_hash = json_object_new_string(l_hash_str);
        json_object_object_add(l_jobj_ret, "create_tx_cond", l_jobj_tx_cond_transfer);
        json_object_object_add(l_jobj_ret, "hash", l_jobj_hash);
        json_object_array_add(*a_json_arr_reply, l_jobj_ret);
        DAP_DELETE(l_hash_str);
        return DAP_CHAIN_NODE_CLI_COM_TX_COND_CREATE_OK;
    }
    json_object *l_jobj_ret = json_object_new_object();
    json_object *l_jobj_tx_cond_transfer = json_object_new_boolean(false);
    json_object_object_add(l_jobj_ret, "create_tx_cond", l_jobj_tx_cond_transfer);
    json_object_array_add(*a_json_arr_reply, l_jobj_ret);
    return DAP_CHAIN_NODE_CLI_COM_TX_COND_CREATE_CAN_NOT_CONDITIONAL_TX_CREATE;
}

static dap_list_t* s_hashes_parse_str_list(const char * a_hashes_str)
{
    dap_list_t *l_ret_list = NULL;
    char * l_hashes_tmp_ptrs = NULL;
    char * l_hash_str_dup = strdup(a_hashes_str);
    if (!l_hash_str_dup) {
        log_it(L_ERROR, "Memory allocation error in %s, line %d", __PRETTY_FUNCTION__, __LINE__);
        return NULL;
    }
    char *l_hash_str = strtok_r(l_hash_str_dup, ",", &l_hashes_tmp_ptrs);
    while(l_hash_str) {
        // trim whitespace in certificate's name
        l_hash_str = dap_strstrip(l_hash_str);// removes leading and trailing spaces
        // get certificate by name
        dap_hash_fast_t* l_hash = DAP_NEW_Z(dap_hash_fast_t);
        if (dap_chain_hash_fast_from_str(l_hash_str, l_hash)){
            log_it(L_ERROR, "Can't get hash from string. Continue.");
            DAP_DELETE(l_hash);
            continue;
        }
        l_ret_list = dap_list_append(l_ret_list, l_hash);
        l_hash_str = strtok_r(NULL, ",", &l_hashes_tmp_ptrs);
    }
    return DAP_DELETE(l_hash_str_dup), l_ret_list;
}

int com_tx_cond_remove(int a_argc, char ** a_argv, void **a_json_arr_reply)
{
    (void) a_argc;
    int arg_index = 1;
    const char *c_wallets_path = dap_chain_wallet_get_path(g_config);
    const char * l_wallet_str = NULL;
    const char * l_value_fee_str = NULL;
    const char * l_net_name = NULL;
    const char * l_hashes_str = NULL;
    const char * l_srv_uid_str = NULL;
    uint256_t l_value_datoshi = {};    
    uint256_t l_value_fee = {};
    const char * l_hash_out_type = NULL;
    dap_cli_server_cmd_find_option_val(a_argv, arg_index, a_argc, "-H", &l_hash_out_type);
    if(!l_hash_out_type)
        l_hash_out_type = "hex";
    if(dap_strcmp(l_hash_out_type,"hex") && dap_strcmp(l_hash_out_type,"base58")) {
        dap_json_rpc_error_add(*a_json_arr_reply, DAP_CHAIN_NODE_CLI_COM_TX_COND_REMOVE_INVALID_PARAMETER_HEX,
                               "Invalid parameter -H, valid values: -H <hex | base58>");
        return DAP_CHAIN_NODE_CLI_COM_TX_COND_REMOVE_INVALID_PARAMETER_HEX;
    }

    // Wallet name 
    dap_cli_server_cmd_find_option_val(a_argv, arg_index, a_argc, "-w", &l_wallet_str);
    // fee
    dap_cli_server_cmd_find_option_val(a_argv, arg_index, a_argc, "-fee", &l_value_fee_str);
    // net
    dap_cli_server_cmd_find_option_val(a_argv, arg_index, a_argc, "-net", &l_net_name);
    // tx cond hahses 
    dap_cli_server_cmd_find_option_val(a_argv, arg_index, a_argc, "-hashes", &l_hashes_str);
    // srv_uid
    dap_cli_server_cmd_find_option_val(a_argv, arg_index, a_argc, "-srv_uid", &l_srv_uid_str);

    if (!l_wallet_str) {
        dap_json_rpc_error_add(*a_json_arr_reply, DAP_CHAIN_NODE_CLI_COM_TX_COND_REMOVE_REQUIRES_PARAMETER_W, "com_txs_cond_remove requires parameter '-w'");
        return DAP_CHAIN_NODE_CLI_COM_TX_COND_REMOVE_REQUIRES_PARAMETER_W;
    }
    if(!l_value_fee_str){
        dap_json_rpc_error_add(*a_json_arr_reply, DAP_CHAIN_NODE_CLI_COM_TX_COND_REMOVE_REQUIRES_PARAMETER_FEE, "com_txs_cond_remove requires parameter '-fee'");
        return DAP_CHAIN_NODE_CLI_COM_TX_COND_REMOVE_REQUIRES_PARAMETER_FEE;
    }
    if(!l_net_name) {
        dap_json_rpc_error_add(*a_json_arr_reply, DAP_CHAIN_NODE_CLI_COM_TX_COND_REMOVE_REQUIRES_PARAMETER_NET, "com_txs_cond_remove requires parameter '-net'");
        return DAP_CHAIN_NODE_CLI_COM_TX_COND_REMOVE_REQUIRES_PARAMETER_NET;
    }
    if(!l_hashes_str) {
        dap_json_rpc_error_add(*a_json_arr_reply, DAP_CHAIN_NODE_CLI_COM_TX_COND_REMOVE_REQUIRES_PARAMETER_HASHES, "com_txs_cond_remove requires parameter '-hashes'");
        return DAP_CHAIN_NODE_CLI_COM_TX_COND_REMOVE_REQUIRES_PARAMETER_HASHES;
    }
    if(!l_srv_uid_str) {
        dap_json_rpc_error_add(*a_json_arr_reply, DAP_CHAIN_NODE_CLI_COM_TX_COND_REMOVE_REQUIRES_PARAMETER_SRV_UID, "com_txs_cond_remove requires parameter '-srv_uid'");
        return DAP_CHAIN_NODE_CLI_COM_TX_COND_REMOVE_REQUIRES_PARAMETER_SRV_UID;
    }

    dap_chain_net_srv_uid_t l_srv_uid = {};
    l_srv_uid.uint64 = strtoll(l_srv_uid_str, NULL, 10);
    if (!l_srv_uid.uint64) {
        dap_json_rpc_error_add(*a_json_arr_reply, DAP_CHAIN_NODE_CLI_COM_TX_COND_REMOVE_CAN_NOT_FIND_SERVICE_UID, "Can't find service UID %s ", l_srv_uid_str);
        return DAP_CHAIN_NODE_CLI_COM_TX_COND_REMOVE_CAN_NOT_FIND_SERVICE_UID;
    }

    dap_chain_net_t * l_net = l_net_name ? dap_chain_net_by_name(l_net_name) : NULL;
    if(!l_net) {
        dap_json_rpc_error_add(*a_json_arr_reply, DAP_CHAIN_NODE_CLI_COM_TX_COND_REMOVE_CAN_NOT_FIND_NET, "Can't find net '%s'", l_net_name);
        return DAP_CHAIN_NODE_CLI_COM_TX_COND_REMOVE_CAN_NOT_FIND_NET;
    }
    dap_chain_wallet_t *l_wallet = dap_chain_wallet_open(l_wallet_str, c_wallets_path, NULL);
//    const char* l_sign_str = "";
    if(!l_wallet) {
        dap_json_rpc_error_add(*a_json_arr_reply, DAP_CHAIN_NODE_CLI_COM_TX_COND_REMOVE_CAN_NOT_OPEN_WALLET, "Can't open wallet '%s'", l_wallet_str);
        return DAP_CHAIN_NODE_CLI_COM_TX_COND_REMOVE_CAN_NOT_OPEN_WALLET;
    } 

    dap_enc_key_t *l_key_from = dap_chain_wallet_get_key(l_wallet, 0);
    dap_pkey_t *l_wallet_pkey = dap_pkey_from_enc_key(l_key_from);

    l_value_fee = dap_chain_balance_scan(l_value_fee_str);
    if(IS_ZERO_256(l_value_fee)) {
        dap_json_rpc_error_add(*a_json_arr_reply, DAP_CHAIN_NODE_CLI_COM_TX_COND_REMOVE_CAN_NOT_RECOGNIZE_VALUE_FEE, "Can't recognize value '%s' as a number", l_value_fee_str);
        return DAP_CHAIN_NODE_CLI_COM_TX_COND_REMOVE_CAN_NOT_RECOGNIZE_VALUE_FEE;
    }

    const char *l_native_ticker = l_net->pub.native_ticker;
    if (!l_native_ticker){
        dap_json_rpc_error_add(*a_json_arr_reply, DAP_CHAIN_NODE_CLI_COM_TX_COND_REMOVE_CAN_NOT_FIND_NATIVE_TICKER_IN_NET, "Can't find native ticker for net %s", l_net->pub.name);
        return DAP_CHAIN_NODE_CLI_COM_TX_COND_REMOVE_CAN_NOT_FIND_NATIVE_TICKER_IN_NET;
    }
    dap_ledger_t *l_ledger = dap_ledger_by_net_name(l_net->pub.name);
    if (!l_ledger){
        dap_json_rpc_error_add(*a_json_arr_reply, DAP_CHAIN_NODE_CLI_COM_TX_COND_REMOVE_CAN_NOT_FIND_LEDGER_FOR_NET, "Can't find ledger for net %s", l_net->pub.name);
        return DAP_CHAIN_NODE_CLI_COM_TX_COND_REMOVE_CAN_NOT_FIND_LEDGER_FOR_NET;
    }
    // create empty transaction
    dap_chain_datum_tx_t *l_tx = dap_chain_datum_tx_create();
    if (!l_ledger){
        dap_json_rpc_error_add(*a_json_arr_reply, DAP_CHAIN_NODE_CLI_COM_TX_COND_REMOVE_CAN_NOT_CREATE_NEW_TX, "Can't create new tx");
        return DAP_CHAIN_NODE_CLI_COM_TX_COND_REMOVE_CAN_NOT_CREATE_NEW_TX;
    }

    dap_list_t *l_hashes_list = s_hashes_parse_str_list(l_hashes_str);
    if (!l_hashes_list){
        dap_json_rpc_error_add(*a_json_arr_reply, DAP_CHAIN_NODE_CLI_COM_TX_COND_REMOVE_REQUESTED_COND_TX_WITH_HASH_NOT_FOUND, "Requested conditional transaction with hash not found");
        dap_chain_datum_tx_delete(l_tx);
        return DAP_CHAIN_NODE_CLI_COM_TX_COND_REMOVE_REQUESTED_COND_TX_WITH_HASH_NOT_FOUND;
    }

    uint256_t l_cond_value_sum = {};
    size_t l_num_of_hashes = dap_list_length(l_hashes_list);
    log_it(L_INFO, "Found %zu hashes. Start returning funds from transactions.", l_num_of_hashes);
    for (dap_list_t * l_tmp = l_hashes_list; l_tmp; l_tmp=l_tmp->next){
        dap_hash_fast_t *l_hash = (dap_hash_fast_t*)l_tmp->data;
        // get tx by hash
        dap_chain_datum_tx_t *l_cond_tx = dap_ledger_tx_find_by_hash(l_ledger, l_hash);
        if (!l_cond_tx) {
            char l_hash_str[DAP_CHAIN_HASH_FAST_STR_SIZE];
            dap_chain_hash_fast_to_str(l_hash, l_hash_str, DAP_CHAIN_HASH_FAST_STR_SIZE);
            log_it(L_WARNING, "Requested conditional transaction with hash %s not found. Continue.", l_hash_str);
            continue;
        }

        const char *l_tx_ticker = dap_ledger_tx_get_token_ticker_by_hash(l_ledger, l_hash);
        if (!l_tx_ticker) {
            log_it(L_WARNING, "Can't get tx ticker");
            continue;
        }
        if (strcmp(l_native_ticker, l_tx_ticker)) {
            log_it(L_WARNING, "Tx must be in native ticker");
            continue;
        }

        // Get out_cond from l_cond_tx
        int l_prev_cond_idx = 0;
        dap_chain_tx_out_cond_t *l_tx_out_cond = dap_chain_datum_tx_out_cond_get(l_cond_tx, DAP_CHAIN_TX_OUT_COND_SUBTYPE_SRV_PAY,
                                                                             &l_prev_cond_idx);
        if (!l_tx_out_cond) {
            log_it(L_WARNING, "Requested conditional transaction has no contitional output with srv_uid %"DAP_UINT64_FORMAT_U, l_srv_uid.uint64);
            continue;
        }
        if (l_tx_out_cond->header.srv_uid.uint64 != l_srv_uid.uint64)
            continue;
        
        if (dap_ledger_tx_hash_is_used_out_item(l_ledger, l_hash, l_prev_cond_idx, NULL)) {
            log_it(L_WARNING, "Requested conditional transaction is already used out");
            continue;
        }
        // Get owner tx
        dap_hash_fast_t l_owner_tx_hash = dap_ledger_get_first_chain_tx_hash(l_ledger, l_cond_tx, l_tx_out_cond->header.subtype);
        dap_chain_datum_tx_t *l_owner_tx = dap_hash_fast_is_blank(&l_owner_tx_hash)
            ? l_cond_tx:
            dap_ledger_tx_find_by_hash(l_ledger, &l_owner_tx_hash);
        if (!l_owner_tx)
            continue;
        dap_chain_tx_sig_t *l_owner_tx_sig = (dap_chain_tx_sig_t *)dap_chain_datum_tx_item_get(l_owner_tx, NULL, NULL, TX_ITEM_TYPE_SIG, NULL);
        dap_sign_t *l_owner_sign = dap_chain_datum_tx_item_sign_get_sig((dap_chain_tx_sig_t *)l_owner_tx_sig);

        if (!l_owner_sign) {
            log_it(L_WARNING, "Can't get sign.");
            continue;
        }

        if (!dap_pkey_compare_with_sign(l_wallet_pkey, l_owner_sign)) {
            log_it(L_WARNING, "Only owner can return funds from tx cond");
            continue;
        }

        // get final tx 
        dap_hash_fast_t l_final_hash = dap_ledger_get_final_chain_tx_hash(l_ledger, DAP_CHAIN_TX_OUT_COND_SUBTYPE_SRV_PAY, l_hash, true);
        dap_chain_datum_tx_t *l_final_tx = dap_ledger_tx_find_by_hash(l_ledger, &l_final_hash);
        if (!l_final_tx) {
            log_it(L_WARNING, "Only get final tx hash or tx is already used out.");
            continue;
        }

        // get and check tx_cond_out
        int l_final_cond_idx = 0;
        dap_chain_tx_out_cond_t *l_final_tx_out_cond = dap_chain_datum_tx_out_cond_get(l_final_tx, DAP_CHAIN_TX_OUT_COND_SUBTYPE_SRV_PAY,
                                                                             &l_final_cond_idx);
        if (!l_final_tx_out_cond || IS_ZERO_256(l_final_tx_out_cond->header.value)) 
            continue;

        
        // add in_cond to new tx
        // add 'in' item to buy from conditional transaction
        dap_chain_datum_tx_add_in_cond_item(&l_tx, &l_final_hash, l_final_cond_idx, 0);
        SUM_256_256(l_cond_value_sum, l_final_tx_out_cond->header.value, &l_cond_value_sum);
    }
    dap_list_free_full(l_hashes_list, NULL);

    if (IS_ZERO_256(l_cond_value_sum)){
        dap_json_rpc_error_add(*a_json_arr_reply, DAP_CHAIN_NODE_CLI_COM_TX_COND_REMOVE_UNSPENT_COND_TX_IN_HASH_LIST_FOR_WALLET,
                               "No unspent conditional transactions in hashes list for wallet %s. Check input parameters.", l_wallet_str);
        dap_chain_datum_tx_delete(l_tx);
        dap_chain_wallet_close(l_wallet);
        DAP_DEL_Z(l_wallet_pkey);
        return DAP_CHAIN_NODE_CLI_COM_TX_COND_REMOVE_UNSPENT_COND_TX_IN_HASH_LIST_FOR_WALLET;
    }

    uint256_t l_net_fee = {};
    dap_chain_addr_t l_addr_fee = {};
    bool l_net_fee_used = dap_chain_net_tx_get_fee(l_net->pub.id, &l_net_fee, &l_addr_fee);
    uint256_t l_total_fee = l_value_fee;
    if (l_net_fee_used)
        SUM_256_256(l_total_fee, l_net_fee, &l_total_fee);

    if (compare256(l_total_fee, l_cond_value_sum) >= 0 ){
        dap_json_rpc_error_add(*a_json_arr_reply, DAP_CHAIN_NODE_CLI_COM_TX_COND_REMOVE_SUM_COND_OUTPUTS_MUST_GREATER_THAN_FEES_SUM,
                               "Sum of conditional outputs must be greater than fees sum.");
        dap_chain_datum_tx_delete(l_tx);
        dap_chain_wallet_close(l_wallet);
        DAP_DEL_Z(l_wallet_pkey);
        return DAP_CHAIN_NODE_CLI_COM_TX_COND_REMOVE_SUM_COND_OUTPUTS_MUST_GREATER_THAN_FEES_SUM;
    }

    uint256_t l_coin_back = {};
    SUBTRACT_256_256(l_cond_value_sum, l_total_fee, &l_coin_back);
    dap_chain_addr_t *l_wallet_addr = dap_chain_wallet_get_addr(l_wallet, l_net->pub.id);
    // return coins to owner
    if (dap_chain_datum_tx_add_out_ext_item(&l_tx, l_wallet_addr, l_coin_back, l_native_ticker) == -1) {
        dap_chain_datum_tx_delete(l_tx);
        dap_json_rpc_error_add(*a_json_arr_reply, DAP_CHAIN_NODE_CLI_COM_TX_COND_REMOVE_CAN_NOT_ADD_RETURNING_COINS_OUTPUT,
                               "Can't create new TX. Something went wrong.\n");
        log_it(L_ERROR, "Can't add returning coins output");
        DAP_DELETE(l_wallet_addr);
        dap_chain_wallet_close(l_wallet);
        DAP_DEL_Z(l_wallet_pkey);
        return DAP_CHAIN_NODE_CLI_COM_TX_COND_REMOVE_CAN_NOT_ADD_RETURNING_COINS_OUTPUT-22;
    }
     DAP_DELETE(l_wallet_addr);
    // Network fee
    if (l_net_fee_used &&
            dap_chain_datum_tx_add_out_ext_item(&l_tx, &l_addr_fee, l_net_fee, l_native_ticker) != 1) {
        dap_chain_datum_tx_delete(l_tx);
        dap_chain_wallet_close(l_wallet);
        DAP_DEL_Z(l_wallet_pkey);
        dap_json_rpc_error_add(*a_json_arr_reply, DAP_CHAIN_NODE_CLI_COM_TX_COND_REMOVE_CAN_NOT_ADD_NETWORK_FEE_OUTPUT, "Can't create new TX. Something went wrong.\n");
        log_it(L_ERROR, "Cant add network fee output");
        return DAP_CHAIN_NODE_CLI_COM_TX_COND_REMOVE_CAN_NOT_ADD_NETWORK_FEE_OUTPUT;
    }
    // Validator's fee
    if (dap_chain_datum_tx_add_fee_item(&l_tx, l_value_fee) == -1) {
        dap_chain_datum_tx_delete(l_tx);
        dap_chain_wallet_close(l_wallet);
        DAP_DEL_Z(l_wallet_pkey);
        dap_json_rpc_error_add(*a_json_arr_reply, DAP_CHAIN_NODE_CLI_COM_TX_COND_REMOVE_CAN_NOT_ADD_VALIDATORS_FEE_OUTPUT, "Can't create new TX. Something went wrong.\n");
        log_it(L_ERROR, "Cant add validator's fee output");
        return DAP_CHAIN_NODE_CLI_COM_TX_COND_REMOVE_CAN_NOT_ADD_VALIDATORS_FEE_OUTPUT;
    }

    // add 'sign' items
    dap_enc_key_t *l_owner_key = dap_chain_wallet_get_key(l_wallet, 0);
    if(dap_chain_datum_tx_add_sign_item(&l_tx, l_owner_key) != 1) {
        dap_chain_datum_tx_delete(l_tx);
        dap_enc_key_delete(l_owner_key);
        dap_json_rpc_error_add(*a_json_arr_reply, DAP_CHAIN_NODE_CLI_COM_TX_COND_REMOVE_CAN_NOT_ADD_SIGN_OUTPUT, "Can't create new TX. Something went wrong.\n");
        log_it( L_ERROR, "Can't add sign output");
        return DAP_CHAIN_NODE_CLI_COM_TX_COND_REMOVE_CAN_NOT_ADD_SIGN_OUTPUT;
    }

    dap_chain_wallet_close(l_wallet);
    DAP_DEL_Z(l_wallet_pkey);

    size_t l_tx_size = dap_chain_datum_tx_get_size(l_tx);
    dap_chain_datum_t *l_datum = dap_chain_datum_create(DAP_CHAIN_DATUM_TX, l_tx, l_tx_size);
    dap_chain_datum_tx_delete(l_tx);
    dap_chain_t *l_chain = dap_chain_net_get_default_chain_by_chain_type(l_net, CHAIN_TYPE_TX);
    if (!l_chain) {
        dap_json_rpc_error_add(*a_json_arr_reply, DAP_CHAIN_NODE_CLI_COM_TX_COND_REMOVE_CAN_FIND_DEFAULT_CHAIN_WITH_TX_FOR_NET,
                               "Can't create new TX. Something went wrong.\n");
        DAP_DELETE(l_datum);
        return DAP_CHAIN_NODE_CLI_COM_TX_COND_REMOVE_CAN_FIND_DEFAULT_CHAIN_WITH_TX_FOR_NET;
    }
    // Processing will be made according to autoprocess policy
    char *l_hash_str = dap_chain_mempool_datum_add(l_datum, l_chain, "hex");
    DAP_DELETE(l_datum);

    if (l_hash_str) {
        json_object *l_jobj_ret = json_object_new_object();
        json_object *l_jobj_tx_status = json_object_new_boolean(true);
        json_object *l_jobj_tx_hash = json_object_new_string(l_hash_str);
        json_object_object_add(l_jobj_ret, "tx_create", l_jobj_tx_status);
        json_object_object_add(l_jobj_ret, "hash", l_jobj_tx_hash);
        DAP_DELETE(l_hash_str);
        json_object_array_add(*a_json_arr_reply, l_jobj_ret);
        return DAP_CHAIN_NODE_CLI_COM_TX_COND_REMOVE_OK;
    }
    dap_json_rpc_error_add(*a_json_arr_reply, DAP_CHAIN_NODE_CLI_COM_TX_COND_REMOVE_OTHER_ERROR, "Can't create new TX. Something went wrong.");
    return DAP_CHAIN_NODE_CLI_COM_TX_COND_REMOVE_OTHER_ERROR;
}

typedef struct tx_check_args {
    dap_chain_datum_tx_t *tx;
    dap_hash_fast_t tx_hash;
} tx_check_args_t;

void s_tx_is_srv_pay_check (dap_chain_net_t* a_net, dap_chain_datum_tx_t *a_tx, dap_hash_fast_t *a_tx_hash, void *a_arg)
{
    UNUSED(a_net);
    dap_list_t **l_tx_list_ptr = a_arg;
    if (dap_chain_datum_tx_out_cond_get(a_tx, DAP_CHAIN_TX_OUT_COND_SUBTYPE_SRV_PAY , NULL)){
        tx_check_args_t *l_arg = DAP_NEW_Z(tx_check_args_t);
        l_arg->tx = a_tx;
        l_arg->tx_hash = *a_tx_hash;
        *l_tx_list_ptr = dap_list_append(*l_tx_list_ptr, l_arg);
    }
       
}

int com_tx_cond_unspent_find(int a_argc, char **a_argv, void **a_json_arr_reply)
{
    (void) a_argc;
    int arg_index = 1;
    const char *c_wallets_path = dap_chain_wallet_get_path(g_config);
    const char * l_wallet_str = NULL;
    const char * l_net_name = NULL;
    const char * l_srv_uid_str = NULL;

    const char * l_hash_out_type = NULL;
    dap_cli_server_cmd_find_option_val(a_argv, arg_index, a_argc, "-H", &l_hash_out_type);
    if(!l_hash_out_type)
        l_hash_out_type = "hex";
    if(dap_strcmp(l_hash_out_type,"hex") && dap_strcmp(l_hash_out_type,"base58")) {
        dap_json_rpc_error_add(*a_json_arr_reply, DAP_CHAIN_NODE_CLI_COM_TX_COND_UNSPEND_FIND_INVALID_PARAMETER_HEX,
                               "Invalid parameter -H, valid values: -H <hex | base58>");
        return DAP_CHAIN_NODE_CLI_COM_TX_COND_UNSPEND_FIND_INVALID_PARAMETER_HEX;
    }

    // Public certifiacte of condition owner
    dap_cli_server_cmd_find_option_val(a_argv, arg_index, a_argc, "-w", &l_wallet_str);
    // net
    dap_cli_server_cmd_find_option_val(a_argv, arg_index, a_argc, "-net", &l_net_name);
    // srv_uid
    dap_cli_server_cmd_find_option_val(a_argv, arg_index, a_argc, "-srv_uid", &l_srv_uid_str);

    if (!l_wallet_str) {
        dap_json_rpc_error_add(*a_json_arr_reply, DAP_CHAIN_NODE_CLI_COM_TX_COND_UNSPEND_FIND_INVALID_PARAMETER_W,
                               "com_txs_cond_remove requires parameter '-w'");
        return DAP_CHAIN_NODE_CLI_COM_TX_COND_UNSPEND_FIND_INVALID_PARAMETER_W;
    }
    if(!l_net_name) {
        dap_json_rpc_error_add(*a_json_arr_reply, DAP_CHAIN_NODE_CLI_COM_TX_COND_UNSPEND_FIND_INVALID_PARAMETER_NET,
                               "com_txs_cond_remove requires parameter '-net'");
        return DAP_CHAIN_NODE_CLI_COM_TX_COND_UNSPEND_FIND_INVALID_PARAMETER_NET;
    }
    if(!l_srv_uid_str) {
        dap_json_rpc_error_add(*a_json_arr_reply, DAP_CHAIN_NODE_CLI_COM_TX_COND_UNSPEND_FIND_INVALID_PARAMETER_SRV_UID,
                               "com_txs_cond_remove requires parameter '-srv_uid'");
        return DAP_CHAIN_NODE_CLI_COM_TX_COND_UNSPEND_FIND_INVALID_PARAMETER_SRV_UID;
    }

    dap_chain_net_srv_uid_t l_srv_uid = {};
    l_srv_uid.uint64 = strtoll(l_srv_uid_str, NULL, 10);
    if (!l_srv_uid.uint64) {
        dap_json_rpc_error_add(*a_json_arr_reply, DAP_CHAIN_NODE_CLI_COM_TX_COND_UNSPEND_FIND_CAN_NOT_FIND_SERVICE_UID,
                               "Can't find service UID %s ", l_srv_uid_str);
        return DAP_CHAIN_NODE_CLI_COM_TX_COND_UNSPEND_FIND_CAN_NOT_FIND_SERVICE_UID;
    }

    dap_chain_net_t * l_net = l_net_name ? dap_chain_net_by_name(l_net_name) : NULL;
    if(!l_net) {
        dap_json_rpc_error_add(*a_json_arr_reply, DAP_CHAIN_NODE_CLI_COM_TX_COND_UNSPEND_FIND_CAN_NOT_FIND_NET,
                               "Can't find net '%s'", l_net_name);
        return DAP_CHAIN_NODE_CLI_COM_TX_COND_UNSPEND_FIND_CAN_NOT_FIND_NET;
    }

    dap_chain_wallet_t *l_wallet = dap_chain_wallet_open(l_wallet_str, c_wallets_path, NULL);
    if(!l_wallet) {
        dap_json_rpc_error_add(*a_json_arr_reply, DAP_CHAIN_NODE_CLI_COM_TX_COND_UNSPEND_FIND_CAN_NOT_OPEN_WALLET, "Can't open wallet '%s'", l_wallet_str);
        return DAP_CHAIN_NODE_CLI_COM_TX_COND_UNSPEND_FIND_CAN_NOT_OPEN_WALLET;
    } 

    dap_enc_key_t *l_key_from = dap_chain_wallet_get_key(l_wallet, 0);
    dap_pkey_t *l_wallet_pkey = dap_pkey_from_enc_key(l_key_from);

    const char *l_native_ticker = l_net->pub.native_ticker;
    if (!l_native_ticker){
        dap_json_rpc_error_add(*a_json_arr_reply, DAP_CHAIN_NODE_CLI_COM_TX_COND_UNSPEND_FIND_CAN_NOT_FIND_NATIVE_TICKER_IN_NET,
                               "Can't find native ticker for net %s", l_net->pub.name);
        return DAP_CHAIN_NODE_CLI_COM_TX_COND_UNSPEND_FIND_CAN_NOT_FIND_NATIVE_TICKER_IN_NET;
    }
    dap_ledger_t *l_ledger = dap_ledger_by_net_name(l_net->pub.name);
    if (!l_ledger){
        dap_json_rpc_error_add(*a_json_arr_reply, DAP_CHAIN_NODE_CLI_COM_TX_COND_UNSPEND_FIND_CAN_NOT_FIND_LEDGER_FOR_NET, "Can't find ledger for net %s", l_net->pub.name);
        return DAP_CHAIN_NODE_CLI_COM_TX_COND_UNSPEND_FIND_CAN_NOT_FIND_LEDGER_FOR_NET;
    }

//    dap_string_t *l_reply_str = dap_string_new("");
    json_object *l_jobj_tx_list_cond_outs = json_object_new_array();
    dap_list_t *l_tx_list = NULL;

    dap_chain_net_get_tx_all(l_net, TX_SEARCH_TYPE_NET, s_tx_is_srv_pay_check, &l_tx_list);
    size_t l_tx_count = 0;
    uint256_t l_total_value = {};
    for (dap_list_t *it = l_tx_list; it; it = it->next) {
        tx_check_args_t *l_data_tx = (tx_check_args_t*)it->data;
        if (l_data_tx->tx_hash.raw[0] == 0x5A && l_data_tx->tx_hash.raw[1] == 0xc1){
            log_it(L_INFO, "found!");
        }
        dap_chain_datum_tx_t *l_tx = l_data_tx->tx;
        int l_prev_cond_idx = 0;
        dap_chain_tx_out_cond_t *l_out_cond = dap_chain_datum_tx_out_cond_get(l_tx, DAP_CHAIN_TX_OUT_COND_SUBTYPE_SRV_PAY , &l_prev_cond_idx);
        if (!l_out_cond || l_out_cond->header.srv_uid.uint64 != l_srv_uid.uint64 || IS_ZERO_256(l_out_cond->header.value))
            continue;

        if (dap_ledger_tx_hash_is_used_out_item(l_ledger, &l_data_tx->tx_hash, l_prev_cond_idx, NULL)) {
            continue;
        }

        const char *l_tx_ticker = dap_ledger_tx_get_token_ticker_by_hash(l_ledger, &l_data_tx->tx_hash);
        if (!l_tx_ticker) {
            continue;
        }
        if (strcmp(l_native_ticker, l_tx_ticker)) {
            continue;
        }

        // Check sign
        dap_hash_fast_t l_owner_tx_hash = dap_ledger_get_first_chain_tx_hash(l_ledger, l_data_tx->tx, l_out_cond->header.subtype);
        dap_chain_datum_tx_t *l_owner_tx = dap_hash_fast_is_blank(&l_owner_tx_hash)
            ? l_tx
            : dap_ledger_tx_find_by_hash(l_ledger, &l_owner_tx_hash);
            
        if (!l_owner_tx)
            continue;
        dap_chain_tx_sig_t *l_owner_tx_sig = (dap_chain_tx_sig_t *)dap_chain_datum_tx_item_get(l_owner_tx, NULL, NULL, TX_ITEM_TYPE_SIG, NULL);
        dap_sign_t *l_owner_sign = dap_chain_datum_tx_item_sign_get_sig((dap_chain_tx_sig_t *)l_owner_tx_sig);


        if (!dap_pkey_compare_with_sign(l_wallet_pkey, l_owner_sign)) {
            continue;
        }

        char *l_remain_datoshi_str = NULL;
        char *l_remain_coins_str = NULL; 
        char l_hash_str[DAP_CHAIN_HASH_FAST_STR_SIZE];
        dap_chain_hash_fast_to_str(&l_data_tx->tx_hash, l_hash_str, DAP_CHAIN_HASH_FAST_STR_SIZE);
        l_remain_coins_str = dap_chain_balance_to_coins(l_out_cond->header.value);
        l_remain_datoshi_str = dap_chain_balance_print(l_out_cond->header.value);
        json_object *l_jobj_hash = json_object_new_string(l_hash_str);
        json_object *l_jobj_remain = json_object_new_object();
        json_object *l_jobj_remain_coins = json_object_new_string(l_remain_coins_str);
        json_object *l_jobj_remain_datoshi = json_object_new_string(l_remain_datoshi_str);
        json_object_object_add(l_jobj_remain, "coins", l_jobj_remain_coins);
        json_object_object_add(l_jobj_remain, "datoshi", l_jobj_remain_datoshi);
        json_object *l_jobj_native_ticker = json_object_new_string(l_native_ticker);
        json_object *l_jobj_tx = json_object_new_object();
        json_object_object_add(l_jobj_tx, "hash", l_jobj_hash);
        json_object_object_add(l_jobj_tx, "remain", l_jobj_remain);
        json_object_object_add(l_jobj_tx, "ticker", l_jobj_native_ticker);
        json_object_array_add(l_jobj_tx_list_cond_outs, l_jobj_tx);
        l_tx_count++;
        SUM_256_256(l_total_value, l_out_cond->header.value, &l_total_value);
    }
    char *l_total_datoshi_str = dap_chain_balance_to_coins(l_total_value);
    char *l_total_coins_str = dap_chain_balance_print(l_total_value);
    json_object *l_jobj_total = json_object_new_object();
    json_object *l_jobj_total_datoshi = json_object_new_string(l_total_datoshi_str);
    json_object *l_jobj_total_coins = json_object_new_string(l_total_coins_str);
    json_object *l_jobj_native_ticker = json_object_new_string(l_native_ticker);
    json_object_object_add(l_jobj_total, "datoshi", l_jobj_total_datoshi);
    json_object_object_add(l_jobj_total, "coins", l_jobj_total_coins);
    json_object_object_add(l_jobj_total, "ticker", l_jobj_native_ticker);
    json_object_object_add(l_jobj_total, "tx_count", json_object_new_uint64(l_tx_count));
    json_object *l_jobj_ret = json_object_new_object();
    json_object_object_add(l_jobj_ret, "transactions_out_cond", l_jobj_tx_list_cond_outs);
    json_object_object_add(l_jobj_ret, "total", l_jobj_total);
    dap_list_free_full(l_tx_list, NULL);
    json_object_array_add(*a_json_arr_reply, l_jobj_ret);
    DAP_DEL_Z(l_wallet_pkey);
    dap_chain_wallet_close(l_wallet);
    return DAP_CHAIN_NODE_CLI_COM_TX_COND_UNSPEND_FIND_OK;
}
typedef enum cmd_mempool_add_ca_error_list{
    COM_MEMPOOL_ADD_CA_ERROR_NET_NOT_FOUND = DAP_JSON_RPC_ERR_CODE_METHOD_ERR_START,
    COM_MEMPOOL_ADD_CA_ERROR_NO_CAINS_FOR_CA_DATUM_IN_NET,
    COM_MEMPOOL_ADD_CA_ERROR_REQUIRES_PARAMETER_CA_NAME,
    COM_MEMPOOL_ADD_CA_ERROR_CAN_NOT_FIND_CERTIFICATE,
    COM_MEMPOOL_ADD_CA_ERROR_CORRUPTED_CERTIFICATE_WITHOUT_KEYS,
    COM_MEMPOOL_ADD_CA_ERROR_CERTIFICATE_HAS_PRIVATE_KEY_DATA,
    COM_MEMPOOL_ADD_CA_ERROR_CAN_NOT_SERIALIZE,
    COM_MEMPOOL_ADD_CA_ERROR_CAN_NOT_PLACE_CERTIFICATE
}cmd_mempool_add_ca_error_list_t;
/**
 * @brief _cmd_mempool_add_ca
 * @details Place public CA into the mempool
 * @param a_net
 * @param a_chain
 * @param a_cert
 * @param a_str_reply
 * @return
 */
int _cmd_mempool_add_ca(dap_chain_net_t *a_net, dap_chain_t *a_chain, dap_cert_t *a_cert, void **a_str_reply)
{
    json_object **a_json_arr_reply = (json_object **)a_str_reply;
    if (!a_net || !a_chain || !a_cert){
        dap_json_rpc_error_add(*a_json_arr_reply, COM_MEMPOOL_ADD_CA_ERROR_NET_NOT_FOUND, "The network or certificate attribute was not passed.");
        return COM_MEMPOOL_ADD_CA_ERROR_NET_NOT_FOUND;
    }
    dap_chain_t *l_chain = NULL;
    // Chech for chain if was set or not
    if (!a_chain){
       // If wasn't set - trying to auto detect
        l_chain = dap_chain_net_get_chain_by_chain_type(a_net, CHAIN_TYPE_CA);
        if (!l_chain) { // If can't auto detect
            // clean previous error code
            dap_json_rpc_error_add(*a_json_arr_reply, COM_MEMPOOL_ADD_CA_ERROR_NO_CAINS_FOR_CA_DATUM_IN_NET,
                                   "No chains for CA datum in network \"%s\"", a_net->pub.name);
            return COM_MEMPOOL_ADD_CA_ERROR_NO_CAINS_FOR_CA_DATUM_IN_NET;
        }
    }
    if(!a_cert->enc_key){
        dap_json_rpc_error_add(*a_json_arr_reply, COM_MEMPOOL_ADD_CA_ERROR_CORRUPTED_CERTIFICATE_WITHOUT_KEYS,
                               "Corrupted certificate \"%s\" without keys certificate", a_cert->name);
        return COM_MEMPOOL_ADD_CA_ERROR_CORRUPTED_CERTIFICATE_WITHOUT_KEYS;
    }

    if (a_cert->enc_key->priv_key_data_size || a_cert->enc_key->priv_key_data){
        dap_json_rpc_error_add(*a_json_arr_reply, COM_MEMPOOL_ADD_CA_ERROR_CERTIFICATE_HAS_PRIVATE_KEY_DATA,
                               "Certificate \"%s\" has private key data. Please export public only key certificate without private keys", a_cert->name);
        return COM_MEMPOOL_ADD_CA_ERROR_CERTIFICATE_HAS_PRIVATE_KEY_DATA;
    }

    // Serialize certificate into memory
    uint32_t l_cert_serialized_size = 0;
    byte_t * l_cert_serialized = dap_cert_mem_save(a_cert, &l_cert_serialized_size);
    if(!l_cert_serialized){
        dap_json_rpc_error_add(*a_json_arr_reply, COM_MEMPOOL_ADD_CA_ERROR_CAN_NOT_SERIALIZE,
                               "Can't serialize in memory certificate \"%s\"", a_cert->name);
        return COM_MEMPOOL_ADD_CA_ERROR_CAN_NOT_SERIALIZE;
    }
    // Now all the chechs passed, forming datum for mempool
    dap_chain_datum_t * l_datum = dap_chain_datum_create( DAP_CHAIN_DATUM_CA, l_cert_serialized , l_cert_serialized_size);
    DAP_DELETE( l_cert_serialized);
    if(!l_datum){
        dap_json_rpc_error_add(*a_json_arr_reply, COM_MEMPOOL_ADD_CA_ERROR_CAN_NOT_SERIALIZE,
                               "Can't produce datum from certificate \"%s\"", a_cert->name);
        return COM_MEMPOOL_ADD_CA_ERROR_CAN_NOT_SERIALIZE;
    }

    // Finaly add datum to mempool
    char *l_hash_str = dap_chain_mempool_datum_add(l_datum, l_chain, "hex");
    DAP_DELETE(l_datum);
    if (l_hash_str) {
        char *l_msg = dap_strdup_printf("Datum %s was successfully placed to mempool", l_hash_str);
        if (!l_msg) {
            dap_json_rpc_allocation_error(*a_json_arr_reply);
            return DAP_JSON_RPC_ERR_CODE_MEMORY_ALLOCATED;
        }
        json_object *l_obj_message = json_object_new_string(l_msg);
        DAP_DELETE(l_msg);
        DAP_DELETE(l_hash_str);
        if (!l_obj_message) {
            dap_json_rpc_allocation_error(*a_json_arr_reply);
            return DAP_JSON_RPC_ERR_CODE_MEMORY_ALLOCATED;
        }
        json_object_array_add(*a_json_arr_reply, l_obj_message);
        return 0;
    } else {
        char *l_msg = dap_strdup_printf("Can't place certificate \"%s\" to mempool", a_cert->name);
        if (!l_msg) {
            dap_json_rpc_allocation_error(*a_json_arr_reply);
            return DAP_JSON_RPC_ERR_CODE_MEMORY_ALLOCATED;
        }
        json_object *l_obj_msg = json_object_new_string(l_msg);
        DAP_DELETE(l_msg);
        if (!l_obj_msg) {
            dap_json_rpc_allocation_error(*a_json_arr_reply);
            return DAP_JSON_RPC_ERR_CODE_MEMORY_ALLOCATED;
        }
        json_object_array_add(*a_json_arr_reply, l_obj_msg);
        return COM_MEMPOOL_ADD_CA_ERROR_CAN_NOT_PLACE_CERTIFICATE;
    }
}

/**
 * @brief com_chain_ca_copy
 * @details copy public CA into the mempool
 * @param a_argc
 * @param a_argv
 * @param a_arg_func
 * @param a_str_reply
 * @return
 */
int com_chain_ca_copy( int a_argc,  char ** a_argv, void **a_str_reply)
{
    int l_argc = a_argc + 1;
    char **l_argv = DAP_NEW_Z_COUNT(char*, l_argc);
    l_argv[0] = "mempool";
    l_argv[1] = "add_ca";
    for (int i = 1; i < a_argc; i++)
        l_argv[i + 1] = a_argv[i];
    int ret = com_mempool(l_argc, l_argv, a_str_reply);
    DAP_DEL_Z(l_argv);
    return ret;
}


/**
 * @brief com_chain_ca_pub
 * @details place public CA into the mempool
 * @param a_argc
 * @param a_argv
 * @param a_arg_func
 * @param a_str_reply
 * @return
 */
int com_chain_ca_pub( int a_argc,  char ** a_argv, void **a_str_reply)
{
    json_object ** a_json_arr_reply = (json_object **) a_str_reply;
    int arg_index = 1;
    // Read params
    const char * l_ca_name = NULL;
    dap_chain_net_t * l_net = NULL;
    dap_chain_t * l_chain = NULL;

    dap_cli_server_cmd_find_option_val(a_argv, arg_index, a_argc, "-ca_name", &l_ca_name);
    dap_chain_node_cli_cmd_values_parse_net_chain_for_json(*a_json_arr_reply, &arg_index,a_argc, a_argv, &l_chain, &l_net, CHAIN_TYPE_CA);

    dap_cert_t * l_cert = dap_cert_find_by_name( l_ca_name );
    if( l_cert == NULL ){
        dap_json_rpc_error_add(*a_json_arr_reply, DAP_CHAIN_NODE_CLI_COM_CHAIN_CA_PUB_CANT_FIND_CERT_ERR,
                                       "Can't find \"%s\" certificate", l_ca_name );
        return -DAP_CHAIN_NODE_CLI_COM_CHAIN_CA_PUB_CANT_FIND_CERT_ERR;
    }


    if( l_cert->enc_key == NULL ){
        dap_json_rpc_error_add(*a_json_arr_reply, DAP_CHAIN_NODE_CLI_COM_CHAIN_CA_PUB_CORRUPTED_CERT_ERR,
                                       "Corrupted certificate \"%s\" without keys certificate", l_ca_name );
        return -DAP_CHAIN_NODE_CLI_COM_CHAIN_CA_PUB_CORRUPTED_CERT_ERR;
    }

    // Create empty new cert
    dap_cert_t * l_cert_new = dap_cert_new(l_ca_name);
    if(!l_cert_new)
        return -9;
    l_cert_new->enc_key = dap_enc_key_new( l_cert->enc_key->type);
    if(!l_cert_new->enc_key) {
        DAP_DELETE(l_cert_new);
        return -10;
    }

    // Copy only public key
    l_cert_new->enc_key->pub_key_data = DAP_NEW_Z_SIZE(uint8_t,
                                                      l_cert_new->enc_key->pub_key_data_size =
                                                      l_cert->enc_key->pub_key_data_size );
    if(!l_cert_new->enc_key->pub_key_data) {
        log_it(L_CRITICAL, "%s", c_error_memory_alloc);
        DAP_DELETE(l_cert_new->enc_key);
        DAP_DELETE(l_cert_new);
        return -11;
    }
    memcpy(l_cert_new->enc_key->pub_key_data, l_cert->enc_key->pub_key_data,l_cert->enc_key->pub_key_data_size);

    // Serialize certificate into memory
    uint32_t l_cert_serialized_size = 0;
    byte_t * l_cert_serialized = dap_cert_mem_save( l_cert_new, &l_cert_serialized_size );
    if(!l_cert_serialized){
        dap_json_rpc_error_add(*a_json_arr_reply, DAP_CHAIN_NODE_CLI_COM_CHAIN_CA_PUB_CANT_SERIALIZE_MEMORY_CERT_ERR,
                                       "Can't serialize in memory certificate" );
        return -DAP_CHAIN_NODE_CLI_COM_CHAIN_CA_PUB_CANT_SERIALIZE_MEMORY_CERT_ERR;
    }
    // Now all the chechs passed, forming datum for mempool
    dap_chain_datum_t * l_datum = dap_chain_datum_create( DAP_CHAIN_DATUM_CA, l_cert_serialized , l_cert_serialized_size);
    DAP_DELETE(l_cert_serialized);
    if(!l_datum){
        dap_json_rpc_error_add(*a_json_arr_reply, DAP_CHAIN_NODE_CLI_COM_CHAIN_CA_PUB_CANT_PRODUCE_CERT_ERR,
                                       "Can't serialize in memory certificate" );
        return -DAP_CHAIN_NODE_CLI_COM_CHAIN_CA_PUB_CANT_PRODUCE_CERT_ERR;
    }

    // Finaly add datum to mempool
    char *l_hash_str = dap_chain_mempool_datum_add(l_datum, l_chain, "hex");
    DAP_DELETE(l_datum);
    if (l_hash_str) {
        dap_json_rpc_error_add(*a_json_arr_reply, DAP_CHAIN_NODE_CLI_COM_CHAIN_CA_PUB_OK,
                                       "Datum %s was successfully placed to mempool", l_hash_str);
        DAP_DELETE(l_hash_str);
        return 0;
    } else {
        dap_json_rpc_error_add(*a_json_arr_reply, DAP_CHAIN_NODE_CLI_COM_CHAIN_CA_PUB_CANT_PLACE_CERT_ERR,
                                       "Can't place certificate \"%s\" to mempool", l_ca_name);
        return -DAP_CHAIN_NODE_CLI_COM_CHAIN_CA_PUB_CANT_PLACE_CERT_ERR;
    }
}

/**
 * @brief Create transaction from json file
 * com_tx_create command
 * @param argc
 * @param argv
 * @param arg_func
 * @param str_reply
 * @return int
 */
int com_tx_create_json(int a_argc, char ** a_argv, void **a_json_arr_reply)
{
    int l_arg_index = 1;
    const char *l_net_name = NULL; // optional parameter
    const char *l_chain_name = NULL; // optional parameter
    const char *l_json_file_path = NULL;
    const char *l_json_str = NULL;

    dap_cli_server_cmd_find_option_val(a_argv, l_arg_index, a_argc, "-net", &l_net_name); // optional parameter
    dap_cli_server_cmd_find_option_val(a_argv, l_arg_index, a_argc, "-chain", &l_chain_name); // optional parameter
    dap_cli_server_cmd_find_option_val(a_argv, l_arg_index, a_argc, "-json", &l_json_file_path);
    dap_cli_server_cmd_find_option_val(a_argv, l_arg_index, a_argc, "-tx_obj", &l_json_str);

    if(!l_json_file_path && !l_json_str) {
        dap_json_rpc_error_add(*a_json_arr_reply, DAP_CHAIN_NET_TX_CREATE_JSON_REQUIRE_PARAMETER_JSON,
                               "Command requires one of parameters '-json <json file path> or -tx_obj <string>'");
        return DAP_CHAIN_NET_TX_CREATE_JSON_REQUIRE_PARAMETER_JSON;
    } 

    // Open json file
    struct json_object *l_json = NULL;
    if (l_json_file_path){
        l_json = json_object_from_file(l_json_file_path);
        if(!l_json) {
            dap_json_rpc_error_add(*a_json_arr_reply, DAP_CHAIN_NET_TX_CREATE_JSON_CAN_NOT_OPEN_JSON_FILE,
                                "Can't open json file: %s", json_util_get_last_err());
            return DAP_CHAIN_NET_TX_CREATE_JSON_CAN_NOT_OPEN_JSON_FILE;
        }
    } else if (l_json_str) {
        l_json = json_tokener_parse(l_json_str);
        if(!l_json) {
            dap_json_rpc_error_add(*a_json_arr_reply, DAP_CHAIN_NET_TX_CREATE_JSON_CAN_NOT_OPEN_JSON_FILE,
                                "Can't parse input JSON-string", json_util_get_last_err());
            return DAP_CHAIN_NET_TX_CREATE_JSON_CAN_NOT_OPEN_JSON_FILE;
        }
    }
    if(!json_object_is_type(l_json, json_type_object)) {
        dap_json_rpc_error_add(*a_json_arr_reply, DAP_CHAIN_NET_TX_CREATE_JSON_WRONG_JSON_FORMAT, "Wrong json format");
        json_object_put(l_json);
        return DAP_CHAIN_NET_TX_CREATE_JSON_WRONG_JSON_FORMAT;
    }

    
    // Read network from json file
    if(!l_net_name) {
        struct json_object *l_json_net = json_object_object_get(l_json, "net");
        if(l_json_net && json_object_is_type(l_json_net, json_type_string)) {
            l_net_name = json_object_get_string(l_json_net);
        }
        if(!l_net_name) {
            dap_json_rpc_error_add(*a_json_arr_reply, DAP_CHAIN_NET_TX_CREATE_JSON_REQUIRE_PARAMETER_NET,
                                   "Command requires parameter '-net' or set net in the json file");
            json_object_put(l_json);
            return DAP_CHAIN_NET_TX_CREATE_JSON_REQUIRE_PARAMETER_NET;
        }
    }
    dap_chain_net_t *l_net = dap_chain_net_by_name(l_net_name);
    if(!l_net) {
        dap_json_rpc_error_add(*a_json_arr_reply, DAP_CHAIN_NET_TX_CREATE_JSON_NOT_FOUNT_NET_BY_NAME, "Not found net by name '%s'", l_net_name);
        json_object_put(l_json);
        return DAP_CHAIN_NET_TX_CREATE_JSON_NOT_FOUNT_NET_BY_NAME;
    }
    
    // Read chain from json file
    if(!l_chain_name) {
        struct json_object *l_json_chain = json_object_object_get(l_json, "chain");
        if(l_json_chain && json_object_is_type(l_json_chain, json_type_string)) {
            l_chain_name = json_object_get_string(l_json_chain);
        }
    }
    dap_chain_t *l_chain = dap_chain_net_get_chain_by_name(l_net, l_chain_name);
    if(!l_chain) {
        l_chain = dap_chain_net_get_chain_by_chain_type(l_net, CHAIN_TYPE_TX);
    }
    if(!l_chain) {
        dap_json_rpc_error_add(*a_json_arr_reply, DAP_CHAIN_NET_TX_CREATE_JSON_NOT_FOUNT_CHAIN_BY_NAME,
                               "Chain name '%s' not found, try use parameter '-chain' or set chain in the json file", l_chain_name);
        json_object_put(l_json);
        return DAP_CHAIN_NET_TX_CREATE_JSON_NOT_FOUNT_CHAIN_BY_NAME;
    }
    
    json_object *l_jobj_errors = json_object_new_array();
    size_t l_items_ready = 0, l_items_count = 0;
    dap_chain_datum_tx_t *l_tx = NULL;
    int l_ret = 0;
    if((l_ret = dap_chain_net_tx_create_by_json(l_json, l_net, l_jobj_errors, &l_tx, &l_items_count, &l_items_ready)) != DAP_CHAIN_NET_TX_CREATE_JSON_OK) {
        dap_json_rpc_error_add(*a_json_arr_reply, l_ret,
                               "Can't create transaction from json file");
        json_object_put(l_json);
        return l_ret;
    }

    json_object *l_jobj_ret = json_object_new_object();

    if(l_items_ready < l_items_count) {
        json_object *l_tx_create = json_object_new_boolean(false);
        json_object *l_jobj_valid_items = json_object_new_uint64(l_items_ready);
        json_object *l_jobj_total_items = json_object_new_uint64(l_items_count);
        json_object_object_add(l_jobj_ret, "tx_create", l_tx_create);
        json_object_object_add(l_jobj_ret, "valid_items", l_jobj_valid_items);
        json_object_object_add(l_jobj_ret, "total_items", l_jobj_total_items);
        json_object_object_add(l_jobj_ret, "errors", l_jobj_errors);
        json_object_array_add(*a_json_arr_reply, l_jobj_ret);
        DAP_DELETE(l_tx);
        return DAP_CHAIN_NET_TX_CREATE_JSON_INVALID_ITEMS;
    }
    json_object_put(l_jobj_errors);

    // Pack transaction into the datum
    dap_chain_datum_t *l_datum_tx = dap_chain_datum_create(DAP_CHAIN_DATUM_TX, l_tx, dap_chain_datum_tx_get_size(l_tx));
    size_t l_datum_tx_size = dap_chain_datum_size(l_datum_tx);
    DAP_DELETE(l_tx);

    // Add transaction to mempool
    char *l_gdb_group_mempool_base_tx = dap_chain_net_get_gdb_group_mempool_new(l_chain);// get group name for mempool
    char *l_tx_hash_str = dap_get_data_hash_str(l_datum_tx->data, l_datum_tx->header.data_size).s;
    bool l_placed = !dap_global_db_set(l_gdb_group_mempool_base_tx, l_tx_hash_str, l_datum_tx, l_datum_tx_size, false, NULL, NULL);

    DAP_DEL_Z(l_datum_tx);
    DAP_DELETE(l_gdb_group_mempool_base_tx);
    if(!l_placed) {
        dap_json_rpc_error_add(*a_json_arr_reply, DAP_CHAIN_NET_TX_CREATE_JSON_CAN_NOT_ADD_TRANSACTION_TO_MEMPOOL,
                               "Can't add transaction to mempool");
        return DAP_CHAIN_NET_TX_CREATE_JSON_CAN_NOT_ADD_TRANSACTION_TO_MEMPOOL;
    }
    // Completed successfully
    json_object *l_jobj_tx_create = json_object_new_boolean(true);
    json_object *l_jobj_hash = json_object_new_string(l_tx_hash_str);
    json_object *l_jobj_total_items = json_object_new_uint64(l_items_ready);
    json_object_object_add(l_jobj_ret, "tx_create", l_jobj_tx_create);
    json_object_object_add(l_jobj_ret, "hash", l_jobj_hash);
    json_object_object_add(l_jobj_ret, "total_items", l_jobj_total_items);
    json_object_array_add(*a_json_arr_reply, l_jobj_ret);
    return DAP_CHAIN_NET_TX_CREATE_JSON_OK;
}

/**
 * @brief Create transaction
 * com_tx_create command
 * @param argc
 * @param argv
 * @param arg_func
 * @param str_reply
 * @return int
 */
int com_tx_create(int a_argc, char **a_argv, void **a_json_arr_reply)
{
    int arg_index = 1;
//    int cmd_num = 1;
//    const char *value_str = NULL;
    const char *addr_base58_to = NULL;
    const char * l_fee_str = NULL;
    const char * l_value_str = NULL;
    const char * l_from_wallet_name = NULL;
    const char * l_wallet_fee_name = NULL;
    const char * l_token_ticker = NULL;
    const char * l_net_name = NULL;
    const char * l_chain_name = NULL;
    const char * l_emission_chain_name = NULL;
    const char * l_tx_num_str = NULL;
    const char *l_emission_hash_str = NULL;
    const char *l_cert_str = NULL;
    dap_cert_t *l_cert = NULL;
    dap_enc_key_t *l_priv_key = NULL;
    dap_chain_hash_fast_t l_emission_hash = {};
    size_t l_tx_num = 0;
    dap_chain_wallet_t * l_wallet_fee = NULL;

    const char * l_hash_out_type = NULL;
    dap_cli_server_cmd_find_option_val(a_argv, arg_index, a_argc, "-H", &l_hash_out_type);
    if(!l_hash_out_type)
        l_hash_out_type = "hex";
    if(dap_strcmp(l_hash_out_type,"hex") && dap_strcmp(l_hash_out_type,"base58")) {
        dap_json_rpc_error_add(*a_json_arr_reply, DAP_CHAIN_NODE_CLI_COM_TX_CREATE_HASH_INVALID, "Invalid parameter -H, valid values: -H <hex | base58>");
        return DAP_CHAIN_NODE_CLI_COM_TX_CREATE_HASH_INVALID;
    }

    dap_cli_server_cmd_find_option_val(a_argv, arg_index, a_argc, "-net", &l_net_name);
    dap_chain_net_t * l_net = dap_chain_net_by_name(l_net_name);
    if (l_net == NULL) {
        dap_json_rpc_error_add(*a_json_arr_reply, DAP_CHAIN_NODE_CLI_COM_TX_CREATE_NET_NOT_FOUND, "not found net by name '%s'", l_net_name);
        return DAP_CHAIN_NODE_CLI_COM_TX_CREATE_NET_NOT_FOUND;
    }

    uint256_t *l_value = NULL;
    uint256_t l_value_fee = {};
    dap_chain_addr_t **l_addr_to = NULL;
    size_t l_addr_el_count = 0;
    size_t l_value_el_count = 0;
    dap_cli_server_cmd_find_option_val(a_argv, arg_index, a_argc, "-from_wallet", &l_from_wallet_name);
    dap_cli_server_cmd_find_option_val(a_argv, arg_index, a_argc, "-wallet_fee", &l_wallet_fee_name);
    dap_cli_server_cmd_find_option_val(a_argv, arg_index, a_argc, "-from_emission", &l_emission_hash_str);
    dap_cli_server_cmd_find_option_val(a_argv, arg_index, a_argc, "-chain_emission", &l_emission_chain_name);
    dap_cli_server_cmd_find_option_val(a_argv, arg_index, a_argc, "-chain", &l_chain_name);
    dap_cli_server_cmd_find_option_val(a_argv, arg_index, a_argc, "-tx_num", &l_tx_num_str);
    dap_cli_server_cmd_find_option_val(a_argv, arg_index, a_argc, "-cert", &l_cert_str);

    if(l_tx_num_str)
        l_tx_num = strtoul(l_tx_num_str, NULL, 10);

    // Validator's fee
    if (dap_cli_server_cmd_find_option_val(a_argv, arg_index, a_argc, "-fee", &l_fee_str)) {
        if (!l_fee_str) {
            dap_json_rpc_error_add(*a_json_arr_reply, DAP_CHAIN_NODE_CLI_COM_TX_CREATE_REQUIRE_FEE, "tx_create requires parameter '-fee'");
            return DAP_CHAIN_NODE_CLI_COM_TX_CREATE_REQUIRE_FEE;
        }
        l_value_fee = dap_chain_balance_scan(l_fee_str);
    }
    if (IS_ZERO_256(l_value_fee) && (!l_emission_hash_str || (l_fee_str && strcmp(l_fee_str, "0")))) {
        dap_json_rpc_error_add(*a_json_arr_reply, DAP_CHAIN_NODE_CLI_COM_TX_CREATE_REQUIRE_FEE_IS_UINT256, "tx_create requires parameter '-fee' to be valid uint256");
        return DAP_CHAIN_NODE_CLI_COM_TX_CREATE_REQUIRE_FEE_IS_UINT256;
    }

    if((!l_from_wallet_name && !l_emission_hash_str)||(l_from_wallet_name && l_emission_hash_str)) {
        dap_json_rpc_error_add(*a_json_arr_reply, DAP_CHAIN_NODE_CLI_COM_TX_CREATE_REQUIRE_PARAMETER_FROM_WALLET_OR_FROM_EMISSION, "tx_create requires one of parameters '-from_wallet' or '-from_emission'");
        return DAP_CHAIN_NODE_CLI_COM_TX_CREATE_REQUIRE_PARAMETER_FROM_WALLET_OR_FROM_EMISSION;
    }

    const char *c_wallets_path = dap_chain_wallet_get_path(g_config);

    dap_chain_t *l_chain = NULL;
    if (l_chain_name) {
        l_chain = dap_chain_net_get_chain_by_name(l_net, l_chain_name);
    } else {
        l_chain = dap_chain_net_get_default_chain_by_chain_type(l_net,CHAIN_TYPE_TX);
    }

    if(!l_chain) {
        dap_json_rpc_error_add(*a_json_arr_reply, DAP_CHAIN_NODE_CLI_COM_TX_CREATE_NOT_FOUND_CHAIN,
                               "not found chain name '%s', try use parameter '-chain' or set default datum type in chain configuration file",
                l_chain_name);
        return DAP_CHAIN_NODE_CLI_COM_TX_CREATE_NOT_FOUND_CHAIN;
    }

    dap_chain_t *l_emission_chain = NULL;
    if (l_emission_hash_str) {
        if (dap_chain_hash_fast_from_str(l_emission_hash_str, &l_emission_hash)) {
            dap_json_rpc_error_add(*a_json_arr_reply, DAP_CHAIN_NODE_CLI_COM_TX_CREATE_REQUIRE_PARAMETER_FROM_EMISSION,
                                   "tx_create requires parameter '-from_emission' "
                                   "to be valid string containing hash in hex or base58 format");
            return DAP_CHAIN_NODE_CLI_COM_TX_CREATE_REQUIRE_PARAMETER_FROM_EMISSION;
        }
        if (l_emission_chain_name) {
            l_emission_chain = dap_chain_net_get_chain_by_name(l_net, l_emission_chain_name);
        } else {
            l_emission_chain = dap_chain_net_get_default_chain_by_chain_type(l_net,CHAIN_TYPE_EMISSION);
        }
        if (!l_emission_chain) {
            dap_json_rpc_error_add(*a_json_arr_reply, DAP_CHAIN_NODE_CLI_COM_TX_CREATE_REQUIRE_PARAMETER_FROM_CHAIN_EMISSION,
                                   "tx_create requires parameter '-chain_emission' "
                                   "to be a valid chain name or set default datum type in chain configuration file");
            return DAP_CHAIN_NODE_CLI_COM_TX_CREATE_REQUIRE_PARAMETER_FROM_CHAIN_EMISSION;
        }

        if (l_wallet_fee_name){
            l_wallet_fee = dap_chain_wallet_open(l_wallet_fee_name, c_wallets_path, NULL);
            if (!l_wallet_fee) {
                dap_json_rpc_error_add(*a_json_arr_reply, DAP_CHAIN_NODE_CLI_COM_TX_CREATE_REQUIRE_PARAMETER_WALLET_FEE,
                                       "Wallet %s does not exist", l_wallet_fee_name);
                return DAP_CHAIN_NODE_CLI_COM_TX_CREATE_REQUIRE_PARAMETER_WALLET_FEE;
            }
            l_priv_key = dap_chain_wallet_get_key(l_wallet_fee, 0);
        } else if (l_cert_str) {
            l_cert = dap_cert_find_by_name(l_cert_str);
            if (!l_cert) {
                dap_json_rpc_error_add(*a_json_arr_reply, DAP_CHAIN_NODE_CLI_COM_TX_CREATE_CERT_IS_INVALID, "Certificate %s is invalid", l_cert_str);
                return DAP_CHAIN_NODE_CLI_COM_TX_CREATE_CERT_IS_INVALID;
            }
            l_priv_key = l_cert->enc_key;
        } else {
            dap_json_rpc_error_add(*a_json_arr_reply, DAP_CHAIN_NODE_CLI_COM_TX_CREATE_REQUIRE_PARAMETER_CERT_OR_WALLET_FEE,
                                              "tx_create requires parameter '-cert' or '-wallet_fee' for create base tx for emission");
            return DAP_CHAIN_NODE_CLI_COM_TX_CREATE_REQUIRE_PARAMETER_CERT_OR_WALLET_FEE;
        }
    } else {
        dap_cli_server_cmd_find_option_val(a_argv, arg_index, a_argc, "-token", &l_token_ticker);
        if (!l_token_ticker) {
            dap_json_rpc_error_add(*a_json_arr_reply, DAP_CHAIN_NODE_CLI_COM_TX_CREATE_REQUIRE_TOKEN, "tx_create requires parameter '-token'");
            return DAP_CHAIN_NODE_CLI_COM_TX_CREATE_REQUIRE_TOKEN;
        }
        if (!dap_ledger_token_ticker_check(l_net->pub.ledger, l_token_ticker)) {
            dap_json_rpc_error_add(*a_json_arr_reply, DAP_CHAIN_NODE_CLI_COM_TX_CREATE_TOKEN_NOT_DECLARATED_IN_NET,
                                   "Ticker '%s' is not declared on network '%s'.", l_token_ticker, l_net_name);
            return DAP_CHAIN_NODE_CLI_COM_TX_CREATE_TOKEN_NOT_DECLARATED_IN_NET;
        }
        dap_cli_server_cmd_find_option_val(a_argv, arg_index, a_argc, "-to_addr", &addr_base58_to);
        dap_cli_server_cmd_find_option_val(a_argv, arg_index, a_argc, "-value", &l_value_str);
        if (!addr_base58_to) {
            dap_json_rpc_error_add(*a_json_arr_reply, DAP_CHAIN_NODE_CLI_COM_TX_CREATE_REQUIRE_PARAMETER_TO_ADDR, "tx_create requires parameter '-to_addr'");
            return DAP_CHAIN_NODE_CLI_COM_TX_CREATE_REQUIRE_PARAMETER_TO_ADDR;
        }
        if (!l_value_str) {
            dap_json_rpc_error_add(*a_json_arr_reply, DAP_CHAIN_NODE_CLI_COM_TX_CREATE_REQUIRE_PARAMETER_VALUE_OR_INVALID_FORMAT_VALUE, "tx_create requires parameter '-value' to be valid uint256 value");
            return DAP_CHAIN_NODE_CLI_COM_TX_CREATE_REQUIRE_PARAMETER_VALUE_OR_INVALID_FORMAT_VALUE;
        }
        l_addr_el_count = dap_str_symbol_count(addr_base58_to, ',') + 1;
        l_value_el_count = dap_str_symbol_count(l_value_str, ',') + 1;

        if (l_addr_el_count != l_value_el_count) {
            dap_json_rpc_error_add(*a_json_arr_reply, DAP_CHAIN_NODE_CLI_COM_TX_CREATE_REQUIRE_PARAMETER_VALUE_OR_INVALID_FORMAT_VALUE, "num of '-to_addr' and '-value' should be equal");
            return DAP_CHAIN_NODE_CLI_COM_TX_CREATE_REQUIRE_PARAMETER_VALUE_OR_INVALID_FORMAT_VALUE;
        }

        l_value = DAP_NEW_Z_COUNT(uint256_t, l_value_el_count);
        if (!l_value) {
            dap_json_rpc_error_add(*a_json_arr_reply, DAP_CHAIN_NODE_CLI_COM_GLOBAL_DB_MEMORY_ERR, c_error_memory_alloc);
            return DAP_CHAIN_NODE_CLI_COM_GLOBAL_DB_MEMORY_ERR;
        }
        char **l_value_array = dap_strsplit(l_value_str, ",", l_value_el_count);
        if (!l_value_array) {
            DAP_DELETE(l_value);
            dap_json_rpc_error_add(*a_json_arr_reply, DAP_CHAIN_NODE_CLI_COM_GLOBAL_DB_PARAM_ERR, "Can't read '-to_addr' arg");
            return DAP_CHAIN_NODE_CLI_COM_GLOBAL_DB_PARAM_ERR;
        }
        for (size_t i = 0; i < l_value_el_count; ++i) {
            l_value[i] = dap_chain_balance_scan(l_value_array[i]);
            if(IS_ZERO_256(l_value[i])) {
                DAP_DEL_MULTY(l_value_array, l_value);
                dap_json_rpc_error_add(*a_json_arr_reply, DAP_CHAIN_NODE_CLI_COM_TX_CREATE_REQUIRE_PARAMETER_VALUE_OR_INVALID_FORMAT_VALUE, "tx_create requires parameter '-value' to be valid uint256 value");
                return DAP_CHAIN_NODE_CLI_COM_TX_CREATE_REQUIRE_PARAMETER_VALUE_OR_INVALID_FORMAT_VALUE;
            }
        }
        DAP_DELETE(l_value_array);
    
        l_addr_to = DAP_NEW_Z_COUNT(dap_chain_addr_t *, l_addr_el_count);
        if (!l_addr_to) {
            log_it(L_CRITICAL, "%s", c_error_memory_alloc);
            DAP_DELETE(l_value);
            dap_json_rpc_error_add(*a_json_arr_reply, DAP_CHAIN_NODE_CLI_COM_GLOBAL_DB_MEMORY_ERR, c_error_memory_alloc);
            return DAP_CHAIN_NODE_CLI_COM_GLOBAL_DB_MEMORY_ERR;
        }
        char **l_addr_base58_to_array = dap_strsplit(addr_base58_to, ",", l_addr_el_count);
        if (!l_addr_base58_to_array) {
            DAP_DEL_MULTY(l_addr_to, l_value);
            dap_json_rpc_error_add(*a_json_arr_reply, DAP_CHAIN_NODE_CLI_COM_GLOBAL_DB_PARAM_ERR, "Can't read '-to_addr' arg");
            return DAP_CHAIN_NODE_CLI_COM_GLOBAL_DB_PARAM_ERR;
        }
        for (size_t i = 0; i < l_addr_el_count; ++i) {
            l_addr_to[i] = dap_chain_addr_from_str(l_addr_base58_to_array[i]);
            if(!l_addr_to[i]) {
                DAP_DEL_ARRAY(l_addr_to, i);
                DAP_DEL_MULTY(l_addr_to, l_addr_base58_to_array, l_value);
                dap_json_rpc_error_add(*a_json_arr_reply, DAP_CHAIN_NODE_CLI_COM_TX_CREATE_DESTINATION_ADDRESS_INVALID, "destination address is invalid");
                return DAP_CHAIN_NODE_CLI_COM_TX_CREATE_DESTINATION_ADDRESS_INVALID;
            }
        }
        DAP_DELETE(l_addr_base58_to_array);
    }

    int l_ret = DAP_CHAIN_NODE_CLI_COM_TX_CREATE_OK;
    if (l_emission_hash_str) {
        char *l_tx_hash_str = NULL;
        if (!l_priv_key) {
            dap_json_rpc_error_add(*a_json_arr_reply, DAP_CHAIN_NODE_CLI_COM_TX_CREATE_NO_PRIVATE_KEY_DEFINED, "No private key defined for creating the underlying "
                                                   "transaction no '-wallet_fee' or '-cert' parameter specified.");
            l_ret = DAP_CHAIN_NODE_CLI_COM_TX_CREATE_NO_PRIVATE_KEY_DEFINED;
        }
        l_tx_hash_str = dap_chain_mempool_base_tx_create(l_chain, &l_emission_hash, l_emission_chain->id,
                                                         uint256_0, NULL, NULL, // Get this params from emission itself
                                                         l_priv_key, l_hash_out_type, l_value_fee);
        json_object *l_jobj_emission = json_object_new_object();
        json_object *l_jobj_emi_status = NULL;
        json_object *l_jobj_emi_hash = NULL;
        if (l_tx_hash_str) {
            l_jobj_emi_status = json_object_new_string("Ok");
            l_jobj_emi_hash = json_object_new_string(l_tx_hash_str);
            DAP_DELETE(l_tx_hash_str);
            json_object_object_add(l_jobj_emission, "emission", l_jobj_emi_status);
            json_object_object_add(l_jobj_emission, "hash", l_jobj_emi_hash);
        } else {
            l_jobj_emi_status = json_object_new_string("False");
            json_object_object_add(l_jobj_emission, "emission", l_jobj_emi_status);
            json_object *l_jobj_msg = json_object_new_string("Can't place TX datum in mempool, examine log files\n");
            json_object_object_add(l_jobj_emission, "message", l_jobj_msg);
            l_ret = DAP_CHAIN_NODE_CLI_COM_TX_CREATE_CAN_NOT_ADD_DATUM_IN_MEMPOOL;
        }
        json_object_array_add(*a_json_arr_reply, l_jobj_emission);
        DAP_DEL_ARRAY(l_addr_to, l_addr_el_count);
        DAP_DEL_MULTY(l_addr_to, l_value);
        if (l_wallet_fee) {
            dap_chain_wallet_close(l_wallet_fee);
            dap_enc_key_delete(l_priv_key);
        }
        return l_ret;        
    }

    dap_chain_wallet_t * l_wallet = dap_chain_wallet_open(l_from_wallet_name, c_wallets_path, NULL);
    json_object *l_jobj_result = json_object_new_object();

    if(!l_wallet) {
        dap_json_rpc_error_add(*a_json_arr_reply, DAP_CHAIN_NODE_CLI_COM_TX_CREATE_WALLET_DOES_NOT_EXIST,
                               "wallet %s does not exist", l_from_wallet_name);
        DAP_DEL_ARRAY(l_addr_to, l_addr_el_count);
        DAP_DEL_MULTY(l_addr_to, l_value);
        return DAP_CHAIN_NODE_CLI_COM_TX_CREATE_WALLET_DOES_NOT_EXIST;
    } else {
        const char *l_wallet_check_str = dap_chain_wallet_check_sign(l_wallet);
        if (dap_strcmp(l_wallet_check_str, "") != 0) {
            json_object *l_obj_wgn_str = json_object_new_string(l_wallet_check_str);
            json_object_object_add(l_jobj_result, "warning", l_obj_wgn_str);
        }
    }
    const dap_chain_addr_t *l_addr_from = (const dap_chain_addr_t *) dap_chain_wallet_get_addr(l_wallet, l_net->pub.id);

    if(!l_addr_from) {
        dap_chain_wallet_close(l_wallet);
        dap_enc_key_delete(l_priv_key);
        dap_json_rpc_error_add(*a_json_arr_reply, DAP_CHAIN_NODE_CLI_COM_TX_CREATE_SOURCE_ADDRESS_INVALID, "source address is invalid");
        json_object_put(l_jobj_result);
        DAP_DEL_ARRAY(l_addr_to, l_addr_el_count);
        DAP_DEL_MULTY(l_addr_to, l_value);
        return DAP_CHAIN_NODE_CLI_COM_TX_CREATE_SOURCE_ADDRESS_INVALID;
    }

    for (size_t i = 0; i < l_addr_el_count; ++i) {
        if (dap_chain_addr_compare(l_addr_to[i], l_addr_from)) {
            dap_chain_wallet_close(l_wallet);
            dap_enc_key_delete(l_priv_key);
            dap_json_rpc_error_add(*a_json_arr_reply, DAP_CHAIN_NODE_CLI_COM_TX_CREATE_EQ_SOURCE_DESTINATION_ADDRESS, "The transaction cannot be directed to the same address as the source.");
            json_object_put(l_jobj_result);
            DAP_DEL_ARRAY(l_addr_to, l_addr_el_count);
            DAP_DEL_MULTY(l_addr_to, l_value);
            return DAP_CHAIN_NODE_CLI_COM_TX_CREATE_EQ_SOURCE_DESTINATION_ADDRESS;
        }
    }

    for (size_t i = 0; i < l_addr_el_count; ++i) {
        if (!dap_chain_addr_is_blank(l_addr_to[i]) && l_addr_to[i]->net_id.uint64 != l_net->pub.id.uint64) {
            bool l_found = false;
            for (size_t j = 0; j < l_net->pub.bridged_networks_count; ++j) {
                if (l_net->pub.bridged_networks[j].uint64 == l_addr_to[i]->net_id.uint64) {
                    l_found = true;
                    break;
                }
            }
            if (!l_found) {
                dap_string_t *l_allowed_list = dap_string_new("");
                dap_string_append_printf(l_allowed_list, "0x%016"DAP_UINT64_FORMAT_X, l_net->pub.id.uint64);
                for (size_t j = 0; j < l_net->pub.bridged_networks_count; ++j)
                    dap_string_append_printf(l_allowed_list, ", 0x%016"DAP_UINT64_FORMAT_X, l_net->pub.bridged_networks[j].uint64);
                dap_json_rpc_error_add(*a_json_arr_reply, DAP_CHAIN_NODE_CLI_COM_TX_CREATE_DESTINATION_NETWORK_IS_UNREACHEBLE,
                                    "Destination network ID=0x%"DAP_UINT64_FORMAT_x
                                    " is unreachable. List of available network IDs:\n%s"
                                    " Please, change network name or wallet address",
                                    l_addr_to[i]->net_id.uint64, l_allowed_list->str);
                dap_string_free(l_allowed_list, true);
                json_object_put(l_jobj_result);

                DAP_DEL_ARRAY(l_addr_to, l_addr_el_count);
                DAP_DEL_MULTY(l_addr_to, l_value);
                return DAP_CHAIN_NODE_CLI_COM_TX_CREATE_DESTINATION_NETWORK_IS_UNREACHEBLE;
            }
        }
    }

    json_object *l_jobj_transfer_status = NULL;
    json_object *l_jobj_tx_hash = NULL;

    l_priv_key = dap_chain_wallet_get_key(l_wallet, 0);
    if(l_tx_num){
        l_ret = dap_chain_mempool_tx_create_massive(l_chain, l_priv_key, l_addr_from,
                                                  l_addr_to[0], l_token_ticker, l_value[0], l_value_fee, l_tx_num);
        l_jobj_transfer_status = json_object_new_string((l_ret == 0) ? "Ok" : (l_ret == -2) ? "False, not enough funds for transfer" : "False");
        json_object_object_add(l_jobj_result, "transfer", l_jobj_transfer_status);
    } else {
        char *l_tx_hash_str = dap_chain_mempool_tx_create(l_chain, l_priv_key, l_addr_from, (const dap_chain_addr_t **)l_addr_to,
                                                                  l_token_ticker, l_value, l_value_fee, l_hash_out_type, l_addr_el_count);
        if (l_tx_hash_str) {
            l_jobj_transfer_status = json_object_new_string("Ok");
            l_jobj_tx_hash = json_object_new_string(l_tx_hash_str);
            json_object_object_add(l_jobj_result, "transfer", l_jobj_transfer_status);
            json_object_object_add(l_jobj_result, "hash", l_jobj_tx_hash);
            DAP_DELETE(l_tx_hash_str);
        } else {
            l_jobj_transfer_status = json_object_new_string("False");
            json_object_object_add(l_jobj_result, "transfer", l_jobj_transfer_status);
            l_ret = DAP_CHAIN_NODE_CLI_COM_TX_CREATE_CAN_NOT_CREATE_TRANSACTION;
        }
    }
    json_object_array_add(*a_json_arr_reply, l_jobj_result);

    DAP_DEL_ARRAY(l_addr_to, l_addr_el_count);
    DAP_DEL_MULTY(l_addr_to, l_value);
    dap_chain_wallet_close(l_wallet);
    dap_enc_key_delete(l_priv_key);
    return l_ret;
}


/**
 * @brief com_tx_verify
 * Verifing transaction
 * tx_verify command
 * @param argc
 * @param argv
 * @param arg_func
 * @param str_reply
 * @return int
 */
int com_tx_verify(int a_argc, char **a_argv, void **a_str_reply)
{
    json_object **a_json_arr_reply = (json_object **)a_str_reply;
    const char * l_tx_hash_str = NULL;
    dap_chain_net_t * l_net = NULL;
    dap_chain_t * l_chain = NULL;
    int l_arg_index = 1;

    dap_cli_server_cmd_find_option_val(a_argv, l_arg_index, a_argc, "-tx", &l_tx_hash_str);
    if(!l_tx_hash_str) {
        dap_json_rpc_error_add(*a_json_arr_reply, DAP_CHAIN_NODE_CLI_COM_TX_VERIFY_REQUIRE_PARAMETER_TX, "tx_verify requires parameter '-tx'");
        return DAP_CHAIN_NODE_CLI_COM_TX_VERIFY_REQUIRE_PARAMETER_TX;
    }
    dap_chain_node_cli_cmd_values_parse_net_chain_for_json(*a_json_arr_reply, &l_arg_index, a_argc, a_argv, &l_chain, &l_net,
                                                           CHAIN_TYPE_TX);
    if (!l_net || !l_chain) {
        return DAP_CHAIN_NODE_CLI_COM_TX_VERIFY_NET_CHAIN_UNDEFINED;
    }
    dap_hash_fast_t l_tx_hash;
    char *l_hex_str_from58 = NULL;
    if (dap_chain_hash_fast_from_hex_str(l_tx_hash_str, &l_tx_hash)) {
        l_hex_str_from58 = dap_enc_base58_to_hex_str_from_str(l_tx_hash_str);
        if (dap_chain_hash_fast_from_hex_str(l_hex_str_from58, &l_tx_hash)) {
            dap_json_rpc_error_add(*a_json_arr_reply, DAP_CHAIN_NODE_CLI_COM_TX_VERIFY_INVALID_TX_HASH, "Invalid tx hash format, need hex or base58");
            return DAP_CHAIN_NODE_CLI_COM_TX_VERIFY_INVALID_TX_HASH;
        }
    }
    size_t l_datum_size = 0;
    char *l_gdb_group = dap_chain_net_get_gdb_group_mempool_new(l_chain);
    dap_chain_datum_t *l_datum = (dap_chain_datum_t*)dap_global_db_get_sync(l_gdb_group, l_hex_str_from58 ? l_hex_str_from58 : l_tx_hash_str, &l_datum_size, NULL, NULL);
    DAP_DEL_Z(l_hex_str_from58);
    if (!l_datum) {
        dap_json_rpc_error_add(*a_json_arr_reply, DAP_CHAIN_NODE_CLI_COM_TX_VERIFY_SPECIFIED_TX_NOT_FOUND, "Specified tx not found");
        return DAP_CHAIN_NODE_CLI_COM_TX_VERIFY_SPECIFIED_TX_NOT_FOUND;
    }
    if (l_datum->header.type_id != DAP_CHAIN_DATUM_TX){
        char *l_str_err = dap_strdup_printf("Based on the specified hash, the type %s was found and not a transaction.",
                                            dap_chain_datum_type_id_to_str(l_datum->header.type_id));
        dap_json_rpc_error_add(*a_json_arr_reply, DAP_CHAIN_NODE_CLI_COM_TX_VERIFY_HASH_IS_NOT_TX_HASH, l_str_err);
        DAP_DELETE(l_str_err);
        return DAP_CHAIN_NODE_CLI_COM_TX_VERIFY_HASH_IS_NOT_TX_HASH;
    }
    dap_chain_datum_tx_t *l_tx = (dap_chain_datum_tx_t*)l_datum->data;
    int l_ret = dap_ledger_tx_add_check(l_net->pub.ledger, l_tx, l_datum->header.data_size, &l_tx_hash);
    json_object *l_obj_ret = json_object_new_object();
    json_object *l_obj_hash = json_object_new_string(l_tx_hash_str);
    json_object_object_add(l_obj_ret, "hash", l_obj_hash);
    json_object *l_jobj_verfiy = NULL;
    json_object *l_jobj_error = NULL;
    if (l_ret) {
        l_jobj_verfiy = json_object_new_boolean(false);
        l_jobj_error = json_object_new_object();
        json_object *l_jobj_err_str = json_object_new_string(dap_ledger_check_error_str(l_ret));
        json_object *l_jobj_err_code = json_object_new_int64(l_ret);
        json_object_object_add(l_jobj_error, "code", l_jobj_err_code);
        json_object_object_add(l_jobj_error, "message", l_jobj_err_str);
        json_object_object_add(l_obj_ret, "verify", l_jobj_verfiy);
        json_object_object_add(l_obj_ret, "error", l_jobj_error);
        json_object_array_add(*a_json_arr_reply, l_obj_ret);
        return DAP_CHAIN_NODE_CLI_COM_TX_VERIFY_TX_NOT_VERIFY;
    } else {
        l_jobj_verfiy = json_object_new_boolean(true);
        l_jobj_error = json_object_new_null();
        json_object_object_add(l_obj_ret, "verify", l_jobj_verfiy);
        json_object_object_add(l_obj_ret, "error", l_jobj_error);
        json_object_array_add(*a_json_arr_reply, l_obj_ret);
        return DAP_CHAIN_NODE_CLI_COM_TX_VERIFY_OK;
    }
}


/**
 * @brief com_tx_history
 * tx_history command
 * Transaction history for an address
 * @param a_argc
 * @param a_argv
 * @param a_str_reply
 * @return int
 */
int com_tx_history(int a_argc, char ** a_argv, void **a_str_reply)
{
    json_object **a_json_arr_reply = (json_object **)a_str_reply;
    int arg_index = 1;
    const char *l_addr_base58 = NULL;
    const char *l_wallet_name = NULL;
    const char *l_net_str = NULL;
    const char *l_chain_str = NULL;
    const char *l_tx_hash_str = NULL;
    const char *l_tx_srv_str = NULL;
    const char *l_tx_act_str = NULL;
    const char *l_limit_str = NULL;
    const char *l_offset_str = NULL;
    const char *l_head_str = NULL;

    dap_chain_t * l_chain = NULL;
    dap_chain_net_t * l_net = NULL;

    const char * l_hash_out_type = NULL;
    dap_cli_server_cmd_find_option_val(a_argv, arg_index, a_argc, "-H", &l_hash_out_type);
    if(!l_hash_out_type)
        l_hash_out_type = "hex";
    if(dap_strcmp(l_hash_out_type,"hex") && dap_strcmp(l_hash_out_type,"base58")) {
        dap_json_rpc_error_add(*a_json_arr_reply, DAP_CHAIN_NODE_CLI_COM_TX_HISTORY_PARAM_ERR,
                                "Invalid parameter -H, valid values: -H <hex | base58>");
        return DAP_CHAIN_NODE_CLI_COM_TX_HISTORY_PARAM_ERR;

    }

    dap_cli_server_cmd_find_option_val(a_argv, arg_index, a_argc, "-addr", &l_addr_base58);
    dap_cli_server_cmd_find_option_val(a_argv, arg_index, a_argc, "-w", &l_wallet_name);
    dap_cli_server_cmd_find_option_val(a_argv, arg_index, a_argc, "-net", &l_net_str);
    dap_cli_server_cmd_find_option_val(a_argv, arg_index, a_argc, "-chain", &l_chain_str);
    dap_cli_server_cmd_find_option_val(a_argv, arg_index, a_argc, "-tx", &l_tx_hash_str);
    dap_cli_server_cmd_find_option_val(a_argv, arg_index, a_argc, "-srv", &l_tx_srv_str);
    dap_cli_server_cmd_find_option_val(a_argv, arg_index, a_argc, "-act", &l_tx_act_str);
    
    dap_cli_server_cmd_find_option_val(a_argv, arg_index, a_argc, "-limit", &l_limit_str);
    dap_cli_server_cmd_find_option_val(a_argv, arg_index, a_argc, "-offset", &l_offset_str);
    bool l_head = dap_cli_server_cmd_find_option_val(a_argv, arg_index, a_argc, "-head", &l_head_str) ? true : false;
    size_t l_limit = l_limit_str ? strtoul(l_limit_str, NULL, 10) : 1000;
    size_t l_offset = l_offset_str ? strtoul(l_offset_str, NULL, 10) : 0;

    //default is ALL/ANY
    dap_chain_tx_tag_action_type_t l_action = l_tx_act_str ? dap_ledger_tx_action_str_to_action_t(l_tx_act_str):
                                     DAP_CHAIN_TX_TAG_ACTION_ALL;                    

    bool l_brief = (dap_cli_server_cmd_check_option(a_argv, arg_index, a_argc, "-brief") != -1) ? true : false;

    bool l_is_tx_all = dap_cli_server_cmd_find_option_val(a_argv, arg_index, a_argc, "-all", NULL);
    bool l_is_tx_count = dap_cli_server_cmd_find_option_val(a_argv, arg_index, a_argc, "-count", NULL);

    if (!l_addr_base58 && !l_wallet_name && !l_tx_hash_str && !l_is_tx_all && !l_is_tx_count) {
        dap_json_rpc_error_add(*a_json_arr_reply, DAP_CHAIN_NODE_CLI_COM_TX_HISTORY_PARAM_ERR,
                                "tx_history requires parameter '-addr' or '-w' or '-tx'");
        return DAP_CHAIN_NODE_CLI_COM_TX_HISTORY_PARAM_ERR;
    }

    if (!l_net_str && !l_addr_base58&& !l_is_tx_all) {
        dap_json_rpc_error_add(*a_json_arr_reply, DAP_CHAIN_NODE_CLI_COM_TX_HISTORY_PARAM_ERR,
                                "tx_history requires parameter '-net' or '-addr'");
        return DAP_CHAIN_NODE_CLI_COM_TX_HISTORY_PARAM_ERR;
    }

    dap_chain_hash_fast_t l_tx_hash;
    if (l_tx_hash_str && dap_chain_hash_fast_from_str(l_tx_hash_str, &l_tx_hash) != 0) {
        
        dap_json_rpc_error_add(*a_json_arr_reply, DAP_CHAIN_NODE_CLI_COM_TX_HISTORY_HASH_REC_ERR, "tx hash not recognized");
        return DAP_CHAIN_NODE_CLI_COM_TX_HISTORY_HASH_REC_ERR;
    }
    
    // Select chain network
    if (!l_addr_base58 && l_net_str) {
        l_net = dap_chain_net_by_name(l_net_str);
        if (!l_net) { // Can't find such network
            dap_json_rpc_error_add(*a_json_arr_reply, DAP_CHAIN_NODE_CLI_COM_TX_HISTORY_NET_PARAM_ERR,
                                    "tx_history requires parameter '-net' to be valid chain network name");
            return DAP_CHAIN_NODE_CLI_COM_TX_HISTORY_NET_PARAM_ERR;
        }
    }
    // Get chain address
    dap_chain_addr_t *l_addr = NULL;
    if (l_addr_base58) {
        if (l_tx_hash_str) {
            dap_json_rpc_error_add(*a_json_arr_reply, DAP_CHAIN_NODE_CLI_COM_TX_HISTORY_INCOMPATIBLE_PARAMS_ERR,
                                                        "Incompatible params '-addr' & '-tx'");
            return DAP_CHAIN_NODE_CLI_COM_TX_HISTORY_INCOMPATIBLE_PARAMS_ERR;
        }
        l_addr = dap_chain_addr_from_str(l_addr_base58);
        if (!l_addr) {
            dap_json_rpc_error_add(*a_json_arr_reply, DAP_CHAIN_NODE_CLI_COM_TX_HISTORY_WALLET_ADDR_ERR,
                                                        "Wallet address not recognized");
            return DAP_CHAIN_NODE_CLI_COM_TX_HISTORY_WALLET_ADDR_ERR;
        }
        if (l_net) {
            if (l_net->pub.id.uint64 != l_addr->net_id.uint64) {
                dap_json_rpc_error_add(*a_json_arr_reply, DAP_CHAIN_NODE_CLI_COM_TX_HISTORY_ID_NET_ADDR_DIF_ERR,
                                        "Network ID with '-net' param and network ID with '-addr' param are different");
                DAP_DELETE(l_addr);
                return DAP_CHAIN_NODE_CLI_COM_TX_HISTORY_ID_NET_ADDR_DIF_ERR;
            }
        } else
            l_net = dap_chain_net_by_id(l_addr->net_id);
    }
    if (!l_net) {
        dap_json_rpc_error_add(*a_json_arr_reply, DAP_CHAIN_NODE_CLI_COM_TX_HISTORY_NET_ERR, "Network not found");
        return DAP_DELETE(l_addr), DAP_CHAIN_NODE_CLI_COM_TX_HISTORY_NET_ERR;
    }
    if (l_wallet_name) {
        const char *c_wallets_path = dap_chain_wallet_get_path(g_config);
        dap_chain_wallet_t *l_wallet = dap_chain_wallet_open(l_wallet_name, c_wallets_path, NULL);
        if (l_wallet) {
            const char *l_sign_str = dap_chain_wallet_check_sign(l_wallet);
            //TODO add warning about deprecated signs
            dap_chain_addr_t *l_addr_tmp = dap_chain_wallet_get_addr(l_wallet, l_net->pub.id);
            if (l_addr) {
                if (!dap_chain_addr_compare(l_addr, l_addr_tmp)) {
                    dap_json_rpc_error_add(*a_json_arr_reply, DAP_CHAIN_NODE_CLI_COM_TX_HISTORY_ADDR_WALLET_DIF_ERR,
                                            "Address with '-addr' param and address with '-w' param are different");
                    DAP_DELETE(l_addr);
                    DAP_DELETE(l_addr_tmp);
                    return DAP_CHAIN_NODE_CLI_COM_TX_HISTORY_ADDR_WALLET_DIF_ERR;
                }
                DAP_DELETE(l_addr_tmp);
            } else
                l_addr = l_addr_tmp;
            dap_chain_wallet_close(l_wallet);
        } else {
            dap_json_rpc_error_add(*a_json_arr_reply, DAP_CHAIN_NODE_CLI_COM_TX_HISTORY_WALLET_ERR,
                                    "The wallet %s is not activated or it doesn't exist", l_wallet_name);
            DAP_DELETE(l_addr);
            return DAP_CHAIN_NODE_CLI_COM_TX_HISTORY_WALLET_ERR;
        }
    }
    // Select chain, if any
    if (!l_net) {
        dap_json_rpc_error_add(*a_json_arr_reply, DAP_CHAIN_NODE_CLI_COM_TX_HISTORY_NET_ERR, "Could not determine the network from which to "
                                                       "extract data for the tx_history command to work.");
        return DAP_CHAIN_NODE_CLI_COM_TX_HISTORY_NET_ERR;
    }
    if (l_chain_str)
        l_chain = dap_chain_net_get_chain_by_name(l_net, l_chain_str);
    else
        l_chain = dap_chain_net_get_default_chain_by_chain_type(l_net, CHAIN_TYPE_TX);

    if(!l_chain) {
        dap_json_rpc_error_add(*a_json_arr_reply, DAP_CHAIN_NODE_CLI_COM_TX_HISTORY_CHAIN_PARAM_ERR,
                                "tx_history requires parameter '-chain' to be valid chain name in chain net %s."
                                " You can set default datum type in chain configuration file", l_net_str);
        return DAP_CHAIN_NODE_CLI_COM_TX_HISTORY_CHAIN_PARAM_ERR;
    }
    // response
    json_object * json_obj_out = NULL;
    if (l_tx_hash_str) {
         // history tx hash
        json_obj_out = dap_db_history_tx(*a_json_arr_reply, &l_tx_hash, l_chain, l_hash_out_type, l_net);
        if (!json_obj_out) {
            dap_json_rpc_error_add(*a_json_arr_reply, DAP_CHAIN_NODE_CLI_COM_TX_HISTORY_DAP_DB_HISTORY_TX_ERR,
                                    "something went wrong in tx_history");
            return DAP_CHAIN_NODE_CLI_COM_TX_HISTORY_DAP_DB_HISTORY_TX_ERR;
        }
    } else if (l_addr) {
        // history addr and wallet
        json_object * json_obj_summary = json_object_new_object();
        if (!json_obj_summary) {
            return DAP_CHAIN_NODE_CLI_COM_TX_HISTORY_MEMORY_ERR;
        }
        json_obj_out = dap_db_history_addr(*a_json_arr_reply, l_addr, l_chain, l_hash_out_type, dap_chain_addr_to_str_static(l_addr), json_obj_summary, l_limit, l_offset, l_brief, l_tx_srv_str, l_action, l_head);
        if (!json_obj_out) {
            dap_json_rpc_error_add(*a_json_arr_reply, DAP_CHAIN_NODE_CLI_COM_TX_HISTORY_DAP_DB_HISTORY_ADDR_ERR,
                                    "something went wrong in tx_history");
            json_object_put(json_obj_summary);
            return DAP_CHAIN_NODE_CLI_COM_TX_HISTORY_DAP_DB_HISTORY_ADDR_ERR;
        }        
        json_object_array_add(*a_json_arr_reply, json_obj_out);        
        json_object_array_add(*a_json_arr_reply, json_obj_summary);        
        return DAP_CHAIN_NODE_CLI_COM_TX_HISTORY_OK;        
    } else if (l_is_tx_all) {
        // history all
        json_object * json_obj_summary = json_object_new_object();
        if (!json_obj_summary) {
            return DAP_CHAIN_NODE_CLI_COM_TX_HISTORY_MEMORY_ERR;
        }

        json_object* json_arr_history_all = dap_db_history_tx_all(*a_json_arr_reply, l_chain, l_net, l_hash_out_type, json_obj_summary,
                                                                l_limit, l_offset, l_brief, l_tx_srv_str, l_action, l_head);
        if (!json_arr_history_all) {
            dap_json_rpc_error_add(*a_json_arr_reply, DAP_CHAIN_NODE_CLI_COM_TX_HISTORY_DAP_DB_HISTORY_ALL_ERR,
                                    "something went wrong in tx_history");
            return DAP_CHAIN_NODE_CLI_COM_TX_HISTORY_DAP_DB_HISTORY_ALL_ERR;
        }

        json_object_array_add(*a_json_arr_reply, json_arr_history_all);
        json_object_array_add(*a_json_arr_reply, json_obj_summary);
        return DAP_CHAIN_NODE_CLI_COM_TX_HISTORY_OK;
    } else if (l_is_tx_count) {
        json_object * json_count_obj= json_object_new_object();
        json_object_object_add(json_count_obj, "Number of transaction", json_object_new_uint64(l_chain->callback_count_tx(l_chain)));
        json_object_array_add(*a_json_arr_reply, json_count_obj);
        return DAP_CHAIN_NODE_CLI_COM_TX_HISTORY_OK;
    }
    json_object_array_add(*a_json_arr_reply, json_obj_out ? json_obj_out : json_object_new_string("empty"));
    return DAP_CHAIN_NODE_CLI_COM_TX_HISTORY_OK;
}


/**
 * @brief stats command
 *
 * @param argc
 * @param argv
 * @param arg_func
 * @param str_reply
 * @return int
 */
int com_stats(int argc, char **a_argv, void **a_str_reply)
{
    json_object **a_json_arr_reply = (json_object **)a_str_reply;
    enum {
        CMD_NONE, CMD_STATS_CPU
    };
    int arg_index = 1;
    int cmd_num = CMD_NONE;
    // find  add parameter ('cpu')
    if (dap_cli_server_cmd_find_option_val(a_argv, arg_index, dap_min(argc, arg_index + 1), "cpu", NULL)) {
        cmd_num = CMD_STATS_CPU;
    }
    switch (cmd_num) {
    case CMD_NONE:
    default:
        dap_json_rpc_error_add(*a_json_arr_reply, DAP_CHAIN_NODE_CLI_COM_STATS_WRONG_FORMAT_ERR,
                        "format of command: stats cpu");
        return -DAP_CHAIN_NODE_CLI_COM_STATS_WRONG_FORMAT_ERR;
    case CMD_STATS_CPU:
#if (defined DAP_OS_UNIX) || (defined __WIN32)
    {
        dap_cpu_monitor_init();
        dap_usleep(500000);
        json_object* json_arr_cpu_out = json_object_new_array();        
        char *l_str_delimiter;
        char *l_str_cpu_num;
        dap_cpu_stats_t s_cpu_stats = dap_cpu_get_stats();
        for (uint32_t n_cpu_num = 0; n_cpu_num < s_cpu_stats.cpu_cores_count; n_cpu_num++) {
            json_object* json_obj_cpu = json_object_new_object();
            l_str_cpu_num = dap_strdup_printf("CPU-%d", n_cpu_num);
            l_str_delimiter = dap_strdup_printf("%f%%", s_cpu_stats.cpus[n_cpu_num].load);
            json_object_object_add(json_obj_cpu, l_str_cpu_num, json_object_new_string(l_str_delimiter));
            json_object_array_add(json_arr_cpu_out, json_obj_cpu);
            DAP_DELETE(l_str_cpu_num);
            DAP_DELETE(l_str_delimiter);
        }
        json_object* json_obj_total = json_object_new_object();
        l_str_delimiter = dap_strdup_printf("%f%%", s_cpu_stats.cpu_summary.load);
        json_object_object_add(json_obj_total, "Total", json_object_new_string(l_str_delimiter));
        json_object_array_add(json_arr_cpu_out, json_obj_total);
        DAP_DELETE(l_str_delimiter);
        json_object_array_add(*a_json_arr_reply, json_arr_cpu_out);
        break;
    }
#else
        dap_cli_server_cmd_set_reply_text(a_str_reply, "only Linux or Windows environment supported");
        return -1;
#endif // DAP_OS_UNIX
    }
    return DAP_CHAIN_NODE_CLI_COM_STATS_OK;
}

/**
 * @brief com_exit
 *
 * @param argc
 * @param argv
 * @param arg_func
 * @param str_reply
 * @return int
 */
int com_exit(int a_argc, char **a_argv, void **a_str_reply)
{
    UNUSED(a_argc);
    UNUSED(a_argv);
    UNUSED(a_str_reply);
    //dap_events_stop_all();
    exit(0);
    return 0;
}

/**
 * @brief com_print_log Print log info
 * print_log [ts_after <timestamp >] [limit <line numbers>]
 * @param argc
 * @param argv
 * @param arg_func
 * @param str_reply
 * @return int
 */
int com_print_log(int a_argc, char **a_argv, void **a_str_reply)
{
    json_object **a_json_arr_reply = (json_object **)a_str_reply;
    int arg_index = 1;
    const char * l_str_ts_after = NULL;
    const char * l_str_limit = NULL;
    int64_t l_ts_after = 0;
    long l_limit = 0;
    dap_cli_server_cmd_find_option_val(a_argv, arg_index, a_argc, "ts_after", &l_str_ts_after);
    dap_cli_server_cmd_find_option_val(a_argv, arg_index, a_argc, "limit", &l_str_limit);

    l_ts_after = (l_str_ts_after) ? strtoll(l_str_ts_after, 0, 10) : -1;
    l_limit = (l_str_limit) ? strtol(l_str_limit, 0, 10) : -1;

    if(l_ts_after < 0 || !l_str_ts_after) {
        dap_json_rpc_error_add(*a_json_arr_reply, DAP_CHAIN_NODE_CLI_COM_PRINT_LOG_REQUIRES_PARAMETER_AFTER, 
                                                                        "requires valid parameter 'l_ts_after'");
        return -DAP_CHAIN_NODE_CLI_COM_PRINT_LOG_REQUIRES_PARAMETER_AFTER;
    }
    if(l_limit <= 0) {
        dap_json_rpc_error_add(*a_json_arr_reply, DAP_CHAIN_NODE_CLI_COM_PRINT_LOG_REQUIRES_PARAMETER_LIMIT, 
                                                                        "requires valid parameter 'limit'");
        return -DAP_CHAIN_NODE_CLI_COM_PRINT_LOG_REQUIRES_PARAMETER_LIMIT;
    }

    // get logs from list
    char *l_str_ret = dap_log_get_item(l_ts_after, (int) l_limit);
    if(!l_str_ret) {
        dap_json_rpc_error_add(*a_json_arr_reply, DAP_CHAIN_NODE_CLI_COM_PRINT_LOG_NO_LOGS, 
                                                                        "no logs");
        return -DAP_CHAIN_NODE_CLI_COM_PRINT_LOG_NO_LOGS;
    }
    dap_json_rpc_error_add(*a_json_arr_reply, DAP_CHAIN_NODE_CLI_COM_PRINT_LOG_OK, 
                                                        "%s", l_str_ret);
    DAP_DELETE(l_str_ret);
    return DAP_CHAIN_NODE_CLI_COM_PRINT_LOG_OK;
}

/**
 * @brief cmd_gdb_export
 * action for cellframe-node-cli gdb_export command
 * @param argc
 * @param argv
 * @param arg_func
 * @param a_str_reply
 * @return
 */
int cmd_gdb_export(int a_argc, char **a_argv, void **a_str_reply)
{
    int arg_index = 1;
    const char *l_filename = NULL;
    dap_cli_server_cmd_find_option_val(a_argv, arg_index, a_argc, "filename", &l_filename);
    if (!l_filename) {
        dap_cli_server_cmd_set_reply_text(a_str_reply, "gdb_export requires parameter 'filename'");
        return -1;
    }
    const char *l_gdb_path = dap_config_get_item_str(g_config, "global_db", "path");
    if (!l_gdb_path) {
        log_it(L_ERROR, "Can't find gdb path in config file");
        dap_cli_server_cmd_set_reply_text(a_str_reply, "Can't find gdb path in the config file");
        return -1;
    }
    if (!opendir(l_gdb_path)) {
        log_it(L_ERROR, "Can't open db directory");
        dap_cli_server_cmd_set_reply_text(a_str_reply, "Can't open db directory");
        return -1;
    }
    char l_path[MAX_PATH + 1];
    snprintf(l_path, sizeof(l_path), "%s/%s.json", l_gdb_path, l_filename);

    const char *l_groups_str = NULL;
    dap_cli_server_cmd_find_option_val(a_argv, arg_index, a_argc, "-groups", &l_groups_str);
    char *l_group_str = NULL, *l_ctx = NULL;
    dap_list_t *l_parsed_groups_list = NULL;
    if (l_groups_str) {
        char *l_tmp_str = dap_strdup(l_groups_str);
        l_group_str = strtok_r(l_tmp_str, ",", &l_ctx);
        for (; l_group_str; l_group_str = strtok_r(NULL, ",", &l_ctx)) {
            l_parsed_groups_list = dap_list_prepend(l_parsed_groups_list, dap_strdup(l_group_str));
        }
        DAP_DEL_Z(l_tmp_str);
    }
    struct json_object *l_json = json_object_new_array();
    dap_list_t *l_groups_list = l_parsed_groups_list
            ? l_parsed_groups_list
            : dap_global_db_driver_get_groups_by_mask("*");
    for (dap_list_t *l_list = l_groups_list; l_list; l_list = dap_list_next(l_list)) {
        size_t l_store_obj_count = 0;
        char *l_group_name = (char *)l_list->data;

        dap_store_obj_t *l_store_obj = dap_global_db_get_all_raw_sync(l_group_name, &l_store_obj_count);

        if (!l_store_obj_count) {
            log_it(L_INFO, "Group %s is empty or not found", l_group_name);
            continue;
        } else {
            log_it(L_INFO, "Exporting group %s, number of records: %zu", l_group_name, l_store_obj_count);
        }

        struct json_object *l_json_group = json_object_new_array();
        struct json_object *l_json_group_inner = json_object_new_object();
        json_object_object_add(l_json_group_inner, "group", json_object_new_string(l_group_name));

        for (size_t i = 0; i < l_store_obj_count; ++i) {
            size_t l_out_size = DAP_ENC_BASE64_ENCODE_SIZE((int64_t)l_store_obj[i].value_len) + 1;
            dap_sign_t *l_sign = l_store_obj[i].sign;
            size_t l_sign_size = DAP_ENC_BASE64_ENCODE_SIZE(dap_sign_get_size(l_sign))+1;
            char *l_value_enc_str = DAP_NEW_Z_SIZE(char, l_out_size);
            char *l_sign_str = DAP_NEW_Z_SIZE(char, l_sign_size);
            if(!l_value_enc_str || !l_sign_str) {
                log_it(L_CRITICAL, "%s", c_error_memory_alloc);
                DAP_DEL_Z(l_sign_str);
                DAP_DEL_Z(l_value_enc_str);
                return -1;
            }
            dap_enc_base64_encode(l_store_obj[i].value, l_store_obj[i].value_len, l_value_enc_str, DAP_ENC_DATA_TYPE_B64);
            dap_enc_base64_encode(l_sign, dap_sign_get_size(l_sign), l_sign_str, DAP_ENC_DATA_TYPE_B64);
            struct json_object *jobj = json_object_new_object();
            json_object_object_add(jobj, "key",     json_object_new_string(l_store_obj[i].key));
            json_object_object_add(jobj, "value",   json_object_new_string(l_value_enc_str));
            json_object_object_add(jobj, "value_len", json_object_new_int64((int64_t)l_store_obj[i].value_len));
            json_object_object_add(jobj, "flags", json_object_new_uint64((uint64_t)l_store_obj[i].flags));
            json_object_object_add(jobj, "sign", json_object_new_string(l_sign_str));
            json_object_object_add(jobj, "timestamp", json_object_new_int64((int64_t)l_store_obj[i].timestamp));
            json_object_object_add(jobj, "crc", json_object_new_uint64(l_store_obj[i].crc));
            json_object_array_add(l_json_group, jobj);

            DAP_DELETE(l_value_enc_str);
        }
        json_object_object_add(l_json_group_inner, "records", l_json_group);
        json_object_array_add(l_json, l_json_group_inner);
        dap_store_obj_free(l_store_obj, l_store_obj_count);
    }
    if (l_parsed_groups_list)
        dap_list_free_full(l_groups_list, NULL);
    if (json_object_to_file(l_path, l_json) == -1) {
#if JSON_C_MINOR_VERSION<15
        log_it(L_CRITICAL, "Couldn't export JSON to file, error code %d", errno );
        dap_cli_server_cmd_set_reply_text (a_str_reply, "Couldn't export JSON to file, error code %d", errno );
#else
        log_it(L_CRITICAL, "Couldn't export JSON to file, err '%s'", json_util_get_last_err());
        dap_cli_server_cmd_set_reply_text(a_str_reply, "%s", json_util_get_last_err());
#endif
         json_object_put(l_json);
         return -1;
    }
    dap_cli_server_cmd_set_reply_text(a_str_reply, "Global DB export in file %s", l_path);
    json_object_put(l_json);
    dap_cli_server_cmd_set_reply_text(a_str_reply, "Global DB export in file %s", l_path);
    return 0;
}

/**
 * @brief cmd_gdb_import
 * @param argc
 * @param argv
 * @param arg_func
 * @param a_str_reply
 * @return
 */
int cmd_gdb_import(int a_argc, char **a_argv, void **a_str_reply)
{
    json_object **a_json_arr_reply = (json_object **)a_str_reply;
    int arg_index = 1;
    const char *l_filename = NULL;
    dap_cli_server_cmd_find_option_val(a_argv, arg_index, a_argc, "filename", &l_filename);
    if (!l_filename) {
        dap_json_rpc_error_add(*a_json_arr_reply, DAP_CHAIN_NODE_CLI_COM_GDB_IMPORT_REQUIRES_PARAMETER_FILENAME, 
                                                        "gdb_import requires parameter 'filename'");
        return -DAP_CHAIN_NODE_CLI_COM_GDB_IMPORT_REQUIRES_PARAMETER_FILENAME;
    }
    const char *l_gdb_path = dap_config_get_item_str(g_config, "global_db", "path");
    if (!l_gdb_path) {
        log_it(L_ERROR, "Can't find gdb path in config file");
        dap_json_rpc_error_add(*a_json_arr_reply, DAP_CHAIN_NODE_CLI_COM_GDB_IMPORT_CANT_FIND_GDB_PATH_ERR, 
                                                        "Can't find gdb path in the config file");
        return -DAP_CHAIN_NODE_CLI_COM_GDB_IMPORT_CANT_FIND_GDB_PATH_ERR;
    }
    char l_path[MAX_PATH + 1];
    snprintf(l_path, sizeof(l_path), "%s/%s.json", l_gdb_path, l_filename);
    struct json_object *l_json = json_object_from_file(l_path);
    if (!l_json) {
#if JSON_C_MINOR_VERSION<15
        log_it(L_CRITICAL, "Import error occured: code %d", errno);
        dap_cli_server_cmd_set_reply_text(a_str_reply, "Import error occured: code %d",errno);
#else
        log_it(L_CRITICAL, "Import error occured: %s", json_util_get_last_err());
        dap_json_rpc_error_add(*a_json_arr_reply, DAP_CHAIN_NODE_CLI_COM_GENERAL_ERR, 
                                                        "%s", json_util_get_last_err());
#endif
        return -1;
    }
    for (size_t i = 0, l_groups_count = json_object_array_length(l_json); i < l_groups_count; ++i) {
        struct json_object *l_group_obj = json_object_array_get_idx(l_json, i);
        if (!l_group_obj) {
            continue;
        }
        struct json_object *l_json_group_name = json_object_object_get(l_group_obj, "group");
        const char *l_group_name = json_object_get_string(l_json_group_name);
        // proc group name
        log_it(L_INFO, "Group %zu: %s", i, l_group_name);
        struct json_object *l_json_records = json_object_object_get(l_group_obj, "records");
        size_t l_records_count = json_object_array_length(l_json_records);
        dap_store_obj_t *l_group_store = DAP_NEW_Z_SIZE(dap_store_obj_t, l_records_count * sizeof(dap_store_obj_t));
        if(!l_group_store) {
            log_it(L_CRITICAL, "%s", c_error_memory_alloc);
            return -1;
        }
        for (size_t j = 0; j < l_records_count; ++j) {
            struct json_object *l_record, *l_key, *l_value, *l_value_len, *l_ts;
            l_record = json_object_array_get_idx(l_json_records, j);
            l_key       = json_object_object_get(l_record, "key");
            l_value     = json_object_object_get(l_record, "value");
            size_t l_record_size = json_object_object_length(l_record);
            l_value_len = json_object_object_get(l_record, "value_len");
            l_ts        = json_object_object_get(l_record, "timestamp");
            l_group_store[j].key    = dap_strdup(json_object_get_string(l_key));
            if(!l_group_store[j].key) {
                log_it(L_CRITICAL, "%s", c_error_memory_alloc);
                l_records_count = j;
                break;
            }
            l_group_store[j].group  = dap_strdup(l_group_name);
            if(!l_group_store[j].group) {
                log_it(L_CRITICAL, "%s", c_error_memory_alloc);
                l_records_count = j;
                break;
            }
            dap_nanotime_t l_temp = json_object_get_int64(l_ts);
            l_group_store[j].timestamp = l_temp >> 32 ? l_temp : dap_nanotime_from_sec(l_temp);  // possibly legacy record
            l_group_store[j].value_len = (uint64_t)json_object_get_int64(l_value_len);

            const char *l_value_str = json_object_get_string(l_value);
            char *l_val = DAP_NEW_Z_SIZE(char, l_group_store[j].value_len);
            if(!l_val) {
                log_it(L_CRITICAL, "%s", c_error_memory_alloc);
                l_records_count = j;
                break;
            }
            dap_enc_base64_decode(l_value_str, strlen(l_value_str), l_val, DAP_ENC_DATA_TYPE_B64);
            l_group_store[j].value  = (uint8_t*)l_val;
            if (l_record_size > 5) {
                json_object *l_jobj_crc = json_object_object_get(l_record, "crc");
                json_object *l_jobj_sign = json_object_object_get(l_record, "sign");
                json_object *l_jobj_flags = json_object_object_get(l_record, "flags");
                uint8_t l_flags = (uint8_t)json_object_get_uint64(l_jobj_flags);
                uint64_t l_crc = json_object_get_uint64(l_jobj_crc);
                const char *l_sign_str = json_object_get_string(l_jobj_sign);
                int l_len = dap_strlen(l_sign_str);
                dap_sign_t *l_sign = DAP_NEW_Z_SIZE(dap_sign_t, DAP_ENC_BASE64_DECODE_SIZE(l_len) + 1);
                size_t l_sign_decree_size = dap_enc_base64_decode(l_sign_str, l_len, l_sign, DAP_ENC_DATA_TYPE_B64);
                if (dap_sign_get_size(l_sign) != l_sign_decree_size) {
                    log_it(L_ERROR, "Can't reade signature from record with key %s", l_group_store[j].key);
                }
                l_group_store[j].sign = l_sign;
                l_group_store[j].flags = l_flags;
                l_group_store[j].crc = l_crc;
            } else {
                //Loading old record
                dap_cert_t *l_cert_record = dap_cert_find_by_name(DAP_STREAM_NODE_ADDR_CERT_NAME);
                l_group_store[j].sign = dap_store_obj_sign(&l_group_store[j], l_cert_record->enc_key, &l_group_store[j].crc);
            }
        }
        if (dap_global_db_driver_apply(l_group_store, l_records_count)) {
            log_it(L_CRITICAL, "An error occured on importing group %s...", l_group_name);
        } else {
            log_it(L_INFO, "Imported %zu records of group %s", l_records_count, l_group_name);
        }
        dap_store_obj_free(l_group_store, l_records_count);
    }
    json_object_put(l_json);
    return 0;
}

dap_list_t *s_go_all_nets_offline()
{
    dap_list_t *l_net_returns = NULL;
    for (dap_chain_net_t *it = dap_chain_net_iter_start(); it; it = dap_chain_net_iter_next(it)) {
        if ( dap_chain_net_stop(it) )
            l_net_returns = dap_list_append(l_net_returns, it);
    }
    return l_net_returns;
}

typedef struct _pvt_net_nodes_list {
    dap_chain_net_t *net;
    dap_global_db_obj_t *group_nodes;
    size_t count_nodes;
} _pvt_net_nodes_list_t;

int cmd_remove(int a_argc, char **a_argv, void **a_str_reply)
{
    json_object **a_json_arr_reply = (json_object **)a_str_reply;
    //default init
    const char		*return_message	=	NULL;
    const char		*l_gdb_path		=	NULL;
//    const char		*l_chains_path	=	NULL;
    const char		*l_net_str		=	NULL;
    dap_chain_net_t	*l_net			=	NULL;
    int 			all				=	0;

    //for enum
    uint8_t			error			=	0;
    uint8_t			successful		=	0;

    //enum for errors
    enum {
        GDB_FAIL_PATH				=	0x00000001,
        CHAINS_FAIL_PATH			=	0x00000002,
        COMMAND_NOT_CORRECT			=	0x00000004,
        NET_NOT_VALID				=	0x00000008
    };

    //enum for successful
    enum {
        REMOVED_GDB					=	0x00000001,
        REMOVED_CHAINS				=	0x00000002
    };

    //check path's from config file
    if (dap_cli_server_cmd_check_option(a_argv, 1, a_argc, "-gdb") >= 0
    &&	(NULL == (l_gdb_path = dap_config_get_item_str(g_config, "global_db", "path")))){
        error |= GDB_FAIL_PATH;
    }
//    if (dap_cli_server_cmd_check_option(a_argv, 1, a_argc, "-chains") >= 0
//    &&	(NULL == (l_chains_path = dap_config_get_item_str(g_config, "resources", "dap_chains_path")))) {
//        error |= CHAINS_FAIL_PATH;
//    }

    dap_list_t *l_net_returns = NULL;
    //perform deletion according to the specified parameters, if the path is specified
    if (l_gdb_path) {
        l_net_returns = s_go_all_nets_offline();
        dap_list_t *l_gdb_nodes_list = NULL;
        for (dap_chain_net_t *it = dap_chain_net_iter_start(); it; it = dap_chain_net_iter_next(it)) {
            _pvt_net_nodes_list_t *l_gdb_groups = DAP_NEW(_pvt_net_nodes_list_t);
            if (!l_gdb_groups) {
                log_it(L_CRITICAL, "%s", c_error_memory_alloc);
                dap_list_free(l_net_returns);
                return -1;
            }
            l_gdb_groups->net = it;
            l_gdb_groups->group_nodes = dap_global_db_get_all_sync(l_gdb_groups->net->pub.gdb_nodes, &l_gdb_groups->count_nodes);
            l_gdb_nodes_list = dap_list_append(l_gdb_nodes_list, l_gdb_groups);
        }

        dap_list_t *l_group_list = dap_global_db_driver_get_groups_by_mask("*");
        for (dap_list_t *l_list = l_group_list; l_list; l_list = dap_list_next(l_list)) {
            dap_global_db_erase_table_sync((const char *)(l_list->data));
        }
        dap_list_free_full(l_group_list, NULL);
        uint32_t l_version = DAP_GLOBAL_DB_VERSION;
        if ( (error = dap_global_db_set_sync(DAP_GLOBAL_DB_LOCAL_GENERAL, "gdb_version", &l_version, sizeof(l_version), false)) )
            log_it(L_ERROR, "Can't add information about gdb_version");

        for (dap_list_t *ptr = l_gdb_nodes_list; ptr; ptr = dap_list_next(ptr)) {
            _pvt_net_nodes_list_t *l_tmp = (_pvt_net_nodes_list_t*)ptr->data;
            for (size_t i = 0; i < l_tmp->count_nodes; i++) {
                dap_global_db_obj_t l_obj = l_tmp->group_nodes[i];
                dap_global_db_set_sync(l_tmp->net->pub.gdb_nodes, l_obj.key, l_obj.value, l_obj.value_len, false);
            }
            dap_global_db_objs_delete(l_tmp->group_nodes, l_tmp->count_nodes);
        }
        dap_list_free_full(l_gdb_nodes_list, NULL);
        if (!error)
            successful |= REMOVED_GDB;
    }

    if (dap_cli_server_cmd_check_option(a_argv, 1, a_argc, "-chains") != -1) {
        dap_cli_server_cmd_find_option_val(a_argv, 1, a_argc, "-net", &l_net_str);
        all = dap_cli_server_cmd_check_option(a_argv, 1, a_argc, "-all");

        if	(NULL == l_net_str && all >= 0) {
            if (NULL == l_gdb_path)
                l_net_returns = s_go_all_nets_offline();
            for (dap_chain_net_t *it = dap_chain_net_iter_start(); it; it = dap_chain_net_iter_next(it)) {
                dap_chain_net_purge(it);
            }
            if (!error)
                successful |= REMOVED_CHAINS;
        } else if (NULL != l_net_str && all < 0) {
            if (NULL != (l_net = dap_chain_net_by_name(l_net_str))) {
                if (NULL == l_gdb_path && dap_chain_net_stop(l_net))
                    l_net_returns = dap_list_append(l_net_returns, l_net);
            } else {
                error |= NET_NOT_VALID;
            }
            dap_chain_net_purge(l_net);
            if (!error)
                successful |= REMOVED_CHAINS;

        } else {
            error |= COMMAND_NOT_CORRECT;
        }
    }

    //handling errors
    if (error & GDB_FAIL_PATH
    ||	error & CHAINS_FAIL_PATH) {
        return_message = "The node configuration file does not specify the path to the database and/or chains.\n"
                         "Please check the cellframe-node.cfg file in the [resources] item for subitems:\n"
                         "dap_global_db_path=<PATH>\n"
                         "dap_chains_path=<PATH>";
    } else if (error & COMMAND_NOT_CORRECT) {
        return_message = "You need to make a decision whether to remove all chains or a chain from a specific network.\n"
                         "You cannot use two keys '-net' and '-all' at the same time.\n"
                         "Be careful, the '-all' option will delete ALL CHAINS and won't ask you for permission!";
    } else if (error & NET_NOT_VALID) {
        return_message = "The specified network was not found.\n"
                         "The list of available networks can be viewed using the command:"
                         "'net list'";
    }
    json_object* json_obj_out;
    char *l_out_mes;
    if (error) {
        dap_json_rpc_error_add(*a_json_arr_reply, DAP_CHAIN_NODE_CLI_COM_REMOVE_GENERAL_ERR, "Error when deleting, because:\n%s", return_message);
    }
    else if (successful) {
        json_obj_out = json_object_new_object();
        l_out_mes = dap_strdup_printf("Successful removal: %s", successful & REMOVED_GDB && successful & REMOVED_CHAINS ? "gdb, chains" : successful & REMOVED_GDB ? "gdb" : successful & REMOVED_CHAINS ? "chains" : "");
        json_object_object_add(json_obj_out, "status", json_object_new_string(l_out_mes));
        DAP_DELETE(l_out_mes);
        json_object_array_add(*a_json_arr_reply,json_obj_out);
    } else {
        dap_json_rpc_error_add(*a_json_arr_reply, DAP_CHAIN_NODE_CLI_COM_REMOVE_NOTHING_TO_DEL_ERR, 
                                                    "Nothing to delete. Check if the command is correct.\nUse flags: -gdb or/and -chains [-net <net_name> | -all]\n"
                                                    "Be careful, the '-all' option will delete ALL CHAINS and won't ask you for permission!");
    }

    for (dap_list_t *it = l_net_returns; it; it = it->next)
        dap_chain_net_start((dap_chain_net_t *)it->data);
    dap_list_free(l_net_returns);

    return error;
}


/*
 * block code signer
 */
/*
 * enum for dap_chain_sign_file
 */
typedef enum {
    SIGNER_ALL_FLAGS             = 0x1f,
    SIGNER_FILENAME              = 1 << 0,   // flag - full filename
    SIGNER_FILENAME_SHORT        = 1 << 1,   // flag - filename without extension
    SIGNER_FILESIZE              = 1 << 2,   // flag - size of file
    SIGNER_DATE                  = 1 << 3,   // flag - date
    SIGNER_MIME_MAGIC            = 1 << 4,   // flag - mime magic
    SIGNER_COUNT                 = 5         // count flags
} dap_sign_signer_file_t;

static int s_sign_file(const char *a_filename, dap_sign_signer_file_t a_flags, const char *a_cert_name,
                       dap_sign_t **a_signed, dap_chain_hash_fast_t *a_hash);
static int s_signer_cmd(int a_arg_index, int a_argc, char **a_argv, void **a_str_reply);
static int s_check_cmd(int a_arg_index, int a_argc, char **a_argv, void **a_str_reply);
struct opts {
    char *name;
    uint32_t cmd;
};

#define BUILD_BUG(condition) ((void)sizeof(char[1-2*!!(condition)]))

int com_signer(int a_argc, char **a_argv, void **a_str_reply)
{
    enum {
        CMD_NONE, CMD_SIGN, CMD_CHECK
    };

    int arg_index = 1;
    int cmd_num = CMD_NONE;

    struct opts l_opts[] = {
    { "sign", CMD_SIGN },
    { "check", CMD_CHECK }
    };

    size_t l_len_opts = sizeof(l_opts) / sizeof(struct opts);
    for (size_t i = 0; i < l_len_opts; i++) {
        if (dap_cli_server_cmd_find_option_val(a_argv, arg_index, dap_min(a_argc, arg_index + 1), l_opts[i].name, NULL)) {
            cmd_num = l_opts[i].cmd;
            break;
        }
    }

    if(cmd_num == CMD_NONE) {
        dap_cli_server_cmd_set_reply_text(a_str_reply, "command %s not recognized", a_argv[1]);
        return -1;
    }
    switch (cmd_num) {
    case CMD_SIGN:
        return s_signer_cmd(arg_index, a_argc, a_argv, a_str_reply);
        break;
    case CMD_CHECK:
        return s_check_cmd(arg_index, a_argc, a_argv, a_str_reply);
        break;
    }

    return -1;
}

static int s_get_key_from_file(const char *a_file, const char *a_mime, const char *a_cert_name, dap_sign_t **a_sign);

static int s_check_cmd(int a_arg_index, int a_argc, char **a_argv, void **a_str_reply)
{
    int l_ret = 0;

    enum {OPT_FILE, OPT_HASH, OPT_NET, OPT_MIME, OPT_CERT,
          OPT_COUNT};
    struct opts l_opts_check[] = {
    { "-file", OPT_FILE },
    { "-hash", OPT_HASH },
    { "-net", OPT_NET },
    { "-mime", OPT_MIME },
    { "-cert", OPT_CERT }
    };

    BUILD_BUG((sizeof(l_opts_check)/sizeof(struct opts)) != OPT_COUNT);

    char *l_str_opts_check[OPT_COUNT] = {0};
    for (int i = 0; i < OPT_COUNT; i++) {
        dap_cli_server_cmd_find_option_val(a_argv, a_arg_index, a_argc, l_opts_check[i].name, (const char **) &l_str_opts_check[i]);
    }

    if (!l_str_opts_check[OPT_CERT]) {
        dap_cli_server_cmd_set_reply_text(a_str_reply, "%s need to be selected", l_opts_check[OPT_CERT].name);
        return -1;
    }
    if (l_str_opts_check[OPT_HASH] && l_str_opts_check[OPT_FILE]) {
        dap_cli_server_cmd_set_reply_text(a_str_reply, "you can select is only one from (file or hash)");
        return -1;
    }

    dap_chain_net_t *l_network = dap_chain_net_by_name(l_str_opts_check[OPT_NET]);
    if (!l_network) {
        dap_cli_server_cmd_set_reply_text(a_str_reply, "%s network not found", l_str_opts_check[OPT_NET]);
        return -1;
    }


    dap_chain_t *l_chain = dap_chain_net_get_chain_by_chain_type(l_network, CHAIN_TYPE_SIGNER);
    if (!l_chain) {
        dap_cli_server_cmd_set_reply_text(a_str_reply, "Not found datum signer in network %s", l_str_opts_check[OPT_NET]);
        return -1;
    }
    int found = 0;

    dap_sign_t *l_sign = NULL;
    dap_chain_datum_t *l_datum = NULL;
    char *l_gdb_group = NULL;

    l_gdb_group = dap_chain_net_get_gdb_group_mempool_new(l_chain);
    if (!l_gdb_group) {
        dap_cli_server_cmd_set_reply_text(a_str_reply, "Not found network group for chain: %s", l_chain->name);
        l_ret = -1;
        goto end;
    }

    dap_chain_hash_fast_t l_hash_tmp;

    if (l_str_opts_check[OPT_HASH]) {
        dap_chain_hash_fast_from_str(l_str_opts_check[OPT_HASH], &l_hash_tmp);
    }


    if (l_str_opts_check[OPT_FILE]) {
        if ( s_get_key_from_file(l_str_opts_check[OPT_FILE], l_str_opts_check[OPT_MIME], l_str_opts_check[OPT_CERT], &l_sign) ) {
            l_ret = -1;
            goto end;
        }

        l_datum = dap_chain_datum_create(DAP_CHAIN_DATUM_SIGNER, l_sign->pkey_n_sign, l_sign->header.sign_size);
        if (!l_datum) {
            dap_cli_server_cmd_set_reply_text(a_str_reply, "not created datum");
            l_ret = -1;
            goto end;
        }

        dap_chain_datum_calc_hash(l_datum, &l_hash_tmp);
    }

    dap_chain_atom_iter_t *l_iter = NULL;
    dap_chain_cell_t *l_cell_tmp = NULL;
    dap_chain_cell_t *l_cell = NULL;
    size_t l_atom_size = 0, l_datums_count = 0;

    HASH_ITER(hh, l_chain->cells, l_cell, l_cell_tmp) {
        l_iter = l_cell->chain->callback_atom_iter_create(l_cell->chain, l_cell->id, NULL);
        dap_chain_atom_ptr_t l_atom = l_cell->chain->callback_atom_find_by_hash(l_iter, &l_hash_tmp, &l_atom_size);
        dap_chain_datum_t **l_datums = l_cell->chain->callback_atom_get_datums(l_atom, l_atom_size, &l_datums_count);
        for (size_t i = 0; i < l_datums_count; i++) {
            dap_chain_datum_t *l_datum = l_datums[i];
            dap_hash_fast_t l_hash;
            dap_chain_datum_calc_hash(l_datum, &l_hash);
            if (!memcmp(l_hash_tmp.raw, l_hash.raw, DAP_CHAIN_HASH_FAST_SIZE)) {
                dap_cli_server_cmd_set_reply_text(a_str_reply, "found!");
                found = 1;
                break;
            }
        }
        DAP_DEL_Z(l_datums);
        l_cell->chain->callback_atom_iter_delete(l_iter);
    }

end:

    DAP_DEL_Z(l_gdb_group);

    if (!found) {
        dap_cli_server_cmd_set_reply_text(a_str_reply, "not found!");
    }

    return l_ret;
}

static char **s_parse_items(const char *a_str, char a_delimiter, int *a_count, const int a_only_digit)
{
    int l_count_temp = *a_count = 0;
    int l_len_str = strlen(a_str);
    if (l_len_str == 0) return NULL;
    char *s, *l_temp_str;
    s = l_temp_str = dap_strdup(a_str);

    int l_buf = 0;
    for (int i = 0; i < l_len_str; i++) {
        if (s[i] == a_delimiter && !l_buf) {
            s[i] = 0;
            continue;
        }
        if (s[i] == a_delimiter && l_buf) {
            s[i] = 0;
            l_buf = 0;
            continue;
        }
        if (!dap_is_alpha(s[i]) && l_buf) {
            s[i] = 0;
            l_buf = 0;
            continue;
        }
        if (!dap_is_alpha(s[i]) && !l_buf) {
            s[i] = 0;
            continue;
        }
        if (a_only_digit) {
            if (dap_is_digit(s[i])) {
                l_buf++;
                if (l_buf == 1) l_count_temp++;
                continue;
            }
        } else if (dap_is_alpha(s[i])) {
            l_buf++;
            if (l_buf == 1) l_count_temp++;
            continue;
        }
        if (!dap_is_alpha(s[i])) {
            l_buf = 0;
            s[i] = 0;
            continue;
        }
    }

    s = l_temp_str;
    if (l_count_temp == 0) {
        DAP_DELETE(l_temp_str);
        return NULL;
    }

    char **lines = DAP_CALLOC(l_count_temp, sizeof (void *));
    if (!lines) {
        log_it(L_ERROR, "Memoru allocation error in s_parse_items");
        DAP_DELETE(l_temp_str);
        return NULL;
    }
    for (int i = 0; i < l_count_temp; i++) {
        while (*s == 0) s++;
        lines[i] = strdup(s);
        s = strchr(s, '\0');
        s++;
    }

    DAP_DELETE(l_temp_str);
    *a_count = l_count_temp;
    return lines;
}

static int s_get_key_from_file(const char *a_file, const char *a_mime, const char *a_cert_name, dap_sign_t **a_sign)
{
    char **l_items_mime = NULL;
    int l_items_mime_count = 0;
    uint32_t l_flags_mime = 0;

    if (a_mime)
        l_items_mime = s_parse_items(a_mime, ',', &l_items_mime_count, 0);

    if (l_items_mime && l_items_mime_count > 0) {
        struct opts l_opts_flags[] = {
        { "SIGNER_ALL_FLAGS", SIGNER_ALL_FLAGS },
        { "SIGNER_FILENAME", SIGNER_FILENAME },
        { "SIGNER_FILENAME_SHORT", SIGNER_FILENAME_SHORT },
        { "SIGNER_FILESIZE", SIGNER_FILESIZE },
        { "SIGNER_DATE", SIGNER_DATE },
        { "SIGNER_MIME_MAGIC", SIGNER_MIME_MAGIC }
        };
        int l_len_opts_flags = sizeof(l_opts_flags) / sizeof (struct opts);
        for (int i = 0; i < l_len_opts_flags; i++) {
            for (int isub = 0; isub < l_items_mime_count; isub++) {
                if (!strncmp (l_opts_flags[i].name, l_items_mime[isub], strlen(l_items_mime[isub]) + 1)) {
                    l_flags_mime |= l_opts_flags[i].cmd;
                    break;
                }
            }
        }
        DAP_DEL_ARRAY(l_items_mime, l_items_mime_count);
        }
        DAP_DELETE(l_items_mime);
    if (l_flags_mime == 0)
        l_flags_mime = SIGNER_ALL_FLAGS;
    dap_chain_hash_fast_t l_hash;
    return s_sign_file(a_file, l_flags_mime, a_cert_name, a_sign, &l_hash);
}

static int s_signer_cmd(int a_arg_index, int a_argc, char **a_argv, void **a_str_reply)
{
    enum {
        OPT_FILE, OPT_MIME, OPT_NET, OPT_CHAIN, OPT_CERT,
        OPT_COUNT
    };
    struct opts l_opts_signer[] = {
    { "-file", OPT_FILE },
    { "-mime", OPT_MIME },
    { "-net", OPT_NET },
    { "-chain", OPT_CHAIN },
    { "-cert", OPT_CERT }
    };

    BUILD_BUG((sizeof(l_opts_signer)/sizeof(struct opts)) != OPT_COUNT);

    a_arg_index++;

    char *l_opts_sign[OPT_COUNT] = {0};
    for (int i = 0; i < OPT_COUNT; i++) {
        dap_cli_server_cmd_find_option_val(a_argv, a_arg_index, a_argc, l_opts_signer[i].name, (const char **) &l_opts_sign[i]);
    }

    if (!l_opts_sign[OPT_CERT])
        return dap_cli_server_cmd_set_reply_text(a_str_reply, "%s need to be selected", l_opts_signer[OPT_CERT].name), -1;

    dap_chain_net_t *l_network = dap_chain_net_by_name(l_opts_sign[OPT_NET]);
    if ( !l_network )
        return dap_cli_server_cmd_set_reply_text(a_str_reply, "%s network not found", l_opts_sign[OPT_NET]), -1;

    dap_chain_t *l_chain = dap_chain_net_get_chain_by_name(l_network, l_opts_sign[OPT_CHAIN]);
    if (!l_chain)
        return dap_cli_server_cmd_set_reply_text(a_str_reply, "%s chain not found", l_opts_sign[OPT_CHAIN]), -1;

    dap_sign_t *l_sign = NULL;
    if ( s_get_key_from_file(l_opts_sign[OPT_FILE], l_opts_sign[OPT_MIME], l_opts_sign[OPT_CERT], &l_sign) )
        return dap_cli_server_cmd_set_reply_text(a_str_reply, "%s cert not found", l_opts_sign[OPT_CERT]), -1;

    dap_chain_datum_t * l_datum = dap_chain_datum_create(DAP_CHAIN_DATUM_SIGNER, l_sign->pkey_n_sign, l_sign->header.sign_size);
    if (!l_datum)
        return dap_cli_server_cmd_set_reply_text(a_str_reply, "not created datum"), -1;
    dap_cli_server_cmd_set_reply_text(a_str_reply, "hash: %s", dap_get_data_hash_str(l_datum->data, l_datum->header.data_size).s);
    return DAP_DELETE(l_datum), l_chain->callback_add_datums(l_chain, &l_datum, 1);
}



/*
SIGNER_ALL_FLAGS             = 0 << 0,
SIGNER_FILENAME              = 1 << 0,   // flag - full filename
SIGNER_FILENAME_SHORT        = 1 << 1,   // flag - filename without extension
SIGNER_FILESIZE              = 1 << 2,   // flag - size of file
SIGNER_DATE                  = 1 << 3,   // flag - date
SIGNER_MIME_MAGIC            = 1 << 4,   // flag - mime magic
SIGNER_COUNT
*/

static char *s_strdup_by_index (const char *a_file, const int a_index);
static dap_tsd_t *s_alloc_metadata (const char *a_file, const int a_meta);
static uint8_t *s_concat_hash_and_mimetypes (dap_chain_hash_fast_t *a_chain, dap_list_t *a_meta_list, size_t *a_fullsize);

/*
 * dap_sign_file - sign a file with flags.
 * flags - (SIGNER_FILENAME, SIGNER_FILENAME_SHORT, SIGNER_FILESIZE, SIGNER_DATE, SIGNER_MIME_MAGIC) or SIGNER_ALL_FLAGS
 * example
 * int ret = dap_sign_file ("void.png", SIGNER_ALL_FLAGS); it's sign file with all mime types.
 * example
 * int ret = dap_sign_file ("void.png", SIGNER_FILENAME | SIGNER_FILESIZE | SIGNER_DATE);
 */
/**
 * @brief dap_chain_sign_file
 * @param a_chain
 * @param a_filename
 * @param a_flags
 * @return
 */
static int s_sign_file(const char *a_filename, dap_sign_signer_file_t a_flags, const char *a_cert_name,
                       dap_sign_t **a_signed, dap_chain_hash_fast_t *a_hash)
{
    size_t l_size = 0;
    char *l_buffer = dap_file_get_contents2(a_filename, &l_size);
    uint32_t l_shift = 1;
    int l_count_meta = 0;
    if (a_flags == SIGNER_ALL_FLAGS) {
        l_count_meta = SIGNER_COUNT;
        a_flags = SIGNER_FILENAME | SIGNER_FILENAME_SHORT | SIGNER_FILESIZE | SIGNER_DATE | SIGNER_MIME_MAGIC;
    }

    do {
        if (a_flags <= 0) break;

        for (int i = 0; i < SIGNER_COUNT; i++) {
            if (l_shift | a_flags) l_count_meta++;
            l_shift <<= 1;
        }
    } while (0);

    l_shift = 1;
    dap_list_t *l_std_list = NULL;

    for (int i = 0; i < l_count_meta; i++) {
        if (l_shift | a_flags) {
            dap_tsd_t *l_item = s_alloc_metadata(a_filename, l_shift & a_flags);
            if (l_item) {
                l_std_list = dap_list_append(l_std_list, l_item);
            }
        }
        l_shift <<= 1;
    }

    if (!dap_hash_fast(l_buffer, (size_t)l_size, a_hash)) {
        dap_list_free_full(l_std_list, NULL);
        DAP_DELETE(l_buffer);
        return -6;
    }

    size_t l_full_size_for_sign;
    uint8_t *l_data = s_concat_hash_and_mimetypes(a_hash, l_std_list, &l_full_size_for_sign);
    dap_list_free_full(l_std_list, NULL);
    if (!l_data) {
        DAP_DELETE(l_buffer);
        return -7;
    }
    dap_cert_t *l_cert = dap_cert_find_by_name(a_cert_name);
    if (!l_cert) {
        DAP_DELETE(l_buffer);
        return -8;
    }
    *a_signed = dap_sign_create(l_cert->enc_key, l_data, l_full_size_for_sign);
    if (*a_signed == NULL) {
        DAP_DELETE(l_buffer);
        return -9;
    }

    return DAP_DELETE(l_buffer), 0;
}

static byte_t *s_concat_meta (dap_list_t *a_meta, size_t *a_fullsize)
{
    if (a_fullsize)
        *a_fullsize = 0;

    int l_part = 256;
    int l_power = 1;
    byte_t *l_buf = DAP_CALLOC(l_part * l_power++, 1);
    if (!l_buf) {
        log_it(L_CRITICAL, "%s", c_error_memory_alloc);
        return NULL;
    }
    size_t l_counter = 0;
    size_t l_part_power = l_part;
    int l_index = 0;

    for ( dap_list_t* l_iter = dap_list_first(a_meta); l_iter; l_iter = l_iter->next){
        if (!l_iter->data) continue;
        dap_tsd_t * l_tsd = (dap_tsd_t *) l_iter->data;
        l_index = l_counter;
        l_counter += strlen((char *)l_tsd->data);
        if (l_counter >= l_part_power) {
            l_part_power = l_part * l_power++;
            byte_t *l_buf_new = DAP_REALLOC_RET_VAL_IF_FAIL(l_buf, l_part_power, NULL, l_buf);
            l_buf = l_buf_new;
        }
        memcpy (&l_buf[l_index], l_tsd->data, strlen((char *)l_tsd->data));
    }

    if (a_fullsize)
        *a_fullsize = l_counter;

    return l_buf;
}

static uint8_t *s_concat_hash_and_mimetypes (dap_chain_hash_fast_t *a_chain_hash, dap_list_t *a_meta_list, size_t *a_fullsize)
{
    if (!a_fullsize) return NULL;
    byte_t *l_buf = s_concat_meta (a_meta_list, a_fullsize);
    if (!l_buf)
        return NULL;

    size_t l_len_meta_buf = *a_fullsize;
    *a_fullsize += sizeof (a_chain_hash->raw) + 1;
    uint8_t *l_fullbuf = DAP_NEW_Z_SIZE_RET_VAL_IF_FAIL(uint8_t, *a_fullsize, NULL, l_buf);
    memcpy( dap_mempcpy(l_fullbuf, a_chain_hash->raw, sizeof(a_chain_hash->raw)), l_buf, l_len_meta_buf );
    DAP_DELETE(l_buf);

    return l_fullbuf;
}


static char *s_strdup_by_index (const char *a_file, const int a_index)
{
    char *l_buf = DAP_CALLOC(a_index + 1, 1);
    if (!l_buf) {
        log_it(L_CRITICAL, "%s", c_error_memory_alloc);
        return NULL;
    }
    strncpy (l_buf, a_file, a_index);
    return l_buf;
}

static dap_tsd_t *s_alloc_metadata (const char *a_file, const int a_meta)
{
    switch (a_meta) {
        case SIGNER_FILENAME:
            return dap_tsd_create_string(SIGNER_FILENAME, a_file);
            break;
        case SIGNER_FILENAME_SHORT:
            {
                char *l_filename_short = NULL;
                if ((l_filename_short = strrchr(a_file, '.')) != 0) {
                    int l_index_of_latest_point = l_filename_short - a_file;
                    l_filename_short = s_strdup_by_index (a_file, l_index_of_latest_point);
                    if (!l_filename_short) return NULL;
                    dap_tsd_t *l_ret = dap_tsd_create_string(SIGNER_FILENAME_SHORT, l_filename_short);
                    free (l_filename_short);
                    return l_ret;
                }
            }
            break;
        case SIGNER_FILESIZE:
            {
                struct stat l_st;
                stat (a_file, &l_st);
                return dap_tsd_create_string(SIGNER_FILESIZE, dap_itoa(l_st.st_size));
            }
            break;
        case SIGNER_DATE:
            {
                struct stat l_st;
                stat (a_file, &l_st);
                char *l_ctime = ctime(&l_st.st_ctime);
                char *l = NULL;
                if ((l = strchr(l_ctime, '\n')) != 0) *l = 0;
                return dap_tsd_create_string(SIGNER_DATE, l_ctime);
            }
            break;
        #ifndef DAP_OS_ANDROID
        case SIGNER_MIME_MAGIC:
            {
                /*magic_t l_magic = magic_open(MAGIC_MIME);
                if (l_magic == NULL) return NULL;
                if (magic_load (l_magic, NULL)) {
                    magic_close(l_magic);
                    return NULL;
                }
                const char *l_str_magic_file = NULL;
                dap_tsd_t *l_ret = NULL;
                do {
                        l_str_magic_file = magic_file (l_magic, a_file);
                    if (!l_str_magic_file) break;
                    l_ret = dap_tsd_create_string(SIGNER_MIME_MAGIC, l_str_magic_file);
                } while (0);
                magic_close (l_magic);
                return l_ret;*/
                return dap_tsd_create_string(SIGNER_MIME_MAGIC, "application/octet-stream");
            }
            break;
        #endif
        default:
            return NULL;
    }
    return NULL;
}

struct json_object *wallet_list_json_collect(){
    struct json_object *l_json = json_object_new_object();
    json_object_object_add(l_json, "class", json_object_new_string("WalletList"));
    struct json_object *l_j_wallets = json_object_new_array();
    s_wallet_list(dap_chain_wallet_get_path(g_config), l_j_wallets, NULL);
    json_object_object_add(l_json, "wallets", l_j_wallets);
    return l_json;
}


struct json_object *wallets_info_json_collect() {
    struct json_object *l_json = json_object_new_object();
    json_object_object_add(l_json, "class", json_object_new_string("WalletsInfo"));
    struct json_object *l_json_wallets = json_object_new_object();
    struct json_object *l_wallet_list = wallet_list_json_collect();
    struct json_object *l_wallet_list_arr = json_object_object_get(l_wallet_list, "wallets");
    size_t l_count = json_object_array_length(l_wallet_list_arr);
    for (size_t i = 0; i < l_count; i++) {
        struct json_object *l_json_wallet = json_object_array_get_idx(l_wallet_list_arr, i),
                *l_json_wallet_name = json_object_object_get(l_json_wallet, "Wallet");
        if ( !l_json_wallet_name )
            continue;
        char *l_tmp = (char*)json_object_get_string(l_json_wallet_name), *l_dot_pos = strstr(l_tmp, ".dwallet"), tmp = '\0';
        if (l_dot_pos) {
            tmp = *l_dot_pos;
            *l_dot_pos = '\0';
        }
        json_object_object_add(l_json_wallets, l_tmp, dap_chain_wallet_info_to_json(l_tmp, dap_chain_wallet_get_path(g_config)));
        if (tmp)
            *l_dot_pos = tmp;
    }
    json_object_object_add(l_json, "wallets", l_json_wallets);
    json_object_put(l_wallet_list);
    return l_json;
}

void dap_notify_new_client_send_info(dap_events_socket_t *a_es, UNUSED_ARG void *a_arg) {
    struct json_object *l_json_nets = dap_chain_net_list_json_collect();
    dap_events_socket_write_f_mt(a_es->worker, a_es->uuid, "%s\r\n", json_object_to_json_string(l_json_nets));
    json_object_put(l_json_nets);
    struct json_object *l_json_nets_info = dap_chain_nets_info_json_collect();
    dap_events_socket_write_f_mt(a_es->worker, a_es->uuid, "%s\r\n", json_object_to_json_string(l_json_nets_info));
    json_object_put(l_json_nets_info);
    struct json_object *l_json_wallets = wallet_list_json_collect();
    dap_events_socket_write_f_mt(a_es->worker, a_es->uuid, "%s\r\n", json_object_to_json_string(l_json_wallets));
    json_object_put(l_json_wallets);
    struct json_object *l_json_wallets_info = wallets_info_json_collect();
    dap_events_socket_write_f_mt(a_es->worker, a_es->uuid, "%s\r\n", json_object_to_json_string(l_json_wallets_info));
    json_object_put(l_json_wallets_info);
    for (dap_chain_net_t *l_net = dap_chain_net_iter_start(); l_net; l_net = dap_chain_net_iter_next(l_net)) {
        struct json_object *l_json_net_states = dap_chain_net_states_json_collect(l_net);
        dap_events_socket_write_f_mt(a_es->worker, a_es->uuid, "%s\r\n", json_object_to_json_string(l_json_net_states));
        json_object_put(l_json_net_states);
    }
}

static void s_new_wallet_info_notify(const char *a_wallet_name)
{
    struct json_object *l_json = json_object_new_object();
    json_object_object_add(l_json, "class", json_object_new_string("WalletInfo"));
    struct json_object *l_json_wallet_info = json_object_new_object();
    json_object_object_add(l_json_wallet_info, a_wallet_name, dap_chain_wallet_info_to_json(a_wallet_name, dap_chain_wallet_get_path(g_config)));
    json_object_object_add(l_json, "wallet", l_json_wallet_info);
    dap_notify_server_send_mt(json_object_get_string(l_json));
    json_object_put(l_json);
}

static void s_stage_connected_callback(dap_client_t* a_client, void * a_arg) {
    dap_chain_node_client_t *l_node_client = DAP_CHAIN_NODE_CLIENT(a_client);
    UNUSED(a_arg);
    if(l_node_client) {
        pthread_mutex_lock(&l_node_client->wait_mutex);
        l_node_client->state = NODE_CLIENT_STATE_ESTABLISHED;
        pthread_cond_signal(&l_node_client->wait_cond);
        pthread_mutex_unlock(&l_node_client->wait_mutex);
    }
}

static void s_stage_connected_error_callback(dap_client_t* a_client, void * a_arg) {
    dap_chain_node_client_t *l_node_client = DAP_CHAIN_NODE_CLIENT(a_client);
    UNUSED(a_arg);
    if(l_node_client) {
        pthread_mutex_lock(&l_node_client->wait_mutex);
        l_node_client->state = NODE_CLIENT_STATE_ERROR;
        pthread_cond_signal(&l_node_client->wait_cond);
        pthread_mutex_unlock(&l_node_client->wait_mutex);
    }
}

int com_exec_cmd(int argc, char **argv, void **reply) {
    json_object ** a_json_arr_reply = (json_object **) reply;
    if (!dap_json_rpc_exec_cmd_inited()) {
        dap_json_rpc_error_add(*a_json_arr_reply, -1, "Json-rpc module doesn't inited, check confings");
        return -1;
    }

    const char * l_cmd_arg_str = NULL, * l_addr_str = NULL, * l_net_str = NULL;
    int arg_index = 1;
    dap_cli_server_cmd_find_option_val(argv, arg_index, argc, "-cmd", &l_cmd_arg_str);
    dap_cli_server_cmd_find_option_val(argv, arg_index, argc, "-addr", &l_addr_str);
    dap_cli_server_cmd_find_option_val(argv, arg_index, argc, "-net", &l_net_str);
    if (!l_cmd_arg_str || ! l_addr_str || !l_net_str) {
        dap_json_rpc_error_add(*a_json_arr_reply, -2, "Command exec_cmd require args -cmd, -addr, -net");
        return -2;
    }
    dap_chain_net_t* l_net = NULL;
    l_net = dap_chain_net_by_name(l_net_str);
    if (!l_net){
        dap_json_rpc_error_add(*a_json_arr_reply, -3, "Can't find net %s", l_net_str);
        return -3;
    }

    dap_json_rpc_params_t * params = dap_json_rpc_params_create();
    char *l_cmd_str = dap_strdup(l_cmd_arg_str);
    for(int i = 0; l_cmd_str[i] != '\0'; i++) {
        if (l_cmd_str[i] == ',')
            l_cmd_str[i] = ';';
    }
    dap_json_rpc_params_add_data(params, l_cmd_str, TYPE_PARAM_STRING);
    uint64_t l_id_response = dap_json_rpc_response_get_new_id();
    char ** l_cmd_arr_str = dap_strsplit(l_cmd_str, ";", -1);
    dap_json_rpc_request_t *l_request = dap_json_rpc_request_creation(l_cmd_arr_str[0], params, l_id_response);
    dap_strfreev(l_cmd_arr_str);
    dap_chain_node_addr_t l_node_addr;
    dap_chain_node_addr_from_str(&l_node_addr, l_addr_str);

    dap_chain_node_info_t *node_info = node_info_read_and_reply(l_net, &l_node_addr, NULL);
    if(!node_info) {
        log_it(L_DEBUG, "Can't find node with addr: %s", l_addr_str);
        dap_json_rpc_error_add(*a_json_arr_reply, -6, "Can't find node with addr: %s", l_addr_str);
        return -6;
    }
    int timeout_ms = 5000; //5 sec = 5000 ms
    dap_chain_node_client_t * l_node_client = dap_chain_node_client_create(l_net, node_info, NULL, NULL);

    //handshake
    l_node_client->client = dap_client_new(s_stage_connected_error_callback, l_node_client);
    l_node_client->client->_inheritor = l_node_client;
    dap_client_set_uplink_unsafe(l_node_client->client, &l_node_client->info->address, node_info->ext_host, node_info->ext_port);
    dap_client_pvt_t * l_client_internal = DAP_CLIENT_PVT(l_node_client->client);
    dap_client_go_stage(l_node_client->client, STAGE_ENC_INIT, s_stage_connected_callback);
    //wait handshake
    int res = dap_chain_node_client_wait(l_node_client, NODE_CLIENT_STATE_ESTABLISHED, timeout_ms);
    if (res) {
        log_it(L_ERROR, "No response from node");
        dap_json_rpc_error_add(*a_json_arr_reply, -8, "No reponse from node");
        dap_chain_node_client_close_unsafe(l_node_client);
        DAP_DEL_Z(node_info);
        return -8;
    }

    //send request
    json_object * l_response = NULL;
    dap_json_rpc_request_send(l_client_internal, l_request, &l_response);

    if (l_response) {
        json_object_array_add(*a_json_arr_reply, l_response);
    } else {
        json_object_array_add(*a_json_arr_reply, json_object_new_string("Empty reply"));
    }
    DAP_DEL_Z(node_info);
    dap_json_rpc_request_free(l_request);
    return 0;
}

static dap_chain_datum_decree_t *s_decree_policy_execute(dap_chain_net_t *a_net, dap_chain_policy_t *a_policy)
{
    dap_return_val_if_pass(!a_net || !a_policy, NULL);
    // create updating decree
    size_t l_total_tsd_size = sizeof(dap_tsd_t) + dap_chain_policy_get_size(a_policy);

    dap_chain_t *l_chain = dap_chain_net_get_chain_by_chain_type(a_net, CHAIN_TYPE_DECREE);
    if (!l_chain) {
        log_it(L_ERROR, "No chain supported decree datum type");
        return NULL;
    }

    dap_chain_datum_decree_t *l_decree = dap_chain_datum_decree_new(a_net->pub.id, l_chain->id, *dap_chain_net_get_cur_cell(a_net), l_total_tsd_size);
    if (!l_decree) {
        log_it(L_CRITICAL, "%s", c_error_memory_alloc);
        return NULL;
    }
    l_decree->header.sub_type = DAP_CHAIN_DATUM_DECREE_COMMON_SUBTYPE_POLICY;
    dap_tsd_write((byte_t*)l_decree->data_n_signs, DAP_CHAIN_DATUM_DECREE_TSD_TYPE_POLICY_EXECUTE, a_policy, dap_chain_policy_get_size(a_policy));

    return l_decree;
}

// Put the decree to mempool
static char *s_decree_policy_put(dap_chain_datum_decree_t *a_decree, dap_chain_net_t *a_net)
{
    size_t l_decree_size = dap_chain_datum_decree_get_size(a_decree);
    dap_chain_datum_t *l_datum = dap_chain_datum_create(DAP_CHAIN_DATUM_DECREE, a_decree, l_decree_size);
    dap_chain_t *l_chain = dap_chain_net_get_default_chain_by_chain_type(a_net, CHAIN_TYPE_DECREE);
    if (!l_chain)
        l_chain =  dap_chain_net_get_chain_by_chain_type(a_net, CHAIN_TYPE_DECREE);
    if (!l_chain) {
        log_it(L_ERROR, "No chain supported decree datum type");
        return NULL;
    }
    // Processing will be made according to autoprocess policy
    char *l_ret = dap_chain_mempool_datum_add(l_datum, l_chain, "hex");
    DAP_DELETE(l_datum);
    return l_ret;
}

int com_policy(int argc, char **argv, void **reply) {
    json_object ** a_json_arr_reply = (json_object **) reply;
    char **l_deactivate_array = NULL;
    const char
        *l_num_str = NULL,
        *l_net_str = NULL,
        *l_deactivate_str = NULL,
        *l_chain_str = NULL,
        *l_ts_start_str = NULL,
<<<<<<< HEAD
        *l_ts_stop_str = NULL,
        *l_block_start_str = NULL,
        *l_block_stop_str = NULL,
=======
        *l_block_start_str = NULL,
>>>>>>> b423a942
        *l_certs_str = NULL;
    size_t
        l_deactivate_count = 0,
        l_certs_count = 0;
    dap_cert_t **l_certs = NULL;
<<<<<<< HEAD
=======
    uint64_t l_flags = 0;
>>>>>>> b423a942
    bool l_execute = false;

    enum { CMD_NONE = 0, CMD_ACTIVATE, CMD_DEACTIVATE, CMD_FIND, CMD_LIST };  
    int l_arg_index = 1;

    int l_cmd = CMD_NONE;
    if (dap_cli_server_cmd_find_option_val(argv, 1, 2, "activate", NULL))
        l_cmd = CMD_ACTIVATE;
    else if (dap_cli_server_cmd_find_option_val(argv, 1, 2, "deactivate", NULL))
            l_cmd = CMD_DEACTIVATE;
    else if (dap_cli_server_cmd_find_option_val(argv, 1, 2, "find", NULL))
        l_cmd = CMD_FIND;
    else if (dap_cli_server_cmd_find_option_val(argv, 1, 2, "list", NULL))
        l_cmd = CMD_LIST;

    if (l_cmd == CMD_NONE) {
        dap_json_rpc_error_add(*a_json_arr_reply, -4, "Unknown subcommand");
        return -4;
    }

    dap_cli_server_cmd_find_option_val(argv, l_arg_index, argc, "-net", &l_net_str);

    if (!l_net_str) {
        dap_json_rpc_error_add(*a_json_arr_reply, -3, "Command policy require args -net");
        return -4;
    }
    dap_chain_net_t *l_net = dap_chain_net_by_name(l_net_str);
    if (!l_net){
        dap_json_rpc_error_add(*a_json_arr_reply, -3, "Can't find net %s", l_net_str);
        return -4;
    }

    if (l_cmd == CMD_LIST) {
        json_object *l_answer = dap_chain_policy_list(l_net->pub.id.uint64);
        json_object_array_add(*a_json_arr_reply, l_answer);
        return 0;
    }

    dap_cli_server_cmd_find_option_val(argv, l_arg_index, argc, "-num", &l_num_str);
    if (!l_num_str) {
        dap_json_rpc_error_add(*a_json_arr_reply, -7, "Command policy require args -num");
        return -7;
    }

    void *l_policy_data = NULL;
    size_t l_data_size = 0;
    uint64_t l_policy_num = 0;
    int l_policy_type = -1;
    if (l_cmd == CMD_DEACTIVATE) {
        l_policy_type = DAP_CHAIN_POLICY_DEACTIVATE;
        l_deactivate_count = dap_str_symbol_count(l_num_str, ',') + 1;
        l_deactivate_array = dap_strsplit(l_num_str, ",", l_deactivate_count);
        l_data_size = sizeof(dap_chain_policy_deactivate_t) + l_deactivate_count * sizeof(uint32_t);
        l_policy_data = DAP_NEW_Z_SIZE(void, l_data_size);
        if (!l_policy_data) {
            dap_json_rpc_error_add(*a_json_arr_reply, -16, "%s", c_error_memory_alloc);
            dap_strfreev(l_deactivate_array);
            return -16;
        }
        ((dap_chain_policy_deactivate_t *)l_policy_data)->count = l_deactivate_count;
        for (size_t i = 0; i < l_deactivate_count; ++i) {
            l_policy_num = strtoull(l_deactivate_array[i], NULL, 10);
            if (!dap_chain_policy_num_is_valid(l_policy_num)) {
                dap_json_rpc_error_add(*a_json_arr_reply, -16, "Policy nums sould be less or equal than %u and not equal 0", dap_maxval((uint32_t)l_policy_num));
                dap_strfreev(l_deactivate_array);
                DAP_DELETE(l_policy_data);
                return -16;
            }
            ((dap_chain_policy_deactivate_t *)l_policy_data)->nums[i] = l_policy_num;
        }
        dap_strfreev(l_deactivate_array);
    } else {
        l_policy_num = strtoull(l_num_str, NULL, 10);
        if (!dap_chain_policy_num_is_valid(l_policy_num)) {
            dap_json_rpc_error_add(*a_json_arr_reply, -16, "Policy num sould be less or equal than %u and not equal 0", dap_maxval((uint32_t)l_policy_num));
            return -16;
        }
    }

    uint32_t l_last_num = dap_chain_policy_get_last_num(l_net->pub.id.uint64);

    if (l_cmd == CMD_FIND) {
        dap_chain_policy_t *l_policy = dap_chain_policy_find(l_policy_num, l_net->pub.id.uint64);
        json_object *l_answer = dap_chain_policy_json_collect(l_policy);
        if (l_answer) {
            json_object_object_add(l_answer, "active", json_object_new_string(dap_chain_policy_activated(((dap_chain_policy_activate_t *)(l_policy->data))->num, l_net->pub.id.uint64) ? "true" : "false"));
            json_object_array_add(*a_json_arr_reply, l_answer);
        } else {
            json_object_array_add(*a_json_arr_reply, json_object_new_string("Detailed information not exist"));
        }
        return 0;
    }

    dap_cli_server_cmd_find_option_val(argv, l_arg_index, argc, "-chain", &l_chain_str);
    dap_cli_server_cmd_find_option_val(argv, l_arg_index, argc, "-ts_start", &l_ts_start_str);
<<<<<<< HEAD
    dap_cli_server_cmd_find_option_val(argv, l_arg_index, argc, "-ts_stop", &l_ts_stop_str);
    dap_cli_server_cmd_find_option_val(argv, l_arg_index, argc, "-block_start", &l_block_start_str);
    dap_cli_server_cmd_find_option_val(argv, l_arg_index, argc, "-block_stop", &l_block_stop_str);
=======
    dap_cli_server_cmd_find_option_val(argv, l_arg_index, argc, "-block_start", &l_block_start_str);
>>>>>>> b423a942
    dap_cli_server_cmd_find_option_val(argv, l_arg_index, argc, "-deactivate", &l_deactivate_str);
    dap_cli_server_cmd_find_option_val(argv, l_arg_index, argc, "-certs", &l_certs_str);
    l_execute = dap_cli_server_cmd_find_option_val(argv, l_arg_index, argc, "execute", NULL);

    if (l_execute) {
        if (!l_certs_str) {
            dap_json_rpc_error_add(*a_json_arr_reply, -4, "Command 'execute' requires parameter -certs");
            DAP_DELETE(l_policy_data);
            return -4;
        }
        dap_cert_parse_str_list(l_certs_str, &l_certs, &l_certs_count);
        if (!l_certs || !l_certs_count) {
            dap_json_rpc_error_add(*a_json_arr_reply, -5, "Specified certificates not found");
            DAP_DELETE(l_policy_data);
            return -5;
        }
    }

    if (l_cmd == CMD_ACTIVATE) {
        if (l_policy_num == l_last_num) {
            dap_json_rpc_error_add(*a_json_arr_reply, -15, "Specified policy num already existed");
            return -15;
        }
        l_policy_type = DAP_CHAIN_POLICY_ACTIVATE;
        l_data_size = sizeof(dap_chain_policy_activate_t);
        l_policy_data = DAP_NEW_Z_SIZE_RET_VAL_IF_FAIL(void, l_data_size, -5);
        dap_chain_policy_activate_t *l_policy_activate = (dap_chain_policy_activate_t *)l_policy_data;
        
        l_policy_activate->num = l_policy_num;
        if (l_ts_start_str) {
            l_policy_activate->ts_start = dap_time_from_str_custom(l_ts_start_str, "%d/%m/%y-%H:%M:%S");
            if (!l_policy_activate->ts_start) {
                dap_json_rpc_error_add(*a_json_arr_reply, -13, "Can't read ts_start \"%s\"", l_ts_start_str);
                DAP_DELETE(l_policy_activate);
                return -13;
            }
<<<<<<< HEAD
        }

        if (l_ts_stop_str) {
            l_policy_activate->ts_stop = dap_time_from_str_custom(l_ts_stop_str, "%d/%m/%y-%H:%M:%S");
            if (!l_policy_activate->ts_stop) {
                dap_json_rpc_error_add(*a_json_arr_reply, -14, "Can't read ts_stop \"%s\"", l_ts_stop_str);
                DAP_DELETE(l_policy_activate);
                return -14;
            }
            if (l_policy_activate->ts_stop <= l_policy_activate->ts_start) {
                dap_json_rpc_error_add(*a_json_arr_reply, -12, "ts_start should less than ts_stop");
                DAP_DELETE(l_policy_activate);
                return -12;
            }
        }

        if (l_policy_activate->ts_start || l_policy_activate->ts_stop) {
            l_policy_activate->flags = DAP_FLAG_ADD(l_policy_activate->flags, DAP_CHAIN_POLICY_FLAG_ACTIVATE_BY_TS);
=======
            l_flags = DAP_FLAG_ADD(l_flags, DAP_CHAIN_POLICY_FLAG_ACTIVATE_BY_TS);
>>>>>>> b423a942
        }

        if (l_block_start_str)
            l_policy_activate->block_start = strtoull(l_block_start_str, NULL, 10);
<<<<<<< HEAD
        if (l_block_stop_str) {
            l_policy_activate->block_stop = strtoull(l_block_stop_str, NULL, 10);
            if (l_policy_activate->block_stop <= l_policy_activate->block_start) {
                dap_json_rpc_error_add(*a_json_arr_reply, -13, "block_start should less than block_stop");
                DAP_DELETE(l_policy_activate);
                return -13;
            }
        }
        
        if (l_policy_activate->block_start || l_policy_activate->block_stop) {
            if (!l_chain_str) {
                dap_json_rpc_error_add(*a_json_arr_reply, -8, "Command policy create with -block_start or -block_stop require args -chain");
=======
        
        if (l_policy_activate->block_start) {
            if (!l_chain_str) {
                dap_json_rpc_error_add(*a_json_arr_reply, -8, "Command policy create with -block_start require args -chain");
>>>>>>> b423a942
                DAP_DELETE(l_policy_activate);
                return -8;
            }
            dap_chain_t *l_chain = dap_chain_net_get_chain_by_name(l_net, l_chain_str);
            if (!l_chain) {
                dap_json_rpc_error_add(*a_json_arr_reply, -9, "%s Chain not found", l_chain_str);
                DAP_DELETE(l_policy_activate);
                return -9;
            }
            l_policy_activate->chain_union.chain = l_chain;
<<<<<<< HEAD
            l_policy_activate->flags = DAP_FLAG_ADD(l_policy_activate->flags, DAP_CHAIN_POLICY_FLAG_ACTIVATE_BY_BLOCK_NUM);
        }
        if (!l_policy_activate->flags && l_policy_activate->num < l_last_num) {
=======
            l_flags = DAP_FLAG_ADD(l_flags, DAP_CHAIN_POLICY_FLAG_ACTIVATE_BY_BLOCK_NUM);
        }
        if (!l_flags && l_policy_activate->num < l_last_num) {
>>>>>>> b423a942
            dap_json_rpc_error_add(*a_json_arr_reply, -16, "Specified policy already activated by CN-%u", l_last_num);
            DAP_DELETE(l_policy_activate);
            return -16;
        }
    }

    dap_chain_policy_t *l_policy = DAP_NEW_Z_SIZE_RET_VAL_IF_FAIL(dap_chain_policy_t, l_data_size + sizeof(dap_chain_policy_t), -5, l_policy_data);
    l_policy->data_size = l_data_size;
    l_policy->version = DAP_CHAIN_POLICY_VERSION;
    l_policy->type = l_policy_type;
<<<<<<< HEAD
=======
    l_policy->flags = l_flags;
>>>>>>> b423a942
    memcpy(l_policy->data, l_policy_data, l_policy->data_size);
    DAP_DELETE(l_policy_data);
    // if cmd none - only print preaparing result
    if (!l_execute) {
        json_object *l_answer = dap_chain_policy_json_collect(l_policy);
        char l_time[DAP_TIME_STR_SIZE] = {};
        dap_time_to_str_rfc822(l_time, DAP_TIME_STR_SIZE - 1, dap_time_now());
        json_object_object_add(l_answer, "Current time", json_object_new_string(l_time));
        json_object_object_add(l_answer, "Notification", json_object_new_string("It's policy draft, check and use 'execute' command to apply"));
        if (l_answer) {
            json_object_array_add(*a_json_arr_reply, l_answer);
        } else {
            dap_json_rpc_error_add(*a_json_arr_reply, -11, "Policy draft creation failed");
            DAP_DELETE(l_policy);
            return -11;
        }
        DAP_DELETE(l_policy);
        return 0;
    }
    // change pointer to id to decree
    if (l_policy->type == DAP_CHAIN_POLICY_ACTIVATE && ((dap_chain_policy_activate_t *)(l_policy->data))->chain_union.chain) {
        ((dap_chain_policy_activate_t *)(l_policy->data))->chain_union.chain_id = ((dap_chain_policy_activate_t *)(l_policy->data))->chain_union.chain->id;
    }

    dap_chain_datum_decree_t *l_decree = s_decree_policy_execute(l_net, l_policy);
    DAP_DELETE(l_policy);
    size_t l_total_signs_success = 0;
    l_decree = dap_chain_datum_decree_sign_in_cycle(l_certs, l_decree, l_certs_count, &l_total_signs_success);

    if (!l_decree || l_total_signs_success == 0){
        dap_json_rpc_error_add(*a_json_arr_reply, -11, "Decree creation failed. Successful count of certificate signing is 0");
            return -11;
    }

    char *l_decree_hash_str = NULL;;
    if (!(l_decree_hash_str = s_decree_policy_put(l_decree, l_net))) {
        dap_json_rpc_error_add(*a_json_arr_reply, -12, "Policy decree error");
        return -12;
    }
    DAP_DELETE(l_decree);

    char l_approve_str[128];
    snprintf(l_approve_str, sizeof(l_approve_str), "Policy decree %s successfully created", l_decree_hash_str);
    json_object_array_add(*a_json_arr_reply, json_object_new_string(l_approve_str));
    DAP_DELETE(l_decree_hash_str);

    return 0;
}<|MERGE_RESOLUTION|>--- conflicted
+++ resolved
@@ -8315,22 +8315,13 @@
         *l_deactivate_str = NULL,
         *l_chain_str = NULL,
         *l_ts_start_str = NULL,
-<<<<<<< HEAD
-        *l_ts_stop_str = NULL,
         *l_block_start_str = NULL,
-        *l_block_stop_str = NULL,
-=======
-        *l_block_start_str = NULL,
->>>>>>> b423a942
         *l_certs_str = NULL;
     size_t
         l_deactivate_count = 0,
         l_certs_count = 0;
     dap_cert_t **l_certs = NULL;
-<<<<<<< HEAD
-=======
     uint64_t l_flags = 0;
->>>>>>> b423a942
     bool l_execute = false;
 
     enum { CMD_NONE = 0, CMD_ACTIVATE, CMD_DEACTIVATE, CMD_FIND, CMD_LIST };  
@@ -8426,13 +8417,7 @@
 
     dap_cli_server_cmd_find_option_val(argv, l_arg_index, argc, "-chain", &l_chain_str);
     dap_cli_server_cmd_find_option_val(argv, l_arg_index, argc, "-ts_start", &l_ts_start_str);
-<<<<<<< HEAD
-    dap_cli_server_cmd_find_option_val(argv, l_arg_index, argc, "-ts_stop", &l_ts_stop_str);
     dap_cli_server_cmd_find_option_val(argv, l_arg_index, argc, "-block_start", &l_block_start_str);
-    dap_cli_server_cmd_find_option_val(argv, l_arg_index, argc, "-block_stop", &l_block_stop_str);
-=======
-    dap_cli_server_cmd_find_option_val(argv, l_arg_index, argc, "-block_start", &l_block_start_str);
->>>>>>> b423a942
     dap_cli_server_cmd_find_option_val(argv, l_arg_index, argc, "-deactivate", &l_deactivate_str);
     dap_cli_server_cmd_find_option_val(argv, l_arg_index, argc, "-certs", &l_certs_str);
     l_execute = dap_cli_server_cmd_find_option_val(argv, l_arg_index, argc, "execute", NULL);
@@ -8469,51 +8454,15 @@
                 DAP_DELETE(l_policy_activate);
                 return -13;
             }
-<<<<<<< HEAD
-        }
-
-        if (l_ts_stop_str) {
-            l_policy_activate->ts_stop = dap_time_from_str_custom(l_ts_stop_str, "%d/%m/%y-%H:%M:%S");
-            if (!l_policy_activate->ts_stop) {
-                dap_json_rpc_error_add(*a_json_arr_reply, -14, "Can't read ts_stop \"%s\"", l_ts_stop_str);
-                DAP_DELETE(l_policy_activate);
-                return -14;
-            }
-            if (l_policy_activate->ts_stop <= l_policy_activate->ts_start) {
-                dap_json_rpc_error_add(*a_json_arr_reply, -12, "ts_start should less than ts_stop");
-                DAP_DELETE(l_policy_activate);
-                return -12;
-            }
-        }
-
-        if (l_policy_activate->ts_start || l_policy_activate->ts_stop) {
-            l_policy_activate->flags = DAP_FLAG_ADD(l_policy_activate->flags, DAP_CHAIN_POLICY_FLAG_ACTIVATE_BY_TS);
-=======
             l_flags = DAP_FLAG_ADD(l_flags, DAP_CHAIN_POLICY_FLAG_ACTIVATE_BY_TS);
->>>>>>> b423a942
         }
 
         if (l_block_start_str)
             l_policy_activate->block_start = strtoull(l_block_start_str, NULL, 10);
-<<<<<<< HEAD
-        if (l_block_stop_str) {
-            l_policy_activate->block_stop = strtoull(l_block_stop_str, NULL, 10);
-            if (l_policy_activate->block_stop <= l_policy_activate->block_start) {
-                dap_json_rpc_error_add(*a_json_arr_reply, -13, "block_start should less than block_stop");
-                DAP_DELETE(l_policy_activate);
-                return -13;
-            }
-        }
-        
-        if (l_policy_activate->block_start || l_policy_activate->block_stop) {
-            if (!l_chain_str) {
-                dap_json_rpc_error_add(*a_json_arr_reply, -8, "Command policy create with -block_start or -block_stop require args -chain");
-=======
         
         if (l_policy_activate->block_start) {
             if (!l_chain_str) {
                 dap_json_rpc_error_add(*a_json_arr_reply, -8, "Command policy create with -block_start require args -chain");
->>>>>>> b423a942
                 DAP_DELETE(l_policy_activate);
                 return -8;
             }
@@ -8524,15 +8473,9 @@
                 return -9;
             }
             l_policy_activate->chain_union.chain = l_chain;
-<<<<<<< HEAD
-            l_policy_activate->flags = DAP_FLAG_ADD(l_policy_activate->flags, DAP_CHAIN_POLICY_FLAG_ACTIVATE_BY_BLOCK_NUM);
-        }
-        if (!l_policy_activate->flags && l_policy_activate->num < l_last_num) {
-=======
             l_flags = DAP_FLAG_ADD(l_flags, DAP_CHAIN_POLICY_FLAG_ACTIVATE_BY_BLOCK_NUM);
         }
         if (!l_flags && l_policy_activate->num < l_last_num) {
->>>>>>> b423a942
             dap_json_rpc_error_add(*a_json_arr_reply, -16, "Specified policy already activated by CN-%u", l_last_num);
             DAP_DELETE(l_policy_activate);
             return -16;
@@ -8543,10 +8486,7 @@
     l_policy->data_size = l_data_size;
     l_policy->version = DAP_CHAIN_POLICY_VERSION;
     l_policy->type = l_policy_type;
-<<<<<<< HEAD
-=======
     l_policy->flags = l_flags;
->>>>>>> b423a942
     memcpy(l_policy->data, l_policy_data, l_policy->data_size);
     DAP_DELETE(l_policy_data);
     // if cmd none - only print preaparing result
