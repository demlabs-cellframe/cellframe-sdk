/*
 * Authors:
 * Dmitriy A. Gerasimov <gerasimov.dmitriy@demlabs.net>
 * Alexander Lysikov <alexander.lysikov@demlabs.net>
 * DeM Labs Inc.   https://demlabs.net
 * Cellframe Network  https://github.com/demlabs-cellframe
 * Copyright  (c) 2019
 * All rights reserved.

 This file is part of DAP (Deus Applications Prototypes) the open source project

 DAP (Deus Applicaions Prototypes) is free software: you can redistribute it and/or modify
 it under the terms of the GNU General Public License as published by
 the Free Software Foundation, either version 3 of the License, or
 (at your option) any later version.

 DAP is distributed in the hope that it will be useful,
 but WITHOUT ANY WARRANTY; without even the implied warranty of
 MERCHANTABILITY or FITNESS FOR A PARTICULAR PURPOSE.  See the
 GNU General Public License for more details.

 You should have received a copy of the GNU General Public License
 along with any DAP based project.  If not, see <http://www.gnu.org/licenses/>.
 */

#include <stdlib.h>
#include <stdio.h>
#include <time.h>
#include <stdlib.h>
#include <stddef.h>
#include <stdint.h>
#include <string.h>
#include <stdbool.h>
#include <errno.h>
#include <assert.h>
#include <ctype.h>
#include <dirent.h>
#include <magic.h>
#include <sys/stat.h>

#ifdef WIN32
#include <winsock2.h>
#include <windows.h>
#include <mswsock.h>
#include <ws2tcpip.h>
#include <io.h>
#include "wepoll.h"
#else
#include <sys/types.h>
#include <arpa/inet.h>
#include <netinet/in.h>
#include <signal.h>
#endif
#include <pthread.h>
#include <iputils/iputils.h>

#include "uthash.h"
#include "utlist.h"
#include "dap_string.h"
#include "dap_hash.h"
#include "dap_chain_common.h"
#include "dap_strfuncs.h"
#include "dap_list.h"
#include "dap_string.h"
#include "dap_cert.h"
#include "dap_cert_file.h"
#include "dap_file_utils.h"
#include "dap_enc_base58.h"
#include "dap_chain_wallet.h"
#include "dap_chain_wallet_internal.h"
#include "dap_chain_node.h"
#include "dap_global_db.h"
#include "dap_global_db_driver.h"
#include "dap_chain_node_client.h"
#include "dap_chain_node_cli_cmd.h"
#include "dap_chain_node_cli_cmd_tx.h"
#include "dap_chain_node_ping.h"
#include "dap_chain_net_srv.h"
#include "dap_chain_net_tx.h"
#include "dap_chain_block.h"
#include "dap_chain_cs_blocks.h"

#ifndef _WIN32
#include "dap_chain_net_news.h"
#endif
#include "dap_chain_cell.h"


#include "dap_enc_base64.h"
#include "json.h"
#ifdef DAP_OS_UNIX
#include <dirent.h>
#endif

#include "dap_chain_common.h"
#include "dap_chain_datum.h"
#include "dap_chain_datum_token.h"
#include "dap_chain_datum_tx_items.h"
#include "dap_chain_ledger.h"
#include "dap_chain_mempool.h"
#include "dap_global_db.h"
#include "dap_global_db_remote.h"

#include "dap_stream_ch_chain_net.h"
#include "dap_stream_ch_chain.h"
#include "dap_stream_ch_chain_pkt.h"
#include "dap_stream_ch_chain_net_pkt.h"
#include "dap_enc_base64.h"
#include "dap_chain_net_srv_stake_pos_delegate.h"

#define LOG_TAG "chain_node_cli_cmd"

static void s_dap_chain_net_purge(dap_chain_net_t *a_net);

/**
 * @brief dap_chain_node_addr_t* dap_chain_node_addr_get_by_alias
 * Find in base addr by alias
 *
 * return addr, NULL if not found
 * @param a_net
 * @param a_alias
 * @return dap_chain_node_addr_t*
 */
dap_chain_node_addr_t* dap_chain_node_addr_get_by_alias(dap_chain_net_t * a_net, const char *a_alias)
{
    dap_chain_node_addr_t *l_addr = NULL;
    if(!a_alias)
        return NULL;
    const char *a_key = a_alias;
    size_t l_addr_size = 0;
    l_addr = (dap_chain_node_addr_t*) (void*) dap_global_db_get_sync(a_net->pub.gdb_nodes_aliases,a_key, &l_addr_size,NULL, NULL);
    if(l_addr_size != sizeof(dap_chain_node_addr_t)) {
        DAP_DELETE(l_addr);
        l_addr = NULL;
    }
//    DAP_DELETE(addr_str);
    return l_addr;
}


/**
 * @brief dap_list_t* get_aliases_by_name Get the aliases by name object
 * Find in base alias by addr
 *
 * return list of addr, NULL if not found
 * @param l_net
 * @param a_addr
 * @return dap_list_t*
 */
static dap_list_t* get_aliases_by_name(dap_chain_net_t * l_net, dap_chain_node_addr_t *a_addr)
{
    if(!a_addr)
        return NULL;
    dap_list_t *list_aliases = NULL;
    size_t data_size = 0;
    // read all aliases
    dap_global_db_obj_t *objs = dap_global_db_get_all_sync(l_net->pub.gdb_nodes_aliases, &data_size);
    if(!objs || !data_size)
        return NULL;
    for(size_t i = 0; i < data_size; i++) {
        //dap_chain_node_addr_t addr_i;
        dap_global_db_obj_t *obj = objs + i;
        if(!obj)
            break;
        dap_chain_node_addr_t *l_addr = (dap_chain_node_addr_t*) (void*) obj->value;
        if(l_addr && obj->value_len == sizeof(dap_chain_node_addr_t) && a_addr->uint64 == l_addr->uint64) {
            list_aliases = dap_list_prepend(list_aliases, strdup(obj->key));
        }
    }
    dap_global_db_objs_delete(objs, data_size);
    return list_aliases;
}

/**
 * @brief dap_chain_node_addr_t* s_node_info_get_addr
 *
 * @param a_net
 * @param a_node_info
 * @param a_addr
 * @param a_alias_str
 * @return dap_chain_node_addr_t*
 */
static dap_chain_node_addr_t* s_node_info_get_addr(dap_chain_net_t * a_net, dap_chain_node_addr_t *a_addr, const char *a_alias_str)
{
    dap_chain_node_addr_t *l_address = NULL;
    if(a_alias_str && !a_addr->uint64) {
        l_address = dap_chain_node_addr_get_by_alias(a_net, a_alias_str);
    }
    if(a_addr->uint64) {
        l_address = DAP_NEW(dap_chain_node_addr_t);
        if (!l_address) {
            log_it(L_CRITICAL, "Memory allocation error in %s, line %d", __PRETTY_FUNCTION__, __LINE__);
            return NULL;
        }
        l_address->uint64 = a_addr->uint64;
    }
    return l_address;
}

/**
 * @brief node_info_read_and_reply
 * Read node from base
 * @param a_net
 * @param a_address
 * @param a_str_reply
 * @return dap_chain_node_info_t*
 */
static dap_chain_node_info_t* node_info_read_and_reply(dap_chain_net_t * a_net, dap_chain_node_addr_t *a_address,
        char **a_str_reply)
{
    char *l_key = dap_chain_node_addr_to_hash_str(a_address);
    if(!l_key)
    {
        dap_cli_server_cmd_set_reply_text(a_str_reply, "can't calculate hash of addr");
        return NULL;
    }
    size_t node_info_size = 0;
    dap_chain_node_info_t *node_info;
    // read node
    node_info = (dap_chain_node_info_t *) dap_global_db_get_sync(a_net->pub.gdb_nodes, l_key, &node_info_size, NULL, NULL);

    if(!node_info) {
        dap_cli_server_cmd_set_reply_text(a_str_reply, "node not found in base");
        DAP_DELETE(l_key);
        return NULL;
    }
    /* if(!node_info->hdr.ext_port)
        node_info->hdr.ext_port = 8079; */
    size_t node_info_size_must_be = dap_chain_node_info_get_size(node_info);
    if(node_info_size_must_be != node_info_size) {
        dap_cli_server_cmd_set_reply_text(a_str_reply, "node has bad size in base=%zu (must be %zu)", node_info_size,
                node_info_size_must_be);
        DAP_DELETE(node_info);
        DAP_DELETE(l_key);
        return NULL;
    }

    DAP_DELETE(l_key);
    return node_info;
}


/**
 * @brief node_info_save_and_reply
 * Save node to base
 * @param a_net
 * @param a_node_info
 * @param str_reply
 * @return true
 * @return false
 */
static bool node_info_save_and_reply(dap_chain_net_t * a_net, dap_chain_node_info_t *a_node_info, char **a_str_reply)
{
    if(!a_node_info || !a_node_info->hdr.address.uint64) {
        dap_cli_server_cmd_set_reply_text(a_str_reply, "node addr not found");
        return false;
    }
    char *a_key = dap_chain_node_addr_to_hash_str(&a_node_info->hdr.address);
    if(!a_key)
    {
        dap_cli_server_cmd_set_reply_text(a_str_reply, "can't calculate hash for addr");
        return NULL;
    }
    //char *a_value = dap_chain_node_info_serialize(node_info, NULL);
    size_t l_node_info_size = dap_chain_node_info_get_size(a_node_info);
    //dap_chain_node_info_t *l_node_info = DAP_NEW_Z_SIZE(dap_chain_node_info_t, l_node_info_size);
    //memcpy(l_node_info, a_node_info, l_node_info_size );

    //size_t data_len_out = 0;
    //dap_chain_node_info_t *a_node_info1 = dap_global_db_gr_get(a_key, &data_len_out, a_net->pub.gdb_nodes);

    bool res = dap_global_db_set_sync(a_net->pub.gdb_nodes, a_key, (uint8_t *) a_node_info, l_node_info_size,
                                 false) == 0;

    //data_len_out = 0;
    //dap_chain_node_info_t *a_node_info2 = dap_global_db_gr_get(a_key, &data_len_out, a_net->pub.gdb_nodes);
    //DAP_DELETE(a_key);
    //DAP_DELETE(a_value);
    return res;
}


/**
 * @brief node_info_add_with_reply
 * Handler of command 'global_db node add'
 *
 * str_reply[out] for reply
 * return 0 Ok, -1 error
 * @param a_net
 * @param a_node_info
 * @param a_alias_str
 * @param a_cell_str
 * @param a_ipv4_str
 * @param a_ipv6_str
 * @param a_str_reply
 * @return int
 */
static int node_info_add_with_reply(dap_chain_net_t * a_net, dap_chain_node_info_t *a_node_info,
        const char *a_alias_str,
        const char *a_cell_str, const char *a_ipv4_str, const char *a_ipv6_str, char **a_str_reply)
{

    if(!a_node_info->hdr.address.uint64) {
        dap_cli_server_cmd_set_reply_text(a_str_reply, "not found -addr parameter");
        return -1;
    }
    if(!a_cell_str) {
        dap_cli_server_cmd_set_reply_text(a_str_reply, "not found -cell parameter");
        return -1;
    }
    if(a_ipv4_str)
        inet_pton(AF_INET, a_ipv4_str, &(a_node_info->hdr.ext_addr_v4));
    if(a_ipv6_str)
        inet_pton(AF_INET6, a_ipv6_str, &(a_node_info->hdr.ext_addr_v6));

    // check match addr to cell or no
    /*dap_chain_node_addr_t *addr = dap_chain_node_gen_addr(&node_info->hdr.cell_id);
     if(!dap_chain_node_check_addr(&node_info->hdr.address, &node_info->hdr.cell_id)) {
     set_reply_text(a_str_reply, "cell does not match addr");
     return -1;
     }*/
    if(a_alias_str) {
        // add alias
        if(!dap_chain_node_alias_register(a_net, a_alias_str, &a_node_info->hdr.address)) {
            log_it(L_WARNING, "can't save alias %s", a_alias_str);
            dap_cli_server_cmd_set_reply_text(a_str_reply, "alias '%s' can't be mapped to addr=0x%"DAP_UINT64_FORMAT_U,
                    a_alias_str, a_node_info->hdr.address.uint64);
            return -1;
        }
    }

    // write to base
    if(!node_info_save_and_reply(a_net, a_node_info, a_str_reply))
        return -1;
    dap_cli_server_cmd_set_reply_text(a_str_reply, "node added");
    return 0;
}


/**
 * @brief node_info_del_with_reply
 * Handler of command 'global_db node add'
 * @param a_net
 * @param a_node_info
 * @param alias_str
 * @param str_reply str_reply[out] for reply
 * @return int
 * return 0 Ok, -1 error
 */
static int node_info_del_with_reply(dap_chain_net_t * a_net, dap_chain_node_info_t *a_node_info, const char *alias_str,
        char **a_str_reply)
{
    if(!a_node_info->hdr.address.uint64 && !alias_str) {
        dap_cli_server_cmd_set_reply_text(a_str_reply, "addr not found");
        return -1;
    }
    // check, current node have this addr or no
    uint64_t l_cur_addr = dap_chain_net_get_cur_node_addr_gdb_sync(a_net->pub.name);
    if(l_cur_addr && l_cur_addr == a_node_info->hdr.address.uint64) {
        dap_cli_server_cmd_set_reply_text(a_str_reply, "current node cannot be deleted");
        return -1;
    }

    // find addr by alias or addr_str
    dap_chain_node_addr_t *address = s_node_info_get_addr(a_net, &a_node_info->hdr.address, alias_str);
    if(!address) {
        dap_cli_server_cmd_set_reply_text(a_str_reply, "alias not found");
        return -1;
    }
    char *a_key = dap_chain_node_addr_to_hash_str(address);
    if(a_key){
        // delete node
        int l_res = dap_global_db_del_sync(a_net->pub.gdb_nodes, a_key);
        if(l_res == 0) {
            // delete all aliases for node address
            {
                dap_list_t *list_aliases = get_aliases_by_name(a_net, address);
                dap_list_t *list = list_aliases;
                while(list)
                {
                    const char *alias = (const char *) list->data;
                    dap_chain_node_alias_delete(a_net, alias);
                    list = dap_list_next(list);
                }
                dap_list_free_full(list_aliases, NULL);
            }
            // set text response
            dap_cli_server_cmd_set_reply_text(a_str_reply, "node deleted");
        }
        else
            dap_cli_server_cmd_set_reply_text(a_str_reply, "node not deleted");
        DAP_DELETE(a_key);
        DAP_DELETE(address);
        return l_res;
    }
    dap_cli_server_cmd_set_reply_text(a_str_reply, "addr to delete can't be defined");
    DAP_DELETE(address);
    return -1;
}


/**
 * @brief link_add_or_del_with_reply
 * Handler of command 'global_db node link'
 * cmd 'add' or 'del'
 * str_reply[out] for reply
 * return 0 Ok, -1 error
 * @param a_net
 * @param a_node_info
 * @param cmd
 * @param a_alias_str
 * @param link
 * @param a_str_reply
 * @return int
 */
static int link_add_or_del_with_reply(dap_chain_net_t * a_net, dap_chain_node_info_t *a_node_info, const char *cmd,
        const char *a_alias_str,
        dap_chain_node_addr_t *link, char **a_str_reply)
{
    if(!a_node_info->hdr.address.uint64 && !a_alias_str) {
        dap_cli_server_cmd_set_reply_text(a_str_reply, "addr not found");
        return -1;
    }
    if(!link->uint64) {
        dap_cli_server_cmd_set_reply_text(a_str_reply, "link not found");
        return -1;
    }
    // TODO check the presence of link in the node base
#ifdef DAP_CHAIN_NODE_CHECK_PRESENSE
        dap_cli_server_cmd_set_reply_text(a_str_reply, "node 0x%016llx not found in base", link->uint64);
        return -1;
#endif

    // find addr by alias or addr_str
    dap_chain_node_addr_t *l_address = s_node_info_get_addr(a_net, &a_node_info->hdr.address, a_alias_str);
    if(!l_address) {
        dap_cli_server_cmd_set_reply_text(a_str_reply, "alias not found");
        return -1;
    }

    dap_chain_node_info_t * l_node_info_read = node_info_read_and_reply(a_net, l_address, a_str_reply);
    size_t l_node_info_read_size = dap_chain_node_info_get_size(l_node_info_read);
    if(!l_node_info_read)
        return -1;

    int cmd_int = 0;
    if(!strcmp(cmd, "add"))
        cmd_int = 1;
    else if(!strcmp(cmd, "del"))
        cmd_int = 2;

    // find link in node_info_read
    int index_link = -1;
    for(size_t i = 0; i < l_node_info_read->hdr.links_number; i++) {
        if(l_node_info_read->links[i].uint64 == link->uint64) {
            // link already present
            index_link = (int) i;
            break;
        }
    }
    bool res_successful = false; // is successful whether add/del
    // add link
    if(cmd_int == 1) {
        if(index_link == -1) {
            l_node_info_read->hdr.links_number++;
            l_node_info_read_size = dap_chain_node_info_get_size(l_node_info_read);
            l_node_info_read = DAP_REALLOC(l_node_info_read, l_node_info_read_size);
            l_node_info_read->links[l_node_info_read->hdr.links_number-1] = *link;
            res_successful = true;
        }
    }
    // delete link
    else if(cmd_int == 2) {
        // move link list to one item prev
        if(index_link >= 0) {
            for(unsigned int j = (unsigned int) index_link; j < (l_node_info_read->hdr.links_number - 1); j++) {
                l_node_info_read->links[j] = l_node_info_read->links[j + 1];
            }
            l_node_info_read->hdr.links_number--;
            res_successful = true;
            l_node_info_read = DAP_REALLOC(l_node_info_read, l_node_info_read_size -= sizeof(*link));
        }
    }
    // save edited node_info
    if(res_successful) {
        bool res = node_info_save_and_reply(a_net, l_node_info_read, a_str_reply);
        if(res) {
            res_successful = true;
            if(cmd_int == 1)
                dap_cli_server_cmd_set_reply_text(a_str_reply, "link added");
            if(cmd_int == 2)
                dap_cli_server_cmd_set_reply_text(a_str_reply, "link deleted");
        }
        else {
            res_successful = false;
        }
    }
    else {
        if(cmd_int == 1) {
            if(index_link >= 0)
                dap_cli_server_cmd_set_reply_text(a_str_reply, "link not added because it is already present");
            else
                dap_cli_server_cmd_set_reply_text(a_str_reply, "link not added");
        }
        if(cmd_int == 2) {
            if(index_link == -1)
                dap_cli_server_cmd_set_reply_text(a_str_reply, "link not deleted because not found");
            else
                dap_cli_server_cmd_set_reply_text(a_str_reply, "link not deleted");
        }
    }

    DAP_DELETE(l_address);
    DAP_DELETE(l_node_info_read);
    if(res_successful)
        return 0;
    return -1;
}


/**
 * @brief node_info_dump_with_reply Handler of command 'node dump'
 * @param a_net
 * @param a_addr
 * @param a_is_full
 * @param a_alias
 * @param a_str_reply
 * @return int 0 Ok, -1 error
 */
static int node_info_dump_with_reply(dap_chain_net_t * a_net, dap_chain_node_addr_t * a_addr, bool a_is_full,
        const char *a_alias, char **a_str_reply)
{
    int l_ret = 0;
    dap_string_t *l_string_reply = dap_string_new("Node dump:");

    if((a_addr && a_addr->uint64) || a_alias) {
        dap_chain_node_addr_t *l_addr = NULL;
        if(a_addr && a_addr->uint64) {
            l_addr = DAP_NEW(dap_chain_node_addr_t);
            if(!l_addr) {
                log_it(L_CRITICAL, "Memory allocation error in %s, line %d", __PRETTY_FUNCTION__, __LINE__);
                dap_string_free(l_string_reply, true);
                return -1;
            }
            l_addr->uint64 = a_addr->uint64;
        } else if(a_alias) {
            l_addr = dap_chain_node_alias_find(a_net, a_alias);
        }

        // read node
        dap_chain_node_info_t *node_info_read = node_info_read_and_reply(a_net, l_addr, a_str_reply);
        if(!node_info_read) {
            DAP_DEL_Z(l_addr);
            dap_string_free(l_string_reply, true);
            return -2;
        }

        // get aliases in form of string
        dap_string_t *aliases_string = dap_string_new(NULL);
        dap_list_t *list_aliases = get_aliases_by_name(a_net, l_addr);
        if(list_aliases)
        {
            dap_list_t *list = list_aliases;
            while(list)
            {
                const char *alias = (const char *) list->data;
                dap_string_append_printf(aliases_string, "\nalias %s", alias);
                list = dap_list_next(list);
            }
            dap_list_free_full(list_aliases, NULL);
        }
        else
            dap_string_append(aliases_string, "\nno aliases");

        const int hostlen = 128;
        char *host4 = (char*) alloca(hostlen);
        char *host6 = (char*) alloca(hostlen);
        struct sockaddr_in sa4 = { .sin_family = AF_INET, .sin_addr = node_info_read->hdr.ext_addr_v4 };
        const char* str_ip4 = inet_ntop(AF_INET, &(((struct sockaddr_in *) &sa4)->sin_addr), host4, hostlen);

        struct sockaddr_in6 sa6 = { .sin6_family = AF_INET6, .sin6_addr = node_info_read->hdr.ext_addr_v6 };
        const char* str_ip6 = inet_ntop(AF_INET6, &(((struct sockaddr_in6 *) &sa6)->sin6_addr), host6, hostlen);

        // get links in form of string
        dap_string_t *links_string = dap_string_new(NULL);
        for(unsigned int i = 0; i < node_info_read->hdr.links_number; i++) {
            dap_chain_node_addr_t link_addr = node_info_read->links[i];
            dap_string_append_printf(links_string, "\nlink%02d address : " NODE_ADDR_FP_STR, i,
                    NODE_ADDR_FP_ARGS_S(link_addr));
        }

        dap_string_append_printf(l_string_reply, "\n");
        char l_port_str[10];
        sprintf(l_port_str,"%d",node_info_read->hdr.ext_port);

        // set short reply with node param
        if(!a_is_full)
            dap_string_append_printf(l_string_reply,
                    "node address "NODE_ADDR_FP_STR"\tcell 0x%016"DAP_UINT64_FORMAT_x"\tipv4 %s\tport: %s\tnumber of links %u",
                    NODE_ADDR_FP_ARGS_S(node_info_read->hdr.address),
                    node_info_read->hdr.cell_id.uint64, str_ip4,
                    node_info_read->hdr.ext_port ? l_port_str : "default",
                    node_info_read->hdr.links_number);
        else
            // set full reply with node param
            dap_string_append_printf(l_string_reply,
                    "node address " NODE_ADDR_FP_STR "\ncell 0x%016"DAP_UINT64_FORMAT_x"\nipv4 %s\nipv6 %s\nport: %s%s\nlinks %u%s",
                    NODE_ADDR_FP_ARGS_S(node_info_read->hdr.address),
                    node_info_read->hdr.cell_id.uint64,
                    str_ip4, str_ip6,
                    node_info_read->hdr.ext_port ? l_port_str : "default",
                    aliases_string->str,
                    node_info_read->hdr.links_number, links_string->str);
        dap_string_free(aliases_string, true);
        dap_string_free(links_string, true);

        DAP_DELETE(l_addr);
        DAP_DELETE(node_info_read);

    } else { // Dump list with !a_addr && !a_alias
        dap_global_db_obj_t *l_objs = NULL;
        size_t l_nodes_count = 0;
        dap_string_append(l_string_reply, "\n");
        // read all node
        l_objs = dap_global_db_get_all_sync(a_net->pub.gdb_nodes, &l_nodes_count);

        if(!l_nodes_count || !l_objs) {
            dap_string_append_printf(l_string_reply, "No records\n");
            dap_cli_server_cmd_set_reply_text(a_str_reply, "%s", l_string_reply->str);
            dap_string_free(l_string_reply, true);
            dap_global_db_objs_delete(l_objs, l_nodes_count);
            return -1;
        } else {
            dap_string_append_printf(l_string_reply, "Got %zu records:\n", l_nodes_count);
            size_t l_data_size = 0;
            // read all aliases
            dap_global_db_obj_t *l_aliases_objs = dap_global_db_get_all_sync(a_net->pub.gdb_nodes_aliases, &l_data_size);
            for(size_t i = 0; i < l_nodes_count; i++) {
                dap_chain_node_info_t *l_node_info = (dap_chain_node_info_t *)l_objs[i].value;
                // read node
                if ( !dap_chain_node_addr_not_null(&l_node_info->hdr.address)){
                    log_it(L_ERROR, "Node address is NULL");
                    continue;
                }

                dap_chain_node_info_t *l_node_info_read = node_info_read_and_reply(a_net, &l_node_info->hdr.address, NULL);
                if (!l_node_info_read) {
                    log_it(L_ERROR, "Invalid node info object, remove it");
                    if (dap_global_db_del_sync(a_net->pub.gdb_nodes, l_objs[i].key) !=0 )
                        log_it(L_CRITICAL, "Can't remove node info object");
                    continue;
                } else
                    DAP_DELETE(l_node_info_read);
                const int hostlen = 128;
                char *host4 = (char*) alloca(hostlen);
                char *host6 = (char*) alloca(hostlen);
                struct sockaddr_in sa4 = { .sin_family = AF_INET, .sin_addr = l_node_info->hdr.ext_addr_v4 };
                const char* str_ip4 = inet_ntop(AF_INET, &(((struct sockaddr_in *) &sa4)->sin_addr), host4, hostlen);

                struct sockaddr_in6 sa6 = { .sin6_family = AF_INET6, .sin6_addr = l_node_info->hdr.ext_addr_v6 };
                const char* str_ip6 = inet_ntop(AF_INET6, &(((struct sockaddr_in6 *) &sa6)->sin6_addr), host6, hostlen);

                // get aliases in form of string
                dap_string_t *aliases_string = dap_string_new(NULL);

                for (size_t i = 0; i < l_data_size; i++) {
                    //dap_chain_node_addr_t addr_i;
                    dap_global_db_obj_t *l_obj = l_aliases_objs + i;
                    if (!l_obj)
                        break;
                    dap_chain_node_addr_t *l_addr = (dap_chain_node_addr_t *)l_obj->value;
                    if (l_addr && l_obj->value_len == sizeof(dap_chain_node_addr_t) &&
                            l_node_info->hdr.address.uint64 == l_addr->uint64) {
                        dap_string_append_printf(aliases_string, "\nalias %s", l_obj->key);
                    }
                }
                if (!l_data_size)
                    dap_string_append(aliases_string, "\nno aliases");

                // get links in form of string
                dap_string_t *links_string = dap_string_new(NULL);
                for(unsigned int i = 0; i < l_node_info->hdr.links_number; i++) {
                    dap_chain_node_addr_t link_addr = l_node_info->links[i];
                    dap_string_append_printf(links_string, "\nlink%02d address : " NODE_ADDR_FP_STR, i,
                            NODE_ADDR_FP_ARGS_S(link_addr));
                }

                if(i)
                    dap_string_append_printf(l_string_reply, "\n");
                char l_port_str[10];
                sprintf(l_port_str,"%d", l_node_info->hdr.ext_port);
                // set short reply with node param
                if(!a_is_full)
                    dap_string_append_printf(l_string_reply,
                            "node address "NODE_ADDR_FP_STR"\tcell 0x%016"DAP_UINT64_FORMAT_x"\tipv4 %s\tport: %s\tnumber of links %u",
                            NODE_ADDR_FP_ARGS_S(l_node_info->hdr.address),
                            l_node_info->hdr.cell_id.uint64, str_ip4,
                            l_node_info->hdr.ext_port ? l_port_str : "default",
                            l_node_info->hdr.links_number);
                else
                    // set full reply with node param
                    dap_string_append_printf(l_string_reply,
                            "node address " NODE_ADDR_FP_STR "\ncell 0x%016"DAP_UINT64_FORMAT_x"\nipv4 %s\nipv6 %s\nport: %s%s\nlinks %u%s",
                            NODE_ADDR_FP_ARGS_S(l_node_info->hdr.address),
                            l_node_info->hdr.cell_id.uint64,
                            str_ip4, str_ip6,
                            l_node_info->hdr.ext_port ? l_port_str : "default",
                            aliases_string->str,
                            l_node_info->hdr.links_number, links_string->str);
                dap_string_free(aliases_string, true);
                dap_string_free(links_string, true);
            }
            dap_global_db_objs_delete(l_aliases_objs, l_data_size);
        }
        dap_global_db_objs_delete(l_objs, l_nodes_count);
    }
    dap_cli_server_cmd_set_reply_text(a_str_reply, "%s", l_string_reply->str);
    dap_string_free(l_string_reply, true);
    return l_ret;
}

/**
 * @brief purge ledger, stake, decree, all chains and remove chain files
 * @param a_net
 */
void s_dap_chain_net_purge(dap_chain_net_t * a_net)
{
    if (!a_net)
        return;
    dap_chain_t *l_chain = NULL;
    dap_chain_ledger_purge(a_net->pub.ledger, false);
    dap_chain_net_srv_stake_purge(a_net);
    dap_chain_net_decree_purge(a_net);
    DL_FOREACH(a_net->pub.chains, l_chain) {
        if (l_chain->callback_purge)
            l_chain->callback_purge(l_chain);
        if (l_chain->callback_set_min_validators_count)
            l_chain->callback_set_min_validators_count(l_chain, 0);
        const char *l_chains_rm_path = dap_chain_get_path(l_chain);
        dap_rm_rf(l_chains_rm_path);
        dap_chain_ledger_set_fee(a_net->pub.ledger, uint256_0, c_dap_chain_addr_blank);
        dap_chain_load_all(l_chain);
    }
}

/**
 * @brief com_global_db
 * global_db command
 * @param a_argc
 * @param a_argv
 * @param arg_func
 * @param a_str_reply
 * @return int
 * return 0 OK, -1 Err
 */
int com_global_db(int a_argc, char ** a_argv, char **a_str_reply)
{
    enum {
        CMD_NONE, CMD_NAME_CELL, CMD_ADD, CMD_FLUSH, CMD_RECORD, CMD_WRITE, CMD_READ, CMD_DELETE, CMD_DROP, CMD_GET_KEYS
    };
    int arg_index = 1;
    int cmd_name = CMD_NONE;
    // find 'cells' as first parameter only
    if(dap_cli_server_cmd_find_option_val(a_argv, arg_index, MIN(a_argc, arg_index + 1), "cells", NULL))
        cmd_name = CMD_NAME_CELL;
    else if(dap_cli_server_cmd_find_option_val(a_argv, arg_index, MIN(a_argc, arg_index + 1), "flush", NULL))
        cmd_name = CMD_FLUSH;
    else if(dap_cli_server_cmd_find_option_val(a_argv, arg_index, MIN(a_argc, arg_index + 1), "record", NULL))
            cmd_name = CMD_RECORD;
    else if(dap_cli_server_cmd_find_option_val(a_argv, arg_index, MIN(a_argc, arg_index + 1), "write", NULL))
                cmd_name = CMD_WRITE;
    else if(dap_cli_server_cmd_find_option_val(a_argv, arg_index, MIN(a_argc, arg_index + 1), "read", NULL))
                cmd_name = CMD_READ;
    else if(dap_cli_server_cmd_find_option_val(a_argv, arg_index, MIN(a_argc, arg_index + 1), "delete", NULL))
                cmd_name = CMD_DELETE;
    else if(dap_cli_server_cmd_find_option_val(a_argv, arg_index, min(a_argc, arg_index + 1), "drop_table", NULL))
                cmd_name = CMD_DROP;
    else if(dap_cli_server_cmd_find_option_val(a_argv, arg_index, min(a_argc, arg_index + 1), "get_keys", NULL))
            cmd_name = CMD_GET_KEYS;

    switch (cmd_name) {
    case CMD_NAME_CELL:
    {
        if(!arg_index || a_argc < 3) {
            dap_cli_server_cmd_set_reply_text(a_str_reply, "parameters are not valid");
            return -1;
        }
        dap_chain_t * l_chain = NULL;
        dap_chain_net_t * l_net = NULL;

        if(dap_chain_node_cli_cmd_values_parse_net_chain(&arg_index, a_argc, a_argv, a_str_reply, &l_chain, &l_net) < 0)
            return -11;

        const char *l_cell_str = NULL, *l_chain_str = NULL;
        // find cell and chain
        dap_cli_server_cmd_find_option_val(a_argv, arg_index, a_argc, "-cell", &l_cell_str);
        dap_cli_server_cmd_find_option_val(a_argv, arg_index, a_argc, "-chain", &l_chain_str);

        // Check for chain
        if(!l_chain_str) {
            dap_cli_server_cmd_set_reply_text(a_str_reply, "%s requires parameter 'chain' to be valid", a_argv[0]);
            return -12;
        }

        int arg_index_n = ++arg_index;
        // find command (add, delete, etc) as second parameter only
        int cmd_num = CMD_NONE;
        switch (cmd_name) {
            case CMD_NAME_CELL:
                if((arg_index_n = dap_cli_server_cmd_find_option_val(a_argv, arg_index, MIN(a_argc, arg_index + 1), "add", NULL))
                        != 0) {
                    cmd_num = CMD_ADD;
                }
                dap_chain_cell_id_t l_cell_id = { {0} };
                if(l_cell_str) {
                    dap_digit_from_string(l_cell_str, (uint8_t*) &l_cell_id.raw, sizeof(l_cell_id.raw)); //DAP_CHAIN_CELL_ID_SIZE);
                }

                switch (cmd_num)
                {
                // add new node to global_db
                case CMD_ADD:
                    if(!arg_index || a_argc < 7) {
                        dap_cli_server_cmd_set_reply_text(a_str_reply, "invalid parameters");
                        return -1;
                    }
                    dap_chain_cell_t *l_cell = dap_chain_cell_create_fill(l_chain, l_cell_id);
                    int l_ret = dap_chain_cell_file_update(l_cell);
                    if(l_ret > 0)
                        dap_cli_server_cmd_set_reply_text(a_str_reply, "cell added successfully");
                    else
                        dap_cli_server_cmd_set_reply_text(a_str_reply, "can't create file for cell 0x%016"DAP_UINT64_FORMAT_X" ( %s )",
                                l_cell->id.uint64,l_cell->file_storage_path);
                    dap_chain_cell_close(l_cell);
                    return l_ret;

                //case CMD_NONE:
                default:
                    dap_cli_server_cmd_set_reply_text(a_str_reply, "command %s not recognized", a_argv[1]);
                    return -1;
                }
        }
    }
    case CMD_FLUSH:
    {
        int res_flush = dap_global_db_flush_sync();
        switch (res_flush) {
        case 0:
            dap_cli_server_cmd_set_reply_text(a_str_reply, "Commit data base and filesystem caches to disk completed.\n\n");
            break;
        case -1:
            dap_cli_server_cmd_set_reply_text(a_str_reply, "Couldn't open db directory. Can't init cdb\n"
                                                           "Reboot the node.\n\n");
            break;
        case -2:
            dap_cli_server_cmd_set_reply_text(a_str_reply, "Can't init cdb\n"
                                                           "Reboot the node.\n\n");
            break;
        case -3:
            dap_cli_server_cmd_set_reply_text(a_str_reply, "Can't init sqlite\n"
                                                           "Reboot the node.\n\n");
            break;
        default:
            dap_cli_server_cmd_set_reply_text(a_str_reply, "Can't commit data base caches to disk completed.\n"
                                                           "Reboot the node.\n\n");
            break;
        }
        return 0;
    }
    case CMD_RECORD:
    {
        enum {
            SUMCMD_GET, SUMCMD_PIN, SUMCMD_UNPIN
        };
        if(!arg_index || a_argc < 3) {
            dap_cli_server_cmd_set_reply_text(a_str_reply, "parameters are not valid");
            return -1;
        }
        int arg_index_n = ++arg_index;
        int l_subcmd;
        // Get value
        if((arg_index_n = dap_cli_server_cmd_find_option_val(a_argv, arg_index, MIN(a_argc, arg_index + 1), "get", NULL))!= 0) {
            l_subcmd = SUMCMD_GET;
        }
        // Pin record
        else if((arg_index_n = dap_cli_server_cmd_find_option_val(a_argv, arg_index, MIN(a_argc, arg_index + 1), "pin", NULL)) != 0) {
            l_subcmd = SUMCMD_PIN;
        }
        // Unpin record
        else if((arg_index_n = dap_cli_server_cmd_find_option_val(a_argv, arg_index, MIN(a_argc, arg_index + 1), "unpin", NULL)) != 0) {
            l_subcmd = SUMCMD_UNPIN;
        }
        else{
            dap_cli_server_cmd_set_reply_text(a_str_reply, "Subcommand '%s' not recognized, available subcommands are 'get', 'pin' or 'unpin'", a_argv[2]);
            return -1;
        }
        // read record from database
        const char *l_key = NULL;
        const char *l_group = NULL;
        // find key and group
        dap_cli_server_cmd_find_option_val(a_argv, arg_index, a_argc, "-key", &l_key);
        dap_cli_server_cmd_find_option_val(a_argv, arg_index, a_argc, "-group", &l_group);
        size_t l_value_len = 0;
        bool l_is_pinned = false;
        dap_nanotime_t l_ts =0;
        uint8_t *l_value =dap_global_db_get_sync(l_group, l_key, &l_value_len, &l_is_pinned, &l_ts);
        if(!l_value || !l_value_len) {
            dap_cli_server_cmd_set_reply_text(a_str_reply, "Record not found\n\n");
            return -1;
        }

        int l_ret = 0;
        // prepare record information
        switch (l_subcmd) {
            case SUMCMD_GET: // Get value
            {
                char *l_hash_str;
                dap_get_data_hash_str_static(l_value, l_value_len, l_hash_str);
                char *l_value_str = DAP_NEW_Z_SIZE(char, l_value_len * 2 + 2);
                if(!l_value_str) {
                    log_it(L_CRITICAL, "Memory allocation error in %s, line %d", __PRETTY_FUNCTION__, __LINE__);
                    DAP_DELETE(l_value);
                    return -1;
                }
                size_t ret = dap_bin2hex(l_value_str, l_value, l_value_len);
                dap_cli_server_cmd_set_reply_text(a_str_reply, "Record found\n"
                        "lenght:\t%zu byte\n"
                        "hash:\t%s\n"
                        "pinned:\t%s\n"
                        "value:\t0x%s\n\n", l_value_len, l_hash_str, l_is_pinned ? "Yes" : "No", l_value_str);
                DAP_DELETE(l_value_str);
                break;
            }
            case SUMCMD_PIN: // Pin record
            {
                if(l_is_pinned){
                    dap_cli_server_cmd_set_reply_text(a_str_reply, "record already pinned");
                    break;
                }
                if(dap_global_db_set_sync( l_group, l_key, l_value, l_value_len,true ) ==0 ){
                    dap_cli_server_cmd_set_reply_text(a_str_reply, "record successfully pinned");
                }
                else{
                    dap_cli_server_cmd_set_reply_text(a_str_reply, "can't pin the record");
                    l_ret = -2;
                }
                break;
            }
            case SUMCMD_UNPIN: // Unpin record
            {
                if(!l_is_pinned) {
                    dap_cli_server_cmd_set_reply_text(a_str_reply, "record already unpinned");
                    break;
                }
                if(dap_global_db_set_sync(l_group,l_key, l_value, l_value_len, false) == 0 ) {
                    dap_cli_server_cmd_set_reply_text(a_str_reply, "record successfully unpinned");
                }
                else {
                    dap_cli_server_cmd_set_reply_text(a_str_reply, "can't unpin the record");
                    l_ret = -2;
                }
                break;
            }
        }
        DAP_DELETE(l_value);
        return l_ret;
    }
    case CMD_WRITE:
    {
        const char *l_group_str = NULL;
        const char *l_key_str = NULL;
        const char *l_value_str = NULL;

        dap_cli_server_cmd_find_option_val(a_argv, arg_index, a_argc, "-group", &l_group_str);
        dap_cli_server_cmd_find_option_val(a_argv, arg_index, a_argc, "-key", &l_key_str);
        dap_cli_server_cmd_find_option_val(a_argv, arg_index, a_argc, "-value", &l_value_str);

        if(!l_group_str) {
            dap_cli_server_cmd_set_reply_text(a_str_reply, "%s requires parameter 'group' to be valid", a_argv[0]);
            return -120;
        }

        if(!l_key_str) {
            dap_cli_server_cmd_set_reply_text(a_str_reply, "%s requires parameter 'key' to be valid", a_argv[0]);
            return -121;
        }

        if(!l_value_str) {
            dap_cli_server_cmd_set_reply_text(a_str_reply, "%s requires parameter 'value' to be valid", a_argv[0]);
            return -122;
        }

        if (!dap_global_db_set_sync(l_group_str, l_key_str, l_value_str, strlen(l_value_str) +1 , false)) {
            dap_cli_server_cmd_set_reply_text(a_str_reply, "Data has been successfully written to the database");
            return 0;
        } else {
            dap_cli_server_cmd_set_reply_text(a_str_reply, "Data writing is failed");
            return -124;
        }

    }
    case CMD_READ:
    {
        const char *l_group_str = NULL;
        const char *l_key_str = NULL;

        dap_cli_server_cmd_find_option_val(a_argv, arg_index, a_argc, "-group", &l_group_str);
        dap_cli_server_cmd_find_option_val(a_argv, arg_index, a_argc, "-key", &l_key_str);

        if(!l_group_str) {
            dap_cli_server_cmd_set_reply_text(a_str_reply, "%s requires parameter 'group' to be valid", a_argv[0]);
            return -120;
        }

        if(!l_key_str) {
            dap_cli_server_cmd_set_reply_text(a_str_reply, "%s requires parameter 'key' to be valid", a_argv[0]);
            return -122;
        }

        size_t l_out_len = 0;
        uint8_t *l_value_out = dap_global_db_get_sync(l_group_str, l_key_str, &l_out_len, NULL, NULL);

        if (!l_value_out || !l_out_len)
        {
            dap_cli_server_cmd_set_reply_text(a_str_reply, "Record with key %s in group %s not found", l_key_str, l_group_str);
            return -121;
        }

        dap_cli_server_cmd_set_reply_text(a_str_reply, "Group %s, key %s, data:\n %s", l_group_str, l_key_str, (char*)l_value_out);
        return 0;
    }
    case CMD_DELETE:
    {
        const char *l_group_str = NULL;
        const char *l_key_str = NULL;

        dap_cli_server_cmd_find_option_val(a_argv, arg_index, a_argc, "-group", &l_group_str);
        dap_cli_server_cmd_find_option_val(a_argv, arg_index, a_argc, "-key", &l_key_str);

        if(!l_group_str) {
            dap_cli_server_cmd_set_reply_text(a_str_reply, "%s requires parameter 'group' to be valid", a_argv[0]);
            return -120;
        }

        if(!l_key_str) {
            dap_cli_server_cmd_set_reply_text(a_str_reply, "No key provided, entire table %s will be altered", l_group_str);
            size_t l_objs_count = 0;
            dap_global_db_obj_t* l_obj = dap_global_db_get_all_sync(l_group_str, &l_objs_count);

            if (!l_obj || !l_objs_count)
            {
                dap_cli_server_cmd_set_reply_text(a_str_reply, "No data in group %s.", l_group_str);
                return -124;
            }
            size_t i, j = 0;
            for (i = 0; i < l_objs_count; ++i) {
                if (!l_obj[i].key)
                    continue;
                if (!dap_global_db_del_sync(l_group_str, l_obj[i].key)) {
                    ++j;
                }
            }
            dap_global_db_objs_delete(l_obj, l_objs_count);
            dap_cli_server_cmd_set_reply_text(a_str_reply, "Removed %lu of %lu records in table %s", j, i, l_group_str);
            return 0;
        }

        if (dap_global_db_del(l_group_str, l_key_str, NULL, NULL)) {
            dap_cli_server_cmd_set_reply_text(a_str_reply, "Record with key %s in group %s was deleted successfuly", l_key_str, l_group_str);
            return 0;
        } else {
            dap_cli_server_cmd_set_reply_text(a_str_reply, "Record with key %s in group %s deleting failed", l_group_str, l_key_str);
            return -122;
        }
    }
    case CMD_DROP:
    {
        const char *l_group_str = NULL;
        dap_cli_server_cmd_find_option_val(a_argv, arg_index, a_argc, "-group", &l_group_str);

        if(!l_group_str) {
            dap_cli_server_cmd_set_reply_text(a_str_reply, "%s requires parameter 'group' to be valid", a_argv[0]);
            return -120;
        }

        if (!dap_global_db_del_sync(l_group_str, NULL))
        {
            dap_cli_server_cmd_set_reply_text(a_str_reply, "Dropped table %s", l_group_str);
            return 0;
        } else {
            dap_cli_server_cmd_set_reply_text(a_str_reply, "Failed to drop table %s", l_group_str);
            return -122;
        }
    }
    case CMD_GET_KEYS:
    {
        const char *l_group_str = NULL;
        dap_cli_server_cmd_find_option_val(a_argv, arg_index, a_argc, "-group", &l_group_str);

        if(!l_group_str) {
            dap_cli_server_cmd_set_reply_text(a_str_reply, "%s requires parameter 'group' to be valid", a_argv[0]);
            return -120;
        }

        size_t l_objs_count = 0;
        dap_global_db_obj_t* l_obj = dap_global_db_get_all_sync(l_group_str, &l_objs_count);

        if (!l_obj || !l_objs_count)
        {
            dap_cli_server_cmd_set_reply_text(a_str_reply, "No data in group %s.", l_group_str);
            return -124;
        }

        dap_string_t *l_ret_str = dap_string_new(NULL);
        for(size_t i = 0; i < l_objs_count; i++){
            dap_string_append_printf(l_ret_str, "%s\n", l_obj[i].key);
        }

        dap_cli_server_cmd_set_reply_text(a_str_reply, "Keys list for group %s:\n%s\n", l_group_str, l_ret_str->str);
        dap_string_free(l_ret_str, true);
        return 0;
    }
    default:
        dap_cli_server_cmd_set_reply_text(a_str_reply, "parameters are not valid");
        return -1;
    }
}

/**
 * Node command
 */
int com_node(int a_argc, char ** a_argv, char **a_str_reply)
{
    enum {
        CMD_NONE, CMD_ADD, CMD_DEL, CMD_LINK, CMD_ALIAS, CMD_HANDSHAKE, CMD_CONNECT, CMD_DUMP, CMD_CONNECTIONS, CMD_BALANCER
    };
    int arg_index = 1;
    int cmd_num = CMD_NONE;
    if(dap_cli_server_cmd_find_option_val(a_argv, arg_index, MIN(a_argc, arg_index + 1), "add", NULL)) {
        cmd_num = CMD_ADD;
    }
    else if(dap_cli_server_cmd_find_option_val(a_argv, arg_index, MIN(a_argc, arg_index + 1), "del", NULL)) {
        cmd_num = CMD_DEL;
    }
    else if(dap_cli_server_cmd_find_option_val(a_argv, arg_index, MIN(a_argc, arg_index + 1), "link", NULL)) {
        cmd_num = CMD_LINK;
    }
    else
    // find  add parameter ('alias' or 'handshake')
    if(dap_cli_server_cmd_find_option_val(a_argv, arg_index, MIN(a_argc, arg_index + 1), "handshake", NULL)) {
        cmd_num = CMD_HANDSHAKE;
    }
    else if(dap_cli_server_cmd_find_option_val(a_argv, arg_index, MIN(a_argc, arg_index + 1), "connect", NULL)) {
        cmd_num = CMD_CONNECT;
    }
    else if(dap_cli_server_cmd_find_option_val(a_argv, arg_index, MIN(a_argc, arg_index + 1), "alias", NULL)) {
        cmd_num = CMD_ALIAS;
    }
    else if(dap_cli_server_cmd_find_option_val(a_argv, arg_index, MIN(a_argc, arg_index + 1), "dump", NULL)) {
        cmd_num = CMD_DUMP;
    }
    else if (dap_cli_server_cmd_find_option_val(a_argv, arg_index, MIN(a_argc, arg_index + 1), "connections", NULL)) {
        cmd_num = CMD_CONNECTIONS;
//        char *l_str = NULL;
//        dap_stream_connections_print(&l_str);
//        dap_cli_server_cmd_set_reply_text(a_str_reply, "%s", l_str);
//        DAP_DELETE(l_str);
//        return 0;
    }
    else if (dap_cli_server_cmd_find_option_val(a_argv, arg_index, MIN(a_argc, arg_index + 1), "balancer", NULL)){
        cmd_num = CMD_BALANCER;
    }
    arg_index++;
    if(cmd_num == CMD_NONE) {
        dap_cli_server_cmd_set_reply_text(a_str_reply, "command %s not recognized", a_argv[1]);
        return -1;
    }
    const char *l_addr_str = NULL, *l_port_str = NULL, *alias_str = NULL;
    const char *l_cell_str = NULL, *l_link_str = NULL, *a_ipv4_str = NULL, *a_ipv6_str = NULL;

    // find net
    dap_chain_net_t *l_net = NULL;

    if(dap_chain_node_cli_cmd_values_parse_net_chain(&arg_index, a_argc, a_argv, a_str_reply, NULL, &l_net) < 0)
        return -11;

    // find addr, alias
    dap_cli_server_cmd_find_option_val(a_argv, arg_index, a_argc, "-addr", &l_addr_str);
    dap_cli_server_cmd_find_option_val(a_argv, arg_index, a_argc, "-port", &l_port_str);
    dap_cli_server_cmd_find_option_val(a_argv, arg_index, a_argc, "-alias", &alias_str);
    dap_cli_server_cmd_find_option_val(a_argv, arg_index, a_argc, "-cell", &l_cell_str);
    dap_cli_server_cmd_find_option_val(a_argv, arg_index, a_argc, "-ipv4", &a_ipv4_str);
    dap_cli_server_cmd_find_option_val(a_argv, arg_index, a_argc, "-ipv6", &a_ipv6_str);
    dap_cli_server_cmd_find_option_val(a_argv, arg_index, a_argc, "-link", &l_link_str);

    // struct to write to the global db
    dap_chain_node_addr_t l_node_addr = { 0 };
    dap_chain_node_addr_t l_link = { 0 };
    dap_chain_node_info_t *l_node_info = NULL;
    size_t l_node_info_size = sizeof(l_node_info->hdr) + sizeof(l_link);
<<<<<<< HEAD
    if(cmd_num >= CMD_ADD && cmd_num <= CMD_LINK) {
=======

    if(cmd_num >= CMD_ADD && cmd_num <= CMD_LINK)
>>>>>>> 5506ad2a
        l_node_info = DAP_NEW_Z_SIZE(dap_chain_node_info_t, l_node_info_size);
        if (!l_node_info) {
            log_it(L_CRITICAL, "Memory allocation error in %s, line %d", __PRETTY_FUNCTION__, __LINE__);
            return -1;
        }
    }

    if(l_addr_str) {
        if(dap_chain_node_addr_from_str(&l_node_addr, l_addr_str) != 0) {
            dap_digit_from_string(l_addr_str, l_node_addr.raw, sizeof(l_node_addr.raw));
        }
        if(l_node_info)
            l_node_info->hdr.address = l_node_addr;
    }
    if(l_port_str) {
        uint16_t l_node_port = 0;
        dap_digit_from_string(l_port_str, &l_node_port, sizeof(uint16_t));
        if(l_node_info)
            l_node_info->hdr.ext_port = l_node_port;
    }
    if(l_cell_str && l_node_info) {
        dap_digit_from_string(l_cell_str, l_node_info->hdr.cell_id.raw, sizeof(l_node_info->hdr.cell_id.raw)); //DAP_CHAIN_CELL_ID_SIZE);
    }
    if(l_link_str) {
        if(dap_chain_node_addr_from_str(&l_link, l_link_str) != 0) {
            dap_digit_from_string(l_link_str, l_link.raw, sizeof(l_link.raw));
        }
    }

    switch (cmd_num)
    {    
    case CMD_ADD:
        if(!arg_index || a_argc < 8) {
            dap_cli_server_cmd_set_reply_text(a_str_reply, "invalid parameters");
            DAP_DELETE(l_node_info);
            return -1;
        }
        // handler of command 'node add'
        int l_ret = node_info_add_with_reply(l_net, l_node_info, alias_str, l_cell_str, a_ipv4_str, a_ipv6_str,
                a_str_reply);
        DAP_DELETE(l_node_info);
        return l_ret;
        //break;

    case CMD_DEL:
        // handler of command 'node del'
    {
        int l_ret = node_info_del_with_reply(l_net, l_node_info, alias_str, a_str_reply);
        DAP_DELETE(l_node_info);
        return l_ret;
    }
    case CMD_LINK:
        if(dap_cli_server_cmd_find_option_val(a_argv, arg_index, MIN(a_argc, arg_index + 1), "add", NULL)) {
            // handler of command 'node link add -addr <node address> -link <node address>'
            int l_ret = link_add_or_del_with_reply(l_net, l_node_info, "add", alias_str, &l_link, a_str_reply);
            DAP_DELETE(l_node_info);
            return l_ret;
        }
        else if(dap_cli_server_cmd_find_option_val(a_argv, arg_index, MIN(a_argc, arg_index + 1), "del", NULL)) {
            // handler of command 'node link del -addr <node address> -link <node address>'
            int l_ret = link_add_or_del_with_reply(l_net, l_node_info, "del", alias_str, &l_link, a_str_reply);
            DAP_DELETE(l_node_info);
            return l_ret;
        }
        else {
            dap_cli_server_cmd_set_reply_text(a_str_reply, "command not recognize, supported format:\n"
                    "global_db node link <add|del] [-addr <node address>  | -alias <node alias>] -link <node address>");
            DAP_DELETE(l_node_info);
            return -1;
        }

    case CMD_DUMP: {
        // handler of command 'node dump'
        bool l_is_full = dap_cli_server_cmd_find_option_val(a_argv, arg_index, a_argc, "-full", NULL);
        return node_info_dump_with_reply(l_net, &l_node_addr, l_is_full, alias_str, a_str_reply);
    }
        // add alias
    case CMD_ALIAS:
        if(alias_str) {
            if(l_addr_str) {
                // add alias
                if(!dap_chain_node_alias_register(l_net, alias_str, &l_node_addr))
                    log_it(L_WARNING, "can't save alias %s", alias_str);
                else {
                    dap_cli_server_cmd_set_reply_text(a_str_reply, "alias mapped successfully");
                }
            }
            else {
                dap_cli_server_cmd_set_reply_text(a_str_reply, "alias can't be mapped because -addr is not found");
                return -1;
            }
        }
        else {
            dap_cli_server_cmd_set_reply_text(a_str_reply, "alias can't be mapped because -alias is not found");
            return -1;
        }

        break;
        // make connect
    case CMD_CONNECT: {
        // get address from alias if addr not defined
        if(alias_str && !l_node_addr.uint64) {
            dap_chain_node_addr_t *address_tmp = dap_chain_node_addr_get_by_alias(l_net, alias_str);
            if(address_tmp) {
                l_node_addr = *address_tmp;
                DAP_DELETE(address_tmp);
            }
            else {
                dap_cli_server_cmd_set_reply_text(a_str_reply, "no address found by alias");
                return -1;
            }
        }
        // for auto mode
        int l_is_auto = 0;
        // list of dap_chain_node_addr_t struct
        unsigned int l_nodes_count = 0;
        dap_list_t *l_node_list = NULL;
        dap_chain_node_addr_t *l_remote_node_addr = NULL;
        if(!l_node_addr.uint64) {
            // check whether auto mode
            l_is_auto = dap_cli_server_cmd_find_option_val(a_argv, arg_index, a_argc, "auto", NULL);
            if(!l_is_auto) {
                dap_cli_server_cmd_set_reply_text(a_str_reply, "addr not found");
                return -1;
            }
            // if auto mode, then looking for the node address

            // get cur node links
            bool a_is_only_cur_cell = false;
            dap_list_t *l_node_link_list = dap_chain_net_get_link_node_list(l_net, a_is_only_cur_cell);
            // get all nodes list if no links
            if(!l_node_link_list)
                l_node_list = dap_chain_net_get_node_list(l_net);
            else
                l_node_list = dap_list_concat(l_node_link_list, l_node_list);

            // select random node from the list
            l_nodes_count = dap_list_length(l_node_list);
            if(l_nodes_count > 0) {
                unsigned int l_node_pos = rand() % l_nodes_count;
                dap_list_t *l_tmp = dap_list_nth(l_node_list, l_node_pos);
                l_remote_node_addr = l_tmp->data;
                l_node_addr.uint64 = l_remote_node_addr->uint64;
            }

            if(!l_node_addr.uint64) {
                dap_cli_server_cmd_set_reply_text(a_str_reply, "no node is available");
                return -1;
            }
        }
        dap_chain_node_info_t *l_remote_node_info;
        dap_chain_node_client_t *l_node_client;
        int res;
        do {
            l_remote_node_info = node_info_read_and_reply(l_net, &l_node_addr, a_str_reply);
            if(!l_remote_node_info) {
                return -1;
            }
            // start connect
            l_node_client = dap_chain_node_client_connect_default_channels(l_net,l_remote_node_info);
            if(!l_node_client) {
                dap_cli_server_cmd_set_reply_text(a_str_reply, "can't connect");
                DAP_DELETE(l_remote_node_info);
                return -1;
            }
            // wait connected
            int timeout_ms = 7000; // 7 sec = 7000 ms
            res = dap_chain_node_client_wait(l_node_client, NODE_CLIENT_STATE_ESTABLISHED, timeout_ms);
            // select new node addr
            if(l_is_auto && res){
                if(l_remote_node_addr && l_nodes_count>1){
                    l_nodes_count--;
                    l_node_list = dap_list_remove(l_node_list, l_remote_node_addr);
                    DAP_DELETE(l_remote_node_addr);
                    unsigned int l_node_pos = rand() % l_nodes_count;
                    dap_list_t *l_tmp = dap_list_nth(l_node_list, l_node_pos);
                    l_remote_node_addr = l_tmp->data;
                    l_node_addr.uint64 = l_remote_node_addr->uint64;

                    // clean client struct
                    dap_chain_node_client_close_mt(l_node_client);
                    DAP_DELETE(l_remote_node_info);
                    //return -1;
                    continue;
                }
            }
            break;
        }
        while(1);
        // for auto mode only
        if(l_is_auto) {
            //start background thread for testing connect to the nodes
            dap_chain_node_ping_background_start(l_net, l_node_list);
            dap_list_free_full(l_node_list, NULL);
        }



        if(res) {
            dap_cli_server_cmd_set_reply_text(a_str_reply, "no response from remote node(s)");
            log_it(L_WARNING, "No response from remote node(s): err code %d", res);
            // clean client struct
            dap_chain_node_client_close_mt(l_node_client);
            //DAP_DELETE(l_remote_node_info);
            return -1;
        }

        log_it(L_NOTICE, "Stream connection established");
        dap_stream_ch_chain_sync_request_t l_sync_request = {};
         dap_stream_ch_t * l_ch_chain = dap_client_get_stream_ch_unsafe(l_node_client->client, DAP_STREAM_CH_ID);
         // fill begin id
         l_sync_request.id_start = 1;
         // fill current node address
         l_sync_request.node_addr.uint64 = dap_chain_net_get_cur_addr_int(l_net);

        // if need to get current node address (feature-2630)
        if(!l_sync_request.node_addr.uint64 )
        {
            log_it(L_NOTICE, "Now get node addr");
            uint8_t l_ch_id = DAP_STREAM_CH_ID_NET;
            dap_stream_ch_t * l_ch_chain = dap_client_get_stream_ch_unsafe(l_node_client->client, l_ch_id);

            size_t res = dap_stream_ch_chain_net_pkt_write(l_ch_chain,
            DAP_STREAM_CH_CHAIN_NET_PKT_TYPE_NODE_ADDR_LEASE_REQUEST,
            //DAP_STREAM_CH_CHAIN_NET_PKT_TYPE_NODE_ADDR_REQUEST,
            l_net->pub.id,
            NULL, 0);
            if(res == 0) {
                log_it(L_WARNING, "Can't send DAP_STREAM_CH_CHAIN_NET_PKT_TYPE_NODE_ADDR_REQUEST packet");
                dap_chain_node_client_close_mt(l_node_client);
                DAP_DELETE(l_remote_node_info);
                return -1;
            }
            int timeout_ms = 15000; // 15 sec = 15 000 ms
            int l_res = dap_chain_node_client_wait(l_node_client, NODE_CLIENT_STATE_NODE_ADDR_LEASED, timeout_ms);
            switch (l_res) {
            case 0:
                if(l_node_client->cur_node_addr.uint64 != 0) {
                    log_it(L_INFO, "Node address leased");
                    l_sync_request.node_addr.uint64 = l_node_client->cur_node_addr.uint64;
                    
                    // save cur address
                    // already saved
                    // dap_db_set_cur_node_addr_exp(l_sync_request.node_addr.uint64, l_net->pub.name);
                }
                else
                    log_it(L_WARNING, "Node address leased wrong!");
                break;
            case -1:
                log_it(L_WARNING, "Timeout with addr leasing");
            default:
                if(l_res != -1)
                    log_it(L_WARNING, "Node address request error %d", l_res);
                /*dap_chain_node_client_close(l_node_client);
                DAP_DELETE(l_remote_node_info);
                return -1;*/
            }
        }
        log_it(L_NOTICE, "Now lets sync all");

        log_it(L_INFO, "Requested GLOBAL_DB syncronizatoin, %"DAP_UINT64_FORMAT_U":%"DAP_UINT64_FORMAT_U" period", l_sync_request.id_start,
                l_sync_request.id_end);
        // copy l_sync_request to current
        //dap_stream_ch_chain_t * l_s_ch_chain = DAP_STREAM_CH_CHAIN(l_ch_chain);
        //l_s_ch_chain->request_net_id.uint64 = l_net->pub.id.uint64;
        //l_s_ch_chain->request_cell_id.uint64 = l_chain_cell_id_null.uint64;
        //memcpy(&l_s_ch_chain->request, &l_sync_request, sizeof(l_sync_request));

        if(0 == dap_stream_ch_chain_pkt_write_unsafe(l_ch_chain, DAP_STREAM_CH_CHAIN_PKT_TYPE_SYNC_GLOBAL_DB,
                l_net->pub.id.uint64, 0, 0, &l_sync_request,
                sizeof(l_sync_request))) {
            dap_cli_server_cmd_set_reply_text(a_str_reply, "Error: Can't send sync chains request");
            // clean client struct
            dap_chain_node_client_close_mt(l_node_client);
            DAP_DELETE(l_remote_node_info);
            return -1;
        }
        dap_stream_ch_set_ready_to_write_unsafe(l_ch_chain, true);
        // wait for finishing of request
        int timeout_ms = 420000; // 7 min = 420 sec = 420 000 ms
        // TODO add progress info to console
        res = dap_chain_node_client_wait(l_node_client, NODE_CLIENT_STATE_SYNCED, timeout_ms);
        if(res < 0) {
            dap_cli_server_cmd_set_reply_text(a_str_reply, "Error: can't sync with node "NODE_ADDR_FP_STR,
                                            NODE_ADDR_FP_ARGS_S(l_node_client->remote_node_addr));
            dap_chain_node_client_close_mt(l_node_client);
            DAP_DELETE(l_remote_node_info);
            log_it(L_WARNING, "Gdb synced err -2");
            return -2;

        }
        // flush global_db
        dap_global_db_flush_sync();
        log_it(L_INFO, "Gdb synced Ok");

        // Requesting chains
        dap_chain_t *l_chain = NULL;
        DL_FOREACH(l_net->pub.chains, l_chain)
        {
            // reset state NODE_CLIENT_STATE_SYNCED
            dap_chain_node_client_reset(l_node_client);
            // send request
            dap_stream_ch_chain_sync_request_t l_sync_request = {};
            dap_chain_hash_fast_t *l_hash = dap_chain_db_get_last_hash_remote(l_node_client->remote_node_addr.uint64, l_chain);
            if (l_hash) {
                l_sync_request.hash_from = *l_hash;
                DAP_DELETE(l_hash);
            }
            if(0 == dap_stream_ch_chain_pkt_write_unsafe(l_ch_chain, DAP_STREAM_CH_CHAIN_PKT_TYPE_SYNC_CHAINS,
                    l_net->pub.id.uint64, l_chain->id.uint64, l_remote_node_info->hdr.cell_id.uint64, &l_sync_request,
                    sizeof(l_sync_request))) {
                dap_cli_server_cmd_set_reply_text(a_str_reply, "Error: Can't send sync chains request");
                // clean client struct
                dap_chain_node_client_close_mt(l_node_client);
                DAP_DELETE(l_remote_node_info);
                log_it(L_INFO, "Chain '%s' synced error: Can't send sync chains request", l_chain->name);
                return -3;
            }
            log_it(L_NOTICE, "Requested syncronization for chain \"%s\"", l_chain->name);
            dap_stream_ch_set_ready_to_write_unsafe(l_ch_chain, true);

            // wait for finishing of request
            timeout_ms = 120000; // 2 min = 120 sec = 120 000 ms
            // TODO add progress info to console
            res = dap_chain_node_client_wait(l_node_client, NODE_CLIENT_STATE_SYNCED, timeout_ms);
            if(res < 0) {
                log_it(L_ERROR, "Error: Can't sync chain %s", l_chain->name);
            }
        }
        log_it(L_INFO, "Chains and gdb are synced");
        DAP_DELETE(l_remote_node_info);
        //dap_client_disconnect(l_node_client->client);
        //l_node_client->client = NULL;
        dap_chain_node_client_close_mt(l_node_client);
        dap_cli_server_cmd_set_reply_text(a_str_reply, "Node sync completed: Chains and gdb are synced");
        return 0;

    }
        // make handshake
    case CMD_HANDSHAKE: {
        // get address from alias if addr not defined
        if(alias_str && !l_node_addr.uint64) {
            dap_chain_node_addr_t *address_tmp = dap_chain_node_addr_get_by_alias(l_net, alias_str);
            if(address_tmp) {
                l_node_addr = *address_tmp;
                DAP_DELETE(address_tmp);
            }
            else {
                dap_cli_server_cmd_set_reply_text(a_str_reply, "No address found by alias");
                return -4;
            }
        }
        if(!l_node_addr.uint64) {
            dap_cli_server_cmd_set_reply_text(a_str_reply, "Addr not found");
            return -5;
        }

        dap_chain_node_info_t *node_info = node_info_read_and_reply(l_net, &l_node_addr, a_str_reply);
        if(!node_info)
            return -6;
        int timeout_ms = 5000; //5 sec = 5000 ms
        // start handshake
        dap_chain_node_client_t *l_client = dap_chain_node_client_connect_default_channels(l_net,node_info);
        if(!l_client) {
            dap_cli_server_cmd_set_reply_text(a_str_reply, "Can't connect");
            DAP_DELETE(node_info);
            return -7;
        }
        // wait handshake
        int res = dap_chain_node_client_wait(l_client, NODE_CLIENT_STATE_ESTABLISHED, timeout_ms);
        if (res) {
            dap_cli_server_cmd_set_reply_text(a_str_reply, "No response from node");
            // clean client struct
            dap_chain_node_client_close_mt(l_client);
            DAP_DELETE(node_info);
            return -8;
        }
        DAP_DELETE(node_info);
        dap_cli_server_cmd_set_reply_text(a_str_reply, "Connection established");
    }
    case CMD_CONNECTIONS: {
        size_t l_uplink_count = 0;
        size_t l_downlink_count = 0;
        dap_stream_connection_t **l_uplinks = dap_stream_connections_get_uplinks(&l_uplink_count);
        dap_stream_connection_t **l_downlinks = dap_stream_connections_get_downlinks(&l_downlink_count);
        dap_string_t *l_str_uplinks = dap_string_new("---------------------------\n"
                                             "| ↑\\↓ |\t#\t|\t\tIP\t\t|\tPort\t|\n");
        size_t l_broken_uplinks = 0;
        for (size_t i = 0; i < l_uplink_count; i++) {
            if (!l_uplinks[i]->stream || !l_uplinks[i]->stream->esocket) {
                l_broken_uplinks++;
                continue;
            }
            char *l_address = l_uplinks[i]->stream->esocket->remote_addr_str;
            short l_port = l_uplinks[i]->stream->esocket->remote_port;

            dap_string_append_printf(l_str_uplinks, "|  ↑  |\t%zu\t|\t%s\t\t|\t%u\t|\n",
                                     i, l_address, l_port);
        }
        l_uplink_count -= l_broken_uplinks;
        dap_string_t *l_str_downlinks = dap_string_new("---------------------------\n"
                                                     "| ↑\\↓ |\t#\t|\t\tIP\t\t|\tPort\t|\n");
        for (size_t i=0; i < l_downlink_count; i++) {
            char *l_address = l_downlinks[i]->address;

            dap_string_append_printf(l_str_downlinks, "|  ↓  |\t%zu\t|\t%s\t\t|\t%u\t|\n",
                                     i, l_address, l_downlinks[i]->port);
        }
        dap_cli_server_cmd_set_reply_text(a_str_reply, "Count links: %zu\n\nUplinks: %zu\n%s\n\nDownlinks: %zu\n%s\n",
                                          l_uplink_count + l_downlink_count, l_uplink_count, l_str_uplinks->str,
                                          l_downlink_count, l_str_downlinks->str);
        dap_string_free(l_str_uplinks, false);
        dap_string_free(l_str_downlinks, false);
        DAP_DELETE(l_downlinks);
        DAP_DELETE(l_uplinks);
        return 0;
    }
        break;
    case CMD_BALANCER: {
        //balancer link list
        size_t l_node_num = 0;
        dap_string_t * l_string_balanc = dap_string_new("\n");
        l_node_num = dap_list_length(l_net->pub.link_list);
        dap_string_append_printf(l_string_balanc, "Got %d records\n", (uint16_t)l_node_num);
        for(dap_list_t *ll = l_net->pub.link_list; ll; ll = ll->next)
        {
            dap_chain_node_info_t *l_node_link = (dap_chain_node_info_t*)ll->data;
            dap_string_append_printf(l_string_balanc, "node address "NODE_ADDR_FP_STR"  \tipv4 %s \tnumber of links %u\n",
                                     NODE_ADDR_FP_ARGS_S(l_node_link->hdr.address),
                                     inet_ntoa(l_node_link->hdr.ext_addr_v4),
                                     l_node_link->hdr.links_number);
        }
        dap_cli_server_cmd_set_reply_text(a_str_reply, "Balancer link list:\n %s \n",
                                          l_string_balanc->str);
    }
        break;
    }
    return 0;
}


/**
 * @brief Traceroute command
 * return 0 OK, -1 Err
 * @param argc
 * @param argv
 * @param arg_func
 * @param str_reply
 * @return int
 */
int com_traceroute(int argc, char** argv, char **a_str_reply)
{
#ifdef DAP_OS_LINUX
    const char *addr = NULL;
    int hops = 0, time_usec = 0;
    if(argc > 1)
        addr = argv[1];
    iputils_set_verbose();
    int res = (addr) ? traceroute_util(addr, &hops, &time_usec) : -EADDRNOTAVAIL;
    if(res >= 0) {
        dap_cli_server_cmd_set_reply_text(a_str_reply, "traceroute %s hops=%d time=%.1lf ms", addr, hops,
                time_usec * 1. / 1000);
    }
    else {
        if(a_str_reply) {
            switch (-res)
            {
            case EADDRNOTAVAIL:
                dap_cli_server_cmd_set_reply_text(a_str_reply, "traceroute %s error: %s", (addr) ? addr : "",
                        (addr) ? "Name or service not known" : "Host not defined");
                break;
            case 2:
                dap_cli_server_cmd_set_reply_text(a_str_reply, "traceroute %s error: %s", addr,
                        "Unknown traceroute module");
                break;
            case 3:
                dap_cli_server_cmd_set_reply_text(a_str_reply, "traceroute %s error: %s", addr, "first hop out of range");
                break;
            case 4:
                dap_cli_server_cmd_set_reply_text(a_str_reply, "traceroute %s error: %s", addr,
                        "max hops cannot be more than 255");
                break;
            case 5:
                dap_cli_server_cmd_set_reply_text(a_str_reply, "traceroute %s error: %s", addr,
                        "no more than 10 probes per hop");
                break;
            case 6:
                dap_cli_server_cmd_set_reply_text(a_str_reply, "traceroute %s error: %s", addr,
                        "bad wait specifications");
                break;
            case 7:
                dap_cli_server_cmd_set_reply_text(a_str_reply, "traceroute %s error: %s", addr, "too big packetlen ");
                break;
            case 8:
                dap_cli_server_cmd_set_reply_text(a_str_reply, "traceroute %s error: %s", addr,
                        "IP version mismatch in addresses specified");
                break;
            case 9:
                dap_cli_server_cmd_set_reply_text(a_str_reply, "traceroute %s error: %s", addr, "bad sendtime");
                break;
            case 10:
                dap_cli_server_cmd_set_reply_text(a_str_reply, "traceroute %s error: %s", addr, "init_ip_options");
                break;
            case 11:
                dap_cli_server_cmd_set_reply_text(a_str_reply, "traceroute %s error: %s", addr, "calloc");
                break;
            case 12:
                dap_cli_server_cmd_set_reply_text(a_str_reply, "traceroute %s error: %s", addr, "parse cmdline");
                break;
            case 13:
                dap_cli_server_cmd_set_reply_text(a_str_reply, "traceroute %s error: %s", addr,
                        "trace method's init failed");
                break;
            default:
                dap_cli_server_cmd_set_reply_text(a_str_reply, "traceroute %s error(%d) %s", addr, res,
                        "trace not found");
            }
        }
    }
    return res;
#else
    UNUSED(argc);
    UNUSED(argv);
    dap_cli_server_cmd_set_reply_text(a_str_reply, "Not realized for your platform");
    return -1;
#endif
}


/**
 * @brief com_tracepath
 * Tracepath command
 * @param argc
 * @param argv
 * @param arg_func
 * @param str_reply
 * @return int
 * return 0 OK, -1 Err
 */
int com_tracepath(int argc, char** argv, char **a_str_reply)
{
#ifdef DAP_OS_LINUX
    const char *addr = NULL;
    int hops = 0, time_usec = 0;
    if(argc > 1)
        addr = argv[1];
    iputils_set_verbose();
    int res = (addr) ? tracepath_util(addr, &hops, &time_usec) : -EADDRNOTAVAIL;
    if(res >= 0) {
        if(a_str_reply)
            dap_cli_server_cmd_set_reply_text(a_str_reply, "tracepath %s hops=%d time=%.1lf ms", addr, hops,
                    time_usec * 1. / 1000);
    }
    else {
        if(a_str_reply) {
            switch (-res)
            {
            case EADDRNOTAVAIL:
                dap_cli_server_cmd_set_reply_text(a_str_reply, "tracepath %s error: %s", (addr) ? addr : "",
                        (addr) ? "Name or service not known" : "Host not defined");
                break;
            case ESOCKTNOSUPPORT:
                dap_cli_server_cmd_set_reply_text(a_str_reply, "tracepath %s error: %s", addr, "Can't create socket");
                break;
            case 2:
                dap_cli_server_cmd_set_reply_text(a_str_reply, "tracepath %s error: %s", addr,
                        "Can't setsockopt IPV6_MTU_DISCOVER");
                break;
            case 3:
                dap_cli_server_cmd_set_reply_text(a_str_reply, "tracepath %s error: %s", addr,
                        "Can't setsockopt IPV6_RECVERR");
                break;
            case 4:
                dap_cli_server_cmd_set_reply_text(a_str_reply, "tracepath %s error: %s", addr,
                        "Can't setsockopt IPV6_HOPLIMIT");
                break;
            case 5:
                dap_cli_server_cmd_set_reply_text(a_str_reply, "tracepath %s error: %s", addr,
                        "Can't setsockopt IP_MTU_DISCOVER");
                break;
            case 6:
                dap_cli_server_cmd_set_reply_text(a_str_reply, "tracepath %s error: %s", addr,
                        "Can't setsockopt IP_RECVERR");
                break;
            case 7:
                dap_cli_server_cmd_set_reply_text(a_str_reply, "tracepath %s error: %s", addr,
                        "Can't setsockopt IP_RECVTTL");
                break;
            case 8:
                dap_cli_server_cmd_set_reply_text(a_str_reply, "tracepath %s error: %s", addr, "malloc");
                break;
            case 9:
                dap_cli_server_cmd_set_reply_text(a_str_reply, "tracepath %s error: %s", addr,
                        "Can't setsockopt IPV6_UNICAST_HOPS");
                break;
            case 10:
                dap_cli_server_cmd_set_reply_text(a_str_reply, "tracepath %s error: %s", addr, "Can't setsockopt IP_TTL");
                break;
            default:
                dap_cli_server_cmd_set_reply_text(a_str_reply, "tracepath %s error(%d) %s", addr, res, "trace not found");
            }
        }
    }
    return res;
#else
    UNUSED(argc);
    UNUSED(argv);
    dap_cli_server_cmd_set_reply_text(a_str_reply, "Not realized for your platform");
    return -1;
#endif
}


/**
 * @brief Ping command
 * return 0 OK, -1 Err
 * @param argc
 * @param argv
 * @param arg_func
 * @param str_reply
 * @return int
 */
int com_ping(int a_argc, char**a_argv, char **a_str_reply)
{
#ifdef DAP_OS_LINUX

    int n = 4;
    if (a_argc < 2) {
        dap_cli_server_cmd_set_reply_text(a_str_reply, "Host not specified");
        return -1;
    }
    const char *n_str = NULL;
    int argc_host = 1;
    int argc_start = 1;
    argc_start = dap_cli_server_cmd_find_option_val(a_argv, argc_start, a_argc, "-n", &n_str);
    if(argc_start) {
        argc_host = argc_start + 1;
        n = (n_str) ? atoi(n_str) : 4;
    }
    else {
        argc_start = dap_cli_server_cmd_find_option_val(a_argv, argc_start, a_argc, "-c", &n_str);
        if(argc_start) {
            argc_host = argc_start + 1;
            n = (n_str) ? atoi(n_str) : 4;
        }
    }
    if(n <= 1)
        n = 1;
    const char *addr = a_argv[argc_host];
    iputils_set_verbose();
    ping_handle_t *l_ping_handle = ping_handle_create();
    int res = (addr) ? ping_util(l_ping_handle, addr, n) : -EADDRNOTAVAIL;
    DAP_DELETE(l_ping_handle);
    if(res >= 0) {
        if(a_str_reply)
            dap_cli_server_cmd_set_reply_text(a_str_reply, "Ping %s time=%.1lf ms", addr, res * 1. / 1000);
    }
    else {
        if(a_str_reply) {
            switch (-res)
            {
            case EDESTADDRREQ:
                dap_cli_server_cmd_set_reply_text(a_str_reply, "Ping %s error: %s", addr, "Destination address required");
                break;
            case EADDRNOTAVAIL:
                dap_cli_server_cmd_set_reply_text(a_str_reply, "Ping %s error: %s", (addr) ? addr : "",
                        (addr) ? "Host not found" : "Host not defined");
                break;
            case EPFNOSUPPORT:
                dap_cli_server_cmd_set_reply_text(a_str_reply, "Ping %s error: %s", addr, "Unknown protocol family");
                break;
            default:
                dap_cli_server_cmd_set_reply_text(a_str_reply, "Ping %s error(%d)", addr, -res);
            }
        }
    }
    return res;
#else
    UNUSED(a_argc);
    UNUSED(a_argv);
    dap_cli_server_cmd_set_reply_text(a_str_reply, "Not realized for your platform");
    return -1;
#endif
}

/**
 * @brief com_version
 * @param argc
 * @param argv
 * @param arg_func
 * @param str_reply
 * @return
 */
int com_version(int argc, char ** argv, char **a_str_reply)
{
    (void) argc;
    (void) argv;
#ifndef DAP_VERSION
#pragma message "[!WRN!] DAP_VERSION IS NOT DEFINED. Manual override engaged."
#define DAP_VERSION 0.9-15
#endif
    dap_cli_server_cmd_set_reply_text(a_str_reply,
            "%s version %s\n", dap_get_appname(), DAP_VERSION );
    return 0;
}


/**
 * @brief
 * Help command
 * @param argc
 * @param argv
 * @param arg_func
 * @param str_reply
 * @return int
 */
int com_help(int a_argc, char **a_argv, char **a_str_reply)
{
    if (a_argc > 1) {
        log_it(L_DEBUG, "Help for command %s", a_argv[1]);
        dap_cli_cmd_t *l_cmd = dap_cli_server_cmd_find(a_argv[1]);
        if(l_cmd) {
            dap_cli_server_cmd_set_reply_text(a_str_reply, "%s:\n%s", l_cmd->doc, l_cmd->doc_ex);
            return 0;
        } else {
            dap_cli_server_cmd_set_reply_text(a_str_reply, "command \"%s\" not recognized", a_argv[1]);
        }
        return -1;
    } else {
        // TODO Read list of commands & return it
        log_it(L_DEBUG, "General help requested");
        dap_string_t * l_help_list_str = dap_string_new(NULL);
        dap_cli_cmd_t *l_cmd = dap_cli_server_cmd_get_first();
        while(l_cmd) {
            dap_string_append_printf(l_help_list_str, "%s:\t\t\t%s\n",
                    l_cmd->name, l_cmd->doc ? l_cmd->doc : "(undocumented command)");
            l_cmd = (dap_cli_cmd_t*) l_cmd->hh.next;
        }
        dap_cli_server_cmd_set_reply_text(a_str_reply,
                "Available commands:\n\n%s\n",
                l_help_list_str->len ? l_help_list_str->str : "NO ANY COMMAND WERE DEFINED");
        return 0;
    }
}


/**
 * @brief com_tx_wallet
 * Wallet info
 * com_tx_create command
 * @param argc
 * @param argv
 * @param arg_func
 * @param str_reply
 * @return int
 */
int com_tx_wallet(int a_argc, char **a_argv, char **a_str_reply)
{
const char *c_wallets_path = dap_chain_wallet_get_path(g_config);
enum { CMD_NONE, CMD_WALLET_NEW, CMD_WALLET_LIST, CMD_WALLET_INFO, CMD_WALLET_ACTIVATE, CMD_WALLET_DEACTIVATE, CMD_WALLET_CONVERT };
int l_arg_index = 1, l_rc, cmd_num = CMD_NONE;
char    l_buf[1024];


    // find  add parameter ('alias' or 'handshake')
    if(dap_cli_server_cmd_find_option_val(a_argv, l_arg_index, MIN(a_argc, l_arg_index + 1), "new", NULL))
        cmd_num = CMD_WALLET_NEW;
    else if(dap_cli_server_cmd_find_option_val(a_argv, l_arg_index, MIN(a_argc, l_arg_index + 1), "list", NULL))
        cmd_num = CMD_WALLET_LIST;
    else if(dap_cli_server_cmd_find_option_val(a_argv, l_arg_index, MIN(a_argc, l_arg_index + 1), "info", NULL))
        cmd_num = CMD_WALLET_INFO;
    else if(dap_cli_server_cmd_find_option_val(a_argv, l_arg_index, MIN(a_argc, l_arg_index + 1), "activate", NULL))
        cmd_num = CMD_WALLET_ACTIVATE;
    else if(dap_cli_server_cmd_find_option_val(a_argv, l_arg_index, MIN(a_argc, l_arg_index + 1), "deactivate", NULL))
        cmd_num = CMD_WALLET_DEACTIVATE;
    else if(dap_cli_server_cmd_find_option_val(a_argv, l_arg_index, MIN(a_argc, l_arg_index + 1), "convert", NULL))
        cmd_num = CMD_WALLET_CONVERT;

    l_arg_index++;

    if(cmd_num == CMD_NONE) {
        dap_cli_server_cmd_set_reply_text (a_str_reply,
                "Format of command: wallet {new -w <wallet_name> | list | info [-addr <addr>]|[-w <wallet_name> -net <net_name>]}");
        return -1;
    }

    const char *l_addr_str = NULL, *l_wallet_name = NULL, *l_net_name = NULL, *l_sign_type_str = NULL, *l_restore_str = NULL,
            *l_pass_str = NULL, *l_ttl_str = NULL;

    // find wallet addr
    dap_cli_server_cmd_find_option_val(a_argv, l_arg_index, a_argc, "-addr", &l_addr_str);
    dap_cli_server_cmd_find_option_val(a_argv, l_arg_index, a_argc, "-w", &l_wallet_name);
    dap_cli_server_cmd_find_option_val(a_argv, l_arg_index, a_argc, "-net", &l_net_name);
    dap_cli_server_cmd_find_option_val(a_argv, l_arg_index, a_argc, "-password", &l_pass_str);
    dap_cli_server_cmd_find_option_val(a_argv, l_arg_index, a_argc, "-sign", &l_sign_type_str);

    // Check if wallet name has only digits and English letter
    if (l_wallet_name && !dap_isstralnum(l_wallet_name)){
        dap_cli_server_cmd_set_reply_text(a_str_reply, "Wallet name must contains digits and aplhabetical symbols");
        return -1;
    }

    dap_chain_net_t * l_net = l_net_name ? dap_chain_net_by_name(l_net_name) : NULL;
    dap_string_t *l_string_ret = dap_string_new(NULL);
    dap_chain_wallet_t *l_wallet = NULL;
    dap_chain_addr_t *l_addr = NULL;

    if(l_net_name && !l_net) {
        dap_cli_server_cmd_set_reply_text(a_str_reply, "Not found net by name '%s'", l_net_name);
        return -1;
    }

    switch (cmd_num) {
        // wallet list
        case CMD_WALLET_LIST: {
            DIR * l_dir = opendir(c_wallets_path);
            if(l_dir) {
                struct dirent * l_dir_entry = NULL;

                while( (l_dir_entry = readdir(l_dir)) ) {
                    const char *l_file_name = l_dir_entry->d_name;
                    size_t l_file_name_len = (l_file_name) ? strlen(l_file_name) : 0;

                    if ( (l_file_name_len > 8) && (!strcmp(l_file_name + l_file_name_len - 8, ".dwallet")) ) {
                        char l_file_path_tmp[MAX_PATH] = {0};
                        snprintf(l_file_path_tmp, sizeof(l_file_path_tmp) - 1, "%s/%s", c_wallets_path, l_file_name);

                        l_wallet = dap_chain_wallet_open(l_file_name, c_wallets_path);

                        if (l_wallet) {
                            l_addr = l_net ? dap_chain_wallet_get_addr(l_wallet, l_net->pub.id) : NULL;
                            char *l_addr_str = dap_chain_addr_to_str(l_addr);

                            dap_string_append_printf(l_string_ret, "Wallet: %.*s%s %s\n", (int) l_file_name_len - 8, l_file_name,
                                (l_wallet->flags & DAP_WALLET$M_FL_ACTIVE) ? " (Active)" : "",
                                dap_chain_wallet_check_bliss_sign(l_wallet));

                            if (l_addr_str) {
                                dap_string_append_printf(l_string_ret, "addr: %s\n", (l_addr_str) ? l_addr_str : "-");
                                DAP_DELETE(l_addr_str);
                            }

                            dap_chain_wallet_close(l_wallet);

                        } else dap_string_append_printf(l_string_ret, "Wallet: %.*s (non-Active)\n", (int) l_file_name_len - 8, l_file_name);
                    } else if ((l_file_name_len > 7) && (!strcmp(l_file_name + l_file_name_len - 7, ".backup"))) {
                        dap_string_append_printf(l_string_ret, "Wallet: %.*s (Backup)\n", (int) l_file_name_len - 7, l_file_name);
                    }
                }
                closedir(l_dir);
            }
            break;
        }
        // wallet info
        case CMD_WALLET_INFO: {
            dap_ledger_t *l_ledger = NULL;
            if (l_wallet_name && l_addr_str || !l_wallet_name && !l_addr_str) {
                dap_cli_server_cmd_set_reply_text(a_str_reply, "You should use either the -w or -addr option for the wallet info command.");
                dap_string_free(l_string_ret, true);
                return -1;
            }
            if(l_wallet_name) {
                if(!l_net) {
                    dap_cli_server_cmd_set_reply_text(a_str_reply, "Subcommand info requires parameter '-net'");
                    dap_string_free(l_string_ret, true);
                    return -1;
                }
                l_wallet = dap_chain_wallet_open(l_wallet_name, c_wallets_path);
                l_addr = (dap_chain_addr_t *) dap_chain_wallet_get_addr(l_wallet, l_net->pub.id );
            } else {
                l_addr = dap_chain_addr_from_str(l_addr_str);
            }
            
            if (!l_addr){
                if(l_wallet)
                    dap_chain_wallet_close(l_wallet);
                dap_string_free(l_string_ret, true);
                dap_cli_server_cmd_set_reply_text(a_str_reply, "Wallet not found");
                return -1;
            } else {
                l_net = dap_chain_net_by_id(l_addr->net_id);
                if(l_net) {
                    l_ledger = l_net->pub.ledger;
                    l_net_name = l_net->pub.name;
                } else {
                    dap_cli_server_cmd_set_reply_text(a_str_reply, "Can't find network id 0x%016"DAP_UINT64_FORMAT_X" from address %s",
                                                    l_addr->net_id.uint64, l_addr_str);
                    dap_string_free(l_string_ret, true);
                    return -1;
                }
            }

            char *l_l_addr_str = dap_chain_addr_to_str((dap_chain_addr_t*) l_addr);
            if(l_wallet)
                dap_string_append_printf(l_string_ret, "%s\nwallet: %s\n", dap_chain_wallet_check_bliss_sign(l_wallet), l_wallet->name);
            dap_string_append_printf(l_string_ret, "addr: %s\n", (l_l_addr_str) ? l_l_addr_str : "-");
            dap_string_append_printf(l_string_ret, "network: %s\n", (l_net_name ) ? l_net_name : "-");

            size_t l_l_addr_tokens_size = 0;
            char **l_l_addr_tokens = NULL;
            dap_chain_ledger_addr_get_token_ticker_all(l_ledger, l_addr, &l_l_addr_tokens, &l_l_addr_tokens_size);
            if(l_l_addr_tokens_size > 0)
                dap_string_append_printf(l_string_ret, "balance:\n");
            else
                dap_string_append_printf(l_string_ret, "balance: 0");

            for(size_t i = 0; i < l_l_addr_tokens_size; i++) {
                if(l_l_addr_tokens[i]) {
                    uint256_t l_balance = dap_chain_ledger_calc_balance(l_ledger, l_addr, l_l_addr_tokens[i]);
                    char *l_balance_coins = dap_chain_balance_to_coins(l_balance);
                    char *l_balance_datoshi = dap_chain_balance_print(l_balance);
                    dap_string_append_printf(l_string_ret, "\t%s (%s) %s\n", l_balance_coins,
                            l_balance_datoshi, l_l_addr_tokens[i]);
                    if(i < l_l_addr_tokens_size - 1)
                        dap_string_append_printf(l_string_ret, "\n");
                    DAP_DELETE(l_balance_coins);
                    DAP_DELETE(l_balance_datoshi);

                }
                DAP_DELETE(l_l_addr_tokens[i]);
            }
            DAP_DELETE(l_l_addr_tokens);
            DAP_DELETE(l_l_addr_str);
            if(l_wallet)
                dap_chain_wallet_close(l_wallet);
            break;
        }
        default: {
            if( !l_wallet_name ) {
                dap_string_free(l_string_ret, true);
                return  dap_cli_server_cmd_set_reply_text(a_str_reply, "Wallet name option <-w>  not defined"), -EINVAL;
            }
            if( !l_pass_str && cmd_num != CMD_WALLET_NEW) {
                dap_string_free(l_string_ret, true);
                return  dap_cli_server_cmd_set_reply_text(a_str_reply, "Wallet password option <-password>  not defined"), -EINVAL;
            }
            if ( l_pass_str && DAP_WALLET$SZ_PASS < strnlen(l_pass_str, DAP_WALLET$SZ_PASS + 1) ) {
                dap_cli_server_cmd_set_reply_text(a_str_reply, "Wallet's password is too long ( > %d)", DAP_WALLET$SZ_PASS);
                log_it(L_ERROR, "Wallet's password is too long ( > %d)", DAP_WALLET$SZ_PASS);
                dap_string_free(l_string_ret, true);
                return -EINVAL;
            }
            switch (cmd_num) {
                case CMD_WALLET_ACTIVATE:
                case CMD_WALLET_DEACTIVATE: {
                    dap_cli_server_cmd_find_option_val(a_argv, l_arg_index, a_argc, "-ttl", &l_ttl_str);
                    if ( l_ttl_str )
                        l_rc = strtoul(l_ttl_str, NULL, 10);
                    else
                        l_rc = 60;
                        l_rc = l_rc ? l_rc : 60;

                    if ( cmd_num == CMD_WALLET_ACTIVATE )
                        l_rc = dap_chain_wallet_activate   (l_wallet_name, strlen(l_wallet_name), l_pass_str, strlen(l_pass_str), l_rc );
                    else
                        l_rc = dap_chain_wallet_deactivate (l_wallet_name, strlen(l_wallet_name), l_pass_str, strlen(l_pass_str) );

                    if ( !l_rc ) {
                        dap_string_append_printf(l_string_ret, "Wallet: %s is %sactivated\n",
                            l_wallet_name, cmd_num == CMD_WALLET_ACTIVATE ? "" : "de");
                    } else {
                        switch ( l_rc ) {
                            case    -EBUSY:
                                strcpy(l_buf, "already activated");
                                break;

                            case    -EINVAL:
                                strcpy(l_buf, "wrong password");
                                break;

                            default:
                                strerror_r(l_rc, l_buf, sizeof(l_buf) - 1 );
                                break;
                        }

                        dap_string_append_printf(l_string_ret, "Wallet: %s  %sactivation error, errno=%d (%s)\n",
                                l_wallet_name, cmd_num == CMD_WALLET_ACTIVATE ? "" : "de", l_rc, l_buf );
                    }
                    break;
                }
                // convert wallet
                case CMD_WALLET_CONVERT: {
                    l_wallet = dap_chain_wallet_open(l_wallet_name, c_wallets_path);
                    if (!l_wallet) {
                        dap_cli_server_cmd_set_reply_text(a_str_reply, "wrong password");
                        return -1;
                    } else if (l_wallet->flags & DAP_WALLET$M_FL_ACTIVE) {
                        dap_cli_server_cmd_set_reply_text(a_str_reply, "Wallet can't be converted twice");
                        dap_string_free(l_string_ret, true);
                        return  -1;
                    }
                    // create wallet backup 
                    dap_chain_wallet_internal_t* l_file_name = DAP_CHAIN_WALLET_INTERNAL(l_wallet);
                    snprintf(l_file_name->file_name, sizeof(l_file_name->file_name)  - 1, "%s/%s_%012lu%s", c_wallets_path, l_wallet_name, time(NULL),".backup");
                    if ( dap_chain_wallet_save(l_wallet, NULL) ) {
                        dap_cli_server_cmd_set_reply_text(a_str_reply, "Can't create backup wallet file because of internal error");
                        dap_string_free(l_string_ret, true);
                        return  -1;
                    }
                    // change to old filename
                    snprintf(l_file_name->file_name, sizeof(l_file_name->file_name)  - 1, "%s/%s%s", c_wallets_path, l_wallet_name, ".dwallet");
                    if ( dap_chain_wallet_save(l_wallet, l_pass_str) ) {
                        dap_cli_server_cmd_set_reply_text(a_str_reply, "Wallet is not converted because of internal error");
                        dap_string_free(l_string_ret, true);
                        return  -1;
                    }

                    log_it(L_INFO, "Wallet %s has been converted", l_wallet_name);
                    dap_string_append_printf(l_string_ret, "%s\nWallet: %s successfully converted\n", dap_chain_wallet_check_bliss_sign(l_wallet), l_wallet_name);
                    dap_chain_wallet_close(l_wallet);
                    break;
                }
                // new wallet
                case CMD_WALLET_NEW: {
                    int l_restore_opt = dap_cli_server_cmd_find_option_val(a_argv, l_arg_index, a_argc, "-restore", &l_restore_str);
                    int l_restore_legacy_opt = 0;
                    if (!l_restore_str)
                        l_restore_legacy_opt = dap_cli_server_cmd_find_option_val(a_argv, l_arg_index, a_argc, "-restore_legacy", &l_restore_str);
                    // rewrite existing wallet
                    int l_is_force = dap_cli_server_cmd_find_option_val(a_argv, l_arg_index, a_argc, "-force", NULL);

                    // check wallet existence
                    if (!l_is_force) {
                        char *l_file_name = dap_strdup_printf("%s/%s.dwallet", c_wallets_path, l_wallet_name);
                        FILE *l_exists = fopen(l_file_name, "rb");
                        DAP_DELETE(l_file_name);
                        if (l_exists) {
                            dap_cli_server_cmd_set_reply_text(a_str_reply, "Wallet %s already exists", l_wallet_name);
                            fclose(l_exists);
                            dap_string_free(l_string_ret, true);
                            return -1;
                        }
                    }

                    dap_sign_type_t l_sign_type;
                    if (!l_sign_type_str) {
                        l_sign_type.type = SIG_TYPE_DILITHIUM;
                        l_sign_type_str = dap_sign_type_to_str(l_sign_type);
                    } else {
                        l_sign_type = dap_sign_type_from_str(l_sign_type_str);
                        if (l_sign_type.type == SIG_TYPE_NULL){
                            dap_cli_server_cmd_set_reply_text(a_str_reply, "Unknown signature type, please use:\n sig_picnic\n sig_dil\n sig_falcon\n sig_multi\n sig_multi2\n");
                            dap_string_free(l_string_ret, true);
                            return -1;
                        }
                    }
                    // Check unsupported tesla and bliss algorithm

                    if (l_sign_type.type == SIG_TYPE_TESLA || l_sign_type.type == SIG_TYPE_BLISS) {
                        if (l_sign_type.type == SIG_TYPE_BLISS && (l_restore_opt || l_restore_legacy_opt)) {
                            dap_string_append_printf(l_string_ret, "CAUTION!!! CAUTION!!! CAUTION!!!\nThe Bliss signature is deprecated. We recommend you to create a new wallet with another available signature and transfer funds there.\n");
                        } else {
                            dap_string_free(l_string_ret, true);
                            return  dap_cli_server_cmd_set_reply_text(a_str_reply, "This signature algorithm is no longer supported, please, use another variant"), -1;
                        }
                    }

                    uint8_t *l_seed = NULL;
                    size_t l_seed_size = 0, l_restore_str_size = dap_strlen(l_restore_str);

                    if(l_restore_opt || l_restore_legacy_opt) {
                        if (l_restore_str_size > 3 && !dap_strncmp(l_restore_str, "0x", 2) && (!dap_is_hex_string(l_restore_str + 2, l_restore_str_size - 2) || l_restore_legacy_opt)) {
                            l_seed_size = (l_restore_str_size - 2) / 2;
                            l_seed = DAP_NEW_SIZE(uint8_t, l_seed_size);
                            if(!l_seed) {
                                log_it(L_CRITICAL, "Memory allocation error in %s, line %d", __PRETTY_FUNCTION__, __LINE__);
                                dap_string_free(l_string_ret, true);
                                return -1;
                            }
                            dap_hex2bin(l_seed, l_restore_str + 2, l_restore_str_size - 2);
                            if (l_restore_legacy_opt) {
                                dap_string_append_printf(l_string_ret, "CAUTION!!! CAUTION!!! CAUTION!!!\nYour wallet has a low level of protection. Please create a new wallet again with the option -restore\n");
                            }
                        } else {
                            dap_cli_server_cmd_set_reply_text(a_str_reply, "Restored hash is invalid or too short, wallet is not created. Please use -restore 0x<hex_value> or -restore_legacy 0x<restore_string>");
                            dap_string_free(l_string_ret, true);
                            return -1;
                        }
                    }

                    // Creates new wallet
                    l_wallet = dap_chain_wallet_create_with_seed(l_wallet_name, c_wallets_path, l_sign_type,
                            l_seed, l_seed_size, l_pass_str);

                    if (!l_wallet) {
                        dap_string_free(l_string_ret, true);
                        return  dap_cli_server_cmd_set_reply_text(a_str_reply, "Wallet is not created because of internal error. Check name or password length (max 64 chars)"), -1;
                    }

                    l_addr = l_net? dap_chain_wallet_get_addr(l_wallet,l_net->pub.id ) : NULL;

                    char *l_l_addr_str = l_addr ? dap_chain_addr_to_str(l_addr) : NULL;
                    dap_string_append_printf(l_string_ret, "Wallet: %s (type=%s) successfully created\n", l_wallet->name, l_sign_type_str);
                    if ( l_l_addr_str ) {
                        dap_string_append_printf(l_string_ret, "new address %s", l_l_addr_str);
                        DAP_DELETE(l_l_addr_str);
                    }
                    dap_chain_wallet_close(l_wallet);
                    break;
                }
            }
        }
    }

    *a_str_reply = dap_string_free(l_string_ret, false);
    return 0;
}





/**
 * @brief s_values_parse_net_chain
 * @param argc
 * @param argv
 * @param str_reply
 * @param l_chain
 * @param l_net
 * @return
 */
int dap_chain_node_cli_cmd_values_parse_net_chain(int *a_arg_index, int a_argc, char **a_argv, char **a_str_reply,
        dap_chain_t **a_chain, dap_chain_net_t **a_net)
{
    const char * l_chain_str = NULL;
    const char * l_net_str = NULL;

    // Net name
    if(a_net)
        dap_cli_server_cmd_find_option_val(a_argv, *a_arg_index, a_argc, "-net", &l_net_str);
    else
        return -100;

    // Select network
    if(!l_net_str) {
        dap_cli_server_cmd_set_reply_text(a_str_reply, "%s requires parameter '-net'", a_argv[0]);
        return -101;
    }

    if((*a_net = dap_chain_net_by_name(l_net_str)) == NULL) { // Can't find such network
        dap_cli_server_cmd_set_reply_text(a_str_reply, "%s can't find network \"%s\"", a_argv[0], l_net_str);
        char l_str_to_reply_chain[500] = {0};
        char *l_str_to_reply = NULL;
        sprintf(l_str_to_reply_chain, "%s can't find network \"%s\"\n", a_argv[0], l_net_str);
        l_str_to_reply = dap_strcat2(l_str_to_reply,l_str_to_reply_chain);
        dap_string_t* l_net_str = dap_cli_list_net();
        l_str_to_reply = dap_strcat2(l_str_to_reply,l_net_str->str);
        dap_cli_server_cmd_set_reply_text(a_str_reply, "%s", l_str_to_reply);
        return -102;
    }

    // Chain name
    if(a_chain) {
        dap_cli_server_cmd_find_option_val(a_argv, *a_arg_index, a_argc, "-chain", &l_chain_str);

        // Select chain
        if(l_chain_str) {
            if ((*a_chain = dap_chain_net_get_chain_by_name(*a_net, l_chain_str)) == NULL) { // Can't find such chain
                char l_str_to_reply_chain[500] = {0};
                char *l_str_to_reply = NULL;
                sprintf(l_str_to_reply_chain, "%s requires parameter '-chain' to be valid chain name in chain net %s. Current chain %s is not valid\n",
                        a_argv[0], l_net_str, l_chain_str);
                l_str_to_reply = dap_strcat2(l_str_to_reply,l_str_to_reply_chain);
                dap_chain_t * l_chain;
                dap_chain_net_t * l_chain_net = *a_net;
                l_str_to_reply = dap_strcat2(l_str_to_reply,"\nAvailable chains:\n");
                DL_FOREACH(l_chain_net->pub.chains, l_chain) {
                        l_str_to_reply = dap_strcat2(l_str_to_reply,"\t");
                        l_str_to_reply = dap_strcat2(l_str_to_reply,l_chain->name);
                        l_str_to_reply = dap_strcat2(l_str_to_reply,"\n");
                }
                dap_cli_server_cmd_set_reply_text(a_str_reply, "%s", l_str_to_reply);
                return -103;
            }
        }
        else if (	!strcmp(a_argv[0], "token_decl")
        ||			!strcmp(a_argv[0], "token_decl_sign")) {
            if (	(*a_chain = dap_chain_net_get_default_chain_by_chain_type(*a_net, CHAIN_TYPE_TOKEN)) == NULL )
            {
                dap_cli_server_cmd_set_reply_text(a_str_reply,
                                                  "%s requires parameter '-chain' or set default datum type in chain configuration file",
                                                  a_argv[0]);
                return -105;
            }
        } else {
            dap_cli_server_cmd_set_reply_text(a_str_reply, "%s requires parameter '-chain'", a_argv[0]);
            return -104;
        }
    }
    return 0;
}

/**
 * @brief
 * sign data (datum_token) by certificates (1 or more)
 * successful count of signes return in l_sign_counter
 * @param l_certs - array with certificates loaded from dcert file
 * @param l_datum_token - updated pointer for l_datum_token variable after realloc
 * @param l_certs_count - count of certificate
 * @param l_datum_data_offset - offset of datum
 * @param l_sign_counter - counter of successful data signing operation
 * @return dap_chain_datum_token_t*
 */
static dap_chain_datum_token_t * s_sign_cert_in_cycle(dap_cert_t ** l_certs, dap_chain_datum_token_t *l_datum_token, size_t l_certs_count,
            size_t *l_datum_signs_offset, uint16_t * l_sign_counter)
{
    if (!l_datum_signs_offset) {
        log_it(L_DEBUG,"l_datum_data_offset is NULL");
        return NULL;
    }

    size_t l_tsd_size = 0;
    if ((l_datum_token->type == DAP_CHAIN_DATUM_TOKEN_TYPE_DECL) &&
            ((l_datum_token->subtype == DAP_CHAIN_DATUM_TOKEN_SUBTYPE_PRIVATE)
            ||(l_datum_token->subtype == DAP_CHAIN_DATUM_TOKEN_SUBTYPE_NATIVE)))
        l_tsd_size = l_datum_token->header_native_decl.tsd_total_size;
    if ((l_datum_token->type == DAP_CHAIN_DATUM_TOKEN_TYPE_UPDATE) &&
            ((l_datum_token->subtype == DAP_CHAIN_DATUM_TOKEN_SUBTYPE_PRIVATE)
             ||(l_datum_token->subtype == DAP_CHAIN_DATUM_TOKEN_SUBTYPE_NATIVE)))
        l_tsd_size = l_datum_token->header_native_update.tsd_total_size;
    uint16_t l_tmp_cert_sign_count = l_datum_token->signs_total;
    l_datum_token->signs_total = 0;

    for(size_t i = 0; i < l_certs_count; i++)
    {
        dap_sign_t * l_sign = dap_cert_sign(l_certs[i],  l_datum_token,
           sizeof(*l_datum_token) + l_tsd_size, 0);

        if (l_sign) {
            size_t l_sign_size = dap_sign_get_size(l_sign);
            l_datum_token = DAP_REALLOC(l_datum_token, sizeof(*l_datum_token) + (*l_datum_signs_offset) + l_sign_size);
            memcpy(l_datum_token->data_n_tsd + *l_datum_signs_offset, l_sign, l_sign_size);
            *l_datum_signs_offset += l_sign_size;
            DAP_DELETE(l_sign);
            log_it(L_DEBUG,"<-- Signed with '%s'", l_certs[i]->name);
            (*l_sign_counter)++;
        }
    }
    l_datum_token->signs_total = l_tmp_cert_sign_count;

    return l_datum_token;
}

/**
 * @brief com_token_decl_sign
 * @param argc
 * @param argv
 * @param arg_func
 * @param str_reply
 * @return
 */
int com_token_decl_sign(int a_argc, char **a_argv, char ** a_str_reply)
{
    int arg_index = 1;

    const char * l_hash_out_type = NULL;
    dap_cli_server_cmd_find_option_val(a_argv, arg_index, a_argc, "-H", &l_hash_out_type);
    if(!l_hash_out_type)
        l_hash_out_type = "hex";
    if(dap_strcmp(l_hash_out_type,"hex") && dap_strcmp(l_hash_out_type,"base58")) {
        dap_cli_server_cmd_set_reply_text(a_str_reply, "invalid parameter -H, valid values: -H <hex | base58>");
        return -1;
    }

    const char * l_datum_hash_str = NULL;
    // Chain name
    dap_cli_server_cmd_find_option_val(a_argv, arg_index, a_argc, "-datum", &l_datum_hash_str);
    if(l_datum_hash_str) {
        char *l_datum_hash_hex_str = NULL, *l_datum_hash_base58_str = NULL;
        const char * l_certs_str = NULL;
        dap_cert_t ** l_certs = NULL;
        size_t l_certs_count = 0;
        dap_chain_t * l_chain = NULL;
        dap_chain_net_t * l_net = NULL;

        dap_chain_node_cli_cmd_values_parse_net_chain(&arg_index, a_argc, a_argv, a_str_reply, &l_chain, &l_net);
        if(!l_net)
            return -1;
        else {
            if(*a_str_reply) {
                DAP_DELETE(*a_str_reply);
                *a_str_reply = NULL;
            }
        }

        // Certificates thats will be used to sign currend datum token
        dap_cli_server_cmd_find_option_val(a_argv, arg_index, a_argc, "-certs", &l_certs_str);

        // Load certs lists
        if (l_certs_str)
            dap_cert_parse_str_list(l_certs_str, &l_certs, &l_certs_count);

        if(!l_certs_count) {
            dap_cli_server_cmd_set_reply_text(a_str_reply,
                    "token_sign command requres at least one valid certificate to sign the basic transaction of emission");
            return -7;
        }

        char * l_gdb_group_mempool = dap_chain_net_get_gdb_group_mempool_new(l_chain);
        if(!l_gdb_group_mempool) {
            l_gdb_group_mempool = dap_chain_net_get_gdb_group_mempool_by_chain_type(l_net, CHAIN_TYPE_TOKEN);
        }
        // datum hash may be in hex or base58 format
        if(!dap_strncmp(l_datum_hash_str, "0x", 2) || !dap_strncmp(l_datum_hash_str, "0X", 2)) {
            l_datum_hash_hex_str = dap_strdup(l_datum_hash_str);
            l_datum_hash_base58_str = dap_enc_base58_from_hex_str_to_str(l_datum_hash_str);
        } else {
            l_datum_hash_hex_str = dap_enc_base58_to_hex_str_from_str(l_datum_hash_str);
            l_datum_hash_base58_str = dap_strdup(l_datum_hash_str);
        }
        const char *l_datum_hash_out_str;
        if(!dap_strcmp(l_hash_out_type,"hex"))
            l_datum_hash_out_str = l_datum_hash_hex_str;
        else
            l_datum_hash_out_str = l_datum_hash_base58_str;

        log_it(L_DEBUG, "Requested to sign token declaration %s in gdb://%s with certs %s",
                l_gdb_group_mempool, l_datum_hash_hex_str, l_certs_str);

        dap_chain_datum_t * l_datum = NULL;
        size_t l_datum_size = 0;
        size_t l_tsd_size = 0;
        if((l_datum = (dap_chain_datum_t*) dap_global_db_get_sync(l_gdb_group_mempool,
                l_datum_hash_hex_str, &l_datum_size, NULL, NULL )) != NULL) {

            // Check if its token declaration
            if(l_datum->header.type_id == DAP_CHAIN_DATUM_TOKEN_DECL ||
                l_datum->header.type_id == DAP_CHAIN_DATUM_TOKEN_TYPE_UPDATE) {
                dap_chain_datum_token_t *l_datum_token = DAP_DUP_SIZE(l_datum->data, l_datum->header.data_size);    // for realloc
                DAP_DELETE(l_datum);
                if ((l_datum_token->subtype == DAP_CHAIN_DATUM_TOKEN_SUBTYPE_PRIVATE)
                    ||  (l_datum_token->subtype == DAP_CHAIN_DATUM_TOKEN_SUBTYPE_NATIVE))
                    l_tsd_size = l_datum_token->header_native_decl.tsd_total_size;
                // Check for signatures, are they all in set and are good enought?
                size_t l_signs_size = 0, i = 1;
                for (i = 1; i <= l_datum_token->signs_total; i++){
                    dap_sign_t *l_sign = (dap_sign_t *)(l_datum_token->data_n_tsd + l_tsd_size + l_signs_size);
                    if( dap_sign_verify(l_sign, l_datum_token, sizeof(*l_datum_token) - sizeof(uint16_t)) != 1) {
                        log_it(L_WARNING, "Wrong signature %zu for datum_token with key %s in mempool!", i, l_datum_hash_out_str);
                        dap_cli_server_cmd_set_reply_text(a_str_reply,
                                "Datum %s with datum token has wrong signature %zu, break process and exit",
                                l_datum_hash_out_str, i);
                        DAP_DELETE(l_datum_token);
                        DAP_DELETE(l_gdb_group_mempool);
                        return -6;
                    }else{
                        log_it(L_DEBUG,"Sign %zu passed", i);
                    }
                    l_signs_size += dap_sign_get_size(l_sign);
                }

                log_it(L_DEBUG, "Datum %s with token declaration: %hu signatures are verified well (sign_size = %zu)",
                                 l_datum_hash_out_str, l_datum_token->signs_total, l_signs_size);

                // Sign header with all certificates in the list and add signs to the end of token update
                uint16_t l_sign_counter = 0;
                size_t l_data_size = l_tsd_size + l_signs_size;
                l_datum_token = s_sign_cert_in_cycle(l_certs, l_datum_token, l_certs_count, &l_data_size,
                                                            &l_sign_counter);
                l_datum_token->signs_total += l_sign_counter;
                size_t l_token_size = sizeof(*l_datum_token) + l_data_size;
                dap_chain_datum_t * l_datum = dap_chain_datum_create(DAP_CHAIN_DATUM_TOKEN_DECL,
                                                                     l_datum_token, l_token_size);
                DAP_DELETE(l_datum_token);
                // Calc datum's hash
                l_datum_size = dap_chain_datum_size(l_datum);
                dap_chain_hash_fast_t l_key_hash = { };
                dap_hash_fast(l_datum->data, l_token_size, &l_key_hash);
                char * l_key_str = dap_chain_hash_fast_to_str_new(&l_key_hash);
                char * l_key_str_base58 = dap_enc_base58_encode_hash_to_str(&l_key_hash);
                const char *l_key_out_str = dap_strcmp(l_hash_out_type,"hex")
                        ? l_key_str_base58 : l_key_str;
                // Add datum to mempool with datum_token hash as a key
                if( dap_global_db_set_sync(l_gdb_group_mempool, l_key_str, l_datum, dap_chain_datum_size(l_datum), false) == 0) {

                    char* l_hash_str = l_datum_hash_hex_str;
                    // Remove old datum from pool
                    if( dap_global_db_del_sync(l_gdb_group_mempool, l_hash_str ) == 0) {
                        dap_cli_server_cmd_set_reply_text(a_str_reply,
                                "datum %s is replacing the %s in datum pool",
                                l_key_out_str, l_datum_hash_out_str);
                        DAP_DELETE(l_key_str);
                        DAP_DELETE(l_key_str_base58);
                        DAP_DELETE(l_datum);
                        //DAP_DELETE(l_datum_token);
                        DAP_DELETE(l_gdb_group_mempool);
                        return 0;
                    } else {
                        dap_cli_server_cmd_set_reply_text(a_str_reply,
                                "Warning! Can't remove old datum %s ( new datum %s added normaly in datum pool)",
                                l_datum_hash_out_str, l_key_out_str);
                        DAP_DELETE(l_key_str);
                        DAP_DELETE(l_key_str_base58);
                        DAP_DELETE(l_datum);
                        //DAP_DELETE(l_datum_token);
                        DAP_DELETE(l_gdb_group_mempool);
                        return 1;
                    }
                    DAP_DELETE(l_hash_str);
                    DAP_DELETE(l_key_str);
                    DAP_DELETE(l_key_str_base58);
                } else {
                    dap_cli_server_cmd_set_reply_text(a_str_reply,
                            "Error! datum %s produced from %s can't be placed in mempool",
                            l_key_out_str, l_datum_hash_out_str);
                    DAP_DELETE(l_datum);
                    //DAP_DELETE(l_datum_token);
                    DAP_DELETE(l_gdb_group_mempool);
                    DAP_DELETE(l_key_str);
                    DAP_DELETE(l_key_str_base58);
                    return -2;
                }
            } else {
                dap_cli_server_cmd_set_reply_text(a_str_reply,
                        "Error! Wrong datum type. token_decl_sign sign only token declarations datum");
                return -61;
            }
        } else {
            dap_cli_server_cmd_set_reply_text(a_str_reply,
                    "token_decl_sign can't find datum with %s hash in the mempool of %s:%s",l_datum_hash_out_str,l_net? l_net->pub.name: "<undefined>",
                    l_chain?l_chain->name:"<undefined>");
            return -5;
        }
        DAP_DELETE(l_datum_hash_hex_str);
        DAP_DELETE(l_datum_hash_base58_str);
    } else {
        dap_cli_server_cmd_set_reply_text(a_str_reply, "token_decl_sign need -datum <datum hash> argument");
        return -2;
    }
    return 0;
}

/**
 * @breif s_ticker_list_get_main_ticker
 *
 * @param a_tickers
 * @param a_native_ticker
 * @return const char*
 */
const char *s_ticker_list_get_main_ticker(dap_list_t *a_tickers, const char *a_native_ticker) {
    if (!a_tickers)
        return NULL;
    const char *mt = (char*)a_tickers->data;
    for (dap_list_t *i = a_tickers; i != NULL; i = i->next) {
        char *tmp = (char*)i->data;
        if (dap_strcmp(mt, tmp) != 0) {
            if (dap_strcmp(tmp, a_native_ticker) != 0)
                return tmp;
        }
    }
    return mt;
}

/**
 * @breif s_tickers_list_created
 *
 * @param a_tx
 * @param a_net
 * @param a_unchained
 * @param a_token_ticker
 * @return dap_list_t*
 */
dap_list_t *s_tickers_list_created(dap_chain_datum_tx_t *a_tx, dap_chain_net_t *a_net, bool *a_unchained,
                                  const char **a_token_ticker) {
    dap_list_t* l_tickers = NULL;
    const char *l_token_ticker = NULL;
    dap_chain_datum_tx_t *l_tx_parent = NULL;
    int l_item_in_size = 0;
    void *l_item_in = dap_chain_datum_tx_item_get(a_tx, NULL, TX_ITEM_TYPE_IN_ALL, &l_item_in_size);
    dap_hash_fast_t l_parent_hash = {0};
    int l_parrent_tx_out_idx = 0;
    for (int l_item_in_size_current = 0; l_item_in_size_current < l_item_in_size && !l_token_ticker;) {
        size_t l_tmp_size = dap_chain_datum_item_tx_get_size(l_item_in);
        if (l_tmp_size == 0)
            break;
        l_item_in_size_current += l_tmp_size;
        switch (dap_chain_datum_tx_item_get_type(l_item_in)) {
            case TX_ITEM_TYPE_IN:
                l_parent_hash = ((dap_chain_tx_in_t*)l_item_in)->header.tx_prev_hash;
                l_parrent_tx_out_idx = ((dap_chain_tx_in_t*)l_item_in)->header.tx_out_prev_idx;
                l_tx_parent = dap_chain_ledger_tx_find_by_hash(a_net->pub.ledger, &((dap_chain_tx_in_t*)l_item_in)->header.tx_prev_hash);
                break;
            case TX_ITEM_TYPE_IN_COND:
                l_parent_hash = ((dap_chain_tx_in_cond_t*)l_item_in)->header.tx_prev_hash;
                l_parrent_tx_out_idx = ((dap_chain_tx_in_cond_t*)l_item_in)->header.tx_out_prev_idx;
                l_tx_parent = dap_chain_ledger_tx_find_by_hash(a_net->pub.ledger, &((dap_chain_tx_in_cond_t*)l_item_in)->header.tx_prev_hash);
                break;
        }
        if (!l_tx_parent) {
            *a_unchained = true;
            break;
        }
        const char *l_current_token = NULL;
        void *l_out_unknown = (dap_chain_tx_out_cond_t*)dap_chain_datum_tx_item_get_nth(
                l_tx_parent, TX_ITEM_TYPE_OUT_ALL, l_parrent_tx_out_idx);
        switch(dap_chain_datum_tx_item_get_type(l_out_unknown)) {
            case TX_ITEM_TYPE_OUT:
                l_current_token = dap_chain_ledger_tx_get_token_ticker_by_hash(a_net->pub.ledger, &l_parent_hash);
                l_tickers = dap_list_append(l_tickers, (void *)l_current_token);
                break;
            case TX_ITEM_TYPE_OUT_EXT:
                l_current_token = ((dap_chain_tx_out_ext_t*)l_out_unknown)->token;
                l_tickers = dap_list_append(l_tickers, (void *)l_current_token);
                break;
            case TX_ITEM_TYPE_OUT_COND:
                if(((dap_chain_tx_out_cond_t*)l_out_unknown)->header.subtype != DAP_CHAIN_TX_OUT_COND_SUBTYPE_FEE) {
                    l_token_ticker = dap_chain_ledger_tx_get_token_ticker_by_hash(a_net->pub.ledger, &l_parent_hash);
                }
                break;
        }
    }
    if (!(*a_unchained) && !l_token_ticker) {
        return l_tickers;
    } else {
        DAP_DELETE(l_tickers);
        *a_token_ticker = l_token_ticker;
        return NULL;
    }
}

/**
 * @breif s_tx_get_main_ticker
 *
 * @param a_tx
 * @param a_net
 * @param a_unchained
 * @return const char*
 */
const char* s_tx_get_main_ticker(dap_chain_datum_tx_t *a_tx, dap_chain_net_t *a_net, bool *a_unchained) {
    dap_chain_tx_in_ems_t *obj_token = (dap_chain_tx_in_ems_t*)dap_chain_datum_tx_item_get(a_tx, NULL, TX_ITEM_TYPE_IN_EMS, NULL);
    if (obj_token) {
        return obj_token->header.ticker;
    } else {
        const char *l_token_ticker = NULL;
        dap_list_t *l_tickers_list = NULL;
        if (a_unchained) {
            l_tickers_list = s_tickers_list_created(a_tx, a_net, a_unchained, &l_token_ticker);
        } else {
            bool l_unchained = false;
            l_tickers_list = s_tickers_list_created(a_tx, a_net, &l_unchained, &l_token_ticker);
        }
        if (l_tickers_list) {
            l_token_ticker = s_ticker_list_get_main_ticker(l_tickers_list, a_net->pub.native_ticker);
            DAP_DELETE(l_tickers_list);
        }
        return l_token_ticker;
    }
}

static bool dap_chain_mempool_find_addr_ledger(dap_ledger_t* a_ledger, dap_chain_hash_fast_t* a_tx_prev_hash, dap_chain_addr_t *a_addr)
{
    dap_chain_datum_tx_t *l_tx;
    l_tx = dap_chain_ledger_tx_find_by_hash (a_ledger,a_tx_prev_hash);
    dap_list_t *l_list_out_items = dap_chain_datum_tx_items_get(l_tx, TX_ITEM_TYPE_OUT_ALL, NULL);
    if(!l_list_out_items)
        return false;
    for(dap_list_t *l_list_out = l_list_out_items; l_list_out; l_list_out = dap_list_next(l_list_out)) {
        assert(l_list_out->data);
        dap_chain_addr_t *l_dst_addr = NULL;
        dap_chain_tx_item_type_t l_type = *(uint8_t *)l_list_out->data;
        switch (l_type) {
        case TX_ITEM_TYPE_OUT:
            l_dst_addr = &((dap_chain_tx_out_t *)l_list_out->data)->addr;
            break;
        case TX_ITEM_TYPE_OUT_EXT:
            l_dst_addr = &((dap_chain_tx_out_ext_t *)l_list_out->data)->addr;
            break;
        case TX_ITEM_TYPE_OUT_OLD:
            l_dst_addr = &((dap_chain_tx_out_old_t *)l_list_out->data)->addr;
        default:
            break;
        }
        if(l_dst_addr)
        {
            if(!memcmp(l_dst_addr, a_addr, sizeof(dap_chain_addr_t)))
            {
                dap_list_free(l_list_out_items);
                return true;
            }
        }
    }
    dap_list_free(l_list_out_items);
    return false;
}

/**
 * @brief s_com_mempool_list_print_for_chain
 *
 * @param a_net
 * @param a_chain
 * @param a_str_tmp
 * @param a_hash_out_type
 */
void s_com_mempool_list_print_for_chain(dap_chain_net_t * a_net, dap_chain_t * a_chain, const char * a_add, dap_string_t * a_str_tmp, const char *a_hash_out_type, bool a_fast){
    int l_removed = 0;
    dap_chain_mempool_filter(a_chain, &l_removed);
    dap_string_append_printf(a_str_tmp, "Removed %i records from the %s chain mempool in %s network. \n\n",
                             l_removed, a_chain->name, a_net->pub.name);
    char * l_gdb_group_mempool = dap_chain_net_get_gdb_group_mempool_new(a_chain);
    if(!l_gdb_group_mempool){
        dap_string_append_printf(a_str_tmp, "%s.%s: chain not found\n", a_net->pub.name, a_chain->name);
    }else{
        size_t l_objs_size = 0;
        size_t l_objs_addr = 0;
        dap_global_db_obj_t * l_objs = dap_global_db_get_all_sync(l_gdb_group_mempool, &l_objs_size);
        bool l_printed_smth = false;
        for(size_t i = 0; i < l_objs_size; i++) {
            dap_chain_datum_t *l_datum = (dap_chain_datum_t *)l_objs[i].value;
            dap_time_t l_ts_create = (dap_time_t) l_datum->header.ts_create;
            if (!l_datum->header.data_size || (l_datum->header.data_size > l_objs[i].value_len)) {
                log_it(L_ERROR, "Trash datum in GDB %s.%s, key: %s data_size:%u, value_len:%zu",
                        a_net->pub.name, a_chain->name, l_objs[i].key, l_datum->header.data_size, l_objs[i].value_len);
                dap_global_db_del_sync(l_gdb_group_mempool, l_objs[i].key);
                continue;
            }
            if(a_add)
            {
                size_t l_emisssion_size = l_datum->header.data_size;
                dap_chain_datum_token_emission_t *l_emission = dap_chain_datum_emission_read(l_datum->data, &l_emisssion_size);
                dap_chain_datum_tx_t *l_tx = (dap_chain_datum_tx_t *)l_datum->data;

                uint32_t l_tx_items_count = 0;
                uint32_t l_tx_items_size = l_tx->header.tx_items_size;
                bool l_f_found = false;

                dap_chain_addr_t *l_addr = dap_chain_addr_from_str(a_add);
                switch (l_datum->header.type_id) {
                case DAP_CHAIN_DATUM_TX:
                    while (l_tx_items_count < l_tx_items_size)
                    {
                        uint8_t *item = l_tx->tx_items + l_tx_items_count;
                        size_t l_item_tx_size = dap_chain_datum_item_tx_get_size(item);
                        dap_chain_hash_fast_t l_hash;
                        bool t =false;
                        if(!memcmp(l_addr, &((dap_chain_tx_out_old_t*)item)->addr, sizeof(dap_chain_addr_t))||
                            !memcmp(l_addr, &((dap_chain_tx_out_t*)item)->addr, sizeof(dap_chain_addr_t))||
                            !memcmp(l_addr, &((dap_chain_tx_out_ext_t*)item)->addr, sizeof(dap_chain_addr_t)))
                        {
                            l_f_found = true;                            
                            break;
                        }
                        l_hash = ((dap_chain_tx_in_t*)item)->header.tx_prev_hash;
                        if(dap_chain_mempool_find_addr_ledger(a_net->pub.ledger,&l_hash,l_addr)){l_f_found=true;break;}
                        l_hash = ((dap_chain_tx_in_cond_t*)item)->header.tx_prev_hash;
                        if(dap_chain_mempool_find_addr_ledger(a_net->pub.ledger,&l_hash,l_addr)){l_f_found=true;break;}
                        l_hash = ((dap_chain_tx_in_ems_t*)item)->header.token_emission_hash;
                        if(dap_chain_mempool_find_addr_ledger(a_net->pub.ledger,&l_hash,l_addr)){l_f_found=true;break;}
                        l_hash = ((dap_chain_tx_in_ems_ext_t*)item)->header.ext_tx_hash;
                        if(dap_chain_mempool_find_addr_ledger(a_net->pub.ledger,&l_hash,l_addr)){l_f_found=true;break;}

                        l_tx_items_count += l_item_tx_size;
                    }
                    if(l_f_found)
                        l_objs_addr++;
                    break;
                case DAP_CHAIN_DATUM_TOKEN_EMISSION:
                    if(!memcmp(l_addr, &l_emission->hdr.address, sizeof(dap_chain_addr_t)))
                    {
                        l_objs_addr++;
                        l_f_found = true;
                    }
                    break;
                case DAP_CHAIN_DATUM_DECREE:

                    break;
                default:
                    //continue;
                    break;
                }
                DAP_DELETE(l_emission);
                DAP_DELETE(l_addr);
                if(!l_f_found)
                    continue;
            }
            if (l_printed_smth)
                dap_string_append_printf(a_str_tmp, "=========================================================\n");
            l_printed_smth = true;
            char buf[50] = {[0]='\0'};
            dap_hash_fast_t l_data_hash;
            char l_data_hash_str[DAP_CHAIN_HASH_FAST_STR_SIZE] = {[0]='\0'};
            dap_hash_fast(l_datum->data,l_datum->header.data_size,&l_data_hash);
            dap_hash_fast_to_str(&l_data_hash,l_data_hash_str,DAP_CHAIN_HASH_FAST_STR_SIZE);
            if (strcmp(l_data_hash_str, l_objs[i].key))
                            dap_string_append_printf(a_str_tmp,
                                                     "WARNING: key field in DB %s does not match datum's hash %s\n",
                                                     l_objs[i].key, l_data_hash_str);
            const char *l_type = NULL;
            DAP_DATUM_TYPE_STR(l_datum->header.type_id, l_type)
            const char *l_token_ticker = NULL;
            bool l_is_unchained = false;
            if (l_datum->header.type_id == DAP_CHAIN_DATUM_TX) { // TODO rewrite it for support of multichannel & conditional transactions
                dap_chain_tx_in_ems_t *obj_token = (dap_chain_tx_in_ems_t*)dap_chain_datum_tx_item_get((dap_chain_datum_tx_t*)l_datum->data, NULL, TX_ITEM_TYPE_IN_EMS, NULL);
                if (obj_token) {
                    l_token_ticker = obj_token->header.ticker;
                } else {
                    if (!a_fast) {
                        l_token_ticker = s_tx_get_main_ticker((dap_chain_datum_tx_t*)l_datum->data, a_net, &l_is_unchained);
                    }
                }
            }
            dap_string_append_printf(a_str_tmp,
                                                 "%s: type_id=%s%s%s%s data_size=%u ts_create=%s", // \n included in timestamp
                                                 l_data_hash_str, l_type, l_is_unchained ? "(unchainned)" : "",
                                                 l_datum->header.type_id == DAP_CHAIN_DATUM_TX ? " ticker=" : "",
                                                 l_token_ticker ? l_token_ticker :
                                                                  (l_datum->header.type_id == DAP_CHAIN_DATUM_TX ) ? "UNKNOWN" : "",
                                                 l_datum->header.data_size,
                                                 dap_ctime_r(&l_ts_create, buf));
            if (!a_fast)
                dap_chain_datum_dump(a_str_tmp, l_datum, a_hash_out_type, a_net->pub.id);
        }
        if(a_add)
            dap_string_append_printf(a_str_tmp, l_objs_addr
                                     ? "%s.%s: Total %zu records\n"
                                     : "%s.%s: No records\n", a_net->pub.name, a_chain->name, l_objs_addr);
        else
            dap_string_append_printf(a_str_tmp, l_objs_size
                                 ? "%s.%s: Total %zu records\n"
                                 : "%s.%s: No records\n", a_net->pub.name, a_chain->name, l_objs_size);
        dap_global_db_objs_delete(l_objs, l_objs_size);
        DAP_DELETE(l_gdb_group_mempool);
    }
}

/**
 * @brief com_token_decl_list
 * @param argc
 * @param argv
 * @param arg_func
 * @param str_reply
 * @return
 */
int com_mempool_list(int a_argc, char **a_argv, char **a_str_reply)
{
    int arg_index = 1;
    dap_chain_t * l_chain = NULL;
    dap_chain_net_t * l_net = NULL;
    const char *l_addr_base58 = NULL;
    bool l_fast = false;

    const char * l_hash_out_type = "hex";
    dap_cli_server_cmd_find_option_val(a_argv, arg_index, a_argc, "-H", &l_hash_out_type);
    dap_chain_node_cli_cmd_values_parse_net_chain(&arg_index, a_argc, a_argv, a_str_reply, &l_chain, &l_net);
    dap_cli_server_cmd_find_option_val(a_argv, arg_index, a_argc, "-addr", &l_addr_base58);
    l_fast = (dap_cli_server_cmd_check_option(a_argv, arg_index, a_argc, "-fast") != -1) ? true : false;
    if(!l_net)
        return -1;
    else {
        if(*a_str_reply) {
            DAP_DELETE(*a_str_reply);
            *a_str_reply = NULL;
        }
    }

    dap_string_t * l_str_tmp = dap_string_new(NULL);
    if(l_chain)
        s_com_mempool_list_print_for_chain(l_net, l_chain, l_addr_base58, l_str_tmp, l_hash_out_type, l_fast);
    else
        DL_FOREACH(l_net->pub.chains, l_chain)
                s_com_mempool_list_print_for_chain(l_net, l_chain, l_addr_base58, l_str_tmp, l_hash_out_type, l_fast);
    dap_cli_server_cmd_set_reply_text(a_str_reply, "%s", l_str_tmp->str);
    dap_string_free(l_str_tmp, true);
    return 0;
}

/**
 * @brief com_mempool_delete
 * @param argc
 * @param argv
 * @param arg_func
 * @param a_str_reply
 * @return
 */
int com_mempool_delete(int a_argc, char **a_argv, char **a_str_reply)
{
    int arg_index = 1;
    dap_chain_t * l_chain = NULL;
    dap_chain_net_t * l_net = NULL;

    if(dap_chain_node_cli_cmd_values_parse_net_chain(&arg_index, a_argc, a_argv, a_str_reply, &l_chain, &l_net) != 0) {
        return -1;
    }
    const char * l_datum_hash_str = NULL;
    dap_cli_server_cmd_find_option_val(a_argv, arg_index, a_argc, "-datum", &l_datum_hash_str);
    if (l_datum_hash_str) {
        char *l_datum_hash_hex_str = (char *)l_datum_hash_str;
        // datum hash may be in hex or base58 format
        if(dap_strncmp(l_datum_hash_str, "0x", 2) && dap_strncmp(l_datum_hash_str, "0X", 2))
            l_datum_hash_hex_str = dap_enc_base58_to_hex_str_from_str(l_datum_hash_str);

        char * l_gdb_group_mempool = dap_chain_net_get_gdb_group_mempool_new(l_chain);
        uint8_t *l_data_tmp = dap_global_db_get_sync(l_gdb_group_mempool, l_datum_hash_hex_str ? l_datum_hash_hex_str : l_datum_hash_str,
                                                     NULL, NULL, NULL);
        if(l_data_tmp && dap_global_db_del_sync(l_gdb_group_mempool, l_datum_hash_hex_str) == 0) {
            dap_cli_server_cmd_set_reply_text(a_str_reply, "Datum %s deleted", l_datum_hash_str);
            return 0;
        } else {
            dap_cli_server_cmd_set_reply_text(a_str_reply, "Error! Can't find datum %s", l_datum_hash_str);
            return -4;
        }
        DAP_DELETE(l_gdb_group_mempool);
        DAP_DELETE(l_data_tmp);
        if (l_datum_hash_hex_str != l_datum_hash_str)
            DAP_DELETE(l_datum_hash_hex_str);
    } else {
        dap_cli_server_cmd_set_reply_text(a_str_reply, "Error! %s requires -datum <datum hash> option", a_argv[0]);
        return -3;
    }
}

/**
 * @brief s_com_mempool_check_datum_in_chain
 * @param a_chain
 * @param a_datum_hash_str
 * @return boolean
 */
dap_chain_datum_t *s_com_mempool_check_datum_in_chain(dap_chain_t *a_chain, const char *a_datum_hash_str)
{
    if (!a_datum_hash_str)
        return NULL;
    char *l_gdb_group_mempool = dap_chain_net_get_gdb_group_mempool_new(a_chain);
    uint8_t *l_data_tmp = dap_global_db_get_sync(l_gdb_group_mempool, a_datum_hash_str, NULL, NULL, NULL);
    DAP_DELETE(l_gdb_group_mempool);
    return (dap_chain_datum_t *)l_data_tmp;
}

/**
 * @brief com_mempool_check
 * @param argc
 * @param argv
 * @param arg_func
 * @param a_str_reply
 * @return
 */
int com_mempool_check(int a_argc, char **a_argv, char ** a_str_reply)
{
    int arg_index = 1;
    dap_chain_t * l_chain = NULL;
    dap_chain_net_t * l_net = NULL;

    if (dap_chain_node_cli_cmd_values_parse_net_chain(&arg_index, a_argc, a_argv, a_str_reply, NULL, &l_net))
        return -1;

    const char *l_chain_str = NULL;
    dap_cli_server_cmd_find_option_val(a_argv, arg_index, a_argc, "-chain", &l_chain_str);
    if (l_chain_str) {
        l_chain = dap_chain_net_get_chain_by_name(l_net, l_chain_str);
        if (!l_chain) {
            dap_cli_server_cmd_set_reply_text(a_str_reply, "%s requires parameter '-chain' to be valid chain name in chain net %s. Current chain %s is not valid",
                                              a_argv[0], l_net->pub.name, l_chain_str);
            return -4;
        }
    }

    if (l_net) {
        const char *l_datum_hash_str = NULL;
        dap_cli_server_cmd_find_option_val(a_argv, arg_index, a_argc, "-datum", &l_datum_hash_str);
        if (l_datum_hash_str) {
            char *l_datum_hash_hex_str = NULL;
            char *l_hash_out_type = "hex";
            // datum hash may be in hex or base58 format
            if (dap_strncmp(l_datum_hash_str, "0x", 2) && dap_strncmp(l_datum_hash_str, "0X", 2)) {
                l_hash_out_type = "base58";
                l_datum_hash_hex_str = dap_enc_base58_to_hex_str_from_str(l_datum_hash_str);
            } else
                l_datum_hash_hex_str = dap_strdup(l_datum_hash_str);
            dap_chain_datum_t *l_datum = NULL;
            char *l_chain_name = l_chain ? l_chain->name : NULL;
            bool l_found_in_chains = false;
            int l_ret_code = 0;
            dap_hash_fast_t l_atom_hash = {};
            if (l_chain)
                l_datum = s_com_mempool_check_datum_in_chain(l_chain, l_datum_hash_hex_str);
            else {
                dap_chain_t *it = NULL;
                DL_FOREACH(l_net->pub.chains, it) {
                    l_datum = s_com_mempool_check_datum_in_chain(it, l_datum_hash_hex_str);
                    if (l_datum) {
                        l_chain_name = it->name;
                        break;
                    }
                }
            }
            if (!l_datum) {
                l_found_in_chains = true;
                dap_hash_fast_t l_datum_hash;
                if (dap_chain_hash_fast_from_hex_str(l_datum_hash_hex_str, &l_datum_hash)) {
                    dap_cli_server_cmd_set_reply_text(a_str_reply, "Incorrect hash string %s", l_datum_hash_str);
                    return -4;
                }
                if (l_chain)
                    l_datum = l_chain->callback_datum_find_by_hash(l_chain, &l_datum_hash, &l_atom_hash, &l_ret_code);
                else {
                    dap_chain_t *it = NULL;
                    DL_FOREACH(l_net->pub.chains, it) {
                        l_datum = it->callback_datum_find_by_hash(it, &l_datum_hash, &l_atom_hash, &l_ret_code);
                        if (l_datum) {
                            l_chain_name = it->name;
                            break;
                        }
                    }
                }
            }
            DAP_DELETE(l_datum_hash_hex_str);
            if (l_datum) {
                dap_string_t *l_str_reply = dap_string_new("");
                dap_string_append_printf(l_str_reply, "Datum %s is present in %s.%s\n", l_datum_hash_str,
                                                        l_found_in_chains ? "chains" : "mempool", l_chain_name);
                if (l_found_in_chains) {
                    char l_atom_hash_str[DAP_CHAIN_HASH_FAST_STR_SIZE];
                    dap_chain_hash_fast_to_str(&l_atom_hash, l_atom_hash_str, DAP_CHAIN_HASH_FAST_STR_SIZE);
                    dap_string_append_printf(l_str_reply, "Atom hash is %s return code is %d (%s)\n",
                                                            l_atom_hash_str, l_ret_code, dap_chain_ledger_tx_check_err_str(l_ret_code));
                }
                dap_chain_datum_dump(l_str_reply, l_datum, l_hash_out_type, l_net->pub.id);
                if (!l_found_in_chains)
                    DAP_DELETE(l_datum);
                *a_str_reply = l_str_reply->str;
                dap_string_free(l_str_reply, false);
                return 0;
            } else {
                dap_cli_server_cmd_set_reply_text(a_str_reply, "Can't find datum %s in %s.%s", l_datum_hash_str, l_net->pub.name, l_chain ? l_chain->name : "");
                return -4;
            }
        } else {
            dap_cli_server_cmd_set_reply_text(a_str_reply, "Error! %s requires -datum <datum hash> option", a_argv[0]);
            return -3;
        }
    } else {
        dap_cli_server_cmd_set_reply_text(a_str_reply,
                                          "Error! Need both -net <network name> param\n");
        return -2;
    }
}

/**
 * @brief com_mempool_proc
 * process mempool datums
 * @param argc
 * @param argv
 * @param arg_func
 * @param a_str_reply
 * @return
 */
int com_mempool_proc(int a_argc, char **a_argv, char **a_str_reply)
{
    int arg_index = 1;
    dap_chain_t * l_chain = NULL;
    dap_chain_net_t * l_net = NULL;

    dap_chain_node_cli_cmd_values_parse_net_chain(&arg_index, a_argc, a_argv, a_str_reply, &l_chain, &l_net);
    if (!l_net || !l_chain)
        return -1;

    if(*a_str_reply) {
        DAP_DELETE(*a_str_reply);
        *a_str_reply = NULL;
    }

    // If full or light it doesnt work
    if(dap_chain_net_get_role(l_net).enums>= NODE_ROLE_FULL){
        dap_cli_server_cmd_set_reply_text(a_str_reply, "Need master node role or higher for network %s to process this command", l_net->pub.name);
        return -1;
    }

    const char * l_datum_hash_str = NULL;
    int ret = 0;
    dap_cli_server_cmd_find_option_val(a_argv, arg_index, a_argc, "-datum", &l_datum_hash_str);
    if (!l_datum_hash_str) {
        dap_cli_server_cmd_set_reply_text(a_str_reply, "Error! %s requires -datum <datum hash> option", a_argv[0]);
        return -5;
    }
    char *l_gdb_group_mempool = dap_chain_net_get_gdb_group_mempool_new(l_chain);
    dap_string_t * l_str_tmp = dap_string_new(NULL);
    size_t l_datum_size=0;

    char *l_datum_hash_hex_str;
    // datum hash may be in hex or base58 format
    if(dap_strncmp(l_datum_hash_str, "0x", 2) && dap_strncmp(l_datum_hash_str, "0X", 2))
        l_datum_hash_hex_str = dap_enc_base58_to_hex_str_from_str(l_datum_hash_str);
    else
        l_datum_hash_hex_str = dap_strdup(l_datum_hash_str);

    dap_chain_datum_t * l_datum = l_datum_hash_hex_str ? (dap_chain_datum_t*) dap_global_db_get_sync(l_gdb_group_mempool, l_datum_hash_hex_str,
                                                                                   &l_datum_size, NULL, NULL ) : NULL;
    size_t l_datum_size2 = l_datum? dap_chain_datum_size( l_datum): 0;
    if (l_datum_size != l_datum_size2) {
        dap_cli_server_cmd_set_reply_text(a_str_reply, "Error! Corrupted datum %s, size by datum headers is %zd when in mempool is only %zd bytes",
                                          l_datum_hash_hex_str, l_datum_size2, l_datum_size);
        DAP_DELETE(l_datum_hash_hex_str);
        DAP_DELETE(l_gdb_group_mempool);
        return -8;
    }
    if (!l_datum) {
        dap_cli_server_cmd_set_reply_text(a_str_reply, "Error! Can't find datum %s", l_datum_hash_str);
        DAP_DELETE(l_datum_hash_hex_str);
        DAP_DELETE(l_gdb_group_mempool);
        return -4;
    }
    dap_hash_fast_t l_datum_hash, l_real_hash;
    if (dap_chain_hash_fast_from_hex_str(l_datum_hash_hex_str, &l_datum_hash)) {
        dap_cli_server_cmd_set_reply_text(a_str_reply, "Error! Can't convert datum hash string %s to digital form",
                                          l_datum_hash_hex_str);
        DAP_DELETE(l_datum_hash_hex_str);
        DAP_DELETE(l_gdb_group_mempool);
        return -7;
    }
    dap_hash_fast(l_datum->data, l_datum->header.data_size, &l_real_hash);
    if (!dap_hash_fast_compare(&l_datum_hash, &l_real_hash)) {
        dap_cli_server_cmd_set_reply_text(a_str_reply, "Error! Datum's real hash doesn't match datum's hash string %s",
                                          l_datum_hash_hex_str);
        DAP_DELETE(l_datum_hash_hex_str);
        DAP_DELETE(l_gdb_group_mempool);
        return -6;
    }
    char buf[50];
    dap_time_t l_ts_create = (dap_time_t)l_datum->header.ts_create;
    const char *l_type = NULL;
    DAP_DATUM_TYPE_STR(l_datum->header.type_id, l_type);
    dap_string_append_printf(l_str_tmp, "hash %s: type_id=%s ts_create=%s data_size=%u\n",
            l_datum_hash_str, l_type,
            dap_ctime_r(&l_ts_create, buf), l_datum->header.data_size);
    int l_verify_datum = dap_chain_net_verify_datum_for_add(l_chain, l_datum, &l_datum_hash) ;
    if (l_verify_datum){
        dap_string_append_printf(l_str_tmp, "Error! Datum doesn't pass verifications (%s) examine node log files",
                                 dap_chain_net_verify_datum_err_code_to_str(l_datum, l_verify_datum));
        ret = -9;
    } else {
        if (l_chain->callback_add_datums) {
            if (l_chain->callback_add_datums(l_chain, &l_datum, 1) == 0) {
                dap_string_append_printf(l_str_tmp, "Error! Datum doesn't pass verifications, examine node log files");
                ret = -6;
            } else {
                dap_string_append_printf(l_str_tmp, "Datum processed well. ");
                if (dap_global_db_del_sync(l_gdb_group_mempool, l_datum_hash_hex_str)){
                    dap_string_append_printf(l_str_tmp, "Warning! Can't delete datum from mempool!");
                } else
                    dap_string_append_printf(l_str_tmp, "Removed datum from mempool.");
            }
        } else {
            dap_string_append_printf(l_str_tmp, "Error! Can't move to no-concensus chains from mempool");
            ret = -1;
        }
    }
    dap_string_append_printf(l_str_tmp, "\n");
    dap_cli_server_cmd_set_reply_text(a_str_reply, "%s", l_str_tmp->str);
    dap_string_free(l_str_tmp, true);
    DAP_DELETE(l_gdb_group_mempool);
    DAP_DELETE(l_datum_hash_hex_str);
    return ret;
}

/**
 * @breif com_mempool_proc_all
 * @param argc
 * @param argv
 * @param a_str_reply
 * @return
 */
int com_mempool_proc_all(int argc, char ** argv, char ** a_str_reply) {
    dap_chain_net_t *l_net = NULL;
    dap_chain_t *l_chain = NULL;
    int arg_index = 1;

    dap_chain_node_cli_cmd_values_parse_net_chain(&arg_index, argc, argv, a_str_reply, &l_chain, &l_net);
    if (!l_net || !l_chain)
        return -1;

    if(!dap_chain_net_by_id(l_chain->net_id)) {
        dap_cli_server_cmd_set_reply_text(a_str_reply, "%s.%s: chain not found\n", l_net->pub.name,
                                          l_chain->name);
    }

#ifdef DAP_TPS_TEST
    dap_chain_ledger_set_tps_start_time(l_net->pub.ledger);
#endif
    dap_chain_node_mempool_process_all(l_chain, true);
    dap_cli_server_cmd_set_reply_text(a_str_reply, "The entire mempool has been processed in %s.%s.",
                                                   l_net->pub.name, l_chain->name);
    return 0;
}

/**
 * @brief
 *
 * @param a_tx_address
 * @param l_tsd_list
 * @param l_tsd_total_size
 * @param flag
 * @return dap_list_t*
 */
dap_list_t* s_parse_wallet_addresses(const char *a_tx_address, dap_list_t *l_tsd_list, size_t *l_tsd_total_size, uint32_t flag)
{
    if (!a_tx_address){
       log_it(L_DEBUG,"a_tx_address is null");
       return l_tsd_list;
    }

    char ** l_str_wallet_addr = NULL;
    l_str_wallet_addr = dap_strsplit(a_tx_address,",",0xffff);

    if (!l_str_wallet_addr){
       log_it(L_DEBUG,"Error in wallet addresses array parsing in tx_receiver_allowed parameter");
       return l_tsd_list;
    }

    while (l_str_wallet_addr && *l_str_wallet_addr){
        log_it(L_DEBUG,"Processing wallet address: %s", *l_str_wallet_addr);
        dap_chain_addr_t *addr_to = dap_chain_addr_from_str(*l_str_wallet_addr);
        if (addr_to){
            dap_tsd_t * l_tsd = dap_tsd_create(flag, addr_to, sizeof(dap_chain_addr_t));
            l_tsd_list = dap_list_append(l_tsd_list, l_tsd);
            *l_tsd_total_size += dap_tsd_size(l_tsd);
        }else{
            log_it(L_DEBUG,"Error in wallet address parsing");
        }
        l_str_wallet_addr++;
    }

    return l_tsd_list;
}

typedef struct _dap_cli_token_additional_params {
    const char* flags;
    const char* delegated_token_from;
    const char* total_signs_valid;
    const char* datum_type_allowed;
    const char* datum_type_blocked;
    const char* tx_receiver_allowed;
    const char* tx_receiver_blocked;
    const char* tx_sender_allowed;
    const char* tx_sender_blocked;
    uint16_t parsed_flags;
    size_t tsd_total_size;
    byte_t *parsed_tsd;
} dap_cli_token_additional_params;

typedef struct _dap_sdk_cli_params {
    const char *hash_out_type;
    const char *chain_str;
    const char *net_str;
    const char *ticker;
    const char *type_str;
    const char *certs_str;
    dap_chain_t *chain;
    dap_chain_net_t *net;
    uint16_t type;
    uint16_t subtype;
    uint16_t signs_total;
    uint16_t signs_emission;
    uint256_t total_supply;
    const char* decimals_str;
    dap_cli_token_additional_params ext;
} dap_sdk_cli_params, *pdap_sdk_cli_params;

static int s_parse_common_token_decl_arg(int a_argc, char ** a_argv, char ** a_str_reply, dap_sdk_cli_params* a_params, bool a_update_token)
{
    a_params->type = DAP_CHAIN_DATUM_TOKEN_TYPE_DECL;
    dap_cli_server_cmd_find_option_val(a_argv, 0, a_argc, "-H", &a_params->hash_out_type);
    if(!a_params->hash_out_type)
        a_params->hash_out_type = "hex";
    if(dap_strcmp(a_params->hash_out_type,"hex") && dap_strcmp(a_params->hash_out_type,"base58")) {
        dap_cli_server_cmd_set_reply_text(a_str_reply, "invalid parameter -H, valid values: -H <hex | base58>");
        return -1;
    }

    int l_arg_index = 0;
    int l_res = dap_chain_node_cli_cmd_values_parse_net_chain(&l_arg_index, a_argc, a_argv, a_str_reply, &a_params->chain, &a_params->net);

    if(!a_params->net || !a_params->chain)
        return l_res;
    else {
        if(*a_str_reply) {
            DAP_DELETE(*a_str_reply);
            *a_str_reply = NULL;
        }
    }
    //net name
    dap_cli_server_cmd_find_option_val(a_argv, 0, a_argc, "-net", &a_params->net_str);
    //chainname
    dap_cli_server_cmd_find_option_val(a_argv, 0, a_argc, "-chain", &a_params->chain_str);
    //token_ticker
    dap_cli_server_cmd_find_option_val(a_argv, 0, a_argc, "-token", &a_params->ticker);
    // Token type
    dap_cli_server_cmd_find_option_val(a_argv, 0, a_argc, "-type", &a_params->type_str);

    if (a_params->type_str) {
        if (strcmp(a_params->type_str, "private") == 0) {
            a_params->type = a_update_token ? DAP_CHAIN_DATUM_TOKEN_TYPE_UPDATE : DAP_CHAIN_DATUM_TOKEN_TYPE_DECL; // 256
            a_params->subtype = DAP_CHAIN_DATUM_TOKEN_SUBTYPE_PRIVATE;
        } else if (strcmp(a_params->type_str, "CF20") == 0) {
            a_params->type = a_update_token ? DAP_CHAIN_DATUM_TOKEN_TYPE_UPDATE : DAP_CHAIN_DATUM_TOKEN_TYPE_DECL; // 256
            a_params->subtype = DAP_CHAIN_DATUM_TOKEN_SUBTYPE_NATIVE;
        } else if (strcmp(a_params->type_str, "private_simple") == 0 && !a_update_token) {
            a_params->type = DAP_CHAIN_DATUM_TOKEN_TYPE_DECL;
            a_params->subtype = DAP_CHAIN_DATUM_TOKEN_SUBTYPE_SIMPLE; // 256
        } else if (strcmp(a_params->type_str, "public_simple") == 0 && !a_update_token) {
            a_params->type = DAP_CHAIN_DATUM_TOKEN_TYPE_DECL;
            a_params->subtype = DAP_CHAIN_DATUM_TOKEN_SUBTYPE_PUBLIC; // 256
        } else if (!a_update_token) {
            dap_cli_server_cmd_set_reply_text(a_str_reply,
                        "Unknown token type %s was specified. Supported types:\n"
                        "   private_simple\n"
                        "   private\n"
                        "   CF20\n"
                        "Default token type is private_simple.\n", a_params->type_str);
            return -1;
        } else {
           dap_cli_server_cmd_set_reply_text(a_str_reply,
                           "Unknown token type %s was specified. Supported types:\n"
                       "   private\n"
                       "   CF20\n", a_params->type_str);
           return -1;
        }
    } else if (a_update_token) {
        dap_cli_server_cmd_set_reply_text(a_str_reply,"update_token command requires parameter:\n-type <CF20 or private>");
        return -1;
    }


    // Certificates thats will be used to sign currend datum token
    dap_cli_server_cmd_find_option_val(a_argv, 0, a_argc, "-certs", &a_params->certs_str);
    // Signs number thats own emissioncan't find
    const char* l_signs_total_str = NULL;
    dap_cli_server_cmd_find_option_val(a_argv, 0, a_argc, "-signs_total", &l_signs_total_str);
    // Signs total
    char* l_tmp = NULL;
    if(l_signs_total_str){
        if((a_params->signs_total = (uint16_t) strtol(l_signs_total_str, &l_tmp, 10)) == 0){
            dap_cli_server_cmd_set_reply_text(a_str_reply,
                    "'signs_total' parameter must be unsigned integer value that fits in 2 bytes");
            return -8;
        }
    }
    // Signs minimum number thats need to authorize the emission
    const char* l_signs_emission_str = NULL;
    l_tmp = NULL;
    dap_cli_server_cmd_find_option_val(a_argv, 0, a_argc, "-signs_emission", &l_signs_emission_str);
    if (l_signs_emission_str){
        if((a_params->signs_emission = (uint16_t) strtol(l_signs_emission_str, &l_tmp, 10)) == 0){
            dap_cli_server_cmd_set_reply_text(a_str_reply,
                "%s requires parameter 'signs_emission' to be unsigned integer value that fits in 2 bytes", a_update_token ? "token_update" : "token_decl");
            return -6;
        }
    }
    // Total supply value
    const char* l_total_supply_str = NULL;
    dap_cli_server_cmd_find_option_val(a_argv, 0, a_argc, "-total_supply", &l_total_supply_str);
    if (l_total_supply_str){
        a_params->total_supply = dap_chain_balance_scan(l_total_supply_str);
    } else if (!a_update_token) {
        dap_cli_server_cmd_set_reply_text(a_str_reply, "'-total_supply' must be unsigned integer value that fits in 32 bytes\n"
                                                       "If your token is type native (CF20) you can use value 0 for infinite total_supply.");
        return -4;
    } else {
        dap_cli_server_cmd_set_reply_text(a_str_reply, "'-total_supply' must be unsigned integer value that fits in 32 bytes\n"
                                                       "You are update a token, be careful!\n"
                                                       "You can reset total_supply and make it infinite for native (CF20) tokens only, if set 0"
                                                       "for private tokens, you must specify the same or more total_supply.");
        return -4;
    }
    // Total supply value
    dap_cli_server_cmd_find_option_val(a_argv, 0, a_argc, "-decimals", &a_params->decimals_str);

    return 0;
}

static int s_parse_additional_token_decl_arg(int a_argc, char ** a_argv, char ** a_str_reply, dap_sdk_cli_params* a_params)
{
    dap_cli_server_cmd_find_option_val(a_argv, 0, a_argc, "-flags", &a_params->ext.flags);
    dap_cli_server_cmd_find_option_val(a_argv, 0, a_argc, "-total_signs_valid", &a_params->ext.total_signs_valid);
    dap_cli_server_cmd_find_option_val(a_argv, 0, a_argc, "-delegated_token_from", &a_params->ext.delegated_token_from);
    dap_cli_server_cmd_find_option_val(a_argv, 0, a_argc, "-datum_type_allowed", &a_params->ext.datum_type_allowed);
    dap_cli_server_cmd_find_option_val(a_argv, 0, a_argc, "-datum_type_blocked", &a_params->ext.datum_type_blocked);
    dap_cli_server_cmd_find_option_val(a_argv, 0, a_argc, "-tx_receiver_allowed", &a_params->ext.tx_receiver_allowed);
    dap_cli_server_cmd_find_option_val(a_argv, 0, a_argc, "-tx_receiver_blocked", &a_params->ext.tx_receiver_blocked);
    dap_cli_server_cmd_find_option_val(a_argv, 0, a_argc, "-tx_sender_allowed", &a_params->ext.tx_sender_allowed);
    dap_cli_server_cmd_find_option_val(a_argv, 0, a_argc, "-tx_receiver_allowed", &a_params->ext.tx_receiver_allowed);
    dap_cli_server_cmd_find_option_val(a_argv, 0, a_argc, "-tx_sender_blocked", &a_params->ext.tx_sender_blocked);

    if (a_params->subtype == DAP_CHAIN_DATUM_TOKEN_SUBTYPE_SIMPLE)
        return 0;

    dap_list_t *l_tsd_list = NULL;
    size_t l_tsd_total_size = 0;
    uint16_t l_flags = 0;
    char ** l_str_flags = NULL;

    if (a_params->ext.flags){   // Flags
         l_str_flags = dap_strsplit(a_params->ext.flags,",",0xffff );
         while (l_str_flags && *l_str_flags){
             uint16_t l_flag = dap_chain_datum_token_flag_from_str(*l_str_flags);
             if (l_flag == DAP_CHAIN_DATUM_TOKEN_FLAG_UNDEFINED ){
                 dap_cli_server_cmd_set_reply_text(a_str_reply, "Flag can't be \"%s\"",*l_str_flags);
                 return -20;
             }
             l_flags |= l_flag; // if we have multiple flags
             l_str_flags++;
        }
    }
    a_params->ext.parsed_flags = l_flags;
    if (a_params->ext.delegated_token_from) {
        dap_chain_datum_token_t* l_delegated_token_from;
        if (NULL == (l_delegated_token_from = dap_chain_ledger_token_ticker_check(a_params->net->pub.ledger, a_params->ext.delegated_token_from))) {
            dap_cli_server_cmd_set_reply_text(a_str_reply, "To create a delegated token %s, can't find token by ticker %s", a_params->ticker, a_params->ext.delegated_token_from);
            return -91;
        }
        dap_chain_datum_token_tsd_delegate_from_stake_lock_t l_tsd_section;
        strcpy((char *)l_tsd_section.ticker_token_from, a_params->ext.delegated_token_from);
        l_tsd_section.emission_rate = dap_chain_coins_to_balance("0.001");
        dap_tsd_t* l_tsd = dap_tsd_create_scalar(
            DAP_CHAIN_DATUM_TOKEN_TSD_TYPE_DELEGATE_EMISSION_FROM_STAKE_LOCK, l_tsd_section);
        l_tsd_list = dap_list_append(l_tsd_list, l_tsd);
        l_tsd_total_size += dap_tsd_size(l_tsd);
    }
    if (a_params->ext.total_signs_valid){ // Signs valid
        uint16_t l_param_value = (uint16_t)atoi(a_params->ext.total_signs_valid);
        a_params->signs_emission = l_param_value;
        dap_tsd_t * l_tsd = dap_tsd_create_scalar(
                                                DAP_CHAIN_DATUM_TOKEN_TSD_TYPE_TOTAL_SIGNS_VALID, l_param_value);
        l_tsd_list = dap_list_append(l_tsd_list, l_tsd);
        l_tsd_total_size+= dap_tsd_size(l_tsd);
    }
    if (a_params->ext.datum_type_allowed){
        dap_tsd_t * l_tsd = dap_tsd_create_string(
                                                DAP_CHAIN_DATUM_TOKEN_TSD_TYPE_DATUM_TYPE_ALLOWED_ADD, a_params->ext.datum_type_allowed);
        l_tsd_list = dap_list_append(l_tsd_list, l_tsd);
        l_tsd_total_size+= dap_tsd_size(l_tsd);
    }
    if (a_params->ext.datum_type_blocked){
        dap_tsd_t * l_tsd = dap_tsd_create_string(
                                                DAP_CHAIN_DATUM_TOKEN_TSD_TYPE_DATUM_TYPE_BLOCKED_ADD, a_params->ext.datum_type_blocked);
        l_tsd_list = dap_list_append(l_tsd_list, l_tsd);
        l_tsd_total_size+= dap_tsd_size(l_tsd);
    }
    if (a_params->ext.tx_receiver_allowed)
        l_tsd_list = s_parse_wallet_addresses(a_params->ext.tx_receiver_allowed, l_tsd_list, &l_tsd_total_size, DAP_CHAIN_DATUM_TOKEN_TSD_TYPE_TX_RECEIVER_ALLOWED_ADD);

    if (a_params->ext.tx_receiver_blocked)
        l_tsd_list = s_parse_wallet_addresses(a_params->ext.tx_receiver_blocked, l_tsd_list, &l_tsd_total_size, DAP_CHAIN_DATUM_TOKEN_TSD_TYPE_TX_RECEIVER_BLOCKED_ADD);

    if (a_params->ext.tx_sender_allowed)
        l_tsd_list = s_parse_wallet_addresses(a_params->ext.tx_sender_allowed, l_tsd_list, &l_tsd_total_size, DAP_CHAIN_DATUM_TOKEN_TSD_TYPE_TX_SENDER_ALLOWED_ADD);

    if (a_params->ext.tx_sender_blocked)
        l_tsd_list = s_parse_wallet_addresses(a_params->ext.tx_sender_blocked, l_tsd_list, &l_tsd_total_size, DAP_CHAIN_DATUM_TOKEN_TSD_TYPE_TX_SENDER_BLOCKED_ADD);

    const char* l_new_certs_str = NULL;
    const char* l_remove_signs = NULL;
    dap_cli_server_cmd_find_option_val(a_argv, 0, a_argc, "-new_certs", &l_new_certs_str);
    dap_cli_server_cmd_find_option_val(a_argv, 0, a_argc, "-remove_certs", &l_remove_signs);

    //Added remove signs
    if (l_remove_signs) {
        size_t l_added_tsd_size = 0;
        char *l_remove_signs_ptrs = NULL;
        char *l_remove_signs_dup = strdup(l_remove_signs);
        char *l_remove_signs_str = strtok_r(l_remove_signs_dup, ",", &l_remove_signs_ptrs);
        for (; l_remove_signs_str; l_remove_signs_str = strtok_r(NULL, ",", &l_remove_signs_ptrs)) {
            dap_hash_fast_t l_hf;
            if (dap_chain_hash_fast_from_str(l_remove_signs_str, &l_hf) == 0) {
                dap_tsd_t *l_hf_tsd = dap_tsd_create(DAP_CHAIN_DATUM_TOKEN_TSD_TYPE_TOTAL_PKEYS_REMOVE, &l_hf, sizeof(dap_hash_fast_t));
                size_t l_hf_tsd_size = dap_tsd_size(l_hf_tsd);
                l_tsd_list = dap_list_append(l_tsd_list, l_hf_tsd);
                l_added_tsd_size += l_hf_tsd_size;
            }
        }
        DAP_DELETE(l_remove_signs_dup);
        l_tsd_total_size += l_added_tsd_size;
    }
    //Added new certs
    dap_cert_t **l_new_certs = NULL;
    size_t l_new_certs_count = 0;
    if (l_new_certs_str) {
        dap_cert_parse_str_list(l_new_certs_str, &l_new_certs, &l_new_certs_count);
        for (size_t i = 0; i < l_new_certs_count; i++) {
            dap_pkey_t *l_pkey = dap_cert_to_pkey(l_new_certs[i]);
            if (!l_pkey) {
                log_it(L_ERROR, "Can't get pkey for cert: %s", l_new_certs[i]->name);
                continue;
            }
            size_t l_pkey_size = sizeof(dap_pkey_t) + l_pkey->header.size;
            dap_tsd_t *l_pkey_tsd = dap_tsd_create(DAP_CHAIN_DATUM_TOKEN_TSD_TYPE_TOTAL_PKEYS_ADD, l_pkey, l_pkey_size);
            size_t l_pkey_tsd_size = dap_tsd_size(l_pkey_tsd);
            l_tsd_list = dap_list_append(l_tsd_list, l_pkey_tsd);
            l_tsd_total_size += l_pkey_tsd_size;
            DAP_DELETE(l_pkey);
        }
        DAP_DEL_Z(l_new_certs);
    }
    size_t l_tsd_offset = 0;
    a_params->ext.parsed_tsd = DAP_NEW_SIZE(byte_t, l_tsd_total_size);
    if(!a_params->ext.parsed_tsd) {
        log_it(L_CRITICAL, "Memory allocation error in %s, line %d", __PRETTY_FUNCTION__, __LINE__);
        return -1;
    }
    for (dap_list_t *l_iter = dap_list_first(l_tsd_list); l_iter; l_iter = l_iter->next) {
        dap_tsd_t * l_tsd = (dap_tsd_t *) l_iter->data;
        if (!l_tsd){
            log_it(L_ERROR, "NULL tsd in list!");
            continue;
        }
        switch (l_tsd->type){
            case DAP_CHAIN_DATUM_TOKEN_TSD_TYPE_TOTAL_SIGNS_VALID:
                log_it(L_DEBUG,"== TOTAL_SIGNS_VALID: %u",
                        dap_tsd_get_scalar(l_tsd,uint16_t) );
            break;
            case DAP_CHAIN_DATUM_TOKEN_TSD_TYPE_DATUM_TYPE_ALLOWED_ADD:
                log_it(L_DEBUG,"== DATUM_TYPE_ALLOWED_ADD: %s",
                       dap_tsd_get_string_const(l_tsd) );
            break;
            case DAP_CHAIN_DATUM_TOKEN_TSD_TYPE_TX_SENDER_ALLOWED_ADD:
                log_it(L_DEBUG,"== TX_SENDER_ALLOWED_ADD: binary data");
            break;
            case DAP_CHAIN_DATUM_TOKEN_TSD_TYPE_TX_SENDER_BLOCKED_ADD:
                log_it(L_DEBUG,"== TYPE_TX_SENDER_BLOCKED: binary data");
            break;
            case DAP_CHAIN_DATUM_TOKEN_TSD_TYPE_TX_RECEIVER_ALLOWED_ADD:
                log_it(L_DEBUG,"== TX_RECEIVER_ALLOWED_ADD: binary data");
            break;
            case DAP_CHAIN_DATUM_TOKEN_TSD_TYPE_TX_RECEIVER_BLOCKED_ADD:
                log_it(L_DEBUG,"== TX_RECEIVER_BLOCKED_ADD: binary data");
            break;
            case DAP_CHAIN_DATUM_TOKEN_TSD_TYPE_TOTAL_PKEYS_ADD:
                if(l_tsd->size >= sizeof(dap_pkey_t)){
                    char *l_hash_str;
                    dap_pkey_t *l_pkey = (dap_pkey_t*)l_tsd->data;
                    dap_hash_fast_t l_hf = {0};
                    if (!dap_pkey_get_hash(l_pkey, &l_hf)) {
                        log_it(L_DEBUG, "== total_pkeys_add: <WRONG CALCULATION FINGERPRINT>");
                    } else {
                        l_hash_str = dap_chain_hash_fast_to_str_new(&l_hf);
                        log_it(L_DEBUG, "== total_pkeys_add: %s", l_hash_str);
                        DAP_DELETE(l_hash_str);
                    }
                } else
                    log_it(L_DEBUG,"== total_pkeys_add: <WRONG SIZE %u>", l_tsd->size);
            break;
            default: log_it(L_DEBUG, "== 0x%04X: binary data %u size ",l_tsd->type, l_tsd->size );
        }
        size_t l_tsd_size = dap_tsd_size(l_tsd);
        memcpy(a_params->ext.parsed_tsd + l_tsd_offset, l_tsd, l_tsd_size);
        l_tsd_offset += l_tsd_size;
    }
    a_params->ext.tsd_total_size = l_tsd_total_size;

    return 0;
}

static int s_token_decl_check_params(int a_argc, char **a_argv, char **a_str_reply, dap_sdk_cli_params *a_params, bool a_update_token)
{
    int l_parse_params = s_parse_common_token_decl_arg(a_argc,a_argv,a_str_reply,a_params, a_update_token);
    if (l_parse_params)
        return l_parse_params;

    l_parse_params = s_parse_additional_token_decl_arg(a_argc,a_argv,a_str_reply,a_params);
    if (l_parse_params)
        return l_parse_params;

    //DAP_CHAIN_DATUM_TOKEN_TYPE_NATIVE_DECL uses decimals parameter
    if (a_params->subtype == DAP_CHAIN_DATUM_TOKEN_SUBTYPE_SIMPLE
            ||	a_params->subtype == DAP_CHAIN_DATUM_TOKEN_SUBTYPE_PRIVATE) {
        if(!a_params->decimals_str) {
            dap_cli_server_cmd_set_reply_text(a_str_reply, "%s requires parameter '-decimals'", a_update_token ? "token_update" : "token_decl");
            return -3;
        } else if (dap_strcmp(a_params->decimals_str, "18")) {
            dap_cli_server_cmd_set_reply_text(a_str_reply,
                                              "%s support '-decimals' to be 18 only", a_update_token ? "token_update" : "token_decl");
            return -4;
        }
    } else if (	a_params->subtype == DAP_CHAIN_DATUM_TOKEN_SUBTYPE_NATIVE){
        //// check l_decimals in CF20 token TODO: At the moment the checks are the same.
        if(!a_params->decimals_str) {
            dap_cli_server_cmd_set_reply_text(a_str_reply, "%s requires parameter '-decimals'", a_update_token ? "token_update" : "token_decl");
            return -3;
        } else if (dap_strcmp(a_params->decimals_str, "18")) {
            dap_cli_server_cmd_set_reply_text(a_str_reply,
                                              "%s support '-decimals' to be 18 only", a_update_token ? "token_update" : "token_decl");
            return -4;
        }
    }

    if (!a_params->signs_emission){
        dap_cli_server_cmd_set_reply_text(a_str_reply, "%s requires parameter '-signs_emission'", a_update_token ? "token_update" : "token_decl");
        return -5;
    }

    if (!a_params->signs_total){
        dap_cli_server_cmd_set_reply_text(a_str_reply, "%s requires parameter '-signs_total'", a_update_token ? "token_update" : "token_decl");
        return -7;
    }

    if(!a_params->ticker){
        dap_cli_server_cmd_set_reply_text(a_str_reply, "%s requires parameter '-token'", a_update_token ? "token_update" : "token_decl");
        return -2;
    }

    // Check certs list
    if(!a_params->certs_str){
        dap_cli_server_cmd_set_reply_text(a_str_reply, "%s requires parameter 'certs'", a_update_token ? "token_update" : "token_decl");
        return -9;
    }
    return 0;
}

/**
 * @brief com_token_decl
 * @param argc
 * @param argv
 * @param arg_func
 * @param str_reply
 * @return
 * @details token_decl -net <net name> -chain <chain name> -token <token ticker> -total_supply <total supply> -signs_total <sign total> -signs_emission <signs for emission> -certs <certs list>\n"
 *  \t Declare new simple token for <netname>:<chain name> with ticker <token ticker>, maximum emission <total supply> and <signs for emission> from <signs total> signatures on valid emission\n"
 *  \t   Extended private token declaration\n"
 *  \t token_decl -net <net name> -chain <chain name> -token <token ticker> -type private -flags [<Flag 1>][,<Flag 2>]...[,<Flag N>]...  [-<Param name 1> <Param Value 1>] [-Param name 2> <Param Value 2>] ...[-<Param Name N> <Param Value N>]\n"
 *  \t   Declare new token for <netname>:<chain name> with ticker <token ticker>, flags <Flag 1>,<Flag2>...<Flag N>"
 *  \t   and custom parameters list <Param 1>, <Param 2>...<Param N>."
 *  \n"
 *  ==Flags=="
 *  \t ALL_BLOCKED:\t Blocked all permissions, usefull add it first and then add allows what you want to allow\n"
 *  \t ALL_ALLOWED:\t Allowed all permissions if not blocked them. Be careful with this mode\n"
 *  \t ALL_FROZEN:\t All permissions are temprorary frozen\n"
 *  \t ALL_UNFROZEN:\t Unfrozen permissions\n"
 *  \t STATIC_ALL:\t No token manipulations after declarations at all. Token declares staticly and can't variabed after\n"
 *  \t STATIC_FLAGS:\t No token manipulations after declarations with flags\n"
 *  \t STATIC_PERMISSIONS_ALL:\t No all permissions lists manipulations after declarations\n"
 *  \t STATIC_PERMISSIONS_DATUM_TYPE:\t No datum type permissions lists manipulations after declarations\n"
 *  \t STATIC_PERMISSIONS_TX_SENDER:\t No tx sender permissions lists manipulations after declarations\n"
 *  \t STATIC_PERMISSIONS_TX_RECEIVER:\t No tx receiver permissions lists manipulations after declarations\n"
    "\n"
    "==Params==\n"
    "General:\n"
    "\t -flags <value>:\t Set list of flags from <value> to token declaration\n"
    "\t -total_supply <value>:\t Set total supply - emission's maximum - to the <value>\n"
    "\t -signs_valid <value>:\t Set valid signatures count's minimum\n"
    "\t -signs <value>:\t Add signature's pkey fingerprint to the list of owners\n"
    "\nDatum type allowed/blocked:\n"
    "\t -datum_type_allowed <value>:\t Allowed datum type(s)\n"
    "\t -datum_type_blocked <value>:\t Blocked datum type(s)\n"
    "\nTx receiver addresses allowed/blocked:\n"
    "\t -tx_receiver_allowed <value>:\t Allowed tx receiver(s)\n"
    "\t -tx_receiver_blocked <value>:\t Blocked tx receiver(s)\n"
    "\n Tx sender addresses allowed/blocked:\n"
    "\t -tx_sender_allowed <value>:\t Allowed tx sender(s)\n"
    "\t -tx_sender_blocked <value>:\t Blocked tx sender(s)\n"
    "\n"
 */
int com_token_decl(int a_argc, char ** a_argv, char ** a_str_reply)
{
    const char * l_ticker = NULL;
    uint256_t l_total_supply = {}; // 256
    uint16_t l_signs_emission = 0;
    uint16_t l_signs_total = 0;
    dap_cert_t ** l_certs = NULL;
    size_t l_certs_count = 0;

    dap_chain_t * l_chain = NULL;
    dap_chain_net_t * l_net = NULL;
    const char * l_hash_out_type = NULL;

    dap_sdk_cli_params* l_params = DAP_NEW_Z(dap_sdk_cli_params);

    if (!l_params) {
        log_it(L_CRITICAL, "Memory allocation error in %s, line %d", __PRETTY_FUNCTION__, __LINE__);
        return -1;
    }

    l_params->type = DAP_CHAIN_DATUM_TOKEN_TYPE_DECL;
    l_params->subtype = DAP_CHAIN_DATUM_TOKEN_SUBTYPE_SIMPLE;

    int l_parse_params = s_token_decl_check_params(a_argc,a_argv,a_str_reply,l_params, false);
    if (l_parse_params) {
        DAP_DEL_Z(l_params);
        return l_parse_params;
    }

    dap_chain_datum_token_t * l_datum_token = NULL;
    size_t l_datum_data_offset = 0;

    // Load certs lists
    dap_cert_parse_str_list(l_params->certs_str, &l_certs, &l_certs_count);
    if(!l_certs_count){
        dap_cli_server_cmd_set_reply_text(a_str_reply,
                "token_decl command requres at least one valid certificate to sign token");
        DAP_DEL_Z(l_params);
        return -10;
    }

    l_signs_emission = l_params->signs_emission;
    l_signs_total = l_params->signs_total;
    l_total_supply = l_params->total_supply;
    l_chain = l_params->chain;
    l_net = l_params->net;
    l_ticker = l_params->ticker;
    l_hash_out_type = l_params->hash_out_type;

    switch(l_params->subtype)
    {
        case DAP_CHAIN_DATUM_TOKEN_SUBTYPE_PRIVATE:
        case DAP_CHAIN_DATUM_TOKEN_SUBTYPE_NATIVE:
		{ // 256
            dap_list_t *l_tsd_list = NULL;
            size_t l_tsd_total_size = 0;
            uint16_t l_flags = 0;
            char ** l_str_flags = NULL;

            if (l_params->ext.flags){   // Flags
                 l_str_flags = dap_strsplit(l_params->ext.flags,",",0xffff );
                 while (l_str_flags && *l_str_flags){
                     uint16_t l_flag = dap_chain_datum_token_flag_from_str(*l_str_flags);
                     if (l_flag == DAP_CHAIN_DATUM_TOKEN_FLAG_UNDEFINED ){
                         dap_cli_server_cmd_set_reply_text(a_str_reply, "Flag can't be \"%s\"",*l_str_flags);
                         DAP_DEL_Z(l_params);
                         return -20;
                     }
                     l_flags |= l_flag; // if we have multiple flags
                     l_str_flags++;
                }
            }
			if (l_params->ext.delegated_token_from){
				dap_chain_datum_token_t *l_delegated_token_from;
				if (NULL == (l_delegated_token_from = dap_chain_ledger_token_ticker_check(l_net->pub.ledger, l_params->ext.delegated_token_from))) {
                    dap_cli_server_cmd_set_reply_text(a_str_reply,"To create a delegated token %s, can't find token by ticket %s", l_ticker, l_params->ext.delegated_token_from);
                    DAP_DEL_Z(l_params);
					return -91;
				}
				dap_chain_datum_token_tsd_delegate_from_stake_lock_t l_tsd_section;
                strcpy((char *)l_tsd_section.ticker_token_from, l_params->ext.delegated_token_from);
//				l_tsd_section.token_from = dap_hash_fast();
				l_tsd_section.emission_rate = dap_chain_coins_to_balance("0.001");//	TODO: 'm' 1:1000 tokens
				dap_tsd_t * l_tsd = dap_tsd_create_scalar(
														DAP_CHAIN_DATUM_TOKEN_TSD_TYPE_DELEGATE_EMISSION_FROM_STAKE_LOCK, l_tsd_section);
				l_tsd_list = dap_list_append(l_tsd_list, l_tsd);
				l_tsd_total_size+= dap_tsd_size(l_tsd);
			}
            if (l_params->ext.total_signs_valid){ // Signs valid
                uint16_t l_param_value = (uint16_t)atoi(l_params->ext.total_signs_valid);
                l_signs_total = l_param_value;
                dap_tsd_t * l_tsd = dap_tsd_create_scalar(
                                                        DAP_CHAIN_DATUM_TOKEN_TSD_TYPE_TOTAL_SIGNS_VALID, l_param_value);
                l_tsd_list = dap_list_append(l_tsd_list, l_tsd);
                l_tsd_total_size+= dap_tsd_size(l_tsd);
            }
            if (l_params->ext.datum_type_allowed){
                dap_tsd_t * l_tsd = dap_tsd_create_string(
                                                        DAP_CHAIN_DATUM_TOKEN_TSD_TYPE_DATUM_TYPE_ALLOWED_ADD, l_params->ext.datum_type_allowed);
                l_tsd_list = dap_list_append(l_tsd_list, l_tsd);
                l_tsd_total_size+= dap_tsd_size(l_tsd);
            }
            if (l_params->ext.datum_type_blocked){
                dap_tsd_t * l_tsd = dap_tsd_create_string(
                                                        DAP_CHAIN_DATUM_TOKEN_TSD_TYPE_DATUM_TYPE_BLOCKED_ADD, l_params->ext.datum_type_blocked);
                l_tsd_list = dap_list_append(l_tsd_list, l_tsd);
                l_tsd_total_size+= dap_tsd_size(l_tsd);
            }
            if (l_params->ext.tx_receiver_allowed)
                l_tsd_list = s_parse_wallet_addresses(l_params->ext.tx_receiver_allowed, l_tsd_list, &l_tsd_total_size, DAP_CHAIN_DATUM_TOKEN_TSD_TYPE_TX_RECEIVER_ALLOWED_ADD);

            if (l_params->ext.tx_receiver_blocked)
                l_tsd_list = s_parse_wallet_addresses(l_params->ext.tx_receiver_blocked, l_tsd_list, &l_tsd_total_size, DAP_CHAIN_DATUM_TOKEN_TSD_TYPE_TX_RECEIVER_BLOCKED_ADD);

            if (l_params->ext.tx_sender_allowed)
                l_tsd_list = s_parse_wallet_addresses(l_params->ext.tx_sender_allowed, l_tsd_list, &l_tsd_total_size, DAP_CHAIN_DATUM_TOKEN_TSD_TYPE_TX_SENDER_ALLOWED_ADD);

            if (l_params->ext.tx_sender_blocked)
                l_tsd_list = s_parse_wallet_addresses(l_params->ext.tx_sender_blocked, l_tsd_list, &l_tsd_total_size, DAP_CHAIN_DATUM_TOKEN_TSD_TYPE_TX_SENDER_BLOCKED_ADD);


            // Create new datum token
            l_datum_token = DAP_NEW_Z_SIZE(dap_chain_datum_token_t, sizeof(dap_chain_datum_token_t) + l_params->ext.tsd_total_size);
            if (!l_datum_token) {
                log_it(L_CRITICAL, "Memory allocation error in %s, line %d", __PRETTY_FUNCTION__, __LINE__);
                dap_cli_server_cmd_set_reply_text(a_str_reply, "Out of memory in com_token_decl");
                DAP_DEL_Z(l_params);
                return -1;
            }
            l_datum_token->version = 2;
            l_datum_token->type = l_params->type;
            l_datum_token->subtype = l_params->subtype;
            if (l_params->subtype == DAP_CHAIN_DATUM_TOKEN_SUBTYPE_PRIVATE) {
                log_it(L_DEBUG,"Prepared TSD sections for private token on %zd total size", l_params->ext.tsd_total_size);
                snprintf(l_datum_token->ticker, sizeof(l_datum_token->ticker), "%s", l_ticker);
                l_datum_token->header_private_decl.flags = l_params->ext.parsed_flags;
                l_datum_token->total_supply = l_total_supply;
                l_datum_token->signs_valid = l_signs_emission;
                l_datum_token->header_private_decl.tsd_total_size = l_params->ext.tsd_total_size;
                l_datum_token->header_private_decl.decimals = atoi(l_params->decimals_str);
            } else { //DAP_CHAIN_DATUM_TOKEN_TYPE_NATIVE_DECL
                log_it(L_DEBUG,"Prepared TSD sections for CF20 token on %zd total size", l_params->ext.tsd_total_size);
                snprintf(l_datum_token->ticker, sizeof(l_datum_token->ticker), "%s", l_ticker);
                l_datum_token->header_native_decl.flags = l_params->ext.parsed_flags;
                l_datum_token->total_supply = l_total_supply;
                l_datum_token->signs_valid = l_signs_emission;
                l_datum_token->header_native_decl.tsd_total_size = l_params->ext.tsd_total_size;
                l_datum_token->header_native_decl.decimals = atoi(l_params->decimals_str);
            }
            // Add TSD sections in the end
            for ( dap_list_t* l_iter=dap_list_first(l_tsd_list); l_iter; l_iter=l_iter->next){
                dap_tsd_t * l_tsd = (dap_tsd_t *) l_iter->data;
                if (l_tsd == NULL){
                    log_it(L_ERROR, "NULL tsd in list!");
                    continue;
                }
                switch (l_tsd->type){
                    case DAP_CHAIN_DATUM_TOKEN_TSD_TYPE_TOTAL_SIGNS_VALID:
                        log_it(L_DEBUG,"== TOTAL_SIGNS_VALID: %u",
                                dap_tsd_get_scalar(l_tsd, uint16_t) );
                    break;
                    case DAP_CHAIN_DATUM_TOKEN_TSD_TYPE_DATUM_TYPE_ALLOWED_ADD:
                        log_it(L_DEBUG,"== DATUM_TYPE_ALLOWED_ADD: %s",
                               dap_tsd_get_string_const(l_tsd) );
                    break;
                    case DAP_CHAIN_DATUM_TOKEN_TSD_TYPE_TX_SENDER_ALLOWED_ADD:
                        log_it(L_DEBUG,"== TX_SENDER_ALLOWED_ADD: binary data");
                    break;
                    case DAP_CHAIN_DATUM_TOKEN_TSD_TYPE_TX_SENDER_BLOCKED_ADD:
                        log_it(L_DEBUG,"== TYPE_TX_SENDER_BLOCKED: binary data");
                    break;
                    case DAP_CHAIN_DATUM_TOKEN_TSD_TYPE_TX_RECEIVER_ALLOWED_ADD:
                        log_it(L_DEBUG,"== TX_RECEIVER_ALLOWED_ADD: binary data");
                    break;
                    case DAP_CHAIN_DATUM_TOKEN_TSD_TYPE_TX_RECEIVER_BLOCKED_ADD:
                        log_it(L_DEBUG,"== TX_RECEIVER_BLOCKED_ADD: binary data");
                    break;
                    default: log_it(L_DEBUG, "== 0x%04X: binary data %u size ",l_tsd->type, l_tsd->size );
                }
                size_t l_tsd_size = dap_tsd_size(l_tsd);
                memcpy(l_datum_token->data_n_tsd + l_datum_data_offset, l_tsd, l_tsd_size);
                l_datum_data_offset += l_tsd_size;
            }
            log_it(L_DEBUG, "%s token declaration '%s' initialized", l_params->subtype == DAP_CHAIN_DATUM_TOKEN_SUBTYPE_PRIVATE ?
                            "Private" : "CF20", l_datum_token->ticker);
        }break;//end
        case DAP_CHAIN_DATUM_TOKEN_SUBTYPE_SIMPLE: { // 256
            l_datum_token = DAP_NEW_Z_SIZE(dap_chain_datum_token_t, sizeof(dap_chain_datum_token_t));
            if (!l_datum_token) {
                log_it(L_CRITICAL, "Memory allocation error in %s, line %d", __PRETTY_FUNCTION__, __LINE__);
                dap_cli_server_cmd_set_reply_text(a_str_reply, "Out of memory in com_token_decl");
                DAP_DEL_Z(l_params);
                return -1;
            }
            l_datum_token->version = 2;
            l_datum_token->type = DAP_CHAIN_DATUM_TOKEN_TYPE_DECL; // 256
            l_datum_token->subtype = DAP_CHAIN_DATUM_TOKEN_SUBTYPE_SIMPLE; // 256
            snprintf(l_datum_token->ticker, sizeof(l_datum_token->ticker), "%s", l_ticker);
            l_datum_token->total_supply = l_total_supply;
            l_datum_token->signs_valid = l_signs_emission;
            l_datum_token->header_simple.decimals = atoi(l_params->decimals_str);
        }break;
        default:
            dap_cli_server_cmd_set_reply_text(a_str_reply,
                    "Unknown token type");
            DAP_DEL_Z(l_params);
            return -8;
    }
    // If we have more certs than we need signs - use only first part of the list
    if(l_certs_count > l_signs_total)
        l_certs_count = l_signs_total;
    // Sign header with all certificates in the list and add signs to the end of TSD cetions
    uint16_t l_sign_counter = 0;
    l_datum_token = s_sign_cert_in_cycle(l_certs, l_datum_token, l_certs_count, &l_datum_data_offset, &l_sign_counter);
    l_datum_token->signs_total = l_sign_counter;

    // We skip datum creation opeartion, if count of signed certificates in s_sign_cert_in_cycle is 0.
    // Usually it happen, when certificate in token_decl or token_update command doesn't contain private data or broken
    if (!l_datum_token || l_datum_token->signs_total == 0){
        dap_cli_server_cmd_set_reply_text(a_str_reply,
                    "Token declaration failed. Successful count of certificate signing is 0");
            DAP_DEL_Z(l_params);
            return -9;
    }

    dap_chain_datum_t * l_datum = dap_chain_datum_create(DAP_CHAIN_DATUM_TOKEN_DECL,
                                                         l_datum_token,
                                                         sizeof(*l_datum_token) + l_datum_data_offset);
    DAP_DELETE(l_datum_token);
    size_t l_datum_size = dap_chain_datum_size(l_datum);

    // Calc datum's hash
    dap_chain_hash_fast_t l_key_hash;
    dap_hash_fast(l_datum->data, l_datum->header.data_size, &l_key_hash);
    char * l_key_str = !dap_strcmp(l_hash_out_type, "hex") ?
                dap_chain_hash_fast_to_str_new(&l_key_hash) :
                dap_enc_base58_encode_hash_to_str(&l_key_hash);

    // Add datum to mempool with datum_token hash as a key
    char *l_gdb_group_mempool = l_chain
            ? dap_chain_net_get_gdb_group_mempool_new(l_chain)
            : dap_chain_net_get_gdb_group_mempool_by_chain_type(l_net, CHAIN_TYPE_TOKEN);
    if (!l_gdb_group_mempool) {
        dap_cli_server_cmd_set_reply_text(a_str_reply, "No suitable chain for placing token datum found");
        DAP_DEL_Z(l_key_str);
        DAP_DELETE(l_datum);
        DAP_DEL_Z(l_params);
        return -10;
    }
    bool l_placed = dap_global_db_set_sync(l_gdb_group_mempool, l_key_str, l_datum, l_datum_size, false) == 0;
    dap_cli_server_cmd_set_reply_text(a_str_reply, "Datum %s with token %s is%s placed in datum pool",
                                      l_key_str, l_ticker, l_placed ? "" : " not");
    DAP_DEL_Z(l_key_str);
    DAP_DELETE(l_datum);
    DAP_DELETE(l_params);
    return l_placed ? 0 : -2;
}

/**
 * @brief com_token_decl_update
 * @param argc
 * @param argv
 * @param arg_func
 * @param str_reply
 * @return
 * @details token_update -net <net name> -chain <chain_name> -token <token ticker> [-type private] -flags [<Flag 1>][,<Flag 2>]...[,<Flag N>]...  [-<Param name 1> <Param Value 1>] [-Param name 2> <Param Value 2>] ...[-<Param Name N> <Param Value N>]\n"
 *  \t   Update token for <netname>:<chain name> with ticker <token ticker>, flags <Flag 1>,<Flag2>...<Flag N>"
 *  \t   and custom parameters list <Param 1>, <Param 2>...<Param N>."
 *  \n"
 *  ==Flags=="
 *  \t ALL_BLOCKED:\t Blocked all permissions, usefull add it first and then add allows what you want to allow\n"
 *  \t ALL_ALLOWED:\t Allowed all permissions if not blocked them. Be careful with this mode\n"
 *  \t ALL_FROZEN:\t All permissions are temprorary frozen\n"
 *  \t ALL_UNFROZEN:\t Unfrozen permissions\n"
 *  \t STATIC_ALL:\t No token manipulations after declarations at all. Token declares staticly and can't variabed after\n"
 *  \t STATIC_FLAGS:\t No token manipulations after declarations with flags\n"
 *  \t STATIC_PERMISSIONS_ALL:\t No all permissions lists manipulations after declarations\n"
 *  \t STATIC_PERMISSIONS_DATUM_TYPE:\t No datum type permissions lists manipulations after declarations\n"
 *  \t STATIC_PERMISSIONS_TX_SENDER:\t No tx sender permissions lists manipulations after declarations\n"
 *  \t STATIC_PERMISSIONS_TX_RECEIVER:\t No tx receiver permissions lists manipulations after declarations\n"
    "\n"
    "==Params==\n"
    "General:\n"
    "\t -flags_set <value>:\t Set list of flags from <value> to token declaration\n"
    "\t -flags_unset <value>:\t Unset list of flags from <value> from token declaration\n"
    "\t -total_supply <value>:\t Set total supply - emission's maximum - to the <value>\n"
    "\t -total_signs_valid <value>:\t Set valid signatures count's minimum\n"
    "\t -total_signs_add <value>:\t Add signature's pkey fingerprint to the list of owners\n"
    "\t -total_signs_remove <value>:\t Remove signature's pkey fingerprint from the owners\n"
    "\nDatum type allowed/blocked updates:\n"
    "\t -datum_type_allowed_add <value>:\t Add allowed datum type(s)\n"
    "\t -datum_type_allowed_remove <value>:\t Remove datum type(s) from allowed\n"
    "\t -datum_type_blocked_add <value>:\t Add blocked datum type(s)\n"
    "\t -datum_type_blocked_remove <value>:\t Remove datum type(s) from blocked\n"
    "\nTx receiver addresses allowed/blocked updates:\n"
    "\t -tx_receiver_allowed_add <value>:\t Add allowed tx receiver(s)\n"
    "\t -tx_receiver_allowed_remove <value>:\t Remove tx receiver(s) from allowed\n"
    "\t -tx_receiver_blocked_add <value>:\t Add blocked tx receiver(s)\n"
    "\t -tx_receiver_blocked_remove <value>:\t Remove tx receiver(s) from blocked\n"
    "\n Tx sender addresses allowed/blocked updates:\n"
    "\t -tx_sender_allowed_add <value>:\t Add allowed tx sender(s)\n"
    "\t -tx_sender_allowed_remove <value>:\t Remove tx sender(s) from allowed\n"
    "\t -tx_sender_blocked_add <value>:\t Add allowed tx sender(s)\n"
    "\t -tx_sender_blocked_remove <value>:\t Remove tx sender(s) from blocked\n"
    "\n"
 */
int com_token_update(int a_argc, char ** a_argv, char ** a_str_reply)
{
    const char * l_ticker = NULL;
    uint256_t l_total_supply = {}; // 256
    uint16_t l_signs_emission = 0;
    uint16_t l_signs_total = 0;
    dap_cert_t ** l_certs = NULL;
    size_t l_certs_count = 0;

    dap_chain_t * l_chain = NULL;
    dap_chain_net_t * l_net = NULL;
    const char * l_hash_out_type = NULL;

    dap_sdk_cli_params* l_params = DAP_NEW_Z(dap_sdk_cli_params);

    if (!l_params) {
        log_it(L_CRITICAL, "Memory allocation error in %s, line %d", __PRETTY_FUNCTION__, __LINE__);
        return -1;
    }

    l_params->type = DAP_CHAIN_DATUM_TOKEN_TYPE_UPDATE;
    l_params->subtype = DAP_CHAIN_DATUM_TOKEN_SUBTYPE_SIMPLE;

    int l_parse_params = s_token_decl_check_params(a_argc,a_argv,a_str_reply,l_params, true);
    if (l_parse_params)
        return l_parse_params;

    dap_chain_datum_token_t * l_datum_token = NULL;
    size_t l_datum_data_offset = 0;

    // Load certs lists
    dap_cert_parse_str_list(l_params->certs_str, &l_certs, &l_certs_count);
    if(!l_certs_count){
        dap_cli_server_cmd_set_reply_text(a_str_reply,
                                          "com_token_update command requres at least one valid certificate to sign token");
        return -10;
    }

    l_signs_emission = l_params->signs_emission;
    l_signs_total = l_params->signs_total;
    l_total_supply = l_params->total_supply;
    l_chain = l_params->chain;
    l_net = l_params->net;
    l_ticker = l_params->ticker;
    l_hash_out_type = l_params->hash_out_type;

    switch(l_params->subtype)
    {
        case DAP_CHAIN_DATUM_TOKEN_SUBTYPE_PRIVATE:
        case DAP_CHAIN_DATUM_TOKEN_SUBTYPE_NATIVE:
        { // 256
            // Create new datum token
            l_datum_token = DAP_NEW_Z_SIZE(dap_chain_datum_token_t, sizeof(dap_chain_datum_token_t) + l_params->ext.tsd_total_size);
            if (!l_datum_token) {
                log_it(L_CRITICAL, "Memory allocation error in %s, line %d", __PRETTY_FUNCTION__, __LINE__);
                return -1;
            }
            l_datum_token->version = 2;
            l_datum_token->type = l_params->type;
            l_datum_token->subtype = l_params->subtype;
            if (l_params->subtype == DAP_CHAIN_DATUM_TOKEN_SUBTYPE_NATIVE) {
                log_it(L_DEBUG,"Prepared TSD sections for CF20 token on %zd total size", l_params->ext.tsd_total_size);
                snprintf(l_datum_token->ticker, sizeof(l_datum_token->ticker), "%s", l_ticker);
                l_datum_token->header_native_update.flags = l_params->ext.parsed_flags;
                l_datum_token->total_supply = l_total_supply;
                l_datum_token->signs_valid = l_signs_emission;
                l_datum_token->header_native_update.tsd_total_size = l_params->ext.tsd_total_size;
                l_datum_token->header_native_update.decimals = atoi(l_params->decimals_str);
                l_datum_data_offset = l_params->ext.tsd_total_size;
            } else { // if (l_params->type == DAP_CHAIN_DATUM_TOKEN_TYPE_PRIVATE_UPDATE) {
                log_it(L_DEBUG,"Prepared TSD sections for private token on %zd total size", l_params->ext.tsd_total_size);
                snprintf(l_datum_token->ticker, sizeof(l_datum_token->ticker), "%s", l_ticker);
                l_datum_token->header_private_update.flags = l_params->ext.parsed_flags;
                l_datum_token->total_supply = l_total_supply;
                l_datum_token->signs_valid = l_signs_emission;
                l_datum_token->header_private_update.tsd_total_size = l_params->ext.tsd_total_size;
                l_datum_token->header_private_update.decimals = atoi(l_params->decimals_str);
                l_datum_data_offset = l_params->ext.tsd_total_size;
            }
            // Add TSD sections in the end
            // Add TSD sections in the end
            if (l_params->ext.tsd_total_size) {
                memcpy(l_datum_token->data_n_tsd, l_params->ext.parsed_tsd, l_params->ext.tsd_total_size);
                DAP_DELETE(l_params->ext.parsed_tsd);
            }
            log_it(L_DEBUG, "%s token declaration update '%s' initialized", (	l_params->subtype == DAP_CHAIN_DATUM_TOKEN_SUBTYPE_PRIVATE)	?
                                                                     "Private" : "CF20", l_datum_token->ticker);
        }break;//end
        case DAP_CHAIN_DATUM_TOKEN_SUBTYPE_SIMPLE: { // 256
            l_datum_token = DAP_NEW_Z_SIZE(dap_chain_datum_token_t, sizeof(dap_chain_datum_token_t));
            if (!l_datum_token) {
                log_it(L_CRITICAL, "Memory allocation error in %s, line %d", __PRETTY_FUNCTION__, __LINE__);
                return -1;
            }
            l_datum_token->version = 2;
            l_datum_token->subtype = DAP_CHAIN_DATUM_TOKEN_TYPE_UPDATE;
            l_datum_token->subtype = DAP_CHAIN_DATUM_TOKEN_SUBTYPE_SIMPLE; // 256
            snprintf(l_datum_token->ticker, sizeof(l_datum_token->ticker), "%s", l_ticker);
            l_datum_token->total_supply = l_total_supply;
            l_datum_token->signs_valid = l_signs_emission;
            if (l_params->decimals_str)
                l_datum_token->header_simple.decimals = atoi(l_params->decimals_str);
        }break;
        default:
            dap_cli_server_cmd_set_reply_text(a_str_reply,
                                              "Unknown token type");
            return -8;
    }
    // If we have more certs than we need signs - use only first part of the list
    if(l_certs_count > l_signs_total)
        l_certs_count = l_signs_total;
    // Sign header with all certificates in the list and add signs to the end of TSD cetions
    uint16_t l_sign_counter = 0;
    l_datum_token = s_sign_cert_in_cycle(l_certs, l_datum_token, l_certs_count, &l_datum_data_offset, &l_sign_counter);
    l_datum_token->signs_total = l_sign_counter;

    // We skip datum creation opeartion, if count of signed certificates in s_sign_cert_in_cycle is 0.
    // Usually it happen, when certificate in token_decl or token_update command doesn't contain private data or broken
    if (!l_datum_token || l_datum_token->signs_total == 0){
        dap_cli_server_cmd_set_reply_text(a_str_reply,
                                          "Token declaration update failed. Successful count of certificate signing is 0");
        return -9;
    }

    dap_chain_datum_t * l_datum = dap_chain_datum_create(DAP_CHAIN_DATUM_TOKEN_DECL,
                                                         l_datum_token,
                                                         sizeof(*l_datum_token) + l_datum_data_offset);
    DAP_DELETE(l_datum_token);
    size_t l_datum_size = dap_chain_datum_size(l_datum);

    // Calc datum's hash
    dap_chain_hash_fast_t l_key_hash;
    dap_hash_fast(l_datum->data, l_datum->header.data_size, &l_key_hash);
    char * l_key_str = dap_chain_hash_fast_to_str_new(&l_key_hash);
    char * l_key_str_out = dap_strcmp(l_hash_out_type, "hex") ?
                           dap_enc_base58_encode_hash_to_str(&l_key_hash) : dap_strdup(l_key_str);

    // Add datum to mempool with datum_token hash as a key
    char *l_gdb_group_mempool = l_chain
            ? dap_chain_net_get_gdb_group_mempool_new(l_chain)
            : dap_chain_net_get_gdb_group_mempool_by_chain_type(l_net, CHAIN_TYPE_TOKEN);
    if (!l_gdb_group_mempool) {
        dap_cli_server_cmd_set_reply_text(a_str_reply, "No suitable chain for placing token datum found");
        DAP_DEL_Z(l_key_str);
        DAP_DEL_Z(l_key_str_out);
        DAP_DELETE(l_datum);
        return -10;
    }
    bool l_placed = !dap_global_db_set_sync(l_gdb_group_mempool, l_key_str, (uint8_t *)l_datum, l_datum_size, false);
    dap_cli_server_cmd_set_reply_text(a_str_reply, "Datum %s with 256bit token %s is%s placed in datum pool",
                                      l_key_str_out, l_ticker, l_placed ? "" : " not");
    DAP_DEL_Z(l_key_str);
    DAP_DEL_Z(l_key_str_out);
    DAP_DELETE(l_datum);
    DAP_DELETE(l_params);
    return l_placed ? 0 : -2;
}

/**
 * @brief com_token_emit
 * @param argc
 * @param argv
 * @param arg_func
 * @param str_reply
 * @return
 */
int com_token_emit(int a_argc, char **a_argv, char **a_str_reply)
{
    int arg_index = 1;
    const char *str_tmp = NULL;
    //const char *str_fee = NULL;
    char *l_str_reply_tmp = NULL;
    uint256_t l_emission_value = {};
    //uint256_t l_fee_value = {};
    const char * l_ticker = NULL;

    const char * l_addr_str = NULL;

    const char * l_emission_hash_str = NULL;
    const char * l_emission_hash_str_remove = NULL;
    dap_chain_hash_fast_t l_emission_hash;
    dap_chain_datum_token_emission_t *l_emission = NULL;
    size_t l_emission_size;

    const char * l_certs_str = NULL;

    dap_cert_t ** l_certs = NULL;
    size_t l_certs_size = 0;

    const char * l_chain_emission_str = NULL;
    dap_chain_t * l_chain_emission = NULL;

    dap_chain_net_t * l_net = NULL;

    const char * l_hash_out_type = NULL;
    dap_cli_server_cmd_find_option_val(a_argv, arg_index, a_argc, "-H", &l_hash_out_type);
    if(!l_hash_out_type)
        l_hash_out_type = "hex";
    if(dap_strcmp(l_hash_out_type,"hex") && dap_strcmp(l_hash_out_type,"base58")) {
        dap_cli_server_cmd_set_reply_text(a_str_reply, "invalid parameter -H, valid values: -H <hex | base58>");
        return -1;
    }

    dap_chain_node_cli_cmd_values_parse_net_chain(&arg_index,a_argc,a_argv,a_str_reply,NULL, &l_net);
    if( ! l_net) { // Can't find such network
        return -43;
    }
    // Token emission
    dap_cli_server_cmd_find_option_val(a_argv, arg_index, a_argc, "-emission", &l_emission_hash_str);

    // Emission certs
    dap_cli_server_cmd_find_option_val(a_argv, arg_index, a_argc, "-certs", &l_certs_str);

    // Wallet address that recieves the emission
    dap_cli_server_cmd_find_option_val(a_argv, arg_index, a_argc, "-addr", &l_addr_str);

    // Token ticker
    dap_cli_server_cmd_find_option_val(a_argv, arg_index, a_argc, "-token", &l_ticker);

    if(!l_certs_str) {
        dap_cli_server_cmd_set_reply_text(a_str_reply, "token_emit requires parameter '-certs'");
        return -4;
    }
    dap_cert_parse_str_list(l_certs_str, &l_certs, &l_certs_size);

    if(!l_certs_size) {
        dap_cli_server_cmd_set_reply_text(a_str_reply,
                "token_emit command requres at least one valid certificate to sign the basic transaction of emission");
        return -5;
    }
    const char *l_add_sign = NULL;
    dap_chain_addr_t *l_addr = NULL;
    dap_cli_server_cmd_find_option_val(a_argv, arg_index, arg_index + 1, "sign", &l_add_sign);
    if (!l_add_sign) {      //Create the emission
        // Emission value
        if(dap_cli_server_cmd_find_option_val(a_argv, arg_index, a_argc, "-emission_value", &str_tmp)) {
            l_emission_value = dap_chain_balance_scan(str_tmp);
        }

        if (IS_ZERO_256(l_emission_value)) {
            dap_cli_server_cmd_set_reply_text(a_str_reply, "token_emit requires parameter '-emission_value'");
            return -1;
        }

        if(!l_addr_str) {
            dap_cli_server_cmd_set_reply_text(a_str_reply, "token_emit requires parameter '-addr'");
            return -2;
        }

        if(!l_ticker) {
            dap_cli_server_cmd_set_reply_text(a_str_reply, "token_emit requires parameter '-token'");
            return -3;
        }

        l_addr = dap_chain_addr_from_str(l_addr_str);

        if(!l_addr) {
            dap_cli_server_cmd_set_reply_text(a_str_reply, "address \"%s\" is invalid", l_addr_str);
            return -4;
        }

        dap_cli_server_cmd_find_option_val(a_argv, arg_index, a_argc, "-chain_emission", &l_chain_emission_str);
        if(l_chain_emission_str) {
            if((l_chain_emission = dap_chain_net_get_chain_by_name(l_net, l_chain_emission_str)) == NULL) { // Can't find such chain
                dap_cli_server_cmd_set_reply_text(a_str_reply,
                                      "token_emit requires parameter '-chain_emission' to be valid chain name in chain net %s"
                                      " or set default datum type in chain configuration file", l_net->pub.name);
                return -45;
            }
        }
    } else {
        if (l_emission_hash_str) {
            DL_FOREACH(l_net->pub.chains, l_chain_emission) {
                l_emission = dap_chain_mempool_emission_get(l_chain_emission, l_emission_hash_str);
                if (l_emission){
                    l_emission_hash_str_remove = l_emission_hash_str;
                    break;
                }
            }
            if (!l_emission){
                dap_cli_server_cmd_set_reply_text(a_str_reply, "Can' find emission with hash \"%s\" for token %s on network %s",
                                                  l_emission_hash_str, l_ticker, l_net->pub.name);
                return -32;
            }
        } else {
            dap_cli_server_cmd_set_reply_text(a_str_reply, "Subcommand 'sign' recuires parameter '-emission'");
            return -31;
        }
    }

    // Check, if network ID is same as ID in destination wallet address. If not - operation is cancelled.
    if (!dap_chain_addr_is_blank(l_addr) && l_addr->net_id.uint64 != l_net->pub.id.uint64) {
        dap_cli_server_cmd_set_reply_text(a_str_reply, "destination wallet network ID=0x%"DAP_UINT64_FORMAT_x
                                                       " and network ID=0x%"DAP_UINT64_FORMAT_x" is not equal."
                                                       " Please, change network name or wallet address",
                                                       l_addr->net_id.uint64, l_net->pub.id.uint64);
        DAP_DEL_Z(l_addr);
        DAP_DEL_Z(l_emission);
        return -3;
    }

    if(!l_ticker) {
        dap_cli_server_cmd_set_reply_text(a_str_reply, "token_emit requires parameter '-token'");
        DAP_DEL_Z(l_addr);
        return -3;
    }

    if (!l_add_sign) {
        if (!l_chain_emission) {
			if ( (l_chain_emission = dap_chain_net_get_default_chain_by_chain_type(l_net,CHAIN_TYPE_EMISSION)) == NULL ) {
				DAP_DEL_Z(l_addr);
				dap_cli_server_cmd_set_reply_text(a_str_reply,
					"token_create requires parameter '-chain_emission' to be valid chain name in chain net %s or set default datum type in chain configuration file",
						 l_net->pub.name);
				return -50;
			}
        }
        // Create emission datum
        l_emission = dap_chain_datum_emission_create(l_emission_value, l_ticker, l_addr);
    }
    // Then add signs
    for(size_t i = 0; i < l_certs_size; i++)
        l_emission = dap_chain_datum_emission_add_sign(l_certs[i]->enc_key, l_emission);
    // Calc emission's hash
    l_emission_size = dap_chain_datum_emission_get_size((uint8_t *)l_emission);
    dap_hash_fast(l_emission, l_emission_size, &l_emission_hash);
    // Produce datum
    dap_chain_datum_t *l_datum_emission = dap_chain_datum_create(DAP_CHAIN_DATUM_TOKEN_EMISSION,
            l_emission,
            l_emission_size);
    // Delete token emission
    DAP_DEL_Z(l_emission);
    l_emission_hash_str = dap_chain_mempool_datum_add(l_datum_emission, l_chain_emission, l_hash_out_type);
    if (l_emission_hash_str)
        l_str_reply_tmp = dap_strdup_printf("Datum %s with 256bit emission is placed in datum pool", l_emission_hash_str);
    else
        l_str_reply_tmp = dap_strdup("Can't place emission datum in mempool, examine log files");
    DAP_DEL_Z(l_emission_hash_str);
    DAP_DEL_Z(l_datum_emission);

    //remove previous emission datum from mempool if have new signed emission datum
    if (l_emission_hash_str_remove) {
        char *l_gdb_group_mempool_emission = dap_chain_net_get_gdb_group_mempool_new(l_chain_emission);
        dap_global_db_del_sync(l_gdb_group_mempool_emission, l_emission_hash_str_remove);
        DAP_DEL_Z(l_gdb_group_mempool_emission);
    }
    dap_cli_server_cmd_set_reply_text(a_str_reply, "%s", l_str_reply_tmp);

    DAP_DEL_Z(l_certs);
    DAP_DEL_Z(l_str_reply_tmp);
    DAP_DEL_Z(l_addr);
    return 0;
}


/**
 * @brief com_tx_cond_create
 * Create transaction
 * com_tx_cond_create command
 * @param a_argc
 * @param a_argv
 * @param a_str_reply
 * @return int
 */
int com_tx_cond_create(int a_argc, char ** a_argv, char **a_str_reply)
{
    (void) a_argc;
    int arg_index = 1;
    const char *c_wallets_path = dap_chain_wallet_get_path(g_config);
    const char * l_token_ticker = NULL;
    const char * l_wallet_str = NULL;
    const char * l_cert_str = NULL;
    const char * l_value_datoshi_str = NULL;
    const char * l_value_fee_str = NULL;
    const char * l_net_name = NULL;
    const char * l_unit_str = NULL;
    const char * l_srv_uid_str = NULL;
    uint256_t l_value_datoshi = {};    
    uint256_t l_value_fee = {};
    const char * l_hash_out_type = NULL;
    dap_cli_server_cmd_find_option_val(a_argv, arg_index, a_argc, "-H", &l_hash_out_type);
    if(!l_hash_out_type)
        l_hash_out_type = "hex";
    if(dap_strcmp(l_hash_out_type,"hex") && dap_strcmp(l_hash_out_type,"base58")) {
        dap_cli_server_cmd_set_reply_text(a_str_reply, "Invalid parameter -H, valid values: -H <hex | base58>");
        return -1;
    }

    // Token ticker
    dap_cli_server_cmd_find_option_val(a_argv, arg_index, a_argc, "-token", &l_token_ticker);
    // Wallet name - from
    dap_cli_server_cmd_find_option_val(a_argv, arg_index, a_argc, "-w", &l_wallet_str);
    // Public certifiacte of condition owner
    dap_cli_server_cmd_find_option_val(a_argv, arg_index, a_argc, "-cert", &l_cert_str);
    // value datoshi
    dap_cli_server_cmd_find_option_val(a_argv, arg_index, a_argc, "-value", &l_value_datoshi_str);
    // fee
    dap_cli_server_cmd_find_option_val(a_argv, arg_index, a_argc, "-fee", &l_value_fee_str);
    // net
    dap_cli_server_cmd_find_option_val(a_argv, arg_index, a_argc, "-net", &l_net_name);
    // unit
    dap_cli_server_cmd_find_option_val(a_argv, arg_index, a_argc, "-unit", &l_unit_str);
    // service
    dap_cli_server_cmd_find_option_val(a_argv, arg_index, a_argc, "-srv_uid", &l_srv_uid_str);

    if(!l_token_ticker) {
        dap_cli_server_cmd_set_reply_text(a_str_reply, "tx_cond_create requires parameter '-token'");
        return -1;
    }
    if (!l_wallet_str) {
        dap_cli_server_cmd_set_reply_text(a_str_reply, "tx_cond_create requires parameter '-w'");
        return -2;
    }
    if (!l_cert_str) {
        dap_cli_server_cmd_set_reply_text(a_str_reply, "tx_cond_create requires parameter '-cert'");
        return -3;
    }
    if(!l_value_datoshi_str) {
        dap_cli_server_cmd_set_reply_text(a_str_reply, "tx_cond_create requires parameter '-value'");
        return -4;
    }
    if(!l_value_fee_str){
        dap_cli_server_cmd_set_reply_text(a_str_reply, "tx_cond_create requires parameter '-fee'");
        return -15;
    }
    if(!l_net_name) {
        dap_cli_server_cmd_set_reply_text(a_str_reply, "tx_cond_create requires parameter '-net'");
        return -5;
    }
    if(!l_unit_str) {
        dap_cli_server_cmd_set_reply_text(a_str_reply, "tx_cond_create requires parameter '-unit'");
        return -6;
    }

    if(!l_srv_uid_str) {
        dap_cli_server_cmd_set_reply_text(a_str_reply, "tx_cond_create requires parameter '-srv_uid'");
        return -7;
    }
    dap_chain_net_srv_uid_t l_srv_uid = {};
    l_srv_uid.uint64 = strtoll(l_srv_uid_str, NULL, 10);
    if (!l_srv_uid.uint64) {
        dap_cli_server_cmd_set_reply_text(a_str_reply, "Can't find service UID %s ", l_srv_uid_str);
        return -8;
    }

    dap_chain_net_srv_price_unit_uid_t l_price_unit = dap_chain_net_srv_price_unit_uid_from_str(l_unit_str);

    if(l_price_unit.enm == SERV_UNIT_UNDEFINED) {
        dap_cli_server_cmd_set_reply_text(a_str_reply, "Can't recognize unit '%s'. Unit must look like {mb | kb | b | sec | day}",
                l_unit_str);
        return -9;
    }

    l_value_datoshi = dap_chain_balance_scan(l_value_datoshi_str);
    if(IS_ZERO_256(l_value_datoshi)) {
        dap_cli_server_cmd_set_reply_text(a_str_reply, "Can't recognize value '%s' as a number", l_value_datoshi_str);
        return -10;
    }

    l_value_fee = dap_chain_balance_scan(l_value_fee_str);
    if(IS_ZERO_256(l_value_fee)) {
        dap_cli_server_cmd_set_reply_text(a_str_reply, "Can't recognize value '%s' as a number", l_value_fee_str);
        return -16;
    }

    dap_chain_net_t * l_net = l_net_name ? dap_chain_net_by_name(l_net_name) : NULL;
    if(!l_net) {
        dap_cli_server_cmd_set_reply_text(a_str_reply, "Can't find net '%s'", l_net_name);
        return -11;
    }
    dap_chain_wallet_t *l_wallet = dap_chain_wallet_open(l_wallet_str, c_wallets_path);
    const char* l_sign_str = "";
    if(!l_wallet) {
        dap_cli_server_cmd_set_reply_text(a_str_reply, "Can't open wallet '%s'", l_wallet_str);
        return -12;
    } else {
        l_sign_str = dap_chain_wallet_check_bliss_sign(l_wallet);
    }

    dap_cert_t *l_cert_cond = dap_cert_find_by_name(l_cert_str);
    if(!l_cert_cond) {
        dap_chain_wallet_close(l_wallet);
        dap_cli_server_cmd_set_reply_text(a_str_reply, "Can't find cert '%s'", l_cert_str);
        return -13;
    }

    dap_enc_key_t *l_key_from = dap_chain_wallet_get_key(l_wallet, 0);
    dap_pkey_t *l_key_cond = dap_pkey_from_enc_key(l_cert_cond->enc_key);
    if (!l_key_cond) {
        dap_chain_wallet_close(l_wallet);
        dap_cli_server_cmd_set_reply_text(a_str_reply, "Cert '%s' doesn't contain a valid public key", l_cert_str);
        return -14;
    }

    uint256_t l_value_per_unit_max = {};
    char *l_hash_str = dap_chain_mempool_tx_create_cond(l_net, l_key_from, l_key_cond, l_token_ticker,
                                                        l_value_datoshi, l_value_per_unit_max, l_price_unit,
                                                        l_srv_uid, l_value_fee, NULL, 0, l_hash_out_type);
    dap_chain_wallet_close(l_wallet);
    DAP_DELETE(l_key_cond);

    if (l_hash_str) {
        dap_cli_server_cmd_set_reply_text(a_str_reply, "Conditional 256bit TX created succefully, hash=%s\n%s\n", l_hash_str, l_sign_str);
        DAP_DELETE(l_hash_str);
        return 0;
    }
    dap_cli_server_cmd_set_reply_text(a_str_reply, "Can't create conditional 256bit TX\n%s\n", l_sign_str);
    return -1;
}

/**
 * @brief com_mempool_add_ca
 * @details Place public CA into the mempool
 * @param a_argc
 * @param a_argv
 * @param a_str_reply
 * @return
 */
int com_mempool_add_ca(int a_argc,  char ** a_argv, char ** a_str_reply)
{
    int arg_index = 1;

    // Read params
    const char * l_ca_name = NULL;
    dap_chain_net_t * l_net = NULL;
    dap_chain_t * l_chain = NULL;

    dap_cli_server_cmd_find_option_val(a_argv, arg_index, a_argc, "-ca_name", &l_ca_name);
    dap_chain_node_cli_cmd_values_parse_net_chain(&arg_index,a_argc, a_argv, a_str_reply, &l_chain, &l_net);
    if ( l_net == NULL ){
        return -1;
    } else if (a_str_reply && *a_str_reply) {
        DAP_DELETE(*a_str_reply);
        *a_str_reply = NULL;
    }

    // Chech for chain if was set or not
    if ( l_chain == NULL){
       // If wasn't set - trying to auto detect
        l_chain = dap_chain_net_get_chain_by_chain_type( l_net, CHAIN_TYPE_CA );
        if (l_chain == NULL) { // If can't auto detect
            // clean previous error code
            dap_cli_server_cmd_set_reply_text(a_str_reply,
                    "No chains for CA datum in network \"%s\"", l_net->pub.name );
            return -2;
        }
    }
    // Check if '-ca_name' wasn't specified
    if (l_ca_name == NULL){
        dap_cli_server_cmd_set_reply_text(a_str_reply,
                "mempool_add_ca_public requires parameter '-ca_name' to specify the certificate name");
        return -3;
    }

    // Find certificate with specified key
    dap_cert_t * l_cert = dap_cert_find_by_name( l_ca_name );
    if( l_cert == NULL ){
        dap_cli_server_cmd_set_reply_text(a_str_reply,
                "Can't find \"%s\" certificate", l_ca_name );
        return -4;
    }
    if( l_cert->enc_key == NULL ){
        dap_cli_server_cmd_set_reply_text(a_str_reply,
                "Corrupted certificate \"%s\" without keys certificate", l_ca_name );
        return -5;
    }

    if ( l_cert->enc_key->priv_key_data_size || l_cert->enc_key->priv_key_data){
        dap_cli_server_cmd_set_reply_text(a_str_reply,
                "Certificate \"%s\" has private key data. Please export public only key certificate without private keys", l_ca_name );
        return -6;
    }

    // Serialize certificate into memory
    uint32_t l_cert_serialized_size = 0;
    byte_t * l_cert_serialized = dap_cert_mem_save( l_cert, &l_cert_serialized_size );
    if( l_cert_serialized == NULL){
        dap_cli_server_cmd_set_reply_text(a_str_reply,
                "Can't serialize in memory certificate \"%s\"", l_ca_name );
        return -7;
    }
    // Now all the chechs passed, forming datum for mempool
    dap_chain_datum_t * l_datum = dap_chain_datum_create( DAP_CHAIN_DATUM_CA, l_cert_serialized , l_cert_serialized_size);
    DAP_DELETE( l_cert_serialized);
    if( l_datum == NULL){
        dap_cli_server_cmd_set_reply_text(a_str_reply,
                "Can't produce datum from certificate \"%s\"", l_ca_name );
        return -7;
    }

    // Finaly add datum to mempool
    char *l_hash_str = dap_chain_mempool_datum_add(l_datum, l_chain, "hex");
    DAP_DELETE(l_datum);
    if (l_hash_str) {
        dap_cli_server_cmd_set_reply_text(a_str_reply,
                "Datum %s was successfully placed to mempool", l_hash_str);
        DAP_DELETE(l_hash_str);
        return 0;
    } else {
        dap_cli_server_cmd_set_reply_text(a_str_reply,
                "Can't place certificate \"%s\" to mempool", l_ca_name);
        return -8;
    }
}

/**
 * @brief com_chain_ca_copy
 * @details copy public CA into the mempool
 * @param a_argc
 * @param a_argv
 * @param a_arg_func
 * @param a_str_reply
 * @return
 */
int com_chain_ca_copy( int a_argc,  char ** a_argv, char ** a_str_reply)
{
    return com_mempool_add_ca(a_argc, a_argv, a_str_reply);
}


/**
 * @brief com_chain_ca_pub
 * @details place public CA into the mempool
 * @param a_argc
 * @param a_argv
 * @param a_arg_func
 * @param a_str_reply
 * @return
 */
int com_chain_ca_pub( int a_argc,  char ** a_argv, char ** a_str_reply)
{
    int arg_index = 1;
    // Read params
    const char * l_ca_name = NULL;
    dap_chain_net_t * l_net = NULL;
    dap_chain_t * l_chain = NULL;

    dap_cli_server_cmd_find_option_val(a_argv, arg_index, a_argc, "-ca_name", &l_ca_name);
    dap_chain_node_cli_cmd_values_parse_net_chain(&arg_index,a_argc, a_argv, a_str_reply, &l_chain, &l_net);

    dap_cert_t * l_cert = dap_cert_find_by_name( l_ca_name );
    if( l_cert == NULL ){
        dap_cli_server_cmd_set_reply_text(a_str_reply,
                "Can't find \"%s\" certificate", l_ca_name );
        return -4;
    }


    if( l_cert->enc_key == NULL ){
        dap_cli_server_cmd_set_reply_text(a_str_reply,
                "Corrupted certificate \"%s\" without keys certificate", l_ca_name );
        return -5;
    }

    // Create empty new cert
    dap_cert_t * l_cert_new = dap_cert_new(l_ca_name);
    if(!l_cert_new)
        return -9;
    l_cert_new->enc_key = dap_enc_key_new( l_cert->enc_key->type);
    if(!l_cert_new->enc_key) {
        DAP_DELETE(l_cert_new);
        return -10;
    }

    // Copy only public key
    l_cert_new->enc_key->pub_key_data = DAP_NEW_Z_SIZE(uint8_t,
                                                      l_cert_new->enc_key->pub_key_data_size =
                                                      l_cert->enc_key->pub_key_data_size );
    if(!l_cert_new->enc_key->pub_key_data) {
        log_it(L_CRITICAL, "Memory allocation error in %s, line %d", __PRETTY_FUNCTION__, __LINE__);
        DAP_DELETE(l_cert_new->enc_key);
        DAP_DELETE(l_cert_new);
        return -11;
    }
    memcpy(l_cert_new->enc_key->pub_key_data, l_cert->enc_key->pub_key_data,l_cert->enc_key->pub_key_data_size);

    // Serialize certificate into memory
    uint32_t l_cert_serialized_size = 0;
    byte_t * l_cert_serialized = dap_cert_mem_save( l_cert_new, &l_cert_serialized_size );
    if(!l_cert_serialized){
        dap_cli_server_cmd_set_reply_text(a_str_reply,
                "Can't serialize in memory certificate" );
        return -7;
    }
    // Now all the chechs passed, forming datum for mempool
    dap_chain_datum_t * l_datum = dap_chain_datum_create( DAP_CHAIN_DATUM_CA, l_cert_serialized , l_cert_serialized_size);
    DAP_DELETE(l_cert_serialized);
    if(!l_datum){
        dap_cli_server_cmd_set_reply_text(a_str_reply,
                "Can't produce datum from certificate");
        return -7;
    }

    // Finaly add datum to mempool
    char *l_hash_str = dap_chain_mempool_datum_add(l_datum, l_chain, "hex");
    DAP_DELETE(l_datum);
    if (l_hash_str) {
        dap_cli_server_cmd_set_reply_text(a_str_reply,
                "Datum %s was successfully placed to mempool", l_hash_str);
        DAP_DELETE(l_hash_str);
        return 0;
    } else {
        dap_cli_server_cmd_set_reply_text(a_str_reply,
                "Can't place certificate \"%s\" to mempool", l_ca_name);
        return -8;
    }
}

static const char* s_json_get_text(struct json_object *a_json, const char *a_key)
{
    if(!a_json || !a_key)
        return NULL;
    struct json_object *l_json = json_object_object_get(a_json, a_key);
    if(l_json && json_object_is_type(l_json, json_type_string)) {
        // Read text
        return json_object_get_string(l_json);
    }
    return NULL;
}

static bool s_json_get_int64(struct json_object *a_json, const char *a_key, int64_t *a_out)
{
    if(!a_json || !a_key || !a_out)
        return false;
    struct json_object *l_json = json_object_object_get(a_json, a_key);
    if(l_json) {
        if(json_object_is_type(l_json, json_type_int)) {
            // Read number
            *a_out = json_object_get_int64(l_json);
            return true;
        }
    }
    return false;
}

static bool s_json_get_unit(struct json_object *a_json, const char *a_key, dap_chain_net_srv_price_unit_uid_t *a_out)
{
    const char *l_unit_str = s_json_get_text(a_json, a_key);
    if(!l_unit_str || !a_out)
        return false;
    dap_chain_net_srv_price_unit_uid_t l_unit = dap_chain_net_srv_price_unit_uid_from_str(l_unit_str);
    if(l_unit.enm == SERV_UNIT_UNDEFINED)
        return false;
    a_out->enm = l_unit.enm;
    return true;
}

static bool s_json_get_uint256(struct json_object *a_json, const char *a_key, uint256_t *a_out)
{
    const char *l_uint256_str = s_json_get_text(a_json, a_key);
    if(!a_out || !l_uint256_str)
        return false;
    uint256_t l_value = dap_chain_balance_scan(l_uint256_str);
    if(!IS_ZERO_256(l_value)) {
        memcpy(a_out, &l_value, sizeof(uint256_t));
        return true;
    }
    return false;
}

// service names: srv_stake, srv_vpn, srv_xchange
static bool s_json_get_srv_uid(struct json_object *a_json, const char *a_key_service_id, const char *a_key_service, uint64_t *a_out)
{
    uint64_t l_srv_id;
    if(!a_out)
        return false;
    // Read service id
    if(s_json_get_int64(a_json, a_key_service_id, (int64_t*) &l_srv_id)) {
        *a_out = l_srv_id;
        return true;
    }
    else {
        // Read service as name
        const char *l_service = s_json_get_text(a_json, a_key_service);
        if(l_service) {
            dap_chain_net_srv_t *l_srv = dap_chain_net_srv_get_by_name(l_service);
            if(!l_srv)
                return false;
            *a_out = l_srv->uid.uint64;
            return true;
        }
    }
    return false;
}

static dap_chain_wallet_t* s_json_get_wallet(struct json_object *a_json, const char *a_key)
{
    // From wallet
    const char *l_wallet_str = s_json_get_text(a_json, a_key);
    if(l_wallet_str) {
        dap_chain_wallet_t *l_wallet = dap_chain_wallet_open(l_wallet_str, dap_config_get_item_str_default(g_config, "resources", "wallets_path", NULL));
        return l_wallet;
    }
    return NULL;
}

static const dap_cert_t* s_json_get_cert(struct json_object *a_json, const char *a_key)
{
    const char *l_cert_name = s_json_get_text(a_json, a_key);
    if(l_cert_name) {
        dap_cert_t *l_cert = dap_cert_find_by_name(l_cert_name);
        return l_cert;
    }
    return NULL;
}

// Read pkey from wallet or cert
static dap_pkey_t* s_json_get_pkey(struct json_object *a_json)
{
    dap_pkey_t *l_pub_key = NULL;
    // From wallet
    dap_chain_wallet_t *l_wallet = s_json_get_wallet(a_json, "wallet");
    if(l_wallet) {
        l_pub_key = dap_chain_wallet_get_pkey(l_wallet, 0);
        dap_chain_wallet_close(l_wallet);
        if(l_pub_key) {
            return l_pub_key;
        }
    }
    // From cert
    const dap_cert_t *l_cert = s_json_get_cert(a_json, "cert");
    if(l_cert) {
        l_pub_key = dap_pkey_from_enc_key(l_cert->enc_key);
    }
    return l_pub_key;
}


/**
 * @brief Create transaction from json file
 * com_tx_create command
 * @param argc
 * @param argv
 * @param arg_func
 * @param str_reply
 * @return int
 */
int com_tx_create_json(int a_argc, char ** a_argv, char **a_str_reply)
{
    int l_arg_index = 1;
    int l_err_code = 0;
    const char *l_net_name = NULL; // optional parameter
    const char *l_chain_name = NULL; // optional parameter
    const char *l_json_file_path = NULL;

    dap_cli_server_cmd_find_option_val(a_argv, l_arg_index, a_argc, "-net", &l_net_name); // optional parameter
    dap_cli_server_cmd_find_option_val(a_argv, l_arg_index, a_argc, "-chain", &l_chain_name); // optional parameter
    dap_cli_server_cmd_find_option_val(a_argv, l_arg_index, a_argc, "-json", &l_json_file_path);

    if(!l_json_file_path) {
        dap_cli_server_cmd_set_reply_text(a_str_reply, "Command requires one of parameters '-json <json file path>'");
        return -1;
    }
    // Open json file
    struct json_object *l_json = json_object_from_file(l_json_file_path);
    if(!l_json) {
        dap_cli_server_cmd_set_reply_text(a_str_reply, "Can't open json file: %s", json_util_get_last_err());
        return -2;
    }
    if(!json_object_is_type(l_json, json_type_object)) {
        dap_cli_server_cmd_set_reply_text(a_str_reply, "Wrong json format");
        json_object_put(l_json);
        return -3;
    }

    
    // Read network from json file
    if(!l_net_name) {
        struct json_object *l_json_net = json_object_object_get(l_json, "net");
        if(l_json_net && json_object_is_type(l_json_net, json_type_string)) {
            l_net_name = json_object_get_string(l_json_net);
        }
        if(!l_net_name) {
            dap_cli_server_cmd_set_reply_text(a_str_reply, "Command requires parameter '-net' or set net in the json file");
            json_object_put(l_json);
            return -11;
        }
    }
    dap_chain_net_t *l_net = dap_chain_net_by_name(l_net_name);
    if(!l_net) {
        dap_cli_server_cmd_set_reply_text(a_str_reply, "Not found net by name '%s'", l_net_name);
        json_object_put(l_json);
        return -12;
    }

    // Read chain from json file
    if(!l_chain_name) {
        struct json_object *l_json_chain = json_object_object_get(l_json, "chain");
        if(l_json_chain && json_object_is_type(l_json_chain, json_type_string)) {
            l_chain_name = json_object_get_string(l_json_chain);
        }
    }
    dap_chain_t *l_chain = dap_chain_net_get_chain_by_name(l_net, l_chain_name);
    if(!l_chain) {
        l_chain = dap_chain_net_get_chain_by_chain_type(l_net, CHAIN_TYPE_TX);
    }
    if(!l_chain) {
        dap_cli_server_cmd_set_reply_text(a_str_reply, "Chain name '%s' not found, try use parameter '-chain' or set chain in the json file", l_chain_name);
        json_object_put(l_json);
        return -13;
    }


    // Read items from json file
    struct json_object *l_json_items = json_object_object_get(l_json, "items");
    size_t l_items_count = json_object_array_length(l_json_items);
    bool a = (l_items_count = json_object_array_length(l_json_items));
    if(!l_json_items || !json_object_is_type(l_json_items, json_type_array) || !(l_items_count = json_object_array_length(l_json_items))) {
        dap_cli_server_cmd_set_reply_text(a_str_reply, "Wrong json format: not found array 'items' or array is empty");
        json_object_put(l_json);
        return -15;
    }

    log_it(L_ERROR, "Json TX: found %lu items", l_items_count);
    // Create transaction
    dap_chain_datum_tx_t *l_tx = DAP_NEW_Z_SIZE(dap_chain_datum_tx_t, sizeof(dap_chain_datum_tx_t));
    if(!l_tx) {
        log_it(L_CRITICAL, "Memory allocation error in %s, line %d", __PRETTY_FUNCTION__, __LINE__);
        return -16;
    }
    l_tx->header.ts_created = time(NULL);
    size_t l_items_ready = 0;
    size_t l_receipt_count = 0;
    dap_list_t *l_sign_list = NULL;// list 'sing' items
    dap_list_t *l_in_list = NULL;// list 'in' items
    dap_list_t *l_tsd_list = NULL;// list tsd sections
    uint256_t l_value_need = { };// how many tokens are needed in the 'out' item
    dap_string_t *l_err_str = dap_string_new("Errors: \n");
    // Creating and adding items to the transaction
    for(size_t i = 0; i < l_items_count; ++i) {
        struct json_object *l_json_item_obj = json_object_array_get_idx(l_json_items, i);
        if(!l_json_item_obj || !json_object_is_type(l_json_item_obj, json_type_object)) {
            continue;
        }
        struct json_object *l_json_item_type = json_object_object_get(l_json_item_obj, "type");
        if(!l_json_item_type && json_object_is_type(l_json_item_type, json_type_string)) {
            log_it(L_WARNING, "Item %zu without type", i);
            continue;
        }
        const char *l_item_type_str = json_object_get_string(l_json_item_type);
        dap_chain_tx_item_type_t l_item_type = dap_chain_datum_tx_item_str_to_type(l_item_type_str);
        if(l_item_type == TX_ITEM_TYPE_UNKNOWN) {
            log_it(L_WARNING, "Item %zu has invalid type '%s'", i, l_item_type_str);
            continue;
        }

        log_it(L_DEBUG, "Json TX: process item %s", json_object_get_string(l_json_item_type));
        // Create an item depending on its type
        const uint8_t *l_item = NULL;
        switch (l_item_type) {
        case TX_ITEM_TYPE_IN: {
            // Save item obj for in
            l_in_list = dap_list_append(l_in_list, l_json_item_obj);
        }
            break;

        case TX_ITEM_TYPE_OUT:
        case TX_ITEM_TYPE_OUT_EXT: {
            // Read address and value
            uint256_t l_value = { };
            const char *l_json_item_addr_str = s_json_get_text(l_json_item_obj, "addr");
            bool l_is_value = s_json_get_uint256(l_json_item_obj, "value", &l_value);
            if(l_is_value && l_json_item_addr_str) {
                dap_chain_addr_t *l_addr = dap_chain_addr_from_str(l_json_item_addr_str);
                if(l_addr && !IS_ZERO_256(l_value)) {
                    if(l_item_type == TX_ITEM_TYPE_OUT) {
                        // Create OUT item
                        dap_chain_tx_out_t *l_out_item = dap_chain_datum_tx_item_out_create(l_addr, l_value);
                        if (!l_out_item) {
                            dap_string_append_printf(l_err_str, "Failed to create transaction out. "
                                                                "There may not be enough funds in the wallet.\n");
                        }
                        l_item = (const uint8_t*) l_out_item;
                    }
                    else if(l_item_type == TX_ITEM_TYPE_OUT_EXT) {
                        // Read address and value
                        const char *l_token = s_json_get_text(l_json_item_obj, "token");
                        if(l_token) {
                            // Create OUT_EXT item
                            dap_chain_tx_out_ext_t *l_out_ext_item = dap_chain_datum_tx_item_out_ext_create(l_addr, l_value, l_token);
                            if (!l_out_ext_item) {
                                dap_string_append_printf(l_err_str, "Failed to create a out ext"
                                                                    "for a transaction. There may not be enough funds "
                                                                    "on the wallet or the wrong ticker token "
                                                                    "is indicated.\n");
                            }
                            l_item = (const uint8_t*) l_out_ext_item;
                        }
                        else {
                            log_it(L_WARNING, "Invalid 'out_ext' item %zu", i);
                            continue;
                        }
                    }
                    // Save value for using in In item
                    if(l_item) {
                        SUM_256_256(l_value_need, l_value, &l_value_need);
                    }
                } else {
                    if(l_item_type == TX_ITEM_TYPE_OUT) {
                        log_it(L_WARNING, "Invalid 'out' item %zu", i);
                    }
                    else if(l_item_type == TX_ITEM_TYPE_OUT_EXT) {
                        log_it(L_WARNING, "Invalid 'out_ext' item %zu", i);
                    }
                    dap_string_append_printf(l_err_str, "For item %zu of type 'out' or 'out_ext' the "
                                                        "string representation of the address could not be converted, "
                                                        "or the size of the output sum is 0.\n", i);
                    continue;
                }
            }
        }
            break;
        case TX_ITEM_TYPE_OUT_COND: {
            // Read subtype of item
            const char *l_subtype_str = s_json_get_text(l_json_item_obj, "subtype");
            dap_chain_tx_out_cond_subtype_t l_subtype = dap_chain_tx_out_cond_subtype_from_str(l_subtype_str);
            switch (l_subtype) {

            case DAP_CHAIN_TX_OUT_COND_SUBTYPE_SRV_PAY:{
                uint256_t l_value = { };
                bool l_is_value = s_json_get_uint256(l_json_item_obj, "value", &l_value);
                if(!l_is_value || IS_ZERO_256(l_value)) {
                    log_it(L_ERROR, "Json TX: bad value in OUT_COND_SUBTYPE_SRV_PAY");
                    break;
                }
                uint256_t l_value_max_per_unit = { };
                l_is_value = s_json_get_uint256(l_json_item_obj, "value_max_per_unit", &l_value_max_per_unit);
                if(!l_is_value || IS_ZERO_256(l_value_max_per_unit)) {
                    log_it(L_ERROR, "Json TX: bad value_max_per_unit in OUT_COND_SUBTYPE_SRV_PAY");
                    break;
                }
                dap_chain_net_srv_price_unit_uid_t l_price_unit;
                if(!s_json_get_unit(l_json_item_obj, "price_unit", &l_price_unit)) {
                    log_it(L_ERROR, "Json TX: bad price_unit in OUT_COND_SUBTYPE_SRV_PAY");
                    break;
                }
                dap_chain_net_srv_uid_t l_srv_uid;
                if(!s_json_get_srv_uid(l_json_item_obj, "service_id", "service", &l_srv_uid.uint64)){
                    // Default service DAP_CHAIN_NET_SRV_VPN_ID
                    l_srv_uid.uint64 = 0x0000000000000001;
                }

                // From "wallet" or "cert"
                dap_pkey_t *l_pkey = s_json_get_pkey(l_json_item_obj);
                if(!l_pkey) {
                    log_it(L_ERROR, "Json TX: bad pkey in OUT_COND_SUBTYPE_SRV_PAY");
                    break;
                }
                const char *l_params_str = s_json_get_text(l_json_item_obj, "params");
                size_t l_params_size = dap_strlen(l_params_str);
                dap_chain_tx_out_cond_t *l_out_cond_item = dap_chain_datum_tx_item_out_cond_create_srv_pay(l_pkey, l_srv_uid, l_value, l_value_max_per_unit,
                        l_price_unit, l_params_str, l_params_size);
                l_item = (const uint8_t*) l_out_cond_item;
                // Save value for using in In item
                if(l_item) {
                    SUM_256_256(l_value_need, l_value, &l_value_need);
                } else {
                    dap_string_append_printf(l_err_str, "Unable to create conditional out for transaction "
                                                        "can of type %s described in item %zu.\n", l_subtype_str, i);
                }
                DAP_DELETE(l_pkey);
            }
                break;
            case DAP_CHAIN_TX_OUT_COND_SUBTYPE_SRV_XCHANGE: {

                dap_chain_net_srv_uid_t l_srv_uid;
                if(!s_json_get_srv_uid(l_json_item_obj, "service_id", "service", &l_srv_uid.uint64)) {
                    // Default service DAP_CHAIN_NET_SRV_XCHANGE_ID
                    l_srv_uid.uint64 = 0x2;
                }
                dap_chain_net_t *l_net = dap_chain_net_by_name(s_json_get_text(l_json_item_obj, "net"));
                if(!l_net) {
                    log_it(L_ERROR, "Json TX: bad net in OUT_COND_SUBTYPE_SRV_XCHANGE");
                    break;
                }
                const char *l_token = s_json_get_text(l_json_item_obj, "token");
                if(!l_token) {
                    log_it(L_ERROR, "Json TX: bad token in OUT_COND_SUBTYPE_SRV_XCHANGE");
                    break;
                }
                uint256_t l_value = { };
                if(!s_json_get_uint256(l_json_item_obj, "value", &l_value) || IS_ZERO_256(l_value)) {
                    log_it(L_ERROR, "Json TX: bad value in OUT_COND_SUBTYPE_SRV_XCHANGE");
                    break;
                }
                //const char *l_params_str = s_json_get_text(l_json_item_obj, "params");
                //size_t l_params_size = dap_strlen(l_params_str);
                dap_chain_tx_out_cond_t *l_out_cond_item = NULL; //dap_chain_datum_tx_item_out_cond_create_srv_xchange(l_srv_uid, l_net->pub.id, l_token, l_value, l_params_str, l_params_size);
                l_item = (const uint8_t*) l_out_cond_item;
                // Save value for using in In item
                if(l_item) {
                    SUM_256_256(l_value_need, l_value, &l_value_need);
                } else {
                    dap_string_append_printf(l_err_str, "Unable to create conditional out for transaction "
                                                        "can of type %s described in item %zu.\n", l_subtype_str, i);
                }
            }
                break;
            case DAP_CHAIN_TX_OUT_COND_SUBTYPE_SRV_STAKE_POS_DELEGATE:{
                dap_chain_net_srv_uid_t l_srv_uid;
                if(!s_json_get_srv_uid(l_json_item_obj, "service_id", "service", &l_srv_uid.uint64)) {
                    // Default service DAP_CHAIN_NET_SRV_STAKE_ID
                    l_srv_uid.uint64 = 0x13;
                }
                uint256_t l_value = { };
                if(!s_json_get_uint256(l_json_item_obj, "value", &l_value) || IS_ZERO_256(l_value)) {
                    log_it(L_ERROR, "Json TX: bad value in OUT_COND_SUBTYPE_SRV_STAKE_POS_DELEGATE");
                    break;
                }
                uint256_t l_fee_value = { };
                if(!s_json_get_uint256(l_json_item_obj, "fee", &l_fee_value) || IS_ZERO_256(l_fee_value)) {
                    break;
                }
                
                const char *l_signing_addr_str = s_json_get_text(l_json_item_obj, "signing_addr");
                dap_chain_addr_t *l_signing_addr = dap_chain_addr_from_str(l_signing_addr_str);
                if(!l_signing_addr) {
                {
                    log_it(L_ERROR, "Json TX: bad signing_addr in OUT_COND_SUBTYPE_SRV_STAKE_POS_DELEGATE");
                    break;
                }
                dap_chain_node_addr_t l_signer_node_addr;
                const char *l_node_addr_str = s_json_get_text(l_json_item_obj, "node_addr");
                if(!l_node_addr_str || dap_chain_node_addr_from_str(&l_signer_node_addr, l_node_addr_str)) {
                    log_it(L_ERROR, "Json TX: bad node_addr in OUT_COND_SUBTYPE_SRV_STAKE_POS_DELEGATE");
                    break;
                }
                dap_chain_tx_out_cond_t *l_out_cond_item = dap_chain_datum_tx_item_out_cond_create_srv_stake(l_srv_uid, l_value, l_signing_addr, &l_signer_node_addr);
                l_item = (const uint8_t*) l_out_cond_item;
                // Save value for using in In item
                if(l_item) {
                    SUM_256_256(l_value_need, l_value, &l_value_need);
                } else {
                    dap_string_append_printf(l_err_str, "Unable to create conditional out for transaction "
                                                        "can of type %s described in item %zu.\n", l_subtype_str, i);
                }
                }
            }
                break;
            case DAP_CHAIN_TX_OUT_COND_SUBTYPE_FEE: {
                uint256_t l_value = { };
                bool l_is_value = s_json_get_uint256(l_json_item_obj, "value", &l_value);
                if(!IS_ZERO_256(l_value)) {
                    dap_chain_tx_out_cond_t *l_out_cond_item = dap_chain_datum_tx_item_out_cond_create_fee(l_value);
                    l_item = (const uint8_t*) l_out_cond_item;
                    // Save value for using in In item
                    if(l_item) {
                        SUM_256_256(l_value_need, l_value, &l_value_need);
                    } else {
                        dap_string_append_printf(l_err_str, "Unable to create conditional out for transaction "
                                                            "can of type %s described in item %zu.\n", l_subtype_str, i);
                    }
                }
                else
                    log_it(L_ERROR, "Json TX: zero value in OUT_COND_SUBTYPE_FEE");
            }
                break;
            case DAP_CHAIN_TX_OUT_COND_SUBTYPE_UNDEFINED:
                log_it(L_WARNING, "Undefined subtype: '%s' of 'out_cond' item %zu ", l_subtype_str, i);
                    dap_string_append_printf(l_err_str, "Specified unknown sub type %s of conditional out "
                                                        "on item %zu.\n", l_subtype_str, i);
                break;
            }
        }

            break;
        case TX_ITEM_TYPE_SIG:{
            // Save item obj for sign
            l_sign_list = dap_list_append(l_sign_list,l_json_item_obj);
        }
            break;
        case TX_ITEM_TYPE_RECEIPT: {
            dap_chain_net_srv_uid_t l_srv_uid;
            if(!s_json_get_srv_uid(l_json_item_obj, "service_id", "service", &l_srv_uid.uint64)) {
                log_it(L_ERROR, "Json TX: bad service_id in TYPE_RECEIPT");
                break;
            }
            dap_chain_net_srv_price_unit_uid_t l_price_unit;
            if(!s_json_get_unit(l_json_item_obj, "price_unit", &l_price_unit)) {
                log_it(L_ERROR, "Json TX: bad price_unit in TYPE_RECEIPT");
                break;
            }
            int64_t l_units;
            if(!s_json_get_int64(l_json_item_obj, "units", &l_units)) {
                log_it(L_ERROR, "Json TX: bad units in TYPE_RECEIPT");
                break;
            }
            uint256_t l_value = { };
            if(!s_json_get_uint256(l_json_item_obj, "value", &l_value) || IS_ZERO_256(l_value)) {
                log_it(L_ERROR, "Json TX: bad value in TYPE_RECEIPT");
                break;
            }
            const char *l_params_str = s_json_get_text(l_json_item_obj, "params");
            size_t l_params_size = dap_strlen(l_params_str);
            dap_chain_datum_tx_receipt_t *l_receipt = dap_chain_datum_tx_receipt_create(l_srv_uid, l_price_unit, l_units, l_value, l_params_str, l_params_size);
            l_item = (const uint8_t*) l_receipt;
            if(l_item)
                l_receipt_count++;
            else {
                dap_string_append_printf(l_err_str, "Unable to create receipt out for transaction "
                                                    "described by item %zu.\n", i);
            }
        }
            break;
        case TX_ITEM_TYPE_TSD: {
            int64_t l_tsd_type;
            if(!s_json_get_int64(l_json_item_obj, "type_tsd", &l_tsd_type)) {
                log_it(L_ERROR, "Json TX: bad type_tsd in TYPE_TSD");
                break;
            }
            const char *l_tsd_data = s_json_get_text(l_json_item_obj, "data");
            if (!l_tsd_data) {
                log_it(L_ERROR, "Json TX: bad data in TYPE_TSD");
                break;
            }
            size_t l_data_size = dap_strlen(l_tsd_data);
            dap_chain_tx_tsd_t *l_tsd = dap_chain_datum_tx_item_tsd_create((void*)l_tsd_data, (int)l_tsd_type, l_data_size);
            l_tsd_list = dap_list_append(l_tsd_list, l_tsd);
        }
            break;
            //case TX_ITEM_TYPE_PKEY:
                //break;
            //case TX_ITEM_TYPE_IN_EMS:
                //break;
            //case TX_ITEM_TYPE_IN_EMS_EXT:
                //break;
        }
        // Add item to transaction
        if(l_item) {
            dap_chain_datum_tx_add_item(&l_tx, (const uint8_t*) l_item);
            l_items_ready++;
            DAP_DELETE(l_item);
        }
    }
    
    dap_list_t *l_list;
    // Add In items
    l_list = l_in_list;
    while(l_list) {
        struct json_object *l_json_item_obj = (struct json_object*) l_list->data;
        // Read prev_hash and out_prev_idx
        const char *l_prev_hash_str = s_json_get_text(l_json_item_obj, "prev_hash");
        int64_t l_out_prev_idx;
        bool l_is_out_prev_idx = s_json_get_int64(l_json_item_obj, "out_prev_idx", &l_out_prev_idx);
        // If prev_hash and out_prev_idx were read
        if(l_prev_hash_str && l_is_out_prev_idx) {
            dap_chain_hash_fast_t l_tx_prev_hash;
            if(!dap_chain_hash_fast_from_str(l_prev_hash_str, &l_tx_prev_hash)) {
                // Create IN item
                dap_chain_tx_in_t *l_in_item = dap_chain_datum_tx_item_in_create(&l_tx_prev_hash, (uint32_t) l_out_prev_idx);
                if (!l_in_item) {
                    dap_string_append_printf(l_err_str, "Unable to create in for transaction.\n");
                }
            } else {
                log_it(L_WARNING, "Invalid 'in' item, bad prev_hash %s", l_prev_hash_str);
                dap_string_append_printf(l_err_str, "Unable to create in for transaction. Invalid 'in' item, "
                                                    "bad prev_hash %s\n", l_prev_hash_str);
                // Go to the next item
                l_list = dap_list_next(l_list);
                continue;
            }
        }
        // Read addr_from
        else {
            const char *l_json_item_addr_str = s_json_get_text(l_json_item_obj, "addr_from");
            const char *l_json_item_token = s_json_get_text(l_json_item_obj, "token");
            dap_chain_addr_t *l_addr_from = NULL;
            if(l_json_item_addr_str) {
                l_addr_from = dap_chain_addr_from_str(l_json_item_addr_str);
                if (!l_addr_from) {
                    log_it(L_WARNING, "Invalid element 'in', unable to convert string representation of addr_from: '%s' "
                                      "to binary.", l_json_item_addr_str);
                    dap_string_append_printf(l_err_str, "Invalid element 'to', unable to convert string representation "
                                                        "of addr_from: '%s' to binary.\n", l_json_item_addr_str);
                    // Go to the next item
                    l_list = dap_list_next(l_list);
                    continue;
                }
            }
            else {
                log_it(L_WARNING, "Invalid 'in' item, incorrect addr_from: '%s'", l_json_item_addr_str ? l_json_item_addr_str : "[null]");
                dap_string_append_printf(l_err_str, "Invalid 'in' item, incorrect addr_from: '%s'\n",
                                         l_json_item_addr_str ? l_json_item_addr_str : "[null]");
                // Go to the next item
                l_list = dap_list_next(l_list);
                continue;
            }
            if(!l_json_item_token) {
                log_it(L_WARNING, "Invalid 'in' item, not found token name");
                dap_string_append_printf(l_err_str, "Invalid 'in' item, not found token name\n");
                // Go to the next item
                l_list = dap_list_next(l_list);
                continue;
            }
            if(IS_ZERO_256(l_value_need)) {
                log_it(L_WARNING, "Invalid 'in' item, not found value in out items");
                dap_string_append_printf(l_err_str, "Invalid 'in' item, not found value in out items\n");
                // Go to the next item
                l_list = dap_list_next(l_list);
                continue;
            }
            if(l_addr_from)
            {
                // find the transactions from which to take away coins
                uint256_t l_value_transfer = { }; // how many coins to transfer
                //SUM_256_256(a_value, a_value_fee, &l_value_need);
                dap_list_t *l_list_used_out = dap_chain_ledger_get_list_tx_outs_with_val(l_net->pub.ledger, l_json_item_token,
                        l_addr_from, l_value_need, &l_value_transfer);
                if(!l_list_used_out) {
                    log_it(L_WARNING, "Not enough funds in previous tx to transfer");
                    dap_string_append_printf(l_err_str, "Can't create in transaction. Not enough funds in previous tx "
                                                        "to transfer\n");
                    // Go to the next item
                    l_list = dap_list_next(l_list);
                    continue;
                }
                // add 'in' items
                uint256_t l_value_got = dap_chain_datum_tx_add_in_item_list(&l_tx, l_list_used_out);
                assert(EQUAL_256(l_value_got, l_value_transfer));
                dap_list_free_full(l_list_used_out, free);
                if(!IS_ZERO_256(l_value_got)) {
                    l_items_ready++;

                    // add 'out' item for coin back
                    uint256_t l_value_back;
                    SUBTRACT_256_256(l_value_got, l_value_need, &l_value_back);
                    if(!IS_ZERO_256(l_value_back)) {
                        dap_chain_datum_tx_add_out_item(&l_tx, l_addr_from, l_value_back);
                    }
                }
            }
        }
        // Go to the next 'in' item
        l_list = dap_list_next(l_list);
    }
    dap_list_free(l_in_list);


    
    // Add TSD section
    l_list = l_tsd_list;
    while(l_list) {
        dap_chain_datum_tx_add_item(&l_tx, l_list->data);
        l_items_ready++;
        l_list = dap_list_next(l_list);
    }
    dap_list_free(l_tsd_list);


    // Add signs
    l_list = l_sign_list;
    while(l_list) {

        struct json_object *l_json_item_obj = (struct json_object*) l_list->data;

        dap_enc_key_t * l_enc_key  = NULL;
        
        //get wallet or cert
        dap_chain_wallet_t *l_wallet = s_json_get_wallet(l_json_item_obj, "wallet");
        const dap_cert_t *l_cert = s_json_get_cert(l_json_item_obj, "cert");

        //wallet goes first
        if (l_wallet) {
            l_enc_key = dap_chain_wallet_get_key(l_wallet, 0);

        } else if (l_cert && l_cert->enc_key) {
            l_enc_key = l_cert->enc_key;
        }
        else{
		dap_string_append_printf(l_err_str, "Can't create sign for transactions.\n");
            log_it(L_ERROR, "Json TX: Item sign has no wallet or cert of they are invalid ");
            continue;
        }

        if(l_enc_key && dap_chain_datum_tx_add_sign_item(&l_tx, l_enc_key) > 0) {
            l_items_ready++;
        } else {
            log_it(L_ERROR, "Json TX: Item sign has invalid enc_key.");
            continue;
        }

        if (l_wallet)
            dap_chain_wallet_close(l_wallet);    

    
        l_list = dap_list_next(l_list);
    }

    dap_list_free(l_sign_list);
    json_object_put(l_json);

    if(l_items_ready<l_items_count) {
        if(!l_items_ready)
            dap_cli_server_cmd_set_reply_text(a_str_reply, "No valid items found to create a transaction");
        else
            dap_cli_server_cmd_set_reply_text(a_str_reply, "Can't create transaction, because only %zu items out of %zu are valid",l_items_ready,l_items_count);
        DAP_DELETE(l_tx);
        return -30;
    }

    // Pack transaction into the datum
    dap_chain_datum_t *l_datum_tx = dap_chain_datum_create(DAP_CHAIN_DATUM_TX, l_tx, dap_chain_datum_tx_get_size(l_tx));
    size_t l_datum_tx_size = dap_chain_datum_size(l_datum_tx);
    DAP_DELETE(l_tx);

    // Add transaction to mempool
    char *l_gdb_group_mempool_base_tx = dap_chain_net_get_gdb_group_mempool_new(l_chain);// get group name for mempool
    char *l_tx_hash_str;
    dap_get_data_hash_str_static(l_datum_tx->data, l_datum_tx->header.data_size, l_tx_hash_str);
    bool l_placed = !dap_global_db_set(l_gdb_group_mempool_base_tx,l_tx_hash_str, l_datum_tx, l_datum_tx_size, false, NULL, NULL);

    DAP_DEL_Z(l_datum_tx);
    DAP_DELETE(l_gdb_group_mempool_base_tx);
    if(!l_placed) {
        dap_cli_server_cmd_set_reply_text(a_str_reply, "Can't add transaction to mempool");
        return -90;
    }
    // Completed successfully
    dap_cli_server_cmd_set_reply_text(a_str_reply, "Transaction %s with %zu items created and added to mempool successfully", l_tx_hash_str, l_items_ready);
    return l_err_code;
}

/**
 * @brief Create transaction
 * com_tx_create command
 * @param argc
 * @param argv
 * @param arg_func
 * @param str_reply
 * @return int
 */
int com_tx_create(int a_argc, char **a_argv, char **a_str_reply)
{
    int arg_index = 1;
//    int cmd_num = 1;
//    const char *value_str = NULL;
    const char *addr_base58_to = NULL;
    const char *str_tmp = NULL;
    const char * l_from_wallet_name = NULL;
    const char * l_wallet_fee_name = NULL;
    const char * l_token_ticker = NULL;
    const char * l_net_name = NULL;
    const char * l_chain_name = NULL;
    const char * l_emission_chain_name = NULL;
    const char * l_tx_num_str = NULL;
    const char *l_emission_hash_str = NULL;
    const char *l_cert_str = NULL;
    dap_cert_t *l_cert = NULL;
    dap_enc_key_t *l_priv_key = NULL;
    dap_chain_hash_fast_t l_emission_hash = {};
    size_t l_tx_num = 0;
    dap_chain_wallet_t * l_wallet_fee = NULL;

    const char * l_hash_out_type = NULL;
    dap_cli_server_cmd_find_option_val(a_argv, arg_index, a_argc, "-H", &l_hash_out_type);
    if(!l_hash_out_type)
        l_hash_out_type = "hex";
    if(dap_strcmp(l_hash_out_type,"hex") && dap_strcmp(l_hash_out_type,"base58")) {
        dap_cli_server_cmd_set_reply_text(a_str_reply, "Invalid parameter -H, valid values: -H <hex | base58>");
        return -1;
    }

    uint256_t l_value = {};
    uint256_t l_value_fee = {};
    dap_cli_server_cmd_find_option_val(a_argv, arg_index, a_argc, "-from_wallet", &l_from_wallet_name);
    dap_cli_server_cmd_find_option_val(a_argv, arg_index, a_argc, "-wallet_fee", &l_wallet_fee_name);
    dap_cli_server_cmd_find_option_val(a_argv, arg_index, a_argc, "-from_emission", &l_emission_hash_str);
    dap_cli_server_cmd_find_option_val(a_argv, arg_index, a_argc, "-chain_emission", &l_emission_chain_name);
    dap_cli_server_cmd_find_option_val(a_argv, arg_index, a_argc, "-to_addr", &addr_base58_to);
    dap_cli_server_cmd_find_option_val(a_argv, arg_index, a_argc, "-token", &l_token_ticker);
    dap_cli_server_cmd_find_option_val(a_argv, arg_index, a_argc, "-net", &l_net_name);
    dap_cli_server_cmd_find_option_val(a_argv, arg_index, a_argc, "-chain", &l_chain_name);
    dap_cli_server_cmd_find_option_val(a_argv, arg_index, a_argc, "-tx_num", &l_tx_num_str);
    dap_cli_server_cmd_find_option_val(a_argv, arg_index, a_argc, "-cert", &l_cert_str);

    if(l_tx_num_str)
        l_tx_num = strtoul(l_tx_num_str, NULL, 10);

    if(dap_cli_server_cmd_find_option_val(a_argv, arg_index, a_argc, "-value", &str_tmp))
        l_value = dap_chain_balance_scan(str_tmp);
    if(IS_ZERO_256(l_value)) {
        dap_cli_server_cmd_set_reply_text(a_str_reply, "tx_create requires parameter '-value' to be valid uint256 value");
        return -4;
    }

    // Validator's fee
    if (dap_cli_server_cmd_find_option_val(a_argv, arg_index, a_argc, "-fee", &str_tmp))
        l_value_fee = dap_chain_balance_scan(str_tmp);
    if (IS_ZERO_256(l_value_fee) && (!l_emission_hash_str || (str_tmp && strcmp(str_tmp, "0")))) {
        dap_cli_server_cmd_set_reply_text(a_str_reply,
                "tx_create requires parameter '-fee' to be valid uint256");
        return -5;
    }

    if((!l_from_wallet_name && !l_emission_hash_str)||(l_from_wallet_name && l_emission_hash_str)) {
        dap_cli_server_cmd_set_reply_text(a_str_reply, "tx_create requires one of parameters '-from_wallet' or '-from_emission'");
        return -1;
    }
    if(!addr_base58_to) {
        dap_cli_server_cmd_set_reply_text(a_str_reply, "tx_create requires parameter '-to_addr'");
        return -2;
    }

    if(!l_net_name) {
        dap_cli_server_cmd_set_reply_text(a_str_reply, "tx_create requires parameter '-net'");
        return -6;
    }

    if(!l_token_ticker) {
        dap_cli_server_cmd_set_reply_text(a_str_reply, "tx_create requires parameter '-token'");
        return -3;
    }
    dap_chain_net_t * l_net = dap_chain_net_by_name(l_net_name);
    dap_ledger_t *l_ledger = l_net ? l_net->pub.ledger : NULL;
    if(l_net == NULL || (l_ledger = dap_chain_ledger_by_net_name(l_net_name)) == NULL) {
        dap_cli_server_cmd_set_reply_text(a_str_reply, "not found net by name '%s'", l_net_name);
        return -7;
    }

    if(!dap_chain_ledger_token_ticker_check(l_ledger, l_token_ticker)) {
        dap_cli_server_cmd_set_reply_text(a_str_reply, "Ticker '%s' is not declared on network '%s'.",
                                          l_token_ticker, l_net_name);
        return -16;
    }

    const char *c_wallets_path = dap_chain_wallet_get_path(g_config);

    dap_chain_t *l_emission_chain = NULL;
    if (l_emission_hash_str) {
        if (dap_chain_hash_fast_from_str(l_emission_hash_str, &l_emission_hash)) {
            dap_cli_server_cmd_set_reply_text(a_str_reply, "tx_create requires parameter '-from_emission' "
                                                         "to be valid string containing hash in hex or base58 format");
            return -3;
        }
        if (l_emission_chain_name) {
            l_emission_chain = dap_chain_net_get_chain_by_name(l_net, l_emission_chain_name);
        } else {
            l_emission_chain = dap_chain_net_get_default_chain_by_chain_type(l_net,CHAIN_TYPE_EMISSION);
        }
        if (!l_emission_chain) {
            dap_cli_server_cmd_set_reply_text(a_str_reply, "tx_create requires parameter '-chain_emission' "
                                                         "to be a valid chain name or set default datum type in chain configuration file");
            return -9;
        }

        if (l_wallet_fee_name){
            l_wallet_fee = dap_chain_wallet_open(l_wallet_fee_name, c_wallets_path);
            if (!l_wallet_fee) {
                dap_cli_server_cmd_set_reply_text(a_str_reply, "Wallet %s does not exist", l_wallet_fee_name);
                return -12;
            }
            l_priv_key = dap_chain_wallet_get_key(l_wallet_fee, 0);
        } else if (l_cert_str) {
            l_cert = dap_cert_find_by_name(l_cert_str);
            if (!l_cert) {
                dap_cli_server_cmd_set_reply_text(a_str_reply, "Certificate %s is invalid", l_cert_str);
                return -5;
            }
            l_priv_key = l_cert->enc_key;
        } else {
            dap_cli_server_cmd_set_reply_text(a_str_reply,
                                              "tx_create requires parameter '-cert' or '-wallet_fee' for create base tx for emission");
            return -10;
        }
    }

    dap_chain_t *l_chain = NULL;
    if (l_chain_name) {
        l_chain = dap_chain_net_get_chain_by_name(l_net, l_chain_name);
    } else {
        l_chain = dap_chain_net_get_default_chain_by_chain_type(l_net,CHAIN_TYPE_TX);
    }

    if(!l_chain) {
        dap_cli_server_cmd_set_reply_text(a_str_reply, "not found chain name '%s', try use parameter '-chain' or set default datum type in chain configuration file",
                l_chain_name);
        return -8;
    }

    dap_chain_addr_t *l_addr_to = dap_chain_addr_from_str(addr_base58_to);
    if(!l_addr_to) {
        dap_cli_server_cmd_set_reply_text(a_str_reply, "destination address is invalid");
        return -11;
    }

    dap_string_t *l_string_ret = dap_string_new(NULL);
    int l_ret = 0;
    if (l_emission_hash_str) {
        char *l_tx_hash_str = NULL;
        if (!l_priv_key) {
            dap_string_append_printf(l_string_ret, "No private key defined for creating the underlying "
                                                   "transaction no '-wallet_fee' or ' -cert' parameter specified.");
            l_ret = -10;
        }
        l_tx_hash_str = dap_chain_mempool_base_tx_create(l_chain, &l_emission_hash, l_emission_chain->id,
                                                         l_value, l_token_ticker, l_addr_to, l_priv_key,
                                                         l_hash_out_type, l_value_fee);
        if (l_tx_hash_str) {
            dap_string_append_printf(l_string_ret, "\nDatum %s with 256bit TX is placed in datum pool\n", l_tx_hash_str);
            DAP_DELETE(l_tx_hash_str);
        } else {
            dap_string_append_printf(l_string_ret, "\nCan't place TX datum in mempool, examine log files\n");
            l_ret = -15;
        }
        dap_cli_server_cmd_set_reply_text(a_str_reply, "%s", l_string_ret->str);
        dap_string_free(l_string_ret, true);
        DAP_DELETE(l_addr_to);
        dap_chain_wallet_close(l_wallet_fee);
        DAP_DEL_Z(l_cert);
        return l_ret;        
    }

    dap_chain_wallet_t * l_wallet = dap_chain_wallet_open(l_from_wallet_name, c_wallets_path);

    if(!l_wallet) {
        dap_cli_server_cmd_set_reply_text(a_str_reply, "wallet %s does not exist", l_from_wallet_name);
        return -9;
    } else {
        dap_string_append_printf(l_string_ret, "%s\n", dap_chain_wallet_check_bliss_sign(l_wallet));
    }
    const dap_chain_addr_t *addr_from = (const dap_chain_addr_t *) dap_chain_wallet_get_addr(l_wallet, l_net->pub.id);

    if(!addr_from) {
        dap_cli_server_cmd_set_reply_text(a_str_reply, "source address is invalid");
        return -10;
    }

    // Check, if network ID is same as ID in destination wallet address. If not - operation is cancelled.
    if (l_addr_to->net_id.uint64 != l_net->pub.id.uint64) {
        bool l_found = false;
        for (dap_list_t *it = l_net->pub.bridged_networks; it; it = it->next) {
            if (((dap_chain_net_id_t *)it->data)->uint64 == l_addr_to->net_id.uint64) {
                l_found = true;
                break;
            }
        }
        if (!l_found) {
            dap_string_t *l_allowed_list = dap_string_new("");
            dap_string_append_printf(l_allowed_list, "0x%016"DAP_UINT64_FORMAT_X, l_net->pub.id.uint64);
            for (dap_list_t *it = l_net->pub.bridged_networks; it; it = it->next)
                dap_string_append_printf(l_allowed_list, ", 0x%016"DAP_UINT64_FORMAT_X, ((dap_chain_net_id_t *)it->data)->uint64);
            dap_cli_server_cmd_set_reply_text(a_str_reply, "Destination network ID=0x%"DAP_UINT64_FORMAT_x
                                                           " is unreachable. List of available network IDs:\n%s"
                                                           " Please, change network name or wallet address",
                                              l_addr_to->net_id.uint64, l_allowed_list->str);
            dap_string_free(l_allowed_list, true);
            return -13;
        }
    }

    if(l_tx_num){
        l_ret = dap_chain_mempool_tx_create_massive(l_chain, dap_chain_wallet_get_key(l_wallet, 0), addr_from,
                                                  l_addr_to, l_token_ticker, l_value, l_value_fee, l_tx_num);

        dap_string_append_printf(l_string_ret, "transfer=%s\n",
                (l_ret == 0) ? "Ok" : (l_ret == -2) ? "False, not enough funds for transfer" : "False");
    } else {
        char *l_tx_hash_str = dap_chain_mempool_tx_create(l_chain, dap_chain_wallet_get_key(l_wallet, 0), addr_from, l_addr_to,
                                                                  l_token_ticker, l_value, l_value_fee, l_hash_out_type);
        if (l_tx_hash_str) {
            dap_string_append_printf(l_string_ret, "transfer=Ok\ntx_hash=%s\n",l_tx_hash_str);
            DAP_DELETE(l_tx_hash_str);
        } else {
            dap_string_append_printf(l_string_ret, "transfer=False\n");
            l_ret = -14;
        }
    }
    dap_cli_server_cmd_set_reply_text(a_str_reply, "%s", l_string_ret->str);
    dap_string_free(l_string_ret, true);

    DAP_DELETE(l_addr_to);
    dap_chain_wallet_close(l_wallet);
    return l_ret;
}


/**
 * @brief com_tx_verify
 * Verifing transaction
 * tx_verify command
 * @param argc
 * @param argv
 * @param arg_func
 * @param str_reply
 * @return int
 */
int com_tx_verify(int a_argc, char **a_argv, char **a_str_reply)
{
    const char * l_tx_hash_str = NULL;
    dap_chain_net_t * l_net = NULL;
    dap_chain_t * l_chain = NULL;
    int l_arg_index = 1;

    dap_cli_server_cmd_find_option_val(a_argv, l_arg_index, a_argc, "-tx", &l_tx_hash_str);
    if(!l_tx_hash_str) {
        dap_cli_server_cmd_set_reply_text(a_str_reply, "tx_verify requires parameter '-tx'");
        return -1;
    }
    dap_chain_node_cli_cmd_values_parse_net_chain(&l_arg_index, a_argc, a_argv, a_str_reply, &l_chain, &l_net);
    if (!l_net || !l_chain) {
        return -2;
    } else if (a_str_reply && *a_str_reply) {
        DAP_DELETE(*a_str_reply);
        *a_str_reply = NULL;
    }
    dap_hash_fast_t l_tx_hash;
    char *l_hex_str_from58 = NULL;
    if (dap_chain_hash_fast_from_hex_str(l_tx_hash_str, &l_tx_hash)) {
        l_hex_str_from58 = dap_enc_base58_to_hex_str_from_str(l_tx_hash_str);
        if (dap_chain_hash_fast_from_hex_str(l_hex_str_from58, &l_tx_hash)) {
            dap_cli_server_cmd_set_reply_text(a_str_reply, "Invalid tx hash format, need hex or base58");
            return -3;
        }
    }
    size_t l_tx_size = 0;
    char *l_gdb_group = dap_chain_net_get_gdb_group_mempool_new(l_chain);
    dap_chain_datum_tx_t *l_tx = (dap_chain_datum_tx_t *)
            dap_global_db_get_sync(l_gdb_group, l_hex_str_from58 ? l_hex_str_from58 : l_tx_hash_str, &l_tx_size, NULL, NULL );
    DAP_DEL_Z(l_hex_str_from58);
    if (!l_tx) {
        dap_cli_server_cmd_set_reply_text(a_str_reply, "Specified tx not found");
        return -3;
    }
    int l_ret = dap_chain_ledger_tx_add_check(l_net->pub.ledger, l_tx, l_tx_size, &l_tx_hash);
    if (l_ret) {
        dap_cli_server_cmd_set_reply_text(a_str_reply, "Specified tx verify fail with return code=%d", l_ret);
        return -4;
    }
    dap_cli_server_cmd_set_reply_text(a_str_reply, "Specified tx verified successfully");
    return 0;
}


/**
 * @brief com_tx_history
 * tx_history command
 * Transaction history for an address
 * @param a_argc
 * @param a_argv
 * @param a_str_reply
 * @return int
 */
int com_tx_history(int a_argc, char ** a_argv, char **a_str_reply)
{
    int arg_index = 1;
    const char *l_addr_base58 = NULL;
    const char *l_wallet_name = NULL;
    const char *l_net_str = NULL;
    const char *l_chain_str = NULL;
    const char *l_tx_hash_str = NULL;

    dap_chain_t * l_chain = NULL;
    dap_chain_net_t * l_net = NULL;

    const char * l_hash_out_type = NULL;
    dap_cli_server_cmd_find_option_val(a_argv, arg_index, a_argc, "-H", &l_hash_out_type);
    if(!l_hash_out_type)
        l_hash_out_type = "hex";
    if(dap_strcmp(l_hash_out_type,"hex") && dap_strcmp(l_hash_out_type,"base58")) {
        dap_cli_server_cmd_set_reply_text(a_str_reply, "Invalid parameter -H, valid values: -H <hex | base58>");
        return -1;
    }

    dap_cli_server_cmd_find_option_val(a_argv, arg_index, a_argc, "-addr", &l_addr_base58);
    dap_cli_server_cmd_find_option_val(a_argv, arg_index, a_argc, "-w", &l_wallet_name);
    dap_cli_server_cmd_find_option_val(a_argv, arg_index, a_argc, "-net", &l_net_str);
    dap_cli_server_cmd_find_option_val(a_argv, arg_index, a_argc, "-chain", &l_chain_str);
    dap_cli_server_cmd_find_option_val(a_argv, arg_index, a_argc, "-tx", &l_tx_hash_str);

    bool l_is_tx_all = dap_cli_server_cmd_find_option_val(a_argv, arg_index, a_argc, "-all", NULL);

    if (!l_addr_base58 && !l_wallet_name && !l_tx_hash_str && !l_is_tx_all) {
        dap_cli_server_cmd_set_reply_text(a_str_reply, "tx_history requires parameter '-addr' or '-w' or '-tx'");
        return -1;
    }

    if (!l_net_str && !l_addr_base58&& !l_is_tx_all) {
        dap_cli_server_cmd_set_reply_text(a_str_reply, "tx_history requires parameter '-net' or '-addr'");
        return -2;
    }

    dap_chain_hash_fast_t l_tx_hash;
    if (l_tx_hash_str && dap_chain_hash_fast_from_str(l_tx_hash_str, &l_tx_hash)) {
        dap_cli_server_cmd_set_reply_text(a_str_reply, "TX hash not recognized");
        return -3;
    }
    // Select chain network
    if (l_net_str) {
        l_net = dap_chain_net_by_name(l_net_str);
        if (!l_net) { // Can't find such network
            dap_cli_server_cmd_set_reply_text(a_str_reply,
                    "tx_history requires parameter '-net' to be valid chain network name");
            return -3;
        }
    }
    // Get chain address
    dap_chain_addr_t *l_addr = NULL;
    if (l_addr_base58) {
        if (l_tx_hash_str) {
            dap_cli_server_cmd_set_reply_text(a_str_reply, "Incomatible params '-addr' & '-tx'");
            return -4;
        }
        l_addr = dap_chain_addr_from_str(l_addr_base58);
        if (!l_addr) {
            dap_cli_server_cmd_set_reply_text(a_str_reply, "Wallet address not recognized");
            return -5;
        }
        if (l_net) {
            if (l_net->pub.id.uint64 != l_addr->net_id.uint64) {
                dap_cli_server_cmd_set_reply_text(a_str_reply,
                                                  "Network ID with '-net' param and network ID with '-addr' param are different");
                DAP_DELETE(l_addr);
                return -6;
            }
        } else
            l_net = dap_chain_net_by_id(l_addr->net_id);
    }
    const char* l_sign_str = "";
    if (l_wallet_name) {
        const char *c_wallets_path = dap_chain_wallet_get_path(g_config);
        dap_chain_wallet_t *l_wallet = dap_chain_wallet_open(l_wallet_name, c_wallets_path);
        if (l_wallet) {
            l_sign_str = dap_chain_wallet_check_bliss_sign(l_wallet);
            dap_chain_addr_t *l_addr_tmp = dap_chain_wallet_get_addr(l_wallet, l_net->pub.id);
            if (l_addr) {
                if (!dap_chain_addr_compare(l_addr, l_addr_tmp)) {
                    dap_cli_server_cmd_set_reply_text(a_str_reply,
                                                      "Address with '-addr' param and address with '-w' param are different");
                    DAP_DELETE(l_addr);
                    DAP_DELETE(l_addr_tmp);
                    return -7;
                }
                DAP_DELETE(l_addr_tmp);
            } else
                l_addr = l_addr_tmp;
            dap_chain_wallet_close(l_wallet);
        } else {
            dap_cli_server_cmd_set_reply_text(a_str_reply, "The wallet %s is not activated or it doesn't exist", l_wallet_name);
            DAP_DELETE(l_addr);
            return -7;
        }
    }
    // Select chain, if any
    if (!l_net) {
        dap_cli_server_cmd_set_reply_text(a_str_reply, "Could not determine the network from which to "
                                                       "extract data for the tx_history command to work.");
        return -9;
    }
    if (l_chain_str)
        l_chain = dap_chain_net_get_chain_by_name(l_net, l_chain_str);
    else
        l_chain = dap_chain_net_get_default_chain_by_chain_type(l_net, CHAIN_TYPE_TX);

    if(!l_chain) {
        dap_cli_server_cmd_set_reply_text(a_str_reply, "tx_history requires parameter '-chain' to be valid chain name in chain net %s."
                                                        " You can set default datum type in chain configuration file",
                                          l_net_str);
        return -8;
    }
    char *l_str_out = NULL;
    if (l_tx_hash_str) {
        l_str_out = dap_db_history_tx(&l_tx_hash, l_chain, l_hash_out_type);
    } else if (l_addr) {
        l_str_out = dap_db_history_addr(l_addr, l_chain, l_hash_out_type);
    } else if (l_is_tx_all) {
        dap_time_t l_time_T = dap_time_now();
        char out[80] = {"\0"};
        dap_time_to_str_rfc822(out,80, l_time_T);
        log_it(L_DEBUG, "Start getting tx from chain: %s", out);
        dap_ledger_t *l_ledger = l_net->pub.ledger;
        dap_string_t *l_tx_all_str = dap_string_new("");
        size_t l_tx_count = 0;
        size_t l_tx_ledger_accepted = 0;
        size_t l_tx_ledger_rejected = 0;
        dap_chain_cell_t    *l_cell = NULL,
                            *l_cell_tmp = NULL;
        dap_chain_atom_iter_t *l_iter = NULL;
        HASH_ITER(hh, l_chain->cells, l_cell, l_cell_tmp) {
            l_iter = l_chain->callback_atom_iter_create(l_chain, l_cell->id, 0);
            size_t l_atom_size = 0;
            dap_chain_atom_ptr_t l_ptr = l_chain->callback_atom_iter_get_first(l_iter, &l_atom_size);
            while (l_ptr && l_atom_size) {
                size_t l_datums_count = 0;
                dap_chain_datum_t **l_datums = l_cell->chain->callback_atom_get_datums(l_ptr, l_atom_size, &l_datums_count);
                for (size_t i = 0; i < l_datums_count; i++) {
                    if (l_datums[i]->header.type_id == DAP_CHAIN_DATUM_TX) {
                        l_tx_count++;
                        dap_chain_datum_tx_t *l_tx = (dap_chain_datum_tx_t*)l_datums[i]->data;
                        dap_hash_fast_t l_ttx_hash = {0};
                        dap_hash_fast(l_tx, l_datums[i]->header.data_size, &l_ttx_hash);
                        const char *l_token_ticker = NULL;
                        if ((l_token_ticker = dap_chain_ledger_tx_get_token_ticker_by_hash(l_ledger, &l_ttx_hash))) {
                            dap_string_append_printf(l_tx_all_str, "\t\t↓↓↓ Ledger accepted ↓↓↓\n");
                            l_tx_ledger_accepted++;
                        } else {
                            l_token_ticker = s_tx_get_main_ticker(l_tx, l_net, NULL);
                            dap_string_append_printf(l_tx_all_str, "\t\t↓↓↓ Ledger rejected ↓↓↓\n");
                            l_tx_ledger_rejected++;
                        }
                        dap_chain_datum_dump_tx(l_tx, l_token_ticker, l_tx_all_str, l_hash_out_type, &l_ttx_hash, l_net->pub.id);
                    }
                }
                DAP_DEL_Z(l_datums);
                l_ptr = l_chain->callback_atom_iter_get_next(l_iter, &l_atom_size);
            }
            l_cell->chain->callback_atom_iter_delete(l_iter);
        }
        l_time_T = dap_time_now();
        dap_time_to_str_rfc822(out,80, l_time_T);
        log_it(L_DEBUG, "END getting tx from chain: %s", out);
        dap_string_append_printf(l_tx_all_str, "Chain %s in network %s contains %zu transactions.\n"
                                               "Of which %zu were accepted into the ledger and %zu were rejected.\n",
                                 l_net->pub.name, l_chain->name, l_tx_count, l_tx_ledger_accepted, l_tx_ledger_rejected);

        l_str_out = l_str_out ? dap_strdup_printf("%s%s", l_str_out, dap_strdup(l_tx_all_str->str)) : dap_strdup(l_tx_all_str->str);
        dap_string_free(l_tx_all_str, true);
    }

    dap_string_t *l_str_ret = dap_string_new("");
    if (l_addr) {
        char *l_addr_str = dap_chain_addr_to_str(l_addr);
        dap_string_append_printf(l_str_ret, "%s\n%s\n", dap_strdup_printf("History for addr %s:\n%s", l_addr_str,
                l_str_out ? l_str_out : " empty"), l_sign_str);
        DAP_DELETE(l_addr_str);
        DAP_DELETE(l_str_out);
    } else
        l_str_ret = l_str_out;
    dap_cli_server_cmd_set_reply_text(a_str_reply, "%s", l_str_ret->str);
    dap_string_free(l_str_ret, true);
    return 0;
}

/**
 * @brief stats command
 *
 * @param argc
 * @param argv
 * @param arg_func
 * @param str_reply
 * @return int
 */
int com_stats(int argc, char **a_argv, char **a_str_reply)
{
    enum {
        CMD_NONE, CMD_STATS_CPU
    };
    int arg_index = 1;
    int cmd_num = CMD_NONE;
    // find  add parameter ('cpu')
    if (dap_cli_server_cmd_find_option_val(a_argv, arg_index, MIN(argc, arg_index + 1), "cpu", NULL)) {
        cmd_num = CMD_STATS_CPU;
    }
    switch (cmd_num) {
    case CMD_NONE:
    default:
        dap_cli_server_cmd_set_reply_text(a_str_reply, "format of command: stats cpu");
        return -1;
    case CMD_STATS_CPU:
#if (defined DAP_OS_UNIX) || (defined __WIN32)
    {
        dap_cpu_monitor_init();
        dap_usleep(500000);
        char *l_str_reply_prev = DAP_NEW_Z_SIZE(char, 1);
        char *l_str_delimiter;
        dap_cpu_stats_t s_cpu_stats = dap_cpu_get_stats();
        for (uint32_t n_cpu_num = 0; n_cpu_num < s_cpu_stats.cpu_cores_count; n_cpu_num++) {
            if ((n_cpu_num % 4 == 0) && (n_cpu_num != 0)) {
                l_str_delimiter = dap_strdup_printf("\n");
            } else if (n_cpu_num == s_cpu_stats.cpu_cores_count - 1) {
                l_str_delimiter = DAP_NEW_Z_SIZE(char, 1);
            } else {
                l_str_delimiter = dap_strdup_printf(" ");
            }
            *a_str_reply = dap_strdup_printf("%sCPU-%d: %f%%%s", l_str_reply_prev, n_cpu_num, s_cpu_stats.cpus[n_cpu_num].load, l_str_delimiter);
            DAP_DELETE(l_str_reply_prev);
            DAP_DELETE(l_str_delimiter);
            l_str_reply_prev = *a_str_reply;
        }
        *a_str_reply = dap_strdup_printf("%s\nTotal: %f%%", l_str_reply_prev, s_cpu_stats.cpu_summary.load);
        DAP_DELETE(l_str_reply_prev);
        break;
    }
#else
        dap_cli_server_cmd_set_reply_text(a_str_reply, "only Linux or Windows environment supported");
        return -1;
#endif // DAP_OS_UNIX
    }
    return 0;
}

/**
 * @brief com_exit
 *
 * @param argc
 * @param argv
 * @param arg_func
 * @param str_reply
 * @return int
 */
int com_exit(int a_argc, char **a_argv, char **a_str_reply)
{
    UNUSED(a_argc);
    UNUSED(a_argv);
    UNUSED(a_str_reply);
    //dap_events_stop_all();
    exit(0);
    return 0;
}


/**
 * @brief com_print_log Print log info
 * print_log [ts_after <timestamp >] [limit <line numbers>]
 * @param argc
 * @param argv
 * @param arg_func
 * @param str_reply
 * @return int
 */
int com_print_log(int a_argc, char **a_argv, char **a_str_reply)
{
    int arg_index = 1;
    const char * l_str_ts_after = NULL;
    const char * l_str_limit = NULL;
    int64_t l_ts_after = 0;
    long l_limit = 0;
    dap_cli_server_cmd_find_option_val(a_argv, arg_index, a_argc, "ts_after", &l_str_ts_after);
    dap_cli_server_cmd_find_option_val(a_argv, arg_index, a_argc, "limit", &l_str_limit);

    l_ts_after = (l_str_ts_after) ? strtoll(l_str_ts_after, 0, 10) : -1;
    l_limit = (l_str_limit) ? strtol(l_str_limit, 0, 10) : -1;

    if(l_ts_after < 0 || !l_str_ts_after) {
        dap_cli_server_cmd_set_reply_text(a_str_reply, "requires valid parameter 'l_ts_after'");
        return -1;
    }
    if(!l_limit) {
        dap_cli_server_cmd_set_reply_text(a_str_reply, "requires valid parameter 'limit'");
        return -1;
    }

    // get logs from list
    char *l_str_ret = dap_log_get_item(l_ts_after, (int) l_limit);
    if(!l_str_ret) {
        dap_cli_server_cmd_set_reply_text(a_str_reply, "no logs");
        return -1;
    }
    dap_cli_server_cmd_set_reply_text(a_str_reply, "%s", l_str_ret);
    DAP_DELETE(l_str_ret);
    return 0;
}

/**
 * @brief cmd_gdb_export
 * action for cellframe-node-cli gdb_export command
 * @param argc
 * @param argv
 * @param arg_func
 * @param a_str_reply
 * @return
 */
int cmd_gdb_export(int a_argc, char **a_argv, char **a_str_reply)
{
    int arg_index = 1;
    const char *l_filename = NULL;
    dap_cli_server_cmd_find_option_val(a_argv, arg_index, a_argc, "filename", &l_filename);
    if (!l_filename) {
        dap_cli_server_cmd_set_reply_text(a_str_reply, "gdb_export requires parameter 'filename'");
        return -1;
    }
    const char *l_gdb_path = dap_config_get_item_str(g_config, "global_db", "path");
    if (!l_gdb_path) {
        log_it(L_ERROR, "Can't find gdb path in config file");
        dap_cli_server_cmd_set_reply_text(a_str_reply, "Can't find gdb path in the config file");
        return -1;
    }
    if (!opendir(l_gdb_path)) {
        log_it(L_ERROR, "Can't open db directory");
        dap_cli_server_cmd_set_reply_text(a_str_reply, "Can't open db directory");
        return -1;
    }
    char l_path[MIN(strlen(l_gdb_path) + strlen(l_filename) + 12, MAX_PATH)];
    memset(l_path, '\0', sizeof(l_path));
    snprintf(l_path, sizeof(l_path), "%s/%s.json", l_gdb_path, l_filename);

    const char *l_groups_str = NULL;
    dap_cli_server_cmd_find_option_val(a_argv, arg_index, a_argc, "-groups", &l_groups_str);
    char *l_group_str = NULL, *l_ctx = NULL;
    dap_list_t *l_parsed_groups_list = NULL;
    if (l_groups_str) {
        char *l_tmp_str = dap_strdup(l_groups_str);
        l_group_str = strtok_r(l_tmp_str, ",", &l_ctx);
        for (; l_group_str; l_group_str = strtok_r(NULL, ",", &l_ctx)) {
            l_parsed_groups_list = dap_list_prepend(l_parsed_groups_list, dap_strdup(l_group_str));
        }
        DAP_DEL_Z(l_tmp_str);
    }
    struct json_object *l_json = json_object_new_array();
    dap_list_t *l_groups_list = l_parsed_groups_list
            ? l_parsed_groups_list
            : dap_global_db_driver_get_groups_by_mask("*");
    for (dap_list_t *l_list = l_groups_list; l_list; l_list = dap_list_next(l_list)) {
        size_t l_store_obj_count = 0;
        char *l_group_name = (char *)l_list->data;
        pdap_store_obj_t l_store_obj = dap_global_db_get_all_raw_sync(l_group_name,0, &l_store_obj_count);
        if (!l_store_obj_count) {
            log_it(L_INFO, "Group %s is empty or not found", l_group_name);
            continue;
        } else {
            log_it(L_INFO, "Exporting group %s, number of records: %zu", l_group_name, l_store_obj_count);
        }

        struct json_object *l_json_group = json_object_new_array();
        struct json_object *l_json_group_inner = json_object_new_object();
        json_object_object_add(l_json_group_inner, "group", json_object_new_string(l_group_name));

        for (size_t i = 0; i < l_store_obj_count; ++i) {
            size_t l_out_size = DAP_ENC_BASE64_ENCODE_SIZE((int64_t)l_store_obj[i].value_len) + 1;
            char *l_value_enc_str = DAP_NEW_Z_SIZE(char, l_out_size);
            if(!l_value_enc_str) {
                log_it(L_CRITICAL, "Memory allocation error in %s, line %d", __PRETTY_FUNCTION__, __LINE__);
                return -1;
            }
            dap_enc_base64_encode(l_store_obj[i].value, l_store_obj[i].value_len, l_value_enc_str, DAP_ENC_DATA_TYPE_B64);
            struct json_object *jobj = json_object_new_object();
            json_object_object_add(jobj, "id",      json_object_new_int64((int64_t)l_store_obj[i].id));
            json_object_object_add(jobj, "key",     json_object_new_string(l_store_obj[i].key));
            json_object_object_add(jobj, "value",   json_object_new_string(l_value_enc_str));
            json_object_object_add(jobj, "value_len", json_object_new_int64((int64_t)l_store_obj[i].value_len));
            json_object_object_add(jobj, "timestamp", json_object_new_int64((int64_t)l_store_obj[i].timestamp));
            json_object_array_add(l_json_group, jobj);

            DAP_DELETE(l_value_enc_str);
        }
        json_object_object_add(l_json_group_inner, "records", l_json_group);
        json_object_array_add(l_json, l_json_group_inner);
        dap_store_obj_free(l_store_obj, l_store_obj_count);
    }
    dap_list_free_full(l_groups_list, NULL);
    if (json_object_to_file(l_path, l_json) == -1) {
#if JSON_C_MINOR_VERSION<15
        log_it(L_CRITICAL, "Couldn't export JSON to file, error code %d", errno );
        dap_cli_server_cmd_set_reply_text (a_str_reply, "Couldn't export JSON to file, error code %d", errno );
#else
        log_it(L_CRITICAL, "Couldn't export JSON to file, err '%s'", json_util_get_last_err());
        dap_cli_server_cmd_set_reply_text(a_str_reply, "%s", json_util_get_last_err());
#endif
         json_object_put(l_json);
         return -1;
    }
    json_object_put(l_json);
    return 0;
}

/**
 * @brief cmd_gdb_import
 * @param argc
 * @param argv
 * @param arg_func
 * @param a_str_reply
 * @return
 */
int cmd_gdb_import(int a_argc, char **a_argv, char ** a_str_reply)
{
    int arg_index = 1;
    const char *l_filename = NULL;
    dap_cli_server_cmd_find_option_val(a_argv, arg_index, a_argc, "filename", &l_filename);
    if (!l_filename) {
        dap_cli_server_cmd_set_reply_text(a_str_reply, "gdb_import requires parameter 'filename'");
        return -1;
    }
    const char *l_gdb_path = dap_config_get_item_str(g_config, "global_db", "path");
    if (!l_gdb_path) {
        log_it(L_ERROR, "Can't find gdb path in config file");
        dap_cli_server_cmd_set_reply_text(a_str_reply, "Can't find gdb path in the config file");
        return -1;
    }
    char l_path[strlen(l_gdb_path) + strlen(l_filename) + 12];
    memset(l_path, '\0', sizeof(l_path));
    snprintf(l_path, sizeof(l_path), "%s/%s.json", l_gdb_path, l_filename);
    struct json_object *l_json = json_object_from_file(l_path);
    if (!l_json) {
#if JSON_C_MINOR_VERSION<15
        log_it(L_CRITICAL, "Import error occured: code %d", errno);
        dap_cli_server_cmd_set_reply_text(a_str_reply, "Import error occured: code %d",errno);
#else
        log_it(L_CRITICAL, "Import error occured: %s", json_util_get_last_err());
        dap_cli_server_cmd_set_reply_text(a_str_reply, "%s", json_util_get_last_err());
#endif
        return -1;
    }
    for (size_t i = 0, l_groups_count = json_object_array_length(l_json); i < l_groups_count; ++i) {
        struct json_object *l_group_obj = json_object_array_get_idx(l_json, i);
        if (!l_group_obj) {
            continue;
        }
        struct json_object *l_json_group_name = json_object_object_get(l_group_obj, "group");
        const char *l_group_name = json_object_get_string(l_json_group_name);
        // proc group name
        log_it(L_INFO, "Group %zu: %s", i, l_group_name);
        struct json_object *l_json_records = json_object_object_get(l_group_obj, "records");
        size_t l_records_count = json_object_array_length(l_json_records);
        pdap_store_obj_t l_group_store = DAP_NEW_Z_SIZE(dap_store_obj_t, l_records_count * sizeof(dap_store_obj_t));
        if(!l_group_store) {
            log_it(L_CRITICAL, "Memory allocation error in %s, line %d", __PRETTY_FUNCTION__, __LINE__);
            return -1;
        }
        for (size_t j = 0; j < l_records_count; ++j) {
            struct json_object *l_record, *l_id, *l_key, *l_value, *l_value_len, *l_ts;
            l_record = json_object_array_get_idx(l_json_records, j);
            l_id        = json_object_object_get(l_record, "id");
            l_key       = json_object_object_get(l_record, "key");
            l_value     = json_object_object_get(l_record, "value");
            l_value_len = json_object_object_get(l_record, "value_len");
            l_ts        = json_object_object_get(l_record, "timestamp");
            //
            l_group_store[j].id     = (uint64_t)json_object_get_int64(l_id);
            l_group_store[j].key    = dap_strdup(json_object_get_string(l_key));
            l_group_store[j].group  = dap_strdup(l_group_name);
            dap_nanotime_t l_temp = json_object_get_int64(l_ts);
            l_group_store[j].timestamp = l_temp >> 32 ? l_temp : l_temp << 32; // possibly legacy record
            l_group_store[j].value_len = (uint64_t)json_object_get_int64(l_value_len);
            l_group_store[j].type   = 'a';
            const char *l_value_str = json_object_get_string(l_value);
            char *l_val = DAP_NEW_Z_SIZE(char, l_group_store[j].value_len);
            if(!l_val) {
                log_it(L_CRITICAL, "Memory allocation error in %s, line %d", __PRETTY_FUNCTION__, __LINE__);
                l_records_count = j;
                break;
            }
            dap_enc_base64_decode(l_value_str, strlen(l_value_str), l_val, DAP_ENC_DATA_TYPE_B64);
            l_group_store[j].value  = (uint8_t*)l_val;
        }
        if (dap_global_db_driver_apply(l_group_store, l_records_count)) {
            log_it(L_CRITICAL, "An error occured on importing group %s...", l_group_name);
        } else {
            log_it(L_INFO, "Imported %zu records of group %s", l_records_count, l_group_name);
        }
        //dap_store_obj_free(l_group_store, l_records_count);
    }
    json_object_put(l_json);
    return 0;
}

dap_list_t *s_go_all_nets_offline()
{
    dap_list_t *l_net_returns = NULL;
    uint16_t l_net_count;
    dap_chain_net_t **l_net_list = dap_chain_net_list(&l_net_count);
    for (uint16_t i = 0; i < l_net_count; i++) {    // Shutdown all networks
        if (dap_chain_net_stop(l_net_list[i]))
            l_net_returns = dap_list_append(l_net_returns, l_net_list[i]);
    }
    sleep(2);   // waiting for networks to go offline
    return l_net_returns;
}

typedef struct _pvt_net_aliases_list{
    dap_chain_net_t *net;
    dap_global_db_obj_t *group_aliases;
    size_t count_aliases;
    dap_global_db_obj_t *group_nodes;
    size_t count_nodes;
}_pvt_net_aliases_list_t;

int cmd_remove(int a_argc, char **a_argv, char ** a_str_reply)
{
    //default init
    const char		*return_message	=	NULL;
    const char		*l_gdb_path		=	NULL;
//    const char		*l_chains_path	=	NULL;
    const char		*l_net_str		=	NULL;
    dap_chain_net_t	*l_net			=	NULL;
    int 			all				=	0;

    //for enum
    uint8_t			error			=	0;
    uint8_t			successful		=	0;

    //enum for errors
    enum {
        GDB_FAIL_PATH				=	0x00000001,
        CHAINS_FAIL_PATH			=	0x00000002,
        COMMAND_NOT_CORRECT			=	0x00000004,
        NET_NOT_VALID				=	0x00000008
    };

    //enum for successful
    enum {
        REMOVED_GDB					=	0x00000001,
        REMOVED_CHAINS				=	0x00000002
    };

    //check path's from config file
    if (dap_cli_server_cmd_check_option(a_argv, 1, a_argc, "-gdb") >= 0
    &&	(NULL == (l_gdb_path = dap_config_get_item_str(g_config, "global_db", "path")))){
        error |= GDB_FAIL_PATH;
    }
//    if (dap_cli_server_cmd_check_option(a_argv, 1, a_argc, "-chains") >= 0
//    &&	(NULL == (l_chains_path = dap_config_get_item_str(g_config, "resources", "dap_chains_path")))) {
//        error |= CHAINS_FAIL_PATH;
//    }

    dap_list_t *l_net_returns = NULL;
    //perform deletion according to the specified parameters, if the path is specified
    if (l_gdb_path) {
        l_net_returns = s_go_all_nets_offline();
        uint16_t l_net_count;
        dap_chain_net_t **l_net_list = dap_chain_net_list(&l_net_count);
        dap_list_t *l_gdb_aliases_list = NULL;
        for (uint16_t i = 0; i < l_net_count; i++) {
            size_t l_aliases_count = 0;
            _pvt_net_aliases_list_t *l_gdb_groups = DAP_NEW(_pvt_net_aliases_list_t);
            if (!l_gdb_groups) {
                log_it(L_CRITICAL, "Memory allocation error in %s, line %d", __PRETTY_FUNCTION__, __LINE__);
                dap_list_free(l_net_returns);
                return -1;
            }
            l_gdb_groups->net = l_net_list[i];
            l_gdb_groups->group_aliases = dap_global_db_get_all_sync(l_gdb_groups->net->pub.gdb_nodes_aliases, &l_gdb_groups->count_aliases);
            l_gdb_groups->group_nodes = dap_global_db_get_all_sync(l_gdb_groups->net->pub.gdb_nodes, &l_gdb_groups->count_nodes);
            l_gdb_aliases_list = dap_list_append(l_gdb_aliases_list, l_gdb_groups);
        }
        dap_global_db_deinit();
        const char *l_gdb_driver = dap_config_get_item_str_default(g_config, "global_db", "driver", "mdbx");
        char *l_gdb_rm_path = dap_strdup_printf("%s/gdb-%s", l_gdb_path, l_gdb_driver);
        dap_rm_rf(l_gdb_rm_path);
        DAP_DELETE(l_gdb_rm_path);
        dap_global_db_init(l_gdb_path, l_gdb_driver);
        for (dap_list_t *ptr = l_gdb_aliases_list; ptr; ptr = dap_list_next(ptr)) {
            _pvt_net_aliases_list_t *l_tmp = (_pvt_net_aliases_list_t*)ptr->data;
            for (size_t i = 0; i < l_tmp->count_aliases; i++) {
                dap_global_db_obj_t l_obj = l_tmp->group_aliases[i];
                dap_global_db_set_sync(l_tmp->net->pub.gdb_nodes_aliases, l_obj.key, l_obj.value, l_obj.value_len, false);
            }
            dap_global_db_objs_delete(l_tmp->group_aliases, l_tmp->count_aliases);
            for (size_t i = 0; i < l_tmp->count_nodes; i++) {
                dap_global_db_obj_t l_obj = l_tmp->group_nodes[i];
                dap_global_db_set_sync(l_tmp->net->pub.gdb_nodes, l_obj.key, l_obj.value, l_obj.value_len, false);
            }
            dap_global_db_objs_delete(l_tmp->group_nodes, l_tmp->count_nodes);
        }
        dap_list_free_full(l_gdb_aliases_list, NULL);
        if (!error)
            successful |= REMOVED_GDB;
    }

    if (dap_cli_server_cmd_check_option(a_argv, 1, a_argc, "-chains") != -1) {
        dap_cli_server_cmd_find_option_val(a_argv, 1, a_argc, "-net", &l_net_str);
        all = dap_cli_server_cmd_check_option(a_argv, 1, a_argc, "-all");

        if	(NULL == l_net_str && all >= 0) {
            if (NULL == l_gdb_path)
                l_net_returns = s_go_all_nets_offline();
            uint16_t l_net_count;
            dap_chain_net_t **l_net_list = dap_chain_net_list(&l_net_count);
            for (uint16_t i = 0; i < l_net_count; i++) {
                s_dap_chain_net_purge(l_net_list[i]);
            }
            if (!error)
                successful |= REMOVED_CHAINS;

        } else if	(NULL != l_net_str && all < 0) {
            if (NULL != (l_net = dap_chain_net_by_name(l_net_str))) {
                if (NULL == l_gdb_path && dap_chain_net_stop(l_net))
                    l_net_returns = dap_list_append(l_net_returns, l_net);
            } else {
                error |= NET_NOT_VALID;
            }
            s_dap_chain_net_purge(l_net);
            if (!error)
                successful |= REMOVED_CHAINS;

        } else {
            error |= COMMAND_NOT_CORRECT;
        }
    }

    //handling errors
    if (error & GDB_FAIL_PATH
    ||	error & CHAINS_FAIL_PATH) {
        return_message = "The node configuration file does not specify the path to the database and/or chains.\n"
                         "Please check the cellframe-node.cfg file in the [resources] item for subitems:\n"
                         "dap_global_db_path=<PATH>\n"
                         "dap_chains_path=<PATH>";
    } else if (error & COMMAND_NOT_CORRECT) {
        return_message = "You need to make a decision whether to remove all chains or a chain from a specific network.\n"
                         "You cannot use two keys '-net' and '-all' at the same time.\n"
                         "Be careful, the '-all' option will delete ALL CHAINS and won't ask you for permission!";
    } else if (error & NET_NOT_VALID) {
        return_message = "The specified network was not found.\n"
                         "The list of available networks can be viewed using the command:"
                         "'net list'";
    }

    if (error) {
       dap_cli_server_cmd_set_reply_text(a_str_reply, "Error when deleting, because:\n%s", return_message);
    }
    else if (successful) {
        dap_cli_server_cmd_set_reply_text(a_str_reply, "Successful removal: %s %s", successful & REMOVED_GDB ? "gdb" : "-", successful & REMOVED_CHAINS ? "chains" : "-");
    } else {
        dap_cli_server_cmd_set_reply_text(a_str_reply, "Nothing to delete. Check if the command is correct.\nUse flags: -gdb or/and -chains [-net <net_name> | -all]\n"
                                                       "Be careful, the '-all' option will delete ALL CHAINS and won't ask you for permission!");
    }

    for (dap_list_t *it = l_net_returns; it; it = it->next)
        dap_chain_net_start((dap_chain_net_t *)it->data);
    dap_list_free(l_net_returns);

    return error;
}


/*
 * block code signer
 */
/*
 * enum for dap_chain_sign_file
 */
typedef enum {
    SIGNER_ALL_FLAGS             = 0x1f,
    SIGNER_FILENAME              = 1 << 0,   // flag - full filename
    SIGNER_FILENAME_SHORT        = 1 << 1,   // flag - filename without extension
    SIGNER_FILESIZE              = 1 << 2,   // flag - size of file
    SIGNER_DATE                  = 1 << 3,   // flag - date
    SIGNER_MIME_MAGIC            = 1 << 4,   // flag - mime magic
    SIGNER_COUNT                 = 5         // count flags
} dap_sign_signer_file_t;

static int s_sign_file(const char *a_filename, dap_sign_signer_file_t a_flags, const char *a_cert_name,
                       dap_sign_t **a_signed, dap_chain_hash_fast_t *a_hash);
static int s_signer_cmd(int a_arg_index, int a_argc, char **a_argv, char **a_str_reply);
static int s_check_cmd(int a_arg_index, int a_argc, char **a_argv, char **a_str_reply);
struct opts {
    char *name;
    uint32_t cmd;
};

#define BUILD_BUG(condition) ((void)sizeof(char[1-2*!!(condition)]))

int com_signer(int a_argc, char **a_argv, char **a_str_reply)
{
    enum {
        CMD_NONE, CMD_SIGN, CMD_CHECK
    };

    int arg_index = 1;
    int cmd_num = CMD_NONE;

    struct opts l_opts[] = {
    { "sign", CMD_SIGN },
    { "check", CMD_CHECK }
    };

    size_t l_len_opts = sizeof(l_opts) / sizeof(struct opts);
    for (size_t i = 0; i < l_len_opts; i++) {
        if (dap_cli_server_cmd_find_option_val(a_argv, arg_index, MIN(a_argc, arg_index + 1), l_opts[i].name, NULL)) {
            cmd_num = l_opts[i].cmd;
            break;
        }
    }

    if(cmd_num == CMD_NONE) {
        dap_cli_server_cmd_set_reply_text(a_str_reply, "command %s not recognized", a_argv[1]);
        return -1;
    }
    switch (cmd_num) {
    case CMD_SIGN:
        return s_signer_cmd(arg_index, a_argc, a_argv, a_str_reply);
        break;
    case CMD_CHECK:
        return s_check_cmd(arg_index, a_argc, a_argv, a_str_reply);
        break;
    }

    return -1;
}

static int s_get_key_from_file(const char *a_file, const char *a_mime, const char *a_cert_name, dap_sign_t **a_sign);

static int s_check_cmd(int a_arg_index, int a_argc, char **a_argv, char **a_str_reply)
{
    int l_ret = 0;

    enum {OPT_FILE, OPT_HASH, OPT_NET, OPT_MIME, OPT_CERT,
          OPT_COUNT};
    struct opts l_opts_check[] = {
    { "-file", OPT_FILE },
    { "-hash", OPT_HASH },
    { "-net", OPT_NET },
    { "-mime", OPT_MIME },
    { "-cert", OPT_CERT }
    };

    BUILD_BUG((sizeof(l_opts_check)/sizeof(struct opts)) != OPT_COUNT);

    char *l_str_opts_check[OPT_COUNT] = {0};
    for (int i = 0; i < OPT_COUNT; i++) {
        dap_cli_server_cmd_find_option_val(a_argv, a_arg_index, a_argc, l_opts_check[i].name, (const char **) &l_str_opts_check[i]);
    }

    if (!l_str_opts_check[OPT_CERT]) {
        dap_cli_server_cmd_set_reply_text(a_str_reply, "%s need to be selected", l_opts_check[OPT_CERT].name);
        return -1;
    }
    if (l_str_opts_check[OPT_HASH] && l_str_opts_check[OPT_FILE]) {
        dap_cli_server_cmd_set_reply_text(a_str_reply, "you can select is only one from (file or hash)");
        return -1;
    }

    dap_chain_net_t *l_network = dap_chain_net_by_name(l_str_opts_check[OPT_NET]);
    if (!l_network) {
        dap_cli_server_cmd_set_reply_text(a_str_reply, "%s network not found", l_str_opts_check[OPT_NET]);
        return -1;
    }


    dap_chain_t *l_chain = dap_chain_net_get_chain_by_chain_type(l_network, CHAIN_TYPE_SIGNER);
    if (!l_chain) {
        dap_cli_server_cmd_set_reply_text(a_str_reply, "Not found datum signer in network %s", l_str_opts_check[OPT_NET]);
        return -1;
    }
    int found = 0;

    dap_sign_t *l_sign = NULL;
    dap_chain_datum_t *l_datum = NULL;
    char *l_gdb_group = NULL;

    l_gdb_group = dap_chain_net_get_gdb_group_mempool_new(l_chain);
    if (!l_gdb_group) {
        dap_cli_server_cmd_set_reply_text(a_str_reply, "Not found network group for chain: %s", l_chain->name);
        l_ret = -1;
        goto end;
    }

    dap_chain_hash_fast_t l_hash_tmp;

    if (l_str_opts_check[OPT_HASH]) {
        dap_chain_hash_fast_from_str(l_str_opts_check[OPT_HASH], &l_hash_tmp);
    }


    if (l_str_opts_check[OPT_FILE]) {
        l_ret = s_get_key_from_file(l_str_opts_check[OPT_FILE], l_str_opts_check[OPT_MIME], l_str_opts_check[OPT_CERT], &l_sign);
        if (!l_ret) {
            l_ret = -1;
            goto end;
        }

        l_datum = dap_chain_datum_create(DAP_CHAIN_DATUM_SIGNER, l_sign->pkey_n_sign, l_sign->header.sign_size);
        if (!l_datum) {
            dap_cli_server_cmd_set_reply_text(a_str_reply, "not created datum");
            l_ret = -1;
            goto end;
        }

        dap_hash_fast(l_datum->data, l_datum->header.data_size, &l_hash_tmp);
    }

    dap_chain_atom_iter_t *l_iter = NULL;
    dap_chain_cell_t *l_cell_tmp = NULL;
    dap_chain_cell_t *l_cell = NULL;
    size_t l_atom_size = 0, l_datums_count = 0;

    HASH_ITER(hh, l_chain->cells, l_cell, l_cell_tmp) {
        l_iter = l_cell->chain->callback_atom_iter_create(l_cell->chain, l_cell->id, 0);
        dap_chain_atom_ptr_t l_atom = l_cell->chain->callback_atom_find_by_hash(l_iter, &l_hash_tmp, &l_atom_size);
        dap_chain_datum_t **l_datums = l_cell->chain->callback_atom_get_datums(l_atom, l_atom_size, &l_datums_count);
        for (size_t i = 0; i < l_datums_count; i++) {
            dap_chain_datum_t *l_datum = l_datums[i];
            dap_hash_fast_t l_hash;
            dap_hash_fast(l_datum->data, l_datum->header.data_size, &l_hash);
            if (!memcmp(l_hash_tmp.raw, l_hash.raw, DAP_CHAIN_HASH_FAST_SIZE)) {
                dap_cli_server_cmd_set_reply_text(a_str_reply, "found!");
                found = 1;
                break;
            }
        }
        DAP_DEL_Z(l_datums);
        l_cell->chain->callback_atom_iter_delete(l_iter);
    }

end:

    DAP_DEL_Z(l_gdb_group);

    if (!found) {
        dap_cli_server_cmd_set_reply_text(a_str_reply, "not found!");
    }

    return 0;
}

static char **s_parse_items(const char *a_str, char a_delimiter, int *a_count, const int a_only_digit)
{
    int l_count_temp = *a_count = 0;
    int l_len_str = strlen(a_str);
    if (l_len_str == 0) return NULL;
    char *s, *l_temp_str;
    s = l_temp_str = dap_strdup(a_str);

    int l_buf = 0;
    for (int i = 0; i < l_len_str; i++) {
        if (s[i] == a_delimiter && !l_buf) {
            s[i] = 0;
            continue;
        }
        if (s[i] == a_delimiter && l_buf) {
            s[i] = 0;
            l_buf = 0;
            continue;
        }
        if (!dap_is_alpha(s[i]) && l_buf) {
            s[i] = 0;
            l_buf = 0;
            continue;
        }
        if (!dap_is_alpha(s[i]) && !l_buf) {
            s[i] = 0;
            continue;
        }
        if (a_only_digit) {
            if (dap_is_digit(s[i])) {
                l_buf++;
                if (l_buf == 1) l_count_temp++;
                continue;
            }
        } else if (dap_is_alpha(s[i])) {
            l_buf++;
            if (l_buf == 1) l_count_temp++;
            continue;
        }
        if (!dap_is_alpha(s[i])) {
            l_buf = 0;
            s[i] = 0;
            continue;
        }
    }

    s = l_temp_str;
    if (l_count_temp == 0) {
        DAP_DELETE(l_temp_str);
        return NULL;
    }

    char **lines = DAP_CALLOC(l_count_temp, sizeof (void *));
    if (!lines) {
        log_it(L_ERROR, "Memoru allocation error in s_parse_items");
        DAP_DELETE(l_temp_str);
        return NULL;
    }
    for (int i = 0; i < l_count_temp; i++) {
        while (*s == 0) s++;
        lines[i] = strdup(s);
        s = strchr(s, '\0');
        s++;
    }

    DAP_DELETE(l_temp_str);
    *a_count = l_count_temp;
    return lines;
}

static int s_get_key_from_file(const char *a_file, const char *a_mime, const char *a_cert_name, dap_sign_t **a_sign)
{
    char **l_items_mime = NULL;
    int l_items_mime_count = 0;
    uint32_t l_flags_mime = 0;



    if (a_mime) {
        l_items_mime = s_parse_items(a_mime, ',', &l_items_mime_count, 0);
    }

    if (l_items_mime && l_items_mime_count > 0) {
        struct opts l_opts_flags[] = {
        { "SIGNER_ALL_FLAGS", SIGNER_ALL_FLAGS },
        { "SIGNER_FILENAME", SIGNER_FILENAME },
        { "SIGNER_FILENAME_SHORT", SIGNER_FILENAME_SHORT },
        { "SIGNER_FILESIZE", SIGNER_FILESIZE },
        { "SIGNER_DATE", SIGNER_DATE },
        { "SIGNER_MIME_MAGIC", SIGNER_MIME_MAGIC }
        };
        int l_len_opts_flags = sizeof(l_opts_flags) / sizeof (struct opts);
        for (int i = 0; i < l_len_opts_flags; i++) {
            for (int isub = 0; isub < l_items_mime_count; isub++) {
                if (!strncmp (l_opts_flags[i].name, l_items_mime[isub], strlen(l_items_mime[isub]) + 1)) {
                    l_flags_mime |= l_opts_flags[i].cmd;
                    break;
                }
            }

        }

        /* free l_items_mime */
        for (int i = 0; i < l_items_mime_count; i++) {
            if (l_items_mime[i]) DAP_DELETE(l_items_mime[i]);
        }
        DAP_DELETE(l_items_mime);
        l_items_mime_count = 0;
    }
    if (l_flags_mime == 0) l_flags_mime = SIGNER_ALL_FLAGS;

    dap_chain_hash_fast_t l_hash;


    int l_ret = s_sign_file(a_file, l_flags_mime, a_cert_name, a_sign, &l_hash);

    if (l_items_mime)
        DAP_DELETE(l_items_mime);
    return l_ret;
}

static int s_signer_cmd(int a_arg_index, int a_argc, char **a_argv, char **a_str_reply)
{
    enum {
        OPT_FILE, OPT_MIME, OPT_NET, OPT_CHAIN, OPT_CERT,
        OPT_COUNT
    };
    struct opts l_opts_signer[] = {
    { "-file", OPT_FILE },
    { "-mime", OPT_MIME },
    { "-net", OPT_NET },
    { "-chain", OPT_CHAIN },
    { "-cert", OPT_CERT }
    };

    BUILD_BUG((sizeof(l_opts_signer)/sizeof(struct opts)) != OPT_COUNT);

    a_arg_index++;

    char *l_opts_sign[OPT_COUNT] = {0};
    for (int i = 0; i < OPT_COUNT; i++) {
        dap_cli_server_cmd_find_option_val(a_argv, a_arg_index, a_argc, l_opts_signer[i].name, (const char **) &l_opts_sign[i]);
    }

    if (!l_opts_sign[OPT_CERT]) {
        dap_cli_server_cmd_set_reply_text(a_str_reply, "%s need to be selected", l_opts_signer[OPT_CERT].name);
        return -1;
    }

    dap_chain_net_t *l_network = dap_chain_net_by_name(l_opts_sign[OPT_NET]);
    if (!l_network) {
        dap_cli_server_cmd_set_reply_text(a_str_reply, "%s network not found", l_opts_sign[OPT_NET]);
        return -1;
    }

    dap_chain_t *l_chain = dap_chain_net_get_chain_by_name(l_network, l_opts_sign[OPT_CHAIN]);
    if (!l_chain) {
        dap_cli_server_cmd_set_reply_text(a_str_reply, "%s chain not found", l_opts_sign[OPT_CHAIN]);
        return -1;
    }

    int l_ret = 0;
    dap_sign_t *l_sign = NULL;
    dap_chain_datum_t *l_datum = NULL;

    l_ret = s_get_key_from_file(l_opts_sign[OPT_FILE], l_opts_sign[OPT_MIME], l_opts_sign[OPT_CERT], &l_sign);
    if (!l_ret) {
        dap_cli_server_cmd_set_reply_text(a_str_reply, "%s cert not found", l_opts_sign[OPT_CERT]);
        return -1;
    }

    l_datum = dap_chain_datum_create(DAP_CHAIN_DATUM_SIGNER, l_sign->pkey_n_sign, l_sign->header.sign_size);
    if (!l_datum) {
        dap_cli_server_cmd_set_reply_text(a_str_reply, "not created datum");
        return -1;
    }

    l_ret = l_chain->callback_add_datums(l_chain, &l_datum, 1);

    char *l_key_str;
    dap_get_data_hash_str_static(l_datum->data, l_datum->header.data_size, l_key_str);
    dap_cli_server_cmd_set_reply_text(a_str_reply, "hash: %s", l_key_str);
    DAP_DELETE(l_datum);
    return l_ret;
}



/*
SIGNER_ALL_FLAGS             = 0 << 0,
SIGNER_FILENAME              = 1 << 0,   // flag - full filename
SIGNER_FILENAME_SHORT        = 1 << 1,   // flag - filename without extension
SIGNER_FILESIZE              = 1 << 2,   // flag - size of file
SIGNER_DATE                  = 1 << 3,   // flag - date
SIGNER_MIME_MAGIC            = 1 << 4,   // flag - mime magic
SIGNER_COUNT
*/

static char *s_strdup_by_index (const char *a_file, const int a_index);
static dap_tsd_t *s_alloc_metadata (const char *a_file, const int a_meta);
static uint8_t *s_concat_hash_and_mimetypes (dap_chain_hash_fast_t *a_chain, dap_list_t *a_meta_list, size_t *a_fullsize);

/*
 * dap_sign_file - sign a file with flags.
 * flags - (SIGNER_FILENAME, SIGNER_FILENAME_SHORT, SIGNER_FILESIZE, SIGNER_DATE, SIGNER_MIME_MAGIC) or SIGNER_ALL_FLAGS
 * example
 * int ret = dap_sign_file ("void.png", SIGNER_ALL_FLAGS); it's sign file with all mime types.
 * example
 * int ret = dap_sign_file ("void.png", SIGNER_FILENAME | SIGNER_FILESIZE | SIGNER_DATE);
 */
/**
 * @brief dap_chain_sign_file
 * @param a_chain
 * @param a_filename
 * @param a_flags
 * @return
 */
static int s_sign_file(const char *a_filename, dap_sign_signer_file_t a_flags, const char *a_cert_name,
                       dap_sign_t **a_signed, dap_chain_hash_fast_t *a_hash)
{
    uint32_t l_shift = 1;
    int l_count_meta = 0;
    int l_index_meta = 0;
    char *l_buffer = NULL;

    if (a_flags == SIGNER_ALL_FLAGS) {
        l_count_meta = SIGNER_COUNT;
        a_flags = SIGNER_FILENAME | SIGNER_FILENAME_SHORT | SIGNER_FILESIZE | SIGNER_DATE | SIGNER_MIME_MAGIC;
    }

    do {
        if (a_flags <= 0) break;

        for (int i = 0; i < SIGNER_COUNT; i++) {
            if (l_shift | a_flags) l_count_meta++;
            l_shift <<= 1;
        }
    } while (0);

    size_t l_file_content_size;
    if (!dap_file_get_contents(a_filename, &l_buffer, &l_file_content_size)) return 0;

    l_shift = 1;
    dap_list_t *l_std_list = NULL;


    for (int i = 0; i < l_count_meta; i++) {
        if (l_shift | a_flags) {
            dap_tsd_t *l_item = s_alloc_metadata(a_filename, l_shift & a_flags);
            if (l_item) {
                l_std_list = dap_list_append(l_std_list, l_item);
                l_index_meta++;
            }
        }
        l_shift <<= 1;
    }

    dap_cert_t *l_cert = dap_cert_find_by_name(a_cert_name);
    if (!l_cert) {
        DAP_DELETE(l_buffer);
        return 0;
    }

    if (!dap_hash_fast(l_buffer, l_file_content_size, a_hash)) {
        DAP_DELETE(l_buffer);
        return 0;
    }

    size_t l_full_size_for_sign;
    uint8_t *l_data = s_concat_hash_and_mimetypes(a_hash, l_std_list, &l_full_size_for_sign);
    if (!l_data) {
        DAP_DELETE(l_buffer);
        return 0;
    }
    *a_signed = dap_sign_create(l_cert->enc_key, l_data, l_full_size_for_sign, 0);
    if (*a_signed == NULL) {
        DAP_DELETE(l_buffer);
        return 0;
    }

    DAP_DELETE(l_buffer);
    return 1;
}

static byte_t *s_concat_meta (dap_list_t *a_meta, size_t *a_fullsize)
{
    if (a_fullsize)
        *a_fullsize = 0;

    int l_part = 256;
    int l_power = 1;
    byte_t *l_buf = DAP_CALLOC(l_part * l_power++, 1);
    if (!l_buf) {
        log_it(L_CRITICAL, "Memory allocation error");
        return NULL;
    }
    size_t l_counter = 0;
    size_t l_part_power = l_part;
    int l_index = 0;

    for ( dap_list_t* l_iter = dap_list_first(a_meta); l_iter; l_iter = l_iter->next){
        if (!l_iter->data) continue;
        dap_tsd_t * l_tsd = (dap_tsd_t *) l_iter->data;
        l_index = l_counter;
        l_counter += strlen((char *)l_tsd->data);
        if (l_counter >= l_part_power) {
            l_part_power = l_part * l_power++;
            l_buf = (byte_t *) DAP_REALLOC(l_buf, l_part_power);
            if (!l_buf) {
                log_it(L_CRITICAL, "Memory allocation error");
                return NULL;
            }
        }
        memcpy (&l_buf[l_index], l_tsd->data, strlen((char *)l_tsd->data));
    }

    if (a_fullsize)
        *a_fullsize = l_counter;

    return l_buf;
}

static uint8_t *s_concat_hash_and_mimetypes (dap_chain_hash_fast_t *a_chain_hash, dap_list_t *a_meta_list, size_t *a_fullsize)
{
    if (!a_fullsize) return NULL;
    byte_t *l_buf = s_concat_meta (a_meta_list, a_fullsize);
    if (!l_buf) return (uint8_t *) l_buf;

    size_t l_len_meta_buf = *a_fullsize;
    *a_fullsize += sizeof (a_chain_hash->raw) + 1;
    uint8_t *l_fullbuf = DAP_CALLOC(*a_fullsize, 1);
    if (!l_fullbuf) {
        log_it(L_CRITICAL, "Memory allocation error");
        DAP_DELETE(l_buf);
        return NULL;
    }
    uint8_t *l_s = l_fullbuf;

    memcpy(l_s, a_chain_hash->raw, sizeof(a_chain_hash->raw));
    l_s += sizeof (a_chain_hash->raw);
    memcpy(l_s, l_buf, l_len_meta_buf);
    DAP_DELETE(l_buf);

    return l_fullbuf;
}


static char *s_strdup_by_index (const char *a_file, const int a_index)
{
    char *l_buf = DAP_CALLOC(a_index + 1, 1);
    if (!l_buf) {
        log_it(L_CRITICAL, "Memory allocation error");
        return NULL;
    }
    strncpy (l_buf, a_file, a_index);
    return l_buf;
}

static dap_tsd_t *s_alloc_metadata (const char *a_file, const int a_meta)
{
    switch (a_meta) {
        case SIGNER_FILENAME:
            return dap_tsd_create_string(SIGNER_FILENAME, a_file);
            break;
        case SIGNER_FILENAME_SHORT:
            {
                char *l_filename_short = NULL;
                if ((l_filename_short = strrchr(a_file, '.')) != 0) {
                    int l_index_of_latest_point = l_filename_short - a_file;
                    l_filename_short = s_strdup_by_index (a_file, l_index_of_latest_point);
                    if (!l_filename_short) return NULL;
                    dap_tsd_t *l_ret = dap_tsd_create_string(SIGNER_FILENAME_SHORT, l_filename_short);
                    free (l_filename_short);
                    return l_ret;
                }
            }
            break;
        case SIGNER_FILESIZE:
            {
                struct stat l_st;
                stat (a_file, &l_st);
                char l_size[513];
                snprintf(l_size, 513, "%ld", l_st.st_size);
                return dap_tsd_create_string(SIGNER_FILESIZE, l_size);
            }
            break;
        case SIGNER_DATE:
            {
                struct stat l_st;
                stat (a_file, &l_st);
                char *l_ctime = ctime(&l_st.st_ctime);
                char *l = NULL;
                if ((l = strchr(l_ctime, '\n')) != 0) *l = 0;
                return dap_tsd_create_string(SIGNER_DATE, l_ctime);
            }
            break;
        case SIGNER_MIME_MAGIC:
            {
                magic_t l_magic = magic_open(MAGIC_MIME);
                if (l_magic == NULL) return NULL;
                if (magic_load (l_magic, NULL)) {
                    magic_close(l_magic);
                    return NULL;
                }
                const char *l_str_magic_file = NULL;
                dap_tsd_t *l_ret = NULL;
                do {
                        l_str_magic_file = magic_file (l_magic, a_file);
                    if (!l_str_magic_file) break;
                    l_ret = dap_tsd_create_string(SIGNER_MIME_MAGIC, l_str_magic_file);
                } while (0);
                magic_close (l_magic);
                return l_ret;

            }
            break;
        default:
            return NULL;
    }
    return NULL;
}
<|MERGE_RESOLUTION|>--- conflicted
+++ resolved
@@ -1198,12 +1198,7 @@
     dap_chain_node_addr_t l_link = { 0 };
     dap_chain_node_info_t *l_node_info = NULL;
     size_t l_node_info_size = sizeof(l_node_info->hdr) + sizeof(l_link);
-<<<<<<< HEAD
     if(cmd_num >= CMD_ADD && cmd_num <= CMD_LINK) {
-=======
-
-    if(cmd_num >= CMD_ADD && cmd_num <= CMD_LINK)
->>>>>>> 5506ad2a
         l_node_info = DAP_NEW_Z_SIZE(dap_chain_node_info_t, l_node_info_size);
         if (!l_node_info) {
             log_it(L_CRITICAL, "Memory allocation error in %s, line %d", __PRETTY_FUNCTION__, __LINE__);
