--- conflicted
+++ resolved
@@ -2789,7 +2789,6 @@
                 dap_global_db_del_sync(l_gdb_group_mempool, l_objs[i].key);
                 continue;
             }
-<<<<<<< HEAD
             dap_time_t l_ts_create = (dap_time_t) l_datum->header.ts_create;
             const char *l_datum_type = dap_chain_datum_type_id_to_str(l_datum->header.type_id);
             char buff_time[50];
@@ -2846,56 +2845,6 @@
                                                      l_value_coins_str, l_value_str, l_dist_token) :
                             dap_string_append_printf(a_str_tmp, "\tTo: %s (%s) %s %s\n",
                                                      l_value_coins_str, l_value_str, l_dist_token, l_addr_str);
-=======
-            if(a_add)
-            {
-                size_t l_emisssion_size = l_datum->header.data_size;
-                dap_chain_datum_token_emission_t *l_emission = dap_chain_datum_emission_read(l_datum->data, &l_emisssion_size);
-                dap_chain_datum_tx_t *l_tx = (dap_chain_datum_tx_t *)l_datum->data;
-
-                uint32_t l_tx_items_count = 0;
-                uint32_t l_tx_items_size = l_tx->header.tx_items_size;
-                bool l_f_found = false;
-
-                dap_chain_addr_t *l_addr = dap_chain_addr_from_str(a_add);
-                switch (l_datum->header.type_id) {
-                case DAP_CHAIN_DATUM_TX:
-                    while (l_tx_items_count < l_tx_items_size)
-                    {
-                        uint8_t *item = l_tx->tx_items + l_tx_items_count;
-                        size_t l_item_tx_size = dap_chain_datum_item_tx_get_size(item);
-                        dap_chain_hash_fast_t *l_hash = NULL;
-                        if(!memcmp(l_addr, &((dap_chain_tx_out_old_t*)item)->addr, sizeof(dap_chain_addr_t))||
-                            !memcmp(l_addr, &((dap_chain_tx_out_t*)item)->addr, sizeof(dap_chain_addr_t))||
-                            !memcmp(l_addr, &((dap_chain_tx_out_ext_t*)item)->addr, sizeof(dap_chain_addr_t)))
-                        {
-                            l_f_found = true;                            
-                            break;
-                        }                        
-                        if(((dap_chain_tx_in_t*)item)->header.type == TX_ITEM_TYPE_IN)
-                            l_hash = &((dap_chain_tx_in_t *)item)->header.tx_prev_hash;
-                        if(((dap_chain_tx_in_cond_t*)item)->header.type == TX_ITEM_TYPE_IN_COND)
-                            l_hash = &((dap_chain_tx_in_cond_t*)item)->header.tx_prev_hash;
-                        if(((dap_chain_tx_in_ems_t*)item)->header.type == TX_ITEM_TYPE_IN_EMS)
-                            l_hash = &((dap_chain_tx_in_ems_t*)item)->header.token_emission_hash;
-                        if(((dap_chain_tx_in_ems_ext_t*)item)->header.type == TX_ITEM_TYPE_IN_EMS_EXT)
-                            l_hash = &((dap_chain_tx_in_ems_ext_t*)item)->header.ext_tx_hash;
-                        if(l_hash && dap_chain_mempool_find_addr_ledger(a_net->pub.ledger,l_hash,l_addr)){l_f_found=true;break;}
-
-                        l_tx_items_count += l_item_tx_size;
-                    }
-                    if(l_f_found)
-                        l_objs_addr++;
-                    break;
-                case DAP_CHAIN_DATUM_TOKEN_EMISSION:
-                    if(!memcmp(l_addr, &l_emission->hdr.address, sizeof(dap_chain_addr_t)))
-                    {
-                        l_objs_addr++;
-                        l_f_found = true;
-                    }
-                    break;
-                case DAP_CHAIN_DATUM_DECREE:
->>>>>>> 61e42914
 
                         } else {
                             dap_string_append_printf(a_str_tmp, "\tFee: %s (%s) %s\n", l_value_coins_str, l_value_str,
