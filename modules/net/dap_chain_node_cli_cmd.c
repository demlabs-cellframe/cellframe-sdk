--- conflicted
+++ resolved
@@ -2941,7 +2941,6 @@
 
     const char * l_decimals_str = NULL;
     if (l_type == DAP_CHAIN_DATUM_TOKEN_TYPE_NATIVE_DECL){
-<<<<<<< HEAD
         dap_chain_node_cli_find_option_val(a_argv, 0, a_argc, "-decimals", &l_decimals_str);
         if(!l_decimals_str) {
             dap_chain_node_cli_set_reply_text(a_str_reply, "token_decl requires parameter '-decimals'");
@@ -2950,20 +2949,6 @@
             dap_chain_node_cli_set_reply_text(a_str_reply,
                     "token_decl support '-decimals' to be 18 only");
             return -4;
-=======
-        const char * l_deciamls_str = NULL;
-        dap_chain_node_cli_find_option_val(a_argv, 0, a_argc, "-decimals", &l_deciamls_str);
-        if(!l_deciamls_str) {
-            dap_chain_node_cli_set_reply_text(a_str_reply, "token_decl requires parameter '-decimals'");
-            return -3;
-        } else {
-            l_total_supply = dap_chain_balance_scan((char *)l_deciamls_str);
-            if (dap_strcmp(l_deciamls_str, "18")) {
-                dap_chain_node_cli_set_reply_text(a_str_reply,
-                        "token_decl support '-decimals' to be 18 only");
-                return -4;
-            }
->>>>>>> a247ebe8
         }
     }
    
@@ -3126,11 +3111,7 @@
                 l_datum_token->header_native_decl.current_supply_256 = uint256_0;
                 l_datum_token->header_native_decl.signs_total = l_signs_total;
                 l_datum_token->header_native_decl.signs_valid = l_signs_emission;
-<<<<<<< HEAD
                 l_datum_token->header_native_decl.decimals = atoi(l_decimals_str);
-=======
-                
->>>>>>> a247ebe8
             }
 
             // Sign header with all certificates in the list and add signs to the end of ticker declaration
@@ -3214,17 +3195,7 @@
 
             // Create new datum token
             l_datum_token = s_sign_cert_in_cycle(l_certs, l_datum_token, l_certs_count, &l_datum_data_offset, &l_sign_counter);
-<<<<<<< HEAD
-
             l_datum_token->header_simple.signs_current = l_sign_counter;
-
-
-=======
-
-            l_datum_token->header_simple.signs_current = l_sign_counter;
-
-
->>>>>>> a247ebe8
         }break;
         default:
             dap_chain_node_cli_set_reply_text(a_str_reply,
