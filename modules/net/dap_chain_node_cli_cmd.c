--- conflicted
+++ resolved
@@ -6092,14 +6092,9 @@
     // Create transaction
     dap_chain_datum_tx_t *l_tx = DAP_NEW_Z_SIZE(dap_chain_datum_tx_t, sizeof(dap_chain_datum_tx_t));
     if(!l_tx) {
-<<<<<<< HEAD
-        log_it(L_CRITICAL, "%s", g_error_memory_alloc);
-        return -16;
-=======
         json_object_put(l_json);
         dap_json_rpc_allocation_error;
         return DAP_JSON_RPC_ERR_CODE_MEMORY_ALLOCATED;
->>>>>>> a1c4bc40
     }
     l_tx->header.ts_created = time(NULL);
     size_t l_items_ready = 0;
