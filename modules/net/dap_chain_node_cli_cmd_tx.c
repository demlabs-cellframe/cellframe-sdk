/*
 * Authors:
 * Alexander Lysikov <alexander.lysikov@demlabs.net>
 * DeM Labs Inc.   https://demlabs.net
 * Kelvin Project https://github.com/kelvinblockchain
 * Copyright  (c) 2019
 * All rights reserved.

 This file is part of DAP (Deus Applications Prototypes) the open source project

 DAP (Deus Applicaions Prototypes) is free software: you can redistribute it and/or modify
 it under the terms of the GNU General Public License as published by
 the Free Software Foundation, either version 3 of the License, or
 (at your option) any later version.

 DAP is distributed in the hope that it will be useful,
 but WITHOUT ANY WARRANTY; without even the implied warranty of
 MERCHANTABILITY or FITNESS FOR A PARTICULAR PURPOSE.  See the
 GNU General Public License for more details.

 You should have received a copy of the GNU General Public License
 along with any DAP based project.  If not, see <http://www.gnu.org/licenses/>.
 */

#include <stdbool.h>
#include <stddef.h>
#include <pthread.h>

#include "dap_chain_wallet.h"
#include "dap_common.h"
#include "dap_enc_base58.h"
#include "dap_strfuncs.h"
#include "dap_string.h"
#include "dap_list.h"
#include "dap_hash.h"
#include "dap_time.h"

#include "dap_chain_cell.h"
#include "dap_chain_datum.h"
#include "dap_chain_datum_token.h"
#include "dap_chain_datum_decree.h"
#include "dap_chain_datum_tx_items.h"
#include "dap_chain_node_cli.h"
#include "dap_chain_node_cli_cmd_tx.h"
#include "dap_chain_net_tx.h"
#include "dap_chain_mempool.h"
#include "dap_math_convert.h"

#include "dap_json_rpc_errors.h"
#include "dap_json_rpc_chain_datum_tx.h"

#define LOG_TAG "chain_node_cli_cmd_tx"

#include "uthash.h"
// for dap_db_history_filter()
typedef struct dap_tx_data {
    dap_chain_hash_fast_t tx_hash;
    char token_ticker[DAP_CHAIN_TICKER_SIZE_MAX];
    dap_chain_datum_t *datum;
    UT_hash_handle hh;
    //useless
    char tx_hash_str[70];
    dap_chain_addr_t addr;
} dap_tx_data_t;


/**
 * @brief s_chain_tx_hash_processed_ht_free
 * free l_current_hash->hash, l_current_hash, l_hash_processed
 * @param l_hash_processed dap_chain_tx_hash_processed_ht_t
 */
void s_dap_chain_tx_hash_processed_ht_free(dap_chain_tx_hash_processed_ht_t **l_hash_processed)
{
    if (!l_hash_processed || !*l_hash_processed)
        return;
    dap_chain_tx_hash_processed_ht_t *l_tmp, *l_current_hash;
    HASH_ITER(hh, *l_hash_processed, l_current_hash, l_tmp) {
        HASH_DEL(*l_hash_processed, l_current_hash);
        DAP_DELETE(l_current_hash);
    }
}

/**
 * @brief _dap_chain_datum_tx_out_data
 *
 * @param a_datum
 * @param a_ledger
 * @param a_str_out
 * @param a_hash_out_type
 * @param save_processed_tx
 * @param a_tx_hash_processed
 * @param l_tx_num
 */

static bool s_dap_chain_datum_tx_out_data(dap_chain_datum_tx_t *a_datum,
                                          dap_ledger_t *a_ledger,
                                          json_object * json_obj_out,
                                          const char *a_hash_out_type,
                                          dap_chain_hash_fast_t *a_tx_hash)
{
    dap_time_t l_ts_create = (dap_time_t)a_datum->header.ts_created;
    char l_tx_hash_str[70]={0};
    char l_tmp_buf[DAP_TIME_STR_SIZE];
    const char *l_ticker = a_ledger
            ? dap_ledger_tx_get_token_ticker_by_hash(a_ledger, a_tx_hash)
            : NULL;
    if (!l_ticker)
        return false;
    dap_time_to_str_rfc822(l_tmp_buf, DAP_TIME_STR_SIZE, l_ts_create);
    dap_chain_hash_fast_to_str(a_tx_hash,l_tx_hash_str,sizeof(l_tx_hash_str));
    json_object_object_add(json_obj_out, "Datum_tx_hash", json_object_new_string(l_tx_hash_str));
    json_object_object_add(json_obj_out, "TS_Created", json_object_new_string(l_tmp_buf));
    json_object_object_add(json_obj_out, "Token_ticker", json_object_new_string(l_ticker));
    json_object* datum_tx = dap_chain_datum_tx_to_json(a_datum,&a_ledger->net->pub.id);
    json_object_object_add(json_obj_out, "Datum_tx", datum_tx);
    dap_list_t *l_out_items = dap_chain_datum_tx_items_get(a_datum, TX_ITEM_TYPE_OUT_ALL, NULL);
    int l_out_idx = 0;
    json_object* json_arr_items = json_object_new_array();
    bool l_spent = false;
    for (dap_list_t *l_item = l_out_items; l_item; l_item = l_item->next, ++l_out_idx) {
        switch (*(dap_chain_tx_item_type_t*)l_item->data) {
        case TX_ITEM_TYPE_OUT:
        case TX_ITEM_TYPE_OUT_OLD:
        case TX_ITEM_TYPE_OUT_EXT:
        case TX_ITEM_TYPE_OUT_COND: {
            dap_hash_fast_t l_spender = { };
            if (dap_ledger_tx_hash_is_used_out_item(a_ledger, a_tx_hash, l_out_idx, &l_spender)) {
                char l_hash_str[DAP_CHAIN_HASH_FAST_STR_SIZE] = { '\0' };
                dap_hash_fast_to_str(&l_spender, l_hash_str, sizeof(l_hash_str));
                json_object * l_json_obj_datum = json_object_new_object();
                json_object_object_add(l_json_obj_datum, "OUT - ", json_object_new_int(l_out_idx));
                json_object_object_add(l_json_obj_datum, "is spent by tx", json_object_new_string(l_hash_str));
                json_object_array_add(json_arr_items, l_json_obj_datum);
                l_spent = true;
            }
            break;
        }
        default:
            break;
        }
    }
    dap_list_free(l_out_items);
    json_object_object_add(json_obj_out, "Spent OUTs", json_arr_items);
    json_object_object_add(json_obj_out, "all OUTs yet unspent", l_spent ? json_object_new_string("no") : json_object_new_string("yes"));
    return true;
}

json_object * dap_db_tx_history_to_json(dap_chain_hash_fast_t* a_tx_hash,
                                        dap_hash_fast_t * l_atom_hash,
                                        dap_chain_datum_tx_t * l_tx,
                                        dap_chain_t * a_chain, 
                                        const char *a_hash_out_type, 
                                        dap_chain_net_t * l_net,
                                        int l_ret_code,
                                        bool *accepted_tx)
{
    const char *l_tx_token_ticker = NULL;
    json_object* json_obj_datum = json_object_new_object();
    if (!json_obj_datum) {
        return NULL;
    }

    dap_ledger_t *l_ledger = dap_chain_net_by_id(a_chain->net_id)->pub.ledger;
    l_tx_token_ticker = dap_ledger_tx_get_token_ticker_by_hash(l_ledger, a_tx_hash);
    if (l_tx_token_ticker) {
        json_object_object_add(json_obj_datum, "status", json_object_new_string("ACCEPTED"));
        *accepted_tx = true;
    } else {
        json_object_object_add(json_obj_datum, "status", json_object_new_string("DECLINED"));
        *accepted_tx = false;
    }

    if (l_atom_hash) {
        char *l_atom_hash_str = dap_strcmp(a_hash_out_type, "hex")
                            ? dap_enc_base58_encode_hash_to_str_static(l_atom_hash)
                            : dap_chain_hash_fast_to_str_static(l_atom_hash);
        json_object_object_add(json_obj_datum, "atom_hash", json_object_new_string(l_atom_hash_str));
    }

    char *l_hash_str = dap_strcmp(a_hash_out_type, "hex")
                        ? dap_enc_base58_encode_hash_to_str_static(a_tx_hash)
                        : dap_chain_hash_fast_to_str_static(a_tx_hash);
    json_object_object_add(json_obj_datum, "hash", json_object_new_string(l_hash_str));

    json_object_object_add(json_obj_datum, "token_ticker", l_tx_token_ticker ? json_object_new_string(l_tx_token_ticker) 
                                                                             : json_object_new_null());

    json_object_object_add(json_obj_datum, "ret_code", json_object_new_int(l_ret_code));
    json_object_object_add(json_obj_datum, "ret_code_str", json_object_new_string(dap_ledger_tx_check_err_str(l_ret_code)));

    char l_time_str[DAP_TIME_STR_SIZE];
    if (l_tx->header.ts_created) {
        dap_time_to_str_rfc822(l_time_str, DAP_TIME_STR_SIZE, l_tx->header.ts_created);/* Convert ts to  "Sat May 17 01:17:08 2014\n" */
        l_time_str[strlen(l_time_str)-1] = '\0';                    /* Remove "\n"*/
    }
    json_object *l_obj_ts_created = json_object_new_string(l_time_str);
    json_object_object_add(json_obj_datum, "tx_created", l_obj_ts_created);

    json_object* datum_tx = dap_chain_datum_tx_to_json(l_tx,&a_chain->net_id);
    json_object_object_add(json_obj_datum, "items", datum_tx);

    return json_obj_datum;
}

json_object * dap_db_history_tx(dap_chain_hash_fast_t* a_tx_hash, 
                      dap_chain_t * a_chain, 
                      const char *a_hash_out_type,
                      dap_chain_net_t * l_net)

{
    if (!a_chain->callback_datum_find_by_hash) {
        log_it(L_WARNING, "Not defined callback_datum_find_by_hash for chain \"%s\"", a_chain->name);
        return NULL;
    }

    int l_ret_code = 0;
    bool accepted_tx;
    dap_hash_fast_t l_atom_hash = {0};
    //search tx
    dap_chain_datum_t *l_datum = a_chain->callback_datum_find_by_hash(a_chain, a_tx_hash, &l_atom_hash, &l_ret_code);
    dap_chain_datum_tx_t *l_tx = l_datum  && l_datum->header.type_id == DAP_CHAIN_DATUM_TX ?
                                 (dap_chain_datum_tx_t *)l_datum->data : NULL;

    if (l_tx) {
        return dap_db_tx_history_to_json(a_tx_hash, &l_atom_hash,l_tx, a_chain, a_hash_out_type, l_net, l_ret_code, &accepted_tx);
    } else {
        char *l_tx_hash_str = dap_strcmp(a_hash_out_type, "hex")
                ? dap_enc_base58_encode_hash_to_str_static(a_tx_hash)
                : dap_chain_hash_fast_to_str_static(a_tx_hash);
        dap_json_rpc_error_add(-1, "TX hash %s not founds in chains", l_tx_hash_str);
        return NULL;
    }
}

static void s_tx_header_print(json_object* json_obj_datum, dap_chain_tx_hash_processed_ht_t **a_tx_data_ht,
                              dap_chain_datum_tx_t *a_tx, dap_hash_fast_t *a_atom_hash,
                              const char *a_hash_out_type, dap_ledger_t *a_ledger,
                              dap_chain_hash_fast_t *a_tx_hash, int a_ret_code)
{
    bool l_declined = false;
    // transaction time
    char l_time_str[DAP_TIME_STR_SIZE] = "unknown";                                /* Prefill string */
    if (a_tx->header.ts_created) {
        dap_time_to_str_rfc822(l_time_str, DAP_TIME_STR_SIZE, a_tx->header.ts_created); /* Convert ts to  "Sat May 17 01:17:08 2014\n" */
        l_time_str[strlen(l_time_str)-1] = '\0';                    /* Remove "\n"*/
    }
    dap_chain_tx_hash_processed_ht_t *l_tx_data = NULL;
    HASH_FIND(hh, *a_tx_data_ht, a_tx_hash, sizeof(*a_tx_hash), l_tx_data);
    if (l_tx_data)  // this tx already present in ledger (double)
        l_declined = true;
    else {
        l_tx_data = DAP_NEW_Z(dap_chain_tx_hash_processed_ht_t);
        if (!l_tx_data) {
            log_it(L_CRITICAL, "Memory allocation error");
            return;
        }
        l_tx_data->hash = *a_tx_hash;
        HASH_ADD(hh, *a_tx_data_ht, hash, sizeof(*a_tx_hash), l_tx_data);
        const char *l_token_ticker = dap_ledger_tx_get_token_ticker_by_hash(a_ledger, a_tx_hash);
        if (!l_token_ticker)
            l_declined = true;
    }
    char *l_tx_hash_str, *l_atom_hash_str;
    if (!dap_strcmp(a_hash_out_type, "hex")) {
        l_tx_hash_str = dap_chain_hash_fast_to_str_new(a_tx_hash);
        l_atom_hash_str = dap_chain_hash_fast_to_str_new(a_atom_hash);
    } else {
        l_tx_hash_str = dap_enc_base58_encode_hash_to_str(a_tx_hash);
        l_atom_hash_str = dap_enc_base58_encode_hash_to_str(a_atom_hash);
    }
    json_object_object_add(json_obj_datum, "status", json_object_new_string(l_declined ? "DECLINED" : "ACCEPTED"));
    json_object_object_add(json_obj_datum, "hash", json_object_new_string(l_tx_hash_str));
    json_object_object_add(json_obj_datum, "atom_hash", json_object_new_string(l_atom_hash_str));
    json_object_object_add(json_obj_datum, "ret_code", json_object_new_int(a_ret_code));
    json_object_object_add(json_obj_datum, "ret_code_str", json_object_new_string(dap_ledger_tx_check_err_str(a_ret_code)));
    json_object_object_add(json_obj_datum, "tx_created", json_object_new_string(l_time_str));

    DAP_DELETE(l_tx_hash_str);
    DAP_DELETE(l_atom_hash_str);
}


/**
 * @brief dap_db_history_addr
 * Get data according the history log
 *
 * return history string
 * @param a_addr
 * @param a_chain
 * @param a_hash_out_type
 * @return char*
 */
json_object* dap_db_history_addr(dap_chain_addr_t *a_addr, dap_chain_t *a_chain, 
                                 const char *a_hash_out_type, const char * l_addr_str)
{
    json_object* json_obj_datum = json_object_new_array();
    if (!json_obj_datum){
        log_it(L_CRITICAL, "Memory allocation error");
        dap_json_rpc_error_add(-44, "Memory allocation error");
        return NULL;
    }

    // add address
    json_object * json_obj_addr = json_object_new_object();
    json_object_object_add(json_obj_addr, "address", json_object_new_string(l_addr_str));
    json_object_array_add(json_obj_datum, json_obj_addr);

    dap_chain_tx_hash_processed_ht_t *l_tx_data_ht = NULL;
    dap_chain_net_t *l_net = dap_chain_net_by_id(a_chain->net_id);
    if (!l_net) {
        log_it(L_WARNING, "Can't find net by specified chain %s", a_chain->name);
        dap_json_rpc_error_add(-1, "Can't find net by specified chain %s", a_chain->name);
        json_object_put(json_obj_datum);
        return NULL;
    }
    dap_ledger_t *l_ledger = l_net->pub.ledger;
    const char *l_native_ticker = l_net->pub.native_ticker;
    if (!a_chain->callback_datum_iter_create) {
        log_it(L_WARNING, "Not defined callback_datum_iter_create for chain \"%s\"", a_chain->name);
        dap_json_rpc_error_add(-1, "Not defined callback_datum_iter_create for chain \"%s\"", a_chain->name);
        json_object_put(json_obj_datum);
        return NULL;
    }

    dap_chain_addr_t  l_net_fee_addr = {};
    bool l_net_fee_used = dap_chain_net_tx_get_fee(l_net->pub.id, NULL, &l_net_fee_addr);
    bool l_is_need_correction = false;
    uint256_t l_corr_value = {}, l_unstake_value = {};
    json_object *l_corr_object = NULL;
    // load transactions
    dap_chain_datum_iter_t *l_datum_iter = a_chain->callback_datum_iter_create(a_chain);

    for (dap_chain_datum_t *l_datum = a_chain->callback_datum_iter_get_first(l_datum_iter);
                            l_datum;
                            l_datum = a_chain->callback_datum_iter_get_next(l_datum_iter))
    {
        if (l_datum->header.type_id != DAP_CHAIN_DATUM_TX)
            // go to next datum
            continue;
        // it's a transaction
        bool l_is_unstake = false;
        dap_chain_datum_tx_t *l_tx = (dap_chain_datum_tx_t *)l_datum->data;
        dap_list_t *l_list_in_items = dap_chain_datum_tx_items_get(l_tx, TX_ITEM_TYPE_IN_ALL, NULL);
        if (!l_list_in_items) // a bad tx
            continue;
        // all in items should be from the same address
        dap_chain_addr_t *l_src_addr = NULL;
        bool l_base_tx = false, l_reward_collect = false;
        const char *l_noaddr_token = NULL;

        dap_hash_fast_t l_tx_hash = *l_datum_iter->cur_hash;
        const char *l_src_token = dap_ledger_tx_get_token_ticker_by_hash(l_ledger, &l_tx_hash);

        int l_src_subtype = DAP_CHAIN_TX_OUT_COND_SUBTYPE_UNDEFINED;
        for (dap_list_t *it = l_list_in_items; it; it = it->next) {
            dap_chain_hash_fast_t *l_tx_prev_hash = NULL;
            int l_tx_prev_out_idx;
            dap_chain_datum_tx_t *l_tx_prev = NULL;
            switch (*(byte_t *)it->data) {
            case TX_ITEM_TYPE_IN: {
                dap_chain_tx_in_t *l_tx_in = (dap_chain_tx_in_t *)it->data;
                l_tx_prev_hash = &l_tx_in->header.tx_prev_hash;
                l_tx_prev_out_idx = l_tx_in->header.tx_out_prev_idx;
            } break;
            case TX_ITEM_TYPE_IN_COND: {
                dap_chain_tx_in_cond_t *l_tx_in_cond = (dap_chain_tx_in_cond_t *)it->data;
                l_tx_prev_hash = &l_tx_in_cond->header.tx_prev_hash;
                l_tx_prev_out_idx = l_tx_in_cond->header.tx_out_prev_idx;
            } break;
            case TX_ITEM_TYPE_IN_EMS: {
                dap_chain_tx_in_ems_t *l_tx_in_ems = (dap_chain_tx_in_ems_t *)it->data;
                l_base_tx = true;
                l_noaddr_token = l_tx_in_ems->header.ticker;
            } break;
            case TX_ITEM_TYPE_IN_REWARD: {
                l_base_tx = l_reward_collect = true;
                l_noaddr_token = l_native_ticker;
            }
            default:
                continue;
            }

            dap_chain_datum_t *l_datum = l_tx_prev_hash ?
                        a_chain->callback_datum_find_by_hash(a_chain, l_tx_prev_hash, NULL, NULL) : NULL;
            l_tx_prev = l_datum && l_datum->header.type_id == DAP_CHAIN_DATUM_TX ? (dap_chain_datum_tx_t *)l_datum->data : NULL;
            if (l_tx_prev) {
                uint8_t *l_prev_out_union = dap_chain_datum_tx_item_get_nth(l_tx_prev, TX_ITEM_TYPE_OUT_ALL, l_tx_prev_out_idx);
                if (!l_prev_out_union)
                    continue;
                switch (*l_prev_out_union) {
                case TX_ITEM_TYPE_OUT:
                    l_src_addr = &((dap_chain_tx_out_t *)l_prev_out_union)->addr;
                    break;
                case TX_ITEM_TYPE_OUT_EXT:
                    l_src_addr = &((dap_chain_tx_out_ext_t *)l_prev_out_union)->addr;
                    break;
                case TX_ITEM_TYPE_OUT_COND: {
                    dap_chain_tx_out_cond_t *l_cond_prev = (dap_chain_tx_out_cond_t *)l_prev_out_union;
                    l_src_subtype = l_cond_prev->header.subtype;
                    if (l_cond_prev->header.subtype == DAP_CHAIN_TX_OUT_COND_SUBTYPE_FEE)
                        l_noaddr_token = l_native_ticker;
                    else {
                        if (l_cond_prev->header.subtype == DAP_CHAIN_TX_OUT_COND_SUBTYPE_SRV_STAKE_LOCK) {
                            l_is_unstake = true;
                            l_unstake_value = l_cond_prev->header.value;
                        }
                        l_noaddr_token = l_src_token;
                    }
                } break;
                default:
                    break;
                }
            }
            if (l_src_addr && !dap_chain_addr_compare(l_src_addr, a_addr))
                break;  //it's not our addr
        }
        dap_list_free(l_list_in_items);

        // find OUT items
        bool l_header_printed = false;
        uint256_t l_fee_sum = uint256_0;
        dap_list_t *l_list_out_items = dap_chain_datum_tx_items_get(l_tx, TX_ITEM_TYPE_OUT_ALL, NULL);
        json_object * j_arr_data = json_object_new_array();
        json_object * j_obj_tx = json_object_new_object();
        if (!j_obj_tx || !j_arr_data) {
            dap_json_rpc_allocation_error;
            json_object_put(j_obj_tx);
            json_object_put(j_arr_data);
            return NULL;
        }
        if (!l_src_addr) {
            bool l_dst_addr_present = false;
            for (dap_list_t *it = l_list_out_items; it; it = it->next) {
                uint8_t l_type = *(uint8_t *)it->data;
                dap_chain_addr_t *l_dst_addr = NULL;
                switch (l_type) {
                case TX_ITEM_TYPE_OUT:
                    l_dst_addr = &((dap_chain_tx_out_t *)it->data)->addr;
                    break;
                case TX_ITEM_TYPE_OUT_EXT:
                    l_dst_addr = &((dap_chain_tx_out_ext_t *)it->data)->addr;
                default:
                    break;
                }
                if (l_dst_addr && dap_chain_addr_compare(l_dst_addr, a_addr)) {
                    l_dst_addr_present = true;
                    break;
                }
            }
            if (!l_dst_addr_present)
                continue;
        }
        for (dap_list_t *it = l_list_out_items; it; it = it->next) {
            dap_chain_addr_t *l_dst_addr = NULL;
            uint8_t l_type = *(uint8_t *)it->data;
            uint256_t l_value;
            const char *l_dst_token = NULL;
            switch (l_type) {
            case TX_ITEM_TYPE_OUT:
                l_dst_addr = &((dap_chain_tx_out_t *)it->data)->addr;
                l_value = ((dap_chain_tx_out_t *)it->data)->header.value;
                l_dst_token = l_src_token;
                break;
            case TX_ITEM_TYPE_OUT_EXT:
                l_dst_addr = &((dap_chain_tx_out_ext_t *)it->data)->addr;
                l_value = ((dap_chain_tx_out_ext_t *)it->data)->header.value;
                l_dst_token = ((dap_chain_tx_out_ext_t *)it->data)->token;
                break;
            case TX_ITEM_TYPE_OUT_COND:
                l_value = ((dap_chain_tx_out_cond_t *)it->data)->header.value;
                if (((dap_chain_tx_out_cond_t *)it->data)->header.subtype == DAP_CHAIN_TX_OUT_COND_SUBTYPE_FEE) {
                    SUM_256_256(l_fee_sum, ((dap_chain_tx_out_cond_t *)it->data)->header.value, &l_fee_sum);
                    l_dst_token = l_native_ticker;
                } else
                    l_dst_token = l_src_token;
            default:
                break;
            }

            if (l_src_addr && l_dst_addr &&
                    dap_chain_addr_compare(l_dst_addr, l_src_addr) &&
                    dap_strcmp(l_noaddr_token, l_dst_token))
                continue;   // sent to self (coinback)

            if (l_dst_addr && l_net_fee_used && dap_chain_addr_compare(&l_net_fee_addr, l_dst_addr))
                SUM_256_256(l_fee_sum, l_value, &l_fee_sum);
            if (l_dst_addr && dap_chain_addr_compare(l_dst_addr, a_addr)) {
                if (!l_header_printed) {
                    s_tx_header_print(j_obj_tx, &l_tx_data_ht, l_tx, l_datum_iter->cur_atom_hash,
                                      a_hash_out_type, l_ledger, &l_tx_hash, l_datum_iter->ret_code);
                    l_header_printed = true;
                }
                char *l_src_str = NULL;
                if (l_base_tx)
                    l_src_str = l_reward_collect ? "reward collecting" : "emission";
                else if (l_src_addr && dap_strcmp(l_dst_token, l_noaddr_token))
                    l_src_str = dap_chain_addr_to_str(l_src_addr);
                else
                    l_src_str = (char*)dap_chain_tx_out_cond_subtype_to_str(l_src_subtype);
                if (l_is_unstake)
                    l_value = l_unstake_value;
                else if (!dap_strcmp(l_native_ticker, l_noaddr_token)) {
                    l_is_need_correction = true;
                    l_corr_value = l_value;
                }
                char *l_coins_str, *l_value_str = dap_uint256_to_char(l_value, &l_coins_str);
                json_object *j_obj_data = json_object_new_object();
                if (!j_obj_data) {
                    dap_json_rpc_allocation_error;
                    json_object_put(j_arr_data);
                    json_object_put(j_obj_tx);
                    return NULL;
                }
                json_object_object_add(j_obj_data, "tx_type", json_object_new_string("recv"));
                json_object_object_add(j_obj_data, "recv_coins", json_object_new_string(l_coins_str));
                json_object_object_add(j_obj_data, "recv_datoshi", json_object_new_string(l_value_str));
                json_object_object_add(j_obj_data, "token", l_dst_token ? json_object_new_string(l_dst_token)
                                                                            : json_object_new_string("UNKNOWN"));
                json_object_object_add(j_obj_data, "source_address", json_object_new_string(l_src_str));
                if (l_is_need_correction)
                    l_corr_object = j_obj_data;
                else
                    json_object_array_add(j_arr_data, j_obj_data);
            } else if (!l_src_addr || dap_chain_addr_compare(l_src_addr, a_addr)) {
                if (!l_dst_addr && ((dap_chain_tx_out_cond_t *)it->data)->header.subtype == l_src_subtype && l_src_subtype == DAP_CHAIN_TX_OUT_COND_SUBTYPE_FEE)
                    continue;
                if (!l_src_addr && l_dst_addr && !dap_chain_addr_compare(l_dst_addr, &l_net_fee_addr))
                    continue;
                if (!l_header_printed) {
                    s_tx_header_print(j_obj_tx, &l_tx_data_ht, l_tx, l_datum_iter->cur_atom_hash,
                                      a_hash_out_type, l_ledger, &l_tx_hash, l_datum_iter->ret_code);
                    l_header_printed = true;
                }

                const char *l_dst_addr_str = l_dst_addr ? dap_chain_addr_to_str(l_dst_addr)
                                                        : dap_chain_tx_out_cond_subtype_to_str(
                                                              ((dap_chain_tx_out_cond_t *)it->data)->header.subtype);
                char *l_coins_str, *l_value_str = dap_uint256_to_char(l_value, &l_coins_str);
                json_object * j_obj_data = json_object_new_object();
                if (!j_obj_data) {
                    dap_json_rpc_allocation_error;
                    json_object_put(j_arr_data);
                    json_object_put(j_obj_tx);
                    return NULL;
                }
                json_object_object_add(j_obj_data, "tx_type", json_object_new_string("send"));
                json_object_object_add(j_obj_data, "send_coins", json_object_new_string(l_coins_str));
                json_object_object_add(j_obj_data, "send_datoshi", json_object_new_string(l_value_str));
                json_object_object_add(j_obj_data, "token", l_dst_token ? json_object_new_string(l_dst_token)
                                                                        : json_object_new_string("UNKNOWN"));
                json_object_object_add(j_obj_data, "destination_address", json_object_new_string(l_dst_addr_str));
                json_object_array_add(j_arr_data, j_obj_data);
            }
        }
        if (json_object_array_length(j_arr_data) > 0) {
            json_object_object_add(j_obj_tx, "data", j_arr_data);
        }
        dap_list_free(l_list_out_items);
        if (l_is_need_correction) {
            SUM_256_256(l_corr_value, l_fee_sum, &l_corr_value);
            char *l_coins_str, *l_value_str = dap_uint256_to_char(l_corr_value, &l_coins_str);
            json_object_object_add(l_corr_object, "recv_coins", json_object_new_string(l_coins_str));
            json_object_object_add(l_corr_object, "recv_datoshi", json_object_new_string(l_value_str));
            if (!j_arr_data) {
                j_arr_data = json_object_new_array();
            }
            json_object_array_add(j_arr_data, l_corr_object);
            l_is_need_correction = false;
        }
    }
    a_chain->callback_datum_iter_delete(l_datum_iter);
    // delete hashes
    s_dap_chain_tx_hash_processed_ht_free(&l_tx_data_ht);
    // if no history
    if (json_object_array_length(json_obj_datum) == 1) {
        json_object * json_empty_tx = json_object_new_object();
        if (!json_empty_tx) {
            dap_json_rpc_allocation_error;
            json_object_put(json_obj_datum);
            return NULL;
        }
        json_object_object_add(json_empty_tx, "status", json_object_new_string("empty"));
        json_object_array_add(json_obj_datum, json_empty_tx);
    }
    return json_obj_datum;
}

json_object* dap_db_history_tx_all(dap_chain_t *l_chain, dap_chain_net_t* l_net, const char *l_hash_out_type, json_object * json_obj_summary) {
        log_it(L_DEBUG, "Start getting tx from chain");
        size_t l_tx_count = 0;
        size_t l_tx_ledger_accepted = 0;
        size_t l_tx_ledger_rejected = 0;
        dap_chain_cell_t    *l_cell = NULL,
                            *l_cell_tmp = NULL;
        dap_chain_atom_iter_t *l_iter = NULL;
        json_object * json_arr_out = json_object_new_array();
        HASH_ITER(hh, l_chain->cells, l_cell, l_cell_tmp) {
            l_iter = l_chain->callback_atom_iter_create(l_chain, l_cell->id, 0);
            size_t l_atom_size = 0;
            dap_chain_atom_ptr_t l_ptr = l_chain->callback_atom_iter_get_first(l_iter, &l_atom_size);
            while (l_ptr && l_atom_size) {
                size_t l_datums_count = 0;
                dap_chain_datum_t **l_datums = l_cell->chain->callback_atom_get_datums(l_ptr, l_atom_size, &l_datums_count);
                for (size_t i = 0; i < l_datums_count; i++) {
                    if (l_datums[i]->header.type_id == DAP_CHAIN_DATUM_TX) {
                        l_tx_count++;
                        dap_chain_datum_tx_t *l_tx = (dap_chain_datum_tx_t*)l_datums[i]->data;
                        dap_hash_fast_t l_ttx_hash = {0};
                        dap_hash_fast(l_tx, l_datums[i]->header.data_size, &l_ttx_hash);
                        bool accepted_tx;
                        json_object* json_obj_datum = dap_db_tx_history_to_json(&l_ttx_hash, NULL, l_tx, l_chain, l_hash_out_type, l_net, 0, &accepted_tx);
                        if (!json_obj_datum) {
                            log_it(L_CRITICAL, "Memory allocation error");
                            return NULL;
                        }
                        if (accepted_tx)
                            l_tx_ledger_accepted++;
                        else
                            l_tx_ledger_rejected++;
                        json_object_array_add(json_arr_out, json_obj_datum);
                        const char * debug_json_string = json_object_to_json_string(json_obj_datum);
                    }
                }
                DAP_DEL_Z(l_datums);
                l_ptr = l_chain->callback_atom_iter_get_next(l_iter, &l_atom_size);
            }
            l_cell->chain->callback_atom_iter_delete(l_iter);
        }
        log_it(L_DEBUG, "END getting tx from chain");

        json_object_object_add(json_obj_summary, "network", json_object_new_string(l_net->pub.name));
        json_object_object_add(json_obj_summary, "chain", json_object_new_string(l_chain->name));
        json_object_object_add(json_obj_summary, "tx_sum", json_object_new_int(l_tx_count));
        json_object_object_add(json_obj_summary, "accepted_tx", json_object_new_int(l_tx_ledger_accepted));
        json_object_object_add(json_obj_summary, "rejected_tx", json_object_new_int(l_tx_ledger_rejected));
        return json_arr_out;
}

/**
 * @brief show all tokens in chain
 *
 * @param a_chain
 * @param a_token_name
 * @param a_hash_out_type
 * @param a_token_num
 * @return char*
 */
static char* dap_db_chain_history_token_list(dap_chain_t * a_chain, const char *a_token_name, const char *a_hash_out_type, size_t *a_token_num) {
    if (!a_chain->callback_atom_get_datums) {
        log_it(L_WARNING, "Not defined callback_atom_get_datums for chain \"%s\"", a_chain->name);
        return NULL;
    }
    dap_string_t *l_str_out = dap_string_new(NULL);
    if (!l_str_out) {
        log_it(L_CRITICAL, "Memory allocation error");
        return NULL;
    }
    *a_token_num  = 0;
    size_t l_atom_size = 0;
    dap_chain_cell_t *l_cell = a_chain->cells;
    do {
        dap_chain_atom_iter_t *l_atom_iter = a_chain->callback_atom_iter_create(a_chain, l_cell->id, 0);
        if(!a_chain->callback_atom_get_datums) {
            log_it(L_DEBUG, "Not defined callback_atom_get_datums for chain \"%s\"", a_chain->name);
            return NULL ;
        }
        for (dap_chain_atom_ptr_t l_atom = a_chain->callback_atom_iter_get_first(l_atom_iter, &l_atom_size);
                l_atom && l_atom_size; l_atom = a_chain->callback_atom_iter_get_next(l_atom_iter, &l_atom_size)) {
            size_t l_datums_count = 0;
            dap_chain_datum_t **l_datums = a_chain->callback_atom_get_datums(l_atom, l_atom_size, &l_datums_count);
            for(size_t l_datum_n = 0; l_datum_n < l_datums_count; l_datum_n++) {
                dap_chain_datum_t *l_datum = l_datums[l_datum_n];
                if (!l_datum || l_datum->header.type_id != DAP_CHAIN_DATUM_TOKEN_DECL)
                    continue;
                if (a_token_name) {
                    size_t l_token_size = l_datum->header.data_size;
                    dap_chain_datum_token_t *l_token = dap_chain_datum_token_read(l_datum->data, &l_token_size);
                    int l_cmp = dap_strcmp(l_token->ticker, a_token_name);
                    DAP_DELETE(l_token);
                    if (l_cmp)
                        continue;
                }
                dap_chain_datum_dump(l_str_out, l_datum, a_hash_out_type, a_chain->net_id);
                (*a_token_num)++;
            }
            DAP_DELETE(l_datums);
        }
        a_chain->callback_atom_iter_delete(l_atom_iter);
        l_cell = l_cell->hh.next;
    } while (l_cell);
    char *l_ret_str = l_str_out ? dap_string_free(l_str_out, false) : NULL;
    return l_ret_str;
}

/**
 * @brief show all tokens in all chains in net
 *
 * @param a_chain
 * @param a_token_name
 * @param a_hash_out_type
 * @param a_token_num
 * @return char*
 */

static size_t dap_db_net_history_token_list(dap_chain_net_t * l_net, const char *a_token_name, const char *a_hash_out_type, dap_string_t *a_str_out) {
    size_t l_token_num_total = 0;
    dap_chain_t *l_chain_cur;
    DL_FOREACH(l_net->pub.chains, l_chain_cur) {
        size_t l_token_num = 0;
        char *token_list_str = dap_db_chain_history_token_list(l_chain_cur, a_token_name, a_hash_out_type, &l_token_num);
        if(token_list_str)
            dap_string_append(a_str_out, token_list_str);
        l_token_num_total += l_token_num;
        DAP_DEL_Z(token_list_str);
    }
    return l_token_num_total;
}

/**
 * @brief dap_db_history_filter
 * Get data according the history log
 *
 * return history string
 * @param a_chain
 * @param a_ledger
 * @param a_filter_token_name
 * @param a_filtr_addr_base58
 * @param a_hash_out_type
 * @param a_datum_start
 * @param a_datum_end
 * @param a_total_datums
 * @param a_tx_hash_processed
 * @return char*
 */
static char* dap_db_history_filter(dap_chain_t * a_chain, dap_ledger_t *a_ledger, const char *a_filter_token_name, const char *a_filtr_addr_base58, const char *a_hash_out_type, long a_datum_start, long a_datum_end, long *a_total_datums, dap_chain_tx_hash_processed_ht_t *a_tx_hash_processed)
{
    if (!a_chain->callback_atom_get_datums) {
        log_it(L_WARNING, "Not defined callback_atom_get_datums for chain \"%s\"", a_chain->name);
        return NULL;
    }
    dap_string_t *l_str_out = dap_string_new(NULL);
    if (!l_str_out) {
        log_it(L_CRITICAL, "Memory allocation error");
        return NULL;
    }
    // list all transactions
    dap_tx_data_t *l_tx_data_hash = NULL;
    dap_chain_cell_t *l_cell = a_chain->cells;
    do {
        // load transactions
        size_t l_atom_size = 0;
        dap_chain_atom_iter_t *l_atom_iter = a_chain->callback_atom_iter_create(a_chain, l_cell->id, 0);
        size_t l_datum_num = 0, l_token_num = 0, l_emission_num = 0, l_tx_num = 0;
        size_t l_datum_num_global = a_total_datums ? *a_total_datums : 0;
        for (dap_chain_atom_ptr_t l_atom = a_chain->callback_atom_iter_get_first(l_atom_iter, &l_atom_size);
                l_atom && l_atom_size; l_atom = a_chain->callback_atom_iter_get_next(l_atom_iter, &l_atom_size)) {
            size_t l_datums_count = 0;
            dap_chain_datum_t **l_datums = a_chain->callback_atom_get_datums(l_atom, l_atom_size, &l_datums_count);
            if (!l_datums || !l_datums_count)
                continue;
            for(size_t l_datum_n = 0; l_datum_n < l_datums_count; l_datum_n++) {
                dap_chain_datum_t *l_datum = l_datums[l_datum_n];
                if(!l_datum)
                    continue;
                char l_time_str[70];
                // get time of create datum
                if(dap_time_to_str_rfc822(l_time_str, 71, l_datum->header.ts_create) < 1)
                    l_time_str[0] = '\0';
                switch (l_datum->header.type_id) {
                // token
                case DAP_CHAIN_DATUM_TOKEN_DECL: {
                    // no token necessary for addr
                    if(a_filtr_addr_base58)
                        break;
                    dap_chain_datum_token_t *l_token = (dap_chain_datum_token_t*) l_datum->data;
                    //if(a_datum_start < 0 || (l_datum_num >= a_datum_start && l_datum_num < a_datum_end))
                    // datum out of page
                    if(a_datum_start >= 0 && (l_datum_num+l_datum_num_global < (size_t)a_datum_start || l_datum_num+l_datum_num_global >= (size_t)a_datum_end)){
                        l_token_num++;
                        break;
                    }
                    if(!a_filter_token_name || !dap_strcmp(l_token->ticker, a_filter_token_name)) {
                        dap_chain_datum_dump(l_str_out, l_datum, a_hash_out_type, a_chain->net_id);
                        dap_string_append(l_str_out, "\n");
                        l_token_num++;
                    }
                } break;

                // emission
                case DAP_CHAIN_DATUM_TOKEN_EMISSION: {
                    // datum out of page
                    if(a_datum_start >= 0 && (l_datum_num+l_datum_num_global < (size_t)a_datum_start || l_datum_num+l_datum_num_global >= (size_t)a_datum_end)) {
                         l_emission_num++;
                         break;
                    }
                    dap_chain_datum_token_emission_t *l_token_em =  (dap_chain_datum_token_emission_t *)l_datum->data;
                    if(!a_filter_token_name || !dap_strcmp(l_token_em->hdr.ticker, a_filter_token_name)) {
                        // filter for addr
                        if (a_filtr_addr_base58 && dap_strcmp(a_filtr_addr_base58, dap_chain_addr_to_str(&(l_token_em->hdr.address)))) {
                             break;
                        }
                        dap_chain_datum_dump(l_str_out, l_datum, a_hash_out_type, a_chain->net_id);
                        dap_string_append(l_str_out, "\n");
                        l_emission_num++;
                    }
                } break;

                // transaction
                case DAP_CHAIN_DATUM_TX:{
                    // datum out of page
                    if(a_datum_start >= 0 && (l_datum_num+l_datum_num_global < (size_t)a_datum_start || l_datum_num+l_datum_num_global >= (size_t)a_datum_end)) {
                        l_tx_num++;
                        break;
                    }
                    dap_chain_datum_tx_t *l_tx = (dap_chain_datum_tx_t*)l_datum->data;
                    //calc tx hash
                    dap_chain_hash_fast_t l_tx_hash;
                    dap_hash_fast(l_tx, dap_chain_datum_tx_get_size(l_tx), &l_tx_hash);
                    dap_chain_tx_hash_processed_ht_t *l_sht = NULL;
                    HASH_FIND(hh, a_tx_hash_processed, &l_tx_hash, sizeof(dap_chain_hash_fast_t), l_sht);
                    json_object * l_json_obj_datum = json_object_new_object();
                    if (l_sht != NULL ||
                            !s_dap_chain_datum_tx_out_data(l_tx, a_ledger, l_json_obj_datum, a_hash_out_type, &l_tx_hash)) {
                        l_datum_num--;
                        break;
                    }
                    l_sht = DAP_NEW_Z(dap_chain_tx_hash_processed_ht_t);
                    if (!l_sht) {
                        log_it(L_CRITICAL, "Memory allocation error");
                        return NULL;
                    }
                    l_sht->hash = l_tx_hash;
                    HASH_ADD(hh, a_tx_hash_processed, hash, sizeof(dap_chain_hash_fast_t), l_sht);
                    l_tx_num++;
                } break;

                default: {
                    const char *l_type_str;
                    DAP_DATUM_TYPE_STR(l_datum->header.type_id, l_type_str);
                    dap_string_append_printf(l_str_out, "datum type %s\n", l_type_str);
                    } break;
                }
                l_datum_num++;
            }
        }
        a_chain->callback_atom_iter_delete(l_atom_iter);
        //total
        dap_string_append_printf(l_str_out,
                "---------------\ntokens: %zu\nemissions: %zu\ntransactions: %zu\ntotal datums: %zu", l_token_num,
                l_emission_num, l_tx_num, l_datum_num);

        // return total datums
        if(a_total_datums)
            *a_total_datums = l_datum_num;
        // delete hashes
        dap_tx_data_t *l_iter_current, *l_item_tmp;
        HASH_ITER(hh, l_tx_data_hash , l_iter_current, l_item_tmp)
        {
            HASH_DEL(l_tx_data_hash, l_iter_current);
            // delete datum
            DAP_DELETE(l_iter_current->datum);
            // delete struct
            DAP_DELETE(l_iter_current);
        }
        l_cell = l_cell->hh.next;
    } while (l_cell);

    // if no history
    if(!l_str_out->len)
        dap_string_append(l_str_out, "empty");
    char *l_ret_str = l_str_out ? dap_string_free(l_str_out, false) : NULL;
    return l_ret_str;
}

/**
 * @brief com_ledger
 * ledger command
 * @param a_argc
 * @param a_argv
 * @param a_arg_func
 * @param a_str_reply
 * @return int
 */
int com_ledger(int a_argc, char ** a_argv, void **reply)
{
    json_object ** json_arr_reply = (json_object **) reply;
    enum { CMD_NONE, CMD_LIST, CMD_LEDGER_HISTORY, CMD_TX_INFO };
    int arg_index = 1;
    const char *l_addr_base58 = NULL;
    const char *l_wallet_name = NULL;
    const char *l_net_str = NULL;
    const char *l_tx_hash_str = NULL;
    const char *l_hash_out_type = NULL;

    dap_chain_net_t * l_net = NULL;
    dap_cli_server_cmd_find_option_val(a_argv, arg_index, a_argc, "-H", &l_hash_out_type);
    if(!l_hash_out_type)
        l_hash_out_type = "hex";
    if(dap_strcmp(l_hash_out_type,"hex") && dap_strcmp(l_hash_out_type,"base58")) {
        dap_json_rpc_error_add(DAP_CHAIN_NODE_CLI_COM_LEDGER_PARAM_ERR, "invalid parameter -H, valid values: -H <hex | base58>");
        return DAP_CHAIN_NODE_CLI_COM_LEDGER_PARAM_ERR;
    }

    //switch ledger params list | tx | info
    int l_cmd = CMD_NONE;
    if (dap_cli_server_cmd_find_option_val(a_argv, arg_index, a_argc, "list", NULL)){
        l_cmd = CMD_LIST;
    } else if (dap_cli_server_cmd_find_option_val(a_argv, arg_index, a_argc, "tx", NULL)){
        l_cmd = CMD_LEDGER_HISTORY;
    } else if (dap_cli_server_cmd_find_option_val(a_argv, arg_index, a_argc, "info", NULL))
        l_cmd = CMD_TX_INFO;

    bool l_is_all = dap_cli_server_cmd_find_option_val(a_argv, arg_index, a_argc, "-all", NULL);

    arg_index++;

    if(l_cmd == CMD_LEDGER_HISTORY) {
        dap_cli_server_cmd_find_option_val(a_argv, 0, a_argc, "-addr", &l_addr_base58);
        dap_cli_server_cmd_find_option_val(a_argv, 0, a_argc, "-w", &l_wallet_name);
        dap_cli_server_cmd_find_option_val(a_argv, 0, a_argc, "-net", &l_net_str);
        dap_cli_server_cmd_find_option_val(a_argv, 0, a_argc, "-tx", &l_tx_hash_str);
        bool l_unspent_flag = dap_cli_server_cmd_find_option_val(a_argv, arg_index, a_argc, "-unspent", NULL);
        dap_chain_tx_hash_processed_ht_t *l_list_tx_hash_processd = NULL;

        if(!l_is_all && !l_addr_base58 && !l_wallet_name && !l_tx_hash_str) {
            dap_json_rpc_error_add(DAP_CHAIN_NODE_CLI_COM_LEDGER_PARAM_ERR, "command 'tx' requires parameter '-all' or '-addr' or '-w' or '-tx'");
            return DAP_CHAIN_NODE_CLI_COM_LEDGER_PARAM_ERR;
        }
        // Select chain network
        if(!l_net_str) {
            dap_json_rpc_error_add(DAP_CHAIN_NODE_CLI_COM_LEDGER_NET_PARAM_ERR, "command requires parameter '-net'");
            return DAP_CHAIN_NODE_CLI_COM_LEDGER_NET_PARAM_ERR;
        } else {
            if((l_net = dap_chain_net_by_name(l_net_str)) == NULL) { // Can't find such network
                dap_json_rpc_error_add(DAP_CHAIN_NODE_CLI_COM_LEDGER_NET_PARAM_ERR, "command requires parameter '-net' to be valid chain network name");
                return DAP_CHAIN_NODE_CLI_COM_LEDGER_NET_PARAM_ERR;
            }
        }

        dap_chain_hash_fast_t l_tx_hash;
        if(l_tx_hash_str) {
            if (dap_chain_hash_fast_from_str(l_tx_hash_str, &l_tx_hash)) {
                l_tx_hash_str = NULL;
                dap_json_rpc_error_add(DAP_CHAIN_NODE_CLI_COM_LEDGER_HASH_ERR, "tx hash not recognized");
                return DAP_CHAIN_NODE_CLI_COM_LEDGER_HASH_ERR;
            }
        }
        
        dap_chain_addr_t *l_addr = NULL;
        // if need addr
        const char* l_sign_str = "";
        if(l_wallet_name || l_addr_base58) {
            if(l_wallet_name) {
                const char *c_wallets_path = dap_chain_wallet_get_path(g_config);
                dap_chain_wallet_t * l_wallet = dap_chain_wallet_open(l_wallet_name, c_wallets_path);
                if(l_wallet) {
                    l_sign_str = dap_chain_wallet_check_sign(l_wallet);
                    l_addr = dap_chain_wallet_get_addr(l_wallet, l_net->pub.id);
                    dap_chain_wallet_close(l_wallet);
                }
            }
            if(!l_addr && l_addr_base58) {
                l_addr = dap_chain_addr_from_str(l_addr_base58);
            }
            if(!l_addr && !l_tx_hash_str) {
                dap_json_rpc_error_add(DAP_CHAIN_NODE_CLI_COM_LEDGER_WALLET_ADDR_ERR, "wallet address not recognized");
                return DAP_CHAIN_NODE_CLI_COM_LEDGER_WALLET_ADDR_ERR;
            }
        }
        json_object* json_obj_out = json_object_new_object();
        char *l_str_out = NULL;
        dap_ledger_t *l_ledger = dap_ledger_by_net_name(l_net_str);
        if(l_is_all) {
            size_t l_tx_count = dap_ledger_count(l_ledger), l_tx_count_spent_count = 0;
            if (!l_tx_count) {
                json_object_object_add(json_obj_out, "Network ledger", json_object_new_string(l_ledger->net->pub.name));
                json_object_object_add(json_obj_out, "info", json_object_new_string("Contains no transactions."));
            } else {
                json_object_object_add(json_obj_out, "Network ledger", json_object_new_string(l_ledger->net->pub.name));
                json_object_object_add(json_obj_out, "count tx", json_object_new_int(l_tx_count));
                json_object* json_arr_tx = json_object_new_array();
                dap_list_t *l_txs_list = dap_ledger_get_txs(l_ledger, l_tx_count, 1, true, l_unspent_flag);
                for (dap_list_t *iter = l_txs_list; iter; iter = dap_list_next(iter)) {
                    dap_chain_datum_tx_t *l_tx = iter->data;
                    dap_hash_fast_t l_tx_hash = { };
                    dap_hash_fast(l_tx, dap_chain_datum_tx_get_size(l_tx), &l_tx_hash);
                    json_object * l_json_obj_datum = json_object_new_object();
                    s_dap_chain_datum_tx_out_data(l_tx, l_ledger, l_json_obj_datum, l_hash_out_type, &l_tx_hash);
                    json_object_array_add(json_arr_tx, l_json_obj_datum);
                }
                json_object_object_add(json_obj_out, "data", json_arr_tx);
                dap_list_free(l_txs_list);
            }
        } else {
            if(l_addr)
            {
<<<<<<< HEAD
                l_str_out = dap_ledger_token_tx_item_list(l_ledger, l_addr, l_hash_out_type, l_unspent_flag);
                dap_string_append_printf(l_str_ret, "history for addr %s:\n%s\n", dap_chain_addr_to_str(l_addr),
                        l_str_out ? l_str_out : " empty");
=======
                json_object* json_obj_array = dap_ledger_token_tx_item_list(l_ledger, l_addr, l_hash_out_type, l_unspent_flag);
                json_object_object_add(json_obj_out, "Datum_tx", json_obj_array);
                char *l_addr_str = dap_chain_addr_to_str(l_addr);
                json_object_object_add(json_obj_out, "history for addr ", json_object_new_string(l_addr_str));
                DAP_DELETE(l_addr_str);
>>>>>>> 1713c1fc
            } else if(l_tx_hash_str) {
                dap_chain_datum_tx_t *l_tx = NULL;
                if (l_unspent_flag) {
                    l_tx = dap_ledger_tx_unspent_find_by_hash(l_ledger, &l_tx_hash);
                } else {
                    l_tx = dap_ledger_tx_find_by_hash(l_ledger, &l_tx_hash);
                }
                if(l_tx) {
                    size_t l_tx_size = dap_chain_datum_tx_get_size(l_tx);
                    dap_hash_fast_t l_tx_hash = { };
                    dap_hash_fast(l_tx, l_tx_size, &l_tx_hash);
                    s_dap_chain_datum_tx_out_data(l_tx, l_ledger, json_obj_out, l_hash_out_type, &l_tx_hash);
                    json_object_object_add(json_obj_out, "history for tx hash ", json_object_new_string(l_tx_hash_str));
                    json_object_object_add(json_obj_out, "ticker ", json_object_new_string(l_tx_hash_str));
                } else {
                    json_object_object_add(json_obj_out, "status", json_object_new_string("There is not transaction in the network ledger"));
                    json_object_object_add(json_obj_out, "hash", json_object_new_string(l_tx_hash_str));
                }
            }            
        }
        DAP_DELETE(l_str_out);
        DAP_DELETE(l_addr);
        s_dap_chain_tx_hash_processed_ht_free(&l_list_tx_hash_processd);
        if (json_obj_out) {
            json_object_array_add(*json_arr_reply, json_obj_out);
        }
        json_object_object_add(json_obj_out, "sign ", json_object_new_string(l_sign_str));
        return 0;       
    }
    else if(l_cmd == CMD_LIST){
        enum {SUBCMD_NONE, SUBCMD_LIST_COIN, SUB_CMD_LIST_LEDGER_THRESHOLD, SUB_CMD_LIST_LEDGER_BALANCE, SUB_CMD_LIST_LEDGER_THRESHOLD_WITH_HASH};
        int l_sub_cmd = SUBCMD_NONE;
        dap_chain_hash_fast_t l_tx_threshold_hash;
        if (dap_cli_server_cmd_find_option_val(a_argv, 2, 3, "coins", NULL ))
            l_sub_cmd = SUBCMD_LIST_COIN;
        if (dap_cli_server_cmd_find_option_val(a_argv, 2, 3, "balance", NULL ))
            l_sub_cmd = SUB_CMD_LIST_LEDGER_BALANCE;
        if (dap_cli_server_cmd_find_option_val(a_argv, 2, a_argc, "threshold", NULL)){
            l_sub_cmd = SUB_CMD_LIST_LEDGER_THRESHOLD;
            const char* l_tx_threshold_hash_str = NULL;
            dap_cli_server_cmd_find_option_val(a_argv, 3, a_argc, "-hash", &l_tx_threshold_hash_str);
            if (l_tx_threshold_hash_str){
                l_sub_cmd = SUB_CMD_LIST_LEDGER_THRESHOLD_WITH_HASH;
                if (dap_chain_hash_fast_from_str(l_tx_threshold_hash_str, &l_tx_threshold_hash)){
                    l_tx_hash_str = NULL;
                    dap_json_rpc_error_add(DAP_CHAIN_NODE_CLI_COM_LEDGER_TRESHOLD_ERR, "tx threshold hash not recognized");
                    return DAP_CHAIN_NODE_CLI_COM_LEDGER_TRESHOLD_ERR;
                }
            }
        }
        if (l_sub_cmd == SUBCMD_NONE) {
            dap_json_rpc_error_add(DAP_CHAIN_NODE_CLI_COM_LEDGER_PARAM_ERR, "Command 'list' requires subcommands 'coins' or 'threshold'");
            return DAP_CHAIN_NODE_CLI_COM_LEDGER_PARAM_ERR;
        }
        dap_cli_server_cmd_find_option_val(a_argv, 0, a_argc, "-net", &l_net_str);
        if (l_net_str == NULL){
            dap_json_rpc_error_add(DAP_CHAIN_NODE_CLI_COM_LEDGER_NET_PARAM_ERR, "Command 'list' requires key -net");
            return DAP_CHAIN_NODE_CLI_COM_LEDGER_NET_PARAM_ERR;
        }
        dap_ledger_t *l_ledger = dap_ledger_by_net_name(l_net_str);
        if (l_ledger == NULL){
            dap_json_rpc_error_add(DAP_CHAIN_NODE_CLI_COM_LEDGER_LACK_ERR, "Can't get ledger for net %s", l_net_str);
            return DAP_CHAIN_NODE_CLI_COM_LEDGER_LACK_ERR;
        }
        if (l_sub_cmd == SUB_CMD_LIST_LEDGER_THRESHOLD){
            json_object* json_obj_out = dap_ledger_threshold_info(l_ledger);
            if (json_obj_out){
                json_object_array_add(*json_arr_reply, json_obj_out);
            }
            return 0;
        }
        if (l_sub_cmd == SUB_CMD_LIST_LEDGER_THRESHOLD_WITH_HASH){
            json_object *json_obj_out = dap_ledger_threshold_hash_info(l_ledger, &l_tx_threshold_hash);
            if (json_obj_out){
                json_object_array_add(*json_arr_reply, json_obj_out);
            }
            return 0;
        }
        if (l_sub_cmd == SUB_CMD_LIST_LEDGER_BALANCE){
            json_object *json_obj_out = dap_ledger_balance_info(l_ledger);
            if (json_obj_out){
                json_object_array_add(*json_arr_reply, json_obj_out);
            }
            return 0;
        }
        json_object *json_obj_datum = dap_ledger_token_info(l_ledger);

        if (json_obj_datum) {
            json_object_array_add(*json_arr_reply, json_obj_datum);
        }
        return 0;
    } else if (l_cmd == CMD_TX_INFO){
        //GET hash
        dap_cli_server_cmd_find_option_val(a_argv, arg_index, a_argc, "-hash", &l_tx_hash_str);
        //get net
        dap_cli_server_cmd_find_option_val(a_argv, arg_index, a_argc, "-net", &l_net_str);
        //get search type
        bool l_unspent_flag = dap_cli_server_cmd_find_option_val(a_argv, arg_index, a_argc, "-unspent", NULL);
        //check input
        if (l_tx_hash_str == NULL){
            dap_json_rpc_error_add(DAP_CHAIN_NODE_CLI_COM_LEDGER_PARAM_ERR, "Subcommand 'info' requires key -hash");
            return DAP_CHAIN_NODE_CLI_COM_LEDGER_PARAM_ERR;
        }
        if (l_net_str == NULL){
            dap_json_rpc_error_add(DAP_CHAIN_NODE_CLI_COM_LEDGER_NET_PARAM_ERR, "Subcommand 'info' requires key -net");
            return DAP_CHAIN_NODE_CLI_COM_LEDGER_NET_PARAM_ERR;
        }
        dap_chain_net_t *l_net = dap_chain_net_by_name(l_net_str);
        if (!l_net) {
            dap_json_rpc_error_add(DAP_CHAIN_NODE_CLI_COM_LEDGER_NET_FIND_ERR, "Can't find net %s", l_net_str);
            return DAP_CHAIN_NODE_CLI_COM_LEDGER_NET_FIND_ERR;
        }
        dap_chain_hash_fast_t *l_tx_hash = DAP_NEW(dap_chain_hash_fast_t);
        if (dap_chain_hash_fast_from_str(l_tx_hash_str, l_tx_hash)) {
            dap_json_rpc_error_add(DAP_CHAIN_NODE_CLI_COM_LEDGER_HASH_GET_ERR, "Can't get hash_fast from %s, check that the hash is correct", l_tx_hash_str);
            DAP_DEL_Z(l_tx_hash);
            return DAP_CHAIN_NODE_CLI_COM_LEDGER_HASH_GET_ERR;
        }
        dap_chain_datum_tx_t *l_datum_tx = dap_chain_net_get_tx_by_hash(l_net, l_tx_hash,
                                                                        l_unspent_flag ? TX_SEARCH_TYPE_NET_UNSPENT : TX_SEARCH_TYPE_NET);
        if (l_datum_tx == NULL) {
            dap_json_rpc_error_add(DAP_CHAIN_NODE_CLI_COM_LEDGER_TX_HASH_ERR, "Can't find datum for transaction hash %s in chains", l_tx_hash_str);
            DAP_DEL_Z(l_tx_hash);
            return DAP_CHAIN_NODE_CLI_COM_LEDGER_TX_HASH_ERR;
        }
        json_object* json_datum = json_object_new_object();
        if (!s_dap_chain_datum_tx_out_data(l_datum_tx, l_net->pub.ledger, json_datum, l_hash_out_type, l_tx_hash)){
            dap_json_rpc_error_add(DAP_CHAIN_NODE_CLI_COM_LEDGER_TX_HASH_ERR, "Can't find transaction hash %s in ledger", l_tx_hash_str);
            json_object_put(json_datum);
            DAP_DEL_Z(l_tx_hash);
            return DAP_CHAIN_NODE_CLI_COM_LEDGER_TX_HASH_ERR;
        }
        DAP_DEL_Z(l_tx_hash);
        if (json_datum){
            json_object_array_add(*json_arr_reply, json_datum);
        }        
    }
    else{
        dap_json_rpc_error_add(DAP_CHAIN_NODE_CLI_COM_LEDGER_PARAM_ERR, "Command 'ledger' requires parameter 'list' or 'tx' or 'info'", l_tx_hash_str);
        return DAP_CHAIN_NODE_CLI_COM_LEDGER_PARAM_ERR;
    }
    return 0;
}


/**
 * @brief com_token
 * token command
 * @param a_argc
 * @param a_argv
 * @param a_arg_func
 * @param a_str_reply
 * @return int
 */
int com_token(int a_argc, char ** a_argv, void **a_str_reply)
{
    enum { CMD_NONE, CMD_LIST, CMD_INFO, CMD_TX };
    int arg_index = 1;
    const char *l_net_str = NULL;
    dap_chain_net_t * l_net = NULL;

    const char * l_hash_out_type = NULL;
    dap_cli_server_cmd_find_option_val(a_argv, arg_index, a_argc, "-H", &l_hash_out_type);
    if (!l_hash_out_type)
        l_hash_out_type = "hex";
    if (dap_strcmp(l_hash_out_type,"hex") && dap_strcmp(l_hash_out_type,"base58")) {
        dap_cli_server_cmd_set_reply_text(a_str_reply, "invalid parameter -H, valid values: -H <hex | base58>");
        return -1;
    }

    dap_cli_server_cmd_find_option_val(a_argv, arg_index, a_argc, "-net", &l_net_str);
    // Select chain network
    if(!l_net_str) {
        dap_cli_server_cmd_set_reply_text(a_str_reply, "command requires parameter '-net'");
        return -2;
    } else {
        if((l_net = dap_chain_net_by_name(l_net_str)) == NULL) { // Can't find such network
            dap_cli_server_cmd_set_reply_text(a_str_reply,
                    "command requires parameter '-net' to be valid chain network name");
            return -3;
        }
    }

    int l_cmd = CMD_NONE;
    if (dap_cli_server_cmd_find_option_val(a_argv, 1, 2, "list", NULL))
        l_cmd = CMD_LIST;
    else if (dap_cli_server_cmd_find_option_val(a_argv, 1, 2, "info", NULL))
        l_cmd = CMD_INFO;
    else if (dap_cli_server_cmd_find_option_val(a_argv, 1, 2, "tx", NULL))
            l_cmd = CMD_TX;
    // token list
    if(l_cmd == CMD_LIST) {
        dap_string_t *l_str_out = dap_string_new(NULL);
        size_t l_token_num_total = dap_db_net_history_token_list(l_net, NULL, l_hash_out_type, l_str_out);
        //total
        dap_string_append_printf(l_str_out, "---------------\ntokens: %zu\n", l_token_num_total);
        dap_cli_server_cmd_set_reply_text(a_str_reply, "%s", l_str_out->str);
        dap_string_free(l_str_out, true);
        return 0;
    }
    // token info
    else if(l_cmd == CMD_INFO) {
        const char *l_token_name_str = NULL;
        dap_cli_server_cmd_find_option_val(a_argv, arg_index, a_argc, "-name", &l_token_name_str);
        if(!l_token_name_str) {
                dap_cli_server_cmd_set_reply_text(a_str_reply, "command requires parameter '-name' <token name>");
                return -4;
            }
        dap_string_t *l_str_out = dap_string_new(NULL);
        if(!dap_db_net_history_token_list(l_net, l_token_name_str, l_hash_out_type, l_str_out))
            dap_string_append_printf(l_str_out, "token '%s' not found\n", l_token_name_str);
        dap_cli_server_cmd_set_reply_text(a_str_reply, "%s", l_str_out->str);
        dap_string_free(l_str_out, true);
        return 0;
    }
    // command tx history
    else if(l_cmd == CMD_TX) {
        dap_cli_server_cmd_set_reply_text(a_str_reply, "The cellframe-node-cli token tx command is deprecated and no longer supported.\n");
        return 0;
#if 0
        dap_chain_tx_hash_processed_ht_t *l_list_tx_hash_processd = NULL;
        enum { SUBCMD_TX_NONE, SUBCMD_TX_ALL, SUBCMD_TX_ADDR };
        // find subcommand
        int l_subcmd = CMD_NONE;
        const char *l_addr_base58_str = NULL;
        const char *l_wallet_name = NULL;
        if(dap_cli_server_cmd_find_option_val(a_argv, 2, a_argc, "all", NULL))
            l_subcmd = SUBCMD_TX_ALL;
        else if(dap_cli_server_cmd_find_option_val(a_argv, 2, a_argc, "-addr", &l_addr_base58_str))
            l_subcmd = SUBCMD_TX_ADDR;
        else if(dap_cli_server_cmd_find_option_val(a_argv, 2, a_argc, "-w", &l_wallet_name))
            l_subcmd = SUBCMD_TX_ADDR;

        const char *l_token_name_str = NULL;
        const char *l_page_start_str = NULL;
        const char *l_page_size_str = NULL;
        const char *l_page_str = NULL;
        dap_cli_server_cmd_find_option_val(a_argv, arg_index, a_argc, "-name", &l_token_name_str);
        dap_cli_server_cmd_find_option_val(a_argv, arg_index, a_argc, "-page_start", &l_page_start_str);
        dap_cli_server_cmd_find_option_val(a_argv, arg_index, a_argc, "-page_size", &l_page_size_str);
        dap_cli_server_cmd_find_option_val(a_argv, arg_index, a_argc, "-page", &l_page_str);
        if(!l_token_name_str) {
            dap_cli_server_cmd_set_reply_text(a_str_reply, "command requires parameter '-name' <token name>");
            return -4;
        }
        long l_page_start = -1;// not used if =-1
        long l_page_size = 10;
        long l_page = 2;
        long l_cur_datum = 0;
        if(l_page_start_str)
            l_page_start = strtol(l_page_start_str, NULL, 10);
        if(l_page_size_str) {
            l_page_size = strtol(l_page_size_str, NULL, 10);
            if(l_page_size < 1)
                l_page_size = 1;
        }
        if(l_page_str) {
            l_page = strtol(l_page_str, NULL, 10);
            if(l_page < 1)
                l_page = 1;
        }

        // tx all
        if(l_subcmd == SUBCMD_TX_ALL) {
            dap_string_t *l_str_out = dap_string_new(NULL);
            // get first chain
            void *l_chain_tmp = (void*) 0x1;
            dap_chain_t *l_chain_cur = dap_chain_enum(&l_chain_tmp);
            while(l_chain_cur) {
                // only selected net
                if(l_net->pub.id.uint64 == l_chain_cur->net_id.uint64) {
                    long l_chain_datum = l_cur_datum;
                    dap_ledger_t *l_ledger = dap_ledger_by_net_name(l_net_str);
                    char *l_datum_list_str = dap_db_history_filter(l_chain_cur, l_ledger, l_token_name_str, NULL,
                                                                   l_hash_out_type, l_page_start * l_page_size, (l_page_start+l_page)*l_page_size, &l_chain_datum, l_list_tx_hash_processd);
                    if(l_datum_list_str) {
                        l_cur_datum += l_chain_datum;
                        dap_string_append_printf(l_str_out, "Chain: %s\n", l_chain_cur->name);
                        dap_string_append_printf(l_str_out, "%s\n\n", l_datum_list_str);
                        DAP_DELETE(l_datum_list_str);
                    }
                }
                // next chain
                dap_chain_enum_unlock();
                l_chain_cur = dap_chain_enum(&l_chain_tmp);
            }
            dap_chain_enum_unlock();
            s_dap_chain_tx_hash_processed_ht_free(&l_list_tx_hash_processd);
            dap_cli_server_cmd_set_reply_text(a_str_reply, "%s", l_str_out->str);
            dap_string_free(l_str_out, true);
            return 0;
        }
            // tx -addr or tx -wallet
        else if(l_subcmd == SUBCMD_TX_ADDR) {
            // parse addr from -addr <addr> or -wallet <wallet>
            dap_chain_addr_t *l_addr_base58 = NULL;
            if(l_addr_base58_str) {
                //l_addr_base58 = dap_strdup(l_addr_base58_str);
                l_addr_base58 = dap_chain_addr_from_str(l_addr_base58_str);
            }
            else if(l_wallet_name) {
                const char *c_wallets_path = dap_chain_wallet_get_path(g_config);
                dap_chain_wallet_t * l_wallet = dap_chain_wallet_open(l_wallet_name, c_wallets_path);
                if(l_wallet) {
                    dap_chain_addr_t *l_addr_tmp = (dap_chain_addr_t *) dap_chain_wallet_get_addr(l_wallet,
                                                                                                  l_net->pub.id);
                    l_addr_base58 = DAP_NEW_SIZE(dap_chain_addr_t, sizeof(dap_chain_addr_t));
                    memcpy(l_addr_base58, l_addr_tmp, sizeof(dap_chain_addr_t));
                    dap_chain_wallet_close(l_wallet);
                    char *ffl_addr_base58 = dap_chain_addr_to_str(l_addr_base58);
                    ffl_addr_base58 = 0;
                }
                else {
                    dap_cli_server_cmd_set_reply_text(a_str_reply, "wallet '%s' not found", l_wallet_name);
                    return -2;
                }
            }
            if(!l_addr_base58) {
                dap_cli_server_cmd_set_reply_text(a_str_reply, "address not recognized");
                return -3;
            }

            dap_string_t *l_str_out = dap_string_new(NULL);
            // get first chain
            void *l_chain_tmp = (void*) 0x1;
            dap_chain_t *l_chain_cur = dap_chain_enum(&l_chain_tmp);
            while(l_chain_cur) {
                // only selected net
                if(l_net->pub.id.uint64 == l_chain_cur->net_id.uint64) {
                    long l_chain_datum = l_cur_datum;
                    char *l_datum_list_str = dap_db_history_addr(l_addr_base58, l_chain_cur, l_hash_out_type);
                    if(l_datum_list_str) {
                        l_cur_datum += l_chain_datum;
                        dap_string_append_printf(l_str_out, "Chain: %s\n", l_chain_cur->name);
                        dap_string_append_printf(l_str_out, "%s\n\n", l_datum_list_str);
                        DAP_DELETE(l_datum_list_str);
                    }
                }
                // next chain
                dap_chain_enum_unlock();
                l_chain_cur = dap_chain_enum(&l_chain_tmp);
            }
            dap_chain_enum_unlock();
            dap_cli_server_cmd_set_reply_text(a_str_reply, "%s", l_str_out->str);
            dap_string_free(l_str_out, true);
            DAP_DELETE(l_addr_base58);
            return 0;

        }
        else{
            dap_cli_server_cmd_set_reply_text(a_str_reply, "not found parameter '-all', '-wallet' or '-addr'");
            return -1;
        }
#endif
    }

    dap_cli_server_cmd_set_reply_text(a_str_reply, "unknown command code %d", l_cmd);
    return -5;
}

/* Decree section */

/**
 * @brief
 * sign data (datum_decree) by certificates (1 or more)
 * successful count of signes return in l_sign_counter
 * @param l_certs - array with certificates loaded from dcert file
 * @param l_datum_token - updated pointer for l_datum_token variable after realloc
 * @param l_certs_count - count of certificate
 * @param l_datum_data_offset - offset of datum
 * @param l_sign_counter - counter of successful data signing operation
 * @return dap_chain_datum_token_t*
 */
static dap_chain_datum_anchor_t * s_sign_anchor_in_cycle(dap_cert_t ** a_certs, dap_chain_datum_anchor_t *a_datum_anchor,
                    size_t a_certs_count, size_t *a_total_sign_count)
{
    size_t l_cur_sign_offset = a_datum_anchor->header.data_size + a_datum_anchor->header.signs_size;
    size_t l_total_signs_size = a_datum_anchor->header.signs_size, l_total_sign_count = 0;

    for(size_t i = 0; i < a_certs_count; i++)
    {
        dap_sign_t * l_sign = dap_cert_sign(a_certs[i],  a_datum_anchor,
           sizeof(dap_chain_datum_anchor_t) + a_datum_anchor->header.data_size, 0);

        if (l_sign) {
            size_t l_sign_size = dap_sign_get_size(l_sign);
            a_datum_anchor = DAP_REALLOC(a_datum_anchor, sizeof(dap_chain_datum_anchor_t) + l_cur_sign_offset + l_sign_size);
            memcpy((byte_t*)a_datum_anchor->data_n_sign + l_cur_sign_offset, l_sign, l_sign_size);
            l_total_signs_size += l_sign_size;
            l_cur_sign_offset += l_sign_size;
            a_datum_anchor->header.signs_size = l_total_signs_size;
            DAP_DELETE(l_sign);
            log_it(L_DEBUG,"<-- Signed with '%s'", a_certs[i]->name);
            l_total_sign_count++;
        }
    }

    *a_total_sign_count = l_total_sign_count;
    return a_datum_anchor;
}

// Decree commands handlers
int cmd_decree(int a_argc, char **a_argv, void **a_str_reply)
{
    enum { CMD_NONE=0, CMD_CREATE, CMD_SIGN, CMD_ANCHOR, CMD_FIND, CMD_INFO };
    enum { TYPE_NONE=0, TYPE_COMMON, TYPE_SERVICE};
    enum { SUBTYPE_NONE=0, SUBTYPE_FEE, SUBTYPE_OWNERS, SUBTYPE_MIN_OWNERS, SUBTYPE_IP_BAN};
    int arg_index = 1;
    const char *l_net_str = NULL;
    const char * l_chain_str = NULL;
    const char * l_decree_chain_str = NULL;
    const char * l_certs_str = NULL;
    dap_cert_t ** l_certs = NULL;
    size_t l_certs_count = 0;
    dap_chain_net_t * l_net = NULL;
    dap_chain_t * l_chain = NULL;
    dap_chain_t * l_decree_chain = NULL;

    const char * l_hash_out_type = NULL;
    dap_cli_server_cmd_find_option_val(a_argv, arg_index, a_argc, "-H", &l_hash_out_type);
    if(!l_hash_out_type)
        l_hash_out_type = "hex";
    if(dap_strcmp(l_hash_out_type,"hex") && dap_strcmp(l_hash_out_type,"base58")) {
        dap_cli_server_cmd_set_reply_text(a_str_reply, "invalid parameter -H, valid values: -H <hex | base58>");
        return -1;
    }

    dap_cli_server_cmd_find_option_val(a_argv, arg_index, a_argc, "-net", &l_net_str);
    // Select chain network
    if(!l_net_str) {
        dap_cli_server_cmd_set_reply_text(a_str_reply, "command requires parameter '-net'");
        return -2;
    } else {
        if((l_net = dap_chain_net_by_name(l_net_str)) == NULL) { // Can't find such network
            dap_cli_server_cmd_set_reply_text(a_str_reply,
                    "command requires parameter '-net' to be valid chain network name");
            return -3;
        }
    }

    int l_cmd = CMD_NONE;
    if (dap_cli_server_cmd_find_option_val(a_argv, 1, 2, "create", NULL))
        l_cmd = CMD_CREATE;
    else if (dap_cli_server_cmd_find_option_val(a_argv, 1, 2, "sign", NULL))
        l_cmd = CMD_SIGN;
    else if (dap_cli_server_cmd_find_option_val(a_argv, 1, 2, "anchor", NULL))
        l_cmd = CMD_ANCHOR;
    else if (dap_cli_server_cmd_find_option_val(a_argv, 1, 2, "find", NULL))
        l_cmd = CMD_FIND;
    else if (dap_cli_server_cmd_find_option_val(a_argv, 1, 2, "info", NULL))
        l_cmd = CMD_INFO;

    if (l_cmd != CMD_FIND && l_cmd != CMD_INFO) {
        // Public certifiacte of condition owner
        dap_cli_server_cmd_find_option_val(a_argv, arg_index, a_argc, "-certs", &l_certs_str);
        if (!l_certs_str) {
            dap_cli_server_cmd_set_reply_text(a_str_reply, "decree create requires parameter '-certs'");
            return -106;
        }
        dap_cert_parse_str_list(l_certs_str, &l_certs, &l_certs_count);
    }

    switch (l_cmd)
    {
    case CMD_CREATE:{
        if(!l_certs_count) {
            dap_cli_server_cmd_set_reply_text(a_str_reply,
                    "decree create command requres at least one valid certificate to sign the decree");
            return -106;
        }
        int l_type = TYPE_NONE;
        if (dap_cli_server_cmd_find_option_val(a_argv, 2, 3, "common", NULL))
            l_type = TYPE_COMMON;
        else if (dap_cli_server_cmd_find_option_val(a_argv, 2, 3, "service", NULL))
            l_type = TYPE_SERVICE;

        dap_chain_datum_decree_t *l_datum_decree = NULL;

        if (l_type == TYPE_COMMON){
            // Common decree create
            dap_cli_server_cmd_find_option_val(a_argv, arg_index, a_argc, "-chain", &l_chain_str);

            // Search chain
            if(l_chain_str) {
                l_chain = dap_chain_net_get_chain_by_name(l_net, l_chain_str);
                if (l_chain == NULL) {
                    char l_str_to_reply_chain[500] = {0};
                    char *l_str_to_reply = NULL;
                    sprintf(l_str_to_reply_chain, "%s requires parameter '-chain' to be valid chain name in chain net %s. Current chain %s is not valid\n",
                                                    a_argv[0], l_net_str, l_chain_str);
                    l_str_to_reply = dap_strcat2(l_str_to_reply,l_str_to_reply_chain);
                    dap_chain_t * l_chain;
                    l_str_to_reply = dap_strcat2(l_str_to_reply,"\nAvailable chain with decree support:\n");
                    l_chain = dap_chain_net_get_chain_by_chain_type(l_net, CHAIN_TYPE_DECREE);
                    l_str_to_reply = dap_strcat2(l_str_to_reply,"\t");
                    l_str_to_reply = dap_strcat2(l_str_to_reply,l_chain->name);
                    l_str_to_reply = dap_strcat2(l_str_to_reply,"\n");
                    dap_cli_server_cmd_set_reply_text(a_str_reply, "%s", l_str_to_reply);
                    return -103;
                } else if (l_chain != dap_chain_net_get_chain_by_chain_type(l_net, CHAIN_TYPE_DECREE)){ // check chain to support decree
                    dap_cli_server_cmd_set_reply_text(a_str_reply, "Chain %s don't support decree", l_chain->name);
                    return -104;
                }
            }else if((l_chain = dap_chain_net_get_default_chain_by_chain_type(l_net, CHAIN_TYPE_DECREE)) == NULL) {
                dap_cli_server_cmd_set_reply_text(a_str_reply, "Can't find chain with decree support.");
                return -105;
            }

            dap_cli_server_cmd_find_option_val(a_argv, arg_index, a_argc, "-decree_chain", &l_decree_chain_str);

            // Search chain
            if(l_decree_chain_str) {
                l_decree_chain = dap_chain_net_get_chain_by_name(l_net, l_decree_chain_str);
                if (l_decree_chain == NULL) {
                    char l_str_to_reply_chain[500] = {0};
                    char *l_str_to_reply = NULL;
                    sprintf(l_str_to_reply_chain, "%s requires parameter '-decree_chain' to be valid chain name in chain net %s. Current chain %s is not valid\n",
                                                    a_argv[0], l_net_str, l_chain_str);
                    l_str_to_reply = dap_strcat2(l_str_to_reply,l_str_to_reply_chain);
                    dap_chain_t * l_chain;
                    dap_chain_net_t * l_chain_net = l_net;
                    l_str_to_reply = dap_strcat2(l_str_to_reply,"\nAvailable chains:\n");
                    DL_FOREACH(l_chain_net->pub.chains, l_chain) {
                            l_str_to_reply = dap_strcat2(l_str_to_reply,"\t");
                            l_str_to_reply = dap_strcat2(l_str_to_reply,l_chain->name);
                            l_str_to_reply = dap_strcat2(l_str_to_reply,"\n");
                    }
                    dap_cli_server_cmd_set_reply_text(a_str_reply, "%s", l_str_to_reply);
                    return -103;
                }
            }else {
                dap_cli_server_cmd_set_reply_text(a_str_reply, "decree requires parameter -decree_chain.");
                return -105;
            }

            dap_tsd_t *l_tsd = NULL;
            dap_cert_t **l_new_certs = NULL;
            size_t l_new_certs_count = 0, l_total_tsd_size = 0;
            dap_list_t *l_tsd_list = NULL;

            int l_subtype = SUBTYPE_NONE;
            const char *l_param_value_str = NULL;
            const char *l_param_addr_str = NULL;
            if (dap_cli_server_cmd_find_option_val(a_argv, arg_index, a_argc, "-fee", &l_param_value_str)){
                l_subtype = SUBTYPE_FEE;
                if (!dap_cli_server_cmd_find_option_val(a_argv, arg_index, a_argc, "-to_addr", &l_param_addr_str)){
                    if (dap_chain_addr_is_blank(&l_net->pub.fee_addr)) {
                        dap_cli_server_cmd_set_reply_text(a_str_reply, "Use -to_addr parameter to set net fee");
                        return -111;
                    }
                }else{
                    l_total_tsd_size += sizeof(dap_tsd_t) + sizeof(dap_chain_addr_t);
                    l_tsd = DAP_NEW_Z_SIZE(dap_tsd_t, l_total_tsd_size);
                    if (!l_tsd) {
                        log_it(L_CRITICAL, "Memory allocation error");
                        dap_list_free_full(l_tsd_list, NULL);
                        return -1;
                    }
                    l_tsd->type = DAP_CHAIN_DATUM_DECREE_TSD_TYPE_FEE_WALLET;
                    l_tsd->size = sizeof(dap_chain_addr_t);
                    dap_chain_addr_t *l_addr = dap_chain_addr_from_str(l_param_addr_str);
                    memcpy(l_tsd->data, l_addr, sizeof(dap_chain_addr_t));
                    l_tsd_list = dap_list_append(l_tsd_list, l_tsd);
                }

                l_total_tsd_size += sizeof(dap_tsd_t) + sizeof(uint256_t);
                l_tsd = DAP_NEW_Z_SIZE(dap_tsd_t, l_total_tsd_size);
                if (!l_tsd) {
                    log_it(L_CRITICAL, "Memory allocation error");
                    dap_list_free_full(l_tsd_list, NULL);
                    return -1;
                }
                l_tsd->type = DAP_CHAIN_DATUM_DECREE_TSD_TYPE_FEE;
                l_tsd->size = sizeof(uint256_t);
                *(uint256_t*)(l_tsd->data) = dap_uint256_scan_uninteger(l_param_value_str);
                l_tsd_list = dap_list_append(l_tsd_list, l_tsd);
            }else if (dap_cli_server_cmd_find_option_val(a_argv, arg_index, a_argc, "-new_certs", &l_param_value_str)){
                l_subtype = SUBTYPE_OWNERS;
                dap_cert_parse_str_list(l_param_value_str, &l_new_certs, &l_new_certs_count);

                dap_chain_net_t *l_net = dap_chain_net_by_name(l_net_str);
                uint16_t l_min_signs = l_net->pub.decree->min_num_of_owners;
                if (l_new_certs_count < l_min_signs) {
                    log_it(L_WARNING,"Number of new certificates is less than minimum owner number.");
                    return -106;
                }

                size_t l_failed_certs = 0;
                for (size_t i=0;i<l_new_certs_count;i++){
                    dap_pkey_t *l_pkey = dap_cert_to_pkey(l_new_certs[i]);
                    if(!l_pkey)
                    {
                        log_it(L_WARNING,"New cert [%zu] have no public key.", i);
                        l_failed_certs++;
                        continue;
                    }
                    l_tsd = dap_tsd_create(DAP_CHAIN_DATUM_DECREE_TSD_TYPE_OWNER, l_pkey, sizeof(dap_pkey_t) + (size_t)l_pkey->header.size);
                    DAP_DELETE(l_pkey);
                    l_tsd_list = dap_list_append(l_tsd_list, l_tsd);
                    l_total_tsd_size += sizeof(dap_tsd_t) + (size_t)l_tsd->size;
                }
                if(l_failed_certs)
                {
                    dap_list_free_full(l_tsd_list, NULL);
                    return -108;
                }
            }else if (dap_cli_server_cmd_find_option_val(a_argv, arg_index, a_argc, "-signs_verify", &l_param_value_str)) {
                l_subtype = SUBTYPE_MIN_OWNERS;
                uint256_t l_new_num_of_owners = dap_uint256_scan_uninteger(l_param_value_str);
                if (IS_ZERO_256(l_new_num_of_owners)) {
                    log_it(L_WARNING, "The minimum number of owners can't be zero");
                    dap_list_free_full(l_tsd_list, NULL);
                    return -112;
                }
                dap_chain_net_t *l_net = dap_chain_net_by_name(l_net_str);
                uint256_t l_owners = GET_256_FROM_64(l_net->pub.decree->num_of_owners);
                if (compare256(l_new_num_of_owners, l_owners) > 0) {
                    log_it(L_WARNING, "The minimum number of owners is greater than the total number of owners.");
                    dap_list_free_full(l_tsd_list, NULL);
                    return -110;
                }

                l_total_tsd_size = sizeof(dap_tsd_t) + sizeof(uint256_t);
                l_tsd = DAP_NEW_Z_SIZE(dap_tsd_t, l_total_tsd_size);
                if (!l_tsd) {
                    log_it(L_CRITICAL, "Memory allocation error");
                    dap_list_free_full(l_tsd_list, NULL);
                    return -1;
                }
                l_tsd->type = DAP_CHAIN_DATUM_DECREE_TSD_TYPE_MIN_OWNER;
                l_tsd->size = sizeof(uint256_t);
                *(uint256_t *) (l_tsd->data) = l_new_num_of_owners;
                l_tsd_list = dap_list_append(l_tsd_list, l_tsd);
            } else{
                dap_cli_server_cmd_set_reply_text(a_str_reply, "Decree subtype fail.");
                return -111;
            }

            if (l_subtype == DAP_CHAIN_DATUM_DECREE_COMMON_SUBTYPE_OWNERS ||
                l_subtype == DAP_CHAIN_DATUM_DECREE_COMMON_SUBTYPE_OWNERS_MIN)
            {
                if (l_decree_chain->id.uint64 != l_chain->id.uint64){
                    dap_cli_server_cmd_set_reply_text(a_str_reply, "Decree subtype %s not suppurted by chain %s",
                                                      dap_chain_datum_decree_subtype_to_str(l_subtype), l_decree_chain_str);
                    return -107;
                }
            } else if (l_decree_chain->id.uint64 == l_chain->id.uint64){
                dap_cli_server_cmd_set_reply_text(a_str_reply, "Decree subtype %s not suppurted by chain %s",
                                                  dap_chain_datum_decree_subtype_to_str(l_subtype), l_decree_chain_str);
                return -107;
            }

            l_datum_decree = DAP_NEW_Z_SIZE(dap_chain_datum_decree_t, sizeof(dap_chain_datum_decree_t) + l_total_tsd_size);
            l_datum_decree->decree_version = DAP_CHAIN_DATUM_DECREE_VERSION;
            l_datum_decree->header.ts_created = dap_time_now();
            l_datum_decree->header.type = l_type;
            l_datum_decree->header.common_decree_params.net_id = dap_chain_net_id_by_name(l_net_str);
            l_datum_decree->header.common_decree_params.chain_id = l_decree_chain->id;
            l_datum_decree->header.common_decree_params.cell_id = *dap_chain_net_get_cur_cell(l_net);
            l_datum_decree->header.sub_type = l_subtype;
            l_datum_decree->header.data_size = l_total_tsd_size;
            l_datum_decree->header.signs_size = 0;

            size_t l_data_tsd_offset = 0;
            for ( dap_list_t* l_iter=dap_list_first(l_tsd_list); l_iter; l_iter=l_iter->next){
                dap_tsd_t * l_b_tsd = (dap_tsd_t *) l_iter->data;
                size_t l_tsd_size = dap_tsd_size(l_b_tsd);
                memcpy((byte_t*)l_datum_decree->data_n_signs + l_data_tsd_offset, l_b_tsd, l_tsd_size);
                l_data_tsd_offset += l_tsd_size;
            }
            dap_list_free_full(l_tsd_list, NULL);

        }else if (l_type == TYPE_SERVICE) {

        }else{
            dap_cli_server_cmd_set_reply_text(a_str_reply, "not found decree type (common or service)");
            return -107;
        }

        // Sign decree
        size_t l_total_signs_success = 0;
        if (l_certs_count)
            l_datum_decree = dap_chain_datum_decree_sign_in_cycle(l_certs, l_datum_decree, l_certs_count, &l_total_signs_success);

        if (!l_datum_decree || l_total_signs_success == 0){
            dap_cli_server_cmd_set_reply_text(a_str_reply,
                        "Decree creation failed. Successful count of certificate signing is 0");
                return -108;
        }

        // Create datum
        dap_chain_datum_t * l_datum = dap_chain_datum_create(DAP_CHAIN_DATUM_DECREE,
                                                             l_datum_decree,
                                                             sizeof(*l_datum_decree) + l_datum_decree->header.data_size +
                                                             l_datum_decree->header.signs_size);
        DAP_DELETE(l_datum_decree);
        char *l_key_str_out = dap_chain_mempool_datum_add(l_datum, l_chain, l_hash_out_type);
        DAP_DELETE(l_datum);
        dap_cli_server_cmd_set_reply_text(a_str_reply, "Datum %s is%s placed in datum pool",
                                          l_key_str_out ? l_key_str_out : "",
                                          l_key_str_out ? "" : " not");
        break;
    }
    case CMD_SIGN:{
        if(!l_certs_count) {
            dap_cli_server_cmd_set_reply_text(a_str_reply,
                    "decree sign command requres at least one valid certificate to sign");
            return -106;
        }

        const char * l_datum_hash_str = NULL;
        dap_cli_server_cmd_find_option_val(a_argv, arg_index, a_argc, "-datum", &l_datum_hash_str);
        if(l_datum_hash_str) {
            char * l_datum_hash_hex_str = NULL;
            char * l_datum_hash_base58_str = NULL;
            dap_cli_server_cmd_find_option_val(a_argv, arg_index, a_argc, "-chain", &l_chain_str);
            // Search chain
            if(l_chain_str) {
                l_chain = dap_chain_net_get_chain_by_name(l_net, l_chain_str);
                if (l_chain == NULL) {
                    char l_str_to_reply_chain[500] = {0};
                    char *l_str_to_reply = NULL;
                    sprintf(l_str_to_reply_chain, "%s requires parameter '-chain' to be valid chain name in chain net %s. Current chain %s is not valid\n",
                                                    a_argv[0], l_net_str, l_chain_str);
                    l_str_to_reply = dap_strcat2(l_str_to_reply,l_str_to_reply_chain);
                    dap_chain_t * l_chain;
                    l_str_to_reply = dap_strcat2(l_str_to_reply,"\nAvailable chain with decree support:\n");
                    l_chain = dap_chain_net_get_chain_by_chain_type(l_net, CHAIN_TYPE_DECREE);
                    l_str_to_reply = dap_strcat2(l_str_to_reply,"\t");
                    l_str_to_reply = dap_strcat2(l_str_to_reply,l_chain->name);
                    l_str_to_reply = dap_strcat2(l_str_to_reply,"\n");
                    dap_cli_server_cmd_set_reply_text(a_str_reply, "%s", l_str_to_reply);
                    return -103;
                } else if (l_chain != dap_chain_net_get_chain_by_chain_type(l_net, CHAIN_TYPE_DECREE)){ // check chain to support decree
                    dap_cli_server_cmd_set_reply_text(a_str_reply, "Chain %s don't support decree", l_chain->name);
                    return -104;
                }
            }else if((l_chain = dap_chain_net_get_default_chain_by_chain_type(l_net, CHAIN_TYPE_DECREE)) == NULL) {
                dap_cli_server_cmd_set_reply_text(a_str_reply, "Can't find chain with decree support.");
                return -105;
            }

            char * l_gdb_group_mempool = dap_chain_net_get_gdb_group_mempool_new(l_chain);
            if(!l_gdb_group_mempool) {
                l_gdb_group_mempool = dap_chain_net_get_gdb_group_mempool_by_chain_type(l_net, CHAIN_TYPE_DECREE);
            }
            // datum hash may be in hex or base58 format
            if(!dap_strncmp(l_datum_hash_str, "0x", 2) || !dap_strncmp(l_datum_hash_str, "0X", 2)) {
                l_datum_hash_hex_str = dap_strdup(l_datum_hash_str);
                l_datum_hash_base58_str = dap_enc_base58_from_hex_str_to_str(l_datum_hash_str);
            } else {
                l_datum_hash_hex_str = dap_enc_base58_to_hex_str_from_str(l_datum_hash_str);
                l_datum_hash_base58_str = dap_strdup(l_datum_hash_str);
            }

            const char *l_datum_hash_out_str;
            if(!dap_strcmp(l_hash_out_type,"hex"))
                l_datum_hash_out_str = l_datum_hash_hex_str;
            else
                l_datum_hash_out_str = l_datum_hash_base58_str;

            log_it(L_DEBUG, "Requested to sign decree creation %s in gdb://%s with certs %s",
                    l_gdb_group_mempool, l_datum_hash_hex_str, l_certs_str);

            dap_chain_datum_t * l_datum = NULL;
            size_t l_datum_size = 0;
            if((l_datum = (dap_chain_datum_t*) dap_global_db_get_sync(l_gdb_group_mempool,
                    l_datum_hash_hex_str, &l_datum_size, NULL, NULL )) != NULL) {
                // Check if its decree creation
                if(l_datum->header.type_id == DAP_CHAIN_DATUM_DECREE) {
                    dap_chain_datum_decree_t *l_datum_decree = DAP_DUP_SIZE(l_datum->data, l_datum->header.data_size);    // for realloc
                    DAP_DELETE(l_datum);

                    // Sign decree
                    size_t l_total_signs_success = 0;
                    if (l_certs_count)
                        l_datum_decree = dap_chain_datum_decree_sign_in_cycle(l_certs, l_datum_decree, l_certs_count, &l_total_signs_success);

                    if (!l_datum_decree || l_total_signs_success == 0){
                        dap_cli_server_cmd_set_reply_text(a_str_reply,
                                    "Decree creation failed. Successful count of certificate signing is 0");
                            return -108;
                    }
                    size_t l_decree_size = dap_chain_datum_decree_get_size(l_datum_decree);
                    dap_chain_datum_t * l_datum = dap_chain_datum_create(DAP_CHAIN_DATUM_DECREE,
                                                                         l_datum_decree, l_decree_size);
                    DAP_DELETE(l_datum_decree);

                    char *l_key_str_out = dap_chain_mempool_datum_add(l_datum, l_chain, l_hash_out_type);
                    DAP_DELETE(l_datum);
                    dap_cli_server_cmd_set_reply_text(a_str_reply, "Datum %s is%s placed in datum pool",
                                                      l_key_str_out ? l_key_str_out : "",
                                                      l_key_str_out ? "" : " not");

                    }else{
                    dap_cli_server_cmd_set_reply_text(a_str_reply,
                            "Error! Wrong datum type. decree sign only decree datum");
                    return -61;
                }
            }else{
                dap_cli_server_cmd_set_reply_text(a_str_reply,
                        "decree sign can't find datum with %s hash in the mempool of %s:%s",l_datum_hash_out_str,l_net? l_net->pub.name: "<undefined>",
                        l_chain?l_chain->name:"<undefined>");
                return -5;
            }
            DAP_DELETE(l_datum_hash_hex_str);
            DAP_DELETE(l_datum_hash_base58_str);
        } else {
            dap_cli_server_cmd_set_reply_text(a_str_reply, "decree sign need -datum <datum hash> argument");
            return -2;
        }
        break;
    }
    case CMD_ANCHOR:{
        dap_cli_server_cmd_find_option_val(a_argv, arg_index, a_argc, "-chain", &l_chain_str);

        // Search chain
        if(l_chain_str) {
            l_chain = dap_chain_net_get_chain_by_name(l_net, l_chain_str);
            if (l_chain == NULL) {
                char l_str_to_reply_chain[500] = {0};
                char *l_str_to_reply = NULL;
                sprintf(l_str_to_reply_chain, "%s requires parameter '-chain' to be valid chain name in chain net %s. Current chain %s is not valid\n",
                                                a_argv[0], l_net_str, l_chain_str);
                l_str_to_reply = dap_strcat2(l_str_to_reply,l_str_to_reply_chain);
                dap_chain_t * l_chain;
                l_str_to_reply = dap_strcat2(l_str_to_reply,"\nAvailable chain with anchor support:\n");
                l_chain = dap_chain_net_get_chain_by_chain_type(l_net, CHAIN_TYPE_ANCHOR);
                l_str_to_reply = dap_strcat2(l_str_to_reply,"\t");
                l_str_to_reply = dap_strcat2(l_str_to_reply,l_chain->name);
                l_str_to_reply = dap_strcat2(l_str_to_reply,"\n");
                dap_cli_server_cmd_set_reply_text(a_str_reply, "%s", l_str_to_reply);
                return -103;
            } else if (l_chain != dap_chain_net_get_chain_by_chain_type(l_net, CHAIN_TYPE_ANCHOR)){ // check chain to support decree
                dap_cli_server_cmd_set_reply_text(a_str_reply, "Chain %s don't support decree", l_chain->name);
                return -104;
            }
        }else if((l_chain = dap_chain_net_get_default_chain_by_chain_type(l_net, CHAIN_TYPE_ANCHOR)) == NULL) {
            dap_cli_server_cmd_set_reply_text(a_str_reply, "Can't find chain with default anchor support.");
            return -105;
        }

        dap_chain_datum_anchor_t *l_datum_anchor = NULL;
        dap_hash_fast_t l_hash = {};
        const char * l_datum_hash_str = NULL;
        if (!dap_cli_server_cmd_find_option_val(a_argv, arg_index, a_argc, "-datum", &l_datum_hash_str))
        {
            dap_cli_server_cmd_set_reply_text(a_str_reply,
                        "Anchor creation failed. Cmd decree create anchor must contain -datum parameter.");
                return -107;
        }
        if(l_datum_hash_str) {
            dap_chain_hash_fast_from_str(l_datum_hash_str, &l_hash);
        }

        // Pack data into TSD
        dap_tsd_t *l_tsd = NULL;
        l_tsd = dap_tsd_create(DAP_CHAIN_DATUM_ANCHOR_TSD_TYPE_DECREE_HASH, &l_hash, sizeof(dap_hash_fast_t));
        if(!l_tsd)
        {
            dap_cli_server_cmd_set_reply_text(a_str_reply,
                        "Anchor creation failed. Memory allocation fail.");
                return -107;
        }

        // Create anchor datum
        l_datum_anchor = DAP_NEW_Z_SIZE(dap_chain_datum_anchor_t, sizeof(dap_chain_datum_anchor_t) + dap_tsd_size(l_tsd));
        l_datum_anchor->header.data_size = dap_tsd_size(l_tsd);
        l_datum_anchor->header.ts_created = dap_time_now();
        memcpy(l_datum_anchor->data_n_sign, l_tsd, dap_tsd_size(l_tsd));

        DAP_DEL_Z(l_tsd);

        // Sign anchor
        size_t l_total_signs_success = 0;
        if (l_certs_count)
            l_datum_anchor = s_sign_anchor_in_cycle(l_certs, l_datum_anchor, l_certs_count, &l_total_signs_success);

        if (!l_datum_anchor || l_total_signs_success == 0){
            dap_cli_server_cmd_set_reply_text(a_str_reply,
                        "Anchor creation failed. Successful count of certificate signing is 0");
                return -108;
        }

        // Create datum
        dap_chain_datum_t * l_datum = dap_chain_datum_create(DAP_CHAIN_DATUM_ANCHOR,
                                                             l_datum_anchor,
                                                             sizeof(*l_datum_anchor) + l_datum_anchor->header.data_size +
                                                             l_datum_anchor->header.signs_size);
        DAP_DELETE(l_datum_anchor);
        char *l_key_str_out = dap_chain_mempool_datum_add(l_datum, l_chain, l_hash_out_type);
        DAP_DELETE(l_datum);
        dap_cli_server_cmd_set_reply_text(a_str_reply, "Datum %s is%s placed in datum pool",
                                          l_key_str_out ? l_key_str_out : "",
                                          l_key_str_out ? "" : " not");
        break;
    }
    case CMD_FIND: {
        const char *l_hash_str = NULL;
        dap_cli_server_cmd_find_option_val(a_argv, arg_index, a_argc, "-hash", &l_hash_str);
        if (!l_hash_str) {
            dap_cli_server_cmd_set_reply_text(a_str_reply, "Command 'decree find' requiers parameter '-hash'");
            return -110;
        }
        dap_hash_fast_t l_datum_hash;
        if (dap_chain_hash_fast_from_hex_str(l_hash_str, &l_datum_hash) &&
                dap_chain_hash_fast_from_base58_str(l_hash_str, &l_datum_hash)) {
            dap_cli_server_cmd_set_reply_text(a_str_reply, "Can't convert '-hash' parameter to numeric value");
            return -111;
        }
        bool l_applied = false;
        dap_chain_datum_decree_t *l_decree = dap_chain_net_decree_get_by_hash(&l_datum_hash, &l_applied);
        dap_cli_server_cmd_set_reply_text(a_str_reply, "Specified decree is %s in decrees hash-table",
                                          l_decree ? (l_applied ? "applied" : "not applied") : "not found");
    } break;
    case CMD_INFO: {
        dap_string_t *l_str_owner_pkey = dap_string_new("");
        int i = 1;
        for (dap_list_t *l_current_pkey = l_net->pub.decree->pkeys; l_current_pkey; l_current_pkey = l_current_pkey->next){
            dap_pkey_t *l_pkey = (dap_pkey_t*)(l_current_pkey->data);
            dap_hash_fast_t l_pkey_hash = {0};
            dap_pkey_get_hash(l_pkey, &l_pkey_hash);
            char *l_pkey_hash_str = dap_hash_fast_to_str_new(&l_pkey_hash);
            dap_string_append_printf(l_str_owner_pkey, "\t%d) %s\n", i, l_pkey_hash_str);
            i++;
            DAP_DELETE(l_pkey_hash_str);
        }
        dap_cli_server_cmd_set_reply_text(a_str_reply, "Decree info:\n"
                                                       "\tOwners: %d\n"
                                                       "\t=====================================================================\n"
                                                       "%s"
                                                       "\t=====================================================================\n"
                                                       "\tMin owners for apply decree: %d\n",
                                          l_net->pub.decree->num_of_owners, l_str_owner_pkey->str,
                                          l_net->pub.decree->min_num_of_owners);
        dap_string_free(l_str_owner_pkey, true);
    } break;
    default:
        dap_cli_server_cmd_set_reply_text(a_str_reply, "Not found decree action. Use create, sign, anchor or find parameter");
        return -1;
    }

    return 0;
}<|MERGE_RESOLUTION|>--- conflicted
+++ resolved
@@ -994,17 +994,9 @@
         } else {
             if(l_addr)
             {
-<<<<<<< HEAD
-                l_str_out = dap_ledger_token_tx_item_list(l_ledger, l_addr, l_hash_out_type, l_unspent_flag);
-                dap_string_append_printf(l_str_ret, "history for addr %s:\n%s\n", dap_chain_addr_to_str(l_addr),
-                        l_str_out ? l_str_out : " empty");
-=======
                 json_object* json_obj_array = dap_ledger_token_tx_item_list(l_ledger, l_addr, l_hash_out_type, l_unspent_flag);
                 json_object_object_add(json_obj_out, "Datum_tx", json_obj_array);
-                char *l_addr_str = dap_chain_addr_to_str(l_addr);
-                json_object_object_add(json_obj_out, "history for addr ", json_object_new_string(l_addr_str));
-                DAP_DELETE(l_addr_str);
->>>>>>> 1713c1fc
+                json_object_object_add(json_obj_out, "history for addr ", json_object_new_string(dap_chain_addr_to_str(l_addr)));
             } else if(l_tx_hash_str) {
                 dap_chain_datum_tx_t *l_tx = NULL;
                 if (l_unspent_flag) {
