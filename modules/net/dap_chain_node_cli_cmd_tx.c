--- conflicted
+++ resolved
@@ -424,8 +424,6 @@
             json_object_put(j_obj_tx);
             json_object_put(j_arr_data);
             return NULL;
-<<<<<<< HEAD
-=======
         }
         if (!l_src_addr) {
             bool l_dst_addr_present = false;
@@ -448,7 +446,6 @@
             }
             if (!l_dst_addr_present)
                 continue;
->>>>>>> fdac1ed9
         }
         for (dap_list_t *it = l_list_out_items; it; it = it->next) {
             dap_chain_addr_t *l_dst_addr = NULL;
@@ -481,49 +478,15 @@
                     dap_chain_addr_compare(l_dst_addr, l_src_addr) &&
                     dap_strcmp(l_noaddr_token, l_dst_token))
                 continue;   // sent to self (coinback)
-<<<<<<< HEAD
-            if (l_src_addr && dap_chain_addr_compare(l_src_addr, a_addr) &&
-                    dap_strcmp(l_dst_token, l_noaddr_token)) {
-
-=======
 
             if (l_dst_addr && l_net_fee_used && dap_chain_addr_compare(&l_net_fee_addr, l_dst_addr))
                 SUM_256_256(l_fee_sum, l_value, &l_fee_sum);
             if (l_dst_addr && dap_chain_addr_compare(l_dst_addr, a_addr)) {
->>>>>>> fdac1ed9
                 if (!l_header_printed) {
                     s_tx_header_print(j_obj_tx, &l_tx_data_ht, l_tx, l_datum_iter->cur_atom_hash,
                                       a_hash_out_type, l_ledger, &l_tx_hash, l_datum_iter->ret_code);
                     l_header_printed = true;
                 }
-<<<<<<< HEAD
-                const char *l_dst_addr_str = l_dst_addr ? dap_chain_addr_to_str(l_dst_addr)
-                                                        : dap_chain_tx_out_cond_subtype_to_str(
-                                                              ((dap_chain_tx_out_cond_t *)it->data)->header.subtype);
-                char *l_value_str = dap_chain_balance_print(l_value);
-                char *l_coins_str = dap_chain_balance_to_coins(l_value);
-                json_object * j_obj_data = json_object_new_object();
-                if (!j_obj_data) {
-                    dap_json_rpc_allocation_error;
-                    json_object_put(j_arr_data);
-                    json_object_put(j_obj_tx);
-                    return NULL;
-                }
-                json_object_object_add(j_obj_data, "tx_type", json_object_new_string("send"));
-                json_object_object_add(j_obj_data, "send_coins", json_object_new_string(l_coins_str));
-                json_object_object_add(j_obj_data, "send_datoshi", json_object_new_string(l_value_str));
-                json_object_object_add(j_obj_data, "token", l_dst_token ? json_object_new_string(l_dst_token) 
-                                                                            : json_object_new_string("UNKNOWN"));
-                json_object_object_add(j_obj_data, "destination_address", json_object_new_string(l_dst_addr_str));
-
-                json_object_array_add(j_arr_data, j_obj_data);
-                if (l_dst_addr)
-                    DAP_DELETE(l_dst_addr_str);
-                DAP_DELETE(l_value_str);
-                DAP_DELETE(l_coins_str);
-            }
-            if (l_dst_addr && dap_chain_addr_compare(l_dst_addr, a_addr)) {
-=======
                 const char *l_src_addr_str = NULL, *l_src_str;
                 if (l_base_tx)
                     l_src_str = l_reward_collect ? "reward collecting" : "emission";
@@ -563,7 +526,6 @@
             } else if (!l_src_addr || dap_chain_addr_compare(l_src_addr, a_addr)) {
                 if (!l_dst_addr && ((dap_chain_tx_out_cond_t *)it->data)->header.subtype == l_src_subtype)\
                     continue;
->>>>>>> fdac1ed9
                 if (!l_header_printed) {
                     s_tx_header_print(j_obj_tx, &l_tx_data_ht, l_tx, l_datum_iter->cur_atom_hash,
                                       a_hash_out_type, l_ledger, &l_tx_hash, l_datum_iter->ret_code);
@@ -582,16 +544,6 @@
                     json_object_put(j_obj_tx);
                     return NULL;
                 }
-<<<<<<< HEAD
-                json_object_object_add(j_obj_data, "tx_type", json_object_new_string("recv"));
-                json_object_object_add(j_obj_data, "recv_coins", json_object_new_string(l_coins_str));
-                json_object_object_add(j_obj_data, "recv_datoshi", json_object_new_string(l_value_str));
-                json_object_object_add(j_obj_data, "token", l_dst_token ? json_object_new_string(l_dst_token) 
-                                                                            : json_object_new_string("UNKNOWN"));
-                json_object_object_add(j_obj_data, "source_address", json_object_new_string(l_src_str));
-                json_object_array_add(j_arr_data, j_obj_data);
-                DAP_DEL_Z(l_src_addr_str);
-=======
                 json_object_object_add(j_obj_data, "tx_type", json_object_new_string("send"));
                 json_object_object_add(j_obj_data, "send_coins", json_object_new_string(l_coins_str));
                 json_object_object_add(j_obj_data, "send_datoshi", json_object_new_string(l_value_str));
@@ -602,7 +554,6 @@
                 json_object_array_add(j_arr_data, j_obj_data);
                 if (l_dst_addr)
                     DAP_DELETE(l_dst_addr_str);
->>>>>>> fdac1ed9
                 DAP_DELETE(l_value_str);
                 DAP_DELETE(l_coins_str);
             }
@@ -611,29 +562,6 @@
             json_object_object_add(j_obj_tx, "data", j_arr_data);
         }
         dap_list_free(l_list_out_items);
-<<<<<<< HEAD
-        // fee for base TX in native token
-        if (l_header_printed && l_base_tx && !dap_strcmp(l_native_ticker, l_src_token)) {
-            json_object * j_obj_fee = json_object_new_object();
-            json_object * j_arr_fee = json_object_new_array();
-            if (!j_arr_fee || !j_obj_fee) {
-                dap_json_rpc_allocation_error;
-                json_object_put(j_arr_data);
-                json_object_put(j_obj_tx);
-                return NULL;
-            }
-            char *l_fee_value_str = dap_chain_balance_print(l_fee_sum);
-            char *l_fee_coins_str = dap_chain_balance_to_coins(l_fee_sum);
-            json_object_object_add(j_obj_fee, "fee", json_object_new_string(l_fee_coins_str));;
-            json_object_object_add(j_obj_fee, "fee_datoshi", json_object_new_string(l_fee_value_str));
-            json_object_array_add(j_arr_fee, j_obj_fee);
-            json_object_object_add(j_obj_tx, "fee", j_arr_fee);
-            DAP_DELETE(l_fee_value_str);
-            DAP_DELETE(l_fee_coins_str);
-        }
-        if (json_object_object_length(j_obj_tx) > 0) {
-            json_object_array_add(json_obj_datum, j_obj_tx);
-=======
         if (l_is_need_correction) {
             SUM_256_256(l_corr_value, l_fee_sum, &l_corr_value);
             char *l_value_str = dap_chain_balance_print(l_corr_value);
@@ -647,7 +575,6 @@
         }
         if (json_object_array_length(j_arr_data) > 0) {
             json_object_object_add(j_obj_tx, "data", j_arr_data);
->>>>>>> fdac1ed9
         }
     }
     a_chain->callback_datum_iter_delete(l_datum_iter);
@@ -667,10 +594,7 @@
     return json_obj_datum;
 }
 
-<<<<<<< HEAD
-=======
-
->>>>>>> fdac1ed9
+
 json_object* dap_db_history_tx_all(dap_chain_t *l_chain, dap_chain_net_t* l_net, const char *l_hash_out_type, json_object * json_obj_summary) {
         log_it(L_DEBUG, "Start getting tx from chain");
         size_t l_tx_count = 0;
