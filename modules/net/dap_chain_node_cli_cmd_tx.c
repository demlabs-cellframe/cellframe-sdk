/*
 * Authors:
 * Alexander Lysikov <alexander.lysikov@demlabs.net>
 * DeM Labs Inc.   https://demlabs.net
 * Kelvin Project https://github.com/kelvinblockchain
 * Copyright  (c) 2019
 * All rights reserved.

 This file is part of DAP (Distributed Applications Platform) the open source project

 DAP (Distributed Applications Platform) is free software: you can redistribute it and/or modify
 it under the terms of the GNU General Public License as published by
 the Free Software Foundation, either version 3 of the License, or
 (at your option) any later version.

 DAP is distributed in the hope that it will be useful,
 but WITHOUT ANY WARRANTY; without even the implied warranty of
 MERCHANTABILITY or FITNESS FOR A PARTICULAR PURPOSE.  See the
 GNU General Public License for more details.

 You should have received a copy of the GNU General Public License
 along with any DAP based project.  If not, see <http://www.gnu.org/licenses/>.
 */

#include <stdbool.h>
#include <stddef.h>
#include <pthread.h>
#include "uthash.h"
#include "dap_cli_server.h"
#include "dap_common.h"
#include "dap_enc_base58.h"
#include "dap_strfuncs.h"
#include "dap_string.h"
#include "dap_list.h"
#include "dap_hash.h"
#include "dap_time.h"
#include "dap_chain_cell.h"
#include "dap_chain_datum.h"
#include "dap_chain_datum_token.h"
#include "dap_chain_datum_decree.h"
#include "dap_chain_datum_tx_items.h"
#include "dap_chain_datum_anchor.h"
#include "dap_chain_node_cli_cmd_tx.h"
#include "dap_chain_net_tx.h"
#include "dap_chain_net_decree.h"
#include "dap_chain_mempool.h"
#include "dap_math_convert.h"
#include "dap_json_rpc_errors.h"
#include "dap_enc_base64.h"

#include "dap_chain_wallet_cache.h"

#define LOG_TAG "chain_node_cli_cmd_tx"



/**
 * @brief s_chain_tx_hash_processed_ht_free
 * free l_current_hash->hash, l_current_hash, l_hash_processed
 * @param l_hash_processed dap_chain_tx_hash_processed_ht_t
 */
void s_dap_chain_tx_hash_processed_ht_free(dap_chain_tx_hash_processed_ht_t **l_hash_processed)
{
    if (!l_hash_processed || !*l_hash_processed)
        return;
    dap_chain_tx_hash_processed_ht_t *l_tmp, *l_current_hash;
    HASH_ITER(hh, *l_hash_processed, l_current_hash, l_tmp) {
        HASH_DEL(*l_hash_processed, l_current_hash);
        DAP_DELETE(l_current_hash);
    }
}

/**
 * @brief _dap_chain_datum_tx_out_data
 *
 * @param a_datum
 * @param a_ledger
 * @param a_str_out
 * @param a_hash_out_type
 * @param save_processed_tx
 * @param a_tx_hash_processed
 * @param l_tx_num
 */

bool s_dap_chain_datum_tx_out_data(json_object* a_json_arr_reply,
                                          dap_chain_datum_tx_t *a_datum,
                                          dap_ledger_t *a_ledger,
                                          json_object * json_obj_out,
                                          const char *a_hash_out_type,
                                          dap_chain_hash_fast_t *a_tx_hash,
                                          int a_version)
{
    char l_tx_hash_str[70]={0};
    char l_tmp_buf[DAP_TIME_STR_SIZE];
    const char *l_ticker = a_ledger
            ? dap_ledger_tx_get_token_ticker_by_hash(a_ledger, a_tx_hash)
            : NULL;
    if (!l_ticker)
        return false;
    const char *l_description = dap_ledger_get_description_by_ticker(a_ledger, l_ticker);
    dap_time_to_str_rfc822(l_tmp_buf, DAP_TIME_STR_SIZE, a_datum->header.ts_created);
    dap_chain_hash_fast_to_str(a_tx_hash,l_tx_hash_str,sizeof(l_tx_hash_str));
<<<<<<< HEAD
    json_object_object_add(json_obj_out, "datum_tx_hash", json_object_new_string(l_tx_hash_str));
    json_object_object_add(json_obj_out, "ts_created", json_object_new_string(l_tmp_buf));
    json_object_object_add(json_obj_out, "token_ticker", json_object_new_string(l_ticker));
    json_object_object_add(json_obj_out, "token_description", l_description ? json_object_new_string(l_description)
=======
    json_object_object_add(json_obj_out, a_version == 1 ? "Datum_tx_hash" : "datum_tx_hash", json_object_new_string(l_tx_hash_str));
    json_object_object_add(json_obj_out, a_version == 1 ? "TS_Created" : "ts_created", json_object_new_string(l_tmp_buf));
    json_object_object_add(json_obj_out, a_version == 1 ? "Token_ticker" : "token_ticker", json_object_new_string(l_ticker));
    json_object_object_add(json_obj_out, a_version == 1 ? "Token_description" : "token_description", l_description ? json_object_new_string(l_description)
>>>>>>> 0c651e35
                                                                            : json_object_new_null());
    dap_chain_datum_dump_tx_json(a_json_arr_reply, a_datum, l_ticker, json_obj_out, a_hash_out_type, a_tx_hash, a_ledger->net->pub.id, a_version);
    json_object* json_arr_items = json_object_new_array();
    bool l_spent = false;
    byte_t *l_item; size_t l_size; int i, l_out_idx = -1;
    TX_ITEM_ITER_TX_TYPE(l_item, TX_ITEM_TYPE_OUT_ALL, l_size, i, a_datum) {
        ++l_out_idx;
        dap_hash_fast_t l_spender = { };
        if ( dap_ledger_tx_hash_is_used_out_item(a_ledger, a_tx_hash, l_out_idx, &l_spender) ) {
            char l_hash_str[DAP_CHAIN_HASH_FAST_STR_SIZE] = { '\0' };
            dap_hash_fast_to_str(&l_spender, l_hash_str, sizeof(l_hash_str));
            json_object * l_json_obj_datum = json_object_new_object();
<<<<<<< HEAD
            json_object_object_add(l_json_obj_datum, "out", json_object_new_int(l_out_idx));
            json_object_object_add(l_json_obj_datum, "is_spent_by_tx", json_object_new_string(l_hash_str));
=======
            json_object_object_add(l_json_obj_datum, a_version == 1 ? "OUT - " : "out", json_object_new_int(l_out_idx));
            json_object_object_add(l_json_obj_datum, a_version == 1 ? "is spent by tx" : "spent_by_tx", json_object_new_string(l_hash_str));
>>>>>>> 0c651e35
            json_object_array_add(json_arr_items, l_json_obj_datum);
            l_spent = true;
        }
    }
<<<<<<< HEAD
    json_object_object_add(json_obj_out, "spent_outs", json_arr_items);
    json_object_object_add(json_obj_out, "all_outs_yet_unspent", l_spent ? json_object_new_string("no") : json_object_new_string("yes"));
=======
    json_object_object_add(json_obj_out, a_version == 1 ? "Spent OUTs" : "spent_outs", json_arr_items);
    json_object_object_add(json_obj_out, a_version == 1 ? "all OUTs yet unspent" : "all_outs_yet_unspent", l_spent ? json_object_new_string("no") : json_object_new_string("yes"));
>>>>>>> 0c651e35
    return true;
}

json_object *dap_db_tx_history_to_json(json_object* a_json_arr_reply,
                                        dap_chain_hash_fast_t* a_tx_hash,
                                        dap_hash_fast_t * l_atom_hash,
                                        dap_chain_datum_tx_t * l_tx,
                                        dap_chain_t * a_chain, 
                                        const char *a_hash_out_type, 
                                        dap_chain_datum_iter_t *a_datum_iter,
                                        int l_ret_code,
                                        bool *accepted_tx,
                                        bool brief_out,
                                        int a_version)
{
    const char *l_tx_token_ticker = NULL;
    const char *l_tx_token_description = NULL;
    json_object* json_obj_datum = json_object_new_object();
    if (!json_obj_datum) {
        return NULL;
    }

    dap_ledger_t *l_ledger = dap_chain_net_by_id(a_chain->net_id)->pub.ledger;
    l_tx_token_ticker = a_datum_iter ? a_datum_iter->token_ticker
                                     : dap_ledger_tx_get_token_ticker_by_hash(l_ledger, a_tx_hash);
    if (l_tx_token_ticker) {
        json_object_object_add(json_obj_datum, "status", json_object_new_string("ACCEPTED"));
        l_tx_token_description = dap_ledger_get_description_by_ticker(l_ledger, l_tx_token_ticker);
        *accepted_tx = true;
    } else {
        json_object_object_add(json_obj_datum, "status", json_object_new_string("DECLINED"));
        *accepted_tx = false;
    }

    if (l_atom_hash) {
        const char *l_atom_hash_str = dap_strcmp(a_hash_out_type, "hex")
                            ? dap_enc_base58_encode_hash_to_str_static(l_atom_hash)
                            : dap_chain_hash_fast_to_str_static(l_atom_hash);
        json_object_object_add(json_obj_datum, "atom_hash", json_object_new_string(l_atom_hash_str));

        dap_chain_atom_iter_t *l_iter = a_chain->callback_atom_iter_create(a_chain, a_chain->active_cell_id, l_atom_hash);
        size_t l_size = 0;
        if(a_chain->callback_atom_find_by_hash(l_iter, l_atom_hash, &l_size) != NULL){
            uint64_t l_block_count = a_chain->callback_count_atom(a_chain);
            uint64_t l_confirmations = l_block_count - l_iter->cur_num;
            json_object_object_add(json_obj_datum, "confirmations", json_object_new_uint64(l_confirmations));
        }
        a_chain->callback_atom_iter_delete(l_iter);
        
    }

    const char *l_hash_str = dap_strcmp(a_hash_out_type, "hex")
                        ? dap_enc_base58_encode_hash_to_str_static(a_tx_hash)
                        : dap_chain_hash_fast_to_str_static(a_tx_hash);
    json_object_object_add(json_obj_datum, "hash", json_object_new_string(l_hash_str));
    
    if (l_tx_token_description) 
        json_object_object_add(json_obj_datum, "token_description", json_object_new_string(l_tx_token_description));

    json_object_object_add(json_obj_datum, "ret_code", json_object_new_int(l_ret_code));
    json_object_object_add(json_obj_datum, "ret_code_str", json_object_new_string(dap_ledger_check_error_str(l_ret_code)));

    dap_chain_net_srv_uid_t uid;
    char *service_name;
    dap_chain_tx_tag_action_type_t action;
    bool srv_found = a_datum_iter ? a_datum_iter->uid.uint64 ? true : false
                                  : dap_ledger_tx_service_info(l_ledger, a_tx_hash, &uid, &service_name, &action);
    if (a_datum_iter)action = a_datum_iter->action;

    if (srv_found)
    {
        //json_object_object_add(json_obj_datum, "service", json_object_new_string(service_name));
        json_object_object_add(json_obj_datum, "action", json_object_new_string(dap_ledger_tx_action_str(action)));
    }
    else
    {   
        //json_object_object_add(json_obj_datum, "service", json_object_new_string("UNKNOWN"));
        json_object_object_add(json_obj_datum, "action", json_object_new_string("UNKNOWN"));
    }
    json_object_object_add(json_obj_datum, "batching", json_object_new_string(!dap_chain_datum_tx_item_get_tsd_by_type(l_tx, DAP_CHAIN_DATUM_TRANSFER_TSD_TYPE_OUT_COUNT) ? "false" : "true"));
    if(!brief_out)
    {        
        dap_chain_datum_dump_tx_json(a_json_arr_reply, l_tx, l_tx_token_ticker ? l_tx_token_ticker : NULL,
                                     json_obj_datum, a_hash_out_type, a_tx_hash, a_chain->net_id, a_version);
    }

    return json_obj_datum;
}

json_object * dap_db_history_tx(json_object* a_json_arr_reply,
                      dap_chain_hash_fast_t* a_tx_hash, 
                      dap_chain_t * a_chain, 
                      const char *a_hash_out_type,
                      dap_chain_net_t * l_net,
                      int a_version)

{
    if (!a_chain->callback_datum_find_by_hash) {
        log_it(L_WARNING, "Not defined callback_datum_find_by_hash for chain \"%s\"", a_chain->name);
        return NULL;
    }

    int l_ret_code = 0;
    bool accepted_tx;
    dap_hash_fast_t l_atom_hash = {0};
    //search tx
    dap_chain_datum_t *l_datum = a_chain->callback_datum_find_by_hash(a_chain, a_tx_hash, &l_atom_hash, &l_ret_code);
    dap_chain_datum_tx_t *l_tx = l_datum  && l_datum->header.type_id == DAP_CHAIN_DATUM_TX ?
                                 (dap_chain_datum_tx_t *)l_datum->data : NULL;

    if (l_tx) {
        return dap_db_tx_history_to_json(a_json_arr_reply, a_tx_hash, &l_atom_hash,l_tx, a_chain, a_hash_out_type, NULL, l_ret_code, &accepted_tx, false, a_version);
    } else {
        const char *l_tx_hash_str = dap_strcmp(a_hash_out_type, "hex")
                ? dap_enc_base58_encode_hash_to_str_static(a_tx_hash)
                : dap_chain_hash_fast_to_str_static(a_tx_hash);
        dap_json_rpc_error_add(a_json_arr_reply, -1, "TX hash %s not founds in chains", l_tx_hash_str);
        return NULL;
    }
}

static void s_tx_header_print(json_object* json_obj_datum, dap_chain_tx_hash_processed_ht_t **a_tx_data_ht,
                              dap_chain_datum_tx_t *a_tx, dap_chain_t *a_chain, const char *a_hash_out_type, 
                              dap_ledger_t *a_ledger, dap_chain_hash_fast_t *a_tx_hash, dap_chain_hash_fast_t *a_atom_hash, const char* a_token_ticker, 
                              int a_ret_code, dap_chain_tx_tag_action_type_t a_action, dap_chain_net_srv_uid_t a_uid)
{
    bool l_declined = false;
    // transaction time
    char l_time_str[DAP_TIME_STR_SIZE] = "unknown";                                /* Prefill string */
    if (a_tx->header.ts_created)
        dap_time_to_str_rfc822(l_time_str, DAP_TIME_STR_SIZE, a_tx->header.ts_created); /* Convert ts to  "Sat May 17 01:17:08 2014" */
    dap_chain_tx_hash_processed_ht_t *l_tx_data = NULL;
    HASH_FIND(hh, *a_tx_data_ht, a_tx_hash, sizeof(*a_tx_hash), l_tx_data);
    if (l_tx_data)  // this tx already present in ledger (double)
        l_declined = true;
    else {
        l_tx_data = DAP_NEW_Z(dap_chain_tx_hash_processed_ht_t);
        if (!l_tx_data) {
            log_it(L_CRITICAL, "%s", c_error_memory_alloc);
            return;
        }
        l_tx_data->hash = *a_tx_hash;
        HASH_ADD(hh, *a_tx_data_ht, hash, sizeof(*a_tx_hash), l_tx_data);
        
               
        if (a_ret_code)
            l_declined = true;
    }

    char *l_tx_hash_str, *l_atom_hash_str;
    if (!dap_strcmp(a_hash_out_type, "hex")) {
        l_tx_hash_str = dap_chain_hash_fast_to_str_new(a_tx_hash);
        l_atom_hash_str = dap_chain_hash_fast_to_str_new(a_atom_hash);
    } else {
        l_tx_hash_str = dap_enc_base58_encode_hash_to_str(a_tx_hash);
        l_atom_hash_str = dap_enc_base58_encode_hash_to_str(a_atom_hash);
    }
    json_object_object_add(json_obj_datum, "status", json_object_new_string(l_declined ? "DECLINED" : "ACCEPTED"));
    json_object_object_add(json_obj_datum, "hash", json_object_new_string(l_tx_hash_str));
    json_object_object_add(json_obj_datum, "atom_hash", json_object_new_string(l_atom_hash_str));
    json_object_object_add(json_obj_datum, "ret_code", json_object_new_int(a_ret_code));
    json_object_object_add(json_obj_datum, "ret_code_str", json_object_new_string(dap_ledger_check_error_str(a_ret_code)));


    bool srv_found = a_uid.uint64 ? true : false; 

    if (srv_found)
    {
        json_object_object_add(json_obj_datum, "action", json_object_new_string(dap_ledger_tx_action_str(a_action)));
        json_object_object_add(json_obj_datum, "service", json_object_new_string(dap_ledger_tx_tag_str_by_uid(a_uid)));
    }
    else
    {
        json_object_object_add(json_obj_datum, "action", json_object_new_string("UNKNOWN"));
        json_object_object_add(json_obj_datum, "service", json_object_new_string("UNKNOWN"));
    }

    json_object_object_add(json_obj_datum, "batching", json_object_new_string(!dap_chain_datum_tx_item_get_tsd_by_type(a_tx, DAP_CHAIN_DATUM_TRANSFER_TSD_TYPE_OUT_COUNT) ? "false" : "true"));
    json_object_object_add(json_obj_datum, "tx_created", json_object_new_string(l_time_str));

    DAP_DELETE(l_tx_hash_str);
    DAP_DELETE(l_atom_hash_str);
}


/**
 * @brief dap_db_history_addr
 * Get data according the history log
 *
 * return history string
 * @param a_addr
 * @param a_chain
 * @param a_hash_out_type
 * @return char*
 */
json_object* dap_db_history_addr(json_object* a_json_arr_reply, dap_chain_addr_t *a_addr, dap_chain_t *a_chain, 
                                 const char *a_hash_out_type, const char * l_addr_str, json_object *json_obj_summary,
                                 size_t a_limit, size_t a_offset, bool a_brief, const char *a_srv, dap_chain_tx_tag_action_type_t a_action, bool a_head,
                                 int a_version)
{
    json_object* json_obj_datum = json_object_new_array();
    if (!json_obj_datum){
        log_it(L_CRITICAL, "%s", c_error_memory_alloc);
        dap_json_rpc_error_add(a_json_arr_reply, -44, "Memory allocation error");
        return NULL;
    }

    // add address
    json_object * json_obj_addr = json_object_new_object();
    json_object_object_add(json_obj_addr, a_version == 1 ? "address" : "addr", json_object_new_string(l_addr_str));
    json_object_array_add(json_obj_datum, json_obj_addr);

    dap_chain_tx_hash_processed_ht_t *l_tx_data_ht = NULL;
    dap_chain_net_t *l_net = dap_chain_net_by_id(a_chain->net_id);
    if (!l_net) {
        log_it(L_WARNING, "Can't find net by specified chain %s", a_chain->name);
        dap_json_rpc_error_add(a_json_arr_reply, -1, "Can't find net by specified chain %s", a_chain->name);
        json_object_put(json_obj_datum);
        return NULL;
    }
    dap_ledger_t *l_ledger = l_net->pub.ledger;
    const char *l_native_ticker = l_net->pub.native_ticker;
    if (!a_chain->callback_datum_iter_create) {
        log_it(L_WARNING, "Not defined callback_datum_iter_create for chain \"%s\"", a_chain->name);
        dap_json_rpc_error_add(a_json_arr_reply, -1, "Not defined callback_datum_iter_create for chain \"%s\"", a_chain->name);
        json_object_put(json_obj_datum);
        return NULL;
    }

    dap_chain_addr_t  l_net_fee_addr = {};
    bool l_net_fee_used = dap_chain_net_tx_get_fee(l_net->pub.id, NULL, &l_net_fee_addr);
    bool look_for_unknown_service = (a_srv && strcmp(a_srv,"unknown") == 0);
    size_t l_arr_start = 0;
    size_t l_arr_end = 0;
    dap_chain_set_offset_limit_json(json_obj_datum, &l_arr_start, &l_arr_end, a_limit, a_offset, a_chain->callback_count_tx(a_chain),false);
    
    size_t i_tmp = 0;
    size_t
            l_count = 0,
            l_tx_ledger_accepted = 0,
            l_tx_ledger_rejected = 0;
   
    dap_hash_fast_t l_curr_tx_hash = {};
    bool l_from_cache = dap_chain_wallet_cache_tx_find_in_history(a_addr, NULL, NULL, NULL, NULL, NULL, &l_curr_tx_hash) == 0 ? true : false;
    if (l_from_cache && a_addr->net_id.uint64 != l_net->pub.id.uint64){
        log_it(L_WARNING, "Can't find wallet with addr %s in net %s", l_addr_str, l_net->pub.name);
        dap_json_rpc_error_add(a_json_arr_reply, -1, "Can't find wallet with addr %s in net %s", l_addr_str, l_net->pub.name);
        json_object_put(json_obj_datum);
        return NULL;
    }
    memset(&l_curr_tx_hash, 0, sizeof(dap_hash_fast_t));
    dap_chain_datum_tx_t *l_tx = NULL;
    
    dap_chain_datum_iter_t *l_datum_iter = NULL;
    dap_chain_wallet_cache_iter_t *l_wallet_cache_iter = NULL;
    dap_chain_datum_callback_iters  iter_begin = NULL;
    dap_chain_datum_callback_iters  iter_direc = NULL;
    dap_chain_wallet_getting_type_t cache_iter_begin = DAP_CHAIN_WALLET_CACHE_GET_FIRST, cache_iter_direc = DAP_CHAIN_WALLET_CACHE_GET_NEXT;


    if (!l_from_cache){
        l_datum_iter = a_chain->callback_datum_iter_create(a_chain);   
        iter_begin = a_head ? a_chain->callback_datum_iter_get_first
                        : a_chain->callback_datum_iter_get_last;
        iter_direc = a_head ? a_chain->callback_datum_iter_get_next
                        : a_chain->callback_datum_iter_get_prev;         
    } else{
        l_wallet_cache_iter = dap_chain_wallet_cache_iter_create(*a_addr);
        cache_iter_begin = a_head ? DAP_CHAIN_WALLET_CACHE_GET_FIRST : DAP_CHAIN_WALLET_CACHE_GET_LAST;
        cache_iter_direc = a_head ? DAP_CHAIN_WALLET_CACHE_GET_NEXT : DAP_CHAIN_WALLET_CACHE_GET_PREVIOUS;
    }      

    dap_chain_datum_t *l_datum = NULL;
    dap_chain_datum_tx_t *l_cur_tx_cache = NULL;
    if (!l_from_cache)
        l_datum = iter_begin(l_datum_iter);
    else
        l_cur_tx_cache = dap_chain_wallet_cache_iter_get(l_wallet_cache_iter, cache_iter_begin);

    while (l_datum || l_cur_tx_cache){

        if (l_datum && l_datum->header.type_id != DAP_CHAIN_DATUM_TX)
            // go to next datum
            goto next_step;    
        if (i_tmp >= l_arr_end) {
            ++i_tmp;
            goto next_step;
        }
        // it's a transaction     
        l_tx = l_from_cache ? l_cur_tx_cache : (dap_chain_datum_tx_t *)l_datum->data;

        bool l_is_need_correction = false;
        bool l_continue = true;
        uint256_t l_corr_value = {}, l_cond_value = {};
        bool l_recv_from_cond = false, l_send_to_same_cond = false, l_found_out_to_same_addr_from_out_cond = false;
        json_object *l_corr_object = NULL, *l_cond_recv_object = NULL, *l_cond_send_object = NULL, 
                    *l_possible_recv_from_cond_object = NULL;
           
        dap_chain_addr_t *l_src_addr = NULL;
        bool l_base_tx = false, l_reward_collect = false;
        const char *l_noaddr_token = NULL;

        dap_hash_fast_t l_tx_hash = l_from_cache ? *l_wallet_cache_iter->cur_hash : *l_datum_iter->cur_hash;
        const char *l_src_token = l_from_cache ? l_wallet_cache_iter->token_ticker : l_datum_iter->token_ticker;
        int l_ret_code = l_from_cache ? l_wallet_cache_iter->ret_code : l_datum_iter->ret_code;
        uint32_t l_action = l_from_cache ? l_wallet_cache_iter->action : l_datum_iter->action;
        dap_chain_net_srv_uid_t l_uid = l_from_cache ? l_wallet_cache_iter->uid : l_datum_iter->uid;
        dap_hash_fast_t l_atom_hash = l_from_cache ? *l_wallet_cache_iter->cur_atom_hash : *l_datum_iter->cur_atom_hash;

        int l_src_subtype = DAP_CHAIN_TX_OUT_COND_SUBTYPE_UNDEFINED;
        uint8_t *l_tx_item = NULL;
        size_t l_size; int i, q = 0;
        // Inputs iteration
        TX_ITEM_ITER_TX_TYPE(l_tx_item, TX_ITEM_TYPE_IN_ALL, l_size, i, l_tx) {
            dap_chain_hash_fast_t *l_tx_prev_hash = NULL;
            int l_tx_prev_out_idx;
            dap_chain_datum_tx_t *l_tx_prev = NULL;
            switch (*l_tx_item) {
            case TX_ITEM_TYPE_IN: {
                dap_chain_tx_in_t *l_tx_in = (dap_chain_tx_in_t *)l_tx_item;
                l_tx_prev_hash = &l_tx_in->header.tx_prev_hash;
                l_tx_prev_out_idx = l_tx_in->header.tx_out_prev_idx;
            } break;
            case TX_ITEM_TYPE_IN_COND: {
                dap_chain_tx_in_cond_t *l_tx_in_cond = (dap_chain_tx_in_cond_t *)l_tx_item;
                l_tx_prev_hash = &l_tx_in_cond->header.tx_prev_hash;
                l_tx_prev_out_idx = l_tx_in_cond->header.tx_out_prev_idx;
            } break;
            case TX_ITEM_TYPE_IN_EMS: {
                dap_chain_tx_in_ems_t *l_tx_in_ems = (dap_chain_tx_in_ems_t *)l_tx_item;
                l_base_tx = true;
                l_noaddr_token = l_tx_in_ems->header.ticker;
            } break;
            case TX_ITEM_TYPE_IN_REWARD: {
                l_base_tx = l_reward_collect = true;
                l_noaddr_token = l_native_ticker;
            }
            default:
                continue;
            }

            dap_chain_datum_t *l_datum_prev = l_tx_prev_hash ?
                        a_chain->callback_datum_find_by_hash(a_chain, l_tx_prev_hash, NULL, NULL) : NULL;
            l_tx_prev = l_datum_prev && l_datum_prev->header.type_id == DAP_CHAIN_DATUM_TX ? (dap_chain_datum_tx_t *)l_datum_prev->data : NULL;
            if (l_tx_prev) {
                uint8_t *l_prev_out_union = dap_chain_datum_tx_item_get_nth(l_tx_prev, TX_ITEM_TYPE_OUT_ALL, l_tx_prev_out_idx);
                if (!l_prev_out_union)
                    continue;
                switch (*l_prev_out_union) {
                case TX_ITEM_TYPE_OUT:
                    l_src_addr = &((dap_chain_tx_out_t *)l_prev_out_union)->addr;
                    break;
                case TX_ITEM_TYPE_OUT_EXT:
                    l_src_addr = &((dap_chain_tx_out_ext_t *)l_prev_out_union)->addr;
                    break;
                case TX_ITEM_TYPE_OUT_STD:
                    l_src_addr = &((dap_chain_tx_out_std_t *)l_prev_out_union)->addr;
                    break;
                case TX_ITEM_TYPE_OUT_COND: {
                    dap_chain_tx_out_cond_t *l_cond_prev = (dap_chain_tx_out_cond_t *)l_prev_out_union;
                    l_src_subtype = l_cond_prev->header.subtype;
                    if (l_cond_prev->header.subtype == DAP_CHAIN_TX_OUT_COND_SUBTYPE_FEE)
                        l_noaddr_token = l_native_ticker;
                    else {
                        l_recv_from_cond = true;
                        l_cond_value = l_cond_prev->header.value;
                        l_noaddr_token = l_src_token;
                    }
                } break;
                default:
                    break;
                }
            }
            if (l_src_addr && !dap_chain_addr_compare(l_src_addr, a_addr))
                break;  //it's not our addr
            
        }        

        // find OUT items
        bool l_header_printed = false;
        uint256_t l_fee_sum = uint256_0;
        dap_list_t *l_list_out_items = dap_chain_datum_tx_items_get(l_tx, TX_ITEM_TYPE_OUT_ALL, NULL);
        json_object * j_arr_data = json_object_new_array();
        json_object * j_obj_tx = json_object_new_object();
        if (!j_obj_tx || !j_arr_data) {
            dap_json_rpc_allocation_error(a_json_arr_reply);
            json_object_put(j_obj_tx);
            json_object_put(j_arr_data);
            return NULL;
        }
        if (!l_src_addr) {
            bool l_dst_addr_present = false;
            for (dap_list_t *it = l_list_out_items; it; it = it->next) {
                uint8_t l_type = *(uint8_t *)it->data;
                dap_chain_addr_t *l_dst_addr = NULL;
                switch (l_type) {
                case TX_ITEM_TYPE_OUT:
                    l_dst_addr = &((dap_chain_tx_out_t *)it->data)->addr;
                    break;
                case TX_ITEM_TYPE_OUT_EXT:
                    l_dst_addr = &((dap_chain_tx_out_ext_t *)it->data)->addr;
                    break;
                case TX_ITEM_TYPE_OUT_STD:
                    l_dst_addr = &((dap_chain_tx_out_std_t *)it->data)->addr;
                default:
                    break;
                }
                if (l_dst_addr && dap_chain_addr_compare(l_dst_addr, a_addr)) {
                    l_dst_addr_present = true;
                    break;
                }
            }
            if (!l_dst_addr_present)
            {
                json_object_put(j_arr_data);
                j_arr_data = NULL;
                json_object_put(j_obj_tx);
                dap_list_free(l_list_out_items);
                goto next_step;
            }                
        }

        for (dap_list_t *it = l_list_out_items; it; it = it->next) {
            dap_chain_addr_t *l_dst_addr = NULL;
            uint8_t l_type = *(uint8_t *)it->data;
            uint256_t l_value;
            const char *l_dst_token = NULL;
            switch (l_type) {
            case TX_ITEM_TYPE_OUT:
                l_dst_addr = &((dap_chain_tx_out_t *)it->data)->addr;
                l_value = ((dap_chain_tx_out_t *)it->data)->header.value;
                l_dst_token = l_src_token;
                break;
            case TX_ITEM_TYPE_OUT_EXT:
                l_dst_addr = &((dap_chain_tx_out_ext_t *)it->data)->addr;
                l_value = ((dap_chain_tx_out_ext_t *)it->data)->header.value;
                l_dst_token = ((dap_chain_tx_out_ext_t *)it->data)->token;
                break;
            case TX_ITEM_TYPE_OUT_STD:
                l_dst_addr = &((dap_chain_tx_out_std_t *)it->data)->addr;
                l_value = ((dap_chain_tx_out_std_t *)it->data)->value;
                l_dst_token = ((dap_chain_tx_out_std_t *)it->data)->token;
                break;
            case TX_ITEM_TYPE_OUT_COND:
                l_value = ((dap_chain_tx_out_cond_t *)it->data)->header.value;
                if (((dap_chain_tx_out_cond_t *)it->data)->header.subtype == DAP_CHAIN_TX_OUT_COND_SUBTYPE_FEE) {
                    SUM_256_256(l_fee_sum, l_value, &l_fee_sum);
                    l_dst_token = l_native_ticker;
                } else
                    l_dst_token = l_src_token;
            default:
                break;
            }

            if (l_src_addr && l_dst_addr &&
                    dap_chain_addr_compare(l_dst_addr, l_src_addr) &&
                    (!l_recv_from_cond || (l_noaddr_token && (dap_strcmp(l_noaddr_token, l_dst_token) || l_found_out_to_same_addr_from_out_cond))))
                continue;   // sent to self (coinback)

            if (l_dst_addr && l_net_fee_used && dap_chain_addr_compare(&l_net_fee_addr, l_dst_addr))
                SUM_256_256(l_fee_sum, l_value, &l_fee_sum);
            
            //tag
            const char *l_service_name = NULL;
            bool srv_found = l_uid.uint64 ? true : false;
            l_service_name = dap_ledger_tx_action_str(l_action);
            if (!(l_action & a_action))
                continue;
            if (a_srv) {
                //skip if looking for UNKNOWN + it is known
                if (look_for_unknown_service && srv_found)
                    continue;                    
                //skip if search condition provided, it not UNKNOWN and found name not match
                if (!look_for_unknown_service && (!srv_found || strcmp(l_service_name, a_srv) != 0))
                    continue;
            }

            if (l_dst_addr && dap_chain_addr_compare(l_dst_addr, a_addr)) {  
                if (i_tmp >= l_arr_start)
                    l_continue = false;
                else {
                    i_tmp++;
                    break;
                }             
                if (!l_header_printed) {               
                    s_tx_header_print(j_obj_tx, &l_tx_data_ht, l_tx, a_chain,
                                    a_hash_out_type, l_ledger, &l_tx_hash, &l_atom_hash, l_src_token, 
                                    l_ret_code, l_action, l_uid);
                    l_header_printed = true;
                    l_count++;
                    i_tmp++;
                    l_src_token ? l_tx_ledger_accepted++ : l_tx_ledger_rejected++;                    
                }
                const char *l_src_str = NULL;
                if (l_base_tx)
                    l_src_str = l_reward_collect ? "reward collecting" : "emission";
                else if (l_src_addr && dap_strcmp(l_dst_token, l_noaddr_token))
                    l_src_str = dap_chain_addr_to_str_static(l_src_addr);
                else{
                    l_src_str = dap_chain_tx_out_cond_subtype_to_str(l_src_subtype);
                    if (l_src_addr && !dap_strcmp(l_dst_token, l_noaddr_token) && l_recv_from_cond)
                        l_found_out_to_same_addr_from_out_cond = true;
                }
                    
                if (l_recv_from_cond)
                    l_value = l_cond_value;
                else if (!dap_strcmp(l_native_ticker, l_noaddr_token)) {
                    l_is_need_correction = true;
                    l_corr_value = l_value;
                }
                const char *l_coins_str, *l_value_str = dap_uint256_to_char(l_value, &l_coins_str);                 

                json_object * j_obj_data = json_object_new_object();
                if (!j_obj_data) {
                    dap_json_rpc_allocation_error(a_json_arr_reply);
                    json_object_put(j_obj_tx);
                    json_object_put(j_arr_data);
                    return NULL;
                }                
                json_object_object_add(j_obj_data, "tx_type", json_object_new_string("recv"));
                json_object_object_add(j_obj_data, "recv_coins", json_object_new_string(l_coins_str));
                json_object_object_add(j_obj_data, "recv_datoshi", json_object_new_string(l_value_str));
                json_object_object_add(j_obj_data, "token", l_dst_token ? json_object_new_string(l_dst_token)
                                                                            : json_object_new_string("UNKNOWN"));
                json_object_object_add(j_obj_data, "source_address", json_object_new_string(l_src_str));
                if (l_recv_from_cond && !l_cond_recv_object)
                    l_cond_recv_object = j_obj_data;
                else
                    json_object_array_add(j_arr_data, j_obj_data);
                if (l_is_need_correction)
                    l_corr_object = j_obj_data;
                
            } else if (!l_src_addr || (dap_chain_addr_compare(l_src_addr, a_addr) && (!l_recv_from_cond || 
                (!l_dst_addr || dap_strcmp(l_dst_token, l_noaddr_token) || dap_chain_addr_compare(l_dst_addr, &l_net_fee_addr))))) {
                if (!l_dst_addr && ((dap_chain_tx_out_cond_t *)it->data)->header.subtype == l_src_subtype && l_src_subtype == DAP_CHAIN_TX_OUT_COND_SUBTYPE_FEE)
                    continue;
                if (!l_src_addr && l_dst_addr && !dap_chain_addr_compare(l_dst_addr, &l_net_fee_addr))
                    continue;
                if (i_tmp >= l_arr_start)
                    l_continue = false;
                else {
                    i_tmp++;
                    break;
                }                               
                if (!l_header_printed) {                    
                    s_tx_header_print(j_obj_tx, &l_tx_data_ht, l_tx, a_chain,
                                    a_hash_out_type, l_ledger, &l_tx_hash, &l_atom_hash, l_src_token, 
                                    l_ret_code, l_action, l_uid);
                    l_header_printed = true;
                    l_count++;
                    i_tmp++;
                    l_src_token ? l_tx_ledger_accepted++ : l_tx_ledger_rejected++;
                }

                const char *l_dst_addr_str = NULL;
                if (l_dst_addr)
                    l_dst_addr_str = dap_chain_addr_to_str_static(l_dst_addr);
                else {
                    dap_chain_tx_out_cond_subtype_t l_dst_subtype = ((dap_chain_tx_out_cond_t *)it->data)->header.subtype;
                    l_dst_addr_str = dap_chain_tx_out_cond_subtype_to_str(l_dst_subtype);
                    if (l_recv_from_cond && l_dst_subtype != DAP_CHAIN_TX_OUT_COND_SUBTYPE_FEE && l_dst_subtype == l_src_subtype)
                        l_send_to_same_cond = true;
                }
                const char *l_coins_str, *l_value_str = dap_uint256_to_char(l_value, &l_coins_str);
                                
                json_object * j_obj_data = json_object_new_object();
                if (!j_obj_data) {
                    dap_json_rpc_allocation_error(a_json_arr_reply);
                    json_object_put(j_obj_tx);
                    json_object_put(j_arr_data);
                    return NULL;
                }                
                json_object_object_add(j_obj_data, "tx_type", json_object_new_string("send"));
                json_object_object_add(j_obj_data, "send_coins", json_object_new_string(l_coins_str));
                json_object_object_add(j_obj_data, "send_datoshi", json_object_new_string(l_value_str));
                json_object_object_add(j_obj_data, "token", l_dst_token ? json_object_new_string(l_dst_token)
                                                                        : json_object_new_string("UNKNOWN"));
                json_object_object_add(j_obj_data, "destination_address", json_object_new_string(l_dst_addr_str));
                if (l_send_to_same_cond && !l_cond_send_object)
                    l_cond_send_object = j_obj_data;
                else 
                    json_object_array_add(j_arr_data, j_obj_data);

            }
        }  
        if (l_continue) {
            json_object_put(j_obj_tx);
            json_object_put(j_arr_data);
            goto next_step;
        }            

        if (l_is_need_correction) {
            SUM_256_256(l_corr_value, l_fee_sum, &l_corr_value);
            const char *l_coins_str, *l_value_str = dap_uint256_to_char(l_corr_value, &l_coins_str);
            json_object_object_add(l_corr_object, "recv_coins", json_object_new_string(l_coins_str));
            json_object_object_add(l_corr_object, "recv_datoshi", json_object_new_string(l_value_str));
        }
        if (l_send_to_same_cond && l_found_out_to_same_addr_from_out_cond) {
            uint256_t l_cond_recv_value = l_cond_value;
            json_object *l_cond_send_value_obj = json_object_object_get(l_cond_send_object, "send_datoshi");
            const char *l_cond_send_value_str = json_object_get_string(l_cond_send_value_obj);
            uint256_t l_cond_send_value = dap_uint256_scan_uninteger(l_cond_send_value_str);
            int l_direction = compare256(l_cond_recv_value, l_cond_send_value);
            if (l_direction > 0) {
                SUBTRACT_256_256(l_cond_recv_value, l_cond_send_value, &l_cond_recv_value);
                const char *l_coins_str, *l_value_str = dap_uint256_to_char(l_cond_recv_value, &l_coins_str);
                json_object_object_add(l_cond_recv_object, "recv_coins", json_object_new_string(l_coins_str));
                json_object_object_add(l_cond_recv_object, "recv_datoshi", json_object_new_string(l_value_str));
                json_object_array_add(j_arr_data, l_cond_recv_object);
            } else if (l_direction < 0) {
                SUBTRACT_256_256(l_cond_send_value, l_cond_recv_value, &l_cond_send_value);
                const char *l_coins_str, *l_value_str = dap_uint256_to_char(l_cond_send_value, &l_coins_str);
                json_object_object_add(l_cond_send_object, "send_coins", json_object_new_string(l_coins_str));
                json_object_object_add(l_cond_send_object, "send_datoshi", json_object_new_string(l_value_str));
                json_object_array_add(j_arr_data, l_cond_send_object);
            }
        } else if (l_recv_from_cond)
            json_object_array_add(j_arr_data, l_cond_recv_object);

        if (json_object_array_length(j_arr_data) > 0) {
            json_object_object_add(j_obj_tx, "data", j_arr_data);
            json_object_array_add(json_obj_datum, j_obj_tx);
        } else {
            json_object_put(j_arr_data);
            j_arr_data = NULL;
            json_object_put(j_obj_tx);
        }
        dap_list_free(l_list_out_items);

next_step:
        if (!l_from_cache)
            l_datum = iter_direc(l_datum_iter);
        else
            l_cur_tx_cache = dap_chain_wallet_cache_iter_get(l_wallet_cache_iter, cache_iter_direc);
    }
    if (l_datum_iter)
        a_chain->callback_datum_iter_delete(l_datum_iter);

    if (l_wallet_cache_iter)
        dap_chain_wallet_cache_iter_delete(l_wallet_cache_iter);
    
    // delete hashes
    s_dap_chain_tx_hash_processed_ht_free(&l_tx_data_ht);
    
    // if no history
    if (json_object_array_length(json_obj_datum) == 2) {
        json_object * json_empty_tx = json_object_new_object();
        if (!json_empty_tx) {
            dap_json_rpc_allocation_error(a_json_arr_reply);
            json_object_put(json_obj_datum);
            return NULL;
        }
        json_object_object_add(json_empty_tx, "status", json_object_new_string("empty"));        
        json_object_array_add(json_obj_datum, json_empty_tx);
    }    
    json_object_object_add(json_obj_summary, "network", json_object_new_string(l_net->pub.name));
    json_object_object_add(json_obj_summary, "chain", json_object_new_string(a_chain->name));
    json_object_object_add(json_obj_summary, a_version == 1 ? "accepted_tx" : "tx_accept_count", json_object_new_int(l_tx_ledger_accepted));
    json_object_object_add(json_obj_summary, a_version == 1 ? "rejected_tx" : "tx_reject_count", json_object_new_int(l_tx_ledger_rejected));
    json_object_object_add(json_obj_summary, a_version == 1 ? "tx_sum" : "tx_count", json_object_new_int(l_count));   
    json_object_object_add(json_obj_summary, "total_tx_count", json_object_new_int(i_tmp));
    return json_obj_datum;
}

static int s_json_tx_history_pack(json_object* a_json_arr_reply, json_object** a_json_obj_datum, dap_chain_datum_iter_t *a_datum_iter,
                                  dap_chain_datum_t * a_datum,
                                  dap_chain_t *a_chain, dap_chain_tx_tag_action_type_t a_action,
                                  const char *a_hash_out_type, bool a_out_brief, size_t* a_accepted,
                                  size_t* a_rejected, bool a_look_for_unknown_service, const char *a_srv, int a_version)
{
    dap_chain_datum_tx_t *l_tx = (dap_chain_datum_tx_t*)a_datum->data;
    dap_hash_fast_t l_ttx_hash = {0};
    dap_hash_fast(l_tx, a_datum->header.data_size, &l_ttx_hash);

    const char *service_name = NULL;
    dap_chain_tx_tag_action_type_t l_action = DAP_CHAIN_TX_TAG_ACTION_UNKNOWN;
    //bool srv_found = a_datum_iter->uid.uint64 ? true : false;
    l_action = a_datum_iter->action;
    service_name = dap_ledger_tx_action_str(l_action);

    if (!(l_action & a_action))
        return 1;

    if (a_srv)
    {
        bool srv_found = a_datum_iter->uid.uint64 ? true : false;
        //skip if looking for UNKNOWN + it is known
        if (a_look_for_unknown_service && srv_found) {
            return 1;
        }

        //skip if search condition provided, it not UNKNOWN and found name not match
        if (!a_look_for_unknown_service && (!srv_found || strcmp(service_name, a_srv) != 0))
        {
            return 1;
        }
    }

    bool accepted_tx;
    *a_json_obj_datum = dap_db_tx_history_to_json(a_json_arr_reply, &l_ttx_hash, NULL, l_tx, a_chain, a_hash_out_type, a_datum_iter, 0, &accepted_tx, a_out_brief, a_version);
    if (!*a_json_obj_datum) {
        log_it(L_CRITICAL, "%s", c_error_memory_alloc);
        return 2;
    }
    if (accepted_tx) {
        ++*a_accepted;
    } else {
        ++*a_rejected;
    }
    return 0;

}

json_object *dap_db_history_tx_all(json_object* a_json_arr_reply, dap_chain_t *a_chain, dap_chain_net_t *a_net,
                                   const char *a_hash_out_type, json_object *json_obj_summary,
                                   size_t a_limit, size_t a_offset, bool out_brief,
					const char *a_srv, dap_chain_tx_tag_action_type_t a_action, bool a_head, int a_version)
{
        log_it(L_DEBUG, "Start getting tx from chain");
        size_t
            l_tx_ledger_accepted = 0,
            l_tx_ledger_rejected = 0,
            l_count = 0,
            i_tmp = 0;
        int res = 0;        
        json_object * json_arr_out = json_object_new_array();
        json_object * json_tx_history = NULL;        
        size_t l_arr_start = 0;
        size_t l_arr_end = 0;
        dap_chain_set_offset_limit_json(json_arr_out, &l_arr_start, &l_arr_end, a_limit, a_offset, a_chain->callback_count_tx(a_chain),false);
        
        bool look_for_unknown_service = (a_srv && strcmp(a_srv,"unknown") == 0);
        // load transactions
        dap_chain_datum_iter_t *l_datum_iter = a_chain->callback_datum_iter_create(a_chain);
        
        dap_chain_datum_callback_iters  iter_begin;
        dap_chain_datum_callback_iters  iter_direc;
        iter_begin = a_head ? a_chain->callback_datum_iter_get_first
                            : a_chain->callback_datum_iter_get_last;
        iter_direc = a_head ? a_chain->callback_datum_iter_get_next
                            : a_chain->callback_datum_iter_get_prev;
        
        for (dap_chain_datum_t *l_datum = iter_begin(l_datum_iter);
                                l_datum;
                                l_datum = iter_direc(l_datum_iter))
        {
            if (i_tmp >= l_arr_end)
                break;
            if (l_datum->header.type_id != DAP_CHAIN_DATUM_TX)
                // go to next datum
                continue;
            
            if (i_tmp < l_arr_start) {
                i_tmp++;
                continue;
            }
            res = s_json_tx_history_pack(a_json_arr_reply, &json_tx_history, l_datum_iter, l_datum, a_chain, a_action, a_hash_out_type, out_brief,
                                        &l_tx_ledger_accepted, &l_tx_ledger_rejected, look_for_unknown_service, a_srv, a_version);
            if (res == 1)
                continue;
            else if (res == 2)
            {
                json_object_put(json_arr_out);
                return NULL;
            }
<<<<<<< HEAD
            json_object_object_add(json_tx_history, "tx_number", json_object_new_uint64(l_count+1));                     
=======
            json_object_object_add(json_tx_history, a_version == 1 ? "tx number" : "tx_num", json_object_new_uint64(l_count+1));                     
>>>>>>> 0c651e35
            json_object_array_add(json_arr_out, json_tx_history);
            ++i_tmp;
            l_count++;            
        }        
        log_it(L_DEBUG, "END getting tx from chain");
        a_chain->callback_datum_iter_delete(l_datum_iter);

        json_object_object_add(json_obj_summary, "network", json_object_new_string(a_net->pub.name));
        json_object_object_add(json_obj_summary, "chain", json_object_new_string(a_chain->name));
        json_object_object_add(json_obj_summary, "tx_sum", json_object_new_int(l_count));
        json_object_object_add(json_obj_summary, "accepted_tx", json_object_new_int(l_tx_ledger_accepted));
        json_object_object_add(json_obj_summary, "rejected_tx", json_object_new_int(l_tx_ledger_rejected));
        return json_arr_out;
}

json_object *s_get_ticker(json_object *a_jobj_tickers, const char *a_token_ticker) {
    json_object_object_foreach(a_jobj_tickers, key, value){
        if (dap_strcmp(a_token_ticker, key) == 0) {
            return value;
        }
    }
    return NULL;
}

/**
 * @brief show all tokens in chain
 *
 * @param a_chain
 * @param a_token_name
 * @param a_hash_out_type
 * @param a_token_num
 * @return char*
 */
static json_object* dap_db_chain_history_token_list(json_object* a_json_arr_reply, dap_chain_t * a_chain, const char *a_token_name, const char *a_hash_out_type, size_t *a_token_num, int a_version)
{
    json_object *l_jobj_tickers = json_object_new_object();
    if (!a_chain->callback_datum_iter_create) {
        log_it(L_WARNING, "Not defined datum iterators for chain \"%s\"", a_chain->name);
        return NULL;
    }    
    size_t l_token_num  = 0;
    dap_chain_datum_iter_t *l_datum_iter = a_chain->callback_datum_iter_create(a_chain);
    for (dap_chain_datum_t *l_datum = a_chain->callback_datum_iter_get_first(l_datum_iter);
            l_datum; l_datum = a_chain->callback_datum_iter_get_next(l_datum_iter)) {
        if (l_datum->header.type_id != DAP_CHAIN_DATUM_TOKEN)
            continue;
        size_t l_token_size = l_datum->header.data_size;
        dap_chain_datum_token_t *l_token = dap_chain_datum_token_read(l_datum->data, &l_token_size);
        if (a_token_name) {
            if (dap_strcmp(a_token_name, l_token->ticker) != 0) {
                DAP_DELETE(l_token);
                continue;
            }
        }
        json_object *l_jobj_ticker = s_get_ticker(l_jobj_tickers, l_token->ticker);
        json_object *l_jobj_decls = NULL;
        json_object *l_jobj_updates = NULL;
        if (!l_jobj_ticker) {
            l_jobj_ticker = json_object_new_object();
            dap_ledger_t *l_ledger = dap_chain_net_by_id(a_chain->net_id)->pub.ledger;
<<<<<<< HEAD
            json_object *l_current_state = dap_ledger_token_info_by_name(l_ledger, l_token->ticker);
            json_object_object_add(l_jobj_ticker, "current_state", l_current_state);
=======
            json_object *l_current_state = dap_ledger_token_info_by_name(l_ledger, l_token->ticker, a_version);
            json_object_object_add(l_jobj_ticker, a_version == 1 ? "current state" : "current_state", l_current_state);
>>>>>>> 0c651e35
            l_jobj_decls = json_object_new_array();
            l_jobj_updates = json_object_new_array();
            json_object_object_add(l_jobj_ticker, "declarations", l_jobj_decls);
            json_object_object_add(l_jobj_ticker, "updates", l_jobj_updates);
            json_object_object_add(l_jobj_tickers, l_token->ticker, l_jobj_ticker);
            l_token_num++;
        } else {
            l_jobj_decls = json_object_object_get(l_jobj_ticker, "declarations");
            l_jobj_updates = json_object_object_get(l_jobj_ticker, "updates");
        }
        int l_ret_code = l_datum_iter->ret_code;
        json_object* json_history_token = json_object_new_object();
        json_object_object_add(json_history_token, "status", json_object_new_string(l_ret_code ? "DECLINED" : "ACCEPTED"));
<<<<<<< HEAD
        json_object_object_add(json_history_token, "ledger_return_code", json_object_new_int(l_ret_code));
=======
        json_object_object_add(json_history_token, a_version == 1 ? "Ledger return code" : "ledger_ret_code", json_object_new_int(l_ret_code));
>>>>>>> 0c651e35
        switch (l_token->type) {
            case DAP_CHAIN_DATUM_TOKEN_TYPE_OLD_SIMPLE:
            case DAP_CHAIN_DATUM_TOKEN_TYPE_OLD_PUBLIC:
            case DAP_CHAIN_DATUM_TOKEN_TYPE_OLD_PRIVATE_DECL:
            case DAP_CHAIN_DATUM_TOKEN_TYPE_OLD_NATIVE_DECL:
            case DAP_CHAIN_DATUM_TOKEN_TYPE_DECL:
                dap_chain_datum_dump_json(a_json_arr_reply, json_history_token, l_datum, a_hash_out_type, a_chain->net_id, true, a_version);
                json_object_array_add(l_jobj_decls, json_history_token);
                break;
            case DAP_CHAIN_DATUM_TOKEN_TYPE_OLD_PRIVATE_UPDATE:
            case DAP_CHAIN_DATUM_TOKEN_TYPE_OLD_NATIVE_UPDATE:
            case DAP_CHAIN_DATUM_TOKEN_TYPE_UPDATE:
                dap_chain_datum_dump_json(a_json_arr_reply, json_history_token, l_datum, a_hash_out_type, a_chain->net_id, false, a_version);
                json_object_array_add(l_jobj_updates, json_history_token);
                break;
        }
        DAP_DELETE(l_token);
    }
    a_chain->callback_datum_iter_delete(l_datum_iter);
    if (a_token_num)
        *a_token_num = l_token_num;
    return l_jobj_tickers;
}

/**
 * @brief show all tokens in all chains in net
 *
 * @param a_chain
 * @param a_token_name
 * @param a_hash_out_type
 * @param a_token_num
 * @return char*
 */

static size_t dap_db_net_history_token_list(json_object* a_json_arr_reply, dap_chain_net_t * l_net, const char *a_token_name, const char *a_hash_out_type, json_object* a_obj_out, int a_version) {
    size_t l_token_num_total = 0;
    dap_chain_t *l_chain_cur;
    json_object* json_arr_obj_tx = json_object_new_array();    
    DL_FOREACH(l_net->pub.chains, l_chain_cur) {
        size_t l_token_num = 0;
        json_object* json_obj_tx = NULL;
        json_obj_tx = dap_db_chain_history_token_list(a_json_arr_reply, l_chain_cur, a_token_name, a_hash_out_type, &l_token_num, a_version);
        if(json_obj_tx)
            json_object_array_add(json_arr_obj_tx, json_obj_tx);
        l_token_num_total += l_token_num;
    }
<<<<<<< HEAD
    json_object_object_add(a_obj_out, "tokens", json_arr_obj_tx);
=======
    json_object_object_add(a_obj_out, a_version == 1 ? "TOKENS" : "tokens", json_arr_obj_tx);
>>>>>>> 0c651e35
    return l_token_num_total;
}


/**
 * @brief com_ledger
 * ledger command
 * @param a_argc
 * @param a_argv
 * @param a_arg_func
 * @param a_str_reply
 * @return int
 */
int com_ledger(int a_argc, char ** a_argv, void **reply, int a_version)
{
    json_object ** a_json_arr_reply = (json_object **) reply;
    enum { CMD_NONE, CMD_LIST, CMD_TX_INFO };
    int arg_index = 1;
    const char *l_net_str = NULL;
    const char *l_tx_hash_str = NULL;
    const char *l_hash_out_type = NULL;

    dap_cli_server_cmd_find_option_val(a_argv, arg_index, a_argc, "-H", &l_hash_out_type);
    if(!l_hash_out_type)
        l_hash_out_type = "hex";
    if(dap_strcmp(l_hash_out_type,"hex") && dap_strcmp(l_hash_out_type,"base58")) {
        dap_json_rpc_error_add(*a_json_arr_reply, DAP_CHAIN_NODE_CLI_COM_LEDGER_PARAM_ERR, "invalid parameter -H, valid values: -H <hex | base58>");
        return DAP_CHAIN_NODE_CLI_COM_LEDGER_PARAM_ERR;
    }

    //switch ledger params list | tx | info
    int l_cmd = CMD_NONE;
    if (dap_cli_server_cmd_find_option_val(a_argv, arg_index, a_argc, "list", NULL)){
        l_cmd = CMD_LIST;
    } else if (dap_cli_server_cmd_find_option_val(a_argv, arg_index, a_argc, "info", NULL))
        l_cmd = CMD_TX_INFO;

    bool l_is_all = dap_cli_server_cmd_find_option_val(a_argv, arg_index, a_argc, "-all", NULL);

    arg_index++;

    if(l_cmd == CMD_LIST){
        enum {SUBCMD_NONE, SUBCMD_LIST_COIN, SUB_CMD_LIST_LEDGER_THRESHOLD, SUB_CMD_LIST_LEDGER_BALANCE, SUB_CMD_LIST_LEDGER_THRESHOLD_WITH_HASH};
        int l_sub_cmd = SUBCMD_NONE;
        dap_chain_hash_fast_t l_tx_threshold_hash = {};
        const char *l_limit_str = NULL;
        const char *l_offset_str = NULL;
        const char *l_head_str = NULL;
        if (dap_cli_server_cmd_find_option_val(a_argv, 2, 3, "coins", NULL ))
            l_sub_cmd = SUBCMD_LIST_COIN;
        if (dap_cli_server_cmd_find_option_val(a_argv, 2, 3, "balance", NULL ))
            l_sub_cmd = SUB_CMD_LIST_LEDGER_BALANCE;
        if (dap_cli_server_cmd_find_option_val(a_argv, 2, a_argc, "threshold", NULL)){
            l_sub_cmd = SUB_CMD_LIST_LEDGER_THRESHOLD;
            const char* l_tx_threshold_hash_str = NULL;
            dap_cli_server_cmd_find_option_val(a_argv, 3, a_argc, "-hash", &l_tx_threshold_hash_str);
            if (l_tx_threshold_hash_str){
                l_sub_cmd = SUB_CMD_LIST_LEDGER_THRESHOLD_WITH_HASH;
                if (dap_chain_hash_fast_from_str(l_tx_threshold_hash_str, &l_tx_threshold_hash)){
                    l_tx_hash_str = NULL;
                    dap_json_rpc_error_add(*a_json_arr_reply, DAP_CHAIN_NODE_CLI_COM_LEDGER_TRESHOLD_ERR, "tx threshold hash not recognized");
                    return DAP_CHAIN_NODE_CLI_COM_LEDGER_TRESHOLD_ERR;
                }
            }
        }
        if (l_sub_cmd == SUBCMD_NONE) {
            dap_json_rpc_error_add(*a_json_arr_reply, DAP_CHAIN_NODE_CLI_COM_LEDGER_PARAM_ERR, "Command 'list' requires subcommands 'coins' or 'threshold'");
            return DAP_CHAIN_NODE_CLI_COM_LEDGER_PARAM_ERR;
        }
        dap_cli_server_cmd_find_option_val(a_argv, 0, a_argc, "-net", &l_net_str);
        dap_cli_server_cmd_find_option_val(a_argv, arg_index, a_argc, "-limit", &l_limit_str);
        dap_cli_server_cmd_find_option_val(a_argv, arg_index, a_argc, "-offset", &l_offset_str);
        bool l_head = dap_cli_server_cmd_find_option_val(a_argv, arg_index, a_argc, "-head", &l_head_str) ? true : false;
        size_t l_limit = l_limit_str ? strtoul(l_limit_str, NULL, 10) : 0;
        size_t l_offset = l_offset_str ? strtoul(l_offset_str, NULL, 10) : 0;
        if (l_net_str == NULL){
            dap_json_rpc_error_add(*a_json_arr_reply, DAP_CHAIN_NODE_CLI_COM_LEDGER_NET_PARAM_ERR, "Command 'list' requires key -net");
            return DAP_CHAIN_NODE_CLI_COM_LEDGER_NET_PARAM_ERR;
        }
        dap_ledger_t *l_ledger = dap_ledger_by_net_name(l_net_str);
        if (l_ledger == NULL){
            dap_json_rpc_error_add(*a_json_arr_reply, DAP_CHAIN_NODE_CLI_COM_LEDGER_LACK_ERR, "Can't get ledger for net %s", l_net_str);
            return DAP_CHAIN_NODE_CLI_COM_LEDGER_LACK_ERR;
        }
        if (l_sub_cmd == SUB_CMD_LIST_LEDGER_THRESHOLD) {
            json_object* json_obj_out = dap_ledger_threshold_info(l_ledger, l_limit, l_offset, NULL, l_head, a_version);
            if (json_obj_out){
                json_object_array_add(*a_json_arr_reply, json_obj_out);
            }
            return 0;
        }
        if (l_sub_cmd == SUB_CMD_LIST_LEDGER_THRESHOLD_WITH_HASH) {
            json_object *json_obj_out = dap_ledger_threshold_info(l_ledger, 0, 0, &l_tx_threshold_hash, l_head, a_version);
            if (json_obj_out){
                json_object_array_add(*a_json_arr_reply, json_obj_out);
            }
            return 0;
        }
        if (l_sub_cmd == SUB_CMD_LIST_LEDGER_BALANCE) {
            json_object *json_obj_out = dap_ledger_balance_info(l_ledger, l_limit, l_offset, l_head, a_version);
            if (json_obj_out){
                json_object_array_add(*a_json_arr_reply, json_obj_out);
            }
            return 0;
        }
        json_object *json_obj_datum = dap_ledger_token_info(l_ledger, l_limit, l_offset, a_version);

        if (json_obj_datum) {
            json_object_array_add(*a_json_arr_reply, json_obj_datum);
        }
        return 0;
    } else if (l_cmd == CMD_TX_INFO){
        dap_cli_server_cmd_find_option_val(a_argv, arg_index, a_argc, "-hash", &l_tx_hash_str);
        dap_cli_server_cmd_find_option_val(a_argv, arg_index, a_argc, "-net", &l_net_str);
        bool l_need_sign  = dap_cli_server_cmd_find_option_val(a_argv, arg_index, a_argc, "-need_sign", NULL);
        bool l_unspent_flag = dap_cli_server_cmd_find_option_val(a_argv, arg_index, a_argc, "-unspent", NULL);
        //check input
        if (l_tx_hash_str == NULL){
            dap_json_rpc_error_add(*a_json_arr_reply, DAP_CHAIN_NODE_CLI_COM_LEDGER_PARAM_ERR, "Subcommand 'info' requires key -hash");
            return DAP_CHAIN_NODE_CLI_COM_LEDGER_PARAM_ERR;
        }
        if (l_net_str == NULL){
            dap_json_rpc_error_add(*a_json_arr_reply, DAP_CHAIN_NODE_CLI_COM_LEDGER_NET_PARAM_ERR, "Subcommand 'info' requires key -net");
            return DAP_CHAIN_NODE_CLI_COM_LEDGER_NET_PARAM_ERR;
        }
        dap_chain_net_t *l_net = dap_chain_net_by_name(l_net_str);
        if (!l_net) {
            dap_json_rpc_error_add(*a_json_arr_reply, DAP_CHAIN_NODE_CLI_COM_LEDGER_NET_FIND_ERR, "Can't find net %s", l_net_str);
            return DAP_CHAIN_NODE_CLI_COM_LEDGER_NET_FIND_ERR;
        }
        dap_chain_hash_fast_t *l_tx_hash = DAP_NEW(dap_chain_hash_fast_t);
        if (dap_chain_hash_fast_from_str(l_tx_hash_str, l_tx_hash)) {
            dap_json_rpc_error_add(*a_json_arr_reply, DAP_CHAIN_NODE_CLI_COM_LEDGER_HASH_GET_ERR, "Can't get hash_fast from %s, check that the hash is correct", l_tx_hash_str);
            DAP_DEL_Z(l_tx_hash);
            return DAP_CHAIN_NODE_CLI_COM_LEDGER_HASH_GET_ERR;
        }
        dap_chain_datum_tx_t *l_datum_tx = dap_chain_net_get_tx_by_hash(l_net, l_tx_hash,
                                                                        l_unspent_flag ? TX_SEARCH_TYPE_NET_UNSPENT : TX_SEARCH_TYPE_NET);
        if (l_datum_tx == NULL) {
            dap_json_rpc_error_add(*a_json_arr_reply, DAP_CHAIN_NODE_CLI_COM_LEDGER_TX_HASH_ERR, "Can't find datum for transaction hash %s in chains", l_tx_hash_str);
            DAP_DEL_Z(l_tx_hash);
            return DAP_CHAIN_NODE_CLI_COM_LEDGER_TX_HASH_ERR;
        }
        json_object* json_datum = json_object_new_object();
<<<<<<< HEAD
        if (dap_cli_server_cmd_find_option_val(a_argv, arg_index, a_argc, "-tx_to_json", NULL)) {
            const char *l_ticker = dap_ledger_tx_get_token_ticker_by_hash(l_net->pub.ledger, l_tx_hash);
            json_object_object_add(json_datum, "token_ticker", json_object_new_string(l_ticker));
            bool l_all_outs_unspent = true;
            byte_t *l_item; size_t l_size; int index, l_out_idx = -1;
            json_object* json_arr_items = json_object_new_array();
            TX_ITEM_ITER_TX_TYPE(l_item, TX_ITEM_TYPE_OUT_ALL, l_size, index, l_datum_tx) {
                dap_hash_fast_t l_spender = { };
                ++l_out_idx;
                if ( dap_ledger_tx_hash_is_used_out_item(l_net->pub.ledger, l_tx_hash, l_out_idx, NULL) ) {
                    l_all_outs_unspent = false;
                    char l_hash_str[DAP_CHAIN_HASH_FAST_STR_SIZE] = { '\0' };
                    dap_hash_fast_to_str(&l_spender, l_hash_str, sizeof(l_hash_str));
                    json_object * l_json_obj_datum = json_object_new_object();
                    json_object_object_add(l_json_obj_datum, "out_idx", json_object_new_int(l_out_idx));
                    json_object_object_add(l_json_obj_datum, "spent_by_tx", json_object_new_string(l_hash_str));
                    json_object_array_add(json_arr_items, l_json_obj_datum);
                }
            }
            json_object_object_add(json_datum, "all_outs_unspent", json_object_new_boolean(l_all_outs_unspent));
            if (l_all_outs_unspent) {
                json_object_put(json_arr_items);
            } else {
                json_object_object_add(json_datum, "spent_outs", json_arr_items);
            }
            dap_chain_net_tx_to_json(l_datum_tx, json_datum);
            if (!json_object_object_length(json_datum)) {
                dap_json_rpc_error_add(*a_json_arr_reply, DAP_CHAIN_NODE_CLI_COM_LEDGER_TX_TO_JSON_ERR, "Can't find transaction hash %s in ledger", l_tx_hash_str);
                json_object_put(json_datum);
                DAP_DELETE(l_tx_hash);
                return DAP_CHAIN_NODE_CLI_COM_LEDGER_TX_TO_JSON_ERR;
            }
            json_object_array_add(*a_json_arr_reply, json_datum);
            DAP_DELETE(l_tx_hash);
            return 0;
        }
        if (!s_dap_chain_datum_tx_out_data(*a_json_arr_reply,l_datum_tx, l_net->pub.ledger, json_datum, l_hash_out_type, l_tx_hash)){
=======
        if (!s_dap_chain_datum_tx_out_data(*a_json_arr_reply,l_datum_tx, l_net->pub.ledger, json_datum, l_hash_out_type, l_tx_hash, a_version)){
>>>>>>> 0c651e35
            dap_json_rpc_error_add(*a_json_arr_reply, DAP_CHAIN_NODE_CLI_COM_LEDGER_TX_HASH_ERR, "Can't find transaction hash %s in ledger", l_tx_hash_str);
            json_object_put(json_datum);
            DAP_DEL_Z(l_tx_hash);
            return DAP_CHAIN_NODE_CLI_COM_LEDGER_TX_HASH_ERR;
        }
        if (l_need_sign) {
            byte_t *item; size_t l_size;
            TX_ITEM_ITER_TX(item, l_size, l_datum_tx) {
                if (*item == TX_ITEM_TYPE_SIG) {
                    dap_sign_t *l_sign = dap_chain_datum_tx_item_sign_get_sig((dap_chain_tx_sig_t*)item);
                    char *l_sign_b64 = DAP_NEW_Z_SIZE(char, DAP_ENC_BASE64_ENCODE_SIZE(dap_sign_get_size(l_sign)) + 1);
                    size_t l_sign_size = dap_sign_get_size(l_sign);
                    dap_enc_base64_encode(l_sign, l_sign_size, l_sign_b64, DAP_ENC_DATA_TYPE_B64_URLSAFE);
                    
                    json_object *json_items = json_object_object_get(json_datum, "items");
                    if (json_items && json_object_is_type(json_items, json_type_array)) {
                        int array_len = json_object_array_length(json_items);
                        for (int i = 0; i < array_len; i++) {
                            json_object *item = json_object_array_get_idx(json_items, i);
                            const char *item_type = json_object_get_string(json_object_object_get(item, "type"));
                            if (item_type && strcmp(item_type, "sig_dil") == 0) {
                                json_object_object_add(item, "sig_b64", json_object_new_string(l_sign_b64));
                                json_object_object_add(item, "sig_b64_size", json_object_new_uint64(l_sign_size));
                            }
                        }
                    }
                }
            }
        }
        DAP_DELETE(l_tx_hash);
        if (json_datum){
            json_object_array_add(*a_json_arr_reply, json_datum);
        }    
    }
    else{
        dap_json_rpc_error_add(*a_json_arr_reply, DAP_CHAIN_NODE_CLI_COM_LEDGER_PARAM_ERR, "Command 'ledger' requires parameter 'list' or 'info'", l_tx_hash_str);
        return DAP_CHAIN_NODE_CLI_COM_LEDGER_PARAM_ERR;
    }
    return 0;
}


/**
 * @brief com_token
 * token command
 * @param a_argc
 * @param a_argv
 * @param a_arg_func
 * @param a_str_reply
 * @return int
 */
int com_token(int a_argc, char ** a_argv, void **a_str_reply, int a_version)
{
    json_object **a_json_arr_reply = (json_object **)a_str_reply;
    enum { CMD_NONE, CMD_LIST, CMD_INFO, CMD_TX };
    int arg_index = 1;
    const char *l_net_str = NULL;
    dap_chain_net_t * l_net = NULL;

    const char * l_hash_out_type = NULL;
    dap_cli_server_cmd_find_option_val(a_argv, arg_index, a_argc, "-H", &l_hash_out_type);
    if (!l_hash_out_type)
        l_hash_out_type = "hex";
    if (dap_strcmp(l_hash_out_type,"hex") && dap_strcmp(l_hash_out_type,"base58")) {
        dap_json_rpc_error_add(*a_json_arr_reply, DAP_CHAIN_NODE_CLI_COM_TOKEN_PARAM_ERR, "invalid parameter -H, valid values: -H <hex | base58>");
        return -DAP_CHAIN_NODE_CLI_COM_TOKEN_PARAM_ERR;
    }

    dap_cli_server_cmd_find_option_val(a_argv, arg_index, a_argc, "-net", &l_net_str);
    // Select chain network
    if(!l_net_str) {
        dap_json_rpc_error_add(*a_json_arr_reply, DAP_CHAIN_NODE_CLI_COM_TOKEN_PARAM_ERR, "command requires parameter '-net'");
        return -DAP_CHAIN_NODE_CLI_COM_TOKEN_PARAM_ERR;
    } else {
        if((l_net = dap_chain_net_by_name(l_net_str)) == NULL) { // Can't find such network
        dap_json_rpc_error_add(*a_json_arr_reply, DAP_CHAIN_NODE_CLI_COM_TOKEN_PARAM_ERR,
                    "command requires parameter '-net' to be valid chain network name");            
            return -DAP_CHAIN_NODE_CLI_COM_TOKEN_PARAM_ERR;
        }
    }

    int l_cmd = CMD_NONE;
    if (dap_cli_server_cmd_find_option_val(a_argv, 1, 2, "list", NULL))
        l_cmd = CMD_LIST;
    else if (dap_cli_server_cmd_find_option_val(a_argv, 1, 2, "info", NULL))
        l_cmd = CMD_INFO;
    else if (dap_cli_server_cmd_find_option_val(a_argv, 1, 2, "tx", NULL))
            l_cmd = CMD_TX;
    // token list
    if(l_cmd == CMD_LIST) {
        json_object* json_obj_tx = json_object_new_object();
        size_t l_total_all_token = dap_db_net_history_token_list(*a_json_arr_reply, l_net, NULL, l_hash_out_type, json_obj_tx, a_version);

        json_object_object_length(json_obj_tx);
        json_object_object_add(json_obj_tx, "tokens", json_object_new_uint64(l_total_all_token));
        json_object_array_add(*a_json_arr_reply, json_obj_tx);
        return 0;
    }
    // token info
    else if(l_cmd == CMD_INFO) {
        const char *l_token_name_str = NULL;
        dap_cli_server_cmd_find_option_val(a_argv, arg_index, a_argc, "-name", &l_token_name_str);
        if(!l_token_name_str) {
            dap_json_rpc_error_add(*a_json_arr_reply, DAP_CHAIN_NODE_CLI_COM_TOKEN_PARAM_ERR, "command requires parameter '-name' <token name>");
            return -DAP_CHAIN_NODE_CLI_COM_TOKEN_PARAM_ERR;
        }
        json_object *json_obj_tx = json_object_new_object();
        if (!dap_db_net_history_token_list(*a_json_arr_reply, l_net, l_token_name_str, l_hash_out_type, json_obj_tx, a_version)) {
            dap_json_rpc_error_add(*a_json_arr_reply, DAP_CHAIN_NODE_CLI_COM_TOKEN_FOUND_ERR, "token '%s' not found\n", l_token_name_str);\
            return -DAP_CHAIN_NODE_CLI_COM_TOKEN_UNKNOWN;
        }
        json_object_array_add(*a_json_arr_reply, json_obj_tx);
        return DAP_CHAIN_NODE_CLI_COM_TOKEN_OK;
    }
    // command tx history
    else if(l_cmd == CMD_TX) {
        dap_json_rpc_error_add(*a_json_arr_reply, DAP_CHAIN_NODE_CLI_COM_TOKEN_UNKNOWN, 
            "The cellframe-node-cli token tx command is deprecated and no longer supported.\n");
        
        return DAP_CHAIN_NODE_CLI_COM_TOKEN_UNKNOWN;
#if 0
        dap_chain_tx_hash_processed_ht_t *l_list_tx_hash_processd = NULL;
        enum { SUBCMD_TX_NONE, SUBCMD_TX_ALL, SUBCMD_TX_ADDR };
        // find subcommand
        int l_subcmd = CMD_NONE;
        const char *l_addr_base58_str = NULL;
        const char *l_wallet_name = NULL;
        if(dap_cli_server_cmd_find_option_val(a_argv, 2, a_argc, "all", NULL))
            l_subcmd = SUBCMD_TX_ALL;
        else if(dap_cli_server_cmd_find_option_val(a_argv, 2, a_argc, "-addr", &l_addr_base58_str))
            l_subcmd = SUBCMD_TX_ADDR;
        else if(dap_cli_server_cmd_find_option_val(a_argv, 2, a_argc, "-w", &l_wallet_name))
            l_subcmd = SUBCMD_TX_ADDR;

        const char *l_token_name_str = NULL;
        const char *l_page_start_str = NULL;
        const char *l_page_size_str = NULL;
        const char *l_page_str = NULL;
        dap_cli_server_cmd_find_option_val(a_argv, arg_index, a_argc, "-name", &l_token_name_str);
        dap_cli_server_cmd_find_option_val(a_argv, arg_index, a_argc, "-page_start", &l_page_start_str);
        dap_cli_server_cmd_find_option_val(a_argv, arg_index, a_argc, "-page_size", &l_page_size_str);
        dap_cli_server_cmd_find_option_val(a_argv, arg_index, a_argc, "-page", &l_page_str);
        if(!l_token_name_str) {
            dap_cli_server_cmd_set_reply_text(a_str_reply, "command requires parameter '-name' <token name>");
            return -4;
        }
        long l_page_start = -1;// not used if =-1
        long l_page_size = 10;
        long l_page = 2;
        long l_cur_datum = 0;
        if(l_page_start_str)
            l_page_start = strtol(l_page_start_str, NULL, 10);
        if(l_page_size_str) {
            l_page_size = strtol(l_page_size_str, NULL, 10);
            if(l_page_size < 1)
                l_page_size = 1;
        }
        if(l_page_str) {
            l_page = strtol(l_page_str, NULL, 10);
            if(l_page < 1)
                l_page = 1;
        }

        // tx all
        if(l_subcmd == SUBCMD_TX_ALL) {
            dap_string_t *l_str_out = dap_string_new(NULL);
            // get first chain
            void *l_chain_tmp = (void*) 0x1;
            dap_chain_t *l_chain_cur = dap_chain_enum(&l_chain_tmp);
            while(l_chain_cur) {
                // only selected net
                if(l_net->pub.id.uint64 == l_chain_cur->net_id.uint64) {
                    long l_chain_datum = l_cur_datum;
                    dap_ledger_t *l_ledger = dap_ledger_by_net_name(l_net_str);
                    char *l_datum_list_str = dap_db_history_filter(l_chain_cur, l_ledger, l_token_name_str, NULL,
                                                                   l_hash_out_type, l_page_start * l_page_size, (l_page_start+l_page)*l_page_size, &l_chain_datum, l_list_tx_hash_processd);
                    if(l_datum_list_str) {
                        l_cur_datum += l_chain_datum;
                        dap_string_append_printf(l_str_out, "Chain: %s\n", l_chain_cur->name);
                        dap_string_append_printf(l_str_out, "%s\n\n", l_datum_list_str);
                        DAP_DELETE(l_datum_list_str);
                    }
                }
                // next chain
                dap_chain_enum_unlock();
                l_chain_cur = dap_chain_enum(&l_chain_tmp);
            }
            dap_chain_enum_unlock();
            s_dap_chain_tx_hash_processed_ht_free(&l_list_tx_hash_processd);
            dap_cli_server_cmd_set_reply_text(a_str_reply, "%s", l_str_out->str);
            dap_string_free(l_str_out, true);
            return 0;
        }
            // tx -addr or tx -wallet
        else if(l_subcmd == SUBCMD_TX_ADDR) {
            // parse addr from -addr <addr> or -wallet <wallet>
            dap_chain_addr_t *l_addr_base58 = NULL;
            if(l_addr_base58_str) {
                //l_addr_base58 = dap_strdup(l_addr_base58_str);
                l_addr_base58 = dap_chain_addr_from_str(l_addr_base58_str);
            }
            else if(l_wallet_name) {
                const char *c_wallets_path = dap_chain_wallet_get_path(g_config);
                dap_chain_wallet_t * l_wallet = dap_chain_wallet_open(l_wallet_name, c_wallets_path);
                if(l_wallet) {
                    dap_chain_addr_t *l_addr_tmp = (dap_chain_addr_t *) dap_chain_wallet_get_addr(l_wallet,
                                                                                                  l_net->pub.id);
                    l_addr_base58 = DAP_NEW_SIZE(dap_chain_addr_t, sizeof(dap_chain_addr_t));
                    memcpy(l_addr_base58, l_addr_tmp, sizeof(dap_chain_addr_t));
                    dap_chain_wallet_close(l_wallet);
                    char *ffl_addr_base58 = dap_chain_addr_to_str_static(l_addr_base58);
                    ffl_addr_base58 = 0;
                }
                else {
                    dap_cli_server_cmd_set_reply_text(a_str_reply, "wallet '%s' not found", l_wallet_name);
                    return -2;
                }
            }
            if(!l_addr_base58) {
                dap_cli_server_cmd_set_reply_text(a_str_reply, "address not recognized");
                return -3;
            }

            dap_string_t *l_str_out = dap_string_new(NULL);
            // get first chain
            void *l_chain_tmp = (void*) 0x1;
            dap_chain_t *l_chain_cur = dap_chain_enum(&l_chain_tmp);
            while(l_chain_cur) {
                // only selected net
                if(l_net->pub.id.uint64 == l_chain_cur->net_id.uint64) {
                    long l_chain_datum = l_cur_datum;
                    char *l_datum_list_str = dap_db_history_addr(l_addr_base58, l_chain_cur, l_hash_out_type);
                    if(l_datum_list_str) {
                        l_cur_datum += l_chain_datum;
                        dap_string_append_printf(l_str_out, "Chain: %s\n", l_chain_cur->name);
                        dap_string_append_printf(l_str_out, "%s\n\n", l_datum_list_str);
                        DAP_DELETE(l_datum_list_str);
                    }
                }
                // next chain
                dap_chain_enum_unlock();
                l_chain_cur = dap_chain_enum(&l_chain_tmp);
            }
            dap_chain_enum_unlock();
            dap_cli_server_cmd_set_reply_text(a_str_reply, "%s", l_str_out->str);
            dap_string_free(l_str_out, true);
            DAP_DELETE(l_addr_base58);
            return 0;

        }
        else{
            dap_cli_server_cmd_set_reply_text(a_str_reply, "not found parameter '-all', '-wallet' or '-addr'");
            return -1;
        }
#endif
    }

    dap_json_rpc_error_add(*a_json_arr_reply, DAP_CHAIN_NODE_CLI_COM_TOKEN_UNKNOWN, "unknown command code %d", l_cmd);
    return -DAP_CHAIN_NODE_CLI_COM_TOKEN_UNKNOWN;
}

/* Decree section */

/**
 * @brief
 * sign data (datum_decree) by certificates (1 or more)
 * successful count of signes return in l_sign_counter
 * @param l_certs - array with certificates loaded from dcert file
 * @param l_datum_token - updated pointer for l_datum_token variable after realloc
 * @param l_certs_count - count of certificate
 * @param l_datum_data_offset - offset of datum
 * @param l_sign_counter - counter of successful data signing operation
 * @return dap_chain_datum_token_t*
 */
static dap_chain_datum_anchor_t * s_sign_anchor_in_cycle(dap_cert_t ** a_certs, dap_chain_datum_anchor_t *a_datum_anchor,
                    size_t a_certs_count, size_t *a_total_sign_count)
{
    size_t l_cur_sign_offset = a_datum_anchor->header.data_size + a_datum_anchor->header.signs_size;
    size_t l_total_signs_size = a_datum_anchor->header.signs_size, l_total_sign_count = 0;

    for(size_t i = 0; i < a_certs_count; i++)
    {
        dap_sign_t * l_sign = dap_cert_sign(a_certs[i],  a_datum_anchor, sizeof(dap_chain_datum_anchor_t) + a_datum_anchor->header.data_size);

        if (l_sign) {
            size_t l_sign_size = dap_sign_get_size(l_sign);
            dap_chain_datum_anchor_t *l_new_anchor
                = DAP_REALLOC_RET_VAL_IF_FAIL(a_datum_anchor, sizeof(dap_chain_datum_anchor_t) + l_cur_sign_offset + l_sign_size, NULL, l_sign);
            a_datum_anchor = l_new_anchor;
            memcpy((byte_t*)a_datum_anchor->data_n_sign + l_cur_sign_offset, l_sign, l_sign_size);
            l_total_signs_size += l_sign_size;
            l_cur_sign_offset += l_sign_size;
            a_datum_anchor->header.signs_size = l_total_signs_size;
            DAP_DELETE(l_sign);
            log_it(L_DEBUG,"<-- Signed with '%s'", a_certs[i]->name);
            l_total_sign_count++;
        }
    }

    *a_total_sign_count = l_total_sign_count;
    return a_datum_anchor;
}

// Decree commands handlers
int cmd_decree(int a_argc, char **a_argv, void **a_str_reply, int a_version)
{
    enum { CMD_NONE=0, CMD_CREATE, CMD_SIGN, CMD_ANCHOR, CMD_FIND, CMD_INFO };
    enum { TYPE_NONE=0, TYPE_COMMON, TYPE_SERVICE};
    enum { SUBTYPE_NONE=0, SUBTYPE_FEE, SUBTYPE_OWNERS, SUBTYPE_MIN_OWNERS, SUBTYPE_IP_BAN};
    int arg_index = 1;
    const char *l_net_str = NULL;
    const char * l_chain_str = NULL;
    const char * l_decree_chain_str = NULL;
    const char * l_certs_str = NULL;
    dap_cert_t ** l_certs = NULL;
    size_t l_certs_count = 0;
    dap_chain_net_t * l_net = NULL;
    dap_chain_t * l_chain = NULL;
    dap_chain_t * l_decree_chain = NULL;

    const char * l_hash_out_type = NULL;
    dap_cli_server_cmd_find_option_val(a_argv, arg_index, a_argc, "-H", &l_hash_out_type);
    if(!l_hash_out_type)
        l_hash_out_type = "hex";
    if(dap_strcmp(l_hash_out_type,"hex") && dap_strcmp(l_hash_out_type,"base58")) {
        dap_cli_server_cmd_set_reply_text(a_str_reply, "invalid parameter -H, valid values: -H <hex | base58>");
        return -1;
    }

    dap_cli_server_cmd_find_option_val(a_argv, arg_index, a_argc, "-net", &l_net_str);
    // Select chain network
    if(!l_net_str) {
        dap_cli_server_cmd_set_reply_text(a_str_reply, "command requires parameter '-net'");
        return -2;
    } else {
        if((l_net = dap_chain_net_by_name(l_net_str)) == NULL) { // Can't find such network
            dap_cli_server_cmd_set_reply_text(a_str_reply,
                    "command requires parameter '-net' to be valid chain network name");
            return -3;
        }
    }

    int l_cmd = CMD_NONE;
    if (dap_cli_server_cmd_find_option_val(a_argv, 1, 2, "create", NULL))
        l_cmd = CMD_CREATE;
    else if (dap_cli_server_cmd_find_option_val(a_argv, 1, 2, "sign", NULL))
        l_cmd = CMD_SIGN;
    else if (dap_cli_server_cmd_find_option_val(a_argv, 1, 2, "anchor", NULL))
        l_cmd = CMD_ANCHOR;
    else if (dap_cli_server_cmd_find_option_val(a_argv, 1, 2, "find", NULL))
        l_cmd = CMD_FIND;
    else if (dap_cli_server_cmd_find_option_val(a_argv, 1, 2, "info", NULL))
        l_cmd = CMD_INFO;

    if (l_cmd != CMD_FIND && l_cmd != CMD_INFO) {
        // Public certifiacte of condition owner
        dap_cli_server_cmd_find_option_val(a_argv, arg_index, a_argc, "-certs", &l_certs_str);
        if (!l_certs_str) {
            dap_cli_server_cmd_set_reply_text(a_str_reply, "decree create requires parameter '-certs'");
            return -106;
        }
        dap_cert_parse_str_list(l_certs_str, &l_certs, &l_certs_count);
    }

    switch (l_cmd)
    {
    case CMD_CREATE:{
        if(!l_certs_count) {
            dap_cli_server_cmd_set_reply_text(a_str_reply,
                    "decree create command requres at least one valid certificate to sign the decree");
            return -106;
        }
        int l_type = TYPE_NONE;
        if (dap_cli_server_cmd_find_option_val(a_argv, 2, 3, "common", NULL))
            l_type = TYPE_COMMON;
        else if (dap_cli_server_cmd_find_option_val(a_argv, 2, 3, "service", NULL))
            l_type = TYPE_SERVICE;

        dap_chain_datum_decree_t *l_datum_decree = NULL;

        if (l_type == TYPE_COMMON){
            // Common decree create
            dap_cli_server_cmd_find_option_val(a_argv, arg_index, a_argc, "-chain", &l_chain_str);

            // Search chain
            if(l_chain_str) {
                l_chain = dap_chain_net_get_chain_by_name(l_net, l_chain_str);
                if (l_chain == NULL) {
                    return dap_cli_server_cmd_set_reply_text(a_str_reply, "Invalid '-chain' parameter \"%s\", not found in net %s\n"
                                                                   "Available chain with decree support:\n\t\"%s\"\n",
                                                                   l_chain_str, l_net_str,
                                                                   dap_chain_net_get_chain_by_chain_type(l_net, CHAIN_TYPE_DECREE)->name),
                            -103;
                } else if (l_chain != dap_chain_net_get_chain_by_chain_type(l_net, CHAIN_TYPE_DECREE)){ // check chain to support decree
                    dap_cli_server_cmd_set_reply_text(a_str_reply, "Chain %s don't support decree", l_chain->name);
                    return -104;
                }
            }else if((l_chain = dap_chain_net_get_default_chain_by_chain_type(l_net, CHAIN_TYPE_DECREE)) == NULL) {
                dap_cli_server_cmd_set_reply_text(a_str_reply, "Can't find chain with decree support.");
                return -105;
            }

            dap_cli_server_cmd_find_option_val(a_argv, arg_index, a_argc, "-decree_chain", &l_decree_chain_str);

            // Search chain
            if(l_decree_chain_str) {
                l_decree_chain = dap_chain_net_get_chain_by_name(l_net, l_decree_chain_str);
                if (l_decree_chain == NULL) {
                    dap_string_t *l_reply = dap_string_new("");
                    dap_string_append_printf(l_reply, "Invalid '-chain' parameter \"%s\", not found in net %s\n"
                                                      "Available chains:",
                                                      l_chain_str, l_net_str);
                    dap_chain_t *l_chain;
                    DL_FOREACH(l_net->pub.chains, l_chain) {
                        dap_string_append_printf(l_reply, "\n\t%s", l_chain->name);
                    }
                    char *l_str_reply = dap_string_free(l_reply, false);
                    return dap_cli_server_cmd_set_reply_text(a_str_reply, "%s", l_str_reply), DAP_DELETE(l_str_reply), -103;
                }
            }else {
                dap_cli_server_cmd_set_reply_text(a_str_reply, "decree requires parameter -decree_chain.");
                return -105;
            }

            dap_tsd_t *l_tsd = NULL;
            dap_cert_t **l_new_certs = NULL;
            size_t l_new_certs_count = 0, l_total_tsd_size = 0;
            dap_list_t *l_tsd_list = NULL;

            int l_subtype = SUBTYPE_NONE;
            const char *l_param_value_str = NULL;
            const char *l_param_addr_str = NULL;
            if (dap_cli_server_cmd_find_option_val(a_argv, arg_index, a_argc, "-fee", &l_param_value_str)){
                l_subtype = SUBTYPE_FEE;
                if (!dap_cli_server_cmd_find_option_val(a_argv, arg_index, a_argc, "-to_addr", &l_param_addr_str)){
                    if (dap_chain_addr_is_blank(&l_net->pub.fee_addr)) {
                        dap_cli_server_cmd_set_reply_text(a_str_reply, "Use -to_addr parameter to set net fee");
                        return -111;
                    }
                }else{
                    l_total_tsd_size += sizeof(dap_tsd_t) + sizeof(dap_chain_addr_t);
                    l_tsd = DAP_NEW_Z_SIZE(dap_tsd_t, l_total_tsd_size);
                    if (!l_tsd) {
                        log_it(L_CRITICAL, "%s", c_error_memory_alloc);
                        dap_list_free_full(l_tsd_list, NULL);
                        return -1;
                    }
                    l_tsd->type = DAP_CHAIN_DATUM_DECREE_TSD_TYPE_FEE_WALLET;
                    l_tsd->size = sizeof(dap_chain_addr_t);
                    dap_chain_addr_t *l_addr = dap_chain_addr_from_str(l_param_addr_str);
                    memcpy(l_tsd->data, l_addr, sizeof(dap_chain_addr_t));
                    l_tsd_list = dap_list_append(l_tsd_list, l_tsd);
                }

                l_total_tsd_size += sizeof(dap_tsd_t) + sizeof(uint256_t);
                l_tsd = DAP_NEW_Z_SIZE(dap_tsd_t, l_total_tsd_size);
                if (!l_tsd) {
                    log_it(L_CRITICAL, "%s", c_error_memory_alloc);
                    dap_list_free_full(l_tsd_list, NULL);
                    return -1;
                }
                l_tsd->type = DAP_CHAIN_DATUM_DECREE_TSD_TYPE_FEE;
                l_tsd->size = sizeof(uint256_t);
                *(uint256_t*)(l_tsd->data) = dap_uint256_scan_uninteger(l_param_value_str);
                l_tsd_list = dap_list_append(l_tsd_list, l_tsd);
            }else if (dap_cli_server_cmd_find_option_val(a_argv, arg_index, a_argc, "-new_certs", &l_param_value_str)){
                l_subtype = SUBTYPE_OWNERS;
                dap_cert_parse_str_list(l_param_value_str, &l_new_certs, &l_new_certs_count);

                dap_chain_net_t *l_net = dap_chain_net_by_name(l_net_str);
                uint16_t l_min_signs = dap_chain_net_get_net_decree(l_net)->min_num_of_owners;
                if (l_new_certs_count < l_min_signs) {
                    log_it(L_WARNING,"Number of new certificates is less than minimum owner number.");
                    return -106;
                }

                size_t l_failed_certs = 0;
                for (size_t i=0;i<l_new_certs_count;i++){
                    dap_pkey_t *l_pkey = dap_cert_to_pkey(l_new_certs[i]);
                    if(!l_pkey)
                    {
                        log_it(L_WARNING,"New cert [%zu] have no public key.", i);
                        l_failed_certs++;
                        continue;
                    }
                    l_tsd = dap_tsd_create(DAP_CHAIN_DATUM_DECREE_TSD_TYPE_OWNER, l_pkey, sizeof(dap_pkey_t) + (size_t)l_pkey->header.size);
                    DAP_DELETE(l_pkey);
                    l_tsd_list = dap_list_append(l_tsd_list, l_tsd);
                    l_total_tsd_size += sizeof(dap_tsd_t) + (size_t)l_tsd->size;
                }
                if(l_failed_certs)
                {
                    dap_list_free_full(l_tsd_list, NULL);
                    return -108;
                }
            }else if (dap_cli_server_cmd_find_option_val(a_argv, arg_index, a_argc, "-signs_verify", &l_param_value_str)) {
                l_subtype = SUBTYPE_MIN_OWNERS;
                uint256_t l_new_num_of_owners = dap_uint256_scan_uninteger(l_param_value_str);
                if (IS_ZERO_256(l_new_num_of_owners)) {
                    log_it(L_WARNING, "The minimum number of owners can't be zero");
                    dap_list_free_full(l_tsd_list, NULL);
                    return -112;
                }
                dap_chain_net_t *l_net = dap_chain_net_by_name(l_net_str);
                uint256_t l_owners = GET_256_FROM_64(dap_chain_net_get_net_decree(l_net)->num_of_owners);
                if (compare256(l_new_num_of_owners, l_owners) > 0) {
                    log_it(L_WARNING, "The minimum number of owners is greater than the total number of owners.");
                    dap_list_free_full(l_tsd_list, NULL);
                    return -110;
                }

                l_total_tsd_size = sizeof(dap_tsd_t) + sizeof(uint256_t);
                l_tsd = DAP_NEW_Z_SIZE(dap_tsd_t, l_total_tsd_size);
                if (!l_tsd) {
                    log_it(L_CRITICAL, "%s", c_error_memory_alloc);
                    dap_list_free_full(l_tsd_list, NULL);
                    return -1;
                }
                l_tsd->type = DAP_CHAIN_DATUM_DECREE_TSD_TYPE_MIN_OWNER;
                l_tsd->size = sizeof(uint256_t);
                *(uint256_t *) (l_tsd->data) = l_new_num_of_owners;
                l_tsd_list = dap_list_append(l_tsd_list, l_tsd);
            } else{
                dap_cli_server_cmd_set_reply_text(a_str_reply, "Decree subtype fail.");
                return -111;
            }

            if (l_subtype == DAP_CHAIN_DATUM_DECREE_COMMON_SUBTYPE_OWNERS ||
                l_subtype == DAP_CHAIN_DATUM_DECREE_COMMON_SUBTYPE_OWNERS_MIN)
            {
                if (l_decree_chain->id.uint64 != l_chain->id.uint64){
                    dap_cli_server_cmd_set_reply_text(a_str_reply, "Decree subtype %s not suppurted by chain %s",
                                                      dap_chain_datum_decree_subtype_to_str(l_subtype), l_decree_chain_str);
                    return -107;
                }
            } else if (l_decree_chain->id.uint64 == l_chain->id.uint64){
                dap_cli_server_cmd_set_reply_text(a_str_reply, "Decree subtype %s not suppurted by chain %s",
                                                  dap_chain_datum_decree_subtype_to_str(l_subtype), l_decree_chain_str);
                return -107;
            }

            l_datum_decree = DAP_NEW_Z_SIZE(dap_chain_datum_decree_t, sizeof(dap_chain_datum_decree_t) + l_total_tsd_size);
            l_datum_decree->decree_version = DAP_CHAIN_DATUM_DECREE_VERSION;
            l_datum_decree->header.ts_created = dap_time_now();
            l_datum_decree->header.type = l_type;
            l_datum_decree->header.common_decree_params.net_id = dap_chain_net_id_by_name(l_net_str);
            l_datum_decree->header.common_decree_params.chain_id = l_decree_chain->id;
            l_datum_decree->header.common_decree_params.cell_id = *dap_chain_net_get_cur_cell(l_net);
            l_datum_decree->header.sub_type = l_subtype;
            l_datum_decree->header.data_size = l_total_tsd_size;
            l_datum_decree->header.signs_size = 0;

            size_t l_data_tsd_offset = 0;
            for ( dap_list_t* l_iter=dap_list_first(l_tsd_list); l_iter; l_iter=l_iter->next){
                dap_tsd_t * l_b_tsd = (dap_tsd_t *) l_iter->data;
                size_t l_tsd_size = dap_tsd_size(l_b_tsd);
                memcpy((byte_t*)l_datum_decree->data_n_signs + l_data_tsd_offset, l_b_tsd, l_tsd_size);
                l_data_tsd_offset += l_tsd_size;
            }
            dap_list_free_full(l_tsd_list, NULL);

        }else if (l_type == TYPE_SERVICE) {

        }else{
            dap_cli_server_cmd_set_reply_text(a_str_reply, "not found decree type (common or service)");
            return -107;
        }

        // Sign decree
        size_t l_total_signs_success = 0;
        if (l_certs_count)
            l_datum_decree = dap_chain_datum_decree_sign_in_cycle(l_certs, l_datum_decree, l_certs_count, &l_total_signs_success);

        if (!l_datum_decree || l_total_signs_success == 0){
            dap_cli_server_cmd_set_reply_text(a_str_reply,
                        "Decree creation failed. Successful count of certificate signing is 0");
                return -108;
        }

        // Create datum
        dap_chain_datum_t * l_datum = dap_chain_datum_create(DAP_CHAIN_DATUM_DECREE,
                                                             l_datum_decree,
                                                             sizeof(*l_datum_decree) + l_datum_decree->header.data_size +
                                                             l_datum_decree->header.signs_size);
        DAP_DELETE(l_datum_decree);
        char *l_key_str_out = dap_chain_mempool_datum_add(l_datum, l_chain, l_hash_out_type);
        DAP_DELETE(l_datum);
        dap_cli_server_cmd_set_reply_text(a_str_reply, "Datum %s is%s placed in datum pool",
                                          l_key_str_out ? l_key_str_out : "",
                                          l_key_str_out ? "" : " not");
        break;
    }
    case CMD_SIGN:{
        if(!l_certs_count) {
            dap_cli_server_cmd_set_reply_text(a_str_reply,
                    "decree sign command requres at least one valid certificate to sign");
            return -106;
        }

        const char * l_datum_hash_str = NULL;
        dap_cli_server_cmd_find_option_val(a_argv, arg_index, a_argc, "-datum", &l_datum_hash_str);
        if(l_datum_hash_str) {
            char * l_datum_hash_hex_str = NULL;
            char * l_datum_hash_base58_str = NULL;
            dap_cli_server_cmd_find_option_val(a_argv, arg_index, a_argc, "-chain", &l_chain_str);
            // Search chain
            if(l_chain_str) {
                l_chain = dap_chain_net_get_chain_by_name(l_net, l_chain_str);
                if (l_chain == NULL) {
                    return dap_cli_server_cmd_set_reply_text(a_str_reply, "Invalid '-chain' parameter \"%s\", not found in net %s\n"
                                                                          "Available chain with decree support:\n\t\"%s\"\n",
                                                                          l_chain_str, l_net_str,
                                                                          dap_chain_net_get_chain_by_chain_type(l_net, CHAIN_TYPE_DECREE)->name),
                            -103;
                } else if (l_chain != dap_chain_net_get_chain_by_chain_type(l_net, CHAIN_TYPE_DECREE)){ // check chain to support decree
                    dap_cli_server_cmd_set_reply_text(a_str_reply, "Chain %s don't support decree", l_chain->name);
                    return -104;
                }
            }else if((l_chain = dap_chain_net_get_default_chain_by_chain_type(l_net, CHAIN_TYPE_DECREE)) == NULL) {
                dap_cli_server_cmd_set_reply_text(a_str_reply, "Can't find chain with decree support.");
                return -105;
            }

            char * l_gdb_group_mempool = dap_chain_net_get_gdb_group_mempool_new(l_chain);
            if(!l_gdb_group_mempool) {
                l_gdb_group_mempool = dap_chain_net_get_gdb_group_mempool_by_chain_type(l_net, CHAIN_TYPE_DECREE);
            }
            // datum hash may be in hex or base58 format
            if(!dap_strncmp(l_datum_hash_str, "0x", 2) || !dap_strncmp(l_datum_hash_str, "0X", 2)) {
                l_datum_hash_hex_str = dap_strdup(l_datum_hash_str);
                l_datum_hash_base58_str = dap_enc_base58_from_hex_str_to_str(l_datum_hash_str);
            } else {
                l_datum_hash_hex_str = dap_enc_base58_to_hex_str_from_str(l_datum_hash_str);
                l_datum_hash_base58_str = dap_strdup(l_datum_hash_str);
            }

            const char *l_datum_hash_out_str;
            if(!dap_strcmp(l_hash_out_type,"hex"))
                l_datum_hash_out_str = l_datum_hash_hex_str;
            else
                l_datum_hash_out_str = l_datum_hash_base58_str;

            log_it(L_DEBUG, "Requested to sign decree creation %s in gdb://%s with certs %s",
                    l_gdb_group_mempool, l_datum_hash_hex_str, l_certs_str);

            dap_chain_datum_t * l_datum = NULL;
            size_t l_datum_size = 0;
            if((l_datum = (dap_chain_datum_t*) dap_global_db_get_sync(l_gdb_group_mempool,
                    l_datum_hash_hex_str, &l_datum_size, NULL, NULL )) != NULL) {
                // Check if its decree creation
                if(l_datum->header.type_id == DAP_CHAIN_DATUM_DECREE) {
                    dap_chain_datum_decree_t *l_datum_decree = DAP_DUP_SIZE((dap_chain_datum_decree_t*)l_datum->data, l_datum->header.data_size);
                    DAP_DELETE(l_datum);

                    // Sign decree
                    size_t l_total_signs_success = 0;
                    if (l_certs_count)
                        l_datum_decree = dap_chain_datum_decree_sign_in_cycle(l_certs, l_datum_decree, l_certs_count, &l_total_signs_success);

                    if (!l_datum_decree || l_total_signs_success == 0){
                        dap_cli_server_cmd_set_reply_text(a_str_reply,
                                    "Decree creation failed. Successful count of certificate signing is 0");
                            return -108;
                    }
                    size_t l_decree_size = dap_chain_datum_decree_get_size(l_datum_decree);
                    dap_chain_datum_t * l_datum = dap_chain_datum_create(DAP_CHAIN_DATUM_DECREE,
                                                                         l_datum_decree, l_decree_size);
                    DAP_DELETE(l_datum_decree);

                    char *l_key_str_out = dap_chain_mempool_datum_add(l_datum, l_chain, l_hash_out_type);
                    DAP_DELETE(l_datum);
                    dap_cli_server_cmd_set_reply_text(a_str_reply, "Datum %s is%s placed in datum pool",
                                                      l_key_str_out ? l_key_str_out : "",
                                                      l_key_str_out ? "" : " not");

                    }else{
                    dap_cli_server_cmd_set_reply_text(a_str_reply,
                            "Error! Wrong datum type. decree sign only decree datum");
                    return -61;
                }
            }else{
                dap_cli_server_cmd_set_reply_text(a_str_reply,
                        "decree sign can't find datum with %s hash in the mempool of %s:%s",l_datum_hash_out_str,l_net? l_net->pub.name: "<undefined>",
                        l_chain?l_chain->name:"<undefined>");
                return -5;
            }
            DAP_DEL_MULTY(l_datum_hash_hex_str, l_datum_hash_base58_str);
        } else {
            dap_cli_server_cmd_set_reply_text(a_str_reply, "decree sign need -datum <datum hash> argument");
            return -2;
        }
        break;
    }
    case CMD_ANCHOR:{
        dap_cli_server_cmd_find_option_val(a_argv, arg_index, a_argc, "-chain", &l_chain_str);

        // Search chain
        if(l_chain_str) {
            l_chain = dap_chain_net_get_chain_by_name(l_net, l_chain_str);
            if (l_chain == NULL) {
                return dap_cli_server_cmd_set_reply_text(a_str_reply, "Invalid '-chain' parameter \"%s\", not found in net %s\n"
                                                                      "Available chain with anchor support:\n\t\"%s\"\n",
                                                                      l_chain_str, l_net_str,
                                                                      dap_chain_net_get_chain_by_chain_type(l_net, CHAIN_TYPE_ANCHOR)->name),
                        -103;
            } else if (l_chain != dap_chain_net_get_chain_by_chain_type(l_net, CHAIN_TYPE_ANCHOR)){ // check chain to support decree
                dap_cli_server_cmd_set_reply_text(a_str_reply, "Chain %s don't support decree", l_chain->name);
                return -104;
            }
        }else if((l_chain = dap_chain_net_get_default_chain_by_chain_type(l_net, CHAIN_TYPE_ANCHOR)) == NULL) {
            dap_cli_server_cmd_set_reply_text(a_str_reply, "Can't find chain with default anchor support.");
            return -105;
        }

        dap_chain_datum_anchor_t *l_datum_anchor = NULL;
        dap_hash_fast_t l_hash = {};
        const char * l_datum_hash_str = NULL;
        if (!dap_cli_server_cmd_find_option_val(a_argv, arg_index, a_argc, "-datum", &l_datum_hash_str))
        {
            dap_cli_server_cmd_set_reply_text(a_str_reply,
                        "Anchor creation failed. Cmd decree create anchor must contain -datum parameter.");
                return -107;
        }
        if(l_datum_hash_str) {
            dap_chain_hash_fast_from_str(l_datum_hash_str, &l_hash);
        }

        // Pack data into TSD
        dap_tsd_t *l_tsd = NULL;
        l_tsd = dap_tsd_create(DAP_CHAIN_DATUM_ANCHOR_TSD_TYPE_DECREE_HASH, &l_hash, sizeof(dap_hash_fast_t));
        if(!l_tsd)
        {
            dap_cli_server_cmd_set_reply_text(a_str_reply,
                        "Anchor creation failed. Memory allocation fail.");
                return -107;
        }

        // Create anchor datum
        l_datum_anchor = DAP_NEW_Z_SIZE(dap_chain_datum_anchor_t, sizeof(dap_chain_datum_anchor_t) + dap_tsd_size(l_tsd));
        l_datum_anchor->header.data_size = dap_tsd_size(l_tsd);
        l_datum_anchor->header.ts_created = dap_time_now();
        memcpy(l_datum_anchor->data_n_sign, l_tsd, dap_tsd_size(l_tsd));

        DAP_DEL_Z(l_tsd);

        // Sign anchor
        size_t l_total_signs_success = 0;
        if (l_certs_count)
            l_datum_anchor = s_sign_anchor_in_cycle(l_certs, l_datum_anchor, l_certs_count, &l_total_signs_success);

        if (!l_datum_anchor || l_total_signs_success == 0){
            dap_cli_server_cmd_set_reply_text(a_str_reply,
                        "Anchor creation failed. Successful count of certificate signing is 0");
            return DAP_DELETE(l_datum_anchor), -108;
        }

        // Create datum
        dap_chain_datum_t * l_datum = dap_chain_datum_create(DAP_CHAIN_DATUM_ANCHOR,
                                                             l_datum_anchor,
                                                             sizeof(*l_datum_anchor) + l_datum_anchor->header.data_size +
                                                             l_datum_anchor->header.signs_size);
        DAP_DELETE(l_datum_anchor);
        char *l_key_str_out = dap_chain_mempool_datum_add(l_datum, l_chain, l_hash_out_type);
        DAP_DELETE(l_datum);
        dap_cli_server_cmd_set_reply_text(a_str_reply, "Datum %s is%s placed in datum pool",
                                          l_key_str_out ? l_key_str_out : "",
                                          l_key_str_out ? "" : " not");
        break;
    }
    case CMD_FIND: {
        const char *l_hash_str = NULL;
        dap_cli_server_cmd_find_option_val(a_argv, arg_index, a_argc, "-hash", &l_hash_str);
        if (!l_hash_str) {
            dap_cli_server_cmd_set_reply_text(a_str_reply, "Command 'decree find' requiers parameter '-hash'");
            return -110;
        }
        dap_hash_fast_t l_datum_hash;
        if (dap_chain_hash_fast_from_hex_str(l_hash_str, &l_datum_hash) &&
                dap_chain_hash_fast_from_base58_str(l_hash_str, &l_datum_hash)) {
            dap_cli_server_cmd_set_reply_text(a_str_reply, "Can't convert '-hash' parameter to numeric value");
            return -111;
        }
        bool l_applied = false;
        dap_chain_datum_decree_t *l_decree = dap_chain_net_decree_get_by_hash(l_net, &l_datum_hash, &l_applied);
        dap_cli_server_cmd_set_reply_text(a_str_reply, "Specified decree is %s in decrees hash-table",
                                          l_decree ? (l_applied ? "applied" : "not applied") : "not found");
    } break;
    case CMD_INFO: {
        dap_string_t *l_str_owner_pkey = dap_string_new("");
        dap_chain_net_decree_t *l_net_decree = dap_chain_net_get_net_decree(l_net);
        int i = 1;
        for (dap_list_t *l_current_pkey = l_net_decree->pkeys; l_current_pkey; l_current_pkey = l_current_pkey->next){
            dap_pkey_t *l_pkey = (dap_pkey_t*)(l_current_pkey->data);
            dap_hash_fast_t l_pkey_hash = {0};
            dap_pkey_get_hash(l_pkey, &l_pkey_hash);
            char *l_pkey_hash_str = dap_hash_fast_to_str_new(&l_pkey_hash);
            dap_string_append_printf(l_str_owner_pkey, "\t%d) %s\n", i, l_pkey_hash_str);
            i++;
            DAP_DELETE(l_pkey_hash_str);
        }
        dap_cli_server_cmd_set_reply_text(a_str_reply, "Decree info:\n"
                                                       "\tOwners: %d\n"
                                                       "\t=====================================================================\n"
                                                       "%s"
                                                       "\t=====================================================================\n"
                                                       "\tMin owners for apply decree: %d\n",
                                          l_net_decree->num_of_owners, l_str_owner_pkey->str,
                                          l_net_decree->min_num_of_owners);
        dap_string_free(l_str_owner_pkey, true);
    } break;
    default:
        dap_cli_server_cmd_set_reply_text(a_str_reply, "Not found decree action. Use create, sign, anchor or find parameter");
        return -1;
    }

    return 0;
}<|MERGE_RESOLUTION|>--- conflicted
+++ resolved
@@ -100,17 +100,10 @@
     const char *l_description = dap_ledger_get_description_by_ticker(a_ledger, l_ticker);
     dap_time_to_str_rfc822(l_tmp_buf, DAP_TIME_STR_SIZE, a_datum->header.ts_created);
     dap_chain_hash_fast_to_str(a_tx_hash,l_tx_hash_str,sizeof(l_tx_hash_str));
-<<<<<<< HEAD
-    json_object_object_add(json_obj_out, "datum_tx_hash", json_object_new_string(l_tx_hash_str));
-    json_object_object_add(json_obj_out, "ts_created", json_object_new_string(l_tmp_buf));
-    json_object_object_add(json_obj_out, "token_ticker", json_object_new_string(l_ticker));
-    json_object_object_add(json_obj_out, "token_description", l_description ? json_object_new_string(l_description)
-=======
     json_object_object_add(json_obj_out, a_version == 1 ? "Datum_tx_hash" : "datum_tx_hash", json_object_new_string(l_tx_hash_str));
     json_object_object_add(json_obj_out, a_version == 1 ? "TS_Created" : "ts_created", json_object_new_string(l_tmp_buf));
     json_object_object_add(json_obj_out, a_version == 1 ? "Token_ticker" : "token_ticker", json_object_new_string(l_ticker));
     json_object_object_add(json_obj_out, a_version == 1 ? "Token_description" : "token_description", l_description ? json_object_new_string(l_description)
->>>>>>> 0c651e35
                                                                             : json_object_new_null());
     dap_chain_datum_dump_tx_json(a_json_arr_reply, a_datum, l_ticker, json_obj_out, a_hash_out_type, a_tx_hash, a_ledger->net->pub.id, a_version);
     json_object* json_arr_items = json_object_new_array();
@@ -123,24 +116,14 @@
             char l_hash_str[DAP_CHAIN_HASH_FAST_STR_SIZE] = { '\0' };
             dap_hash_fast_to_str(&l_spender, l_hash_str, sizeof(l_hash_str));
             json_object * l_json_obj_datum = json_object_new_object();
-<<<<<<< HEAD
-            json_object_object_add(l_json_obj_datum, "out", json_object_new_int(l_out_idx));
-            json_object_object_add(l_json_obj_datum, "is_spent_by_tx", json_object_new_string(l_hash_str));
-=======
             json_object_object_add(l_json_obj_datum, a_version == 1 ? "OUT - " : "out", json_object_new_int(l_out_idx));
             json_object_object_add(l_json_obj_datum, a_version == 1 ? "is spent by tx" : "spent_by_tx", json_object_new_string(l_hash_str));
->>>>>>> 0c651e35
             json_object_array_add(json_arr_items, l_json_obj_datum);
             l_spent = true;
         }
     }
-<<<<<<< HEAD
-    json_object_object_add(json_obj_out, "spent_outs", json_arr_items);
-    json_object_object_add(json_obj_out, "all_outs_yet_unspent", l_spent ? json_object_new_string("no") : json_object_new_string("yes"));
-=======
     json_object_object_add(json_obj_out, a_version == 1 ? "Spent OUTs" : "spent_outs", json_arr_items);
     json_object_object_add(json_obj_out, a_version == 1 ? "all OUTs yet unspent" : "all_outs_yet_unspent", l_spent ? json_object_new_string("no") : json_object_new_string("yes"));
->>>>>>> 0c651e35
     return true;
 }
 
@@ -906,11 +889,7 @@
                 json_object_put(json_arr_out);
                 return NULL;
             }
-<<<<<<< HEAD
-            json_object_object_add(json_tx_history, "tx_number", json_object_new_uint64(l_count+1));                     
-=======
             json_object_object_add(json_tx_history, a_version == 1 ? "tx number" : "tx_num", json_object_new_uint64(l_count+1));                     
->>>>>>> 0c651e35
             json_object_array_add(json_arr_out, json_tx_history);
             ++i_tmp;
             l_count++;            
@@ -971,13 +950,8 @@
         if (!l_jobj_ticker) {
             l_jobj_ticker = json_object_new_object();
             dap_ledger_t *l_ledger = dap_chain_net_by_id(a_chain->net_id)->pub.ledger;
-<<<<<<< HEAD
-            json_object *l_current_state = dap_ledger_token_info_by_name(l_ledger, l_token->ticker);
-            json_object_object_add(l_jobj_ticker, "current_state", l_current_state);
-=======
             json_object *l_current_state = dap_ledger_token_info_by_name(l_ledger, l_token->ticker, a_version);
             json_object_object_add(l_jobj_ticker, a_version == 1 ? "current state" : "current_state", l_current_state);
->>>>>>> 0c651e35
             l_jobj_decls = json_object_new_array();
             l_jobj_updates = json_object_new_array();
             json_object_object_add(l_jobj_ticker, "declarations", l_jobj_decls);
@@ -991,11 +965,7 @@
         int l_ret_code = l_datum_iter->ret_code;
         json_object* json_history_token = json_object_new_object();
         json_object_object_add(json_history_token, "status", json_object_new_string(l_ret_code ? "DECLINED" : "ACCEPTED"));
-<<<<<<< HEAD
-        json_object_object_add(json_history_token, "ledger_return_code", json_object_new_int(l_ret_code));
-=======
         json_object_object_add(json_history_token, a_version == 1 ? "Ledger return code" : "ledger_ret_code", json_object_new_int(l_ret_code));
->>>>>>> 0c651e35
         switch (l_token->type) {
             case DAP_CHAIN_DATUM_TOKEN_TYPE_OLD_SIMPLE:
             case DAP_CHAIN_DATUM_TOKEN_TYPE_OLD_PUBLIC:
@@ -1042,11 +1012,7 @@
             json_object_array_add(json_arr_obj_tx, json_obj_tx);
         l_token_num_total += l_token_num;
     }
-<<<<<<< HEAD
-    json_object_object_add(a_obj_out, "tokens", json_arr_obj_tx);
-=======
     json_object_object_add(a_obj_out, a_version == 1 ? "TOKENS" : "tokens", json_arr_obj_tx);
->>>>>>> 0c651e35
     return l_token_num_total;
 }
 
@@ -1191,7 +1157,6 @@
             return DAP_CHAIN_NODE_CLI_COM_LEDGER_TX_HASH_ERR;
         }
         json_object* json_datum = json_object_new_object();
-<<<<<<< HEAD
         if (dap_cli_server_cmd_find_option_val(a_argv, arg_index, a_argc, "-tx_to_json", NULL)) {
             const char *l_ticker = dap_ledger_tx_get_token_ticker_by_hash(l_net->pub.ledger, l_tx_hash);
             json_object_object_add(json_datum, "token_ticker", json_object_new_string(l_ticker));
@@ -1228,10 +1193,7 @@
             DAP_DELETE(l_tx_hash);
             return 0;
         }
-        if (!s_dap_chain_datum_tx_out_data(*a_json_arr_reply,l_datum_tx, l_net->pub.ledger, json_datum, l_hash_out_type, l_tx_hash)){
-=======
         if (!s_dap_chain_datum_tx_out_data(*a_json_arr_reply,l_datum_tx, l_net->pub.ledger, json_datum, l_hash_out_type, l_tx_hash, a_version)){
->>>>>>> 0c651e35
             dap_json_rpc_error_add(*a_json_arr_reply, DAP_CHAIN_NODE_CLI_COM_LEDGER_TX_HASH_ERR, "Can't find transaction hash %s in ledger", l_tx_hash_str);
             json_object_put(json_datum);
             DAP_DEL_Z(l_tx_hash);
