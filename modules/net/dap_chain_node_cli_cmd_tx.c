/*
 * Authors:
 * Alexander Lysikov <alexander.lysikov@demlabs.net>
 * DeM Labs Inc.   https://demlabs.net
 * Kelvin Project https://github.com/kelvinblockchain
 * Copyright  (c) 2019
 * All rights reserved.

 This file is part of DAP (Demlabs Application Protocol) the open source project

 DAP (Demlabs Application Protocol) is free software: you can redistribute it and/or modify
 it under the terms of the GNU General Public License as published by
 the Free Software Foundation, either version 3 of the License, or
 (at your option) any later version.

 DAP is distributed in the hope that it will be useful,
 but WITHOUT ANY WARRANTY; without even the implied warranty of
 MERCHANTABILITY or FITNESS FOR A PARTICULAR PURPOSE.  See the
 GNU General Public License for more details.

 You should have received a copy of the GNU General Public License
 along with any DAP based project.  If not, see <http://www.gnu.org/licenses/>.
 */

#include <stdbool.h>
#include <stddef.h>
#include <pthread.h>

#include "dap_chain_wallet.h"
#include "dap_common.h"
#include "dap_enc_base58.h"
#include "dap_strfuncs.h"
#include "dap_string.h"
#include "dap_list.h"
#include "dap_hash.h"
#include "dap_time.h"

#include "dap_chain_cell.h"
#include "dap_chain_datum.h"
#include "dap_chain_datum_token.h"
#include "dap_chain_datum_decree.h"
#include "dap_chain_datum_tx_items.h"
#include "dap_chain_node_cli.h"
#include "dap_chain_node_cli_cmd_tx.h"
#include "dap_chain_net_tx.h"
#include "dap_chain_mempool.h"
#include "dap_math_convert.h"

#include "dap_json_rpc_errors.h"

#define LOG_TAG "chain_node_cli_cmd_tx"

#include "uthash.h"
// for dap_db_history_filter()
typedef struct dap_tx_data {
    dap_chain_hash_fast_t tx_hash;
    char token_ticker[DAP_CHAIN_TICKER_SIZE_MAX];
    dap_chain_datum_t *datum;
    UT_hash_handle hh;
    //useless
    char tx_hash_str[70];
    dap_chain_addr_t addr;
} dap_tx_data_t;


/**
 * @brief s_chain_tx_hash_processed_ht_free
 * free l_current_hash->hash, l_current_hash, l_hash_processed
 * @param l_hash_processed dap_chain_tx_hash_processed_ht_t
 */
void s_dap_chain_tx_hash_processed_ht_free(dap_chain_tx_hash_processed_ht_t **l_hash_processed)
{
    if (!l_hash_processed || !*l_hash_processed)
        return;
    dap_chain_tx_hash_processed_ht_t *l_tmp, *l_current_hash;
    HASH_ITER(hh, *l_hash_processed, l_current_hash, l_tmp) {
        HASH_DEL(*l_hash_processed, l_current_hash);
        DAP_DELETE(l_current_hash);
    }
}

/**
 * @brief _dap_chain_datum_tx_out_data
 *
 * @param a_datum
 * @param a_ledger
 * @param a_str_out
 * @param a_hash_out_type
 * @param save_processed_tx
 * @param a_tx_hash_processed
 * @param l_tx_num
 */

bool s_dap_chain_datum_tx_out_data(dap_chain_datum_tx_t *a_datum,
                                          dap_ledger_t *a_ledger,
                                          json_object * json_obj_out,
                                          const char *a_hash_out_type,
                                          dap_chain_hash_fast_t *a_tx_hash)
{
    dap_time_t l_ts_create = (dap_time_t)a_datum->header.ts_created;
    char l_tx_hash_str[70]={0};
    char l_tmp_buf[DAP_TIME_STR_SIZE];
    const char *l_ticker = a_ledger
            ? dap_ledger_tx_get_token_ticker_by_hash(a_ledger, a_tx_hash)
            : NULL;
    if (!l_ticker)
        return false;
    const char *l_description = dap_ledger_get_description_by_ticker(a_ledger, l_ticker);
    dap_time_to_str_rfc822(l_tmp_buf, DAP_TIME_STR_SIZE, l_ts_create);
    dap_chain_hash_fast_to_str(a_tx_hash,l_tx_hash_str,sizeof(l_tx_hash_str));
    json_object_object_add(json_obj_out, "Datum_tx_hash", json_object_new_string(l_tx_hash_str));
    json_object_object_add(json_obj_out, "TS_Created", json_object_new_string(l_tmp_buf));
    json_object_object_add(json_obj_out, "Token_ticker", json_object_new_string(l_ticker));
<<<<<<< HEAD
    dap_chain_datum_dump_tx_json(a_datum, l_ticker, json_obj_out, a_hash_out_type, a_tx_hash, a_ledger->net->pub.id);
=======
    json_object_object_add(json_obj_out, "Token_description", l_description ? json_object_new_string(l_description)
                                                                            : json_object_new_null());
    json_object* datum_tx = dap_chain_datum_tx_to_json(a_datum,&a_ledger->net->pub.id);
    json_object_object_add(json_obj_out, "Datum_tx", datum_tx);
>>>>>>> 0640a4c9
    dap_list_t *l_out_items = dap_chain_datum_tx_items_get(a_datum, TX_ITEM_TYPE_OUT_ALL, NULL);
    int l_out_idx = 0;
    json_object* json_arr_items = json_object_new_array();
    bool l_spent = false;
    for (dap_list_t *l_item = l_out_items; l_item; l_item = l_item->next, ++l_out_idx) {
        switch (*(dap_chain_tx_item_type_t*)l_item->data) {
        case TX_ITEM_TYPE_OUT:
        case TX_ITEM_TYPE_OUT_OLD:
        case TX_ITEM_TYPE_OUT_EXT:
        case TX_ITEM_TYPE_OUT_COND: {
            dap_hash_fast_t l_spender = { };
            if (dap_ledger_tx_hash_is_used_out_item(a_ledger, a_tx_hash, l_out_idx, &l_spender)) {
                char l_hash_str[DAP_CHAIN_HASH_FAST_STR_SIZE] = { '\0' };
                dap_hash_fast_to_str(&l_spender, l_hash_str, sizeof(l_hash_str));
                json_object * l_json_obj_datum = json_object_new_object();
                json_object_object_add(l_json_obj_datum, "OUT - ", json_object_new_int(l_out_idx));
                json_object_object_add(l_json_obj_datum, "is spent by tx", json_object_new_string(l_hash_str));
                json_object_array_add(json_arr_items, l_json_obj_datum);
                l_spent = true;
            }
            break;
        }
        default:
            break;
        }
    }
    dap_list_free(l_out_items);
    json_object_object_add(json_obj_out, "Spent OUTs", json_arr_items);
    json_object_object_add(json_obj_out, "all OUTs yet unspent", l_spent ? json_object_new_string("no") : json_object_new_string("yes"));
    return true;
}

json_object * dap_db_tx_history_to_json(dap_chain_hash_fast_t* a_tx_hash,
                                        dap_hash_fast_t * l_atom_hash,
                                        dap_chain_datum_tx_t * l_tx,
                                        dap_chain_t * a_chain, 
                                        const char *a_hash_out_type, 
                                        dap_chain_net_t * l_net,
                                        int l_ret_code,
                                        bool *accepted_tx,
                                        bool brief_out)
{
    const char *l_tx_token_ticker = NULL;
    const char *l_tx_token_description = NULL;
    json_object* json_obj_datum = json_object_new_object();
    if (!json_obj_datum) {
        return NULL;
    }

    dap_ledger_t *l_ledger = dap_chain_net_by_id(a_chain->net_id)->pub.ledger;
    l_tx_token_ticker = dap_ledger_tx_get_token_ticker_by_hash(l_ledger, a_tx_hash);
    if (l_tx_token_ticker) {
        json_object_object_add(json_obj_datum, "status", json_object_new_string("ACCEPTED"));
        l_tx_token_description = dap_ledger_get_description_by_ticker(l_ledger, l_tx_token_ticker);
        *accepted_tx = true;
    } else {
        json_object_object_add(json_obj_datum, "status", json_object_new_string("DECLINED"));
        *accepted_tx = false;
    }

    if (l_atom_hash) {
        const char *l_atom_hash_str = dap_strcmp(a_hash_out_type, "hex")
                            ? dap_enc_base58_encode_hash_to_str_static(l_atom_hash)
                            : dap_chain_hash_fast_to_str_static(l_atom_hash);
        json_object_object_add(json_obj_datum, "atom_hash", json_object_new_string(l_atom_hash_str));
    }

    const char *l_hash_str = dap_strcmp(a_hash_out_type, "hex")
                        ? dap_enc_base58_encode_hash_to_str_static(a_tx_hash)
                        : dap_chain_hash_fast_to_str_static(a_tx_hash);
    json_object_object_add(json_obj_datum, "hash", json_object_new_string(l_hash_str));

    json_object_object_add(json_obj_datum, "token_ticker", l_tx_token_ticker ? json_object_new_string(l_tx_token_ticker) 
                                                                             : json_object_new_null());
    json_object_object_add(json_obj_datum, "token_description", l_tx_token_description ? json_object_new_string(l_tx_token_description)
                                                                                       : json_object_new_null());

    json_object_object_add(json_obj_datum, "ret_code", json_object_new_int(l_ret_code));
    json_object_object_add(json_obj_datum, "ret_code_str", json_object_new_string(dap_ledger_tx_check_err_str(l_ret_code)));

    dap_chain_net_srv_uid_t uid;
    char *service_name;
    dap_chain_tx_tag_action_type_t action;

    if (dap_ledger_tx_service_info(l_ledger, a_tx_hash, &uid, &service_name, &action))
    {
        json_object_object_add(json_obj_datum, "service", json_object_new_string(service_name));
        json_object_object_add(json_obj_datum, "action", json_object_new_string(dap_ledger_tx_action_str(action)));
    }
    else
    {   
        json_object_object_add(json_obj_datum, "service", json_object_new_string("UNKNOWN"));
        json_object_object_add(json_obj_datum, "action", json_object_new_string("UNKNOWN"));
    }

    char l_time_str[DAP_TIME_STR_SIZE];
    if (l_tx->header.ts_created) {
        dap_time_to_str_rfc822(l_time_str, DAP_TIME_STR_SIZE, l_tx->header.ts_created);/* Convert ts to  "Sat May 17 01:17:08 2014\n" */
        l_time_str[strlen(l_time_str)-1] = '\0';                    /* Remove "\n"*/
    }
    json_object *l_obj_ts_created = json_object_new_string(l_time_str);
    json_object_object_add(json_obj_datum, "tx_created", l_obj_ts_created);
    
    if(!brief_out)
    {        
        dap_chain_datum_dump_tx_json(l_tx,NULL,json_obj_datum,a_hash_out_type,a_tx_hash,a_chain->net_id);        
    }

    return json_obj_datum;
}

json_object * dap_db_history_tx(dap_chain_hash_fast_t* a_tx_hash, 
                      dap_chain_t * a_chain, 
                      const char *a_hash_out_type,
                      dap_chain_net_t * l_net)

{
    if (!a_chain->callback_datum_find_by_hash) {
        log_it(L_WARNING, "Not defined callback_datum_find_by_hash for chain \"%s\"", a_chain->name);
        return NULL;
    }

    int l_ret_code = 0;
    bool accepted_tx;
    dap_hash_fast_t l_atom_hash = {0};
    //search tx
    dap_chain_datum_t *l_datum = a_chain->callback_datum_find_by_hash(a_chain, a_tx_hash, &l_atom_hash, &l_ret_code);
    dap_chain_datum_tx_t *l_tx = l_datum  && l_datum->header.type_id == DAP_CHAIN_DATUM_TX ?
                                 (dap_chain_datum_tx_t *)l_datum->data : NULL;

    if (l_tx) {
        return dap_db_tx_history_to_json(a_tx_hash, &l_atom_hash,l_tx, a_chain, a_hash_out_type, l_net, l_ret_code, &accepted_tx, false);
    } else {
        const char *l_tx_hash_str = dap_strcmp(a_hash_out_type, "hex")
                ? dap_enc_base58_encode_hash_to_str_static(a_tx_hash)
                : dap_chain_hash_fast_to_str_static(a_tx_hash);
        dap_json_rpc_error_add(-1, "TX hash %s not founds in chains", l_tx_hash_str);
        return NULL;
    }
}

static void s_tx_header_print(json_object* json_obj_datum, dap_chain_tx_hash_processed_ht_t **a_tx_data_ht,
                              dap_chain_datum_tx_t *a_tx, dap_hash_fast_t *a_atom_hash,
                              const char *a_hash_out_type, dap_ledger_t *a_ledger,
                              dap_chain_hash_fast_t *a_tx_hash, int a_ret_code)
{
    bool l_declined = false;
    // transaction time
    char l_time_str[DAP_TIME_STR_SIZE] = "unknown";                                /* Prefill string */
    if (a_tx->header.ts_created) {
        dap_time_to_str_rfc822(l_time_str, DAP_TIME_STR_SIZE, a_tx->header.ts_created); /* Convert ts to  "Sat May 17 01:17:08 2014\n" */
        l_time_str[strlen(l_time_str)-1] = '\0';                    /* Remove "\n"*/
    }
    dap_chain_tx_hash_processed_ht_t *l_tx_data = NULL;
    HASH_FIND(hh, *a_tx_data_ht, a_tx_hash, sizeof(*a_tx_hash), l_tx_data);
    if (l_tx_data)  // this tx already present in ledger (double)
        l_declined = true;
    else {
        l_tx_data = DAP_NEW_Z(dap_chain_tx_hash_processed_ht_t);
        if (!l_tx_data) {
            log_it(L_CRITICAL, "%s", g_error_memory_alloc);
            return;
        }
        l_tx_data->hash = *a_tx_hash;
        HASH_ADD(hh, *a_tx_data_ht, hash, sizeof(*a_tx_hash), l_tx_data);
        const char *l_token_ticker = dap_ledger_tx_get_token_ticker_by_hash(a_ledger, a_tx_hash);
        if (!l_token_ticker)
            l_declined = true;
    }
    char *l_tx_hash_str, *l_atom_hash_str;
    if (!dap_strcmp(a_hash_out_type, "hex")) {
        l_tx_hash_str = dap_chain_hash_fast_to_str_new(a_tx_hash);
        l_atom_hash_str = dap_chain_hash_fast_to_str_new(a_atom_hash);
    } else {
        l_tx_hash_str = dap_enc_base58_encode_hash_to_str(a_tx_hash);
        l_atom_hash_str = dap_enc_base58_encode_hash_to_str(a_atom_hash);
    }
    json_object_object_add(json_obj_datum, "status", json_object_new_string(l_declined ? "DECLINED" : "ACCEPTED"));
    json_object_object_add(json_obj_datum, "hash", json_object_new_string(l_tx_hash_str));
    json_object_object_add(json_obj_datum, "atom_hash", json_object_new_string(l_atom_hash_str));
    json_object_object_add(json_obj_datum, "ret_code", json_object_new_int(a_ret_code));
    json_object_object_add(json_obj_datum, "ret_code_str", json_object_new_string(dap_ledger_tx_check_err_str(a_ret_code)));


    dap_chain_net_srv_uid_t uid;
    char *service_name;
    dap_chain_tx_tag_action_type_t action;
    
    if (dap_ledger_tx_service_info(a_ledger, a_tx_hash, &uid, &service_name, &action))
    {
        json_object_object_add(json_obj_datum, "service", json_object_new_string(service_name));
        json_object_object_add(json_obj_datum, "action", json_object_new_string(dap_ledger_tx_action_str(action)));
    }
    else
    {
        json_object_object_add(json_obj_datum, "service", json_object_new_string("UNKNOWN"));
        json_object_object_add(json_obj_datum, "action", json_object_new_string("UNKNOWN"));
    }

    json_object_object_add(json_obj_datum, "tx_created", json_object_new_string(l_time_str));

    DAP_DELETE(l_tx_hash_str);
    DAP_DELETE(l_atom_hash_str);
}


/**
 * @brief dap_db_history_addr
 * Get data according the history log
 *
 * return history string
 * @param a_addr
 * @param a_chain
 * @param a_hash_out_type
 * @return char*
 */
json_object* dap_db_history_addr(dap_chain_addr_t *a_addr, dap_chain_t *a_chain, 
                                 const char *a_hash_out_type, const char * l_addr_str, json_object *json_obj_summary,
                                 size_t a_limit, size_t a_offset, bool a_brief, const char *a_srv, dap_chain_tx_tag_action_type_t a_action)
{
    json_object* json_obj_datum = json_object_new_array();
    if (!json_obj_datum){
        log_it(L_CRITICAL, "%s", g_error_memory_alloc);
        dap_json_rpc_error_add(-44, "Memory allocation error");
        return NULL;
    }

    // add address
    json_object * json_obj_addr = json_object_new_object();
    json_object_object_add(json_obj_addr, "address", json_object_new_string(l_addr_str));
    json_object_array_add(json_obj_datum, json_obj_addr);

    dap_chain_tx_hash_processed_ht_t *l_tx_data_ht = NULL;
    dap_chain_net_t *l_net = dap_chain_net_by_id(a_chain->net_id);
    if (!l_net) {
        log_it(L_WARNING, "Can't find net by specified chain %s", a_chain->name);
        dap_json_rpc_error_add(-1, "Can't find net by specified chain %s", a_chain->name);
        json_object_put(json_obj_datum);
        return NULL;
    }
    dap_ledger_t *l_ledger = l_net->pub.ledger;
    const char *l_native_ticker = l_net->pub.native_ticker;
    if (!a_chain->callback_datum_iter_create) {
        log_it(L_WARNING, "Not defined callback_datum_iter_create for chain \"%s\"", a_chain->name);
        dap_json_rpc_error_add(-1, "Not defined callback_datum_iter_create for chain \"%s\"", a_chain->name);
        json_object_put(json_obj_datum);
        return NULL;
    }

    dap_chain_addr_t  l_net_fee_addr = {};
    bool l_net_fee_used = dap_chain_net_tx_get_fee(l_net->pub.id, NULL, &l_net_fee_addr);
    bool l_is_need_correction = false;
    uint256_t l_corr_value = {}, l_unstake_value = {};    
    bool look_for_unknown_service = (a_srv && strcmp(a_srv,"unknown") == 0);

    json_object* json_obj_lim = json_object_new_object();
    size_t l_arr_start = 0;
    if (a_offset){
        l_arr_start = a_offset;
        json_object_object_add(json_obj_lim, "offset", json_object_new_int(l_arr_start));
    }        
    size_t l_arr_end = a_chain->callback_count_atom(a_chain);
    if (a_limit) {
        json_object_object_add(json_obj_lim, "limit", json_object_new_int(a_limit));        
        l_arr_end = l_arr_start + a_limit;
        size_t l_length = a_chain->callback_count_atom(a_chain);
        if (l_arr_end > l_length)
            l_arr_end = l_length;
    }
    json_object_array_add(json_obj_datum, json_obj_lim);
    size_t i_tmp = 0;
    // load transactions
    dap_chain_datum_iter_t *l_datum_iter = a_chain->callback_datum_iter_create(a_chain);

    for (dap_chain_datum_t *l_datum = a_chain->callback_datum_iter_get_first(l_datum_iter);
                            l_datum;
                            l_datum = a_chain->callback_datum_iter_get_next(l_datum_iter))
    {
        json_object *l_corr_object = NULL;
        if (l_datum->header.type_id != DAP_CHAIN_DATUM_TX)
            // go to next datum
            continue;        
        // it's a transaction        
        bool l_is_unstake = false;
        dap_chain_datum_tx_t *l_tx = (dap_chain_datum_tx_t *)l_datum->data;
        dap_list_t *l_list_in_items = dap_chain_datum_tx_items_get(l_tx, TX_ITEM_TYPE_IN_ALL, NULL);
        if (!l_list_in_items) // a bad tx
            continue;
        // all in items should be from the same address
        if (i_tmp >= l_arr_end || i_tmp < l_arr_start) {
            i_tmp++;
            continue;                    
        }
        i_tmp++;
        dap_chain_addr_t *l_src_addr = NULL;
        bool l_base_tx = false, l_reward_collect = false;
        const char *l_noaddr_token = NULL;

        dap_hash_fast_t l_tx_hash = *l_datum_iter->cur_hash;
        const char *l_src_token = dap_ledger_tx_get_token_ticker_by_hash(l_ledger, &l_tx_hash);

        int l_src_subtype = DAP_CHAIN_TX_OUT_COND_SUBTYPE_UNDEFINED;
        for (dap_list_t *it = l_list_in_items; it; it = it->next) {
            dap_chain_hash_fast_t *l_tx_prev_hash = NULL;
            int l_tx_prev_out_idx;
            dap_chain_datum_tx_t *l_tx_prev = NULL;
            switch (*(byte_t *)it->data) {
            case TX_ITEM_TYPE_IN: {
                dap_chain_tx_in_t *l_tx_in = (dap_chain_tx_in_t *)it->data;
                l_tx_prev_hash = &l_tx_in->header.tx_prev_hash;
                l_tx_prev_out_idx = l_tx_in->header.tx_out_prev_idx;
            } break;
            case TX_ITEM_TYPE_IN_COND: {
                dap_chain_tx_in_cond_t *l_tx_in_cond = (dap_chain_tx_in_cond_t *)it->data;
                l_tx_prev_hash = &l_tx_in_cond->header.tx_prev_hash;
                l_tx_prev_out_idx = l_tx_in_cond->header.tx_out_prev_idx;
            } break;
            case TX_ITEM_TYPE_IN_EMS: {
                dap_chain_tx_in_ems_t *l_tx_in_ems = (dap_chain_tx_in_ems_t *)it->data;
                l_base_tx = true;
                l_noaddr_token = l_tx_in_ems->header.ticker;
            } break;
            case TX_ITEM_TYPE_IN_REWARD: {
                l_base_tx = l_reward_collect = true;
                l_noaddr_token = l_native_ticker;
            }
            default:
                continue;
            }

            dap_chain_datum_t *l_datum = l_tx_prev_hash ?
                        a_chain->callback_datum_find_by_hash(a_chain, l_tx_prev_hash, NULL, NULL) : NULL;
            l_tx_prev = l_datum && l_datum->header.type_id == DAP_CHAIN_DATUM_TX ? (dap_chain_datum_tx_t *)l_datum->data : NULL;
            if (l_tx_prev) {
                uint8_t *l_prev_out_union = dap_chain_datum_tx_item_get_nth(l_tx_prev, TX_ITEM_TYPE_OUT_ALL, l_tx_prev_out_idx);
                if (!l_prev_out_union)
                    continue;
                switch (*l_prev_out_union) {
                case TX_ITEM_TYPE_OUT:
                    l_src_addr = &((dap_chain_tx_out_t *)l_prev_out_union)->addr;
                    break;
                case TX_ITEM_TYPE_OUT_EXT:
                    l_src_addr = &((dap_chain_tx_out_ext_t *)l_prev_out_union)->addr;
                    break;
                case TX_ITEM_TYPE_OUT_COND: {
                    dap_chain_tx_out_cond_t *l_cond_prev = (dap_chain_tx_out_cond_t *)l_prev_out_union;
                    l_src_subtype = l_cond_prev->header.subtype;
                    if (l_cond_prev->header.subtype == DAP_CHAIN_TX_OUT_COND_SUBTYPE_FEE)
                        l_noaddr_token = l_native_ticker;
                    else {
                        if (l_cond_prev->header.subtype == DAP_CHAIN_TX_OUT_COND_SUBTYPE_SRV_STAKE_LOCK) {
                            l_is_unstake = true;
                            l_unstake_value = l_cond_prev->header.value;
                        }
                        l_noaddr_token = l_src_token;
                    }
                } break;
                default:
                    break;
                }
            }
            if (l_src_addr && !dap_chain_addr_compare(l_src_addr, a_addr))
                break;  //it's not our addr
            
        }        
        dap_list_free(l_list_in_items);

        // find OUT items
        bool l_header_printed = false;
        uint256_t l_fee_sum = uint256_0;
        dap_list_t *l_list_out_items = dap_chain_datum_tx_items_get(l_tx, TX_ITEM_TYPE_OUT_ALL, NULL);
        json_object * j_arr_data = json_object_new_array();
        json_object * j_obj_tx = json_object_new_object();
        if (!j_obj_tx || !j_arr_data) {
            dap_json_rpc_allocation_error;
            json_object_put(j_obj_tx);
            json_object_put(j_arr_data);
            return NULL;
        }
        if (!l_src_addr) {
            bool l_dst_addr_present = false;
            for (dap_list_t *it = l_list_out_items; it; it = it->next) {
                uint8_t l_type = *(uint8_t *)it->data;
                dap_chain_addr_t *l_dst_addr = NULL;
                switch (l_type) {
                case TX_ITEM_TYPE_OUT:
                    l_dst_addr = &((dap_chain_tx_out_t *)it->data)->addr;
                    break;
                case TX_ITEM_TYPE_OUT_EXT:
                    l_dst_addr = &((dap_chain_tx_out_ext_t *)it->data)->addr;
                default:
                    break;
                }
                if (l_dst_addr && dap_chain_addr_compare(l_dst_addr, a_addr)) {
                    l_dst_addr_present = true;
                    break;
                }
            }
            if (!l_dst_addr_present)
            {
                json_object_put(j_arr_data);
                json_object_put(j_obj_tx);
                dap_list_free(l_list_out_items);
                continue;
            }                
        }

        for (dap_list_t *it = l_list_out_items; it; it = it->next) {
            dap_chain_addr_t *l_dst_addr = NULL;
            uint8_t l_type = *(uint8_t *)it->data;
            uint256_t l_value;
            const char *l_dst_token = NULL;
            switch (l_type) {
            case TX_ITEM_TYPE_OUT:
                l_dst_addr = &((dap_chain_tx_out_t *)it->data)->addr;
                l_value = ((dap_chain_tx_out_t *)it->data)->header.value;
                l_dst_token = l_src_token;
                break;
            case TX_ITEM_TYPE_OUT_EXT:
                l_dst_addr = &((dap_chain_tx_out_ext_t *)it->data)->addr;
                l_value = ((dap_chain_tx_out_ext_t *)it->data)->header.value;
                l_dst_token = ((dap_chain_tx_out_ext_t *)it->data)->token;
                break;
            case TX_ITEM_TYPE_OUT_COND:
                l_value = ((dap_chain_tx_out_cond_t *)it->data)->header.value;
                if (((dap_chain_tx_out_cond_t *)it->data)->header.subtype == DAP_CHAIN_TX_OUT_COND_SUBTYPE_FEE) {
                    SUM_256_256(l_fee_sum, ((dap_chain_tx_out_cond_t *)it->data)->header.value, &l_fee_sum);
                    l_dst_token = l_native_ticker;
                } else
                    l_dst_token = l_src_token;
            default:
                break;
            }

            if (l_src_addr && l_dst_addr &&
                    dap_chain_addr_compare(l_dst_addr, l_src_addr) &&
                    dap_strcmp(l_noaddr_token, l_dst_token))
                continue;   // sent to self (coinback)

            if (l_dst_addr && l_net_fee_used && dap_chain_addr_compare(&l_net_fee_addr, l_dst_addr))
                SUM_256_256(l_fee_sum, l_value, &l_fee_sum);
            
            //tag
            char *service_name = NULL;
            dap_chain_tx_tag_action_type_t l_action;
            bool srv_found = dap_ledger_tx_service_info(l_ledger, &l_tx_hash, NULL, &service_name, &l_action);
            if (!(l_action & a_action))
                continue;

            if (a_srv)
            {
              
                //skip if looking for UNKNOWN + it is known
                if (look_for_unknown_service && srv_found) {
                    continue;
                }
                            
                //skip if search condition provided, it not UNKNOWN and found name not match
                if (!look_for_unknown_service && (!srv_found || strcmp(service_name, a_srv) != 0))
                {
                    continue;
                }
            }

            if (l_dst_addr && dap_chain_addr_compare(l_dst_addr, a_addr)) {
                if (!l_header_printed) {
                    s_tx_header_print(j_obj_tx, &l_tx_data_ht, l_tx, l_datum_iter->cur_atom_hash,
                                      a_hash_out_type, l_ledger, &l_tx_hash, l_datum_iter->ret_code);
                    l_header_printed = true;
                }
                char *l_src_str = NULL;
                if (l_base_tx)
                    l_src_str = l_reward_collect ? "reward collecting" : "emission";
                else if (l_src_addr && dap_strcmp(l_dst_token, l_noaddr_token))
                    l_src_str = dap_chain_addr_to_str(l_src_addr);
                else
                    l_src_str = (char*)dap_chain_tx_out_cond_subtype_to_str(l_src_subtype);
                if (l_is_unstake)
                    l_value = l_unstake_value;
                else if (!dap_strcmp(l_native_ticker, l_noaddr_token)) {
                    l_is_need_correction = true;
                    l_corr_value = l_value;
                }
                char *l_coins_str, *l_value_str = dap_uint256_to_char(l_value, &l_coins_str);
                
                json_object *j_obj_data = json_object_new_object();
                if (!j_obj_data) {
                    dap_json_rpc_allocation_error;
                    json_object_put(j_obj_tx);
                    json_object_put(j_arr_data);
                    return NULL;
                }
                json_object_object_add(j_obj_data, "tx_type", json_object_new_string("recv"));
                json_object_object_add(j_obj_data, "recv_coins", json_object_new_string(l_coins_str));
                json_object_object_add(j_obj_data, "recv_datoshi", json_object_new_string(l_value_str));
                json_object_object_add(j_obj_data, "token", l_dst_token ? json_object_new_string(l_dst_token)
                                                                            : json_object_new_string("UNKNOWN"));
                json_object_object_add(j_obj_data, "source_address", json_object_new_string(l_src_str));
                if (l_is_need_correction)
                    l_corr_object = j_obj_data;
                else
                    json_object_array_add(j_arr_data, j_obj_data);
                
            } else if (!l_src_addr || dap_chain_addr_compare(l_src_addr, a_addr)) {
                if (!l_dst_addr && ((dap_chain_tx_out_cond_t *)it->data)->header.subtype == l_src_subtype && l_src_subtype == DAP_CHAIN_TX_OUT_COND_SUBTYPE_FEE)
                    continue;
                if (!l_src_addr && l_dst_addr && !dap_chain_addr_compare(l_dst_addr, &l_net_fee_addr))
                    continue;                
                if (!l_header_printed) {
                    s_tx_header_print(j_obj_tx, &l_tx_data_ht, l_tx, l_datum_iter->cur_atom_hash,
                                      a_hash_out_type, l_ledger, &l_tx_hash, l_datum_iter->ret_code);
                    l_header_printed = true;
                }

                const char *l_dst_addr_str = l_dst_addr ? dap_chain_addr_to_str(l_dst_addr)
                                                        : dap_chain_tx_out_cond_subtype_to_str(
                                                              ((dap_chain_tx_out_cond_t *)it->data)->header.subtype);
                char *l_coins_str, *l_value_str = dap_uint256_to_char(l_value, &l_coins_str);                
                json_object * j_obj_data = json_object_new_object();
                if (!j_obj_data) {
                    dap_json_rpc_allocation_error;
                    json_object_put(j_obj_tx);
                    json_object_put(j_arr_data);
                    return NULL;
                }
                json_object_object_add(j_obj_data, "tx_type", json_object_new_string("send"));
                json_object_object_add(j_obj_data, "send_coins", json_object_new_string(l_coins_str));
                json_object_object_add(j_obj_data, "send_datoshi", json_object_new_string(l_value_str));
                json_object_object_add(j_obj_data, "token", l_dst_token ? json_object_new_string(l_dst_token)
                                                                        : json_object_new_string("UNKNOWN"));
                json_object_object_add(j_obj_data, "destination_address", json_object_new_string(l_dst_addr_str));
                json_object_array_add(j_arr_data, j_obj_data);                
            }
        }
        if (json_object_array_length(j_arr_data) > 0) {
            json_object_object_add(j_obj_tx, "data", j_arr_data);
            json_object_array_add(json_obj_datum, j_obj_tx);
        }
        dap_list_free(l_list_out_items);
        if (l_is_need_correction && l_corr_object) {
            SUM_256_256(l_corr_value, l_fee_sum, &l_corr_value);
            char *l_coins_str, *l_value_str = dap_uint256_to_char(l_corr_value, &l_coins_str);
            json_object_object_add(l_corr_object, "recv_coins", json_object_new_string(l_coins_str));
            json_object_object_add(l_corr_object, "recv_datoshi", json_object_new_string(l_value_str));
            if (!j_arr_data) {
                j_arr_data = json_object_new_array();
            }
            json_object_array_add(j_arr_data, l_corr_object);
            l_is_need_correction = false;
        }
    }
    a_chain->callback_datum_iter_delete(l_datum_iter);
    // delete hashes
    s_dap_chain_tx_hash_processed_ht_free(&l_tx_data_ht);
    
    // if no history
    if (json_object_array_length(json_obj_datum) == 1) {
        json_object * json_empty_tx = json_object_new_object();
        if (!json_empty_tx) {
            dap_json_rpc_allocation_error;
            json_object_put(json_obj_datum);
            return NULL;
        }
        json_object_object_add(json_empty_tx, "status", json_object_new_string("empty"));        
        json_object_array_add(json_obj_datum, json_empty_tx);
    }    
    json_object_object_add(json_obj_summary, "network", json_object_new_string(l_net->pub.name));
    json_object_object_add(json_obj_summary, "chain", json_object_new_string(a_chain->name));
    json_object_object_add(json_obj_summary, "tx_sum", json_object_new_int(i_tmp));    
    return json_obj_datum;
}

json_object *dap_db_history_tx_all(dap_chain_t *l_chain, dap_chain_net_t *l_net,
                                   const char *l_hash_out_type, json_object *json_obj_summary,
                                   size_t a_limit, size_t a_offset, bool out_brief,
					const char *a_srv, 
                                    dap_chain_tx_tag_action_type_t a_action)
{
        log_it(L_DEBUG, "Start getting tx from chain");
        size_t
            l_tx_ledger_accepted = 0,
            l_tx_ledger_rejected = 0,
            l_count = 0,
            l_count_tx = 0;

        dap_chain_cell_t    *l_cell = NULL,
                            *l_cell_tmp = NULL;
        dap_chain_atom_iter_t *l_iter = NULL;
        json_object * json_arr_out = json_object_new_array();
        json_object* json_obj_lim = json_object_new_object();
        size_t l_arr_start = 0;
        if (a_offset) {
            l_arr_start = a_offset;
            json_object_object_add(json_obj_lim, "offset", json_object_new_int(l_arr_start));            
        }
        size_t l_arr_end =  l_chain->callback_count_atom(l_chain);
        l_arr_end = a_limit ? l_arr_start + a_limit : l_arr_start + 1000;
        json_object_object_add(json_obj_lim, "limit", json_object_new_int(l_arr_end - l_arr_start));
        json_object_array_add(json_arr_out, json_obj_lim);
        if (l_arr_end > l_chain->callback_count_atom(l_chain)) {
            l_arr_end = l_chain->callback_count_atom(l_chain);
        }

        bool look_for_unknown_service = (a_srv && strcmp(a_srv,"unknown") == 0);

        HASH_ITER(hh, l_chain->cells, l_cell, l_cell_tmp) {
            if (l_count_tx >= l_arr_end)
                break;
            l_iter = l_chain->callback_atom_iter_create(l_chain, l_cell->id, NULL);
            size_t l_atom_size = 0;
            dap_chain_atom_ptr_t l_ptr = l_chain->callback_atom_iter_get(l_iter, DAP_CHAIN_ITER_OP_FIRST, &l_atom_size);
            while (l_ptr && l_atom_size && (l_count_tx < l_arr_end)) {
                size_t l_datums_count = 0;
                dap_chain_datum_t **l_datums = l_cell->chain->callback_atom_get_datums(l_ptr, l_atom_size, &l_datums_count);
                for (size_t i = 0; i < l_datums_count && (l_count_tx < l_arr_end); i++) {
                    if (l_datums[i]->header.type_id == DAP_CHAIN_DATUM_TX) {
                        if (l_count_tx < l_arr_start) {
                            l_count_tx++;
                            continue;
                        }
                        dap_chain_datum_tx_t *l_tx = (dap_chain_datum_tx_t*)l_datums[i]->data;
                        dap_hash_fast_t l_ttx_hash = {0};
                        dap_hash_fast(l_tx, l_datums[i]->header.data_size, &l_ttx_hash);

                        char *service_name = NULL;
                        dap_chain_tx_tag_action_type_t l_action;
                        dap_ledger_t *l_ledger = l_net->pub.ledger;
                        bool srv_found = dap_ledger_tx_service_info(l_ledger, &l_ttx_hash, NULL, &service_name, &l_action);
                        
                        if (!(l_action & a_action))
                            continue;

                        if (a_srv)
                        {
                            char *service_name = NULL;
                            bool srv_found = dap_ledger_tx_service_info(l_ledger, &l_ttx_hash, NULL, &service_name, NULL);
                            //skip if looking for UNKNOWN + it is known
                            if (look_for_unknown_service && srv_found) {
                                continue;
                            }
                            
                            //skip if search condition provided, it not UNKNOWN and found name not match
                            if (!look_for_unknown_service && (!srv_found || strcmp(service_name, a_srv) != 0))
                            {
                                continue;
                            }
                        }        
                        
                        bool accepted_tx;
                        json_object* json_obj_datum = dap_db_tx_history_to_json(&l_ttx_hash, NULL, l_tx, l_chain, l_hash_out_type, l_net, 0, &accepted_tx, out_brief);
                        if (!json_obj_datum) {
                            log_it(L_CRITICAL, "%s", g_error_memory_alloc);
                            return NULL;
                        }
                        if (accepted_tx) {
                            ++l_tx_ledger_accepted;
                        } else {
                            ++l_tx_ledger_rejected;
                        }
                        json_object_array_add(json_arr_out, json_obj_datum);
                        //const char * debug_json_string = json_object_to_json_string(json_obj_datum);
                        ++l_count_tx;
                        l_count++;
                    }
                }
                DAP_DEL_Z(l_datums);
                l_ptr = l_chain->callback_atom_iter_get(l_iter, DAP_CHAIN_ITER_OP_NEXT, &l_atom_size);
            }
            l_cell->chain->callback_atom_iter_delete(l_iter);
        }
        log_it(L_DEBUG, "END getting tx from chain");

        json_object_object_add(json_obj_summary, "network", json_object_new_string(l_net->pub.name));
        json_object_object_add(json_obj_summary, "chain", json_object_new_string(l_chain->name));
        json_object_object_add(json_obj_summary, "tx_sum", json_object_new_int(l_count));
        json_object_object_add(json_obj_summary, "accepted_tx", json_object_new_int(l_tx_ledger_accepted));
        json_object_object_add(json_obj_summary, "rejected_tx", json_object_new_int(l_tx_ledger_rejected));
        return json_arr_out;
}

/**
 * @brief show all tokens in chain
 *
 * @param a_chain
 * @param a_token_name
 * @param a_hash_out_type
 * @param a_token_num
 * @return char*
 */
static char* dap_db_chain_history_token_list(dap_chain_t * a_chain, const char *a_token_name, const char *a_hash_out_type, size_t *a_token_num) {
    if (!a_chain->callback_atom_get_datums) {
        log_it(L_WARNING, "Not defined callback_atom_get_datums for chain \"%s\"", a_chain->name);
        return NULL;
    }
    dap_string_t *l_str_out = dap_string_new(NULL);
    if (!l_str_out) {
        log_it(L_CRITICAL, "%s", g_error_memory_alloc);
        return NULL;
    }
    *a_token_num  = 0;
    size_t l_atom_size = 0;
    dap_chain_cell_t *l_cell = a_chain->cells;
    do {
        dap_chain_atom_iter_t *l_atom_iter = a_chain->callback_atom_iter_create(a_chain, l_cell->id, NULL);
        if(!a_chain->callback_atom_get_datums) {
            log_it(L_DEBUG, "Not defined callback_atom_get_datums for chain \"%s\"", a_chain->name);
            return NULL ;
        }
        for (dap_chain_atom_ptr_t l_atom = a_chain->callback_atom_iter_get(l_atom_iter, DAP_CHAIN_ITER_OP_FIRST, &l_atom_size);
                l_atom && l_atom_size; l_atom = a_chain->callback_atom_iter_get(l_atom_iter, DAP_CHAIN_ITER_OP_NEXT, &l_atom_size)) {
            size_t l_datums_count = 0;
            dap_chain_datum_t **l_datums = a_chain->callback_atom_get_datums(l_atom, l_atom_size, &l_datums_count);
            for(size_t l_datum_n = 0; l_datum_n < l_datums_count; l_datum_n++) {
                dap_chain_datum_t *l_datum = l_datums[l_datum_n];
                if (!l_datum || l_datum->header.type_id != DAP_CHAIN_DATUM_TOKEN_DECL)
                    continue;
                if (a_token_name) {
                    size_t l_token_size = l_datum->header.data_size;
                    dap_chain_datum_token_t *l_token = dap_chain_datum_token_read(l_datum->data, &l_token_size);
                    int l_cmp = dap_strcmp(l_token->ticker, a_token_name);
                    DAP_DELETE(l_token);
                    if (l_cmp)
                        continue;
                }
                dap_chain_datum_dump(l_str_out, l_datum, a_hash_out_type, a_chain->net_id);
                (*a_token_num)++;
            }
            DAP_DELETE(l_datums);
        }
        a_chain->callback_atom_iter_delete(l_atom_iter);
        l_cell = l_cell->hh.next;
    } while (l_cell);
    char *l_ret_str = l_str_out ? dap_string_free(l_str_out, false) : NULL;
    return l_ret_str;
}

/**
 * @brief show all tokens in all chains in net
 *
 * @param a_chain
 * @param a_token_name
 * @param a_hash_out_type
 * @param a_token_num
 * @return char*
 */

static size_t dap_db_net_history_token_list(dap_chain_net_t * l_net, const char *a_token_name, const char *a_hash_out_type, dap_string_t *a_str_out) {
    size_t l_token_num_total = 0;
    dap_chain_t *l_chain_cur;
    DL_FOREACH(l_net->pub.chains, l_chain_cur) {
        size_t l_token_num = 0;
        char *token_list_str = dap_db_chain_history_token_list(l_chain_cur, a_token_name, a_hash_out_type, &l_token_num);
        if(token_list_str)
            dap_string_append(a_str_out, token_list_str);
        l_token_num_total += l_token_num;
        DAP_DEL_Z(token_list_str);
    }
    return l_token_num_total;
}

/**
 * @brief dap_db_history_filter
 * Get data according the history log
 *
 * return history string
 * @param a_chain
 * @param a_ledger
 * @param a_filter_token_name
 * @param a_filtr_addr_base58
 * @param a_hash_out_type
 * @param a_datum_start
 * @param a_datum_end
 * @param a_total_datums
 * @param a_tx_hash_processed
 * @return char*
 */
static char* dap_db_history_filter(dap_chain_t * a_chain, dap_ledger_t *a_ledger, const char *a_filter_token_name, const char *a_filtr_addr_base58, const char *a_hash_out_type, long a_datum_start, long a_datum_end, long *a_total_datums, dap_chain_tx_hash_processed_ht_t *a_tx_hash_processed)
{
    if (!a_chain->callback_atom_get_datums) {
        log_it(L_WARNING, "Not defined callback_atom_get_datums for chain \"%s\"", a_chain->name);
        return NULL;
    }
    dap_string_t *l_str_out = dap_string_new(NULL);
    if (!l_str_out) {
        log_it(L_CRITICAL, "%s", g_error_memory_alloc);
        return NULL;
    }
    // list all transactions
    dap_tx_data_t *l_tx_data_hash = NULL;
    dap_chain_cell_t *l_cell = a_chain->cells;
    do {
        // load transactions
        size_t l_atom_size = 0;
        dap_chain_atom_iter_t *l_atom_iter = a_chain->callback_atom_iter_create(a_chain, l_cell->id, NULL);
        size_t l_datum_num = 0, l_token_num = 0, l_emission_num = 0, l_tx_num = 0;
        size_t l_datum_num_global = a_total_datums ? *a_total_datums : 0;
        for (dap_chain_atom_ptr_t l_atom = a_chain->callback_atom_iter_get(l_atom_iter, DAP_CHAIN_ITER_OP_FIRST, &l_atom_size);
                l_atom && l_atom_size; l_atom = a_chain->callback_atom_iter_get(l_atom_iter, DAP_CHAIN_ITER_OP_NEXT, &l_atom_size)) {
            size_t l_datums_count = 0;
            dap_chain_datum_t **l_datums = a_chain->callback_atom_get_datums(l_atom, l_atom_size, &l_datums_count);
            if (!l_datums || !l_datums_count)
                continue;
            for(size_t l_datum_n = 0; l_datum_n < l_datums_count; l_datum_n++) {
                dap_chain_datum_t *l_datum = l_datums[l_datum_n];
                if(!l_datum)
                    continue;
                char l_time_str[DAP_TIME_STR_SIZE];
                // get time of create datum
                if(dap_time_to_str_rfc822(l_time_str, DAP_TIME_STR_SIZE, l_datum->header.ts_create) < 1)
                    l_time_str[0] = '\0';
                switch (l_datum->header.type_id) {
                // token
                case DAP_CHAIN_DATUM_TOKEN_DECL: {
                    // no token necessary for addr
                    if(a_filtr_addr_base58)
                        break;
                    dap_chain_datum_token_t *l_token = (dap_chain_datum_token_t*) l_datum->data;
                    //if(a_datum_start < 0 || (l_datum_num >= a_datum_start && l_datum_num < a_datum_end))
                    // datum out of page
                    if(a_datum_start >= 0 && (l_datum_num+l_datum_num_global < (size_t)a_datum_start || l_datum_num+l_datum_num_global >= (size_t)a_datum_end)){
                        l_token_num++;
                        break;
                    }
                    if(!a_filter_token_name || !dap_strcmp(l_token->ticker, a_filter_token_name)) {
                        dap_chain_datum_dump(l_str_out, l_datum, a_hash_out_type, a_chain->net_id);
                        dap_string_append(l_str_out, "\n");
                        l_token_num++;
                    }
                } break;

                // emission
                case DAP_CHAIN_DATUM_TOKEN_EMISSION: {
                    // datum out of page
                    if(a_datum_start >= 0 && (l_datum_num+l_datum_num_global < (size_t)a_datum_start || l_datum_num+l_datum_num_global >= (size_t)a_datum_end)) {
                         l_emission_num++;
                         break;
                    }
                    dap_chain_datum_token_emission_t *l_token_em =  (dap_chain_datum_token_emission_t *)l_datum->data;
                    if(!a_filter_token_name || !dap_strcmp(l_token_em->hdr.ticker, a_filter_token_name)) {
                        // filter for addr
                        if (a_filtr_addr_base58 && dap_strcmp(a_filtr_addr_base58, dap_chain_addr_to_str(&(l_token_em->hdr.address)))) {
                             break;
                        }
                        dap_chain_datum_dump(l_str_out, l_datum, a_hash_out_type, a_chain->net_id);
                        dap_string_append(l_str_out, "\n");
                        l_emission_num++;
                    }
                } break;

                // transaction
                case DAP_CHAIN_DATUM_TX:{
                    // datum out of page
                    if(a_datum_start >= 0 && (l_datum_num+l_datum_num_global < (size_t)a_datum_start || l_datum_num+l_datum_num_global >= (size_t)a_datum_end)) {
                        l_tx_num++;
                        break;
                    }
                    dap_chain_datum_tx_t *l_tx = (dap_chain_datum_tx_t*)l_datum->data;
                    //calc tx hash
                    dap_chain_hash_fast_t l_tx_hash;
                    dap_hash_fast(l_tx, dap_chain_datum_tx_get_size(l_tx), &l_tx_hash);
                    dap_chain_tx_hash_processed_ht_t *l_sht = NULL;
                    HASH_FIND(hh, a_tx_hash_processed, &l_tx_hash, sizeof(dap_chain_hash_fast_t), l_sht);
                    json_object * l_json_obj_datum = json_object_new_object();
                    if (l_sht != NULL ||
                            !s_dap_chain_datum_tx_out_data(l_tx, a_ledger, l_json_obj_datum, a_hash_out_type, &l_tx_hash)) {
                        l_datum_num--;
                        break;
                    }
                    l_sht = DAP_NEW_Z(dap_chain_tx_hash_processed_ht_t);
                    if (!l_sht) {
                        log_it(L_CRITICAL, "%s", g_error_memory_alloc);
                        return NULL;
                    }
                    l_sht->hash = l_tx_hash;
                    HASH_ADD(hh, a_tx_hash_processed, hash, sizeof(dap_chain_hash_fast_t), l_sht);
                    l_tx_num++;
                } break;

                default: {
                    const char *l_type_str;
                    DAP_DATUM_TYPE_STR(l_datum->header.type_id, l_type_str);
                    dap_string_append_printf(l_str_out, "datum type %s\n", l_type_str);
                    } break;
                }
                l_datum_num++;
            }
        }
        a_chain->callback_atom_iter_delete(l_atom_iter);
        //total
        dap_string_append_printf(l_str_out,
                "---------------\ntokens: %zu\nemissions: %zu\ntransactions: %zu\ntotal datums: %zu", l_token_num,
                l_emission_num, l_tx_num, l_datum_num);

        // return total datums
        if(a_total_datums)
            *a_total_datums = l_datum_num;
        // delete hashes
        dap_tx_data_t *l_iter_current, *l_item_tmp;
        HASH_ITER(hh, l_tx_data_hash , l_iter_current, l_item_tmp)
        {
            HASH_DEL(l_tx_data_hash, l_iter_current);
            // delete datum
            DAP_DELETE(l_iter_current->datum);
            // delete struct
            DAP_DELETE(l_iter_current);
        }
        l_cell = l_cell->hh.next;
    } while (l_cell);

    // if no history
    if(!l_str_out->len)
        dap_string_append(l_str_out, "empty");
    char *l_ret_str = l_str_out ? dap_string_free(l_str_out, false) : NULL;
    return l_ret_str;
}

/**
 * @brief com_ledger
 * ledger command
 * @param a_argc
 * @param a_argv
 * @param a_arg_func
 * @param a_str_reply
 * @return int
 */
int com_ledger(int a_argc, char ** a_argv, void **reply)
{
    json_object ** json_arr_reply = (json_object **) reply;
    enum { CMD_NONE, CMD_LIST, CMD_TX_INFO };
    int arg_index = 1;
    const char *l_addr_base58 = NULL;
    const char *l_wallet_name = NULL;
    const char *l_net_str = NULL;
    const char *l_tx_hash_str = NULL;
    const char *l_hash_out_type = NULL;

    dap_chain_net_t * l_net = NULL;
    dap_cli_server_cmd_find_option_val(a_argv, arg_index, a_argc, "-H", &l_hash_out_type);
    if(!l_hash_out_type)
        l_hash_out_type = "hex";
    if(dap_strcmp(l_hash_out_type,"hex") && dap_strcmp(l_hash_out_type,"base58")) {
        dap_json_rpc_error_add(DAP_CHAIN_NODE_CLI_COM_LEDGER_PARAM_ERR, "invalid parameter -H, valid values: -H <hex | base58>");
        return DAP_CHAIN_NODE_CLI_COM_LEDGER_PARAM_ERR;
    }

    //switch ledger params list | tx | info
    int l_cmd = CMD_NONE;
    if (dap_cli_server_cmd_find_option_val(a_argv, arg_index, a_argc, "list", NULL)){
        l_cmd = CMD_LIST;
    } else if (dap_cli_server_cmd_find_option_val(a_argv, arg_index, a_argc, "info", NULL))
        l_cmd = CMD_TX_INFO;

    bool l_is_all = dap_cli_server_cmd_find_option_val(a_argv, arg_index, a_argc, "-all", NULL);

    arg_index++;

    if(l_cmd == CMD_LIST){
        enum {SUBCMD_NONE, SUBCMD_LIST_COIN, SUB_CMD_LIST_LEDGER_THRESHOLD, SUB_CMD_LIST_LEDGER_BALANCE, SUB_CMD_LIST_LEDGER_THRESHOLD_WITH_HASH};
        int l_sub_cmd = SUBCMD_NONE;
        dap_chain_hash_fast_t l_tx_threshold_hash;
        const char *l_limit_str = NULL;
        const char *l_offset_str = NULL;
        if (dap_cli_server_cmd_find_option_val(a_argv, 2, 3, "coins", NULL ))
            l_sub_cmd = SUBCMD_LIST_COIN;
        if (dap_cli_server_cmd_find_option_val(a_argv, 2, 3, "balance", NULL ))
            l_sub_cmd = SUB_CMD_LIST_LEDGER_BALANCE;
        if (dap_cli_server_cmd_find_option_val(a_argv, 2, a_argc, "threshold", NULL)){
            l_sub_cmd = SUB_CMD_LIST_LEDGER_THRESHOLD;
            const char* l_tx_threshold_hash_str = NULL;
            dap_cli_server_cmd_find_option_val(a_argv, 3, a_argc, "-hash", &l_tx_threshold_hash_str);
            if (l_tx_threshold_hash_str){
                l_sub_cmd = SUB_CMD_LIST_LEDGER_THRESHOLD_WITH_HASH;
                if (dap_chain_hash_fast_from_str(l_tx_threshold_hash_str, &l_tx_threshold_hash)){
                    l_tx_hash_str = NULL;
                    dap_json_rpc_error_add(DAP_CHAIN_NODE_CLI_COM_LEDGER_TRESHOLD_ERR, "tx threshold hash not recognized");
                    return DAP_CHAIN_NODE_CLI_COM_LEDGER_TRESHOLD_ERR;
                }
            }
        }
        if (l_sub_cmd == SUBCMD_NONE) {
            dap_json_rpc_error_add(DAP_CHAIN_NODE_CLI_COM_LEDGER_PARAM_ERR, "Command 'list' requires subcommands 'coins' or 'threshold'");
            return DAP_CHAIN_NODE_CLI_COM_LEDGER_PARAM_ERR;
        }
        dap_cli_server_cmd_find_option_val(a_argv, 0, a_argc, "-net", &l_net_str);
        dap_cli_server_cmd_find_option_val(a_argv, arg_index, a_argc, "-limit", &l_limit_str);
        dap_cli_server_cmd_find_option_val(a_argv, arg_index, a_argc, "-offset", &l_offset_str);
        size_t l_limit = l_limit_str ? strtoul(l_limit_str, NULL, 10) : 1000;
        size_t l_offset = l_offset_str ? strtoul(l_offset_str, NULL, 10) : 0;
        if (l_net_str == NULL){
            dap_json_rpc_error_add(DAP_CHAIN_NODE_CLI_COM_LEDGER_NET_PARAM_ERR, "Command 'list' requires key -net");
            return DAP_CHAIN_NODE_CLI_COM_LEDGER_NET_PARAM_ERR;
        }
        dap_ledger_t *l_ledger = dap_ledger_by_net_name(l_net_str);
        if (l_ledger == NULL){
            dap_json_rpc_error_add(DAP_CHAIN_NODE_CLI_COM_LEDGER_LACK_ERR, "Can't get ledger for net %s", l_net_str);
            return DAP_CHAIN_NODE_CLI_COM_LEDGER_LACK_ERR;
        }
        if (l_sub_cmd == SUB_CMD_LIST_LEDGER_THRESHOLD){
            json_object* json_obj_out = dap_ledger_threshold_info(l_ledger, l_limit, l_offset);
            if (json_obj_out){
                json_object_array_add(*json_arr_reply, json_obj_out);
            }
            return 0;
        }
        if (l_sub_cmd == SUB_CMD_LIST_LEDGER_THRESHOLD_WITH_HASH){
            json_object *json_obj_out = dap_ledger_threshold_hash_info(l_ledger, &l_tx_threshold_hash, l_limit, l_offset);
            if (json_obj_out){
                json_object_array_add(*json_arr_reply, json_obj_out);
            }
            return 0;
        }
        if (l_sub_cmd == SUB_CMD_LIST_LEDGER_BALANCE){
            json_object *json_obj_out = dap_ledger_balance_info(l_ledger, l_limit, l_offset);
            if (json_obj_out){
                json_object_array_add(*json_arr_reply, json_obj_out);
            }
            return 0;
        }
        json_object *json_obj_datum = dap_ledger_token_info(l_ledger, l_limit, l_offset);

        if (json_obj_datum) {
            json_object_array_add(*json_arr_reply, json_obj_datum);
        }
        return 0;
    } else if (l_cmd == CMD_TX_INFO){
        //GET hash
        dap_cli_server_cmd_find_option_val(a_argv, arg_index, a_argc, "-hash", &l_tx_hash_str);
        //get net
        dap_cli_server_cmd_find_option_val(a_argv, arg_index, a_argc, "-net", &l_net_str);
        //get search type
        bool l_unspent_flag = dap_cli_server_cmd_find_option_val(a_argv, arg_index, a_argc, "-unspent", NULL);
        //check input
        if (l_tx_hash_str == NULL){
            dap_json_rpc_error_add(DAP_CHAIN_NODE_CLI_COM_LEDGER_PARAM_ERR, "Subcommand 'info' requires key -hash");
            return DAP_CHAIN_NODE_CLI_COM_LEDGER_PARAM_ERR;
        }
        if (l_net_str == NULL){
            dap_json_rpc_error_add(DAP_CHAIN_NODE_CLI_COM_LEDGER_NET_PARAM_ERR, "Subcommand 'info' requires key -net");
            return DAP_CHAIN_NODE_CLI_COM_LEDGER_NET_PARAM_ERR;
        }
        dap_chain_net_t *l_net = dap_chain_net_by_name(l_net_str);
        if (!l_net) {
            dap_json_rpc_error_add(DAP_CHAIN_NODE_CLI_COM_LEDGER_NET_FIND_ERR, "Can't find net %s", l_net_str);
            return DAP_CHAIN_NODE_CLI_COM_LEDGER_NET_FIND_ERR;
        }
        dap_chain_hash_fast_t *l_tx_hash = DAP_NEW(dap_chain_hash_fast_t);
        if (dap_chain_hash_fast_from_str(l_tx_hash_str, l_tx_hash)) {
            dap_json_rpc_error_add(DAP_CHAIN_NODE_CLI_COM_LEDGER_HASH_GET_ERR, "Can't get hash_fast from %s, check that the hash is correct", l_tx_hash_str);
            DAP_DEL_Z(l_tx_hash);
            return DAP_CHAIN_NODE_CLI_COM_LEDGER_HASH_GET_ERR;
        }
        dap_chain_datum_tx_t *l_datum_tx = dap_chain_net_get_tx_by_hash(l_net, l_tx_hash,
                                                                        l_unspent_flag ? TX_SEARCH_TYPE_NET_UNSPENT : TX_SEARCH_TYPE_NET);
        if (l_datum_tx == NULL) {
            dap_json_rpc_error_add(DAP_CHAIN_NODE_CLI_COM_LEDGER_TX_HASH_ERR, "Can't find datum for transaction hash %s in chains", l_tx_hash_str);
            DAP_DEL_Z(l_tx_hash);
            return DAP_CHAIN_NODE_CLI_COM_LEDGER_TX_HASH_ERR;
        }
        json_object* json_datum = json_object_new_object();
        if (!s_dap_chain_datum_tx_out_data(l_datum_tx, l_net->pub.ledger, json_datum, l_hash_out_type, l_tx_hash)){
            dap_json_rpc_error_add(DAP_CHAIN_NODE_CLI_COM_LEDGER_TX_HASH_ERR, "Can't find transaction hash %s in ledger", l_tx_hash_str);
            json_object_put(json_datum);
            DAP_DEL_Z(l_tx_hash);
            return DAP_CHAIN_NODE_CLI_COM_LEDGER_TX_HASH_ERR;
        }
        DAP_DEL_Z(l_tx_hash);
        if (json_datum){
            json_object_array_add(*json_arr_reply, json_datum);
        }        
    }
    else{
        dap_json_rpc_error_add(DAP_CHAIN_NODE_CLI_COM_LEDGER_PARAM_ERR, "Command 'ledger' requires parameter 'list' or 'info'", l_tx_hash_str);
        return DAP_CHAIN_NODE_CLI_COM_LEDGER_PARAM_ERR;
    }
    return 0;
}


/**
 * @brief com_token
 * token command
 * @param a_argc
 * @param a_argv
 * @param a_arg_func
 * @param a_str_reply
 * @return int
 */
int com_token(int a_argc, char ** a_argv, void **a_str_reply)
{
    enum { CMD_NONE, CMD_LIST, CMD_INFO, CMD_TX };
    int arg_index = 1;
    const char *l_net_str = NULL;
    dap_chain_net_t * l_net = NULL;

    const char * l_hash_out_type = NULL;
    dap_cli_server_cmd_find_option_val(a_argv, arg_index, a_argc, "-H", &l_hash_out_type);
    if (!l_hash_out_type)
        l_hash_out_type = "hex";
    if (dap_strcmp(l_hash_out_type,"hex") && dap_strcmp(l_hash_out_type,"base58")) {
        dap_cli_server_cmd_set_reply_text(a_str_reply, "invalid parameter -H, valid values: -H <hex | base58>");
        return -1;
    }

    dap_cli_server_cmd_find_option_val(a_argv, arg_index, a_argc, "-net", &l_net_str);
    // Select chain network
    if(!l_net_str) {
        dap_cli_server_cmd_set_reply_text(a_str_reply, "command requires parameter '-net'");
        return -2;
    } else {
        if((l_net = dap_chain_net_by_name(l_net_str)) == NULL) { // Can't find such network
            dap_cli_server_cmd_set_reply_text(a_str_reply,
                    "command requires parameter '-net' to be valid chain network name");
            return -3;
        }
    }

    int l_cmd = CMD_NONE;
    if (dap_cli_server_cmd_find_option_val(a_argv, 1, 2, "list", NULL))
        l_cmd = CMD_LIST;
    else if (dap_cli_server_cmd_find_option_val(a_argv, 1, 2, "info", NULL))
        l_cmd = CMD_INFO;
    else if (dap_cli_server_cmd_find_option_val(a_argv, 1, 2, "tx", NULL))
            l_cmd = CMD_TX;
    // token list
    if(l_cmd == CMD_LIST) {
        dap_string_t *l_str_out = dap_string_new(NULL);
        size_t l_token_num_total = dap_db_net_history_token_list(l_net, NULL, l_hash_out_type, l_str_out);
        //total
        dap_string_append_printf(l_str_out, "---------------\ntokens: %zu\n", l_token_num_total);
        dap_cli_server_cmd_set_reply_text(a_str_reply, "%s", l_str_out->str);
        dap_string_free(l_str_out, true);
        return 0;
    }
    // token info
    else if(l_cmd == CMD_INFO) {
        const char *l_token_name_str = NULL;
        dap_cli_server_cmd_find_option_val(a_argv, arg_index, a_argc, "-name", &l_token_name_str);
        if(!l_token_name_str) {
                dap_cli_server_cmd_set_reply_text(a_str_reply, "command requires parameter '-name' <token name>");
                return -4;
            }
        dap_string_t *l_str_out = dap_string_new(NULL);
        if(!dap_db_net_history_token_list(l_net, l_token_name_str, l_hash_out_type, l_str_out))
            dap_string_append_printf(l_str_out, "token '%s' not found\n", l_token_name_str);
        dap_cli_server_cmd_set_reply_text(a_str_reply, "%s", l_str_out->str);
        dap_string_free(l_str_out, true);
        return 0;
    }
    // command tx history
    else if(l_cmd == CMD_TX) {
        dap_cli_server_cmd_set_reply_text(a_str_reply, "The cellframe-node-cli token tx command is deprecated and no longer supported.\n");
        return 0;
#if 0
        dap_chain_tx_hash_processed_ht_t *l_list_tx_hash_processd = NULL;
        enum { SUBCMD_TX_NONE, SUBCMD_TX_ALL, SUBCMD_TX_ADDR };
        // find subcommand
        int l_subcmd = CMD_NONE;
        const char *l_addr_base58_str = NULL;
        const char *l_wallet_name = NULL;
        if(dap_cli_server_cmd_find_option_val(a_argv, 2, a_argc, "all", NULL))
            l_subcmd = SUBCMD_TX_ALL;
        else if(dap_cli_server_cmd_find_option_val(a_argv, 2, a_argc, "-addr", &l_addr_base58_str))
            l_subcmd = SUBCMD_TX_ADDR;
        else if(dap_cli_server_cmd_find_option_val(a_argv, 2, a_argc, "-w", &l_wallet_name))
            l_subcmd = SUBCMD_TX_ADDR;

        const char *l_token_name_str = NULL;
        const char *l_page_start_str = NULL;
        const char *l_page_size_str = NULL;
        const char *l_page_str = NULL;
        dap_cli_server_cmd_find_option_val(a_argv, arg_index, a_argc, "-name", &l_token_name_str);
        dap_cli_server_cmd_find_option_val(a_argv, arg_index, a_argc, "-page_start", &l_page_start_str);
        dap_cli_server_cmd_find_option_val(a_argv, arg_index, a_argc, "-page_size", &l_page_size_str);
        dap_cli_server_cmd_find_option_val(a_argv, arg_index, a_argc, "-page", &l_page_str);
        if(!l_token_name_str) {
            dap_cli_server_cmd_set_reply_text(a_str_reply, "command requires parameter '-name' <token name>");
            return -4;
        }
        long l_page_start = -1;// not used if =-1
        long l_page_size = 10;
        long l_page = 2;
        long l_cur_datum = 0;
        if(l_page_start_str)
            l_page_start = strtol(l_page_start_str, NULL, 10);
        if(l_page_size_str) {
            l_page_size = strtol(l_page_size_str, NULL, 10);
            if(l_page_size < 1)
                l_page_size = 1;
        }
        if(l_page_str) {
            l_page = strtol(l_page_str, NULL, 10);
            if(l_page < 1)
                l_page = 1;
        }

        // tx all
        if(l_subcmd == SUBCMD_TX_ALL) {
            dap_string_t *l_str_out = dap_string_new(NULL);
            // get first chain
            void *l_chain_tmp = (void*) 0x1;
            dap_chain_t *l_chain_cur = dap_chain_enum(&l_chain_tmp);
            while(l_chain_cur) {
                // only selected net
                if(l_net->pub.id.uint64 == l_chain_cur->net_id.uint64) {
                    long l_chain_datum = l_cur_datum;
                    dap_ledger_t *l_ledger = dap_ledger_by_net_name(l_net_str);
                    char *l_datum_list_str = dap_db_history_filter(l_chain_cur, l_ledger, l_token_name_str, NULL,
                                                                   l_hash_out_type, l_page_start * l_page_size, (l_page_start+l_page)*l_page_size, &l_chain_datum, l_list_tx_hash_processd);
                    if(l_datum_list_str) {
                        l_cur_datum += l_chain_datum;
                        dap_string_append_printf(l_str_out, "Chain: %s\n", l_chain_cur->name);
                        dap_string_append_printf(l_str_out, "%s\n\n", l_datum_list_str);
                        DAP_DELETE(l_datum_list_str);
                    }
                }
                // next chain
                dap_chain_enum_unlock();
                l_chain_cur = dap_chain_enum(&l_chain_tmp);
            }
            dap_chain_enum_unlock();
            s_dap_chain_tx_hash_processed_ht_free(&l_list_tx_hash_processd);
            dap_cli_server_cmd_set_reply_text(a_str_reply, "%s", l_str_out->str);
            dap_string_free(l_str_out, true);
            return 0;
        }
            // tx -addr or tx -wallet
        else if(l_subcmd == SUBCMD_TX_ADDR) {
            // parse addr from -addr <addr> or -wallet <wallet>
            dap_chain_addr_t *l_addr_base58 = NULL;
            if(l_addr_base58_str) {
                //l_addr_base58 = dap_strdup(l_addr_base58_str);
                l_addr_base58 = dap_chain_addr_from_str(l_addr_base58_str);
            }
            else if(l_wallet_name) {
                const char *c_wallets_path = dap_chain_wallet_get_path(g_config);
                dap_chain_wallet_t * l_wallet = dap_chain_wallet_open(l_wallet_name, c_wallets_path);
                if(l_wallet) {
                    dap_chain_addr_t *l_addr_tmp = (dap_chain_addr_t *) dap_chain_wallet_get_addr(l_wallet,
                                                                                                  l_net->pub.id);
                    l_addr_base58 = DAP_NEW_SIZE(dap_chain_addr_t, sizeof(dap_chain_addr_t));
                    memcpy(l_addr_base58, l_addr_tmp, sizeof(dap_chain_addr_t));
                    dap_chain_wallet_close(l_wallet);
                    char *ffl_addr_base58 = dap_chain_addr_to_str(l_addr_base58);
                    ffl_addr_base58 = 0;
                }
                else {
                    dap_cli_server_cmd_set_reply_text(a_str_reply, "wallet '%s' not found", l_wallet_name);
                    return -2;
                }
            }
            if(!l_addr_base58) {
                dap_cli_server_cmd_set_reply_text(a_str_reply, "address not recognized");
                return -3;
            }

            dap_string_t *l_str_out = dap_string_new(NULL);
            // get first chain
            void *l_chain_tmp = (void*) 0x1;
            dap_chain_t *l_chain_cur = dap_chain_enum(&l_chain_tmp);
            while(l_chain_cur) {
                // only selected net
                if(l_net->pub.id.uint64 == l_chain_cur->net_id.uint64) {
                    long l_chain_datum = l_cur_datum;
                    char *l_datum_list_str = dap_db_history_addr(l_addr_base58, l_chain_cur, l_hash_out_type);
                    if(l_datum_list_str) {
                        l_cur_datum += l_chain_datum;
                        dap_string_append_printf(l_str_out, "Chain: %s\n", l_chain_cur->name);
                        dap_string_append_printf(l_str_out, "%s\n\n", l_datum_list_str);
                        DAP_DELETE(l_datum_list_str);
                    }
                }
                // next chain
                dap_chain_enum_unlock();
                l_chain_cur = dap_chain_enum(&l_chain_tmp);
            }
            dap_chain_enum_unlock();
            dap_cli_server_cmd_set_reply_text(a_str_reply, "%s", l_str_out->str);
            dap_string_free(l_str_out, true);
            DAP_DELETE(l_addr_base58);
            return 0;

        }
        else{
            dap_cli_server_cmd_set_reply_text(a_str_reply, "not found parameter '-all', '-wallet' or '-addr'");
            return -1;
        }
#endif
    }

    dap_cli_server_cmd_set_reply_text(a_str_reply, "unknown command code %d", l_cmd);
    return -5;
}

/* Decree section */

/**
 * @brief
 * sign data (datum_decree) by certificates (1 or more)
 * successful count of signes return in l_sign_counter
 * @param l_certs - array with certificates loaded from dcert file
 * @param l_datum_token - updated pointer for l_datum_token variable after realloc
 * @param l_certs_count - count of certificate
 * @param l_datum_data_offset - offset of datum
 * @param l_sign_counter - counter of successful data signing operation
 * @return dap_chain_datum_token_t*
 */
static dap_chain_datum_anchor_t * s_sign_anchor_in_cycle(dap_cert_t ** a_certs, dap_chain_datum_anchor_t *a_datum_anchor,
                    size_t a_certs_count, size_t *a_total_sign_count)
{
    size_t l_cur_sign_offset = a_datum_anchor->header.data_size + a_datum_anchor->header.signs_size;
    size_t l_total_signs_size = a_datum_anchor->header.signs_size, l_total_sign_count = 0;

    for(size_t i = 0; i < a_certs_count; i++)
    {
        dap_sign_t * l_sign = dap_cert_sign(a_certs[i],  a_datum_anchor,
           sizeof(dap_chain_datum_anchor_t) + a_datum_anchor->header.data_size, 0);

        if (l_sign) {
            size_t l_sign_size = dap_sign_get_size(l_sign);
            a_datum_anchor = DAP_REALLOC(a_datum_anchor, sizeof(dap_chain_datum_anchor_t) + l_cur_sign_offset + l_sign_size);
            memcpy((byte_t*)a_datum_anchor->data_n_sign + l_cur_sign_offset, l_sign, l_sign_size);
            l_total_signs_size += l_sign_size;
            l_cur_sign_offset += l_sign_size;
            a_datum_anchor->header.signs_size = l_total_signs_size;
            DAP_DELETE(l_sign);
            log_it(L_DEBUG,"<-- Signed with '%s'", a_certs[i]->name);
            l_total_sign_count++;
        }
    }

    *a_total_sign_count = l_total_sign_count;
    return a_datum_anchor;
}

// Decree commands handlers
int cmd_decree(int a_argc, char **a_argv, void **a_str_reply)
{
    enum { CMD_NONE=0, CMD_CREATE, CMD_SIGN, CMD_ANCHOR, CMD_FIND, CMD_INFO };
    enum { TYPE_NONE=0, TYPE_COMMON, TYPE_SERVICE};
    enum { SUBTYPE_NONE=0, SUBTYPE_FEE, SUBTYPE_OWNERS, SUBTYPE_MIN_OWNERS, SUBTYPE_IP_BAN};
    int arg_index = 1;
    const char *l_net_str = NULL;
    const char * l_chain_str = NULL;
    const char * l_decree_chain_str = NULL;
    const char * l_certs_str = NULL;
    dap_cert_t ** l_certs = NULL;
    size_t l_certs_count = 0;
    dap_chain_net_t * l_net = NULL;
    dap_chain_t * l_chain = NULL;
    dap_chain_t * l_decree_chain = NULL;

    const char * l_hash_out_type = NULL;
    dap_cli_server_cmd_find_option_val(a_argv, arg_index, a_argc, "-H", &l_hash_out_type);
    if(!l_hash_out_type)
        l_hash_out_type = "hex";
    if(dap_strcmp(l_hash_out_type,"hex") && dap_strcmp(l_hash_out_type,"base58")) {
        dap_cli_server_cmd_set_reply_text(a_str_reply, "invalid parameter -H, valid values: -H <hex | base58>");
        return -1;
    }

    dap_cli_server_cmd_find_option_val(a_argv, arg_index, a_argc, "-net", &l_net_str);
    // Select chain network
    if(!l_net_str) {
        dap_cli_server_cmd_set_reply_text(a_str_reply, "command requires parameter '-net'");
        return -2;
    } else {
        if((l_net = dap_chain_net_by_name(l_net_str)) == NULL) { // Can't find such network
            dap_cli_server_cmd_set_reply_text(a_str_reply,
                    "command requires parameter '-net' to be valid chain network name");
            return -3;
        }
    }

    int l_cmd = CMD_NONE;
    if (dap_cli_server_cmd_find_option_val(a_argv, 1, 2, "create", NULL))
        l_cmd = CMD_CREATE;
    else if (dap_cli_server_cmd_find_option_val(a_argv, 1, 2, "sign", NULL))
        l_cmd = CMD_SIGN;
    else if (dap_cli_server_cmd_find_option_val(a_argv, 1, 2, "anchor", NULL))
        l_cmd = CMD_ANCHOR;
    else if (dap_cli_server_cmd_find_option_val(a_argv, 1, 2, "find", NULL))
        l_cmd = CMD_FIND;
    else if (dap_cli_server_cmd_find_option_val(a_argv, 1, 2, "info", NULL))
        l_cmd = CMD_INFO;

    if (l_cmd != CMD_FIND && l_cmd != CMD_INFO) {
        // Public certifiacte of condition owner
        dap_cli_server_cmd_find_option_val(a_argv, arg_index, a_argc, "-certs", &l_certs_str);
        if (!l_certs_str) {
            dap_cli_server_cmd_set_reply_text(a_str_reply, "decree create requires parameter '-certs'");
            return -106;
        }
        dap_cert_parse_str_list(l_certs_str, &l_certs, &l_certs_count);
    }

    switch (l_cmd)
    {
    case CMD_CREATE:{
        if(!l_certs_count) {
            dap_cli_server_cmd_set_reply_text(a_str_reply,
                    "decree create command requres at least one valid certificate to sign the decree");
            return -106;
        }
        int l_type = TYPE_NONE;
        if (dap_cli_server_cmd_find_option_val(a_argv, 2, 3, "common", NULL))
            l_type = TYPE_COMMON;
        else if (dap_cli_server_cmd_find_option_val(a_argv, 2, 3, "service", NULL))
            l_type = TYPE_SERVICE;

        dap_chain_datum_decree_t *l_datum_decree = NULL;

        if (l_type == TYPE_COMMON){
            // Common decree create
            dap_cli_server_cmd_find_option_val(a_argv, arg_index, a_argc, "-chain", &l_chain_str);

            // Search chain
            if(l_chain_str) {
                l_chain = dap_chain_net_get_chain_by_name(l_net, l_chain_str);
                if (l_chain == NULL) {
                    char l_str_to_reply_chain[500] = {0};
                    char *l_str_to_reply = NULL;
                    sprintf(l_str_to_reply_chain, "%s requires parameter '-chain' to be valid chain name in chain net %s. Current chain %s is not valid\n",
                                                    a_argv[0], l_net_str, l_chain_str);
                    l_str_to_reply = dap_strcat2(l_str_to_reply,l_str_to_reply_chain);
                    dap_chain_t * l_chain;
                    l_str_to_reply = dap_strcat2(l_str_to_reply,"\nAvailable chain with decree support:\n");
                    l_chain = dap_chain_net_get_chain_by_chain_type(l_net, CHAIN_TYPE_DECREE);
                    l_str_to_reply = dap_strcat2(l_str_to_reply,"\t");
                    l_str_to_reply = dap_strcat2(l_str_to_reply,l_chain->name);
                    l_str_to_reply = dap_strcat2(l_str_to_reply,"\n");
                    dap_cli_server_cmd_set_reply_text(a_str_reply, "%s", l_str_to_reply);
                    return -103;
                } else if (l_chain != dap_chain_net_get_chain_by_chain_type(l_net, CHAIN_TYPE_DECREE)){ // check chain to support decree
                    dap_cli_server_cmd_set_reply_text(a_str_reply, "Chain %s don't support decree", l_chain->name);
                    return -104;
                }
            }else if((l_chain = dap_chain_net_get_default_chain_by_chain_type(l_net, CHAIN_TYPE_DECREE)) == NULL) {
                dap_cli_server_cmd_set_reply_text(a_str_reply, "Can't find chain with decree support.");
                return -105;
            }

            dap_cli_server_cmd_find_option_val(a_argv, arg_index, a_argc, "-decree_chain", &l_decree_chain_str);

            // Search chain
            if(l_decree_chain_str) {
                l_decree_chain = dap_chain_net_get_chain_by_name(l_net, l_decree_chain_str);
                if (l_decree_chain == NULL) {
                    char l_str_to_reply_chain[500] = {0};
                    char *l_str_to_reply = NULL;
                    sprintf(l_str_to_reply_chain, "%s requires parameter '-decree_chain' to be valid chain name in chain net %s. Current chain %s is not valid\n",
                                                    a_argv[0], l_net_str, l_chain_str);
                    l_str_to_reply = dap_strcat2(l_str_to_reply,l_str_to_reply_chain);
                    dap_chain_t * l_chain;
                    dap_chain_net_t * l_chain_net = l_net;
                    l_str_to_reply = dap_strcat2(l_str_to_reply,"\nAvailable chains:\n");
                    DL_FOREACH(l_chain_net->pub.chains, l_chain) {
                            l_str_to_reply = dap_strcat2(l_str_to_reply,"\t");
                            l_str_to_reply = dap_strcat2(l_str_to_reply,l_chain->name);
                            l_str_to_reply = dap_strcat2(l_str_to_reply,"\n");
                    }
                    dap_cli_server_cmd_set_reply_text(a_str_reply, "%s", l_str_to_reply);
                    return -103;
                }
            }else {
                dap_cli_server_cmd_set_reply_text(a_str_reply, "decree requires parameter -decree_chain.");
                return -105;
            }

            dap_tsd_t *l_tsd = NULL;
            dap_cert_t **l_new_certs = NULL;
            size_t l_new_certs_count = 0, l_total_tsd_size = 0;
            dap_list_t *l_tsd_list = NULL;

            int l_subtype = SUBTYPE_NONE;
            const char *l_param_value_str = NULL;
            const char *l_param_addr_str = NULL;
            if (dap_cli_server_cmd_find_option_val(a_argv, arg_index, a_argc, "-fee", &l_param_value_str)){
                l_subtype = SUBTYPE_FEE;
                if (!dap_cli_server_cmd_find_option_val(a_argv, arg_index, a_argc, "-to_addr", &l_param_addr_str)){
                    if (dap_chain_addr_is_blank(&l_net->pub.fee_addr)) {
                        dap_cli_server_cmd_set_reply_text(a_str_reply, "Use -to_addr parameter to set net fee");
                        return -111;
                    }
                }else{
                    l_total_tsd_size += sizeof(dap_tsd_t) + sizeof(dap_chain_addr_t);
                    l_tsd = DAP_NEW_Z_SIZE(dap_tsd_t, l_total_tsd_size);
                    if (!l_tsd) {
                        log_it(L_CRITICAL, "%s", g_error_memory_alloc);
                        dap_list_free_full(l_tsd_list, NULL);
                        return -1;
                    }
                    l_tsd->type = DAP_CHAIN_DATUM_DECREE_TSD_TYPE_FEE_WALLET;
                    l_tsd->size = sizeof(dap_chain_addr_t);
                    dap_chain_addr_t *l_addr = dap_chain_addr_from_str(l_param_addr_str);
                    memcpy(l_tsd->data, l_addr, sizeof(dap_chain_addr_t));
                    l_tsd_list = dap_list_append(l_tsd_list, l_tsd);
                }

                l_total_tsd_size += sizeof(dap_tsd_t) + sizeof(uint256_t);
                l_tsd = DAP_NEW_Z_SIZE(dap_tsd_t, l_total_tsd_size);
                if (!l_tsd) {
                    log_it(L_CRITICAL, "%s", g_error_memory_alloc);
                    dap_list_free_full(l_tsd_list, NULL);
                    return -1;
                }
                l_tsd->type = DAP_CHAIN_DATUM_DECREE_TSD_TYPE_FEE;
                l_tsd->size = sizeof(uint256_t);
                *(uint256_t*)(l_tsd->data) = dap_uint256_scan_uninteger(l_param_value_str);
                l_tsd_list = dap_list_append(l_tsd_list, l_tsd);
            }else if (dap_cli_server_cmd_find_option_val(a_argv, arg_index, a_argc, "-new_certs", &l_param_value_str)){
                l_subtype = SUBTYPE_OWNERS;
                dap_cert_parse_str_list(l_param_value_str, &l_new_certs, &l_new_certs_count);

                dap_chain_net_t *l_net = dap_chain_net_by_name(l_net_str);
                uint16_t l_min_signs = l_net->pub.decree->min_num_of_owners;
                if (l_new_certs_count < l_min_signs) {
                    log_it(L_WARNING,"Number of new certificates is less than minimum owner number.");
                    return -106;
                }

                size_t l_failed_certs = 0;
                for (size_t i=0;i<l_new_certs_count;i++){
                    dap_pkey_t *l_pkey = dap_cert_to_pkey(l_new_certs[i]);
                    if(!l_pkey)
                    {
                        log_it(L_WARNING,"New cert [%zu] have no public key.", i);
                        l_failed_certs++;
                        continue;
                    }
                    l_tsd = dap_tsd_create(DAP_CHAIN_DATUM_DECREE_TSD_TYPE_OWNER, l_pkey, sizeof(dap_pkey_t) + (size_t)l_pkey->header.size);
                    DAP_DELETE(l_pkey);
                    l_tsd_list = dap_list_append(l_tsd_list, l_tsd);
                    l_total_tsd_size += sizeof(dap_tsd_t) + (size_t)l_tsd->size;
                }
                if(l_failed_certs)
                {
                    dap_list_free_full(l_tsd_list, NULL);
                    return -108;
                }
            }else if (dap_cli_server_cmd_find_option_val(a_argv, arg_index, a_argc, "-signs_verify", &l_param_value_str)) {
                l_subtype = SUBTYPE_MIN_OWNERS;
                uint256_t l_new_num_of_owners = dap_uint256_scan_uninteger(l_param_value_str);
                if (IS_ZERO_256(l_new_num_of_owners)) {
                    log_it(L_WARNING, "The minimum number of owners can't be zero");
                    dap_list_free_full(l_tsd_list, NULL);
                    return -112;
                }
                dap_chain_net_t *l_net = dap_chain_net_by_name(l_net_str);
                uint256_t l_owners = GET_256_FROM_64(l_net->pub.decree->num_of_owners);
                if (compare256(l_new_num_of_owners, l_owners) > 0) {
                    log_it(L_WARNING, "The minimum number of owners is greater than the total number of owners.");
                    dap_list_free_full(l_tsd_list, NULL);
                    return -110;
                }

                l_total_tsd_size = sizeof(dap_tsd_t) + sizeof(uint256_t);
                l_tsd = DAP_NEW_Z_SIZE(dap_tsd_t, l_total_tsd_size);
                if (!l_tsd) {
                    log_it(L_CRITICAL, "%s", g_error_memory_alloc);
                    dap_list_free_full(l_tsd_list, NULL);
                    return -1;
                }
                l_tsd->type = DAP_CHAIN_DATUM_DECREE_TSD_TYPE_MIN_OWNER;
                l_tsd->size = sizeof(uint256_t);
                *(uint256_t *) (l_tsd->data) = l_new_num_of_owners;
                l_tsd_list = dap_list_append(l_tsd_list, l_tsd);
            } else{
                dap_cli_server_cmd_set_reply_text(a_str_reply, "Decree subtype fail.");
                return -111;
            }

            if (l_subtype == DAP_CHAIN_DATUM_DECREE_COMMON_SUBTYPE_OWNERS ||
                l_subtype == DAP_CHAIN_DATUM_DECREE_COMMON_SUBTYPE_OWNERS_MIN)
            {
                if (l_decree_chain->id.uint64 != l_chain->id.uint64){
                    dap_cli_server_cmd_set_reply_text(a_str_reply, "Decree subtype %s not suppurted by chain %s",
                                                      dap_chain_datum_decree_subtype_to_str(l_subtype), l_decree_chain_str);
                    return -107;
                }
            } else if (l_decree_chain->id.uint64 == l_chain->id.uint64){
                dap_cli_server_cmd_set_reply_text(a_str_reply, "Decree subtype %s not suppurted by chain %s",
                                                  dap_chain_datum_decree_subtype_to_str(l_subtype), l_decree_chain_str);
                return -107;
            }

            l_datum_decree = DAP_NEW_Z_SIZE(dap_chain_datum_decree_t, sizeof(dap_chain_datum_decree_t) + l_total_tsd_size);
            l_datum_decree->decree_version = DAP_CHAIN_DATUM_DECREE_VERSION;
            l_datum_decree->header.ts_created = dap_time_now();
            l_datum_decree->header.type = l_type;
            l_datum_decree->header.common_decree_params.net_id = dap_chain_net_id_by_name(l_net_str);
            l_datum_decree->header.common_decree_params.chain_id = l_decree_chain->id;
            l_datum_decree->header.common_decree_params.cell_id = *dap_chain_net_get_cur_cell(l_net);
            l_datum_decree->header.sub_type = l_subtype;
            l_datum_decree->header.data_size = l_total_tsd_size;
            l_datum_decree->header.signs_size = 0;

            size_t l_data_tsd_offset = 0;
            for ( dap_list_t* l_iter=dap_list_first(l_tsd_list); l_iter; l_iter=l_iter->next){
                dap_tsd_t * l_b_tsd = (dap_tsd_t *) l_iter->data;
                size_t l_tsd_size = dap_tsd_size(l_b_tsd);
                memcpy((byte_t*)l_datum_decree->data_n_signs + l_data_tsd_offset, l_b_tsd, l_tsd_size);
                l_data_tsd_offset += l_tsd_size;
            }
            dap_list_free_full(l_tsd_list, NULL);

        }else if (l_type == TYPE_SERVICE) {

        }else{
            dap_cli_server_cmd_set_reply_text(a_str_reply, "not found decree type (common or service)");
            return -107;
        }

        // Sign decree
        size_t l_total_signs_success = 0;
        if (l_certs_count)
            l_datum_decree = dap_chain_datum_decree_sign_in_cycle(l_certs, l_datum_decree, l_certs_count, &l_total_signs_success);

        if (!l_datum_decree || l_total_signs_success == 0){
            dap_cli_server_cmd_set_reply_text(a_str_reply,
                        "Decree creation failed. Successful count of certificate signing is 0");
                return -108;
        }

        // Create datum
        dap_chain_datum_t * l_datum = dap_chain_datum_create(DAP_CHAIN_DATUM_DECREE,
                                                             l_datum_decree,
                                                             sizeof(*l_datum_decree) + l_datum_decree->header.data_size +
                                                             l_datum_decree->header.signs_size);
        DAP_DELETE(l_datum_decree);
        char *l_key_str_out = dap_chain_mempool_datum_add(l_datum, l_chain, l_hash_out_type);
        DAP_DELETE(l_datum);
        dap_cli_server_cmd_set_reply_text(a_str_reply, "Datum %s is%s placed in datum pool",
                                          l_key_str_out ? l_key_str_out : "",
                                          l_key_str_out ? "" : " not");
        break;
    }
    case CMD_SIGN:{
        if(!l_certs_count) {
            dap_cli_server_cmd_set_reply_text(a_str_reply,
                    "decree sign command requres at least one valid certificate to sign");
            return -106;
        }

        const char * l_datum_hash_str = NULL;
        dap_cli_server_cmd_find_option_val(a_argv, arg_index, a_argc, "-datum", &l_datum_hash_str);
        if(l_datum_hash_str) {
            char * l_datum_hash_hex_str = NULL;
            char * l_datum_hash_base58_str = NULL;
            dap_cli_server_cmd_find_option_val(a_argv, arg_index, a_argc, "-chain", &l_chain_str);
            // Search chain
            if(l_chain_str) {
                l_chain = dap_chain_net_get_chain_by_name(l_net, l_chain_str);
                if (l_chain == NULL) {
                    char l_str_to_reply_chain[500] = {0};
                    char *l_str_to_reply = NULL;
                    sprintf(l_str_to_reply_chain, "%s requires parameter '-chain' to be valid chain name in chain net %s. Current chain %s is not valid\n",
                                                    a_argv[0], l_net_str, l_chain_str);
                    l_str_to_reply = dap_strcat2(l_str_to_reply,l_str_to_reply_chain);
                    dap_chain_t * l_chain;
                    l_str_to_reply = dap_strcat2(l_str_to_reply,"\nAvailable chain with decree support:\n");
                    l_chain = dap_chain_net_get_chain_by_chain_type(l_net, CHAIN_TYPE_DECREE);
                    l_str_to_reply = dap_strcat2(l_str_to_reply,"\t");
                    l_str_to_reply = dap_strcat2(l_str_to_reply,l_chain->name);
                    l_str_to_reply = dap_strcat2(l_str_to_reply,"\n");
                    dap_cli_server_cmd_set_reply_text(a_str_reply, "%s", l_str_to_reply);
                    return -103;
                } else if (l_chain != dap_chain_net_get_chain_by_chain_type(l_net, CHAIN_TYPE_DECREE)){ // check chain to support decree
                    dap_cli_server_cmd_set_reply_text(a_str_reply, "Chain %s don't support decree", l_chain->name);
                    return -104;
                }
            }else if((l_chain = dap_chain_net_get_default_chain_by_chain_type(l_net, CHAIN_TYPE_DECREE)) == NULL) {
                dap_cli_server_cmd_set_reply_text(a_str_reply, "Can't find chain with decree support.");
                return -105;
            }

            char * l_gdb_group_mempool = dap_chain_net_get_gdb_group_mempool_new(l_chain);
            if(!l_gdb_group_mempool) {
                l_gdb_group_mempool = dap_chain_net_get_gdb_group_mempool_by_chain_type(l_net, CHAIN_TYPE_DECREE);
            }
            // datum hash may be in hex or base58 format
            if(!dap_strncmp(l_datum_hash_str, "0x", 2) || !dap_strncmp(l_datum_hash_str, "0X", 2)) {
                l_datum_hash_hex_str = dap_strdup(l_datum_hash_str);
                l_datum_hash_base58_str = dap_enc_base58_from_hex_str_to_str(l_datum_hash_str);
            } else {
                l_datum_hash_hex_str = dap_enc_base58_to_hex_str_from_str(l_datum_hash_str);
                l_datum_hash_base58_str = dap_strdup(l_datum_hash_str);
            }

            const char *l_datum_hash_out_str;
            if(!dap_strcmp(l_hash_out_type,"hex"))
                l_datum_hash_out_str = l_datum_hash_hex_str;
            else
                l_datum_hash_out_str = l_datum_hash_base58_str;

            log_it(L_DEBUG, "Requested to sign decree creation %s in gdb://%s with certs %s",
                    l_gdb_group_mempool, l_datum_hash_hex_str, l_certs_str);

            dap_chain_datum_t * l_datum = NULL;
            size_t l_datum_size = 0;
            if((l_datum = (dap_chain_datum_t*) dap_global_db_get_sync(l_gdb_group_mempool,
                    l_datum_hash_hex_str, &l_datum_size, NULL, NULL )) != NULL) {
                // Check if its decree creation
                if(l_datum->header.type_id == DAP_CHAIN_DATUM_DECREE) {
                    dap_chain_datum_decree_t *l_datum_decree = DAP_DUP_SIZE(l_datum->data, l_datum->header.data_size);    // for realloc
                    DAP_DELETE(l_datum);

                    // Sign decree
                    size_t l_total_signs_success = 0;
                    if (l_certs_count)
                        l_datum_decree = dap_chain_datum_decree_sign_in_cycle(l_certs, l_datum_decree, l_certs_count, &l_total_signs_success);

                    if (!l_datum_decree || l_total_signs_success == 0){
                        dap_cli_server_cmd_set_reply_text(a_str_reply,
                                    "Decree creation failed. Successful count of certificate signing is 0");
                            return -108;
                    }
                    size_t l_decree_size = dap_chain_datum_decree_get_size(l_datum_decree);
                    dap_chain_datum_t * l_datum = dap_chain_datum_create(DAP_CHAIN_DATUM_DECREE,
                                                                         l_datum_decree, l_decree_size);
                    DAP_DELETE(l_datum_decree);

                    char *l_key_str_out = dap_chain_mempool_datum_add(l_datum, l_chain, l_hash_out_type);
                    DAP_DELETE(l_datum);
                    dap_cli_server_cmd_set_reply_text(a_str_reply, "Datum %s is%s placed in datum pool",
                                                      l_key_str_out ? l_key_str_out : "",
                                                      l_key_str_out ? "" : " not");

                    }else{
                    dap_cli_server_cmd_set_reply_text(a_str_reply,
                            "Error! Wrong datum type. decree sign only decree datum");
                    return -61;
                }
            }else{
                dap_cli_server_cmd_set_reply_text(a_str_reply,
                        "decree sign can't find datum with %s hash in the mempool of %s:%s",l_datum_hash_out_str,l_net? l_net->pub.name: "<undefined>",
                        l_chain?l_chain->name:"<undefined>");
                return -5;
            }
            DAP_DELETE(l_datum_hash_hex_str);
            DAP_DELETE(l_datum_hash_base58_str);
        } else {
            dap_cli_server_cmd_set_reply_text(a_str_reply, "decree sign need -datum <datum hash> argument");
            return -2;
        }
        break;
    }
    case CMD_ANCHOR:{
        dap_cli_server_cmd_find_option_val(a_argv, arg_index, a_argc, "-chain", &l_chain_str);

        // Search chain
        if(l_chain_str) {
            l_chain = dap_chain_net_get_chain_by_name(l_net, l_chain_str);
            if (l_chain == NULL) {
                char l_str_to_reply_chain[500] = {0};
                char *l_str_to_reply = NULL;
                sprintf(l_str_to_reply_chain, "%s requires parameter '-chain' to be valid chain name in chain net %s. Current chain %s is not valid\n",
                                                a_argv[0], l_net_str, l_chain_str);
                l_str_to_reply = dap_strcat2(l_str_to_reply,l_str_to_reply_chain);
                dap_chain_t * l_chain;
                l_str_to_reply = dap_strcat2(l_str_to_reply,"\nAvailable chain with anchor support:\n");
                l_chain = dap_chain_net_get_chain_by_chain_type(l_net, CHAIN_TYPE_ANCHOR);
                l_str_to_reply = dap_strcat2(l_str_to_reply,"\t");
                l_str_to_reply = dap_strcat2(l_str_to_reply,l_chain->name);
                l_str_to_reply = dap_strcat2(l_str_to_reply,"\n");
                dap_cli_server_cmd_set_reply_text(a_str_reply, "%s", l_str_to_reply);
                return -103;
            } else if (l_chain != dap_chain_net_get_chain_by_chain_type(l_net, CHAIN_TYPE_ANCHOR)){ // check chain to support decree
                dap_cli_server_cmd_set_reply_text(a_str_reply, "Chain %s don't support decree", l_chain->name);
                return -104;
            }
        }else if((l_chain = dap_chain_net_get_default_chain_by_chain_type(l_net, CHAIN_TYPE_ANCHOR)) == NULL) {
            dap_cli_server_cmd_set_reply_text(a_str_reply, "Can't find chain with default anchor support.");
            return -105;
        }

        dap_chain_datum_anchor_t *l_datum_anchor = NULL;
        dap_hash_fast_t l_hash = {};
        const char * l_datum_hash_str = NULL;
        if (!dap_cli_server_cmd_find_option_val(a_argv, arg_index, a_argc, "-datum", &l_datum_hash_str))
        {
            dap_cli_server_cmd_set_reply_text(a_str_reply,
                        "Anchor creation failed. Cmd decree create anchor must contain -datum parameter.");
                return -107;
        }
        if(l_datum_hash_str) {
            dap_chain_hash_fast_from_str(l_datum_hash_str, &l_hash);
        }

        // Pack data into TSD
        dap_tsd_t *l_tsd = NULL;
        l_tsd = dap_tsd_create(DAP_CHAIN_DATUM_ANCHOR_TSD_TYPE_DECREE_HASH, &l_hash, sizeof(dap_hash_fast_t));
        if(!l_tsd)
        {
            dap_cli_server_cmd_set_reply_text(a_str_reply,
                        "Anchor creation failed. Memory allocation fail.");
                return -107;
        }

        // Create anchor datum
        l_datum_anchor = DAP_NEW_Z_SIZE(dap_chain_datum_anchor_t, sizeof(dap_chain_datum_anchor_t) + dap_tsd_size(l_tsd));
        l_datum_anchor->header.data_size = dap_tsd_size(l_tsd);
        l_datum_anchor->header.ts_created = dap_time_now();
        memcpy(l_datum_anchor->data_n_sign, l_tsd, dap_tsd_size(l_tsd));

        DAP_DEL_Z(l_tsd);

        // Sign anchor
        size_t l_total_signs_success = 0;
        if (l_certs_count)
            l_datum_anchor = s_sign_anchor_in_cycle(l_certs, l_datum_anchor, l_certs_count, &l_total_signs_success);

        if (!l_datum_anchor || l_total_signs_success == 0){
            dap_cli_server_cmd_set_reply_text(a_str_reply,
                        "Anchor creation failed. Successful count of certificate signing is 0");
                return -108;
        }

        // Create datum
        dap_chain_datum_t * l_datum = dap_chain_datum_create(DAP_CHAIN_DATUM_ANCHOR,
                                                             l_datum_anchor,
                                                             sizeof(*l_datum_anchor) + l_datum_anchor->header.data_size +
                                                             l_datum_anchor->header.signs_size);
        DAP_DELETE(l_datum_anchor);
        char *l_key_str_out = dap_chain_mempool_datum_add(l_datum, l_chain, l_hash_out_type);
        DAP_DELETE(l_datum);
        dap_cli_server_cmd_set_reply_text(a_str_reply, "Datum %s is%s placed in datum pool",
                                          l_key_str_out ? l_key_str_out : "",
                                          l_key_str_out ? "" : " not");
        break;
    }
    case CMD_FIND: {
        const char *l_hash_str = NULL;
        dap_cli_server_cmd_find_option_val(a_argv, arg_index, a_argc, "-hash", &l_hash_str);
        if (!l_hash_str) {
            dap_cli_server_cmd_set_reply_text(a_str_reply, "Command 'decree find' requiers parameter '-hash'");
            return -110;
        }
        dap_hash_fast_t l_datum_hash;
        if (dap_chain_hash_fast_from_hex_str(l_hash_str, &l_datum_hash) &&
                dap_chain_hash_fast_from_base58_str(l_hash_str, &l_datum_hash)) {
            dap_cli_server_cmd_set_reply_text(a_str_reply, "Can't convert '-hash' parameter to numeric value");
            return -111;
        }
        bool l_applied = false;
        dap_chain_datum_decree_t *l_decree = dap_chain_net_decree_get_by_hash(&l_datum_hash, &l_applied);
        dap_cli_server_cmd_set_reply_text(a_str_reply, "Specified decree is %s in decrees hash-table",
                                          l_decree ? (l_applied ? "applied" : "not applied") : "not found");
    } break;
    case CMD_INFO: {
        dap_string_t *l_str_owner_pkey = dap_string_new("");
        int i = 1;
        for (dap_list_t *l_current_pkey = l_net->pub.decree->pkeys; l_current_pkey; l_current_pkey = l_current_pkey->next){
            dap_pkey_t *l_pkey = (dap_pkey_t*)(l_current_pkey->data);
            dap_hash_fast_t l_pkey_hash = {0};
            dap_pkey_get_hash(l_pkey, &l_pkey_hash);
            char *l_pkey_hash_str = dap_hash_fast_to_str_new(&l_pkey_hash);
            dap_string_append_printf(l_str_owner_pkey, "\t%d) %s\n", i, l_pkey_hash_str);
            i++;
            DAP_DELETE(l_pkey_hash_str);
        }
        dap_cli_server_cmd_set_reply_text(a_str_reply, "Decree info:\n"
                                                       "\tOwners: %d\n"
                                                       "\t=====================================================================\n"
                                                       "%s"
                                                       "\t=====================================================================\n"
                                                       "\tMin owners for apply decree: %d\n",
                                          l_net->pub.decree->num_of_owners, l_str_owner_pkey->str,
                                          l_net->pub.decree->min_num_of_owners);
        dap_string_free(l_str_owner_pkey, true);
    } break;
    default:
        dap_cli_server_cmd_set_reply_text(a_str_reply, "Not found decree action. Use create, sign, anchor or find parameter");
        return -1;
    }

    return 0;
}<|MERGE_RESOLUTION|>--- conflicted
+++ resolved
@@ -111,14 +111,10 @@
     json_object_object_add(json_obj_out, "Datum_tx_hash", json_object_new_string(l_tx_hash_str));
     json_object_object_add(json_obj_out, "TS_Created", json_object_new_string(l_tmp_buf));
     json_object_object_add(json_obj_out, "Token_ticker", json_object_new_string(l_ticker));
-<<<<<<< HEAD
-    dap_chain_datum_dump_tx_json(a_datum, l_ticker, json_obj_out, a_hash_out_type, a_tx_hash, a_ledger->net->pub.id);
-=======
     json_object_object_add(json_obj_out, "Token_description", l_description ? json_object_new_string(l_description)
                                                                             : json_object_new_null());
-    json_object* datum_tx = dap_chain_datum_tx_to_json(a_datum,&a_ledger->net->pub.id);
-    json_object_object_add(json_obj_out, "Datum_tx", datum_tx);
->>>>>>> 0640a4c9
+    dap_chain_datum_dump_tx_json(a_datum, l_ticker, json_obj_out, a_hash_out_type, a_tx_hash, a_ledger->net->pub.id);
+
     dap_list_t *l_out_items = dap_chain_datum_tx_items_get(a_datum, TX_ITEM_TYPE_OUT_ALL, NULL);
     int l_out_idx = 0;
     json_object* json_arr_items = json_object_new_array();
