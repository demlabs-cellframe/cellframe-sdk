--- conflicted
+++ resolved
@@ -1349,7 +1349,6 @@
     return a_datum_decree;
 }
 
-<<<<<<< HEAD
 /**
  * @brief
  * sign data (datum_decree) by certificates (1 or more)
@@ -1389,8 +1388,6 @@
     return a_datum_anchor;
 }
 
-=======
->>>>>>> f0f7c9ec
 // Decree commands handlers
 int cmd_decree(int a_argc, char **a_argv, char ** a_str_reply)
 {
@@ -1523,11 +1520,7 @@
                     dap_pkey_t *l_pkey = dap_cert_to_pkey(l_new_certs[i]);
                     if(!l_pkey)
                     {
-<<<<<<< HEAD
                         log_it(L_WARNING,"New cert [%d] have no public key.");
-=======
-                        log_it(L_WARNING,"New cert [%zu] have no public key.", i);
->>>>>>> f0f7c9ec
                         l_failed_certs++;
                         continue;
                     }
@@ -1593,7 +1586,6 @@
                 memcpy((byte_t*)l_datum_decree->data_n_signs + l_data_tsd_offset, l_b_tsd, l_tsd_size);
                 l_data_tsd_offset += l_tsd_size;
             }
-
             dap_list_free_full(l_tsd_list, NULL);
 
         }else if (l_type == TYPE_SERVICE) {
@@ -1692,22 +1684,6 @@
                 return -105;
             }
 
-<<<<<<< HEAD
-=======
-            // Certificates thats will be used to sign currend datum decree
-//            dap_cli_server_cmd_find_option_val(a_argv, arg_index, a_argc, "-certs", &l_certs_str);
-
-            // Load certs lists
-//            if (l_certs_str)
-//                dap_cert_parse_str_list(l_certs_str, &l_certs, &l_certs_count);
-
-//            if(!l_certs_count) {
-//                dap_cli_server_cmd_set_reply_text(a_str_reply,
-//                        "decree sign command requres at least one valid certificate");
-//                return -7;
-//            }
-
->>>>>>> f0f7c9ec
             char * l_gdb_group_mempool = dap_chain_net_get_gdb_group_mempool_new(l_chain);
             if(!l_gdb_group_mempool) {
                 l_gdb_group_mempool = dap_chain_net_get_gdb_group_mempool_by_chain_type(l_net, CHAIN_TYPE_DECREE);
@@ -1824,7 +1800,6 @@
         break;
     }
     case CMD_ANCHOR:{
-<<<<<<< HEAD
         dap_cli_server_cmd_find_option_val(a_argv, arg_index, a_argc, "-chain", &l_chain_str);
 
         // Search chain
@@ -1929,9 +1904,6 @@
         //additional checking for incorrect key format
         DAP_DELETE(l_key_str);
         DAP_DELETE(l_datum);
-;
-=======
->>>>>>> f0f7c9ec
 
         break;
     }
