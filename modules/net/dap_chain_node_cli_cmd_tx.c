--- conflicted
+++ resolved
@@ -202,19 +202,7 @@
     dap_chain_datum_tx_t *l_tx = l_datum  && l_datum->header.type_id == DAP_CHAIN_DATUM_TX ?
                                  (dap_chain_datum_tx_t *)l_datum->data : NULL;
     if (l_tx) {
-<<<<<<< HEAD
         return dap_db_tx_history_to_json(a_tx_hash, &l_atom_hash,l_tx, a_chain, a_hash_out_type, l_net, l_ret_code, &accepted_tx);
-=======
-        char *l_atom_hash_str = dap_strcmp(a_hash_out_type, "hex")
-                ? dap_enc_base58_encode_hash_to_str(&l_atom_hash)
-                : dap_chain_hash_fast_to_str_new(&l_atom_hash);
-        dap_ledger_t *l_ledger = dap_chain_net_by_id(a_chain->net_id)->pub.ledger;
-        const char *l_tx_token_ticker = dap_chain_ledger_tx_get_token_ticker_by_hash(l_ledger, a_tx_hash);
-        dap_string_append_printf(l_str_out, "%s TX with atom %s (ret_code %d - %s)\n", l_tx_token_ticker ? "ACCEPTED" : "DECLINED",
-                                                                    l_atom_hash_str, l_ret_code, dap_chain_ledger_tx_check_err_str(l_ret_code));
-        DAP_DELETE(l_atom_hash_str);
-        dap_chain_datum_dump_tx(l_tx, l_tx_token_ticker, l_str_out, a_hash_out_type, a_tx_hash, a_chain->net_id);
->>>>>>> 8dbfb06a
     } else {
         char *l_tx_hash_str = dap_strcmp(a_hash_out_type, "hex")
                 ? dap_enc_base58_encode_hash_to_str(a_tx_hash)
@@ -261,18 +249,12 @@
         l_tx_hash_str = dap_enc_base58_encode_hash_to_str(a_tx_hash);
         l_atom_hash_str = dap_enc_base58_encode_hash_to_str(a_atom_hash);
     }
-<<<<<<< HEAD
     json_object_object_add(json_obj_datum, "status", json_object_new_string(l_declined ? "DECLINED" : "ACCEPTED"));
     json_object_object_add(json_obj_datum, "hash", json_object_new_string(l_tx_hash_str));
     json_object_object_add(json_obj_datum, "atom hash", json_object_new_string(l_atom_hash_str));
     json_object_object_add(json_obj_datum, "ret code", json_object_new_int(a_ret_code));
     json_object_object_add(json_obj_datum, "tx created", json_object_new_string(l_time_str));
 
-=======
-    dap_string_append_printf(a_str_out, "%s TX hash %s with atom %s (ret code %d - %s) \n\t%s", l_declined ? "DECLINED" : "ACCEPTED",
-                                                                          l_tx_hash_str, l_atom_hash_str, a_ret_code,
-                                                                          dap_chain_ledger_tx_check_err_str(a_ret_code), l_time_str);
->>>>>>> 8dbfb06a
     DAP_DELETE(l_tx_hash_str);
     DAP_DELETE(l_atom_hash_str);
 }
