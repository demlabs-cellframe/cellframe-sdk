--- conflicted
+++ resolved
@@ -284,7 +284,6 @@
 json_object* dap_db_history_addr(dap_chain_addr_t *a_addr, dap_chain_t *a_chain, 
                                  const char *a_hash_out_type, const char * l_addr_str)
 {
-<<<<<<< HEAD
     struct token_addr {
         const char token[DAP_CHAIN_TICKER_SIZE_MAX];
         dap_chain_addr_t addr;
@@ -292,10 +291,6 @@
 
     json_object* json_obj_datum = json_object_new_array();
     if (!json_obj_datum){
-=======
-    dap_string_t *l_str_out = dap_string_new(NULL);
-    if (!l_str_out) {
->>>>>>> c05f879a
         log_it(L_CRITICAL, "Memory allocation error");
         dap_json_rpc_error_add(-44, "Memory allocation error");
         return NULL;
@@ -419,7 +414,6 @@
         bool l_header_printed = false;
         uint256_t l_fee_sum = {};
         dap_list_t *l_list_out_items = dap_chain_datum_tx_items_get(l_tx, TX_ITEM_TYPE_OUT_ALL, NULL);
-<<<<<<< HEAD
         json_object * j_arr_data = json_object_new_array();
         json_object * j_obj_tx = json_object_new_object();
         if (!j_obj_tx || !j_arr_data) {
@@ -427,29 +421,6 @@
             json_object_put(j_obj_tx);
             json_object_put(j_arr_data);
             return NULL;
-=======
-        if (!l_src_addr) {
-            bool l_dst_addr_present = false;
-            for (dap_list_t *it = l_list_out_items; it; it = it->next) {
-                uint8_t l_type = *(uint8_t *)it->data;
-                dap_chain_addr_t *l_dst_addr = NULL;
-                switch (l_type) {
-                case TX_ITEM_TYPE_OUT:
-                    l_dst_addr = &((dap_chain_tx_out_t *)it->data)->addr;
-                    break;
-                case TX_ITEM_TYPE_OUT_EXT:
-                    l_dst_addr = &((dap_chain_tx_out_ext_t *)it->data)->addr;
-                default:
-                    break;
-                }
-                if (l_dst_addr && dap_chain_addr_compare(l_dst_addr, a_addr)) {
-                    l_dst_addr_present = true;
-                    break;
-                }
-            }
-            if (!l_dst_addr_present)
-                continue;
->>>>>>> c05f879a
         }
         for (dap_list_t *it = l_list_out_items; it; it = it->next) {
             dap_chain_addr_t *l_dst_addr = NULL;
@@ -481,7 +452,6 @@
                     dap_chain_addr_compare(l_dst_addr, l_src_addr) &&
                     dap_strcmp(l_noaddr_token, l_dst_token))
                 continue;   // sent to self (coinback)
-<<<<<<< HEAD
             if (l_src_addr && dap_chain_addr_compare(l_src_addr, a_addr) &&
                     dap_strcmp(l_dst_token, l_noaddr_token)) {
 
@@ -515,57 +485,18 @@
                 DAP_DELETE(l_value_str);
                 DAP_DELETE(l_coins_str);
             }
-=======
-            if (l_dst_addr && l_net_fee_used && dap_chain_addr_compare(&l_net_fee_addr, l_dst_addr))
-                SUM_256_256(l_fee_sum, l_value, &l_fee_sum);
->>>>>>> c05f879a
             if (l_dst_addr && dap_chain_addr_compare(l_dst_addr, a_addr)) {
                 if (!l_header_printed) {
                     s_tx_header_print(j_obj_tx, &l_tx_data_ht, l_tx, l_datum_iter->cur_atom_hash,
                                       a_hash_out_type, l_ledger, &l_tx_hash, l_datum_iter->ret_code);
                     l_header_printed = true;
                 }
-                const char *l_src_addr_str = NULL, *l_src_str;
-                if (l_base_tx)
-                    l_src_str = l_reward_collect ? "reward collecting" : "emission";
-                else if (l_src_addr && dap_strcmp(l_dst_token, l_noaddr_token))
-                    l_src_str = l_src_addr_str = dap_chain_addr_to_str(l_src_addr);
-                else
-                    l_src_str = dap_chain_tx_out_cond_subtype_to_str(l_src_subtype);
-                if (!dap_strcmp(l_native_ticker, l_noaddr_token) && !l_is_unstake) {
-                    l_corr_str = dap_strdup_printf("\trecv %%s (%%s) %s from %s\n",
-                                                   l_dst_token ? l_dst_token : "UNKNOWN",
-                                                   l_src_str);
-                    l_corr_value = l_value;
-                } else {
-                    if (l_is_unstake)
-                        l_value = l_unstake_value;
-                    char *l_value_str = dap_chain_balance_print(l_value);
-                    char *l_coins_str = dap_chain_balance_to_coins(l_value);
-                    dap_string_append_printf(l_str_out, "\trecv %s (%s) %s from %s\n",
-                                             l_coins_str,
-                                             l_value_str,
-                                             l_dst_token ? l_dst_token : "UNKNOWN",
-                                             l_src_str);
-                    DAP_DEL_Z(l_src_addr_str);
-                    DAP_DELETE(l_value_str);
-                    DAP_DELETE(l_coins_str);
-                }
-            } else if (!l_src_addr || dap_chain_addr_compare(l_src_addr, a_addr)) {
-                if (!l_dst_addr && ((dap_chain_tx_out_cond_t *)it->data)->header.subtype == l_src_subtype)\
-                    continue;
-                if (!l_header_printed) {
-                    s_tx_header_print(l_str_out, &l_tx_data_ht, l_tx, l_datum_iter->cur_atom_hash,
-                                      a_hash_out_type, l_ledger, &l_tx_hash, l_datum_iter->ret_code);
-                    l_header_printed = true;
-                }
 
                 const char *l_dst_addr_str = l_dst_addr ? dap_chain_addr_to_str(l_dst_addr)
                                                         : dap_chain_tx_out_cond_subtype_to_str(
                                                               ((dap_chain_tx_out_cond_t *)it->data)->header.subtype);
                 char *l_value_str = dap_chain_balance_print(l_value);
                 char *l_coins_str = dap_chain_balance_to_coins(l_value);
-<<<<<<< HEAD
                 json_object * j_obj_data = json_object_new_object();
                 if (!j_obj_data) {
                     dap_json_rpc_allocation_error;
@@ -581,15 +512,6 @@
                 json_object_object_add(j_obj_data, "source_address", json_object_new_string(l_src_str));
                 json_object_array_add(j_arr_data, j_obj_data);
                 DAP_DEL_Z(l_src_addr_str);
-=======
-                dap_string_append_printf(l_str_out, "\tsend %s (%s) %s to %s\n",
-                                         l_coins_str,
-                                         l_value_str,
-                                         l_dst_token ? l_dst_token : "UNKNOWN",
-                                         l_dst_addr_str);
-                if (l_dst_addr)
-                    DAP_DELETE(l_dst_addr_str);
->>>>>>> c05f879a
                 DAP_DELETE(l_value_str);
                 DAP_DELETE(l_coins_str);
             }
@@ -598,7 +520,6 @@
             json_object_object_add(j_obj_tx, "data", j_arr_data);
         }
         dap_list_free(l_list_out_items);
-<<<<<<< HEAD
         // fee for base TX in native token
         if (l_header_printed && l_base_tx && !dap_strcmp(l_native_ticker, l_src_token)) {
             json_object * j_obj_fee = json_object_new_object();
@@ -617,16 +538,6 @@
             json_object_object_add(j_obj_tx, "fee", j_arr_fee);
             DAP_DELETE(l_fee_value_str);
             DAP_DELETE(l_fee_coins_str);
-=======
-        if (l_corr_str) {
-            SUM_256_256(l_corr_value, l_fee_sum, &l_corr_value);
-            char *l_value_str = dap_chain_balance_print(l_corr_value);
-            char *l_coins_str = dap_chain_balance_to_coins(l_corr_value);
-            dap_string_append_printf(l_str_out, l_corr_str, l_coins_str, l_value_str);
-            DAP_DELETE(l_value_str);
-            DAP_DELETE(l_coins_str);
-            DAP_DEL_Z(l_corr_str);
->>>>>>> c05f879a
         }
         if (json_object_object_length(j_obj_tx) > 0) {
             json_object_array_add(json_obj_datum, j_obj_tx);
