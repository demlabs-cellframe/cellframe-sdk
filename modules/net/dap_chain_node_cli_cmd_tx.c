--- conflicted
+++ resolved
@@ -303,11 +303,7 @@
                 dap_chain_tx_in_ems_t *l_tx_in_ems = (dap_chain_tx_in_ems_t *)it->data;
                 l_base_tx = true;
                 l_noaddr_token = l_tx_in_ems->header.ticker;
-<<<<<<< HEAD
-            }
-=======
             } break;
->>>>>>> 07e1b20e
             case TX_ITEM_TYPE_IN_REWARD: {
                 l_base_tx = l_reward_collect = true;
                 l_noaddr_token = l_native_ticker;
