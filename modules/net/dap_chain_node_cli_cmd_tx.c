/*
 * Authors:
 * Alexander Lysikov <alexander.lysikov@demlabs.net>
 * DeM Labs Inc.   https://demlabs.net
 * Kelvin Project https://github.com/kelvinblockchain
 * Copyright  (c) 2019
 * All rights reserved.

 This file is part of DAP (Distributed Applications Platform) the open source project

 DAP (Distributed Applications Platform) is free software: you can redistribute it and/or modify
 it under the terms of the GNU General Public License as published by
 the Free Software Foundation, either version 3 of the License, or
 (at your option) any later version.

 DAP is distributed in the hope that it will be useful,
 but WITHOUT ANY WARRANTY; without even the implied warranty of
 MERCHANTABILITY or FITNESS FOR A PARTICULAR PURPOSE.  See the
 GNU General Public License for more details.

 You should have received a copy of the GNU General Public License
 along with any DAP based project.  If not, see <http://www.gnu.org/licenses/>.
 */

#include <stdbool.h>
#include <stddef.h>
#include <pthread.h>
#include "uthash.h"
#include "dap_cli_server.h"
#include "dap_common.h"
#include "dap_enc_base58.h"
#include "dap_strfuncs.h"
#include "dap_string.h"
#include "dap_list.h"
#include "dap_hash.h"
#include "dap_time.h"
#include "dap_chain_cell.h"
#include "dap_chain_datum.h"
#include "dap_chain_datum_token.h"
#include "dap_chain_datum_decree.h"
#include "dap_chain_datum_tx_items.h"
#include "dap_chain_datum_anchor.h"
#include "dap_chain_node_cli_cmd_tx.h"
#include "dap_chain_net_tx.h"
#include "dap_chain_net_decree.h"
#include "dap_chain_mempool.h"
#include "dap_math_convert.h"
#include "dap_json_rpc_errors.h"

#include "dap_chain_wallet_cache.h"

#define LOG_TAG "chain_node_cli_cmd_tx"



/**
 * @brief s_chain_tx_hash_processed_ht_free
 * free l_current_hash->hash, l_current_hash, l_hash_processed
 * @param l_hash_processed dap_chain_tx_hash_processed_ht_t
 */
void s_dap_chain_tx_hash_processed_ht_free(dap_chain_tx_hash_processed_ht_t **l_hash_processed)
{
    if (!l_hash_processed || !*l_hash_processed)
        return;
    dap_chain_tx_hash_processed_ht_t *l_tmp, *l_current_hash;
    HASH_ITER(hh, *l_hash_processed, l_current_hash, l_tmp) {
        HASH_DEL(*l_hash_processed, l_current_hash);
        DAP_DELETE(l_current_hash);
    }
}

/**
 * @brief _dap_chain_datum_tx_out_data
 *
 * @param a_datum
 * @param a_ledger
 * @param a_str_out
 * @param a_hash_out_type
 * @param save_processed_tx
 * @param a_tx_hash_processed
 * @param l_tx_num
 */

bool s_dap_chain_datum_tx_out_data(json_object* a_json_arr_reply,
                                          dap_chain_datum_tx_t *a_datum,
                                          dap_ledger_t *a_ledger,
                                          json_object * json_obj_out,
                                          const char *a_hash_out_type,
                                          dap_chain_hash_fast_t *a_tx_hash)
{
    char l_tx_hash_str[70]={0};
    char l_tmp_buf[DAP_TIME_STR_SIZE];
    const char *l_ticker = a_ledger
            ? dap_ledger_tx_get_token_ticker_by_hash(a_ledger, a_tx_hash)
            : NULL;
    if (!l_ticker)
        return false;
    const char *l_description = dap_ledger_get_description_by_ticker(a_ledger, l_ticker);
    dap_time_to_str_rfc822(l_tmp_buf, DAP_TIME_STR_SIZE, a_datum->header.ts_created);
    dap_chain_hash_fast_to_str(a_tx_hash,l_tx_hash_str,sizeof(l_tx_hash_str));
    json_object_object_add(json_obj_out, "Datum_tx_hash", json_object_new_string(l_tx_hash_str));
    json_object_object_add(json_obj_out, "TS_Created", json_object_new_string(l_tmp_buf));
    json_object_object_add(json_obj_out, "Token_ticker", json_object_new_string(l_ticker));
    json_object_object_add(json_obj_out, "Token_description", l_description ? json_object_new_string(l_description)
                                                                            : json_object_new_null());
    dap_chain_datum_dump_tx_json(a_json_arr_reply, a_datum, l_ticker, json_obj_out, a_hash_out_type, a_tx_hash, a_ledger->net->pub.id);
    json_object* json_arr_items = json_object_new_array();
    bool l_spent = false;
    byte_t *l_item; size_t l_size; int i, l_out_idx = -1;
    TX_ITEM_ITER_TX_TYPE(l_item, TX_ITEM_TYPE_OUT_ALL, l_size, i, a_datum) {
        ++l_out_idx;
        dap_hash_fast_t l_spender = { };
        if ( dap_ledger_tx_hash_is_used_out_item(a_ledger, a_tx_hash, l_out_idx, &l_spender) ) {
            char l_hash_str[DAP_CHAIN_HASH_FAST_STR_SIZE] = { '\0' };
            dap_hash_fast_to_str(&l_spender, l_hash_str, sizeof(l_hash_str));
            json_object * l_json_obj_datum = json_object_new_object();
            json_object_object_add(l_json_obj_datum, "OUT - ", json_object_new_int(l_out_idx));
            json_object_object_add(l_json_obj_datum, "is spent by tx", json_object_new_string(l_hash_str));
            json_object_array_add(json_arr_items, l_json_obj_datum);
            l_spent = true;
        }
    }
    json_object_object_add(json_obj_out, "Spent OUTs", json_arr_items);
    json_object_object_add(json_obj_out, "all OUTs yet unspent", l_spent ? json_object_new_string("no") : json_object_new_string("yes"));
    return true;
}

json_object * dap_db_tx_history_to_json(json_object* a_json_arr_reply,
                                        dap_chain_hash_fast_t* a_tx_hash,
                                        dap_hash_fast_t * l_atom_hash,
                                        dap_chain_datum_tx_t * l_tx,
                                        dap_chain_t * a_chain, 
                                        const char *a_hash_out_type, 
                                        dap_chain_datum_iter_t *a_datum_iter,
                                        int l_ret_code,
                                        bool *accepted_tx,
                                        bool brief_out)
{
    const char *l_tx_token_ticker = NULL;
    const char *l_tx_token_description = NULL;
    json_object* json_obj_datum = json_object_new_object();
    if (!json_obj_datum) {
        return NULL;
    }

    dap_ledger_t *l_ledger = dap_chain_net_by_id(a_chain->net_id)->pub.ledger;
    l_tx_token_ticker = a_datum_iter ? a_datum_iter->token_ticker
                                     : dap_ledger_tx_get_token_ticker_by_hash(l_ledger, a_tx_hash);
    if (l_tx_token_ticker) {
        json_object_object_add(json_obj_datum, "status", json_object_new_string("ACCEPTED"));
        l_tx_token_description = dap_ledger_get_description_by_ticker(l_ledger, l_tx_token_ticker);
        *accepted_tx = true;
    } else {
        json_object_object_add(json_obj_datum, "status", json_object_new_string("DECLINED"));
        *accepted_tx = false;
    }

    if (l_atom_hash) {
        const char *l_atom_hash_str = dap_strcmp(a_hash_out_type, "hex")
                            ? dap_enc_base58_encode_hash_to_str_static(l_atom_hash)
                            : dap_chain_hash_fast_to_str_static(l_atom_hash);
        json_object_object_add(json_obj_datum, "atom_hash", json_object_new_string(l_atom_hash_str));

        dap_chain_atom_iter_t *l_iter = a_chain->callback_atom_iter_create(a_chain, a_chain->active_cell_id, l_atom_hash);
        size_t l_size = 0;
        if(a_chain->callback_atom_find_by_hash(l_iter, l_atom_hash, &l_size) != NULL){
            uint64_t l_block_count = a_chain->callback_count_atom(a_chain);
            uint64_t l_confirmations = l_block_count - l_iter->cur_num;
            json_object_object_add(json_obj_datum, "confirmations", json_object_new_uint64(l_confirmations));
        }
        a_chain->callback_atom_iter_delete(l_iter);
        
    }

    const char *l_hash_str = dap_strcmp(a_hash_out_type, "hex")
                        ? dap_enc_base58_encode_hash_to_str_static(a_tx_hash)
                        : dap_chain_hash_fast_to_str_static(a_tx_hash);
    json_object_object_add(json_obj_datum, "hash", json_object_new_string(l_hash_str));
    
    if (l_tx_token_description) 
        json_object_object_add(json_obj_datum, "token_description", json_object_new_string(l_tx_token_description));

    json_object_object_add(json_obj_datum, "ret_code", json_object_new_int(l_ret_code));
    json_object_object_add(json_obj_datum, "ret_code_str", json_object_new_string(dap_ledger_check_error_str(l_ret_code)));

    dap_chain_net_srv_uid_t uid;
    char *service_name;
    dap_chain_tx_tag_action_type_t action;
    bool srv_found = a_datum_iter ? a_datum_iter->uid.uint64 ? true : false
                                  : dap_ledger_tx_service_info(l_ledger, a_tx_hash, &uid, &service_name, &action);
    if (a_datum_iter)action = a_datum_iter->action;

    if (srv_found)
    {
        //json_object_object_add(json_obj_datum, "service", json_object_new_string(service_name));
        json_object_object_add(json_obj_datum, "action", json_object_new_string(dap_ledger_tx_action_str(action)));
    }
    else
    {   
        //json_object_object_add(json_obj_datum, "service", json_object_new_string("UNKNOWN"));
        json_object_object_add(json_obj_datum, "action", json_object_new_string("UNKNOWN"));
    }
    json_object_object_add(json_obj_datum, "batching", json_object_new_string(!dap_chain_datum_tx_item_get_tsd_by_type(l_tx, DAP_CHAIN_DATUM_TRANSFER_TSD_TYPE_OUT_COUNT) ? "false" : "true"));
    if(!brief_out)
    {        
        dap_chain_datum_dump_tx_json(a_json_arr_reply, l_tx, l_tx_token_ticker ? l_tx_token_ticker : NULL,
                                     json_obj_datum, a_hash_out_type, a_tx_hash, a_chain->net_id);
    }

    return json_obj_datum;
}

json_object * dap_db_history_tx(json_object* a_json_arr_reply,
                      dap_chain_hash_fast_t* a_tx_hash, 
                      dap_chain_t * a_chain, 
                      const char *a_hash_out_type,
                      dap_chain_net_t * l_net)

{
    if (!a_chain->callback_datum_find_by_hash) {
        log_it(L_WARNING, "Not defined callback_datum_find_by_hash for chain \"%s\"", a_chain->name);
        return NULL;
    }

    int l_ret_code = 0;
    bool accepted_tx;
    dap_hash_fast_t l_atom_hash = {0};
    //search tx
    dap_chain_datum_t *l_datum = a_chain->callback_datum_find_by_hash(a_chain, a_tx_hash, &l_atom_hash, &l_ret_code);
    dap_chain_datum_tx_t *l_tx = l_datum  && l_datum->header.type_id == DAP_CHAIN_DATUM_TX ?
                                 (dap_chain_datum_tx_t *)l_datum->data : NULL;

    if (l_tx) {
        return dap_db_tx_history_to_json(a_json_arr_reply, a_tx_hash, &l_atom_hash,l_tx, a_chain, a_hash_out_type, NULL, l_ret_code, &accepted_tx, false);
    } else {
        const char *l_tx_hash_str = dap_strcmp(a_hash_out_type, "hex")
                ? dap_enc_base58_encode_hash_to_str_static(a_tx_hash)
                : dap_chain_hash_fast_to_str_static(a_tx_hash);
        dap_json_rpc_error_add(a_json_arr_reply, -1, "TX hash %s not founds in chains", l_tx_hash_str);
        return NULL;
    }
}

static void s_tx_header_print(json_object* json_obj_datum, dap_chain_tx_hash_processed_ht_t **a_tx_data_ht,
                              dap_chain_datum_tx_t *a_tx, dap_chain_t *a_chain, const char *a_hash_out_type, 
                              dap_ledger_t *a_ledger, dap_chain_hash_fast_t *a_tx_hash, dap_chain_hash_fast_t *a_atom_hash, const char* a_token_ticker, 
                              int a_ret_code, dap_chain_tx_tag_action_type_t a_action, dap_chain_net_srv_uid_t a_uid)
{
    bool l_declined = false;
    // transaction time
    char l_time_str[DAP_TIME_STR_SIZE] = "unknown";                                /* Prefill string */
    if (a_tx->header.ts_created)
        dap_time_to_str_rfc822(l_time_str, DAP_TIME_STR_SIZE, a_tx->header.ts_created); /* Convert ts to  "Sat May 17 01:17:08 2014" */
    dap_chain_tx_hash_processed_ht_t *l_tx_data = NULL;
    HASH_FIND(hh, *a_tx_data_ht, a_tx_hash, sizeof(*a_tx_hash), l_tx_data);
    if (l_tx_data)  // this tx already present in ledger (double)
        l_declined = true;
    else {
        l_tx_data = DAP_NEW_Z(dap_chain_tx_hash_processed_ht_t);
        if (!l_tx_data) {
            log_it(L_CRITICAL, "%s", c_error_memory_alloc);
            return;
        }
        l_tx_data->hash = *a_tx_hash;
        HASH_ADD(hh, *a_tx_data_ht, hash, sizeof(*a_tx_hash), l_tx_data);
        
               
        if (a_ret_code)
            l_declined = true;
    }

    char *l_tx_hash_str, *l_atom_hash_str;
    if (!dap_strcmp(a_hash_out_type, "hex")) {
        l_tx_hash_str = dap_chain_hash_fast_to_str_new(a_tx_hash);
        l_atom_hash_str = dap_chain_hash_fast_to_str_new(a_atom_hash);
    } else {
        l_tx_hash_str = dap_enc_base58_encode_hash_to_str(a_tx_hash);
        l_atom_hash_str = dap_enc_base58_encode_hash_to_str(a_atom_hash);
    }
    json_object_object_add(json_obj_datum, "status", json_object_new_string(l_declined ? "DECLINED" : "ACCEPTED"));
    json_object_object_add(json_obj_datum, "hash", json_object_new_string(l_tx_hash_str));
    json_object_object_add(json_obj_datum, "atom_hash", json_object_new_string(l_atom_hash_str));
    json_object_object_add(json_obj_datum, "ret_code", json_object_new_int(a_ret_code));
    json_object_object_add(json_obj_datum, "ret_code_str", json_object_new_string(dap_ledger_check_error_str(a_ret_code)));


    bool srv_found = a_uid.uint64 ? true : false; 

    if (srv_found)
    {
        json_object_object_add(json_obj_datum, "action", json_object_new_string(dap_ledger_tx_action_str(a_action)));
        json_object_object_add(json_obj_datum, "service", json_object_new_string(dap_ledger_tx_tag_str_by_uid(a_uid)));
    }
    else
    {
        json_object_object_add(json_obj_datum, "action", json_object_new_string("UNKNOWN"));
        json_object_object_add(json_obj_datum, "service", json_object_new_string("UNKNOWN"));
    }

    json_object_object_add(json_obj_datum, "batching", json_object_new_string(!dap_chain_datum_tx_item_get_tsd_by_type(a_tx, DAP_CHAIN_DATUM_TRANSFER_TSD_TYPE_OUT_COUNT) ? "false" : "true"));
    json_object_object_add(json_obj_datum, "tx_created", json_object_new_string(l_time_str));

    DAP_DELETE(l_tx_hash_str);
    DAP_DELETE(l_atom_hash_str);
}


/**
 * @brief dap_db_history_addr
 * Get data according the history log
 *
 * return history string
 * @param a_addr
 * @param a_chain
 * @param a_hash_out_type
 * @return char*
 */
json_object* dap_db_history_addr(json_object* a_json_arr_reply, dap_chain_addr_t *a_addr, dap_chain_t *a_chain, 
                                 const char *a_hash_out_type, const char * l_addr_str, json_object *json_obj_summary,
                                 size_t a_limit, size_t a_offset, bool a_brief, const char *a_srv, dap_chain_tx_tag_action_type_t a_action, bool a_head)
{
    json_object* json_obj_datum = json_object_new_array();
    if (!json_obj_datum){
        log_it(L_CRITICAL, "%s", c_error_memory_alloc);
        dap_json_rpc_error_add(a_json_arr_reply, -44, "Memory allocation error");
        return NULL;
    }

    // add address
    json_object * json_obj_addr = json_object_new_object();
    json_object_object_add(json_obj_addr, "address", json_object_new_string(l_addr_str));
    json_object_array_add(json_obj_datum, json_obj_addr);

    dap_chain_tx_hash_processed_ht_t *l_tx_data_ht = NULL;
    dap_chain_net_t *l_net = dap_chain_net_by_id(a_chain->net_id);
    if (!l_net) {
        log_it(L_WARNING, "Can't find net by specified chain %s", a_chain->name);
        dap_json_rpc_error_add(a_json_arr_reply, -1, "Can't find net by specified chain %s", a_chain->name);
        json_object_put(json_obj_datum);
        return NULL;
    }
    dap_ledger_t *l_ledger = l_net->pub.ledger;
    const char *l_native_ticker = l_net->pub.native_ticker;
    if (!a_chain->callback_datum_iter_create) {
        log_it(L_WARNING, "Not defined callback_datum_iter_create for chain \"%s\"", a_chain->name);
        dap_json_rpc_error_add(a_json_arr_reply, -1, "Not defined callback_datum_iter_create for chain \"%s\"", a_chain->name);
        json_object_put(json_obj_datum);
        return NULL;
    }

    dap_chain_addr_t  l_net_fee_addr = {};
    bool l_net_fee_used = dap_chain_net_tx_get_fee(l_net->pub.id, NULL, &l_net_fee_addr);
    bool look_for_unknown_service = (a_srv && strcmp(a_srv,"unknown") == 0);
    size_t l_arr_start = 0;
    size_t l_arr_end = 0;
    dap_chain_set_offset_limit_json(json_obj_datum, &l_arr_start, &l_arr_end, a_limit, a_offset, a_chain->callback_count_tx(a_chain));
    
    size_t i_tmp = 0;
    size_t
            l_count = 0,
            l_tx_ledger_accepted = 0,
            l_tx_ledger_rejected = 0;
   
    dap_hash_fast_t l_curr_tx_hash = {};
    bool l_from_cache = dap_chain_wallet_cache_tx_find_in_history(a_addr, NULL, NULL, NULL, NULL, NULL, &l_curr_tx_hash) == 0 ? true : false;
    if (l_from_cache && a_addr->net_id.uint64 != l_net->pub.id.uint64){
        log_it(L_WARNING, "Can't find wallet with addr %s in net %s", l_addr_str, l_net->pub.name);
        dap_json_rpc_error_add(a_json_arr_reply, -1, "Can't find wallet with addr %s in net %s", l_addr_str, l_net->pub.name);
        json_object_put(json_obj_datum);
        return NULL;
    }
    memset(&l_curr_tx_hash, 0, sizeof(dap_hash_fast_t));
    dap_chain_datum_tx_t *l_tx = NULL;
    
    dap_chain_datum_iter_t *l_datum_iter = NULL;
    dap_chain_wallet_cache_iter_t *l_wallet_cache_iter = NULL;
    dap_chain_datum_callback_iters  iter_begin = NULL;
    dap_chain_datum_callback_iters  iter_direc = NULL;
    dap_chain_wallet_getting_type_t cache_iter_begin = DAP_CHAIN_WALLET_CACHE_GET_FIRST, cache_iter_direc = DAP_CHAIN_WALLET_CACHE_GET_NEXT;


    if (!l_from_cache){
        l_datum_iter = a_chain->callback_datum_iter_create(a_chain);   
        iter_begin = a_head ? a_chain->callback_datum_iter_get_first
                        : a_chain->callback_datum_iter_get_last;
        iter_direc = a_head ? a_chain->callback_datum_iter_get_next
                        : a_chain->callback_datum_iter_get_prev;         
    } else{
        l_wallet_cache_iter = dap_chain_wallet_cache_iter_create(*a_addr);
        cache_iter_begin = a_head ? DAP_CHAIN_WALLET_CACHE_GET_FIRST : DAP_CHAIN_WALLET_CACHE_GET_LAST;
        cache_iter_direc = a_head ? DAP_CHAIN_WALLET_CACHE_GET_NEXT : DAP_CHAIN_WALLET_CACHE_GET_PREVIOUS;
    }      

    dap_chain_datum_t *l_datum = NULL;
    dap_chain_datum_tx_t *l_cur_tx_cache = NULL;
    if (!l_from_cache)
        l_datum = iter_begin(l_datum_iter);
    else
        l_cur_tx_cache = dap_chain_wallet_cache_iter_get(l_wallet_cache_iter, cache_iter_begin);

    while (l_datum || l_cur_tx_cache){

        if (i_tmp >= l_arr_end)
            break;

        if (l_datum && l_datum->header.type_id != DAP_CHAIN_DATUM_TX)
            // go to next datum
            goto next_step;        
        // it's a transaction     
        l_tx = l_from_cache ? l_cur_tx_cache : (dap_chain_datum_tx_t *)l_datum->data;

        bool l_is_need_correction = false;
        bool l_continue = true;
        uint256_t l_corr_value = {}, l_cond_value = {};
        bool l_recv_from_cond = false, l_send_to_same_cond = false;
        json_object *l_corr_object = NULL, *l_cond_recv_object = NULL, *l_cond_send_object = NULL;
           
        dap_chain_addr_t *l_src_addr = NULL;
        bool l_base_tx = false, l_reward_collect = false;
        const char *l_noaddr_token = NULL;

        dap_hash_fast_t l_tx_hash = l_from_cache ? *l_wallet_cache_iter->cur_hash : *l_datum_iter->cur_hash;
        const char *l_src_token = l_from_cache ? l_wallet_cache_iter->token_ticker : l_datum_iter->token_ticker;
        int l_ret_code = l_from_cache ? l_wallet_cache_iter->ret_code : l_datum_iter->ret_code;
        uint32_t l_action = l_from_cache ? l_wallet_cache_iter->action : l_datum_iter->action;
        dap_chain_net_srv_uid_t l_uid = l_from_cache ? l_wallet_cache_iter->uid : l_datum_iter->uid;
        dap_hash_fast_t l_atom_hash = l_from_cache ? *l_wallet_cache_iter->cur_atom_hash : *l_datum_iter->cur_atom_hash;

<<<<<<< HEAD

=======
        int l_src_subtype = DAP_CHAIN_TX_OUT_COND_SUBTYPE_UNDEFINED;
        uint8_t *l_tx_item = NULL;
        size_t l_size; int i, q = 0;
        // Inputs iteration
        TX_ITEM_ITER_TX_TYPE(l_tx_item, TX_ITEM_TYPE_IN_ALL, l_size, i, l_tx) {
            dap_chain_hash_fast_t *l_tx_prev_hash = NULL;
            int l_tx_prev_out_idx;
            dap_chain_datum_tx_t *l_tx_prev = NULL;
            switch (*l_tx_item) {
            case TX_ITEM_TYPE_IN: {
                dap_chain_tx_in_t *l_tx_in = (dap_chain_tx_in_t *)l_tx_item;
                l_tx_prev_hash = &l_tx_in->header.tx_prev_hash;
                l_tx_prev_out_idx = l_tx_in->header.tx_out_prev_idx;
            } break;
            case TX_ITEM_TYPE_IN_COND: {
                dap_chain_tx_in_cond_t *l_tx_in_cond = (dap_chain_tx_in_cond_t *)l_tx_item;
                l_tx_prev_hash = &l_tx_in_cond->header.tx_prev_hash;
                l_tx_prev_out_idx = l_tx_in_cond->header.tx_out_prev_idx;
            } break;
            case TX_ITEM_TYPE_IN_EMS: {
                dap_chain_tx_in_ems_t *l_tx_in_ems = (dap_chain_tx_in_ems_t *)l_tx_item;
                l_base_tx = true;
                l_noaddr_token = l_tx_in_ems->header.ticker;
            } break;
            case TX_ITEM_TYPE_IN_REWARD: {
                l_base_tx = l_reward_collect = true;
                l_noaddr_token = l_native_ticker;
            }
            default:
                continue;
            }

            dap_chain_datum_t *l_datum_prev = l_tx_prev_hash ?
                        a_chain->callback_datum_find_by_hash(a_chain, l_tx_prev_hash, NULL, NULL) : NULL;
            l_tx_prev = l_datum_prev && l_datum_prev->header.type_id == DAP_CHAIN_DATUM_TX ? (dap_chain_datum_tx_t *)l_datum_prev->data : NULL;
            if (l_tx_prev) {
                uint8_t *l_prev_out_union = dap_chain_datum_tx_item_get_nth(l_tx_prev, TX_ITEM_TYPE_OUT_ALL, l_tx_prev_out_idx);
                if (!l_prev_out_union)
                    continue;
                switch (*l_prev_out_union) {
                case TX_ITEM_TYPE_OUT:
                    l_src_addr = &((dap_chain_tx_out_t *)l_prev_out_union)->addr;
                    break;
                case TX_ITEM_TYPE_OUT_EXT:
                    l_src_addr = &((dap_chain_tx_out_ext_t *)l_prev_out_union)->addr;
                    break;
                case TX_ITEM_TYPE_OUT_COND: {
                    dap_chain_tx_out_cond_t *l_cond_prev = (dap_chain_tx_out_cond_t *)l_prev_out_union;
                    l_src_subtype = l_cond_prev->header.subtype;
                    if (l_cond_prev->header.subtype == DAP_CHAIN_TX_OUT_COND_SUBTYPE_FEE)
                        l_noaddr_token = l_native_ticker;
                    else {
                        l_recv_from_cond = true;
                        l_cond_value = l_cond_prev->header.value;
                        l_noaddr_token = l_src_token;
                    }
                } break;
                default:
                    break;
                }
            }
            if (l_src_addr && !dap_chain_addr_compare(l_src_addr, a_addr))
                break;  //it's not our addr
            
        }        

        // find OUT items
        bool l_header_printed = false;
        uint256_t l_fee_sum = uint256_0;
        dap_list_t *l_list_out_items = dap_chain_datum_tx_items_get(l_tx, TX_ITEM_TYPE_OUT_ALL, NULL);
>>>>>>> 5c632455
        json_object * j_arr_data = json_object_new_array();
        json_object * j_obj_tx = json_object_new_object();
        if (!j_obj_tx || !j_arr_data) {
            dap_json_rpc_allocation_error(a_json_arr_reply);
            json_object_put(j_obj_tx);
            json_object_put(j_arr_data);
            return NULL;
        }
        if (!l_from_cache){
            int l_src_subtype = DAP_CHAIN_TX_OUT_COND_SUBTYPE_UNDEFINED;
            uint8_t *l_tx_item = NULL;
            size_t l_size; int i, q = 0;
            TX_ITEM_ITER_TX_TYPE(l_tx_item, TX_ITEM_TYPE_IN_ALL, l_size, i, l_tx) {
                dap_chain_hash_fast_t *l_tx_prev_hash = NULL;
                int l_tx_prev_out_idx;
                dap_chain_datum_tx_t *l_tx_prev = NULL;
                switch (*l_tx_item) {
                case TX_ITEM_TYPE_IN: {
                    dap_chain_tx_in_t *l_tx_in = (dap_chain_tx_in_t *)l_tx_item;
                    l_tx_prev_hash = &l_tx_in->header.tx_prev_hash;
                    l_tx_prev_out_idx = l_tx_in->header.tx_out_prev_idx;
                } break;
                case TX_ITEM_TYPE_IN_COND: {
                    dap_chain_tx_in_cond_t *l_tx_in_cond = (dap_chain_tx_in_cond_t *)l_tx_item;
                    l_tx_prev_hash = &l_tx_in_cond->header.tx_prev_hash;
                    l_tx_prev_out_idx = l_tx_in_cond->header.tx_out_prev_idx;
                } break;
                case TX_ITEM_TYPE_IN_EMS: {
                    dap_chain_tx_in_ems_t *l_tx_in_ems = (dap_chain_tx_in_ems_t *)l_tx_item;
                    l_base_tx = true;
                    l_noaddr_token = l_tx_in_ems->header.ticker;
                } break;
                case TX_ITEM_TYPE_IN_REWARD: {
                    l_base_tx = l_reward_collect = true;
                    l_noaddr_token = l_native_ticker;
                }
                default:
                    continue;
                }

                dap_chain_datum_t *l_datum_prev = l_tx_prev_hash ?
                            a_chain->callback_datum_find_by_hash(a_chain, l_tx_prev_hash, NULL, NULL) : NULL;
                l_tx_prev = l_datum_prev && l_datum_prev->header.type_id == DAP_CHAIN_DATUM_TX ? (dap_chain_datum_tx_t *)l_datum_prev->data : NULL;
                if (l_tx_prev) {
                    uint8_t *l_prev_out_union = dap_chain_datum_tx_item_get_nth(l_tx_prev, TX_ITEM_TYPE_OUT_ALL, l_tx_prev_out_idx);
                    if (!l_prev_out_union)
                        continue;
                    switch (*l_prev_out_union) {
                    case TX_ITEM_TYPE_OUT:
                        l_src_addr = &((dap_chain_tx_out_t *)l_prev_out_union)->addr;
                        break;
                    case TX_ITEM_TYPE_OUT_EXT:
                        l_src_addr = &((dap_chain_tx_out_ext_t *)l_prev_out_union)->addr;
                        break;
                    case TX_ITEM_TYPE_OUT_COND: {
                        dap_chain_tx_out_cond_t *l_cond_prev = (dap_chain_tx_out_cond_t *)l_prev_out_union;
                        l_src_subtype = l_cond_prev->header.subtype;
                        if (l_cond_prev->header.subtype == DAP_CHAIN_TX_OUT_COND_SUBTYPE_FEE)
                            l_noaddr_token = l_native_ticker;
                        else {
                            l_recv_from_cond = true;
                            l_cond_value = l_cond_prev->header.value;
                            l_noaddr_token = l_src_token;
                        }
                    } break;
                    default:
                        break;
                    }
                }
                if (l_src_addr && !dap_chain_addr_compare(l_src_addr, a_addr))
                    break;  //it's not our addr
                
            }        

            // find OUT items
            bool l_header_printed = false;
            uint256_t l_fee_sum = uint256_0;
            if (!l_src_addr) {
                bool l_dst_addr_present = false;
                uint8_t *l_tx_item = NULL;
                size_t l_size; int i, q = 0;
                TX_ITEM_ITER_TX_TYPE(l_tx_item, TX_ITEM_TYPE_OUT_ALL, l_size, i, l_tx) {
                    uint8_t l_type = *l_tx_item;
                    dap_chain_addr_t *l_dst_addr = NULL;
                    switch (l_type) {
                    case TX_ITEM_TYPE_OUT:
                        l_dst_addr = &((dap_chain_tx_out_t *)l_tx_item)->addr;
                        break;
                    case TX_ITEM_TYPE_OUT_EXT:
                        l_dst_addr = &((dap_chain_tx_out_ext_t *)l_tx_item)->addr;
                    default:
                        break;
                    }
                    if (l_dst_addr && dap_chain_addr_compare(l_dst_addr, a_addr)) {
                        l_dst_addr_present = true;
                        break;
                    }
                }
                if (!l_dst_addr_present)
                {
                    json_object_put(j_arr_data);
                    j_arr_data = NULL;
                    json_object_put(j_obj_tx);
                    goto next_step;
                }                
            }

            uint8_t *l_tx_item = NULL;
            size_t l_size; int i, q = 0;
            TX_ITEM_ITER_TX_TYPE(l_tx_item, TX_ITEM_TYPE_OUT_ALL, l_size, i, l_tx) {
                dap_chain_addr_t *l_dst_addr = NULL;
                uint8_t l_type = *l_tx_item;
                uint256_t l_value;
                const char *l_dst_token = NULL;
                switch (l_type) {
                case TX_ITEM_TYPE_OUT:
                    l_dst_addr = &((dap_chain_tx_out_t *)l_tx_item)->addr;
                    l_value = ((dap_chain_tx_out_t *)l_tx_item)->header.value;
                    l_dst_token = l_src_token;
                    break;
                case TX_ITEM_TYPE_OUT_EXT:
                    l_dst_addr = &((dap_chain_tx_out_ext_t *)l_tx_item)->addr;
                    l_value = ((dap_chain_tx_out_ext_t *)l_tx_item)->header.value;
                    l_dst_token = ((dap_chain_tx_out_ext_t *)l_tx_item)->token;
                    break;
                case TX_ITEM_TYPE_OUT_COND:
                    l_value = ((dap_chain_tx_out_cond_t *)l_tx_item)->header.value;
                    if (((dap_chain_tx_out_cond_t *)l_tx_item)->header.subtype == DAP_CHAIN_TX_OUT_COND_SUBTYPE_FEE) {
                        SUM_256_256(l_fee_sum, ((dap_chain_tx_out_cond_t *)l_tx_item)->header.value, &l_fee_sum);
                        l_dst_token = l_native_ticker;
                    } else
                        l_dst_token = l_src_token;
                default:
                    break;
                }

<<<<<<< HEAD
                if (l_src_addr && l_dst_addr &&
                        dap_chain_addr_compare(l_dst_addr, l_src_addr) &&
                        dap_strcmp(l_noaddr_token, l_dst_token))
                    continue;   // sent to self (coinback)
=======
        for (dap_list_t *it = l_list_out_items; it; it = it->next) {
            dap_chain_addr_t *l_dst_addr = NULL;
            uint8_t l_type = *(uint8_t *)it->data;
            uint256_t l_value;
            const char *l_dst_token = NULL;
            switch (l_type) {
            case TX_ITEM_TYPE_OUT:
                l_dst_addr = &((dap_chain_tx_out_t *)it->data)->addr;
                l_value = ((dap_chain_tx_out_t *)it->data)->header.value;
                l_dst_token = l_src_token;
                break;
            case TX_ITEM_TYPE_OUT_EXT:
                l_dst_addr = &((dap_chain_tx_out_ext_t *)it->data)->addr;
                l_value = ((dap_chain_tx_out_ext_t *)it->data)->header.value;
                l_dst_token = ((dap_chain_tx_out_ext_t *)it->data)->token;
                break;
            case TX_ITEM_TYPE_OUT_COND:
                l_value = ((dap_chain_tx_out_cond_t *)it->data)->header.value;
                if (((dap_chain_tx_out_cond_t *)it->data)->header.subtype == DAP_CHAIN_TX_OUT_COND_SUBTYPE_FEE) {
                    SUM_256_256(l_fee_sum, l_value, &l_fee_sum);
                    l_dst_token = l_native_ticker;
                } else
                    l_dst_token = l_src_token;
            default:
                break;
            }

            if (l_src_addr && l_dst_addr &&
                    dap_chain_addr_compare(l_dst_addr, l_src_addr) &&
                    l_noaddr_token && dap_strcmp(l_noaddr_token, l_dst_token))
                continue;   // sent to self (coinback)
>>>>>>> 5c632455

                if (l_dst_addr && l_net_fee_used && dap_chain_addr_compare(&l_net_fee_addr, l_dst_addr))
                    SUM_256_256(l_fee_sum, l_value, &l_fee_sum);
                
                //tag
                const char *l_service_name = NULL;
                bool srv_found = l_uid.uint64 ? true : false;
                l_service_name = dap_ledger_tx_action_str(l_action);
                if (!(l_action & a_action))
                    continue;
                if (a_srv) {
                    //skip if looking for UNKNOWN + it is known
                    if (look_for_unknown_service && srv_found)
                        continue;                    
                    //skip if search condition provided, it not UNKNOWN and found name not match
                    if (!look_for_unknown_service && (!srv_found || strcmp(l_service_name, a_srv) != 0))
                        continue;
                }

                if (l_dst_addr && dap_chain_addr_compare(l_dst_addr, a_addr)) {  
                    if (i_tmp >= l_arr_start)
                        l_continue = false;
                    else {
                        i_tmp++;
                        break;
                    }             
                    if (!l_header_printed) {               
                        s_tx_header_print(j_obj_tx, &l_tx_data_ht, l_tx, a_chain,
                                        a_hash_out_type, l_ledger, &l_tx_hash, &l_atom_hash, l_src_token, 
                                        l_ret_code, l_action, l_uid);
                        l_header_printed = true;
                        l_count++;
                        i_tmp++;
                        l_src_token ? l_tx_ledger_accepted++ : l_tx_ledger_rejected++;                    
                    }
                    const char *l_src_str = NULL;
                    if (l_base_tx)
                        l_src_str = l_reward_collect ? "reward collecting" : "emission";
                    else if (l_src_addr && dap_strcmp(l_dst_token, l_noaddr_token))
                        l_src_str = dap_chain_addr_to_str_static(l_src_addr);
                    else
                        l_src_str = dap_chain_tx_out_cond_subtype_to_str(l_src_subtype);
                    if (l_recv_from_cond)
                        l_value = l_cond_value;
                    else if (!dap_strcmp(l_native_ticker, l_noaddr_token)) {
                        l_is_need_correction = true;
                        l_corr_value = l_value;
                    }
                    const char *l_coins_str, *l_value_str = dap_uint256_to_char(l_value, &l_coins_str);                 

                    json_object * j_obj_data = json_object_new_object();
                    if (!j_obj_data) {
                        dap_json_rpc_allocation_error(a_json_arr_reply);
                        json_object_put(j_obj_tx);
                        json_object_put(j_arr_data);
                        return NULL;
                    }                
                    json_object_object_add(j_obj_data, "tx_type", json_object_new_string("recv"));
                    json_object_object_add(j_obj_data, "recv_coins", json_object_new_string(l_coins_str));
                    json_object_object_add(j_obj_data, "recv_datoshi", json_object_new_string(l_value_str));
                    json_object_object_add(j_obj_data, "token", l_dst_token ? json_object_new_string(l_dst_token)
                                                                                : json_object_new_string("UNKNOWN"));
                    json_object_object_add(j_obj_data, "source_address", json_object_new_string(l_src_str));
                    if (l_recv_from_cond && !l_cond_recv_object)
                        l_cond_recv_object = j_obj_data;
                    else
                        json_object_array_add(j_arr_data, j_obj_data);
                    if (l_is_need_correction)
                        l_corr_object = j_obj_data;
                    
                } else if (!l_src_addr || dap_chain_addr_compare(l_src_addr, a_addr)) {
                    if (!l_dst_addr && ((dap_chain_tx_out_cond_t *)l_tx_item)->header.subtype == l_src_subtype && l_src_subtype == DAP_CHAIN_TX_OUT_COND_SUBTYPE_FEE)
                        continue;
                    if (!l_src_addr && l_dst_addr && !dap_chain_addr_compare(l_dst_addr, &l_net_fee_addr))
                        continue;
                    if (i_tmp >= l_arr_start)
                        l_continue = false;
                    else {
                        i_tmp++;
                        break;
                    }                               
                    if (!l_header_printed) {                    
                        s_tx_header_print(j_obj_tx, &l_tx_data_ht, l_tx, a_chain,
                                        a_hash_out_type, l_ledger, &l_tx_hash, &l_atom_hash, l_src_token, 
                                        l_ret_code, l_action, l_uid);
                        l_header_printed = true;
                        l_count++;
                        i_tmp++;
                        l_src_token ? l_tx_ledger_accepted++ : l_tx_ledger_rejected++;
                    }

                    const char *l_dst_addr_str = NULL;
                    if (l_dst_addr)
                        l_dst_addr_str = dap_chain_addr_to_str_static(l_dst_addr);
                    else {
                        dap_chain_tx_out_cond_subtype_t l_dst_subtype = ((dap_chain_tx_out_cond_t *)l_tx_item)->header.subtype;
                        l_dst_addr_str = dap_chain_tx_out_cond_subtype_to_str(l_dst_subtype);
                        if (l_recv_from_cond && l_dst_subtype != DAP_CHAIN_TX_OUT_COND_SUBTYPE_FEE && l_dst_subtype == l_src_subtype)
                            l_send_to_same_cond = true;
                    }
                    const char *l_coins_str, *l_value_str = dap_uint256_to_char(l_value, &l_coins_str);
                                    
                    json_object * j_obj_data = json_object_new_object();
                    if (!j_obj_data) {
                        dap_json_rpc_allocation_error(a_json_arr_reply);
                        json_object_put(j_obj_tx);
                        json_object_put(j_arr_data);
                        return NULL;
                    }                
                    json_object_object_add(j_obj_data, "tx_type", json_object_new_string("send"));
                    json_object_object_add(j_obj_data, "send_coins", json_object_new_string(l_coins_str));
                    json_object_object_add(j_obj_data, "send_datoshi", json_object_new_string(l_value_str));
                    json_object_object_add(j_obj_data, "token", l_dst_token ? json_object_new_string(l_dst_token)
                                                                            : json_object_new_string("UNKNOWN"));
                    json_object_object_add(j_obj_data, "destination_address", json_object_new_string(l_dst_addr_str));
                    if (l_send_to_same_cond && !l_cond_send_object)
                        l_cond_send_object = j_obj_data;
                    else
                        json_object_array_add(j_arr_data, j_obj_data);
                }
            }  
            if (l_continue) {
                json_object_put(j_obj_tx);
                json_object_put(j_arr_data);
                goto next_step;
            }            

            if (l_is_need_correction) {
                SUM_256_256(l_corr_value, l_fee_sum, &l_corr_value);
                const char *l_coins_str, *l_value_str = dap_uint256_to_char(l_corr_value, &l_coins_str);
                json_object_object_add(l_corr_object, "recv_coins", json_object_new_string(l_coins_str));
                json_object_object_add(l_corr_object, "recv_datoshi", json_object_new_string(l_value_str));
            }
<<<<<<< HEAD
            if (l_send_to_same_cond) {
                json_object *l_cond_recv_value_obj = json_object_object_get(l_cond_recv_object, "recv_datoshi");
                const char *l_cond_recv_value_str = json_object_get_string(l_cond_recv_value_obj);
                uint256_t l_cond_recv_value = dap_uint256_scan_uninteger(l_cond_recv_value_str);
                json_object *l_cond_send_value_obj = json_object_object_get(l_cond_send_object, "send_datoshi");
                const char *l_cond_send_value_str = json_object_get_string(l_cond_send_value_obj);
                uint256_t l_cond_send_value = dap_uint256_scan_uninteger(l_cond_send_value_str);
                assert(!IS_ZERO_256(l_cond_recv_value) && !IS_ZERO_256(l_cond_send_value));
                int l_direction = compare256(l_cond_recv_value, l_cond_send_value);
                if (l_direction > 0) {
                    SUBTRACT_256_256(l_cond_recv_value, l_cond_send_value, &l_cond_recv_value);
                    const char *l_coins_str, *l_value_str = dap_uint256_to_char(l_cond_recv_value, &l_coins_str);
                    json_object_object_add(l_cond_recv_object, "recv_coins", json_object_new_string(l_coins_str));
                    json_object_object_add(l_cond_recv_object, "recv_datoshi", json_object_new_string(l_value_str));
                    json_object_array_add(j_arr_data, l_cond_recv_object);
                } else if (l_direction < 0) {
                    SUBTRACT_256_256(l_cond_send_value, l_cond_recv_value, &l_cond_send_value);
                    const char *l_coins_str, *l_value_str = dap_uint256_to_char(l_cond_send_value, &l_coins_str);
                    json_object_object_add(l_cond_send_object, "send_coins", json_object_new_string(l_coins_str));
                    json_object_object_add(l_cond_send_object, "send_datoshi", json_object_new_string(l_value_str));
                    json_object_array_add(j_arr_data, l_cond_send_object);
                }
            } else if (l_recv_from_cond)
=======
        }  
        if (l_continue) {
            json_object_put(j_obj_tx);
            json_object_put(j_arr_data);
            goto next_step;
        }            

        if (l_is_need_correction) {
            SUM_256_256(l_corr_value, l_fee_sum, &l_corr_value);
            const char *l_coins_str, *l_value_str = dap_uint256_to_char(l_corr_value, &l_coins_str);
            json_object_object_add(l_corr_object, "recv_coins", json_object_new_string(l_coins_str));
            json_object_object_add(l_corr_object, "recv_datoshi", json_object_new_string(l_value_str));
        }
        if (l_send_to_same_cond) {
            uint256_t l_cond_recv_value = l_cond_value;
            json_object *l_cond_send_value_obj = json_object_object_get(l_cond_send_object, "send_datoshi");
            const char *l_cond_send_value_str = json_object_get_string(l_cond_send_value_obj);
            uint256_t l_cond_send_value = dap_uint256_scan_uninteger(l_cond_send_value_str);
            int l_direction = compare256(l_cond_recv_value, l_cond_send_value);
            if (l_direction > 0) {
                SUBTRACT_256_256(l_cond_recv_value, l_cond_send_value, &l_cond_recv_value);
                const char *l_coins_str, *l_value_str = dap_uint256_to_char(l_cond_recv_value, &l_coins_str);
                json_object_object_add(l_cond_recv_object, "recv_coins", json_object_new_string(l_coins_str));
                json_object_object_add(l_cond_recv_object, "recv_datoshi", json_object_new_string(l_value_str));
>>>>>>> 5c632455
                json_object_array_add(j_arr_data, l_cond_recv_object);
        } else {
            // Iterate through cache items and print data


        }

        if (json_object_array_length(j_arr_data) > 0) {
            json_object_object_add(j_obj_tx, "data", j_arr_data);
            json_object_array_add(json_obj_datum, j_obj_tx);
        } else {
            json_object_put(j_arr_data);
            j_arr_data = NULL;
            json_object_put(j_obj_tx);
        }

next_step:
        if (!l_from_cache)
            l_datum = iter_direc(l_datum_iter);
        else
            l_cur_tx_cache = dap_chain_wallet_cache_iter_get(l_wallet_cache_iter, cache_iter_direc);
    }
    if (l_datum_iter)
        a_chain->callback_datum_iter_delete(l_datum_iter);

    if (l_wallet_cache_iter)
        dap_chain_wallet_cache_iter_delete(l_wallet_cache_iter);
    
    // delete hashes
    s_dap_chain_tx_hash_processed_ht_free(&l_tx_data_ht);
    
    // if no history
    if (json_object_array_length(json_obj_datum) == 2) {
        json_object * json_empty_tx = json_object_new_object();
        if (!json_empty_tx) {
            dap_json_rpc_allocation_error(a_json_arr_reply);
            json_object_put(json_obj_datum);
            return NULL;
        }
        json_object_object_add(json_empty_tx, "status", json_object_new_string("empty"));        
        json_object_array_add(json_obj_datum, json_empty_tx);
    }    
    json_object_object_add(json_obj_summary, "network", json_object_new_string(l_net->pub.name));
    json_object_object_add(json_obj_summary, "chain", json_object_new_string(a_chain->name));
    json_object_object_add(json_obj_summary, "tx_sum", json_object_new_int(l_count));
    json_object_object_add(json_obj_summary, "accepted_tx", json_object_new_int(l_tx_ledger_accepted));
    json_object_object_add(json_obj_summary, "rejected_tx", json_object_new_int(l_tx_ledger_rejected));    
    return json_obj_datum;
}

static int s_json_tx_history_pack(json_object* a_json_arr_reply, json_object** a_json_obj_datum, dap_chain_datum_iter_t *a_datum_iter,
                                  dap_chain_datum_t * a_datum,
                                  dap_chain_t *a_chain, dap_chain_tx_tag_action_type_t a_action,
                                  const char *a_hash_out_type, bool a_out_brief, size_t* a_accepted,
                                  size_t* a_rejected, bool a_look_for_unknown_service, const char *a_srv)
{
    dap_chain_datum_tx_t *l_tx = (dap_chain_datum_tx_t*)a_datum->data;
    dap_hash_fast_t l_ttx_hash = {0};
    dap_hash_fast(l_tx, a_datum->header.data_size, &l_ttx_hash);

    const char *service_name = NULL;
    dap_chain_tx_tag_action_type_t l_action = DAP_CHAIN_TX_TAG_ACTION_UNKNOWN;
    //bool srv_found = a_datum_iter->uid.uint64 ? true : false;
    l_action = a_datum_iter->action;
    service_name = dap_ledger_tx_action_str(l_action);

    if (!(l_action & a_action))
        return 1;

    if (a_srv)
    {
        bool srv_found = a_datum_iter->uid.uint64 ? true : false;
        //skip if looking for UNKNOWN + it is known
        if (a_look_for_unknown_service && srv_found) {
            return 1;
        }

        //skip if search condition provided, it not UNKNOWN and found name not match
        if (!a_look_for_unknown_service && (!srv_found || strcmp(service_name, a_srv) != 0))
        {
            return 1;
        }
    }

    bool accepted_tx;
    *a_json_obj_datum = dap_db_tx_history_to_json(a_json_arr_reply, &l_ttx_hash, NULL, l_tx, a_chain, a_hash_out_type, a_datum_iter, 0, &accepted_tx, a_out_brief);
    if (!*a_json_obj_datum) {
        log_it(L_CRITICAL, "%s", c_error_memory_alloc);
        return 2;
    }
    if (accepted_tx) {
        ++*a_accepted;
    } else {
        ++*a_rejected;
    }
    return 0;

}

json_object *dap_db_history_tx_all(json_object* a_json_arr_reply, dap_chain_t *a_chain, dap_chain_net_t *a_net,
                                   const char *a_hash_out_type, json_object *json_obj_summary,
                                   size_t a_limit, size_t a_offset, bool out_brief,
					const char *a_srv, dap_chain_tx_tag_action_type_t a_action, bool a_head)
{
        log_it(L_DEBUG, "Start getting tx from chain");
        size_t
            l_tx_ledger_accepted = 0,
            l_tx_ledger_rejected = 0,
            l_count = 0,
            i_tmp = 0;
        int res = 0;        
        json_object * json_arr_out = json_object_new_array();
        json_object * json_tx_history = NULL;        
        size_t l_arr_start = 0;
        size_t l_arr_end = 0;
        dap_chain_set_offset_limit_json(json_arr_out, &l_arr_start, &l_arr_end, a_limit, a_offset, a_chain->callback_count_tx(a_chain));
        
        bool look_for_unknown_service = (a_srv && strcmp(a_srv,"unknown") == 0);
        // load transactions
        dap_chain_datum_iter_t *l_datum_iter = a_chain->callback_datum_iter_create(a_chain);
        
        dap_chain_datum_callback_iters  iter_begin;
        dap_chain_datum_callback_iters  iter_direc;
        iter_begin = a_head ? a_chain->callback_datum_iter_get_first
                            : a_chain->callback_datum_iter_get_last;
        iter_direc = a_head ? a_chain->callback_datum_iter_get_next
                            : a_chain->callback_datum_iter_get_prev;
        
        for (dap_chain_datum_t *l_datum = iter_begin(l_datum_iter);
                                l_datum;
                                l_datum = iter_direc(l_datum_iter))
        {
            if (i_tmp >= l_arr_end)
                break;
            if (l_datum->header.type_id != DAP_CHAIN_DATUM_TX)
                // go to next datum
                continue;
            
            if (i_tmp < l_arr_start) {
                i_tmp++;
                continue;
            }
            res = s_json_tx_history_pack(a_json_arr_reply, &json_tx_history, l_datum_iter, l_datum, a_chain, a_action, a_hash_out_type, out_brief,
                                        &l_tx_ledger_accepted, &l_tx_ledger_rejected, look_for_unknown_service, a_srv);
            if (res == 1)
                continue;
            else if (res == 2)
            {
                json_object_put(json_arr_out);
                return NULL;
            }
            json_object_object_add(json_tx_history, "tx number", json_object_new_uint64(l_count+1));                     
            json_object_array_add(json_arr_out, json_tx_history);
            ++i_tmp;
            l_count++;            
        }        
        log_it(L_DEBUG, "END getting tx from chain");
        a_chain->callback_datum_iter_delete(l_datum_iter);

        json_object_object_add(json_obj_summary, "network", json_object_new_string(a_net->pub.name));
        json_object_object_add(json_obj_summary, "chain", json_object_new_string(a_chain->name));
        json_object_object_add(json_obj_summary, "tx_sum", json_object_new_int(l_count));
        json_object_object_add(json_obj_summary, "accepted_tx", json_object_new_int(l_tx_ledger_accepted));
        json_object_object_add(json_obj_summary, "rejected_tx", json_object_new_int(l_tx_ledger_rejected));
        return json_arr_out;
}

json_object *s_get_ticker(json_object *a_jobj_tickers, const char *a_token_ticker) {
    json_object_object_foreach(a_jobj_tickers, key, value){
        if (dap_strcmp(a_token_ticker, key) == 0) {
            return value;
        }
    }
    return NULL;
}

/**
 * @brief show all tokens in chain
 *
 * @param a_chain
 * @param a_token_name
 * @param a_hash_out_type
 * @param a_token_num
 * @return char*
 */
static json_object* dap_db_chain_history_token_list(json_object* a_json_arr_reply, dap_chain_t * a_chain, const char *a_token_name, const char *a_hash_out_type, size_t *a_token_num)
{
    json_object *l_jobj_tickers = json_object_new_object();
    if (!a_chain->callback_datum_iter_create) {
        log_it(L_WARNING, "Not defined datum iterators for chain \"%s\"", a_chain->name);
        return NULL;
    }    
    size_t l_token_num  = 0;
    dap_chain_datum_iter_t *l_datum_iter = a_chain->callback_datum_iter_create(a_chain);
    for (dap_chain_datum_t *l_datum = a_chain->callback_datum_iter_get_first(l_datum_iter);
            l_datum; l_datum = a_chain->callback_datum_iter_get_next(l_datum_iter)) {
        if (l_datum->header.type_id != DAP_CHAIN_DATUM_TOKEN)
            continue;
        size_t l_token_size = l_datum->header.data_size;
        dap_chain_datum_token_t *l_token = dap_chain_datum_token_read(l_datum->data, &l_token_size);
        if (a_token_name) {
            if (dap_strcmp(a_token_name, l_token->ticker) != 0) {
                DAP_DELETE(l_token);
                continue;
            }
        }
        json_object *l_jobj_ticker = s_get_ticker(l_jobj_tickers, l_token->ticker);
        json_object *l_jobj_decls = NULL;
        json_object *l_jobj_updates = NULL;
        if (!l_jobj_ticker) {
            l_jobj_ticker = json_object_new_object();
            dap_ledger_t *l_ledger = dap_chain_net_by_id(a_chain->net_id)->pub.ledger;
            json_object *l_current_state = dap_ledger_token_info_by_name(l_ledger, l_token->ticker);
            json_object_object_add(l_jobj_ticker, "current state", l_current_state);
            l_jobj_decls = json_object_new_array();
            l_jobj_updates = json_object_new_array();
            json_object_object_add(l_jobj_ticker, "declarations", l_jobj_decls);
            json_object_object_add(l_jobj_ticker, "updates", l_jobj_updates);
            json_object_object_add(l_jobj_tickers, l_token->ticker, l_jobj_ticker);
            l_token_num++;
        } else {
            l_jobj_decls = json_object_object_get(l_jobj_ticker, "declarations");
            l_jobj_updates = json_object_object_get(l_jobj_ticker, "updates");
        }
        int l_ret_code = l_datum_iter->ret_code;
        json_object* json_history_token = json_object_new_object();
        json_object_object_add(json_history_token, "status", json_object_new_string(l_ret_code ? "DECLINED" : "ACCEPTED"));
        json_object_object_add(json_history_token, "Ledger return code", json_object_new_int(l_ret_code));
        switch (l_token->type) {
            case DAP_CHAIN_DATUM_TOKEN_TYPE_OLD_SIMPLE:
            case DAP_CHAIN_DATUM_TOKEN_TYPE_OLD_PUBLIC:
            case DAP_CHAIN_DATUM_TOKEN_TYPE_OLD_PRIVATE_DECL:
            case DAP_CHAIN_DATUM_TOKEN_TYPE_OLD_NATIVE_DECL:
            case DAP_CHAIN_DATUM_TOKEN_TYPE_DECL:
                dap_chain_datum_dump_json(a_json_arr_reply, json_history_token, l_datum, a_hash_out_type, a_chain->net_id, true);
                json_object_array_add(l_jobj_decls, json_history_token);
                break;
            case DAP_CHAIN_DATUM_TOKEN_TYPE_OLD_PRIVATE_UPDATE:
            case DAP_CHAIN_DATUM_TOKEN_TYPE_OLD_NATIVE_UPDATE:
            case DAP_CHAIN_DATUM_TOKEN_TYPE_UPDATE:
                dap_chain_datum_dump_json(a_json_arr_reply, json_history_token, l_datum, a_hash_out_type, a_chain->net_id, false);
                json_object_array_add(l_jobj_updates, json_history_token);
                break;
        }
        DAP_DELETE(l_token);
    }
    a_chain->callback_datum_iter_delete(l_datum_iter);
    if (a_token_num)
        *a_token_num = l_token_num;
    return l_jobj_tickers;
}

/**
 * @brief show all tokens in all chains in net
 *
 * @param a_chain
 * @param a_token_name
 * @param a_hash_out_type
 * @param a_token_num
 * @return char*
 */

static size_t dap_db_net_history_token_list(json_object* a_json_arr_reply, dap_chain_net_t * l_net, const char *a_token_name, const char *a_hash_out_type, json_object* a_obj_out) {
    size_t l_token_num_total = 0;
    dap_chain_t *l_chain_cur;
    json_object* json_arr_obj_tx = json_object_new_array();    
    DL_FOREACH(l_net->pub.chains, l_chain_cur) {
        size_t l_token_num = 0;
        json_object* json_obj_tx = NULL;
        json_obj_tx = dap_db_chain_history_token_list(a_json_arr_reply, l_chain_cur, a_token_name, a_hash_out_type, &l_token_num);
        if(json_obj_tx)
            json_object_array_add(json_arr_obj_tx, json_obj_tx);
        l_token_num_total += l_token_num;
    }
    json_object_object_add(a_obj_out, "TOKENS", json_arr_obj_tx);
    return l_token_num_total;
}


/**
 * @brief com_ledger
 * ledger command
 * @param a_argc
 * @param a_argv
 * @param a_arg_func
 * @param a_str_reply
 * @return int
 */
int com_ledger(int a_argc, char ** a_argv, void **reply)
{
    json_object ** a_json_arr_reply = (json_object **) reply;
    enum { CMD_NONE, CMD_LIST, CMD_TX_INFO };
    int arg_index = 1;
    const char *l_net_str = NULL;
    const char *l_tx_hash_str = NULL;
    const char *l_hash_out_type = NULL;

    dap_cli_server_cmd_find_option_val(a_argv, arg_index, a_argc, "-H", &l_hash_out_type);
    if(!l_hash_out_type)
        l_hash_out_type = "hex";
    if(dap_strcmp(l_hash_out_type,"hex") && dap_strcmp(l_hash_out_type,"base58")) {
        dap_json_rpc_error_add(*a_json_arr_reply, DAP_CHAIN_NODE_CLI_COM_LEDGER_PARAM_ERR, "invalid parameter -H, valid values: -H <hex | base58>");
        return DAP_CHAIN_NODE_CLI_COM_LEDGER_PARAM_ERR;
    }

    //switch ledger params list | tx | info
    int l_cmd = CMD_NONE;
    if (dap_cli_server_cmd_find_option_val(a_argv, arg_index, a_argc, "list", NULL)){
        l_cmd = CMD_LIST;
    } else if (dap_cli_server_cmd_find_option_val(a_argv, arg_index, a_argc, "info", NULL))
        l_cmd = CMD_TX_INFO;

    bool l_is_all = dap_cli_server_cmd_find_option_val(a_argv, arg_index, a_argc, "-all", NULL);

    arg_index++;

    if(l_cmd == CMD_LIST){
        enum {SUBCMD_NONE, SUBCMD_LIST_COIN, SUB_CMD_LIST_LEDGER_THRESHOLD, SUB_CMD_LIST_LEDGER_BALANCE, SUB_CMD_LIST_LEDGER_THRESHOLD_WITH_HASH};
        int l_sub_cmd = SUBCMD_NONE;
        dap_chain_hash_fast_t l_tx_threshold_hash = {};
        const char *l_limit_str = NULL;
        const char *l_offset_str = NULL;
        const char *l_head_str = NULL;
        if (dap_cli_server_cmd_find_option_val(a_argv, 2, 3, "coins", NULL ))
            l_sub_cmd = SUBCMD_LIST_COIN;
        if (dap_cli_server_cmd_find_option_val(a_argv, 2, 3, "balance", NULL ))
            l_sub_cmd = SUB_CMD_LIST_LEDGER_BALANCE;
        if (dap_cli_server_cmd_find_option_val(a_argv, 2, a_argc, "threshold", NULL)){
            l_sub_cmd = SUB_CMD_LIST_LEDGER_THRESHOLD;
            const char* l_tx_threshold_hash_str = NULL;
            dap_cli_server_cmd_find_option_val(a_argv, 3, a_argc, "-hash", &l_tx_threshold_hash_str);
            if (l_tx_threshold_hash_str){
                l_sub_cmd = SUB_CMD_LIST_LEDGER_THRESHOLD_WITH_HASH;
                if (dap_chain_hash_fast_from_str(l_tx_threshold_hash_str, &l_tx_threshold_hash)){
                    l_tx_hash_str = NULL;
                    dap_json_rpc_error_add(*a_json_arr_reply, DAP_CHAIN_NODE_CLI_COM_LEDGER_TRESHOLD_ERR, "tx threshold hash not recognized");
                    return DAP_CHAIN_NODE_CLI_COM_LEDGER_TRESHOLD_ERR;
                }
            }
        }
        if (l_sub_cmd == SUBCMD_NONE) {
            dap_json_rpc_error_add(*a_json_arr_reply, DAP_CHAIN_NODE_CLI_COM_LEDGER_PARAM_ERR, "Command 'list' requires subcommands 'coins' or 'threshold'");
            return DAP_CHAIN_NODE_CLI_COM_LEDGER_PARAM_ERR;
        }
        dap_cli_server_cmd_find_option_val(a_argv, 0, a_argc, "-net", &l_net_str);
        dap_cli_server_cmd_find_option_val(a_argv, arg_index, a_argc, "-limit", &l_limit_str);
        dap_cli_server_cmd_find_option_val(a_argv, arg_index, a_argc, "-offset", &l_offset_str);
        bool l_head = dap_cli_server_cmd_find_option_val(a_argv, arg_index, a_argc, "-head", &l_head_str) ? true : false;
        size_t l_limit = l_limit_str ? strtoul(l_limit_str, NULL, 10) : 0;
        size_t l_offset = l_offset_str ? strtoul(l_offset_str, NULL, 10) : 0;
        if (l_net_str == NULL){
            dap_json_rpc_error_add(*a_json_arr_reply, DAP_CHAIN_NODE_CLI_COM_LEDGER_NET_PARAM_ERR, "Command 'list' requires key -net");
            return DAP_CHAIN_NODE_CLI_COM_LEDGER_NET_PARAM_ERR;
        }
        dap_ledger_t *l_ledger = dap_ledger_by_net_name(l_net_str);
        if (l_ledger == NULL){
            dap_json_rpc_error_add(*a_json_arr_reply, DAP_CHAIN_NODE_CLI_COM_LEDGER_LACK_ERR, "Can't get ledger for net %s", l_net_str);
            return DAP_CHAIN_NODE_CLI_COM_LEDGER_LACK_ERR;
        }
        if (l_sub_cmd == SUB_CMD_LIST_LEDGER_THRESHOLD) {
            json_object* json_obj_out = dap_ledger_threshold_info(l_ledger, l_limit, l_offset, NULL, l_head);
            if (json_obj_out){
                json_object_array_add(*a_json_arr_reply, json_obj_out);
            }
            return 0;
        }
        if (l_sub_cmd == SUB_CMD_LIST_LEDGER_THRESHOLD_WITH_HASH) {
            json_object *json_obj_out = dap_ledger_threshold_info(l_ledger, 0, 0, &l_tx_threshold_hash, l_head);
            if (json_obj_out){
                json_object_array_add(*a_json_arr_reply, json_obj_out);
            }
            return 0;
        }
        if (l_sub_cmd == SUB_CMD_LIST_LEDGER_BALANCE) {
            json_object *json_obj_out = dap_ledger_balance_info(l_ledger, l_limit, l_offset, l_head);
            if (json_obj_out){
                json_object_array_add(*a_json_arr_reply, json_obj_out);
            }
            return 0;
        }
        json_object *json_obj_datum = dap_ledger_token_info(l_ledger, l_limit, l_offset);

        if (json_obj_datum) {
            json_object_array_add(*a_json_arr_reply, json_obj_datum);
        }
        return 0;
    } else if (l_cmd == CMD_TX_INFO){
        //GET hash
        dap_cli_server_cmd_find_option_val(a_argv, arg_index, a_argc, "-hash", &l_tx_hash_str);
        //get net
        dap_cli_server_cmd_find_option_val(a_argv, arg_index, a_argc, "-net", &l_net_str);
        //get search type
        bool l_unspent_flag = dap_cli_server_cmd_find_option_val(a_argv, arg_index, a_argc, "-unspent", NULL);
        //check input
        if (l_tx_hash_str == NULL){
            dap_json_rpc_error_add(*a_json_arr_reply, DAP_CHAIN_NODE_CLI_COM_LEDGER_PARAM_ERR, "Subcommand 'info' requires key -hash");
            return DAP_CHAIN_NODE_CLI_COM_LEDGER_PARAM_ERR;
        }
        if (l_net_str == NULL){
            dap_json_rpc_error_add(*a_json_arr_reply, DAP_CHAIN_NODE_CLI_COM_LEDGER_NET_PARAM_ERR, "Subcommand 'info' requires key -net");
            return DAP_CHAIN_NODE_CLI_COM_LEDGER_NET_PARAM_ERR;
        }
        dap_chain_net_t *l_net = dap_chain_net_by_name(l_net_str);
        if (!l_net) {
            dap_json_rpc_error_add(*a_json_arr_reply, DAP_CHAIN_NODE_CLI_COM_LEDGER_NET_FIND_ERR, "Can't find net %s", l_net_str);
            return DAP_CHAIN_NODE_CLI_COM_LEDGER_NET_FIND_ERR;
        }
        dap_chain_hash_fast_t *l_tx_hash = DAP_NEW(dap_chain_hash_fast_t);
        if (dap_chain_hash_fast_from_str(l_tx_hash_str, l_tx_hash)) {
            dap_json_rpc_error_add(*a_json_arr_reply, DAP_CHAIN_NODE_CLI_COM_LEDGER_HASH_GET_ERR, "Can't get hash_fast from %s, check that the hash is correct", l_tx_hash_str);
            DAP_DEL_Z(l_tx_hash);
            return DAP_CHAIN_NODE_CLI_COM_LEDGER_HASH_GET_ERR;
        }
        dap_chain_datum_tx_t *l_datum_tx = dap_chain_net_get_tx_by_hash(l_net, l_tx_hash,
                                                                        l_unspent_flag ? TX_SEARCH_TYPE_NET_UNSPENT : TX_SEARCH_TYPE_NET);
        if (l_datum_tx == NULL) {
            dap_json_rpc_error_add(*a_json_arr_reply, DAP_CHAIN_NODE_CLI_COM_LEDGER_TX_HASH_ERR, "Can't find datum for transaction hash %s in chains", l_tx_hash_str);
            DAP_DEL_Z(l_tx_hash);
            return DAP_CHAIN_NODE_CLI_COM_LEDGER_TX_HASH_ERR;
        }
        json_object* json_datum = json_object_new_object();
        if (!s_dap_chain_datum_tx_out_data(*a_json_arr_reply,l_datum_tx, l_net->pub.ledger, json_datum, l_hash_out_type, l_tx_hash)){
            dap_json_rpc_error_add(*a_json_arr_reply, DAP_CHAIN_NODE_CLI_COM_LEDGER_TX_HASH_ERR, "Can't find transaction hash %s in ledger", l_tx_hash_str);
            json_object_put(json_datum);
            DAP_DEL_Z(l_tx_hash);
            return DAP_CHAIN_NODE_CLI_COM_LEDGER_TX_HASH_ERR;
        }
        DAP_DEL_Z(l_tx_hash);
        if (json_datum){
            json_object_array_add(*a_json_arr_reply, json_datum);
        }        
    }
    else{
        dap_json_rpc_error_add(*a_json_arr_reply, DAP_CHAIN_NODE_CLI_COM_LEDGER_PARAM_ERR, "Command 'ledger' requires parameter 'list' or 'info'", l_tx_hash_str);
        return DAP_CHAIN_NODE_CLI_COM_LEDGER_PARAM_ERR;
    }
    return 0;
}


/**
 * @brief com_token
 * token command
 * @param a_argc
 * @param a_argv
 * @param a_arg_func
 * @param a_str_reply
 * @return int
 */
int com_token(int a_argc, char ** a_argv, void **a_str_reply)
{
    json_object **a_json_arr_reply = (json_object **)a_str_reply;
    enum { CMD_NONE, CMD_LIST, CMD_INFO, CMD_TX };
    int arg_index = 1;
    const char *l_net_str = NULL;
    dap_chain_net_t * l_net = NULL;

    const char * l_hash_out_type = NULL;
    dap_cli_server_cmd_find_option_val(a_argv, arg_index, a_argc, "-H", &l_hash_out_type);
    if (!l_hash_out_type)
        l_hash_out_type = "hex";
    if (dap_strcmp(l_hash_out_type,"hex") && dap_strcmp(l_hash_out_type,"base58")) {
        dap_json_rpc_error_add(*a_json_arr_reply, DAP_CHAIN_NODE_CLI_COM_TOKEN_PARAM_ERR, "invalid parameter -H, valid values: -H <hex | base58>");
        return -DAP_CHAIN_NODE_CLI_COM_TOKEN_PARAM_ERR;
    }

    dap_cli_server_cmd_find_option_val(a_argv, arg_index, a_argc, "-net", &l_net_str);
    // Select chain network
    if(!l_net_str) {
        dap_json_rpc_error_add(*a_json_arr_reply, DAP_CHAIN_NODE_CLI_COM_TOKEN_PARAM_ERR, "command requires parameter '-net'");
        return -DAP_CHAIN_NODE_CLI_COM_TOKEN_PARAM_ERR;
    } else {
        if((l_net = dap_chain_net_by_name(l_net_str)) == NULL) { // Can't find such network
        dap_json_rpc_error_add(*a_json_arr_reply, DAP_CHAIN_NODE_CLI_COM_TOKEN_PARAM_ERR,
                    "command requires parameter '-net' to be valid chain network name");            
            return -DAP_CHAIN_NODE_CLI_COM_TOKEN_PARAM_ERR;
        }
    }

    int l_cmd = CMD_NONE;
    if (dap_cli_server_cmd_find_option_val(a_argv, 1, 2, "list", NULL))
        l_cmd = CMD_LIST;
    else if (dap_cli_server_cmd_find_option_val(a_argv, 1, 2, "info", NULL))
        l_cmd = CMD_INFO;
    else if (dap_cli_server_cmd_find_option_val(a_argv, 1, 2, "tx", NULL))
            l_cmd = CMD_TX;
    // token list
    if(l_cmd == CMD_LIST) {
        json_object* json_obj_tx = json_object_new_object();
        size_t l_total_all_token = dap_db_net_history_token_list(*a_json_arr_reply, l_net, NULL, l_hash_out_type, json_obj_tx);

        json_object_object_length(json_obj_tx);
        json_object_object_add(json_obj_tx, "tokens", json_object_new_uint64(l_total_all_token));
        json_object_array_add(*a_json_arr_reply, json_obj_tx);
        return 0;
    }
    // token info
    else if(l_cmd == CMD_INFO) {
        const char *l_token_name_str = NULL;
        dap_cli_server_cmd_find_option_val(a_argv, arg_index, a_argc, "-name", &l_token_name_str);
        if(!l_token_name_str) {
            dap_json_rpc_error_add(*a_json_arr_reply, DAP_CHAIN_NODE_CLI_COM_TOKEN_PARAM_ERR, "command requires parameter '-name' <token name>");
            return -DAP_CHAIN_NODE_CLI_COM_TOKEN_PARAM_ERR;
        }
        json_object *json_obj_tx = json_object_new_object();
        if (!dap_db_net_history_token_list(*a_json_arr_reply, l_net, l_token_name_str, l_hash_out_type, json_obj_tx)) {
            dap_json_rpc_error_add(*a_json_arr_reply, DAP_CHAIN_NODE_CLI_COM_TOKEN_FOUND_ERR, "token '%s' not found\n", l_token_name_str);\
            return -DAP_CHAIN_NODE_CLI_COM_TOKEN_UNKNOWN;
        }
        json_object_array_add(*a_json_arr_reply, json_obj_tx);
        return DAP_CHAIN_NODE_CLI_COM_TOKEN_OK;
    }
    // command tx history
    else if(l_cmd == CMD_TX) {
        dap_json_rpc_error_add(*a_json_arr_reply, DAP_CHAIN_NODE_CLI_COM_TOKEN_UNKNOWN, 
            "The cellframe-node-cli token tx command is deprecated and no longer supported.\n");
        
        return DAP_CHAIN_NODE_CLI_COM_TOKEN_UNKNOWN;
#if 0
        dap_chain_tx_hash_processed_ht_t *l_list_tx_hash_processd = NULL;
        enum { SUBCMD_TX_NONE, SUBCMD_TX_ALL, SUBCMD_TX_ADDR };
        // find subcommand
        int l_subcmd = CMD_NONE;
        const char *l_addr_base58_str = NULL;
        const char *l_wallet_name = NULL;
        if(dap_cli_server_cmd_find_option_val(a_argv, 2, a_argc, "all", NULL))
            l_subcmd = SUBCMD_TX_ALL;
        else if(dap_cli_server_cmd_find_option_val(a_argv, 2, a_argc, "-addr", &l_addr_base58_str))
            l_subcmd = SUBCMD_TX_ADDR;
        else if(dap_cli_server_cmd_find_option_val(a_argv, 2, a_argc, "-w", &l_wallet_name))
            l_subcmd = SUBCMD_TX_ADDR;

        const char *l_token_name_str = NULL;
        const char *l_page_start_str = NULL;
        const char *l_page_size_str = NULL;
        const char *l_page_str = NULL;
        dap_cli_server_cmd_find_option_val(a_argv, arg_index, a_argc, "-name", &l_token_name_str);
        dap_cli_server_cmd_find_option_val(a_argv, arg_index, a_argc, "-page_start", &l_page_start_str);
        dap_cli_server_cmd_find_option_val(a_argv, arg_index, a_argc, "-page_size", &l_page_size_str);
        dap_cli_server_cmd_find_option_val(a_argv, arg_index, a_argc, "-page", &l_page_str);
        if(!l_token_name_str) {
            dap_cli_server_cmd_set_reply_text(a_str_reply, "command requires parameter '-name' <token name>");
            return -4;
        }
        long l_page_start = -1;// not used if =-1
        long l_page_size = 10;
        long l_page = 2;
        long l_cur_datum = 0;
        if(l_page_start_str)
            l_page_start = strtol(l_page_start_str, NULL, 10);
        if(l_page_size_str) {
            l_page_size = strtol(l_page_size_str, NULL, 10);
            if(l_page_size < 1)
                l_page_size = 1;
        }
        if(l_page_str) {
            l_page = strtol(l_page_str, NULL, 10);
            if(l_page < 1)
                l_page = 1;
        }

        // tx all
        if(l_subcmd == SUBCMD_TX_ALL) {
            dap_string_t *l_str_out = dap_string_new(NULL);
            // get first chain
            void *l_chain_tmp = (void*) 0x1;
            dap_chain_t *l_chain_cur = dap_chain_enum(&l_chain_tmp);
            while(l_chain_cur) {
                // only selected net
                if(l_net->pub.id.uint64 == l_chain_cur->net_id.uint64) {
                    long l_chain_datum = l_cur_datum;
                    dap_ledger_t *l_ledger = dap_ledger_by_net_name(l_net_str);
                    char *l_datum_list_str = dap_db_history_filter(l_chain_cur, l_ledger, l_token_name_str, NULL,
                                                                   l_hash_out_type, l_page_start * l_page_size, (l_page_start+l_page)*l_page_size, &l_chain_datum, l_list_tx_hash_processd);
                    if(l_datum_list_str) {
                        l_cur_datum += l_chain_datum;
                        dap_string_append_printf(l_str_out, "Chain: %s\n", l_chain_cur->name);
                        dap_string_append_printf(l_str_out, "%s\n\n", l_datum_list_str);
                        DAP_DELETE(l_datum_list_str);
                    }
                }
                // next chain
                dap_chain_enum_unlock();
                l_chain_cur = dap_chain_enum(&l_chain_tmp);
            }
            dap_chain_enum_unlock();
            s_dap_chain_tx_hash_processed_ht_free(&l_list_tx_hash_processd);
            dap_cli_server_cmd_set_reply_text(a_str_reply, "%s", l_str_out->str);
            dap_string_free(l_str_out, true);
            return 0;
        }
            // tx -addr or tx -wallet
        else if(l_subcmd == SUBCMD_TX_ADDR) {
            // parse addr from -addr <addr> or -wallet <wallet>
            dap_chain_addr_t *l_addr_base58 = NULL;
            if(l_addr_base58_str) {
                //l_addr_base58 = dap_strdup(l_addr_base58_str);
                l_addr_base58 = dap_chain_addr_from_str(l_addr_base58_str);
            }
            else if(l_wallet_name) {
                const char *c_wallets_path = dap_chain_wallet_get_path(g_config);
                dap_chain_wallet_t * l_wallet = dap_chain_wallet_open(l_wallet_name, c_wallets_path);
                if(l_wallet) {
                    dap_chain_addr_t *l_addr_tmp = (dap_chain_addr_t *) dap_chain_wallet_get_addr(l_wallet,
                                                                                                  l_net->pub.id);
                    l_addr_base58 = DAP_NEW_SIZE(dap_chain_addr_t, sizeof(dap_chain_addr_t));
                    memcpy(l_addr_base58, l_addr_tmp, sizeof(dap_chain_addr_t));
                    dap_chain_wallet_close(l_wallet);
                    char *ffl_addr_base58 = dap_chain_addr_to_str_static(l_addr_base58);
                    ffl_addr_base58 = 0;
                }
                else {
                    dap_cli_server_cmd_set_reply_text(a_str_reply, "wallet '%s' not found", l_wallet_name);
                    return -2;
                }
            }
            if(!l_addr_base58) {
                dap_cli_server_cmd_set_reply_text(a_str_reply, "address not recognized");
                return -3;
            }

            dap_string_t *l_str_out = dap_string_new(NULL);
            // get first chain
            void *l_chain_tmp = (void*) 0x1;
            dap_chain_t *l_chain_cur = dap_chain_enum(&l_chain_tmp);
            while(l_chain_cur) {
                // only selected net
                if(l_net->pub.id.uint64 == l_chain_cur->net_id.uint64) {
                    long l_chain_datum = l_cur_datum;
                    char *l_datum_list_str = dap_db_history_addr(l_addr_base58, l_chain_cur, l_hash_out_type);
                    if(l_datum_list_str) {
                        l_cur_datum += l_chain_datum;
                        dap_string_append_printf(l_str_out, "Chain: %s\n", l_chain_cur->name);
                        dap_string_append_printf(l_str_out, "%s\n\n", l_datum_list_str);
                        DAP_DELETE(l_datum_list_str);
                    }
                }
                // next chain
                dap_chain_enum_unlock();
                l_chain_cur = dap_chain_enum(&l_chain_tmp);
            }
            dap_chain_enum_unlock();
            dap_cli_server_cmd_set_reply_text(a_str_reply, "%s", l_str_out->str);
            dap_string_free(l_str_out, true);
            DAP_DELETE(l_addr_base58);
            return 0;

        }
        else{
            dap_cli_server_cmd_set_reply_text(a_str_reply, "not found parameter '-all', '-wallet' or '-addr'");
            return -1;
        }
#endif
    }

    dap_json_rpc_error_add(*a_json_arr_reply, DAP_CHAIN_NODE_CLI_COM_TOKEN_UNKNOWN, "unknown command code %d", l_cmd);
    return -DAP_CHAIN_NODE_CLI_COM_TOKEN_UNKNOWN;
}

/* Decree section */

/**
 * @brief
 * sign data (datum_decree) by certificates (1 or more)
 * successful count of signes return in l_sign_counter
 * @param l_certs - array with certificates loaded from dcert file
 * @param l_datum_token - updated pointer for l_datum_token variable after realloc
 * @param l_certs_count - count of certificate
 * @param l_datum_data_offset - offset of datum
 * @param l_sign_counter - counter of successful data signing operation
 * @return dap_chain_datum_token_t*
 */
static dap_chain_datum_anchor_t * s_sign_anchor_in_cycle(dap_cert_t ** a_certs, dap_chain_datum_anchor_t *a_datum_anchor,
                    size_t a_certs_count, size_t *a_total_sign_count)
{
    size_t l_cur_sign_offset = a_datum_anchor->header.data_size + a_datum_anchor->header.signs_size;
    size_t l_total_signs_size = a_datum_anchor->header.signs_size, l_total_sign_count = 0;

    for(size_t i = 0; i < a_certs_count; i++)
    {
        dap_sign_t * l_sign = dap_cert_sign(a_certs[i],  a_datum_anchor, sizeof(dap_chain_datum_anchor_t) + a_datum_anchor->header.data_size);

        if (l_sign) {
            size_t l_sign_size = dap_sign_get_size(l_sign);
            dap_chain_datum_anchor_t *l_new_anchor
                = DAP_REALLOC_RET_VAL_IF_FAIL(a_datum_anchor, sizeof(dap_chain_datum_anchor_t) + l_cur_sign_offset + l_sign_size, NULL, l_sign);
            a_datum_anchor = l_new_anchor;
            memcpy((byte_t*)a_datum_anchor->data_n_sign + l_cur_sign_offset, l_sign, l_sign_size);
            l_total_signs_size += l_sign_size;
            l_cur_sign_offset += l_sign_size;
            a_datum_anchor->header.signs_size = l_total_signs_size;
            DAP_DELETE(l_sign);
            log_it(L_DEBUG,"<-- Signed with '%s'", a_certs[i]->name);
            l_total_sign_count++;
        }
    }

    *a_total_sign_count = l_total_sign_count;
    return a_datum_anchor;
}

// Decree commands handlers
int cmd_decree(int a_argc, char **a_argv, void **a_str_reply)
{
    enum { CMD_NONE=0, CMD_CREATE, CMD_SIGN, CMD_ANCHOR, CMD_FIND, CMD_INFO };
    enum { TYPE_NONE=0, TYPE_COMMON, TYPE_SERVICE};
    enum { SUBTYPE_NONE=0, SUBTYPE_FEE, SUBTYPE_OWNERS, SUBTYPE_MIN_OWNERS, SUBTYPE_IP_BAN};
    int arg_index = 1;
    const char *l_net_str = NULL;
    const char * l_chain_str = NULL;
    const char * l_decree_chain_str = NULL;
    const char * l_certs_str = NULL;
    dap_cert_t ** l_certs = NULL;
    size_t l_certs_count = 0;
    dap_chain_net_t * l_net = NULL;
    dap_chain_t * l_chain = NULL;
    dap_chain_t * l_decree_chain = NULL;

    const char * l_hash_out_type = NULL;
    dap_cli_server_cmd_find_option_val(a_argv, arg_index, a_argc, "-H", &l_hash_out_type);
    if(!l_hash_out_type)
        l_hash_out_type = "hex";
    if(dap_strcmp(l_hash_out_type,"hex") && dap_strcmp(l_hash_out_type,"base58")) {
        dap_cli_server_cmd_set_reply_text(a_str_reply, "invalid parameter -H, valid values: -H <hex | base58>");
        return -1;
    }

    dap_cli_server_cmd_find_option_val(a_argv, arg_index, a_argc, "-net", &l_net_str);
    // Select chain network
    if(!l_net_str) {
        dap_cli_server_cmd_set_reply_text(a_str_reply, "command requires parameter '-net'");
        return -2;
    } else {
        if((l_net = dap_chain_net_by_name(l_net_str)) == NULL) { // Can't find such network
            dap_cli_server_cmd_set_reply_text(a_str_reply,
                    "command requires parameter '-net' to be valid chain network name");
            return -3;
        }
    }

    int l_cmd = CMD_NONE;
    if (dap_cli_server_cmd_find_option_val(a_argv, 1, 2, "create", NULL))
        l_cmd = CMD_CREATE;
    else if (dap_cli_server_cmd_find_option_val(a_argv, 1, 2, "sign", NULL))
        l_cmd = CMD_SIGN;
    else if (dap_cli_server_cmd_find_option_val(a_argv, 1, 2, "anchor", NULL))
        l_cmd = CMD_ANCHOR;
    else if (dap_cli_server_cmd_find_option_val(a_argv, 1, 2, "find", NULL))
        l_cmd = CMD_FIND;
    else if (dap_cli_server_cmd_find_option_val(a_argv, 1, 2, "info", NULL))
        l_cmd = CMD_INFO;

    if (l_cmd != CMD_FIND && l_cmd != CMD_INFO) {
        // Public certifiacte of condition owner
        dap_cli_server_cmd_find_option_val(a_argv, arg_index, a_argc, "-certs", &l_certs_str);
        if (!l_certs_str) {
            dap_cli_server_cmd_set_reply_text(a_str_reply, "decree create requires parameter '-certs'");
            return -106;
        }
        dap_cert_parse_str_list(l_certs_str, &l_certs, &l_certs_count);
    }

    switch (l_cmd)
    {
    case CMD_CREATE:{
        if(!l_certs_count) {
            dap_cli_server_cmd_set_reply_text(a_str_reply,
                    "decree create command requres at least one valid certificate to sign the decree");
            return -106;
        }
        int l_type = TYPE_NONE;
        if (dap_cli_server_cmd_find_option_val(a_argv, 2, 3, "common", NULL))
            l_type = TYPE_COMMON;
        else if (dap_cli_server_cmd_find_option_val(a_argv, 2, 3, "service", NULL))
            l_type = TYPE_SERVICE;

        dap_chain_datum_decree_t *l_datum_decree = NULL;

        if (l_type == TYPE_COMMON){
            // Common decree create
            dap_cli_server_cmd_find_option_val(a_argv, arg_index, a_argc, "-chain", &l_chain_str);

            // Search chain
            if(l_chain_str) {
                l_chain = dap_chain_net_get_chain_by_name(l_net, l_chain_str);
                if (l_chain == NULL) {
                    return dap_cli_server_cmd_set_reply_text(a_str_reply, "Invalid '-chain' parameter \"%s\", not found in net %s\n"
                                                                   "Available chain with decree support:\n\t\"%s\"\n",
                                                                   l_chain_str, l_net_str,
                                                                   dap_chain_net_get_chain_by_chain_type(l_net, CHAIN_TYPE_DECREE)->name),
                            -103;
                } else if (l_chain != dap_chain_net_get_chain_by_chain_type(l_net, CHAIN_TYPE_DECREE)){ // check chain to support decree
                    dap_cli_server_cmd_set_reply_text(a_str_reply, "Chain %s don't support decree", l_chain->name);
                    return -104;
                }
            }else if((l_chain = dap_chain_net_get_default_chain_by_chain_type(l_net, CHAIN_TYPE_DECREE)) == NULL) {
                dap_cli_server_cmd_set_reply_text(a_str_reply, "Can't find chain with decree support.");
                return -105;
            }

            dap_cli_server_cmd_find_option_val(a_argv, arg_index, a_argc, "-decree_chain", &l_decree_chain_str);

            // Search chain
            if(l_decree_chain_str) {
                l_decree_chain = dap_chain_net_get_chain_by_name(l_net, l_decree_chain_str);
                if (l_decree_chain == NULL) {
                    dap_string_t *l_reply = dap_string_new("");
                    dap_string_append_printf(l_reply, "Invalid '-chain' parameter \"%s\", not found in net %s\n"
                                                      "Available chains:",
                                                      l_chain_str, l_net_str);
                    dap_chain_t *l_chain;
                    DL_FOREACH(l_net->pub.chains, l_chain) {
                        dap_string_append_printf(l_reply, "\n\t%s", l_chain->name);
                    }
                    char *l_str_reply = dap_string_free(l_reply, false);
                    return dap_cli_server_cmd_set_reply_text(a_str_reply, "%s", l_str_reply), DAP_DELETE(l_str_reply), -103;
                }
            }else {
                dap_cli_server_cmd_set_reply_text(a_str_reply, "decree requires parameter -decree_chain.");
                return -105;
            }

            dap_tsd_t *l_tsd = NULL;
            dap_cert_t **l_new_certs = NULL;
            size_t l_new_certs_count = 0, l_total_tsd_size = 0;
            dap_list_t *l_tsd_list = NULL;

            int l_subtype = SUBTYPE_NONE;
            const char *l_param_value_str = NULL;
            const char *l_param_addr_str = NULL;
            if (dap_cli_server_cmd_find_option_val(a_argv, arg_index, a_argc, "-fee", &l_param_value_str)){
                l_subtype = SUBTYPE_FEE;
                if (!dap_cli_server_cmd_find_option_val(a_argv, arg_index, a_argc, "-to_addr", &l_param_addr_str)){
                    if (dap_chain_addr_is_blank(&l_net->pub.fee_addr)) {
                        dap_cli_server_cmd_set_reply_text(a_str_reply, "Use -to_addr parameter to set net fee");
                        return -111;
                    }
                }else{
                    l_total_tsd_size += sizeof(dap_tsd_t) + sizeof(dap_chain_addr_t);
                    l_tsd = DAP_NEW_Z_SIZE(dap_tsd_t, l_total_tsd_size);
                    if (!l_tsd) {
                        log_it(L_CRITICAL, "%s", c_error_memory_alloc);
                        dap_list_free_full(l_tsd_list, NULL);
                        return -1;
                    }
                    l_tsd->type = DAP_CHAIN_DATUM_DECREE_TSD_TYPE_FEE_WALLET;
                    l_tsd->size = sizeof(dap_chain_addr_t);
                    dap_chain_addr_t *l_addr = dap_chain_addr_from_str(l_param_addr_str);
                    memcpy(l_tsd->data, l_addr, sizeof(dap_chain_addr_t));
                    l_tsd_list = dap_list_append(l_tsd_list, l_tsd);
                }

                l_total_tsd_size += sizeof(dap_tsd_t) + sizeof(uint256_t);
                l_tsd = DAP_NEW_Z_SIZE(dap_tsd_t, l_total_tsd_size);
                if (!l_tsd) {
                    log_it(L_CRITICAL, "%s", c_error_memory_alloc);
                    dap_list_free_full(l_tsd_list, NULL);
                    return -1;
                }
                l_tsd->type = DAP_CHAIN_DATUM_DECREE_TSD_TYPE_FEE;
                l_tsd->size = sizeof(uint256_t);
                *(uint256_t*)(l_tsd->data) = dap_uint256_scan_uninteger(l_param_value_str);
                l_tsd_list = dap_list_append(l_tsd_list, l_tsd);
            }else if (dap_cli_server_cmd_find_option_val(a_argv, arg_index, a_argc, "-new_certs", &l_param_value_str)){
                l_subtype = SUBTYPE_OWNERS;
                dap_cert_parse_str_list(l_param_value_str, &l_new_certs, &l_new_certs_count);

                dap_chain_net_t *l_net = dap_chain_net_by_name(l_net_str);
                uint16_t l_min_signs = dap_chain_net_get_net_decree(l_net)->min_num_of_owners;
                if (l_new_certs_count < l_min_signs) {
                    log_it(L_WARNING,"Number of new certificates is less than minimum owner number.");
                    return -106;
                }

                size_t l_failed_certs = 0;
                for (size_t i=0;i<l_new_certs_count;i++){
                    dap_pkey_t *l_pkey = dap_cert_to_pkey(l_new_certs[i]);
                    if(!l_pkey)
                    {
                        log_it(L_WARNING,"New cert [%zu] have no public key.", i);
                        l_failed_certs++;
                        continue;
                    }
                    l_tsd = dap_tsd_create(DAP_CHAIN_DATUM_DECREE_TSD_TYPE_OWNER, l_pkey, sizeof(dap_pkey_t) + (size_t)l_pkey->header.size);
                    DAP_DELETE(l_pkey);
                    l_tsd_list = dap_list_append(l_tsd_list, l_tsd);
                    l_total_tsd_size += sizeof(dap_tsd_t) + (size_t)l_tsd->size;
                }
                if(l_failed_certs)
                {
                    dap_list_free_full(l_tsd_list, NULL);
                    return -108;
                }
            }else if (dap_cli_server_cmd_find_option_val(a_argv, arg_index, a_argc, "-signs_verify", &l_param_value_str)) {
                l_subtype = SUBTYPE_MIN_OWNERS;
                uint256_t l_new_num_of_owners = dap_uint256_scan_uninteger(l_param_value_str);
                if (IS_ZERO_256(l_new_num_of_owners)) {
                    log_it(L_WARNING, "The minimum number of owners can't be zero");
                    dap_list_free_full(l_tsd_list, NULL);
                    return -112;
                }
                dap_chain_net_t *l_net = dap_chain_net_by_name(l_net_str);
                uint256_t l_owners = GET_256_FROM_64(dap_chain_net_get_net_decree(l_net)->num_of_owners);
                if (compare256(l_new_num_of_owners, l_owners) > 0) {
                    log_it(L_WARNING, "The minimum number of owners is greater than the total number of owners.");
                    dap_list_free_full(l_tsd_list, NULL);
                    return -110;
                }

                l_total_tsd_size = sizeof(dap_tsd_t) + sizeof(uint256_t);
                l_tsd = DAP_NEW_Z_SIZE(dap_tsd_t, l_total_tsd_size);
                if (!l_tsd) {
                    log_it(L_CRITICAL, "%s", c_error_memory_alloc);
                    dap_list_free_full(l_tsd_list, NULL);
                    return -1;
                }
                l_tsd->type = DAP_CHAIN_DATUM_DECREE_TSD_TYPE_MIN_OWNER;
                l_tsd->size = sizeof(uint256_t);
                *(uint256_t *) (l_tsd->data) = l_new_num_of_owners;
                l_tsd_list = dap_list_append(l_tsd_list, l_tsd);
            } else{
                dap_cli_server_cmd_set_reply_text(a_str_reply, "Decree subtype fail.");
                return -111;
            }

            if (l_subtype == DAP_CHAIN_DATUM_DECREE_COMMON_SUBTYPE_OWNERS ||
                l_subtype == DAP_CHAIN_DATUM_DECREE_COMMON_SUBTYPE_OWNERS_MIN)
            {
                if (l_decree_chain->id.uint64 != l_chain->id.uint64){
                    dap_cli_server_cmd_set_reply_text(a_str_reply, "Decree subtype %s not suppurted by chain %s",
                                                      dap_chain_datum_decree_subtype_to_str(l_subtype), l_decree_chain_str);
                    return -107;
                }
            } else if (l_decree_chain->id.uint64 == l_chain->id.uint64){
                dap_cli_server_cmd_set_reply_text(a_str_reply, "Decree subtype %s not suppurted by chain %s",
                                                  dap_chain_datum_decree_subtype_to_str(l_subtype), l_decree_chain_str);
                return -107;
            }

            l_datum_decree = DAP_NEW_Z_SIZE(dap_chain_datum_decree_t, sizeof(dap_chain_datum_decree_t) + l_total_tsd_size);
            l_datum_decree->decree_version = DAP_CHAIN_DATUM_DECREE_VERSION;
            l_datum_decree->header.ts_created = dap_time_now();
            l_datum_decree->header.type = l_type;
            l_datum_decree->header.common_decree_params.net_id = dap_chain_net_id_by_name(l_net_str);
            l_datum_decree->header.common_decree_params.chain_id = l_decree_chain->id;
            l_datum_decree->header.common_decree_params.cell_id = *dap_chain_net_get_cur_cell(l_net);
            l_datum_decree->header.sub_type = l_subtype;
            l_datum_decree->header.data_size = l_total_tsd_size;
            l_datum_decree->header.signs_size = 0;

            size_t l_data_tsd_offset = 0;
            for ( dap_list_t* l_iter=dap_list_first(l_tsd_list); l_iter; l_iter=l_iter->next){
                dap_tsd_t * l_b_tsd = (dap_tsd_t *) l_iter->data;
                size_t l_tsd_size = dap_tsd_size(l_b_tsd);
                memcpy((byte_t*)l_datum_decree->data_n_signs + l_data_tsd_offset, l_b_tsd, l_tsd_size);
                l_data_tsd_offset += l_tsd_size;
            }
            dap_list_free_full(l_tsd_list, NULL);

        }else if (l_type == TYPE_SERVICE) {

        }else{
            dap_cli_server_cmd_set_reply_text(a_str_reply, "not found decree type (common or service)");
            return -107;
        }

        // Sign decree
        size_t l_total_signs_success = 0;
        if (l_certs_count)
            l_datum_decree = dap_chain_datum_decree_sign_in_cycle(l_certs, l_datum_decree, l_certs_count, &l_total_signs_success);

        if (!l_datum_decree || l_total_signs_success == 0){
            dap_cli_server_cmd_set_reply_text(a_str_reply,
                        "Decree creation failed. Successful count of certificate signing is 0");
                return -108;
        }

        // Create datum
        dap_chain_datum_t * l_datum = dap_chain_datum_create(DAP_CHAIN_DATUM_DECREE,
                                                             l_datum_decree,
                                                             sizeof(*l_datum_decree) + l_datum_decree->header.data_size +
                                                             l_datum_decree->header.signs_size);
        DAP_DELETE(l_datum_decree);
        char *l_key_str_out = dap_chain_mempool_datum_add(l_datum, l_chain, l_hash_out_type);
        DAP_DELETE(l_datum);
        dap_cli_server_cmd_set_reply_text(a_str_reply, "Datum %s is%s placed in datum pool",
                                          l_key_str_out ? l_key_str_out : "",
                                          l_key_str_out ? "" : " not");
        break;
    }
    case CMD_SIGN:{
        if(!l_certs_count) {
            dap_cli_server_cmd_set_reply_text(a_str_reply,
                    "decree sign command requres at least one valid certificate to sign");
            return -106;
        }

        const char * l_datum_hash_str = NULL;
        dap_cli_server_cmd_find_option_val(a_argv, arg_index, a_argc, "-datum", &l_datum_hash_str);
        if(l_datum_hash_str) {
            char * l_datum_hash_hex_str = NULL;
            char * l_datum_hash_base58_str = NULL;
            dap_cli_server_cmd_find_option_val(a_argv, arg_index, a_argc, "-chain", &l_chain_str);
            // Search chain
            if(l_chain_str) {
                l_chain = dap_chain_net_get_chain_by_name(l_net, l_chain_str);
                if (l_chain == NULL) {
                    return dap_cli_server_cmd_set_reply_text(a_str_reply, "Invalid '-chain' parameter \"%s\", not found in net %s\n"
                                                                          "Available chain with decree support:\n\t\"%s\"\n",
                                                                          l_chain_str, l_net_str,
                                                                          dap_chain_net_get_chain_by_chain_type(l_net, CHAIN_TYPE_DECREE)->name),
                            -103;
                } else if (l_chain != dap_chain_net_get_chain_by_chain_type(l_net, CHAIN_TYPE_DECREE)){ // check chain to support decree
                    dap_cli_server_cmd_set_reply_text(a_str_reply, "Chain %s don't support decree", l_chain->name);
                    return -104;
                }
            }else if((l_chain = dap_chain_net_get_default_chain_by_chain_type(l_net, CHAIN_TYPE_DECREE)) == NULL) {
                dap_cli_server_cmd_set_reply_text(a_str_reply, "Can't find chain with decree support.");
                return -105;
            }

            char * l_gdb_group_mempool = dap_chain_net_get_gdb_group_mempool_new(l_chain);
            if(!l_gdb_group_mempool) {
                l_gdb_group_mempool = dap_chain_net_get_gdb_group_mempool_by_chain_type(l_net, CHAIN_TYPE_DECREE);
            }
            // datum hash may be in hex or base58 format
            if(!dap_strncmp(l_datum_hash_str, "0x", 2) || !dap_strncmp(l_datum_hash_str, "0X", 2)) {
                l_datum_hash_hex_str = dap_strdup(l_datum_hash_str);
                l_datum_hash_base58_str = dap_enc_base58_from_hex_str_to_str(l_datum_hash_str);
            } else {
                l_datum_hash_hex_str = dap_enc_base58_to_hex_str_from_str(l_datum_hash_str);
                l_datum_hash_base58_str = dap_strdup(l_datum_hash_str);
            }

            const char *l_datum_hash_out_str;
            if(!dap_strcmp(l_hash_out_type,"hex"))
                l_datum_hash_out_str = l_datum_hash_hex_str;
            else
                l_datum_hash_out_str = l_datum_hash_base58_str;

            log_it(L_DEBUG, "Requested to sign decree creation %s in gdb://%s with certs %s",
                    l_gdb_group_mempool, l_datum_hash_hex_str, l_certs_str);

            dap_chain_datum_t * l_datum = NULL;
            size_t l_datum_size = 0;
            if((l_datum = (dap_chain_datum_t*) dap_global_db_get_sync(l_gdb_group_mempool,
                    l_datum_hash_hex_str, &l_datum_size, NULL, NULL )) != NULL) {
                // Check if its decree creation
                if(l_datum->header.type_id == DAP_CHAIN_DATUM_DECREE) {
                    dap_chain_datum_decree_t *l_datum_decree = DAP_DUP_SIZE((dap_chain_datum_decree_t*)l_datum->data, l_datum->header.data_size);
                    DAP_DELETE(l_datum);

                    // Sign decree
                    size_t l_total_signs_success = 0;
                    if (l_certs_count)
                        l_datum_decree = dap_chain_datum_decree_sign_in_cycle(l_certs, l_datum_decree, l_certs_count, &l_total_signs_success);

                    if (!l_datum_decree || l_total_signs_success == 0){
                        dap_cli_server_cmd_set_reply_text(a_str_reply,
                                    "Decree creation failed. Successful count of certificate signing is 0");
                            return -108;
                    }
                    size_t l_decree_size = dap_chain_datum_decree_get_size(l_datum_decree);
                    dap_chain_datum_t * l_datum = dap_chain_datum_create(DAP_CHAIN_DATUM_DECREE,
                                                                         l_datum_decree, l_decree_size);
                    DAP_DELETE(l_datum_decree);

                    char *l_key_str_out = dap_chain_mempool_datum_add(l_datum, l_chain, l_hash_out_type);
                    DAP_DELETE(l_datum);
                    dap_cli_server_cmd_set_reply_text(a_str_reply, "Datum %s is%s placed in datum pool",
                                                      l_key_str_out ? l_key_str_out : "",
                                                      l_key_str_out ? "" : " not");

                    }else{
                    dap_cli_server_cmd_set_reply_text(a_str_reply,
                            "Error! Wrong datum type. decree sign only decree datum");
                    return -61;
                }
            }else{
                dap_cli_server_cmd_set_reply_text(a_str_reply,
                        "decree sign can't find datum with %s hash in the mempool of %s:%s",l_datum_hash_out_str,l_net? l_net->pub.name: "<undefined>",
                        l_chain?l_chain->name:"<undefined>");
                return -5;
            }
            DAP_DEL_MULTY(l_datum_hash_hex_str, l_datum_hash_base58_str);
        } else {
            dap_cli_server_cmd_set_reply_text(a_str_reply, "decree sign need -datum <datum hash> argument");
            return -2;
        }
        break;
    }
    case CMD_ANCHOR:{
        dap_cli_server_cmd_find_option_val(a_argv, arg_index, a_argc, "-chain", &l_chain_str);

        // Search chain
        if(l_chain_str) {
            l_chain = dap_chain_net_get_chain_by_name(l_net, l_chain_str);
            if (l_chain == NULL) {
                return dap_cli_server_cmd_set_reply_text(a_str_reply, "Invalid '-chain' parameter \"%s\", not found in net %s\n"
                                                                      "Available chain with anchor support:\n\t\"%s\"\n",
                                                                      l_chain_str, l_net_str,
                                                                      dap_chain_net_get_chain_by_chain_type(l_net, CHAIN_TYPE_ANCHOR)->name),
                        -103;
            } else if (l_chain != dap_chain_net_get_chain_by_chain_type(l_net, CHAIN_TYPE_ANCHOR)){ // check chain to support decree
                dap_cli_server_cmd_set_reply_text(a_str_reply, "Chain %s don't support decree", l_chain->name);
                return -104;
            }
        }else if((l_chain = dap_chain_net_get_default_chain_by_chain_type(l_net, CHAIN_TYPE_ANCHOR)) == NULL) {
            dap_cli_server_cmd_set_reply_text(a_str_reply, "Can't find chain with default anchor support.");
            return -105;
        }

        dap_chain_datum_anchor_t *l_datum_anchor = NULL;
        dap_hash_fast_t l_hash = {};
        const char * l_datum_hash_str = NULL;
        if (!dap_cli_server_cmd_find_option_val(a_argv, arg_index, a_argc, "-datum", &l_datum_hash_str))
        {
            dap_cli_server_cmd_set_reply_text(a_str_reply,
                        "Anchor creation failed. Cmd decree create anchor must contain -datum parameter.");
                return -107;
        }
        if(l_datum_hash_str) {
            dap_chain_hash_fast_from_str(l_datum_hash_str, &l_hash);
        }

        // Pack data into TSD
        dap_tsd_t *l_tsd = NULL;
        l_tsd = dap_tsd_create(DAP_CHAIN_DATUM_ANCHOR_TSD_TYPE_DECREE_HASH, &l_hash, sizeof(dap_hash_fast_t));
        if(!l_tsd)
        {
            dap_cli_server_cmd_set_reply_text(a_str_reply,
                        "Anchor creation failed. Memory allocation fail.");
                return -107;
        }

        // Create anchor datum
        l_datum_anchor = DAP_NEW_Z_SIZE(dap_chain_datum_anchor_t, sizeof(dap_chain_datum_anchor_t) + dap_tsd_size(l_tsd));
        l_datum_anchor->header.data_size = dap_tsd_size(l_tsd);
        l_datum_anchor->header.ts_created = dap_time_now();
        memcpy(l_datum_anchor->data_n_sign, l_tsd, dap_tsd_size(l_tsd));

        DAP_DEL_Z(l_tsd);

        // Sign anchor
        size_t l_total_signs_success = 0;
        if (l_certs_count)
            l_datum_anchor = s_sign_anchor_in_cycle(l_certs, l_datum_anchor, l_certs_count, &l_total_signs_success);

        if (!l_datum_anchor || l_total_signs_success == 0){
            dap_cli_server_cmd_set_reply_text(a_str_reply,
                        "Anchor creation failed. Successful count of certificate signing is 0");
            return DAP_DELETE(l_datum_anchor), -108;
        }

        // Create datum
        dap_chain_datum_t * l_datum = dap_chain_datum_create(DAP_CHAIN_DATUM_ANCHOR,
                                                             l_datum_anchor,
                                                             sizeof(*l_datum_anchor) + l_datum_anchor->header.data_size +
                                                             l_datum_anchor->header.signs_size);
        DAP_DELETE(l_datum_anchor);
        char *l_key_str_out = dap_chain_mempool_datum_add(l_datum, l_chain, l_hash_out_type);
        DAP_DELETE(l_datum);
        dap_cli_server_cmd_set_reply_text(a_str_reply, "Datum %s is%s placed in datum pool",
                                          l_key_str_out ? l_key_str_out : "",
                                          l_key_str_out ? "" : " not");
        break;
    }
    case CMD_FIND: {
        const char *l_hash_str = NULL;
        dap_cli_server_cmd_find_option_val(a_argv, arg_index, a_argc, "-hash", &l_hash_str);
        if (!l_hash_str) {
            dap_cli_server_cmd_set_reply_text(a_str_reply, "Command 'decree find' requiers parameter '-hash'");
            return -110;
        }
        dap_hash_fast_t l_datum_hash;
        if (dap_chain_hash_fast_from_hex_str(l_hash_str, &l_datum_hash) &&
                dap_chain_hash_fast_from_base58_str(l_hash_str, &l_datum_hash)) {
            dap_cli_server_cmd_set_reply_text(a_str_reply, "Can't convert '-hash' parameter to numeric value");
            return -111;
        }
        bool l_applied = false;
        dap_chain_datum_decree_t *l_decree = dap_chain_net_decree_get_by_hash(l_net, &l_datum_hash, &l_applied);
        dap_cli_server_cmd_set_reply_text(a_str_reply, "Specified decree is %s in decrees hash-table",
                                          l_decree ? (l_applied ? "applied" : "not applied") : "not found");
    } break;
    case CMD_INFO: {
        dap_string_t *l_str_owner_pkey = dap_string_new("");
        dap_chain_net_decree_t *l_net_decree = dap_chain_net_get_net_decree(l_net);
        int i = 1;
        for (dap_list_t *l_current_pkey = l_net_decree->pkeys; l_current_pkey; l_current_pkey = l_current_pkey->next){
            dap_pkey_t *l_pkey = (dap_pkey_t*)(l_current_pkey->data);
            dap_hash_fast_t l_pkey_hash = {0};
            dap_pkey_get_hash(l_pkey, &l_pkey_hash);
            char *l_pkey_hash_str = dap_hash_fast_to_str_new(&l_pkey_hash);
            dap_string_append_printf(l_str_owner_pkey, "\t%d) %s\n", i, l_pkey_hash_str);
            i++;
            DAP_DELETE(l_pkey_hash_str);
        }
        dap_cli_server_cmd_set_reply_text(a_str_reply, "Decree info:\n"
                                                       "\tOwners: %d\n"
                                                       "\t=====================================================================\n"
                                                       "%s"
                                                       "\t=====================================================================\n"
                                                       "\tMin owners for apply decree: %d\n",
                                          l_net_decree->num_of_owners, l_str_owner_pkey->str,
                                          l_net_decree->min_num_of_owners);
        dap_string_free(l_str_owner_pkey, true);
    } break;
    default:
        dap_cli_server_cmd_set_reply_text(a_str_reply, "Not found decree action. Use create, sign, anchor or find parameter");
        return -1;
    }

    return 0;
}<|MERGE_RESOLUTION|>--- conflicted
+++ resolved
@@ -426,80 +426,6 @@
         dap_chain_net_srv_uid_t l_uid = l_from_cache ? l_wallet_cache_iter->uid : l_datum_iter->uid;
         dap_hash_fast_t l_atom_hash = l_from_cache ? *l_wallet_cache_iter->cur_atom_hash : *l_datum_iter->cur_atom_hash;
 
-<<<<<<< HEAD
-
-=======
-        int l_src_subtype = DAP_CHAIN_TX_OUT_COND_SUBTYPE_UNDEFINED;
-        uint8_t *l_tx_item = NULL;
-        size_t l_size; int i, q = 0;
-        // Inputs iteration
-        TX_ITEM_ITER_TX_TYPE(l_tx_item, TX_ITEM_TYPE_IN_ALL, l_size, i, l_tx) {
-            dap_chain_hash_fast_t *l_tx_prev_hash = NULL;
-            int l_tx_prev_out_idx;
-            dap_chain_datum_tx_t *l_tx_prev = NULL;
-            switch (*l_tx_item) {
-            case TX_ITEM_TYPE_IN: {
-                dap_chain_tx_in_t *l_tx_in = (dap_chain_tx_in_t *)l_tx_item;
-                l_tx_prev_hash = &l_tx_in->header.tx_prev_hash;
-                l_tx_prev_out_idx = l_tx_in->header.tx_out_prev_idx;
-            } break;
-            case TX_ITEM_TYPE_IN_COND: {
-                dap_chain_tx_in_cond_t *l_tx_in_cond = (dap_chain_tx_in_cond_t *)l_tx_item;
-                l_tx_prev_hash = &l_tx_in_cond->header.tx_prev_hash;
-                l_tx_prev_out_idx = l_tx_in_cond->header.tx_out_prev_idx;
-            } break;
-            case TX_ITEM_TYPE_IN_EMS: {
-                dap_chain_tx_in_ems_t *l_tx_in_ems = (dap_chain_tx_in_ems_t *)l_tx_item;
-                l_base_tx = true;
-                l_noaddr_token = l_tx_in_ems->header.ticker;
-            } break;
-            case TX_ITEM_TYPE_IN_REWARD: {
-                l_base_tx = l_reward_collect = true;
-                l_noaddr_token = l_native_ticker;
-            }
-            default:
-                continue;
-            }
-
-            dap_chain_datum_t *l_datum_prev = l_tx_prev_hash ?
-                        a_chain->callback_datum_find_by_hash(a_chain, l_tx_prev_hash, NULL, NULL) : NULL;
-            l_tx_prev = l_datum_prev && l_datum_prev->header.type_id == DAP_CHAIN_DATUM_TX ? (dap_chain_datum_tx_t *)l_datum_prev->data : NULL;
-            if (l_tx_prev) {
-                uint8_t *l_prev_out_union = dap_chain_datum_tx_item_get_nth(l_tx_prev, TX_ITEM_TYPE_OUT_ALL, l_tx_prev_out_idx);
-                if (!l_prev_out_union)
-                    continue;
-                switch (*l_prev_out_union) {
-                case TX_ITEM_TYPE_OUT:
-                    l_src_addr = &((dap_chain_tx_out_t *)l_prev_out_union)->addr;
-                    break;
-                case TX_ITEM_TYPE_OUT_EXT:
-                    l_src_addr = &((dap_chain_tx_out_ext_t *)l_prev_out_union)->addr;
-                    break;
-                case TX_ITEM_TYPE_OUT_COND: {
-                    dap_chain_tx_out_cond_t *l_cond_prev = (dap_chain_tx_out_cond_t *)l_prev_out_union;
-                    l_src_subtype = l_cond_prev->header.subtype;
-                    if (l_cond_prev->header.subtype == DAP_CHAIN_TX_OUT_COND_SUBTYPE_FEE)
-                        l_noaddr_token = l_native_ticker;
-                    else {
-                        l_recv_from_cond = true;
-                        l_cond_value = l_cond_prev->header.value;
-                        l_noaddr_token = l_src_token;
-                    }
-                } break;
-                default:
-                    break;
-                }
-            }
-            if (l_src_addr && !dap_chain_addr_compare(l_src_addr, a_addr))
-                break;  //it's not our addr
-            
-        }        
-
-        // find OUT items
-        bool l_header_printed = false;
-        uint256_t l_fee_sum = uint256_0;
-        dap_list_t *l_list_out_items = dap_chain_datum_tx_items_get(l_tx, TX_ITEM_TYPE_OUT_ALL, NULL);
->>>>>>> 5c632455
         json_object * j_arr_data = json_object_new_array();
         json_object * j_obj_tx = json_object_new_object();
         if (!j_obj_tx || !j_arr_data) {
@@ -636,44 +562,10 @@
                     break;
                 }
 
-<<<<<<< HEAD
                 if (l_src_addr && l_dst_addr &&
                         dap_chain_addr_compare(l_dst_addr, l_src_addr) &&
                         dap_strcmp(l_noaddr_token, l_dst_token))
                     continue;   // sent to self (coinback)
-=======
-        for (dap_list_t *it = l_list_out_items; it; it = it->next) {
-            dap_chain_addr_t *l_dst_addr = NULL;
-            uint8_t l_type = *(uint8_t *)it->data;
-            uint256_t l_value;
-            const char *l_dst_token = NULL;
-            switch (l_type) {
-            case TX_ITEM_TYPE_OUT:
-                l_dst_addr = &((dap_chain_tx_out_t *)it->data)->addr;
-                l_value = ((dap_chain_tx_out_t *)it->data)->header.value;
-                l_dst_token = l_src_token;
-                break;
-            case TX_ITEM_TYPE_OUT_EXT:
-                l_dst_addr = &((dap_chain_tx_out_ext_t *)it->data)->addr;
-                l_value = ((dap_chain_tx_out_ext_t *)it->data)->header.value;
-                l_dst_token = ((dap_chain_tx_out_ext_t *)it->data)->token;
-                break;
-            case TX_ITEM_TYPE_OUT_COND:
-                l_value = ((dap_chain_tx_out_cond_t *)it->data)->header.value;
-                if (((dap_chain_tx_out_cond_t *)it->data)->header.subtype == DAP_CHAIN_TX_OUT_COND_SUBTYPE_FEE) {
-                    SUM_256_256(l_fee_sum, l_value, &l_fee_sum);
-                    l_dst_token = l_native_ticker;
-                } else
-                    l_dst_token = l_src_token;
-            default:
-                break;
-            }
-
-            if (l_src_addr && l_dst_addr &&
-                    dap_chain_addr_compare(l_dst_addr, l_src_addr) &&
-                    l_noaddr_token && dap_strcmp(l_noaddr_token, l_dst_token))
-                continue;   // sent to self (coinback)
->>>>>>> 5c632455
 
                 if (l_dst_addr && l_net_fee_used && dap_chain_addr_compare(&l_net_fee_addr, l_dst_addr))
                     SUM_256_256(l_fee_sum, l_value, &l_fee_sum);
@@ -807,7 +699,6 @@
                 json_object_object_add(l_corr_object, "recv_coins", json_object_new_string(l_coins_str));
                 json_object_object_add(l_corr_object, "recv_datoshi", json_object_new_string(l_value_str));
             }
-<<<<<<< HEAD
             if (l_send_to_same_cond) {
                 json_object *l_cond_recv_value_obj = json_object_object_get(l_cond_recv_object, "recv_datoshi");
                 const char *l_cond_recv_value_str = json_object_get_string(l_cond_recv_value_obj);
@@ -831,32 +722,6 @@
                     json_object_array_add(j_arr_data, l_cond_send_object);
                 }
             } else if (l_recv_from_cond)
-=======
-        }  
-        if (l_continue) {
-            json_object_put(j_obj_tx);
-            json_object_put(j_arr_data);
-            goto next_step;
-        }            
-
-        if (l_is_need_correction) {
-            SUM_256_256(l_corr_value, l_fee_sum, &l_corr_value);
-            const char *l_coins_str, *l_value_str = dap_uint256_to_char(l_corr_value, &l_coins_str);
-            json_object_object_add(l_corr_object, "recv_coins", json_object_new_string(l_coins_str));
-            json_object_object_add(l_corr_object, "recv_datoshi", json_object_new_string(l_value_str));
-        }
-        if (l_send_to_same_cond) {
-            uint256_t l_cond_recv_value = l_cond_value;
-            json_object *l_cond_send_value_obj = json_object_object_get(l_cond_send_object, "send_datoshi");
-            const char *l_cond_send_value_str = json_object_get_string(l_cond_send_value_obj);
-            uint256_t l_cond_send_value = dap_uint256_scan_uninteger(l_cond_send_value_str);
-            int l_direction = compare256(l_cond_recv_value, l_cond_send_value);
-            if (l_direction > 0) {
-                SUBTRACT_256_256(l_cond_recv_value, l_cond_send_value, &l_cond_recv_value);
-                const char *l_coins_str, *l_value_str = dap_uint256_to_char(l_cond_recv_value, &l_coins_str);
-                json_object_object_add(l_cond_recv_object, "recv_coins", json_object_new_string(l_coins_str));
-                json_object_object_add(l_cond_recv_object, "recv_datoshi", json_object_new_string(l_value_str));
->>>>>>> 5c632455
                 json_object_array_add(j_arr_data, l_cond_recv_object);
         } else {
             // Iterate through cache items and print data
