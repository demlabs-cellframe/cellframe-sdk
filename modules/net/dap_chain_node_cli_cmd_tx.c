/*
 * Authors:
 * Alexander Lysikov <alexander.lysikov@demlabs.net>
 * DeM Labs Inc.   https://demlabs.net
 * Kelvin Project https://github.com/kelvinblockchain
 * Copyright  (c) 2019
 * All rights reserved.

 This file is part of DAP (Deus Applications Prototypes) the open source project

 DAP (Deus Applicaions Prototypes) is free software: you can redistribute it and/or modify
 it under the terms of the GNU General Public License as published by
 the Free Software Foundation, either version 3 of the License, or
 (at your option) any later version.

 DAP is distributed in the hope that it will be useful,
 but WITHOUT ANY WARRANTY; without even the implied warranty of
 MERCHANTABILITY or FITNESS FOR A PARTICULAR PURPOSE.  See the
 GNU General Public License for more details.

 You should have received a copy of the GNU General Public License
 along with any DAP based project.  If not, see <http://www.gnu.org/licenses/>.
 */

#include <stdbool.h>
#include <stddef.h>
#include <pthread.h>

#include "dap_chain_wallet.h"
#include "dap_common.h"
#include "dap_enc_base58.h"
#include "dap_strfuncs.h"
#include "dap_string.h"
#include "dap_list.h"
#include "dap_hash.h"
#include "dap_time.h"

#include "dap_chain_cell.h"
#include "dap_chain_datum.h"
#include "dap_chain_datum_token.h"
#include "dap_chain_datum_decree.h"
#include "dap_chain_datum_tx_items.h"
#include "dap_chain_node_cli.h"
#include "dap_chain_node_cli_cmd_tx.h"
#include "dap_chain_net_tx.h"
#include "dap_chain_mempool.h"

#define LOG_TAG "chain_node_cli_cmd_tx"

#include "uthash.h"
// for dap_db_history_filter()
typedef struct dap_tx_data {
    dap_chain_hash_fast_t tx_hash;
    char token_ticker[DAP_CHAIN_TICKER_SIZE_MAX];
    dap_chain_datum_t *datum;
    UT_hash_handle hh;
    //useless
    char tx_hash_str[70];
    dap_chain_addr_t addr;
} dap_tx_data_t;

typedef struct dap_chain_tx_hash_processed_ht{
    dap_chain_hash_fast_t hash;
    UT_hash_handle hh;
}dap_chain_tx_hash_processed_ht_t;


/**
 * @brief s_chain_tx_hash_processed_ht_free
 * free l_current_hash->hash, l_current_hash, l_hash_processed
 * @param l_hash_processed dap_chain_tx_hash_processed_ht_t
 */
static void s_dap_chain_tx_hash_processed_ht_free(dap_chain_tx_hash_processed_ht_t *l_hash_processed)
{
    dap_chain_tx_hash_processed_ht_t *l_tmp, *l_current_hash;
    HASH_ITER(hh, l_hash_processed, l_current_hash, l_tmp)
        DAP_FREE(l_current_hash);
}

/**
 * @brief _dap_chain_datum_tx_out_data
 *
 * @param a_datum
 * @param a_ledger
 * @param a_str_out
 * @param a_hash_out_type
 * @param save_processed_tx
 * @param a_tx_hash_processed
 * @param l_tx_num
 */

static bool s_dap_chain_datum_tx_out_data(dap_chain_datum_tx_t *a_datum,
                                          dap_ledger_t *a_ledger,
                                          dap_string_t *a_str_out,
                                          const char *a_hash_out_type,
                                          dap_chain_hash_fast_t *a_tx_hash)
{
    const char *l_ticker = NULL;
    if (a_ledger) {
            l_ticker = dap_chain_ledger_tx_get_token_ticker_by_hash(a_ledger, a_tx_hash);
        if (!l_ticker)
            return false;
    }
    dap_chain_datum_dump_tx(a_datum, l_ticker, a_str_out, a_hash_out_type, a_tx_hash);
    return true;
}

/**
 * @brief dap_db_history_tx
 * Get data according the history log
 *
 * return history string
 * @param a_tx_hash
 * @param a_chain
 * @param a_hash_out_type
 * @return char*
 */
char* dap_db_history_tx(dap_chain_hash_fast_t* a_tx_hash, dap_chain_t * a_chain, const char *a_hash_out_type)
{
    if (!a_chain->callback_tx_find_by_hash) {
        log_it(L_WARNING, "Not defined callback_tx_find_by_hash for chain \"%s\"", a_chain->name);
        return NULL;
    }

    dap_string_t *l_str_out = dap_string_new(NULL);
    dap_hash_fast_t l_atom_hash = {};
    dap_chain_datum_tx_t *l_tx = a_chain->callback_tx_find_by_hash(a_chain, a_tx_hash, &l_atom_hash);

    if (l_tx) {
        char *l_atom_hash_str;
        if (!dap_strcmp(a_hash_out_type, "hex"))
            l_atom_hash_str = dap_chain_hash_fast_to_str_new(&l_atom_hash);
        else
            l_atom_hash_str = dap_enc_base58_encode_hash_to_str(&l_atom_hash);
        const char *l_tx_token_ticker = dap_chain_ledger_tx_get_token_ticker_by_hash(a_chain->ledger, a_tx_hash);
        dap_string_append_printf(l_str_out, "%s TX with atom %s\n", l_tx_token_ticker ? "ACCEPTED" : "DECLINED",
                                                                    l_atom_hash_str);
        DAP_DELETE(l_atom_hash_str);
        dap_chain_datum_dump_tx(l_tx, l_tx_token_ticker, l_str_out, a_hash_out_type, a_tx_hash);
    } else {
        char *l_tx_hash_str;
        if (!dap_strcmp(a_hash_out_type, "hex"))
            l_tx_hash_str = dap_chain_hash_fast_to_str_new(a_tx_hash);
        else
            l_tx_hash_str = dap_enc_base58_encode_hash_to_str(a_tx_hash);
        dap_string_append_printf(l_str_out, "TX hash %s not founds in chains", l_tx_hash_str);
        DAP_DELETE(l_tx_hash_str);
    }
    char *l_ret_str = l_str_out ? dap_string_free(l_str_out, false) : NULL;
    return l_ret_str;
}

static void s_tx_header_print(dap_string_t *a_str_out, dap_chain_tx_hash_processed_ht_t *a_tx_data_ht,
                              dap_chain_datum_tx_t *a_tx, dap_hash_fast_t *a_atom_hash,
                              const char *a_hash_out_type, dap_ledger_t *a_ledger,
                              dap_chain_hash_fast_t *a_tx_hash)
{
    bool l_declined = false;
    // transaction time
    char l_time_str[32] = "unknown";                                /* Prefill string */
    if (a_tx->header.ts_created) {
        uint64_t l_ts = a_tx->header.ts_created;
        dap_ctime_r(&l_ts, l_time_str);                             /* Convert ts to  Sat May 17 01:17:08 2014 */
    }
    dap_chain_tx_hash_processed_ht_t *l_tx_data = NULL;
    HASH_FIND(hh, a_tx_data_ht, a_tx_hash, sizeof(*a_tx_hash), l_tx_data);
    if (l_tx_data)  // this tx already present in ledger (double)
        l_declined = true;
    else {
        l_tx_data = DAP_NEW_Z(dap_chain_tx_hash_processed_ht_t);
        l_tx_data->hash = *a_tx_hash;
        HASH_ADD(hh, a_tx_data_ht, hash, sizeof(*a_tx_hash), l_tx_data);
        const char *l_token_ticker = dap_chain_ledger_tx_get_token_ticker_by_hash(a_ledger, a_tx_hash);
        if (!l_token_ticker)
            l_declined = true;
    }
    char *l_tx_hash_str, *l_atom_hash_str;
    if (!dap_strcmp(a_hash_out_type, "hex")) {
        l_tx_hash_str = dap_chain_hash_fast_to_str_new(a_tx_hash);
        l_atom_hash_str = dap_chain_hash_fast_to_str_new(a_atom_hash);
    } else {
        l_tx_hash_str = dap_enc_base58_encode_hash_to_str(a_tx_hash);
        l_atom_hash_str = dap_enc_base58_encode_hash_to_str(a_atom_hash);
    }
    dap_string_append_printf(a_str_out, "%s TX hash %s (atom %s) \n\t%s", l_declined ? "DECLINED" : "ACCEPTED",
                                                                          l_tx_hash_str, l_atom_hash_str, l_time_str);
    DAP_DELETE(l_tx_hash_str);
    DAP_DELETE(l_atom_hash_str);
}

/**
 * @brief dap_db_history_addr
 * Get data according the history log
 *
 * return history string
 * @param a_addr
 * @param a_chain
 * @param a_hash_out_type
 * @return char*
 */
char* dap_db_history_addr(dap_chain_addr_t *a_addr, dap_chain_t *a_chain, const char *a_hash_out_type)
{
    struct token_addr {
        const char token[DAP_CHAIN_TICKER_SIZE_MAX];
        dap_chain_addr_t addr;
    };

    dap_string_t *l_str_out = dap_string_new(NULL);
    dap_chain_tx_hash_processed_ht_t *l_tx_data_ht = NULL;
    // load transactions
    dap_chain_atom_iter_t *l_atom_iter = a_chain->callback_atom_iter_create(a_chain, a_chain->cells->id, 0);
    size_t l_atom_size=0;
    dap_chain_atom_ptr_t l_atom = a_chain->callback_atom_iter_get_first(l_atom_iter, &l_atom_size);
    if (!l_atom) {
        return NULL;
    }
    if (!a_chain->callback_atom_get_datums) {
        log_it(L_WARNING, "Not defined callback_atom_get_datums for chain \"%s\"", a_chain->name);
        return NULL;
    }
    dap_chain_net_t *l_net = dap_chain_net_by_id(a_chain->net_id);
    if (!l_net) {
        log_it(L_WARNING, "Can't find net by specified chain %s", a_chain->name);
        return NULL;
    }
    dap_ledger_t *l_ledger = l_net->pub.ledger;
    const char *l_native_ticker = l_net->pub.native_ticker;

    while (l_atom && l_atom_size) {
        size_t l_datums_count = 0;
        dap_chain_datum_t **l_datums = a_chain->callback_atom_get_datums(l_atom, l_atom_size, &l_datums_count);
        for (size_t d = 0; d < l_datums_count; d++) {
            dap_chain_datum_t *l_datum = l_datums ? l_datums[d] : NULL;
            if (!l_datum || l_datum->header.type_id != DAP_CHAIN_DATUM_TX) {
                // go to next datum
                continue;
            }
            // it's a transaction
            dap_chain_datum_tx_t *l_tx = (dap_chain_datum_tx_t *)l_datum->data;
            dap_list_t *l_list_in_items = dap_chain_datum_tx_items_get(l_tx, TX_ITEM_TYPE_IN_ALL, NULL);
            if (!l_list_in_items) { // a bad tx
                continue;
            }
            // all in items should be from the same address
            dap_chain_addr_t *l_src_addr = NULL;
            bool l_base_tx = false;
            const char *l_noaddr_token = NULL;

            dap_hash_fast_t l_tx_hash;
            dap_hash_fast(l_tx, dap_chain_datum_tx_get_size(l_tx), &l_tx_hash);
            const char *l_src_token = dap_chain_ledger_tx_get_token_ticker_by_hash(l_ledger, &l_tx_hash);

            int l_src_subtype = DAP_CHAIN_TX_OUT_COND_SUBTYPE_UNDEFINED;
            for (dap_list_t *it = l_list_in_items; it; it = it->next) {
                dap_chain_hash_fast_t *l_tx_prev_hash;
                int l_tx_prev_out_idx;
                dap_chain_datum_tx_t *l_tx_prev = NULL;
                switch (*(byte_t *)it->data) {
                case TX_ITEM_TYPE_IN: {
                    dap_chain_tx_in_t *l_tx_in = (dap_chain_tx_in_t *)it->data;
                    l_tx_prev_hash = &l_tx_in->header.tx_prev_hash;
                    l_tx_prev_out_idx = l_tx_in->header.tx_out_prev_idx;
                } break;
                case TX_ITEM_TYPE_IN_COND: {
                    dap_chain_tx_in_cond_t *l_tx_in_cond = (dap_chain_tx_in_cond_t *)it->data;
                    l_tx_prev_hash = &l_tx_in_cond->header.tx_prev_hash;
                    l_tx_prev_out_idx = l_tx_in_cond->header.tx_out_prev_idx;
                } break;
                case TX_ITEM_TYPE_IN_EMS: {
                    dap_chain_tx_in_ems_t *l_in_ems = (dap_chain_tx_in_ems_t *)it->data;
                    l_base_tx = true;
                    l_noaddr_token = l_in_ems->header.ticker;
                }
                default:
                    continue;
                }

                l_tx_prev = a_chain->callback_tx_find_by_hash(a_chain, l_tx_prev_hash, NULL);
                if (l_tx_prev) {
                    uint8_t *l_prev_out_union = dap_chain_datum_tx_item_get_nth(l_tx_prev, TX_ITEM_TYPE_OUT_ALL, l_tx_prev_out_idx);
                    if (!l_prev_out_union)
                        continue;
                    switch (*l_prev_out_union) {
                    case TX_ITEM_TYPE_OUT:
                        l_src_addr = &((dap_chain_tx_out_t *)l_prev_out_union)->addr;
                        break;
                    case TX_ITEM_TYPE_OUT_EXT:
                        l_src_addr = &((dap_chain_tx_out_ext_t *)l_prev_out_union)->addr;
                        break;
                    case TX_ITEM_TYPE_OUT_COND:
                        l_src_subtype = ((dap_chain_tx_out_cond_t *)l_prev_out_union)->header.subtype;
                        if (l_src_subtype == DAP_CHAIN_TX_OUT_COND_SUBTYPE_FEE)
                            l_noaddr_token = l_native_ticker;
                        else
                            l_noaddr_token = l_src_token;
                    default:
                        break;
                    }
                }
                if (l_src_addr && !dap_chain_addr_compare(l_src_addr, a_addr))
                    break;  //it's not our addr
            }
            dap_list_free(l_list_in_items);

            // find OUT items
            bool l_header_printed = false;
            uint256_t l_fee_sum = {};
            dap_list_t *l_list_out_items = dap_chain_datum_tx_items_get(l_tx, TX_ITEM_TYPE_OUT_ALL, NULL);
            for (dap_list_t *it = l_list_out_items; it; it = it->next) {
                dap_chain_addr_t *l_dst_addr = NULL;
                uint8_t l_type = *(uint8_t *)it->data;
                uint256_t l_value;
                const char *l_dst_token = NULL;
                switch (l_type) {
                case TX_ITEM_TYPE_OUT:
                    l_dst_addr = &((dap_chain_tx_out_t *)it->data)->addr;
                    l_value = ((dap_chain_tx_out_t *)it->data)->header.value;
                    l_dst_token = l_src_token;
                    break;
                case TX_ITEM_TYPE_OUT_EXT:
                    l_dst_addr = &((dap_chain_tx_out_ext_t *)it->data)->addr;
                    l_value = ((dap_chain_tx_out_ext_t *)it->data)->header.value;
                    l_dst_token = ((dap_chain_tx_out_ext_t *)it->data)->token;
                    break;
                case TX_ITEM_TYPE_OUT_COND:
                    l_value = ((dap_chain_tx_out_cond_t *)it->data)->header.value;
                    if (((dap_chain_tx_out_cond_t *)it->data)->header.subtype == DAP_CHAIN_TX_OUT_COND_SUBTYPE_FEE) {
                        SUM_256_256(l_fee_sum, ((dap_chain_tx_out_cond_t *)it->data)->header.value, &l_fee_sum);
                        l_dst_token = l_native_ticker;
                    } else
                        l_dst_token = l_src_token;
                default:
                    break;
                }
                if (l_src_addr && l_dst_addr && dap_chain_addr_compare(l_dst_addr, l_src_addr) &&
                        dap_strcmp(l_dst_token, l_noaddr_token))
                    continue;   // sent to self (coinback)
                if (l_src_addr && dap_chain_addr_compare(l_src_addr, a_addr) &&
                        dap_strcmp(l_dst_token, l_noaddr_token)) {
                    if (!l_header_printed) {
                        s_tx_header_print(l_str_out, l_tx_data_ht, l_tx, l_atom_iter->cur_hash, a_hash_out_type, l_ledger, &l_tx_hash);
                        l_header_printed = true;
                    }
                    const char *l_dst_addr_str = l_dst_addr ? dap_chain_addr_to_str(l_dst_addr)
                                                            : dap_chain_tx_out_cond_subtype_to_str(
                                                                  ((dap_chain_tx_out_cond_t *)it->data)->header.subtype);
                    char *l_value_str = dap_chain_balance_print(l_value);
                    char *l_coins_str = dap_chain_balance_to_coins(l_value);
                    dap_string_append_printf(l_str_out, "\tsend %s (%s) %s to %s\n",
                                             l_coins_str,
                                             l_value_str,
                                             l_dst_token ? l_dst_token : "UNKNOWN",
                                             l_dst_addr_str);
                    if (l_dst_addr)
                        DAP_DELETE(l_dst_addr_str);
                    DAP_DELETE(l_value_str);
                    DAP_DELETE(l_coins_str);
                }
                if (l_dst_addr && dap_chain_addr_compare(l_dst_addr, a_addr)) {
                    if (!l_header_printed) {
                        s_tx_header_print(l_str_out, l_tx_data_ht, l_tx, l_atom_iter->cur_hash, a_hash_out_type, l_ledger, &l_tx_hash);
                        l_header_printed = true;
                    }
                    const char *l_src_addr_str = NULL, *l_src_str;
                    if (l_base_tx)
                        l_src_str = "emission";
                    else if (l_src_addr && dap_strcmp(l_dst_token, l_noaddr_token))
                        l_src_str = l_src_addr_str = dap_chain_addr_to_str(l_src_addr);
                    else
                        l_src_str = dap_chain_tx_out_cond_subtype_to_str(l_src_subtype);
                    char *l_value_str = dap_chain_balance_print(l_value);
                    char *l_coins_str = dap_chain_balance_to_coins(l_value);
                    dap_string_append_printf(l_str_out, "\trecv %s (%s) %s from %s\n",
                                             l_coins_str,
                                             l_value_str,
                                             l_dst_token ? l_dst_token : "UNKNOWN",
                                             l_src_str);
                    DAP_DEL_Z(l_src_addr_str);
                    DAP_DELETE(l_value_str);
                    DAP_DELETE(l_coins_str);
                }
            }
            dap_list_free(l_list_out_items);
            // fee for base TX in native token
            if (l_header_printed && l_base_tx && !dap_strcmp(l_native_ticker, l_src_token)) {
                char *l_fee_value_str = dap_chain_balance_print(l_fee_sum);
                char *l_fee_coins_str = dap_chain_balance_to_coins(l_fee_sum);
                dap_string_append_printf(l_str_out, "\t\tpay %s (%s) fee\n",
                                                   l_fee_value_str, l_fee_coins_str);
                DAP_DELETE(l_fee_value_str);
                DAP_DELETE(l_fee_coins_str);
            }
        }
        DAP_DELETE(l_datums);
        // go to next atom (event or block)
        l_atom = a_chain->callback_atom_iter_get_next(l_atom_iter, &l_atom_size);
    }

    // delete hashes
    s_dap_chain_tx_hash_processed_ht_free(l_tx_data_ht);
    // if no history
    if(!l_str_out->len)
        dap_string_append(l_str_out, "\tempty");
    char *l_ret_str = l_str_out ? dap_string_free(l_str_out, false) : NULL;
    return l_ret_str;
}

/**
 * @brief char* dap_db_history_token_list
 *
 * @param a_chain
 * @param a_token_name
 * @param a_hash_out_type
 * @param a_token_num
 * @return char*
 */
static char* dap_db_history_token_list(dap_chain_t * a_chain, const char *a_token_name, const char *a_hash_out_type, size_t *a_token_num)
{
    if (!a_chain->callback_atom_get_datums) {
        log_it(L_WARNING, "Not defined callback_atom_get_datums for chain \"%s\"", a_chain->name);
        return NULL;
    }
    dap_string_t *l_str_out = dap_string_new(NULL);
    *a_token_num  = 0;
    size_t l_atom_size = 0;
    dap_chain_cell_t *l_cell = a_chain->cells;
    do {
        dap_chain_atom_iter_t *l_atom_iter = a_chain->callback_atom_iter_create(a_chain, l_cell->id, 0);
        if(!a_chain->callback_atom_get_datums) {
            log_it(L_DEBUG, "Not defined callback_atom_get_datums for chain \"%s\"", a_chain->name);
            return NULL ;
        }
        for (dap_chain_atom_ptr_t l_atom = a_chain->callback_atom_iter_get_first(l_atom_iter, &l_atom_size);
                l_atom && l_atom_size; l_atom = a_chain->callback_atom_iter_get_next(l_atom_iter, &l_atom_size)) {
            size_t l_datums_count = 0;
            dap_chain_datum_t **l_datums = a_chain->callback_atom_get_datums(l_atom, l_atom_size, &l_datums_count);
            for(size_t l_datum_n = 0; l_datum_n < l_datums_count; l_datum_n++) {
                dap_chain_datum_t *l_datum = l_datums[l_datum_n];
                if (!l_datum || l_datum->header.type_id != DAP_CHAIN_DATUM_TOKEN_DECL)
                    continue;
                if (!a_token_name && dap_strcmp(((dap_chain_datum_token_t *)l_datum->data)->ticker, a_token_name))
                    continue;
                dap_chain_datum_dump(l_str_out, l_datum, a_hash_out_type);
                (*a_token_num)++;
            }
            DAP_DELETE(l_datums);
        }
        a_chain->callback_atom_iter_delete(l_atom_iter);
        l_cell = l_cell->hh.next;
    } while (l_cell);
    char *l_ret_str = l_str_out ? dap_string_free(l_str_out, false) : NULL;
    return l_ret_str;
}


/**
 * @brief dap_db_history_filter
 * Get data according the history log
 *
 * return history string
 * @param a_chain
 * @param a_ledger
 * @param a_filter_token_name
 * @param a_filtr_addr_base58
 * @param a_hash_out_type
 * @param a_datum_start
 * @param a_datum_end
 * @param a_total_datums
 * @param a_tx_hash_processed
 * @return char*
 */
static char* dap_db_history_filter(dap_chain_t * a_chain, dap_ledger_t *a_ledger, const char *a_filter_token_name, const char *a_filtr_addr_base58, const char *a_hash_out_type, long a_datum_start, long a_datum_end, long *a_total_datums, dap_chain_tx_hash_processed_ht_t *a_tx_hash_processed)
{
    if (!a_chain->callback_atom_get_datums) {
        log_it(L_WARNING, "Not defined callback_atom_get_datums for chain \"%s\"", a_chain->name);
        return NULL;
    }
    dap_string_t *l_str_out = dap_string_new(NULL);
    // list all transactions
    dap_tx_data_t *l_tx_data_hash = NULL;
    dap_chain_cell_t *l_cell = a_chain->cells;
    do {
        // load transactions
        size_t l_atom_size = 0;
        dap_chain_atom_iter_t *l_atom_iter = a_chain->callback_atom_iter_create(a_chain, l_cell->id, 0);
        size_t l_datum_num = 0, l_token_num = 0, l_emission_num = 0, l_tx_num = 0;
        size_t l_datum_num_global = a_total_datums ? *a_total_datums : 0;
        for (dap_chain_atom_ptr_t l_atom = a_chain->callback_atom_iter_get_first(l_atom_iter, &l_atom_size);
                l_atom && l_atom_size; l_atom = a_chain->callback_atom_iter_get_next(l_atom_iter, &l_atom_size)) {
            size_t l_datums_count = 0;
            dap_chain_datum_t **l_datums = a_chain->callback_atom_get_datums(l_atom, l_atom_size, &l_datums_count);
            if (!l_datums || !l_datums_count)
                continue;
            for(size_t l_datum_n = 0; l_datum_n < l_datums_count; l_datum_n++) {
                dap_chain_datum_t *l_datum = l_datums[l_datum_n];
                if(!l_datum)
                    continue;
                char l_time_str[70];
                // get time of create datum
                if(dap_time_to_str_rfc822(l_time_str, 71, l_datum->header.ts_create) < 1)
                    l_time_str[0] = '\0';
                switch (l_datum->header.type_id) {
                // token
                case DAP_CHAIN_DATUM_TOKEN_DECL: {
                    // no token necessary for addr
                    if(a_filtr_addr_base58)
                        break;
                    dap_chain_datum_token_t *l_token = (dap_chain_datum_token_t*) l_datum->data;
                    //if(a_datum_start < 0 || (l_datum_num >= a_datum_start && l_datum_num < a_datum_end))
                    // datum out of page
                    if(a_datum_start >= 0 && (l_datum_num+l_datum_num_global < (size_t)a_datum_start || l_datum_num+l_datum_num_global >= (size_t)a_datum_end)){
                        l_token_num++;
                        break;
                    }
                    if(!a_filter_token_name || !dap_strcmp(l_token->ticker, a_filter_token_name)) {
                        dap_chain_datum_dump(l_str_out, l_datum, a_hash_out_type);
                        dap_string_append(l_str_out, "\n");
                        l_token_num++;
                    }
                } break;

                // emission
                case DAP_CHAIN_DATUM_TOKEN_EMISSION: {
                    // datum out of page
                    if(a_datum_start >= 0 && (l_datum_num+l_datum_num_global < (size_t)a_datum_start || l_datum_num+l_datum_num_global >= (size_t)a_datum_end)) {
                         l_emission_num++;
                         break;
                    }
                    dap_chain_datum_token_emission_t *l_token_em =  (dap_chain_datum_token_emission_t *)l_datum->data;
                    if(!a_filter_token_name || !dap_strcmp(l_token_em->hdr.ticker, a_filter_token_name)) {
                        char * l_token_emission_address_str = dap_chain_addr_to_str(&(l_token_em->hdr.address));
                        // filter for addr
                        if (a_filtr_addr_base58 && dap_strcmp(a_filtr_addr_base58, l_token_emission_address_str)) {
                             break;
                        }
                        dap_chain_datum_dump(l_str_out, l_datum, a_hash_out_type);
                        dap_string_append(l_str_out, "\n");
                        l_emission_num++;
                    }
                } break;

                // transaction
                case DAP_CHAIN_DATUM_TX:{
                    // datum out of page
                    if(a_datum_start >= 0 && (l_datum_num+l_datum_num_global < (size_t)a_datum_start || l_datum_num+l_datum_num_global >= (size_t)a_datum_end)) {
                        l_tx_num++;
                        break;
                    }
                    dap_chain_datum_tx_t *l_tx = (dap_chain_datum_tx_t*)l_datum->data;
                    //calc tx hash
                    dap_chain_hash_fast_t l_tx_hash;
                    dap_hash_fast(l_tx, dap_chain_datum_tx_get_size(l_tx), &l_tx_hash);
                    dap_chain_tx_hash_processed_ht_t *l_sht = NULL;
                    HASH_FIND(hh, a_tx_hash_processed, &l_tx_hash, sizeof(dap_chain_hash_fast_t), l_sht);
                    if (l_sht != NULL ||
                            !s_dap_chain_datum_tx_out_data(l_tx, a_ledger, l_str_out, a_hash_out_type, &l_tx_hash)) {
                        l_datum_num--;
                        break;
                    }
                    l_sht = DAP_NEW_Z(dap_chain_tx_hash_processed_ht_t);
                    l_sht->hash = l_tx_hash;
                    HASH_ADD(hh, a_tx_hash_processed, hash, sizeof(dap_chain_hash_fast_t), l_sht);
                    l_tx_num++;
                } break;

                default: {
                    const char *l_type_str;
                    DAP_DATUM_TYPE_STR(l_datum->header.type_id, l_type_str);
                    dap_string_append_printf(l_str_out, "datum type %s\n", l_type_str);
                    } break;
                }
                l_datum_num++;
            }
        }
        a_chain->callback_atom_iter_delete(l_atom_iter);
        //total
        dap_string_append_printf(l_str_out,
                "---------------\ntokens: %zu\nemissions: %zu\ntransactions: %zu\ntotal datums: %zu", l_token_num,
                l_emission_num, l_tx_num, l_datum_num);

        // return total datums
        if(a_total_datums)
            *a_total_datums = l_datum_num;
        // delete hashes
        dap_tx_data_t *l_iter_current, *l_item_tmp;
        HASH_ITER(hh, l_tx_data_hash , l_iter_current, l_item_tmp)
        {
            HASH_DEL(l_tx_data_hash, l_iter_current);
            // delete datum
            DAP_DELETE(l_iter_current->datum);
            // delete struct
            DAP_DELETE(l_iter_current);
        }
        l_cell = l_cell->hh.next;
    } while (l_cell);

    // if no history
    if(!l_str_out->len)
        dap_string_append(l_str_out, "empty");
    char *l_ret_str = l_str_out ? dap_string_free(l_str_out, false) : NULL;
    return l_ret_str;
}

/**
 * @brief com_ledger
 * ledger command
 * @param a_argc
 * @param a_argv
 * @param a_arg_func
 * @param a_str_reply
 * @return int
 */
int com_ledger(int a_argc, char ** a_argv, char **a_str_reply)
{
    enum { CMD_NONE, CMD_LIST, CMD_LEDGER_HISTORY, CMD_TX_INFO };
    int arg_index = 1;
    const char *l_addr_base58 = NULL;
    const char *l_wallet_name = NULL;
    const char *l_net_str = NULL;
<<<<<<< HEAD
    const char *l_chain_str = NULL;
=======
>>>>>>> f4e3da9e
    const char *l_tx_hash_str = NULL;    

    dap_chain_t * l_chain = NULL;
    dap_chain_net_t * l_net = NULL;

    const char * l_hash_out_type = NULL;
    dap_cli_server_cmd_find_option_val(a_argv, arg_index, a_argc, "-H", &l_hash_out_type);
    if(!l_hash_out_type)
        l_hash_out_type = "hex";
    if(dap_strcmp(l_hash_out_type,"hex") && dap_strcmp(l_hash_out_type,"base58")) {
        dap_cli_server_cmd_set_reply_text(a_str_reply, "invalid parameter -H, valid values: -H <hex | base58>");
        return -1;
    }

    //switch ledger params list | tx | info
    int l_cmd = CMD_NONE;
    if (dap_cli_server_cmd_find_option_val(a_argv, arg_index, a_argc, "list", NULL)){
        l_cmd = CMD_LIST;
    } else if (dap_cli_server_cmd_find_option_val(a_argv, arg_index, a_argc, "tx", NULL)){
        l_cmd = CMD_LEDGER_HISTORY;
    } else if (dap_cli_server_cmd_find_option_val(a_argv, arg_index, a_argc, "info", NULL))
        l_cmd = CMD_TX_INFO;

    bool l_is_all = dap_cli_server_cmd_find_option_val(a_argv, arg_index, a_argc, "-all", NULL);

    arg_index++;

    if(l_cmd == CMD_LEDGER_HISTORY) {
        dap_cli_server_cmd_find_option_val(a_argv, 0, a_argc, "-addr", &l_addr_base58);
        dap_cli_server_cmd_find_option_val(a_argv, 0, a_argc, "-w", &l_wallet_name);
        dap_cli_server_cmd_find_option_val(a_argv, 0, a_argc, "-net", &l_net_str);
        dap_cli_server_cmd_find_option_val(a_argv, 0, a_argc, "-tx", &l_tx_hash_str);
        dap_chain_tx_hash_processed_ht_t *l_list_tx_hash_processd = NULL;

        if(!l_is_all && !l_addr_base58 && !l_wallet_name && !l_tx_hash_str) {
            dap_cli_server_cmd_set_reply_text(a_str_reply, "command requires parameter '-all' or '-addr' or '-w'");
            return -1;
        }
        // Select chain network
        if(!l_net_str) {
            dap_cli_server_cmd_set_reply_text(a_str_reply, "command requires parameter '-net'");
            return -2;
        } else {
            if((l_net = dap_chain_net_by_name(l_net_str)) == NULL) { // Can't find such network
                dap_cli_server_cmd_set_reply_text(a_str_reply,
                        "command requires parameter '-net' to be valid chain network name");
                return -3;
            }
        }

        dap_chain_hash_fast_t l_tx_hash;
        if(l_tx_hash_str) {
            if (dap_chain_hash_fast_from_str(l_tx_hash_str, &l_tx_hash)) {
                l_tx_hash_str = NULL;
                dap_cli_server_cmd_set_reply_text(a_str_reply, "tx hash not recognized");
                return -1;
            }
        }
        
        dap_chain_addr_t *l_addr = NULL;
        // if need addr
        if(l_wallet_name || l_addr_base58) {
            if(l_wallet_name) {
                const char *c_wallets_path = dap_chain_wallet_get_path(g_config);
                dap_chain_wallet_t * l_wallet = dap_chain_wallet_open(l_wallet_name, c_wallets_path);
                if(l_wallet) {
                    dap_chain_addr_t *l_addr_tmp = (dap_chain_addr_t *) dap_chain_wallet_get_addr(l_wallet,
                            l_net->pub.id);
                    l_addr = DAP_NEW_SIZE(dap_chain_addr_t, sizeof(dap_chain_addr_t));
                    memcpy(l_addr, l_addr_tmp, sizeof(dap_chain_addr_t));
                    dap_chain_wallet_close(l_wallet);
                }
            }
            if(!l_addr && l_addr_base58) {
                l_addr = dap_chain_addr_from_str(l_addr_base58);
            }
            if(!l_addr && !l_tx_hash_str) {
                dap_cli_server_cmd_set_reply_text(a_str_reply, "wallet address not recognized");
                return -1;
            }
        }
        dap_string_t *l_str_ret = dap_string_new(NULL);

        char *l_str_out = NULL;
        dap_ledger_t *l_ledger = dap_chain_ledger_by_net_name(l_net_str);
        if(l_is_all) {
            size_t l_tx_count = dap_chain_ledger_count(l_ledger);
            if (!l_tx_count) {
                dap_string_append_printf(l_str_ret, "Network ledger %s contains no transactions.\n", l_ledger->net_name);
            } else {
                dap_string_append_printf(l_str_ret, "There are %zu transactions in the network ledger %s:\n",
                                         l_tx_count, l_ledger->net_name);
                dap_list_t *l_txs_list = dap_chain_ledger_get_txs(l_ledger, l_tx_count, 1, true);
                for (dap_list_t *iter = l_txs_list; iter; iter = dap_list_next(iter)) {
                    dap_chain_datum_tx_t *l_tx = iter->data;
                    size_t l_tx_size = dap_chain_datum_tx_get_size(l_tx);
                    dap_hash_fast_t l_tx_hash = {0};
                    dap_hash_fast(l_tx, l_tx_size, &l_tx_hash);
                    const char *l_tx_ticker = dap_chain_ledger_tx_get_token_ticker_by_hash(l_ledger, &l_tx_hash);
                    dap_chain_datum_dump_tx(l_tx, l_tx_ticker, l_str_ret, l_hash_out_type, &l_tx_hash);
                }
                dap_list_free1(l_txs_list);
            }
        } else {
            l_str_out = dap_ledger_token_tx_item_list(l_ledger,l_addr,l_hash_out_type);
            if(l_tx_hash_str) {
                dap_string_append_printf(l_str_ret, "history for tx hash %s:\n%s\n", l_tx_hash_str,
                        l_str_out ? l_str_out : " empty");
            }
            else if(l_addr) {
                char *l_addr_str = dap_chain_addr_to_str(l_addr);
                dap_string_append_printf(l_str_ret, "history for addr %s:\n%s\n", l_addr_str,
                        l_str_out ? l_str_out : " empty");
                DAP_DELETE(l_addr_str);
            }
        }
        DAP_DELETE(l_str_out);


        DAP_DELETE(l_addr);
        s_dap_chain_tx_hash_processed_ht_free(l_list_tx_hash_processd);
        // all chain
        if(!l_chain)
            dap_chain_enum_unlock();
        dap_cli_server_cmd_set_reply_text(a_str_reply, "%s", l_str_ret->str);
        dap_string_free(l_str_ret, true);
        return 0;       
    }
    else if(l_cmd == CMD_LIST){
        enum {SUBCMD_NONE, SUBCMD_LIST_COIN, SUB_CMD_LIST_LEDGER_THRESHOLD, SUB_CMD_LIST_LEDGER_BALANCE, SUB_CMD_LIST_LEDGER_THRESHOLD_WITH_HASH};
        int l_sub_cmd = SUBCMD_NONE;
        dap_chain_hash_fast_t l_tx_threshold_hash;
        if (dap_cli_server_cmd_find_option_val(a_argv, 2, 3, "coins", NULL ))
            l_sub_cmd = SUBCMD_LIST_COIN;
        if (dap_cli_server_cmd_find_option_val(a_argv, 2, 3, "balance", NULL ))
            l_sub_cmd = SUB_CMD_LIST_LEDGER_BALANCE;
        if (dap_cli_server_cmd_find_option_val(a_argv, 2, a_argc, "threshold", NULL)){
            l_sub_cmd = SUB_CMD_LIST_LEDGER_THRESHOLD;
            const char* l_tx_threshold_hash_str = NULL;
            dap_cli_server_cmd_find_option_val(a_argv, 3, a_argc, "-hash", &l_tx_threshold_hash_str);
            if (l_tx_threshold_hash_str){
                l_sub_cmd = SUB_CMD_LIST_LEDGER_THRESHOLD_WITH_HASH;
                if (dap_chain_hash_fast_from_str(l_tx_threshold_hash_str, &l_tx_threshold_hash)){
                    l_tx_hash_str = NULL;
                    dap_cli_server_cmd_set_reply_text(a_str_reply, "tx threshold hash not recognized");
                    return -1;
                }
            }
        }
        if (l_sub_cmd == SUBCMD_NONE) {
            dap_cli_server_cmd_set_reply_text(a_str_reply, "Command 'list' requires subcommands 'coins' or 'threshold'");
            return -5;
        }
        dap_cli_server_cmd_find_option_val(a_argv, 0, a_argc, "-net", &l_net_str);
        if (l_net_str == NULL){
            dap_cli_server_cmd_set_reply_text(a_str_reply, "Command 'list' requires key -net");
            return -1;
        }
        dap_ledger_t *l_ledger = dap_chain_ledger_by_net_name(l_net_str);
        if (l_ledger == NULL){
            dap_cli_server_cmd_set_reply_text(a_str_reply, "Can't get ledger for net %s", l_net_str);
            return -2;
        }
        if (l_sub_cmd == SUB_CMD_LIST_LEDGER_THRESHOLD){
            dap_string_t *l_str_ret = dap_chain_ledger_threshold_info(l_ledger);
            if (l_str_ret){
                dap_cli_server_cmd_set_reply_text(a_str_reply, "%s", l_str_ret->str);
                dap_string_free(l_str_ret, true);
            }

            return 0;
        }
        if (l_sub_cmd == SUB_CMD_LIST_LEDGER_THRESHOLD_WITH_HASH){
            dap_string_t *l_str_ret = dap_chain_ledger_threshold_hash_info(l_ledger, &l_tx_threshold_hash);
            if (l_str_ret){
                dap_cli_server_cmd_set_reply_text(a_str_reply, "%s", l_str_ret->str);
                dap_string_free(l_str_ret, true);
            }

            return 0;
        }
        if (l_sub_cmd == SUB_CMD_LIST_LEDGER_BALANCE){
            dap_string_t *l_str_ret = dap_chain_ledger_balance_info(l_ledger);
            if (l_str_ret){
                dap_cli_server_cmd_set_reply_text(a_str_reply, "%s", l_str_ret->str);
                dap_string_free(l_str_ret, true);
            }

            return 0;
        }
        dap_string_t *l_str_ret = dap_string_new("");
        dap_list_t *l_token_list = dap_chain_ledger_token_info(l_ledger);
        dap_string_append_printf(l_str_ret, "Found %u tokens in %s ledger\n", dap_list_length(l_token_list), l_net_str);
        for (dap_list_t *l_list = l_token_list; l_list; l_list = dap_list_next(l_list)) {
            dap_string_append(l_str_ret, (char *)l_list->data);
        }
        dap_list_free_full(l_token_list, NULL);
        dap_cli_server_cmd_set_reply_text(a_str_reply, "%s", l_str_ret->str);
        dap_string_free(l_str_ret, true);
        return 0;
    } else if (l_cmd == CMD_TX_INFO){
        //GET hash
        dap_cli_server_cmd_find_option_val(a_argv, arg_index, a_argc, "-hash", &l_tx_hash_str);
        //get net
        dap_cli_server_cmd_find_option_val(a_argv, arg_index, a_argc, "-net", &l_net_str);
        //get search type
        const char *l_unspent_str = NULL;
        dap_cli_server_cmd_find_option_val(a_argv, arg_index, a_argc, "-unspent", &l_unspent_str);
        //check input
        if (l_tx_hash_str == NULL){
            dap_cli_server_cmd_set_reply_text(a_str_reply, "Subcommand 'info' requires key -hash");
            return -1;
        }
        if (l_net_str == NULL){
            dap_cli_server_cmd_set_reply_text(a_str_reply, "Subcommand 'info' requires key -net");
            return -2;
        }
        dap_chain_net_t *l_net = dap_chain_net_by_name(l_net_str);
        if (!l_net) {
            dap_cli_server_cmd_set_reply_text(a_str_reply, "Can't find net %s", l_net_str);
            return -2;
        }
        dap_chain_hash_fast_t *l_tx_hash = DAP_NEW(dap_chain_hash_fast_t);
        if (dap_chain_hash_fast_from_str(l_tx_hash_str, l_tx_hash)) {
            dap_cli_server_cmd_set_reply_text(a_str_reply, "Can't get hash_fast from %s", l_tx_hash_str);
            return -4;
        }
        dap_chain_datum_tx_t *l_datum_tx = dap_chain_net_get_tx_by_hash(l_net, l_tx_hash,
                                                                        l_unspent_str ? TX_SEARCH_TYPE_NET_UNSPENT : TX_SEARCH_TYPE_NET);
        if (l_datum_tx == NULL) {
            dap_cli_server_cmd_set_reply_text(a_str_reply, "Can't find datum for transaction hash %s in chains", l_tx_hash_str);
            return -5;
        }
        dap_string_t *l_str = dap_string_new("");
        if (!s_dap_chain_datum_tx_out_data(l_datum_tx, l_net->pub.ledger, l_str, l_hash_out_type, l_tx_hash))
            dap_string_append_printf(l_str, "Can't find transaction hash %s in ledger", l_tx_hash_str);
        dap_cli_server_cmd_set_reply_text(a_str_reply, "%s", l_str->str);
        dap_string_free(l_str, true);
    }
    else{
        dap_cli_server_cmd_set_reply_text(a_str_reply, "Command 'ledger' requires parameter 'list' or 'tx' or 'info'");
        return -6;
    }
    return 0;
}


/**
 * @brief com_token
 * token command
 * @param a_argc
 * @param a_argv
 * @param a_arg_func
 * @param a_str_reply
 * @return int
 */
int com_token(int a_argc, char ** a_argv, char **a_str_reply)
{
    enum { CMD_NONE, CMD_LIST, CMD_INFO, CMD_TX };
    int arg_index = 1;
    const char *l_net_str = NULL;
    dap_chain_net_t * l_net = NULL;
    dap_chain_tx_hash_processed_ht_t *l_list_tx_hash_processd = NULL;

    const char * l_hash_out_type = NULL;
    dap_cli_server_cmd_find_option_val(a_argv, arg_index, a_argc, "-H", &l_hash_out_type);
    if(!l_hash_out_type)
        l_hash_out_type = "base58";
    if(dap_strcmp(l_hash_out_type,"hex") && dap_strcmp(l_hash_out_type,"base58")) {
        dap_cli_server_cmd_set_reply_text(a_str_reply, "invalid parameter -H, valid values: -H <hex | base58>");
        return -1;
    }

    dap_cli_server_cmd_find_option_val(a_argv, arg_index, a_argc, "-net", &l_net_str);
    // Select chain network
    if(!l_net_str) {
        dap_cli_server_cmd_set_reply_text(a_str_reply, "command requires parameter '-net'");
        return -2;
    } else {
        if((l_net = dap_chain_net_by_name(l_net_str)) == NULL) { // Can't find such network
            dap_cli_server_cmd_set_reply_text(a_str_reply,
                    "command requires parameter '-net' to be valid chain network name");
            return -3;
        }
    }

    int l_cmd = CMD_NONE;
    if (dap_cli_server_cmd_find_option_val(a_argv, 1, 2, "list", NULL))
        l_cmd = CMD_LIST;
    else if (dap_cli_server_cmd_find_option_val(a_argv, 1, 2, "info", NULL))
        l_cmd = CMD_INFO;
    else if (dap_cli_server_cmd_find_option_val(a_argv, 1, 2, "tx", NULL))
            l_cmd = CMD_TX;
    // token list
    if(l_cmd == CMD_LIST) {
        dap_string_t *l_str_out = dap_string_new(NULL);
        size_t l_token_num_total = 0;
        // get first chain
        void *l_chain_tmp = (void*)0x1;
        dap_chain_t *l_chain_cur = dap_chain_enum(&l_chain_tmp);
        while(l_chain_cur) {
            // only selected net
            if(l_net->pub.id.uint64 == l_chain_cur->net_id.uint64) {
                size_t l_token_num = 0;
                char *token_list_str = dap_db_history_token_list(l_chain_cur, NULL, l_hash_out_type, &l_token_num);
                if(token_list_str)
                    dap_string_append(l_str_out, token_list_str);
                l_token_num_total += l_token_num;
            }
            // next chain
            dap_chain_enum_unlock();
            l_chain_cur = dap_chain_enum(&l_chain_tmp);
        }
        dap_chain_enum_unlock();
        //total
        dap_string_append_printf(l_str_out, "---------------\ntokens: %zu\n", l_token_num_total);
        dap_cli_server_cmd_set_reply_text(a_str_reply, "%s", l_str_out->str);
        dap_string_free(l_str_out, true);
        return 0;

    }
    // token info
    else if(l_cmd == CMD_INFO) {
        const char *l_token_name_str = NULL;
        dap_cli_server_cmd_find_option_val(a_argv, arg_index, a_argc, "-name", &l_token_name_str);
        if(!l_token_name_str) {
                dap_cli_server_cmd_set_reply_text(a_str_reply, "command requires parameter '-name' <token name>");
                return -4;
            }

            dap_string_t *l_str_out = dap_string_new(NULL);
            size_t l_token_num_total = 0;
            // get first chain
            void *l_chain_tmp = (void*)0x1;
            dap_chain_t *l_chain_cur = dap_chain_enum(&l_chain_tmp);
            while(l_chain_cur) {
                // only selected net
                if(l_net->pub.id.uint64 == l_chain_cur->net_id.uint64) {
                    size_t l_token_num = 0;
                    // filter - token name
                    char *token_list_str = dap_db_history_token_list(l_chain_cur, l_token_name_str, l_hash_out_type, &l_token_num);
                    if(token_list_str)
                        dap_string_append(l_str_out, token_list_str);
                    l_token_num_total += l_token_num;
                }
                // next chain
                dap_chain_enum_unlock();
                l_chain_cur = dap_chain_enum(&l_chain_tmp);
            }
            dap_chain_enum_unlock();
            if(!l_token_num_total)
                dap_string_append_printf(l_str_out, "token '%s' not found\n", l_token_name_str);
            dap_cli_server_cmd_set_reply_text(a_str_reply, "%s", l_str_out->str);
            dap_string_free(l_str_out, true);
            return 0;
    }
    // command tx history
    else if(l_cmd == CMD_TX) {
        enum { SUBCMD_TX_NONE, SUBCMD_TX_ALL, SUBCMD_TX_ADDR };
        // find subcommand
        int l_subcmd = CMD_NONE;
        const char *l_addr_base58_str = NULL;
        const char *l_wallet_name = NULL;
        if(dap_cli_server_cmd_find_option_val(a_argv, 2, a_argc, "all", NULL))
            l_subcmd = SUBCMD_TX_ALL;
        else if(dap_cli_server_cmd_find_option_val(a_argv, 2, a_argc, "-addr", &l_addr_base58_str))
            l_subcmd = SUBCMD_TX_ADDR;
        else if(dap_cli_server_cmd_find_option_val(a_argv, 2, a_argc, "-wallet", &l_wallet_name))
            l_subcmd = SUBCMD_TX_ADDR;

        const char *l_token_name_str = NULL;
        const char *l_page_start_str = NULL;
        const char *l_page_size_str = NULL;
        const char *l_page_str = NULL;
        dap_cli_server_cmd_find_option_val(a_argv, arg_index, a_argc, "-name", &l_token_name_str);
        dap_cli_server_cmd_find_option_val(a_argv, arg_index, a_argc, "-page_start", &l_page_start_str);
        dap_cli_server_cmd_find_option_val(a_argv, arg_index, a_argc, "-page_size", &l_page_size_str);
        dap_cli_server_cmd_find_option_val(a_argv, arg_index, a_argc, "-page", &l_page_str);
        if(!l_token_name_str) {
            dap_cli_server_cmd_set_reply_text(a_str_reply, "command requires parameter '-name' <token name>");
            return -4;
        }
        long l_page_start = -1;// not used if =-1
        long l_page_size = 10;
        long l_page = 2;
        long l_cur_datum = 0;
        if(l_page_start_str)
            l_page_start = strtol(l_page_start_str, NULL, 10);
        if(l_page_size_str) {
            l_page_size = strtol(l_page_size_str, NULL, 10);
            if(l_page_size < 1)
                l_page_size = 1;
        }
        if(l_page_str) {
            l_page = strtol(l_page_str, NULL, 10);
            if(l_page < 1)
                l_page = 1;
        }

         // tx all
        if(l_subcmd == SUBCMD_TX_ALL) {
            dap_string_t *l_str_out = dap_string_new(NULL);
            // get first chain
            void *l_chain_tmp = (void*) 0x1;
            dap_chain_t *l_chain_cur = dap_chain_enum(&l_chain_tmp);
            while(l_chain_cur) {
                // only selected net
                if(l_net->pub.id.uint64 == l_chain_cur->net_id.uint64) {
                    long l_chain_datum = l_cur_datum;
                    dap_ledger_t *l_ledger = dap_chain_ledger_by_net_name(l_net_str);
                    char *l_datum_list_str = dap_db_history_filter(l_chain_cur, l_ledger, l_token_name_str, NULL,
                            l_hash_out_type, l_page_start * l_page_size, (l_page_start+l_page)*l_page_size, &l_chain_datum, l_list_tx_hash_processd);
                    if(l_datum_list_str) {
                        l_cur_datum += l_chain_datum;
                        dap_string_append_printf(l_str_out, "Chain: %s\n", l_chain_cur->name);
                        dap_string_append_printf(l_str_out, "%s\n\n", l_datum_list_str);
                        DAP_DELETE(l_datum_list_str);
                    }
                }
                // next chain
                dap_chain_enum_unlock();
                l_chain_cur = dap_chain_enum(&l_chain_tmp);
            }
            dap_chain_enum_unlock();
            s_dap_chain_tx_hash_processed_ht_free(l_list_tx_hash_processd);
            dap_cli_server_cmd_set_reply_text(a_str_reply, "%s", l_str_out->str);
            dap_string_free(l_str_out, true);
            return 0;
        }
        // tx -addr or tx -wallet
        else if(l_subcmd == SUBCMD_TX_ADDR) {
            // parse addr from -addr <addr> or -wallet <wallet>
            dap_chain_addr_t *l_addr_base58 = NULL;
            if(l_addr_base58_str) {
                //l_addr_base58 = dap_strdup(l_addr_base58_str);
                l_addr_base58 = dap_chain_addr_from_str(l_addr_base58_str);
            }
            else if(l_wallet_name) {
                const char *c_wallets_path = dap_chain_wallet_get_path(g_config);
                dap_chain_wallet_t * l_wallet = dap_chain_wallet_open(l_wallet_name, c_wallets_path);
                if(l_wallet) {
                    dap_chain_addr_t *l_addr_tmp = (dap_chain_addr_t *) dap_chain_wallet_get_addr(l_wallet,
                            l_net->pub.id);
                    l_addr_base58 = DAP_NEW_SIZE(dap_chain_addr_t, sizeof(dap_chain_addr_t));
                    memcpy(l_addr_base58, l_addr_tmp, sizeof(dap_chain_addr_t));
                    dap_chain_wallet_close(l_wallet);
                    char *ffl_addr_base58 = dap_chain_addr_to_str(l_addr_base58);
                    ffl_addr_base58 = 0;
                }
                else {
                    dap_cli_server_cmd_set_reply_text(a_str_reply, "wallet '%s' not found", l_wallet_name);
                    return -2;
                }
            }
            if(!l_addr_base58) {
                dap_cli_server_cmd_set_reply_text(a_str_reply, "address not recognized");
                return -3;
            }

            dap_string_t *l_str_out = dap_string_new(NULL);
            // get first chain
            void *l_chain_tmp = (void*) 0x1;
            dap_chain_t *l_chain_cur = dap_chain_enum(&l_chain_tmp);
            while(l_chain_cur) {
                // only selected net
                if(l_net->pub.id.uint64 == l_chain_cur->net_id.uint64) {
                    long l_chain_datum = l_cur_datum;
                    char *l_datum_list_str = dap_db_history_addr(l_addr_base58, l_chain_cur, l_hash_out_type);
                    if(l_datum_list_str) {
                        l_cur_datum += l_chain_datum;
                        dap_string_append_printf(l_str_out, "Chain: %s\n", l_chain_cur->name);
                        dap_string_append_printf(l_str_out, "%s\n\n", l_datum_list_str);
                        DAP_DELETE(l_datum_list_str);
                    }
                }
                // next chain
                dap_chain_enum_unlock();
                l_chain_cur = dap_chain_enum(&l_chain_tmp);
            }
            dap_chain_enum_unlock();
            dap_cli_server_cmd_set_reply_text(a_str_reply, "%s", l_str_out->str);
            dap_string_free(l_str_out, true);
            DAP_DELETE(l_addr_base58);
            return 0;

        }
        else{
            dap_cli_server_cmd_set_reply_text(a_str_reply, "not found parameter '-all', '-wallet' or '-addr'");
            return -1;
        }
        return 0;
    }

    dap_cli_server_cmd_set_reply_text(a_str_reply, "unknown command code %d", l_cmd);
    return -5;
}

/* Decree section */
/**
 * @brief
 * sign data (datum_decree) by certificates (1 or more)
 * successful count of signes return in l_sign_counter
 * @param l_certs - array with certificates loaded from dcert file
 * @param l_datum_token - updated pointer for l_datum_token variable after realloc
 * @param l_certs_count - count of certificate
 * @param l_datum_data_offset - offset of datum
 * @param l_sign_counter - counter of successful data signing operation
 * @return dap_chain_datum_token_t*
 */
static dap_chain_datum_decree_t * s_sign_decree_in_cycle(dap_cert_t ** a_certs, dap_chain_datum_decree_t *a_datum_decree,
                    size_t a_certs_count, size_t *a_total_sign_count)
{
    size_t l_cur_sign_offset = a_datum_decree->header.data_size + a_datum_decree->header.signs_size;
    size_t l_total_signs_size = a_datum_decree->header.signs_size, l_total_sign_count = 0;

    for(size_t i = 0; i < a_certs_count; i++)
    {
        dap_sign_t * l_sign = dap_cert_sign(a_certs[i],  a_datum_decree,
           sizeof(dap_chain_datum_decree_t) + a_datum_decree->header.data_size, 0);

        if (l_sign) {
            size_t l_sign_size = dap_sign_get_size(l_sign);
            a_datum_decree = DAP_REALLOC(a_datum_decree, sizeof(dap_chain_datum_decree_t) + l_cur_sign_offset + l_sign_size);
            memcpy((byte_t*)a_datum_decree->data_n_signs + l_cur_sign_offset, l_sign, l_sign_size);
            l_total_signs_size += l_sign_size;
            l_cur_sign_offset += l_sign_size;
            a_datum_decree->header.signs_size = l_total_signs_size;
            DAP_DELETE(l_sign);
            log_it(L_DEBUG,"<-- Signed with '%s'", a_certs[i]->name);
            l_total_sign_count++;
        }               
    }

    *a_total_sign_count = l_total_sign_count;
    return a_datum_decree;
}

/**
 * @brief
 * sign data (datum_decree) by certificates (1 or more)
 * successful count of signes return in l_sign_counter
 * @param l_certs - array with certificates loaded from dcert file
 * @param l_datum_token - updated pointer for l_datum_token variable after realloc
 * @param l_certs_count - count of certificate
 * @param l_datum_data_offset - offset of datum
 * @param l_sign_counter - counter of successful data signing operation
 * @return dap_chain_datum_token_t*
 */
static dap_chain_datum_anchor_t * s_sign_anchor_in_cycle(dap_cert_t ** a_certs, dap_chain_datum_anchor_t *a_datum_anchor,
                    size_t a_certs_count, size_t *a_total_sign_count)
{
    size_t l_cur_sign_offset = a_datum_anchor->header.data_size + a_datum_anchor->header.signs_size;
    size_t l_total_signs_size = a_datum_anchor->header.signs_size, l_total_sign_count = 0;

    for(size_t i = 0; i < a_certs_count; i++)
    {
        dap_sign_t * l_sign = dap_cert_sign(a_certs[i],  a_datum_anchor,
           sizeof(dap_chain_datum_anchor_t) + a_datum_anchor->header.data_size, 0);

        if (l_sign) {
            size_t l_sign_size = dap_sign_get_size(l_sign);
            a_datum_anchor = DAP_REALLOC(a_datum_anchor, sizeof(dap_chain_datum_anchor_t) + l_cur_sign_offset + l_sign_size);
            memcpy((byte_t*)a_datum_anchor->data_n_sign + l_cur_sign_offset, l_sign, l_sign_size);
            l_total_signs_size += l_sign_size;
            l_cur_sign_offset += l_sign_size;
            a_datum_anchor->header.signs_size = l_total_signs_size;
            DAP_DELETE(l_sign);
            log_it(L_DEBUG,"<-- Signed with '%s'", a_certs[i]->name);
            l_total_sign_count++;
        }
    }

    *a_total_sign_count = l_total_sign_count;
    return a_datum_anchor;
}

// Decree commands handlers
int cmd_decree(int a_argc, char **a_argv, char ** a_str_reply)
{
    enum { CMD_NONE=0, CMD_CREATE, CMD_SIGN, CMD_ANCHOR };
    enum { TYPE_NONE=0, TYPE_COMMON, TYPE_SERVICE};
    enum { SUBTYPE_NONE=0, SUBTYPE_FEE, SUBTYPE_OWNERS, SUBTYPE_MIN_OWNERS};
    int arg_index = 1;
    const char *l_net_str = NULL;
    const char * l_chain_str = NULL;
    const char * l_decree_chain_str = NULL;
    const char * l_certs_str = NULL;
    dap_cert_t ** l_certs = NULL;
    size_t l_certs_count = 0;
    dap_chain_net_t * l_net = NULL;
    dap_chain_t * l_chain = NULL;
    dap_chain_t * l_decree_chain = NULL;

    const char * l_hash_out_type = NULL;
    dap_cli_server_cmd_find_option_val(a_argv, arg_index, a_argc, "-H", &l_hash_out_type);
    if(!l_hash_out_type)
        l_hash_out_type = "hex";
    if(dap_strcmp(l_hash_out_type,"hex") && dap_strcmp(l_hash_out_type,"base58")) {
        dap_cli_server_cmd_set_reply_text(a_str_reply, "invalid parameter -H, valid values: -H <hex | base58>");
        return -1;
    }

    dap_cli_server_cmd_find_option_val(a_argv, arg_index, a_argc, "-net", &l_net_str);
    // Select chain network
    if(!l_net_str) {
        dap_cli_server_cmd_set_reply_text(a_str_reply, "command requires parameter '-net'");
        return -2;
    } else {
        if((l_net = dap_chain_net_by_name(l_net_str)) == NULL) { // Can't find such network
            dap_cli_server_cmd_set_reply_text(a_str_reply,
                    "command requires parameter '-net' to be valid chain network name");
            return -3;
        }
    }

    int l_cmd = CMD_NONE;
    if (dap_cli_server_cmd_find_option_val(a_argv, 1, 2, "create", NULL))
        l_cmd = CMD_CREATE;
    else if (dap_cli_server_cmd_find_option_val(a_argv, 1, 2, "sign", NULL))
        l_cmd = CMD_SIGN;
    else if (dap_cli_server_cmd_find_option_val(a_argv, 1, 2, "anchor", NULL))
            l_cmd = CMD_ANCHOR;

    // Public certifiacte of condition owner
    dap_cli_server_cmd_find_option_val(a_argv, arg_index, a_argc, "-certs", &l_certs_str);
    if (!l_certs_str) {
        dap_cli_server_cmd_set_reply_text(a_str_reply, "decree create requires parameter '-certs'");
        return -106;
    }
    dap_cert_parse_str_list(l_certs_str, &l_certs, &l_certs_count);

    switch (l_cmd)
    {
    case CMD_CREATE:{
        if(!l_certs_count) {
            dap_cli_server_cmd_set_reply_text(a_str_reply,
                    "decree create command requres at least one valid certificate to sign the decree");
            return -106;
        }
        int l_type = TYPE_NONE;
        if (dap_cli_server_cmd_find_option_val(a_argv, 2, 3, "common", NULL))
            l_type = TYPE_COMMON;
        else if (dap_cli_server_cmd_find_option_val(a_argv, 2, 3, "service", NULL))
            l_type = TYPE_SERVICE;

        dap_chain_datum_decree_t *l_datum_decree = NULL;

        if (l_type == TYPE_COMMON){
            // Common decree create
            dap_cli_server_cmd_find_option_val(a_argv, arg_index, a_argc, "-chain", &l_chain_str);

            // Search chain
            if(l_chain_str) {
                l_chain = dap_chain_net_get_chain_by_name(l_net, l_chain_str);
                if (l_chain == NULL) {
                    char l_str_to_reply_chain[500] = {0};
                    char *l_str_to_reply = NULL;
                    sprintf(l_str_to_reply_chain, "%s requires parameter '-chain' to be valid chain name in chain net %s. Current chain %s is not valid\n",
                                                    a_argv[0], l_net_str, l_chain_str);
                    l_str_to_reply = dap_strcat2(l_str_to_reply,l_str_to_reply_chain);
                    dap_chain_t * l_chain;
                    l_str_to_reply = dap_strcat2(l_str_to_reply,"\nAvailable chain with decree support:\n");
                    l_chain = dap_chain_net_get_chain_by_chain_type(l_net, CHAIN_TYPE_DECREE);
                    l_str_to_reply = dap_strcat2(l_str_to_reply,"\t");
                    l_str_to_reply = dap_strcat2(l_str_to_reply,l_chain->name);
                    l_str_to_reply = dap_strcat2(l_str_to_reply,"\n");
                    dap_cli_server_cmd_set_reply_text(a_str_reply, "%s", l_str_to_reply);
                    return -103;
                } else if (l_chain != dap_chain_net_get_chain_by_chain_type(l_net, CHAIN_TYPE_DECREE)){ // check chain to support decree
                    dap_cli_server_cmd_set_reply_text(a_str_reply, "Chain %s don't support decree", l_chain->name);
                    return -104;
                }
            }else if((l_chain = dap_chain_net_get_default_chain_by_chain_type(l_net, CHAIN_TYPE_DECREE)) == NULL) {
                dap_cli_server_cmd_set_reply_text(a_str_reply, "Can't find chain with decree support.");
                return -105;
            }

            dap_cli_server_cmd_find_option_val(a_argv, arg_index, a_argc, "-decree_chain", &l_decree_chain_str);

            // Search chain
            if(l_decree_chain_str) {
                l_decree_chain = dap_chain_net_get_chain_by_name(l_net, l_decree_chain_str);
                if (l_decree_chain == NULL) {
                    char l_str_to_reply_chain[500] = {0};
                    char *l_str_to_reply = NULL;
                    sprintf(l_str_to_reply_chain, "%s requires parameter '-decree_chain' to be valid chain name in chain net %s. Current chain %s is not valid\n",
                                                    a_argv[0], l_net_str, l_chain_str);
                    l_str_to_reply = dap_strcat2(l_str_to_reply,l_str_to_reply_chain);
                    dap_chain_t * l_chain;
                    dap_chain_net_t * l_chain_net = l_net;
                    l_str_to_reply = dap_strcat2(l_str_to_reply,"\nAvailable chains:\n");
                    DL_FOREACH(l_chain_net->pub.chains, l_chain) {
                            l_str_to_reply = dap_strcat2(l_str_to_reply,"\t");
                            l_str_to_reply = dap_strcat2(l_str_to_reply,l_chain->name);
                            l_str_to_reply = dap_strcat2(l_str_to_reply,"\n");
                    }
                    dap_cli_server_cmd_set_reply_text(a_str_reply, "%s", l_str_to_reply);
                    return -103;
                }
            }else {
                dap_cli_server_cmd_set_reply_text(a_str_reply, "decree requires parameter -decree_chain.");
                return -105;
            }

            dap_tsd_t *l_tsd = NULL;
            dap_cert_t **l_new_certs = NULL;
            size_t l_new_certs_count = 0, l_total_tsd_size = 0;
            dap_list_t *l_tsd_list = NULL;

            int l_subtype = SUBTYPE_NONE;
            const char *l_param_value_str = NULL;
            const char *l_param_addr_str = NULL;
            if (dap_cli_server_cmd_find_option_val(a_argv, arg_index, a_argc, "-fee", &l_param_value_str)){
                l_subtype = SUBTYPE_FEE;
                if (!dap_cli_server_cmd_find_option_val(a_argv, arg_index, a_argc, "-to_addr", &l_param_addr_str)){
                    if(!l_net->pub.decree->fee_addr)
                    {
                        dap_cli_server_cmd_set_reply_text(a_str_reply, "Net fee add needed. Use -to_addr parameter");
                        return -111;
                    }
                }else{
                    l_total_tsd_size += sizeof(dap_tsd_t) + sizeof(dap_chain_addr_t);
                    l_tsd = DAP_NEW_Z_SIZE(dap_tsd_t, l_total_tsd_size);
                    l_tsd->type = DAP_CHAIN_DATUM_DECREE_TSD_TYPE_FEE_WALLET;
                    l_tsd->size = sizeof(dap_chain_addr_t);
                    dap_chain_addr_t *l_addr = dap_chain_addr_from_str(l_param_addr_str);
                    memcpy(l_tsd->data, l_addr, sizeof(dap_chain_addr_t));
                    l_tsd_list = dap_list_append(l_tsd_list, l_tsd);
                }

                l_total_tsd_size += sizeof(dap_tsd_t) + sizeof(uint256_t);
                l_tsd = DAP_NEW_Z_SIZE(dap_tsd_t, l_total_tsd_size);
                l_tsd->type = DAP_CHAIN_DATUM_DECREE_TSD_TYPE_FEE;
                l_tsd->size = sizeof(uint256_t);
                *(uint256_t*)(l_tsd->data) = dap_cvt_str_to_uint256(l_param_value_str);
                l_tsd_list = dap_list_append(l_tsd_list, l_tsd);
            }else if (dap_cli_server_cmd_find_option_val(a_argv, arg_index, a_argc, "-new_certs", &l_param_value_str)){
                l_subtype = SUBTYPE_OWNERS;
                dap_cert_parse_str_list(l_param_value_str, &l_new_certs, &l_new_certs_count);

                dap_chain_net_t *l_net = dap_chain_net_by_name(l_net_str);
                uint16_t l_min_signs = l_net->pub.decree->min_num_of_owners;
                if (l_new_certs_count < l_min_signs) {
                    log_it(L_WARNING,"Number of new certificates is less than minimum owner number.");
                    return -106;
                }

                size_t l_failed_certs = 0;
                for (size_t i=0;i<l_new_certs_count;i++){
                    dap_pkey_t *l_pkey = dap_cert_to_pkey(l_new_certs[i]);
                    if(!l_pkey)
                    {
                        log_it(L_WARNING,"New cert [%zu] have no public key.", i);
                        l_failed_certs++;
                        continue;
                    }
                    l_tsd = dap_tsd_create(DAP_CHAIN_DATUM_DECREE_TSD_TYPE_OWNER, l_pkey, sizeof(dap_pkey_t) + (size_t)l_pkey->header.size);
                    DAP_DELETE(l_pkey);
                    l_tsd_list = dap_list_append(l_tsd_list, l_tsd);
                    l_total_tsd_size += sizeof(dap_tsd_t) + (size_t)l_tsd->size;
                }
                if(l_failed_certs)
                {
                    dap_list_free_full(l_tsd_list, NULL);
                    return -108;
                }
            }else if (dap_cli_server_cmd_find_option_val(a_argv, arg_index, a_argc, "-signs_verify", &l_param_value_str)){
                l_subtype = SUBTYPE_MIN_OWNERS;
                uint256_t l_new_num_of_owners = dap_cvt_str_to_uint256(l_param_value_str);
                if (IS_ZERO_256(l_new_num_of_owners)) {
                    log_it(L_WARNING, "The minimum number of owners can't be zero");
                    dap_list_free_full(l_tsd_list, NULL);
                    return -112;
                }
                dap_chain_net_t *l_net = dap_chain_net_by_name(l_net_str);
                uint256_t l_owners = GET_256_FROM_64(l_net->pub.decree->num_of_owners);
                if (compare256(l_new_num_of_owners, l_owners) > 0) {
                    log_it(L_WARNING,"The minimum number of owners is greater than the total number of owners.");
                    dap_list_free_full(l_tsd_list, NULL);
                    return -110;
                }

                l_total_tsd_size = sizeof(dap_tsd_t) + sizeof(uint256_t);
                l_tsd = DAP_NEW_Z_SIZE(dap_tsd_t, l_total_tsd_size);
                l_tsd->type = DAP_CHAIN_DATUM_DECREE_TSD_TYPE_MIN_OWNER;
                l_tsd->size = sizeof(uint256_t);
                *(uint256_t*)(l_tsd->data) = l_new_num_of_owners;
                l_tsd_list = dap_list_append(l_tsd_list, l_tsd);
            }else{
                dap_cli_server_cmd_set_reply_text(a_str_reply, "Decree subtype fail.");
                return -111;
            }

            if (l_subtype == DAP_CHAIN_DATUM_DECREE_COMMON_SUBTYPE_OWNERS ||
                l_subtype == DAP_CHAIN_DATUM_DECREE_COMMON_SUBTYPE_OWNERS_MIN)
            {
                if (l_decree_chain->id.uint64 != l_chain->id.uint64){
                    dap_cli_server_cmd_set_reply_text(a_str_reply, "Decree subtype %s not suppurted by chain %s",
                                                      dap_chain_datum_decree_subtype_to_str(l_subtype), l_decree_chain_str);
                    return -107;
                }
            } else if (l_decree_chain->id.uint64 == l_chain->id.uint64){
                dap_cli_server_cmd_set_reply_text(a_str_reply, "Decree subtype %s not suppurted by chain %s",
                                                  dap_chain_datum_decree_subtype_to_str(l_subtype), l_decree_chain_str);
                return -107;
            }

            l_datum_decree = DAP_NEW_Z_SIZE(dap_chain_datum_decree_t, sizeof(dap_chain_datum_decree_t) + l_total_tsd_size);
            l_datum_decree->decree_version = DAP_CHAIN_DATUM_DECREE_VERSION;
            l_datum_decree->header.ts_created = dap_time_now();
            l_datum_decree->header.type = l_type;
            l_datum_decree->header.common_decree_params.net_id = dap_chain_net_id_by_name(l_net_str);
            l_datum_decree->header.common_decree_params.chain_id = l_decree_chain->id;
            l_datum_decree->header.common_decree_params.cell_id = *dap_chain_net_get_cur_cell(l_net);
            l_datum_decree->header.sub_type = l_subtype;
            l_datum_decree->header.data_size = l_total_tsd_size;
            l_datum_decree->header.signs_size = 0;

            size_t l_data_tsd_offset = 0;
            for ( dap_list_t* l_iter=dap_list_first(l_tsd_list); l_iter; l_iter=l_iter->next){
                dap_tsd_t * l_b_tsd = (dap_tsd_t *) l_iter->data;
                size_t l_tsd_size = dap_tsd_size(l_b_tsd);
                memcpy((byte_t*)l_datum_decree->data_n_signs + l_data_tsd_offset, l_b_tsd, l_tsd_size);
                l_data_tsd_offset += l_tsd_size;
            }
            dap_list_free_full(l_tsd_list, NULL);

        }else if (l_type == TYPE_SERVICE) {

        }else{
            dap_cli_server_cmd_set_reply_text(a_str_reply, "not found decree type (common or service)");
            return -107;
        }

        // Sign decree
        size_t l_total_signs_success = 0;
        if (l_certs_count)
            l_datum_decree = s_sign_decree_in_cycle(l_certs, l_datum_decree, l_certs_count, &l_total_signs_success);

        if (!l_datum_decree || l_total_signs_success == 0){
            dap_cli_server_cmd_set_reply_text(a_str_reply,
                        "Decree creation failed. Successful count of certificate signing is 0");
                return -108;
        }

        // Create datum
        dap_chain_datum_t * l_datum = dap_chain_datum_create(DAP_CHAIN_DATUM_DECREE,
                                                             l_datum_decree,
                                                             sizeof(*l_datum_decree) + l_datum_decree->header.data_size +
                                                             l_datum_decree->header.signs_size);
        DAP_DELETE(l_datum_decree);
        char *l_key_str_out = dap_chain_mempool_datum_add(l_datum, l_chain, l_hash_out_type);
        DAP_DELETE(l_datum);
        dap_cli_server_cmd_set_reply_text(a_str_reply, "Datum %s is%s placed in datum pool",
                                          l_key_str_out ? l_key_str_out : "",
                                          l_key_str_out ? "" : " not");
        break;
    }
    case CMD_SIGN:{
        if(!l_certs_count) {
            dap_cli_server_cmd_set_reply_text(a_str_reply,
                    "decree sign command requres at least one valid certificate to sign the basic transaction of emission");
            return -106;
        }

        const char * l_datum_hash_str = NULL;
        dap_cli_server_cmd_find_option_val(a_argv, arg_index, a_argc, "-datum", &l_datum_hash_str);
        if(l_datum_hash_str) {
            char * l_datum_hash_hex_str = NULL;
            char * l_datum_hash_base58_str = NULL;
            dap_cli_server_cmd_find_option_val(a_argv, arg_index, a_argc, "-chain", &l_chain_str);
            // Search chain
            if(l_chain_str) {
                l_chain = dap_chain_net_get_chain_by_name(l_net, l_chain_str);
                if (l_chain == NULL) {
                    char l_str_to_reply_chain[500] = {0};
                    char *l_str_to_reply = NULL;
                    sprintf(l_str_to_reply_chain, "%s requires parameter '-chain' to be valid chain name in chain net %s. Current chain %s is not valid\n",
                                                    a_argv[0], l_net_str, l_chain_str);
                    l_str_to_reply = dap_strcat2(l_str_to_reply,l_str_to_reply_chain);
                    dap_chain_t * l_chain;
                    l_str_to_reply = dap_strcat2(l_str_to_reply,"\nAvailable chain with decree support:\n");
                    l_chain = dap_chain_net_get_chain_by_chain_type(l_net, CHAIN_TYPE_DECREE);
                    l_str_to_reply = dap_strcat2(l_str_to_reply,"\t");
                    l_str_to_reply = dap_strcat2(l_str_to_reply,l_chain->name);
                    l_str_to_reply = dap_strcat2(l_str_to_reply,"\n");
                    dap_cli_server_cmd_set_reply_text(a_str_reply, "%s", l_str_to_reply);
                    return -103;
                } else if (l_chain != dap_chain_net_get_chain_by_chain_type(l_net, CHAIN_TYPE_DECREE)){ // check chain to support decree
                    dap_cli_server_cmd_set_reply_text(a_str_reply, "Chain %s don't support decree", l_chain->name);
                    return -104;
                }
            }else if((l_chain = dap_chain_net_get_default_chain_by_chain_type(l_net, CHAIN_TYPE_DECREE)) == NULL) {
                dap_cli_server_cmd_set_reply_text(a_str_reply, "Can't find chain with decree support.");
                return -105;
            }

            char * l_gdb_group_mempool = dap_chain_net_get_gdb_group_mempool_new(l_chain);
            if(!l_gdb_group_mempool) {
                l_gdb_group_mempool = dap_chain_net_get_gdb_group_mempool_by_chain_type(l_net, CHAIN_TYPE_DECREE);
            }
            // datum hash may be in hex or base58 format
            if(!dap_strncmp(l_datum_hash_str, "0x", 2) || !dap_strncmp(l_datum_hash_str, "0X", 2)) {
                l_datum_hash_hex_str = dap_strdup(l_datum_hash_str);
                l_datum_hash_base58_str = dap_enc_base58_from_hex_str_to_str(l_datum_hash_str);
            } else {
                l_datum_hash_hex_str = dap_enc_base58_to_hex_str_from_str(l_datum_hash_str);
                l_datum_hash_base58_str = dap_strdup(l_datum_hash_str);
            }

            const char *l_datum_hash_out_str;
            if(!dap_strcmp(l_hash_out_type,"hex"))
                l_datum_hash_out_str = l_datum_hash_hex_str;
            else
                l_datum_hash_out_str = l_datum_hash_base58_str;

            log_it(L_DEBUG, "Requested to sign decree creation %s in gdb://%s with certs %s",
                    l_gdb_group_mempool, l_datum_hash_hex_str, l_certs_str);

            dap_chain_datum_t * l_datum = NULL;
            size_t l_datum_size = 0;
            if((l_datum = (dap_chain_datum_t*) dap_global_db_get_sync(l_gdb_group_mempool,
                    l_datum_hash_hex_str, &l_datum_size, NULL, NULL )) != NULL) {
                // Check if its decree creation
                if(l_datum->header.type_id == DAP_CHAIN_DATUM_DECREE) {
                    dap_chain_datum_decree_t *l_datum_decree = DAP_DUP_SIZE(l_datum->data, l_datum->header.data_size);    // for realloc
                    DAP_DELETE(l_datum);

                    // Sign decree
                    size_t l_total_signs_success = 0;
                    if (l_certs_count)
                        l_datum_decree = s_sign_decree_in_cycle(l_certs, l_datum_decree, l_certs_count, &l_total_signs_success);

                    if (!l_datum_decree || l_total_signs_success == 0){
                        dap_cli_server_cmd_set_reply_text(a_str_reply,
                                    "Decree creation failed. Successful count of certificate signing is 0");
                            return -108;
                    }
                    size_t l_decree_size = dap_chain_datum_decree_get_size(l_datum_decree);
                    dap_chain_datum_t * l_datum = dap_chain_datum_create(DAP_CHAIN_DATUM_DECREE,
                                                                         l_datum_decree, l_decree_size);
                    DAP_DELETE(l_datum_decree);

                    char *l_key_str_out = dap_chain_mempool_datum_add(l_datum, l_chain, l_hash_out_type);
                    DAP_DELETE(l_datum);
                    dap_cli_server_cmd_set_reply_text(a_str_reply, "Datum %s is%s placed in datum pool",
                                                      l_key_str_out ? l_key_str_out : "",
                                                      l_key_str_out ? "" : " not");

                    }else{
                    dap_cli_server_cmd_set_reply_text(a_str_reply,
                            "Error! Wrong datum type. decree sign only decree datum");
                    return -61;
                }
            }else{
                dap_cli_server_cmd_set_reply_text(a_str_reply,
                        "decree sign can't find datum with %s hash in the mempool of %s:%s",l_datum_hash_out_str,l_net? l_net->pub.name: "<undefined>",
                        l_chain?l_chain->name:"<undefined>");
                return -5;
            }
            DAP_DELETE(l_datum_hash_hex_str);
            DAP_DELETE(l_datum_hash_base58_str);
        } else {
            dap_cli_server_cmd_set_reply_text(a_str_reply, "decree sign need -datum <datum hash> argument");
            return -2;
        }
        break;
    }
    case CMD_ANCHOR:{
        dap_cli_server_cmd_find_option_val(a_argv, arg_index, a_argc, "-chain", &l_chain_str);

        // Search chain
        if(l_chain_str) {
            l_chain = dap_chain_net_get_chain_by_name(l_net, l_chain_str);
            if (l_chain == NULL) {
                char l_str_to_reply_chain[500] = {0};
                char *l_str_to_reply = NULL;
                sprintf(l_str_to_reply_chain, "%s requires parameter '-chain' to be valid chain name in chain net %s. Current chain %s is not valid\n",
                                                a_argv[0], l_net_str, l_chain_str);
                l_str_to_reply = dap_strcat2(l_str_to_reply,l_str_to_reply_chain);
                dap_chain_t * l_chain;
                l_str_to_reply = dap_strcat2(l_str_to_reply,"\nAvailable chain with anchor support:\n");
                l_chain = dap_chain_net_get_chain_by_chain_type(l_net, CHAIN_TYPE_ANCHOR);
                l_str_to_reply = dap_strcat2(l_str_to_reply,"\t");
                l_str_to_reply = dap_strcat2(l_str_to_reply,l_chain->name);
                l_str_to_reply = dap_strcat2(l_str_to_reply,"\n");
                dap_cli_server_cmd_set_reply_text(a_str_reply, "%s", l_str_to_reply);
                return -103;
            } else if (l_chain != dap_chain_net_get_chain_by_chain_type(l_net, CHAIN_TYPE_ANCHOR)){ // check chain to support decree
                dap_cli_server_cmd_set_reply_text(a_str_reply, "Chain %s don't support decree", l_chain->name);
                return -104;
            }
        }else if((l_chain = dap_chain_net_get_default_chain_by_chain_type(l_net, CHAIN_TYPE_ANCHOR)) == NULL) {
            dap_cli_server_cmd_set_reply_text(a_str_reply, "Can't find chain with default anchor support.");
            return -105;
        }

        dap_chain_datum_anchor_t *l_datum_anchor = NULL;
        dap_hash_fast_t l_hash = {};
        const char * l_datum_hash_str = NULL;
        if (!dap_cli_server_cmd_find_option_val(a_argv, arg_index, a_argc, "-datum", &l_datum_hash_str))
        {
            dap_cli_server_cmd_set_reply_text(a_str_reply,
                        "Anchor creation failed. Cmd decree create anchor must contain -datum parameter.");
                return -107;
        }
        if(l_datum_hash_str) {
            dap_chain_hash_fast_from_str(l_datum_hash_str, &l_hash);
        }

        // Pack data into TSD
        dap_tsd_t *l_tsd = NULL;
        l_tsd = dap_tsd_create(DAP_CHAIN_DATUM_ANCHOR_TSD_TYPE_DECREE_HASH, &l_hash, sizeof(dap_hash_fast_t));
        if(!l_tsd)
        {
            dap_cli_server_cmd_set_reply_text(a_str_reply,
                        "Anchor creation failed. Memory allocation fail.");
                return -107;
        }

        // Create anchor datum
        l_datum_anchor = DAP_NEW_Z_SIZE(dap_chain_datum_anchor_t, sizeof(dap_chain_datum_anchor_t) + dap_tsd_size(l_tsd));
        l_datum_anchor->header.data_size = dap_tsd_size(l_tsd);
        l_datum_anchor->header.ts_created = dap_time_now();
        memcpy(l_datum_anchor->data_n_sign, l_tsd, dap_tsd_size(l_tsd));

        DAP_DEL_Z(l_tsd);

        // Sign anchor
        size_t l_total_signs_success = 0;
        if (l_certs_count)
            l_datum_anchor = s_sign_anchor_in_cycle(l_certs, l_datum_anchor, l_certs_count, &l_total_signs_success);

        if (!l_datum_anchor || l_total_signs_success == 0){
            dap_cli_server_cmd_set_reply_text(a_str_reply,
                        "Anchor creation failed. Successful count of certificate signing is 0");
                return -108;
        }

        // Create datum
        dap_chain_datum_t * l_datum = dap_chain_datum_create(DAP_CHAIN_DATUM_ANCHOR,
                                                             l_datum_anchor,
                                                             sizeof(*l_datum_anchor) + l_datum_anchor->header.data_size +
                                                             l_datum_anchor->header.signs_size);
        DAP_DELETE(l_datum_anchor);
        char *l_key_str_out = dap_chain_mempool_datum_add(l_datum, l_chain, l_hash_out_type);
        DAP_DELETE(l_datum);
        dap_cli_server_cmd_set_reply_text(a_str_reply, "Datum %s is%s placed in datum pool",
                                          l_key_str_out ? l_key_str_out : "",
                                          l_key_str_out ? "" : " not");
        break;
    }
    default:
        dap_cli_server_cmd_set_reply_text(a_str_reply, "Not found decree action. Use create, sign or anchor parametr");
        return -1;
    }

    return 0;
}<|MERGE_RESOLUTION|>--- conflicted
+++ resolved
@@ -617,11 +617,8 @@
     const char *l_addr_base58 = NULL;
     const char *l_wallet_name = NULL;
     const char *l_net_str = NULL;
-<<<<<<< HEAD
     const char *l_chain_str = NULL;
-=======
->>>>>>> f4e3da9e
-    const char *l_tx_hash_str = NULL;    
+    const char *l_tx_hash_str = NULL;
 
     dap_chain_t * l_chain = NULL;
     dap_chain_net_t * l_net = NULL;
