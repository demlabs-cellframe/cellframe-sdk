/*
 * Authors:
 * Alexander Lysikov <alexander.lysikov@demlabs.net>
 * DeM Labs Inc.   https://demlabs.net
 * Kelvin Project https://github.com/kelvinblockchain
 * Copyright  (c) 2019
 * All rights reserved.

 This file is part of DAP (Deus Applications Prototypes) the open source project

 DAP (Deus Applicaions Prototypes) is free software: you can redistribute it and/or modify
 it under the terms of the GNU General Public License as published by
 the Free Software Foundation, either version 3 of the License, or
 (at your option) any later version.

 DAP is distributed in the hope that it will be useful,
 but WITHOUT ANY WARRANTY; without even the implied warranty of
 MERCHANTABILITY or FITNESS FOR A PARTICULAR PURPOSE.  See the
 GNU General Public License for more details.

 You should have received a copy of the GNU General Public License
 along with any DAP based project.  If not, see <http://www.gnu.org/licenses/>.
 */

#include <stdbool.h>
#include <stddef.h>
#include <pthread.h>

#include <dap_common.h>
#include <dap_enc_base58.h>
#include <dap_strfuncs.h>
#include <dap_string.h>
#include <dap_list.h>
#include <dap_hash.h>

#include "dap_chain_datum_tx_items.h"

#include "dap_chain_node_cli_cmd_tx.h"

#define LOG_TAG "chain_node_cli_cmd_tx"

#include "uthash.h"
// for dap_db_history_filter()
typedef struct dap_tx_data {
    dap_chain_hash_fast_t tx_hash;
    char tx_hash_str[70];
    char token_ticker[DAP_CHAIN_TICKER_SIZE_MAX];
    //size_t obj_num;
    size_t pos_num;
    dap_chain_datum_t *datum;
    dap_chain_addr_t addr;
    bool is_use_all_cur_out;// find cur addr in prev OUT items
    UT_hash_handle hh;
} dap_tx_data_t;

/*static char* dap_db_new_history_timestamp()
{
    static pthread_mutex_t s_mutex = PTHREAD_MUTEX_INITIALIZER;
    // get unique key
    pthread_mutex_lock(&s_mutex);
    static time_t s_last_time = 0;
    static uint64_t s_suffix = 0;
    time_t l_cur_time = time(NULL);
    if(s_last_time == l_cur_time)
        s_suffix++;
    else {
        s_suffix = 0;
        s_last_time = l_cur_time;
    }
    char *l_str = dap_strdup_printf("%lld_%lld", (uint64_t) l_cur_time, s_suffix);
    pthread_mutex_unlock(&s_mutex);
    return l_str;
}*/

// for dap_db_history_tx & dap_db_history_addr()
static dap_chain_datum_t* get_prev_tx(dap_tx_data_t *a_tx_data)
{
    if(!a_tx_data)
        return NULL;
    dap_chain_datum_t *l_datum = a_tx_data->datum;
    return l_datum;
}

/**
 * Get data according the history log
 *
 * return history string
 */
char* dap_db_history_tx(dap_chain_hash_fast_t* a_tx_hash, dap_chain_t * a_chain, const char *a_hash_out_type)
{
    dap_string_t *l_str_out = dap_string_new(NULL);

    bool l_tx_hash_found = false;
    dap_tx_data_t *l_tx_data_hash = NULL;
    // load transactions
    dap_chain_atom_iter_t *l_atom_iter = a_chain->callback_atom_iter_create(a_chain);
    dap_chain_atom_ptr_t *l_atom = a_chain->callback_atom_iter_get_first(l_atom_iter);
    size_t l_atom_size = a_chain->callback_atom_get_size(l_atom);

    while(l_atom && l_atom_size) {
        dap_chain_datum_t *l_datum = (dap_chain_datum_t*) l_atom;
        if(!l_datum && l_datum->header.type_id != DAP_CHAIN_DATUM_TX) {
            // go to next transaction
            l_atom = a_chain->callback_atom_iter_get_next(l_atom_iter);
            l_atom_size = a_chain->callback_atom_get_size(l_atom);
            continue;
        }
        dap_tx_data_t *l_tx_data = NULL;

        // transaction
        dap_chain_datum_tx_t *l_tx = (dap_chain_datum_tx_t*) l_datum->data;

        // find Token items - present in emit transaction
        dap_list_t *l_list_tx_token = dap_chain_datum_tx_items_get(l_tx, TX_ITEM_TYPE_TOKEN, NULL);

        // find OUT items
        dap_list_t *l_list_out_items = dap_chain_datum_tx_items_get(l_tx, TX_ITEM_TYPE_OUT, NULL);
        dap_list_t *l_list_tmp = l_list_out_items;
        while(l_list_tmp) {
            const dap_chain_tx_out_t *l_tx_out = (const dap_chain_tx_out_t*) l_list_tmp->data;
            // save OUT item l_tx_out - only for first OUT item
            if(!l_tx_data)
            {
                // save tx hash
                l_tx_data = DAP_NEW_Z(dap_tx_data_t);
                dap_chain_hash_fast_t l_tx_hash;
                dap_hash_fast(l_tx, dap_chain_datum_tx_get_size(l_tx), &l_tx_hash);
                memcpy(&l_tx_data->tx_hash, &l_tx_hash, sizeof(dap_chain_hash_fast_t));
                memcpy(&l_tx_data->addr, &l_tx_out->addr, sizeof(dap_chain_addr_t));
                dap_chain_hash_fast_to_str(&l_tx_data->tx_hash, l_tx_data->tx_hash_str,
                        sizeof(l_tx_data->tx_hash_str));
                //l_tx_data->pos_num = l_count;
                //l_tx_data->datum = l_datum;
                l_tx_data->datum = DAP_NEW_SIZE(dap_chain_datum_t, l_atom_size);
                memcpy(l_tx_data->datum, l_datum, l_atom_size);
                // save token name
                if(l_list_tx_token) {
                    dap_chain_tx_token_t *tk = l_list_tx_token->data;
                    memcpy(l_tx_data->token_ticker, tk->header.ticker, sizeof(l_tx_data->token_ticker));
                }
                // take token from prev out item
                else {

                    // find IN items
                    dap_list_t *l_list_in_items = dap_chain_datum_tx_items_get(l_tx, TX_ITEM_TYPE_IN, NULL);
                    dap_list_t *l_list_tmp_in = l_list_in_items;
                    // find token_ticker in prev OUT items
                    while(l_list_tmp_in) {
                        const dap_chain_tx_in_t *l_tx_in =
                                (const dap_chain_tx_in_t*) l_list_tmp_in->data;
                        dap_chain_hash_fast_t tx_prev_hash = l_tx_in->header.tx_prev_hash;

                        //find prev OUT item
                        dap_tx_data_t *l_tx_data_prev = NULL;
                        HASH_FIND(hh, l_tx_data_hash, &tx_prev_hash, sizeof(dap_chain_hash_fast_t),
                                l_tx_data_prev);
                        if(l_tx_data_prev != NULL) {
                            // fill token in l_tx_data from prev transaction
                            if(l_tx_data) {
                                // get token from prev tx
                                memcpy(l_tx_data->token_ticker, l_tx_data_prev->token_ticker,
                                        sizeof(l_tx_data->token_ticker));
                                break;
                            }
                            l_list_tmp_in = dap_list_next(l_list_tmp_in);
                        }
                    }
                    if(l_list_in_items)
                        dap_list_free(l_list_in_items);
                }
                HASH_ADD(hh, l_tx_data_hash, tx_hash, sizeof(dap_chain_hash_fast_t), l_tx_data);
            }
            l_list_tmp = dap_list_next(l_list_tmp);
        }
        if(l_list_out_items)
            dap_list_free(l_list_out_items);

        // calc hash
        dap_chain_hash_fast_t l_tx_hash;
        dap_hash_fast(l_tx, dap_chain_datum_tx_get_size(l_tx), &l_tx_hash);
        // search tx with a_tx_hash
        if(!dap_hash_fast_compare(a_tx_hash, &l_tx_hash)) {
            // go to next transaction
            l_atom = a_chain->callback_atom_iter_get_next(l_atom_iter);
            l_atom_size = a_chain->callback_atom_get_size(l_atom);
            continue;
        }
        // found a_tx_hash now

        // transaction time
        if(l_tx->header.ts_created > 0) {
            time_t rawtime = (time_t) l_tx->header.ts_created;
            struct tm l_timeinfo = {0};
            localtime_r(&rawtime, &l_timeinfo);
            dap_string_append_printf(l_str_out, " %s", asctime(&l_timeinfo));
        }

        // find all OUT items in transaction
        l_list_out_items = dap_chain_datum_tx_items_get(l_tx, TX_ITEM_TYPE_OUT, NULL);
        l_list_tmp = l_list_out_items;
        while(l_list_tmp) {
            const dap_chain_tx_out_t *l_tx_out = (const dap_chain_tx_out_t*) l_list_tmp->data;
            dap_tx_data_t *l_tx_data_prev = NULL;

            const char *l_token_str = NULL;
            if(l_tx_data)
                l_token_str = l_tx_data->token_ticker;
            char *l_dst_to_str =
                    (l_tx_out) ? dap_chain_addr_to_str(&l_tx_out->addr) :
                    NULL;
            dap_string_append_printf(l_str_out, " OUT item %lld %s to %s\n",
                    l_tx_out->header.value,
                    dap_strlen(l_token_str) > 0 ? l_token_str : "?",
                    l_dst_to_str ? l_dst_to_str : "?"
                                   );
            DAP_DELETE(l_dst_to_str);
            l_list_tmp = dap_list_next(l_list_tmp);
        }
        // find all IN items in transaction
        dap_list_t *l_list_in_items = dap_chain_datum_tx_items_get(l_tx, TX_ITEM_TYPE_IN, NULL);
        l_list_tmp = l_list_in_items;
        // find cur addr in prev OUT items
        while(l_list_tmp) {
            const dap_chain_tx_in_t *l_tx_in = (const dap_chain_tx_in_t*) l_list_tmp->data;
            dap_chain_hash_fast_t tx_prev_hash = l_tx_in->header.tx_prev_hash;
            char l_tx_hash_str[70];
            char *tx_hash_base58_str = NULL;
            if(!dap_hash_fast_is_blank(&tx_prev_hash)){
                tx_hash_base58_str = dap_enc_base58_from_hex_str_to_str( l_tx_data->tx_hash_str);
                dap_chain_hash_fast_to_str(&tx_prev_hash, l_tx_hash_str, sizeof(l_tx_hash_str));
            }
            else{
                strcpy(l_tx_hash_str, "Null");
                tx_hash_base58_str = dap_strdup("Null");
            }
            if(!dap_strcmp(a_hash_out_type,"hex"))
                dap_string_append_printf(l_str_out, " IN item \n  prev tx_hash %s\n", l_tx_hash_str);
            else
                dap_string_append_printf(l_str_out, " IN item \n  prev tx_hash %s\n", tx_hash_base58_str);
            DAP_DELETE(tx_hash_base58_str);

            //find prev OUT item
            dap_tx_data_t *l_tx_data_prev = NULL;
            HASH_FIND(hh, l_tx_data_hash, &tx_prev_hash, sizeof(dap_chain_hash_fast_t), l_tx_data_prev);
            if(l_tx_data_prev != NULL) {

                dap_chain_datum_t *l_datum_prev = get_prev_tx(l_tx_data_prev);
                dap_chain_datum_tx_t *l_tx_prev =
                        l_datum_prev ? (dap_chain_datum_tx_t*) l_datum_prev->data : NULL;

                // find OUT items in prev datum
                dap_list_t *l_list_out_prev_items = dap_chain_datum_tx_items_get(l_tx_prev,
                        TX_ITEM_TYPE_OUT, NULL);
                // find OUT item for IN item;
                dap_list_t *l_list_out_prev_item = dap_list_nth(l_list_out_prev_items,
                        l_tx_in->header.tx_out_prev_idx);
                dap_chain_tx_out_t *l_tx_prev_out =
                        l_list_out_prev_item ?
                                               (dap_chain_tx_out_t*) l_list_out_prev_item->data :
                                               NULL;
                // print value from prev out item
                dap_string_append_printf(l_str_out, "  prev OUT item value=%lld",
                        l_tx_prev_out ? l_tx_prev_out->header.value : 0);
            }
            dap_string_append_printf(l_str_out, "\n");
            l_list_tmp = dap_list_next(l_list_tmp);
        }

        if(l_list_tx_token)
            dap_list_free(l_list_tx_token);
        if(l_list_out_items)
            dap_list_free(l_list_out_items);
        if(l_list_in_items)
            dap_list_free(l_list_in_items);
        l_tx_hash_found = true;
        break;

        // go to next transaction
        //l_atom = a_chain->callback_atom_iter_get_next(l_atom_iter);
        //l_atom_size = a_chain->callback_atom_get_size(l_atom);
    }
    a_chain->callback_atom_iter_delete(l_atom_iter);

    // delete hashes
    dap_tx_data_t *l_iter_current, *l_item_tmp;
    HASH_ITER(hh, l_tx_data_hash , l_iter_current, l_item_tmp)
    {
        HASH_DEL(l_tx_data_hash, l_iter_current);
        // delete datum
        DAP_DELETE(l_iter_current->datum);
        // delete struct
        DAP_DELETE(l_iter_current);
    }

    // if no history
    if(!l_str_out->len)
        dap_string_append(l_str_out, "empty");
    char *l_ret_str = l_str_out ? dap_string_free(l_str_out, false) : NULL;
    return l_ret_str;
}

/**
 * Get data according the history log
 *
 * return history string
 */
char* dap_db_history_addr(dap_chain_addr_t * a_addr, dap_chain_t * a_chain, const char *a_hash_out_type)
{
    dap_string_t *l_str_out = dap_string_new(NULL);
    dap_chain_history_t *l_history = dap_db_history_addr_struct(a_addr, a_chain);
    dap_chain_history_t *l_element = NULL;

    LL_FOREACH(l_history, l_element){
        char tmp[512];
        dap_chain_hash_fast_to_str(l_element->tx_hash, tmp, 512);
        switch (l_element->type_transaction) {
        case TYPE_TRANSACTION_EMIT:
            dap_string_append_printf(l_str_out, "tx hash %s \n emit %lu %s\n",
                                     tmp,
                                     l_element->amount,
                                     l_element->token_ticker);
            break;
        case TYPE_TRANSACTION_TRANSLATION_IN_SEND:
                dap_string_append_printf(l_str_out, "tx hash %s \n %s in send  %lu %s from %s\n to %s\n",
                tmp, asctime(localtime(&l_element->time)), l_element->amount, l_element->token_ticker,
                dap_chain_addr_to_str(l_element->addr_src), dap_chain_addr_to_str(l_element->addr_dst));
            break;
        case TYPE_TRANSACTION_TRANSLATION_IN_RECV:
            dap_string_append_printf(l_str_out,"tx hash %s \n %s in recv %lu %s from %s\n",
                                     tmp, asctime(localtime(&l_element->time)), l_element->amount, l_element->token_ticker,
                                     dap_chain_addr_to_str(l_element->addr_src));
            break;
        case TYPE_TRANSACTION_TRANSLATION_RECV:
            dap_string_append_printf(l_str_out, "tx hash %s \n %s recv %lu %s from %s\n",
                                     tmp, asctime(localtime(&l_element->time)), l_element->amount, l_element->token_ticker,
                                     dap_chain_addr_to_str(l_element->addr_src));
            break;
        case TYPE_TRANSACTION_TRANSLATION_SEND:
            dap_string_append_printf(l_str_out, "tx hash %s \n %s send %lu %s to %s\n",
                                     tmp, asctime(localtime(&l_element->time)), l_element->amount, l_element->token_ticker,
                                     dap_chain_addr_to_str(l_element->addr_src));
            break;
        }
    }
    // if no history
    if(!l_str_out->len)
        dap_string_append(l_str_out, " empty");
    char *l_ret_str = l_str_out ? dap_string_free(l_str_out, false) : NULL;
    return l_ret_str;

}

dap_chain_history_t* dap_db_history_addr_struct(dap_chain_addr_t * a_addr, dap_chain_t * a_chain){
    dap_chain_history_t *l_history = DAP_NEW(dap_chain_history_t);

    dap_tx_data_t *l_tx_data_hash = NULL;
    // load transactions
    dap_chain_atom_iter_t *l_atom_iter = a_chain->callback_atom_iter_create(a_chain);
    dap_chain_atom_ptr_t *l_atom = a_chain->callback_atom_iter_get_first(l_atom_iter);
    if (!l_atom) {
        return NULL;
    }
    size_t l_atom_size = a_chain->callback_atom_get_size(l_atom);

    while(l_atom && l_atom_size) {
        dap_chain_datum_t *l_datum = a_chain->callback_atom_get_datum ? a_chain->callback_atom_get_datum(l_atom) : (dap_chain_datum_t*)l_atom;
        if(!l_datum || l_datum->header.type_id != DAP_CHAIN_DATUM_TX) {
            // go to next transaction
            l_atom = a_chain->callback_atom_iter_get_next(l_atom_iter);
            l_atom_size = a_chain->callback_atom_get_size(l_atom);
            continue;
        }
        // transaction
        dap_chain_datum_tx_t *l_tx = (dap_chain_datum_tx_t*) l_datum->data;
        dap_list_t *l_records_out = NULL;
        // transaction time
        char *l_time_str = NULL;
        {
            if(l_tx->header.ts_created > 0) {
                time_t rawtime = (time_t) l_tx->header.ts_created;
                struct tm * timeinfo;
                timeinfo = localtime(&rawtime);
                if(timeinfo)
                    l_time_str = dap_strdup(asctime(timeinfo));
            }
            else
                l_time_str = dap_strdup(" ");
        }

        // find Token items - present in emit transaction
        dap_list_t *l_list_tx_token = dap_chain_datum_tx_items_get(l_tx, TX_ITEM_TYPE_TOKEN, NULL);

        // list of dap_tx_data_t*; info about OUT item in current transaction
        dap_list_t *l_list_out_info = NULL;

        // find OUT items
        dap_list_t *l_list_out_items = dap_chain_datum_tx_items_get(l_tx, TX_ITEM_TYPE_OUT, NULL);
        dap_list_t *l_list_out_items_tmp = l_list_out_items;
        while(l_list_out_items_tmp) {
            const dap_chain_tx_out_t *l_tx_out = (const dap_chain_tx_out_t*) l_list_out_items_tmp->data;
            // save OUT item l_tx_out
            {
                // save tx hash
                // info about OUT item in current transaction
                dap_tx_data_t *l_tx_data = DAP_NEW_Z(dap_tx_data_t);
                dap_chain_hash_fast_t l_tx_hash;
                dap_hash_fast(l_tx, dap_chain_datum_tx_get_size(l_tx), &l_tx_hash);
                memcpy(&l_tx_data->tx_hash, &l_tx_hash, sizeof(dap_chain_hash_fast_t));
                memcpy(&l_tx_data->addr, &l_tx_out->addr, sizeof(dap_chain_addr_t));
                dap_chain_hash_fast_to_str(&l_tx_data->tx_hash, l_tx_data->tx_hash_str, sizeof(l_tx_data->tx_hash_str));
                l_tx_data->datum = DAP_NEW_SIZE(dap_chain_datum_t, l_atom_size);
                memcpy(l_tx_data->datum, l_datum, l_atom_size);
                // save token name
                if(l_tx_data && l_list_tx_token) {
                    dap_chain_tx_token_t *tk = l_list_tx_token->data;
                    memcpy(l_tx_data->token_ticker, tk->header.ticker, sizeof(l_tx_data->token_ticker));
                }
                HASH_ADD(hh, l_tx_data_hash, tx_hash, sizeof(dap_chain_hash_fast_t), l_tx_data);

                // save OUT items to list
                l_records_out = dap_list_append(l_records_out, (void*) l_tx_out);
                // save info about OUT items to list
                l_list_out_info = dap_list_append(l_list_out_info, (void*) l_tx_data);
            }
            l_list_out_items_tmp = dap_list_next(l_list_out_items_tmp);
        }

        // find IN items
        dap_list_t *l_list_in_items = dap_chain_datum_tx_items_get(l_tx, TX_ITEM_TYPE_IN, NULL);
        dap_list_t *l_list_in_items_tmp = l_list_in_items;
        // find cur addr in prev OUT items
        //bool l_is_use_all_cur_out = false;
        {
            while(l_list_in_items_tmp) {
                const dap_chain_tx_in_t *l_tx_in = (const dap_chain_tx_in_t*) l_list_in_items_tmp->data;
                dap_chain_hash_fast_t tx_prev_hash = l_tx_in->header.tx_prev_hash;

                //find prev OUT item
                dap_tx_data_t *l_tx_data_prev = NULL;
                HASH_FIND(hh, l_tx_data_hash, &tx_prev_hash, sizeof(dap_chain_hash_fast_t), l_tx_data_prev);
                if(l_tx_data_prev != NULL) {
                    // fill token in all l_tx_data from prev transaction

                    dap_list_t *l_list_out_info_tmp = l_list_out_info;
                    while(l_list_out_info_tmp) {
                        dap_tx_data_t *l_tx_data = (dap_tx_data_t*) l_list_out_info_tmp->data;
                        if(l_tx_data) {
                            // get token from prev tx
                            memcpy(l_tx_data->token_ticker, l_tx_data_prev->token_ticker,
                                    sizeof(l_tx_data->token_ticker));
                            dap_chain_datum_t *l_datum_prev = get_prev_tx(l_tx_data_prev);
                            dap_chain_datum_tx_t *l_tx_prev =
                                    l_datum_prev ? (dap_chain_datum_tx_t*) l_datum_prev->data : NULL;

                            // find OUT items in prev datum
                            dap_list_t *l_list_out_prev_items = dap_chain_datum_tx_items_get(l_tx_prev,
                                    TX_ITEM_TYPE_OUT, NULL);
                            // find OUT item for IN item;
                            dap_list_t *l_list_out_prev_item = dap_list_nth(l_list_out_prev_items,
                                    l_tx_in->header.tx_out_prev_idx);
                            dap_chain_tx_out_t *l_tx_prev_out =
                                    l_list_out_prev_item ?
                                                           (dap_chain_tx_out_t*) l_list_out_prev_item->data :
                                                           NULL;
                            if(l_tx_prev_out && !memcmp(&l_tx_prev_out->addr, a_addr, sizeof(dap_chain_addr_t)))
                                l_tx_data->is_use_all_cur_out = true;

                        }
                        l_list_out_info_tmp = dap_list_next(l_list_out_info_tmp);
                    }
                }
                l_list_in_items_tmp = dap_list_next(l_list_in_items_tmp);
            }
            // find prev OUT items for IN items
            dap_list_t *l_list_in_items2_tmp = l_list_in_items; // go to begin of list
            while(l_list_in_items2_tmp) {
                const dap_chain_tx_in_t *l_tx_in = (const dap_chain_tx_in_t*) l_list_in_items2_tmp->data;
                dap_chain_hash_fast_t tx_prev_hash = l_tx_in->header.tx_prev_hash;
                // if first transaction - empty prev OUT item
                if(dap_hash_fast_is_blank(&tx_prev_hash)) {

                    dap_tx_data_t *l_tx_data = NULL;
                    dap_list_t *l_list_out_info_tmp = l_list_out_info;
                    while(l_list_out_info_tmp) {
                        l_tx_data = (dap_tx_data_t*) l_list_out_info_tmp->data;
                        if(l_tx_data->token_ticker[0])
                            break;
                        l_list_out_info_tmp = dap_list_next(l_list_out_info_tmp);
                    }

                    // add emit info to ret string
                    if(l_tx_data && !memcmp(&l_tx_data->addr, a_addr, sizeof(dap_chain_addr_t))) {
                        dap_list_t *l_records_tmp = l_records_out;
                        while(l_records_tmp) {
                            char *tx_hash_str;
                            if(!dap_strcmp(a_hash_out_type,"hex"))
                                tx_hash_str = dap_strdup( l_tx_data->tx_hash_str);
                            else
                                tx_hash_str = dap_enc_base58_from_hex_str_to_str( l_tx_data->tx_hash_str);
                            const dap_chain_tx_out_t *l_tx_out = (const dap_chain_tx_out_t*) l_records_tmp->data;
<<<<<<< HEAD
                            dap_chain_history_add_data(l_history, &l_tx_data->tx_hash, TYPE_TRANSACTION_EMIT,
                                                       l_tx_data->token_ticker, l_tx_out->header.value, NULL, NULL, NULL);
//                            dap_string_append_printf(l_str_out, "tx hash %s \n emit %lu %s\n",
//                                    l_tx_data->tx_hash_str,
//                                    l_tx_out->header.value,
//                                    l_tx_data->token_ticker);
=======

                            if(!dap_strcmp(a_hash_out_type,"hex")){
                            dap_string_append_printf(l_str_out, "tx hash %s \n emit %lu %s\n",
                                    tx_hash_str,//l_tx_data->tx_hash_str,
                                    l_tx_out->header.value,
                                    l_tx_data->token_ticker);
                            }
                            else {
                                dap_string_append_printf(l_str_out, "tx hash %s \n emit %lu %s\n",
                                        l_tx_data->tx_hash_str,
                                        l_tx_out->header.value,
                                        l_tx_data->token_ticker);
                            }
                            DAP_DELETE(tx_hash_str);
>>>>>>> e1b8580b
                            l_records_tmp = dap_list_next(l_records_tmp);
                        }
                    }
                    //dap_list_free(l_records_out);
                }
                // in other transactions except first one
                else {
                    //find prev OUT item
                    dap_tx_data_t *l_tx_data_prev = NULL;
                    HASH_FIND(hh, l_tx_data_hash, &tx_prev_hash, sizeof(dap_chain_hash_fast_t), l_tx_data_prev);
                    if(l_tx_data_prev != NULL) {
                        char *l_src_str = NULL;
                        bool l_src_str_is_cur = false;

                        dap_tx_data_t *l_tx_data = NULL;
                        dap_list_t *l_list_out_info_tmp = l_list_out_info;
                        while(l_list_out_info_tmp) {
                            l_tx_data = (dap_tx_data_t*) l_list_out_info_tmp->data;
                            if(l_tx_data->token_ticker[0])
                                break;
                            l_list_out_info_tmp = dap_list_next(l_list_out_info_tmp);
                        }
                        if(l_tx_data) {
                            // get token from prev tx
                            memcpy(l_tx_data->token_ticker, l_tx_data_prev->token_ticker,
                                    sizeof(l_tx_data->token_ticker));

                            dap_chain_datum_t *l_datum_prev = get_prev_tx(l_tx_data_prev);
                            dap_chain_datum_tx_t *l_tx_prev =
                                    l_datum_prev ? (dap_chain_datum_tx_t*) l_datum_prev->data : NULL;

                            // find OUT items in prev datum
                            dap_list_t *l_list_out_prev_items = dap_chain_datum_tx_items_get(l_tx_prev,
                                    TX_ITEM_TYPE_OUT, NULL);
                            // find OUT item for IN item;
                            dap_list_t *l_list_out_prev_item = dap_list_nth(l_list_out_prev_items,
                                    l_tx_in->header.tx_out_prev_idx);
                            dap_chain_tx_out_t *l_tx_prev_out =
                                    l_list_out_prev_item ?
                                                           (dap_chain_tx_out_t*) l_list_out_prev_item->data :
                                                           NULL;
                            // if use src addr
                            bool l_is_use_src_addr = false;
                            // find source addrs
                            dap_string_t *l_src_addr = dap_string_new(NULL);
                            {
                                // find IN items in prev datum - for get destination addr
                                dap_list_t *l_list_in_prev_items = dap_chain_datum_tx_items_get(l_tx_prev,
                                        TX_ITEM_TYPE_IN, NULL);
                                dap_list_t *l_list_tmp = l_list_in_prev_items;
                                while(l_list_tmp) {
                                    dap_chain_tx_in_t *l_tx_prev_in = l_list_tmp->data;
                                    dap_chain_hash_fast_t l_tx_prev_prev_hash =
                                            l_tx_prev_in->header.tx_prev_hash;
                                    //find prev OUT item
                                    dap_tx_data_t *l_tx_data_prev_prev = NULL;
                                    HASH_FIND(hh, l_tx_data_hash, &l_tx_prev_prev_hash,
                                            sizeof(dap_chain_hash_fast_t), l_tx_data_prev_prev);
                                    if(l_tx_data_prev_prev) {
                                        // if use src addr
                                        if(l_tx_data_prev_prev &&
                                                !memcmp(&l_tx_data_prev_prev->addr, a_addr,
                                                        sizeof(dap_chain_addr_t)))
                                            l_is_use_src_addr = true;
                                        char *l_str = dap_chain_addr_to_str(&l_tx_data_prev_prev->addr);
                                        if(l_src_addr->len > 0)
                                            dap_string_append_printf(l_src_addr, "\n   %s", l_str);
                                        else
                                            dap_string_append_printf(l_src_addr, "%s", l_str); // first record
                                        DAP_DELETE(l_str);
                                    }
                                    l_list_tmp = dap_list_next(l_list_tmp);
                                }
                            }

                            l_src_str_is_cur = l_is_use_src_addr;
                            if(l_src_addr->len <= 1) {
                                l_src_str =
                                        (l_tx_data) ? dap_chain_addr_to_str(&l_tx_data->addr) :
                                        NULL;
                                if(l_tx_prev_out && !memcmp(&l_tx_prev_out->addr, a_addr, sizeof(dap_chain_addr_t)))
                                    l_src_str_is_cur = true;
                                dap_string_free(l_src_addr, true);
                            }
                            else
                                l_src_str = dap_string_free(l_src_addr, false);
<<<<<<< HEAD
                            if(l_is_use_src_addr && !l_is_use_dst_addr) {
                                dap_chain_history_add_data(l_history, &l_tx_data->tx_hash,
                                                           TYPE_TRANSACTION_TRANSLATION_IN_SEND,l_tx_data->token_ticker,
                                                           l_tx_prev_out->header.value, l_tx->header.ts_created,
                                                           &l_tx_data->addr, &l_tx_prev_out->addr);
//                                dap_string_append_printf(l_str_out,
//                                        "tx hash %s \n %s in send  %lu %s from %s\n to %s\n",
//                                        l_tx_data->tx_hash_str,
//                                        l_time_str ? l_time_str : "",
//                                        l_tx_prev_out->header.value,
//                                        l_tx_data->token_ticker,
//                                        l_src_str ? l_src_str : "",
//                                        l_dst_to_str);
                            } else if(l_is_use_dst_addr && !l_is_use_src_addr) {
                                if(!l_src_str_is_cur)
                                    dap_chain_history_add_data(l_history, &l_tx_data->tx_hash,
                                                               TYPE_TRANSACTION_TRANSLATION_IN_RECV,l_tx_data->token_ticker,
                                                               l_tx_prev_out->header.value, l_tx->header.ts_created,
                                                               &l_tx_data->addr, NULL);
//                                    dap_string_append_printf(l_str_out,
//                                            "tx hash %s \n %s in recv %lu %s from %s\n",
//                                            l_tx_data->tx_hash_str,
//                                            l_time_str ? l_time_str : "",
//                                            l_tx_prev_out->header.value,
//                                            l_tx_data->token_ticker,
//                                            l_src_str ? l_src_str : "");
=======

                            if(l_tx_prev_out) {
                                char *l_dst_to_str = dap_chain_addr_to_str(&l_tx_prev_out->addr);
                                // if use dst addr
                                bool l_is_use_dst_addr = false;
                                if(!memcmp(&l_tx_prev_out->addr, a_addr, sizeof(dap_chain_addr_t)))
                                    l_is_use_dst_addr = true;
                                char *tx_hash_str;
                                if(!dap_strcmp(a_hash_out_type, "hex"))
                                    tx_hash_str = dap_strdup(l_tx_data->tx_hash_str);
                                else
                                    tx_hash_str = dap_enc_base58_from_hex_str_to_str(l_tx_data->tx_hash_str);
                                if(l_is_use_src_addr && !l_is_use_dst_addr) {
                                    dap_string_append_printf(l_str_out,
                                            "tx hash %s \n %s in send  %lu %s from %s\n to %s\n",
                                            tx_hash_str,//l_tx_data->tx_hash_str,
                                            l_time_str ? l_time_str : "",
                                            l_tx_prev_out->header.value,
                                            l_tx_data->token_ticker,
                                            l_src_str ? l_src_str : "",
                                            l_dst_to_str);
                                } else if(l_is_use_dst_addr && !l_is_use_src_addr) {
                                    if(!l_src_str_is_cur)
                                        dap_string_append_printf(l_str_out,
                                                "tx hash %s \n %s in recv %lu %s from %s\n",
                                                tx_hash_str,//l_tx_data->tx_hash_str,
                                                l_time_str ? l_time_str : "",
                                                l_tx_prev_out->header.value,
                                                l_tx_data->token_ticker,
                                                l_src_str ? l_src_str : "");
                                }
                                DAP_DELETE(tx_hash_str);
                                DAP_DELETE(l_dst_to_str);
>>>>>>> e1b8580b
                            }
                            dap_list_free(l_list_out_prev_items);
                        }

                        // OUT items
                        dap_list_t *l_records_tmp = l_records_out;
                        while(l_records_tmp) {

                            const dap_chain_tx_out_t *l_tx_out = (const dap_chain_tx_out_t*) l_records_tmp->data;

                            if(l_tx_data->is_use_all_cur_out
                                    || !memcmp(&l_tx_out->addr, a_addr, sizeof(dap_chain_addr_t))) {

                                char *l_addr_str = (l_tx_out) ? dap_chain_addr_to_str(&l_tx_out->addr) : NULL;

                                char *tx_hash_str;
                                if(!dap_strcmp(a_hash_out_type, "hex"))
                                    tx_hash_str = dap_strdup(l_tx_data->tx_hash_str);
                                else
                                    tx_hash_str = dap_enc_base58_from_hex_str_to_str(l_tx_data->tx_hash_str);
                                if(!memcmp(&l_tx_out->addr, a_addr, sizeof(dap_chain_addr_t))) {
                                    if(!l_src_str_is_cur)
<<<<<<< HEAD
                                        dap_chain_history_add_data(l_history, &l_tx_data->tx_hash,
                                                                   TYPE_TRANSACTION_TRANSLATION_RECV,
                                                                   l_tx_data_prev->token_ticker, l_tx_out->header.value,
                                                                   l_tx->header.ts_created, &l_tx_data->addr, NULL);
//                                        dap_string_append_printf(l_str_out,
//                                                "tx hash %s \n %s recv %lu %s from %s\n",
//                                                l_tx_data->tx_hash_str,
//                                                l_time_str ? l_time_str : "",
//                                                l_tx_out->header.value,
//                                                l_tx_data_prev->token_ticker,
//                                                l_src_str ? l_src_str : "?");
=======
                                        dap_string_append_printf(l_str_out,
                                                "tx hash %s \n %s recv %lu %s from %s\n",
                                                tx_hash_str,//l_tx_data->tx_hash_str,
                                                l_time_str ? l_time_str : "",
                                                l_tx_out->header.value,
                                                l_tx_data_prev->token_ticker,
                                                l_src_str ? l_src_str : "?");
>>>>>>> e1b8580b
                                    // break search prev OUT items for IN items
                                    l_list_in_items2_tmp = NULL;
                                }
                                else {
<<<<<<< HEAD
                                    dap_chain_history_add_data(l_history, &l_tx_data->tx_hash,
                                                               TYPE_TRANSACTION_TRANSLATION_SEND,
                                                               l_tx_data_prev->token_ticker, l_tx_out->header.value,
                                                               l_tx->header.ts_created, &l_tx_out->addr, NULL);
//                                    dap_string_append_printf(l_str_out,
//                                            "tx hash %s \n %s send %lu %s to %s\n",
//                                            l_tx_data->tx_hash_str,
//                                            l_time_str ? l_time_str : "",
//                                            l_tx_out->header.value,
//                                            l_tx_data_prev->token_ticker,
//                                            l_addr_str ? l_addr_str : "");
=======
                                    dap_string_append_printf(l_str_out,
                                            "tx hash %s \n %s send %lu %s to %s\n",
                                            tx_hash_str,//l_tx_data->tx_hash_str,
                                            l_time_str ? l_time_str : "",
                                            l_tx_out->header.value,
                                            l_tx_data_prev->token_ticker,
                                            l_addr_str ? l_addr_str : "");
>>>>>>> e1b8580b
                                    l_list_in_items2_tmp = NULL;
                                }
                                DAP_DELETE(tx_hash_str);
                                DAP_DELETE(l_addr_str);
                            }

                            l_records_tmp = dap_list_next(l_records_tmp);
                        }
                        //dap_list_free(l_records_out);
                        DAP_DELETE(l_src_str);

                    }
                }
                l_list_in_items2_tmp = dap_list_next(l_list_in_items2_tmp);
            }
    //                l_list_in_items_tmp = dap_list_next(l_list_in_items_tmp);
    //            }
        }

        if(l_list_tx_token)
            dap_list_free(l_list_tx_token);
        if(l_list_out_items)
            dap_list_free(l_list_out_items);
        if(l_list_in_items)
            dap_list_free(l_list_in_items);
        dap_list_free(l_records_out);
        dap_list_free(l_list_out_info);
        DAP_DELETE(l_time_str);

        // go to next transaction
        l_atom = a_chain->callback_atom_iter_get_next(l_atom_iter);
        l_atom_size = l_atom ? a_chain->callback_atom_get_size(l_atom) : 0;
    }

    // delete hashes
    dap_tx_data_t *l_iter_current, *l_item_tmp;
    HASH_ITER(hh, l_tx_data_hash , l_iter_current, l_item_tmp)
    {
        // delete datum
        DAP_DELETE(l_iter_current->datum);
        // delete struct
        DAP_DELETE(l_iter_current);
        HASH_DEL(l_tx_data_hash, l_iter_current);
    }

    return l_history;
}

void dap_chain_history_add_data(dap_chain_history_t *a_history, const dap_chain_hash_fast_t *a_tx_hash,
                                const dap_chain_type_transaction_in_history_t a_type_transaction,
                                const char *a_token_ticker, const uint64_t a_amount, const time_t a_time,
                                const dap_chain_addr_t *a_addr_src, const dap_chain_addr_t *a_addr_dst){
    dap_chain_history_t *l_new_history = DAP_NEW(dap_chain_history_t);
    l_new_history->tx_hash = a_tx_hash;
    l_new_history->type_transaction = a_type_transaction;
    l_new_history->token_ticker = dap_strdup(a_token_ticker);
    l_new_history->amount = a_amount;
    l_new_history->time = a_time;
    l_new_history->addr_src = DAP_NEW(dap_chain_addr_t);
    memcpy(l_new_history->addr_src, a_addr_src, sizeof(dap_chain_addr_t));
    l_new_history->addr_dst = DAP_NEW(dap_chain_addr_t);
    memcpy(l_new_history->addr_dst, a_addr_dst, sizeof(dap_chain_addr_t));
    LL_APPEND(a_history, l_new_history);
}
void dap_chain_history_free(dap_chain_history_t *a_history){
    dap_chain_history_t *l_element, *l_tmp;
    LL_FOREACH_SAFE(a_history, l_element, l_tmp){
        DAP_FREE(a_history->addr_src);
        DAP_FREE(a_history->addr_dst);
        DAP_FREE(a_history->token_ticker);
        LL_DELETE(a_history, l_element);
    }
}<|MERGE_RESOLUTION|>--- conflicted
+++ resolved
@@ -313,34 +313,41 @@
     LL_FOREACH(l_history, l_element){
         char tmp[512];
         dap_chain_hash_fast_to_str(l_element->tx_hash, tmp, 512);
+        char *l_tmp_tx_hash_str;
+        if (strcmp(a_hash_out_type, "hex") == 0){
+            l_tmp_tx_hash_str = dap_strdup(tmp);
+        } else {
+            l_tmp_tx_hash_str = dap_enc_base58_from_hex_str_to_str(tmp);
+        }
         switch (l_element->type_transaction) {
         case TYPE_TRANSACTION_EMIT:
             dap_string_append_printf(l_str_out, "tx hash %s \n emit %lu %s\n",
-                                     tmp,
+                                     l_tmp_tx_hash_str,
                                      l_element->amount,
                                      l_element->token_ticker);
             break;
         case TYPE_TRANSACTION_TRANSLATION_IN_SEND:
                 dap_string_append_printf(l_str_out, "tx hash %s \n %s in send  %lu %s from %s\n to %s\n",
-                tmp, asctime(localtime(&l_element->time)), l_element->amount, l_element->token_ticker,
+                l_tmp_tx_hash_str, asctime(localtime(&l_element->time)), l_element->amount, l_element->token_ticker,
                 dap_chain_addr_to_str(l_element->addr_src), dap_chain_addr_to_str(l_element->addr_dst));
             break;
         case TYPE_TRANSACTION_TRANSLATION_IN_RECV:
             dap_string_append_printf(l_str_out,"tx hash %s \n %s in recv %lu %s from %s\n",
-                                     tmp, asctime(localtime(&l_element->time)), l_element->amount, l_element->token_ticker,
+                                     l_tmp_tx_hash_str, asctime(localtime(&l_element->time)), l_element->amount, l_element->token_ticker,
                                      dap_chain_addr_to_str(l_element->addr_src));
             break;
         case TYPE_TRANSACTION_TRANSLATION_RECV:
             dap_string_append_printf(l_str_out, "tx hash %s \n %s recv %lu %s from %s\n",
-                                     tmp, asctime(localtime(&l_element->time)), l_element->amount, l_element->token_ticker,
+                                     l_tmp_tx_hash_str, asctime(localtime(&l_element->time)), l_element->amount, l_element->token_ticker,
                                      dap_chain_addr_to_str(l_element->addr_src));
             break;
         case TYPE_TRANSACTION_TRANSLATION_SEND:
             dap_string_append_printf(l_str_out, "tx hash %s \n %s send %lu %s to %s\n",
-                                     tmp, asctime(localtime(&l_element->time)), l_element->amount, l_element->token_ticker,
+                                     l_tmp_tx_hash_str, asctime(localtime(&l_element->time)), l_element->amount, l_element->token_ticker,
                                      dap_chain_addr_to_str(l_element->addr_src));
             break;
         }
+        DAP_FREE(l_tmp_tx_hash_str);
     }
     // if no history
     if(!l_str_out->len)
@@ -492,35 +499,9 @@
                     if(l_tx_data && !memcmp(&l_tx_data->addr, a_addr, sizeof(dap_chain_addr_t))) {
                         dap_list_t *l_records_tmp = l_records_out;
                         while(l_records_tmp) {
-                            char *tx_hash_str;
-                            if(!dap_strcmp(a_hash_out_type,"hex"))
-                                tx_hash_str = dap_strdup( l_tx_data->tx_hash_str);
-                            else
-                                tx_hash_str = dap_enc_base58_from_hex_str_to_str( l_tx_data->tx_hash_str);
                             const dap_chain_tx_out_t *l_tx_out = (const dap_chain_tx_out_t*) l_records_tmp->data;
-<<<<<<< HEAD
                             dap_chain_history_add_data(l_history, &l_tx_data->tx_hash, TYPE_TRANSACTION_EMIT,
                                                        l_tx_data->token_ticker, l_tx_out->header.value, NULL, NULL, NULL);
-//                            dap_string_append_printf(l_str_out, "tx hash %s \n emit %lu %s\n",
-//                                    l_tx_data->tx_hash_str,
-//                                    l_tx_out->header.value,
-//                                    l_tx_data->token_ticker);
-=======
-
-                            if(!dap_strcmp(a_hash_out_type,"hex")){
-                            dap_string_append_printf(l_str_out, "tx hash %s \n emit %lu %s\n",
-                                    tx_hash_str,//l_tx_data->tx_hash_str,
-                                    l_tx_out->header.value,
-                                    l_tx_data->token_ticker);
-                            }
-                            else {
-                                dap_string_append_printf(l_str_out, "tx hash %s \n emit %lu %s\n",
-                                        l_tx_data->tx_hash_str,
-                                        l_tx_out->header.value,
-                                        l_tx_data->token_ticker);
-                            }
-                            DAP_DELETE(tx_hash_str);
->>>>>>> e1b8580b
                             l_records_tmp = dap_list_next(l_records_tmp);
                         }
                     }
@@ -607,71 +588,25 @@
                             }
                             else
                                 l_src_str = dap_string_free(l_src_addr, false);
-<<<<<<< HEAD
-                            if(l_is_use_src_addr && !l_is_use_dst_addr) {
-                                dap_chain_history_add_data(l_history, &l_tx_data->tx_hash,
-                                                           TYPE_TRANSACTION_TRANSLATION_IN_SEND,l_tx_data->token_ticker,
-                                                           l_tx_prev_out->header.value, l_tx->header.ts_created,
-                                                           &l_tx_data->addr, &l_tx_prev_out->addr);
-//                                dap_string_append_printf(l_str_out,
-//                                        "tx hash %s \n %s in send  %lu %s from %s\n to %s\n",
-//                                        l_tx_data->tx_hash_str,
-//                                        l_time_str ? l_time_str : "",
-//                                        l_tx_prev_out->header.value,
-//                                        l_tx_data->token_ticker,
-//                                        l_src_str ? l_src_str : "",
-//                                        l_dst_to_str);
-                            } else if(l_is_use_dst_addr && !l_is_use_src_addr) {
-                                if(!l_src_str_is_cur)
-                                    dap_chain_history_add_data(l_history, &l_tx_data->tx_hash,
-                                                               TYPE_TRANSACTION_TRANSLATION_IN_RECV,l_tx_data->token_ticker,
-                                                               l_tx_prev_out->header.value, l_tx->header.ts_created,
-                                                               &l_tx_data->addr, NULL);
-//                                    dap_string_append_printf(l_str_out,
-//                                            "tx hash %s \n %s in recv %lu %s from %s\n",
-//                                            l_tx_data->tx_hash_str,
-//                                            l_time_str ? l_time_str : "",
-//                                            l_tx_prev_out->header.value,
-//                                            l_tx_data->token_ticker,
-//                                            l_src_str ? l_src_str : "");
-=======
-
                             if(l_tx_prev_out) {
-                                char *l_dst_to_str = dap_chain_addr_to_str(&l_tx_prev_out->addr);
                                 // if use dst addr
                                 bool l_is_use_dst_addr = false;
                                 if(!memcmp(&l_tx_prev_out->addr, a_addr, sizeof(dap_chain_addr_t)))
                                     l_is_use_dst_addr = true;
-                                char *tx_hash_str;
-                                if(!dap_strcmp(a_hash_out_type, "hex"))
-                                    tx_hash_str = dap_strdup(l_tx_data->tx_hash_str);
-                                else
-                                    tx_hash_str = dap_enc_base58_from_hex_str_to_str(l_tx_data->tx_hash_str);
                                 if(l_is_use_src_addr && !l_is_use_dst_addr) {
-                                    dap_string_append_printf(l_str_out,
-                                            "tx hash %s \n %s in send  %lu %s from %s\n to %s\n",
-                                            tx_hash_str,//l_tx_data->tx_hash_str,
-                                            l_time_str ? l_time_str : "",
-                                            l_tx_prev_out->header.value,
-                                            l_tx_data->token_ticker,
-                                            l_src_str ? l_src_str : "",
-                                            l_dst_to_str);
+                                    dap_chain_history_add_data(l_history, &l_tx_data->tx_hash,
+                                                               TYPE_TRANSACTION_TRANSLATION_IN_SEND,l_tx_data->token_ticker,
+                                                               l_tx_prev_out->header.value, l_tx->header.ts_created,
+                                                               &l_tx_data->addr, &l_tx_prev_out->addr);
                                 } else if(l_is_use_dst_addr && !l_is_use_src_addr) {
                                     if(!l_src_str_is_cur)
-                                        dap_string_append_printf(l_str_out,
-                                                "tx hash %s \n %s in recv %lu %s from %s\n",
-                                                tx_hash_str,//l_tx_data->tx_hash_str,
-                                                l_time_str ? l_time_str : "",
-                                                l_tx_prev_out->header.value,
-                                                l_tx_data->token_ticker,
-                                                l_src_str ? l_src_str : "");
+                                        dap_chain_history_add_data(l_history, &l_tx_data->tx_hash,
+                                                                   TYPE_TRANSACTION_TRANSLATION_IN_RECV,l_tx_data->token_ticker,
+                                                                   l_tx_prev_out->header.value, l_tx->header.ts_created,
+                                                                   &l_tx_data->addr, NULL);
                                 }
-                                DAP_DELETE(tx_hash_str);
-                                DAP_DELETE(l_dst_to_str);
->>>>>>> e1b8580b
+                                dap_list_free(l_list_out_prev_items);
                             }
-                            dap_list_free(l_list_out_prev_items);
-                        }
 
                         // OUT items
                         dap_list_t *l_records_tmp = l_records_out;
@@ -682,72 +617,30 @@
                             if(l_tx_data->is_use_all_cur_out
                                     || !memcmp(&l_tx_out->addr, a_addr, sizeof(dap_chain_addr_t))) {
 
-                                char *l_addr_str = (l_tx_out) ? dap_chain_addr_to_str(&l_tx_out->addr) : NULL;
-
-                                char *tx_hash_str;
-                                if(!dap_strcmp(a_hash_out_type, "hex"))
-                                    tx_hash_str = dap_strdup(l_tx_data->tx_hash_str);
-                                else
-                                    tx_hash_str = dap_enc_base58_from_hex_str_to_str(l_tx_data->tx_hash_str);
+
                                 if(!memcmp(&l_tx_out->addr, a_addr, sizeof(dap_chain_addr_t))) {
                                     if(!l_src_str_is_cur)
-<<<<<<< HEAD
                                         dap_chain_history_add_data(l_history, &l_tx_data->tx_hash,
                                                                    TYPE_TRANSACTION_TRANSLATION_RECV,
                                                                    l_tx_data_prev->token_ticker, l_tx_out->header.value,
                                                                    l_tx->header.ts_created, &l_tx_data->addr, NULL);
-//                                        dap_string_append_printf(l_str_out,
-//                                                "tx hash %s \n %s recv %lu %s from %s\n",
-//                                                l_tx_data->tx_hash_str,
-//                                                l_time_str ? l_time_str : "",
-//                                                l_tx_out->header.value,
-//                                                l_tx_data_prev->token_ticker,
-//                                                l_src_str ? l_src_str : "?");
-=======
-                                        dap_string_append_printf(l_str_out,
-                                                "tx hash %s \n %s recv %lu %s from %s\n",
-                                                tx_hash_str,//l_tx_data->tx_hash_str,
-                                                l_time_str ? l_time_str : "",
-                                                l_tx_out->header.value,
-                                                l_tx_data_prev->token_ticker,
-                                                l_src_str ? l_src_str : "?");
->>>>>>> e1b8580b
                                     // break search prev OUT items for IN items
                                     l_list_in_items2_tmp = NULL;
                                 }
                                 else {
-<<<<<<< HEAD
                                     dap_chain_history_add_data(l_history, &l_tx_data->tx_hash,
                                                                TYPE_TRANSACTION_TRANSLATION_SEND,
                                                                l_tx_data_prev->token_ticker, l_tx_out->header.value,
                                                                l_tx->header.ts_created, &l_tx_out->addr, NULL);
-//                                    dap_string_append_printf(l_str_out,
-//                                            "tx hash %s \n %s send %lu %s to %s\n",
-//                                            l_tx_data->tx_hash_str,
-//                                            l_time_str ? l_time_str : "",
-//                                            l_tx_out->header.value,
-//                                            l_tx_data_prev->token_ticker,
-//                                            l_addr_str ? l_addr_str : "");
-=======
-                                    dap_string_append_printf(l_str_out,
-                                            "tx hash %s \n %s send %lu %s to %s\n",
-                                            tx_hash_str,//l_tx_data->tx_hash_str,
-                                            l_time_str ? l_time_str : "",
-                                            l_tx_out->header.value,
-                                            l_tx_data_prev->token_ticker,
-                                            l_addr_str ? l_addr_str : "");
->>>>>>> e1b8580b
                                     l_list_in_items2_tmp = NULL;
                                 }
-                                DAP_DELETE(tx_hash_str);
-                                DAP_DELETE(l_addr_str);
                             }
 
                             l_records_tmp = dap_list_next(l_records_tmp);
                         }
                         //dap_list_free(l_records_out);
                         DAP_DELETE(l_src_str);
-
+                        }
                     }
                 }
                 l_list_in_items2_tmp = dap_list_next(l_list_in_items2_tmp);
@@ -801,6 +694,7 @@
     memcpy(l_new_history->addr_dst, a_addr_dst, sizeof(dap_chain_addr_t));
     LL_APPEND(a_history, l_new_history);
 }
+
 void dap_chain_history_free(dap_chain_history_t *a_history){
     dap_chain_history_t *l_element, *l_tmp;
     LL_FOREACH_SAFE(a_history, l_element, l_tmp){
