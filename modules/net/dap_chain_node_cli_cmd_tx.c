/*
 * Authors:
 * Alexander Lysikov <alexander.lysikov@demlabs.net>
 * DeM Labs Inc.   https://demlabs.net
 * Kelvin Project https://github.com/kelvinblockchain
 * Copyright  (c) 2019
 * All rights reserved.

 This file is part of DAP (Deus Applications Prototypes) the open source project

 DAP (Deus Applicaions Prototypes) is free software: you can redistribute it and/or modify
 it under the terms of the GNU General Public License as published by
 the Free Software Foundation, either version 3 of the License, or
 (at your option) any later version.

 DAP is distributed in the hope that it will be useful,
 but WITHOUT ANY WARRANTY; without even the implied warranty of
 MERCHANTABILITY or FITNESS FOR A PARTICULAR PURPOSE.  See the
 GNU General Public License for more details.

 You should have received a copy of the GNU General Public License
 along with any DAP based project.  If not, see <http://www.gnu.org/licenses/>.
 */

#include <stdbool.h>
#include <stddef.h>
#include <pthread.h>

#include "dap_chain_wallet.h"
#include "dap_common.h"
#include "dap_enc_base58.h"
#include "dap_strfuncs.h"
#include "dap_string.h"
#include "dap_list.h"
#include "dap_hash.h"
#include "dap_time.h"

#include "dap_chain_cell.h"
#include "dap_chain_datum.h"
#include "dap_chain_datum_token.h"
#include "dap_chain_datum_decree.h"
#include "dap_chain_datum_tx_items.h"
#include "dap_chain_node_cli.h"
#include "dap_chain_node_cli_cmd_tx.h"
#include "dap_chain_net_tx.h"
#include "dap_chain_mempool.h"

#define LOG_TAG "chain_node_cli_cmd_tx"

#include "uthash.h"
// for dap_db_history_filter()
typedef struct dap_tx_data {
    dap_chain_hash_fast_t tx_hash;
    char token_ticker[DAP_CHAIN_TICKER_SIZE_MAX];
    dap_chain_datum_t *datum;
    UT_hash_handle hh;
    //useless
    char tx_hash_str[70];
    dap_chain_addr_t addr;
} dap_tx_data_t;

typedef struct dap_chain_tx_hash_processed_ht{
    dap_chain_hash_fast_t hash;
    UT_hash_handle hh;
}dap_chain_tx_hash_processed_ht_t;


/**
 * @brief s_chain_tx_hash_processed_ht_free
 * free l_current_hash->hash, l_current_hash, l_hash_processed
 * @param l_hash_processed dap_chain_tx_hash_processed_ht_t
 */
static void s_dap_chain_tx_hash_processed_ht_free(dap_chain_tx_hash_processed_ht_t **l_hash_processed)
{
    if (!l_hash_processed || !*l_hash_processed)
        return;
    dap_chain_tx_hash_processed_ht_t *l_tmp, *l_current_hash;
    HASH_ITER(hh, *l_hash_processed, l_current_hash, l_tmp) {
        HASH_DEL(*l_hash_processed, l_current_hash);
        DAP_FREE(l_current_hash);
    }
}

/**
 * @brief _dap_chain_datum_tx_out_data
 *
 * @param a_datum
 * @param a_ledger
 * @param a_str_out
 * @param a_hash_out_type
 * @param save_processed_tx
 * @param a_tx_hash_processed
 * @param l_tx_num
 */

static bool s_dap_chain_datum_tx_out_data(dap_chain_datum_tx_t *a_datum,
                                          dap_ledger_t *a_ledger,
                                          dap_string_t *a_str_out,
                                          const char *a_hash_out_type,
                                          dap_chain_hash_fast_t *a_tx_hash)
{
    const char *l_ticker = NULL;
    if (a_ledger) {
            l_ticker = dap_chain_ledger_tx_get_token_ticker_by_hash(a_ledger, a_tx_hash);
        if (!l_ticker)
            return false;
    }
    dap_chain_datum_dump_tx(a_datum, l_ticker, a_str_out, a_hash_out_type, a_tx_hash);
    return true;
}

/**
 * @brief dap_db_history_tx
 * Get data according the history log
 *
 * return history string
 * @param a_tx_hash
 * @param a_chain
 * @param a_hash_out_type
 * @return char*
 */
char* dap_db_history_tx(dap_chain_hash_fast_t* a_tx_hash, dap_chain_t * a_chain, const char *a_hash_out_type)
{
    if (!a_chain->callback_datum_find_by_hash) {
        log_it(L_WARNING, "Not defined callback_datum_find_by_hash for chain \"%s\"", a_chain->name);
        return NULL;
    }

    dap_string_t *l_str_out = dap_string_new(NULL);
    dap_hash_fast_t l_atom_hash = {};
    int l_ret_code = 0;
    dap_chain_datum_t *l_datum = a_chain->callback_datum_find_by_hash(a_chain, a_tx_hash, &l_atom_hash, &l_ret_code);
    dap_chain_datum_tx_t *l_tx = l_datum  && l_datum->header.type_id == DAP_CHAIN_DATUM_TX ?
                                 (dap_chain_datum_tx_t *)l_datum->data : NULL;

    if (l_tx) {
        char *l_atom_hash_str = dap_strcmp(a_hash_out_type, "hex")
                ? dap_enc_base58_encode_hash_to_str(&l_atom_hash)
                : dap_chain_hash_fast_to_str_new(&l_atom_hash);
        const char *l_tx_token_ticker = dap_chain_ledger_tx_get_token_ticker_by_hash(a_chain->ledger, a_tx_hash);
        dap_string_append_printf(l_str_out, "%s TX with atom %s (ret_code %d)\n", l_tx_token_ticker ? "ACCEPTED" : "DECLINED",
                                                                    l_atom_hash_str, l_ret_code);
        DAP_DELETE(l_atom_hash_str);
        dap_chain_datum_dump_tx(l_tx, l_tx_token_ticker, l_str_out, a_hash_out_type, a_tx_hash);
    } else {
        char *l_tx_hash_str = dap_strcmp(a_hash_out_type, "hex")
                ? dap_enc_base58_encode_hash_to_str(a_tx_hash)
                : dap_chain_hash_fast_to_str_new(a_tx_hash);
        dap_string_append_printf(l_str_out, "TX hash %s not founds in chains", l_tx_hash_str);
        DAP_DELETE(l_tx_hash_str);
    }
    return l_str_out ? dap_string_free(l_str_out, false) : NULL;
}

static void s_tx_header_print(dap_string_t *a_str_out, dap_chain_tx_hash_processed_ht_t **a_tx_data_ht,
                              dap_chain_datum_tx_t *a_tx, dap_hash_fast_t *a_atom_hash,
                              const char *a_hash_out_type, dap_ledger_t *a_ledger,
                              dap_chain_hash_fast_t *a_tx_hash, int a_ret_code)
{
    bool l_declined = false;
    // transaction time
    char l_time_str[32] = "unknown";                                /* Prefill string */
    if (a_tx->header.ts_created) {
        uint64_t l_ts = a_tx->header.ts_created;
        dap_ctime_r(&l_ts, l_time_str);                             /* Convert ts to  Sat May 17 01:17:08 2014 */
    }
    dap_chain_tx_hash_processed_ht_t *l_tx_data = NULL;
    HASH_FIND(hh, *a_tx_data_ht, a_tx_hash, sizeof(*a_tx_hash), l_tx_data);
    if (l_tx_data)  // this tx already present in ledger (double)
        l_declined = true;
    else {
        l_tx_data = DAP_NEW_Z(dap_chain_tx_hash_processed_ht_t);
        l_tx_data->hash = *a_tx_hash;
        HASH_ADD(hh, *a_tx_data_ht, hash, sizeof(*a_tx_hash), l_tx_data);
        const char *l_token_ticker = dap_chain_ledger_tx_get_token_ticker_by_hash(a_ledger, a_tx_hash);
        if (!l_token_ticker)
            l_declined = true;
    }
    char *l_tx_hash_str, *l_atom_hash_str;
    if (!dap_strcmp(a_hash_out_type, "hex")) {
        l_tx_hash_str = dap_chain_hash_fast_to_str_new(a_tx_hash);
        l_atom_hash_str = dap_chain_hash_fast_to_str_new(a_atom_hash);
    } else {
        l_tx_hash_str = dap_enc_base58_encode_hash_to_str(a_tx_hash);
        l_atom_hash_str = dap_enc_base58_encode_hash_to_str(a_atom_hash);
    }
    dap_string_append_printf(a_str_out, "%s TX hash %s with atom %s (ret code %d) \n\t%s", l_declined ? "DECLINED" : "ACCEPTED",
                                                                          l_tx_hash_str, l_atom_hash_str, a_ret_code, l_time_str);
    DAP_DELETE(l_tx_hash_str);
    DAP_DELETE(l_atom_hash_str);
}

/**
 * @brief dap_db_history_addr
 * Get data according the history log
 *
 * return history string
 * @param a_addr
 * @param a_chain
 * @param a_hash_out_type
 * @return char*
 */
char* dap_db_history_addr(dap_chain_addr_t *a_addr, dap_chain_t *a_chain, const char *a_hash_out_type)
{
    struct token_addr {
        const char token[DAP_CHAIN_TICKER_SIZE_MAX];
        dap_chain_addr_t addr;
    };

    dap_string_t *l_str_out = dap_string_new(NULL);
    dap_chain_tx_hash_processed_ht_t *l_tx_data_ht = NULL;
    dap_chain_net_t *l_net = dap_chain_net_by_id(a_chain->net_id);
    if (!l_net) {
        log_it(L_WARNING, "Can't find net by specified chain %s", a_chain->name);
        return NULL;
    }
    dap_ledger_t *l_ledger = l_net->pub.ledger;
    const char *l_native_ticker = l_net->pub.native_ticker;
    if (!a_chain->callback_datum_iter_create) {
        log_it(L_WARNING, "Not defined callback_datum_iter_create for chain \"%s\"", a_chain->name);
        return NULL;
    }
    // load transactions
    dap_chain_datum_iter_t *l_datum_iter = a_chain->callback_datum_iter_create(a_chain);

    for (dap_chain_datum_t *l_datum = a_chain->callback_datum_iter_get_first(l_datum_iter);
                            l_datum;
                            l_datum = a_chain->callback_datum_iter_get_next(l_datum_iter))
    {
        if (l_datum->header.type_id != DAP_CHAIN_DATUM_TX)
            // go to next datum
            continue;
        // it's a transaction
        dap_chain_datum_tx_t *l_tx = (dap_chain_datum_tx_t *)l_datum->data;
        dap_list_t *l_list_in_items = dap_chain_datum_tx_items_get(l_tx, TX_ITEM_TYPE_IN_ALL, NULL);
        if (!l_list_in_items) // a bad tx
            continue;
        // all in items should be from the same address
        dap_chain_addr_t *l_src_addr = NULL;
        bool l_base_tx = false;
        const char *l_noaddr_token = NULL;

        dap_hash_fast_t l_tx_hash;
        dap_hash_fast(l_tx, dap_chain_datum_tx_get_size(l_tx), &l_tx_hash);
        const char *l_src_token = dap_chain_ledger_tx_get_token_ticker_by_hash(l_ledger, &l_tx_hash);

        int l_src_subtype = DAP_CHAIN_TX_OUT_COND_SUBTYPE_UNDEFINED;
        for (dap_list_t *it = l_list_in_items; it; it = it->next) {
            dap_chain_hash_fast_t *l_tx_prev_hash;
            int l_tx_prev_out_idx;
            dap_chain_datum_tx_t *l_tx_prev = NULL;
            switch (*(byte_t *)it->data) {
            case TX_ITEM_TYPE_IN: {
                dap_chain_tx_in_t *l_tx_in = (dap_chain_tx_in_t *)it->data;
                l_tx_prev_hash = &l_tx_in->header.tx_prev_hash;
                l_tx_prev_out_idx = l_tx_in->header.tx_out_prev_idx;
            } break;
            case TX_ITEM_TYPE_IN_COND: {
                dap_chain_tx_in_cond_t *l_tx_in_cond = (dap_chain_tx_in_cond_t *)it->data;
                l_tx_prev_hash = &l_tx_in_cond->header.tx_prev_hash;
                l_tx_prev_out_idx = l_tx_in_cond->header.tx_out_prev_idx;
            } break;
            case TX_ITEM_TYPE_IN_EMS: {
                dap_chain_tx_in_ems_t *l_in_ems = (dap_chain_tx_in_ems_t *)it->data;
                l_base_tx = true;
                l_noaddr_token = l_in_ems->header.ticker;
            }
            default:
                continue;
            }

            dap_chain_datum_t *l_datum = a_chain->callback_datum_find_by_hash(a_chain, l_tx_prev_hash, NULL, NULL);
            l_tx_prev = l_datum  && l_datum->header.type_id == DAP_CHAIN_DATUM_TX ? (dap_chain_datum_tx_t *)l_datum->data : NULL;
            if (l_tx_prev) {
                uint8_t *l_prev_out_union = dap_chain_datum_tx_item_get_nth(l_tx_prev, TX_ITEM_TYPE_OUT_ALL, l_tx_prev_out_idx);
                if (!l_prev_out_union)
                    continue;
                switch (*l_prev_out_union) {
                case TX_ITEM_TYPE_OUT:
                    l_src_addr = &((dap_chain_tx_out_t *)l_prev_out_union)->addr;
                    break;
                case TX_ITEM_TYPE_OUT_EXT:
                    l_src_addr = &((dap_chain_tx_out_ext_t *)l_prev_out_union)->addr;
                    break;
                case TX_ITEM_TYPE_OUT_COND:
                    l_src_subtype = ((dap_chain_tx_out_cond_t *)l_prev_out_union)->header.subtype;
                    if (l_src_subtype == DAP_CHAIN_TX_OUT_COND_SUBTYPE_FEE)
                        l_noaddr_token = l_native_ticker;
                    else
                        l_noaddr_token = l_src_token;
                default:
                    break;
                }
            }
            if (l_src_addr && !dap_chain_addr_compare(l_src_addr, a_addr))
                break;  //it's not our addr
        }
        dap_list_free(l_list_in_items);

        // find OUT items
        bool l_header_printed = false;
        uint256_t l_fee_sum = {};
        dap_list_t *l_list_out_items = dap_chain_datum_tx_items_get(l_tx, TX_ITEM_TYPE_OUT_ALL, NULL);
        for (dap_list_t *it = l_list_out_items; it; it = it->next) {
            dap_chain_addr_t *l_dst_addr = NULL;
            uint8_t l_type = *(uint8_t *)it->data;
            uint256_t l_value;
            const char *l_dst_token = NULL;
            switch (l_type) {
            case TX_ITEM_TYPE_OUT:
                l_dst_addr = &((dap_chain_tx_out_t *)it->data)->addr;
                l_value = ((dap_chain_tx_out_t *)it->data)->header.value;
                l_dst_token = l_src_token;
                break;
            case TX_ITEM_TYPE_OUT_EXT:
                l_dst_addr = &((dap_chain_tx_out_ext_t *)it->data)->addr;
                l_value = ((dap_chain_tx_out_ext_t *)it->data)->header.value;
                l_dst_token = ((dap_chain_tx_out_ext_t *)it->data)->token;
                break;
            case TX_ITEM_TYPE_OUT_COND:
                l_value = ((dap_chain_tx_out_cond_t *)it->data)->header.value;
                if (((dap_chain_tx_out_cond_t *)it->data)->header.subtype == DAP_CHAIN_TX_OUT_COND_SUBTYPE_FEE) {
                    SUM_256_256(l_fee_sum, ((dap_chain_tx_out_cond_t *)it->data)->header.value, &l_fee_sum);
                    l_dst_token = l_native_ticker;
                } else
                    l_dst_token = l_src_token;
            default:
                break;
            }
            if (l_src_addr && l_dst_addr && dap_chain_addr_compare(l_dst_addr, l_src_addr) &&
                    dap_strcmp(l_dst_token, l_noaddr_token))
                continue;   // sent to self (coinback)
            if (l_src_addr && dap_chain_addr_compare(l_src_addr, a_addr) &&
                    dap_strcmp(l_dst_token, l_noaddr_token)) {
                if (!l_header_printed) {
                    s_tx_header_print(l_str_out, &l_tx_data_ht, l_tx, l_datum_iter->cur_atom_hash,
                                      a_hash_out_type, l_ledger, &l_tx_hash, l_datum_iter->ret_code);
                    l_header_printed = true;
                }
                const char *l_dst_addr_str = l_dst_addr ? dap_chain_addr_to_str(l_dst_addr)
                                                        : dap_chain_tx_out_cond_subtype_to_str(
                                                              ((dap_chain_tx_out_cond_t *)it->data)->header.subtype);
                char *l_value_str = dap_chain_balance_print(l_value);
                char *l_coins_str = dap_chain_balance_to_coins(l_value);
                dap_string_append_printf(l_str_out, "\tsend %s (%s) %s to %s\n",
                                         l_coins_str,
                                         l_value_str,
                                         l_dst_token ? l_dst_token : "UNKNOWN",
                                         l_dst_addr_str);
                if (l_dst_addr)
                    DAP_DELETE(l_dst_addr_str);
                DAP_DELETE(l_value_str);
                DAP_DELETE(l_coins_str);
            }
            if (l_dst_addr && dap_chain_addr_compare(l_dst_addr, a_addr)) {
                if (!l_header_printed) {
                    s_tx_header_print(l_str_out, &l_tx_data_ht, l_tx, l_datum_iter->cur_atom_hash,
                                      a_hash_out_type, l_ledger, &l_tx_hash, l_datum_iter->ret_code);
                    l_header_printed = true;
                }
                const char *l_src_addr_str = NULL, *l_src_str;
                if (l_base_tx)
                    l_src_str = "emission";
                else if (l_src_addr && dap_strcmp(l_dst_token, l_noaddr_token))
                    l_src_str = l_src_addr_str = dap_chain_addr_to_str(l_src_addr);
                else
                    l_src_str = dap_chain_tx_out_cond_subtype_to_str(l_src_subtype);
                char *l_value_str = dap_chain_balance_print(l_value);
                char *l_coins_str = dap_chain_balance_to_coins(l_value);
                dap_string_append_printf(l_str_out, "\trecv %s (%s) %s from %s\n",
                                         l_coins_str,
                                         l_value_str,
                                         l_dst_token ? l_dst_token : "UNKNOWN",
                                         l_src_str);
                DAP_DEL_Z(l_src_addr_str);
                DAP_DELETE(l_value_str);
                DAP_DELETE(l_coins_str);
            }
        }
        dap_list_free(l_list_out_items);
        // fee for base TX in native token
        if (l_header_printed && l_base_tx && !dap_strcmp(l_native_ticker, l_src_token)) {
            char *l_fee_value_str = dap_chain_balance_print(l_fee_sum);
            char *l_fee_coins_str = dap_chain_balance_to_coins(l_fee_sum);
            dap_string_append_printf(l_str_out, "\t\tpay %s (%s) fee\n",
                                               l_fee_value_str, l_fee_coins_str);
            DAP_DELETE(l_fee_value_str);
            DAP_DELETE(l_fee_coins_str);
        }
    }
<<<<<<< HEAD
    a_chain->callback_atom_iter_delete(l_atom_iter);
=======
    a_chain->callback_datum_iter_delete(l_datum_iter);
>>>>>>> a3add0d8
    // delete hashes
    s_dap_chain_tx_hash_processed_ht_free(&l_tx_data_ht);
    // if no history
    if(!l_str_out->len)
        dap_string_append(l_str_out, "\tempty");
    return l_str_out ? dap_string_free(l_str_out, false) : NULL;
}

/**
 * @brief char* dap_db_history_token_list
 *
 * @param a_chain
 * @param a_token_name
 * @param a_hash_out_type
 * @param a_token_num
 * @return char*
 */
static char* dap_db_history_token_list(dap_chain_t * a_chain, const char *a_token_name, const char *a_hash_out_type, size_t *a_token_num)
{
    if (!a_chain->callback_atom_get_datums) {
        log_it(L_WARNING, "Not defined callback_atom_get_datums for chain \"%s\"", a_chain->name);
        return NULL;
    }
    dap_string_t *l_str_out = dap_string_new(NULL);
    *a_token_num  = 0;
    size_t l_atom_size = 0;
    dap_chain_cell_t *l_cell = a_chain->cells;
    do {
        dap_chain_atom_iter_t *l_atom_iter = a_chain->callback_atom_iter_create(a_chain, l_cell->id, 0);
        if(!a_chain->callback_atom_get_datums) {
            log_it(L_DEBUG, "Not defined callback_atom_get_datums for chain \"%s\"", a_chain->name);
            return NULL ;
        }
        for (dap_chain_atom_ptr_t l_atom = a_chain->callback_atom_iter_get_first(l_atom_iter, &l_atom_size);
                l_atom && l_atom_size; l_atom = a_chain->callback_atom_iter_get_next(l_atom_iter, &l_atom_size)) {
            size_t l_datums_count = 0;
            dap_chain_datum_t **l_datums = a_chain->callback_atom_get_datums(l_atom, l_atom_size, &l_datums_count);
            for(size_t l_datum_n = 0; l_datum_n < l_datums_count; l_datum_n++) {
                dap_chain_datum_t *l_datum = l_datums[l_datum_n];
                if (!l_datum || l_datum->header.type_id != DAP_CHAIN_DATUM_TOKEN_DECL)
                    continue;
                if (!a_token_name && dap_strcmp(((dap_chain_datum_token_t *)l_datum->data)->ticker, a_token_name))
                    continue;
                dap_chain_datum_dump(l_str_out, l_datum, a_hash_out_type);
                (*a_token_num)++;
            }
            DAP_DELETE(l_datums);
        }
        a_chain->callback_atom_iter_delete(l_atom_iter);
        l_cell = l_cell->hh.next;
    } while (l_cell);
    char *l_ret_str = l_str_out ? dap_string_free(l_str_out, false) : NULL;
    return l_ret_str;
}


/**
 * @brief dap_db_history_filter
 * Get data according the history log
 *
 * return history string
 * @param a_chain
 * @param a_ledger
 * @param a_filter_token_name
 * @param a_filtr_addr_base58
 * @param a_hash_out_type
 * @param a_datum_start
 * @param a_datum_end
 * @param a_total_datums
 * @param a_tx_hash_processed
 * @return char*
 */
static char* dap_db_history_filter(dap_chain_t * a_chain, dap_ledger_t *a_ledger, const char *a_filter_token_name, const char *a_filtr_addr_base58, const char *a_hash_out_type, long a_datum_start, long a_datum_end, long *a_total_datums, dap_chain_tx_hash_processed_ht_t *a_tx_hash_processed)
{
    if (!a_chain->callback_atom_get_datums) {
        log_it(L_WARNING, "Not defined callback_atom_get_datums for chain \"%s\"", a_chain->name);
        return NULL;
    }
    dap_string_t *l_str_out = dap_string_new(NULL);
    // list all transactions
    dap_tx_data_t *l_tx_data_hash = NULL;
    dap_chain_cell_t *l_cell = a_chain->cells;
    do {
        // load transactions
        size_t l_atom_size = 0;
        dap_chain_atom_iter_t *l_atom_iter = a_chain->callback_atom_iter_create(a_chain, l_cell->id, 0);
        size_t l_datum_num = 0, l_token_num = 0, l_emission_num = 0, l_tx_num = 0;
        size_t l_datum_num_global = a_total_datums ? *a_total_datums : 0;
        for (dap_chain_atom_ptr_t l_atom = a_chain->callback_atom_iter_get_first(l_atom_iter, &l_atom_size);
                l_atom && l_atom_size; l_atom = a_chain->callback_atom_iter_get_next(l_atom_iter, &l_atom_size)) {
            size_t l_datums_count = 0;
            dap_chain_datum_t **l_datums = a_chain->callback_atom_get_datums(l_atom, l_atom_size, &l_datums_count);
            if (!l_datums || !l_datums_count)
                continue;
            for(size_t l_datum_n = 0; l_datum_n < l_datums_count; l_datum_n++) {
                dap_chain_datum_t *l_datum = l_datums[l_datum_n];
                if(!l_datum)
                    continue;
                char l_time_str[70];
                // get time of create datum
                if(dap_time_to_str_rfc822(l_time_str, 71, l_datum->header.ts_create) < 1)
                    l_time_str[0] = '\0';
                switch (l_datum->header.type_id) {
                // token
                case DAP_CHAIN_DATUM_TOKEN_DECL: {
                    // no token necessary for addr
                    if(a_filtr_addr_base58)
                        break;
                    dap_chain_datum_token_t *l_token = (dap_chain_datum_token_t*) l_datum->data;
                    //if(a_datum_start < 0 || (l_datum_num >= a_datum_start && l_datum_num < a_datum_end))
                    // datum out of page
                    if(a_datum_start >= 0 && (l_datum_num+l_datum_num_global < (size_t)a_datum_start || l_datum_num+l_datum_num_global >= (size_t)a_datum_end)){
                        l_token_num++;
                        break;
                    }
                    if(!a_filter_token_name || !dap_strcmp(l_token->ticker, a_filter_token_name)) {
                        dap_chain_datum_dump(l_str_out, l_datum, a_hash_out_type);
                        dap_string_append(l_str_out, "\n");
                        l_token_num++;
                    }
                } break;

                // emission
                case DAP_CHAIN_DATUM_TOKEN_EMISSION: {
                    // datum out of page
                    if(a_datum_start >= 0 && (l_datum_num+l_datum_num_global < (size_t)a_datum_start || l_datum_num+l_datum_num_global >= (size_t)a_datum_end)) {
                         l_emission_num++;
                         break;
                    }
                    dap_chain_datum_token_emission_t *l_token_em =  (dap_chain_datum_token_emission_t *)l_datum->data;
                    if(!a_filter_token_name || !dap_strcmp(l_token_em->hdr.ticker, a_filter_token_name)) {
                        char * l_token_emission_address_str = dap_chain_addr_to_str(&(l_token_em->hdr.address));
                        // filter for addr
                        if (a_filtr_addr_base58 && dap_strcmp(a_filtr_addr_base58, l_token_emission_address_str)) {
                             break;
                        }
                        dap_chain_datum_dump(l_str_out, l_datum, a_hash_out_type);
                        dap_string_append(l_str_out, "\n");
                        l_emission_num++;
                    }
                } break;

                // transaction
                case DAP_CHAIN_DATUM_TX:{
                    // datum out of page
                    if(a_datum_start >= 0 && (l_datum_num+l_datum_num_global < (size_t)a_datum_start || l_datum_num+l_datum_num_global >= (size_t)a_datum_end)) {
                        l_tx_num++;
                        break;
                    }
                    dap_chain_datum_tx_t *l_tx = (dap_chain_datum_tx_t*)l_datum->data;
                    //calc tx hash
                    dap_chain_hash_fast_t l_tx_hash;
                    dap_hash_fast(l_tx, dap_chain_datum_tx_get_size(l_tx), &l_tx_hash);
                    dap_chain_tx_hash_processed_ht_t *l_sht = NULL;
                    HASH_FIND(hh, a_tx_hash_processed, &l_tx_hash, sizeof(dap_chain_hash_fast_t), l_sht);
                    if (l_sht != NULL ||
                            !s_dap_chain_datum_tx_out_data(l_tx, a_ledger, l_str_out, a_hash_out_type, &l_tx_hash)) {
                        l_datum_num--;
                        break;
                    }
                    l_sht = DAP_NEW_Z(dap_chain_tx_hash_processed_ht_t);
                    l_sht->hash = l_tx_hash;
                    HASH_ADD(hh, a_tx_hash_processed, hash, sizeof(dap_chain_hash_fast_t), l_sht);
                    l_tx_num++;
                } break;

                default: {
                    const char *l_type_str;
                    DAP_DATUM_TYPE_STR(l_datum->header.type_id, l_type_str);
                    dap_string_append_printf(l_str_out, "datum type %s\n", l_type_str);
                    } break;
                }
                l_datum_num++;
            }
        }
        a_chain->callback_atom_iter_delete(l_atom_iter);
        //total
        dap_string_append_printf(l_str_out,
                "---------------\ntokens: %zu\nemissions: %zu\ntransactions: %zu\ntotal datums: %zu", l_token_num,
                l_emission_num, l_tx_num, l_datum_num);

        // return total datums
        if(a_total_datums)
            *a_total_datums = l_datum_num;
        // delete hashes
        dap_tx_data_t *l_iter_current, *l_item_tmp;
        HASH_ITER(hh, l_tx_data_hash , l_iter_current, l_item_tmp)
        {
            HASH_DEL(l_tx_data_hash, l_iter_current);
            // delete datum
            DAP_DELETE(l_iter_current->datum);
            // delete struct
            DAP_DELETE(l_iter_current);
        }
        l_cell = l_cell->hh.next;
    } while (l_cell);

    // if no history
    if(!l_str_out->len)
        dap_string_append(l_str_out, "empty");
    char *l_ret_str = l_str_out ? dap_string_free(l_str_out, false) : NULL;
    return l_ret_str;
}

/**
 * @brief com_ledger
 * ledger command
 * @param a_argc
 * @param a_argv
 * @param a_arg_func
 * @param a_str_reply
 * @return int
 */
int com_ledger(int a_argc, char ** a_argv, char **a_str_reply)
{
    enum { CMD_NONE, CMD_LIST, CMD_LEDGER_HISTORY, CMD_TX_INFO };
    int arg_index = 1;
    const char *l_addr_base58 = NULL;
    const char *l_wallet_name = NULL;
    const char *l_net_str = NULL;
    const char *l_tx_hash_str = NULL;
    const char *l_hash_out_type = NULL;

    dap_chain_net_t * l_net = NULL;
    dap_cli_server_cmd_find_option_val(a_argv, arg_index, a_argc, "-H", &l_hash_out_type);
    if(!l_hash_out_type)
        l_hash_out_type = "hex";
    if(dap_strcmp(l_hash_out_type,"hex") && dap_strcmp(l_hash_out_type,"base58")) {
        dap_cli_server_cmd_set_reply_text(a_str_reply, "invalid parameter -H, valid values: -H <hex | base58>");
        return -1;
    }

    //switch ledger params list | tx | info
    int l_cmd = CMD_NONE;
    if (dap_cli_server_cmd_find_option_val(a_argv, arg_index, a_argc, "list", NULL)){
        l_cmd = CMD_LIST;
    } else if (dap_cli_server_cmd_find_option_val(a_argv, arg_index, a_argc, "tx", NULL)){
        l_cmd = CMD_LEDGER_HISTORY;
    } else if (dap_cli_server_cmd_find_option_val(a_argv, arg_index, a_argc, "info", NULL))
        l_cmd = CMD_TX_INFO;

    bool l_is_all = dap_cli_server_cmd_find_option_val(a_argv, arg_index, a_argc, "-all", NULL);

    arg_index++;

    if(l_cmd == CMD_LEDGER_HISTORY) {
        dap_cli_server_cmd_find_option_val(a_argv, 0, a_argc, "-addr", &l_addr_base58);
        dap_cli_server_cmd_find_option_val(a_argv, 0, a_argc, "-w", &l_wallet_name);
        dap_cli_server_cmd_find_option_val(a_argv, 0, a_argc, "-net", &l_net_str);
        dap_cli_server_cmd_find_option_val(a_argv, 0, a_argc, "-tx", &l_tx_hash_str);
        dap_chain_tx_hash_processed_ht_t *l_list_tx_hash_processd = NULL;

        if(!l_is_all && !l_addr_base58 && !l_wallet_name && !l_tx_hash_str) {
            dap_cli_server_cmd_set_reply_text(a_str_reply, "command 'tx' requires parameter '-all' or '-addr' or '-w' or '-tx'");
            return -1;
        }
        // Select chain network
        if(!l_net_str) {
            dap_cli_server_cmd_set_reply_text(a_str_reply, "command requires parameter '-net'");
            return -2;
        } else {
            if((l_net = dap_chain_net_by_name(l_net_str)) == NULL) { // Can't find such network
                dap_cli_server_cmd_set_reply_text(a_str_reply,
                        "command requires parameter '-net' to be valid chain network name");
                return -3;
            }
        }

        dap_chain_hash_fast_t l_tx_hash;
        if(l_tx_hash_str) {
            if (dap_chain_hash_fast_from_str(l_tx_hash_str, &l_tx_hash)) {
                l_tx_hash_str = NULL;
                dap_cli_server_cmd_set_reply_text(a_str_reply, "tx hash not recognized");
                return -1;
            }
        }
        
        dap_chain_addr_t *l_addr = NULL;
        // if need addr
        if(l_wallet_name || l_addr_base58) {
            if(l_wallet_name) {
                const char *c_wallets_path = dap_chain_wallet_get_path(g_config);
                dap_chain_wallet_t * l_wallet = dap_chain_wallet_open(l_wallet_name, c_wallets_path);
                if(l_wallet) {
                    dap_chain_addr_t *l_addr_tmp = (dap_chain_addr_t *) dap_chain_wallet_get_addr(l_wallet,
                            l_net->pub.id);
                    l_addr = DAP_NEW_SIZE(dap_chain_addr_t, sizeof(dap_chain_addr_t));
                    memcpy(l_addr, l_addr_tmp, sizeof(dap_chain_addr_t));
                    dap_chain_wallet_close(l_wallet);
                }
            }
            if(!l_addr && l_addr_base58) {
                l_addr = dap_chain_addr_from_str(l_addr_base58);
            }
            if(!l_addr && !l_tx_hash_str) {
                dap_cli_server_cmd_set_reply_text(a_str_reply, "wallet address not recognized");
                return -1;
            }
        }
        dap_string_t *l_str_ret = dap_string_new(NULL);

        char *l_str_out = NULL;
        dap_ledger_t *l_ledger = dap_chain_ledger_by_net_name(l_net_str);
        if(l_is_all) {
            size_t l_tx_count = dap_chain_ledger_count(l_ledger);
            if (!l_tx_count) {
                dap_string_append_printf(l_str_ret, "Network ledger %s contains no transactions.\n", l_ledger->net_name);
            } else {
                dap_string_append_printf(l_str_ret, "There are %zu transactions in the network ledger %s:\n",
                                         l_tx_count, l_ledger->net_name);
                dap_list_t *l_txs_list = dap_chain_ledger_get_txs(l_ledger, l_tx_count, 1, true);
                for (dap_list_t *iter = l_txs_list; iter; iter = dap_list_next(iter)) {
                    dap_chain_datum_tx_t *l_tx = iter->data;
                    size_t l_tx_size = dap_chain_datum_tx_get_size(l_tx);
                    dap_hash_fast_t l_tx_hash = {0};
                    dap_hash_fast(l_tx, l_tx_size, &l_tx_hash);
                    const char *l_tx_ticker = dap_chain_ledger_tx_get_token_ticker_by_hash(l_ledger, &l_tx_hash);
                    dap_chain_datum_dump_tx(l_tx, l_tx_ticker, l_str_ret, l_hash_out_type, &l_tx_hash);
                }
                dap_list_free1(l_txs_list);
            }
        } else {
            if(l_addr)
            {
                l_str_out = dap_ledger_token_tx_item_list(l_ledger,l_addr,l_hash_out_type);
                char *l_addr_str = dap_chain_addr_to_str(l_addr);
                dap_string_append_printf(l_str_ret, "history for addr %s:\n%s\n", l_addr_str,
                        l_str_out ? l_str_out : " empty");
                DAP_DELETE(l_addr_str);
            }else if(l_tx_hash_str) {
                dap_chain_datum_tx_t *l_tx = dap_chain_ledger_tx_find_by_hash(l_ledger,&l_tx_hash);
                if(l_tx){
                    size_t l_tx_size = dap_chain_datum_tx_get_size(l_tx);
                    dap_hash_fast_t l_tx_hash = {0};
                    dap_hash_fast(l_tx, l_tx_size, &l_tx_hash);
                    const char *l_tx_ticker = dap_chain_ledger_tx_get_token_ticker_by_hash(l_ledger, &l_tx_hash);
                    dap_chain_datum_dump_tx(l_tx,l_tx_ticker,l_str_ret,l_hash_out_type,&l_tx_hash);
                    dap_string_append_printf(l_str_ret, "history for tx hash %s:\n%s\n", l_tx_hash_str,
                            l_str_out ? l_str_out : " empty");
                }
                else
                    dap_string_append_printf(l_str_ret, "There is not transaction %s in the network ledger\n",l_tx_hash_str);
            }            
        }
        DAP_DELETE(l_str_out);
        DAP_DELETE(l_addr);
        s_dap_chain_tx_hash_processed_ht_free(&l_list_tx_hash_processd);
        dap_cli_server_cmd_set_reply_text(a_str_reply, "%s", l_str_ret->str);
        dap_string_free(l_str_ret, true);
        return 0;       
    }
    else if(l_cmd == CMD_LIST){
        enum {SUBCMD_NONE, SUBCMD_LIST_COIN, SUB_CMD_LIST_LEDGER_THRESHOLD, SUB_CMD_LIST_LEDGER_BALANCE, SUB_CMD_LIST_LEDGER_THRESHOLD_WITH_HASH};
        int l_sub_cmd = SUBCMD_NONE;
        dap_chain_hash_fast_t l_tx_threshold_hash;
        if (dap_cli_server_cmd_find_option_val(a_argv, 2, 3, "coins", NULL ))
            l_sub_cmd = SUBCMD_LIST_COIN;
        if (dap_cli_server_cmd_find_option_val(a_argv, 2, 3, "balance", NULL ))
            l_sub_cmd = SUB_CMD_LIST_LEDGER_BALANCE;
        if (dap_cli_server_cmd_find_option_val(a_argv, 2, a_argc, "threshold", NULL)){
            l_sub_cmd = SUB_CMD_LIST_LEDGER_THRESHOLD;
            const char* l_tx_threshold_hash_str = NULL;
            dap_cli_server_cmd_find_option_val(a_argv, 3, a_argc, "-hash", &l_tx_threshold_hash_str);
            if (l_tx_threshold_hash_str){
                l_sub_cmd = SUB_CMD_LIST_LEDGER_THRESHOLD_WITH_HASH;
                if (dap_chain_hash_fast_from_str(l_tx_threshold_hash_str, &l_tx_threshold_hash)){
                    l_tx_hash_str = NULL;
                    dap_cli_server_cmd_set_reply_text(a_str_reply, "tx threshold hash not recognized");
                    return -1;
                }
            }
        }
        if (l_sub_cmd == SUBCMD_NONE) {
            dap_cli_server_cmd_set_reply_text(a_str_reply, "Command 'list' requires subcommands 'coins' or 'threshold'");
            return -5;
        }
        dap_cli_server_cmd_find_option_val(a_argv, 0, a_argc, "-net", &l_net_str);
        if (l_net_str == NULL){
            dap_cli_server_cmd_set_reply_text(a_str_reply, "Command 'list' requires key -net");
            return -1;
        }
        dap_ledger_t *l_ledger = dap_chain_ledger_by_net_name(l_net_str);
        if (l_ledger == NULL){
            dap_cli_server_cmd_set_reply_text(a_str_reply, "Can't get ledger for net %s", l_net_str);
            return -2;
        }
        if (l_sub_cmd == SUB_CMD_LIST_LEDGER_THRESHOLD){
            dap_string_t *l_str_ret = dap_chain_ledger_threshold_info(l_ledger);
            if (l_str_ret){
                dap_cli_server_cmd_set_reply_text(a_str_reply, "%s", l_str_ret->str);
                dap_string_free(l_str_ret, true);
            }

            return 0;
        }
        if (l_sub_cmd == SUB_CMD_LIST_LEDGER_THRESHOLD_WITH_HASH){
            dap_string_t *l_str_ret = dap_chain_ledger_threshold_hash_info(l_ledger, &l_tx_threshold_hash);
            if (l_str_ret){
                dap_cli_server_cmd_set_reply_text(a_str_reply, "%s", l_str_ret->str);
                dap_string_free(l_str_ret, true);
            }

            return 0;
        }
        if (l_sub_cmd == SUB_CMD_LIST_LEDGER_BALANCE){
            dap_string_t *l_str_ret = dap_chain_ledger_balance_info(l_ledger);
            if (l_str_ret){
                dap_cli_server_cmd_set_reply_text(a_str_reply, "%s", l_str_ret->str);
                dap_string_free(l_str_ret, true);
            }

            return 0;
        }
        dap_string_t *l_str_ret = dap_string_new("");
        dap_list_t *l_token_list = dap_chain_ledger_token_info(l_ledger);
        dap_string_append_printf(l_str_ret, "Found %u tokens in %s ledger\n", dap_list_length(l_token_list), l_net_str);
        for (dap_list_t *l_list = l_token_list; l_list; l_list = dap_list_next(l_list)) {
            dap_string_append(l_str_ret, (char *)l_list->data);
        }
        dap_list_free_full(l_token_list, NULL);
        dap_cli_server_cmd_set_reply_text(a_str_reply, "%s", l_str_ret->str);
        dap_string_free(l_str_ret, true);
        return 0;
    } else if (l_cmd == CMD_TX_INFO){
        //GET hash
        dap_cli_server_cmd_find_option_val(a_argv, arg_index, a_argc, "-hash", &l_tx_hash_str);
        //get net
        dap_cli_server_cmd_find_option_val(a_argv, arg_index, a_argc, "-net", &l_net_str);
        //get search type
        const char *l_unspent_str = NULL;
        dap_cli_server_cmd_find_option_val(a_argv, arg_index, a_argc, "-unspent", &l_unspent_str);
        //check input
        if (l_tx_hash_str == NULL){
            dap_cli_server_cmd_set_reply_text(a_str_reply, "Subcommand 'info' requires key -hash");
            return -1;
        }
        if (l_net_str == NULL){
            dap_cli_server_cmd_set_reply_text(a_str_reply, "Subcommand 'info' requires key -net");
            return -2;
        }
        dap_chain_net_t *l_net = dap_chain_net_by_name(l_net_str);
        if (!l_net) {
            dap_cli_server_cmd_set_reply_text(a_str_reply, "Can't find net %s", l_net_str);
            return -2;
        }
        dap_chain_hash_fast_t *l_tx_hash = DAP_NEW(dap_chain_hash_fast_t);
        if (dap_chain_hash_fast_from_str(l_tx_hash_str, l_tx_hash)) {
            dap_cli_server_cmd_set_reply_text(a_str_reply, "Can't get hash_fast from %s", l_tx_hash_str);
            return -4;
        }
        dap_chain_datum_tx_t *l_datum_tx = dap_chain_net_get_tx_by_hash(l_net, l_tx_hash,
                                                                        l_unspent_str ? TX_SEARCH_TYPE_NET_UNSPENT : TX_SEARCH_TYPE_NET);
        if (l_datum_tx == NULL) {
            dap_cli_server_cmd_set_reply_text(a_str_reply, "Can't find datum for transaction hash %s in chains", l_tx_hash_str);
            return -5;
        }
        dap_string_t *l_str = dap_string_new("");
        if (!s_dap_chain_datum_tx_out_data(l_datum_tx, l_net->pub.ledger, l_str, l_hash_out_type, l_tx_hash))
            dap_string_append_printf(l_str, "Can't find transaction hash %s in ledger", l_tx_hash_str);
        dap_cli_server_cmd_set_reply_text(a_str_reply, "%s", l_str->str);
        dap_string_free(l_str, true);
    }
    else{
        dap_cli_server_cmd_set_reply_text(a_str_reply, "Command 'ledger' requires parameter 'list' or 'tx' or 'info'");
        return -6;
    }
    return 0;
}


/**
 * @brief com_token
 * token command
 * @param a_argc
 * @param a_argv
 * @param a_arg_func
 * @param a_str_reply
 * @return int
 */
int com_token(int a_argc, char ** a_argv, char **a_str_reply)
{
    enum { CMD_NONE, CMD_LIST, CMD_INFO, CMD_TX };
    int arg_index = 1;
    const char *l_net_str = NULL;
    dap_chain_net_t * l_net = NULL;

    const char * l_hash_out_type = NULL;
    dap_cli_server_cmd_find_option_val(a_argv, arg_index, a_argc, "-H", &l_hash_out_type);
    if(!l_hash_out_type)
        l_hash_out_type = "base58";
    if(dap_strcmp(l_hash_out_type,"hex") && dap_strcmp(l_hash_out_type,"base58")) {
        dap_cli_server_cmd_set_reply_text(a_str_reply, "invalid parameter -H, valid values: -H <hex | base58>");
        return -1;
    }

    dap_cli_server_cmd_find_option_val(a_argv, arg_index, a_argc, "-net", &l_net_str);
    // Select chain network
    if(!l_net_str) {
        dap_cli_server_cmd_set_reply_text(a_str_reply, "command requires parameter '-net'");
        return -2;
    } else {
        if((l_net = dap_chain_net_by_name(l_net_str)) == NULL) { // Can't find such network
            dap_cli_server_cmd_set_reply_text(a_str_reply,
                    "command requires parameter '-net' to be valid chain network name");
            return -3;
        }
    }

    int l_cmd = CMD_NONE;
    if (dap_cli_server_cmd_find_option_val(a_argv, 1, 2, "list", NULL))
        l_cmd = CMD_LIST;
    else if (dap_cli_server_cmd_find_option_val(a_argv, 1, 2, "info", NULL))
        l_cmd = CMD_INFO;
    else if (dap_cli_server_cmd_find_option_val(a_argv, 1, 2, "tx", NULL))
            l_cmd = CMD_TX;
    // token list
    if(l_cmd == CMD_LIST) {
        dap_string_t *l_str_out = dap_string_new(NULL);
        size_t l_token_num_total = 0;
        dap_chain_t *l_chain_cur;
        DL_FOREACH(l_net->pub.chains, l_chain_cur) {
            size_t l_token_num = 0;
            char *token_list_str = dap_db_history_token_list(l_chain_cur, NULL, l_hash_out_type, &l_token_num);
            if(token_list_str)
                dap_string_append(l_str_out, token_list_str);
            l_token_num_total += l_token_num;
        }
        //total
        dap_string_append_printf(l_str_out, "---------------\ntokens: %zu\n", l_token_num_total);
        dap_cli_server_cmd_set_reply_text(a_str_reply, "%s", l_str_out->str);
        dap_string_free(l_str_out, true);
        return 0;

    }
    // token info
    else if(l_cmd == CMD_INFO) {
        const char *l_token_name_str = NULL;
        dap_cli_server_cmd_find_option_val(a_argv, arg_index, a_argc, "-name", &l_token_name_str);
        if(!l_token_name_str) {
                dap_cli_server_cmd_set_reply_text(a_str_reply, "command requires parameter '-name' <token name>");
                return -4;
            }

            dap_string_t *l_str_out = dap_string_new(NULL);
            size_t l_token_num_total = 0;
            dap_chain_t *l_chain_cur;
            DL_FOREACH(l_net->pub.chains, l_chain_cur) {
                size_t l_token_num = 0;
                // filter - token name
                char *token_list_str = dap_db_history_token_list(l_chain_cur, l_token_name_str, l_hash_out_type, &l_token_num);
                if(token_list_str)
                    dap_string_append(l_str_out, token_list_str);
                l_token_num_total += l_token_num;
            }
            if(!l_token_num_total)
                dap_string_append_printf(l_str_out, "token '%s' not found\n", l_token_name_str);
            dap_cli_server_cmd_set_reply_text(a_str_reply, "%s", l_str_out->str);
            dap_string_free(l_str_out, true);
            return 0;
    }
    // command tx history
    else if(l_cmd == CMD_TX) {
        dap_cli_server_cmd_set_reply_text(a_str_reply, "The cellframe-node-cli token tx command is deprecated and no longer supported.\n");
        return 0;
#if 0
        dap_chain_tx_hash_processed_ht_t *l_list_tx_hash_processd = NULL;
        enum { SUBCMD_TX_NONE, SUBCMD_TX_ALL, SUBCMD_TX_ADDR };
        // find subcommand
        int l_subcmd = CMD_NONE;
        const char *l_addr_base58_str = NULL;
        const char *l_wallet_name = NULL;
        if(dap_cli_server_cmd_find_option_val(a_argv, 2, a_argc, "all", NULL))
            l_subcmd = SUBCMD_TX_ALL;
        else if(dap_cli_server_cmd_find_option_val(a_argv, 2, a_argc, "-addr", &l_addr_base58_str))
            l_subcmd = SUBCMD_TX_ADDR;
        else if(dap_cli_server_cmd_find_option_val(a_argv, 2, a_argc, "-wallet", &l_wallet_name))
            l_subcmd = SUBCMD_TX_ADDR;

        const char *l_token_name_str = NULL;
        const char *l_page_start_str = NULL;
        const char *l_page_size_str = NULL;
        const char *l_page_str = NULL;
        dap_cli_server_cmd_find_option_val(a_argv, arg_index, a_argc, "-name", &l_token_name_str);
        dap_cli_server_cmd_find_option_val(a_argv, arg_index, a_argc, "-page_start", &l_page_start_str);
        dap_cli_server_cmd_find_option_val(a_argv, arg_index, a_argc, "-page_size", &l_page_size_str);
        dap_cli_server_cmd_find_option_val(a_argv, arg_index, a_argc, "-page", &l_page_str);
        if(!l_token_name_str) {
            dap_cli_server_cmd_set_reply_text(a_str_reply, "command requires parameter '-name' <token name>");
            return -4;
        }
        long l_page_start = -1;// not used if =-1
        long l_page_size = 10;
        long l_page = 2;
        long l_cur_datum = 0;
        if(l_page_start_str)
            l_page_start = strtol(l_page_start_str, NULL, 10);
        if(l_page_size_str) {
            l_page_size = strtol(l_page_size_str, NULL, 10);
            if(l_page_size < 1)
                l_page_size = 1;
        }
        if(l_page_str) {
            l_page = strtol(l_page_str, NULL, 10);
            if(l_page < 1)
                l_page = 1;
        }

        // tx all
        if(l_subcmd == SUBCMD_TX_ALL) {
            dap_string_t *l_str_out = dap_string_new(NULL);
            // get first chain
            void *l_chain_tmp = (void*) 0x1;
            dap_chain_t *l_chain_cur = dap_chain_enum(&l_chain_tmp);
            while(l_chain_cur) {
                // only selected net
                if(l_net->pub.id.uint64 == l_chain_cur->net_id.uint64) {
                    long l_chain_datum = l_cur_datum;
                    dap_ledger_t *l_ledger = dap_chain_ledger_by_net_name(l_net_str);
                    char *l_datum_list_str = dap_db_history_filter(l_chain_cur, l_ledger, l_token_name_str, NULL,
                                                                   l_hash_out_type, l_page_start * l_page_size, (l_page_start+l_page)*l_page_size, &l_chain_datum, l_list_tx_hash_processd);
                    if(l_datum_list_str) {
                        l_cur_datum += l_chain_datum;
                        dap_string_append_printf(l_str_out, "Chain: %s\n", l_chain_cur->name);
                        dap_string_append_printf(l_str_out, "%s\n\n", l_datum_list_str);
                        DAP_DELETE(l_datum_list_str);
                    }
                }
                // next chain
                dap_chain_enum_unlock();
                l_chain_cur = dap_chain_enum(&l_chain_tmp);
            }
            dap_chain_enum_unlock();
            s_dap_chain_tx_hash_processed_ht_free(&l_list_tx_hash_processd);
            dap_cli_server_cmd_set_reply_text(a_str_reply, "%s", l_str_out->str);
            dap_string_free(l_str_out, true);
            return 0;
        }
            // tx -addr or tx -wallet
        else if(l_subcmd == SUBCMD_TX_ADDR) {
            // parse addr from -addr <addr> or -wallet <wallet>
            dap_chain_addr_t *l_addr_base58 = NULL;
            if(l_addr_base58_str) {
                //l_addr_base58 = dap_strdup(l_addr_base58_str);
                l_addr_base58 = dap_chain_addr_from_str(l_addr_base58_str);
            }
            else if(l_wallet_name) {
                const char *c_wallets_path = dap_chain_wallet_get_path(g_config);
                dap_chain_wallet_t * l_wallet = dap_chain_wallet_open(l_wallet_name, c_wallets_path);
                if(l_wallet) {
                    dap_chain_addr_t *l_addr_tmp = (dap_chain_addr_t *) dap_chain_wallet_get_addr(l_wallet,
                                                                                                  l_net->pub.id);
                    l_addr_base58 = DAP_NEW_SIZE(dap_chain_addr_t, sizeof(dap_chain_addr_t));
                    memcpy(l_addr_base58, l_addr_tmp, sizeof(dap_chain_addr_t));
                    dap_chain_wallet_close(l_wallet);
                    char *ffl_addr_base58 = dap_chain_addr_to_str(l_addr_base58);
                    ffl_addr_base58 = 0;
                }
                else {
                    dap_cli_server_cmd_set_reply_text(a_str_reply, "wallet '%s' not found", l_wallet_name);
                    return -2;
                }
            }
            if(!l_addr_base58) {
                dap_cli_server_cmd_set_reply_text(a_str_reply, "address not recognized");
                return -3;
            }

            dap_string_t *l_str_out = dap_string_new(NULL);
            // get first chain
            void *l_chain_tmp = (void*) 0x1;
            dap_chain_t *l_chain_cur = dap_chain_enum(&l_chain_tmp);
            while(l_chain_cur) {
                // only selected net
                if(l_net->pub.id.uint64 == l_chain_cur->net_id.uint64) {
                    long l_chain_datum = l_cur_datum;
                    char *l_datum_list_str = dap_db_history_addr(l_addr_base58, l_chain_cur, l_hash_out_type);
                    if(l_datum_list_str) {
                        l_cur_datum += l_chain_datum;
                        dap_string_append_printf(l_str_out, "Chain: %s\n", l_chain_cur->name);
                        dap_string_append_printf(l_str_out, "%s\n\n", l_datum_list_str);
                        DAP_DELETE(l_datum_list_str);
                    }
                }
                // next chain
                dap_chain_enum_unlock();
                l_chain_cur = dap_chain_enum(&l_chain_tmp);
            }
            dap_chain_enum_unlock();
            dap_cli_server_cmd_set_reply_text(a_str_reply, "%s", l_str_out->str);
            dap_string_free(l_str_out, true);
            DAP_DELETE(l_addr_base58);
            return 0;

        }
        else{
            dap_cli_server_cmd_set_reply_text(a_str_reply, "not found parameter '-all', '-wallet' or '-addr'");
            return -1;
        }
#endif
    }

    dap_cli_server_cmd_set_reply_text(a_str_reply, "unknown command code %d", l_cmd);
    return -5;
}

/* Decree section */
/**
 * @brief
 * sign data (datum_decree) by certificates (1 or more)
 * successful count of signes return in l_sign_counter
 * @param l_certs - array with certificates loaded from dcert file
 * @param l_datum_token - updated pointer for l_datum_token variable after realloc
 * @param l_certs_count - count of certificate
 * @param l_datum_data_offset - offset of datum
 * @param l_sign_counter - counter of successful data signing operation
 * @return dap_chain_datum_token_t*
 */
static dap_chain_datum_decree_t * s_sign_decree_in_cycle(dap_cert_t ** a_certs, dap_chain_datum_decree_t *a_datum_decree,
                    size_t a_certs_count, size_t *a_total_sign_count)
{
    size_t l_cur_sign_offset = a_datum_decree->header.data_size + a_datum_decree->header.signs_size;
    size_t l_total_signs_size = a_datum_decree->header.signs_size, l_total_sign_count = 0;

    for(size_t i = 0; i < a_certs_count; i++)
    {
        dap_sign_t * l_sign = dap_cert_sign(a_certs[i],  a_datum_decree,
           sizeof(dap_chain_datum_decree_t) + a_datum_decree->header.data_size, 0);

        if (l_sign) {
            size_t l_sign_size = dap_sign_get_size(l_sign);
            a_datum_decree = DAP_REALLOC(a_datum_decree, sizeof(dap_chain_datum_decree_t) + l_cur_sign_offset + l_sign_size);
            memcpy((byte_t*)a_datum_decree->data_n_signs + l_cur_sign_offset, l_sign, l_sign_size);
            l_total_signs_size += l_sign_size;
            l_cur_sign_offset += l_sign_size;
            a_datum_decree->header.signs_size = l_total_signs_size;
            DAP_DELETE(l_sign);
            log_it(L_DEBUG,"<-- Signed with '%s'", a_certs[i]->name);
            l_total_sign_count++;
        }               
    }

    *a_total_sign_count = l_total_sign_count;
    return a_datum_decree;
}

/**
 * @brief
 * sign data (datum_decree) by certificates (1 or more)
 * successful count of signes return in l_sign_counter
 * @param l_certs - array with certificates loaded from dcert file
 * @param l_datum_token - updated pointer for l_datum_token variable after realloc
 * @param l_certs_count - count of certificate
 * @param l_datum_data_offset - offset of datum
 * @param l_sign_counter - counter of successful data signing operation
 * @return dap_chain_datum_token_t*
 */
static dap_chain_datum_anchor_t * s_sign_anchor_in_cycle(dap_cert_t ** a_certs, dap_chain_datum_anchor_t *a_datum_anchor,
                    size_t a_certs_count, size_t *a_total_sign_count)
{
    size_t l_cur_sign_offset = a_datum_anchor->header.data_size + a_datum_anchor->header.signs_size;
    size_t l_total_signs_size = a_datum_anchor->header.signs_size, l_total_sign_count = 0;

    for(size_t i = 0; i < a_certs_count; i++)
    {
        dap_sign_t * l_sign = dap_cert_sign(a_certs[i],  a_datum_anchor,
           sizeof(dap_chain_datum_anchor_t) + a_datum_anchor->header.data_size, 0);

        if (l_sign) {
            size_t l_sign_size = dap_sign_get_size(l_sign);
            a_datum_anchor = DAP_REALLOC(a_datum_anchor, sizeof(dap_chain_datum_anchor_t) + l_cur_sign_offset + l_sign_size);
            memcpy((byte_t*)a_datum_anchor->data_n_sign + l_cur_sign_offset, l_sign, l_sign_size);
            l_total_signs_size += l_sign_size;
            l_cur_sign_offset += l_sign_size;
            a_datum_anchor->header.signs_size = l_total_signs_size;
            DAP_DELETE(l_sign);
            log_it(L_DEBUG,"<-- Signed with '%s'", a_certs[i]->name);
            l_total_sign_count++;
        }
    }

    *a_total_sign_count = l_total_sign_count;
    return a_datum_anchor;
}

// Decree commands handlers
int cmd_decree(int a_argc, char **a_argv, char ** a_str_reply)
{
    enum { CMD_NONE=0, CMD_CREATE, CMD_SIGN, CMD_ANCHOR, CMD_FIND };
    enum { TYPE_NONE=0, TYPE_COMMON, TYPE_SERVICE};
    enum { SUBTYPE_NONE=0, SUBTYPE_FEE, SUBTYPE_OWNERS, SUBTYPE_MIN_OWNERS};
    int arg_index = 1;
    const char *l_net_str = NULL;
    const char * l_chain_str = NULL;
    const char * l_decree_chain_str = NULL;
    const char * l_certs_str = NULL;
    dap_cert_t ** l_certs = NULL;
    size_t l_certs_count = 0;
    dap_chain_net_t * l_net = NULL;
    dap_chain_t * l_chain = NULL;
    dap_chain_t * l_decree_chain = NULL;

    const char * l_hash_out_type = NULL;
    dap_cli_server_cmd_find_option_val(a_argv, arg_index, a_argc, "-H", &l_hash_out_type);
    if(!l_hash_out_type)
        l_hash_out_type = "hex";
    if(dap_strcmp(l_hash_out_type,"hex") && dap_strcmp(l_hash_out_type,"base58")) {
        dap_cli_server_cmd_set_reply_text(a_str_reply, "invalid parameter -H, valid values: -H <hex | base58>");
        return -1;
    }

    dap_cli_server_cmd_find_option_val(a_argv, arg_index, a_argc, "-net", &l_net_str);
    // Select chain network
    if(!l_net_str) {
        dap_cli_server_cmd_set_reply_text(a_str_reply, "command requires parameter '-net'");
        return -2;
    } else {
        if((l_net = dap_chain_net_by_name(l_net_str)) == NULL) { // Can't find such network
            dap_cli_server_cmd_set_reply_text(a_str_reply,
                    "command requires parameter '-net' to be valid chain network name");
            return -3;
        }
    }

    int l_cmd = CMD_NONE;
    if (dap_cli_server_cmd_find_option_val(a_argv, 1, 2, "create", NULL))
        l_cmd = CMD_CREATE;
    else if (dap_cli_server_cmd_find_option_val(a_argv, 1, 2, "sign", NULL))
        l_cmd = CMD_SIGN;
    else if (dap_cli_server_cmd_find_option_val(a_argv, 1, 2, "anchor", NULL))
        l_cmd = CMD_ANCHOR;
    else if (dap_cli_server_cmd_find_option_val(a_argv, 1, 2, "find", NULL))
        l_cmd = CMD_FIND;

    if (l_cmd != CMD_FIND) {
        // Public certifiacte of condition owner
        dap_cli_server_cmd_find_option_val(a_argv, arg_index, a_argc, "-certs", &l_certs_str);
        if (!l_certs_str) {
            dap_cli_server_cmd_set_reply_text(a_str_reply, "decree create requires parameter '-certs'");
            return -106;
        }
        dap_cert_parse_str_list(l_certs_str, &l_certs, &l_certs_count);
    }

    switch (l_cmd)
    {
    case CMD_CREATE:{
        if(!l_certs_count) {
            dap_cli_server_cmd_set_reply_text(a_str_reply,
                    "decree create command requres at least one valid certificate to sign the decree");
            return -106;
        }
        int l_type = TYPE_NONE;
        if (dap_cli_server_cmd_find_option_val(a_argv, 2, 3, "common", NULL))
            l_type = TYPE_COMMON;
        else if (dap_cli_server_cmd_find_option_val(a_argv, 2, 3, "service", NULL))
            l_type = TYPE_SERVICE;

        dap_chain_datum_decree_t *l_datum_decree = NULL;

        if (l_type == TYPE_COMMON){
            // Common decree create
            dap_cli_server_cmd_find_option_val(a_argv, arg_index, a_argc, "-chain", &l_chain_str);

            // Search chain
            if(l_chain_str) {
                l_chain = dap_chain_net_get_chain_by_name(l_net, l_chain_str);
                if (l_chain == NULL) {
                    char l_str_to_reply_chain[500] = {0};
                    char *l_str_to_reply = NULL;
                    sprintf(l_str_to_reply_chain, "%s requires parameter '-chain' to be valid chain name in chain net %s. Current chain %s is not valid\n",
                                                    a_argv[0], l_net_str, l_chain_str);
                    l_str_to_reply = dap_strcat2(l_str_to_reply,l_str_to_reply_chain);
                    dap_chain_t * l_chain;
                    l_str_to_reply = dap_strcat2(l_str_to_reply,"\nAvailable chain with decree support:\n");
                    l_chain = dap_chain_net_get_chain_by_chain_type(l_net, CHAIN_TYPE_DECREE);
                    l_str_to_reply = dap_strcat2(l_str_to_reply,"\t");
                    l_str_to_reply = dap_strcat2(l_str_to_reply,l_chain->name);
                    l_str_to_reply = dap_strcat2(l_str_to_reply,"\n");
                    dap_cli_server_cmd_set_reply_text(a_str_reply, "%s", l_str_to_reply);
                    return -103;
                } else if (l_chain != dap_chain_net_get_chain_by_chain_type(l_net, CHAIN_TYPE_DECREE)){ // check chain to support decree
                    dap_cli_server_cmd_set_reply_text(a_str_reply, "Chain %s don't support decree", l_chain->name);
                    return -104;
                }
            }else if((l_chain = dap_chain_net_get_default_chain_by_chain_type(l_net, CHAIN_TYPE_DECREE)) == NULL) {
                dap_cli_server_cmd_set_reply_text(a_str_reply, "Can't find chain with decree support.");
                return -105;
            }

            dap_cli_server_cmd_find_option_val(a_argv, arg_index, a_argc, "-decree_chain", &l_decree_chain_str);

            // Search chain
            if(l_decree_chain_str) {
                l_decree_chain = dap_chain_net_get_chain_by_name(l_net, l_decree_chain_str);
                if (l_decree_chain == NULL) {
                    char l_str_to_reply_chain[500] = {0};
                    char *l_str_to_reply = NULL;
                    sprintf(l_str_to_reply_chain, "%s requires parameter '-decree_chain' to be valid chain name in chain net %s. Current chain %s is not valid\n",
                                                    a_argv[0], l_net_str, l_chain_str);
                    l_str_to_reply = dap_strcat2(l_str_to_reply,l_str_to_reply_chain);
                    dap_chain_t * l_chain;
                    dap_chain_net_t * l_chain_net = l_net;
                    l_str_to_reply = dap_strcat2(l_str_to_reply,"\nAvailable chains:\n");
                    DL_FOREACH(l_chain_net->pub.chains, l_chain) {
                            l_str_to_reply = dap_strcat2(l_str_to_reply,"\t");
                            l_str_to_reply = dap_strcat2(l_str_to_reply,l_chain->name);
                            l_str_to_reply = dap_strcat2(l_str_to_reply,"\n");
                    }
                    dap_cli_server_cmd_set_reply_text(a_str_reply, "%s", l_str_to_reply);
                    return -103;
                }
            }else {
                dap_cli_server_cmd_set_reply_text(a_str_reply, "decree requires parameter -decree_chain.");
                return -105;
            }

            dap_tsd_t *l_tsd = NULL;
            dap_cert_t **l_new_certs = NULL;
            size_t l_new_certs_count = 0, l_total_tsd_size = 0;
            dap_list_t *l_tsd_list = NULL;

            int l_subtype = SUBTYPE_NONE;
            const char *l_param_value_str = NULL;
            const char *l_param_addr_str = NULL;
            if (dap_cli_server_cmd_find_option_val(a_argv, arg_index, a_argc, "-fee", &l_param_value_str)){
                l_subtype = SUBTYPE_FEE;
                if (!dap_cli_server_cmd_find_option_val(a_argv, arg_index, a_argc, "-to_addr", &l_param_addr_str)){
                    if(!l_net->pub.decree->fee_addr)
                    {
                        dap_cli_server_cmd_set_reply_text(a_str_reply, "Net fee add needed. Use -to_addr parameter");
                        return -111;
                    }
                }else{
                    l_total_tsd_size += sizeof(dap_tsd_t) + sizeof(dap_chain_addr_t);
                    l_tsd = DAP_NEW_Z_SIZE(dap_tsd_t, l_total_tsd_size);
                    l_tsd->type = DAP_CHAIN_DATUM_DECREE_TSD_TYPE_FEE_WALLET;
                    l_tsd->size = sizeof(dap_chain_addr_t);
                    dap_chain_addr_t *l_addr = dap_chain_addr_from_str(l_param_addr_str);
                    memcpy(l_tsd->data, l_addr, sizeof(dap_chain_addr_t));
                    l_tsd_list = dap_list_append(l_tsd_list, l_tsd);
                }

                l_total_tsd_size += sizeof(dap_tsd_t) + sizeof(uint256_t);
                l_tsd = DAP_NEW_Z_SIZE(dap_tsd_t, l_total_tsd_size);
                l_tsd->type = DAP_CHAIN_DATUM_DECREE_TSD_TYPE_FEE;
                l_tsd->size = sizeof(uint256_t);
                *(uint256_t*)(l_tsd->data) = dap_cvt_str_to_uint256(l_param_value_str);
                l_tsd_list = dap_list_append(l_tsd_list, l_tsd);
            }else if (dap_cli_server_cmd_find_option_val(a_argv, arg_index, a_argc, "-new_certs", &l_param_value_str)){
                l_subtype = SUBTYPE_OWNERS;
                dap_cert_parse_str_list(l_param_value_str, &l_new_certs, &l_new_certs_count);

                dap_chain_net_t *l_net = dap_chain_net_by_name(l_net_str);
                uint16_t l_min_signs = l_net->pub.decree->min_num_of_owners;
                if (l_new_certs_count < l_min_signs) {
                    log_it(L_WARNING,"Number of new certificates is less than minimum owner number.");
                    return -106;
                }

                size_t l_failed_certs = 0;
                for (size_t i=0;i<l_new_certs_count;i++){
                    dap_pkey_t *l_pkey = dap_cert_to_pkey(l_new_certs[i]);
                    if(!l_pkey)
                    {
                        log_it(L_WARNING,"New cert [%zu] have no public key.", i);
                        l_failed_certs++;
                        continue;
                    }
                    l_tsd = dap_tsd_create(DAP_CHAIN_DATUM_DECREE_TSD_TYPE_OWNER, l_pkey, sizeof(dap_pkey_t) + (size_t)l_pkey->header.size);
                    DAP_DELETE(l_pkey);
                    l_tsd_list = dap_list_append(l_tsd_list, l_tsd);
                    l_total_tsd_size += sizeof(dap_tsd_t) + (size_t)l_tsd->size;
                }
                if(l_failed_certs)
                {
                    dap_list_free_full(l_tsd_list, NULL);
                    return -108;
                }
            }else if (dap_cli_server_cmd_find_option_val(a_argv, arg_index, a_argc, "-signs_verify", &l_param_value_str)){
                l_subtype = SUBTYPE_MIN_OWNERS;
                uint256_t l_new_num_of_owners = dap_cvt_str_to_uint256(l_param_value_str);
                if (IS_ZERO_256(l_new_num_of_owners)) {
                    log_it(L_WARNING, "The minimum number of owners can't be zero");
                    dap_list_free_full(l_tsd_list, NULL);
                    return -112;
                }
                dap_chain_net_t *l_net = dap_chain_net_by_name(l_net_str);
                uint256_t l_owners = GET_256_FROM_64(l_net->pub.decree->num_of_owners);
                if (compare256(l_new_num_of_owners, l_owners) > 0) {
                    log_it(L_WARNING,"The minimum number of owners is greater than the total number of owners.");
                    dap_list_free_full(l_tsd_list, NULL);
                    return -110;
                }

                l_total_tsd_size = sizeof(dap_tsd_t) + sizeof(uint256_t);
                l_tsd = DAP_NEW_Z_SIZE(dap_tsd_t, l_total_tsd_size);
                l_tsd->type = DAP_CHAIN_DATUM_DECREE_TSD_TYPE_MIN_OWNER;
                l_tsd->size = sizeof(uint256_t);
                *(uint256_t*)(l_tsd->data) = l_new_num_of_owners;
                l_tsd_list = dap_list_append(l_tsd_list, l_tsd);
            }else{
                dap_cli_server_cmd_set_reply_text(a_str_reply, "Decree subtype fail.");
                return -111;
            }

            if (l_subtype == DAP_CHAIN_DATUM_DECREE_COMMON_SUBTYPE_OWNERS ||
                l_subtype == DAP_CHAIN_DATUM_DECREE_COMMON_SUBTYPE_OWNERS_MIN)
            {
                if (l_decree_chain->id.uint64 != l_chain->id.uint64){
                    dap_cli_server_cmd_set_reply_text(a_str_reply, "Decree subtype %s not suppurted by chain %s",
                                                      dap_chain_datum_decree_subtype_to_str(l_subtype), l_decree_chain_str);
                    return -107;
                }
            } else if (l_decree_chain->id.uint64 == l_chain->id.uint64){
                dap_cli_server_cmd_set_reply_text(a_str_reply, "Decree subtype %s not suppurted by chain %s",
                                                  dap_chain_datum_decree_subtype_to_str(l_subtype), l_decree_chain_str);
                return -107;
            }

            l_datum_decree = DAP_NEW_Z_SIZE(dap_chain_datum_decree_t, sizeof(dap_chain_datum_decree_t) + l_total_tsd_size);
            l_datum_decree->decree_version = DAP_CHAIN_DATUM_DECREE_VERSION;
            l_datum_decree->header.ts_created = dap_time_now();
            l_datum_decree->header.type = l_type;
            l_datum_decree->header.common_decree_params.net_id = dap_chain_net_id_by_name(l_net_str);
            l_datum_decree->header.common_decree_params.chain_id = l_decree_chain->id;
            l_datum_decree->header.common_decree_params.cell_id = *dap_chain_net_get_cur_cell(l_net);
            l_datum_decree->header.sub_type = l_subtype;
            l_datum_decree->header.data_size = l_total_tsd_size;
            l_datum_decree->header.signs_size = 0;

            size_t l_data_tsd_offset = 0;
            for ( dap_list_t* l_iter=dap_list_first(l_tsd_list); l_iter; l_iter=l_iter->next){
                dap_tsd_t * l_b_tsd = (dap_tsd_t *) l_iter->data;
                size_t l_tsd_size = dap_tsd_size(l_b_tsd);
                memcpy((byte_t*)l_datum_decree->data_n_signs + l_data_tsd_offset, l_b_tsd, l_tsd_size);
                l_data_tsd_offset += l_tsd_size;
            }
            dap_list_free_full(l_tsd_list, NULL);

        }else if (l_type == TYPE_SERVICE) {

        }else{
            dap_cli_server_cmd_set_reply_text(a_str_reply, "not found decree type (common or service)");
            return -107;
        }

        // Sign decree
        size_t l_total_signs_success = 0;
        if (l_certs_count)
            l_datum_decree = s_sign_decree_in_cycle(l_certs, l_datum_decree, l_certs_count, &l_total_signs_success);

        if (!l_datum_decree || l_total_signs_success == 0){
            dap_cli_server_cmd_set_reply_text(a_str_reply,
                        "Decree creation failed. Successful count of certificate signing is 0");
                return -108;
        }

        // Create datum
        dap_chain_datum_t * l_datum = dap_chain_datum_create(DAP_CHAIN_DATUM_DECREE,
                                                             l_datum_decree,
                                                             sizeof(*l_datum_decree) + l_datum_decree->header.data_size +
                                                             l_datum_decree->header.signs_size);
        DAP_DELETE(l_datum_decree);
        char *l_key_str_out = dap_chain_mempool_datum_add(l_datum, l_chain, l_hash_out_type);
        DAP_DELETE(l_datum);
        dap_cli_server_cmd_set_reply_text(a_str_reply, "Datum %s is%s placed in datum pool",
                                          l_key_str_out ? l_key_str_out : "",
                                          l_key_str_out ? "" : " not");
        break;
    }
    case CMD_SIGN:{
        if(!l_certs_count) {
            dap_cli_server_cmd_set_reply_text(a_str_reply,
                    "decree sign command requres at least one valid certificate to sign");
            return -106;
        }

        const char * l_datum_hash_str = NULL;
        dap_cli_server_cmd_find_option_val(a_argv, arg_index, a_argc, "-datum", &l_datum_hash_str);
        if(l_datum_hash_str) {
            char * l_datum_hash_hex_str = NULL;
            char * l_datum_hash_base58_str = NULL;
            dap_cli_server_cmd_find_option_val(a_argv, arg_index, a_argc, "-chain", &l_chain_str);
            // Search chain
            if(l_chain_str) {
                l_chain = dap_chain_net_get_chain_by_name(l_net, l_chain_str);
                if (l_chain == NULL) {
                    char l_str_to_reply_chain[500] = {0};
                    char *l_str_to_reply = NULL;
                    sprintf(l_str_to_reply_chain, "%s requires parameter '-chain' to be valid chain name in chain net %s. Current chain %s is not valid\n",
                                                    a_argv[0], l_net_str, l_chain_str);
                    l_str_to_reply = dap_strcat2(l_str_to_reply,l_str_to_reply_chain);
                    dap_chain_t * l_chain;
                    l_str_to_reply = dap_strcat2(l_str_to_reply,"\nAvailable chain with decree support:\n");
                    l_chain = dap_chain_net_get_chain_by_chain_type(l_net, CHAIN_TYPE_DECREE);
                    l_str_to_reply = dap_strcat2(l_str_to_reply,"\t");
                    l_str_to_reply = dap_strcat2(l_str_to_reply,l_chain->name);
                    l_str_to_reply = dap_strcat2(l_str_to_reply,"\n");
                    dap_cli_server_cmd_set_reply_text(a_str_reply, "%s", l_str_to_reply);
                    return -103;
                } else if (l_chain != dap_chain_net_get_chain_by_chain_type(l_net, CHAIN_TYPE_DECREE)){ // check chain to support decree
                    dap_cli_server_cmd_set_reply_text(a_str_reply, "Chain %s don't support decree", l_chain->name);
                    return -104;
                }
            }else if((l_chain = dap_chain_net_get_default_chain_by_chain_type(l_net, CHAIN_TYPE_DECREE)) == NULL) {
                dap_cli_server_cmd_set_reply_text(a_str_reply, "Can't find chain with decree support.");
                return -105;
            }

            char * l_gdb_group_mempool = dap_chain_net_get_gdb_group_mempool_new(l_chain);
            if(!l_gdb_group_mempool) {
                l_gdb_group_mempool = dap_chain_net_get_gdb_group_mempool_by_chain_type(l_net, CHAIN_TYPE_DECREE);
            }
            // datum hash may be in hex or base58 format
            if(!dap_strncmp(l_datum_hash_str, "0x", 2) || !dap_strncmp(l_datum_hash_str, "0X", 2)) {
                l_datum_hash_hex_str = dap_strdup(l_datum_hash_str);
                l_datum_hash_base58_str = dap_enc_base58_from_hex_str_to_str(l_datum_hash_str);
            } else {
                l_datum_hash_hex_str = dap_enc_base58_to_hex_str_from_str(l_datum_hash_str);
                l_datum_hash_base58_str = dap_strdup(l_datum_hash_str);
            }

            const char *l_datum_hash_out_str;
            if(!dap_strcmp(l_hash_out_type,"hex"))
                l_datum_hash_out_str = l_datum_hash_hex_str;
            else
                l_datum_hash_out_str = l_datum_hash_base58_str;

            log_it(L_DEBUG, "Requested to sign decree creation %s in gdb://%s with certs %s",
                    l_gdb_group_mempool, l_datum_hash_hex_str, l_certs_str);

            dap_chain_datum_t * l_datum = NULL;
            size_t l_datum_size = 0;
            if((l_datum = (dap_chain_datum_t*) dap_global_db_get_sync(l_gdb_group_mempool,
                    l_datum_hash_hex_str, &l_datum_size, NULL, NULL )) != NULL) {
                // Check if its decree creation
                if(l_datum->header.type_id == DAP_CHAIN_DATUM_DECREE) {
                    dap_chain_datum_decree_t *l_datum_decree = DAP_DUP_SIZE(l_datum->data, l_datum->header.data_size);    // for realloc
                    DAP_DELETE(l_datum);

                    // Sign decree
                    size_t l_total_signs_success = 0;
                    if (l_certs_count)
                        l_datum_decree = s_sign_decree_in_cycle(l_certs, l_datum_decree, l_certs_count, &l_total_signs_success);

                    if (!l_datum_decree || l_total_signs_success == 0){
                        dap_cli_server_cmd_set_reply_text(a_str_reply,
                                    "Decree creation failed. Successful count of certificate signing is 0");
                            return -108;
                    }
                    size_t l_decree_size = dap_chain_datum_decree_get_size(l_datum_decree);
                    dap_chain_datum_t * l_datum = dap_chain_datum_create(DAP_CHAIN_DATUM_DECREE,
                                                                         l_datum_decree, l_decree_size);
                    DAP_DELETE(l_datum_decree);

                    char *l_key_str_out = dap_chain_mempool_datum_add(l_datum, l_chain, l_hash_out_type);
                    DAP_DELETE(l_datum);
                    dap_cli_server_cmd_set_reply_text(a_str_reply, "Datum %s is%s placed in datum pool",
                                                      l_key_str_out ? l_key_str_out : "",
                                                      l_key_str_out ? "" : " not");

                    }else{
                    dap_cli_server_cmd_set_reply_text(a_str_reply,
                            "Error! Wrong datum type. decree sign only decree datum");
                    return -61;
                }
            }else{
                dap_cli_server_cmd_set_reply_text(a_str_reply,
                        "decree sign can't find datum with %s hash in the mempool of %s:%s",l_datum_hash_out_str,l_net? l_net->pub.name: "<undefined>",
                        l_chain?l_chain->name:"<undefined>");
                return -5;
            }
            DAP_DELETE(l_datum_hash_hex_str);
            DAP_DELETE(l_datum_hash_base58_str);
        } else {
            dap_cli_server_cmd_set_reply_text(a_str_reply, "decree sign need -datum <datum hash> argument");
            return -2;
        }
        break;
    }
    case CMD_ANCHOR:{
        dap_cli_server_cmd_find_option_val(a_argv, arg_index, a_argc, "-chain", &l_chain_str);

        // Search chain
        if(l_chain_str) {
            l_chain = dap_chain_net_get_chain_by_name(l_net, l_chain_str);
            if (l_chain == NULL) {
                char l_str_to_reply_chain[500] = {0};
                char *l_str_to_reply = NULL;
                sprintf(l_str_to_reply_chain, "%s requires parameter '-chain' to be valid chain name in chain net %s. Current chain %s is not valid\n",
                                                a_argv[0], l_net_str, l_chain_str);
                l_str_to_reply = dap_strcat2(l_str_to_reply,l_str_to_reply_chain);
                dap_chain_t * l_chain;
                l_str_to_reply = dap_strcat2(l_str_to_reply,"\nAvailable chain with anchor support:\n");
                l_chain = dap_chain_net_get_chain_by_chain_type(l_net, CHAIN_TYPE_ANCHOR);
                l_str_to_reply = dap_strcat2(l_str_to_reply,"\t");
                l_str_to_reply = dap_strcat2(l_str_to_reply,l_chain->name);
                l_str_to_reply = dap_strcat2(l_str_to_reply,"\n");
                dap_cli_server_cmd_set_reply_text(a_str_reply, "%s", l_str_to_reply);
                return -103;
            } else if (l_chain != dap_chain_net_get_chain_by_chain_type(l_net, CHAIN_TYPE_ANCHOR)){ // check chain to support decree
                dap_cli_server_cmd_set_reply_text(a_str_reply, "Chain %s don't support decree", l_chain->name);
                return -104;
            }
        }else if((l_chain = dap_chain_net_get_default_chain_by_chain_type(l_net, CHAIN_TYPE_ANCHOR)) == NULL) {
            dap_cli_server_cmd_set_reply_text(a_str_reply, "Can't find chain with default anchor support.");
            return -105;
        }

        dap_chain_datum_anchor_t *l_datum_anchor = NULL;
        dap_hash_fast_t l_hash = {};
        const char * l_datum_hash_str = NULL;
        if (!dap_cli_server_cmd_find_option_val(a_argv, arg_index, a_argc, "-datum", &l_datum_hash_str))
        {
            dap_cli_server_cmd_set_reply_text(a_str_reply,
                        "Anchor creation failed. Cmd decree create anchor must contain -datum parameter.");
                return -107;
        }
        if(l_datum_hash_str) {
            dap_chain_hash_fast_from_str(l_datum_hash_str, &l_hash);
        }

        // Pack data into TSD
        dap_tsd_t *l_tsd = NULL;
        l_tsd = dap_tsd_create(DAP_CHAIN_DATUM_ANCHOR_TSD_TYPE_DECREE_HASH, &l_hash, sizeof(dap_hash_fast_t));
        if(!l_tsd)
        {
            dap_cli_server_cmd_set_reply_text(a_str_reply,
                        "Anchor creation failed. Memory allocation fail.");
                return -107;
        }

        // Create anchor datum
        l_datum_anchor = DAP_NEW_Z_SIZE(dap_chain_datum_anchor_t, sizeof(dap_chain_datum_anchor_t) + dap_tsd_size(l_tsd));
        l_datum_anchor->header.data_size = dap_tsd_size(l_tsd);
        l_datum_anchor->header.ts_created = dap_time_now();
        memcpy(l_datum_anchor->data_n_sign, l_tsd, dap_tsd_size(l_tsd));

        DAP_DEL_Z(l_tsd);

        // Sign anchor
        size_t l_total_signs_success = 0;
        if (l_certs_count)
            l_datum_anchor = s_sign_anchor_in_cycle(l_certs, l_datum_anchor, l_certs_count, &l_total_signs_success);

        if (!l_datum_anchor || l_total_signs_success == 0){
            dap_cli_server_cmd_set_reply_text(a_str_reply,
                        "Anchor creation failed. Successful count of certificate signing is 0");
                return -108;
        }

        // Create datum
        dap_chain_datum_t * l_datum = dap_chain_datum_create(DAP_CHAIN_DATUM_ANCHOR,
                                                             l_datum_anchor,
                                                             sizeof(*l_datum_anchor) + l_datum_anchor->header.data_size +
                                                             l_datum_anchor->header.signs_size);
        DAP_DELETE(l_datum_anchor);
        char *l_key_str_out = dap_chain_mempool_datum_add(l_datum, l_chain, l_hash_out_type);
        DAP_DELETE(l_datum);
        dap_cli_server_cmd_set_reply_text(a_str_reply, "Datum %s is%s placed in datum pool",
                                          l_key_str_out ? l_key_str_out : "",
                                          l_key_str_out ? "" : " not");
        break;
    }
    case CMD_FIND: {
        const char *l_hash_str = NULL;
        dap_cli_server_cmd_find_option_val(a_argv, arg_index, a_argc, "-hash", &l_hash_str);
        if (!l_hash_str) {
            dap_cli_server_cmd_set_reply_text(a_str_reply, "Command 'decree find' requiers parameter '-hash'");
            return -110;
        }
        dap_hash_fast_t l_datum_hash;
        if (dap_chain_hash_fast_from_hex_str(l_hash_str, &l_datum_hash) &&
                dap_chain_hash_fast_from_base58_str(l_hash_str, &l_datum_hash)) {
            dap_cli_server_cmd_set_reply_text(a_str_reply, "Can't convert '-hash' parameter to numeric value");
            return -111;
        }
        bool l_applied = false;
        dap_chain_datum_decree_t *l_decree = dap_chain_net_decree_get_by_hash(&l_datum_hash, &l_applied);
        dap_cli_server_cmd_set_reply_text(a_str_reply, "Specified decree is %s in decrees hash-table",
                                          l_decree ? (l_applied ? "applied" : "not applied") : "not found");
    } break;
    default:
        dap_cli_server_cmd_set_reply_text(a_str_reply, "Not found decree action. Use create, sign, anchor or find parameter");
        return -1;
    }

    return 0;
}<|MERGE_RESOLUTION|>--- conflicted
+++ resolved
@@ -388,11 +388,7 @@
             DAP_DELETE(l_fee_coins_str);
         }
     }
-<<<<<<< HEAD
-    a_chain->callback_atom_iter_delete(l_atom_iter);
-=======
     a_chain->callback_datum_iter_delete(l_datum_iter);
->>>>>>> a3add0d8
     // delete hashes
     s_dap_chain_tx_hash_processed_ht_free(&l_tx_data_ht);
     // if no history
