--- conflicted
+++ resolved
@@ -181,15 +181,8 @@
 static void s_node_client_connected_synchro_start_callback(dap_worker_t *a_worker, void *a_arg)
 {
     UNUSED(a_worker);
-<<<<<<< HEAD
-    dap_events_socket_uuid_t *l_uuid = DAP_NEW(dap_events_socket_uuid_t);
-    memcpy(l_uuid, a_arg, sizeof(dap_events_socket_uuid_t));
-    if (s_timer_update_states_callback(a_arg))
-        DAP_DELETE(l_uuid);
-=======
     if (s_timer_update_states_callback(a_arg))
         DAP_DELETE(a_arg);
->>>>>>> 68965f3f
 }
 
 /**
@@ -286,17 +279,11 @@
             l_node_client->stream_worker = l_stream->stream_worker;
             if (l_node_client->keep_connection) {
                 dap_events_socket_uuid_t *l_uuid = DAP_NEW(dap_events_socket_uuid_t);
-<<<<<<< HEAD
-                memcpy(l_uuid, &l_node_client->uuid, sizeof(dap_events_socket_uuid_t));
-                dap_worker_exec_callback_on(l_stream->esocket->worker, s_node_client_connected_synchro_start_callback, l_uuid);
-                dap_timerfd_start_on_worker(l_stream->esocket->worker, s_timer_update_states * 1000, s_timer_update_states_callback, l_uuid);
-=======
                 DAP_DUP(l_uuid, &l_node_client->uuid);
                 dap_worker_exec_callback_on(l_stream->esocket->worker, s_node_client_connected_synchro_start_callback, l_uuid);
                 dap_events_socket_uuid_t *l_uuid_timer = DAP_NEW(dap_events_socket_uuid_t);
                 DAP_DUP(l_uuid_timer, &l_node_client->uuid);
                 dap_timerfd_start_on_worker(l_stream->esocket->worker, s_timer_update_states * 1000, s_timer_update_states_callback, l_uuid_timer);
->>>>>>> 68965f3f
             }
         }
 #ifndef _WIN32
