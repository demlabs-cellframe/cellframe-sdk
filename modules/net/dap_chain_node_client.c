/*
 * Authors:
 * Dmitriy A. Gearasimov <naeper@demlabs.net>
 * Alexander Lysikov <alexander.lysikov@demlabs.net>
 * DeM Labs Inc.   https://demlabs.net

 This file is part of DAP (Deus Applications Prototypes) the open source project

 DAP (Deus Applicaions Prototypes) is free software: you can redistribute it and/or modify
 it under the terms of the GNU General Public License as published by
 the Free Software Foundation, either version 3 of the License, or
 (at your option) any later version.

 DAP is distributed in the hope that it will be useful,
 but WITHOUT ANY WARRANTY; without even the implied warranty of
 MERCHANTABILITY or FITNESS FOR A PARTICULAR PURPOSE.  See the
 GNU General Public License for more details.

 You should have received a copy of the GNU General Public License
 along with any DAP based project.  If not, see <http://www.gnu.org/licenses/>.
 */

#include <stdlib.h>
#include <stdio.h>
#include <time.h>
#include <stdlib.h>
#include <stddef.h>
#include <stdint.h>
#include <errno.h>
#include <assert.h>
#include <string.h>

#ifdef WIN32
#include <winsock2.h>
#include <windows.h>
#include <mswsock.h>
#include <ws2tcpip.h>
#include <io.h>
#include <pthread.h>
#else
#include <sys/types.h>
#include <sys/socket.h>
#include <arpa/inet.h>
#endif

#include <json-c/json.h>
#include "uthash.h"

#include "dap_common.h"
#include "dap_client.h"
#include "dap_config.h"
#include "dap_events.h"
#include "dap_timerfd.h"
#include "dap_hash.h"
#include "dap_uuid.h"
//#include "dap_http_client_simple.h"
#include "dap_client_pvt.h"
#include "dap_chain_global_db_remote.h"
#include "dap_chain_global_db_hist.h"

#include "dap_chain.h"
#include "dap_chain_cell.h"

#include "dap_chain_net_srv_common.h"
#include "dap_stream_worker.h"
#include "dap_stream_ch_pkt.h"
#include "dap_stream_ch_chain.h"
#include "dap_stream_ch_chain_pkt.h"
#include "dap_stream_ch_chain_net.h"
#include "dap_stream_ch_chain_net_pkt.h"
#include "dap_stream_ch_chain_net_srv.h"
#include "dap_stream_pkt.h"

//#include "dap_chain_common.h"
#include "dap_chain_node_client.h"

#define LOG_TAG "dap_chain_node_client"

typedef struct dap_chain_node_client_handle {
    uint64_t uuid;
    dap_chain_node_client_t * client;
    UT_hash_handle hh;
} dap_chain_node_client_handle_t;

static dap_chain_node_client_handle_t * s_clients = NULL;

//static int listen_port_tcp = 8079;

static void s_stage_connected_callback(dap_client_t *a_client, void *a_arg);
static bool s_timer_update_states_callback(void *a_arg);

static void s_ch_chain_callback_notify_packet_out(dap_stream_ch_chain_t*, uint8_t a_pkt_type,
        dap_stream_ch_chain_pkt_t *a_pkt, size_t a_pkt_data_size,
        void * a_arg);
static void s_ch_chain_callback_notify_packet_in(dap_stream_ch_chain_t* a_ch_chain, uint8_t a_pkt_type,
        dap_stream_ch_chain_pkt_t *a_pkt, size_t a_pkt_data_size,
        void * a_arg);
static bool dap_chain_node_client_connect_internal(dap_chain_node_client_t *a_node_client, const char *a_active_channels);

bool s_stream_ch_chain_debug_more = false;
uint32_t s_timer_update_states=60;

/**
 * @brief dap_chain_node_client_init
 * @return
 */
int dap_chain_node_client_init(void)
{
    s_stream_ch_chain_debug_more = dap_config_get_item_bool_default(g_config,"stream_ch_chain","debug_more",false);
    s_timer_update_states = dap_config_get_item_uint32_default(g_config,"node_client","timer_update_states",60);
    return 0;
}

/**
 * @brief dap_chain_node_client_deinit
 */
void dap_chain_node_client_deinit()
{
    dap_chain_node_client_handle_t *l_client = NULL, *l_tmp = NULL;
    HASH_ITER(hh, s_clients,l_client, l_tmp){
        HASH_DEL(s_clients,l_client);
        DAP_DELETE(l_client);
    }
    //dap_http_client_simple_deinit();
    dap_client_deinit();
}

/**
 * @brief stage_status_callback
 * @param a_client
 * @param a_arg
 */
static void s_stage_status_callback(dap_client_t *a_client, void *a_arg)
{
    (void) a_client;
    (void) a_arg;

    //printf("* stage_status_callback client=%x data=%x\n", a_client, a_arg);
}

/**
 * @brief s_stage_status_error_callback
 * @param a_client
 * @param a_arg
 */
static void s_stage_status_error_callback(dap_client_t *a_client, void *a_arg)
{
    if (s_stream_ch_chain_debug_more)
        log_it(L_DEBUG, "s_stage_status_error_callback");

    dap_chain_node_client_t *l_node_client = DAP_CHAIN_NODE_CLIENT(a_client);
    if(!l_node_client)
        return;
    // check for last attempt
    bool l_is_last_attempt = a_arg ? true : false;
    if (l_is_last_attempt) {
        pthread_mutex_lock(&l_node_client->wait_mutex);
        l_node_client->state = NODE_CLIENT_STATE_DISCONNECTED;
#ifndef _WIN32
        pthread_cond_broadcast(&l_node_client->wait_cond);
#else
        SetEvent( l_node_client->wait_cond );
#endif
        pthread_mutex_unlock(&l_node_client->wait_mutex);
        l_node_client->esocket_uuid = 0;
<<<<<<< HEAD

=======
        dap_chain_net_sync_unlock(l_node_client->net, l_node_client);
>>>>>>> 5cf3f00a
        if (l_node_client->callbacks.disconnected) {
            l_node_client->callbacks.disconnected(l_node_client, l_node_client->callbacks_arg);
        }
        if (l_node_client->keep_connection) {
            dap_events_socket_uuid_t *l_uuid = DAP_DUP(&l_node_client->uuid);
<<<<<<< HEAD
            dap_timerfd_start_on_worker(l_node_client->stream_worker
                                             ? l_node_client->stream_worker->worker
                                             : dap_events_worker_get_auto(),
                                        s_timer_update_states * 1000,
                                        s_timer_update_states_callback,
                                        l_uuid);
=======
            l_node_client->sync_timer = dap_timerfd_start_on_worker(l_node_client->stream_worker
                                                                         ? l_node_client->stream_worker->worker
                                                                         : dap_events_worker_get_auto(),
                                                                    s_timer_update_states * 1000,
                                                                    s_timer_update_states_callback,
                                                                    l_uuid);
>>>>>>> 5cf3f00a
        }
        return;
    }
    // TODO make different error codes
    if(l_node_client->callbacks.error)
        l_node_client->callbacks.error(l_node_client, EINVAL, l_node_client->callbacks_arg);
}

/**
 * @brief s_node_client_connected_synchro_start_callback
 * 
 * @param a_worker dap_worker_t
 * @param a_arg void 
 */
static void s_node_client_connected_synchro_start_callback(dap_worker_t *a_worker, void *a_arg)
{
    UNUSED(a_worker);
    if (s_timer_update_states_callback(a_arg))
        DAP_DELETE(a_arg);
}

/**
 * @brief s_timer_update_states_callback
 * @param a_arg
 * @return
 */
static bool s_timer_update_states_callback(void *a_arg)
{
    dap_chain_node_client_handle_t *l_client_found = NULL;
    dap_events_socket_uuid_t *l_uuid = (dap_events_socket_uuid_t *)a_arg;
    assert(l_uuid);
    HASH_FIND(hh, s_clients, l_uuid, sizeof(*l_uuid), l_client_found);
    if(!l_client_found){
        log_it(L_DEBUG,"Chain node client %p was deleted before timer fired, nothing to do", l_uuid);
        DAP_DELETE(l_uuid);
        return false;
    }

    dap_chain_node_client_t *l_me = l_client_found->client;
    dap_worker_t * l_worker = dap_events_get_current_worker(dap_events_get_default());
    assert(l_worker);
    assert(l_me);
    dap_events_socket_t * l_es = NULL;
    dap_events_socket_uuid_t l_es_uuid = l_me->esocket_uuid;
    // check if esocket still in worker
    if( (l_es = dap_worker_esocket_find_uuid(l_worker, l_es_uuid)) != NULL ) {
        dap_client_t * l_client = dap_client_from_esocket(l_es);
        if (l_client ) {
            dap_chain_node_client_t * l_node_client = (dap_chain_node_client_t*) l_client->_inheritor;
            if (l_node_client && l_node_client->ch_chain) {
                dap_stream_ch_t *l_ch = dap_stream_ch_find_by_uuid_unsafe(l_node_client->stream_worker, l_node_client->ch_chain_uuid);
                if (l_ch) {
                    dap_stream_ch_chain_t *l_ch_chain = DAP_STREAM_CH_CHAIN(l_ch);
                    assert(l_ch_chain);
                    dap_chain_net_t * l_net = l_node_client->net;
                    assert(l_net);
                    // If we do nothing - init sync process
                    if (l_ch_chain->state == CHAIN_STATE_IDLE && dap_chain_net_sync_trylock(l_net, l_me)) {
                        log_it(L_INFO, "Start synchronization process with "NODE_ADDR_FP_STR, NODE_ADDR_FP_ARGS_S(l_node_client->remote_node_addr));
                        dap_stream_ch_chain_sync_request_t l_sync_gdb = {};
                        l_sync_gdb.node_addr.uint64 = dap_chain_net_get_cur_addr_int(l_net);
                        dap_stream_ch_chain_pkt_write_unsafe(l_node_client->ch_chain, DAP_STREAM_CH_CHAIN_PKT_TYPE_UPDATE_GLOBAL_DB_REQ,
                                                             l_net->pub.id.uint64, 0, l_net->pub.cell_id.uint64,
                                                             &l_sync_gdb, sizeof(l_sync_gdb));
                    }
                    return true;
                }
            }
        }
    }

    // if we not returned yet
    l_me->state = NODE_CLIENT_STATE_DISCONNECTED;
    if (l_me->keep_connection) {
<<<<<<< HEAD
        log_it(L_INFO, "Reconnecting node client with peer "NODE_ADDR_FP_STR, NODE_ADDR_FP_ARGS_S(l_me->remote_node_addr));
        l_me->state = NODE_CLIENT_STATE_CONNECTING ;
        dap_client_go_stage(l_me->client, STAGE_STREAM_STREAMING, s_stage_connected_callback);
=======
        if (dap_client_pvt_find(l_me->client->pvt_uuid)) {
            log_it(L_INFO, "Reconnecting node client with peer "NODE_ADDR_FP_STR, NODE_ADDR_FP_ARGS_S(l_me->remote_node_addr));
            l_me->state = NODE_CLIENT_STATE_CONNECTING ;
            dap_client_go_stage(l_me->client, STAGE_STREAM_STREAMING, s_stage_connected_callback);
        } else
            dap_chain_node_client_close(l_me);
>>>>>>> 5cf3f00a
    }
    DAP_DELETE(l_uuid);
    return false;
}

/**
 * @brief a_stage_end_callback
 * @param a_client
 * @param a_arg
 */
static void s_stage_connected_callback(dap_client_t *a_client, void *a_arg)
{
    dap_chain_node_client_t *l_node_client = DAP_CHAIN_NODE_CLIENT(a_client);
    UNUSED(a_arg);
    if(l_node_client) {
        log_it(L_NOTICE, "Stream connection with node " NODE_ADDR_FP_STR " established",
                NODE_ADDR_FP_ARGS_S( l_node_client->remote_node_addr));
        // set callbacks for C and N channels; for R and S it is not needed
        dap_client_pvt_t * l_client_internal = DAP_CLIENT_PVT(a_client);
        if(l_client_internal && l_client_internal->active_channels) {
            size_t l_channels_count = dap_strlen(l_client_internal->active_channels);
            for(size_t i = 0; i < l_channels_count; i++) {
                if(dap_chain_node_client_set_callbacks(a_client, l_client_internal->active_channels[i]) == -1) {
                    log_it(L_WARNING, "No ch_chain channel, can't init notify callback for pkt type CH_CHAIN");
                    return;
                }
            }
        }
        if(l_node_client->callbacks.connected)
            l_node_client->callbacks.connected(l_node_client, l_node_client->callbacks_arg);
        if(s_stream_ch_chain_debug_more)
            log_it(L_DEBUG, "Wakeup all who waits");
        l_node_client->state = NODE_CLIENT_STATE_ESTABLISHED;

        dap_stream_t * l_stream  = dap_client_get_stream(a_client);
        if (l_stream) {
            l_node_client->esocket_uuid = l_stream->esocket->uuid;
            l_node_client->stream_worker = l_stream->stream_worker;
            if (l_node_client->keep_connection) {
                dap_events_socket_uuid_t *l_uuid = DAP_DUP(&l_node_client->uuid);
                dap_worker_exec_callback_on(l_stream->esocket->worker, s_node_client_connected_synchro_start_callback, l_uuid);
                dap_events_socket_uuid_t *l_uuid_timer = DAP_DUP(&l_node_client->uuid);
                l_node_client->sync_timer = dap_timerfd_start_on_worker(l_stream->esocket->worker,
                                                                        s_timer_update_states * 1000,
                                                                        s_timer_update_states_callback,
                                                                        l_uuid_timer);
            }
        }
#ifndef _WIN32
        pthread_cond_broadcast(&l_node_client->wait_cond);
#else
        SetEvent( l_node_client->wait_cond );
#endif
    }
}

/**
 * @brief s_ch_chain_callback_notify_packet_in2 - for dap_stream_ch_chain_net
 * @param a_ch_chain_net
 * @param a_pkt_type
 * @param a_pkt_net
 * @param a_pkt_data_size
 * @param a_arg
 */
static void s_ch_chain_callback_notify_packet_in2(dap_stream_ch_chain_net_t* a_ch_chain_net, uint8_t a_pkt_type,
        dap_stream_ch_chain_net_pkt_t *a_pkt_net, size_t a_pkt_net_data_size, void * a_arg)
{
    dap_chain_node_client_t * l_node_client = (dap_chain_node_client_t *) a_arg;
    switch (a_pkt_type) {
    // get new generated current node address
    case DAP_STREAM_CH_CHAIN_NET_PKT_TYPE_NODE_ADDR_LEASE: {
        if(a_pkt_net_data_size == sizeof(dap_chain_node_addr_t)) {
            dap_chain_node_addr_t *l_addr = (dap_chain_node_addr_t *) a_pkt_net->data;
            memcpy(&l_node_client->cur_node_addr, l_addr, sizeof(dap_chain_node_addr_t));
        }
        l_node_client->state = NODE_CLIENT_STATE_NODE_ADDR_LEASED;
#ifndef _WIN32
        pthread_cond_broadcast(&l_node_client->wait_cond);
#else
        SetEvent( l_node_client->wait_cond );
#endif
        break;
    }
    // get remote node address
    case DAP_STREAM_CH_CHAIN_NET_PKT_TYPE_NODE_ADDR: {

        if(a_pkt_net_data_size == sizeof(dap_chain_node_addr_t)) {
            dap_chain_node_addr_t *l_addr = (dap_chain_node_addr_t *) a_pkt_net->data;
            memcpy(&l_node_client->remote_node_addr, l_addr, sizeof(dap_chain_node_addr_t));
        }
        l_node_client->state = NODE_CLIENT_STATE_GET_NODE_ADDR;
#ifndef _WIN32
        pthread_cond_broadcast(&l_node_client->wait_cond);
#else
            SetEvent( l_node_client->wait_cond );
#endif
            break;
    }
    }
}


/**
 * @brief s_ch_chain_callback_notify_packet_in - for dap_stream_ch_chain
 * @param a_ch_chain
 * @param a_pkt_type
 * @param a_pkt
 * @param a_pkt_data_size
 * @param a_arg
 */
static void s_ch_chain_callback_notify_packet_in(dap_stream_ch_chain_t* a_ch_chain, uint8_t a_pkt_type,
        dap_stream_ch_chain_pkt_t *a_pkt, size_t a_pkt_data_size,
        void * a_arg)
{
    UNUSED(a_ch_chain);
    UNUSED(a_pkt_data_size);
    dap_chain_node_client_t * l_node_client = (dap_chain_node_client_t *) a_arg;

    switch (a_pkt_type) {
        case DAP_STREAM_CH_CHAIN_NET_PKT_TYPE_ERROR:
            dap_snprintf(l_node_client->last_error, sizeof(l_node_client->last_error),
                    "%s", (char*) a_pkt->data);
            log_it(L_WARNING, "In: Received packet DAP_STREAM_CH_CHAIN_NET_PKT_TYPE_ERROR with error \"%s\"",
                    l_node_client->last_error);
            l_node_client->state = NODE_CLIENT_STATE_ERROR;

    #ifndef _WIN32
            pthread_cond_broadcast(&l_node_client->wait_cond);
    #else
            SetEvent( l_node_client->wait_cond );
    #endif
        break;
        case DAP_STREAM_CH_CHAIN_PKT_TYPE_UPDATE_GLOBAL_DB_REQ:{
            l_node_client->state = NODE_CLIENT_STATE_SYNC_GDB_UPDATES;
        }break;
        case DAP_STREAM_CH_CHAIN_PKT_TYPE_UPDATE_GLOBAL_DB_START:{
            l_node_client->state = NODE_CLIENT_STATE_SYNC_GDB_RVRS;
            dap_chain_net_t * l_net = l_node_client->net;
            assert(l_net);
            dap_chain_net_set_state(l_net, NET_STATE_SYNC_GDB);
        }break;
        case DAP_STREAM_CH_CHAIN_PKT_TYPE_FIRST_GLOBAL_DB:{
            l_node_client->state = NODE_CLIENT_STATE_SYNC_GDB;
        }break;
        case DAP_STREAM_CH_CHAIN_PKT_TYPE_UPDATE_CHAINS_REQ:{
            l_node_client->state = NODE_CLIENT_STATE_SYNC_CHAINS_UPDATES;
        }break;
        case DAP_STREAM_CH_CHAIN_PKT_TYPE_UPDATE_CHAINS_START:{
            l_node_client->state = NODE_CLIENT_STATE_SYNC_CHAINS_RVRS;
            dap_chain_net_t * l_net = l_node_client->net;
            assert(l_net);
            dap_chain_net_set_state(l_net, NET_STATE_SYNC_CHAINS);
        }break;
        case DAP_STREAM_CH_CHAIN_PKT_TYPE_FIRST_CHAIN:{
            l_node_client->state = NODE_CLIENT_STATE_SYNC_CHAINS;
        }break;
        case DAP_STREAM_CH_CHAIN_PKT_TYPE_SYNCED_GLOBAL_DB:
        case DAP_STREAM_CH_CHAIN_PKT_TYPE_SYNCED_CHAINS: {
            dap_chain_net_t *l_net = l_node_client->net;
            assert(l_net);
            dap_chain_id_t  l_chain_id = {};
            dap_chain_cell_id_t l_cell_id = {};
            if (a_pkt_type == DAP_STREAM_CH_CHAIN_PKT_TYPE_SYNCED_GLOBAL_DB) {
                if (dap_chain_net_get_target_state(l_net) != NET_STATE_SYNC_GDB) {
                    if(s_stream_ch_chain_debug_more)
                        log_it(L_INFO,"In: Link %s."NODE_ADDR_FP_STR" synced GDB. Going to update chains", l_net->pub.name, NODE_ADDR_FP_ARGS_S(l_node_client->remote_node_addr ));
                    l_node_client->cur_chain = l_net->pub.chains;
                    l_node_client->cur_cell = l_node_client->cur_chain ? l_node_client->cur_chain->cells : NULL;
                }
            } else {
                // Check if we over with it before
                if ( ! l_node_client->cur_cell ){
                    if(s_stream_ch_chain_debug_more)
                        log_it(L_INFO, "In: No current cell in sync state, anyway we over it");
                }else
                    l_node_client->cur_cell =(dap_chain_cell_t *)  l_node_client->cur_cell->hh.next;

                // If  over with cell, switch on next chain
                if ( l_node_client->cur_cell){
                    // Check if we over with it before
                    if ( !l_node_client->cur_chain ){
                        log_it(L_ERROR, "In: No chain but cell is present, over with it");
                    }
                }else{
                    // Check if we over with it before
                    if ( !l_node_client->cur_chain ){
                        log_it(L_WARNING, "In: No current chain in sync state, anyway we over it");
                    }else{
                        l_node_client->cur_chain = (dap_chain_t *) l_node_client->cur_chain->next;
                        l_node_client->cur_cell = l_node_client->cur_chain ? l_node_client->cur_chain->cells : NULL;
                    }
                }
            }

            if (l_node_client->cur_cell)
                l_cell_id = l_node_client->cur_cell->id;
            // Check if we have some more chains and cells in it to sync
            if( l_node_client->cur_chain ){
                l_chain_id=l_node_client->cur_chain->id;
                if (s_stream_ch_chain_debug_more) {
                    dap_chain_node_addr_t * l_node_addr = dap_chain_net_get_cur_addr(l_net);
                    log_it(L_INFO,"In: Link %s."NODE_ADDR_FP_STR" started to sync %s chain",l_net->pub.name,
                           NODE_ADDR_FP_ARGS(l_node_addr), l_node_client->cur_chain->name );
                }
                dap_stream_ch_chain_pkt_write_unsafe(l_node_client->ch_chain, DAP_STREAM_CH_CHAIN_PKT_TYPE_UPDATE_CHAINS_REQ,
                                                     l_net->pub.id.uint64 ,
                                                     l_chain_id.uint64,l_cell_id.uint64,NULL,0);
            }else{ // If no - over with sync process
                dap_chain_node_addr_t * l_node_addr = dap_chain_net_get_cur_addr(l_net);
                log_it(L_INFO, "In: State node %s."NODE_ADDR_FP_STR" is SYNCED",l_net->pub.name, NODE_ADDR_FP_ARGS(l_node_addr) );
<<<<<<< HEAD
                dap_chain_net_sync_unlock(l_net);
=======
                dap_chain_net_sync_unlock(l_net, l_node_client);
>>>>>>> 5cf3f00a
                l_node_client->state = NODE_CLIENT_STATE_SYNCED;
                if (dap_chain_net_get_target_state(l_net) == NET_STATE_ONLINE)
                    dap_chain_net_set_state(l_net, NET_STATE_ONLINE);
                else
                    dap_chain_net_state_go_to(l_net, NET_STATE_OFFLINE);
<<<<<<< HEAD
=======
                dap_timerfd_reset(l_node_client->sync_timer);
>>>>>>> 5cf3f00a
#ifndef _WIN32
                pthread_cond_broadcast(&l_node_client->wait_cond);
#else
                SetEvent( l_node_client->wait_cond );
#endif
            }
        } break;
        default: break;
    }
}



/**
 * @brief s_ch_chain_callback_notify_packet_in
 * @param a_ch_chain
 * @param a_pkt_type
 * @param a_pkt
 * @param a_pkt_data_size
 * @param a_arg
 */
static void s_ch_chain_callback_notify_packet_out(dap_stream_ch_chain_t* a_ch_chain, uint8_t a_pkt_type,
        dap_stream_ch_chain_pkt_t *a_pkt, size_t a_pkt_data_size,
        void * a_arg)
{
    (void) a_pkt;
    (void) a_pkt_data_size;
    (void) a_ch_chain;
    dap_chain_node_client_t * l_node_client = (dap_chain_node_client_t *) a_arg;
    assert(a_arg);
    dap_stream_ch_t * l_ch = NULL;
    //if((l_ch = dap_stream_ch_find_by_uuid_unsafe(l_node_client->stream_worker, l_node_client->ch_chain_uuid)) != NULL){
        switch (a_pkt_type) {
            case DAP_STREAM_CH_CHAIN_PKT_TYPE_SYNCED_GLOBAL_DB: {
                if(s_stream_ch_chain_debug_more)
                    log_it(L_INFO,"Out: global database sent to uplink "NODE_ADDR_FP_STR, NODE_ADDR_FP_ARGS_S(l_node_client->remote_node_addr));
            } break;
            case DAP_STREAM_CH_CHAIN_PKT_TYPE_SYNCED_CHAINS: {
                if(s_stream_ch_chain_debug_more)
                    log_it(L_INFO,"Out: chain %"DAP_UINT64_FORMAT_x" sent to uplink "NODE_ADDR_FP_STR,l_node_client->cur_chain ? l_node_client->cur_chain->id.uint64 : 0, NODE_ADDR_FP_ARGS_S(l_node_client->remote_node_addr));
            }break;
            default: {
            }
        }
    //}
}

/**
 * @brief save_stat_to_database
 * 
 * @param a_request 
 * @param a_node_client 
 * @return int 
 */
static int save_stat_to_database(dap_stream_ch_chain_net_srv_pkt_test_t *a_request, dap_chain_node_client_t * a_node_client)
{
    UNUSED(a_node_client);
    int l_ret = 0;
    if(!a_request)
        return -1;
    long l_t1_ms = (long) a_request->send_time1.tv_sec * 1000 + a_request->send_time1.tv_usec / 1000;
    long l_t2_ms = (long) a_request->recv_time1.tv_sec * 1000 + a_request->recv_time1.tv_usec / 1000;
    struct json_object *jobj = json_object_new_object();
    time_t l_cur_t = time(NULL);
    char buf[1024];
    dap_time_to_str_rfc822( buf, sizeof(buf), l_cur_t );
    json_object_object_add(jobj, "time_save", json_object_new_int64(l_cur_t));
    json_object_object_add(jobj, "time_save_str", json_object_new_string(buf));
    json_object_object_add(jobj, "time_connect", json_object_new_int(a_request->time_connect_ms));
    json_object_object_add(jobj, "time_transmit", json_object_new_int(l_t2_ms-l_t1_ms));
    json_object_object_add(jobj, "ip_send", json_object_new_string(a_request->ip_send));
    json_object_object_add(jobj, "ip_recv", json_object_new_string(a_request->ip_recv));
    json_object_object_add(jobj, "time_len_send", json_object_new_int(a_request->data_size_send));
    json_object_object_add(jobj, "time_len_recv", json_object_new_int(a_request->data_size_recv));
    json_object_object_add(jobj, "err_code", json_object_new_int(a_request->err_code));
    const char* json_str = json_object_to_json_string(jobj);
    // save statistics
    char *l_group = NULL;
    dap_chain_net_t * l_net = dap_chain_net_by_id(a_request->net_id);
    if(l_net) {
        l_group = dap_strdup_printf("local.%s.orders-test-stat", l_net->pub.gdb_groups_prefix);
    }
    if(l_group) {
        dap_store_obj_t *l_obj = dap_chain_global_db_get_last(l_group);
        int64_t l_key = 0;
        if(l_obj) {
            l_key = strtoll(l_obj->key, NULL, 16);
        }
        char *l_key_str = dap_strdup_printf("%06x", ++l_key);
        if(!dap_chain_global_db_gr_set(dap_strdup(l_key_str), (uint8_t *) json_str, strlen(json_str) + 1, l_group)) {
            l_ret = -1;
        }
        DAP_DELETE(l_key_str);
        DAP_DELETE(l_group);
    }
    else
        l_ret = -2;
    json_object_put(jobj);
    return l_ret;
}

/**
 * @brief s_ch_chain_callback_notify_packet_R - Callback for channel 'R'
 * @param a_ch_chain
 * @param a_pkt_type
 * @param a_pkt
 * @param a_arg
 */
static void s_ch_chain_callback_notify_packet_R(dap_stream_ch_chain_net_srv_t* a_ch_chain, uint8_t a_pkt_type, dap_stream_ch_pkt_t *a_pkt, void * a_arg)
{
    dap_chain_node_client_t * l_node_client = (dap_chain_node_client_t *) a_arg;
    switch (a_pkt_type) {
    // get new generated current node address
    case DAP_STREAM_CH_CHAIN_NET_SRV_PKT_TYPE_CHECK_RESPONSE: {
            dap_stream_ch_chain_net_srv_pkt_test_t *l_request = (dap_stream_ch_chain_net_srv_pkt_test_t *) a_pkt->data;
            size_t l_request_size = l_request->data_size + sizeof(dap_stream_ch_chain_net_srv_pkt_test_t);
            if(a_pkt->hdr.size != l_request_size) {
                log_it(L_WARNING, "Wrong request size, less or more than required");
                break;
            }
            // todo to write result to database
            save_stat_to_database(l_request, l_node_client);
            //...
            l_node_client->state = NODE_CLIENT_STATE_CHECKED;
#ifndef _WIN32
            pthread_cond_broadcast(&l_node_client->wait_cond);
#else
            SetEvent( l_node_client->wait_cond );
#endif
            break;
        }
    }
}


/**
 * @brief dap_chain_node_client_connect_channels
 * Create connection to server
 * @param l_net 
 * @param a_node_info 
 * @param a_active_channels 
 * @return dap_chain_node_client_t* return a connection handle, or NULL, if an error
 */
dap_chain_node_client_t* dap_chain_node_client_connect_channels(dap_chain_net_t * l_net, dap_chain_node_info_t *a_node_info, const char *a_active_channels)
{
    return dap_chain_net_client_create_n_connect_channels(l_net,a_node_info,a_active_channels);
}

/**
 * @brief dap_chain_node_client_create_n_connect
 * @param a_net
 * @param a_node_info
 * @param a_active_channels
 * @param a_callbacks
 * @param a_callback_arg
 * @return
 */
dap_chain_node_client_t* dap_chain_node_client_create_n_connect(dap_chain_net_t * a_net, dap_chain_node_info_t *a_node_info,
        const char *a_active_channels,dap_chain_node_client_callbacks_t *a_callbacks, void * a_callback_arg )
{
    if(!a_node_info) {
        log_it(L_ERROR, "Can't connect to the node: null object node_info");
        return NULL;
    }
    dap_chain_node_client_t *l_node_client = DAP_NEW_Z(dap_chain_node_client_t);

    l_node_client->state = NODE_CLIENT_STATE_DISCONNECTED;
    l_node_client->callbacks_arg = a_callback_arg;
    if(a_callbacks)
        memcpy(&l_node_client->callbacks,a_callbacks,sizeof (*a_callbacks));
    l_node_client->info = a_node_info;
    l_node_client->uuid = dap_uuid_generate_uint64();
    l_node_client->net = a_net;
    dap_chain_node_client_handle_t * l_client_handle = DAP_NEW_Z(dap_chain_node_client_handle_t);
    l_client_handle->uuid = l_node_client->uuid;
    l_client_handle->client = l_node_client;
    HASH_ADD(hh, s_clients, uuid, sizeof(l_client_handle->uuid), l_client_handle);

#ifndef _WIN32
    pthread_condattr_t attr;
    pthread_condattr_init(&attr);
#ifndef DAP_OS_DARWIN
    pthread_condattr_setclock(&attr, CLOCK_MONOTONIC);
#endif
    pthread_cond_init(&l_node_client->wait_cond, &attr);
#else
    l_node_client->wait_cond = CreateEventA( NULL, FALSE, FALSE, NULL );
#endif

    pthread_mutex_init(&l_node_client->wait_mutex, NULL);
    l_node_client->events = NULL; //dap_events_new();
    l_node_client->remote_node_addr.uint64 = a_node_info->hdr.address.uint64;
    if (dap_chain_node_client_connect_internal(l_node_client, a_active_channels))
        return l_node_client;
    return NULL;
}

/**
 * @brief dap_chain_node_client_connect_internal
 * Create new dap_client, setup it, and send it in adventure trip
 * @param a_node_client dap_chain_node_client_t
 * @param a_active_channels a_active_channels
 * @return true 
 * @return false 
 */
static bool dap_chain_node_client_connect_internal(dap_chain_node_client_t *a_node_client, const char *a_active_channels)
{
    a_node_client->client = dap_client_new(a_node_client->events, s_stage_status_callback,
            s_stage_status_error_callback);
    dap_client_set_is_always_reconnect(a_node_client->client, false);
    a_node_client->client->_inheritor = a_node_client;
    dap_client_set_active_channels_unsafe(a_node_client->client, a_active_channels);

    //dap_client_set_auth_cert(a_node_client->client, dap_cert_find_by_name("auth")); // TODO provide the certificate choice

    int hostlen = 128;
    char host[hostlen];
    if(a_node_client->info->hdr.ext_addr_v4.s_addr){
        struct sockaddr_in sa4 = { .sin_family = AF_INET, .sin_addr = a_node_client->info->hdr.ext_addr_v4 };
        inet_ntop(AF_INET, &(((struct sockaddr_in *) &sa4)->sin_addr), host, hostlen);
        log_it(L_INFO, "Connecting to %s address",host);
    } else {
        struct sockaddr_in6 sa6 = { .sin6_family = AF_INET6, .sin6_addr = a_node_client->info->hdr.ext_addr_v6 };
        inet_ntop(AF_INET6, &(((struct sockaddr_in6 *) &sa6)->sin6_addr), host, hostlen);
        log_it(L_INFO, "Connecting to %s address",host);
    }
    // address not defined
    if(!strcmp(host, "::")) {
        dap_chain_node_client_close(a_node_client);
        return false;
    }
    dap_client_set_uplink_unsafe(a_node_client->client, strdup(host), a_node_client->info->hdr.ext_port);
    a_node_client->state = NODE_CLIENT_STATE_CONNECTING ;
    // Handshake & connect
    dap_client_go_stage(a_node_client->client, STAGE_STREAM_STREAMING, s_stage_connected_callback);
    return true;
}

/**
 * @brief dap_chain_node_client_connect
 * Create connection to server
 * @param a_net 
 * @param a_node_info 
 * @return dap_chain_node_client_t* return a connection handle, or NULL, if an error
 */
dap_chain_node_client_t* dap_chain_node_client_connect(dap_chain_net_t * a_net,dap_chain_node_info_t *a_node_info)
{
    const char *l_active_channels = "CN";
    return dap_chain_node_client_connect_channels(a_net,a_node_info, l_active_channels);
}

/**
 * @brief dap_chain_node_client_reset
 * 
 * @param a_client dap_chain_node_client_t
 */
void dap_chain_node_client_reset(dap_chain_node_client_t *a_client)
{
    if (a_client->state > NODE_CLIENT_STATE_ESTABLISHED) {
        a_client->state = NODE_CLIENT_STATE_ESTABLISHED;
    }
}


/**
 * @brief dap_chain_node_client_close
 * Close connection to server, delete chain_node_client_t *client
 * @param a_client dap_chain_node_client_t
 */
void dap_chain_node_client_close(dap_chain_node_client_t *a_client)
{
    if (!a_client)
        return;
    dap_chain_node_client_handle_t * l_client_found = NULL;
    HASH_FIND(hh,s_clients,&a_client->uuid,sizeof(a_client->uuid),l_client_found);
    if (l_client_found) {
        HASH_DEL(s_clients,l_client_found);
        DAP_DELETE(l_client_found);
        if (a_client->callbacks.delete)
            a_client->callbacks.delete(a_client, a_client->net);
        char l_node_addr_str[INET_ADDRSTRLEN] = {};
        inet_ntop(AF_INET, &a_client->info->hdr.ext_addr_v4, l_node_addr_str, INET_ADDRSTRLEN);
        log_it(L_INFO, "Closing node client to uplink %s:%d", l_node_addr_str, a_client->info->hdr.ext_port);
        dap_stream_ch_t *l_ch = dap_stream_ch_find_by_uuid_unsafe(a_client->stream_worker, a_client->ch_chain_uuid);
        if (l_ch) {
            dap_stream_ch_chain_t *l_ch_chain = DAP_STREAM_CH_CHAIN(l_ch);
            l_ch_chain->callback_notify_packet_in = NULL;
            l_ch_chain->callback_notify_packet_out = NULL;
        }
        l_ch = dap_stream_ch_find_by_uuid_unsafe(a_client->stream_worker, a_client->ch_chain_net_uuid);
        if (l_ch) {
            dap_stream_ch_chain_net_t *l_ch_chain_net = DAP_STREAM_CH_CHAIN_NET(l_ch);
            l_ch_chain_net->notify_callback = NULL;
        }
        // clean client
        dap_client_pvt_t *l_client_pvt = dap_client_pvt_find(a_client->client->pvt_uuid);
        if (l_client_pvt) {
            dap_client_delete_mt(a_client->client);
            a_client->client->_inheritor = NULL;
        }
#ifndef _WIN32
        pthread_cond_destroy(&a_client->wait_cond);
#else
        CloseHandle( a_client->wait_cond );
#endif
        pthread_mutex_destroy(&a_client->wait_mutex);
        a_client->client = NULL;
        DAP_DELETE(a_client);
    } else {
        log_it(L_WARNING, "Chain node client was removed from hash table before for some reasons");
    }
}


/**
 * @brief dap_chain_node_client_send_ch_pkt 
 * Send stream request to server
 * @param a_client 
 * @param a_ch_id 
 * @param a_type 
 * @param a_pkt_data 
 * @param a_pkt_data_size 
 * @return int 
 */
int dap_chain_node_client_send_ch_pkt(dap_chain_node_client_t *a_client, uint8_t a_ch_id, uint8_t a_type,
        const void *a_pkt_data, size_t a_pkt_data_size)
{
    if(!a_client || a_client->state < NODE_CLIENT_STATE_ESTABLISHED)
        return -1;

    dap_stream_worker_t *l_stream_worker = dap_client_get_stream_worker(a_client->client);
    dap_stream_ch_pkt_write_mt(l_stream_worker , a_client->ch_chain_uuid , a_type, a_pkt_data, a_pkt_data_size);
    return 0;
}


/**
 * @brief dap_chain_node_client_wait
 * wait for the complete of request
 *
 * timeout_ms timeout in milliseconds
 * waited_state state which we will wait, sample NODE_CLIENT_STATE_CONNECT or NODE_CLIENT_STATE_SENDED
 * @param a_client 
 * @param a_waited_state 
 * @param a_timeout_ms 
 * @return int return -2 false, -1 timeout, 0 end of connection or sending data
 */
int dap_chain_node_client_wait(dap_chain_node_client_t *a_client, int a_waited_state, int a_timeout_ms)
{
    int ret = -1;
    if(!a_client){
        log_it(L_ERROR, "Can't wait for status for (null) object");
        return -3;
    }
    a_client->keep_connection = false;
    pthread_mutex_lock(&a_client->wait_mutex);
    // have waited
    if(a_client->state == a_waited_state) {
        log_it(L_INFO, "We're already in state %s",dap_chain_node_client_state_to_str(a_client->state));
        pthread_mutex_unlock(&a_client->wait_mutex);
        return 0;
    }

    if (a_client->state < NODE_CLIENT_STATE_ESTABLISHED && a_waited_state > NODE_CLIENT_STATE_ESTABLISHED) {
        log_it(L_WARNING, "Waited state can't be achieved");
        pthread_mutex_unlock(&a_client->wait_mutex);
        return -2;
    }

#ifndef DAP_OS_WINDOWS
    // prepare for signal waiting
    struct timespec l_cond_timeout;
    clock_gettime( CLOCK_MONOTONIC, &l_cond_timeout);
    l_cond_timeout.tv_sec += a_timeout_ms/1000;
#else
    pthread_mutex_unlock( &a_client->wait_mutex );
#endif

    // signal waiting


#ifndef DAP_OS_WINDOWS
    do {
        int l_ret_wait = pthread_cond_timedwait(&a_client->wait_cond, &a_client->wait_mutex, &l_cond_timeout);
        if(l_ret_wait == 0 && (
                a_client->state == a_waited_state ||
                        (a_client->state == NODE_CLIENT_STATE_ERROR || a_client->state == NODE_CLIENT_STATE_DISCONNECTED))
                ) {
            ret = a_client->state == a_waited_state ? 0 : -2;
            break;
        }
        else if(l_ret_wait == ETIMEDOUT) { // 110 260
            //log_it(L_NOTICE,"Wait for status is stopped by timeout");
            ret = -1;
            break;
        }else if (l_ret_wait != 0 ){
            char l_errbuf[128];
            l_errbuf[0] = '\0';
            strerror_r(l_ret_wait,l_errbuf,sizeof (l_errbuf));
            log_it(L_ERROR, "Pthread condition timed wait returned \"%s\"(code %d)", l_errbuf, l_ret_wait);
        }
    } while(1);
#else
    DWORD wait = WaitForSingleObject( a_client->wait_cond, (uint32_t)a_timeout_ms);
    if ( wait == WAIT_OBJECT_0 && (
             a_client->state == a_waited_state ||
             a_client->state == NODE_CLIENT_STATE_ERROR ||
             a_client->state == NODE_CLIENT_STATE_DISCONNECTED))
    {
        return a_client->state == a_waited_state ? 0 : -2;
    } else if ( wait == WAIT_TIMEOUT || wait == WAIT_FAILED ) {
        return -1;
    }
#endif

#ifndef DAP_OS_WINDOWS
    pthread_mutex_unlock(&a_client->wait_mutex);
#endif
    return ret;
}

/**
 * @brief dap_chain_node_client_set_callbacks
 * 
 * @param a_client dap_client_t
 * @param a_ch_id uint8_t
 * @return int 
 */
int dap_chain_node_client_set_callbacks(dap_client_t *a_client, uint8_t a_ch_id)
{
    int l_ret = -1;
    dap_chain_node_client_t *l_node_client = a_client->_inheritor;
    if(l_node_client) {
        pthread_mutex_lock(&l_node_client->wait_mutex);
        // find current channel code
        dap_client_pvt_t * l_client_internal = DAP_CLIENT_PVT(a_client);
        dap_stream_ch_t * l_ch = NULL;
        if(l_client_internal)
            l_ch = dap_client_get_stream_ch_unsafe(a_client, a_ch_id);
        if(l_ch) {
            // C
            if(a_ch_id == dap_stream_ch_chain_get_id()) {
                dap_stream_ch_chain_t * l_ch_chain = DAP_STREAM_CH_CHAIN(l_ch);
                l_ch_chain->callback_notify_packet_out = s_ch_chain_callback_notify_packet_out;
                l_ch_chain->callback_notify_packet_in = s_ch_chain_callback_notify_packet_in;
                l_ch_chain->callback_notify_arg = l_node_client;
                l_node_client->ch_chain = l_ch;
                memcpy(&l_node_client->ch_chain_uuid, &l_ch->uuid, sizeof(dap_stream_ch_uuid_t));
            }
            // N
            if(a_ch_id == dap_stream_ch_chain_net_get_id()) {
                dap_stream_ch_chain_net_t *l_ch_chain = DAP_STREAM_CH_CHAIN_NET(l_ch);
                l_ch_chain->notify_callback = s_ch_chain_callback_notify_packet_in2;
                l_ch_chain->notify_callback_arg = l_node_client;
                l_node_client->ch_chain_net = l_ch;
                memcpy(&l_node_client->ch_chain_net_uuid, &l_ch->uuid, sizeof(dap_stream_ch_uuid_t));
            }
            // R
            if(a_ch_id == dap_stream_ch_chain_net_srv_get_id()) {
                dap_stream_ch_chain_net_srv_t * l_ch_chain = DAP_STREAM_CH_CHAIN_NET_SRV(l_ch);
                l_ch_chain->notify_callback = s_ch_chain_callback_notify_packet_R;
                l_ch_chain->notify_callback_arg = l_node_client;
            }
            l_ret = 0;
        } else {
        }
        pthread_mutex_unlock(&l_node_client->wait_mutex);
    }
    return l_ret;
}

/*static void nodelist_response_callback(dap_client_t *a_client, void *data, size_t data_len)
{
}

static void nodelist_response_error_callback(dap_client_t *a_client, int a_err)
{
}*/


/**
 * @brief dap_chain_node_client_send_nodelist_req
 * Send nodelist request to server
 * @param a_client 
 * @return int 
 */
int dap_chain_node_client_send_nodelist_req(dap_chain_node_client_t *a_client)
{
    if(!a_client || !a_client->client || a_client->state < NODE_CLIENT_STATE_ESTABLISHED)
        return -1;
    //dap_client_pvt_t * l_client_pvt = DAP_CLIENT_PVT(a_client->client);

    //TODO send request to get nodelist
    //dap_client_request_enc(a_client->client, DAP_UPLINK_PATH_NODE_LIST, "", "", "", 0,
    //        nodelist_response_callback, nodelist_response_error_callback);
    return 1;
}<|MERGE_RESOLUTION|>--- conflicted
+++ resolved
@@ -163,31 +163,19 @@
 #endif
         pthread_mutex_unlock(&l_node_client->wait_mutex);
         l_node_client->esocket_uuid = 0;
-<<<<<<< HEAD
-
-=======
+
         dap_chain_net_sync_unlock(l_node_client->net, l_node_client);
->>>>>>> 5cf3f00a
         if (l_node_client->callbacks.disconnected) {
             l_node_client->callbacks.disconnected(l_node_client, l_node_client->callbacks_arg);
         }
         if (l_node_client->keep_connection) {
             dap_events_socket_uuid_t *l_uuid = DAP_DUP(&l_node_client->uuid);
-<<<<<<< HEAD
-            dap_timerfd_start_on_worker(l_node_client->stream_worker
-                                             ? l_node_client->stream_worker->worker
-                                             : dap_events_worker_get_auto(),
-                                        s_timer_update_states * 1000,
-                                        s_timer_update_states_callback,
-                                        l_uuid);
-=======
             l_node_client->sync_timer = dap_timerfd_start_on_worker(l_node_client->stream_worker
                                                                          ? l_node_client->stream_worker->worker
                                                                          : dap_events_worker_get_auto(),
                                                                     s_timer_update_states * 1000,
                                                                     s_timer_update_states_callback,
                                                                     l_uuid);
->>>>>>> 5cf3f00a
         }
         return;
     }
@@ -262,18 +250,12 @@
     // if we not returned yet
     l_me->state = NODE_CLIENT_STATE_DISCONNECTED;
     if (l_me->keep_connection) {
-<<<<<<< HEAD
-        log_it(L_INFO, "Reconnecting node client with peer "NODE_ADDR_FP_STR, NODE_ADDR_FP_ARGS_S(l_me->remote_node_addr));
-        l_me->state = NODE_CLIENT_STATE_CONNECTING ;
-        dap_client_go_stage(l_me->client, STAGE_STREAM_STREAMING, s_stage_connected_callback);
-=======
         if (dap_client_pvt_find(l_me->client->pvt_uuid)) {
             log_it(L_INFO, "Reconnecting node client with peer "NODE_ADDR_FP_STR, NODE_ADDR_FP_ARGS_S(l_me->remote_node_addr));
             l_me->state = NODE_CLIENT_STATE_CONNECTING ;
             dap_client_go_stage(l_me->client, STAGE_STREAM_STREAMING, s_stage_connected_callback);
         } else
             dap_chain_node_client_close(l_me);
->>>>>>> 5cf3f00a
     }
     DAP_DELETE(l_uuid);
     return false;
@@ -484,20 +466,13 @@
             }else{ // If no - over with sync process
                 dap_chain_node_addr_t * l_node_addr = dap_chain_net_get_cur_addr(l_net);
                 log_it(L_INFO, "In: State node %s."NODE_ADDR_FP_STR" is SYNCED",l_net->pub.name, NODE_ADDR_FP_ARGS(l_node_addr) );
-<<<<<<< HEAD
-                dap_chain_net_sync_unlock(l_net);
-=======
                 dap_chain_net_sync_unlock(l_net, l_node_client);
->>>>>>> 5cf3f00a
                 l_node_client->state = NODE_CLIENT_STATE_SYNCED;
                 if (dap_chain_net_get_target_state(l_net) == NET_STATE_ONLINE)
                     dap_chain_net_set_state(l_net, NET_STATE_ONLINE);
                 else
                     dap_chain_net_state_go_to(l_net, NET_STATE_OFFLINE);
-<<<<<<< HEAD
-=======
                 dap_timerfd_reset(l_node_client->sync_timer);
->>>>>>> 5cf3f00a
 #ifndef _WIN32
                 pthread_cond_broadcast(&l_node_client->wait_cond);
 #else
