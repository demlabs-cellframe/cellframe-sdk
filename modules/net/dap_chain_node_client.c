/*
 * Authors:
 * Dmitriy A. Gearasimov <naeper@demlabs.net>
 * Alexander Lysikov <alexander.lysikov@demlabs.net>
 * DeM Labs Inc.   https://demlabs.net

 This file is part of DAP (Deus Applications Prototypes) the open source project

 DAP (Deus Applicaions Prototypes) is free software: you can redistribute it and/or modify
 it under the terms of the GNU General Public License as published by
 the Free Software Foundation, either version 3 of the License, or
 (at your option) any later version.

 DAP is distributed in the hope that it will be useful,
 but WITHOUT ANY WARRANTY; without even the implied warranty of
 MERCHANTABILITY or FITNESS FOR A PARTICULAR PURPOSE.  See the
 GNU General Public License for more details.

 You should have received a copy of the GNU General Public License
 along with any DAP based project.  If not, see <http://www.gnu.org/licenses/>.
 */

#include <stdlib.h>
#include <stdio.h>
#include <time.h>
#include <stdlib.h>
#include <stddef.h>
#include <stdint.h>
#include <errno.h>
#include <assert.h>
#include <string.h>

#ifdef WIN32
#include <winsock2.h>
#include <windows.h>
#include <mswsock.h>
#include <ws2tcpip.h>
#include <io.h>
#include <pthread.h>
#else
#include <sys/types.h>
#include <sys/socket.h>
#include <arpa/inet.h>
#endif

#include <json-c/json.h>
#include "uthash.h"

#include "dap_common.h"
#include "dap_client.h"
#include "dap_config.h"
#include "dap_events.h"
#include "dap_timerfd.h"
#include "dap_hash.h"
#include "dap_uuid.h"
//#include "dap_http_client_simple.h"
#include "dap_client_pvt.h"
#include "dap_chain_global_db_remote.h"
#include "dap_chain_global_db_hist.h"

#include "dap_chain.h"
#include "dap_chain_cell.h"

#include "dap_chain_net_srv_common.h"
#include "dap_stream_worker.h"
#include "dap_stream_ch_pkt.h"
#include "dap_stream_ch_chain.h"
#include "dap_stream_ch_chain_pkt.h"
#include "dap_stream_ch_chain_net.h"
#include "dap_stream_ch_chain_net_pkt.h"
#include "dap_stream_ch_chain_net_srv.h"
#include "dap_stream_pkt.h"

//#include "dap_chain_common.h"
#include "dap_chain_node_client.h"

#define LOG_TAG "dap_chain_node_client"

typedef struct dap_chain_node_client_handle {
    uint64_t uuid;
    dap_chain_node_client_t * client;
    UT_hash_handle hh;
} dap_chain_node_client_handle_t;

static dap_chain_node_client_handle_t * s_clients = NULL;

//static int listen_port_tcp = 8079;

static void s_stage_connected_callback(dap_client_t *a_client, void *a_arg);
static bool s_timer_update_states_callback(void *a_arg);

static void s_ch_chain_callback_notify_packet_out(dap_stream_ch_chain_t*, uint8_t a_pkt_type,
        dap_stream_ch_chain_pkt_t *a_pkt, size_t a_pkt_data_size,
        void * a_arg);
static void s_ch_chain_callback_notify_packet_in(dap_stream_ch_chain_t* a_ch_chain, uint8_t a_pkt_type,
        dap_stream_ch_chain_pkt_t *a_pkt, size_t a_pkt_data_size,
        void * a_arg);
static bool dap_chain_node_client_connect_internal(dap_chain_node_client_t *a_node_client, const char *a_active_channels);

bool s_stream_ch_chain_debug_more = false;
uint32_t s_timer_update_states=60;

/**
 * @brief dap_chain_node_client_init
 * @return
 */
int dap_chain_node_client_init(void)
{
    s_stream_ch_chain_debug_more = dap_config_get_item_bool_default(g_config,"stream_ch_chain","debug_more",false);
    s_timer_update_states = dap_config_get_item_uint32_default(g_config,"node_client","timer_update_states",60);
    return 0;
}

/**
 * @brief dap_chain_node_client_deinit
 */
void dap_chain_node_client_deinit()
{
    dap_chain_node_client_handle_t *l_client = NULL, *l_tmp = NULL;
    HASH_ITER(hh, s_clients,l_client, l_tmp){
        HASH_DEL(s_clients,l_client);
        DAP_DELETE(l_client);
    }
    //dap_http_client_simple_deinit();
    dap_client_deinit();
}

/**
 * @brief stage_status_callback
 * @param a_client
 * @param a_arg
 */
static void s_stage_status_callback(dap_client_t *a_client, void *a_arg)
{
    (void) a_client;
    (void) a_arg;

    //printf("* stage_status_callback client=%x data=%x\n", a_client, a_arg);
}

/**
 * @brief s_stage_status_error_callback
 * @param a_client
 * @param a_arg
 */
static void s_stage_status_error_callback(dap_client_t *a_client, void *a_arg)
{
    if (s_stream_ch_chain_debug_more)
        log_it(L_DEBUG, "s_stage_status_error_callback");

    dap_chain_node_client_t *l_node_client = DAP_CHAIN_NODE_CLIENT(a_client);
    if(!l_node_client)
        return;
    // check for last attempt
    bool l_is_last_attempt = a_arg ? true : false;
    if(l_is_last_attempt){
        pthread_mutex_lock(&l_node_client->wait_mutex);
        l_node_client->state = NODE_CLIENT_STATE_DISCONNECTED;
#ifndef _WIN32
        pthread_cond_broadcast(&l_node_client->wait_cond);
#else
        SetEvent( l_node_client->wait_cond );
#endif
        pthread_mutex_unlock(&l_node_client->wait_mutex);
        l_node_client->esocket_uuid = 0;

        if (l_node_client->keep_connection) {
            uint128_t *l_uuid = DAP_NEW(uint128_t);
            memcpy(l_uuid, &l_node_client->uuid, sizeof(uint128_t));
            dap_timerfd_start_on_worker(l_node_client->stream_worker? l_node_client->stream_worker->worker: dap_events_worker_get_auto(),s_timer_update_states*1000,s_timer_update_states_callback, l_uuid);
        }
        return;
    }
    // TODO make different error codes
    if(l_node_client->callbacks.error)
        l_node_client->callbacks.error(l_node_client, EINVAL,l_node_client->callbacks_arg );
}

static void s_node_client_connected_synchro_start_callback(dap_worker_t *a_worker, void *a_arg)
{
    UNUSED(a_worker);
    s_timer_update_states_callback(a_arg);
}

/**
 * @brief s_timer_update_states_callback
 * @param a_arg
 * @return
 */
static bool s_timer_update_states_callback(void *a_arg)
{
    dap_chain_node_client_handle_t *l_client_found = NULL;
    uint64_t *l_uuid = (uint64_t *)a_arg;
    assert(l_uuid);
    HASH_FIND(hh, s_clients, l_uuid, sizeof(*l_uuid), l_client_found);
    if(!l_client_found){
        log_it(L_DEBUG,"Chain node client %p was deleted before timer fired, nothing to do", l_uuid);
        DAP_DELETE(l_uuid);
        return false;
    }

    dap_chain_node_client_t *l_me = l_client_found->client;
    dap_worker_t * l_worker = dap_events_get_current_worker(dap_events_get_default());
    assert(l_worker);
    assert(l_me);
    dap_events_socket_t * l_es = NULL;
    dap_events_socket_uuid_t l_es_uuid = l_me->esocket_uuid;
    // check if esocket still in worker
<<<<<<< HEAD
    if(dap_events_socket_check_unsafe(l_worker,l_es)){
        // Check if its exactly ours!
        if (dap_uint128_check_equal(l_es->uuid,l_es_uuid)){
            dap_client_t * l_client = dap_client_from_esocket(l_es);
            if (l_client ) {
                dap_chain_node_client_t * l_node_client = (dap_chain_node_client_t*) l_client->_inheritor;
                if (l_node_client && l_node_client->ch_chain) {
                    dap_stream_ch_chain_t * l_ch_chain = (dap_stream_ch_chain_t*) l_node_client->ch_chain->internal;
                    assert(l_ch_chain);
                    dap_chain_net_t * l_net = l_node_client->net;
                    assert(l_net);
                    log_it(L_INFO, "Start synchronization process with "NODE_ADDR_FP_STR, NODE_ADDR_FP_ARGS_S(l_node_client->remote_node_addr));
                    // If we do nothing - init sync process
                    if (l_ch_chain->state == CHAIN_STATE_IDLE ||l_ch_chain->state == CHAIN_STATE_SYNC_ALL ){
                        dap_stream_ch_chain_sync_request_t l_sync_gdb = {};
                        l_sync_gdb.node_addr.uint64 = dap_chain_net_get_cur_addr_int(l_net);
                        dap_stream_ch_chain_pkt_write_unsafe(l_node_client->ch_chain, DAP_STREAM_CH_CHAIN_PKT_TYPE_UPDATE_GLOBAL_DB_REQ,
                                                             l_net->pub.id.uint64, 0, l_net->pub.cell_id.uint64,
                                                             &l_sync_gdb, sizeof(l_sync_gdb));
                    }
                    return true;
=======
    if( (l_es = dap_worker_esocket_find_uuid(l_worker, l_es_uuid)) != NULL ){
        dap_client_t * l_client = dap_client_from_esocket(l_es);
        if (l_client ) {
            dap_chain_node_client_t * l_node_client = (dap_chain_node_client_t*) l_client->_inheritor;
            if (l_node_client && l_node_client->ch_chain) {
                dap_stream_ch_chain_t * l_ch_chain = (dap_stream_ch_chain_t*) l_node_client->ch_chain->internal;
                assert(l_ch_chain);
                dap_chain_net_t * l_net = l_node_client->net;
                assert(l_net);

                // If we do nothing - init sync process
                if (l_ch_chain->state == CHAIN_STATE_IDLE ||l_ch_chain->state == CHAIN_STATE_SYNC_ALL ){
                    dap_stream_ch_chain_sync_request_t l_sync_gdb = {};
                    l_sync_gdb.id_start = (uint64_t) dap_db_get_last_id_remote(l_node_client->remote_node_addr.uint64);
                    l_sync_gdb.node_addr.uint64 = dap_chain_net_get_cur_addr_int(l_net);
                    log_it(L_DEBUG, "Prepared request to gdb sync from %"DAP_UINT64_FORMAT_U" to %"DAP_UINT64_FORMAT_U"", l_sync_gdb.id_start,
                           l_sync_gdb.id_end?l_sync_gdb.id_end:-1 );
                    // find dap_chain_id_t
                    dap_chain_t *l_chain = l_net->pub.chains;
                    dap_chain_id_t l_chain_id = l_chain ? l_chain->id : (dap_chain_id_t ) {0};
                    dap_stream_ch_chain_pkt_write_unsafe( l_node_client->ch_chain ,
                                                      DAP_STREAM_CH_CHAIN_PKT_TYPE_UPDATE_GLOBAL_DB_REQ, l_net->pub.id.uint64,
                                                                    l_chain_id.uint64, l_net->pub.cell_id.uint64,
                                                          &l_sync_gdb, sizeof(l_sync_gdb));
>>>>>>> bc776cb9
                }
                return true;
            }
        }
    }

    // if we not returned yet
    l_me->state = NODE_CLIENT_STATE_DISCONNECTED;
    if (l_me->keep_connection) {
        log_it(L_INFO, "Reconnecting node client with peer "NODE_ADDR_FP_STR, NODE_ADDR_FP_ARGS_S(l_me->remote_node_addr));
        dap_chain_node_client_connect_internal(l_me, "CN"); // isn't always CN here?
    }
    DAP_DELETE(l_uuid);
    return false;
}

/**
 * @brief a_stage_end_callback
 * @param a_client
 * @param a_arg
 */
static void s_stage_connected_callback(dap_client_t *a_client, void *a_arg)
{
    dap_chain_node_client_t *l_node_client = DAP_CHAIN_NODE_CLIENT(a_client);
    UNUSED(a_arg);
    if(l_node_client) {
        log_it(L_NOTICE, "Stream connection with node " NODE_ADDR_FP_STR " established",
                NODE_ADDR_FP_ARGS_S( l_node_client->remote_node_addr));
        // set callbacks for C and N channels; for R and S it is not needed
        dap_client_pvt_t * l_client_internal = DAP_CLIENT_PVT(a_client);
        if(l_client_internal && l_client_internal->active_channels) {
            size_t l_channels_count = dap_strlen(l_client_internal->active_channels);
            for(size_t i = 0; i < l_channels_count; i++) {
                if(dap_chain_node_client_set_callbacks(a_client, l_client_internal->active_channels[i]) == -1) {
                    log_it(L_WARNING, "No ch_chain channel, can't init notify callback for pkt type CH_CHAIN");
                }
            }
        }
        if(l_node_client->callbacks.connected)
            l_node_client->callbacks.connected(l_node_client, l_node_client->callbacks_arg);
        if(s_stream_ch_chain_debug_more)
            log_it(L_DEBUG, "Wakeup all who waits");
        l_node_client->state = NODE_CLIENT_STATE_ESTABLISHED;

        dap_stream_t * l_stream  = dap_client_get_stream(a_client);
        if (l_stream) {
            l_node_client->esocket_uuid = l_stream->esocket->uuid;
            l_node_client->stream_worker = l_stream->stream_worker;
            if (l_node_client->keep_connection) {
<<<<<<< HEAD
                uint128_t *l_uuid = DAP_NEW(uint128_t);
                memcpy(l_uuid, &l_node_client->uuid, sizeof(uint128_t));
                dap_worker_exec_callback_on(l_stream->esocket->worker, s_node_client_connected_synchro_start_callback, l_uuid);
                dap_timerfd_start_on_worker(l_stream->esocket->worker, s_timer_update_states * 1000, s_timer_update_states_callback, l_uuid);
=======
                dap_events_socket_uuid_t *l_uuid = DAP_NEW(dap_events_socket_uuid_t);
                memcpy(l_uuid, &l_node_client->uuid, sizeof(dap_events_socket_uuid_t));
                dap_timerfd_start_on_worker(l_stream->esocket->worker,s_timer_update_states*1000,s_timer_update_states_callback, l_uuid);
>>>>>>> bc776cb9
            }
        }
#ifndef _WIN32
        pthread_cond_broadcast(&l_node_client->wait_cond);
#else
        SetEvent( l_node_client->wait_cond );
#endif
    }
}

/**
 * @brief s_ch_chain_callback_notify_packet_in2 - for dap_stream_ch_chain_net
 * @param a_ch_chain_net
 * @param a_pkt_type
 * @param a_pkt_net
 * @param a_pkt_data_size
 * @param a_arg
 */
static void s_ch_chain_callback_notify_packet_in2(dap_stream_ch_chain_net_t* a_ch_chain_net, uint8_t a_pkt_type,
        dap_stream_ch_chain_net_pkt_t *a_pkt_net, size_t a_pkt_net_data_size, void * a_arg)
{
    dap_chain_node_client_t * l_node_client = (dap_chain_node_client_t *) a_arg;
    switch (a_pkt_type) {
    // get new generated current node address
    case DAP_STREAM_CH_CHAIN_NET_PKT_TYPE_NODE_ADDR_LEASE: {
        if(a_pkt_net_data_size == sizeof(dap_chain_node_addr_t)) {
            dap_chain_node_addr_t *l_addr = (dap_chain_node_addr_t *) a_pkt_net->data;
            memcpy(&l_node_client->cur_node_addr, l_addr, sizeof(dap_chain_node_addr_t));
        }
        l_node_client->state = NODE_CLIENT_STATE_NODE_ADDR_LEASED;
#ifndef _WIN32
        pthread_cond_broadcast(&l_node_client->wait_cond);
#else
        SetEvent( l_node_client->wait_cond );
#endif
        break;
    }
    // get remote node address
    case DAP_STREAM_CH_CHAIN_NET_PKT_TYPE_NODE_ADDR: {

        if(a_pkt_net_data_size == sizeof(dap_chain_node_addr_t)) {
            dap_chain_node_addr_t *l_addr = (dap_chain_node_addr_t *) a_pkt_net->data;
            memcpy(&l_node_client->remote_node_addr, l_addr, sizeof(dap_chain_node_addr_t));
        }
        l_node_client->state = NODE_CLIENT_STATE_GET_NODE_ADDR;
#ifndef _WIN32
        pthread_cond_broadcast(&l_node_client->wait_cond);
#else
            SetEvent( l_node_client->wait_cond );
#endif
            break;
    }
    }
}


/**
 * @brief s_ch_chain_callback_notify_packet_in - for dap_stream_ch_chain
 * @param a_ch_chain
 * @param a_pkt_type
 * @param a_pkt
 * @param a_pkt_data_size
 * @param a_arg
 */
static void s_ch_chain_callback_notify_packet_in(dap_stream_ch_chain_t* a_ch_chain, uint8_t a_pkt_type,
        dap_stream_ch_chain_pkt_t *a_pkt, size_t a_pkt_data_size,
        void * a_arg)
{
    dap_chain_node_client_t * l_node_client = (dap_chain_node_client_t *) a_arg;

    switch (a_pkt_type) {
        case DAP_STREAM_CH_CHAIN_NET_PKT_TYPE_ERROR:
            dap_snprintf(l_node_client->last_error, sizeof(l_node_client->last_error),
                    "%s", (char*) a_pkt->data);
            log_it(L_WARNING, "In: Received packet DAP_STREAM_CH_CHAIN_NET_PKT_TYPE_ERROR with error \"%s\"",
                    l_node_client->last_error);
            l_node_client->state = NODE_CLIENT_STATE_ERROR;

    #ifndef _WIN32
            pthread_cond_broadcast(&l_node_client->wait_cond);
    #else
            SetEvent( l_node_client->wait_cond );
    #endif
        break;
        case DAP_STREAM_CH_CHAIN_PKT_TYPE_UPDATE_GLOBAL_DB_REQ:{
            l_node_client->state = NODE_CLIENT_STATE_SYNC_GDB_UPDATES;
        }break;
        case DAP_STREAM_CH_CHAIN_PKT_TYPE_UPDATE_GLOBAL_DB_START:{
            l_node_client->state = NODE_CLIENT_STATE_SYNC_GDB_RVRS;
            dap_chain_net_t * l_net = l_node_client->net;
            assert(l_net);
            dap_chain_net_set_state(l_net, NET_STATE_SYNC_GDB);
        }break;
        case DAP_STREAM_CH_CHAIN_PKT_TYPE_FIRST_GLOBAL_DB:{
            l_node_client->state = NODE_CLIENT_STATE_SYNC_GDB;
        }break;
        case DAP_STREAM_CH_CHAIN_PKT_TYPE_UPDATE_CHAINS_REQ:{
            l_node_client->state = NODE_CLIENT_STATE_SYNC_CHAINS_UPDATES;
        }break;
        case DAP_STREAM_CH_CHAIN_PKT_TYPE_UPDATE_CHAINS_START:{
            l_node_client->state = NODE_CLIENT_STATE_SYNC_CHAINS_RVRS;
            dap_chain_net_t * l_net = l_node_client->net;
            assert(l_net);
            dap_chain_net_set_state(l_net, NET_STATE_SYNC_CHAINS);
        }break;
        case DAP_STREAM_CH_CHAIN_PKT_TYPE_FIRST_CHAIN:{
            l_node_client->state = NODE_CLIENT_STATE_SYNC_CHAINS;
        }break;
        case DAP_STREAM_CH_CHAIN_PKT_TYPE_SYNCED_GLOBAL_DB:
        case DAP_STREAM_CH_CHAIN_PKT_TYPE_SYNCED_CHAINS: {
            dap_chain_net_t *l_net = l_node_client->net;
            assert(l_net);
            dap_chain_id_t  l_chain_id = {};
            dap_chain_cell_id_t l_cell_id = {};
            if (a_pkt_type == DAP_STREAM_CH_CHAIN_PKT_TYPE_SYNCED_GLOBAL_DB) {
                if(s_stream_ch_chain_debug_more)
                    log_it(L_INFO,"In: Link %s."NODE_ADDR_FP_STR" synced GDB. Going to update chains", l_net->pub.name, NODE_ADDR_FP_ARGS_S(l_node_client->remote_node_addr ));
                // TODO check if target net state == NET_STATE_SYNC_GDB to not synchronize chains, if it
                l_node_client->cur_chain = l_net->pub.chains;
                l_node_client->cur_cell = l_node_client->cur_chain ? l_node_client->cur_chain->cells : NULL;
            } else {
                // Check if we over with it before
                if ( ! l_node_client->cur_cell ){
                    if(s_stream_ch_chain_debug_more)
                        log_it(L_INFO, "In: No current cell in sync state, anyway we over it");
                }else
                    l_node_client->cur_cell =(dap_chain_cell_t *)  l_node_client->cur_cell->hh.next;

                // If  over with cell, switch on next chain
                if ( l_node_client->cur_cell){
                    // Check if we over with it before
                    if ( !l_node_client->cur_chain ){
                        log_it(L_ERROR, "In: No chain but cell is present, over with it");
                    }
                }else{
                    // Check if we over with it before
                    if ( !l_node_client->cur_chain ){
                        log_it(L_WARNING, "In: No current chain in sync state, anyway we over it");
                    }else{
                        l_node_client->cur_chain = (dap_chain_t *) l_node_client->cur_chain->next;
                        l_node_client->cur_cell = l_node_client->cur_chain ? l_node_client->cur_chain->cells : NULL;
                    }
                }
            }

            if (l_node_client->cur_cell)
                l_cell_id = l_node_client->cur_cell->id;
            // Check if we have some more chains and cells in it to sync
            if( l_node_client->cur_chain ){
                l_chain_id=l_node_client->cur_chain->id;
                if (s_stream_ch_chain_debug_more) {
                    dap_chain_node_addr_t * l_node_addr = dap_chain_net_get_cur_addr(l_net);
                    log_it(L_INFO,"In: Link %s."NODE_ADDR_FP_STR" started to sync %s chain",l_net->pub.name,
                           NODE_ADDR_FP_ARGS(l_node_addr), l_node_client->cur_chain->name );
                }
                dap_stream_ch_chain_pkt_write_unsafe(a_ch_chain->ch,DAP_STREAM_CH_CHAIN_PKT_TYPE_UPDATE_CHAINS_REQ,
                                                     l_net->pub.id.uint64 ,
                                                     l_chain_id.uint64,l_cell_id.uint64,NULL,0);
            }else{ // If no - over with sync process
                dap_chain_node_addr_t * l_node_addr = dap_chain_net_get_cur_addr(l_net);
                log_it(L_INFO, "In: State node %s."NODE_ADDR_FP_STR" is SYNCED",l_net->pub.name, NODE_ADDR_FP_ARGS(l_node_addr) );
                l_node_client->state = NODE_CLIENT_STATE_SYNCED;
                dap_chain_net_set_state(l_net, NET_STATE_ONLINE);
#ifndef _WIN32
                pthread_cond_broadcast(&l_node_client->wait_cond);
#else
                SetEvent( l_node_client->wait_cond );
#endif
            }
        } break;
        default: break;
    }
}



/**
 * @brief s_ch_chain_callback_notify_packet_in
 * @param a_ch_chain
 * @param a_pkt_type
 * @param a_pkt
 * @param a_pkt_data_size
 * @param a_arg
 */
static void s_ch_chain_callback_notify_packet_out(dap_stream_ch_chain_t* a_ch_chain, uint8_t a_pkt_type,
        dap_stream_ch_chain_pkt_t *a_pkt, size_t a_pkt_data_size,
        void * a_arg)
{
    (void) a_pkt;
    (void) a_pkt_data_size;
    (void) a_ch_chain;
    dap_chain_node_client_t * l_node_client = (dap_chain_node_client_t *) a_arg;
    assert(a_arg);
    dap_stream_ch_t * l_ch = NULL;
    //if((l_ch = dap_stream_ch_find_by_uuid_unsafe(l_node_client->stream_worker, l_node_client->ch_chain_uuid)) != NULL){
        switch (a_pkt_type) {
            case DAP_STREAM_CH_CHAIN_PKT_TYPE_SYNCED_GLOBAL_DB: {
                if(s_stream_ch_chain_debug_more)
                    log_it(L_INFO,"Out: global database sent to uplink "NODE_ADDR_FP_STR, NODE_ADDR_FP_ARGS_S(l_node_client->remote_node_addr));
            } break;
            case DAP_STREAM_CH_CHAIN_PKT_TYPE_SYNCED_CHAINS: {
                if(s_stream_ch_chain_debug_more)
                    log_it(L_INFO,"Out: chain %x sent to uplink "NODE_ADDR_FP_STR,l_node_client->cur_chain ? l_node_client->cur_chain->id.uint64 : 0, NODE_ADDR_FP_ARGS_S(l_node_client->remote_node_addr));
            }break;
            default: {
            }
        }
    //}
}

static int save_stat_to_database(dap_stream_ch_chain_net_srv_pkt_test_t *a_request, dap_chain_node_client_t * a_node_client)
{
    int l_ret = 0;
    if(!a_request)
        return -1;
    long l_t1_ms = (long) a_request->send_time1.tv_sec * 1000 + a_request->send_time1.tv_usec / 1000;
    long l_t2_ms = (long) a_request->recv_time1.tv_sec * 1000 + a_request->recv_time1.tv_usec / 1000;
    struct json_object *jobj = json_object_new_object();
    time_t l_cur_t = time(NULL);
    char buf[1024];
    dap_time_to_str_rfc822( buf, sizeof(buf), l_cur_t );
    json_object_object_add(jobj, "time_save", json_object_new_int64(l_cur_t));
    json_object_object_add(jobj, "time_save_str", json_object_new_string(buf));
    json_object_object_add(jobj, "time_connect", json_object_new_int(a_request->time_connect_ms));
    json_object_object_add(jobj, "time_transmit", json_object_new_int(l_t2_ms-l_t1_ms));
    json_object_object_add(jobj, "ip_send", json_object_new_string(a_request->ip_send));
    json_object_object_add(jobj, "ip_recv", json_object_new_string(a_request->ip_recv));
    json_object_object_add(jobj, "time_len_send", json_object_new_int(a_request->data_size_send));
    json_object_object_add(jobj, "time_len_recv", json_object_new_int(a_request->data_size_recv));
    json_object_object_add(jobj, "err_code", json_object_new_int(a_request->err_code));
    const char* json_str = json_object_to_json_string(jobj);
    // save statistics
    char *l_group = NULL;
    dap_chain_net_t * l_net = dap_chain_net_by_id(a_request->net_id);
    if(l_net) {
        l_group = dap_strdup_printf("%s.orders-test-stat", l_net->pub.gdb_groups_prefix);
    }
    if(l_group) {
        dap_store_obj_t *l_obj = dap_chain_global_db_get_last(l_group);
        int64_t l_key = 0;
        if(l_obj) {
            l_key = strtoll(l_obj->key, NULL, 16);
        }
        char *l_key_str = dap_strdup_printf("%06x", ++l_key);
        if(!dap_chain_global_db_gr_set(dap_strdup(l_key_str), (uint8_t *) json_str, strlen(json_str) + 1, l_group)) {
            l_ret = -1;
        }
        DAP_DELETE(l_key_str);
        DAP_DELETE(l_group);
    }
    else
        l_ret = -2;
    json_object_put(jobj);
    return l_ret;
}
/**
 * @brief s_ch_chain_callback_notify_packet_R - Callback for channel 'R'
 * @param a_ch_chain
 * @param a_pkt_type
 * @param a_pkt
 * @param a_arg
 */
static void s_ch_chain_callback_notify_packet_R(dap_stream_ch_chain_net_srv_t* a_ch_chain, uint8_t a_pkt_type, dap_stream_ch_pkt_t *a_pkt, void * a_arg)
{
    dap_chain_node_client_t * l_node_client = (dap_chain_node_client_t *) a_arg;
    switch (a_pkt_type) {
    // get new generated current node address
    case DAP_STREAM_CH_CHAIN_NET_SRV_PKT_TYPE_CHECK_RESPONSE: {
            dap_stream_ch_chain_net_srv_pkt_test_t *l_request = (dap_stream_ch_chain_net_srv_pkt_test_t *) a_pkt->data;
            size_t l_request_size = l_request->data_size + sizeof(dap_stream_ch_chain_net_srv_pkt_test_t);
            if(a_pkt->hdr.size != l_request_size) {
                log_it(L_WARNING, "Wrong request size, less or more than required");
                break;
            }
            // todo to write result to database
            save_stat_to_database(l_request, l_node_client);
            //...
            l_node_client->state = NODE_CLIENT_STATE_CHECKED;
#ifndef _WIN32
            pthread_cond_broadcast(&l_node_client->wait_cond);
#else
            SetEvent( l_node_client->wait_cond );
#endif
            break;
        }
    }
}

/**
 * Create connection to server
 *
 * return a connection handle, or NULL, if an error
 */

dap_chain_node_client_t* dap_chain_node_client_connect_channels(dap_chain_net_t * l_net, dap_chain_node_info_t *a_node_info, const char *a_active_channels)
{
    return dap_chain_net_client_create_n_connect_channels(l_net,a_node_info,a_active_channels);
}

/**
 * @brief dap_chain_node_client_create_n_connect
 * @param a_net
 * @param a_node_info
 * @param a_active_channels
 * @param a_callbacks
 * @param a_callback_arg
 * @return
 */
dap_chain_node_client_t* dap_chain_node_client_create_n_connect(dap_chain_net_t * a_net, dap_chain_node_info_t *a_node_info,
        const char *a_active_channels,dap_chain_node_client_callbacks_t *a_callbacks, void * a_callback_arg )
{
    if(!a_node_info) {
        log_it(L_ERROR, "Can't connect to the node: null object node_info");
        return NULL;
    }
    dap_chain_node_client_t *l_node_client = DAP_NEW_Z(dap_chain_node_client_t);

    l_node_client->state = NODE_CLIENT_STATE_DISCONNECTED;
    l_node_client->callbacks_arg = a_callback_arg;
    if(a_callbacks)
        memcpy(&l_node_client->callbacks,a_callbacks,sizeof (*a_callbacks));
    l_node_client->info = a_node_info;
    l_node_client->uuid = dap_uuid_generate_uint128();
    l_node_client->net = a_net;
    dap_chain_node_client_handle_t * l_client_handle = DAP_NEW_Z(dap_chain_node_client_handle_t);
    l_client_handle->uuid = l_node_client->uuid;
    l_client_handle->client = l_node_client;
    HASH_ADD(hh, s_clients, uuid, sizeof(l_client_handle->uuid), l_client_handle);

#ifndef _WIN32
    pthread_condattr_t attr;
    pthread_condattr_init(&attr);
#ifndef DAP_OS_DARWIN
    pthread_condattr_setclock(&attr, CLOCK_MONOTONIC);
#endif
    pthread_cond_init(&l_node_client->wait_cond, &attr);
#else
    l_node_client->wait_cond = CreateEventA( NULL, FALSE, FALSE, NULL );
#endif

    pthread_mutex_init(&l_node_client->wait_mutex, NULL);
    l_node_client->events = NULL; //dap_events_new();
    l_node_client->remote_node_addr.uint64 = a_node_info->hdr.address.uint64;
    if (dap_chain_node_client_connect_internal(l_node_client, a_active_channels))
        return l_node_client;
    return NULL;
}

// Create new dap_client, setup it, and send it in adventure trip
static bool dap_chain_node_client_connect_internal(dap_chain_node_client_t *a_node_client, const char *a_active_channels)
{
    a_node_client->client = dap_client_new(a_node_client->events, s_stage_status_callback,
            s_stage_status_error_callback);
    a_node_client->keep_connection = true;
    dap_client_set_is_always_reconnect(a_node_client->client, false);
    a_node_client->client->_inheritor = a_node_client;
    dap_client_set_active_channels_unsafe(a_node_client->client, a_active_channels);

    //dap_client_set_auth_cert(a_node_client->client, dap_cert_find_by_name("auth")); // TODO provide the certificate choice

    int hostlen = 128;
    char host[hostlen];
    if(a_node_client->info->hdr.ext_addr_v4.s_addr){
        struct sockaddr_in sa4 = { .sin_family = AF_INET, .sin_addr = a_node_client->info->hdr.ext_addr_v4 };
        inet_ntop(AF_INET, &(((struct sockaddr_in *) &sa4)->sin_addr), host, hostlen);
        log_it(L_INFO, "Connecting to %s address",host);
    } else {
        struct sockaddr_in6 sa6 = { .sin6_family = AF_INET6, .sin6_addr = a_node_client->info->hdr.ext_addr_v6 };
        inet_ntop(AF_INET6, &(((struct sockaddr_in6 *) &sa6)->sin6_addr), host, hostlen);
        log_it(L_INFO, "Connecting to %s address",host);
    }
    // address not defined
    if(!strcmp(host, "::")) {
        dap_chain_node_client_close(a_node_client);
        return false;
    }
    dap_client_set_uplink_unsafe(a_node_client->client, strdup(host), a_node_client->info->hdr.ext_port);
//    dap_client_stage_t a_stage_target = STAGE_ENC_INIT;
//    dap_client_stage_t l_stage_target = STAGE_STREAM_STREAMING;

    a_node_client->state = NODE_CLIENT_STATE_CONNECTING ;
    // ref pvt client
    //dap_client_pvt_ref(DAP_CLIENT_PVT(a_node_client->client));
    // Handshake & connect
    dap_client_go_stage(a_node_client->client, STAGE_STREAM_STREAMING, s_stage_connected_callback);
    return true;
}

/**
 * Create connection to server
 *
 * return a connection handle, or NULL, if an error
 */
dap_chain_node_client_t* dap_chain_node_client_connect(dap_chain_net_t * a_net,dap_chain_node_info_t *a_node_info)
{
    const char *l_active_channels = "CN";
    return dap_chain_node_client_connect_channels(a_net,a_node_info, l_active_channels);
}


void dap_chain_node_client_reset(dap_chain_node_client_t *a_client)
{
    if (a_client->state > NODE_CLIENT_STATE_ESTABLISHED) {
        a_client->state = NODE_CLIENT_STATE_ESTABLISHED;
    }
}

/**
 * Close connection to server, delete chain_node_client_t *client
 */
void dap_chain_node_client_close(dap_chain_node_client_t *a_client)
{
    if (!a_client)
        return;
    dap_chain_node_client_handle_t * l_client_found = NULL;
    HASH_FIND(hh,s_clients,&a_client->uuid,sizeof(a_client->uuid),l_client_found);
    if (l_client_found) {
        HASH_DEL(s_clients,l_client_found);
        DAP_DELETE(l_client_found);
        char l_node_addr_str[INET_ADDRSTRLEN] = {};
        inet_ntop(AF_INET, &a_client->info->hdr.ext_addr_v4, l_node_addr_str, INET_ADDRSTRLEN);
        log_it(L_INFO, "Closing node client to uplink %s:%d", l_node_addr_str, a_client->info->hdr.ext_port);
        // clean client
        dap_client_pvt_t *l_client_pvt = dap_client_pvt_find(a_client->client->pvt_uuid);
        if (l_client_pvt) {
            dap_client_delete_mt(a_client->client);
            a_client->client->_inheritor = NULL;
        }
#ifndef _WIN32
        pthread_cond_destroy(&a_client->wait_cond);
#else
        CloseHandle( a_client->wait_cond );
#endif
        pthread_mutex_destroy(&a_client->wait_mutex);
        a_client->client = NULL;
        DAP_DELETE(a_client);
    } else {
        log_it(L_WARNING, "Chain node client was removed from hash table before for some reasons");
    }
}

/**
 * Send stream request to server
 */
int dap_chain_node_client_send_ch_pkt(dap_chain_node_client_t *a_client, uint8_t a_ch_id, uint8_t a_type,
        const void *a_pkt_data, size_t a_pkt_data_size)
{
    if(!a_client || a_client->state < NODE_CLIENT_STATE_ESTABLISHED)
        return -1;

    dap_stream_worker_t *l_stream_worker = dap_client_get_stream_worker(a_client->client);
    dap_stream_ch_pkt_write_mt(l_stream_worker , a_client->ch_chain_uuid , a_type, a_pkt_data, a_pkt_data_size);
    return 0;
}

/**
 * wait for the complete of request
 *
 * timeout_ms timeout in milliseconds
 * waited_state state which we will wait, sample NODE_CLIENT_STATE_CONNECT or NODE_CLIENT_STATE_SENDED
 * return -2 false, -1 timeout, 0 end of connection or sending data
 */
int dap_chain_node_client_wait(dap_chain_node_client_t *a_client, int a_waited_state, int a_timeout_ms)
{
    int ret = -1;
    if(!a_client){
        log_it(L_ERROR, "Can't wait for status for (null) object");
        return -3;
    }
    a_client->keep_connection = false;
    pthread_mutex_lock(&a_client->wait_mutex);
    // have waited
    if(a_client->state == a_waited_state) {
        log_it(L_INFO, "We're already in state %s",dap_chain_node_client_state_to_str(a_client->state));
        pthread_mutex_unlock(&a_client->wait_mutex);
        return 0;
    }

    if (a_client->state < NODE_CLIENT_STATE_ESTABLISHED && a_waited_state > NODE_CLIENT_STATE_ESTABLISHED) {
        log_it(L_WARNING, "Waited state can't be achieved");
        pthread_mutex_unlock(&a_client->wait_mutex);
        return -2;
    }

#ifndef DAP_OS_WINDOWS
    // prepare for signal waiting
    struct timespec l_cond_timeout;
    clock_gettime( CLOCK_MONOTONIC, &l_cond_timeout);
    l_cond_timeout.tv_sec += a_timeout_ms/1000;
#else
    pthread_mutex_unlock( &a_client->wait_mutex );
#endif

    // signal waiting


#ifndef DAP_OS_WINDOWS
    do {
        int l_ret_wait = pthread_cond_timedwait(&a_client->wait_cond, &a_client->wait_mutex, &l_cond_timeout);
        if(l_ret_wait == 0 && (
                a_client->state == a_waited_state ||
                        (a_client->state == NODE_CLIENT_STATE_ERROR || a_client->state == NODE_CLIENT_STATE_DISCONNECTED))
                ) {
            ret = a_client->state == a_waited_state ? 0 : -2;
            break;
        }
        else if(l_ret_wait == ETIMEDOUT) { // 110 260
            //log_it(L_NOTICE,"Wait for status is stopped by timeout");
            ret = -1;
            break;
        }else if (l_ret_wait != 0 ){
            char l_errbuf[128];
            l_errbuf[0] = '\0';
            strerror_r(l_ret_wait,l_errbuf,sizeof (l_errbuf));
            log_it(L_ERROR, "Pthread condition timed wait returned \"%s\"(code %d)", l_errbuf, l_ret_wait);
        }
    } while(1);
#else
    DWORD wait = WaitForSingleObject( a_client->wait_cond, (uint32_t)a_timeout_ms);
    if ( wait == WAIT_OBJECT_0 && (
             a_client->state == a_waited_state ||
             a_client->state == NODE_CLIENT_STATE_ERROR ||
             a_client->state == NODE_CLIENT_STATE_DISCONNECTED))
    {
        return a_client->state == a_waited_state ? 0 : -2;
    } else if ( wait == WAIT_TIMEOUT || wait == WAIT_FAILED ) {
        return -1;
    }
#endif

#ifndef DAP_OS_WINDOWS
    pthread_mutex_unlock(&a_client->wait_mutex);
#endif
    return ret;
}

int dap_chain_node_client_set_callbacks(dap_client_t *a_client, uint8_t a_ch_id)
{
    int l_ret = -1;
    dap_chain_node_client_t *l_node_client = a_client->_inheritor;
    if(l_node_client) {
        pthread_mutex_lock(&l_node_client->wait_mutex);
        // find current channel code
        dap_client_pvt_t * l_client_internal = DAP_CLIENT_PVT(a_client);
        dap_stream_ch_t * l_ch = NULL;
        if(l_client_internal)
            l_ch = dap_client_get_stream_ch_unsafe(a_client, a_ch_id);
        if(l_ch) {
            // C
            if(a_ch_id == dap_stream_ch_chain_get_id()) {
                dap_stream_ch_chain_t * l_ch_chain = DAP_STREAM_CH_CHAIN(l_ch);
                l_ch_chain->callback_notify_packet_out = s_ch_chain_callback_notify_packet_out;
                l_ch_chain->callback_notify_packet_in = s_ch_chain_callback_notify_packet_in;
                l_ch_chain->callback_notify_arg = l_node_client;
                l_node_client->ch_chain = l_ch;
            }
            // N
            if(a_ch_id == dap_stream_ch_chain_net_get_id()) {
                dap_stream_ch_chain_net_t *l_ch_chain = DAP_STREAM_CH_CHAIN_NET(l_ch);
                l_ch_chain->notify_callback = s_ch_chain_callback_notify_packet_in2;
                l_ch_chain->notify_callback_arg = l_node_client;
                l_node_client->ch_chain_net = l_ch;
            }
            // R
            if(a_ch_id == dap_stream_ch_chain_net_srv_get_id()) {
                dap_stream_ch_chain_net_srv_t * l_ch_chain = DAP_STREAM_CH_CHAIN_NET_SRV(l_ch);
                l_ch_chain->notify_callback = s_ch_chain_callback_notify_packet_R;
                l_ch_chain->notify_callback_arg = l_node_client;
            }
            l_ret = 0;
        } else {
        }
        pthread_mutex_unlock(&l_node_client->wait_mutex);
    }
    return l_ret;
}

/*static void nodelist_response_callback(dap_client_t *a_client, void *data, size_t data_len)
{
}

static void nodelist_response_error_callback(dap_client_t *a_client, int a_err)
{
}*/

/**
 * Send nodelist request to server
 */
int dap_chain_node_client_send_nodelist_req(dap_chain_node_client_t *a_client)
{
    if(!a_client || !a_client->client || a_client->state < NODE_CLIENT_STATE_ESTABLISHED)
        return -1;
    //dap_client_pvt_t * l_client_pvt = DAP_CLIENT_PVT(a_client->client);

    //TODO send request to get nodelist
    //dap_client_request_enc(a_client->client, DAP_UPLINK_PATH_NODE_LIST, "", "", "", 0,
    //        nodelist_response_callback, nodelist_response_error_callback);
    return 1;
}<|MERGE_RESOLUTION|>--- conflicted
+++ resolved
@@ -206,30 +206,7 @@
     dap_events_socket_t * l_es = NULL;
     dap_events_socket_uuid_t l_es_uuid = l_me->esocket_uuid;
     // check if esocket still in worker
-<<<<<<< HEAD
-    if(dap_events_socket_check_unsafe(l_worker,l_es)){
-        // Check if its exactly ours!
-        if (dap_uint128_check_equal(l_es->uuid,l_es_uuid)){
-            dap_client_t * l_client = dap_client_from_esocket(l_es);
-            if (l_client ) {
-                dap_chain_node_client_t * l_node_client = (dap_chain_node_client_t*) l_client->_inheritor;
-                if (l_node_client && l_node_client->ch_chain) {
-                    dap_stream_ch_chain_t * l_ch_chain = (dap_stream_ch_chain_t*) l_node_client->ch_chain->internal;
-                    assert(l_ch_chain);
-                    dap_chain_net_t * l_net = l_node_client->net;
-                    assert(l_net);
-                    log_it(L_INFO, "Start synchronization process with "NODE_ADDR_FP_STR, NODE_ADDR_FP_ARGS_S(l_node_client->remote_node_addr));
-                    // If we do nothing - init sync process
-                    if (l_ch_chain->state == CHAIN_STATE_IDLE ||l_ch_chain->state == CHAIN_STATE_SYNC_ALL ){
-                        dap_stream_ch_chain_sync_request_t l_sync_gdb = {};
-                        l_sync_gdb.node_addr.uint64 = dap_chain_net_get_cur_addr_int(l_net);
-                        dap_stream_ch_chain_pkt_write_unsafe(l_node_client->ch_chain, DAP_STREAM_CH_CHAIN_PKT_TYPE_UPDATE_GLOBAL_DB_REQ,
-                                                             l_net->pub.id.uint64, 0, l_net->pub.cell_id.uint64,
-                                                             &l_sync_gdb, sizeof(l_sync_gdb));
-                    }
-                    return true;
-=======
-    if( (l_es = dap_worker_esocket_find_uuid(l_worker, l_es_uuid)) != NULL ){
+    if( (l_es = dap_worker_esocket_find_uuid(l_worker, l_es_uuid)) != NULL ) {
         dap_client_t * l_client = dap_client_from_esocket(l_es);
         if (l_client ) {
             dap_chain_node_client_t * l_node_client = (dap_chain_node_client_t*) l_client->_inheritor;
@@ -238,22 +215,14 @@
                 assert(l_ch_chain);
                 dap_chain_net_t * l_net = l_node_client->net;
                 assert(l_net);
-
+                log_it(L_INFO, "Start synchronization process with "NODE_ADDR_FP_STR, NODE_ADDR_FP_ARGS_S(l_node_client->remote_node_addr));
                 // If we do nothing - init sync process
                 if (l_ch_chain->state == CHAIN_STATE_IDLE ||l_ch_chain->state == CHAIN_STATE_SYNC_ALL ){
                     dap_stream_ch_chain_sync_request_t l_sync_gdb = {};
-                    l_sync_gdb.id_start = (uint64_t) dap_db_get_last_id_remote(l_node_client->remote_node_addr.uint64);
                     l_sync_gdb.node_addr.uint64 = dap_chain_net_get_cur_addr_int(l_net);
-                    log_it(L_DEBUG, "Prepared request to gdb sync from %"DAP_UINT64_FORMAT_U" to %"DAP_UINT64_FORMAT_U"", l_sync_gdb.id_start,
-                           l_sync_gdb.id_end?l_sync_gdb.id_end:-1 );
-                    // find dap_chain_id_t
-                    dap_chain_t *l_chain = l_net->pub.chains;
-                    dap_chain_id_t l_chain_id = l_chain ? l_chain->id : (dap_chain_id_t ) {0};
-                    dap_stream_ch_chain_pkt_write_unsafe( l_node_client->ch_chain ,
-                                                      DAP_STREAM_CH_CHAIN_PKT_TYPE_UPDATE_GLOBAL_DB_REQ, l_net->pub.id.uint64,
-                                                                    l_chain_id.uint64, l_net->pub.cell_id.uint64,
-                                                          &l_sync_gdb, sizeof(l_sync_gdb));
->>>>>>> bc776cb9
+                    dap_stream_ch_chain_pkt_write_unsafe(l_node_client->ch_chain, DAP_STREAM_CH_CHAIN_PKT_TYPE_UPDATE_GLOBAL_DB_REQ,
+                                                         l_net->pub.id.uint64, 0, l_net->pub.cell_id.uint64,
+                                                         &l_sync_gdb, sizeof(l_sync_gdb));
                 }
                 return true;
             }
@@ -303,16 +272,10 @@
             l_node_client->esocket_uuid = l_stream->esocket->uuid;
             l_node_client->stream_worker = l_stream->stream_worker;
             if (l_node_client->keep_connection) {
-<<<<<<< HEAD
-                uint128_t *l_uuid = DAP_NEW(uint128_t);
-                memcpy(l_uuid, &l_node_client->uuid, sizeof(uint128_t));
+                dap_events_socket_uuid_t *l_uuid = DAP_NEW(dap_events_socket_uuid_t);
+                memcpy(l_uuid, &l_node_client->uuid, sizeof(dap_events_socket_uuid_t));
                 dap_worker_exec_callback_on(l_stream->esocket->worker, s_node_client_connected_synchro_start_callback, l_uuid);
                 dap_timerfd_start_on_worker(l_stream->esocket->worker, s_timer_update_states * 1000, s_timer_update_states_callback, l_uuid);
-=======
-                dap_events_socket_uuid_t *l_uuid = DAP_NEW(dap_events_socket_uuid_t);
-                memcpy(l_uuid, &l_node_client->uuid, sizeof(dap_events_socket_uuid_t));
-                dap_timerfd_start_on_worker(l_stream->esocket->worker,s_timer_update_states*1000,s_timer_update_states_callback, l_uuid);
->>>>>>> bc776cb9
             }
         }
 #ifndef _WIN32
