/*
 * Authors:
 * Dmitriy A. Gearasimov <naeper@demlabs.net>
 * Alexander Lysikov <alexander.lysikov@demlabs.net>
 * DeM Labs Inc.   https://demlabs.net

 This file is part of DAP (Deus Applications Prototypes) the open source project

 DAP (Deus Applicaions Prototypes) is free software: you can redistribute it and/or modify
 it under the terms of the GNU General Public License as published by
 the Free Software Foundation, either version 3 of the License, or
 (at your option) any later version.

 DAP is distributed in the hope that it will be useful,
 but WITHOUT ANY WARRANTY; without even the implied warranty of
 MERCHANTABILITY or FITNESS FOR A PARTICULAR PURPOSE.  See the
 GNU General Public License for more details.

 You should have received a copy of the GNU General Public License
 along with any DAP based project.  If not, see <http://www.gnu.org/licenses/>.
 */

#include <stdlib.h>
#include <stdio.h>
#include <time.h>
#include <stdlib.h>
#include <stddef.h>
#include <stdint.h>
#include <errno.h>
#include <assert.h>
#include <string.h>

#ifdef WIN32
#include <winsock2.h>
#include <windows.h>
#include <mswsock.h>
#include <ws2tcpip.h>
#include <io.h>
#include <pthread.h>
#else
#include <sys/types.h>
#include <sys/socket.h>
#include <arpa/inet.h>
#endif

#include <json-c/json.h>
#include "uthash.h"

#include "dap_common.h"
#include "dap_client.h"
#include "dap_config.h"
#include "dap_events.h"
#include "dap_timerfd.h"
#include "dap_hash.h"
#include "dap_uuid.h"
//#include "dap_http_client_simple.h"
#include "dap_client_pvt.h"
#include "dap_chain_global_db_remote.h"
#include "dap_chain_global_db_hist.h"

#include "dap_chain.h"
#include "dap_chain_cell.h"

#include "dap_chain_net_srv_common.h"
#include "dap_stream_worker.h"
#include "dap_stream_ch_pkt.h"
#include "dap_stream_ch_chain.h"
#include "dap_stream_ch_chain_pkt.h"
#include "dap_stream_ch_chain_net.h"
#include "dap_stream_ch_chain_net_pkt.h"
#include "dap_stream_ch_chain_net_srv.h"
#include "dap_stream_pkt.h"

//#include "dap_chain_common.h"
#include "dap_chain_node_client.h"

#define LOG_TAG "dap_chain_node_client"

typedef struct dap_chain_node_client_handle {
    uint64_t uuid;
    dap_chain_node_client_t * client;
    UT_hash_handle hh;
} dap_chain_node_client_handle_t;

static dap_chain_node_client_handle_t * s_clients = NULL;

//static int listen_port_tcp = 8079;

static void s_stage_connected_callback(dap_client_t *a_client, void *a_arg);
static bool s_timer_update_states_callback(void *a_arg);

static void s_ch_chain_callback_notify_packet_out(dap_stream_ch_chain_t*, uint8_t a_pkt_type,
        dap_stream_ch_chain_pkt_t *a_pkt, size_t a_pkt_data_size,
        void * a_arg);
static void s_ch_chain_callback_notify_packet_in(dap_stream_ch_chain_t* a_ch_chain, uint8_t a_pkt_type,
        dap_stream_ch_chain_pkt_t *a_pkt, size_t a_pkt_data_size,
        void * a_arg);
static bool dap_chain_node_client_connect_internal(dap_chain_node_client_t *a_node_client, const char *a_active_channels);

bool s_stream_ch_chain_debug_more = false;
uint32_t s_timer_update_states=60;

/**
 * @brief dap_chain_node_client_init
 * @return
 */
int dap_chain_node_client_init(void)
{
    s_stream_ch_chain_debug_more = dap_config_get_item_bool_default(g_config,"stream_ch_chain","debug_more",false);
    s_timer_update_states = dap_config_get_item_uint32_default(g_config,"node_client","timer_update_states",60);
    return 0;
}

/**
 * @brief dap_chain_node_client_deinit
 */
void dap_chain_node_client_deinit()
{
    dap_chain_node_client_handle_t *l_client = NULL, *l_tmp = NULL;
    HASH_ITER(hh, s_clients,l_client, l_tmp){
        HASH_DEL(s_clients,l_client);
        DAP_DELETE(l_client);
    }
    //dap_http_client_simple_deinit();
    dap_client_deinit();
}

/**
 * @brief stage_status_callback
 * @param a_client
 * @param a_arg
 */
static void s_stage_status_callback(dap_client_t *a_client, void *a_arg)
{
    (void) a_client;
    (void) a_arg;

    //printf("* stage_status_callback client=%x data=%x\n", a_client, a_arg);
}

/**
 * @brief s_stage_status_error_callback
 * @param a_client
 * @param a_arg
 */
static void s_stage_status_error_callback(dap_client_t *a_client, void *a_arg)
{
    if (s_stream_ch_chain_debug_more)
        log_it(L_DEBUG, "s_stage_status_error_callback");

    dap_chain_node_client_t *l_node_client = DAP_CHAIN_NODE_CLIENT(a_client);
    if(!l_node_client)
        return;
    // check for last attempt
    bool l_is_last_attempt = a_arg ? true : false;
    if(l_is_last_attempt){
        pthread_mutex_lock(&l_node_client->wait_mutex);
        l_node_client->state = NODE_CLIENT_STATE_DISCONNECTED;
#ifndef _WIN32
        pthread_cond_broadcast(&l_node_client->wait_cond);
#else
        SetEvent( l_node_client->wait_cond );
#endif
        pthread_mutex_unlock(&l_node_client->wait_mutex);
        l_node_client->esocket_uuid = 0;

        if (l_node_client->keep_connection) {
            uint128_t *l_uuid = DAP_NEW(uint128_t);
            memcpy(l_uuid, &l_node_client->uuid, sizeof(uint128_t));
            dap_timerfd_start_on_worker(l_node_client->stream_worker? l_node_client->stream_worker->worker: dap_events_worker_get_auto(),s_timer_update_states*1000,s_timer_update_states_callback, l_uuid);
        }
        return;
    }
    // TODO make different error codes
    if(l_node_client->callbacks.error)
        l_node_client->callbacks.error(l_node_client, EINVAL,l_node_client->callbacks_arg );
}

static void s_node_client_connected_synchro_start_callback(dap_worker_t *a_worker, void *a_arg)
{
    UNUSED(a_worker);
    s_timer_update_states_callback(a_arg);
}

/**
 * @brief s_timer_update_states_callback
 * @param a_arg
 * @return
 */
static bool s_timer_update_states_callback(void *a_arg)
{
    dap_chain_node_client_handle_t *l_client_found = NULL;
    uint64_t *l_uuid = (uint64_t *)a_arg;
    assert(l_uuid);
    HASH_FIND(hh, s_clients, l_uuid, sizeof(*l_uuid), l_client_found);
    if(!l_client_found){
        log_it(L_DEBUG,"Chain node client %p was deleted before timer fired, nothing to do", l_uuid);
        DAP_DELETE(l_uuid);
        return false;
    }

    dap_chain_node_client_t *l_me = l_client_found->client;
    dap_worker_t * l_worker = dap_events_get_current_worker(dap_events_get_default());
    assert(l_worker);
    assert(l_me);
    dap_events_socket_t * l_es = NULL;
    dap_events_socket_uuid_t l_es_uuid = l_me->esocket_uuid;
    // check if esocket still in worker
    if( (l_es = dap_worker_esocket_find_uuid(l_worker, l_es_uuid)) != NULL ) {
        dap_client_t * l_client = dap_client_from_esocket(l_es);
        if (l_client ) {
            dap_chain_node_client_t * l_node_client = (dap_chain_node_client_t*) l_client->_inheritor;
            if (l_node_client && l_node_client->ch_chain) {
<<<<<<< HEAD
                dap_stream_ch_chain_t * l_ch_chain = (dap_stream_ch_chain_t*) l_node_client->ch_chain->internal;
                assert(l_ch_chain);
                dap_chain_net_t * l_net = l_node_client->net;
                assert(l_net);
                log_it(L_INFO, "Start synchronization process with "NODE_ADDR_FP_STR, NODE_ADDR_FP_ARGS_S(l_node_client->remote_node_addr));
                // If we do nothing - init sync process
                if (l_ch_chain->state == CHAIN_STATE_IDLE ||l_ch_chain->state == CHAIN_STATE_SYNC_ALL ){
                    dap_stream_ch_chain_sync_request_t l_sync_gdb = {};
                    l_sync_gdb.node_addr.uint64 = dap_chain_net_get_cur_addr_int(l_net);
                    dap_stream_ch_chain_pkt_write_unsafe(l_node_client->ch_chain, DAP_STREAM_CH_CHAIN_PKT_TYPE_UPDATE_GLOBAL_DB_REQ,
                                                         l_net->pub.id.uint64, 0, l_net->pub.cell_id.uint64,
                                                         &l_sync_gdb, sizeof(l_sync_gdb));
=======
                dap_stream_ch_t *l_ch = dap_stream_ch_find_by_uuid_unsafe(l_node_client->stream_worker, l_node_client->ch_chain_uuid);
                if (l_ch) {
                    dap_stream_ch_chain_t *l_ch_chain = DAP_STREAM_CH_CHAIN(l_ch);
                    assert(l_ch_chain);
                    dap_chain_net_t * l_net = l_node_client->net;
                    assert(l_net);

                    // If we do nothing - init sync process
                    if (l_ch_chain->state == CHAIN_STATE_IDLE ||l_ch_chain->state == CHAIN_STATE_SYNC_ALL ){
                        dap_stream_ch_chain_sync_request_t l_sync_gdb = {};
                        l_sync_gdb.id_start = (uint64_t) dap_db_get_last_id_remote(l_node_client->remote_node_addr.uint64);
                        l_sync_gdb.node_addr.uint64 = dap_chain_net_get_cur_addr_int(l_net);
                        log_it(L_DEBUG, "Prepared request to gdb sync from %"DAP_UINT64_FORMAT_U" to %"DAP_UINT64_FORMAT_U"", l_sync_gdb.id_start,
                               l_sync_gdb.id_end?l_sync_gdb.id_end:-1 );
                        // find dap_chain_id_t
                        dap_chain_t *l_chain = l_net->pub.chains;
                        dap_chain_id_t l_chain_id = l_chain ? l_chain->id : (dap_chain_id_t ) {0};
                        dap_stream_ch_chain_pkt_write_unsafe( l_node_client->ch_chain ,
                                                          DAP_STREAM_CH_CHAIN_PKT_TYPE_UPDATE_GLOBAL_DB_REQ, l_net->pub.id.uint64,
                                                                        l_chain_id.uint64, l_net->pub.cell_id.uint64,
                                                              &l_sync_gdb, sizeof(l_sync_gdb));
                    }
>>>>>>> ccba186d
                }
                return true;
            }
        }
    }

    // if we not returned yet
    l_me->state = NODE_CLIENT_STATE_DISCONNECTED;
    if (l_me->keep_connection) {
        log_it(L_INFO, "Reconnecting node client with peer "NODE_ADDR_FP_STR, NODE_ADDR_FP_ARGS_S(l_me->remote_node_addr));
        dap_chain_node_client_connect_internal(l_me, "CN"); // isn't always CN here?
    }
    DAP_DELETE(l_uuid);
    return false;
}

/**
 * @brief a_stage_end_callback
 * @param a_client
 * @param a_arg
 */
static void s_stage_connected_callback(dap_client_t *a_client, void *a_arg)
{
    dap_chain_node_client_t *l_node_client = DAP_CHAIN_NODE_CLIENT(a_client);
    UNUSED(a_arg);
    if(l_node_client) {
        log_it(L_NOTICE, "Stream connection with node " NODE_ADDR_FP_STR " established",
                NODE_ADDR_FP_ARGS_S( l_node_client->remote_node_addr));
        // set callbacks for C and N channels; for R and S it is not needed
        dap_client_pvt_t * l_client_internal = DAP_CLIENT_PVT(a_client);
        if(l_client_internal && l_client_internal->active_channels) {
            size_t l_channels_count = dap_strlen(l_client_internal->active_channels);
            for(size_t i = 0; i < l_channels_count; i++) {
                if(dap_chain_node_client_set_callbacks(a_client, l_client_internal->active_channels[i]) == -1) {
                    log_it(L_WARNING, "No ch_chain channel, can't init notify callback for pkt type CH_CHAIN");
                }
            }
        }
        if(l_node_client->callbacks.connected)
            l_node_client->callbacks.connected(l_node_client, l_node_client->callbacks_arg);
        if(s_stream_ch_chain_debug_more)
            log_it(L_DEBUG, "Wakeup all who waits");
        l_node_client->state = NODE_CLIENT_STATE_ESTABLISHED;

        dap_stream_t * l_stream  = dap_client_get_stream(a_client);
        if (l_stream) {
            l_node_client->esocket_uuid = l_stream->esocket->uuid;
            l_node_client->stream_worker = l_stream->stream_worker;
            if (l_node_client->keep_connection) {
                dap_events_socket_uuid_t *l_uuid = DAP_NEW(dap_events_socket_uuid_t);
                memcpy(l_uuid, &l_node_client->uuid, sizeof(dap_events_socket_uuid_t));
                dap_worker_exec_callback_on(l_stream->esocket->worker, s_node_client_connected_synchro_start_callback, l_uuid);
                dap_timerfd_start_on_worker(l_stream->esocket->worker, s_timer_update_states * 1000, s_timer_update_states_callback, l_uuid);
            }
        }
#ifndef _WIN32
        pthread_cond_broadcast(&l_node_client->wait_cond);
#else
        SetEvent( l_node_client->wait_cond );
#endif
    }
}

/**
 * @brief s_ch_chain_callback_notify_packet_in2 - for dap_stream_ch_chain_net
 * @param a_ch_chain_net
 * @param a_pkt_type
 * @param a_pkt_net
 * @param a_pkt_data_size
 * @param a_arg
 */
static void s_ch_chain_callback_notify_packet_in2(dap_stream_ch_chain_net_t* a_ch_chain_net, uint8_t a_pkt_type,
        dap_stream_ch_chain_net_pkt_t *a_pkt_net, size_t a_pkt_net_data_size, void * a_arg)
{
    dap_chain_node_client_t * l_node_client = (dap_chain_node_client_t *) a_arg;
    switch (a_pkt_type) {
    // get new generated current node address
    case DAP_STREAM_CH_CHAIN_NET_PKT_TYPE_NODE_ADDR_LEASE: {
        if(a_pkt_net_data_size == sizeof(dap_chain_node_addr_t)) {
            dap_chain_node_addr_t *l_addr = (dap_chain_node_addr_t *) a_pkt_net->data;
            memcpy(&l_node_client->cur_node_addr, l_addr, sizeof(dap_chain_node_addr_t));
        }
        l_node_client->state = NODE_CLIENT_STATE_NODE_ADDR_LEASED;
#ifndef _WIN32
        pthread_cond_broadcast(&l_node_client->wait_cond);
#else
        SetEvent( l_node_client->wait_cond );
#endif
        break;
    }
    // get remote node address
    case DAP_STREAM_CH_CHAIN_NET_PKT_TYPE_NODE_ADDR: {

        if(a_pkt_net_data_size == sizeof(dap_chain_node_addr_t)) {
            dap_chain_node_addr_t *l_addr = (dap_chain_node_addr_t *) a_pkt_net->data;
            memcpy(&l_node_client->remote_node_addr, l_addr, sizeof(dap_chain_node_addr_t));
        }
        l_node_client->state = NODE_CLIENT_STATE_GET_NODE_ADDR;
#ifndef _WIN32
        pthread_cond_broadcast(&l_node_client->wait_cond);
#else
            SetEvent( l_node_client->wait_cond );
#endif
            break;
    }
    }
}


/**
 * @brief s_ch_chain_callback_notify_packet_in - for dap_stream_ch_chain
 * @param a_ch_chain
 * @param a_pkt_type
 * @param a_pkt
 * @param a_pkt_data_size
 * @param a_arg
 */
static void s_ch_chain_callback_notify_packet_in(dap_stream_ch_chain_t* a_ch_chain, uint8_t a_pkt_type,
        dap_stream_ch_chain_pkt_t *a_pkt, size_t a_pkt_data_size,
        void * a_arg)
{
    dap_chain_node_client_t * l_node_client = (dap_chain_node_client_t *) a_arg;

    switch (a_pkt_type) {
        case DAP_STREAM_CH_CHAIN_NET_PKT_TYPE_ERROR:
            dap_snprintf(l_node_client->last_error, sizeof(l_node_client->last_error),
                    "%s", (char*) a_pkt->data);
            log_it(L_WARNING, "In: Received packet DAP_STREAM_CH_CHAIN_NET_PKT_TYPE_ERROR with error \"%s\"",
                    l_node_client->last_error);
            l_node_client->state = NODE_CLIENT_STATE_ERROR;

    #ifndef _WIN32
            pthread_cond_broadcast(&l_node_client->wait_cond);
    #else
            SetEvent( l_node_client->wait_cond );
    #endif
        break;
        case DAP_STREAM_CH_CHAIN_PKT_TYPE_UPDATE_GLOBAL_DB_REQ:{
            l_node_client->state = NODE_CLIENT_STATE_SYNC_GDB_UPDATES;
        }break;
        case DAP_STREAM_CH_CHAIN_PKT_TYPE_UPDATE_GLOBAL_DB_START:{
            l_node_client->state = NODE_CLIENT_STATE_SYNC_GDB_RVRS;
            dap_chain_net_t * l_net = l_node_client->net;
            assert(l_net);
            dap_chain_net_set_state(l_net, NET_STATE_SYNC_GDB);
        }break;
        case DAP_STREAM_CH_CHAIN_PKT_TYPE_FIRST_GLOBAL_DB:{
            l_node_client->state = NODE_CLIENT_STATE_SYNC_GDB;
        }break;
        case DAP_STREAM_CH_CHAIN_PKT_TYPE_UPDATE_CHAINS_REQ:{
            l_node_client->state = NODE_CLIENT_STATE_SYNC_CHAINS_UPDATES;
        }break;
        case DAP_STREAM_CH_CHAIN_PKT_TYPE_UPDATE_CHAINS_START:{
            l_node_client->state = NODE_CLIENT_STATE_SYNC_CHAINS_RVRS;
            dap_chain_net_t * l_net = l_node_client->net;
            assert(l_net);
            dap_chain_net_set_state(l_net, NET_STATE_SYNC_CHAINS);
        }break;
        case DAP_STREAM_CH_CHAIN_PKT_TYPE_FIRST_CHAIN:{
            l_node_client->state = NODE_CLIENT_STATE_SYNC_CHAINS;
        }break;
        case DAP_STREAM_CH_CHAIN_PKT_TYPE_SYNCED_GLOBAL_DB:
        case DAP_STREAM_CH_CHAIN_PKT_TYPE_SYNCED_CHAINS: {
            dap_chain_net_t *l_net = l_node_client->net;
            assert(l_net);
            dap_chain_id_t  l_chain_id = {};
            dap_chain_cell_id_t l_cell_id = {};
            if (a_pkt_type == DAP_STREAM_CH_CHAIN_PKT_TYPE_SYNCED_GLOBAL_DB) {
                if(s_stream_ch_chain_debug_more)
                    log_it(L_INFO,"In: Link %s."NODE_ADDR_FP_STR" synced GDB. Going to update chains", l_net->pub.name, NODE_ADDR_FP_ARGS_S(l_node_client->remote_node_addr ));
                // TODO check if target net state == NET_STATE_SYNC_GDB to not synchronize chains, if it
                l_node_client->cur_chain = l_net->pub.chains;
                l_node_client->cur_cell = l_node_client->cur_chain ? l_node_client->cur_chain->cells : NULL;
            } else {
                // Check if we over with it before
                if ( ! l_node_client->cur_cell ){
                    if(s_stream_ch_chain_debug_more)
                        log_it(L_INFO, "In: No current cell in sync state, anyway we over it");
                }else
                    l_node_client->cur_cell =(dap_chain_cell_t *)  l_node_client->cur_cell->hh.next;

                // If  over with cell, switch on next chain
                if ( l_node_client->cur_cell){
                    // Check if we over with it before
                    if ( !l_node_client->cur_chain ){
                        log_it(L_ERROR, "In: No chain but cell is present, over with it");
                    }
                }else{
                    // Check if we over with it before
                    if ( !l_node_client->cur_chain ){
                        log_it(L_WARNING, "In: No current chain in sync state, anyway we over it");
                    }else{
                        l_node_client->cur_chain = (dap_chain_t *) l_node_client->cur_chain->next;
                        l_node_client->cur_cell = l_node_client->cur_chain ? l_node_client->cur_chain->cells : NULL;
                    }
                }
            }

            if (l_node_client->cur_cell)
                l_cell_id = l_node_client->cur_cell->id;
            // Check if we have some more chains and cells in it to sync
            if( l_node_client->cur_chain ){
                l_chain_id=l_node_client->cur_chain->id;
                if (s_stream_ch_chain_debug_more) {
                    dap_chain_node_addr_t * l_node_addr = dap_chain_net_get_cur_addr(l_net);
                    log_it(L_INFO,"In: Link %s."NODE_ADDR_FP_STR" started to sync %s chain",l_net->pub.name,
                           NODE_ADDR_FP_ARGS(l_node_addr), l_node_client->cur_chain->name );
                }
                dap_stream_ch_chain_pkt_write_unsafe(a_ch_chain->ch,DAP_STREAM_CH_CHAIN_PKT_TYPE_UPDATE_CHAINS_REQ,
                                                     l_net->pub.id.uint64 ,
                                                     l_chain_id.uint64,l_cell_id.uint64,NULL,0);
            }else{ // If no - over with sync process
                dap_chain_node_addr_t * l_node_addr = dap_chain_net_get_cur_addr(l_net);
                log_it(L_INFO, "In: State node %s."NODE_ADDR_FP_STR" is SYNCED",l_net->pub.name, NODE_ADDR_FP_ARGS(l_node_addr) );
                l_node_client->state = NODE_CLIENT_STATE_SYNCED;
                dap_chain_net_set_state(l_net, NET_STATE_ONLINE);
#ifndef _WIN32
                pthread_cond_broadcast(&l_node_client->wait_cond);
#else
                SetEvent( l_node_client->wait_cond );
#endif
            }
        } break;
        default: break;
    }
}



/**
 * @brief s_ch_chain_callback_notify_packet_in
 * @param a_ch_chain
 * @param a_pkt_type
 * @param a_pkt
 * @param a_pkt_data_size
 * @param a_arg
 */
static void s_ch_chain_callback_notify_packet_out(dap_stream_ch_chain_t* a_ch_chain, uint8_t a_pkt_type,
        dap_stream_ch_chain_pkt_t *a_pkt, size_t a_pkt_data_size,
        void * a_arg)
{
    (void) a_pkt;
    (void) a_pkt_data_size;
    (void) a_ch_chain;
    dap_chain_node_client_t * l_node_client = (dap_chain_node_client_t *) a_arg;
    assert(a_arg);
    dap_stream_ch_t * l_ch = NULL;
    //if((l_ch = dap_stream_ch_find_by_uuid_unsafe(l_node_client->stream_worker, l_node_client->ch_chain_uuid)) != NULL){
        switch (a_pkt_type) {
            case DAP_STREAM_CH_CHAIN_PKT_TYPE_SYNCED_GLOBAL_DB: {
                if(s_stream_ch_chain_debug_more)
                    log_it(L_INFO,"Out: global database sent to uplink "NODE_ADDR_FP_STR, NODE_ADDR_FP_ARGS_S(l_node_client->remote_node_addr));
            } break;
            case DAP_STREAM_CH_CHAIN_PKT_TYPE_SYNCED_CHAINS: {
                if(s_stream_ch_chain_debug_more)
                    log_it(L_INFO,"Out: chain %x sent to uplink "NODE_ADDR_FP_STR,l_node_client->cur_chain ? l_node_client->cur_chain->id.uint64 : 0, NODE_ADDR_FP_ARGS_S(l_node_client->remote_node_addr));
            }break;
            default: {
            }
        }
    //}
}

static int save_stat_to_database(dap_stream_ch_chain_net_srv_pkt_test_t *a_request, dap_chain_node_client_t * a_node_client)
{
    int l_ret = 0;
    if(!a_request)
        return -1;
    long l_t1_ms = (long) a_request->send_time1.tv_sec * 1000 + a_request->send_time1.tv_usec / 1000;
    long l_t2_ms = (long) a_request->recv_time1.tv_sec * 1000 + a_request->recv_time1.tv_usec / 1000;
    struct json_object *jobj = json_object_new_object();
    time_t l_cur_t = time(NULL);
    char buf[1024];
    dap_time_to_str_rfc822( buf, sizeof(buf), l_cur_t );
    json_object_object_add(jobj, "time_save", json_object_new_int64(l_cur_t));
    json_object_object_add(jobj, "time_save_str", json_object_new_string(buf));
    json_object_object_add(jobj, "time_connect", json_object_new_int(a_request->time_connect_ms));
    json_object_object_add(jobj, "time_transmit", json_object_new_int(l_t2_ms-l_t1_ms));
    json_object_object_add(jobj, "ip_send", json_object_new_string(a_request->ip_send));
    json_object_object_add(jobj, "ip_recv", json_object_new_string(a_request->ip_recv));
    json_object_object_add(jobj, "time_len_send", json_object_new_int(a_request->data_size_send));
    json_object_object_add(jobj, "time_len_recv", json_object_new_int(a_request->data_size_recv));
    json_object_object_add(jobj, "err_code", json_object_new_int(a_request->err_code));
    const char* json_str = json_object_to_json_string(jobj);
    // save statistics
    char *l_group = NULL;
    dap_chain_net_t * l_net = dap_chain_net_by_id(a_request->net_id);
    if(l_net) {
        l_group = dap_strdup_printf("%s.orders-test-stat", l_net->pub.gdb_groups_prefix);
    }
    if(l_group) {
        dap_store_obj_t *l_obj = dap_chain_global_db_get_last(l_group);
        int64_t l_key = 0;
        if(l_obj) {
            l_key = strtoll(l_obj->key, NULL, 16);
        }
        char *l_key_str = dap_strdup_printf("%06x", ++l_key);
        if(!dap_chain_global_db_gr_set(dap_strdup(l_key_str), (uint8_t *) json_str, strlen(json_str) + 1, l_group)) {
            l_ret = -1;
        }
        DAP_DELETE(l_key_str);
        DAP_DELETE(l_group);
    }
    else
        l_ret = -2;
    json_object_put(jobj);
    return l_ret;
}
/**
 * @brief s_ch_chain_callback_notify_packet_R - Callback for channel 'R'
 * @param a_ch_chain
 * @param a_pkt_type
 * @param a_pkt
 * @param a_arg
 */
static void s_ch_chain_callback_notify_packet_R(dap_stream_ch_chain_net_srv_t* a_ch_chain, uint8_t a_pkt_type, dap_stream_ch_pkt_t *a_pkt, void * a_arg)
{
    dap_chain_node_client_t * l_node_client = (dap_chain_node_client_t *) a_arg;
    switch (a_pkt_type) {
    // get new generated current node address
    case DAP_STREAM_CH_CHAIN_NET_SRV_PKT_TYPE_CHECK_RESPONSE: {
            dap_stream_ch_chain_net_srv_pkt_test_t *l_request = (dap_stream_ch_chain_net_srv_pkt_test_t *) a_pkt->data;
            size_t l_request_size = l_request->data_size + sizeof(dap_stream_ch_chain_net_srv_pkt_test_t);
            if(a_pkt->hdr.size != l_request_size) {
                log_it(L_WARNING, "Wrong request size, less or more than required");
                break;
            }
            // todo to write result to database
            save_stat_to_database(l_request, l_node_client);
            //...
            l_node_client->state = NODE_CLIENT_STATE_CHECKED;
#ifndef _WIN32
            pthread_cond_broadcast(&l_node_client->wait_cond);
#else
            SetEvent( l_node_client->wait_cond );
#endif
            break;
        }
    }
}

/**
 * Create connection to server
 *
 * return a connection handle, or NULL, if an error
 */

dap_chain_node_client_t* dap_chain_node_client_connect_channels(dap_chain_net_t * l_net, dap_chain_node_info_t *a_node_info, const char *a_active_channels)
{
    return dap_chain_net_client_create_n_connect_channels(l_net,a_node_info,a_active_channels);
}

/**
 * @brief dap_chain_node_client_create_n_connect
 * @param a_net
 * @param a_node_info
 * @param a_active_channels
 * @param a_callbacks
 * @param a_callback_arg
 * @return
 */
dap_chain_node_client_t* dap_chain_node_client_create_n_connect(dap_chain_net_t * a_net, dap_chain_node_info_t *a_node_info,
        const char *a_active_channels,dap_chain_node_client_callbacks_t *a_callbacks, void * a_callback_arg )
{
    if(!a_node_info) {
        log_it(L_ERROR, "Can't connect to the node: null object node_info");
        return NULL;
    }
    dap_chain_node_client_t *l_node_client = DAP_NEW_Z(dap_chain_node_client_t);

    l_node_client->state = NODE_CLIENT_STATE_DISCONNECTED;
    l_node_client->callbacks_arg = a_callback_arg;
    if(a_callbacks)
        memcpy(&l_node_client->callbacks,a_callbacks,sizeof (*a_callbacks));
    l_node_client->info = a_node_info;
    l_node_client->uuid = dap_uuid_generate_uint128();
    l_node_client->net = a_net;
    dap_chain_node_client_handle_t * l_client_handle = DAP_NEW_Z(dap_chain_node_client_handle_t);
    l_client_handle->uuid = l_node_client->uuid;
    l_client_handle->client = l_node_client;
    HASH_ADD(hh, s_clients, uuid, sizeof(l_client_handle->uuid), l_client_handle);

#ifndef _WIN32
    pthread_condattr_t attr;
    pthread_condattr_init(&attr);
#ifndef DAP_OS_DARWIN
    pthread_condattr_setclock(&attr, CLOCK_MONOTONIC);
#endif
    pthread_cond_init(&l_node_client->wait_cond, &attr);
#else
    l_node_client->wait_cond = CreateEventA( NULL, FALSE, FALSE, NULL );
#endif

    pthread_mutex_init(&l_node_client->wait_mutex, NULL);
    l_node_client->events = NULL; //dap_events_new();
    l_node_client->remote_node_addr.uint64 = a_node_info->hdr.address.uint64;
    if (dap_chain_node_client_connect_internal(l_node_client, a_active_channels))
        return l_node_client;
    return NULL;
}

// Create new dap_client, setup it, and send it in adventure trip
static bool dap_chain_node_client_connect_internal(dap_chain_node_client_t *a_node_client, const char *a_active_channels)
{
    a_node_client->client = dap_client_new(a_node_client->events, s_stage_status_callback,
            s_stage_status_error_callback);
    a_node_client->keep_connection = true;
    dap_client_set_is_always_reconnect(a_node_client->client, false);
    a_node_client->client->_inheritor = a_node_client;
    dap_client_set_active_channels_unsafe(a_node_client->client, a_active_channels);

    //dap_client_set_auth_cert(a_node_client->client, dap_cert_find_by_name("auth")); // TODO provide the certificate choice

    int hostlen = 128;
    char host[hostlen];
    if(a_node_client->info->hdr.ext_addr_v4.s_addr){
        struct sockaddr_in sa4 = { .sin_family = AF_INET, .sin_addr = a_node_client->info->hdr.ext_addr_v4 };
        inet_ntop(AF_INET, &(((struct sockaddr_in *) &sa4)->sin_addr), host, hostlen);
        log_it(L_INFO, "Connecting to %s address",host);
    } else {
        struct sockaddr_in6 sa6 = { .sin6_family = AF_INET6, .sin6_addr = a_node_client->info->hdr.ext_addr_v6 };
        inet_ntop(AF_INET6, &(((struct sockaddr_in6 *) &sa6)->sin6_addr), host, hostlen);
        log_it(L_INFO, "Connecting to %s address",host);
    }
    // address not defined
    if(!strcmp(host, "::")) {
        dap_chain_node_client_close(a_node_client);
        return false;
    }
    dap_client_set_uplink_unsafe(a_node_client->client, strdup(host), a_node_client->info->hdr.ext_port);
//    dap_client_stage_t a_stage_target = STAGE_ENC_INIT;
//    dap_client_stage_t l_stage_target = STAGE_STREAM_STREAMING;

    a_node_client->state = NODE_CLIENT_STATE_CONNECTING ;
    // ref pvt client
    //dap_client_pvt_ref(DAP_CLIENT_PVT(a_node_client->client));
    // Handshake & connect
    dap_client_go_stage(a_node_client->client, STAGE_STREAM_STREAMING, s_stage_connected_callback);
    return true;
}

/**
 * Create connection to server
 *
 * return a connection handle, or NULL, if an error
 */
dap_chain_node_client_t* dap_chain_node_client_connect(dap_chain_net_t * a_net,dap_chain_node_info_t *a_node_info)
{
    const char *l_active_channels = "CN";
    return dap_chain_node_client_connect_channels(a_net,a_node_info, l_active_channels);
}


void dap_chain_node_client_reset(dap_chain_node_client_t *a_client)
{
    if (a_client->state > NODE_CLIENT_STATE_ESTABLISHED) {
        a_client->state = NODE_CLIENT_STATE_ESTABLISHED;
    }
}

/**
 * Close connection to server, delete chain_node_client_t *client
 */
void dap_chain_node_client_close(dap_chain_node_client_t *a_client)
{
    if (!a_client)
        return;
    dap_chain_node_client_handle_t * l_client_found = NULL;
    HASH_FIND(hh,s_clients,&a_client->uuid,sizeof(a_client->uuid),l_client_found);
    if (l_client_found) {
        HASH_DEL(s_clients,l_client_found);
        DAP_DELETE(l_client_found);
        char l_node_addr_str[INET_ADDRSTRLEN] = {};
        inet_ntop(AF_INET, &a_client->info->hdr.ext_addr_v4, l_node_addr_str, INET_ADDRSTRLEN);
        log_it(L_INFO, "Closing node client to uplink %s:%d", l_node_addr_str, a_client->info->hdr.ext_port);
        // clean client
        dap_client_pvt_t *l_client_pvt = dap_client_pvt_find(a_client->client->pvt_uuid);
        if (l_client_pvt) {
            dap_client_delete_mt(a_client->client);
            a_client->client->_inheritor = NULL;
        }
#ifndef _WIN32
        pthread_cond_destroy(&a_client->wait_cond);
#else
        CloseHandle( a_client->wait_cond );
#endif
        pthread_mutex_destroy(&a_client->wait_mutex);
        a_client->client = NULL;
        DAP_DELETE(a_client);
    } else {
        log_it(L_WARNING, "Chain node client was removed from hash table before for some reasons");
    }
}

/**
 * Send stream request to server
 */
int dap_chain_node_client_send_ch_pkt(dap_chain_node_client_t *a_client, uint8_t a_ch_id, uint8_t a_type,
        const void *a_pkt_data, size_t a_pkt_data_size)
{
    if(!a_client || a_client->state < NODE_CLIENT_STATE_ESTABLISHED)
        return -1;

    dap_stream_worker_t *l_stream_worker = dap_client_get_stream_worker(a_client->client);
    dap_stream_ch_pkt_write_mt(l_stream_worker , a_client->ch_chain_uuid , a_type, a_pkt_data, a_pkt_data_size);
    return 0;
}

/**
 * wait for the complete of request
 *
 * timeout_ms timeout in milliseconds
 * waited_state state which we will wait, sample NODE_CLIENT_STATE_CONNECT or NODE_CLIENT_STATE_SENDED
 * return -2 false, -1 timeout, 0 end of connection or sending data
 */
int dap_chain_node_client_wait(dap_chain_node_client_t *a_client, int a_waited_state, int a_timeout_ms)
{
    int ret = -1;
    if(!a_client){
        log_it(L_ERROR, "Can't wait for status for (null) object");
        return -3;
    }
    a_client->keep_connection = false;
    pthread_mutex_lock(&a_client->wait_mutex);
    // have waited
    if(a_client->state == a_waited_state) {
        log_it(L_INFO, "We're already in state %s",dap_chain_node_client_state_to_str(a_client->state));
        pthread_mutex_unlock(&a_client->wait_mutex);
        return 0;
    }

    if (a_client->state < NODE_CLIENT_STATE_ESTABLISHED && a_waited_state > NODE_CLIENT_STATE_ESTABLISHED) {
        log_it(L_WARNING, "Waited state can't be achieved");
        pthread_mutex_unlock(&a_client->wait_mutex);
        return -2;
    }

#ifndef DAP_OS_WINDOWS
    // prepare for signal waiting
    struct timespec l_cond_timeout;
    clock_gettime( CLOCK_MONOTONIC, &l_cond_timeout);
    l_cond_timeout.tv_sec += a_timeout_ms/1000;
#else
    pthread_mutex_unlock( &a_client->wait_mutex );
#endif

    // signal waiting


#ifndef DAP_OS_WINDOWS
    do {
        int l_ret_wait = pthread_cond_timedwait(&a_client->wait_cond, &a_client->wait_mutex, &l_cond_timeout);
        if(l_ret_wait == 0 && (
                a_client->state == a_waited_state ||
                        (a_client->state == NODE_CLIENT_STATE_ERROR || a_client->state == NODE_CLIENT_STATE_DISCONNECTED))
                ) {
            ret = a_client->state == a_waited_state ? 0 : -2;
            break;
        }
        else if(l_ret_wait == ETIMEDOUT) { // 110 260
            //log_it(L_NOTICE,"Wait for status is stopped by timeout");
            ret = -1;
            break;
        }else if (l_ret_wait != 0 ){
            char l_errbuf[128];
            l_errbuf[0] = '\0';
            strerror_r(l_ret_wait,l_errbuf,sizeof (l_errbuf));
            log_it(L_ERROR, "Pthread condition timed wait returned \"%s\"(code %d)", l_errbuf, l_ret_wait);
        }
    } while(1);
#else
    DWORD wait = WaitForSingleObject( a_client->wait_cond, (uint32_t)a_timeout_ms);
    if ( wait == WAIT_OBJECT_0 && (
             a_client->state == a_waited_state ||
             a_client->state == NODE_CLIENT_STATE_ERROR ||
             a_client->state == NODE_CLIENT_STATE_DISCONNECTED))
    {
        return a_client->state == a_waited_state ? 0 : -2;
    } else if ( wait == WAIT_TIMEOUT || wait == WAIT_FAILED ) {
        return -1;
    }
#endif

#ifndef DAP_OS_WINDOWS
    pthread_mutex_unlock(&a_client->wait_mutex);
#endif
    return ret;
}

int dap_chain_node_client_set_callbacks(dap_client_t *a_client, uint8_t a_ch_id)
{
    int l_ret = -1;
    dap_chain_node_client_t *l_node_client = a_client->_inheritor;
    if(l_node_client) {
        pthread_mutex_lock(&l_node_client->wait_mutex);
        // find current channel code
        dap_client_pvt_t * l_client_internal = DAP_CLIENT_PVT(a_client);
        dap_stream_ch_t * l_ch = NULL;
        if(l_client_internal)
            l_ch = dap_client_get_stream_ch_unsafe(a_client, a_ch_id);
        if(l_ch) {
            // C
            if(a_ch_id == dap_stream_ch_chain_get_id()) {
                dap_stream_ch_chain_t * l_ch_chain = DAP_STREAM_CH_CHAIN(l_ch);
                l_ch_chain->callback_notify_packet_out = s_ch_chain_callback_notify_packet_out;
                l_ch_chain->callback_notify_packet_in = s_ch_chain_callback_notify_packet_in;
                l_ch_chain->callback_notify_arg = l_node_client;
                l_node_client->ch_chain = l_ch;
            }
            // N
            if(a_ch_id == dap_stream_ch_chain_net_get_id()) {
                dap_stream_ch_chain_net_t *l_ch_chain = DAP_STREAM_CH_CHAIN_NET(l_ch);
                l_ch_chain->notify_callback = s_ch_chain_callback_notify_packet_in2;
                l_ch_chain->notify_callback_arg = l_node_client;
                l_node_client->ch_chain_net = l_ch;
            }
            // R
            if(a_ch_id == dap_stream_ch_chain_net_srv_get_id()) {
                dap_stream_ch_chain_net_srv_t * l_ch_chain = DAP_STREAM_CH_CHAIN_NET_SRV(l_ch);
                l_ch_chain->notify_callback = s_ch_chain_callback_notify_packet_R;
                l_ch_chain->notify_callback_arg = l_node_client;
            }
            l_ret = 0;
        } else {
        }
        pthread_mutex_unlock(&l_node_client->wait_mutex);
    }
    return l_ret;
}

/*static void nodelist_response_callback(dap_client_t *a_client, void *data, size_t data_len)
{
}

static void nodelist_response_error_callback(dap_client_t *a_client, int a_err)
{
}*/

/**
 * Send nodelist request to server
 */
int dap_chain_node_client_send_nodelist_req(dap_chain_node_client_t *a_client)
{
    if(!a_client || !a_client->client || a_client->state < NODE_CLIENT_STATE_ESTABLISHED)
        return -1;
    //dap_client_pvt_t * l_client_pvt = DAP_CLIENT_PVT(a_client->client);

    //TODO send request to get nodelist
    //dap_client_request_enc(a_client->client, DAP_UPLINK_PATH_NODE_LIST, "", "", "", 0,
    //        nodelist_response_callback, nodelist_response_error_callback);
    return 1;
}<|MERGE_RESOLUTION|>--- conflicted
+++ resolved
@@ -211,45 +211,23 @@
         if (l_client ) {
             dap_chain_node_client_t * l_node_client = (dap_chain_node_client_t*) l_client->_inheritor;
             if (l_node_client && l_node_client->ch_chain) {
-<<<<<<< HEAD
-                dap_stream_ch_chain_t * l_ch_chain = (dap_stream_ch_chain_t*) l_node_client->ch_chain->internal;
-                assert(l_ch_chain);
-                dap_chain_net_t * l_net = l_node_client->net;
-                assert(l_net);
-                log_it(L_INFO, "Start synchronization process with "NODE_ADDR_FP_STR, NODE_ADDR_FP_ARGS_S(l_node_client->remote_node_addr));
-                // If we do nothing - init sync process
-                if (l_ch_chain->state == CHAIN_STATE_IDLE ||l_ch_chain->state == CHAIN_STATE_SYNC_ALL ){
-                    dap_stream_ch_chain_sync_request_t l_sync_gdb = {};
-                    l_sync_gdb.node_addr.uint64 = dap_chain_net_get_cur_addr_int(l_net);
-                    dap_stream_ch_chain_pkt_write_unsafe(l_node_client->ch_chain, DAP_STREAM_CH_CHAIN_PKT_TYPE_UPDATE_GLOBAL_DB_REQ,
-                                                         l_net->pub.id.uint64, 0, l_net->pub.cell_id.uint64,
-                                                         &l_sync_gdb, sizeof(l_sync_gdb));
-=======
                 dap_stream_ch_t *l_ch = dap_stream_ch_find_by_uuid_unsafe(l_node_client->stream_worker, l_node_client->ch_chain_uuid);
                 if (l_ch) {
                     dap_stream_ch_chain_t *l_ch_chain = DAP_STREAM_CH_CHAIN(l_ch);
                     assert(l_ch_chain);
                     dap_chain_net_t * l_net = l_node_client->net;
                     assert(l_net);
-
                     // If we do nothing - init sync process
                     if (l_ch_chain->state == CHAIN_STATE_IDLE ||l_ch_chain->state == CHAIN_STATE_SYNC_ALL ){
+                        log_it(L_INFO, "Start synchronization process with "NODE_ADDR_FP_STR, NODE_ADDR_FP_ARGS_S(l_node_client->remote_node_addr));
                         dap_stream_ch_chain_sync_request_t l_sync_gdb = {};
-                        l_sync_gdb.id_start = (uint64_t) dap_db_get_last_id_remote(l_node_client->remote_node_addr.uint64);
                         l_sync_gdb.node_addr.uint64 = dap_chain_net_get_cur_addr_int(l_net);
-                        log_it(L_DEBUG, "Prepared request to gdb sync from %"DAP_UINT64_FORMAT_U" to %"DAP_UINT64_FORMAT_U"", l_sync_gdb.id_start,
-                               l_sync_gdb.id_end?l_sync_gdb.id_end:-1 );
-                        // find dap_chain_id_t
-                        dap_chain_t *l_chain = l_net->pub.chains;
-                        dap_chain_id_t l_chain_id = l_chain ? l_chain->id : (dap_chain_id_t ) {0};
-                        dap_stream_ch_chain_pkt_write_unsafe( l_node_client->ch_chain ,
-                                                          DAP_STREAM_CH_CHAIN_PKT_TYPE_UPDATE_GLOBAL_DB_REQ, l_net->pub.id.uint64,
-                                                                        l_chain_id.uint64, l_net->pub.cell_id.uint64,
-                                                              &l_sync_gdb, sizeof(l_sync_gdb));
+                        dap_stream_ch_chain_pkt_write_unsafe(l_node_client->ch_chain, DAP_STREAM_CH_CHAIN_PKT_TYPE_UPDATE_GLOBAL_DB_REQ,
+                                                             l_net->pub.id.uint64, 0, l_net->pub.cell_id.uint64,
+                                                             &l_sync_gdb, sizeof(l_sync_gdb));
                     }
->>>>>>> ccba186d
+                    return true;
                 }
-                return true;
             }
         }
     }
