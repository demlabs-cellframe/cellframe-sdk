--- conflicted
+++ resolved
@@ -83,10 +83,6 @@
 } dap_chain_node_client_handle_t;
 
 static dap_chain_node_client_handle_t * s_clients = NULL;
-<<<<<<< HEAD
-
-=======
->>>>>>> bd29a4e4
 
 //static int listen_port_tcp = 8079;
 
@@ -167,17 +163,6 @@
 #endif
         pthread_mutex_unlock(&l_node_client->wait_mutex);
         l_node_client->own_esh.esocket = 0;
-<<<<<<< HEAD
-=======
-
-        dap_chain_node_client_handle_t * l_client_handle = DAP_NEW_Z(dap_chain_node_client_handle_t);
-        l_client_handle->uuid = l_node_client->uuid;
-        l_client_handle->client = l_node_client;
-
-        dap_timerfd_start_on_worker(dap_events_worker_get_auto(),s_timer_update_states*1000,s_timer_update_states_callback, l_client_handle);
-        return;
-    }
->>>>>>> bd29a4e4
 
         if (l_node_client->keep_connection) {
             uint128_t *l_uuid = DAP_NEW(uint128_t);
@@ -198,7 +183,6 @@
  */
 static bool s_timer_update_states_callback(void * a_arg )
 {
-<<<<<<< HEAD
     dap_chain_node_client_handle_t *l_client_found = NULL;
     uint128_t *l_uuid = (uint128_t *)a_arg;
     assert(l_uuid);
@@ -210,18 +194,6 @@
     }
 
     dap_chain_node_client_t *l_me = l_client_found->client;
-=======
-    dap_chain_node_client_handle_t * l_client_handle = (dap_chain_node_client_handle_t *) a_arg, *l_client_found = NULL;
-    assert(l_client_handle);
-    HASH_FIND(hh,s_clients,&l_client_handle->uuid,sizeof(l_client_handle->uuid),l_client_found);
-    if(! l_client_found){
-        log_it(L_DEBUG,"Chain node client %p was deleted before timer fired, nothing to do", l_client_handle->client);
-        DAP_DELETE(l_client_handle);
-        return false;
-    }
-
-    dap_chain_node_client_t *l_me = l_client_handle->client;
->>>>>>> bd29a4e4
     dap_worker_t * l_worker = dap_events_get_current_worker(dap_events_get_default());
     assert(l_worker);
     assert(l_me);
@@ -255,11 +227,7 @@
                                                                         l_chain_id.uint64, l_net->pub.cell_id.uint64,
                                                               &l_sync_gdb, sizeof(l_sync_gdb));
                     }
-<<<<<<< HEAD
                     DAP_DELETE(l_uuid);
-=======
-                    DAP_DELETE(l_client_handle);
->>>>>>> bd29a4e4
                     return true;
                 }
             }
@@ -272,11 +240,7 @@
         log_it(L_INFO, "Reconnecting node client with peer "NODE_ADDR_FP_STR, NODE_ADDR_FP_ARGS_S(l_me->remote_node_addr));
         dap_chain_node_client_connect_internal(l_me, "CN"); // isn't always CN here?
     }
-<<<<<<< HEAD
     DAP_DELETE(l_uuid);
-=======
-    DAP_DELETE(l_client_handle);
->>>>>>> bd29a4e4
     return false;
 }
 
@@ -312,20 +276,11 @@
         if (l_stream) {
             l_node_client->own_esh.esocket = l_stream->esocket;
             l_node_client->own_esh.uuid = l_stream->esocket->uuid;
-<<<<<<< HEAD
             if (l_node_client->keep_connection) {
                 uint128_t *l_uuid = DAP_NEW(uint128_t);
                 memcpy(l_uuid, &l_node_client->uuid, sizeof(uint128_t));
                 dap_timerfd_start_on_worker(l_stream->esocket->worker,s_timer_update_states*1000,s_timer_update_states_callback, l_uuid);
             }
-=======
-
-            dap_chain_node_client_handle_t * l_client_handle = DAP_NEW_Z(dap_chain_node_client_handle_t);
-            l_client_handle->uuid = l_node_client->uuid;
-            l_client_handle->client = l_node_client;
-
-            dap_timerfd_start_on_worker(l_stream->esocket->worker,s_timer_update_states*1000,s_timer_update_states_callback, l_client_handle);
->>>>>>> bd29a4e4
         }
 #ifndef _WIN32
         pthread_cond_broadcast(&l_node_client->wait_cond);
@@ -749,10 +704,6 @@
         pthread_mutex_destroy(&a_client->wait_mutex);
         a_client->client->_inheritor = NULL;
         a_client->client = NULL;
-<<<<<<< HEAD
-=======
-
->>>>>>> bd29a4e4
         dap_chain_node_client_handle_t * l_client_found = NULL;
         HASH_FIND(hh,s_clients,&a_client->uuid,sizeof(a_client->uuid),l_client_found);
         if (l_client_found){
