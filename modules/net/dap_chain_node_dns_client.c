/*
 * Authors:
 * Roman Khlopkov <roman.khlopkov@demlabs.net>
 * Dmitriy Gerasimov <dmitriy.gerasmiov@demlabs.net>
 * DeM Labs Ltd   https://demlabs.net
 * DeM Labs Open source community https://gitlab.demlabs.net
 * Copyright  (c) 2021
 * All rights reserved.

 This file is part of DapChain SDK the open source project

    DapChain SDK is free software: you can redistribute it and/or modify
    it under the terms of the GNU General Public License as published by
    the Free Software Foundation, either version 3 of the License, or
    (at your option) any later version.

    DapChain SDK is distributed in the hope that it will be useful,
    but WITHOUT ANY WARRANTY; without even the implied warranty of
    MERCHANTABILITY or FITNESS FOR A PARTICULAR PURPOSE.  See the
    GNU General Public License for more details.

    You should have received a copy of the GNU General Public License
    along with any DapChain SDK based project.  If not, see <http://www.gnu.org/licenses/>.
*/

#include "dap_events.h"
#include "dap_timerfd.h"
#include "dap_chain_node_dns_server.h"
#include "dap_chain_node_dns_client.h"

#define LOG_TAG "dap_chain_node_dns_client"

struct dns_client
{
    dap_events_socket_t * parent;
    dap_chain_node_info_t *result;
    struct in_addr addr;
    uint16_t port;
    char *name;
    dap_dns_buf_t * dns_request;
    byte_t * buf;
    size_t buf_size;

    dap_dns_client_node_info_request_success_callback_t callback_success;
    dap_dns_client_node_info_request_error_callback_t callback_error;
    void * callbacks_arg;

    bool is_callbacks_called;
};

static void s_dns_client_esocket_read_callback(dap_events_socket_t * a_esocket, void * a_arg);
static void s_dns_client_esocket_error_callback(dap_events_socket_t * a_esocket, int a_error);
static bool s_dns_client_esocket_timeout_callback( void * a_arg);
static void s_dns_client_esocket_delete_callback(dap_events_socket_t * a_esocket, void * a_arg);
static void s_dns_client_esocket_worker_assign_callback(dap_events_socket_t * a_esocket, dap_worker_t * a_worker);

/**
 * @brief s_dns_client_esocket_read_callback
 * @param a_esocket
 * @param a_arg
 */
static void s_dns_client_esocket_read_callback(dap_events_socket_t * a_esocket, void * a_arg)
{
    (void) a_arg;
    struct dns_client * l_dns_client = (struct dns_client*) a_esocket->_inheritor;
    byte_t * l_buf = a_esocket->buf_in;
    size_t l_recieved = a_esocket->buf_in_size;
    size_t l_addr_point = DNS_HEADER_SIZE + strlen(l_dns_client->name) + 2 + 2 * sizeof(uint16_t) + DNS_ANSWER_SIZE - sizeof(uint32_t);
    if (l_recieved < l_addr_point + sizeof(uint32_t)) {
        log_it(L_WARNING, "DNS answer incomplete");
        l_dns_client->callback_error(a_esocket->worker, l_dns_client->result,l_dns_client->callbacks_arg,EIO );
        l_dns_client->is_callbacks_called = true;
        a_esocket->flags |= DAP_SOCK_SIGNAL_CLOSE;
        a_esocket->buf_in_size = a_esocket->buf_out_size = 0;
        return;
    }
    byte_t * l_cur = l_buf + 3 * sizeof(uint16_t);
    int l_answers_count = ntohs(*(uint16_t *)l_cur);
    if (l_answers_count != 1) {
        log_it(L_WARNING, "Incorrect DNS answer format");
        l_dns_client->callback_error(a_esocket->worker, l_dns_client->result,l_dns_client->callbacks_arg,EINVAL);
        l_dns_client->is_callbacks_called = true;
        a_esocket->flags |= DAP_SOCK_SIGNAL_CLOSE;
        a_esocket->buf_in_size = a_esocket->buf_out_size = 0;
        return;
    }
    l_cur = l_buf + l_addr_point;
    if ( l_dns_client->result) {
        l_dns_client->result->hdr.ext_addr_v4.s_addr = ntohl(*(uint32_t *)l_cur);
    }
    l_cur = l_buf + 5 * sizeof(uint16_t);
    int l_additions_count = ntohs(*(uint16_t *)l_cur);
    if (l_additions_count == 1) {
        l_cur = l_buf + l_addr_point + DNS_ANSWER_SIZE;
        if (l_dns_client->result) {
            l_dns_client->result->hdr.ext_port = ntohs(*(uint16_t *)l_cur);
        }
        l_cur += sizeof(uint16_t);
        if (l_dns_client->result) {
           l_dns_client->result->hdr.address.uint64 = be64toh(*(uint64_t *)l_cur);
        }
    }

    l_dns_client->callback_success(a_esocket->worker,l_dns_client->result,l_dns_client->callbacks_arg);
    l_dns_client->is_callbacks_called = true;
    a_esocket->flags |= DAP_SOCK_SIGNAL_CLOSE;
    a_esocket->buf_in_size = a_esocket->buf_out_size = 0;
}

/**
 * @brief s_dns_client_esocket_error_callback
 * @param a_esocket
 * @param a_error
 */
static void s_dns_client_esocket_error_callback(dap_events_socket_t * a_esocket, int a_error)
{
    struct dns_client * l_dns_client = (struct dns_client*) a_esocket->_inheritor;
    log_it(L_ERROR,"DNS client esocket error %d", a_error);
    l_dns_client->callback_error(a_esocket->worker, l_dns_client->result,l_dns_client->callbacks_arg,a_error);
    l_dns_client->is_callbacks_called = true;
}

/**
 * @brief s_dns_client_esocket_timeout_callback
 * @param a_worker
 * @param a_arg
 * @return
 */
static bool s_dns_client_esocket_timeout_callback(void * a_arg)
{
    assert(a_arg);
    dap_events_socket_uuid_t * l_es_uuid_ptr = (dap_events_socket_uuid_t *) a_arg;
    assert(l_es_uuid_ptr);

    dap_events_t * l_events = dap_events_get_default();
    assert(l_events);

    dap_worker_t * l_worker = dap_events_get_current_worker(l_events); // We're in own esocket context
    assert(l_worker);

    dap_events_socket_t * l_es;
    if((l_es = dap_worker_esocket_find_uuid(l_worker ,*l_es_uuid_ptr) ) != NULL){ // If we've not closed this esocket
        struct dns_client * l_dns_client = (struct dns_client*) l_es->_inheritor;
        log_it(L_WARNING,"DNS request timeout, bad network?");
        if(! l_dns_client->is_callbacks_called ){
            l_dns_client->callback_error(l_es->worker,l_dns_client->result,l_dns_client->callbacks_arg,ETIMEDOUT);
            l_dns_client->is_callbacks_called = true;
        }

        dap_events_socket_remove_and_delete_unsafe( l_es, false);
    }
<<<<<<< HEAD
    DAP_DELETE(l_es_handler);
=======
    DAP_DEL_Z(l_es_uuid_ptr);
>>>>>>> bc776cb9
    return false;
}

/**
 * @brief s_dns_client_esocket_delete_callback
 * @param a_esocket
 * @param a_arg
 */
static void s_dns_client_esocket_delete_callback(dap_events_socket_t * a_esocket, void * a_arg)
{
    (void) a_arg;
    struct dns_client * l_dns_client = (struct dns_client*) a_esocket->_inheritor;
    if(! l_dns_client->is_callbacks_called )
        l_dns_client->callback_error(a_esocket->worker,l_dns_client->result,l_dns_client->callbacks_arg,EBUSY);
    if(l_dns_client->name)
        DAP_DELETE(l_dns_client->name);
    DAP_DEL_Z(l_dns_client->buf);
}

/**
 * @brief s_dns_client_esocket_worker_assign_callback
 * @param a_esocket
 * @param a_worker
 */
static void s_dns_client_esocket_worker_assign_callback(dap_events_socket_t * a_esocket, dap_worker_t * a_worker)
{
    struct dns_client * l_dns_client = (struct dns_client*) a_esocket->_inheritor;
    dap_events_socket_write_unsafe(a_esocket,l_dns_client->dns_request->data, l_dns_client->dns_request->size );

    dap_events_socket_uuid_t * l_es_uuid_ptr = DAP_NEW_Z(dap_events_socket_uuid_t);
    *l_es_uuid_ptr = a_esocket->uuid;
    dap_timerfd_start_on_worker(a_worker, dap_config_get_item_uint64_default(g_config,"dns_client","request_timeout",10)*1000,
                                 s_dns_client_esocket_timeout_callback,l_es_uuid_ptr);

}

/**
 * @brief dap_chain_node_info_dns_request
 * @param a_addr
 * @param a_port
 * @param a_name
 * @param a_result
 * @param a_callback_success
 * @param a_callback_error
 * @param a_callbacks_arg
 */
int dap_chain_node_info_dns_request(struct in_addr a_addr, uint16_t a_port, char *a_name, dap_chain_node_info_t *a_result,
                           dap_dns_client_node_info_request_success_callback_t a_callback_success,
                           dap_dns_client_node_info_request_error_callback_t a_callback_error,void * a_callbacks_arg)
{
    log_it(L_INFO, "DNS request for bootstrap nodelist  %s : %d, net %s", inet_ntoa(a_addr), a_port, a_name);

    struct dns_client * l_dns_client = DAP_NEW_Z(struct dns_client);
    if(!l_dns_client)
        return -1;
    l_dns_client->name = dap_strdup(a_name);
    l_dns_client->callback_error = a_callback_error;
    l_dns_client->callback_success = a_callback_success;
    l_dns_client->callbacks_arg = a_callbacks_arg;
    l_dns_client->addr = a_addr;

    l_dns_client->buf_size = 1024;
    l_dns_client->buf = DAP_NEW_Z_SIZE(byte_t,l_dns_client->buf_size);
    if (!l_dns_client->buf){
        DAP_DELETE(l_dns_client);
        return -2;
    }
    l_dns_client->dns_request = DAP_NEW_Z(dap_dns_buf_t);
    if( ! l_dns_client->dns_request){
        DAP_DELETE(l_dns_client);
        return -3;
    }
    l_dns_client->dns_request->data = (char *)l_dns_client->buf;
    l_dns_client->result = a_result;
    dap_dns_buf_put_uint16(l_dns_client->dns_request, rand() % 0xFFFF);     // ID
    dap_dns_message_flags_t l_flags = {};
    dap_dns_buf_put_uint16(l_dns_client->dns_request, l_flags.val);
    dap_dns_buf_put_uint16(l_dns_client->dns_request, 1);                  // we have only 1 question
    dap_dns_buf_put_uint16(l_dns_client->dns_request, 0);
    dap_dns_buf_put_uint16(l_dns_client->dns_request, 0);
    dap_dns_buf_put_uint16(l_dns_client->dns_request, 0);
    size_t l_ptr = 0;

    uint8_t *l_cur = l_dns_client->buf + l_dns_client->dns_request->size;
    for (size_t i = 0; i <= strlen(a_name); i++)
    {
        if (a_name[i] == '.' || a_name[i] == 0)
        {
            *l_cur++ = i - l_ptr;
            for( ; l_ptr < i; l_ptr++)
            {
                *l_cur++ = a_name[l_ptr];
            }
            l_ptr++;
        }
    }
    *l_cur++='\0';
    l_dns_client->dns_request->size = l_cur - l_dns_client->buf;
    dap_dns_buf_put_uint16(l_dns_client->dns_request, DNS_RECORD_TYPE_A);
    dap_dns_buf_put_uint16(l_dns_client->dns_request, DNS_CLASS_TYPE_IN);

    dap_events_socket_callbacks_t l_esocket_callbacks={0};

    l_esocket_callbacks.worker_assign_callback = s_dns_client_esocket_worker_assign_callback;
    l_esocket_callbacks.delete_callback = s_dns_client_esocket_delete_callback; // Delete client callback
    l_esocket_callbacks.read_callback = s_dns_client_esocket_read_callback; // Read function
    l_esocket_callbacks.error_callback = s_dns_client_esocket_error_callback; // Error processing function

    dap_events_socket_t * l_esocket = dap_events_socket_create(DESCRIPTOR_TYPE_SOCKET_UDP,&l_esocket_callbacks);
    l_esocket->flags |= DAP_SOCK_READY_TO_WRITE;
    l_esocket->remote_addr.sin_family = AF_INET;
    l_esocket->remote_addr.sin_port = htons(a_port);
    l_esocket->remote_addr.sin_addr = a_addr;
    l_esocket->_inheritor = l_dns_client;

    dap_worker_t * l_worker = dap_events_worker_get_auto();
    dap_events_socket_assign_on_worker_mt(l_esocket,l_worker);
    return 0;
}


/**
 * @brief dap_dns_buf_init Initialize DNS parser buffer
 * @param buf DNS buffer structure
 * @param msg DNS message
 * @return none
 */
void dap_dns_buf_init(dap_dns_buf_t *buf, char *msg)
{
    buf->data = msg;
    buf->size = 0;
}

/**
 * @brief dap_dns_buf_get_uint16 Get uint16 from network order
 * @param buf DNS buffer structure
 * @return uint16 in host order
 */
uint16_t dap_dns_buf_get_uint16(dap_dns_buf_t *buf)
{
    char c;
    c = buf->data[buf->size++];
    return c << 8 | buf->data[buf->size++];
}

/**
 * @brief dap_dns_buf_put_uint16 Put uint16 to network order
 * @param buf DNS buffer structure
 * @param val uint16 in host order
 * @return none
 */
void dap_dns_buf_put_uint16(dap_dns_buf_t *buf, uint16_t val)
{
    buf->data[buf->size++] = val >> 8;
    buf->data[buf->size++] = val;
}

/**
 * @brief dap_dns_buf_put_uint32 Put uint32 to network order
 * @param buf DNS buffer structure
 * @param val uint32 in host order
 * @return none
 */
void dap_dns_buf_put_uint32(dap_dns_buf_t *buf, uint32_t val)
{
    dap_dns_buf_put_uint16(buf, val >> 16);
    dap_dns_buf_put_uint16(buf, val);
}

/**
 * @brief dap_dns_buf_put_uint64 Put uint64 to network order
 * @param buf DNS buffer structure
 * @param val uint64 in host order
 * @return none
 */
void dap_dns_buf_put_uint64(dap_dns_buf_t *buf, uint64_t val)
{
    dap_dns_buf_put_uint32(buf, val >> 32);
    dap_dns_buf_put_uint32(buf, val);
}

/**
 * @brief dap_dns_resolve_hostname
 * @param str
 * @return
 */
dap_chain_node_info_t *dap_dns_resolve_hostname(char *str)
{
    log_it(L_DEBUG, "DNS parser retrieve hostname %s", str);
    dap_chain_net_t *l_net = dap_chain_net_by_name(str);
    if (l_net == NULL) {
        uint16_t l_nets_count;
        dap_chain_net_t **l_nets = dap_chain_net_list(&l_nets_count);
        if (!l_nets_count) {
            log_it(L_WARNING, "No chain network present");
            return 0;
        }
        l_net = l_nets[rand() % l_nets_count];
    }
    // get nodes list from global_db
    dap_global_db_obj_t *l_objs = NULL;
    size_t l_nodes_count = 0;
    // read all node
    l_objs = dap_chain_global_db_gr_load(l_net->pub.gdb_nodes, &l_nodes_count);
    if (!l_nodes_count || !l_objs)
        return 0;
    size_t l_node_num = rand() % l_nodes_count;
    dap_chain_node_info_t *l_node_info = DAP_NEW_Z(dap_chain_node_info_t);
    memcpy(l_node_info, l_objs[l_node_num].value, sizeof(dap_chain_node_info_t));
    dap_chain_global_db_objs_delete(l_objs, l_nodes_count);
    log_it(L_DEBUG, "DNS resolver find ip %s", inet_ntoa(l_node_info->hdr.ext_addr_v4));
    return l_node_info;
}<|MERGE_RESOLUTION|>--- conflicted
+++ resolved
@@ -149,11 +149,7 @@
 
         dap_events_socket_remove_and_delete_unsafe( l_es, false);
     }
-<<<<<<< HEAD
-    DAP_DELETE(l_es_handler);
-=======
     DAP_DEL_Z(l_es_uuid_ptr);
->>>>>>> bc776cb9
     return false;
 }
 
