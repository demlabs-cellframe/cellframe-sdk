/*
 * Authors:
 * Roman Khlopkov <roman.khlopkov@demlabs.net>
 * DeM Labs Inc.   https://demlabs.net
 * DeM Labs Open source community https://gitlab.demlabs.net
 * Copyright  (c) 2017-2020
 * All rights reserved.

 This file is part of DAP (Deus Applications Prototypes) the open source project

    DAP (Deus Applicaions Prototypes) is free software: you can redistribute it and/or modify
    it under the terms of the GNU General Public License as published by
    the Free Software Foundation, either version 3 of the License, or
    (at your option) any later version.

    DAP is distributed in the hope that it will be useful,
    but WITHOUT ANY WARRANTY; without even the implied warranty of
    MERCHANTABILITY or FITNESS FOR A PARTICULAR PURPOSE.  See the
    GNU General Public License for more details.

    You should have received a copy of the GNU General Public License
    along with any DAP based project.  If not, see <http://www.gnu.org/licenses/>.
*/

#include <errno.h>
#include "dap_dns_server.h"
#include "dap_udp_server.h"
#include "dap_udp_client.h"
#include "dap_client_remote.h"
#include "dap_common.h"
#include "dap_chain_net.h"
#include "dap_chain_node.h"
#include "dap_string.h"
#include "dap_chain_global_db.h"
#include "dap_chain_global_db_remote.h"

#define LOG_TAG "dap_dns_server"

#ifndef _WIN32
#include <unistd.h> // for close
#define closesocket close
#define INVALID_SOCKET -1
#endif

static dap_dns_server_t *s_dns_server;
static char s_root_alias[] = "dnsroot";

/**
 * @brief dap_dns_buf_init Initialize DNS parser buffer
 * @param buf DNS buffer structure
 * @param msg DNS message
 * @return none
 */
void dap_dns_buf_init(dap_dns_buf_t *buf, char *msg) {
    buf->data = msg;
    buf->ptr = 0;
}

/**
 * @brief dap_dns_buf_get_uint16 Get uint16 from network order
 * @param buf DNS buffer structure
 * @return uint16 in host order
 */
uint16_t dap_dns_buf_get_uint16(dap_dns_buf_t *buf) {
    char c;
    c = buf->data[buf->ptr++];
    return c << 8 | buf->data[buf->ptr++];
}

/**
 * @brief dap_dns_buf_put_uint16 Put uint16 to network order
 * @param buf DNS buffer structure
 * @param val uint16 in host order
 * @return none
 */
void dap_dns_buf_put_uint16(dap_dns_buf_t *buf, uint16_t val) {
    buf->data[buf->ptr++] = val >> 8;
    buf->data[buf->ptr++] = val;
}

/**
 * @brief dap_dns_buf_put_uint32 Put uint32 to network order
 * @param buf DNS buffer structure
 * @param val uint32 in host order
 * @return none
 */
void dap_dns_buf_put_uint32(dap_dns_buf_t *buf, uint32_t val) {
    dap_dns_buf_put_uint16(buf, val >> 16);
    dap_dns_buf_put_uint16(buf, val);
}

/**
 * @brief dap_dns_buf_put_uint64 Put uint64 to network order
 * @param buf DNS buffer structure
 * @param val uint64 in host order
 * @return none
 */
void dap_dns_buf_put_uint64(dap_dns_buf_t *buf, uint64_t val) {
    dap_dns_buf_put_uint32(buf, val >> 32);
    dap_dns_buf_put_uint32(buf, val);
}

dap_chain_node_info_t *dap_dns_resolve_hostname(char *str) {
    log_it(L_DEBUG, "DNS parser retrieve hostname %s", str);
    dap_chain_net_t *l_net = dap_chain_net_by_name(str);
    if (l_net == NULL) {
        uint16_t l_nets_count;
        dap_chain_net_t **l_nets = dap_chain_net_list(&l_nets_count);
        if (!l_nets_count) {
            log_it(L_WARNING, "No chain network present");
            return 0;
        }
        l_net = l_nets[rand() % l_nets_count];
    }
    // get nodes list from global_db
    dap_global_db_obj_t *l_objs = NULL;
    size_t l_nodes_count = 0;
    // read all node
    l_objs = dap_chain_global_db_gr_load(l_net->pub.gdb_nodes, &l_nodes_count);
    if (!l_nodes_count || !l_objs)
        return 0;
    size_t l_node_num = rand() % l_nodes_count;
<<<<<<< HEAD
    dap_chain_node_info_t *l_node_info = DAP_NEW_Z(dap_chain_node_info_t);
    memcpy(l_node_info, l_objs[l_node_num].value, sizeof(dap_chain_node_info_t));
    dap_chain_global_db_objs_delete(l_objs, l_nodes_count);
    log_it(L_DEBUG, "DNS resolver find ip %s", inet_ntoa(l_node_info->hdr.ext_addr_v4));
    return l_node_info;
=======
    dap_chain_node_info_t *l_node_info = (dap_chain_node_info_t *)l_objs[l_node_num].value;
    struct in_addr addr = l_node_info->hdr.ext_addr_v4;
    dap_chain_global_db_objs_delete(l_objs, l_nodes_count);
    log_it(L_DEBUG, "DNS resolver find ip %s", inet_ntoa(addr));
    return addr.s_addr;
>>>>>>> e1b8580b
}

/**
 * @brief dap_dns_zone_register Register DNS zone and set callback to handle it
 * @param zone Name of zone to register
 * @param callback Callback to handle DNS zone
 * @return 0 if success, else return error code
 */
int dap_dns_zone_register(char *zone, dap_dns_zone_callback_t callback) {
    dap_dns_zone_hash_t *new_zone;
    HASH_FIND_STR(s_dns_server->hash_table, zone, new_zone);
    if (new_zone == NULL) {      // zone is not present
      new_zone = DAP_NEW(dap_dns_zone_hash_t);
      new_zone->zone = dap_strdup(zone);
      HASH_ADD_KEYPTR(hh, s_dns_server->hash_table, new_zone->zone, strlen(new_zone->zone), new_zone);
    }                           // if zone present, just reassign callback
    new_zone->callback = callback;
    return DNS_ERROR_NONE;
}

/**
 * @brief dap_dns_zone_unregister Unregister DNS zone
 * @param zone Name of zone to unregister
 * @return 0 if success, else return error code
 */
int dap_dns_zone_unregister(char *zone) {
    dap_dns_zone_hash_t *asked_zone;
    HASH_FIND_STR(s_dns_server->hash_table, zone, asked_zone);
    if (asked_zone == NULL) {
        return DNS_ERROR_NAME;
    }
    HASH_DEL(s_dns_server->hash_table, asked_zone);
    DAP_DELETE(asked_zone->zone);
    DAP_DELETE(asked_zone);
    return DNS_ERROR_NONE;
}

/**
 * @brief dap_dns_zone_find Find callback to registered DNS zone
 * @param hostname Name of host for which the zone callback being searched
 * @return Callback for registered DNS zone, else return NULL
 */
dap_dns_zone_callback_t dap_dns_zone_find(char *hostname) {
    dap_dns_zone_hash_t *asked_zone;
    HASH_FIND_STR(s_dns_server->hash_table, hostname, asked_zone);
    if (asked_zone == NULL) {
        if (!strcmp(hostname, &s_root_alias[0])) {
            return NULL;
        }
        char *zone_up = strchr(hostname, '.');
        if (zone_up++ == NULL) {
            zone_up = &s_root_alias[0];
        }
        return dap_dns_zone_find(zone_up);
    } else {
        return asked_zone->callback;
    }
    return NULL;
}

/**
 * @brief dap_dns_client_read Read and parse incoming DNS message, send reply to it
 * @param client DAP client remote structure
 * @param arg Unused
 * @return none
 */
void dap_dns_client_read(dap_client_remote_t *client, void * arg) {
    UNUSED(arg);
    if (client->buf_in_size < DNS_HEADER_SIZE) {        // Bad request
        return;
    }
    dap_dns_buf_t *dns_message = DAP_NEW(dap_dns_buf_t);
    dap_dns_buf_t *dns_reply = DAP_NEW(dap_dns_buf_t);
    dns_message->data = DAP_NEW_SIZE(char, client->buf_in_size + 1);
    dns_message->data[client->buf_in_size] = 0;
    dap_client_remote_read(client, dns_message->data, client->buf_in_size);
    dns_message->ptr = 0;

    // Parse incoming DNS message
    int block_len = DNS_HEADER_SIZE;
    dns_reply->data = DAP_NEW_SIZE(char, block_len);
    dns_reply->ptr = 0;
    uint16_t val = dap_dns_buf_get_uint16(dns_message); // ID
    dap_dns_buf_put_uint16(dns_reply, val);
    val = dap_dns_buf_get_uint16(dns_message);          // Flags
    dns_reply->ptr += sizeof(uint16_t);                 // Put flags later
    dap_dns_message_flags_t msg_flags;
    msg_flags.val = val;
    dap_dns_message_flags_bits_t *flags = &msg_flags.flags;
    if (flags->qr) {                                     // It's not request
        goto cleanup;
    }
    flags->rcode = DNS_ERROR_NONE;
    flags->qr = 1;                                       // Response bit set
    if (flags->tc) {                                     // Truncated messages not supported yet
        flags->rcode = DNS_ERROR_NOT_SUPPORTED;
    }
    flags->ra = 0;                                       // Recursion not supported yet
    flags->aa = 1;                                       // Authoritative answer
    uint16_t qdcount = dap_dns_buf_get_uint16(dns_message);
    dap_dns_buf_put_uint16(dns_reply, qdcount);
    val = dap_dns_buf_get_uint16(dns_message);          // AN count
    if (val) {                                          // No other sections should present
        goto cleanup;
    }
    dap_dns_buf_put_uint16(dns_reply, 1);               // 1 answer section
    val = dap_dns_buf_get_uint16(dns_message);          // NS count
    if (val) {                                          // No other sections should present
        goto cleanup;
    }
    dap_dns_buf_put_uint16(dns_reply, val);
    val = dap_dns_buf_get_uint16(dns_message);          // AR count
    if (val) {                                          // No other sections should present
        goto cleanup;
    }
    dap_dns_buf_put_uint16(dns_reply, 1);               // 1 aditional section
    int dot_count = 0;
    dap_string_t *dns_hostname = dap_string_new("");
    for (int i = 0; i < qdcount; i++) {
        block_len = strlen(&dns_message->data[dns_message->ptr]) + 1 + 2 * sizeof(uint16_t);
        dns_reply->data = DAP_REALLOC(dns_reply->data, dns_reply->ptr + block_len);
        memcpy(&dns_reply->data[dns_reply->ptr], &dns_message->data[dns_message->ptr], block_len);
        dns_reply->ptr += block_len;
        if (flags->rcode)
            break;
        while (dns_message->ptr < dns_reply->ptr - 2 * sizeof(uint16_t)) {
            uint8_t len = dns_message->data[dns_message->ptr++];
            if (len > DNS_MAX_DOMAIN_NAME_LEN) {
                flags->rcode = DNS_ERROR_NAME;
                break;
            }
            if (!len) {
                break;
            }
            if (dot_count) {
                if (dot_count > 3) {                    // Max three dots allowed
                    flags->rcode = DNS_ERROR_NAME;
                    break;
                }
                dap_string_append(dns_hostname, ".");
            }
            dap_string_append_len(dns_hostname, &dns_message->data[dns_message->ptr], len);
            dns_message->ptr += len;
            dot_count++;
            if (dns_hostname->len >= DNS_MAX_HOSTNAME_LEN) {
                flags->rcode = DNS_ERROR_NAME;
                break;
            }
        }
        val = dap_dns_buf_get_uint16(dns_message);      // DNS record type
        if (val != DNS_RECORD_TYPE_A) {                 // Only host address ipv4
            flags->rcode = DNS_ERROR_NOT_SUPPORTED;
            break;
        }
        val = dap_dns_buf_get_uint16(dns_message);      // DNS class type
        if (val != DNS_CLASS_TYPE_IN) {                 // Internet only
            flags->rcode = DNS_ERROR_NOT_SUPPORTED;
            break;
        }
        if (dns_message->ptr != dns_reply->ptr) {
            log_it(L_ERROR, "DNS parser pointer unequal, mptr = %u, rptr = %u", dns_message->ptr, dns_reply->ptr);
        }
    }
    // Find ip addr
    dap_chain_node_info_t *l_node_info = NULL;
    if (flags->rcode == DNS_ERROR_NONE) {
        dap_dns_zone_callback_t callback = dap_dns_zone_find(dns_hostname->str);
        if (callback) {
            l_node_info = callback(dns_hostname->str);
        }
    }
    if (l_node_info) {
        // Compose DNS answer
        block_len = DNS_ANSWER_SIZE * 2 - sizeof(uint16_t) + sizeof(uint64_t);
        dns_reply->data = DAP_REALLOC(dns_reply->data, dns_reply->ptr + block_len);
        val = 0xc000 | DNS_HEADER_SIZE;                // Link to host name
        dap_dns_buf_put_uint16(dns_reply, val);
        val = DNS_RECORD_TYPE_A;
        dap_dns_buf_put_uint16(dns_reply, val);
        val = DNS_CLASS_TYPE_IN;
        dap_dns_buf_put_uint16(dns_reply, val);
        uint32_t ttl = DNS_TIME_TO_LIVE;
        dap_dns_buf_put_uint32(dns_reply, ttl);                                    
        dap_dns_buf_put_uint16(dns_reply, 4);           // RD len for ipv4
        dap_dns_buf_put_uint32(dns_reply, l_node_info->hdr.ext_addr_v4.s_addr);
        val = 0xc000 | DNS_HEADER_SIZE;                // Link to host name
        dap_dns_buf_put_uint16(dns_reply, val);
        val = DNS_RECORD_TYPE_TXT;
        dap_dns_buf_put_uint16(dns_reply, val);
        val = DNS_CLASS_TYPE_IN;
        dap_dns_buf_put_uint16(dns_reply, val);
        dap_dns_buf_put_uint32(dns_reply, ttl);
        val = sizeof(uint16_t) + sizeof(uint64_t);
        dap_dns_buf_put_uint16(dns_reply, val);
        dap_dns_buf_put_uint16(dns_reply, l_node_info->hdr.ext_port);
        dap_dns_buf_put_uint64(dns_reply, l_node_info->hdr.address.uint64);
        DAP_DELETE(l_node_info);
    } else if (flags->rcode == DNS_ERROR_NONE) {
        flags->rcode = DNS_ERROR_NAME;
    }
    if (flags->rcode) {
        dns_reply->data[7] = 0;                         // No answer section
    }
    // Set reply flags
    dns_reply->data[2] = msg_flags.val >> 8;
    dns_reply->data[3] = msg_flags.val;
    // Send DNS reply
    dap_udp_client_write(client, dns_reply->data, dns_reply->ptr);
    dap_udp_client_ready_to_write(client, true);
    dap_string_free(dns_hostname, true);
cleanup:
    DAP_DELETE(dns_reply->data);
    DAP_DELETE(dns_message->data);
    DAP_DELETE(dns_reply);
    DAP_DELETE(dns_message);
    return;
}

void dap_dns_server_start() {
    s_dns_server = DAP_NEW(dap_dns_server_t);
    s_dns_server->hash_table = NULL;
    s_dns_server->instance = dap_udp_server_listen(DNS_LISTEN_PORT);
    if (!s_dns_server->instance) {
        log_it(L_ERROR, "Can't start DNS server");
        return;
    }
    s_dns_server->instance->client_read_callback = dap_dns_client_read;
    s_dns_server->instance->client_write_callback = NULL;
    s_dns_server->instance->client_new_callback = NULL;
    s_dns_server->instance->client_delete_callback = NULL;
    dap_dns_zone_register(&s_root_alias[0], dap_dns_resolve_hostname);  // root resolver
    pthread_create(&s_dns_server->udp_thread, NULL, (void *)dap_udp_server_loop, s_dns_server->instance);
}

void dap_dns_server_stop() {
    if(!s_dns_server)
        return;

    dap_dns_zone_hash_t *current_zone, *tmp;
    HASH_ITER(hh, s_dns_server->hash_table, current_zone, tmp) {
        HASH_DEL(s_dns_server->hash_table, current_zone);
        DAP_DELETE(current_zone->zone);
        DAP_DELETE(current_zone);
    }
    // TODO add code to stop udp_thread
    dap_udp_server_delete(s_dns_server->instance);
    DAP_DELETE(s_dns_server);
}

int dap_dns_client_get_addr(uint32_t a_addr, char *a_name, dap_chain_node_info_t *a_result)
{
    const size_t l_buf_size = 1024;
    uint8_t l_buf[l_buf_size];
    dap_dns_buf_t l_dns_request = {};
    l_dns_request.data = (char *)l_buf;
    dap_dns_buf_put_uint16(&l_dns_request, rand() % 0xFFFF);    // ID
    dap_dns_message_flags_t l_flags = {};
    dap_dns_buf_put_uint16(&l_dns_request, l_flags.val);
    dap_dns_buf_put_uint16(&l_dns_request, 1);                  // we have only 1 question
    dap_dns_buf_put_uint16(&l_dns_request, 0);
    dap_dns_buf_put_uint16(&l_dns_request, 0);
    dap_dns_buf_put_uint16(&l_dns_request, 0);
    size_t l_ptr = 0;
    uint8_t *l_cur = l_buf + l_dns_request.ptr;
    for (size_t i = 0; i <= strlen(a_name); i++)
    {
        if (a_name[i] == '.' || a_name[i] == 0)
        {
            *l_cur++ = i - l_ptr;
            for( ; l_ptr < i; l_ptr++)
            {
                *l_cur++ = a_name[l_ptr];
            }
            l_ptr++;
        }
    }
    *l_cur++='\0';
    l_dns_request.ptr = l_cur - l_buf;
    dap_dns_buf_put_uint16(&l_dns_request, DNS_RECORD_TYPE_A);
    dap_dns_buf_put_uint16(&l_dns_request, DNS_CLASS_TYPE_IN);
#ifdef WIN32
    SOCKET l_sock;
#else
    int l_sock;
#endif
    l_sock = socket(AF_INET, SOCK_DGRAM, 0);
    if (l_sock == INVALID_SOCKET) {
      log_it(L_ERROR, "Socket error");
      return -1;
    }
    struct sockaddr_in l_addr;
    l_addr.sin_family = AF_INET;
    l_addr.sin_port = htons(DNS_LISTEN_PORT);
    l_addr.sin_addr.s_addr = a_addr;
    int l_portion = 0, l_len = l_dns_request.ptr;
    for (int l_sent = 0; l_sent < l_len; l_sent += l_portion) {
        l_portion = sendto(l_sock, (const char *)(l_buf + l_sent), l_len - l_sent, 0, (struct sockaddr *)&l_addr, sizeof(l_addr));
        if (l_portion < 0) {
          log_it(L_ERROR, "send() function error");
          closesocket(l_sock);
          return -2;
        }
    }
    fd_set fd;
    FD_ZERO(&fd);
    FD_SET(l_sock, &fd);
    struct timeval tv;
    tv.tv_sec = 5;
    tv.tv_usec = 0;
#ifdef WIN32
    int l_selected = select(1, &fd, NULL, NULL, &tv);
#else
    int l_selected = select(l_sock + 1, &fd, NULL, NULL, &tv);
#endif
    if (l_selected < 0)
    {
        log_it(L_WARNING, "select() error");
        closesocket(l_sock);
        return -3;
    }
    if (l_selected == 0)
    {
        log_it(L_DEBUG, "select() timeout");
        closesocket(l_sock);
        return -4;
    }
    struct sockaddr_in l_clientaddr;
    socklen_t l_clientlen = sizeof(l_clientaddr);
    size_t l_recieved = recvfrom(l_sock, (char *)l_buf, l_buf_size, 0, (struct sockaddr *)&l_clientaddr, &l_clientlen);
    size_t l_addr_point = DNS_HEADER_SIZE + strlen(a_name) + 2 + 2 * sizeof(uint16_t) + DNS_ANSWER_SIZE - sizeof(uint32_t);
    if (l_recieved < l_addr_point + sizeof(uint32_t)) {
        log_it(L_WARNING, "DNS answer incomplete");
        closesocket(l_sock);
        return -5;
    }
    l_cur = l_buf + 3 * sizeof(uint16_t);
    int l_answers_count = ntohs(*(uint16_t *)l_cur);
    if (l_answers_count != 1) {
        log_it(L_WARNING, "Incorrect DNS answer format");
        closesocket(l_sock);
        return -6;
    }
    l_cur = l_buf + l_addr_point;
    if (a_result) {
        a_result->hdr.ext_addr_v4.s_addr = ntohl(*(uint32_t *)l_cur);
    }
    l_cur = l_buf + 5 * sizeof(uint16_t);
    int l_additions_count = ntohs(*(uint16_t *)l_cur);
    if (l_additions_count == 1) {
        l_cur = l_buf + l_addr_point + DNS_ANSWER_SIZE;
        if (a_result) {
            a_result->hdr.ext_port = ntohs(*(uint16_t *)l_cur);
        }
        l_cur += sizeof(uint16_t);
        if (a_result) {
           a_result->hdr.address.uint64 = be64toh(*(uint64_t *)l_cur);
        }
    }
    closesocket(l_sock);
    return 0;
}<|MERGE_RESOLUTION|>--- conflicted
+++ resolved
@@ -120,19 +120,11 @@
     if (!l_nodes_count || !l_objs)
         return 0;
     size_t l_node_num = rand() % l_nodes_count;
-<<<<<<< HEAD
     dap_chain_node_info_t *l_node_info = DAP_NEW_Z(dap_chain_node_info_t);
     memcpy(l_node_info, l_objs[l_node_num].value, sizeof(dap_chain_node_info_t));
     dap_chain_global_db_objs_delete(l_objs, l_nodes_count);
     log_it(L_DEBUG, "DNS resolver find ip %s", inet_ntoa(l_node_info->hdr.ext_addr_v4));
     return l_node_info;
-=======
-    dap_chain_node_info_t *l_node_info = (dap_chain_node_info_t *)l_objs[l_node_num].value;
-    struct in_addr addr = l_node_info->hdr.ext_addr_v4;
-    dap_chain_global_db_objs_delete(l_objs, l_nodes_count);
-    log_it(L_DEBUG, "DNS resolver find ip %s", inet_ntoa(addr));
-    return addr.s_addr;
->>>>>>> e1b8580b
 }
 
 /**
