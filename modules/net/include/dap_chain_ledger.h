--- conflicted
+++ resolved
@@ -36,8 +36,6 @@
 #include "dap_chain_datum_tx_in_ems.h"
 #include "dap_chain_datum_tx_items.h"
 #include "dap_chain_net.h"
-#include "dap_chain_ledger_tx.h"
-#include "dap_chain_ledger_item.h"
 
 #define DAP_CHAIN_NET_SRV_TRANSFER_ID 0x09
 #define DAP_CHAIN_NET_SRV_BLOCK_REWARD_ID 0x08
@@ -56,8 +54,6 @@
     struct dap_ledger_locked_out *next;
 } dap_ledger_locked_out_t;
 
-<<<<<<< HEAD
-=======
 typedef enum dap_chain_tx_tag_action_type {    
 
     //subtags, till 32
@@ -105,7 +101,6 @@
         dap_chain_hash_fast_t tx_hash_spent_fast[]; // spent outs list
     } DAP_ALIGN_PACKED cache_data;
 } dap_ledger_tx_item_t;
->>>>>>> 6de358a9
 /**
  * @brief Error codes for accepting a transaction to the ledger.
  */
@@ -171,6 +166,11 @@
     DAP_LEDGER_TOKEN_ADD_CHECK_TSD_OTHER_TICKER_EXPECTED,
     DAP_LEDGER_TX_CHECK_MULTIPLE_OUTS_TO_OTHER_NET
 } dap_ledger_check_error_t;
+
+typedef enum dap_chan_ledger_notify_opcodes{
+    DAP_LEDGER_NOTIFY_OPCODE_ADDED = 'a', // 0x61
+    DAP_LEDGER_NOTIFY_OPCODE_DELETED = 'd', // 0x64 
+} dap_chan_ledger_notify_opcodes_t;
 
 typedef struct dap_ledger_datum_iter {
     dap_chain_net_t *net;
@@ -299,10 +299,6 @@
 typedef int (*dap_ledger_verificator_callback_t)(dap_ledger_t *a_ledger, dap_chain_tx_out_cond_t *a_tx_out_cond, dap_chain_datum_tx_t *a_tx_in, bool a_owner, bool a_check_for_apply);
 typedef void (*dap_ledger_updater_callback_t)(dap_ledger_t *a_ledger, dap_chain_datum_tx_t *a_tx_in, dap_hash_fast_t *a_tx_in_hash, dap_chain_tx_out_cond_t *a_prev_cond);
 typedef void (*dap_ledger_delete_callback_t)(dap_ledger_t *a_ledger, dap_chain_datum_tx_t *a_tx_in, dap_chain_tx_out_cond_t *a_prev_cond);
-<<<<<<< HEAD
-// Types moved to dap_chain_ledger_tx.h to avoid circular dependencies
-typedef bool (*dap_ledger_cache_tx_check_callback_t)(dap_ledger_t *a_ledger, dap_hash_fast_t *a_tx_hash);
-=======
 typedef void (* dap_ledger_tx_add_notify_t)(void *a_arg, dap_ledger_t *a_ledger, dap_chain_datum_tx_t *a_tx, dap_hash_fast_t *a_tx_hash, dap_chan_ledger_notify_opcodes_t a_opcode);
 typedef void (* dap_ledger_bridged_tx_notify_t)(dap_ledger_t *a_ledger, dap_chain_datum_tx_t *a_tx, dap_hash_fast_t *a_tx_hash, void *a_arg, dap_chan_ledger_notify_opcodes_t a_opcode);
 // TODO remove this callback
@@ -313,7 +309,6 @@
 // Event verify service callback
 typedef int (*dap_ledger_srv_callback_event_verify_t)(dap_ledger_t *a_ledger, const char *a_event_group_name, int a_event_type,
                                                       void *a_event_data, size_t a_event_data_size, dap_hash_fast_t *a_event_tx_hash);
->>>>>>> 6de358a9
 
 typedef struct dap_chain_net dap_chain_net_t;
 typedef int (*dap_chain_ledger_voting_callback_t)(dap_ledger_t *a_ledger, dap_chain_tx_item_type_t a_type, dap_chain_datum_tx_t *a_tx, dap_hash_fast_t *a_tx_hash, bool a_apply);
@@ -381,15 +376,6 @@
 size_t dap_ledger_token_get_auth_signs_total(dap_ledger_t *a_ledger, const char *a_token_ticker);
 dap_list_t *dap_ledger_token_get_auth_pkeys_hashes(dap_ledger_t *a_ledger, const char *a_token_ticker);
 uint256_t dap_ledger_token_get_emission_rate(dap_ledger_t *a_ledger, const char *a_token_ticker);
-
-/**
- * @brief Get current flags for a token 
- * @param a_ledger Ledger instance
- * @param a_token_ticker Token ticker
- * @param a_flags Output parameter for all flags 
- * @return 0 on success, -1 if token not found
- */
-int dap_ledger_token_get_flags(dap_ledger_t *a_ledger, const char *a_token_ticker, uint32_t *a_flags);
 
 /**
  * Add token emission datum
