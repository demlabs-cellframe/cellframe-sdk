/*
 * Authors:
 * Dmitriy A. Gearasimov <gerasimov.dmitriy@demlabs.net>
 * Alexander Lysikov <alexander.lysikov@demlabs.net>
 * DeM Labs Inc.   https://demlabs.net
 * DeM Labs Open source community https://github.com/demlabsinc
 * Copyright  (c) 2017-2019
 * All rights reserved.

 This file is part of DAP (Distributed Applications Platform) the open source project

 DAP (Distributed Applications Platform) is free software: you can redistribute it and/or modify
 it under the terms of the GNU General Public License as published by
 the Free Software Foundation, either version 3 of the License, or
 (at your option) any later version.

 DAP is distributed in the hope that it will be useful,
 but WITHOUT ANY WARRANTY; without even the implied warranty of
 MERCHANTABILITY or FITNESS FOR A PARTICULAR PURPOSE.  See the
 GNU General Public License for more details.

 You should have received a copy of the GNU General Public License
 along with any DAP based project.  If not, see <http://www.gnu.org/licenses/>.
 */

#pragma once
#include <stdint.h>
#include <stdbool.h>
#include "dap_common.h"
#include "dap_hash.h"
#include "dap_list.h"
#include "dap_math_ops.h"
#include "dap_chain_common.h"
#include "dap_chain_datum_token.h"
#include "dap_chain_datum_tx.h"
#include "dap_chain_datum_tx_in_ems.h"
#include "dap_chain_datum_tx_items.h"
#include "dap_chain_net.h"

#define DAP_CHAIN_NET_SRV_TRANSFER_ID 0x09
#define DAP_CHAIN_NET_SRV_BLOCK_REWARD_ID 0x08
#define DAP_CHAIN_NET_SRV_EVENT_ID 0xA0

typedef struct dap_ledger {
    dap_chain_net_t *net;
    void *_internal;
} dap_ledger_t;

typedef struct dap_ledger_locked_out {
    dap_chain_addr_t addr;
    uint256_t value;
    char ticker[DAP_CHAIN_TICKER_SIZE_MAX];
    dap_time_t unlock_time;
    struct dap_ledger_locked_out *next;
} dap_ledger_locked_out_t;

typedef struct dap_ledger_tx_item dap_ledger_tx_item_t;
/**
 * @brief Error codes for accepting a transaction to the ledger.
 */
typedef enum dap_ledger_check_error {
    DAP_LEDGER_CHECK_OK = 0,
    DAP_LEDGER_CHECK_INVALID_ARGS,
    DAP_LEDGER_CHECK_INVALID_SIZE,
    DAP_LEDGER_CHECK_ALREADY_CACHED,
    DAP_LEDGER_CHECK_PARSE_ERROR,
    DAP_LEDGER_CHECK_APPLY_ERROR,
    DAP_LEDGER_CHECK_NOT_ENOUGH_MEMORY,
    DAP_LEDGER_CHECK_INTEGER_OVERFLOW,
    DAP_LEDGER_CHECK_NOT_ENOUGH_VALID_SIGNS,
    DAP_LEDGER_CHECK_TICKER_NOT_FOUND,
    DAP_LEDGER_CHECK_ZERO_VALUE,
    DAP_LEDGER_CHECK_ADDR_FORBIDDEN,
    DAP_LEDGER_CHECK_WHITELISTED,
    /* TX check return codes */
    DAP_LEDGER_TX_CHECK_IN_EMS_ALREADY_USED,
    DAP_LEDGER_TX_CHECK_STAKE_LOCK_IN_EMS_ALREADY_USED,
    DAP_LEDGER_TX_CHECK_EMISSION_NOT_FOUND,
    DAP_LEDGER_TX_CHECK_TX_NO_VALID_INPUTS,
    DAP_LEDGER_TX_CHECK_STAKE_LOCK_INVALID_TOKEN,
    DAP_LEDGER_TX_CHECK_STAKE_LOCK_NO_OUT_COND_FOR_IN_EMS,
    DAP_LEDGER_TX_CHECK_NO_OUT_EXT_FOR_GIRDLED_IN_EMS,
    DAP_LEDGER_TX_CHECK_NO_OUT_ITEMS_FOR_BASE_TX,
    DAP_LEDGER_TX_CHECK_STAKE_LOCK_UNEXPECTED_VALUE,
    DAP_LEDGER_TX_CHECK_STAKE_LOCK_OTHER_TICKER_EXPECTED,
    DAP_LEDGER_TX_CHECK_OUT_ITEM_ALREADY_USED,
    DAP_LEDGER_TX_CHECK_PREV_TX_NOT_FOUND,
    DAP_LEDGER_TX_CHECK_PREV_OUT_ITEM_NOT_FOUND,
    DAP_LEDGER_TX_CHECK_PREV_OUT_ITEM_MISSTYPED,
    DAP_LEDGER_TX_CHECK_PREV_OUT_ITEM_LOCKED,
    DAP_LEDGER_TX_CHECK_PKEY_HASHES_DONT_MATCH,
    DAP_LEDGER_TX_CHECK_PREV_OUT_ALREADY_USED_IN_CURRENT_TX,
    DAP_LEDGER_TX_CHECK_NO_VERIFICATOR_SET,
    DAP_LEDGER_TX_CHECK_VERIFICATOR_CHECK_FAILURE,
    DAP_LEDGER_TX_CHECK_SUM_INS_NOT_EQUAL_SUM_OUTS,
    DAP_LEDGER_TX_CHECK_REWARD_ITEM_ALREADY_USED,
    DAP_LEDGER_TX_CHECK_REWARD_ITEM_ILLEGAL,
    DAP_LEDGER_TX_CHECK_NO_MAIN_TICKER,
    DAP_LEDGER_TX_CHECK_UNEXPECTED_TOKENIZED_OUT,
    DAP_LEDGER_TX_CHECK_NOT_ENOUGH_FEE,
    DAP_LEDGER_TX_CHECK_NOT_ENOUGH_TAX,
    DAP_LEDGER_TX_CHECK_FOR_REMOVING_CANT_FIND_TX,
    DAP_LEDGER_TX_CHECK_TIMELOCK_ILLEGAL,
    DAP_LEDGER_TX_CHECK_EVENT_VERIFY_FAILURE,
    /* Emisssion check return codes */
    DAP_LEDGER_EMISSION_CHECK_VALUE_EXCEEDS_CURRENT_SUPPLY,
    DAP_LEDGER_EMISSION_CHECK_LEGACY_FORBIDDEN,
    /* Token declaration/update return codes */
    DAP_LEDGER_TOKEN_ADD_CHECK_NOT_ENOUGH_UNIQUE_SIGNS,
    DAP_LEDGER_TOKEN_ADD_CHECK_LEGACY_FORBIDDEN,
    DAP_LEDGER_TOKEN_ADD_CHECK_TSD_INVALID_SUPPLY,
    DAP_LEDGER_TOKEN_ADD_CHECK_TSD_INVALID_ADDR,
    DAP_LEDGER_TOKEN_ADD_CHECK_TSD_ADDR_MISMATCH,
    DAP_LEDGER_TOKEN_ADD_CHECK_TSD_PKEY_MISMATCH,
    DAP_LEDGER_TOKEN_ADD_CHECK_TSD_FORBIDDEN,
    DAP_LEDGER_TOKEN_ADD_CHECK_TSD_OTHER_TICKER_EXPECTED,
    DAP_LEDGER_TX_CHECK_MULTIPLE_OUTS_TO_OTHER_NET,
} dap_ledger_check_error_t;

typedef enum dap_chan_ledger_notify_opcodes{
    DAP_LEDGER_NOTIFY_OPCODE_ADDED = 'a', // 0x61
    DAP_LEDGER_NOTIFY_OPCODE_DELETED = 'd', // 0x64 
} dap_chan_ledger_notify_opcodes_t;
typedef enum dap_chain_tx_tag_action_type {    

    //subtags, till 32
    DAP_CHAIN_TX_TAG_ACTION_UNKNOWN  =              1 << 1,
    
    DAP_CHAIN_TX_TAG_ACTION_TRANSFER_REGULAR =      1 << 2,
    DAP_CHAIN_TX_TAG_ACTION_TRANSFER_COMISSION =    1 << 3,
    DAP_CHAIN_TX_TAG_ACTION_TRANSFER_CROSSCHAIN =   1 << 4,
    DAP_CHAIN_TX_TAG_ACTION_TRANSFER_REWARD =       1 << 5,

    DAP_CHAIN_TX_TAG_ACTION_OPEN =                  1 << 6,
    DAP_CHAIN_TX_TAG_ACTION_USE =                   1 << 7,
    DAP_CHAIN_TX_TAG_ACTION_EXTEND =                1 << 8,
    DAP_CHAIN_TX_TAG_ACTION_CHANGE =                1 << 9,
    DAP_CHAIN_TX_TAG_ACTION_CLOSE =                 1 << 10,
    DAP_CHAIN_TX_TAG_ACTION_VOTING_CANCEL =         1 << 11,

<<<<<<< HEAD
    DAP_CHAIN_TX_TAG_ACTION_EMIT_DELEGATE_HOLD =    1 << 13,
    DAP_CHAIN_TX_TAG_ACTION_EMIT_DELEGATE_TAKE =    1 << 14,
    DAP_CHAIN_TX_TAG_ACTION_EMIT_DELEGATE_REFILL =  1 << 15,

    DAP_CHAIN_TX_TAG_ACTION_EVENT =                 1 << 16,
=======
    DAP_CHAIN_TX_TAG_ACTION_VOTING =                1 << 11,
    DAP_CHAIN_TX_TAG_ACTION_VOTE =                  1 << 12,

    DAP_CHAIN_TX_TAG_ACTION_EMIT_DELEGATE_HOLD =    1 << 13,
    DAP_CHAIN_TX_TAG_ACTION_EMIT_DELEGATE_TAKE =    1 << 14,
    DAP_CHAIN_TX_TAG_ACTION_EMIT_DELEGATE_REFILL =  1 << 15,
>>>>>>> d3c7647a
   
    DAP_CHAIN_TX_TAG_ACTION_ALL =                          ~0,
} dap_chain_tx_tag_action_type_t;

typedef struct dap_ledger_datum_iter {
    dap_chain_net_t *net;
    dap_chain_datum_tx_t *cur;
    dap_chain_hash_fast_t cur_hash;
    bool is_unspent;
    int ret_code;
    void *cur_ledger_tx_item;
} dap_ledger_datum_iter_t;

typedef struct dap_ledger_datum_iter_data {
    char token_ticker[DAP_CHAIN_TICKER_SIZE_MAX];
    uint32_t action;
    dap_chain_net_srv_uid_t uid;
} dap_ledger_datum_iter_data_t;

//Change this UUID to automatically reload ledger cache on next node startup
#define DAP_LEDGER_CACHE_RELOAD_ONCE_UUID "0c92b759-a565-448f-b8bd-99103dacf7fc"

// Checks the emission of the token, usualy on zero chain
#define DAP_LEDGER_CHECK_TOKEN_EMISSION     0x0001

// Check double spending in local cell
#define DAP_LEDGER_CHECK_LOCAL_DS           0x0002

// Check the double spending in all cells
#define DAP_LEDGER_CHECK_CELLS_DS           0x0100

#define DAP_LEDGER_CACHE_ENABLED            0x0200

#define DAP_LEDGER_MAPPED                   0x0400

#define DAP_LEDGER_THRESHOLD_ENABLED        0x0800

// Error code for no previous transaction (for stay in mempool)
#define DAP_CHAIN_CS_VERIFY_CODE_TX_NO_PREVIOUS     DAP_LEDGER_TX_CHECK_PREV_TX_NOT_FOUND
// Error code for no emission for a transaction (for stay in mempool)
#define DAP_CHAIN_CS_VERIFY_CODE_TX_NO_EMISSION     DAP_LEDGER_TX_CHECK_EMISSION_NOT_FOUND
// Error code for not enough valid emission signs (for stay in mempool)
#define DAP_CHAIN_CS_VERIFY_CODE_NOT_ENOUGH_SIGNS   DAP_LEDGER_CHECK_NOT_ENOUGH_VALID_SIGNS
// Error code for no decree for anchor (for stay in mempool)
#define DAP_CHAIN_CS_VERIFY_CODE_NO_DECREE          -1113

#define DAP_LEDGER_TOKENS_STR              "tokens"
#define DAP_LEDGER_EMISSIONS_STR           "emissions"
#define DAP_LEDGER_STAKE_LOCK_STR          "stake_lock"
#define DAP_LEDGER_TXS_STR                 "txs"
#define DAP_LEDGER_SPENT_TXS_STR           "spent_txs"
#define DAP_LEDGER_BALANCES_STR            "balances"

#ifdef __cplusplus
extern "C" {
#endif

DAP_STATIC_INLINE const char *dap_ledger_check_error_str(dap_ledger_check_error_t a_error)
{
    switch (a_error) {
    case DAP_LEDGER_CHECK_OK: return "No error";
    case DAP_LEDGER_CHECK_INVALID_ARGS: return "Invalid arguments";
    case DAP_LEDGER_CHECK_INVALID_SIZE: return "Incorrect size of datum or datum's content";
    case DAP_LEDGER_CHECK_ALREADY_CACHED: return "Datum already cached in ledger";
    case DAP_LEDGER_CHECK_PARSE_ERROR: return "Incorrect datum interrnal structure, can't pasre it";
    case DAP_LEDGER_CHECK_APPLY_ERROR: return "Datum can't be applied";
    case DAP_LEDGER_CHECK_NOT_ENOUGH_MEMORY: return "Not enough memory";
    case DAP_LEDGER_CHECK_INTEGER_OVERFLOW: return "Incorrect datum values relationship lead to integer overflow, can't process";
    case DAP_LEDGER_CHECK_NOT_ENOUGH_VALID_SIGNS: return "No enough valid signatures in datum";
    case DAP_LEDGER_CHECK_TICKER_NOT_FOUND: return "Can't find specified token ticker";
    case DAP_LEDGER_CHECK_ZERO_VALUE: return "Unacceptable zero value";
    case DAP_LEDGER_CHECK_ADDR_FORBIDDEN: return "Specified address is forbidden";
    case DAP_LEDGER_CHECK_WHITELISTED: return "Datum is in hard accept list";
    /* TX check return codes */
    case DAP_LEDGER_TX_CHECK_IN_EMS_ALREADY_USED: return "Double spend attempt for emission";
    case DAP_LEDGER_TX_CHECK_STAKE_LOCK_IN_EMS_ALREADY_USED: return "Double spend attempt for stake-lock emission";
    case DAP_LEDGER_TX_CHECK_EMISSION_NOT_FOUND: return "Specified emission not found in ledger";
    case DAP_LEDGER_TX_CHECK_TX_NO_VALID_INPUTS: return "Transaction has no valid inputs, can't process";
    case DAP_LEDGER_TX_CHECK_STAKE_LOCK_INVALID_TOKEN: return "Incorrect deledated token specified in stake-lock transaction";
    case DAP_LEDGER_TX_CHECK_STAKE_LOCK_NO_OUT_COND_FOR_IN_EMS: return "Condtional output for stake-lock emission not found";
    case DAP_LEDGER_TX_CHECK_NO_OUT_EXT_FOR_GIRDLED_IN_EMS: return "Tokenized output for stake-lock girdled emission not found";
    case DAP_LEDGER_TX_CHECK_NO_OUT_ITEMS_FOR_BASE_TX: return "Output for basic transaction not found";
    case DAP_LEDGER_TX_CHECK_STAKE_LOCK_UNEXPECTED_VALUE: return "Incorrect value for stake-lock emission, should be stake * rate";
    case DAP_LEDGER_TX_CHECK_STAKE_LOCK_OTHER_TICKER_EXPECTED: return "Incorrect token ticker for stake-lock emission";
    case DAP_LEDGER_TX_CHECK_OUT_ITEM_ALREADY_USED: return "Double spend attempt for transaction output";
    case DAP_LEDGER_TX_CHECK_PREV_TX_NOT_FOUND: return "No previous transaction found";
    case DAP_LEDGER_TX_CHECK_PREV_OUT_ITEM_NOT_FOUND: return "Specified output number not found in previous transaction";
    case DAP_LEDGER_TX_CHECK_PREV_OUT_ITEM_MISSTYPED: return "Previuos transaction output has unknown type, possible ledger corruption";
    case DAP_LEDGER_TX_CHECK_PREV_OUT_ITEM_LOCKED: return "Trying to spend locked transaction output before unlock time";
    case DAP_LEDGER_TX_CHECK_PKEY_HASHES_DONT_MATCH: return "Trying to spend transaction output from wrongful wallet";
    case DAP_LEDGER_TX_CHECK_PREV_OUT_ALREADY_USED_IN_CURRENT_TX: return "Double spend attempt within single transaction";
    case DAP_LEDGER_TX_CHECK_NO_VERIFICATOR_SET: return "No verificator found for specified conditional ipnput";
    case DAP_LEDGER_TX_CHECK_VERIFICATOR_CHECK_FAILURE: return "Verificator check return error";
    case DAP_LEDGER_TX_CHECK_SUM_INS_NOT_EQUAL_SUM_OUTS: return "Sum of transaction outputs isn't equal to sum of its inputs";
    case DAP_LEDGER_TX_CHECK_REWARD_ITEM_ALREADY_USED: return "Double spend attempt for reward";
    case DAP_LEDGER_TX_CHECK_REWARD_ITEM_ILLEGAL: return "Wrongful reward item in transaction";
    case DAP_LEDGER_TX_CHECK_NO_MAIN_TICKER: return "Can't calculate main ticker found for transaction";
    case DAP_LEDGER_TX_CHECK_UNEXPECTED_TOKENIZED_OUT: return "Tokenized out is forbidden for single-channel transactions";
    case DAP_LEDGER_TX_CHECK_NOT_ENOUGH_FEE: return "Not enough network fee for transaction processing";
    case DAP_LEDGER_TX_CHECK_NOT_ENOUGH_TAX: return "Not enough sovereign tax provided with current transaction";
    case DAP_LEDGER_TX_CHECK_FOR_REMOVING_CANT_FIND_TX: return "Can't find tx in ledger for removing.";
    case DAP_LEDGER_TX_CHECK_MULTIPLE_OUTS_TO_OTHER_NET: return "The transaction was rejected because it contains multiple outputs to other networks.";
    case DAP_LEDGER_TX_CHECK_TIMELOCK_ILLEGAL: return "Usage of timed locked out is forbidden for this tx";
    case DAP_LEDGER_TX_CHECK_EVENT_VERIFY_FAILURE: return "Event verification failure";
    /* Emisssion check return codes */
    case DAP_LEDGER_EMISSION_CHECK_VALUE_EXCEEDS_CURRENT_SUPPLY: return "Value of emission execeeds current token supply";
    case DAP_LEDGER_EMISSION_CHECK_LEGACY_FORBIDDEN: return "Legacy type of emissions are present for old chains comliance only";
    /* Token declaration/update return codes */
    case DAP_LEDGER_TOKEN_ADD_CHECK_NOT_ENOUGH_UNIQUE_SIGNS: return "Not all token signs is unique";
    case DAP_LEDGER_TOKEN_ADD_CHECK_LEGACY_FORBIDDEN: return "Legacy type of tokens are present for old chains comliance only";
    case DAP_LEDGER_TOKEN_ADD_CHECK_TSD_INVALID_SUPPLY: return "Specified supply must be greater than current one";
    case DAP_LEDGER_TOKEN_ADD_CHECK_TSD_INVALID_ADDR: return "Specified address has invalid format";
    case DAP_LEDGER_TOKEN_ADD_CHECK_TSD_ADDR_MISMATCH: return "Specified address can't be processed cause double (for adding) or absent (for removing)";
    case DAP_LEDGER_TOKEN_ADD_CHECK_TSD_PKEY_MISMATCH: return "Specified public key or its hash can't be processed cause double (for adding) or absent (for removing)";
    case DAP_LEDGER_TOKEN_ADD_CHECK_TSD_FORBIDDEN: return "Specified TSD section type is not allowed in datum token of specified type";
    case DAP_LEDGER_TOKEN_ADD_CHECK_TSD_OTHER_TICKER_EXPECTED: return "Incorrect token ticker for delegated token";
    default: return "Unknown error";
    }
}


typedef int (*dap_ledger_verificator_callback_t)(dap_ledger_t *a_ledger, dap_chain_tx_out_cond_t *a_tx_out_cond, dap_chain_datum_tx_t *a_tx_in, bool a_owner);
typedef void (*dap_ledger_updater_callback_t)(dap_ledger_t *a_ledger, dap_chain_datum_tx_t *a_tx_in, dap_hash_fast_t *a_tx_in_hash, dap_chain_tx_out_cond_t *a_prev_cond);
typedef void (*dap_ledger_delete_callback_t)(dap_ledger_t *a_ledger, dap_chain_datum_tx_t *a_tx_in, dap_chain_tx_out_cond_t *a_prev_cond);
typedef void (* dap_ledger_tx_add_notify_t)(void *a_arg, dap_ledger_t *a_ledger, dap_chain_datum_tx_t *a_tx, dap_hash_fast_t *a_tx_hash, dap_chan_ledger_notify_opcodes_t a_opcode);
typedef void (* dap_ledger_bridged_tx_notify_t)(dap_ledger_t *a_ledger, dap_chain_datum_tx_t *a_tx, dap_hash_fast_t *a_tx_hash, void *a_arg, dap_chan_ledger_notify_opcodes_t a_opcode);
typedef bool (*dap_ledger_cache_tx_check_callback_t)(dap_ledger_t *a_ledger, dap_hash_fast_t *a_tx_hash);
typedef void (* dap_ledger_event_notify_t)(void *a_arg, dap_ledger_t *a_ledger, dap_chain_tx_event_t *a_event, dap_hash_fast_t *a_tx_hash, dap_chan_ledger_notify_opcodes_t a_opcode);

typedef struct dap_chain_net dap_chain_net_t;
typedef int (*dap_chain_ledger_voting_callback_t)(dap_ledger_t *a_ledger, dap_chain_tx_item_type_t a_type, dap_chain_datum_tx_t *a_tx, dap_hash_fast_t *a_tx_hash, bool a_apply);
typedef bool (*dap_chain_ledger_voting_delete_callback_t)(dap_ledger_t *a_ledger, dap_chain_tx_item_type_t a_type, dap_chain_datum_tx_t *a_tx);
typedef bool (*dap_ledger_tag_check_callback_t)(dap_ledger_t *a_ledger, dap_chain_datum_tx_t *a_tx, dap_chain_datum_tx_item_groups_t *a_items_grp, dap_chain_tx_tag_action_type_t *a_action);



int dap_ledger_init();
void dap_ledger_deinit();

dap_ledger_t *dap_ledger_create(dap_chain_net_t *a_net, uint16_t a_flags);

// Remove dap_ledger_t structure
void dap_ledger_handle_free(dap_ledger_t *a_ledger);

// Load ledger from mempool
//int dap_ledger_load(const char *a_net_name, const char *a_chain_name);

void dap_ledger_set_local_cell_id(dap_ledger_t *a_ledger, dap_chain_cell_id_t a_local_cell_id);

DAP_STATIC_INLINE char *dap_ledger_get_gdb_group(dap_ledger_t *a_ledger, const char *a_suffix)
{
    return a_ledger && *a_ledger->net->pub.name && a_suffix
            ? dap_strdup_printf("local.ledger-cache.%s.%s", a_ledger->net->pub.name, a_suffix)
            : NULL;
}

/**
 * Add new transaction to the cache
 *
 * return 1 OK, -1 error
 */
int dap_ledger_tx_add(dap_ledger_t *a_ledger, dap_chain_datum_tx_t *a_tx, dap_hash_fast_t *a_tx_hash, bool a_from_threshold, dap_ledger_datum_iter_data_t *a_datum_index_data);
int dap_ledger_tx_load(dap_ledger_t *a_ledger, dap_chain_datum_tx_t *a_tx, dap_chain_hash_fast_t *a_tx_hash, dap_ledger_datum_iter_data_t *a_datum_index_data);
int dap_ledger_tx_remove(dap_ledger_t *a_ledger, dap_chain_datum_tx_t *a_tx, dap_hash_fast_t *a_tx_hash);

int dap_ledger_tx_add_check(dap_ledger_t *a_ledger, dap_chain_datum_tx_t *a_tx, size_t a_datum_size, dap_hash_fast_t *a_datum_hash);

/**
 * Check token ticker existance
 *
 */

dap_chain_datum_token_t *dap_ledger_token_ticker_check(dap_ledger_t * a_ledger, const char *a_token_ticker);

/**
 * Add new token datum
 *
 */

int dap_ledger_token_add(dap_ledger_t *a_ledger, byte_t *a_token, size_t a_token_size);
int dap_ledger_token_load(dap_ledger_t *a_ledger, byte_t *a_token, size_t a_token_size);
int dap_ledger_token_add_check(dap_ledger_t *a_ledger, byte_t *a_token, size_t a_token_size);
json_object *dap_ledger_token_info(dap_ledger_t *a_ledger, size_t a_limit, size_t a_offset, int a_version);
json_object *dap_ledger_token_info_by_name(dap_ledger_t *a_ledger, const char *a_token_ticker, int a_version);

// Get all token-declarations
dap_list_t* dap_ledger_token_decl_all(dap_ledger_t *a_ledger);

json_object *dap_ledger_threshold_info(dap_ledger_t *a_ledger, size_t a_limit, size_t a_offset, dap_hash_fast_t *a_threshold_hash, bool a_head, int a_version);
json_object *dap_ledger_balance_info(dap_ledger_t *a_ledger, size_t a_limit, size_t a_offset, bool a_head, int a_version);

size_t dap_ledger_token_get_auth_signs_valid(dap_ledger_t *a_ledger, const char *a_token_ticker);
size_t dap_ledger_token_get_auth_signs_total(dap_ledger_t *a_ledger, const char *a_token_ticker);
dap_list_t *dap_ledger_token_get_auth_pkeys_hashes(dap_ledger_t *a_ledger, const char *a_token_ticker);
uint256_t dap_ledger_token_get_emission_rate(dap_ledger_t *a_ledger, const char *a_token_ticker);

/**
 * Add token emission datum
 */
int dap_ledger_token_emission_add(dap_ledger_t *a_ledger, byte_t *a_token_emission, size_t a_token_emission_size, dap_hash_fast_t *a_emission_hash);
int dap_ledger_token_emission_load(dap_ledger_t *a_ledger, byte_t *a_token_emission, size_t a_token_emission_size, dap_hash_fast_t *a_token_emission_hash);

// Checking a new transaction before adding to the cache
int dap_ledger_token_emission_add_check(dap_ledger_t *a_ledger, byte_t *a_token_emission, size_t a_token_emission_size, dap_chain_hash_fast_t *a_emission_hash);

/* Add stake-lock item */
int dap_ledger_emission_for_stake_lock_item_add(dap_ledger_t *a_ledger, const dap_chain_hash_fast_t *a_tx_hash);

dap_chain_datum_token_emission_t *dap_ledger_token_emission_find(dap_ledger_t *a_ledger, const dap_chain_hash_fast_t *a_token_emission_hash);

const char* dap_ledger_tx_get_token_ticker_by_hash(dap_ledger_t *a_ledger,dap_chain_hash_fast_t *a_tx_hash);

void dap_ledger_addr_get_token_ticker_all_depricated(dap_ledger_t *a_ledger, dap_chain_addr_t * a_addr,
        char *** a_tickers, size_t * a_tickers_size);

void dap_ledger_addr_get_token_ticker_all(dap_ledger_t *a_ledger, dap_chain_addr_t * a_addr,
        char *** a_tickers, size_t * a_tickers_size);

const char *dap_ledger_get_description_by_ticker(dap_ledger_t *a_ledger, const char *a_token_ticker);

bool dap_ledger_tx_poa_signed(dap_ledger_t *a_ledger, dap_chain_datum_tx_t *a_tx);

//TX service-tags
bool dap_ledger_deduct_tx_tag(dap_ledger_t *a_ledger, dap_chain_datum_tx_t *a_tx, char **a_service_name, dap_chain_net_srv_uid_t *uid, dap_chain_tx_tag_action_type_t *action);
const char *dap_ledger_tx_action_str(dap_chain_tx_tag_action_type_t a_tag);
dap_chain_tx_tag_action_type_t dap_ledger_tx_action_str_to_action_t(const char *a_str);
const char *dap_ledger_tx_tag_str_by_uid(dap_chain_net_srv_uid_t a_service_uid);

bool dap_ledger_tx_service_info(dap_ledger_t *a_ledger, dap_hash_fast_t *a_tx_hash, 
                                dap_chain_net_srv_uid_t *a_uid, char **a_service_name,  dap_chain_tx_tag_action_type_t *a_action);


int dap_ledger_service_add(dap_chain_net_srv_uid_t a_uid, char *tag_str, dap_ledger_tag_check_callback_t a_callback);

dap_chain_token_ticker_str_t dap_ledger_tx_calculate_main_ticker_(dap_ledger_t *a_ledger, dap_chain_datum_tx_t *a_tx, int *a_ledger_rc);
#define dap_ledger_tx_calculate_main_ticker(l, tx, rc) dap_ledger_tx_calculate_main_ticker_(l, tx, rc).s

/**
 * Delete all transactions from the cache
 */
void dap_ledger_purge(dap_ledger_t *a_ledger, bool a_preserve_db);

/**
 * Return number transactions from the cache
 */
unsigned dap_ledger_count(dap_ledger_t *a_ledger);
uint64_t dap_ledger_count_from_to(dap_ledger_t * a_ledger, dap_nanotime_t a_ts_from, dap_nanotime_t a_ts_to);

/**
 * Check whether used 'out' items
 */
bool dap_ledger_tx_hash_is_used_out_item(dap_ledger_t *a_ledger, dap_chain_hash_fast_t *a_tx_hash, int a_idx_out, dap_hash_fast_t *a_out_spender);

/**
 * Retun true if reward was collected before
 */
bool dap_ledger_is_used_reward(dap_ledger_t *a_ledger, dap_hash_fast_t *a_block_hash, dap_hash_fast_t *a_sign_pkey_hash);

/**
 * Calculate balance of addr
 *
 */
uint256_t dap_ledger_calc_balance(dap_ledger_t *a_ledger, const dap_chain_addr_t *a_addr,
        const char *a_token_ticker);

uint256_t dap_ledger_calc_balance_full(dap_ledger_t *a_ledger, const dap_chain_addr_t *a_addr,
            const char *a_token_ticker);

dap_ledger_locked_out_t *dap_ledger_get_locked_values(dap_ledger_t *a_ledger, dap_chain_addr_t *a_addr);

/**
 * Get transaction in the cache by hash
 *
 * return transaction, or NULL if transaction not found in the cache
 */
dap_chain_datum_tx_t *dap_ledger_tx_find_datum_by_hash( dap_ledger_t *a_ledger, const dap_chain_hash_fast_t *a_tx_hash,
                                                        dap_ledger_tx_item_t **a_item_out, bool a_unspent_only );
#define dap_ledger_tx_find_by_hash(a_ledger, a_tx_hash) \
    dap_ledger_tx_find_datum_by_hash(a_ledger, a_tx_hash, NULL, false)
#define dap_ledger_tx_unspent_find_by_hash(a_ledger, a_tx_hash) \
    dap_ledger_tx_find_datum_by_hash(a_ledger, a_tx_hash, NULL, true)
    
dap_hash_fast_t dap_ledger_get_final_chain_tx_hash(dap_ledger_t *a_ledger, dap_chain_tx_item_type_t a_cond_type, dap_chain_hash_fast_t *a_tx_hash, bool a_unspent_only);
dap_hash_fast_t dap_ledger_get_first_chain_tx_hash(dap_ledger_t *a_ledger, dap_chain_datum_tx_t * a_tx, dap_chain_tx_out_cond_subtype_t a_cond_type);

 // Get the transaction in the cache by the addr in out item
dap_chain_datum_tx_t* dap_ledger_tx_find_by_addr(dap_ledger_t *a_ledger, const char *a_token,
                                                 const dap_chain_addr_t *a_addr, dap_chain_hash_fast_t *a_tx_first_hash, bool a_unspent_only);

bool dap_ledger_tx_check_recipient(dap_ledger_t* a_ledger, dap_chain_hash_fast_t* a_tx_prev_hash, dap_chain_addr_t *a_addr);

// Get all transactions from the cache with the specified out_cond items
dap_list_t* dap_ledger_tx_cache_find_out_cond_all(dap_ledger_t *a_ledger, dap_chain_net_srv_uid_t a_srv_uid);

dap_chain_tx_out_cond_t *dap_ledger_out_cond_unspent_find_by_addr(dap_ledger_t *a_ledger, const char *a_token, dap_chain_tx_out_cond_subtype_t a_subtype,
                                                                  const dap_chain_addr_t *a_addr, dap_chain_hash_fast_t *a_tx_first_hash, int *a_out_idx);

// Get the list of 'out' items from previous transactions with summary value >= than a_value_need
// Put this summary value to a_value_transfer
dap_list_t *dap_ledger_get_list_tx_outs_with_val(dap_ledger_t *a_ledger, const char *a_token_ticker, const dap_chain_addr_t *a_addr_from,
                                                       uint256_t a_value_need, uint256_t *a_value_transfer);
dap_list_t *dap_ledger_get_list_tx_outs(dap_ledger_t *a_ledger, const char *a_token_ticker, const dap_chain_addr_t *a_addr_from,
                                        uint256_t *a_value_transfer);
dap_list_t *dap_ledger_get_list_tx_cond_outs(dap_ledger_t *a_ledger, dap_chain_tx_out_cond_subtype_t a_subtype, const char *a_token_ticker,  const dap_chain_addr_t *a_addr_from);
bool dap_ledger_check_condition_owner(dap_ledger_t *a_ledger, dap_hash_fast_t *a_tx_hash, dap_chain_tx_out_cond_subtype_t a_cond_subtype, int a_out_idx, dap_sign_t *a_owner_sign);
// Add new verificator callback with associated subtype. Returns 1 if callback replaced, overwise returns 0
int dap_ledger_verificator_add(dap_chain_tx_out_cond_subtype_t a_subtype, dap_ledger_verificator_callback_t a_callback,
                                     dap_ledger_updater_callback_t a_callback_added, dap_ledger_delete_callback_t a_callback_deleted);
// Add new verificator callback for voting. Returns 1 if callback replaced, overwise returns 0
int dap_chain_ledger_voting_verificator_add(dap_chain_ledger_voting_callback_t a_callback, dap_chain_ledger_voting_delete_callback_t a_callback_delete);
// Getting a list of transactions from the ledger.
dap_list_t * dap_ledger_get_txs(dap_ledger_t *a_ledger, size_t a_count, size_t a_page, bool a_reverse, bool a_unspent_only);

//bool dap_ledger_fee_verificator(dap_ledger_t* a_ledger, dap_chain_tx_out_cond_t* a_cond, dap_chain_datum_tx_t* a_tx, bool a_owner);

dap_ledger_datum_iter_t *dap_ledger_datum_iter_create(dap_chain_net_t *a_net);
void dap_ledger_datum_iter_delete(dap_ledger_datum_iter_t *a_iter);
dap_chain_datum_tx_t *dap_ledger_datum_iter_get_first(dap_ledger_datum_iter_t *a_iter);
dap_chain_datum_tx_t *dap_ledger_datum_iter_get_next(dap_ledger_datum_iter_t *a_iter);
dap_chain_datum_tx_t *dap_ledger_datum_iter_get_last(dap_ledger_datum_iter_t *a_iter);

void dap_ledger_tx_add_notify(dap_ledger_t *a_ledger, dap_ledger_tx_add_notify_t a_callback, void *a_arg);
void dap_ledger_bridged_tx_notify_add(dap_ledger_t *a_ledger, dap_ledger_bridged_tx_notify_t a_callback, void *a_arg);
/**
 * @brief Add notification callback for event transactions
 * @param a_ledger Ledger instance
 * @param a_callback Callback function to be called when a new event is added
 * @param a_arg User data to be passed to the callback
 */
void dap_ledger_event_notify_add(dap_ledger_t *a_ledger, dap_ledger_event_notify_t a_callback, void *a_arg);

bool dap_ledger_datum_is_blacklisted(dap_ledger_t *a_ledger, dap_hash_fast_t a_hash);

bool dap_ledger_cache_enabled(dap_ledger_t *a_ledger);
void dap_ledger_set_cache_tx_check_callback(dap_ledger_t *a_ledger, dap_ledger_cache_tx_check_callback_t a_callback);
dap_chain_tx_out_cond_t* dap_chain_ledger_get_tx_out_cond_linked_to_tx_in_cond(dap_ledger_t *a_ledger, dap_chain_tx_in_cond_t *a_in_cond);
void dap_ledger_load_end(dap_ledger_t *a_ledger);
dap_time_t dap_ledger_get_blockchain_time(dap_ledger_t *a_ledger);

dap_chain_tx_event_t *dap_ledger_event_find(dap_ledger_t *a_ledger, dap_hash_fast_t *a_tx_hash);
dap_list_t *dap_ledger_event_get_list(dap_ledger_t *a_ledger, const char *a_group_name);

/**
 * @brief Check if a public key is allowed for creating events
 * @param a_ledger The ledger instance
 * @param a_pkey_hash Hash of the public key to check
 * @return 0 if allowed, -1 if not allowed
 */
 int dap_ledger_event_pkey_check(dap_ledger_t *a_ledger, dap_hash_fast_t *a_pkey_hash);

 /**
  * @brief Add a public key to the allowed list for creating events
  * @param a_ledger The ledger instance
  * @param a_pkey_hash Hash of the public key to add
  * @return 0 on success, -1 on error
  */
 int dap_ledger_event_pkey_add(dap_ledger_t *a_ledger, dap_hash_fast_t *a_pkey_hash);
 
 /**
  * @brief Remove a public key from the allowed list for creating events
  * @param a_ledger The ledger instance
  * @param a_pkey_hash Hash of the public key to remove
  * @return 0 on success, -1 on error or if not found
  */
 int dap_ledger_event_pkey_rm(dap_ledger_t *a_ledger, dap_hash_fast_t *a_pkey_hash);
 
 /**
  * @brief Get a list of all allowed public keys for creating events
  * @param a_ledger The ledger instance
  * @return dap_list_t* List of dap_hash_fast_t* pointers to allowed public key hashes, NULL if empty or on error
  */
 dap_list_t *dap_ledger_event_pkey_list(dap_ledger_t *a_ledger);
 
#ifdef __cplusplus
}
#endif<|MERGE_RESOLUTION|>--- conflicted
+++ resolved
@@ -136,22 +136,13 @@
     DAP_CHAIN_TX_TAG_ACTION_EXTEND =                1 << 8,
     DAP_CHAIN_TX_TAG_ACTION_CHANGE =                1 << 9,
     DAP_CHAIN_TX_TAG_ACTION_CLOSE =                 1 << 10,
-    DAP_CHAIN_TX_TAG_ACTION_VOTING_CANCEL =         1 << 11,
-
-<<<<<<< HEAD
+
+    DAP_CHAIN_TX_TAG_ACTION_VOTING =                1 << 11,
+    DAP_CHAIN_TX_TAG_ACTION_VOTE =                  1 << 12,
+
     DAP_CHAIN_TX_TAG_ACTION_EMIT_DELEGATE_HOLD =    1 << 13,
     DAP_CHAIN_TX_TAG_ACTION_EMIT_DELEGATE_TAKE =    1 << 14,
     DAP_CHAIN_TX_TAG_ACTION_EMIT_DELEGATE_REFILL =  1 << 15,
-
-    DAP_CHAIN_TX_TAG_ACTION_EVENT =                 1 << 16,
-=======
-    DAP_CHAIN_TX_TAG_ACTION_VOTING =                1 << 11,
-    DAP_CHAIN_TX_TAG_ACTION_VOTE =                  1 << 12,
-
-    DAP_CHAIN_TX_TAG_ACTION_EMIT_DELEGATE_HOLD =    1 << 13,
-    DAP_CHAIN_TX_TAG_ACTION_EMIT_DELEGATE_TAKE =    1 << 14,
-    DAP_CHAIN_TX_TAG_ACTION_EMIT_DELEGATE_REFILL =  1 << 15,
->>>>>>> d3c7647a
    
     DAP_CHAIN_TX_TAG_ACTION_ALL =                          ~0,
 } dap_chain_tx_tag_action_type_t;
