--- conflicted
+++ resolved
@@ -444,24 +444,10 @@
 // Get the list of 'out' items from previous transactions with summary value >= than a_value_need
 // Put this summary value to a_value_transfer
 
-<<<<<<< HEAD
 dap_list_t *dap_ledger_get_list_tx_outs_with_val_mempool_check(dap_ledger_t *a_ledger, const char *a_token_ticker, const dap_chain_addr_t *a_addr_from,
                                                        uint256_t a_value_need, uint256_t *a_value_transfer, bool a_mempool_check);
 dap_list_t *dap_ledger_get_list_tx_outs_mempool_check(dap_ledger_t *a_ledger, const char *a_token_ticker, const dap_chain_addr_t *a_addr_from,
                                         uint256_t *a_value_transfer, bool a_mempool_check);
-=======
-DAP_STATIC_INLINE dap_list_t *dap_ledger_get_list_tx_outs_with_val_mempool_check(dap_ledger_t *a_ledger, const char *a_token_ticker, const dap_chain_addr_t *a_addr_from,
-                                                       uint256_t a_value_need, uint256_t *a_value_transfer, bool a_mempool_check)
-{
-    return dap_ledger_get_list_tx_outs_unspent_by_addr(a_ledger, a_token_ticker, a_addr_from, &a_value_need, a_value_transfer, false, 0, a_mempool_check);
-}
-
-DAP_STATIC_INLINE dap_list_t *dap_ledger_get_list_tx_outs_mempool_check(dap_ledger_t *a_ledger, const char *a_token_ticker, const dap_chain_addr_t *a_addr_from,
-                                        uint256_t *a_value_transfer, bool a_mempool_check)
-{
-    return dap_ledger_get_list_tx_outs_unspent_by_addr(a_ledger, a_token_ticker, a_addr_from, NULL, a_value_transfer, false, 0, a_mempool_check);
-}
->>>>>>> 05e30b79
 
 DAP_STATIC_INLINE dap_list_t *dap_ledger_get_list_tx_outs_with_val(dap_ledger_t *a_ledger, const char *a_token_ticker, const dap_chain_addr_t *a_addr_from,
                                                        uint256_t a_value_need, uint256_t *a_value_transfer)
