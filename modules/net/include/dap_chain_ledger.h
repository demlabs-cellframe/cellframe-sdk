/*
 * Authors:
 * Dmitriy A. Gearasimov <gerasimov.dmitriy@demlabs.net>
 * Alexander Lysikov <alexander.lysikov@demlabs.net>
 * DeM Labs Inc.   https://demlabs.net
 * DeM Labs Open source community https://github.com/demlabsinc
 * Copyright  (c) 2017-2019
 * All rights reserved.

 This file is part of DAP (Distributed Applications Platform) the open source project

 DAP (Distributed Applications Platform) is free software: you can redistribute it and/or modify
 it under the terms of the GNU General Public License as published by
 the Free Software Foundation, either version 3 of the License, or
 (at your option) any later version.

 DAP is distributed in the hope that it will be useful,
 but WITHOUT ANY WARRANTY; without even the implied warranty of
 MERCHANTABILITY or FITNESS FOR A PARTICULAR PURPOSE.  See the
 GNU General Public License for more details.

 You should have received a copy of the GNU General Public License
 along with any DAP based project.  If not, see <http://www.gnu.org/licenses/>.
 */

#pragma once
#include <stdint.h>
#include <stdbool.h>
#include "dap_common.h"
#include "dap_hash.h"
#include "dap_list.h"
#include "dap_math_ops.h"
#include "dap_chain_common.h"
#include "dap_chain_datum_token.h"
#include "dap_chain_datum_tx.h"
#include "dap_chain_datum_tx_in_ems.h"
#include "dap_chain_datum_tx_items.h"
#include "dap_chain_net.h"

#define DAP_CHAIN_NET_SRV_TRANSFER_ID 0x07
#define DAP_CHAIN_NET_SRV_BLOCK_REWARD_ID 0x08

typedef struct dap_ledger {
    dap_chain_net_t *net;
    void *_internal;
} dap_ledger_t;

/**
 * @brief Error codes for accepting a transaction to the ledger.
 */
typedef enum dap_ledger_check_error {
    DAP_LEDGER_CHECK_OK = 0,
    DAP_LEDGER_CHECK_INVALID_ARGS,
    DAP_LEDGER_CHECK_INVALID_SIZE,
    DAP_LEDGER_CHECK_ALREADY_CACHED,
    DAP_LEDGER_CHECK_PARSE_ERROR,
    DAP_LEDGER_CHECK_APPLY_ERROR,
    DAP_LEDGER_CHECK_NOT_ENOUGH_MEMORY,
    DAP_LEDGER_CHECK_INTEGER_OVERFLOW,
    DAP_LEDGER_CHECK_NOT_ENOUGH_VALID_SIGNS,
    DAP_LEDGER_CHECK_TICKER_NOT_FOUND,
    DAP_LEDGER_CHECK_ZERO_VALUE,
    DAP_LEDGER_CHECK_ADDR_FORBIDDEN,
    DAP_LEDGER_CHECK_WHITELISTED,
    /* TX check return codes */
    DAP_LEDGER_TX_CHECK_IN_EMS_ALREADY_USED,
    DAP_LEDGER_TX_CHECK_STAKE_LOCK_IN_EMS_ALREADY_USED,
    DAP_LEDGER_TX_CHECK_EMISSION_NOT_FOUND,
    DAP_LEDGER_TX_CHECK_TX_NO_VALID_INPUTS,
    DAP_LEDGER_TX_CHECK_STAKE_LOCK_INVALID_TOKEN,
    DAP_LEDGER_TX_CHECK_STAKE_LOCK_NO_OUT_COND_FOR_IN_EMS,
    DAP_LEDGER_TX_CHECK_NO_OUT_EXT_FOR_GIRDLED_IN_EMS,
    DAP_LEDGER_TX_CHECK_NO_OUT_ITEMS_FOR_BASE_TX,
    DAP_LEDGER_TX_CHECK_STAKE_LOCK_UNEXPECTED_VALUE,
    DAP_LEDGER_TX_CHECK_STAKE_LOCK_OTHER_TICKER_EXPECTED,
    DAP_LEDGER_TX_CHECK_OUT_ITEM_ALREADY_USED,
    DAP_LEDGER_TX_CHECK_PREV_TX_NOT_FOUND,
    DAP_LEDGER_TX_CHECK_PREV_OUT_ITEM_NOT_FOUND,
    DAP_LEDGER_TX_CHECK_PREV_OUT_ITEM_MISSTYPED,
    DAP_LEDGER_TX_CHECK_PKEY_HASHES_DONT_MATCH,
    DAP_LEDGER_TX_CHECK_PREV_OUT_ALREADY_USED_IN_CURRENT_TX,
    DAP_LEDGER_TX_CHECK_NO_VERIFICATOR_SET,
    DAP_LEDGER_TX_CHECK_VERIFICATOR_CHECK_FAILURE,
    DAP_LEDGER_TX_CHECK_SUM_INS_NOT_EQUAL_SUM_OUTS,
    DAP_LEDGER_TX_CHECK_REWARD_ITEM_ALREADY_USED,
    DAP_LEDGER_TX_CHECK_REWARD_ITEM_ILLEGAL,
    DAP_LEDGER_TX_CHECK_NO_MAIN_TICKER,
    DAP_LEDGER_TX_CHECK_UNEXPECTED_TOKENIZED_OUT,
    DAP_LEDGER_TX_CHECK_NOT_ENOUGH_FEE,
    DAP_LEDGER_TX_CHECK_NOT_ENOUGH_TAX,
    /* Emisssion check return codes */
<<<<<<< HEAD
    DAP_LEDGER_EMISSION_CHECK_THRESHOLDED,
    DAP_LEDGER_EMISSION_CHECK_THRESHOLD_OVERFLOW,
    DAP_LEDGER_EMISSION_CHECK_VALUE_EXCEEDS_CURRENT_SUPPLY,
    /* Token declaration/update return codes */
    DAP_LEDGER_TOKEN_ADD_CHECK_NOT_ENOUGH_UNIQUE_SIGNS,
=======
    DAP_LEDGER_EMISSION_CHECK_VALUE_EXCEEDS_CURRENT_SUPPLY,
    DAP_LEDGER_EMISSION_CHECK_LEGACY_FORBIDDEN,
    /* Token declaration/update return codes */
    DAP_LEDGER_TOKEN_ADD_CHECK_NOT_ENOUGH_UNIQUE_SIGNS,
    DAP_LEDGER_TOKEN_ADD_CHECK_LEGACY_FORBIDDEN,
>>>>>>> 9b03aca8
    DAP_LEDGER_TOKEN_ADD_CHECK_TSD_INVALID_SUPPLY,
    DAP_LEDGER_TOKEN_ADD_CHECK_TSD_INVALID_ADDR,
    DAP_LEDGER_TOKEN_ADD_CHECK_TSD_ADDR_MISMATCH,
    DAP_LEDGER_TOKEN_ADD_CHECK_TSD_PKEY_MISMATCH,
    DAP_LEDGER_TOKEN_ADD_CHECK_TSD_FORBIDDEN,
    DAP_LEDGER_TOKEN_ADD_CHECK_TSD_OTHER_TICKER_EXPECTED
} dap_ledger_check_error_t;

DAP_STATIC_INLINE const char *dap_ledger_check_error_str(dap_ledger_check_error_t a_error)
{
    switch (a_error) {
    case DAP_LEDGER_CHECK_OK: return "No error";
    case DAP_LEDGER_CHECK_INVALID_ARGS: return "Invalid arguments";
    case DAP_LEDGER_CHECK_INVALID_SIZE: return "Incorrect size of datum or datum's content";
    case DAP_LEDGER_CHECK_ALREADY_CACHED: return "Datum already cached in ledger";
    case DAP_LEDGER_CHECK_PARSE_ERROR: return "Incorrect datum interrnal structure, can't pasre it";
    case DAP_LEDGER_CHECK_APPLY_ERROR: return "Datum can't be applied";
    case DAP_LEDGER_CHECK_NOT_ENOUGH_MEMORY: return "Not enough memory";
    case DAP_LEDGER_CHECK_INTEGER_OVERFLOW: return "Incorrect datum values relationship lead to integer overflow, can't process";
    case DAP_LEDGER_CHECK_NOT_ENOUGH_VALID_SIGNS: return "No enough valid signatures in datum";
    case DAP_LEDGER_CHECK_TICKER_NOT_FOUND: return "Can't find specified token ticker";
    case DAP_LEDGER_CHECK_ZERO_VALUE: return "Unacceptable zero value";
    case DAP_LEDGER_CHECK_ADDR_FORBIDDEN: return "Specified address is forbidden";
    case DAP_LEDGER_CHECK_WHITELISTED: return "Datum is in hard accept list";
    /* TX check return codes */
    case DAP_LEDGER_TX_CHECK_IN_EMS_ALREADY_USED: return "Double spend attempt for emission";
    case DAP_LEDGER_TX_CHECK_STAKE_LOCK_IN_EMS_ALREADY_USED: return "Double spend attempt for stake-lock emission";
    case DAP_LEDGER_TX_CHECK_EMISSION_NOT_FOUND: return "Specified emission not found in ledger";
    case DAP_LEDGER_TX_CHECK_TX_NO_VALID_INPUTS: return "Transaction has no valid inputs, can't process";
    case DAP_LEDGER_TX_CHECK_STAKE_LOCK_INVALID_TOKEN: return "Incorrect deledated token specified in stake-lock transaction";
    case DAP_LEDGER_TX_CHECK_STAKE_LOCK_NO_OUT_COND_FOR_IN_EMS: return "Condtional output for stake-lock emission not found";
    case DAP_LEDGER_TX_CHECK_NO_OUT_EXT_FOR_GIRDLED_IN_EMS: return "Tokenized output for stake-lock girdled emission not found";
    case DAP_LEDGER_TX_CHECK_NO_OUT_ITEMS_FOR_BASE_TX: return "Output for basic transaction not found";
    case DAP_LEDGER_TX_CHECK_STAKE_LOCK_UNEXPECTED_VALUE: return "Incorrect value for stake-lock emission, should be stake * rate";
    case DAP_LEDGER_TX_CHECK_STAKE_LOCK_OTHER_TICKER_EXPECTED: return "Incorrect token ticker for stake-lock emission";
    case DAP_LEDGER_TX_CHECK_OUT_ITEM_ALREADY_USED: return "Double spend attempt for transaction output";
    case DAP_LEDGER_TX_CHECK_PREV_TX_NOT_FOUND: return "No previous transaction found";
    case DAP_LEDGER_TX_CHECK_PREV_OUT_ITEM_NOT_FOUND: return "Specified output number not found in previous transaction";
    case DAP_LEDGER_TX_CHECK_PREV_OUT_ITEM_MISSTYPED: return "Previuos transaction output has unknown type, possible ledger corruption";
    case DAP_LEDGER_TX_CHECK_PKEY_HASHES_DONT_MATCH: return "Trying to spend transaction output from wrongful wallet";
    case DAP_LEDGER_TX_CHECK_PREV_OUT_ALREADY_USED_IN_CURRENT_TX: return "Double spend attempt within single transaction";
    case DAP_LEDGER_TX_CHECK_NO_VERIFICATOR_SET: return "No verificator found for specified conditional ipnput";
    case DAP_LEDGER_TX_CHECK_VERIFICATOR_CHECK_FAILURE: return "Verificator check return error";
    case DAP_LEDGER_TX_CHECK_SUM_INS_NOT_EQUAL_SUM_OUTS: return "Sum of transaction outputs isn't equal to sum of its inputs";
    case DAP_LEDGER_TX_CHECK_REWARD_ITEM_ALREADY_USED: return "Double spend attempt for reward";
    case DAP_LEDGER_TX_CHECK_REWARD_ITEM_ILLEGAL: return "Wrongful reward item in transaction";
    case DAP_LEDGER_TX_CHECK_NO_MAIN_TICKER: return "Can't calculate main ticker found for transaction";
    case DAP_LEDGER_TX_CHECK_UNEXPECTED_TOKENIZED_OUT: return "Tokenized out is forbidden for single-channel trandactions";
    case DAP_LEDGER_TX_CHECK_NOT_ENOUGH_FEE: return "Not enough network fee for transaction processing";
    case DAP_LEDGER_TX_CHECK_NOT_ENOUGH_TAX: return "Not enough sovereign tax provided with current transaction";
    /* Emisssion check return codes */
<<<<<<< HEAD
    case DAP_LEDGER_EMISSION_CHECK_THRESHOLDED: return "No token ticker found for emission, move it to the threshold";
    case DAP_LEDGER_EMISSION_CHECK_THRESHOLD_OVERFLOW: return "Emissions threshold overfulled";
    case DAP_LEDGER_EMISSION_CHECK_VALUE_EXCEEDS_CURRENT_SUPPLY: return "Value of emission execeeds current token supply";
    /* Token declaration/update return codes */
    case DAP_LEDGER_TOKEN_ADD_CHECK_NOT_ENOUGH_UNIQUE_SIGNS: return "Not all token signs is unique";
=======
    case DAP_LEDGER_EMISSION_CHECK_VALUE_EXCEEDS_CURRENT_SUPPLY: return "Value of emission execeeds current token supply";
    case DAP_LEDGER_EMISSION_CHECK_LEGACY_FORBIDDEN: return "Legacy type of emissions are present for old chains comliance only";
    /* Token declaration/update return codes */
    case DAP_LEDGER_TOKEN_ADD_CHECK_NOT_ENOUGH_UNIQUE_SIGNS: return "Not all token signs is unique";
    case DAP_LEDGER_TOKEN_ADD_CHECK_LEGACY_FORBIDDEN: return "Legacy type of tokens are present for old chains comliance only";
>>>>>>> 9b03aca8
    case DAP_LEDGER_TOKEN_ADD_CHECK_TSD_INVALID_SUPPLY: return "Specified supply must be greater than current one";
    case DAP_LEDGER_TOKEN_ADD_CHECK_TSD_INVALID_ADDR: return "Specified address has invalid format";
    case DAP_LEDGER_TOKEN_ADD_CHECK_TSD_ADDR_MISMATCH: return "Specified address can't be processed cause double (for adding) or absent (for removing)";
    case DAP_LEDGER_TOKEN_ADD_CHECK_TSD_PKEY_MISMATCH: return "Specified public key or its hash can't be processed cause double (for adding) or absent (for removing)";
    case DAP_LEDGER_TOKEN_ADD_CHECK_TSD_FORBIDDEN: return "Specified TSD section type is not allowed in datum token of specified type";
    case DAP_LEDGER_TOKEN_ADD_CHECK_TSD_OTHER_TICKER_EXPECTED: return "Incorrect token ticker for delegated token";
    default: return "Unknown error";
    }
}

typedef enum dap_chan_ledger_notify_opcodes{
    DAP_LEDGER_NOTIFY_OPCODE_ADDED = 'a', // 0x61
    DAP_LEDGER_NOTIFY_OPCODE_DELETED = 'd', // 0x64 
} dap_chan_ledger_notify_opcodes_t;
typedef enum dap_chain_tx_tag_action_type {    

    //subtags, till 32
    DAP_CHAIN_TX_TAG_ACTION_UNKNOWN  =              1 << 1,
    
    DAP_CHAIN_TX_TAG_ACTION_TRANSFER_REGULAR =      1 << 2,
    DAP_CHAIN_TX_TAG_ACTION_TRANSFER_COMISSION =    1 << 3,
    DAP_CHAIN_TX_TAG_ACTION_TRANSFER_CROSSCHAIN =   1 << 4,
    DAP_CHAIN_TX_TAG_ACTION_TRANSFER_REWARD =       1 << 5,

    DAP_CHAIN_TX_TAG_ACTION_OPEN =                  1 << 6,
    DAP_CHAIN_TX_TAG_ACTION_USE =                   1 << 7,
    DAP_CHAIN_TX_TAG_ACTION_EXTEND =                1 << 8,
    DAP_CHAIN_TX_TAG_ACTION_CHANGE =                1 << 9,
    DAP_CHAIN_TX_TAG_ACTION_CLOSE =                 1 << 10,

    DAP_CHAIN_TX_TAG_ACTION_VOTING =                1 << 11,
    DAP_CHAIN_TX_TAG_ACTION_VOTE =                  1 << 12,
    
    
    DAP_CHAIN_TX_TAG_ACTION_ALL =                          ~0,
} dap_chain_tx_tag_action_type_t;


typedef struct dap_ledger_datum_iter {
    dap_chain_net_t *net;
    dap_chain_datum_tx_t *cur;
    dap_chain_hash_fast_t cur_hash;
    bool is_unspent;
    int ret_code;
    void *cur_ledger_tx_item;
} dap_ledger_datum_iter_t;

typedef int (*dap_ledger_verificator_callback_t)(dap_ledger_t *a_ledger, dap_chain_tx_out_cond_t *a_tx_out_cond, dap_chain_datum_tx_t *a_tx_in, bool a_owner);
typedef void (*dap_ledger_updater_callback_t)(dap_ledger_t *a_ledger, dap_chain_datum_tx_t *a_tx, dap_chain_tx_out_cond_t *a_prev_cond);
typedef void (* dap_ledger_tx_add_notify_t)(void *a_arg, dap_ledger_t *a_ledger, dap_chain_datum_tx_t *a_tx, dap_chan_ledger_notify_opcodes_t a_opcode);
typedef void (* dap_ledger_bridged_tx_notify_t)(dap_ledger_t *a_ledger, dap_chain_datum_tx_t *a_tx, dap_hash_fast_t *a_tx_hash, void *a_arg, dap_chan_ledger_notify_opcodes_t a_opcode);
typedef bool (*dap_ledger_cache_tx_check_callback_t)(dap_ledger_t *a_ledger, dap_hash_fast_t *a_tx_hash);
typedef struct dap_chain_net dap_chain_net_t;
typedef bool (*dap_chain_ledger_voting_callback_t)(dap_ledger_t *a_ledger, dap_chain_tx_item_type_t a_type, dap_chain_datum_tx_t *a_tx, bool a_apply);
typedef bool (*dap_chain_ledger_voting_delete_callback_t)(dap_ledger_t *a_ledger, dap_chain_tx_item_type_t a_type, dap_chain_datum_tx_t *a_tx);
typedef bool (*dap_ledger_tag_check_callback_t)(dap_ledger_t *a_ledger, dap_chain_datum_tx_t *a_tx, dap_chain_datum_tx_item_groups_t *a_items_grp, dap_chain_tx_tag_action_type_t *a_action);


//Change this UUID to automatically reload ledger cache on next node startup
#define DAP_LEDGER_CACHE_RELOAD_ONCE_UUID "0c92b759-a565-448f-b8bd-99103dacf7fc"

// Checks the emission of the token, usualy on zero chain
#define DAP_LEDGER_CHECK_TOKEN_EMISSION     0x0001

// Check double spending in local cell
#define DAP_LEDGER_CHECK_LOCAL_DS           0x0002

// Check the double spending in all cells
#define DAP_LEDGER_CHECK_CELLS_DS           0x0100

#define DAP_LEDGER_CACHE_ENABLED            0x0200

#define DAP_LEDGER_MAPPED                   0x0400
<<<<<<< HEAD
=======

#define DAP_LEDGER_THRESHOLD_ENABLED        0x0800
>>>>>>> 9b03aca8

// Error code for no previous transaction (for stay in mempool)
#define DAP_CHAIN_CS_VERIFY_CODE_TX_NO_PREVIOUS     DAP_LEDGER_TX_CHECK_PREV_TX_NOT_FOUND
// Error code for no emission for a transaction (for stay in mempool)
#define DAP_CHAIN_CS_VERIFY_CODE_TX_NO_EMISSION     DAP_LEDGER_TX_CHECK_EMISSION_NOT_FOUND
// Error code for not enough valid emission signs (for stay in mempool)
#define DAP_CHAIN_CS_VERIFY_CODE_NOT_ENOUGH_SIGNS   DAP_LEDGER_CHECK_NOT_ENOUGH_VALID_SIGNS
// Error code for no decree for anchor (for stay in mempool)
#define DAP_CHAIN_CS_VERIFY_CODE_NO_DECREE          -1113

#define DAP_LEDGER_TOKENS_STR              "tokens"
#define DAP_LEDGER_EMISSIONS_STR           "emissions"
#define DAP_LEDGER_STAKE_LOCK_STR          "stake_lock"
#define DAP_LEDGER_TXS_STR                 "txs"
#define DAP_LEDGER_SPENT_TXS_STR           "spent_txs"
#define DAP_LEDGER_BALANCES_STR            "balances"

int dap_ledger_init();
void dap_ledger_deinit();

dap_ledger_t *dap_ledger_create(dap_chain_net_t *a_net, uint16_t a_flags);

// Remove dap_ledger_t structure
void dap_ledger_handle_free(dap_ledger_t *a_ledger);

// Load ledger from mempool
//int dap_ledger_load(const char *a_net_name, const char *a_chain_name);

void dap_ledger_set_local_cell_id(dap_ledger_t *a_ledger, dap_chain_cell_id_t a_local_cell_id);

DAP_STATIC_INLINE char *dap_ledger_get_gdb_group(dap_ledger_t *a_ledger, const char *a_suffix)
{
    return a_ledger && a_ledger->net->pub.name && a_suffix
            ? dap_strdup_printf("local.ledger-cache.%s.%s", a_ledger->net->pub.name, a_suffix)
            : NULL;
}

/**
 * Add new transaction to the cache
 *
 * return 1 OK, -1 error
 */
int dap_ledger_tx_add(dap_ledger_t *a_ledger, dap_chain_datum_tx_t *a_tx, dap_hash_fast_t *a_tx_hash, bool a_from_threshold);
int dap_ledger_tx_load(dap_ledger_t *a_ledger, dap_chain_datum_tx_t *a_tx, dap_chain_hash_fast_t *a_tx_hash);
int dap_ledger_tx_remove(dap_ledger_t *a_ledger, dap_chain_datum_tx_t *a_tx, dap_hash_fast_t *a_tx_hash);

int dap_ledger_tx_add_check(dap_ledger_t *a_ledger, dap_chain_datum_tx_t *a_tx, size_t a_datum_size, dap_hash_fast_t *a_datum_hash);

/**
 * Print list transaction from ledger
 *
 */

json_object * dap_ledger_token_tx_item_list(dap_ledger_t * a_ledger, dap_chain_addr_t *a_addr, const char *a_hash_out_type, bool a_unspent_only);

/**
 * Check token ticker existance
 *
 */

dap_chain_datum_token_t *dap_ledger_token_ticker_check(dap_ledger_t * a_ledger, const char *a_token_ticker);

/**
 * Add new token datum
 *
 */

int dap_ledger_token_add(dap_ledger_t *a_ledger, byte_t *a_token, size_t a_token_size);
int dap_ledger_token_load(dap_ledger_t *a_ledger, byte_t *a_token, size_t a_token_size);
int dap_ledger_token_add_check(dap_ledger_t *a_ledger, byte_t *a_token, size_t a_token_size);
json_object *dap_ledger_token_info(dap_ledger_t *a_ledger, size_t a_limit, size_t a_offset);
json_object *dap_ledger_token_info_by_name(dap_ledger_t *a_ledger, const char *a_token_ticker);

// Get all token-declarations
dap_list_t* dap_ledger_token_decl_all(dap_ledger_t *a_ledger);

json_object *dap_ledger_threshold_info(dap_ledger_t *a_ledger, size_t a_limit, size_t a_offset, dap_hash_fast_t *a_threshold_hash);
json_object *dap_ledger_balance_info(dap_ledger_t *a_ledger, size_t a_limit, size_t a_offset);

size_t dap_ledger_token_get_auth_signs_valid(dap_ledger_t *a_ledger, const char *a_token_ticker);
size_t dap_ledger_token_get_auth_signs_total(dap_ledger_t *a_ledger, const char *a_token_ticker);
dap_list_t *dap_ledger_token_get_auth_pkeys_hashes(dap_ledger_t *a_ledger, const char *a_token_ticker);
uint256_t dap_ledger_token_get_emission_rate(dap_ledger_t *a_ledger, const char *a_token_ticker);

/**
 * Add token emission datum
 */
int dap_ledger_token_emission_add(dap_ledger_t *a_ledger, byte_t *a_token_emission, size_t a_token_emission_size, dap_hash_fast_t *a_emission_hash);
int dap_ledger_token_emission_load(dap_ledger_t *a_ledger, byte_t *a_token_emission, size_t a_token_emission_size, dap_hash_fast_t *a_token_emission_hash);

// Checking a new transaction before adding to the cache
int dap_ledger_token_emission_add_check(dap_ledger_t *a_ledger, byte_t *a_token_emission, size_t a_token_emission_size, dap_chain_hash_fast_t *a_emission_hash);

/* Add stake-lock item */
int dap_ledger_emission_for_stake_lock_item_add(dap_ledger_t *a_ledger, const dap_chain_hash_fast_t *a_tx_hash);

dap_chain_datum_token_emission_t *dap_ledger_token_emission_find(dap_ledger_t *a_ledger, const dap_chain_hash_fast_t *a_token_emission_hash);

const char* dap_ledger_tx_get_token_ticker_by_hash(dap_ledger_t *a_ledger,dap_chain_hash_fast_t *a_tx_hash);

void dap_ledger_addr_get_token_ticker_all_depricated(dap_ledger_t *a_ledger, dap_chain_addr_t * a_addr,
        char *** a_tickers, size_t * a_tickers_size);

void dap_ledger_addr_get_token_ticker_all(dap_ledger_t *a_ledger, dap_chain_addr_t * a_addr,
        char *** a_tickers, size_t * a_tickers_size);

const char *dap_ledger_get_description_by_ticker(dap_ledger_t *a_ledger, const char *a_token_ticker);

bool dap_ledger_tx_poa_signed(dap_ledger_t *a_ledger, dap_chain_datum_tx_t *a_tx);

//TX service-tags
bool dap_ledger_deduct_tx_tag(dap_ledger_t *a_ledger, dap_chain_datum_tx_t *a_tx, char **a_service_name, dap_chain_net_srv_uid_t *uid, dap_chain_tx_tag_action_type_t *action);
const char *dap_ledger_tx_action_str(dap_chain_tx_tag_action_type_t a_tag);
dap_chain_tx_tag_action_type_t dap_ledger_tx_action_str_to_action_t(const char *a_str);

bool dap_ledger_tx_service_info(dap_ledger_t *a_ledger, dap_hash_fast_t *a_tx_hash, 
                                dap_chain_net_srv_uid_t *a_uid, char **a_service_name,  dap_chain_tx_tag_action_type_t *a_action);


int dap_ledger_service_add(dap_chain_net_srv_uid_t a_uid, char *tag_str, dap_ledger_tag_check_callback_t a_callback);

const char *dap_ledger_tx_calculate_main_ticker(dap_ledger_t *a_ledger, dap_chain_datum_tx_t *a_tx, int *a_ledger_rc);

/**
 * Delete all transactions from the cache
 */
void dap_ledger_purge(dap_ledger_t *a_ledger, bool a_preserve_db);

/**
 * Return number transactions from the cache
 */
unsigned dap_ledger_count(dap_ledger_t *a_ledger);
uint64_t dap_ledger_count_from_to(dap_ledger_t * a_ledger, dap_nanotime_t a_ts_from, dap_nanotime_t a_ts_to);

/**
 * Check whether used 'out' items
 */
bool dap_ledger_tx_hash_is_used_out_item(dap_ledger_t *a_ledger, dap_chain_hash_fast_t *a_tx_hash, int a_idx_out, dap_hash_fast_t *a_out_spender);

/**
 * Retun true if reward was collected before
 */
bool dap_ledger_is_used_reward(dap_ledger_t *a_ledger, dap_hash_fast_t *a_block_hash, dap_hash_fast_t *a_sign_pkey_hash);

/**
 * Calculate balance of addr
 *
 */
uint256_t dap_ledger_calc_balance(dap_ledger_t *a_ledger, const dap_chain_addr_t *a_addr,
        const char *a_token_ticker);

uint256_t dap_ledger_calc_balance_full(dap_ledger_t *a_ledger, const dap_chain_addr_t *a_addr,
            const char *a_token_ticker);

/**
 * Get transaction in the cache by hash
 *
 * return transaction, or NULL if transaction not found in the cache
 */
dap_chain_datum_tx_t *dap_ledger_tx_find_by_hash(dap_ledger_t *a_ledger, const dap_chain_hash_fast_t *a_tx_hash);
dap_chain_datum_tx_t *dap_ledger_tx_unspent_find_by_hash(dap_ledger_t *a_ledger, const dap_chain_hash_fast_t *a_tx_hash);
dap_hash_fast_t *dap_ledger_get_final_chain_tx_hash(dap_ledger_t *a_ledger, dap_chain_tx_item_type_t a_cond_type, dap_chain_hash_fast_t *a_tx_hash);
dap_hash_fast_t *dap_ledger_get_first_chain_tx_hash(dap_ledger_t *a_ledger, dap_chain_datum_tx_t * a_tx, dap_chain_tx_out_cond_t *a_cond_out);

 // Get the transaction in the cache by the addr in out item
dap_chain_datum_tx_t* dap_ledger_tx_find_by_addr(dap_ledger_t *a_ledger, const char * a_token,
         const dap_chain_addr_t *a_addr, dap_chain_hash_fast_t *a_tx_first_hash);

bool dap_ledger_tx_check_recipient(dap_ledger_t* a_ledger, dap_chain_hash_fast_t* a_tx_prev_hash, dap_chain_addr_t *a_addr);

// Get the transaction in the cache by the public key that signed the transaction, starting with a_tx_first_hash
const dap_chain_datum_tx_t* dap_ledger_tx_find_by_pkey(dap_ledger_t *a_ledger,
        char *a_public_key, size_t a_public_key_size, dap_chain_hash_fast_t *a_tx_first_hash);

// Get the transaction in the cache with the out_cond item
dap_chain_datum_tx_t* dap_ledger_tx_cache_find_out_cond(dap_ledger_t *a_ledger, dap_chain_tx_out_cond_subtype_t a_cond_type,
                                                              dap_chain_hash_fast_t *a_tx_first_hash, dap_chain_tx_out_cond_t **a_out_cond,
                                                              int *a_out_cond_idx, char *a_token_ticker);

// Get all transactions from the cache with the specified out_cond items
dap_list_t* dap_ledger_tx_cache_find_out_cond_all(dap_ledger_t *a_ledger, dap_chain_net_srv_uid_t a_srv_uid);

// Get the value from all transactions in the cache with out_cond item
uint256_t dap_ledger_tx_cache_get_out_cond_value(dap_ledger_t *a_ledger, dap_chain_tx_out_cond_subtype_t a_cond_type, dap_chain_addr_t *a_addr,
                                                       dap_chain_tx_out_cond_t **tx_out_cond);

// Get the list of 'out' items from previous transactions with summary value >= than a_value_need
// Put this summary value to a_value_transfer
dap_list_t *dap_ledger_get_list_tx_outs_with_val(dap_ledger_t *a_ledger, const char *a_token_ticker, const dap_chain_addr_t *a_addr_from,
                                                       uint256_t a_value_need, uint256_t *a_value_transfer);
dap_list_t *dap_ledger_get_list_tx_outs(dap_ledger_t *a_ledger, const char *a_token_ticker, const dap_chain_addr_t *a_addr_from,
                                        uint256_t *a_value_transfer);
// Get the list of 'out_cond' items with summary value >= than a_value_need
dap_list_t *dap_ledger_get_list_tx_cond_outs_with_val(dap_ledger_t *a_ledger, const char *a_token_ticker,  const dap_chain_addr_t *a_addr_from,
        dap_chain_tx_out_cond_subtype_t a_subtype, uint256_t a_value_need, uint256_t *a_value_transfer);

dap_list_t *dap_ledger_get_list_tx_cond_outs(dap_ledger_t *a_ledger, const char *a_token_ticker,  const dap_chain_addr_t *a_addr_from,
                                             dap_chain_tx_out_cond_subtype_t a_subtype, uint256_t *a_value_transfer);
// Add new verificator callback with associated subtype. Returns 1 if callback replaced, overwise returns 0
int dap_ledger_verificator_add(dap_chain_tx_out_cond_subtype_t a_subtype, dap_ledger_verificator_callback_t a_callback,
                                     dap_ledger_updater_callback_t a_callback_added, dap_ledger_updater_callback_t a_callback_deleted);
// Add new verificator callback for voting. Returns 1 if callback replaced, overwise returns 0
int dap_chain_ledger_voting_verificator_add(dap_chain_ledger_voting_callback_t a_callback, dap_chain_ledger_voting_delete_callback_t a_callback_delete);
// Getting a list of transactions from the ledger.
dap_list_t * dap_ledger_get_txs(dap_ledger_t *a_ledger, size_t a_count, size_t a_page, bool a_reverse, bool a_unspent_only);

//bool dap_ledger_fee_verificator(dap_ledger_t* a_ledger, dap_chain_tx_out_cond_t* a_cond, dap_chain_datum_tx_t* a_tx, bool a_owner);

dap_ledger_datum_iter_t *dap_ledger_datum_iter_create(dap_chain_net_t *a_net);
void dap_ledger_datum_iter_delete(dap_ledger_datum_iter_t *a_iter);
dap_chain_datum_tx_t *dap_ledger_datum_iter_get_first(dap_ledger_datum_iter_t *a_iter);
dap_chain_datum_tx_t *dap_ledger_datum_iter_get_next(dap_ledger_datum_iter_t *a_iter);
dap_chain_datum_tx_t *dap_ledger_datum_iter_get_last(dap_ledger_datum_iter_t *a_iter);

void dap_ledger_tx_add_notify(dap_ledger_t *a_ledger, dap_ledger_tx_add_notify_t a_callback, void *a_arg);
void dap_ledger_bridged_tx_notify_add(dap_ledger_t *a_ledger, dap_ledger_bridged_tx_notify_t a_callback, void *a_arg);


bool dap_ledger_cache_enabled(dap_ledger_t *a_ledger);
void dap_ledger_set_cache_tx_check_callback(dap_ledger_t *a_ledger, dap_ledger_cache_tx_check_callback_t a_callback);
dap_chain_tx_out_cond_t* dap_chain_ledger_get_tx_out_cond_linked_to_tx_in_cond(dap_ledger_t *a_ledger, dap_chain_tx_in_cond_t *a_in_cond);
void dap_leger_load_end(dap_ledger_t *a_ledger);<|MERGE_RESOLUTION|>--- conflicted
+++ resolved
@@ -89,19 +89,11 @@
     DAP_LEDGER_TX_CHECK_NOT_ENOUGH_FEE,
     DAP_LEDGER_TX_CHECK_NOT_ENOUGH_TAX,
     /* Emisssion check return codes */
-<<<<<<< HEAD
-    DAP_LEDGER_EMISSION_CHECK_THRESHOLDED,
-    DAP_LEDGER_EMISSION_CHECK_THRESHOLD_OVERFLOW,
-    DAP_LEDGER_EMISSION_CHECK_VALUE_EXCEEDS_CURRENT_SUPPLY,
-    /* Token declaration/update return codes */
-    DAP_LEDGER_TOKEN_ADD_CHECK_NOT_ENOUGH_UNIQUE_SIGNS,
-=======
     DAP_LEDGER_EMISSION_CHECK_VALUE_EXCEEDS_CURRENT_SUPPLY,
     DAP_LEDGER_EMISSION_CHECK_LEGACY_FORBIDDEN,
     /* Token declaration/update return codes */
     DAP_LEDGER_TOKEN_ADD_CHECK_NOT_ENOUGH_UNIQUE_SIGNS,
     DAP_LEDGER_TOKEN_ADD_CHECK_LEGACY_FORBIDDEN,
->>>>>>> 9b03aca8
     DAP_LEDGER_TOKEN_ADD_CHECK_TSD_INVALID_SUPPLY,
     DAP_LEDGER_TOKEN_ADD_CHECK_TSD_INVALID_ADDR,
     DAP_LEDGER_TOKEN_ADD_CHECK_TSD_ADDR_MISMATCH,
@@ -153,19 +145,11 @@
     case DAP_LEDGER_TX_CHECK_NOT_ENOUGH_FEE: return "Not enough network fee for transaction processing";
     case DAP_LEDGER_TX_CHECK_NOT_ENOUGH_TAX: return "Not enough sovereign tax provided with current transaction";
     /* Emisssion check return codes */
-<<<<<<< HEAD
-    case DAP_LEDGER_EMISSION_CHECK_THRESHOLDED: return "No token ticker found for emission, move it to the threshold";
-    case DAP_LEDGER_EMISSION_CHECK_THRESHOLD_OVERFLOW: return "Emissions threshold overfulled";
-    case DAP_LEDGER_EMISSION_CHECK_VALUE_EXCEEDS_CURRENT_SUPPLY: return "Value of emission execeeds current token supply";
-    /* Token declaration/update return codes */
-    case DAP_LEDGER_TOKEN_ADD_CHECK_NOT_ENOUGH_UNIQUE_SIGNS: return "Not all token signs is unique";
-=======
     case DAP_LEDGER_EMISSION_CHECK_VALUE_EXCEEDS_CURRENT_SUPPLY: return "Value of emission execeeds current token supply";
     case DAP_LEDGER_EMISSION_CHECK_LEGACY_FORBIDDEN: return "Legacy type of emissions are present for old chains comliance only";
     /* Token declaration/update return codes */
     case DAP_LEDGER_TOKEN_ADD_CHECK_NOT_ENOUGH_UNIQUE_SIGNS: return "Not all token signs is unique";
     case DAP_LEDGER_TOKEN_ADD_CHECK_LEGACY_FORBIDDEN: return "Legacy type of tokens are present for old chains comliance only";
->>>>>>> 9b03aca8
     case DAP_LEDGER_TOKEN_ADD_CHECK_TSD_INVALID_SUPPLY: return "Specified supply must be greater than current one";
     case DAP_LEDGER_TOKEN_ADD_CHECK_TSD_INVALID_ADDR: return "Specified address has invalid format";
     case DAP_LEDGER_TOKEN_ADD_CHECK_TSD_ADDR_MISMATCH: return "Specified address can't be processed cause double (for adding) or absent (for removing)";
@@ -239,11 +223,8 @@
 #define DAP_LEDGER_CACHE_ENABLED            0x0200
 
 #define DAP_LEDGER_MAPPED                   0x0400
-<<<<<<< HEAD
-=======
 
 #define DAP_LEDGER_THRESHOLD_ENABLED        0x0800
->>>>>>> 9b03aca8
 
 // Error code for no previous transaction (for stay in mempool)
 #define DAP_CHAIN_CS_VERIFY_CODE_TX_NO_PREVIOUS     DAP_LEDGER_TX_CHECK_PREV_TX_NOT_FOUND
