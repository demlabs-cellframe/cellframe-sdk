--- conflicted
+++ resolved
@@ -148,11 +148,8 @@
     TX_SEARCH_TYPE_NET_UNSPENT,
     /// Do the request for spent txs in cell
     TX_SEARCH_TYPE_CELL_SPENT,
-<<<<<<< HEAD
     /// Do the search in whole
-=======
     /// Do the search in whole network but search only spent
->>>>>>> c8231c2a
     TX_SEARCH_TYPE_NET_SPENT
 }dap_chain_net_tx_search_type_t;
 
