/*
* Authors:
* Dmitriy Gerasimov <naeper@demlabs.net>
* Aleksandr Lysikov <alexander.lysikov@demlabs.net>
* Cellframe       https://cellframe.net
* DeM Labs Inc.   https://demlabs.net
* Copyright  (c) 2017-2019
* All rights reserved.

This file is part of CellFrame SDK the open source project

CellFrame SDK is free software: you can redistribute it and/or modify
it under the terms of the GNU General Public License as published by
the Free Software Foundation, either version 3 of the License, or
(at your option) any later version.

CellFrame SDK is distributed in the hope that it will be useful,
but WITHOUT ANY WARRANTY; without even the implied warranty of
MERCHANTABILITY or FITNESS FOR A PARTICULAR PURPOSE.  See the
GNU General Public License for more details.

You should have received a copy of the GNU General Public License
along with any CellFrame SDK based project.  If not, see <http://www.gnu.org/licenses/>.
*/

#pragma once

#include <stdint.h>
#include <string.h>
#include "dap_math_ops.h"
#include "dap_strfuncs.h"
#include "dap_string.h"
#include "dap_list.h"
#include "dap_chain_common.h"
#include "dap_chain_node.h"
#include "dap_chain.h"
#include "dap_global_db_cluster.h"
#include "dap_json_rpc_errors.h"

#define DAP_CHAIN_NET_NAME_MAX 32
#define DAP_CHAIN_NET_MEMPOOL_TTL 48 // Hours

typedef struct dap_chain_node_client dap_chain_node_client_t;
typedef struct dap_ledger dap_ledger_t;
typedef struct dap_chain_net_decree dap_chain_net_decree_t;
typedef struct decree_table decree_table_t;
typedef struct anchor_table anchor_table_t;
typedef enum dap_chain_net_state {
    NET_STATE_OFFLINE = 0,
    NET_STATE_LINKS_PREPARE,
    NET_STATE_LINKS_CONNECTING,
    NET_STATE_LINKS_ESTABLISHED,
    NET_STATE_SYNC_CHAINS,
    NET_STATE_ONLINE
} dap_chain_net_state_t;

<<<<<<< HEAD
static const char s_gdb_nodes_postfix[] = ".nodes.list";
=======
static const char s_gdb_nodes_postfix[] = "nodes.list";
>>>>>>> 63c82b97

typedef struct dap_chain_net {
    struct {
        dap_chain_net_id_t id;
        char name[DAP_CHAIN_NET_NAME_MAX + 1], gdb_nodes[DAP_CHAIN_NET_NAME_MAX + sizeof(s_gdb_nodes_postfix) + 1];
        const char *gdb_groups_prefix, *native_ticker;
        dap_list_t *keys;               // List of PoA certs for net
        dap_chain_t *chains;            // double-linked list of chains
        dap_ledger_t *ledger;
        uint256_t fee_value;            // Net fee
        dap_chain_addr_t fee_addr;
        dap_chain_net_id_t *bridged_networks;   // List of bridged network ID's allowed to cross-network TX
        uint16_t bridged_networks_count;
        dap_config_t *config;
        bool mempool_autoproc;
    } pub;
    UT_hash_handle hh, hh2;
    uint8_t pvt[];
} dap_chain_net_t;

DAP_STATIC_INLINE int dap_chain_net_id_parse(const char *a_id_str, dap_chain_net_id_t *a_id)
{
    uint64_t l_id;
    int res = dap_id_uint64_parse(a_id_str, &l_id);
    if (!res)
        a_id->uint64 = l_id;
    return res;
}

typedef bool (dap_chain_datum_filter_func_t)(dap_chain_datum_t *a_datum, dap_chain_t * a_chain, void *a_filter_func_param);

int dap_chain_net_init(void);
void dap_chain_net_deinit(void);
#ifdef DAP_LEDGER_TEST
int dap_chain_net_test_init();
#endif

DAP_STATIC_INLINE uint64_t dap_chain_net_get_cur_addr_int(dap_chain_net_t *a_net) { return g_node_addr.uint64; }

void dap_chain_net_load_all();
void dap_chain_net_try_online_all();

int dap_chain_net_state_go_to(dap_chain_net_t * a_net, dap_chain_net_state_t a_new_state);
dap_chain_net_state_t dap_chain_net_get_target_state(dap_chain_net_t *a_net);
dap_chain_net_state_t dap_chain_net_get_state ( dap_chain_net_t * l_net);

inline static int dap_chain_net_start(dap_chain_net_t * a_net){ return dap_chain_net_state_go_to(a_net,NET_STATE_ONLINE); }
inline static int dap_chain_net_stop(dap_chain_net_t *a_net)
{
    if (dap_chain_net_get_target_state(a_net) == NET_STATE_ONLINE) {
        dap_chain_net_state_go_to(a_net, NET_STATE_OFFLINE);
        return true;
    }
    if (dap_chain_net_get_state(a_net) != NET_STATE_OFFLINE)
        dap_chain_net_state_go_to(a_net, NET_STATE_OFFLINE);
    return false;
}
inline static int dap_chain_net_links_establish(dap_chain_net_t * a_net) { return dap_chain_net_state_go_to(a_net,NET_STATE_LINKS_ESTABLISHED); }
inline static int dap_chain_net_sync(dap_chain_net_t * a_net) { return dap_chain_net_state_go_to(a_net,NET_STATE_SYNC_CHAINS); }

void dap_chain_net_delete( dap_chain_net_t * a_net);
void dap_chain_net_proc_mempool(dap_chain_net_t *a_net);
void dap_chain_net_set_flag_sync_from_zero(dap_chain_net_t * a_net, bool a_flag_sync_from_zero);
bool dap_chain_net_get_flag_sync_from_zero( dap_chain_net_t * a_net);

dap_chain_net_t * dap_chain_net_by_name( const char * a_name);
dap_chain_net_t * dap_chain_net_by_id( dap_chain_net_id_t a_id);
uint16_t dap_chain_net_get_acl_idx(dap_chain_net_t *a_net);
dap_chain_net_id_t dap_chain_net_id_by_name( const char * a_name);
dap_ledger_t * dap_ledger_by_net_name( const char * a_net_name);
dap_string_t* dap_cli_list_net();

dap_chain_t * dap_chain_net_get_chain_by_name( dap_chain_net_t * l_net, const char * a_name);
dap_chain_t *dap_chain_net_get_chain_by_id(dap_chain_net_t *l_net, dap_chain_id_t a_chain_id);

uint64_t dap_chain_net_get_cur_addr_int(dap_chain_net_t * l_net);
dap_chain_cell_id_t * dap_chain_net_get_cur_cell( dap_chain_net_t * l_net);

// Get inintial authorized nodes pointed by config
dap_chain_node_role_t dap_chain_net_get_role(dap_chain_net_t * a_net);
dap_chain_node_info_t *dap_chain_net_get_my_node_info(dap_chain_net_t *a_net);
bool dap_chain_net_is_my_node_authorized(dap_chain_net_t *a_net);
dap_stream_node_addr_t *dap_chain_net_get_authorized_nodes(dap_chain_net_t *a_net, size_t *a_nodes_count);

int dap_chain_net_add_auth_nodes_to_cluster(dap_chain_net_t *a_net, dap_global_db_cluster_t *a_cluster);
bool dap_chain_net_add_validator_to_clusters(dap_chain_t *a_chain, dap_stream_node_addr_t *a_addr);
bool dap_chain_net_remove_validator_from_clusters(dap_chain_t *a_chain, dap_stream_node_addr_t *a_addr);
dap_global_db_cluster_t *dap_chain_net_get_mempool_cluster(dap_chain_t *a_chain);

int dap_chain_net_add_reward(dap_chain_net_t *a_net, uint256_t a_reward, uint64_t a_block_num);
void dap_chain_net_remove_last_reward(dap_chain_net_t *a_net);
uint256_t dap_chain_net_get_reward(dap_chain_net_t *a_net, uint64_t a_block_num);
int dap_chain_net_link_add(dap_chain_net_t *a_net, dap_stream_node_addr_t *a_addr, const char *a_host, uint16_t a_port);

void dap_chain_net_purge(dap_chain_net_t *l_net);

/**
 * @brief dap_chain_net_get_gdb_group_mempool
 * @param l_chain
 * @return
 */
DAP_STATIC_INLINE char *dap_chain_net_get_gdb_group_mempool_new(dap_chain_t *a_chain)
{
    dap_chain_net_t *l_net = a_chain ? dap_chain_net_by_id(a_chain->net_id) : NULL;
    return l_net
            ? dap_strdup_printf("%s.chain-%s.mempool", l_net->pub.gdb_groups_prefix, a_chain->name)
            : NULL;
}

DAP_STATIC_INLINE char *dap_chain_net_get_gdb_group_nochain_new(dap_chain_t *a_chain)
{
    dap_chain_net_t *l_net = a_chain ? dap_chain_net_by_id(a_chain->net_id) : NULL;
    return l_net ? dap_strdup_printf("%s.chain-%s.data", l_net->pub.name, a_chain->name) : NULL;
}

dap_chain_t *dap_chain_net_get_chain_by_chain_type(dap_chain_net_t *a_net, dap_chain_type_t a_datum_type);
dap_chain_t *dap_chain_net_get_default_chain_by_chain_type(dap_chain_net_t *a_net, dap_chain_type_t a_datum_type);
char *dap_chain_net_get_gdb_group_mempool_by_chain_type(dap_chain_net_t *a_net, dap_chain_type_t a_datum_type);
size_t dap_chain_net_count();
dap_chain_net_t *dap_chain_net_iter_start();
dap_chain_net_t *dap_chain_net_iter_next(dap_chain_net_t*);

int dap_chain_net_verify_datum_for_add(dap_chain_t *a_chain, dap_chain_datum_t *a_datum, dap_hash_fast_t *a_datum_hash);
const char *dap_chain_net_verify_datum_err_code_to_str(dap_chain_datum_t *a_datum, int a_code);

void dap_chain_add_mempool_notify_callback(dap_chain_t *a_chain, dap_store_obj_callback_notify_t a_callback, void *a_cb_arg);
void dap_chain_net_add_nodelist_notify_callback(dap_chain_net_t *a_net, dap_store_obj_callback_notify_t a_callback, void *a_cb_arg);
void dap_chain_net_srv_order_add_notify_callback(dap_chain_net_t *a_net, dap_store_obj_callback_notify_t a_callback, void *a_cb_arg);

/**
 * @brief dap_chain_datum_list
 * Get datum list by filter
 * @param a_net
 * @param a_chain  if NULL, then for all chains
 * @param a_filter_func
 * @param a_filter_func_param
 */
dap_list_t *dap_chain_datum_list(dap_chain_net_t *a_net, dap_chain_t *a_chain, dap_chain_datum_filter_func_t *a_filter_func, void *a_filter_func_param);

int dap_chain_datum_add(dap_chain_t * a_chain, dap_chain_datum_t *a_datum, size_t a_datum_size, dap_hash_fast_t *a_datum_hash, void *a_datum_index_data);
int dap_chain_datum_remove(dap_chain_t *a_chain, dap_chain_datum_t *a_datum, size_t a_datum_size, dap_hash_fast_t *a_datum_hash);

bool dap_chain_net_get_load_mode(dap_chain_net_t * a_net);
void dap_chain_net_announce_addr(dap_chain_net_t *a_net);
void dap_chain_net_announce_addr_all();
char *dap_chain_net_links_dump(dap_chain_net_t*);
struct json_object *dap_chain_net_states_json_collect(dap_chain_net_t * l_net);

enum dap_chain_net_json_rpc_error_list{
    DAP_CHAIN_NET_JSON_RPC_OK,
    DAP_CHAIN_NET_JSON_RPC_INVALID_PARAMETER_HASH = DAP_JSON_RPC_ERR_CODE_METHOD_ERR_START,
    DAP_CHAIN_NET_JSON_RPC_CAN_NOT_PARAMETER_NET_REQUIRE,
    DAP_CHAIN_NET_JSON_RPC_WRONG_NET,
    DAP_CHAIN_NET_JSON_RPC_MANY_ARGUMENT_FOR_COMMAND_NET_LIST,
    DAP_CHAIN_NET_JSON_RPC_UNDEFINED_PARAMETER_COMMAND_STATS,
    DAP_CHAIN_NET_JSON_RPC_UNDEFINED_PARAMETER_COMMAND_GO,
    DAP_CHAIN_NET_JSON_RPC_UNDEFINED_PARAMETER_ADDR_COMMAND_INFO,
    DAP_CHAIN_NET_JSON_RPC_CANT_CALCULATE_HASH_FOR_ADDR,
    DAP_CHAIN_NET_JSON_RPC_CAN_NOT_GET_CLUSTER,
    DAP_CHAIN_NET_JSON_RPC_UNDEFINED_PARAMETERS_COMMAND_LINK,
    DAP_CHAIN_NET_JSON_RPC_UNDEFINED_PARAMETERS_COMMAND_SYNC,
    DAP_CHAIN_NET_JSON_RPC_UNDEFINED_PARAMETERS_CA_ADD,
    DAP_CHAIN_NET_JSON_RPC_CAN_NOT_FIND_CERT_CA_ADD,
    DAP_CHAIN_NET_JSON_RPC_CAN_NOT_KEY_IN_CERT_CA_ADD,
    DAP_CHAIN_NET_JSON_RPC_CAN_SERIALIZE_PUBLIC_KEY_CERT_CA_ADD,
    DAP_CHAIN_NET_JSON_RPC_DATABASE_ACL_GROUP_NOT_DEFINED_FOR_THIS_NETWORK_CA_ADD,
    DAP_CHAIN_NET_JSON_RPC_CAN_NOT_SAVE_PUBLIC_KEY_IN_DATABASE,
    DAP_CHAIN_NET_JSON_RPC_DATABASE_ACL_GROUP_NOT_DEFINED_FOR_THIS_NETWORK_CA_LIST,
    DAP_CHAIN_NET_JSON_RPC_UNKNOWN_HASH_CA_DEL,
    DAP_CHAIN_NET_JSON_RPC_DATABASE_ACL_GROUP_NOT_DEFINED_FOR_THIS_NETWORK_CA_DEL,
    DAP_CHAIN_NET_JSON_RPC_CAN_NOT_FIND_CERT_CA_DEL,
    DAP_CHAIN_NET_JSON_RPC_INVALID_PARAMETER_COMMAND_CA,
    DAP_CHAIN_NET_JSON_RPC_NO_POA_CERTS_FOUND_POA_CERTS,
    DAP_CHAIN_NET_JSON_RPC_UNKNOWN_SUBCOMMANDS
};
dap_chain_net_decree_t *dap_chain_net_get_net_decree(dap_chain_net_t *a_net);
void dap_chain_net_set_net_decree(dap_chain_net_t *a_net, dap_chain_net_decree_t *a_decree);
decree_table_t **dap_chain_net_get_decrees(dap_chain_net_t *a_net);
anchor_table_t **dap_chain_net_get_anchors(dap_chain_net_t *a_net);<|MERGE_RESOLUTION|>--- conflicted
+++ resolved
@@ -54,11 +54,7 @@
     NET_STATE_ONLINE
 } dap_chain_net_state_t;
 
-<<<<<<< HEAD
-static const char s_gdb_nodes_postfix[] = ".nodes.list";
-=======
 static const char s_gdb_nodes_postfix[] = "nodes.list";
->>>>>>> 63c82b97
 
 typedef struct dap_chain_net {
     struct {
