/*
 * Authors:
 * Dmitriy A. Gearasimov <gerasimov.dmitriy@demlabs.net>
 * DeM Labs Inc.   https://demlabs.net
 * Cellframe Network https://cellframe.net
 * Copyright  (c) 2022
 * All rights reserved.

 This file is part of DAP (Distributed Applications Platform) the open source project

    DAP (Distributed Applications Platform) is free software: you can redistribute it and/or modify
    it under the terms of the GNU General Public License as published by
    the Free Software Foundation, either version 3 of the License, or
    (at your option) any later version.

    DAP is distributed in the hope that it will be useful,
    but WITHOUT ANY WARRANTY; without even the implied warranty of
    MERCHANTABILITY or FITNESS FOR A PARTICULAR PURPOSE.  See the
    GNU General Public License for more details.

    You should have received a copy of the GNU General Public License
    along with any DAP based project.  If not, see <http://www.gnu.org/licenses/>.
*/
#pragma once

#include "dap_chain_net.h"
#include "dap_chain_datum_tx_items.h"
#include "dap_json_rpc_errors.h"

typedef enum s_net_tx_create_json_err {
    DAP_CHAIN_NET_TX_CREATE_JSON_OK = 0,
    DAP_CHAIN_NET_TX_CREATE_JSON_REQUIRE_PARAMETER_JSON = DAP_JSON_RPC_ERR_CODE_METHOD_ERR_START,
    DAP_CHAIN_NET_TX_CREATE_JSON_CAN_NOT_OPEN_JSON_FILE,
    DAP_CHAIN_NET_TX_CREATE_JSON_WRONG_JSON_FORMAT,
    DAP_CHAIN_NET_TX_CREATE_JSON_REQUIRE_PARAMETER_NET,
    DAP_CHAIN_NET_TX_CREATE_JSON_NOT_FOUNT_NET_BY_NAME,
    DAP_CHAIN_NET_TX_CREATE_JSON_NOT_FOUNT_CHAIN_BY_NAME,
    DAP_CHAIN_NET_TX_CREATE_JSON_NOT_FOUNT_NET_IN_JSON,
    DAP_CHAIN_NET_TX_CREATE_JSON_NOT_FOUNT_ARRAY_ITEMS,
    DAP_CHAIN_NET_TX_CREATE_JSON_INVALID_ITEMS,
    DAP_CHAIN_NET_TX_CREATE_JSON_CAN_NOT_ADD_TRANSACTION_TO_MEMPOOL,
    DAP_CHAIN_NET_TX_CREATE_JSON_WRONG_ARGUMENTS,
    DAP_CHAIN_NET_TX_CREATE_JSON_ENOUGH_MEMORY,
    DAP_CHAIN_NET_TX_CREATE_JSON_INTEGER_OVERFLOW,
    DAP_CHAIN_NET_TX_CREATE_JSON_TRANSACTION_NOT_CORRECT_ERR,    
    DAP_CHAIN_NET_TX_CREATE_JSON_CANT_CREATED_ITEM_ERR,
    DAP_CHAIN_NET_TX_CREATE_JSON_SIGN_VERIFICATION_FAILED
}s_net_tx_create_json_err_t;

typedef enum s_type_of_tx {
    DAP_CHAIN_NET_TX_NORMAL = 0,
    DAP_CHAIN_NET_TX_STAKE_LOCK,
    DAP_CHAIN_NET_TX_STAKE_UNLOCK,
    DAP_CHAIN_NET_TX_REWARD,

    DAP_CHAIN_NET_TX_TYPE_ERR
}s_type_of_tx_t;

typedef enum dap_chain_net_tx_search_type {
    /// Search local, in memory, possible load data from drive to memory
    TX_SEARCH_TYPE_LOCAL,
    /// Do the request to the network if its not full node, search inside shard
    TX_SEARCH_TYPE_CELL,
    /// Do the request for unspent txs in cell
    TX_SEARCH_TYPE_CELL_UNSPENT,
    /// Do the search in whole network and request tx from others cells if need
    TX_SEARCH_TYPE_NET,
    /// Do the search in whole network but search only unspent
    TX_SEARCH_TYPE_NET_UNSPENT,
    /// Do the request for spent txs in cell
    TX_SEARCH_TYPE_CELL_SPENT,
    /// Do the search in blockchain
    TX_SEARCH_TYPE_BLOCKCHAIN
}dap_chain_net_tx_search_type_t;

typedef struct dap_chain_datum_tx_spends_item{
    dap_chain_datum_tx_t * tx;
    dap_hash_fast_t tx_hash;

    dap_chain_tx_out_cond_t *out_cond;
    dap_chain_tx_in_cond_t *in_cond;

    dap_chain_datum_tx_t * tx_next;
    UT_hash_handle hh;
}dap_chain_datum_tx_spends_item_t;

typedef struct dap_chain_datum_tx_cond_list_item {
    dap_hash_fast_t hash;
    dap_chain_datum_tx_t *tx;
} dap_chain_datum_tx_cond_list_item_t;

typedef struct dap_chain_datum_tx_spends_items{
    dap_chain_datum_tx_spends_item_t * tx_outs;
    dap_chain_datum_tx_spends_item_t * tx_ins;
} dap_chain_datum_tx_spends_items_t;
typedef void (dap_chain_net_tx_hash_callback_t)(dap_chain_net_t* a_net, dap_chain_datum_tx_t *a_tx, dap_hash_fast_t *a_tx_hash, void *a_arg);

#ifdef __cplusplus
extern "C" {
#endif

// TX functions
dap_chain_datum_tx_t * dap_chain_net_get_tx_by_hash(dap_chain_net_t * a_net, dap_chain_hash_fast_t * a_tx_hash,
                                                     dap_chain_net_tx_search_type_t a_search_type);

dap_list_t * dap_chain_net_get_tx_cond_chain(dap_chain_net_t * a_net, dap_hash_fast_t * a_tx_hash, dap_chain_srv_uid_t a_srv_uid);

void dap_chain_net_get_tx_all(dap_chain_net_t * a_net, dap_chain_net_tx_search_type_t a_search_type ,dap_chain_net_tx_hash_callback_t a_tx_callback, void * a_arg);


dap_list_t * dap_chain_net_get_tx_cond_all_by_srv_uid(dap_chain_net_t * a_net, const dap_chain_srv_uid_t a_srv_uid,
                                                      const dap_time_t a_time_from, const dap_time_t a_time_to,
                                                     const dap_chain_net_tx_search_type_t a_search_type);
dap_list_t * dap_chain_net_get_tx_cond_all_for_addr(dap_chain_net_t * a_net, dap_chain_addr_t * a_addr, dap_chain_srv_uid_t a_srv_uid);

dap_list_t * dap_chain_net_get_tx_all_from_tx(dap_chain_net_t * a_net, dap_hash_fast_t * l_tx_hash);

dap_chain_datum_tx_spends_items_t * dap_chain_net_get_tx_cond_all_with_spends_by_srv_uid(dap_chain_net_t * a_net, const dap_chain_srv_uid_t a_srv_uid,
                                                      const dap_time_t a_time_from, const dap_time_t a_time_to,
                                                     const dap_chain_net_tx_search_type_t a_search_type);
void dap_chain_datum_tx_spends_item_free(dap_chain_datum_tx_spends_item_t * a_items);
void dap_chain_datum_tx_spends_items_free(dap_chain_datum_tx_spends_items_t * a_items);

bool dap_chain_net_tx_get_fee(dap_chain_net_id_t a_net_id, uint256_t *a_value, dap_chain_addr_t *a_addr);
bool dap_chain_net_tx_set_fee(dap_chain_net_id_t a_net_id, uint256_t a_value, dap_chain_addr_t a_addr);


/**
 * @brief Compose transaction from json. If a_net is NULL it means offline tx creation and 
 *          tx will be created from json as is without any checks and conversions.
 * @param a_tx_json input json
 * @param a_net network. If NULL it means offline tx creation
 * @param a_json_obj_error json object for tx items errors messages
 * @param a_out_tx pointer to output transaction pointer
 * @param a_items_count count of total items in input json transaction
 * @param a_items_ready count of valid items in output transaction
 * 
 * @return s_com_tx_create_json_err_t status code
 */
<<<<<<< HEAD
=======
int dap_chain_net_tx_create_by_json(dap_json_t *a_tx_json, dap_chain_net_t *a_net, dap_json_t *a_json_obj_error, 
    dap_chain_datum_tx_t** a_out_tx, size_t* a_items_count, size_t *a_items_ready);
>>>>>>> 56ae9939

int dap_chain_tx_datum_from_json(dap_json_t *a_tx_json, dap_chain_net_t *a_net, dap_json_t *a_jobj_errors, 
    dap_chain_datum_tx_t** a_out_tx, size_t* a_items_count, size_t *a_items_ready);

/**
 * @brief Convert binary transaction to json
 * @param a_tx input transaction
 * @param a_out_json pointer to json object created by dap_json_object_new()
 * 
 * @return s_com_tx_create_json_err_t status code
 */
int dap_chain_net_tx_to_json(dap_chain_datum_tx_t *a_tx, dap_json_t *a_out_json);

#ifdef __cplusplus
}
#endif<|MERGE_RESOLUTION|>--- conflicted
+++ resolved
@@ -137,11 +137,8 @@
  * 
  * @return s_com_tx_create_json_err_t status code
  */
-<<<<<<< HEAD
-=======
 int dap_chain_net_tx_create_by_json(dap_json_t *a_tx_json, dap_chain_net_t *a_net, dap_json_t *a_json_obj_error, 
     dap_chain_datum_tx_t** a_out_tx, size_t* a_items_count, size_t *a_items_ready);
->>>>>>> 56ae9939
 
 int dap_chain_tx_datum_from_json(dap_json_t *a_tx_json, dap_chain_net_t *a_net, dap_json_t *a_jobj_errors, 
     dap_chain_datum_tx_t** a_out_tx, size_t* a_items_count, size_t *a_items_ready);
