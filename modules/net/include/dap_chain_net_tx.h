/*
 * Authors:
 * Dmitriy A. Gearasimov <gerasimov.dmitriy@demlabs.net>
 * DeM Labs Inc.   https://demlabs.net
 * Cellframe Network https://cellframe.net
 * Copyright  (c) 2022
 * All rights reserved.

 This file is part of DAP (Distributed Applications Platform) the open source project

    DAP (Distributed Applications Platform) is free software: you can redistribute it and/or modify
    it under the terms of the GNU General Public License as published by
    the Free Software Foundation, either version 3 of the License, or
    (at your option) any later version.

    DAP is distributed in the hope that it will be useful,
    but WITHOUT ANY WARRANTY; without even the implied warranty of
    MERCHANTABILITY or FITNESS FOR A PARTICULAR PURPOSE.  See the
    GNU General Public License for more details.

    You should have received a copy of the GNU General Public License
    along with any DAP based project.  If not, see <http://www.gnu.org/licenses/>.
*/
#pragma once

#include "dap_chain_net.h"
#include "dap_chain_datum_tx_items.h"
#include "dap_json_rpc_errors.h"

typedef enum s_com_tx_create_json_err {
    DAP_CHAIN_NET_TX_CREATE_JSON_OK = 0,
    DAP_CHAIN_NET_TX_CREATE_JSON_REQUIRE_PARAMETER_JSON = DAP_JSON_RPC_ERR_CODE_METHOD_ERR_START,
    DAP_CHAIN_NET_TX_CREATE_JSON_CAN_NOT_OPEN_JSON_FILE,
    DAP_CHAIN_NET_TX_CREATE_JSON_WRONG_JSON_FORMAT,
    DAP_CHAIN_NET_TX_CREATE_JSON_REQUIRE_PARAMETER_NET,
    DAP_CHAIN_NET_TX_CREATE_JSON_NOT_FOUNT_NET_BY_NAME,
    DAP_CHAIN_NET_TX_CREATE_JSON_NOT_FOUNT_CHAIN_BY_NAME,
    DAP_CHAIN_NET_TX_CREATE_JSON_NOT_FOUNT_NET_IN_JSON,
    DAP_CHAIN_NET_TX_CREATE_JSON_NOT_FOUNT_ARRAY_ITEMS,
    DAP_CHAIN_NET_TX_CREATE_JSON_INVALID_ITEMS,
    DAP_CHAIN_NET_TX_CREATE_JSON_CAN_NOT_ADD_TRANSACTION_TO_MEMPOOL,
    DAP_CHAIN_NET_TX_CREATE_JSON_WRONG_ARGUMENTS,
<<<<<<< HEAD
    DAP_CHAIN_NET_TX_CREATE_JSON_TRANSACTION_NOT_CORRECT_ERR,    
    DAP_CHAIN_NET_TX_CREATE_JSON_CANT_CREATED_ITEM_ERR,
    DAP_CHAIN_NET_TX_CREATE_JSON_SIGN_VERIFICATION_FAILED
=======
    DAP_CHAIN_NET_TX_CREATE_JSON_ENOUGH_MEMORY,
    DAP_CHAIN_NET_TX_CREATE_JSON_INTEGER_OVERFLOW,
    DAP_CHAIN_NET_TX_CREATE_JSON_TRANSACTION_NOT_CORRECT_ERR,    
    DAP_CHAIN_NET_TX_CREATE_JSON_CANT_CREATED_ITEM_ERR
>>>>>>> 1b27b4bd
}s_com_tx_create_json_err_t;

typedef enum s_type_of_tx {
    DAP_CHAIN_NET_TX_NORMAL = 0,
    DAP_CHAIN_NET_TX_STAKE_LOCK,
    DAP_CHAIN_NET_TX_STAKE_UNLOCK,
    DAP_CHAIN_NET_TX_REWARD,

    DAP_CHAIN_NET_TX_TYPE_ERR
}s_type_of_tx_t;
<<<<<<< HEAD
=======

typedef struct dap_tx_creator_tokenizer {
    char token_ticker[DAP_CHAIN_TICKER_SIZE_MAX];
    uint256_t sum;
    UT_hash_handle hh;
} dap_tx_creator_tokenizer_t;

>>>>>>> 1b27b4bd
typedef enum dap_chain_net_tx_search_type {
    /// Search local, in memory, possible load data from drive to memory
    TX_SEARCH_TYPE_LOCAL,
    /// Do the request to the network if its not full node, search inside shard
    TX_SEARCH_TYPE_CELL,
    /// Do the request for unspent txs in cell
    TX_SEARCH_TYPE_CELL_UNSPENT,
    /// Do the search in whole network and request tx from others cells if need
    TX_SEARCH_TYPE_NET,
    /// Do the search in whole network but search only unspent
    TX_SEARCH_TYPE_NET_UNSPENT,
    /// Do the request for spent txs in cell
    TX_SEARCH_TYPE_CELL_SPENT,
    /// Do the search in blockchain
    TX_SEARCH_TYPE_BLOCKCHAIN
}dap_chain_net_tx_search_type_t;

typedef struct dap_chain_datum_tx_spends_item{
    dap_chain_datum_tx_t * tx;
    dap_hash_fast_t tx_hash;

    dap_chain_tx_out_cond_t *out_cond;
    dap_chain_tx_in_cond_t *in_cond;

    dap_chain_datum_tx_t * tx_next;
    UT_hash_handle hh;
}dap_chain_datum_tx_spends_item_t;

typedef struct dap_chain_datum_tx_spends_items{
    dap_chain_datum_tx_spends_item_t * tx_outs;
    dap_chain_datum_tx_spends_item_t * tx_ins;
} dap_chain_datum_tx_spends_items_t;
typedef void (dap_chain_net_tx_hash_callback_t)(dap_chain_net_t* a_net, dap_chain_datum_tx_t *a_tx, dap_hash_fast_t *a_tx_hash, void *a_arg);

typedef struct dap_chain_datum_tx_cond_list_item {
    dap_hash_fast_t hash;
    dap_chain_datum_tx_t *tx;
} dap_chain_datum_tx_cond_list_item_t;

#ifdef __cplusplus
extern "C" {
#endif

// TX functions
dap_chain_datum_tx_t * dap_chain_net_get_tx_by_hash(dap_chain_net_t * a_net, dap_chain_hash_fast_t * a_tx_hash,
                                                     dap_chain_net_tx_search_type_t a_search_type);

dap_list_t * dap_chain_net_get_tx_cond_chain(dap_chain_net_t * a_net, dap_hash_fast_t * a_tx_hash, dap_chain_net_srv_uid_t a_srv_uid);

void dap_chain_net_get_tx_all(dap_chain_net_t * a_net, dap_chain_net_tx_search_type_t a_search_type ,dap_chain_net_tx_hash_callback_t a_tx_callback, void * a_arg);

//return list of dap_chain_datum_tx_cond_list_item_t
dap_list_t * dap_chain_net_get_tx_cond_all_by_srv_uid(dap_chain_net_t * a_net, const dap_chain_net_srv_uid_t a_srv_uid,
                                                      const dap_time_t a_time_from, const dap_time_t a_time_to,
                                                     const dap_chain_net_tx_search_type_t a_search_type);
dap_list_t * dap_chain_net_get_tx_cond_all_for_addr(dap_chain_net_t * a_net, dap_chain_addr_t * a_addr, dap_chain_net_srv_uid_t a_srv_uid);

dap_list_t * dap_chain_net_get_tx_all_from_tx(dap_chain_net_t * a_net, dap_hash_fast_t * l_tx_hash);
dap_chain_datum_tx_spends_items_t * dap_chain_net_get_tx_cond_all_with_spends_by_srv_uid(dap_chain_net_t * a_net, const dap_chain_net_srv_uid_t a_srv_uid,
                                                      const dap_time_t a_time_from, const dap_time_t a_time_to,
                                                     const dap_chain_net_tx_search_type_t a_search_type);
void dap_chain_datum_tx_spends_item_free(dap_chain_datum_tx_spends_item_t * a_items);
void dap_chain_datum_tx_spends_items_free(dap_chain_datum_tx_spends_items_t * a_items);

bool dap_chain_net_tx_get_fee(dap_chain_net_id_t a_net_id, uint256_t *a_value, dap_chain_addr_t *a_addr);
bool dap_chain_net_tx_set_fee(dap_chain_net_id_t a_net_id, uint256_t a_value, dap_chain_addr_t a_addr);

/**
 * @brief Compose transaction from json. If a_net is NULL it means offline tx creation and 
 *          tx will be created from json as is without any checks and conversions.
 * @param a_tx_json input json
 * @param a_net network. If NULL it means offline tx creation
 * @param a_json_obj_error json object for tx items errors messages
 * @param a_out_tx pointer to output transaction pointer
 * @param a_items_count count of total items in input json transaction
 * @param a_items_ready count of valid items in output transaction
 * 
 * @return s_com_tx_create_json_err_t status code
 */
int dap_chain_net_tx_create_by_json(json_object *a_tx_json, dap_chain_net_t *a_net, json_object *a_json_obj_error, 
                                        dap_chain_datum_tx_t** a_out_tx, size_t* a_items_count, size_t *a_items_ready);

/**
 * @brief Convert binary transaction to json
 * @param a_tx input transaction
 * @param a_out_json pointer to json object created by json_object_new_object()
 * 
 * @return s_com_tx_create_json_err_t status code
 */
int dap_chain_net_tx_to_json(dap_chain_datum_tx_t *a_tx, json_object *a_out_json, const char *a_net_name);

#ifdef __cplusplus
}
#endif<|MERGE_RESOLUTION|>--- conflicted
+++ resolved
@@ -40,16 +40,11 @@
     DAP_CHAIN_NET_TX_CREATE_JSON_INVALID_ITEMS,
     DAP_CHAIN_NET_TX_CREATE_JSON_CAN_NOT_ADD_TRANSACTION_TO_MEMPOOL,
     DAP_CHAIN_NET_TX_CREATE_JSON_WRONG_ARGUMENTS,
-<<<<<<< HEAD
+    DAP_CHAIN_NET_TX_CREATE_JSON_ENOUGH_MEMORY,
+    DAP_CHAIN_NET_TX_CREATE_JSON_INTEGER_OVERFLOW,
     DAP_CHAIN_NET_TX_CREATE_JSON_TRANSACTION_NOT_CORRECT_ERR,    
     DAP_CHAIN_NET_TX_CREATE_JSON_CANT_CREATED_ITEM_ERR,
     DAP_CHAIN_NET_TX_CREATE_JSON_SIGN_VERIFICATION_FAILED
-=======
-    DAP_CHAIN_NET_TX_CREATE_JSON_ENOUGH_MEMORY,
-    DAP_CHAIN_NET_TX_CREATE_JSON_INTEGER_OVERFLOW,
-    DAP_CHAIN_NET_TX_CREATE_JSON_TRANSACTION_NOT_CORRECT_ERR,    
-    DAP_CHAIN_NET_TX_CREATE_JSON_CANT_CREATED_ITEM_ERR
->>>>>>> 1b27b4bd
 }s_com_tx_create_json_err_t;
 
 typedef enum s_type_of_tx {
@@ -60,8 +55,6 @@
 
     DAP_CHAIN_NET_TX_TYPE_ERR
 }s_type_of_tx_t;
-<<<<<<< HEAD
-=======
 
 typedef struct dap_tx_creator_tokenizer {
     char token_ticker[DAP_CHAIN_TICKER_SIZE_MAX];
@@ -69,7 +62,6 @@
     UT_hash_handle hh;
 } dap_tx_creator_tokenizer_t;
 
->>>>>>> 1b27b4bd
 typedef enum dap_chain_net_tx_search_type {
     /// Search local, in memory, possible load data from drive to memory
     TX_SEARCH_TYPE_LOCAL,
