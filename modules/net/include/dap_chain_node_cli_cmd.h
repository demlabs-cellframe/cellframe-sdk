--- conflicted
+++ resolved
@@ -440,15 +440,8 @@
  *
  * Transaction history for an address
  */
-int com_tx_history(int a_argc, char ** a_argv, void **a_str_reply, int a_version);
-
-<<<<<<< HEAD
-=======
-
-// Print log info
-int com_print_log(int a_argc, char **a_argv, void **a_str_reply, int a_version);
-
->>>>>>> 05e30b79
+int com_tx_history(int a_argc, char ** a_argv, void **a_str_reply);
+
 // Print statistics
 int com_stats(int a_argc, char **a_argv, void **a_str_reply, int a_version);
 
@@ -478,8 +471,16 @@
 
 void dap_notify_new_client_send_info(dap_events_socket_t *a_es, void *a_arg);
 
-<<<<<<< HEAD
-int com_exec_cmd(int argc, char **argv, void **reply);
+int com_exec_cmd(int argc, char **argv, void **reply, int a_version);
+
+/**
+ * Policy management
+ */
+int com_policy(int a_argc, char **a_argv, void **a_str_reply, int a_version);
+
+#ifdef __cplusplus
+}
+#endif
 
 
 typedef enum s_com_file_err{
@@ -492,16 +493,4 @@
 
 
 } s_com_file_err_t;
-int com_file(int a_argc, char ** a_argv, void **a_str_reply);
-=======
-int com_exec_cmd(int argc, char **argv, void **reply, int a_version);
-
-/**
- * Policy management
- */
-int com_policy(int a_argc, char **a_argv, void **a_str_reply, int a_version);
-
-#ifdef __cplusplus
-}
-#endif
->>>>>>> 05e30b79
+int com_file(int a_argc, char ** a_argv, void **a_str_reply);