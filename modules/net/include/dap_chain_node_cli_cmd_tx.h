--- conflicted
+++ resolved
@@ -42,15 +42,11 @@
     DAP_CHAIN_NODE_CLI_COM_LEDGER_ID_NET_ADDR_DIF_ERR,
     DAP_CHAIN_NODE_CLI_COM_LEDGER_HASH_GET_ERR,
     DAP_CHAIN_NODE_CLI_COM_LEDGER_TX_HASH_ERR,
-<<<<<<< HEAD
     DAP_CHAIN_NODE_CLI_COM_LEDGER_NO_DECREE_CHAIN,
     DAP_CHAIN_NODE_CLI_COM_LEDGER_NO_ANCHOR_CHAIN,
     DAP_CHAIN_NODE_CLI_COM_LEDGER_SIGNING_FAILED,
     DAP_CHAIN_NODE_CLI_COM_LEDGER_MEMPOOL_FAILED,
-
-=======
     DAP_CHAIN_NODE_CLI_COM_LEDGER_TX_TO_JSON_ERR,
->>>>>>> 24707f71
     /* add custom codes here */
 
     DAP_CHAIN_NODE_CLI_COM_LEDGER_UNKNOWN /* MAX */
