--- conflicted
+++ resolved
@@ -48,14 +48,11 @@
                                         const char *a_hash_out_type, 
                                         dap_chain_net_t * l_net,
                                         int l_ret_code,
-<<<<<<< HEAD
-                                        bool *accepted_tx);
-json_object* dap_db_history_tx_all(dap_chain_t *l_chain, dap_chain_net_t* l_net, const char *l_hash_out_type, json_object * json_obj_summary, size_t a_limit, size_t a_offset);
-=======
                                         bool *accepted_tx,
                                         bool out_brief);
-json_object* dap_db_history_tx_all(dap_chain_t *l_chain, dap_chain_net_t* l_net, const char *l_hash_out_type, json_object * json_obj_summary, bool out_brief);
->>>>>>> 4ac5e1d2
+json_object *dap_db_history_tx_all(dap_chain_t *l_chain, dap_chain_net_t *l_net,
+                                   const char *l_hash_out_type, json_object *json_obj_summary,
+                                   size_t a_limit, size_t a_offset, bool out_brief);
 
 /**
  * ledger command
