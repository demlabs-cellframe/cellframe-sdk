--- conflicted
+++ resolved
@@ -66,16 +66,10 @@
 // state for a client connection
 typedef struct dap_chain_node_client {
     dap_chain_node_client_state_t state;
-<<<<<<< HEAD
-    uint128_t uuid;
+
+    dap_events_socket_uuid_t uuid;
     bool resync_gdb;
     bool resync_chains;
-=======
-    uint64_t uuid;
-
-    bool sync_gdb;
-    bool sync_chains;
->>>>>>> bc776cb9
 
     dap_chain_cell_id_t cell_id;
 
