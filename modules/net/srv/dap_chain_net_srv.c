--- conflicted
+++ resolved
@@ -970,11 +970,7 @@
             log_it(L_ERROR, "Invalid order: NULL. Skip order.");
             continue;
         }
-<<<<<<< HEAD
-        if (l_order->node_addr.uint64 == l_node_addr->uint64 &&
-=======
         if (l_order->node_addr.uint64 == g_node_addr.uint64 &&
->>>>>>> 3f381c43
             l_order->srv_uid.uint64 == a_srv->uid.uint64) {
             l_err_code = 0;
             dap_chain_net_srv_price_t *l_price = DAP_NEW_Z(dap_chain_net_srv_price_t);
