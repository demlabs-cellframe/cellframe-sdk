--- conflicted
+++ resolved
@@ -832,25 +832,19 @@
 }
 
 int dap_chain_net_srv_price_apply_from_my_order(dap_chain_net_srv_t *a_srv, const char *a_config_section){
-<<<<<<< HEAD
 //    const char *l_wallet_path = dap_config_get_item_str_default(g_config, "resources", "wallets_path", NULL);
 //    const char *l_wallet_name = dap_config_get_item_str_default(g_config, a_config_section, "wallet", NULL);
 
-=======
->>>>>>> dcb5b7fb
     const char *l_wallet_addr = dap_config_get_item_str_default(g_config, a_config_section, "wallet_addr", NULL);
     const char *l_cert_name = dap_config_get_item_str_default(g_config, a_config_section, "receipt_sign_cert", NULL);
     const char *l_net_name = dap_config_get_item_str_default(g_config, a_config_section, "net", NULL);
     if (!l_wallet_addr || !l_cert_name || !l_net_name){
         return -2;
     }
-<<<<<<< HEAD
 //    dap_chain_wallet_t *l_wallet = dap_chain_wallet_open(l_wallet_name, l_wallet_path);
 //    if (!l_wallet) {
 //        return -3;
 //    }
-=======
->>>>>>> dcb5b7fb
     dap_chain_net_t *l_net = dap_chain_net_by_name(l_net_name);
     if (!l_net) {
         return -4;
@@ -865,11 +859,7 @@
     for (size_t i=0; i < l_orders_count; i++){
         l_err_code = -4;
         dap_chain_net_srv_order_t *l_order = dap_chain_net_srv_order_read(l_orders[i].value, l_orders[i].value_len);
-<<<<<<< HEAD
         if (l_order->node_addr.uint64 == g_node_addr.uint64 &&
-=======
-        if (l_order->node_addr.uint64 == l_node_addr->uint64 &&
->>>>>>> dcb5b7fb
             l_order->srv_uid.uint64 == a_srv->uid.uint64) {
             l_err_code = 0;
             dap_chain_net_srv_price_t *l_price = DAP_NEW_Z(dap_chain_net_srv_price_t);
@@ -903,10 +893,7 @@
                     continue;
                 }
             }
-<<<<<<< HEAD
 //            l_price->wallet = l_wallet;
-=======
->>>>>>> dcb5b7fb
             l_price->wallet_addr = dap_chain_addr_from_str(l_wallet_addr);
             if(!l_price->wallet_addr){
                 log_it(L_ERROR, "Can't get wallet addr from wallet_addr in config file.");
@@ -925,22 +912,6 @@
                 return -101;
             }
 
-<<<<<<< HEAD
-=======
-            dap_hash_fast_t order_pkey_hash = {};
-            dap_hash_fast_t price_pkey_hash = {};
-            dap_sign_get_pkey_hash(l_order->ext_n_sign + l_order->ext_size, &order_pkey_hash);
-            dap_hash_fast(l_price->receipt_sign_cert->enc_key->pub_key_data,
-                          l_price->receipt_sign_cert->enc_key->pub_key_data_size, &price_pkey_hash);
-            if (dap_hash_fast_compare(&order_pkey_hash, &price_pkey_hash))
-            {
-                log_it(L_ERROR, "pkey in order not equal to pkey in config.");
-                DAP_DEL_Z(l_order);
-                DAP_DELETE(l_price);
-                dap_global_db_objs_delete(l_orders, l_orders_count);
-                continue;
-            }
->>>>>>> dcb5b7fb
 
             // TODO: find most advantageous for us order
             DL_APPEND(a_srv->pricelist, l_price);
