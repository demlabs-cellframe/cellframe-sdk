/*
 * Authors:
 * Dmitriy A. Gearasimov <gerasimov.dmitriy@demlabs.net>
 * Aleksandr Lysikov <alexander.lysikov@demlabs.net>
 * DeM Labs Inc.   https://demlabs.net
 * DeM Labs Open source community https://github.com/demlabsinc
 * Copyright  (c) 2017-2018
 * All rights reserved.

 This file is part of DAP (Deus Applications Prototypes) the open source project

 DAP (Deus Applicaions Prototypes) is free software: you can redistribute it and/or modify
 it under the terms of the GNU General Public License as published by
 the Free Software Foundation, either version 3 of the License, or
 (at your option) any later version.

 DAP is distributed in the hope that it will be useful,
 but WITHOUT ANY WARRANTY; without even the implied warranty of
 MERCHANTABILITY or FITNESS FOR A PARTICULAR PURPOSE.  See the
 GNU General Public License for more details.

 You should have received a copy of the GNU General Public License
 along with any DAP based project.  If not, see <http://www.gnu.org/licenses/>.
 */
#include <stdlib.h>
#include <stdio.h>
#include <time.h>
#include <stdlib.h>
#include <stddef.h>
#include <stdint.h>

#ifdef WIN32
#include <winsock2.h>
#include <windows.h>
#include <mswsock.h>
#include <ws2tcpip.h>
#include <io.h>
#endif

#include <pthread.h>
#include <dirent.h>

#include "uthash.h"
#include "utlist.h"
#include "dap_common.h"
#include "dap_enc_base58.h"
#include "dap_list.h"
#include "dap_string.h"
#include "dap_file_utils.h"

#include "dap_chain.h"
#include "dap_chain_common.h"
#include "dap_chain_net.h"
#include "dap_chain_net_srv.h"
#include "dap_chain_net_srv_order.h"
#include "dap_chain_net_srv_stream_session.h"

#include "dap_chain_node_cli_cmd.h"

#define LOG_TAG "chain_net_srv"

static size_t m_uid_count;
static dap_chain_net_srv_uid_t * m_uid;


typedef struct service_list {
    dap_chain_net_srv_uid_t uid;
    dap_chain_net_srv_t * srv;
    UT_hash_handle hh;
} service_list_t;

// list of active services
static service_list_t *s_srv_list = NULL;
// for separate access to s_srv_list
static pthread_mutex_t s_srv_list_mutex = PTHREAD_MUTEX_INITIALIZER;
static int s_cli_net_srv( int argc, char **argv, void *arg_func, char **a_str_reply);
static void s_load(const char * a_path);
static void s_load_all(void);

/**
 * @brief dap_chain_net_srv_init
 * @return
 */
int dap_chain_net_srv_init(dap_config_t * a_cfg)
{
    UNUSED(a_cfg);
    m_uid = NULL;
    m_uid_count = 0;
    if( dap_chain_net_srv_order_init() != 0 )
        return -1;

    dap_chain_node_cli_cmd_item_create ("net_srv", s_cli_net_srv, NULL, "Network services managment",
        "net_srv -net <chain net name> order find [-direction <sell|buy>][-srv_uid <Service UID>] [-price_unit <price unit>]\\\n"
        "                                         [-price_token <Token ticker>] [-price_min <Price minimum>] [-price_max <Price maximum>]\n"
        "\tOrders list, all or by UID and/or class\n"
        "net_srv -net <chain net name> order delete -hash <Order hash>\n"
        "\tOrder delete\n"
        "net_srv -net <chain net name> order dump -hash <Order hash>\n"
        "\tOrder dump info\n"
        "net_srv -net <chain net name> order create -direction <sell|buy> -srv_uid <Service UID> -price <Price>\\\n"
        "        -price_unit <Price Unit> -price_token <Token ticker> [-node_addr <Node Address>] [-tx_cond <TX Cond Hash>] \\\n"
        "        [-expires <Unix time when expires>] [-ext <Extension with params>]\\\n"
        "        [-cert <cert name to sign order>]\\\n"
<<<<<<< HEAD
        "\tOrder create\n"
        "net_srv -net <chain net name> order static [save | delete]\\\n"
        "\tStatic nodelist create/delete\n"
        "net_srv -net <chain net name> order recheck\\\n"
        "\tCheck the availability of orders\n"

    );
=======
        "\tOrder create\n" );
>>>>>>> 2b7c7486

    s_load_all();
    return 0;
}

/**
 * @brief s_load_all
 */
void s_load_all(void)
{
    char * l_net_dir_str = dap_strdup_printf("%s/service.d", dap_config_path());
    DIR * l_net_dir = opendir( l_net_dir_str);
    if ( l_net_dir ){
        struct dirent * l_dir_entry;
        while ( (l_dir_entry = readdir(l_net_dir) )!= NULL ){
            if (l_dir_entry->d_name[0]=='\0' || l_dir_entry->d_name[0]=='.')
                continue;
            // don't search in directories
            char * l_full_path = dap_strdup_printf("%s/%s", l_net_dir_str, l_dir_entry->d_name);
            if(dap_dir_test(l_full_path)) {
                DAP_DELETE(l_full_path);
                continue;
            }
            // search only ".cfg" files
            if(strlen(l_dir_entry->d_name) > 4) { // It has non zero name excluding file extension
                if(strncmp(l_dir_entry->d_name + strlen(l_dir_entry->d_name) - 4, ".cfg", 4) != 0) {
                    // its not .cfg file
                    continue;
                }
            }
            log_it(L_DEBUG,"Service config %s try to load", l_dir_entry->d_name);
            //char* l_dot_pos = rindex(l_dir_entry->d_name,'.');
            char* l_dot_pos = strchr(l_dir_entry->d_name,'.');
            if ( l_dot_pos )
                *l_dot_pos = '\0';
            s_load(l_full_path );
            DAP_DELETE(l_full_path);
        }
        closedir(l_net_dir);
    }
    DAP_DELETE (l_net_dir_str);
}

/**
 * @brief s_load
 * @param a_name
 */
static void s_load(const char * a_path)
{
    log_it ( L_INFO, "Service config %s", a_path);
    // TODO open service
}


/**
 * @brief dap_chain_net_srv_deinit
 */
void dap_chain_net_srv_deinit(void)
{
    // TODO Stop all services

    dap_chain_net_srv_del_all();
}


<<<<<<< HEAD
static void* get_cdb_func(const char *func_name)
{
    void *l_ref_func = NULL;
    //  find func from dynamic library
#if defined (DAP_OS_LINUX) && !defined (__ANDROID__)
    const char * s_default_path_modules = "var/modules";
    const char * l_cdb_so_name = "libcellframe-node-cdb.so";
    char *l_lib_path = dap_strdup_printf("%s/%s/%s", g_sys_dir_path, s_default_path_modules, l_cdb_so_name);
    void* l_cdb_handle = NULL;
    l_cdb_handle = dlopen(l_lib_path, RTLD_NOW);
    DAP_DELETE(l_lib_path);
    if(!l_cdb_handle) {
        log_it(L_ERROR, "Can't load %s module: %s", l_cdb_so_name, dlerror());
    }
    else {
        l_ref_func = dlsym(l_cdb_handle, func_name);
        dlclose(l_cdb_handle);
    }
#endif
    return l_ref_func;
}

=======
>>>>>>> 2b7c7486
/**
 * @brief s_cli_net_srv
 * @param argc
 * @param argv
 * @param a_str_reply
 * @return
 */
static int s_cli_net_srv( int argc, char **argv, void *arg_func, char **a_str_reply)
{
    UNUSED(arg_func);
    int arg_index = 1;
    dap_chain_net_t * l_net = NULL;

    const char * l_hash_out_type = NULL;
    dap_chain_node_cli_find_option_val(argv, arg_index, argc, "-H", &l_hash_out_type);
    if(!l_hash_out_type)
        l_hash_out_type = "base58";
    if(dap_strcmp(l_hash_out_type, "hex") && dap_strcmp(l_hash_out_type, "base58")) {
        dap_chain_node_cli_set_reply_text(a_str_reply, "invalid parameter -H, valid values: -H <hex | base58>");
        return -1;
    }

    int ret = dap_chain_node_cli_cmd_values_parse_net_chain( &arg_index, argc, argv, a_str_reply, NULL, &l_net );
    if ( l_net ) {
        //char * l_orders_group = dap_chain_net_srv_order_get_gdb_group( l_net );

        dap_string_t *l_string_ret = dap_string_new("");
        const char *l_order_str = NULL;
        dap_chain_node_cli_find_option_val(argv, arg_index, argc, "order", &l_order_str);

        // Order direction
        const char *l_direction_str = NULL;
        dap_chain_node_cli_find_option_val(argv, arg_index, argc, "-direction", &l_direction_str);

        const char* l_srv_uid_str = NULL;
        dap_chain_node_cli_find_option_val(argv, arg_index, argc, "-srv_uid", &l_srv_uid_str);

        const char* l_srv_class_str = NULL;
        dap_chain_node_cli_find_option_val(argv, arg_index, argc, "-srv_class", &l_srv_class_str);

        const char* l_node_addr_str = NULL;
        dap_chain_node_cli_find_option_val(argv, arg_index, argc, "-node_addr", &l_node_addr_str);

        const char* l_tx_cond_hash_str = NULL;
        dap_chain_node_cli_find_option_val(argv, arg_index, argc, "-tx_cond", &l_tx_cond_hash_str);

        const char* l_price_str = NULL;
        dap_chain_node_cli_find_option_val(argv, arg_index, argc, "-price", &l_price_str);

        const char* l_expires_str = NULL;
        dap_chain_node_cli_find_option_val(argv, arg_index, argc, "-expires", &l_expires_str);

        const char* l_price_unit_str = NULL;
        dap_chain_node_cli_find_option_val(argv, arg_index, argc, "-price_unit", &l_price_unit_str);

        const char* l_price_token_str = NULL;
        dap_chain_node_cli_find_option_val(argv, arg_index, argc, "-price_token", &l_price_token_str);

        const char* l_ext = NULL;
        dap_chain_node_cli_find_option_val(argv, arg_index, argc, "-ext", &l_ext);

        const char *l_order_hash_str = NULL;
        dap_chain_node_cli_find_option_val(argv, arg_index, argc, "-hash", &l_order_hash_str);

        const char* l_region_str = NULL;
        dap_chain_node_cli_find_option_val(argv, arg_index, argc, "-region", &l_region_str);
        const char* l_continent_str = NULL;
        dap_chain_node_cli_find_option_val(argv, arg_index, argc, "-continent", &l_continent_str);

        int8_t l_continent_num = dap_chain_net_srv_order_continent_to_num(l_continent_str);

        char *l_order_hash_hex_str;
        char *l_order_hash_base58_str;
        // datum hash may be in hex or base58 format
        if(!dap_strncmp(l_order_hash_str, "0x", 2) || !dap_strncmp(l_order_hash_str, "0X", 2)) {
            l_order_hash_hex_str = dap_strdup(l_order_hash_str);
            l_order_hash_base58_str = dap_enc_base58_from_hex_str_to_str(l_order_hash_str);
        }
        else {
            l_order_hash_hex_str = dap_enc_base58_to_hex_str_from_str(l_order_hash_str);
            l_order_hash_base58_str = dap_strdup(l_order_hash_str);
        }

        if(l_continent_str && l_continent_num <= 0) {
            dap_string_t *l_string_err = dap_string_new("Unrecognized \"-continent\" option=");
            dap_string_append_printf(l_string_err, "\"%s\". Variants: ", l_continent_str);
            int i = 0;
            while(1) {
                const char *l_continent = dap_chain_net_srv_order_continent_to_str(i);
                if(!l_continent)
                    break;
                if(!i)
                    dap_string_append_printf(l_string_err, "\"%s\"", l_continent);
                else
                    dap_string_append_printf(l_string_err, ", \"%s\"", l_continent);
                i++;
            }
            dap_string_append_printf(l_string_ret, "%s\n", l_string_err->str);
            dap_string_free(l_string_err, true);
            ret = -1;
        }
        // Update order
        else if(dap_strcmp(l_order_str, "update") == 0) {

            if(!l_order_hash_str) {
                ret = -1;
                dap_string_append(l_string_ret, "Can't find option '-hash'\n");
            }
            else {
                dap_chain_net_srv_order_t * l_order = dap_chain_net_srv_order_find_by_hash_str(l_net, l_order_hash_hex_str);
                if(!l_order) {
                    ret = -2;
                    if(!dap_strcmp(l_hash_out_type,"hex"))
                        dap_string_append_printf(l_string_ret, "Can't find order with hash %s\n", l_order_hash_hex_str);
                    else
                        dap_string_append_printf(l_string_ret, "Can't find order with hash %s\n", l_order_hash_base58_str);
                }
                else {
                    if(l_ext) {
                        l_order->ext_size = strlen(l_ext) + 1;
                        l_order = DAP_REALLOC(l_order, sizeof(dap_chain_net_srv_order_t) + l_order->ext_size);
                        strncpy((char *)l_order->ext, l_ext, l_order->ext_size);
                    }
                    else
                        dap_chain_net_srv_order_set_continent_region(&l_order, l_continent_num, l_region_str);
                    /*if(l_region_str) {
                        strncpy(l_order->region, l_region_str, min(sizeof(l_order->region) - 1, strlen(l_region_str) + 1));
                    }
                    if(l_continent_num>=0)
                        l_order->continent = l_continent_num;*/


                    ret = dap_chain_net_srv_order_save(l_net, l_order);
                    if(!ret)
                        ret = 0;
                    if(!ret) {
                        dap_chain_hash_fast_t l_new_order_hash;
                        size_t l_new_order_size = dap_chain_net_srv_order_get_size(l_order);
                        dap_hash_fast(l_order, l_new_order_size, &l_new_order_hash);
                        char * l_new_order_hash_str = dap_chain_hash_fast_to_str_new(&l_new_order_hash);
                        // delete prev order
                        if(dap_strcmp(l_new_order_hash_str, l_order_hash_hex_str))
                            dap_chain_net_srv_order_delete_by_hash_str(l_net, l_order_hash_hex_str);
                        DAP_DELETE(l_new_order_hash_str);
                        dap_string_append_printf(l_string_ret, "order updated\n");
                    }
                    else
                        dap_string_append_printf(l_string_ret, "order did not updated\n");

                    DAP_DELETE(l_order);
                }
            }

        }
        else if ( dap_strcmp( l_order_str, "find" ) == 0 ){

            // Order direction
            const char *l_direction_str = NULL;
            dap_chain_node_cli_find_option_val(argv, arg_index, argc, "-direction", &l_direction_str);

            // Select with specified service uid
            const char *l_srv_uid_str = NULL;
            dap_chain_node_cli_find_option_val(argv, arg_index, argc, "-srv_uid", &l_srv_uid_str);


            // Select with specified price units
            const char*  l_price_unit_str = NULL;
            dap_chain_node_cli_find_option_val(argv, arg_index, argc, "-price_unit", &l_price_unit_str);

            // Token ticker
            const char*  l_price_token_str = NULL;
            dap_chain_node_cli_find_option_val(argv, arg_index, argc, "-price_token", &l_price_token_str);

            // Select with price not more than price_min
            const char*  l_price_min_str = NULL;
            dap_chain_node_cli_find_option_val(argv, arg_index, argc, "-price_min", &l_price_min_str);

            // Select with price not more than price_max
            const char*  l_price_max_str = NULL;
            dap_chain_node_cli_find_option_val(argv, arg_index, argc, "-price_max", &l_price_max_str);

            dap_chain_net_srv_order_direction_t l_direction = SERV_DIR_UNDEFINED;
            dap_chain_net_srv_uid_t l_srv_uid={{0}};
            uint64_t l_price_min=0, l_price_max =0 ;
            dap_chain_net_srv_price_unit_uid_t l_price_unit={{0}};

            if ( l_direction_str ){
                if ( strcmp(l_direction_str, "sell")==0)
                    l_direction = SERV_DIR_SELL;
                else if ( strcmp(l_direction_str, "buy")==0)
                    l_direction = SERV_DIR_BUY;
            }

            if ( l_srv_uid_str)
                l_srv_uid.uint64 = (uint128_t) atoll( l_srv_uid_str);

            if ( l_price_min_str )
                l_price_min = (uint64_t) atoll ( l_price_min_str );

            if ( l_price_max_str )
                l_price_max = (uint64_t) atoll ( l_price_max_str );
            if ( l_price_unit_str)
                l_price_unit.uint32 = (uint32_t) atol ( l_price_unit_str );

            dap_chain_net_srv_order_t * l_orders;
            size_t l_orders_num = 0;
            if( dap_chain_net_srv_order_find_all_by( l_net, l_direction,l_srv_uid,l_price_unit,l_price_token_str,l_price_min, l_price_max,&l_orders,&l_orders_num) == 0 ){
                dap_string_append_printf(l_string_ret,"Found %u orders:\n",l_orders_num);
                size_t l_orders_size = 0;
                for (size_t i = 0; i< l_orders_num; i++){
                    dap_chain_net_srv_order_t *l_order =(dap_chain_net_srv_order_t *) (((byte_t*) l_orders) + l_orders_size);
                    dap_chain_net_srv_order_dump_to_string(l_order, l_string_ret, l_hash_out_type);
                    l_orders_size += dap_chain_net_srv_order_get_size(l_order);
                    dap_string_append(l_string_ret,"\n");
                }
                ret = 0;
            }else{
                ret = -5 ;
                dap_string_append(l_string_ret,"Can't get orders: some internal error or wrong params\n");
            }
            DAP_DELETE(l_orders);

        }else if( dap_strcmp( l_order_str, "dump" ) == 0 ){
            // Select with specified service uid
            if ( l_order_hash_str ){
                dap_chain_net_srv_order_t * l_order = dap_chain_net_srv_order_find_by_hash_str( l_net, l_order_hash_hex_str );
                if (l_order){
                    dap_chain_net_srv_order_dump_to_string(l_order,l_string_ret, l_hash_out_type);
                    ret = 0;
                }else{
                    ret = -7 ;
                    if(!dap_strcmp(l_hash_out_type,"hex"))
                        dap_string_append_printf(l_string_ret,"Can't find order with hash %s\n", l_order_hash_hex_str );
                    else
                        dap_string_append_printf(l_string_ret,"Can't find order with hash %s\n", l_order_hash_base58_str );
                }
            } else{

                dap_chain_net_srv_order_t * l_orders = NULL;
                size_t l_orders_num =0;
                dap_chain_net_srv_uid_t l_srv_uid={{0}};
                uint64_t l_price_min=0, l_price_max =0 ;
                dap_chain_net_srv_price_unit_uid_t l_price_unit={{0}};
                dap_chain_net_srv_order_direction_t l_direction = SERV_DIR_UNDEFINED;

                if( dap_chain_net_srv_order_find_all_by( l_net,l_direction,l_srv_uid,l_price_unit, NULL, l_price_min, l_price_max,&l_orders,&l_orders_num) == 0 ){
                    dap_string_append_printf(l_string_ret,"Found %zd orders:\n",l_orders_num);
                    size_t l_orders_size = 0;
                    for(size_t i = 0; i < l_orders_num; i++) {
                        dap_chain_net_srv_order_t *l_order =(dap_chain_net_srv_order_t *) (((byte_t*) l_orders) + l_orders_size);
                        dap_chain_net_srv_order_dump_to_string(l_order, l_string_ret, l_hash_out_type);
                        l_orders_size += dap_chain_net_srv_order_get_size(l_order);
                        dap_string_append(l_string_ret, "\n");
                    }
                    ret = 0;
                }else{
                    ret = -5 ;
                    dap_string_append(l_string_ret,"Can't get orders: some internal error or wrong params\n");
                }
                DAP_DELETE(l_orders);
            }
        }else if( dap_strcmp( l_order_str, "delete" ) == 0 ){
            // Select with specified service uid
            //const char *l_order_hash_str = NULL;
            //dap_chain_node_cli_find_option_val(argv, arg_index, argc, "-hash", &l_order_hash_str);
            if ( l_order_hash_str ){
                dap_chain_net_srv_order_t * l_order = dap_chain_net_srv_order_find_by_hash_str( l_net, l_order_hash_hex_str );
                if (l_order && dap_chain_net_srv_order_delete_by_hash_str(l_net,l_order_hash_hex_str) == 0){
                    ret = 0 ;
                    if(!dap_strcmp(l_hash_out_type,"hex"))
                        dap_string_append_printf(l_string_ret, "Deleted order %s\n", l_order_hash_hex_str);
                    else
                        dap_string_append_printf(l_string_ret, "Deleted order %s\n", l_order_hash_base58_str);
                }else{
                    ret = -8 ;
                    if(!dap_strcmp(l_hash_out_type,"hex"))
                        dap_string_append_printf(l_string_ret, "Can't find order with hash %s\n", l_order_hash_hex_str);
                    else
                        dap_string_append_printf(l_string_ret, "Can't find order with hash %s\n", l_order_hash_base58_str);
                }
                DAP_DELETE(l_order);
            } else{
                ret = -9 ;
                dap_string_append(l_string_ret,"need -hash param to obtain what the order we need to dump\n");
            }
        }else if( dap_strcmp( l_order_str, "create" ) == 0 ){
            const char *l_order_cert_name = NULL;
            dap_chain_node_cli_find_option_val(argv, arg_index, argc, "-cert", &l_order_cert_name);
            if ( l_srv_uid_str && l_price_str && l_price_token_str && l_price_unit_str) {
                dap_chain_net_srv_uid_t l_srv_uid={{0}};
                dap_chain_node_addr_t l_node_addr={0};
                dap_chain_hash_fast_t l_tx_cond_hash={{0}};
                dap_chain_time_t l_expires=0; // TS when the service expires
                uint64_t l_price=0;
                char l_price_token[DAP_CHAIN_TICKER_SIZE_MAX]={0};
                dap_chain_net_srv_price_unit_uid_t l_price_unit={{0}};
                dap_chain_net_srv_order_direction_t l_direction = SERV_DIR_UNDEFINED;
                if ( l_direction_str ){
                    if ( strcmp(l_direction_str, "sell") == 0 ){
                        l_direction = SERV_DIR_SELL;
                        log_it(L_DEBUG, "Created order to sell");
                    }else if ( strcmp(l_direction_str, "buy")==0){
                        l_direction = SERV_DIR_BUY;
                        log_it(L_DEBUG, "Created order to buy");
                    }else
                        log_it(L_WARNING, "Undefined order direction");
                }


                if (l_expires_str)
                    l_expires = (dap_chain_time_t ) atoll( l_expires_str);
                l_srv_uid.uint64 = (uint64_t) atoll( l_srv_uid_str);
                if (l_node_addr_str){

                    if (dap_chain_node_addr_from_str( &l_node_addr, l_node_addr_str ) == 0 )
                        log_it( L_DEBUG, "node addr " NODE_ADDR_FP_STR, NODE_ADDR_FP_ARGS_S(l_node_addr) );
                    else
                        log_it( L_ERROR, "Can't parse \"%s\" as node addr");
                }
                if (l_tx_cond_hash_str)
                    dap_chain_hash_fast_from_str (l_tx_cond_hash_str, &l_tx_cond_hash);
                l_price = (uint64_t) atoll ( l_price_str );
                l_price_unit.uint32 = (uint32_t) atol ( l_price_unit_str );
                strncpy(l_price_token, l_price_token_str, DAP_CHAIN_TICKER_SIZE_MAX - 1);
                size_t l_ext_len = l_ext? strlen(l_ext) + 1 : 0;
                // get cert to order sign
                dap_cert_t *l_cert = NULL;
                dap_enc_key_t *l_key = NULL;
                if(l_order_cert_name) {
                    dap_cert_t *l_cert = dap_cert_find_by_name(l_order_cert_name);
                    if(l_cert)
                        l_key = l_cert->enc_key;
                    else
                        log_it(L_ERROR, "Can't load cert '%s' for sign order", l_order_cert_name);
                }
                // create order
                char * l_order_new_hash_str = dap_chain_net_srv_order_create(
                            l_net,l_direction, l_srv_uid, l_node_addr,l_tx_cond_hash, l_price, l_price_unit,
                            l_price_token, l_expires, (uint8_t *)l_ext, l_ext_len, l_region_str, l_continent_num, l_key);
                if(l_cert)
                    dap_cert_delete(l_cert);
                if (l_order_new_hash_str)
                    dap_string_append_printf( l_string_ret, "Created order %s\n", l_order_new_hash_str);
                else{
                    dap_string_append_printf( l_string_ret, "Error! Can't created order\n");
                    ret = -4;
                }
            } else {
                dap_string_append_printf( l_string_ret, "Missed some required params\n");
                ret=-5;
            }
<<<<<<< HEAD
        }else if( dap_strcmp( l_order_str, "recheck" ) == 0 ){
            //int dap_chain_net_srv_vpn_cdb_server_list_check_orders(dap_chain_net_t *a_net);
            int (*dap_chain_net_srv_vpn_cdb_server_list_check_orders)(dap_chain_net_t *a_net) = NULL;
            *(void **) (&dap_chain_net_srv_vpn_cdb_server_list_check_orders) = get_cdb_func("dap_chain_net_srv_vpn_cdb_server_list_check_orders");
            int l_init_res = dap_chain_net_srv_vpn_cdb_server_list_check_orders ? (*dap_chain_net_srv_vpn_cdb_server_list_check_orders)(l_net) : -5;
            //int l_init_res = dap_chain_net_srv_vpn_cdb_server_list_check_orders(l_net);
            ret = -10;

        }else if( dap_strcmp( l_order_str, "static" ) == 0 ){
            // find the subcommand directly after the 'order' command
            int l_subcmd_save = dap_chain_node_cli_find_option_val(argv, l_order_arg_pos + 1, l_order_arg_pos + 2, "save", NULL);
            int l_subcmd_del = dap_chain_node_cli_find_option_val(argv, l_order_arg_pos + 1, l_order_arg_pos + 2, "delete", NULL) |
                               dap_chain_node_cli_find_option_val(argv, l_order_arg_pos + 1, l_order_arg_pos + 2, "del", NULL);

            int (*dap_chain_net_srv_vpn_cdb_server_list_static_create)(dap_chain_net_t *a_net) = NULL;
            int (*dap_chain_net_srv_vpn_cdb_server_list_static_delete)(dap_chain_net_t *a_net) = NULL;
            //  find func from dinamic library
            if(l_subcmd_save || l_subcmd_del) {
                *(void **) (&dap_chain_net_srv_vpn_cdb_server_list_static_create) = get_cdb_func("dap_chain_net_srv_vpn_cdb_server_list_static_create");
                *(void **) (&dap_chain_net_srv_vpn_cdb_server_list_static_delete) = get_cdb_func("dap_chain_net_srv_vpn_cdb_server_list_static_delete");
            }
            if(l_subcmd_save) {
                int l_init_res = dap_chain_net_srv_vpn_cdb_server_list_static_create ? (*dap_chain_net_srv_vpn_cdb_server_list_static_create)(l_net) : -5;
                //int l_init_res = dap_chain_net_srv_vpn_cdb_server_list_static_create(l_net);
                if(l_init_res >= 0){
                    dap_string_append_printf(l_string_ret, "Static node list saved, %d orders in list\n", l_init_res);
                    ret = 0;
                }
                else{
                    dap_string_append_printf(l_string_ret, "Static node list not saved, error code %d\n", l_init_res);
                    ret = -11;
                }

            } else if(l_subcmd_del) {
                int l_init_res = dap_chain_net_srv_vpn_cdb_server_list_static_delete ? (*dap_chain_net_srv_vpn_cdb_server_list_static_delete)(l_net) : -5;
                //int l_init_res = dap_chain_net_srv_vpn_cdb_server_list_static_delete(l_net);
                if(!l_init_res){
                    dap_string_append_printf(l_string_ret, "Static node list deleted\n");
                    ret = 0;
                }
                else if(l_init_res > 0){
                    dap_string_append_printf(l_string_ret, "Static node list already deleted\n");
                    ret = -12;
                }
                else
                    dap_string_append_printf(l_string_ret, "Static node list not deleted, error code %d\n", l_init_res);
            } else {
                dap_string_append(l_string_ret, "not found subcommand 'save' or 'delete'\n");
                ret = -13;
            }
=======
>>>>>>> 2b7c7486
        } else {
            dap_string_append_printf( l_string_ret, "Unknown subcommand \n");
            ret=-3;
        }
        dap_chain_node_cli_set_reply_text(a_str_reply, l_string_ret->str);
        dap_string_free(l_string_ret, true);
    }

    return ret;
}

/**
 * @brief dap_chain_net_srv_add
 * @param a_uid
 * @param a_callback_request
 * @param a_callback_response_success
 * @param a_callback_response_error
 * @return
 */
dap_chain_net_srv_t* dap_chain_net_srv_add(dap_chain_net_srv_uid_t a_uid,dap_chain_net_srv_callback_data_t a_callback_request,
                                           dap_chain_net_srv_callback_data_t a_callback_response_success,
                                           dap_chain_net_srv_callback_data_t a_callback_response_error,
                                           dap_chain_net_srv_callback_data_t a_callback_receipt_next_success)
{
    service_list_t *l_sdata = NULL;
    dap_chain_net_srv_t * l_srv = NULL;
    dap_chain_net_srv_uid_t l_uid = {.uint64 = a_uid.uint64 }; // Copy to let then compiler to pass args via registers not stack
    pthread_mutex_lock(&s_srv_list_mutex);
    HASH_FIND(hh, s_srv_list, &l_uid, sizeof(l_uid), l_sdata);
    if(l_sdata == NULL) {
        l_srv = DAP_NEW_Z(dap_chain_net_srv_t);
        l_srv->uid.uint64 = a_uid.uint64;
        l_srv->callback_requested = a_callback_request;
        l_srv->callback_receipt_first_success = a_callback_response_success;
        l_srv->callback_response_error = a_callback_response_error;
        l_srv->callback_receipt_next_success = a_callback_receipt_next_success;
        l_sdata = DAP_NEW_Z(service_list_t);
        memcpy(&l_sdata->uid, &l_uid, sizeof(l_uid));
        l_sdata->srv = l_srv;//DAP_NEW(dap_chain_net_srv_t);
        //memcpy(l_sdata->srv, l_srv, sizeof(dap_chain_net_srv_t));
        HASH_ADD(hh, s_srv_list, uid, sizeof(l_srv->uid), l_sdata);
    }else{
        log_it(L_ERROR, "Already present service with 0x%016llX ", a_uid.uint64);
        //l_srv = l_sdata->srv;
    }
    pthread_mutex_unlock(&s_srv_list_mutex);
    return l_srv;
}

/**
 * @brief dap_chain_net_srv_set_ch_callbacks
 * @param a_uid
 * @param a_callback_stream_ch_opened
 * @param a_callback_stream_ch_read
 * @param a_callback_stream_ch_write
 * @param a_callback_stream_ch_closed
 * @return
 */
int dap_chain_net_srv_set_ch_callbacks(dap_chain_net_srv_uid_t a_uid,
                                       dap_chain_net_srv_callback_ch_t a_callback_stream_ch_opened,
                                       dap_chain_net_srv_callback_data_t a_callback_stream_ch_read,
                                       dap_chain_net_srv_callback_ch_t a_callback_stream_ch_write,
                                       dap_chain_net_srv_callback_ch_t a_callback_stream_ch_closed
                                       )
{
    service_list_t *l_sdata = NULL;
    int l_ret =0;
    dap_chain_net_srv_t * l_srv = NULL;
    dap_chain_net_srv_uid_t l_uid = {.uint64 = a_uid.uint64 }; // Copy to let then compiler to pass args via registers not stack

    pthread_mutex_lock(&s_srv_list_mutex);
    HASH_FIND(hh, s_srv_list, &l_uid, sizeof(l_uid), l_sdata);
    if( l_sdata ) {
        l_srv = l_sdata->srv;
        l_srv->callback_stream_ch_opened = a_callback_stream_ch_opened;
        l_srv->callback_stream_ch_read = a_callback_stream_ch_read;
        l_srv->callback_stream_ch_write = a_callback_stream_ch_write;
        l_srv->callback_stream_ch_closed = a_callback_stream_ch_closed;
    }else{
        log_it(L_ERROR, "Can't find service with 0x%016llX", a_uid.uint64);
        l_ret= -1;
    }
    pthread_mutex_unlock(&s_srv_list_mutex);
    return l_ret;
}


/**
 * @brief dap_chain_net_srv_del
 * @param a_srv
 */
void dap_chain_net_srv_del(dap_chain_net_srv_t * a_srv)
{
    service_list_t *l_sdata;
    if(!a_srv)
        return;
    pthread_mutex_lock(&s_srv_list_mutex);
    HASH_FIND(hh, s_srv_list, a_srv, sizeof(dap_chain_net_srv_uid_t), l_sdata);
    if(l_sdata) {
        DAP_DELETE(l_sdata);
        HASH_DEL(s_srv_list, l_sdata);
    }
    pthread_mutex_unlock(&s_srv_list_mutex);
}

/**
 * @brief dap_chain_net_srv_call_write_all
 * @param a_client
 */
void dap_chain_net_srv_call_write_all(dap_stream_ch_t * a_client)
{
    service_list_t *l_sdata, *l_sdata_tmp;
    pthread_mutex_lock(&s_srv_list_mutex);
    HASH_ITER(hh, s_srv_list , l_sdata, l_sdata_tmp)
    {
        if ( l_sdata->srv->callback_stream_ch_write)
         l_sdata->srv->callback_stream_ch_write(l_sdata->srv, a_client);
    }
    pthread_mutex_unlock(&s_srv_list_mutex);
}

/**
 * @brief dap_chain_net_srv_call_opened_all
 * @param a_client
 */
void dap_chain_net_srv_call_opened_all(dap_stream_ch_t * a_client)
{
    service_list_t *l_sdata, *l_sdata_tmp;
    pthread_mutex_lock(&s_srv_list_mutex);
    HASH_ITER(hh, s_srv_list , l_sdata, l_sdata_tmp)
    {
        if ( l_sdata->srv->callback_stream_ch_opened)
         l_sdata->srv->callback_stream_ch_opened(l_sdata->srv, a_client);
    }
    pthread_mutex_unlock(&s_srv_list_mutex);
}

void dap_chain_net_srv_call_closed_all(dap_stream_ch_t * a_client)
{
    service_list_t *l_sdata, *l_sdata_tmp;
    pthread_mutex_lock(&s_srv_list_mutex);
    HASH_ITER(hh, s_srv_list , l_sdata, l_sdata_tmp)
    {
        if ( l_sdata->srv->callback_stream_ch_closed)
         l_sdata->srv->callback_stream_ch_closed(l_sdata->srv, a_client);
    }
    pthread_mutex_unlock(&s_srv_list_mutex);
}



/**
 * @brief dap_chain_net_srv_del_all
 * @param a_srv
 */
void dap_chain_net_srv_del_all(void)
{
    service_list_t *l_sdata, *l_sdata_tmp;
    pthread_mutex_lock(&s_srv_list_mutex);
    HASH_ITER(hh, s_srv_list , l_sdata, l_sdata_tmp)
    {
        DAP_DELETE(l_sdata);
        HASH_DEL(s_srv_list, l_sdata);
    }
    pthread_mutex_unlock(&s_srv_list_mutex);
}

/**
 * @brief dap_chain_net_srv_get
 * @param a_uid
 * @return
 */
dap_chain_net_srv_t * dap_chain_net_srv_get(dap_chain_net_srv_uid_t a_uid)
{
    service_list_t *l_sdata = NULL;
    pthread_mutex_lock(&s_srv_list_mutex);
    HASH_FIND(hh, s_srv_list, &a_uid, sizeof(dap_chain_net_srv_uid_t), l_sdata);
    pthread_mutex_unlock(&s_srv_list_mutex);
    return (l_sdata) ? l_sdata->srv : NULL;
}

/**
 * @brief dap_chain_net_srv_count
 * @return
 */
 size_t dap_chain_net_srv_count(void)
{
    size_t l_count = 0;
    service_list_t *l_sdata, *l_sdata_tmp;
    pthread_mutex_lock(&s_srv_list_mutex);
    HASH_ITER(hh, s_srv_list , l_sdata, l_sdata_tmp)
    {
        l_count++;
    }
    pthread_mutex_unlock(&s_srv_list_mutex);
    return l_count;
}

/**
 * @brief dap_chain_net_srv_list
 * @return
 */
const dap_chain_net_srv_uid_t * dap_chain_net_srv_list(void)
{
    static dap_chain_net_srv_uid_t *l_srv_uids = NULL;
    static size_t l_count_last = 0;
    size_t l_count_cur = 0;
    dap_list_t *l_list = NULL;
    service_list_t *l_sdata, *l_sdata_tmp;
    pthread_mutex_lock(&s_srv_list_mutex);
    // count the number of services and save them in list
    HASH_ITER(hh, s_srv_list , l_sdata, l_sdata_tmp)
    {
        l_list = dap_list_append(l_list, l_sdata);
        l_count_cur++;
    }
    // fill the output array
    if(l_count_cur > 0) {
        if(l_count_cur != l_count_last) {
            DAP_DELETE(l_srv_uids);
            l_srv_uids = DAP_NEW_SIZE(dap_chain_net_srv_uid_t, sizeof(dap_chain_net_srv_uid_t) * l_count_cur);
        }
        for(size_t i = 0; i < l_count_cur; i++) {
            service_list_t *l_sdata = l_list->data;
            memcpy(l_srv_uids + i, &l_sdata->uid, sizeof(dap_chain_net_srv_uid_t));
        }
    }
    // save new number of services
    l_count_last = l_count_cur;
    pthread_mutex_unlock(&s_srv_list_mutex);
    dap_list_free(l_list);
    return l_srv_uids;
}

/**
 * @brief dap_chain_net_srv_issue_receipt
 * @param a_srv
 * @param a_usage
 * @param a_price
 * @return
 */
dap_chain_datum_tx_receipt_t * dap_chain_net_srv_issue_receipt(dap_chain_net_srv_t *a_srv,
                dap_chain_net_srv_usage_t * a_usage,
                dap_chain_net_srv_price_t * a_price,
                const void * a_ext, size_t a_ext_size
                )
{
    dap_chain_datum_tx_receipt_t * l_receipt = dap_chain_datum_tx_receipt_create(
                    a_srv->uid, a_price->units_uid, a_price->units, a_price->value_datoshi, a_ext, a_ext_size);
    size_t l_receipt_size = l_receipt->size; // nested receipt plus 8 bits for type

    // Sign with our wallet
    l_receipt_size = dap_chain_datum_tx_receipt_sign_add(&l_receipt,l_receipt_size , dap_chain_wallet_get_key( a_price->wallet,0) );

    a_usage->receipt = l_receipt;
    a_usage->receipt_size = l_receipt_size;
    a_usage->wallet = a_price->wallet;

    return  l_receipt;
}

<|MERGE_RESOLUTION|>--- conflicted
+++ resolved
@@ -101,7 +101,6 @@
         "        -price_unit <Price Unit> -price_token <Token ticker> [-node_addr <Node Address>] [-tx_cond <TX Cond Hash>] \\\n"
         "        [-expires <Unix time when expires>] [-ext <Extension with params>]\\\n"
         "        [-cert <cert name to sign order>]\\\n"
-<<<<<<< HEAD
         "\tOrder create\n"
         "net_srv -net <chain net name> order static [save | delete]\\\n"
         "\tStatic nodelist create/delete\n"
@@ -109,9 +108,6 @@
         "\tCheck the availability of orders\n"
 
     );
-=======
-        "\tOrder create\n" );
->>>>>>> 2b7c7486
 
     s_load_all();
     return 0;
@@ -177,7 +173,6 @@
 }
 
 
-<<<<<<< HEAD
 static void* get_cdb_func(const char *func_name)
 {
     void *l_ref_func = NULL;
@@ -200,8 +195,6 @@
     return l_ref_func;
 }
 
-=======
->>>>>>> 2b7c7486
 /**
  * @brief s_cli_net_srv
  * @param argc
@@ -553,7 +546,6 @@
                 dap_string_append_printf( l_string_ret, "Missed some required params\n");
                 ret=-5;
             }
-<<<<<<< HEAD
         }else if( dap_strcmp( l_order_str, "recheck" ) == 0 ){
             //int dap_chain_net_srv_vpn_cdb_server_list_check_orders(dap_chain_net_t *a_net);
             int (*dap_chain_net_srv_vpn_cdb_server_list_check_orders)(dap_chain_net_t *a_net) = NULL;
@@ -604,8 +596,6 @@
                 dap_string_append(l_string_ret, "not found subcommand 'save' or 'delete'\n");
                 ret = -13;
             }
-=======
->>>>>>> 2b7c7486
         } else {
             dap_string_append_printf( l_string_ret, "Unknown subcommand \n");
             ret=-3;
