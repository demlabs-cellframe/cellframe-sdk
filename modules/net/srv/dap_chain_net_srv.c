/*
 * Authors:
 * Dmitriy A. Gearasimov <gerasimov.dmitriy@demlabs.net>
 * Aleksandr Lysikov <alexander.lysikov@demlabs.net>
 * DeM Labs Inc.   https://demlabs.net
 * DeM Labs Open source community https://github.com/demlabsinc
 * Copyright  (c) 2017-2018
 * All rights reserved.

 This file is part of DAP (Deus Applications Prototypes) the open source project

 DAP (Deus Applicaions Prototypes) is free software: you can redistribute it and/or modify
 it under the terms of the GNU General Public License as published by
 the Free Software Foundation, either version 3 of the License, or
 (at your option) any later version.

 DAP is distributed in the hope that it will be useful,
 but WITHOUT ANY WARRANTY; without even the implied warranty of
 MERCHANTABILITY or FITNESS FOR A PARTICULAR PURPOSE.  See the
 GNU General Public License for more details.

 You should have received a copy of the GNU General Public License
 along with any DAP based project.  If not, see <http://www.gnu.org/licenses/>.
 */
#include "dap_hash.h"
#include <stdlib.h>
#include <stdio.h>
#include <string.h>
#include <time.h>
#include <stdlib.h>
#include <stddef.h>
#include <stdint.h>

#ifdef WIN32
#include <winsock2.h>
#include <windows.h>
#include <mswsock.h>
#include <ws2tcpip.h>
#include <io.h>
#endif

#ifdef DAP_OS_LINUX
#include <dlfcn.h>
#endif
#include <json-c/json.h>
#include <json-c/json_object.h>

#include <pthread.h>
#include <dirent.h>

#include "uthash.h"
#include "utlist.h"
#include "dap_common.h"
#include "dap_enc_base58.h"
#include "dap_list.h"
#include "dap_string.h"
#include "dap_file_utils.h"

#include "dap_chain.h"
#include "dap_chain_common.h"
#include "dap_chain_net.h"
#include "dap_chain_net_srv.h"
#include "dap_chain_net_srv_order.h"
#include "dap_chain_net_srv_stream_session.h"
#include "dap_stream_ch_chain_net_srv.h"
#ifdef DAP_MODULES_DYNAMIC
#include "dap_modules_dynamic_cdb.h"
#endif

#include "dap_chain_node_cli_cmd.h"

#define LOG_TAG "chain_net_srv"

static size_t m_uid_count;
static dap_chain_net_srv_uid_t * m_uid;


typedef struct service_list {
    dap_chain_net_srv_uid_t uid;
    dap_chain_net_srv_t * srv;
    char name[32];
    UT_hash_handle hh;
} service_list_t;

// list of active services
static service_list_t *s_srv_list = NULL;
// for separate access to s_srv_list
static pthread_mutex_t s_srv_list_mutex = PTHREAD_MUTEX_INITIALIZER;
static int s_cli_net_srv(int argc, char **argv, char **a_str_reply);
static void s_load(const char * a_path);
static void s_load_all(void);
static bool s_pay_verificator_callback(dap_ledger_t * a_ledger,dap_hash_fast_t *a_tx_out_hash, dap_chain_tx_out_cond_t *a_cond,
                                       dap_chain_datum_tx_t *a_tx_in, bool a_owner);

static bool s_fee_verificator_callback(dap_ledger_t * a_ledger, dap_hash_fast_t *a_tx_out_hash,dap_chain_tx_out_cond_t *a_cond,
                                       dap_chain_datum_tx_t *a_tx_in, bool a_owner);

/**
 * @brief dap_chain_net_srv_init
 * @return
 */
int dap_chain_net_srv_init()
{
    dap_stream_ch_chain_net_srv_init();
    m_uid = NULL;
    m_uid_count = 0;
    if( dap_chain_net_srv_order_init() != 0 )
        return -1;

    dap_chain_node_cli_cmd_item_create ("net_srv", s_cli_net_srv, "Network services managment",
        "net_srv -net <net_name> order find [-direction {sell | buy}] [-srv_uid <Service UID>] [-price_unit <price unit>]"
        "[-price_token <Token ticker>] [-price_min <Price minimum>] [-price_max <Price maximum>]\n"
        "\tOrders list, all or by UID and/or class\n"
        "net_srv -net <net_name> order delete -hash <Order hash>\n"
        "\tOrder delete\n"
        "net_srv -net <net_name> order dump -hash <Order hash>\n"
        "\tOrder dump info\n"
        "net_srv -net <net_name> order create -direction {sell | buy} -srv_uid <Service UID> -price <Price>"
        " -price_unit <Price Unit> -price_token <token_ticker> [-node_addr <Node Address>] [-tx_cond <TX Cond Hash>]"
        " [-expires <Unix time when expires>] [-cert <cert name to sign order>]"
        " [{-ext <Extension with params> | -region <Region name> -continent <Continent name>}]\n"
#ifdef DAP_MODULES_DYNAMIC
        "\tOrder create\n"
            "net_srv -net <net_name> order static [save | delete]\n"
            "\tStatic nodelist create/delete\n"
            "net_srv -net <net_name> order recheck\n"
            "\tCheck the availability of orders\n"
#endif
        );

    s_load_all();

<<<<<<< HEAD
    dap_chain_ledger_verificator_add(DAP_CHAIN_TX_OUT_COND_SUBTYPE_SRV_PAY, s_pay_verificator_callback, NULL);
    dap_chain_ledger_verificator_add(DAP_CHAIN_TX_OUT_COND_SUBTYPE_FEE, s_fee_verificator_callback, NULL);

=======
>>>>>>> cd4124b8
    return 0;
}

/**
 * @brief s_load_all
 */
void s_load_all(void)
{
    char * l_net_dir_str = dap_strdup_printf("%s/service.d", dap_config_path());
    DIR * l_net_dir = opendir( l_net_dir_str);
    if ( l_net_dir ){
        struct dirent * l_dir_entry;
        while ( (l_dir_entry = readdir(l_net_dir) )!= NULL ){
            if (l_dir_entry->d_name[0]=='\0' || l_dir_entry->d_name[0]=='.')
                continue;
            // don't search in directories
            char * l_full_path = dap_strdup_printf("%s/%s", l_net_dir_str, l_dir_entry->d_name);
            if(dap_dir_test(l_full_path)) {
                DAP_DELETE(l_full_path);
                continue;
            }
            // search only ".cfg" files
            if(strlen(l_dir_entry->d_name) > 4) { // It has non zero name excluding file extension
                if(strncmp(l_dir_entry->d_name + strlen(l_dir_entry->d_name) - 4, ".cfg", 4) != 0) {
                    // its not .cfg file
                    continue;
                }
            }
            log_it(L_DEBUG,"Service config %s try to load", l_dir_entry->d_name);
            //char* l_dot_pos = rindex(l_dir_entry->d_name,'.');
            char* l_dot_pos = strchr(l_dir_entry->d_name,'.');
            if ( l_dot_pos )
                *l_dot_pos = '\0';
            s_load(l_full_path );
            DAP_DELETE(l_full_path);
        }
        closedir(l_net_dir);
    }
    DAP_DELETE (l_net_dir_str);
}

/**
 * @brief s_load
 * @param a_name
 */
static void s_load(const char * a_path)
{
    log_it ( L_INFO, "Service config %s", a_path);
    // TODO open service
}


/**
 * @brief dap_chain_net_srv_deinit
 */
void dap_chain_net_srv_deinit(void)
{
    // TODO Stop all services

    dap_chain_net_srv_del_all();
}

/**
 * @brief s_cli_net_srv
 * @param argc
 * @param argv
 * @param a_str_reply
 * @return
 */
static int s_cli_net_srv( int argc, char **argv, char **a_str_reply)
{
    int arg_index = 1;
    dap_chain_net_t * l_net = NULL;

    const char * l_hash_out_type = NULL;
    dap_chain_node_cli_find_option_val(argv, arg_index, argc, "-H", &l_hash_out_type);
    if(!l_hash_out_type)
        l_hash_out_type = "hex";
    if(dap_strcmp(l_hash_out_type, "hex") && dap_strcmp(l_hash_out_type, "base58")) {
        dap_chain_node_cli_set_reply_text(a_str_reply, "invalid parameter -H, valid values: -H <hex | base58>");
        return -1;
    }

    int ret = dap_chain_node_cli_cmd_values_parse_net_chain( &arg_index, argc, argv, a_str_reply, NULL, &l_net );
    if ( l_net ) {
        //char * l_orders_group = dap_chain_net_srv_order_get_gdb_group( l_net );

        dap_string_t *l_string_ret = dap_string_new("");
        const char *l_order_str = NULL;
        int l_order_arg_pos = dap_chain_node_cli_find_option_val(argv, arg_index, argc, "order", &l_order_str);

        // Order direction
        const char *l_direction_str = NULL;
        dap_chain_node_cli_find_option_val(argv, arg_index, argc, "-direction", &l_direction_str);

        const char* l_srv_uid_str = NULL;
        dap_chain_node_cli_find_option_val(argv, arg_index, argc, "-srv_uid", &l_srv_uid_str);

        const char* l_srv_class_str = NULL;
        dap_chain_node_cli_find_option_val(argv, arg_index, argc, "-srv_class", &l_srv_class_str);

        const char* l_node_addr_str = NULL;
        dap_chain_node_cli_find_option_val(argv, arg_index, argc, "-node_addr", &l_node_addr_str);

        const char* l_tx_cond_hash_str = NULL;
        dap_chain_node_cli_find_option_val(argv, arg_index, argc, "-tx_cond", &l_tx_cond_hash_str);

        const char* l_price_str = NULL;
        dap_chain_node_cli_find_option_val(argv, arg_index, argc, "-price", &l_price_str);

        const char* l_expires_str = NULL;
        dap_chain_node_cli_find_option_val(argv, arg_index, argc, "-expires", &l_expires_str);

        const char* l_price_unit_str = NULL;
        dap_chain_node_cli_find_option_val(argv, arg_index, argc, "-price_unit", &l_price_unit_str);

        const char* l_price_token_str = NULL;
        dap_chain_node_cli_find_option_val(argv, arg_index, argc, "-price_token", &l_price_token_str);

        const char* l_ext = NULL;
        dap_chain_node_cli_find_option_val(argv, arg_index, argc, "-ext", &l_ext);

        const char *l_order_hash_str = NULL;
        dap_chain_node_cli_find_option_val(argv, arg_index, argc, "-hash", &l_order_hash_str);

        const char* l_region_str = NULL;
        dap_chain_node_cli_find_option_val(argv, arg_index, argc, "-region", &l_region_str);
        const char* l_continent_str = NULL;
        dap_chain_node_cli_find_option_val(argv, arg_index, argc, "-continent", &l_continent_str);

        int8_t l_continent_num = dap_chain_net_srv_order_continent_to_num(l_continent_str);

        char *l_order_hash_hex_str;
        char *l_order_hash_base58_str;
        // datum hash may be in hex or base58 format
        if(!dap_strncmp(l_order_hash_str, "0x", 2) || !dap_strncmp(l_order_hash_str, "0X", 2)) {
            l_order_hash_hex_str = dap_strdup(l_order_hash_str);
            l_order_hash_base58_str = dap_enc_base58_from_hex_str_to_str(l_order_hash_str);
        }
        else {
            l_order_hash_hex_str = dap_enc_base58_to_hex_str_from_str(l_order_hash_str);
            l_order_hash_base58_str = dap_strdup(l_order_hash_str);
        }

        if(l_continent_str && l_continent_num <= 0) {
            dap_string_t *l_string_err = dap_string_new("Unrecognized \"-continent\" option=");
            dap_string_append_printf(l_string_err, "\"%s\". Variants: ", l_continent_str);
            int i = 0;
            while(1) {
                const char *l_continent = dap_chain_net_srv_order_continent_to_str(i);
                if(!l_continent)
                    break;
                if(!i)
                    dap_string_append_printf(l_string_err, "\"%s\"", l_continent);
                else
                    dap_string_append_printf(l_string_err, ", \"%s\"", l_continent);
                i++;
            }
            dap_string_append_printf(l_string_ret, "%s\n", l_string_err->str);
            dap_string_free(l_string_err, true);
            ret = -1;
        }
        // Update order
        else if(dap_strcmp(l_order_str, "update") == 0) {

            if(!l_order_hash_str) {
                ret = -1;
                dap_string_append(l_string_ret, "Can't find option '-hash'\n");
            }
            else {
                dap_chain_net_srv_order_t * l_order = dap_chain_net_srv_order_find_by_hash_str(l_net, l_order_hash_hex_str);
                if(!l_order) {
                    ret = -2;
                    if(!dap_strcmp(l_hash_out_type,"hex"))
                        dap_string_append_printf(l_string_ret, "Can't find order with hash %s\n", l_order_hash_hex_str);
                    else
                        dap_string_append_printf(l_string_ret, "Can't find order with hash %s\n", l_order_hash_base58_str);
                }
                else {
                    if(l_ext) {
                        l_order->ext_size = strlen(l_ext) + 1;
                        l_order = DAP_REALLOC(l_order, sizeof(dap_chain_net_srv_order_t) + l_order->ext_size);
                        memcpy(l_order->ext_n_sign, l_ext, l_order->ext_size);
                    }
                    else
                        dap_chain_net_srv_order_set_continent_region(&l_order, l_continent_num, l_region_str);
                    /*if(l_region_str) {
                        strncpy(l_order->region, l_region_str, min(sizeof(l_order->region) - 1, strlen(l_region_str) + 1));
                    }
                    if(l_continent_num>=0)
                        l_order->continent = l_continent_num;*/
                    char *l_new_order_hash_str = dap_chain_net_srv_order_save(l_net, l_order);
                    if (l_new_order_hash_str) {
                        // delete prev order
                        if(dap_strcmp(l_new_order_hash_str, l_order_hash_hex_str))
                            dap_chain_net_srv_order_delete_by_hash_str(l_net, l_order_hash_hex_str);
                        DAP_DELETE(l_new_order_hash_str);
                        dap_string_append_printf(l_string_ret, "order updated\n");
                    } else
                        dap_string_append_printf(l_string_ret, "Order did not updated\n");
                    DAP_DELETE(l_order);
                }
            }

        }
        else if ( dap_strcmp( l_order_str, "find" ) == 0 ){

            // Order direction
            const char *l_direction_str = NULL;
            dap_chain_node_cli_find_option_val(argv, arg_index, argc, "-direction", &l_direction_str);

            // Select with specified service uid
            const char *l_srv_uid_str = NULL;
            dap_chain_node_cli_find_option_val(argv, arg_index, argc, "-srv_uid", &l_srv_uid_str);


            // Select with specified price units
            const char*  l_price_unit_str = NULL;
            dap_chain_node_cli_find_option_val(argv, arg_index, argc, "-price_unit", &l_price_unit_str);

            // Token ticker
            const char*  l_price_token_str = NULL;
            dap_chain_node_cli_find_option_val(argv, arg_index, argc, "-price_token", &l_price_token_str);

            // Select with price not more than price_min
            const char*  l_price_min_str = NULL;
            dap_chain_node_cli_find_option_val(argv, arg_index, argc, "-price_min", &l_price_min_str);

            // Select with price not more than price_max
            const char*  l_price_max_str = NULL;
            dap_chain_node_cli_find_option_val(argv, arg_index, argc, "-price_max", &l_price_max_str);

            dap_chain_net_srv_order_direction_t l_direction = SERV_DIR_UNDEFINED;
            dap_chain_net_srv_uid_t l_srv_uid={{0}};
            uint256_t l_price_min = {};
            uint256_t l_price_max = {};
            dap_chain_net_srv_price_unit_uid_t l_price_unit={{0}};

            if ( l_direction_str ){
                if ( strcmp(l_direction_str, "sell")==0)
                    l_direction = SERV_DIR_SELL;
                else if ( strcmp(l_direction_str, "buy")==0)
                    l_direction = SERV_DIR_BUY;
            }

            if ( l_srv_uid_str)
                l_srv_uid.uint64 = (uint64_t) atoll( l_srv_uid_str);

            if ( l_price_min_str )
                l_price_min = dap_chain_balance_scan(l_price_min_str);

            if ( l_price_max_str )
                l_price_max = dap_chain_balance_scan(l_price_max_str);
            if ( l_price_unit_str)
                l_price_unit.uint32 = (uint32_t) atol ( l_price_unit_str );

            dap_chain_net_srv_order_t * l_orders;
            size_t l_orders_num = 0;
            if( dap_chain_net_srv_order_find_all_by( l_net, l_direction,l_srv_uid,l_price_unit,l_price_token_str,l_price_min, l_price_max,&l_orders,&l_orders_num) == 0 ){
                dap_string_append_printf(l_string_ret, "Found %zu orders:\n", l_orders_num);
                size_t l_orders_size = 0;
                for (size_t i = 0; i< l_orders_num; i++){
                    dap_chain_net_srv_order_t *l_order =(dap_chain_net_srv_order_t *) (((byte_t*) l_orders) + l_orders_size);
                    dap_chain_net_srv_order_dump_to_string(l_order, l_string_ret, l_hash_out_type);
                    l_orders_size += dap_chain_net_srv_order_get_size(l_order);
                    dap_string_append(l_string_ret,"\n");
                }
                ret = 0;
                if (l_orders_num)
                    DAP_DELETE(l_orders);
             }else{
                ret = -5 ;
                dap_string_append(l_string_ret,"Can't get orders: some internal error or wrong params\n");
            }
        }else if( dap_strcmp( l_order_str, "dump" ) == 0 ){
            // Select with specified service uid
            if ( l_order_hash_str ){
                dap_chain_net_srv_order_t * l_order = dap_chain_net_srv_order_find_by_hash_str( l_net, l_order_hash_hex_str );
                if (l_order){
                    dap_chain_net_srv_order_dump_to_string(l_order,l_string_ret, l_hash_out_type);
                    ret = 0;
                }else{
                    ret = -7 ;
                    if(!dap_strcmp(l_hash_out_type,"hex"))
                        dap_string_append_printf(l_string_ret,"Can't find order with hash %s\n", l_order_hash_hex_str );
                    else
                        dap_string_append_printf(l_string_ret,"Can't find order with hash %s\n", l_order_hash_base58_str );
                }
            } else{

                dap_chain_net_srv_order_t * l_orders = NULL;
                size_t l_orders_num =0;
                dap_chain_net_srv_uid_t l_srv_uid={{0}};
                uint256_t l_price_min = {};
                uint256_t l_price_max = {};
                dap_chain_net_srv_price_unit_uid_t l_price_unit={{0}};
                dap_chain_net_srv_order_direction_t l_direction = SERV_DIR_UNDEFINED;

                if( dap_chain_net_srv_order_find_all_by( l_net,l_direction,l_srv_uid,l_price_unit, NULL, l_price_min, l_price_max,&l_orders,&l_orders_num) == 0 ){
                    dap_string_append_printf(l_string_ret,"Found %zd orders:\n",l_orders_num);
                    size_t l_orders_size = 0;
                    for(size_t i = 0; i < l_orders_num; i++) {
                        dap_chain_net_srv_order_t *l_order =(dap_chain_net_srv_order_t *) (((byte_t*) l_orders) + l_orders_size);
                        dap_chain_net_srv_order_dump_to_string(l_order, l_string_ret, l_hash_out_type);
                        l_orders_size += dap_chain_net_srv_order_get_size(l_order);
                        dap_string_append(l_string_ret, "\n");
                    }
                    ret = 0;
                }else{
                    ret = -5 ;
                    dap_string_append(l_string_ret,"Can't get orders: some internal error or wrong params\n");
                }
                DAP_DELETE(l_orders);
            }
        }else if( dap_strcmp( l_order_str, "delete" ) == 0 ){
            // Select with specified service uid
            //const char *l_order_hash_str = NULL;
            //dap_chain_node_cli_find_option_val(argv, arg_index, argc, "-hash", &l_order_hash_str);
            if ( l_order_hash_str ){
                dap_chain_net_srv_order_t * l_order = dap_chain_net_srv_order_find_by_hash_str( l_net, l_order_hash_hex_str );
                if (l_order && dap_chain_net_srv_order_delete_by_hash_str(l_net,l_order_hash_hex_str) == 0){
                    ret = 0 ;
                    if(!dap_strcmp(l_hash_out_type,"hex"))
                        dap_string_append_printf(l_string_ret, "Deleted order %s\n", l_order_hash_hex_str);
                    else
                        dap_string_append_printf(l_string_ret, "Deleted order %s\n", l_order_hash_base58_str);
                }else{
                    ret = -8 ;
                    if(!dap_strcmp(l_hash_out_type,"hex"))
                        dap_string_append_printf(l_string_ret, "Can't find order with hash %s\n", l_order_hash_hex_str);
                    else
                        dap_string_append_printf(l_string_ret, "Can't find order with hash %s\n", l_order_hash_base58_str);
                }
                DAP_DELETE(l_order);
            } else{
                ret = -9 ;
                dap_string_append(l_string_ret,"need -hash param to obtain what the order we need to dump\n");
            }
        }else if( dap_strcmp( l_order_str, "create" ) == 0 ){
            const char *l_order_cert_name = NULL;
            dap_chain_node_cli_find_option_val(argv, arg_index, argc, "-cert", &l_order_cert_name);
            if ( l_srv_uid_str && l_price_str && l_price_token_str && l_price_unit_str) {
                dap_chain_net_srv_uid_t l_srv_uid={{0}};
                dap_chain_node_addr_t l_node_addr={0};
                dap_chain_hash_fast_t l_tx_cond_hash={{0}};
                dap_time_t l_expires = 0; // TS when the service expires
                uint256_t l_price = {0};
                char l_price_token[DAP_CHAIN_TICKER_SIZE_MAX]={0};
                dap_chain_net_srv_price_unit_uid_t l_price_unit={{0}};
                dap_chain_net_srv_order_direction_t l_direction = SERV_DIR_UNDEFINED;
                if ( l_direction_str ){
                    if ( strcmp(l_direction_str, "sell") == 0 ){
                        l_direction = SERV_DIR_SELL;
                        log_it(L_DEBUG, "Created order to sell");
                    }else if ( strcmp(l_direction_str, "buy")==0){
                        l_direction = SERV_DIR_BUY;
                        log_it(L_DEBUG, "Created order to buy");
                    }else
                        log_it(L_WARNING, "Undefined order direction");
                }


                if (l_expires_str)
                    l_expires = (dap_time_t ) atoll( l_expires_str);
                l_srv_uid.uint64 = (uint64_t) atoll( l_srv_uid_str);
                if (l_node_addr_str){

                    if (dap_chain_node_addr_from_str( &l_node_addr, l_node_addr_str ) == 0 )
                        log_it( L_DEBUG, "node addr " NODE_ADDR_FP_STR, NODE_ADDR_FP_ARGS_S(l_node_addr) );
                    else
                        log_it( L_ERROR, "Can't parse \"%s\" as node addr", l_node_addr_str);
                }
                if (l_tx_cond_hash_str)
                    dap_chain_hash_fast_from_str (l_tx_cond_hash_str, &l_tx_cond_hash);
                l_price = dap_chain_balance_scan(l_price_str);
                l_price_unit.uint32 = (uint32_t) atol ( l_price_unit_str );
                strncpy(l_price_token, l_price_token_str, DAP_CHAIN_TICKER_SIZE_MAX - 1);
                size_t l_ext_len = l_ext? strlen(l_ext) + 1 : 0;
                // get cert to order sign
                dap_cert_t *l_cert = NULL;
                dap_enc_key_t *l_key = NULL;
                if(l_order_cert_name) {
                    dap_cert_t *l_cert = dap_cert_find_by_name(l_order_cert_name);
                    if(l_cert)
                        l_key = l_cert->enc_key;
                    else
                        log_it(L_ERROR, "Can't load cert '%s' for sign order", l_order_cert_name);
                }
                // create order
                char * l_order_new_hash_str = dap_chain_net_srv_order_create(
                            l_net,l_direction, l_srv_uid, l_node_addr,l_tx_cond_hash, &l_price, l_price_unit,
                            l_price_token, l_expires, (uint8_t *)l_ext, l_ext_len, l_region_str, l_continent_num, l_key);
                if(l_cert)
                    dap_cert_delete(l_cert);
                if (l_order_new_hash_str)
                    dap_string_append_printf( l_string_ret, "Created order %s\n", l_order_new_hash_str);
                else{
                    dap_string_append_printf( l_string_ret, "Error! Can't created order\n");
                    ret = -4;
                }
            } else {
                dap_string_append_printf( l_string_ret, "Missed some required params\n");
                ret=-5;
            }
        }
#ifdef DAP_MODULES_DYNAMIC
        else if( dap_strcmp( l_order_str, "recheck" ) == 0 ){
            int (*dap_chain_net_srv_vpn_cdb_server_list_check_orders)(dap_chain_net_t *a_net);
            dap_chain_net_srv_vpn_cdb_server_list_check_orders = dap_modules_dynamic_get_cdb_func("dap_chain_net_srv_vpn_cdb_server_list_check_orders");
            int l_init_res = dap_chain_net_srv_vpn_cdb_server_list_check_orders ? dap_chain_net_srv_vpn_cdb_server_list_check_orders(l_net) : -5;
            if (l_init_res >= 0) {
                dap_string_append_printf(l_string_ret, "Orders recheck started\n");
                ret = 0;
            } else {
                dap_string_append_printf(l_string_ret, "Orders recheck not started, code %d\n", l_init_res);
                ret = -10;
            }

        }else if( dap_strcmp( l_order_str, "static" ) == 0 ){
            // find the subcommand directly after the 'order' command
            int l_subcmd_save = dap_chain_node_cli_find_option_val(argv, l_order_arg_pos + 1, l_order_arg_pos + 2, "save", NULL);
            int l_subcmd_del = dap_chain_node_cli_find_option_val(argv, l_order_arg_pos + 1, l_order_arg_pos + 2, "delete", NULL) |
                               dap_chain_node_cli_find_option_val(argv, l_order_arg_pos + 1, l_order_arg_pos + 2, "del", NULL);

            int (*dap_chain_net_srv_vpn_cdb_server_list_static_create)(dap_chain_net_t *a_net) = NULL;
            int (*dap_chain_net_srv_vpn_cdb_server_list_static_delete)(dap_chain_net_t *a_net) = NULL;
            //  find func from dinamic library
            if(l_subcmd_save || l_subcmd_del) {
                dap_chain_net_srv_vpn_cdb_server_list_static_create = dap_modules_dynamic_get_cdb_func("dap_chain_net_srv_vpn_cdb_server_list_static_create");
                dap_chain_net_srv_vpn_cdb_server_list_static_delete = dap_modules_dynamic_get_cdb_func("dap_chain_net_srv_vpn_cdb_server_list_static_delete");
            }
            if(l_subcmd_save) {
                int l_init_res = dap_chain_net_srv_vpn_cdb_server_list_static_create ? dap_chain_net_srv_vpn_cdb_server_list_static_create(l_net) : -5;
                if(l_init_res >= 0){
                    dap_string_append_printf(l_string_ret, "Static node list saved, %d orders in list\n", l_init_res);
                    ret = 0;
                }
                else{
                    dap_string_append_printf(l_string_ret, "Static node list not saved, error code %d\n", l_init_res);
                    ret = -11;
                }

            } else if(l_subcmd_del) {
                int l_init_res = dap_chain_net_srv_vpn_cdb_server_list_static_delete ? dap_chain_net_srv_vpn_cdb_server_list_static_delete(l_net) : -5;
                if(!l_init_res){
                    dap_string_append_printf(l_string_ret, "Static node list deleted\n");
                    ret = 0;
                }
                else if(l_init_res > 0){
                    dap_string_append_printf(l_string_ret, "Static node list already deleted\n");
                    ret = -12;
                }
                else
                    dap_string_append_printf(l_string_ret, "Static node list not deleted, error code %d\n", l_init_res);
            } else {
                dap_string_append(l_string_ret, "not found subcommand 'save' or 'delete'\n");
                ret = -13;
            }
        }
#endif
        else if (l_order_str) {
            dap_string_append_printf(l_string_ret, "Unrecognized subcommand '%s'", l_order_str);
            ret = -14;
        } else {
            dap_string_append_printf(l_string_ret, "Command 'net_srv' requires subcommand 'order'");
            ret = -3;
        }
        dap_chain_node_cli_set_reply_text(a_str_reply, l_string_ret->str);
        dap_string_free(l_string_ret, true);
    }

    return ret;
}

/**
 * @brief s_fee_verificator_callback
 * @param a_ledger
 * @param a_tx_out_hash
 * @param a_cond
 * @param a_tx_in
 * @param a_owner
 * @return
 */
static bool s_fee_verificator_callback(dap_ledger_t * a_ledger, dap_hash_fast_t *a_tx_out_hash,dap_chain_tx_out_cond_t *a_cond,
                                       dap_chain_datum_tx_t *a_tx_in, bool a_owner)
{
    return false;
}

/**
 * @brief s_pay_verificator_callback
 * @param a_ledger
 * @param a_tx_out
 * @param a_cond
 * @param a_tx_in
 * @param a_owner
 * @return
 */
static bool s_pay_verificator_callback(dap_ledger_t * a_ledger,dap_hash_fast_t *a_tx_out_hash, dap_chain_tx_out_cond_t *a_cond,
                                       dap_chain_datum_tx_t *a_tx_in, bool a_owner)
{
    UNUSED(a_ledger);
    UNUSED(a_tx_out_hash);
    if (!a_owner)
        return false;
    dap_chain_datum_tx_receipt_t *l_receipt = (dap_chain_datum_tx_receipt_t *)
                                               dap_chain_datum_tx_item_get(a_tx_in, NULL, TX_ITEM_TYPE_RECEIPT, NULL);
    if (!l_receipt)
        return false;
    dap_sign_t *l_sign = dap_chain_datum_tx_receipt_sign_get(l_receipt, l_receipt->size, 1);
    if (!l_sign)
        return false;
    dap_hash_fast_t l_pkey_hash;
    if (!dap_sign_get_pkey_hash(l_sign, &l_pkey_hash))
        return false;
    return dap_hash_fast_compare(&l_pkey_hash, &a_cond->subtype.srv_pay.pkey_hash);
    // TODO add comparision a_tx sign pkey with receipt provider sign pkey
}

int dap_chain_net_srv_parse_pricelist(dap_chain_net_srv_t *a_srv, const char *a_config_section)
{
    int ret = 0;
    if (!a_config_section)
        return ret;
    a_srv->grace_period = dap_config_get_item_uint32_default(g_config, a_config_section, "grace_period", 60);
    //! IMPORTANT ! This fetch is single-action and cannot be further reused, since it modifies the stored config data
    uint16_t l_pricelist_count = 0;
    char **l_pricelist = dap_config_get_array_str(g_config, a_config_section, "pricelist", &l_pricelist_count);
    for (uint16_t i = 0; i < l_pricelist_count; i++) {
        dap_chain_net_srv_price_t *l_price = DAP_NEW_Z(dap_chain_net_srv_price_t);
        short l_iter = 0;
        char *l_ctx;
        for (char *l_price_token = strtok_r(l_pricelist[i], ":", &l_ctx); l_price_token || l_iter == 6; l_price_token = strtok_r(NULL, ":", &l_ctx), ++l_iter) {
            //log_it(L_DEBUG, "Tokenizer: %s", l_price_token);
            switch (l_iter) {
            case 0:
                l_price->net_name = l_price_token;
                if (!(l_price->net = dap_chain_net_by_name(l_price->net_name))) {
                    log_it(L_ERROR, "Error parsing pricelist: can't find network \"%s\"", l_price_token);
                    break;
                }
                continue;
            case 1:
                l_price->value_datoshi = dap_chain_coins_to_balance(l_price_token);
                if (IS_ZERO_256(l_price->value_datoshi)) {
                    log_it(L_ERROR, "Error parsing pricelist: text on 2nd position \"%s\" is not floating number", l_price_token);
                    l_iter = 0;
                    break;
                }
                continue;
            case 2:
                dap_stpcpy(l_price->token, l_price_token);
                continue;
            case 3:
                l_price->units = strtoul(l_price_token, NULL, 10);
                if (!l_price->units) {
                    log_it(L_ERROR, "Error parsing pricelist: text on 4th position \"%s\" is not unsigned integer", l_price_token);
                    l_iter = 0;
                    break;
                }
                continue;
            case 4:
                if (!strcmp(l_price_token,      "SEC"))
                    l_price->units_uid.enm = SERV_UNIT_SEC;
                else if (!strcmp(l_price_token, "DAY"))
                    l_price->units_uid.enm = SERV_UNIT_DAY;
                else if (!strcmp(l_price_token, "MB"))
                    l_price->units_uid.enm = SERV_UNIT_MB;
                else if (!strcmp(l_price_token, "KB"))
                    l_price->units_uid.enm = SERV_UNIT_KB;
                else if (!strcmp(l_price_token, "B"))
                    l_price->units_uid.enm = SERV_UNIT_B;
                else if (!strcmp(l_price_token, "PCS"))
                    l_price->units_uid.enm = SERV_UNIT_PCS;
                else {
                    log_it(L_ERROR, "Error parsing pricelist: wrong unit type \"%s\"", l_price_token);
                    l_iter = 0;
                    break;
                }
                continue;
            case 5:
                if (!(l_price->wallet = dap_chain_wallet_open(l_price_token, dap_config_get_item_str_default(g_config, "resources", "wallets_path", NULL)))) {
                    log_it(L_ERROR, "Error parsing pricelist: can't open wallet \"%s\"", l_price_token);
                    l_iter = 0;
                    break;
                }
                continue;
            case 6:
                log_it(L_INFO, "Price item correct, added to service");
                ret++;
                break;
            default:
                break;
            }
            log_it(L_DEBUG, "Done with price item %d", i);
            if (l_iter == 6)
                DL_APPEND(a_srv->pricelist, l_price);
            else
                DAP_DELETE(l_price);
            break; // double break exits tokenizer loop and steps to next price item
        }
    }
    return ret;
}

/**
 * @brief dap_chain_net_srv_add
 * @param a_uid
 * @param a_callback_request
 * @param a_callback_response_success
 * @param a_callback_response_error
 * @return
 */
dap_chain_net_srv_t* dap_chain_net_srv_add(dap_chain_net_srv_uid_t a_uid,
                                           const char *a_config_section,
                                           dap_chain_net_srv_callbacks_t *a_callbacks)

{
    service_list_t *l_sdata = NULL;
    dap_chain_net_srv_t * l_srv = NULL;
    dap_chain_net_srv_uid_t l_uid = {.uint64 = a_uid.uint64 }; // Copy to let then compiler to pass args via registers not stack
    pthread_mutex_lock(&s_srv_list_mutex);
    HASH_FIND(hh, s_srv_list, &l_uid, sizeof(l_uid), l_sdata);
    if(l_sdata == NULL) {
        l_srv = DAP_NEW_Z(dap_chain_net_srv_t);
        l_srv->uid.uint64 = a_uid.uint64;
        if(a_callbacks)
            l_srv->callbacks = *a_callbacks;
        pthread_mutex_init(&l_srv->banlist_mutex, NULL);
        l_sdata = DAP_NEW_Z(service_list_t);
        l_sdata->uid = l_uid;
        strncpy(l_sdata->name, a_config_section, sizeof(l_sdata->name));
        l_sdata->srv = l_srv;
        dap_chain_net_srv_parse_pricelist(l_srv, a_config_section);
        HASH_ADD(hh, s_srv_list, uid, sizeof(l_srv->uid), l_sdata);
    }else{
        log_it(L_ERROR, "Already present service with 0x%016"DAP_UINT64_FORMAT_X, a_uid.uint64);
    }
    pthread_mutex_unlock(&s_srv_list_mutex);
    return l_srv;
}


/**
 * @brief dap_chain_net_srv_del
 * @param a_srv
 */
void dap_chain_net_srv_del(dap_chain_net_srv_t * a_srv)
{
    service_list_t *l_sdata;
    if(!a_srv)
        return;
    pthread_mutex_lock(&s_srv_list_mutex);
    HASH_FIND(hh, s_srv_list, a_srv, sizeof(dap_chain_net_srv_uid_t), l_sdata);
    if(l_sdata) {
        HASH_DEL(s_srv_list, l_sdata);
        pthread_mutex_destroy(&a_srv->banlist_mutex);
        DAP_DELETE(a_srv);
        DAP_DELETE(l_sdata);
    }
    pthread_mutex_unlock(&s_srv_list_mutex);
}

/**
 * @brief dap_chain_net_srv_call_write_all
 * @param a_client
 */
void dap_chain_net_srv_call_write_all(dap_stream_ch_t * a_client)
{
    service_list_t *l_sdata, *l_sdata_tmp;
    pthread_mutex_lock(&s_srv_list_mutex);
    HASH_ITER(hh, s_srv_list , l_sdata, l_sdata_tmp)
    {
        if ( l_sdata->srv->callbacks.stream_ch_write)
         l_sdata->srv->callbacks.stream_ch_write(l_sdata->srv, a_client);
    }
    pthread_mutex_unlock(&s_srv_list_mutex);
}

/**
 * @brief dap_chain_net_srv_call_opened_all
 * @param a_client
 */
void dap_chain_net_srv_call_opened_all(dap_stream_ch_t * a_client)
{
    service_list_t *l_sdata, *l_sdata_tmp;
    pthread_mutex_lock(&s_srv_list_mutex);
    HASH_ITER(hh, s_srv_list , l_sdata, l_sdata_tmp)
    {
        if ( l_sdata->srv->callbacks.stream_ch_opened)
         l_sdata->srv->callbacks.stream_ch_opened(l_sdata->srv, a_client);
    }
    pthread_mutex_unlock(&s_srv_list_mutex);
}

void dap_chain_net_srv_call_closed_all(dap_stream_ch_t * a_client)
{
    service_list_t *l_sdata, *l_sdata_tmp;
    pthread_mutex_lock(&s_srv_list_mutex);
    HASH_ITER(hh, s_srv_list , l_sdata, l_sdata_tmp)
    {
        if ( l_sdata->srv->callbacks.stream_ch_closed)
         l_sdata->srv->callbacks.stream_ch_closed(l_sdata->srv, a_client);
    }
    pthread_mutex_unlock(&s_srv_list_mutex);
}



/**
 * @brief dap_chain_net_srv_del_all
 * @param a_srv
 */
void dap_chain_net_srv_del_all(void)
{
    service_list_t *l_sdata, *l_sdata_tmp;
    pthread_mutex_lock(&s_srv_list_mutex);
    HASH_ITER(hh, s_srv_list , l_sdata, l_sdata_tmp)
    {
        // Clang bug at this, l_sdata should change at every loop cycle
        HASH_DEL(s_srv_list, l_sdata);
        pthread_mutex_destroy(&l_sdata->srv->banlist_mutex);
        DAP_DELETE(l_sdata->srv);
        DAP_DELETE(l_sdata);
    }
    pthread_mutex_unlock(&s_srv_list_mutex);
}

/**
 * @brief dap_chain_net_srv_get
 * @param a_uid
 * @return
 */
dap_chain_net_srv_t * dap_chain_net_srv_get(dap_chain_net_srv_uid_t a_uid)
{
    service_list_t *l_sdata = NULL;
    pthread_mutex_lock(&s_srv_list_mutex);
    HASH_FIND(hh, s_srv_list, &a_uid, sizeof(dap_chain_net_srv_uid_t), l_sdata);
    pthread_mutex_unlock(&s_srv_list_mutex);
    return (l_sdata) ? l_sdata->srv : NULL;
}

/**
 * @brief dap_chain_net_srv_get_by_name
 * @param a_client
 */
dap_chain_net_srv_t* dap_chain_net_srv_get_by_name(const char *a_name)
{
    if(!a_name)
        return NULL;
    dap_chain_net_srv_t *l_srv = NULL;
    service_list_t *l_sdata, *l_sdata_tmp;
    pthread_mutex_lock(&s_srv_list_mutex);
    HASH_ITER(hh, s_srv_list , l_sdata, l_sdata_tmp)
    {
        if(!dap_strcmp(l_sdata->name, a_name))
            l_srv = l_sdata->srv;
    }
    pthread_mutex_unlock(&s_srv_list_mutex);
    return l_srv;
}

/**
 * @brief dap_chain_net_srv_count
 * @return
 */
 size_t dap_chain_net_srv_count(void)
{
    size_t l_count = 0;
    service_list_t *l_sdata, *l_sdata_tmp;
    pthread_mutex_lock(&s_srv_list_mutex);
    HASH_ITER(hh, s_srv_list , l_sdata, l_sdata_tmp)
    {
        l_count++;
    }
    pthread_mutex_unlock(&s_srv_list_mutex);
    return l_count;
}

/**
 * @brief dap_chain_net_srv_list
 * @return
 */
const dap_chain_net_srv_uid_t * dap_chain_net_srv_list(void)
{
    static dap_chain_net_srv_uid_t *l_srv_uids = NULL;
    static size_t l_count_last = 0;
    size_t l_count_cur = 0;
    dap_list_t *l_list = NULL;
    service_list_t *l_sdata, *l_sdata_tmp;
    pthread_mutex_lock(&s_srv_list_mutex);
    // count the number of services and save them in list
    HASH_ITER(hh, s_srv_list , l_sdata, l_sdata_tmp)
    {
        l_list = dap_list_append(l_list, l_sdata);
        l_count_cur++;
    }
    // fill the output array
    if(l_count_cur > 0) {
        if(l_count_cur != l_count_last) {
            DAP_DELETE(l_srv_uids);
            l_srv_uids = DAP_NEW_SIZE(dap_chain_net_srv_uid_t, sizeof(dap_chain_net_srv_uid_t) * l_count_cur);
        }
        for(size_t i = 0; i < l_count_cur; i++) {
            service_list_t *l_sdata = l_list->data;
            memcpy(l_srv_uids + i, &l_sdata->uid, sizeof(dap_chain_net_srv_uid_t));
        }
    }
    // save new number of services
    l_count_last = l_count_cur;
    pthread_mutex_unlock(&s_srv_list_mutex);
    dap_list_free(l_list);
    return l_srv_uids;
}

/**
 * @brief dap_chain_net_srv_issue_receipt
 * @param a_srv
 * @param a_usage
 * @param a_price
 * @return
 */
dap_chain_datum_tx_receipt_t * dap_chain_net_srv_issue_receipt(dap_chain_net_srv_t *a_srv,
                                                               dap_chain_net_srv_price_t * a_price,
                                                               const void * a_ext, size_t a_ext_size)
{
    dap_chain_datum_tx_receipt_t * l_receipt = dap_chain_datum_tx_receipt_create(
                    a_srv->uid, a_price->units_uid, a_price->units, a_price->value_datoshi, a_ext, a_ext_size);
    // Sign with our wallet
    return dap_chain_datum_tx_receipt_sign_add(l_receipt, dap_chain_wallet_get_key(a_price->wallet, 0));
}

<|MERGE_RESOLUTION|>--- conflicted
+++ resolved
@@ -130,12 +130,6 @@
 
     s_load_all();
 
-<<<<<<< HEAD
-    dap_chain_ledger_verificator_add(DAP_CHAIN_TX_OUT_COND_SUBTYPE_SRV_PAY, s_pay_verificator_callback, NULL);
-    dap_chain_ledger_verificator_add(DAP_CHAIN_TX_OUT_COND_SUBTYPE_FEE, s_fee_verificator_callback, NULL);
-
-=======
->>>>>>> cd4124b8
     return 0;
 }
 
