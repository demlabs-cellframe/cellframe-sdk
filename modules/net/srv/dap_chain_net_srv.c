/*
 * Authors:
 * Dmitriy A. Gearasimov <gerasimov.dmitriy@demlabs.net>
 * Aleksandr Lysikov <alexander.lysikov@demlabs.net>
 * DeM Labs Inc.   https://demlabs.net
 * DeM Labs Open source community https://github.com/demlabsinc
 * Copyright  (c) 2017-2018
 * All rights reserved.

 This file is part of DAP (Deus Applications Prototypes) the open source project

 DAP (Deus Applicaions Prototypes) is free software: you can redistribute it and/or modify
 it under the terms of the GNU General Public License as published by
 the Free Software Foundation, either version 3 of the License, or
 (at your option) any later version.

 DAP is distributed in the hope that it will be useful,
 but WITHOUT ANY WARRANTY; without even the implied warranty of
 MERCHANTABILITY or FITNESS FOR A PARTICULAR PURPOSE.  See the
 GNU General Public License for more details.

 You should have received a copy of the GNU General Public License
 along with any DAP based project.  If not, see <http://www.gnu.org/licenses/>.
 */
#include <stdlib.h>
#include <stdio.h>
#include <time.h>
#include <stdlib.h>
#include <stddef.h>
#include <stdint.h>

#ifdef DAP_OS_LINUX
#include <dlfcn.h>
#endif
#include "json.h"
#include "json_object.h"
#include <pthread.h>
#include <dirent.h>
#include "uthash.h"
#include "utlist.h"

#include "dap_chain_net.h"
#include "dap_hash.h"
#include "dap_common.h"
#include "dap_enc_base58.h"
#include "dap_list.h"
#include "dap_string.h"
#include "dap_file_utils.h"
#include "dap_chain.h"
#include "dap_chain_common.h"
#include "dap_chain_net_srv.h"
#include "dap_chain_net_tx.h"
#include "dap_chain_net_srv_order.h"
#include "dap_chain_net_srv_stream_session.h"
#include "dap_chain_net_tx.h"
#include "dap_stream_ch_chain_net_srv.h"
#include "dap_chain_cs_blocks.h"
#ifdef DAP_MODULES_DYNAMIC
#include "dap_modules_dynamic_cdb.h"
#endif

#include "dap_chain_node_cli_cmd.h"

#define LOG_TAG "chain_net_srv"

typedef struct service_list {
    dap_chain_net_srv_uid_t uid;
    dap_chain_net_srv_t * srv;
    char name[32];
    UT_hash_handle hh;
} service_list_t;

// list of active services
static service_list_t *s_srv_list = NULL;
// for separate access to s_srv_list
static pthread_mutex_t s_srv_list_mutex = PTHREAD_MUTEX_INITIALIZER;
static int s_cli_net_srv(int argc, char **argv, char **a_str_reply);
static void s_load(const char * a_path);
static void s_load_all();

static bool s_pay_verificator_callback(dap_ledger_t * a_ledger, dap_chain_tx_out_cond_t *a_cond,
                                       dap_chain_datum_tx_t *a_tx_in, bool a_owner);
static bool s_fee_verificator_callback(dap_ledger_t * a_ledger, dap_chain_tx_out_cond_t *a_cond,
                                       dap_chain_datum_tx_t *a_tx_in, bool a_owner);
static int s_str_to_price_unit(const char *a_price_unit_str, dap_chain_net_srv_price_unit_uid_t *a_price_unit);

/**
 * @brief dap_chain_net_srv_init
 * @return
 */
int dap_chain_net_srv_init()
{
    dap_chain_ledger_verificator_add(DAP_CHAIN_TX_OUT_COND_SUBTYPE_SRV_PAY, s_pay_verificator_callback, NULL);
    dap_chain_ledger_verificator_add(DAP_CHAIN_TX_OUT_COND_SUBTYPE_FEE, s_fee_verificator_callback, NULL);
    dap_stream_ch_chain_net_srv_init();

    dap_cli_server_cmd_add ("net_srv", s_cli_net_srv, "Network services managment",
        "net_srv -net <net_name> order find [-direction {sell | buy}] [-srv_uid <Service UID>] [-price_unit <price unit>]\n"
        " [-price_token <Token ticker>] [-price_min <Price minimum>] [-price_max <Price maximum>]\n"
        "\tOrders list, all or by UID and/or class\n"
        "net_srv -net <net_name> order delete -hash <Order hash>\n"
        "\tOrder delete\n"
        "net_srv -net <net_name> order dump -hash <Order hash>\n"
        "\tOrder dump info\n"
        "net_srv -net <net_name> order create -direction {sell | buy} -srv_uid <Service UID> -price <Price>\n"
        " -price_unit <Price Unit> -price_token <token_ticker> -units <units> [-node_addr <Node Address>] [-tx_cond <TX Cond Hash>]\n"
        " [-expires <Unix time when expires>] [-cert <cert name to sign order>]\n"
        " [{-ext <Extension with params> | -region <Region name> -continent <Continent name>}]\n"
#ifdef DAP_MODULES_DYNAMIC
        "\tOrder create\n"
            "net_srv -net <net_name> order static [save | delete]\n"
            "\tStatic nodelist create/delete\n"
            "net_srv -net <net_name> order recheck\n"
            "\tCheck the availability of orders\n"
#endif
        );

    s_load_all();

    return 0;
}

/**
 * @brief s_load_all
 */
void s_load_all()
{
    char * l_net_dir_str = dap_strdup_printf("%s/service.d", dap_config_path());
    DIR * l_net_dir = opendir( l_net_dir_str);
    if ( l_net_dir ) {
        struct dirent * l_dir_entry = NULL;
        while ( (l_dir_entry = readdir(l_net_dir) )!= NULL ){
            if (l_dir_entry->d_name[0]=='\0' || l_dir_entry->d_name[0]=='.')
                continue;
            // don't search in directories
            char l_full_path[MAX_PATH + 1] = {0};
            dap_snprintf(l_full_path, sizeof(l_full_path), "%s/%s", l_net_dir_str, l_dir_entry->d_name);
            if(dap_dir_test(l_full_path)) {
                continue;
            }
            // search only ".cfg" files
            if(strlen(l_dir_entry->d_name) > 4) { // It has non zero name excluding file extension
                if(strncmp(l_dir_entry->d_name + strlen(l_dir_entry->d_name) - 4, ".cfg", 4) != 0) {
                    // its not .cfg file
                    continue;
                }
            }
            log_it(L_DEBUG,"Service config %s try to load", l_dir_entry->d_name);
            //char* l_dot_pos = rindex(l_dir_entry->d_name,'.');
            char* l_dot_pos = strchr(l_dir_entry->d_name,'.');
            if ( l_dot_pos )
                *l_dot_pos = '\0';
            s_load(l_full_path );
        }
        closedir(l_net_dir);
    }
    DAP_DELETE (l_net_dir_str);
}

/**
 * @brief s_load
 * @param a_name
 */
static void s_load(const char * a_path)
{
    log_it ( L_INFO, "Service config %s", a_path);
    // TODO open service
}


/**
 * @brief dap_chain_net_srv_deinit
 */
void dap_chain_net_srv_deinit(void)
{
    // TODO Stop all services

    dap_chain_net_srv_del_all();
}

/**
 * @brief s_cli_net_srv
 * @param argc
 * @param argv
 * @param a_str_reply
 * @return
 */
static int s_cli_net_srv( int argc, char **argv, char **a_str_reply)
{
    int arg_index = 1;
    dap_chain_net_t * l_net = NULL;

    const char * l_hash_out_type = NULL;
    dap_cli_server_cmd_find_option_val(argv, arg_index, argc, "-H", &l_hash_out_type);
    if(!l_hash_out_type)
        l_hash_out_type = "hex";
    if(dap_strcmp(l_hash_out_type, "hex") && dap_strcmp(l_hash_out_type, "base58")) {
        dap_cli_server_cmd_set_reply_text(a_str_reply, "invalid parameter -H, valid values: -H <hex | base58>");
        return -1;
    }

    int l_ret = dap_chain_node_cli_cmd_values_parse_net_chain( &arg_index, argc, argv, a_str_reply, NULL, &l_net );
    if ( l_net ) {
        //char * l_orders_group = dap_chain_net_srv_order_get_gdb_group( l_net );

        dap_string_t *l_string_ret = dap_string_new("");
        const char *l_order_str = NULL;
        int l_order_arg_pos = dap_cli_server_cmd_find_option_val(argv, arg_index, argc, "order", &l_order_str);

        // Order direction
        const char *l_direction_str = NULL;
        dap_cli_server_cmd_find_option_val(argv, arg_index, argc, "-direction", &l_direction_str);

        const char* l_srv_uid_str = NULL;
        dap_cli_server_cmd_find_option_val(argv, arg_index, argc, "-srv_uid", &l_srv_uid_str);

        const char* l_srv_class_str = NULL;
        dap_cli_server_cmd_find_option_val(argv, arg_index, argc, "-srv_class", &l_srv_class_str);

        const char* l_node_addr_str = NULL;
        dap_cli_server_cmd_find_option_val(argv, arg_index, argc, "-node_addr", &l_node_addr_str);

        const char* l_tx_cond_hash_str = NULL;
        dap_cli_server_cmd_find_option_val(argv, arg_index, argc, "-tx_cond", &l_tx_cond_hash_str);

        const char* l_price_str = NULL;
        dap_cli_server_cmd_find_option_val(argv, arg_index, argc, "-price", &l_price_str);

        const char* l_expires_str = NULL;
        dap_cli_server_cmd_find_option_val(argv, arg_index, argc, "-expires", &l_expires_str);

        const char* l_price_unit_str = NULL;
        dap_cli_server_cmd_find_option_val(argv, arg_index, argc, "-price_unit", &l_price_unit_str);

        const char* l_price_token_str = NULL;
        dap_cli_server_cmd_find_option_val(argv, arg_index, argc, "-price_token", &l_price_token_str);

        const char* l_ext = NULL;
        dap_cli_server_cmd_find_option_val(argv, arg_index, argc, "-ext", &l_ext);

        const char *l_order_hash_str = NULL;
        dap_cli_server_cmd_find_option_val(argv, arg_index, argc, "-hash", &l_order_hash_str);

        const char* l_region_str = NULL;
        dap_cli_server_cmd_find_option_val(argv, arg_index, argc, "-region", &l_region_str);
        const char* l_continent_str = NULL;
        dap_cli_server_cmd_find_option_val(argv, arg_index, argc, "-continent", &l_continent_str);

        int8_t l_continent_num = dap_chain_net_srv_order_continent_to_num(l_continent_str);

        const char *l_units_str = NULL;
        dap_cli_server_cmd_find_option_val(argv, arg_index, argc, "-units", &l_units_str);

        char *l_order_hash_hex_str = NULL;
        char *l_order_hash_base58_str = NULL;
        // datum hash may be in hex or base58 format
        if (l_order_hash_str) {
            if(!dap_strncmp(l_order_hash_str, "0x", 2) || !dap_strncmp(l_order_hash_str, "0X", 2)) {
                l_order_hash_hex_str = dap_strdup(l_order_hash_str);
                l_order_hash_base58_str = dap_enc_base58_from_hex_str_to_str(l_order_hash_str);
            } else {
                l_order_hash_hex_str = dap_enc_base58_to_hex_str_from_str(l_order_hash_str);
                l_order_hash_base58_str = dap_strdup(l_order_hash_str);
            }
        }
        if(l_continent_str && l_continent_num <= 0) {
            dap_string_t *l_string_err = dap_string_new("Unrecognized \"-continent\" option=");
            dap_string_append_printf(l_string_err, "\"%s\". Variants: ", l_continent_str);
            int i = 0;
            while(1) {
                const char *l_continent = dap_chain_net_srv_order_continent_to_str(i);
                if(!l_continent)
                    break;
                if(!i)
                    dap_string_append_printf(l_string_err, "\"%s\"", l_continent);
                else
                    dap_string_append_printf(l_string_err, ", \"%s\"", l_continent);
                i++;
            }
            dap_string_append_printf(l_string_ret, "%s\n", l_string_err->str);
            dap_string_free(l_string_err, true);
            l_ret = -1;
        }
        // Update order
        else if(!dap_strcmp(l_order_str, "update")) {

            if(!l_order_hash_str) {
                l_ret = -1;
                dap_string_append(l_string_ret, "Can't find option '-hash'\n");
            }
            else {
                dap_chain_net_srv_order_t * l_order = dap_chain_net_srv_order_find_by_hash_str(l_net, l_order_hash_hex_str);
                if(!l_order) {
                    l_ret = -2;
                    if(!dap_strcmp(l_hash_out_type,"hex"))
                        dap_string_append_printf(l_string_ret, "Can't find order with hash %s\n", l_order_hash_hex_str);
                    else
                        dap_string_append_printf(l_string_ret, "Can't find order with hash %s\n", l_order_hash_base58_str);
                }
                else {
                    if(l_ext) {
                        l_order->ext_size = strlen(l_ext) + 1;
                        l_order = DAP_REALLOC(l_order, sizeof(dap_chain_net_srv_order_t) + l_order->ext_size);
                        memcpy(l_order->ext_n_sign, l_ext, l_order->ext_size);
                    }
                    else
                        dap_chain_net_srv_order_set_continent_region(&l_order, l_continent_num, l_region_str);
                    /*if(l_region_str) {
                        strncpy(l_order->region, l_region_str, dap_min(sizeof(l_order->region) - 1, strlen(l_region_str) + 1));
                    }
                    if(l_continent_num>=0)
                        l_order->continent = l_continent_num;*/
                    char *l_new_order_hash_str = dap_chain_net_srv_order_save(l_net, l_order);
                    if (l_new_order_hash_str) {
                        // delete prev order
                        if(dap_strcmp(l_new_order_hash_str, l_order_hash_hex_str))
                            dap_chain_net_srv_order_delete_by_hash_str_sync(l_net, l_order_hash_hex_str);
                        DAP_DELETE(l_new_order_hash_str);
                        dap_string_append_printf(l_string_ret, "order updated\n");
                    } else
                        dap_string_append_printf(l_string_ret, "Order did not updated\n");
                    DAP_DELETE(l_order);
                }
            }

        }
        else if (!dap_strcmp( l_order_str, "find" )) {

            // Order direction
            const char *l_direction_str = NULL;
            dap_cli_server_cmd_find_option_val(argv, arg_index, argc, "-direction", &l_direction_str);

            // Select with specified service uid
            const char *l_srv_uid_str = NULL;
            dap_cli_server_cmd_find_option_val(argv, arg_index, argc, "-srv_uid", &l_srv_uid_str);


            // Select with specified price units
            const char*  l_price_unit_str = NULL;
            dap_cli_server_cmd_find_option_val(argv, arg_index, argc, "-price_unit", &l_price_unit_str);

            // Token ticker
            const char*  l_price_token_str = NULL;
            dap_cli_server_cmd_find_option_val(argv, arg_index, argc, "-price_token", &l_price_token_str);

            // Select with price not more than price_min
            const char*  l_price_min_str = NULL;
            dap_cli_server_cmd_find_option_val(argv, arg_index, argc, "-price_min", &l_price_min_str);

            // Select with price not more than price_max
            const char*  l_price_max_str = NULL;
            dap_cli_server_cmd_find_option_val(argv, arg_index, argc, "-price_max", &l_price_max_str);

            dap_chain_net_srv_order_direction_t l_direction = SERV_DIR_UNDEFINED;
            dap_chain_net_srv_uid_t l_srv_uid={{0}};
            uint256_t l_price_min = {};
            uint256_t l_price_max = {};
            dap_chain_net_srv_price_unit_uid_t l_price_unit={{0}};

            if ( l_direction_str ){
                if (!strcmp(l_direction_str, "sell"))
                    l_direction = SERV_DIR_SELL;
                else if (!strcmp(l_direction_str, "buy"))
                    l_direction = SERV_DIR_BUY;
                else {
                    dap_string_free(l_string_ret, true);
                    dap_cli_server_cmd_set_reply_text(a_str_reply, "Wrong direction of the token was "
                                                                   "specified, possible directions: buy, sell.");
                    return -18;
                }
            }

            if (l_srv_uid_str && dap_id_uint64_parse(l_srv_uid_str ,&l_srv_uid.uint64)) {
                dap_cli_server_cmd_set_reply_text(a_str_reply, "Can't recognize '%s' string as 64-bit id, hex or dec.", l_srv_uid_str);
                return -21;
            }

            if ( l_price_min_str )
                l_price_min = dap_chain_balance_scan(l_price_min_str);

            if ( l_price_max_str )
                l_price_max = dap_chain_balance_scan(l_price_max_str);

            if (l_price_unit_str){
                if (!dap_strcmp(l_price_unit_str, "MB")){
                    l_price_unit.uint32 = SERV_UNIT_MB;
                } else if (!dap_strcmp(l_price_unit_str, "SEC")){
                    l_price_unit.uint32 = SERV_UNIT_SEC;
                } else if (!dap_strcmp(l_price_unit_str, "DAY")){
                    l_price_unit.uint32 = SERV_UNIT_DAY;
                } else if (!dap_strcmp(l_price_unit_str, "KB")){
                    l_price_unit.uint32 = SERV_UNIT_KB;
                } else if (!dap_strcmp(l_price_unit_str, "B")){
                    l_price_unit.uint32 = SERV_UNIT_B;
                } else if (!dap_strcmp(l_price_unit_str, "PCS")){
                    l_price_unit.uint32 = SERV_UNIT_PCS;
                }
            }

            dap_chain_net_srv_order_t * l_orders;
            size_t l_orders_num = 0;
            if( dap_chain_net_srv_order_find_all_by( l_net, l_direction,l_srv_uid,l_price_unit,l_price_token_str,l_price_min, l_price_max,&l_orders,&l_orders_num) == 0 ){
                dap_string_append_printf(l_string_ret, "Found %zu orders:\n", l_orders_num);
                size_t l_orders_size = 0;
                for (size_t i = 0; i< l_orders_num; i++){
                    dap_chain_net_srv_order_t *l_order =(dap_chain_net_srv_order_t *) (((byte_t*) l_orders) + l_orders_size);
                    dap_chain_net_srv_order_dump_to_string(l_order, l_string_ret, l_hash_out_type);
                    l_orders_size += dap_chain_net_srv_order_get_size(l_order);
                    dap_string_append(l_string_ret,"\n");
                }
                l_ret = 0;
                if (l_orders_num)
                    DAP_DELETE(l_orders);
             }else{
                l_ret = -5 ;
                dap_string_append(l_string_ret,"Can't get orders: some internal error or wrong params\n");
            }
        } else if(!dap_strcmp( l_order_str, "dump" )) {
            // Select with specified service uid
            if ( l_order_hash_str ){
                dap_chain_net_srv_order_t * l_order = dap_chain_net_srv_order_find_by_hash_str( l_net, l_order_hash_hex_str );
                if (l_order) {
                    dap_chain_net_srv_order_dump_to_string(l_order,l_string_ret, l_hash_out_type);
                    l_ret = 0;
                }else{
                    l_ret = -7 ;
                    if(!dap_strcmp(l_hash_out_type,"hex"))
                        dap_string_append_printf(l_string_ret,"Can't find order with hash %s\n", l_order_hash_hex_str );
                    else
                        dap_string_append_printf(l_string_ret,"Can't find order with hash %s\n", l_order_hash_base58_str );
                }
            } else {

                dap_chain_net_srv_order_t * l_orders = NULL;
                size_t l_orders_num = 0;
                dap_chain_net_srv_uid_t l_srv_uid={{0}};
                uint256_t l_price_min = {};
                uint256_t l_price_max = {};
                dap_chain_net_srv_price_unit_uid_t l_price_unit={{0}};
                dap_chain_net_srv_order_direction_t l_direction = SERV_DIR_UNDEFINED;

                if( !dap_chain_net_srv_order_find_all_by( l_net,l_direction,l_srv_uid,l_price_unit, NULL, l_price_min, l_price_max,&l_orders,&l_orders_num) ){
                    dap_string_append_printf(l_string_ret,"Found %zd orders:\n",l_orders_num);
                    size_t l_orders_size = 0;
                    for(size_t i = 0; i < l_orders_num; i++) {
                        dap_chain_net_srv_order_t *l_order =(dap_chain_net_srv_order_t *) (((byte_t*) l_orders) + l_orders_size);
                        dap_chain_net_srv_order_dump_to_string(l_order, l_string_ret, l_hash_out_type);
                        l_orders_size += dap_chain_net_srv_order_get_size(l_order);
                        dap_string_append(l_string_ret, "\n");
                    }
                    l_ret = 0;
                }else{
                    l_ret = -5 ;
                    dap_string_append(l_string_ret,"Can't get orders: some internal error or wrong params\n");
                }
                DAP_DELETE(l_orders);
            }
        } else if(!dap_strcmp( l_order_str, "delete" )) {
            // Select with specified service uid
            //const char *l_order_hash_str = NULL;
            //dap_cli_server_cmd_find_option_val(argv, arg_index, argc, "-hash", &l_order_hash_str);
            if ( l_order_hash_str ){
                dap_chain_net_srv_order_t * l_order = dap_chain_net_srv_order_find_by_hash_str( l_net, l_order_hash_hex_str );
                if (l_order && dap_chain_net_srv_order_delete_by_hash_str_sync(l_net,l_order_hash_hex_str) == 0){
                    l_ret = 0 ;
                    if(!dap_strcmp(l_hash_out_type,"hex"))
                        dap_string_append_printf(l_string_ret, "Deleted order %s\n", l_order_hash_hex_str);
                    else
                        dap_string_append_printf(l_string_ret, "Deleted order %s\n", l_order_hash_base58_str);
                }else{
                    l_ret = -8 ;
                    if(!dap_strcmp(l_hash_out_type,"hex"))
                        dap_string_append_printf(l_string_ret, "Can't find order with hash %s\n", l_order_hash_hex_str);
                    else
                        dap_string_append_printf(l_string_ret, "Can't find order with hash %s\n", l_order_hash_base58_str);
                }
                DAP_DELETE(l_order);
            } else{
                l_ret = -9 ;
                dap_string_append(l_string_ret,"need -hash param to obtain what the order we need to dump\n");
            }
        } else if(!dap_strcmp( l_order_str, "create" )) {
            if (dap_chain_net_get_role(l_net).enums > NODE_ROLE_MASTER) {
                dap_cli_server_cmd_set_reply_text(a_str_reply, "Node role should be not lower than master\n");
                return -4;
            }
            const char *l_order_cert_name = NULL;
            dap_cli_server_cmd_find_option_val(argv, arg_index, argc, "-cert", &l_order_cert_name);
            if ( l_srv_uid_str && l_price_str && l_price_token_str && l_price_unit_str && l_units_str) {
                dap_chain_net_srv_uid_t l_srv_uid={{0}};
                dap_chain_node_addr_t l_node_addr={0};
                dap_chain_hash_fast_t l_tx_cond_hash={{0}};
                dap_time_t l_expires = 0; // TS when the service expires
                uint256_t l_price = {0};
                char l_price_token[DAP_CHAIN_TICKER_SIZE_MAX]={0};
                dap_chain_net_srv_price_unit_uid_t l_price_unit={{0}};
                dap_chain_net_srv_order_direction_t l_direction = SERV_DIR_UNDEFINED;
                if ( l_direction_str ){
                    if (!strcmp(l_direction_str, "sell")) {
                        l_direction = SERV_DIR_SELL;
                        log_it(L_DEBUG, "Created order to sell");
                    } else if (!strcmp(l_direction_str, "buy")) {
                        l_direction = SERV_DIR_BUY;
                        log_it(L_DEBUG, "Created order to buy");
                    } else {
                        log_it(L_WARNING, "Undefined order direction");
                        dap_string_free(l_string_ret, true);
                        dap_cli_server_cmd_set_reply_text(a_str_reply, "Wrong direction of the token was "
                                                                       "specified, possible directions: buy, sell.");
                        return -18;
                    }
                }

                if (l_expires_str)
                    l_expires = (dap_time_t ) atoll( l_expires_str);
                if (l_srv_uid_str && dap_id_uint64_parse(l_srv_uid_str ,&l_srv_uid.uint64)) {
                    dap_cli_server_cmd_set_reply_text(a_str_reply, "Can't recognize '%s' string as 64-bit id, hex or dec.", l_srv_uid_str);
                    dap_string_free(l_string_ret, true);
                    return -21;
                }
                if (l_node_addr_str){
                    if (dap_chain_node_addr_str_check(l_node_addr_str)) {
                        dap_chain_node_addr_from_str( &l_node_addr, l_node_addr_str );
                    } else {
                        log_it(L_ERROR, "Can't parse \"%s\" as node addr", l_node_addr_str);
                        dap_cli_server_cmd_set_reply_text(a_str_reply, "The order has not been created. "
                                                                       "Failed to convert string representation of '%s' "
                                                                       "to node address.", l_node_addr_str);
                        dap_string_free(l_string_ret, true);
                        return -17;
                    }
                } else {
                    l_node_addr.uint64 = dap_chain_net_get_cur_addr_int(l_net);
                }
                if (l_tx_cond_hash_str)
                    dap_chain_hash_fast_from_str (l_tx_cond_hash_str, &l_tx_cond_hash);
                l_price = dap_chain_balance_scan(l_price_str);

                if (s_str_to_price_unit(l_price_unit_str, &l_price_unit)){
                    log_it(L_ERROR, "Undefined price unit");
                    dap_string_free(l_string_ret, true);
                    dap_cli_server_cmd_set_reply_text(a_str_reply, "Wrong unit type sepcified, possible values: B, KB, MB, SEC, DAY, PCS");
                    return -18;
                }

                uint64_t l_units = atoi(l_units_str);
                strncpy(l_price_token, l_price_token_str, DAP_CHAIN_TICKER_SIZE_MAX - 1);
                size_t l_ext_len = l_ext? strlen(l_ext) + 1 : 0;
                // get cert to order sign
                dap_cert_t *l_cert = NULL;
                dap_enc_key_t *l_key = NULL;
                if(l_order_cert_name) {
                    l_cert = dap_cert_find_by_name(l_order_cert_name);
                    if(l_cert) {
                        l_key = l_cert->enc_key;
                    } else {
                        log_it(L_ERROR, "Can't load cert '%s' for sign order", l_order_cert_name);
                        dap_cli_server_cmd_set_reply_text(a_str_reply, "Can't load cert '%s' for sign "
                                                                       "order", l_order_cert_name);
                        dap_string_free(l_string_ret, true);
                        return -19;
                    }
                } else {
                    dap_cli_server_cmd_set_reply_text(a_str_reply, "The certificate name was not "
                                                                   "specified. Since version 5.2 it is not possible to "
                                                                   "create unsigned orders.");
                    dap_string_free(l_string_ret, true);
                    return -20;
                }
                // create order
                char * l_order_new_hash_str = dap_chain_net_srv_order_create(
                            l_net,l_direction, l_srv_uid, l_node_addr,l_tx_cond_hash, &l_price, l_price_unit,
                            l_price_token, l_expires, (uint8_t *)l_ext, l_ext_len, l_units, l_region_str, l_continent_num, l_key);
                if(l_cert)
                    dap_cert_delete(l_cert);
                if (l_order_new_hash_str)
                    dap_string_append_printf( l_string_ret, "Created order %s\n", l_order_new_hash_str);
                else{
                    dap_string_append_printf( l_string_ret, "Error! Can't created order\n");
                    l_ret = -4;
                }
            } else {
                dap_string_append_printf( l_string_ret, "Missed some required params\n");
                l_ret=-5;
            }
        }
#ifdef DAP_MODULES_DYNAMIC
        else if(!dap_strcmp( l_order_str, "recheck" )) {
            int (*dap_chain_net_srv_vpn_cdb_server_list_check_orders)(dap_chain_net_t *a_net);
            dap_chain_net_srv_vpn_cdb_server_list_check_orders = dap_modules_dynamic_get_cdb_func("dap_chain_net_srv_vpn_cdb_server_list_check_orders");
            int l_init_res = dap_chain_net_srv_vpn_cdb_server_list_check_orders ? dap_chain_net_srv_vpn_cdb_server_list_check_orders(l_net) : -5;
            if (l_init_res >= 0) {
                dap_string_append_printf(l_string_ret, "Orders recheck started\n");
                l_ret = 0;
            } else {
                dap_string_append_printf(l_string_ret, "Orders recheck not started, code %d\n", l_init_res);
                l_ret = -10;
            }

        } else if(!dap_strcmp( l_order_str, "static" )) {
            // find the subcommand directly after the 'order' command
            int l_subcmd_save = dap_cli_server_cmd_find_option_val(argv, l_order_arg_pos + 1, l_order_arg_pos + 2, "save", NULL);
            int l_subcmd_del = dap_cli_server_cmd_find_option_val(argv, l_order_arg_pos + 1, l_order_arg_pos + 2, "delete", NULL) |
                               dap_cli_server_cmd_find_option_val(argv, l_order_arg_pos + 1, l_order_arg_pos + 2, "del", NULL);

            int (*dap_chain_net_srv_vpn_cdb_server_list_static_create)(dap_chain_net_t *a_net) = NULL;
            int (*dap_chain_net_srv_vpn_cdb_server_list_static_delete)(dap_chain_net_t *a_net) = NULL;
            //  find func from dinamic library
            if(l_subcmd_save || l_subcmd_del) {
                dap_chain_net_srv_vpn_cdb_server_list_static_create = dap_modules_dynamic_get_cdb_func("dap_chain_net_srv_vpn_cdb_server_list_static_create");
                dap_chain_net_srv_vpn_cdb_server_list_static_delete = dap_modules_dynamic_get_cdb_func("dap_chain_net_srv_vpn_cdb_server_list_static_delete");
            }
            if(l_subcmd_save) {
                int l_init_res = dap_chain_net_srv_vpn_cdb_server_list_static_create ? dap_chain_net_srv_vpn_cdb_server_list_static_create(l_net) : -5;
                if(l_init_res >= 0){
                    dap_string_append_printf(l_string_ret, "Static node list saved, %d orders in list\n", l_init_res);
                    l_ret = 0;
                }
                else{
                    dap_string_append_printf(l_string_ret, "Static node list not saved, error code %d\n", l_init_res);
                    l_ret = -11;
                }

            } else if(l_subcmd_del) {
                int l_init_res = dap_chain_net_srv_vpn_cdb_server_list_static_delete ? dap_chain_net_srv_vpn_cdb_server_list_static_delete(l_net) : -5;
                if(!l_init_res){
                    dap_string_append_printf(l_string_ret, "Static node list deleted\n");
                    l_ret = 0;
                }
                else if(l_init_res > 0){
                    dap_string_append_printf(l_string_ret, "Static node list already deleted\n");
                    l_ret = -12;
                }
                else
                    dap_string_append_printf(l_string_ret, "Static node list not deleted, error code %d\n", l_init_res);
            } else {
                dap_string_append(l_string_ret, "not found subcommand 'save' or 'delete'\n");
                l_ret = -13;
            }
        }
#endif
        else if (l_order_str) {
            dap_string_append_printf(l_string_ret, "Unrecognized subcommand '%s'", l_order_str);
            l_ret = -14;
        } else {
            dap_string_append_printf(l_string_ret, "Command 'net_srv' requires subcommand 'order'");
            l_ret = -3;
        }
        dap_cli_server_cmd_set_reply_text(a_str_reply, "%s", l_string_ret->str);
        dap_string_free(l_string_ret, true);
    }

    return l_ret;
}

/**
 * @brief s_fee_verificator_callback
 * @param a_ledger
 * @param a_tx_out_hash
 * @param a_cond
 * @param a_tx_in
 * @param a_owner
 * @return
 */
static bool s_fee_verificator_callback(dap_ledger_t *a_ledger, UNUSED_ARG dap_chain_tx_out_cond_t *a_cond,
                                       dap_chain_datum_tx_t *a_tx_in, UNUSED_ARG bool a_owner)
{
    dap_chain_net_t *l_net = dap_chain_net_by_name(a_ledger->net_name);
    if (!l_net)
        return false;
    dap_chain_t *l_chain;
    DL_FOREACH(l_net->pub.chains, l_chain) {
        if (!l_chain->callback_block_find_by_tx_hash)
            continue;
        dap_chain_tx_in_cond_t *l_tx_in_cond = (dap_chain_tx_in_cond_t *)dap_chain_datum_tx_item_get(a_tx_in, 0, TX_ITEM_TYPE_IN_COND, 0);
        if (!l_tx_in_cond)
            return false;
        if (dap_hash_fast_is_blank(&l_tx_in_cond->header.tx_prev_hash))
            return false;
        size_t l_block_size = 0;
        dap_chain_block_t *l_block = (dap_chain_block_t *)l_chain->callback_block_find_by_tx_hash(
                                                    l_chain, &l_tx_in_cond->header.tx_prev_hash, &l_block_size);
        if (!l_block)
            continue;
        dap_sign_t *l_sign_block = dap_chain_block_sign_get(l_block, l_block_size, 0);
        if (!l_sign_block)
            return false;

        // TX sign is already verified, just compare pkeys
        dap_chain_tx_sig_t *l_tx_sig = (dap_chain_tx_sig_t *)dap_chain_datum_tx_item_get(a_tx_in, NULL, TX_ITEM_TYPE_SIG, NULL);
        dap_sign_t *l_sign_tx = dap_chain_datum_tx_item_sign_get_sig(l_tx_sig);
        return dap_sign_match_pkey_signs(l_sign_block, l_sign_tx);
    }
    return false;
}

/**
 * @brief s_pay_verificator_callback
 * @param a_ledger
 * @param a_tx_out
 * @param a_cond
 * @param a_tx_in
 * @param a_owner
 * @return
 */
static bool s_pay_verificator_callback(dap_ledger_t * a_ledger, dap_chain_tx_out_cond_t *a_cond,
                                       dap_chain_datum_tx_t *a_tx_in, bool a_owner)
{
    if (a_owner)
        return true;
    dap_chain_datum_tx_receipt_t *l_receipt = (dap_chain_datum_tx_receipt_t *)
                                               dap_chain_datum_tx_item_get(a_tx_in, NULL, TX_ITEM_TYPE_RECEIPT, NULL);
    if (!l_receipt){
        log_it(L_ERROR, "Can't find receipt.");
        return false;
    }

    // Check provider sign
    dap_sign_t *l_sign = dap_chain_datum_tx_receipt_sign_get(l_receipt, l_receipt->size, 0);

    if (!l_sign){
        log_it(L_ERROR, "Can't get provider sign from receipt.");
        return false;
    }
    dap_sign_type_t l_provider_sign_type = l_sign->header.type;

    if (dap_sign_verify_all(l_sign, dap_sign_get_size(l_sign), &l_receipt->receipt_info, sizeof(l_receipt->receipt_info))){
        log_it(L_ERROR, "Provider sign in receipt not passed verification.");
        return false;
    }

    // Checking the signature matches the provider's signature
    dap_hash_fast_t l_tx_sign_pkey_hash = {};
    dap_hash_fast_t l_provider_pkey_hash = {};
    if (!dap_sign_get_pkey_hash(l_sign, &l_provider_pkey_hash)){
        log_it(L_ERROR, "Can't get pkey hash from provider sign.");
        return false;
    }

    int l_item_size = 0;
    uint8_t* l_sig = dap_chain_datum_tx_item_get(a_tx_in, 0, TX_ITEM_TYPE_SIG, &l_item_size);
    if(!l_sig){
        log_it(L_ERROR, "Can't get item with provider signature from tx");
        return false;
    }

    l_sign = dap_chain_datum_tx_item_sign_get_sig((dap_chain_tx_sig_t *)l_sig);
    if (!l_sign){
        log_it(L_ERROR, "Provider sign from tx sig_item");
        return false;
    }

    if(!dap_sign_get_pkey_hash(l_sign, &l_tx_sign_pkey_hash)){
        log_it(L_ERROR, "Can't get pkey hash from tx provider signature");
        return false;
    }

    if(!dap_hash_fast_compare(&l_tx_sign_pkey_hash, &l_provider_pkey_hash)){
        log_it(L_ERROR, "Provider signature in receipt and tx is different.");
        return false;
    }

    // Check client sign
    l_sign = dap_chain_datum_tx_receipt_sign_get(l_receipt, l_receipt->size, 1);
    if (!l_sign){
        log_it(L_ERROR, "Can't get client signature from receipt.");
        return false;
    }
    dap_hash_fast_t l_pkey_hash = {};
    if (!dap_sign_get_pkey_hash(l_sign, &l_pkey_hash)){
        log_it(L_ERROR, "Can't get pkey hash from receipt client signature");
        return false;
    }

    if(!dap_hash_fast_compare(&l_pkey_hash, &a_cond->subtype.srv_pay.pkey_hash)){
        log_it(L_ERROR, "Client signature in receipt is invalid!");
        return false;
    }

    // Check price is less than maximum
    dap_chain_tx_in_cond_t *l_tx_in_cond = (dap_chain_tx_in_cond_t *)dap_chain_datum_tx_item_get(a_tx_in, 0, TX_ITEM_TYPE_IN_COND, 0);
    dap_chain_datum_tx_t *l_tx_prev = dap_chain_ledger_tx_find_by_hash(a_ledger , &l_tx_in_cond->header.tx_prev_hash);
    dap_chain_tx_out_cond_t *l_prev_out_cond = dap_chain_datum_tx_out_cond_get(l_tx_prev, DAP_CHAIN_TX_OUT_COND_SUBTYPE_SRV_PAY, NULL);

    uint256_t l_unit_price = {};
    if (l_receipt->receipt_info.units != 0){
        DIV_256(l_receipt->receipt_info.value_datoshi, GET_256_FROM_64(l_receipt->receipt_info.units), &l_unit_price);
    } else {
        return false;
    }

    if( compare256(uint256_0, l_prev_out_cond->subtype.srv_pay.unit_price_max_datoshi) &&
        compare256(l_unit_price, l_prev_out_cond->subtype.srv_pay.unit_price_max_datoshi) > 0){
        log_it(L_ERROR, "Value in receipt is exceed max allowable price.");
        return false;
    }

    // check remainder on srv pay cond out is valid
    // find 'out' items
    dap_list_t *l_list_out = dap_chain_datum_tx_items_get((dap_chain_datum_tx_t*) a_tx_in, TX_ITEM_TYPE_OUT_ALL, NULL);
    uint256_t l_value = l_receipt->receipt_info.value_datoshi;
    uint256_t l_cond_out_value = {};
    dap_chain_addr_t l_network_fee_addr = {};
    dap_chain_net_tx_get_fee(a_ledger->net_id, NULL, &l_network_fee_addr);
    int l_item_idx = 0;
    for (dap_list_t * l_list_tmp = l_list_out; l_list_tmp; l_list_tmp = dap_list_next(l_list_tmp), l_item_idx++) {
        dap_chain_tx_item_type_t l_type = *(uint8_t *)l_list_tmp->data;
        switch (l_type) {
        case TX_ITEM_TYPE_OUT: { // 256
            dap_chain_tx_out_t *l_tx_out = (dap_chain_tx_out_t *)l_list_tmp->data;
            if (dap_chain_addr_compare(&l_tx_out->addr, &l_network_fee_addr)){
                SUM_256_256(l_value, l_tx_out->header.value, &l_value);
            }
        } break;
        case TX_ITEM_TYPE_OUT_COND: {
            dap_chain_tx_out_cond_t *l_tx_out = (dap_chain_tx_out_cond_t *)l_list_tmp->data;
            if (l_tx_out->header.subtype == DAP_CHAIN_TX_OUT_COND_SUBTYPE_FEE){
                SUM_256_256(l_value, l_cond_out_value = l_tx_out->header.value, &l_value);
            } else if (l_tx_out->header.subtype == DAP_CHAIN_TX_OUT_COND_SUBTYPE_SRV_PAY){
                l_cond_out_value = l_tx_out->header.value;
            }
        } break;
        default: {}
        }
    }

    if (!compare256(l_value, l_cond_out_value)){
        log_it(L_ERROR, "Value in tx out is invalid!");
        dap_list_free(l_list_out);
        return false;
    }
    dap_list_free(l_list_out);
    return true;
}

dap_chain_net_srv_price_t * dap_chain_net_srv_get_price_from_order(dap_chain_net_srv_t *a_srv, const char *a_config_section, dap_chain_hash_fast_t* a_order_hash){

    const char *l_wallet_addr = dap_config_get_item_str_default(g_config, a_config_section, "wallet_addr", NULL);
    const char *l_cert_name = dap_config_get_item_str_default(g_config, a_config_section, "receipt_sign_cert", NULL);
    const char *l_net_name = dap_config_get_item_str_default(g_config, a_config_section, "net", NULL);
    if (!l_wallet_addr || !l_cert_name || !l_net_name){
        return NULL;
    }

    dap_chain_net_t *l_net = dap_chain_net_by_name(l_net_name);
    if (!l_net) {
        return NULL;
    }

    dap_chain_node_addr_t *l_node_addr = NULL;
    l_node_addr = dap_chain_net_get_cur_addr(l_net);
    if (!l_node_addr){
        return NULL;
    }

    dap_chain_net_srv_order_t *l_order = dap_chain_net_srv_order_find_by_hash(l_net, a_order_hash);
    if (!l_order){
        log_it(L_ERROR, "Memory allocation error");
        return NULL;
    }

    dap_chain_net_srv_price_t *l_price = DAP_NEW_Z(dap_chain_net_srv_price_t);
    if (!l_price) {
        log_it(L_CRITICAL, "Memory allocation error");
        DAP_DEL_Z(l_order);
        return NULL;
    }

    uint64_t l_max_price_cfg = dap_config_get_item_uint64_default(g_config, a_config_section, "max_price", 0xFFFFFFFFFFFFFFF);
    if (l_order->node_addr.uint64 != l_node_addr->uint64 &&
        l_order->srv_uid.uint64 != a_srv->uid.uint64) {
        DAP_DELETE(l_price);
        DAP_DEL_Z(l_order);
        return NULL;
    }

    l_price->net = l_net;
    l_price->net_name = dap_strdup(l_net->pub.name);
    uint256_t l_max_price = GET_256_FROM_64(l_max_price_cfg); // Change this value when max price wil be calculated
    if (IS_ZERO_256(l_order->price) || l_order->units == 0 ){
        log_it(L_ERROR, "Invalid order: units count or price unspecified");
        DAP_DELETE(l_price);
        DAP_DEL_Z(l_order);
        return NULL;
    }
    l_price->value_datoshi = l_order->price;
    dap_stpcpy(l_price->token, l_order->price_ticker);
    l_price->units = l_order->units;
    l_price->units_uid = l_order->price_unit;
    if (!IS_ZERO_256(l_max_price)){
        uint256_t l_price_unit = uint256_0;
        DIV_256(l_price->value_datoshi,  GET_256_FROM_64(l_order->units), &l_price_unit);
        if (compare256(l_price_unit, l_max_price)>0){
            char *l_price_unit_str = dap_chain_balance_print(l_price_unit), *l_max_price_str = dap_chain_balance_print(l_max_price);
            log_it(L_ERROR, "Unit price exeeds max permitted value: %s > %s", l_price_unit_str, l_max_price_str);
            DAP_DELETE(l_price_unit_str);
            DAP_DELETE(l_max_price_str);
            DAP_DELETE(l_price);
            DAP_DEL_Z(l_order);
            return NULL;
        }
    }

    l_price->wallet_addr = dap_chain_addr_from_str(l_wallet_addr);
    if(!l_price->wallet_addr){
        log_it(L_ERROR, "Can't get wallet addr from wallet_addr in config file.");
        DAP_DEL_Z(l_order);
        DAP_DELETE(l_price);
        DAP_DEL_Z(l_order);
        return NULL;
    }

    l_price->receipt_sign_cert = dap_cert_find_by_name(l_cert_name);
    if(!l_price->receipt_sign_cert){
        log_it(L_ERROR, "Can't find cert %s.", l_cert_name);
        DAP_DEL_Z(l_order);
        DAP_DELETE(l_price);
        return NULL;
    }

    dap_hash_fast_t order_pkey_hash = {};
    dap_hash_fast_t price_pkey_hash = {};
    dap_sign_get_pkey_hash((dap_sign_t*)(l_order->ext_n_sign + l_order->ext_size), &order_pkey_hash);
    dap_hash_fast(l_price->receipt_sign_cert->enc_key->pub_key_data,
                  l_price->receipt_sign_cert->enc_key->pub_key_data_size, &price_pkey_hash);
    if (dap_hash_fast_compare(&order_pkey_hash, &price_pkey_hash))
    {
        log_it(L_ERROR, "pkey in order not equal to pkey in config.");
        DAP_DEL_Z(l_order);
        DAP_DELETE(l_price);
        return NULL;
    }

    DAP_DELETE(l_order);
    return l_price;

}

int dap_chain_net_srv_price_apply_from_my_order(dap_chain_net_srv_t *a_srv, const char *a_config_section){
    const char *l_wallet_addr = dap_config_get_item_str_default(g_config, a_config_section, "wallet_addr", NULL);
    const char *l_cert_name = dap_config_get_item_str_default(g_config, a_config_section, "receipt_sign_cert", NULL);
    const char *l_net_name = dap_config_get_item_str_default(g_config, a_config_section, "net", NULL);
    if (!l_wallet_addr || !l_cert_name || !l_net_name){
        return -2;
    }
    dap_chain_net_t *l_net = dap_chain_net_by_name(l_net_name);
    if (!l_net) {
        return -4;
    }
    a_srv->grace_period = dap_config_get_item_uint32_default(g_config, a_config_section, "grace_period", 60);
    a_srv->allow_free_srv = dap_config_get_item_bool_default(g_config, a_config_section, "allow_free_srv", false);
    int l_err_code = 0;
    dap_chain_node_addr_t *l_node_addr = NULL;
    l_node_addr = dap_chain_net_get_cur_addr(l_net);
    if (!l_node_addr)
        return -1;
    size_t l_orders_count = 0;
    uint64_t l_max_price_cfg = dap_config_get_item_uint64_default(g_config, a_config_section, "max_price", 0xFFFFFFFFFFFFFFF);
    char *l_gdb_order_group = dap_chain_net_srv_order_get_gdb_group(l_net);
    dap_global_db_obj_t *l_orders = dap_global_db_get_all_sync(l_gdb_order_group, &l_orders_count);
    for (size_t i=0; i < l_orders_count; i++){
        l_err_code = -4;
        dap_chain_net_srv_order_t *l_order = dap_chain_net_srv_order_read(l_orders[i].value, l_orders[i].value_len);
        if (l_order->node_addr.uint64 == l_node_addr->uint64 &&
            l_order->srv_uid.uint64 == a_srv->uid.uint64) {
            l_err_code = 0;
            dap_chain_net_srv_price_t *l_price = DAP_NEW_Z(dap_chain_net_srv_price_t);
            if (!l_price) {
                log_it(L_CRITICAL, "Memory allocation error");
                DAP_DEL_Z(l_order);
                dap_global_db_objs_delete(l_orders, l_orders_count);
                return -1;
            }
            l_price->net = l_net;
            l_price->net_name = dap_strdup(l_net->pub.name);
            uint256_t l_max_price = GET_256_FROM_64(l_max_price_cfg); // Change this value when max price wil be calculated
            if (IS_ZERO_256(l_order->price) || l_order->units == 0 ){
                log_it(L_ERROR, "Invalid order: units count or price unspecified");
                DAP_DELETE(l_price);
                continue;
            }
            l_price->value_datoshi = l_order->price;
            dap_stpcpy(l_price->token, l_order->price_ticker);
            l_price->units = l_order->units;
            l_price->units_uid = l_order->price_unit;
            if (!IS_ZERO_256(l_max_price)){
                uint256_t l_price_unit = uint256_0;
                DIV_256(l_price->value_datoshi,  GET_256_FROM_64(l_order->units), &l_price_unit);
                if (compare256(l_price_unit, l_max_price)>0){
                    char *l_price_unit_str = dap_chain_balance_print(l_price_unit), *l_max_price_str = dap_chain_balance_print(l_max_price);
                    log_it(L_ERROR, "Unit price exeeds max permitted value: %s > %s", l_price_unit_str, l_max_price_str);
                    DAP_DELETE(l_price_unit_str);
                    DAP_DELETE(l_max_price_str);
                    DAP_DELETE(l_price);
                    continue;
                }
            }
            l_price->wallet_addr = dap_chain_addr_from_str(l_wallet_addr);
            if(!l_price->wallet_addr){
                log_it(L_ERROR, "Can't get wallet addr from wallet_addr in config file.");
                DAP_DEL_Z(l_order);
                DAP_DELETE(l_price);
                dap_global_db_objs_delete(l_orders, l_orders_count);
                return -100;
            }

            l_price->receipt_sign_cert = dap_cert_find_by_name(l_cert_name);
            if(!l_price->receipt_sign_cert){
                log_it(L_ERROR, "Can't find cert %s.", l_cert_name);
                DAP_DEL_Z(l_order);
                DAP_DELETE(l_price);
                dap_global_db_objs_delete(l_orders, l_orders_count);
                return -101;
            }

            dap_hash_fast_t order_pkey_hash = {};
            dap_hash_fast_t price_pkey_hash = {};
<<<<<<< HEAD
            dap_sign_get_pkey_hash((dap_sign_t*)((byte_t*)l_order->ext_n_sign + l_order->ext_size), &order_pkey_hash);
=======
            dap_sign_get_pkey_hash((dap_sign_t*)(l_order->ext_n_sign + l_order->ext_size), &order_pkey_hash);
>>>>>>> 01205181
            dap_hash_fast(l_price->receipt_sign_cert->enc_key->pub_key_data,
                          l_price->receipt_sign_cert->enc_key->pub_key_data_size, &price_pkey_hash);
            if (dap_hash_fast_compare(&order_pkey_hash, &price_pkey_hash))
            {
                log_it(L_ERROR, "pkey in order not equal to pkey in config.");
                DAP_DEL_Z(l_order);
                DAP_DELETE(l_price);
                dap_global_db_objs_delete(l_orders, l_orders_count);
                continue;
            }

            // TODO: find most advantageous order for us
            DL_APPEND(a_srv->pricelist, l_price);
            break;
        }
        DAP_DELETE(l_order);
    }
    dap_global_db_objs_delete(l_orders, l_orders_count);
    return l_err_code;
}

int dap_chain_net_srv_parse_pricelist(dap_chain_net_srv_t *a_srv, const char *a_config_section)
{
    int ret = 0;
    if (!a_config_section)
        return ret;
    a_srv->grace_period = dap_config_get_item_uint32_default(g_config, a_config_section, "grace_period", 60);
    uint16_t l_pricelist_count = 0;
    char **l_pricelist = dap_config_get_array_str(g_config, a_config_section, "pricelist", &l_pricelist_count);
    for (uint16_t i = 0; i < l_pricelist_count; i++) {
        dap_chain_net_srv_price_t *l_price = DAP_NEW_Z(dap_chain_net_srv_price_t);
        if (!l_price) {
            log_it(L_CRITICAL, "Memory allocation error");
            return ret;
        }
        short l_iter = 0;
        char *l_price_str = dap_strdup(l_pricelist[i]), *l_ctx;
        for (char *l_price_token = strtok_r(l_price_str, ":", &l_ctx); l_price_token || l_iter == 6; l_price_token = strtok_r(NULL, ":", &l_ctx), ++l_iter) {
            //log_it(L_DEBUG, "Tokenizer: %s", l_price_token);
            switch (l_iter) {
            case 0:
                l_price->net_name = l_price_token;
                if (!(l_price->net = dap_chain_net_by_name(l_price->net_name))) {
                    log_it(L_ERROR, "Error parsing pricelist: can't find network \"%s\"", l_price_token);
                    break;
                }
                continue;
            case 1:
                l_price->value_datoshi = dap_chain_coins_to_balance(l_price_token);
                if (IS_ZERO_256(l_price->value_datoshi)) {
                    log_it(L_ERROR, "Error parsing pricelist: text on 2nd position \"%s\" is not floating number", l_price_token);
                    l_iter = 0;
                    break;
                }
                continue;
            case 2:
                dap_stpcpy(l_price->token, l_price_token);
                continue;
            case 3:
                l_price->units = strtoul(l_price_token, NULL, 10);
                if (!l_price->units) {
                    log_it(L_ERROR, "Error parsing pricelist: text on 4th position \"%s\" is not unsigned integer", l_price_token);
                    l_iter = 0;
                    break;
                }
                continue;
            case 4:
                if (s_str_to_price_unit(l_price_token, &(l_price->units_uid))) {
                    log_it(L_ERROR, "Error parsing pricelist: wrong unit type \"%s\"", l_price_token);
                    l_iter = 0;
                    break;
                }
                continue;
            case 5:
//                if (!(l_price->wallet = dap_chain_wallet_open(l_price_token, dap_config_get_item_str_default(g_config, "resources", "wallets_path", NULL)))) {
//                    log_it(L_ERROR, "Error parsing pricelist: can't open wallet \"%s\"", l_price_token);
//                    l_iter = 0;
//                    break;
//                }
                continue;
            case 6:
                log_it(L_INFO, "Price item correct, added to service");
                ret++;
                break;
            default:
                break;
            }
            log_it(L_DEBUG, "Done with price item %d", i);
            if (l_iter == 6)
                DL_APPEND(a_srv->pricelist, l_price);
            break; // double break exits tokenizer loop and steps to next price item
        }
        if (l_iter != 6)
            DAP_DELETE(l_price);
        DAP_DELETE(l_price_str);
    }
    return ret;
}

/**
 * @brief dap_chain_net_srv_add
 * @param a_uid
 * @param a_callback_request
 * @param a_callback_response_success
 * @param a_callback_response_error
 * @return
 */
dap_chain_net_srv_t* dap_chain_net_srv_add(dap_chain_net_srv_uid_t a_uid,
                                           const char *a_config_section,
                                           dap_chain_net_srv_callbacks_t* a_callbacks)

{
    service_list_t *l_sdata = NULL;
    dap_chain_net_srv_t * l_srv = NULL;
    dap_chain_net_srv_uid_t l_uid = {.uint64 = a_uid.uint64 }; // Copy to let then compiler to pass args via registers not stack
    pthread_mutex_lock(&s_srv_list_mutex);
    HASH_FIND(hh, s_srv_list, &l_uid, sizeof(l_uid), l_sdata);
    if(!l_sdata) {
        l_srv = DAP_NEW_Z(dap_chain_net_srv_t);
        if (!l_srv) {
            log_it(L_CRITICAL, "Memory allocation error");
            pthread_mutex_unlock(&s_srv_list_mutex);
            return NULL;
        }
        l_srv->uid.uint64 = a_uid.uint64;
        if (a_callbacks)
            l_srv->callbacks = *a_callbacks;
        pthread_mutex_init(&l_srv->banlist_mutex, NULL);
        l_sdata = DAP_NEW_Z(service_list_t);
        if (!l_sdata) {
            log_it(L_CRITICAL, "Memory allocation error");
            DAP_DEL_Z(l_srv);
            pthread_mutex_unlock(&s_srv_list_mutex);
            return NULL;
        }
        l_sdata->uid = l_uid;
        strncpy(l_sdata->name, a_config_section, sizeof(l_sdata->name) - 1);
        l_sdata->srv = l_srv;
        dap_chain_net_srv_price_apply_from_my_order(l_srv, a_config_section);
//        dap_chain_net_srv_parse_pricelist(l_srv, a_config_section);
        HASH_ADD(hh, s_srv_list, uid, sizeof(l_srv->uid), l_sdata);
        if (l_srv->pricelist)
            dap_chain_ledger_tx_add_notify(l_srv->pricelist->net->pub.ledger, dap_stream_ch_chain_net_srv_tx_cond_added_cb, NULL);
    }else{
        log_it(L_ERROR, "Already present service with 0x%016"DAP_UINT64_FORMAT_X, a_uid.uint64);
    }
    pthread_mutex_unlock(&s_srv_list_mutex);
    return l_srv;
}

/**
 * @brief dap_chain_net_srv_del
 * @param a_srv
 */
void dap_chain_net_srv_del(dap_chain_net_srv_t * a_srv)
{
    service_list_t *l_sdata;
    if(!a_srv)
        return;
    pthread_mutex_lock(&s_srv_list_mutex);
    HASH_FIND(hh, s_srv_list, a_srv, sizeof(dap_chain_net_srv_uid_t), l_sdata);
    if(l_sdata) {
        HASH_DEL(s_srv_list, l_sdata);
        pthread_mutex_destroy(&a_srv->banlist_mutex);
        DAP_DELETE(a_srv);
        DAP_DELETE(l_sdata);
    }
    pthread_mutex_unlock(&s_srv_list_mutex);
}

/**
 * @brief dap_chain_net_srv_call_write_all
 * @param a_client
 */
void dap_chain_net_srv_call_write_all(dap_stream_ch_t * a_client)
{
    service_list_t *l_sdata, *l_sdata_tmp;
    pthread_mutex_lock(&s_srv_list_mutex);
    HASH_ITER(hh, s_srv_list , l_sdata, l_sdata_tmp)
    {
        if (l_sdata->srv->callbacks.stream_ch_write)
            l_sdata->srv->callbacks.stream_ch_write(l_sdata->srv, a_client);
    }
    pthread_mutex_unlock(&s_srv_list_mutex);
}

/**
 * @brief dap_chain_net_srv_call_opened_all
 * @param a_client
 */
void dap_chain_net_srv_call_opened_all(dap_stream_ch_t * a_client)
{
    service_list_t *l_sdata, *l_sdata_tmp;
    pthread_mutex_lock(&s_srv_list_mutex);
    HASH_ITER(hh, s_srv_list , l_sdata, l_sdata_tmp)
    {
        if (l_sdata->srv->callbacks.stream_ch_opened)
            l_sdata->srv->callbacks.stream_ch_opened(l_sdata->srv, a_client);
    }
    pthread_mutex_unlock(&s_srv_list_mutex);
}

void dap_chain_net_srv_call_closed_all(dap_stream_ch_t * a_client)
{
    service_list_t *l_sdata, *l_sdata_tmp;
    pthread_mutex_lock(&s_srv_list_mutex);
    HASH_ITER(hh, s_srv_list , l_sdata, l_sdata_tmp)
    {
        if (l_sdata->srv->callbacks.stream_ch_closed)
            l_sdata->srv->callbacks.stream_ch_closed(l_sdata->srv, a_client);
    }
    pthread_mutex_unlock(&s_srv_list_mutex);
}



/**
 * @brief dap_chain_net_srv_del_all
 * @param a_srv
 */
void dap_chain_net_srv_del_all(void)
{
    service_list_t *l_sdata, *l_sdata_tmp;
    pthread_mutex_lock(&s_srv_list_mutex);
    HASH_ITER(hh, s_srv_list , l_sdata, l_sdata_tmp)
    {
        // Clang bug at this, l_sdata should change at every loop cycle
        HASH_DEL(s_srv_list, l_sdata);
        pthread_mutex_destroy(&l_sdata->srv->banlist_mutex);
        DAP_DELETE(l_sdata->srv);
        DAP_DELETE(l_sdata);
    }
    pthread_mutex_unlock(&s_srv_list_mutex);
}

/**
 * @brief dap_chain_net_srv_get
 * @param a_uid
 * @return
 */
dap_chain_net_srv_t * dap_chain_net_srv_get(dap_chain_net_srv_uid_t a_uid)
{
    service_list_t *l_sdata = NULL;
    pthread_mutex_lock(&s_srv_list_mutex);
    HASH_FIND(hh, s_srv_list, &a_uid, sizeof(dap_chain_net_srv_uid_t), l_sdata);
    pthread_mutex_unlock(&s_srv_list_mutex);
    return (l_sdata) ? l_sdata->srv : NULL;
}

/**
 * @brief dap_chain_net_srv_get_by_name
 * @param a_client
 */
dap_chain_net_srv_t* dap_chain_net_srv_get_by_name(const char *a_name)
{
    if(!a_name)
        return NULL;
    dap_chain_net_srv_t *l_srv = NULL;
    service_list_t *l_sdata, *l_sdata_tmp;
    pthread_mutex_lock(&s_srv_list_mutex);
    HASH_ITER(hh, s_srv_list , l_sdata, l_sdata_tmp)
    {
        if(!dap_strcmp(l_sdata->name, a_name))
            l_srv = l_sdata->srv;
    }
    pthread_mutex_unlock(&s_srv_list_mutex);
    return l_srv;
}

/**
 * @brief dap_chain_net_srv_count
 * @return
 */
 size_t dap_chain_net_srv_count(void)
{
    size_t l_count = 0;
    service_list_t *l_sdata, *l_sdata_tmp;
    pthread_mutex_lock(&s_srv_list_mutex);
    HASH_ITER(hh, s_srv_list , l_sdata, l_sdata_tmp)
    {
        l_count++;
    }
    pthread_mutex_unlock(&s_srv_list_mutex);
    return l_count;
}

/**
 * @brief dap_chain_net_srv_list
 * @return
 */
const dap_chain_net_srv_uid_t * dap_chain_net_srv_list(void)
{
    static dap_chain_net_srv_uid_t *l_srv_uids = NULL;
    static size_t l_count_last = 0;
    size_t l_count_cur = 0;
    dap_list_t *l_list = NULL;
    service_list_t *l_sdata, *l_sdata_tmp;
    pthread_mutex_lock(&s_srv_list_mutex);
    // count the number of services and save them in list
    HASH_ITER(hh, s_srv_list , l_sdata, l_sdata_tmp)
    {
        l_list = dap_list_append(l_list, l_sdata);
        l_count_cur++;
    }
    // fill the output array
    if(l_count_cur > 0) {
        if(l_count_cur != l_count_last) {
            DAP_DELETE(l_srv_uids);
            l_srv_uids = DAP_NEW_SIZE(dap_chain_net_srv_uid_t, sizeof(dap_chain_net_srv_uid_t) * l_count_cur);
        }
        for(size_t i = 0; i < l_count_cur; i++) {
            service_list_t *l_sdata = l_list->data;
            memcpy(l_srv_uids + i, &l_sdata->uid, sizeof(dap_chain_net_srv_uid_t));
        }
    }
    // save new number of services
    l_count_last = l_count_cur;
    pthread_mutex_unlock(&s_srv_list_mutex);
    dap_list_free(l_list);
    return l_srv_uids;
}

/**
 * @brief dap_chain_net_srv_issue_receipt
 * @param a_srv
 * @param a_usage
 * @param a_price
 * @return
 */
dap_chain_datum_tx_receipt_t * dap_chain_net_srv_issue_receipt(dap_chain_net_srv_t *a_srv,
                                                               dap_chain_net_srv_price_t * a_price,
                                                               const void * a_ext, size_t a_ext_size)
{
    dap_chain_datum_tx_receipt_t * l_receipt = dap_chain_datum_tx_receipt_create(
                    a_srv->uid, a_price->units_uid, a_price->units, a_price->value_datoshi, a_ext, a_ext_size);
    // Sign with our wallet
    return dap_chain_datum_tx_receipt_sign_add(l_receipt, a_price->receipt_sign_cert->enc_key);
}

/**
 * @brief dap_chain_net_srv_issue_receipt
 * @param a_str_price_unit
 * @param a_price_unit
 * @return 0 if OK, other if error
 */
int s_str_to_price_unit(const char* a_price_unit_str, dap_chain_net_srv_price_unit_uid_t* a_price_unit)
{
    if (!a_price_unit_str || !a_price_unit)
        return -1;
    a_price_unit->enm = dap_chain_srv_str_to_unit_enum((char *)a_price_unit_str);
    return a_price_unit->enm != SERV_UNIT_UNDEFINED ? 0 : -1;
}<|MERGE_RESOLUTION|>--- conflicted
+++ resolved
@@ -1015,11 +1015,7 @@
 
             dap_hash_fast_t order_pkey_hash = {};
             dap_hash_fast_t price_pkey_hash = {};
-<<<<<<< HEAD
-            dap_sign_get_pkey_hash((dap_sign_t*)((byte_t*)l_order->ext_n_sign + l_order->ext_size), &order_pkey_hash);
-=======
             dap_sign_get_pkey_hash((dap_sign_t*)(l_order->ext_n_sign + l_order->ext_size), &order_pkey_hash);
->>>>>>> 01205181
             dap_hash_fast(l_price->receipt_sign_cert->enc_key->pub_key_data,
                           l_price->receipt_sign_cert->enc_key->pub_key_data_size, &price_pkey_hash);
             if (dap_hash_fast_compare(&order_pkey_hash, &price_pkey_hash))
