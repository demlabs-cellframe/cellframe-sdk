/*
 * Authors:
 * Dmitriy A. Gearasimov <gerasimov.dmitriy@demlabs.net>
 * Aleksandr Lysikov <alexander.lysikov@demlabs.net>
 * DeM Labs Inc.   https://demlabs.net
 * DeM Labs Open source community https://github.com/demlabsinc
 * Copyright  (c) 2017-2018
 * All rights reserved.

 This file is part of DAP (Distributed Applications Platform) the open source project

 DAP (Distributed Applications Platform) is free software: you can redistribute it and/or modify
 it under the terms of the GNU General Public License as published by
 the Free Software Foundation, either version 3 of the License, or
 (at your option) any later version.

 DAP is distributed in the hope that it will be useful,
 but WITHOUT ANY WARRANTY; without even the implied warranty of
 MERCHANTABILITY or FITNESS FOR A PARTICULAR PURPOSE.  See the
 GNU General Public License for more details.

 You should have received a copy of the GNU General Public License
 along with any DAP based project.  If not, see <http://www.gnu.org/licenses/>.
 */
#include <stdlib.h>
#include <stdio.h>
#include <time.h>
#include <stdlib.h>
#include <stddef.h>
#include <stdint.h>

#ifdef DAP_OS_LINUX
#include <dlfcn.h>
#endif
#include "json.h"
#include "json_object.h"
#include <pthread.h>
#include <dirent.h>
#include "uthash.h"
#include "utlist.h"

#include "dap_chain_net.h"
#include "dap_hash.h"
#include "dap_common.h"
#include "dap_enc_base58.h"
#include "dap_list.h"
#include "dap_string.h"
#include "dap_file_utils.h"
#include "dap_chain.h"
#include "dap_chain_common.h"
#include "dap_chain_net_srv.h"
#include "dap_chain_net_tx.h"
#include "dap_chain_net_srv_order.h"
#include "dap_chain_net_srv_stream_session.h"
#include "dap_stream_ch_chain_net_srv.h"
#include "dap_chain_cs_blocks.h"
#ifdef DAP_MODULES_DYNAMIC
#include "dap_modules_dynamic_cdb.h"
#endif

#include "dap_chain_node_cli_cmd.h"

#define LOG_TAG "chain_net_srv"

typedef struct service_list {
    dap_chain_net_srv_uid_t uid;
    dap_chain_net_srv_t * srv;
    char name[32];
    UT_hash_handle hh;
} service_list_t;

// list of active services
static service_list_t *s_srv_list = NULL;
// for separate access to s_srv_list
static pthread_mutex_t s_srv_list_mutex = PTHREAD_MUTEX_INITIALIZER;
static int s_cli_net_srv(int argc, char **argv, void **reply);
static void s_load(const char * a_path);
static void s_load_all();

static int s_pay_verificator_callback(dap_ledger_t * a_ledger, dap_chain_tx_out_cond_t *a_cond,
                                       dap_chain_datum_tx_t *a_tx_in, bool a_owner);
static int s_fee_verificator_callback(dap_ledger_t * a_ledger, dap_chain_tx_out_cond_t *a_cond,
                                       dap_chain_datum_tx_t *a_tx_in, bool a_owner);
static int s_str_to_price_unit(const char *a_price_unit_str, dap_chain_net_srv_price_unit_uid_t *a_price_unit);

/**
 * @brief dap_chain_net_srv_init
 * @return
 */
int dap_chain_net_srv_init()
{
    dap_ledger_verificator_add(DAP_CHAIN_TX_OUT_COND_SUBTYPE_SRV_PAY, s_pay_verificator_callback, NULL, NULL);
    dap_ledger_verificator_add(DAP_CHAIN_TX_OUT_COND_SUBTYPE_FEE, s_fee_verificator_callback, NULL, NULL);

    dap_cli_server_cmd_add ("net_srv", s_cli_net_srv, "Network services managment",
        "net_srv -net <net_name> order find [-direction {sell|buy}] [-srv_uid <service_UID>] [-price_unit <price_unit>]"
        " [-price_token <token_ticker>] [-price_min <price_minimum>] [-price_max <price_maximum>]\n"
        "\tOrders list, all or by UID and/or class\n"
        "net_srv -net <net_name> order delete -hash <order_hash>\n"
        "\tOrder delete\n"
        "net_srv -net <net_name> order dump -hash <order_hash>\n"
        "\tOrder dump info\n"
        "net_srv -net <net_name> order create -direction {sell|buy} -srv_uid <service_UID> -price <price>\n"
        " -price_unit <price_unit> -price_token <token_ticker> -units <units> [-node_addr <node_address>] [-tx_cond <TX_cond_hash>]\n"
        " [-expires <unix_time_when_expires>] [-cert <cert_name_to_sign_order>]\n"
        " [{-ext <extension_with_params>|-region <region_name> -continent <continent_name>}]\n"
        "net_srv get_limits -net <net_name> -srv_uid <service_UID> -provider_pkey_hash <service_provider_public_key_hash> -client_pkey_hash <client_public_key_hash>\n"
        "net_srv report\n"
        "\tGet report about srv usage"
        );

    s_load_all();

    return 0;
}

/**
 * @brief s_load_all
 */
void s_load_all()
{
    char * l_net_dir_str = dap_strdup_printf("%s/service.d", dap_config_path());
    DIR * l_net_dir = opendir( l_net_dir_str);
    if ( l_net_dir ) {
        struct dirent * l_dir_entry = NULL;
        while ( (l_dir_entry = readdir(l_net_dir) )!= NULL ){
            if (l_dir_entry->d_name[0]=='\0' || l_dir_entry->d_name[0]=='.')
                continue;
            // don't search in directories
            char l_full_path[MAX_PATH + 1];
            snprintf(l_full_path, sizeof(l_full_path), "%s/%s", l_net_dir_str, l_dir_entry->d_name);
            if(dap_dir_test(l_full_path)) {
                continue;
            }
            // search only ".cfg" files
            if(strlen(l_dir_entry->d_name) > 4) { // It has non zero name excluding file extension
                if(strncmp(l_dir_entry->d_name + strlen(l_dir_entry->d_name) - 4, ".cfg", 4) != 0) {
                    // its not .cfg file
                    continue;
                }
            }
            log_it(L_DEBUG,"Service config %s try to load", l_dir_entry->d_name);
            //char* l_dot_pos = rindex(l_dir_entry->d_name,'.');
            char* l_dot_pos = strchr(l_dir_entry->d_name,'.');
            if ( l_dot_pos )
                *l_dot_pos = '\0';
            s_load(l_full_path );
        }
        closedir(l_net_dir);
    }
    DAP_DELETE (l_net_dir_str);
}

/**
 * @brief s_load
 * @param a_name
 */
static void s_load(const char * a_path)
{
    log_it ( L_INFO, "Service config %s", a_path);
    // TODO open service
}


/**
 * @brief dap_chain_net_srv_deinit
 */
void dap_chain_net_srv_deinit(void)
{
    // TODO Stop all services

    dap_chain_net_srv_del_all();
}

/**
 * @brief s_cli_net_srv
 * @param argc
 * @param argv
 * @param a_str_reply
 * @return
 */
static int s_cli_net_srv( int argc, char **argv, void **a_str_reply)
{
    json_object **json_arr_reply = (json_object **)a_str_reply;
    int arg_index = 1;
    dap_chain_net_t * l_net = NULL;    
    const char * l_hash_out_type = NULL;
    dap_cli_server_cmd_find_option_val(argv, arg_index, argc, "-H", &l_hash_out_type);
    if(!l_hash_out_type)
        l_hash_out_type = "hex";
    if(dap_strcmp(l_hash_out_type, "hex") && dap_strcmp(l_hash_out_type, "base58")) {
        dap_json_rpc_error_add(DAP_CHAIN_NET_SRV_CLI_COM_ORDER_HASH_ERR, "invalid parameter -H, valid values: -H <hex | base58>");
        return -DAP_CHAIN_NET_SRV_CLI_COM_ORDER_HASH_ERR;
    }

    int l_report = dap_cli_server_cmd_find_option_val(argv, arg_index, argc, "report", NULL);
    if (l_report) {
<<<<<<< HEAD
        json_object* json_obj_net_srv = json_object_new_object();
        const char *l_report_str = dap_stream_ch_chain_net_srv_create_statistic_report();
        json_object_object_add(json_obj_net_srv, "report", json_object_new_string(l_report_str));
=======
        char *l_report_str = dap_stream_ch_chain_net_srv_create_statistic_report();
        dap_cli_server_cmd_set_reply_text(a_str_reply, "%s", l_report_str);
>>>>>>> 95ea6aff
        DAP_DEL_Z(l_report_str);
        json_object_array_add(*json_arr_reply, json_obj_net_srv);
        return DAP_CHAIN_NET_SRV_CLI_COM_ORDER_OK;
    }

    int l_ret = dap_chain_node_cli_cmd_values_parse_net_chain_for_json( &arg_index, argc, argv, NULL, &l_net, CHAIN_TYPE_INVALID);
    json_object* json_obj_net_srv = NULL;
    if ( l_net ) {

        const char *l_order_str = NULL;
        dap_cli_server_cmd_find_option_val(argv, arg_index, argc, "order", &l_order_str);

        const char *l_get_limits_str = NULL;
        dap_cli_server_cmd_find_option_val(argv, arg_index, argc, "get_limits", &l_get_limits_str);

        // Order direction
        const char *l_direction_str = NULL;
        dap_cli_server_cmd_find_option_val(argv, arg_index, argc, "-direction", &l_direction_str);

        const char* l_srv_uid_str = NULL;
        dap_cli_server_cmd_find_option_val(argv, arg_index, argc, "-srv_uid", &l_srv_uid_str);

        const char* l_srv_class_str = NULL;
        dap_cli_server_cmd_find_option_val(argv, arg_index, argc, "-srv_class", &l_srv_class_str);

        const char* l_node_addr_str = NULL;
        dap_cli_server_cmd_find_option_val(argv, arg_index, argc, "-node_addr", &l_node_addr_str);

        const char* l_tx_cond_hash_str = NULL;
        dap_cli_server_cmd_find_option_val(argv, arg_index, argc, "-tx_cond", &l_tx_cond_hash_str);

        const char* l_price_str = NULL;
        dap_cli_server_cmd_find_option_val(argv, arg_index, argc, "-price", &l_price_str);

        const char* l_expires_str = NULL;
        dap_cli_server_cmd_find_option_val(argv, arg_index, argc, "-expires", &l_expires_str);

        const char* l_price_unit_str = NULL;
        dap_cli_server_cmd_find_option_val(argv, arg_index, argc, "-price_unit", &l_price_unit_str);

        const char* l_price_token_str = NULL;
        dap_cli_server_cmd_find_option_val(argv, arg_index, argc, "-price_token", &l_price_token_str);

        const char* l_ext = NULL;
        dap_cli_server_cmd_find_option_val(argv, arg_index, argc, "-ext", &l_ext);

        const char *l_order_hash_str = NULL;
        dap_cli_server_cmd_find_option_val(argv, arg_index, argc, "-hash", &l_order_hash_str);

        const char* l_region_str = NULL;
        dap_cli_server_cmd_find_option_val(argv, arg_index, argc, "-region", &l_region_str);

        const char* l_continent_str = NULL;
        dap_cli_server_cmd_find_option_val(argv, arg_index, argc, "-continent", &l_continent_str);
        int8_t l_continent_num = dap_chain_net_srv_order_continent_to_num(l_continent_str);

        const char *l_units_str = NULL;
        dap_cli_server_cmd_find_option_val(argv, arg_index, argc, "-units", &l_units_str);

        if (l_order_str){
            char *l_order_hash_hex_str = NULL;
            char *l_order_hash_base58_str = NULL;
            // datum hash may be in hex or base58 format
            if (l_order_hash_str) {
                if(!dap_strncmp(l_order_hash_str, "0x", 2) || !dap_strncmp(l_order_hash_str, "0X", 2)) {
                    l_order_hash_hex_str = dap_strdup(l_order_hash_str);
                    l_order_hash_base58_str = dap_enc_base58_from_hex_str_to_str(l_order_hash_str);
                } else {
                    l_order_hash_hex_str = dap_enc_base58_to_hex_str_from_str(l_order_hash_str);
                    l_order_hash_base58_str = dap_strdup(l_order_hash_str);
                }
            }
            if(l_continent_str && l_continent_num <= 0) {
                                
                dap_string_t *l_string_err = dap_string_new("Unrecognized \"-continent\" option=");

                dap_string_append_printf(l_string_err, "\"%s\". Variants: ", l_continent_str);
                int i = 0;
                while(1) {
                    const char *l_continent = dap_chain_net_srv_order_continent_to_str(i);
                    if(!l_continent)
                        break;
                    if(!i)
                        dap_string_append_printf(l_string_err, "\"%s\"", l_continent);
                    else
                        dap_string_append_printf(l_string_err, ", \"%s\"", l_continent);
                    i++;
                }
                dap_json_rpc_error_add(DAP_CHAIN_NET_SRV_CLI_COM_ORDER_CONT_ERR, "%s\n", l_string_err->str);
                dap_string_free(l_string_err, true);
                l_ret = -DAP_CHAIN_NET_SRV_CLI_COM_ORDER_CONT_ERR;
            } else if(!dap_strcmp(l_order_str, "update")) {
                if (!l_order_hash_str) {
                    dap_json_rpc_error_add(DAP_CHAIN_NET_SRV_CLI_COM_ORDER_UPDATE_ERR, "Can't find option '-hash'\n");
                    l_ret = -DAP_CHAIN_NET_SRV_CLI_COM_ORDER_UPDATE_ERR;
                } else {
                    dap_chain_net_srv_order_t * l_order = dap_chain_net_srv_order_find_by_hash_str(l_net, l_order_hash_hex_str);
                    if(!l_order) {
                        l_ret = -2;
                        if(!dap_strcmp(l_hash_out_type,"hex"))
                            dap_json_rpc_error_add(DAP_CHAIN_NET_SRV_CLI_COM_ORDER_UPDATE_HASH_ERR, "Can't find order with hash %s\n", l_order_hash_hex_str);
                        else
                            dap_json_rpc_error_add(DAP_CHAIN_NET_SRV_CLI_COM_ORDER_UPDATE_HASH_ERR, "Can't find order with hash %s\n", l_order_hash_base58_str);
                    } else {
                        if (l_ext) {
                            l_order->ext_size = strlen(l_ext) + 1;
                            dap_chain_net_srv_order_t *l_order_new = DAP_REALLOC_RET_VAL_IF_FAIL(l_order, sizeof(dap_chain_net_srv_order_t) + l_order->ext_size,
                                                                                                 -7, l_order, l_order_hash_hex_str, l_order_hash_base58_str);
                            l_order = l_order_new;
                            memcpy(l_order->ext_n_sign, l_ext, l_order->ext_size);
                        } else
                            dap_chain_net_srv_order_set_continent_region(&l_order, l_continent_num, l_region_str);
                        /*if(l_region_str) {
                            strncpy(l_order->region, l_region_str, dap_min(sizeof(l_order->region) - 1, strlen(l_region_str) + 1));
                        }
                        if(l_continent_num>=0)
                            l_order->continent = l_continent_num;*/
                        char *l_new_order_hash_str = dap_chain_net_srv_order_save(l_net, l_order, false);
                        if (l_new_order_hash_str) {
                            const char *l_cert_str = NULL;
                            dap_cli_server_cmd_find_option_val(argv, arg_index, argc, "-cert", &l_cert_str);
                            if (!l_cert_str) {
<<<<<<< HEAD
                                dap_json_rpc_error_add(DAP_CHAIN_NET_SRV_CLI_COM_ORDER_UPDATE_PARAM_CERT_ERR, "Fee order creation requires parameter -cert");
                                return -DAP_CHAIN_NET_SRV_CLI_COM_ORDER_UPDATE_PARAM_CERT_ERR;
                            }
                            dap_cert_t *l_cert = dap_cert_find_by_name(l_cert_str);
                            if (!l_cert) {
                                dap_json_rpc_error_add(DAP_CHAIN_NET_SRV_CLI_COM_ORDER_UPDATE_LOAD_CERT_ERR, "Can't load cert %s", l_cert_str);
                                return -DAP_CHAIN_NET_SRV_CLI_COM_ORDER_UPDATE_LOAD_CERT_ERR;
=======
                                dap_cli_server_cmd_set_reply_text(a_str_reply, "Fee order creation requires parameter -cert");
                                DAP_DEL_MULTY(l_new_order_hash_str, l_order_hash_hex_str, l_order_hash_base58_str, l_order);
                                return -7;
                            }
                            dap_cert_t *l_cert = dap_cert_find_by_name(l_cert_str);
                            if (!l_cert) {
                                dap_cli_server_cmd_set_reply_text(a_str_reply, "Can't load cert %s", l_cert_str);
                                DAP_DEL_MULTY(l_new_order_hash_str, l_order_hash_hex_str, l_order_hash_base58_str, l_order);
                                return -8;
>>>>>>> 95ea6aff
                            }
                            // delete prev order
                            if(dap_strcmp(l_new_order_hash_str, l_order_hash_hex_str))
                                dap_chain_net_srv_order_delete_by_hash_str_sync(l_net, l_order_hash_hex_str);
                            DAP_DELETE(l_new_order_hash_str);
                            json_obj_net_srv = json_object_new_object();
                            json_object_object_add(json_obj_net_srv, "status command", json_object_new_string("order updated"));
                        } else {
                            json_obj_net_srv = json_object_new_object();
                            json_object_object_add(json_obj_net_srv, "status command", json_object_new_string("order did not updated"));
                        }
                        DAP_DELETE(l_order);
                    }
                }
            } else if (!dap_strcmp( l_order_str, "find" )) {
            // Order direction
                const char *l_direction_str = NULL;
                dap_cli_server_cmd_find_option_val(argv, arg_index, argc, "-direction", &l_direction_str);

            // Select with specified service uid
                const char *l_srv_uid_str = NULL;
                dap_cli_server_cmd_find_option_val(argv, arg_index, argc, "-srv_uid", &l_srv_uid_str);

            // Select with specified price units
                const char*  l_price_unit_str = NULL;
                dap_cli_server_cmd_find_option_val(argv, arg_index, argc, "-price_unit", &l_price_unit_str);

            // Token ticker
                const char*  l_price_token_str = NULL;
                dap_cli_server_cmd_find_option_val(argv, arg_index, argc, "-price_token", &l_price_token_str);

            // Select with price not more than price_min
                const char*  l_price_min_str = NULL;
                dap_cli_server_cmd_find_option_val(argv, arg_index, argc, "-price_min", &l_price_min_str);

            // Select with price not more than price_max
                const char*  l_price_max_str = NULL;
                dap_cli_server_cmd_find_option_val(argv, arg_index, argc, "-price_max", &l_price_max_str);

                dap_chain_net_srv_order_direction_t l_direction = SERV_DIR_UNDEFINED;
                dap_chain_net_srv_uid_t l_srv_uid={{0}};
                uint256_t l_price_min = {};
                uint256_t l_price_max = {};
                dap_chain_net_srv_price_unit_uid_t l_price_unit={{0}};

                if ( l_direction_str ) {
                    if (!strcmp(l_direction_str, "sell"))
                        l_direction = SERV_DIR_SELL;
                    else if (!strcmp(l_direction_str, "buy"))
                        l_direction = SERV_DIR_BUY;
                    else {                        
                        dap_json_rpc_error_add(DAP_CHAIN_NET_SRV_CLI_COM_ORDER_FIND_PARAM_CERT_ERR, "Wrong direction of the token was "
                                                                       "specified, possible directions: buy, sell.");
                        return -DAP_CHAIN_NET_SRV_CLI_COM_ORDER_FIND_PARAM_CERT_ERR;
                    }
                }

                if (l_srv_uid_str && dap_id_uint64_parse(l_srv_uid_str ,&l_srv_uid.uint64)) {
                    dap_json_rpc_error_add(DAP_CHAIN_NET_SRV_CLI_COM_ORDER_FIND_HEX_ERR, 
                                                                        "Can't recognize '%s' string as 64-bit id, hex or dec.", l_srv_uid_str);
                    return -DAP_CHAIN_NET_SRV_CLI_COM_ORDER_FIND_HEX_ERR;
                }

                if ( l_price_min_str )
                    l_price_min = dap_chain_balance_scan(l_price_min_str);

                if ( l_price_max_str )
                    l_price_max = dap_chain_balance_scan(l_price_max_str);

                l_price_unit.uint32 = dap_chain_srv_str_to_unit_enum(l_price_unit_str);

                dap_list_t *l_orders;
                size_t l_orders_num = 0;
                if( !dap_chain_net_srv_order_find_all_by(l_net, l_direction, l_srv_uid,
                                                        l_price_unit, l_price_token_str,
                                                        l_price_min, l_price_max,
                                                        &l_orders, &l_orders_num) )
                {
                    json_obj_net_srv = json_object_new_object();
                    json_object_object_add(json_obj_net_srv, "Found orders", json_object_new_uint64(l_orders_num));
                    json_object* json_arr_out = json_object_new_array();
                    for (dap_list_t *l_temp = l_orders; l_temp; l_temp = l_temp->next){
                        json_object* json_obj_order = json_object_new_object();
                        dap_chain_net_srv_order_t *l_order = (dap_chain_net_srv_order_t*)l_temp->data;
                        dap_chain_net_srv_order_dump_to_json(l_order, json_obj_order, l_hash_out_type, l_net->pub.native_ticker);
                        json_object_array_add(json_arr_out, json_obj_order);
                    }
                    json_object_object_add(json_obj_net_srv, "ORDERS", json_arr_out);
                    l_ret = 0;
                    dap_list_free_full(l_orders, NULL);
                } else {                    
                    dap_json_rpc_error_add(DAP_CHAIN_NET_SRV_CLI_COM_ORDER_FIND_CANT_GET_ERR, "Can't get orders: some internal error or wrong params");
                    l_ret = -DAP_CHAIN_NET_SRV_CLI_COM_ORDER_FIND_CANT_GET_ERR ;
                }
            } else if(!dap_strcmp( l_order_str, "dump" )) {
                // Select with specified service uid
                if ( l_order_hash_str ){
                    dap_chain_net_srv_order_t * l_order = dap_chain_net_srv_order_find_by_hash_str( l_net, l_order_hash_hex_str );
                    json_obj_net_srv = json_object_new_object();                    
                    if (l_order) {
                        dap_chain_net_srv_order_dump_to_json(l_order, json_obj_net_srv, l_hash_out_type, l_net->pub.native_ticker);
                        l_ret = 0;
                    }else{                        
                        if(!dap_strcmp(l_hash_out_type,"hex"))
                            dap_json_rpc_error_add(DAP_CHAIN_NET_SRV_CLI_COM_ORDER_DUMP_CANT_FIND_ERR, 
                                                        "Can't find order with hash %s\n", l_order_hash_hex_str );
                        else
                            dap_json_rpc_error_add(DAP_CHAIN_NET_SRV_CLI_COM_ORDER_DUMP_CANT_FIND_ERR, 
                                                        "Can't find order with hash %s\n", l_order_hash_base58_str );
                        l_ret = -DAP_CHAIN_NET_SRV_CLI_COM_ORDER_DUMP_CANT_FIND_ERR ;
                    }
                } else {
                    dap_list_t * l_orders = NULL;
                    size_t l_orders_num = 0;
                    dap_chain_net_srv_uid_t l_srv_uid={{0}};
                    uint256_t l_price_min = {};
                    uint256_t l_price_max = {};
                    dap_chain_net_srv_price_unit_uid_t l_price_unit={{0}};
                    dap_chain_net_srv_order_direction_t l_direction = SERV_DIR_UNDEFINED;

                    if( !dap_chain_net_srv_order_find_all_by( l_net,l_direction,l_srv_uid,l_price_unit, NULL, l_price_min, l_price_max,&l_orders,&l_orders_num) ){
                        json_obj_net_srv = json_object_new_object();
                        json_object_object_add(json_obj_net_srv, "Found orders", json_object_new_uint64(l_orders_num));
                        json_object* json_arr_out = json_object_new_array();
                        for(dap_list_t *l_temp = l_orders;l_temp; l_temp = l_orders->next) {
                            json_object* json_obj_order = json_object_new_object();
                            dap_chain_net_srv_order_t *l_order =(dap_chain_net_srv_order_t *) l_temp->data;
                            dap_chain_net_srv_order_dump_to_json(l_order, json_obj_order, l_hash_out_type, l_net->pub.native_ticker);
                            json_object_array_add(json_arr_out, json_obj_order);
                        }
                        json_object_object_add(json_obj_net_srv, "ORDERS", json_arr_out);
                        l_ret = 0;
                    }else{
                        dap_json_rpc_error_add(DAP_CHAIN_NET_SRV_CLI_COM_ORDER_FIND_CANT_GET_ERR,"Can't get orders: some internal error or wrong params");
                        l_ret = -DAP_CHAIN_NET_SRV_CLI_COM_ORDER_FIND_CANT_GET_ERR ;
                    }
                    dap_list_free_full(l_orders, NULL);
                }
            } else if (!dap_strcmp(l_order_str, "delete")) {
                if (l_order_hash_str) {
                    json_obj_net_srv = json_object_new_object();
                    l_ret = dap_chain_net_srv_order_delete_by_hash_str_sync(l_net, l_order_hash_hex_str);
                    if (!l_ret)
                        json_object_object_add(json_obj_net_srv, "Deleted order", l_order_hash_str);
                    else {
                        dap_json_rpc_error_add(DAP_CHAIN_NET_SRV_CLI_COM_ORDER_DEL_CANT_FIND_HASH_ERR, "Can't find order with hash %s\n", l_order_hash_str);
                        l_ret = -DAP_CHAIN_NET_SRV_CLI_COM_ORDER_DEL_CANT_FIND_HASH_ERR;
                    }
                } else {
                    dap_json_rpc_error_add(DAP_CHAIN_NET_SRV_CLI_COM_ORDER_DEL_NEED_HASH_PARAM_ERR, "need -hash param to obtain what the order we need to dump\n");
                    l_ret = -DAP_CHAIN_NET_SRV_CLI_COM_ORDER_DEL_NEED_HASH_PARAM_ERR;
                }
            } else if(!dap_strcmp( l_order_str, "create" )) {
                if (dap_chain_net_get_role(l_net).enums > NODE_ROLE_MASTER) {
                    dap_json_rpc_error_add(DAP_CHAIN_NET_SRV_CLI_COM_ORDER_CREATE_ROLE_ERR, "Node role should be not lower than master\n");
                    return -DAP_CHAIN_NET_SRV_CLI_COM_ORDER_CREATE_ROLE_ERR;
                }
                const char *l_order_cert_name = NULL;
                dap_cli_server_cmd_find_option_val(argv, arg_index, argc, "-cert", &l_order_cert_name);
                if ( l_srv_uid_str && l_price_str && l_price_token_str && l_price_unit_str && l_units_str) {
                    dap_chain_net_srv_uid_t l_srv_uid={{0}};
                    dap_chain_node_addr_t l_node_addr={0};
                    dap_chain_hash_fast_t l_tx_cond_hash={{0}};
                    dap_time_t l_expires = 0; // TS when the service expires
                    uint256_t l_price = {0};
                    char l_price_token[DAP_CHAIN_TICKER_SIZE_MAX]={0};
                    dap_chain_net_srv_price_unit_uid_t l_price_unit={{0}};
                    dap_chain_net_srv_order_direction_t l_direction = SERV_DIR_UNDEFINED;
                    if ( l_direction_str ){
                        if (!strcmp(l_direction_str, "sell")) {
                            l_direction = SERV_DIR_SELL;
                            log_it(L_DEBUG, "Created order to sell");
                        } else if (!strcmp(l_direction_str, "buy")) {
                            l_direction = SERV_DIR_BUY;
                            log_it(L_DEBUG, "Created order to buy");
                        } else {
                            log_it(L_WARNING, "Undefined order direction");
                            dap_json_rpc_error_add(DAP_CHAIN_NET_SRV_CLI_COM_ORDER_CREATE_UNDEF_ORDER_DIR_ERR, "Wrong direction of the token was "
                                                                           "specified, possible directions: buy, sell.");
                            return -DAP_CHAIN_NET_SRV_CLI_COM_ORDER_CREATE_UNDEF_ORDER_DIR_ERR;
                        }
                    }

                    if (l_expires_str)
                        l_expires = (dap_time_t ) atoll( l_expires_str);
                    if (l_srv_uid_str && dap_id_uint64_parse(l_srv_uid_str ,&l_srv_uid.uint64)) {
                        dap_json_rpc_error_add(DAP_CHAIN_NET_SRV_CLI_COM_ORDER_CREATE_CANT_RECOGNIZE_ERR, 
                                                    "Can't recognize '%s' string as 64-bit id, hex or dec.", l_srv_uid_str);
                        return -DAP_CHAIN_NET_SRV_CLI_COM_ORDER_CREATE_CANT_RECOGNIZE_ERR;
                    }else if (!l_srv_uid_str){
                        dap_json_rpc_error_add(DAP_CHAIN_NET_SRV_CLI_COM_ORDER_CREATE_REQUIRED_PARAM_UID_ERR, "Parameter -srv_uid is required.");
                        return -DAP_CHAIN_NET_SRV_CLI_COM_ORDER_CREATE_REQUIRED_PARAM_UID_ERR;
                    }
                    if (l_node_addr_str){
                        if (dap_chain_node_addr_str_check(l_node_addr_str)) {
                            dap_chain_node_addr_from_str( &l_node_addr, l_node_addr_str );
                        } else {
                            log_it(L_ERROR, "Can't parse \"%s\" as node addr", l_node_addr_str);
                            dap_json_rpc_error_add(DAP_CHAIN_NET_SRV_CLI_COM_ORDER_CREATE_CANT_PARSE_NODE_ADDR_ERR, "The order has not been created. "
                                                                           "Failed to convert string representation of '%s' "
                                                                           "to node address.", l_node_addr_str);
                            return -DAP_CHAIN_NET_SRV_CLI_COM_ORDER_CREATE_CANT_PARSE_NODE_ADDR_ERR;
                        }
                    } else {
                        l_node_addr.uint64 = dap_chain_net_get_cur_addr_int(l_net);
                    }
                    if (l_tx_cond_hash_str)
                        dap_chain_hash_fast_from_str (l_tx_cond_hash_str, &l_tx_cond_hash);
                    l_price = dap_chain_balance_scan(l_price_str);

                    uint64_t l_units = atoi(l_units_str);

                    if (!dap_strcmp(l_price_unit_str, "B")){
                        l_price_unit.enm = SERV_UNIT_B;
                    } else if (!dap_strcmp(l_price_unit_str, "KB")){
                        l_price_unit.enm = SERV_UNIT_B;
                        l_units *= 1024;
                    } else if (!dap_strcmp(l_price_unit_str, "MB")){
                        l_price_unit.enm = SERV_UNIT_B;
                        l_units *= 1024*1024;
                    } else if (!dap_strcmp(l_price_unit_str, "DAY")){
                        l_price_unit.enm = SERV_UNIT_SEC;
                        l_units *= 3600*24;
                    } else if (!dap_strcmp(l_price_unit_str, "SEC")){
                        l_price_unit.enm = SERV_UNIT_SEC;
                    } else if (!dap_strcmp(l_price_unit_str, "PCS")){
                        l_price_unit.enm = SERV_UNIT_PCS;
                    } else {
                        log_it(L_ERROR, "Undefined price unit");
                        dap_json_rpc_error_add(DAP_CHAIN_NET_SRV_CLI_COM_ORDER_CREATE_UNDEF_PRICE_UNIT_ERR, 
                                                    "Wrong unit type sepcified, possible values: B, KB, MB, SEC, DAY, PCS");
                        return -DAP_CHAIN_NET_SRV_CLI_COM_ORDER_CREATE_UNDEF_PRICE_UNIT_ERR;
                    }                     
                    strncpy(l_price_token, l_price_token_str, DAP_CHAIN_TICKER_SIZE_MAX - 1);
                    size_t l_ext_len = l_ext? strlen(l_ext) + 1 : 0;
                    // get cert to order sign
                    dap_cert_t *l_cert = NULL;
                    dap_enc_key_t *l_key = NULL;
                    if (l_order_cert_name) {
                        l_cert = dap_cert_find_by_name(l_order_cert_name);
                        if (l_cert) {
                            l_key = l_cert->enc_key;
                            if (!l_key->priv_key_data || !l_key->priv_key_data_size) {
                                log_it(L_ERROR, "Certificate '%s' doesn't contain a private key", l_order_cert_name);
                                dap_json_rpc_error_add(DAP_CHAIN_NET_SRV_CLI_COM_ORDER_CREATE_CERT_WITHOUT_KEY_ERR, 
                                                    "Certificate '%s' doesn't contain a private key", l_order_cert_name);
                                return -DAP_CHAIN_NET_SRV_CLI_COM_ORDER_CREATE_CERT_WITHOUT_KEY_ERR;
                            }
                        } else {
                            log_it(L_ERROR, "Can't load cert '%s' for sign order", l_order_cert_name);
                            dap_json_rpc_error_add(DAP_CHAIN_NET_SRV_CLI_COM_ORDER_CREATE_CANT_LOAD_CERT_ERR, "Can't load cert '%s' for sign "
                                                                           "order", l_order_cert_name);
                            return -DAP_CHAIN_NET_SRV_CLI_COM_ORDER_CREATE_CANT_LOAD_CERT_ERR;
                        }
                    } else {
                        dap_json_rpc_error_add(DAP_CHAIN_NET_SRV_CLI_COM_ORDER_CREATE_CERT_NAME_NOT_WALID_ERR, 
                                                                        "The certificate name was not "
                                                                        "specified. Since version 5.2 it is not possible to "
                                                                        "create unsigned orders.");
                        return -DAP_CHAIN_NET_SRV_CLI_COM_ORDER_CREATE_CERT_NAME_NOT_WALID_ERR;
                    }
                // create order
                    char * l_order_new_hash_str = dap_chain_net_srv_order_create(
                        l_net,l_direction, l_srv_uid, l_node_addr,l_tx_cond_hash, &l_price, l_price_unit,
                        l_price_token, l_expires, (uint8_t *)l_ext, l_ext_len, l_units, l_region_str, l_continent_num, l_key);
                    if (l_order_new_hash_str) {
                        json_obj_net_srv = json_object_new_object();
                        json_object_object_add(json_obj_net_srv, "Created order", json_object_new_string(l_order_new_hash_str));
                    }
                    else {
                        dap_json_rpc_error_add(DAP_CHAIN_NET_SRV_CLI_COM_ORDER_CREATE_ORDER_ERR, 
                                                                        "Error! Can't created order\n");
                        l_ret = -DAP_CHAIN_NET_SRV_CLI_COM_ORDER_CREATE_ORDER_ERR;
                    }
                } else {
                    dap_json_rpc_error_add(DAP_CHAIN_NET_SRV_CLI_COM_ORDER_CREATE_MISSED_PARAM_ERR, 
                                                                        "Missed some required params\n");
                    return -DAP_CHAIN_NET_SRV_CLI_COM_ORDER_CREATE_MISSED_PARAM_ERR;
                }
            } else if (l_order_str) {
                dap_json_rpc_error_add(DAP_CHAIN_NET_SRV_CLI_COM_ORDER_UNKNOWN_SUB_COM_ERR, 
                                                                        "Unrecognized subcommand '%s'", l_order_str);
                return -DAP_CHAIN_NET_SRV_CLI_COM_ORDER_UNKNOWN_SUB_COM_ERR;
            }            
        } else if (l_get_limits_str){
            const char *l_provider_pkey_hash_str = NULL;
            dap_cli_server_cmd_find_option_val(argv, arg_index, argc, "-provider_pkey_hash", &l_provider_pkey_hash_str);

            const char *l_client_pkey_hash_str = NULL;
            dap_cli_server_cmd_find_option_val(argv, arg_index, argc, "-client_pkey_hash", &l_client_pkey_hash_str);

            if (!l_provider_pkey_hash_str){
                dap_json_rpc_error_add(DAP_CHAIN_NET_SRV_CLI_COM_ORDER_GETLIM_REQUIRED_PARAM_PPKHASH_ERR, 
                                            "Command 'get_limits' require the parameter provider_pkey_hash");
                 return -DAP_CHAIN_NET_SRV_CLI_COM_ORDER_GETLIM_REQUIRED_PARAM_PPKHASH_ERR;
            }

            if (!l_client_pkey_hash_str){
                dap_json_rpc_error_add(DAP_CHAIN_NET_SRV_CLI_COM_ORDER_GETLIM_REQUIRED_PARAM_CPKHASH_ERR, 
                                            "Command 'get_limits' require the parameter client_pkey_hash");
                return -DAP_CHAIN_NET_SRV_CLI_COM_ORDER_GETLIM_REQUIRED_PARAM_CPKHASH_ERR;
            }

            dap_chain_net_srv_uid_t l_srv_uid={{0}};
            if (l_srv_uid_str && dap_id_uint64_parse(l_srv_uid_str ,&l_srv_uid.uint64)) {
                dap_json_rpc_error_add(DAP_CHAIN_NET_SRV_CLI_COM_ORDER_GETLIM_CANT_REC_UID_STR_ERR, 
                                            "Can't recognize '%s' string as 64-bit id, hex or dec.", l_srv_uid_str);
                return -DAP_CHAIN_NET_SRV_CLI_COM_ORDER_GETLIM_CANT_REC_UID_STR_ERR;
            } else if (!l_srv_uid_str){
                dap_json_rpc_error_add(DAP_CHAIN_NET_SRV_CLI_COM_ORDER_GETLIM_REQUIRED_PARAM_UID_ERR, 
                                            "Parameter -srv_uid is required.");
                return -DAP_CHAIN_NET_SRV_CLI_COM_ORDER_GETLIM_REQUIRED_PARAM_UID_ERR;
            }

            dap_stream_ch_chain_net_srv_remain_service_store_t *l_remain_service = NULL;
            size_t l_remain_service_size = 0;
            char *l_remain_limits_gdb_group =  dap_strdup_printf( "local.%s.0x%016"DAP_UINT64_FORMAT_x".remain_limits.%s",
                                                                l_net->pub.gdb_groups_prefix, l_srv_uid.uint64,
                                                                l_provider_pkey_hash_str);

            l_remain_service = (dap_stream_ch_chain_net_srv_remain_service_store_t*) dap_global_db_get_sync(l_remain_limits_gdb_group, l_client_pkey_hash_str, &l_remain_service_size, NULL, NULL);
            DAP_DELETE(l_remain_limits_gdb_group);

            if(!l_remain_service || !l_remain_service_size){
                dap_json_rpc_error_add(DAP_CHAIN_NET_SRV_CLI_COM_ORDER_GETLIM_CANT_GET_REM_SERV_DATA_ERR, 
                                            "Can't get remain service data");
                return -DAP_CHAIN_NET_SRV_CLI_COM_ORDER_GETLIM_CANT_GET_REM_SERV_DATA_ERR;
            }
            json_obj_net_srv = json_object_new_object();

            dap_cli_server_cmd_set_reply_text(a_str_reply, "Provider %s. Client %s remain service values:\n"
                                                   "SEC: %"DAP_UINT64_FORMAT_U"\n"
                                                   "BYTES: %"DAP_UINT64_FORMAT_U"\n", l_provider_pkey_hash_str, l_client_pkey_hash_str,
                                              (uint64_t)l_remain_service->limits_ts, (uint64_t)l_remain_service->limits_bytes);
            json_object_object_add(json_obj_net_srv, "Provider", json_object_new_string(l_provider_pkey_hash_str));
            json_object_object_add(json_obj_net_srv, "Client", json_object_new_string(l_client_pkey_hash_str));
            char *l_SEC = dap_strdup_printf("%"DAP_UINT64_FORMAT_U"", (uint64_t)l_remain_service->limits_ts);
            char *l_BYTES = dap_strdup_printf("%"DAP_UINT64_FORMAT_U"", (uint64_t)l_remain_service->limits_bytes);
            json_object_object_add(json_obj_net_srv, "SEC", json_object_new_string(l_SEC));
            json_object_object_add(json_obj_net_srv, "BYTES", json_object_new_string(l_BYTES));
            DAP_DELETE(l_SEC);
            DAP_DELETE(l_BYTES);
            DAP_DELETE(l_remain_service);
        } else {
            dap_json_rpc_error_add(DAP_CHAIN_NET_SRV_CLI_COM_ORDER_UNKNOWN, 
                                            "Unrecognized command.");
            return -DAP_CHAIN_NET_SRV_CLI_COM_ORDER_UNKNOWN;
        }
    }
    if (json_obj_net_srv != NULL)
                json_object_array_add(*json_arr_reply, json_obj_net_srv);
    return l_ret;
}

/**
 * @brief s_fee_verificator_callback
 * @param a_ledger
 * @param a_tx_out_hash
 * @param a_cond
 * @param a_tx_in
 * @param a_owner
 * @return
 */
static int s_fee_verificator_callback(dap_ledger_t *a_ledger, dap_chain_tx_out_cond_t UNUSED_ARG *a_cond,
                                       dap_chain_datum_tx_t *a_tx_in, bool UNUSED_ARG a_owner)
{
    dap_chain_net_t *l_net = a_ledger->net;
    assert(l_net);
    dap_chain_t *l_chain;
    DL_FOREACH(l_net->pub.chains, l_chain) {
        if (!l_chain->callback_block_find_by_tx_hash)
            continue;
        dap_chain_tx_in_cond_t *l_tx_in_cond = (dap_chain_tx_in_cond_t*)dap_chain_datum_tx_item_get(a_tx_in, NULL, NULL, TX_ITEM_TYPE_IN_COND, NULL);
        if (!l_tx_in_cond)
            return -1;
        if (dap_hash_fast_is_blank(&l_tx_in_cond->header.tx_prev_hash))
            return -2;
        size_t l_block_size = 0;
        dap_chain_block_t *l_block = (dap_chain_block_t *)l_chain->callback_block_find_by_tx_hash(
                                                    l_chain, &l_tx_in_cond->header.tx_prev_hash, &l_block_size);
        if (!l_block)
            continue;
        dap_sign_t *l_sign_block = dap_chain_block_sign_get(l_block, l_block_size, 0);
        if (!l_sign_block)
            return -3;

        // TX sign is already verified, just compare pkeys
        dap_chain_tx_sig_t *l_tx_sig = (dap_chain_tx_sig_t *)dap_chain_datum_tx_item_get(a_tx_in, NULL, NULL, TX_ITEM_TYPE_SIG, NULL);
        dap_sign_t *l_sign_tx = dap_chain_datum_tx_item_sign_get_sig(l_tx_sig);
        return dap_sign_compare_pkeys(l_sign_block, l_sign_tx) ? 0 : -5;
    }
    return -4;
}

/**
 * @brief s_pay_verificator_callback
 * @param a_ledger
 * @param a_tx_out
 * @param a_cond
 * @param a_tx_in
 * @param a_owner
 * @return
 */
static int s_pay_verificator_callback(dap_ledger_t * a_ledger, dap_chain_tx_out_cond_t *a_cond,
                                       dap_chain_datum_tx_t *a_tx_in, bool a_owner)
{
    if (a_owner)
        return 0;
    size_t l_receipt_size = 0;
    dap_chain_datum_tx_receipt_t *l_receipt = (dap_chain_datum_tx_receipt_t *)
                                               dap_chain_datum_tx_item_get(a_tx_in, NULL, NULL, TX_ITEM_TYPE_RECEIPT, &l_receipt_size);
    if (!l_receipt){
        log_it(L_ERROR, "Can't find receipt.");
        return -1;
    }

    // Check provider sign
    dap_sign_t *l_sign = dap_chain_datum_tx_receipt_sign_get(l_receipt, l_receipt_size, 0);

    if (!l_sign){
        log_it(L_ERROR, "Can't get provider sign from receipt.");
        return -2;
    }

    if (dap_sign_verify_all(l_sign, dap_sign_get_size(l_sign), &l_receipt->receipt_info, sizeof(l_receipt->receipt_info))){
        log_it(L_ERROR, "Provider sign in receipt not passed verification.");
        return -3;
    }

    // Checking the signature matches the provider's signature
    dap_hash_fast_t l_tx_sign_pkey_hash = {};
    dap_hash_fast_t l_provider_pkey_hash = {};
    if (!dap_sign_get_pkey_hash(l_sign, &l_provider_pkey_hash)){
        log_it(L_ERROR, "Can't get pkey hash from provider sign.");
        return -4;
    }

    size_t l_item_size = 0;
    uint8_t* l_sig = dap_chain_datum_tx_item_get(a_tx_in, NULL, NULL, TX_ITEM_TYPE_SIG, &l_item_size);
    if(!l_sig){
        log_it(L_ERROR, "Can't get item with provider signature from tx");
        return false;
    }

    l_sign = dap_chain_datum_tx_item_sign_get_sig((dap_chain_tx_sig_t *)l_sig);
    if (!l_sign){
        log_it(L_ERROR, "Provider sign from tx sig_item");
        return -5;
    }

    if(!dap_sign_get_pkey_hash(l_sign, &l_tx_sign_pkey_hash)){
        log_it(L_ERROR, "Can't get pkey hash from tx provider signature");
        return -6;
    }

    if(!dap_hash_fast_compare(&l_tx_sign_pkey_hash, &l_provider_pkey_hash)){
        log_it(L_ERROR, "Provider signature in receipt and tx is different.");
        return -7;
    }

    // Check client sign
    l_sign = dap_chain_datum_tx_receipt_sign_get(l_receipt, l_receipt_size, 1);
    if (!l_sign){
        log_it(L_ERROR, "Can't get client signature from receipt.");
        return -8;
    }
    dap_hash_fast_t l_pkey_hash = {};
    if (!dap_sign_get_pkey_hash(l_sign, &l_pkey_hash)){
        log_it(L_ERROR, "Can't get pkey hash from receipt client signature");
        return -9;
    }

    if(!dap_hash_fast_compare(&l_pkey_hash, &a_cond->subtype.srv_pay.pkey_hash)){
        log_it(L_ERROR, "Client signature in receipt is invalid!");
        return -10;
    }

    // Check price is less than maximum
    dap_chain_tx_in_cond_t *l_tx_in_cond = (dap_chain_tx_in_cond_t*)dap_chain_datum_tx_item_get(a_tx_in, NULL, NULL, TX_ITEM_TYPE_IN_COND, NULL);
    dap_chain_datum_tx_t *l_tx_prev = dap_ledger_tx_find_by_hash(a_ledger , &l_tx_in_cond->header.tx_prev_hash);
    dap_chain_tx_out_cond_t *l_prev_out_cond = dap_chain_datum_tx_out_cond_get(l_tx_prev, DAP_CHAIN_TX_OUT_COND_SUBTYPE_SRV_PAY, NULL);
    if (!l_prev_out_cond) {
        log_it(L_ERROR, "Can't find datum tx");
        return -15;
    }

    uint256_t l_unit_price = {};
    if (!l_receipt->receipt_info.units) {
        log_it(L_ERROR, "Receipt units can't be a zero");
        return -11;
    }
    DIV_256(l_receipt->receipt_info.value_datoshi, GET_256_FROM_64(l_receipt->receipt_info.units), &l_unit_price);

    if( !IS_ZERO_256(l_prev_out_cond->subtype.srv_pay.unit_price_max_datoshi) &&
        compare256(l_unit_price, l_prev_out_cond->subtype.srv_pay.unit_price_max_datoshi) > 0){
        log_it(L_ERROR, "Value in receipt is exceed max allowable price.");
        return -12;
    }

    // check remainder on srv pay cond out is valid
    // find 'out' items
    uint256_t l_value = l_receipt->receipt_info.value_datoshi;
    uint256_t l_cond_out_value = {};
    dap_chain_addr_t l_network_fee_addr = {}, l_out_addr = {};
    dap_chain_net_tx_get_fee(a_ledger->net->pub.id, NULL, &l_network_fee_addr);
    byte_t *l_item; size_t l_size; int i, l_item_idx = -1;
    TX_ITEM_ITER_TX_TYPE(l_item, TX_ITEM_TYPE_OUT_ALL, l_size, i, a_tx_in) {
        ++l_item_idx;
        switch (*l_item) {
        case TX_ITEM_TYPE_OUT: { // 256
            dap_chain_tx_out_t *l_tx_out = (dap_chain_tx_out_t*)l_item;
            l_out_addr = l_tx_out->addr;
            if (dap_chain_addr_compare(&l_out_addr, &l_network_fee_addr) &&
                    SUM_256_256(l_value, l_tx_out->header.value, &l_value)) {
                log_it(L_WARNING, "Integer overflow while sum of outs calculation");
                return -14;
            }
        } break;
        case TX_ITEM_TYPE_OUT_COND: {
            dap_chain_tx_out_cond_t *l_tx_out = (dap_chain_tx_out_cond_t*)l_item;
            if (l_tx_out->header.subtype == DAP_CHAIN_TX_OUT_COND_SUBTYPE_FEE) {
                if (SUM_256_256(l_value, l_tx_out->header.value, &l_value)) {
                    log_it(L_WARNING, "Integer overflow while sum of outs calculation");
                    return -14;
                }
            } else if (l_tx_out->header.subtype == DAP_CHAIN_TX_OUT_COND_SUBTYPE_SRV_PAY){
                l_cond_out_value = l_tx_out->header.value;
            }
        } break;
        default:
            break;
        }
    }
    if (SUBTRACT_256_256(l_prev_out_cond->header.value, l_value, &l_value)) {
        log_it(L_WARNING, "Integer overflow while payback calculation");
        return -14;
    }
    return compare256(l_value, l_cond_out_value) ? log_it(L_ERROR, "Value in tx out is invalid!"), -13 : 0;
}

dap_chain_net_srv_price_t * dap_chain_net_srv_get_price_from_order(dap_chain_net_srv_t *a_srv, const char *a_config_section, dap_chain_hash_fast_t* a_order_hash){

    const char *l_wallet_addr = dap_config_get_item_str_default(g_config, a_config_section, "wallet_addr", NULL);
    const char *l_cert_name = dap_config_get_item_str_default(g_config, a_config_section, "receipt_sign_cert", NULL);
    const char *l_net_name = dap_config_get_item_str_default(g_config, a_config_section, "net", NULL);
    if (!l_wallet_addr){
        log_it(L_CRITICAL, "Wallet addr is not defined. Check node configuration file.");
        return NULL;
    }
    if (!l_cert_name){
        log_it(L_CRITICAL, "Receipt sign certificate is not defined. Check node configuration file.");
        return NULL;
    }
    if (!l_net_name){
        log_it(L_CRITICAL, "Net for is not defined. Check node configuration file.");
        return NULL;
    }
    dap_chain_net_t *l_net = dap_chain_net_by_name(l_net_name);
    if (!l_net) {
        log_it(L_CRITICAL, "Can't find net %s. Check node configuration file.", l_net_name);
        return NULL;
    }

    dap_chain_node_addr_t *l_node_addr = NULL;
    l_node_addr = &g_node_addr;//dap_chain_net_get_cur_addr(l_net);
    if (!l_node_addr){
        return NULL;
    }

    dap_chain_net_srv_order_t *l_order = dap_chain_net_srv_order_find_by_hash(l_net, a_order_hash);
    if (!l_order){
        log_it(L_ERROR, "Can't find order!");
        return NULL;
    }

    dap_chain_net_srv_price_t *l_price = DAP_NEW_Z(dap_chain_net_srv_price_t);
    if (!l_price) {
        log_it(L_CRITICAL, "%s", c_error_memory_alloc);
        DAP_DEL_Z(l_order);
        return NULL;
    }
    if (l_order->node_addr.uint64 != g_node_addr.uint64 &&
        l_order->srv_uid.uint64 != a_srv->uid.uint64) {
        DAP_DELETE(l_price);
        DAP_DEL_Z(l_order);
        return NULL;
    }

    l_price->net = l_net;
    l_price->net_name = dap_strdup(l_net->pub.name);
    if ((IS_ZERO_256(l_order->price) || l_order->units == 0 ) && !a_srv->allow_free_srv){
        log_it(L_ERROR, "Invalid order: units count or price unspecified");
        DAP_DELETE(l_price);
        DAP_DEL_Z(l_order);
        return NULL;
    }
    l_price->value_datoshi = l_order->price;
    dap_stpcpy(l_price->token, l_order->price_ticker);
    l_price->units = l_order->units;
    l_price->units_uid = l_order->price_unit;

    l_price->wallet_addr = dap_chain_addr_from_str(l_wallet_addr);
    if(!l_price->wallet_addr){
        log_it(L_ERROR, "Can't get wallet addr from wallet_addr in config file.");
        DAP_DELETE(l_price);
        DAP_DEL_Z(l_order);
        return NULL;
    }

    l_price->receipt_sign_cert = dap_cert_find_by_name(l_cert_name);
    if(!l_price->receipt_sign_cert){
        log_it(L_ERROR, "Can't find cert %s.", l_cert_name);
        DAP_DEL_Z(l_order);
        DAP_DELETE(l_price);
        return NULL;
    }

    dap_hash_fast_t order_pkey_hash = {};
    dap_hash_fast_t price_pkey_hash = {};
    dap_sign_get_pkey_hash((dap_sign_t*)(l_order->ext_n_sign + l_order->ext_size), &order_pkey_hash);
    size_t l_key_size = 0;
    uint8_t *l_pub_key = dap_enc_key_serialize_pub_key(l_price->receipt_sign_cert->enc_key, &l_key_size);
    if (!l_pub_key || !l_key_size)
    {
        log_it(L_ERROR, "Can't get pkey from cert %s.", l_cert_name);
        DAP_DEL_Z(l_order);
        DAP_DELETE(l_price);
        return NULL;
    }

    dap_hash_fast(l_pub_key, l_key_size, &price_pkey_hash);
    DAP_DELETE(l_pub_key);

    if (!dap_hash_fast_compare(&order_pkey_hash, &price_pkey_hash))
    {
        log_it(L_ERROR, "pkey in order not equal to pkey in config.");
        DAP_DEL_Z(l_order);
        DAP_DELETE(l_price);
        return NULL;
    }

    DAP_DELETE(l_order);
    return l_price;
}

int dap_chain_net_srv_price_apply_from_my_order(dap_chain_net_srv_t *a_srv, const char *a_config_section)
{



    return 0;
}

/**
 * @brief dap_chain_net_srv_add
 * @param a_uid
 * @param a_callback_request
 * @param a_callback_response_success
 * @param a_callback_response_error
 * @return
 */
dap_chain_net_srv_t* dap_chain_net_srv_add(dap_chain_net_srv_uid_t a_uid,
                                           const char *a_config_section,
                                           dap_chain_net_srv_callbacks_t* a_callbacks)

{
    service_list_t *l_sdata = NULL;
    dap_chain_net_srv_t * l_srv = NULL;
    dap_chain_net_srv_uid_t l_uid = {.uint64 = a_uid.uint64 }; // Copy to let then compiler to pass args via registers not stack
    const char* l_net_name_str = dap_config_get_item_str_default(g_config, a_config_section, "net", "");
    dap_chain_net_t *l_net = dap_chain_net_by_name(l_net_name_str);
    if(!l_net && a_uid.uint64 == 1){
        log_it(L_ERROR, "Can't find net [%s]. Check configuration file.", l_net_name_str);
        return NULL;
    }

    pthread_mutex_lock(&s_srv_list_mutex);
    HASH_FIND(hh, s_srv_list, &l_uid, sizeof(l_uid), l_sdata);
    if(!l_sdata) {
        l_srv = DAP_NEW_Z(dap_chain_net_srv_t);
        if (!l_srv) {
            log_it(L_CRITICAL, "%s", c_error_memory_alloc);
            pthread_mutex_unlock(&s_srv_list_mutex);
            return NULL;
        }
        l_srv->uid.uint64 = a_uid.uint64;
        if (a_callbacks)
            l_srv->callbacks = *a_callbacks;
        pthread_mutex_init(&l_srv->banlist_mutex, NULL);
        l_sdata = DAP_NEW_Z(service_list_t);
        if (!l_sdata) {
            log_it(L_CRITICAL, "%s", c_error_memory_alloc);
            DAP_DEL_Z(l_srv);
            pthread_mutex_unlock(&s_srv_list_mutex);
            return NULL;
        }
        l_sdata->uid = l_uid;
        strncpy(l_sdata->name, a_config_section, sizeof(l_sdata->name) - 1);
        l_sdata->srv = l_srv;
        if (a_uid.uint64 == 1){
            l_srv->grace_period = dap_config_get_item_uint32_default(g_config, a_config_section, "grace_period", DAP_CHAIN_NET_SRV_GRACE_PERIOD_DEFAULT);
            l_srv->allow_free_srv = dap_config_get_item_bool_default(g_config, a_config_section, "allow_free_srv", false);
        }
        HASH_ADD(hh, s_srv_list, uid, sizeof(l_srv->uid), l_sdata);
        dap_stream_ch_chain_net_srv_init(l_srv);
        if (l_net)
            dap_ledger_tx_add_notify(l_net->pub.ledger, dap_stream_ch_chain_net_srv_tx_cond_added_cb, NULL);
    }else{
        log_it(L_ERROR, "Already present service with 0x%016"DAP_UINT64_FORMAT_X, a_uid.uint64);
    }
    pthread_mutex_unlock(&s_srv_list_mutex);
    return l_srv;
}

/**
 * @brief dap_chain_net_srv_del
 * @param a_srv
 */
void dap_chain_net_srv_del(dap_chain_net_srv_t *a_srv)
{
// sanity check
    dap_return_if_pass(!a_srv);
// func work
    service_list_t *l_sdata = NULL;
    // delete srv from hash table
    pthread_mutex_lock(&s_srv_list_mutex);
    HASH_FIND(hh, s_srv_list, a_srv, sizeof(dap_chain_net_srv_uid_t), l_sdata);
    if(l_sdata) {
        // grace table clean
        dap_chain_net_srv_grace_usage_t *l_gdata, *l_gdata_tmp;
        pthread_mutex_lock(&a_srv->grace_mutex);
        HASH_ITER(hh, a_srv->grace_hash_tab, l_gdata, l_gdata_tmp)
        {
            HASH_DEL(a_srv->grace_hash_tab, l_gdata);
            DAP_DELETE(l_gdata);
        } 
        pthread_mutex_unlock(&a_srv->grace_mutex);

        HASH_DEL(s_srv_list, l_sdata);
        pthread_mutex_destroy(&a_srv->banlist_mutex);
        DAP_DELETE(a_srv);
        DAP_DELETE(l_sdata);
    }
    pthread_mutex_unlock(&s_srv_list_mutex);
}

/**
 * @brief dap_chain_net_srv_call_write_all
 * @param a_client
 */
void dap_chain_net_srv_call_write_all(dap_stream_ch_t * a_client)
{
    service_list_t *l_sdata, *l_sdata_tmp;
    pthread_mutex_lock(&s_srv_list_mutex);
    HASH_ITER(hh, s_srv_list , l_sdata, l_sdata_tmp)
    {
        if (l_sdata->srv->callbacks.stream_ch_write)
            l_sdata->srv->callbacks.stream_ch_write(l_sdata->srv, a_client);
    }
    pthread_mutex_unlock(&s_srv_list_mutex);
}

/**
 * @brief dap_chain_net_srv_call_opened_all
 * @param a_client
 */
void dap_chain_net_srv_call_opened_all(dap_stream_ch_t * a_client)
{
    service_list_t *l_sdata, *l_sdata_tmp;
    pthread_mutex_lock(&s_srv_list_mutex);
    HASH_ITER(hh, s_srv_list , l_sdata, l_sdata_tmp)
    {
        if (l_sdata->srv->callbacks.stream_ch_opened)
            l_sdata->srv->callbacks.stream_ch_opened(l_sdata->srv, a_client);
    }
    pthread_mutex_unlock(&s_srv_list_mutex);
}

void dap_chain_net_srv_call_closed_all(dap_stream_ch_t * a_client)
{
    service_list_t *l_sdata, *l_sdata_tmp;
    pthread_mutex_lock(&s_srv_list_mutex);
    HASH_ITER(hh, s_srv_list , l_sdata, l_sdata_tmp)
    {
        if (l_sdata->srv->callbacks.stream_ch_closed)
            l_sdata->srv->callbacks.stream_ch_closed(l_sdata->srv, a_client);
    }
    pthread_mutex_unlock(&s_srv_list_mutex);
}



/**
 * @brief dap_chain_net_srv_del_all
 * @param a_srv
 */
void dap_chain_net_srv_del_all(void)
{
    service_list_t *l_sdata, *l_sdata_tmp;
    pthread_mutex_lock(&s_srv_list_mutex);
    HASH_ITER(hh, s_srv_list , l_sdata, l_sdata_tmp)
    {
        // Clang bug at this, l_sdata should change at every loop cycle
        HASH_DEL(s_srv_list, l_sdata);
        pthread_mutex_destroy(&l_sdata->srv->banlist_mutex);
        DAP_DELETE(l_sdata->srv);
        DAP_DELETE(l_sdata);
    }
    pthread_mutex_unlock(&s_srv_list_mutex);
}

/**
 * @brief dap_chain_net_srv_get
 * @param a_uid
 * @return
 */
dap_chain_net_srv_t *dap_chain_net_srv_get(dap_chain_net_srv_uid_t a_uid)
{
    service_list_t *l_sdata = NULL;
    pthread_mutex_lock(&s_srv_list_mutex);
    HASH_FIND(hh, s_srv_list, &a_uid, sizeof(dap_chain_net_srv_uid_t), l_sdata);
    pthread_mutex_unlock(&s_srv_list_mutex);
    return (l_sdata) ? l_sdata->srv : NULL;
}

/**
 * @brief dap_chain_net_srv_get_by_name
 * @param a_client
 */
dap_chain_net_srv_t* dap_chain_net_srv_get_by_name(const char *a_name)
{
    if(!a_name)
        return NULL;
    dap_chain_net_srv_t *l_srv = NULL;
    service_list_t *l_sdata, *l_sdata_tmp;
    pthread_mutex_lock(&s_srv_list_mutex);
    HASH_ITER(hh, s_srv_list , l_sdata, l_sdata_tmp)
    {
        if(!dap_strcmp(l_sdata->name, a_name))
            l_srv = l_sdata->srv;
    }
    pthread_mutex_unlock(&s_srv_list_mutex);
    return l_srv;
}

/**
 * @brief dap_chain_net_srv_count
 * @return
 */
 size_t dap_chain_net_srv_count(void)
{
    size_t l_count = 0;
    service_list_t *l_sdata, *l_sdata_tmp;
    pthread_mutex_lock(&s_srv_list_mutex);
    HASH_ITER(hh, s_srv_list , l_sdata, l_sdata_tmp)
    {
        l_count++;
    }
    pthread_mutex_unlock(&s_srv_list_mutex);
    return l_count;
}

/**
 * @brief dap_chain_net_srv_list
 * @return
 */
const dap_chain_net_srv_uid_t * dap_chain_net_srv_list(void)
{
    static dap_chain_net_srv_uid_t *l_srv_uids = NULL;
    static size_t l_count_last = 0;
    size_t l_count_cur = 0;
    dap_list_t *l_list = NULL;
    service_list_t *l_sdata, *l_sdata_tmp;
    pthread_mutex_lock(&s_srv_list_mutex);
    // count the number of services and save them in list
    HASH_ITER(hh, s_srv_list , l_sdata, l_sdata_tmp)
    {
        l_list = dap_list_append(l_list, l_sdata);
        l_count_cur++;
    }
    // fill the output array
    if(l_count_cur > 0) {
        if(l_count_cur != l_count_last) {
            DAP_DELETE(l_srv_uids);
            l_srv_uids = DAP_NEW_Z_COUNT(dap_chain_net_srv_uid_t, l_count_cur);
        }
        for(size_t i = 0; i < l_count_cur; i++) {
            *(l_srv_uids + i) = ((service_list_t*)(l_list->data))->uid;
        }
    }
    // save new number of services
    l_count_last = l_count_cur;
    pthread_mutex_unlock(&s_srv_list_mutex);
    dap_list_free(l_list);
    return l_srv_uids;
}

/**
 * @brief dap_chain_net_srv_issue_receipt
 * @param a_srv
 * @param a_usage
 * @param a_price
 * @return
 */
dap_chain_datum_tx_receipt_t * dap_chain_net_srv_issue_receipt(dap_chain_net_srv_t *a_srv,
                                                               dap_chain_net_srv_price_t * a_price,
                                                               const void * a_ext, size_t a_ext_size)
{
    dap_chain_datum_tx_receipt_t * l_receipt = dap_chain_datum_tx_receipt_create(
                    a_srv->uid, a_price->units_uid, a_price->units, a_price->value_datoshi, a_ext, a_ext_size);
    // Sign with our wallet
    return dap_chain_datum_tx_receipt_sign_add(l_receipt, a_price->receipt_sign_cert->enc_key);
}

/**
 * @brief s_str_to_price_unit
 * @param a_str_price_unit
 * @param a_price_unit
 * @return 0 if OK, other if error
 */
int s_str_to_price_unit(const char* a_price_unit_str, dap_chain_net_srv_price_unit_uid_t* a_price_unit)
{
    if (!a_price_unit_str || !a_price_unit)
        return -1;
    a_price_unit->enm = dap_chain_srv_str_to_unit_enum((char *)a_price_unit_str);
    return a_price_unit->enm != SERV_UNIT_UNDEFINED ? 0 : -1;
}<|MERGE_RESOLUTION|>--- conflicted
+++ resolved
@@ -195,15 +195,11 @@
 
     int l_report = dap_cli_server_cmd_find_option_val(argv, arg_index, argc, "report", NULL);
     if (l_report) {
-<<<<<<< HEAD
         json_object* json_obj_net_srv = json_object_new_object();
-        const char *l_report_str = dap_stream_ch_chain_net_srv_create_statistic_report();
+        char *l_report_str = dap_stream_ch_chain_net_srv_create_statistic_report();
         json_object_object_add(json_obj_net_srv, "report", json_object_new_string(l_report_str));
-=======
-        char *l_report_str = dap_stream_ch_chain_net_srv_create_statistic_report();
-        dap_cli_server_cmd_set_reply_text(a_str_reply, "%s", l_report_str);
->>>>>>> 95ea6aff
         DAP_DEL_Z(l_report_str);
+
         json_object_array_add(*json_arr_reply, json_obj_net_srv);
         return DAP_CHAIN_NET_SRV_CLI_COM_ORDER_OK;
     }
@@ -325,26 +321,16 @@
                             const char *l_cert_str = NULL;
                             dap_cli_server_cmd_find_option_val(argv, arg_index, argc, "-cert", &l_cert_str);
                             if (!l_cert_str) {
-<<<<<<< HEAD
                                 dap_json_rpc_error_add(DAP_CHAIN_NET_SRV_CLI_COM_ORDER_UPDATE_PARAM_CERT_ERR, "Fee order creation requires parameter -cert");
                                 return -DAP_CHAIN_NET_SRV_CLI_COM_ORDER_UPDATE_PARAM_CERT_ERR;
                             }
                             dap_cert_t *l_cert = dap_cert_find_by_name(l_cert_str);
                             if (!l_cert) {
                                 dap_json_rpc_error_add(DAP_CHAIN_NET_SRV_CLI_COM_ORDER_UPDATE_LOAD_CERT_ERR, "Can't load cert %s", l_cert_str);
+                                DAP_DEL_MULTY(l_new_order_hash_str, l_order_hash_hex_str, l_order_hash_base58_str, l_order);
                                 return -DAP_CHAIN_NET_SRV_CLI_COM_ORDER_UPDATE_LOAD_CERT_ERR;
-=======
-                                dap_cli_server_cmd_set_reply_text(a_str_reply, "Fee order creation requires parameter -cert");
-                                DAP_DEL_MULTY(l_new_order_hash_str, l_order_hash_hex_str, l_order_hash_base58_str, l_order);
-                                return -7;
                             }
-                            dap_cert_t *l_cert = dap_cert_find_by_name(l_cert_str);
-                            if (!l_cert) {
-                                dap_cli_server_cmd_set_reply_text(a_str_reply, "Can't load cert %s", l_cert_str);
-                                DAP_DEL_MULTY(l_new_order_hash_str, l_order_hash_hex_str, l_order_hash_base58_str, l_order);
-                                return -8;
->>>>>>> 95ea6aff
-                            }
+                            
                             // delete prev order
                             if(dap_strcmp(l_new_order_hash_str, l_order_hash_hex_str))
                                 dap_chain_net_srv_order_delete_by_hash_str_sync(l_net, l_order_hash_hex_str);
