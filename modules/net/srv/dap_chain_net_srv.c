--- conflicted
+++ resolved
@@ -247,12 +247,9 @@
 
         const char* l_region_str = NULL;
         dap_cli_server_cmd_find_option_val(argv, arg_index, argc, "-region", &l_region_str);
+
         const char* l_continent_str = NULL;
         dap_cli_server_cmd_find_option_val(argv, arg_index, argc, "-continent", &l_continent_str);
-
-        const char *l_units_str = NULL;
-        dap_cli_server_cmd_find_option_val(argv, arg_index, argc, "-units", &l_units_str);
-
         int8_t l_continent_num = dap_chain_net_srv_order_continent_to_num(l_continent_str);
 
         const char *l_units_str = NULL;
@@ -793,10 +790,7 @@
             l_price->units = l_order->units;
             l_price->units_uid = l_order->price_unit;
             l_price->wallet = l_wallet;
-<<<<<<< HEAD
             DL_APPEND(a_srv->pricelist, l_price);
-=======
->>>>>>> d327bb53
             break;
         }
         DAP_DELETE(l_order);
@@ -935,10 +929,7 @@
         strncpy(l_sdata->name, a_config_section, sizeof(l_sdata->name) - 1);
         l_sdata->srv = l_srv;
         dap_chain_net_srv_price_apply_from_my_order(l_srv, a_config_section);
-<<<<<<< HEAD
-=======
 //        dap_chain_net_srv_parse_pricelist(l_srv, a_config_section);
->>>>>>> d327bb53
         HASH_ADD(hh, s_srv_list, uid, sizeof(l_srv->uid), l_sdata);
         if (l_srv->pricelist)
             dap_chain_ledger_tx_add_notify(l_srv->pricelist->net->pub.ledger, dap_stream_ch_chain_net_srv_tx_cond_added_cb, NULL);
