--- conflicted
+++ resolved
@@ -1024,10 +1024,6 @@
     const char *l_wallet_addr = dap_config_get_item_str_default(g_config, a_config_section, "wallet_addr", NULL);
     const char *l_cert_name = dap_config_get_item_str_default(g_config, a_config_section, "receipt_sign_cert", NULL);
     const char *l_net_name = dap_config_get_item_str_default(g_config, a_config_section, "net", NULL);
-<<<<<<< HEAD
-    dap_return_val_if_pass(!l_wallet_addr || !l_cert_name || !l_net_name, -2);
-
-=======
 
     if (!l_wallet_addr){
         log_it(L_CRITICAL, "Wallet addr is not defined. Check node configuration file.");
@@ -1041,7 +1037,6 @@
         log_it(L_CRITICAL, "Net for is not defined. Check node configuration file.");
         return -3;
     }
->>>>>>> 8addd910
     dap_chain_net_t *l_net = dap_chain_net_by_name(l_net_name);
     if (!l_net) {
         log_it(L_CRITICAL, "Can't find net %s. Check node configuration file.", l_net_name);
