/*
 * Authors:
 * Dmitrii Gerasimov <naeper@demlabs.net>
 * DeM Labs Inc.   https://demlabs.net
 * Cellframe https://cellframe.net
 * Copyright  (c) 2017-2019
 * All rights reserved.

 This file is part of DAP (Deus Applications Prototypes) the open source project

 DAP (Deus Applicaions Prototypes) is free software: you can redistribute it and/or modify
 it under the terms of the GNU General Public License as published by
 the Free Software Foundation, either version 3 of the License, or
 (at your option) any later version.

 DAP is distributed in the hope that it will be useful,
 but WITHOUT ANY WARRANTY; without even the implied warranty of
 MERCHANTABILITY or FITNESS FOR A PARTICULAR PURPOSE.  See the
 GNU General Public License for more details.

 You should have received a copy of the GNU General Public License
 along with any DAP based project.  If not, see <http://www.gnu.org/licenses/>.
 */

#include <stdio.h>
#include <strings.h>

#include "dap_chain_net_srv_order.h"
#include "dap_hash.h"
#include "dap_enc_base58.h"
#include "dap_global_db.h"
#include "dap_chain_net_srv_countries.h"
#include "dap_chain_net_srv_stake_pos_delegate.h"

#define LOG_TAG "dap_chain_net_srv_order"

/*
Continent codes :
AF : Africa			geonameId=6255146
AS : Asia			geonameId=6255147
EU : Europe			geonameId=6255148
NA : North America		geonameId=6255149
OC : Oceania			geonameId=6255151
SA : South America		geonameId=6255150
AN : Antarctica			geonameId=6255152
 */
char *s_server_continents[]={
        "None",
        "Africa",
        "Europe",
        "North America",
        "South America",
        "Southeast Asia",
        "Asia",
        //"Near East",
        "Oceania",
        "Antarctica"
 };

struct dap_order_notify {
    dap_chain_net_t *net;
    dap_store_obj_callback_notify_t callback;
    void *cb_arg;
};

static dap_list_t *s_order_notify_callbacks = NULL;
static void s_srv_order_callback_notify(dap_global_db_context_t *a_context, dap_store_obj_t *a_obj, void *a_arg);

<<<<<<< HEAD
static dap_timerfd_t *s_timer_order_check_decree_sign = NULL;
static void s_srv_order_check_decree_sign_timer(){
    uint32_t l_unverified_orders_lifetime = dap_config_get_item_uint32_default(g_config, "srv", "unverified_orders_lifetime", 21600);
    dap_time_t l_time_cut_off = dap_time_now();
    l_time_cut_off -= l_unverified_orders_lifetime; // 6 Hours;
    size_t l_net_count = 0;
=======

static dap_timerfd_t *s_timer_order_check_decree_sign = NULL;
static void s_srv_order_check_decree_sign_timer() {
    uint32_t l_unverified_orders_lifetime = dap_config_get_item_uint32_default(g_config, "srv", "unverified_orders_lifetime", 21600);
    dap_time_t l_time_cut_off = dap_time_now();
    l_time_cut_off -= l_unverified_orders_lifetime; // 6 Hours;
    uint16_t l_net_count = 0;
>>>>>>> d327bb53
    dap_chain_net_t **l_net_list = dap_chain_net_list(&l_net_count);
    for (uint16_t i = 0; i < l_net_count; i++) {
        if (dap_chain_net_get_role(l_net_list[i]).enums == NODE_ROLE_MASTER) {
            char *l_order_group = dap_chain_net_srv_order_get_gdb_group(l_net_list[i]);
            size_t l_order_count = 0;
            dap_global_db_obj_t *l_orders = dap_global_db_get_all_sync(l_order_group, &l_order_count);
            for (size_t j = 0; j < l_order_count; j++) {
                dap_chain_net_srv_order_t *l_order = (dap_chain_net_srv_order_t *) (l_orders[j].value);
                if (!l_order)
                    continue;
                if (l_order->ts_created < l_time_cut_off) {
                    dap_sign_t *l_sign = (dap_sign_t *) (l_order->ext_n_sign + l_order->ext_size);
                    dap_hash_fast_t l_sign_pkey_hash = {0};
                    dap_sign_get_pkey_hash(l_sign, &l_sign_pkey_hash);
                    dap_chain_addr_t l_signed_addr = {0};
                    dap_chain_addr_fill(&l_signed_addr, l_sign->header.type, &l_sign_pkey_hash, l_net_list[i]->pub.id);
                    if (!dap_chain_net_srv_stake_key_delegated(&l_signed_addr)) {
                        char *l_pkey_hash_str = dap_hash_fast_to_str_new(&l_sign_pkey_hash);
                        log_it(L_NOTICE, "Order %s signed by the non-delegated public key %s. Order deleted",
                               l_orders[j].key,
                               l_pkey_hash_str);
                        DAP_DELETE(l_pkey_hash_str);
                        dap_global_db_del(l_order_group, l_orders[j].key, NULL, NULL);
                    }
                }
            }
            dap_global_db_objs_delete(l_orders, l_order_count);
            DAP_DELETE(l_order_group);
        }
    }
    DAP_DELETE(l_net_list);
}

/**
 * @brief dap_chain_net_srv_order_init
 * @return
 */
int dap_chain_net_srv_order_init(void)
{
    uint16_t l_net_count;
    dap_chain_net_t **l_net_list = dap_chain_net_list(&l_net_count);
    for (uint16_t i = 0; i < l_net_count; i++) {
        dap_chain_net_add_gdb_notify_callback(l_net_list[i], s_srv_order_callback_notify, l_net_list[i]);
    }
    //geoip_info_t *l_ipinfo = chain_net_geoip_get_ip_info("8.8.8.8");
    if (!dap_config_get_item_bool_default(g_config, "srv", "allow_unverified_orders", false)) {
        uint32_t l_unverified_orders_lifetime = dap_config_get_item_uint32_default(g_config, "srv", "unverified_orders_lifetime", 21600); // 6 Hours
        s_timer_order_check_decree_sign = dap_interval_timer_create(l_unverified_orders_lifetime * 1000,
                                                                    (dap_timer_callback_t)s_srv_order_check_decree_sign_timer,
                                                                    NULL);
    } else {
        log_it(L_DEBUG, "A mode is enabled that disables verification that the signature was put by "
                        "the node by the validator.");
    }
    DAP_DELETE(l_net_list);
    return 0;
}

/**
 * @brief dap_chain_net_srv_order_deinit
 */
void dap_chain_net_srv_order_deinit()
{
    dap_list_free_full(s_order_notify_callbacks, NULL);
}

size_t dap_chain_net_srv_order_get_size(dap_chain_net_srv_order_t *a_order)
{
    if (!a_order)
        return 0;
    size_t l_sign_size = 0;
    if (a_order->version == 3) {
        dap_sign_t *l_sign = (dap_sign_t *)(a_order->ext_n_sign + a_order->ext_size);
        if (l_sign->header.type.type == SIG_TYPE_NULL)
            l_sign_size = sizeof(dap_sign_type_t);
        else
            l_sign_size = dap_sign_get_size(l_sign);
        return sizeof(dap_chain_net_srv_order_t) + a_order->ext_size + l_sign_size;
    }
    dap_chain_net_srv_order_old_t *l_order = (dap_chain_net_srv_order_old_t *)a_order;
    if(l_order->version == 2) {
        dap_sign_t *l_sign = (dap_sign_t *)&l_order->ext[l_order->ext_size];
        if (l_sign->header.type.type == SIG_TYPE_NULL)
            l_sign_size = sizeof(dap_sign_type_t);
        else
            l_sign_size = dap_sign_get_size(l_sign);
    }
    return sizeof(dap_chain_net_srv_order_old_t) + l_order->ext_size + l_sign_size;
}

/**
 * @brief dap_chain_net_srv_order_get_region_continent
 * @param a_continent_num [in]
 * @param a_region [in]
 */
bool dap_chain_net_srv_order_set_continent_region(dap_chain_net_srv_order_t **a_order, uint8_t a_continent_num, const char *a_region)
{
    dap_chain_net_srv_order_t *l_order = *a_order;
    if(!l_order || (!a_continent_num && !a_region))
        return false;
    uint8_t l_continent_num_prev = 0;
    char *l_region_prev = NULL;
    dap_chain_net_srv_order_get_continent_region(*a_order, &l_continent_num_prev, &l_region_prev);
    uint32_t l_ext_size = 1 + sizeof(uint8_t);
    if(a_region)
        l_ext_size += strlen(a_region) + 1;
    else if(l_region_prev)
        l_ext_size += strlen(l_region_prev) + 1;

    l_order = DAP_REALLOC(l_order, sizeof(dap_chain_net_srv_order_t) + l_ext_size);
    l_order->ext_n_sign[0] =0x52;
    if(a_continent_num > 0)
        memcpy(l_order->ext_n_sign + 1, &a_continent_num, sizeof(uint8_t));
    else
        memcpy(l_order->ext_n_sign + 1, &l_continent_num_prev, sizeof(uint8_t));
    if(a_region)
        memcpy(l_order->ext_n_sign + 1 + sizeof(uint8_t), a_region, strlen(a_region) + 1);
    else if(l_region_prev)
        memcpy(l_order->ext_n_sign + 1 + sizeof(uint8_t), l_region_prev, strlen(l_region_prev) + 1);
    //sprintf(l_order->ext, "\52%d-%s", a_continent_num, a_region);
    l_order->ext_size = l_ext_size;
    *a_order = l_order;
    DAP_DELETE(l_region_prev);
    return true;
}

/**
 * @brief dap_chain_net_srv_order_get_region_continent
 * @param a_continent_num [out]
 * @param a_region [out]
 */
bool dap_chain_net_srv_order_get_continent_region(dap_chain_net_srv_order_t *a_order_static, uint8_t *a_continent_num, char **a_region)
{
    if(!a_order_static || !a_order_static->ext_size || a_order_static->ext_n_sign[0]!=0x52)
        return false;
    if(a_continent_num) {
       if((uint8_t)a_order_static->ext_n_sign[1]!=0xff)
           memcpy(a_continent_num, a_order_static->ext_n_sign + 1, sizeof(uint8_t));
        else
           a_continent_num = 0;
    }
    if(a_region) {
        size_t l_size = a_order_static->ext_size - sizeof(uint8_t) - 1;
        if(l_size > 0) {
            *a_region = DAP_NEW_SIZE(char, l_size);
            if (!a_region) {
                log_it(L_ERROR, "Memory allocation error in dap_chain_net_srv_order_get_continent_region");
                return false;
            }
            memcpy(*a_region, a_order_static->ext_n_sign + 1 + sizeof(uint8_t), l_size);
        }
        else
            *a_region = NULL;
    }
    return true;
}

/**
 * @brief dap_chain_net_srv_order_get_country_code
 * @param a_order
 */
const char* dap_chain_net_srv_order_get_country_code(dap_chain_net_srv_order_t *a_order)
{
    char *l_region = NULL;
    if (!dap_chain_net_srv_order_get_continent_region(a_order, NULL, &l_region))
        return NULL;
    int l_countries = sizeof(s_server_countries)/sizeof(char*);
    for (int i = 0; i < l_countries; i+=4) {
        if(l_region && (!strcasecmp(l_region, s_server_countries[i+1]) || !strcasecmp(l_region, s_server_countries[i+2]))){
            const char *l_country_code = s_server_countries[i];
            DAP_DELETE(l_region);
            return l_country_code;
        }
    }
    DAP_DELETE(l_region);
    return NULL;
}

/**
 * @brief dap_chain_net_srv_order_continents_count
 */
size_t dap_chain_net_srv_order_continents_count(void)
{
    size_t l_count = sizeof(s_server_continents) / sizeof(char*);
    return l_count;
}

/**
 * @brief dap_chain_net_srv_order_get_continent_str
 */
const char* dap_chain_net_srv_order_continent_to_str(int8_t a_num)
{
    int8_t l_count = dap_chain_net_srv_order_continents_count();
    if(a_num >= l_count)
        return NULL;
    return s_server_continents[a_num];
}

/**
 * @brief dap_chain_net_srv_order_get_continent_num
 */
int8_t dap_chain_net_srv_order_continent_to_num(const char *a_continent_str)
{
    int8_t l_count = dap_chain_net_srv_order_continents_count();
    // convert to to upper case
    char *l_continent_str = dap_strup(a_continent_str, -1);
    for(int8_t i = 1; i < l_count; i++) {
        // convert to to upper case
        char *l_server_continents = dap_strup(s_server_continents[i], -1);
        // compare strings in upper case
        if(!dap_strcmp(l_continent_str, l_server_continents)) {
            DAP_DELETE(l_server_continents);
            DAP_DELETE(l_continent_str);
            return i;
        }
        DAP_DELETE(l_server_continents);
    }
    DAP_DELETE(l_continent_str);
    // none
    return 0;
}

char * dap_chain_net_srv_order_create(
        dap_chain_net_t * a_net,
        dap_chain_net_srv_order_direction_t a_direction,
        dap_chain_net_srv_uid_t a_srv_uid, // Service UID
        dap_chain_node_addr_t a_node_addr, // Node address that servs the order (if present)
        dap_chain_hash_fast_t a_tx_cond_hash, // Hash index of conditioned transaction attached with order
        uint256_t *a_price, //  service price in datoshi, for SERV_CLASS_ONCE ONCE for the whole service, for SERV_CLASS_PERMANENT  for one unit.
        dap_chain_net_srv_price_unit_uid_t a_price_unit, // Unit of service (seconds, megabytes, etc.) Only for SERV_CLASS_PERMANENT
        const char a_price_ticker[DAP_CHAIN_TICKER_SIZE_MAX],
        dap_time_t a_expires, // TS when the service expires
        const uint8_t *a_ext,
        uint32_t a_ext_size,
        uint64_t a_units,
        const char *a_region,
        int8_t a_continent_num,
        dap_enc_key_t *a_key
        )
{
    dap_chain_net_srv_order_t *l_order = dap_chain_net_srv_order_compose(a_net, a_direction, a_srv_uid, a_node_addr, a_tx_cond_hash, a_price,
                                                                         a_price_unit, a_price_ticker, a_expires, a_ext, a_ext_size, a_units,
                                                                         a_region, a_continent_num, a_key);
    if (!l_order)
        return NULL;
    char *l_ret = dap_chain_net_srv_order_save(a_net, l_order);
    DAP_DELETE(l_order);
    return l_ret;
}

dap_chain_net_srv_order_t *dap_chain_net_srv_order_compose(dap_chain_net_t *a_net,
        dap_chain_net_srv_order_direction_t a_direction,
        dap_chain_net_srv_uid_t a_srv_uid, // Service UID
        dap_chain_node_addr_t a_node_addr, // Node address that servs the order (if present)
        dap_chain_hash_fast_t a_tx_cond_hash, // Hash index of conditioned transaction attached with order
        uint256_t *a_price, //  service price in datoshi, for SERV_CLASS_ONCE ONCE for the whole service, for SERV_CLASS_PERMANENT  for one unit.
        dap_chain_net_srv_price_unit_uid_t a_price_unit, // Unit of service (seconds, megabytes, etc.) Only for SERV_CLASS_PERMANENT
        const char a_price_ticker[DAP_CHAIN_TICKER_SIZE_MAX],
        dap_time_t a_expires, // TS when the service expires
        const uint8_t *a_ext,
        uint32_t a_ext_size,
        uint64_t a_units,
        const char *a_region,
        int8_t a_continent_num,
        dap_enc_key_t *a_key
        )
{
    UNUSED(a_expires);
     // Order must have network & sign
    if (!a_net) {
        log_it(L_WARNING, "Order mast have a network");
        return NULL;
    }
    if (!a_key) {
        log_it(L_WARNING, "The key with which the order should be signed is not specified.");
        return NULL;
    }
    dap_chain_net_srv_order_t *l_order;
    if (a_ext_size) {
        l_order = (dap_chain_net_srv_order_t *)DAP_NEW_Z_SIZE(void, sizeof(dap_chain_net_srv_order_t) + a_ext_size);
        if (!l_order) {
            log_it(L_ERROR, "Memory allocation error in dap_chain_net_srv_order_compose");
            return NULL;
        }
        memcpy(l_order->ext_n_sign, a_ext, a_ext_size);
        l_order->ext_size = a_ext_size;
    }
    else {
        l_order = DAP_NEW_Z(dap_chain_net_srv_order_t);
        if (!l_order) {
            log_it(L_ERROR, "Memory allocation error in dap_chain_net_srv_order_compose");
            return NULL;
        }
        dap_chain_net_srv_order_set_continent_region(&l_order, a_continent_num, a_region);
    }

    l_order->version = 3;
    l_order->srv_uid = a_srv_uid;
    l_order->direction = a_direction;
    l_order->ts_created = dap_time_now();

    if ( a_node_addr.uint64)
        l_order->node_addr.uint64 = a_node_addr.uint64;

    l_order->tx_cond_hash = a_tx_cond_hash;
    l_order->price = *a_price;
    l_order->price_unit.uint32 = a_price_unit.uint32;

    if ( a_price_ticker)
        strncpy(l_order->price_ticker, a_price_ticker, DAP_CHAIN_TICKER_SIZE_MAX - 1);
    l_order->units = a_units;
    dap_sign_t *l_sign = dap_sign_create(a_key, l_order, sizeof(dap_chain_net_srv_order_t) + l_order->ext_size, 0);
    if (!l_sign) {
        DAP_DELETE(l_order);
        return NULL;
    }
    size_t l_sign_size = dap_sign_get_size(l_sign); // sign data
    l_order = DAP_REALLOC(l_order, sizeof(dap_chain_net_srv_order_t) + l_order->ext_size + l_sign_size);
    memcpy(l_order->ext_n_sign + l_order->ext_size, l_sign, l_sign_size);
    return l_order;
}

/**
 * @brief dap_chain_net_srv_order_update
 * @param a_net
 * @param a_order
 * @return
 */
char *dap_chain_net_srv_order_save(dap_chain_net_t *a_net, dap_chain_net_srv_order_t *a_order)
{
    if (!a_net || !a_order)
        return NULL;
    dap_chain_hash_fast_t l_order_hash;
    size_t l_order_size = dap_chain_net_srv_order_get_size(a_order);
    dap_hash_fast(a_order, l_order_size, &l_order_hash);
    char *l_order_hash_str = dap_chain_hash_fast_to_str_new(&l_order_hash);
    char *l_gdb_group_str = dap_chain_net_srv_order_get_gdb_group(a_net);
    if ( dap_global_db_set_sync( l_gdb_group_str,l_order_hash_str, a_order,  l_order_size, false ) != 0) {
        DAP_DELETE(l_gdb_group_str);
        return NULL;
    }
    DAP_DELETE(l_gdb_group_str);
    return l_order_hash_str;
}

dap_chain_net_srv_order_t *dap_chain_net_srv_order_read(byte_t *a_order, size_t a_order_size)
{
    if (NULL == a_order) {
        log_it(L_ERROR, "Argumets are NULL for dap_chain_net_srv_order_read");
        return NULL;
    }
    dap_chain_net_srv_order_t *l_order = (dap_chain_net_srv_order_t *)a_order;
    size_t l_order_size = dap_chain_net_srv_order_get_size((dap_chain_net_srv_order_t *)a_order);
    if (l_order->version > 3 || l_order->direction > SERV_DIR_SELL || l_order_size != a_order_size)
        return NULL;
    if (l_order->version == 3)
        return DAP_DUP_SIZE(a_order, l_order_size);
    dap_chain_net_srv_order_old_t *l_old = (dap_chain_net_srv_order_old_t *)a_order;
    size_t l_ret_size = dap_chain_net_srv_order_get_size((dap_chain_net_srv_order_t *)l_old) +
                            sizeof(dap_chain_net_srv_order_t) - sizeof(dap_chain_net_srv_order_old_t);
    if (l_old->version == 1)
        l_ret_size += sizeof(dap_sign_type_t);
    dap_chain_net_srv_order_t *l_ret = DAP_NEW_Z_SIZE(dap_chain_net_srv_order_t, l_ret_size);
    l_ret->version = 3;
#if DAP_CHAIN_NET_SRV_UID_SIZE == 8
    l_ret->srv_uid.uint64 = l_old->srv_uid.uint64;
#else
    l_ret->srv_uid.uint128 = dap_chain_uint128_from(l_old->srv_uid.uint64);
#endif
    l_ret->direction = l_old->direction;
    l_ret->node_addr.uint64 = l_old->node_addr.uint64;
    l_ret->tx_cond_hash = l_old->tx_cond_hash;
    l_ret->price_unit.uint32 = l_old->price_unit.uint32;
    l_ret->ts_created = l_old->ts_created;
    l_ret->ts_expires = l_old->ts_expires;
    l_ret->price = dap_chain_uint256_from(l_old->price);
    strncpy(l_ret->price_ticker, l_old->price_ticker, DAP_CHAIN_TICKER_SIZE_MAX);
    l_ret->ext_size = l_old->ext_size;
    memcpy(l_ret->ext_n_sign, l_old->ext, l_old->ext_size);
    dap_sign_t *l_sign = (dap_sign_t *)&l_old->ext[l_old->ext_size];
    size_t l_sign_size = l_old->version == 1 ? 0 : dap_sign_get_size(l_sign);
    if (l_sign_size)
        memcpy(l_ret->ext_n_sign + l_ret->ext_size, l_sign, l_sign_size);
    else
        ((dap_sign_type_t *)(l_ret->ext_n_sign + l_ret->ext_size))->type = SIG_TYPE_NULL;
    return l_ret;
}


/**
 * @brief dap_chain_net_srv_order_find_by_hash_str
 * @param a_net
 * @param a_hash_str
 * @return
 */
dap_chain_net_srv_order_t * dap_chain_net_srv_order_find_by_hash_str(dap_chain_net_t * a_net, const char * a_hash_str)
{
    dap_chain_net_srv_order_t * l_order = NULL;
    if ( a_net && a_hash_str ){
        char * l_gdb_group_str = dap_chain_net_srv_order_get_gdb_group( a_net);
        size_t l_order_size =0;
        l_order = (dap_chain_net_srv_order_t *) dap_global_db_get_sync(l_gdb_group_str, a_hash_str, &l_order_size, NULL, NULL );
        // check order size
        if(l_order_size != dap_chain_net_srv_order_get_size(l_order)) {
            log_it( L_ERROR, "Found wrong size order");
            DAP_DELETE( l_order );
            DAP_DELETE( l_gdb_group_str );
            return NULL;
        }
        DAP_DELETE( l_gdb_group_str );
    }
    return l_order;
}

/**
 * @brief dap_chain_net_srv_order_find_all_by
 * @param a_net
 * @param a_srv_uid
 * @param a_srv_class
 * @param a_price_unit
 * @param a_price_min
 * @param a_price_max
 * @param a_output_orders
 * @param a_output_orders_count
 * @return
 */
int dap_chain_net_srv_order_find_all_by(dap_chain_net_t * a_net,const dap_chain_net_srv_order_direction_t a_direction,
                                        const dap_chain_net_srv_uid_t a_srv_uid,
                                        const dap_chain_net_srv_price_unit_uid_t a_price_unit,const char a_price_ticker[DAP_CHAIN_TICKER_SIZE_MAX],
                                        const uint256_t a_price_min, const uint256_t a_price_max,
                                        dap_chain_net_srv_order_t ** a_output_orders, size_t * a_output_orders_count)
{
    if (!a_net || !a_output_orders || !a_output_orders_count)
        return -1;
    char *l_gdb_group_str = dap_chain_net_srv_order_get_gdb_group(a_net);
    size_t l_orders_count = 0;
    dap_global_db_obj_t *l_orders = dap_global_db_get_all_sync(l_gdb_group_str, &l_orders_count);
    log_it( L_DEBUG, "Loaded %zu orders", l_orders_count);
    dap_chain_net_srv_order_t *l_order = NULL;
    *a_output_orders = NULL;
    size_t l_output_orders_count = 0;
    size_t l_orders_size = 0;
    for (size_t i = 0; i < l_orders_count; i++) {
        DAP_DEL_Z(l_order);
        l_order = dap_chain_net_srv_order_read(l_orders[i].value, l_orders[i].value_len);
        if (!l_order) {
            dap_global_db_del_sync(l_gdb_group_str, l_orders[i].key);
            continue; // order is corrupted
        }
        dap_chain_hash_fast_t l_hash, l_hash_gdb;
        dap_hash_fast(l_orders[i].value, l_orders[i].value_len, &l_hash);
        dap_chain_hash_fast_from_str(l_orders[i].key, &l_hash_gdb);
        if (memcmp(&l_hash, &l_hash_gdb, sizeof(dap_chain_hash_fast_t))) {
            dap_global_db_del_sync(l_gdb_group_str, l_orders[i].key);
            continue; // order is corrupted
        }
        // Check direction
        if (a_direction != SERV_DIR_UNDEFINED && l_order->direction != a_direction)
            continue;
        // Check srv uid
        if (a_srv_uid.uint64 && l_order->srv_uid.uint64 != a_srv_uid.uint64)
            continue;
        // check price unit
        if (a_price_unit.uint32 && a_price_unit.uint32 != l_order->price_unit.uint32)
            continue;
        // Check price minimum
        if (!IS_ZERO_256(a_price_min) && compare256(l_order->price, a_price_min) == -1)
            continue;
        // Check price maximum
        if (!IS_ZERO_256(a_price_max) && compare256(l_order->price, a_price_max) == 1)
            continue;
        // Check ticker
        if (a_price_ticker && strcmp( l_order->price_ticker, a_price_ticker))
            continue;
        size_t l_order_mem_size = dap_chain_net_srv_order_get_size(l_order);
        *a_output_orders = DAP_REALLOC(*a_output_orders, l_orders_size + l_order_mem_size);
        memcpy((byte_t *)*a_output_orders + l_orders_size, l_order, l_order_mem_size);
        l_orders_size += l_order_mem_size;
        l_output_orders_count++;
    }
    *a_output_orders_count = l_output_orders_count;
    DAP_DEL_Z(l_order);
    dap_global_db_objs_delete(l_orders, l_orders_count);
    DAP_DELETE(l_gdb_group_str);
    return 0;
}

/**
 * @brief dap_chain_net_srv_order_delete_by_hash_str
 * @param a_net
 * @param a_hash_str
 * @return
 */
int dap_chain_net_srv_order_delete_by_hash_str_sync(dap_chain_net_t * a_net, const char * a_hash_str )
{
    int l_ret = -2;
    if ( a_net && a_hash_str  ){
        char * l_gdb_group_str = dap_chain_net_srv_order_get_gdb_group( a_net);

        l_ret = dap_global_db_del_sync( l_gdb_group_str, a_hash_str) ;
        DAP_DELETE( l_gdb_group_str );
    }
    return l_ret;
}

/**
 * @brief dap_chain_net_srv_order_dump_to_string
 * @param a_orders
 * @param a_str_out
 */
void dap_chain_net_srv_order_dump_to_string(dap_chain_net_srv_order_t *a_order,dap_string_t * a_str_out, const char *a_hash_out_type)
{
    if (a_order && a_str_out ){
        dap_chain_hash_fast_t l_hash;
        dap_hash_fast(a_order, dap_chain_net_srv_order_get_size(a_order), &l_hash);
        char *l_hash_str = dap_strcmp(a_hash_out_type,"hex")
                ? dap_enc_base58_encode_hash_to_str(&l_hash)
                : dap_chain_hash_fast_to_str_new(&l_hash);

        dap_string_append_printf(a_str_out, "== Order %s ==\n", l_hash_str);
        dap_string_append_printf(a_str_out, "  version:          %u\n", a_order->version );

        switch ( a_order->direction) {
        case SERV_DIR_UNDEFINED:    dap_string_append_printf(a_str_out, "  direction:        SERV_DIR_UNDEFINED\n" );   break;
        case SERV_DIR_SELL:         dap_string_append_printf(a_str_out, "  direction:        SERV_DIR_SELL\n" );        break;
        case SERV_DIR_BUY:          dap_string_append_printf(a_str_out, "  direction:        SERV_DIR_BUY\n" );         break;
        }

        dap_string_append_printf(a_str_out, "  srv_uid:          0x%016"DAP_UINT64_FORMAT_X"\n", a_order->srv_uid.uint64 );
        char *l_balance_coins = dap_chain_balance_to_coins(a_order->price);
        char *l_balance = dap_chain_balance_print(a_order->price);
        dap_string_append_printf(a_str_out, "  price:            %s (%s)\n", l_balance_coins, l_balance);
        DAP_DELETE(l_balance_coins);
        DAP_DELETE(l_balance);
        if( a_order->price_unit.uint32 )
            dap_string_append_printf(a_str_out, "  price_unit:       %s\n", dap_chain_net_srv_price_unit_uid_to_str(a_order->price_unit) );
        if ( a_order->node_addr.uint64)
            dap_string_append_printf(a_str_out, "  node_addr:        "NODE_ADDR_FP_STR"\n", NODE_ADDR_FP_ARGS_S(a_order->node_addr) );

        char *l_region = NULL;
        uint8_t l_continent_num = 0;
        const char *l_continent_str = NULL;
        if(dap_chain_net_srv_order_get_continent_region(a_order, &l_continent_num, &l_region))
            l_continent_str = dap_chain_net_srv_order_continent_to_str(l_continent_num);
        dap_string_append_printf(a_str_out, "  node_location:    %s - %s\n", l_continent_str ? l_continent_str : "None" , l_region ? l_region : "None");
        DAP_DELETE(l_region);
        DAP_DELETE(l_hash_str);

        l_hash_str = dap_strcmp(a_hash_out_type, "hex")
                ? dap_enc_base58_encode_hash_to_str(&a_order->tx_cond_hash)
                : dap_chain_hash_fast_to_str_new(&a_order->tx_cond_hash);
        dap_string_append_printf(a_str_out, "  tx_cond_hash:     %s\n", l_hash_str );
        char *l_ext_out = a_order->ext_size ? DAP_NEW_Z_SIZE(char, a_order->ext_size * 2 + 1) : NULL;
        if(l_ext_out) {
            dap_bin2hex(l_ext_out, a_order->ext_n_sign, a_order->ext_size);
            dap_string_append_printf(a_str_out, "  ext:              0x%s\n", l_ext_out);
        }
        else
            dap_string_append_printf(a_str_out, "  ext:              0x0\n");
<<<<<<< HEAD
        dap_string_append_printf(a_str_out, "  units:            %zu\n", a_order->units);
=======
>>>>>>> d327bb53
        dap_sign_t *l_sign = (dap_sign_t*)((byte_t*)a_order->ext_n_sign + a_order->ext_size);
        dap_hash_fast_t l_sign_pkey = {0};
        dap_sign_get_pkey_hash(l_sign, &l_sign_pkey);
        char *l_sign_pkey_hash_str = dap_hash_fast_to_str_new(&l_sign_pkey);
        dap_string_append_printf(a_str_out, "  pkey:             %s\n", l_sign_pkey_hash_str);
<<<<<<< HEAD
=======
        dap_string_append_printf(a_str_out, "  units:            %zu\n", a_order->units);
>>>>>>> d327bb53
        DAP_DELETE(l_sign_pkey_hash_str);
        // order state
/*        {
            int l_order_state = get_order_state(a_order->node_addr);
            // if order is not tested
            if(l_order_state == -1)
                dap_string_append_printf(a_str_out, "        \"State\":\"unknown\"\n");
            // if order off-line
            else if(l_order_state == 1)
                dap_string_append_printf(a_str_out, "        \"State\":\"available\"\n");
            // if order on-line
            else
                dap_string_append_printf(a_str_out, "        \"State\":\"not available\"\n");
        }*/
        DAP_DELETE(l_hash_str);
        DAP_DELETE(l_ext_out);
    }
}

static void s_srv_order_callback_notify(dap_global_db_context_t *a_context, dap_store_obj_t *a_obj, void *a_arg)
{
    if (!a_arg || !a_obj || !a_obj->key)
        return;
    dap_chain_net_t *l_net = (dap_chain_net_t *)a_arg;
    dap_global_db_context_t * l_gdb_context = dap_global_db_context_current();
    assert(l_net);
    assert(l_gdb_context);

    char *l_gdb_group_str = dap_chain_net_srv_order_get_gdb_group(l_net);

    if (!dap_strcmp(a_obj->group, l_gdb_group_str)) {
        for (dap_list_t *it = s_order_notify_callbacks; it; it = it->next) {
            struct dap_order_notify *l_notifier = (struct dap_order_notify *)it->data;
            if ((l_notifier->net == NULL || l_notifier->net == l_net) &&
                        l_notifier->callback) {
                l_notifier->callback(a_context, a_obj, l_notifier->cb_arg);
            }
        }
        bool l_allow_unsigned_orders = dap_config_get_item_bool_default(g_config, "srv", "allow_unsigned_orders", false);
<<<<<<< HEAD
//        bool l_allow_unverified_orders = dap_config_get_item_bool_default(g_config, "srv", "allow_unverified_orders", false);
=======
>>>>>>> d327bb53
        if (a_obj->value && a_obj->type == DAP_DB$K_OPTYPE_ADD) {
            dap_chain_net_srv_order_t *l_order = (dap_chain_net_srv_order_t *)a_obj->value;
            if (l_order->version != 3) {
                log_it(L_NOTICE, "Order %s removed version != 3.", a_obj->key);
                dap_global_db_del_unsafe(l_gdb_context, a_obj->group, a_obj->key);
            } else {
                if (l_allow_unsigned_orders) {
                    log_it(L_DEBUG, "The mode that disables verification of the order signature is enabled.");
                } else {
                    dap_sign_t *l_sign = (dap_sign_t *) (l_order->ext_n_sign + l_order->ext_size);
                    size_t l_max_size = a_obj->value_len - sizeof(dap_chain_net_srv_order_t) - l_order->ext_size;
                    int l_verify = dap_sign_verify_all(l_sign, l_max_size, l_order,
                                                       sizeof(dap_chain_net_srv_order_t) + l_order->ext_size);
                    if (l_verify) {
                        log_it(L_ERROR, "Order unverified, err %d", l_verify);
                        dap_global_db_del_unsafe(l_gdb_context, a_obj->group, a_obj->key);
                    }
                }
            }
        }
    }
    DAP_DELETE(l_gdb_group_str);
}

void dap_chain_net_srv_order_add_notify_callback(dap_chain_net_t *a_net, dap_store_obj_callback_notify_t a_callback, void *a_cb_arg)
{
    struct dap_order_notify *l_notifier = DAP_NEW(struct dap_order_notify);
    if (!l_notifier) {
        log_it(L_ERROR, "Memory allocation error in dap_chain_net_srv_order_add_notify_callback");
        return;
    }
    l_notifier->net = a_net;
    l_notifier->callback = a_callback;
    l_notifier->cb_arg = a_cb_arg;
    s_order_notify_callbacks = dap_list_append(s_order_notify_callbacks, l_notifier);
}<|MERGE_RESOLUTION|>--- conflicted
+++ resolved
@@ -66,22 +66,12 @@
 static dap_list_t *s_order_notify_callbacks = NULL;
 static void s_srv_order_callback_notify(dap_global_db_context_t *a_context, dap_store_obj_t *a_obj, void *a_arg);
 
-<<<<<<< HEAD
-static dap_timerfd_t *s_timer_order_check_decree_sign = NULL;
-static void s_srv_order_check_decree_sign_timer(){
-    uint32_t l_unverified_orders_lifetime = dap_config_get_item_uint32_default(g_config, "srv", "unverified_orders_lifetime", 21600);
-    dap_time_t l_time_cut_off = dap_time_now();
-    l_time_cut_off -= l_unverified_orders_lifetime; // 6 Hours;
-    size_t l_net_count = 0;
-=======
-
 static dap_timerfd_t *s_timer_order_check_decree_sign = NULL;
 static void s_srv_order_check_decree_sign_timer() {
     uint32_t l_unverified_orders_lifetime = dap_config_get_item_uint32_default(g_config, "srv", "unverified_orders_lifetime", 21600);
     dap_time_t l_time_cut_off = dap_time_now();
     l_time_cut_off -= l_unverified_orders_lifetime; // 6 Hours;
     uint16_t l_net_count = 0;
->>>>>>> d327bb53
     dap_chain_net_t **l_net_list = dap_chain_net_list(&l_net_count);
     for (uint16_t i = 0; i < l_net_count; i++) {
         if (dap_chain_net_get_role(l_net_list[i]).enums == NODE_ROLE_MASTER) {
@@ -641,19 +631,12 @@
         }
         else
             dap_string_append_printf(a_str_out, "  ext:              0x0\n");
-<<<<<<< HEAD
-        dap_string_append_printf(a_str_out, "  units:            %zu\n", a_order->units);
-=======
->>>>>>> d327bb53
         dap_sign_t *l_sign = (dap_sign_t*)((byte_t*)a_order->ext_n_sign + a_order->ext_size);
         dap_hash_fast_t l_sign_pkey = {0};
         dap_sign_get_pkey_hash(l_sign, &l_sign_pkey);
         char *l_sign_pkey_hash_str = dap_hash_fast_to_str_new(&l_sign_pkey);
         dap_string_append_printf(a_str_out, "  pkey:             %s\n", l_sign_pkey_hash_str);
-<<<<<<< HEAD
-=======
         dap_string_append_printf(a_str_out, "  units:            %zu\n", a_order->units);
->>>>>>> d327bb53
         DAP_DELETE(l_sign_pkey_hash_str);
         // order state
 /*        {
@@ -693,10 +676,6 @@
             }
         }
         bool l_allow_unsigned_orders = dap_config_get_item_bool_default(g_config, "srv", "allow_unsigned_orders", false);
-<<<<<<< HEAD
-//        bool l_allow_unverified_orders = dap_config_get_item_bool_default(g_config, "srv", "allow_unverified_orders", false);
-=======
->>>>>>> d327bb53
         if (a_obj->value && a_obj->type == DAP_DB$K_OPTYPE_ADD) {
             dap_chain_net_srv_order_t *l_order = (dap_chain_net_srv_order_t *)a_obj->value;
             if (l_order->version != 3) {
