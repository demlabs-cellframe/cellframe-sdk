/*
 * Authors:
 * Dmitrii Gerasimov <naeper@demlabs.net>
 * DeM Labs Inc.   https://demlabs.net
 * Cellframe https://cellframe.net
 * Copyright  (c) 2017-2019
 * All rights reserved.

 This file is part of DAP (Demlabs Application Protocol) the open source project

 DAP (Demlabs Application Protocol) is free software: you can redistribute it and/or modify
 it under the terms of the GNU General Public License as published by
 the Free Software Foundation, either version 3 of the License, or
 (at your option) any later version.

 DAP is distributed in the hope that it will be useful,
 but WITHOUT ANY WARRANTY; without even the implied warranty of
 MERCHANTABILITY or FITNESS FOR A PARTICULAR PURPOSE.  See the
 GNU General Public License for more details.

 You should have received a copy of the GNU General Public License
 along with any DAP based project.  If not, see <http://www.gnu.org/licenses/>.
 */

#include <stdio.h>
#include <strings.h>

#include "dap_chain_net_srv_order.h"
#include "dap_hash.h"
#include "dap_enc_base58.h"
#include "dap_global_db.h"
#include "dap_chain_net_srv_countries.h"
#include "dap_chain_net_srv_stake_pos_delegate.h"

#define LOG_TAG "dap_chain_net_srv_order"

/*
Continent codes :
AF : Africa			geonameId=6255146
AS : Asia			geonameId=6255147
EU : Europe			geonameId=6255148
NA : North America		geonameId=6255149
OC : Oceania			geonameId=6255151
SA : South America		geonameId=6255150
AN : Antarctica			geonameId=6255152
 */

char *s_server_continents[]={
        "None",
        "Africa",
        "Europe",
        "North America",
        "South America",
        "Southeast Asia",
        "Asia",
        //"Near East",
        "Oceania",
        "Antarctica"
 };

struct dap_order_notify {
    dap_chain_net_t *net;
    dap_store_obj_callback_notify_t callback;
    void *cb_arg;
};

static dap_list_t *s_order_notify_callbacks = NULL;
static void s_srv_order_callback_notify(dap_global_db_context_t *a_context, dap_store_obj_t *a_obj, void *a_arg);


static dap_timerfd_t *s_timer_order_check_decree_sign = NULL;
static void s_srv_order_check_decree_sign_timer() {
    uint32_t l_unverified_orders_lifetime = dap_config_get_item_uint32_default(g_config, "srv", "unverified_orders_lifetime", 21600);
    dap_time_t l_time_cut_off = dap_time_now();
    l_time_cut_off -= l_unverified_orders_lifetime; // 6 Hours;
    uint16_t l_net_count = 0;
    dap_chain_net_t **l_net_list = dap_chain_net_list(&l_net_count);
    for (uint16_t i = 0; i < l_net_count; i++) {
        if (dap_chain_net_get_role(l_net_list[i]).enums == NODE_ROLE_MASTER) {
            char *l_order_group = dap_chain_net_srv_order_get_gdb_group(l_net_list[i]);
            size_t l_order_count = 0;
            dap_global_db_obj_t *l_orders = dap_global_db_get_all_sync(l_order_group, &l_order_count);
            for (size_t j = 0; j < l_order_count; j++) {
                dap_chain_net_srv_order_t *l_order = (dap_chain_net_srv_order_t *) (l_orders[j].value);
                if (!l_order)
                    continue;
                if (l_order->ts_created < l_time_cut_off) {
                    dap_sign_t *l_sign = (dap_sign_t *) (l_order->ext_n_sign + l_order->ext_size);
                    dap_hash_fast_t l_sign_pkey_hash = {0};
                    dap_sign_get_pkey_hash(l_sign, &l_sign_pkey_hash);
                    dap_chain_addr_t l_signed_addr = {0};
                    dap_chain_addr_fill(&l_signed_addr, l_sign->header.type, &l_sign_pkey_hash, l_net_list[i]->pub.id);
                    if (!dap_chain_net_srv_stake_key_delegated(&l_signed_addr)) {
                        char *l_pkey_hash_str = dap_hash_fast_to_str_new(&l_sign_pkey_hash);
                        log_it(L_NOTICE, "Order %s signed by the non-delegated public key %s. Order deleted",
                               l_orders[j].key,
                               l_pkey_hash_str);
                        DAP_DELETE(l_pkey_hash_str);
                        dap_global_db_del(l_order_group, l_orders[j].key, NULL, NULL);
                    }
                }
            }
            dap_global_db_objs_delete(l_orders, l_order_count);
            DAP_DELETE(l_order_group);
        }
    }
    DAP_DELETE(l_net_list);
}

/**
 * @brief dap_chain_net_srv_order_init
 * @return
 */
int dap_chain_net_srv_order_init()
{
    uint16_t l_net_count = 0;
    dap_chain_net_t **l_net_list = dap_chain_net_list(&l_net_count);
    for (uint16_t i = 0; i < l_net_count; i++) {
        dap_chain_net_add_gdb_notify_callback(l_net_list[i], s_srv_order_callback_notify, l_net_list[i]);
    }
    //geoip_info_t *l_ipinfo = chain_net_geoip_get_ip_info("8.8.8.8");
    if (!dap_config_get_item_bool_default(g_config, "srv", "allow_unverified_orders", true)) {
        uint32_t l_unverified_orders_lifetime = dap_config_get_item_uint32_default(g_config, "srv", "unverified_orders_lifetime", 21600); // 6 Hours
        s_timer_order_check_decree_sign = dap_interval_timer_create(l_unverified_orders_lifetime * 1000,
                                                                    (dap_timer_callback_t)s_srv_order_check_decree_sign_timer,
                                                                    NULL);
    } else {
        log_it(L_DEBUG, "A mode is enabled that disables verification that the signature was put by "
                        "the node by the validator.");
    }
    DAP_DELETE(l_net_list);
    return 0;
}

/**
 * @brief dap_chain_net_srv_order_deinit
 */
void dap_chain_net_srv_order_deinit()
{
    dap_list_free_full(s_order_notify_callbacks, NULL);
}

size_t dap_chain_net_srv_order_get_size(dap_chain_net_srv_order_t *a_order)
{
    if (!a_order)
        return 0;
    size_t l_sign_size = 0;
    if (a_order->version == 3) {
        dap_sign_t *l_sign = (dap_sign_t *)(a_order->ext_n_sign + a_order->ext_size);
        if (l_sign->header.type.type == SIG_TYPE_NULL)
            l_sign_size = sizeof(dap_sign_type_t);
        else
            l_sign_size = dap_sign_get_size(l_sign);
        return sizeof(dap_chain_net_srv_order_t) + a_order->ext_size + l_sign_size;
    }
    dap_chain_net_srv_order_old_t *l_order = (dap_chain_net_srv_order_old_t *)a_order;
    if(l_order->version == 2) {
        dap_sign_t *l_sign = (dap_sign_t *)&l_order->ext[l_order->ext_size];
        if (l_sign->header.type.type == SIG_TYPE_NULL)
            l_sign_size = sizeof(dap_sign_type_t);
        else
            l_sign_size = dap_sign_get_size(l_sign);
    }
    return sizeof(dap_chain_net_srv_order_old_t) + l_order->ext_size + l_sign_size;
}

/**
 * @brief dap_chain_net_srv_order_get_region_continent
 * @param a_continent_num [in]
 * @param a_region [in]
 */
bool dap_chain_net_srv_order_set_continent_region(dap_chain_net_srv_order_t **a_order, uint8_t a_continent_num, const char *a_region)
{
    dap_chain_net_srv_order_t *l_order = *a_order;
    if(!l_order || (!a_continent_num && !a_region))
        return false;
    uint8_t l_continent_num_prev = 0;
    char *l_region_prev = NULL;
    dap_chain_net_srv_order_get_continent_region(*a_order, &l_continent_num_prev, &l_region_prev);
    uint32_t l_ext_size = 1 + sizeof(uint8_t);
    if(a_region)
        l_ext_size += strlen(a_region) + 1;
    else if(l_region_prev)
        l_ext_size += strlen(l_region_prev) + 1;

    l_order = DAP_REALLOC(l_order, sizeof(dap_chain_net_srv_order_t) + l_ext_size);
    l_order->ext_n_sign[0] =0x52;
    if(a_continent_num > 0)
        memcpy(l_order->ext_n_sign + 1, &a_continent_num, sizeof(uint8_t));
    else
        memcpy(l_order->ext_n_sign + 1, &l_continent_num_prev, sizeof(uint8_t));
    if(a_region)
        memcpy(l_order->ext_n_sign + 1 + sizeof(uint8_t), a_region, strlen(a_region) + 1);
    else if(l_region_prev)
        memcpy(l_order->ext_n_sign + 1 + sizeof(uint8_t), l_region_prev, strlen(l_region_prev) + 1);
    //sprintf(l_order->ext, "\52%d-%s", a_continent_num, a_region);
    l_order->ext_size = l_ext_size;
    *a_order = l_order;
    DAP_DELETE(l_region_prev);
    return true;
}

/**
 * @brief dap_chain_net_srv_order_get_region_continent
 * @param a_continent_num [out]
 * @param a_region [out]
 */
bool dap_chain_net_srv_order_get_continent_region(dap_chain_net_srv_order_t *a_order_static, uint8_t *a_continent_num, char **a_region)
{
    if(!a_order_static || !a_order_static->ext_size || a_order_static->ext_n_sign[0]!=0x52)
        return false;
    if(a_continent_num) {
       if((uint8_t)a_order_static->ext_n_sign[1]!=0xff)
           memcpy(a_continent_num, a_order_static->ext_n_sign + 1, sizeof(uint8_t));
        else
           a_continent_num = 0;
    }
    if(a_region) {
        size_t l_size = a_order_static->ext_size - sizeof(uint8_t) - 1;
        if(l_size > 0) {
            *a_region = DAP_NEW_SIZE(char, l_size);
            if (!a_region) {
        log_it(L_CRITICAL, "Memory allocation error");
                return false;
            }
            memcpy(*a_region, a_order_static->ext_n_sign + 1 + sizeof(uint8_t), l_size);
        }
        else
            *a_region = NULL;
    }
    return true;
}

/**
 * @brief dap_chain_net_srv_order_get_country_code
 * @param a_order
 */
const char* dap_chain_net_srv_order_get_country_code(dap_chain_net_srv_order_t *a_order)
{
    char *l_region = NULL;
    if (!dap_chain_net_srv_order_get_continent_region(a_order, NULL, &l_region))
        return NULL;
    int l_countries = sizeof(s_server_countries)/sizeof(char*);
    for (int i = 0; i < l_countries; i+=4) {
        if(l_region && (!strcasecmp(l_region, s_server_countries[i+1]) || !strcasecmp(l_region, s_server_countries[i+2]))){
            const char *l_country_code = s_server_countries[i];
            DAP_DELETE(l_region);
            return l_country_code;
        }
    }
    DAP_DELETE(l_region);
    return NULL;
}

/**
 * @brief dap_chain_net_srv_order_continents_count
 */
size_t dap_chain_net_srv_order_continents_count(void)
{
    size_t l_count = sizeof(s_server_continents) / sizeof(char*);
    return l_count;
}

/**
 * @brief dap_chain_net_srv_order_get_continent_str
 */
const char* dap_chain_net_srv_order_continent_to_str(int8_t a_num)
{
    int8_t l_count = dap_chain_net_srv_order_continents_count();
    if(a_num >= l_count)
        return NULL;
    return s_server_continents[a_num];
}

/**
 * @brief dap_chain_net_srv_order_get_continent_num
 */
int8_t dap_chain_net_srv_order_continent_to_num(const char *a_continent_str)
{
    int8_t l_count = dap_chain_net_srv_order_continents_count();
    // convert to to upper case
    char *l_continent_str = dap_strup(a_continent_str, -1);
    for(int8_t i = 1; i < l_count; i++) {
        // convert to to upper case
        char *l_server_continents = dap_strup(s_server_continents[i], -1);
        // compare strings in upper case
        if(!dap_strcmp(l_continent_str, l_server_continents)) {
            DAP_DELETE(l_server_continents);
            DAP_DELETE(l_continent_str);
            return i;
        }
        DAP_DELETE(l_server_continents);
    }
    DAP_DELETE(l_continent_str);
    // none
    return 0;
}

char * dap_chain_net_srv_order_create(
        dap_chain_net_t * a_net,
        dap_chain_net_srv_order_direction_t a_direction,
        dap_chain_net_srv_uid_t a_srv_uid, // Service UID
        dap_chain_node_addr_t a_node_addr, // Node address that servs the order (if present)
        dap_chain_hash_fast_t a_tx_cond_hash, // Hash index of conditioned transaction attached with order
        uint256_t *a_price, //  service price in datoshi, for SERV_CLASS_ONCE ONCE for the whole service, for SERV_CLASS_PERMANENT  for one unit.
        dap_chain_net_srv_price_unit_uid_t a_price_unit, // Unit of service (seconds, megabytes, etc.) Only for SERV_CLASS_PERMANENT
        const char a_price_ticker[DAP_CHAIN_TICKER_SIZE_MAX],
        dap_time_t a_expires, // TS when the service expires
        const uint8_t *a_ext,
        uint32_t a_ext_size,
        uint64_t a_units,
        const char *a_region,
        int8_t a_continent_num,
        dap_enc_key_t *a_key
        )
{
    dap_chain_net_srv_order_t *l_order = dap_chain_net_srv_order_compose(a_net, a_direction, a_srv_uid, a_node_addr, a_tx_cond_hash, a_price,
                                                                         a_price_unit, a_price_ticker, a_expires, a_ext, a_ext_size, a_units,
                                                                         a_region, a_continent_num, a_key);
    if (!l_order)
        return NULL;
    char *l_ret = dap_chain_net_srv_order_save(a_net, l_order, false);
    DAP_DELETE(l_order);
    return l_ret;
}

dap_chain_net_srv_order_t *dap_chain_net_srv_order_compose(dap_chain_net_t *a_net,
        dap_chain_net_srv_order_direction_t a_direction,
        dap_chain_net_srv_uid_t a_srv_uid, // Service UID
        dap_chain_node_addr_t a_node_addr, // Node address that servs the order (if present)
        dap_chain_hash_fast_t a_tx_cond_hash, // Hash index of conditioned transaction attached with order
        uint256_t *a_price, //  service price in datoshi, for SERV_CLASS_ONCE ONCE for the whole service, for SERV_CLASS_PERMANENT  for one unit.
        dap_chain_net_srv_price_unit_uid_t a_price_unit, // Unit of service (seconds, megabytes, etc.) Only for SERV_CLASS_PERMANENT
        const char a_price_ticker[DAP_CHAIN_TICKER_SIZE_MAX],
        dap_time_t a_expires, // TS when the service expires
        const uint8_t *a_ext,
        uint32_t a_ext_size,
        uint64_t a_units,
        const char *a_region,
        int8_t a_continent_num,
        dap_enc_key_t *a_key
        )
{
    UNUSED(a_expires);
     // Order must have network & sign
    if (!a_net) {
        log_it(L_WARNING, "Order mast have a network");
        return NULL;
    }
    if (!a_key) {
        log_it(L_WARNING, "The key with which the order should be signed is not specified.");
        return NULL;
    }
    dap_chain_net_srv_order_t *l_order;
    if (a_ext_size) {
        l_order = (dap_chain_net_srv_order_t *)DAP_NEW_Z_SIZE(void, sizeof(dap_chain_net_srv_order_t) + a_ext_size);
        if (!l_order) {
            log_it(L_CRITICAL, "Memory allocation error");
            return NULL;
        }
        memcpy(l_order->ext_n_sign, a_ext, a_ext_size);
        l_order->ext_size = a_ext_size;
    }
    else {
        l_order = DAP_NEW_Z(dap_chain_net_srv_order_t);
        if (!l_order) {
            log_it(L_CRITICAL, "Memory allocation error");
            return NULL;
        }
        dap_chain_net_srv_order_set_continent_region(&l_order, a_continent_num, a_region);
    }

    l_order->version = 3;
    l_order->srv_uid = a_srv_uid;
    l_order->direction = a_direction;
    l_order->ts_created = dap_time_now();

    if ( a_node_addr.uint64)
        l_order->node_addr.uint64 = a_node_addr.uint64;

    l_order->tx_cond_hash = a_tx_cond_hash;
    l_order->price = *a_price;
    l_order->price_unit.uint32 = a_price_unit.uint32;

    if ( a_price_ticker)
        strncpy(l_order->price_ticker, a_price_ticker, DAP_CHAIN_TICKER_SIZE_MAX - 1);
    l_order->units = a_units;
    dap_sign_t *l_sign = dap_sign_create(a_key, l_order, sizeof(dap_chain_net_srv_order_t) + l_order->ext_size, 0);
    if (!l_sign) {
        DAP_DELETE(l_order);
        return NULL;
    }
    size_t l_sign_size = dap_sign_get_size(l_sign); // sign data
    l_order = DAP_REALLOC(l_order, sizeof(dap_chain_net_srv_order_t) + l_order->ext_size + l_sign_size);
    memcpy(l_order->ext_n_sign + l_order->ext_size, l_sign, l_sign_size);
    return l_order;
}

/**
 * @brief dap_chain_net_srv_order_update
 * @param a_net
 * @param a_order
 * @return
 */
char *dap_chain_net_srv_order_save(dap_chain_net_t *a_net, dap_chain_net_srv_order_t *a_order, bool a_common)
{
    if (!a_net || !a_order)
        return NULL;
    dap_chain_hash_fast_t l_order_hash;
    size_t l_order_size = dap_chain_net_srv_order_get_size(a_order);
    dap_hash_fast(a_order, l_order_size, &l_order_hash);
    char *l_order_hash_str = dap_chain_hash_fast_to_str_new(&l_order_hash);
    if (!l_order_hash_str)
        return NULL;
    char *l_gdb_group_str = a_common ? dap_chain_net_srv_order_get_common_group(a_net)
                                     : dap_chain_net_srv_order_get_gdb_group(a_net);
    if (!l_gdb_group_str)
        return NULL;
    int l_rc = dap_global_db_set_sync(l_gdb_group_str, l_order_hash_str, a_order, l_order_size, true);
    DAP_DELETE(l_gdb_group_str);
    if (l_rc != DAP_GLOBAL_DB_RC_SUCCESS)
        DAP_DEL_Z(l_order_hash_str);
    return l_order_hash_str;
}

dap_chain_net_srv_order_t *dap_chain_net_srv_order_read(byte_t *a_order, size_t a_order_size)
{
    if (NULL == a_order) {
        log_it(L_ERROR, "Argumets are NULL for dap_chain_net_srv_order_read");
        return NULL;
    }
    dap_chain_net_srv_order_t *l_order = (dap_chain_net_srv_order_t *)a_order;
    size_t l_order_size = dap_chain_net_srv_order_get_size((dap_chain_net_srv_order_t *)a_order);
    if (l_order->version > 3 || l_order->direction > SERV_DIR_SELL || l_order_size != a_order_size)
        return NULL;
    if (l_order->version == 3)
        return DAP_DUP_SIZE(a_order, l_order_size);
    dap_chain_net_srv_order_old_t *l_old = (dap_chain_net_srv_order_old_t *)a_order;
    size_t l_ret_size = dap_chain_net_srv_order_get_size((dap_chain_net_srv_order_t *)l_old) +
                            sizeof(dap_chain_net_srv_order_t) - sizeof(dap_chain_net_srv_order_old_t);
    if (l_old->version == 1)
        l_ret_size += sizeof(dap_sign_type_t);
    dap_chain_net_srv_order_t *l_ret = DAP_NEW_Z_SIZE(dap_chain_net_srv_order_t, l_ret_size);
    l_ret->version = 3;
#if DAP_CHAIN_NET_SRV_UID_SIZE == 8
    l_ret->srv_uid.uint64 = l_old->srv_uid.uint64;
#else
    l_ret->srv_uid.uint128 = dap_chain_uint128_from(l_old->srv_uid.uint64);
#endif
    l_ret->direction = l_old->direction;
    l_ret->node_addr.uint64 = l_old->node_addr.uint64;
    l_ret->tx_cond_hash = l_old->tx_cond_hash;
    l_ret->price_unit.uint32 = l_old->price_unit.uint32;
    l_ret->ts_created = l_old->ts_created;
    l_ret->ts_expires = l_old->ts_expires;
    l_ret->price = dap_chain_uint256_from(l_old->price);
    strncpy(l_ret->price_ticker, l_old->price_ticker, DAP_CHAIN_TICKER_SIZE_MAX);
    l_ret->ext_size = l_old->ext_size;
    memcpy(l_ret->ext_n_sign, l_old->ext, l_old->ext_size);
    dap_sign_t *l_sign = (dap_sign_t *)&l_old->ext[l_old->ext_size];
    size_t l_sign_size = l_old->version == 1 ? 0 : dap_sign_get_size(l_sign);
    if (l_sign_size)
        memcpy(l_ret->ext_n_sign + l_ret->ext_size, l_sign, l_sign_size);
    else
        ((dap_sign_type_t *)(l_ret->ext_n_sign + l_ret->ext_size))->type = SIG_TYPE_NULL;
    return l_ret;
}


/**
 * @brief dap_chain_net_srv_order_find_by_hash_str
 * @param a_net
 * @param a_hash_str
 * @return
 */
dap_chain_net_srv_order_t *dap_chain_net_srv_order_find_by_hash_str(dap_chain_net_t *a_net, const char *a_hash_str)
{
    dap_chain_net_srv_order_t *l_order = NULL;
    for (int i = 0; a_net && a_hash_str && i < 2; i++) {
        char *l_gdb_group_str = i ? dap_chain_net_srv_order_get_gdb_group(a_net)
                                  : dap_chain_net_srv_order_get_common_group(a_net);
        size_t l_order_size = 0;
        byte_t *l_gdb_order = dap_global_db_get_sync(l_gdb_group_str, a_hash_str, &l_order_size, NULL, NULL);
        DAP_DELETE(l_gdb_group_str);
        if (!l_gdb_order)
            continue;
        // check order size
        size_t l_expected_size = dap_chain_net_srv_order_get_size((dap_chain_net_srv_order_t *)l_gdb_order);
        if (l_order_size != l_expected_size) {
            log_it(L_ERROR, "Found wrong size order %zu, expected %zu", l_order_size, l_expected_size);
            DAP_DELETE(l_gdb_order);
            return NULL;
        }
        l_order = dap_chain_net_srv_order_read(l_gdb_order, l_order_size);
        if (!l_order || (l_order->ts_expires &&  l_order->ts_expires < dap_time_now())){
            DAP_DEL_Z(l_order);
            DAP_DELETE(l_gdb_order);
            continue;
        }
        DAP_DELETE(l_gdb_order);
    }
    return l_order;
}

/**
 * @brief dap_chain_net_srv_order_find_all_by
 * @param a_net
 * @param a_srv_uid
 * @param a_srv_class
 * @param a_price_unit
 * @param a_price_min
 * @param a_price_max
 * @param a_output_orders
 * @param a_output_orders_count
 * @return
 */
int dap_chain_net_srv_order_find_all_by(dap_chain_net_t * a_net,const dap_chain_net_srv_order_direction_t a_direction,
                                        const dap_chain_net_srv_uid_t a_srv_uid,
                                        const dap_chain_net_srv_price_unit_uid_t a_price_unit,const char a_price_ticker[DAP_CHAIN_TICKER_SIZE_MAX],
                                        const uint256_t a_price_min, const uint256_t a_price_max,
                                        dap_list_t** a_output_orders, size_t * a_output_orders_count)
{
    if (!a_net || !a_output_orders || !a_output_orders_count)
        return -1;
    size_t l_orders_size = 0, l_output_orders_count = 0;
    *a_output_orders = NULL;

    dap_list_t* l_out_list = NULL;

    for (int i = 0; i < 2; i++) {
        char *l_gdb_group_str = i ? dap_chain_net_srv_order_get_gdb_group(a_net)
                                  : dap_chain_net_srv_order_get_common_group(a_net);
        size_t l_orders_count = 0;
        dap_global_db_obj_t *l_orders = dap_global_db_get_all_sync(l_gdb_group_str, &l_orders_count);
        log_it( L_DEBUG, "Loaded %zu orders", l_orders_count);
        dap_chain_net_srv_order_t *l_order = NULL;
        for (size_t i = 0; i < l_orders_count; i++) {
            l_order = dap_chain_net_srv_order_read(l_orders[i].value, l_orders[i].value_len);
            if (!l_order) {
                dap_global_db_del_sync(l_gdb_group_str, l_orders[i].key);
                continue; // order is corrupted
            }
            if (l_order->ts_expires && l_order->ts_expires < dap_time_now()){
                DAP_DEL_Z(l_order);
                continue;
            }

            dap_chain_hash_fast_t l_hash, l_hash_gdb;
            dap_hash_fast(l_orders[i].value, l_orders[i].value_len, &l_hash);
            dap_chain_hash_fast_from_str(l_orders[i].key, &l_hash_gdb);
            if (memcmp(&l_hash, &l_hash_gdb, sizeof(dap_chain_hash_fast_t))) {
                dap_global_db_del_sync(l_gdb_group_str, l_orders[i].key);
                DAP_DEL_Z(l_order);
                continue; // order is corrupted
            }
            // Check direction
            if (a_direction != SERV_DIR_UNDEFINED && l_order->direction != a_direction){
                DAP_DEL_Z(l_order);
                continue;
            }
            // Check srv uid
            if (a_srv_uid.uint64 && l_order->srv_uid.uint64 != a_srv_uid.uint64){
                DAP_DEL_Z(l_order);
                continue;
            }
            // check price unit
            if (a_price_unit.uint32 && a_price_unit.uint32 != l_order->price_unit.uint32){
                DAP_DEL_Z(l_order);
                continue;
            }
            // Check price minimum
            if (!IS_ZERO_256(a_price_min) && compare256(l_order->price, a_price_min) == -1){
                DAP_DEL_Z(l_order);
                continue;
            }
            // Check price maximum
            if (!IS_ZERO_256(a_price_max) && compare256(l_order->price, a_price_max) == 1){
                DAP_DEL_Z(l_order);
                continue;
            }
            // Check ticker
            if (a_price_ticker && strcmp( l_order->price_ticker, a_price_ticker)){
                DAP_DEL_Z(l_order);
                continue;
            }
            size_t l_order_mem_size = dap_chain_net_srv_order_get_size(l_order);
            dap_chain_net_srv_order_t *l_output_order = DAP_DUP_SIZE(l_order, l_order_mem_size);
            DAP_DEL_Z(l_order);
            l_out_list = dap_list_append(l_out_list, l_output_order);
            l_output_orders_count++;
        }
        dap_global_db_objs_delete(l_orders, l_orders_count);
        DAP_DELETE(l_gdb_group_str);
    }
    *a_output_orders_count = l_output_orders_count;
    *a_output_orders = l_out_list;
    return 0;
}

/**
 * @brief dap_chain_net_srv_order_delete_by_hash_str
 * @param a_net
 * @param a_hash_str
 * @return
 */
int dap_chain_net_srv_order_delete_by_hash_str_sync(dap_chain_net_t *a_net, const char *a_hash_str, dap_enc_key_t *a_key)
{
<<<<<<< HEAD
    int l_ret = -3;
    if(!a_key){
        return l_ret;
    }
    l_ret = -2;
    dap_chain_net_srv_order_t *l_order = NULL;
    for (int i = 0; a_net && a_hash_str && i < 2; i++) {
        char *l_gdb_group_str = i ? dap_chain_net_srv_order_get_gdb_group(a_net)
                                  : dap_chain_net_srv_order_get_common_group(a_net);

        size_t l_order_size = 0;
        byte_t *l_gdb_order = dap_global_db_get_sync(l_gdb_group_str, a_hash_str, &l_order_size, NULL, NULL);
        if (!l_gdb_order){
            DAP_DELETE(l_gdb_group_str);
            continue;
        }
            
        // check order size
        size_t l_expected_size = dap_chain_net_srv_order_get_size((dap_chain_net_srv_order_t *)l_gdb_order);
        if (l_order_size != l_expected_size) {
            log_it(L_ERROR, "Found wrong size order %zu, expected %zu", l_order_size, l_expected_size);
            DAP_DELETE(l_gdb_order);
            DAP_DELETE(l_gdb_group_str);
            return -1;
        }
        l_order = dap_chain_net_srv_order_read(l_gdb_order, l_order_size);
        if (l_order->ts_expires && l_order->ts_expires < dap_time_now()){
            DAP_DEL_Z(l_order);
            DAP_DELETE(l_gdb_order);
            DAP_DELETE(l_gdb_group_str);
            continue;
        }
        DAP_DELETE(l_gdb_order);

        
        dap_pkey_t *l_pkey_new = dap_pkey_from_enc_key(a_key);
        if(!l_pkey_new){
            DAP_DEL_Z(l_order);
            DAP_DELETE(l_gdb_order);
            DAP_DELETE(l_gdb_group_str);
            continue;
        }


        if (dap_pkey_compare_with_sign(l_pkey_new, (dap_sign_t*)(l_order->ext_n_sign + l_order->ext_size))){
            log_it(L_ERROR, "Pkeys in cert and order sign doesn't match");
            DAP_DEL_Z(l_order);
            DAP_DELETE(l_gdb_order);
            DAP_DELETE(l_gdb_group_str);
            continue;
        }

        l_order = DAP_REALLOC(l_order, sizeof(dap_chain_net_srv_order_t) + l_order->ext_size);

        l_order->ts_expires = dap_time_now();

        dap_sign_t *l_sign = dap_sign_create(a_key, l_order, sizeof(dap_chain_net_srv_order_t) + l_order->ext_size, 0);
        if (!l_sign) {
            DAP_DEL_Z(l_order);
            DAP_DELETE(l_gdb_order);
            DAP_DELETE(l_gdb_group_str);
            continue;
        }
        size_t l_sign_size = dap_sign_get_size(l_sign); // sign data

        l_order = DAP_REALLOC(l_order, sizeof(dap_chain_net_srv_order_t) + l_order->ext_size + l_sign_size);
        memcpy(l_order->ext_n_sign + l_order->ext_size, l_sign, l_sign_size);

        l_order_size = dap_chain_net_srv_order_get_size((dap_chain_net_srv_order_t *)l_order);

        l_ret = dap_global_db_set_sync(l_gdb_group_str, a_hash_str, l_order, l_order_size, false);
        DAP_DEL_Z(l_order);
=======
    bool l_is_search = false;
    int l_ret = -2;
    for (int i = 0; a_net && a_hash_str && i < 2; i++) {
        char *l_gdb_group_str = i ? dap_chain_net_srv_order_get_gdb_group(a_net)
                                  : dap_chain_net_srv_order_get_common_group(a_net);
        if (dap_global_db_driver_is(l_gdb_group_str, a_hash_str)) {
            l_is_search = true;
            l_ret = dap_global_db_del_sync(l_gdb_group_str, a_hash_str);
        } else {
            log_it(L_NOTICE, "In group %s not found record with %s key", l_gdb_group_str, a_hash_str);
        }
>>>>>>> b2b7a314
        DAP_DELETE(l_gdb_group_str);
    }
    return l_is_search ? l_ret: -3;
}

/**
 * @brief dap_chain_net_srv_order_dump_to_string
 * @param a_orders
 * @param a_str_out
 */
void dap_chain_net_srv_order_dump_to_string(dap_chain_net_srv_order_t *a_order,dap_string_t * a_str_out, const char *a_hash_out_type, const char *a_native_ticker)
{
    if (a_order && a_str_out ){
        dap_chain_hash_fast_t l_hash;
        dap_hash_fast(a_order, dap_chain_net_srv_order_get_size(a_order), &l_hash);
        char *l_hash_str = dap_strcmp(a_hash_out_type,"hex")
                ? dap_enc_base58_encode_hash_to_str(&l_hash)
                : dap_chain_hash_fast_to_str_new(&l_hash);

        dap_string_append_printf(a_str_out, "== Order %s ==\n", l_hash_str);
        dap_string_append_printf(a_str_out, "  version:          %u\n", a_order->version );

        switch ( a_order->direction) {
        case SERV_DIR_UNDEFINED:    dap_string_append_printf(a_str_out, "  direction:        SERV_DIR_UNDEFINED\n" );   break;
        case SERV_DIR_SELL:         dap_string_append_printf(a_str_out, "  direction:        SERV_DIR_SELL\n" );        break;
        case SERV_DIR_BUY:          dap_string_append_printf(a_str_out, "  direction:        SERV_DIR_BUY\n" );         break;
        }
        char buf_time[50];
        dap_time_to_str_rfc822(buf_time, 50, a_order->ts_created);
        dap_string_append_printf(a_str_out, "  created:          %s\n", buf_time);

        dap_string_append_printf(a_str_out, "  srv_uid:          0x%016"DAP_UINT64_FORMAT_X"\n", a_order->srv_uid.uint64 );
        char *l_balance_coins = dap_chain_balance_to_coins(a_order->price);
        char *l_balance = dap_chain_balance_print(a_order->price);
        dap_string_append_printf(a_str_out, "  price:            %s (%s)\n", l_balance_coins, l_balance);
        DAP_DELETE(l_balance_coins);
        DAP_DELETE(l_balance);
        dap_string_append_printf(a_str_out, "  price_token:      %s\n", (*a_order->price_ticker) ? a_order->price_ticker : a_native_ticker);
        dap_string_append_printf(a_str_out, "  units:            %zu\n", a_order->units);
        if( a_order->price_unit.uint32 )
            dap_string_append_printf(a_str_out, "  price_unit:       %s\n", dap_chain_net_srv_price_unit_uid_to_str(a_order->price_unit) );
        if ( a_order->node_addr.uint64)
            dap_string_append_printf(a_str_out, "  node_addr:        "NODE_ADDR_FP_STR"\n", NODE_ADDR_FP_ARGS_S(a_order->node_addr) );

        char *l_region = NULL;
        uint8_t l_continent_num = 0;
        const char *l_continent_str = NULL;
        if(dap_chain_net_srv_order_get_continent_region(a_order, &l_continent_num, &l_region))
            l_continent_str = dap_chain_net_srv_order_continent_to_str(l_continent_num);
        dap_string_append_printf(a_str_out, "  node_location:    %s - %s\n", l_continent_str ? l_continent_str : "None" , l_region ? l_region : "None");
        DAP_DELETE(l_region);
        DAP_DELETE(l_hash_str);

        l_hash_str = dap_strcmp(a_hash_out_type, "hex")
                ? dap_enc_base58_encode_hash_to_str(&a_order->tx_cond_hash)
                : dap_chain_hash_fast_to_str_new(&a_order->tx_cond_hash);
        dap_string_append_printf(a_str_out, "  tx_cond_hash:     %s\n", l_hash_str );
        char *l_ext_out = a_order->ext_size ? DAP_NEW_Z_SIZE(char, a_order->ext_size * 2 + 1) : NULL;
        if(l_ext_out) {
            dap_bin2hex(l_ext_out, a_order->ext_n_sign, a_order->ext_size);
            dap_string_append_printf(a_str_out, "  ext:              0x%s\n", l_ext_out);
        }
        else
            dap_string_append_printf(a_str_out, "  ext:              0x0\n");
        dap_sign_t *l_sign = (dap_sign_t*)((byte_t*)a_order->ext_n_sign + a_order->ext_size);
        dap_hash_fast_t l_sign_pkey = {0};
        dap_sign_get_pkey_hash(l_sign, &l_sign_pkey);
        char *l_sign_pkey_hash_str = dap_hash_fast_to_str_new(&l_sign_pkey);
        dap_string_append_printf(a_str_out, "  pkey:             %s\n", l_sign_pkey_hash_str);
        DAP_DELETE(l_sign_pkey_hash_str);
        // order state
/*        {
            int l_order_state = get_order_state(a_order->node_addr);
            // if order is not tested
            if(l_order_state == -1)
                dap_string_append_printf(a_str_out, "        \"State\":\"unknown\"\n");
            // if order off-line
            else if(l_order_state == 1)
                dap_string_append_printf(a_str_out, "        \"State\":\"available\"\n");
            // if order on-line
            else
                dap_string_append_printf(a_str_out, "        \"State\":\"not available\"\n");
        }*/
        DAP_DELETE(l_hash_str);
        DAP_DELETE(l_ext_out);
    }
}

static void s_srv_order_callback_notify(dap_global_db_context_t *a_context, dap_store_obj_t *a_obj, void *a_arg)
{
    if (!a_arg || !a_obj || !a_obj->key)
        return;
    dap_chain_net_t *l_net = (dap_chain_net_t *)a_arg;
    dap_global_db_context_t * l_gdb_context = dap_global_db_context_current();
    if (!l_gdb_context) {
        log_it(L_ATT, "[!] GDB context not found in LTS");
        l_gdb_context = a_context;
    }
    assert(l_net);
    assert(l_gdb_context);

    char *l_gdb_group_str = dap_chain_net_srv_order_get_gdb_group(l_net);

    if (!dap_strcmp(a_obj->group, l_gdb_group_str)) {
        for (dap_list_t *it = s_order_notify_callbacks; it; it = it->next) {
            struct dap_order_notify *l_notifier = (struct dap_order_notify *)it->data;
            if ((l_notifier->net == NULL || l_notifier->net == l_net) &&
                        l_notifier->callback) {
                l_notifier->callback(a_context, a_obj, l_notifier->cb_arg);
            }
        }
        bool l_allow_unsigned_orders = dap_config_get_item_bool_default(g_config, "srv", "allow_unsigned_orders", false);
        if (a_obj->value && a_obj->type == DAP_DB$K_OPTYPE_ADD) {
            dap_chain_net_srv_order_t *l_order = (dap_chain_net_srv_order_t *)a_obj->value;
            if (sizeof(dap_chain_net_srv_order_t) + l_order->ext_size > a_obj->value_len) {
                log_it(L_ERROR, "Order is broken, size mismatch (%zu > %zu)",
                       sizeof(dap_chain_net_srv_order_t) + l_order->ext_size,
                       a_obj->value_len);
                dap_global_db_del_unsafe(l_gdb_context, a_obj->group, a_obj->key);
            } else if (l_order->version != 3) {
                log_it(L_NOTICE, "Order %s removed version != 3.", a_obj->key);
                dap_global_db_del_unsafe(l_gdb_context, a_obj->group, a_obj->key);
            } else {
                if (l_allow_unsigned_orders) {
                    log_it(L_DEBUG, "The mode that disables verification of the order signature is enabled.");
                } else {
                    dap_sign_t *l_sign = (dap_sign_t *) (l_order->ext_n_sign + l_order->ext_size);
                    size_t l_max_size = a_obj->value_len - sizeof(dap_chain_net_srv_order_t) - l_order->ext_size;
                    int l_verify = dap_sign_verify_all(l_sign, l_max_size, l_order,
                                                       sizeof(dap_chain_net_srv_order_t) + l_order->ext_size);
                    if (l_verify) {
                        log_it(L_ERROR, "Order unverified, err %d", l_verify);
                        dap_global_db_del_unsafe(l_gdb_context, a_obj->group, a_obj->key);
                    }
                }
            }
        }
    }
    DAP_DELETE(l_gdb_group_str);
}

void dap_chain_net_srv_order_add_notify_callback(dap_chain_net_t *a_net, dap_store_obj_callback_notify_t a_callback, void *a_cb_arg)
{
    struct dap_order_notify *l_notifier = DAP_NEW(struct dap_order_notify);
    if (!l_notifier) {
        log_it(L_CRITICAL, "Memory allocation error");
        return;
    }
    l_notifier->net = a_net;
    l_notifier->callback = a_callback;
    l_notifier->cb_arg = a_cb_arg;
    s_order_notify_callbacks = dap_list_append(s_order_notify_callbacks, l_notifier);
}<|MERGE_RESOLUTION|>--- conflicted
+++ resolved
@@ -605,7 +605,6 @@
  */
 int dap_chain_net_srv_order_delete_by_hash_str_sync(dap_chain_net_t *a_net, const char *a_hash_str, dap_enc_key_t *a_key)
 {
-<<<<<<< HEAD
     int l_ret = -3;
     if(!a_key){
         return l_ret;
@@ -678,19 +677,6 @@
 
         l_ret = dap_global_db_set_sync(l_gdb_group_str, a_hash_str, l_order, l_order_size, false);
         DAP_DEL_Z(l_order);
-=======
-    bool l_is_search = false;
-    int l_ret = -2;
-    for (int i = 0; a_net && a_hash_str && i < 2; i++) {
-        char *l_gdb_group_str = i ? dap_chain_net_srv_order_get_gdb_group(a_net)
-                                  : dap_chain_net_srv_order_get_common_group(a_net);
-        if (dap_global_db_driver_is(l_gdb_group_str, a_hash_str)) {
-            l_is_search = true;
-            l_ret = dap_global_db_del_sync(l_gdb_group_str, a_hash_str);
-        } else {
-            log_it(L_NOTICE, "In group %s not found record with %s key", l_gdb_group_str, a_hash_str);
-        }
->>>>>>> b2b7a314
         DAP_DELETE(l_gdb_group_str);
     }
     return l_is_search ? l_ret: -3;
