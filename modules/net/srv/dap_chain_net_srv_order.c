--- conflicted
+++ resolved
@@ -594,11 +594,7 @@
  * @param a_str_out
  */
 void dap_chain_net_srv_order_dump_to_json(const dap_chain_net_srv_order_t *a_order, json_object *a_json_obj_out,
-<<<<<<< HEAD
-                                            const char *a_hash_out_type, const char *a_native_ticker, bool a_need_sign)
-=======
-                                            const char *a_hash_out_type, const char *a_native_ticker, int a_version)
->>>>>>> 0c651e35
+                                            const char *a_hash_out_type, const char *a_native_ticker, bool a_need_sign, int a_version)
 {
     if (a_order && a_json_obj_out ){
         dap_chain_hash_fast_t l_hash;
@@ -627,26 +623,16 @@
         const char *l_balance_coins, *l_balance = dap_uint256_to_char(a_order->price, &l_balance_coins);
         json_object_object_add(a_json_obj_out, "created", json_object_new_string(buf_time));
 
-<<<<<<< HEAD
-        json_object_object_add(a_json_obj_out, "price_coins", json_object_new_string(l_balance_coins));
-        json_object_object_add(a_json_obj_out, "price_datoshi", json_object_new_string(l_balance));
-        json_object_object_add(a_json_obj_out, "price_token", (*a_order->price_ticker) ?
-=======
         json_object_object_add(a_json_obj_out, a_version == 1 ? "price coins" : "price_coins", json_object_new_string(l_balance_coins));
         json_object_object_add(a_json_obj_out, a_version == 1 ? "price datoshi" : "price_datoshi", json_object_new_string(l_balance));
         json_object_object_add(a_json_obj_out, a_version == 1 ? "price token" : "price_token", (*a_order->price_ticker) ?
->>>>>>> 0c651e35
                                                               json_object_new_string(a_order->price_ticker) :
                                                               json_object_new_string(a_native_ticker));
                                                               
         json_object_object_add(a_json_obj_out, "units", json_object_new_string(dap_utoa(a_order->units)));
 
         if ( a_order->price_unit.uint32 )
-<<<<<<< HEAD
-            json_object_object_add(a_json_obj_out, "price_unit", json_object_new_string(dap_chain_net_srv_price_unit_uid_to_str(a_order->price_unit)));
-=======
             json_object_object_add(a_json_obj_out, a_version == 1 ? "price unit" : "price_unit", json_object_new_string(dap_chain_net_srv_price_unit_uid_to_str(a_order->price_unit)));
->>>>>>> 0c651e35
         if ( a_order->node_addr.uint64) {
             char *node_addr = dap_strdup_printf(""NODE_ADDR_FP_STR"", NODE_ADDR_FP_ARGS_S(a_order->node_addr));
             json_object_object_add(a_json_obj_out, "node_addr", json_object_new_string(node_addr));
