--- conflicted
+++ resolved
@@ -583,13 +583,6 @@
         }
         char buf_time[DAP_TIME_STR_SIZE];
         dap_time_to_str_rfc822(buf_time, DAP_TIME_STR_SIZE, a_order->ts_created);
-<<<<<<< HEAD
-
-        char *srv_uid = dap_strdup_printf("0x%016"DAP_UINT64_FORMAT_X" ", a_order->srv_uid.uint64);
-        json_object_object_add(a_json_obj_out, "srv_uid", json_object_new_string(srv_uid));
-        DAP_DELETE(srv_uid);
-
-=======
         json_object_object_add(a_json_obj_out, "created", json_object_new_string(buf_time));
         //timestamp remove after sort
         json_object_object_add(a_json_obj_out, "timestamp", json_object_new_uint64(a_order->ts_created));
@@ -597,7 +590,6 @@
         snprintf(buf_srv_uid, sizeof(buf_srv_uid), "0x%016"DAP_UINT64_FORMAT_X"", a_order->srv_uid.uint64);
         json_object_object_add(a_json_obj_out, "srv_uid", json_object_new_string(buf_srv_uid));
         
->>>>>>> 95ea6aff
         const char *l_balance_coins, *l_balance = dap_uint256_to_char(a_order->price, &l_balance_coins);
         json_object_object_add(a_json_obj_out, "created", json_object_new_string(buf_time));
 
@@ -611,15 +603,9 @@
         if ( a_order->price_unit.uint32 )
             json_object_object_add(a_json_obj_out, "price unit", json_object_new_string(dap_chain_net_srv_price_unit_uid_to_str(a_order->price_unit)));
         if ( a_order->node_addr.uint64) {
-<<<<<<< HEAD
             char *node_addr = dap_strdup_printf(""NODE_ADDR_FP_STR"", NODE_ADDR_FP_ARGS_S(a_order->node_addr));
             json_object_object_add(a_json_obj_out, "node_addr", json_object_new_string(node_addr));
             DAP_DELETE(node_addr);
-=======
-            char buf_node_addr[64];
-            snprintf(buf_node_addr, sizeof(buf_node_addr), ""NODE_ADDR_FP_STR"", NODE_ADDR_FP_ARGS_S(a_order->node_addr));
-            json_object_object_add(a_json_obj_out, "node_addr", json_object_new_string(buf_node_addr));
->>>>>>> 95ea6aff
         }
 
         char *l_region = NULL;
@@ -627,33 +613,17 @@
         const char *l_continent_str = NULL;
         if(dap_chain_net_srv_order_get_continent_region(a_order, &l_continent_num, &l_region))
             l_continent_str = dap_chain_net_srv_order_continent_to_str(l_continent_num);
-<<<<<<< HEAD
 
         char *node_location = dap_strdup_printf("%s - %s", l_continent_str ? l_continent_str : "None" , l_region ? l_region : "None");
         json_object_object_add(a_json_obj_out, "node_location", json_object_new_string(node_location));
         DAP_DELETE(node_location);
 
-=======
-        char buf_location[64];
-        snprintf(buf_location, sizeof(buf_location), "%s - %s", l_continent_str ? l_continent_str : "None" , l_region ? l_region : "None");
-        json_object_object_add(a_json_obj_out, "node_location", json_object_new_string(buf_location));
->>>>>>> 95ea6aff
         DAP_DELETE(l_region);
 
         l_hash_str = dap_strcmp(a_hash_out_type, "hex")
                 ? dap_enc_base58_encode_hash_to_str_static(&a_order->tx_cond_hash)
                 : dap_chain_hash_fast_to_str_static(&a_order->tx_cond_hash);
         json_object_object_add(a_json_obj_out, "tx_cond_hash", json_object_new_string(l_hash_str));
-<<<<<<< HEAD
-        char *l_ext_out = a_order->ext_size ? DAP_NEW_Z_SIZE(char, a_order->ext_size * 2 + 1) : NULL;
-        if(l_ext_out) {
-            dap_bin2hex(l_ext_out, a_order->ext_n_sign, a_order->ext_size);
-            char *ext = dap_strdup_printf("0x%s", l_ext_out);
-            json_object_object_add(a_json_obj_out, "ext", json_object_new_string(ext));
-            DAP_DELETE(ext);
-        }
-        else
-=======
         if (a_order->ext_size) {
             char *l_ext_out = DAP_NEW_Z_SIZE(char, a_order->ext_size * 2 + 3);
             dap_strncpy(l_ext_out, "0x", 2);
@@ -661,7 +631,6 @@
             json_object_object_add(a_json_obj_out, "ext", json_object_new_string(l_ext_out));
             DAP_DELETE(l_ext_out);
         } else
->>>>>>> 95ea6aff
             json_object_object_add(a_json_obj_out, "ext", json_object_new_string("0x0"));
         dap_sign_t *l_sign = (dap_sign_t*)((byte_t*)a_order->ext_n_sign + a_order->ext_size);
         dap_hash_fast_t l_sign_pkey = {0};
