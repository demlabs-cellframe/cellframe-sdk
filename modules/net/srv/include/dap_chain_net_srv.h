--- conflicted
+++ resolved
@@ -304,11 +304,7 @@
 dap_chain_datum_tx_receipt_t * dap_chain_net_srv_issue_receipt(dap_chain_net_srv_t *a_srv,
                                                                dap_chain_net_srv_price_t * a_price,
                                                                const void * a_ext, size_t a_ext_size);
-<<<<<<< HEAD
-uint8_t dap_stream_ch_chain_net_srv_get_id();
-
-=======
->>>>>>> a8d44be0
+
 int dap_chain_net_srv_parse_pricelist(dap_chain_net_srv_t *a_srv, const char *a_config_section);
 
 int dap_chain_net_srv_price_apply_from_my_order(dap_chain_net_srv_t *a_srv, const char *a_config_section);
