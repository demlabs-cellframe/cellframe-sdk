/*
* Authors:
* Dmitriy Gerasimov <naeper@demlabs.net>
* Aleksandr Lysikov <alexander.lysikov@demlabs.net>
* Cellframe       https://cellframe.net
* DeM Labs Inc.   https://demlabs.net
* Copyright  (c) 2017-2019
* All rights reserved.

This file is part of CellFrame SDK the open source project

CellFrame SDK is free software: you can redistribute it and/or modify
it under the terms of the GNU General Public License as published by
the Free Software Foundation, either version 3 of the License, or
(at your option) any later version.

CellFrame SDK is distributed in the hope that it will be useful,
but WITHOUT ANY WARRANTY; without even the implied warranty of
MERCHANTABILITY or FITNESS FOR A PARTICULAR PURPOSE.  See the
GNU General Public License for more details.

You should have received a copy of the GNU General Public License
along with any CellFrame SDK based project.  If not, see <http://www.gnu.org/licenses/>.
*/
#pragma once

#include "dap_chain_net.h"
#include "dap_chain_common.h"
#include "dap_chain_datum_decree.h"
#include "dap_chain_datum_tx_receipt.h"
#include "dap_common.h"
#include "dap_stream_ch.h"
#include "dap_time.h"
#include "dap_stream_ch_chain_net_srv_pkt.h"

#define DAP_CHAIN_NET_SRV_GRACE_PERIOD_DEFAULT 60

//Service direction
enum dap_chain_net_srv_order_direction {
    SERV_DIR_UNDEFINED = 0,
    SERV_DIR_BUY = 1,
    SERV_DIR_SELL = 2
};
typedef byte_t dap_chain_net_srv_order_direction_t;

typedef struct {
    intmax_t limits_bytes; // Bytes provided for using the service left
    time_t limits_ts; //Time provided for using the service
} dap_stream_ch_chain_net_srv_remain_service_store_t;

typedef struct dap_chain_net_srv_abstract
{
    uint8_t class; //Class of service (once or permanent)
    dap_chain_net_srv_uid_t type_id; //Type of service
    union {
        struct {
            int bandwith;
            int abuse_resistant;
            size_t limit_bytes;
        } vpn;
        /*struct {
         int value;
         } another_srv;*/
    } proposal_params;

    //size_t pub_key_data_size;
    //void * pub_key_data;

    uint256_t price; //  service price, for SERV_CLASS_ONCE ONCE for the whole service, for SERV_CLASS_PERMANENT  for one unit.
    uint8_t price_units; // Unit of service (seconds, megabytes, etc.) Only for SERV_CLASS_PERMANENT
    char decription[128];
}DAP_ALIGN_PACKED dap_chain_net_srv_abstract_t;

typedef void (*dap_chain_callback_trafic_t)(dap_events_socket_t *, dap_stream_ch_t *);

typedef struct dap_chain_net_srv_price
{
//    dap_chain_wallet_t *wallet;
    dap_chain_addr_t *wallet_addr;
    dap_cert_t *receipt_sign_cert;
    char *net_name;
    dap_chain_net_t *net;
    uint256_t value_datoshi;
    char token[DAP_CHAIN_TICKER_SIZE_MAX];
    uint64_t units;
    dap_chain_net_srv_price_unit_uid_t units_uid;
    struct dap_chain_net_srv_price *next;
    struct dap_chain_net_srv_price *prev;
} dap_chain_net_srv_price_t;

<<<<<<< HEAD
// Ch pkt types
#define DAP_STREAM_CH_CHAIN_NET_SRV_PKT_TYPE_REQUEST                       0x01
#define DAP_STREAM_CH_CHAIN_NET_SRV_PKT_TYPE_SIGN_REQUEST                  0x10
#define DAP_STREAM_CH_CHAIN_NET_SRV_PKT_TYPE_SIGN_RESPONSE                 0x11
#define DAP_STREAM_CH_CHAIN_NET_SRV_PKT_TYPE_NOTIFY_STOPPED                0x20
#define DAP_STREAM_CH_CHAIN_NET_SRV_PKT_TYPE_DATA                          0x30
#define DAP_STREAM_CH_CHAIN_NET_SRV_PKT_TYPE_RESPONSE_DATA                 0x31
#define DAP_STREAM_CH_CHAIN_NET_SRV_PKT_TYPE_NEW_TX_COND_REQUEST           0x40
#define DAP_STREAM_CH_CHAIN_NET_SRV_PKT_TYPE_NEW_TX_COND_RESPONSE          0x41
#define DAP_STREAM_CH_CHAIN_NET_SRV_PKT_TYPE_REMAIN_LIMITS_REQ             0x60
#define DAP_STREAM_CH_CHAIN_NET_SRV_PKT_TYPE_REMAIN_LIMITS_RESP            0x61
#define DAP_STREAM_CH_CHAIN_NET_SRV_PKT_TYPE_RESPONSE_SUCCESS              0xf0
#define DAP_STREAM_CH_CHAIN_NET_SRV_PKT_TYPE_RESPONSE_ERROR                0xff
// for connection testing
#define DAP_STREAM_CH_CHAIN_NET_SRV_PKT_TYPE_CHECK_REQUEST                 0x50
#define DAP_STREAM_CH_CHAIN_NET_SRV_PKT_TYPE_CHECK_RESPONSE                0x51

#define DAP_STREAM_CH_CHAIN_NET_SRV_PKT_TYPE_RESPONSE_ERROR_CODE_UNDEFINED                  0x00000000

#define DAP_STREAM_CH_CHAIN_NET_SRV_PKT_TYPE_RESPONSE_ERROR_CODE_SERVICE_NOT_FOUND          0x00000100
#define DAP_STREAM_CH_CHAIN_NET_SRV_PKT_TYPE_RESPONSE_ERROR_CODE_SERVICE_CH_NOT_FOUND       0x00000101
#define DAP_STREAM_CH_CHAIN_NET_SRV_PKT_TYPE_RESPONSE_ERROR_CODE_SERVICE_IN_CLIENT_MODE     0x00000102
#define DAP_STREAM_CH_CHAIN_NET_SRV_PKT_TYPE_RESPONSE_ERROR_CODE_NETWORK_NOT_FOUND          0x00000200
#define DAP_STREAM_CH_CHAIN_NET_SRV_PKT_TYPE_RESPONSE_ERROR_CODE_NETWORK_NO_LEDGER          0x00000201
#define DAP_STREAM_CH_CHAIN_NET_SRV_PKT_TYPE_RESPONSE_ERROR_CODE_NETWORK_IS_OFFLINE         0x00000202
#define DAP_STREAM_CH_CHAIN_NET_SRV_PKT_TYPE_RESPONSE_ERROR_CODE_CANT_ADD_USAGE             0x00000300
#define DAP_STREAM_CH_CHAIN_NET_SRV_PKT_TYPE_RESPONSE_ERROR_CODE_TX_COND_NOT_FOUND          0x00000400
#define DAP_STREAM_CH_CHAIN_NET_SRV_PKT_TYPE_RESPONSE_ERROR_CODE_TX_COND_NO_COND_OUT        0x00000401
#define DAP_STREAM_CH_CHAIN_NET_SRV_PKT_TYPE_RESPONSE_ERROR_CODE_TX_COND_NOT_ENOUGH         0x00000402
#define DAP_STREAM_CH_CHAIN_NET_SRV_PKT_TYPE_RESPONSE_ERROR_CODE_TX_COND_NOT_ACCEPT_TOKEN   0x00000403
#define DAP_STREAM_CH_CHAIN_NET_SRV_PKT_TYPE_RESPONSE_ERROR_CODE_TX_COND_WRONG_SRV_UID      0x00000404
#define DAP_STREAM_CH_CHAIN_NET_SRV_PKT_TYPE_RESPONSE_ERROR_CODE_TX_COND_NO_NEW_COND        0x00000405
#define DAP_STREAM_CH_CHAIN_NET_SRV_PKT_TYPE_RESPONSE_ERROR_CODE_WRONG_SIZE                 0x00000406
#define DAP_STREAM_CH_CHAIN_NET_SRV_PKT_TYPE_RESPONSE_ERROR_CODE_BIG_SIZE                   0x00000407
#define DAP_STREAM_CH_CHAIN_NET_SRV_PKT_TYPE_RESPONSE_ERROR_CODE_NEW_TX_COND_NOT_ENOUGH     0x00000408
#define DAP_STREAM_CH_CHAIN_NET_SRV_PKT_TYPE_RESPONSE_ERROR_CODE_RECEIPT_CANT_FIND          0x00000500
#define DAP_STREAM_CH_CHAIN_NET_SRV_PKT_TYPE_RESPONSE_ERROR_CODE_RECEIPT_NO_SIGN            0x00000501
#define DAP_STREAM_CH_CHAIN_NET_SRV_PKT_TYPE_RESPONSE_ERROR_CODE_RECEIPT_WRONG_PKEY_HASH    0x00000502
#define DAP_STREAM_CH_CHAIN_NET_SRV_PKT_TYPE_RESPONSE_ERROR_CODE_RECEIPT_BANNED_PKEY_HASH   0x00000503
#define DAP_STREAM_CH_CHAIN_NET_SRV_PKT_TYPE_RESPONSE_ERROR_CODE_RECEIPT_IS_NOT_PRESENT     0x00000504
#define DAP_STREAM_CH_CHAIN_NET_SRV_PKT_TYPE_RESPONSE_ERROR_CODE_PRICE_NOT_FOUND            0x00000600
#define DAP_STREAM_CH_CHAIN_NET_SRV_PKT_TYPE_RESPONSE_ERROR_CODE_WRONG_HASH                 0x00000BAD
#define DAP_STREAM_CH_CHAIN_NET_SRV_PKT_TYPE_RESPONSE_ERROR_CODE_ALLOC_MEMORY_ERROR         0x00BADA55


#define DAP_STREAM_CH_CHAIN_NET_SRV_PKT_TYPE_RESPONSE_ERROR_CODE_UNKNOWN                    0xffffffff
// TYPE_REQUEST
typedef struct dap_stream_ch_chain_net_srv_pkt_request_hdr{
    dap_chain_net_id_t net_id;// Network id wheither to request
    dap_chain_hash_fast_t tx_cond; // Conditioned transaction with paymemt for
    dap_chain_net_srv_uid_t srv_uid;
    char token[DAP_CHAIN_TICKER_SIZE_MAX];
    dap_chain_hash_fast_t client_pkey_hash;
    dap_chain_hash_fast_t order_hash;
} DAP_ALIGN_PACKED dap_stream_ch_chain_net_srv_pkt_request_hdr_t;

typedef struct dap_stream_ch_chain_net_srv_pkt_request{
    dap_stream_ch_chain_net_srv_pkt_request_hdr_t hdr;
    uint8_t data[];
} DAP_ALIGN_PACKED dap_stream_ch_chain_net_srv_pkt_request_t;

// Custom service data packet
typedef struct dap_stream_ch_chain_net_srv_pkt_data_hdr{
    uint8_t version;
    uint16_t data_size;
    uint8_t padding;
    uint32_t usage_id;
    dap_chain_net_srv_uid_t srv_uid;
} DAP_ALIGN_PACKED dap_stream_ch_chain_net_srv_pkt_data_hdr_t;

typedef struct dap_stream_ch_chain_net_srv_pkt_data{
    dap_stream_ch_chain_net_srv_pkt_data_hdr_t hdr;
    uint8_t data[];
} DAP_ALIGN_PACKED dap_stream_ch_chain_net_srv_pkt_data_t;


typedef struct dap_stream_ch_chain_net_srv_pkt_success_hdr{
    uint32_t usage_id;
    dap_chain_net_id_t net_id;
    dap_chain_net_srv_uid_t srv_uid;
} DAP_ALIGN_PACKED dap_stream_ch_chain_net_srv_pkt_success_hdr_t;

typedef struct dap_stream_ch_chain_net_srv_pkt_remain_service_req{
    dap_chain_net_id_t net_id;
    dap_chain_net_srv_uid_t srv_uid;
    dap_hash_fast_t user_pkey_hash;
} DAP_ALIGN_PACKED dap_stream_ch_chain_net_srv_pkt_remain_service_req_t;

typedef struct dap_stream_ch_chain_net_srv_pkt_remain_service_resp{
    dap_chain_net_id_t net_id;
    dap_chain_net_srv_uid_t srv_uid;
    dap_hash_fast_t user_pkey_hash;
    long int limits_bytes; // Bytes provided for using the service left
    long int limits_ts;
} DAP_ALIGN_PACKED dap_stream_ch_chain_net_srv_pkt_remain_service_resp_t;

typedef struct dap_stream_ch_chain_net_srv_pkt_success{
    dap_stream_ch_chain_net_srv_pkt_success_hdr_t hdr;
    uint8_t custom_data[];
} DAP_ALIGN_PACKED dap_stream_ch_chain_net_srv_pkt_success_t;

// TYPE_RESPONSE_ERROR
typedef struct dap_stream_ch_chain_net_srv_pkt_error{
    dap_chain_net_id_t net_id;
    dap_chain_net_srv_uid_t srv_uid;
    uint32_t usage_id;
    uint32_t code; // error code
} DAP_ALIGN_PACKED dap_stream_ch_chain_net_srv_pkt_error_t;

// data packet for connectiont test
typedef struct dap_stream_ch_chain_net_srv_pkt_test {
    uint32_t                usage_id;
    dap_chain_net_id_t      net_id;
    dap_chain_net_srv_uid_t srv_uid;
    int32_t                 time_connect_ms;
    dap_nanotime_t          recv_time1, recv_time2, send_time1, send_time2;
    char                    host_send[DAP_HOSTADDR_STRLEN], host_recv[DAP_HOSTADDR_STRLEN];
    int32_t                 err_code;
    uint64_t                data_size_send, data_size_recv, data_size;
    dap_chain_hash_fast_t   data_hash;
    uint8_t                 data[];
} DAP_ALIGN_PACKED dap_stream_ch_chain_net_srv_pkt_test_t;

=======
>>>>>>> ed7840e8
typedef struct dap_chain_net_srv dap_chain_net_srv_t;
typedef struct dap_chain_net_srv_usage dap_chain_net_srv_usage_t;

typedef struct dap_chain_net_srv_grace {
    dap_stream_worker_t *stream_worker;
    dap_stream_ch_uuid_t ch_uuid;
    dap_chain_net_srv_usage_t *usage;
    dap_timerfd_t *timer;
    dap_stream_ch_chain_net_srv_pkt_request_t *request;
    size_t request_size;
} dap_chain_net_srv_grace_t;

typedef struct dap_chain_net_srv_client_remote
{
    dap_stream_ch_t * ch; // Use ONLY in own context, not thread-safe
    time_t ts_created;
    dap_stream_worker_t * stream_worker;
    uint32_t session_id;
    uint64_t bytes_received;
    uint64_t bytes_sent;
    struct dap_chain_net_srv_client_remote *prev;
    struct dap_chain_net_srv_client_remote *next;
} dap_chain_net_srv_client_remote_t;

typedef int  (*dap_chain_net_srv_callback_data_t)(dap_chain_net_srv_t *, uint32_t, dap_chain_net_srv_client_remote_t *, const void *, size_t);
typedef void* (*dap_chain_net_srv_callback_custom_data_t)(dap_chain_net_srv_t *, dap_chain_net_srv_usage_t *, const void *, size_t, size_t *);
typedef void (*dap_chain_net_srv_callback_ch_t)(dap_chain_net_srv_t *, dap_stream_ch_t *);
typedef dap_stream_ch_chain_net_srv_remain_service_store_t* (*dap_chain_net_srv_callback_get_remain_srvice_t)(dap_chain_net_srv_t *, uint32_t, dap_chain_net_srv_client_remote_t*);
typedef int (*dap_chain_net_srv_callback_save_remain_srvice_t)(dap_chain_net_srv_t *, uint32_t, dap_chain_net_srv_client_remote_t*);
// Process service decree
typedef void (*dap_chain_net_srv_callback_decree_t)(dap_chain_net_srv_t* a_srv, dap_chain_net_t* a_net, dap_chain_t* a_chain, dap_chain_datum_decree_t* a_decree, size_t a_decree_size);

typedef struct dap_chain_net_srv_banlist_item {
    dap_chain_hash_fast_t client_pkey_hash;
    pthread_mutex_t *ht_mutex;
    struct dap_chain_net_srv_banlist_item **ht_head;
    UT_hash_handle hh;
} dap_chain_net_srv_banlist_item_t;

typedef struct dap_chain_net_srv_callbacks {
    // For traffic control
    dap_chain_callback_trafic_t traffic;
    // Request for usage
    dap_chain_net_srv_callback_data_t requested;
    // Receipt first sign successfull
    dap_chain_net_srv_callback_data_t response_success;
    // Response error
    dap_chain_net_srv_callback_data_t response_error;
    // Receipt next sign succesfull
    dap_chain_net_srv_callback_data_t receipt_next_success;
    // Custom data processing
    dap_chain_net_srv_callback_custom_data_t custom_data;
    // Remain service getting drom DB
    dap_chain_net_srv_callback_get_remain_srvice_t get_remain_service;
    // Remain service saving to DB
    dap_chain_net_srv_callback_save_remain_srvice_t save_remain_service;
    // Decree processing
    dap_chain_net_srv_callback_decree_t decree;

    // Stream CH callbacks - channel opened, closed and write
    dap_chain_net_srv_callback_ch_t stream_ch_opened;
    dap_chain_net_srv_callback_ch_t stream_ch_closed;
    dap_chain_net_srv_callback_ch_t stream_ch_write;
} dap_chain_net_srv_callbacks_t;

typedef struct dap_chain_net_srv_grace_usage {
    dap_hash_fast_t tx_cond_hash;
    dap_chain_net_srv_grace_t *grace;
    UT_hash_handle hh;
} dap_chain_net_srv_grace_usage_t;

typedef struct dap_chain_net_srv
{
    dap_chain_net_srv_uid_t uid; // Unique ID for service.
    dap_chain_net_srv_abstract_t srv_common;
    // dap_chain_net_srv_price_t *pricelist;

    bool allow_free_srv;
    uint32_t grace_period;
    pthread_mutex_t banlist_mutex;
    dap_chain_net_srv_banlist_item_t *ban_list;

    dap_chain_net_srv_callbacks_t callbacks;

    dap_chain_net_srv_grace_usage_t *grace_hash_tab;
    pthread_mutex_t grace_mutex;

    // Pointer to inheritor object
    void *_inheritor;
    // Pointer to internal server structure
    void *_internal;
} dap_chain_net_srv_t;

// Fees section
typedef enum dap_chain_net_srv_fee_tsd_type {
    TSD_FEE = 0x0001,
    TSD_FEE_TYPE,
    TSD_FEE_ADDR
} dap_chain_net_srv_fee_tsd_type_t;

typedef enum dap_chain_net_srv_fee_type {
    SERVICE_FEE_OWN_FIXED = 0x1,
    SERVICE_FEE_OWN_PERCENT,
    SERVICE_FEE_NATIVE_FIXED,
    SERIVCE_FEE_NATIVE_PERCENT
} dap_chain_net_srv_fee_type_t;

typedef struct dap_chain_net_srv_fee_item {
    dap_chain_net_id_t net_id;
    // Sevice fee
    uint16_t fee_type;
    uint256_t fee;
    dap_chain_addr_t fee_addr; // Addr collector

    UT_hash_handle hh;
} dap_chain_net_srv_fee_item_t;

int dap_chain_net_srv_init();
void dap_chain_net_srv_deinit(void);
dap_chain_net_srv_t* dap_chain_net_srv_add(dap_chain_net_srv_uid_t a_uid,
                                           const char *a_config_section,
                                           dap_chain_net_srv_callbacks_t* a_callbacks);

void dap_chain_net_srv_del(dap_chain_net_srv_t * a_srv);
void dap_chain_net_srv_del_all(void);

void dap_chain_net_srv_call_write_all(dap_stream_ch_t * a_client);
void dap_chain_net_srv_call_closed_all(dap_stream_ch_t * a_client);
void dap_chain_net_srv_call_opened_all(dap_stream_ch_t * a_client);

dap_chain_net_srv_t * dap_chain_net_srv_get(dap_chain_net_srv_uid_t a_uid);
dap_chain_net_srv_t* dap_chain_net_srv_get_by_name(const char *a_name);
size_t dap_chain_net_srv_count(void);
const dap_chain_net_srv_uid_t * dap_chain_net_srv_list(void);
dap_chain_datum_tx_receipt_t * dap_chain_net_srv_issue_receipt(dap_chain_net_srv_t *a_srv,
                                                               dap_chain_net_srv_price_t * a_price,
                                                               const void * a_ext, size_t a_ext_size);

int dap_chain_net_srv_parse_pricelist(dap_chain_net_srv_t *a_srv, const char *a_config_section);

int dap_chain_net_srv_price_apply_from_my_order(dap_chain_net_srv_t *a_srv, const char *a_config_section);
dap_chain_net_srv_price_t * dap_chain_net_srv_get_price_from_order(dap_chain_net_srv_t *a_srv, const char *a_config_section, dap_chain_hash_fast_t* a_order_hash);

DAP_STATIC_INLINE const char * dap_chain_net_srv_price_unit_uid_to_str( dap_chain_net_srv_price_unit_uid_t a_uid )
{
    switch ( a_uid.enm) {
        case SERV_UNIT_B: return "BYTE";
        case SERV_UNIT_SEC: return "SECOND";
        case SERV_UNIT_PCS: return "PIECES";
        default: return "UNKNOWN";
    }
}

DAP_STATIC_INLINE dap_chain_net_srv_price_unit_uid_t dap_chain_net_srv_price_unit_uid_from_str( const char  *a_unit_str )
{
    dap_chain_net_srv_price_unit_uid_t l_price_unit = { .enm = SERV_UNIT_UNDEFINED };
    if(!dap_strcmp(a_unit_str, "sec"))
        l_price_unit.enm = SERV_UNIT_SEC;
    else if(!dap_strcmp(a_unit_str, "b") || !dap_strcmp(a_unit_str, "bytes"))
        l_price_unit.enm = SERV_UNIT_B;
    else if(!dap_strcmp(a_unit_str, "pcs") || !dap_strcmp(a_unit_str, "pieces"))
        l_price_unit.enm = SERV_UNIT_PCS;
    return l_price_unit;
}

DAP_STATIC_INLINE bool dap_chain_net_srv_uid_compare(dap_chain_net_srv_uid_t a, dap_chain_net_srv_uid_t b)
{
#if DAP_CHAIN_NET_SRV_UID_SIZE == 8
    return a.uint64 == b.uint64;
#else // DAP_CHAIN_NET_SRV_UID_SIZE == 16
    return !memcmp(&a, &b, DAP_CHAIN_NET_SRV_UID_SIZE);
#endif
}

DAP_STATIC_INLINE bool dap_chain_net_srv_uid_compare_scalar(const dap_chain_net_srv_uid_t a_uid1, const uint64_t a_id)
{
#if DAP_CHAIN_NET_SRV_UID_SIZE == 8
    return a_uid1.uint64 == a_id;
#else
    return compare128(a_uid1.uint128, GET_128_FROM_64(a_id));
#endif
}

DAP_STATIC_INLINE const char *dap_chain_net_srv_fee_type_to_str(dap_chain_net_srv_fee_type_t a_fee_type) {
    switch (a_fee_type) {
        case SERVICE_FEE_OWN_FIXED: return "SERVICE_FEE_OWN_FIXED";
        case SERVICE_FEE_OWN_PERCENT: return "SERVICE_FEE_OWN_PERCENT";
        case SERVICE_FEE_NATIVE_FIXED: return "SERVICE_FEE_NATIVE_FIXED";
        case SERIVCE_FEE_NATIVE_PERCENT: return "SERIVCE_FEE_NATIVE_PERCENT";
        default: return "UNKNOWN";
    }
}<|MERGE_RESOLUTION|>--- conflicted
+++ resolved
@@ -88,7 +88,6 @@
     struct dap_chain_net_srv_price *prev;
 } dap_chain_net_srv_price_t;
 
-<<<<<<< HEAD
 // Ch pkt types
 #define DAP_STREAM_CH_CHAIN_NET_SRV_PKT_TYPE_REQUEST                       0x01
 #define DAP_STREAM_CH_CHAIN_NET_SRV_PKT_TYPE_SIGN_REQUEST                  0x10
@@ -212,8 +211,6 @@
     uint8_t                 data[];
 } DAP_ALIGN_PACKED dap_stream_ch_chain_net_srv_pkt_test_t;
 
-=======
->>>>>>> ed7840e8
 typedef struct dap_chain_net_srv dap_chain_net_srv_t;
 typedef struct dap_chain_net_srv_usage dap_chain_net_srv_usage_t;
 
