--- conflicted
+++ resolved
@@ -157,13 +157,11 @@
         dap_enc_key_t *a_key
         );
 
-<<<<<<< HEAD
 char *dap_chain_net_srv_order_save(dap_chain_net_t *a_net, dap_chain_net_srv_order_t *a_order, bool a_common);
-void dap_chain_net_srv_order_dump_to_string(dap_chain_net_srv_order_t *a_order,dap_string_t * a_str_out, const char *a_hash_out_type);
-=======
-char *dap_chain_net_srv_order_save(dap_chain_net_t *a_net, dap_chain_net_srv_order_t *a_order);
-void dap_chain_net_srv_order_dump_to_string(dap_chain_net_srv_order_t *a_order,dap_string_t * a_str_out, const char *a_hash_out_type, const char *a_native_ticker);
->>>>>>> caafada0
+
+void dap_chain_net_srv_order_dump_to_string(dap_chain_net_srv_order_t *a_order, dap_string_t *a_str_out,
+                                            const char *a_hash_out_type, const char *a_native_ticker);
+
 void dap_chain_net_srv_order_add_notify_callback(dap_chain_net_t *a_net, dap_store_obj_callback_notify_t a_callback, void *a_cb_arg);
 /**
 * @brief dap_chain_net_srv_order_get_gdb_group_mempool
