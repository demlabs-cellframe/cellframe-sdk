--- conflicted
+++ resolved
@@ -229,11 +229,7 @@
                             "wallet activate -w <wallet_name> -password <password> [-ttl <password_ttl_in_minutes>]\n"
                             "wallet deactivate -w <wallet_name> -password <password>\n"
                             "wallet convert -w <wallet_name> -password <password>\n"
-<<<<<<< HEAD
-                            "wallet outputs {-addr <addr> | -w <wallet_name>} -net <net_name> -token <token_tiker> [-value <uint256_value>]");
-=======
                             "wallet outputs {-addr <addr> | -w <wallet_name>} -net <net_name> -token <token_tiker> [-value <uint256_value>]\n");
->>>>>>> 484dc52c
 
     dap_cli_server_cmd_add("mempool", com_mempool, "Command for working with mempool",
                            "mempool list -net <net_name> [-chain <chain_name>] [-addr <addr>] [-brief] [-limit] [-offset]\n"
@@ -344,11 +340,7 @@
             "\t -hardfork_from <atom_number>: start hardfork routine from specified block number\n"
             "\t -trusted_addrs <node_addr1,node_add2,...>: addresses of nodes who can provide service state datums for hardfork routine\n"
             "\t -addr_pairs <\"old_addr:new_addr\",\"old_addr1:new_addr1\"...>: blockchain addresses of wallets pairs moving balances from old_addr to new_addr with hardfork routine\n"
-<<<<<<< HEAD
             "\t -hardfork_retry: try to retry unsucsessful hardfork routine immediately\n"
-=======
-            "\t -hardfork_complete: try to retry unsucsessful hardfork routine immediately\n"
->>>>>>> 484dc52c
             "\t -hardfork_complete: finilize hardfork routine immediately\n"
             "\t -new_certs <certs_list>: sets new owners set for net\n"
             "\t -signs_verify <value>: sets minimum number of owners needed to sign decree\n\n"
