/*
 * Authors:
 * Dmitriy A. Gerasimov <gerasimov.dmitriy@demlabs.net>
 * Alexander Lysikov <alexander.lysikov@demlabs.net>
 * DeM Labs Inc.   https://demlabs.net
 * Cellframe  https://cellframe.net
 * Copyright  (c) 2019-2021
 * All rights reserved.

 This file is part of Cellframe SDK

 Cellframe SDK is free software: you can redistribute it and/or modify
 it under the terms of the GNU General Public License as published by
 the Free Software Foundation, either version 3 of the License, or
 (at your option) any later version.

 Cellframe SDK is distributed in the hope that it will be useful,
 but WITHOUT ANY WARRANTY; without even the implied warranty of
 MERCHANTABILITY or FITNESS FOR A PARTICULAR PURPOSE.  See the
 GNU General Public License for more details.

 You should have received a copy of the GNU General Public License
 along with any Cellframe SDK based project.  If not, see <http://www.gnu.org/licenses/>.
 */

#include <stdio.h>
#include <string.h>
#include <errno.h>
#include <assert.h>
//#include <glib.h>
#include <unistd.h>
#include <pthread.h>
#include "iputils/iputils.h"

#include "dap_common.h"
#include "dap_config.h"
#include "dap_strfuncs.h"
#include "dap_file_utils.h"
#include "dap_list.h"
#include "dap_chain_node_cli_cmd.h"
#include "dap_chain_node_client.h"
#include "dap_chain_node_cli_cmd_tx.h"
#include "dap_cli_server.h"
#include "dap_chain_node_cli.h"
#include "dap_chain_node_rpc.h"
#include "dap_notify_srv.h"

#define LOG_TAG "chain_node_cli"
static bool s_debug_cli = false;

/**
 * @brief dap_chain_node_cli_init
 * Initialization of the server side of the interaction
 * with the console kelvin-node-cli
 * init commands description
 * return 0 if OK, -1 error
 * @param g_config
 * @param a_server_enabled - if server and rpc enabled will be wrn inform
 * @return int
 */
int dap_chain_node_cli_init(dap_config_t * g_config)
{
    if ( !dap_config_get_item_bool_default(g_config, "cli-server", "enabled", true) )
        return log_it( L_WARNING, "CLI server is disabled" ), 0;
    s_debug_cli = dap_config_get_item_bool_default(g_config, "cli-server", "debug-cli", false);
    if ( dap_cli_server_init(s_debug_cli, "cli-server") )
        return log_it(L_ERROR, "Can't init CLI server!"), -1;
    if (dap_config_get_item_bool_default(g_config, "rpc", "enabled", false)) {
        dap_chain_node_rpc_init(g_config);
    }

    dap_cli_server_cmd_add("global_db", com_global_db, "Work with global database", dap_chain_node_cli_cmd_id_from_str("global_db"),
            "global_db flush \n"
                "\tFlushes the current state of the database to disk.\n\n"
            "global_db write -group <group_name> -key <key_name> -value <value>\n"
                "\tWrites a key value to a specified group in the database.\n\n"
            "global_db read -group <group_name> -key <key_name>\n"
                "\tReads a value by key from a specified group.\n\n"
            "global_db delete -group <group_name> -key <key_name>\n"
                "\tRemoves a value by key from a specified group.\n\n"
            "global_db group_list\n"
                "\tGets a list of groups in the database.\n\n"
            "global_db drop_table -group <group_name>\n"
                "\tPerforms deletion of the entire group in the database.\n\n"
            "global_db get_keys -group <group_name>\n"
                "\tGets all record keys from a specified group.\n"

//                    "global_db wallet_info set -addr <wallet address> -cell <cell id> \n\n"
            );
    dap_cli_server_cmd_add("mempool", com_signer, "Sign operations", dap_chain_node_cli_cmd_id_from_str("mempool"),
               "mempool sign -cert <priv_cert_name> -net <net_name> -chain <chain_name> -file <filename> [-mime {<SIGNER_FILENAME,SIGNER_FILENAME_SHORT,SIGNER_FILESIZE,SIGNER_DATE,SIGNER_MIME_MAGIC> | <SIGNER_ALL_FLAGS>}]\n"
               "mempool check -cert <priv_cert_name> -net <net_name> {-file <filename> | -hash <hash>} [-mime {<SIGNER_FILENAME,SIGNER_FILENAME_SHORT,SIGNER_FILESIZE,SIGNER_DATE,SIGNER_MIME_MAGIC> | <SIGNER_ALL_FLAGS>}]\n"
                                          );
    dap_cli_server_cmd_add("node", com_node, "Work with node", dap_chain_node_cli_cmd_id_from_str("node"),
                    "node add { -net <net_name> | -rpc [-port <port>] } | { -rpc -addr <node_address> -host <node_host> [-port <port>] }\n\n"
                    "node del -net <net_name> {-addr <node_address> | -alias <node_alias>}\n\n"
                    "node link {add | del}  -net <net_name> {-addr <node_address> | -alias <node_alias>} -link <node_address>\n\n"
                    "node alias -addr <node_address> -alias <node_alias>\n\n"
                    "node connect -net <net_name> {-addr <node_address> | -alias <node_alias> | auto}\n\n"
                    "node handshake -net <net_name> {-addr <node_address> | -alias <node_alias>}\n"
                    "node connections [-net <net_name>]\n"
                    "node balancer -net <net_name>\n"
                    "node dump { [-net <net_name> | -addr <node_address>] } | { -rpc [-addr <node_address>] }\n\n"
                    "node list { -net <net_name> [-addr <node_address> | -alias <node_alias>] [-full] } | -rpc\n\n"
                    "node ban -net <net_name> -certs <certs_name> [-addr <node_address> | -host <ip_v4_or_v6_address>]\n"
                    "node unban -net <net_name> -certs <certs_name> [-addr <node_address> | -host <ip_v4_or_v6_address>]\n"
                    "node banlist\n\n");
    
    dap_cli_server_cmd_add ("version", com_version, "Return software version", dap_chain_node_cli_cmd_id_from_str("version"),
                                        "version\n"
                                        "\tReturn version number\n"
                                        );

    dap_cli_server_cmd_add ("help", com_help, "Description of command parameters", dap_chain_node_cli_cmd_id_from_str("help"),
                                        "help [<command>]\n"
                                        "\tObtain help for <command> or get the total list of the commands\n"
                                        );
    dap_cli_server_cmd_add ("?", com_help, "Synonym for \"help\"", dap_chain_node_cli_cmd_id_from_str("help"),
                                        "? [<command>]\n"
                                        "\tObtain help for <command> or get the total list of the commands\n"
                                        );
    // Token commands
    dap_cli_server_cmd_add ("token_decl", com_token_decl, "Token declaration", dap_chain_node_cli_cmd_id_from_str("token_decl"),
            "Simple token declaration:\n"
            "token_decl -net <net_name> [-chain <chain_name>] -token <token_ticker> -total_supply <total_supply> -signs_total <sign_total> -signs_emission <signs_for_emission> -certs <certs_list>\n"
            "\t  Declare new simple token for <net_name>:<chain_name> with ticker <token_ticker>, maximum emission <total_supply> and <signs_for_emission> from <signs_total> signatures on valid emission\n"
            "\nExtended private token declaration\n"
            "token_decl -net <net_name> [-chain <chain_name>] -token <token_ticker> -type private -total_supply <total_supply> "
                "-decimals <18> -signs_total <sign_total> -signs_emission <signs_for_emission> -certs <certs_list> -flags [<Flag 1>][,<Flag 2>]...[,<Flag N>]...\n"
            "\t [-<Param_name_1> <Param_Value_1>] [-Param_name_2> <Param_Value_2>] ...[-<Param_Name_N> <Param_Value_N>]\n"
            "\t   Declare new token for <net_name>:<chain_name> with ticker <token_ticker>, flags <Flag_1>,<Flag_2>...<Flag_N>\n"
            "\t   and custom parameters list <Param_1>, <Param_2>...<Param_N>.\n"
            "\nExtended CF20 token declaration\n"
            "token_decl -net <net_name> [-chain <chain_name>] -token <token_ticker> -type CF20 "
                "-total_supply <total_supply/if_0 =_endless> -decimals <18> -signs_total <sign_total> -signs_emission <signs_for_emission> -certs <certs_list>\n"
            "\t -flags [<Flag_1>][,<Flag_2>]...[,<Flag_N>]...\n"
            "\t [-<Param_name_1> <Param_Value_1>] [-Param_name_2> <Param_Value_2>] ...[-<Param_Name_N> <Param_Value_N>]\n"
            "\t   Declare new token for <net_name>:<chain_name> with ticker <token_ticker>, flags <Flag_1>,<Flag_2>...<Flag_N>\n"
            "\t   and custom parameters list <Param_1>, <Param_2>...<Param_N>.\n"
            "\n"
            "==Flags=="
            "\t ALL_BLOCKED:\t Blocked all permissions, usefull add it first and then add allows what you want to allow\n"
            "\t ALL_ALLOWED:\t Allowed all permissions if not blocked them. Be careful with this mode\n"
            "\t ALL_FROZEN:\t All permissions are temprorary frozen\n"
            "\t ALL_UNFROZEN:\t Unfrozen permissions\n"
            "\t STATIC_ALL:\t No token manipulations after declarations at all. Token declares staticly and can't variabed after\n"
            "\t STATIC_FLAGS:\t No token manipulations after declarations with flags\n"
            "\t STATIC_PERMISSIONS_ALL:\t No all permissions lists manipulations after declarations\n"
            "\t STATIC_PERMISSIONS_DATUM_TYPE:\t No datum type permissions lists manipulations after declarations\n"
            "\t STATIC_PERMISSIONS_TX_SENDER:\t No tx sender permissions lists manipulations after declarations\n"
            "\t STATIC_PERMISSIONS_TX_RECEIVER:\t No tx receiver permissions lists manipulations after declarations\n"
            "\n"
            "==Params==\n"
            "General:\n"
            "\t -flags <value>:\t List of flags from <value> to token declaration\n"
            "\t -total_supply <value>:\t Set total supply - emission's maximum - to the <value>\n"
            "\t -total_signs_valid <value>:\t Set valid signatures count's minimum\n"
            "\t -description <value>:\t Updated description for this token\n"
            "\nDatum type allowed/blocked:\n"
            "\t -datum_type_allowed <value>:\t Set allowed datum type(s)\n"
            "\t -datum_type_blocked <value>:\t Set blocked datum type(s)\n"
            "\nTx receiver addresses allowed/blocked:\n"
            "\t -tx_receiver_allowed <value>:\t Set allowed tx receiver(s)\n"
            "\t -tx_receiver_blocked <value>:\t Set blocked tx receiver(s)\n"
            "\nTx sender addresses allowed/blocked:\n"
            "\t -tx_sender_allowed <value>:\t Set allowed tx sender(s)\n"
            "\t -tx_sender_blocked <value>:\t Set allowed tx sender(s)\n"
            "\n\n"
            
            "Hint:\n"
            "\texample coins amount syntax (only natural) 1.0 123.4567\n"
            "\texample datoshi amount syntax (only integer) 1 20 0.4321e+4\n\n"
    );
    dap_cli_server_cmd_add ("token_decl_sign", com_token_decl_sign, "Token declaration add sign", dap_chain_node_cli_cmd_id_from_str("token_decl_sign"),
            "token_decl_sign -net <net_name> [-chain <chain_name>] -datum <datum_hash> -certs <certs_list>\n"
            "\t Sign existent <datum_hash> in mempool with <certs_list>\n"
    );

    dap_cli_server_cmd_add ("token_update", com_token_update, "Token update", dap_chain_node_cli_cmd_id_from_str("token_update"),
                            "\nPrivate or CF20 token update\n"
                            "token_update -net <net_name> [-chain <chain_name>] -token <existing_token_ticker> -type <CF20|private> [-total_supply_change <value>] "
                            "-certs <name_certs> [-flag_set <flag>] [-flag_unset <flag>] [-total_signs_valid <value>] [-description <value>] "
                            "[-tx_receiver_allowed <value>] [-tx_receiver_blocked <value>] [-tx_sender_allowed <value>] [-tx_sender_blocked <value>] "
                            "[-add_cert <name_certs>] [-remove_certs <pkeys_hash>]\n"
                            "==Flags==\n"
                            "\tALL_BLOCKED: \t\t\t\tBlocks all permissions.\n"
                            "\tALL_ALLOWED: \t\t\t\tAllows all permissions unless they are blocked. Be careful with this mode.\n"
                            "\tALL_FROZEN: \t\t\t\tTemporarily freezes all permissions\n"
                            "\tALL_UNFROZEN: \t\t\t\tUnfreezes all frozen permissions\n"
                            "\tSTATIC_ALL: \t\t\t\tBlocks manipulations with a token after declaration. Tokens are declared statically.\n"
                            "\tSTATIC_FLAGS: \t\t\t\tBlocks manipulations with token flags after declaration.\n"
                            "\tSTATIC_PERMISSIONS_ALL: \t\tBlocks all manipulations with permissions list after declaration.\n"
                            "\tSTATIC_PERMISSIONS_DATUM_TYPE: \t\tBlocks all manipulations with datum permissions list after declaration.\n"
                            "\tSTATIC_PERMISSIONS_TX_SENDER: \t\tBlocks all manipulations with transaction senders permissions list after declaration.\n"
                            "\tSTATIC_PERMISSIONS_TX_RECEIVER: \tBlocks all manipulations with transaction receivers permissions list after declaration.\n"
                            "\n"
                            "==Params==\n"
                            "General:\n"
                            "\t -total_supply_change <value>:\t\t Sets the maximum amount of token supply. Specify “INF” to set unlimited total supply.\n"
                            "\t -certs <name_certs>:\t\t\t Here use the very certificates which were used to sign the token being updated.\n"
                            "Additional:\n"
                            "\t -description <token_description>:\t Shows updated description for this token.\n"
                            "Installing and removing the flag:\n"
                            "\t -flag_set <flag_name>:\t\t\t Adds specified flag to the list of active flags.\n"
                            "\t -flag_unset <flag_name>:\t\t Removes specified flag from the list of active flags.\n"
                            "Work with the number of signatures required for the issue:\n"
                            "\t -total_signs_valid <value>:\t\t Sets the minimum amount of valid signatures.\n"
                            "\t -add_certs <cert_list>:\t\t Adds certificates to the certificates list of the token.\n"
                            "\t -remove_certs <pkeys_hash>:\t\t Removes certificates from the certificates list using theirs public key hashes.\n"
                            "Tx receiver addresses allowed/blocked:\n"
                            "\t -tx_receiver_allowed <wallet_addr>:\t Adds specified wallet address to the list of allowed receivers.\n"
                            "\t -tx_receiver_blocked <wallet_addr>:\t Adds specified wallet address to the list of blocked receivers.\n"
                            "\nTx sender addresses allowed/blocked:\n"
                            "\t -tx_sender_allowed <wallet_addr>:\t Adds specified wallet address to the list of allowed senders.\n"
                            "\t -tx_sender_blocked <wallet_addr>:\t Adds specified wallet address to the list of blocked senders.\n"
                            "\n"
    );
    dap_cli_server_cmd_add("token_update_sign", com_token_decl_sign, "Token update add sign to datum", dap_chain_node_cli_cmd_id_from_str("token_update_sign"),
                                        "token_update_sign -net <net_name> [-chain <chain_name>] -datum <datum_hash> -certs <cert_list>\n"
                                        "\t Sign existent <datum hash> in mempool with <certs_list>\n"
    );

    dap_cli_server_cmd_add ("token_emit", com_token_emit, "Token emission", dap_chain_node_cli_cmd_id_from_str("token_emit"),
                            "token_emit { sign -emission <hash> | -token <mempool_token_ticker> -emission_value <value> -addr <addr> } "
                            "[-chain_emission <chain_name>] -net <net_name> -certs <cert_list>\n"
                            "Available hint:\n"
                            "\texample coins amount syntax (only natural) 1.0 123.4567\n"
                            "\texample datoshi amount syntax (only integer) 1 20 0.4321e+4\n\n");

    dap_cli_server_cmd_add ("wallet", com_tx_wallet, "Wallet operations", dap_chain_node_cli_cmd_id_from_str("wallet"),
                            "wallet list\n"
                            "wallet new -w <wallet_name> [-sign <sign_type>] [-restore <hex_value> | -restore_legacy <restore_string>] [-net <net_name>] [-force] [-password <password>]\n"
                            "wallet info {-addr <addr> | -w <wallet_name>} -net <net_name>\n"
                            "wallet activate -w <wallet_name> -password <password> [-ttl <password_ttl_in_minutes>]\n"
                            "wallet deactivate -w <wallet_name> -password <password>\n"
                            "wallet convert -w <wallet_name> -password <password>\n"
                            "wallet find -addr <addr> {-file <file path>}\n"
                            "wallet outputs {-addr <addr> | -w <wallet_name>} -net <net_name> -token <token_tiker> [-value <uint256_value>]\n");

    dap_cli_server_cmd_add("mempool", com_mempool, "Command for working with mempool", dap_chain_node_cli_cmd_id_from_str("mempool"),
                           "mempool list -net <net_name> [-chain <chain_name>] [-addr <addr>] [-brief] [-limit] [-offset]\n"
                           "\tList mempool (entries or transaction) for (selected chain network or wallet)\n"
                           "mempool check -net <net_name> [-chain <chain_name>] -datum <datum_hash>\n"
                           "\tCheck mempool entrie for presence in selected chain network\n"
                           "mempool proc -net <net_name> [-chain <chain_name>] -datum <datum_hash>\n"
                           "\tProc mempool entrie with specified hash for selected chain network\n"
                           "\tCAUTION!!! This command will process transaction with any comission! Parameter minimum_comission will not be taken into account!\n"
                           "mempool proc_all -net <net_name> -chain <chain_name>\n"
                           "\tProc mempool all entries for selected chain network\n"
                           "mempool delete -net <net_name> [-chain <chain_name>] -datum <datum_hash>\n"
                           "\tDelete datum with hash <datum hash> for selected chain network\n"
                           "mempool dump -net <net_name> [-chain <chain_name>] -datum <datum_hash>\n"
                           "\tOutput information about datum in mempool\n"
                           "mempool add_ca -net <net_name> [-chain <chain_name>] -ca_name <pub_cert_name>\n"
                           "\tAdd pubic certificate into the mempool to prepare its way to chains\n"
                           "mempool count -net <net_name> [-chain <chain_name>]\n"
                           "\tDisplays the number of elements in the mempool of a given network.");
    dap_cli_cmd_t *l_cmd_mempool = dap_cli_server_cmd_find("mempool");
    dap_cli_server_alias_add(l_cmd_mempool, "mempool_list", "list");
    dap_cli_server_alias_add(l_cmd_mempool, "mempool_check", "check");
    dap_cli_server_alias_add(l_cmd_mempool, "mempool_proc", "proc");
    dap_cli_server_alias_add(l_cmd_mempool, "mempool_proc_all", "proc_all");
    dap_cli_server_alias_add(l_cmd_mempool, "mempool_delete", "delete");
    dap_cli_server_alias_add(l_cmd_mempool, "mempool_add_ca", "add_ca");
    dap_cli_server_alias_add(l_cmd_mempool, "chain_ca_copy", "add_ca");


    dap_cli_server_cmd_add ("chain_ca_pub", com_chain_ca_pub,
                                        "Add pubic certificate into the mempool to prepare its way to chains", dap_chain_node_cli_cmd_id_from_str("chain_ca_pub"),
            "chain_ca_pub -net <net_name> [-chain <chain_name>] -ca_name <priv_cert_name>\n");

    // Transaction commands
    dap_cli_server_cmd_add ("tx_create", com_tx_create, "Make transaction", dap_chain_node_cli_cmd_id_from_str("tx_create"),
                "tx_create -net <net_name> [-chain <chain_name>] -value <value> -token <token_ticker> -to_addr <addr>"
                "{-from_wallet <wallet_name> | -from_emission <emission_hash> {-cert <cert_name> | -wallet_fee <wallet_name>}} -fee <value>\n\n"
                "Hint:\n"
                "\texample coins amount syntax (only natural) 1.0 123.4567\n"
                "\texample datoshi amount syntax (only integer) 1 20 0.4321e+4\n\n");
    dap_cli_server_cmd_add ("tx_create_json", com_tx_create_json, "Make transaction", dap_chain_node_cli_cmd_id_from_str("tx_create_json"),
                "tx_create_json -net <net_name> [-chain <chain_name>] -json <json_file_path>\n" );
    dap_cli_server_cmd_add ("tx_cond_create", com_tx_cond_create, "Make cond transaction", dap_chain_node_cli_cmd_id_from_str("tx_cond_create"),
                "tx_cond_create -net <net_name> -token <token_ticker> -w <wallet_name>"
                " -cert <pub_cert_name> -value <value> -fee <value> -unit {B | SEC} -srv_uid <numeric_uid>\n\n" 
                "Hint:\n"
                "\texample coins amount syntax (only natural) 1.0 123.4567\n"
                "\texample datoshi amount syntax (only integer) 1 20 0.4321e+4\n\n");
    dap_cli_server_cmd_add ("tx_cond_remove", com_tx_cond_remove, "Remove cond transactions and return funds from condition outputs to wallet",  dap_chain_node_cli_cmd_id_from_str("tx_cond_remove"),
                "tx_cond_remove -net <net_name> -hashes <hash1,hash2...> -w <wallet_name>"
                " -fee <value> -srv_uid <numeric_uid>\n" 
                "Hint:\n"
                "\texample coins amount syntax (only natural) 1.0 123.4567\n"
                "\texample datoshi amount syntax (only integer) 1 20 0.4321e+4\n\n");
    dap_cli_server_cmd_add ("tx_cond_unspent_find", com_tx_cond_unspent_find, "Find cond transactions by wallet", dap_chain_node_cli_cmd_id_from_str("tx_cond_unspent_find"),
                                        "tx_cond_unspent_find -net <net_name> -srv_uid <numeric_uid> -w <wallet_name> \n" );

    dap_cli_server_cmd_add ("tx_verify", com_tx_verify, "Verifing transaction in mempool", dap_chain_node_cli_cmd_id_from_str("tx_verify"),
            "tx_verify -net <net_name> [-chain <chain_name>] -tx <tx_hash>\n" );

    // Transaction history
    dap_cli_server_cmd_add("tx_history", com_tx_history, "Transaction history (for address or by hash)", dap_chain_node_cli_cmd_id_from_str("tx_history"),
            "tx_history  {-addr <addr> | {-w <wallet_name> | -tx <tx_hash>} -net <net_name>} [-chain <chain_name>] [-limit] [-offset] [-head]\n"
            "tx_history -all -net <net_name> [-chain <chain_name>] [-limit] [-offset] [-head]\n"
            "tx_history -count -net <net_name>\n");

	// Ledger info
    dap_cli_server_cmd_add("ledger", com_ledger, "Ledger information", dap_chain_node_cli_cmd_id_from_str("ledger"),
            "ledger list coins -net <net_name> [-limit] [-offset]\n"
            "ledger list threshold [-hash <tx_treshold_hash>] -net <net_name> [-limit] [-offset] [-head]\n"
            "ledger list balance -net <net_name> [-limit] [-offset] [-head]\n"
            "ledger info -hash <tx_hash> -net <net_name> [-unspent]\n");

    // Token info
    dap_cli_server_cmd_add("token", com_token, "Token info", dap_chain_node_cli_cmd_id_from_str("token"),
            "token list -net <net_name>\n"
            "token info -net <net_name> -name <token_ticker>\n");

    // Statisticss
    dap_cli_server_cmd_add("stats", com_stats, "Print statistics", dap_chain_node_cli_cmd_id_from_str("stats"),
                "stats cpu");

    // Export GDB to JSON
    dap_cli_server_cmd_add("gdb_export", cmd_gdb_export, "Export gdb to JSON", dap_chain_node_cli_cmd_id_from_str("gdb_export"),
                                        "gdb_export filename <filename without extension> [-groups <group names list>]");

    //Import GDB from JSON
    dap_cli_server_cmd_add("gdb_import", cmd_gdb_import, "Import gdb from JSON", dap_chain_node_cli_cmd_id_from_str("gdb_import"),
                                        "gdb_import filename <filename_without_extension>");

    dap_cli_server_cmd_add ("remove", cmd_remove, "Delete chain files or global database", dap_chain_node_cli_cmd_id_from_str("remove"),
           "remove -gdb\n"
           "remove -chains [-net <net_name> | -all]\n"
                     "Be careful, the '-all' option for '-chains' will delete all chains and won't ask you for permission!");

    // Decree create command
    dap_cli_server_cmd_add ("decree", cmd_decree, "Work with decree", dap_chain_node_cli_cmd_id_from_str("decree"),
            "decree create [common] -net <net_name> [-chain <chain_name>] -decree_chain <chain_name> -certs <certs_list> {-fee <net_fee_value> -to_addr <net_fee_wallet_addr> |"
                                                                                                                        " -hardfork_from <atom_number> [-trusted_addrs <node_addr1,node_add2,...>] [-addr_pairs <\"old_addr:new_addr\",\"old_addr1:new_addr1\"...>] |"
                                                                                                                        " -hardfork_retry |"
                                                                                                                        " -hardfork_complete |"
                                                                                                                        " -hardfork_cancel |"
                                                                                                                        " -new_certs <new_owners_certs_list> |"
                                                                                                                        " -signs_verify <value>}\n"
            "Creates common network decree in net <net_name>. Decree adds to chain -chain and applies to chain -decree_chain. If -chain and -decree_chain is different you must create anchor in -decree_chain that is connected to this decree."
            "\nCommon decree parameters:\n"
            "\t -fee <value>: sets network fee\n"
            "\t -to_addr <wallet_addr>: sets wallet addr for network fee\n"
            "\t -hardfork_from <atom_number>: start hardfork routine from specified block number\n"
            "\t -trusted_addrs <node_addr1,node_add2,...>: addresses of nodes who can provide service state datums for hardfork routine\n"
            "\t -addr_pairs <\"old_addr:new_addr\",\"old_addr1:new_addr1\"...>: blockchain addresses of wallets pairs moving balances from old_addr to new_addr with hardfork routine\n"
            "\t -hardfork_retry: try to retry unsucsessful hardfork routine immediately\n"
            "\t -hardfork_complete: finilize hardfork routine immediately\n"
            "\t -hardfork_cancel: cancel active (WARNING: not engaged, active only) hardfork routine if any, and ban current chain generation in network\n"
            "\t -new_certs <certs_list>: sets new owners set for net\n"
            "\t -signs_verify <value>: sets minimum number of owners needed to sign decree\n\n"
            "decree sign -net <net_name> [-chain <chain_name>] -datum <datum_hash> -certs <certs_list>\n"
            "Signs decree with hash -datum.\n\n"
            "decree anchor -net <net_name> [-chain <chain_name>] -datum <datum_hash> -certs <certs_list>\n"
            "Creates anchor for decree with hash -datum.\n\n"
            "decree find -net <net_name> -hash <decree_hash>\n"
            "Find decree by hash and show it's status (apllied or not)\n\n"
            "decree info -net <net_name>\n"
            "Displays information about the parameters of the decrees in the network.\n\n"
            "Hint:\n"
            "\texample coins amount syntax (only natural) 1.0 123.4567\n"
            "\texample datoshi amount syntax (only integer) 1 20 0.4321e+4\n\n");

    dap_cli_server_cmd_add ("exec_cmd", com_exec_cmd, "Execute command on remote node", dap_chain_node_cli_cmd_id_from_str("exec_cmd"),
            "exec_cmd -net <net_name> -addr <node_addr> -cmd <command,and,all,args,separated,by,commas>\n" );

    //Find command
    dap_cli_server_cmd_add("find", cmd_find, "The command searches for the specified elements by the specified attributes", dap_chain_node_cli_cmd_id_from_str("find"),
                           "find datum -net <net_name> [-chain <chain_name>] -hash <datum_hash>\n"
                           "\tSearches for datum by hash in the specified network in chains and mempool.\n"
                           "find atom -net <net_name> [-chain <chain_name>] -hash <atom_hash>\n"
                           "\tSearches for an atom by hash in a specified network in chains.\n"
                           "find decree -net <net_name> [-chain <chain_name>] -type <type_decree> [-where <chains|mempool>]\n"
                           "\tSearches for decrees by hash in the specified decree type in the specified network in its chains.\n"
                           "\tTypes decree: fee, owners, owners_min, stake_approve, stake_invalidate, min_value, "
                           "min_validators_count, ban, unban, reward, validator_max_weight, emergency_validators, check_signs_structure\n");


    dap_cli_server_cmd_add ("file", com_file, "Work with logs and files", dap_chain_node_cli_cmd_id_from_str("file"),
                "file print {-num_line <number_of_lines> | -ts_after <Tue, 10 Dec 2024 18:37:47 +0700> } {-log | -path <path_to_file>}\n"
                "\t print the last <num_line> lines from the log file or all logs after the specified date and time\n"
                "\t -path <path_to_file> allows printing from a text file, but -ts_after option might not work\n"
                "file export {-num_line <number_of_lines> | -ts_after <m/d/Y-H:M:S>} {-log | -path <path_to_file>} -dest <destination_path>\n"
                "\t export last <num_line> lines from the log file or all logs after the specified date and time\n"
                "\t -path <path_to_file> allows exporting from a text file, but -ts_after option might not work\n"
                "file clear_log\n"
                "\t CAUTION !!! This command will clear the entire log file\n");

<<<<<<< HEAD
    dap_cli_server_cmd_add ("policy", com_policy, "Policy commands", "policy [execute] - prepare or create policy execute decree\n"
                "\t-net <net_name> - net name to policy apply\n"
                "\t-num <policy_num> - policy num\n"
                "\t[-ts_start <dd/mm/YY-H:M:S>] - date to start policy\n"
                "\t[-ts_stop <dd/mm/YY-H:M:S>] - date to stop policy\n"
                "\t{\n\t\t[-block_start <block_num>] - block num to start policy\n"
                "\t\t[-block_stop <block_num>] - block num to stop policy\n"
                "\t\t-chain <chain_name> - chain name to check blocks num\n\t}\n"
                "\t[-deactivate <deactivate_nums>] - list deactivated policy, example: 1,4,6\n"
                "\t[-certs <certs_name>] - list signing certs, example: foobar.root.pvt.0,foobar.root.pvt.1\n"
                "policy find - find info about policy in net\n"
                "\t-net <net_name> - net name to policy search\n"
                "\t-num <policy_num> - policy num\n");
=======
    dap_cli_server_cmd_add ("policy", com_policy, "Policy commands", dap_chain_node_cli_cmd_id_from_str("policy"),
                "policy activate - prepare policy activate decree\n"
                "\t[execute] - used to create policy decree, otherwise show policy decree draft\n"
                "\t-net <net_name>\n"
                "\t-num <policy_num>\n"
                "\t[-ts_start <dd/mm/yy-H:M:S>] - date to start policy\n"
                "\t[{\n\t\t-block_start <block_num> - block num to start policy\n"
                "\t\t-chain <chain_name> - chain name to check blocks num\n\t}]\n"
                "\t-certs <cert1[,cert2,...,certN]> - list signing certs\n"
                "policy deactivate - prepare policy deactivate decree\n"
                "\t[execute] - used to create policy decree, otherwise show policy decree draft\n"
                "\t-net <net_name>\n"
                "\t-num <num1[,num2,...,numN]> - deactivated policy list\n"
                "\t-certs <cert1[,cert2,...,certN]> - list signing certs\n"
                "policy find - find info about policy in net\n"
                "\t-net <net_name>\n"
                "\t-num <policy_num>\n"
                "policy list - show all policies from table in net\n"
                "\t-net <net_name>\n");
>>>>>>> 441b7363
    // Exit - always last!
    dap_cli_server_cmd_add ("exit", com_exit, "Stop application and exit", dap_chain_node_cli_cmd_id_from_str("exit"),
                "exit\n" );
    dap_notify_srv_set_callback_new(dap_notify_new_client_send_info);
    return 0;
}


/**
 * @brief dap_chain_node_cli_delete
 * Deinitialization of the server side
 */
void dap_chain_node_cli_delete(void)
{
    dap_cli_server_deinit();
    // deinit client for handshake
    dap_chain_node_client_deinit();
    dap_chain_node_rpc_deinit();
}<|MERGE_RESOLUTION|>--- conflicted
+++ resolved
@@ -389,21 +389,6 @@
                 "file clear_log\n"
                 "\t CAUTION !!! This command will clear the entire log file\n");
 
-<<<<<<< HEAD
-    dap_cli_server_cmd_add ("policy", com_policy, "Policy commands", "policy [execute] - prepare or create policy execute decree\n"
-                "\t-net <net_name> - net name to policy apply\n"
-                "\t-num <policy_num> - policy num\n"
-                "\t[-ts_start <dd/mm/YY-H:M:S>] - date to start policy\n"
-                "\t[-ts_stop <dd/mm/YY-H:M:S>] - date to stop policy\n"
-                "\t{\n\t\t[-block_start <block_num>] - block num to start policy\n"
-                "\t\t[-block_stop <block_num>] - block num to stop policy\n"
-                "\t\t-chain <chain_name> - chain name to check blocks num\n\t}\n"
-                "\t[-deactivate <deactivate_nums>] - list deactivated policy, example: 1,4,6\n"
-                "\t[-certs <certs_name>] - list signing certs, example: foobar.root.pvt.0,foobar.root.pvt.1\n"
-                "policy find - find info about policy in net\n"
-                "\t-net <net_name> - net name to policy search\n"
-                "\t-num <policy_num> - policy num\n");
-=======
     dap_cli_server_cmd_add ("policy", com_policy, "Policy commands", dap_chain_node_cli_cmd_id_from_str("policy"),
                 "policy activate - prepare policy activate decree\n"
                 "\t[execute] - used to create policy decree, otherwise show policy decree draft\n"
@@ -423,7 +408,6 @@
                 "\t-num <policy_num>\n"
                 "policy list - show all policies from table in net\n"
                 "\t-net <net_name>\n");
->>>>>>> 441b7363
     // Exit - always last!
     dap_cli_server_cmd_add ("exit", com_exit, "Stop application and exit", dap_chain_node_cli_cmd_id_from_str("exit"),
                 "exit\n" );
