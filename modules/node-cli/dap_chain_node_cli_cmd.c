/*
 * Authors:
 * Dmitriy A. Gerasimov <gerasimov.dmitriy@demlabs.net>
 * Alexander Lysikov <alexander.lysikov@demlabs.net>
 * DeM Labs Inc.   https://demlabs.net
 * Cellframe Network  https://github.com/demlabs-cellframe
 * Copyright  (c) 2019
 * All rights reserved.

 This file is part of DAP (Distributed Applications Platform) the open source project

 DAP (Distributed Applications Platform) is free software: you can redistribute it and/or modify
 it under the terms of the GNU General Public License as published by
 the Free Software Foundation, either version 3 of the License, or
 (at your option) any later version.

 DAP is distributed in the hope that it will be useful,
 but WITHOUT ANY WARRANTY; without even the implied warranty of
 MERCHANTABILITY or FITNESS FOR A PARTICULAR PURPOSE.  See the
 GNU General Public License for more details.

 You should have received a copy of the GNU General Public License
 along with any DAP based project.  If not, see <http://www.gnu.org/licenses/>.
 */

#include <errno.h>
#include <sys/stat.h>
#include <string.h>
#ifndef __USE_XOPEN
#define __USE_XOPEN
#endif
#include <time.h>
#include "dap_common.h"
#include "dap_time.h"

#include "uthash.h"
#include "utlist.h"

#ifdef DAP_OS_UNIX
#include <dirent.h>
#endif

#include "dap_common.h"
#include "dap_time.h"
#include "dap_string.h"
#include "dap_hash.h"
#include "dap_chain_common.h"
#include "dap_strfuncs.h"
#include "dap_list.h"
#include "dap_string.h"
#include "dap_cert.h"
#include "dap_cert_file.h"
#include "dap_file_utils.h"
#include "dap_enc_base58.h"
#include "dap_enc_ks.h"
#include "dap_chain_wallet.h"
#include "dap_chain_wallet_internal.h"
#include "dap_chain_node.h"
#include "dap_global_db.h"
#include "dap_global_db_driver.h"
#include "dap_chain_node_client.h"
#include "dap_chain_node_cli_cmd.h"
#include "dap_net.h"
#include "dap_chain_net_balancer.h"
#include "dap_chain_cell.h"
#include "dap_enc_base64.h"
#include "dap_chain_common.h"
#include "dap_chain_datum.h"
#include "dap_chain_datum_token.h"
#include "dap_chain_datum_tx_items.h"
#include "dap_chain_ledger.h"
#include "dap_chain_mempool.h"
#include "dap_global_db.h"
#include "dap_global_db_pkt.h"
#include "dap_chain_ch.h"
#include "dap_enc_base64.h"
#include "dap_chain_net_node_list.h"

#include "dap_json_rpc_errors.h"
#include "dap_http_ban_list_client.h"
#include "dap_chain_datum_tx_voting.h"
#include "dap_json_rpc.h"
#include "dap_json_rpc_request.h"
#include "dap_client_pvt.h"
#include "dap_notify_srv.h"
#include "dap_chain_wallet_cache.h"
#include "dap_chain_net_srv_stake_pos_delegate.h"
#include "dap_chain_policy.h"
#include "dap_time.h"

#define LOG_TAG "chain_node_cli_cmd"

int _cmd_mempool_add_ca(dap_chain_net_t *a_net, dap_chain_t *a_chain, dap_cert_t *a_cert, void **a_str_reply);
static void s_new_wallet_info_notify(const char *a_wallet_name); 
struct json_object *wallet_list_json_collect();

dap_chain_t *s_get_chain_with_datum(dap_chain_net_t *a_net, const char *a_datum_hash) {
    dap_chain_t *l_chain = NULL;
    DL_FOREACH(a_net->pub.chains, l_chain) {
        char *l_gdb_mempool = dap_chain_mempool_group_new(l_chain);
        bool is_hash = dap_global_db_driver_is(l_gdb_mempool, a_datum_hash);
        DAP_DELETE(l_gdb_mempool);
        if (is_hash)
            return l_chain;
    }
    return NULL;
}

/**
 * @brief node_info_read_and_reply
 * Read node from base
 * @param a_net
 * @param a_address
 * @param a_str_reply
 * @return dap_chain_node_info_t*
 */
static dap_chain_node_info_t* node_info_read_and_reply(dap_chain_net_t * a_net, dap_chain_node_addr_t *a_address,
        json_object* a_json_arr_reply)
{
    dap_chain_node_info_t* l_res = dap_chain_node_info_read(a_net, a_address);
    if (!l_res && a_json_arr_reply)
        dap_json_rpc_error_add(a_json_arr_reply, DAP_CHAIN_NODE_CLI_COM_NODE_LIST_NODE_RECORD_CORRUPTED_ERR,
                                                        "Node record is corrupted or doesn't exist");
    return l_res;
}


/**
 * @brief node_info_save_and_reply
 * Save node to base
 * @param a_net
 * @param a_node_info
 * @param str_reply
 * @return true
 * @return false
 */
static int node_info_save_and_reply(dap_chain_net_t * a_net, dap_chain_node_info_t *a_node_info, void **a_str_reply)
{
    return !a_node_info || !a_node_info->address.uint64
        ? dap_cli_server_cmd_set_reply_text(a_str_reply, "Invalid node address"), -1
        : dap_global_db_set_sync(a_net->pub.gdb_nodes, dap_stream_node_addr_to_str_static(a_node_info->address),
            (uint8_t*)a_node_info, dap_chain_node_info_get_size(a_node_info), false);
}


/**
 * @brief node_info_add_with_reply
 * Handler of command 'global_db node add'
 *
 * str_reply[out] for reply
 * return 0 Ok, -1 error
 * @param a_net
 * @param a_node_info
 * @param a_alias_str
 * @param a_cell_str
 * @param a_ipv4_str
 * @param a_ipv6_str
 * @param a_str_reply
 * @return int
 */
static int node_info_add_with_reply(dap_chain_net_t * a_net, dap_chain_node_info_t *a_node_info,
        const char *a_alias_str, const char *a_cell_str, const char *a_ip_str, void **a_str_reply)
{

    if(!a_node_info->address.uint64) {
        dap_cli_server_cmd_set_reply_text(a_str_reply, "not found -addr parameter");
        return -1;
    }
    if(!a_cell_str) {
        dap_cli_server_cmd_set_reply_text(a_str_reply, "not found -cell parameter");
        return -1;
    }

    if(a_alias_str) {
        // add alias
        if(!dap_chain_node_alias_register(a_net, a_alias_str, &a_node_info->address)) {
            log_it(L_WARNING, "can't save alias %s", a_alias_str);
            dap_cli_server_cmd_set_reply_text(a_str_reply, "alias '%s' can't be mapped to addr=0x%"DAP_UINT64_FORMAT_U,
                    a_alias_str, a_node_info->address.uint64);
            return -1;
        }
    }

    return !node_info_save_and_reply(a_net, a_node_info, a_str_reply)
        ? dap_cli_server_cmd_set_reply_text(a_str_reply, "node added"), 0
        : -1;
}

/**
 * @brief s_node_info_list_with_reply Handler of command 'node dump'
 * @param a_net
 * @param a_addr
 * @param a_is_full
 * @param a_alias
 * @param a_json_arr_reply
 * @return int 0 Ok, -1 error
 */
static int s_node_info_list_with_reply(dap_chain_net_t *a_net, dap_chain_node_addr_t * a_addr, bool a_is_full,
        const char *a_alias, json_object* a_json_arr_reply)
{
    int l_ret = 0;

    if ((a_addr && a_addr->uint64) || a_alias) {
        dap_chain_node_addr_t *l_addr = a_alias
                ? dap_chain_node_alias_find(a_net, a_alias)
                : DAP_DUP(a_addr);

        if (!l_addr) {
            log_it(L_ERROR, "Node address with specified params not found");
            return -1;
        }

        // read node
        dap_chain_node_info_t *node_info_read = node_info_read_and_reply(a_net, l_addr, a_json_arr_reply);
        if(!node_info_read) {
            DAP_DEL_Z(l_addr);
            return -2;
        }

        // get aliases in form of string
        /*dap_string_t *aliases_string = dap_string_new(NULL);
        dap_list_t *list_aliases = get_aliases_by_name(a_net, l_addr);
        if(list_aliases)
        {
            dap_list_t *list = list_aliases;
            while(list)
            {
                const char *alias = (const char *) list->data;
                dap_string_append_printf(aliases_string, "\nalias %s", alias);
                list = dap_list_next(list);
            }
            dap_list_free_full(list_aliases, NULL);
        }
        else
            dap_string_append(aliases_string, "\nno aliases");



        const int hostlen = 128;
        char *host4 = (char*) alloca(hostlen);
        char *host6 = (char*) alloca(hostlen);
        struct sockaddr_in sa4 = { .sin_family = AF_INET, .sin_addr = node_info_read->hdr.ext_addr_v4 };
        const char* str_ip4 = inet_ntop(AF_INET, &(((struct sockaddr_in *) &sa4)->sin_addr), host4, hostlen);

        struct sockaddr_in6 sa6 = { .sin6_family = AF_INET6, .sin6_addr = node_info_read->hdr.ext_addr_v6 };
        const char* str_ip6 = inet_ntop(AF_INET6, &(((struct sockaddr_in6 *) &sa6)->sin6_addr), host6, hostlen);

        // get links in form of string
        dap_string_t *links_string = dap_string_new(NULL);
        for(unsigned int i = 0; i < node_info_read->hdr.links_number; i++) {
            dap_chain_node_addr_t link_addr = node_info_read->links[i];
            dap_string_append_printf(links_string, "\nlink%02d address : " NODE_ADDR_FP_STR, i,
                    NODE_ADDR_FP_ARGS_S(link_addr));
        }

        dap_string_append_printf(l_string_reply, "\n");
        char l_port_str[10];
        sprintf(l_port_str,"%d",node_info_read->hdr.ext_port);

        // set short reply with node param
        if(!a_is_full)
            dap_string_append_printf(l_string_reply,
                    "node address "NODE_ADDR_FP_STR"\tcell 0x%016"DAP_UINT64_FORMAT_x"\tipv4 %s\tport: %s\tnumber of links %u",
                    NODE_ADDR_FP_ARGS_S(node_info_read->hdr.address),
                    node_info_read->hdr.cell_id.uint64, str_ip4,
                    node_info_read->hdr.ext_port ? l_port_str : "default",
                    node_info_read->hdr.links_number);
        else
            // set full reply with node param
            dap_string_append_printf(l_string_reply,
                    "node address " NODE_ADDR_FP_STR "\ncell 0x%016"DAP_UINT64_FORMAT_x"\nipv4 %s\nipv6 %s\nport: %s%s\nlinks %u%s",
                    NODE_ADDR_FP_ARGS_S(node_info_read->hdr.address),
                    node_info_read->hdr.cell_id.uint64,
                    str_ip4, str_ip6,
                    node_info_read->hdr.ext_port ? l_port_str : "default",
                    aliases_string->str,
                    node_info_read->hdr.links_number, links_string->str);
        dap_string_free(aliases_string, true);
        dap_string_free(links_string, true);

        DAP_DELETE(l_addr);
        DAP_DELETE(node_info_read);*/ // TODO

    } else { // Dump list with !a_addr && !a_alias
        size_t l_nodes_count = 0;
        dap_global_db_obj_t *l_objs = dap_global_db_get_all_sync(a_net->pub.gdb_nodes, &l_nodes_count);

        if(!l_nodes_count || !l_objs) {
            dap_json_rpc_error_add(a_json_arr_reply, DAP_CHAIN_NODE_CLI_COM_NODE_LIST_NO_RECORDS_ERR,
                "No records\n");
            dap_global_db_objs_delete(l_objs, l_nodes_count);
            return -DAP_CHAIN_NODE_CLI_COM_NODE_LIST_NO_RECORDS_ERR;
        } else {
            json_object* json_node_list_obj = json_object_new_object();
            if (!json_node_list_obj) return dap_json_rpc_allocation_put(json_node_list_obj),DAP_CHAIN_NODE_CLI_COM_NODE_MEMORY_ALLOC_ERR;
            json_object_object_add(json_node_list_obj, "got_nodes", json_object_new_uint64(l_nodes_count));
            json_object* json_node_list_arr = json_object_new_array();
            if (!json_node_list_arr) return dap_json_rpc_allocation_put(json_node_list_obj),DAP_CHAIN_NODE_CLI_COM_NODE_MEMORY_ALLOC_ERR;            
            json_object_object_add(json_node_list_obj, "NODES", json_node_list_arr);
            json_object_array_add(a_json_arr_reply, json_node_list_obj);

            for (size_t i = 0; i < l_nodes_count; i++) {
                dap_chain_node_info_t *l_node_info = (dap_chain_node_info_t*)l_objs[i].value;
                if (dap_chain_node_addr_is_blank(&l_node_info->address)){
                    log_it(L_ERROR, "Node address is empty");
                    continue;
                }
                json_object* json_node_obj = json_object_new_object();
                if (!json_node_obj) return dap_json_rpc_allocation_put(json_node_list_obj),DAP_CHAIN_NODE_CLI_COM_NODE_MEMORY_ALLOC_ERR;
                char l_ts[DAP_TIME_STR_SIZE] = { '\0' };
                dap_nanotime_to_str_rfc822(l_ts, sizeof(l_ts), l_objs[i].timestamp);

                char *l_addr = dap_strdup_printf(NODE_ADDR_FP_STR, NODE_ADDR_FP_ARGS_S(l_node_info->address));
                json_object_object_add(json_node_obj, "address", json_object_new_string(l_addr));
                json_object_object_add(json_node_obj, "IPv4", json_object_new_string(l_node_info->ext_host));
                json_object_object_add(json_node_obj, "port", json_object_new_uint64(l_node_info->ext_port));
                json_object_object_add(json_node_obj, "timestamp", json_object_new_string(l_ts));
                json_object_array_add(json_node_list_arr, json_node_obj);
                DAP_DELETE(l_addr);

                // TODO make correct work with aliases
                /*dap_string_t *aliases_string = dap_string_new(NULL);

                for (size_t i = 0; i < l_data_size; i++) {
                    //dap_chain_node_addr_t addr_i;
                    dap_global_db_obj_t *l_obj = l_aliases_objs + i;
                    if (!l_obj)
                        break;
                    dap_chain_node_addr_t *l_addr = (dap_chain_node_addr_t *)l_obj->value;
                    if (l_addr && l_obj->value_len == sizeof(dap_chain_node_addr_t) &&
                            l_node_info->hdr.address.uint64 == l_addr->uint64) {
                        dap_string_append_printf(aliases_string, "\nalias %s", l_obj->key);
                    }
                }
                if (!l_data_size)
                    dap_string_append(aliases_string, "\nno aliases");

                // get links in form of string
                dap_string_t *links_string = dap_string_new(NULL);
                for(unsigned int i = 0; i < l_node_info->hdr.links_number; i++) {
                    dap_chain_node_addr_t link_addr = l_node_info->links[i];
                    dap_string_append_printf(links_string, "\nlink%02d address : " NODE_ADDR_FP_STR, i,
                            NODE_ADDR_FP_ARGS_S(link_addr));
                }

                if(i)
                    dap_string_append_printf(l_string_reply, "\n");
                char l_port_str[10];
                sprintf(l_port_str, "%d", l_node_info->hdr.ext_port);
                // set short reply with node param
                if(!a_is_full)
                    dap_string_append_printf(l_string_reply,
                            "node address "NODE_ADDR_FP_STR"\tcell 0x%016"DAP_UINT64_FORMAT_x"\tipv4 %s\tport: %s\tnumber of links %u",
                            NODE_ADDR_FP_ARGS_S(l_node_info->hdr.address),
                            l_node_info->hdr.cell_id.uint64, str_ip4,
                            l_node_info->hdr.ext_port ? l_port_str : "default",
                            l_node_info->hdr.links_number);
                else
                    // set full reply with node param
                    dap_string_append_printf(l_string_reply,
                            "node address " NODE_ADDR_FP_STR "\ncell 0x%016"DAP_UINT64_FORMAT_x"\nipv4 %s\nipv6 %s\nport: %s%s\nlinks %u%s",
                            NODE_ADDR_FP_ARGS_S(l_node_info->hdr.address),
                            l_node_info->hdr.cell_id.uint64,
                            str_ip4, str_ip6,
                            l_node_info->hdr.ext_port ? l_port_str : "default",
                            aliases_string->str,
                            l_node_info->hdr.links_number, links_string->str);
                dap_string_free(aliases_string, true);
                dap_string_free(links_string, true);*/
            }
            json_object_object_add(json_node_list_obj, "NODES", json_node_list_arr);
            json_object_array_add(a_json_arr_reply, json_node_list_obj);
        }
        dap_global_db_objs_delete(l_objs, l_nodes_count);
    }
    return l_ret;
}

/**
 * @brief com_global_db
 * global_db command
 * @param a_argc
 * @param a_argv
 * @param arg_func
 * @param a_str_reply
 * @return int
 * return 0 OK, -1 Err
 */
int com_global_db(int a_argc, char ** a_argv, void **a_str_reply)
{
    json_object **a_json_arr_reply = (json_object **)a_str_reply;
    enum {
        CMD_NONE, CMD_ADD, CMD_FLUSH, CMD_RECORD, CMD_WRITE, CMD_READ,
        CMD_DELETE, CMD_DROP, CMD_GET_KEYS, CMD_GROUP_LIST
    };
    int arg_index = 1;
    int cmd_name = CMD_NONE;
    // find 'cells' as first parameter only
    if(dap_cli_server_cmd_find_option_val(a_argv, arg_index, dap_min(a_argc, arg_index + 1), "flush", NULL))
        cmd_name = CMD_FLUSH;
    else if(dap_cli_server_cmd_find_option_val(a_argv, arg_index, dap_min(a_argc, arg_index + 1), "record", NULL))
            cmd_name = CMD_RECORD;
    else if(dap_cli_server_cmd_find_option_val(a_argv, arg_index, dap_min(a_argc, arg_index + 1), "write", NULL))
                cmd_name = CMD_WRITE;
    else if(dap_cli_server_cmd_find_option_val(a_argv, arg_index, dap_min(a_argc, arg_index + 1), "read", NULL))
                cmd_name = CMD_READ;
    else if(dap_cli_server_cmd_find_option_val(a_argv, arg_index, dap_min(a_argc, arg_index + 1), "delete", NULL))
                cmd_name = CMD_DELETE;
    else if(dap_cli_server_cmd_find_option_val(a_argv, arg_index, dap_min(a_argc, arg_index + 1), "drop_table", NULL))
                cmd_name = CMD_DROP;
    else if(dap_cli_server_cmd_find_option_val(a_argv, arg_index, dap_min(a_argc, arg_index + 1), "get_keys", NULL))
            cmd_name = CMD_GET_KEYS;
    else if(dap_cli_server_cmd_find_option_val(a_argv, arg_index, dap_min(a_argc, arg_index + 1), "group_list", NULL))
            cmd_name = CMD_GROUP_LIST;

    switch (cmd_name) {
    case CMD_FLUSH:
    {
        json_object* json_obj_flush = NULL;
        int res_flush = dap_global_db_flush_sync();
        switch (res_flush) {
        case 0:
            json_obj_flush = json_object_new_object();
            json_object_object_add(json_obj_flush, "command_status", json_object_new_string("Commit data base and filesystem caches to disk completed."));
            json_object_array_add(*a_json_arr_reply, json_obj_flush);
            break;
        case -1:
            dap_json_rpc_error_add(*a_json_arr_reply, DAP_CHAIN_NODE_CLI_COM_GLOBAL_DB_CAN_NOT_OPEN_DIR,
                                                        "Couldn't open db directory. Can't init cdb\n"
                                                        "Reboot the node.\n\n");
            break;
        case -2:
            dap_json_rpc_error_add(*a_json_arr_reply, DAP_CHAIN_NODE_CLI_COM_GLOBAL_DB_CAN_NOT_INIT_DB,
                                                        "Couldn't open db directory. Can't init cdb\n"
                                                        "Reboot the node.\n\n");
            break;
        case -3:
            dap_json_rpc_error_add(*a_json_arr_reply, DAP_CHAIN_NODE_CLI_COM_GLOBAL_DB_CAN_NOT_INIT_SQL,
                                                        "Can't init sqlite\n"
                                                        "Reboot the node.\n\n");
            break;
        default:
            dap_json_rpc_error_add(*a_json_arr_reply, DAP_CHAIN_NODE_CLI_COM_GLOBAL_DB_CAN_NOT_COMMIT_TO_DISK,
                                                        "Can't commit data base caches to disk completed.\n"
                                                        "Reboot the node.\n\n");
            break;
        }
        return DAP_CHAIN_NODE_CLI_COM_GLOBAL_DB_JSON_OK;
    }
    case CMD_RECORD:
    {
        enum {
            SUMCMD_GET, SUMCMD_PIN, SUMCMD_UNPIN
        };
        if(!arg_index || a_argc < 3) {
            dap_json_rpc_error_add(*a_json_arr_reply, DAP_CHAIN_NODE_CLI_COM_GLOBAL_DB_PARAM_ERR,"parameters are not valid");
            return -DAP_CHAIN_NODE_CLI_COM_GLOBAL_DB_PARAM_ERR;
        }
        int arg_index_n = ++arg_index;
        int l_subcmd;
        // Get value
        if((arg_index_n = dap_cli_server_cmd_find_option_val(a_argv, arg_index, dap_min(a_argc, arg_index + 1), "get", NULL))!= 0) {
            l_subcmd = SUMCMD_GET;
        }
        // Pin record
        else if((arg_index_n = dap_cli_server_cmd_find_option_val(a_argv, arg_index, dap_min(a_argc, arg_index + 1), "pin", NULL)) != 0) {
            l_subcmd = SUMCMD_PIN;
        }
        // Unpin record
        else if((arg_index_n = dap_cli_server_cmd_find_option_val(a_argv, arg_index, dap_min(a_argc, arg_index + 1), "unpin", NULL)) != 0) {
            l_subcmd = SUMCMD_UNPIN;
        }
        else{
            dap_json_rpc_error_add(*a_json_arr_reply, DAP_CHAIN_NODE_CLI_COM_GLOBAL_DB_PARAM_ERR,
                                            "Subcommand '%s' not recognized, available subcommands are 'get', 'pin' or 'unpin'", a_argv[2]);
            return -DAP_CHAIN_NODE_CLI_COM_GLOBAL_DB_PARAM_ERR;
        }
        // read record from database
        const char *l_key = NULL;
        const char *l_group = NULL;
        // find key and group
        dap_cli_server_cmd_find_option_val(a_argv, arg_index, a_argc, "-key", &l_key);
        dap_cli_server_cmd_find_option_val(a_argv, arg_index, a_argc, "-group", &l_group);
        size_t l_value_len = 0;
        bool l_is_pinned = false;
        dap_nanotime_t l_ts =0;
        uint8_t *l_value = dap_global_db_get_sync(l_group, l_key, &l_value_len, &l_is_pinned, &l_ts);
        if(!l_value || !l_value_len) {
            dap_json_rpc_error_add(*a_json_arr_reply, DAP_CHAIN_NODE_CLI_COM_GLOBAL_DB_RECORD_NOT_FOUND,
                                            "Record not found\n\n");
            return -DAP_CHAIN_NODE_CLI_COM_GLOBAL_DB_RECORD_NOT_FOUND;
        }
        json_object* json_obj_rec = json_object_new_object();
        int l_ret = 0;
        // prepare record information
        switch (l_subcmd) {
            case SUMCMD_GET: // Get value
            {
                char *l_value_str = DAP_NEW_Z_SIZE(char, l_value_len * 2 + 2);
                if(!l_value_str) {
                    log_it(L_CRITICAL, "%s", c_error_memory_alloc);
                    DAP_DELETE(l_value);
                    json_object_put(json_obj_rec);
                    return -DAP_CHAIN_NODE_CLI_COM_GLOBAL_DB_MEMORY_ERR;
                }
                json_object_object_add(json_obj_rec, "command_status", json_object_new_string("Commit data base and filesystem caches to disk completed."));

                dap_bin2hex(l_value_str, l_value, l_value_len);
                json_object_object_add(json_obj_rec, "command_status", json_object_new_string("Record found"));
                json_object_object_add(json_obj_rec, "lenght_byte", json_object_new_uint64(l_value_len));
                json_object_object_add(json_obj_rec, "hash", json_object_new_string(dap_get_data_hash_str(l_value, l_value_len).s));
                json_object_object_add(json_obj_rec, "pinned", l_is_pinned ? json_object_new_string("Yes") : json_object_new_string("No") );
                json_object_object_add(json_obj_rec, "value", json_object_new_string(l_value_str));
                DAP_DELETE(l_value_str);
                break;
            }
            case SUMCMD_PIN: // Pin record
            {
                if(l_is_pinned){
                    json_object_object_add(json_obj_rec, "pinned_status", json_object_new_string("record already pinned"));
                    break;
                }
                if(dap_global_db_pin_sync( l_group, l_key) ==0 ){
                    json_object_object_add(json_obj_rec, "pinned_status", json_object_new_string("record successfully pinned"));
                }
                else{
                    dap_json_rpc_error_add(*a_json_arr_reply, DAP_CHAIN_NODE_CLI_COM_GLOBAL_DB_RECORD_NOT_PINED,
                                            "can't pin the record");
                    l_ret = -DAP_CHAIN_NODE_CLI_COM_GLOBAL_DB_RECORD_NOT_PINED;
                }
                break;
            }
            case SUMCMD_UNPIN: // Unpin record
            {
                if(!l_is_pinned) {
                    json_object_object_add(json_obj_rec, "unpinned_status", json_object_new_string("record already unpinned"));
                    break;
                }
                if(dap_global_db_unpin_sync(l_group,l_key) == 0 ) {
                    json_object_object_add(json_obj_rec, "unpinned_status", json_object_new_string("record successfully unpinned"));
                }
                else {
                    dap_json_rpc_error_add(*a_json_arr_reply, DAP_CHAIN_NODE_CLI_COM_GLOBAL_DB_RECORD_NOT_UNPINED,
                                            "can't unpin the record");
                    l_ret = -DAP_CHAIN_NODE_CLI_COM_GLOBAL_DB_RECORD_NOT_UNPINED;
                }
                break;
            }
        }
        json_object_array_add(*a_json_arr_reply, json_obj_rec);
        DAP_DELETE(l_value);
        return l_ret;
    }
    case CMD_WRITE:
    {
        const char *l_group_str = NULL;
        const char *l_key_str = NULL;
        const char *l_value_str = NULL;

        dap_cli_server_cmd_find_option_val(a_argv, arg_index, a_argc, "-group", &l_group_str);
        dap_cli_server_cmd_find_option_val(a_argv, arg_index, a_argc, "-key", &l_key_str);
        dap_cli_server_cmd_find_option_val(a_argv, arg_index, a_argc, "-value", &l_value_str);

        if (!l_group_str) {
            dap_json_rpc_error_add(*a_json_arr_reply, DAP_CHAIN_NODE_CLI_COM_GLOBAL_DB_PARAM_ERR,
                                            "%s requires parameter 'group' to be valid", a_argv[0]);

            return -DAP_CHAIN_NODE_CLI_COM_GLOBAL_DB_PARAM_ERR;
        }

        if (!l_key_str) {
            dap_json_rpc_error_add(*a_json_arr_reply, DAP_CHAIN_NODE_CLI_COM_GLOBAL_DB_PARAM_ERR,
                                            "%s requires parameter 'key' to be valid", a_argv[0]);

            return -DAP_CHAIN_NODE_CLI_COM_GLOBAL_DB_PARAM_ERR;
        }

        if (!l_value_str) {
            dap_json_rpc_error_add(*a_json_arr_reply, DAP_CHAIN_NODE_CLI_COM_GLOBAL_DB_PARAM_ERR,
                                            "%s requires parameter 'value' to be valid", a_argv[0]);

            return -DAP_CHAIN_NODE_CLI_COM_GLOBAL_DB_PARAM_ERR;
        }

        if (!dap_global_db_set_sync(l_group_str, l_key_str, l_value_str, strlen(l_value_str) +1 , false)) {
            json_object* json_obj_write = json_object_new_object();
            json_object_object_add(json_obj_write, "write_status", json_object_new_string("Data has been successfully written to the database"));
            json_object_array_add(*a_json_arr_reply, json_obj_write);
            return DAP_CHAIN_NODE_CLI_COM_GLOBAL_DB_JSON_OK;
        } else {
            dap_json_rpc_error_add(*a_json_arr_reply, DAP_CHAIN_NODE_CLI_COM_GLOBAL_DB_WRITING_FILED,
                                            "Data writing is failed");
        }
    }
    case CMD_READ:
    {
        const char *l_group_str = NULL;
        const char *l_key_str = NULL;

        dap_cli_server_cmd_find_option_val(a_argv, arg_index, a_argc, "-group", &l_group_str);
        dap_cli_server_cmd_find_option_val(a_argv, arg_index, a_argc, "-key", &l_key_str);

        if(!l_group_str) {
            dap_json_rpc_error_add(*a_json_arr_reply, DAP_CHAIN_NODE_CLI_COM_GLOBAL_DB_PARAM_ERR,
                                            "%s requires parameter 'group' to be valid", a_argv[0]);
            return -DAP_CHAIN_NODE_CLI_COM_GLOBAL_DB_PARAM_ERR;
        }

        if(!l_key_str) {
            dap_json_rpc_error_add(*a_json_arr_reply, DAP_CHAIN_NODE_CLI_COM_GLOBAL_DB_PARAM_ERR,
                                            "%s requires parameter 'key' to be valid", a_argv[0]);
            return -DAP_CHAIN_NODE_CLI_COM_GLOBAL_DB_PARAM_ERR;
        }

        size_t l_out_len = 0;
        dap_nanotime_t l_ts = 0;
        uint8_t *l_value_out = dap_global_db_get_sync(l_group_str, l_key_str, &l_out_len, NULL, &l_ts);
        /*if (!l_value_out || !l_out_len)
        {
            dap_cli_server_cmd_set_reply_text(a_str_reply, "Record with key %s in group %s not found", l_key_str, l_group_str);
            return -121;
        }*/
        json_object* json_obj_read = json_object_new_object();
        if (l_ts) {
            char l_ts_str[80] = { '\0' };
            dap_nanotime_to_str_rfc822(l_ts_str, sizeof(l_ts_str), l_ts);
            char *l_value_hexdump = dap_dump_hex(l_value_out, l_out_len);
            if (l_value_hexdump) {
                char *l_value_hexdump_new = dap_strdup_printf("\n%s", l_value_hexdump);
                json_object_object_add(json_obj_read, "group", json_object_new_string(l_group_str));
                json_object_object_add(json_obj_read, "key", json_object_new_string(l_key_str));
                json_object_object_add(json_obj_read, "time", json_object_new_string(l_ts_str));
                json_object_object_add(json_obj_read, "value_len", json_object_new_uint64(l_out_len));
                json_object_object_add(json_obj_read, "value_hex", json_object_new_string(l_value_hexdump_new));
                DAP_DELETE(l_value_hexdump_new);
            } else {
                dap_json_rpc_error_add(*a_json_arr_reply, DAP_CHAIN_NODE_CLI_COM_GLOBAL_DB_TIME_NO_VALUE,
                                            "\n\"%s : %s\"\nTime: %s\nNo value\n",
                                                  l_group_str, l_key_str, l_ts_str);
            }
        } else if (dap_global_db_group_match_mask(l_group_str, "*.mempool") && !l_value_out) {
            // read hole value (error) in mempool
            dap_store_obj_t* l_read_obj = dap_global_db_get_raw_sync(l_group_str, l_key_str);
            if (!l_read_obj || !l_read_obj->value || !l_read_obj->value_len) {
               dap_json_rpc_error_add(*a_json_arr_reply, DAP_CHAIN_NODE_CLI_COM_GLOBAL_DB_TIME_NO_VALUE,
                                            "\n\"%s : %s\"\nNo value\n",
                                                  l_group_str, l_key_str);
            } else {
                json_object_object_add(json_obj_read, "group", json_object_new_string(l_group_str));
                json_object_object_add(json_obj_read, "key", json_object_new_string(l_key_str));
                json_object_object_add(json_obj_read, "error", json_object_new_string((char*)l_read_obj->value));
            }
            dap_store_obj_free_one(l_read_obj);
        } else {
            dap_json_rpc_error_add(*a_json_arr_reply, DAP_CHAIN_NODE_CLI_COM_GLOBAL_DB_RECORD_NOT_FOUND,
                                            "\nRecord \"%s : %s\" not found\n",
                                              l_group_str, l_key_str);
        }
        DAP_DELETE(l_value_out);
        json_object_array_add(*a_json_arr_reply, json_obj_read);
        return DAP_CHAIN_NODE_CLI_COM_GLOBAL_DB_JSON_OK;
    }
    case CMD_DELETE:
    {
        const char *l_group_str = NULL;
        const char *l_key_str = NULL;

        dap_cli_server_cmd_find_option_val(a_argv, arg_index, a_argc, "-group", &l_group_str);
        dap_cli_server_cmd_find_option_val(a_argv, arg_index, a_argc, "-key", &l_key_str);

        if(!l_group_str) {
            dap_json_rpc_error_add(*a_json_arr_reply, DAP_CHAIN_NODE_CLI_COM_GLOBAL_DB_PARAM_ERR,
                                            "%s requires parameter 'group' to be valid", a_argv[0]);
            return -DAP_CHAIN_NODE_CLI_COM_GLOBAL_DB_PARAM_ERR;
        }

        if(!l_key_str) {
            dap_json_rpc_error_add(*a_json_arr_reply, DAP_CHAIN_NODE_CLI_COM_GLOBAL_DB_NO_KEY_PROVIDED,
                                            "No key provided, entire table %s will be altered", l_group_str);

            size_t l_objs_count = 0;
            dap_global_db_obj_t* l_obj = dap_global_db_get_all_sync(l_group_str, &l_objs_count);

            if (!l_obj || !l_objs_count)
            {
                dap_json_rpc_error_add(*a_json_arr_reply, DAP_CHAIN_NODE_CLI_COM_GLOBAL_DB_NO_DATA_IN_GROUP,
                                            "No data in group %s.", l_group_str);
                return -DAP_CHAIN_NODE_CLI_COM_GLOBAL_DB_NO_DATA_IN_GROUP;
            }
            size_t i, j = 0;
            for (i = 0; i < l_objs_count; ++i) {
                if (!l_obj[i].key)
                    continue;
                if (!dap_global_db_del_sync_ex(l_group_str, l_obj[i].key, DAP_GLOBAL_DB_MANUAL_DEL, strlen(DAP_GLOBAL_DB_MANUAL_DEL)+1)) {
                    ++j;
                }
            }
            dap_global_db_objs_delete(l_obj, l_objs_count);
            json_object* json_obj_del = json_object_new_object();
            json_object_object_add(json_obj_del, "removed_records", json_object_new_uint64(j));
            json_object_object_add(json_obj_del, "of_records", json_object_new_uint64(i));
            json_object_object_add(json_obj_del, "in_table", json_object_new_string(l_group_str));
            json_object_array_add(*a_json_arr_reply, json_obj_del);
            return DAP_CHAIN_NODE_CLI_COM_GLOBAL_DB_JSON_OK;
        }

        if (!dap_global_db_del_sync_ex(l_group_str, l_key_str, DAP_GLOBAL_DB_MANUAL_DEL, strlen(DAP_GLOBAL_DB_MANUAL_DEL)+1)) {
            json_object* json_obj_del = json_object_new_object();
            json_object_object_add(json_obj_del, "record_key", json_object_new_string(l_key_str));
            json_object_object_add(json_obj_del, "group_name", json_object_new_string(l_group_str));
            json_object_object_add(json_obj_del, "status", json_object_new_string("deleted"));
            json_object_array_add(*a_json_arr_reply, json_obj_del);
            return DAP_CHAIN_NODE_CLI_COM_GLOBAL_DB_JSON_OK;
        } else {
            dap_json_rpc_error_add(*a_json_arr_reply, DAP_CHAIN_NODE_CLI_COM_GLOBAL_DB_DELETE_FAILD,
                                            "Record with key %s in group %s deleting failed", l_group_str, l_key_str);
            return -DAP_CHAIN_NODE_CLI_COM_GLOBAL_DB_DELETE_FAILD;
        }
    }
    case CMD_DROP:
    {
        const char *l_group_str = NULL;
        dap_cli_server_cmd_find_option_val(a_argv, arg_index, a_argc, "-group", &l_group_str);

        if(!l_group_str) {
            dap_json_rpc_error_add(*a_json_arr_reply, DAP_CHAIN_NODE_CLI_COM_GLOBAL_DB_PARAM_ERR,"%s requires parameter 'group' to be valid", a_argv[0]);
            return -DAP_CHAIN_NODE_CLI_COM_GLOBAL_DB_PARAM_ERR;
        }

        if (!dap_global_db_erase_table_sync(l_group_str))
        {
            json_object* json_obj_drop = json_object_new_object();
            json_object_object_add(json_obj_drop, "dropped_table", json_object_new_string(l_group_str));
            json_object_array_add(*a_json_arr_reply, json_obj_drop);
            return DAP_CHAIN_NODE_CLI_COM_GLOBAL_DB_JSON_OK;
        } else {
            dap_json_rpc_error_add(*a_json_arr_reply, DAP_CHAIN_NODE_CLI_COM_GLOBAL_DB_DROP_FAILED,"Failed to drop table %s", l_group_str);
            return -DAP_CHAIN_NODE_CLI_COM_GLOBAL_DB_DROP_FAILED;
        }
    }
    case CMD_GET_KEYS:
    {
        const char *l_group_str = NULL;
        dap_cli_server_cmd_find_option_val(a_argv, arg_index, a_argc, "-group", &l_group_str);

        if(!l_group_str) {
            dap_json_rpc_error_add(*a_json_arr_reply, DAP_CHAIN_NODE_CLI_COM_GLOBAL_DB_PARAM_ERR,"%s requires parameter 'group' to be valid", a_argv[0]);
            return -DAP_CHAIN_NODE_CLI_COM_GLOBAL_DB_PARAM_ERR;
        }

        size_t l_objs_count = 0;
        dap_store_obj_t *l_objs = dap_global_db_get_all_raw_sync(l_group_str, &l_objs_count);

        if (!l_objs || !l_objs_count)
        {
            dap_json_rpc_error_add(*a_json_arr_reply, DAP_CHAIN_NODE_CLI_COM_GLOBAL_DB_NO_DATA_IN_GROUP,"No data in group %s.", l_group_str);
            return -DAP_CHAIN_NODE_CLI_COM_GLOBAL_DB_NO_DATA_IN_GROUP;
        }

        json_object* json_arr_keys = json_object_new_array();
        json_object* json_obj_keys = NULL;
        for(size_t i = 0; i < l_objs_count; i++) {
            char l_ts[64] = { '\0' };
            dap_nanotime_to_str_rfc822(l_ts, sizeof(l_ts), l_objs[i].timestamp);
            json_obj_keys = json_object_new_object();
            json_object_object_add(json_obj_keys, "key", json_object_new_string(l_objs[i].key));
            json_object_object_add(json_obj_keys, "time", json_object_new_string(l_ts));
            json_object_object_add(json_obj_keys, "type", json_object_new_string(
                                       dap_store_obj_get_type(l_objs + i) == DAP_GLOBAL_DB_OPTYPE_ADD ?  "record" : "hole"));
            json_object_array_add(json_arr_keys, json_obj_keys);
        }
        dap_store_obj_free(l_objs, l_objs_count);

        json_object* json_keys_list = json_object_new_object();
        json_object_object_add(json_keys_list, "group_name", json_object_new_string(l_group_str));
        json_object_object_add(json_keys_list, "keys_list", json_arr_keys);
        json_object_array_add(*a_json_arr_reply, json_keys_list);
        return DAP_CHAIN_NODE_CLI_COM_GLOBAL_DB_JSON_OK;
    }
    case CMD_GROUP_LIST: {
        json_object* json_group_list = json_object_new_object();
        dap_list_t *l_group_list = dap_global_db_driver_get_groups_by_mask("*");
        size_t l_count = 0;
        json_object* json_arr_group = json_object_new_array();
        json_object* json_obj_list = NULL;
        for (dap_list_t *l_list = l_group_list; l_list; l_list = dap_list_next(l_list), ++l_count) {
            json_obj_list = json_object_new_object();
            json_object_object_add(json_obj_list, (char*)l_list->data,
                                   json_object_new_uint64(dap_global_db_driver_count((char*)l_list->data, c_dap_global_db_driver_hash_blank, false)));
            json_object_array_add(json_arr_group, json_obj_list);
        }
        json_object_object_add(json_group_list, "group_list", json_arr_group);
        json_object_object_add(json_group_list, "total_count", json_object_new_uint64(l_count));
        json_object_array_add(*a_json_arr_reply, json_group_list);
        dap_list_free(l_group_list);
        return DAP_CHAIN_NODE_CLI_COM_GLOBAL_DB_JSON_OK;
    }
    default:
        dap_json_rpc_error_add(*a_json_arr_reply, DAP_CHAIN_NODE_CLI_COM_GLOBAL_DB_PARAM_ERR,"parameters are not valid");
            return -DAP_CHAIN_NODE_CLI_COM_GLOBAL_DB_PARAM_ERR;
    }
}

static dap_tsd_t* s_chain_node_cli_com_node_create_tsd_addr(char **a_argv, int a_arg_start, int a_arg_end, void **a_str_reply, const char *a_specified_decree) {
    const char *l_ban_addr_str = NULL;
    if (dap_cli_server_cmd_find_option_val(a_argv, a_arg_start, a_arg_end, "-addr", &l_ban_addr_str)) {
        dap_stream_node_addr_t l_addr = {0};
        if (dap_stream_node_addr_from_str(&l_addr, l_ban_addr_str))
            return dap_cli_server_cmd_set_reply_text(a_str_reply, "Can't convert the -addr option value to node address"), NULL;
        return dap_tsd_create_string(DAP_CHAIN_DATUM_DECREE_TSD_TYPE_STRING, l_ban_addr_str);
    } else if (dap_cli_server_cmd_find_option_val(a_argv, a_arg_start, a_arg_end, "-host", &l_ban_addr_str))
        return dap_tsd_create_string(DAP_CHAIN_DATUM_DECREE_TSD_TYPE_HOST, l_ban_addr_str);
    else
        return dap_cli_server_cmd_set_reply_text(a_str_reply, "The -host or -addr option was not "
                                                       "specified to create a %s entry creation decree.", a_specified_decree), NULL;
}

static dap_tsd_t* s_chain_node_cli_com_node_create_tsd_addr_json(char **a_argv, int a_arg_start, int a_arg_end, json_object* a_json_arr_reply, const char *a_specified_decree) {
    const char *l_ban_addr_str = NULL;
    if (dap_cli_server_cmd_find_option_val(a_argv, a_arg_start, a_arg_end, "-addr", &l_ban_addr_str)) {
        dap_stream_node_addr_t l_addr = {0};
        if (dap_stream_node_addr_from_str(&l_addr, l_ban_addr_str)) {
            dap_json_rpc_error_add(a_json_arr_reply, DAP_CHAIN_NODE_CLI_COM_NODE_BAN_CANT_CONVERT_ADDR_VALUE_ERR,
                                   "Can't convert the -addr option value to node address");
            return NULL;
        }
        return dap_tsd_create_string(DAP_CHAIN_DATUM_DECREE_TSD_TYPE_STRING, l_ban_addr_str);
    } else if (dap_cli_server_cmd_find_option_val(a_argv, a_arg_start, a_arg_end, "-host", &l_ban_addr_str))
        return dap_tsd_create_string(DAP_CHAIN_DATUM_DECREE_TSD_TYPE_HOST, l_ban_addr_str);
    else {
        dap_json_rpc_error_add(a_json_arr_reply, DAP_CHAIN_NODE_CLI_COM_NODE_BAN_HOST_OPTION_WASNOT_SPECIFIED_ERR,
                               "The -host or -addr option was not specified to create a %s entry creation decree.", a_specified_decree);
        return NULL;
    }
}

/**
 * Node command
 */
int com_node(int a_argc, char ** a_argv, void **a_str_reply)
{
    json_object ** a_json_arr_reply = (json_object **) a_str_reply;
    enum {
        CMD_NONE, CMD_ADD, CMD_DEL, CMD_ALIAS, CMD_HANDSHAKE, CMD_CONNECT, CMD_LIST, CMD_DUMP, CMD_CONNECTIONS, CMD_BALANCER,
        CMD_BAN, CMD_UNBAN, CMD_BANLIST
    };
    int arg_index = 1;
    int cmd_num = CMD_NONE;
    if(dap_cli_server_cmd_find_option_val(a_argv, arg_index, dap_min(a_argc, arg_index + 1), "add", NULL)) {
        cmd_num = CMD_ADD;
    }
    else if(dap_cli_server_cmd_find_option_val(a_argv, arg_index, dap_min(a_argc, arg_index + 1), "del", NULL)) {
        cmd_num = CMD_DEL;
    } // find  add parameter ('alias' or 'handshake')
    else if (dap_cli_server_cmd_find_option_val(a_argv, arg_index, dap_min(a_argc, arg_index + 1), "handshake", NULL)) {
        cmd_num = CMD_HANDSHAKE;
    }
    else if(dap_cli_server_cmd_find_option_val(a_argv, arg_index, dap_min(a_argc, arg_index + 1), "connect", NULL)) {
        cmd_num = CMD_CONNECT;
    }
    else if(dap_cli_server_cmd_find_option_val(a_argv, arg_index, dap_min(a_argc, arg_index + 1), "alias", NULL)) {
        cmd_num = CMD_ALIAS;
    }
    else if(dap_cli_server_cmd_find_option_val(a_argv, arg_index, dap_min(a_argc, arg_index + 1), "list", NULL)) {
        cmd_num = CMD_LIST;
    }
    else if(dap_cli_server_cmd_find_option_val(a_argv, arg_index, dap_min(a_argc, arg_index + 1), "dump", NULL)) {
        cmd_num = CMD_DUMP;
    }
    else if (dap_cli_server_cmd_find_option_val(a_argv, arg_index, dap_min(a_argc, arg_index + 1), "connections", NULL)) {
        cmd_num = CMD_CONNECTIONS;
    } else if (dap_cli_server_cmd_find_option_val(a_argv, arg_index, dap_min(a_argc, arg_index+1), "ban", NULL)) {
        cmd_num = CMD_BAN;
    } else if (dap_cli_server_cmd_find_option_val(a_argv, arg_index, dap_min(a_argc, arg_index+1), "unban", NULL)) {
        cmd_num = CMD_UNBAN;
    } else if (dap_cli_server_cmd_find_option_val(a_argv, arg_index, dap_min(a_argc, arg_index+1), "banlist", NULL)) {
        cmd_num = CMD_BANLIST;
    } else if (dap_cli_server_cmd_find_option_val(a_argv, arg_index, dap_min(a_argc, arg_index + 1), "balancer", NULL)){
        cmd_num = CMD_BALANCER;
    }
    arg_index++;
    if(cmd_num == CMD_NONE) {
        dap_json_rpc_error_add(*a_json_arr_reply, DAP_CHAIN_NODE_CLI_COM_NODE_COMMAND_NOT_RECOGNIZED_ERR,
            "command %s not recognized", a_argv[1]);
        return -DAP_CHAIN_NODE_CLI_COM_NODE_COMMAND_NOT_RECOGNIZED_ERR;
    }
    const char *l_addr_str = NULL, *l_port_str = NULL, *alias_str = NULL;
    const char *l_cell_str = NULL, *l_link_str = NULL, *l_hostname = NULL;

    // find net
    dap_chain_net_t *l_net = NULL;

    int l_net_parse_val = dap_chain_node_cli_cmd_values_parse_net_chain(&arg_index, a_argc, a_argv, a_str_reply, NULL, &l_net, CHAIN_TYPE_INVALID);
    if(l_net_parse_val < 0 && cmd_num != CMD_BANLIST) {
        if ((cmd_num != CMD_CONNECTIONS && cmd_num != CMD_DUMP) || l_net_parse_val == -102)
            return -11;
    }

    // find addr, alias
    dap_cli_server_cmd_find_option_val(a_argv, arg_index, a_argc, "-addr", &l_addr_str);
    dap_cli_server_cmd_find_option_val(a_argv, arg_index, a_argc, "-port", &l_port_str);
    dap_cli_server_cmd_find_option_val(a_argv, arg_index, a_argc, "-alias", &alias_str);
    dap_cli_server_cmd_find_option_val(a_argv, arg_index, a_argc, "-cell", &l_cell_str);
    dap_cli_server_cmd_find_option_val(a_argv, arg_index, a_argc, "-host", &l_hostname);
    dap_cli_server_cmd_find_option_val(a_argv, arg_index, a_argc, "-link", &l_link_str);

    // struct to write to the global db
    dap_chain_node_addr_t l_node_addr = {}, l_link;
    uint32_t l_info_size = l_hostname 
        ? sizeof(dap_chain_node_info_t) + dap_strlen(l_hostname) + 1
        : sizeof(dap_chain_node_info_t);
    dap_chain_node_info_t *l_node_info = DAP_NEW_STACK_SIZE(dap_chain_node_info_t, l_info_size);
    memset(l_node_info, 0, l_info_size);;
    //TODO need to rework with new node info / alias /links concept

    if (l_addr_str) {
        if (dap_chain_node_addr_from_str(&l_node_info->address, l_addr_str)) {
            dap_json_rpc_error_add(*a_json_arr_reply, DAP_CHAIN_NODE_CLI_COM_NODE_CANT_PARSE_NODE_ADDR_ERR,
                "Can't parse node address %s", l_addr_str);
            return -DAP_CHAIN_NODE_CLI_COM_NODE_CANT_PARSE_NODE_ADDR_ERR;
        }
    }
    if (l_port_str) {
        dap_digit_from_string(l_port_str, &l_node_info->ext_port, sizeof(uint16_t));
        if (!l_node_info->ext_port) {
            dap_json_rpc_error_add(*a_json_arr_reply, DAP_CHAIN_NODE_CLI_COM_NODE_CANT_PARSE_HOST_PORT_ERR,
                "Can't parse host port %s", l_port_str);
            return -DAP_CHAIN_NODE_CLI_COM_NODE_CANT_PARSE_HOST_PORT_ERR;
        }
    }
    if (l_cell_str) {
        dap_digit_from_string(l_cell_str, l_node_info->cell_id.raw, sizeof(l_node_info->cell_id.raw)); //DAP_CHAIN_CELL_ID_SIZE);
    }
    if (l_link_str) {   // TODO
        if(dap_chain_node_addr_from_str(&l_link, l_link_str) != 0) {
            dap_digit_from_string(l_link_str, l_link.raw, sizeof(l_link.raw));
        }
    }
    switch (cmd_num) {

    case CMD_ADD: {
        int l_res = -10;
        uint16_t l_port = 0;
        if (l_addr_str || l_hostname) {
            if (!dap_chain_net_is_my_node_authorized(l_net)) {
                dap_json_rpc_error_add(*a_json_arr_reply, DAP_CHAIN_NODE_CLI_COM_NODE_ADD_HAVE_NO_ACCESS_RIGHTS_ERR,
                    "You have no access rights");
                return l_res;
            }
            // We're in authorized list, add directly
            struct sockaddr_storage l_verifier = { };
            if ( 0 > dap_net_parse_config_address(l_hostname, l_node_info->ext_host, &l_port, &l_verifier, NULL) ) {
                dap_json_rpc_error_add(*a_json_arr_reply, DAP_CHAIN_NODE_CLI_COM_NODE_ADD_CANT_PARSE_HOST_STRING_ERR,
                    "Can't parse host string %s", l_hostname);
                return -DAP_CHAIN_NODE_CLI_COM_NODE_ADD_CANT_PARSE_HOST_STRING_ERR;
            }
            if ( !l_node_info->ext_port && !(l_node_info->ext_port = l_port) ) {
                dap_json_rpc_error_add(*a_json_arr_reply, DAP_CHAIN_NODE_CLI_COM_NODE_ADD_CANT_UNSPECIFIED_PORT_ERR,
                                       "Unspecified port");
                return -DAP_CHAIN_NODE_CLI_COM_NODE_ADD_CANT_UNSPECIFIED_PORT_ERR;
            }

            l_node_info->ext_host_len = dap_strlen(l_node_info->ext_host);
            l_res = dap_chain_node_info_save(l_net, l_node_info);

            if (l_res) {
                dap_json_rpc_error_add(*a_json_arr_reply, DAP_CHAIN_NODE_CLI_COM_NODE_ADD_CANT_ADDED_NOT_ERR,
                                       "Can't add node %s, error %d", l_addr_str, l_res);
            } else {
                json_object* json_obj_out = json_object_new_object();
                if (!json_obj_out) return dap_json_rpc_allocation_put(json_obj_out),DAP_CHAIN_NODE_CLI_COM_NODE_MEMORY_ALLOC_ERR;
                json_object_object_add(json_obj_out, "successfully_added_node", json_object_new_string(l_addr_str));
                json_object_array_add(*a_json_arr_reply, json_obj_out);
            }
            return l_res;
        }
        // Synchronous request, wait for reply
        if ( !(l_port = l_node_info->ext_port) 
             && !(l_port = dap_chain_net_get_my_node_info(l_net)->ext_port)
             && !(l_port = dap_config_get_item_int16(g_config, "server", DAP_CFG_PARAM_LEGACY_PORT)) )
        {
            if ( dap_config_get_item_bool_default(g_config, "server", "enabled", false) ) {
                const char **l_listening = dap_config_get_array_str(g_config, "server", DAP_CFG_PARAM_LISTEN_ADDRS, NULL);
                if ( l_listening && dap_net_parse_config_address(*l_listening, NULL, &l_port, NULL, NULL) < 0 ) {
                    dap_json_rpc_error_add(*a_json_arr_reply, DAP_CHAIN_NODE_CLI_COM_NODE_ADD_CANT_INVALID_SERVER_ERR,
                                       "Invalid server IP address, check [server] section in cellframe-node.cfg");
                    return -DAP_CHAIN_NODE_CLI_COM_NODE_ADD_CANT_INVALID_SERVER_ERR;
                }
            }
            if (!l_port) {
                dap_json_rpc_error_add(*a_json_arr_reply, DAP_CHAIN_NODE_CLI_COM_NODE_ADD_CANT_UNSPECIFIED_PORT_ERR,
                                       "Unspecified port");
                return -DAP_CHAIN_NODE_CLI_COM_NODE_ADD_CANT_UNSPECIFIED_PORT_ERR;
            } 
        }
        json_object* json_obj_out = NULL;
        switch ( l_res = dap_chain_net_node_list_request(l_net, l_port, true, 'a') )
        {
            case 1:
                json_obj_out = json_object_new_object();
                if (!json_obj_out) return dap_json_rpc_allocation_put(json_obj_out),DAP_CHAIN_NODE_CLI_COM_NODE_MEMORY_ALLOC_ERR;
                json_object_object_add(json_obj_out, "status", json_object_new_string("Successfully added"));
                json_object_array_add(*a_json_arr_reply, json_obj_out);
                 return DAP_CHAIN_NODE_CLI_COM_NODE_OK;
            case 2: dap_json_rpc_error_add(*a_json_arr_reply, DAP_CHAIN_NODE_CLI_COM_NODE_ADD_NO_SERVER_ERR,
                                                                                                "No server");break;
            case 3: dap_json_rpc_error_add(*a_json_arr_reply, DAP_CHAIN_NODE_CLI_COM_NODE_ADD_DIDNT_ADD_ADDRESS_ERR,
                                                                "Didn't add your address node to node list");break;
            case 4: dap_json_rpc_error_add(*a_json_arr_reply, DAP_CHAIN_NODE_CLI_COM_NODE_ADD_CANT_CALCULATE_HASH_ERR,
                                                                       "Can't calculate hash for your addr");break;
            case 5: dap_json_rpc_error_add(*a_json_arr_reply, DAP_CHAIN_NODE_CLI_COM_NODE_ADD_CANT_DO_HANDSHAKE_ERR,
                                                                         "Can't do handshake for your node");break;
            case 6: dap_json_rpc_error_add(*a_json_arr_reply, DAP_CHAIN_NODE_CLI_COM_NODE_ADD_ALREADY_EXISTS_ERR,
                                                                                  "The node already exists");break;
            case 7: dap_json_rpc_error_add(*a_json_arr_reply, DAP_CHAIN_NODE_CLI_COM_NODE_ADD_CANT_PROCESS_NODE_LIST_ERR,
                                                                     "Can't process node list HTTP request");break;
            default:dap_json_rpc_error_add(*a_json_arr_reply, DAP_CHAIN_NODE_CLI_COM_NODE_ADD_CANT_PROCESS_REQUEST_ERR,
                                                                   "Can't process request, error %d", l_res);break;
            return l_res;
        }
    }

    case CMD_DEL: {
        // handler of command 'node del'
        if (l_addr_str) {
            if (!dap_chain_net_is_my_node_authorized(l_net)) {
                dap_json_rpc_error_add(*a_json_arr_reply, DAP_CHAIN_NODE_CLI_COM_NODE_DELL_NO_ACCESS_RIGHTS_ERR,
                                        "You have no access rights");
                return -DAP_CHAIN_NODE_CLI_COM_NODE_DELL_NO_ACCESS_RIGHTS_ERR;
            }
            int l_res = dap_chain_node_info_del(l_net, l_node_info);
            if (l_res)
                dap_json_rpc_error_add(*a_json_arr_reply, DAP_CHAIN_NODE_CLI_COM_NODE_DELL_CANT_DEL_NODE_ERR,
                                        "Can't delete node %s, error %d", l_addr_str, l_res);
            else {
                json_object* json_obj_out = json_object_new_object();
                if (!json_obj_out) return dap_json_rpc_allocation_put(json_obj_out),DAP_CHAIN_NODE_CLI_COM_NODE_MEMORY_ALLOC_ERR;
                json_object_object_add(json_obj_out, "successfully_deleted_node", json_object_new_string(l_addr_str));
                json_object_array_add(*a_json_arr_reply, json_obj_out);
            }
            return l_res;
        }
        // Synchronous request, wait for reply
        int l_res = dap_chain_net_node_list_request(l_net, 0, true, 'r');
        json_object* json_obj_out = NULL;
        switch (l_res) {
            case 8: 
                json_obj_out = json_object_new_object();
                if (!json_obj_out) return dap_json_rpc_allocation_put(json_obj_out),DAP_CHAIN_NODE_CLI_COM_NODE_MEMORY_ALLOC_ERR;
                json_object_object_add(json_obj_out, "status", json_object_new_string("Successfully deleted"));
                json_object_array_add(*a_json_arr_reply, json_obj_out); 
            return DAP_CHAIN_NODE_CLI_COM_NODE_OK;
            default: dap_json_rpc_error_add(*a_json_arr_reply, DAP_CHAIN_NODE_CLI_COM_NODE_DELL_CANT_PROCESS_REQUEST_ERR,
                                       "Can't process request, error %d", l_res);
            return l_res;
        }
    }

    case CMD_LIST:{
        // handler of command 'node dump'
        bool l_is_full = dap_cli_server_cmd_find_option_val(a_argv, arg_index, a_argc, "-full", NULL);
        return s_node_info_list_with_reply(l_net, &l_node_addr, l_is_full, alias_str, *a_json_arr_reply);
    }
    case CMD_DUMP: {
        json_object* json_obj_out = json_object_new_object();
        if (!json_obj_out) return dap_json_rpc_allocation_put(json_obj_out),DAP_CHAIN_NODE_CLI_COM_NODE_MEMORY_ALLOC_ERR;
        dap_string_t *l_string_reply = dap_chain_node_states_info_read(l_net, l_node_info->address);
        json_object_object_add(json_obj_out, "status_dump", json_object_new_string(l_string_reply->str));
        json_object_array_add(*a_json_arr_reply, json_obj_out);
        dap_string_free(l_string_reply, true);
        return 0;
    }
        // add alias
    case CMD_ALIAS:
        if(alias_str) {
            if(l_addr_str) {
                // add alias
                if(!dap_chain_node_alias_register(l_net, alias_str, &l_node_addr))
                    log_it(L_WARNING, "can't save alias %s", alias_str);
                else {
                    json_object* json_obj_out = json_object_new_object();
                    if (!json_obj_out) return dap_json_rpc_allocation_put(json_obj_out),DAP_CHAIN_NODE_CLI_COM_NODE_MEMORY_ALLOC_ERR;
                    json_object_object_add(json_obj_out, "status_alias", json_object_new_string("alias mapped successfully"));
                    json_object_array_add(*a_json_arr_reply, json_obj_out);
                }
            }
            else {
                dap_json_rpc_error_add(*a_json_arr_reply, DAP_CHAIN_NODE_CLI_COM_NODE_ALIAS_ADDR_NOT_FOUND_ERR,
                                                                "alias can't be mapped because -addr is not found");
                return -DAP_CHAIN_NODE_CLI_COM_NODE_ALIAS_ADDR_NOT_FOUND_ERR;
            }
        }
        else {
            dap_json_rpc_error_add(*a_json_arr_reply, DAP_CHAIN_NODE_CLI_COM_NODE_ALIAS_ALIAS_NOT_FOUND_ERR,
                "alias can't be mapped because -alias is not found");
            return -DAP_CHAIN_NODE_CLI_COM_NODE_ALIAS_ALIAS_NOT_FOUND_ERR;
        }

        break;
        // make connect
    case CMD_CONNECT:
        dap_json_rpc_error_add(*a_json_arr_reply, DAP_CHAIN_NODE_CLI_COM_NODE_CONNECT_NOT_IMPLEMENTED_ERR,
                                                                                        "Not implemented yet");
         break;
#if 0
        // get address from alias if addr not defined
        if(alias_str && !l_node_addr.uint64) {
            dap_chain_node_addr_t *address_tmp = dap_chain_node_alias_find(l_net, alias_str);
            if(address_tmp) {
                l_node_addr = *address_tmp;
                DAP_DELETE(address_tmp);
            }
            else {
                dap_cli_server_cmd_set_reply_text(a_str_reply, "no address found by alias");
                return -1;
            }
        }
        // for auto mode
        int l_is_auto = 0;
        // list of dap_chain_node_addr_t struct
        unsigned int l_nodes_count = 0;
        dap_list_t *l_node_list = NULL;
        dap_chain_node_addr_t *l_remote_node_addr = NULL;
        if(!l_node_addr.uint64) {
            // check whether auto mode
            l_is_auto = dap_cli_server_cmd_find_option_val(a_argv, arg_index, a_argc, "auto", NULL);
            if(!l_is_auto) {
                dap_cli_server_cmd_set_reply_text(a_str_reply, "addr not found");
                return -1;
            }
            // if auto mode, then looking for the node address

            // get cur node links
            bool a_is_only_cur_cell = false;
            // TODO rewrite this command totally
            // dap_list_t *l_node_link_list = dap_chain_net_get_link_node_list(l_net, a_is_only_cur_cell);
            // get all nodes list if no links
            l_node_list = dap_chain_net_get_node_list(l_net);
            // select random node from the list
            l_nodes_count = dap_list_length(l_node_list);
            if(l_nodes_count > 0) {
                unsigned int l_node_pos = rand() % l_nodes_count;
                dap_list_t *l_tmp = dap_list_nth(l_node_list, l_node_pos);
                l_remote_node_addr = l_tmp->data;
                l_node_addr.uint64 = l_remote_node_addr->uint64;
            }

            if(!l_node_addr.uint64) {
                dap_cli_server_cmd_set_reply_text(a_str_reply, "no node is available");
                return -1;
            }
        }
        dap_chain_node_info_t *l_remote_node_info;
        dap_chain_node_client_t *l_node_client;
        int res;
        do {
            l_remote_node_info = node_info_read_and_reply(l_net, &l_node_addr, a_str_reply);
            if(!l_remote_node_info) {
                return -1;
            }
            // start connect
            l_node_client = dap_chain_node_client_connect_default_channels(l_net,l_remote_node_info);
            if(!l_node_client) {
                dap_cli_server_cmd_set_reply_text(a_str_reply, "can't connect");
                DAP_DELETE(l_remote_node_info);
                return -1;
            }
            // wait connected
            int timeout_ms = 7000; // 7 sec = 7000 ms
            res = dap_chain_node_client_wait(l_node_client, NODE_CLIENT_STATE_ESTABLISHED, timeout_ms);
            // select new node addr
            if(l_is_auto && res){
                if(l_remote_node_addr && l_nodes_count>1){
                    l_nodes_count--;
                    l_node_list = dap_list_remove(l_node_list, l_remote_node_addr);
                    DAP_DELETE(l_remote_node_addr);
                    unsigned int l_node_pos = rand() % l_nodes_count;
                    dap_list_t *l_tmp = dap_list_nth(l_node_list, l_node_pos);
                    l_remote_node_addr = l_tmp->data;
                    l_node_addr.uint64 = l_remote_node_addr->uint64;

                    // clean client struct
                    dap_chain_node_client_close(l_node_client);
                    DAP_DELETE(l_remote_node_info);
                    //return -1;
                    continue;
                }
            }
            break;
        }
        while(1);
        // for auto mode only
        if(l_is_auto) {
            //start background thread for testing connect to the nodes
            dap_chain_node_ping_background_start(l_net, l_node_list);
            dap_list_free_full(l_node_list, NULL);
        }



        if(res) {
            dap_cli_server_cmd_set_reply_text(a_str_reply, "no response from remote node(s)");
            log_it(L_WARNING, "No response from remote node(s): err code %d", res);
            // clean client struct
            dap_chain_node_client_close(l_node_client);
            //DAP_DELETE(l_remote_node_info);
            return -1;
        }
        log_it(L_NOTICE, "Stream connection established");

        dap_chain_ch_sync_request_old_old_t l_sync_request = {};
        dap_stream_ch_t *l_ch_chain = dap_client_get_stream_ch_unsafe(l_node_client->client, DAP_CHAIN_CH_ID);
        // fill begin id
        l_sync_request.id_start = 1;
        // fill current node address
        l_sync_request.node_addr.uint64 = dap_chain_net_get_cur_addr_int(l_net);

        log_it(L_INFO, "Requested GLOBAL_DB syncronizatoin, %"DAP_UINT64_FORMAT_U":%"DAP_UINT64_FORMAT_U" period",
                                                        l_sync_request.id_start, l_sync_request.id_end);
        if(0 == dap_chain_ch_pkt_write_unsafe(l_ch_chain, DAP_CHAIN_CH_PKT_TYPE_SYNC_GLOBAL_DB,
                l_net->pub.id.uint64, 0, 0, &l_sync_request,
                sizeof(l_sync_request))) {
            dap_cli_server_cmd_set_reply_text(a_str_reply, "Error: Can't send sync chains request");
            // clean client struct
            dap_chain_node_client_close(l_node_client);
            DAP_DELETE(l_remote_node_info);
            return -1;
        }
        dap_stream_ch_set_ready_to_write_unsafe(l_ch_chain, true);
        // wait for finishing of request
        int timeout_ms = 420000; // 7 min = 420 sec = 420 000 ms
        // TODO add progress info to console
        res = dap_chain_node_client_wait(l_node_client, NODE_CLIENT_STATE_SYNCED, timeout_ms);
        if(res < 0) {
            dap_cli_server_cmd_set_reply_text(a_str_reply, "Error: can't sync with node "NODE_ADDR_FP_STR,
                                            NODE_ADDR_FP_ARGS_S(l_node_client->remote_node_addr));
            dap_chain_node_client_close(l_node_client);
            DAP_DELETE(l_remote_node_info);
            log_it(L_WARNING, "Gdb synced err -2");
            return -2;

        }
        // flush global_db
        dap_global_db_flush_sync();
        log_it(L_INFO, "Gdb synced Ok");

        // Requesting chains
        dap_chain_t *l_chain = NULL;
        DL_FOREACH(l_net->pub.chains, l_chain)
        {
            // reset state NODE_CLIENT_STATE_SYNCED
            dap_chain_node_client_reset(l_node_client);
            // send request
            dap_chain_ch_sync_request_old_old_t l_sync_request = {};
            if(0 == dap_chain_ch_pkt_write_unsafe(l_ch_chain, DAP_CHAIN_CH_PKT_TYPE_SYNC_CHAINS,
                    l_net->pub.id.uint64, l_chain->id.uint64, l_remote_node_info->hdr.cell_id.uint64, &l_sync_request,
                    sizeof(l_sync_request))) {
                dap_cli_server_cmd_set_reply_text(a_str_reply, "Error: Can't send sync chains request");
                // clean client struct
                dap_chain_node_client_close(l_node_client);
                DAP_DELETE(l_remote_node_info);
                log_it(L_INFO, "Chain '%s' synced error: Can't send sync chains request", l_chain->name);
                return -3;
            }
            log_it(L_NOTICE, "Requested syncronization for chain \"%s\"", l_chain->name);
            dap_stream_ch_set_ready_to_write_unsafe(l_ch_chain, true);

            // wait for finishing of request
            timeout_ms = 120000; // 2 min = 120 sec = 120 000 ms
            // TODO add progress info to console
            res = dap_chain_node_client_wait(l_node_client, NODE_CLIENT_STATE_SYNCED, timeout_ms);
            if(res < 0) {
                log_it(L_ERROR, "Error: Can't sync chain %s", l_chain->name);
            }
        }
        log_it(L_INFO, "Chains and gdb are synced");
        DAP_DELETE(l_remote_node_info);
        //dap_client_disconnect(l_node_client->client);
        //l_node_client->client = NULL;
        dap_chain_node_client_close(l_node_client);
        dap_cli_server_cmd_set_reply_text(a_str_reply, "Node sync completed: Chains and gdb are synced");
        return 0;

    }
#endif
        // make handshake
    case CMD_HANDSHAKE: {
        // get address from alias if addr not defined
        if(alias_str && !l_node_addr.uint64) {
            dap_chain_node_addr_t *address_tmp = dap_chain_node_alias_find(l_net, alias_str);
            if(address_tmp) {
                l_node_addr = *address_tmp;
                DAP_DELETE(address_tmp);
            }
            else {
                dap_json_rpc_error_add(*a_json_arr_reply, DAP_CHAIN_NODE_CLI_COM_NODE_HANDSHAKE_NO_FOUND_ADDR_ERR,
                                            "No address found by alias");
                return -DAP_CHAIN_NODE_CLI_COM_NODE_HANDSHAKE_NO_FOUND_ADDR_ERR;
            }
        }
        l_node_addr = l_node_info->address;
        if(!l_node_addr.uint64) {
            dap_json_rpc_error_add(*a_json_arr_reply, DAP_CHAIN_NODE_CLI_COM_NODE_HANDSHAKE_NO_FOUND_ADDR_ERR,
                                            "Addr not found");
            return -DAP_CHAIN_NODE_CLI_COM_NODE_HANDSHAKE_NO_FOUND_ADDR_ERR;
        }

        dap_chain_node_info_t *node_info = node_info_read_and_reply(l_net, &l_node_addr, *a_json_arr_reply);
        if(!node_info)
            return -6;
        int timeout_ms = 5000; //5 sec = 5000 ms
        // start handshake
        dap_chain_node_client_t *l_client = dap_chain_node_client_connect_default_channels(l_net,node_info);
        if(!l_client) {
            dap_json_rpc_error_add(*a_json_arr_reply, DAP_CHAIN_NODE_CLI_COM_NODE_HANDSHAKE_CANT_CONNECT_ERR,
                "Can't connect");
            DAP_DELETE(node_info);
            return -DAP_CHAIN_NODE_CLI_COM_NODE_HANDSHAKE_CANT_CONNECT_ERR;
        }
        // wait handshake
        int res = dap_chain_node_client_wait(l_client, NODE_CLIENT_STATE_ESTABLISHED, timeout_ms);
        if (res) {
            dap_json_rpc_error_add(*a_json_arr_reply, DAP_CHAIN_NODE_CLI_COM_NODE_HANDSHAKE_NO_RESPONSE_ERR,
                                        "No response from node");
            // clean client struct
            // dap_chain_node_client_close_unsafe(l_client); del in s_go_stage_on_client_worker_unsafe
            DAP_DELETE(node_info);
            return -DAP_CHAIN_NODE_CLI_COM_NODE_HANDSHAKE_NO_RESPONSE_ERR;
        }
        DAP_DELETE(node_info);
        dap_chain_node_client_close_unsafe(l_client);
        json_object* json_obj_out = json_object_new_object();
        if (!json_obj_out) return dap_json_rpc_allocation_put(json_obj_out),DAP_CHAIN_NODE_CLI_COM_NODE_MEMORY_ALLOC_ERR;
        json_object_object_add(json_obj_out, "status_handshake", json_object_new_string("Connection established"));
        json_object_array_add(*a_json_arr_reply, json_obj_out);
    } break;

    case CMD_CONNECTIONS: {

        if (l_net) {
            dap_cluster_t *l_links_cluster = dap_cluster_by_mnemonim(l_net->pub.name);
            if (!l_links_cluster) {
                dap_json_rpc_error_add(*a_json_arr_reply, DAP_CHAIN_NODE_CLI_COM_NODE_CONNECTION_NOT_FOUND_LINKS_ERR,
                                            "Not found links cluster for net %s", l_net->pub.name);
                break;
            }
            json_object *l_jobj_links = dap_cluster_get_links_info_json(l_links_cluster);
            json_object_array_add(*a_json_arr_reply, l_jobj_links);
        } else {
            const char *l_guuid_str = NULL;
            dap_cluster_t *l_cluster = NULL;
            dap_cli_server_cmd_find_option_val(a_argv, arg_index, a_argc, "-cluster", &l_guuid_str);
            if (l_guuid_str) {
                bool l_success = false;
                dap_guuid_t l_guuid = dap_guuid_from_hex_str(l_guuid_str, &l_success);
                if (!l_success) {
                    dap_json_rpc_error_add(*a_json_arr_reply, DAP_CHAIN_NODE_CLI_COM_NODE_CONNECTION_CANT_PARSE_CLUSTER_ERR,
                                                    "Can't parse cluster guid %s", l_guuid_str);
                    break;
                }
                l_cluster = dap_cluster_find(l_guuid);
                
                if (!l_cluster) {
                    dap_json_rpc_error_add(*a_json_arr_reply, DAP_CHAIN_NODE_CLI_COM_NODE_CONNECTION_NOT_FOUND_CLUSTER_ID_ERR,
                                                    "Not found cluster with ID %s", l_guuid_str);
                    break;
                }
            }
            json_object *l_jobj_links = dap_cluster_get_links_info_json(l_cluster);
            json_object_array_add(*a_json_arr_reply, l_jobj_links);
        }
    } break;

    case  CMD_BAN: {
        dap_chain_t *l_chain = dap_chain_net_get_default_chain_by_chain_type(l_net, CHAIN_TYPE_DECREE);
        if(!l_chain) {
            dap_json_rpc_error_add(*a_json_arr_reply, DAP_CHAIN_NODE_CLI_COM_NODE_BAN_NETWORK_DOESNOT_SUPPORT_ERR,
                                        "Network %s does not support decrees.", l_net->pub.name);
            return -DAP_CHAIN_NODE_CLI_COM_NODE_BAN_NETWORK_DOESNOT_SUPPORT_ERR;
        }
        const char * l_hash_out_type = NULL;
        dap_cli_server_cmd_find_option_val(a_argv, arg_index, a_argc, "-H", &l_hash_out_type);
        if(!l_hash_out_type)
            l_hash_out_type = "hex";
        if(dap_strcmp(l_hash_out_type,"hex") && dap_strcmp(l_hash_out_type,"base58")) {
            dap_json_rpc_error_add(*a_json_arr_reply, DAP_CHAIN_NODE_CLI_COM_NODE_BAN_INVALID_PARAMETER_ERR,
                                        "invalid parameter -H, valid values: -H <hex | base58>");
            return -DAP_CHAIN_NODE_CLI_COM_NODE_BAN_INVALID_PARAMETER_ERR;
        }
        const char *l_certs_str = NULL;
        size_t l_certs_count = 0;
        dap_cert_t **l_certs = NULL;
        dap_cli_server_cmd_find_option_val(a_argv, arg_index, a_argc, "-certs", &l_certs_str);
        if (!l_certs_str) {
            dap_json_rpc_error_add(*a_json_arr_reply, DAP_CHAIN_NODE_CLI_COM_NODE_BAN_REQUIRES_PARAMETER_ERR,
                                        "ban create requires parameter '-certs'");
            return -DAP_CHAIN_NODE_CLI_COM_NODE_BAN_REQUIRES_PARAMETER_ERR;
        }
        dap_cert_parse_str_list(l_certs_str, &l_certs, &l_certs_count);
        if(!l_certs_count) {
            dap_json_rpc_error_add(*a_json_arr_reply, DAP_CHAIN_NODE_CLI_COM_NODE_BAN_LEAST_ONE_VALID_CERT_ERR,
                                        "decree create command request at least one valid certificate to sign the decree");
            return -DAP_CHAIN_NODE_CLI_COM_NODE_BAN_LEAST_ONE_VALID_CERT_ERR;
        }
        dap_chain_datum_decree_t *l_decree = NULL;
        dap_tsd_t *l_addr_tsd = s_chain_node_cli_com_node_create_tsd_addr_json(a_argv, arg_index, a_argc, *a_json_arr_reply, "bun");
        if (!l_addr_tsd) {
            return -112;
        }
        l_decree = DAP_NEW_Z_SIZE(dap_chain_datum_decree_t, sizeof(dap_chain_datum_decree_t) + dap_tsd_size(l_addr_tsd));
        l_decree->decree_version = DAP_CHAIN_DATUM_DECREE_VERSION;
        l_decree->header.ts_created = dap_time_now();
        l_decree->header.type = DAP_CHAIN_DATUM_DECREE_TYPE_COMMON;
        l_decree->header.common_decree_params.net_id = l_net->pub.id;
        l_decree->header.common_decree_params.chain_id = l_chain->id;
        l_decree->header.common_decree_params.cell_id = *dap_chain_net_get_cur_cell(l_net);
        l_decree->header.sub_type = DAP_CHAIN_DATUM_DECREE_COMMON_SUBTYPE_BAN;
        l_decree->header.data_size = dap_tsd_size(l_addr_tsd);
        l_decree->header.signs_size = 0;
        memcpy(l_decree->data_n_signs, l_addr_tsd, dap_tsd_size(l_addr_tsd));
        size_t l_total_signs_success = 0;
        l_decree = dap_chain_datum_decree_sign_in_cycle(l_certs, l_decree, l_certs_count, &l_total_signs_success);
        if (!l_decree || !l_total_signs_success) {
            dap_json_rpc_error_add(*a_json_arr_reply, DAP_CHAIN_NODE_CLI_COM_NODE_BAN_DECREE_CREATION_FAILED_ERR,
                                            "Decree creation failed. Successful count of certificate signing is 0");
            return -DAP_CHAIN_NODE_CLI_COM_NODE_BAN_DECREE_CREATION_FAILED_ERR;
        }
        dap_chain_datum_t *l_datum = dap_chain_datum_create(DAP_CHAIN_DATUM_DECREE, l_decree,
                                                            sizeof(*l_decree) + l_decree->header.data_size +
                                                            l_decree->header.signs_size);
        DAP_DELETE(l_decree);
        char *l_key_str_out = dap_chain_mempool_datum_add(l_datum, l_chain, l_hash_out_type);
        DAP_DELETE(l_datum);
        json_object* json_obj_out = json_object_new_object();
        if (!json_obj_out) return dap_json_rpc_allocation_put(json_obj_out),DAP_CHAIN_NODE_CLI_COM_NODE_MEMORY_ALLOC_ERR;
        json_object_object_add(json_obj_out, "datum_placed_status", l_key_str_out ? json_object_new_string(l_key_str_out) :
                                                                                    json_object_new_string("not placed"));
        json_object_array_add(*a_json_arr_reply, json_obj_out);
        DAP_DELETE(l_key_str_out);
    } break;

    case CMD_UNBAN: {
        dap_chain_t *l_chain = dap_chain_net_get_default_chain_by_chain_type(l_net, CHAIN_TYPE_DECREE);
        if(!l_chain) {
            dap_json_rpc_error_add(*a_json_arr_reply, DAP_CHAIN_NODE_CLI_COM_NODE_UNBAN_NETWORK_DOES_NOT_SUPPORT_ERR,
                                            "Network %s does not support decrees.", l_net->pub.name);
            return -DAP_CHAIN_NODE_CLI_COM_NODE_UNBAN_NETWORK_DOES_NOT_SUPPORT_ERR;
        }
        const char * l_hash_out_type = NULL;
        dap_cli_server_cmd_find_option_val(a_argv, arg_index, a_argc, "-H", &l_hash_out_type);
        if(!l_hash_out_type)
            l_hash_out_type = "hex";
        if(dap_strcmp(l_hash_out_type,"hex") && dap_strcmp(l_hash_out_type,"base58")) {
            dap_json_rpc_error_add(*a_json_arr_reply, DAP_CHAIN_NODE_CLI_COM_NODE_UNBAN_INVALID_PRAMETER_ERR,
                                        "invalid parameter -H, valid values: -H <hex | base58>");
            return -DAP_CHAIN_NODE_CLI_COM_NODE_UNBAN_INVALID_PRAMETER_ERR;
        }
        const char *l_certs_str = NULL;
        size_t l_certs_count = 0;
        dap_cert_t **l_certs = NULL;
        dap_cli_server_cmd_find_option_val(a_argv, arg_index, a_argc, "-certs", &l_certs_str);
        if (!l_certs_str) {
            dap_json_rpc_error_add(*a_json_arr_reply, DAP_CHAIN_NODE_CLI_COM_NODE_UNBAN_REQUIRES_PARAMETER_CERT_ERR,
                                        "ban create requires parameter '-certs'");
            return -DAP_CHAIN_NODE_CLI_COM_NODE_UNBAN_REQUIRES_PARAMETER_CERT_ERR;
        }
        dap_cert_parse_str_list(l_certs_str, &l_certs, &l_certs_count);
        if(!l_certs_count) {
            dap_json_rpc_error_add(*a_json_arr_reply, DAP_CHAIN_NODE_CLI_COM_NODE_UNBAN_LEAST_ONE_VALID_CERT_ERR,
                                        "decree create command request at least one valid certificate to sign the decree");
            return -DAP_CHAIN_NODE_CLI_COM_NODE_UNBAN_LEAST_ONE_VALID_CERT_ERR;
        }
        dap_chain_datum_decree_t *l_decree = NULL;
        dap_tsd_t *l_addr_tsd = s_chain_node_cli_com_node_create_tsd_addr_json(a_argv, arg_index, a_argc, *a_json_arr_reply, "unbun");
        if (!l_addr_tsd) {
            return -112;
        }
        l_decree = DAP_NEW_Z_SIZE(dap_chain_datum_decree_t, sizeof(dap_chain_datum_decree_t) + dap_tsd_size(l_addr_tsd));
        l_decree->decree_version = DAP_CHAIN_DATUM_DECREE_VERSION;
        l_decree->header.ts_created = dap_time_now();
        l_decree->header.type = DAP_CHAIN_DATUM_DECREE_TYPE_COMMON;
        l_decree->header.common_decree_params.net_id = l_net->pub.id;
        l_decree->header.common_decree_params.chain_id = l_chain->id;
        l_decree->header.common_decree_params.cell_id = *dap_chain_net_get_cur_cell(l_net);
        l_decree->header.sub_type = DAP_CHAIN_DATUM_DECREE_COMMON_SUBTYPE_UNBAN;
        l_decree->header.data_size = dap_tsd_size(l_addr_tsd);
        l_decree->header.signs_size = 0;
        memcpy(l_decree->data_n_signs, l_addr_tsd, dap_tsd_size(l_addr_tsd));
        size_t l_total_signs_success = 0;
        l_decree = dap_chain_datum_decree_sign_in_cycle(l_certs, l_decree, l_certs_count, &l_total_signs_success);
        if (!l_decree || !l_total_signs_success) {
            dap_json_rpc_error_add(*a_json_arr_reply, DAP_CHAIN_NODE_CLI_COM_NODE_UNBAN_DECREE_CREATION_FAILED_ERR,
                                                    "Decree creation failed. Successful count of certificate signing is 0");
            return -DAP_CHAIN_NODE_CLI_COM_NODE_UNBAN_DECREE_CREATION_FAILED_ERR;
        }
        dap_chain_datum_t *l_datum = dap_chain_datum_create(DAP_CHAIN_DATUM_DECREE, l_decree,
                                                            sizeof(*l_decree) + l_decree->header.data_size +
                                                            l_decree->header.signs_size);
        DAP_DELETE(l_decree);
        char *l_key_str_out = dap_chain_mempool_datum_add(l_datum, l_chain, l_hash_out_type);
        DAP_DELETE(l_datum);
        json_object* json_obj_out = json_object_new_object();
        if (!json_obj_out) return dap_json_rpc_allocation_put(json_obj_out),DAP_CHAIN_NODE_CLI_COM_NODE_MEMORY_ALLOC_ERR;
        json_object_object_add(json_obj_out, "datum_placed_status", l_key_str_out ? json_object_new_string(l_key_str_out) :
                                                                                    json_object_new_string("not placed"));
        json_object_array_add(*a_json_arr_reply, json_obj_out);
        DAP_DELETE(l_key_str_out);
    } break;

    case CMD_BANLIST: {
        json_object* json_obj_out = dap_http_ban_list_client_dump(NULL);
        json_object_array_add(*a_json_arr_reply, json_obj_out);
    } break;

    case CMD_BALANCER: {
        //balancer link list
        json_object *l_links_list = dap_chain_net_balancer_get_node_str(l_net);
        json_object_array_add(*a_json_arr_reply, l_links_list);
    } break;

    default:
        dap_json_rpc_error_add(*a_json_arr_reply, DAP_CHAIN_NODE_CLI_COM_NODE_UNRECOGNISED_SUB_ERR,
                                    "Unrecognized subcommand '%s'", arg_index < a_argc ? a_argv[arg_index] : "(null)");
        break;
    }
    return 0;
}

/**
 * @brief com_version
 * @param argc
 * @param argv
 * @param arg_func
 * @param str_reply
 * @return
 */
int com_version(int argc, char ** argv, void **a_str_reply)
{
    json_object **a_json_arr_reply = (json_object **)a_str_reply;
    (void) argc;
    (void) argv;
#ifndef DAP_VERSION
#pragma message "[!WRN!] DAP_VERSION IS NOT DEFINED. Manual override engaged."
#define DAP_VERSION "0.9-15"
#endif
    json_object* json_obj_out = json_object_new_object();
    char *l_vers = dap_strdup_printf("%s version "DAP_VERSION"\n", dap_get_appname());
    json_object_object_add(json_obj_out, "status", json_object_new_string(l_vers));
    DAP_DELETE(l_vers);
    json_object_array_add(*a_json_arr_reply, json_obj_out);
    return 0;
}


/**
 * @brief
 * Help command
 * @param argc
 * @param argv
 * @param arg_func
 * @param str_reply
 * @return int
 */
int com_help(int a_argc, char **a_argv, void **a_str_reply)
{
    if (a_argc > 1) {
        log_it(L_DEBUG, "Help for command %s", a_argv[1]);
        dap_cli_cmd_t *l_cmd = dap_cli_server_cmd_find(a_argv[1]);
        if(l_cmd) {
            dap_cli_server_cmd_set_reply_text(a_str_reply, "%s:\n%s", l_cmd->doc, l_cmd->doc_ex);
            return 0;
        } else {
            dap_cli_server_cmd_set_reply_text(a_str_reply, "command \"%s\" not recognized", a_argv[1]);
        }
        return -1;
    } else {
        // TODO Read list of commands & return it
        log_it(L_DEBUG, "General help requested");
        dap_string_t * l_help_list_str = dap_string_new(NULL);
        dap_cli_cmd_t *l_cmd = dap_cli_server_cmd_get_first();
        while(l_cmd) {
            dap_string_append_printf(l_help_list_str, "%s:\t\t\t%s\n",
                    l_cmd->name, l_cmd->doc ? l_cmd->doc : "(undocumented command)");
            l_cmd = (dap_cli_cmd_t*) l_cmd->hh.next;
        }
        dap_cli_server_cmd_set_reply_text(a_str_reply,
                "Available commands:\n\n%s\n",
                l_help_list_str->len ? l_help_list_str->str : "NO ANY COMMAND WERE DEFINED");
        dap_string_free(l_help_list_str, true);
        return 0;
    }
}

static void s_wallet_list(const char *a_wallet_path, json_object *a_json_arr_out, dap_chain_addr_t *a_addr){
    if (!a_wallet_path || !a_json_arr_out)
        return;
    const char *l_addr_str = NULL;
    dap_chain_addr_t * l_addr = NULL;
    DIR * l_dir = opendir(a_wallet_path);
    if(l_dir) {
        struct dirent * l_dir_entry = NULL;
        while( (l_dir_entry = readdir(l_dir)) ) {
            if (dap_strcmp(l_dir_entry->d_name, "..") == 0 || dap_strcmp(l_dir_entry->d_name, ".") == 0)
                continue;
            const char *l_file_name = l_dir_entry->d_name;
            size_t l_file_name_len = (l_file_name) ? strlen(l_file_name) : 0;
            unsigned int res = 0;
            json_object * json_obj_wall = json_object_new_object();
            if (!json_obj_wall)
                return;
            if ( (l_file_name_len > 8) && (!strcmp(l_file_name + l_file_name_len - 8, ".dwallet")) ) {
                char l_file_path_tmp[MAX_PATH] = {0};
                snprintf(l_file_path_tmp, sizeof(l_file_path_tmp) - 1, "%s/%s", a_wallet_path, l_file_name);
                dap_chain_wallet_t *l_wallet = dap_chain_wallet_open(l_file_name, a_wallet_path, &res);

                if (l_wallet) {
                    if (a_addr) {
                        l_addr = dap_chain_wallet_get_addr(l_wallet, a_addr->net_id);
                        if (l_addr && dap_chain_addr_compare(l_addr, a_addr)) {
                            json_object_object_add(json_obj_wall, "wallet", json_object_new_string(l_file_name));
                            if(l_wallet->flags & DAP_WALLET$M_FL_ACTIVE)
                                json_object_object_add(json_obj_wall, "status", json_object_new_string("protected-active"));
                            else
                                json_object_object_add(json_obj_wall, "status", json_object_new_string("unprotected"));
                            json_object_object_add(json_obj_wall, "deprecated", json_object_new_string(
                                                        strlen(dap_chain_wallet_check_sign(l_wallet))!=0 ? "true" : "false"));
                        }
                        else {
                            json_object_put(json_obj_wall);
                            dap_chain_wallet_close(l_wallet);
                            DAP_DEL_Z(l_addr);
                            continue;
                        }
                        DAP_DEL_Z(l_addr);
                        dap_chain_wallet_close(l_wallet);
                        json_object_array_add(a_json_arr_out, json_obj_wall);
                        break;
                    }
                    //l_addr = l_net ? dap_chain_wallet_get_addr(l_wallet, l_net->pub.id) : NULL;
                    // const char *l_addr_str = dap_chain_addr_to_str_static(l_addr);
                    json_object_object_add(json_obj_wall, "Wallet", json_object_new_string(l_file_name));
                    if(l_wallet->flags & DAP_WALLET$M_FL_ACTIVE)
                        json_object_object_add(json_obj_wall, "status", json_object_new_string("protected-active"));
                    else
                        json_object_object_add(json_obj_wall, "status", json_object_new_string("unprotected"));
                    json_object_object_add(json_obj_wall, "deprecated", json_object_new_string(
                            strlen(dap_chain_wallet_check_sign(l_wallet))!=0 ? "true" : "false"));
                    //if (l_addr_str) {
                    //    json_object_object_add(json_obj_wall, "addr", json_object_new_string(l_addr_str));
                    // }
                    dap_chain_wallet_close(l_wallet);
                } else if (!a_addr){
                    json_object_object_add(json_obj_wall, "Wallet", json_object_new_string(l_file_name));
                    if(res==4)json_object_object_add(json_obj_wall, "status", json_object_new_string("protected-inactive"));
                    else if(res != 0)json_object_object_add(json_obj_wall, "status", json_object_new_string("invalid"));
                }
            } else if (a_addr) {
                json_object_put(json_obj_wall);
                continue;
            } else if ((l_file_name_len > 7) && (!strcmp(l_file_name + l_file_name_len - 7, ".backup"))) {
                json_object_object_add(json_obj_wall, "Wallet", json_object_new_string(l_file_name));
                json_object_object_add(json_obj_wall, "status", json_object_new_string("Backup"));
            }
            if (json_object_object_length(json_obj_wall)) 
                json_object_array_add(a_json_arr_out, json_obj_wall);
            else 
                json_object_put(json_obj_wall);
        }
        if (a_addr && (json_object_array_length(a_json_arr_out) == 0)) {
            json_object * json_obj_out = json_object_new_object();
            if (!json_obj_out) return;
            json_object_object_add(json_obj_out, "status", json_object_new_string("not found"));
            json_object_array_add(a_json_arr_out, json_obj_out);
        }
        closedir(l_dir);
    }
}

/**
 * @brief com_tx_wallet
 * Wallet info
 * com_tx_create command
 * @param argc
 * @param argv
 * @param arg_func
 * @param str_reply
 * @return int
 */
int com_tx_wallet(int a_argc, char **a_argv, void **a_str_reply)
{
<<<<<<< HEAD
json_object ** a_json_arr_reply = (json_object **) a_str_reply;
const char *c_wallets_path = dap_chain_wallet_get_path(g_config);
enum { CMD_NONE, CMD_WALLET_NEW, CMD_WALLET_LIST, CMD_WALLET_INFO, CMD_WALLET_ACTIVATE, 
        CMD_WALLET_DEACTIVATE, CMD_WALLET_CONVERT, CMD_WALLET_OUTPUTS, CMD_WALLET_FIND };
int l_arg_index = 1, l_rc, cmd_num = CMD_NONE;
=======
    json_object ** a_json_arr_reply = (json_object **) a_str_reply;
    const char *c_wallets_path = dap_chain_wallet_get_path(g_config);
    enum { CMD_NONE, CMD_WALLET_NEW, CMD_WALLET_LIST, CMD_WALLET_INFO, CMD_WALLET_ACTIVATE, CMD_WALLET_DEACTIVATE, CMD_WALLET_CONVERT, CMD_WALLET_OUTPUTS };
    int l_arg_index = 1, l_rc, cmd_num = CMD_NONE;
>>>>>>> 6fc975e5

    // find  add parameter ('alias' or 'handshake')
    if(dap_cli_server_cmd_find_option_val(a_argv, l_arg_index, dap_min(a_argc, l_arg_index + 1), "new", NULL))
        cmd_num = CMD_WALLET_NEW;
    else if(dap_cli_server_cmd_find_option_val(a_argv, l_arg_index, dap_min(a_argc, l_arg_index + 1), "list", NULL))
        cmd_num = CMD_WALLET_LIST;
    else if(dap_cli_server_cmd_find_option_val(a_argv, l_arg_index, dap_min(a_argc, l_arg_index + 1), "info", NULL))
        cmd_num = CMD_WALLET_INFO;
    else if(dap_cli_server_cmd_find_option_val(a_argv, l_arg_index, dap_min(a_argc, l_arg_index + 1), "activate", NULL))
        cmd_num = CMD_WALLET_ACTIVATE;
    else if(dap_cli_server_cmd_find_option_val(a_argv, l_arg_index, dap_min(a_argc, l_arg_index + 1), "deactivate", NULL))
        cmd_num = CMD_WALLET_DEACTIVATE;
    else if(dap_cli_server_cmd_find_option_val(a_argv, l_arg_index, dap_min(a_argc, l_arg_index + 1), "convert", NULL))
        cmd_num = CMD_WALLET_CONVERT;
    else if(dap_cli_server_cmd_find_option_val(a_argv, l_arg_index, dap_min(a_argc, l_arg_index + 1), "outputs", NULL))
        cmd_num = CMD_WALLET_OUTPUTS;
    else if(dap_cli_server_cmd_find_option_val(a_argv, l_arg_index, dap_min(a_argc, l_arg_index + 1), "find", NULL))
        cmd_num = CMD_WALLET_FIND;

    l_arg_index++;

    if(cmd_num == CMD_NONE) {
        dap_json_rpc_error_add(*a_json_arr_reply, DAP_CHAIN_NODE_CLI_COM_TX_WALLET_PARAM_ERR,
                "Format of command: wallet {new -w <wallet_name> | list | info [-addr <addr>]|[-w <wallet_name> -net <net_name>]}");
        return DAP_CHAIN_NODE_CLI_COM_TX_WALLET_PARAM_ERR;        
    }

    const char *l_addr_str = NULL, *l_wallet_name = NULL, *l_net_name = NULL, *l_sign_type_str = NULL, *l_restore_str = NULL,
            *l_pass_str = NULL, *l_ttl_str = NULL, *l_file_path = NULL;

    // find wallet addr
    dap_cli_server_cmd_find_option_val(a_argv, l_arg_index, a_argc, "-addr", &l_addr_str);
    dap_cli_server_cmd_find_option_val(a_argv, l_arg_index, a_argc, "-w", &l_wallet_name);
    dap_cli_server_cmd_find_option_val(a_argv, l_arg_index, a_argc, "-net", &l_net_name);
    dap_cli_server_cmd_find_option_val(a_argv, l_arg_index, a_argc, "-password", &l_pass_str);
    dap_cli_server_cmd_find_option_val(a_argv, l_arg_index, a_argc, "-sign", &l_sign_type_str);
    dap_cli_server_cmd_find_option_val(a_argv, l_arg_index, a_argc, "-file", &l_file_path);

    // Check if wallet name has only digits and English letter
    if (l_wallet_name && !dap_isstralnum(l_wallet_name)){
        dap_json_rpc_error_add(*a_json_arr_reply, DAP_CHAIN_NODE_CLI_COM_TX_WALLET_NAME_ERR,
        "Wallet name must contains digits and aplhabetical symbols");
        return DAP_CHAIN_NODE_CLI_COM_TX_WALLET_NAME_ERR;
    }

    dap_chain_net_t * l_net = l_net_name ? dap_chain_net_by_name(l_net_name) : NULL;
    dap_chain_wallet_t *l_wallet = NULL;
    dap_chain_addr_t *l_addr = NULL;

    if(l_net_name && !l_net) {
        dap_json_rpc_error_add(*a_json_arr_reply, DAP_CHAIN_NODE_CLI_COM_TX_WALLET_NET_PARAM_ERR,
        "Not found net by name '%s'", l_net_name);
        return DAP_CHAIN_NODE_CLI_COM_TX_WALLET_NET_PARAM_ERR;
    }
    json_object * json_obj_out = NULL;
    json_object * json_arr_out = json_object_new_array();
    if (!json_arr_out) {
        return DAP_CHAIN_NODE_CLI_COM_TX_WALLET_MEMORY_ERR;
    }
    switch (cmd_num) {
        // wallet list
        case CMD_WALLET_LIST:
            s_wallet_list(c_wallets_path, json_arr_out, NULL);
            break;
        // wallet info
        case CMD_WALLET_INFO: {
            dap_ledger_t *l_ledger = NULL;
            if ((l_wallet_name && l_addr_str) || (!l_wallet_name && !l_addr_str)) {
                dap_json_rpc_error_add(*a_json_arr_reply, DAP_CHAIN_NODE_CLI_COM_TX_WALLET_NAME_ERR,
                "You should use either the -w or -addr option for the wallet info command.");
                json_object_put(json_arr_out);
                return DAP_CHAIN_NODE_CLI_COM_TX_WALLET_NAME_ERR;
            }
            if(l_wallet_name) {
                if(!l_net) {
                    dap_json_rpc_error_add(*a_json_arr_reply, DAP_CHAIN_NODE_CLI_COM_TX_WALLET_NET_PARAM_ERR,
                                           "Subcommand info requires parameter '-net'");
                    json_object_put(json_arr_out);
                    return DAP_CHAIN_NODE_CLI_COM_TX_WALLET_NET_PARAM_ERR;
                }
                l_wallet = dap_chain_wallet_open(l_wallet_name, c_wallets_path, NULL);
                l_addr = (dap_chain_addr_t *) dap_chain_wallet_get_addr(l_wallet, l_net->pub.id );
            } else {
                l_addr = dap_chain_addr_from_str(l_addr_str);
            }
            
            if (!l_addr || dap_chain_addr_is_blank(l_addr)){
                if (l_wallet) {
                    dap_json_rpc_error_add(*a_json_arr_reply, DAP_CHAIN_NODE_CLI_COM_TX_WALLET_CAN_NOT_GET_ADDR,
                                           "Wallet %s contains an unknown certificate type, the wallet address could not be calculated.", l_wallet_name);
                    dap_chain_wallet_close(l_wallet);
                    return DAP_CHAIN_NODE_CLI_COM_TX_WALLET_CAN_NOT_GET_ADDR;
                }
                dap_json_rpc_error_add(*a_json_arr_reply, DAP_CHAIN_NODE_CLI_COM_TX_WALLET_FOUND_ERR,
                                       "Wallet not found or addr not recognized");
                json_object_put(json_arr_out);
                return DAP_CHAIN_NODE_CLI_COM_TX_WALLET_FOUND_ERR;
            } else {
                l_net = dap_chain_net_by_id(l_addr->net_id);
                if (l_net) {
                    l_ledger = l_net->pub.ledger;
                    l_net_name = l_net->pub.name;
                } else {
                    dap_json_rpc_error_add(*a_json_arr_reply, DAP_CHAIN_NODE_CLI_COM_TX_WALLET_NET_ERR,
                                           "Can't find network id 0x%016"DAP_UINT64_FORMAT_X" from address %s",
                                           l_addr->net_id.uint64, l_addr_str);
                    json_object_put(json_arr_out);
                    DAP_DELETE(l_addr);
                    return DAP_CHAIN_NODE_CLI_COM_TX_WALLET_NET_ERR;
                }
            }
            json_object * json_obj_wall = json_object_new_object();
            const char *l_addr_str = dap_chain_addr_to_str_static((dap_chain_addr_t*) l_addr);
            if(l_wallet)
            {
                json_object_object_add(json_obj_wall, "sign", json_object_new_string(
                                                                  strlen(dap_chain_wallet_check_sign(l_wallet))!=0 ?
                                                                  dap_chain_wallet_check_sign(l_wallet) : "correct"));
                json_object_object_add(json_obj_wall, "wallet", json_object_new_string(l_wallet->name));
            }
            json_object_object_add(json_obj_wall, "addr", l_addr_str ? json_object_new_string(l_addr_str) : json_object_new_string("-"));
            json_object_object_add(json_obj_wall, "network", l_net_name? json_object_new_string(l_net_name) : json_object_new_string("-"));

            size_t l_l_addr_tokens_size = 0;
            char **l_l_addr_tokens = NULL;
            dap_ledger_addr_get_token_ticker_all(l_ledger, l_addr, &l_l_addr_tokens, &l_l_addr_tokens_size);
            if (l_wallet) {
                //Get sign for wallet
                json_object *l_jobj_sings = NULL;
                dap_chain_wallet_internal_t *l_w_internal = DAP_CHAIN_WALLET_INTERNAL(l_wallet);
                if (l_w_internal->certs_count == 1) {
                    l_jobj_sings = json_object_new_string(
                        dap_sign_type_to_str(
                            dap_sign_type_from_key_type(l_w_internal->certs[0]->enc_key->type)));
                } else {
                    dap_string_t *l_str_signs = dap_string_new("");
                    for (size_t i = 0; i < l_w_internal->certs_count; i++) {
                        dap_string_append_printf(l_str_signs, "%s%s",
                                                 dap_sign_type_to_str(dap_sign_type_from_key_type(
                                                     l_w_internal->certs[i]->enc_key->type)),
                                                 ((i + 1) == l_w_internal->certs_count) ? "" : ", ");
                    }
                    l_jobj_sings = json_object_new_string(l_str_signs->str);
                    dap_string_free(l_str_signs, true);
                }
                json_object_object_add(json_obj_wall, "signs", l_jobj_sings);
            } else {
                json_object_object_add(json_obj_wall, "signs",
                                       json_object_new_string(dap_sign_type_to_str(l_addr->sig_type)));
            }
            if(l_l_addr_tokens_size <= 0)
                json_object_object_add(json_obj_wall, "balance", json_object_new_string("0"));
            json_object * j_arr_balance= json_object_new_array();
            for(size_t i = 0; i < l_l_addr_tokens_size; i++) {
                if(l_l_addr_tokens[i]) {
                    json_object * j_balance_data = json_object_new_object();
                    uint256_t l_balance = dap_ledger_calc_balance(l_ledger, l_addr, l_l_addr_tokens[i]);
                    const char *l_balance_coins, *l_balance_datoshi = dap_uint256_to_char(l_balance, &l_balance_coins);
                    json_object *l_jobj_token = json_object_new_object();
                    json_object *l_jobj_ticker = json_object_new_string(l_l_addr_tokens[i]);
                    const char *l_description =  dap_ledger_get_description_by_ticker(l_ledger, l_l_addr_tokens[i]);
                    json_object *l_jobj_description = l_description ? json_object_new_string(l_description)
                                                                    : json_object_new_null();
                    json_object_object_add(l_jobj_token, "ticker", l_jobj_ticker);
                    json_object_object_add(l_jobj_token, "description", l_jobj_description);
                    json_object_object_add(j_balance_data, "balance", json_object_new_string(""));
                    json_object_object_add(j_balance_data, "coins", json_object_new_string(l_balance_coins));
                    json_object_object_add(j_balance_data, "datoshi", json_object_new_string(l_balance_datoshi));
                    json_object_object_add(j_balance_data, "token", l_jobj_token);
                    json_object_array_add(j_arr_balance, j_balance_data);
                }
                DAP_DELETE(l_l_addr_tokens[i]);
            }
            json_object_object_add(json_obj_wall, "tokens", j_arr_balance);
            json_object_array_add(json_arr_out, json_obj_wall);
            DAP_DELETE(l_l_addr_tokens);
            DAP_DELETE(l_addr);

            if(l_wallet)
                dap_chain_wallet_close(l_wallet);
            break;
        }
        case CMD_WALLET_OUTPUTS: {
            if ((l_wallet_name && l_addr_str) || (!l_wallet_name && !l_addr_str)) {
                dap_json_rpc_error_add(*a_json_arr_reply, DAP_CHAIN_NODE_CLI_COM_TX_WALLET_NAME_ERR,
                "You should use either the -w or -addr option for the wallet info command.");
                json_object_put(json_arr_out);
                return DAP_CHAIN_NODE_CLI_COM_TX_WALLET_NAME_ERR;
            }
            if(l_wallet_name) {
                if(!l_net) {
                    dap_json_rpc_error_add(*a_json_arr_reply, DAP_CHAIN_NODE_CLI_COM_TX_WALLET_NET_PARAM_ERR,
                                            "Subcommand info requires parameter '-net'");
                    json_object_put(json_arr_out);
                    return DAP_CHAIN_NODE_CLI_COM_TX_WALLET_NET_PARAM_ERR;
                }
                l_wallet = dap_chain_wallet_open(l_wallet_name, c_wallets_path, NULL);
                if (!l_wallet){
                    dap_json_rpc_error_add(*a_json_arr_reply, DAP_CHAIN_NODE_CLI_COM_TX_WALLET_NET_PARAM_ERR,
                                           "Can't find wallet (%s)", l_wallet_name);
                    json_object_put(json_arr_out);
                    return DAP_CHAIN_NODE_CLI_COM_TX_WALLET_NET_PARAM_ERR;
                }
                l_addr = (dap_chain_addr_t *) dap_chain_wallet_get_addr(l_wallet, l_net->pub.id );
                if (!l_addr){
                    dap_json_rpc_error_add(*a_json_arr_reply, DAP_CHAIN_NODE_CLI_COM_TX_WALLET_NET_PARAM_ERR,
                                           "Can't get addr from wallet (%s)", l_wallet_name);
                    json_object_put(json_arr_out);
                    return DAP_CHAIN_NODE_CLI_COM_TX_WALLET_NET_PARAM_ERR;
                }
            } else {
                l_addr = dap_chain_addr_from_str(l_addr_str);
                if (!l_net)
                    l_net = dap_chain_net_by_id(l_addr->net_id);
                
                if(!l_net) {
                    dap_json_rpc_error_add(*a_json_arr_reply, DAP_CHAIN_NODE_CLI_COM_TX_WALLET_NET_PARAM_ERR,
                                            "Can't get net from wallet addr");
                    json_object_put(json_arr_out);
                    return DAP_CHAIN_NODE_CLI_COM_TX_WALLET_NET_PARAM_ERR;
                }
            }

            const char* l_token_tiker = NULL;
            dap_cli_server_cmd_find_option_val(a_argv, l_arg_index, a_argc, "-token", &l_token_tiker);
            if (!l_token_tiker){
                dap_json_rpc_error_add(*a_json_arr_reply, DAP_CHAIN_NODE_CLI_COM_TX_WALLET_PARAM_ERR,
                                           "Subcommand outputs requires parameter '-token'");
                    json_object_put(json_arr_out);
                    return DAP_CHAIN_NODE_CLI_COM_TX_WALLET_PARAM_ERR;
            }
            json_object * json_obj_wall = json_object_new_object();
            const char* l_value_str = NULL;
            dap_cli_server_cmd_find_option_val(a_argv, l_arg_index, a_argc, "-value", &l_value_str);

            dap_list_t *l_outs_list = NULL;

            uint256_t l_value_sum = uint256_0;
            if (l_value_str){
                uint256_t l_value_datoshi = dap_chain_balance_scan(l_value_str);
                l_outs_list = dap_chain_wallet_get_list_tx_outs_with_val(l_net->pub.ledger, l_token_tiker, l_addr, l_value_datoshi, &l_value_sum);
            } else {
                if (dap_chain_wallet_cache_tx_find_outs(l_net, l_token_tiker, l_addr, &l_outs_list, &l_value_sum))
                    l_outs_list = dap_ledger_get_list_tx_outs(l_net->pub.ledger, l_token_tiker, l_addr, &l_value_sum);
            }

            json_object_object_add(json_obj_wall, "wallet_addr", json_object_new_string(dap_chain_addr_to_str_static(l_addr)));
            const char *l_out_total_value_str = dap_chain_balance_datoshi_print(l_value_sum);
            const char *l_out_total_value_coins_str = dap_chain_balance_coins_print(l_value_sum);
            json_object_object_add(json_obj_wall, "total_value_coins", json_object_new_string(l_out_total_value_coins_str));
            json_object_object_add(json_obj_wall, "total_value_datoshi", json_object_new_string(l_out_total_value_str));
            DAP_DEL_Z(l_out_total_value_str);
            DAP_DEL_Z(l_out_total_value_coins_str);
            struct json_object *l_json_outs_arr = json_object_new_array();
            for (dap_list_t *l_temp = l_outs_list; l_temp; l_temp = l_temp->next){
                dap_chain_tx_used_out_item_t *l_item = l_temp->data;
                json_object* json_obj_item = json_object_new_object();
                const char *l_out_value_str = dap_chain_balance_datoshi_print(l_item->value);
                const char *l_out_value_coins_str = dap_chain_balance_coins_print(l_item->value);
                json_object_object_add(json_obj_item,"item_type", json_object_new_string("unspent_out"));
                json_object_object_add(json_obj_item,"value_coins", json_object_new_string(l_out_value_coins_str));
                json_object_object_add(json_obj_item,"value_datosi", json_object_new_string(l_out_value_str));
                json_object_object_add(json_obj_item,"prev_hash", json_object_new_string(dap_hash_fast_to_str_static(&l_item->tx_hash_fast)));  
                json_object_object_add(json_obj_item,"out_prev_idx", json_object_new_int64(l_item->num_idx_out));   
                json_object_array_add(l_json_outs_arr, json_obj_item);
                DAP_DEL_Z(l_out_value_str);
                DAP_DEL_Z(l_out_value_coins_str);
            }
            dap_list_free_full(l_outs_list, NULL);
            json_object_object_add(json_obj_wall, "outs", l_json_outs_arr);
            json_object_array_add(json_arr_out, json_obj_wall);
        } break;
        case CMD_WALLET_FIND: {
            if (l_addr_str) {
                l_addr = dap_chain_addr_from_str(l_addr_str);
                if (l_addr) {
                    if (l_file_path)
                        s_wallet_list(l_file_path, json_arr_out, l_addr);
                    else 
                        s_wallet_list(c_wallets_path, json_arr_out, l_addr);
                }                    
                else {
                    dap_json_rpc_error_add(*a_json_arr_reply, DAP_CHAIN_NODE_CLI_COM_TX_WALLET_ADDR_ERR,
                        "addr not recognized");
                    return DAP_CHAIN_NODE_CLI_COM_TX_WALLET_ADDR_ERR;
                }
            } else {
                dap_json_rpc_error_add(*a_json_arr_reply, DAP_CHAIN_NODE_CLI_COM_TX_WALLET_ADDR_ERR,
                                                "You should use -addr option for the wallet find command.");
                return DAP_CHAIN_NODE_CLI_COM_TX_WALLET_ADDR_ERR;
            }           
        } break;
        default: {
            if( !l_wallet_name ) {
                dap_json_rpc_error_add(*a_json_arr_reply, DAP_CHAIN_NODE_CLI_COM_TX_WALLET_NAME_ERR,
                                       "Wallet name option <-w>  not defined");
                json_object_put(json_arr_out);
                return  DAP_CHAIN_NODE_CLI_COM_TX_WALLET_NAME_ERR;
            }
            if( cmd_num != CMD_WALLET_DEACTIVATE && !l_pass_str && cmd_num != CMD_WALLET_NEW && cmd_num != CMD_WALLET_CONVERT ) {
                dap_json_rpc_error_add(*a_json_arr_reply, DAP_CHAIN_NODE_CLI_COM_TX_WALLET_PASS_ERR,
                                       "Wallet password option <-password>  not defined");
                json_object_put(json_arr_out);
                return  DAP_CHAIN_NODE_CLI_COM_TX_WALLET_PASS_ERR;
            }
            if ( cmd_num != CMD_WALLET_DEACTIVATE && l_pass_str && DAP_WALLET$SZ_PASS < strnlen(l_pass_str, DAP_WALLET$SZ_PASS + 1) ) {
                dap_json_rpc_error_add(*a_json_arr_reply, DAP_CHAIN_NODE_CLI_COM_TX_WALLET_PASS_TO_LONG_ERR,
                                       "Wallet's password is too long ( > %d)", DAP_WALLET$SZ_PASS);
                log_it(L_ERROR, "Wallet's password is too long ( > %d)", DAP_WALLET$SZ_PASS);
                json_object_put(json_arr_out);
                return DAP_CHAIN_NODE_CLI_COM_TX_WALLET_PASS_TO_LONG_ERR;
            }
            switch (cmd_num) {
                case CMD_WALLET_ACTIVATE:
                case CMD_WALLET_DEACTIVATE: {
                    json_object * json_obj_wall = json_object_new_object();
                    const char *l_prefix = cmd_num == CMD_WALLET_ACTIVATE ? "" : "de";
                    dap_cli_server_cmd_find_option_val(a_argv, l_arg_index, a_argc, "-ttl", &l_ttl_str);
                    l_rc = l_ttl_str ? strtoul(l_ttl_str, NULL, 10) : 60;

                    l_rc = cmd_num == CMD_WALLET_ACTIVATE
                            ? dap_chain_wallet_activate(l_wallet_name, strlen(l_wallet_name), NULL, l_pass_str, strlen(l_pass_str), l_rc)
                            : dap_chain_wallet_deactivate (l_wallet_name, strlen(l_wallet_name));

                    switch (l_rc) {
                    case 0:
                        json_object_object_add(json_obj_wall, "wallet_name", json_object_new_string(l_wallet_name));
                        json_object_object_add(json_obj_wall, "protection", cmd_num == CMD_WALLET_ACTIVATE ?
                        json_object_new_string("is activated") : json_object_new_string("is deactivated"));
                        // Notify about wallet
                        s_new_wallet_info_notify(l_wallet_name);
                        struct json_object *l_json_wallets = wallet_list_json_collect();
                        dap_notify_server_send(json_object_get_string(l_json_wallets));
                        json_object_put(l_json_wallets);
                        break;
                    case -EBUSY:
                        dap_json_rpc_error_add(*a_json_arr_reply, DAP_CHAIN_NODE_CLI_COM_TX_WALLET_ALREADY_ERR,
                                               "Error: wallet %s is already %sactivated\n", l_wallet_name, l_prefix);
                        break;
                    case -EAGAIN:
                        dap_json_rpc_error_add(*a_json_arr_reply, DAP_CHAIN_NODE_CLI_COM_TX_WALLET_PASS_ERR,
                                "Wrong password for wallet %s\n", l_wallet_name);
                        break;
                    case -101:
                        dap_json_rpc_error_add(*a_json_arr_reply, DAP_CHAIN_NODE_CLI_COM_TX_WALLET_PASS_ERR,
                                "Can't active unprotected wallet: %s\n", l_wallet_name);
                        break;
                    default: {
                        char l_buf[512] = { '\0' };
                        strerror_r(l_rc, l_buf, sizeof(l_buf) - 1);
                        dap_json_rpc_error_add(*a_json_arr_reply, DAP_CHAIN_NODE_CLI_COM_TX_WALLET_ACTIVE_ERR,
                                "Wallet %s %sactivation error %d : %s\n", l_wallet_name, l_prefix, l_rc, l_buf);
                        break;
                    }
                    }
                    json_object_array_add(json_arr_out, json_obj_wall);
                } break;
                // convert wallet
                case CMD_WALLET_CONVERT: {
                    bool l_remove_password = false;
                    if(dap_cli_server_cmd_find_option_val(a_argv, l_arg_index, a_argc, "-remove_password", NULL))
                        l_remove_password = true;
                    l_wallet = dap_chain_wallet_open(l_wallet_name, c_wallets_path, NULL);
                    if (!l_wallet) {
                        dap_json_rpc_error_add(*a_json_arr_reply, DAP_CHAIN_NODE_CLI_COM_TX_WALLET_PASS_ERR,
                                               "Can't open wallet");
                        json_object_put(json_arr_out);
                        return DAP_CHAIN_NODE_CLI_COM_TX_WALLET_PASS_ERR;
                    } else if (l_wallet->flags & DAP_WALLET$M_FL_ACTIVE && !l_remove_password) {
                        dap_json_rpc_error_add(*a_json_arr_reply, DAP_CHAIN_NODE_CLI_COM_TX_WALLET_CONVERT_ERR,
                                               "Wallet can't be converted twice");
                        json_object_put(json_arr_out);
                        return  DAP_CHAIN_NODE_CLI_COM_TX_WALLET_CONVERT_ERR;
                    }
                    if (l_pass_str && !dap_check_valid_password(l_pass_str, dap_strlen(l_pass_str))) {
                        dap_json_rpc_error_add(*a_json_arr_reply,
                                               DAP_CHAIN_NODE_CLI_COM_TX_WALLET_INVALID_CHARACTERS_USED_FOR_PASSWORD,
                                               "Invalid characters used for password.");
                        return DAP_CHAIN_NODE_CLI_COM_TX_WALLET_INVALID_CHARACTERS_USED_FOR_PASSWORD;
                    }
                    // create wallet backup 
                    dap_chain_wallet_internal_t* l_file_name = DAP_CHAIN_WALLET_INTERNAL(l_wallet);
                    snprintf(l_file_name->file_name, sizeof(l_file_name->file_name), "%s/%s_%012lu%s", c_wallets_path, l_wallet_name, time(NULL),".backup");
                    if ( dap_chain_wallet_save(l_wallet, NULL) ) {
                        dap_json_rpc_error_add(*a_json_arr_reply, DAP_CHAIN_NODE_CLI_COM_TX_WALLET_BACKUP_ERR,
                                               "Can't create backup wallet file because of internal error");
                        json_object_put(json_arr_out);
                        return  DAP_CHAIN_NODE_CLI_COM_TX_WALLET_BACKUP_ERR;
                    }
                    if (l_remove_password) {  
                        if (dap_chain_wallet_deactivate(l_wallet_name, strlen(l_wallet_name))){
                            dap_json_rpc_error_add(*a_json_arr_reply, DAP_CHAIN_NODE_CLI_COM_TX_WALLET_BACKUP_ERR,
                                                "Can't deactivate wallet");
                            json_object_put(json_arr_out);
                            return  DAP_CHAIN_NODE_CLI_COM_TX_WALLET_DEACT_ERR;
                        }
                    } else if (!l_pass_str) {
                        dap_json_rpc_error_add(*a_json_arr_reply, DAP_CHAIN_NODE_CLI_COM_TX_WALLET_PASS_ERR,
                                       "Wallet password option <-password>  not defined");
                        json_object_put(json_arr_out);
                        return  DAP_CHAIN_NODE_CLI_COM_TX_WALLET_PASS_ERR;
                    }
                    // change to old filename
                    snprintf(l_file_name->file_name, sizeof(l_file_name->file_name), "%s/%s%s", c_wallets_path, l_wallet_name, ".dwallet");
                    if ( dap_chain_wallet_save(l_wallet, l_remove_password ? NULL : l_pass_str) ) {
                        dap_json_rpc_error_add(*a_json_arr_reply, DAP_CHAIN_NODE_CLI_COM_TX_WALLET_CONVERT_ERR,
                                               "Wallet is not converted because of internal error");
                        json_object_put(json_arr_out);
                        return  DAP_CHAIN_NODE_CLI_COM_TX_WALLET_CONVERT_ERR;
                    }
                    json_object * json_obj_wall = json_object_new_object();
                    log_it(L_INFO, "Wallet %s has been converted", l_wallet_name);
                    json_object_object_add(json_obj_wall, "sign_wallet", json_object_new_string(
                                                                              strlen(dap_chain_wallet_check_sign(l_wallet))!=0 ?
                                                                              dap_chain_wallet_check_sign(l_wallet) : "correct"));
                    json_object_object_add(json_obj_wall, "wallet_name", json_object_new_string(l_wallet_name));
                    json_object_object_add(json_obj_wall, "status", json_object_new_string("successfully converted"));
                    dap_chain_wallet_close(l_wallet);
                    json_object_array_add(json_arr_out, json_obj_wall);
                    break;
                }
                // new wallet
                case CMD_WALLET_NEW: {
                    int l_restore_opt = dap_cli_server_cmd_find_option_val(a_argv, l_arg_index, a_argc, "-restore", &l_restore_str);
                    int l_restore_legacy_opt = 0;
                    if (!l_restore_str)
                        l_restore_legacy_opt = dap_cli_server_cmd_find_option_val(a_argv, l_arg_index, a_argc, "-restore_legacy", &l_restore_str);
                    // rewrite existing wallet
                    int l_is_force = dap_cli_server_cmd_find_option_val(a_argv, l_arg_index, a_argc, "-force", NULL);

                    // check wallet existence
                    if (!l_is_force) {
                        char *l_file_name = dap_strdup_printf("%s/%s.dwallet", c_wallets_path, l_wallet_name);
                        FILE *l_exists = fopen(l_file_name, "rb");
                        DAP_DELETE(l_file_name);
                        if (l_exists) {
                            dap_json_rpc_error_add(*a_json_arr_reply, DAP_CHAIN_NODE_CLI_COM_TX_WALLET_ALREADY_ERR,"Wallet %s already exists",l_wallet_name);
                            fclose(l_exists);
                            json_object_put(json_arr_out);
                            return DAP_CHAIN_NODE_CLI_COM_TX_WALLET_ALREADY_ERR;
                        }
                    }

                    dap_sign_type_t l_sign_types[MAX_ENC_KEYS_IN_MULTYSIGN] = {0};
                    size_t l_sign_count = 0;
                    if (!l_sign_type_str) {
                        l_sign_types[0].type = SIG_TYPE_DILITHIUM;
                        l_sign_type_str = dap_sign_type_to_str(l_sign_types[0]);
                        l_sign_count = 1;
                    } else {
                        l_sign_types[0] = dap_sign_type_from_str(l_sign_type_str);
                        if (l_sign_types[0].type == SIG_TYPE_NULL){
                            dap_json_rpc_error_add(*a_json_arr_reply, DAP_CHAIN_NODE_CLI_COM_TX_WALLET_UNKNOWN_SIGN_ERR,
                                                   "'%s' unknown signature type, please use:\n%s",
                                                   l_sign_type_str, dap_sign_get_str_recommended_types());
                            json_object_put(json_arr_out);
                            return DAP_CHAIN_NODE_CLI_COM_TX_WALLET_UNKNOWN_SIGN_ERR;
                        }
                        if (l_sign_types[0].type == SIG_TYPE_MULTI_CHAINED) {
                            int l_sign_index = dap_cli_server_cmd_find_option_val(a_argv, l_arg_index, a_argc, l_sign_type_str, NULL);
                            l_sign_index++;
                            for (;l_sign_index && l_sign_index < a_argc; ++l_sign_index) {
                                l_sign_types[l_sign_count] = dap_sign_type_from_str(a_argv[l_sign_index]);
                                if (l_sign_types[l_sign_count].type == SIG_TYPE_NULL ||
                                    l_sign_types[l_sign_count].type == SIG_TYPE_MULTI_CHAINED) {
                                    break;
                                }
                                l_sign_count++;
                            }
                            if (l_sign_count < 2) {
                                dap_json_rpc_error_add(*a_json_arr_reply, DAP_CHAIN_NODE_CLI_COM_TX_WALLET_UNKNOWN_SIGN_ERR,
                                                      "You did not specify an additional signature after "
                                                      "sig_multi_chained. You must specify at least two more "
                                                      "signatures other than sig_multi_chained.\n"
                                                      "After sig_multi_chained, you must specify two more signatures "
                                                      "from the list:\n%s", dap_cert_get_str_recommended_sign());
                                json_object_put(json_arr_out);
                                return DAP_CHAIN_NODE_CLI_COM_TX_WALLET_UNKNOWN_SIGN_ERR;
                            }
                        } else {
                            l_sign_count = 1;
                        }
                    }
                    // Check unsupported tesla and bliss algorithm

                    for (size_t i = 0; i < l_sign_count; ++i) {
                        if (dap_sign_type_is_depricated(l_sign_types[i])) {
                            if (l_restore_opt || l_restore_legacy_opt) {
                                dap_json_rpc_error_add(*a_json_arr_reply, DAP_CHAIN_NODE_CLI_COM_TX_WALLET_UNKNOWN_SIGN_ERR,
                                                   "CAUTION!!! CAUTION!!! CAUTION!!!\nThe Bliss, Tesla and Picnic signatures are deprecated. We recommend you to create a new wallet with another available signature and transfer funds there.\n");
                                break;
                            } else {
                                dap_json_rpc_error_add(*a_json_arr_reply, DAP_CHAIN_NODE_CLI_COM_TX_WALLET_UNKNOWN_SIGN_ERR,
                                                   "This signature algorithm is no longer supported, please, use another variant");
                                json_object_put(json_arr_out);
                                return  DAP_CHAIN_NODE_CLI_COM_TX_WALLET_UNKNOWN_SIGN_ERR;
                            }
                        }
                    }

                    uint8_t *l_seed = NULL;
                    size_t l_seed_size = 0, l_restore_str_size = dap_strlen(l_restore_str);

                    if(l_restore_opt || l_restore_legacy_opt) {
                        if (l_restore_str_size > 3 && !dap_strncmp(l_restore_str, "0x", 2) && (!dap_is_hex_string(l_restore_str + 2, l_restore_str_size - 2) || l_restore_legacy_opt)) {
                            l_seed_size = (l_restore_str_size - 2) / 2;
                            l_seed = DAP_NEW_Z_SIZE(uint8_t, l_seed_size + 1);
                            if(!l_seed) {
                                log_it(L_CRITICAL, "%s", c_error_memory_alloc);
                                json_object_put(json_arr_out);
                                return DAP_CHAIN_NODE_CLI_COM_TX_WALLET_MEMORY_ERR;
                            }
                            dap_hex2bin(l_seed, l_restore_str + 2, l_restore_str_size - 2);
                            if (l_restore_legacy_opt) {
                                dap_json_rpc_error_add(*a_json_arr_reply, DAP_CHAIN_NODE_CLI_COM_TX_WALLET_PROTECTION_ERR,
                                                       "CAUTION!!! CAUTION!!! CAUTION!!!\nYour wallet has a low level of protection. Please create a new wallet again with the option -restore\n");
                            }
                        } else {
                            dap_json_rpc_error_add(*a_json_arr_reply, DAP_CHAIN_NODE_CLI_COM_TX_WALLET_HASH_ERR,
                                                   "Restored hash is invalid or too short, wallet is not created. Please use -restore 0x<hex_value> or -restore_legacy 0x<restore_string>");
                            json_object_put(json_arr_out);
                            return DAP_CHAIN_NODE_CLI_COM_TX_WALLET_HASH_ERR;
                        }
                    }
                    // Checking that if a password is set, it contains only Latin characters, numbers and special characters, except for spaces.
                    if (l_pass_str && !dap_check_valid_password(l_pass_str, dap_strlen(l_pass_str))) {
                        dap_json_rpc_error_add(*a_json_arr_reply,
                                               DAP_CHAIN_NODE_CLI_COM_TX_WALLET_INVALID_CHARACTERS_USED_FOR_PASSWORD,
                                               "Invalid characters used for password.");
                        return DAP_CHAIN_NODE_CLI_COM_TX_WALLET_INVALID_CHARACTERS_USED_FOR_PASSWORD;
                    }

                    // Creates new wallet
                    l_wallet = dap_chain_wallet_create_with_seed_multi(l_wallet_name, c_wallets_path, l_sign_types, l_sign_count,
                            l_seed, l_seed_size, l_pass_str);
                    DAP_DELETE(l_seed);
                    if (!l_wallet) {
                        dap_json_rpc_error_add(*a_json_arr_reply, DAP_CHAIN_NODE_CLI_COM_TX_WALLET_INTERNAL_ERR,
                                               "Wallet is not created because of internal error. Check name or password length (max 64 chars)");
                        json_object_put(json_arr_out);
                        return  DAP_CHAIN_NODE_CLI_COM_TX_WALLET_INTERNAL_ERR;
                    }

                    json_object * json_obj_wall = json_object_new_object();
                    json_object_object_add(json_obj_wall, "wallet_name", json_object_new_string(l_wallet->name));
                    if (l_sign_count > 1) {
                        dap_string_t *l_signs_types_str = dap_string_new("sig_multi_chained, ");
                        for (size_t i = 0; i < l_sign_count; i++) {
                            dap_string_append_printf(l_signs_types_str, "%s%s",
                                                     dap_sign_type_to_str(l_sign_types[i]), (i+1) == l_sign_count ? "": ", ");
                        }
                        json_object_object_add(json_obj_wall, "sign_type", json_object_new_string(l_signs_types_str->str));
                        dap_string_free(l_signs_types_str, true);
                    } else
                        json_object_object_add(json_obj_wall, "sign_type", json_object_new_string(l_sign_type_str));
                    json_object_object_add(json_obj_wall, "status", json_object_new_string("successfully created"));

                    dap_chain_addr_t *l_addr = dap_chain_wallet_get_addr(l_wallet, l_net->pub.id);
                    if (l_net && l_addr)
                        json_object_object_add(json_obj_wall, "new_address", json_object_new_string(dap_chain_addr_to_str_static(l_addr)));
                    DAP_DEL_Z(l_addr);
                    json_object_array_add(json_arr_out, json_obj_wall);
                    dap_chain_wallet_close(l_wallet);
                    // Notify about wallet
                    s_new_wallet_info_notify(l_wallet_name);
                    struct json_object *l_json_wallets = wallet_list_json_collect();
                    dap_notify_server_send(json_object_get_string(l_json_wallets));
                    json_object_put(l_json_wallets);
                    break;
                }
            }
        }
    }

    if (json_arr_out) {
            json_object_array_add(*a_json_arr_reply, json_arr_out);
        } else {
            json_object_array_add(*a_json_arr_reply, json_object_new_string("empty"));
        }
    return 0;
}

/**
 * @brief s_values_parse_net_chain
 * @param argc
 * @param argv
 * @param str_reply
 * @param l_chain
 * @param l_net
 * @return
 */
int dap_chain_node_cli_cmd_values_parse_net_chain(int *a_arg_index, int a_argc, char **a_argv, void **a_str_reply,
        dap_chain_t **a_chain, dap_chain_net_t **a_net, dap_chain_type_t a_default_chain_type)
{
    const char *l_chain_str = NULL, *l_net_str = NULL;

    // Net name
    if(a_net)
        dap_cli_server_cmd_find_option_val(a_argv, *a_arg_index, a_argc, "-net", &l_net_str);
    else
        return -100;

    // Select network
    if(!l_net_str) {
        dap_cli_server_cmd_set_reply_text(a_str_reply, "%s requires parameter '-net'", a_argv[0]);
        return -101;
    }

    if(! (*a_net = dap_chain_net_by_name(l_net_str)) ) { // Can't find such network
        dap_cli_server_cmd_set_reply_text(a_str_reply, "%s can't find network \"%s\"", a_argv[0], l_net_str);
        return -102;
    }

    // Chain name
    if(a_chain) {
        dap_cli_server_cmd_find_option_val(a_argv, *a_arg_index, a_argc, "-chain", &l_chain_str);

        // Select chain
        if(l_chain_str) {
            if ((*a_chain = dap_chain_net_get_chain_by_name(*a_net, l_chain_str)) == NULL) { // Can't find such chain
                dap_string_t *l_reply = dap_string_new("");
                    dap_string_append_printf(l_reply, "Invalid '-chain' parameter \"%s\", not found in net %s\n"
                                                      "Available chains:",
                                                      l_chain_str, l_net_str);
                    dap_chain_t *l_chain;
                    DL_FOREACH((*a_net)->pub.chains, l_chain) {
                        dap_string_append_printf(l_reply, "\n\t%s", l_chain->name);
                    }
                    char *l_str_reply = dap_string_free(l_reply, false);
                    return dap_cli_server_cmd_set_reply_text(a_str_reply, "%s", l_str_reply), DAP_DELETE(l_str_reply), -103;
            }
        } else if (a_default_chain_type != CHAIN_TYPE_INVALID) {
            if ((*a_chain = dap_chain_net_get_default_chain_by_chain_type(*a_net, a_default_chain_type)) != NULL) {
                return 0;
            } else {
                dap_cli_server_cmd_set_reply_text(a_str_reply, "Unable to get the default chain of type %s for the network.",
                                                  dap_chain_type_to_str(a_default_chain_type));
                return -104;
            }
        } else {
            dap_cli_server_cmd_set_reply_text(a_str_reply, "%s requires parameter '-chain'", a_argv[0]);
            return -104;
        }
    }
    return 0;
}

/**
 * @brief s_com_mempool_list_print_for_chain
 *
 * @param a_net
 * @param a_chain
 * @param a_str_tmp
 * @param a_hash_out_type
 */
void s_com_mempool_list_print_for_chain(json_object* a_json_arr_reply, dap_chain_net_t * a_net, dap_chain_t * a_chain, const char * a_add,
                                        json_object *a_json_obj, const char *a_hash_out_type, bool a_fast, size_t a_limit, size_t a_offset) {
    dap_chain_addr_t *l_wallet_addr = dap_chain_addr_from_str(a_add);
    if (a_add && !l_wallet_addr) {
        dap_json_rpc_error_add(a_json_arr_reply, DAP_CHAIN_NODE_CLI_CMD_VALUE_PARSE_CONVERT_BASE58_TO_ADDR_WALLET, "Cannot convert "
                                                                                                 "string '%s' to binary address.\n", a_add);
        return;
    }
    if (l_wallet_addr && a_fast) {
        dap_json_rpc_error_add(a_json_arr_reply, DAP_CHAIN_NODE_CLI_CMD_VALUE_PARSE_FAST_AND_BASE58_ADDR,
                               "In fast mode, it is impossible to count the number of transactions and emissions "
                               "for a specific address. The -brief and -addr options are mutually exclusive.\n");
        DAP_DELETE(l_wallet_addr);
        return;
    }
    char * l_gdb_group_mempool = dap_chain_mempool_group_new(a_chain);
    if(!l_gdb_group_mempool){
        dap_json_rpc_error_add(a_json_arr_reply, DAP_CHAIN_NODE_CLI_COM_MEMPOOL_LIST_CAN_NOT_GET_MEMPOOL_GROUP,
                               "%s.%s: chain not found\n", a_net->pub.name, a_chain->name);
        return;
    }
    int l_removed = 0;
    json_object *l_obj_chain = json_object_new_object();
    json_object *l_obj_chain_name  = json_object_new_string(a_chain->name);
    if (!l_obj_chain_name || !l_obj_chain) {
        json_object_put(l_obj_chain);
        dap_json_rpc_allocation_error(a_json_arr_reply);
        return;
    }
    json_object_object_add(l_obj_chain, "name", l_obj_chain_name);
    dap_chain_mempool_filter(a_chain, &l_removed);
    json_object *l_jobj_removed = json_object_new_int(l_removed);
    if (!l_jobj_removed) {
        json_object_put(l_obj_chain);
        dap_json_rpc_allocation_error(a_json_arr_reply);
        return;
    }
    json_object_object_add(l_obj_chain, "removed", l_jobj_removed);
    size_t l_objs_count = 0;
    dap_global_db_obj_t * l_objs = dap_global_db_get_all_sync(l_gdb_group_mempool, &l_objs_count);
    json_object  *l_jobj_datums;
    size_t l_offset = a_offset;
    if (l_objs_count == 0 || l_objs_count < l_offset) {
        l_jobj_datums = json_object_new_null();
    } else {
        l_jobj_datums = json_object_new_array();
        if (!l_jobj_datums) {
            json_object_put(l_obj_chain);
            dap_json_rpc_allocation_error(a_json_arr_reply);
            return;
        }

        size_t l_arr_start = 0;
        if (l_offset) {
            l_arr_start = l_offset;
            json_object *l_jobj_offset = json_object_new_uint64(l_offset);
            json_object_object_add(l_obj_chain, "offset", l_jobj_offset);
        }
        size_t l_arr_end = l_objs_count;
        if (a_limit) {
            l_arr_end = l_offset + a_limit;
            if (l_arr_end > l_objs_count)
                l_arr_end = l_objs_count;
            json_object *l_jobj_limit = json_object_new_uint64(l_arr_end);
            json_object_object_add(l_obj_chain, "limit", l_jobj_limit);
        }
        for (size_t i = l_arr_start; i < l_arr_end; i++) {
            dap_chain_datum_t *l_datum = (dap_chain_datum_t *) l_objs[i].value;
            if (!l_datum->header.data_size || (l_datum->header.data_size > l_objs[i].value_len)) {
                log_it(L_ERROR, "Trash datum in GDB %s.%s, key: %s data_size:%u, value_len:%zu",
                       a_net->pub.name, a_chain->name, l_objs[i].key, l_datum->header.data_size, l_objs[i].value_len);
                dap_global_db_del_sync(l_gdb_group_mempool, l_objs[i].key);
                continue;
            }
            dap_time_t l_ts_create = (dap_time_t) l_datum->header.ts_create;
            const char *l_datum_type = dap_chain_datum_type_id_to_str(l_datum->header.type_id);
            dap_hash_fast_t l_datum_real_hash = {0};
            dap_hash_fast_t l_datum_hash_from_key = {0};
            dap_chain_datum_calc_hash(l_datum, &l_datum_real_hash);
            dap_chain_hash_fast_from_str(l_objs[i].key, &l_datum_hash_from_key);
            char buff_time[DAP_TIME_STR_SIZE];
            dap_time_to_str_rfc822(buff_time, DAP_TIME_STR_SIZE, l_datum->header.ts_create);
            json_object *l_jobj_type = json_object_new_string(l_datum_type);
            json_object *l_jobj_hash = json_object_new_string(l_objs[i].key);
            json_object *l_jobj_ts_created = json_object_new_object();
            json_object *l_jobj_ts_created_time_stamp = json_object_new_uint64(l_ts_create);
            json_object *l_jobj_ts_created_str = json_object_new_string(buff_time);
            if (!l_jobj_type || !l_jobj_hash || !l_jobj_ts_created || !l_jobj_ts_created_str ||
                !l_jobj_ts_created_time_stamp) {
                json_object_put(l_jobj_type);
                json_object_put(l_jobj_hash);
                json_object_put(l_jobj_ts_created);
                json_object_put(l_jobj_ts_created_time_stamp);
                json_object_put(l_jobj_ts_created_str);
                json_object_put(l_jobj_datums);
                json_object_put(l_obj_chain);
                dap_global_db_objs_delete(l_objs, l_objs_count);
                dap_json_rpc_allocation_error(a_json_arr_reply);
                return;
            }
            json_object_object_add(l_jobj_ts_created, "time_stamp", l_jobj_ts_created_time_stamp);
            json_object_object_add(l_jobj_ts_created, "str", l_jobj_ts_created_str);
            json_object *l_jobj_datum = json_object_new_object();
            if (!l_jobj_datum) {
                json_object_put(l_jobj_type);
                json_object_put(l_jobj_hash);
                json_object_put(l_jobj_ts_created);
                json_object_put(l_jobj_ts_created_time_stamp);
                json_object_put(l_jobj_ts_created_str);
                json_object_put(l_jobj_datums);
                json_object_put(l_obj_chain);
                dap_global_db_objs_delete(l_objs, l_objs_count);
                dap_json_rpc_allocation_error(a_json_arr_reply);
                return;
            }
            if (!dap_hash_fast_compare(&l_datum_real_hash, &l_datum_hash_from_key)) {
                char *l_drh_str = dap_hash_fast_to_str_new(&l_datum_real_hash);
                char *l_wgn = dap_strdup_printf("Key field in DB %s does not match datum's hash %s\n",
                                                l_objs[i].key, l_drh_str);
                DAP_DELETE(l_drh_str);
                if (!l_wgn) {
                    dap_global_db_objs_delete(l_objs, l_objs_count);
                    json_object_put(l_jobj_datum);
                    json_object_put(l_obj_chain);
                    json_object_put(l_jobj_type);
                    json_object_put(l_jobj_hash);
                    json_object_put(l_jobj_ts_created);
                    json_object_put(l_jobj_datums);
                    dap_json_rpc_allocation_error(a_json_arr_reply);
                    return;
                }
                json_object *l_jobj_warning = json_object_new_string(l_wgn);
                DAP_DELETE(l_wgn);
                if (!l_jobj_warning) {
                    dap_global_db_objs_delete(l_objs, l_objs_count);
                    json_object_put(l_jobj_datum);
                    json_object_put(l_obj_chain);
                    json_object_put(l_jobj_type);
                    json_object_put(l_jobj_hash);
                    json_object_put(l_jobj_ts_created);
                    json_object_put(l_jobj_datums);
                    dap_json_rpc_allocation_error(a_json_arr_reply);
                    return;
                }
                json_object_object_add(l_jobj_datum, "warning", l_jobj_warning);
                json_object_array_add(l_jobj_datums, l_jobj_datum);
                continue;
            }
            json_object_object_add(l_jobj_datum, "hash", l_jobj_hash);
            json_object_object_add(l_jobj_datum, "type", l_jobj_type);
            json_object_object_add(l_jobj_datum, "created", l_jobj_ts_created);
            bool datum_is_accepted_addr = false;
            if (!a_fast) {
                switch (l_datum->header.type_id) {
                    case DAP_CHAIN_DATUM_TX: {
                        dap_chain_addr_t l_addr_from;
                        dap_chain_datum_tx_t *l_tx = (dap_chain_datum_tx_t *) l_datum->data;

                        int l_ledger_rc = DAP_LEDGER_CHECK_INVALID_ARGS;
                        const char *l_main_ticker = dap_ledger_tx_calculate_main_ticker(a_net->pub.ledger, l_tx,
                                                                                  &l_ledger_rc);
                        const char *l_ledger_rc_str = dap_ledger_check_error_str(l_ledger_rc);

                        json_object *l_jobj_main_ticker = json_object_new_string(
                                l_main_ticker ? l_main_ticker : "UNKNOWN");
                        json_object *l_jobj_ledger_rc = json_object_new_string(l_ledger_rc_str);

                        if (!l_jobj_main_ticker || !l_jobj_ledger_rc) {
                            json_object_put(l_jobj_datum);
                            json_object_put(l_jobj_datums);
                            json_object_put(l_obj_chain);
                            dap_global_db_objs_delete(l_objs, l_objs_count);
                            dap_json_rpc_allocation_error(a_json_arr_reply);
                            return;
                        }

                        json_object_object_add(l_jobj_datum, "main_ticker", l_jobj_main_ticker);
                        json_object_object_add(l_jobj_datum, "ledger_rc", l_jobj_ledger_rc);

                        dap_chain_srv_uid_t uid;
                        char *service_name;
                        dap_chain_tx_tag_action_type_t action;
                        if (dap_ledger_deduct_tx_tag(a_net->pub.ledger, l_tx, &service_name, &uid, &action))
                        {
                            json_object_object_add(l_jobj_datum, "service", json_object_new_string(service_name));
                            json_object_object_add(l_jobj_datum, "action", json_object_new_string(dap_ledger_tx_action_str(action)));
                        }
                        else
                        {   
                            json_object_object_add(l_jobj_datum, "service", json_object_new_string("UNKNOWN"));
                            json_object_object_add(l_jobj_datum, "action", json_object_new_string("UNKNOWN"));
                        }
                        json_object_object_add(l_jobj_datum, "batching", json_object_new_string(!dap_chain_datum_tx_item_get_tsd_by_type(l_tx, DAP_CHAIN_DATUM_TRANSFER_TSD_TYPE_OUT_COUNT) ? "false" : "true"));

                        dap_list_t *l_list_in_ems = dap_chain_datum_tx_items_get(l_tx, TX_ITEM_TYPE_IN_EMS, NULL);
                        dap_chain_tx_sig_t *l_sig = (dap_chain_tx_sig_t*)dap_chain_datum_tx_item_get(l_tx, NULL, NULL, TX_ITEM_TYPE_SIG, NULL);
                        if (!l_sig) {
                            json_object *l_jobj_wgn = json_object_new_string(
                                    "An item with a type TX_ITEM_TYPE_SIG for the "
                                    "transaction was not found, the transaction may "
                                    "be corrupted.");
                            json_object_object_add(l_jobj_datum, "warning", l_jobj_wgn);
                            break;
                        }
                        dap_sign_t *l_sign = dap_chain_datum_tx_item_sig_get_sign(l_sig);
                        dap_chain_addr_fill_from_sign(&l_addr_from, l_sign, a_net->pub.id);
                        if (l_wallet_addr && dap_chain_addr_compare(l_wallet_addr, &l_addr_from)) {
                            datum_is_accepted_addr = true;
                        }
                        dap_list_t *l_list_in_reward = dap_chain_datum_tx_items_get(l_tx, TX_ITEM_TYPE_IN_REWARD, NULL);
                        if (l_list_in_reward) {
                            /*json_object *l_obj_in_reward_arary = json_object_new_array();
                            if (!l_obj_in_reward_arary) {
                                dap_list_free(l_list_in_reward);
                                json_object_put(l_jobj_datum);
                                json_object_put(l_jobj_datums);
                                json_object_put(l_obj_chain);
                                dap_global_db_objs_delete(l_objs, l_objs_count);
                                dap_json_rpc_allocation_error(*a_json_arr_reply);
                                return;
                            }
                            for (dap_list_t *it = l_list_in_reward; it; it = it->next) {
                                dap_chain_tx_in_reward_t *l_in_reward = (dap_chain_tx_in_reward_t *) it->data;
                                char *l_block_hash = dap_chain_hash_fast_to_str_new(&l_in_reward->block_hash);
                                json_object *l_jobj_block_hash = json_object_new_string(l_block_hash);
                                if (!l_jobj_block_hash) {
                                    DAP_DELETE(l_block_hash);
                                    json_object_put(l_obj_in_reward_arary);
                                    dap_list_free(l_list_in_reward);
                                    json_object_put(l_jobj_datum);
                                    json_object_put(l_jobj_datums);
                                    json_object_put(l_obj_chain);
                                    dap_global_db_objs_delete(l_objs, l_objs_count);
                                    dap_json_rpc_allocation_error(*a_json_arr_reply);
                                    return;
                                }
                                json_object_array_add(l_obj_in_reward_arary, l_jobj_block_hash);
                                DAP_DELETE(l_block_hash);
                            }*/
                           dap_list_free(l_list_in_reward);
                        } else {
                            json_object *l_jobj_addr_from = json_object_new_string(dap_chain_addr_to_str_static(&l_addr_from));
                            if (!l_jobj_addr_from) {
                                json_object_put(l_jobj_datum);
                                json_object_put(l_jobj_datums);
                                json_object_put(l_obj_chain);
                                dap_global_db_objs_delete(l_objs, l_objs_count);
                                dap_json_rpc_allocation_error(a_json_arr_reply);
                                return;
                            }
                            json_object_object_add(l_jobj_datum, "from", l_jobj_addr_from);
                        }
                        dap_list_t *l_list_out_items = dap_chain_datum_tx_items_get(l_tx, TX_ITEM_TYPE_OUT_ALL, NULL);
                        json_object *l_jobj_to_list = json_object_new_array();
                        json_object *l_jobj_change_list = json_object_new_array();
                        json_object *l_jobj_to_from_emi = json_object_new_array();
                        json_object *l_jobj_fee_list = json_object_new_array();
                        json_object *l_jobj_stake_lock_list = json_object_new_array();
                        json_object *l_jobj_xchange_list = json_object_new_array();
                        json_object *l_jobj_stake_pos_delegate_list = json_object_new_array();
                        json_object *l_jobj_pay_list = json_object_new_array();
                        json_object *l_jobj_tx_vote = json_object_new_array();
                        json_object *l_jobj_tx_voting = json_object_new_array();
                        if (!l_jobj_to_list || !l_jobj_change_list || !l_jobj_fee_list || !l_jobj_stake_lock_list ||
                            !l_jobj_xchange_list || !l_jobj_stake_pos_delegate_list || !l_jobj_pay_list) {
                            json_object_put(l_jobj_to_list);
                            json_object_put(l_jobj_change_list);
                            json_object_put(l_jobj_to_from_emi);
                            json_object_put(l_jobj_fee_list);
                            json_object_put(l_jobj_stake_lock_list);
                            json_object_put(l_jobj_xchange_list);
                            json_object_put(l_jobj_stake_pos_delegate_list);
                            json_object_put(l_jobj_pay_list);
                            json_object_put(l_jobj_tx_vote);
                            json_object_put(l_jobj_tx_voting);
                            json_object_put(l_jobj_datum);
                            json_object_put(l_jobj_datums);
                            json_object_put(l_obj_chain);
                            dap_global_db_objs_delete(l_objs, l_objs_count);
                            dap_json_rpc_allocation_error(a_json_arr_reply);
                            return;
                        }
                        enum {
                            OUT_COND_TYPE_UNKNOWN,
                            OUT_COND_TYPE_PAY,
                            OUT_COND_TYPE_FEE,
                            OUT_COND_TYPE_STAKE_LOCK,
                            OUT_COND_TYPE_XCHANGE,
                            OUT_COND_TYPE_POS_DELEGATE
                        } l_out_cond_subtype = {0};
                        dap_list_t *l_vote_list = dap_chain_datum_tx_items_get(l_tx, TX_ITEM_TYPE_VOTE, NULL);
                        dap_list_t *l_voting_list = dap_chain_datum_tx_items_get(l_tx, TX_ITEM_TYPE_VOTING, NULL);
                        for (dap_list_t *it = l_list_out_items; it; it = it->next) {
                            dap_chain_addr_t *l_dist_addr = NULL;
                            uint256_t l_value = uint256_0;
                            const char *l_dist_token = NULL;
                            uint8_t l_type = *(uint8_t *) it->data;
                            switch (l_type) {
                                case TX_ITEM_TYPE_OUT: {
                                    l_value = ((dap_chain_tx_out_t *) it->data)->header.value;
                                    l_dist_token = l_main_ticker;
                                    l_dist_addr = &((dap_chain_tx_out_t *) it->data)->addr;
                                }
                                    break;
                                case TX_ITEM_TYPE_OUT_EXT: {
                                    l_value = ((dap_chain_tx_out_ext_t *) it->data)->header.value;
                                    l_dist_token = ((dap_chain_tx_out_ext_t *) it->data)->token;
                                    l_dist_addr = &((dap_chain_tx_out_ext_t *) it->data)->addr;
                                }
                                    break;
                                case TX_ITEM_TYPE_OUT_COND: {
                                    dap_chain_tx_out_cond_t *l_out_cond = (dap_chain_tx_out_cond_t *) it->data;
                                    l_value = ((dap_chain_tx_out_cond_t *) it->data)->header.value;
                                    switch (l_out_cond->header.subtype) {
                                        case DAP_CHAIN_TX_OUT_COND_SUBTYPE_FEE: {
                                            l_dist_token = a_net->pub.native_ticker;
                                            l_out_cond_subtype = OUT_COND_TYPE_FEE;
                                        }
                                            break;
                                        case DAP_CHAIN_TX_OUT_COND_SUBTYPE_SRV_STAKE_LOCK: {
                                            l_dist_token = l_main_ticker;
                                            l_out_cond_subtype = OUT_COND_TYPE_STAKE_LOCK;
                                        }
                                            break;
                                        case DAP_CHAIN_TX_OUT_COND_SUBTYPE_SRV_XCHANGE: {
                                            l_dist_token = l_main_ticker;
                                            l_out_cond_subtype = OUT_COND_TYPE_XCHANGE;
                                        }
                                            break;
                                        case DAP_CHAIN_TX_OUT_COND_SUBTYPE_SRV_STAKE_POS_DELEGATE: {
                                            l_dist_token = l_main_ticker;
                                            l_out_cond_subtype = OUT_COND_TYPE_POS_DELEGATE;
                                        }
                                            break;
                                        case DAP_CHAIN_TX_OUT_COND_SUBTYPE_SRV_PAY: {
                                            l_dist_token = l_main_ticker;
                                            l_out_cond_subtype = OUT_COND_TYPE_PAY;
                                        }
                                            break;
                                        default:
                                            break;
                                    }
                                }
                                    break;
                                default:
                                    break;
                            }
                            json_object *l_jobj_money = json_object_new_object();
                            if (!l_jobj_money) {
                                json_object_put(l_jobj_to_list);
                                json_object_put(l_jobj_change_list);
                                json_object_put(l_jobj_to_from_emi);
                                json_object_put(l_jobj_fee_list);
                                json_object_put(l_jobj_datum);
                                json_object_put(l_jobj_datums);
                                json_object_put(l_obj_chain);
                                dap_global_db_objs_delete(l_objs, l_objs_count);
                                dap_json_rpc_allocation_error(a_json_arr_reply);
                                return;
                            }
                            const char *l_value_coins_str, *l_value_str = dap_uint256_to_char(l_value, &l_value_coins_str);
                            json_object_object_add(l_jobj_money, "value", json_object_new_string(l_value_str));
                            json_object_object_add(l_jobj_money, "coins", json_object_new_string(l_value_coins_str));
                            if (l_dist_token) {
                                json_object *l_jobj_token = json_object_new_string(l_dist_token);
                                if (!l_jobj_token) {
                                    json_object_put(l_jobj_to_list);
                                    json_object_put(l_jobj_change_list);
                                    json_object_put(l_jobj_to_from_emi);
                                    json_object_put(l_jobj_fee_list);
                                    json_object_put(l_jobj_money);
                                    json_object_put(l_jobj_datum);
                                    json_object_put(l_jobj_datums);
                                    json_object_put(l_obj_chain);
                                    dap_global_db_objs_delete(l_objs, l_objs_count);
                                    dap_json_rpc_allocation_error(a_json_arr_reply);
                                    return;
                                }
                                json_object_object_add(l_jobj_money, "token", l_jobj_token);
                            }

                            if (l_dist_addr) {
                                if (!datum_is_accepted_addr && l_wallet_addr) {
                                    datum_is_accepted_addr = dap_chain_addr_compare(l_wallet_addr, l_dist_addr);
                                }
                                json_object *l_jobj_f = json_object_new_object();
                                if (!l_jobj_f) {
                                    json_object_put(l_jobj_to_list);
                                    json_object_put(l_jobj_change_list);
                                    json_object_put(l_jobj_to_from_emi);
                                    json_object_put(l_jobj_fee_list);
                                    json_object_put(l_jobj_money);
                                    json_object_put(l_jobj_datum);
                                    json_object_put(l_jobj_datums);
                                    json_object_put(l_obj_chain);
                                    dap_global_db_objs_delete(l_objs, l_objs_count);
                                    dap_json_rpc_allocation_error(a_json_arr_reply);
                                    return;
                                }
                                json_object_object_add(l_jobj_f, "money", l_jobj_money);
                                if (dap_chain_addr_compare(&l_addr_from, l_dist_addr)) {
                                    bool l_in_from_emi = false;
                                    for (dap_list_t *it_ems = l_list_in_ems; it_ems; it_ems = it_ems->next) {
                                        dap_chain_tx_in_ems_t *l_in_ems = (dap_chain_tx_in_ems_t *) it_ems->data;
                                        if (!dap_strcmp(l_in_ems->header.ticker, l_dist_token)) {
                                            l_in_from_emi = true;
                                            dap_hash_fast_t l_ems_hash = l_in_ems->header.token_emission_hash;
                                            char l_ems_hash_str[DAP_CHAIN_HASH_FAST_STR_SIZE];
                                            dap_hash_fast_to_str(&l_ems_hash, l_ems_hash_str,
                                                                 DAP_CHAIN_HASH_FAST_STR_SIZE);
                                            json_object *l_obj_ems_hash = json_object_new_string(l_ems_hash_str);
                                            if (!l_obj_ems_hash) {
                                                json_object_put(l_jobj_to_list);
                                                json_object_put(l_jobj_change_list);
                                                json_object_put(l_jobj_to_from_emi);
                                                json_object_put(l_jobj_fee_list);
                                                json_object_put(l_jobj_money);
                                                json_object_put(l_jobj_datum);
                                                json_object_put(l_jobj_datums);
                                                json_object_put(l_obj_chain);
                                                json_object_put(l_jobj_f);
                                                dap_global_db_objs_delete(l_objs, l_objs_count);
                                                dap_json_rpc_allocation_error(a_json_arr_reply);
                                                return;
                                            }
                                            json_object_object_add(l_jobj_f, "token_emission_hash", l_obj_ems_hash);
                                            break;
                                        }
                                    }
                                    if (l_in_from_emi)
                                        json_object_array_add(l_jobj_to_from_emi, l_jobj_f);
                                    else
                                        json_object_array_add(l_jobj_change_list, l_jobj_f);
                                } else {
                                    json_object_object_add(l_jobj_f, "addr", json_object_new_string(dap_chain_addr_to_str_static(l_dist_addr)));
                                    json_object_array_add(l_jobj_to_list, l_jobj_f);
                                }
                            } else {
                                switch (l_out_cond_subtype) {
                                    case OUT_COND_TYPE_PAY:
                                        json_object_array_add(l_jobj_pay_list, l_jobj_money);
                                        break;
                                    case OUT_COND_TYPE_FEE:
                                        json_object_array_add(l_jobj_fee_list, l_jobj_money);
                                        break;
                                    case OUT_COND_TYPE_STAKE_LOCK:
                                        json_object_array_add(l_jobj_stake_lock_list, l_jobj_money);
                                        break;
                                    case OUT_COND_TYPE_XCHANGE:
                                        json_object_array_add(l_jobj_xchange_list, l_jobj_money);
                                        break;
                                    case OUT_COND_TYPE_POS_DELEGATE:
                                        json_object_array_add(l_jobj_stake_pos_delegate_list, l_jobj_money);
                                        break;
                                    default:
                                        log_it(L_ERROR,
                                               "An unknown subtype output was found in a transaction in the mempool list.");
                                        break;
                                }
                            }
                        }
                        for (dap_list_t *it = l_vote_list; it; it = it->next) {
                            dap_chain_tx_vote_t *l_vote = it->data;
                            json_object *l_jobj_vote = dap_chain_datum_tx_item_vote_to_json(l_vote);
                            dap_chain_datum_tx_t *l_tx = dap_ledger_tx_find_by_hash(a_net->pub.ledger, &l_vote->voting_hash);
                            char *l_answer_text_str = l_tx ? dap_chain_datum_tx_voting_get_answer_text_by_idx(l_tx, l_vote->answer_idx) : NULL;
                            json_object *l_answer_text = json_object_new_string(l_answer_text_str ? l_answer_text_str : "{UNDEFINED}");
                            DAP_DEL_Z(l_answer_text_str);
                            json_object_object_add(l_jobj_vote, "answer_text", l_answer_text);
                            json_object_array_add(l_jobj_tx_vote, l_jobj_vote);
                        }
                        for (dap_list_t *it = l_voting_list; it; it = it->next) {
                            json_object *l_jobj_voting = dap_chain_datum_tx_item_voting_tsd_to_json(l_tx);
                            json_object_array_add(l_jobj_tx_voting, l_jobj_voting);
                        }
                        json_object_object_add(l_jobj_datum, "to", l_jobj_to_list);
                        json_object_object_add(l_jobj_datum, "change", l_jobj_change_list);
                        json_object_object_add(l_jobj_datum, "fee", l_jobj_fee_list);
                        json_object_array_length(l_jobj_pay_list) > 0 ?
                        json_object_object_add(l_jobj_datum, "srv_pay", l_jobj_pay_list) : json_object_put(
                                l_jobj_pay_list);
                        json_object_array_length(l_jobj_xchange_list) > 0 ?
                        json_object_object_add(l_jobj_datum, "srv_xchange", l_jobj_xchange_list) : json_object_put(
                                l_jobj_xchange_list);
                        json_object_array_length(l_jobj_stake_lock_list) > 0 ?
                        json_object_object_add(l_jobj_datum, "srv_stake_lock", l_jobj_stake_lock_list)
                                                                             : json_object_put(l_jobj_stake_lock_list);
                        json_object_array_length(l_jobj_stake_pos_delegate_list) > 0 ?
                        json_object_object_add(l_jobj_datum, "srv_stake_pos_delegate", l_jobj_stake_pos_delegate_list)
                                                                                     : json_object_put(
                                l_jobj_stake_pos_delegate_list);
                        json_object_array_length(l_jobj_to_from_emi) > 0 ?
                        json_object_object_add(l_jobj_datum, "from_emission", l_jobj_to_from_emi) : json_object_put(
                                l_jobj_to_from_emi);
                        json_object_array_length(l_jobj_tx_vote) > 0 ?
                        json_object_object_add(l_jobj_datum, "vote", l_jobj_tx_vote) : json_object_put(l_jobj_tx_vote);
                        json_object_array_length(l_jobj_tx_voting) > 0 ?
                        json_object_object_add(l_jobj_datum, "voting", l_jobj_tx_voting) : json_object_put(
                                l_jobj_tx_voting);
                        dap_list_free(l_list_out_items);
                        dap_list_free(l_vote_list);
                        dap_list_free(l_voting_list);
                    }
                        break;
                    case DAP_CHAIN_DATUM_TOKEN_EMISSION: {
                        size_t l_emi_size = l_datum->header.data_size;
                        dap_chain_datum_token_emission_t *l_emi = dap_chain_datum_emission_read(l_datum->data,
                                                                                                &l_emi_size);
                        if (l_wallet_addr && l_emi && dap_chain_addr_compare(l_wallet_addr, &l_emi->hdr.address))
                            datum_is_accepted_addr = true;
                        DAP_DELETE(l_emi);
                        dap_chain_datum_dump_json(a_json_arr_reply, l_jobj_datum,l_datum,a_hash_out_type,a_net->pub.id, true);
                    }
                        break;
                    default:
                        dap_chain_datum_dump_json(a_json_arr_reply, l_jobj_datum,l_datum,a_hash_out_type,a_net->pub.id, true);
                }
            }
            if (l_wallet_addr) {
                if (datum_is_accepted_addr) {
                    json_object_array_add(l_jobj_datums, l_jobj_datum);
                } else
                    json_object_put(l_jobj_datum);
            } else
                json_object_array_add(l_jobj_datums, l_jobj_datum);
        }
    }

    json_object_object_add(l_obj_chain, "datums", l_jobj_datums);

    dap_global_db_objs_delete(l_objs, l_objs_count);
    char *l_nets_str = dap_strdup_printf("%s.%s: %zu", a_net->pub.name, a_chain->name, l_objs_count);
    json_object *l_object_total = json_object_new_string(l_nets_str);
    DAP_DELETE(l_nets_str);
    if (!l_object_total) {
        json_object_put(l_obj_chain);
        dap_json_rpc_allocation_error(a_json_arr_reply);
        return;
    }
    json_object_object_add(l_obj_chain, "total", l_object_total);

    json_object_array_add(a_json_obj, l_obj_chain);
    DAP_DELETE(l_gdb_group_mempool);
}

static int mempool_delete_for_chain(dap_chain_t *a_chain, const char * a_datum_hash_str, json_object **a_json_arr_reply) {
        char * l_gdb_group_mempool = dap_chain_mempool_group_new(a_chain);
        uint8_t *l_data_tmp = dap_global_db_get_sync(l_gdb_group_mempool, a_datum_hash_str,
                                                     NULL, NULL, NULL);
        if (!l_data_tmp) {
            DAP_DELETE(l_gdb_group_mempool);
            return 1;
        }
        if (dap_global_db_del_sync(l_gdb_group_mempool, a_datum_hash_str) == 0) {
            DAP_DELETE(l_gdb_group_mempool);
            DAP_DELETE(l_data_tmp);
            return 0;
        } else {
            DAP_DELETE(l_gdb_group_mempool);
            DAP_DELETE(l_data_tmp);
            return 2;
        }
}

typedef enum cmd_mempool_delete_err_list{
    COM_MEMPOOL_DELETE_ERR_DATUM_NOT_FOUND_IN_ARGUMENT = DAP_JSON_RPC_ERR_CODE_METHOD_ERR_START,
    COM_MEMPOOL_DELETE_ERR_DATUM_NOT_FOUND
}cmd_mempool_delete_err_list_t;
/**
 * @brief _cmd_mempool_delete
 * @param argc
 * @param argv
 * @param arg_func
 * @param a_str_reply
 * @return
 */
int _cmd_mempool_delete(dap_chain_net_t *a_net, dap_chain_t *a_chain, const char *a_datum_hash, void **a_str_reply)
{
    json_object **a_json_arr_reply = (json_object **)a_str_reply;
    if (!a_net || !a_datum_hash) {
        dap_json_rpc_error_add(*a_json_arr_reply, COM_MEMPOOL_DELETE_ERR_DATUM_NOT_FOUND_IN_ARGUMENT, "Net or datum hash not specified");
        return COM_MEMPOOL_DELETE_ERR_DATUM_NOT_FOUND_IN_ARGUMENT;
    }
    int res = 0;
    json_object *l_jobj_ret = json_object_new_object();
    json_object *l_jobj_net = json_object_new_string(a_net->pub.name);
    json_object *l_jobj_chain = NULL;
    json_object *l_jobj_datum_hash = json_object_new_string(a_datum_hash);
    if (!a_chain) {
        dap_chain_t * l_chain = s_get_chain_with_datum(a_net, a_datum_hash);
        if (l_chain) {
            res = mempool_delete_for_chain(l_chain, a_datum_hash, a_json_arr_reply);
            l_jobj_chain = json_object_new_string(l_chain->name);
        } else {
            res = 1;
            l_jobj_chain = json_object_new_string("empty chain parameter");
        }
    } else {
        res = mempool_delete_for_chain(a_chain, a_datum_hash, a_json_arr_reply);
        l_jobj_chain = json_object_new_string(a_chain->name);
    }
    json_object_object_add(l_jobj_ret, "net", l_jobj_net);
    json_object_object_add(l_jobj_ret, "chain", l_jobj_chain);
    json_object_object_add(l_jobj_ret, "hash", l_jobj_datum_hash);
    json_object_object_add(l_jobj_ret, "action", json_object_new_string("delete"));
    json_object *l_jobj_ret_code = json_object_new_int(res);
    json_object_object_add(l_jobj_ret, "retCode", l_jobj_ret_code);
    json_object *l_jobj_status = NULL;
    if (!res) {
        l_jobj_status = json_object_new_string("deleted");
    } else if (res == 1) {
        l_jobj_status = json_object_new_string("datum not found");
    } else {
        l_jobj_status = json_object_new_string("datum was found but could not be deleted");
    }
    json_object_object_add(l_jobj_ret, "status", l_jobj_status);
    json_object_array_add(*a_json_arr_reply, l_jobj_ret);
    if (res) {
        return COM_MEMPOOL_DELETE_ERR_DATUM_NOT_FOUND;
    }
    return 0;
}


/**
 * @brief s_com_mempool_check_datum_in_chain
 * @param a_chain
 * @param a_datum_hash_str
 * @return boolean
 */
dap_chain_datum_t *s_com_mempool_check_datum_in_chain(dap_chain_t *a_chain, const char *a_datum_hash_str)
{
    if (!a_datum_hash_str)
        return NULL;
    char *l_gdb_group_mempool = dap_chain_mempool_group_new(a_chain);
    uint8_t *l_data_tmp = dap_global_db_get_sync(l_gdb_group_mempool, a_datum_hash_str, NULL, NULL, NULL);
    DAP_DELETE(l_gdb_group_mempool);
    return (dap_chain_datum_t *)l_data_tmp;
}

typedef enum cmd_mempool_check_err_list {
    COM_MEMPOOL_CHECK_ERR_CAN_NOT_FIND_CHAIN = DAP_JSON_RPC_ERR_CODE_METHOD_ERR_START,
    COM_MEMPOOL_CHECK_ERR_CAN_NOT_FIND_NET,
    COM_MEMPOOL_CHECK_ERR_REQUIRES_DATUM_HASH,
    COM_MEMPOOL_CHECK_ERR_INCORRECT_HASH_STR,
    COM_MEMPOOL_CHECK_ERR_DATUM_NOT_FIND
}cmd_mempool_check_err_list_t;

/**
 * @brief _cmd_mempool_check
 * @param a_net
 * @param a_chain
 * @param a_datum_hash
 * @param a_hash_out_type
 * @param a_str_reply
 * @return int
 */
int _cmd_mempool_check(dap_chain_net_t *a_net, dap_chain_t *a_chain, const char *a_datum_hash, const char *a_hash_out_type, void **a_str_reply)
{
    json_object **a_json_arr_reply = (json_object **)a_str_reply;

    if (!a_net || !a_datum_hash) {
        dap_json_rpc_error_add(*a_json_arr_reply, COM_MEMPOOL_CHECK_ERR_CAN_NOT_FIND_NET, "Error! Both -net <network_name> "
                                                                       "and -datum <data_hash> parameters are required.");
        return COM_MEMPOOL_CHECK_ERR_CAN_NOT_FIND_NET;
    }
    dap_chain_datum_t *l_datum = NULL;
    char *l_chain_name = a_chain ? a_chain->name : NULL;
    bool l_found_in_chains = false;
    int l_ret_code = 0;
    dap_hash_fast_t l_atom_hash = {};
    // FIND in chain
    {
        //
        dap_hash_fast_t l_datum_hash;
        if (dap_chain_hash_fast_from_hex_str(a_datum_hash, &l_datum_hash)) {
            dap_json_rpc_error_add(*a_json_arr_reply, COM_MEMPOOL_CHECK_ERR_INCORRECT_HASH_STR,
                                    "Incorrect hash string %s", a_datum_hash);
            return COM_MEMPOOL_CHECK_ERR_INCORRECT_HASH_STR;
        }
        if (a_chain)
            l_datum = a_chain->callback_datum_find_by_hash(a_chain, &l_datum_hash, &l_atom_hash, &l_ret_code);
        else {
            dap_chain_t *it = NULL;
            DL_FOREACH(a_net->pub.chains, it) {
                l_datum = it->callback_datum_find_by_hash(it, &l_datum_hash, &l_atom_hash, &l_ret_code);
                if (l_datum) {
                    l_chain_name = it->name;
                    break;
                }
            }
        }
        if (l_datum)
            l_found_in_chains = true;
    }
    //  FIND in mempool
    if (!l_found_in_chains) {
        if (a_chain)
            l_datum = s_com_mempool_check_datum_in_chain(a_chain, a_datum_hash);
        else {
            dap_chain_t *it = NULL;
            DL_FOREACH(a_net->pub.chains, it) {
                l_datum = s_com_mempool_check_datum_in_chain(it, a_datum_hash);
                if (l_datum) {
                    l_chain_name = it->name;
                    break;
                }
            }
        }
    }
    json_object *l_jobj_datum = json_object_new_object();
    json_object *l_datum_hash = json_object_new_string(a_datum_hash);
    json_object *l_net_obj = json_object_new_string(a_net->pub.name);
    if (!l_jobj_datum || !l_datum_hash || !l_net_obj){
        json_object_put(l_jobj_datum);
        json_object_put(l_datum_hash);
        json_object_put(l_net_obj);
        dap_json_rpc_allocation_error(*a_json_arr_reply);
        return DAP_JSON_RPC_ERR_CODE_MEMORY_ALLOCATED;
    }
    json_object *l_chain_obj;
    if(l_chain_name) {
        l_chain_obj = json_object_new_string(l_chain_name);
        if (!l_chain_obj) {
            json_object_put(l_jobj_datum);
            json_object_put(l_datum_hash);
            json_object_put(l_net_obj);
            dap_json_rpc_allocation_error(*a_json_arr_reply);
            return DAP_JSON_RPC_ERR_CODE_MEMORY_ALLOCATED;
        }
    } else
        l_chain_obj = json_object_new_null();
    json_object_object_add(l_jobj_datum, "hash", l_datum_hash);
    json_object_object_add(l_jobj_datum, "net", l_net_obj);
    json_object_object_add(l_jobj_datum, "chain", l_chain_obj);
    json_object *l_find_bool;
    if (l_datum) {
        l_find_bool = json_object_new_boolean(TRUE);
        json_object *l_find_chain_or_mempool = json_object_new_string(l_found_in_chains ? "chain" : "mempool");
        if (!l_find_chain_or_mempool || !l_find_bool) {
            json_object_put(l_find_chain_or_mempool);
            json_object_put(l_find_bool);
            json_object_put(l_jobj_datum);
            dap_json_rpc_allocation_error(*a_json_arr_reply);
            return DAP_JSON_RPC_ERR_CODE_MEMORY_ALLOCATED;
        }
        json_object_object_add(l_jobj_datum, "find", l_find_bool);
        json_object_object_add(l_jobj_datum, "source", l_find_chain_or_mempool);
        if (l_found_in_chains) {
            char l_atom_hash_str[DAP_CHAIN_HASH_FAST_STR_SIZE];
            dap_chain_hash_fast_to_str(&l_atom_hash, l_atom_hash_str, DAP_CHAIN_HASH_FAST_STR_SIZE);
            json_object *l_obj_atom = json_object_new_object();
            json_object *l_jobj_atom_hash = json_object_new_string(l_atom_hash_str);
            json_object *l_jobj_atom_err = json_object_new_string(dap_ledger_check_error_str(l_ret_code));
            if (!l_obj_atom || !l_jobj_atom_hash || !l_jobj_atom_err) {
                json_object_put(l_jobj_datum);
                json_object_put(l_obj_atom);
                json_object_put(l_jobj_atom_hash);
                json_object_put(l_jobj_atom_err);
                dap_json_rpc_allocation_error(*a_json_arr_reply);
                return DAP_JSON_RPC_ERR_CODE_MEMORY_ALLOCATED;
            }
            json_object_object_add(l_obj_atom, "hash", l_jobj_atom_hash);
            json_object_object_add(l_obj_atom, "ledger_response_code", l_jobj_atom_err);
            json_object_object_add(l_jobj_datum, "atom", l_obj_atom);
        }        

        json_object *l_datum_obj_inf = json_object_new_object();
        dap_chain_datum_dump_json(*a_json_arr_reply, l_datum_obj_inf, l_datum, a_hash_out_type, a_net->pub.id, true);
        if (!l_datum_obj_inf) {
            if (!l_found_in_chains)
                DAP_DELETE(l_datum);
            json_object_put(l_jobj_datum);
            dap_json_rpc_error_add(*a_json_arr_reply, DAP_JSON_RPC_ERR_CODE_SERIALIZATION_DATUM_TO_JSON,
                                    "Failed to serialize datum to JSON.");
            return DAP_JSON_RPC_ERR_CODE_SERIALIZATION_DATUM_TO_JSON;
        }
        json_object_object_add(l_jobj_datum, "datum", l_datum_obj_inf);
        if (!l_found_in_chains)
            DAP_DELETE(l_datum);
        json_object_array_add(*a_json_arr_reply, l_jobj_datum);
        return 0;
    } else {
        l_find_bool = json_object_new_boolean(FALSE);
        if (!l_find_bool) {
            json_object_put(l_jobj_datum);
            dap_json_rpc_allocation_error(*a_json_arr_reply);
            return DAP_JSON_RPC_ERR_CODE_MEMORY_ALLOCATED;
        }
        json_object_object_add(l_jobj_datum, "find", l_find_bool);
        json_object_array_add(*a_json_arr_reply, l_jobj_datum);
        return COM_MEMPOOL_CHECK_ERR_DATUM_NOT_FIND;
    }
}

typedef enum cmd_mempool_proc_list_error{
    DAP_COM_MEMPOOL_PROC_LIST_ERROR_NODE_ROLE_NOT_FULL = DAP_JSON_RPC_ERR_CODE_METHOD_ERR_START,
    DAP_COM_MEMPOOL_PROC_LIST_ERROR_GET_DATUM_HASH_FROM_STR,
    DAP_COM_MEMPOOL_PROC_LIST_ERROR_DATUM_CORRUPT_SIZE_DATUM_NOT_EQUALS_SIZE_RECORD,
    DAP_COM_MEMPOOL_PROC_LIST_ERROR_CAN_NOT_GROUP_NAME,
    DAP_COM_MEMPOOL_PROC_LIST_ERROR_CAN_NOT_FIND_DATUM,
    DAP_COM_MEMPOOL_PROC_LIST_ERROR_CAN_NOT_CONVERT_DATUM_HASH_TO_DIGITAL_FORM,
    DAP_COM_MEMPOOL_PROC_LIST_ERROR_REAL_HASH_DATUM_DOES_NOT_MATCH_HASH_DATA_STRING,
    DAP_COM_MEMPOOL_PROC_LIST_ERROR_FALSE_VERIFY,
    DAP_COM_MEMPOOL_PROC_LIST_ERROR_CAN_NOT_MOVE_TO_NO_CONCENSUS_FROM_MEMPOOL

}cmd_mempool_proc_list_error_t;

/**
 * @brief _cmd_mempool_proc
 * process mempool datum
 * @param a_net
 * @param a_chain
 * @param a_datum_hash
 * @param a_str_reply
 * @return
 */
int _cmd_mempool_proc(dap_chain_net_t *a_net, dap_chain_t *a_chain, const char *a_datum_hash, void **a_str_reply)
{
    json_object **a_json_arr_reply = (json_object **)a_str_reply;
    // If full or light it doesnt work
    if(dap_chain_net_get_role(a_net).enums>= NODE_ROLE_FULL){
        dap_json_rpc_error_add(*a_json_arr_reply, DAP_COM_MEMPOOL_PROC_LIST_ERROR_NODE_ROLE_NOT_FULL,
                               "Need master node role or higher for network %s to process this command", a_net->pub.name);
        return DAP_COM_MEMPOOL_PROC_LIST_ERROR_NODE_ROLE_NOT_FULL;
    }
    dap_chain_t *l_chain = !a_chain ? s_get_chain_with_datum(a_net, a_datum_hash) : a_chain;

    int ret = 0;
    char *l_gdb_group_mempool = dap_chain_mempool_group_new(l_chain);
    if (!l_gdb_group_mempool){
        dap_json_rpc_error_add(*a_json_arr_reply, DAP_COM_MEMPOOL_PROC_LIST_ERROR_CAN_NOT_GROUP_NAME,
                               "Failed to get mempool group name on network %s", a_net->pub.name);
        return DAP_COM_MEMPOOL_PROC_LIST_ERROR_CAN_NOT_GROUP_NAME;
    }
    size_t l_datum_size=0;

    dap_chain_datum_t * l_datum = (dap_chain_datum_t*)dap_global_db_get_sync(l_gdb_group_mempool, a_datum_hash,
                                                                             &l_datum_size, NULL, NULL );
    size_t l_datum_size2 = l_datum? dap_chain_datum_size( l_datum): 0;
    if (l_datum_size != l_datum_size2) {
        dap_json_rpc_error_add(*a_json_arr_reply, DAP_COM_MEMPOOL_PROC_LIST_ERROR_DATUM_CORRUPT_SIZE_DATUM_NOT_EQUALS_SIZE_RECORD, "Error! Corrupted datum %s, size by datum headers is %zd when in mempool is only %zd bytes",
                                            a_datum_hash, l_datum_size2, l_datum_size);
        DAP_DELETE(l_gdb_group_mempool);
        return DAP_COM_MEMPOOL_PROC_LIST_ERROR_DATUM_CORRUPT_SIZE_DATUM_NOT_EQUALS_SIZE_RECORD;
    }
    if (!l_datum) {
        dap_json_rpc_error_add(*a_json_arr_reply, DAP_COM_MEMPOOL_PROC_LIST_ERROR_CAN_NOT_FIND_DATUM,
                               "Error! Can't find datum %s", a_datum_hash);
        DAP_DELETE(l_gdb_group_mempool);
        return DAP_COM_MEMPOOL_PROC_LIST_ERROR_CAN_NOT_FIND_DATUM;
    }
    dap_hash_fast_t l_datum_hash, l_real_hash;
    if (dap_chain_hash_fast_from_hex_str(a_datum_hash, &l_datum_hash)) {
        dap_json_rpc_error_add(*a_json_arr_reply, DAP_COM_MEMPOOL_PROC_LIST_ERROR_CAN_NOT_CONVERT_DATUM_HASH_TO_DIGITAL_FORM,
                               "Error! Can't convert datum hash string %s to digital form",
                               a_datum_hash);
        DAP_DELETE(l_gdb_group_mempool);
        return DAP_COM_MEMPOOL_PROC_LIST_ERROR_CAN_NOT_CONVERT_DATUM_HASH_TO_DIGITAL_FORM;
    }
    dap_chain_datum_calc_hash(l_datum, &l_real_hash);
    if (!dap_hash_fast_compare(&l_datum_hash, &l_real_hash)) {
        dap_json_rpc_error_add(*a_json_arr_reply, DAP_COM_MEMPOOL_PROC_LIST_ERROR_REAL_HASH_DATUM_DOES_NOT_MATCH_HASH_DATA_STRING,
                               "Error! Datum's real hash doesn't match datum's hash string %s",
                               a_datum_hash);
        DAP_DELETE(l_gdb_group_mempool);
        return DAP_COM_MEMPOOL_PROC_LIST_ERROR_REAL_HASH_DATUM_DOES_NOT_MATCH_HASH_DATA_STRING;
    }
    char buf[DAP_TIME_STR_SIZE];
    dap_time_t l_ts_create = (dap_time_t)l_datum->header.ts_create;
    const char *l_type = NULL;
    DAP_DATUM_TYPE_STR(l_datum->header.type_id, l_type);
    json_object *l_jobj_res = json_object_new_object();
    json_object *l_jobj_datum = json_object_new_object();
    json_object *l_jobj_hash = json_object_new_string(a_datum_hash);
    json_object *l_jobj_type = json_object_new_string(l_type);
    json_object *l_jobj_ts_created = json_object_new_object();
    json_object *l_jobj_ts_created_time_stamp = json_object_new_uint64(l_ts_create);
    int l_res = dap_time_to_str_rfc822(buf, DAP_TIME_STR_SIZE, l_ts_create);
    if (l_res < 0 || !l_jobj_ts_created || !l_jobj_ts_created_time_stamp || !l_jobj_type ||
        !l_jobj_hash || !l_jobj_datum || !l_jobj_res) {
        json_object_put(l_jobj_res);
        json_object_put(l_jobj_datum);
        json_object_put(l_jobj_hash);
        json_object_put(l_jobj_type);
        json_object_put(l_jobj_ts_created);
        json_object_put(l_jobj_ts_created_time_stamp);
        dap_json_rpc_allocation_error(*a_json_arr_reply);
        return DAP_JSON_RPC_ERR_CODE_MEMORY_ALLOCATED;
    }
    json_object *l_jobj_ts_created_str = json_object_new_string(buf);
    json_object *l_jobj_data_size = json_object_new_uint64(l_datum->header.data_size);
    if (!l_jobj_ts_created_str || !l_jobj_data_size) {
        json_object_put(l_jobj_res);
        json_object_put(l_jobj_datum);
        json_object_put(l_jobj_hash);
        json_object_put(l_jobj_type);
        json_object_put(l_jobj_ts_created);
        json_object_put(l_jobj_ts_created_time_stamp);
        json_object_put(l_jobj_ts_created_str);
        json_object_put(l_jobj_data_size);
        dap_json_rpc_allocation_error(*a_json_arr_reply);
        return DAP_JSON_RPC_ERR_CODE_MEMORY_ALLOCATED;
    }
    json_object_object_add(l_jobj_datum, "hash", l_jobj_hash);
    json_object_object_add(l_jobj_datum, "type", l_jobj_type);
    json_object_object_add(l_jobj_ts_created, "time_stamp", l_jobj_ts_created_time_stamp);
    json_object_object_add(l_jobj_ts_created, "str", l_jobj_ts_created_str);
    json_object_object_add(l_jobj_datum, "ts_created", l_jobj_ts_created);
    json_object_object_add(l_jobj_datum, "data_size", l_jobj_data_size);
    json_object_object_add(l_jobj_res, "datum", l_jobj_datum);
    json_object *l_jobj_verify = json_object_new_object();
    if (!l_jobj_verify) {
        json_object_put(l_jobj_res);
        dap_json_rpc_allocation_error(*a_json_arr_reply);
        return DAP_JSON_RPC_ERR_CODE_MEMORY_ALLOCATED;
    }
    int l_verify_datum = dap_chain_net_verify_datum_for_add(l_chain, l_datum, &l_datum_hash);
    if (l_verify_datum){
        json_object *l_jobj_verify_err = json_object_new_string(dap_chain_net_verify_datum_err_code_to_str(l_datum, l_verify_datum));
        json_object *l_jobj_verify_status = json_object_new_boolean(FALSE);
        if (!l_jobj_verify_status || !l_jobj_verify_err) {
            json_object_put(l_jobj_verify_status);
            json_object_put(l_jobj_verify_err);
            json_object_put(l_jobj_verify);
            json_object_put(l_jobj_res);
            dap_json_rpc_allocation_error(*a_json_arr_reply);
            return DAP_JSON_RPC_ERR_CODE_MEMORY_ALLOCATED;
        }
        json_object_object_add(l_jobj_verify, "isProcessed", l_jobj_verify_status);
        json_object_object_add(l_jobj_verify, "error", l_jobj_verify_err);
        ret = DAP_COM_MEMPOOL_PROC_LIST_ERROR_FALSE_VERIFY;
    } else {
        if (l_chain->callback_add_datums) {
            if (l_chain->callback_add_datums(l_chain, &l_datum, 1) == 0) {
                json_object *l_jobj_verify_status = json_object_new_boolean(FALSE);
                if (!l_jobj_verify_status) {
                    json_object_put(l_jobj_verify_status);
                    json_object_put(l_jobj_verify);
                    json_object_put(l_jobj_res);
                    dap_json_rpc_allocation_error(*a_json_arr_reply);
                    return DAP_JSON_RPC_ERR_CODE_MEMORY_ALLOCATED;
                }
                json_object_object_add(l_jobj_verify, "isProcessed", l_jobj_verify_status);
                ret = DAP_COM_MEMPOOL_PROC_LIST_ERROR_FALSE_VERIFY;
            } else {
                json_object *l_jobj_verify_status = json_object_new_boolean(TRUE);
                if (!l_jobj_verify_status) {
                    json_object_put(l_jobj_verify);
                    json_object_put(l_jobj_res);
                    dap_json_rpc_allocation_error(*a_json_arr_reply);
                    return DAP_JSON_RPC_ERR_CODE_MEMORY_ALLOCATED;
                }
                json_object_object_add(l_jobj_verify, "isProcessed", l_jobj_verify_status);
                if (false) { //dap_global_db_del_sync(l_gdb_group_mempool, a_datum_hash)){
                    json_object *l_jobj_wrn_text = json_object_new_string("Can't delete datum from mempool!");
                    if (!l_jobj_wrn_text) {
                        json_object_put(l_jobj_verify);
                        json_object_put(l_jobj_res);
                        dap_json_rpc_allocation_error(*a_json_arr_reply);
                        return DAP_JSON_RPC_ERR_CODE_MEMORY_ALLOCATED;
                    }
                    json_object_object_add(l_jobj_verify, "warning", l_jobj_wrn_text);
                } else {
                    json_object *l_jobj_text = json_object_new_string("Removed datum from mempool.");
                    if (!l_jobj_text) {
                        json_object_put(l_jobj_verify);
                        json_object_put(l_jobj_res);
                        dap_json_rpc_allocation_error(*a_json_arr_reply);
                        return DAP_JSON_RPC_ERR_CODE_MEMORY_ALLOCATED;
                    }
                    json_object_object_add(l_jobj_verify, "notice", l_jobj_text);
                }
            }
        } else {
            dap_json_rpc_error_add(*a_json_arr_reply, DAP_COM_MEMPOOL_PROC_LIST_ERROR_CAN_NOT_MOVE_TO_NO_CONCENSUS_FROM_MEMPOOL, "Error! Can't move to no-concensus chains from mempool");
            ret = DAP_COM_MEMPOOL_PROC_LIST_ERROR_CAN_NOT_MOVE_TO_NO_CONCENSUS_FROM_MEMPOOL;
        }
    }
    DAP_DELETE(l_gdb_group_mempool);
    json_object_object_add(l_jobj_res, "verify", l_jobj_verify);
    json_object_array_add(*a_json_arr_reply, l_jobj_res);
    return ret;
}


/**
 * @breif _cmd_mempool_proc_all
 * @param a_net
 * @param a_chain
 * @param a_str_reply
 * @return
 */
int _cmd_mempool_proc_all(dap_chain_net_t *a_net, dap_chain_t *a_chain, void **a_str_reply)
{
    json_object **a_json_arr_reply = (json_object **)a_str_reply;
    if (!a_net || !a_chain) {
        dap_json_rpc_error_add(*a_json_arr_reply, -2, "The net and chain argument is not set");
        return -2;
    }

    json_object *l_ret = json_object_new_object();
    if (!l_ret){
        dap_json_rpc_allocation_error(*a_json_arr_reply);
        return DAP_JSON_RPC_ERR_CODE_MEMORY_ALLOCATED;
    }
    if(!dap_chain_net_by_id(a_chain->net_id)) {
        char *l_warn_str = dap_strdup_printf("%s.%s: chain not found\n", a_net->pub.name,
                                             a_chain->name);
        if (!l_warn_str) {
            json_object_put(l_ret);
            dap_json_rpc_allocation_error(*a_json_arr_reply);
            return DAP_JSON_RPC_ERR_CODE_MEMORY_ALLOCATED;
        }
        json_object *l_warn_obj = json_object_new_string(l_warn_str);
        DAP_DELETE(l_warn_str);
        if (!l_warn_obj){
            json_object_put(l_ret);
            dap_json_rpc_allocation_error(*a_json_arr_reply);
            return DAP_JSON_RPC_ERR_CODE_MEMORY_ALLOCATED;
        }
        json_object_object_add(l_ret, "warning", l_warn_obj);
    }

   dap_chain_node_mempool_process_all(a_chain, true);
    char *l_str_result = dap_strdup_printf("The entire mempool has been processed in %s.%s.",
                                           a_net->pub.name, a_chain->name);
    if (!l_str_result) {
        json_object_put(l_ret);
        dap_json_rpc_allocation_error(*a_json_arr_reply);
        return DAP_JSON_RPC_ERR_CODE_MEMORY_ALLOCATED;
    }
    json_object *l_obj_result = json_object_new_string(l_str_result);
    DAP_DEL_Z(l_str_result);
    if (!l_obj_result) {
        json_object_put(l_ret);
        dap_json_rpc_allocation_error(*a_json_arr_reply);
        return DAP_JSON_RPC_ERR_CODE_MEMORY_ALLOCATED;
    }
    json_object_object_add(l_ret, "result", l_obj_result);
    json_object_array_add(*a_json_arr_reply, l_obj_result);
    return 0;
}

typedef enum _cmd_mempool_dump_error_list{
    COM_DUMP_ERROR_LIST_CORRUPTED_SIZE = DAP_JSON_RPC_ERR_CODE_METHOD_ERR_START,
    COM_DUMP_ERROR_CAN_NOT_FIND_DATUM,
    COM_DUMP_ERROR_NULL_IS_ARGUMENT_FUNCTION
}_cmd_mempool_dump_error_list_t;

int _cmd_mempool_dump_from_group(dap_chain_net_id_t a_net_id, const char *a_group_gdb, const char *a_datum_hash,
                                 const char *a_hash_out_type, json_object **a_json_arr_reply)
{
    size_t l_datum_size = 0;
    dap_chain_datum_t *l_datum = (dap_chain_datum_t *)dap_global_db_get_sync(a_group_gdb, a_datum_hash,
                                                         &l_datum_size, NULL, NULL );
    size_t l_datum_size2 = l_datum? dap_chain_datum_size( l_datum): 0;
    if (l_datum_size != l_datum_size2) {
        dap_json_rpc_error_add(*a_json_arr_reply, COM_DUMP_ERROR_LIST_CORRUPTED_SIZE, "Error! Corrupted datum %s, size by datum headers "
                                                                   "is %zd when in mempool is only %zd bytes",
                                 a_datum_hash, l_datum_size2, l_datum_size);
        return COM_DUMP_ERROR_LIST_CORRUPTED_SIZE;
    }
    if (!l_datum) {
        dap_json_rpc_error_add(*a_json_arr_reply, COM_DUMP_ERROR_LIST_CORRUPTED_SIZE, "Error! Can't find datum %s in %s", a_datum_hash, a_group_gdb);
        return COM_DUMP_ERROR_CAN_NOT_FIND_DATUM;
    }

    json_object *l_jobj_datum = json_object_new_object();
    dap_chain_datum_dump_json(*a_json_arr_reply, l_jobj_datum, l_datum, a_hash_out_type, a_net_id, true);
    json_object_array_add(*a_json_arr_reply, l_jobj_datum);
    return 0;
}

int _cmd_mempool_dump(dap_chain_net_t *a_net, dap_chain_t *a_chain, const char *a_datum_hash, const char *a_hash_out_type, json_object **a_json_arr_reply)
{
    if (!a_net || !a_datum_hash || !a_hash_out_type) {
        dap_json_rpc_error_add(*a_json_arr_reply, COM_DUMP_ERROR_NULL_IS_ARGUMENT_FUNCTION, "The following arguments are not set: network,"
                                                                         " datum hash, and output hash type. "
                                                                         "Functions required for operation.");
        return COM_DUMP_ERROR_NULL_IS_ARGUMENT_FUNCTION;
    }
    if (a_chain) {
        char *l_group_mempool = dap_chain_mempool_group_new(a_chain);
        _cmd_mempool_dump_from_group(a_net->pub.id, l_group_mempool, a_datum_hash, a_hash_out_type, a_json_arr_reply);
        DAP_DELETE(l_group_mempool);
    } else {
        dap_chain_t *l_chain = NULL;
        DL_FOREACH(a_net->pub.chains, l_chain){
            char *l_group_mempool = dap_chain_mempool_group_new(l_chain);
            if (!_cmd_mempool_dump_from_group(a_net->pub.id, l_group_mempool, a_datum_hash, a_hash_out_type, a_json_arr_reply)){
                DAP_DELETE(l_group_mempool);
                break;
            }
            DAP_DELETE(l_group_mempool);
        }
    }
    return 0;
}

int com_mempool(int a_argc, char **a_argv, void **a_str_reply)
{
    json_object **a_json_arr_reply = (json_object **)a_str_reply;
    int arg_index = 1;
    dap_chain_net_t *l_net = NULL;
    dap_chain_t *l_chain = NULL;
    enum _subcmd {SUBCMD_LIST, SUBCMD_PROC, SUBCMD_PROC_ALL, SUBCMD_DELETE, SUBCMD_ADD_CA, SUBCMD_CHECK, SUBCMD_DUMP,
            SUBCMD_COUNT};
    enum _subcmd l_cmd = 0;
    if (a_argv[1]) {
        if (!dap_strcmp(a_argv[1], "list")) {
            l_cmd = SUBCMD_LIST;
        } else if (!dap_strcmp(a_argv[1], "proc")) {
            l_cmd = SUBCMD_PROC;
        } else if (!dap_strcmp(a_argv[1], "proc_all")) {
            l_cmd = SUBCMD_PROC_ALL;
        } else if (!dap_strcmp(a_argv[1], "delete")) {
            l_cmd = SUBCMD_DELETE;
        } else if (!dap_strcmp(a_argv[1], "add_ca")) {
            l_cmd = SUBCMD_ADD_CA;
        } else if (!dap_strcmp(a_argv[1], "dump")) {
            l_cmd = SUBCMD_DUMP;
        } else if (!dap_strcmp(a_argv[1], "check")) {
            l_cmd = SUBCMD_CHECK;
        } else if (!dap_strcmp(a_argv[1], "count")) {
            l_cmd = SUBCMD_COUNT;
        } else {
            char *l_str_err = dap_strdup_printf("Invalid sub command specified. Sub command %s "
                                                           "is not supported.", a_argv[1]);
            if (!l_str_err) {
                dap_json_rpc_allocation_error(*a_json_arr_reply);
                return -1;
            }
            json_object *l_jobj_str_err = json_object_new_string(l_str_err);
            DAP_DELETE(l_str_err);
            if (!l_jobj_str_err) {
                dap_json_rpc_allocation_error(*a_json_arr_reply);
                return -1;
            }
            json_object_array_add(*a_json_arr_reply, l_jobj_str_err);
            return -2;
        }
    }
    int cmd_parse_status = dap_chain_node_cli_cmd_values_parse_net_chain_for_json(*a_json_arr_reply, &arg_index, a_argc, a_argv, &l_chain, &l_net, CHAIN_TYPE_INVALID);
    if (cmd_parse_status != 0){
        dap_json_rpc_error_add(*a_json_arr_reply, cmd_parse_status, "Request parsing error (code: %d)", cmd_parse_status);
            return cmd_parse_status;
    }
    const char *l_hash_out_type = "hex";
    dap_cli_server_cmd_find_option_val(a_argv, arg_index, a_argc, "-H", &l_hash_out_type);
    const char *l_datum_hash_in = NULL;
    char *l_datum_hash = NULL;
    dap_cli_server_cmd_find_option_val(a_argv, arg_index, a_argc, "-datum", &l_datum_hash_in);
    if (l_datum_hash_in) {
        if(dap_strncmp(l_datum_hash_in, "0x", 2) && dap_strncmp(l_datum_hash_in, "0X", 2)) {
            l_datum_hash = dap_enc_base58_to_hex_str_from_str(l_datum_hash_in);
        } else
            l_datum_hash = dap_strdup(l_datum_hash_in);
        if (!l_datum_hash) {
            dap_json_rpc_error_add(*a_json_arr_reply, -4, "Can't convert hash string %s to hex string", l_datum_hash_in);
            return -4;
        }
    }
    int ret = -100;
    switch (l_cmd) {
        case SUBCMD_LIST: {
            if (!l_net) {
                dap_json_rpc_error_add(*a_json_arr_reply, -5, "The command does not include the net parameter. Please specify the "
                                           "parameter something like this mempool list -net <net_name>");
                return -5;
            }
            json_object *obj_ret = json_object_new_object();
            json_object *obj_net = json_object_new_string(l_net->pub.name);
            if (!obj_ret || !obj_net) {
                json_object_put(obj_ret);
                json_object_put(obj_net);
                dap_json_rpc_allocation_error(*a_json_arr_reply);
                return -1;
            }
            json_object_object_add(obj_ret, "net", obj_net);
            const char *l_wallet_addr = NULL;
            if (dap_cli_server_cmd_find_option_val(a_argv, arg_index, a_argc, "-addr", &l_wallet_addr) && !l_wallet_addr) {
                json_object *l_jobj_err = json_object_new_string("Parameter '-addr' require <addr>");
                if (!l_jobj_err) {
                    dap_json_rpc_allocation_error(*a_json_arr_reply);
                    return -1;
                }
                json_object_array_add(*a_json_arr_reply, l_jobj_err);
                return -3;
            }
            json_object *l_jobj_chains = json_object_new_array();
            if (!l_jobj_chains) {
                json_object_put(obj_ret);
                dap_json_rpc_allocation_error(*a_json_arr_reply);
                return -1;
            }
            bool l_fast = (dap_cli_server_cmd_check_option(a_argv, arg_index, a_argc, "-brief") != -1) ? true : false;
            size_t l_limit = 0, l_offset = 0;
            const char *l_limit_str = NULL, *l_offset_str = NULL;
            dap_cli_server_cmd_find_option_val(a_argv, arg_index, a_argc, "-limit", &l_limit_str);
            dap_cli_server_cmd_find_option_val(a_argv, arg_index, a_argc, "-offset", &l_offset_str);
            l_limit = l_limit_str ? strtoul(l_limit_str, NULL, 10) : 1000;
            l_offset = l_offset_str ? strtoul(l_offset_str, NULL, 10) : 0;
            if(l_chain) {
                s_com_mempool_list_print_for_chain(*a_json_arr_reply, l_net, l_chain, l_wallet_addr, l_jobj_chains, l_hash_out_type, l_fast, l_limit, l_offset);
            } else {
                DL_FOREACH(l_net->pub.chains, l_chain) {
                    s_com_mempool_list_print_for_chain(*a_json_arr_reply, l_net, l_chain, l_wallet_addr, l_jobj_chains, l_hash_out_type, l_fast, l_limit, l_offset);
                }
            }
            json_object_object_add(obj_ret, "chains", l_jobj_chains);
            json_object_array_add(*a_json_arr_reply, obj_ret);
            ret = 0;
        } break;
        case SUBCMD_PROC: {
            ret = _cmd_mempool_proc(l_net, l_chain, l_datum_hash, a_str_reply);
        } break;
        case SUBCMD_PROC_ALL: {
            ret = _cmd_mempool_proc_all(l_net, l_chain, a_str_reply);
        } break;
        case SUBCMD_DELETE: {
            if (l_datum_hash) {
                ret = _cmd_mempool_delete(l_net, l_chain, l_datum_hash, a_str_reply);
            } else {
                dap_json_rpc_error_add(*a_json_arr_reply, -3, "Error! %s requires -datum <datum hash> option", a_argv[0]);
                ret = -3;
            }
        } break;
        case SUBCMD_ADD_CA: {
            const char *l_ca_name  = NULL;
            dap_cli_server_cmd_find_option_val(a_argv, arg_index, a_argc, "-ca_name", &l_ca_name);
            if (!l_ca_name) {
                dap_json_rpc_error_add(*a_json_arr_reply, -3, "mempool add_ca requires parameter '-ca_name' to specify the certificate name");
                ret = -3;
            }
            dap_cert_t *l_cert = dap_cert_find_by_name(l_ca_name);
            if (!l_cert) {
                dap_json_rpc_error_add(*a_json_arr_reply, -4, "Cert with name '%s' not found.", l_ca_name);
                ret = -4;
            }
            ret = _cmd_mempool_add_ca(l_net, l_chain, l_cert, a_str_reply);
            DAP_DELETE(l_cert);
        } break;
        case SUBCMD_CHECK: {
            ret = _cmd_mempool_check(l_net, l_chain, l_datum_hash, l_hash_out_type, a_str_reply);
        } break;
        case SUBCMD_DUMP: {
            ret = _cmd_mempool_dump(l_net, l_chain, l_datum_hash, l_hash_out_type, a_json_arr_reply);
        } break;
        case SUBCMD_COUNT: {
            char *l_mempool_group;
            json_object *obj_ret = json_object_new_object();
            json_object *obj_net = json_object_new_string(l_net->pub.name);
            if (!obj_ret || !obj_net) {
                json_object_put(obj_ret);
                json_object_put(obj_net);
                dap_json_rpc_allocation_error(*a_json_arr_reply);
                return DAP_JSON_RPC_ERR_CODE_MEMORY_ALLOCATED;
            }
            json_object_object_add(obj_ret, "net", obj_net);
            json_object *l_jobj_chains = json_object_new_array();
            if (!l_jobj_chains) {
                json_object_put(obj_ret);
                dap_json_rpc_allocation_error(*a_json_arr_reply);
                return DAP_JSON_RPC_ERR_CODE_MEMORY_ALLOCATED;
            }
            if(l_chain) {
                l_mempool_group = dap_chain_mempool_group_new(l_chain);
                size_t l_objs_count = 0;
                dap_global_db_obj_t *l_objs = dap_global_db_get_all_sync(l_mempool_group, &l_objs_count);
                dap_global_db_objs_delete(l_objs, l_objs_count);
                DAP_DELETE(l_mempool_group);
                json_object *l_jobj_chain = json_object_new_object();
                json_object *l_jobj_chain_name = json_object_new_string(l_chain->name);
                json_object *l_jobj_count = json_object_new_uint64(l_objs_count);
                if (!l_jobj_chain || !l_jobj_chain_name || !l_jobj_count) {
                    json_object_put(l_jobj_chains);
                    json_object_put(l_jobj_chain);
                    json_object_put(l_jobj_chain_name);
                    json_object_put(l_jobj_count);
                    json_object_put(obj_ret);
                    dap_json_rpc_allocation_error(*a_json_arr_reply);
                    return DAP_JSON_RPC_ERR_CODE_MEMORY_ALLOCATED;
                }
                json_object_object_add(l_jobj_chain, "name", l_jobj_chain_name);
                json_object_object_add(l_jobj_chain, "count", l_jobj_count);
                json_object_array_add(l_jobj_chains, l_jobj_chain);
            } else {
                DL_FOREACH(l_net->pub.chains, l_chain) {
                    l_mempool_group = dap_chain_mempool_group_new(l_chain);
                    size_t l_objs_count = 0;
                    dap_global_db_obj_t *l_objs = dap_global_db_get_all_sync(l_mempool_group, &l_objs_count);
                    dap_global_db_objs_delete(l_objs, l_objs_count);
                    DAP_DELETE(l_mempool_group);
                    json_object *l_jobj_chain = json_object_new_object();
                    json_object *l_jobj_chain_name = json_object_new_string(l_chain->name);
                    json_object *l_jobj_count = json_object_new_uint64(l_objs_count);
                    if (!l_jobj_chain || !l_jobj_chain_name || !l_jobj_count) {
                        json_object_put(l_jobj_chains);
                        json_object_put(l_jobj_chain);
                        json_object_put(l_jobj_chain_name);
                        json_object_put(l_jobj_count);
                        json_object_put(obj_ret);
                        dap_json_rpc_allocation_error(*a_json_arr_reply);
                        return DAP_JSON_RPC_ERR_CODE_MEMORY_ALLOCATED;
                    }
                    json_object_object_add(l_jobj_chain, "name", l_jobj_chain_name);
                    json_object_object_add(l_jobj_chain, "count", l_jobj_count);
                    json_object_array_add(l_jobj_chains, l_jobj_chain);
                }
            }
            json_object_object_add(obj_ret, "chains", l_jobj_chains);
            json_object_array_add(*a_json_arr_reply, obj_ret);
            ret = 0;
        } break;
    }
    DAP_DEL_Z(l_datum_hash);
    return ret;
}

typedef enum _s_where_search{
    ALL,
    CHAINS,
    MEMPOOL
}_s_where_search_t;

void _cmd_find_type_decree_in_chain(json_object *a_out, dap_chain_t *a_chain, uint16_t a_decree_type, _s_where_search_t a_where, const char *a_hash_out_type) {
    json_object *l_common_decree_arr = json_object_new_array();
    json_object *l_service_decree_arr = json_object_new_array();
    if (a_where == ALL || a_where == CHAINS) {
        dap_chain_cell_t *l_cell, *l_iter_tmp;
        HASH_ITER(hh, a_chain->cells, l_cell, l_iter_tmp) {
            dap_chain_atom_iter_t *l_atom_iter = l_cell->chain->callback_atom_iter_create(l_cell->chain, l_cell->id,
                                                                                          NULL);
            dap_chain_atom_ptr_t l_atom;
            uint64_t l_atom_size = 0;
            for (l_atom = l_cell->chain->callback_atom_iter_get(l_atom_iter, DAP_CHAIN_ITER_OP_FIRST, &l_atom_size);
                 l_atom && l_atom_size;
                 l_atom = l_cell->chain->callback_atom_iter_get(l_atom_iter, DAP_CHAIN_ITER_OP_NEXT, &l_atom_size)) {
                size_t l_datum_count = 0;
                dap_chain_datum_t **l_datums = l_cell->chain->callback_atom_get_datums(l_atom, l_atom_size,
                                                                                       &l_datum_count);
                char l_buff_ts[50] = {'\0'};
                dap_time_to_str_rfc822(l_buff_ts, 50, l_atom_iter->cur_ts);
                for (size_t i = 0; i < l_datum_count; i++) {
                    dap_chain_datum_t *l_datum = l_datums[i];
                    if (l_datum[i].header.type_id != DAP_CHAIN_DATUM_DECREE) continue;
                    dap_chain_datum_decree_t *l_decree = (dap_chain_datum_decree_t *) l_datum[i].data;
                    if (l_decree->header.sub_type == a_decree_type) {
                        json_object *l_jobj_atom = json_object_new_object();
                        json_object *l_jobj_atom_create = json_object_new_string(l_buff_ts);
                        json_object *l_jobj_atom_hash = json_object_new_string(
                                !dap_strcmp(a_hash_out_type, "base58") ?
                                dap_enc_base58_encode_hash_to_str_static(l_atom_iter->cur_hash) :
                                dap_hash_fast_to_str_static(l_atom_iter->cur_hash));
                        json_object_object_add(l_jobj_atom, "hash", l_jobj_atom_hash);
                        json_object_object_add(l_jobj_atom, "created", l_jobj_atom_create);
                        json_object *l_jobj_decree = json_object_new_object();
                        size_t l_decree_size = dap_chain_datum_decree_get_size(l_decree);
                        dap_chain_datum_decree_dump_json(l_jobj_decree, l_decree, l_decree_size, a_hash_out_type);
                        json_object *l_obj_source = json_object_new_object();
                        json_object_object_add(l_obj_source, "atom", l_jobj_atom);
                        json_object_object_add(l_jobj_decree, "source", l_obj_source);
                        (l_decree->header.type == DAP_CHAIN_DATUM_DECREE_TYPE_COMMON) ?
                            json_object_array_add(l_common_decree_arr, l_jobj_decree) :
                            json_object_array_add(l_service_decree_arr, l_jobj_decree);
                    }
                }
            }
            l_cell->chain->callback_atom_iter_delete(l_atom_iter);
        }
    }
    if (a_where == ALL || a_where == MEMPOOL) {
        char *l_gdb_group_mempool = dap_chain_mempool_group_new(a_chain);
        size_t l_mempool_count = 0;
        dap_global_db_obj_t *l_objs = dap_global_db_get_all_sync(l_gdb_group_mempool, &l_mempool_count);
        for (size_t i = 0; i < l_mempool_count; i++) {
            dap_chain_datum_t *l_datum = (dap_chain_datum_t *) (l_objs[i].value);
            if (l_datum->header.type_id != DAP_CHAIN_DATUM_DECREE) continue;
            dap_chain_datum_decree_t *l_decree = (dap_chain_datum_decree_t *) l_datum->data;
            if (l_decree->header.sub_type == a_decree_type) {
                json_object *l_jobj_decree = json_object_new_object();
                size_t l_decree_size = dap_chain_datum_decree_get_size(l_decree);
                dap_chain_datum_decree_dump_json(l_jobj_decree, l_decree, l_decree_size, a_hash_out_type);
                json_object_object_add(l_jobj_decree, "source", json_object_new_string("mempool"));
                (l_decree->header.type == DAP_CHAIN_DATUM_DECREE_TYPE_COMMON) ?
                json_object_array_add(l_common_decree_arr, l_jobj_decree) :
                json_object_array_add(l_service_decree_arr, l_jobj_decree);
            }
        }
        dap_global_db_objs_delete(l_objs, l_mempool_count);
    }
    json_object_object_add(a_out, "common", l_common_decree_arr);
    json_object_object_add(a_out, "service", l_service_decree_arr);
}

int cmd_find(int a_argc, char **a_argv, void **a_reply) {
    json_object **a_json_reply = (json_object **)a_reply;
    int arg_index = 1;
    dap_chain_net_t *l_net = NULL;
    dap_chain_t *l_chain = NULL;
    enum _subcmd {SUBCMD_DATUM, SUBCMD_ATOM, SUBCMD_DECREE};
    enum _subcmd l_cmd = 0;
    if (a_argv[1]) {
        if (!dap_strcmp(a_argv[1], "datum")) {
            l_cmd = SUBCMD_DATUM;
        } else if (!dap_strcmp(a_argv[1], "atom")) {
            l_cmd = SUBCMD_ATOM;
        } else if (!dap_strcmp(a_argv[1], "decree")) {
            l_cmd = SUBCMD_DECREE;
        } else {
            dap_json_rpc_error_add(*a_json_reply,DAP_CHAIN_NODE_CLI_FUND_ERR_UNKNOWN_SUBCMD,"Invalid sub command specified. Sub command %s "
                                                "is not supported.", a_argv[1]);
            return DAP_CHAIN_NODE_CLI_FUND_ERR_UNKNOWN_SUBCMD;
        }
    }
    int cmd_parse_status = dap_chain_node_cli_cmd_values_parse_net_chain_for_json(*a_json_reply, &arg_index, a_argc, a_argv, &l_chain, &l_net, CHAIN_TYPE_INVALID);
    if (cmd_parse_status != 0){
        dap_json_rpc_error_add(*a_json_reply, cmd_parse_status, "Request parsing error (code: %d)", cmd_parse_status);
            return cmd_parse_status;
    }
    const char *l_hash_out_type = "hex";
    dap_cli_server_cmd_find_option_val(a_argv, arg_index, a_argc, "-H", &l_hash_out_type);
    switch (l_cmd) {
        case SUBCMD_DATUM: {
            const char *l_datum_hash = NULL;
            dap_cli_server_cmd_find_option_val(a_argv, arg_index, a_argc, "-hash", &l_datum_hash);
            if (!l_datum_hash) {
                dap_cli_server_cmd_find_option_val(a_argv, arg_index, a_argc, "-datum", &l_datum_hash);
                if (!l_datum_hash) {
                    dap_json_rpc_error_add(*a_json_reply, DAP_CHAIN_NODE_CLI_FIND_ERR_HASH_IS_NOT_SPECIFIED,
                                           "The hash of the datum is not specified.");
                    return DAP_CHAIN_NODE_CLI_FIND_ERR_HASH_IS_NOT_SPECIFIED;
                }
            }
            return _cmd_mempool_check(l_net, l_chain, l_datum_hash, l_hash_out_type, a_reply);
        } break;
        case SUBCMD_ATOM: {
            const char *l_atom_hash_str = NULL;
            dap_cli_server_cmd_find_option_val(a_argv, arg_index, a_argc, "-hash", &l_atom_hash_str);
            dap_hash_fast_t l_atom_hash = {0};
            if (!l_atom_hash_str) {
                dap_json_rpc_error_add(*a_json_reply, DAP_CHAIN_NODE_CLI_FIND_ERR_HASH_IS_NOT_SPECIFIED, "The hash of the atom is not specified.");
                return DAP_CHAIN_NODE_CLI_FIND_ERR_HASH_IS_NOT_SPECIFIED;
            }
            if (dap_chain_hash_fast_from_str(l_atom_hash_str, &l_atom_hash)) {
                dap_json_rpc_error_add(*a_json_reply, DAP_CHAIN_NODE_CLI_FIND_ERR_PARSE_HASH, "Failed to convert the value '%s' to a hash.", l_atom_hash_str);
                return DAP_CHAIN_NODE_CLI_FIND_ERR_PARSE_HASH;
            }
            json_object *l_obj_atom = json_object_new_object();
            json_object *l_obj_atom_hash = json_object_new_string(l_atom_hash_str);
            json_object_object_add(l_obj_atom, "hash", l_obj_atom_hash);
            dap_chain_atom_ptr_t l_atom_ptr = NULL;
            size_t l_atom_size = 0;
            if (l_chain) {
                l_atom_ptr = dap_chain_get_atom_by_hash(l_chain, &l_atom_hash, &l_atom_size);
            } else {
                for (l_chain = l_net->pub.chains ; l_chain; l_chain = l_chain->next){
                    l_atom_ptr = dap_chain_get_atom_by_hash(l_chain, &l_atom_hash, &l_atom_size);
                    if (l_atom_ptr) break;
                }
            }
            json_object *l_obj_source = NULL;
            json_object *l_jobj_find = NULL;
            if (l_atom_ptr) {
                l_obj_source = json_object_new_object();
                json_object *l_obj_net = json_object_new_string(l_net->pub.name);
                json_object *l_obj_chain = json_object_new_string(l_chain->name);
                json_object_object_add(l_obj_source, "net", l_obj_net);
                json_object_object_add(l_obj_source, "chain", l_obj_chain);
                l_jobj_find = json_object_new_boolean(TRUE);
                json_object_object_add(l_obj_atom, "source", l_obj_source);
                json_object_object_add(l_obj_atom, "dump", l_chain->callback_atom_dump_json(a_json_reply, l_chain, l_atom_ptr, l_atom_size, l_hash_out_type));
            } else {
                l_jobj_find = json_object_new_boolean(FALSE);
            }
            json_object_object_add(l_obj_atom, "find", l_jobj_find);
            json_object_array_add(*a_json_reply, l_obj_atom);
        } break;
        case SUBCMD_DECREE: {
            const char* l_type_decre_str = NULL;
            dap_cli_server_cmd_find_option_val(a_argv, arg_index, a_argc, "-type", &l_type_decre_str);
            if (!l_type_decre_str){
                dap_json_rpc_error_add(*a_json_reply, DAP_CHIAN_NODE_CLI_FIND_ERR_SUBTYPE_DECREE_IS_NOT_SPECIFIED,
                                       "The type of decree you are looking for is not specified.");
                return DAP_CHIAN_NODE_CLI_FIND_ERR_SUBTYPE_DECREE_IS_NOT_SPECIFIED;
            }
            uint16_t l_subtype_decree = dap_chain_datum_decree_type_from_str(l_type_decre_str);
            if (!l_subtype_decree) {
                dap_json_rpc_error_add(*a_json_reply, DAP_CHAIN_NODE_CLI_FIND_ERR_UNKNOWN_SUBTYPE_DECREE,
                                       "There is no decree of type '%s'.", l_type_decre_str);
                return DAP_CHAIN_NODE_CLI_FIND_ERR_UNKNOWN_SUBTYPE_DECREE;
            }
            const char *l_with_type_str = NULL;
            const char *l_where_str = NULL;
            dap_cli_server_cmd_find_option_val(a_argv, arg_index, a_argc, "-where", &l_where_str);
            _s_where_search_t l_where = ALL;
            if (l_where_str) {
                if (!dap_strcmp(l_where_str, "chains")) {
                    l_where = CHAINS;
                } else if (!dap_strcmp(l_where_str, "mempool")) {
                    l_where = MEMPOOL;
                } else {
                    dap_json_rpc_error_add(*a_json_reply, DAP_CHAIN_NODE_CLI_FIND_ERR_UNKNOWN_PARAMETR_WHERE,
                                       "'%s' is not a valid place to look. Use mempool or chains.",
                                           l_where_str);
                    return DAP_CHAIN_NODE_CLI_FIND_ERR_UNKNOWN_PARAMETR_WHERE;
                }
            }
            json_object *l_obj = json_object_new_object();
            json_object_object_add(l_obj, "type", json_object_new_string(l_type_decre_str));
            json_object *l_jobj_chains = json_object_new_object();
            if (l_chain) {
                json_object *l_jobj_data = json_object_new_object();
                _cmd_find_type_decree_in_chain(l_jobj_data, l_chain, l_subtype_decree, l_where, l_hash_out_type);
                json_object_object_add(l_jobj_chains, l_chain->name, l_jobj_data);
            } else {
                for (l_chain = l_net->pub.chains; l_chain; l_chain = l_chain->next) {
                    json_object *l_jobj_data = json_object_new_object();
                    _cmd_find_type_decree_in_chain(l_jobj_data, l_chain, l_subtype_decree, l_where, l_hash_out_type);
                    json_object_object_add(l_jobj_chains, l_chain->name, l_jobj_data);
                }
            }
            json_object_object_add(l_obj, "chains", l_jobj_chains);
            json_object_array_add(*a_json_reply, l_obj);
        } break;
    }
    return DAP_CHAIN_NODE_CLI_FIND_OK;
}

typedef enum cmd_mempool_add_ca_error_list{
    COM_MEMPOOL_ADD_CA_ERROR_NET_NOT_FOUND = DAP_JSON_RPC_ERR_CODE_METHOD_ERR_START,
    COM_MEMPOOL_ADD_CA_ERROR_NO_CAINS_FOR_CA_DATUM_IN_NET,
    COM_MEMPOOL_ADD_CA_ERROR_REQUIRES_PARAMETER_CA_NAME,
    COM_MEMPOOL_ADD_CA_ERROR_CAN_NOT_FIND_CERTIFICATE,
    COM_MEMPOOL_ADD_CA_ERROR_CORRUPTED_CERTIFICATE_WITHOUT_KEYS,
    COM_MEMPOOL_ADD_CA_ERROR_CERTIFICATE_HAS_PRIVATE_KEY_DATA,
    COM_MEMPOOL_ADD_CA_ERROR_CAN_NOT_SERIALIZE,
    COM_MEMPOOL_ADD_CA_ERROR_CAN_NOT_PLACE_CERTIFICATE
}cmd_mempool_add_ca_error_list_t;
/**
 * @brief _cmd_mempool_add_ca
 * @details Place public CA into the mempool
 * @param a_net
 * @param a_chain
 * @param a_cert
 * @param a_str_reply
 * @return
 */
int _cmd_mempool_add_ca(dap_chain_net_t *a_net, dap_chain_t *a_chain, dap_cert_t *a_cert, void **a_str_reply)
{
    json_object **a_json_arr_reply = (json_object **)a_str_reply;
    if (!a_net || !a_chain || !a_cert){
        dap_json_rpc_error_add(*a_json_arr_reply, COM_MEMPOOL_ADD_CA_ERROR_NET_NOT_FOUND, "The network or certificate attribute was not passed.");
        return COM_MEMPOOL_ADD_CA_ERROR_NET_NOT_FOUND;
    }
    dap_chain_t *l_chain = NULL;
    // Chech for chain if was set or not
    if (!a_chain){
       // If wasn't set - trying to auto detect
        l_chain = dap_chain_net_get_chain_by_chain_type(a_net, CHAIN_TYPE_CA);
        if (!l_chain) { // If can't auto detect
            // clean previous error code
            dap_json_rpc_error_add(*a_json_arr_reply, COM_MEMPOOL_ADD_CA_ERROR_NO_CAINS_FOR_CA_DATUM_IN_NET,
                                   "No chains for CA datum in network \"%s\"", a_net->pub.name);
            return COM_MEMPOOL_ADD_CA_ERROR_NO_CAINS_FOR_CA_DATUM_IN_NET;
        }
    }
    if(!a_cert->enc_key){
        dap_json_rpc_error_add(*a_json_arr_reply, COM_MEMPOOL_ADD_CA_ERROR_CORRUPTED_CERTIFICATE_WITHOUT_KEYS,
                               "Corrupted certificate \"%s\" without keys certificate", a_cert->name);
        return COM_MEMPOOL_ADD_CA_ERROR_CORRUPTED_CERTIFICATE_WITHOUT_KEYS;
    }

    if (a_cert->enc_key->priv_key_data_size || a_cert->enc_key->priv_key_data){
        dap_json_rpc_error_add(*a_json_arr_reply, COM_MEMPOOL_ADD_CA_ERROR_CERTIFICATE_HAS_PRIVATE_KEY_DATA,
                               "Certificate \"%s\" has private key data. Please export public only key certificate without private keys", a_cert->name);
        return COM_MEMPOOL_ADD_CA_ERROR_CERTIFICATE_HAS_PRIVATE_KEY_DATA;
    }

    // Serialize certificate into memory
    uint32_t l_cert_serialized_size = 0;
    byte_t * l_cert_serialized = dap_cert_mem_save(a_cert, &l_cert_serialized_size);
    if(!l_cert_serialized){
        dap_json_rpc_error_add(*a_json_arr_reply, COM_MEMPOOL_ADD_CA_ERROR_CAN_NOT_SERIALIZE,
                               "Can't serialize in memory certificate \"%s\"", a_cert->name);
        return COM_MEMPOOL_ADD_CA_ERROR_CAN_NOT_SERIALIZE;
    }
    // Now all the chechs passed, forming datum for mempool
    dap_chain_datum_t * l_datum = dap_chain_datum_create( DAP_CHAIN_DATUM_CA, l_cert_serialized , l_cert_serialized_size);
    DAP_DELETE( l_cert_serialized);
    if(!l_datum){
        dap_json_rpc_error_add(*a_json_arr_reply, COM_MEMPOOL_ADD_CA_ERROR_CAN_NOT_SERIALIZE,
                               "Can't produce datum from certificate \"%s\"", a_cert->name);
        return COM_MEMPOOL_ADD_CA_ERROR_CAN_NOT_SERIALIZE;
    }

    // Finaly add datum to mempool
    char *l_hash_str = dap_chain_mempool_datum_add(l_datum, l_chain, "hex");
    DAP_DELETE(l_datum);
    if (l_hash_str) {
        char *l_msg = dap_strdup_printf("Datum %s was successfully placed to mempool", l_hash_str);
        if (!l_msg) {
            dap_json_rpc_allocation_error(*a_json_arr_reply);
            return DAP_JSON_RPC_ERR_CODE_MEMORY_ALLOCATED;
        }
        json_object *l_obj_message = json_object_new_string(l_msg);
        DAP_DELETE(l_msg);
        DAP_DELETE(l_hash_str);
        if (!l_obj_message) {
            dap_json_rpc_allocation_error(*a_json_arr_reply);
            return DAP_JSON_RPC_ERR_CODE_MEMORY_ALLOCATED;
        }
        json_object_array_add(*a_json_arr_reply, l_obj_message);
        return 0;
    } else {
        char *l_msg = dap_strdup_printf("Can't place certificate \"%s\" to mempool", a_cert->name);
        if (!l_msg) {
            dap_json_rpc_allocation_error(*a_json_arr_reply);
            return DAP_JSON_RPC_ERR_CODE_MEMORY_ALLOCATED;
        }
        json_object *l_obj_msg = json_object_new_string(l_msg);
        DAP_DELETE(l_msg);
        if (!l_obj_msg) {
            dap_json_rpc_allocation_error(*a_json_arr_reply);
            return DAP_JSON_RPC_ERR_CODE_MEMORY_ALLOCATED;
        }
        json_object_array_add(*a_json_arr_reply, l_obj_msg);
        return COM_MEMPOOL_ADD_CA_ERROR_CAN_NOT_PLACE_CERTIFICATE;
    }
}

/**
 * @brief com_chain_ca_copy
 * @details copy public CA into the mempool
 * @param a_argc
 * @param a_argv
 * @param a_arg_func
 * @param a_str_reply
 * @return
 */
int com_chain_ca_copy( int a_argc,  char ** a_argv, void **a_str_reply)
{
    int l_argc = a_argc + 1;
    char **l_argv = DAP_NEW_Z_COUNT(char*, l_argc);
    l_argv[0] = "mempool";
    l_argv[1] = "add_ca";
    for (int i = 1; i < a_argc; i++)
        l_argv[i + 1] = a_argv[i];
    int ret = com_mempool(l_argc, l_argv, a_str_reply);
    DAP_DEL_Z(l_argv);
    return ret;
}


/**
 * @brief com_chain_ca_pub
 * @details place public CA into the mempool
 * @param a_argc
 * @param a_argv
 * @param a_arg_func
 * @param a_str_reply
 * @return
 */
int com_chain_ca_pub( int a_argc,  char ** a_argv, void **a_str_reply)
{
    json_object ** a_json_arr_reply = (json_object **) a_str_reply;
    int arg_index = 1;
    // Read params
    const char * l_ca_name = NULL;
    dap_chain_net_t * l_net = NULL;
    dap_chain_t * l_chain = NULL;

    dap_cli_server_cmd_find_option_val(a_argv, arg_index, a_argc, "-ca_name", &l_ca_name);
    dap_chain_node_cli_cmd_values_parse_net_chain_for_json(*a_json_arr_reply, &arg_index,a_argc, a_argv, &l_chain, &l_net, CHAIN_TYPE_CA);

    dap_cert_t * l_cert = dap_cert_find_by_name( l_ca_name );
    if( l_cert == NULL ){
        dap_json_rpc_error_add(*a_json_arr_reply, DAP_CHAIN_NODE_CLI_COM_CHAIN_CA_PUB_CANT_FIND_CERT_ERR,
                                       "Can't find \"%s\" certificate", l_ca_name );
        return -DAP_CHAIN_NODE_CLI_COM_CHAIN_CA_PUB_CANT_FIND_CERT_ERR;
    }


    if( l_cert->enc_key == NULL ){
        dap_json_rpc_error_add(*a_json_arr_reply, DAP_CHAIN_NODE_CLI_COM_CHAIN_CA_PUB_CORRUPTED_CERT_ERR,
                                       "Corrupted certificate \"%s\" without keys certificate", l_ca_name );
        return -DAP_CHAIN_NODE_CLI_COM_CHAIN_CA_PUB_CORRUPTED_CERT_ERR;
    }

    // Create empty new cert
    dap_cert_t * l_cert_new = dap_cert_new(l_ca_name);
    if(!l_cert_new)
        return -9;
    l_cert_new->enc_key = dap_enc_key_new( l_cert->enc_key->type);
    if(!l_cert_new->enc_key) {
        DAP_DELETE(l_cert_new);
        return -10;
    }

    // Copy only public key
    l_cert_new->enc_key->pub_key_data = DAP_NEW_Z_SIZE(uint8_t,
                                                      l_cert_new->enc_key->pub_key_data_size =
                                                      l_cert->enc_key->pub_key_data_size );
    if(!l_cert_new->enc_key->pub_key_data) {
        log_it(L_CRITICAL, "%s", c_error_memory_alloc);
        DAP_DELETE(l_cert_new->enc_key);
        DAP_DELETE(l_cert_new);
        return -11;
    }
    memcpy(l_cert_new->enc_key->pub_key_data, l_cert->enc_key->pub_key_data,l_cert->enc_key->pub_key_data_size);

    // Serialize certificate into memory
    uint32_t l_cert_serialized_size = 0;
    byte_t * l_cert_serialized = dap_cert_mem_save( l_cert_new, &l_cert_serialized_size );
    if(!l_cert_serialized){
        dap_json_rpc_error_add(*a_json_arr_reply, DAP_CHAIN_NODE_CLI_COM_CHAIN_CA_PUB_CANT_SERIALIZE_MEMORY_CERT_ERR,
                                       "Can't serialize in memory certificate" );
        return -DAP_CHAIN_NODE_CLI_COM_CHAIN_CA_PUB_CANT_SERIALIZE_MEMORY_CERT_ERR;
    }
    // Now all the chechs passed, forming datum for mempool
    dap_chain_datum_t * l_datum = dap_chain_datum_create( DAP_CHAIN_DATUM_CA, l_cert_serialized , l_cert_serialized_size);
    DAP_DELETE(l_cert_serialized);
    if(!l_datum){
        dap_json_rpc_error_add(*a_json_arr_reply, DAP_CHAIN_NODE_CLI_COM_CHAIN_CA_PUB_CANT_PRODUCE_CERT_ERR,
                                       "Can't serialize in memory certificate" );
        return -DAP_CHAIN_NODE_CLI_COM_CHAIN_CA_PUB_CANT_PRODUCE_CERT_ERR;
    }

    // Finaly add datum to mempool
    char *l_hash_str = dap_chain_mempool_datum_add(l_datum, l_chain, "hex");
    DAP_DELETE(l_datum);
    if (l_hash_str) {
        dap_json_rpc_error_add(*a_json_arr_reply, DAP_CHAIN_NODE_CLI_COM_CHAIN_CA_PUB_OK,
                                       "Datum %s was successfully placed to mempool", l_hash_str);
        DAP_DELETE(l_hash_str);
        return 0;
    } else {
        dap_json_rpc_error_add(*a_json_arr_reply, DAP_CHAIN_NODE_CLI_COM_CHAIN_CA_PUB_CANT_PLACE_CERT_ERR,
                                       "Can't place certificate \"%s\" to mempool", l_ca_name);
        return -DAP_CHAIN_NODE_CLI_COM_CHAIN_CA_PUB_CANT_PLACE_CERT_ERR;
    }
}

/* Decree section */

/**
 * @brief
 * sign data (datum_decree) by certificates (1 or more)
 * successful count of signes return in l_sign_counter
 * @param a_certs - array with certificates loaded from dcert file
 * @param a_datum_anchor - updated pointer for l_datum_token variable after realloc
 * @param a_certs_count - count of certificate
 * @param a_total_sign_count - counter of successful data signing operation
 * @return dap_chain_datum_anchor_t*
 */
static dap_chain_datum_anchor_t * s_sign_anchor_in_cycle(dap_cert_t ** a_certs, dap_chain_datum_anchor_t *a_datum_anchor,
                    size_t a_certs_count, size_t *a_total_sign_count)
{
    size_t l_cur_sign_offset = a_datum_anchor->header.data_size + a_datum_anchor->header.signs_size;
    size_t l_total_signs_size = a_datum_anchor->header.signs_size, l_total_sign_count = 0;

    for(size_t i = 0; i < a_certs_count; i++)
    {
        dap_sign_t * l_sign = dap_cert_sign(a_certs[i],  a_datum_anchor,
           sizeof(dap_chain_datum_anchor_t) + a_datum_anchor->header.data_size);

        if (l_sign) {
            size_t l_sign_size = dap_sign_get_size(l_sign);
            dap_chain_datum_anchor_t *l_new_anchor
                = DAP_REALLOC_RET_VAL_IF_FAIL(a_datum_anchor, sizeof(dap_chain_datum_anchor_t) + l_cur_sign_offset + l_sign_size, NULL, l_sign);
            a_datum_anchor = l_new_anchor;
            memcpy((byte_t*)a_datum_anchor->data_n_sign + l_cur_sign_offset, l_sign, l_sign_size);
            l_total_signs_size += l_sign_size;
            l_cur_sign_offset += l_sign_size;
            a_datum_anchor->header.signs_size = l_total_signs_size;
            DAP_DELETE(l_sign);
            log_it(L_DEBUG,"<-- Signed with '%s'", a_certs[i]->name);
            l_total_sign_count++;
        }
    }
    *a_total_sign_count = l_total_sign_count;
    return a_datum_anchor;
}

// Decree commands handlers
int cmd_decree(int a_argc, char **a_argv, void **a_str_reply)
{
    json_object ** a_json_arr_reply = (json_object **) a_str_reply;
    enum { CMD_NONE=0, CMD_CREATE, CMD_SIGN, CMD_ANCHOR, CMD_FIND, CMD_INFO };
    int arg_index = 1;
    const char *l_net_str = NULL;
    const char * l_chain_str = NULL;
    const char * l_decree_chain_str = NULL;
    const char * l_certs_str = NULL;
    dap_cert_t ** l_certs = NULL;
    size_t l_certs_count = 0;
    dap_chain_net_t * l_net = NULL;
    dap_chain_t * l_chain = NULL;
    dap_chain_t * l_decree_chain = NULL;

    const char * l_hash_out_type = NULL;
    dap_cli_server_cmd_find_option_val(a_argv, arg_index, a_argc, "-H", &l_hash_out_type);
    if(!l_hash_out_type)
        l_hash_out_type = "hex";
    if(dap_strcmp(l_hash_out_type,"hex") && dap_strcmp(l_hash_out_type,"base58")) {
        dap_json_rpc_error_add(*a_json_arr_reply, DAP_CHAIN_NODE_CLI_COM_DECREE_INVALID_PARAM_ERR,
                                            "invalid parameter -H, valid values: -H <hex | base58>");
        return -DAP_CHAIN_NODE_CLI_COM_DECREE_INVALID_PARAM_ERR;
    }

    dap_cli_server_cmd_find_option_val(a_argv, arg_index, a_argc, "-net", &l_net_str);
    // Select chain network
    if(!l_net_str) {
        dap_json_rpc_error_add(*a_json_arr_reply, DAP_CHAIN_NODE_CLI_COM_DECREE_REQUIRES_PARAM_NET_ERR,
                                            "command requires parameter '-net'");
        return -DAP_CHAIN_NODE_CLI_COM_DECREE_REQUIRES_PARAM_NET_ERR;
    } else {
        if((l_net = dap_chain_net_by_name(l_net_str)) == NULL) { // Can't find such network
            dap_json_rpc_error_add(*a_json_arr_reply, DAP_CHAIN_NODE_CLI_COM_DECREE_REQUIRES_PARAM_NET_ERR,
                                            "command requires parameter '-net' to be valid chain network name");
            return -DAP_CHAIN_NODE_CLI_COM_DECREE_REQUIRES_PARAM_NET_ERR;
        }
    }

    int l_cmd = CMD_NONE;
    if (dap_cli_server_cmd_find_option_val(a_argv, 1, 2, "create", NULL))
        l_cmd = CMD_CREATE;
    else if (dap_cli_server_cmd_find_option_val(a_argv, 1, 2, "sign", NULL))
        l_cmd = CMD_SIGN;
    else if (dap_cli_server_cmd_find_option_val(a_argv, 1, 2, "anchor", NULL))
        l_cmd = CMD_ANCHOR;
    else if (dap_cli_server_cmd_find_option_val(a_argv, 1, 2, "find", NULL))
        l_cmd = CMD_FIND;
    else if (dap_cli_server_cmd_find_option_val(a_argv, 1, 2, "info", NULL))
        l_cmd = CMD_INFO;

    if (l_cmd != CMD_FIND && l_cmd != CMD_INFO) {
        // Public certifiacte of condition owner
        dap_cli_server_cmd_find_option_val(a_argv, arg_index, a_argc, "-certs", &l_certs_str);
        if (!l_certs_str) {
            dap_json_rpc_error_add(*a_json_arr_reply, DAP_CHAIN_NODE_CLI_COM_DECREE_REQUIRES_PARAM_CERT_ERR,
                                                                "decree create requires parameter '-certs'");
            return -DAP_CHAIN_NODE_CLI_COM_DECREE_REQUIRES_PARAM_CERT_ERR;
        }
        dap_cert_parse_str_list(l_certs_str, &l_certs, &l_certs_count);
    }

    switch (l_cmd)
    {
    case CMD_CREATE:{
        if(!l_certs_count) {
            dap_json_rpc_error_add(*a_json_arr_reply, DAP_CHAIN_NODE_CLI_COM_DECREE_CREATE_LEAST_VALID_CERT_ERR,
                                "decree create command requres at least one valid certificate to sign the decree");
            return -DAP_CHAIN_NODE_CLI_COM_DECREE_CREATE_LEAST_VALID_CERT_ERR;
        }
        dap_chain_datum_decree_t *l_datum_decree = NULL;

        // Common decree create
        dap_cli_server_cmd_find_option_val(a_argv, arg_index, a_argc, "-chain", &l_chain_str);

        // Search chain
        if(l_chain_str) {
            if (!( l_chain = dap_chain_net_get_chain_by_name(l_net, l_chain_str) )) {
                dap_json_rpc_error_add(*a_json_arr_reply, DAP_CHAIN_NODE_CLI_COM_DECREE_CREATE_INVALID_CHAIN_PARAM_ERR,
                                                            "Invalid '-chain' parameter \"%s\", not found in net %s\n"
                                                            "Available chain with decree support:\n\t\"%s\"\n",
                                        l_chain_str, l_net_str, dap_chain_net_get_chain_by_chain_type(l_net, CHAIN_TYPE_DECREE)->name);
                return -DAP_CHAIN_NODE_CLI_COM_DECREE_CREATE_INVALID_CHAIN_PARAM_ERR;
            } else if (l_chain != dap_chain_net_get_chain_by_chain_type(l_net, CHAIN_TYPE_DECREE)){ // check chain to support decree
                dap_json_rpc_error_add(*a_json_arr_reply, DAP_CHAIN_NODE_CLI_COM_DECREE_CREATE_CHAIN_DONT_SUPPORT_ERR,
                                                            "Chain %s don't support decree", l_chain->name);
                return -DAP_CHAIN_NODE_CLI_COM_DECREE_CREATE_CHAIN_DONT_SUPPORT_ERR;
            }
        }else if((l_chain = dap_chain_net_get_default_chain_by_chain_type(l_net, CHAIN_TYPE_DECREE)) == NULL) {
            dap_json_rpc_error_add(*a_json_arr_reply, DAP_CHAIN_NODE_CLI_COM_DECREE_CREATE_CANT_FIND_CHAIN_ERR,
                                                            "Can't find chain with decree support.");
            return -DAP_CHAIN_NODE_CLI_COM_DECREE_CREATE_CANT_FIND_CHAIN_ERR;
        }

        dap_cli_server_cmd_find_option_val(a_argv, arg_index, a_argc, "-decree_chain", &l_decree_chain_str);

        // Search chain
        if(l_decree_chain_str) {
            if (!( l_decree_chain = dap_chain_net_get_chain_by_name(l_net, l_decree_chain_str) )) {
                    dap_json_rpc_error_add(*a_json_arr_reply, DAP_CHAIN_NODE_CLI_COM_DECREE_CREATE_INVALID_CHAIN_PARAM_ERR,
                        "Invalid '-chain' parameter \"%s\", not found in net %s\n"
                              "Available chains:", l_chain_str, l_net_str);
                    dap_chain_t *l_chain;
                    json_object* json_obj_out = json_object_new_object();
                    if (!json_obj_out) return dap_json_rpc_allocation_put_error(json_obj_out);
                    json_object* json_obj_chains = json_object_new_array();
                    if (!json_obj_chains) return dap_json_rpc_allocation_put_error(json_obj_out);
                    json_object_object_add(json_obj_out, "available_chains", json_obj_chains);
                    DL_FOREACH(l_net->pub.chains, l_chain) {
                        json_object* json_obj_chain = json_object_new_object();
                        if (!json_obj_chain) return dap_json_rpc_allocation_put_error(json_obj_out);
                        json_object_object_add(json_obj_chain, "chain", json_object_new_string(l_chain->name));
                        json_object_array_add(json_obj_chains, json_obj_chain);
                    }
                    json_object_array_add(*a_json_arr_reply, json_obj_out);                    
                    return -DAP_CHAIN_NODE_CLI_COM_DECREE_CREATE_INVALID_CHAIN_PARAM_ERR;
            }
        } else {
            dap_json_rpc_error_add(*a_json_arr_reply, DAP_CHAIN_NODE_CLI_COM_DECREE_CREATE_REQUIRES_PARAM_DECREE_CHAIN_ERR,
                                                        "decree requires parameter -decree_chain.");
            return -DAP_CHAIN_NODE_CLI_COM_DECREE_CREATE_REQUIRES_PARAM_DECREE_CHAIN_ERR;
        }

        dap_tsd_t *l_tsd = NULL;
        dap_cert_t **l_new_certs = NULL;
        size_t l_new_certs_count = 0;
        dap_list_t *l_tsd_list = NULL;

        int l_subtype = 0;
        const char *l_param_value_str = NULL;
        const char *l_param_addr_str = NULL;
        if (dap_cli_server_cmd_find_option_val(a_argv, arg_index, a_argc, "-fee", &l_param_value_str)){
            l_subtype = DAP_CHAIN_DATUM_DECREE_COMMON_SUBTYPE_FEE;
            if (!dap_cli_server_cmd_find_option_val(a_argv, arg_index, a_argc, "-to_addr", &l_param_addr_str)){
                if (dap_chain_addr_is_blank(&l_net->pub.fee_addr)) {
                    dap_json_rpc_error_add(*a_json_arr_reply, DAP_CHAIN_NODE_CLI_COM_DECREE_CREATE_NOT_FEE_PARAM_CHAIN_ERR,
                                                                    "Use -to_addr parameter to set net fee");
                    return -DAP_CHAIN_NODE_CLI_COM_DECREE_CREATE_NOT_FEE_PARAM_CHAIN_ERR;
                }
            } else {
                dap_chain_addr_t *l_addr = dap_chain_addr_from_str(l_param_addr_str);
                l_tsd = dap_tsd_create(DAP_CHAIN_DATUM_DECREE_TSD_TYPE_FEE_WALLET, l_addr, sizeof(dap_chain_addr_t));
                if (!l_tsd) {
                    log_it(L_CRITICAL, "%s", c_error_memory_alloc);
                    dap_list_free_full(l_tsd_list, NULL);
                    return -DAP_CHAIN_NODE_CLI_COM_DECREE_CREATE_TSD_MEM_ALLOC_ERR;
                }
                l_tsd_list = dap_list_append(l_tsd_list, l_tsd);
                DAP_DELETE(l_addr);
            }

            uint256_t l_param_value = dap_uint256_scan_uninteger(l_param_value_str);
            l_tsd = dap_tsd_create(DAP_CHAIN_DATUM_DECREE_TSD_TYPE_FEE, &l_param_value, sizeof(l_param_value));
            if (!l_tsd) {
                log_it(L_CRITICAL, "%s", c_error_memory_alloc);
                dap_list_free_full(l_tsd_list, NULL);
                return -DAP_CHAIN_NODE_CLI_COM_DECREE_CREATE_TSD_MEM_ALLOC_ERR;
            }
            l_tsd_list = dap_list_append(l_tsd_list, l_tsd);
        } else if (dap_cli_server_cmd_find_option_val(a_argv, arg_index, a_argc, "-hardfork_from", &l_param_value_str)) {
            l_subtype = DAP_CHAIN_DATUM_DECREE_COMMON_SUBTYPE_HARDFORK;

            uint64_t l_param_value = strtoll(l_param_value_str, NULL, 10);
            if (!l_param_value && dap_strcmp(l_param_value_str, "0")) {
                log_it(L_ERROR, "Can't converts %s to atom number", l_param_value_str);
                return -100;
            }
            l_tsd = dap_tsd_create(DAP_CHAIN_DATUM_DECREE_TSD_TYPE_BLOCK_NUM, &l_param_value, sizeof(l_param_value));
            if (!l_tsd) {
                log_it(L_CRITICAL, "%s", c_error_memory_alloc);
                dap_list_free_full(l_tsd_list, NULL);
                return -1;
            }
            l_tsd_list = dap_list_append(l_tsd_list, l_tsd);
            uint16_t l_generation = l_chain->generation + 1;
            l_tsd = dap_tsd_create(DAP_CHAIN_DATUM_DECREE_TSD_TYPE_GENERATION, &l_generation, sizeof(l_chain->generation));
            if (!l_tsd) {
                log_it(L_CRITICAL, "%s", c_error_memory_alloc);
                dap_list_free_full(l_tsd_list, NULL);
                return -1;
            }
            l_tsd_list = dap_list_append(l_tsd_list, l_tsd);

            const char *l_addr_pairs = NULL;
            if (dap_cli_server_cmd_find_option_val(a_argv, arg_index, a_argc, "-addr_pairs", &l_addr_pairs)) {
                char **l_addrs = dap_strsplit(l_addr_pairs, ",", 256);
                if (!l_addrs) {
                    dap_list_free_full(l_tsd_list, NULL);
                    log_it(L_ERROR, "Argument -addr_pairs require string <\"old_addr:new_addr\",\"old_addr1:new_addr1\"...>");
                    return -200;
                }
                json_object* l_json_arr_addrs = json_object_new_object();
                for (uint16_t i = 0; l_addrs[i]; i++) {
                    char ** l_addr_pair = dap_strsplit(l_addrs[i], ":", 256);
                    if (!l_addr_pair || !l_addr_pair[0] || !l_addr_pair[1])
                        continue;
                    json_object_object_add(l_json_arr_addrs, l_addr_pair[0], json_object_new_string(l_addr_pair[1]));
                }
                const char * l_addr_array_str = json_object_to_json_string(l_json_arr_addrs);
                l_tsd = dap_tsd_create(DAP_CHAIN_DATUM_DECREE_TSD_TYPE_HARDFORK_CHANGED_ADDRS, l_addr_array_str, strlen(l_addr_array_str) + 1);
                if (!l_tsd) {
                    log_it(L_CRITICAL, "%s", c_error_memory_alloc);
                    dap_list_free_full(l_tsd_list, NULL);
                    return -DAP_CHAIN_NODE_CLI_COM_DECREE_CREATE_TSD_MEM_ALLOC_ERR;
                }
                l_tsd_list = dap_list_append(l_tsd_list, l_tsd);
            }

            if (dap_cli_server_cmd_find_option_val(a_argv, arg_index, a_argc, "-trusted_addrs", &l_param_addr_str)) {
                char **l_addrs = dap_strsplit(l_param_addr_str, ",", 256);
                for (uint16_t i = 0; l_addrs[i]; i++) {
                    dap_stream_node_addr_t l_addr_cur;
                    if (dap_stream_node_addr_from_str(&l_addr_cur, l_addrs[i])) {
                        log_it(L_ERROR, "Can't convert %s to node addr", l_addrs[i]);
                        dap_list_free_full(l_tsd_list, NULL);
                        dap_strfreev(l_addrs);
                        return -5;
                    }
                    l_tsd = dap_tsd_create(DAP_CHAIN_DATUM_DECREE_TSD_TYPE_NODE_ADDR, &l_addr_cur, sizeof(l_addr_cur));
                    if (!l_tsd) {
                        log_it(L_CRITICAL, "%s", c_error_memory_alloc);
                        dap_list_free_full(l_tsd_list, NULL);
                        dap_strfreev(l_addrs);
                        return -DAP_CHAIN_NODE_CLI_COM_DECREE_CREATE_TSD_MEM_ALLOC_ERR;
                    }
                    l_tsd_list = dap_list_append(l_tsd_list, l_tsd);
                }
                dap_strfreev(l_addrs);
            }

            if (dap_chain_net_srv_stake_hardfork_data_export(l_net, &l_tsd_list)) {
                log_it(L_ERROR, "Can't add stake delegate data to hardfork decree");
                dap_list_free_full(l_tsd_list, NULL);
                return -300;
            }
        } else if (dap_cli_server_cmd_find_option_val(a_argv, arg_index, a_argc, "-hardfork_retry", &l_param_value_str)) {
            l_subtype = DAP_CHAIN_DATUM_DECREE_COMMON_SUBTYPE_HARDFORK_RETRY;
            if (dap_chain_net_srv_stake_hardfork_data_export(l_net, &l_tsd_list)) {
                log_it(L_ERROR, "Can't add stake delegate data to hardfork decree");
                dap_list_free_full(l_tsd_list, NULL);
                return -300;
            }
        } else if (dap_cli_server_cmd_find_option_val(a_argv, arg_index, a_argc, "-hardfork_complete", &l_param_value_str)) {
            l_subtype = DAP_CHAIN_DATUM_DECREE_COMMON_SUBTYPE_HARDFORK_COMPLETE;
        } else if (dap_cli_server_cmd_find_option_val(a_argv, arg_index, a_argc, "-new_certs", &l_param_value_str)){
            l_subtype = DAP_CHAIN_DATUM_DECREE_COMMON_SUBTYPE_OWNERS;
            dap_cert_parse_str_list(l_param_value_str, &l_new_certs, &l_new_certs_count);

            dap_chain_net_t *l_net = dap_chain_net_by_name(l_net_str);
            uint16_t l_min_signs = dap_ledger_decree_get_min_num_of_signers(l_net->pub.ledger);
            if (l_new_certs_count < l_min_signs) {
                log_it(L_WARNING,"Number of new certificates is less than minimum owner number.");
                return -DAP_CHAIN_NODE_CLI_COM_DECREE_CREATE_CERT_NUMBER_ERR;
            }

            size_t l_failed_certs = 0;
            for (size_t i = 0; i < l_new_certs_count; i++){
                dap_pkey_t *l_pkey = dap_cert_to_pkey(l_new_certs[i]);
                if(!l_pkey) {
                    log_it(L_WARNING,"New cert [%zu] have no public key.", i);
                    l_failed_certs++;
                    continue;
                }
                l_tsd = dap_tsd_create(DAP_CHAIN_DATUM_DECREE_TSD_TYPE_OWNER, l_pkey, sizeof(dap_pkey_t) + (size_t)l_pkey->header.size);
                DAP_DELETE(l_pkey);
                l_tsd_list = dap_list_append(l_tsd_list, l_tsd);
            }
            if(l_failed_certs)
            {
                dap_list_free_full(l_tsd_list, NULL);
                return -DAP_CHAIN_NODE_CLI_COM_DECREE_CREATE_CERT_NO_PUB_KEY_ERR;
            }
        }else if (dap_cli_server_cmd_find_option_val(a_argv, arg_index, a_argc, "-signs_verify", &l_param_value_str)) {
            l_subtype = DAP_CHAIN_DATUM_DECREE_COMMON_SUBTYPE_OWNERS_MIN;
            uint256_t l_new_num_of_owners = dap_uint256_scan_uninteger(l_param_value_str);
            if (IS_ZERO_256(l_new_num_of_owners)) {
                log_it(L_WARNING, "The minimum number of owners can't be zero");
                dap_list_free_full(l_tsd_list, NULL);
                return -DAP_CHAIN_NODE_CLI_COM_DECREE_CREATE_NO_OWNERS_ERR;
            }
            dap_chain_net_t *l_net = dap_chain_net_by_name(l_net_str);
            uint256_t l_owners = GET_256_FROM_64(dap_ledger_decree_get_num_of_owners(l_net->pub.ledger));
            if (compare256(l_new_num_of_owners, l_owners) > 0) {
                log_it(L_WARNING, "The minimum number of owners is greater than the total number of owners.");
                dap_list_free_full(l_tsd_list, NULL);
                return -DAP_CHAIN_NODE_CLI_COM_DECREE_CREATE_TO_MANY_OWNERS_ERR;
            }

            l_tsd = dap_tsd_create(DAP_CHAIN_DATUM_DECREE_TSD_TYPE_MIN_OWNER, &l_new_num_of_owners, sizeof(l_new_num_of_owners));
            if (!l_tsd) {
                log_it(L_CRITICAL, "%s", c_error_memory_alloc);
                dap_list_free_full(l_tsd_list, NULL);
                return -DAP_CHAIN_NODE_CLI_COM_DECREE_CREATE_MEM_ALOC_ERR;
            }
            l_tsd_list = dap_list_append(l_tsd_list, l_tsd);
        } else {
            dap_json_rpc_error_add(*a_json_arr_reply, DAP_CHAIN_NODE_CLI_COM_DECREE_CREATE_SUBCOM_ERR,
                                                        "Decree subtype fail.");
            return -DAP_CHAIN_NODE_CLI_COM_DECREE_CREATE_SUBCOM_ERR;
        }

        if (l_subtype == DAP_CHAIN_DATUM_DECREE_COMMON_SUBTYPE_OWNERS ||
            l_subtype == DAP_CHAIN_DATUM_DECREE_COMMON_SUBTYPE_OWNERS_MIN)
        {
            if (l_decree_chain->id.uint64 != l_chain->id.uint64){
                dap_json_rpc_error_add(*a_json_arr_reply, DAP_CHAIN_NODE_CLI_COM_DECREE_CREATE_NOT_CHAIN_PARAM_ERR,
                                                    "Decree subtype %s not suppurted by chain %s",
                                                    dap_chain_datum_decree_subtype_to_str(l_subtype), l_decree_chain_str);
                return -DAP_CHAIN_NODE_CLI_COM_DECREE_CREATE_NOT_CHAIN_PARAM_ERR;
            }
        } else if (l_decree_chain->id.uint64 == l_chain->id.uint64){
            dap_json_rpc_error_add(*a_json_arr_reply, DAP_CHAIN_NODE_CLI_COM_DECREE_CREATE_NOT_CHAIN_PARAM_ERR,
                                                    "Decree subtype %s not suppurted by chain %s",
                                                    dap_chain_datum_decree_subtype_to_str(l_subtype), l_decree_chain_str);
            return -DAP_CHAIN_NODE_CLI_COM_DECREE_CREATE_NOT_CHAIN_PARAM_ERR;
        }
        size_t l_total_tsd_size = dap_tsd_calc_list_size(l_tsd_list);
        l_datum_decree = DAP_NEW_Z_SIZE(dap_chain_datum_decree_t, sizeof(dap_chain_datum_decree_t) + l_total_tsd_size);
        l_datum_decree->decree_version = DAP_CHAIN_DATUM_DECREE_VERSION;
        l_datum_decree->header.ts_created = dap_time_now();
        l_datum_decree->header.type = DAP_CHAIN_DATUM_DECREE_TYPE_COMMON;
        l_datum_decree->header.common_decree_params.net_id = dap_chain_net_id_by_name(l_net_str);
        l_datum_decree->header.common_decree_params.chain_id = l_decree_chain->id;
        l_datum_decree->header.common_decree_params.cell_id = *dap_chain_net_get_cur_cell(l_net);
        l_datum_decree->header.sub_type = l_subtype;
        l_datum_decree->header.data_size = l_total_tsd_size;
        l_datum_decree->header.signs_size = 0;

        dap_tsd_fill_from_list(l_datum_decree->data_n_signs, l_tsd_list);
        dap_list_free_full(l_tsd_list, NULL);

        // Sign decree
        size_t l_total_signs_success = 0;
        if (l_certs_count)
            l_datum_decree = dap_chain_datum_decree_sign_in_cycle(l_certs, l_datum_decree, l_certs_count, &l_total_signs_success);

        if (!l_datum_decree || l_total_signs_success == 0){
            dap_json_rpc_error_add(*a_json_arr_reply, DAP_CHAIN_NODE_CLI_COM_DECREE_CREATE_NO_CERT_ERR,
                                        "Decree creation failed. Successful count of certificate signing is 0");
            return -DAP_CHAIN_NODE_CLI_COM_DECREE_CREATE_NO_CERT_ERR;
        }

        // Create datum
        dap_chain_datum_t * l_datum = dap_chain_datum_create(DAP_CHAIN_DATUM_DECREE,
                                                             l_datum_decree,
                                                             sizeof(*l_datum_decree) + l_datum_decree->header.data_size +
                                                             l_datum_decree->header.signs_size);
        DAP_DELETE(l_datum_decree);
        char *l_key_str_out = dap_chain_mempool_datum_add(l_datum, l_chain, l_hash_out_type);
        DAP_DELETE(l_datum);
        json_object* json_obj_status = json_object_new_object();
        if (!json_obj_status) return dap_json_rpc_allocation_put_error(json_obj_status);
        json_object_object_add(json_obj_status, "datum_status", l_key_str_out ? json_object_new_string(l_key_str_out) :
                                                                                json_object_new_string("not_placed"));
        json_object_array_add(*a_json_arr_reply, json_obj_status);
        break;
    }
    case CMD_SIGN:{
        if(!l_certs_count) {
            dap_json_rpc_error_add(*a_json_arr_reply, DAP_CHAIN_NODE_CLI_COM_DECREE_SIGN_NO_VALID_CERT_ERR,
                                            "decree sign command requres at least one valid certificate to sign");
            return -DAP_CHAIN_NODE_CLI_COM_DECREE_SIGN_NO_VALID_CERT_ERR;
        }

        const char * l_datum_hash_str = NULL;
        dap_cli_server_cmd_find_option_val(a_argv, arg_index, a_argc, "-datum", &l_datum_hash_str);
        if(l_datum_hash_str) {
            char * l_datum_hash_hex_str = NULL;
            char * l_datum_hash_base58_str = NULL;
            dap_cli_server_cmd_find_option_val(a_argv, arg_index, a_argc, "-chain", &l_chain_str);
            // Search chain
            if(l_chain_str) {
                if (!( l_chain = dap_chain_net_get_chain_by_name(l_net, l_chain_str) )) {
                    dap_json_rpc_error_add(*a_json_arr_reply, DAP_CHAIN_NODE_CLI_COM_DECREE_SIGN_INVALID_CHAIN_PARAM_ERR,
                        "Invalid '-chain' parameter \"%s\", not found in net %s\n"
                        "Available chain with decree support:\n\t\"%s\"\n",
                        l_chain_str, l_net_str,
                        dap_chain_net_get_chain_by_chain_type(l_net, CHAIN_TYPE_DECREE)->name);
                    return -DAP_CHAIN_NODE_CLI_COM_DECREE_SIGN_INVALID_CHAIN_PARAM_ERR;
                } else if (l_chain != dap_chain_net_get_chain_by_chain_type(l_net, CHAIN_TYPE_DECREE)){ // check chain to support decree
                    dap_json_rpc_error_add(*a_json_arr_reply, DAP_CHAIN_NODE_CLI_COM_DECREE_SIGN_CHAIN_DONT_SUPPORT_ERR,
                                                "Chain %s don't support decree", l_chain->name);
                    return -DAP_CHAIN_NODE_CLI_COM_DECREE_SIGN_CHAIN_DONT_SUPPORT_ERR;
                }
            } else if((l_chain = dap_chain_net_get_default_chain_by_chain_type(l_net, CHAIN_TYPE_DECREE)) == NULL) {
                dap_json_rpc_error_add(*a_json_arr_reply, DAP_CHAIN_NODE_CLI_COM_DECREE_SIGN_CANT_FIND_CHAIN_ERR,
                                                "Can't find chain with decree support.");
                return -DAP_CHAIN_NODE_CLI_COM_DECREE_SIGN_CANT_FIND_CHAIN_ERR;
            }

            char * l_gdb_group_mempool = dap_chain_mempool_group_new(l_chain);
            if(!l_gdb_group_mempool) {
                l_gdb_group_mempool = dap_chain_net_get_gdb_group_mempool_by_chain_type(l_net, CHAIN_TYPE_DECREE);
            }
            // datum hash may be in hex or base58 format
            if(!dap_strncmp(l_datum_hash_str, "0x", 2) || !dap_strncmp(l_datum_hash_str, "0X", 2)) {
                l_datum_hash_hex_str = dap_strdup(l_datum_hash_str);
                l_datum_hash_base58_str = dap_enc_base58_from_hex_str_to_str(l_datum_hash_str);
            } else {
                l_datum_hash_hex_str = dap_enc_base58_to_hex_str_from_str(l_datum_hash_str);
                l_datum_hash_base58_str = dap_strdup(l_datum_hash_str);
            }

            const char *l_datum_hash_out_str;
            if(!dap_strcmp(l_hash_out_type,"hex"))
                l_datum_hash_out_str = l_datum_hash_hex_str;
            else
                l_datum_hash_out_str = l_datum_hash_base58_str;

            log_it(L_DEBUG, "Requested to sign decree creation %s in gdb://%s with certs %s",
                    l_gdb_group_mempool, l_datum_hash_hex_str, l_certs_str);

            dap_chain_datum_t * l_datum = NULL;
            size_t l_datum_size = 0;
            if((l_datum = (dap_chain_datum_t*) dap_global_db_get_sync(l_gdb_group_mempool,
                    l_datum_hash_hex_str, &l_datum_size, NULL, NULL )) != NULL) {
                // Check if its decree creation
                if(l_datum->header.type_id == DAP_CHAIN_DATUM_DECREE) {
                    dap_chain_datum_decree_t *l_datum_decree = DAP_DUP_SIZE((dap_chain_datum_decree_t*)l_datum->data, l_datum->header.data_size);    // for realloc
                    DAP_DELETE(l_datum);

                    // Sign decree
                    size_t l_total_signs_success = 0;
                    if (l_certs_count)
                        l_datum_decree = dap_chain_datum_decree_sign_in_cycle(l_certs, l_datum_decree, l_certs_count, &l_total_signs_success);

                    if (!l_datum_decree || l_total_signs_success == 0){
                        dap_json_rpc_error_add(*a_json_arr_reply, DAP_CHAIN_NODE_CLI_COM_DECREE_SIGN_CREATION_ERR,
                                                    "Decree creation failed. Successful count of certificate signing is 0");
                        return -DAP_CHAIN_NODE_CLI_COM_DECREE_SIGN_CREATION_ERR;
                    }
                    size_t l_decree_size = dap_chain_datum_decree_get_size(l_datum_decree);
                    dap_chain_datum_t * l_datum = dap_chain_datum_create(DAP_CHAIN_DATUM_DECREE,
                                                                         l_datum_decree, l_decree_size);
                    DAP_DELETE(l_datum_decree);

                    char *l_key_str_out = dap_chain_mempool_datum_add(l_datum, l_chain, l_hash_out_type);
                    DAP_DELETE(l_datum);

                    json_object* json_obj_status = json_object_new_object();
                    if (!json_obj_status) return dap_json_rpc_allocation_put_error(json_obj_status);
                    json_object_object_add(json_obj_status, "datum_status", l_key_str_out ? json_object_new_string(l_key_str_out) :
                                                                                            json_object_new_string("not_placed"));
                    json_object_array_add(*a_json_arr_reply, json_obj_status);
                } else {
                    dap_json_rpc_error_add(*a_json_arr_reply, DAP_CHAIN_NODE_CLI_COM_DECREE_SIGN_WRONG_DATUM_TYPE_ERR,
                                            "Error! Wrong datum type. decree sign only decree datum");
                    return -DAP_CHAIN_NODE_CLI_COM_DECREE_SIGN_WRONG_DATUM_TYPE_ERR;                    
                }
            } else{
                dap_json_rpc_error_add(*a_json_arr_reply, DAP_CHAIN_NODE_CLI_COM_DECREE_SIGN_CANT_FIND_DATUM_ERR,
                    "decree sign can't find datum with %s hash in the mempool of %s:%s",
                    l_datum_hash_out_str,l_net? l_net->pub.name: "<undefined>",
                    l_chain?l_chain->name:"<undefined>");
                return -DAP_CHAIN_NODE_CLI_COM_DECREE_SIGN_CANT_FIND_DATUM_ERR;
            }
            DAP_DELETE(l_datum_hash_hex_str);
            DAP_DELETE(l_datum_hash_base58_str);
        } else {
            dap_json_rpc_error_add(*a_json_arr_reply, DAP_CHAIN_NODE_CLI_COM_DECREE_SIGN_NEED_SIGN_ERR,
                                            "decree sign need -datum <datum hash> argument");
            return -DAP_CHAIN_NODE_CLI_COM_DECREE_SIGN_NEED_SIGN_ERR;
        }
        break;
    }
    case CMD_ANCHOR:{
        dap_cli_server_cmd_find_option_val(a_argv, arg_index, a_argc, "-chain", &l_chain_str);

        // Search chain
        if(l_chain_str) {
            if (!( l_chain = dap_chain_net_get_chain_by_name(l_net, l_chain_str) )) {
                dap_json_rpc_error_add(*a_json_arr_reply, DAP_CHAIN_NODE_CLI_COM_DECREE_ANCHOR_INVALID_CHAIN_PARAM_ERR,
                                            "Invalid '-chain' parameter \"%s\", not found in net %s\n"
                                            "Available chain with anchor support:\n\t\"%s\"\n",
                                            l_chain_str, l_net_str,
                                            dap_chain_net_get_chain_by_chain_type(l_net, CHAIN_TYPE_ANCHOR)->name);
                return -DAP_CHAIN_NODE_CLI_COM_DECREE_ANCHOR_INVALID_CHAIN_PARAM_ERR;
            } else if (l_chain != dap_chain_net_get_chain_by_chain_type(l_net, CHAIN_TYPE_ANCHOR)){ // check chain to support decree
                dap_json_rpc_error_add(*a_json_arr_reply, DAP_CHAIN_NODE_CLI_COM_DECREE_ANCHOR_CHAIN_DONT_SUPPORT_ERR,
                                            "Chain %s don't support decree", l_chain->name);
                return -DAP_CHAIN_NODE_CLI_COM_DECREE_ANCHOR_CHAIN_DONT_SUPPORT_ERR;
            }
        }else if((l_chain = dap_chain_net_get_default_chain_by_chain_type(l_net, CHAIN_TYPE_ANCHOR)) == NULL) {
            dap_json_rpc_error_add(*a_json_arr_reply, DAP_CHAIN_NODE_CLI_COM_DECREE_ANCHOR_CANT_FIND_CHAIN_ERR,
                                                        "Can't find chain with default anchor support.");
            return -DAP_CHAIN_NODE_CLI_COM_DECREE_ANCHOR_CANT_FIND_CHAIN_ERR;
        }

        dap_chain_datum_anchor_t *l_datum_anchor = NULL;
        dap_hash_fast_t l_hash = {};
        const char * l_datum_hash_str = NULL;
        if (!dap_cli_server_cmd_find_option_val(a_argv, arg_index, a_argc, "-datum", &l_datum_hash_str))
        {
            dap_json_rpc_error_add(*a_json_arr_reply, DAP_CHAIN_NODE_CLI_COM_DECREE_ANCHOR_NOT_DATUM_PARAM_ERR,
                                    "Anchor creation failed. Cmd decree create anchor must contain -datum parameter.");
            return -DAP_CHAIN_NODE_CLI_COM_DECREE_ANCHOR_NOT_DATUM_PARAM_ERR;
        }
        if(l_datum_hash_str) {
            dap_chain_hash_fast_from_str(l_datum_hash_str, &l_hash);
        }

        // Pack data into TSD
        dap_tsd_t *l_tsd = dap_tsd_create(DAP_CHAIN_DATUM_ANCHOR_TSD_TYPE_DECREE_HASH, &l_hash, sizeof(dap_hash_fast_t));
        if(!l_tsd)
        {
            dap_json_rpc_error_add(*a_json_arr_reply, DAP_CHAIN_NODE_CLI_COM_DECREE_ANCHOR_MEMORY_ERR,
                                        "Anchor creation failed. Memory allocation fail.");
            return -DAP_CHAIN_NODE_CLI_COM_DECREE_ANCHOR_MEMORY_ERR;
        }

        // Create anchor datum
        l_datum_anchor = DAP_NEW_Z_SIZE(dap_chain_datum_anchor_t, sizeof(dap_chain_datum_anchor_t) + dap_tsd_size(l_tsd));
        l_datum_anchor->header.data_size = dap_tsd_size(l_tsd);
        l_datum_anchor->header.ts_created = dap_time_now();
        memcpy(l_datum_anchor->data_n_sign, l_tsd, dap_tsd_size(l_tsd));

        DAP_DELETE(l_tsd);

        // Sign anchor
        size_t l_total_signs_success = 0;
        if (l_certs_count)
            l_datum_anchor = s_sign_anchor_in_cycle(l_certs, l_datum_anchor, l_certs_count, &l_total_signs_success);

        if (!l_datum_anchor || !l_total_signs_success) {
            dap_json_rpc_error_add(*a_json_arr_reply, DAP_CHAIN_NODE_CLI_COM_DECREE_ANCHOR_CERT_SIGN_ERR,
                                    "Anchor creation failed. Successful count of certificate signing is 0");
            return DAP_DELETE(l_datum_anchor), -DAP_CHAIN_NODE_CLI_COM_DECREE_ANCHOR_CERT_SIGN_ERR;
        }

        // Create datum
        dap_chain_datum_t * l_datum = dap_chain_datum_create(DAP_CHAIN_DATUM_ANCHOR,
                                                             l_datum_anchor,
                                                             sizeof(*l_datum_anchor) + l_datum_anchor->header.data_size +
                                                             l_datum_anchor->header.signs_size);
        DAP_DELETE(l_datum_anchor);
        char *l_key_str_out = dap_chain_mempool_datum_add(l_datum, l_chain, l_hash_out_type);
        DAP_DELETE(l_datum);
        json_object* json_obj_status = json_object_new_object();
        if (!json_obj_status) return dap_json_rpc_allocation_put_error(json_obj_status);
        json_object_object_add(json_obj_status, "datum_status", l_key_str_out ? json_object_new_string(l_key_str_out) :
                                                                                json_object_new_string("not_placed"));
        json_object_array_add(*a_json_arr_reply, json_obj_status);
        break;
    }
    case CMD_FIND: {
        const char *l_hash_str = NULL;
        dap_cli_server_cmd_find_option_val(a_argv, arg_index, a_argc, "-hash", &l_hash_str);
        if (!l_hash_str) {
            dap_json_rpc_error_add(*a_json_arr_reply, DAP_CHAIN_NODE_CLI_COM_DECREE_FIND_REQ_PARAM_HASH_ERR,
                                                            "Command 'decree find' requiers parameter '-hash'");
            return -DAP_CHAIN_NODE_CLI_COM_DECREE_FIND_REQ_PARAM_HASH_ERR;
        }
        dap_hash_fast_t l_datum_hash;
        if (dap_chain_hash_fast_from_hex_str(l_hash_str, &l_datum_hash) &&
                dap_chain_hash_fast_from_base58_str(l_hash_str, &l_datum_hash)) {
                    dap_json_rpc_error_add(*a_json_arr_reply, DAP_CHAIN_NODE_CLI_COM_DECREE_FIND_REQ_PARAM_VALUE_ERR,
                                                            "Can't convert '-hash' parameter to numeric value");
                    return -DAP_CHAIN_NODE_CLI_COM_DECREE_FIND_REQ_PARAM_VALUE_ERR;
        }
        bool l_applied = false;
        dap_chain_datum_decree_t *l_decree = dap_ledger_decree_get_by_hash(l_net, &l_datum_hash, &l_applied);
        json_object* json_obj_status = json_object_new_object();
        if (!json_obj_status) return dap_json_rpc_allocation_put_error(json_obj_status);
        json_object_object_add(json_obj_status, "find_status", l_decree ? (l_applied ? json_object_new_string("applied") :
                                                                                       json_object_new_string("not_applied")) :
                                                                                json_object_new_string("not_found"));
        json_object_array_add(*a_json_arr_reply, json_obj_status);
    } break;
    case CMD_INFO: {
        json_object* json_obj_out = json_object_new_object();
        if (!json_obj_out) return dap_json_rpc_allocation_put_error(json_obj_out);
        json_object* json_obj_array = json_object_new_array();
        if (!json_obj_array) return dap_json_rpc_allocation_put_error(json_obj_out);
        json_object_object_add(json_obj_out, "owners", json_obj_array);
        const dap_list_t *l_decree_pkeys = dap_ledger_decree_get_owners_pkeys(l_net->pub.ledger);
        int i = 0;
        dap_hash_fast_t l_pkey_hash = {};
        for (const dap_list_t *it = l_decree_pkeys; it; it = it->next) {
            dap_pkey_t *l_pkey = it->data;
            dap_pkey_get_hash(l_pkey, &l_pkey_hash);
            json_object* json_obj_owner = json_object_new_object();
            if (!json_obj_owner) return dap_json_rpc_allocation_put_error(json_obj_out);
            json_object_object_add(json_obj_owner, "num", json_object_new_int(i));
            json_object_object_add(json_obj_owner, "pkey_hash", json_object_new_string(dap_hash_fast_to_str_static(&l_pkey_hash)));
            i++;
            json_object_array_add(json_obj_array, json_obj_owner);
        }
        json_object_object_add(json_obj_out, "owners_total", json_object_new_int(dap_ledger_decree_get_num_of_owners(l_net->pub.ledger)));
        json_object_object_add(json_obj_out, "min_owners", json_object_new_int(dap_ledger_decree_get_min_num_of_signers(l_net->pub.ledger)));
        json_object_array_add(*a_json_arr_reply, json_obj_out);
    } break;
    default:
        dap_json_rpc_error_add(*a_json_arr_reply, DAP_CHAIN_NODE_CLI_COM_DECREE_NOT_FOUND_COM_ERR,
                                    "Not found decree action. Use create, sign, anchor or find parameter");
        return -1;
    }

    return 0;
}

/**
 * @brief stats command
 *
 * @param argc
 * @param argv
 * @param arg_func
 * @param str_reply
 * @return int
 */
int com_stats(int argc, char **a_argv, void **a_str_reply)
{
    json_object **a_json_arr_reply = (json_object **)a_str_reply;
    enum {
        CMD_NONE, CMD_STATS_CPU
    };
    int arg_index = 1;
    int cmd_num = CMD_NONE;
    // find  add parameter ('cpu')
    if (dap_cli_server_cmd_find_option_val(a_argv, arg_index, dap_min(argc, arg_index + 1), "cpu", NULL)) {
        cmd_num = CMD_STATS_CPU;
    }
    switch (cmd_num) {
    case CMD_NONE:
    default:
        dap_json_rpc_error_add(*a_json_arr_reply, DAP_CHAIN_NODE_CLI_COM_STATS_WRONG_FORMAT_ERR,
                        "format of command: stats cpu");
        return -DAP_CHAIN_NODE_CLI_COM_STATS_WRONG_FORMAT_ERR;
    case CMD_STATS_CPU:
#if (defined DAP_OS_UNIX) || (defined __WIN32)
    {
        dap_cpu_monitor_init();
        dap_usleep(500000);
        json_object* json_arr_cpu_out = json_object_new_array();
        char *l_str_delimiter;
        char *l_str_cpu_num;
        dap_cpu_stats_t s_cpu_stats = dap_cpu_get_stats();
        for (uint32_t n_cpu_num = 0; n_cpu_num < s_cpu_stats.cpu_cores_count; n_cpu_num++) {
            json_object* json_obj_cpu = json_object_new_object();
            l_str_cpu_num = dap_strdup_printf("CPU-%d", n_cpu_num);
            l_str_delimiter = dap_strdup_printf("%f%%", s_cpu_stats.cpus[n_cpu_num].load);
            json_object_object_add(json_obj_cpu, l_str_cpu_num, json_object_new_string(l_str_delimiter));
            json_object_array_add(json_arr_cpu_out, json_obj_cpu);
            DAP_DELETE(l_str_cpu_num);
            DAP_DELETE(l_str_delimiter);
        }
        json_object* json_obj_total = json_object_new_object();
        l_str_delimiter = dap_strdup_printf("%f%%", s_cpu_stats.cpu_summary.load);
        json_object_object_add(json_obj_total, "total", json_object_new_string(l_str_delimiter));
        json_object_array_add(json_arr_cpu_out, json_obj_total);
        DAP_DELETE(l_str_delimiter);
        json_object_array_add(*a_json_arr_reply, json_arr_cpu_out);
        break;
    }
#else
        dap_json_rpc_error_add(*a_json_arr_reply, DAP_CHAIN_NODE_CLI_COM_STATS_BAD_SYS_ERR,
                        "only Linux or Windows environment supported");
        return -1;
#endif // DAP_OS_UNIX
    }
    return DAP_CHAIN_NODE_CLI_COM_STATS_OK;
}

/**
 * @brief com_exit
 *
 * @param argc
 * @param argv
 * @param arg_func
 * @param str_reply
 * @return int
 */
int com_exit(int a_argc, char **a_argv, void **a_str_reply)
{
    UNUSED(a_argc);
    UNUSED(a_argv);
    UNUSED(a_str_reply);
    //dap_events_stop_all();
    exit(0);
    return 0;
}

/**
 * @brief cmd_gdb_export
 * action for cellframe-node-cli gdb_export command
 * @param argc
 * @param argv
 * @param arg_func
 * @param a_str_reply
 * @return
 */
int cmd_gdb_export(int a_argc, char **a_argv, void **a_str_reply)
{
    int arg_index = 1;
    const char *l_filename = NULL;
    dap_cli_server_cmd_find_option_val(a_argv, arg_index, a_argc, "filename", &l_filename);
    if (!l_filename) {
        dap_cli_server_cmd_set_reply_text(a_str_reply, "gdb_export requires parameter 'filename'");
        return -1;
    }
    const char *l_gdb_path = dap_config_get_item_str(g_config, "global_db", "path");
    if (!l_gdb_path) {
        log_it(L_ERROR, "Can't find gdb path in config file");
        dap_cli_server_cmd_set_reply_text(a_str_reply, "Can't find gdb path in the config file");
        return -1;
    }
    if (!opendir(l_gdb_path)) {
        log_it(L_ERROR, "Can't open db directory");
        dap_cli_server_cmd_set_reply_text(a_str_reply, "Can't open db directory");
        return -1;
    }
    char l_path[MAX_PATH + 1];
    snprintf(l_path, sizeof(l_path), "%s/%s.json", l_gdb_path, l_filename);

    const char *l_groups_str = NULL;
    dap_cli_server_cmd_find_option_val(a_argv, arg_index, a_argc, "-groups", &l_groups_str);
    char *l_group_str = NULL, *l_ctx = NULL;
    dap_list_t *l_parsed_groups_list = NULL;
    if (l_groups_str) {
        char *l_tmp_str = dap_strdup(l_groups_str);
        l_group_str = strtok_r(l_tmp_str, ",", &l_ctx);
        for (; l_group_str; l_group_str = strtok_r(NULL, ",", &l_ctx)) {
            l_parsed_groups_list = dap_list_prepend(l_parsed_groups_list, dap_strdup(l_group_str));
        }
        DAP_DEL_Z(l_tmp_str);
    }
    struct json_object *l_json = json_object_new_array();
    dap_list_t *l_groups_list = l_parsed_groups_list
            ? l_parsed_groups_list
            : dap_global_db_driver_get_groups_by_mask("*");
    for (dap_list_t *l_list = l_groups_list; l_list; l_list = dap_list_next(l_list)) {
        size_t l_store_obj_count = 0;
        char *l_group_name = (char *)l_list->data;

        dap_store_obj_t *l_store_obj = dap_global_db_get_all_raw_sync(l_group_name, &l_store_obj_count);

        if (!l_store_obj_count) {
            log_it(L_INFO, "Group %s is empty or not found", l_group_name);
            continue;
        } else {
            log_it(L_INFO, "Exporting group %s, number of records: %zu", l_group_name, l_store_obj_count);
        }

        struct json_object *l_json_group = json_object_new_array();
        struct json_object *l_json_group_inner = json_object_new_object();
        json_object_object_add(l_json_group_inner, "group", json_object_new_string(l_group_name));

        for (size_t i = 0; i < l_store_obj_count; ++i) {
            size_t l_out_size = DAP_ENC_BASE64_ENCODE_SIZE((int64_t)l_store_obj[i].value_len) + 1;
            dap_sign_t *l_sign = l_store_obj[i].sign;
            size_t l_sign_size = DAP_ENC_BASE64_ENCODE_SIZE(dap_sign_get_size(l_sign))+1;
            char *l_value_enc_str = DAP_NEW_Z_SIZE(char, l_out_size);
            char *l_sign_str = DAP_NEW_Z_SIZE(char, l_sign_size);
            if(!l_value_enc_str || !l_sign_str) {
                log_it(L_CRITICAL, "%s", c_error_memory_alloc);
                DAP_DEL_Z(l_sign_str);
                DAP_DEL_Z(l_value_enc_str);
                return -1;
            }
            dap_enc_base64_encode(l_store_obj[i].value, l_store_obj[i].value_len, l_value_enc_str, DAP_ENC_DATA_TYPE_B64);
            dap_enc_base64_encode(l_sign, dap_sign_get_size(l_sign), l_sign_str, DAP_ENC_DATA_TYPE_B64);
            struct json_object *jobj = json_object_new_object();
            json_object_object_add(jobj, "key",     json_object_new_string(l_store_obj[i].key));
            json_object_object_add(jobj, "value",   json_object_new_string(l_value_enc_str));
            json_object_object_add(jobj, "value_len", json_object_new_int64((int64_t)l_store_obj[i].value_len));
            json_object_object_add(jobj, "flags", json_object_new_uint64((uint64_t)l_store_obj[i].flags));
            json_object_object_add(jobj, "sign", json_object_new_string(l_sign_str));
            json_object_object_add(jobj, "timestamp", json_object_new_int64((int64_t)l_store_obj[i].timestamp));
            json_object_object_add(jobj, "crc", json_object_new_uint64(l_store_obj[i].crc));
            json_object_array_add(l_json_group, jobj);

            DAP_DELETE(l_value_enc_str);
        }
        json_object_object_add(l_json_group_inner, "records", l_json_group);
        json_object_array_add(l_json, l_json_group_inner);
        dap_store_obj_free(l_store_obj, l_store_obj_count);
    }
    if (l_parsed_groups_list)
        dap_list_free_full(l_groups_list, NULL);
    if (json_object_to_file(l_path, l_json) == -1) {
#if JSON_C_MINOR_VERSION<15
        log_it(L_CRITICAL, "Couldn't export JSON to file, error code %d", errno );
        dap_cli_server_cmd_set_reply_text (a_str_reply, "Couldn't export JSON to file, error code %d", errno );
#else
        log_it(L_CRITICAL, "Couldn't export JSON to file, err '%s'", json_util_get_last_err());
        dap_cli_server_cmd_set_reply_text(a_str_reply, "%s", json_util_get_last_err());
#endif
         json_object_put(l_json);
         return -1;
    }
    dap_cli_server_cmd_set_reply_text(a_str_reply, "Global DB export in file %s", l_path);
    json_object_put(l_json);
    dap_cli_server_cmd_set_reply_text(a_str_reply, "Global DB export in file %s", l_path);
    return 0;
}

/**
 * @brief cmd_gdb_import
 * @param argc
 * @param argv
 * @param arg_func
 * @param a_str_reply
 * @return
 */
int cmd_gdb_import(int a_argc, char **a_argv, void **a_str_reply)
{
    json_object **a_json_arr_reply = (json_object **)a_str_reply;
    int arg_index = 1;
    const char *l_filename = NULL;
    dap_cli_server_cmd_find_option_val(a_argv, arg_index, a_argc, "filename", &l_filename);
    if (!l_filename) {
        dap_json_rpc_error_add(*a_json_arr_reply, DAP_CHAIN_NODE_CLI_COM_GDB_IMPORT_REQUIRES_PARAMETER_FILENAME, 
                                                        "gdb_import requires parameter 'filename'");
        return -DAP_CHAIN_NODE_CLI_COM_GDB_IMPORT_REQUIRES_PARAMETER_FILENAME;
    }
    const char *l_gdb_path = dap_config_get_item_str(g_config, "global_db", "path");
    if (!l_gdb_path) {
        log_it(L_ERROR, "Can't find gdb path in config file");
        dap_json_rpc_error_add(*a_json_arr_reply, DAP_CHAIN_NODE_CLI_COM_GDB_IMPORT_CANT_FIND_GDB_PATH_ERR, 
                                                        "Can't find gdb path in the config file");
        return -DAP_CHAIN_NODE_CLI_COM_GDB_IMPORT_CANT_FIND_GDB_PATH_ERR;
    }
    char l_path[MAX_PATH + 1];
    snprintf(l_path, sizeof(l_path), "%s/%s.json", l_gdb_path, l_filename);
    struct json_object *l_json = json_object_from_file(l_path);
    if (!l_json) {
#if JSON_C_MINOR_VERSION<15
        log_it(L_CRITICAL, "Import error occured: code %d", errno);
        dap_json_rpc_error_add(*a_json_arr_reply, "Import error occured: code %d",errno);
#else
        log_it(L_CRITICAL, "Import error occured: %s", json_util_get_last_err());
        dap_json_rpc_error_add(*a_json_arr_reply, DAP_CHAIN_NODE_CLI_COM_GENERAL_ERR, 
                                                        "%s", json_util_get_last_err());
#endif
        return -1;
    }
    for (size_t i = 0, l_groups_count = json_object_array_length(l_json); i < l_groups_count; ++i) {
        struct json_object *l_group_obj = json_object_array_get_idx(l_json, i);
        if (!l_group_obj) {
            continue;
        }
        struct json_object *l_json_group_name = json_object_object_get(l_group_obj, "group");
        const char *l_group_name = json_object_get_string(l_json_group_name);
        // proc group name
        log_it(L_INFO, "Group %zu: %s", i, l_group_name);
        struct json_object *l_json_records = json_object_object_get(l_group_obj, "records");
        size_t l_records_count = json_object_array_length(l_json_records);
        dap_store_obj_t *l_group_store = DAP_NEW_Z_SIZE(dap_store_obj_t, l_records_count * sizeof(dap_store_obj_t));
        if(!l_group_store) {
            log_it(L_CRITICAL, "%s", c_error_memory_alloc);
            return -1;
        }
        for (size_t j = 0; j < l_records_count; ++j) {
            struct json_object *l_record, *l_key, *l_value, *l_value_len, *l_ts;
            l_record = json_object_array_get_idx(l_json_records, j);
            l_key       = json_object_object_get(l_record, "key");
            l_value     = json_object_object_get(l_record, "value");
            size_t l_record_size = json_object_object_length(l_record);
            l_value_len = json_object_object_get(l_record, "value_len");
            l_ts        = json_object_object_get(l_record, "timestamp");
            l_group_store[j].key    = dap_strdup(json_object_get_string(l_key));
            if(!l_group_store[j].key) {
                log_it(L_CRITICAL, "%s", c_error_memory_alloc);
                l_records_count = j;
                break;
            }
            l_group_store[j].group  = dap_strdup(l_group_name);
            if(!l_group_store[j].group) {
                log_it(L_CRITICAL, "%s", c_error_memory_alloc);
                l_records_count = j;
                break;
            }
            dap_nanotime_t l_temp = json_object_get_int64(l_ts);
            l_group_store[j].timestamp = l_temp >> 32 ? l_temp : dap_nanotime_from_sec(l_temp);  // possibly legacy record
            l_group_store[j].value_len = (uint64_t)json_object_get_int64(l_value_len);

            const char *l_value_str = json_object_get_string(l_value);
            char *l_val = DAP_NEW_Z_SIZE(char, l_group_store[j].value_len);
            if(!l_val) {
                log_it(L_CRITICAL, "%s", c_error_memory_alloc);
                l_records_count = j;
                break;
            }
            dap_enc_base64_decode(l_value_str, strlen(l_value_str), l_val, DAP_ENC_DATA_TYPE_B64);
            l_group_store[j].value  = (uint8_t*)l_val;
            if (l_record_size > 5) {
                json_object *l_jobj_crc = json_object_object_get(l_record, "crc");
                json_object *l_jobj_sign = json_object_object_get(l_record, "sign");
                json_object *l_jobj_flags = json_object_object_get(l_record, "flags");
                uint8_t l_flags = (uint8_t)json_object_get_uint64(l_jobj_flags);
                uint64_t l_crc = json_object_get_uint64(l_jobj_crc);
                const char *l_sign_str = json_object_get_string(l_jobj_sign);
                int l_len = dap_strlen(l_sign_str);
                dap_sign_t *l_sign = DAP_NEW_Z_SIZE(dap_sign_t, DAP_ENC_BASE64_DECODE_SIZE(l_len) + 1);
                size_t l_sign_decree_size = dap_enc_base64_decode(l_sign_str, l_len, l_sign, DAP_ENC_DATA_TYPE_B64);
                if (dap_sign_get_size(l_sign) != l_sign_decree_size) {
                    log_it(L_ERROR, "Can't reade signature from record with key %s", l_group_store[j].key);
                }
                l_group_store[j].sign = l_sign;
                l_group_store[j].flags = l_flags;
                l_group_store[j].crc = l_crc;
            } else {
                //Loading old record
                dap_cert_t *l_cert_record = dap_cert_find_by_name(DAP_STREAM_NODE_ADDR_CERT_NAME);
                l_group_store[j].sign = dap_store_obj_sign(&l_group_store[j], l_cert_record->enc_key, &l_group_store[j].crc);
            }
        }
        if (dap_global_db_driver_apply(l_group_store, l_records_count)) {
            log_it(L_CRITICAL, "An error occured on importing group %s...", l_group_name);
        } else {
            log_it(L_INFO, "Imported %zu records of group %s", l_records_count, l_group_name);
        }
        dap_store_obj_free(l_group_store, l_records_count);
    }
    json_object_put(l_json);
    return 0;
}

dap_list_t *s_go_all_nets_offline()
{
    dap_list_t *l_net_returns = NULL;
    for (dap_chain_net_t *it = dap_chain_net_iter_start(); it; it = dap_chain_net_iter_next(it)) {
        if ( dap_chain_net_stop(it) )
            l_net_returns = dap_list_append(l_net_returns, it);
    }
    return l_net_returns;
}

typedef struct _pvt_net_nodes_list {
    dap_chain_net_t *net;
    dap_global_db_obj_t *group_nodes;
    size_t count_nodes;
} _pvt_net_nodes_list_t;

int cmd_remove(int a_argc, char **a_argv, void **a_str_reply)
{
    json_object **a_json_arr_reply = (json_object **)a_str_reply;
    //default init
    const char		*return_message	=	NULL;
    const char		*l_gdb_path		=	NULL;
//    const char		*l_chains_path	=	NULL;
    const char		*l_net_str		=	NULL;
    dap_chain_net_t	*l_net			=	NULL;
    int 			all				=	0;

    //for enum
    uint8_t			error			=	0;
    uint8_t			successful		=	0;

    //enum for errors
    enum {
        GDB_FAIL_PATH				=	0x00000001,
        CHAINS_FAIL_PATH			=	0x00000002,
        COMMAND_NOT_CORRECT			=	0x00000004,
        NET_NOT_VALID				=	0x00000008
    };

    //enum for successful
    enum {
        REMOVED_GDB					=	0x00000001,
        REMOVED_CHAINS				=	0x00000002
    };

    //check path's from config file
    if (dap_cli_server_cmd_check_option(a_argv, 1, a_argc, "-gdb") >= 0
    &&	(NULL == (l_gdb_path = dap_config_get_item_str(g_config, "global_db", "path")))){
        error |= GDB_FAIL_PATH;
    }
//    if (dap_cli_server_cmd_check_option(a_argv, 1, a_argc, "-chains") >= 0
//    &&	(NULL == (l_chains_path = dap_config_get_item_str(g_config, "resources", "dap_chains_path")))) {
//        error |= CHAINS_FAIL_PATH;
//    }

    dap_list_t *l_net_returns = NULL;
    //perform deletion according to the specified parameters, if the path is specified
    if (l_gdb_path) {
        l_net_returns = s_go_all_nets_offline();
        dap_list_t *l_gdb_nodes_list = NULL;
        for (dap_chain_net_t *it = dap_chain_net_iter_start(); it; it = dap_chain_net_iter_next(it)) {
            _pvt_net_nodes_list_t *l_gdb_groups = DAP_NEW(_pvt_net_nodes_list_t);
            if (!l_gdb_groups) {
                log_it(L_CRITICAL, "%s", c_error_memory_alloc);
                dap_list_free(l_net_returns);
                return -1;
            }
            l_gdb_groups->net = it;
            l_gdb_groups->group_nodes = dap_global_db_get_all_sync(l_gdb_groups->net->pub.gdb_nodes, &l_gdb_groups->count_nodes);
            l_gdb_nodes_list = dap_list_append(l_gdb_nodes_list, l_gdb_groups);
        }

        dap_list_t *l_group_list = dap_global_db_driver_get_groups_by_mask("*");
        for (dap_list_t *l_list = l_group_list; l_list; l_list = dap_list_next(l_list)) {
            dap_global_db_erase_table_sync((const char *)(l_list->data));
        }
        dap_list_free_full(l_group_list, NULL);
        uint32_t l_version = DAP_GLOBAL_DB_VERSION;
        if ( (error = dap_global_db_set_sync(DAP_GLOBAL_DB_LOCAL_GENERAL, "gdb_version", &l_version, sizeof(l_version), false)) )
            log_it(L_ERROR, "Can't add information about gdb_version");

        for (dap_list_t *ptr = l_gdb_nodes_list; ptr; ptr = dap_list_next(ptr)) {
            _pvt_net_nodes_list_t *l_tmp = (_pvt_net_nodes_list_t*)ptr->data;
            for (size_t i = 0; i < l_tmp->count_nodes; i++) {
                dap_global_db_obj_t l_obj = l_tmp->group_nodes[i];
                dap_global_db_set_sync(l_tmp->net->pub.gdb_nodes, l_obj.key, l_obj.value, l_obj.value_len, false);
            }
            dap_global_db_objs_delete(l_tmp->group_nodes, l_tmp->count_nodes);
        }
        dap_list_free_full(l_gdb_nodes_list, NULL);
        if (!error)
            successful |= REMOVED_GDB;
    }

    if (dap_cli_server_cmd_check_option(a_argv, 1, a_argc, "-chains") != -1) {
        dap_cli_server_cmd_find_option_val(a_argv, 1, a_argc, "-net", &l_net_str);
        all = dap_cli_server_cmd_check_option(a_argv, 1, a_argc, "-all");

        if	(NULL == l_net_str && all >= 0) {
            if (NULL == l_gdb_path)
                l_net_returns = s_go_all_nets_offline();
            for (dap_chain_net_t *it = dap_chain_net_iter_start(); it; it = dap_chain_net_iter_next(it)) {
                dap_chain_net_purge(it);
            }
            if (!error)
                successful |= REMOVED_CHAINS;
        } else if (NULL != l_net_str && all < 0) {
            if (NULL != (l_net = dap_chain_net_by_name(l_net_str))) {
                if (NULL == l_gdb_path && dap_chain_net_stop(l_net))
                    l_net_returns = dap_list_append(l_net_returns, l_net);
            } else {
                error |= NET_NOT_VALID;
            }
            dap_chain_net_purge(l_net);
            if (!error)
                successful |= REMOVED_CHAINS;

        } else {
            error |= COMMAND_NOT_CORRECT;
        }
    }

    //handling errors
    if (error & GDB_FAIL_PATH
    ||	error & CHAINS_FAIL_PATH) {
        return_message = "The node configuration file does not specify the path to the database and/or chains.\n"
                         "Please check the cellframe-node.cfg file in the [resources] item for subitems:\n"
                         "dap_global_db_path=<PATH>\n"
                         "dap_chains_path=<PATH>";
    } else if (error & COMMAND_NOT_CORRECT) {
        return_message = "You need to make a decision whether to remove all chains or a chain from a specific network.\n"
                         "You cannot use two keys '-net' and '-all' at the same time.\n"
                         "Be careful, the '-all' option will delete ALL CHAINS and won't ask you for permission!";
    } else if (error & NET_NOT_VALID) {
        return_message = "The specified network was not found.\n"
                         "The list of available networks can be viewed using the command:"
                         "'net list'";
    }

    json_object* json_obj_out;
    char *l_out_mes;
    if (error) {
       dap_json_rpc_error_add(*a_json_arr_reply, DAP_CHAIN_NODE_CLI_COM_REMOVE_GENERAL_ERR, "Error when deleting, because:\n%s", return_message);
    }
    else if (successful) {
        json_obj_out = json_object_new_object();
        l_out_mes = dap_strdup_printf("Successful removal: %s", successful & REMOVED_GDB && successful & REMOVED_CHAINS ? "gdb, chains" : successful & REMOVED_GDB ? "gdb" : successful & REMOVED_CHAINS ? "chains" : "");
        json_object_object_add(json_obj_out, "status", json_object_new_string(l_out_mes));
        DAP_DELETE(l_out_mes);
        json_object_array_add(*a_json_arr_reply,json_obj_out);
    } else {
        dap_json_rpc_error_add(*a_json_arr_reply, DAP_CHAIN_NODE_CLI_COM_REMOVE_NOTHING_TO_DEL_ERR, 
                                                    "Nothing to delete. Check if the command is correct.\nUse flags: -gdb or/and -chains [-net <net_name> | -all]\n"
                                                    "Be careful, the '-all' option will delete ALL CHAINS and won't ask you for permission!");
    }

    for (dap_list_t *it = l_net_returns; it; it = it->next)
        dap_chain_net_start((dap_chain_net_t *)it->data);
    dap_list_free(l_net_returns);

    return error;
}


/*
 * block code signer
 */
/*
 * enum for dap_chain_sign_file
 */
typedef enum {
    SIGNER_ALL_FLAGS             = 0x1f,
    SIGNER_FILENAME              = 1 << 0,   // flag - full filename
    SIGNER_FILENAME_SHORT        = 1 << 1,   // flag - filename without extension
    SIGNER_FILESIZE              = 1 << 2,   // flag - size of file
    SIGNER_DATE                  = 1 << 3,   // flag - date
    SIGNER_MIME_MAGIC            = 1 << 4,   // flag - mime magic
    SIGNER_COUNT                 = 5         // count flags
} dap_sign_signer_file_t;

static int s_sign_file(const char *a_filename, dap_sign_signer_file_t a_flags, const char *a_cert_name,
                       dap_sign_t **a_signed, dap_chain_hash_fast_t *a_hash);
static int s_signer_cmd(int a_arg_index, int a_argc, char **a_argv, void **a_str_reply);
static int s_check_cmd(int a_arg_index, int a_argc, char **a_argv, void **a_str_reply);
struct opts {
    char *name;
    uint32_t cmd;
};

#define BUILD_BUG(condition) ((void)sizeof(char[1-2*!!(condition)]))

int com_signer(int a_argc, char **a_argv, void **a_str_reply)
{
    enum {
        CMD_NONE, CMD_SIGN, CMD_CHECK
    };

    int arg_index = 1;
    int cmd_num = CMD_NONE;

    struct opts l_opts[] = {
    { "sign", CMD_SIGN },
    { "check", CMD_CHECK }
    };

    size_t l_len_opts = sizeof(l_opts) / sizeof(struct opts);
    for (size_t i = 0; i < l_len_opts; i++) {
        if (dap_cli_server_cmd_find_option_val(a_argv, arg_index, dap_min(a_argc, arg_index + 1), l_opts[i].name, NULL)) {
            cmd_num = l_opts[i].cmd;
            break;
        }
    }

    if(cmd_num == CMD_NONE) {
        dap_cli_server_cmd_set_reply_text(a_str_reply, "command %s not recognized", a_argv[1]);
        return -1;
    }
    switch (cmd_num) {
    case CMD_SIGN:
        return s_signer_cmd(arg_index, a_argc, a_argv, a_str_reply);
        break;
    case CMD_CHECK:
        return s_check_cmd(arg_index, a_argc, a_argv, a_str_reply);
        break;
    }

    return -1;
}

static int s_get_key_from_file(const char *a_file, const char *a_mime, const char *a_cert_name, dap_sign_t **a_sign);

static int s_check_cmd(int a_arg_index, int a_argc, char **a_argv, void **a_str_reply)
{
    int l_ret = 0;

    enum {OPT_FILE, OPT_HASH, OPT_NET, OPT_MIME, OPT_CERT,
          OPT_COUNT};
    struct opts l_opts_check[] = {
    { "-file", OPT_FILE },
    { "-hash", OPT_HASH },
    { "-net", OPT_NET },
    { "-mime", OPT_MIME },
    { "-cert", OPT_CERT }
    };

    BUILD_BUG((sizeof(l_opts_check)/sizeof(struct opts)) != OPT_COUNT);

    char *l_str_opts_check[OPT_COUNT] = {0};
    for (int i = 0; i < OPT_COUNT; i++) {
        dap_cli_server_cmd_find_option_val(a_argv, a_arg_index, a_argc, l_opts_check[i].name, (const char **) &l_str_opts_check[i]);
    }

    if (!l_str_opts_check[OPT_CERT]) {
        dap_cli_server_cmd_set_reply_text(a_str_reply, "%s need to be selected", l_opts_check[OPT_CERT].name);
        return -1;
    }
    if (l_str_opts_check[OPT_HASH] && l_str_opts_check[OPT_FILE]) {
        dap_cli_server_cmd_set_reply_text(a_str_reply, "you can select is only one from (file or hash)");
        return -1;
    }

    dap_chain_net_t *l_network = dap_chain_net_by_name(l_str_opts_check[OPT_NET]);
    if (!l_network) {
        dap_cli_server_cmd_set_reply_text(a_str_reply, "%s network not found", l_str_opts_check[OPT_NET]);
        return -1;
    }


    dap_chain_t *l_chain = dap_chain_net_get_chain_by_chain_type(l_network, CHAIN_TYPE_SIGNER);
    if (!l_chain) {
        dap_cli_server_cmd_set_reply_text(a_str_reply, "Not found datum signer in network %s", l_str_opts_check[OPT_NET]);
        return -1;
    }
    int found = 0;

    dap_sign_t *l_sign = NULL;
    dap_chain_datum_t *l_datum = NULL;
    char *l_gdb_group = NULL;

    l_gdb_group = dap_chain_mempool_group_new(l_chain);
    if (!l_gdb_group) {
        dap_cli_server_cmd_set_reply_text(a_str_reply, "Not found network group for chain: %s", l_chain->name);
        l_ret = -1;
        goto end;
    }

    dap_chain_hash_fast_t l_hash_tmp;

    if (l_str_opts_check[OPT_HASH]) {
        dap_chain_hash_fast_from_str(l_str_opts_check[OPT_HASH], &l_hash_tmp);
    }


    if (l_str_opts_check[OPT_FILE]) {
        if ( s_get_key_from_file(l_str_opts_check[OPT_FILE], l_str_opts_check[OPT_MIME], l_str_opts_check[OPT_CERT], &l_sign) ) {
            l_ret = -1;
            goto end;
        }

        l_datum = dap_chain_datum_create(DAP_CHAIN_DATUM_SIGNER, l_sign->pkey_n_sign, l_sign->header.sign_size);
        if (!l_datum) {
            dap_cli_server_cmd_set_reply_text(a_str_reply, "not created datum");
            l_ret = -1;
            goto end;
        }

        dap_chain_datum_calc_hash(l_datum, &l_hash_tmp);
    }

    dap_chain_atom_iter_t *l_iter = NULL;
    dap_chain_cell_t *l_cell_tmp = NULL;
    dap_chain_cell_t *l_cell = NULL;
    size_t l_atom_size = 0, l_datums_count = 0;

    HASH_ITER(hh, l_chain->cells, l_cell, l_cell_tmp) {
        l_iter = l_cell->chain->callback_atom_iter_create(l_cell->chain, l_cell->id, NULL);
        dap_chain_atom_ptr_t l_atom = l_cell->chain->callback_atom_find_by_hash(l_iter, &l_hash_tmp, &l_atom_size);
        dap_chain_datum_t **l_datums = l_cell->chain->callback_atom_get_datums(l_atom, l_atom_size, &l_datums_count);
        for (size_t i = 0; i < l_datums_count; i++) {
            dap_chain_datum_t *l_datum = l_datums[i];
            dap_hash_fast_t l_hash;
            dap_chain_datum_calc_hash(l_datum, &l_hash);
            if (!memcmp(l_hash_tmp.raw, l_hash.raw, DAP_CHAIN_HASH_FAST_SIZE)) {
                dap_cli_server_cmd_set_reply_text(a_str_reply, "found!");
                found = 1;
                break;
            }
        }
        DAP_DEL_Z(l_datums);
        l_cell->chain->callback_atom_iter_delete(l_iter);
    }

end:

    DAP_DEL_Z(l_gdb_group);

    if (!found) {
        dap_cli_server_cmd_set_reply_text(a_str_reply, "not found!");
    }

    return l_ret;
}

static char **s_parse_items(const char *a_str, char a_delimiter, int *a_count, const int a_only_digit)
{
    int l_count_temp = *a_count = 0;
    int l_len_str = strlen(a_str);
    if (l_len_str == 0) return NULL;
    char *s, *l_temp_str;
    s = l_temp_str = dap_strdup(a_str);

    int l_buf = 0;
    for (int i = 0; i < l_len_str; i++) {
        if (s[i] == a_delimiter && !l_buf) {
            s[i] = 0;
            continue;
        }
        if (s[i] == a_delimiter && l_buf) {
            s[i] = 0;
            l_buf = 0;
            continue;
        }
        if (!dap_is_alpha(s[i]) && l_buf) {
            s[i] = 0;
            l_buf = 0;
            continue;
        }
        if (!dap_is_alpha(s[i]) && !l_buf) {
            s[i] = 0;
            continue;
        }
        if (a_only_digit) {
            if (dap_is_digit(s[i])) {
                l_buf++;
                if (l_buf == 1) l_count_temp++;
                continue;
            }
        } else if (dap_is_alpha(s[i])) {
            l_buf++;
            if (l_buf == 1) l_count_temp++;
            continue;
        }
        if (!dap_is_alpha(s[i])) {
            l_buf = 0;
            s[i] = 0;
            continue;
        }
    }

    s = l_temp_str;
    if (l_count_temp == 0) {
        DAP_DELETE(l_temp_str);
        return NULL;
    }

    char **lines = DAP_CALLOC(l_count_temp, sizeof (void *));
    if (!lines) {
        log_it(L_ERROR, "Memoru allocation error in s_parse_items");
        DAP_DELETE(l_temp_str);
        return NULL;
    }
    for (int i = 0; i < l_count_temp; i++) {
        while (*s == 0) s++;
        lines[i] = strdup(s);
        s = strchr(s, '\0');
        s++;
    }

    DAP_DELETE(l_temp_str);
    *a_count = l_count_temp;
    return lines;
}

static int s_get_key_from_file(const char *a_file, const char *a_mime, const char *a_cert_name, dap_sign_t **a_sign)
{
    char **l_items_mime = NULL;
    int l_items_mime_count = 0;
    uint32_t l_flags_mime = 0;

    if (a_mime)
        l_items_mime = s_parse_items(a_mime, ',', &l_items_mime_count, 0);

    if (l_items_mime && l_items_mime_count > 0) {
        struct opts l_opts_flags[] = {
        { "SIGNER_ALL_FLAGS", SIGNER_ALL_FLAGS },
        { "SIGNER_FILENAME", SIGNER_FILENAME },
        { "SIGNER_FILENAME_SHORT", SIGNER_FILENAME_SHORT },
        { "SIGNER_FILESIZE", SIGNER_FILESIZE },
        { "SIGNER_DATE", SIGNER_DATE },
        { "SIGNER_MIME_MAGIC", SIGNER_MIME_MAGIC }
        };
        int l_len_opts_flags = sizeof(l_opts_flags) / sizeof (struct opts);
        for (int i = 0; i < l_len_opts_flags; i++) {
            for (int isub = 0; isub < l_items_mime_count; isub++) {
                if (!strncmp (l_opts_flags[i].name, l_items_mime[isub], strlen(l_items_mime[isub]) + 1)) {
                    l_flags_mime |= l_opts_flags[i].cmd;
                    break;
                }
            }
        }
        DAP_DEL_ARRAY(l_items_mime, l_items_mime_count);
    }
    DAP_DELETE(l_items_mime);
    if (l_flags_mime == 0)
        l_flags_mime = SIGNER_ALL_FLAGS;
    dap_chain_hash_fast_t l_hash;
    return s_sign_file(a_file, l_flags_mime, a_cert_name, a_sign, &l_hash);
}

static int s_signer_cmd(int a_arg_index, int a_argc, char **a_argv, void **a_str_reply)
{
    enum {
        OPT_FILE, OPT_MIME, OPT_NET, OPT_CHAIN, OPT_CERT,
        OPT_COUNT
    };
    struct opts l_opts_signer[] = {
    { "-file", OPT_FILE },
    { "-mime", OPT_MIME },
    { "-net", OPT_NET },
    { "-chain", OPT_CHAIN },
    { "-cert", OPT_CERT }
    };

    BUILD_BUG((sizeof(l_opts_signer)/sizeof(struct opts)) != OPT_COUNT);

    a_arg_index++;

    char *l_opts_sign[OPT_COUNT] = {0};
    for (int i = 0; i < OPT_COUNT; i++) {
        dap_cli_server_cmd_find_option_val(a_argv, a_arg_index, a_argc, l_opts_signer[i].name, (const char **) &l_opts_sign[i]);
    }

    if (!l_opts_sign[OPT_CERT])
        return dap_cli_server_cmd_set_reply_text(a_str_reply, "%s need to be selected", l_opts_signer[OPT_CERT].name), -1;

    dap_chain_net_t *l_network = dap_chain_net_by_name(l_opts_sign[OPT_NET]);
    if ( !l_network )
        return dap_cli_server_cmd_set_reply_text(a_str_reply, "%s network not found", l_opts_sign[OPT_NET]), -1;

    dap_chain_t *l_chain = dap_chain_net_get_chain_by_name(l_network, l_opts_sign[OPT_CHAIN]);
    if (!l_chain)
        return dap_cli_server_cmd_set_reply_text(a_str_reply, "%s chain not found", l_opts_sign[OPT_CHAIN]), -1;

    dap_sign_t *l_sign = NULL;
    if ( s_get_key_from_file(l_opts_sign[OPT_FILE], l_opts_sign[OPT_MIME], l_opts_sign[OPT_CERT], &l_sign) )
        return dap_cli_server_cmd_set_reply_text(a_str_reply, "%s cert not found", l_opts_sign[OPT_CERT]), -1;

    dap_chain_datum_t * l_datum = dap_chain_datum_create(DAP_CHAIN_DATUM_SIGNER, l_sign->pkey_n_sign, l_sign->header.sign_size);
    if (!l_datum)
        return dap_cli_server_cmd_set_reply_text(a_str_reply, "not created datum"), -1;
    dap_cli_server_cmd_set_reply_text(a_str_reply, "hash: %s", dap_get_data_hash_str(l_datum->data, l_datum->header.data_size).s);
    return DAP_DELETE(l_datum), l_chain->callback_add_datums(l_chain, &l_datum, 1);
}



/*
SIGNER_ALL_FLAGS             = 0 << 0,
SIGNER_FILENAME              = 1 << 0,   // flag - full filename
SIGNER_FILENAME_SHORT        = 1 << 1,   // flag - filename without extension
SIGNER_FILESIZE              = 1 << 2,   // flag - size of file
SIGNER_DATE                  = 1 << 3,   // flag - date
SIGNER_MIME_MAGIC            = 1 << 4,   // flag - mime magic
SIGNER_COUNT
*/

static char *s_strdup_by_index (const char *a_file, const int a_index);
static dap_tsd_t *s_alloc_metadata (const char *a_file, const int a_meta);
static uint8_t *s_concat_hash_and_mimetypes (dap_chain_hash_fast_t *a_chain, dap_list_t *a_meta_list, size_t *a_fullsize);

/*
 * dap_sign_file - sign a file with flags.
 * flags - (SIGNER_FILENAME, SIGNER_FILENAME_SHORT, SIGNER_FILESIZE, SIGNER_DATE, SIGNER_MIME_MAGIC) or SIGNER_ALL_FLAGS
 * example
 * int ret = dap_sign_file ("void.png", SIGNER_ALL_FLAGS); it's sign file with all mime types.
 * example
 * int ret = dap_sign_file ("void.png", SIGNER_FILENAME | SIGNER_FILESIZE | SIGNER_DATE);
 */
/**
 * @brief dap_chain_sign_file
 * @param a_chain
 * @param a_filename
 * @param a_flags
 * @return
 */
static int s_sign_file(const char *a_filename, dap_sign_signer_file_t a_flags, const char *a_cert_name,
                       dap_sign_t **a_signed, dap_chain_hash_fast_t *a_hash)
{
    size_t l_size = 0;
    char *l_buffer = dap_file_get_contents2(a_filename, &l_size);
    uint32_t l_shift = 1;
    int l_count_meta = 0;
    if (a_flags == SIGNER_ALL_FLAGS) {
        l_count_meta = SIGNER_COUNT;
        a_flags = SIGNER_FILENAME | SIGNER_FILENAME_SHORT | SIGNER_FILESIZE | SIGNER_DATE | SIGNER_MIME_MAGIC;
    }

    do {
        if (a_flags <= 0) break;

        for (int i = 0; i < SIGNER_COUNT; i++) {
            if (l_shift | a_flags) l_count_meta++;
            l_shift <<= 1;
        }
    } while (0);

    l_shift = 1;
    dap_list_t *l_std_list = NULL;

    for (int i = 0; i < l_count_meta; i++) {
        if (l_shift | a_flags) {
            dap_tsd_t *l_item = s_alloc_metadata(a_filename, l_shift & a_flags);
            if (l_item) {
                l_std_list = dap_list_append(l_std_list, l_item);
            }
        }
        l_shift <<= 1;
    }

    if (!dap_hash_fast(l_buffer, (size_t)l_size, a_hash)) {
        dap_list_free_full(l_std_list, NULL);
        DAP_DELETE(l_buffer);
        return -6;
    }

    size_t l_full_size_for_sign;
    uint8_t *l_data = s_concat_hash_and_mimetypes(a_hash, l_std_list, &l_full_size_for_sign);
    dap_list_free_full(l_std_list, NULL);
    if (!l_data) {
        DAP_DELETE(l_buffer);
        return -7;
    }
    dap_cert_t *l_cert = dap_cert_find_by_name(a_cert_name);
    if (!l_cert) {
        DAP_DELETE(l_buffer);
        return -8;
    }
    *a_signed = dap_sign_create(l_cert->enc_key, l_data, l_full_size_for_sign);
    if (*a_signed == NULL) {
        DAP_DELETE(l_buffer);
        return -9;
    }

    return DAP_DELETE(l_buffer), 0;
}

static byte_t *s_concat_meta (dap_list_t *a_meta, size_t *a_fullsize)
{
    if (a_fullsize)
        *a_fullsize = 0;

    int l_part = 256;
    int l_power = 1;
    byte_t *l_buf = DAP_CALLOC(l_part * l_power++, 1);
    if (!l_buf) {
        log_it(L_CRITICAL, "%s", c_error_memory_alloc);
        return NULL;
    }
    size_t l_counter = 0;
    size_t l_part_power = l_part;
    int l_index = 0;

    for ( dap_list_t* l_iter = dap_list_first(a_meta); l_iter; l_iter = l_iter->next){
        if (!l_iter->data) continue;
        dap_tsd_t * l_tsd = (dap_tsd_t *) l_iter->data;
        l_index = l_counter;
        l_counter += strlen((char *)l_tsd->data);
        if (l_counter >= l_part_power) {
            l_part_power = l_part * l_power++;
            byte_t *l_buf_new = DAP_REALLOC_RET_VAL_IF_FAIL(l_buf, l_part_power, NULL, l_buf);
            l_buf = l_buf_new;
        }
        memcpy (&l_buf[l_index], l_tsd->data, strlen((char *)l_tsd->data));
    }

    if (a_fullsize)
        *a_fullsize = l_counter;

    return l_buf;
}

static uint8_t *s_concat_hash_and_mimetypes (dap_chain_hash_fast_t *a_chain_hash, dap_list_t *a_meta_list, size_t *a_fullsize)
{
    if (!a_fullsize) return NULL;
    byte_t *l_buf = s_concat_meta (a_meta_list, a_fullsize);
    if (!l_buf)
        return NULL;

    size_t l_len_meta_buf = *a_fullsize;
    *a_fullsize += sizeof (a_chain_hash->raw) + 1;
    uint8_t *l_fullbuf = DAP_NEW_Z_SIZE_RET_VAL_IF_FAIL(uint8_t, *a_fullsize, NULL, l_buf);
    memcpy( dap_mempcpy(l_fullbuf, a_chain_hash->raw, sizeof(a_chain_hash->raw)), l_buf, l_len_meta_buf );
    DAP_DELETE(l_buf);

    return l_fullbuf;
}


static char *s_strdup_by_index (const char *a_file, const int a_index)
{
    char *l_buf = DAP_CALLOC(a_index + 1, 1);
    if (!l_buf) {
        log_it(L_CRITICAL, "%s", c_error_memory_alloc);
        return NULL;
    }
    strncpy (l_buf, a_file, a_index);
    return l_buf;
}

static dap_tsd_t *s_alloc_metadata (const char *a_file, const int a_meta)
{
    switch (a_meta) {
        case SIGNER_FILENAME:
            return dap_tsd_create_string(SIGNER_FILENAME, a_file);
            break;
        case SIGNER_FILENAME_SHORT:
            {
                char *l_filename_short = NULL;
                if ((l_filename_short = strrchr(a_file, '.')) != 0) {
                    int l_index_of_latest_point = l_filename_short - a_file;
                    l_filename_short = s_strdup_by_index (a_file, l_index_of_latest_point);
                    if (!l_filename_short) return NULL;
                    dap_tsd_t *l_ret = dap_tsd_create_string(SIGNER_FILENAME_SHORT, l_filename_short);
                    free (l_filename_short);
                    return l_ret;
                }
            }
            break;
        case SIGNER_FILESIZE:
            {
                struct stat l_st;
                stat (a_file, &l_st);
                return dap_tsd_create_string(SIGNER_FILESIZE, dap_itoa(l_st.st_size));
            }
            break;
        case SIGNER_DATE:
            {
                struct stat l_st;
                stat (a_file, &l_st);
                char *l_ctime = ctime(&l_st.st_ctime);
                char *l = NULL;
                if ((l = strchr(l_ctime, '\n')) != 0) *l = 0;
                return dap_tsd_create_string(SIGNER_DATE, l_ctime);
            }
            break;
        #ifndef DAP_OS_ANDROID
        case SIGNER_MIME_MAGIC:
            {
                /*magic_t l_magic = magic_open(MAGIC_MIME);
                if (l_magic == NULL) return NULL;
                if (magic_load (l_magic, NULL)) {
                    magic_close(l_magic);
                    return NULL;
                }
                const char *l_str_magic_file = NULL;
                dap_tsd_t *l_ret = NULL;
                do {
                        l_str_magic_file = magic_file (l_magic, a_file);
                    if (!l_str_magic_file) break;
                    l_ret = dap_tsd_create_string(SIGNER_MIME_MAGIC, l_str_magic_file);
                } while (0);
                magic_close (l_magic);
                return l_ret;*/
                return dap_tsd_create_string(SIGNER_MIME_MAGIC, "application/octet-stream");
            }
            break;
        #endif
        default:
            return NULL;
    }
    return NULL;
}

struct json_object *wallet_list_json_collect(){
    struct json_object *l_json = json_object_new_object();
    json_object_object_add(l_json, "class", json_object_new_string("WalletList"));
    struct json_object *l_j_wallets = json_object_new_array();
    s_wallet_list(dap_chain_wallet_get_path(g_config), l_j_wallets, NULL);
    json_object_object_add(l_json, "wallets", l_j_wallets);
    return l_json;
}


struct json_object *wallets_info_json_collect() {
    struct json_object *l_json = json_object_new_object();
    json_object_object_add(l_json, "class", json_object_new_string("WalletsInfo"));
    struct json_object *l_json_wallets = json_object_new_object();
    struct json_object *l_wallet_list = wallet_list_json_collect();
    struct json_object *l_wallet_list_arr = json_object_object_get(l_wallet_list, "wallets");
    size_t l_count = json_object_array_length(l_wallet_list_arr);
    for (size_t i = 0; i < l_count; i++) {
        struct json_object *l_json_wallet = json_object_array_get_idx(l_wallet_list_arr, i),
                *l_json_wallet_name = json_object_object_get(l_json_wallet, "Wallet");
        if ( !l_json_wallet_name )
            continue;
        char *l_tmp = (char*)json_object_get_string(l_json_wallet_name), *l_dot_pos = strstr(l_tmp, ".dwallet"), tmp = '\0';
        if (l_dot_pos) {
            tmp = *l_dot_pos;
            *l_dot_pos = '\0';
        }
        json_object_object_add(l_json_wallets, l_tmp, dap_chain_wallet_info_to_json(l_tmp, dap_chain_wallet_get_path(g_config)));
        if (tmp)
            *l_dot_pos = tmp;
    }
    json_object_object_add(l_json, "wallets", l_json_wallets);
    json_object_put(l_wallet_list);
    return l_json;
}

void dap_notify_new_client_send_info(dap_events_socket_t *a_es, UNUSED_ARG void *a_arg) {
    struct json_object *l_json_nets = dap_chain_net_list_json_collect();
    dap_events_socket_write_f(a_es->worker, a_es->uuid, "%s\r\n", json_object_to_json_string(l_json_nets));
    json_object_put(l_json_nets);
    struct json_object *l_json_nets_info = dap_chain_nets_info_json_collect();
    dap_events_socket_write_f(a_es->worker, a_es->uuid, "%s\r\n", json_object_to_json_string(l_json_nets_info));
    json_object_put(l_json_nets_info);
    struct json_object *l_json_wallets = wallet_list_json_collect();
    dap_events_socket_write_f(a_es->worker, a_es->uuid, "%s\r\n", json_object_to_json_string(l_json_wallets));
    json_object_put(l_json_wallets);
    struct json_object *l_json_wallets_info = wallets_info_json_collect();
    dap_events_socket_write_f(a_es->worker, a_es->uuid, "%s\r\n", json_object_to_json_string(l_json_wallets_info));
    json_object_put(l_json_wallets_info);
    for (dap_chain_net_t *l_net = dap_chain_net_iter_start(); l_net; l_net = dap_chain_net_iter_next(l_net)) {
        struct json_object *l_json_net_states = dap_chain_net_states_json_collect(l_net);
        dap_events_socket_write_f(a_es->worker, a_es->uuid, "%s\r\n", json_object_to_json_string(l_json_net_states));
        json_object_put(l_json_net_states);
    }
}

static void s_new_wallet_info_notify(const char *a_wallet_name)
{
    struct json_object *l_json = json_object_new_object();
    json_object_object_add(l_json, "class", json_object_new_string("WalletInfo"));
    struct json_object *l_json_wallet_info = json_object_new_object();
    json_object_object_add(l_json_wallet_info, a_wallet_name, dap_chain_wallet_info_to_json(a_wallet_name, dap_chain_wallet_get_path(g_config)));
    json_object_object_add(l_json, "wallet", l_json_wallet_info);
    dap_notify_server_send(json_object_get_string(l_json));
    json_object_put(l_json);
}

static void s_stage_connected_callback(dap_client_t* a_client, void * a_arg) {
    dap_chain_node_client_t *l_node_client = DAP_CHAIN_NODE_CLIENT(a_client);
    UNUSED(a_arg);
    if(l_node_client) {
        pthread_mutex_lock(&l_node_client->wait_mutex);
        l_node_client->state = NODE_CLIENT_STATE_ESTABLISHED;
        pthread_cond_signal(&l_node_client->wait_cond);
        pthread_mutex_unlock(&l_node_client->wait_mutex);
    }
}

static void s_stage_connected_error_callback(dap_client_t* a_client, void * a_arg) {
    dap_chain_node_client_t *l_node_client = DAP_CHAIN_NODE_CLIENT(a_client);
    UNUSED(a_arg);
    if(l_node_client) {
        pthread_mutex_lock(&l_node_client->wait_mutex);
        l_node_client->state = NODE_CLIENT_STATE_ERROR;
        pthread_cond_signal(&l_node_client->wait_cond);
        pthread_mutex_unlock(&l_node_client->wait_mutex);
    }
}

int com_exec_cmd(int argc, char **argv, void **reply) {
    json_object ** a_json_arr_reply = (json_object **) reply;
    if (!dap_json_rpc_exec_cmd_inited()) {
        dap_json_rpc_error_add(*a_json_arr_reply, -1, "Json-rpc module doesn't inited, check confings");
        return -1;
    }

    const char * l_cmd_arg_str = NULL, * l_addr_str = NULL, * l_net_str = NULL;
    int arg_index = 1;
    dap_cli_server_cmd_find_option_val(argv, arg_index, argc, "-cmd", &l_cmd_arg_str);
    dap_cli_server_cmd_find_option_val(argv, arg_index, argc, "-addr", &l_addr_str);
    dap_cli_server_cmd_find_option_val(argv, arg_index, argc, "-net", &l_net_str);
    if (!l_cmd_arg_str || ! l_addr_str || !l_net_str) {
        dap_json_rpc_error_add(*a_json_arr_reply, -2, "Command exec_cmd require args -cmd, -addr, -net");
        return -2;
    }
    dap_chain_net_t* l_net = NULL;
    l_net = dap_chain_net_by_name(l_net_str);
    if (!l_net){
        dap_json_rpc_error_add(*a_json_arr_reply, -3, "Can't find net %s", l_net_str);
        return -3;
    }

    dap_json_rpc_params_t * params = dap_json_rpc_params_create();
    char *l_cmd_str = dap_strdup(l_cmd_arg_str);
    for(int i = 0; l_cmd_str[i] != '\0'; i++) {
        if (l_cmd_str[i] == ',')
            l_cmd_str[i] = ';';
    }
    dap_json_rpc_params_add_data(params, l_cmd_str, TYPE_PARAM_STRING);
    uint64_t l_id_response = dap_json_rpc_response_get_new_id();
    char ** l_cmd_arr_str = dap_strsplit(l_cmd_str, ";", -1);
    dap_json_rpc_request_t *l_request = dap_json_rpc_request_creation(l_cmd_arr_str[0], params, l_id_response);
    dap_strfreev(l_cmd_arr_str);
    dap_chain_node_addr_t l_node_addr;
    dap_chain_node_addr_from_str(&l_node_addr, l_addr_str);

    dap_chain_node_info_t *node_info = node_info_read_and_reply(l_net, &l_node_addr, NULL);
    if(!node_info) {
        log_it(L_DEBUG, "Can't find node with addr: %s", l_addr_str);
        dap_json_rpc_error_add(*a_json_arr_reply, -6, "Can't find node with addr: %s", l_addr_str);
        return -6;
    }
    int timeout_ms = 5000; //5 sec = 5000 ms
    dap_chain_node_client_t * l_node_client = dap_chain_node_client_create(l_net, node_info, NULL, NULL);

    //handshake
    l_node_client->client = dap_client_new(s_stage_connected_error_callback, l_node_client);
    l_node_client->client->_inheritor = l_node_client;
    dap_client_set_uplink_unsafe(l_node_client->client, &l_node_client->info->address, node_info->ext_host, node_info->ext_port);
    dap_client_pvt_t * l_client_internal = DAP_CLIENT_PVT(l_node_client->client);
    dap_client_go_stage(l_node_client->client, STAGE_ENC_INIT, s_stage_connected_callback);
    //wait handshake
    int res = dap_chain_node_client_wait(l_node_client, NODE_CLIENT_STATE_ESTABLISHED, timeout_ms);
    if (res) {
        log_it(L_ERROR, "No response from node");
        dap_json_rpc_error_add(*a_json_arr_reply, -8, "No reponse from node");
        dap_chain_node_client_close_unsafe(l_node_client);
        DAP_DEL_Z(node_info);
        return -8;
    }

    //send request
    json_object * l_response = NULL;
    dap_json_rpc_request_send(l_client_internal, l_request, &l_response);

    if (l_response) {
        json_object_array_add(*a_json_arr_reply, l_response);
    } else {
        json_object_array_add(*a_json_arr_reply, json_object_new_string("Empty reply"));
    }
    DAP_DEL_Z(node_info);
    dap_json_rpc_request_free(l_request);
    return 0;
}

int com_file(int a_argc, char ** a_argv, void **a_str_reply)
{
    json_object **a_json_arr_reply = (json_object **)a_str_reply;
    enum {
        CMD_NONE, CMD_PRINT, CMD_EXPORT, CMD_CLEAR_LOG
    };
    int l_arg_index = 1;

    int l_cmd_num = CMD_NONE;
    if (dap_cli_server_cmd_find_option_val(a_argv, l_arg_index, dap_min(a_argc, l_arg_index + 1), "print", NULL)) {
        l_cmd_num = CMD_PRINT;
    }
    else if (dap_cli_server_cmd_find_option_val(a_argv, l_arg_index, dap_min(a_argc, l_arg_index + 1), "export", NULL)) {
        l_cmd_num = CMD_EXPORT;
    }
    else if (dap_cli_server_cmd_find_option_val(a_argv, l_arg_index, dap_min(a_argc, l_arg_index + 1), "clear_log", NULL)) {
        l_cmd_num = CMD_CLEAR_LOG;
    }

    const char * l_num_line_str = NULL, *l_path_str = NULL, * l_str_ts_after = NULL, * l_str_limit = NULL;
    bool l_log = false;
    int l_num_line = 0;
    long l_limit = 0;
    time_t l_ts_after = 0;
    if (l_cmd_num != CMD_CLEAR_LOG) {
        dap_cli_server_cmd_find_option_val(a_argv, l_arg_index, a_argc, "-num_line", &l_num_line_str);
        l_num_line = l_num_line_str ? atoi(l_num_line_str) : 0;

        if (dap_cli_server_cmd_find_option_val(a_argv, l_arg_index, a_argc, "-log", NULL) ){
            l_log = true;
        }

        dap_cli_server_cmd_find_option_val(a_argv, l_arg_index, a_argc, "-ts_after", &l_str_ts_after);
        if (l_str_ts_after) {
            struct tm l_tm = { };
            strptime(l_str_ts_after, /* "[%x-%X" */ "%m/%d/%Y-%H:%M:%S", &l_tm);
            l_tm.tm_year += 2000;
            l_ts_after = mktime(&l_tm);
        }

        if (!l_num_line && l_ts_after<=0) {
            dap_json_rpc_error_add(*a_json_arr_reply, DAP_CHAIN_NODE_CLI_COM_FILE_PARAM_ERR, "Requires only one argument '-num_line' or '-ts_after'");
            return DAP_CHAIN_NODE_CLI_COM_FILE_PARAM_ERR;
        } else if (l_num_line) {
            if (l_num_line <= 0) {
                dap_json_rpc_error_add(*a_json_arr_reply, DAP_CHAIN_NODE_CLI_COM_FILE_PARAM_ERR, "Wrong line number %d", l_num_line);
                return DAP_CHAIN_NODE_CLI_COM_FILE_PARAM_ERR;
            }
        } else if (l_ts_after) {
            if(l_ts_after < 0) {
                dap_json_rpc_error_add(*a_json_arr_reply, DAP_CHAIN_NODE_CLI_COM_FILE_PARAM_ERR, "Requires valid parameter '-ts_after'");
                return DAP_CHAIN_NODE_CLI_COM_FILE_PARAM_ERR;
            }
        } else {
            dap_json_rpc_error_add(*a_json_arr_reply, DAP_CHAIN_NODE_CLI_COM_FILE_PARAM_ERR, "Requires parameters '-num_line' or '-ts_after'");
            return DAP_CHAIN_NODE_CLI_COM_FILE_PARAM_ERR;
        }

        dap_cli_server_cmd_find_option_val(a_argv, l_arg_index, a_argc, "-path", &l_path_str);
        if (!l_log && !l_path_str) {
            dap_json_rpc_error_add(*a_json_arr_reply, DAP_CHAIN_NODE_CLI_COM_FILE_PARAM_ERR, "Command file require '-log' or '-path' arguments");
            return DAP_CHAIN_NODE_CLI_COM_FILE_PARAM_ERR;
        }

        dap_cli_server_cmd_find_option_val(a_argv, l_arg_index, a_argc, "-limit", &l_str_limit);
        l_limit = (l_str_limit) ? strtol(l_str_limit, 0, 10) : -1;
        if(l_str_limit && l_limit <= 0) {
            dap_json_rpc_error_add(*a_json_arr_reply, DAP_CHAIN_NODE_CLI_COM_FILE_PARAM_ERR, "requires valid parameter '-limit'");
            return -1;
        }
    }

    if (l_cmd_num == CMD_CLEAR_LOG)
        l_log =true;

    char l_file_full_path[MAX_PATH] = {'\0'};
    if (l_log) {
        const char * l_log_file_path = "var/log/cellframe-node.log";
        sprintf(l_file_full_path, "%s/%s", g_sys_dir_path, l_log_file_path);
    } else {
        strncpy(l_file_full_path, l_path_str, sizeof(l_file_full_path) - 1);
        l_file_full_path[sizeof(l_file_full_path) - 1] = '\0';
    }
    char * l_res = NULL;
    if (l_cmd_num != CMD_CLEAR_LOG) {
        if (l_num_line) {
            l_res = dap_log_get_last_n_lines(l_file_full_path, l_num_line);
        } else {
            l_res = dap_log_get_item(l_file_full_path, l_ts_after, l_limit);
        }
    }
    switch(l_cmd_num) {
        case CMD_PRINT : {
            if (l_res) {
                json_object_array_add(*a_json_arr_reply, json_object_new_string(l_res));
                DAP_DELETE(l_res);
            } else {
                dap_json_rpc_error_add(*a_json_arr_reply, DAP_CHAIN_NODE_CLI_COM_FILE_SOURCE_FILE_ERR, "Can't open source file %s or wrong line number %d", l_file_full_path, l_num_line);
                return DAP_CHAIN_NODE_CLI_COM_FILE_SOURCE_FILE_ERR;
            }
            break;
        }
        case CMD_EXPORT: {
            const char * l_dest_str = NULL;
            dap_cli_server_cmd_find_option_val(a_argv, l_arg_index, a_argc, "-dest", &l_dest_str);
            if (!l_dest_str) {
                dap_json_rpc_error_add(*a_json_arr_reply, DAP_CHAIN_NODE_CLI_COM_FILE_PARAM_ERR, "Command file require -log or -path arguments");
                return DAP_CHAIN_NODE_CLI_COM_FILE_PARAM_ERR;
            }
            int res = dap_log_export_string_to_file(l_res, l_dest_str);
            switch (res) {
                case 0: {
                    json_object_array_add(*a_json_arr_reply, json_object_new_string("Export success"));
                    break;
                }
                case -1: {
                    dap_json_rpc_error_add(*a_json_arr_reply, DAP_CHAIN_NODE_CLI_COM_FILE_SOURCE_FILE_ERR, "Can't open source file %s", l_file_full_path);
                    return DAP_CHAIN_NODE_CLI_COM_FILE_SOURCE_FILE_ERR;
                }
                case -2: {
                    dap_json_rpc_error_add(*a_json_arr_reply, DAP_CHAIN_NODE_CLI_COM_FILE_DEST_FILE_ERR, "Can't open dest file %s", l_file_full_path);
                    return DAP_CHAIN_NODE_CLI_COM_FILE_DEST_FILE_ERR;
                }
                case -3: {
                    dap_json_rpc_error_add(*a_json_arr_reply, DAP_CHAIN_NODE_CLI_COM_FILE_NUM_ERR, "Wrong line number %s", l_num_line);
                    return DAP_CHAIN_NODE_CLI_COM_FILE_NUM_ERR;
                }
                default:
                    break;
            }
            break;
        }
        case CMD_CLEAR_LOG: {
            int res = dap_log_clear_file(l_file_full_path);
            switch (res) {
                case 0: {
                    json_object_array_add(*a_json_arr_reply, json_object_new_string("Log file has been cleared"));
                    break;
                }
                case -1: {
                    dap_json_rpc_error_add(*a_json_arr_reply, DAP_CHAIN_NODE_CLI_COM_FILE_SOURCE_FILE_ERR, "Can't open log file %s", l_file_full_path);
                    return DAP_CHAIN_NODE_CLI_COM_FILE_SOURCE_FILE_ERR;
                }
                default:
                    break;
            }
            break;
        }
        default: {
            dap_json_rpc_error_add(*a_json_arr_reply, DAP_CHAIN_NODE_CLI_COM_FILE_PARAM_ERR, "require 'print', 'export' or 'clear_log' args" );
        }
    }
    return 0;
}

static dap_chain_datum_decree_t *s_decree_policy_execute(dap_chain_net_t *a_net, dap_chain_policy_t *a_policy)
{
    dap_return_val_if_pass(!a_net || !a_policy, NULL);
    // create updating decree
    size_t l_total_tsd_size = sizeof(dap_tsd_t) + dap_chain_policy_get_size(a_policy);

    dap_chain_t *l_chain = dap_chain_net_get_chain_by_chain_type(a_net, CHAIN_TYPE_DECREE);
    if (!l_chain) {
        log_it(L_ERROR, "No chain supported decree datum type");
        return NULL;
    }

    dap_chain_datum_decree_t *l_decree = dap_chain_datum_decree_new(a_net->pub.id, l_chain->id, *dap_chain_net_get_cur_cell(a_net), l_total_tsd_size);
    if (!l_decree) {
        log_it(L_CRITICAL, "%s", c_error_memory_alloc);
        return NULL;
    }
    l_decree->header.sub_type = DAP_CHAIN_DATUM_DECREE_COMMON_SUBTYPE_POLICY;
    dap_tsd_write((byte_t*)l_decree->data_n_signs, DAP_CHAIN_DATUM_DECREE_TSD_TYPE_POLICY_EXECUTE, a_policy, dap_chain_policy_get_size(a_policy));

    return l_decree;
}

// Put the decree to mempool
static char *s_decree_policy_put(dap_chain_datum_decree_t *a_decree, dap_chain_net_t *a_net)
{
    size_t l_decree_size = dap_chain_datum_decree_get_size(a_decree);
    dap_chain_datum_t *l_datum = dap_chain_datum_create(DAP_CHAIN_DATUM_DECREE, a_decree, l_decree_size);
    dap_chain_t *l_chain = dap_chain_net_get_default_chain_by_chain_type(a_net, CHAIN_TYPE_DECREE);
    if (!l_chain)
        l_chain =  dap_chain_net_get_chain_by_chain_type(a_net, CHAIN_TYPE_DECREE);
    if (!l_chain) {
        log_it(L_ERROR, "No chain supported decree datum type");
        return NULL;
    }
    // Processing will be made according to autoprocess policy
    char *l_ret = dap_chain_mempool_datum_add(l_datum, l_chain, "hex");
    DAP_DELETE(l_datum);
    return l_ret;
}

int com_policy(int argc, char **argv, void **reply) {
    json_object ** a_json_arr_reply = (json_object **) reply;
    char **l_deactivate_array = NULL;
    const char
        *l_num_str = NULL,
        *l_net_str = NULL,
        *l_deactivate_str = NULL,
        *l_chain_str = NULL,
        *l_ts_start_str = NULL,
        *l_ts_stop_str = NULL,
        *l_block_start_str = NULL,
        *l_block_stop_str = NULL,
        *l_certs_str = NULL;
    size_t
        l_deactivate_count = 0,
        l_certs_count = 0;
    dap_cert_t **l_certs = NULL;
    bool l_execute = false;

    enum { CMD_NONE = 0, CMD_ACTIVATE, CMD_DEACTIVATE, CMD_FIND, CMD_LIST };  
    int l_arg_index = 1;

    int l_cmd = CMD_NONE;
    if (dap_cli_server_cmd_find_option_val(argv, 1, 2, "activate", NULL))
        l_cmd = CMD_ACTIVATE;
    else if (dap_cli_server_cmd_find_option_val(argv, 1, 2, "deactivate", NULL))
            l_cmd = CMD_DEACTIVATE;
    else if (dap_cli_server_cmd_find_option_val(argv, 1, 2, "find", NULL))
        l_cmd = CMD_FIND;
    else if (dap_cli_server_cmd_find_option_val(argv, 1, 2, "list", NULL))
        l_cmd = CMD_LIST;

    if (l_cmd == CMD_NONE) {
        dap_json_rpc_error_add(*a_json_arr_reply, -4, "Unknown subcommand");
        return -4;
    }

    dap_cli_server_cmd_find_option_val(argv, l_arg_index, argc, "-net", &l_net_str);

    if (!l_net_str) {
        dap_json_rpc_error_add(*a_json_arr_reply, -3, "Command policy require args -net");
        return -4;
    }
    dap_chain_net_t *l_net = dap_chain_net_by_name(l_net_str);
    if (!l_net){
        dap_json_rpc_error_add(*a_json_arr_reply, -3, "Can't find net %s", l_net_str);
        return -4;
    }

    if (l_cmd == CMD_LIST) {
        json_object *l_answer = dap_chain_policy_list(l_net->pub.id.uint64);
        json_object_array_add(*a_json_arr_reply, l_answer);
        return 0;
    }

    dap_cli_server_cmd_find_option_val(argv, l_arg_index, argc, "-num", &l_num_str);
    if (!l_num_str) {
        dap_json_rpc_error_add(*a_json_arr_reply, -7, "Command policy require args -num");
        return -7;
    }

    void *l_policy_data = NULL;
    size_t l_data_size = 0;
    uint64_t l_policy_num = 0;
    int l_policy_type = -1;
    if (l_cmd == CMD_DEACTIVATE) {
        l_policy_type = DAP_CHAIN_POLICY_DEACTIVATE;
        l_deactivate_count = dap_str_symbol_count(l_num_str, ',') + 1;
        l_deactivate_array = dap_strsplit(l_num_str, ",", l_deactivate_count);
        l_data_size = sizeof(dap_chain_policy_deactivate_t) + l_deactivate_count * sizeof(uint32_t);
        l_policy_data = DAP_NEW_Z_SIZE(void, l_data_size);
        if (!l_policy_data) {
            dap_json_rpc_error_add(*a_json_arr_reply, -16, "%s", c_error_memory_alloc);
            dap_strfreev(l_deactivate_array);
            return -16;
        }
        ((dap_chain_policy_deactivate_t *)l_policy_data)->count = l_deactivate_count;
        for (size_t i = 0; i < l_deactivate_count; ++i) {
            l_policy_num = strtoull(l_deactivate_array[i], NULL, 10);
            if (!dap_chain_policy_num_is_valid(l_policy_num)) {
                dap_json_rpc_error_add(*a_json_arr_reply, -16, "Policy nums sould be less or equal than %u and not equal 0", dap_maxval((uint32_t)l_policy_num));
                dap_strfreev(l_deactivate_array);
                DAP_DELETE(l_policy_data);
                return -16;
            }
            ((dap_chain_policy_deactivate_t *)l_policy_data)->nums[i] = l_policy_num;
        }
        dap_strfreev(l_deactivate_array);
    } else {
        l_policy_num = strtoull(l_num_str, NULL, 10);
        if (!dap_chain_policy_num_is_valid(l_policy_num)) {
            dap_json_rpc_error_add(*a_json_arr_reply, -16, "Policy num sould be less or equal than %u and not equal 0", dap_maxval((uint32_t)l_policy_num));
            return -16;
        }
    }

    uint32_t l_last_num = dap_chain_policy_get_last_num(l_net->pub.id.uint64);

    if (l_cmd == CMD_FIND) {
        dap_chain_policy_t *l_policy = dap_chain_policy_find(l_policy_num, l_net->pub.id.uint64);
        json_object *l_answer = dap_chain_policy_json_collect(l_policy);
        if (l_answer) {
            json_object_object_add(l_answer, "active", json_object_new_string(dap_chain_policy_activated(((dap_chain_policy_activate_t *)(l_policy->data))->num, l_net->pub.id.uint64) ? "true" : "false"));
            json_object_array_add(*a_json_arr_reply, l_answer);
        } else {
            json_object_array_add(*a_json_arr_reply, json_object_new_string("Detailed information not exist"));
        }
        return 0;
    }

    dap_cli_server_cmd_find_option_val(argv, l_arg_index, argc, "-chain", &l_chain_str);
    dap_cli_server_cmd_find_option_val(argv, l_arg_index, argc, "-ts_start", &l_ts_start_str);
    dap_cli_server_cmd_find_option_val(argv, l_arg_index, argc, "-ts_stop", &l_ts_stop_str);
    dap_cli_server_cmd_find_option_val(argv, l_arg_index, argc, "-block_start", &l_block_start_str);
    dap_cli_server_cmd_find_option_val(argv, l_arg_index, argc, "-block_stop", &l_block_stop_str);
    dap_cli_server_cmd_find_option_val(argv, l_arg_index, argc, "-deactivate", &l_deactivate_str);
    dap_cli_server_cmd_find_option_val(argv, l_arg_index, argc, "-certs", &l_certs_str);
    l_execute = dap_cli_server_cmd_find_option_val(argv, l_arg_index, argc, "execute", NULL);

    if (l_execute) {
        if (!l_certs_str) {
            dap_json_rpc_error_add(*a_json_arr_reply, -4, "Command 'execute' requires parameter -certs");
            DAP_DELETE(l_policy_data);
            return -4;
        }
        dap_cert_parse_str_list(l_certs_str, &l_certs, &l_certs_count);
        if (!l_certs || !l_certs_count) {
            dap_json_rpc_error_add(*a_json_arr_reply, -5, "Specified certificates not found");
            DAP_DELETE(l_policy_data);
            return -5;
        }
    }

    if (l_cmd == CMD_ACTIVATE) {
        if (l_policy_num == l_last_num) {
            dap_json_rpc_error_add(*a_json_arr_reply, -15, "Specified policy num already existed");
            return -15;
        }
        l_policy_type = DAP_CHAIN_POLICY_ACTIVATE;
        l_data_size = sizeof(dap_chain_policy_activate_t);
        l_policy_data = DAP_NEW_Z_SIZE_RET_VAL_IF_FAIL(void, l_data_size, -5);
        dap_chain_policy_activate_t *l_policy_activate = (dap_chain_policy_activate_t *)l_policy_data;
        
        l_policy_activate->num = l_policy_num;
        if (l_ts_start_str) {
            l_policy_activate->ts_start = dap_time_from_str_custom(l_ts_start_str, "%d/%m/%y-%H:%M:%S");
            if (!l_policy_activate->ts_start) {
                dap_json_rpc_error_add(*a_json_arr_reply, -13, "Can't read ts_start \"%s\"", l_ts_start_str);
                DAP_DELETE(l_policy_activate);
                return -13;
            }
        }

        if (l_ts_stop_str) {
            l_policy_activate->ts_stop = dap_time_from_str_custom(l_ts_stop_str, "%d/%m/%y-%H:%M:%S");
            if (!l_policy_activate->ts_stop) {
                dap_json_rpc_error_add(*a_json_arr_reply, -14, "Can't read ts_stop \"%s\"", l_ts_stop_str);
                DAP_DELETE(l_policy_activate);
                return -14;
            }
            if (l_policy_activate->ts_stop <= l_policy_activate->ts_start) {
                dap_json_rpc_error_add(*a_json_arr_reply, -12, "ts_start should less than ts_stop");
                DAP_DELETE(l_policy_activate);
                return -12;
            }
        }

        if (l_policy_activate->ts_start || l_policy_activate->ts_stop) {
            l_policy_activate->flags = DAP_FLAG_ADD(l_policy_activate->flags, DAP_CHAIN_POLICY_FLAG_ACTIVATE_BY_TS);
        }

        if (l_block_start_str)
            l_policy_activate->block_start = strtoull(l_block_start_str, NULL, 10);
        if (l_block_stop_str) {
            l_policy_activate->block_stop = strtoull(l_block_stop_str, NULL, 10);
            if (l_policy_activate->block_stop <= l_policy_activate->block_start) {
                dap_json_rpc_error_add(*a_json_arr_reply, -13, "block_start should less than block_stop");
                DAP_DELETE(l_policy_activate);
                return -13;
            }
        }
        
        if (l_policy_activate->block_start || l_policy_activate->block_stop) {
            if (!l_chain_str) {
                dap_json_rpc_error_add(*a_json_arr_reply, -8, "Command policy create with -block_start or -block_stop require args -chain");
                DAP_DELETE(l_policy_activate);
                return -8;
            }
            dap_chain_t *l_chain = dap_chain_net_get_chain_by_name(l_net, l_chain_str);
            if (!l_chain) {
                dap_json_rpc_error_add(*a_json_arr_reply, -9, "%s Chain not found", l_chain_str);
                DAP_DELETE(l_policy_activate);
                return -9;
            }
            l_policy_activate->chain_union.chain = l_chain;
            l_policy_activate->flags = DAP_FLAG_ADD(l_policy_activate->flags, DAP_CHAIN_POLICY_FLAG_ACTIVATE_BY_BLOCK_NUM);
        }
        if (!l_policy_activate->flags && l_policy_activate->num < l_last_num) {
            dap_json_rpc_error_add(*a_json_arr_reply, -16, "Specified policy already activated by CN-%u", l_last_num);
            DAP_DELETE(l_policy_activate);
            return -16;
        }
    }

    dap_chain_policy_t *l_policy = DAP_NEW_Z_SIZE_RET_VAL_IF_FAIL(dap_chain_policy_t, l_data_size + sizeof(dap_chain_policy_t), -5, l_policy_data);
    l_policy->data_size = l_data_size;
    l_policy->version = DAP_CHAIN_POLICY_VERSION;
    l_policy->type = l_policy_type;
    memcpy(l_policy->data, l_policy_data, l_policy->data_size);
    DAP_DELETE(l_policy_data);
    // if cmd none - only print preaparing result
    if (!l_execute) {
        json_object *l_answer = dap_chain_policy_json_collect(l_policy);
        char l_time[DAP_TIME_STR_SIZE] = {};
        dap_time_to_str_rfc822(l_time, DAP_TIME_STR_SIZE - 1, dap_time_now());
        json_object_object_add(l_answer, "current time", json_object_new_string(l_time));
        json_object_object_add(l_answer, "notification", json_object_new_string("It's policy draft, check and use 'execute' command to apply"));
        if (l_answer) {
            json_object_array_add(*a_json_arr_reply, l_answer);
        } else {
            dap_json_rpc_error_add(*a_json_arr_reply, -11, "Policy draft creation failed");
            DAP_DELETE(l_policy);
            return -11;
        }
        DAP_DELETE(l_policy);
        return 0;
    }
    // change pointer to id to decree
    if (l_policy->type == DAP_CHAIN_POLICY_ACTIVATE && ((dap_chain_policy_activate_t *)(l_policy->data))->chain_union.chain) {
        ((dap_chain_policy_activate_t *)(l_policy->data))->chain_union.chain_id = ((dap_chain_policy_activate_t *)(l_policy->data))->chain_union.chain->id;
    }

    dap_chain_datum_decree_t *l_decree = s_decree_policy_execute(l_net, l_policy);
    DAP_DELETE(l_policy);
    size_t l_total_signs_success = 0;
    l_decree = dap_chain_datum_decree_sign_in_cycle(l_certs, l_decree, l_certs_count, &l_total_signs_success);

    if (!l_decree || l_total_signs_success == 0){
        dap_json_rpc_error_add(*a_json_arr_reply, -11, "Decree creation failed. Successful count of certificate signing is 0");
            return -11;
    }

    char *l_decree_hash_str = NULL;;
    if (!(l_decree_hash_str = s_decree_policy_put(l_decree, l_net))) {
        dap_json_rpc_error_add(*a_json_arr_reply, -12, "Policy decree error");
        return -12;
    }
    DAP_DELETE(l_decree);

    char l_approve_str[128];
    snprintf(l_approve_str, sizeof(l_approve_str), "Policy decree %s successfully created", l_decree_hash_str);
    json_object_array_add(*a_json_arr_reply, json_object_new_string(l_approve_str));
    DAP_DELETE(l_decree_hash_str);

    return 0;
}<|MERGE_RESOLUTION|>--- conflicted
+++ resolved
@@ -1688,18 +1688,10 @@
  */
 int com_tx_wallet(int a_argc, char **a_argv, void **a_str_reply)
 {
-<<<<<<< HEAD
-json_object ** a_json_arr_reply = (json_object **) a_str_reply;
-const char *c_wallets_path = dap_chain_wallet_get_path(g_config);
-enum { CMD_NONE, CMD_WALLET_NEW, CMD_WALLET_LIST, CMD_WALLET_INFO, CMD_WALLET_ACTIVATE, 
-        CMD_WALLET_DEACTIVATE, CMD_WALLET_CONVERT, CMD_WALLET_OUTPUTS, CMD_WALLET_FIND };
-int l_arg_index = 1, l_rc, cmd_num = CMD_NONE;
-=======
-    json_object ** a_json_arr_reply = (json_object **) a_str_reply;
+    json_object **a_json_arr_reply = (json_object **)a_str_reply;
     const char *c_wallets_path = dap_chain_wallet_get_path(g_config);
-    enum { CMD_NONE, CMD_WALLET_NEW, CMD_WALLET_LIST, CMD_WALLET_INFO, CMD_WALLET_ACTIVATE, CMD_WALLET_DEACTIVATE, CMD_WALLET_CONVERT, CMD_WALLET_OUTPUTS };
+    enum { CMD_NONE, CMD_WALLET_NEW, CMD_WALLET_LIST, CMD_WALLET_INFO, CMD_WALLET_ACTIVATE, CMD_WALLET_DEACTIVATE, CMD_WALLET_CONVERT, CMD_WALLET_OUTPUTS, CMD_WALLET_FIND };
     int l_arg_index = 1, l_rc, cmd_num = CMD_NONE;
->>>>>>> 6fc975e5
 
     // find  add parameter ('alias' or 'handshake')
     if(dap_cli_server_cmd_find_option_val(a_argv, l_arg_index, dap_min(a_argc, l_arg_index + 1), "new", NULL))
