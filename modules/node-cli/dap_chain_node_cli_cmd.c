/*
 * Authors:
 * Dmitriy A. Gerasimov <gerasimov.dmitriy@demlabs.net>
 * Alexander Lysikov <alexander.lysikov@demlabs.net>
 * DeM Labs Inc.   https://demlabs.net
 * Cellframe Network  https://github.com/demlabs-cellframe
 * Copyright  (c) 2019
 * All rights reserved.

 This file is part of DAP (Distributed Applications Platform) the open source project

 DAP (Distributed Applications Platform) is free software: you can redistribute it and/or modify
 it under the terms of the GNU General Public License as published by
 the Free Software Foundation, either version 3 of the License, or
 (at your option) any later version.

 DAP is distributed in the hope that it will be useful,
 but WITHOUT ANY WARRANTY; without even the implied warranty of
 MERCHANTABILITY or FITNESS FOR A PARTICULAR PURPOSE.  See the
 GNU General Public License for more details.

 You should have received a copy of the GNU General Public License
 along with any DAP based project.  If not, see <http://www.gnu.org/licenses/>.
 */

#include <stdlib.h>
#include <stdio.h>
#include <time.h>
#include <stdlib.h>
#include <stddef.h>
#include <stdint.h>
#include <string.h>
#include <stdbool.h>
#include <errno.h>
#include <assert.h>
#include <ctype.h>
#include <dirent.h>
#ifndef DAP_OS_ANDROID
#include <magic.h>
#endif
#include <sys/stat.h>

#ifdef WIN32
#include <winsock2.h>
#include <windows.h>
#include <mswsock.h>
#include <ws2tcpip.h>
#include <io.h>
#include "wepoll.h"
#else
#include <sys/types.h>
#include <arpa/inet.h>
#include <netinet/in.h>
#include <signal.h>
#endif
#include <pthread.h>
#include <iputils/iputils.h>

#include "uthash.h"
#include "utlist.h"
#include "dap_string.h"
#include "dap_hash.h"
#include "dap_chain_common.h"
#include "dap_strfuncs.h"
#include "dap_list.h"
#include "dap_string.h"
#include "dap_cert.h"
#include "dap_cert_file.h"
#include "dap_file_utils.h"
#include "dap_enc_base58.h"
#include "dap_enc_ks.h"
#include "dap_chain_wallet.h"
#include "dap_chain_wallet_internal.h"
#include "dap_chain_node.h"
#include "dap_global_db.h"
#include "dap_global_db_driver.h"
#include "dap_chain_node_client.h"
#include "dap_chain_node_cli_cmd.h"
#include "dap_chain_node_cli_cmd_tx.h"
#include "dap_net.h"
#include "dap_chain_srv.h"
#include "dap_chain_net_srv.h"
#include "dap_chain_net_tx.h"
#include "dap_chain_net_balancer.h"
#include "dap_chain_cell.h"
#include "dap_enc_base64.h"

#ifdef DAP_OS_UNIX
#include <dirent.h>
#endif

#include "dap_chain_common.h"
#include "dap_chain_datum.h"
#include "dap_chain_datum_token.h"
#include "dap_chain_datum_tx_items.h"
#include "dap_chain_ledger.h"
#include "dap_chain_mempool.h"
#include "dap_global_db.h"
#include "dap_global_db_pkt.h"
#include "dap_chain_ch.h"
#include "dap_enc_base64.h"
#include "dap_chain_net_node_list.h"

#include "dap_json_rpc_errors.h"
#include "dap_http_ban_list_client.h"
#include "dap_chain_datum_tx_voting.h"


#define LOG_TAG "chain_node_cli_cmd"

int _cmd_mempool_add_ca(dap_chain_net_t *a_net, dap_chain_t *a_chain, dap_cert_t *a_cert, void **a_str_reply);

dap_chain_t *s_get_chain_with_datum(dap_chain_net_t *a_net, const char *a_datum_hash) {
    dap_chain_t *l_chain = NULL;
    DL_FOREACH(a_net->pub.chains, l_chain) {
        char *l_gdb_mempool = dap_chain_net_get_gdb_group_mempool_new(l_chain);
        bool is_hash = dap_global_db_driver_is(l_gdb_mempool, a_datum_hash);
        DAP_DELETE(l_gdb_mempool);
        if (is_hash)
            return l_chain;
    }
    return NULL;
}

/**
 * @brief node_info_read_and_reply
 * Read node from base
 * @param a_net
 * @param a_address
 * @param a_str_reply
 * @return dap_chain_node_info_t*
 */
static dap_chain_node_info_t* node_info_read_and_reply(dap_chain_net_t * a_net, dap_chain_node_addr_t *a_address,
        void **a_str_reply)
{
    dap_chain_node_info_t* l_res = dap_chain_node_info_read(a_net, a_address);
    if (!l_res)
        dap_cli_server_cmd_set_reply_text(a_str_reply, "Node record is corrupted or doesn't exist");
    return l_res;
}


/**
 * @brief node_info_save_and_reply
 * Save node to base
 * @param a_net
 * @param a_node_info
 * @param str_reply
 * @return true
 * @return false
 */
static int node_info_save_and_reply(dap_chain_net_t * a_net, dap_chain_node_info_t *a_node_info, void **a_str_reply)
{
    return !a_node_info || !a_node_info->address.uint64
        ? dap_cli_server_cmd_set_reply_text(a_str_reply, "Invalid node address"), -1
        : dap_global_db_set_sync(a_net->pub.gdb_nodes, dap_stream_node_addr_to_str_static(a_node_info->address),
            (uint8_t*)a_node_info, dap_chain_node_info_get_size(a_node_info), false);
}


/**
 * @brief node_info_add_with_reply
 * Handler of command 'global_db node add'
 *
 * str_reply[out] for reply
 * return 0 Ok, -1 error
 * @param a_net
 * @param a_node_info
 * @param a_alias_str
 * @param a_cell_str
 * @param a_ipv4_str
 * @param a_ipv6_str
 * @param a_str_reply
 * @return int
 */
static int node_info_add_with_reply(dap_chain_net_t * a_net, dap_chain_node_info_t *a_node_info,
        const char *a_alias_str, const char *a_cell_str, const char *a_ip_str, void **a_str_reply)
{

    if(!a_node_info->address.uint64) {
        dap_cli_server_cmd_set_reply_text(a_str_reply, "not found -addr parameter");
        return -1;
    }
    if(!a_cell_str) {
        dap_cli_server_cmd_set_reply_text(a_str_reply, "not found -cell parameter");
        return -1;
    }

    if(a_alias_str) {
        // add alias
        if(!dap_chain_node_alias_register(a_net, a_alias_str, &a_node_info->address)) {
            log_it(L_WARNING, "can't save alias %s", a_alias_str);
            dap_cli_server_cmd_set_reply_text(a_str_reply, "alias '%s' can't be mapped to addr=0x%"DAP_UINT64_FORMAT_U,
                    a_alias_str, a_node_info->address.uint64);
            return -1;
        }
    }

    return !node_info_save_and_reply(a_net, a_node_info, a_str_reply)
        ? dap_cli_server_cmd_set_reply_text(a_str_reply, "node added"), 0
        : -1;
}

/**
 * @brief s_node_info_list_with_reply Handler of command 'node dump'
 * @param a_net
 * @param a_addr
 * @param a_is_full
 * @param a_alias
 * @param a_str_reply
 * @return int 0 Ok, -1 error
 */
static int s_node_info_list_with_reply(dap_chain_net_t *a_net, dap_chain_node_addr_t * a_addr, bool a_is_full,
        const char *a_alias, void **a_str_reply)
{
    int l_ret = 0;
    dap_string_t *l_string_reply = dap_string_new("Node list:\n");

    if ((a_addr && a_addr->uint64) || a_alias) {
        dap_chain_node_addr_t *l_addr = a_alias
                ? dap_chain_node_alias_find(a_net, a_alias)
                : DAP_DUP(a_addr);

        if (!l_addr) {
            log_it(L_ERROR, "Node address with specified params not found");
            return -1;
        }

        // read node
        dap_chain_node_info_t *node_info_read = node_info_read_and_reply(a_net, l_addr, a_str_reply);
        if(!node_info_read) {
            DAP_DEL_Z(l_addr);
            dap_string_free(l_string_reply, true);
            return -2;
        }

        // get aliases in form of string
        /*dap_string_t *aliases_string = dap_string_new(NULL);
        dap_list_t *list_aliases = get_aliases_by_name(a_net, l_addr);
        if(list_aliases)
        {
            dap_list_t *list = list_aliases;
            while(list)
            {
                const char *alias = (const char *) list->data;
                dap_string_append_printf(aliases_string, "\nalias %s", alias);
                list = dap_list_next(list);
            }
            dap_list_free_full(list_aliases, NULL);
        }
        else
            dap_string_append(aliases_string, "\nno aliases");



        const int hostlen = 128;
        char *host4 = (char*) alloca(hostlen);
        char *host6 = (char*) alloca(hostlen);
        struct sockaddr_in sa4 = { .sin_family = AF_INET, .sin_addr = node_info_read->hdr.ext_addr_v4 };
        const char* str_ip4 = inet_ntop(AF_INET, &(((struct sockaddr_in *) &sa4)->sin_addr), host4, hostlen);

        struct sockaddr_in6 sa6 = { .sin6_family = AF_INET6, .sin6_addr = node_info_read->hdr.ext_addr_v6 };
        const char* str_ip6 = inet_ntop(AF_INET6, &(((struct sockaddr_in6 *) &sa6)->sin6_addr), host6, hostlen);

        // get links in form of string
        dap_string_t *links_string = dap_string_new(NULL);
        for(unsigned int i = 0; i < node_info_read->hdr.links_number; i++) {
            dap_chain_node_addr_t link_addr = node_info_read->links[i];
            dap_string_append_printf(links_string, "\nlink%02d address : " NODE_ADDR_FP_STR, i,
                    NODE_ADDR_FP_ARGS_S(link_addr));
        }

        dap_string_append_printf(l_string_reply, "\n");
        char l_port_str[10];
        sprintf(l_port_str,"%d",node_info_read->hdr.ext_port);

        // set short reply with node param
        if(!a_is_full)
            dap_string_append_printf(l_string_reply,
                    "node address "NODE_ADDR_FP_STR"\tcell 0x%016"DAP_UINT64_FORMAT_x"\tipv4 %s\tport: %s\tnumber of links %u",
                    NODE_ADDR_FP_ARGS_S(node_info_read->hdr.address),
                    node_info_read->hdr.cell_id.uint64, str_ip4,
                    node_info_read->hdr.ext_port ? l_port_str : "default",
                    node_info_read->hdr.links_number);
        else
            // set full reply with node param
            dap_string_append_printf(l_string_reply,
                    "node address " NODE_ADDR_FP_STR "\ncell 0x%016"DAP_UINT64_FORMAT_x"\nipv4 %s\nipv6 %s\nport: %s%s\nlinks %u%s",
                    NODE_ADDR_FP_ARGS_S(node_info_read->hdr.address),
                    node_info_read->hdr.cell_id.uint64,
                    str_ip4, str_ip6,
                    node_info_read->hdr.ext_port ? l_port_str : "default",
                    aliases_string->str,
                    node_info_read->hdr.links_number, links_string->str);
        dap_string_free(aliases_string, true);
        dap_string_free(links_string, true);

        DAP_DELETE(l_addr);
        DAP_DELETE(node_info_read);*/ // TODO

    } else { // Dump list with !a_addr && !a_alias
        size_t l_nodes_count = 0;
        dap_global_db_obj_t *l_objs = dap_global_db_get_all_sync(a_net->pub.gdb_nodes, &l_nodes_count);

        if(!l_nodes_count || !l_objs) {
            dap_string_append_printf(l_string_reply, "No records\n");
            dap_cli_server_cmd_set_reply_text(a_str_reply, "%s", l_string_reply->str);
            dap_string_free(l_string_reply, true);
            dap_global_db_objs_delete(l_objs, l_nodes_count);
            return -1;
        } else {
            dap_string_append_printf(l_string_reply, "Got %zu nodes:\n", l_nodes_count);
            dap_string_append_printf(l_string_reply, "%-26s%-20s%-8s%s", "Address", "IPv4", "Port", "Timestamp\n");

            for (size_t i = 0; i < l_nodes_count; i++) {
                dap_chain_node_info_t *l_node_info = (dap_chain_node_info_t*)l_objs[i].value;
                if (dap_chain_node_addr_is_blank(&l_node_info->address)){
                    log_it(L_ERROR, "Node address is empty");
                    continue;
                }

                char l_ts[DAP_TIME_STR_SIZE] = { '\0' };
                dap_nanotime_to_str_rfc822(l_ts, sizeof(l_ts), l_objs[i].timestamp);

                dap_string_append_printf(l_string_reply, NODE_ADDR_FP_STR"    %-20s%-8d%-32s\n",
                                         NODE_ADDR_FP_ARGS_S(l_node_info->address),
                                         l_node_info->ext_host, l_node_info->ext_port,
                                         l_ts);

                // TODO make correct work with aliases
                /*dap_string_t *aliases_string = dap_string_new(NULL);

                for (size_t i = 0; i < l_data_size; i++) {
                    //dap_chain_node_addr_t addr_i;
                    dap_global_db_obj_t *l_obj = l_aliases_objs + i;
                    if (!l_obj)
                        break;
                    dap_chain_node_addr_t *l_addr = (dap_chain_node_addr_t *)l_obj->value;
                    if (l_addr && l_obj->value_len == sizeof(dap_chain_node_addr_t) &&
                            l_node_info->hdr.address.uint64 == l_addr->uint64) {
                        dap_string_append_printf(aliases_string, "\nalias %s", l_obj->key);
                    }
                }
                if (!l_data_size)
                    dap_string_append(aliases_string, "\nno aliases");

                // get links in form of string
                dap_string_t *links_string = dap_string_new(NULL);
                for(unsigned int i = 0; i < l_node_info->hdr.links_number; i++) {
                    dap_chain_node_addr_t link_addr = l_node_info->links[i];
                    dap_string_append_printf(links_string, "\nlink%02d address : " NODE_ADDR_FP_STR, i,
                            NODE_ADDR_FP_ARGS_S(link_addr));
                }

                if(i)
                    dap_string_append_printf(l_string_reply, "\n");
                char l_port_str[10];
                sprintf(l_port_str, "%d", l_node_info->hdr.ext_port);
                // set short reply with node param
                if(!a_is_full)
                    dap_string_append_printf(l_string_reply,
                            "node address "NODE_ADDR_FP_STR"\tcell 0x%016"DAP_UINT64_FORMAT_x"\tipv4 %s\tport: %s\tnumber of links %u",
                            NODE_ADDR_FP_ARGS_S(l_node_info->hdr.address),
                            l_node_info->hdr.cell_id.uint64, str_ip4,
                            l_node_info->hdr.ext_port ? l_port_str : "default",
                            l_node_info->hdr.links_number);
                else
                    // set full reply with node param
                    dap_string_append_printf(l_string_reply,
                            "node address " NODE_ADDR_FP_STR "\ncell 0x%016"DAP_UINT64_FORMAT_x"\nipv4 %s\nipv6 %s\nport: %s%s\nlinks %u%s",
                            NODE_ADDR_FP_ARGS_S(l_node_info->hdr.address),
                            l_node_info->hdr.cell_id.uint64,
                            str_ip4, str_ip6,
                            l_node_info->hdr.ext_port ? l_port_str : "default",
                            aliases_string->str,
                            l_node_info->hdr.links_number, links_string->str);
                dap_string_free(aliases_string, true);
                dap_string_free(links_string, true);*/
            }
        }
        dap_global_db_objs_delete(l_objs, l_nodes_count);
    }
    dap_cli_server_cmd_set_reply_text(a_str_reply, "%s", l_string_reply->str);
    dap_string_free(l_string_reply, true);
    return l_ret;
}

/**
 * @brief com_global_db
 * global_db command
 * @param a_argc
 * @param a_argv
 * @param arg_func
 * @param a_str_reply
 * @return int
 * return 0 OK, -1 Err
 */
int com_global_db(int a_argc, char ** a_argv, void **a_str_reply)
{
    json_object **a_json_arr_reply = (json_object **)a_str_reply;
    enum {
        CMD_NONE, CMD_NAME_CELL, CMD_ADD, CMD_FLUSH, CMD_RECORD, CMD_WRITE, CMD_READ,
        CMD_DELETE, CMD_DROP, CMD_GET_KEYS, CMD_GROUP_LIST
    };
    int arg_index = 1;
    int cmd_name = CMD_NONE;
    // find 'cells' as first parameter only
    if(dap_cli_server_cmd_find_option_val(a_argv, arg_index, dap_min(a_argc, arg_index + 1), "cells", NULL))
        cmd_name = CMD_NAME_CELL;
    else if(dap_cli_server_cmd_find_option_val(a_argv, arg_index, dap_min(a_argc, arg_index + 1), "flush", NULL))
        cmd_name = CMD_FLUSH;
    else if(dap_cli_server_cmd_find_option_val(a_argv, arg_index, dap_min(a_argc, arg_index + 1), "record", NULL))
            cmd_name = CMD_RECORD;
    else if(dap_cli_server_cmd_find_option_val(a_argv, arg_index, dap_min(a_argc, arg_index + 1), "write", NULL))
                cmd_name = CMD_WRITE;
    else if(dap_cli_server_cmd_find_option_val(a_argv, arg_index, dap_min(a_argc, arg_index + 1), "read", NULL))
                cmd_name = CMD_READ;
    else if(dap_cli_server_cmd_find_option_val(a_argv, arg_index, dap_min(a_argc, arg_index + 1), "delete", NULL))
                cmd_name = CMD_DELETE;
    else if(dap_cli_server_cmd_find_option_val(a_argv, arg_index, dap_min(a_argc, arg_index + 1), "drop_table", NULL))
                cmd_name = CMD_DROP;
    else if(dap_cli_server_cmd_find_option_val(a_argv, arg_index, dap_min(a_argc, arg_index + 1), "get_keys", NULL))
            cmd_name = CMD_GET_KEYS;
    else if(dap_cli_server_cmd_find_option_val(a_argv, arg_index, dap_min(a_argc, arg_index + 1), "group_list", NULL))
            cmd_name = CMD_GROUP_LIST;

    switch (cmd_name) {
    case CMD_NAME_CELL:
    {

        if(!arg_index || a_argc < 3) {
            dap_json_rpc_error_add(*a_json_arr_reply, DAP_CHAIN_NODE_CLI_COM_GLOBAL_DB_PARAM_ERR, "parameters are not valid");
            return -DAP_CHAIN_NODE_CLI_COM_GLOBAL_DB_PARAM_ERR;
        }
        dap_chain_t * l_chain = NULL;
        dap_chain_net_t * l_net = NULL;

        if (dap_chain_node_cli_cmd_values_parse_net_chain_for_json(*a_json_arr_reply, &arg_index, a_argc, a_argv, &l_chain, &l_net, CHAIN_TYPE_INVALID) < 0)
            return -DAP_CHAIN_NODE_CLI_COM_GLOBAL_DB_PARAM_ERR;

        const char *l_cell_str = NULL, *l_chain_str = NULL;
        // find cell and chain
        dap_cli_server_cmd_find_option_val(a_argv, arg_index, a_argc, "-cell", &l_cell_str);

        int arg_index_n = ++arg_index;
        // find command (add, delete, etc) as second parameter only
        int cmd_num = CMD_NONE;
        switch (cmd_name) {
            case CMD_NAME_CELL:
                if((arg_index_n = dap_cli_server_cmd_find_option_val(a_argv, arg_index, dap_min(a_argc, arg_index + 1), "add", NULL))
                        != 0) {
                    cmd_num = CMD_ADD;
                }
                dap_chain_cell_id_t l_cell_id = { {0} };
                if(l_cell_str) {
                    dap_digit_from_string(l_cell_str, (uint8_t*) &l_cell_id.raw, sizeof(l_cell_id.raw)); //DAP_CHAIN_CELL_ID_SIZE);
                }

                switch (cmd_num)
                {
                // add new node to global_db
                case CMD_ADD:
                    if(!arg_index || a_argc < 7) {
                        dap_json_rpc_error_add(*a_json_arr_reply, DAP_CHAIN_NODE_CLI_COM_GLOBAL_DB_PARAM_ERR, "invalid parameters");
                        return -DAP_CHAIN_NODE_CLI_COM_GLOBAL_DB_PARAM_ERR;
                    }
                    dap_chain_cell_t *l_cell = dap_chain_cell_create_fill(l_chain, l_cell_id);
                    int l_ret = (int)dap_chain_cell_file_update(l_cell);
                    if ( l_ret > 0 )
                    {
                        json_object* json_obj_name = json_object_new_object();
                        json_object_object_add(json_obj_name, "comand status", json_object_new_string("cell added successfully"));
                        json_object_array_add(*a_json_arr_reply, json_obj_name);
                    }
                    else
                        dap_json_rpc_error_add(*a_json_arr_reply, DAP_CHAIN_NODE_CLI_COM_GLOBAL_DB_CAN_CREATE_CELL_ERR, "can't create file for cell 0x%016"DAP_UINT64_FORMAT_X" ( %s )",
                                l_cell->id.uint64,l_cell->file_storage_path);
                    dap_chain_cell_close(l_cell);
                    return l_ret;

                //case CMD_NONE:
                default:
                    dap_json_rpc_error_add(*a_json_arr_reply, DAP_CHAIN_NODE_CLI_COM_GLOBAL_DB_COMMAND_ERR, "command %s not recognized", a_argv[1]);
                    return -DAP_CHAIN_NODE_CLI_COM_GLOBAL_DB_COMMAND_ERR;
                }
        }
    }
    case CMD_FLUSH:
    {
        json_object* json_obj_flush = NULL;
        int res_flush = dap_global_db_flush_sync();
        switch (res_flush) {
        case 0:
            json_obj_flush = json_object_new_object();
            json_object_object_add(json_obj_flush, "command status", json_object_new_string("Commit data base and filesystem caches to disk completed.\n\n"));
            json_object_array_add(*a_json_arr_reply, json_obj_flush);
            break;
        case -1:
            dap_json_rpc_error_add(*a_json_arr_reply, DAP_CHAIN_NODE_CLI_COM_GLOBAL_DB_CAN_NOT_OPEN_DIR,
                                                        "Couldn't open db directory. Can't init cdb\n"
                                                        "Reboot the node.\n\n");
            break;
        case -2:
            dap_json_rpc_error_add(*a_json_arr_reply, DAP_CHAIN_NODE_CLI_COM_GLOBAL_DB_CAN_NOT_INIT_DB,
                                                        "Couldn't open db directory. Can't init cdb\n"
                                                        "Reboot the node.\n\n");
            break;
        case -3:
            dap_json_rpc_error_add(*a_json_arr_reply, DAP_CHAIN_NODE_CLI_COM_GLOBAL_DB_CAN_NOT_INIT_SQL,
                                                        "Can't init sqlite\n"
                                                        "Reboot the node.\n\n");
            break;
        default:
            dap_json_rpc_error_add(*a_json_arr_reply, DAP_CHAIN_NODE_CLI_COM_GLOBAL_DB_CAN_NOT_COMMIT_TO_DISK,
                                                        "Can't commit data base caches to disk completed.\n"
                                                        "Reboot the node.\n\n");
            break;
        }
        return DAP_CHAIN_NODE_CLI_COM_GLOBAL_DB_JSON_OK;
    }
    case CMD_RECORD:
    {
        enum {
            SUMCMD_GET, SUMCMD_PIN, SUMCMD_UNPIN
        };
        if(!arg_index || a_argc < 3) {
            dap_json_rpc_error_add(*a_json_arr_reply, DAP_CHAIN_NODE_CLI_COM_GLOBAL_DB_PARAM_ERR,"parameters are not valid");
            return -DAP_CHAIN_NODE_CLI_COM_GLOBAL_DB_PARAM_ERR;
        }
        int arg_index_n = ++arg_index;
        int l_subcmd;
        // Get value
        if((arg_index_n = dap_cli_server_cmd_find_option_val(a_argv, arg_index, dap_min(a_argc, arg_index + 1), "get", NULL))!= 0) {
            l_subcmd = SUMCMD_GET;
        }
        // Pin record
        else if((arg_index_n = dap_cli_server_cmd_find_option_val(a_argv, arg_index, dap_min(a_argc, arg_index + 1), "pin", NULL)) != 0) {
            l_subcmd = SUMCMD_PIN;
        }
        // Unpin record
        else if((arg_index_n = dap_cli_server_cmd_find_option_val(a_argv, arg_index, dap_min(a_argc, arg_index + 1), "unpin", NULL)) != 0) {
            l_subcmd = SUMCMD_UNPIN;
        }
        else{
            dap_json_rpc_error_add(*a_json_arr_reply, DAP_CHAIN_NODE_CLI_COM_GLOBAL_DB_PARAM_ERR,
                                            "Subcommand '%s' not recognized, available subcommands are 'get', 'pin' or 'unpin'", a_argv[2]);
            return -DAP_CHAIN_NODE_CLI_COM_GLOBAL_DB_PARAM_ERR;
        }
        // read record from database
        const char *l_key = NULL;
        const char *l_group = NULL;
        // find key and group
        dap_cli_server_cmd_find_option_val(a_argv, arg_index, a_argc, "-key", &l_key);
        dap_cli_server_cmd_find_option_val(a_argv, arg_index, a_argc, "-group", &l_group);
        size_t l_value_len = 0;
        bool l_is_pinned = false;
        dap_nanotime_t l_ts =0;
        uint8_t *l_value = dap_global_db_get_sync(l_group, l_key, &l_value_len, &l_is_pinned, &l_ts);
        if(!l_value || !l_value_len) {
            dap_json_rpc_error_add(*a_json_arr_reply, DAP_CHAIN_NODE_CLI_COM_GLOBAL_DB_RECORD_NOT_FOUND,
                                            "Record not found\n\n");
            return -DAP_CHAIN_NODE_CLI_COM_GLOBAL_DB_RECORD_NOT_FOUND;
        }
        json_object* json_obj_rec = json_object_new_object();
        int l_ret = 0;
        // prepare record information
        switch (l_subcmd) {
            case SUMCMD_GET: // Get value
            {
                char *l_value_str = DAP_NEW_Z_SIZE(char, l_value_len * 2 + 2);
                if(!l_value_str) {
                    log_it(L_CRITICAL, "%s", c_error_memory_alloc);
                    DAP_DELETE(l_value);
                    json_object_put(json_obj_rec);
                    return -DAP_CHAIN_NODE_CLI_COM_GLOBAL_DB_MEMORY_ERR;
                }
                json_object_object_add(json_obj_rec, "command status", json_object_new_string("Commit data base and filesystem caches to disk completed."));

                size_t ret = dap_bin2hex(l_value_str, l_value, l_value_len);
                json_object_object_add(json_obj_rec, "command status", json_object_new_string("Record found"));
                json_object_object_add(json_obj_rec, "lenght(byte)", json_object_new_uint64(l_value_len));
                json_object_object_add(json_obj_rec, "hash", json_object_new_string(dap_get_data_hash_str(l_value, l_value_len).s));
                json_object_object_add(json_obj_rec, "pinned", l_is_pinned ? json_object_new_string("Yes") : json_object_new_string("No") );
                json_object_object_add(json_obj_rec, "value", json_object_new_string(l_value_str));
                DAP_DELETE(l_value_str);
                break;
            }
            case SUMCMD_PIN: // Pin record
            {
                if(l_is_pinned){
                    json_object_object_add(json_obj_rec, "pinned status", json_object_new_string("record already pinned"));
                    break;
                }
                if(dap_global_db_set_sync( l_group, l_key, l_value, l_value_len, true) ==0 ){
                    json_object_object_add(json_obj_rec, "pinned status", json_object_new_string("record successfully pinned"));
                }
                else{
                    dap_json_rpc_error_add(*a_json_arr_reply, DAP_CHAIN_NODE_CLI_COM_GLOBAL_DB_RECORD_NOT_PINED,
                                            "can't pin the record");
                    l_ret = -DAP_CHAIN_NODE_CLI_COM_GLOBAL_DB_RECORD_NOT_PINED;
                }
                break;
            }
            case SUMCMD_UNPIN: // Unpin record
            {
                if(!l_is_pinned) {
                    json_object_object_add(json_obj_rec, "unpinned status", json_object_new_string("record already unpinned"));
                    break;
                }
                if(dap_global_db_set_sync(l_group,l_key, l_value, l_value_len, false) == 0 ) {
                    json_object_object_add(json_obj_rec, "unpinned status", json_object_new_string("record successfully unpinned"));
                }
                else {
                    dap_json_rpc_error_add(*a_json_arr_reply, DAP_CHAIN_NODE_CLI_COM_GLOBAL_DB_RECORD_NOT_UNPINED,
                                            "can't unpin the record");
                    l_ret = -DAP_CHAIN_NODE_CLI_COM_GLOBAL_DB_RECORD_NOT_UNPINED;
                }
                break;
            }
        }
        json_object_array_add(*a_json_arr_reply, json_obj_rec);
        DAP_DELETE(l_value);
        return l_ret;
    }
    case CMD_WRITE:
    {
        const char *l_group_str = NULL;
        const char *l_key_str = NULL;
        const char *l_value_str = NULL;

        dap_cli_server_cmd_find_option_val(a_argv, arg_index, a_argc, "-group", &l_group_str);
        dap_cli_server_cmd_find_option_val(a_argv, arg_index, a_argc, "-key", &l_key_str);
        dap_cli_server_cmd_find_option_val(a_argv, arg_index, a_argc, "-value", &l_value_str);

        if (!l_group_str) {
            dap_json_rpc_error_add(*a_json_arr_reply, DAP_CHAIN_NODE_CLI_COM_GLOBAL_DB_PARAM_ERR,
                                            "%s requires parameter 'group' to be valid", a_argv[0]);

            return -DAP_CHAIN_NODE_CLI_COM_GLOBAL_DB_PARAM_ERR;
        }

        if (!l_key_str) {
            dap_json_rpc_error_add(*a_json_arr_reply, DAP_CHAIN_NODE_CLI_COM_GLOBAL_DB_PARAM_ERR,
                                            "%s requires parameter 'key' to be valid", a_argv[0]);

            return -DAP_CHAIN_NODE_CLI_COM_GLOBAL_DB_PARAM_ERR;
        }

        if (!l_value_str) {
            dap_json_rpc_error_add(*a_json_arr_reply, DAP_CHAIN_NODE_CLI_COM_GLOBAL_DB_PARAM_ERR,
                                            "%s requires parameter 'value' to be valid", a_argv[0]);

            return -DAP_CHAIN_NODE_CLI_COM_GLOBAL_DB_PARAM_ERR;
        }

        if (!dap_global_db_set_sync(l_group_str, l_key_str, l_value_str, strlen(l_value_str) +1 , false)) {
            json_object* json_obj_write = json_object_new_object();
            json_object_object_add(json_obj_write, "write status", json_object_new_string("Data has been successfully written to the database"));
            json_object_array_add(*a_json_arr_reply, json_obj_write);
            return DAP_CHAIN_NODE_CLI_COM_GLOBAL_DB_JSON_OK;
        } else {
            dap_json_rpc_error_add(*a_json_arr_reply, DAP_CHAIN_NODE_CLI_COM_GLOBAL_DB_WRITING_FILED,
                                            "Data writing is failed");
        }
    }
    case CMD_READ:
    {
        const char *l_group_str = NULL;
        const char *l_key_str = NULL;

        dap_cli_server_cmd_find_option_val(a_argv, arg_index, a_argc, "-group", &l_group_str);
        dap_cli_server_cmd_find_option_val(a_argv, arg_index, a_argc, "-key", &l_key_str);

        if(!l_group_str) {
            dap_json_rpc_error_add(*a_json_arr_reply, DAP_CHAIN_NODE_CLI_COM_GLOBAL_DB_PARAM_ERR,
                                            "%s requires parameter 'group' to be valid", a_argv[0]);
            return -DAP_CHAIN_NODE_CLI_COM_GLOBAL_DB_PARAM_ERR;
        }

        if(!l_key_str) {
            dap_json_rpc_error_add(*a_json_arr_reply, DAP_CHAIN_NODE_CLI_COM_GLOBAL_DB_PARAM_ERR,
                                            "%s requires parameter 'key' to be valid", a_argv[0]);
            return -DAP_CHAIN_NODE_CLI_COM_GLOBAL_DB_PARAM_ERR;
        }

        size_t l_out_len = 0;
        dap_nanotime_t l_ts = 0;
        uint8_t *l_value_out = dap_global_db_get_sync(l_group_str, l_key_str, &l_out_len, NULL, &l_ts);
        /*if (!l_value_out || !l_out_len)
        {
            dap_cli_server_cmd_set_reply_text(a_str_reply, "Record with key %s in group %s not found", l_key_str, l_group_str);
            return -121;
        }*/
        if (l_ts) {
            char l_ts_str[80] = { '\0' };
            dap_nanotime_to_str_rfc822(l_ts_str, sizeof(l_ts_str), l_ts);
            char *l_value_hexdump = dap_dump_hex(l_value_out, l_out_len);
            if (l_value_hexdump) {
                json_object* json_obj_read = json_object_new_object();
                json_object_object_add(json_obj_read, "group", json_object_new_string(l_group_str));
                json_object_object_add(json_obj_read, "key", json_object_new_string(l_key_str));
                json_object_object_add(json_obj_read, "time", json_object_new_string(l_ts_str));
                json_object_object_add(json_obj_read, "value len", json_object_new_uint64(l_out_len));
                json_object_object_add(json_obj_read, "value hex", json_object_new_string(l_value_hexdump));
                json_object_array_add(*a_json_arr_reply, json_obj_read);
                DAP_DELETE(l_value_hexdump);
            } else {
                dap_json_rpc_error_add(*a_json_arr_reply, DAP_CHAIN_NODE_CLI_COM_GLOBAL_DB_TIME_NO_VALUE,
                                            "\n\"%s : %s\"\nTime: %s\nNo value\n",
                                                  l_group_str, l_key_str, l_ts_str);
            }
            DAP_DELETE(l_value_out);
        } else {
            dap_json_rpc_error_add(*a_json_arr_reply, DAP_CHAIN_NODE_CLI_COM_GLOBAL_DB_RECORD_NOT_FOUND,
                                            "\nRecord \"%s : %s\" not found\n",
                                              l_group_str, l_key_str);
        }
        return DAP_CHAIN_NODE_CLI_COM_GLOBAL_DB_JSON_OK;
    }
    case CMD_DELETE:
    {
        const char *l_group_str = NULL;
        const char *l_key_str = NULL;

        dap_cli_server_cmd_find_option_val(a_argv, arg_index, a_argc, "-group", &l_group_str);
        dap_cli_server_cmd_find_option_val(a_argv, arg_index, a_argc, "-key", &l_key_str);

        if(!l_group_str) {
            dap_json_rpc_error_add(*a_json_arr_reply, DAP_CHAIN_NODE_CLI_COM_GLOBAL_DB_PARAM_ERR,
                                            "%s requires parameter 'group' to be valid", a_argv[0]);
            return -DAP_CHAIN_NODE_CLI_COM_GLOBAL_DB_PARAM_ERR;
        }

        if(!l_key_str) {
            dap_json_rpc_error_add(*a_json_arr_reply, DAP_CHAIN_NODE_CLI_COM_GLOBAL_DB_NO_KEY_PROVIDED,
                                            "No key provided, entire table %s will be altered", l_group_str);

            size_t l_objs_count = 0;
            dap_global_db_obj_t* l_obj = dap_global_db_get_all_sync(l_group_str, &l_objs_count);

            if (!l_obj || !l_objs_count)
            {
                dap_json_rpc_error_add(*a_json_arr_reply, DAP_CHAIN_NODE_CLI_COM_GLOBAL_DB_NO_DATA_IN_GROUP,
                                            "No data in group %s.", l_group_str);
                return -DAP_CHAIN_NODE_CLI_COM_GLOBAL_DB_NO_DATA_IN_GROUP;
            }
            size_t i, j = 0;
            for (i = 0; i < l_objs_count; ++i) {
                if (!l_obj[i].key)
                    continue;
                if (!dap_global_db_del_sync(l_group_str, l_obj[i].key)) {
                    ++j;
                }
            }
            dap_global_db_objs_delete(l_obj, l_objs_count);
            json_object* json_obj_del = json_object_new_object();
            json_object_object_add(json_obj_del, "Removed records", json_object_new_uint64(j));
            json_object_object_add(json_obj_del, "of records", json_object_new_uint64(i));
            json_object_object_add(json_obj_del, "in table", json_object_new_string(l_group_str));
            json_object_array_add(*a_json_arr_reply, json_obj_del);
            return DAP_CHAIN_NODE_CLI_COM_GLOBAL_DB_JSON_OK;
        }

        if (!dap_global_db_del(l_group_str, l_key_str, NULL, NULL)) {
            json_object* json_obj_del = json_object_new_object();
            json_object_object_add(json_obj_del, "Record key", json_object_new_string(l_key_str));
            json_object_object_add(json_obj_del, "Group name", json_object_new_string(l_group_str));
            json_object_object_add(json_obj_del, "status", json_object_new_string("deleted"));
            json_object_array_add(*a_json_arr_reply, json_obj_del);
            return DAP_CHAIN_NODE_CLI_COM_GLOBAL_DB_JSON_OK;
        } else {
            dap_json_rpc_error_add(*a_json_arr_reply, DAP_CHAIN_NODE_CLI_COM_GLOBAL_DB_DELETE_FAILD,
                                            "Record with key %s in group %s deleting failed", l_group_str, l_key_str);
            return -DAP_CHAIN_NODE_CLI_COM_GLOBAL_DB_DELETE_FAILD;
        }
    }
    case CMD_DROP:
    {
        const char *l_group_str = NULL;
        dap_cli_server_cmd_find_option_val(a_argv, arg_index, a_argc, "-group", &l_group_str);

        if(!l_group_str) {
            dap_json_rpc_error_add(*a_json_arr_reply, DAP_CHAIN_NODE_CLI_COM_GLOBAL_DB_PARAM_ERR,"%s requires parameter 'group' to be valid", a_argv[0]);
            return -DAP_CHAIN_NODE_CLI_COM_GLOBAL_DB_PARAM_ERR;
        }

        if (!dap_global_db_erase_table_sync(l_group_str))
        {
            json_object* json_obj_drop = json_object_new_object();
            json_object_object_add(json_obj_drop, "Dropped table", json_object_new_string(l_group_str));
            json_object_array_add(*a_json_arr_reply, json_obj_drop);
            return DAP_CHAIN_NODE_CLI_COM_GLOBAL_DB_JSON_OK;
        } else {
            dap_json_rpc_error_add(*a_json_arr_reply, DAP_CHAIN_NODE_CLI_COM_GLOBAL_DB_DROP_FAILED,"Failed to drop table %s", l_group_str);
            return -DAP_CHAIN_NODE_CLI_COM_GLOBAL_DB_DROP_FAILED;
        }
    }
    case CMD_GET_KEYS:
    {
        const char *l_group_str = NULL;
        dap_cli_server_cmd_find_option_val(a_argv, arg_index, a_argc, "-group", &l_group_str);

        if(!l_group_str) {
            dap_json_rpc_error_add(*a_json_arr_reply, DAP_CHAIN_NODE_CLI_COM_GLOBAL_DB_PARAM_ERR,"%s requires parameter 'group' to be valid", a_argv[0]);
            return -DAP_CHAIN_NODE_CLI_COM_GLOBAL_DB_PARAM_ERR;
        }

        size_t l_objs_count = 0;
        dap_store_obj_t *l_objs = dap_global_db_get_all_raw_sync(l_group_str, &l_objs_count);

        if (!l_objs || !l_objs_count)
        {
            dap_json_rpc_error_add(*a_json_arr_reply, DAP_CHAIN_NODE_CLI_COM_GLOBAL_DB_NO_DATA_IN_GROUP,"No data in group %s.", l_group_str);
            return -DAP_CHAIN_NODE_CLI_COM_GLOBAL_DB_NO_DATA_IN_GROUP;
        }

        json_object* json_arr_keys = json_object_new_array();
        json_object* json_obj_keys = NULL;
        for(size_t i = 0; i < l_objs_count; i++) {
            char l_ts[64] = { '\0' };
            dap_nanotime_to_str_rfc822(l_ts, sizeof(l_ts), l_objs[i].timestamp);
            json_obj_keys = json_object_new_object();
            json_object_object_add(json_obj_keys, "key", json_object_new_string(l_objs[i].key));
            json_object_object_add(json_obj_keys, "time", json_object_new_string(l_ts));
            json_object_object_add(json_obj_keys, "type", json_object_new_string(
                                       dap_store_obj_get_type(l_objs + i) == DAP_GLOBAL_DB_OPTYPE_ADD ?  "record" : "hole"));
            json_object_array_add(json_arr_keys, json_obj_keys);
        }
        dap_store_obj_free(l_objs, l_objs_count);

        json_object* json_keys_list = json_object_new_object();
        json_object_object_add(json_keys_list, "group name", json_object_new_string(l_group_str));
        json_object_object_add(json_keys_list, "keys list", json_arr_keys);
        json_object_array_add(*a_json_arr_reply, json_keys_list);
        return DAP_CHAIN_NODE_CLI_COM_GLOBAL_DB_JSON_OK;
    }
    case CMD_GROUP_LIST: {
        json_object* json_group_list = json_object_new_object();
        dap_list_t *l_group_list = dap_global_db_driver_get_groups_by_mask("*");
        size_t l_count = 0;
        json_object* json_arr_group = json_object_new_array();
        json_object* json_obj_list = NULL;
        for (dap_list_t *l_list = l_group_list; l_list; l_list = dap_list_next(l_list), ++l_count) {
            json_obj_list = json_object_new_object();
            json_object_object_add(json_obj_list, (char*)l_list->data,
                                   json_object_new_uint64(dap_global_db_driver_count((char*)l_list->data, c_dap_global_db_driver_hash_blank, false)));
            json_object_array_add(json_arr_group, json_obj_list);
        }
        json_object_object_add(json_group_list, "group list", json_arr_group);
        json_object_object_add(json_group_list, "total count", json_object_new_uint64(l_count));
        json_object_array_add(*a_json_arr_reply, json_group_list);
        dap_list_free(l_group_list);
        return DAP_CHAIN_NODE_CLI_COM_GLOBAL_DB_JSON_OK;
    }
    default:
        dap_json_rpc_error_add(*a_json_arr_reply, DAP_CHAIN_NODE_CLI_COM_GLOBAL_DB_PARAM_ERR,"parameters are not valid");
            return -DAP_CHAIN_NODE_CLI_COM_GLOBAL_DB_PARAM_ERR;
    }
}

static dap_tsd_t* s_chain_node_cli_com_node_create_tsd_addr(char **a_argv, int a_arg_start, int a_arg_end, void **a_str_reply, const char *a_specified_decree) {
    const char *l_ban_addr_str = NULL;
    if (dap_cli_server_cmd_find_option_val(a_argv, a_arg_start, a_arg_end, "-addr", &l_ban_addr_str)) {
        dap_chain_addr_t *l_format = dap_chain_addr_from_str(l_ban_addr_str);
        if (!l_format)
            return dap_cli_server_cmd_set_reply_text(a_str_reply, "Can't convert the -addr option value to node address"), NULL;
        DAP_DELETE(l_format);
        return dap_tsd_create_string(DAP_CHAIN_DATUM_DECREE_TSD_TYPE_STRING, l_ban_addr_str);
    } else if (dap_cli_server_cmd_find_option_val(a_argv, a_arg_start, a_arg_end, "-host", &l_ban_addr_str))
        return dap_tsd_create_string(DAP_CHAIN_DATUM_DECREE_TSD_TYPE_HOST, l_ban_addr_str);
    else
        return dap_cli_server_cmd_set_reply_text(a_str_reply, "The -host or -addr option was not "
                                                       "specified to create a %s entry creation decree.", a_specified_decree), NULL;
}

/**
 * Node command
 */
int com_node(int a_argc, char ** a_argv, void **a_str_reply)
{
    enum {
        CMD_NONE, CMD_ADD, CMD_DEL, CMD_ALIAS, CMD_HANDSHAKE, CMD_CONNECT, CMD_LIST, CMD_DUMP, CMD_CONNECTIONS, CMD_BALANCER,
        CMD_BAN, CMD_UNBAN, CMD_BANLIST
    };
    int arg_index = 1;
    int cmd_num = CMD_NONE;
    if(dap_cli_server_cmd_find_option_val(a_argv, arg_index, dap_min(a_argc, arg_index + 1), "add", NULL)) {
        cmd_num = CMD_ADD;
    }
    else if(dap_cli_server_cmd_find_option_val(a_argv, arg_index, dap_min(a_argc, arg_index + 1), "del", NULL)) {
        cmd_num = CMD_DEL;
    } // find  add parameter ('alias' or 'handshake')
    else if (dap_cli_server_cmd_find_option_val(a_argv, arg_index, dap_min(a_argc, arg_index + 1), "handshake", NULL)) {
        cmd_num = CMD_HANDSHAKE;
    }
    else if(dap_cli_server_cmd_find_option_val(a_argv, arg_index, dap_min(a_argc, arg_index + 1), "connect", NULL)) {
        cmd_num = CMD_CONNECT;
    }
    else if(dap_cli_server_cmd_find_option_val(a_argv, arg_index, dap_min(a_argc, arg_index + 1), "alias", NULL)) {
        cmd_num = CMD_ALIAS;
    }
    else if(dap_cli_server_cmd_find_option_val(a_argv, arg_index, dap_min(a_argc, arg_index + 1), "list", NULL)) {
        cmd_num = CMD_LIST;
    }
    else if(dap_cli_server_cmd_find_option_val(a_argv, arg_index, dap_min(a_argc, arg_index + 1), "dump", NULL)) {
        cmd_num = CMD_DUMP;
    }
    else if (dap_cli_server_cmd_find_option_val(a_argv, arg_index, dap_min(a_argc, arg_index + 1), "connections", NULL)) {
        cmd_num = CMD_CONNECTIONS;
    } else if (dap_cli_server_cmd_find_option_val(a_argv, arg_index, dap_min(a_argc, arg_index+1), "ban", NULL)) {
        cmd_num = CMD_BAN;
    } else if (dap_cli_server_cmd_find_option_val(a_argv, arg_index, dap_min(a_argc, arg_index+1), "unban", NULL)) {
        cmd_num = CMD_UNBAN;
    } else if (dap_cli_server_cmd_find_option_val(a_argv, arg_index, dap_min(a_argc, arg_index+1), "banlist", NULL)) {
        cmd_num = CMD_BANLIST;
    } else if (dap_cli_server_cmd_find_option_val(a_argv, arg_index, dap_min(a_argc, arg_index + 1), "balancer", NULL)){
        cmd_num = CMD_BALANCER;
    }
    arg_index++;
    if(cmd_num == CMD_NONE) {
        dap_cli_server_cmd_set_reply_text(a_str_reply, "command %s not recognized", a_argv[1]);
        return -1;
    }
    const char *l_addr_str = NULL, *l_port_str = NULL, *alias_str = NULL;
    const char *l_cell_str = NULL, *l_link_str = NULL, *l_hostname = NULL;

    // find net
    dap_chain_net_t *l_net = NULL;

    if(dap_chain_node_cli_cmd_values_parse_net_chain(&arg_index, a_argc, a_argv, a_str_reply, NULL, &l_net, CHAIN_TYPE_INVALID) < 0) {
        if (cmd_num != CMD_BANLIST && cmd_num != CMD_CONNECTIONS && cmd_num != CMD_DUMP)
            return -11;
    }

    // find addr, alias
    dap_cli_server_cmd_find_option_val(a_argv, arg_index, a_argc, "-addr", &l_addr_str);
    dap_cli_server_cmd_find_option_val(a_argv, arg_index, a_argc, "-port", &l_port_str);
    dap_cli_server_cmd_find_option_val(a_argv, arg_index, a_argc, "-alias", &alias_str);
    dap_cli_server_cmd_find_option_val(a_argv, arg_index, a_argc, "-cell", &l_cell_str);
    dap_cli_server_cmd_find_option_val(a_argv, arg_index, a_argc, "-host", &l_hostname);
    dap_cli_server_cmd_find_option_val(a_argv, arg_index, a_argc, "-link", &l_link_str);

    // struct to write to the global db
    dap_chain_node_addr_t l_node_addr = {}, l_link;
    uint32_t l_info_size = l_hostname 
        ? sizeof(dap_chain_node_info_t) + dap_strlen(l_hostname) + 1
        : sizeof(dap_chain_node_info_t);
    dap_chain_node_info_t *l_node_info = DAP_NEW_STACK_SIZE(dap_chain_node_info_t, l_info_size);
    memset(l_node_info, 0, l_info_size);;
    //TODO need to rework with new node info / alias /links concept

    if (l_addr_str) {
        if (dap_chain_node_addr_from_str(&l_node_info->address, l_addr_str)) {
            dap_cli_server_cmd_set_reply_text(a_str_reply, "Can't parse node address %s", l_addr_str);
            return -5;
        }
    }
    if (l_port_str) {
        dap_digit_from_string(l_port_str, &l_node_info->ext_port, sizeof(uint16_t));
        if (!l_node_info->ext_port) {
            dap_cli_server_cmd_set_reply_text(a_str_reply, "Can't parse host port %s", l_port_str);
            return -4;
        }
    }
    if (l_cell_str) {
        dap_digit_from_string(l_cell_str, l_node_info->cell_id.raw, sizeof(l_node_info->cell_id.raw)); //DAP_CHAIN_CELL_ID_SIZE);
    }
    if (l_link_str) {   // TODO
        if(dap_chain_node_addr_from_str(&l_link, l_link_str) != 0) {
            dap_digit_from_string(l_link_str, l_link.raw, sizeof(l_link.raw));
        }
    }
    switch (cmd_num) {

    case CMD_ADD: {
        int l_res = -10;
        uint16_t l_port = 0;
        if (l_addr_str || l_hostname) {
            if (!dap_chain_net_is_my_node_authorized(l_net)) {
                dap_cli_server_cmd_set_reply_text(a_str_reply, "You have no access rights");
                return l_res;
            }
            // We're in authorized list, add directly
            struct sockaddr_storage l_verifier = { };
            if ( 0 > dap_net_parse_config_address(l_hostname, l_node_info->ext_host, &l_port, &l_verifier, NULL) ) {
                dap_cli_server_cmd_set_reply_text(a_str_reply, "Can't parse host string %s", l_hostname);
                return -6;
            }
            if ( !l_node_info->ext_port && !(l_node_info->ext_port = l_port) )
                return dap_cli_server_cmd_set_reply_text(a_str_reply, "Unspecified port"), -7;

            l_node_info->ext_host_len = dap_strlen(l_node_info->ext_host);
            l_res = dap_chain_node_info_save(l_net, l_node_info);
            return dap_cli_server_cmd_set_reply_text(a_str_reply, l_res ? "Can't add node %s, error %d" : "Successfully added node %s", l_addr_str, l_res), l_res;
        }
        // Synchronous request, wait for reply
        if ( !(l_port = l_node_info->ext_port) 
             && !(l_port = dap_chain_net_get_my_node_info(l_net)->ext_port)
             && !(l_port = dap_config_get_item_int16(g_config, "server", DAP_CFG_PARAM_LEGACY_PORT)) )
        {
            if ( dap_config_get_item_bool_default(g_config, "server", "enabled", false) ) {
                const char **l_listening = dap_config_get_array_str(g_config, "server", DAP_CFG_PARAM_LISTEN_ADDRS, NULL);
                if ( l_listening && dap_net_parse_config_address(*l_listening, NULL, &l_port, NULL, NULL) < 0 )
                    return dap_cli_server_cmd_set_reply_text(a_str_reply, "Invalid server IP address, check [server] section in cellframe-node.cfg"), -8;
            }
            if (!l_port)
                return dap_cli_server_cmd_set_reply_text(a_str_reply, "Unspecified port"), -9; 
        }
        switch ( l_res = dap_chain_net_node_list_request(l_net, l_port, true, 'a') )
        {
            case 1: return dap_cli_server_cmd_set_reply_text(a_str_reply, "Successfully added"), 0;
            case 2: return dap_cli_server_cmd_set_reply_text(a_str_reply, "No server"), l_res;
            case 3: return dap_cli_server_cmd_set_reply_text(a_str_reply, "Didn't add your address node to node list"), l_res;
            case 4: return dap_cli_server_cmd_set_reply_text(a_str_reply, "Can't calculate hash for your addr"), l_res;
            case 5: return dap_cli_server_cmd_set_reply_text(a_str_reply, "Can't do handshake for your node"), l_res;
            case 6: return dap_cli_server_cmd_set_reply_text(a_str_reply, "The node already exists"), l_res;
            case 7: return dap_cli_server_cmd_set_reply_text(a_str_reply, "Can't process node list HTTP request"), l_res;
            default:return dap_cli_server_cmd_set_reply_text(a_str_reply, "Can't process request, error %d", l_res), l_res;
        }
    }

    case CMD_DEL: {
        // handler of command 'node del'
        if (l_addr_str) {
            if (!dap_chain_net_is_my_node_authorized(l_net)) {
                dap_cli_server_cmd_set_reply_text(a_str_reply, "You have no access rights");
                return -10;
            }
            int l_res = dap_chain_node_info_del(l_net, l_node_info);
            if (l_res)
                dap_cli_server_cmd_set_reply_text(a_str_reply, "Can't delete node %s, error %d", l_addr_str, l_res);
            else
                dap_cli_server_cmd_set_reply_text(a_str_reply, "Successfully deleted node %s", l_addr_str);
            return l_res;
        }
        // Synchronous request, wait for reply
        int l_res = dap_chain_net_node_list_request(l_net, 0, true, 'r');
        switch (l_res) {
            case 8:  dap_cli_server_cmd_set_reply_text(a_str_reply, "Sucessfully deleted"); return 0;
            default: dap_cli_server_cmd_set_reply_text(a_str_reply, "Can't process request, error %d", l_res); return l_res;
        }
    }

    case CMD_LIST:{
        // handler of command 'node dump'
        bool l_is_full = dap_cli_server_cmd_find_option_val(a_argv, arg_index, a_argc, "-full", NULL);
        return s_node_info_list_with_reply(l_net, &l_node_addr, l_is_full, alias_str, a_str_reply);
    }
    case CMD_DUMP: {
        dap_string_t *l_string_reply = dap_chain_node_states_info_read(l_net, l_node_info->address);
        dap_cli_server_cmd_set_reply_text(a_str_reply, "%s", l_string_reply->str);
        dap_string_free(l_string_reply, true);
        return 0;
    }
        // add alias
    case CMD_ALIAS:
        if(alias_str) {
            if(l_addr_str) {
                // add alias
                if(!dap_chain_node_alias_register(l_net, alias_str, &l_node_addr))
                    log_it(L_WARNING, "can't save alias %s", alias_str);
                else {
                    dap_cli_server_cmd_set_reply_text(a_str_reply, "alias mapped successfully");
                }
            }
            else {
                dap_cli_server_cmd_set_reply_text(a_str_reply, "alias can't be mapped because -addr is not found");
                return -1;
            }
        }
        else {
            dap_cli_server_cmd_set_reply_text(a_str_reply, "alias can't be mapped because -alias is not found");
            return -1;
        }

        break;
        // make connect
    case CMD_CONNECT:
         dap_cli_server_cmd_set_reply_text(a_str_reply, "Not implemented yet");
         break;
#if 0
        // get address from alias if addr not defined
        if(alias_str && !l_node_addr.uint64) {
            dap_chain_node_addr_t *address_tmp = dap_chain_node_alias_find(l_net, alias_str);
            if(address_tmp) {
                l_node_addr = *address_tmp;
                DAP_DELETE(address_tmp);
            }
            else {
                dap_cli_server_cmd_set_reply_text(a_str_reply, "no address found by alias");
                return -1;
            }
        }
        // for auto mode
        int l_is_auto = 0;
        // list of dap_chain_node_addr_t struct
        unsigned int l_nodes_count = 0;
        dap_list_t *l_node_list = NULL;
        dap_chain_node_addr_t *l_remote_node_addr = NULL;
        if(!l_node_addr.uint64) {
            // check whether auto mode
            l_is_auto = dap_cli_server_cmd_find_option_val(a_argv, arg_index, a_argc, "auto", NULL);
            if(!l_is_auto) {
                dap_cli_server_cmd_set_reply_text(a_str_reply, "addr not found");
                return -1;
            }
            // if auto mode, then looking for the node address

            // get cur node links
            bool a_is_only_cur_cell = false;
            // TODO rewrite this command totally
            // dap_list_t *l_node_link_list = dap_chain_net_get_link_node_list(l_net, a_is_only_cur_cell);
            // get all nodes list if no links
            l_node_list = dap_chain_net_get_node_list(l_net);
            // select random node from the list
            l_nodes_count = dap_list_length(l_node_list);
            if(l_nodes_count > 0) {
                unsigned int l_node_pos = rand() % l_nodes_count;
                dap_list_t *l_tmp = dap_list_nth(l_node_list, l_node_pos);
                l_remote_node_addr = l_tmp->data;
                l_node_addr.uint64 = l_remote_node_addr->uint64;
            }

            if(!l_node_addr.uint64) {
                dap_cli_server_cmd_set_reply_text(a_str_reply, "no node is available");
                return -1;
            }
        }
        dap_chain_node_info_t *l_remote_node_info;
        dap_chain_node_client_t *l_node_client;
        int res;
        do {
            l_remote_node_info = node_info_read_and_reply(l_net, &l_node_addr, a_str_reply);
            if(!l_remote_node_info) {
                return -1;
            }
            // start connect
            l_node_client = dap_chain_node_client_connect_default_channels(l_net,l_remote_node_info);
            if(!l_node_client) {
                dap_cli_server_cmd_set_reply_text(a_str_reply, "can't connect");
                DAP_DELETE(l_remote_node_info);
                return -1;
            }
            // wait connected
            int timeout_ms = 7000; // 7 sec = 7000 ms
            res = dap_chain_node_client_wait(l_node_client, NODE_CLIENT_STATE_ESTABLISHED, timeout_ms);
            // select new node addr
            if(l_is_auto && res){
                if(l_remote_node_addr && l_nodes_count>1){
                    l_nodes_count--;
                    l_node_list = dap_list_remove(l_node_list, l_remote_node_addr);
                    DAP_DELETE(l_remote_node_addr);
                    unsigned int l_node_pos = rand() % l_nodes_count;
                    dap_list_t *l_tmp = dap_list_nth(l_node_list, l_node_pos);
                    l_remote_node_addr = l_tmp->data;
                    l_node_addr.uint64 = l_remote_node_addr->uint64;

                    // clean client struct
                    dap_chain_node_client_close_mt(l_node_client);
                    DAP_DELETE(l_remote_node_info);
                    //return -1;
                    continue;
                }
            }
            break;
        }
        while(1);
        // for auto mode only
        if(l_is_auto) {
            //start background thread for testing connect to the nodes
            dap_chain_node_ping_background_start(l_net, l_node_list);
            dap_list_free_full(l_node_list, NULL);
        }



        if(res) {
            dap_cli_server_cmd_set_reply_text(a_str_reply, "no response from remote node(s)");
            log_it(L_WARNING, "No response from remote node(s): err code %d", res);
            // clean client struct
            dap_chain_node_client_close_mt(l_node_client);
            //DAP_DELETE(l_remote_node_info);
            return -1;
        }
        log_it(L_NOTICE, "Stream connection established");

        dap_chain_ch_sync_request_old_t l_sync_request = {};
        dap_stream_ch_t *l_ch_chain = dap_client_get_stream_ch_unsafe(l_node_client->client, DAP_CHAIN_CH_ID);
        // fill begin id
        l_sync_request.id_start = 1;
        // fill current node address
        l_sync_request.node_addr.uint64 = dap_chain_net_get_cur_addr_int(l_net);

        log_it(L_INFO, "Requested GLOBAL_DB syncronizatoin, %"DAP_UINT64_FORMAT_U":%"DAP_UINT64_FORMAT_U" period",
                                                        l_sync_request.id_start, l_sync_request.id_end);
        if(0 == dap_chain_ch_pkt_write_unsafe(l_ch_chain, DAP_CHAIN_CH_PKT_TYPE_SYNC_GLOBAL_DB,
                l_net->pub.id.uint64, 0, 0, &l_sync_request,
                sizeof(l_sync_request))) {
            dap_cli_server_cmd_set_reply_text(a_str_reply, "Error: Can't send sync chains request");
            // clean client struct
            dap_chain_node_client_close_mt(l_node_client);
            DAP_DELETE(l_remote_node_info);
            return -1;
        }
        dap_stream_ch_set_ready_to_write_unsafe(l_ch_chain, true);
        // wait for finishing of request
        int timeout_ms = 420000; // 7 min = 420 sec = 420 000 ms
        // TODO add progress info to console
        res = dap_chain_node_client_wait(l_node_client, NODE_CLIENT_STATE_SYNCED, timeout_ms);
        if(res < 0) {
            dap_cli_server_cmd_set_reply_text(a_str_reply, "Error: can't sync with node "NODE_ADDR_FP_STR,
                                            NODE_ADDR_FP_ARGS_S(l_node_client->remote_node_addr));
            dap_chain_node_client_close_mt(l_node_client);
            DAP_DELETE(l_remote_node_info);
            log_it(L_WARNING, "Gdb synced err -2");
            return -2;

        }
        // flush global_db
        dap_global_db_flush_sync();
        log_it(L_INFO, "Gdb synced Ok");

        // Requesting chains
        dap_chain_t *l_chain = NULL;
        DL_FOREACH(l_net->pub.chains, l_chain)
        {
            // reset state NODE_CLIENT_STATE_SYNCED
            dap_chain_node_client_reset(l_node_client);
            // send request
            dap_chain_ch_sync_request_old_t l_sync_request = {};
            if(0 == dap_chain_ch_pkt_write_unsafe(l_ch_chain, DAP_CHAIN_CH_PKT_TYPE_SYNC_CHAINS,
                    l_net->pub.id.uint64, l_chain->id.uint64, l_remote_node_info->hdr.cell_id.uint64, &l_sync_request,
                    sizeof(l_sync_request))) {
                dap_cli_server_cmd_set_reply_text(a_str_reply, "Error: Can't send sync chains request");
                // clean client struct
                dap_chain_node_client_close_mt(l_node_client);
                DAP_DELETE(l_remote_node_info);
                log_it(L_INFO, "Chain '%s' synced error: Can't send sync chains request", l_chain->name);
                return -3;
            }
            log_it(L_NOTICE, "Requested syncronization for chain \"%s\"", l_chain->name);
            dap_stream_ch_set_ready_to_write_unsafe(l_ch_chain, true);

            // wait for finishing of request
            timeout_ms = 120000; // 2 min = 120 sec = 120 000 ms
            // TODO add progress info to console
            res = dap_chain_node_client_wait(l_node_client, NODE_CLIENT_STATE_SYNCED, timeout_ms);
            if(res < 0) {
                log_it(L_ERROR, "Error: Can't sync chain %s", l_chain->name);
            }
        }
        log_it(L_INFO, "Chains and gdb are synced");
        DAP_DELETE(l_remote_node_info);
        //dap_client_disconnect(l_node_client->client);
        //l_node_client->client = NULL;
        dap_chain_node_client_close_mt(l_node_client);
        dap_cli_server_cmd_set_reply_text(a_str_reply, "Node sync completed: Chains and gdb are synced");
        return 0;

    }
#endif
        // make handshake
    case CMD_HANDSHAKE: {
        // get address from alias if addr not defined
        if(alias_str && !l_node_addr.uint64) {
            dap_chain_node_addr_t *address_tmp = dap_chain_node_alias_find(l_net, alias_str);
            if(address_tmp) {
                l_node_addr = *address_tmp;
                DAP_DELETE(address_tmp);
            }
            else {
                dap_cli_server_cmd_set_reply_text(a_str_reply, "No address found by alias");
                return -4;
            }
        }
        l_node_addr = l_node_info->address;
        if(!l_node_addr.uint64) {
            dap_cli_server_cmd_set_reply_text(a_str_reply, "Addr not found");
            return -5;
        }

        dap_chain_node_info_t *node_info = node_info_read_and_reply(l_net, &l_node_addr, a_str_reply);
        if(!node_info)
            return -6;
        int timeout_ms = 5000; //5 sec = 5000 ms
        // start handshake
        dap_chain_node_client_t *l_client = dap_chain_node_client_connect_default_channels(l_net,node_info);
        if(!l_client) {
            dap_cli_server_cmd_set_reply_text(a_str_reply, "Can't connect");
            DAP_DELETE(node_info);
            return -7;
        }
        // wait handshake
        int res = dap_chain_node_client_wait(l_client, NODE_CLIENT_STATE_ESTABLISHED, timeout_ms);
        if (res) {
            dap_cli_server_cmd_set_reply_text(a_str_reply, "No response from node");
            // clean client struct
            dap_chain_node_client_close_unsafe(l_client);
            DAP_DELETE(node_info);
            return -8;
        }
        DAP_DELETE(node_info);
        dap_chain_node_client_close_unsafe(l_client);
        dap_cli_server_cmd_set_reply_text(a_str_reply, "Connection established");
    } break;

    case CMD_CONNECTIONS: {

        if (l_net) {
            dap_cluster_t *l_links_cluster = dap_cluster_by_mnemonim(l_net->pub.name);
            if (!l_links_cluster) {
                 dap_cli_server_cmd_set_reply_text(a_str_reply, "Not found links cluster for net %s", l_net->pub.name);
                 break;
            }
            *a_str_reply = dap_cluster_get_links_info(l_links_cluster);
        } else {
            const char *l_guuid_str = NULL;
            dap_cluster_t *l_cluster = NULL;
            dap_cli_server_cmd_find_option_val(a_argv, arg_index, a_argc, "-cluster", &l_guuid_str);
            if (l_guuid_str) {
                bool l_success = false;
                dap_guuid_t l_guuid = dap_guuid_from_hex_str(l_guuid_str, &l_success);
                if (!l_success) {
                    dap_cli_server_cmd_set_reply_text(a_str_reply, "Can't parse cluster guid %s", l_guuid_str);
                    break;
                }
                l_cluster = dap_cluster_find(l_guuid);
                
                if (!l_cluster) {
                    dap_cli_server_cmd_set_reply_text(a_str_reply, "Not found cluster with ID %s", l_guuid_str);
                    break;
                }
            }
            *a_str_reply = dap_cluster_get_links_info(l_cluster);
        }
    } break;

    case  CMD_BAN: {
        dap_chain_net_t *l_netl = NULL;
        dap_chain_t *l_chain = NULL;
        if(dap_chain_node_cli_cmd_values_parse_net_chain(&arg_index, a_argc, a_argv, a_str_reply, &l_chain, &l_netl,
                                                         CHAIN_TYPE_DECREE) < 0)
            return -11;
        const char * l_hash_out_type = NULL;
        dap_cli_server_cmd_find_option_val(a_argv, arg_index, a_argc, "-H", &l_hash_out_type);
        if(!l_hash_out_type)
            l_hash_out_type = "hex";
        if(dap_strcmp(l_hash_out_type,"hex") && dap_strcmp(l_hash_out_type,"base58")) {
            dap_cli_server_cmd_set_reply_text(a_str_reply, "invalid parameter -H, valid values: -H <hex | base58>");
            return -1;
        }
        const char *l_certs_str = NULL;
        size_t l_certs_count = 0;
        dap_cert_t **l_certs = NULL;
        dap_cli_server_cmd_find_option_val(a_argv, arg_index, a_argc, "-certs", &l_certs_str);
        if (!l_certs_str) {
            dap_cli_server_cmd_set_reply_text(a_str_reply, "ban create requires parameter '-certs'");
            return -106;
        }
        dap_cert_parse_str_list(l_certs_str, &l_certs, &l_certs_count);
        if(!l_certs_count) {
            dap_cli_server_cmd_set_reply_text(a_str_reply,
                                              "decree create command request at least one valid certificate to sign the decree");
            return -106;
        }
        dap_chain_datum_decree_t *l_decree = NULL;
        dap_tsd_t *l_addr_tsd = s_chain_node_cli_com_node_create_tsd_addr(a_argv, arg_index, a_argc, a_str_reply, "bun");
        if (!l_addr_tsd) {
            return -112;
        }
        l_decree = DAP_NEW_Z_SIZE(dap_chain_datum_decree_t, sizeof(dap_chain_datum_decree_t) + dap_tsd_size(l_addr_tsd));
        l_decree->decree_version = DAP_CHAIN_DATUM_DECREE_VERSION;
        l_decree->header.ts_created = dap_time_now();
        l_decree->header.type = DAP_CHAIN_DATUM_DECREE_TYPE_COMMON;
        l_decree->header.common_decree_params.net_id = l_net->pub.id;
        l_decree->header.common_decree_params.chain_id = l_chain->id;
        l_decree->header.common_decree_params.cell_id = *dap_chain_net_get_cur_cell(l_netl);
        l_decree->header.sub_type = DAP_CHAIN_DATUM_DECREE_COMMON_SUBTYPE_BAN;
        l_decree->header.data_size = dap_tsd_size(l_addr_tsd);
        l_decree->header.signs_size = 0;
        memcpy(l_decree->data_n_signs, l_addr_tsd, dap_tsd_size(l_addr_tsd));
        size_t l_total_signs_success = 0;
        l_decree = dap_chain_datum_decree_sign_in_cycle(l_certs, l_decree, l_certs_count, &l_total_signs_success);
        if (!l_decree || !l_total_signs_success) {
            dap_cli_server_cmd_set_reply_text(a_str_reply,
                                              "Decree creation failed. Successful count of certificate signing is 0");
            return -108;
        }
        dap_chain_datum_t *l_datum = dap_chain_datum_create(DAP_CHAIN_DATUM_DECREE, l_decree,
                                                            sizeof(*l_decree) + l_decree->header.data_size +
                                                            l_decree->header.signs_size);
        DAP_DELETE(l_decree);
        char *l_key_str_out = dap_chain_mempool_datum_add(l_datum, l_chain, l_hash_out_type);
        DAP_DELETE(l_datum);
        dap_cli_server_cmd_set_reply_text(a_str_reply, "Datum %s is %s placed in datum pool",
                                          l_key_str_out ? l_key_str_out : "",
                                          l_key_str_out ? "" : " not");
        DAP_DELETE(l_key_str_out);
    } break;

    case CMD_UNBAN: {
        dap_chain_net_t *l_netl = NULL;
        dap_chain_t *l_chain = NULL;
        if(dap_chain_node_cli_cmd_values_parse_net_chain(&arg_index, a_argc, a_argv, a_str_reply, &l_chain, &l_net,
                                                         CHAIN_TYPE_DECREE) < 0)
            return -11;
        const char * l_hash_out_type = NULL;
        dap_cli_server_cmd_find_option_val(a_argv, arg_index, a_argc, "-H", &l_hash_out_type);
        if(!l_hash_out_type)
            l_hash_out_type = "hex";
        if(dap_strcmp(l_hash_out_type,"hex") && dap_strcmp(l_hash_out_type,"base58")) {
            dap_cli_server_cmd_set_reply_text(a_str_reply, "invalid parameter -H, valid values: -H <hex | base58>");
            return -1;
        }
        const char *l_certs_str = NULL;
        size_t l_certs_count = 0;
        dap_cert_t **l_certs = NULL;
        dap_cli_server_cmd_find_option_val(a_argv, arg_index, a_argc, "-certs", &l_certs_str);
        if (!l_certs_str) {
            dap_cli_server_cmd_set_reply_text(a_str_reply, "ban create requires parameter '-certs'");
            return -106;
        }
        dap_cert_parse_str_list(l_certs_str, &l_certs, &l_certs_count);
        if(!l_certs_count) {
            dap_cli_server_cmd_set_reply_text(a_str_reply,
                                              "decree create command request at least one valid certificate to sign the decree");
            return -106;
        }
        dap_chain_datum_decree_t *l_decree = NULL;
        dap_tsd_t *l_addr_tsd = s_chain_node_cli_com_node_create_tsd_addr(a_argv, arg_index, a_argc, a_str_reply, "unbun");
        if (!l_addr_tsd) {
            return -112;
        }
        l_decree = DAP_NEW_Z_SIZE(dap_chain_datum_decree_t, sizeof(dap_chain_datum_decree_t) + dap_tsd_size(l_addr_tsd));
        l_decree->decree_version = DAP_CHAIN_DATUM_DECREE_VERSION;
        l_decree->header.ts_created = dap_time_now();
        l_decree->header.type = DAP_CHAIN_DATUM_DECREE_TYPE_COMMON;
        l_decree->header.common_decree_params.net_id = l_net->pub.id;
        l_decree->header.common_decree_params.chain_id = l_chain->id;
        l_decree->header.common_decree_params.cell_id = *dap_chain_net_get_cur_cell(l_netl);
        l_decree->header.sub_type = DAP_CHAIN_DATUM_DECREE_COMMON_SUBTYPE_UNBAN;
        l_decree->header.data_size = dap_tsd_size(l_addr_tsd);
        l_decree->header.signs_size = 0;
        memcpy(l_decree->data_n_signs, l_addr_tsd, dap_tsd_size(l_addr_tsd));
        size_t l_total_signs_success = 0;
        l_decree = dap_chain_datum_decree_sign_in_cycle(l_certs, l_decree, l_certs_count, &l_total_signs_success);
        if (!l_decree || !l_total_signs_success) {
            dap_cli_server_cmd_set_reply_text(a_str_reply,
                                              "Decree creation failed. Successful count of certificate signing is 0");
            return -108;
        }
        dap_chain_datum_t *l_datum = dap_chain_datum_create(DAP_CHAIN_DATUM_DECREE, l_decree,
                                                            sizeof(*l_decree) + l_decree->header.data_size +
                                                            l_decree->header.signs_size);
        DAP_DELETE(l_decree);
        char *l_key_str_out = dap_chain_mempool_datum_add(l_datum, l_chain, l_hash_out_type);
        DAP_DELETE(l_datum);
        dap_cli_server_cmd_set_reply_text(a_str_reply, "Datum %s is %s placed in datum pool",
                                          l_key_str_out ? l_key_str_out : "",
                                          l_key_str_out ? "" : " not");
        DAP_DELETE(l_key_str_out);
    } break;

    case CMD_BANLIST: {
        char *l_str_banlist = dap_http_ban_list_client_dump(NULL);
        dap_cli_server_cmd_set_reply_text(a_str_reply, "%s", l_str_banlist);
        DAP_DELETE(l_str_banlist);
    } break;

    case CMD_BALANCER: {
        //balancer link list
        dap_string_t *l_links_str = dap_chain_net_balancer_get_node_str(l_net);
        dap_cli_server_cmd_set_reply_text(a_str_reply, "%s", l_links_str->str);
        dap_string_free(l_links_str, true);
    } break;

    default:
        dap_cli_server_cmd_set_reply_text(a_str_reply, "Unrecognized subcommand '%s'",
                                          arg_index < a_argc ? a_argv[arg_index] : "(null)");
        break;
    }
    return 0;
}


#ifndef DAP_OS_ANDROID
/**
 * @brief Traceroute command
 * return 0 OK, -1 Err
 * @param argc
 * @param argv
 * @param arg_func
 * @param str_reply
 * @return int
 */
int com_traceroute(int argc, char** argv, void **a_str_reply)
{
#ifdef DAP_OS_LINUX
    const char *addr = NULL;
    int hops = 0, time_usec = 0;
    if(argc > 1)
        addr = argv[1];
    iputils_set_verbose();
    int res = (addr) ? traceroute_util(addr, &hops, &time_usec) : -EADDRNOTAVAIL;
    if(res >= 0) {
        dap_cli_server_cmd_set_reply_text(a_str_reply, "traceroute %s hops=%d time=%.1lf ms", addr, hops,
                time_usec * 1. / 1000);
    }
    else {
        if(a_str_reply) {
            switch (-res)
            {
            case EADDRNOTAVAIL:
                dap_cli_server_cmd_set_reply_text(a_str_reply, "traceroute %s error: %s", (addr) ? addr : "",
                        (addr) ? "Name or service not known" : "Host not defined");
                break;
            case 2:
                dap_cli_server_cmd_set_reply_text(a_str_reply, "traceroute %s error: %s", addr,
                        "Unknown traceroute module");
                break;
            case 3:
                dap_cli_server_cmd_set_reply_text(a_str_reply, "traceroute %s error: %s", addr, "first hop out of range");
                break;
            case 4:
                dap_cli_server_cmd_set_reply_text(a_str_reply, "traceroute %s error: %s", addr,
                        "max hops cannot be more than 255");
                break;
            case 5:
                dap_cli_server_cmd_set_reply_text(a_str_reply, "traceroute %s error: %s", addr,
                        "no more than 10 probes per hop");
                break;
            case 6:
                dap_cli_server_cmd_set_reply_text(a_str_reply, "traceroute %s error: %s", addr,
                        "bad wait specifications");
                break;
            case 7:
                dap_cli_server_cmd_set_reply_text(a_str_reply, "traceroute %s error: %s", addr, "too big packetlen ");
                break;
            case 8:
                dap_cli_server_cmd_set_reply_text(a_str_reply, "traceroute %s error: %s", addr,
                        "IP version mismatch in addresses specified");
                break;
            case 9:
                dap_cli_server_cmd_set_reply_text(a_str_reply, "traceroute %s error: %s", addr, "bad sendtime");
                break;
            case 10:
                dap_cli_server_cmd_set_reply_text(a_str_reply, "traceroute %s error: %s", addr, "init_ip_options");
                break;
            case 11:
                dap_cli_server_cmd_set_reply_text(a_str_reply, "traceroute %s error: %s", addr, "calloc");
                break;
            case 12:
                dap_cli_server_cmd_set_reply_text(a_str_reply, "traceroute %s error: %s", addr, "parse cmdline");
                break;
            case 13:
                dap_cli_server_cmd_set_reply_text(a_str_reply, "traceroute %s error: %s", addr,
                        "trace method's init failed");
                break;
            default:
                dap_cli_server_cmd_set_reply_text(a_str_reply, "traceroute %s error(%d) %s", addr, res,
                        "trace not found");
            }
        }
    }
    return res;
#else
    UNUSED(argc);
    UNUSED(argv);
    dap_cli_server_cmd_set_reply_text(a_str_reply, "Not realized for your platform");
    return -1;
#endif
}



/**
 * @brief com_tracepath
 * Tracepath command
 * @param argc
 * @param argv
 * @param arg_func
 * @param str_reply
 * @return int
 * return 0 OK, -1 Err
 */
int com_tracepath(int argc, char** argv, void **a_str_reply)
{
#ifdef DAP_OS_LINUX
    const char *addr = NULL;
    int hops = 0, time_usec = 0;
    if(argc > 1)
        addr = argv[1];
    iputils_set_verbose();
    int res = (addr) ? tracepath_util(addr, &hops, &time_usec) : -EADDRNOTAVAIL;
    if(res >= 0) {
        if(a_str_reply)
            dap_cli_server_cmd_set_reply_text(a_str_reply, "tracepath %s hops=%d time=%.1lf ms", addr, hops,
                    time_usec * 1. / 1000);
    }
    else {
        if(a_str_reply) {
            switch (-res)
            {
            case EADDRNOTAVAIL:
                dap_cli_server_cmd_set_reply_text(a_str_reply, "tracepath %s error: %s", (addr) ? addr : "",
                        (addr) ? "Name or service not known" : "Host not defined");
                break;
            case ESOCKTNOSUPPORT:
                dap_cli_server_cmd_set_reply_text(a_str_reply, "tracepath %s error: %s", addr, "Can't create socket");
                break;
            case 2:
                dap_cli_server_cmd_set_reply_text(a_str_reply, "tracepath %s error: %s", addr,
                        "Can't setsockopt IPV6_MTU_DISCOVER");
                break;
            case 3:
                dap_cli_server_cmd_set_reply_text(a_str_reply, "tracepath %s error: %s", addr,
                        "Can't setsockopt IPV6_RECVERR");
                break;
            case 4:
                dap_cli_server_cmd_set_reply_text(a_str_reply, "tracepath %s error: %s", addr,
                        "Can't setsockopt IPV6_HOPLIMIT");
                break;
            case 5:
                dap_cli_server_cmd_set_reply_text(a_str_reply, "tracepath %s error: %s", addr,
                        "Can't setsockopt IP_MTU_DISCOVER");
                break;
            case 6:
                dap_cli_server_cmd_set_reply_text(a_str_reply, "tracepath %s error: %s", addr,
                        "Can't setsockopt IP_RECVERR");
                break;
            case 7:
                dap_cli_server_cmd_set_reply_text(a_str_reply, "tracepath %s error: %s", addr,
                        "Can't setsockopt IP_RECVTTL");
                break;
            case 8:
                dap_cli_server_cmd_set_reply_text(a_str_reply, "tracepath %s error: %s", addr, "malloc");
                break;
            case 9:
                dap_cli_server_cmd_set_reply_text(a_str_reply, "tracepath %s error: %s", addr,
                        "Can't setsockopt IPV6_UNICAST_HOPS");
                break;
            case 10:
                dap_cli_server_cmd_set_reply_text(a_str_reply, "tracepath %s error: %s", addr, "Can't setsockopt IP_TTL");
                break;
            default:
                dap_cli_server_cmd_set_reply_text(a_str_reply, "tracepath %s error(%d) %s", addr, res, "trace not found");
            }
        }
    }
    return res;
#else
    UNUSED(argc);
    UNUSED(argv);
    dap_cli_server_cmd_set_reply_text(a_str_reply, "Not realized for your platform");
    return -1;
#endif
}


/**
 * @brief Ping command
 * return 0 OK, -1 Err
 * @param argc
 * @param argv
 * @param arg_func
 * @param str_reply
 * @return int
 */
int com_ping(int a_argc, char**a_argv, void **a_str_reply)
{
#ifdef DAP_OS_LINUX

    int n = 4,w = 0;
    if (a_argc < 2) {
        dap_cli_server_cmd_set_reply_text(a_str_reply, "Host not specified");
        return -1;
    }
    const char *n_str = NULL;
    const char *w_str = NULL;
    int argc_host = 1;
    int argc_start = 1;
    argc_start = dap_cli_server_cmd_find_option_val(a_argv, argc_start, a_argc, "-n", &n_str);
    if(argc_start) {
        argc_host = argc_start + 1;
        n = (n_str) ? atoi(n_str) : 4;
    }
    else {
        argc_start = dap_cli_server_cmd_find_option_val(a_argv, argc_start, a_argc, "-c", &n_str);
        if(argc_start) {
            argc_host = argc_start + 1;
            n = (n_str) ? atoi(n_str) : 4;
        }
        else
        {
            argc_start = dap_cli_server_cmd_find_option_val(a_argv, argc_start, a_argc, "-w", &w_str);
            if(argc_start) {
                argc_host = argc_start + 1;
                n = 4;
                w = (w_str) ? atoi(w_str) : 5;
            }
        }
    }
    if(n <= 1)
        n = 1;
    const char *addr = a_argv[argc_host];
    iputils_set_verbose();
    ping_handle_t *l_ping_handle = ping_handle_create();
    int res = (addr) ? ping_util(l_ping_handle, addr, n, w) : -EADDRNOTAVAIL;
    DAP_DELETE(l_ping_handle);
    if(res >= 0) {
        if(a_str_reply)
            dap_cli_server_cmd_set_reply_text(a_str_reply, "Ping %s time=%.1lf ms", addr, res * 1. / 1000);
    }
    else {
        if(a_str_reply) {
            switch (-res)
            {
            case EDESTADDRREQ:
                dap_cli_server_cmd_set_reply_text(a_str_reply, "Ping %s error: %s", addr, "Destination address required");
                break;
            case EADDRNOTAVAIL:
                dap_cli_server_cmd_set_reply_text(a_str_reply, "Ping %s error: %s", (addr) ? addr : "",
                        (addr) ? "Host not found" : "Host not defined");
                break;
            case EPFNOSUPPORT:
                dap_cli_server_cmd_set_reply_text(a_str_reply, "Ping %s error: %s", addr, "Unknown protocol family");
                break;
            default:
                dap_cli_server_cmd_set_reply_text(a_str_reply, "Ping %s error(%d)", addr, -res);
            }
        }
    }
    return res;
#else
    UNUSED(a_argc);
    UNUSED(a_argv);
    dap_cli_server_cmd_set_reply_text(a_str_reply, "Not realized for your platform");
    return -1;
#endif
}
#endif /* !ANDROID (1582) */

/**
 * @brief com_version
 * @param argc
 * @param argv
 * @param arg_func
 * @param str_reply
 * @return
 */
int com_version(int argc, char ** argv, void **a_str_reply)
{
    (void) argc;
    (void) argv;
#ifndef DAP_VERSION
#pragma message "[!WRN!] DAP_VERSION IS NOT DEFINED. Manual override engaged."
#define DAP_VERSION "0.9-15"
#endif
    return dap_cli_server_cmd_set_reply_text(a_str_reply, "%s version "DAP_VERSION"\n", dap_get_appname()), 0;
}


/**
 * @brief
 * Help command
 * @param argc
 * @param argv
 * @param arg_func
 * @param str_reply
 * @return int
 */
int com_help(int a_argc, char **a_argv, void **a_str_reply)
{
    if (a_argc > 1) {
        log_it(L_DEBUG, "Help for command %s", a_argv[1]);
        dap_cli_cmd_t *l_cmd = dap_cli_server_cmd_find(a_argv[1]);
        if(l_cmd) {
            dap_cli_server_cmd_set_reply_text(a_str_reply, "%s:\n%s", l_cmd->doc, l_cmd->doc_ex);
            return 0;
        } else {
            dap_cli_server_cmd_set_reply_text(a_str_reply, "command \"%s\" not recognized", a_argv[1]);
        }
        return -1;
    } else {
        // TODO Read list of commands & return it
        log_it(L_DEBUG, "General help requested");
        dap_string_t * l_help_list_str = dap_string_new(NULL);
        dap_cli_cmd_t *l_cmd = dap_cli_server_cmd_get_first();
        while(l_cmd) {
            dap_string_append_printf(l_help_list_str, "%s:\t\t\t%s\n",
                    l_cmd->name, l_cmd->doc ? l_cmd->doc : "(undocumented command)");
            l_cmd = (dap_cli_cmd_t*) l_cmd->hh.next;
        }
        dap_cli_server_cmd_set_reply_text(a_str_reply,
                "Available commands:\n\n%s\n",
                l_help_list_str->len ? l_help_list_str->str : "NO ANY COMMAND WERE DEFINED");
        dap_string_free(l_help_list_str, true);
        return 0;
    }
}


/**
 * @brief com_tx_wallet
 * Wallet info
 * com_tx_create command
 * @param argc
 * @param argv
 * @param arg_func
 * @param str_reply
 * @return int
 */
int com_tx_wallet(int a_argc, char **a_argv, void **a_str_reply)
{
json_object ** a_json_arr_reply = (json_object **) a_str_reply;
const char *c_wallets_path = dap_chain_wallet_get_path(g_config);
enum { CMD_NONE, CMD_WALLET_NEW, CMD_WALLET_LIST, CMD_WALLET_INFO, CMD_WALLET_ACTIVATE, CMD_WALLET_DEACTIVATE, CMD_WALLET_CONVERT };
int l_arg_index = 1, l_rc, cmd_num = CMD_NONE;

    // find  add parameter ('alias' or 'handshake')
    if(dap_cli_server_cmd_find_option_val(a_argv, l_arg_index, dap_min(a_argc, l_arg_index + 1), "new", NULL))
        cmd_num = CMD_WALLET_NEW;
    else if(dap_cli_server_cmd_find_option_val(a_argv, l_arg_index, dap_min(a_argc, l_arg_index + 1), "list", NULL))
        cmd_num = CMD_WALLET_LIST;
    else if(dap_cli_server_cmd_find_option_val(a_argv, l_arg_index, dap_min(a_argc, l_arg_index + 1), "info", NULL))
        cmd_num = CMD_WALLET_INFO;
    else if(dap_cli_server_cmd_find_option_val(a_argv, l_arg_index, dap_min(a_argc, l_arg_index + 1), "activate", NULL))
        cmd_num = CMD_WALLET_ACTIVATE;
    else if(dap_cli_server_cmd_find_option_val(a_argv, l_arg_index, dap_min(a_argc, l_arg_index + 1), "deactivate", NULL))
        cmd_num = CMD_WALLET_DEACTIVATE;
    else if(dap_cli_server_cmd_find_option_val(a_argv, l_arg_index, dap_min(a_argc, l_arg_index + 1), "convert", NULL))
        cmd_num = CMD_WALLET_CONVERT;

    l_arg_index++;

    if(cmd_num == CMD_NONE) {
        dap_json_rpc_error_add(*a_json_arr_reply, DAP_CHAIN_NODE_CLI_COM_TX_WALLET_PARAM_ERR,
                "Format of command: wallet {new -w <wallet_name> | list | info [-addr <addr>]|[-w <wallet_name> -net <net_name>]}");
        return DAP_CHAIN_NODE_CLI_COM_TX_WALLET_PARAM_ERR;        
    }

    const char *l_addr_str = NULL, *l_wallet_name = NULL, *l_net_name = NULL, *l_sign_type_str = NULL, *l_restore_str = NULL,
            *l_pass_str = NULL, *l_ttl_str = NULL;

    // find wallet addr
    dap_cli_server_cmd_find_option_val(a_argv, l_arg_index, a_argc, "-addr", &l_addr_str);
    dap_cli_server_cmd_find_option_val(a_argv, l_arg_index, a_argc, "-w", &l_wallet_name);
    dap_cli_server_cmd_find_option_val(a_argv, l_arg_index, a_argc, "-net", &l_net_name);
    dap_cli_server_cmd_find_option_val(a_argv, l_arg_index, a_argc, "-password", &l_pass_str);
    dap_cli_server_cmd_find_option_val(a_argv, l_arg_index, a_argc, "-sign", &l_sign_type_str);

    // Check if wallet name has only digits and English letter
    if (l_wallet_name && !dap_isstralnum(l_wallet_name)){
        dap_json_rpc_error_add(*a_json_arr_reply, DAP_CHAIN_NODE_CLI_COM_TX_WALLET_NAME_ERR,
        "Wallet name must contains digits and aplhabetical symbols");
        return DAP_CHAIN_NODE_CLI_COM_TX_WALLET_NAME_ERR;
    }

    dap_chain_net_t * l_net = l_net_name ? dap_chain_net_by_name(l_net_name) : NULL;
    dap_chain_wallet_t *l_wallet = NULL;
    dap_chain_addr_t *l_addr = NULL;

    if(l_net_name && !l_net) {
        dap_json_rpc_error_add(*a_json_arr_reply, DAP_CHAIN_NODE_CLI_COM_TX_WALLET_NET_PARAM_ERR,
        "Not found net by name '%s'", l_net_name);
        return DAP_CHAIN_NODE_CLI_COM_TX_WALLET_NET_PARAM_ERR;
    }
    json_object * json_obj_out = NULL;
    json_object * json_arr_out = json_object_new_array();
    if (!json_arr_out) {
        return DAP_CHAIN_NODE_CLI_COM_TX_WALLET_MEMORY_ERR;
    }
    switch (cmd_num) {
        // wallet list
        case CMD_WALLET_LIST: {
            DIR * l_dir = opendir(c_wallets_path);
            if(l_dir) {
                struct dirent * l_dir_entry = NULL;

                while( (l_dir_entry = readdir(l_dir)) ) {
                    if (dap_strcmp(l_dir_entry->d_name, "..") == 0 || dap_strcmp(l_dir_entry->d_name, ".") == 0)
                        continue;
                    json_object * json_obj_wall = json_object_new_object();
                    if (!json_obj_wall) {
                        json_object_put(json_arr_out);
                        return DAP_CHAIN_NODE_CLI_COM_TX_WALLET_MEMORY_ERR;
                    }
                    const char *l_file_name = l_dir_entry->d_name;
                    size_t l_file_name_len = (l_file_name) ? strlen(l_file_name) : 0;
                    unsigned int res = 0;
                    if ( (l_file_name_len > 8) && (!strcmp(l_file_name + l_file_name_len - 8, ".dwallet")) ) {
                        char l_file_path_tmp[MAX_PATH] = {0};
                        snprintf(l_file_path_tmp, sizeof(l_file_path_tmp) - 1, "%s/%s", c_wallets_path, l_file_name);

                        l_wallet = dap_chain_wallet_open(l_file_name, c_wallets_path, &res);

                        if (l_wallet) {
                            //l_addr = l_net ? dap_chain_wallet_get_addr(l_wallet, l_net->pub.id) : NULL;
                            //const char *l_addr_str = dap_chain_addr_to_str_static(l_addr);

                            json_object_object_add(json_obj_wall, "Wallet", json_object_new_string(l_file_name));
                            if(l_wallet->flags & DAP_WALLET$M_FL_ACTIVE)
                                json_object_object_add(json_obj_wall, "status", json_object_new_string("protected-active"));
                            else
                                json_object_object_add(json_obj_wall, "status", json_object_new_string("unprotected"));
                            json_object_object_add(json_obj_wall, "deprecated", json_object_new_string(
                                                                                     strlen(dap_chain_wallet_check_sign(l_wallet))!=0 ?
                                                                                     "true" : "false"));
                            //if (l_addr_str) {
                            //    json_object_object_add(json_obj_wall, "addr", json_object_new_string(l_addr_str));
                            //}

                            dap_chain_wallet_close(l_wallet);

                        } else{
                            json_object_object_add(json_obj_wall, "Wallet", json_object_new_string(l_file_name));
                            if(res==4)json_object_object_add(json_obj_wall, "status", json_object_new_string("protected-inactive"));
                            else if(res != 0)json_object_object_add(json_obj_wall, "status", json_object_new_string("invalid"));
                        }
                    } else if ((l_file_name_len > 7) && (!strcmp(l_file_name + l_file_name_len - 7, ".backup"))) {
                        json_object_object_add(json_obj_wall, "Wallet", json_object_new_string(l_file_name));
                        json_object_object_add(json_obj_wall, "status", json_object_new_string("Backup"));
                    }
                    json_object_array_add(json_arr_out, json_obj_wall);
                }
                closedir(l_dir);
            }
            break;
        }
        // wallet info
        case CMD_WALLET_INFO: {
            dap_ledger_t *l_ledger = NULL;
            if ((l_wallet_name && l_addr_str) || (!l_wallet_name && !l_addr_str)) {
                dap_json_rpc_error_add(*a_json_arr_reply, DAP_CHAIN_NODE_CLI_COM_TX_WALLET_NAME_ERR,
                "You should use either the -w or -addr option for the wallet info command.");
                json_object_put(json_arr_out);
                return DAP_CHAIN_NODE_CLI_COM_TX_WALLET_NAME_ERR;
            }
            if(l_wallet_name) {
                if(!l_net) {
                    dap_json_rpc_error_add(*a_json_arr_reply, DAP_CHAIN_NODE_CLI_COM_TX_WALLET_NET_PARAM_ERR,
                                           "Subcommand info requires parameter '-net'");
                    json_object_put(json_arr_out);
                    return DAP_CHAIN_NODE_CLI_COM_TX_WALLET_NET_PARAM_ERR;
                }
                l_wallet = dap_chain_wallet_open(l_wallet_name, c_wallets_path, NULL);
                l_addr = (dap_chain_addr_t *) dap_chain_wallet_get_addr(l_wallet, l_net->pub.id );
            } else {
                l_addr = dap_chain_addr_from_str(l_addr_str);
            }
            
            if (!l_addr){
                if(l_wallet)
                    dap_chain_wallet_close(l_wallet);
                dap_json_rpc_error_add(*a_json_arr_reply, DAP_CHAIN_NODE_CLI_COM_TX_WALLET_FOUND_ERR,
                                       "Wallet not found");
                json_object_put(json_arr_out);
                return DAP_CHAIN_NODE_CLI_COM_TX_WALLET_FOUND_ERR;
            } else {
                l_net = dap_chain_net_by_id(l_addr->net_id);
                if(l_net) {
                    l_ledger = l_net->pub.ledger;
                    l_net_name = l_net->pub.name;
                } else {
                    dap_json_rpc_error_add(*a_json_arr_reply, DAP_CHAIN_NODE_CLI_COM_TX_WALLET_NET_ERR,
                                           "Can't find network id 0x%016"DAP_UINT64_FORMAT_X" from address %s",
                                           l_addr->net_id.uint64, l_addr_str);
                    json_object_put(json_arr_out);
                    DAP_DELETE(l_addr);
                    return DAP_CHAIN_NODE_CLI_COM_TX_WALLET_NET_ERR;
                }
            }
            json_object * json_obj_wall = json_object_new_object();
            const char *l_l_addr_str = dap_chain_addr_to_str_static((dap_chain_addr_t*) l_addr);
            if(l_wallet)
            {
                json_object_object_add(json_obj_wall, "sign", json_object_new_string(
                                                                  strlen(dap_chain_wallet_check_sign(l_wallet))!=0 ?
                                                                  dap_chain_wallet_check_sign(l_wallet) : "correct"));
                json_object_object_add(json_obj_wall, "wallet", json_object_new_string(l_wallet->name));
            }
            json_object_object_add(json_obj_wall, "addr", l_l_addr_str ? json_object_new_string(l_l_addr_str) : json_object_new_string("-"));
            json_object_object_add(json_obj_wall, "network", l_net_name? json_object_new_string(l_net_name) : json_object_new_string("-"));

            size_t l_l_addr_tokens_size = 0;
            char **l_l_addr_tokens = NULL;
            dap_ledger_addr_get_token_ticker_all(l_ledger, l_addr, &l_l_addr_tokens, &l_l_addr_tokens_size);
            if (l_wallet) {
                //Get sign for wallet
                json_object *l_jobj_sings = NULL;
                dap_chain_wallet_internal_t *l_w_internal = DAP_CHAIN_WALLET_INTERNAL(l_wallet);
                if (l_w_internal->certs_count == 1) {
                    dap_sign_type_t l_sign_type = dap_sign_type_from_key_type(l_w_internal->certs[0]->enc_key->type);
                    l_jobj_sings = json_object_new_string(
                        dap_sign_type_to_str(
                            dap_sign_type_from_key_type(l_w_internal->certs[0]->enc_key->type)));
                } else {
                    dap_string_t *l_str_signs = dap_string_new("");
                    for (size_t i = 0; i < l_w_internal->certs_count; i++) {
                        dap_string_append_printf(l_str_signs, "%s%s",
                                                 dap_sign_type_to_str(dap_sign_type_from_key_type(
                                                     l_w_internal->certs[i]->enc_key->type)),
                                                 ((i + 1) == l_w_internal->certs_count) ? "" : ", ");
                    }
                    l_jobj_sings = json_object_new_string(l_str_signs->str);
                    dap_string_free(l_str_signs, true);
                }
                json_object_object_add(json_obj_wall, "signs", l_jobj_sings);
            } else {
                json_object_object_add(json_obj_wall, "signs",
                                       json_object_new_string(dap_sign_type_to_str(l_addr->sig_type)));
            }
            if(l_l_addr_tokens_size <= 0)
                json_object_object_add(json_obj_wall, "balance", json_object_new_string("0"));
            json_object * j_arr_balance= json_object_new_array();
            for(size_t i = 0; i < l_l_addr_tokens_size; i++) {
                if(l_l_addr_tokens[i]) {
                    json_object * j_balance_data = json_object_new_object();
                    uint256_t l_balance = dap_ledger_calc_balance(l_ledger, l_addr, l_l_addr_tokens[i]);
                    const char *l_balance_coins, *l_balance_datoshi = dap_uint256_to_char(l_balance, &l_balance_coins);
                    json_object *l_jobj_token = json_object_new_object();
                    json_object *l_jobj_ticker = json_object_new_string(l_l_addr_tokens[i]);
                    const char *l_description =  dap_ledger_get_description_by_ticker(l_ledger, l_l_addr_tokens[i]);
                    json_object *l_jobj_description = l_description ? json_object_new_string(l_description)
                                                                    : json_object_new_null();
                    json_object_object_add(l_jobj_token, "ticker", l_jobj_ticker);
                    json_object_object_add(l_jobj_token, "description", l_jobj_description);
                    json_object_object_add(j_balance_data, "balance", json_object_new_string(""));
                    json_object_object_add(j_balance_data, "coins", json_object_new_string(l_balance_coins));
                    json_object_object_add(j_balance_data, "datoshi", json_object_new_string(l_balance_datoshi));
                    json_object_object_add(j_balance_data, "token", l_jobj_token);
                    json_object_array_add(j_arr_balance, j_balance_data);
                }
                DAP_DELETE(l_l_addr_tokens[i]);
            }
            json_object_object_add(json_obj_wall, "tokens", j_arr_balance);
            json_object_array_add(json_arr_out, json_obj_wall);
            DAP_DELETE(l_l_addr_tokens);
            DAP_DELETE(l_addr);

            if(l_wallet)
                dap_chain_wallet_close(l_wallet);
            break;
        }
        default: {
            if( !l_wallet_name ) {
                dap_json_rpc_error_add(*a_json_arr_reply, DAP_CHAIN_NODE_CLI_COM_TX_WALLET_NAME_ERR,
                                       "Wallet name option <-w>  not defined");
                json_object_put(json_arr_out);
                return  DAP_CHAIN_NODE_CLI_COM_TX_WALLET_NAME_ERR;
            }
            if( cmd_num != CMD_WALLET_DEACTIVATE && !l_pass_str && cmd_num != CMD_WALLET_NEW) {
                dap_json_rpc_error_add(*a_json_arr_reply, DAP_CHAIN_NODE_CLI_COM_TX_WALLET_PASS_ERR,
                                       "Wallet password option <-password>  not defined");
                json_object_put(json_arr_out);
                return  DAP_CHAIN_NODE_CLI_COM_TX_WALLET_PASS_ERR;
            }
            if ( cmd_num != CMD_WALLET_DEACTIVATE && l_pass_str && DAP_WALLET$SZ_PASS < strnlen(l_pass_str, DAP_WALLET$SZ_PASS + 1) ) {
                dap_json_rpc_error_add(*a_json_arr_reply, DAP_CHAIN_NODE_CLI_COM_TX_WALLET_PASS_TO_LONG_ERR,
                                       "Wallet's password is too long ( > %d)", DAP_WALLET$SZ_PASS);
                log_it(L_ERROR, "Wallet's password is too long ( > %d)", DAP_WALLET$SZ_PASS);
                json_object_put(json_arr_out);
                return DAP_CHAIN_NODE_CLI_COM_TX_WALLET_PASS_TO_LONG_ERR;
            }
            switch (cmd_num) {
                case CMD_WALLET_ACTIVATE:
                case CMD_WALLET_DEACTIVATE: {
                    json_object * json_obj_wall = json_object_new_object();
                    const char *l_prefix = cmd_num == CMD_WALLET_ACTIVATE ? "" : "de";
                    dap_cli_server_cmd_find_option_val(a_argv, l_arg_index, a_argc, "-ttl", &l_ttl_str);
                    l_rc = l_ttl_str ? strtoul(l_ttl_str, NULL, 10) : 60;

                    l_rc = cmd_num == CMD_WALLET_ACTIVATE
                            ? dap_chain_wallet_activate(l_wallet_name, strlen(l_wallet_name), l_pass_str, strlen(l_pass_str), l_rc)
                            : dap_chain_wallet_deactivate (l_wallet_name, strlen(l_wallet_name));

                    switch (l_rc) {
                    case 0:
                        json_object_object_add(json_obj_wall, "Wallet name", json_object_new_string(l_wallet_name));
                        json_object_object_add(json_obj_wall, "protection", cmd_num == CMD_WALLET_ACTIVATE ?
                        json_object_new_string("is activated") : json_object_new_string("is deactivated"));
                        break;
                    case -EBUSY:
                        dap_json_rpc_error_add(*a_json_arr_reply, DAP_CHAIN_NODE_CLI_COM_TX_WALLET_ALREADY_ERR,
                                               "Error: wallet %s is already %sactivated\n", l_wallet_name, l_prefix);
                        break;
                    case -EAGAIN:
                        dap_json_rpc_error_add(*a_json_arr_reply, DAP_CHAIN_NODE_CLI_COM_TX_WALLET_PASS_ERR,
                                "Wrong password for wallet %s\n", l_wallet_name);
                        break;
                    case -101:
                        dap_json_rpc_error_add(*a_json_arr_reply, DAP_CHAIN_NODE_CLI_COM_TX_WALLET_PASS_ERR,
                                "Can't active unprotected wallet: %s\n", l_wallet_name);
                        break;
                    default: {
                        char l_buf[512] = { '\0' };
                        strerror_r(l_rc, l_buf, sizeof(l_buf) - 1);
                        dap_json_rpc_error_add(*a_json_arr_reply, DAP_CHAIN_NODE_CLI_COM_TX_WALLET_ACTIVE_ERR,
                                "Wallet %s %sactivation error %d : %s\n", l_wallet_name, l_prefix, l_rc, l_buf);
                        break;
                    }
                    }
                    json_object_array_add(json_arr_out, json_obj_wall);
                } break;
                // convert wallet
                case CMD_WALLET_CONVERT: {
                    l_wallet = dap_chain_wallet_open(l_wallet_name, c_wallets_path, NULL);
                    if (!l_wallet) {
                        dap_json_rpc_error_add(*a_json_arr_reply, DAP_CHAIN_NODE_CLI_COM_TX_WALLET_PASS_ERR,
                                               "wrong password");
                        json_object_put(json_arr_out);
                        return DAP_CHAIN_NODE_CLI_COM_TX_WALLET_PASS_ERR;
                    } else if (l_wallet->flags & DAP_WALLET$M_FL_ACTIVE) {
                        dap_json_rpc_error_add(*a_json_arr_reply, DAP_CHAIN_NODE_CLI_COM_TX_WALLET_CONVERT_ERR,
                                               "Wallet can't be converted twice");
                        json_object_put(json_arr_out);
                        return  DAP_CHAIN_NODE_CLI_COM_TX_WALLET_CONVERT_ERR;
                    }
                    // create wallet backup 
                    dap_chain_wallet_internal_t* l_file_name = DAP_CHAIN_WALLET_INTERNAL(l_wallet);
                    snprintf(l_file_name->file_name, sizeof(l_file_name->file_name)  - 1, "%s/%s_%012lu%s", c_wallets_path, l_wallet_name, time(NULL),".backup");
                    if ( dap_chain_wallet_save(l_wallet, NULL) ) {
                        dap_json_rpc_error_add(*a_json_arr_reply, DAP_CHAIN_NODE_CLI_COM_TX_WALLET_BACKUP_ERR,
                                               "Can't create backup wallet file because of internal error");
                        json_object_put(json_arr_out);
                        return  DAP_CHAIN_NODE_CLI_COM_TX_WALLET_BACKUP_ERR;
                    }
                    // change to old filename
                    snprintf(l_file_name->file_name, sizeof(l_file_name->file_name)  - 1, "%s/%s%s", c_wallets_path, l_wallet_name, ".dwallet");
                    if ( dap_chain_wallet_save(l_wallet, l_pass_str) ) {
                        dap_json_rpc_error_add(*a_json_arr_reply, DAP_CHAIN_NODE_CLI_COM_TX_WALLET_CONVERT_ERR,
                                               "Wallet is not converted because of internal error");
                        json_object_put(json_arr_out);
                        return  DAP_CHAIN_NODE_CLI_COM_TX_WALLET_CONVERT_ERR;
                    }
                    json_object * json_obj_wall = json_object_new_object();
                    log_it(L_INFO, "Wallet %s has been converted", l_wallet_name);
                    json_object_object_add(json_obj_wall, "Sign wallet", json_object_new_string(
                                                                              strlen(dap_chain_wallet_check_sign(l_wallet))!=0 ?
                                                                              dap_chain_wallet_check_sign(l_wallet) : "correct"));
                    json_object_object_add(json_obj_wall, "Wallet name", json_object_new_string(l_wallet_name));
                    json_object_object_add(json_obj_wall, "Status", json_object_new_string("successfully converted"));
                    dap_chain_wallet_close(l_wallet);
                    json_object_array_add(json_arr_out, json_obj_wall);
                    break;
                }
                // new wallet
                case CMD_WALLET_NEW: {
                    int l_restore_opt = dap_cli_server_cmd_find_option_val(a_argv, l_arg_index, a_argc, "-restore", &l_restore_str);
                    int l_restore_legacy_opt = 0;
                    if (!l_restore_str)
                        l_restore_legacy_opt = dap_cli_server_cmd_find_option_val(a_argv, l_arg_index, a_argc, "-restore_legacy", &l_restore_str);
                    // rewrite existing wallet
                    int l_is_force = dap_cli_server_cmd_find_option_val(a_argv, l_arg_index, a_argc, "-force", NULL);

                    // check wallet existence
                    if (!l_is_force) {
                        char *l_file_name = dap_strdup_printf("%s/%s.dwallet", c_wallets_path, l_wallet_name);
                        FILE *l_exists = fopen(l_file_name, "rb");
                        DAP_DELETE(l_file_name);
                        if (l_exists) {
                            dap_json_rpc_error_add(*a_json_arr_reply, DAP_CHAIN_NODE_CLI_COM_TX_WALLET_ALREADY_ERR,"Wallet %s already exists",l_wallet_name);
                            fclose(l_exists);
                            json_object_put(json_arr_out);
                            return DAP_CHAIN_NODE_CLI_COM_TX_WALLET_ALREADY_ERR;
                        }
                    }

                    dap_sign_type_t l_sign_types[MAX_ENC_KEYS_IN_MULTYSIGN] = {0};
                    size_t l_sign_count = 0;
                    if (!l_sign_type_str) {
                        l_sign_types[0].type = SIG_TYPE_DILITHIUM;
                        l_sign_type_str = dap_sign_type_to_str(l_sign_types[0]);
                        l_sign_count = 1;
                    } else {
                        l_sign_types[0] = dap_sign_type_from_str(l_sign_type_str);
                        if (l_sign_types[0].type == SIG_TYPE_NULL){
                            dap_json_rpc_error_add(*a_json_arr_reply, DAP_CHAIN_NODE_CLI_COM_TX_WALLET_UNKNOWN_SIGN_ERR,
                                                   "'%s' unknown signature type, please use:\n%s",
                                                   l_sign_type_str, dap_sign_get_str_recommended_types());
                            json_object_put(json_arr_out);
                            return DAP_CHAIN_NODE_CLI_COM_TX_WALLET_UNKNOWN_SIGN_ERR;
                        }
                        if (l_sign_types[0].type == SIG_TYPE_MULTI_CHAINED) {
                            int l_sign_index = dap_cli_server_cmd_find_option_val(a_argv, l_arg_index, a_argc, l_sign_type_str, NULL);
                            l_sign_index++;
                            for (;l_sign_index && l_sign_index < a_argc; ++l_sign_index) {
                                l_sign_types[l_sign_count] = dap_sign_type_from_str(a_argv[l_sign_index]);
                                if (l_sign_types[l_sign_count].type == SIG_TYPE_NULL ||
                                    l_sign_types[l_sign_count].type == SIG_TYPE_MULTI_CHAINED) {
                                    break;
                                }
                                l_sign_count++;
                            }
                            if (l_sign_count < 2) {
                                dap_json_rpc_error_add(*a_json_arr_reply, DAP_CHAIN_NODE_CLI_COM_TX_WALLET_UNKNOWN_SIGN_ERR,
                                                      "You did not specify an additional signature after "
                                                      "sig_multi_chained. You must specify at least two more "
                                                      "signatures other than sig_multi_chained.\n"
                                                      "After sig_multi_chained, you must specify two more signatures "
                                                      "from the list:\n%s", dap_cert_get_str_recommended_sign());
                                json_object_put(json_arr_out);
                                return DAP_CHAIN_NODE_CLI_COM_TX_WALLET_UNKNOWN_SIGN_ERR;
                            }
                        } else {
                            l_sign_count = 1;
                        }
                    }
                    // Check unsupported tesla and bliss algorithm

                    for (size_t i = 0; i < l_sign_count; ++i) {
                        if (dap_sign_type_is_depricated(l_sign_types[i])) {
                            if (l_restore_opt || l_restore_legacy_opt) {
                                dap_json_rpc_error_add(*a_json_arr_reply, DAP_CHAIN_NODE_CLI_COM_TX_WALLET_UNKNOWN_SIGN_ERR,
                                                   "CAUTION!!! CAUTION!!! CAUTION!!!\nThe Bliss, Tesla and Picnic signatures are deprecated. We recommend you to create a new wallet with another available signature and transfer funds there.\n");
                                break;
                            } else {
                                dap_json_rpc_error_add(*a_json_arr_reply, DAP_CHAIN_NODE_CLI_COM_TX_WALLET_UNKNOWN_SIGN_ERR,
                                                   "This signature algorithm is no longer supported, please, use another variant");
                                json_object_put(json_arr_out);
                                return  DAP_CHAIN_NODE_CLI_COM_TX_WALLET_UNKNOWN_SIGN_ERR;
                            }
                        }
                    }

                    uint8_t *l_seed = NULL;
                    size_t l_seed_size = 0, l_restore_str_size = dap_strlen(l_restore_str);

                    if(l_restore_opt || l_restore_legacy_opt) {
                        if (l_restore_str_size > 3 && !dap_strncmp(l_restore_str, "0x", 2) && (!dap_is_hex_string(l_restore_str + 2, l_restore_str_size - 2) || l_restore_legacy_opt)) {
                            l_seed_size = (l_restore_str_size - 2) / 2;
                            l_seed = DAP_NEW_Z_SIZE(uint8_t, l_seed_size);
                            if(!l_seed) {
                                log_it(L_CRITICAL, "%s", c_error_memory_alloc);
                                json_object_put(json_arr_out);
                                return DAP_CHAIN_NODE_CLI_COM_TX_WALLET_MEMORY_ERR;
                            }
                            dap_hex2bin(l_seed, l_restore_str + 2, l_restore_str_size - 2);
                            if (l_restore_legacy_opt) {
                                dap_json_rpc_error_add(*a_json_arr_reply, DAP_CHAIN_NODE_CLI_COM_TX_WALLET_PROTECTION_ERR,
                                                       "CAUTION!!! CAUTION!!! CAUTION!!!\nYour wallet has a low level of protection. Please create a new wallet again with the option -restore\n");
                            }
                        } else {
                            dap_json_rpc_error_add(*a_json_arr_reply, DAP_CHAIN_NODE_CLI_COM_TX_WALLET_HASH_ERR,
                                                   "Restored hash is invalid or too short, wallet is not created. Please use -restore 0x<hex_value> or -restore_legacy 0x<restore_string>");
                            json_object_put(json_arr_out);
                            return DAP_CHAIN_NODE_CLI_COM_TX_WALLET_HASH_ERR;
                        }
                    }

                    // Creates new wallet
                    l_wallet = dap_chain_wallet_create_with_seed_multi(l_wallet_name, c_wallets_path, l_sign_types, l_sign_count,
                            l_seed, l_seed_size, l_pass_str);
                    DAP_DELETE(l_seed);
                    if (!l_wallet) {
                        dap_json_rpc_error_add(*a_json_arr_reply, DAP_CHAIN_NODE_CLI_COM_TX_WALLET_INTERNAL_ERR,
                                               "Wallet is not created because of internal error. Check name or password length (max 64 chars)");
                        json_object_put(json_arr_out);
                        return  DAP_CHAIN_NODE_CLI_COM_TX_WALLET_INTERNAL_ERR;
                    }

                    l_addr = l_net ? dap_chain_wallet_get_addr(l_wallet,l_net->pub.id ) : NULL;

                    const char *l_addr_str = dap_chain_addr_to_str_static(l_addr);
                    json_object * json_obj_wall = json_object_new_object();
                    json_object_object_add(json_obj_wall, "Wallet name", json_object_new_string(l_wallet->name));
                    if (l_sign_count > 1) {
                        dap_string_t *l_signs_types_str = dap_string_new("sig_multi_chained, ");
                        for (size_t i = 0; i < l_sign_count; i++) {
                            dap_string_append_printf(l_signs_types_str, "%s%s",
                                                     dap_sign_type_to_str(l_sign_types[i]), (i+1) == l_sign_count ? "": ", ");
                        }
                        json_object_object_add(json_obj_wall, "Sign type", json_object_new_string(l_signs_types_str->str));
                        dap_string_free(l_signs_types_str, true);
                    } else
                        json_object_object_add(json_obj_wall, "Sign type", json_object_new_string(l_sign_type_str));
                    json_object_object_add(json_obj_wall, "Status", json_object_new_string("successfully created"));
                    if ( l_addr_str ) {
                        json_object_object_add(json_obj_wall, "new address", json_object_new_string(l_addr_str));
                    }
                    json_object_array_add(json_arr_out, json_obj_wall);
                    dap_chain_wallet_close(l_wallet);
                    break;
                }
            }
        }
    }

    if (json_arr_out) {
            json_object_array_add(*a_json_arr_reply, json_arr_out);
        } else {
            json_object_array_add(*a_json_arr_reply, json_object_new_string("empty"));
        }
    return 0;
}

/**
 * @brief s_values_parse_net_chain
 * @param argc
 * @param argv
 * @param str_reply
 * @param l_chain
 * @param l_net
 * @return
 */
int dap_chain_node_cli_cmd_values_parse_net_chain(int *a_arg_index, int a_argc, char **a_argv, void **a_str_reply,
        dap_chain_t **a_chain, dap_chain_net_t **a_net, dap_chain_type_t a_default_chain_type)
{
    const char * l_chain_str = NULL;
    const char * l_net_str = NULL;

    // Net name
    if(a_net)
        dap_cli_server_cmd_find_option_val(a_argv, *a_arg_index, a_argc, "-net", &l_net_str);
    else
        return -100;

    // Select network
    if(!l_net_str) {
        dap_cli_server_cmd_set_reply_text(a_str_reply, "%s requires parameter '-net'", a_argv[0]);
        return -101;
    }

    if((*a_net = dap_chain_net_by_name(l_net_str)) == NULL) { // Can't find such network
        dap_cli_server_cmd_set_reply_text(a_str_reply, "%s can't find network \"%s\"", a_argv[0], l_net_str);
        char l_str_to_reply_chain[500] = {0};
        char *l_str_to_reply = NULL;
        sprintf(l_str_to_reply_chain, "%s can't find network \"%s\"\n", a_argv[0], l_net_str);
        l_str_to_reply = dap_strcat2(l_str_to_reply,l_str_to_reply_chain);
        dap_string_t* l_net_str = dap_cli_list_net();
        l_str_to_reply = dap_strcat2(l_str_to_reply,l_net_str->str);
        dap_cli_server_cmd_set_reply_text(a_str_reply, "%s", l_str_to_reply);
        return -102;
    }

    // Chain name
    if(a_chain) {
        dap_cli_server_cmd_find_option_val(a_argv, *a_arg_index, a_argc, "-chain", &l_chain_str);

        // Select chain
        if(l_chain_str) {
            if ((*a_chain = dap_chain_net_get_chain_by_name(*a_net, l_chain_str)) == NULL) { // Can't find such chain
                char l_str_to_reply_chain[500] = {0};
                char *l_str_to_reply = NULL;
                sprintf(l_str_to_reply_chain, "%s requires parameter '-chain' to be valid chain name in chain net %s. Current chain %s is not valid\n",
                        a_argv[0], l_net_str, l_chain_str);
                l_str_to_reply = dap_strcat2(l_str_to_reply,l_str_to_reply_chain);
                dap_chain_t * l_chain;
                dap_chain_net_t * l_chain_net = *a_net;
                l_str_to_reply = dap_strcat2(l_str_to_reply,"\nAvailable chains:\n");
                DL_FOREACH(l_chain_net->pub.chains, l_chain) {
                        l_str_to_reply = dap_strcat2(l_str_to_reply,"\t");
                        l_str_to_reply = dap_strcat2(l_str_to_reply,l_chain->name);
                        l_str_to_reply = dap_strcat2(l_str_to_reply,"\n");
                }
                dap_cli_server_cmd_set_reply_text(a_str_reply, "%s", l_str_to_reply);
                return -103;
            }
        } else if (a_default_chain_type != CHAIN_TYPE_INVALID) {
            if ((*a_chain = dap_chain_net_get_default_chain_by_chain_type(*a_net, a_default_chain_type)) != NULL) {
                return 0;
            } else {
                dap_cli_server_cmd_set_reply_text(a_str_reply, "Unable to get the default chain of type %s for the network.",
                                                  dap_chain_type_to_str(a_default_chain_type));
                return -104;
            }
        } else {
            dap_cli_server_cmd_set_reply_text(a_str_reply, "%s requires parameter '-chain'", a_argv[0]);
            return -104;
        }
    }
    return 0;
}

/**
 * @brief
 * sign data (datum_token) by certificates (1 or more)
 * successful count of signes return in l_sign_counter
 * @param l_certs - array with certificates loaded from dcert file
 * @param l_datum_token - updated pointer for l_datum_token variable after realloc
 * @param l_certs_count - count of certificate
 * @param l_datum_data_offset - offset of datum
 * @param l_sign_counter - counter of successful data signing operation
 * @return dap_chain_datum_token_t*
 */
static dap_chain_datum_token_t * s_sign_cert_in_cycle(dap_cert_t ** l_certs, dap_chain_datum_token_t *l_datum_token, size_t l_certs_count,
            size_t *l_datum_signs_offset, uint16_t * l_sign_counter)
{
    if (!l_datum_signs_offset) {
        log_it(L_DEBUG,"l_datum_data_offset is NULL");
        return NULL;
    }

    size_t l_tsd_size = 0;
    if ((l_datum_token->type == DAP_CHAIN_DATUM_TOKEN_TYPE_DECL) &&
            ((l_datum_token->subtype == DAP_CHAIN_DATUM_TOKEN_SUBTYPE_PRIVATE)
            ||(l_datum_token->subtype == DAP_CHAIN_DATUM_TOKEN_SUBTYPE_NATIVE)))
        l_tsd_size = l_datum_token->header_native_decl.tsd_total_size;
    if ((l_datum_token->type == DAP_CHAIN_DATUM_TOKEN_TYPE_UPDATE) &&
            ((l_datum_token->subtype == DAP_CHAIN_DATUM_TOKEN_SUBTYPE_PRIVATE)
             ||(l_datum_token->subtype == DAP_CHAIN_DATUM_TOKEN_SUBTYPE_NATIVE)))
        l_tsd_size = l_datum_token->header_native_update.tsd_total_size;
    uint16_t l_tmp_cert_sign_count = l_datum_token->signs_total;
    l_datum_token->signs_total = 0;

    for(size_t i = 0; i < l_certs_count; i++)
    {
        dap_sign_t * l_sign = dap_cert_sign(l_certs[i],  l_datum_token,
           sizeof(*l_datum_token) + l_tsd_size, 0);
        if (l_sign) {
            size_t l_sign_size = dap_sign_get_size(l_sign);
            l_datum_token = DAP_REALLOC(l_datum_token, sizeof(*l_datum_token) + (*l_datum_signs_offset) + l_sign_size);
            memcpy(l_datum_token->tsd_n_signs + *l_datum_signs_offset, l_sign, l_sign_size);
            *l_datum_signs_offset += l_sign_size;
            DAP_DELETE(l_sign);
            log_it(L_DEBUG,"<-- Signed with '%s'", l_certs[i]->name);
            (*l_sign_counter)++;
        }
    }
    l_datum_token->signs_total = l_tmp_cert_sign_count;

    return l_datum_token;
}

/**
 * @brief com_token_decl_sign
 * @param argc
 * @param argv
 * @param arg_func
 * @param str_reply
 * @return
 */
int com_token_decl_sign(int a_argc, char **a_argv, void **a_str_reply)
{
    int arg_index = 1;

    const char * l_hash_out_type = NULL;
    dap_cli_server_cmd_find_option_val(a_argv, arg_index, a_argc, "-H", &l_hash_out_type);
    if(!l_hash_out_type)
        l_hash_out_type = "hex";
    if(dap_strcmp(l_hash_out_type,"hex") && dap_strcmp(l_hash_out_type,"base58")) {
        dap_cli_server_cmd_set_reply_text(a_str_reply, "invalid parameter -H, valid values: -H <hex | base58>");
        return -1;
    }

    const char * l_datum_hash_str = NULL;
    // Chain name
    dap_cli_server_cmd_find_option_val(a_argv, arg_index, a_argc, "-datum", &l_datum_hash_str);
    if(l_datum_hash_str) {
        char *l_datum_hash_hex_str = NULL, *l_datum_hash_base58_str = NULL;
        const char * l_certs_str = NULL;
        dap_cert_t ** l_certs = NULL;
        size_t l_certs_count = 0;
        dap_chain_t * l_chain = NULL;
        dap_chain_net_t * l_net = NULL;

        dap_chain_node_cli_cmd_values_parse_net_chain(&arg_index, a_argc, a_argv, a_str_reply, &l_chain, &l_net,
                                                      CHAIN_TYPE_TOKEN);
        if(!l_net)
            return -1;
        else {
            if(*a_str_reply) {
                DAP_DELETE(*a_str_reply);
                *a_str_reply = NULL;
            }
        }

        // Certificates thats will be used to sign currend datum token
        dap_cli_server_cmd_find_option_val(a_argv, arg_index, a_argc, "-certs", &l_certs_str);

        // Load certs lists
        if (l_certs_str)
            dap_cert_parse_str_list(l_certs_str, &l_certs, &l_certs_count);

        if(!l_certs_count) {
            dap_cli_server_cmd_set_reply_text(a_str_reply,
                    "token_sign command requres at least one valid certificate to sign the basic transaction of emission");
            return -7;
        }

        char * l_gdb_group_mempool = dap_chain_net_get_gdb_group_mempool_new(l_chain);
        if(!l_gdb_group_mempool) {
            l_gdb_group_mempool = dap_chain_net_get_gdb_group_mempool_by_chain_type(l_net, CHAIN_TYPE_TOKEN);
        }
        // datum hash may be in hex or base58 format
        if(!dap_strncmp(l_datum_hash_str, "0x", 2) || !dap_strncmp(l_datum_hash_str, "0X", 2)) {
            l_datum_hash_hex_str = dap_strdup(l_datum_hash_str);
            l_datum_hash_base58_str = dap_enc_base58_from_hex_str_to_str(l_datum_hash_str);
        } else {
            l_datum_hash_hex_str = dap_enc_base58_to_hex_str_from_str(l_datum_hash_str);
            l_datum_hash_base58_str = dap_strdup(l_datum_hash_str);
        }
        const char *l_datum_hash_out_str = dap_strcmp(l_hash_out_type,"hex")
            ? l_datum_hash_base58_str
            : l_datum_hash_hex_str;

        log_it(L_DEBUG, "Requested to sign token declaration %s in gdb://%s with certs %s",
                l_gdb_group_mempool, l_datum_hash_hex_str, l_certs_str);

        dap_chain_datum_t * l_datum = NULL;
        size_t l_datum_size = 0;
        size_t l_tsd_size = 0;
        if((l_datum = (dap_chain_datum_t*) dap_global_db_get_sync(l_gdb_group_mempool,
                l_datum_hash_hex_str, &l_datum_size, NULL, NULL )) != NULL) {

            // Check if its token declaration
            if(l_datum->header.type_id == DAP_CHAIN_DATUM_TOKEN) {
                dap_chain_datum_token_t *l_datum_token = DAP_DUP_SIZE(l_datum->data, l_datum->header.data_size);    // for realloc
                DAP_DELETE(l_datum);
                if ((l_datum_token->subtype == DAP_CHAIN_DATUM_TOKEN_SUBTYPE_PRIVATE)
                    ||  (l_datum_token->subtype == DAP_CHAIN_DATUM_TOKEN_SUBTYPE_NATIVE))
                    l_tsd_size = l_datum_token->header_native_decl.tsd_total_size;
                // Check for signatures, are they all in set and are good enought?
                size_t l_signs_size = 0, i = 1;
                uint16_t l_tmp_signs_total = l_datum_token->signs_total;
                l_datum_token->signs_total = 0;
                for (i = 1; i <= l_tmp_signs_total; i++){
                    dap_sign_t *l_sign = (dap_sign_t *)(l_datum_token->tsd_n_signs + l_tsd_size + l_signs_size);
                    if( dap_sign_verify(l_sign, l_datum_token, sizeof(*l_datum_token) + l_tsd_size) ) {
                        log_it(L_WARNING, "Wrong signature %zu for datum_token with key %s in mempool!", i, l_datum_hash_out_str);
                        dap_cli_server_cmd_set_reply_text(a_str_reply,
                                "Datum %s with datum token has wrong signature %zu, break process and exit",
                                l_datum_hash_out_str, i);
                        DAP_DELETE(l_datum_token);
                        DAP_DELETE(l_gdb_group_mempool);
                        return -6;
                    }else{
                        log_it(L_DEBUG,"Sign %zu passed", i);
                    }
                    l_signs_size += dap_sign_get_size(l_sign);
                }
                l_datum_token->signs_total = l_tmp_signs_total;
                log_it(L_DEBUG, "Datum %s with token declaration: %hu signatures are verified well (sign_size = %zu)",
                                 l_datum_hash_out_str, l_datum_token->signs_total, l_signs_size);

                // Sign header with all certificates in the list and add signs to the end of token update
                uint16_t l_sign_counter = 0;
                size_t l_data_size = l_tsd_size + l_signs_size;
                l_datum_token = s_sign_cert_in_cycle(l_certs, l_datum_token, l_certs_count, &l_data_size,
                                                            &l_sign_counter);
                log_it(L_DEBUG, "Apply %hu signs to datum %s", l_sign_counter, l_datum_hash_hex_str);
                if (!l_sign_counter) {
                    dap_cli_server_cmd_set_reply_text(a_str_reply, "Error! Used certs not valid");
                    DAP_DEL_MULTY(l_datum_token, l_datum_hash_hex_str, l_datum_hash_base58_str, l_gdb_group_mempool);
                    return -9;
                }
                l_datum_token->signs_total += l_sign_counter;
                size_t l_token_size = sizeof(*l_datum_token) + l_data_size;
                l_datum = dap_chain_datum_create(DAP_CHAIN_DATUM_TOKEN,
                                                                     l_datum_token, l_token_size);
                DAP_DELETE(l_datum_token);
                // Calc datum's hash
                l_datum_size = dap_chain_datum_size(l_datum);
                dap_chain_hash_fast_t l_key_hash = { };
                dap_hash_fast(l_datum->data, l_token_size, &l_key_hash);
                const char *l_key_str = dap_chain_hash_fast_to_str_new(&l_key_hash);
                const char *l_key_str_base58 = dap_enc_base58_encode_hash_to_str_static(&l_key_hash);
                const char *l_key_out_str = dap_strcmp(l_hash_out_type, "hex")
                        ? l_key_str_base58 : l_key_str;
                int rc = 0;
                // Add datum to mempool with datum_token hash as a key
                if( dap_global_db_set_sync(l_gdb_group_mempool, l_key_str, l_datum, dap_chain_datum_size(l_datum), false) == 0) {
                    char* l_hash_str = l_datum_hash_hex_str;
                    // Remove old datum from pool
                    if( dap_global_db_del_sync(l_gdb_group_mempool, l_hash_str ) == 0) {
                        dap_cli_server_cmd_set_reply_text(a_str_reply, "Datum was replaced in datum pool:\n\tOld: %s\n\tNew: %s",
                                l_datum_hash_out_str, l_key_out_str);
                    } else {
                        dap_cli_server_cmd_set_reply_text(a_str_reply,
                                "Warning! Can't remove old datum %s ( new datum %s added normaly in datum pool)",
                                l_datum_hash_out_str, l_key_out_str);
                        rc = -3;
                    }
                } else {
                    dap_cli_server_cmd_set_reply_text(a_str_reply,
                            "Error! datum %s produced from %s can't be placed in mempool",
                            l_key_out_str, l_datum_hash_out_str);
                    rc = -2;
                }
                DAP_DEL_MULTY(l_key_str, l_datum_hash_hex_str, l_datum_hash_base58_str, l_datum, l_gdb_group_mempool);
                return rc;
            } else {
                dap_cli_server_cmd_set_reply_text(a_str_reply,
                        "Error! Wrong datum type. token_decl_sign sign only token declarations datum");
                return -61;
            }
        } else {
            dap_cli_server_cmd_set_reply_text(a_str_reply,
                    "token_decl_sign can't find datum with %s hash in the mempool of %s:%s",l_datum_hash_out_str,l_net? l_net->pub.name: "<undefined>",
                    l_chain?l_chain->name:"<undefined>");
            return -5;
        }
        DAP_DEL_MULTY(l_datum_hash_hex_str, l_datum_hash_base58_str);
    } else {
        dap_cli_server_cmd_set_reply_text(a_str_reply, "token_decl_sign need -datum <datum hash> argument");
        return -2;
    }
    return 0;
}


/**
 * @brief s_com_mempool_list_print_for_chain
 *
 * @param a_net
 * @param a_chain
 * @param a_str_tmp
 * @param a_hash_out_type
 */
void s_com_mempool_list_print_for_chain(json_object* a_json_arr_reply, dap_chain_net_t * a_net, dap_chain_t * a_chain, const char * a_add,
                                        json_object *a_json_obj, const char *a_hash_out_type, bool a_fast, size_t a_limit, size_t a_offset) {
    dap_chain_addr_t *l_wallet_addr = dap_chain_addr_from_str(a_add);
    if (a_add && !l_wallet_addr) {
        dap_json_rpc_error_add(a_json_arr_reply, DAP_CHAIN_NODE_CLI_CMD_VALUE_PARSE_CONVERT_BASE58_TO_ADDR_WALLET, "Cannot convert "
                                                                                                 "string '%s' to binary address.\n", a_add);
        return;
    }
    if (l_wallet_addr && a_fast) {
        dap_json_rpc_error_add(a_json_arr_reply, DAP_CHAIN_NODE_CLI_CMD_VALUE_PARSE_FAST_AND_BASE58_ADDR,
                               "In fast mode, it is impossible to count the number of transactions and emissions "
                               "for a specific address. The -brief and -addr options are mutually exclusive.\n");
        DAP_DELETE(l_wallet_addr);
        return;
    }
    char * l_gdb_group_mempool = dap_chain_net_get_gdb_group_mempool_new(a_chain);
    if(!l_gdb_group_mempool){
        dap_json_rpc_error_add(a_json_arr_reply, DAP_CHAIN_NODE_CLI_COM_MEMPOOL_LIST_CAN_NOT_GET_MEMPOOL_GROUP,
                               "%s.%s: chain not found\n", a_net->pub.name, a_chain->name);
        return;
    }
    int l_removed = 0;
    json_object *l_obj_chain = json_object_new_object();
    json_object *l_obj_chain_name  = json_object_new_string(a_chain->name);
    if (!l_obj_chain_name || !l_obj_chain) {
        json_object_put(l_obj_chain);
        dap_json_rpc_allocation_error(a_json_arr_reply);
        return;
    }
    json_object_object_add(l_obj_chain, "name", l_obj_chain_name);
    dap_chain_mempool_filter(a_chain, &l_removed);
    json_object *l_jobj_removed = json_object_new_int(l_removed);
    if (!l_jobj_removed) {
        json_object_put(l_obj_chain);
        dap_json_rpc_allocation_error(a_json_arr_reply);
        return;
    }
    json_object_object_add(l_obj_chain, "removed", l_jobj_removed);
    size_t l_objs_count = 0;
    dap_global_db_obj_t * l_objs = dap_global_db_get_all_sync(l_gdb_group_mempool, &l_objs_count);
    json_object  *l_jobj_datums;
    size_t l_offset = a_offset;
    if (l_objs_count == 0 || l_objs_count < l_offset) {
        l_jobj_datums = json_object_new_null();
    } else {
        l_jobj_datums = json_object_new_array();
        if (!l_jobj_datums) {
            json_object_put(l_obj_chain);
            dap_json_rpc_allocation_error(a_json_arr_reply);
            return;
        }

        size_t l_arr_start = 0;
        if (l_offset) {
            l_arr_start = l_offset;
            json_object *l_jobj_offset = json_object_new_uint64(l_offset);
            json_object_object_add(l_obj_chain, "offset", l_jobj_offset);
        }
        size_t l_arr_end = l_objs_count;
        if (a_limit) {
            l_arr_end = l_offset + a_limit;
            if (l_arr_end > l_objs_count)
                l_arr_end = l_objs_count;
            json_object *l_jobj_limit = json_object_new_uint64(l_arr_end);
            json_object_object_add(l_obj_chain, "limit", l_jobj_limit);
        }
        for (size_t i = l_arr_start; i < l_arr_end; i++) {
            dap_chain_datum_t *l_datum = (dap_chain_datum_t *) l_objs[i].value;
            if (!l_datum->header.data_size || (l_datum->header.data_size > l_objs[i].value_len)) {
                log_it(L_ERROR, "Trash datum in GDB %s.%s, key: %s data_size:%u, value_len:%zu",
                       a_net->pub.name, a_chain->name, l_objs[i].key, l_datum->header.data_size, l_objs[i].value_len);
                dap_global_db_del_sync(l_gdb_group_mempool, l_objs[i].key);
                continue;
            }
            dap_time_t l_ts_create = (dap_time_t) l_datum->header.ts_create;
            const char *l_datum_type = dap_chain_datum_type_id_to_str(l_datum->header.type_id);
            dap_hash_fast_t l_datum_real_hash = {0};
            dap_hash_fast_t l_datum_hash_from_key = {0};
            dap_chain_datum_calc_hash(l_datum, &l_datum_real_hash);
            dap_chain_hash_fast_from_str(l_objs[i].key, &l_datum_hash_from_key);
            char buff_time[DAP_TIME_STR_SIZE];
            dap_time_to_str_rfc822(buff_time, DAP_TIME_STR_SIZE, l_datum->header.ts_create);
            json_object *l_jobj_type = json_object_new_string(l_datum_type);
            json_object *l_jobj_hash = json_object_new_string(l_objs[i].key);
            json_object *l_jobj_ts_created = json_object_new_object();
            json_object *l_jobj_ts_created_time_stamp = json_object_new_uint64(l_ts_create);
            json_object *l_jobj_ts_created_str = json_object_new_string(buff_time);
            if (!l_jobj_type || !l_jobj_hash || !l_jobj_ts_created || !l_jobj_ts_created_str ||
                !l_jobj_ts_created_time_stamp) {
                json_object_put(l_jobj_type);
                json_object_put(l_jobj_hash);
                json_object_put(l_jobj_ts_created);
                json_object_put(l_jobj_ts_created_time_stamp);
                json_object_put(l_jobj_ts_created_str);
                json_object_put(l_jobj_datums);
                json_object_put(l_obj_chain);
                dap_global_db_objs_delete(l_objs, l_objs_count);
                dap_json_rpc_allocation_error(a_json_arr_reply);
                return;
            }
            json_object_object_add(l_jobj_ts_created, "time_stamp", l_jobj_ts_created_time_stamp);
            json_object_object_add(l_jobj_ts_created, "str", l_jobj_ts_created_str);
            json_object *l_jobj_datum = json_object_new_object();
            if (!l_jobj_datum) {
                json_object_put(l_jobj_type);
                json_object_put(l_jobj_hash);
                json_object_put(l_jobj_ts_created);
                json_object_put(l_jobj_ts_created_time_stamp);
                json_object_put(l_jobj_ts_created_str);
                json_object_put(l_jobj_datums);
                json_object_put(l_obj_chain);
                dap_global_db_objs_delete(l_objs, l_objs_count);
                dap_json_rpc_allocation_error(a_json_arr_reply);
                return;
            }
            if (!dap_hash_fast_compare(&l_datum_real_hash, &l_datum_hash_from_key)) {
                char *l_drh_str = dap_hash_fast_to_str_new(&l_datum_real_hash);
                char *l_wgn = dap_strdup_printf("Key field in DB %s does not match datum's hash %s\n",
                                                l_objs[i].key, l_drh_str);
                DAP_DELETE(l_drh_str);
                if (!l_wgn) {
                    dap_global_db_objs_delete(l_objs, l_objs_count);
                    json_object_put(l_jobj_datum);
                    json_object_put(l_obj_chain);
                    json_object_put(l_jobj_type);
                    json_object_put(l_jobj_hash);
                    json_object_put(l_jobj_ts_created);
                    json_object_put(l_jobj_datums);
                    dap_json_rpc_allocation_error(a_json_arr_reply);
                    return;
                }
                json_object *l_jobj_warning = json_object_new_string(l_wgn);
                DAP_DELETE(l_wgn);
                if (!l_jobj_warning) {
                    dap_global_db_objs_delete(l_objs, l_objs_count);
                    json_object_put(l_jobj_datum);
                    json_object_put(l_obj_chain);
                    json_object_put(l_jobj_type);
                    json_object_put(l_jobj_hash);
                    json_object_put(l_jobj_ts_created);
                    json_object_put(l_jobj_datums);
                    dap_json_rpc_allocation_error(a_json_arr_reply);
                    return;
                }
                json_object_object_add(l_jobj_datum, "warning", l_jobj_warning);
                json_object_array_add(l_jobj_datums, l_jobj_datum);
                continue;
            }
            json_object_object_add(l_jobj_datum, "hash", l_jobj_hash);
            json_object_object_add(l_jobj_datum, "type", l_jobj_type);
            json_object_object_add(l_jobj_datum, "created", l_jobj_ts_created);
            bool datum_is_accepted_addr = false;
            if (!a_fast) {
                switch (l_datum->header.type_id) {
                    case DAP_CHAIN_DATUM_TX: {
                        dap_chain_addr_t l_addr_from;
                        dap_chain_datum_tx_t *l_tx = (dap_chain_datum_tx_t *) l_datum->data;

                        int l_ledger_rc = DAP_LEDGER_CHECK_INVALID_ARGS;
                        const char *l_main_ticker = dap_ledger_tx_calculate_main_ticker(a_net->pub.ledger, l_tx,
                                                                                  &l_ledger_rc);
                        const char *l_ledger_rc_str = dap_ledger_check_error_str(l_ledger_rc);

                        json_object *l_jobj_main_ticker = json_object_new_string(
                                l_main_ticker ? l_main_ticker : "UNKNOWN");
                        json_object *l_jobj_ledger_rc = json_object_new_string(l_ledger_rc_str);

                        if (!l_jobj_main_ticker || !l_jobj_ledger_rc) {
                            json_object_put(l_jobj_datum);
                            json_object_put(l_jobj_datums);
                            json_object_put(l_obj_chain);
                            dap_global_db_objs_delete(l_objs, l_objs_count);
                            dap_json_rpc_allocation_error(a_json_arr_reply);
                            return;
                        }

                        json_object_object_add(l_jobj_datum, "main_ticker", l_jobj_main_ticker);
                        json_object_object_add(l_jobj_datum, "ledger_rc", l_jobj_ledger_rc);

                        dap_chain_srv_uid_t uid;
                        char *service_name;
                        dap_chain_tx_tag_action_type_t action;
                        if (dap_ledger_deduct_tx_tag(a_net->pub.ledger, l_tx, &service_name, &uid, &action))
                        {
                            json_object_object_add(l_jobj_datum, "service", json_object_new_string(service_name));
                            json_object_object_add(l_jobj_datum, "action", json_object_new_string(dap_ledger_tx_action_str(action)));
                        }
                        else
                        {   
                            json_object_object_add(l_jobj_datum, "service", json_object_new_string("UNKNOWN"));
                            json_object_object_add(l_jobj_datum, "action", json_object_new_string("UNKNOWN"));
                        }

                        dap_list_t *l_list_in_ems = dap_chain_datum_tx_items_get(l_tx, TX_ITEM_TYPE_IN_EMS, NULL);
                        dap_chain_tx_sig_t *l_sig = (dap_chain_tx_sig_t*)dap_chain_datum_tx_item_get(l_tx, NULL, NULL, TX_ITEM_TYPE_SIG, NULL);
                        if (!l_sig) {
                            json_object *l_jobj_wgn = json_object_new_string(
                                    "An item with a type TX_ITEM_TYPE_SIG for the "
                                    "transaction was not found, the transaction may "
                                    "be corrupted.");
                            json_object_object_add(l_jobj_datum, "warning", l_jobj_wgn);
                            break;
                        }
                        dap_sign_t *l_sign = dap_chain_datum_tx_item_sign_get_sig(l_sig);
                        dap_chain_addr_fill_from_sign(&l_addr_from, l_sign, a_net->pub.id);
                        if (l_wallet_addr && dap_chain_addr_compare(l_wallet_addr, &l_addr_from)) {
                            datum_is_accepted_addr = true;
                        }
                        dap_list_t *l_list_in_reward = dap_chain_datum_tx_items_get(l_tx, TX_ITEM_TYPE_IN_REWARD, NULL);
                        if (l_list_in_reward) {
                            /*json_object *l_obj_in_reward_arary = json_object_new_array();
                            if (!l_obj_in_reward_arary) {
                                dap_list_free(l_list_in_reward);
                                json_object_put(l_jobj_datum);
                                json_object_put(l_jobj_datums);
                                json_object_put(l_obj_chain);
                                dap_global_db_objs_delete(l_objs, l_objs_count);
                                dap_json_rpc_allocation_error(*a_json_arr_reply);
                                return;
                            }
                            for (dap_list_t *it = l_list_in_reward; it; it = it->next) {
                                dap_chain_tx_in_reward_t *l_in_reward = (dap_chain_tx_in_reward_t *) it->data;
                                char *l_block_hash = dap_chain_hash_fast_to_str_new(&l_in_reward->block_hash);
                                json_object *l_jobj_block_hash = json_object_new_string(l_block_hash);
                                if (!l_jobj_block_hash) {
                                    DAP_DELETE(l_block_hash);
                                    json_object_put(l_obj_in_reward_arary);
                                    dap_list_free(l_list_in_reward);
                                    json_object_put(l_jobj_datum);
                                    json_object_put(l_jobj_datums);
                                    json_object_put(l_obj_chain);
                                    dap_global_db_objs_delete(l_objs, l_objs_count);
                                    dap_json_rpc_allocation_error(*a_json_arr_reply);
                                    return;
                                }
                                json_object_array_add(l_obj_in_reward_arary, l_jobj_block_hash);
                                DAP_DELETE(l_block_hash);
                            }*/
                           dap_list_free(l_list_in_reward);
                        } else {
                            json_object *l_jobj_addr_from = json_object_new_string(dap_chain_addr_to_str_static(&l_addr_from));
                            if (!l_jobj_addr_from) {
                                json_object_put(l_jobj_datum);
                                json_object_put(l_jobj_datums);
                                json_object_put(l_obj_chain);
                                dap_global_db_objs_delete(l_objs, l_objs_count);
                                dap_json_rpc_allocation_error(a_json_arr_reply);
                                return;
                            }
                            json_object_object_add(l_jobj_datum, "from", l_jobj_addr_from);
                        }
                        dap_list_t *l_list_out_items = dap_chain_datum_tx_items_get(l_tx, TX_ITEM_TYPE_OUT_ALL, NULL);
                        json_object *l_jobj_to_list = json_object_new_array();
                        json_object *l_jobj_change_list = json_object_new_array();
                        json_object *l_jobj_to_from_emi = json_object_new_array();
                        json_object *l_jobj_fee_list = json_object_new_array();
                        json_object *l_jobj_stake_lock_list = json_object_new_array();
                        json_object *l_jobj_xchange_list = json_object_new_array();
                        json_object *l_jobj_stake_pos_delegate_list = json_object_new_array();
                        json_object *l_jobj_pay_list = json_object_new_array();
                        json_object *l_jobj_tx_vote = json_object_new_array();
                        json_object *l_jobj_tx_voting = json_object_new_array();
                        if (!l_jobj_to_list || !l_jobj_change_list || !l_jobj_fee_list || !l_jobj_stake_lock_list ||
                            !l_jobj_xchange_list || !l_jobj_stake_pos_delegate_list || !l_jobj_pay_list) {
                            json_object_put(l_jobj_to_list);
                            json_object_put(l_jobj_change_list);
                            json_object_put(l_jobj_to_from_emi);
                            json_object_put(l_jobj_fee_list);
                            json_object_put(l_jobj_stake_lock_list);
                            json_object_put(l_jobj_xchange_list);
                            json_object_put(l_jobj_stake_pos_delegate_list);
                            json_object_put(l_jobj_pay_list);
                            json_object_put(l_jobj_tx_vote);
                            json_object_put(l_jobj_tx_voting);
                            json_object_put(l_jobj_datum);
                            json_object_put(l_jobj_datums);
                            json_object_put(l_obj_chain);
                            dap_global_db_objs_delete(l_objs, l_objs_count);
                            dap_json_rpc_allocation_error(a_json_arr_reply);
                            return;
                        }
                        enum {
                            OUT_COND_TYPE_UNKNOWN,
                            OUT_COND_TYPE_PAY,
                            OUT_COND_TYPE_FEE,
                            OUT_COND_TYPE_STAKE_LOCK,
                            OUT_COND_TYPE_XCHANGE,
                            OUT_COND_TYPE_POS_DELEGATE
                        } l_out_cond_subtype = {0};
                        dap_list_t *l_vote_list = dap_chain_datum_tx_items_get(l_tx, TX_ITEM_TYPE_VOTE, NULL);
                        dap_list_t *l_voting_list = dap_chain_datum_tx_items_get(l_tx, TX_ITEM_TYPE_VOTING, NULL);
                        for (dap_list_t *it = l_list_out_items; it; it = it->next) {
                            dap_chain_addr_t *l_dist_addr = NULL;
                            uint256_t l_value = uint256_0;
                            const char *l_dist_token = NULL;
                            uint8_t l_type = *(uint8_t *) it->data;
                            switch (l_type) {
                                case TX_ITEM_TYPE_OUT: {
                                    l_value = ((dap_chain_tx_out_t *) it->data)->header.value;
                                    l_dist_token = l_main_ticker;
                                    l_dist_addr = &((dap_chain_tx_out_t *) it->data)->addr;
                                }
                                    break;
                                case TX_ITEM_TYPE_OUT_EXT: {
                                    l_value = ((dap_chain_tx_out_ext_t *) it->data)->header.value;
                                    l_dist_token = ((dap_chain_tx_out_ext_t *) it->data)->token;
                                    l_dist_addr = &((dap_chain_tx_out_ext_t *) it->data)->addr;
                                }
                                    break;
                                case TX_ITEM_TYPE_OUT_COND: {
                                    dap_chain_tx_out_cond_t *l_out_cond = (dap_chain_tx_out_cond_t *) it->data;
                                    l_value = ((dap_chain_tx_out_cond_t *) it->data)->header.value;
                                    switch (l_out_cond->header.subtype) {
                                        case DAP_CHAIN_TX_OUT_COND_SUBTYPE_FEE: {
                                            l_dist_token = a_net->pub.native_ticker;
                                            l_out_cond_subtype = OUT_COND_TYPE_FEE;
                                        }
                                            break;
                                        case DAP_CHAIN_TX_OUT_COND_SUBTYPE_SRV_STAKE_LOCK: {
                                            l_dist_token = l_main_ticker;
                                            l_out_cond_subtype = OUT_COND_TYPE_STAKE_LOCK;
                                        }
                                            break;
                                        case DAP_CHAIN_TX_OUT_COND_SUBTYPE_SRV_XCHANGE: {
                                            l_dist_token = l_main_ticker;
                                            l_out_cond_subtype = OUT_COND_TYPE_XCHANGE;
                                        }
                                            break;
                                        case DAP_CHAIN_TX_OUT_COND_SUBTYPE_SRV_STAKE_POS_DELEGATE: {
                                            l_dist_token = l_main_ticker;
                                            l_out_cond_subtype = OUT_COND_TYPE_POS_DELEGATE;
                                        }
                                            break;
                                        case DAP_CHAIN_TX_OUT_COND_SUBTYPE_SRV_PAY: {
                                            l_dist_token = l_main_ticker;
                                            l_out_cond_subtype = OUT_COND_TYPE_PAY;
                                        }
                                            break;
                                        default:
                                            break;
                                    }
                                }
                                    break;
                                default:
                                    break;
                            }
                            json_object *l_jobj_money = json_object_new_object();
                            if (!l_jobj_money) {
                                json_object_put(l_jobj_to_list);
                                json_object_put(l_jobj_change_list);
                                json_object_put(l_jobj_to_from_emi);
                                json_object_put(l_jobj_fee_list);
                                json_object_put(l_jobj_datum);
                                json_object_put(l_jobj_datums);
                                json_object_put(l_obj_chain);
                                dap_global_db_objs_delete(l_objs, l_objs_count);
                                dap_json_rpc_allocation_error(a_json_arr_reply);
                                return;
                            }
                            const char *l_value_coins_str, *l_value_str = dap_uint256_to_char(l_value, &l_value_coins_str);
                            json_object_object_add(l_jobj_money, "value", json_object_new_string(l_value_str));
                            json_object_object_add(l_jobj_money, "coins", json_object_new_string(l_value_coins_str));
                            if (l_dist_token) {
                                json_object *l_jobj_token = json_object_new_string(l_dist_token);
                                if (!l_jobj_token) {
                                    json_object_put(l_jobj_to_list);
                                    json_object_put(l_jobj_change_list);
                                    json_object_put(l_jobj_to_from_emi);
                                    json_object_put(l_jobj_fee_list);
                                    json_object_put(l_jobj_money);
                                    json_object_put(l_jobj_datum);
                                    json_object_put(l_jobj_datums);
                                    json_object_put(l_obj_chain);
                                    dap_global_db_objs_delete(l_objs, l_objs_count);
                                    dap_json_rpc_allocation_error(a_json_arr_reply);
                                    return;
                                }
                                json_object_object_add(l_jobj_money, "token", l_jobj_token);
                            }

                            if (l_dist_addr) {
                                if (!datum_is_accepted_addr && l_wallet_addr) {
                                    datum_is_accepted_addr = dap_chain_addr_compare(l_wallet_addr, l_dist_addr);
                                }
                                json_object *l_jobj_f = json_object_new_object();
                                if (!l_jobj_f) {
                                    json_object_put(l_jobj_to_list);
                                    json_object_put(l_jobj_change_list);
                                    json_object_put(l_jobj_to_from_emi);
                                    json_object_put(l_jobj_fee_list);
                                    json_object_put(l_jobj_money);
                                    json_object_put(l_jobj_datum);
                                    json_object_put(l_jobj_datums);
                                    json_object_put(l_obj_chain);
                                    dap_global_db_objs_delete(l_objs, l_objs_count);
                                    dap_json_rpc_allocation_error(a_json_arr_reply);
                                    return;
                                }
                                json_object_object_add(l_jobj_f, "money", l_jobj_money);
                                if (dap_chain_addr_compare(&l_addr_from, l_dist_addr)) {
                                    bool l_in_from_emi = false;
                                    for (dap_list_t *it_ems = l_list_in_ems; it_ems; it_ems = it_ems->next) {
                                        dap_chain_tx_in_ems_t *l_in_ems = (dap_chain_tx_in_ems_t *) it_ems->data;
                                        if (!dap_strcmp(l_in_ems->header.ticker, l_dist_token)) {
                                            l_in_from_emi = true;
                                            dap_hash_fast_t l_ems_hash = l_in_ems->header.token_emission_hash;
                                            char l_ems_hash_str[DAP_CHAIN_HASH_FAST_STR_SIZE];
                                            dap_hash_fast_to_str(&l_ems_hash, l_ems_hash_str,
                                                                 DAP_CHAIN_HASH_FAST_STR_SIZE);
                                            json_object *l_obj_ems_hash = json_object_new_string(l_ems_hash_str);
                                            if (!l_obj_ems_hash) {
                                                json_object_put(l_jobj_to_list);
                                                json_object_put(l_jobj_change_list);
                                                json_object_put(l_jobj_to_from_emi);
                                                json_object_put(l_jobj_fee_list);
                                                json_object_put(l_jobj_money);
                                                json_object_put(l_jobj_datum);
                                                json_object_put(l_jobj_datums);
                                                json_object_put(l_obj_chain);
                                                json_object_put(l_jobj_f);
                                                dap_global_db_objs_delete(l_objs, l_objs_count);
                                                dap_json_rpc_allocation_error(a_json_arr_reply);
                                                return;
                                            }
                                            json_object_object_add(l_jobj_f, "token_emission_hash", l_obj_ems_hash);
                                            break;
                                        }
                                    }
                                    if (l_in_from_emi)
                                        json_object_array_add(l_jobj_to_from_emi, l_jobj_f);
                                    else
                                        json_object_array_add(l_jobj_change_list, l_jobj_f);
                                } else {
                                    json_object_object_add(l_jobj_f, "addr", json_object_new_string(dap_chain_addr_to_str_static(l_dist_addr)));
                                    json_object_array_add(l_jobj_to_list, l_jobj_f);
                                }
                            } else {
                                switch (l_out_cond_subtype) {
                                    case OUT_COND_TYPE_PAY:
                                        json_object_array_add(l_jobj_pay_list, l_jobj_money);
                                        break;
                                    case OUT_COND_TYPE_FEE:
                                        json_object_array_add(l_jobj_fee_list, l_jobj_money);
                                        break;
                                    case OUT_COND_TYPE_STAKE_LOCK:
                                        json_object_array_add(l_jobj_stake_lock_list, l_jobj_money);
                                        break;
                                    case OUT_COND_TYPE_XCHANGE:
                                        json_object_array_add(l_jobj_xchange_list, l_jobj_money);
                                        break;
                                    case OUT_COND_TYPE_POS_DELEGATE:
                                        json_object_array_add(l_jobj_stake_pos_delegate_list, l_jobj_money);
                                        break;
                                    default:
                                        log_it(L_ERROR,
                                               "An unknown subtype output was found in a transaction in the mempool list.");
                                        break;
                                }
                            }
                        }
                        for (dap_list_t *it = l_vote_list; it; it = it->next) {
                            dap_chain_tx_vote_t *l_vote = it->data;
                            json_object *l_jobj_vote = dap_chain_datum_tx_item_vote_to_json(l_vote);
                            dap_chain_datum_tx_t *l_tx = dap_ledger_tx_find_by_hash(a_net->pub.ledger, &l_vote->voting_hash);
                            char *l_answer_text_str = l_tx ? dap_chain_datum_tx_voting_get_answer_text_by_idx(l_tx, l_vote->answer_idx) : NULL;
                            json_object *l_answer_text = json_object_new_string(l_answer_text_str ? l_answer_text_str : "{UNDEFINED}");
                            DAP_DEL_Z(l_answer_text_str);
                            json_object_object_add(l_jobj_vote, "answer_text", l_answer_text);
                            json_object_array_add(l_jobj_tx_vote, l_jobj_vote);
                        }
                        for (dap_list_t *it = l_voting_list; it; it = it->next) {
                            json_object *l_jobj_voting = dap_chain_datum_tx_item_voting_tsd_to_json(l_tx);
                            json_object_array_add(l_jobj_tx_voting, l_jobj_voting);
                        }
                        json_object_object_add(l_jobj_datum, "to", l_jobj_to_list);
                        json_object_object_add(l_jobj_datum, "change", l_jobj_change_list);
                        json_object_object_add(l_jobj_datum, "fee", l_jobj_fee_list);
                        json_object_array_length(l_jobj_pay_list) > 0 ?
                        json_object_object_add(l_jobj_datum, "srv_pay", l_jobj_pay_list) : json_object_put(
                                l_jobj_pay_list);
                        json_object_array_length(l_jobj_xchange_list) > 0 ?
                        json_object_object_add(l_jobj_datum, "srv_xchange", l_jobj_xchange_list) : json_object_put(
                                l_jobj_xchange_list);
                        json_object_array_length(l_jobj_stake_lock_list) > 0 ?
                        json_object_object_add(l_jobj_datum, "srv_stake_lock", l_jobj_stake_lock_list)
                                                                             : json_object_put(l_jobj_stake_lock_list);
                        json_object_array_length(l_jobj_stake_pos_delegate_list) > 0 ?
                        json_object_object_add(l_jobj_datum, "srv_stake_pos_delegate", l_jobj_stake_pos_delegate_list)
                                                                                     : json_object_put(
                                l_jobj_stake_pos_delegate_list);
                        json_object_array_length(l_jobj_to_from_emi) > 0 ?
                        json_object_object_add(l_jobj_datum, "from_emission", l_jobj_to_from_emi) : json_object_put(
                                l_jobj_to_from_emi);
                        json_object_array_length(l_jobj_tx_vote) > 0 ?
                        json_object_object_add(l_jobj_datum, "vote", l_jobj_tx_vote) : json_object_put(l_jobj_tx_vote);
                        json_object_array_length(l_jobj_tx_voting) > 0 ?
                        json_object_object_add(l_jobj_datum, "voting", l_jobj_tx_voting) : json_object_put(
                                l_jobj_tx_voting);
                        dap_list_free(l_list_out_items);
                        dap_list_free(l_vote_list);
                        dap_list_free(l_voting_list);
                    }
                        break;
                    case DAP_CHAIN_DATUM_TOKEN_EMISSION: {
                        size_t l_emi_size = l_datum->header.data_size;
                        dap_chain_datum_token_emission_t *l_emi = dap_chain_datum_emission_read(l_datum->data,
                                                                                                &l_emi_size);
                        if (l_wallet_addr && l_emi && dap_chain_addr_compare(l_wallet_addr, &l_emi->hdr.address))
                            datum_is_accepted_addr = true;
                        DAP_DELETE(l_emi);
                        dap_chain_datum_dump_json(a_json_arr_reply, l_jobj_datum,l_datum,a_hash_out_type,a_net->pub.id);
                    }
                        break;
                    default:
                        dap_chain_datum_dump_json(a_json_arr_reply, l_jobj_datum,l_datum,a_hash_out_type,a_net->pub.id);
                }
            }
            if (l_wallet_addr) {
                if (datum_is_accepted_addr) {
                    json_object_array_add(l_jobj_datums, l_jobj_datum);
                } else
                    json_object_put(l_jobj_datum);
            } else
                json_object_array_add(l_jobj_datums, l_jobj_datum);
        }
    }

    json_object_object_add(l_obj_chain, "datums", l_jobj_datums);

    dap_global_db_objs_delete(l_objs, l_objs_count);

    char l_net_chain_count_total[64] = {0};

    sprintf(l_net_chain_count_total, "%s.%s: %zu", a_net->pub.name, a_chain->name, l_objs_count);
    json_object * l_object_total = json_object_new_string(l_net_chain_count_total);
    if (!l_object_total) {
        json_object_put(l_obj_chain);
        dap_json_rpc_allocation_error(a_json_arr_reply);
        return;
    }
    json_object_object_add(l_obj_chain, "total", l_object_total);

    json_object_array_add(a_json_obj, l_obj_chain);
    DAP_DELETE(l_gdb_group_mempool);
}

static int mempool_delete_for_chain(dap_chain_t *a_chain, const char * a_datum_hash_str, json_object **a_json_arr_reply) {
        char * l_gdb_group_mempool = dap_chain_net_get_gdb_group_mempool_new(a_chain);
        uint8_t *l_data_tmp = dap_global_db_get_sync(l_gdb_group_mempool, a_datum_hash_str,
                                                     NULL, NULL, NULL);
        if (!l_data_tmp) {
            DAP_DELETE(l_gdb_group_mempool);
            return 1;
        }
        if (dap_global_db_del_sync(l_gdb_group_mempool, a_datum_hash_str) == 0) {
            DAP_DELETE(l_gdb_group_mempool);
            DAP_DELETE(l_data_tmp);
            return 0;
        } else {
            DAP_DELETE(l_gdb_group_mempool);
            DAP_DELETE(l_data_tmp);
            return 2;
        }
}

typedef enum cmd_mempool_delete_err_list{
    COM_MEMPOOL_DELETE_ERR_DATUM_NOT_FOUND_IN_ARGUMENT = DAP_JSON_RPC_ERR_CODE_METHOD_ERR_START,
    COM_MEMPOOL_DELETE_ERR_DATUM_NOT_FOUND
}cmd_mempool_delete_err_list_t;
/**
 * @brief _cmd_mempool_delete
 * @param argc
 * @param argv
 * @param arg_func
 * @param a_str_reply
 * @return
 */
int _cmd_mempool_delete(dap_chain_net_t *a_net, dap_chain_t *a_chain, const char *a_datum_hash, void **a_str_reply)
{
    json_object **a_json_arr_reply = (json_object **)a_str_reply;
    if (!a_net || !a_datum_hash) {
        dap_json_rpc_error_add(*a_json_arr_reply, COM_MEMPOOL_DELETE_ERR_DATUM_NOT_FOUND_IN_ARGUMENT, "Net or datum hash not specified");
        return COM_MEMPOOL_DELETE_ERR_DATUM_NOT_FOUND_IN_ARGUMENT;
    }
    int res = 0;
    json_object *l_jobj_ret = json_object_new_object();
    json_object *l_jobj_net = json_object_new_string(a_net->pub.name);
    json_object *l_jobj_chain = NULL;
    json_object *l_jobj_datum_hash = json_object_new_string(a_datum_hash);
    if (!a_chain) {
        dap_chain_t * l_chain = s_get_chain_with_datum(a_net, a_datum_hash);
        if (l_chain) {
            res = mempool_delete_for_chain(l_chain, a_datum_hash, a_json_arr_reply);
            l_jobj_chain = json_object_new_string(l_chain->name);
        } else {
            res = 1;
            l_jobj_chain = json_object_new_string("empty chain parameter");
        }
    } else {
        res = mempool_delete_for_chain(a_chain, a_datum_hash, a_json_arr_reply);
        l_jobj_chain = json_object_new_string(a_chain->name);
    }
    json_object_object_add(l_jobj_ret, "net", l_jobj_net);
    json_object_object_add(l_jobj_ret, "chain", l_jobj_chain);
    json_object_object_add(l_jobj_ret, "hash", l_jobj_datum_hash);
    json_object_object_add(l_jobj_ret, "action", json_object_new_string("delete"));
    json_object *l_jobj_ret_code = json_object_new_int(res);
    json_object_object_add(l_jobj_ret, "retCode", l_jobj_ret_code);
    json_object *l_jobj_status = NULL;
    if (!res) {
        l_jobj_status = json_object_new_string("deleted");
    } else if (res == 1) {
        l_jobj_status = json_object_new_string("datum not found");
    } else {
        l_jobj_status = json_object_new_string("datum was found but could not be deleted");
    }
    json_object_object_add(l_jobj_ret, "status", l_jobj_status);
    json_object_array_add(*a_json_arr_reply, l_jobj_ret);
    if (res) {
        return COM_MEMPOOL_DELETE_ERR_DATUM_NOT_FOUND;
    }
    return 0;
}


/**
 * @brief s_com_mempool_check_datum_in_chain
 * @param a_chain
 * @param a_datum_hash_str
 * @return boolean
 */
dap_chain_datum_t *s_com_mempool_check_datum_in_chain(dap_chain_t *a_chain, const char *a_datum_hash_str)
{
    if (!a_datum_hash_str)
        return NULL;
    char *l_gdb_group_mempool = dap_chain_net_get_gdb_group_mempool_new(a_chain);
    uint8_t *l_data_tmp = dap_global_db_get_sync(l_gdb_group_mempool, a_datum_hash_str, NULL, NULL, NULL);
    DAP_DELETE(l_gdb_group_mempool);
    return (dap_chain_datum_t *)l_data_tmp;
}

typedef enum cmd_mempool_check_err_list {
    COM_MEMPOOL_CHECK_ERR_CAN_NOT_FIND_CHAIN = DAP_JSON_RPC_ERR_CODE_METHOD_ERR_START,
    COM_MEMPOOL_CHECK_ERR_CAN_NOT_FIND_NET,
    COM_MEMPOOL_CHECK_ERR_REQUIRES_DATUM_HASH,
    COM_MEMPOOL_CHECK_ERR_INCORRECT_HASH_STR,
    COM_MEMPOOL_CHECK_ERR_DATUM_NOT_FIND
}cmd_mempool_check_err_list_t;

/**
 * @brief _cmd_mempool_check
 * @param a_net
 * @param a_chain
 * @param a_datum_hash
 * @param a_hash_out_type
 * @param a_str_reply
 * @return int
 */
int _cmd_mempool_check(dap_chain_net_t *a_net, dap_chain_t *a_chain, const char *a_datum_hash, const char *a_hash_out_type, void **a_str_reply)
{
    json_object **a_json_arr_reply = (json_object **)a_str_reply;

    if (!a_net || !a_datum_hash) {
        dap_json_rpc_error_add(*a_json_arr_reply, COM_MEMPOOL_CHECK_ERR_CAN_NOT_FIND_NET, "Error! Both -net <network_name> "
                                                                       "and -datum <data_hash> parameters are required.");
        return COM_MEMPOOL_CHECK_ERR_CAN_NOT_FIND_NET;
    }
    dap_chain_datum_t *l_datum = NULL;
    char *l_chain_name = a_chain ? a_chain->name : NULL;
    bool l_found_in_chains = false;
    int l_ret_code = 0;
    dap_hash_fast_t l_atom_hash = {};
    if (a_chain)
        l_datum = s_com_mempool_check_datum_in_chain(a_chain, a_datum_hash);
    else {
        dap_chain_t *it = NULL;
        DL_FOREACH(a_net->pub.chains, it) {
            l_datum = s_com_mempool_check_datum_in_chain(it, a_datum_hash);
            if (l_datum) {
                l_chain_name = it->name;
                break;
            }
        }
    }
    if (!l_datum) {
        l_found_in_chains = true;
        dap_hash_fast_t l_datum_hash;
        if (dap_chain_hash_fast_from_hex_str(a_datum_hash, &l_datum_hash)) {
            dap_json_rpc_error_add(*a_json_arr_reply, COM_MEMPOOL_CHECK_ERR_INCORRECT_HASH_STR,
                                    "Incorrect hash string %s", a_datum_hash);
            return COM_MEMPOOL_CHECK_ERR_INCORRECT_HASH_STR;
        }
        if (a_chain)
            l_datum = a_chain->callback_datum_find_by_hash(a_chain, &l_datum_hash, &l_atom_hash, &l_ret_code);
        else {
            dap_chain_t *it = NULL;
            DL_FOREACH(a_net->pub.chains, it) {
                l_datum = it->callback_datum_find_by_hash(it, &l_datum_hash, &l_atom_hash, &l_ret_code);
                if (l_datum) {
                    l_chain_name = it->name;
                    break;
                }
            }
        }
    }
    json_object *l_jobj_datum = json_object_new_object();
    json_object *l_datum_hash = json_object_new_string(a_datum_hash);
    json_object *l_net_obj = json_object_new_string(a_net->pub.name);
    if (!l_jobj_datum || !l_datum_hash || !l_net_obj){
        json_object_put(l_jobj_datum);
        json_object_put(l_datum_hash);
        json_object_put(l_net_obj);
        dap_json_rpc_allocation_error(*a_json_arr_reply);
        return DAP_JSON_RPC_ERR_CODE_MEMORY_ALLOCATED;
    }
    json_object *l_chain_obj;
    if(l_chain_name) {
        l_chain_obj = json_object_new_string(l_chain_name);
        if (!l_chain_obj) {
            json_object_put(l_jobj_datum);
            json_object_put(l_datum_hash);
            json_object_put(l_net_obj);
            dap_json_rpc_allocation_error(*a_json_arr_reply);
            return DAP_JSON_RPC_ERR_CODE_MEMORY_ALLOCATED;
        }
    } else
        l_chain_obj = json_object_new_null();
    json_object_object_add(l_jobj_datum, "hash", l_datum_hash);
    json_object_object_add(l_jobj_datum, "net", l_net_obj);
    json_object_object_add(l_jobj_datum, "chain", l_chain_obj);
    json_object *l_find_bool;
    if (l_datum) {
        l_find_bool = json_object_new_boolean(TRUE);
        json_object *l_find_chain_or_mempool = json_object_new_string(l_found_in_chains ? "chain" : "mempool");
        if (!l_find_chain_or_mempool || !l_find_bool) {
            json_object_put(l_find_chain_or_mempool);
            json_object_put(l_find_bool);
            json_object_put(l_jobj_datum);
            dap_json_rpc_allocation_error(*a_json_arr_reply);
            return DAP_JSON_RPC_ERR_CODE_MEMORY_ALLOCATED;
        }
        json_object_object_add(l_jobj_datum, "find", l_find_bool);
        json_object_object_add(l_jobj_datum, "source", l_find_chain_or_mempool);
        if (l_found_in_chains) {
            char l_atom_hash_str[DAP_CHAIN_HASH_FAST_STR_SIZE];
            dap_chain_hash_fast_to_str(&l_atom_hash, l_atom_hash_str, DAP_CHAIN_HASH_FAST_STR_SIZE);
            json_object *l_obj_atom = json_object_new_object();
            json_object *l_jobj_atom_hash = json_object_new_string(l_atom_hash_str);
            json_object *l_jobj_atom_err = json_object_new_string(dap_ledger_check_error_str(l_ret_code));
            if (!l_obj_atom || !l_jobj_atom_hash || !l_jobj_atom_err) {
                json_object_put(l_jobj_datum);
                json_object_put(l_obj_atom);
                json_object_put(l_jobj_atom_hash);
                json_object_put(l_jobj_atom_err);
                dap_json_rpc_allocation_error(*a_json_arr_reply);
                return DAP_JSON_RPC_ERR_CODE_MEMORY_ALLOCATED;
            }
            json_object_object_add(l_obj_atom, "hash", l_jobj_atom_hash);
            json_object_object_add(l_obj_atom, "ledger_response_code", l_jobj_atom_err);
            json_object_object_add(l_jobj_datum, "atom", l_obj_atom);
        }        

        json_object *l_datum_obj_inf = json_object_new_object();
        dap_chain_datum_dump_json(*a_json_arr_reply, l_datum_obj_inf, l_datum, a_hash_out_type, a_net->pub.id);
        if (!l_datum_obj_inf) {
            if (!l_found_in_chains)
                DAP_DELETE(l_datum);
            json_object_put(l_jobj_datum);
            dap_json_rpc_error_add(*a_json_arr_reply, DAP_JSON_RPC_ERR_CODE_SERIALIZATION_DATUM_TO_JSON,
                                    "Failed to serialize datum to JSON.");
            return DAP_JSON_RPC_ERR_CODE_SERIALIZATION_DATUM_TO_JSON;
        }
        json_object_object_add(l_jobj_datum, "datum", l_datum_obj_inf);
        if (!l_found_in_chains)
            DAP_DELETE(l_datum);
        json_object_array_add(*a_json_arr_reply, l_jobj_datum);
        return 0;
    } else {
        l_find_bool = json_object_new_boolean(FALSE);
        if (!l_find_bool) {
            json_object_put(l_jobj_datum);
            dap_json_rpc_allocation_error(*a_json_arr_reply);
            return DAP_JSON_RPC_ERR_CODE_MEMORY_ALLOCATED;
        }
        json_object_object_add(l_jobj_datum, "find", l_find_bool);
        json_object_array_add(*a_json_arr_reply, l_jobj_datum);
        return COM_MEMPOOL_CHECK_ERR_DATUM_NOT_FIND;
    }
}

typedef enum cmd_mempool_proc_list_error{
    DAP_COM_MEMPOOL_PROC_LIST_ERROR_NODE_ROLE_NOT_FULL = DAP_JSON_RPC_ERR_CODE_METHOD_ERR_START,
    DAP_COM_MEMPOOL_PROC_LIST_ERROR_GET_DATUM_HASH_FROM_STR,
    DAP_COM_MEMPOOL_PROC_LIST_ERROR_DATUM_CORRUPT_SIZE_DATUM_NOT_EQUALS_SIZE_RECORD,
    DAP_COM_MEMPOOL_PROC_LIST_ERROR_CAN_NOT_GROUP_NAME,
    DAP_COM_MEMPOOL_PROC_LIST_ERROR_CAN_NOT_FIND_DATUM,
    DAP_COM_MEMPOOL_PROC_LIST_ERROR_CAN_NOT_CONVERT_DATUM_HASH_TO_DIGITAL_FORM,
    DAP_COM_MEMPOOL_PROC_LIST_ERROR_REAL_HASH_DATUM_DOES_NOT_MATCH_HASH_DATA_STRING,
    DAP_COM_MEMPOOL_PROC_LIST_ERROR_FALSE_VERIFY,
    DAP_COM_MEMPOOL_PROC_LIST_ERROR_CAN_NOT_MOVE_TO_NO_CONCENSUS_FROM_MEMPOOL

}cmd_mempool_proc_list_error_t;

/**
 * @brief _cmd_mempool_proc
 * process mempool datum
 * @param a_net
 * @param a_chain
 * @param a_datum_hash
 * @param a_str_reply
 * @return
 */
int _cmd_mempool_proc(dap_chain_net_t *a_net, dap_chain_t *a_chain, const char *a_datum_hash, void **a_str_reply)
{
    json_object **a_json_arr_reply = (json_object **)a_str_reply;
    // If full or light it doesnt work
    if(dap_chain_net_get_role(a_net).enums>= NODE_ROLE_FULL){
        dap_json_rpc_error_add(*a_json_arr_reply, DAP_COM_MEMPOOL_PROC_LIST_ERROR_NODE_ROLE_NOT_FULL,
                               "Need master node role or higher for network %s to process this command", a_net->pub.name);
        return DAP_COM_MEMPOOL_PROC_LIST_ERROR_NODE_ROLE_NOT_FULL;
    }
    dap_chain_t *l_chain = !a_chain ? s_get_chain_with_datum(a_net, a_datum_hash) : a_chain;

    int ret = 0;
    char *l_gdb_group_mempool = dap_chain_net_get_gdb_group_mempool_new(l_chain);
    if (!l_gdb_group_mempool){
        dap_json_rpc_error_add(*a_json_arr_reply, DAP_COM_MEMPOOL_PROC_LIST_ERROR_CAN_NOT_GROUP_NAME,
                               "Failed to get mempool group name on network %s", a_net->pub.name);
        return DAP_COM_MEMPOOL_PROC_LIST_ERROR_CAN_NOT_GROUP_NAME;
    }
    size_t l_datum_size=0;

    dap_chain_datum_t * l_datum = (dap_chain_datum_t*)dap_global_db_get_sync(l_gdb_group_mempool, a_datum_hash,
                                                                             &l_datum_size, NULL, NULL );
    size_t l_datum_size2 = l_datum? dap_chain_datum_size( l_datum): 0;
    if (l_datum_size != l_datum_size2) {
        dap_json_rpc_error_add(*a_json_arr_reply, DAP_COM_MEMPOOL_PROC_LIST_ERROR_DATUM_CORRUPT_SIZE_DATUM_NOT_EQUALS_SIZE_RECORD, "Error! Corrupted datum %s, size by datum headers is %zd when in mempool is only %zd bytes",
                                            a_datum_hash, l_datum_size2, l_datum_size);
        DAP_DELETE(l_gdb_group_mempool);
        return DAP_COM_MEMPOOL_PROC_LIST_ERROR_DATUM_CORRUPT_SIZE_DATUM_NOT_EQUALS_SIZE_RECORD;
    }
    if (!l_datum) {
        dap_json_rpc_error_add(*a_json_arr_reply, DAP_COM_MEMPOOL_PROC_LIST_ERROR_CAN_NOT_FIND_DATUM,
                               "Error! Can't find datum %s", a_datum_hash);
        DAP_DELETE(l_gdb_group_mempool);
        return DAP_COM_MEMPOOL_PROC_LIST_ERROR_CAN_NOT_FIND_DATUM;
    }
    dap_hash_fast_t l_datum_hash, l_real_hash;
    if (dap_chain_hash_fast_from_hex_str(a_datum_hash, &l_datum_hash)) {
        dap_json_rpc_error_add(*a_json_arr_reply, DAP_COM_MEMPOOL_PROC_LIST_ERROR_CAN_NOT_CONVERT_DATUM_HASH_TO_DIGITAL_FORM,
                               "Error! Can't convert datum hash string %s to digital form",
                               a_datum_hash);
        DAP_DELETE(l_gdb_group_mempool);
        return DAP_COM_MEMPOOL_PROC_LIST_ERROR_CAN_NOT_CONVERT_DATUM_HASH_TO_DIGITAL_FORM;
    }
    dap_chain_datum_calc_hash(l_datum, &l_real_hash);
    if (!dap_hash_fast_compare(&l_datum_hash, &l_real_hash)) {
        dap_json_rpc_error_add(*a_json_arr_reply, DAP_COM_MEMPOOL_PROC_LIST_ERROR_REAL_HASH_DATUM_DOES_NOT_MATCH_HASH_DATA_STRING,
                               "Error! Datum's real hash doesn't match datum's hash string %s",
                               a_datum_hash);
        DAP_DELETE(l_gdb_group_mempool);
        return DAP_COM_MEMPOOL_PROC_LIST_ERROR_REAL_HASH_DATUM_DOES_NOT_MATCH_HASH_DATA_STRING;
    }
    char buf[DAP_TIME_STR_SIZE];
    dap_time_t l_ts_create = (dap_time_t)l_datum->header.ts_create;
    const char *l_type = NULL;
    DAP_DATUM_TYPE_STR(l_datum->header.type_id, l_type);
    json_object *l_jobj_res = json_object_new_object();
    json_object *l_jobj_datum = json_object_new_object();
    json_object *l_jobj_hash = json_object_new_string(a_datum_hash);
    json_object *l_jobj_type = json_object_new_string(l_type);
    json_object *l_jobj_ts_created = json_object_new_object();
    json_object *l_jobj_ts_created_time_stamp = json_object_new_uint64(l_ts_create);
    int l_res = dap_time_to_str_rfc822(buf, DAP_TIME_STR_SIZE, l_ts_create);
    if (l_res < 0 || !l_jobj_ts_created || !l_jobj_ts_created_time_stamp || !l_jobj_type ||
        !l_jobj_hash || !l_jobj_datum || !l_jobj_res) {
        json_object_put(l_jobj_res);
        json_object_put(l_jobj_datum);
        json_object_put(l_jobj_hash);
        json_object_put(l_jobj_type);
        json_object_put(l_jobj_ts_created);
        json_object_put(l_jobj_ts_created_time_stamp);
        dap_json_rpc_allocation_error(*a_json_arr_reply);
        return DAP_JSON_RPC_ERR_CODE_MEMORY_ALLOCATED;
    }
    json_object *l_jobj_ts_created_str = json_object_new_string(buf);
    json_object *l_jobj_data_size = json_object_new_uint64(l_datum->header.data_size);
    if (!l_jobj_ts_created_str || !l_jobj_data_size) {
        json_object_put(l_jobj_res);
        json_object_put(l_jobj_datum);
        json_object_put(l_jobj_hash);
        json_object_put(l_jobj_type);
        json_object_put(l_jobj_ts_created);
        json_object_put(l_jobj_ts_created_time_stamp);
        json_object_put(l_jobj_ts_created_str);
        json_object_put(l_jobj_data_size);
        dap_json_rpc_allocation_error(*a_json_arr_reply);
        return DAP_JSON_RPC_ERR_CODE_MEMORY_ALLOCATED;
    }
    json_object_object_add(l_jobj_datum, "hash", l_jobj_hash);
    json_object_object_add(l_jobj_datum, "type", l_jobj_type);
    json_object_object_add(l_jobj_ts_created, "time_stamp", l_jobj_ts_created_time_stamp);
    json_object_object_add(l_jobj_ts_created, "str", l_jobj_ts_created_str);
    json_object_object_add(l_jobj_datum, "ts_created", l_jobj_ts_created);
    json_object_object_add(l_jobj_datum, "data_size", l_jobj_data_size);
    json_object_object_add(l_jobj_res, "datum", l_jobj_datum);
    json_object *l_jobj_verify = json_object_new_object();
    if (!l_jobj_verify) {
        json_object_put(l_jobj_res);
        dap_json_rpc_allocation_error(*a_json_arr_reply);
        return DAP_JSON_RPC_ERR_CODE_MEMORY_ALLOCATED;
    }
    int l_verify_datum = dap_chain_net_verify_datum_for_add(l_chain, l_datum, &l_datum_hash);
    if (l_verify_datum){
        json_object *l_jobj_verify_err = json_object_new_string(dap_chain_net_verify_datum_err_code_to_str(l_datum, l_verify_datum));
        json_object *l_jobj_verify_status = json_object_new_boolean(FALSE);
        if (!l_jobj_verify_status || !l_jobj_verify_err) {
            json_object_put(l_jobj_verify_status);
            json_object_put(l_jobj_verify_err);
            json_object_put(l_jobj_verify);
            json_object_put(l_jobj_res);
            dap_json_rpc_allocation_error(*a_json_arr_reply);
            return DAP_JSON_RPC_ERR_CODE_MEMORY_ALLOCATED;
        }
        json_object_object_add(l_jobj_verify, "isProcessed", l_jobj_verify_status);
        json_object_object_add(l_jobj_verify, "error", l_jobj_verify_err);
        ret = DAP_COM_MEMPOOL_PROC_LIST_ERROR_FALSE_VERIFY;
    } else {
        if (l_chain->callback_add_datums) {
            if (l_chain->callback_add_datums(l_chain, &l_datum, 1) == 0) {
                json_object *l_jobj_verify_status = json_object_new_boolean(FALSE);
                if (!l_jobj_verify_status) {
                    json_object_put(l_jobj_verify_status);
                    json_object_put(l_jobj_verify);
                    json_object_put(l_jobj_res);
                    dap_json_rpc_allocation_error(*a_json_arr_reply);
                    return DAP_JSON_RPC_ERR_CODE_MEMORY_ALLOCATED;
                }
                json_object_object_add(l_jobj_verify, "isProcessed", l_jobj_verify_status);
                ret = DAP_COM_MEMPOOL_PROC_LIST_ERROR_FALSE_VERIFY;
            } else {
                json_object *l_jobj_verify_status = json_object_new_boolean(TRUE);
                if (!l_jobj_verify_status) {
                    json_object_put(l_jobj_verify);
                    json_object_put(l_jobj_res);
                    dap_json_rpc_allocation_error(*a_json_arr_reply);
                    return DAP_JSON_RPC_ERR_CODE_MEMORY_ALLOCATED;
                }
                json_object_object_add(l_jobj_verify, "isProcessed", l_jobj_verify_status);
                if (false) { //dap_global_db_del_sync(l_gdb_group_mempool, a_datum_hash)){
                    json_object *l_jobj_wrn_text = json_object_new_string("Can't delete datum from mempool!");
                    if (!l_jobj_wrn_text) {
                        json_object_put(l_jobj_verify);
                        json_object_put(l_jobj_res);
                        dap_json_rpc_allocation_error(*a_json_arr_reply);
                        return DAP_JSON_RPC_ERR_CODE_MEMORY_ALLOCATED;
                    }
                    json_object_object_add(l_jobj_verify, "warning", l_jobj_wrn_text);
                } else {
                    json_object *l_jobj_text = json_object_new_string("Removed datum from mempool.");
                    if (!l_jobj_text) {
                        json_object_put(l_jobj_verify);
                        json_object_put(l_jobj_res);
                        dap_json_rpc_allocation_error(*a_json_arr_reply);
                        return DAP_JSON_RPC_ERR_CODE_MEMORY_ALLOCATED;
                    }
                    json_object_object_add(l_jobj_verify, "notice", l_jobj_text);
                }
            }
        } else {
            dap_json_rpc_error_add(*a_json_arr_reply, DAP_COM_MEMPOOL_PROC_LIST_ERROR_CAN_NOT_MOVE_TO_NO_CONCENSUS_FROM_MEMPOOL, "Error! Can't move to no-concensus chains from mempool");
            ret = DAP_COM_MEMPOOL_PROC_LIST_ERROR_CAN_NOT_MOVE_TO_NO_CONCENSUS_FROM_MEMPOOL;
        }
    }
    DAP_DELETE(l_gdb_group_mempool);
    json_object_object_add(l_jobj_res, "verify", l_jobj_verify);
    json_object_array_add(*a_json_arr_reply, l_jobj_res);
    return ret;
}


/**
 * @breif _cmd_mempool_proc_all
 * @param a_net
 * @param a_chain
 * @param a_str_reply
 * @return
 */
int _cmd_mempool_proc_all(dap_chain_net_t *a_net, dap_chain_t *a_chain, void **a_str_reply)
{
    json_object **a_json_arr_reply = (json_object **)a_str_reply;
    if (!a_net || !a_chain) {
        dap_json_rpc_error_add(*a_json_arr_reply, -2, "The net and chain argument is not set");
        return -2;
    }

    json_object *l_ret = json_object_new_object();
    if (!l_ret){
        dap_json_rpc_allocation_error(*a_json_arr_reply);
        return DAP_JSON_RPC_ERR_CODE_MEMORY_ALLOCATED;
    }
    if(!dap_chain_net_by_id(a_chain->net_id)) {
        char *l_warn_str = dap_strdup_printf("%s.%s: chain not found\n", a_net->pub.name,
                                             a_chain->name);
        if (!l_warn_str) {
            json_object_put(l_ret);
            dap_json_rpc_allocation_error(*a_json_arr_reply);
            return DAP_JSON_RPC_ERR_CODE_MEMORY_ALLOCATED;
        }
        json_object *l_warn_obj = json_object_new_string(l_warn_str);
        DAP_DELETE(l_warn_str);
        if (!l_warn_obj){
            json_object_put(l_ret);
            dap_json_rpc_allocation_error(*a_json_arr_reply);
            return DAP_JSON_RPC_ERR_CODE_MEMORY_ALLOCATED;
        }
        json_object_object_add(l_ret, "warning", l_warn_obj);
    }

   dap_chain_node_mempool_process_all(a_chain, true);
    char *l_str_result = dap_strdup_printf("The entire mempool has been processed in %s.%s.",
                                           a_net->pub.name, a_chain->name);
    if (!l_str_result) {
        json_object_put(l_ret);
        dap_json_rpc_allocation_error(*a_json_arr_reply);
        return DAP_JSON_RPC_ERR_CODE_MEMORY_ALLOCATED;
    }
    json_object *l_obj_result = json_object_new_string(l_str_result);
    DAP_DEL_Z(l_str_result);
    if (!l_obj_result) {
        json_object_put(l_ret);
        dap_json_rpc_allocation_error(*a_json_arr_reply);
        return DAP_JSON_RPC_ERR_CODE_MEMORY_ALLOCATED;
    }
    json_object_object_add(l_ret, "result", l_obj_result);
    json_object_array_add(*a_json_arr_reply, l_obj_result);
    return 0;
}

typedef enum _cmd_mempool_dump_error_list{
    COM_DUMP_ERROR_LIST_CORRUPTED_SIZE = DAP_JSON_RPC_ERR_CODE_METHOD_ERR_START,
    COM_DUMP_ERROR_CAN_NOT_FIND_DATUM,
    COM_DUMP_ERROR_NULL_IS_ARGUMENT_FUNCTION
}_cmd_mempool_dump_error_list_t;

int _cmd_mempool_dump_from_group(dap_chain_net_id_t a_net_id, const char *a_group_gdb, const char *a_datum_hash,
                                 const char *a_hash_out_type, json_object **a_json_arr_reply)
{
    size_t l_datum_size = 0;
    dap_chain_datum_t *l_datum = (dap_chain_datum_t *)dap_global_db_get_sync(a_group_gdb, a_datum_hash,
                                                         &l_datum_size, NULL, NULL );
    size_t l_datum_size2 = l_datum? dap_chain_datum_size( l_datum): 0;
    if (l_datum_size != l_datum_size2) {
        dap_json_rpc_error_add(*a_json_arr_reply, COM_DUMP_ERROR_LIST_CORRUPTED_SIZE, "Error! Corrupted datum %s, size by datum headers "
                                                                   "is %zd when in mempool is only %zd bytes",
                                 a_datum_hash, l_datum_size2, l_datum_size);
        return COM_DUMP_ERROR_LIST_CORRUPTED_SIZE;
    }
    if (!l_datum) {
        dap_json_rpc_error_add(*a_json_arr_reply, COM_DUMP_ERROR_LIST_CORRUPTED_SIZE, "Error! Can't find datum %s in %s", a_datum_hash, a_group_gdb);
        return COM_DUMP_ERROR_CAN_NOT_FIND_DATUM;
    }

    json_object *l_jobj_datum = json_object_new_object();
    dap_chain_datum_dump_json(*a_json_arr_reply, l_jobj_datum, l_datum, a_hash_out_type, a_net_id);
    json_object_array_add(*a_json_arr_reply, l_jobj_datum);
    return 0;
}

int _cmd_mempool_dump(dap_chain_net_t *a_net, dap_chain_t *a_chain, const char *a_datum_hash, const char *a_hash_out_type, json_object **a_json_arr_reply)
{
    if (!a_net || !a_datum_hash || !a_hash_out_type) {
        dap_json_rpc_error_add(*a_json_arr_reply, COM_DUMP_ERROR_NULL_IS_ARGUMENT_FUNCTION, "The following arguments are not set: network,"
                                                                         " datum hash, and output hash type. "
                                                                         "Functions required for operation.");
        return COM_DUMP_ERROR_NULL_IS_ARGUMENT_FUNCTION;
    }
    if (a_chain) {
        char *l_group_mempool = dap_chain_net_get_gdb_group_mempool_new(a_chain);
        _cmd_mempool_dump_from_group(a_net->pub.id, l_group_mempool, a_datum_hash, a_hash_out_type, a_json_arr_reply);
        DAP_DELETE(l_group_mempool);
    } else {
        dap_chain_t *l_chain = NULL;
        DL_FOREACH(a_net->pub.chains, l_chain){
            char *l_group_mempool = dap_chain_net_get_gdb_group_mempool_new(l_chain);
            if (!_cmd_mempool_dump_from_group(a_net->pub.id, l_group_mempool, a_datum_hash, a_hash_out_type, a_json_arr_reply)){
                DAP_DELETE(l_group_mempool);
                break;
            }
            DAP_DELETE(l_group_mempool);
        }
    }
    return 0;
}

int com_mempool(int a_argc, char **a_argv, void **a_str_reply)
{
    json_object **a_json_arr_reply = (json_object **)a_str_reply;
    int arg_index = 1;
    dap_chain_net_t *l_net = NULL;
    dap_chain_t *l_chain = NULL;
    enum _subcmd {SUBCMD_LIST, SUBCMD_PROC, SUBCMD_PROC_ALL, SUBCMD_DELETE, SUBCMD_ADD_CA, SUBCMD_CHECK, SUBCMD_DUMP,
            SUBCMD_COUNT};
    enum _subcmd l_cmd = 0;
    if (a_argv[1]) {
        if (!dap_strcmp(a_argv[1], "list")) {
            l_cmd = SUBCMD_LIST;
        } else if (!dap_strcmp(a_argv[1], "proc")) {
            l_cmd = SUBCMD_PROC;
        } else if (!dap_strcmp(a_argv[1], "proc_all")) {
            l_cmd = SUBCMD_PROC_ALL;
        } else if (!dap_strcmp(a_argv[1], "delete")) {
            l_cmd = SUBCMD_DELETE;
        } else if (!dap_strcmp(a_argv[1], "add_ca")) {
            l_cmd = SUBCMD_ADD_CA;
        } else if (!dap_strcmp(a_argv[1], "dump")) {
            l_cmd = SUBCMD_DUMP;
        } else if (!dap_strcmp(a_argv[1], "check")) {
            l_cmd = SUBCMD_CHECK;
        } else if (!dap_strcmp(a_argv[1], "count")) {
            l_cmd = SUBCMD_COUNT;
        } else {
            char *l_str_err = dap_strdup_printf("Invalid sub command specified. Sub command %s "
                                                           "is not supported.", a_argv[1]);
            if (!l_str_err) {
                dap_json_rpc_allocation_error(*a_json_arr_reply);
                return -1;
            }
            json_object *l_jobj_str_err = json_object_new_string(l_str_err);
            DAP_DELETE(l_str_err);
            if (!l_jobj_str_err) {
                dap_json_rpc_allocation_error(*a_json_arr_reply);
                return -1;
            }
            json_object_array_add(*a_json_arr_reply, l_jobj_str_err);
            return -2;
        }
    }
    int cmd_parse_status = dap_chain_node_cli_cmd_values_parse_net_chain_for_json(*a_json_arr_reply, &arg_index, a_argc, a_argv, &l_chain, &l_net, CHAIN_TYPE_INVALID);
    if (cmd_parse_status != 0){
        dap_json_rpc_error_add(*a_json_arr_reply, cmd_parse_status, "Request parsing error (code: %d)", cmd_parse_status);
            return cmd_parse_status;
    }
    const char *l_hash_out_type = "hex";
    dap_cli_server_cmd_find_option_val(a_argv, arg_index, a_argc, "-H", &l_hash_out_type);
    const char *l_datum_hash_in = NULL;
    const char *l_datum_hash = NULL;
    dap_cli_server_cmd_find_option_val(a_argv, arg_index, a_argc, "-datum", &l_datum_hash_in);
    if (l_datum_hash_in) {
        if(dap_strncmp(l_datum_hash_in, "0x", 2) && dap_strncmp(l_datum_hash_in, "0X", 2)) {
            l_datum_hash = dap_enc_base58_to_hex_str_from_str(l_datum_hash_in);
        } else
            l_datum_hash = dap_strdup(l_datum_hash_in);
        if (!l_datum_hash) {
            dap_json_rpc_error_add(*a_json_arr_reply, -4, "Can't convert hash string %s to hex string", l_datum_hash_in);
            return -4;
        }
    }
    int ret = -100;
    switch (l_cmd) {
        case SUBCMD_LIST: {
            if (!l_net) {
                dap_json_rpc_error_add(*a_json_arr_reply, -5, "The command does not include the net parameter. Please specify the "
                                           "parameter something like this mempool list -net <net_name>");
                return -5;
            }
            json_object *obj_ret = json_object_new_object();
            json_object *obj_net = json_object_new_string(l_net->pub.name);
            if (!obj_ret || !obj_net) {
                json_object_put(obj_ret);
                json_object_put(obj_net);
                dap_json_rpc_allocation_error(*a_json_arr_reply);
                return -1;
            }
            json_object_object_add(obj_ret, "net", obj_net);
            const char *l_wallet_addr = NULL;
            if (dap_cli_server_cmd_find_option_val(a_argv, arg_index, a_argc, "-addr", &l_wallet_addr) && !l_wallet_addr) {
                json_object *l_jobj_err = json_object_new_string("Parameter '-addr' require <addr>");
                if (!l_jobj_err) {
                    dap_json_rpc_allocation_error(*a_json_arr_reply);
                    return -1;
                }
                json_object_array_add(*a_json_arr_reply, l_jobj_err);
                return -3;
            }
            json_object *l_jobj_chains = json_object_new_array();
            if (!l_jobj_chains) {
                json_object_put(obj_ret);
                dap_json_rpc_allocation_error(*a_json_arr_reply);
                return -1;
            }
            bool l_fast = (dap_cli_server_cmd_check_option(a_argv, arg_index, a_argc, "-brief") != -1) ? true : false;
            size_t l_limit = 0, l_offset = 0;
            const char *l_limit_str = NULL, *l_offset_str = NULL;
            dap_cli_server_cmd_find_option_val(a_argv, arg_index, a_argc, "-limit", &l_limit_str);
            dap_cli_server_cmd_find_option_val(a_argv, arg_index, a_argc, "-offset", &l_offset_str);
            l_limit = l_limit_str ? strtoul(l_limit_str, NULL, 10) : 1000;
            l_offset = l_offset_str ? strtoul(l_offset_str, NULL, 10) : 0;
            if(l_chain) {
                s_com_mempool_list_print_for_chain(*a_json_arr_reply, l_net, l_chain, l_wallet_addr, l_jobj_chains, l_hash_out_type, l_fast, l_limit, l_offset);
            } else {
                DL_FOREACH(l_net->pub.chains, l_chain) {
                    s_com_mempool_list_print_for_chain(*a_json_arr_reply, l_net, l_chain, l_wallet_addr, l_jobj_chains, l_hash_out_type, l_fast, l_limit, l_offset);
                }
            }
            json_object_object_add(obj_ret, "chains", l_jobj_chains);
            json_object_array_add(*a_json_arr_reply, obj_ret);
            ret = 0;
        } break;
        case SUBCMD_PROC: {
            ret = _cmd_mempool_proc(l_net, l_chain, l_datum_hash, a_str_reply);
        } break;
        case SUBCMD_PROC_ALL: {
            ret = _cmd_mempool_proc_all(l_net, l_chain, a_str_reply);
        } break;
        case SUBCMD_DELETE: {
            if (l_datum_hash) {
                ret = _cmd_mempool_delete(l_net, l_chain, l_datum_hash, a_str_reply);
            } else {
                dap_json_rpc_error_add(*a_json_arr_reply, -3, "Error! %s requires -datum <datum hash> option", a_argv[0]);
                ret = -3;
            }
        } break;
        case SUBCMD_ADD_CA: {
            const char *l_ca_name  = NULL;
            dap_cli_server_cmd_find_option_val(a_argv, arg_index, a_argc, "-ca_name", &l_ca_name);
            if (!l_ca_name) {
                dap_json_rpc_error_add(*a_json_arr_reply, -3, "mempool add_ca requires parameter '-ca_name' to specify the certificate name");
                ret = -3;
            }
            dap_cert_t *l_cert = dap_cert_find_by_name(l_ca_name);
            if (!l_cert) {
                dap_json_rpc_error_add(*a_json_arr_reply, -4, "Cert with name '%s' not found.", l_ca_name);
                ret = -4;
            }
            ret = _cmd_mempool_add_ca(l_net, l_chain, l_cert, a_str_reply);
            DAP_DELETE(l_cert);
        } break;
        case SUBCMD_CHECK: {
            ret = _cmd_mempool_check(l_net, l_chain, l_datum_hash, l_hash_out_type, a_str_reply);
        } break;
        case SUBCMD_DUMP: {
            ret = _cmd_mempool_dump(l_net, l_chain, l_datum_hash, l_hash_out_type, a_json_arr_reply);
        } break;
        case SUBCMD_COUNT: {
            char *l_mempool_group;
            json_object *obj_ret = json_object_new_object();
            json_object *obj_net = json_object_new_string(l_net->pub.name);
            if (!obj_ret || !obj_net) {
                json_object_put(obj_ret);
                json_object_put(obj_net);
                dap_json_rpc_allocation_error(*a_json_arr_reply);
                return DAP_JSON_RPC_ERR_CODE_MEMORY_ALLOCATED;
            }
            json_object_object_add(obj_ret, "net", obj_net);
            json_object *l_jobj_chains = json_object_new_array();
            if (!l_jobj_chains) {
                json_object_put(obj_ret);
                dap_json_rpc_allocation_error(*a_json_arr_reply);
                return DAP_JSON_RPC_ERR_CODE_MEMORY_ALLOCATED;
            }
            if(l_chain) {
                l_mempool_group = dap_chain_net_get_gdb_group_mempool_new(l_chain);
                size_t l_objs_count = 0;
                dap_global_db_obj_t *l_objs = dap_global_db_get_all_sync(l_mempool_group, &l_objs_count);
                dap_global_db_objs_delete(l_objs, l_objs_count);
                DAP_DELETE(l_mempool_group);
                json_object *l_jobj_chain = json_object_new_object();
                json_object *l_jobj_chain_name = json_object_new_string(l_chain->name);
                json_object *l_jobj_count = json_object_new_uint64(l_objs_count);
                if (!l_jobj_chain || !l_jobj_chain_name || !l_jobj_count) {
                    json_object_put(l_jobj_chains);
                    json_object_put(l_jobj_chain);
                    json_object_put(l_jobj_chain_name);
                    json_object_put(l_jobj_count);
                    json_object_put(obj_ret);
                    dap_json_rpc_allocation_error(*a_json_arr_reply);
                    return DAP_JSON_RPC_ERR_CODE_MEMORY_ALLOCATED;
                }
                json_object_object_add(l_jobj_chain, "name", l_jobj_chain_name);
                json_object_object_add(l_jobj_chain, "count", l_jobj_count);
                json_object_array_add(l_jobj_chains, l_jobj_chain);
            } else {
                DL_FOREACH(l_net->pub.chains, l_chain) {
                    l_mempool_group = dap_chain_net_get_gdb_group_mempool_new(l_chain);
                    size_t l_objs_count = 0;
                    dap_global_db_obj_t *l_objs = dap_global_db_get_all_sync(l_mempool_group, &l_objs_count);
                    dap_global_db_objs_delete(l_objs, l_objs_count);
                    DAP_DELETE(l_mempool_group);
                    json_object *l_jobj_chain = json_object_new_object();
                    json_object *l_jobj_chain_name = json_object_new_string(l_chain->name);
                    json_object *l_jobj_count = json_object_new_uint64(l_objs_count);
                    if (!l_jobj_chain || !l_jobj_chain_name || !l_jobj_count) {
                        json_object_put(l_jobj_chains);
                        json_object_put(l_jobj_chain);
                        json_object_put(l_jobj_chain_name);
                        json_object_put(l_jobj_count);
                        json_object_put(obj_ret);
                        dap_json_rpc_allocation_error(*a_json_arr_reply);
                        return DAP_JSON_RPC_ERR_CODE_MEMORY_ALLOCATED;
                    }
                    json_object_object_add(l_jobj_chain, "name", l_jobj_chain_name);
                    json_object_object_add(l_jobj_chain, "count", l_jobj_count);
                    json_object_array_add(l_jobj_chains, l_jobj_chain);
                }
            }
            json_object_object_add(obj_ret, "chains", l_jobj_chains);
            json_object_array_add(*a_json_arr_reply, obj_ret);
            ret = 0;
        } break;
    }
    DAP_DEL_Z(l_datum_hash);
    return ret;
}

/**
 * @brief
 *
 * @param a_tx_address
 * @param l_tsd_list
 * @param l_tsd_total_size
 * @param flag
 * @return dap_list_t*
 */
dap_list_t* s_parse_wallet_addresses(const char *a_tx_address, dap_list_t *l_tsd_list, size_t *l_tsd_total_size, uint32_t flag)
{
    if (!a_tx_address){
       log_it(L_DEBUG,"a_tx_address is null");
       return l_tsd_list;
    }

    char ** l_str_wallet_addr = NULL;
    l_str_wallet_addr = dap_strsplit(a_tx_address,",",0xffff);

    if (!l_str_wallet_addr){
       log_it(L_DEBUG,"Error in wallet addresses array parsing in tx_receiver_allowed parameter");
       return l_tsd_list;
    }

    while (l_str_wallet_addr && *l_str_wallet_addr){
        log_it(L_DEBUG,"Processing wallet address: %s", *l_str_wallet_addr);
        dap_chain_addr_t *addr_to = dap_chain_addr_from_str(*l_str_wallet_addr);
        if (addr_to){
            dap_tsd_t * l_tsd = dap_tsd_create(flag, addr_to, sizeof(dap_chain_addr_t));
            l_tsd_list = dap_list_append(l_tsd_list, l_tsd);
            *l_tsd_total_size += dap_tsd_size(l_tsd);
        }else{
            log_it(L_DEBUG,"Error in wallet address parsing");
        }
        l_str_wallet_addr++;
    }

    return l_tsd_list;
}

typedef struct _dap_cli_token_additional_params {
    const char* flags;
    const char* delegated_token_from;
    const char* total_signs_valid;
    const char *total_supply_change;
    const char* datum_type_allowed;
    const char* datum_type_blocked;
    const char* tx_receiver_allowed;
    const char* tx_receiver_blocked;
    const char* tx_sender_allowed;
    const char* tx_sender_blocked;
    uint16_t    parsed_flags;
    size_t      tsd_total_size;
    byte_t      *parsed_tsd;
} dap_cli_token_additional_params;

typedef struct _dap_sdk_cli_params {
    const char *hash_out_type;
    const char *chain_str;
    const char *net_str;
    const char *ticker;
    const char *type_str;
    const char *certs_str;
    dap_chain_t *chain;
    dap_chain_net_t *net;
    uint16_t type;
    uint16_t subtype;
    uint16_t signs_total;
    uint16_t signs_emission;
    uint256_t total_supply;
    const char* decimals_str;
    dap_cli_token_additional_params ext;
} dap_sdk_cli_params, *pdap_sdk_cli_params;

static int s_parse_common_token_decl_arg(int a_argc, char ** a_argv, void **a_str_reply, dap_sdk_cli_params* a_params, bool a_update_token)
{
    a_params->type = DAP_CHAIN_DATUM_TOKEN_TYPE_DECL;
    dap_cli_server_cmd_find_option_val(a_argv, 0, a_argc, "-H", &a_params->hash_out_type);
    if(!a_params->hash_out_type)
        a_params->hash_out_type = "hex";
    if(dap_strcmp(a_params->hash_out_type,"hex") && dap_strcmp(a_params->hash_out_type,"base58")) {
        dap_cli_server_cmd_set_reply_text(a_str_reply, "invalid parameter -H, valid values: -H <hex | base58>");
        return -1;
    }

    int l_arg_index = 0;
    int l_res = dap_chain_node_cli_cmd_values_parse_net_chain(&l_arg_index, a_argc, a_argv, a_str_reply,
                                                              &a_params->chain, &a_params->net, CHAIN_TYPE_TOKEN);

    if(!a_params->net || !a_params->chain)
        return l_res;
    else {
        if(*a_str_reply) {
            DAP_DELETE(*a_str_reply);
            *a_str_reply = NULL;
        }
    }
    //net name
    dap_cli_server_cmd_find_option_val(a_argv, 0, a_argc, "-net", &a_params->net_str);
    //chainname
    dap_cli_server_cmd_find_option_val(a_argv, 0, a_argc, "-chain", &a_params->chain_str);
    //token_ticker
    dap_cli_server_cmd_find_option_val(a_argv, 0, a_argc, "-token", &a_params->ticker);
    // Token type
    dap_cli_server_cmd_find_option_val(a_argv, 0, a_argc, "-type", &a_params->type_str);

    if (a_update_token)
    {
        dap_chain_datum_token_t* l_current_token = dap_ledger_token_ticker_check(a_params->net->pub.ledger, a_params->ticker);
        if (!l_current_token) {
            dap_cli_server_cmd_set_reply_text(a_str_reply, "The updated token '%s' was not found in the '%s' network ledger.",
                a_params->ticker, a_params->net->pub.name);
            return -7;
        }
        a_params->type = DAP_CHAIN_DATUM_TOKEN_TYPE_UPDATE;
        a_params->subtype = l_current_token->subtype;
    } else if (a_params->type_str) {
        if (strcmp(a_params->type_str, "private") == 0) {
            a_params->type = a_update_token ? DAP_CHAIN_DATUM_TOKEN_TYPE_UPDATE : DAP_CHAIN_DATUM_TOKEN_TYPE_DECL; // 256
            a_params->subtype = DAP_CHAIN_DATUM_TOKEN_SUBTYPE_PRIVATE;
        } else if (strcmp(a_params->type_str, "CF20") == 0) {
            a_params->type = a_update_token ? DAP_CHAIN_DATUM_TOKEN_TYPE_UPDATE : DAP_CHAIN_DATUM_TOKEN_TYPE_DECL; // 256
            a_params->subtype = DAP_CHAIN_DATUM_TOKEN_SUBTYPE_NATIVE;
        } else if (strcmp(a_params->type_str, "private_simple") == 0 && !a_update_token) {
            a_params->type = DAP_CHAIN_DATUM_TOKEN_TYPE_DECL;
            a_params->subtype = DAP_CHAIN_DATUM_TOKEN_SUBTYPE_SIMPLE; // 256
        } else if (strcmp(a_params->type_str, "public_simple") == 0 && !a_update_token) {
            a_params->type = DAP_CHAIN_DATUM_TOKEN_TYPE_DECL;
            a_params->subtype = DAP_CHAIN_DATUM_TOKEN_SUBTYPE_PUBLIC; // 256
        } else  {
            dap_cli_server_cmd_set_reply_text(a_str_reply,
                        "Unknown token type %s was specified. Supported types:\n"
                        "   private_simple\n"
                        "   private\n"
                        "   CF20\n"
                        "Default token type is private_simple.\n", a_params->type_str);
            return -1;
        }
    }


    // Certificates thats will be used to sign currend datum token
    dap_cli_server_cmd_find_option_val(a_argv, 0, a_argc, "-certs", &a_params->certs_str);
    // Signs number thats own emissioncan't find
    const char* l_signs_total_str = NULL;
    dap_cli_server_cmd_find_option_val(a_argv, 0, a_argc, "-signs_total", &l_signs_total_str);
    // Signs total
    char* l_tmp = NULL;
    if(l_signs_total_str){
        if((a_params->signs_total = (uint16_t) strtol(l_signs_total_str, &l_tmp, 10)) == 0){
            dap_cli_server_cmd_set_reply_text(a_str_reply,
                    "'signs_total' parameter must be unsigned integer value that fits in 2 bytes");
            return -8;
        }
    }
    // Signs minimum number thats need to authorize the emission
    const char* l_signs_emission_str = NULL;
    l_tmp = NULL;
    dap_cli_server_cmd_find_option_val(a_argv, 0, a_argc, "-signs_emission", &l_signs_emission_str);
    if (l_signs_emission_str){
        if((a_params->signs_emission = (uint16_t) strtol(l_signs_emission_str, &l_tmp, 10)) == 0){
            dap_cli_server_cmd_set_reply_text(a_str_reply,
                "%s requires parameter 'signs_emission' to be unsigned integer value that fits in 2 bytes", a_update_token ? "token_update" : "token_decl");
            return -6;
        }
    }
    if (!a_update_token) {
        // Total supply value
        const char* l_total_supply_str = NULL;
        dap_cli_server_cmd_find_option_val(a_argv, 0, a_argc, "-total_supply", &l_total_supply_str);
        if (l_total_supply_str){
            a_params->total_supply = dap_chain_balance_scan(l_total_supply_str);
        } else {
            dap_cli_server_cmd_set_reply_text(a_str_reply, "'-total_supply' must be unsigned integer value that fits in 32 bytes\n"
                                                        "You are update a token, be careful!\n"
                                                        "You can reset total_supply and make it infinite for native (CF20) tokens only, if set 0"
                                                        "for private tokens, you must specify the same or more total_supply.");
            return -4;
        }
    }
    // Total supply value
    dap_cli_server_cmd_find_option_val(a_argv, 0, a_argc, "-decimals", &a_params->decimals_str);

    return 0;
}

static int s_parse_additional_token_decl_arg(int a_argc, char ** a_argv, void **a_str_reply, dap_sdk_cli_params* a_params, bool a_update_token)
{
    dap_cli_server_cmd_find_option_val(a_argv, 0, a_argc, "-flags", &a_params->ext.flags);
    dap_cli_server_cmd_find_option_val(a_argv, 0, a_argc, "-total_signs_valid", &a_params->ext.total_signs_valid);
    dap_cli_server_cmd_find_option_val(a_argv, 0, a_argc, "-total_supply_change", &a_params->ext.total_supply_change);
    dap_cli_server_cmd_find_option_val(a_argv, 0, a_argc, "-delegated_token_from", &a_params->ext.delegated_token_from);
    dap_cli_server_cmd_find_option_val(a_argv, 0, a_argc, "-datum_type_allowed", &a_params->ext.datum_type_allowed);
    dap_cli_server_cmd_find_option_val(a_argv, 0, a_argc, "-datum_type_blocked", &a_params->ext.datum_type_blocked);
    dap_cli_server_cmd_find_option_val(a_argv, 0, a_argc, "-tx_receiver_allowed", &a_params->ext.tx_receiver_allowed);
    dap_cli_server_cmd_find_option_val(a_argv, 0, a_argc, "-tx_receiver_blocked", &a_params->ext.tx_receiver_blocked);
    dap_cli_server_cmd_find_option_val(a_argv, 0, a_argc, "-tx_sender_allowed", &a_params->ext.tx_sender_allowed);
    dap_cli_server_cmd_find_option_val(a_argv, 0, a_argc, "-tx_receiver_allowed", &a_params->ext.tx_receiver_allowed);
    dap_cli_server_cmd_find_option_val(a_argv, 0, a_argc, "-tx_sender_blocked", &a_params->ext.tx_sender_blocked);

    if (a_params->subtype == DAP_CHAIN_DATUM_TOKEN_SUBTYPE_SIMPLE)
        return 0;

    dap_list_t *l_tsd_list = NULL;
    size_t l_tsd_total_size = 0;
    uint16_t l_flags = 0;
    char ** l_str_flags = NULL;

    if (!a_update_token) {
        if (a_params->ext.flags){   // Flags
            l_str_flags = dap_strsplit(a_params->ext.flags,",",0xffff );
            while (l_str_flags && *l_str_flags){
                uint16_t l_flag = dap_chain_datum_token_flag_from_str(*l_str_flags);
                if (l_flag == DAP_CHAIN_DATUM_TOKEN_FLAG_UNDEFINED ){
                    dap_cli_server_cmd_set_reply_text(a_str_reply, "Flag can't be \"%s\"",*l_str_flags);
                    return -20;
                }
                l_flags |= l_flag; // if we have multiple flags
                l_str_flags++;
            }
        }
    } else {
        const char *l_set_flags = NULL;
        const char *l_unset_flags = NULL;
        dap_cli_server_cmd_find_option_val(a_argv, 0, a_argc, "-flag_set", &l_set_flags);
        dap_cli_server_cmd_find_option_val(a_argv, 0, a_argc, "-flag_unset", &l_unset_flags);
        if (l_set_flags) {
            l_str_flags = dap_strsplit(l_set_flags,",",0xffff );
            while (l_str_flags && *l_str_flags){
                uint16_t l_flag = dap_chain_datum_token_flag_from_str(*l_str_flags);
                if (l_flag == DAP_CHAIN_DATUM_TOKEN_FLAG_UNDEFINED ){
                    dap_cli_server_cmd_set_reply_text(a_str_reply, "Flag can't be \"%s\"",*l_str_flags);
                    return -20;
                }
                l_flags |= l_flag; // if we have multiple flags
                l_str_flags++;
            }
            dap_tsd_t *l_flag_set_tsd = dap_tsd_create_scalar(DAP_CHAIN_DATUM_TOKEN_TSD_TYPE_SET_FLAGS, l_flags);
            l_flags = 0;
            l_tsd_list = dap_list_append(l_tsd_list, l_flag_set_tsd);
            l_tsd_total_size += dap_tsd_size(l_flag_set_tsd);
        }
        if (l_unset_flags) {
            l_str_flags = dap_strsplit(l_unset_flags,",",0xffff );
            while (l_str_flags && *l_str_flags){
                uint16_t l_flag = dap_chain_datum_token_flag_from_str(*l_str_flags);
                if (l_flag == DAP_CHAIN_DATUM_TOKEN_FLAG_UNDEFINED ){
                    dap_cli_server_cmd_set_reply_text(a_str_reply, "Flag can't be \"%s\"",*l_str_flags);
                    return -20;
                }
                l_flags |= l_flag; // if we have multiple flags
                l_str_flags++;
            }
            dap_tsd_t *l_flag_unset_tsd = dap_tsd_create_scalar(DAP_CHAIN_DATUM_TOKEN_TSD_TYPE_UNSET_FLAGS, l_flags);
            l_flags = 0;
            l_tsd_list = dap_list_append(l_tsd_list, l_flag_unset_tsd);
            l_tsd_total_size += dap_tsd_size(l_flag_unset_tsd);
        }
    }

    if (a_params->ext.total_signs_valid){ // Signs valid
        uint16_t l_param_value = (uint16_t)atoi(a_params->ext.total_signs_valid);
        dap_tsd_t * l_tsd = dap_tsd_create_scalar(
                                                DAP_CHAIN_DATUM_TOKEN_TSD_TYPE_TOTAL_SIGNS_VALID, l_param_value);
        l_tsd_list = dap_list_append(l_tsd_list, l_tsd);
        l_tsd_total_size+= dap_tsd_size(l_tsd);
    }
    if (a_params->ext.datum_type_allowed){
        dap_tsd_t * l_tsd = dap_tsd_create_string(
                                                DAP_CHAIN_DATUM_TOKEN_TSD_TYPE_DATUM_TYPE_ALLOWED_ADD, a_params->ext.datum_type_allowed);
        l_tsd_list = dap_list_append(l_tsd_list, l_tsd);
        l_tsd_total_size+= dap_tsd_size(l_tsd);
    }
    if (a_params->ext.datum_type_blocked){
        dap_tsd_t * l_tsd = dap_tsd_create_string(
                                                DAP_CHAIN_DATUM_TOKEN_TSD_TYPE_DATUM_TYPE_BLOCKED_ADD, a_params->ext.datum_type_blocked);
        l_tsd_list = dap_list_append(l_tsd_list, l_tsd);
        l_tsd_total_size+= dap_tsd_size(l_tsd);
    }
    if (a_params->ext.tx_receiver_allowed)
        l_tsd_list = s_parse_wallet_addresses(a_params->ext.tx_receiver_allowed, l_tsd_list, &l_tsd_total_size, DAP_CHAIN_DATUM_TOKEN_TSD_TYPE_TX_RECEIVER_ALLOWED_ADD);

    if (a_params->ext.tx_receiver_blocked)
        l_tsd_list = s_parse_wallet_addresses(a_params->ext.tx_receiver_blocked, l_tsd_list, &l_tsd_total_size, DAP_CHAIN_DATUM_TOKEN_TSD_TYPE_TX_RECEIVER_BLOCKED_ADD);

    if (a_params->ext.tx_sender_allowed)
        l_tsd_list = s_parse_wallet_addresses(a_params->ext.tx_sender_allowed, l_tsd_list, &l_tsd_total_size, DAP_CHAIN_DATUM_TOKEN_TSD_TYPE_TX_SENDER_ALLOWED_ADD);

    if (a_params->ext.tx_sender_blocked)
        l_tsd_list = s_parse_wallet_addresses(a_params->ext.tx_sender_blocked, l_tsd_list, &l_tsd_total_size, DAP_CHAIN_DATUM_TOKEN_TSD_TYPE_TX_SENDER_BLOCKED_ADD);


    const char* l_new_certs_str = NULL;
    const char* l_remove_signs = NULL;
    dap_cli_server_cmd_find_option_val(a_argv, 0, a_argc, "-add_certs", &l_new_certs_str);
    dap_cli_server_cmd_find_option_val(a_argv, 0, a_argc, "-remove_certs", &l_remove_signs);
    const char *l_description  = NULL;
    dap_cli_server_cmd_find_option_val(a_argv, 0, a_argc, "-description", &l_description);

    //Added remove signs
    if (l_remove_signs) {
        size_t l_added_tsd_size = 0;
        char *l_remove_signs_ptrs = NULL;
        char *l_remove_signs_dup = strdup(l_remove_signs);
        char *l_remove_signs_str = strtok_r(l_remove_signs_dup, ",", &l_remove_signs_ptrs);
        for (; l_remove_signs_str; l_remove_signs_str = strtok_r(NULL, ",", &l_remove_signs_ptrs)) {
            dap_hash_fast_t l_hf;
            if (dap_chain_hash_fast_from_str(l_remove_signs_str, &l_hf) == 0) {
                dap_tsd_t *l_hf_tsd = dap_tsd_create(DAP_CHAIN_DATUM_TOKEN_TSD_TYPE_TOTAL_PKEYS_REMOVE, &l_hf, sizeof(dap_hash_fast_t));
                size_t l_hf_tsd_size = dap_tsd_size(l_hf_tsd);
                l_tsd_list = dap_list_append(l_tsd_list, l_hf_tsd);
                l_added_tsd_size += l_hf_tsd_size;
            }
        }
        DAP_DELETE(l_remove_signs_dup);
        l_tsd_total_size += l_added_tsd_size;
    }
    //Added new certs
    dap_cert_t **l_new_certs = NULL;
    size_t l_new_certs_count = 0;
    if (l_new_certs_str) {
        dap_cert_parse_str_list(l_new_certs_str, &l_new_certs, &l_new_certs_count);
        for (size_t i = 0; i < l_new_certs_count; i++) {
            dap_pkey_t *l_pkey = dap_cert_to_pkey(l_new_certs[i]);
            if (!l_pkey) {
                log_it(L_ERROR, "Can't get pkey for cert: %s", l_new_certs[i]->name);
                continue;
            }
            size_t l_pkey_size = sizeof(dap_pkey_t) + l_pkey->header.size;
            dap_tsd_t *l_pkey_tsd = dap_tsd_create(DAP_CHAIN_DATUM_TOKEN_TSD_TYPE_TOTAL_PKEYS_ADD, l_pkey, l_pkey_size);
            size_t l_pkey_tsd_size = dap_tsd_size(l_pkey_tsd);
            l_tsd_list = dap_list_append(l_tsd_list, l_pkey_tsd);
            l_tsd_total_size += l_pkey_tsd_size;
            DAP_DELETE(l_pkey);
        }
        DAP_DEL_Z(l_new_certs);
    }
    if (l_description) {
        dap_tsd_t *l_desc_token = dap_tsd_create_string(DAP_CHAIN_DATUM_TOKEN_TSD_TOKEN_DESCRIPTION, l_description);
        l_tsd_list = dap_list_append(l_tsd_list, l_desc_token);
        l_tsd_total_size += dap_tsd_size(l_desc_token);
    }
    if (a_params->ext.total_supply_change) {
        uint256_t l_total_supply = uint256_0;
        if (dap_strcmp(a_params->ext.total_supply_change, "INF")) {
            uint256_t l_total_supply = dap_chain_balance_scan(a_params->ext.total_supply_change);
            if (IS_ZERO_256(l_total_supply)) {
                dap_cli_server_cmd_set_reply_text(a_str_reply, "Unable to convert value '%s' to uint256_t, use INF, number, or integer.0e+degree to represent infinity",
                                                  a_params->ext.total_supply_change);
                return -2;
            }
        }
        dap_tsd_t *l_tsd_change_total_supply = dap_tsd_create_scalar(DAP_CHAIN_DATUM_TOKEN_TSD_TYPE_TOTAL_SUPPLY, l_total_supply);
        l_tsd_list = dap_list_append(l_tsd_list, l_tsd_change_total_supply);
        l_tsd_total_size += dap_tsd_size(l_tsd_change_total_supply);
    }
    size_t l_tsd_offset = 0;
    a_params->ext.parsed_tsd = DAP_NEW_SIZE(byte_t, l_tsd_total_size);
    if(l_tsd_total_size && !a_params->ext.parsed_tsd) {
        log_it(L_CRITICAL, "%s", c_error_memory_alloc);
        return -1;
    }
    for (dap_list_t *l_iter = dap_list_first(l_tsd_list); l_iter; l_iter = l_iter->next) {
        dap_tsd_t * l_tsd = (dap_tsd_t *) l_iter->data;
        if (!l_tsd){
            log_it(L_ERROR, "NULL tsd in list!");
            continue;
        }
        size_t l_tsd_size = dap_tsd_size(l_tsd);
        memcpy(a_params->ext.parsed_tsd + l_tsd_offset, l_tsd, l_tsd_size);
        l_tsd_offset += l_tsd_size;
    }
    a_params->ext.tsd_total_size = l_tsd_total_size;
    dap_list_free_full(l_tsd_list, NULL);
    return 0;
}

static int s_token_decl_check_params(int a_argc, char **a_argv, void **a_str_reply, dap_sdk_cli_params *a_params, bool a_update_token)
{
    int l_parse_params = s_parse_common_token_decl_arg(a_argc,a_argv,a_str_reply,a_params, a_update_token);
    if (l_parse_params)
        return l_parse_params;

    l_parse_params = s_parse_additional_token_decl_arg(a_argc,a_argv,a_str_reply,a_params, a_update_token);
    if (l_parse_params)
        return l_parse_params;

    //DAP_CHAIN_DATUM_TOKEN_TYPE_NATIVE_DECL uses decimals parameter
    if (!a_update_token) {
        //// check l_decimals in CF20 token TODO: At the moment the checks are the same.
        if(!a_params->decimals_str) {
            dap_cli_server_cmd_set_reply_text(a_str_reply, "token_decl requires parameter '-decimals'");
            return -3;
        } else if (dap_strcmp(a_params->decimals_str, "18")) {
            dap_cli_server_cmd_set_reply_text(a_str_reply,
                                                "token_decl support '-decimals' to be 18 only");
            return -4;
        }
    }

    if (!a_params->signs_emission && !a_update_token) {
        dap_cli_server_cmd_set_reply_text(a_str_reply, "token_decl requires parameter '-signs_emission'");
        return -5;
    }

    if (!a_params->signs_total && !a_update_token){
        dap_cli_server_cmd_set_reply_text(a_str_reply, "token_decl requires parameter '-signs_total'");
        return -7;
    }

    if(!a_params->ticker){
        dap_cli_server_cmd_set_reply_text(a_str_reply, "%s requires parameter '-token'", a_update_token ? "token_update" : "token_decl");
        return -2;
    }

    // Check certs list
    if(!a_params->certs_str){
        dap_cli_server_cmd_set_reply_text(a_str_reply, "%s requires parameter 'certs'", a_update_token ? "token_update" : "token_decl");
        return -9;
    }
    return 0;
}

/**
 * @brief com_token_decl
 * @param argc
 * @param argv
 * @param arg_func
 * @param str_reply
 * @return
 * @details token_decl -net <net name> -chain <chain name> -token <token ticker> -total_supply <total supply> -signs_total <sign total> -signs_emission <signs for emission> -certs <certs list>\n"
 *  \t Declare new simple token for <netname>:<chain name> with ticker <token ticker>, maximum emission <total supply> and <signs for emission> from <signs total> signatures on valid emission\n"
 *  \t   Extended private token declaration\n"
 *  \t token_decl -net <net name> -chain <chain name> -token <token ticker> -type private -flags [<Flag 1>][,<Flag 2>]...[,<Flag N>]...  [-<Param name 1> <Param Value 1>] [-Param name 2> <Param Value 2>] ...[-<Param Name N> <Param Value N>]\n"
 *  \t   Declare new token for <netname>:<chain name> with ticker <token ticker>, flags <Flag 1>,<Flag2>...<Flag N>"
 *  \t   and custom parameters list <Param 1>, <Param 2>...<Param N>."
 *  \n"
 *  ==Flags=="
 *  \t ALL_BLOCKED:\t Blocked all permissions, usefull add it first and then add allows what you want to allow\n"
 *  \t ALL_ALLOWED:\t Allowed all permissions if not blocked them. Be careful with this mode\n"
 *  \t ALL_FROZEN:\t All permissions are temprorary frozen\n"
 *  \t ALL_UNFROZEN:\t Unfrozen permissions\n"
 *  \t STATIC_ALL:\t No token manipulations after declarations at all. Token declares staticly and can't variabed after\n"
 *  \t STATIC_FLAGS:\t No token manipulations after declarations with flags\n"
 *  \t STATIC_PERMISSIONS_ALL:\t No all permissions lists manipulations after declarations\n"
 *  \t STATIC_PERMISSIONS_DATUM_TYPE:\t No datum type permissions lists manipulations after declarations\n"
 *  \t STATIC_PERMISSIONS_TX_SENDER:\t No tx sender permissions lists manipulations after declarations\n"
 *  \t STATIC_PERMISSIONS_TX_RECEIVER:\t No tx receiver permissions lists manipulations after declarations\n"
    "\n"
    "==Params==\n"
    "General:\n"
    "\t -flags <value>:\t Set list of flags from <value> to token declaration\n"
    "\t -total_supply <value>:\t Set total supply - emission's maximum - to the <value>\n"
    "\t -signs_valid <value>:\t Set valid signatures count's minimum\n"
    "\t -signs <value>:\t Add signature's pkey fingerprint to the list of owners\n"
    "\nDatum type allowed/blocked:\n"
    "\t -datum_type_allowed <value>:\t Allowed datum type(s)\n"
    "\t -datum_type_blocked <value>:\t Blocked datum type(s)\n"
    "\nTx receiver addresses allowed/blocked:\n"
    "\t -tx_receiver_allowed <value>:\t Allowed tx receiver(s)\n"
    "\t -tx_receiver_blocked <value>:\t Blocked tx receiver(s)\n"
    "\n Tx sender addresses allowed/blocked:\n"
    "\t -tx_sender_allowed <value>:\t Allowed tx sender(s)\n"
    "\t -tx_sender_blocked <value>:\t Blocked tx sender(s)\n"
    "\n"
 */
int com_token_decl(int a_argc, char ** a_argv, void **a_str_reply)
{
    const char * l_ticker = NULL;
    uint256_t l_total_supply = {}; // 256
    uint16_t l_signs_emission = 0;
    uint16_t l_signs_total = 0;
    dap_cert_t ** l_certs = NULL;
    size_t l_certs_count = 0;

    dap_chain_t * l_chain = NULL;
    dap_chain_net_t * l_net = NULL;
    const char * l_hash_out_type = NULL;

    dap_sdk_cli_params* l_params = DAP_NEW_Z(dap_sdk_cli_params);

    if (!l_params) {
        log_it(L_CRITICAL, "%s", c_error_memory_alloc);
        return -1;
    }

    l_params->type = DAP_CHAIN_DATUM_TOKEN_TYPE_DECL;
    l_params->subtype = DAP_CHAIN_DATUM_TOKEN_SUBTYPE_SIMPLE;

    int l_parse_params = s_token_decl_check_params(a_argc,a_argv,a_str_reply,l_params, false);
    if (l_parse_params) {
        DAP_DEL_Z(l_params);
        return l_parse_params;
    }

    dap_chain_datum_token_t * l_datum_token = NULL;
    size_t l_datum_data_offset = 0;

    // Load certs lists
    dap_cert_parse_str_list(l_params->certs_str, &l_certs, &l_certs_count);
    if(!l_certs_count){
        dap_cli_server_cmd_set_reply_text(a_str_reply,
                "token_decl command requres at least one valid certificate to sign token");
        DAP_DEL_Z(l_params);
        return -10;
    }

    l_signs_emission = l_params->signs_emission;
    l_signs_total = l_params->signs_total;
    l_total_supply = l_params->total_supply;
    l_chain = l_params->chain;
    l_net = l_params->net;
    l_ticker = l_params->ticker;
    l_hash_out_type = l_params->hash_out_type;

    switch(l_params->subtype)
    {
        case DAP_CHAIN_DATUM_TOKEN_SUBTYPE_PRIVATE:
        case DAP_CHAIN_DATUM_TOKEN_SUBTYPE_NATIVE:
		{ // 256
            dap_list_t *l_tsd_list = NULL;
            size_t l_tsd_local_list_size = 0;

            if (l_params->ext.delegated_token_from){
				dap_chain_datum_token_t *l_delegated_token_from;
				if (NULL == (l_delegated_token_from = dap_ledger_token_ticker_check(l_net->pub.ledger, l_params->ext.delegated_token_from))) {
                    dap_cli_server_cmd_set_reply_text(a_str_reply,"To create a delegated token %s, can't find token by ticket %s", l_ticker, l_params->ext.delegated_token_from);
                    DAP_DEL_Z(l_params);
					return -91;
				}
                if (!dap_strcmp(l_ticker, l_params->ext.delegated_token_from)) {
                    dap_cli_server_cmd_set_reply_text(a_str_reply, "Delegated token ticker cannot match the original ticker");
                    DAP_DEL_Z(l_params);
                    return -92;
                }

				dap_chain_datum_token_tsd_delegate_from_stake_lock_t l_tsd_section;
                strcpy((char *)l_tsd_section.ticker_token_from, l_params->ext.delegated_token_from);
//				l_tsd_section.token_from = dap_hash_fast();
				l_tsd_section.emission_rate = dap_chain_balance_coins_scan("0.001");//	TODO: 'm' 1:1000 tokens
				dap_tsd_t * l_tsd = dap_tsd_create_scalar(
														DAP_CHAIN_DATUM_TOKEN_TSD_TYPE_DELEGATE_EMISSION_FROM_STAKE_LOCK, l_tsd_section);
				l_tsd_list = dap_list_append(l_tsd_list, l_tsd);
				l_tsd_local_list_size += dap_tsd_size(l_tsd);
			}

            if (l_params->ext.total_signs_valid) {
                l_signs_total = (uint16_t)atoi(l_params->ext.total_signs_valid);
            }


            size_t l_tsd_total_size = l_tsd_local_list_size + l_params->ext.tsd_total_size;


            // if (l_params->ext.parsed_tsd)
                // l_tsd_total_size += l_params->ext.tsd_total_size;


            // Create new datum token
            l_datum_token = DAP_NEW_Z_SIZE(dap_chain_datum_token_t, sizeof(dap_chain_datum_token_t) + l_tsd_total_size);
            if (!l_datum_token) {
                log_it(L_CRITICAL, "%s", c_error_memory_alloc);
                dap_cli_server_cmd_set_reply_text(a_str_reply, "Out of memory in com_token_decl");
                DAP_DEL_Z(l_params);
                return -1;
            }
            l_datum_token->version = 2;
            l_datum_token->type = l_params->type;
            l_datum_token->subtype = l_params->subtype;
            if (l_params->subtype == DAP_CHAIN_DATUM_TOKEN_SUBTYPE_PRIVATE) {
                log_it(L_DEBUG,"Prepared TSD sections for private token on %zd total size", l_tsd_total_size);
                snprintf(l_datum_token->ticker, sizeof(l_datum_token->ticker), "%s", l_ticker);
                l_datum_token->header_private_decl.flags = l_params->ext.parsed_flags;
                l_datum_token->total_supply = l_total_supply;
                l_datum_token->signs_valid = l_signs_emission;
                l_datum_token->header_private_decl.tsd_total_size = l_tsd_local_list_size + l_params->ext.tsd_total_size;
                l_datum_token->header_private_decl.decimals = atoi(l_params->decimals_str);
            } else { //DAP_CHAIN_DATUM_TOKEN_TYPE_NATIVE_DECL
                log_it(L_DEBUG,"Prepared TSD sections for CF20 token on %zd total size", l_tsd_total_size);
                snprintf(l_datum_token->ticker, sizeof(l_datum_token->ticker), "%s", l_ticker);
                l_datum_token->header_native_decl.flags = l_params->ext.parsed_flags;
                l_datum_token->total_supply = l_total_supply;
                l_datum_token->signs_valid = l_signs_emission;
                l_datum_token->header_native_decl.tsd_total_size = l_tsd_total_size;
                l_datum_token->header_native_decl.decimals = atoi(l_params->decimals_str);
            }
            // Add TSD sections in the end
            for ( dap_list_t* l_iter=dap_list_first(l_tsd_list); l_iter; l_iter=l_iter->next){
                dap_tsd_t * l_tsd = (dap_tsd_t *) l_iter->data;
                if (l_tsd == NULL){
                    log_it(L_ERROR, "NULL tsd in list!");
                    continue;
                }
                switch (l_tsd->type){
                    case DAP_CHAIN_DATUM_TOKEN_TSD_TYPE_TOTAL_SIGNS_VALID: {
                    uint16_t l_t = 0;
                        log_it(L_DEBUG,"== TOTAL_SIGNS_VALID: %u",
                                _dap_tsd_get_scalar(l_tsd, &l_t) );
                    break;
                }
                    case DAP_CHAIN_DATUM_TOKEN_TSD_TYPE_DATUM_TYPE_ALLOWED_ADD:
                        log_it(L_DEBUG,"== DATUM_TYPE_ALLOWED_ADD: %s",
                               dap_tsd_get_string_const(l_tsd) );
                    break;
                    case DAP_CHAIN_DATUM_TOKEN_TSD_TYPE_TX_SENDER_ALLOWED_ADD:
                        log_it(L_DEBUG,"== TX_SENDER_ALLOWED_ADD: binary data");
                    break;
                    case DAP_CHAIN_DATUM_TOKEN_TSD_TYPE_TX_SENDER_BLOCKED_ADD:
                        log_it(L_DEBUG,"== TYPE_TX_SENDER_BLOCKED: binary data");
                    break;
                    case DAP_CHAIN_DATUM_TOKEN_TSD_TYPE_TX_RECEIVER_ALLOWED_ADD:
                        log_it(L_DEBUG,"== TX_RECEIVER_ALLOWED_ADD: binary data");
                    break;
                    case DAP_CHAIN_DATUM_TOKEN_TSD_TYPE_TX_RECEIVER_BLOCKED_ADD:
                        log_it(L_DEBUG,"== TX_RECEIVER_BLOCKED_ADD: binary data");
                    break;
                    case DAP_CHAIN_DATUM_TOKEN_TSD_TYPE_TOTAL_PKEYS_ADD:
                        if(l_tsd->size >= sizeof(dap_pkey_t)){
                            char *l_hash_str;
                            dap_pkey_t *l_pkey = (dap_pkey_t*)l_tsd->data;
                            dap_hash_fast_t l_hf = {0};
                            if (!dap_pkey_get_hash(l_pkey, &l_hf)) {
                                log_it(L_DEBUG, "== TOTAL_PKEYS_ADD: <WRONG CALCULATION FINGERPRINT>");
                            } else {
                                log_it(L_DEBUG, "== TOTAL_PKEYS_ADD: %s",
                                    dap_chain_hash_fast_to_str_static(&l_hf));
                            }
                        } else
                            log_it(L_DEBUG,"== TOTAL_PKEYS_ADD: <WRONG SIZE %u>", l_tsd->size);
                        break;
                    case DAP_CHAIN_DATUM_TOKEN_TSD_TOKEN_DESCRIPTION:
                        log_it(L_DEBUG, "== DESCRIPTION: %s", l_tsd->data);
                        break;
                    default: log_it(L_DEBUG, "== 0x%04X: binary data %u size ",l_tsd->type, l_tsd->size );
                }
                size_t l_tsd_size = dap_tsd_size(l_tsd);
                memcpy(l_datum_token->tsd_n_signs + l_datum_data_offset, l_tsd, l_tsd_size);
                l_datum_data_offset += l_tsd_size;
            }
            if (l_params->ext.parsed_tsd) {
                memcpy(l_datum_token->tsd_n_signs + l_datum_data_offset,
                       l_params->ext.parsed_tsd,
                       l_params->ext.tsd_total_size);
                l_datum_data_offset += l_params->ext.tsd_total_size;
                DAP_DELETE(l_params->ext.parsed_tsd);
            }
            dap_list_free_full(l_tsd_list, NULL);
            log_it(L_DEBUG, "%s token declaration '%s' initialized", l_params->subtype == DAP_CHAIN_DATUM_TOKEN_SUBTYPE_PRIVATE ?
                            "Private" : "CF20", l_datum_token->ticker);
        }break;//end
        case DAP_CHAIN_DATUM_TOKEN_SUBTYPE_SIMPLE: { // 256
            l_datum_token = DAP_NEW_Z_SIZE(dap_chain_datum_token_t, sizeof(dap_chain_datum_token_t));
            if (!l_datum_token) {
                log_it(L_CRITICAL, "%s", c_error_memory_alloc);
                dap_cli_server_cmd_set_reply_text(a_str_reply, "Out of memory in com_token_decl");
                DAP_DEL_Z(l_params);
                return -1;
            }
            l_datum_token->version = 2;
            l_datum_token->type = DAP_CHAIN_DATUM_TOKEN_TYPE_DECL; // 256
            l_datum_token->subtype = DAP_CHAIN_DATUM_TOKEN_SUBTYPE_SIMPLE; // 256
            snprintf(l_datum_token->ticker, sizeof(l_datum_token->ticker), "%s", l_ticker);
            l_datum_token->total_supply = l_total_supply;
            l_datum_token->signs_valid = l_signs_emission;
            l_datum_token->header_simple.decimals = atoi(l_params->decimals_str);
        }break;
        default:
            dap_cli_server_cmd_set_reply_text(a_str_reply,
                    "Unknown token type");
            DAP_DEL_Z(l_params);
            return -8;
    }
    dap_uuid_generate_nonce(&l_datum_token->nonce, DAP_CHAIN_DATUM_NONCE_SIZE);
    // If we have more certs than we need signs - use only first part of the list
    if(l_certs_count > l_signs_total)
        l_certs_count = l_signs_total;
    // Sign header with all certificates in the list and add signs to the end of TSD cetions
    uint16_t l_sign_counter = 0;
    l_datum_token = s_sign_cert_in_cycle(l_certs, l_datum_token, l_certs_count, &l_datum_data_offset, &l_sign_counter);
    l_datum_token->signs_total = l_sign_counter;

    // We skip datum creation opeartion, if count of signed certificates in s_sign_cert_in_cycle is 0.
    // Usually it happen, when certificate in token_decl or token_update command doesn't contain private data or broken
    if (!l_datum_token || l_datum_token->signs_total == 0){
        dap_cli_server_cmd_set_reply_text(a_str_reply,
                    "Token declaration failed. Successful count of certificate signing is 0");
            DAP_DEL_Z(l_params);
            return -9;
    }

    dap_chain_datum_t * l_datum = dap_chain_datum_create(DAP_CHAIN_DATUM_TOKEN,
                                                         l_datum_token,
                                                         sizeof(*l_datum_token) + l_datum_data_offset);
    DAP_DELETE(l_datum_token);
    size_t l_datum_size = dap_chain_datum_size(l_datum);

    // Calc datum's hash
    dap_chain_hash_fast_t l_key_hash;
    dap_chain_datum_calc_hash(l_datum, &l_key_hash);
    char *l_key_str = dap_chain_hash_fast_to_str_new(&l_key_hash);
    const char *l_key_str_out = dap_strcmp(l_hash_out_type, "hex") ?
                           dap_enc_base58_encode_hash_to_str_static(&l_key_hash) : l_key_str;

    // Add datum to mempool with datum_token hash as a key
    char *l_gdb_group_mempool = l_chain
            ? dap_chain_net_get_gdb_group_mempool_new(l_chain)
            : dap_chain_net_get_gdb_group_mempool_by_chain_type(l_net, CHAIN_TYPE_TOKEN);
    if (!l_gdb_group_mempool) {
        dap_cli_server_cmd_set_reply_text(a_str_reply, "No suitable chain for placing token datum found");
        DAP_DELETE(l_datum);
        DAP_DEL_Z(l_params);
        return -10;
    }
    bool l_placed = dap_global_db_set_sync(l_gdb_group_mempool, l_key_str, l_datum, l_datum_size, false) == 0;
    DAP_DELETE(l_gdb_group_mempool);
    dap_cli_server_cmd_set_reply_text(a_str_reply, "Datum %s with token %s is%s placed in datum pool",
                                      l_key_str_out, l_ticker, l_placed ? "" : " not");
    DAP_DELETE(l_key_str);
    DAP_DELETE(l_datum);
    DAP_DELETE(l_params);
    return l_placed ? 0 : -2;
}

/**
 * @brief com_token_decl_update
 * @param argc
 * @param argv
 * @param arg_func
 * @param str_reply
 * @return
 * @details token_update -net <net name> -chain <chain_name> -token <token ticker> [-type private] -flags [<Flag 1>][,<Flag 2>]...[,<Flag N>]...  [-<Param name 1> <Param Value 1>] [-Param name 2> <Param Value 2>] ...[-<Param Name N> <Param Value N>]\n"
 *  \t   Update token for <netname>:<chain name> with ticker <token ticker>, flags <Flag 1>,<Flag2>...<Flag N>"
 *  \t   and custom parameters list <Param 1>, <Param 2>...<Param N>."
 *  \n"
 *  ==Flags=="
 *  \t ALL_BLOCKED:\t Blocked all permissions, usefull add it first and then add allows what you want to allow\n"
 *  \t ALL_ALLOWED:\t Allowed all permissions if not blocked them. Be careful with this mode\n"
 *  \t ALL_FROZEN:\t All permissions are temprorary frozen\n"
 *  \t ALL_UNFROZEN:\t Unfrozen permissions\n"
 *  \t STATIC_ALL:\t No token manipulations after declarations at all. Token declares staticly and can't variabed after\n"
 *  \t STATIC_FLAGS:\t No token manipulations after declarations with flags\n"
 *  \t STATIC_PERMISSIONS_ALL:\t No all permissions lists manipulations after declarations\n"
 *  \t STATIC_PERMISSIONS_DATUM_TYPE:\t No datum type permissions lists manipulations after declarations\n"
 *  \t STATIC_PERMISSIONS_TX_SENDER:\t No tx sender permissions lists manipulations after declarations\n"
 *  \t STATIC_PERMISSIONS_TX_RECEIVER:\t No tx receiver permissions lists manipulations after declarations\n"
    "\n"
    "==Params==\n"
    "General:\n"
    "\t -flags_set <value>:\t Set list of flags from <value> to token declaration\n"
    "\t -flags_unset <value>:\t Unset list of flags from <value> from token declaration\n"
    "\t -total_supply <value>:\t Set total supply - emission's maximum - to the <value>\n"
    "\t -total_signs_valid <value>:\t Set valid signatures count's minimum\n"
    "\t -total_signs_add <value>:\t Add signature's pkey fingerprint to the list of owners\n"
    "\t -total_signs_remove <value>:\t Remove signature's pkey fingerprint from the owners\n"
    "\nDatum type allowed/blocked updates:\n"
    "\t -datum_type_allowed_add <value>:\t Add allowed datum type(s)\n"
    "\t -datum_type_allowed_remove <value>:\t Remove datum type(s) from allowed\n"
    "\t -datum_type_blocked_add <value>:\t Add blocked datum type(s)\n"
    "\t -datum_type_blocked_remove <value>:\t Remove datum type(s) from blocked\n"
    "\nTx receiver addresses allowed/blocked updates:\n"
    "\t -tx_receiver_allowed_add <value>:\t Add allowed tx receiver(s)\n"
    "\t -tx_receiver_allowed_remove <value>:\t Remove tx receiver(s) from allowed\n"
    "\t -tx_receiver_blocked_add <value>:\t Add blocked tx receiver(s)\n"
    "\t -tx_receiver_blocked_remove <value>:\t Remove tx receiver(s) from blocked\n"
    "\n Tx sender addresses allowed/blocked updates:\n"
    "\t -tx_sender_allowed_add <value>:\t Add allowed tx sender(s)\n"
    "\t -tx_sender_allowed_remove <value>:\t Remove tx sender(s) from allowed\n"
    "\t -tx_sender_blocked_add <value>:\t Add allowed tx sender(s)\n"
    "\t -tx_sender_blocked_remove <value>:\t Remove tx sender(s) from blocked\n"
    "\n"
 */
int com_token_update(int a_argc, char ** a_argv, void **a_str_reply)
{
    const char * l_ticker = NULL;
    uint256_t l_total_supply = {}; // 256
    uint16_t l_signs_emission = 0;
    dap_cert_t ** l_certs = NULL;
    size_t l_certs_count = 0;

    dap_chain_t * l_chain = NULL;
    dap_chain_net_t * l_net = NULL;
    const char * l_hash_out_type = NULL;

    dap_sdk_cli_params* l_params = DAP_NEW_Z(dap_sdk_cli_params);

    if (!l_params) {
        log_it(L_CRITICAL, "%s", c_error_memory_alloc);
        return -1;
    }

    l_params->type = DAP_CHAIN_DATUM_TOKEN_TYPE_UPDATE;
    l_params->subtype = DAP_CHAIN_DATUM_TOKEN_SUBTYPE_SIMPLE;

    int l_parse_params = s_token_decl_check_params(a_argc,a_argv,a_str_reply,l_params, true);
    if (l_parse_params)
        return l_parse_params;

    dap_chain_datum_token_t * l_datum_token = NULL;
    size_t l_datum_data_offset = 0;

    // Load certs lists
    dap_cert_parse_str_list(l_params->certs_str, &l_certs, &l_certs_count);
    if(!l_certs_count){
        dap_cli_server_cmd_set_reply_text(a_str_reply,
                                          "com_token_update command requres at least one valid certificate to sign token");
        return -10;
    }

    l_net = l_params->net;
    l_signs_emission = 0;
    l_total_supply = uint256_0;
    l_chain = l_params->chain;
    l_ticker = l_params->ticker;
    l_hash_out_type = l_params->hash_out_type;

    switch(l_params->subtype)
    {
        case DAP_CHAIN_DATUM_TOKEN_SUBTYPE_PRIVATE:
        case DAP_CHAIN_DATUM_TOKEN_SUBTYPE_NATIVE:
        { // 256
            // Create new datum token
            l_datum_token = DAP_NEW_Z_SIZE(dap_chain_datum_token_t, sizeof(dap_chain_datum_token_t) + l_params->ext.tsd_total_size);
            if (!l_datum_token) {
                log_it(L_CRITICAL, "%s", c_error_memory_alloc);
                return -1;
            }
            l_datum_token->version = 2;
            l_datum_token->type = DAP_CHAIN_DATUM_TOKEN_TYPE_UPDATE;
            l_datum_token->subtype = l_params->subtype;
            if (l_params->subtype == DAP_CHAIN_DATUM_TOKEN_SUBTYPE_NATIVE) {
                log_it(L_DEBUG,"Prepared TSD sections for CF20 token on %zd total size", l_params->ext.tsd_total_size);
                snprintf(l_datum_token->ticker, sizeof(l_datum_token->ticker), "%s", l_ticker);
                l_datum_token->total_supply = l_total_supply;
                l_datum_token->signs_valid = l_signs_emission;
                l_datum_token->header_native_update.tsd_total_size = l_params->ext.tsd_total_size;
                l_datum_token->header_native_update.decimals = 0;
                l_datum_data_offset = l_params->ext.tsd_total_size;
            } else { // if (l_params->type == DAP_CHAIN_DATUM_TOKEN_TYPE_PRIVATE_UPDATE) {
                log_it(L_DEBUG,"Prepared TSD sections for private token on %zd total size", l_params->ext.tsd_total_size);
                snprintf(l_datum_token->ticker, sizeof(l_datum_token->ticker), "%s", l_ticker);
                l_datum_token->total_supply = l_total_supply;
                l_datum_token->signs_valid = l_signs_emission;
                l_datum_token->header_private_update.tsd_total_size = l_params->ext.tsd_total_size;
                l_datum_token->header_private_update.decimals = 0;
                l_datum_data_offset = l_params->ext.tsd_total_size;
            }
            // Add TSD sections in the end
            if (l_params->ext.tsd_total_size) {
                memcpy(l_datum_token->tsd_n_signs, l_params->ext.parsed_tsd, l_params->ext.tsd_total_size);
                DAP_DELETE(l_params->ext.parsed_tsd);
            }
            log_it(L_DEBUG, "%s token declaration update '%s' initialized", (	l_params->subtype == DAP_CHAIN_DATUM_TOKEN_SUBTYPE_PRIVATE)	?
                                                                     "Private" : "CF20", l_datum_token->ticker);
        }break;//end
        case DAP_CHAIN_DATUM_TOKEN_SUBTYPE_SIMPLE: { // 256
            l_datum_token = DAP_NEW_Z_SIZE(dap_chain_datum_token_t, sizeof(dap_chain_datum_token_t));
            if (!l_datum_token) {
                log_it(L_CRITICAL, "%s", c_error_memory_alloc);
                return -1;
            }
            l_datum_token->version = 2;
            l_datum_token->subtype = DAP_CHAIN_DATUM_TOKEN_TYPE_UPDATE;
            l_datum_token->subtype = DAP_CHAIN_DATUM_TOKEN_SUBTYPE_SIMPLE; // 256
            snprintf(l_datum_token->ticker, sizeof(l_datum_token->ticker), "%s", l_ticker);
            l_datum_token->total_supply = l_total_supply;
            l_datum_token->signs_valid = l_signs_emission;
            if (l_params->decimals_str)
                l_datum_token->header_simple.decimals = 0;
        }break;
        default:
            dap_cli_server_cmd_set_reply_text(a_str_reply,
                                              "Unknown token type");
            return -8;
    }
    dap_uuid_generate_nonce(&l_datum_token->nonce, DAP_CHAIN_DATUM_NONCE_SIZE);
    // Sign header with all certificates in the list and add signs to the end of TSD cetions
    uint16_t l_sign_counter = 0;
    l_datum_token = s_sign_cert_in_cycle(l_certs, l_datum_token, l_certs_count, &l_datum_data_offset, &l_sign_counter);
    l_datum_token->signs_total = l_sign_counter;

    // We skip datum creation opeartion, if count of signed certificates in s_sign_cert_in_cycle is 0.
    // Usually it happen, when certificate in token_decl or token_update command doesn't contain private data or broken
    if (!l_datum_token || l_datum_token->signs_total == 0){
        dap_cli_server_cmd_set_reply_text(a_str_reply,
                                          "Token declaration update failed. Successful count of certificate signing is 0");
        return -9;
    }

    dap_chain_datum_t * l_datum = dap_chain_datum_create(DAP_CHAIN_DATUM_TOKEN,
                                                         l_datum_token,
                                                         sizeof(*l_datum_token) + l_datum_data_offset);
    DAP_DELETE(l_datum_token);
    size_t l_datum_size = dap_chain_datum_size(l_datum);

    // Calc datum's hash
    dap_chain_hash_fast_t l_key_hash;
    dap_chain_datum_calc_hash(l_datum, &l_key_hash);
    char *l_key_str = dap_chain_hash_fast_to_str_new(&l_key_hash);
    const char *l_key_str_out = dap_strcmp(l_hash_out_type, "hex") ?
                           dap_enc_base58_encode_hash_to_str_static(&l_key_hash) : l_key_str;

    // Add datum to mempool with datum_token hash as a key
    char *l_gdb_group_mempool = l_chain
            ? dap_chain_net_get_gdb_group_mempool_new(l_chain)
            : dap_chain_net_get_gdb_group_mempool_by_chain_type(l_net, CHAIN_TYPE_TOKEN);
    if (!l_gdb_group_mempool) {
        dap_cli_server_cmd_set_reply_text(a_str_reply, "No suitable chain for placing token datum found");
        DAP_DELETE(l_datum);
        return -10;
    }
    bool l_placed = !dap_global_db_set_sync(l_gdb_group_mempool, l_key_str, (uint8_t *)l_datum, l_datum_size, false);
    DAP_DELETE(l_gdb_group_mempool);
    dap_cli_server_cmd_set_reply_text(a_str_reply, "Datum %s with token update for ticker %s is%s placed in datum pool",
                                      l_key_str_out, l_ticker, l_placed ? "" : " not");
    DAP_DELETE(l_key_str);
    DAP_DELETE(l_datum);
    DAP_DELETE(l_params);
    return l_placed ? 0 : -2;
}

/**
 * @brief com_token_emit
 * @param argc
 * @param argv
 * @param arg_func
 * @param str_reply
 * @return
 */
int com_token_emit(int a_argc, char **a_argv, void **a_str_reply)
{
    int arg_index = 1;
    const char *str_tmp = NULL;
    //const char *str_fee = NULL;
    char *l_str_reply_tmp = NULL;
    uint256_t l_emission_value = {};
    //uint256_t l_fee_value = {};
    const char * l_ticker = NULL;

    const char * l_addr_str = NULL;

    const char * l_emission_hash_str = NULL;
    const char * l_emission_hash_str_remove = NULL;
    dap_chain_hash_fast_t l_emission_hash;
    dap_chain_datum_token_emission_t *l_emission = NULL;
    size_t l_emission_size;

    const char * l_certs_str = NULL;

    dap_cert_t ** l_certs = NULL;
    size_t l_certs_size = 0;

    const char * l_chain_emission_str = NULL;
    dap_chain_t * l_chain_emission = NULL;

    dap_chain_net_t * l_net = NULL;

    const char * l_hash_out_type = NULL;
    dap_cli_server_cmd_find_option_val(a_argv, arg_index, a_argc, "-H", &l_hash_out_type);
    if(!l_hash_out_type)
        l_hash_out_type = "hex";
    if(dap_strcmp(l_hash_out_type,"hex") && dap_strcmp(l_hash_out_type,"base58")) {
        dap_cli_server_cmd_set_reply_text(a_str_reply, "invalid parameter -H, valid values: -H <hex | base58>");
        return -1;
    }

    dap_chain_node_cli_cmd_values_parse_net_chain(&arg_index,a_argc,a_argv,a_str_reply,NULL, &l_net, CHAIN_TYPE_INVALID);
    if( ! l_net) { // Can't find such network
        return -43;
    }
    // Token emission
    dap_cli_server_cmd_find_option_val(a_argv, arg_index, a_argc, "-emission", &l_emission_hash_str);

    // Emission certs
    dap_cli_server_cmd_find_option_val(a_argv, arg_index, a_argc, "-certs", &l_certs_str);

    // Wallet address that recieves the emission
    dap_cli_server_cmd_find_option_val(a_argv, arg_index, a_argc, "-addr", &l_addr_str);

    // Token ticker
    dap_cli_server_cmd_find_option_val(a_argv, arg_index, a_argc, "-token", &l_ticker);

    if(!l_certs_str) {
        dap_cli_server_cmd_set_reply_text(a_str_reply, "token_emit requires parameter '-certs'");
        return -4;
    }
    dap_cert_parse_str_list(l_certs_str, &l_certs, &l_certs_size);

    if(!l_certs_size) {
        dap_cli_server_cmd_set_reply_text(a_str_reply,
                "token_emit command requres at least one valid certificate to sign the basic transaction of emission");
        return -5;
    }
    const char *l_add_sign = NULL;
    dap_chain_addr_t *l_addr = NULL;
    dap_cli_server_cmd_find_option_val(a_argv, arg_index, arg_index + 1, "sign", &l_add_sign);
    if (!l_add_sign) {      //Create the emission
        // Emission value
        if(dap_cli_server_cmd_find_option_val(a_argv, arg_index, a_argc, "-emission_value", &str_tmp)) {
            l_emission_value = dap_chain_balance_scan(str_tmp);
        }

        if (IS_ZERO_256(l_emission_value)) {
            dap_cli_server_cmd_set_reply_text(a_str_reply, "token_emit requires parameter '-emission_value'");
            return -1;
        }

        if(!l_addr_str) {
            dap_cli_server_cmd_set_reply_text(a_str_reply, "token_emit requires parameter '-addr'");
            return -2;
        }

        if(!l_ticker) {
            dap_cli_server_cmd_set_reply_text(a_str_reply, "token_emit requires parameter '-token'");
            return -3;
        }

        l_addr = dap_chain_addr_from_str(l_addr_str);

        if(!l_addr) {
            dap_cli_server_cmd_set_reply_text(a_str_reply, "address \"%s\" is invalid", l_addr_str);
            return -4;
        }

        dap_cli_server_cmd_find_option_val(a_argv, arg_index, a_argc, "-chain_emission", &l_chain_emission_str);
        if(l_chain_emission_str)
            l_chain_emission = dap_chain_net_get_chain_by_name(l_net, l_chain_emission_str);
        else
            l_chain_emission = dap_chain_net_get_default_chain_by_chain_type(l_net, CHAIN_TYPE_EMISSION);

        if (l_chain_emission == NULL) { // Can't find such chain
            dap_cli_server_cmd_set_reply_text(a_str_reply,
                                              "token_emit requires parameter '-chain_emission' to be valid chain name in chain net %s"
                                              " or set default datum type in chain configuration file", l_net->pub.name);
            return -45;
        }
    } else {
        if (l_emission_hash_str) {
            DL_FOREACH(l_net->pub.chains, l_chain_emission) {
                l_emission = dap_chain_mempool_emission_get(l_chain_emission, l_emission_hash_str);
                if (l_emission){
                    l_emission_hash_str_remove = l_emission_hash_str;
                    break;
                }
            }
            if (!l_emission){
                dap_cli_server_cmd_set_reply_text(a_str_reply, "Can' find emission with hash \"%s\" for token %s on network %s",
                                                  l_emission_hash_str, l_ticker, l_net->pub.name);
                return -32;
            }
        } else {
            dap_cli_server_cmd_set_reply_text(a_str_reply, "Subcommand 'sign' recuires parameter '-emission'");
            return -31;
        }
    }

    if (!l_add_sign) {
        // Check, if network ID is same as ID in destination wallet address. If not - operation is cancelled.
        if (!dap_chain_addr_is_blank(l_addr) && l_addr->net_id.uint64 != l_net->pub.id.uint64) {
            dap_cli_server_cmd_set_reply_text(a_str_reply, "destination wallet network ID=0x%"DAP_UINT64_FORMAT_x
                                                           " and network ID=0x%"DAP_UINT64_FORMAT_x" is not equal."
                                                           " Please, change network name or wallet address",
                                                           l_addr->net_id.uint64, l_net->pub.id.uint64);
            DAP_DEL_Z(l_addr);
            DAP_DEL_Z(l_emission);
            return -3;
        }

        if(!l_ticker) {
            dap_cli_server_cmd_set_reply_text(a_str_reply, "token_emit requires parameter '-token'");
            DAP_DEL_Z(l_addr);
            return -3;
        }
    
        if (!l_chain_emission) {
			if ( (l_chain_emission = dap_chain_net_get_default_chain_by_chain_type(l_net,CHAIN_TYPE_EMISSION)) == NULL ) {
				DAP_DEL_Z(l_addr);
				dap_cli_server_cmd_set_reply_text(a_str_reply,
					"token_create requires parameter '-chain_emission' to be valid chain name in chain net %s or set default datum type in chain configuration file",
						 l_net->pub.name);
				return -50;
			}
        }
        // Create emission datum
        l_emission = dap_chain_datum_emission_create(l_emission_value, l_ticker, l_addr);
    }
    // Then add signs
    for(size_t i = 0; i < l_certs_size; i++)
        l_emission = dap_chain_datum_emission_add_sign(l_certs[i]->enc_key, l_emission);
    // Calc emission's hash
    l_emission_size = dap_chain_datum_emission_get_size((uint8_t *)l_emission);
    dap_hash_fast(l_emission, l_emission_size, &l_emission_hash);
    // Produce datum
    dap_chain_datum_t *l_datum_emission = dap_chain_datum_create(DAP_CHAIN_DATUM_TOKEN_EMISSION,
            l_emission,
            l_emission_size);
    // Delete token emission
    DAP_DEL_Z(l_emission);
    l_emission_hash_str = dap_chain_mempool_datum_add(l_datum_emission, l_chain_emission, l_hash_out_type);
    if (l_emission_hash_str)
        l_str_reply_tmp = dap_strdup_printf("Datum %s with 256bit emission is placed in datum pool", l_emission_hash_str);
    else
        l_str_reply_tmp = dap_strdup("Can't place emission datum in mempool, examine log files");
    DAP_DEL_Z(l_emission_hash_str);
    DAP_DEL_Z(l_datum_emission);

    //remove previous emission datum from mempool if have new signed emission datum
    if (l_emission_hash_str_remove) {
        char *l_gdb_group_mempool_emission = dap_chain_net_get_gdb_group_mempool_new(l_chain_emission);
        dap_global_db_del_sync(l_gdb_group_mempool_emission, l_emission_hash_str_remove);
        DAP_DEL_Z(l_gdb_group_mempool_emission);
    }
    dap_cli_server_cmd_set_reply_text(a_str_reply, "%s", l_str_reply_tmp);

    DAP_DEL_Z(l_certs);
    DAP_DEL_Z(l_str_reply_tmp);
    DAP_DEL_Z(l_addr);
    return 0;
}


/**
 * @brief com_tx_cond_create
 * Create transaction
 * com_tx_cond_create command
 * @param a_argc
 * @param a_argv
 * @param a_str_reply
 * @return int
 */
int com_tx_cond_create(int a_argc, char ** a_argv, void **a_str_reply)
{
    (void) a_argc;
    json_object** a_json_arr_reply = (json_object**)a_str_reply;
    int arg_index = 1;
    const char *c_wallets_path = dap_chain_wallet_get_path(g_config);
    const char * l_token_ticker = NULL;
    const char * l_wallet_str = NULL;
    const char * l_cert_str = NULL;
    const char * l_value_str = NULL;
    const char * l_value_fee_str = NULL;
    const char * l_net_name = NULL;
    const char * l_unit_str = NULL;
    const char * l_srv_uid_str = NULL;
    uint256_t l_value_datoshi = {};    
    uint256_t l_value_fee = {};
    const char * l_hash_out_type = NULL;
    dap_cli_server_cmd_find_option_val(a_argv, arg_index, a_argc, "-H", &l_hash_out_type);
    if(!l_hash_out_type)
        l_hash_out_type = "hex";
    if(dap_strcmp(l_hash_out_type,"hex") && dap_strcmp(l_hash_out_type,"base58")) {
        dap_json_rpc_error_add(*a_json_arr_reply, DAP_CHAIN_NODE_CLI_COM_TX_COND_CREATE_INVALID_PARAMETER_HEX,
                               "Invalid parameter -H, valid values: -H <hex | base58>");
        return DAP_CHAIN_NODE_CLI_COM_TX_COND_CREATE_INVALID_PARAMETER_HEX;
    }

    // Token ticker
    dap_cli_server_cmd_find_option_val(a_argv, arg_index, a_argc, "-token", &l_token_ticker);
    // Wallet name - from
    dap_cli_server_cmd_find_option_val(a_argv, arg_index, a_argc, "-w", &l_wallet_str);
    // Public certifiacte of condition owner
    dap_cli_server_cmd_find_option_val(a_argv, arg_index, a_argc, "-cert", &l_cert_str);
    // value datoshi
    dap_cli_server_cmd_find_option_val(a_argv, arg_index, a_argc, "-value", &l_value_str);
    // fee
    dap_cli_server_cmd_find_option_val(a_argv, arg_index, a_argc, "-fee", &l_value_fee_str);
    // net
    dap_cli_server_cmd_find_option_val(a_argv, arg_index, a_argc, "-net", &l_net_name);
    // unit
    dap_cli_server_cmd_find_option_val(a_argv, arg_index, a_argc, "-unit", &l_unit_str);
    // service
    dap_cli_server_cmd_find_option_val(a_argv, arg_index, a_argc, "-srv_uid", &l_srv_uid_str);

    if(!l_token_ticker) {
        dap_json_rpc_error_add(*a_json_arr_reply, DAP_CHAIN_NODE_CLI_COM_TX_COND_CREATE_REQUIRES_PARAMETER_TOKEN, "tx_cond_create requires parameter '-token'");
        return DAP_CHAIN_NODE_CLI_COM_TX_COND_CREATE_REQUIRES_PARAMETER_TOKEN;
    }
    if (!l_wallet_str) {
        dap_json_rpc_error_add(*a_json_arr_reply, DAP_CHAIN_NODE_CLI_COM_TX_COND_CREATE_REQUIRES_PARAMETER_W, "tx_cond_create requires parameter '-w'");
        return DAP_CHAIN_NODE_CLI_COM_TX_COND_CREATE_REQUIRES_PARAMETER_W;
    }
    if (!l_cert_str) {
        dap_json_rpc_error_add(*a_json_arr_reply, DAP_CHAIN_NODE_CLI_COM_TX_COND_CREATE_REQUIRES_PARAMETER_CERT, "tx_cond_create requires parameter '-cert'");
        return DAP_CHAIN_NODE_CLI_COM_TX_COND_CREATE_REQUIRES_PARAMETER_CERT;
    }
    if (!l_value_str) {
        dap_json_rpc_error_add(*a_json_arr_reply, DAP_CHAIN_NODE_CLI_COM_TX_COND_CREATE_REQUIRES_PARAMETER_VALUE, "tx_cond_create requires parameter '-value'");
        return DAP_CHAIN_NODE_CLI_COM_TX_COND_CREATE_REQUIRES_PARAMETER_VALUE;
    }
    if(!l_value_fee_str){
        dap_json_rpc_error_add(*a_json_arr_reply, DAP_CHAIN_NODE_CLI_COM_TX_COND_CREATE_REQUIRES_PARAMETER_FEE, "tx_cond_create requires parameter '-fee'");
        return DAP_CHAIN_NODE_CLI_COM_TX_COND_CREATE_REQUIRES_PARAMETER_FEE;
    }
    if(!l_net_name) {
        dap_json_rpc_error_add(*a_json_arr_reply, DAP_CHAIN_NODE_CLI_COM_TX_COND_CREATE_REQUIRES_PARAMETER_NET, "tx_cond_create requires parameter '-net'");
        return DAP_CHAIN_NODE_CLI_COM_TX_COND_CREATE_REQUIRES_PARAMETER_NET;
    }
    if(!l_unit_str) {
        dap_json_rpc_error_add(*a_json_arr_reply, DAP_CHAIN_NODE_CLI_COM_TX_COND_CREATE_REQUIRES_PARAMETER_UNIT, "tx_cond_create requires parameter '-unit'");
        return DAP_CHAIN_NODE_CLI_COM_TX_COND_CREATE_REQUIRES_PARAMETER_UNIT;
    }

    if(!l_srv_uid_str) {
        dap_json_rpc_error_add(*a_json_arr_reply, DAP_CHAIN_NODE_CLI_COM_TX_COND_CREATE_REQUIRES_PARAMETER_SRV_UID, "tx_cond_create requires parameter '-srv_uid'");
        return DAP_CHAIN_NODE_CLI_COM_TX_COND_CREATE_REQUIRES_PARAMETER_SRV_UID;
    }
    dap_chain_srv_uid_t l_srv_uid = {};
    l_srv_uid.uint64 = strtoll(l_srv_uid_str, NULL, 10);
    if (!l_srv_uid.uint64) {
        dap_json_rpc_error_add(*a_json_arr_reply, DAP_CHAIN_NODE_CLI_COM_TX_COND_CREATE_CAN_NOT_FIND_SERVICE_UID, "Can't find service UID %s ", l_srv_uid_str);
        return DAP_CHAIN_NODE_CLI_COM_TX_COND_CREATE_CAN_NOT_FIND_SERVICE_UID;
    }

    dap_chain_net_srv_price_unit_uid_t l_price_unit = { .enm = dap_chain_srv_str_to_unit_enum((char*)l_unit_str)};

    if(l_price_unit.enm == SERV_UNIT_UNDEFINED) {
        dap_json_rpc_error_add(*a_json_arr_reply, DAP_CHAIN_NODE_CLI_COM_TX_COND_CREATE_CAN_NOT_RECOGNIZE_UNIT,
                               "Can't recognize unit '%s'. Unit must look like { B | SEC }", l_unit_str);
        return DAP_CHAIN_NODE_CLI_COM_TX_COND_CREATE_CAN_NOT_RECOGNIZE_UNIT;
    }

    l_value_datoshi = dap_chain_balance_scan(l_value_str);
    if (IS_ZERO_256(l_value_datoshi)) {
        dap_json_rpc_error_add(*a_json_arr_reply, DAP_CHAIN_NODE_CLI_COM_TX_COND_CREATE_CAN_NOT_RECOGNIZE_VALUE,
                               "Can't recognize value '%s' as a number", l_value_str);
        return DAP_CHAIN_NODE_CLI_COM_TX_COND_CREATE_CAN_NOT_RECOGNIZE_VALUE;
    }

    l_value_fee = dap_chain_balance_scan(l_value_fee_str);
    if(IS_ZERO_256(l_value_fee)) {
        dap_json_rpc_error_add(*a_json_arr_reply, DAP_CHAIN_NODE_CLI_COM_TX_COND_CREATE_CAN_NOT_RECOGNIZE_VALUE_FEE,
                               "Can't recognize value '%s' as a number", l_value_fee_str);
        return DAP_CHAIN_NODE_CLI_COM_TX_COND_CREATE_CAN_NOT_RECOGNIZE_VALUE_FEE;
    }

    dap_chain_net_t * l_net = l_net_name ? dap_chain_net_by_name(l_net_name) : NULL;
    if(!l_net) {
        dap_json_rpc_error_add(*a_json_arr_reply, DAP_CHAIN_NODE_CLI_COM_TX_COND_CREATE_CAN_NOT_FIND_NET, "Can't find net '%s'", l_net_name);
        return DAP_CHAIN_NODE_CLI_COM_TX_COND_CREATE_CAN_NOT_FIND_NET;
    }
    dap_chain_wallet_t *l_wallet = dap_chain_wallet_open(l_wallet_str, c_wallets_path, NULL);
//    const char* l_sign_str = "";
    if(!l_wallet) {
        dap_json_rpc_error_add(*a_json_arr_reply, DAP_CHAIN_NODE_CLI_COM_TX_COND_CREATE_CAN_NOT_OPEN_WALLET, "Can't open wallet '%s'", l_wallet_str);
        return DAP_CHAIN_NODE_CLI_COM_TX_COND_CREATE_CAN_NOT_OPEN_WALLET;
    } else {
//        l_sign_str = dap_chain_wallet_check_sign(l_wallet);
    }

    dap_cert_t *l_cert_cond = dap_cert_find_by_name(l_cert_str);
    if(!l_cert_cond) {
        dap_chain_wallet_close(l_wallet);
        dap_json_rpc_error_add(*a_json_arr_reply, DAP_CHAIN_NODE_CLI_COM_TX_COND_CREATE_CAN_FIND_CERT, "Can't find cert '%s'", l_cert_str);
        return DAP_CHAIN_NODE_CLI_COM_TX_COND_CREATE_CAN_FIND_CERT;
    }

    dap_enc_key_t *l_key_from = dap_chain_wallet_get_key(l_wallet, 0);
    dap_pkey_t *l_key_cond = dap_pkey_from_enc_key(l_cert_cond->enc_key);
    if (!l_key_cond) {
        dap_chain_wallet_close(l_wallet);
        dap_enc_key_delete(l_key_from);
        dap_json_rpc_error_add(*a_json_arr_reply, DAP_CHAIN_NODE_CLI_COM_TX_COND_CREATE_CERT_DOES_NOT_CONATIN_VALID_PUBLIC_KEY,
                               "Cert '%s' doesn't contain a valid public key", l_cert_str);
        return DAP_CHAIN_NODE_CLI_COM_TX_COND_CREATE_CERT_DOES_NOT_CONATIN_VALID_PUBLIC_KEY;
    }

    uint256_t l_value_per_unit_max = {};
    char *l_hash_str = dap_chain_mempool_tx_create_cond(l_net, l_key_from, l_key_cond, l_token_ticker,
                                                        l_value_datoshi, l_value_per_unit_max, l_price_unit,
                                                        l_srv_uid, l_value_fee, NULL, 0, l_hash_out_type);
    dap_chain_wallet_close(l_wallet);
    dap_enc_key_delete(l_key_from);
    DAP_DELETE(l_key_cond);

    if (l_hash_str) {
        json_object *l_jobj_ret = json_object_new_object();
        json_object *l_jobj_tx_cond_transfer = json_object_new_boolean(true);
        json_object *l_jobj_hash = json_object_new_string(l_hash_str);
        json_object_object_add(l_jobj_ret, "create_tx_cond", l_jobj_tx_cond_transfer);
        json_object_object_add(l_jobj_ret, "hash", l_jobj_hash);
        json_object_array_add(*a_json_arr_reply, l_jobj_ret);
        DAP_DELETE(l_hash_str);
        return DAP_CHAIN_NODE_CLI_COM_TX_COND_CREATE_OK;
    }
    json_object *l_jobj_ret = json_object_new_object();
    json_object *l_jobj_tx_cond_transfer = json_object_new_boolean(false);
    json_object_object_add(l_jobj_ret, "create_tx_cond", l_jobj_tx_cond_transfer);
    json_object_array_add(*a_json_arr_reply, l_jobj_ret);
    return DAP_CHAIN_NODE_CLI_COM_TX_COND_CREATE_CAN_NOT_CONDITIONAL_TX_CREATE;
}

static dap_list_t* s_hashes_parse_str_list(const char * a_hashes_str)
{
    dap_list_t *l_ret_list = NULL;
    char * l_hashes_tmp_ptrs = NULL;
    char * l_hash_str_dup = strdup(a_hashes_str);
    if (!l_hash_str_dup) {
        log_it(L_ERROR, "Memory allocation error in %s, line %d", __PRETTY_FUNCTION__, __LINE__);
        return NULL;
    }
    char *l_hash_str = strtok_r(l_hash_str_dup, ",", &l_hashes_tmp_ptrs);

    // Second pass we parse them all
    strcpy(l_hash_str_dup, a_hashes_str);
    l_hash_str = strtok_r(l_hash_str_dup, ",", &l_hashes_tmp_ptrs);

    while(l_hash_str) {
        // trim whitespace in certificate's name
        l_hash_str = dap_strstrip(l_hash_str);// removes leading and trailing spaces
        // get certificate by name
        dap_hash_fast_t* l_hash = DAP_NEW_Z(dap_hash_fast_t);
        if (dap_chain_hash_fast_from_str(l_hash_str, l_hash)){
            log_it(L_ERROR, "Can't get hash from string. Continue.");
            DAP_DEL_Z(l_hash);
            continue;
        }
        l_ret_list = dap_list_append(l_ret_list, l_hash);
        l_hash_str = strtok_r(NULL, ",", &l_hashes_tmp_ptrs);
    }
    free(l_hash_str_dup);
    return  l_ret_list;
}

int com_tx_cond_remove(int a_argc, char ** a_argv, void **a_json_arr_reply)
{
    (void) a_argc;
    int arg_index = 1;
    const char *c_wallets_path = dap_chain_wallet_get_path(g_config);
    const char * l_wallet_str = NULL;
    const char * l_value_fee_str = NULL;
    const char * l_net_name = NULL;
    const char * l_hashes_str = NULL;
    const char * l_srv_uid_str = NULL;
    uint256_t l_value_datoshi = {};    
    uint256_t l_value_fee = {};
    const char * l_hash_out_type = NULL;
    dap_cli_server_cmd_find_option_val(a_argv, arg_index, a_argc, "-H", &l_hash_out_type);
    if(!l_hash_out_type)
        l_hash_out_type = "hex";
    if(dap_strcmp(l_hash_out_type,"hex") && dap_strcmp(l_hash_out_type,"base58")) {
        dap_json_rpc_error_add(*a_json_arr_reply, DAP_CHAIN_NODE_CLI_COM_TX_COND_REMOVE_INVALID_PARAMETER_HEX,
                               "Invalid parameter -H, valid values: -H <hex | base58>");
        return DAP_CHAIN_NODE_CLI_COM_TX_COND_REMOVE_INVALID_PARAMETER_HEX;
    }

    // Wallet name 
    dap_cli_server_cmd_find_option_val(a_argv, arg_index, a_argc, "-w", &l_wallet_str);
    // fee
    dap_cli_server_cmd_find_option_val(a_argv, arg_index, a_argc, "-fee", &l_value_fee_str);
    // net
    dap_cli_server_cmd_find_option_val(a_argv, arg_index, a_argc, "-net", &l_net_name);
    // tx cond hahses 
    dap_cli_server_cmd_find_option_val(a_argv, arg_index, a_argc, "-hashes", &l_hashes_str);
    // srv_uid
    dap_cli_server_cmd_find_option_val(a_argv, arg_index, a_argc, "-srv_uid", &l_srv_uid_str);

    if (!l_wallet_str) {
        dap_json_rpc_error_add(*a_json_arr_reply, DAP_CHAIN_NODE_CLI_COM_TX_COND_REMOVE_REQUIRES_PARAMETER_W, "com_txs_cond_remove requires parameter '-w'");
        return DAP_CHAIN_NODE_CLI_COM_TX_COND_REMOVE_REQUIRES_PARAMETER_W;
    }
    if(!l_value_fee_str){
        dap_json_rpc_error_add(*a_json_arr_reply, DAP_CHAIN_NODE_CLI_COM_TX_COND_REMOVE_REQUIRES_PARAMETER_FEE, "com_txs_cond_remove requires parameter '-fee'");
        return DAP_CHAIN_NODE_CLI_COM_TX_COND_REMOVE_REQUIRES_PARAMETER_FEE;
    }
    if(!l_net_name) {
        dap_json_rpc_error_add(*a_json_arr_reply, DAP_CHAIN_NODE_CLI_COM_TX_COND_REMOVE_REQUIRES_PARAMETER_NET, "com_txs_cond_remove requires parameter '-net'");
        return DAP_CHAIN_NODE_CLI_COM_TX_COND_REMOVE_REQUIRES_PARAMETER_NET;
    }
    if(!l_hashes_str) {
        dap_json_rpc_error_add(*a_json_arr_reply, DAP_CHAIN_NODE_CLI_COM_TX_COND_REMOVE_REQUIRES_PARAMETER_HASHES, "com_txs_cond_remove requires parameter '-hashes'");
        return DAP_CHAIN_NODE_CLI_COM_TX_COND_REMOVE_REQUIRES_PARAMETER_HASHES;
    }
    if(!l_srv_uid_str) {
        dap_json_rpc_error_add(*a_json_arr_reply, DAP_CHAIN_NODE_CLI_COM_TX_COND_REMOVE_REQUIRES_PARAMETER_SRV_UID, "com_txs_cond_remove requires parameter '-srv_uid'");
        return DAP_CHAIN_NODE_CLI_COM_TX_COND_REMOVE_REQUIRES_PARAMETER_SRV_UID;
    }

    dap_chain_srv_uid_t l_srv_uid = {};
    l_srv_uid.uint64 = strtoll(l_srv_uid_str, NULL, 10);
    if (!l_srv_uid.uint64) {
        dap_json_rpc_error_add(*a_json_arr_reply, DAP_CHAIN_NODE_CLI_COM_TX_COND_REMOVE_CAN_NOT_FIND_SERVICE_UID, "Can't find service UID %s ", l_srv_uid_str);
        return DAP_CHAIN_NODE_CLI_COM_TX_COND_REMOVE_CAN_NOT_FIND_SERVICE_UID;
    }

    dap_chain_net_t * l_net = l_net_name ? dap_chain_net_by_name(l_net_name) : NULL;
    if(!l_net) {
        dap_json_rpc_error_add(*a_json_arr_reply, DAP_CHAIN_NODE_CLI_COM_TX_COND_REMOVE_CAN_NOT_FIND_NET, "Can't find net '%s'", l_net_name);
        return DAP_CHAIN_NODE_CLI_COM_TX_COND_REMOVE_CAN_NOT_FIND_NET;
    }
    dap_chain_wallet_t *l_wallet = dap_chain_wallet_open(l_wallet_str, c_wallets_path, NULL);
//    const char* l_sign_str = "";
    if(!l_wallet) {
        dap_json_rpc_error_add(*a_json_arr_reply, DAP_CHAIN_NODE_CLI_COM_TX_COND_REMOVE_CAN_NOT_OPEN_WALLET, "Can't open wallet '%s'", l_wallet_str);
        return DAP_CHAIN_NODE_CLI_COM_TX_COND_REMOVE_CAN_NOT_OPEN_WALLET;
    } 

    dap_enc_key_t *l_key_from = dap_chain_wallet_get_key(l_wallet, 0);
    dap_pkey_t *l_wallet_pkey = dap_pkey_from_enc_key(l_key_from);

    l_value_fee = dap_chain_balance_scan(l_value_fee_str);
    if(IS_ZERO_256(l_value_fee)) {
        dap_json_rpc_error_add(*a_json_arr_reply, DAP_CHAIN_NODE_CLI_COM_TX_COND_REMOVE_CAN_NOT_RECOGNIZE_VALUE_FEE, "Can't recognize value '%s' as a number", l_value_fee_str);
        return DAP_CHAIN_NODE_CLI_COM_TX_COND_REMOVE_CAN_NOT_RECOGNIZE_VALUE_FEE;
    }

    const char *l_native_ticker = l_net->pub.native_ticker;
    if (!l_native_ticker){
        dap_json_rpc_error_add(*a_json_arr_reply, DAP_CHAIN_NODE_CLI_COM_TX_COND_REMOVE_CAN_NOT_FIND_NATIVE_TICKER_IN_NET, "Can't find native ticker for net %s", l_net->pub.name);
        return DAP_CHAIN_NODE_CLI_COM_TX_COND_REMOVE_CAN_NOT_FIND_NATIVE_TICKER_IN_NET;
    }
    dap_ledger_t *l_ledger = dap_ledger_by_net_name(l_net->pub.name);
    if (!l_ledger){
        dap_json_rpc_error_add(*a_json_arr_reply, DAP_CHAIN_NODE_CLI_COM_TX_COND_REMOVE_CAN_NOT_FIND_LEDGER_FOR_NET, "Can't find ledger for net %s", l_net->pub.name);
        return DAP_CHAIN_NODE_CLI_COM_TX_COND_REMOVE_CAN_NOT_FIND_LEDGER_FOR_NET;
    }
    // create empty transaction
    dap_chain_datum_tx_t *l_tx = dap_chain_datum_tx_create();
    if (!l_ledger){
        dap_json_rpc_error_add(*a_json_arr_reply, DAP_CHAIN_NODE_CLI_COM_TX_COND_REMOVE_CAN_NOT_CREATE_NEW_TX, "Can't create new tx");
        return DAP_CHAIN_NODE_CLI_COM_TX_COND_REMOVE_CAN_NOT_CREATE_NEW_TX;
    }

    dap_list_t *l_hashes_list = s_hashes_parse_str_list(l_hashes_str);
    if (!l_hashes_list){
        dap_json_rpc_error_add(*a_json_arr_reply, DAP_CHAIN_NODE_CLI_COM_TX_COND_REMOVE_REQUESTED_COND_TX_WITH_HASH_NOT_FOUND, "Requested conditional transaction with hash not found");
        dap_chain_datum_tx_delete(l_tx);
        return DAP_CHAIN_NODE_CLI_COM_TX_COND_REMOVE_REQUESTED_COND_TX_WITH_HASH_NOT_FOUND;
    }

    uint256_t l_cond_value_sum = {};
    size_t l_num_of_hashes = dap_list_length(l_hashes_list);
    log_it(L_INFO, "Found %"DAP_UINT64_FORMAT_U" hashes. Start returning funds from transactions.", l_num_of_hashes);
    for (dap_list_t * l_tmp = l_hashes_list; l_tmp; l_tmp=l_tmp->next){
        dap_hash_fast_t *l_hash = (dap_hash_fast_t*)l_tmp->data;
        // get tx by hash
        dap_chain_datum_tx_t *l_cond_tx = dap_ledger_tx_find_by_hash(l_ledger, l_hash);
        if (!l_cond_tx) {
            char l_hash_str[DAP_CHAIN_HASH_FAST_STR_SIZE];
            dap_chain_hash_fast_to_str(l_hash, l_hash_str, DAP_CHAIN_HASH_FAST_STR_SIZE);
            log_it(L_WARNING, "Requested conditional transaction with hash %s not found. Continue.", l_hash_str);
            continue;
        }

        const char *l_tx_ticker = dap_ledger_tx_get_token_ticker_by_hash(l_ledger, l_hash);
        if (!l_tx_ticker) {
            log_it(L_WARNING, "Can't get tx ticker");
            continue;
        }
        if (strcmp(l_native_ticker, l_tx_ticker)) {
            log_it(L_WARNING, "Tx must be in native ticker");
            continue;
        }

        // Get out_cond from l_cond_tx
        int l_prev_cond_idx = 0;
        dap_chain_tx_out_cond_t *l_tx_out_cond = dap_chain_datum_tx_out_cond_get(l_cond_tx, DAP_CHAIN_TX_OUT_COND_SUBTYPE_SRV_PAY,
                                                                             &l_prev_cond_idx);
        if (!l_tx_out_cond) {
            log_it(L_WARNING, "Requested conditional transaction has no contitional output with srv_uid %"DAP_UINT64_FORMAT_U, l_srv_uid.uint64);
            continue;
        }
        if (l_tx_out_cond->header.srv_uid.uint64 != l_srv_uid.uint64)
            continue;
        
        if (dap_ledger_tx_hash_is_used_out_item(l_ledger, l_hash, l_prev_cond_idx, NULL)) {
            log_it(L_WARNING, "Requested conditional transaction is already used out");
            continue;
        }
        // Get owner tx
        dap_hash_fast_t l_owner_tx_hash = dap_ledger_get_first_chain_tx_hash(l_ledger, l_cond_tx, l_tx_out_cond);
        dap_chain_datum_tx_t *l_owner_tx = dap_hash_fast_is_blank(&l_owner_tx_hash)
            ? l_cond_tx:
            dap_ledger_tx_find_by_hash(l_ledger, &l_owner_tx_hash);
        if (!l_owner_tx)
            continue;
        dap_chain_tx_sig_t *l_owner_tx_sig = (dap_chain_tx_sig_t *)dap_chain_datum_tx_item_get(l_owner_tx, NULL, NULL, TX_ITEM_TYPE_SIG, NULL);
        dap_sign_t *l_owner_sign = dap_chain_datum_tx_item_sign_get_sig((dap_chain_tx_sig_t *)l_owner_tx_sig);

        if (!l_owner_sign) {
            log_it(L_WARNING, "Can't get sign.");
            continue;
        }

        if (!dap_pkey_compare_with_sign(l_wallet_pkey, l_owner_sign)) {
            log_it(L_WARNING, "Only owner can return funds from tx cond");
            continue;
        }

        // get final tx 
        dap_hash_fast_t l_final_hash = dap_ledger_get_final_chain_tx_hash(l_ledger, DAP_CHAIN_TX_OUT_COND_SUBTYPE_SRV_PAY, l_hash);
        dap_chain_datum_tx_t *l_final_tx = dap_ledger_tx_find_by_hash(l_ledger, &l_final_hash);
        if (!l_final_tx) {
            log_it(L_WARNING, "Only get final tx hash or tx is already used out.");
            continue;
        }

        // get and check tx_cond_out
        int l_final_cond_idx = 0;
        dap_chain_tx_out_cond_t *l_final_tx_out_cond = dap_chain_datum_tx_out_cond_get(l_final_tx, DAP_CHAIN_TX_OUT_COND_SUBTYPE_SRV_PAY,
                                                                             &l_final_cond_idx);
        if (!l_final_tx_out_cond || IS_ZERO_256(l_final_tx_out_cond->header.value)) 
            continue;

        
        // add in_cond to new tx
        // add 'in' item to buy from conditional transaction
        dap_chain_datum_tx_add_in_cond_item(&l_tx, &l_final_hash, l_final_cond_idx, 0);
        SUM_256_256(l_cond_value_sum, l_final_tx_out_cond->header.value, &l_cond_value_sum);
    }
    dap_list_free_full(l_hashes_list, NULL);

    if (IS_ZERO_256(l_cond_value_sum)){
        dap_json_rpc_error_add(*a_json_arr_reply, DAP_CHAIN_NODE_CLI_COM_TX_COND_REMOVE_UNSPENT_COND_TX_IN_HASH_LIST_FOR_WALLET,
                               "No unspent conditional transactions in hashes list for wallet %s. Check input parameters.", l_wallet_str);
        dap_chain_datum_tx_delete(l_tx);
        dap_chain_wallet_close(l_wallet);
        DAP_DEL_Z(l_wallet_pkey);
        return DAP_CHAIN_NODE_CLI_COM_TX_COND_REMOVE_UNSPENT_COND_TX_IN_HASH_LIST_FOR_WALLET;
    }

    uint256_t l_net_fee = {};
    dap_chain_addr_t l_addr_fee = {};
    bool l_net_fee_used = dap_chain_net_tx_get_fee(l_net->pub.id, &l_net_fee, &l_addr_fee);
    uint256_t l_total_fee = l_value_fee;
    if (l_net_fee_used)
        SUM_256_256(l_total_fee, l_net_fee, &l_total_fee);

    if (compare256(l_total_fee, l_cond_value_sum) >= 0 ){
        dap_json_rpc_error_add(*a_json_arr_reply, DAP_CHAIN_NODE_CLI_COM_TX_COND_REMOVE_SUM_COND_OUTPUTS_MUST_GREATER_THAN_FEES_SUM,
                               "Sum of conditional outputs must be greater than fees sum.");
        dap_chain_datum_tx_delete(l_tx);
        dap_chain_wallet_close(l_wallet);
        DAP_DEL_Z(l_wallet_pkey);
        return DAP_CHAIN_NODE_CLI_COM_TX_COND_REMOVE_SUM_COND_OUTPUTS_MUST_GREATER_THAN_FEES_SUM;
    }

    uint256_t l_coin_back = {};
    SUBTRACT_256_256(l_cond_value_sum, l_total_fee, &l_coin_back);
    dap_chain_addr_t *l_wallet_addr = dap_chain_wallet_get_addr(l_wallet, l_net->pub.id);
    // return coins to owner
    if (dap_chain_datum_tx_add_out_item(&l_tx, l_wallet_addr, l_coin_back) == -1) {
        dap_chain_datum_tx_delete(l_tx);
        dap_json_rpc_error_add(*a_json_arr_reply, DAP_CHAIN_NODE_CLI_COM_TX_COND_REMOVE_CAN_NOT_ADD_RETURNING_COINS_OUTPUT,
                               "Can't create new TX. Something went wrong.\n");
        log_it(L_ERROR, "Can't add returning coins output");
        DAP_DELETE(l_wallet_addr);
        dap_chain_wallet_close(l_wallet);
        DAP_DEL_Z(l_wallet_pkey);
        return DAP_CHAIN_NODE_CLI_COM_TX_COND_REMOVE_CAN_NOT_ADD_RETURNING_COINS_OUTPUT-22;
    }
     DAP_DELETE(l_wallet_addr);
    // Network fee
    if (l_net_fee_used &&
            dap_chain_datum_tx_add_out_item(&l_tx, &l_addr_fee, l_net_fee) != 1) {
        dap_chain_datum_tx_delete(l_tx);
        dap_chain_wallet_close(l_wallet);
        DAP_DEL_Z(l_wallet_pkey);
        dap_json_rpc_error_add(*a_json_arr_reply, DAP_CHAIN_NODE_CLI_COM_TX_COND_REMOVE_CAN_NOT_ADD_NETWORK_FEE_OUTPUT, "Can't create new TX. Something went wrong.\n");
        log_it(L_ERROR, "Cant add network fee output");
        return DAP_CHAIN_NODE_CLI_COM_TX_COND_REMOVE_CAN_NOT_ADD_NETWORK_FEE_OUTPUT;
    }
    // Validator's fee
    if (dap_chain_datum_tx_add_fee_item(&l_tx, l_value_fee) == -1) {
        dap_chain_datum_tx_delete(l_tx);
        dap_chain_wallet_close(l_wallet);
        DAP_DEL_Z(l_wallet_pkey);
        dap_json_rpc_error_add(*a_json_arr_reply, DAP_CHAIN_NODE_CLI_COM_TX_COND_REMOVE_CAN_NOT_ADD_VALIDATORS_FEE_OUTPUT, "Can't create new TX. Something went wrong.\n");
        log_it(L_ERROR, "Cant add validator's fee output");
        return DAP_CHAIN_NODE_CLI_COM_TX_COND_REMOVE_CAN_NOT_ADD_VALIDATORS_FEE_OUTPUT;
    }

    // add 'sign' items
    dap_enc_key_t *l_owner_key = dap_chain_wallet_get_key(l_wallet, 0);
    if(dap_chain_datum_tx_add_sign_item(&l_tx, l_owner_key) != 1) {
        dap_chain_datum_tx_delete(l_tx);
        dap_enc_key_delete(l_owner_key);
        dap_json_rpc_error_add(*a_json_arr_reply, DAP_CHAIN_NODE_CLI_COM_TX_COND_REMOVE_CAN_NOT_ADD_SIGN_OUTPUT, "Can't create new TX. Something went wrong.\n");
        log_it( L_ERROR, "Can't add sign output");
        return DAP_CHAIN_NODE_CLI_COM_TX_COND_REMOVE_CAN_NOT_ADD_SIGN_OUTPUT;
    }

    dap_chain_wallet_close(l_wallet);
    DAP_DEL_Z(l_wallet_pkey);

    size_t l_tx_size = dap_chain_datum_tx_get_size(l_tx);
    dap_chain_datum_t *l_datum = dap_chain_datum_create(DAP_CHAIN_DATUM_TX, l_tx, l_tx_size);
    dap_chain_datum_tx_delete(l_tx);
    dap_chain_t *l_chain = dap_chain_net_get_default_chain_by_chain_type(l_net, CHAIN_TYPE_TX);
    if (!l_chain) {
        dap_json_rpc_error_add(*a_json_arr_reply, DAP_CHAIN_NODE_CLI_COM_TX_COND_REMOVE_CAN_FIND_DEFAULT_CHAIN_WITH_TX_FOR_NET,
                               "Can't create new TX. Something went wrong.\n");
        DAP_DELETE(l_datum);
        return DAP_CHAIN_NODE_CLI_COM_TX_COND_REMOVE_CAN_FIND_DEFAULT_CHAIN_WITH_TX_FOR_NET;
    }
    // Processing will be made according to autoprocess policy
    char *l_hash_str = dap_chain_mempool_datum_add(l_datum, l_chain, "hex");
    DAP_DELETE(l_datum);

    if (l_hash_str) {
        json_object *l_jobj_ret = json_object_new_object();
        json_object *l_jobj_tx_status = json_object_new_boolean(true);
        json_object *l_jobj_tx_hash = json_object_new_string(l_hash_str);
        json_object_object_add(l_jobj_ret, "tx_create", l_jobj_tx_status);
        json_object_object_add(l_jobj_ret, "hash", l_jobj_tx_hash);
        DAP_DELETE(l_hash_str);
        json_object_array_add(*a_json_arr_reply, l_jobj_ret);
        return DAP_CHAIN_NODE_CLI_COM_TX_COND_REMOVE_OK;
    }
    dap_json_rpc_error_add(*a_json_arr_reply, DAP_CHAIN_NODE_CLI_COM_TX_COND_REMOVE_OTHER_ERROR, "Can't create new TX. Something went wrong.");
    return DAP_CHAIN_NODE_CLI_COM_TX_COND_REMOVE_OTHER_ERROR;
}

typedef struct tx_check_args {
    dap_chain_datum_tx_t *tx;
    dap_hash_fast_t tx_hash;
} tx_check_args_t;

void s_tx_is_srv_pay_check (dap_chain_net_t* a_net, dap_chain_datum_tx_t *a_tx, dap_hash_fast_t *a_tx_hash, void *a_arg)
{
    UNUSED(a_net);
    dap_list_t **l_tx_list_ptr = a_arg;
    if (dap_chain_datum_tx_out_cond_get(a_tx, DAP_CHAIN_TX_OUT_COND_SUBTYPE_SRV_PAY , NULL)){
        tx_check_args_t *l_arg = DAP_NEW_Z(tx_check_args_t);
        l_arg->tx = a_tx;
        l_arg->tx_hash = *a_tx_hash;
        *l_tx_list_ptr = dap_list_append(*l_tx_list_ptr, l_arg);
    }
       
}

int com_tx_cond_unspent_find(int a_argc, char **a_argv, void **a_json_arr_reply)
{
    (void) a_argc;
    int arg_index = 1;
    const char *c_wallets_path = dap_chain_wallet_get_path(g_config);
    const char * l_wallet_str = NULL;
    const char * l_net_name = NULL;
    const char * l_srv_uid_str = NULL;

    const char * l_hash_out_type = NULL;
    dap_cli_server_cmd_find_option_val(a_argv, arg_index, a_argc, "-H", &l_hash_out_type);
    if(!l_hash_out_type)
        l_hash_out_type = "hex";
    if(dap_strcmp(l_hash_out_type,"hex") && dap_strcmp(l_hash_out_type,"base58")) {
        dap_json_rpc_error_add(*a_json_arr_reply, DAP_CHAIN_NODE_CLI_COM_TX_COND_UNSPEND_FIND_INVALID_PARAMETER_HEX,
                               "Invalid parameter -H, valid values: -H <hex | base58>");
        return DAP_CHAIN_NODE_CLI_COM_TX_COND_UNSPEND_FIND_INVALID_PARAMETER_HEX;
    }

    // Public certifiacte of condition owner
    dap_cli_server_cmd_find_option_val(a_argv, arg_index, a_argc, "-w", &l_wallet_str);
    // net
    dap_cli_server_cmd_find_option_val(a_argv, arg_index, a_argc, "-net", &l_net_name);
    // srv_uid
    dap_cli_server_cmd_find_option_val(a_argv, arg_index, a_argc, "-srv_uid", &l_srv_uid_str);

    if (!l_wallet_str) {
        dap_json_rpc_error_add(*a_json_arr_reply, DAP_CHAIN_NODE_CLI_COM_TX_COND_UNSPEND_FIND_INVALID_PARAMETER_W,
                               "com_txs_cond_remove requires parameter '-w'");
        return DAP_CHAIN_NODE_CLI_COM_TX_COND_UNSPEND_FIND_INVALID_PARAMETER_W;
    }
    if(!l_net_name) {
        dap_json_rpc_error_add(*a_json_arr_reply, DAP_CHAIN_NODE_CLI_COM_TX_COND_UNSPEND_FIND_INVALID_PARAMETER_NET,
                               "com_txs_cond_remove requires parameter '-net'");
        return DAP_CHAIN_NODE_CLI_COM_TX_COND_UNSPEND_FIND_INVALID_PARAMETER_NET;
    }
    if(!l_srv_uid_str) {
        dap_json_rpc_error_add(*a_json_arr_reply, DAP_CHAIN_NODE_CLI_COM_TX_COND_UNSPEND_FIND_INVALID_PARAMETER_SRV_UID,
                               "com_txs_cond_remove requires parameter '-srv_uid'");
        return DAP_CHAIN_NODE_CLI_COM_TX_COND_UNSPEND_FIND_INVALID_PARAMETER_SRV_UID;
    }

    dap_chain_srv_uid_t l_srv_uid = {};
    l_srv_uid.uint64 = strtoll(l_srv_uid_str, NULL, 10);
    if (!l_srv_uid.uint64) {
        dap_json_rpc_error_add(*a_json_arr_reply, DAP_CHAIN_NODE_CLI_COM_TX_COND_UNSPEND_FIND_CAN_NOT_FIND_SERVICE_UID,
                               "Can't find service UID %s ", l_srv_uid_str);
        return DAP_CHAIN_NODE_CLI_COM_TX_COND_UNSPEND_FIND_CAN_NOT_FIND_SERVICE_UID;
    }

    dap_chain_net_t * l_net = l_net_name ? dap_chain_net_by_name(l_net_name) : NULL;
    if(!l_net) {
        dap_json_rpc_error_add(*a_json_arr_reply, DAP_CHAIN_NODE_CLI_COM_TX_COND_UNSPEND_FIND_CAN_NOT_FIND_NET,
                               "Can't find net '%s'", l_net_name);
        return DAP_CHAIN_NODE_CLI_COM_TX_COND_UNSPEND_FIND_CAN_NOT_FIND_NET;
    }

    dap_chain_wallet_t *l_wallet = dap_chain_wallet_open(l_wallet_str, c_wallets_path, NULL);
    if(!l_wallet) {
        dap_json_rpc_error_add(*a_json_arr_reply, DAP_CHAIN_NODE_CLI_COM_TX_COND_UNSPEND_FIND_CAN_NOT_OPEN_WALLET, "Can't open wallet '%s'", l_wallet_str);
        return DAP_CHAIN_NODE_CLI_COM_TX_COND_UNSPEND_FIND_CAN_NOT_OPEN_WALLET;
    } 

    dap_enc_key_t *l_key_from = dap_chain_wallet_get_key(l_wallet, 0);
    dap_pkey_t *l_wallet_pkey = dap_pkey_from_enc_key(l_key_from);

    const char *l_native_ticker = l_net->pub.native_ticker;
    if (!l_native_ticker){
        dap_json_rpc_error_add(*a_json_arr_reply, DAP_CHAIN_NODE_CLI_COM_TX_COND_UNSPEND_FIND_CAN_NOT_FIND_NATIVE_TICKER_IN_NET,
                               "Can't find native ticker for net %s", l_net->pub.name);
        return DAP_CHAIN_NODE_CLI_COM_TX_COND_UNSPEND_FIND_CAN_NOT_FIND_NATIVE_TICKER_IN_NET;
    }
    dap_ledger_t *l_ledger = dap_ledger_by_net_name(l_net->pub.name);
    if (!l_ledger){
        dap_json_rpc_error_add(*a_json_arr_reply, DAP_CHAIN_NODE_CLI_COM_TX_COND_UNSPEND_FIND_CAN_NOT_FIND_LEDGER_FOR_NET, "Can't find ledger for net %s", l_net->pub.name);
        return DAP_CHAIN_NODE_CLI_COM_TX_COND_UNSPEND_FIND_CAN_NOT_FIND_LEDGER_FOR_NET;
    }

//    dap_string_t *l_reply_str = dap_string_new("");
    json_object *l_jobj_tx_list_cond_outs = json_object_new_array();
    dap_list_t *l_tx_list = NULL;

    dap_chain_net_get_tx_all(l_net, TX_SEARCH_TYPE_NET, s_tx_is_srv_pay_check, &l_tx_list);
    size_t l_tx_count = 0;
    uint256_t l_total_value = {};
    for (dap_list_t *it = l_tx_list; it; it = it->next) {
        tx_check_args_t *l_data_tx = (tx_check_args_t*)it->data;
        if (l_data_tx->tx_hash.raw[0] == 0x5A && l_data_tx->tx_hash.raw[1] == 0xc1){
            log_it(L_INFO, "found!");
        }
        dap_chain_datum_tx_t *l_tx = l_data_tx->tx;
        int l_prev_cond_idx = 0;
        dap_chain_tx_out_cond_t *l_out_cond = dap_chain_datum_tx_out_cond_get(l_tx, DAP_CHAIN_TX_OUT_COND_SUBTYPE_SRV_PAY , &l_prev_cond_idx);
        if (!l_out_cond || l_out_cond->header.srv_uid.uint64 != l_srv_uid.uint64 || IS_ZERO_256(l_out_cond->header.value))
            continue;

        if (dap_ledger_tx_hash_is_used_out_item(l_ledger, &l_data_tx->tx_hash, l_prev_cond_idx, NULL)) {
            continue;
        }

        const char *l_tx_ticker = dap_ledger_tx_get_token_ticker_by_hash(l_ledger, &l_data_tx->tx_hash);
        if (!l_tx_ticker) {
            continue;
        }
        if (strcmp(l_native_ticker, l_tx_ticker)) {
            continue;
        }

        // Check sign
        dap_hash_fast_t l_owner_tx_hash = dap_ledger_get_first_chain_tx_hash(l_ledger, l_data_tx->tx, l_out_cond);
        dap_chain_datum_tx_t *l_owner_tx = dap_hash_fast_is_blank(&l_owner_tx_hash)
            ? l_tx
            : dap_ledger_tx_find_by_hash(l_ledger, &l_owner_tx_hash);
            
        if (!l_owner_tx)
            continue;
        dap_chain_tx_sig_t *l_owner_tx_sig = (dap_chain_tx_sig_t *)dap_chain_datum_tx_item_get(l_owner_tx, NULL, NULL, TX_ITEM_TYPE_SIG, NULL);
        dap_sign_t *l_owner_sign = dap_chain_datum_tx_item_sign_get_sig((dap_chain_tx_sig_t *)l_owner_tx_sig);


        if (!dap_pkey_compare_with_sign(l_wallet_pkey, l_owner_sign)) {
            continue;
        }

        char *l_remain_datoshi_str = NULL;
        char *l_remain_coins_str = NULL; 
        char l_hash_str[DAP_CHAIN_HASH_FAST_STR_SIZE];
        dap_chain_hash_fast_to_str(&l_data_tx->tx_hash, l_hash_str, DAP_CHAIN_HASH_FAST_STR_SIZE);
        l_remain_coins_str = dap_chain_balance_coins_print(l_out_cond->header.value);
        l_remain_datoshi_str = dap_chain_balance_datoshi_print(l_out_cond->header.value);
        json_object *l_jobj_hash = json_object_new_string(l_hash_str);
        json_object *l_jobj_remain = json_object_new_object();
        json_object *l_jobj_remain_coins = json_object_new_string(l_remain_coins_str);
        json_object *l_jobj_remain_datoshi = json_object_new_string(l_remain_datoshi_str);
        json_object_object_add(l_jobj_remain, "coins", l_jobj_remain_coins);
        json_object_object_add(l_jobj_remain, "datoshi", l_jobj_remain_datoshi);
        json_object *l_jobj_native_ticker = json_object_new_string(l_native_ticker);
        json_object *l_jobj_tx = json_object_new_object();
        json_object_object_add(l_jobj_tx, "hash", l_jobj_hash);
        json_object_object_add(l_jobj_tx, "remain", l_jobj_remain);
        json_object_object_add(l_jobj_tx, "ticker", l_jobj_native_ticker);
        json_object_array_add(l_jobj_tx_list_cond_outs, l_jobj_tx);
        l_tx_count++;
        SUM_256_256(l_total_value, l_out_cond->header.value, &l_total_value);
    }
    char *l_total_datoshi_str = dap_chain_balance_coins_print(l_total_value);
    char *l_total_coins_str = dap_chain_balance_datoshi_print(l_total_value);
    json_object *l_jobj_total = json_object_new_object();
    json_object *l_jobj_total_datoshi = json_object_new_string(l_total_datoshi_str);
    json_object *l_jobj_total_coins = json_object_new_string(l_total_coins_str);
    json_object *l_jobj_native_ticker = json_object_new_string(l_native_ticker);
    json_object_object_add(l_jobj_total, "datoshi", l_jobj_total_datoshi);
    json_object_object_add(l_jobj_total, "coins", l_jobj_total_coins);
    json_object_object_add(l_jobj_total, "ticker", l_jobj_native_ticker);
    json_object_object_add(l_jobj_total, "tx_count", json_object_new_uint64(l_tx_count));
    json_object *l_jobj_ret = json_object_new_object();
    json_object_object_add(l_jobj_ret, "transactions_out_cond", l_jobj_tx_list_cond_outs);
    json_object_object_add(l_jobj_ret, "total", l_jobj_total);
    dap_list_free_full(l_tx_list, NULL);
    json_object_array_add(*a_json_arr_reply, l_jobj_ret);
    DAP_DEL_Z(l_wallet_pkey);
    dap_chain_wallet_close(l_wallet);
    return DAP_CHAIN_NODE_CLI_COM_TX_COND_UNSPEND_FIND_OK;
}
typedef enum cmd_mempool_add_ca_error_list{
    COM_MEMPOOL_ADD_CA_ERROR_NET_NOT_FOUND = DAP_JSON_RPC_ERR_CODE_METHOD_ERR_START,
    COM_MEMPOOL_ADD_CA_ERROR_NO_CAINS_FOR_CA_DATUM_IN_NET,
    COM_MEMPOOL_ADD_CA_ERROR_REQUIRES_PARAMETER_CA_NAME,
    COM_MEMPOOL_ADD_CA_ERROR_CAN_NOT_FIND_CERTIFICATE,
    COM_MEMPOOL_ADD_CA_ERROR_CORRUPTED_CERTIFICATE_WITHOUT_KEYS,
    COM_MEMPOOL_ADD_CA_ERROR_CERTIFICATE_HAS_PRIVATE_KEY_DATA,
    COM_MEMPOOL_ADD_CA_ERROR_CAN_NOT_SERIALIZE,
    COM_MEMPOOL_ADD_CA_ERROR_CAN_NOT_PLACE_CERTIFICATE
}cmd_mempool_add_ca_error_list_t;
/**
 * @brief _cmd_mempool_add_ca
 * @details Place public CA into the mempool
 * @param a_net
 * @param a_chain
 * @param a_cert
 * @param a_str_reply
 * @return
 */
int _cmd_mempool_add_ca(dap_chain_net_t *a_net, dap_chain_t *a_chain, dap_cert_t *a_cert, void **a_str_reply)
{
    json_object **a_json_arr_reply = (json_object **)a_str_reply;
    if (!a_net || !a_chain || !a_cert){
        dap_json_rpc_error_add(*a_json_arr_reply, COM_MEMPOOL_ADD_CA_ERROR_NET_NOT_FOUND, "The network or certificate attribute was not passed.");
        return COM_MEMPOOL_ADD_CA_ERROR_NET_NOT_FOUND;
    }
    dap_chain_t *l_chain = NULL;
    // Chech for chain if was set or not
    if (!a_chain){
       // If wasn't set - trying to auto detect
        l_chain = dap_chain_net_get_chain_by_chain_type(a_net, CHAIN_TYPE_CA);
        if (!l_chain) { // If can't auto detect
            // clean previous error code
            dap_json_rpc_error_add(*a_json_arr_reply, COM_MEMPOOL_ADD_CA_ERROR_NO_CAINS_FOR_CA_DATUM_IN_NET,
                                   "No chains for CA datum in network \"%s\"", a_net->pub.name);
            return COM_MEMPOOL_ADD_CA_ERROR_NO_CAINS_FOR_CA_DATUM_IN_NET;
        }
    }
    if(!a_cert->enc_key){
        dap_json_rpc_error_add(*a_json_arr_reply, COM_MEMPOOL_ADD_CA_ERROR_CORRUPTED_CERTIFICATE_WITHOUT_KEYS,
                               "Corrupted certificate \"%s\" without keys certificate", a_cert->name);
        return COM_MEMPOOL_ADD_CA_ERROR_CORRUPTED_CERTIFICATE_WITHOUT_KEYS;
    }

    if (a_cert->enc_key->priv_key_data_size || a_cert->enc_key->priv_key_data){
        dap_json_rpc_error_add(*a_json_arr_reply, COM_MEMPOOL_ADD_CA_ERROR_CERTIFICATE_HAS_PRIVATE_KEY_DATA,
                               "Certificate \"%s\" has private key data. Please export public only key certificate without private keys", a_cert->name);
        return COM_MEMPOOL_ADD_CA_ERROR_CERTIFICATE_HAS_PRIVATE_KEY_DATA;
    }

    // Serialize certificate into memory
    uint32_t l_cert_serialized_size = 0;
    byte_t * l_cert_serialized = dap_cert_mem_save(a_cert, &l_cert_serialized_size);
    if(!l_cert_serialized){
        dap_json_rpc_error_add(*a_json_arr_reply, COM_MEMPOOL_ADD_CA_ERROR_CAN_NOT_SERIALIZE,
                               "Can't serialize in memory certificate \"%s\"", a_cert->name);
        return COM_MEMPOOL_ADD_CA_ERROR_CAN_NOT_SERIALIZE;
    }
    // Now all the chechs passed, forming datum for mempool
    dap_chain_datum_t * l_datum = dap_chain_datum_create( DAP_CHAIN_DATUM_CA, l_cert_serialized , l_cert_serialized_size);
    DAP_DELETE( l_cert_serialized);
    if(!l_datum){
        dap_json_rpc_error_add(*a_json_arr_reply, COM_MEMPOOL_ADD_CA_ERROR_CAN_NOT_SERIALIZE,
                               "Can't produce datum from certificate \"%s\"", a_cert->name);
        return COM_MEMPOOL_ADD_CA_ERROR_CAN_NOT_SERIALIZE;
    }

    // Finaly add datum to mempool
    char *l_hash_str = dap_chain_mempool_datum_add(l_datum, l_chain, "hex");
    DAP_DELETE(l_datum);
    if (l_hash_str) {
        char *l_msg = dap_strdup_printf("Datum %s was successfully placed to mempool", l_hash_str);
        if (!l_msg) {
            dap_json_rpc_allocation_error(*a_json_arr_reply);
            return DAP_JSON_RPC_ERR_CODE_MEMORY_ALLOCATED;
        }
        json_object *l_obj_message = json_object_new_string(l_msg);
        DAP_DELETE(l_msg);
        DAP_DELETE(l_hash_str);
        if (!l_obj_message) {
            dap_json_rpc_allocation_error(*a_json_arr_reply);
            return DAP_JSON_RPC_ERR_CODE_MEMORY_ALLOCATED;
        }
        json_object_array_add(*a_json_arr_reply, l_obj_message);
        return 0;
    } else {
        char *l_msg = dap_strdup_printf("Can't place certificate \"%s\" to mempool", a_cert->name);
        if (!l_msg) {
            dap_json_rpc_allocation_error(*a_json_arr_reply);
            return DAP_JSON_RPC_ERR_CODE_MEMORY_ALLOCATED;
        }
        json_object *l_obj_msg = json_object_new_string(l_msg);
        DAP_DELETE(l_msg);
        if (!l_obj_msg) {
            dap_json_rpc_allocation_error(*a_json_arr_reply);
            return DAP_JSON_RPC_ERR_CODE_MEMORY_ALLOCATED;
        }
        json_object_array_add(*a_json_arr_reply, l_obj_msg);
        return COM_MEMPOOL_ADD_CA_ERROR_CAN_NOT_PLACE_CERTIFICATE;
    }
}

/**
 * @brief com_chain_ca_copy
 * @details copy public CA into the mempool
 * @param a_argc
 * @param a_argv
 * @param a_arg_func
 * @param a_str_reply
 * @return
 */
int com_chain_ca_copy( int a_argc,  char ** a_argv, void **a_str_reply)
{
    int l_argc = a_argc + 1;
    char **l_argv = DAP_NEW_Z_COUNT(char*, l_argc);
    l_argv[0] = "mempool";
    l_argv[1] = "add_ca";
    for (int i = 1; i < a_argc; i++)
        l_argv[i + 1] = a_argv[i];
    int ret = com_mempool(l_argc, l_argv, a_str_reply);
    DAP_DEL_Z(l_argv);
    return ret;
}


/**
 * @brief com_chain_ca_pub
 * @details place public CA into the mempool
 * @param a_argc
 * @param a_argv
 * @param a_arg_func
 * @param a_str_reply
 * @return
 */
int com_chain_ca_pub( int a_argc,  char ** a_argv, void **a_str_reply)
{
    int arg_index = 1;
    // Read params
    const char * l_ca_name = NULL;
    dap_chain_net_t * l_net = NULL;
    dap_chain_t * l_chain = NULL;

    dap_cli_server_cmd_find_option_val(a_argv, arg_index, a_argc, "-ca_name", &l_ca_name);
    dap_chain_node_cli_cmd_values_parse_net_chain(&arg_index,a_argc, a_argv, a_str_reply, &l_chain, &l_net, CHAIN_TYPE_CA);

    dap_cert_t * l_cert = dap_cert_find_by_name( l_ca_name );
    if( l_cert == NULL ){
        dap_cli_server_cmd_set_reply_text(a_str_reply,
                "Can't find \"%s\" certificate", l_ca_name );
        return -4;
    }


    if( l_cert->enc_key == NULL ){
        dap_cli_server_cmd_set_reply_text(a_str_reply,
                "Corrupted certificate \"%s\" without keys certificate", l_ca_name );
        return -5;
    }

    // Create empty new cert
    dap_cert_t * l_cert_new = dap_cert_new(l_ca_name);
    if(!l_cert_new)
        return -9;
    l_cert_new->enc_key = dap_enc_key_new( l_cert->enc_key->type);
    if(!l_cert_new->enc_key) {
        DAP_DELETE(l_cert_new);
        return -10;
    }

    // Copy only public key
    l_cert_new->enc_key->pub_key_data = DAP_NEW_Z_SIZE(uint8_t,
                                                      l_cert_new->enc_key->pub_key_data_size =
                                                      l_cert->enc_key->pub_key_data_size );
    if(!l_cert_new->enc_key->pub_key_data) {
        log_it(L_CRITICAL, "%s", c_error_memory_alloc);
        DAP_DELETE(l_cert_new->enc_key);
        DAP_DELETE(l_cert_new);
        return -11;
    }
    memcpy(l_cert_new->enc_key->pub_key_data, l_cert->enc_key->pub_key_data,l_cert->enc_key->pub_key_data_size);

    // Serialize certificate into memory
    uint32_t l_cert_serialized_size = 0;
    byte_t * l_cert_serialized = dap_cert_mem_save( l_cert_new, &l_cert_serialized_size );
    if(!l_cert_serialized){
        dap_cli_server_cmd_set_reply_text(a_str_reply,
                "Can't serialize in memory certificate" );
        return -7;
    }
    // Now all the chechs passed, forming datum for mempool
    dap_chain_datum_t * l_datum = dap_chain_datum_create( DAP_CHAIN_DATUM_CA, l_cert_serialized , l_cert_serialized_size);
    DAP_DELETE(l_cert_serialized);
    if(!l_datum){
        dap_cli_server_cmd_set_reply_text(a_str_reply,
                "Can't produce datum from certificate");
        return -7;
    }

    // Finaly add datum to mempool
    char *l_hash_str = dap_chain_mempool_datum_add(l_datum, l_chain, "hex");
    DAP_DELETE(l_datum);
    if (l_hash_str) {
        dap_cli_server_cmd_set_reply_text(a_str_reply,
                "Datum %s was successfully placed to mempool", l_hash_str);
        DAP_DELETE(l_hash_str);
        return 0;
    } else {
        dap_cli_server_cmd_set_reply_text(a_str_reply,
                "Can't place certificate \"%s\" to mempool", l_ca_name);
        return -8;
    }
}


static const char* s_json_get_text(struct json_object *a_json, const char *a_key)
{
    if(!a_json || !a_key)
        return NULL;
    struct json_object *l_json = json_object_object_get(a_json, a_key);
    if(l_json && json_object_is_type(l_json, json_type_string)) {
        // Read text
        return json_object_get_string(l_json);
    }
    return NULL;
}

static bool s_json_get_int64(struct json_object *a_json, const char *a_key, int64_t *a_out)
{
    if(!a_json || !a_key || !a_out)
        return false;
    struct json_object *l_json = json_object_object_get(a_json, a_key);
    if(l_json) {
        if(json_object_is_type(l_json, json_type_int)) {
            // Read number
            *a_out = json_object_get_int64(l_json);
            return true;
        }
    }
    return false;
}

static bool s_json_get_unit(struct json_object *a_json, const char *a_key, dap_chain_net_srv_price_unit_uid_t *a_out)
{
    const char *l_unit_str = s_json_get_text(a_json, a_key);
    if(!l_unit_str || !a_out)
        return false;
    dap_chain_net_srv_price_unit_uid_t l_unit = dap_chain_net_srv_price_unit_uid_from_str(l_unit_str);
    if(l_unit.enm == SERV_UNIT_UNDEFINED)
        return false;
    a_out->enm = l_unit.enm;
    return true;
}

static bool s_json_get_uint256(struct json_object *a_json, const char *a_key, uint256_t *a_out)
{
    const char *l_uint256_str = s_json_get_text(a_json, a_key);
    if(!a_out || !l_uint256_str)
        return false;
    uint256_t l_value = dap_chain_balance_scan(l_uint256_str);
    if(!IS_ZERO_256(l_value)) {
        memcpy(a_out, &l_value, sizeof(uint256_t));
        return true;
    }
    return false;
}

// service names: srv_stake, srv_vpn, srv_xchange
static bool s_json_get_srv_uid(struct json_object *a_json, const char *a_key_service_id, const char *a_key_service, uint64_t *a_out)
{
    uint64_t l_srv_id;
    if(!a_out)
        return false;
    // Read service id
    if(s_json_get_int64(a_json, a_key_service_id, (int64_t*) &l_srv_id)) {
        *a_out = l_srv_id;
        return true;
    }
    else {
        // Read service as name
        const char *l_service = s_json_get_text(a_json, a_key_service);
        if (l_service)
            *a_out = dap_chain_srv_get_uid_by_name(l_service).uint64;
    }
    return false;
}

static dap_chain_wallet_t* s_json_get_wallet(struct json_object *a_json, const char *a_key)
{
<<<<<<< HEAD
    // From wallet
    const char *l_wallet_str = s_json_get_text(a_json, a_key);
    if(l_wallet_str) {
        dap_chain_wallet_t *l_wallet = dap_chain_wallet_open(l_wallet_str, dap_chain_wallet_get_path(g_config), NULL);
        return l_wallet;
    }
    return NULL;
=======
    return dap_chain_wallet_open(s_json_get_text(a_json, a_key), dap_chain_wallet_get_path(g_config), NULL);
>>>>>>> 9da06062
}

static const dap_cert_t* s_json_get_cert(struct json_object *a_json, const char *a_key)
{
    return dap_cert_find_by_name(s_json_get_text(a_json, a_key));
}

// Read pkey from wallet or cert
static dap_pkey_t* s_json_get_pkey(struct json_object *a_json)
{
    dap_pkey_t *l_pub_key = NULL;
    // From wallet
    dap_chain_wallet_t *l_wallet = s_json_get_wallet(a_json, "wallet");
    if(l_wallet) {
        l_pub_key = dap_chain_wallet_get_pkey(l_wallet, 0);
        dap_chain_wallet_close(l_wallet);
        if(l_pub_key) {
            return l_pub_key;
        }
    }
    // From cert
    const dap_cert_t *l_cert = s_json_get_cert(a_json, "cert");
    if(l_cert) {
        l_pub_key = dap_pkey_from_enc_key(l_cert->enc_key);
    }
    return l_pub_key;
}

<<<<<<< HEAD
int s_json_rpc_tx_parse_json(dap_chain_net_t *a_net, dap_chain_t *a_chain, json_object *a_items,
                             dap_chain_datum_tx_t **a_out_tx, size_t *a_out_items_ready, json_object **a_out_jobj_error) {
    size_t l_items_count = json_object_array_length(a_items);
    log_it(L_NOTICE, "Json TX: found %lu items", l_items_count);
    if (!l_items_count) {
        dap_json_rpc_error_add(DAP_CHAIN_NODE_CLI_COM_TX_CREATE_JSON_NOT_FOUNT_ARRAY_ITEMS,
=======

/**
 * @brief Create transaction from json file
 * com_tx_create command
 * @param argc
 * @param argv
 * @param arg_func
 * @param str_reply
 * @return int
 */
int com_tx_create_json(int a_argc, char ** a_argv, void **a_json_arr_reply)
{
    int l_arg_index = 1;
    const char *l_net_name = NULL; // optional parameter
    const char *l_chain_name = NULL; // optional parameter
    const char *l_json_file_path = NULL;
    const char *l_native_token = NULL;
    const char *l_main_token = NULL;

    dap_cli_server_cmd_find_option_val(a_argv, l_arg_index, a_argc, "-net", &l_net_name); // optional parameter
    dap_cli_server_cmd_find_option_val(a_argv, l_arg_index, a_argc, "-chain", &l_chain_name); // optional parameter
    dap_cli_server_cmd_find_option_val(a_argv, l_arg_index, a_argc, "-json", &l_json_file_path);

    if(!l_json_file_path) {
        dap_json_rpc_error_add(*a_json_arr_reply, DAP_CHAIN_NODE_CLI_COM_TX_CREATE_JSON_REQUIRE_PARAMETER_JSON,
                               "Command requires one of parameters '-json <json file path>'");
        return DAP_CHAIN_NODE_CLI_COM_TX_CREATE_JSON_REQUIRE_PARAMETER_JSON;
    }
    // Open json file
    struct json_object *l_json = json_object_from_file(l_json_file_path);
    if(!l_json) {
        dap_json_rpc_error_add(*a_json_arr_reply, DAP_CHAIN_NODE_CLI_COM_TX_CREATE_JSON_CAN_NOT_OPEN_JSON_FILE,
                               "Can't open json file: %s", json_util_get_last_err());
        return DAP_CHAIN_NODE_CLI_COM_TX_CREATE_JSON_CAN_NOT_OPEN_JSON_FILE;
    }
    if(!json_object_is_type(l_json, json_type_object)) {
        dap_json_rpc_error_add(*a_json_arr_reply, DAP_CHAIN_NODE_CLI_COM_TX_CREATE_JSON_WRONG_JSON_FORMAT, "Wrong json format");
        json_object_put(l_json);
        return DAP_CHAIN_NODE_CLI_COM_TX_CREATE_JSON_WRONG_JSON_FORMAT;
    }

    
    // Read network from json file
    if(!l_net_name) {
        struct json_object *l_json_net = json_object_object_get(l_json, "net");
        if(l_json_net && json_object_is_type(l_json_net, json_type_string)) {
            l_net_name = json_object_get_string(l_json_net);
        }
        if(!l_net_name) {
            dap_json_rpc_error_add(*a_json_arr_reply, DAP_CHAIN_NODE_CLI_COM_TX_CREATE_JSON_REQUIRE_PARAMETER_NET,
                                   "Command requires parameter '-net' or set net in the json file");
            json_object_put(l_json);
            return DAP_CHAIN_NODE_CLI_COM_TX_CREATE_JSON_REQUIRE_PARAMETER_NET;
        }
    }
    dap_chain_net_t *l_net = dap_chain_net_by_name(l_net_name);
    l_native_token = l_net->pub.native_ticker;
    if(!l_net) {
        dap_json_rpc_error_add(*a_json_arr_reply, DAP_CHAIN_NODE_CLI_COM_TX_CREATE_JSON_NOT_FOUNT_NET_BY_NAME, "Not found net by name '%s'", l_net_name);
        json_object_put(l_json);
        return DAP_CHAIN_NODE_CLI_COM_TX_CREATE_JSON_NOT_FOUNT_NET_BY_NAME;
    }

    // Read chain from json file
    if(!l_chain_name) {
        struct json_object *l_json_chain = json_object_object_get(l_json, "chain");
        if(l_json_chain && json_object_is_type(l_json_chain, json_type_string)) {
            l_chain_name = json_object_get_string(l_json_chain);
        }
    }
    dap_chain_t *l_chain = dap_chain_net_get_chain_by_name(l_net, l_chain_name);
    if(!l_chain) {
        l_chain = dap_chain_net_get_chain_by_chain_type(l_net, CHAIN_TYPE_TX);
    }
    if(!l_chain) {
        dap_json_rpc_error_add(*a_json_arr_reply, DAP_CHAIN_NODE_CLI_COM_TX_CREATE_JSON_NOT_FOUNT_CHAIN_BY_NAME,
                               "Chain name '%s' not found, try use parameter '-chain' or set chain in the json file", l_chain_name);
        json_object_put(l_json);
        return DAP_CHAIN_NODE_CLI_COM_TX_CREATE_JSON_NOT_FOUNT_CHAIN_BY_NAME;
    }


    // Read items from json file
    struct json_object *l_json_items = json_object_object_get(l_json, "items");
    size_t l_items_count = json_object_array_length(l_json_items);
    if(!l_json_items || !json_object_is_type(l_json_items, json_type_array) || !(l_items_count = json_object_array_length(l_json_items))) {
        dap_json_rpc_error_add(*a_json_arr_reply, DAP_CHAIN_NODE_CLI_COM_TX_CREATE_JSON_NOT_FOUNT_ARRAY_ITEMS,
>>>>>>> 9da06062
                               "Wrong json format: not found array 'items' or array is empty");
        return DAP_CHAIN_NODE_CLI_COM_TX_CREATE_JSON_NOT_FOUNT_ARRAY_ITEMS;
    }
    const char *l_native_token = a_net->pub.native_ticker;
    const char *l_main_token = NULL;
    // Create transaction
    dap_chain_datum_tx_t *l_tx = DAP_NEW_Z_SIZE(dap_chain_datum_tx_t, sizeof(dap_chain_datum_tx_t));
    if(!l_tx) {
<<<<<<< HEAD
        dap_json_rpc_allocation_error;
=======
        json_object_put(l_json);
        dap_json_rpc_allocation_error(*a_json_arr_reply);
>>>>>>> 9da06062
        return DAP_JSON_RPC_ERR_CODE_MEMORY_ALLOCATED;
    }
    l_tx->header.ts_created = time(NULL);
    size_t l_items_ready = 0;
    dap_list_t *l_sign_list = NULL;// list 'sing' items
    dap_list_t *l_in_list = NULL;// list 'in' items
    dap_list_t *l_tsd_list = NULL;// list tsd sections
    uint256_t l_value_need = { };// how many tokens are needed in the 'out' item
    uint256_t l_value_need_fee = {};
    json_object *l_jobj_errors = json_object_new_array();
    // Creating and adding items to the transaction
    for(size_t i = 0; i < l_items_count; ++i) {
        struct json_object *l_json_item_obj = json_object_array_get_idx(a_items, i);
        if(!l_json_item_obj || !json_object_is_type(l_json_item_obj, json_type_object)) {
            continue;
        }
        struct json_object *l_json_item_type = json_object_object_get(l_json_item_obj, "type");
        if(!l_json_item_type && json_object_is_type(l_json_item_type, json_type_string)) {
            log_it(L_WARNING, "Item %zu without type", i);
            continue;
        }
        const char *l_item_type_str = json_object_get_string(l_json_item_type);
        dap_chain_tx_item_type_t l_item_type = dap_chain_datum_tx_item_str_to_type(l_item_type_str);
        if(l_item_type == TX_ITEM_TYPE_UNKNOWN) {
            log_it(L_WARNING, "Item %zu has invalid type '%s'", i, l_item_type_str);
            continue;
        }

        log_it(L_DEBUG, "Json TX: process item %s", json_object_get_string(l_json_item_type));
        // Create an item depending on its type
        const uint8_t *l_item = NULL;
        switch (l_item_type) {
        case TX_ITEM_TYPE_IN: {
            // Save item obj for in
            l_in_list = dap_list_append(l_in_list, l_json_item_obj);
        }
            break;

        case TX_ITEM_TYPE_OUT:
        case TX_ITEM_TYPE_OUT_EXT: {
            // Read address and value
            uint256_t l_value = { };
            const char *l_json_item_addr_str = s_json_get_text(l_json_item_obj, "addr");
            bool l_is_value = s_json_get_uint256(l_json_item_obj, "value", &l_value);
            if(l_is_value && l_json_item_addr_str) {
                dap_chain_addr_t *l_addr = dap_chain_addr_from_str(l_json_item_addr_str);
                if(l_addr && !IS_ZERO_256(l_value)) {
                    if(l_item_type == TX_ITEM_TYPE_OUT) {
                        // Create OUT item
                        dap_chain_tx_out_t *l_out_item = dap_chain_datum_tx_item_out_create(l_addr, l_value);
                        if (!l_out_item) {
                            json_object *l_jobj_err = json_object_new_string("Failed to create transaction out. "
                                                                             "There may not be enough funds in the wallet.");
                            json_object_array_add(l_jobj_errors, l_jobj_err);
                        }
                        l_item = (const uint8_t*) l_out_item;
                    }
                    else if(l_item_type == TX_ITEM_TYPE_OUT_EXT) {
                        // Read address and value
                        const char *l_token = s_json_get_text(l_json_item_obj, "token");
                        l_main_token = l_token;
                        if(l_token) {
                            // Create OUT_EXT item
                            dap_chain_tx_out_ext_t *l_out_ext_item = dap_chain_datum_tx_item_out_ext_create(l_addr, l_value, l_token);
                            if (!l_out_ext_item) {
                                json_object *l_jobj_err = json_object_new_string("Failed to create a out ext"
                                                                    "for a transaction. There may not be enough funds "
                                                                    "on the wallet or the wrong ticker token "
                                                                    "is indicated.");
                                json_object_array_add(l_jobj_errors, l_jobj_err);
                            }
                            l_item = (const uint8_t*) l_out_ext_item;
                        }
                        else {
                            log_it(L_WARNING, "Invalid 'out_ext' item %zu", i);
                            continue;
                        }
                    }
                    // Save value for using in In item
                    if(l_item) {
                        SUM_256_256(l_value_need, l_value, &l_value_need);
                    }
                } else {
                    if(l_item_type == TX_ITEM_TYPE_OUT) {
                        log_it(L_WARNING, "Invalid 'out' item %zu", i);
                    }
                    else if(l_item_type == TX_ITEM_TYPE_OUT_EXT) {
                        log_it(L_WARNING, "Invalid 'out_ext' item %zu", i);
                    }
                    char *l_str_err = dap_strdup_printf("For item %zu of type 'out' or 'out_ext' the "
                                                        "string representation of the address could not be converted, "
                                                        "or the size of the output sum is 0.", i);
                    json_object *l_jobj_err = json_object_new_string(l_str_err);
                    DAP_DELETE(l_str_err);
                    json_object_array_add(l_jobj_errors, l_jobj_err);
                    continue;
                }
            }
        }
            break;
        case TX_ITEM_TYPE_OUT_COND: {
            // Read subtype of item
            const char *l_subtype_str = s_json_get_text(l_json_item_obj, "subtype");
            dap_chain_tx_out_cond_subtype_t l_subtype = dap_chain_tx_out_cond_subtype_from_str(l_subtype_str);
            switch (l_subtype) {

            case DAP_CHAIN_TX_OUT_COND_SUBTYPE_SRV_PAY:{
                uint256_t l_value = { };
                bool l_is_value = s_json_get_uint256(l_json_item_obj, "value", &l_value);
                if(!l_is_value || IS_ZERO_256(l_value)) {
                    log_it(L_ERROR, "Json TX: bad value in OUT_COND_SUBTYPE_SRV_PAY");
                    break;
                }
                uint256_t l_value_max_per_unit = { };
                l_is_value = s_json_get_uint256(l_json_item_obj, "value_max_per_unit", &l_value_max_per_unit);
                if(!l_is_value || IS_ZERO_256(l_value_max_per_unit)) {
                    log_it(L_ERROR, "Json TX: bad value_max_per_unit in OUT_COND_SUBTYPE_SRV_PAY");
                    break;
                }
                dap_chain_net_srv_price_unit_uid_t l_price_unit;
                if(!s_json_get_unit(l_json_item_obj, "price_unit", &l_price_unit)) {
                    log_it(L_ERROR, "Json TX: bad price_unit in OUT_COND_SUBTYPE_SRV_PAY");
                    break;
                }
                dap_chain_srv_uid_t l_srv_uid;
                if(!s_json_get_srv_uid(l_json_item_obj, "service_id", "service", &l_srv_uid.uint64)){
                    // Default service DAP_CHAIN_NET_SRV_VPN_ID
                    l_srv_uid.uint64 = 0x0000000000000001;
                }

                // From "wallet" or "cert"
                dap_pkey_t *l_pkey = s_json_get_pkey(l_json_item_obj);
                if(!l_pkey) {
                    log_it(L_ERROR, "Json TX: bad pkey in OUT_COND_SUBTYPE_SRV_PAY");
                    break;
                }
                const char *l_params_str = s_json_get_text(l_json_item_obj, "params");
                size_t l_params_size = dap_strlen(l_params_str);
                dap_chain_tx_out_cond_t *l_out_cond_item = dap_chain_datum_tx_item_out_cond_create_srv_pay(l_pkey, l_srv_uid, l_value, l_value_max_per_unit,
                        l_price_unit, l_params_str, l_params_size);
                l_item = (const uint8_t*) l_out_cond_item;
                // Save value for using in In item
                if(l_item) {
                    SUM_256_256(l_value_need, l_value, &l_value_need);
                } else {
                    char *l_str_err = dap_strdup_printf("Unable to create conditional out for transaction "
                                                        "can of type %s described in item %zu.\n", l_subtype_str, i);
                    json_object *l_jobj_err = json_object_new_string(l_str_err);
                    DAP_DELETE(l_str_err);
                    json_object_array_add(l_jobj_errors, l_jobj_err);
                }
                DAP_DELETE(l_pkey);
            }
                break;
            case DAP_CHAIN_TX_OUT_COND_SUBTYPE_SRV_XCHANGE: {

                dap_chain_srv_uid_t l_srv_uid;
                if(!s_json_get_srv_uid(l_json_item_obj, "service_id", "service", &l_srv_uid.uint64)) {
                    // Default service DAP_CHAIN_NET_SRV_XCHANGE_ID
                    l_srv_uid.uint64 = 0x2;
                }
                dap_chain_net_t *l_net = dap_chain_net_by_name(s_json_get_text(l_json_item_obj, "net"));
                if(!l_net) {
                    log_it(L_ERROR, "Json TX: bad net in OUT_COND_SUBTYPE_SRV_XCHANGE");
                    break;
                }
                const char *l_token = s_json_get_text(l_json_item_obj, "token");
                if(!l_token) {
                    log_it(L_ERROR, "Json TX: bad token in OUT_COND_SUBTYPE_SRV_XCHANGE");
                    break;
                }
                uint256_t l_value = { };
                if(!s_json_get_uint256(l_json_item_obj, "value", &l_value) || IS_ZERO_256(l_value)) {
                    log_it(L_ERROR, "Json TX: bad value in OUT_COND_SUBTYPE_SRV_XCHANGE");
                    break;
                }
                //const char *l_params_str = s_json_get_text(l_json_item_obj, "params");
                //size_t l_params_size = dap_strlen(l_params_str);
                dap_chain_tx_out_cond_t *l_out_cond_item = NULL; //dap_chain_datum_tx_item_out_cond_create_srv_xchange(l_srv_uid, l_net->pub.id, l_token, l_value, l_params_str, l_params_size);
                l_item = (const uint8_t*) l_out_cond_item;
                // Save value for using in In item
                if(l_item) {
                    SUM_256_256(l_value_need, l_value, &l_value_need);
                } else {
                    char *l_str_err = dap_strdup_printf("Unable to create conditional out for transaction "
                                                         "can of type %s described in item %zu.", l_subtype_str, i);
                    json_object *l_jobj_err = json_object_new_string(l_str_err);
                    DAP_DELETE(l_str_err);
                    json_object_array_add(l_jobj_errors, l_jobj_err);
                }
            }
                break;
            case DAP_CHAIN_TX_OUT_COND_SUBTYPE_SRV_STAKE_POS_DELEGATE:{
                dap_chain_srv_uid_t l_srv_uid;
                if(!s_json_get_srv_uid(l_json_item_obj, "service_id", "service", &l_srv_uid.uint64)) {
                    // Default service DAP_CHAIN_NET_SRV_STAKE_ID
                    l_srv_uid.uint64 = 0x13;
                }
                uint256_t l_value = { };
                if(!s_json_get_uint256(l_json_item_obj, "value", &l_value) || IS_ZERO_256(l_value)) {
                    log_it(L_ERROR, "Json TX: bad value in OUT_COND_SUBTYPE_SRV_STAKE_POS_DELEGATE");
                    break;
                }
                uint256_t l_fee_value = { };
                if(!s_json_get_uint256(l_json_item_obj, "fee", &l_fee_value) || IS_ZERO_256(l_fee_value)) {
                    break;
                }
                const char *l_signing_addr_str = s_json_get_text(l_json_item_obj, "signing_addr");
                dap_chain_addr_t *l_signing_addr = dap_chain_addr_from_str(l_signing_addr_str);
                if(!l_signing_addr) {
                {
                    log_it(L_ERROR, "Json TX: bad signing_addr in OUT_COND_SUBTYPE_SRV_STAKE_POS_DELEGATE");
                    break;
                }
                dap_chain_node_addr_t l_signer_node_addr;
                const char *l_node_addr_str = s_json_get_text(l_json_item_obj, "node_addr");
                if(!l_node_addr_str || dap_chain_node_addr_from_str(&l_signer_node_addr, l_node_addr_str)) {
                    log_it(L_ERROR, "Json TX: bad node_addr in OUT_COND_SUBTYPE_SRV_STAKE_POS_DELEGATE");
                    break;
                }
                dap_chain_tx_out_cond_t *l_out_cond_item = dap_chain_datum_tx_item_out_cond_create_srv_stake(l_srv_uid, l_value, l_signing_addr,
                                                                                                             &l_signer_node_addr, NULL, uint256_0);
                l_item = (const uint8_t*) l_out_cond_item;
                // Save value for using in In item
                if(l_item) {
                    SUM_256_256(l_value_need, l_value, &l_value_need);
                } else {
                    char *l_err_str = dap_strdup_printf("Unable to create conditional out for transaction "
                                                        "can of type %s described in item %zu.", l_subtype_str, i);
                    json_object *l_jobj_err = json_object_new_string(l_err_str);
                    DAP_DELETE(l_err_str);
                    json_object_array_add(l_jobj_errors, l_jobj_err);
                }
                }
            }
                break;
            case DAP_CHAIN_TX_OUT_COND_SUBTYPE_FEE: {
                uint256_t l_value = { };
                s_json_get_uint256(l_json_item_obj, "value", &l_value);
                if(!IS_ZERO_256(l_value)) {
                    dap_chain_tx_out_cond_t *l_out_cond_item = dap_chain_datum_tx_item_out_cond_create_fee(l_value);
                    l_item = (const uint8_t*) l_out_cond_item;
                    // Save value for using in In item
                    if(l_item) {
                        SUM_256_256(l_value_need_fee, l_value, &l_value_need_fee);
                    } else {
                        char *l_str_err = dap_strdup_printf("Unable to create conditional out for transaction "
                                                            "can of type %s described in item %zu.", l_subtype_str, i);
                        json_object *l_jobj_err = json_object_new_string(l_str_err);
                        json_object_array_add(l_jobj_errors, l_jobj_err);
                        DAP_DELETE(l_str_err);
                    }
                }
                else
                    log_it(L_ERROR, "Json TX: zero value in OUT_COND_SUBTYPE_FEE");
            }
                break;
            case DAP_CHAIN_TX_OUT_COND_SUBTYPE_UNDEFINED:
                log_it(L_WARNING, "Undefined subtype: '%s' of 'out_cond' item %zu ", l_subtype_str, i);
                char *l_str_err = dap_strdup_printf("Specified unknown sub type %s of conditional out on item %zu.",
                                                    l_subtype_str, i);
                json_object *l_jobj_err = json_object_new_string(l_str_err);
                DAP_DELETE(l_str_err);
                json_object_array_add(l_jobj_errors, l_jobj_err);
                break;
            }
        }

            break;
        case TX_ITEM_TYPE_SIG:{
            // Save item obj for sign
            l_sign_list = dap_list_append(l_sign_list,l_json_item_obj);
        }
            break;
        case TX_ITEM_TYPE_RECEIPT: {
            dap_chain_srv_uid_t l_srv_uid;
            if(!s_json_get_srv_uid(l_json_item_obj, "service_id", "service", &l_srv_uid.uint64)) {
                log_it(L_ERROR, "Json TX: bad service_id in TYPE_RECEIPT");
                break;
            }
            dap_chain_net_srv_price_unit_uid_t l_price_unit;
            if(!s_json_get_unit(l_json_item_obj, "price_unit", &l_price_unit)) {
                log_it(L_ERROR, "Json TX: bad price_unit in TYPE_RECEIPT");
                break;
            }
            int64_t l_units;
            if(!s_json_get_int64(l_json_item_obj, "units", &l_units)) {
                log_it(L_ERROR, "Json TX: bad units in TYPE_RECEIPT");
                break;
            }
            uint256_t l_value = { };
            if(!s_json_get_uint256(l_json_item_obj, "value", &l_value) || IS_ZERO_256(l_value)) {
                log_it(L_ERROR, "Json TX: bad value in TYPE_RECEIPT");
                break;
            }
            const char *l_params_str = s_json_get_text(l_json_item_obj, "params");
            size_t l_params_size = dap_strlen(l_params_str);
            dap_chain_datum_tx_receipt_t *l_receipt = dap_chain_datum_tx_receipt_create(l_srv_uid, l_price_unit, l_units, l_value, l_params_str, l_params_size);
            l_item = (const uint8_t*) l_receipt;
            if (!l_item) {
                char *l_str_err = dap_strdup_printf("Unable to create receipt out for transaction "
                                                    "described by item %zu.", i);
                json_object *l_jobj_err = json_object_new_string(l_str_err);
                DAP_DELETE(l_str_err);
                json_object_array_add(l_jobj_errors, l_jobj_err);
            }
        }
            break;
        case TX_ITEM_TYPE_TSD: {
            int64_t l_tsd_type;
            if(!s_json_get_int64(l_json_item_obj, "type_tsd", &l_tsd_type)) {
                log_it(L_ERROR, "Json TX: bad type_tsd in TYPE_TSD");
                break;
            }
            const char *l_tsd_data = s_json_get_text(l_json_item_obj, "data");
            if (!l_tsd_data) {
                log_it(L_ERROR, "Json TX: bad data in TYPE_TSD");
                break;
            }
            size_t l_data_size = dap_strlen(l_tsd_data);
            dap_chain_tx_tsd_t *l_tsd = dap_chain_datum_tx_item_tsd_create((void*)l_tsd_data, (int)l_tsd_type, l_data_size);
            l_tsd_list = dap_list_append(l_tsd_list, l_tsd);
        }
            break;
            //case TX_ITEM_TYPE_PKEY:
                //break;
            //case TX_ITEM_TYPE_IN_EMS:
                //break;
            //case TX_ITEM_TYPE_IN_EMS_EXT:
                //break;
        }
        // Add item to transaction
        if(l_item) {
            dap_chain_datum_tx_add_item(&l_tx, (const uint8_t*) l_item);
            l_items_ready++;
            DAP_DELETE(l_item);
        }
    }

    dap_list_t *l_list;
    // Add In items
    l_list = l_in_list;
    while(l_list) {
        struct json_object *l_json_item_obj = (struct json_object*) l_list->data;
        // Read prev_hash and out_prev_idx
        const char *l_prev_hash_str = s_json_get_text(l_json_item_obj, "prev_hash");
        int64_t l_out_prev_idx;
        bool l_is_out_prev_idx = s_json_get_int64(l_json_item_obj, "out_prev_idx", &l_out_prev_idx);
        // If prev_hash and out_prev_idx were read
        if(l_prev_hash_str && l_is_out_prev_idx) {
            dap_chain_hash_fast_t l_tx_prev_hash;
            if(!dap_chain_hash_fast_from_str(l_prev_hash_str, &l_tx_prev_hash)) {
                // Create IN item
                dap_chain_tx_in_t *l_in_item = dap_chain_datum_tx_item_in_create(&l_tx_prev_hash, (uint32_t) l_out_prev_idx);
                if (!l_in_item) {
                    json_object *l_jobj_err = json_object_new_string("Unable to create in for transaction.");
                    json_object_array_add(l_jobj_errors, l_jobj_err);
                }
            } else {
                log_it(L_WARNING, "Invalid 'in' item, bad prev_hash %s", l_prev_hash_str);
                char *l_str_err = dap_strdup_printf("Unable to create in for transaction. Invalid 'in' item, "
                                                    "bad prev_hash %s", l_prev_hash_str);
                json_object *l_jobj_err = json_object_new_string(l_str_err);
                json_object_array_add(l_jobj_errors, l_jobj_err);
                // Go to the next item
                l_list = dap_list_next(l_list);
                continue;
            }
        }
        // Read addr_from
        else {
            const char *l_json_item_addr_str = s_json_get_text(l_json_item_obj, "addr_from");
            const char *l_json_item_token = s_json_get_text(l_json_item_obj, "token");
            l_main_token = l_json_item_token;
            dap_chain_addr_t *l_addr_from = NULL;
            if(l_json_item_addr_str) {
                l_addr_from = dap_chain_addr_from_str(l_json_item_addr_str);
                if (!l_addr_from) {
                    log_it(L_WARNING, "Invalid element 'in', unable to convert string representation of addr_from: '%s' "
                                      "to binary.", l_json_item_addr_str);
                    char *l_str_err = dap_strdup_printf("Invalid element 'to', unable to convert string representation "
                                                        "of addr_from: '%s' to binary.", l_json_item_addr_str);
                    json_object *l_jobj_err = json_object_new_string(l_str_err);
                    DAP_DELETE(l_str_err);
                    json_object_array_add(l_jobj_errors, l_jobj_err);
                    // Go to the next item
                    l_list = dap_list_next(l_list);
                    continue;
                }
            }
            else {
                log_it(L_WARNING, "Invalid 'in' item, incorrect addr_from: '%s'", l_json_item_addr_str ? l_json_item_addr_str : "[null]");
                char *l_str_err = dap_strdup_printf("Invalid 'in' item, incorrect addr_from: '%s'",
                                         l_json_item_addr_str ? l_json_item_addr_str : "[null]");
                json_object *l_jobj_err = json_object_new_string(l_str_err);
                DAP_DELETE(l_str_err);
                json_object_array_add(l_jobj_errors, l_jobj_err);
                // Go to the next item
                l_list = dap_list_next(l_list);
                continue;
            }
            if(!l_json_item_token) {
                log_it(L_WARNING, "Invalid 'in' item, not found token name");
                json_object *l_jobj_err = json_object_new_string("Invalid 'in' item, not found token name");
                json_object_array_add(l_jobj_errors, l_jobj_err);
                // Go to the next item
                l_list = dap_list_next(l_list);
                continue;
            }
            if(IS_ZERO_256(l_value_need)) {
                log_it(L_WARNING, "Invalid 'in' item, not found value in out items");
                json_object *l_jobj_err = json_object_new_string("Invalid 'in' item, not found value in out items");
                json_object_array_add(l_jobj_errors, l_jobj_err);
                // Go to the next item
                l_list = dap_list_next(l_list);
                continue;
            }
            if(l_addr_from)
            {
                // find the transactions from which to take away coins
                dap_list_t *l_list_used_out = NULL;
                dap_list_t *l_list_used_out_fee = NULL;
                uint256_t l_value_transfer = { }; // how many coins to transfer
                uint256_t l_value_transfer_fee = { }; // how many coins to transfer
                //SUM_256_256(a_value, a_value_fee, &l_value_need);
                uint256_t l_value_need_check = {};
                if (!dap_strcmp(l_native_token, l_main_token)) {
                    SUM_256_256(l_value_need_check, l_value_need, &l_value_need_check);
                    SUM_256_256(l_value_need_check, l_value_need_fee, &l_value_need_check);
                    l_list_used_out = dap_ledger_get_list_tx_outs_with_val(a_net->pub.ledger, l_json_item_token,
                                                                                             l_addr_from, l_value_need_check, &l_value_transfer);
                    if(!l_list_used_out) {
                        log_it(L_WARNING, "Not enough funds in previous tx to transfer");
                        json_object *l_jobj_err = json_object_new_string("Can't create in transaction. Not enough funds in previous tx "
                                                            "to transfer");
                        json_object_array_add(l_jobj_errors, l_jobj_err);
                        // Go to the next item
                        l_list = dap_list_next(l_list);
                        continue;
                    }
                } else {
                    //CHECK value need
                    l_list_used_out = dap_ledger_get_list_tx_outs_with_val(a_net->pub.ledger, l_json_item_token,
                                                                                             l_addr_from, l_value_need, &l_value_transfer);
                    if(!l_list_used_out) {
                        log_it(L_WARNING, "Not enough funds in previous tx to transfer");
                        json_object *l_jobj_err = json_object_new_string("Can't create in transaction. Not enough funds "
                                                                         "in previous tx to transfer");
                        json_object_array_add(l_jobj_errors, l_jobj_err);
                        // Go to the next item
                        l_list = dap_list_next(l_list);
                        continue;
                    }
                    //CHECK value fee
                    l_list_used_out_fee = dap_ledger_get_list_tx_outs_with_val(a_net->pub.ledger, l_native_token,
                                                                                     l_addr_from, l_value_need_fee, &l_value_transfer_fee);
                    if(!l_list_used_out_fee) {
                        log_it(L_WARNING, "Not enough funds in previous tx to transfer");
                        json_object *l_jobj_err = json_object_new_string("Can't create in transaction. Not enough funds "
                                                                         "in previous tx to transfer");
                        json_object_array_add(l_jobj_errors, l_jobj_err);
                        // Go to the next item
                        l_list = dap_list_next(l_list);
                        continue;
                    }
                }
                // add 'in' items
                uint256_t l_value_got = dap_chain_datum_tx_add_in_item_list(&l_tx, l_list_used_out);
                assert(EQUAL_256(l_value_got, l_value_transfer));
                if (l_list_used_out_fee) {
                    uint256_t l_value_got_fee = dap_chain_datum_tx_add_in_item_list(&l_tx, l_list_used_out_fee);
                    assert(EQUAL_256(l_value_got_fee, l_value_transfer_fee));
                    dap_list_free_full(l_list_used_out_fee, free);
                    // add 'out' item for coin fee back
                    uint256_t  l_value_back;
                    SUBTRACT_256_256(l_value_got_fee, l_value_need_fee, &l_value_back);
                    if (!IS_ZERO_256(l_value_back)) {
                        dap_chain_datum_tx_add_out_ext_item(&l_tx, l_addr_from, l_value_back, l_native_token);
                    }
                } else {
                    SUM_256_256(l_value_need, l_value_need_fee, &l_value_need);
                }
                dap_list_free_full(l_list_used_out, free);
                if(!IS_ZERO_256(l_value_got)) {
                    l_items_ready++;

                    // add 'out' item for coin back
                    uint256_t l_value_back;
                    SUBTRACT_256_256(l_value_got, l_value_need, &l_value_back);
                    if(!IS_ZERO_256(l_value_back)) {
                        dap_chain_datum_tx_add_out_item(&l_tx, l_addr_from, l_value_back);
                    }
                }
            }
        }
        // Go to the next 'in' item
        l_list = dap_list_next(l_list);
    }
    dap_list_free(l_in_list);



    // Add TSD section
    l_list = l_tsd_list;
    while(l_list) {
        dap_chain_datum_tx_add_item(&l_tx, l_list->data);
        l_items_ready++;
        l_list = dap_list_next(l_list);
    }
    dap_list_free(l_tsd_list);


    // Add signs
    l_list = l_sign_list;
    while(l_list) {

        struct json_object *l_json_item_obj = (struct json_object*) l_list->data;

        dap_enc_key_t * l_enc_key  = NULL;

        //get wallet or cert
        dap_chain_wallet_t *l_wallet = s_json_get_wallet(l_json_item_obj, "wallet");
        const dap_cert_t *l_cert = s_json_get_cert(l_json_item_obj, "cert");

        //wallet goes first
        if (l_wallet) {
            l_enc_key = dap_chain_wallet_get_key(l_wallet, 0);

        } else if (l_cert && l_cert->enc_key) {
            l_enc_key = l_cert->enc_key;
        }
        else{
            json_object *l_jobj_err = json_object_new_string("Can't create sign for transactions.");
            json_object_array_add(l_jobj_errors, l_jobj_err);
            log_it(L_ERROR, "Json TX: Item sign has no wallet or cert of they are invalid ");
            l_list = dap_list_next(l_list);
            continue;
        }

        if(l_enc_key && dap_chain_datum_tx_add_sign_item(&l_tx, l_enc_key) > 0) {
            l_items_ready++;
        } else {
            log_it(L_ERROR, "Json TX: Item sign has invalid enc_key.");
            l_list = dap_list_next(l_list);
            continue;
        }

        if (l_wallet) {
            dap_chain_wallet_close(l_wallet);
            dap_enc_key_delete(l_enc_key);
        }


        l_list = dap_list_next(l_list);
    }

    dap_list_free(l_sign_list);

    *a_out_items_ready = l_items_ready;

    if(l_items_ready<l_items_count) {
<<<<<<< HEAD
        *a_out_jobj_error = l_jobj_errors;
=======
        json_object *l_tx_create = json_object_new_boolean(false);
        json_object *l_jobj_valid_items = json_object_new_uint64(l_items_ready);
        json_object *l_jobj_total_items = json_object_new_uint64(l_items_count);
        json_object_object_add(l_jobj_ret, "tx_create", l_tx_create);
        json_object_object_add(l_jobj_ret, "valid_items", l_jobj_valid_items);
        json_object_object_add(l_jobj_ret, "total_items", l_jobj_total_items);
        json_object_object_add(l_jobj_ret, "errors", l_jobj_errors);
        json_object_array_add(*a_json_arr_reply, l_jobj_ret);
>>>>>>> 9da06062
        DAP_DELETE(l_tx);
        return DAP_CHAIN_NODE_CLI_COM_TX_CREATE_JSON_INVALID_ITEMS;
    }
    json_object_put(l_jobj_errors);
    *a_out_tx = l_tx;

    return 0;
}

/**
 * @breif Create transaction from json rpc request
 * @param a_param
 * @param a_reply
 */
void json_rpc_tx_create(json_object *a_param, json_object *a_reply){
    const char *l_net_name = NULL;
    const char *l_chain_name = NULL;
    json_object *l_json_net = json_object_object_get(a_param, "net");
    if(l_json_net && json_object_is_type(l_json_net, json_type_string)) {
        l_net_name = json_object_get_string(l_json_net);
    }
    if(!l_net_name) {
        dap_json_rpc_error_add(DAP_CHAIN_NODE_CLI_COM_TX_CREATE_JSON_REQUIRE_PARAMETER_NET,
                               "Command requires parameter '-net' or set net in the json-rpc request");
        return;
    }
    json_object *l_json_chain = json_object_object_get(a_param, "chain");
    if(l_json_chain && json_object_is_type(l_json_chain, json_type_string)) {
        l_chain_name = json_object_get_string(l_json_chain);
    }
    dap_chain_net_t *l_net = dap_chain_net_by_name(l_net_name);
    if (!l_net) {
        dap_json_rpc_error_add(DAP_CHAIN_NODE_CLI_COM_TX_CREATE_JSON_NOT_FOUNT_NET_BY_NAME, "Not found net by name '%s'", l_net_name);
        return;
    }
    dap_chain_t *l_chain = NULL;
    if (!l_chain_name) {
        l_chain = dap_chain_net_get_chain_by_chain_type(l_net, CHAIN_TYPE_TX);
    } else {
        l_chain = dap_chain_net_get_chain_by_name(l_net, l_chain_name);
        if (!l_chain){
            dap_json_rpc_error_add(DAP_CHAIN_NODE_CLI_COM_TX_CREATE_JSON_NOT_FOUNT_CHAIN_BY_NAME,
                                   "Chain name '%s' not found, try use parameter '-chain' or set chain in the json-rpc request", l_chain_name);
            return;
        }
    }
    dap_chain_datum_tx_t *l_tx = NULL;
    json_object *l_jobj_items = json_object_object_get(a_param, "items");
    if (!l_jobj_items) {
        dap_json_rpc_error_add(DAP_CHAIN_NODE_CLI_COM_TX_CREATE_JSON_NOT_FOUNT_ARRAY_ITEMS,
                               "Items with description transaction not found in JSON.");
        return ;
    }
    size_t l_items_ready = 0;
    json_object *l_jobj_errors = NULL;
    int res = s_json_rpc_tx_parse_json(l_net, l_chain, l_jobj_items, &l_tx, &l_items_ready, &l_jobj_errors);
    if (res) {
        json_object *l_jobj_tx_create = json_object_new_boolean(false);
        json_object *l_jobj_items_ready = json_object_new_uint64(l_items_ready);
        json_object *l_jobj_total_items = json_object_new_uint64(json_object_array_length(l_jobj_items));
        json_object_object_add(a_reply, "tx_create", l_jobj_tx_create);
        json_object_object_add(a_reply, "ready_items", l_jobj_items_ready);
        json_object_object_add(a_reply, "total_items", l_jobj_total_items);
        json_object_object_add(a_reply, "errors", l_jobj_errors);
        return;
    }

    // Pack transaction into the datum
    dap_chain_datum_t *l_datum_tx = dap_chain_datum_create(DAP_CHAIN_DATUM_TX, l_tx, dap_chain_datum_tx_get_size(l_tx));
    size_t l_datum_tx_size = dap_chain_datum_size(l_datum_tx);
    DAP_DELETE(l_tx);

    // Add transaction to mempool
    char *l_gdb_group_mempool_base_tx = dap_chain_net_get_gdb_group_mempool_new(l_chain);// get group name for mempool
    char *l_tx_hash_str = dap_get_data_hash_str(l_datum_tx->data, l_datum_tx->header.data_size).s;
    bool l_placed = !dap_global_db_set(l_gdb_group_mempool_base_tx, l_tx_hash_str, l_datum_tx, l_datum_tx_size, false, NULL, NULL);

    DAP_DEL_Z(l_datum_tx);
    DAP_DELETE(l_gdb_group_mempool_base_tx);
    if(!l_placed) {
        dap_json_rpc_error_add(DAP_CHAIN_NODE_CLI_COM_TX_CREATE_JSON_CAN_NOT_ADD_TRANSACTION_TO_MEMPOOL,
                               "Can't add transaction to mempool");
        return ;
    }
    // Completed successfully
    json_object *l_jobj_tx_create = json_object_new_boolean(true);
    json_object *l_jobj_hash = json_object_new_string(l_tx_hash_str);
    json_object *l_jobj_total_items = json_object_new_uint64(json_object_array_length(l_jobj_items));
    json_object_object_add(a_reply, "tx_create", l_jobj_tx_create);
    json_object_object_add(a_reply, "hash", l_jobj_hash);
    json_object_object_add(a_reply, "total_items", l_jobj_total_items);
}

/**
 * @brief Create transaction from json file
 * com_tx_create command
 * @param argc
 * @param argv
 * @param arg_func
 * @param str_reply
 * @return int
 */
int com_tx_create_json(int a_argc, char ** a_argv, void **reply)
{
    int l_arg_index = 1;
    const char *l_net_name = NULL; // optional parameter
    const char *l_chain_name = NULL; // optional parameter
    const char *l_json_file_path = NULL;

    dap_cli_server_cmd_find_option_val(a_argv, l_arg_index, a_argc, "-net", &l_net_name); // optional parameter
    dap_cli_server_cmd_find_option_val(a_argv, l_arg_index, a_argc, "-chain", &l_chain_name); // optional parameter
    dap_cli_server_cmd_find_option_val(a_argv, l_arg_index, a_argc, "-json", &l_json_file_path);

    if(!l_json_file_path) {
        dap_json_rpc_error_add(DAP_CHAIN_NODE_CLI_COM_TX_CREATE_JSON_REQUIRE_PARAMETER_JSON,
                               "Command requires one of parameters '-json <json file path>'");
        return DAP_CHAIN_NODE_CLI_COM_TX_CREATE_JSON_REQUIRE_PARAMETER_JSON;
    }
    // Open json file
    struct json_object *l_json = json_object_from_file(l_json_file_path);
    if(!l_json) {
        dap_json_rpc_error_add(DAP_CHAIN_NODE_CLI_COM_TX_CREATE_JSON_CAN_NOT_OPEN_JSON_FILE,
                               "Can't open json file: %s", json_util_get_last_err());
        return DAP_CHAIN_NODE_CLI_COM_TX_CREATE_JSON_CAN_NOT_OPEN_JSON_FILE;
    }
    if(!json_object_is_type(l_json, json_type_object)) {
        dap_json_rpc_error_add(DAP_CHAIN_NODE_CLI_COM_TX_CREATE_JSON_WRONG_JSON_FORMAT, "Wrong json format");
        json_object_put(l_json);
        return DAP_CHAIN_NODE_CLI_COM_TX_CREATE_JSON_WRONG_JSON_FORMAT;
    }

    
    // Read network from json file
    if(!l_net_name) {
        struct json_object *l_json_net = json_object_object_get(l_json, "net");
        if(l_json_net && json_object_is_type(l_json_net, json_type_string)) {
            l_net_name = json_object_get_string(l_json_net);
        }
        if(!l_net_name) {
            dap_json_rpc_error_add(DAP_CHAIN_NODE_CLI_COM_TX_CREATE_JSON_REQUIRE_PARAMETER_NET,
                                   "Command requires parameter '-net' or set net in the json file");
            json_object_put(l_json);
            return DAP_CHAIN_NODE_CLI_COM_TX_CREATE_JSON_REQUIRE_PARAMETER_NET;
        }
    }
    dap_chain_net_t *l_net = dap_chain_net_by_name(l_net_name);
    if(!l_net) {
        dap_json_rpc_error_add(DAP_CHAIN_NODE_CLI_COM_TX_CREATE_JSON_NOT_FOUNT_NET_BY_NAME, "Not found net by name '%s'", l_net_name);
        json_object_put(l_json);
        return DAP_CHAIN_NODE_CLI_COM_TX_CREATE_JSON_NOT_FOUNT_NET_BY_NAME;
    }

    // Read chain from json file
    if(!l_chain_name) {
        struct json_object *l_json_chain = json_object_object_get(l_json, "chain");
        if(l_json_chain && json_object_is_type(l_json_chain, json_type_string)) {
            l_chain_name = json_object_get_string(l_json_chain);
        }
    }
    dap_chain_t *l_chain = dap_chain_net_get_chain_by_name(l_net, l_chain_name);
    if(!l_chain) {
        l_chain = dap_chain_net_get_chain_by_chain_type(l_net, CHAIN_TYPE_TX);
    }
    if(!l_chain) {
        dap_json_rpc_error_add(DAP_CHAIN_NODE_CLI_COM_TX_CREATE_JSON_NOT_FOUNT_CHAIN_BY_NAME,
                               "Chain name '%s' not found, try use parameter '-chain' or set chain in the json file", l_chain_name);
        json_object_put(l_json);
        return DAP_CHAIN_NODE_CLI_COM_TX_CREATE_JSON_NOT_FOUNT_CHAIN_BY_NAME;
    }


    // Read items from json file
    struct json_object *l_json_items = json_object_object_get(l_json, "items");
    dap_chain_datum_tx_t *l_tx = NULL;

    size_t l_items_ready = 0;
    json_object *l_jobj_errors = NULL;

    int res = s_json_rpc_tx_parse_json(l_net, l_chain, l_json_items, &l_tx, &l_items_ready, &l_jobj_errors);
    json_object *l_jobj_ret = json_object_new_object();

    if (res) {
        json_object *l_jobj_tx_create = json_object_new_boolean(false);
        json_object *l_jobj_items_ready = json_object_new_uint64(l_items_ready);
        json_object *l_jobj_total_items = json_object_new_uint64(json_object_array_length(l_json_items));
        json_object_object_add(l_jobj_ret, "tx_create", l_jobj_tx_create);
        json_object_object_add(l_jobj_ret, "ready_items", l_jobj_items_ready);
        json_object_object_add(l_jobj_ret, "total_items", l_jobj_total_items);
        json_object_object_add(l_jobj_ret, "errors", l_jobj_errors);
        json_object_array_add(*reply, l_jobj_ret);
        return res;
    }


    // Pack transaction into the datum
    dap_chain_datum_t *l_datum_tx = dap_chain_datum_create(DAP_CHAIN_DATUM_TX, l_tx, dap_chain_datum_tx_get_size(l_tx));
    size_t l_datum_tx_size = dap_chain_datum_size(l_datum_tx);
    DAP_DELETE(l_tx);

    // Add transaction to mempool
    char *l_gdb_group_mempool_base_tx = dap_chain_net_get_gdb_group_mempool_new(l_chain);// get group name for mempool
    char *l_tx_hash_str = dap_get_data_hash_str(l_datum_tx->data, l_datum_tx->header.data_size).s;
    bool l_placed = !dap_global_db_set(l_gdb_group_mempool_base_tx, l_tx_hash_str, l_datum_tx, l_datum_tx_size, false, NULL, NULL);

    DAP_DEL_Z(l_datum_tx);
    DAP_DELETE(l_gdb_group_mempool_base_tx);
    if(!l_placed) {
        dap_json_rpc_error_add(*a_json_arr_reply, DAP_CHAIN_NODE_CLI_COM_TX_CREATE_JSON_CAN_NOT_ADD_TRANSACTION_TO_MEMPOOL,
                               "Can't add transaction to mempool");
        return DAP_CHAIN_NODE_CLI_COM_TX_CREATE_JSON_CAN_NOT_ADD_TRANSACTION_TO_MEMPOOL;
    }
    // Completed successfully
    json_object *l_jobj_tx_create = json_object_new_boolean(true);
    json_object *l_jobj_hash = json_object_new_string(l_tx_hash_str);
    json_object *l_jobj_total_items = json_object_new_uint64(json_object_array_length(l_json_items));
    json_object_object_add(l_jobj_ret, "tx_create", l_jobj_tx_create);
    json_object_object_add(l_jobj_ret, "hash", l_jobj_hash);
    json_object_object_add(l_jobj_ret, "total_items", l_jobj_total_items);
    json_object_array_add(*a_json_arr_reply, l_jobj_ret);
    return DAP_CHAIN_NODE_CLI_COM_TX_CREATE_JSON_OK;
}

/**
 * @brief Create transaction
 * com_tx_create command
 * @param argc
 * @param argv
 * @param arg_func
 * @param str_reply
 * @return int
 */
int com_tx_create(int a_argc, char **a_argv, void **a_json_arr_reply)
{
    int arg_index = 1;
//    int cmd_num = 1;
//    const char *value_str = NULL;
    const char *addr_base58_to = NULL;
    const char *str_tmp = NULL;
    const char * l_from_wallet_name = NULL;
    const char * l_wallet_fee_name = NULL;
    const char * l_token_ticker = NULL;
    const char * l_net_name = NULL;
    const char * l_chain_name = NULL;
    const char * l_emission_chain_name = NULL;
    const char * l_tx_num_str = NULL;
    const char *l_emission_hash_str = NULL;
    const char *l_cert_str = NULL;
    dap_cert_t *l_cert = NULL;
    dap_enc_key_t *l_priv_key = NULL;
    dap_chain_hash_fast_t l_emission_hash = {};
    size_t l_tx_num = 0;
    dap_chain_wallet_t * l_wallet_fee = NULL;

    const char * l_hash_out_type = NULL;
    dap_cli_server_cmd_find_option_val(a_argv, arg_index, a_argc, "-H", &l_hash_out_type);
    if(!l_hash_out_type)
        l_hash_out_type = "hex";
    if(dap_strcmp(l_hash_out_type,"hex") && dap_strcmp(l_hash_out_type,"base58")) {
        dap_json_rpc_error_add(*a_json_arr_reply, DAP_CHAIN_NODE_CLI_COM_TX_CREATE_HASH_INVALID, "Invalid parameter -H, valid values: -H <hex | base58>");
        return DAP_CHAIN_NODE_CLI_COM_TX_CREATE_HASH_INVALID;
    }

    dap_cli_server_cmd_find_option_val(a_argv, arg_index, a_argc, "-net", &l_net_name);
    dap_chain_net_t * l_net = dap_chain_net_by_name(l_net_name);
    if (l_net == NULL) {
        dap_json_rpc_error_add(*a_json_arr_reply, DAP_CHAIN_NODE_CLI_COM_TX_CREATE_NET_NOT_FOUND, "not found net by name '%s'", l_net_name);
        return DAP_CHAIN_NODE_CLI_COM_TX_CREATE_NET_NOT_FOUND;
    }

    uint256_t l_value = {};
    uint256_t l_value_fee = {};
    dap_chain_addr_t *l_addr_to = NULL;
    dap_cli_server_cmd_find_option_val(a_argv, arg_index, a_argc, "-from_wallet", &l_from_wallet_name);
    dap_cli_server_cmd_find_option_val(a_argv, arg_index, a_argc, "-wallet_fee", &l_wallet_fee_name);
    dap_cli_server_cmd_find_option_val(a_argv, arg_index, a_argc, "-from_emission", &l_emission_hash_str);
    dap_cli_server_cmd_find_option_val(a_argv, arg_index, a_argc, "-chain_emission", &l_emission_chain_name);
    dap_cli_server_cmd_find_option_val(a_argv, arg_index, a_argc, "-chain", &l_chain_name);
    dap_cli_server_cmd_find_option_val(a_argv, arg_index, a_argc, "-tx_num", &l_tx_num_str);
    dap_cli_server_cmd_find_option_val(a_argv, arg_index, a_argc, "-cert", &l_cert_str);

    if(l_tx_num_str)
        l_tx_num = strtoul(l_tx_num_str, NULL, 10);

    // Validator's fee
    if (dap_cli_server_cmd_find_option_val(a_argv, arg_index, a_argc, "-fee", &str_tmp)) {
        if (!str_tmp) {
            dap_json_rpc_error_add(*a_json_arr_reply, DAP_CHAIN_NODE_CLI_COM_TX_CREATE_REQUIRE_FEE, "tx_create requires parameter '-fee'");
            return DAP_CHAIN_NODE_CLI_COM_TX_CREATE_REQUIRE_FEE;
        }
        l_value_fee = dap_chain_balance_scan(str_tmp);
    }
    if (IS_ZERO_256(l_value_fee) && (!l_emission_hash_str || (str_tmp && strcmp(str_tmp, "0")))) {
        dap_json_rpc_error_add(*a_json_arr_reply, DAP_CHAIN_NODE_CLI_COM_TX_CREATE_REQUIRE_FEE_IS_UINT256, "tx_create requires parameter '-fee' to be valid uint256");
        return DAP_CHAIN_NODE_CLI_COM_TX_CREATE_REQUIRE_FEE_IS_UINT256;
    }

    if((!l_from_wallet_name && !l_emission_hash_str)||(l_from_wallet_name && l_emission_hash_str)) {
        dap_json_rpc_error_add(*a_json_arr_reply, DAP_CHAIN_NODE_CLI_COM_TX_CREATE_REQUIRE_PARAMETER_FROM_WALLET_OR_FROM_EMISSION, "tx_create requires one of parameters '-from_wallet' or '-from_emission'");
        return DAP_CHAIN_NODE_CLI_COM_TX_CREATE_REQUIRE_PARAMETER_FROM_WALLET_OR_FROM_EMISSION;
    }

    const char *c_wallets_path = dap_chain_wallet_get_path(g_config);

    dap_chain_t *l_emission_chain = NULL;
    if (l_emission_hash_str) {
        if (dap_chain_hash_fast_from_str(l_emission_hash_str, &l_emission_hash)) {
            dap_json_rpc_error_add(*a_json_arr_reply, DAP_CHAIN_NODE_CLI_COM_TX_CREATE_REQUIRE_PARAMETER_FROM_EMISSION,
                                   "tx_create requires parameter '-from_emission' "
                                   "to be valid string containing hash in hex or base58 format");
            return DAP_CHAIN_NODE_CLI_COM_TX_CREATE_REQUIRE_PARAMETER_FROM_EMISSION;
        }
        if (l_emission_chain_name) {
            l_emission_chain = dap_chain_net_get_chain_by_name(l_net, l_emission_chain_name);
        } else {
            l_emission_chain = dap_chain_net_get_default_chain_by_chain_type(l_net,CHAIN_TYPE_EMISSION);
        }
        if (!l_emission_chain) {
            dap_json_rpc_error_add(*a_json_arr_reply, DAP_CHAIN_NODE_CLI_COM_TX_CREATE_REQUIRE_PARAMETER_FROM_CHAIN_EMISSION,
                                   "tx_create requires parameter '-chain_emission' "
                                   "to be a valid chain name or set default datum type in chain configuration file");
            return DAP_CHAIN_NODE_CLI_COM_TX_CREATE_REQUIRE_PARAMETER_FROM_CHAIN_EMISSION;
        }

        if (l_wallet_fee_name){
            l_wallet_fee = dap_chain_wallet_open(l_wallet_fee_name, c_wallets_path, NULL);
            if (!l_wallet_fee) {
                dap_json_rpc_error_add(*a_json_arr_reply, DAP_CHAIN_NODE_CLI_COM_TX_CREATE_REQUIRE_PARAMETER_WALLET_FEE,
                                       "Wallet %s does not exist", l_wallet_fee_name);
                return DAP_CHAIN_NODE_CLI_COM_TX_CREATE_REQUIRE_PARAMETER_WALLET_FEE;
            }
            l_priv_key = dap_chain_wallet_get_key(l_wallet_fee, 0);
        } else if (l_cert_str) {
            l_cert = dap_cert_find_by_name(l_cert_str);
            if (!l_cert) {
                dap_json_rpc_error_add(*a_json_arr_reply, DAP_CHAIN_NODE_CLI_COM_TX_CREATE_CERT_IS_INVALID, "Certificate %s is invalid", l_cert_str);
                return DAP_CHAIN_NODE_CLI_COM_TX_CREATE_CERT_IS_INVALID;
            }
            l_priv_key = l_cert->enc_key;
        } else {
            dap_json_rpc_error_add(*a_json_arr_reply, DAP_CHAIN_NODE_CLI_COM_TX_CREATE_REQUIRE_PARAMETER_CERT_OR_WALLET_FEE,
                                              "tx_create requires parameter '-cert' or '-wallet_fee' for create base tx for emission");
            return DAP_CHAIN_NODE_CLI_COM_TX_CREATE_REQUIRE_PARAMETER_CERT_OR_WALLET_FEE;
        }
    } else {
        dap_cli_server_cmd_find_option_val(a_argv, arg_index, a_argc, "-token", &l_token_ticker);
        if (!l_token_ticker) {
            dap_json_rpc_error_add(*a_json_arr_reply, DAP_CHAIN_NODE_CLI_COM_TX_CREATE_REQUIRE_TOKEN, "tx_create requires parameter '-token'");
            return DAP_CHAIN_NODE_CLI_COM_TX_CREATE_REQUIRE_TOKEN;
        }
        if (!dap_ledger_token_ticker_check(l_net->pub.ledger, l_token_ticker)) {
            dap_json_rpc_error_add(*a_json_arr_reply, DAP_CHAIN_NODE_CLI_COM_TX_CREATE_TOKEN_NOT_DECLARATED_IN_NET,
                                   "Ticker '%s' is not declared on network '%s'.", l_token_ticker, l_net_name);
            return DAP_CHAIN_NODE_CLI_COM_TX_CREATE_TOKEN_NOT_DECLARATED_IN_NET;
        }
        dap_cli_server_cmd_find_option_val(a_argv, arg_index, a_argc, "-to_addr", &addr_base58_to);
        if (!addr_base58_to) {
            dap_json_rpc_error_add(*a_json_arr_reply, DAP_CHAIN_NODE_CLI_COM_TX_CREATE_REQUIRE_PARAMETER_TO_ADDR, "tx_create requires parameter '-to_addr'");
            return DAP_CHAIN_NODE_CLI_COM_TX_CREATE_REQUIRE_PARAMETER_TO_ADDR;
        }
        l_addr_to = dap_chain_addr_from_str(addr_base58_to);
        if(!l_addr_to) {
            dap_json_rpc_error_add(*a_json_arr_reply, DAP_CHAIN_NODE_CLI_COM_TX_CREATE_DESTINATION_ADDRESS_INVALID, "destination address is invalid");
            return DAP_CHAIN_NODE_CLI_COM_TX_CREATE_DESTINATION_ADDRESS_INVALID;
        }
        if (dap_cli_server_cmd_find_option_val(a_argv, arg_index, a_argc, "-value", &str_tmp))
            l_value = dap_chain_balance_scan(str_tmp);
        if (IS_ZERO_256(l_value)) {
            dap_json_rpc_error_add(*a_json_arr_reply, DAP_CHAIN_NODE_CLI_COM_TX_CREATE_REQUIRE_PARAMETER_VALUE_OR_INVALID_FORMAT_VALUE, "tx_create requires parameter '-value' to be valid uint256 value");
            return DAP_CHAIN_NODE_CLI_COM_TX_CREATE_REQUIRE_PARAMETER_VALUE_OR_INVALID_FORMAT_VALUE;
        }
    }

    dap_chain_t *l_chain = NULL;
    if (l_chain_name) {
        l_chain = dap_chain_net_get_chain_by_name(l_net, l_chain_name);
    } else {
        l_chain = dap_chain_net_get_default_chain_by_chain_type(l_net,CHAIN_TYPE_TX);
    }

    if(!l_chain) {
        dap_json_rpc_error_add(*a_json_arr_reply, DAP_CHAIN_NODE_CLI_COM_TX_CREATE_NOT_FOUND_CHAIN,
                               "not found chain name '%s', try use parameter '-chain' or set default datum type in chain configuration file",
                l_chain_name);
        return DAP_CHAIN_NODE_CLI_COM_TX_CREATE_NOT_FOUND_CHAIN;
    }

    int l_ret = DAP_CHAIN_NODE_CLI_COM_TX_CREATE_OK;
    if (l_emission_hash_str) {
        char *l_tx_hash_str = NULL;
        if (!l_priv_key) {
            dap_json_rpc_error_add(*a_json_arr_reply, DAP_CHAIN_NODE_CLI_COM_TX_CREATE_NO_PRIVATE_KEY_DEFINED, "No private key defined for creating the underlying "
                                                   "transaction no '-wallet_fee' or '-cert' parameter specified.");
            l_ret = DAP_CHAIN_NODE_CLI_COM_TX_CREATE_NO_PRIVATE_KEY_DEFINED;
        }
        l_tx_hash_str = dap_chain_mempool_base_tx_create(l_chain, &l_emission_hash, l_emission_chain->id,
                                                         uint256_0, NULL, NULL, // Get this params from emission itself
                                                         l_priv_key, l_hash_out_type, l_value_fee);
        json_object *l_jobj_emission = json_object_new_object();
        json_object *l_jobj_emi_status = NULL;
        json_object *l_jobj_emi_hash = NULL;
        if (l_tx_hash_str) {
            l_jobj_emi_status = json_object_new_string("Ok");
            l_jobj_emi_hash = json_object_new_string(l_tx_hash_str);
            DAP_DELETE(l_tx_hash_str);
            json_object_object_add(l_jobj_emission, "emission", l_jobj_emi_status);
            json_object_object_add(l_jobj_emission, "hash", l_jobj_emi_hash);
        } else {
            l_jobj_emi_status = json_object_new_string("False");
            json_object_object_add(l_jobj_emission, "emission", l_jobj_emi_status);
            json_object *l_jobj_msg = json_object_new_string("Can't place TX datum in mempool, examine log files\n");
            json_object_object_add(l_jobj_emission, "message", l_jobj_msg);
            l_ret = DAP_CHAIN_NODE_CLI_COM_TX_CREATE_CAN_NOT_ADD_DATUM_IN_MEMPOOL;
        }
        json_object_array_add(*a_json_arr_reply, l_jobj_emission);
        DAP_DELETE(l_addr_to);
        if (l_wallet_fee) {
            dap_chain_wallet_close(l_wallet_fee);
            dap_enc_key_delete(l_priv_key);
        }
        return l_ret;        
    }

    dap_chain_wallet_t * l_wallet = dap_chain_wallet_open(l_from_wallet_name, c_wallets_path, NULL);
    json_object *l_jobj_result = json_object_new_object();

    if(!l_wallet) {
        dap_json_rpc_error_add(*a_json_arr_reply, DAP_CHAIN_NODE_CLI_COM_TX_CREATE_WALLET_DOES_NOT_EXIST,
                               "wallet %s does not exist", l_from_wallet_name);
        return DAP_CHAIN_NODE_CLI_COM_TX_CREATE_WALLET_DOES_NOT_EXIST;
    } else {
        const char *l_wallet_check_str = dap_chain_wallet_check_sign(l_wallet);
        if (dap_strcmp(l_wallet_check_str, "") != 0) {
            json_object *l_obj_wgn_str = json_object_new_string(l_wallet_check_str);
            json_object_object_add(l_jobj_result, "warning", l_obj_wgn_str);
        }
    }
    const dap_chain_addr_t *addr_from = (const dap_chain_addr_t *) dap_chain_wallet_get_addr(l_wallet, l_net->pub.id);

    if(!addr_from) {
        DAP_DELETE(l_addr_to);
        dap_chain_wallet_close(l_wallet);
        dap_enc_key_delete(l_priv_key);
        dap_json_rpc_error_add(*a_json_arr_reply, DAP_CHAIN_NODE_CLI_COM_TX_CREATE_SOURCE_ADDRESS_INVALID, "source address is invalid");
        json_object_put(l_jobj_result);
        return DAP_CHAIN_NODE_CLI_COM_TX_CREATE_SOURCE_ADDRESS_INVALID;
    }

    if (addr_from && dap_chain_addr_compare(l_addr_to, addr_from)) {
        DAP_DELETE(l_addr_to);
        dap_chain_wallet_close(l_wallet);
        dap_enc_key_delete(l_priv_key);
        dap_json_rpc_error_add(*a_json_arr_reply, DAP_CHAIN_NODE_CLI_COM_TX_CREATE_EQ_SOURCE_DESTINATION_ADDRESS, "The transaction cannot be directed to the same address as the source.");
        json_object_put(l_jobj_result);
        return DAP_CHAIN_NODE_CLI_COM_TX_CREATE_EQ_SOURCE_DESTINATION_ADDRESS;
    }

    if (l_addr_to->net_id.uint64 != l_net->pub.id.uint64 && !dap_chain_addr_is_blank(l_addr_to)) {
        bool l_found = false;
        int i;
        for (i = 0; i < l_net->pub.bridged_networks_count; ++i) {
            if (l_net->pub.bridged_networks[i].uint64 == l_addr_to->net_id.uint64) {
                l_found = true;
                break;
            }
        }
        if (!l_found) {
            dap_string_t *l_allowed_list = dap_string_new("");
            dap_string_append_printf(l_allowed_list, "0x%016"DAP_UINT64_FORMAT_X, l_net->pub.id.uint64);
            for (i = 0; i < l_net->pub.bridged_networks_count; ++i)
                dap_string_append_printf(l_allowed_list, ", 0x%016"DAP_UINT64_FORMAT_X, l_net->pub.bridged_networks[i].uint64);
            dap_json_rpc_error_add(*a_json_arr_reply, DAP_CHAIN_NODE_CLI_COM_TX_CREATE_DESTINATION_NETWORK_IS_UNREACHEBLE,
                                   "Destination network ID=0x%"DAP_UINT64_FORMAT_x
                                   " is unreachable. List of available network IDs:\n%s"
                                   " Please, change network name or wallet address",
                                   l_addr_to->net_id.uint64, l_allowed_list->str);
            dap_string_free(l_allowed_list, true);
            json_object_put(l_jobj_result);
            return DAP_CHAIN_NODE_CLI_COM_TX_CREATE_DESTINATION_NETWORK_IS_UNREACHEBLE;
        }
    }

    json_object *l_jobj_transfer_status = NULL;
    json_object *l_jobj_tx_hash = NULL;

    l_priv_key = dap_chain_wallet_get_key(l_wallet, 0);
    if(l_tx_num){
        l_ret = dap_chain_mempool_tx_create_massive(l_chain, l_priv_key, addr_from,
                                                  l_addr_to, l_token_ticker, l_value, l_value_fee, l_tx_num);
        l_jobj_transfer_status = json_object_new_string((l_ret == 0) ? "Ok" : (l_ret == -2) ? "False, not enough funds for transfer" : "False");
        json_object_object_add(l_jobj_result, "transfer", l_jobj_transfer_status);
    } else {
        char *l_tx_hash_str = dap_chain_mempool_tx_create(l_chain, l_priv_key, addr_from, l_addr_to,
                                                                  l_token_ticker, l_value, l_value_fee, l_hash_out_type);
        if (l_tx_hash_str) {
            l_jobj_transfer_status = json_object_new_string("Ok");
            l_jobj_tx_hash = json_object_new_string(l_tx_hash_str);
            json_object_object_add(l_jobj_result, "transfer", l_jobj_transfer_status);
            json_object_object_add(l_jobj_result, "hash", l_jobj_tx_hash);
            DAP_DELETE(l_tx_hash_str);
        } else {
            l_jobj_transfer_status = json_object_new_string("False");
            json_object_object_add(l_jobj_result, "transfer", l_jobj_transfer_status);
            l_ret = DAP_CHAIN_NODE_CLI_COM_TX_CREATE_CAN_NOT_CREATE_TRANSACTION;
        }
    }
    json_object_array_add(*a_json_arr_reply, l_jobj_result);

    DAP_DELETE(l_addr_to);
    dap_chain_wallet_close(l_wallet);
    dap_enc_key_delete(l_priv_key);
    return l_ret;
}


/**
 * @brief com_tx_verify
 * Verifing transaction
 * tx_verify command
 * @param argc
 * @param argv
 * @param arg_func
 * @param str_reply
 * @return int
 */
int com_tx_verify(int a_argc, char **a_argv, void **a_str_reply)
{
    json_object **a_json_arr_reply = (json_object **)a_str_reply;
    const char * l_tx_hash_str = NULL;
    dap_chain_net_t * l_net = NULL;
    dap_chain_t * l_chain = NULL;
    int l_arg_index = 1;

    dap_cli_server_cmd_find_option_val(a_argv, l_arg_index, a_argc, "-tx", &l_tx_hash_str);
    if(!l_tx_hash_str) {
        dap_json_rpc_error_add(*a_json_arr_reply, DAP_CHAIN_NODE_CLI_COM_TX_VERIFY_REQUIRE_PARAMETER_TX, "tx_verify requires parameter '-tx'");
        return DAP_CHAIN_NODE_CLI_COM_TX_VERIFY_REQUIRE_PARAMETER_TX;
    }
    dap_chain_node_cli_cmd_values_parse_net_chain_for_json(*a_json_arr_reply, &l_arg_index, a_argc, a_argv, &l_chain, &l_net,
                                                           CHAIN_TYPE_TX);
    if (!l_net || !l_chain) {
        return DAP_CHAIN_NODE_CLI_COM_TX_VERIFY_NET_CHAIN_UNDEFINED;
    }
    dap_hash_fast_t l_tx_hash;
    char *l_hex_str_from58 = NULL;
    if (dap_chain_hash_fast_from_hex_str(l_tx_hash_str, &l_tx_hash)) {
        l_hex_str_from58 = dap_enc_base58_to_hex_str_from_str(l_tx_hash_str);
        if (dap_chain_hash_fast_from_hex_str(l_hex_str_from58, &l_tx_hash)) {
            dap_json_rpc_error_add(*a_json_arr_reply, DAP_CHAIN_NODE_CLI_COM_TX_VERIFY_INVALID_TX_HASH, "Invalid tx hash format, need hex or base58");
            return DAP_CHAIN_NODE_CLI_COM_TX_VERIFY_INVALID_TX_HASH;
        }
    }
    size_t l_datum_size = 0;
    char *l_gdb_group = dap_chain_net_get_gdb_group_mempool_new(l_chain);
    dap_chain_datum_t *l_datum = (dap_chain_datum_t*)dap_global_db_get_sync(l_gdb_group, l_hex_str_from58 ? l_hex_str_from58 : l_tx_hash_str, &l_datum_size, NULL, NULL);
    DAP_DEL_Z(l_hex_str_from58);
    if (!l_datum) {
        dap_json_rpc_error_add(*a_json_arr_reply, DAP_CHAIN_NODE_CLI_COM_TX_VERIFY_SPECIFIED_TX_NOT_FOUND, "Specified tx not found");
        return DAP_CHAIN_NODE_CLI_COM_TX_VERIFY_SPECIFIED_TX_NOT_FOUND;
    }
    if (l_datum->header.type_id != DAP_CHAIN_DATUM_TX){
        char *l_str_err = dap_strdup_printf("Based on the specified hash, the type %s was found and not a transaction.",
                                            dap_chain_datum_type_id_to_str(l_datum->header.type_id));
        dap_json_rpc_error_add(*a_json_arr_reply, DAP_CHAIN_NODE_CLI_COM_TX_VERIFY_HASH_IS_NOT_TX_HASH, l_str_err);
        DAP_DELETE(l_str_err);
        return DAP_CHAIN_NODE_CLI_COM_TX_VERIFY_HASH_IS_NOT_TX_HASH;
    }
    dap_chain_datum_tx_t *l_tx = (dap_chain_datum_tx_t*)l_datum->data;
    int l_ret = dap_ledger_tx_add_check(l_net->pub.ledger, l_tx, l_datum->header.data_size, &l_tx_hash);
    json_object *l_obj_ret = json_object_new_object();
    json_object *l_obj_hash = json_object_new_string(l_tx_hash_str);
    json_object_object_add(l_obj_ret, "hash", l_obj_hash);
    json_object *l_jobj_verfiy = NULL;
    json_object *l_jobj_error = NULL;
    if (l_ret) {
        l_jobj_verfiy = json_object_new_boolean(false);
        l_jobj_error = json_object_new_object();
        json_object *l_jobj_err_str = json_object_new_string(dap_ledger_check_error_str(l_ret));
        json_object *l_jobj_err_code = json_object_new_int64(l_ret);
        json_object_object_add(l_jobj_error, "code", l_jobj_err_code);
        json_object_object_add(l_jobj_error, "message", l_jobj_err_str);
        json_object_object_add(l_obj_ret, "verify", l_jobj_verfiy);
        json_object_object_add(l_obj_ret, "error", l_jobj_error);
        json_object_array_add(*a_json_arr_reply, l_obj_ret);
        return DAP_CHAIN_NODE_CLI_COM_TX_VERIFY_TX_NOT_VERIFY;
    } else {
        l_jobj_verfiy = json_object_new_boolean(true);
        l_jobj_error = json_object_new_null();
        json_object_object_add(l_obj_ret, "verify", l_jobj_verfiy);
        json_object_object_add(l_obj_ret, "error", l_jobj_error);
        json_object_array_add(*a_json_arr_reply, l_obj_ret);
        return DAP_CHAIN_NODE_CLI_COM_TX_VERIFY_OK;
    }
}


/**
 * @brief com_tx_history
 * tx_history command
 * Transaction history for an address
 * @param a_argc
 * @param a_argv
 * @param a_str_reply
 * @return int
 */
int com_tx_history(int a_argc, char ** a_argv, void **a_str_reply)
{
    json_object **a_json_arr_reply = (json_object **)a_str_reply;
    int arg_index = 1;
    const char *l_addr_base58 = NULL;
    const char *l_wallet_name = NULL;
    const char *l_net_str = NULL;
    const char *l_chain_str = NULL;
    const char *l_tx_hash_str = NULL;
    const char *l_tx_srv_str = NULL;
    const char *l_tx_act_str = NULL;
    const char *l_limit_str = NULL;
    const char *l_offset_str = NULL;
    const char *l_head_str = NULL;

    dap_chain_t * l_chain = NULL;
    dap_chain_net_t * l_net = NULL;

    const char * l_hash_out_type = NULL;
    dap_cli_server_cmd_find_option_val(a_argv, arg_index, a_argc, "-H", &l_hash_out_type);
    if(!l_hash_out_type)
        l_hash_out_type = "hex";
    if(dap_strcmp(l_hash_out_type,"hex") && dap_strcmp(l_hash_out_type,"base58")) {
        dap_json_rpc_error_add(*a_json_arr_reply, DAP_CHAIN_NODE_CLI_COM_TX_HISTORY_PARAM_ERR,
                                "Invalid parameter -H, valid values: -H <hex | base58>");
        return DAP_CHAIN_NODE_CLI_COM_TX_HISTORY_PARAM_ERR;

    }

    dap_cli_server_cmd_find_option_val(a_argv, arg_index, a_argc, "-addr", &l_addr_base58);
    dap_cli_server_cmd_find_option_val(a_argv, arg_index, a_argc, "-w", &l_wallet_name);
    dap_cli_server_cmd_find_option_val(a_argv, arg_index, a_argc, "-net", &l_net_str);
    dap_cli_server_cmd_find_option_val(a_argv, arg_index, a_argc, "-chain", &l_chain_str);
    dap_cli_server_cmd_find_option_val(a_argv, arg_index, a_argc, "-tx", &l_tx_hash_str);
    dap_cli_server_cmd_find_option_val(a_argv, arg_index, a_argc, "-srv", &l_tx_srv_str);
    dap_cli_server_cmd_find_option_val(a_argv, arg_index, a_argc, "-act", &l_tx_act_str);
    
    dap_cli_server_cmd_find_option_val(a_argv, arg_index, a_argc, "-limit", &l_limit_str);
    dap_cli_server_cmd_find_option_val(a_argv, arg_index, a_argc, "-offset", &l_offset_str);
    bool l_head = dap_cli_server_cmd_find_option_val(a_argv, arg_index, a_argc, "-head", &l_head_str) ? true : false;
    size_t l_limit = l_limit_str ? strtoul(l_limit_str, NULL, 10) : 0;
    size_t l_offset = l_offset_str ? strtoul(l_offset_str, NULL, 10) : 0;

    //default is ALL/ANY
    dap_chain_tx_tag_action_type_t l_action = l_tx_act_str ? dap_ledger_tx_action_str_to_action_t(l_tx_act_str):
                                     DAP_CHAIN_TX_TAG_ACTION_ALL;                    

    bool l_brief = (dap_cli_server_cmd_check_option(a_argv, arg_index, a_argc, "-brief") != -1) ? true : false;

    bool l_is_tx_all = dap_cli_server_cmd_find_option_val(a_argv, arg_index, a_argc, "-all", NULL);
    bool l_is_tx_count = dap_cli_server_cmd_find_option_val(a_argv, arg_index, a_argc, "-count", NULL);

    if (!l_addr_base58 && !l_wallet_name && !l_tx_hash_str && !l_is_tx_all && !l_is_tx_count) {
        dap_json_rpc_error_add(*a_json_arr_reply, DAP_CHAIN_NODE_CLI_COM_TX_HISTORY_PARAM_ERR,
                                "tx_history requires parameter '-addr' or '-w' or '-tx'");
        return DAP_CHAIN_NODE_CLI_COM_TX_HISTORY_PARAM_ERR;
    }

    if (!l_net_str && !l_addr_base58&& !l_is_tx_all) {
        dap_json_rpc_error_add(*a_json_arr_reply, DAP_CHAIN_NODE_CLI_COM_TX_HISTORY_PARAM_ERR,
                                "tx_history requires parameter '-net' or '-addr'");
        return DAP_CHAIN_NODE_CLI_COM_TX_HISTORY_PARAM_ERR;
    }

    dap_chain_hash_fast_t l_tx_hash;
    if (l_tx_hash_str && dap_chain_hash_fast_from_str(l_tx_hash_str, &l_tx_hash) != 0) {
        
        dap_json_rpc_error_add(*a_json_arr_reply, DAP_CHAIN_NODE_CLI_COM_TX_HISTORY_HASH_REC_ERR, "tx hash not recognized");
        return DAP_CHAIN_NODE_CLI_COM_TX_HISTORY_HASH_REC_ERR;
    }
    
    // Select chain network
    if (!l_addr_base58 && l_net_str) {
        l_net = dap_chain_net_by_name(l_net_str);
        if (!l_net) { // Can't find such network
            dap_json_rpc_error_add(*a_json_arr_reply, DAP_CHAIN_NODE_CLI_COM_TX_HISTORY_NET_PARAM_ERR,
                                    "tx_history requires parameter '-net' to be valid chain network name");
            return DAP_CHAIN_NODE_CLI_COM_TX_HISTORY_NET_PARAM_ERR;
        }
    }
    // Get chain address
    dap_chain_addr_t *l_addr = NULL;
    if (l_addr_base58) {
        if (l_tx_hash_str) {
            dap_json_rpc_error_add(*a_json_arr_reply, DAP_CHAIN_NODE_CLI_COM_TX_HISTORY_INCOMPATIBLE_PARAMS_ERR,
                                                        "Incompatible params '-addr' & '-tx'");
            return DAP_CHAIN_NODE_CLI_COM_TX_HISTORY_INCOMPATIBLE_PARAMS_ERR;
        }
        l_addr = dap_chain_addr_from_str(l_addr_base58);
        if (!l_addr) {
            dap_json_rpc_error_add(*a_json_arr_reply, DAP_CHAIN_NODE_CLI_COM_TX_HISTORY_WALLET_ADDR_ERR,
                                                        "Wallet address not recognized");
            return DAP_CHAIN_NODE_CLI_COM_TX_HISTORY_WALLET_ADDR_ERR;
        }
        if (l_net) {
            if (l_net->pub.id.uint64 != l_addr->net_id.uint64) {
                dap_json_rpc_error_add(*a_json_arr_reply, DAP_CHAIN_NODE_CLI_COM_TX_HISTORY_ID_NET_ADDR_DIF_ERR,
                                        "Network ID with '-net' param and network ID with '-addr' param are different");
                DAP_DELETE(l_addr);
                return DAP_CHAIN_NODE_CLI_COM_TX_HISTORY_ID_NET_ADDR_DIF_ERR;
            }
        } else
            l_net = dap_chain_net_by_id(l_addr->net_id);
    }
    if (l_wallet_name) {
        const char *c_wallets_path = dap_chain_wallet_get_path(g_config);
        dap_chain_wallet_t *l_wallet = dap_chain_wallet_open(l_wallet_name, c_wallets_path, NULL);
        if (l_wallet) {
            const char *l_sign_str = dap_chain_wallet_check_sign(l_wallet);
            //TODO add warning about deprecated signs
            dap_chain_addr_t *l_addr_tmp = dap_chain_wallet_get_addr(l_wallet, l_net->pub.id);
            if (l_addr) {
                if (!dap_chain_addr_compare(l_addr, l_addr_tmp)) {
                    dap_json_rpc_error_add(*a_json_arr_reply, DAP_CHAIN_NODE_CLI_COM_TX_HISTORY_ADDR_WALLET_DIF_ERR,
                                            "Address with '-addr' param and address with '-w' param are different");
                    DAP_DELETE(l_addr);
                    DAP_DELETE(l_addr_tmp);
                    return DAP_CHAIN_NODE_CLI_COM_TX_HISTORY_ADDR_WALLET_DIF_ERR;
                }
                DAP_DELETE(l_addr_tmp);
            } else
                l_addr = l_addr_tmp;
            dap_chain_wallet_close(l_wallet);
        } else {
            dap_json_rpc_error_add(*a_json_arr_reply, DAP_CHAIN_NODE_CLI_COM_TX_HISTORY_WALLET_ERR,
                                    "The wallet %s is not activated or it doesn't exist", l_wallet_name);
            DAP_DELETE(l_addr);
            return DAP_CHAIN_NODE_CLI_COM_TX_HISTORY_WALLET_ERR;
        }
    }
    // Select chain, if any
    if (!l_net) {
        dap_json_rpc_error_add(*a_json_arr_reply, DAP_CHAIN_NODE_CLI_COM_TX_HISTORY_NET_ERR, "Could not determine the network from which to "
                                                       "extract data for the tx_history command to work.");
        return DAP_CHAIN_NODE_CLI_COM_TX_HISTORY_NET_ERR;
    }
    if (l_chain_str)
        l_chain = dap_chain_net_get_chain_by_name(l_net, l_chain_str);
    else
        l_chain = dap_chain_net_get_default_chain_by_chain_type(l_net, CHAIN_TYPE_TX);

    if(!l_chain) {
        dap_json_rpc_error_add(*a_json_arr_reply, DAP_CHAIN_NODE_CLI_COM_TX_HISTORY_CHAIN_PARAM_ERR,
                                "tx_history requires parameter '-chain' to be valid chain name in chain net %s."
                                " You can set default datum type in chain configuration file", l_net_str);
        return DAP_CHAIN_NODE_CLI_COM_TX_HISTORY_CHAIN_PARAM_ERR;
    }
    // response
    json_object * json_obj_out = NULL;
    if (l_tx_hash_str) {
         // history tx hash
        json_obj_out = dap_db_history_tx(*a_json_arr_reply, &l_tx_hash, l_chain, l_hash_out_type, l_net);
        if (!json_obj_out) {
            dap_json_rpc_error_add(*a_json_arr_reply, DAP_CHAIN_NODE_CLI_COM_TX_HISTORY_DAP_DB_HISTORY_TX_ERR,
                                    "something went wrong in tx_history");
            return DAP_CHAIN_NODE_CLI_COM_TX_HISTORY_DAP_DB_HISTORY_TX_ERR;
        }
    } else if (l_addr) {
        // history addr and wallet
        json_object * json_obj_summary = json_object_new_object();
        if (!json_obj_summary) {
            return DAP_CHAIN_NODE_CLI_COM_TX_HISTORY_MEMORY_ERR;
        }
        json_obj_out = dap_db_history_addr(*a_json_arr_reply, l_addr, l_chain, l_hash_out_type, dap_chain_addr_to_str_static(l_addr), json_obj_summary, l_limit, l_offset, l_brief, l_tx_srv_str, l_action, l_head);
        if (!json_obj_out) {
            dap_json_rpc_error_add(*a_json_arr_reply, DAP_CHAIN_NODE_CLI_COM_TX_HISTORY_DAP_DB_HISTORY_ADDR_ERR,
                                    "something went wrong in tx_history");
            json_object_put(json_obj_summary);
            return DAP_CHAIN_NODE_CLI_COM_TX_HISTORY_DAP_DB_HISTORY_ADDR_ERR;
        }        
        json_object_array_add(*a_json_arr_reply, json_obj_out);        
        json_object_array_add(*a_json_arr_reply, json_obj_summary);        
        return DAP_CHAIN_NODE_CLI_COM_TX_HISTORY_OK;        
    } else if (l_is_tx_all) {
        // history all
        json_object * json_obj_summary = json_object_new_object();
        if (!json_obj_summary) {
            return DAP_CHAIN_NODE_CLI_COM_TX_HISTORY_MEMORY_ERR;
        }

        json_object* json_arr_history_all = dap_db_history_tx_all(*a_json_arr_reply, l_chain, l_net, l_hash_out_type, json_obj_summary,
                                                                l_limit, l_offset, l_brief, l_tx_srv_str, l_action, l_head);
        if (!json_arr_history_all) {
            dap_json_rpc_error_add(*a_json_arr_reply, DAP_CHAIN_NODE_CLI_COM_TX_HISTORY_DAP_DB_HISTORY_ALL_ERR,
                                    "something went wrong in tx_history");
            return DAP_CHAIN_NODE_CLI_COM_TX_HISTORY_DAP_DB_HISTORY_ALL_ERR;
        }

        json_object_array_add(*a_json_arr_reply, json_arr_history_all);
        json_object_array_add(*a_json_arr_reply, json_obj_summary);
        return DAP_CHAIN_NODE_CLI_COM_TX_HISTORY_OK;
    } else if (l_is_tx_count) {
        json_object * json_count_obj= json_object_new_object();
        json_object_object_add(json_count_obj, "Number of transaction", json_object_new_uint64(l_chain->callback_count_tx(l_chain)));
        json_object_array_add(*a_json_arr_reply, json_count_obj);
        return DAP_CHAIN_NODE_CLI_COM_TX_HISTORY_OK;
    }

    if (json_obj_out) {
        const char* json_string_sdfasf = json_object_to_json_string(*a_json_arr_reply);
        char* result_string_sadfasf = strdup(json_string_sdfasf);
        json_object_array_add(*a_json_arr_reply, json_obj_out);
        const char* json_string = json_object_to_json_string(*a_json_arr_reply);
        char* result_string = strdup(json_string);
    } else {
        json_object_array_add(*a_json_arr_reply, json_object_new_string("empty"));
    }

    return DAP_CHAIN_NODE_CLI_COM_TX_HISTORY_OK;
}


/**
 * @brief stats command
 *
 * @param argc
 * @param argv
 * @param arg_func
 * @param str_reply
 * @return int
 */
int com_stats(int argc, char **a_argv, void **a_str_reply)
{
    enum {
        CMD_NONE, CMD_STATS_CPU
    };
    int arg_index = 1;
    int cmd_num = CMD_NONE;
    // find  add parameter ('cpu')
    if (dap_cli_server_cmd_find_option_val(a_argv, arg_index, dap_min(argc, arg_index + 1), "cpu", NULL)) {
        cmd_num = CMD_STATS_CPU;
    }
    switch (cmd_num) {
    case CMD_NONE:
    default:
        dap_cli_server_cmd_set_reply_text(a_str_reply, "format of command: stats cpu");
        return -1;
    case CMD_STATS_CPU:
#if (defined DAP_OS_UNIX) || (defined __WIN32)
    {
        dap_cpu_monitor_init();
        dap_usleep(500000);
        char *l_str_reply_prev = DAP_NEW_Z_SIZE(char, 1);
        char *l_str_delimiter;
        dap_cpu_stats_t s_cpu_stats = dap_cpu_get_stats();
        for (uint32_t n_cpu_num = 0; n_cpu_num < s_cpu_stats.cpu_cores_count; n_cpu_num++) {
            if ((n_cpu_num % 4 == 0) && (n_cpu_num != 0)) {
                l_str_delimiter = dap_strdup_printf("\n");
            } else if (n_cpu_num == s_cpu_stats.cpu_cores_count - 1) {
                l_str_delimiter = DAP_NEW_Z_SIZE(char, 1);
            } else {
                l_str_delimiter = dap_strdup_printf(" ");
            }
            *a_str_reply = dap_strdup_printf("%sCPU-%d: %f%%%s", l_str_reply_prev, n_cpu_num, s_cpu_stats.cpus[n_cpu_num].load, l_str_delimiter);
            DAP_DELETE(l_str_reply_prev);
            DAP_DELETE(l_str_delimiter);
            l_str_reply_prev = *a_str_reply;
        }
        *a_str_reply = dap_strdup_printf("%s\nTotal: %f%%", l_str_reply_prev, s_cpu_stats.cpu_summary.load);
        DAP_DELETE(l_str_reply_prev);
        break;
    }
#else
        dap_cli_server_cmd_set_reply_text(a_str_reply, "only Linux or Windows environment supported");
        return -1;
#endif // DAP_OS_UNIX
    }
    return 0;
}

/**
 * @brief com_exit
 *
 * @param argc
 * @param argv
 * @param arg_func
 * @param str_reply
 * @return int
 */
int com_exit(int a_argc, char **a_argv, void **a_str_reply)
{
    UNUSED(a_argc);
    UNUSED(a_argv);
    UNUSED(a_str_reply);
    //dap_events_stop_all();
    exit(0);
    return 0;
}

/**
 * @brief com_print_log Print log info
 * print_log [ts_after <timestamp >] [limit <line numbers>]
 * @param argc
 * @param argv
 * @param arg_func
 * @param str_reply
 * @return int
 */
int com_print_log(int a_argc, char **a_argv, void **a_str_reply)
{
    int arg_index = 1;
    const char * l_str_ts_after = NULL;
    const char * l_str_limit = NULL;
    int64_t l_ts_after = 0;
    long l_limit = 0;
    dap_cli_server_cmd_find_option_val(a_argv, arg_index, a_argc, "ts_after", &l_str_ts_after);
    dap_cli_server_cmd_find_option_val(a_argv, arg_index, a_argc, "limit", &l_str_limit);

    l_ts_after = (l_str_ts_after) ? strtoll(l_str_ts_after, 0, 10) : -1;
    l_limit = (l_str_limit) ? strtol(l_str_limit, 0, 10) : -1;

    if(l_ts_after < 0 || !l_str_ts_after) {
        dap_cli_server_cmd_set_reply_text(a_str_reply, "requires valid parameter 'l_ts_after'");
        return -1;
    }
    if(l_limit <= 0) {
        dap_cli_server_cmd_set_reply_text(a_str_reply, "requires valid parameter 'limit'");
        return -1;
    }

    // get logs from list
    char *l_str_ret = dap_log_get_item(l_ts_after, (int) l_limit);
    if(!l_str_ret) {
        dap_cli_server_cmd_set_reply_text(a_str_reply, "no logs");
        return -1;
    }
    dap_cli_server_cmd_set_reply_text(a_str_reply, "%s", l_str_ret);
    DAP_DELETE(l_str_ret);
    return 0;
}

/**
 * @brief cmd_gdb_export
 * action for cellframe-node-cli gdb_export command
 * @param argc
 * @param argv
 * @param arg_func
 * @param a_str_reply
 * @return
 */
int cmd_gdb_export(int a_argc, char **a_argv, void **a_str_reply)
{
    int arg_index = 1;
    const char *l_filename = NULL;
    dap_cli_server_cmd_find_option_val(a_argv, arg_index, a_argc, "filename", &l_filename);
    if (!l_filename) {
        dap_cli_server_cmd_set_reply_text(a_str_reply, "gdb_export requires parameter 'filename'");
        return -1;
    }
    const char *l_gdb_path = dap_config_get_item_str(g_config, "global_db", "path");
    if (!l_gdb_path) {
        log_it(L_ERROR, "Can't find gdb path in config file");
        dap_cli_server_cmd_set_reply_text(a_str_reply, "Can't find gdb path in the config file");
        return -1;
    }
    if (!opendir(l_gdb_path)) {
        log_it(L_ERROR, "Can't open db directory");
        dap_cli_server_cmd_set_reply_text(a_str_reply, "Can't open db directory");
        return -1;
    }
    char l_path[dap_min(strlen(l_gdb_path) + strlen(l_filename) + 12, (size_t)MAX_PATH)];
    memset(l_path, '\0', sizeof(l_path));
    snprintf(l_path, sizeof(l_path), "%s/%s.json", l_gdb_path, l_filename);

    const char *l_groups_str = NULL;
    dap_cli_server_cmd_find_option_val(a_argv, arg_index, a_argc, "-groups", &l_groups_str);
    char *l_group_str = NULL, *l_ctx = NULL;
    dap_list_t *l_parsed_groups_list = NULL;
    if (l_groups_str) {
        char *l_tmp_str = dap_strdup(l_groups_str);
        l_group_str = strtok_r(l_tmp_str, ",", &l_ctx);
        for (; l_group_str; l_group_str = strtok_r(NULL, ",", &l_ctx)) {
            l_parsed_groups_list = dap_list_prepend(l_parsed_groups_list, dap_strdup(l_group_str));
        }
        DAP_DEL_Z(l_tmp_str);
    }
    struct json_object *l_json = json_object_new_array();
    dap_list_t *l_groups_list = l_parsed_groups_list
            ? l_parsed_groups_list
            : dap_global_db_driver_get_groups_by_mask("*");
    for (dap_list_t *l_list = l_groups_list; l_list; l_list = dap_list_next(l_list)) {
        size_t l_store_obj_count = 0;
        char *l_group_name = (char *)l_list->data;

        dap_store_obj_t *l_store_obj = dap_global_db_get_all_raw_sync(l_group_name, &l_store_obj_count);

        if (!l_store_obj_count) {
            log_it(L_INFO, "Group %s is empty or not found", l_group_name);
            continue;
        } else {
            log_it(L_INFO, "Exporting group %s, number of records: %zu", l_group_name, l_store_obj_count);
        }

        struct json_object *l_json_group = json_object_new_array();
        struct json_object *l_json_group_inner = json_object_new_object();
        json_object_object_add(l_json_group_inner, "group", json_object_new_string(l_group_name));

        for (size_t i = 0; i < l_store_obj_count; ++i) {
            size_t l_out_size = DAP_ENC_BASE64_ENCODE_SIZE((int64_t)l_store_obj[i].value_len) + 1;
            dap_sign_t *l_sign = l_store_obj[i].sign;
            size_t l_sign_size = DAP_ENC_BASE64_ENCODE_SIZE(dap_sign_get_size(l_sign))+1;
            char *l_value_enc_str = DAP_NEW_Z_SIZE(char, l_out_size);
            char *l_sign_str = DAP_NEW_Z_SIZE(char, l_sign_size);
            if(!l_value_enc_str || !l_sign_str) {
                log_it(L_CRITICAL, "%s", c_error_memory_alloc);
                DAP_DEL_Z(l_sign_str);
                DAP_DEL_Z(l_value_enc_str);
                return -1;
            }
            dap_enc_base64_encode(l_store_obj[i].value, l_store_obj[i].value_len, l_value_enc_str, DAP_ENC_DATA_TYPE_B64);
            dap_enc_base64_encode(l_sign, dap_sign_get_size(l_sign), l_sign_str, DAP_ENC_DATA_TYPE_B64);
            struct json_object *jobj = json_object_new_object();
            json_object_object_add(jobj, "key",     json_object_new_string(l_store_obj[i].key));
            json_object_object_add(jobj, "value",   json_object_new_string(l_value_enc_str));
            json_object_object_add(jobj, "value_len", json_object_new_int64((int64_t)l_store_obj[i].value_len));
            json_object_object_add(jobj, "flags", json_object_new_uint64((uint64_t)l_store_obj[i].flags));
            json_object_object_add(jobj, "sign", json_object_new_string(l_sign_str));
            json_object_object_add(jobj, "timestamp", json_object_new_int64((int64_t)l_store_obj[i].timestamp));
            json_object_object_add(jobj, "crc", json_object_new_uint64(l_store_obj[i].crc));
            json_object_array_add(l_json_group, jobj);

            DAP_DELETE(l_value_enc_str);
        }
        json_object_object_add(l_json_group_inner, "records", l_json_group);
        json_object_array_add(l_json, l_json_group_inner);
        dap_store_obj_free(l_store_obj, l_store_obj_count);
    }
    if (l_parsed_groups_list)
        dap_list_free_full(l_groups_list, NULL);
    if (json_object_to_file(l_path, l_json) == -1) {
#if JSON_C_MINOR_VERSION<15
        log_it(L_CRITICAL, "Couldn't export JSON to file, error code %d", errno );
        dap_cli_server_cmd_set_reply_text (a_str_reply, "Couldn't export JSON to file, error code %d", errno );
#else
        log_it(L_CRITICAL, "Couldn't export JSON to file, err '%s'", json_util_get_last_err());
        dap_cli_server_cmd_set_reply_text(a_str_reply, "%s", json_util_get_last_err());
#endif
         json_object_put(l_json);
         return -1;
    }
    dap_cli_server_cmd_set_reply_text(a_str_reply, "Global DB export in file %s", l_path);
    json_object_put(l_json);
    dap_cli_server_cmd_set_reply_text(a_str_reply, "Global DB export in file %s", l_path);
    return 0;
}

/**
 * @brief cmd_gdb_import
 * @param argc
 * @param argv
 * @param arg_func
 * @param a_str_reply
 * @return
 */
int cmd_gdb_import(int a_argc, char **a_argv, void **a_str_reply)
{
    int arg_index = 1;
    const char *l_filename = NULL;
    dap_cli_server_cmd_find_option_val(a_argv, arg_index, a_argc, "filename", &l_filename);
    if (!l_filename) {
        dap_cli_server_cmd_set_reply_text(a_str_reply, "gdb_import requires parameter 'filename'");
        return -1;
    }
    const char *l_gdb_path = dap_config_get_item_str(g_config, "global_db", "path");
    if (!l_gdb_path) {
        log_it(L_ERROR, "Can't find gdb path in config file");
        dap_cli_server_cmd_set_reply_text(a_str_reply, "Can't find gdb path in the config file");
        return -1;
    }
    char l_path[strlen(l_gdb_path) + strlen(l_filename) + 12];
    memset(l_path, '\0', sizeof(l_path));
    snprintf(l_path, sizeof(l_path), "%s/%s.json", l_gdb_path, l_filename);
    struct json_object *l_json = json_object_from_file(l_path);
    if (!l_json) {
#if JSON_C_MINOR_VERSION<15
        log_it(L_CRITICAL, "Import error occured: code %d", errno);
        dap_cli_server_cmd_set_reply_text(a_str_reply, "Import error occured: code %d",errno);
#else
        log_it(L_CRITICAL, "Import error occured: %s", json_util_get_last_err());
        dap_cli_server_cmd_set_reply_text(a_str_reply, "%s", json_util_get_last_err());
#endif
        return -1;
    }
    for (size_t i = 0, l_groups_count = json_object_array_length(l_json); i < l_groups_count; ++i) {
        struct json_object *l_group_obj = json_object_array_get_idx(l_json, i);
        if (!l_group_obj) {
            continue;
        }
        struct json_object *l_json_group_name = json_object_object_get(l_group_obj, "group");
        const char *l_group_name = json_object_get_string(l_json_group_name);
        // proc group name
        log_it(L_INFO, "Group %zu: %s", i, l_group_name);
        struct json_object *l_json_records = json_object_object_get(l_group_obj, "records");
        size_t l_records_count = json_object_array_length(l_json_records);
        dap_store_obj_t *l_group_store = DAP_NEW_Z_SIZE(dap_store_obj_t, l_records_count * sizeof(dap_store_obj_t));
        if(!l_group_store) {
            log_it(L_CRITICAL, "%s", c_error_memory_alloc);
            return -1;
        }
        for (size_t j = 0; j < l_records_count; ++j) {
            struct json_object *l_record, *l_key, *l_value, *l_value_len, *l_ts;
            l_record = json_object_array_get_idx(l_json_records, j);
            l_key       = json_object_object_get(l_record, "key");
            l_value     = json_object_object_get(l_record, "value");
            size_t l_record_size = json_object_object_length(l_record);
            l_value_len = json_object_object_get(l_record, "value_len");
            l_ts        = json_object_object_get(l_record, "timestamp");
            l_group_store[j].key    = dap_strdup(json_object_get_string(l_key));
            if(!l_group_store[j].key) {
                log_it(L_CRITICAL, "%s", c_error_memory_alloc);
                l_records_count = j;
                break;
            }
            l_group_store[j].group  = dap_strdup(l_group_name);
            if(!l_group_store[j].group) {
                log_it(L_CRITICAL, "%s", c_error_memory_alloc);
                l_records_count = j;
                break;
            }
            dap_nanotime_t l_temp = json_object_get_int64(l_ts);
            l_group_store[j].timestamp = l_temp >> 32 ? l_temp : dap_nanotime_from_sec(l_temp);  // possibly legacy record
            l_group_store[j].value_len = (uint64_t)json_object_get_int64(l_value_len);

            const char *l_value_str = json_object_get_string(l_value);
            char *l_val = DAP_NEW_Z_SIZE(char, l_group_store[j].value_len);
            if(!l_val) {
                log_it(L_CRITICAL, "%s", c_error_memory_alloc);
                l_records_count = j;
                break;
            }
            dap_enc_base64_decode(l_value_str, strlen(l_value_str), l_val, DAP_ENC_DATA_TYPE_B64);
            l_group_store[j].value  = (uint8_t*)l_val;
            if (l_record_size > 5) {
                json_object *l_jobj_crc = json_object_object_get(l_record, "crc");
                json_object *l_jobj_sign = json_object_object_get(l_record, "sign");
                json_object *l_jobj_flags = json_object_object_get(l_record, "flags");
                uint8_t l_flags = (uint8_t)json_object_get_uint64(l_jobj_flags);
                uint64_t l_crc = json_object_get_uint64(l_jobj_crc);
                const char *l_sign_str = json_object_get_string(l_jobj_sign);
                dap_sign_t *l_sign = DAP_NEW_Z_SIZE(dap_sign_t, dap_strlen(l_sign_str) + 1);
                size_t l_sign_decree_size = dap_enc_base64_decode(l_sign_str, dap_strlen(l_sign_str), l_sign, DAP_ENC_DATA_TYPE_B64);
                if (dap_sign_get_size(l_sign) != l_sign_decree_size) {
                    log_it(L_ERROR, "Can't reade signature from record with key %s", l_group_store[j].key);
                }
                l_group_store[j].sign = l_sign;
                l_group_store[j].flags = l_flags;
                l_group_store[j].crc = l_crc;
            } else {
                //Loading old record
                dap_cert_t *l_cert_record = dap_cert_find_by_name(DAP_STREAM_NODE_ADDR_CERT_NAME);
                l_group_store[j].sign = dap_store_obj_sign(&l_group_store[j], l_cert_record->enc_key, &l_group_store[j].crc);
            }
        }
        if (dap_global_db_driver_apply(l_group_store, l_records_count)) {
            log_it(L_CRITICAL, "An error occured on importing group %s...", l_group_name);
        } else {
            log_it(L_INFO, "Imported %zu records of group %s", l_records_count, l_group_name);
        }
        dap_store_obj_free(l_group_store, l_records_count);
    }
    json_object_put(l_json);
    return 0;
}

dap_list_t *s_go_all_nets_offline()
{
    dap_list_t *l_net_returns = NULL;
    for (dap_chain_net_t *it = dap_chain_net_iter_start(); it; it = dap_chain_net_iter_next(it)) {
        if ( dap_chain_net_stop(it) )
            l_net_returns = dap_list_append(l_net_returns, it);
    }
    return l_net_returns;
}

typedef struct _pvt_net_nodes_list {
    dap_chain_net_t *net;
    dap_global_db_obj_t *group_nodes;
    size_t count_nodes;
} _pvt_net_nodes_list_t;

int cmd_remove(int a_argc, char **a_argv, void **a_str_reply)
{
    //default init
    const char		*return_message	=	NULL;
    const char		*l_gdb_path		=	NULL;
//    const char		*l_chains_path	=	NULL;
    const char		*l_net_str		=	NULL;
    dap_chain_net_t	*l_net			=	NULL;
    int 			all				=	0;

    //for enum
    uint8_t			error			=	0;
    uint8_t			successful		=	0;

    //enum for errors
    enum {
        GDB_FAIL_PATH				=	0x00000001,
        CHAINS_FAIL_PATH			=	0x00000002,
        COMMAND_NOT_CORRECT			=	0x00000004,
        NET_NOT_VALID				=	0x00000008
    };

    //enum for successful
    enum {
        REMOVED_GDB					=	0x00000001,
        REMOVED_CHAINS				=	0x00000002
    };

    //check path's from config file
    if (dap_cli_server_cmd_check_option(a_argv, 1, a_argc, "-gdb") >= 0
    &&	(NULL == (l_gdb_path = dap_config_get_item_str(g_config, "global_db", "path")))){
        error |= GDB_FAIL_PATH;
    }
//    if (dap_cli_server_cmd_check_option(a_argv, 1, a_argc, "-chains") >= 0
//    &&	(NULL == (l_chains_path = dap_config_get_item_str(g_config, "resources", "dap_chains_path")))) {
//        error |= CHAINS_FAIL_PATH;
//    }

    dap_list_t *l_net_returns = NULL;
    //perform deletion according to the specified parameters, if the path is specified
    if (l_gdb_path) {
        l_net_returns = s_go_all_nets_offline();
        dap_list_t *l_gdb_nodes_list = NULL;
        for (dap_chain_net_t *it = dap_chain_net_iter_start(); it; it = dap_chain_net_iter_next(it)) {
            _pvt_net_nodes_list_t *l_gdb_groups = DAP_NEW(_pvt_net_nodes_list_t);
            if (!l_gdb_groups) {
                log_it(L_CRITICAL, "%s", c_error_memory_alloc);
                dap_list_free(l_net_returns);
                return -1;
            }
            l_gdb_groups->net = it;
            l_gdb_groups->group_nodes = dap_global_db_get_all_sync(l_gdb_groups->net->pub.gdb_nodes, &l_gdb_groups->count_nodes);
            l_gdb_nodes_list = dap_list_append(l_gdb_nodes_list, l_gdb_groups);
        }

        dap_global_db_deinit();
        const char *l_gdb_driver = dap_config_get_item_str_default(g_config, "global_db", "driver", "mdbx");
        char *l_gdb_rm_path = dap_strdup_printf("%s/gdb-%s", l_gdb_path, l_gdb_driver);
        dap_rm_rf(l_gdb_rm_path);
        DAP_DELETE(l_gdb_rm_path);
        dap_global_db_init();
        for (dap_list_t *ptr = l_gdb_nodes_list; ptr; ptr = dap_list_next(ptr)) {
            _pvt_net_nodes_list_t *l_tmp = (_pvt_net_nodes_list_t*)ptr->data;
            for (size_t i = 0; i < l_tmp->count_nodes; i++) {
                dap_global_db_obj_t l_obj = l_tmp->group_nodes[i];
                dap_global_db_set_sync(l_tmp->net->pub.gdb_nodes, l_obj.key, l_obj.value, l_obj.value_len, false);
            }
            dap_global_db_objs_delete(l_tmp->group_nodes, l_tmp->count_nodes);
        }
        dap_list_free_full(l_gdb_nodes_list, NULL);
        if (!error)
            successful |= REMOVED_GDB;
    }

    if (dap_cli_server_cmd_check_option(a_argv, 1, a_argc, "-chains") != -1) {
        dap_cli_server_cmd_find_option_val(a_argv, 1, a_argc, "-net", &l_net_str);
        all = dap_cli_server_cmd_check_option(a_argv, 1, a_argc, "-all");

        if	(NULL == l_net_str && all >= 0) {
            if (NULL == l_gdb_path)
                l_net_returns = s_go_all_nets_offline();
            for (dap_chain_net_t *it = dap_chain_net_iter_start(); it; it = dap_chain_net_iter_next(it)) {
                dap_chain_net_purge(it);
            }
            if (!error)
                successful |= REMOVED_CHAINS;
        } else if (NULL != l_net_str && all < 0) {
            if (NULL != (l_net = dap_chain_net_by_name(l_net_str))) {
                if (NULL == l_gdb_path && dap_chain_net_stop(l_net))
                    l_net_returns = dap_list_append(l_net_returns, l_net);
            } else {
                error |= NET_NOT_VALID;
            }
            dap_chain_net_purge(l_net);
            if (!error)
                successful |= REMOVED_CHAINS;

        } else {
            error |= COMMAND_NOT_CORRECT;
        }
    }

    //handling errors
    if (error & GDB_FAIL_PATH
    ||	error & CHAINS_FAIL_PATH) {
        return_message = "The node configuration file does not specify the path to the database and/or chains.\n"
                         "Please check the cellframe-node.cfg file in the [resources] item for subitems:\n"
                         "dap_global_db_path=<PATH>\n"
                         "dap_chains_path=<PATH>";
    } else if (error & COMMAND_NOT_CORRECT) {
        return_message = "You need to make a decision whether to remove all chains or a chain from a specific network.\n"
                         "You cannot use two keys '-net' and '-all' at the same time.\n"
                         "Be careful, the '-all' option will delete ALL CHAINS and won't ask you for permission!";
    } else if (error & NET_NOT_VALID) {
        return_message = "The specified network was not found.\n"
                         "The list of available networks can be viewed using the command:"
                         "'net list'";
    }

    if (error) {
       dap_cli_server_cmd_set_reply_text(a_str_reply, "Error when deleting, because:\n%s", return_message);
    }
    else if (successful) {
        dap_cli_server_cmd_set_reply_text(a_str_reply, "Successful removal: %s", successful & REMOVED_GDB && successful & REMOVED_CHAINS ? "gdb, chains" : successful & REMOVED_GDB ? "gdb" : successful & REMOVED_CHAINS ? "chains" : "");
    } else {
        dap_cli_server_cmd_set_reply_text(a_str_reply, "Nothing to delete. Check if the command is correct.\nUse flags: -gdb or/and -chains [-net <net_name> | -all]\n"
                                                       "Be careful, the '-all' option will delete ALL CHAINS and won't ask you for permission!");
    }

    for (dap_list_t *it = l_net_returns; it; it = it->next)
        dap_chain_net_start((dap_chain_net_t *)it->data);
    dap_list_free(l_net_returns);

    return error;
}


/*
 * block code signer
 */
/*
 * enum for dap_chain_sign_file
 */
typedef enum {
    SIGNER_ALL_FLAGS             = 0x1f,
    SIGNER_FILENAME              = 1 << 0,   // flag - full filename
    SIGNER_FILENAME_SHORT        = 1 << 1,   // flag - filename without extension
    SIGNER_FILESIZE              = 1 << 2,   // flag - size of file
    SIGNER_DATE                  = 1 << 3,   // flag - date
    SIGNER_MIME_MAGIC            = 1 << 4,   // flag - mime magic
    SIGNER_COUNT                 = 5         // count flags
} dap_sign_signer_file_t;

static int s_sign_file(const char *a_filename, dap_sign_signer_file_t a_flags, const char *a_cert_name,
                       dap_sign_t **a_signed, dap_chain_hash_fast_t *a_hash);
static int s_signer_cmd(int a_arg_index, int a_argc, char **a_argv, void **a_str_reply);
static int s_check_cmd(int a_arg_index, int a_argc, char **a_argv, void **a_str_reply);
struct opts {
    char *name;
    uint32_t cmd;
};

#define BUILD_BUG(condition) ((void)sizeof(char[1-2*!!(condition)]))

int com_signer(int a_argc, char **a_argv, void **a_str_reply)
{
    enum {
        CMD_NONE, CMD_SIGN, CMD_CHECK
    };

    int arg_index = 1;
    int cmd_num = CMD_NONE;

    struct opts l_opts[] = {
    { "sign", CMD_SIGN },
    { "check", CMD_CHECK }
    };

    size_t l_len_opts = sizeof(l_opts) / sizeof(struct opts);
    for (size_t i = 0; i < l_len_opts; i++) {
        if (dap_cli_server_cmd_find_option_val(a_argv, arg_index, dap_min(a_argc, arg_index + 1), l_opts[i].name, NULL)) {
            cmd_num = l_opts[i].cmd;
            break;
        }
    }

    if(cmd_num == CMD_NONE) {
        dap_cli_server_cmd_set_reply_text(a_str_reply, "command %s not recognized", a_argv[1]);
        return -1;
    }
    switch (cmd_num) {
    case CMD_SIGN:
        return s_signer_cmd(arg_index, a_argc, a_argv, a_str_reply);
        break;
    case CMD_CHECK:
        return s_check_cmd(arg_index, a_argc, a_argv, a_str_reply);
        break;
    }

    return -1;
}

static int s_get_key_from_file(const char *a_file, const char *a_mime, const char *a_cert_name, dap_sign_t **a_sign);

static int s_check_cmd(int a_arg_index, int a_argc, char **a_argv, void **a_str_reply)
{
    int l_ret = 0;

    enum {OPT_FILE, OPT_HASH, OPT_NET, OPT_MIME, OPT_CERT,
          OPT_COUNT};
    struct opts l_opts_check[] = {
    { "-file", OPT_FILE },
    { "-hash", OPT_HASH },
    { "-net", OPT_NET },
    { "-mime", OPT_MIME },
    { "-cert", OPT_CERT }
    };

    BUILD_BUG((sizeof(l_opts_check)/sizeof(struct opts)) != OPT_COUNT);

    char *l_str_opts_check[OPT_COUNT] = {0};
    for (int i = 0; i < OPT_COUNT; i++) {
        dap_cli_server_cmd_find_option_val(a_argv, a_arg_index, a_argc, l_opts_check[i].name, (const char **) &l_str_opts_check[i]);
    }

    if (!l_str_opts_check[OPT_CERT]) {
        dap_cli_server_cmd_set_reply_text(a_str_reply, "%s need to be selected", l_opts_check[OPT_CERT].name);
        return -1;
    }
    if (l_str_opts_check[OPT_HASH] && l_str_opts_check[OPT_FILE]) {
        dap_cli_server_cmd_set_reply_text(a_str_reply, "you can select is only one from (file or hash)");
        return -1;
    }

    dap_chain_net_t *l_network = dap_chain_net_by_name(l_str_opts_check[OPT_NET]);
    if (!l_network) {
        dap_cli_server_cmd_set_reply_text(a_str_reply, "%s network not found", l_str_opts_check[OPT_NET]);
        return -1;
    }


    dap_chain_t *l_chain = dap_chain_net_get_chain_by_chain_type(l_network, CHAIN_TYPE_SIGNER);
    if (!l_chain) {
        dap_cli_server_cmd_set_reply_text(a_str_reply, "Not found datum signer in network %s", l_str_opts_check[OPT_NET]);
        return -1;
    }
    int found = 0;

    dap_sign_t *l_sign = NULL;
    dap_chain_datum_t *l_datum = NULL;
    char *l_gdb_group = NULL;

    l_gdb_group = dap_chain_net_get_gdb_group_mempool_new(l_chain);
    if (!l_gdb_group) {
        dap_cli_server_cmd_set_reply_text(a_str_reply, "Not found network group for chain: %s", l_chain->name);
        l_ret = -1;
        goto end;
    }

    dap_chain_hash_fast_t l_hash_tmp;

    if (l_str_opts_check[OPT_HASH]) {
        dap_chain_hash_fast_from_str(l_str_opts_check[OPT_HASH], &l_hash_tmp);
    }


    if (l_str_opts_check[OPT_FILE]) {
        l_ret = s_get_key_from_file(l_str_opts_check[OPT_FILE], l_str_opts_check[OPT_MIME], l_str_opts_check[OPT_CERT], &l_sign);
        if (!l_ret) {
            l_ret = -1;
            goto end;
        }

        l_datum = dap_chain_datum_create(DAP_CHAIN_DATUM_SIGNER, l_sign->pkey_n_sign, l_sign->header.sign_size);
        if (!l_datum) {
            dap_cli_server_cmd_set_reply_text(a_str_reply, "not created datum");
            l_ret = -1;
            goto end;
        }

        dap_chain_datum_calc_hash(l_datum, &l_hash_tmp);
    }

    dap_chain_atom_iter_t *l_iter = NULL;
    dap_chain_cell_t *l_cell_tmp = NULL;
    dap_chain_cell_t *l_cell = NULL;
    size_t l_atom_size = 0, l_datums_count = 0;

    HASH_ITER(hh, l_chain->cells, l_cell, l_cell_tmp) {
        l_iter = l_cell->chain->callback_atom_iter_create(l_cell->chain, l_cell->id, NULL);
        dap_chain_atom_ptr_t l_atom = l_cell->chain->callback_atom_find_by_hash(l_iter, &l_hash_tmp, &l_atom_size);
        dap_chain_datum_t **l_datums = l_cell->chain->callback_atom_get_datums(l_atom, l_atom_size, &l_datums_count);
        for (size_t i = 0; i < l_datums_count; i++) {
            dap_chain_datum_t *l_datum = l_datums[i];
            dap_hash_fast_t l_hash;
            dap_chain_datum_calc_hash(l_datum, &l_hash);
            if (!memcmp(l_hash_tmp.raw, l_hash.raw, DAP_CHAIN_HASH_FAST_SIZE)) {
                dap_cli_server_cmd_set_reply_text(a_str_reply, "found!");
                found = 1;
                break;
            }
        }
        DAP_DEL_Z(l_datums);
        l_cell->chain->callback_atom_iter_delete(l_iter);
    }

end:

    DAP_DEL_Z(l_gdb_group);

    if (!found) {
        dap_cli_server_cmd_set_reply_text(a_str_reply, "not found!");
    }

    return 0;
}

static char **s_parse_items(const char *a_str, char a_delimiter, int *a_count, const int a_only_digit)
{
    int l_count_temp = *a_count = 0;
    int l_len_str = strlen(a_str);
    if (l_len_str == 0) return NULL;
    char *s, *l_temp_str;
    s = l_temp_str = dap_strdup(a_str);

    int l_buf = 0;
    for (int i = 0; i < l_len_str; i++) {
        if (s[i] == a_delimiter && !l_buf) {
            s[i] = 0;
            continue;
        }
        if (s[i] == a_delimiter && l_buf) {
            s[i] = 0;
            l_buf = 0;
            continue;
        }
        if (!dap_is_alpha(s[i]) && l_buf) {
            s[i] = 0;
            l_buf = 0;
            continue;
        }
        if (!dap_is_alpha(s[i]) && !l_buf) {
            s[i] = 0;
            continue;
        }
        if (a_only_digit) {
            if (dap_is_digit(s[i])) {
                l_buf++;
                if (l_buf == 1) l_count_temp++;
                continue;
            }
        } else if (dap_is_alpha(s[i])) {
            l_buf++;
            if (l_buf == 1) l_count_temp++;
            continue;
        }
        if (!dap_is_alpha(s[i])) {
            l_buf = 0;
            s[i] = 0;
            continue;
        }
    }

    s = l_temp_str;
    if (l_count_temp == 0) {
        DAP_DELETE(l_temp_str);
        return NULL;
    }

    char **lines = DAP_CALLOC(l_count_temp, sizeof (void *));
    if (!lines) {
        log_it(L_ERROR, "Memoru allocation error in s_parse_items");
        DAP_DELETE(l_temp_str);
        return NULL;
    }
    for (int i = 0; i < l_count_temp; i++) {
        while (*s == 0) s++;
        lines[i] = strdup(s);
        s = strchr(s, '\0');
        s++;
    }

    DAP_DELETE(l_temp_str);
    *a_count = l_count_temp;
    return lines;
}

static int s_get_key_from_file(const char *a_file, const char *a_mime, const char *a_cert_name, dap_sign_t **a_sign)
{
    char **l_items_mime = NULL;
    int l_items_mime_count = 0;
    uint32_t l_flags_mime = 0;



    if (a_mime) {
        l_items_mime = s_parse_items(a_mime, ',', &l_items_mime_count, 0);
    }

    if (l_items_mime && l_items_mime_count > 0) {
        struct opts l_opts_flags[] = {
        { "SIGNER_ALL_FLAGS", SIGNER_ALL_FLAGS },
        { "SIGNER_FILENAME", SIGNER_FILENAME },
        { "SIGNER_FILENAME_SHORT", SIGNER_FILENAME_SHORT },
        { "SIGNER_FILESIZE", SIGNER_FILESIZE },
        { "SIGNER_DATE", SIGNER_DATE },
        { "SIGNER_MIME_MAGIC", SIGNER_MIME_MAGIC }
        };
        int l_len_opts_flags = sizeof(l_opts_flags) / sizeof (struct opts);
        for (int i = 0; i < l_len_opts_flags; i++) {
            for (int isub = 0; isub < l_items_mime_count; isub++) {
                if (!strncmp (l_opts_flags[i].name, l_items_mime[isub], strlen(l_items_mime[isub]) + 1)) {
                    l_flags_mime |= l_opts_flags[i].cmd;
                    break;
                }
            }

        }

        /* free l_items_mime */
        for (int i = 0; i < l_items_mime_count; i++) {
            if (l_items_mime[i]) DAP_DELETE(l_items_mime[i]);
        }
        DAP_DELETE(l_items_mime);
        l_items_mime_count = 0;
    }
    if (l_flags_mime == 0) l_flags_mime = SIGNER_ALL_FLAGS;

    dap_chain_hash_fast_t l_hash;


    int l_ret = s_sign_file(a_file, l_flags_mime, a_cert_name, a_sign, &l_hash);

    if (l_items_mime)
        DAP_DELETE(l_items_mime);
    return l_ret;
}

static int s_signer_cmd(int a_arg_index, int a_argc, char **a_argv, void **a_str_reply)
{
    enum {
        OPT_FILE, OPT_MIME, OPT_NET, OPT_CHAIN, OPT_CERT,
        OPT_COUNT
    };
    struct opts l_opts_signer[] = {
    { "-file", OPT_FILE },
    { "-mime", OPT_MIME },
    { "-net", OPT_NET },
    { "-chain", OPT_CHAIN },
    { "-cert", OPT_CERT }
    };

    BUILD_BUG((sizeof(l_opts_signer)/sizeof(struct opts)) != OPT_COUNT);

    a_arg_index++;

    char *l_opts_sign[OPT_COUNT] = {0};
    for (int i = 0; i < OPT_COUNT; i++) {
        dap_cli_server_cmd_find_option_val(a_argv, a_arg_index, a_argc, l_opts_signer[i].name, (const char **) &l_opts_sign[i]);
    }

    if (!l_opts_sign[OPT_CERT])
        return dap_cli_server_cmd_set_reply_text(a_str_reply, "%s need to be selected", l_opts_signer[OPT_CERT].name), -1;

    dap_chain_net_t *l_network = dap_chain_net_by_name(l_opts_sign[OPT_NET]);
    if ( !l_network )
        return dap_cli_server_cmd_set_reply_text(a_str_reply, "%s network not found", l_opts_sign[OPT_NET]), -1;

    dap_chain_t *l_chain = dap_chain_net_get_chain_by_name(l_network, l_opts_sign[OPT_CHAIN]);
    if (!l_chain)
        return dap_cli_server_cmd_set_reply_text(a_str_reply, "%s chain not found", l_opts_sign[OPT_CHAIN]), -1;

    dap_sign_t *l_sign = NULL;
    if ( !s_get_key_from_file(l_opts_sign[OPT_FILE], l_opts_sign[OPT_MIME], l_opts_sign[OPT_CERT], &l_sign) )
        return dap_cli_server_cmd_set_reply_text(a_str_reply, "%s cert not found", l_opts_sign[OPT_CERT]), -1;

    dap_chain_datum_t * l_datum = dap_chain_datum_create(DAP_CHAIN_DATUM_SIGNER, l_sign->pkey_n_sign, l_sign->header.sign_size);
    if (!l_datum)
        return dap_cli_server_cmd_set_reply_text(a_str_reply, "not created datum"), -1;
    dap_cli_server_cmd_set_reply_text(a_str_reply, "hash: %s", dap_get_data_hash_str(l_datum->data, l_datum->header.data_size).s);
    return DAP_DELETE(l_datum), l_chain->callback_add_datums(l_chain, &l_datum, 1);
}



/*
SIGNER_ALL_FLAGS             = 0 << 0,
SIGNER_FILENAME              = 1 << 0,   // flag - full filename
SIGNER_FILENAME_SHORT        = 1 << 1,   // flag - filename without extension
SIGNER_FILESIZE              = 1 << 2,   // flag - size of file
SIGNER_DATE                  = 1 << 3,   // flag - date
SIGNER_MIME_MAGIC            = 1 << 4,   // flag - mime magic
SIGNER_COUNT
*/

static char *s_strdup_by_index (const char *a_file, const int a_index);
static dap_tsd_t *s_alloc_metadata (const char *a_file, const int a_meta);
static uint8_t *s_concat_hash_and_mimetypes (dap_chain_hash_fast_t *a_chain, dap_list_t *a_meta_list, size_t *a_fullsize);

/*
 * dap_sign_file - sign a file with flags.
 * flags - (SIGNER_FILENAME, SIGNER_FILENAME_SHORT, SIGNER_FILESIZE, SIGNER_DATE, SIGNER_MIME_MAGIC) or SIGNER_ALL_FLAGS
 * example
 * int ret = dap_sign_file ("void.png", SIGNER_ALL_FLAGS); it's sign file with all mime types.
 * example
 * int ret = dap_sign_file ("void.png", SIGNER_FILENAME | SIGNER_FILESIZE | SIGNER_DATE);
 */
/**
 * @brief dap_chain_sign_file
 * @param a_chain
 * @param a_filename
 * @param a_flags
 * @return
 */
static int s_sign_file(const char *a_filename, dap_sign_signer_file_t a_flags, const char *a_cert_name,
                       dap_sign_t **a_signed, dap_chain_hash_fast_t *a_hash)
{
    uint32_t l_shift = 1;
    int l_count_meta = 0;
    char *l_buffer = NULL;

    if (a_flags == SIGNER_ALL_FLAGS) {
        l_count_meta = SIGNER_COUNT;
        a_flags = SIGNER_FILENAME | SIGNER_FILENAME_SHORT | SIGNER_FILESIZE | SIGNER_DATE | SIGNER_MIME_MAGIC;
    }

    do {
        if (a_flags <= 0) break;

        for (int i = 0; i < SIGNER_COUNT; i++) {
            if (l_shift | a_flags) l_count_meta++;
            l_shift <<= 1;
        }
    } while (0);

    size_t l_file_content_size;
    if (!dap_file_get_contents(a_filename, &l_buffer, &l_file_content_size)) return 0;

    l_shift = 1;
    dap_list_t *l_std_list = NULL;

    for (int i = 0; i < l_count_meta; i++) {
        if (l_shift | a_flags) {
            dap_tsd_t *l_item = s_alloc_metadata(a_filename, l_shift & a_flags);
            if (l_item) {
                l_std_list = dap_list_append(l_std_list, l_item);
            }
        }
        l_shift <<= 1;
    }

    if (!dap_hash_fast(l_buffer, l_file_content_size, a_hash)) {
        dap_list_free_full(l_std_list, NULL);
        DAP_DELETE(l_buffer);
        return 0;
    }

    size_t l_full_size_for_sign;
    uint8_t *l_data = s_concat_hash_and_mimetypes(a_hash, l_std_list, &l_full_size_for_sign);
    dap_list_free_full(l_std_list, NULL);
    if (!l_data) {
        DAP_DELETE(l_buffer);
        return 0;
    }
    dap_cert_t *l_cert = dap_cert_find_by_name(a_cert_name);
    if (!l_cert) {
        DAP_DELETE(l_buffer);
        return 0;
    }
    *a_signed = dap_sign_create(l_cert->enc_key, l_data, l_full_size_for_sign, 0);
    if (*a_signed == NULL) {
        DAP_DELETE(l_buffer);
        return 0;
    }

    DAP_DELETE(l_buffer);
    return 1;
}

static byte_t *s_concat_meta (dap_list_t *a_meta, size_t *a_fullsize)
{
    if (a_fullsize)
        *a_fullsize = 0;

    int l_part = 256;
    int l_power = 1;
    byte_t *l_buf = DAP_CALLOC(l_part * l_power++, 1);
    if (!l_buf) {
        log_it(L_CRITICAL, "%s", c_error_memory_alloc);
        return NULL;
    }
    size_t l_counter = 0;
    size_t l_part_power = l_part;
    int l_index = 0;

    for ( dap_list_t* l_iter = dap_list_first(a_meta); l_iter; l_iter = l_iter->next){
        if (!l_iter->data) continue;
        dap_tsd_t * l_tsd = (dap_tsd_t *) l_iter->data;
        l_index = l_counter;
        l_counter += strlen((char *)l_tsd->data);
        if (l_counter >= l_part_power) {
            l_part_power = l_part * l_power++;
            l_buf = (byte_t *) DAP_REALLOC(l_buf, l_part_power);
            if (!l_buf) {
                log_it(L_CRITICAL, "%s", c_error_memory_alloc);
                return NULL;
            }
        }
        memcpy (&l_buf[l_index], l_tsd->data, strlen((char *)l_tsd->data));
    }

    if (a_fullsize)
        *a_fullsize = l_counter;

    return l_buf;
}

static uint8_t *s_concat_hash_and_mimetypes (dap_chain_hash_fast_t *a_chain_hash, dap_list_t *a_meta_list, size_t *a_fullsize)
{
    if (!a_fullsize) return NULL;
    byte_t *l_buf = s_concat_meta (a_meta_list, a_fullsize);
    if (!l_buf) return (uint8_t *) l_buf;

    size_t l_len_meta_buf = *a_fullsize;
    *a_fullsize += sizeof (a_chain_hash->raw) + 1;
    uint8_t *l_fullbuf = DAP_CALLOC(*a_fullsize, 1);
    if (!l_fullbuf) {
        log_it(L_CRITICAL, "%s", c_error_memory_alloc);
        DAP_DELETE(l_buf);
        return NULL;
    }
    uint8_t *l_s = l_fullbuf;

    memcpy(l_s, a_chain_hash->raw, sizeof(a_chain_hash->raw));
    l_s += sizeof (a_chain_hash->raw);
    memcpy(l_s, l_buf, l_len_meta_buf);
    DAP_DELETE(l_buf);

    return l_fullbuf;
}


static char *s_strdup_by_index (const char *a_file, const int a_index)
{
    char *l_buf = DAP_CALLOC(a_index + 1, 1);
    if (!l_buf) {
        log_it(L_CRITICAL, "%s", c_error_memory_alloc);
        return NULL;
    }
    strncpy (l_buf, a_file, a_index);
    return l_buf;
}

static dap_tsd_t *s_alloc_metadata (const char *a_file, const int a_meta)
{
    switch (a_meta) {
        case SIGNER_FILENAME:
            return dap_tsd_create_string(SIGNER_FILENAME, a_file);
            break;
        case SIGNER_FILENAME_SHORT:
            {
                char *l_filename_short = NULL;
                if ((l_filename_short = strrchr(a_file, '.')) != 0) {
                    int l_index_of_latest_point = l_filename_short - a_file;
                    l_filename_short = s_strdup_by_index (a_file, l_index_of_latest_point);
                    if (!l_filename_short) return NULL;
                    dap_tsd_t *l_ret = dap_tsd_create_string(SIGNER_FILENAME_SHORT, l_filename_short);
                    free (l_filename_short);
                    return l_ret;
                }
            }
            break;
        case SIGNER_FILESIZE:
            {
                struct stat l_st;
                stat (a_file, &l_st);
                char l_size[513];
                snprintf(l_size, 513, "%ld", l_st.st_size);
                return dap_tsd_create_string(SIGNER_FILESIZE, l_size);
            }
            break;
        case SIGNER_DATE:
            {
                struct stat l_st;
                stat (a_file, &l_st);
                char *l_ctime = ctime(&l_st.st_ctime);
                char *l = NULL;
                if ((l = strchr(l_ctime, '\n')) != 0) *l = 0;
                return dap_tsd_create_string(SIGNER_DATE, l_ctime);
            }
            break;
        #ifndef DAP_OS_ANDROID
        case SIGNER_MIME_MAGIC:
            {
                magic_t l_magic = magic_open(MAGIC_MIME);
                if (l_magic == NULL) return NULL;
                if (magic_load (l_magic, NULL)) {
                    magic_close(l_magic);
                    return NULL;
                }
                const char *l_str_magic_file = NULL;
                dap_tsd_t *l_ret = NULL;
                do {
                        l_str_magic_file = magic_file (l_magic, a_file);
                    if (!l_str_magic_file) break;
                    l_ret = dap_tsd_create_string(SIGNER_MIME_MAGIC, l_str_magic_file);
                } while (0);
                magic_close (l_magic);
                return l_ret;

            }
            break;
        #endif
        default:
            return NULL;
    }
    return NULL;
}

void dap_notify_new_client_send_info(dap_events_socket_t *a_es, UNUSED_ARG void *a_arg) {
    struct json_object *l_json_wallets = json_object_new_array();
    char *l_args[2] = { "wallet", "list" };
    com_tx_wallet(2, l_args, (void**)&l_json_wallets);
    dap_events_socket_write_f_mt(a_es->worker, a_es->uuid, "%s\r\n", json_object_to_json_string(l_json_wallets));
    struct json_object *l_json_wallet_arr = json_object_array_get_idx(l_json_wallets, 0);
    size_t l_count = json_object_array_length(l_json_wallet_arr);
    for (dap_chain_net_t *l_net = dap_chain_net_iter_start(); l_net; l_net = dap_chain_net_iter_next(l_net)) {
        struct json_object *l_json_net_states = dap_chain_net_states_json_collect(l_net);
        dap_events_socket_write_f_mt(a_es->worker, a_es->uuid, "%s\r\n", json_object_to_json_string(l_json_net_states));
        json_object_put(l_json_net_states);
        for (size_t i = 0; i < l_count; ++i) {
            struct json_object *l_json_wallet = json_object_array_get_idx(l_json_wallet_arr, i),
                *l_json_wallet_name = json_object_object_get(l_json_wallet, "Wallet");
            if ( !l_json_wallet_name )
                continue;
            char *l_tmp = (char*)json_object_get_string(l_json_wallet_name), *l_dot_pos = strstr(l_tmp, ".dwallet"), tmp = '\0';
            if (l_dot_pos) {
                tmp = *l_dot_pos;
                *l_dot_pos = '\0';
            }
            char *l_args_info[6] = { "wallet", "info", "-w", l_tmp, "-net", l_net->pub.name};
            struct json_object *l_json_wallet_info = json_object_new_array();
            com_tx_wallet(6, l_args_info, (void**)&l_json_wallet_info);
            if (tmp)
                *l_dot_pos = tmp;
            dap_events_socket_write_f_mt(a_es->worker, a_es->uuid, "%s\r\n", json_object_to_json_string(l_json_wallet_info));
            json_object_put(l_json_wallet_info);
        }
    }
    json_object_put(l_json_wallets);
}<|MERGE_RESOLUTION|>--- conflicted
+++ resolved
@@ -6003,17 +6003,7 @@
 
 static dap_chain_wallet_t* s_json_get_wallet(struct json_object *a_json, const char *a_key)
 {
-<<<<<<< HEAD
-    // From wallet
-    const char *l_wallet_str = s_json_get_text(a_json, a_key);
-    if(l_wallet_str) {
-        dap_chain_wallet_t *l_wallet = dap_chain_wallet_open(l_wallet_str, dap_chain_wallet_get_path(g_config), NULL);
-        return l_wallet;
-    }
-    return NULL;
-=======
     return dap_chain_wallet_open(s_json_get_text(a_json, a_key), dap_chain_wallet_get_path(g_config), NULL);
->>>>>>> 9da06062
 }
 
 static const dap_cert_t* s_json_get_cert(struct json_object *a_json, const char *a_key)
@@ -6042,102 +6032,12 @@
     return l_pub_key;
 }
 
-<<<<<<< HEAD
 int s_json_rpc_tx_parse_json(dap_chain_net_t *a_net, dap_chain_t *a_chain, json_object *a_items,
                              dap_chain_datum_tx_t **a_out_tx, size_t *a_out_items_ready, json_object **a_out_jobj_error) {
     size_t l_items_count = json_object_array_length(a_items);
     log_it(L_NOTICE, "Json TX: found %lu items", l_items_count);
     if (!l_items_count) {
         dap_json_rpc_error_add(DAP_CHAIN_NODE_CLI_COM_TX_CREATE_JSON_NOT_FOUNT_ARRAY_ITEMS,
-=======
-
-/**
- * @brief Create transaction from json file
- * com_tx_create command
- * @param argc
- * @param argv
- * @param arg_func
- * @param str_reply
- * @return int
- */
-int com_tx_create_json(int a_argc, char ** a_argv, void **a_json_arr_reply)
-{
-    int l_arg_index = 1;
-    const char *l_net_name = NULL; // optional parameter
-    const char *l_chain_name = NULL; // optional parameter
-    const char *l_json_file_path = NULL;
-    const char *l_native_token = NULL;
-    const char *l_main_token = NULL;
-
-    dap_cli_server_cmd_find_option_val(a_argv, l_arg_index, a_argc, "-net", &l_net_name); // optional parameter
-    dap_cli_server_cmd_find_option_val(a_argv, l_arg_index, a_argc, "-chain", &l_chain_name); // optional parameter
-    dap_cli_server_cmd_find_option_val(a_argv, l_arg_index, a_argc, "-json", &l_json_file_path);
-
-    if(!l_json_file_path) {
-        dap_json_rpc_error_add(*a_json_arr_reply, DAP_CHAIN_NODE_CLI_COM_TX_CREATE_JSON_REQUIRE_PARAMETER_JSON,
-                               "Command requires one of parameters '-json <json file path>'");
-        return DAP_CHAIN_NODE_CLI_COM_TX_CREATE_JSON_REQUIRE_PARAMETER_JSON;
-    }
-    // Open json file
-    struct json_object *l_json = json_object_from_file(l_json_file_path);
-    if(!l_json) {
-        dap_json_rpc_error_add(*a_json_arr_reply, DAP_CHAIN_NODE_CLI_COM_TX_CREATE_JSON_CAN_NOT_OPEN_JSON_FILE,
-                               "Can't open json file: %s", json_util_get_last_err());
-        return DAP_CHAIN_NODE_CLI_COM_TX_CREATE_JSON_CAN_NOT_OPEN_JSON_FILE;
-    }
-    if(!json_object_is_type(l_json, json_type_object)) {
-        dap_json_rpc_error_add(*a_json_arr_reply, DAP_CHAIN_NODE_CLI_COM_TX_CREATE_JSON_WRONG_JSON_FORMAT, "Wrong json format");
-        json_object_put(l_json);
-        return DAP_CHAIN_NODE_CLI_COM_TX_CREATE_JSON_WRONG_JSON_FORMAT;
-    }
-
-    
-    // Read network from json file
-    if(!l_net_name) {
-        struct json_object *l_json_net = json_object_object_get(l_json, "net");
-        if(l_json_net && json_object_is_type(l_json_net, json_type_string)) {
-            l_net_name = json_object_get_string(l_json_net);
-        }
-        if(!l_net_name) {
-            dap_json_rpc_error_add(*a_json_arr_reply, DAP_CHAIN_NODE_CLI_COM_TX_CREATE_JSON_REQUIRE_PARAMETER_NET,
-                                   "Command requires parameter '-net' or set net in the json file");
-            json_object_put(l_json);
-            return DAP_CHAIN_NODE_CLI_COM_TX_CREATE_JSON_REQUIRE_PARAMETER_NET;
-        }
-    }
-    dap_chain_net_t *l_net = dap_chain_net_by_name(l_net_name);
-    l_native_token = l_net->pub.native_ticker;
-    if(!l_net) {
-        dap_json_rpc_error_add(*a_json_arr_reply, DAP_CHAIN_NODE_CLI_COM_TX_CREATE_JSON_NOT_FOUNT_NET_BY_NAME, "Not found net by name '%s'", l_net_name);
-        json_object_put(l_json);
-        return DAP_CHAIN_NODE_CLI_COM_TX_CREATE_JSON_NOT_FOUNT_NET_BY_NAME;
-    }
-
-    // Read chain from json file
-    if(!l_chain_name) {
-        struct json_object *l_json_chain = json_object_object_get(l_json, "chain");
-        if(l_json_chain && json_object_is_type(l_json_chain, json_type_string)) {
-            l_chain_name = json_object_get_string(l_json_chain);
-        }
-    }
-    dap_chain_t *l_chain = dap_chain_net_get_chain_by_name(l_net, l_chain_name);
-    if(!l_chain) {
-        l_chain = dap_chain_net_get_chain_by_chain_type(l_net, CHAIN_TYPE_TX);
-    }
-    if(!l_chain) {
-        dap_json_rpc_error_add(*a_json_arr_reply, DAP_CHAIN_NODE_CLI_COM_TX_CREATE_JSON_NOT_FOUNT_CHAIN_BY_NAME,
-                               "Chain name '%s' not found, try use parameter '-chain' or set chain in the json file", l_chain_name);
-        json_object_put(l_json);
-        return DAP_CHAIN_NODE_CLI_COM_TX_CREATE_JSON_NOT_FOUNT_CHAIN_BY_NAME;
-    }
-
-
-    // Read items from json file
-    struct json_object *l_json_items = json_object_object_get(l_json, "items");
-    size_t l_items_count = json_object_array_length(l_json_items);
-    if(!l_json_items || !json_object_is_type(l_json_items, json_type_array) || !(l_items_count = json_object_array_length(l_json_items))) {
-        dap_json_rpc_error_add(*a_json_arr_reply, DAP_CHAIN_NODE_CLI_COM_TX_CREATE_JSON_NOT_FOUNT_ARRAY_ITEMS,
->>>>>>> 9da06062
                                "Wrong json format: not found array 'items' or array is empty");
         return DAP_CHAIN_NODE_CLI_COM_TX_CREATE_JSON_NOT_FOUNT_ARRAY_ITEMS;
     }
@@ -6146,12 +6046,9 @@
     // Create transaction
     dap_chain_datum_tx_t *l_tx = DAP_NEW_Z_SIZE(dap_chain_datum_tx_t, sizeof(dap_chain_datum_tx_t));
     if(!l_tx) {
-<<<<<<< HEAD
         dap_json_rpc_allocation_error;
-=======
-        json_object_put(l_json);
-        dap_json_rpc_allocation_error(*a_json_arr_reply);
->>>>>>> 9da06062
+//        json_object_put(l_json);
+        dap_json_rpc_allocation_error(*a_out_jobj_error);
         return DAP_JSON_RPC_ERR_CODE_MEMORY_ALLOCATED;
     }
     l_tx->header.ts_created = time(NULL);
@@ -6713,18 +6610,7 @@
     *a_out_items_ready = l_items_ready;
 
     if(l_items_ready<l_items_count) {
-<<<<<<< HEAD
         *a_out_jobj_error = l_jobj_errors;
-=======
-        json_object *l_tx_create = json_object_new_boolean(false);
-        json_object *l_jobj_valid_items = json_object_new_uint64(l_items_ready);
-        json_object *l_jobj_total_items = json_object_new_uint64(l_items_count);
-        json_object_object_add(l_jobj_ret, "tx_create", l_tx_create);
-        json_object_object_add(l_jobj_ret, "valid_items", l_jobj_valid_items);
-        json_object_object_add(l_jobj_ret, "total_items", l_jobj_total_items);
-        json_object_object_add(l_jobj_ret, "errors", l_jobj_errors);
-        json_object_array_add(*a_json_arr_reply, l_jobj_ret);
->>>>>>> 9da06062
         DAP_DELETE(l_tx);
         return DAP_CHAIN_NODE_CLI_COM_TX_CREATE_JSON_INVALID_ITEMS;
     }
@@ -6829,6 +6715,7 @@
  */
 int com_tx_create_json(int a_argc, char ** a_argv, void **reply)
 {
+    json_object **a_json_arr_reply = (json_object**)reply;
     int l_arg_index = 1;
     const char *l_net_name = NULL; // optional parameter
     const char *l_chain_name = NULL; // optional parameter
@@ -6856,7 +6743,7 @@
         return DAP_CHAIN_NODE_CLI_COM_TX_CREATE_JSON_WRONG_JSON_FORMAT;
     }
 
-    
+
     // Read network from json file
     if(!l_net_name) {
         struct json_object *l_json_net = json_object_object_get(l_json, "net");
@@ -6915,7 +6802,9 @@
         json_object_object_add(l_jobj_ret, "total_items", l_jobj_total_items);
         json_object_object_add(l_jobj_ret, "errors", l_jobj_errors);
         json_object_array_add(*reply, l_jobj_ret);
-        return res;
+        json_object_array_add(*a_json_arr_reply, l_jobj_ret);
+        DAP_DELETE(l_tx);
+        return DAP_CHAIN_NODE_CLI_COM_TX_CREATE_JSON_INVALID_ITEMS;
     }
 
 
@@ -7499,8 +7388,8 @@
             json_object_put(json_obj_summary);
             return DAP_CHAIN_NODE_CLI_COM_TX_HISTORY_DAP_DB_HISTORY_ADDR_ERR;
         }        
-        json_object_array_add(*a_json_arr_reply, json_obj_out);        
-        json_object_array_add(*a_json_arr_reply, json_obj_summary);        
+        json_object_array_add(*a_json_arr_reply, json_obj_out);
+        json_object_array_add(*a_json_arr_reply, json_obj_summary);
         return DAP_CHAIN_NODE_CLI_COM_TX_HISTORY_OK;        
     } else if (l_is_tx_all) {
         // history all
