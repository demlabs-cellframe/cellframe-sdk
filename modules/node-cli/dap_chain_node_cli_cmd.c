--- conflicted
+++ resolved
@@ -4138,46 +4138,6 @@
     }
 }
 
-/* Decree section */
-
-/**
- * @brief
- * sign data (datum_decree) by certificates (1 or more)
- * successful count of signes return in l_sign_counter
- * @param a_certs - array with certificates loaded from dcert file
- * @param a_datum_anchor - updated pointer for l_datum_token variable after realloc
- * @param a_certs_count - count of certificate
- * @param a_total_sign_count - counter of successful data signing operation
- * @return dap_chain_datum_anchor_t*
- */
-static dap_chain_datum_anchor_t * s_sign_anchor_in_cycle(dap_cert_t ** a_certs, dap_chain_datum_anchor_t *a_datum_anchor,
-                    size_t a_certs_count, size_t *a_total_sign_count)
-{
-    size_t l_cur_sign_offset = a_datum_anchor->header.data_size + a_datum_anchor->header.signs_size;
-    size_t l_total_signs_size = a_datum_anchor->header.signs_size, l_total_sign_count = 0;
-
-    for(size_t i = 0; i < a_certs_count; i++)
-    {
-        dap_sign_t * l_sign = dap_cert_sign(a_certs[i],  a_datum_anchor,
-           sizeof(dap_chain_datum_anchor_t) + a_datum_anchor->header.data_size, 0);
-
-        if (l_sign) {
-            size_t l_sign_size = dap_sign_get_size(l_sign);
-            a_datum_anchor = DAP_REALLOC(a_datum_anchor, sizeof(dap_chain_datum_anchor_t) + l_cur_sign_offset + l_sign_size);
-            memcpy((byte_t*)a_datum_anchor->data_n_sign + l_cur_sign_offset, l_sign, l_sign_size);
-            l_total_signs_size += l_sign_size;
-            l_cur_sign_offset += l_sign_size;
-            a_datum_anchor->header.signs_size = l_total_signs_size;
-            DAP_DELETE(l_sign);
-            log_it(L_DEBUG,"<-- Signed with '%s'", a_certs[i]->name);
-            l_total_sign_count++;
-        }
-    }
-
-    *a_total_sign_count = l_total_sign_count;
-    return a_datum_anchor;
-}
-
 // Decree commands handlers
 int cmd_decree(int a_argc, char **a_argv, void **a_str_reply)
 {
@@ -4298,1682 +4258,6 @@
                 dap_cli_server_cmd_set_reply_text(a_str_reply, "%s", l_str_to_reply);
                 return -103;
             }
-<<<<<<< HEAD
-            if (!l_emission){
-                dap_cli_server_cmd_set_reply_text(a_str_reply, "Can' find emission with hash \"%s\" for token %s on network %s",
-                                                  l_emission_hash_str, l_ticker, l_net->pub.name);
-                return -32;
-            }
-        } else {
-            dap_cli_server_cmd_set_reply_text(a_str_reply, "Subcommand 'sign' recuires parameter '-emission'");
-            return -31;
-        }
-    }
-
-    if (!l_add_sign) {
-        // Check, if network ID is same as ID in destination wallet address. If not - operation is cancelled.
-        if (!dap_chain_addr_is_blank(l_addr) && l_addr->net_id.uint64 != l_net->pub.id.uint64) {
-            dap_cli_server_cmd_set_reply_text(a_str_reply, "destination wallet network ID=0x%"DAP_UINT64_FORMAT_x
-                                                           " and network ID=0x%"DAP_UINT64_FORMAT_x" is not equal."
-                                                           " Please, change network name or wallet address",
-                                                           l_addr->net_id.uint64, l_net->pub.id.uint64);
-            DAP_DEL_Z(l_addr);
-            DAP_DEL_Z(l_emission);
-            return -3;
-        }
-
-        if(!l_ticker) {
-            dap_cli_server_cmd_set_reply_text(a_str_reply, "token_emit requires parameter '-token'");
-            DAP_DEL_Z(l_addr);
-            return -3;
-        }
-    
-        if (!l_chain_emission) {
-			if ( (l_chain_emission = dap_chain_net_get_default_chain_by_chain_type(l_net,CHAIN_TYPE_EMISSION)) == NULL ) {
-				DAP_DEL_Z(l_addr);
-				dap_cli_server_cmd_set_reply_text(a_str_reply,
-					"token_create requires parameter '-chain_emission' to be valid chain name in chain net %s or set default datum type in chain configuration file",
-						 l_net->pub.name);
-				return -50;
-			}
-        }
-        // Create emission datum
-        l_emission = dap_chain_datum_emission_create(l_emission_value, l_ticker, l_addr);
-    }
-    // Then add signs
-    for(size_t i = 0; i < l_certs_size; i++)
-        l_emission = dap_chain_datum_emission_add_sign(l_certs[i]->enc_key, l_emission);
-    // Calc emission's hash
-    l_emission_size = dap_chain_datum_emission_get_size((uint8_t *)l_emission);
-    dap_hash_fast(l_emission, l_emission_size, &l_emission_hash);
-    // Produce datum
-    dap_chain_datum_t *l_datum_emission = dap_chain_datum_create(DAP_CHAIN_DATUM_TOKEN_EMISSION,
-            l_emission,
-            l_emission_size);
-    // Delete token emission
-    DAP_DEL_Z(l_emission);
-    l_emission_hash_str = dap_chain_mempool_datum_add(l_datum_emission, l_chain_emission, l_hash_out_type);
-    if (l_emission_hash_str)
-        l_str_reply_tmp = dap_strdup_printf("Datum %s with 256bit emission is placed in datum pool", l_emission_hash_str);
-    else
-        l_str_reply_tmp = dap_strdup("Can't place emission datum in mempool, examine log files");
-    DAP_DEL_Z(l_emission_hash_str);
-    DAP_DEL_Z(l_datum_emission);
-
-    //remove previous emission datum from mempool if have new signed emission datum
-    if (l_emission_hash_str_remove) {
-        char *l_gdb_group_mempool_emission = dap_chain_net_get_gdb_group_mempool_new(l_chain_emission);
-        dap_global_db_del_sync(l_gdb_group_mempool_emission, l_emission_hash_str_remove);
-        DAP_DEL_Z(l_gdb_group_mempool_emission);
-    }
-    dap_cli_server_cmd_set_reply_text(a_str_reply, "%s", l_str_reply_tmp);
-
-    DAP_DEL_Z(l_certs);
-    DAP_DEL_Z(l_str_reply_tmp);
-    DAP_DEL_Z(l_addr);
-    return 0;
-}
-
-
-/**
- * @brief com_tx_cond_create
- * Create transaction
- * com_tx_cond_create command
- * @param a_argc
- * @param a_argv
- * @param a_str_reply
- * @return int
- */
-int com_tx_cond_create(int a_argc, char ** a_argv, void **a_str_reply)
-{
-    (void) a_argc;
-    json_object** a_json_arr_reply = (json_object**)a_str_reply;
-    int arg_index = 1;
-    const char *c_wallets_path = dap_chain_wallet_get_path(g_config);
-    const char * l_token_ticker = NULL;
-    const char * l_wallet_str = NULL;
-    const char * l_cert_str = NULL;
-    const char * l_value_str = NULL;
-    const char * l_value_fee_str = NULL;
-    const char * l_net_name = NULL;
-    const char * l_unit_str = NULL;
-    const char * l_srv_uid_str = NULL;
-    uint256_t l_value_datoshi = {};    
-    uint256_t l_value_fee = {};
-    const char * l_hash_out_type = NULL;
-    dap_cli_server_cmd_find_option_val(a_argv, arg_index, a_argc, "-H", &l_hash_out_type);
-    if(!l_hash_out_type)
-        l_hash_out_type = "hex";
-    if(dap_strcmp(l_hash_out_type,"hex") && dap_strcmp(l_hash_out_type,"base58")) {
-        dap_json_rpc_error_add(*a_json_arr_reply, DAP_CHAIN_NODE_CLI_COM_TX_COND_CREATE_INVALID_PARAMETER_HEX,
-                               "Invalid parameter -H, valid values: -H <hex | base58>");
-        return DAP_CHAIN_NODE_CLI_COM_TX_COND_CREATE_INVALID_PARAMETER_HEX;
-    }
-
-    // Token ticker
-    dap_cli_server_cmd_find_option_val(a_argv, arg_index, a_argc, "-token", &l_token_ticker);
-    // Wallet name - from
-    dap_cli_server_cmd_find_option_val(a_argv, arg_index, a_argc, "-w", &l_wallet_str);
-    // Public certifiacte of condition owner
-    dap_cli_server_cmd_find_option_val(a_argv, arg_index, a_argc, "-cert", &l_cert_str);
-    // value datoshi
-    dap_cli_server_cmd_find_option_val(a_argv, arg_index, a_argc, "-value", &l_value_str);
-    // fee
-    dap_cli_server_cmd_find_option_val(a_argv, arg_index, a_argc, "-fee", &l_value_fee_str);
-    // net
-    dap_cli_server_cmd_find_option_val(a_argv, arg_index, a_argc, "-net", &l_net_name);
-    // unit
-    dap_cli_server_cmd_find_option_val(a_argv, arg_index, a_argc, "-unit", &l_unit_str);
-    // service
-    dap_cli_server_cmd_find_option_val(a_argv, arg_index, a_argc, "-srv_uid", &l_srv_uid_str);
-
-    if(!l_token_ticker) {
-        dap_json_rpc_error_add(*a_json_arr_reply, DAP_CHAIN_NODE_CLI_COM_TX_COND_CREATE_REQUIRES_PARAMETER_TOKEN, "tx_cond_create requires parameter '-token'");
-        return DAP_CHAIN_NODE_CLI_COM_TX_COND_CREATE_REQUIRES_PARAMETER_TOKEN;
-    }
-    if (!l_wallet_str) {
-        dap_json_rpc_error_add(*a_json_arr_reply, DAP_CHAIN_NODE_CLI_COM_TX_COND_CREATE_REQUIRES_PARAMETER_W, "tx_cond_create requires parameter '-w'");
-        return DAP_CHAIN_NODE_CLI_COM_TX_COND_CREATE_REQUIRES_PARAMETER_W;
-    }
-    if (!l_cert_str) {
-        dap_json_rpc_error_add(*a_json_arr_reply, DAP_CHAIN_NODE_CLI_COM_TX_COND_CREATE_REQUIRES_PARAMETER_CERT, "tx_cond_create requires parameter '-cert'");
-        return DAP_CHAIN_NODE_CLI_COM_TX_COND_CREATE_REQUIRES_PARAMETER_CERT;
-    }
-    if (!l_value_str) {
-        dap_json_rpc_error_add(*a_json_arr_reply, DAP_CHAIN_NODE_CLI_COM_TX_COND_CREATE_REQUIRES_PARAMETER_VALUE, "tx_cond_create requires parameter '-value'");
-        return DAP_CHAIN_NODE_CLI_COM_TX_COND_CREATE_REQUIRES_PARAMETER_VALUE;
-    }
-    if(!l_value_fee_str){
-        dap_json_rpc_error_add(*a_json_arr_reply, DAP_CHAIN_NODE_CLI_COM_TX_COND_CREATE_REQUIRES_PARAMETER_FEE, "tx_cond_create requires parameter '-fee'");
-        return DAP_CHAIN_NODE_CLI_COM_TX_COND_CREATE_REQUIRES_PARAMETER_FEE;
-    }
-    if(!l_net_name) {
-        dap_json_rpc_error_add(*a_json_arr_reply, DAP_CHAIN_NODE_CLI_COM_TX_COND_CREATE_REQUIRES_PARAMETER_NET, "tx_cond_create requires parameter '-net'");
-        return DAP_CHAIN_NODE_CLI_COM_TX_COND_CREATE_REQUIRES_PARAMETER_NET;
-    }
-    if(!l_unit_str) {
-        dap_json_rpc_error_add(*a_json_arr_reply, DAP_CHAIN_NODE_CLI_COM_TX_COND_CREATE_REQUIRES_PARAMETER_UNIT, "tx_cond_create requires parameter '-unit'");
-        return DAP_CHAIN_NODE_CLI_COM_TX_COND_CREATE_REQUIRES_PARAMETER_UNIT;
-    }
-
-    if(!l_srv_uid_str) {
-        dap_json_rpc_error_add(*a_json_arr_reply, DAP_CHAIN_NODE_CLI_COM_TX_COND_CREATE_REQUIRES_PARAMETER_SRV_UID, "tx_cond_create requires parameter '-srv_uid'");
-        return DAP_CHAIN_NODE_CLI_COM_TX_COND_CREATE_REQUIRES_PARAMETER_SRV_UID;
-    }
-    dap_chain_srv_uid_t l_srv_uid = {};
-    l_srv_uid.uint64 = strtoll(l_srv_uid_str, NULL, 10);
-    if (!l_srv_uid.uint64) {
-        dap_json_rpc_error_add(*a_json_arr_reply, DAP_CHAIN_NODE_CLI_COM_TX_COND_CREATE_CAN_NOT_FIND_SERVICE_UID, "Can't find service UID %s ", l_srv_uid_str);
-        return DAP_CHAIN_NODE_CLI_COM_TX_COND_CREATE_CAN_NOT_FIND_SERVICE_UID;
-    }
-
-    dap_chain_net_srv_price_unit_uid_t l_price_unit = { .enm = dap_chain_srv_str_to_unit_enum((char*)l_unit_str)};
-
-    if(l_price_unit.enm == SERV_UNIT_UNDEFINED) {
-        dap_json_rpc_error_add(*a_json_arr_reply, DAP_CHAIN_NODE_CLI_COM_TX_COND_CREATE_CAN_NOT_RECOGNIZE_UNIT,
-                               "Can't recognize unit '%s'. Unit must look like { B | SEC }", l_unit_str);
-        return DAP_CHAIN_NODE_CLI_COM_TX_COND_CREATE_CAN_NOT_RECOGNIZE_UNIT;
-    }
-
-    l_value_datoshi = dap_chain_balance_scan(l_value_str);
-    if (IS_ZERO_256(l_value_datoshi)) {
-        dap_json_rpc_error_add(*a_json_arr_reply, DAP_CHAIN_NODE_CLI_COM_TX_COND_CREATE_CAN_NOT_RECOGNIZE_VALUE,
-                               "Can't recognize value '%s' as a number", l_value_str);
-        return DAP_CHAIN_NODE_CLI_COM_TX_COND_CREATE_CAN_NOT_RECOGNIZE_VALUE;
-    }
-
-    l_value_fee = dap_chain_balance_scan(l_value_fee_str);
-    if(IS_ZERO_256(l_value_fee)) {
-        dap_json_rpc_error_add(*a_json_arr_reply, DAP_CHAIN_NODE_CLI_COM_TX_COND_CREATE_CAN_NOT_RECOGNIZE_VALUE_FEE,
-                               "Can't recognize value '%s' as a number", l_value_fee_str);
-        return DAP_CHAIN_NODE_CLI_COM_TX_COND_CREATE_CAN_NOT_RECOGNIZE_VALUE_FEE;
-    }
-
-    dap_chain_net_t * l_net = l_net_name ? dap_chain_net_by_name(l_net_name) : NULL;
-    if(!l_net) {
-        dap_json_rpc_error_add(*a_json_arr_reply, DAP_CHAIN_NODE_CLI_COM_TX_COND_CREATE_CAN_NOT_FIND_NET, "Can't find net '%s'", l_net_name);
-        return DAP_CHAIN_NODE_CLI_COM_TX_COND_CREATE_CAN_NOT_FIND_NET;
-    }
-    dap_chain_wallet_t *l_wallet = dap_chain_wallet_open(l_wallet_str, c_wallets_path, NULL);
-//    const char* l_sign_str = "";
-    if(!l_wallet) {
-        dap_json_rpc_error_add(*a_json_arr_reply, DAP_CHAIN_NODE_CLI_COM_TX_COND_CREATE_CAN_NOT_OPEN_WALLET, "Can't open wallet '%s'", l_wallet_str);
-        return DAP_CHAIN_NODE_CLI_COM_TX_COND_CREATE_CAN_NOT_OPEN_WALLET;
-    } else {
-//        l_sign_str = dap_chain_wallet_check_sign(l_wallet);
-    }
-
-    dap_cert_t *l_cert_cond = dap_cert_find_by_name(l_cert_str);
-    if(!l_cert_cond) {
-        dap_chain_wallet_close(l_wallet);
-        dap_json_rpc_error_add(*a_json_arr_reply, DAP_CHAIN_NODE_CLI_COM_TX_COND_CREATE_CAN_FIND_CERT, "Can't find cert '%s'", l_cert_str);
-        return DAP_CHAIN_NODE_CLI_COM_TX_COND_CREATE_CAN_FIND_CERT;
-    }
-
-    dap_enc_key_t *l_key_from = dap_chain_wallet_get_key(l_wallet, 0);
-    dap_pkey_t *l_key_cond = dap_pkey_from_enc_key(l_cert_cond->enc_key);
-    if (!l_key_cond) {
-        dap_chain_wallet_close(l_wallet);
-        dap_enc_key_delete(l_key_from);
-        dap_json_rpc_error_add(*a_json_arr_reply, DAP_CHAIN_NODE_CLI_COM_TX_COND_CREATE_CERT_DOES_NOT_CONATIN_VALID_PUBLIC_KEY,
-                               "Cert '%s' doesn't contain a valid public key", l_cert_str);
-        return DAP_CHAIN_NODE_CLI_COM_TX_COND_CREATE_CERT_DOES_NOT_CONATIN_VALID_PUBLIC_KEY;
-    }
-
-    uint256_t l_value_per_unit_max = {};
-    char *l_hash_str = dap_chain_mempool_tx_create_cond(l_net, l_key_from, l_key_cond, l_token_ticker,
-                                                        l_value_datoshi, l_value_per_unit_max, l_price_unit,
-                                                        l_srv_uid, l_value_fee, NULL, 0, l_hash_out_type);
-    dap_chain_wallet_close(l_wallet);
-    dap_enc_key_delete(l_key_from);
-    DAP_DELETE(l_key_cond);
-
-    if (l_hash_str) {
-        json_object *l_jobj_ret = json_object_new_object();
-        json_object *l_jobj_tx_cond_transfer = json_object_new_boolean(true);
-        json_object *l_jobj_hash = json_object_new_string(l_hash_str);
-        json_object_object_add(l_jobj_ret, "create_tx_cond", l_jobj_tx_cond_transfer);
-        json_object_object_add(l_jobj_ret, "hash", l_jobj_hash);
-        json_object_array_add(*a_json_arr_reply, l_jobj_ret);
-        DAP_DELETE(l_hash_str);
-        return DAP_CHAIN_NODE_CLI_COM_TX_COND_CREATE_OK;
-    }
-    json_object *l_jobj_ret = json_object_new_object();
-    json_object *l_jobj_tx_cond_transfer = json_object_new_boolean(false);
-    json_object_object_add(l_jobj_ret, "create_tx_cond", l_jobj_tx_cond_transfer);
-    json_object_array_add(*a_json_arr_reply, l_jobj_ret);
-    return DAP_CHAIN_NODE_CLI_COM_TX_COND_CREATE_CAN_NOT_CONDITIONAL_TX_CREATE;
-}
-
-static dap_list_t* s_hashes_parse_str_list(const char * a_hashes_str)
-{
-    dap_list_t *l_ret_list = NULL;
-    char * l_hashes_tmp_ptrs = NULL;
-    char * l_hash_str_dup = strdup(a_hashes_str);
-    if (!l_hash_str_dup) {
-        log_it(L_ERROR, "Memory allocation error in %s, line %d", __PRETTY_FUNCTION__, __LINE__);
-        return NULL;
-    }
-    char *l_hash_str = strtok_r(l_hash_str_dup, ",", &l_hashes_tmp_ptrs);
-
-    // Second pass we parse them all
-    strcpy(l_hash_str_dup, a_hashes_str);
-    l_hash_str = strtok_r(l_hash_str_dup, ",", &l_hashes_tmp_ptrs);
-
-    while(l_hash_str) {
-        // trim whitespace in certificate's name
-        l_hash_str = dap_strstrip(l_hash_str);// removes leading and trailing spaces
-        // get certificate by name
-        dap_hash_fast_t* l_hash = DAP_NEW_Z(dap_hash_fast_t);
-        if (dap_chain_hash_fast_from_str(l_hash_str, l_hash)){
-            log_it(L_ERROR, "Can't get hash from string. Continue.");
-            DAP_DEL_Z(l_hash);
-            continue;
-        }
-        l_ret_list = dap_list_append(l_ret_list, l_hash);
-        l_hash_str = strtok_r(NULL, ",", &l_hashes_tmp_ptrs);
-    }
-    free(l_hash_str_dup);
-    return  l_ret_list;
-}
-
-int com_tx_cond_remove(int a_argc, char ** a_argv, void **a_json_arr_reply)
-{
-    (void) a_argc;
-    int arg_index = 1;
-    const char *c_wallets_path = dap_chain_wallet_get_path(g_config);
-    const char * l_wallet_str = NULL;
-    const char * l_value_fee_str = NULL;
-    const char * l_net_name = NULL;
-    const char * l_hashes_str = NULL;
-    const char * l_srv_uid_str = NULL;
-    uint256_t l_value_datoshi = {};    
-    uint256_t l_value_fee = {};
-    const char * l_hash_out_type = NULL;
-    dap_cli_server_cmd_find_option_val(a_argv, arg_index, a_argc, "-H", &l_hash_out_type);
-    if(!l_hash_out_type)
-        l_hash_out_type = "hex";
-    if(dap_strcmp(l_hash_out_type,"hex") && dap_strcmp(l_hash_out_type,"base58")) {
-        dap_json_rpc_error_add(*a_json_arr_reply, DAP_CHAIN_NODE_CLI_COM_TX_COND_REMOVE_INVALID_PARAMETER_HEX,
-                               "Invalid parameter -H, valid values: -H <hex | base58>");
-        return DAP_CHAIN_NODE_CLI_COM_TX_COND_REMOVE_INVALID_PARAMETER_HEX;
-    }
-
-    // Wallet name 
-    dap_cli_server_cmd_find_option_val(a_argv, arg_index, a_argc, "-w", &l_wallet_str);
-    // fee
-    dap_cli_server_cmd_find_option_val(a_argv, arg_index, a_argc, "-fee", &l_value_fee_str);
-    // net
-    dap_cli_server_cmd_find_option_val(a_argv, arg_index, a_argc, "-net", &l_net_name);
-    // tx cond hahses 
-    dap_cli_server_cmd_find_option_val(a_argv, arg_index, a_argc, "-hashes", &l_hashes_str);
-    // srv_uid
-    dap_cli_server_cmd_find_option_val(a_argv, arg_index, a_argc, "-srv_uid", &l_srv_uid_str);
-
-    if (!l_wallet_str) {
-        dap_json_rpc_error_add(*a_json_arr_reply, DAP_CHAIN_NODE_CLI_COM_TX_COND_REMOVE_REQUIRES_PARAMETER_W, "com_txs_cond_remove requires parameter '-w'");
-        return DAP_CHAIN_NODE_CLI_COM_TX_COND_REMOVE_REQUIRES_PARAMETER_W;
-    }
-    if(!l_value_fee_str){
-        dap_json_rpc_error_add(*a_json_arr_reply, DAP_CHAIN_NODE_CLI_COM_TX_COND_REMOVE_REQUIRES_PARAMETER_FEE, "com_txs_cond_remove requires parameter '-fee'");
-        return DAP_CHAIN_NODE_CLI_COM_TX_COND_REMOVE_REQUIRES_PARAMETER_FEE;
-    }
-    if(!l_net_name) {
-        dap_json_rpc_error_add(*a_json_arr_reply, DAP_CHAIN_NODE_CLI_COM_TX_COND_REMOVE_REQUIRES_PARAMETER_NET, "com_txs_cond_remove requires parameter '-net'");
-        return DAP_CHAIN_NODE_CLI_COM_TX_COND_REMOVE_REQUIRES_PARAMETER_NET;
-    }
-    if(!l_hashes_str) {
-        dap_json_rpc_error_add(*a_json_arr_reply, DAP_CHAIN_NODE_CLI_COM_TX_COND_REMOVE_REQUIRES_PARAMETER_HASHES, "com_txs_cond_remove requires parameter '-hashes'");
-        return DAP_CHAIN_NODE_CLI_COM_TX_COND_REMOVE_REQUIRES_PARAMETER_HASHES;
-    }
-    if(!l_srv_uid_str) {
-        dap_json_rpc_error_add(*a_json_arr_reply, DAP_CHAIN_NODE_CLI_COM_TX_COND_REMOVE_REQUIRES_PARAMETER_SRV_UID, "com_txs_cond_remove requires parameter '-srv_uid'");
-        return DAP_CHAIN_NODE_CLI_COM_TX_COND_REMOVE_REQUIRES_PARAMETER_SRV_UID;
-    }
-
-    dap_chain_srv_uid_t l_srv_uid = {};
-    l_srv_uid.uint64 = strtoll(l_srv_uid_str, NULL, 10);
-    if (!l_srv_uid.uint64) {
-        dap_json_rpc_error_add(*a_json_arr_reply, DAP_CHAIN_NODE_CLI_COM_TX_COND_REMOVE_CAN_NOT_FIND_SERVICE_UID, "Can't find service UID %s ", l_srv_uid_str);
-        return DAP_CHAIN_NODE_CLI_COM_TX_COND_REMOVE_CAN_NOT_FIND_SERVICE_UID;
-    }
-
-    dap_chain_net_t * l_net = l_net_name ? dap_chain_net_by_name(l_net_name) : NULL;
-    if(!l_net) {
-        dap_json_rpc_error_add(*a_json_arr_reply, DAP_CHAIN_NODE_CLI_COM_TX_COND_REMOVE_CAN_NOT_FIND_NET, "Can't find net '%s'", l_net_name);
-        return DAP_CHAIN_NODE_CLI_COM_TX_COND_REMOVE_CAN_NOT_FIND_NET;
-    }
-    dap_chain_wallet_t *l_wallet = dap_chain_wallet_open(l_wallet_str, c_wallets_path, NULL);
-//    const char* l_sign_str = "";
-    if(!l_wallet) {
-        dap_json_rpc_error_add(*a_json_arr_reply, DAP_CHAIN_NODE_CLI_COM_TX_COND_REMOVE_CAN_NOT_OPEN_WALLET, "Can't open wallet '%s'", l_wallet_str);
-        return DAP_CHAIN_NODE_CLI_COM_TX_COND_REMOVE_CAN_NOT_OPEN_WALLET;
-    } 
-
-    dap_enc_key_t *l_key_from = dap_chain_wallet_get_key(l_wallet, 0);
-    dap_pkey_t *l_wallet_pkey = dap_pkey_from_enc_key(l_key_from);
-
-    l_value_fee = dap_chain_balance_scan(l_value_fee_str);
-    if(IS_ZERO_256(l_value_fee)) {
-        dap_json_rpc_error_add(*a_json_arr_reply, DAP_CHAIN_NODE_CLI_COM_TX_COND_REMOVE_CAN_NOT_RECOGNIZE_VALUE_FEE, "Can't recognize value '%s' as a number", l_value_fee_str);
-        return DAP_CHAIN_NODE_CLI_COM_TX_COND_REMOVE_CAN_NOT_RECOGNIZE_VALUE_FEE;
-    }
-
-    const char *l_native_ticker = l_net->pub.native_ticker;
-    if (!l_native_ticker){
-        dap_json_rpc_error_add(*a_json_arr_reply, DAP_CHAIN_NODE_CLI_COM_TX_COND_REMOVE_CAN_NOT_FIND_NATIVE_TICKER_IN_NET, "Can't find native ticker for net %s", l_net->pub.name);
-        return DAP_CHAIN_NODE_CLI_COM_TX_COND_REMOVE_CAN_NOT_FIND_NATIVE_TICKER_IN_NET;
-    }
-    dap_ledger_t *l_ledger = dap_ledger_by_net_name(l_net->pub.name);
-    if (!l_ledger){
-        dap_json_rpc_error_add(*a_json_arr_reply, DAP_CHAIN_NODE_CLI_COM_TX_COND_REMOVE_CAN_NOT_FIND_LEDGER_FOR_NET, "Can't find ledger for net %s", l_net->pub.name);
-        return DAP_CHAIN_NODE_CLI_COM_TX_COND_REMOVE_CAN_NOT_FIND_LEDGER_FOR_NET;
-    }
-    // create empty transaction
-    dap_chain_datum_tx_t *l_tx = dap_chain_datum_tx_create();
-    if (!l_ledger){
-        dap_json_rpc_error_add(*a_json_arr_reply, DAP_CHAIN_NODE_CLI_COM_TX_COND_REMOVE_CAN_NOT_CREATE_NEW_TX, "Can't create new tx");
-        return DAP_CHAIN_NODE_CLI_COM_TX_COND_REMOVE_CAN_NOT_CREATE_NEW_TX;
-    }
-
-    dap_list_t *l_hashes_list = s_hashes_parse_str_list(l_hashes_str);
-    if (!l_hashes_list){
-        dap_json_rpc_error_add(*a_json_arr_reply, DAP_CHAIN_NODE_CLI_COM_TX_COND_REMOVE_REQUESTED_COND_TX_WITH_HASH_NOT_FOUND, "Requested conditional transaction with hash not found");
-        dap_chain_datum_tx_delete(l_tx);
-        return DAP_CHAIN_NODE_CLI_COM_TX_COND_REMOVE_REQUESTED_COND_TX_WITH_HASH_NOT_FOUND;
-    }
-
-    uint256_t l_cond_value_sum = {};
-    size_t l_num_of_hashes = dap_list_length(l_hashes_list);
-    log_it(L_INFO, "Found %zu hashes. Start returning funds from transactions.", l_num_of_hashes);
-    for (dap_list_t * l_tmp = l_hashes_list; l_tmp; l_tmp=l_tmp->next){
-        dap_hash_fast_t *l_hash = (dap_hash_fast_t*)l_tmp->data;
-        // get tx by hash
-        dap_chain_datum_tx_t *l_cond_tx = dap_ledger_tx_find_by_hash(l_ledger, l_hash);
-        if (!l_cond_tx) {
-            char l_hash_str[DAP_CHAIN_HASH_FAST_STR_SIZE];
-            dap_chain_hash_fast_to_str(l_hash, l_hash_str, DAP_CHAIN_HASH_FAST_STR_SIZE);
-            log_it(L_WARNING, "Requested conditional transaction with hash %s not found. Continue.", l_hash_str);
-            continue;
-        }
-
-        const char *l_tx_ticker = dap_ledger_tx_get_token_ticker_by_hash(l_ledger, l_hash);
-        if (!l_tx_ticker) {
-            log_it(L_WARNING, "Can't get tx ticker");
-            continue;
-        }
-        if (strcmp(l_native_ticker, l_tx_ticker)) {
-            log_it(L_WARNING, "Tx must be in native ticker");
-            continue;
-        }
-
-        // Get out_cond from l_cond_tx
-        int l_prev_cond_idx = 0;
-        dap_chain_tx_out_cond_t *l_tx_out_cond = dap_chain_datum_tx_out_cond_get(l_cond_tx, DAP_CHAIN_TX_OUT_COND_SUBTYPE_SRV_PAY,
-                                                                             &l_prev_cond_idx);
-        if (!l_tx_out_cond) {
-            log_it(L_WARNING, "Requested conditional transaction has no contitional output with srv_uid %"DAP_UINT64_FORMAT_U, l_srv_uid.uint64);
-            continue;
-        }
-        if (l_tx_out_cond->header.srv_uid.uint64 != l_srv_uid.uint64)
-            continue;
-        
-        if (dap_ledger_tx_hash_is_used_out_item(l_ledger, l_hash, l_prev_cond_idx, NULL)) {
-            log_it(L_WARNING, "Requested conditional transaction is already used out");
-            continue;
-        }
-        // Get owner tx
-        dap_hash_fast_t l_owner_tx_hash = dap_ledger_get_first_chain_tx_hash(l_ledger, DAP_CHAIN_TX_OUT_COND_SUBTYPE_SRV_PAY, l_hash);
-        dap_chain_datum_tx_t *l_owner_tx = dap_hash_fast_is_blank(&l_owner_tx_hash)
-            ? l_cond_tx:
-            dap_ledger_tx_find_by_hash(l_ledger, &l_owner_tx_hash);
-        if (!l_owner_tx)
-            continue;
-        dap_chain_tx_sig_t *l_owner_tx_sig = (dap_chain_tx_sig_t *)dap_chain_datum_tx_item_get(l_owner_tx, NULL, NULL, TX_ITEM_TYPE_SIG, NULL);
-        dap_sign_t *l_owner_sign = dap_chain_datum_tx_item_sign_get_sig((dap_chain_tx_sig_t *)l_owner_tx_sig);
-
-        if (!l_owner_sign) {
-            log_it(L_WARNING, "Can't get sign.");
-            continue;
-        }
-
-        if (!dap_pkey_compare_with_sign(l_wallet_pkey, l_owner_sign)) {
-            log_it(L_WARNING, "Only owner can return funds from tx cond");
-            continue;
-        }
-
-        // get final tx 
-        dap_hash_fast_t l_final_hash = dap_ledger_get_final_chain_tx_hash(l_ledger, DAP_CHAIN_TX_OUT_COND_SUBTYPE_SRV_PAY, l_hash);
-        dap_chain_datum_tx_t *l_final_tx = dap_ledger_tx_find_by_hash(l_ledger, &l_final_hash);
-        if (!l_final_tx) {
-            log_it(L_WARNING, "Only get final tx hash or tx is already used out.");
-            continue;
-        }
-
-        // get and check tx_cond_out
-        int l_final_cond_idx = 0;
-        dap_chain_tx_out_cond_t *l_final_tx_out_cond = dap_chain_datum_tx_out_cond_get(l_final_tx, DAP_CHAIN_TX_OUT_COND_SUBTYPE_SRV_PAY,
-                                                                             &l_final_cond_idx);
-        if (!l_final_tx_out_cond || IS_ZERO_256(l_final_tx_out_cond->header.value)) 
-            continue;
-
-        
-        // add in_cond to new tx
-        // add 'in' item to buy from conditional transaction
-        dap_chain_datum_tx_add_in_cond_item(&l_tx, &l_final_hash, l_final_cond_idx, 0);
-        SUM_256_256(l_cond_value_sum, l_final_tx_out_cond->header.value, &l_cond_value_sum);
-    }
-    dap_list_free_full(l_hashes_list, NULL);
-
-    if (IS_ZERO_256(l_cond_value_sum)){
-        dap_json_rpc_error_add(*a_json_arr_reply, DAP_CHAIN_NODE_CLI_COM_TX_COND_REMOVE_UNSPENT_COND_TX_IN_HASH_LIST_FOR_WALLET,
-                               "No unspent conditional transactions in hashes list for wallet %s. Check input parameters.", l_wallet_str);
-        dap_chain_datum_tx_delete(l_tx);
-        dap_chain_wallet_close(l_wallet);
-        DAP_DEL_Z(l_wallet_pkey);
-        return DAP_CHAIN_NODE_CLI_COM_TX_COND_REMOVE_UNSPENT_COND_TX_IN_HASH_LIST_FOR_WALLET;
-    }
-
-    uint256_t l_net_fee = {};
-    dap_chain_addr_t l_addr_fee = {};
-    bool l_net_fee_used = dap_chain_net_tx_get_fee(l_net->pub.id, &l_net_fee, &l_addr_fee);
-    uint256_t l_total_fee = l_value_fee;
-    if (l_net_fee_used)
-        SUM_256_256(l_total_fee, l_net_fee, &l_total_fee);
-
-    if (compare256(l_total_fee, l_cond_value_sum) >= 0 ){
-        dap_json_rpc_error_add(*a_json_arr_reply, DAP_CHAIN_NODE_CLI_COM_TX_COND_REMOVE_SUM_COND_OUTPUTS_MUST_GREATER_THAN_FEES_SUM,
-                               "Sum of conditional outputs must be greater than fees sum.");
-        dap_chain_datum_tx_delete(l_tx);
-        dap_chain_wallet_close(l_wallet);
-        DAP_DEL_Z(l_wallet_pkey);
-        return DAP_CHAIN_NODE_CLI_COM_TX_COND_REMOVE_SUM_COND_OUTPUTS_MUST_GREATER_THAN_FEES_SUM;
-    }
-
-    uint256_t l_coin_back = {};
-    SUBTRACT_256_256(l_cond_value_sum, l_total_fee, &l_coin_back);
-    dap_chain_addr_t *l_wallet_addr = dap_chain_wallet_get_addr(l_wallet, l_net->pub.id);
-    // return coins to owner
-    if (dap_chain_datum_tx_add_out_item(&l_tx, l_wallet_addr, l_coin_back) == -1) {
-        dap_chain_datum_tx_delete(l_tx);
-        dap_json_rpc_error_add(*a_json_arr_reply, DAP_CHAIN_NODE_CLI_COM_TX_COND_REMOVE_CAN_NOT_ADD_RETURNING_COINS_OUTPUT,
-                               "Can't create new TX. Something went wrong.\n");
-        log_it(L_ERROR, "Can't add returning coins output");
-        DAP_DELETE(l_wallet_addr);
-        dap_chain_wallet_close(l_wallet);
-        DAP_DEL_Z(l_wallet_pkey);
-        return DAP_CHAIN_NODE_CLI_COM_TX_COND_REMOVE_CAN_NOT_ADD_RETURNING_COINS_OUTPUT-22;
-    }
-     DAP_DELETE(l_wallet_addr);
-    // Network fee
-    if (l_net_fee_used &&
-            dap_chain_datum_tx_add_out_item(&l_tx, &l_addr_fee, l_net_fee) != 1) {
-        dap_chain_datum_tx_delete(l_tx);
-        dap_chain_wallet_close(l_wallet);
-        DAP_DEL_Z(l_wallet_pkey);
-        dap_json_rpc_error_add(*a_json_arr_reply, DAP_CHAIN_NODE_CLI_COM_TX_COND_REMOVE_CAN_NOT_ADD_NETWORK_FEE_OUTPUT, "Can't create new TX. Something went wrong.\n");
-        log_it(L_ERROR, "Cant add network fee output");
-        return DAP_CHAIN_NODE_CLI_COM_TX_COND_REMOVE_CAN_NOT_ADD_NETWORK_FEE_OUTPUT;
-    }
-    // Validator's fee
-    if (dap_chain_datum_tx_add_fee_item(&l_tx, l_value_fee) == -1) {
-        dap_chain_datum_tx_delete(l_tx);
-        dap_chain_wallet_close(l_wallet);
-        DAP_DEL_Z(l_wallet_pkey);
-        dap_json_rpc_error_add(*a_json_arr_reply, DAP_CHAIN_NODE_CLI_COM_TX_COND_REMOVE_CAN_NOT_ADD_VALIDATORS_FEE_OUTPUT, "Can't create new TX. Something went wrong.\n");
-        log_it(L_ERROR, "Cant add validator's fee output");
-        return DAP_CHAIN_NODE_CLI_COM_TX_COND_REMOVE_CAN_NOT_ADD_VALIDATORS_FEE_OUTPUT;
-    }
-
-    // add 'sign' items
-    dap_enc_key_t *l_owner_key = dap_chain_wallet_get_key(l_wallet, 0);
-    if(dap_chain_datum_tx_add_sign_item(&l_tx, l_owner_key) != 1) {
-        dap_chain_datum_tx_delete(l_tx);
-        dap_enc_key_delete(l_owner_key);
-        dap_json_rpc_error_add(*a_json_arr_reply, DAP_CHAIN_NODE_CLI_COM_TX_COND_REMOVE_CAN_NOT_ADD_SIGN_OUTPUT, "Can't create new TX. Something went wrong.\n");
-        log_it( L_ERROR, "Can't add sign output");
-        return DAP_CHAIN_NODE_CLI_COM_TX_COND_REMOVE_CAN_NOT_ADD_SIGN_OUTPUT;
-    }
-
-    dap_chain_wallet_close(l_wallet);
-    DAP_DEL_Z(l_wallet_pkey);
-
-    size_t l_tx_size = dap_chain_datum_tx_get_size(l_tx);
-    dap_chain_datum_t *l_datum = dap_chain_datum_create(DAP_CHAIN_DATUM_TX, l_tx, l_tx_size);
-    dap_chain_datum_tx_delete(l_tx);
-    dap_chain_t *l_chain = dap_chain_net_get_default_chain_by_chain_type(l_net, CHAIN_TYPE_TX);
-    if (!l_chain) {
-        dap_json_rpc_error_add(*a_json_arr_reply, DAP_CHAIN_NODE_CLI_COM_TX_COND_REMOVE_CAN_FIND_DEFAULT_CHAIN_WITH_TX_FOR_NET,
-                               "Can't create new TX. Something went wrong.\n");
-        DAP_DELETE(l_datum);
-        return DAP_CHAIN_NODE_CLI_COM_TX_COND_REMOVE_CAN_FIND_DEFAULT_CHAIN_WITH_TX_FOR_NET;
-    }
-    // Processing will be made according to autoprocess policy
-    char *l_hash_str = dap_chain_mempool_datum_add(l_datum, l_chain, "hex");
-    DAP_DELETE(l_datum);
-
-    if (l_hash_str) {
-        json_object *l_jobj_ret = json_object_new_object();
-        json_object *l_jobj_tx_status = json_object_new_boolean(true);
-        json_object *l_jobj_tx_hash = json_object_new_string(l_hash_str);
-        json_object_object_add(l_jobj_ret, "tx_create", l_jobj_tx_status);
-        json_object_object_add(l_jobj_ret, "hash", l_jobj_tx_hash);
-        DAP_DELETE(l_hash_str);
-        json_object_array_add(*a_json_arr_reply, l_jobj_ret);
-        return DAP_CHAIN_NODE_CLI_COM_TX_COND_REMOVE_OK;
-    }
-    dap_json_rpc_error_add(*a_json_arr_reply, DAP_CHAIN_NODE_CLI_COM_TX_COND_REMOVE_OTHER_ERROR, "Can't create new TX. Something went wrong.");
-    return DAP_CHAIN_NODE_CLI_COM_TX_COND_REMOVE_OTHER_ERROR;
-}
-
-typedef struct tx_check_args {
-    dap_chain_datum_tx_t *tx;
-    dap_hash_fast_t tx_hash;
-} tx_check_args_t;
-
-void s_tx_is_srv_pay_check (dap_chain_net_t* a_net, dap_chain_datum_tx_t *a_tx, dap_hash_fast_t *a_tx_hash, void *a_arg)
-{
-    UNUSED(a_net);
-    dap_list_t **l_tx_list_ptr = a_arg;
-    if (dap_chain_datum_tx_out_cond_get(a_tx, DAP_CHAIN_TX_OUT_COND_SUBTYPE_SRV_PAY , NULL)){
-        tx_check_args_t *l_arg = DAP_NEW_Z(tx_check_args_t);
-        l_arg->tx = a_tx;
-        l_arg->tx_hash = *a_tx_hash;
-        *l_tx_list_ptr = dap_list_append(*l_tx_list_ptr, l_arg);
-    }
-       
-}
-
-int com_tx_cond_unspent_find(int a_argc, char **a_argv, void **a_json_arr_reply)
-{
-    (void) a_argc;
-    int arg_index = 1;
-    const char *c_wallets_path = dap_chain_wallet_get_path(g_config);
-    const char * l_wallet_str = NULL;
-    const char * l_net_name = NULL;
-    const char * l_srv_uid_str = NULL;
-
-    const char * l_hash_out_type = NULL;
-    dap_cli_server_cmd_find_option_val(a_argv, arg_index, a_argc, "-H", &l_hash_out_type);
-    if(!l_hash_out_type)
-        l_hash_out_type = "hex";
-    if(dap_strcmp(l_hash_out_type,"hex") && dap_strcmp(l_hash_out_type,"base58")) {
-        dap_json_rpc_error_add(*a_json_arr_reply, DAP_CHAIN_NODE_CLI_COM_TX_COND_UNSPEND_FIND_INVALID_PARAMETER_HEX,
-                               "Invalid parameter -H, valid values: -H <hex | base58>");
-        return DAP_CHAIN_NODE_CLI_COM_TX_COND_UNSPEND_FIND_INVALID_PARAMETER_HEX;
-    }
-
-    // Public certifiacte of condition owner
-    dap_cli_server_cmd_find_option_val(a_argv, arg_index, a_argc, "-w", &l_wallet_str);
-    // net
-    dap_cli_server_cmd_find_option_val(a_argv, arg_index, a_argc, "-net", &l_net_name);
-    // srv_uid
-    dap_cli_server_cmd_find_option_val(a_argv, arg_index, a_argc, "-srv_uid", &l_srv_uid_str);
-
-    if (!l_wallet_str) {
-        dap_json_rpc_error_add(*a_json_arr_reply, DAP_CHAIN_NODE_CLI_COM_TX_COND_UNSPEND_FIND_INVALID_PARAMETER_W,
-                               "com_txs_cond_remove requires parameter '-w'");
-        return DAP_CHAIN_NODE_CLI_COM_TX_COND_UNSPEND_FIND_INVALID_PARAMETER_W;
-    }
-    if(!l_net_name) {
-        dap_json_rpc_error_add(*a_json_arr_reply, DAP_CHAIN_NODE_CLI_COM_TX_COND_UNSPEND_FIND_INVALID_PARAMETER_NET,
-                               "com_txs_cond_remove requires parameter '-net'");
-        return DAP_CHAIN_NODE_CLI_COM_TX_COND_UNSPEND_FIND_INVALID_PARAMETER_NET;
-    }
-    if(!l_srv_uid_str) {
-        dap_json_rpc_error_add(*a_json_arr_reply, DAP_CHAIN_NODE_CLI_COM_TX_COND_UNSPEND_FIND_INVALID_PARAMETER_SRV_UID,
-                               "com_txs_cond_remove requires parameter '-srv_uid'");
-        return DAP_CHAIN_NODE_CLI_COM_TX_COND_UNSPEND_FIND_INVALID_PARAMETER_SRV_UID;
-    }
-
-    dap_chain_srv_uid_t l_srv_uid = {};
-    l_srv_uid.uint64 = strtoll(l_srv_uid_str, NULL, 10);
-    if (!l_srv_uid.uint64) {
-        dap_json_rpc_error_add(*a_json_arr_reply, DAP_CHAIN_NODE_CLI_COM_TX_COND_UNSPEND_FIND_CAN_NOT_FIND_SERVICE_UID,
-                               "Can't find service UID %s ", l_srv_uid_str);
-        return DAP_CHAIN_NODE_CLI_COM_TX_COND_UNSPEND_FIND_CAN_NOT_FIND_SERVICE_UID;
-    }
-
-    dap_chain_net_t * l_net = l_net_name ? dap_chain_net_by_name(l_net_name) : NULL;
-    if(!l_net) {
-        dap_json_rpc_error_add(*a_json_arr_reply, DAP_CHAIN_NODE_CLI_COM_TX_COND_UNSPEND_FIND_CAN_NOT_FIND_NET,
-                               "Can't find net '%s'", l_net_name);
-        return DAP_CHAIN_NODE_CLI_COM_TX_COND_UNSPEND_FIND_CAN_NOT_FIND_NET;
-    }
-
-    dap_chain_wallet_t *l_wallet = dap_chain_wallet_open(l_wallet_str, c_wallets_path, NULL);
-    if(!l_wallet) {
-        dap_json_rpc_error_add(*a_json_arr_reply, DAP_CHAIN_NODE_CLI_COM_TX_COND_UNSPEND_FIND_CAN_NOT_OPEN_WALLET, "Can't open wallet '%s'", l_wallet_str);
-        return DAP_CHAIN_NODE_CLI_COM_TX_COND_UNSPEND_FIND_CAN_NOT_OPEN_WALLET;
-    } 
-
-    dap_enc_key_t *l_key_from = dap_chain_wallet_get_key(l_wallet, 0);
-    dap_pkey_t *l_wallet_pkey = dap_pkey_from_enc_key(l_key_from);
-
-    const char *l_native_ticker = l_net->pub.native_ticker;
-    if (!l_native_ticker){
-        dap_json_rpc_error_add(*a_json_arr_reply, DAP_CHAIN_NODE_CLI_COM_TX_COND_UNSPEND_FIND_CAN_NOT_FIND_NATIVE_TICKER_IN_NET,
-                               "Can't find native ticker for net %s", l_net->pub.name);
-        return DAP_CHAIN_NODE_CLI_COM_TX_COND_UNSPEND_FIND_CAN_NOT_FIND_NATIVE_TICKER_IN_NET;
-    }
-    dap_ledger_t *l_ledger = dap_ledger_by_net_name(l_net->pub.name);
-    if (!l_ledger){
-        dap_json_rpc_error_add(*a_json_arr_reply, DAP_CHAIN_NODE_CLI_COM_TX_COND_UNSPEND_FIND_CAN_NOT_FIND_LEDGER_FOR_NET, "Can't find ledger for net %s", l_net->pub.name);
-        return DAP_CHAIN_NODE_CLI_COM_TX_COND_UNSPEND_FIND_CAN_NOT_FIND_LEDGER_FOR_NET;
-    }
-
-//    dap_string_t *l_reply_str = dap_string_new("");
-    json_object *l_jobj_tx_list_cond_outs = json_object_new_array();
-    dap_list_t *l_tx_list = NULL;
-
-    dap_chain_net_get_tx_all(l_net, TX_SEARCH_TYPE_NET, s_tx_is_srv_pay_check, &l_tx_list);
-    size_t l_tx_count = 0;
-    uint256_t l_total_value = {};
-    for (dap_list_t *it = l_tx_list; it; it = it->next) {
-        tx_check_args_t *l_data_tx = (tx_check_args_t*)it->data;
-        dap_chain_datum_tx_t *l_tx = l_data_tx->tx;
-        int l_prev_cond_idx = 0;
-        dap_chain_tx_out_cond_t *l_out_cond = dap_chain_datum_tx_out_cond_get(l_tx, DAP_CHAIN_TX_OUT_COND_SUBTYPE_SRV_PAY , &l_prev_cond_idx);
-        if (!l_out_cond || l_out_cond->header.srv_uid.uint64 != l_srv_uid.uint64 || IS_ZERO_256(l_out_cond->header.value))
-            continue;
-
-        if (dap_ledger_tx_hash_is_used_out_item(l_ledger, &l_data_tx->tx_hash, l_prev_cond_idx, NULL)) {
-            continue;
-        }
-
-        const char *l_tx_ticker = dap_ledger_tx_get_token_ticker_by_hash(l_ledger, &l_data_tx->tx_hash);
-        if (!l_tx_ticker) {
-            continue;
-        }
-        if (strcmp(l_native_ticker, l_tx_ticker)) {
-            continue;
-        }
-
-        // Check sign
-        dap_hash_fast_t l_owner_tx_hash = dap_ledger_get_first_chain_tx_hash(l_ledger, DAP_CHAIN_TX_OUT_COND_SUBTYPE_SRV_PAY, &l_data_tx->tx_hash);
-        dap_chain_datum_tx_t *l_owner_tx = dap_hash_fast_is_blank(&l_owner_tx_hash)
-            ? l_tx
-            : dap_ledger_tx_find_by_hash(l_ledger, &l_owner_tx_hash);
-            
-        if (!l_owner_tx)
-            continue;
-        dap_chain_tx_sig_t *l_owner_tx_sig = (dap_chain_tx_sig_t *)dap_chain_datum_tx_item_get(l_owner_tx, NULL, NULL, TX_ITEM_TYPE_SIG, NULL);
-        dap_sign_t *l_owner_sign = dap_chain_datum_tx_item_sign_get_sig((dap_chain_tx_sig_t *)l_owner_tx_sig);
-
-
-        if (!dap_pkey_compare_with_sign(l_wallet_pkey, l_owner_sign)) {
-            continue;
-        }
-
-        char *l_remain_datoshi_str = NULL;
-        char *l_remain_coins_str = NULL; 
-        char l_hash_str[DAP_CHAIN_HASH_FAST_STR_SIZE];
-        dap_chain_hash_fast_to_str(&l_data_tx->tx_hash, l_hash_str, DAP_CHAIN_HASH_FAST_STR_SIZE);
-        l_remain_coins_str = dap_chain_balance_coins_print(l_out_cond->header.value);
-        l_remain_datoshi_str = dap_chain_balance_datoshi_print(l_out_cond->header.value);
-        json_object *l_jobj_hash = json_object_new_string(l_hash_str);
-        json_object *l_jobj_remain = json_object_new_object();
-        json_object *l_jobj_remain_coins = json_object_new_string(l_remain_coins_str);
-        json_object *l_jobj_remain_datoshi = json_object_new_string(l_remain_datoshi_str);
-        json_object_object_add(l_jobj_remain, "coins", l_jobj_remain_coins);
-        json_object_object_add(l_jobj_remain, "datoshi", l_jobj_remain_datoshi);
-        json_object *l_jobj_native_ticker = json_object_new_string(l_native_ticker);
-        json_object *l_jobj_tx = json_object_new_object();
-        json_object_object_add(l_jobj_tx, "hash", l_jobj_hash);
-        json_object_object_add(l_jobj_tx, "remain", l_jobj_remain);
-        json_object_object_add(l_jobj_tx, "ticker", l_jobj_native_ticker);
-        json_object_array_add(l_jobj_tx_list_cond_outs, l_jobj_tx);
-        l_tx_count++;
-        SUM_256_256(l_total_value, l_out_cond->header.value, &l_total_value);
-    }
-    char *l_total_datoshi_str = dap_chain_balance_coins_print(l_total_value);
-    char *l_total_coins_str = dap_chain_balance_datoshi_print(l_total_value);
-    json_object *l_jobj_total = json_object_new_object();
-    json_object *l_jobj_total_datoshi = json_object_new_string(l_total_datoshi_str);
-    json_object *l_jobj_total_coins = json_object_new_string(l_total_coins_str);
-    json_object *l_jobj_native_ticker = json_object_new_string(l_native_ticker);
-    json_object_object_add(l_jobj_total, "datoshi", l_jobj_total_datoshi);
-    json_object_object_add(l_jobj_total, "coins", l_jobj_total_coins);
-    json_object_object_add(l_jobj_total, "ticker", l_jobj_native_ticker);
-    json_object_object_add(l_jobj_total, "tx_count", json_object_new_uint64(l_tx_count));
-    json_object *l_jobj_ret = json_object_new_object();
-    json_object_object_add(l_jobj_ret, "transactions_out_cond", l_jobj_tx_list_cond_outs);
-    json_object_object_add(l_jobj_ret, "total", l_jobj_total);
-    dap_list_free_full(l_tx_list, NULL);
-    json_object_array_add(*a_json_arr_reply, l_jobj_ret);
-    DAP_DEL_Z(l_wallet_pkey);
-    dap_chain_wallet_close(l_wallet);
-    return DAP_CHAIN_NODE_CLI_COM_TX_COND_UNSPEND_FIND_OK;
-}
-typedef enum cmd_mempool_add_ca_error_list{
-    COM_MEMPOOL_ADD_CA_ERROR_NET_NOT_FOUND = DAP_JSON_RPC_ERR_CODE_METHOD_ERR_START,
-    COM_MEMPOOL_ADD_CA_ERROR_NO_CAINS_FOR_CA_DATUM_IN_NET,
-    COM_MEMPOOL_ADD_CA_ERROR_REQUIRES_PARAMETER_CA_NAME,
-    COM_MEMPOOL_ADD_CA_ERROR_CAN_NOT_FIND_CERTIFICATE,
-    COM_MEMPOOL_ADD_CA_ERROR_CORRUPTED_CERTIFICATE_WITHOUT_KEYS,
-    COM_MEMPOOL_ADD_CA_ERROR_CERTIFICATE_HAS_PRIVATE_KEY_DATA,
-    COM_MEMPOOL_ADD_CA_ERROR_CAN_NOT_SERIALIZE,
-    COM_MEMPOOL_ADD_CA_ERROR_CAN_NOT_PLACE_CERTIFICATE
-}cmd_mempool_add_ca_error_list_t;
-/**
- * @brief _cmd_mempool_add_ca
- * @details Place public CA into the mempool
- * @param a_net
- * @param a_chain
- * @param a_cert
- * @param a_str_reply
- * @return
- */
-int _cmd_mempool_add_ca(dap_chain_net_t *a_net, dap_chain_t *a_chain, dap_cert_t *a_cert, void **a_str_reply)
-{
-    json_object **a_json_arr_reply = (json_object **)a_str_reply;
-    if (!a_net || !a_chain || !a_cert){
-        dap_json_rpc_error_add(*a_json_arr_reply, COM_MEMPOOL_ADD_CA_ERROR_NET_NOT_FOUND, "The network or certificate attribute was not passed.");
-        return COM_MEMPOOL_ADD_CA_ERROR_NET_NOT_FOUND;
-    }
-    dap_chain_t *l_chain = NULL;
-    // Chech for chain if was set or not
-    if (!a_chain){
-       // If wasn't set - trying to auto detect
-        l_chain = dap_chain_net_get_chain_by_chain_type(a_net, CHAIN_TYPE_CA);
-        if (!l_chain) { // If can't auto detect
-            // clean previous error code
-            dap_json_rpc_error_add(*a_json_arr_reply, COM_MEMPOOL_ADD_CA_ERROR_NO_CAINS_FOR_CA_DATUM_IN_NET,
-                                   "No chains for CA datum in network \"%s\"", a_net->pub.name);
-            return COM_MEMPOOL_ADD_CA_ERROR_NO_CAINS_FOR_CA_DATUM_IN_NET;
-        }
-    }
-    if(!a_cert->enc_key){
-        dap_json_rpc_error_add(*a_json_arr_reply, COM_MEMPOOL_ADD_CA_ERROR_CORRUPTED_CERTIFICATE_WITHOUT_KEYS,
-                               "Corrupted certificate \"%s\" without keys certificate", a_cert->name);
-        return COM_MEMPOOL_ADD_CA_ERROR_CORRUPTED_CERTIFICATE_WITHOUT_KEYS;
-    }
-
-    if (a_cert->enc_key->priv_key_data_size || a_cert->enc_key->priv_key_data){
-        dap_json_rpc_error_add(*a_json_arr_reply, COM_MEMPOOL_ADD_CA_ERROR_CERTIFICATE_HAS_PRIVATE_KEY_DATA,
-                               "Certificate \"%s\" has private key data. Please export public only key certificate without private keys", a_cert->name);
-        return COM_MEMPOOL_ADD_CA_ERROR_CERTIFICATE_HAS_PRIVATE_KEY_DATA;
-    }
-
-    // Serialize certificate into memory
-    uint32_t l_cert_serialized_size = 0;
-    byte_t * l_cert_serialized = dap_cert_mem_save(a_cert, &l_cert_serialized_size);
-    if(!l_cert_serialized){
-        dap_json_rpc_error_add(*a_json_arr_reply, COM_MEMPOOL_ADD_CA_ERROR_CAN_NOT_SERIALIZE,
-                               "Can't serialize in memory certificate \"%s\"", a_cert->name);
-        return COM_MEMPOOL_ADD_CA_ERROR_CAN_NOT_SERIALIZE;
-    }
-    // Now all the chechs passed, forming datum for mempool
-    dap_chain_datum_t * l_datum = dap_chain_datum_create( DAP_CHAIN_DATUM_CA, l_cert_serialized , l_cert_serialized_size);
-    DAP_DELETE( l_cert_serialized);
-    if(!l_datum){
-        dap_json_rpc_error_add(*a_json_arr_reply, COM_MEMPOOL_ADD_CA_ERROR_CAN_NOT_SERIALIZE,
-                               "Can't produce datum from certificate \"%s\"", a_cert->name);
-        return COM_MEMPOOL_ADD_CA_ERROR_CAN_NOT_SERIALIZE;
-    }
-
-    // Finaly add datum to mempool
-    char *l_hash_str = dap_chain_mempool_datum_add(l_datum, l_chain, "hex");
-    DAP_DELETE(l_datum);
-    if (l_hash_str) {
-        char *l_msg = dap_strdup_printf("Datum %s was successfully placed to mempool", l_hash_str);
-        if (!l_msg) {
-            dap_json_rpc_allocation_error(*a_json_arr_reply);
-            return DAP_JSON_RPC_ERR_CODE_MEMORY_ALLOCATED;
-        }
-        json_object *l_obj_message = json_object_new_string(l_msg);
-        DAP_DELETE(l_msg);
-        DAP_DELETE(l_hash_str);
-        if (!l_obj_message) {
-            dap_json_rpc_allocation_error(*a_json_arr_reply);
-            return DAP_JSON_RPC_ERR_CODE_MEMORY_ALLOCATED;
-        }
-        json_object_array_add(*a_json_arr_reply, l_obj_message);
-        return 0;
-    } else {
-        char *l_msg = dap_strdup_printf("Can't place certificate \"%s\" to mempool", a_cert->name);
-        if (!l_msg) {
-            dap_json_rpc_allocation_error(*a_json_arr_reply);
-            return DAP_JSON_RPC_ERR_CODE_MEMORY_ALLOCATED;
-        }
-        json_object *l_obj_msg = json_object_new_string(l_msg);
-        DAP_DELETE(l_msg);
-        if (!l_obj_msg) {
-            dap_json_rpc_allocation_error(*a_json_arr_reply);
-            return DAP_JSON_RPC_ERR_CODE_MEMORY_ALLOCATED;
-        }
-        json_object_array_add(*a_json_arr_reply, l_obj_msg);
-        return COM_MEMPOOL_ADD_CA_ERROR_CAN_NOT_PLACE_CERTIFICATE;
-    }
-}
-
-/**
- * @brief com_chain_ca_copy
- * @details copy public CA into the mempool
- * @param a_argc
- * @param a_argv
- * @param a_arg_func
- * @param a_str_reply
- * @return
- */
-int com_chain_ca_copy( int a_argc,  char ** a_argv, void **a_str_reply)
-{
-    int l_argc = a_argc + 1;
-    char **l_argv = DAP_NEW_Z_COUNT(char*, l_argc);
-    l_argv[0] = "mempool";
-    l_argv[1] = "add_ca";
-    for (int i = 1; i < a_argc; i++)
-        l_argv[i + 1] = a_argv[i];
-    int ret = com_mempool(l_argc, l_argv, a_str_reply);
-    DAP_DEL_Z(l_argv);
-    return ret;
-}
-
-
-/**
- * @brief com_chain_ca_pub
- * @details place public CA into the mempool
- * @param a_argc
- * @param a_argv
- * @param a_arg_func
- * @param a_str_reply
- * @return
- */
-int com_chain_ca_pub( int a_argc,  char ** a_argv, void **a_str_reply)
-{
-    int arg_index = 1;
-    // Read params
-    const char * l_ca_name = NULL;
-    dap_chain_net_t * l_net = NULL;
-    dap_chain_t * l_chain = NULL;
-
-    dap_cli_server_cmd_find_option_val(a_argv, arg_index, a_argc, "-ca_name", &l_ca_name);
-    dap_chain_node_cli_cmd_values_parse_net_chain(&arg_index,a_argc, a_argv, a_str_reply, &l_chain, &l_net, CHAIN_TYPE_CA);
-
-    dap_cert_t * l_cert = dap_cert_find_by_name( l_ca_name );
-    if( l_cert == NULL ){
-        dap_cli_server_cmd_set_reply_text(a_str_reply,
-                "Can't find \"%s\" certificate", l_ca_name );
-        return -4;
-    }
-
-
-    if( l_cert->enc_key == NULL ){
-        dap_cli_server_cmd_set_reply_text(a_str_reply,
-                "Corrupted certificate \"%s\" without keys certificate", l_ca_name );
-        return -5;
-    }
-
-    // Create empty new cert
-    dap_cert_t * l_cert_new = dap_cert_new(l_ca_name);
-    if(!l_cert_new)
-        return -9;
-    l_cert_new->enc_key = dap_enc_key_new( l_cert->enc_key->type);
-    if(!l_cert_new->enc_key) {
-        DAP_DELETE(l_cert_new);
-        return -10;
-    }
-
-    // Copy only public key
-    l_cert_new->enc_key->pub_key_data = DAP_NEW_Z_SIZE(uint8_t,
-                                                      l_cert_new->enc_key->pub_key_data_size =
-                                                      l_cert->enc_key->pub_key_data_size );
-    if(!l_cert_new->enc_key->pub_key_data) {
-        log_it(L_CRITICAL, "%s", c_error_memory_alloc);
-        DAP_DELETE(l_cert_new->enc_key);
-        DAP_DELETE(l_cert_new);
-        return -11;
-    }
-    memcpy(l_cert_new->enc_key->pub_key_data, l_cert->enc_key->pub_key_data,l_cert->enc_key->pub_key_data_size);
-
-    // Serialize certificate into memory
-    uint32_t l_cert_serialized_size = 0;
-    byte_t * l_cert_serialized = dap_cert_mem_save( l_cert_new, &l_cert_serialized_size );
-    if(!l_cert_serialized){
-        dap_cli_server_cmd_set_reply_text(a_str_reply,
-                "Can't serialize in memory certificate" );
-        return -7;
-    }
-    // Now all the chechs passed, forming datum for mempool
-    dap_chain_datum_t * l_datum = dap_chain_datum_create( DAP_CHAIN_DATUM_CA, l_cert_serialized , l_cert_serialized_size);
-    DAP_DELETE(l_cert_serialized);
-    if(!l_datum){
-        dap_cli_server_cmd_set_reply_text(a_str_reply,
-                "Can't produce datum from certificate");
-        return -7;
-    }
-
-    // Finaly add datum to mempool
-    char *l_hash_str = dap_chain_mempool_datum_add(l_datum, l_chain, "hex");
-    DAP_DELETE(l_datum);
-    if (l_hash_str) {
-        dap_cli_server_cmd_set_reply_text(a_str_reply,
-                "Datum %s was successfully placed to mempool", l_hash_str);
-        DAP_DELETE(l_hash_str);
-        return 0;
-    } else {
-        dap_cli_server_cmd_set_reply_text(a_str_reply,
-                "Can't place certificate \"%s\" to mempool", l_ca_name);
-        return -8;
-    }
-}
-
-
-static const char* s_json_get_text(struct json_object *a_json, const char *a_key)
-{
-    if(!a_json || !a_key)
-        return NULL;
-    struct json_object *l_json = json_object_object_get(a_json, a_key);
-    if(l_json && json_object_is_type(l_json, json_type_string)) {
-        // Read text
-        return json_object_get_string(l_json);
-    }
-    return NULL;
-}
-
-static bool s_json_get_int64(struct json_object *a_json, const char *a_key, int64_t *a_out)
-{
-    if(!a_json || !a_key || !a_out)
-        return false;
-    struct json_object *l_json = json_object_object_get(a_json, a_key);
-    if(l_json) {
-        if(json_object_is_type(l_json, json_type_int)) {
-            // Read number
-            *a_out = json_object_get_int64(l_json);
-            return true;
-        }
-    }
-    return false;
-}
-
-static bool s_json_get_unit(struct json_object *a_json, const char *a_key, dap_chain_net_srv_price_unit_uid_t *a_out)
-{
-    const char *l_unit_str = s_json_get_text(a_json, a_key);
-    if(!l_unit_str || !a_out)
-        return false;
-    dap_chain_net_srv_price_unit_uid_t l_unit = dap_chain_net_srv_price_unit_uid_from_str(l_unit_str);
-    if(l_unit.enm == SERV_UNIT_UNDEFINED)
-        return false;
-    a_out->enm = l_unit.enm;
-    return true;
-}
-
-static bool s_json_get_uint256(struct json_object *a_json, const char *a_key, uint256_t *a_out)
-{
-    const char *l_uint256_str = s_json_get_text(a_json, a_key);
-    if(!a_out || !l_uint256_str)
-        return false;
-    uint256_t l_value = dap_chain_balance_scan(l_uint256_str);
-    if(!IS_ZERO_256(l_value)) {
-        memcpy(a_out, &l_value, sizeof(uint256_t));
-        return true;
-    }
-    return false;
-}
-
-// service names: srv_stake, srv_vpn, srv_xchange
-static bool s_json_get_srv_uid(struct json_object *a_json, const char *a_key_service_id, const char *a_key_service, uint64_t *a_out)
-{
-    uint64_t l_srv_id;
-    if(!a_out)
-        return false;
-    // Read service id
-    if(s_json_get_int64(a_json, a_key_service_id, (int64_t*) &l_srv_id)) {
-        *a_out = l_srv_id;
-        return true;
-    }
-    else {
-        // Read service as name
-        const char *l_service = s_json_get_text(a_json, a_key_service);
-        if (l_service)
-            *a_out = dap_chain_srv_get_uid_by_name(l_service).uint64;
-    }
-    return false;
-}
-
-static dap_chain_wallet_t* s_json_get_wallet(struct json_object *a_json, const char *a_key)
-{
-    return dap_chain_wallet_open(s_json_get_text(a_json, a_key), dap_chain_wallet_get_path(g_config), NULL);
-}
-
-static const dap_cert_t* s_json_get_cert(struct json_object *a_json, const char *a_key)
-{
-    return dap_cert_find_by_name(s_json_get_text(a_json, a_key));
-}
-
-// Read pkey from wallet or cert
-static dap_pkey_t* s_json_get_pkey(struct json_object *a_json)
-{
-    dap_pkey_t *l_pub_key = NULL;
-    // From wallet
-    dap_chain_wallet_t *l_wallet = s_json_get_wallet(a_json, "wallet");
-    if(l_wallet) {
-        l_pub_key = dap_chain_wallet_get_pkey(l_wallet, 0);
-        dap_chain_wallet_close(l_wallet);
-        if(l_pub_key) {
-            return l_pub_key;
-        }
-    }
-    // From cert
-    const dap_cert_t *l_cert = s_json_get_cert(a_json, "cert");
-    if(l_cert) {
-        l_pub_key = dap_pkey_from_enc_key(l_cert->enc_key);
-    }
-    return l_pub_key;
-}
-
-int s_json_rpc_tx_parse_json(dap_chain_net_t *a_net, dap_chain_t *a_chain, json_object *a_items,
-                             dap_chain_datum_tx_t **a_out_tx, size_t *a_out_items_ready, json_object **a_out_jobj_error) {
-    size_t l_items_count = json_object_array_length(a_items);
-    log_it(L_NOTICE, "Json TX: found %lu items", l_items_count);
-    if (!l_items_count) {
-        dap_json_rpc_error_add(*a_out_jobj_error, DAP_CHAIN_NODE_CLI_COM_TX_CREATE_JSON_NOT_FOUNT_ARRAY_ITEMS,
-                               "Wrong json format: not found array 'items' or array is empty");
-        return DAP_CHAIN_NODE_CLI_COM_TX_CREATE_JSON_NOT_FOUNT_ARRAY_ITEMS;
-    }
-    const char *l_native_token = a_net->pub.native_ticker;
-    const char *l_main_token = NULL;
-    // Create transaction
-    dap_chain_datum_tx_t *l_tx = DAP_NEW_Z_SIZE(dap_chain_datum_tx_t, sizeof(dap_chain_datum_tx_t));
-    if(!l_tx) {
-        dap_json_rpc_allocation_error(*a_out_jobj_error);
-        return DAP_JSON_RPC_ERR_CODE_MEMORY_ALLOCATED;
-    }
-    l_tx->header.ts_created = time(NULL);
-    size_t l_items_ready = 0;
-    dap_list_t *l_sign_list = NULL;// list 'sing' items
-    dap_list_t *l_in_list = NULL;// list 'in' items
-    dap_list_t *l_tsd_list = NULL;// list tsd sections
-    uint256_t l_value_need = { };// how many tokens are needed in the 'out' item
-    uint256_t l_value_need_fee = {};
-    json_object *l_jobj_errors = json_object_new_array();
-    // Creating and adding items to the transaction
-    for(size_t i = 0; i < l_items_count; ++i) {
-        struct json_object *l_json_item_obj = json_object_array_get_idx(a_items, i);
-        if(!l_json_item_obj || !json_object_is_type(l_json_item_obj, json_type_object)) {
-            continue;
-        }
-        struct json_object *l_json_item_type = json_object_object_get(l_json_item_obj, "type");
-        if(!l_json_item_type && json_object_is_type(l_json_item_type, json_type_string)) {
-            log_it(L_WARNING, "Item %zu without type", i);
-            continue;
-        }
-        const char *l_item_type_str = json_object_get_string(l_json_item_type);
-        dap_chain_tx_item_type_t l_item_type = dap_chain_datum_tx_item_str_to_type(l_item_type_str);
-        if(l_item_type == TX_ITEM_TYPE_UNKNOWN) {
-            log_it(L_WARNING, "Item %zu has invalid type '%s'", i, l_item_type_str);
-            continue;
-        }
-
-        log_it(L_DEBUG, "Json TX: process item %s", json_object_get_string(l_json_item_type));
-        // Create an item depending on its type
-        const uint8_t *l_item = NULL;
-        switch (l_item_type) {
-        case TX_ITEM_TYPE_IN: {
-            // Save item obj for in
-            l_in_list = dap_list_append(l_in_list, l_json_item_obj);
-            // Read prev_hash and out_prev_idx
-            const char *l_prev_hash_str = s_json_get_text(l_json_item_obj, "prev_hash");
-            int64_t l_out_prev_idx;
-            bool l_is_out_prev_idx = s_json_get_int64(l_json_item_obj, "out_prev_idx", &l_out_prev_idx);
-            // If prev_hash and out_prev_idx were read
-            if(l_prev_hash_str && l_is_out_prev_idx) {
-                dap_chain_hash_fast_t l_tx_prev_hash;
-                if(!dap_chain_hash_fast_from_str(l_prev_hash_str, &l_tx_prev_hash)) {
-                    // Create IN item
-                    dap_chain_tx_in_t *l_in_item = dap_chain_datum_tx_item_in_create(&l_tx_prev_hash, (uint32_t) l_out_prev_idx);
-                    if (!l_in_item) {
-                        json_object *l_jobj_err = json_object_new_string("Unable to create in for transaction.");
-                        json_object_array_add(l_jobj_errors, l_jobj_err);
-                    }
-                    l_item = (const uint8_t*) l_in_item;
-                } else {
-                    log_it(L_WARNING, "Invalid 'in' item, bad prev_hash %s", l_prev_hash_str);
-                    char *l_str_err = dap_strdup_printf("Unable to create in for transaction. Invalid 'in' item, "
-                                                        "bad prev_hash %s", l_prev_hash_str);
-                    json_object *l_jobj_err = json_object_new_string(l_str_err);
-                    json_object_array_add(l_jobj_errors, l_jobj_err);
-                }
-            }
-            // Read addr_from
-            else {
-               l_in_list = dap_list_append(l_in_list, l_json_item_obj);
-            }
-        }
-            break;
-
-        case TX_ITEM_TYPE_OUT:
-        case TX_ITEM_TYPE_OUT_EXT: {
-            // Read address and value
-            uint256_t l_value = { };
-            const char *l_json_item_addr_str = s_json_get_text(l_json_item_obj, "addr");
-            bool l_is_value = s_json_get_uint256(l_json_item_obj, "value", &l_value);
-            if(l_is_value && l_json_item_addr_str) {
-                dap_chain_addr_t *l_addr = dap_chain_addr_from_str(l_json_item_addr_str);
-                if(l_addr && !IS_ZERO_256(l_value)) {
-                    if(l_item_type == TX_ITEM_TYPE_OUT) {
-                        // Create OUT item
-                        dap_chain_tx_out_t *l_out_item = dap_chain_datum_tx_item_out_create(l_addr, l_value);
-                        if (!l_out_item) {
-                            json_object *l_jobj_err = json_object_new_string("Failed to create transaction out. "
-                                                                             "There may not be enough funds in the wallet.");
-                            json_object_array_add(l_jobj_errors, l_jobj_err);
-                        }
-                        l_item = (const uint8_t*) l_out_item;
-                    }
-                    else if(l_item_type == TX_ITEM_TYPE_OUT_EXT) {
-                        // Read address and value
-                        const char *l_token = s_json_get_text(l_json_item_obj, "token");
-                        l_main_token = l_token;
-                        if(l_token) {
-                            // Create OUT_EXT item
-                            dap_chain_tx_out_ext_t *l_out_ext_item = dap_chain_datum_tx_item_out_ext_create(l_addr, l_value, l_token);
-                            if (!l_out_ext_item) {
-                                json_object *l_jobj_err = json_object_new_string("Failed to create a out ext"
-                                                                    "for a transaction. There may not be enough funds "
-                                                                    "on the wallet or the wrong ticker token "
-                                                                    "is indicated.");
-                                json_object_array_add(l_jobj_errors, l_jobj_err);
-                            }
-                            l_item = (const uint8_t*) l_out_ext_item;
-                        }
-                        else {
-                            log_it(L_WARNING, "Invalid 'out_ext' item %zu", i);
-                            continue;
-                        }
-                    }
-                    // Save value for using in In item
-                    if(l_item) {
-                        SUM_256_256(l_value_need, l_value, &l_value_need);
-                    }
-                } else {
-                    if(l_item_type == TX_ITEM_TYPE_OUT) {
-                        log_it(L_WARNING, "Invalid 'out' item %zu", i);
-                    }
-                    else if(l_item_type == TX_ITEM_TYPE_OUT_EXT) {
-                        log_it(L_WARNING, "Invalid 'out_ext' item %zu", i);
-                    }
-                    char *l_str_err = dap_strdup_printf("For item %zu of type 'out' or 'out_ext' the "
-                                                        "string representation of the address could not be converted, "
-                                                        "or the size of the output sum is 0.", i);
-                    json_object *l_jobj_err = json_object_new_string(l_str_err);
-                    DAP_DELETE(l_str_err);
-                    json_object_array_add(l_jobj_errors, l_jobj_err);
-                    continue;
-                }
-            }
-        }
-            break;
-        case TX_ITEM_TYPE_OUT_COND: {
-            // Read subtype of item
-            const char *l_subtype_str = s_json_get_text(l_json_item_obj, "subtype");
-            dap_chain_tx_out_cond_subtype_t l_subtype = dap_chain_tx_out_cond_subtype_from_str(l_subtype_str);
-            switch (l_subtype) {
-
-            case DAP_CHAIN_TX_OUT_COND_SUBTYPE_SRV_PAY:{
-                uint256_t l_value = { };
-                bool l_is_value = s_json_get_uint256(l_json_item_obj, "value", &l_value);
-                if(!l_is_value || IS_ZERO_256(l_value)) {
-                    log_it(L_ERROR, "Json TX: bad value in OUT_COND_SUBTYPE_SRV_PAY");
-                    break;
-                }
-                uint256_t l_value_max_per_unit = { };
-                l_is_value = s_json_get_uint256(l_json_item_obj, "value_max_per_unit", &l_value_max_per_unit);
-                if(!l_is_value || IS_ZERO_256(l_value_max_per_unit)) {
-                    log_it(L_ERROR, "Json TX: bad value_max_per_unit in OUT_COND_SUBTYPE_SRV_PAY");
-                    break;
-                }
-                dap_chain_net_srv_price_unit_uid_t l_price_unit;
-                if(!s_json_get_unit(l_json_item_obj, "price_unit", &l_price_unit)) {
-                    log_it(L_ERROR, "Json TX: bad price_unit in OUT_COND_SUBTYPE_SRV_PAY");
-                    break;
-                }
-                // Default service DAP_CHAIN_NET_SRV_VPN_ID
-                uint64_t l_64 = 0x0000000000000001;
-                s_json_get_srv_uid(l_json_item_obj, "service_id", "service", &l_64);
-                dap_chain_srv_uid_t l_srv_uid = { .uint64 = l_64};
-                // From "wallet" or "cert"
-                dap_pkey_t *l_pkey = s_json_get_pkey(l_json_item_obj);
-                if(!l_pkey) {
-                    log_it(L_ERROR, "Json TX: bad pkey in OUT_COND_SUBTYPE_SRV_PAY");
-                    break;
-                }
-                const char *l_params_str = s_json_get_text(l_json_item_obj, "params");
-                size_t l_params_size = dap_strlen(l_params_str);
-                dap_chain_tx_out_cond_t *l_out_cond_item = dap_chain_datum_tx_item_out_cond_create_srv_pay(l_pkey, l_srv_uid, l_value, l_value_max_per_unit,
-                        l_price_unit, l_params_str, l_params_size);
-                l_item = (const uint8_t*) l_out_cond_item;
-                // Save value for using in In item
-                if(l_item) {
-                    SUM_256_256(l_value_need, l_value, &l_value_need);
-                } else {
-                    char *l_str_err = dap_strdup_printf("Unable to create conditional out for transaction "
-                                                        "can of type %s described in item %zu.\n", l_subtype_str, i);
-                    json_object *l_jobj_err = json_object_new_string(l_str_err);
-                    DAP_DELETE(l_str_err);
-                    json_object_array_add(l_jobj_errors, l_jobj_err);
-                }
-                DAP_DELETE(l_pkey);
-            }
-                break;
-            case DAP_CHAIN_TX_OUT_COND_SUBTYPE_SRV_XCHANGE: {
-                // Default service DAP_CHAIN_NET_SRV_XCHANGE_ID
-                uint64_t l_64 = 0x0000000000000002;
-                s_json_get_srv_uid(l_json_item_obj, "service_id", "service", &l_64);
-                dap_chain_srv_uid_t l_srv_uid = { .uint64 = l_64};
-                dap_chain_net_t *l_net = dap_chain_net_by_name(s_json_get_text(l_json_item_obj, "net"));
-                if(!l_net) {
-                    log_it(L_ERROR, "Json TX: bad net in OUT_COND_SUBTYPE_SRV_XCHANGE");
-                    break;
-                }
-                const char *l_token = s_json_get_text(l_json_item_obj, "token");
-                if(!l_token) {
-                    log_it(L_ERROR, "Json TX: bad token in OUT_COND_SUBTYPE_SRV_XCHANGE");
-                    break;
-                }
-                uint256_t l_value = { };
-                if(!s_json_get_uint256(l_json_item_obj, "value", &l_value) || IS_ZERO_256(l_value)) {
-                    log_it(L_ERROR, "Json TX: bad value in OUT_COND_SUBTYPE_SRV_XCHANGE");
-                    break;
-                }
-                //const char *l_params_str = s_json_get_text(l_json_item_obj, "params");
-                //size_t l_params_size = dap_strlen(l_params_str);
-                dap_chain_tx_out_cond_t *l_out_cond_item = NULL; //dap_chain_datum_tx_item_out_cond_create_srv_xchange(l_srv_uid, l_net->pub.id, l_token, l_value, l_params_str, l_params_size);
-                l_item = (const uint8_t*) l_out_cond_item;
-                // Save value for using in In item
-                if(l_item) {
-                    SUM_256_256(l_value_need, l_value, &l_value_need);
-                } else {
-                    char *l_str_err = dap_strdup_printf("Unable to create conditional out for transaction "
-                                                         "can of type %s described in item %zu.", l_subtype_str, i);
-                    json_object *l_jobj_err = json_object_new_string(l_str_err);
-                    DAP_DELETE(l_str_err);
-                    json_object_array_add(l_jobj_errors, l_jobj_err);
-                }
-            }
-                break;
-            case DAP_CHAIN_TX_OUT_COND_SUBTYPE_SRV_STAKE_POS_DELEGATE:{
-                // Default service DAP_CHAIN_NET_SRV_STAKE_ID
-                uint64_t l_64 = 0x0000000000000013;
-                s_json_get_srv_uid(l_json_item_obj, "service_id", "service", &l_64);
-                dap_chain_srv_uid_t l_srv_uid = { .uint64 = l_64};
-                uint256_t l_value = { };
-                if(!s_json_get_uint256(l_json_item_obj, "value", &l_value) || IS_ZERO_256(l_value)) {
-                    log_it(L_ERROR, "Json TX: bad value in OUT_COND_SUBTYPE_SRV_STAKE_POS_DELEGATE");
-                    break;
-                }
-                uint256_t l_fee_value = { };
-                if(!s_json_get_uint256(l_json_item_obj, "fee", &l_fee_value) || IS_ZERO_256(l_fee_value)) {
-                    break;
-                }
-                const char *l_signing_addr_str = s_json_get_text(l_json_item_obj, "signing_addr");
-                dap_chain_addr_t *l_signing_addr = dap_chain_addr_from_str(l_signing_addr_str);
-                if(!l_signing_addr) {
-                {
-                    log_it(L_ERROR, "Json TX: bad signing_addr in OUT_COND_SUBTYPE_SRV_STAKE_POS_DELEGATE");
-                    break;
-                }
-                dap_chain_node_addr_t l_signer_node_addr;
-                const char *l_node_addr_str = s_json_get_text(l_json_item_obj, "node_addr");
-                if(!l_node_addr_str || dap_chain_node_addr_from_str(&l_signer_node_addr, l_node_addr_str)) {
-                    log_it(L_ERROR, "Json TX: bad node_addr in OUT_COND_SUBTYPE_SRV_STAKE_POS_DELEGATE");
-                    break;
-                }
-                dap_chain_tx_out_cond_t *l_out_cond_item = dap_chain_datum_tx_item_out_cond_create_srv_stake(l_srv_uid, l_value, l_signing_addr,
-                                                                                                             &l_signer_node_addr, NULL, uint256_0);
-                l_item = (const uint8_t*) l_out_cond_item;
-                // Save value for using in In item
-                if(l_item) {
-                    SUM_256_256(l_value_need, l_value, &l_value_need);
-                } else {
-                    char *l_err_str = dap_strdup_printf("Unable to create conditional out for transaction "
-                                                        "can of type %s described in item %zu.", l_subtype_str, i);
-                    json_object *l_jobj_err = json_object_new_string(l_err_str);
-                    DAP_DELETE(l_err_str);
-                    json_object_array_add(l_jobj_errors, l_jobj_err);
-                }
-                }
-            }
-                break;
-            case DAP_CHAIN_TX_OUT_COND_SUBTYPE_FEE: {
-                uint256_t l_value = { };
-                s_json_get_uint256(l_json_item_obj, "value", &l_value);
-                if(!IS_ZERO_256(l_value)) {
-                    dap_chain_tx_out_cond_t *l_out_cond_item = dap_chain_datum_tx_item_out_cond_create_fee(l_value);
-                    l_item = (const uint8_t*) l_out_cond_item;
-                    // Save value for using in In item
-                    if(l_item) {
-                        SUM_256_256(l_value_need_fee, l_value, &l_value_need_fee);
-                    } else {
-                        char *l_str_err = dap_strdup_printf("Unable to create conditional out for transaction "
-                                                            "can of type %s described in item %zu.", l_subtype_str, i);
-                        json_object *l_jobj_err = json_object_new_string(l_str_err);
-                        json_object_array_add(l_jobj_errors, l_jobj_err);
-                        DAP_DELETE(l_str_err);
-                    }
-                }
-                else
-                    log_it(L_ERROR, "Json TX: zero value in OUT_COND_SUBTYPE_FEE");
-            }
-                break;
-            case DAP_CHAIN_TX_OUT_COND_SUBTYPE_UNDEFINED:
-                log_it(L_WARNING, "Undefined subtype: '%s' of 'out_cond' item %zu ", l_subtype_str, i);
-                char *l_str_err = dap_strdup_printf("Specified unknown sub type %s of conditional out on item %zu.",
-                                                    l_subtype_str, i);
-                json_object *l_jobj_err = json_object_new_string(l_str_err);
-                DAP_DELETE(l_str_err);
-                json_object_array_add(l_jobj_errors, l_jobj_err);
-                break;
-            }
-        }
-
-            break;
-        case TX_ITEM_TYPE_SIG:{          
-            const char *l_sign_type_str = s_json_get_text(l_json_item_obj, "sig_type");          
-            if (l_sign_type_str) {
-                int64_t l_pkey_size;
-                int64_t l_sig_size;
-                int64_t l_hash_type = 0;
-                dap_sign_t *l_sign = NULL;
-                dap_sign_type_t l_type = dap_sign_type_from_str(l_sign_type_str);
-
-                s_json_get_int64(l_json_item_obj, "hash_type", &l_hash_type);
-                s_json_get_int64(l_json_item_obj, "pub_key_size", &l_pkey_size);
-                s_json_get_int64(l_json_item_obj, "sig_size", &l_sig_size);
-                if (l_pkey_size == 0 || l_sig_size == 0){
-                    json_object *l_jobj_err = json_object_new_string("Can't get sign for transactions. Sign or pkey length is 0.");
-                    json_object_array_add(l_jobj_errors, l_jobj_err);
-                    log_it(L_ERROR, "Json TX: Can't get sign for transactions. Sign or pkey length is 0.");
-                    break;
-                }
-
-                l_sign = DAP_NEW_Z_SIZE(dap_sign_t, sizeof(dap_sign_t) + l_pkey_size + l_sig_size);
-
-
-                json_object *l_jobj_sign = json_object_object_get(l_json_item_obj, "sig_b64");
-                const char *l_sign_str = json_object_get_string(l_jobj_sign);
-                void *l_sig_buf = DAP_NEW_SIZE(void,DAP_ENC_BASE64_ENCODE_SIZE(l_sig_size));
-                size_t l_sign_decoded_size = dap_enc_base64_decode(l_sign_str, dap_strlen(l_sign_str), l_sig_buf, DAP_ENC_DATA_TYPE_B64_URLSAFE);
-                
-                
-                json_object *l_jobj_pub_key = json_object_object_get(l_json_item_obj, "pub_key_b64");
-                const char *l_pub_key_str = json_object_get_string(l_jobj_pub_key);    
-                void *l_pkey_buf = DAP_NEW_SIZE(void,DAP_ENC_BASE64_ENCODE_SIZE(l_pkey_size));
-                size_t l_pkey_decoded_size = dap_enc_base64_decode(l_pub_key_str, strlen(l_pub_key_str), l_pkey_buf, DAP_ENC_DATA_TYPE_B64_URLSAFE);
-
-                l_sign->header.sign_pkey_size = l_pkey_size;
-                l_sign->header.sign_size = l_sig_size;
-                l_sign->header.type = l_type;
-                l_sign->header.hash_type = (uint8_t)l_hash_type;
-                memcpy(l_sign->pkey_n_sign, l_pkey_buf, l_pkey_decoded_size);
-                memcpy(l_sign->pkey_n_sign + l_pkey_decoded_size, l_sig_buf, l_sign_decoded_size);
-                DAP_DELETE(l_pkey_buf);
-                DAP_DELETE(l_sig_buf);
-
-                size_t l_chain_sign_size = dap_sign_get_size(l_sign); // sign data
-                
-                dap_chain_tx_sig_t *l_tx_sig = DAP_NEW_Z_SIZE(dap_chain_tx_sig_t,
-                        sizeof(dap_chain_tx_sig_t) + l_chain_sign_size);
-                l_tx_sig->header.type = TX_ITEM_TYPE_SIG;
-                l_tx_sig->header.sig_size =(uint32_t) l_chain_sign_size;
-                memcpy(l_tx_sig->sig, l_sign, l_chain_sign_size);
-                // dap_chain_datum_tx_add_item(&l_tx, l_tx_sig);
-                l_item = (const uint8_t*)l_tx_sig;
-                DAP_DELETE(l_sign);
-                break;
-            }
-            else              
-                l_sign_list = dap_list_append(l_sign_list,l_json_item_obj);
-        }
-            break;
-        case TX_ITEM_TYPE_RECEIPT: {
-            uint64_t l_64 = 0;
-            if (!s_json_get_srv_uid(l_json_item_obj, "service_id", "service", &l_64)) {
-                log_it(L_ERROR, "Json TX: bad service_id in TYPE_RECEIPT");
-                break;
-            }
-            dap_chain_srv_uid_t l_srv_uid = { .uint64 = l_64 };
-            dap_chain_net_srv_price_unit_uid_t l_price_unit;
-            if(!s_json_get_unit(l_json_item_obj, "price_unit", &l_price_unit)) {
-                log_it(L_ERROR, "Json TX: bad price_unit in TYPE_RECEIPT");
-                break;
-            }
-            int64_t l_units;
-            if(!s_json_get_int64(l_json_item_obj, "units", &l_units)) {
-                log_it(L_ERROR, "Json TX: bad units in TYPE_RECEIPT");
-                break;
-            }
-            uint256_t l_value = { };
-            if(!s_json_get_uint256(l_json_item_obj, "value", &l_value) || IS_ZERO_256(l_value)) {
-                log_it(L_ERROR, "Json TX: bad value in TYPE_RECEIPT");
-                break;
-            }
-            const char *l_params_str = s_json_get_text(l_json_item_obj, "params");
-            size_t l_params_size = dap_strlen(l_params_str);
-            dap_chain_datum_tx_receipt_t *l_receipt = dap_chain_datum_tx_receipt_create(l_srv_uid, l_price_unit, l_units, l_value, l_params_str, l_params_size);
-            l_item = (const uint8_t*) l_receipt;
-            if (!l_item) {
-                char *l_str_err = dap_strdup_printf("Unable to create receipt out for transaction "
-                                                    "described by item %zu.", i);
-                json_object *l_jobj_err = json_object_new_string(l_str_err);
-                DAP_DELETE(l_str_err);
-                json_object_array_add(l_jobj_errors, l_jobj_err);
-            }
-        }
-            break;
-        case TX_ITEM_TYPE_TSD: {
-            int64_t l_tsd_type;
-            if(!s_json_get_int64(l_json_item_obj, "type_tsd", &l_tsd_type)) {
-                log_it(L_ERROR, "Json TX: bad type_tsd in TYPE_TSD");
-                break;
-            }
-            const char *l_tsd_data = s_json_get_text(l_json_item_obj, "data");
-            if (!l_tsd_data) {
-                log_it(L_ERROR, "Json TX: bad data in TYPE_TSD");
-                break;
-            }
-            size_t l_data_size = dap_strlen(l_tsd_data);
-            dap_chain_tx_tsd_t *l_tsd = dap_chain_datum_tx_item_tsd_create((void*)l_tsd_data, (int)l_tsd_type, l_data_size);
-            l_item = (const uint8_t*) l_tsd;
-        }
-            break;
-            //case TX_ITEM_TYPE_PKEY:
-                //break;
-            //case TX_ITEM_TYPE_IN_EMS:
-                //break;
-            //case TX_ITEM_TYPE_IN_EMS_EXT:
-                //break;
-        }
-        // Add item to transaction
-        if(l_item) {
-            dap_chain_datum_tx_add_item(&l_tx, (const uint8_t*) l_item);
-            l_items_ready++;
-            DAP_DELETE(l_item);
-        }
-    }
-
-    dap_list_t *l_list;
-    // Add In items
-    l_list = l_in_list;
-    while(l_list) {
-        struct json_object *l_json_item_obj = (struct json_object*) l_list->data;
-        // Read prev_hash and out_prev_idx
-        const char *l_json_item_addr_str = s_json_get_text(l_json_item_obj, "addr_from");
-        const char *l_json_item_token = s_json_get_text(l_json_item_obj, "token");
-        l_main_token = l_json_item_token;
-        dap_chain_addr_t *l_addr_from = NULL;
-        if(l_json_item_addr_str) {
-            l_addr_from = dap_chain_addr_from_str(l_json_item_addr_str);
-            if (!l_addr_from) {
-                log_it(L_WARNING, "Invalid element 'in', unable to convert string representation of addr_from: '%s' "
-                                    "to binary.", l_json_item_addr_str);
-                char *l_str_err = dap_strdup_printf("Invalid element 'to', unable to convert string representation "
-                                                    "of addr_from: '%s' to binary.", l_json_item_addr_str);
-                json_object *l_jobj_err = json_object_new_string(l_str_err);
-                DAP_DELETE(l_str_err);
-                json_object_array_add(l_jobj_errors, l_jobj_err);
-                // Go to the next item
-                l_list = dap_list_next(l_list);
-                continue;
-            }
-        }
-        else {
-            log_it(L_WARNING, "Invalid 'in' item, incorrect addr_from: '%s'", l_json_item_addr_str ? l_json_item_addr_str : "[null]");
-            char *l_str_err = dap_strdup_printf("Invalid 'in' item, incorrect addr_from: '%s'",
-                                        l_json_item_addr_str ? l_json_item_addr_str : "[null]");
-            json_object *l_jobj_err = json_object_new_string(l_str_err);
-            DAP_DELETE(l_str_err);
-            json_object_array_add(l_jobj_errors, l_jobj_err);
-            // Go to the next item
-            l_list = dap_list_next(l_list);
-            continue;
-        }
-        if(!l_json_item_token) {
-            log_it(L_WARNING, "Invalid 'in' item, not found token name");
-            json_object *l_jobj_err = json_object_new_string("Invalid 'in' item, not found token name");
-            json_object_array_add(l_jobj_errors, l_jobj_err);
-            // Go to the next item
-            l_list = dap_list_next(l_list);
-            continue;
-        }
-        if(IS_ZERO_256(l_value_need)) {
-            log_it(L_WARNING, "Invalid 'in' item, not found value in out items");
-            json_object *l_jobj_err = json_object_new_string("Invalid 'in' item, not found value in out items");
-            json_object_array_add(l_jobj_errors, l_jobj_err);
-            // Go to the next item
-            l_list = dap_list_next(l_list);
-            continue;
-        }
-        if(l_addr_from)
-        {
-            // find the transactions from which to take away coins
-            dap_list_t *l_list_used_out = NULL;
-            dap_list_t *l_list_used_out_fee = NULL;
-            uint256_t l_value_transfer = { }; // how many coins to transfer
-            uint256_t l_value_transfer_fee = { }; // how many coins to transfer
-            //SUM_256_256(a_value, a_value_fee, &l_value_need);
-            uint256_t l_value_need_check = {};
-            if (!dap_strcmp(l_native_token, l_main_token)) {
-                SUM_256_256(l_value_need_check, l_value_need, &l_value_need_check);
-                SUM_256_256(l_value_need_check, l_value_need_fee, &l_value_need_check);
-                l_list_used_out = dap_chain_wallet_get_list_tx_outs_with_val(a_net->pub.ledger, l_json_item_token,
-                                                                                            l_addr_from, l_value_need_check, &l_value_transfer);                      
-                if(!l_list_used_out) {
-                    log_it(L_WARNING, "Not enough funds in previous tx to transfer");
-                    json_object *l_jobj_err = json_object_new_string("Can't create in transaction. Not enough funds in previous tx "
-                                                        "to transfer");
-                    json_object_array_add(l_jobj_errors, l_jobj_err);
-                    // Go to the next item
-                    l_list = dap_list_next(l_list);
-                    continue;
-                }
-            } else {
-                //CHECK value need
-                l_list_used_out = dap_chain_wallet_get_list_tx_outs_with_val(a_net->pub.ledger, l_json_item_token,
-                                                                                            l_addr_from, l_value_need, &l_value_transfer);
-                if(!l_list_used_out) {
-                    log_it(L_WARNING, "Not enough funds in previous tx to transfer");
-                    json_object *l_jobj_err = json_object_new_string("Can't create in transaction. Not enough funds "
-                                                                        "in previous tx to transfer");
-                    json_object_array_add(l_jobj_errors, l_jobj_err);
-                    // Go to the next item
-                    l_list = dap_list_next(l_list);
-                    continue;
-                }
-                //CHECK value fee
-                l_list_used_out_fee = dap_chain_wallet_get_list_tx_outs_with_val(a_net->pub.ledger, l_native_token,
-                                                                                    l_addr_from, l_value_need_fee, &l_value_transfer_fee);
-                if(!l_list_used_out_fee) {
-                    log_it(L_WARNING, "Not enough funds in previous tx to transfer");
-                    json_object *l_jobj_err = json_object_new_string("Can't create in transaction. Not enough funds "
-                                                                        "in previous tx to transfer");
-                    json_object_array_add(l_jobj_errors, l_jobj_err);
-                    // Go to the next item
-                    l_list = dap_list_next(l_list);
-                    continue;
-                }
-            }
-            // add 'in' items
-            uint256_t l_value_got = dap_chain_datum_tx_add_in_item_list(&l_tx, l_list_used_out);
-            assert(EQUAL_256(l_value_got, l_value_transfer));
-            if (l_list_used_out_fee) {
-                uint256_t l_value_got_fee = dap_chain_datum_tx_add_in_item_list(&l_tx, l_list_used_out_fee);
-                assert(EQUAL_256(l_value_got_fee, l_value_transfer_fee));
-                dap_list_free_full(l_list_used_out_fee, free);
-                // add 'out' item for coin fee back
-                uint256_t  l_value_back;
-                SUBTRACT_256_256(l_value_got_fee, l_value_need_fee, &l_value_back);
-                if (!IS_ZERO_256(l_value_back)) {
-                    dap_chain_datum_tx_add_out_ext_item(&l_tx, l_addr_from, l_value_back, l_native_token);
-                }
-            } else {
-                SUM_256_256(l_value_need, l_value_need_fee, &l_value_need);
-            }
-            dap_list_free_full(l_list_used_out, free);
-            if(!IS_ZERO_256(l_value_got)) {
-                l_items_ready++;
-
-                // add 'out' item for coin back
-                uint256_t l_value_back;
-                SUBTRACT_256_256(l_value_got, l_value_need, &l_value_back);
-                if(!IS_ZERO_256(l_value_back)) {
-                    dap_chain_datum_tx_add_out_item(&l_tx, l_addr_from, l_value_back);
-                }
-            }
-        }
-        // Go to the next 'in' item
-        l_list = dap_list_next(l_list);
-    }
-    dap_list_free(l_in_list);
-
-    // Add signs
-    l_list = l_sign_list;
-    while(l_list) {
-
-        struct json_object *l_json_item_obj = (struct json_object*) l_list->data;
-
-        dap_enc_key_t * l_enc_key  = NULL;
-
-        //get wallet or cert
-        dap_chain_wallet_t *l_wallet = s_json_get_wallet(l_json_item_obj, "wallet");
-        const dap_cert_t *l_cert = s_json_get_cert(l_json_item_obj, "cert");
-
-        //wallet goes first
-        if (l_wallet) {
-            l_enc_key = dap_chain_wallet_get_key(l_wallet, 0);
-
-        } else if (l_cert && l_cert->enc_key) {
-            l_enc_key = l_cert->enc_key;
-        }
-        else{
-            json_object *l_jobj_err = json_object_new_string("Can't create sign for transactions.");
-            json_object_array_add(l_jobj_errors, l_jobj_err);
-            log_it(L_ERROR, "Json TX: Item sign has no wallet or cert of they are invalid ");
-            l_list = dap_list_next(l_list);
-            continue;
-        }
-
-        if(l_enc_key && dap_chain_datum_tx_add_sign_item(&l_tx, l_enc_key) > 0) {
-            l_items_ready++;
-        } else {
-            log_it(L_ERROR, "Json TX: Item sign has invalid enc_key.");
-            l_list = dap_list_next(l_list);
-            continue;
-        }
-
-        if (l_wallet) {
-            dap_chain_wallet_close(l_wallet);
-            dap_enc_key_delete(l_enc_key);
-        }
-
-
-        l_list = dap_list_next(l_list);
-    }
-
-    dap_list_free(l_sign_list);
-
-    *a_out_items_ready = l_items_ready;
-=======
         }else {
             dap_cli_server_cmd_set_reply_text(a_str_reply, "decree requires parameter -decree_chain.");
             return -105;
@@ -6008,7 +4292,6 @@
                 memcpy(l_tsd->data, l_addr, sizeof(dap_chain_addr_t));
                 l_tsd_list = dap_list_append(l_tsd_list, l_tsd);
             }
->>>>>>> f5eae9e7
 
             l_total_tsd_size += sizeof(dap_tsd_t) + sizeof(uint256_t);
             l_tsd = DAP_NEW_Z_SIZE(dap_tsd_t, l_total_tsd_size);
@@ -6398,8 +4681,6 @@
     return 0;
 }
 
-
-
 /**
  * @brief stats command
  *
