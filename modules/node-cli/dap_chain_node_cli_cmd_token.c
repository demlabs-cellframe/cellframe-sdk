--- conflicted
+++ resolved
@@ -474,12 +474,8 @@
             for (char **l_cur = l_str_flags; l_cur && *l_cur; ++l_cur) {
                 uint16_t l_flag = dap_chain_datum_token_flag_from_str(*l_cur);
                 if (l_flag == DAP_CHAIN_DATUM_TOKEN_FLAG_UNDEFINED ){
-<<<<<<< HEAD
-                    dap_cli_server_cmd_set_reply_text(a_str_reply, "Flag can't be \"%s\"",*l_cur);
-=======
                     dap_json_rpc_error_add(a_json_arr_reply, DAP_CHAIN_NODE_CLI_CMD_VALUES_PARSE_NET_CHAIN_ERR_FLAG_UNDEF,
                                "Flag can't be \"%s\"",*l_str_flags);
->>>>>>> c5672087
                     return -20;
                 }
                 l_flags |= l_flag; // if we have multiple flags
