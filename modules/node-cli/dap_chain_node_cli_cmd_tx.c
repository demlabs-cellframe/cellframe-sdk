/*
 * Authors:
 * Alexander Lysikov <alexander.lysikov@demlabs.net>
 * DeM Labs Inc.   https://demlabs.net
 * Kelvin Project https://github.com/kelvinblockchain
 * Copyright  (c) 2019
 * All rights reserved.

 This file is part of DAP (Distributed Applications Platform) the open source project

 DAP (Distributed Applications Platform) is free software: you can redistribute it and/or modify
 it under the terms of the GNU General Public License as published by
 the Free Software Foundation, either version 3 of the License, or
 (at your option) any later version.

 DAP is distributed in the hope that it will be useful,
 but WITHOUT ANY WARRANTY; without even the implied warranty of
 MERCHANTABILITY or FITNESS FOR A PARTICULAR PURPOSE.  See the
 GNU General Public License for more details.

 You should have received a copy of the GNU General Public License
 along with any DAP based project.  If not, see <http://www.gnu.org/licenses/>.
 */

#include <stdbool.h>
#include <stddef.h>
#include <pthread.h>
#include "uthash.h"
#include "dap_cli_server.h"
#include "dap_common.h"
#include "dap_enc_base58.h"
#include "dap_strfuncs.h"
#include "dap_string.h"
#include "dap_list.h"
#include "dap_hash.h"
#include "dap_time.h"
#include "dap_chain_node_cli_cmd.h"
#include "dap_chain_datum.h"
#include "dap_chain_datum_token.h"
#include "dap_chain_datum_tx_items.h"
#include "dap_chain_node_cli_cmd_tx.h"
#include "dap_chain_net_tx.h"
#include "dap_chain_ledger.h"
#include "dap_chain_mempool.h"
#include "dap_math_convert.h"
#include "dap_json_rpc_errors.h"
#include "dap_chain_srv.h"
#include "dap_chain_net_srv.h"
#include "dap_chain_wallet.h"
#include "dap_chain_wallet_cache.h"
#include "dap_enc_base64.h"
#include "dap_chain_net_tx.h"

#define LOG_TAG "chain_node_cli_cmd_tx"

/**
 * @brief s_chain_tx_hash_processed_ht_free
 * free l_current_hash->hash, l_current_hash, l_hash_processed
 * @param l_hash_processed dap_chain_tx_hash_processed_ht_t
 */
void s_dap_chain_tx_hash_processed_ht_free(dap_chain_tx_hash_processed_ht_t **l_hash_processed)
{
    if (!l_hash_processed || !*l_hash_processed)
        return;
    dap_chain_tx_hash_processed_ht_t *l_tmp, *l_current_hash;
    HASH_ITER(hh, *l_hash_processed, l_current_hash, l_tmp) {
        HASH_DEL(*l_hash_processed, l_current_hash);
        DAP_DELETE(l_current_hash);
    }
}

/**
 * @brief _dap_chain_datum_tx_out_data
 *
 * @param a_datum
 * @param a_ledger
 * @param a_str_out
 * @param a_hash_out_type
 * @param save_processed_tx
 * @param a_tx_hash_processed
 * @param l_tx_num
 */

bool s_dap_chain_datum_tx_out_data(json_object* a_json_arr_reply,
                                          dap_chain_datum_tx_t *a_datum,
                                          dap_ledger_t *a_ledger,
                                          json_object * json_obj_out,
                                          const char *a_hash_out_type,
                                          dap_chain_hash_fast_t *a_tx_hash)
{
    char l_tx_hash_str[70]={0};
    char l_tmp_buf[DAP_TIME_STR_SIZE];
    const char *l_ticker = a_ledger
            ? dap_ledger_tx_get_token_ticker_by_hash(a_ledger, a_tx_hash)
            : NULL;
    if (!l_ticker)
        return false;
    const char *l_description = dap_ledger_get_description_by_ticker(a_ledger, l_ticker);
    dap_time_to_str_rfc822(l_tmp_buf, DAP_TIME_STR_SIZE, a_datum->header.ts_created);
    dap_chain_hash_fast_to_str(a_tx_hash,l_tx_hash_str,sizeof(l_tx_hash_str));
    json_object_object_add(json_obj_out, "Datum_tx_hash", json_object_new_string(l_tx_hash_str));
    json_object_object_add(json_obj_out, "TS_Created", json_object_new_string(l_tmp_buf));
    json_object_object_add(json_obj_out, "Token_ticker", json_object_new_string(l_ticker));
    json_object_object_add(json_obj_out, "Token_description", l_description ? json_object_new_string(l_description)
                                                                            : json_object_new_null());
    dap_chain_datum_dump_tx_json(a_json_arr_reply, a_datum, l_ticker, json_obj_out, a_hash_out_type, a_tx_hash, a_ledger->net->pub.id);
    json_object* json_arr_items = json_object_new_array();
    bool l_spent = false;
    byte_t *l_item; size_t l_size; int i, l_out_idx = -1;
    TX_ITEM_ITER_TX_TYPE(l_item, TX_ITEM_TYPE_OUT_ALL, l_size, i, a_datum) {
        ++l_out_idx;
        dap_hash_fast_t l_spender = { };
        if ( dap_ledger_tx_hash_is_used_out_item(a_ledger, a_tx_hash, l_out_idx, &l_spender) ) {
            char l_hash_str[DAP_CHAIN_HASH_FAST_STR_SIZE] = { '\0' };
            dap_hash_fast_to_str(&l_spender, l_hash_str, sizeof(l_hash_str));
            json_object * l_json_obj_datum = json_object_new_object();
            json_object_object_add(l_json_obj_datum, "OUT - ", json_object_new_int(l_out_idx));
            json_object_object_add(l_json_obj_datum, "is spent by tx", json_object_new_string(l_hash_str));
            json_object_array_add(json_arr_items, l_json_obj_datum);
            l_spent = true;
        }
    }
    json_object_object_add(json_obj_out, "Spent OUTs", json_arr_items);
    json_object_object_add(json_obj_out, "all OUTs yet unspent", l_spent ? json_object_new_string("no") : json_object_new_string("yes"));
    return true;
}

json_object * dap_db_tx_history_to_json(json_object* a_json_arr_reply,
                                        dap_chain_hash_fast_t* a_tx_hash,
                                        dap_hash_fast_t * l_atom_hash,
                                        dap_chain_datum_tx_t * l_tx,
                                        dap_chain_t * a_chain, 
                                        const char *a_hash_out_type, 
                                        dap_chain_datum_iter_t *a_datum_iter,
                                        int l_ret_code,
                                        bool *accepted_tx,
                                        bool brief_out)
{
    const char *l_tx_token_ticker = NULL;
    const char *l_tx_token_description = NULL;
    json_object* json_obj_datum = json_object_new_object();
    if (!json_obj_datum) {
        return NULL;
    }

    dap_ledger_t *l_ledger = dap_chain_net_by_id(a_chain->net_id)->pub.ledger;
    l_tx_token_ticker = a_datum_iter ? a_datum_iter->token_ticker
                                     : dap_ledger_tx_get_token_ticker_by_hash(l_ledger, a_tx_hash);
    if (l_tx_token_ticker) {
        json_object_object_add(json_obj_datum, "status", json_object_new_string("ACCEPTED"));
        l_tx_token_description = dap_ledger_get_description_by_ticker(l_ledger, l_tx_token_ticker);
        *accepted_tx = true;
    } else {
        json_object_object_add(json_obj_datum, "status", json_object_new_string("DECLINED"));
        *accepted_tx = false;
    }

    if (l_atom_hash) {
        const char *l_atom_hash_str = dap_strcmp(a_hash_out_type, "hex")
                            ? dap_enc_base58_encode_hash_to_str_static(l_atom_hash)
                            : dap_chain_hash_fast_to_str_static(l_atom_hash);
        json_object_object_add(json_obj_datum, "atom_hash", json_object_new_string(l_atom_hash_str));
    }

    const char *l_hash_str = dap_strcmp(a_hash_out_type, "hex")
                        ? dap_enc_base58_encode_hash_to_str_static(a_tx_hash)
                        : dap_chain_hash_fast_to_str_static(a_tx_hash);
    json_object_object_add(json_obj_datum, "hash", json_object_new_string(l_hash_str));
    
    if (l_tx_token_description) 
        json_object_object_add(json_obj_datum, "token_description", json_object_new_string(l_tx_token_description));

    json_object_object_add(json_obj_datum, "ret_code", json_object_new_int(l_ret_code));
    json_object_object_add(json_obj_datum, "ret_code_str", json_object_new_string(dap_ledger_check_error_str(l_ret_code)));

    dap_chain_srv_uid_t uid;
    char *service_name;
    dap_chain_tx_tag_action_type_t action;
    bool srv_found = a_datum_iter ? a_datum_iter->uid.uint64 ? true : false
                                  : dap_ledger_tx_service_info(l_ledger, a_tx_hash, &uid, &service_name, &action);
    if (a_datum_iter)action = a_datum_iter->action;

    if (srv_found)
    {
        //json_object_object_add(json_obj_datum, "service", json_object_new_string(service_name));
        json_object_object_add(json_obj_datum, "action", json_object_new_string(dap_ledger_tx_action_str(action)));
    }
    else
    {   
        //json_object_object_add(json_obj_datum, "service", json_object_new_string("UNKNOWN"));
        json_object_object_add(json_obj_datum, "action", json_object_new_string("UNKNOWN"));
    }
    json_object_object_add(json_obj_datum, "batching", json_object_new_string(!dap_chain_datum_tx_item_get_tsd_by_type(l_tx, DAP_CHAIN_DATUM_TRANSFER_TSD_TYPE_OUT_COUNT) ? "false" : "true"));
    if(!brief_out)
    {        
        dap_chain_datum_dump_tx_json(a_json_arr_reply, l_tx, l_tx_token_ticker ? l_tx_token_ticker : NULL,
                                     json_obj_datum, a_hash_out_type, a_tx_hash, a_chain->net_id);
    }

    return json_obj_datum;
}

json_object * dap_db_history_tx(json_object* a_json_arr_reply,
                      dap_chain_hash_fast_t* a_tx_hash, 
                      dap_chain_t * a_chain, 
                      const char *a_hash_out_type,
                      dap_chain_net_t * l_net)

{
    if (!a_chain->callback_datum_find_by_hash) {
        log_it(L_WARNING, "Not defined callback_datum_find_by_hash for chain \"%s\"", a_chain->name);
        return NULL;
    }

    int l_ret_code = 0;
    bool accepted_tx;
    dap_hash_fast_t l_atom_hash = {0};
    //search tx
    dap_chain_datum_t *l_datum = a_chain->callback_datum_find_by_hash(a_chain, a_tx_hash, &l_atom_hash, &l_ret_code);
    dap_chain_datum_tx_t *l_tx = l_datum  && l_datum->header.type_id == DAP_CHAIN_DATUM_TX ?
                                 (dap_chain_datum_tx_t *)l_datum->data : NULL;

    if (l_tx) {
        return dap_db_tx_history_to_json(a_json_arr_reply, a_tx_hash, &l_atom_hash,l_tx, a_chain, a_hash_out_type, NULL, l_ret_code, &accepted_tx, false);
    } else {
        const char *l_tx_hash_str = dap_strcmp(a_hash_out_type, "hex")
                ? dap_enc_base58_encode_hash_to_str_static(a_tx_hash)
                : dap_chain_hash_fast_to_str_static(a_tx_hash);
        dap_json_rpc_error_add(a_json_arr_reply, -1, "TX hash %s not founds in chains", l_tx_hash_str);
        return NULL;
    }
}

static void s_tx_header_print(json_object* json_obj_datum, dap_chain_tx_hash_processed_ht_t **a_tx_data_ht,
                              dap_chain_datum_tx_t *a_tx, dap_chain_t *a_chain, const char *a_hash_out_type, 
                              dap_ledger_t *a_ledger, dap_chain_hash_fast_t *a_tx_hash, dap_chain_hash_fast_t *a_atom_hash, const char* a_token_ticker, 
                              int a_ret_code, dap_chain_tx_tag_action_type_t a_action, dap_chain_srv_uid_t a_uid)
{
    bool l_declined = false;
    // transaction time
    char l_time_str[DAP_TIME_STR_SIZE] = "unknown";                                /* Prefill string */
    if (a_tx->header.ts_created)
        dap_time_to_str_rfc822(l_time_str, DAP_TIME_STR_SIZE, a_tx->header.ts_created); /* Convert ts to  "Sat May 17 01:17:08 2014" */
    dap_chain_tx_hash_processed_ht_t *l_tx_data = NULL;
    HASH_FIND(hh, *a_tx_data_ht, a_tx_hash, sizeof(*a_tx_hash), l_tx_data);
    if (l_tx_data)  // this tx already present in ledger (double)
        l_declined = true;
    else {
        l_tx_data = DAP_NEW_Z(dap_chain_tx_hash_processed_ht_t);
        if (!l_tx_data) {
            log_it(L_CRITICAL, "%s", c_error_memory_alloc);
            return;
        }
        l_tx_data->hash = *a_tx_hash;
        HASH_ADD(hh, *a_tx_data_ht, hash, sizeof(*a_tx_hash), l_tx_data);
        
               
        if (a_ret_code)
            l_declined = true;
    }

    char *l_tx_hash_str, *l_atom_hash_str;
    if (!dap_strcmp(a_hash_out_type, "hex")) {
        l_tx_hash_str = dap_chain_hash_fast_to_str_new(a_tx_hash);
        l_atom_hash_str = dap_chain_hash_fast_to_str_new(a_atom_hash);
    } else {
        l_tx_hash_str = dap_enc_base58_encode_hash_to_str(a_tx_hash);
        l_atom_hash_str = dap_enc_base58_encode_hash_to_str(a_atom_hash);
    }
    json_object_object_add(json_obj_datum, "status", json_object_new_string(l_declined ? "DECLINED" : "ACCEPTED"));
    json_object_object_add(json_obj_datum, "hash", json_object_new_string(l_tx_hash_str));
    json_object_object_add(json_obj_datum, "atom_hash", json_object_new_string(l_atom_hash_str));
    json_object_object_add(json_obj_datum, "ret_code", json_object_new_int(a_ret_code));
    json_object_object_add(json_obj_datum, "ret_code_str", json_object_new_string(dap_ledger_check_error_str(a_ret_code)));


    bool srv_found = a_uid.uint64 ? true : false;
    
    if (srv_found)
    {
        json_object_object_add(json_obj_datum, "action", json_object_new_string(dap_ledger_tx_action_str(a_action)));
        json_object_object_add(json_obj_datum, "service", json_object_new_string(dap_ledger_tx_tag_str_by_uid(a_uid)));
    }
    else
    {
        json_object_object_add(json_obj_datum, "action", json_object_new_string("UNKNOWN"));
        json_object_object_add(json_obj_datum, "service", json_object_new_string("UNKNOWN"));
    }

    json_object_object_add(json_obj_datum, "batching", json_object_new_string(!dap_chain_datum_tx_item_get_tsd_by_type(a_tx, DAP_CHAIN_DATUM_TRANSFER_TSD_TYPE_OUT_COUNT) ? "false" : "true"));
    json_object_object_add(json_obj_datum, "tx_created", json_object_new_string(l_time_str));

    DAP_DELETE(l_tx_hash_str);
    DAP_DELETE(l_atom_hash_str);
}


/**
 * @brief dap_db_history_addr
 * Get data according the history log
 *
 * return history string
 * @param a_addr
 * @param a_chain
 * @param a_hash_out_type
 * @return char*
 */
json_object* dap_db_history_addr(json_object* a_json_arr_reply, dap_chain_addr_t *a_addr, dap_chain_t *a_chain, 
                                 const char *a_hash_out_type, const char * l_addr_str, json_object *json_obj_summary,
                                 size_t a_limit, size_t a_offset, bool a_brief, const char *a_srv, dap_chain_tx_tag_action_type_t a_action, bool a_head)
{
    json_object* json_obj_datum = json_object_new_array();
    if (!json_obj_datum){
        log_it(L_CRITICAL, "%s", c_error_memory_alloc);
        dap_json_rpc_error_add(a_json_arr_reply, -44, "Memory allocation error");
        return NULL;
    }

    // add address
    json_object * json_obj_addr = json_object_new_object();
    json_object_object_add(json_obj_addr, "address", json_object_new_string(l_addr_str));
    json_object_array_add(json_obj_datum, json_obj_addr);

    dap_chain_tx_hash_processed_ht_t *l_tx_data_ht = NULL;
    dap_chain_net_t *l_net = dap_chain_net_by_id(a_chain->net_id);
    if (!l_net) {
        log_it(L_WARNING, "Can't find net by specified chain %s", a_chain->name);
        dap_json_rpc_error_add(a_json_arr_reply, -1, "Can't find net by specified chain %s", a_chain->name);
        json_object_put(json_obj_datum);
        return NULL;
    }
    dap_ledger_t *l_ledger = l_net->pub.ledger;
    const char *l_native_ticker = l_net->pub.native_ticker;
    if (!a_chain->callback_datum_iter_create) {
        log_it(L_WARNING, "Not defined callback_datum_iter_create for chain \"%s\"", a_chain->name);
        dap_json_rpc_error_add(a_json_arr_reply, -1, "Not defined callback_datum_iter_create for chain \"%s\"", a_chain->name);
        json_object_put(json_obj_datum);
        return NULL;
    }

    dap_chain_addr_t  l_net_fee_addr = {};
    bool l_net_fee_used = dap_chain_net_tx_get_fee(l_net->pub.id, NULL, &l_net_fee_addr);
    bool look_for_unknown_service = (a_srv && strcmp(a_srv,"unknown") == 0);
    size_t l_arr_start = 0;
    size_t l_arr_end = 0;

    dap_chain_set_offset_limit_json(json_obj_datum, &l_arr_start, &l_arr_end, a_limit, a_offset, a_chain->callback_count_tx(a_chain));
    
    size_t i_tmp = 0;
    size_t
            l_count = 0,
            l_tx_ledger_accepted = 0,
            l_tx_ledger_rejected = 0;
   
    dap_hash_fast_t l_curr_tx_hash = {};
    bool l_from_cache = dap_chain_wallet_cache_tx_find_in_history(a_addr, NULL, NULL, NULL, NULL, NULL, &l_curr_tx_hash) == 0 ? true : false;
    if (l_from_cache && a_addr->net_id.uint64 != l_net->pub.id.uint64){
        log_it(L_WARNING, "Can't find wallet with addr %s in net %s", l_addr_str, l_net->pub.name);
        dap_json_rpc_error_add(a_json_arr_reply, -1, "Can't find wallet with addr %s in net %s", l_addr_str, l_net->pub.name);
        json_object_put(json_obj_datum);
        return NULL;
    }
    memset(&l_curr_tx_hash, 0, sizeof(dap_hash_fast_t));
    dap_chain_datum_tx_t *l_tx = NULL;
    
 
    dap_chain_datum_iter_t *l_datum_iter = NULL;
    dap_chain_wallet_cache_iter_t *l_wallet_cache_iter = NULL;
    dap_chain_datum_callback_iters  iter_begin = NULL;
    dap_chain_datum_callback_iters  iter_direc = NULL;
    dap_chain_wallet_getting_type_t cache_iter_begin = DAP_CHAIN_WALLET_CACHE_GET_FIRST, cache_iter_direc = DAP_CHAIN_WALLET_CACHE_GET_NEXT;


    if (!l_from_cache){
        l_datum_iter = a_chain->callback_datum_iter_create(a_chain);   
        iter_begin = a_head ? a_chain->callback_datum_iter_get_first
                        : a_chain->callback_datum_iter_get_last;
        iter_direc = a_head ? a_chain->callback_datum_iter_get_next
                        : a_chain->callback_datum_iter_get_prev;         
    } else{
        l_wallet_cache_iter = dap_chain_wallet_cache_iter_create(*a_addr);
        cache_iter_begin = a_head ? DAP_CHAIN_WALLET_CACHE_GET_FIRST : DAP_CHAIN_WALLET_CACHE_GET_LAST;
        cache_iter_direc = a_head ? DAP_CHAIN_WALLET_CACHE_GET_NEXT : DAP_CHAIN_WALLET_CACHE_GET_PREVIOUS;
    }      

    dap_chain_datum_t *l_datum = NULL;
    dap_chain_datum_tx_t *l_cur_tx_cache = NULL;
    if (!l_from_cache)
        l_datum = iter_begin(l_datum_iter);
    else
        l_cur_tx_cache = dap_chain_wallet_cache_iter_get(l_wallet_cache_iter, cache_iter_begin);

    while (l_datum || l_cur_tx_cache){
        
        if (i_tmp >= l_arr_end)
            break;

        if (l_datum && l_datum->header.type_id != DAP_CHAIN_DATUM_TX)
            // go to next datum
            goto next_step;        
        // it's a transaction     
        l_tx = l_from_cache ? l_cur_tx_cache : (dap_chain_datum_tx_t *)l_datum->data;

        bool l_is_need_correction = false;
        bool l_continue = true;
        uint256_t l_corr_value = {}, l_cond_value = {};
        bool l_recv_from_cond = false, l_send_to_same_cond = false;
        json_object *l_corr_object = NULL, *l_cond_recv_object = NULL, *l_cond_send_object = NULL;
        dap_list_t *l_list_in_items = dap_chain_datum_tx_items_get(l_tx, TX_ITEM_TYPE_IN_ALL, NULL);
        if (!l_list_in_items) // a bad tx
            goto next_step;
        // all in items should be from the same address
        
        dap_chain_addr_t *l_src_addr = NULL;
        bool l_base_tx = false, l_reward_collect = false;
        const char *l_noaddr_token = NULL;

        dap_hash_fast_t l_tx_hash = l_from_cache ? *l_wallet_cache_iter->cur_hash : *l_datum_iter->cur_hash;
        const char *l_src_token = l_from_cache ? l_wallet_cache_iter->token_ticker : l_datum_iter->token_ticker;
        int l_ret_code = l_from_cache ? l_wallet_cache_iter->ret_code : l_datum_iter->ret_code;
        uint32_t l_action = l_from_cache ? l_wallet_cache_iter->action : l_datum_iter->action;
         dap_hash_fast_t l_atom_hash = l_from_cache ? *l_wallet_cache_iter->cur_atom_hash : *l_datum_iter->cur_atom_hash;
        dap_chain_srv_uid_t l_uid = l_from_cache ? l_wallet_cache_iter->uid : l_datum_iter->uid;

        int l_src_subtype = DAP_CHAIN_TX_OUT_COND_SUBTYPE_UNDEFINED;
        for (dap_list_t *it = l_list_in_items; it; it = it->next) {
            dap_chain_hash_fast_t *l_tx_prev_hash = NULL;
            int l_tx_prev_out_idx;
            dap_chain_datum_tx_t *l_tx_prev = NULL;
            switch (*(byte_t *)it->data) {
            case TX_ITEM_TYPE_IN: {
                dap_chain_tx_in_t *l_tx_in = (dap_chain_tx_in_t *)it->data;
                l_tx_prev_hash = &l_tx_in->header.tx_prev_hash;
                l_tx_prev_out_idx = l_tx_in->header.tx_out_prev_idx;
            } break;
            case TX_ITEM_TYPE_IN_COND: {
                dap_chain_tx_in_cond_t *l_tx_in_cond = (dap_chain_tx_in_cond_t *)it->data;
                l_tx_prev_hash = &l_tx_in_cond->header.tx_prev_hash;
                l_tx_prev_out_idx = l_tx_in_cond->header.tx_out_prev_idx;
            } break;
            case TX_ITEM_TYPE_IN_EMS: {
                dap_chain_tx_in_ems_t *l_tx_in_ems = (dap_chain_tx_in_ems_t *)it->data;
                l_base_tx = true;
                l_noaddr_token = l_tx_in_ems->header.ticker;
            } break;
            case TX_ITEM_TYPE_IN_REWARD: {
                l_base_tx = l_reward_collect = true;
                l_noaddr_token = l_native_ticker;
            }
            default:
                continue;
            }

            dap_chain_datum_t *l_datum_prev = l_tx_prev_hash ?
                        a_chain->callback_datum_find_by_hash(a_chain, l_tx_prev_hash, NULL, NULL) : NULL;
            l_tx_prev = l_datum_prev && l_datum_prev->header.type_id == DAP_CHAIN_DATUM_TX ? (dap_chain_datum_tx_t *)l_datum_prev->data : NULL;
            if (l_tx_prev) {
                uint8_t *l_prev_out_union = dap_chain_datum_tx_item_get_nth(l_tx_prev, TX_ITEM_TYPE_OUT_ALL, l_tx_prev_out_idx);
                if (!l_prev_out_union)
                    continue;
                switch (*l_prev_out_union) {
                case TX_ITEM_TYPE_OUT:
                    l_src_addr = &((dap_chain_tx_out_t *)l_prev_out_union)->addr;
                    break;
                case TX_ITEM_TYPE_OUT_EXT:
                    l_src_addr = &((dap_chain_tx_out_ext_t *)l_prev_out_union)->addr;
                    break;
                case TX_ITEM_TYPE_OUT_COND: {
                    dap_chain_tx_out_cond_t *l_cond_prev = (dap_chain_tx_out_cond_t *)l_prev_out_union;
                    l_src_subtype = l_cond_prev->header.subtype;
                    if (l_cond_prev->header.subtype == DAP_CHAIN_TX_OUT_COND_SUBTYPE_FEE)
                        l_noaddr_token = l_native_ticker;
                    else {
                        l_recv_from_cond = true;
                        l_cond_value = l_cond_prev->header.value;
                        l_noaddr_token = l_src_token;
                    }
                } break;
                default:
                    break;
                }
            }
            if (l_src_addr && !dap_chain_addr_compare(l_src_addr, a_addr))
                break;  //it's not our addr
            
        }        
        dap_list_free(l_list_in_items);

        // find OUT items
        bool l_header_printed = false;
        uint256_t l_fee_sum = uint256_0;
        dap_list_t *l_list_out_items = dap_chain_datum_tx_items_get(l_tx, TX_ITEM_TYPE_OUT_ALL, NULL);
        json_object * j_arr_data = json_object_new_array();
        json_object * j_obj_tx = json_object_new_object();
        if (!j_obj_tx || !j_arr_data) {
            dap_json_rpc_allocation_error(a_json_arr_reply);
            json_object_put(j_obj_tx);
            json_object_put(j_arr_data);
            return NULL;
        }
        if (!l_src_addr) {
            bool l_dst_addr_present = false;
            for (dap_list_t *it = l_list_out_items; it; it = it->next) {
                uint8_t l_type = *(uint8_t *)it->data;
                dap_chain_addr_t *l_dst_addr = NULL;
                switch (l_type) {
                case TX_ITEM_TYPE_OUT:
                    l_dst_addr = &((dap_chain_tx_out_t *)it->data)->addr;
                    break;
                case TX_ITEM_TYPE_OUT_EXT:
                    l_dst_addr = &((dap_chain_tx_out_ext_t *)it->data)->addr;
                default:
                    break;
                }
                if (l_dst_addr && dap_chain_addr_compare(l_dst_addr, a_addr)) {
                    l_dst_addr_present = true;
                    break;
                }
            }
            if (!l_dst_addr_present)
            {
                json_object_put(j_arr_data);
                j_arr_data = NULL;
                json_object_put(j_obj_tx);
                dap_list_free(l_list_out_items);
                goto next_step;
            }                
        }

        for (dap_list_t *it = l_list_out_items; it; it = it->next) {
            dap_chain_addr_t *l_dst_addr = NULL;
            uint8_t l_type = *(uint8_t *)it->data;
            uint256_t l_value;
            const char *l_dst_token = NULL;
            switch (l_type) {
            case TX_ITEM_TYPE_OUT:
                l_dst_addr = &((dap_chain_tx_out_t *)it->data)->addr;
                l_value = ((dap_chain_tx_out_t *)it->data)->header.value;
                l_dst_token = l_src_token;
                break;
            case TX_ITEM_TYPE_OUT_EXT:
                l_dst_addr = &((dap_chain_tx_out_ext_t *)it->data)->addr;
                l_value = ((dap_chain_tx_out_ext_t *)it->data)->header.value;
                l_dst_token = ((dap_chain_tx_out_ext_t *)it->data)->token;
                break;
            case TX_ITEM_TYPE_OUT_COND:
                l_value = ((dap_chain_tx_out_cond_t *)it->data)->header.value;
                if (((dap_chain_tx_out_cond_t *)it->data)->header.subtype == DAP_CHAIN_TX_OUT_COND_SUBTYPE_FEE) {
                    SUM_256_256(l_fee_sum, ((dap_chain_tx_out_cond_t *)it->data)->header.value, &l_fee_sum);
                    l_dst_token = l_native_ticker;
                } else
                    l_dst_token = l_src_token;
            default:
                break;
            }

            if (l_src_addr && l_dst_addr &&
                    dap_chain_addr_compare(l_dst_addr, l_src_addr) &&
                    dap_strcmp(l_noaddr_token, l_dst_token))
                continue;   // sent to self (coinback)

            if (l_dst_addr && l_net_fee_used && dap_chain_addr_compare(&l_net_fee_addr, l_dst_addr))
                SUM_256_256(l_fee_sum, l_value, &l_fee_sum);
            
            //tag
            const char *l_service_name = NULL;
            bool srv_found = l_uid.uint64 ? true : false;
            l_service_name = dap_ledger_tx_action_str(l_action);
            if (!(l_action & a_action))
                continue;
            if (a_srv) {
                //skip if looking for UNKNOWN + it is known
                if (look_for_unknown_service && srv_found)
                    continue;                    
                //skip if search condition provided, it not UNKNOWN and found name not match
                if (!look_for_unknown_service && (!srv_found || strcmp(l_service_name, a_srv) != 0))
                    continue;
            }

            if (l_dst_addr && dap_chain_addr_compare(l_dst_addr, a_addr)) {  
                if (i_tmp >= l_arr_start)
                    l_continue = false;
                else {
                    i_tmp++;
                    break;
                }             
                if (!l_header_printed) {               
                    s_tx_header_print(j_obj_tx, &l_tx_data_ht, l_tx, a_chain,
                                    a_hash_out_type, l_ledger, &l_tx_hash, &l_atom_hash, l_src_token, 
                                    l_ret_code, l_action, l_uid);
                    l_header_printed = true;
                    l_count++;
                    i_tmp++;
                    l_src_token ? l_tx_ledger_accepted++ : l_tx_ledger_rejected++;                    
                }
                const char *l_src_str = NULL;
                if (l_base_tx)
                    l_src_str = l_reward_collect ? "reward collecting" : "emission";
                else if (l_src_addr && dap_strcmp(l_dst_token, l_noaddr_token))
                    l_src_str = dap_chain_addr_to_str_static(l_src_addr);
                else
                    l_src_str = dap_chain_tx_out_cond_subtype_to_str(l_src_subtype);
                if (l_recv_from_cond)
                    l_value = l_cond_value;
                else if (!dap_strcmp(l_native_ticker, l_noaddr_token)) {
                    l_is_need_correction = true;
                    l_corr_value = l_value;
                }
                const char *l_coins_str, *l_value_str = dap_uint256_to_char(l_value, &l_coins_str);                 

                json_object * j_obj_data = json_object_new_object();
                if (!j_obj_data) {
                    dap_json_rpc_allocation_error(a_json_arr_reply);
                    json_object_put(j_obj_tx);
                    json_object_put(j_arr_data);
                    return NULL;
                }                
                json_object_object_add(j_obj_data, "tx_type", json_object_new_string("recv"));
                json_object_object_add(j_obj_data, "recv_coins", json_object_new_string(l_coins_str));
                json_object_object_add(j_obj_data, "recv_datoshi", json_object_new_string(l_value_str));
                json_object_object_add(j_obj_data, "token", l_dst_token ? json_object_new_string(l_dst_token)
                                                                            : json_object_new_string("UNKNOWN"));
                json_object_object_add(j_obj_data, "source_address", json_object_new_string(l_src_str));
                if (l_recv_from_cond && !l_cond_recv_object)
                    l_cond_recv_object = j_obj_data;
                else
                    json_object_array_add(j_arr_data, j_obj_data);
                if (l_is_need_correction)
                    l_corr_object = j_obj_data;
                
            } else if (!l_src_addr || dap_chain_addr_compare(l_src_addr, a_addr)) {
                if (!l_dst_addr && ((dap_chain_tx_out_cond_t *)it->data)->header.subtype == l_src_subtype && l_src_subtype == DAP_CHAIN_TX_OUT_COND_SUBTYPE_FEE)
                    continue;
                if (!l_src_addr && l_dst_addr && !dap_chain_addr_compare(l_dst_addr, &l_net_fee_addr))
                    continue;
                if (i_tmp >= l_arr_start)
                    l_continue = false;
                else {
                    i_tmp++;
                    break;
                }                               
                if (!l_header_printed) {                    
                    s_tx_header_print(j_obj_tx, &l_tx_data_ht, l_tx, a_chain,
                                    a_hash_out_type, l_ledger, &l_tx_hash, &l_atom_hash, l_src_token, 
                                    l_ret_code, l_action, l_uid);
                    l_header_printed = true;
                    l_count++;
                    i_tmp++;
                    l_src_token ? l_tx_ledger_accepted++ : l_tx_ledger_rejected++;
                }

                const char *l_dst_addr_str = NULL;
                if (l_dst_addr)
                    l_dst_addr_str = dap_chain_addr_to_str_static(l_dst_addr);
                else {
                    dap_chain_tx_out_cond_subtype_t l_dst_subtype = ((dap_chain_tx_out_cond_t *)it->data)->header.subtype;
                    l_dst_addr_str = dap_chain_tx_out_cond_subtype_to_str(l_dst_subtype);
                    if (l_recv_from_cond && l_dst_subtype != DAP_CHAIN_TX_OUT_COND_SUBTYPE_FEE && l_dst_subtype == l_src_subtype)
                        l_send_to_same_cond = true;
                }
                const char *l_coins_str, *l_value_str = dap_uint256_to_char(l_value, &l_coins_str);
                                
                json_object * j_obj_data = json_object_new_object();
                if (!j_obj_data) {
                    dap_json_rpc_allocation_error(a_json_arr_reply);
                    json_object_put(j_obj_tx);
                    json_object_put(j_arr_data);
                    return NULL;
                }                
                json_object_object_add(j_obj_data, "tx_type", json_object_new_string("send"));
                json_object_object_add(j_obj_data, "send_coins", json_object_new_string(l_coins_str));
                json_object_object_add(j_obj_data, "send_datoshi", json_object_new_string(l_value_str));
                json_object_object_add(j_obj_data, "token", l_dst_token ? json_object_new_string(l_dst_token)
                                                                        : json_object_new_string("UNKNOWN"));
                json_object_object_add(j_obj_data, "destination_address", json_object_new_string(l_dst_addr_str));
                if (l_send_to_same_cond && !l_cond_send_object)
                    l_cond_send_object = j_obj_data;
                else
                    json_object_array_add(j_arr_data, j_obj_data);
            }
        }  
        if (l_continue) {
            json_object_put(j_obj_tx);
            json_object_put(j_arr_data);
            goto next_step;
        }            

        if (l_is_need_correction) {
            SUM_256_256(l_corr_value, l_fee_sum, &l_corr_value);
            const char *l_coins_str, *l_value_str = dap_uint256_to_char(l_corr_value, &l_coins_str);
            json_object_object_add(l_corr_object, "recv_coins", json_object_new_string(l_coins_str));
            json_object_object_add(l_corr_object, "recv_datoshi", json_object_new_string(l_value_str));
        }
        if (l_send_to_same_cond) {
            json_object *l_cond_recv_value_obj = json_object_object_get(l_cond_recv_object, "recv_datoshi");
            const char *l_cond_recv_value_str = json_object_get_string(l_cond_recv_value_obj);
            uint256_t l_cond_recv_value = dap_uint256_scan_uninteger(l_cond_recv_value_str);
            json_object *l_cond_send_value_obj = json_object_object_get(l_cond_send_object, "send_datoshi");
            const char *l_cond_send_value_str = json_object_get_string(l_cond_send_value_obj);
            uint256_t l_cond_send_value = dap_uint256_scan_uninteger(l_cond_send_value_str);
            assert(!IS_ZERO_256(l_cond_recv_value) && !IS_ZERO_256(l_cond_send_value));
            int l_direction = compare256(l_cond_recv_value, l_cond_send_value);
            if (l_direction > 0) {
                SUBTRACT_256_256(l_cond_recv_value, l_cond_send_value, &l_cond_recv_value);
                const char *l_coins_str, *l_value_str = dap_uint256_to_char(l_cond_recv_value, &l_coins_str);
                json_object_object_add(l_cond_recv_object, "recv_coins", json_object_new_string(l_coins_str));
                json_object_object_add(l_cond_recv_object, "recv_datoshi", json_object_new_string(l_value_str));
                json_object_array_add(j_arr_data, l_cond_recv_object);
            } else if (l_direction < 0) {
                SUBTRACT_256_256(l_cond_send_value, l_cond_recv_value, &l_cond_send_value);
                const char *l_coins_str, *l_value_str = dap_uint256_to_char(l_cond_send_value, &l_coins_str);
                json_object_object_add(l_cond_send_object, "send_coins", json_object_new_string(l_coins_str));
                json_object_object_add(l_cond_send_object, "send_datoshi", json_object_new_string(l_value_str));
                json_object_array_add(j_arr_data, l_cond_send_object);
            }
        } else if (l_recv_from_cond)
            json_object_array_add(j_arr_data, l_cond_recv_object);

        if (json_object_array_length(j_arr_data) > 0) {
            json_object_object_add(j_obj_tx, "data", j_arr_data);
            json_object_array_add(json_obj_datum, j_obj_tx);
        } else {
            json_object_put(j_arr_data);
            j_arr_data = NULL;
            json_object_put(j_obj_tx);
        }
        dap_list_free(l_list_out_items);

next_step:
        if (!l_from_cache)
            l_datum = iter_direc(l_datum_iter);
        else
            l_cur_tx_cache = dap_chain_wallet_cache_iter_get(l_wallet_cache_iter, cache_iter_direc);
    }
    if (l_datum_iter)
        a_chain->callback_datum_iter_delete(l_datum_iter);

    if (l_wallet_cache_iter)
        dap_chain_wallet_cache_iter_delete(l_wallet_cache_iter);

    // delete hashes
    s_dap_chain_tx_hash_processed_ht_free(&l_tx_data_ht);
    
    // if no history
    if (json_object_array_length(json_obj_datum) == 2) {
        json_object * json_empty_tx = json_object_new_object();
        if (!json_empty_tx) {
            dap_json_rpc_allocation_error(a_json_arr_reply);
            json_object_put(json_obj_datum);
            return NULL;
        }
        json_object_object_add(json_empty_tx, "status", json_object_new_string("empty"));        
        json_object_array_add(json_obj_datum, json_empty_tx);
    }    
    json_object_object_add(json_obj_summary, "network", json_object_new_string(l_net->pub.name));
    json_object_object_add(json_obj_summary, "chain", json_object_new_string(a_chain->name));
    json_object_object_add(json_obj_summary, "tx_sum", json_object_new_int(l_count));
    json_object_object_add(json_obj_summary, "accepted_tx", json_object_new_int(l_tx_ledger_accepted));
    json_object_object_add(json_obj_summary, "rejected_tx", json_object_new_int(l_tx_ledger_rejected));    
    return json_obj_datum;
}

static int s_json_tx_history_pack(json_object* a_json_arr_reply, json_object** a_json_obj_datum, dap_chain_datum_iter_t *a_datum_iter,
                                  dap_chain_datum_t * a_datum,
                                  dap_chain_t *a_chain, dap_chain_tx_tag_action_type_t a_action,
                                  const char *a_hash_out_type, bool a_out_brief, size_t* a_accepted,
                                  size_t* a_rejected, bool a_look_for_unknown_service, const char *a_srv)
{
    dap_chain_datum_tx_t *l_tx = (dap_chain_datum_tx_t*)a_datum->data;
    dap_hash_fast_t l_ttx_hash = {0};
    dap_hash_fast(l_tx, a_datum->header.data_size, &l_ttx_hash);

    const char *service_name = NULL;
    dap_chain_tx_tag_action_type_t l_action = DAP_CHAIN_TX_TAG_ACTION_UNKNOWN;
    //bool srv_found = a_datum_iter->uid.uint64 ? true : false;
    l_action = a_datum_iter->action;
    service_name = dap_ledger_tx_action_str(l_action);

    if (!(l_action & a_action))
        return 1;

    if (a_srv)
    {
        bool srv_found = a_datum_iter->uid.uint64 ? true : false;
        //skip if looking for UNKNOWN + it is known
        if (a_look_for_unknown_service && srv_found) {
            return 1;
        }

        //skip if search condition provided, it not UNKNOWN and found name not match
        if (!a_look_for_unknown_service && (!srv_found || strcmp(service_name, a_srv) != 0))
        {
            return 1;
        }
    }

    bool accepted_tx;
    *a_json_obj_datum = dap_db_tx_history_to_json(a_json_arr_reply, &l_ttx_hash, NULL, l_tx, a_chain, a_hash_out_type, a_datum_iter, 0, &accepted_tx, a_out_brief);
    if (!*a_json_obj_datum) {
        log_it(L_CRITICAL, "%s", c_error_memory_alloc);
        return 2;
    }
    if (accepted_tx) {
        ++*a_accepted;
    } else {
        ++*a_rejected;
    }
    return 0;

}

json_object *dap_db_history_tx_all(json_object* a_json_arr_reply, dap_chain_t *a_chain, dap_chain_net_t *a_net,
                                   const char *a_hash_out_type, json_object *json_obj_summary,
                                   size_t a_limit, size_t a_offset, bool out_brief,
					const char *a_srv, dap_chain_tx_tag_action_type_t a_action, bool a_head)
{
        log_it(L_DEBUG, "Start getting tx from chain");
        size_t
            l_tx_ledger_accepted = 0,
            l_tx_ledger_rejected = 0,
            l_count = 0,
            i_tmp = 0;
        int res = 0;        
        json_object * json_arr_out = json_object_new_array();
        json_object * json_tx_history = NULL;        
        size_t l_arr_start = 0;
        size_t l_arr_end = 0;

        dap_chain_set_offset_limit_json(json_arr_out, &l_arr_start, &l_arr_end, a_limit, a_offset, a_chain->callback_count_tx(a_chain));
        
        bool look_for_unknown_service = (a_srv && strcmp(a_srv,"unknown") == 0);
        // load transactions
        dap_chain_datum_iter_t *l_datum_iter = a_chain->callback_datum_iter_create(a_chain);
        
        dap_chain_datum_callback_iters  iter_begin;
        dap_chain_datum_callback_iters  iter_direc;
        iter_begin = a_head ? a_chain->callback_datum_iter_get_first
                            : a_chain->callback_datum_iter_get_last;
        iter_direc = a_head ? a_chain->callback_datum_iter_get_next
                            : a_chain->callback_datum_iter_get_prev;
        
        for (dap_chain_datum_t *l_datum = iter_begin(l_datum_iter);
                                l_datum;
                                l_datum = iter_direc(l_datum_iter))
        {
            if (i_tmp >= l_arr_end)
                break;
            if (l_datum->header.type_id != DAP_CHAIN_DATUM_TX)
                // go to next datum
                continue;
            
            if (i_tmp < l_arr_start) {
                i_tmp++;
                continue;
            }
            res = s_json_tx_history_pack(a_json_arr_reply, &json_tx_history, l_datum_iter, l_datum, a_chain, a_action, a_hash_out_type, out_brief,
                                        &l_tx_ledger_accepted, &l_tx_ledger_rejected, look_for_unknown_service, a_srv);
            if (res == 1)
                continue;
            else if (res == 2)
            {
                json_object_put(json_arr_out);
                return NULL;
            }
            json_object_object_add(json_tx_history, "tx number", json_object_new_uint64(l_count+1));                     
            json_object_array_add(json_arr_out, json_tx_history);
            ++i_tmp;
            l_count++;            
        }        
        log_it(L_DEBUG, "END getting tx from chain");
        a_chain->callback_datum_iter_delete(l_datum_iter);

        json_object_object_add(json_obj_summary, "network", json_object_new_string(a_net->pub.name));
        json_object_object_add(json_obj_summary, "chain", json_object_new_string(a_chain->name));
        json_object_object_add(json_obj_summary, "tx_sum", json_object_new_int(l_count));
        json_object_object_add(json_obj_summary, "accepted_tx", json_object_new_int(l_tx_ledger_accepted));
        json_object_object_add(json_obj_summary, "rejected_tx", json_object_new_int(l_tx_ledger_rejected));
        return json_arr_out;
}

json_object *s_get_ticker(json_object *a_jobj_tickers, const char *a_token_ticker) {
    json_object_object_foreach(a_jobj_tickers, key, value){
        if (dap_strcmp(a_token_ticker, key) == 0) {
            return value;
        }
    }
    return NULL;
}

/**
 * @brief show all tokens in chain
 *
 * @param a_chain
 * @param a_token_name
 * @param a_hash_out_type
 * @param a_token_num
 * @return char*
 */
static json_object* dap_db_chain_history_token_list(json_object* a_json_arr_reply, dap_chain_t * a_chain, const char *a_token_name, const char *a_hash_out_type, size_t *a_token_num)
{
    json_object *l_jobj_tickers = json_object_new_object();
    if (!a_chain->callback_datum_iter_create) {
        log_it(L_WARNING, "Not defined datum iterators for chain \"%s\"", a_chain->name);
        return NULL;
    }    
    size_t l_token_num  = 0;
    dap_chain_datum_iter_t *l_datum_iter = a_chain->callback_datum_iter_create(a_chain);
    for (dap_chain_datum_t *l_datum = a_chain->callback_datum_iter_get_first(l_datum_iter);
            l_datum; l_datum = a_chain->callback_datum_iter_get_next(l_datum_iter)) {
        if (l_datum->header.type_id != DAP_CHAIN_DATUM_TOKEN)
            continue;
        size_t l_token_size = l_datum->header.data_size;
        dap_chain_datum_token_t *l_token = dap_chain_datum_token_read(l_datum->data, &l_token_size);
        if (a_token_name) {
            if (dap_strcmp(a_token_name, l_token->ticker) != 0) {
                DAP_DELETE(l_token);
                continue;
            }
        }
        json_object *l_jobj_ticker = s_get_ticker(l_jobj_tickers, l_token->ticker);
        json_object *l_jobj_decls = NULL;
        json_object *l_jobj_updates = NULL;
        if (!l_jobj_ticker) {
            l_jobj_ticker = json_object_new_object();
            dap_ledger_t *l_ledger = dap_chain_net_by_id(a_chain->net_id)->pub.ledger;
            json_object *l_current_state = dap_ledger_token_info_by_name(l_ledger, l_token->ticker);
            json_object_object_add(l_jobj_ticker, "current state", l_current_state);
            l_jobj_decls = json_object_new_array();
            l_jobj_updates = json_object_new_array();
            json_object_object_add(l_jobj_ticker, "declarations", l_jobj_decls);
            json_object_object_add(l_jobj_ticker, "updates", l_jobj_updates);
            json_object_object_add(l_jobj_tickers, l_token->ticker, l_jobj_ticker);
            l_token_num++;
        } else {
            l_jobj_decls = json_object_object_get(l_jobj_ticker, "declarations");
            l_jobj_updates = json_object_object_get(l_jobj_ticker, "updates");
        }
        int l_ret_code = l_datum_iter->ret_code;
        json_object* json_history_token = json_object_new_object();
        json_object_object_add(json_history_token, "status", json_object_new_string(l_ret_code ? "DECLINED" : "ACCEPTED"));
        json_object_object_add(json_history_token, "Ledger return code", json_object_new_int(l_ret_code));
        switch (l_token->type) {
            case DAP_CHAIN_DATUM_TOKEN_TYPE_OLD_SIMPLE:
            case DAP_CHAIN_DATUM_TOKEN_TYPE_OLD_PUBLIC:
            case DAP_CHAIN_DATUM_TOKEN_TYPE_OLD_PRIVATE_DECL:
            case DAP_CHAIN_DATUM_TOKEN_TYPE_OLD_NATIVE_DECL:
            case DAP_CHAIN_DATUM_TOKEN_TYPE_DECL:
                dap_chain_datum_dump_json(a_json_arr_reply, json_history_token, l_datum, a_hash_out_type, a_chain->net_id, true);
                json_object_array_add(l_jobj_decls, json_history_token);
                break;
            case DAP_CHAIN_DATUM_TOKEN_TYPE_OLD_PRIVATE_UPDATE:
            case DAP_CHAIN_DATUM_TOKEN_TYPE_OLD_NATIVE_UPDATE:
            case DAP_CHAIN_DATUM_TOKEN_TYPE_UPDATE:
                dap_chain_datum_dump_json(a_json_arr_reply, json_history_token, l_datum, a_hash_out_type, a_chain->net_id, false);
                json_object_array_add(l_jobj_updates, json_history_token);
                break;
        }
        DAP_DELETE(l_token);
    }
    a_chain->callback_datum_iter_delete(l_datum_iter);
    if (a_token_num)
        *a_token_num = l_token_num;
    return l_jobj_tickers;
}

/**
 * @brief show all tokens in all chains in net
 *
 * @param a_chain
 * @param a_token_name
 * @param a_hash_out_type
 * @param a_token_num
 * @return char*
 */

static size_t dap_db_net_history_token_list(json_object* a_json_arr_reply, dap_chain_net_t * l_net, const char *a_token_name, const char *a_hash_out_type, json_object* a_obj_out) {
    size_t l_token_num_total = 0;
    dap_chain_t *l_chain_cur;
    json_object* json_arr_obj_tx = json_object_new_array();    
    DL_FOREACH(l_net->pub.chains, l_chain_cur) {
        size_t l_token_num = 0;
        json_object* json_obj_tx = NULL;
        json_obj_tx = dap_db_chain_history_token_list(a_json_arr_reply, l_chain_cur, a_token_name, a_hash_out_type, &l_token_num);
        if(json_obj_tx)
            json_object_array_add(json_arr_obj_tx, json_obj_tx);
        l_token_num_total += l_token_num;
    }
    json_object_object_add(a_obj_out, "TOKENS", json_arr_obj_tx);
    return l_token_num_total;
}


/**
 * @brief com_ledger
 * ledger command
 * @param a_argc
 * @param a_argv
 * @param a_arg_func
 * @param a_str_reply
 * @return int
 */
int com_ledger(int a_argc, char ** a_argv, void **reply)
{
    json_object ** a_json_arr_reply = (json_object **) reply;
    enum { CMD_NONE, CMD_LIST, CMD_TX_INFO };
    int arg_index = 1;
    const char *l_net_str = NULL;
    const char *l_tx_hash_str = NULL;
    const char *l_hash_out_type = NULL;

    dap_cli_server_cmd_find_option_val(a_argv, arg_index, a_argc, "-H", &l_hash_out_type);
    if(!l_hash_out_type)
        l_hash_out_type = "hex";
    if(dap_strcmp(l_hash_out_type,"hex") && dap_strcmp(l_hash_out_type,"base58")) {
        dap_json_rpc_error_add(*a_json_arr_reply, DAP_CHAIN_NODE_CLI_COM_LEDGER_PARAM_ERR, "invalid parameter -H, valid values: -H <hex | base58>");
        return DAP_CHAIN_NODE_CLI_COM_LEDGER_PARAM_ERR;
    }

    //switch ledger params list | tx | info
    int l_cmd = CMD_NONE;
    if (dap_cli_server_cmd_find_option_val(a_argv, arg_index, a_argc, "list", NULL)){
        l_cmd = CMD_LIST;
    } else if (dap_cli_server_cmd_find_option_val(a_argv, arg_index, a_argc, "info", NULL))
        l_cmd = CMD_TX_INFO;

    bool l_is_all = dap_cli_server_cmd_find_option_val(a_argv, arg_index, a_argc, "-all", NULL);

    arg_index++;

    if(l_cmd == CMD_LIST){
        enum {SUBCMD_NONE, SUBCMD_LIST_COIN, SUB_CMD_LIST_LEDGER_THRESHOLD, SUB_CMD_LIST_LEDGER_BALANCE, SUB_CMD_LIST_LEDGER_THRESHOLD_WITH_HASH};
        int l_sub_cmd = SUBCMD_NONE;
        dap_chain_hash_fast_t l_tx_threshold_hash = {};
        const char *l_limit_str = NULL;
        const char *l_offset_str = NULL;
        const char *l_head_str = NULL;
        if (dap_cli_server_cmd_find_option_val(a_argv, 2, 3, "coins", NULL ))
            l_sub_cmd = SUBCMD_LIST_COIN;
        if (dap_cli_server_cmd_find_option_val(a_argv, 2, 3, "balance", NULL ))
            l_sub_cmd = SUB_CMD_LIST_LEDGER_BALANCE;
        if (dap_cli_server_cmd_find_option_val(a_argv, 2, a_argc, "threshold", NULL)){
            l_sub_cmd = SUB_CMD_LIST_LEDGER_THRESHOLD;
            const char* l_tx_threshold_hash_str = NULL;
            dap_cli_server_cmd_find_option_val(a_argv, 3, a_argc, "-hash", &l_tx_threshold_hash_str);
            if (l_tx_threshold_hash_str){
                l_sub_cmd = SUB_CMD_LIST_LEDGER_THRESHOLD_WITH_HASH;
                if (dap_chain_hash_fast_from_str(l_tx_threshold_hash_str, &l_tx_threshold_hash)){
                    l_tx_hash_str = NULL;
                    dap_json_rpc_error_add(*a_json_arr_reply, DAP_CHAIN_NODE_CLI_COM_LEDGER_TRESHOLD_ERR, "tx threshold hash not recognized");
                    return DAP_CHAIN_NODE_CLI_COM_LEDGER_TRESHOLD_ERR;
                }
            }
        }
        if (l_sub_cmd == SUBCMD_NONE) {
            dap_json_rpc_error_add(*a_json_arr_reply, DAP_CHAIN_NODE_CLI_COM_LEDGER_PARAM_ERR, "Command 'list' requires subcommands 'coins' or 'threshold'");
            return DAP_CHAIN_NODE_CLI_COM_LEDGER_PARAM_ERR;
        }
        dap_cli_server_cmd_find_option_val(a_argv, 0, a_argc, "-net", &l_net_str);
        dap_cli_server_cmd_find_option_val(a_argv, arg_index, a_argc, "-limit", &l_limit_str);
        dap_cli_server_cmd_find_option_val(a_argv, arg_index, a_argc, "-offset", &l_offset_str);
        bool l_head = dap_cli_server_cmd_find_option_val(a_argv, arg_index, a_argc, "-head", &l_head_str) ? true : false;
        size_t l_limit = l_limit_str ? strtoul(l_limit_str, NULL, 10) : 0;
        size_t l_offset = l_offset_str ? strtoul(l_offset_str, NULL, 10) : 0;
        if (l_net_str == NULL){
            dap_json_rpc_error_add(*a_json_arr_reply, DAP_CHAIN_NODE_CLI_COM_LEDGER_NET_PARAM_ERR, "Command 'list' requires key -net");
            return DAP_CHAIN_NODE_CLI_COM_LEDGER_NET_PARAM_ERR;
        }
        dap_ledger_t *l_ledger = dap_ledger_by_net_name(l_net_str);
        if (l_ledger == NULL){
            dap_json_rpc_error_add(*a_json_arr_reply, DAP_CHAIN_NODE_CLI_COM_LEDGER_LACK_ERR, "Can't get ledger for net %s", l_net_str);
            return DAP_CHAIN_NODE_CLI_COM_LEDGER_LACK_ERR;
        }
        if (l_sub_cmd == SUB_CMD_LIST_LEDGER_THRESHOLD) {
            json_object* json_obj_out = dap_ledger_threshold_info(l_ledger, l_limit, l_offset, NULL, l_head);
            if (json_obj_out){
                json_object_array_add(*a_json_arr_reply, json_obj_out);
            }
            return 0;
        }
        if (l_sub_cmd == SUB_CMD_LIST_LEDGER_THRESHOLD_WITH_HASH) {
            json_object *json_obj_out = dap_ledger_threshold_info(l_ledger, 0, 0, &l_tx_threshold_hash, l_head);
            if (json_obj_out){
                json_object_array_add(*a_json_arr_reply, json_obj_out);
            }
            return 0;
        }
        if (l_sub_cmd == SUB_CMD_LIST_LEDGER_BALANCE) {
            json_object *json_obj_out = dap_ledger_balance_info(l_ledger, l_limit, l_offset, l_head);
            if (json_obj_out){
                json_object_array_add(*a_json_arr_reply, json_obj_out);
            }
            return 0;
        }
        json_object *json_obj_datum = dap_ledger_token_info(l_ledger, l_limit, l_offset);

        if (json_obj_datum) {
            json_object_array_add(*a_json_arr_reply, json_obj_datum);
        }
        return 0;
    } else if (l_cmd == CMD_TX_INFO){
        //GET hash
        dap_cli_server_cmd_find_option_val(a_argv, arg_index, a_argc, "-hash", &l_tx_hash_str);
        //get net
        dap_cli_server_cmd_find_option_val(a_argv, arg_index, a_argc, "-net", &l_net_str);
        //get search type
        bool l_unspent_flag = dap_cli_server_cmd_find_option_val(a_argv, arg_index, a_argc, "-unspent", NULL);
        //check input
        if (l_tx_hash_str == NULL){
            dap_json_rpc_error_add(*a_json_arr_reply, DAP_CHAIN_NODE_CLI_COM_LEDGER_PARAM_ERR, "Subcommand 'info' requires key -hash");
            return DAP_CHAIN_NODE_CLI_COM_LEDGER_PARAM_ERR;
        }
        if (l_net_str == NULL){
            dap_json_rpc_error_add(*a_json_arr_reply, DAP_CHAIN_NODE_CLI_COM_LEDGER_NET_PARAM_ERR, "Subcommand 'info' requires key -net");
            return DAP_CHAIN_NODE_CLI_COM_LEDGER_NET_PARAM_ERR;
        }
        dap_chain_net_t *l_net = dap_chain_net_by_name(l_net_str);
        if (!l_net) {
            dap_json_rpc_error_add(*a_json_arr_reply, DAP_CHAIN_NODE_CLI_COM_LEDGER_NET_FIND_ERR, "Can't find net %s", l_net_str);
            return DAP_CHAIN_NODE_CLI_COM_LEDGER_NET_FIND_ERR;
        }
        dap_chain_hash_fast_t *l_tx_hash = DAP_NEW(dap_chain_hash_fast_t);
        if (dap_chain_hash_fast_from_str(l_tx_hash_str, l_tx_hash)) {
            dap_json_rpc_error_add(*a_json_arr_reply, DAP_CHAIN_NODE_CLI_COM_LEDGER_HASH_GET_ERR, "Can't get hash_fast from %s, check that the hash is correct", l_tx_hash_str);
            DAP_DEL_Z(l_tx_hash);
            return DAP_CHAIN_NODE_CLI_COM_LEDGER_HASH_GET_ERR;
        }
        dap_chain_datum_tx_t *l_datum_tx = dap_chain_net_get_tx_by_hash(l_net, l_tx_hash,
                                                                        l_unspent_flag ? TX_SEARCH_TYPE_NET_UNSPENT : TX_SEARCH_TYPE_NET);
        if (l_datum_tx == NULL) {
            dap_json_rpc_error_add(*a_json_arr_reply, DAP_CHAIN_NODE_CLI_COM_LEDGER_TX_HASH_ERR, "Can't find datum for transaction hash %s in chains", l_tx_hash_str);
            DAP_DEL_Z(l_tx_hash);
            return DAP_CHAIN_NODE_CLI_COM_LEDGER_TX_HASH_ERR;
        }
        json_object* json_datum = json_object_new_object();
        if (!s_dap_chain_datum_tx_out_data(*a_json_arr_reply,l_datum_tx, l_net->pub.ledger, json_datum, l_hash_out_type, l_tx_hash)){
            dap_json_rpc_error_add(*a_json_arr_reply, DAP_CHAIN_NODE_CLI_COM_LEDGER_TX_HASH_ERR, "Can't find transaction hash %s in ledger", l_tx_hash_str);
            json_object_put(json_datum);
            DAP_DEL_Z(l_tx_hash);
            return DAP_CHAIN_NODE_CLI_COM_LEDGER_TX_HASH_ERR;
        }
        DAP_DEL_Z(l_tx_hash);
        if (json_datum){
            json_object_array_add(*a_json_arr_reply, json_datum);
        }        
    }
    else{
        dap_json_rpc_error_add(*a_json_arr_reply, DAP_CHAIN_NODE_CLI_COM_LEDGER_PARAM_ERR, "Command 'ledger' requires parameter 'list' or 'info'", l_tx_hash_str);
        return DAP_CHAIN_NODE_CLI_COM_LEDGER_PARAM_ERR;
    }
    return 0;
}


/**
 * @brief com_token
 * token command
 * @param a_argc
 * @param a_argv
 * @param a_arg_func
 * @param a_str_reply
 * @return int
 */
int com_token(int a_argc, char ** a_argv, void **a_str_reply)
{
    json_object **a_json_arr_reply = (json_object **)a_str_reply;
    enum { CMD_NONE, CMD_LIST, CMD_INFO, CMD_TX };
    int arg_index = 1;
    const char *l_net_str = NULL;
    dap_chain_net_t * l_net = NULL;

    const char * l_hash_out_type = NULL;
    dap_cli_server_cmd_find_option_val(a_argv, arg_index, a_argc, "-H", &l_hash_out_type);
    if (!l_hash_out_type)
        l_hash_out_type = "hex";
    if (dap_strcmp(l_hash_out_type,"hex") && dap_strcmp(l_hash_out_type,"base58")) {
        dap_json_rpc_error_add(*a_json_arr_reply, DAP_CHAIN_NODE_CLI_COM_TOKEN_PARAM_ERR, "invalid parameter -H, valid values: -H <hex | base58>");
        return -DAP_CHAIN_NODE_CLI_COM_TOKEN_PARAM_ERR;
    }

    dap_cli_server_cmd_find_option_val(a_argv, arg_index, a_argc, "-net", &l_net_str);
    // Select chain network
    if(!l_net_str) {
        dap_json_rpc_error_add(*a_json_arr_reply, DAP_CHAIN_NODE_CLI_COM_TOKEN_PARAM_ERR, "command requires parameter '-net'");
        return -DAP_CHAIN_NODE_CLI_COM_TOKEN_PARAM_ERR;
    } else {
        if((l_net = dap_chain_net_by_name(l_net_str)) == NULL) { // Can't find such network
        dap_json_rpc_error_add(*a_json_arr_reply, DAP_CHAIN_NODE_CLI_COM_TOKEN_PARAM_ERR,
                    "command requires parameter '-net' to be valid chain network name");            
            return -DAP_CHAIN_NODE_CLI_COM_TOKEN_PARAM_ERR;
        }
    }

    int l_cmd = CMD_NONE;
    if (dap_cli_server_cmd_find_option_val(a_argv, 1, 2, "list", NULL))
        l_cmd = CMD_LIST;
    else if (dap_cli_server_cmd_find_option_val(a_argv, 1, 2, "info", NULL))
        l_cmd = CMD_INFO;
    else if (dap_cli_server_cmd_find_option_val(a_argv, 1, 2, "tx", NULL))
            l_cmd = CMD_TX;
    // token list
    if(l_cmd == CMD_LIST) {
        json_object* json_obj_tx = json_object_new_object();
        size_t l_total_all_token = dap_db_net_history_token_list(*a_json_arr_reply, l_net, NULL, l_hash_out_type, json_obj_tx);

        json_object_object_length(json_obj_tx);
        json_object_object_add(json_obj_tx, "tokens", json_object_new_uint64(l_total_all_token));
        json_object_array_add(*a_json_arr_reply, json_obj_tx);
        return 0;
    }
    // token info
    else if(l_cmd == CMD_INFO) {
        const char *l_token_name_str = NULL;
        dap_cli_server_cmd_find_option_val(a_argv, arg_index, a_argc, "-name", &l_token_name_str);
        if(!l_token_name_str) {
            dap_json_rpc_error_add(*a_json_arr_reply, DAP_CHAIN_NODE_CLI_COM_TOKEN_PARAM_ERR, "command requires parameter '-name' <token name>");
            return -DAP_CHAIN_NODE_CLI_COM_TOKEN_PARAM_ERR;
        }
        json_object *json_obj_tx = json_object_new_object();
        if (!dap_db_net_history_token_list(*a_json_arr_reply, l_net, l_token_name_str, l_hash_out_type, json_obj_tx)) {
            dap_json_rpc_error_add(*a_json_arr_reply, DAP_CHAIN_NODE_CLI_COM_TOKEN_FOUND_ERR, "token '%s' not found\n", l_token_name_str);\
            return -DAP_CHAIN_NODE_CLI_COM_TOKEN_UNKNOWN;
        }
        json_object_array_add(*a_json_arr_reply, json_obj_tx);
        return DAP_CHAIN_NODE_CLI_COM_TOKEN_OK;
    }
    // command tx history
    else if(l_cmd == CMD_TX) {
        dap_json_rpc_error_add(*a_json_arr_reply, DAP_CHAIN_NODE_CLI_COM_TOKEN_UNKNOWN, 
            "The cellframe-node-cli token tx command is deprecated and no longer supported.\n");
        
        return DAP_CHAIN_NODE_CLI_COM_TOKEN_UNKNOWN;
#if 0
        dap_chain_tx_hash_processed_ht_t *l_list_tx_hash_processd = NULL;
        enum { SUBCMD_TX_NONE, SUBCMD_TX_ALL, SUBCMD_TX_ADDR };
        // find subcommand
        int l_subcmd = CMD_NONE;
        const char *l_addr_base58_str = NULL;
        const char *l_wallet_name = NULL;
        if(dap_cli_server_cmd_find_option_val(a_argv, 2, a_argc, "all", NULL))
            l_subcmd = SUBCMD_TX_ALL;
        else if(dap_cli_server_cmd_find_option_val(a_argv, 2, a_argc, "-addr", &l_addr_base58_str))
            l_subcmd = SUBCMD_TX_ADDR;
        else if(dap_cli_server_cmd_find_option_val(a_argv, 2, a_argc, "-w", &l_wallet_name))
            l_subcmd = SUBCMD_TX_ADDR;

        const char *l_token_name_str = NULL;
        const char *l_page_start_str = NULL;
        const char *l_page_size_str = NULL;
        const char *l_page_str = NULL;
        dap_cli_server_cmd_find_option_val(a_argv, arg_index, a_argc, "-name", &l_token_name_str);
        dap_cli_server_cmd_find_option_val(a_argv, arg_index, a_argc, "-page_start", &l_page_start_str);
        dap_cli_server_cmd_find_option_val(a_argv, arg_index, a_argc, "-page_size", &l_page_size_str);
        dap_cli_server_cmd_find_option_val(a_argv, arg_index, a_argc, "-page", &l_page_str);
        if(!l_token_name_str) {
            dap_cli_server_cmd_set_reply_text(a_str_reply, "command requires parameter '-name' <token name>");
            return -4;
        }
        long l_page_start = -1;// not used if =-1
        long l_page_size = 10;
        long l_page = 2;
        long l_cur_datum = 0;
        if(l_page_start_str)
            l_page_start = strtol(l_page_start_str, NULL, 10);
        if(l_page_size_str) {
            l_page_size = strtol(l_page_size_str, NULL, 10);
            if(l_page_size < 1)
                l_page_size = 1;
        }
        if(l_page_str) {
            l_page = strtol(l_page_str, NULL, 10);
            if(l_page < 1)
                l_page = 1;
        }

        // tx all
        if(l_subcmd == SUBCMD_TX_ALL) {
            dap_string_t *l_str_out = dap_string_new(NULL);
            // get first chain
            void *l_chain_tmp = (void*) 0x1;
            dap_chain_t *l_chain_cur = dap_chain_enum(&l_chain_tmp);
            while(l_chain_cur) {
                // only selected net
                if(l_net->pub.id.uint64 == l_chain_cur->net_id.uint64) {
                    long l_chain_datum = l_cur_datum;
                    dap_ledger_t *l_ledger = dap_ledger_by_net_name(l_net_str);
                    char *l_datum_list_str = dap_db_history_filter(l_chain_cur, l_ledger, l_token_name_str, NULL,
                                                                   l_hash_out_type, l_page_start * l_page_size, (l_page_start+l_page)*l_page_size, &l_chain_datum, l_list_tx_hash_processd);
                    if(l_datum_list_str) {
                        l_cur_datum += l_chain_datum;
                        dap_string_append_printf(l_str_out, "Chain: %s\n", l_chain_cur->name);
                        dap_string_append_printf(l_str_out, "%s\n\n", l_datum_list_str);
                        DAP_DELETE(l_datum_list_str);
                    }
                }
                // next chain
                dap_chain_enum_unlock();
                l_chain_cur = dap_chain_enum(&l_chain_tmp);
            }
            dap_chain_enum_unlock();
            s_dap_chain_tx_hash_processed_ht_free(&l_list_tx_hash_processd);
            dap_cli_server_cmd_set_reply_text(a_str_reply, "%s", l_str_out->str);
            dap_string_free(l_str_out, true);
            return 0;
        }
            // tx -addr or tx -wallet
        else if(l_subcmd == SUBCMD_TX_ADDR) {
            // parse addr from -addr <addr> or -wallet <wallet>
            dap_chain_addr_t *l_addr_base58 = NULL;
            if(l_addr_base58_str) {
                //l_addr_base58 = dap_strdup(l_addr_base58_str);
                l_addr_base58 = dap_chain_addr_from_str(l_addr_base58_str);
            }
            else if(l_wallet_name) {
                const char *c_wallets_path = dap_chain_wallet_get_path(g_config);
                dap_chain_wallet_t * l_wallet = dap_chain_wallet_open(l_wallet_name, c_wallets_path);
                if(l_wallet) {
                    dap_chain_addr_t *l_addr_tmp = (dap_chain_addr_t *) dap_chain_wallet_get_addr(l_wallet,
                                                                                                  l_net->pub.id);
                    l_addr_base58 = DAP_NEW_SIZE(dap_chain_addr_t, sizeof(dap_chain_addr_t));
                    memcpy(l_addr_base58, l_addr_tmp, sizeof(dap_chain_addr_t));
                    dap_chain_wallet_close(l_wallet);
                    char *ffl_addr_base58 = dap_chain_addr_to_str_static(l_addr_base58);
                    ffl_addr_base58 = 0;
                }
                else {
                    dap_cli_server_cmd_set_reply_text(a_str_reply, "wallet '%s' not found", l_wallet_name);
                    return -2;
                }
            }
            if(!l_addr_base58) {
                dap_cli_server_cmd_set_reply_text(a_str_reply, "address not recognized");
                return -3;
            }

            dap_string_t *l_str_out = dap_string_new(NULL);
            // get first chain
            void *l_chain_tmp = (void*) 0x1;
            dap_chain_t *l_chain_cur = dap_chain_enum(&l_chain_tmp);
            while(l_chain_cur) {
                // only selected net
                if(l_net->pub.id.uint64 == l_chain_cur->net_id.uint64) {
                    long l_chain_datum = l_cur_datum;
                    char *l_datum_list_str = dap_db_history_addr(l_addr_base58, l_chain_cur, l_hash_out_type);
                    if(l_datum_list_str) {
                        l_cur_datum += l_chain_datum;
                        dap_string_append_printf(l_str_out, "Chain: %s\n", l_chain_cur->name);
                        dap_string_append_printf(l_str_out, "%s\n\n", l_datum_list_str);
                        DAP_DELETE(l_datum_list_str);
                    }
                }
                // next chain
                dap_chain_enum_unlock();
                l_chain_cur = dap_chain_enum(&l_chain_tmp);
            }
            dap_chain_enum_unlock();
            dap_cli_server_cmd_set_reply_text(a_str_reply, "%s", l_str_out->str);
            dap_string_free(l_str_out, true);
            DAP_DELETE(l_addr_base58);
            return 0;

        }
        else{
            dap_cli_server_cmd_set_reply_text(a_str_reply, "not found parameter '-all', '-wallet' or '-addr'");
            return -1;
        }
#endif
    }

    dap_json_rpc_error_add(*a_json_arr_reply, DAP_CHAIN_NODE_CLI_COM_TOKEN_UNKNOWN, "unknown command code %d", l_cmd);
    return -DAP_CHAIN_NODE_CLI_COM_TOKEN_UNKNOWN;
}

<<<<<<< HEAD
=======
static const char* s_json_get_text(struct json_object *a_json, const char *a_key)
{
    if(!a_json || !a_key)
        return NULL;
    struct json_object *l_json = json_object_object_get(a_json, a_key);
    if(l_json && json_object_is_type(l_json, json_type_string)) {
        // Read text
        return json_object_get_string(l_json);
    }
    return NULL;
}

static bool s_json_get_int64(struct json_object *a_json, const char *a_key, int64_t *a_out)
{
    if(!a_json || !a_key || !a_out)
        return false;
    struct json_object *l_json = json_object_object_get(a_json, a_key);
    if(l_json) {
        if(json_object_is_type(l_json, json_type_int)) {
            // Read number
            *a_out = json_object_get_int64(l_json);
            return true;
        }
    }
    return false;
}

static bool s_json_get_unit(struct json_object *a_json, const char *a_key, dap_chain_net_srv_price_unit_uid_t *a_out)
{
    const char *l_unit_str = s_json_get_text(a_json, a_key);
    if(!l_unit_str || !a_out)
        return false;
    dap_chain_net_srv_price_unit_uid_t l_unit = dap_chain_net_srv_price_unit_uid_from_str(l_unit_str);
    if(l_unit.enm == SERV_UNIT_UNDEFINED)
        return false;
    a_out->enm = l_unit.enm;
    return true;
}

static bool s_json_get_uint256(struct json_object *a_json, const char *a_key, uint256_t *a_out)
{
    const char *l_uint256_str = s_json_get_text(a_json, a_key);
    if(!a_out || !l_uint256_str)
        return false;
    uint256_t l_value = dap_chain_balance_scan(l_uint256_str);
    if(!IS_ZERO_256(l_value)) {
        memcpy(a_out, &l_value, sizeof(uint256_t));
        return true;
    }
    return false;
}

// service names: srv_stake, srv_vpn, srv_xchange
static bool s_json_get_srv_uid(struct json_object *a_json, const char *a_key_service_id, const char *a_key_service, uint64_t *a_out)
{
    uint64_t l_srv_id;
    if(!a_out)
        return false;
    // Read service id
    if(s_json_get_int64(a_json, a_key_service_id, (int64_t*) &l_srv_id)) {
        *a_out = l_srv_id;
        return true;
    }
    else {
        // Read service as name
        const char *l_service = s_json_get_text(a_json, a_key_service);
        if (l_service)
            *a_out = dap_chain_srv_get_uid_by_name(l_service).uint64;
    }
    return false;
}

static dap_chain_wallet_t* s_json_get_wallet(struct json_object *a_json, const char *a_key)
{
    return dap_chain_wallet_open(s_json_get_text(a_json, a_key), dap_chain_wallet_get_path(g_config), NULL);
}

static const dap_cert_t* s_json_get_cert(struct json_object *a_json, const char *a_key)
{
    return dap_cert_find_by_name(s_json_get_text(a_json, a_key));
}

// Read pkey from wallet or cert
static dap_pkey_t* s_json_get_pkey(struct json_object *a_json)
{
    dap_pkey_t *l_pub_key = NULL;
    // From wallet
    dap_chain_wallet_t *l_wallet = s_json_get_wallet(a_json, "wallet");
    if(l_wallet) {
        l_pub_key = dap_chain_wallet_get_pkey(l_wallet, 0);
        dap_chain_wallet_close(l_wallet);
        if(l_pub_key) {
            return l_pub_key;
        }
    }
    // From cert
    const dap_cert_t *l_cert = s_json_get_cert(a_json, "cert");
    if(l_cert) {
        l_pub_key = dap_pkey_from_enc_key(l_cert->enc_key);
    }
    return l_pub_key;
}

int s_json_rpc_tx_parse_json(dap_chain_net_t *a_net, dap_chain_t *a_chain, json_object *a_items,
                             dap_chain_datum_tx_t **a_out_tx, size_t *a_out_items_ready, json_object **a_out_jobj_error) {
    size_t l_items_count = json_object_array_length(a_items);
    log_it(L_NOTICE, "Json TX: found %lu items", l_items_count);
    if (!l_items_count) {
        dap_json_rpc_error_add(*a_out_jobj_error, DAP_CHAIN_NODE_CLI_COM_TX_CREATE_JSON_NOT_FOUNT_ARRAY_ITEMS,
                               "Wrong json format: not found array 'items' or array is empty");
        return DAP_CHAIN_NODE_CLI_COM_TX_CREATE_JSON_NOT_FOUNT_ARRAY_ITEMS;
    }
    const char *l_native_token = a_net->pub.native_ticker;
    const char *l_main_token = NULL;
    // Create transaction
    dap_chain_datum_tx_t *l_tx = DAP_NEW_Z(dap_chain_datum_tx_t);
    if(!l_tx) {
        dap_json_rpc_allocation_error(*a_out_jobj_error);
        return DAP_JSON_RPC_ERR_CODE_MEMORY_ALLOCATED;
    }
    l_tx->header.ts_created = time(NULL);
    size_t l_items_ready = 0;
    dap_list_t *l_sign_list = NULL;// list 'sing' items
    dap_list_t *l_in_list = NULL;// list 'in' items
    uint256_t l_value_need = { };// how many tokens are needed in the 'out' item
    uint256_t l_value_need_fee = {};
    json_object *l_jobj_errors = json_object_new_array();
    bool l_multichanel = false;

    // First iteration in input file. Check the tx will be multichannel or not
    for(size_t i = 0; i < l_items_count; ++i) {
        struct json_object *l_json_item_obj = json_object_array_get_idx(a_items, i);
        if(!l_json_item_obj || !json_object_is_type(l_json_item_obj, json_type_object)) {
            continue;
        }
        struct json_object *l_json_item_type = json_object_object_get(l_json_item_obj, "type");
        if(!l_json_item_type && json_object_is_type(l_json_item_type, json_type_string)) {
            log_it(L_WARNING, "Item %zu without type", i);
            continue;
        }
        const char *l_item_type_str = json_object_get_string(l_json_item_type);
        dap_chain_tx_item_type_t l_item_type = dap_chain_datum_tx_item_str_to_type(l_item_type_str);
        if(l_item_type == TX_ITEM_TYPE_UNKNOWN) {
            log_it(L_WARNING, "Item %zu has invalid type '%s'", i, l_item_type_str);
            continue;
        }

        switch (l_item_type) {
            case TX_ITEM_TYPE_IN: {
                const char *l_json_item_token = s_json_get_text(l_json_item_obj, "token");
                if (l_json_item_token && dap_strcmp(l_json_item_token, l_native_token)){
                    l_multichanel = true;
                    l_main_token = l_json_item_token;
                }
            }break;
            default: continue;
        }
        if(l_multichanel)
            break;
    }

    // Creating and adding items to the transaction
    for(size_t i = 0; i < l_items_count; ++i) {
        struct json_object *l_json_item_obj = json_object_array_get_idx(a_items, i);
        if(!l_json_item_obj || !json_object_is_type(l_json_item_obj, json_type_object)) {
            continue;
        }
        struct json_object *l_json_item_type = json_object_object_get(l_json_item_obj, "type");
        if(!l_json_item_type && json_object_is_type(l_json_item_type, json_type_string)) {
            log_it(L_WARNING, "Item %zu without type", i);
            continue;
        }
        const char *l_item_type_str = json_object_get_string(l_json_item_type);
        dap_chain_tx_item_type_t l_item_type = dap_chain_datum_tx_item_str_to_type(l_item_type_str);
        if(l_item_type == TX_ITEM_TYPE_UNKNOWN) {
            log_it(L_WARNING, "Item %zu has invalid type '%s'", i, l_item_type_str);
            continue;
        }

        log_it(L_DEBUG, "Json TX: process item %s", json_object_get_string(l_json_item_type));
        // Create an item depending on its type
        const uint8_t *l_item = NULL;
        switch (l_item_type) {
        case TX_ITEM_TYPE_IN: {
            // Save item obj for in
            l_in_list = dap_list_append(l_in_list, l_json_item_obj);
            // Read prev_hash and out_prev_idx
            const char *l_prev_hash_str = s_json_get_text(l_json_item_obj, "prev_hash");
            int64_t l_out_prev_idx;
            bool l_is_out_prev_idx = s_json_get_int64(l_json_item_obj, "out_prev_idx", &l_out_prev_idx);
            // If prev_hash and out_prev_idx were read
            if(l_prev_hash_str && l_is_out_prev_idx) {
                dap_chain_hash_fast_t l_tx_prev_hash;
                if(!dap_chain_hash_fast_from_str(l_prev_hash_str, &l_tx_prev_hash)) {
                    // Create IN item
                    dap_chain_tx_in_t *l_in_item = dap_chain_datum_tx_item_in_create(&l_tx_prev_hash, (uint32_t) l_out_prev_idx);
                    if (!l_in_item) {
                        json_object *l_jobj_err = json_object_new_string("Unable to create in for transaction.");
                        json_object_array_add(l_jobj_errors, l_jobj_err);
                    }
                    l_item = (const uint8_t*) l_in_item;
                } else {
                    log_it(L_WARNING, "Invalid 'in' item, bad prev_hash %s", l_prev_hash_str);
                    char *l_str_err = dap_strdup_printf("Unable to create in for transaction. Invalid 'in' item, "
                                                        "bad prev_hash %s", l_prev_hash_str);
                    json_object *l_jobj_err = json_object_new_string(l_str_err);
                    json_object_array_add(l_jobj_errors, l_jobj_err);
                }
            }
            // Read addr_from
            else {
               l_in_list = dap_list_append(l_in_list, l_json_item_obj);
            }
        }
            break;

        case TX_ITEM_TYPE_OUT:
        case TX_ITEM_TYPE_OUT_EXT: {
            // Read address and value
            uint256_t l_value = { };
            const char *l_json_item_addr_str = s_json_get_text(l_json_item_obj, "addr");
            bool l_is_value = s_json_get_uint256(l_json_item_obj, "value", &l_value);
            const char *l_token = s_json_get_text(l_json_item_obj, "token");
            if(l_is_value && l_json_item_addr_str) {
                dap_chain_addr_t *l_addr = dap_chain_addr_from_str(l_json_item_addr_str);
                if(l_addr && !IS_ZERO_256(l_value)) {
                    if(l_item_type == TX_ITEM_TYPE_OUT) {
                        // Create OUT item
                        const uint8_t *l_out_item = NULL;
                            if(l_multichanel)
                                l_out_item = (const uint8_t *)dap_chain_datum_tx_item_out_ext_create(l_addr, l_value, l_token ? l_token : (l_main_token ? l_main_token : l_native_token));
                            else
                                l_out_item = (const uint8_t *)dap_chain_datum_tx_item_out_create(l_addr, l_value);
                        if (!l_out_item) {
                            json_object *l_jobj_err = json_object_new_string("Failed to create transaction out. "
                                                                             "There may not be enough funds in the wallet.");
                            json_object_array_add(l_jobj_errors, l_jobj_err);
                        }
                        l_item = (const uint8_t*) l_out_item;
                        if (l_item){
                            if (l_multichanel && !dap_strcmp(((dap_chain_tx_out_ext_t*)l_out_item)->token, l_native_token))
                                SUM_256_256(l_value_need_fee, l_value, &l_value_need_fee);
                            else
                                SUM_256_256(l_value_need, l_value, &l_value_need);
                        }
                            
                    } else if(l_item_type == TX_ITEM_TYPE_OUT_EXT) {
                        // Read address and value
                        if(l_token) {
                            // Create OUT_EXT item
                            const uint8_t *l_out_item = NULL;
                            if(l_multichanel)
                                l_out_item = (const uint8_t *)dap_chain_datum_tx_item_out_ext_create(l_addr, l_value, l_token);
                            else
                                l_out_item = (const uint8_t *)dap_chain_datum_tx_item_out_create(l_addr, l_value);
                            if (!l_out_item) {
                                json_object *l_jobj_err = json_object_new_string("Failed to create a out ext"
                                                                    "for a transaction. There may not be enough funds "
                                                                    "on the wallet or the wrong ticker token "
                                                                    "is indicated.");
                                json_object_array_add(l_jobj_errors, l_jobj_err);
                            }
                            l_item = (const uint8_t*) l_out_item;
                            if (l_item){
                                if (l_multichanel && !dap_strcmp(l_token, l_native_token))
                                    SUM_256_256(l_value_need_fee, l_value, &l_value_need_fee);
                                else 
                                    SUM_256_256(l_value_need, l_value, &l_value_need);
                            }
                        }
                        else {
                            log_it(L_WARNING, "Invalid 'out_ext' item %zu", i);
                            continue;
                        }
                    }
                } else {
                    if(l_item_type == TX_ITEM_TYPE_OUT) {
                        log_it(L_WARNING, "Invalid 'out' item %zu", i);
                    }
                    else if(l_item_type == TX_ITEM_TYPE_OUT_EXT) {
                        log_it(L_WARNING, "Invalid 'out_ext' item %zu", i);
                    }
                    char *l_str_err = dap_strdup_printf("For item %zu of type 'out' or 'out_ext' the "
                                                        "string representation of the address could not be converted, "
                                                        "or the size of the output sum is 0.", i);
                    json_object *l_jobj_err = json_object_new_string(l_str_err);
                    DAP_DELETE(l_str_err);
                    json_object_array_add(l_jobj_errors, l_jobj_err);
                    continue;
                }
            }
        }
            break;
        case TX_ITEM_TYPE_OUT_COND: {
            // Read subtype of item
            const char *l_subtype_str = s_json_get_text(l_json_item_obj, "subtype");
            dap_chain_tx_out_cond_subtype_t l_subtype = dap_chain_tx_out_cond_subtype_from_str(l_subtype_str);
            switch (l_subtype) {

            case DAP_CHAIN_TX_OUT_COND_SUBTYPE_SRV_PAY:{
                uint256_t l_value = { };
                bool l_is_value = s_json_get_uint256(l_json_item_obj, "value", &l_value);
                if(!l_is_value || IS_ZERO_256(l_value)) {
                    log_it(L_ERROR, "Json TX: bad value in OUT_COND_SUBTYPE_SRV_PAY");
                    break;
                }
                uint256_t l_value_max_per_unit = { };
                l_is_value = s_json_get_uint256(l_json_item_obj, "value_max_per_unit", &l_value_max_per_unit);
                if(!l_is_value || IS_ZERO_256(l_value_max_per_unit)) {
                    log_it(L_ERROR, "Json TX: bad value_max_per_unit in OUT_COND_SUBTYPE_SRV_PAY");
                    break;
                }
                dap_chain_net_srv_price_unit_uid_t l_price_unit;
                if(!s_json_get_unit(l_json_item_obj, "price_unit", &l_price_unit)) {
                    log_it(L_ERROR, "Json TX: bad price_unit in OUT_COND_SUBTYPE_SRV_PAY");
                    break;
                }
                // Default service DAP_CHAIN_NET_SRV_VPN_ID
                uint64_t l_64 = 0x0000000000000001;
                s_json_get_srv_uid(l_json_item_obj, "service_id", "service", &l_64);
                dap_chain_srv_uid_t l_srv_uid = { .uint64 = l_64};
                // From "wallet" or "cert"
                dap_pkey_t *l_pkey = s_json_get_pkey(l_json_item_obj);
                if(!l_pkey) {
                    log_it(L_ERROR, "Json TX: bad pkey in OUT_COND_SUBTYPE_SRV_PAY");
                    break;
                }
                const char *l_params_str = s_json_get_text(l_json_item_obj, "params");
                size_t l_params_size = dap_strlen(l_params_str);
                dap_chain_tx_out_cond_t *l_out_cond_item = dap_chain_datum_tx_item_out_cond_create_srv_pay(l_pkey, l_srv_uid, l_value, l_value_max_per_unit,
                        l_price_unit, l_params_str, l_params_size);
                l_item = (const uint8_t*) l_out_cond_item;
                // Save value for using in In item
                if(l_item) {
                    SUM_256_256(l_value_need, l_value, &l_value_need);
                } else {
                    char *l_str_err = dap_strdup_printf("Unable to create conditional out for transaction "
                                                        "can of type %s described in item %zu.\n", l_subtype_str, i);
                    json_object *l_jobj_err = json_object_new_string(l_str_err);
                    DAP_DELETE(l_str_err);
                    json_object_array_add(l_jobj_errors, l_jobj_err);
                }
                DAP_DELETE(l_pkey);
            }
                break;
            case DAP_CHAIN_TX_OUT_COND_SUBTYPE_SRV_XCHANGE: {
                // Default service DAP_CHAIN_NET_SRV_XCHANGE_ID
                uint64_t l_64 = 0x0000000000000002;
                s_json_get_srv_uid(l_json_item_obj, "service_id", "service", &l_64);
                dap_chain_srv_uid_t l_srv_uid = { .uint64 = l_64};
                dap_chain_net_t *l_net = dap_chain_net_by_name(s_json_get_text(l_json_item_obj, "net"));
                if(!l_net) {
                    log_it(L_ERROR, "Json TX: bad net in OUT_COND_SUBTYPE_SRV_XCHANGE");
                    break;
                }
                const char *l_token = s_json_get_text(l_json_item_obj, "token");
                if(!l_token) {
                    log_it(L_ERROR, "Json TX: bad token in OUT_COND_SUBTYPE_SRV_XCHANGE");
                    break;
                }
                uint256_t l_value = { };
                if(!s_json_get_uint256(l_json_item_obj, "value", &l_value) || IS_ZERO_256(l_value)) {
                    log_it(L_ERROR, "Json TX: bad value in OUT_COND_SUBTYPE_SRV_XCHANGE");
                    break;
                }
                //const char *l_params_str = s_json_get_text(l_json_item_obj, "params");
                //size_t l_params_size = dap_strlen(l_params_str);
                dap_chain_tx_out_cond_t *l_out_cond_item = NULL; //dap_chain_datum_tx_item_out_cond_create_srv_xchange(l_srv_uid, l_net->pub.id, l_token, l_value, l_params_str, l_params_size);
                l_item = (const uint8_t*) l_out_cond_item;
                // Save value for using in In item
                if(l_item) {
                    SUM_256_256(l_value_need, l_value, &l_value_need);
                } else {
                    char *l_str_err = dap_strdup_printf("Unable to create conditional out for transaction "
                                                         "can of type %s described in item %zu.", l_subtype_str, i);
                    json_object *l_jobj_err = json_object_new_string(l_str_err);
                    DAP_DELETE(l_str_err);
                    json_object_array_add(l_jobj_errors, l_jobj_err);
                }
            }
                break;
            case DAP_CHAIN_TX_OUT_COND_SUBTYPE_SRV_STAKE_POS_DELEGATE:{
                // Default service DAP_CHAIN_NET_SRV_STAKE_ID
                uint64_t l_64 = 0x0000000000000013;
                s_json_get_srv_uid(l_json_item_obj, "service_id", "service", &l_64);
                dap_chain_srv_uid_t l_srv_uid = { .uint64 = l_64};
                uint256_t l_value = { };
                if(!s_json_get_uint256(l_json_item_obj, "value", &l_value) || IS_ZERO_256(l_value)) {
                    log_it(L_ERROR, "Json TX: bad value in OUT_COND_SUBTYPE_SRV_STAKE_POS_DELEGATE");
                    break;
                }
                uint256_t l_fee_value = { };
                if(!s_json_get_uint256(l_json_item_obj, "fee", &l_fee_value) || IS_ZERO_256(l_fee_value)) {
                    break;
                }
                const char *l_signing_addr_str = s_json_get_text(l_json_item_obj, "signing_addr");
                dap_chain_addr_t *l_signing_addr = dap_chain_addr_from_str(l_signing_addr_str);
                if(!l_signing_addr) {
                {
                    log_it(L_ERROR, "Json TX: bad signing_addr in OUT_COND_SUBTYPE_SRV_STAKE_POS_DELEGATE");
                    break;
                }
                dap_chain_node_addr_t l_signer_node_addr;
                const char *l_node_addr_str = s_json_get_text(l_json_item_obj, "node_addr");
                if(!l_node_addr_str || dap_chain_node_addr_from_str(&l_signer_node_addr, l_node_addr_str)) {
                    log_it(L_ERROR, "Json TX: bad node_addr in OUT_COND_SUBTYPE_SRV_STAKE_POS_DELEGATE");
                    break;
                }
                // Maybe should get pkey and tronsform to dap_pkey_t
                dap_pkey_t *l_pkey = NULL;
                const char *l_pkey_full_str = s_json_get_text(l_json_item_obj, "pkey_full");
                if(l_pkey_full_str) { 
                    l_pkey = dap_pkey_get_from_str(l_pkey_full_str);
                    debug_if(!l_pkey, L_ERROR, "Json TX: bad pkey in OUT_COND_SUBTYPE_SRV_STAKE_POS_DELEGATE");
                }
                
                dap_chain_tx_out_cond_t *l_out_cond_item = dap_chain_datum_tx_item_out_cond_create_srv_stake(l_srv_uid, l_value, l_signing_addr,
                                                                                                             &l_signer_node_addr, NULL, uint256_0, l_pkey);
                l_item = (const uint8_t*) l_out_cond_item;
                // Save value for using in In item
                if(l_item) {
                    SUM_256_256(l_value_need, l_value, &l_value_need);
                } else {
                    char *l_err_str = dap_strdup_printf("Unable to create conditional out for transaction "
                                                        "can of type %s described in item %zu.", l_subtype_str, i);
                    json_object *l_jobj_err = json_object_new_string(l_err_str);
                    DAP_DELETE(l_err_str);
                    json_object_array_add(l_jobj_errors, l_jobj_err);
                }
                }
            }
                break;
            case DAP_CHAIN_TX_OUT_COND_SUBTYPE_FEE: {
                uint256_t l_value = { };
                s_json_get_uint256(l_json_item_obj, "value", &l_value);
                if(!IS_ZERO_256(l_value)) {
                    dap_chain_tx_out_cond_t *l_out_cond_item = dap_chain_datum_tx_item_out_cond_create_fee(l_value);
                    l_item = (const uint8_t*) l_out_cond_item;
                    // Save value for using in In item
                    if(l_item) {
                        SUM_256_256(l_value_need_fee, l_value, &l_value_need_fee);
                    } else {
                        char *l_str_err = dap_strdup_printf("Unable to create conditional out for transaction "
                                                            "can of type %s described in item %zu.", l_subtype_str, i);
                        json_object *l_jobj_err = json_object_new_string(l_str_err);
                        json_object_array_add(l_jobj_errors, l_jobj_err);
                        DAP_DELETE(l_str_err);
                    }
                }
                else
                    log_it(L_ERROR, "Json TX: zero value in OUT_COND_SUBTYPE_FEE");
            }
                break;
            case DAP_CHAIN_TX_OUT_COND_SUBTYPE_UNDEFINED:
                log_it(L_WARNING, "Undefined subtype: '%s' of 'out_cond' item %zu ", l_subtype_str, i);
                char *l_str_err = dap_strdup_printf("Specified unknown sub type %s of conditional out on item %zu.",
                                                    l_subtype_str, i);
                json_object *l_jobj_err = json_object_new_string(l_str_err);
                DAP_DELETE(l_str_err);
                json_object_array_add(l_jobj_errors, l_jobj_err);
                break;
            }
        }

            break;
        case TX_ITEM_TYPE_SIG:{
            const char *l_sign_type_str = s_json_get_text(l_json_item_obj, "sig_type");
            if (l_sign_type_str) {
                int64_t l_pkey_size;
                int64_t l_sig_size;
                int64_t l_hash_type = 0;
                dap_sign_t *l_sign = NULL;
                dap_sign_type_t l_type = dap_sign_type_from_str(l_sign_type_str);

                s_json_get_int64(l_json_item_obj, "hash_type", &l_hash_type);
                s_json_get_int64(l_json_item_obj, "pub_key_size", &l_pkey_size);
                s_json_get_int64(l_json_item_obj, "sig_size", &l_sig_size);
                if (l_pkey_size == 0 || l_sig_size == 0){
                    json_object *l_jobj_err = json_object_new_string("Can't get sign for transactions. Sign or pkey length is 0.");
                    json_object_array_add(l_jobj_errors, l_jobj_err);
                    log_it(L_ERROR, "Json TX: Can't get sign for transactions. Sign or pkey length is 0.");
                    break;
                }

                l_sign = DAP_NEW_Z_SIZE(dap_sign_t, sizeof(dap_sign_t) + l_pkey_size + l_sig_size);


                json_object *l_jobj_sign = json_object_object_get(l_json_item_obj, "sig_b64");
                const char *l_sign_str = json_object_get_string(l_jobj_sign);
                void *l_sig_buf = DAP_NEW_SIZE(void,DAP_ENC_BASE64_ENCODE_SIZE(l_sig_size));
                size_t l_sign_decoded_size = dap_enc_base64_decode(l_sign_str, dap_strlen(l_sign_str), l_sig_buf, DAP_ENC_DATA_TYPE_B64_URLSAFE);


                json_object *l_jobj_pub_key = json_object_object_get(l_json_item_obj, "pub_key_b64");
                const char *l_pub_key_str = json_object_get_string(l_jobj_pub_key);
                void *l_pkey_buf = DAP_NEW_SIZE(void,DAP_ENC_BASE64_ENCODE_SIZE(l_pkey_size));
                size_t l_pkey_decoded_size = dap_enc_base64_decode(l_pub_key_str, strlen(l_pub_key_str), l_pkey_buf, DAP_ENC_DATA_TYPE_B64_URLSAFE);

                l_sign->header.sign_pkey_size = l_pkey_size;
                l_sign->header.sign_size = l_sig_size;
                l_sign->header.type = l_type;
                l_sign->header.hash_type = (uint8_t)l_hash_type;
                memcpy(l_sign->pkey_n_sign, l_pkey_buf, l_pkey_decoded_size);
                memcpy(l_sign->pkey_n_sign + l_pkey_decoded_size, l_sig_buf, l_sign_decoded_size);
                DAP_DELETE(l_pkey_buf);
                DAP_DELETE(l_sig_buf);

                size_t l_chain_sign_size = dap_sign_get_size(l_sign); // sign data

                dap_chain_tx_sig_t *l_tx_sig = DAP_NEW_Z_SIZE(dap_chain_tx_sig_t,
                        sizeof(dap_chain_tx_sig_t) + l_chain_sign_size);
                l_tx_sig->header.type = TX_ITEM_TYPE_SIG;
                l_tx_sig->header.sig_size =(uint32_t) l_chain_sign_size;
                memcpy(l_tx_sig->sig, l_sign, l_chain_sign_size);
                // dap_chain_datum_tx_add_item(&l_tx, l_tx_sig);
                l_item = (const uint8_t*)l_tx_sig;
                DAP_DELETE(l_sign);
                break;
            }
            else
                l_sign_list = dap_list_append(l_sign_list,l_json_item_obj);
        }
            break;
        case TX_ITEM_TYPE_RECEIPT: {
            uint64_t l_64 = 0;
            if (!s_json_get_srv_uid(l_json_item_obj, "service_id", "service", &l_64)) {
                log_it(L_ERROR, "Json TX: bad service_id in TYPE_RECEIPT");
                break;
            }
            dap_chain_srv_uid_t l_srv_uid = { .uint64 = l_64 };
            dap_chain_net_srv_price_unit_uid_t l_price_unit;
            if(!s_json_get_unit(l_json_item_obj, "price_unit", &l_price_unit)) {
                log_it(L_ERROR, "Json TX: bad price_unit in TYPE_RECEIPT");
                break;
            }
            int64_t l_units;
            if(!s_json_get_int64(l_json_item_obj, "units", &l_units)) {
                log_it(L_ERROR, "Json TX: bad units in TYPE_RECEIPT");
                break;
            }
            uint256_t l_value = { };
            if(!s_json_get_uint256(l_json_item_obj, "value", &l_value) || IS_ZERO_256(l_value)) {
                log_it(L_ERROR, "Json TX: bad value in TYPE_RECEIPT");
                break;
            }
            const char *l_params_str = s_json_get_text(l_json_item_obj, "params");
            size_t l_params_size = dap_strlen(l_params_str);
            dap_chain_datum_tx_receipt_t *l_receipt = dap_chain_datum_tx_receipt_create(l_srv_uid, l_price_unit, l_units, l_value, l_params_str, l_params_size);
            l_item = (const uint8_t*) l_receipt;
            if (!l_item) {
                char *l_str_err = dap_strdup_printf("Unable to create receipt out for transaction "
                                                    "described by item %zu.", i);
                json_object *l_jobj_err = json_object_new_string(l_str_err);
                DAP_DELETE(l_str_err);
                json_object_array_add(l_jobj_errors, l_jobj_err);
            }
        }
            break;
        case TX_ITEM_TYPE_TSD: {
            int64_t l_tsd_type;
            if(!s_json_get_int64(l_json_item_obj, "type_tsd", &l_tsd_type)) {
                log_it(L_ERROR, "Json TX: bad type_tsd in TYPE_TSD");
                break;
            }
            const char *l_tsd_data = s_json_get_text(l_json_item_obj, "data");
            if (!l_tsd_data) {
                log_it(L_ERROR, "Json TX: bad data in TYPE_TSD");
                break;
            }
            size_t l_data_size = dap_strlen(l_tsd_data);
            dap_chain_tx_tsd_t *l_tsd = dap_chain_datum_tx_item_tsd_create((void*)l_tsd_data, (int)l_tsd_type, l_data_size);
            l_item = (const uint8_t*) l_tsd;
        }
            break;
            //case TX_ITEM_TYPE_PKEY:
                //break;
            //case TX_ITEM_TYPE_IN_EMS:
                //break;
            //case TX_ITEM_TYPE_IN_EMS_EXT:
                //break;
        }
        // Add item to transaction
        if(l_item) {
            dap_chain_datum_tx_add_item(&l_tx, (const uint8_t*) l_item);
            l_items_ready++;
            DAP_DELETE(l_item);
        }
    }

    dap_list_t *l_list;
    // Add In items
    l_list = l_in_list;
    while(l_list) {
        struct json_object *l_json_item_obj = (struct json_object*) l_list->data;
        // Read prev_hash and out_prev_idx
        const char *l_json_item_addr_str = s_json_get_text(l_json_item_obj, "addr_from");
        const char *l_json_item_token = s_json_get_text(l_json_item_obj, "token");
        l_main_token = l_json_item_token;
        dap_chain_addr_t *l_addr_from = NULL;
        if(l_json_item_addr_str) {
            l_addr_from = dap_chain_addr_from_str(l_json_item_addr_str);
            if (!l_addr_from) {
                log_it(L_WARNING, "Invalid element 'in', unable to convert string representation of addr_from: '%s' "
                                    "to binary.", l_json_item_addr_str);
                char *l_str_err = dap_strdup_printf("Invalid element 'to', unable to convert string representation "
                                                    "of addr_from: '%s' to binary.", l_json_item_addr_str);
                json_object *l_jobj_err = json_object_new_string(l_str_err);
                DAP_DELETE(l_str_err);
                json_object_array_add(l_jobj_errors, l_jobj_err);
                // Go to the next item
                l_list = dap_list_next(l_list);
                continue;
            }
        }
        else {
            log_it(L_WARNING, "Invalid 'in' item, incorrect addr_from: '%s'", l_json_item_addr_str ? l_json_item_addr_str : "[null]");
            char *l_str_err = dap_strdup_printf("Invalid 'in' item, incorrect addr_from: '%s'",
                                        l_json_item_addr_str ? l_json_item_addr_str : "[null]");
            json_object *l_jobj_err = json_object_new_string(l_str_err);
            DAP_DELETE(l_str_err);
            json_object_array_add(l_jobj_errors, l_jobj_err);
            // Go to the next item
            l_list = dap_list_next(l_list);
            continue;
        }
        if(!l_json_item_token) {
            log_it(L_WARNING, "Invalid 'in' item, not found token name");
            json_object *l_jobj_err = json_object_new_string("Invalid 'in' item, not found token name");
            json_object_array_add(l_jobj_errors, l_jobj_err);
            // Go to the next item
            l_list = dap_list_next(l_list);
            continue;
        }
        if(IS_ZERO_256(l_value_need)) {
            log_it(L_WARNING, "Invalid 'in' item, not found value in out items");
            json_object *l_jobj_err = json_object_new_string("Invalid 'in' item, not found value in out items");
            json_object_array_add(l_jobj_errors, l_jobj_err);
            // Go to the next item
            l_list = dap_list_next(l_list);
            continue;
        }
        if(l_addr_from)
        {
            // find the transactions from which to take away coins
            dap_list_t *l_list_used_out = NULL;
            dap_list_t *l_list_used_out_fee = NULL;
            uint256_t l_value_transfer = { }; // how many coins to transfer
            uint256_t l_value_transfer_fee = { }; // how many coins to transfer
            //SUM_256_256(a_value, a_value_fee, &l_value_need);
            uint256_t l_value_need_check = {};
            if (!dap_strcmp(l_native_token, l_main_token)) {
                SUM_256_256(l_value_need_check, l_value_need, &l_value_need_check);
                SUM_256_256(l_value_need_check, l_value_need_fee, &l_value_need_check);
                l_list_used_out = dap_chain_wallet_get_list_tx_outs_with_val(a_net->pub.ledger, l_json_item_token,
                                                                                            l_addr_from, l_value_need_check, &l_value_transfer);
                if(!l_list_used_out) {
                    log_it(L_WARNING, "Not enough funds in previous tx to transfer");
                    json_object *l_jobj_err = json_object_new_string("Can't create in transaction. Not enough funds in previous tx "
                                                        "to transfer");
                    json_object_array_add(l_jobj_errors, l_jobj_err);
                    // Go to the next item
                    l_list = dap_list_next(l_list);
                    continue;
                }
            } else {
                //CHECK value need
                l_list_used_out = dap_chain_wallet_get_list_tx_outs_with_val(a_net->pub.ledger, l_json_item_token,
                                                                                            l_addr_from, l_value_need, &l_value_transfer);
                if(!l_list_used_out) {
                    log_it(L_WARNING, "Not enough funds in previous tx to transfer");
                    json_object *l_jobj_err = json_object_new_string("Can't create in transaction. Not enough funds "
                                                                        "in previous tx to transfer");
                    json_object_array_add(l_jobj_errors, l_jobj_err);
                    // Go to the next item
                    l_list = dap_list_next(l_list);
                    continue;
                }
                //CHECK value fee
                l_list_used_out_fee = dap_chain_wallet_get_list_tx_outs_with_val(a_net->pub.ledger, l_native_token,
                                                                                    l_addr_from, l_value_need_fee, &l_value_transfer_fee);
                if(!l_list_used_out_fee) {
                    log_it(L_WARNING, "Not enough funds in previous tx to transfer");
                    json_object *l_jobj_err = json_object_new_string("Can't create in transaction. Not enough funds "
                                                                        "in previous tx to transfer");
                    json_object_array_add(l_jobj_errors, l_jobj_err);
                    // Go to the next item
                    l_list = dap_list_next(l_list);
                    continue;
                }
            }
            // add 'in' items
            uint256_t l_value_got = dap_chain_datum_tx_add_in_item_list(&l_tx, l_list_used_out);
            assert(EQUAL_256(l_value_got, l_value_transfer));
            if (l_list_used_out_fee) {
                uint256_t l_value_got_fee = dap_chain_datum_tx_add_in_item_list(&l_tx, l_list_used_out_fee);
                assert(EQUAL_256(l_value_got_fee, l_value_transfer_fee));
                dap_list_free_full(l_list_used_out_fee, free);
                // add 'out' item for coin fee back
                uint256_t  l_value_back;
                SUBTRACT_256_256(l_value_got_fee, l_value_need_fee, &l_value_back);
                if (!IS_ZERO_256(l_value_back)) {
                    dap_chain_datum_tx_add_out_ext_item(&l_tx, l_addr_from, l_value_back, l_native_token);
                }
            } else {
                SUM_256_256(l_value_need, l_value_need_fee, &l_value_need);
            }
            dap_list_free_full(l_list_used_out, free);
            if(!IS_ZERO_256(l_value_got)) {
                l_items_ready++;

                // add 'out' item for coin back
                uint256_t l_value_back;
                SUBTRACT_256_256(l_value_got, l_value_need, &l_value_back);
                if(!IS_ZERO_256(l_value_back)) {
                    if (l_multichanel)
                        dap_chain_datum_tx_add_out_ext_item(&l_tx, l_addr_from, l_value_back, l_main_token);
                    else
                        dap_chain_datum_tx_add_out_item(&l_tx, l_addr_from, l_value_back);
                }
            }
        }
        // Go to the next 'in' item
        l_list = dap_list_next(l_list);
    }
    dap_list_free(l_in_list);

    // Add signs
    l_list = l_sign_list;
    while(l_list) {

        struct json_object *l_json_item_obj = (struct json_object*) l_list->data;

        dap_enc_key_t * l_enc_key  = NULL;

        //get wallet or cert
        dap_chain_wallet_t *l_wallet = s_json_get_wallet(l_json_item_obj, "wallet");
        const dap_cert_t *l_cert = s_json_get_cert(l_json_item_obj, "cert");

        const char *l_sign_type_str = s_json_get_text(l_json_item_obj, "sig_type");
        int64_t l_pkey_size, l_sig_size;
        uint8_t *l_pkey = NULL;
        dap_sign_t *l_sign = NULL;
        dap_enc_key_type_t l_type = dap_enc_key_type_find_by_name(l_sign_type_str);
        dap_enc_key_t * l_ret = dap_enc_key_new(l_type);

        //wallet goes first
        if (l_wallet)
            l_enc_key = dap_chain_wallet_get_key(l_wallet, 0);
        else if (l_cert && l_cert->enc_key)
            l_enc_key = l_cert->enc_key;
        else if (l_sign_type_str) {
            
            s_json_get_int64(l_json_item_obj, "pub_key_size", &l_pkey_size);
            s_json_get_int64(l_json_item_obj, "sig_size", &l_sig_size);

            json_object *l_jobj_sign = json_object_object_get(l_json_item_obj, "sig_b64");
            const char *l_sign_str = json_object_get_string(l_jobj_sign);
            dap_sign_t *l_sign = DAP_NEW_Z_SIZE_RET_VAL_IF_FAIL(dap_sign_t, DAP_ENC_BASE64_DECODE_SIZE(dap_strlen(l_sign_str)),
                                                                DAP_CHAIN_NODE_CLI_COM_TX_CREATE_JSON_CAN_NOT_ALLOC_MEMORY, NULL);
            size_t l_sign_decree_size = dap_enc_base64_decode(l_sign_str, dap_strlen(l_sign_str), l_sign, DAP_ENC_DATA_TYPE_B64);

            json_object *l_jobj_pub_key = json_object_object_get(l_json_item_obj, "pub_key_b64");
            const char *l_pub_key_str = json_object_get_string(l_jobj_pub_key);
                              
            byte_t *l_proc_buf = DAP_NEW_Z_SIZE_RET_VAL_IF_FAIL(byte_t, DAP_ENC_BASE64_DECODE_SIZE(l_pkey_size),
                                                                DAP_CHAIN_NODE_CLI_COM_TX_CREATE_JSON_CAN_NOT_ALLOC_MEMORY, NULL);
            size_t l_proc_buf_size = dap_enc_base64_decode(l_pub_key_str, l_pkey_size, l_proc_buf, DAP_ENC_DATA_TYPE_B64);
            UNUSED(l_proc_buf_size);
            if (dap_enc_key_deserialize_pub_key(l_ret, l_proc_buf, l_pkey_size)) {
                log_it(L_ERROR, "Error in enc pub key deserialize");
                DAP_DEL_Z(l_ret);
            }
        } else{
            json_object *l_jobj_err = json_object_new_string("Can't create sign for transactions.");
            json_object_array_add(l_jobj_errors, l_jobj_err);
            log_it(L_ERROR, "Json TX: Item sign has no wallet or cert of they are invalid ");
            l_list = dap_list_next(l_list);
            continue;
        }

        if(l_enc_key && dap_chain_datum_tx_add_sign_item(&l_tx, l_enc_key) > 0) {
            l_items_ready++;
        } else {
            log_it(L_ERROR, "Json TX: Item sign has invalid enc_key.");
            l_list = dap_list_next(l_list);
            continue;
        }
        if (l_sign) {
            size_t l_chain_sign_size = dap_sign_get_size(l_sign); // sign data
            
            dap_chain_tx_sig_t *l_tx_sig = DAP_NEW_Z_SIZE_RET_VAL_IF_FAIL(dap_chain_tx_sig_t,
                                                                          sizeof(dap_chain_tx_sig_t) + l_chain_sign_size,
                                                                          DAP_CHAIN_NODE_CLI_COM_TX_CREATE_JSON_CAN_NOT_ALLOC_MEMORY,
                                                                          NULL);
            l_tx_sig->header.type = TX_ITEM_TYPE_SIG;
            l_tx_sig->header.sig_size =(uint32_t) l_chain_sign_size;
            memcpy(l_tx_sig->sig, l_sign, l_chain_sign_size);
            dap_chain_datum_tx_add_item(&l_tx, l_tx_sig);
            DAP_DELETE(l_sign);
        }

        if (l_wallet) {
            dap_chain_wallet_close(l_wallet);
            dap_enc_key_delete(l_enc_key);
        }


        l_list = dap_list_next(l_list);
    }

    dap_list_free(l_sign_list);

    *a_out_items_ready = l_items_ready;

    if(l_items_ready<l_items_count) {
        *a_out_jobj_error = l_jobj_errors;
        DAP_DELETE(l_tx);
        return DAP_CHAIN_NODE_CLI_COM_TX_CREATE_JSON_INVALID_ITEMS;
    }
    json_object_put(l_jobj_errors);
    *a_out_tx = l_tx;

    return 0;
}

/**
 * @breif Create transaction from json rpc request
 * @param a_param
 * @param a_reply
 */
void json_rpc_tx_create(json_object *a_param, json_object *a_reply){
    const char *l_net_name = NULL;
    const char *l_chain_name = NULL;
    json_object *l_json_net = json_object_object_get(a_param, "net");
    if(l_json_net && json_object_is_type(l_json_net, json_type_string)) {
        l_net_name = json_object_get_string(l_json_net);
    }
    if(!l_net_name) {
        dap_json_rpc_error_add(a_reply, DAP_CHAIN_NODE_CLI_COM_TX_CREATE_JSON_REQUIRE_PARAMETER_NET,
                               "Command requires parameter '-net' or set net in the json-rpc request");
        return;
    }
    json_object *l_json_chain = json_object_object_get(a_param, "chain");
    if(l_json_chain && json_object_is_type(l_json_chain, json_type_string)) {
        l_chain_name = json_object_get_string(l_json_chain);
    }
    dap_chain_net_t *l_net = dap_chain_net_by_name(l_net_name);
    if (!l_net) {
        dap_json_rpc_error_add(a_reply,
                               DAP_CHAIN_NODE_CLI_COM_TX_CREATE_JSON_NOT_FOUNT_NET_BY_NAME,
                               "Not found net by name '%s'", l_net_name);
        return;
    }
    dap_chain_t *l_chain = NULL;
    if (!l_chain_name) {
        l_chain = dap_chain_net_get_chain_by_chain_type(l_net, CHAIN_TYPE_TX);
    } else {
        l_chain = dap_chain_net_get_chain_by_name(l_net, l_chain_name);
        if (!l_chain){
            dap_json_rpc_error_add(a_reply, DAP_CHAIN_NODE_CLI_COM_TX_CREATE_JSON_NOT_FOUNT_CHAIN_BY_NAME,
                                   "Chain name '%s' not found, try use parameter '-chain' or set chain in the json-rpc request", l_chain_name);
            return;
        }
    }
    dap_chain_datum_tx_t *l_tx = NULL;
    json_object *l_jobj_items = json_object_object_get(a_param, "items");
    if (!l_jobj_items) {
        dap_json_rpc_error_add(a_reply, DAP_CHAIN_NODE_CLI_COM_TX_CREATE_JSON_NOT_FOUNT_ARRAY_ITEMS,
                               "Items with description transaction not found in JSON.");
        return ;
    }
    size_t l_items_ready = 0;
    json_object *l_jobj_errors = NULL;
    int res = s_json_rpc_tx_parse_json(l_net, l_chain, l_jobj_items, &l_tx, &l_items_ready, &l_jobj_errors);
    if (res) {
        json_object *l_jobj_tx_create = json_object_new_boolean(false);
        json_object *l_jobj_items_ready = json_object_new_uint64(l_items_ready);
        json_object *l_jobj_total_items = json_object_new_uint64(json_object_array_length(l_jobj_items));
        json_object_object_add(a_reply, "tx_create", l_jobj_tx_create);
        json_object_object_add(a_reply, "ready_items", l_jobj_items_ready);
        json_object_object_add(a_reply, "total_items", l_jobj_total_items);
        json_object_object_add(a_reply, "errors", l_jobj_errors);
        return;
    }

    // Pack transaction into the datum
    size_t l_tx_size = dap_chain_datum_tx_get_size(l_tx);
    dap_chain_datum_t *l_datum_tx = dap_chain_datum_create(DAP_CHAIN_DATUM_TX, l_tx, l_tx_size);
    size_t l_datum_tx_size = dap_chain_datum_size(l_datum_tx);
    DAP_DELETE(l_tx);

    // Add transaction to mempool
    char *l_tx_hash_str = dap_get_data_hash_str(l_datum_tx->data, l_datum_tx->header.data_size).s;
    dap_chain_hash_fast_t l_hf_tx = {0};
    dap_chain_hash_fast_from_str(l_tx_hash_str, &l_hf_tx);
    int rc = -1;
    if ((rc = dap_ledger_tx_add_check(l_net->pub.ledger, (dap_chain_datum_tx_t*)l_datum_tx->data, l_tx_size, &l_hf_tx))) {
        json_object *l_jobj_tx_create = json_object_new_boolean(false);
        json_object *l_jobj_hash = json_object_new_string(l_tx_hash_str);
        json_object *l_jobj_total_items = json_object_new_uint64(json_object_array_length(l_jobj_items));
        json_object *l_jobj_ledger_ret_code = json_object_new_object();
        json_object_object_add(l_jobj_ledger_ret_code, "code", json_object_new_int(rc));
        json_object_object_add(l_jobj_ledger_ret_code, "message",
                               json_object_new_string(dap_chain_net_verify_datum_err_code_to_str(l_datum_tx, rc)));
        json_object_object_add(a_reply, "tx_create", l_jobj_tx_create);
        json_object_object_add(a_reply, "hash", l_jobj_hash);
        json_object_object_add(a_reply, "ledger_code", l_jobj_ledger_ret_code);
        json_object_object_add(a_reply, "total_items", l_jobj_total_items);
        DAP_DELETE(l_datum_tx);
        return ;
    }

    char *l_gdb_group_mempool_base_tx = dap_chain_mempool_group_new(l_chain);// get group name for mempool
    bool l_placed = !dap_global_db_set(l_gdb_group_mempool_base_tx, l_tx_hash_str, l_datum_tx, l_datum_tx_size, false, NULL, NULL);

    DAP_DELETE(l_datum_tx);
    DAP_DELETE(l_gdb_group_mempool_base_tx);
    if(!l_placed) {
        dap_json_rpc_error_add(a_reply, DAP_CHAIN_NODE_CLI_COM_TX_CREATE_JSON_CAN_NOT_ADD_TRANSACTION_TO_MEMPOOL,
                               "Can't add transaction to mempool");
        return ;
    }
    // Completed successfully
    json_object *l_jobj_tx_create = json_object_new_boolean(true);
    json_object *l_jobj_hash = json_object_new_string(l_tx_hash_str);
    json_object *l_jobj_total_items = json_object_new_uint64(json_object_array_length(l_jobj_items));
    json_object_object_add(a_reply, "tx_create", l_jobj_tx_create);
    json_object_object_add(a_reply, "hash", l_jobj_hash);
    json_object_object_add(a_reply, "total_items", l_jobj_total_items);
}

>>>>>>> 9097038f
/**
 * @brief Create transaction from json file
 * com_tx_create command
 * @param argc
 * @param argv
 * @param arg_func
 * @param str_reply
 * @return int
 */
int com_tx_create_json(int a_argc, char ** a_argv, void **reply)
{
    json_object **a_json_arr_reply = (json_object**)reply;
    int l_arg_index = 1;
    const char *l_net_name = NULL; // optional parameter
    const char *l_chain_name = NULL; // optional parameter
    const char *l_json_file_path = NULL;
    const char *l_json_str = NULL;

    dap_cli_server_cmd_find_option_val(a_argv, l_arg_index, a_argc, "-net", &l_net_name); // optional parameter
    dap_cli_server_cmd_find_option_val(a_argv, l_arg_index, a_argc, "-chain", &l_chain_name); // optional parameter
    dap_cli_server_cmd_find_option_val(a_argv, l_arg_index, a_argc, "-json", &l_json_file_path);
    dap_cli_server_cmd_find_option_val(a_argv, l_arg_index, a_argc, "-tx_obj", &l_json_str);

    if(!l_json_file_path  && !l_json_str) {
        dap_json_rpc_error_add(*a_json_arr_reply, DAP_CHAIN_NET_TX_CREATE_JSON_REQUIRE_PARAMETER_JSON,
                               "Command requires one of parameters '-json <json file path>' or -tx_obj <string>'");
        return DAP_CHAIN_NET_TX_CREATE_JSON_REQUIRE_PARAMETER_JSON;
    }
    // Open json file
    struct json_object *l_json = NULL;
    if (l_json_file_path){
        l_json = json_object_from_file(l_json_file_path);
        if(!l_json) {
            dap_json_rpc_error_add(*a_json_arr_reply, DAP_CHAIN_NET_TX_CREATE_JSON_CAN_NOT_OPEN_JSON_FILE,
                                "Can't open json file: %s", json_util_get_last_err());
            return DAP_CHAIN_NET_TX_CREATE_JSON_CAN_NOT_OPEN_JSON_FILE;
        }
    } else if (l_json_str) {
        l_json = json_tokener_parse(l_json_str);
        if(!l_json) {
            dap_json_rpc_error_add(*a_json_arr_reply, DAP_CHAIN_NET_TX_CREATE_JSON_CAN_NOT_OPEN_JSON_FILE,
                                "Can't parse input JSON-string", json_util_get_last_err());
            return DAP_CHAIN_NET_TX_CREATE_JSON_CAN_NOT_OPEN_JSON_FILE;
        }
    }
    if(!json_object_is_type(l_json, json_type_object)) {
        dap_json_rpc_error_add(*a_json_arr_reply, DAP_CHAIN_NET_TX_CREATE_JSON_WRONG_JSON_FORMAT, "Wrong json format");
        json_object_put(l_json);
        return DAP_CHAIN_NET_TX_CREATE_JSON_WRONG_JSON_FORMAT;
    }


    // Read network from json file
    if(!l_net_name) {
        struct json_object *l_json_net = json_object_object_get(l_json, "net");
        if(l_json_net && json_object_is_type(l_json_net, json_type_string)) {
            l_net_name = json_object_get_string(l_json_net);
        }
        if(!l_net_name) {
            dap_json_rpc_error_add(*a_json_arr_reply, DAP_CHAIN_NET_TX_CREATE_JSON_REQUIRE_PARAMETER_NET,
                                   "Command requires parameter '-net' or set net in the json file");
            json_object_put(l_json);
            return DAP_CHAIN_NET_TX_CREATE_JSON_REQUIRE_PARAMETER_NET;
        }
    }
    dap_chain_net_t *l_net = dap_chain_net_by_name(l_net_name);
    if(!l_net) {
        dap_json_rpc_error_add(*a_json_arr_reply,
                               DAP_CHAIN_NET_TX_CREATE_JSON_NOT_FOUNT_NET_BY_NAME,
                               "Not found net by name '%s'", l_net_name);
        json_object_put(l_json);
        return DAP_CHAIN_NET_TX_CREATE_JSON_NOT_FOUNT_NET_BY_NAME;
    }

    // Read chain from json file
    if(!l_chain_name) {
        struct json_object *l_json_chain = json_object_object_get(l_json, "chain");
        if(l_json_chain && json_object_is_type(l_json_chain, json_type_string)) {
            l_chain_name = json_object_get_string(l_json_chain);
        }
    }
    dap_chain_t *l_chain = dap_chain_net_get_chain_by_name(l_net, l_chain_name);
    if(!l_chain) {
        l_chain = dap_chain_net_get_chain_by_chain_type(l_net, CHAIN_TYPE_TX);
    }
    if(!l_chain) {
        dap_json_rpc_error_add(*a_json_arr_reply,
                               DAP_CHAIN_NET_TX_CREATE_JSON_NOT_FOUNT_CHAIN_BY_NAME,
                               "Chain name '%s' not found, try use parameter '-chain' or set chain in the json file", l_chain_name);
        json_object_put(l_json);
        return DAP_CHAIN_NET_TX_CREATE_JSON_NOT_FOUNT_CHAIN_BY_NAME;
    }


    // Read items from json file
    json_object *l_jobj_errors = json_object_new_array();
    size_t l_items_ready = 0, l_items_count = 0;
    dap_chain_datum_tx_t *l_tx = NULL;
    int l_ret = 0;
    if((l_ret = dap_chain_net_tx_create_by_json(l_json, l_net, l_jobj_errors, &l_tx, &l_items_count, &l_items_ready)) != DAP_CHAIN_NET_TX_CREATE_JSON_OK) {
        dap_json_rpc_error_add(*a_json_arr_reply, l_ret,
                               "Can't create transaction from json file");
        json_object_put(l_json);
        return l_ret;
    }
    json_object *l_jobj_ret = json_object_new_object();

    if(l_items_ready < l_items_count) {
        json_object *l_tx_create = json_object_new_boolean(false);
        json_object *l_jobj_valid_items = json_object_new_uint64(l_items_ready);
        json_object *l_jobj_total_items = json_object_new_uint64(l_items_count);
        json_object_object_add(l_jobj_ret, "tx_create", l_tx_create);
        json_object_object_add(l_jobj_ret, "valid_items", l_jobj_valid_items);
        json_object_object_add(l_jobj_ret, "total_items", l_jobj_total_items);
        json_object_object_add(l_jobj_ret, "errors", l_jobj_errors);
        json_object_array_add(*a_json_arr_reply, l_jobj_ret);
        DAP_DELETE(l_tx);
        return DAP_CHAIN_NET_TX_CREATE_JSON_INVALID_ITEMS;
    }
    json_object_put(l_jobj_errors);

    // Pack transaction into the datum
    size_t l_tx_size = dap_chain_datum_tx_get_size(l_tx);
    dap_chain_datum_t *l_datum_tx = dap_chain_datum_create(DAP_CHAIN_DATUM_TX, l_tx, l_tx_size);
    size_t l_datum_tx_size = dap_chain_datum_size(l_datum_tx);
    DAP_DELETE(l_tx);

    // Add transaction to mempool
    char *l_tx_hash_str = dap_get_data_hash_str(l_datum_tx->data, l_datum_tx->header.data_size).s;
    dap_chain_hash_fast_t l_hf_tx = {0};
    dap_chain_hash_fast_from_str(l_tx_hash_str, &l_hf_tx);
    int rc = -1;
    if ((rc = dap_ledger_tx_add_check(l_net->pub.ledger, (dap_chain_datum_tx_t*)l_datum_tx->data, l_tx_size, &l_hf_tx))) {
        json_object *l_jobj_tx_create = json_object_new_boolean(false);
        json_object *l_jobj_hash = json_object_new_string(l_tx_hash_str);
        json_object *l_jobj_total_items = json_object_new_uint64(l_items_count);
        json_object *l_jobj_ledger_ret_code = json_object_new_object();
        json_object_object_add(l_jobj_ledger_ret_code, "code", json_object_new_int(rc));
        json_object_object_add(l_jobj_ledger_ret_code, "message",
                               json_object_new_string(dap_chain_net_verify_datum_err_code_to_str(l_datum_tx, rc)));
        json_object_object_add(l_jobj_ret, "tx_create", l_jobj_tx_create);
        json_object_object_add(l_jobj_ret, "hash", l_jobj_hash);
        json_object_object_add(l_jobj_ret, "ledger_code", l_jobj_ledger_ret_code);
        json_object_object_add(l_jobj_ret, "total_items", l_jobj_total_items);
        json_object_array_add(*a_json_arr_reply, l_jobj_ret);
        DAP_DEL_Z(l_datum_tx);
        return DAP_CHAIN_NODE_CLI_COM_TX_CREATE_CAN_NOT_CREATE_TRANSACTION;
    }

    char *l_gdb_group_mempool_base_tx = dap_chain_mempool_group_new(l_chain);// get group name for mempool
    bool l_placed = !dap_global_db_set(l_gdb_group_mempool_base_tx, l_tx_hash_str, l_datum_tx, l_datum_tx_size, false, NULL, NULL);

    DAP_DEL_Z(l_datum_tx);
    DAP_DELETE(l_gdb_group_mempool_base_tx);
    if(!l_placed) {
        dap_json_rpc_error_add(*a_json_arr_reply, DAP_CHAIN_NET_TX_CREATE_JSON_CAN_NOT_ADD_TRANSACTION_TO_MEMPOOL,
                               "Can't add transaction to mempool");
        return DAP_CHAIN_NET_TX_CREATE_JSON_CAN_NOT_ADD_TRANSACTION_TO_MEMPOOL;
    }
    // Completed successfully
    json_object *l_jobj_tx_create = json_object_new_boolean(true);
    json_object *l_jobj_hash = json_object_new_string(l_tx_hash_str);
    json_object *l_jobj_total_items = json_object_new_uint64(l_items_count);
    json_object_object_add(l_jobj_ret, "tx_create", l_jobj_tx_create);
    json_object_object_add(l_jobj_ret, "hash", l_jobj_hash);
    json_object_object_add(l_jobj_ret, "total_items", l_jobj_total_items);
    json_object_array_add(*a_json_arr_reply, l_jobj_ret);
    return DAP_CHAIN_NET_TX_CREATE_JSON_OK;
}

/**
 * @brief Create transaction
 * com_tx_create command
 * @param argc
 * @param argv
 * @param arg_func
 * @param str_reply
 * @return int
 */
int com_tx_create(int a_argc, char **a_argv, void **a_json_arr_reply)
{
    int arg_index = 1;
//    int cmd_num = 1;
//    const char *value_str = NULL;
    const char *addr_base58_to = NULL;
    const char *str_tmp = NULL;
    const char * l_from_wallet_name = NULL;
    const char * l_wallet_fee_name = NULL;
    const char * l_token_ticker = NULL;
    const char * l_net_name = NULL;
    const char * l_chain_name = NULL;
    const char * l_emission_chain_name = NULL;
    const char * l_tx_num_str = NULL;
    const char *l_emission_hash_str = NULL;
    const char *l_cert_str = NULL;
    dap_cert_t *l_cert = NULL;
    dap_enc_key_t *l_priv_key = NULL;
    dap_chain_hash_fast_t l_emission_hash = {};
    size_t l_tx_num = 0;
    dap_chain_wallet_t * l_wallet_fee = NULL;

    const char * l_hash_out_type = NULL;
    dap_cli_server_cmd_find_option_val(a_argv, arg_index, a_argc, "-H", &l_hash_out_type);
    if(!l_hash_out_type)
        l_hash_out_type = "hex";
    if(dap_strcmp(l_hash_out_type,"hex") && dap_strcmp(l_hash_out_type,"base58")) {
        dap_json_rpc_error_add(*a_json_arr_reply, DAP_CHAIN_NODE_CLI_COM_TX_CREATE_HASH_INVALID, "Invalid parameter -H, valid values: -H <hex | base58>");
        return DAP_CHAIN_NODE_CLI_COM_TX_CREATE_HASH_INVALID;
    }

    dap_cli_server_cmd_find_option_val(a_argv, arg_index, a_argc, "-net", &l_net_name);
    dap_chain_net_t * l_net = dap_chain_net_by_name(l_net_name);
    if (l_net == NULL) {
        dap_json_rpc_error_add(*a_json_arr_reply, DAP_CHAIN_NODE_CLI_COM_TX_CREATE_NET_NOT_FOUND, "not found net by name '%s'", l_net_name);
        return DAP_CHAIN_NODE_CLI_COM_TX_CREATE_NET_NOT_FOUND;
    }

    uint256_t *l_value = NULL;
    uint256_t l_value_fee = {};
    dap_chain_addr_t **l_addr_to = NULL;
    size_t l_addr_el_count = 0;
    size_t l_value_el_count = 0;
    dap_cli_server_cmd_find_option_val(a_argv, arg_index, a_argc, "-from_wallet", &l_from_wallet_name);
    dap_cli_server_cmd_find_option_val(a_argv, arg_index, a_argc, "-wallet_fee", &l_wallet_fee_name);
    dap_cli_server_cmd_find_option_val(a_argv, arg_index, a_argc, "-from_emission", &l_emission_hash_str);
    dap_cli_server_cmd_find_option_val(a_argv, arg_index, a_argc, "-chain_emission", &l_emission_chain_name);
    dap_cli_server_cmd_find_option_val(a_argv, arg_index, a_argc, "-chain", &l_chain_name);
    dap_cli_server_cmd_find_option_val(a_argv, arg_index, a_argc, "-tx_num", &l_tx_num_str);
    dap_cli_server_cmd_find_option_val(a_argv, arg_index, a_argc, "-cert", &l_cert_str);

    if(l_tx_num_str)
        l_tx_num = strtoul(l_tx_num_str, NULL, 10);

    // Validator's fee
    if (dap_cli_server_cmd_find_option_val(a_argv, arg_index, a_argc, "-fee", &str_tmp)) {
        if (!str_tmp) {
            dap_json_rpc_error_add(*a_json_arr_reply, DAP_CHAIN_NODE_CLI_COM_TX_CREATE_REQUIRE_FEE, "tx_create requires parameter '-fee'");
            return DAP_CHAIN_NODE_CLI_COM_TX_CREATE_REQUIRE_FEE;
        }
        l_value_fee = dap_chain_balance_scan(str_tmp);
    }
    if (IS_ZERO_256(l_value_fee) && (!l_emission_hash_str || (str_tmp && strcmp(str_tmp, "0")))) {
        dap_json_rpc_error_add(*a_json_arr_reply, DAP_CHAIN_NODE_CLI_COM_TX_CREATE_REQUIRE_FEE_IS_UINT256, "tx_create requires parameter '-fee' to be valid uint256");
        return DAP_CHAIN_NODE_CLI_COM_TX_CREATE_REQUIRE_FEE_IS_UINT256;
    }

    if((!l_from_wallet_name && !l_emission_hash_str)||(l_from_wallet_name && l_emission_hash_str)) {
        dap_json_rpc_error_add(*a_json_arr_reply, DAP_CHAIN_NODE_CLI_COM_TX_CREATE_REQUIRE_PARAMETER_FROM_WALLET_OR_FROM_EMISSION, "tx_create requires one of parameters '-from_wallet' or '-from_emission'");
        return DAP_CHAIN_NODE_CLI_COM_TX_CREATE_REQUIRE_PARAMETER_FROM_WALLET_OR_FROM_EMISSION;
    }

    const char *c_wallets_path = dap_chain_wallet_get_path(g_config);

    dap_chain_t *l_chain = NULL;
    if (l_chain_name) {
        l_chain = dap_chain_net_get_chain_by_name(l_net, l_chain_name);
    } else {
        l_chain = dap_chain_net_get_default_chain_by_chain_type(l_net,CHAIN_TYPE_TX);
    }

    if(!l_chain) {
        dap_json_rpc_error_add(*a_json_arr_reply, DAP_CHAIN_NODE_CLI_COM_TX_CREATE_NOT_FOUND_CHAIN,
                               "not found chain name '%s', try use parameter '-chain' or set default datum type in chain configuration file",
                l_chain_name);
        return DAP_CHAIN_NODE_CLI_COM_TX_CREATE_NOT_FOUND_CHAIN;
    }

    dap_chain_t *l_emission_chain = NULL;
    if (l_emission_hash_str) {
        if (dap_chain_hash_fast_from_str(l_emission_hash_str, &l_emission_hash)) {
            dap_json_rpc_error_add(*a_json_arr_reply, DAP_CHAIN_NODE_CLI_COM_TX_CREATE_REQUIRE_PARAMETER_FROM_EMISSION,
                                   "tx_create requires parameter '-from_emission' "
                                   "to be valid string containing hash in hex or base58 format");
            return DAP_CHAIN_NODE_CLI_COM_TX_CREATE_REQUIRE_PARAMETER_FROM_EMISSION;
        }
        if (l_emission_chain_name) {
            l_emission_chain = dap_chain_net_get_chain_by_name(l_net, l_emission_chain_name);
        } else {
            l_emission_chain = dap_chain_net_get_default_chain_by_chain_type(l_net,CHAIN_TYPE_EMISSION);
        }
        if (!l_emission_chain) {
            dap_json_rpc_error_add(*a_json_arr_reply, DAP_CHAIN_NODE_CLI_COM_TX_CREATE_REQUIRE_PARAMETER_FROM_CHAIN_EMISSION,
                                   "tx_create requires parameter '-chain_emission' "
                                   "to be a valid chain name or set default datum type in chain configuration file");
            return DAP_CHAIN_NODE_CLI_COM_TX_CREATE_REQUIRE_PARAMETER_FROM_CHAIN_EMISSION;
        }

        if (l_wallet_fee_name){
            l_wallet_fee = dap_chain_wallet_open(l_wallet_fee_name, c_wallets_path, NULL);
            if (!l_wallet_fee) {
                dap_json_rpc_error_add(*a_json_arr_reply, DAP_CHAIN_NODE_CLI_COM_TX_CREATE_REQUIRE_PARAMETER_WALLET_FEE,
                                       "Wallet %s does not exist", l_wallet_fee_name);
                return DAP_CHAIN_NODE_CLI_COM_TX_CREATE_REQUIRE_PARAMETER_WALLET_FEE;
            }
            l_priv_key = dap_chain_wallet_get_key(l_wallet_fee, 0);
        } else if (l_cert_str) {
            l_cert = dap_cert_find_by_name(l_cert_str);
            if (!l_cert) {
                dap_json_rpc_error_add(*a_json_arr_reply, DAP_CHAIN_NODE_CLI_COM_TX_CREATE_CERT_IS_INVALID, "Certificate %s is invalid", l_cert_str);
                return DAP_CHAIN_NODE_CLI_COM_TX_CREATE_CERT_IS_INVALID;
            }
            l_priv_key = l_cert->enc_key;
        } else {
            dap_json_rpc_error_add(*a_json_arr_reply, DAP_CHAIN_NODE_CLI_COM_TX_CREATE_REQUIRE_PARAMETER_CERT_OR_WALLET_FEE,
                                              "tx_create requires parameter '-cert' or '-wallet_fee' for create base tx for emission");
            return DAP_CHAIN_NODE_CLI_COM_TX_CREATE_REQUIRE_PARAMETER_CERT_OR_WALLET_FEE;
        }
    } else {
        dap_cli_server_cmd_find_option_val(a_argv, arg_index, a_argc, "-token", &l_token_ticker);
        if (!l_token_ticker) {
            dap_json_rpc_error_add(*a_json_arr_reply, DAP_CHAIN_NODE_CLI_COM_TX_CREATE_REQUIRE_TOKEN, "tx_create requires parameter '-token'");
            return DAP_CHAIN_NODE_CLI_COM_TX_CREATE_REQUIRE_TOKEN;
        }
        if (!dap_ledger_token_ticker_check(l_net->pub.ledger, l_token_ticker)) {
            dap_json_rpc_error_add(*a_json_arr_reply, DAP_CHAIN_NODE_CLI_COM_TX_CREATE_TOKEN_NOT_DECLARATED_IN_NET,
                                   "Ticker '%s' is not declared on network '%s'.", l_token_ticker, l_net_name);
            return DAP_CHAIN_NODE_CLI_COM_TX_CREATE_TOKEN_NOT_DECLARATED_IN_NET;
        }
        dap_cli_server_cmd_find_option_val(a_argv, arg_index, a_argc, "-to_addr", &addr_base58_to);
        dap_cli_server_cmd_find_option_val(a_argv, arg_index, a_argc, "-value", &str_tmp);
        if (!addr_base58_to) {
            dap_json_rpc_error_add(*a_json_arr_reply, DAP_CHAIN_NODE_CLI_COM_TX_CREATE_REQUIRE_PARAMETER_TO_ADDR, "tx_create requires parameter '-to_addr'");
            return DAP_CHAIN_NODE_CLI_COM_TX_CREATE_REQUIRE_PARAMETER_TO_ADDR;
        }
        if (!str_tmp) {
            dap_json_rpc_error_add(*a_json_arr_reply, DAP_CHAIN_NODE_CLI_COM_TX_CREATE_REQUIRE_PARAMETER_VALUE_OR_INVALID_FORMAT_VALUE, "tx_create requires parameter '-value' to be valid uint256 value");
            return DAP_CHAIN_NODE_CLI_COM_TX_CREATE_REQUIRE_PARAMETER_VALUE_OR_INVALID_FORMAT_VALUE;
        }
        l_addr_el_count = dap_str_symbol_count(addr_base58_to, ',') + 1;
        l_value_el_count = dap_str_symbol_count(str_tmp, ',') + 1;

        if (l_addr_el_count != l_value_el_count) {
            dap_json_rpc_error_add(*a_json_arr_reply, DAP_CHAIN_NODE_CLI_COM_TX_CREATE_REQUIRE_PARAMETER_VALUE_OR_INVALID_FORMAT_VALUE, "num of '-to_addr' and '-value' should be equal");
            return DAP_CHAIN_NODE_CLI_COM_TX_CREATE_REQUIRE_PARAMETER_VALUE_OR_INVALID_FORMAT_VALUE;
        }

        l_value = DAP_NEW_Z_COUNT(uint256_t, l_value_el_count);
        if (!l_value) {
            dap_json_rpc_error_add(*a_json_arr_reply, DAP_CHAIN_NODE_CLI_COM_GLOBAL_DB_MEMORY_ERR, c_error_memory_alloc);
            return DAP_CHAIN_NODE_CLI_COM_GLOBAL_DB_MEMORY_ERR;
        }
        char **l_value_array = dap_strsplit(str_tmp, ",", l_value_el_count);
        if (!l_value_array) {
            DAP_DELETE(l_value);
            dap_json_rpc_error_add(*a_json_arr_reply, DAP_CHAIN_NODE_CLI_COM_GLOBAL_DB_PARAM_ERR, "Can't read '-to_addr' arg");
            return DAP_CHAIN_NODE_CLI_COM_GLOBAL_DB_PARAM_ERR;
        }
        for (size_t i = 0; i < l_value_el_count; ++i) {
            l_value[i] = dap_chain_balance_scan(l_value_array[i]);
            if(IS_ZERO_256(l_value[i])) {
                DAP_DEL_MULTY(l_value_array, l_value);
                dap_json_rpc_error_add(*a_json_arr_reply, DAP_CHAIN_NODE_CLI_COM_TX_CREATE_REQUIRE_PARAMETER_VALUE_OR_INVALID_FORMAT_VALUE, "tx_create requires parameter '-value' to be valid uint256 value");
                return DAP_CHAIN_NODE_CLI_COM_TX_CREATE_REQUIRE_PARAMETER_VALUE_OR_INVALID_FORMAT_VALUE;
            }
        }
        dap_strfreev(l_value_array);
    
        l_addr_to = DAP_NEW_Z_COUNT(dap_chain_addr_t *, l_addr_el_count);
        if (!l_addr_to) {
            log_it(L_CRITICAL, "%s", c_error_memory_alloc);
            DAP_DELETE(l_value);
            dap_json_rpc_error_add(*a_json_arr_reply, DAP_CHAIN_NODE_CLI_COM_GLOBAL_DB_MEMORY_ERR, c_error_memory_alloc);
            return DAP_CHAIN_NODE_CLI_COM_GLOBAL_DB_MEMORY_ERR;
        }
        char **l_addr_base58_to_array = dap_strsplit(addr_base58_to, ",", l_addr_el_count);
        if (!l_addr_base58_to_array) {
            DAP_DEL_MULTY(l_addr_to, l_value);
            dap_json_rpc_error_add(*a_json_arr_reply, DAP_CHAIN_NODE_CLI_COM_GLOBAL_DB_PARAM_ERR, "Can't read '-to_addr' arg");
            return DAP_CHAIN_NODE_CLI_COM_GLOBAL_DB_PARAM_ERR;
        }
        for (size_t i = 0; i < l_addr_el_count; ++i) {
            l_addr_to[i] = dap_chain_addr_from_str(l_addr_base58_to_array[i]);
            if(!l_addr_to[i]) {
                DAP_DEL_ARRAY(l_addr_to, i);
                DAP_DEL_MULTY(l_addr_to, l_addr_base58_to_array, l_value);
                dap_json_rpc_error_add(*a_json_arr_reply, DAP_CHAIN_NODE_CLI_COM_TX_CREATE_DESTINATION_ADDRESS_INVALID, "destination address is invalid");
                return DAP_CHAIN_NODE_CLI_COM_TX_CREATE_DESTINATION_ADDRESS_INVALID;
            }
        }
        dap_strfreev(l_addr_base58_to_array);
    }

    int l_ret = DAP_CHAIN_NODE_CLI_COM_TX_CREATE_OK;
    if (l_emission_hash_str) {
        char *l_tx_hash_str = NULL;
        if (!l_priv_key) {
            dap_json_rpc_error_add(*a_json_arr_reply, DAP_CHAIN_NODE_CLI_COM_TX_CREATE_NO_PRIVATE_KEY_DEFINED, "No private key defined for creating the underlying "
                                                   "transaction no '-wallet_fee' or '-cert' parameter specified.");
            l_ret = DAP_CHAIN_NODE_CLI_COM_TX_CREATE_NO_PRIVATE_KEY_DEFINED;
        }
        l_tx_hash_str = dap_chain_mempool_base_tx_create(l_chain, &l_emission_hash, l_emission_chain->id,
                                                         uint256_0, NULL, NULL, // Get this params from emission itself
                                                         l_priv_key, l_hash_out_type, l_value_fee);
        json_object *l_jobj_emission = json_object_new_object();
        json_object *l_jobj_emi_status = NULL;
        json_object *l_jobj_emi_hash = NULL;
        if (l_tx_hash_str) {
            l_jobj_emi_status = json_object_new_string("Ok");
            l_jobj_emi_hash = json_object_new_string(l_tx_hash_str);
            DAP_DELETE(l_tx_hash_str);
            json_object_object_add(l_jobj_emission, "emission", l_jobj_emi_status);
            json_object_object_add(l_jobj_emission, "hash", l_jobj_emi_hash);
        } else {
            l_jobj_emi_status = json_object_new_string("False");
            json_object_object_add(l_jobj_emission, "emission", l_jobj_emi_status);
            json_object *l_jobj_msg = json_object_new_string("Can't place TX datum in mempool, examine log files\n");
            json_object_object_add(l_jobj_emission, "message", l_jobj_msg);
            l_ret = DAP_CHAIN_NODE_CLI_COM_TX_CREATE_CAN_NOT_ADD_DATUM_IN_MEMPOOL;
        }
        json_object_array_add(*a_json_arr_reply, l_jobj_emission);
        DAP_DEL_ARRAY(l_addr_to, l_addr_el_count);
        DAP_DEL_MULTY(l_addr_to, l_value);
        if (l_wallet_fee) {
            dap_chain_wallet_close(l_wallet_fee);
            dap_enc_key_delete(l_priv_key);
        }
        return l_ret;        
    }

    dap_chain_wallet_t * l_wallet = dap_chain_wallet_open(l_from_wallet_name, c_wallets_path, NULL);
    json_object *l_jobj_result = json_object_new_object();

    if(!l_wallet) {
        dap_json_rpc_error_add(*a_json_arr_reply, DAP_CHAIN_NODE_CLI_COM_TX_CREATE_WALLET_DOES_NOT_EXIST,
                               "wallet %s does not exist", l_from_wallet_name);
        DAP_DEL_ARRAY(l_addr_to, l_addr_el_count);
        DAP_DEL_MULTY(l_addr_to, l_value);
        return DAP_CHAIN_NODE_CLI_COM_TX_CREATE_WALLET_DOES_NOT_EXIST;
    } else {
        const char *l_wallet_check_str = dap_chain_wallet_check_sign(l_wallet);
        if (dap_strcmp(l_wallet_check_str, "") != 0) {
            json_object *l_obj_wgn_str = json_object_new_string(l_wallet_check_str);
            json_object_object_add(l_jobj_result, "warning", l_obj_wgn_str);
        }
    }
    dap_chain_addr_t *l_addr_from = dap_chain_wallet_get_addr(l_wallet, l_net->pub.id);

    if (!l_addr_from) {
        dap_chain_wallet_close(l_wallet);
        dap_enc_key_delete(l_priv_key);
        dap_json_rpc_error_add(*a_json_arr_reply, DAP_CHAIN_NODE_CLI_COM_TX_CREATE_SOURCE_ADDRESS_INVALID, "source address is invalid");
        json_object_put(l_jobj_result);
        DAP_DEL_ARRAY(l_addr_to, l_addr_el_count);
        DAP_DEL_MULTY(l_addr_to, l_value);
        return DAP_CHAIN_NODE_CLI_COM_TX_CREATE_SOURCE_ADDRESS_INVALID;
    }

    for (size_t i = 0; i < l_addr_el_count; ++i) {
        if (dap_chain_addr_compare(l_addr_to[i], l_addr_from)) {
            dap_chain_wallet_close(l_wallet);
            dap_enc_key_delete(l_priv_key);
            dap_json_rpc_error_add(*a_json_arr_reply, DAP_CHAIN_NODE_CLI_COM_TX_CREATE_EQ_SOURCE_DESTINATION_ADDRESS, "The transaction cannot be directed to the same address as the source.");
            json_object_put(l_jobj_result);
            for (size_t j = 0; j < l_addr_el_count; ++j) {
                    DAP_DELETE(l_addr_to[j]);
            }
            DAP_DEL_MULTY(l_addr_to, l_value);
            return DAP_CHAIN_NODE_CLI_COM_TX_CREATE_EQ_SOURCE_DESTINATION_ADDRESS;
        }
    }

    for (size_t i = 0; i < l_addr_el_count; ++i) {
        if (l_addr_to[i]->net_id.uint64 != l_net->pub.id.uint64 && !dap_chain_addr_is_blank(l_addr_to[i])) {
            bool l_found = false;
            for (size_t j = 0; j < l_net->pub.bridged_networks_count; ++j) {
                if (l_net->pub.bridged_networks[j].uint64 == l_addr_to[i]->net_id.uint64) {
                    l_found = true;
                    break;
                }
            }
            if (!l_found) {
                dap_string_t *l_allowed_list = dap_string_new("");
                dap_string_append_printf(l_allowed_list, "0x%016"DAP_UINT64_FORMAT_X, l_net->pub.id.uint64);
                for (size_t j = 0; j < l_net->pub.bridged_networks_count; ++j)
                    dap_string_append_printf(l_allowed_list, ", 0x%016"DAP_UINT64_FORMAT_X, l_net->pub.bridged_networks[j].uint64);
                dap_json_rpc_error_add(*a_json_arr_reply, DAP_CHAIN_NODE_CLI_COM_TX_CREATE_DESTINATION_NETWORK_IS_UNREACHEBLE,
                                    "Destination network ID=0x%"DAP_UINT64_FORMAT_x
                                    " is unreachable. List of available network IDs:\n%s"
                                    " Please, change network name or wallet address",
                                    l_addr_to[i]->net_id.uint64, l_allowed_list->str);
                dap_string_free(l_allowed_list, true);
                json_object_put(l_jobj_result);

                DAP_DEL_ARRAY(l_addr_to, l_addr_el_count);
                DAP_DEL_MULTY(l_addr_to, l_value);
                return DAP_CHAIN_NODE_CLI_COM_TX_CREATE_DESTINATION_NETWORK_IS_UNREACHEBLE;
            }
        }
    }

    json_object *l_jobj_transfer_status = NULL;
    json_object *l_jobj_tx_hash = NULL;

    l_priv_key = dap_chain_wallet_get_key(l_wallet, 0);
    if(l_tx_num){
        l_ret = dap_chain_mempool_tx_create_massive(l_chain, l_priv_key, l_addr_from,
                                                  l_addr_to[0], l_token_ticker, l_value[0], l_value_fee, l_tx_num);
        l_jobj_transfer_status = json_object_new_string((l_ret == 0) ? "Ok" : (l_ret == -2) ? "False, not enough funds for transfer" : "False");
        json_object_object_add(l_jobj_result, "transfer", l_jobj_transfer_status);
    } else {
        char *l_tx_hash_str = dap_chain_mempool_tx_create(l_chain, l_priv_key, l_addr_from, (dap_chain_addr_t *const *)l_addr_to,
                                                                  l_token_ticker, l_value, l_value_fee, l_hash_out_type, l_addr_el_count);
        if (l_tx_hash_str) {
            l_jobj_transfer_status = json_object_new_string("Ok");
            l_jobj_tx_hash = json_object_new_string(l_tx_hash_str);
            json_object_object_add(l_jobj_result, "transfer", l_jobj_transfer_status);
            json_object_object_add(l_jobj_result, "hash", l_jobj_tx_hash);
            DAP_DELETE(l_tx_hash_str);
        } else {
            l_jobj_transfer_status = json_object_new_string("False");
            json_object_object_add(l_jobj_result, "transfer", l_jobj_transfer_status);
            l_ret = DAP_CHAIN_NODE_CLI_COM_TX_CREATE_CAN_NOT_CREATE_TRANSACTION;
        }
    }
    json_object_array_add(*a_json_arr_reply, l_jobj_result);

    DAP_DEL_ARRAY(l_addr_to, l_addr_el_count);
    DAP_DEL_MULTY(l_addr_from, l_addr_to, l_value);
    dap_chain_wallet_close(l_wallet);
    dap_enc_key_delete(l_priv_key);
    return l_ret;
}


/**
 * @brief com_tx_verify
 * Verifing transaction
 * tx_verify command
 * @param argc
 * @param argv
 * @param arg_func
 * @param str_reply
 * @return int
 */
int com_tx_verify(int a_argc, char **a_argv, void **a_str_reply)
{
    json_object **a_json_arr_reply = (json_object **)a_str_reply;
    const char * l_tx_hash_str = NULL;
    dap_chain_net_t * l_net = NULL;
    dap_chain_t * l_chain = NULL;
    int l_arg_index = 1;

    dap_cli_server_cmd_find_option_val(a_argv, l_arg_index, a_argc, "-tx", &l_tx_hash_str);
    if(!l_tx_hash_str) {
        dap_json_rpc_error_add(*a_json_arr_reply, DAP_CHAIN_NODE_CLI_COM_TX_VERIFY_REQUIRE_PARAMETER_TX, "tx_verify requires parameter '-tx'");
        return DAP_CHAIN_NODE_CLI_COM_TX_VERIFY_REQUIRE_PARAMETER_TX;
    }
    dap_chain_node_cli_cmd_values_parse_net_chain_for_json(*a_json_arr_reply, &l_arg_index, a_argc, a_argv, &l_chain, &l_net,
                                                           CHAIN_TYPE_TX);
    if (!l_net || !l_chain) {
        return DAP_CHAIN_NODE_CLI_COM_TX_VERIFY_NET_CHAIN_UNDEFINED;
    }
    dap_hash_fast_t l_tx_hash;
    char *l_hex_str_from58 = NULL;
    if (dap_chain_hash_fast_from_hex_str(l_tx_hash_str, &l_tx_hash)) {
        l_hex_str_from58 = dap_enc_base58_to_hex_str_from_str(l_tx_hash_str);
        if (dap_chain_hash_fast_from_hex_str(l_hex_str_from58, &l_tx_hash)) {
            dap_json_rpc_error_add(*a_json_arr_reply, DAP_CHAIN_NODE_CLI_COM_TX_VERIFY_INVALID_TX_HASH, "Invalid tx hash format, need hex or base58");
            return DAP_CHAIN_NODE_CLI_COM_TX_VERIFY_INVALID_TX_HASH;
        }
    }
    size_t l_datum_size = 0;
    char *l_gdb_group = dap_chain_mempool_group_new(l_chain);
    dap_chain_datum_t *l_datum = (dap_chain_datum_t*)dap_global_db_get_sync(l_gdb_group, l_hex_str_from58 ? l_hex_str_from58 : l_tx_hash_str, &l_datum_size, NULL, NULL);
    DAP_DEL_Z(l_hex_str_from58);
    if (!l_datum) {
        dap_json_rpc_error_add(*a_json_arr_reply, DAP_CHAIN_NODE_CLI_COM_TX_VERIFY_SPECIFIED_TX_NOT_FOUND, "Specified tx not found");
        return DAP_CHAIN_NODE_CLI_COM_TX_VERIFY_SPECIFIED_TX_NOT_FOUND;
    }
    if (l_datum->header.type_id != DAP_CHAIN_DATUM_TX){
        char *l_str_err = dap_strdup_printf("Based on the specified hash, the type %s was found and not a transaction.",
                                            dap_chain_datum_type_id_to_str(l_datum->header.type_id));
        dap_json_rpc_error_add(*a_json_arr_reply, DAP_CHAIN_NODE_CLI_COM_TX_VERIFY_HASH_IS_NOT_TX_HASH, l_str_err);
        DAP_DELETE(l_str_err);
        return DAP_CHAIN_NODE_CLI_COM_TX_VERIFY_HASH_IS_NOT_TX_HASH;
    }
    dap_chain_datum_tx_t *l_tx = (dap_chain_datum_tx_t*)l_datum->data;
    int l_ret = dap_ledger_tx_add_check(l_net->pub.ledger, l_tx, l_datum->header.data_size, &l_tx_hash);
    json_object *l_obj_ret = json_object_new_object();
    json_object *l_obj_hash = json_object_new_string(l_tx_hash_str);
    json_object_object_add(l_obj_ret, "hash", l_obj_hash);
    json_object *l_jobj_verfiy = NULL;
    json_object *l_jobj_error = NULL;
    if (l_ret) {
        l_jobj_verfiy = json_object_new_boolean(false);
        l_jobj_error = json_object_new_object();
        json_object *l_jobj_err_str = json_object_new_string(dap_ledger_check_error_str(l_ret));
        json_object *l_jobj_err_code = json_object_new_int64(l_ret);
        json_object_object_add(l_jobj_error, "code", l_jobj_err_code);
        json_object_object_add(l_jobj_error, "message", l_jobj_err_str);
        json_object_object_add(l_obj_ret, "verify", l_jobj_verfiy);
        json_object_object_add(l_obj_ret, "error", l_jobj_error);
        json_object_array_add(*a_json_arr_reply, l_obj_ret);
        return DAP_CHAIN_NODE_CLI_COM_TX_VERIFY_TX_NOT_VERIFY;
    } else {
        l_jobj_verfiy = json_object_new_boolean(true);
        l_jobj_error = json_object_new_null();
        json_object_object_add(l_obj_ret, "verify", l_jobj_verfiy);
        json_object_object_add(l_obj_ret, "error", l_jobj_error);
        json_object_array_add(*a_json_arr_reply, l_obj_ret);
        return DAP_CHAIN_NODE_CLI_COM_TX_VERIFY_OK;
    }
}


/**
 * @brief com_tx_history
 * tx_history command
 * Transaction history for an address
 * @param a_argc
 * @param a_argv
 * @param a_str_reply
 * @return int
 */
int com_tx_history(int a_argc, char ** a_argv, void **a_str_reply)
{
    json_object **a_json_arr_reply = (json_object **)a_str_reply;
    int arg_index = 1;
    const char *l_addr_base58 = NULL;
    const char *l_wallet_name = NULL;
    const char *l_net_str = NULL;
    const char *l_chain_str = NULL;
    const char *l_tx_hash_str = NULL;
    const char *l_tx_srv_str = NULL;
    const char *l_tx_act_str = NULL;
    const char *l_limit_str = NULL;
    const char *l_offset_str = NULL;
    const char *l_head_str = NULL;

    dap_chain_t * l_chain = NULL;
    dap_chain_net_t * l_net = NULL;

    const char * l_hash_out_type = NULL;
    dap_cli_server_cmd_find_option_val(a_argv, arg_index, a_argc, "-H", &l_hash_out_type);
    if(!l_hash_out_type)
        l_hash_out_type = "hex";
    if(dap_strcmp(l_hash_out_type,"hex") && dap_strcmp(l_hash_out_type,"base58")) {
        dap_json_rpc_error_add(*a_json_arr_reply, DAP_CHAIN_NODE_CLI_COM_TX_HISTORY_PARAM_ERR,
                                "Invalid parameter -H, valid values: -H <hex | base58>");
        return DAP_CHAIN_NODE_CLI_COM_TX_HISTORY_PARAM_ERR;

    }

    dap_cli_server_cmd_find_option_val(a_argv, arg_index, a_argc, "-addr", &l_addr_base58);
    dap_cli_server_cmd_find_option_val(a_argv, arg_index, a_argc, "-w", &l_wallet_name);
    dap_cli_server_cmd_find_option_val(a_argv, arg_index, a_argc, "-net", &l_net_str);
    dap_cli_server_cmd_find_option_val(a_argv, arg_index, a_argc, "-chain", &l_chain_str);
    dap_cli_server_cmd_find_option_val(a_argv, arg_index, a_argc, "-tx", &l_tx_hash_str);
    dap_cli_server_cmd_find_option_val(a_argv, arg_index, a_argc, "-srv", &l_tx_srv_str);
    dap_cli_server_cmd_find_option_val(a_argv, arg_index, a_argc, "-act", &l_tx_act_str);

    dap_cli_server_cmd_find_option_val(a_argv, arg_index, a_argc, "-limit", &l_limit_str);
    dap_cli_server_cmd_find_option_val(a_argv, arg_index, a_argc, "-offset", &l_offset_str);
    bool l_head = dap_cli_server_cmd_find_option_val(a_argv, arg_index, a_argc, "-head", &l_head_str) ? true : false;
    size_t l_limit = l_limit_str ? strtoul(l_limit_str, NULL, 10) : 0;
    size_t l_offset = l_offset_str ? strtoul(l_offset_str, NULL, 10) : 0;

    //default is ALL/ANY
    dap_chain_tx_tag_action_type_t l_action = l_tx_act_str ? dap_ledger_tx_action_str_to_action_t(l_tx_act_str):
                                     DAP_CHAIN_TX_TAG_ACTION_ALL;

    bool l_brief = (dap_cli_server_cmd_check_option(a_argv, arg_index, a_argc, "-brief") != -1) ? true : false;

    bool l_is_tx_all = dap_cli_server_cmd_find_option_val(a_argv, arg_index, a_argc, "-all", NULL);
    bool l_is_tx_count = dap_cli_server_cmd_find_option_val(a_argv, arg_index, a_argc, "-count", NULL);

    if (!l_addr_base58 && !l_wallet_name && !l_tx_hash_str && !l_is_tx_all && !l_is_tx_count) {
        dap_json_rpc_error_add(*a_json_arr_reply, DAP_CHAIN_NODE_CLI_COM_TX_HISTORY_PARAM_ERR,
                                "tx_history requires parameter '-addr' or '-w' or '-tx'");
        return DAP_CHAIN_NODE_CLI_COM_TX_HISTORY_PARAM_ERR;
    }

    if (!l_net_str && !l_addr_base58&& !l_is_tx_all) {
        dap_json_rpc_error_add(*a_json_arr_reply, DAP_CHAIN_NODE_CLI_COM_TX_HISTORY_PARAM_ERR,
                                "tx_history requires parameter '-net' or '-addr'");
        return DAP_CHAIN_NODE_CLI_COM_TX_HISTORY_PARAM_ERR;
    }

    dap_chain_hash_fast_t l_tx_hash;
    if (l_tx_hash_str && dap_chain_hash_fast_from_str(l_tx_hash_str, &l_tx_hash) != 0) {

        dap_json_rpc_error_add(*a_json_arr_reply, DAP_CHAIN_NODE_CLI_COM_TX_HISTORY_HASH_REC_ERR, "tx hash not recognized");
        return DAP_CHAIN_NODE_CLI_COM_TX_HISTORY_HASH_REC_ERR;
    }

    // Select chain network
    if (!l_addr_base58 && l_net_str) {
        l_net = dap_chain_net_by_name(l_net_str);
        if (!l_net) { // Can't find such network
            dap_json_rpc_error_add(*a_json_arr_reply, DAP_CHAIN_NODE_CLI_COM_TX_HISTORY_NET_PARAM_ERR,
                                    "tx_history requires parameter '-net' to be valid chain network name");
            return DAP_CHAIN_NODE_CLI_COM_TX_HISTORY_NET_PARAM_ERR;
        }
    }
    // Get chain address
    dap_chain_addr_t *l_addr = NULL;
    if (l_addr_base58) {
        if (l_tx_hash_str) {
            dap_json_rpc_error_add(*a_json_arr_reply, DAP_CHAIN_NODE_CLI_COM_TX_HISTORY_INCOMPATIBLE_PARAMS_ERR,
                                                        "Incompatible params '-addr' & '-tx'");
            return DAP_CHAIN_NODE_CLI_COM_TX_HISTORY_INCOMPATIBLE_PARAMS_ERR;
        }
        l_addr = dap_chain_addr_from_str(l_addr_base58);
        if (!l_addr) {
            dap_json_rpc_error_add(*a_json_arr_reply, DAP_CHAIN_NODE_CLI_COM_TX_HISTORY_WALLET_ADDR_ERR,
                                                        "Wallet address not recognized");
            return DAP_CHAIN_NODE_CLI_COM_TX_HISTORY_WALLET_ADDR_ERR;
        }
        if (l_net) {
            if (l_net->pub.id.uint64 != l_addr->net_id.uint64) {
                dap_json_rpc_error_add(*a_json_arr_reply, DAP_CHAIN_NODE_CLI_COM_TX_HISTORY_ID_NET_ADDR_DIF_ERR,
                                        "Network ID with '-net' param and network ID with '-addr' param are different");
                DAP_DELETE(l_addr);
                return DAP_CHAIN_NODE_CLI_COM_TX_HISTORY_ID_NET_ADDR_DIF_ERR;
            }
        } else
            l_net = dap_chain_net_by_id(l_addr->net_id);
    }
    if (l_wallet_name) {
        const char *c_wallets_path = dap_chain_wallet_get_path(g_config);
        dap_chain_wallet_t *l_wallet = dap_chain_wallet_open(l_wallet_name, c_wallets_path, NULL);
        if (l_wallet) {
            const char *l_sign_str = dap_chain_wallet_check_sign(l_wallet);
            //TODO add warning about deprecated signs
            dap_chain_addr_t *l_addr_tmp = dap_chain_wallet_get_addr(l_wallet, l_net->pub.id);
            if (l_addr) {
                if (!dap_chain_addr_compare(l_addr, l_addr_tmp)) {
                    dap_json_rpc_error_add(*a_json_arr_reply, DAP_CHAIN_NODE_CLI_COM_TX_HISTORY_ADDR_WALLET_DIF_ERR,
                                            "Address with '-addr' param and address with '-w' param are different");
                    DAP_DELETE(l_addr);
                    DAP_DELETE(l_addr_tmp);
                    return DAP_CHAIN_NODE_CLI_COM_TX_HISTORY_ADDR_WALLET_DIF_ERR;
                }
                DAP_DELETE(l_addr_tmp);
            } else
                l_addr = l_addr_tmp;
            dap_chain_wallet_close(l_wallet);
        } else {
            dap_json_rpc_error_add(*a_json_arr_reply, DAP_CHAIN_NODE_CLI_COM_TX_HISTORY_WALLET_ERR,
                                    "The wallet %s is not activated or it doesn't exist", l_wallet_name);
            DAP_DELETE(l_addr);
            return DAP_CHAIN_NODE_CLI_COM_TX_HISTORY_WALLET_ERR;
        }
    }
    // Select chain, if any
    if (!l_net) {
        dap_json_rpc_error_add(*a_json_arr_reply, DAP_CHAIN_NODE_CLI_COM_TX_HISTORY_NET_ERR, "Could not determine the network from which to "
                                                       "extract data for the tx_history command to work.");
        return DAP_CHAIN_NODE_CLI_COM_TX_HISTORY_NET_ERR;
    }
    if (l_chain_str)
        l_chain = dap_chain_net_get_chain_by_name(l_net, l_chain_str);
    else
        l_chain = dap_chain_net_get_default_chain_by_chain_type(l_net, CHAIN_TYPE_TX);

    if(!l_chain) {
        dap_json_rpc_error_add(*a_json_arr_reply, DAP_CHAIN_NODE_CLI_COM_TX_HISTORY_CHAIN_PARAM_ERR,
                                "tx_history requires parameter '-chain' to be valid chain name in chain net %s."
                                " You can set default datum type in chain configuration file", l_net_str);
        return DAP_CHAIN_NODE_CLI_COM_TX_HISTORY_CHAIN_PARAM_ERR;
    }
    // response
    json_object * json_obj_out = NULL;
    if (l_tx_hash_str) {
         // history tx hash
        json_obj_out = dap_db_history_tx(*a_json_arr_reply, &l_tx_hash, l_chain, l_hash_out_type, l_net);
        if (!json_obj_out) {
            dap_json_rpc_error_add(*a_json_arr_reply, DAP_CHAIN_NODE_CLI_COM_TX_HISTORY_DAP_DB_HISTORY_TX_ERR,
                                    "something went wrong in tx_history");
            return DAP_CHAIN_NODE_CLI_COM_TX_HISTORY_DAP_DB_HISTORY_TX_ERR;
        }
    } else if (l_addr) {
        // history addr and wallet
        json_object * json_obj_summary = json_object_new_object();
        if (!json_obj_summary) {
            return DAP_CHAIN_NODE_CLI_COM_TX_HISTORY_MEMORY_ERR;
        }
        json_obj_out = dap_db_history_addr(*a_json_arr_reply, l_addr, l_chain, l_hash_out_type, dap_chain_addr_to_str_static(l_addr), json_obj_summary, l_limit, l_offset, l_brief, l_tx_srv_str, l_action, l_head);
        if (!json_obj_out) {
            dap_json_rpc_error_add(*a_json_arr_reply, DAP_CHAIN_NODE_CLI_COM_TX_HISTORY_DAP_DB_HISTORY_ADDR_ERR,
                                    "something went wrong in tx_history");
            json_object_put(json_obj_summary);
            return DAP_CHAIN_NODE_CLI_COM_TX_HISTORY_DAP_DB_HISTORY_ADDR_ERR;
        }
        json_object_array_add(*a_json_arr_reply, json_obj_out);
        json_object_array_add(*a_json_arr_reply, json_obj_summary);
        return DAP_CHAIN_NODE_CLI_COM_TX_HISTORY_OK;
    } else if (l_is_tx_all) {
        // history all
        json_object * json_obj_summary = json_object_new_object();
        if (!json_obj_summary) {
            return DAP_CHAIN_NODE_CLI_COM_TX_HISTORY_MEMORY_ERR;
        }

        json_object* json_arr_history_all = dap_db_history_tx_all(*a_json_arr_reply, l_chain, l_net, l_hash_out_type, json_obj_summary,
                                                                l_limit, l_offset, l_brief, l_tx_srv_str, l_action, l_head);
        if (!json_arr_history_all) {
            dap_json_rpc_error_add(*a_json_arr_reply, DAP_CHAIN_NODE_CLI_COM_TX_HISTORY_DAP_DB_HISTORY_ALL_ERR,
                                    "something went wrong in tx_history");
            return DAP_CHAIN_NODE_CLI_COM_TX_HISTORY_DAP_DB_HISTORY_ALL_ERR;
        }

        json_object_array_add(*a_json_arr_reply, json_arr_history_all);
        json_object_array_add(*a_json_arr_reply, json_obj_summary);
        return DAP_CHAIN_NODE_CLI_COM_TX_HISTORY_OK;
    } else if (l_is_tx_count) {
        json_object * json_count_obj= json_object_new_object();
        json_object_object_add(json_count_obj, "Number of transaction", json_object_new_uint64(l_chain->callback_count_tx(l_chain)));
        json_object_array_add(*a_json_arr_reply, json_count_obj);
        return DAP_CHAIN_NODE_CLI_COM_TX_HISTORY_OK;
    }

    if (json_obj_out) {
        const char* json_string_sdfasf = json_object_to_json_string(*a_json_arr_reply);
        char* result_string_sadfasf = strdup(json_string_sdfasf);
        json_object_array_add(*a_json_arr_reply, json_obj_out);
        const char* json_string = json_object_to_json_string(*a_json_arr_reply);
        char* result_string = strdup(json_string);
    } else {
        json_object_array_add(*a_json_arr_reply, json_object_new_string("empty"));
    }

    return DAP_CHAIN_NODE_CLI_COM_TX_HISTORY_OK;
}

/**
 * @brief com_tx_cond_create
 * Create transaction
 * com_tx_cond_create command
 * @param a_argc
 * @param a_argv
 * @param a_str_reply
 * @return int
 */
int com_tx_cond_create(int a_argc, char ** a_argv, void **a_str_reply)
{
    (void) a_argc;
    json_object** a_json_arr_reply = (json_object**)a_str_reply;
    int arg_index = 1;
    const char *c_wallets_path = dap_chain_wallet_get_path(g_config);
    const char * l_token_ticker = NULL;
    const char * l_wallet_str = NULL;
    const char * l_cert_str = NULL;
    const char * l_value_str = NULL;
    const char * l_value_fee_str = NULL;
    const char * l_net_name = NULL;
    const char * l_unit_str = NULL;
    const char * l_srv_uid_str = NULL;
    uint256_t l_value_datoshi = {};
    uint256_t l_value_fee = {};
    const char * l_hash_out_type = NULL;
    dap_cli_server_cmd_find_option_val(a_argv, arg_index, a_argc, "-H", &l_hash_out_type);
    if(!l_hash_out_type)
        l_hash_out_type = "hex";
    if(dap_strcmp(l_hash_out_type,"hex") && dap_strcmp(l_hash_out_type,"base58")) {
        dap_json_rpc_error_add(*a_json_arr_reply, DAP_CHAIN_NODE_CLI_COM_TX_COND_CREATE_INVALID_PARAMETER_HEX,
                               "Invalid parameter -H, valid values: -H <hex | base58>");
        return DAP_CHAIN_NODE_CLI_COM_TX_COND_CREATE_INVALID_PARAMETER_HEX;
    }

    // Token ticker
    dap_cli_server_cmd_find_option_val(a_argv, arg_index, a_argc, "-token", &l_token_ticker);
    // Wallet name - from
    dap_cli_server_cmd_find_option_val(a_argv, arg_index, a_argc, "-w", &l_wallet_str);
    // Public certifiacte of condition owner
    dap_cli_server_cmd_find_option_val(a_argv, arg_index, a_argc, "-cert", &l_cert_str);
    // value datoshi
    dap_cli_server_cmd_find_option_val(a_argv, arg_index, a_argc, "-value", &l_value_str);
    // fee
    dap_cli_server_cmd_find_option_val(a_argv, arg_index, a_argc, "-fee", &l_value_fee_str);
    // net
    dap_cli_server_cmd_find_option_val(a_argv, arg_index, a_argc, "-net", &l_net_name);
    // unit
    dap_cli_server_cmd_find_option_val(a_argv, arg_index, a_argc, "-unit", &l_unit_str);
    // service
    dap_cli_server_cmd_find_option_val(a_argv, arg_index, a_argc, "-srv_uid", &l_srv_uid_str);

    if(!l_token_ticker) {
        dap_json_rpc_error_add(*a_json_arr_reply, DAP_CHAIN_NODE_CLI_COM_TX_COND_CREATE_REQUIRES_PARAMETER_TOKEN, "tx_cond_create requires parameter '-token'");
        return DAP_CHAIN_NODE_CLI_COM_TX_COND_CREATE_REQUIRES_PARAMETER_TOKEN;
    }
    if (!l_wallet_str) {
        dap_json_rpc_error_add(*a_json_arr_reply, DAP_CHAIN_NODE_CLI_COM_TX_COND_CREATE_REQUIRES_PARAMETER_W, "tx_cond_create requires parameter '-w'");
        return DAP_CHAIN_NODE_CLI_COM_TX_COND_CREATE_REQUIRES_PARAMETER_W;
    }
    if (!l_cert_str) {
        dap_json_rpc_error_add(*a_json_arr_reply, DAP_CHAIN_NODE_CLI_COM_TX_COND_CREATE_REQUIRES_PARAMETER_CERT, "tx_cond_create requires parameter '-cert'");
        return DAP_CHAIN_NODE_CLI_COM_TX_COND_CREATE_REQUIRES_PARAMETER_CERT;
    }
    if (!l_value_str) {
        dap_json_rpc_error_add(*a_json_arr_reply, DAP_CHAIN_NODE_CLI_COM_TX_COND_CREATE_REQUIRES_PARAMETER_VALUE, "tx_cond_create requires parameter '-value'");
        return DAP_CHAIN_NODE_CLI_COM_TX_COND_CREATE_REQUIRES_PARAMETER_VALUE;
    }
    if(!l_value_fee_str){
        dap_json_rpc_error_add(*a_json_arr_reply, DAP_CHAIN_NODE_CLI_COM_TX_COND_CREATE_REQUIRES_PARAMETER_FEE, "tx_cond_create requires parameter '-fee'");
        return DAP_CHAIN_NODE_CLI_COM_TX_COND_CREATE_REQUIRES_PARAMETER_FEE;
    }
    if(!l_net_name) {
        dap_json_rpc_error_add(*a_json_arr_reply, DAP_CHAIN_NODE_CLI_COM_TX_COND_CREATE_REQUIRES_PARAMETER_NET, "tx_cond_create requires parameter '-net'");
        return DAP_CHAIN_NODE_CLI_COM_TX_COND_CREATE_REQUIRES_PARAMETER_NET;
    }
    if(!l_unit_str) {
        dap_json_rpc_error_add(*a_json_arr_reply, DAP_CHAIN_NODE_CLI_COM_TX_COND_CREATE_REQUIRES_PARAMETER_UNIT, "tx_cond_create requires parameter '-unit'");
        return DAP_CHAIN_NODE_CLI_COM_TX_COND_CREATE_REQUIRES_PARAMETER_UNIT;
    }

    if(!l_srv_uid_str) {
        dap_json_rpc_error_add(*a_json_arr_reply, DAP_CHAIN_NODE_CLI_COM_TX_COND_CREATE_REQUIRES_PARAMETER_SRV_UID, "tx_cond_create requires parameter '-srv_uid'");
        return DAP_CHAIN_NODE_CLI_COM_TX_COND_CREATE_REQUIRES_PARAMETER_SRV_UID;
    }
    dap_chain_srv_uid_t l_srv_uid = {};
    l_srv_uid.uint64 = strtoll(l_srv_uid_str, NULL, 10);
    if (!l_srv_uid.uint64) {
        dap_json_rpc_error_add(*a_json_arr_reply, DAP_CHAIN_NODE_CLI_COM_TX_COND_CREATE_CAN_NOT_FIND_SERVICE_UID, "Can't find service UID %s ", l_srv_uid_str);
        return DAP_CHAIN_NODE_CLI_COM_TX_COND_CREATE_CAN_NOT_FIND_SERVICE_UID;
    }

    dap_chain_net_srv_price_unit_uid_t l_price_unit = { .enm = dap_chain_srv_str_to_unit_enum((char*)l_unit_str)};

    if(l_price_unit.enm == SERV_UNIT_UNDEFINED) {
        dap_json_rpc_error_add(*a_json_arr_reply, DAP_CHAIN_NODE_CLI_COM_TX_COND_CREATE_CAN_NOT_RECOGNIZE_UNIT,
                               "Can't recognize unit '%s'. Unit must look like { B | SEC }", l_unit_str);
        return DAP_CHAIN_NODE_CLI_COM_TX_COND_CREATE_CAN_NOT_RECOGNIZE_UNIT;
    }

    l_value_datoshi = dap_chain_balance_scan(l_value_str);
    if (IS_ZERO_256(l_value_datoshi)) {
        dap_json_rpc_error_add(*a_json_arr_reply, DAP_CHAIN_NODE_CLI_COM_TX_COND_CREATE_CAN_NOT_RECOGNIZE_VALUE,
                               "Can't recognize value '%s' as a number", l_value_str);
        return DAP_CHAIN_NODE_CLI_COM_TX_COND_CREATE_CAN_NOT_RECOGNIZE_VALUE;
    }

    l_value_fee = dap_chain_balance_scan(l_value_fee_str);
    if(IS_ZERO_256(l_value_fee)) {
        dap_json_rpc_error_add(*a_json_arr_reply, DAP_CHAIN_NODE_CLI_COM_TX_COND_CREATE_CAN_NOT_RECOGNIZE_VALUE_FEE,
                               "Can't recognize value '%s' as a number", l_value_fee_str);
        return DAP_CHAIN_NODE_CLI_COM_TX_COND_CREATE_CAN_NOT_RECOGNIZE_VALUE_FEE;
    }

    dap_chain_net_t * l_net = l_net_name ? dap_chain_net_by_name(l_net_name) : NULL;
    if(!l_net) {
        dap_json_rpc_error_add(*a_json_arr_reply, DAP_CHAIN_NODE_CLI_COM_TX_COND_CREATE_CAN_NOT_FIND_NET, "Can't find net '%s'", l_net_name);
        return DAP_CHAIN_NODE_CLI_COM_TX_COND_CREATE_CAN_NOT_FIND_NET;
    }
    dap_chain_wallet_t *l_wallet = dap_chain_wallet_open(l_wallet_str, c_wallets_path, NULL);
//    const char* l_sign_str = "";
    if(!l_wallet) {
        dap_json_rpc_error_add(*a_json_arr_reply, DAP_CHAIN_NODE_CLI_COM_TX_COND_CREATE_CAN_NOT_OPEN_WALLET, "Can't open wallet '%s'", l_wallet_str);
        return DAP_CHAIN_NODE_CLI_COM_TX_COND_CREATE_CAN_NOT_OPEN_WALLET;
    } else {
//        l_sign_str = dap_chain_wallet_check_sign(l_wallet);
    }

    dap_cert_t *l_cert_cond = dap_cert_find_by_name(l_cert_str);
    if(!l_cert_cond) {
        dap_chain_wallet_close(l_wallet);
        dap_json_rpc_error_add(*a_json_arr_reply, DAP_CHAIN_NODE_CLI_COM_TX_COND_CREATE_CAN_FIND_CERT, "Can't find cert '%s'", l_cert_str);
        return DAP_CHAIN_NODE_CLI_COM_TX_COND_CREATE_CAN_FIND_CERT;
    }

    dap_enc_key_t *l_key_from = dap_chain_wallet_get_key(l_wallet, 0);
    dap_pkey_t *l_key_cond = dap_pkey_from_enc_key(l_cert_cond->enc_key);
    if (!l_key_cond) {
        dap_chain_wallet_close(l_wallet);
        dap_enc_key_delete(l_key_from);
        dap_json_rpc_error_add(*a_json_arr_reply, DAP_CHAIN_NODE_CLI_COM_TX_COND_CREATE_CERT_DOES_NOT_CONATIN_VALID_PUBLIC_KEY,
                               "Cert '%s' doesn't contain a valid public key", l_cert_str);
        return DAP_CHAIN_NODE_CLI_COM_TX_COND_CREATE_CERT_DOES_NOT_CONATIN_VALID_PUBLIC_KEY;
    }

    uint256_t l_value_per_unit_max = {};
    char *l_hash_str = dap_chain_mempool_tx_create_cond(l_net, l_key_from, l_key_cond, l_token_ticker,
                                                        l_value_datoshi, l_value_per_unit_max, l_price_unit,
                                                        l_srv_uid, l_value_fee, NULL, 0, l_hash_out_type);
    dap_chain_wallet_close(l_wallet);
    dap_enc_key_delete(l_key_from);
    DAP_DELETE(l_key_cond);

    if (l_hash_str) {
        json_object *l_jobj_ret = json_object_new_object();
        json_object *l_jobj_tx_cond_transfer = json_object_new_boolean(true);
        json_object *l_jobj_hash = json_object_new_string(l_hash_str);
        json_object_object_add(l_jobj_ret, "create_tx_cond", l_jobj_tx_cond_transfer);
        json_object_object_add(l_jobj_ret, "hash", l_jobj_hash);
        json_object_array_add(*a_json_arr_reply, l_jobj_ret);
        DAP_DELETE(l_hash_str);
        return DAP_CHAIN_NODE_CLI_COM_TX_COND_CREATE_OK;
    }
    json_object *l_jobj_ret = json_object_new_object();
    json_object *l_jobj_tx_cond_transfer = json_object_new_boolean(false);
    json_object_object_add(l_jobj_ret, "create_tx_cond", l_jobj_tx_cond_transfer);
    json_object_array_add(*a_json_arr_reply, l_jobj_ret);
    return DAP_CHAIN_NODE_CLI_COM_TX_COND_CREATE_CAN_NOT_CONDITIONAL_TX_CREATE;
}

static dap_list_t* s_hashes_parse_str_list(const char *a_hashes_str)
{
    dap_list_t *l_ret_list = NULL;
    char *l_hash_str_dup = strdup(a_hashes_str), *l_hash_str, *l_hashes_tmp_ptrs = NULL;
    if (!l_hash_str_dup)
        return log_it(L_CRITICAL, "%s", c_error_memory_alloc), NULL;
    dap_hash_fast_t l_hash = { };
    while (( l_hash_str = strtok_r(l_hash_str_dup, ",", &l_hashes_tmp_ptrs) )) {
        l_hash_str = dap_strstrip(l_hash_str);
        if (dap_chain_hash_fast_from_str(l_hash_str, &l_hash)){
            log_it(L_ERROR, "Can't get hash of string \"%s\". Continue.", l_hash_str);
            continue;
        }
        l_ret_list = dap_list_append(l_ret_list, DAP_DUP(&l_hash));
    }
    DAP_DELETE(l_hash_str_dup);
    return l_ret_list;
}

int com_tx_cond_remove(int a_argc, char ** a_argv, void **a_json_arr_reply)
{
    (void) a_argc;
    int arg_index = 1;
    const char *c_wallets_path = dap_chain_wallet_get_path(g_config);
    const char * l_wallet_str = NULL;
    const char * l_value_fee_str = NULL;
    const char * l_net_name = NULL;
    const char * l_hashes_str = NULL;
    const char * l_srv_uid_str = NULL;
    uint256_t l_value_datoshi = {};
    uint256_t l_value_fee = {};
    const char * l_hash_out_type = NULL;
    dap_cli_server_cmd_find_option_val(a_argv, arg_index, a_argc, "-H", &l_hash_out_type);
    if(!l_hash_out_type)
        l_hash_out_type = "hex";
    if(dap_strcmp(l_hash_out_type,"hex") && dap_strcmp(l_hash_out_type,"base58")) {
        dap_json_rpc_error_add(*a_json_arr_reply, DAP_CHAIN_NODE_CLI_COM_TX_COND_REMOVE_INVALID_PARAMETER_HEX,
                               "Invalid parameter -H, valid values: -H <hex | base58>");
        return DAP_CHAIN_NODE_CLI_COM_TX_COND_REMOVE_INVALID_PARAMETER_HEX;
    }

    // Wallet name
    dap_cli_server_cmd_find_option_val(a_argv, arg_index, a_argc, "-w", &l_wallet_str);
    // fee
    dap_cli_server_cmd_find_option_val(a_argv, arg_index, a_argc, "-fee", &l_value_fee_str);
    // net
    dap_cli_server_cmd_find_option_val(a_argv, arg_index, a_argc, "-net", &l_net_name);
    // tx cond hahses
    dap_cli_server_cmd_find_option_val(a_argv, arg_index, a_argc, "-hashes", &l_hashes_str);
    // srv_uid
    dap_cli_server_cmd_find_option_val(a_argv, arg_index, a_argc, "-srv_uid", &l_srv_uid_str);

    if (!l_wallet_str) {
        dap_json_rpc_error_add(*a_json_arr_reply, DAP_CHAIN_NODE_CLI_COM_TX_COND_REMOVE_REQUIRES_PARAMETER_W, "com_txs_cond_remove requires parameter '-w'");
        return DAP_CHAIN_NODE_CLI_COM_TX_COND_REMOVE_REQUIRES_PARAMETER_W;
    }
    if(!l_value_fee_str){
        dap_json_rpc_error_add(*a_json_arr_reply, DAP_CHAIN_NODE_CLI_COM_TX_COND_REMOVE_REQUIRES_PARAMETER_FEE, "com_txs_cond_remove requires parameter '-fee'");
        return DAP_CHAIN_NODE_CLI_COM_TX_COND_REMOVE_REQUIRES_PARAMETER_FEE;
    }
    if(!l_net_name) {
        dap_json_rpc_error_add(*a_json_arr_reply, DAP_CHAIN_NODE_CLI_COM_TX_COND_REMOVE_REQUIRES_PARAMETER_NET, "com_txs_cond_remove requires parameter '-net'");
        return DAP_CHAIN_NODE_CLI_COM_TX_COND_REMOVE_REQUIRES_PARAMETER_NET;
    }
    if(!l_hashes_str) {
        dap_json_rpc_error_add(*a_json_arr_reply, DAP_CHAIN_NODE_CLI_COM_TX_COND_REMOVE_REQUIRES_PARAMETER_HASHES, "com_txs_cond_remove requires parameter '-hashes'");
        return DAP_CHAIN_NODE_CLI_COM_TX_COND_REMOVE_REQUIRES_PARAMETER_HASHES;
    }
    if(!l_srv_uid_str) {
        dap_json_rpc_error_add(*a_json_arr_reply, DAP_CHAIN_NODE_CLI_COM_TX_COND_REMOVE_REQUIRES_PARAMETER_SRV_UID, "com_txs_cond_remove requires parameter '-srv_uid'");
        return DAP_CHAIN_NODE_CLI_COM_TX_COND_REMOVE_REQUIRES_PARAMETER_SRV_UID;
    }

    dap_chain_srv_uid_t l_srv_uid = {};
    l_srv_uid.uint64 = strtoll(l_srv_uid_str, NULL, 10);
    if (!l_srv_uid.uint64) {
        dap_json_rpc_error_add(*a_json_arr_reply, DAP_CHAIN_NODE_CLI_COM_TX_COND_REMOVE_CAN_NOT_FIND_SERVICE_UID, "Can't find service UID %s ", l_srv_uid_str);
        return DAP_CHAIN_NODE_CLI_COM_TX_COND_REMOVE_CAN_NOT_FIND_SERVICE_UID;
    }

    dap_chain_net_t * l_net = l_net_name ? dap_chain_net_by_name(l_net_name) : NULL;
    if(!l_net) {
        dap_json_rpc_error_add(*a_json_arr_reply, DAP_CHAIN_NODE_CLI_COM_TX_COND_REMOVE_CAN_NOT_FIND_NET, "Can't find net '%s'", l_net_name);
        return DAP_CHAIN_NODE_CLI_COM_TX_COND_REMOVE_CAN_NOT_FIND_NET;
    }
    dap_chain_wallet_t *l_wallet = dap_chain_wallet_open(l_wallet_str, c_wallets_path, NULL);
//    const char* l_sign_str = "";
    if(!l_wallet) {
        dap_json_rpc_error_add(*a_json_arr_reply, DAP_CHAIN_NODE_CLI_COM_TX_COND_REMOVE_CAN_NOT_OPEN_WALLET, "Can't open wallet '%s'", l_wallet_str);
        return DAP_CHAIN_NODE_CLI_COM_TX_COND_REMOVE_CAN_NOT_OPEN_WALLET;
    }

    dap_enc_key_t *l_key_from = dap_chain_wallet_get_key(l_wallet, 0);
    dap_pkey_t *l_wallet_pkey = dap_pkey_from_enc_key(l_key_from);

    l_value_fee = dap_chain_balance_scan(l_value_fee_str);
    if(IS_ZERO_256(l_value_fee)) {
        dap_json_rpc_error_add(*a_json_arr_reply, DAP_CHAIN_NODE_CLI_COM_TX_COND_REMOVE_CAN_NOT_RECOGNIZE_VALUE_FEE, "Can't recognize value '%s' as a number", l_value_fee_str);
        return DAP_CHAIN_NODE_CLI_COM_TX_COND_REMOVE_CAN_NOT_RECOGNIZE_VALUE_FEE;
    }

    const char *l_native_ticker = l_net->pub.native_ticker;
    if (!l_native_ticker){
        dap_json_rpc_error_add(*a_json_arr_reply, DAP_CHAIN_NODE_CLI_COM_TX_COND_REMOVE_CAN_NOT_FIND_NATIVE_TICKER_IN_NET, "Can't find native ticker for net %s", l_net->pub.name);
        return DAP_CHAIN_NODE_CLI_COM_TX_COND_REMOVE_CAN_NOT_FIND_NATIVE_TICKER_IN_NET;
    }
    dap_ledger_t *l_ledger = dap_ledger_by_net_name(l_net->pub.name);
    if (!l_ledger){
        dap_json_rpc_error_add(*a_json_arr_reply, DAP_CHAIN_NODE_CLI_COM_TX_COND_REMOVE_CAN_NOT_FIND_LEDGER_FOR_NET, "Can't find ledger for net %s", l_net->pub.name);
        return DAP_CHAIN_NODE_CLI_COM_TX_COND_REMOVE_CAN_NOT_FIND_LEDGER_FOR_NET;
    }
    // create empty transaction
    dap_chain_datum_tx_t *l_tx = dap_chain_datum_tx_create();
    if (!l_ledger){
        dap_json_rpc_error_add(*a_json_arr_reply, DAP_CHAIN_NODE_CLI_COM_TX_COND_REMOVE_CAN_NOT_CREATE_NEW_TX, "Can't create new tx");
        return DAP_CHAIN_NODE_CLI_COM_TX_COND_REMOVE_CAN_NOT_CREATE_NEW_TX;
    }

    dap_list_t *l_hashes_list = s_hashes_parse_str_list(l_hashes_str);
    if (!l_hashes_list){
        dap_json_rpc_error_add(*a_json_arr_reply, DAP_CHAIN_NODE_CLI_COM_TX_COND_REMOVE_REQUESTED_COND_TX_WITH_HASH_NOT_FOUND, "Requested conditional transaction with hash not found");
        dap_chain_datum_tx_delete(l_tx);
        return DAP_CHAIN_NODE_CLI_COM_TX_COND_REMOVE_REQUESTED_COND_TX_WITH_HASH_NOT_FOUND;
    }

    uint256_t l_cond_value_sum = {};
    size_t l_num_of_hashes = dap_list_length(l_hashes_list);
    log_it(L_INFO, "Found %zu hashes. Start returning funds from transactions.", l_num_of_hashes);
    for (dap_list_t * l_tmp = l_hashes_list; l_tmp; l_tmp=l_tmp->next){
        dap_hash_fast_t *l_hash = (dap_hash_fast_t*)l_tmp->data;
        // get tx by hash
        dap_chain_datum_tx_t *l_cond_tx = dap_ledger_tx_find_by_hash(l_ledger, l_hash);
        if (!l_cond_tx) {
            char l_hash_str[DAP_CHAIN_HASH_FAST_STR_SIZE];
            dap_chain_hash_fast_to_str(l_hash, l_hash_str, DAP_CHAIN_HASH_FAST_STR_SIZE);
            log_it(L_WARNING, "Requested conditional transaction with hash %s not found. Continue.", l_hash_str);
            continue;
        }

        const char *l_tx_ticker = dap_ledger_tx_get_token_ticker_by_hash(l_ledger, l_hash);
        if (!l_tx_ticker) {
            log_it(L_WARNING, "Can't get tx ticker");
            continue;
        }
        if (strcmp(l_native_ticker, l_tx_ticker)) {
            log_it(L_WARNING, "Tx must be in native ticker");
            continue;
        }

        // Get out_cond from l_cond_tx
        int l_prev_cond_idx = 0;
        dap_chain_tx_out_cond_t *l_tx_out_cond = dap_chain_datum_tx_out_cond_get(l_cond_tx, DAP_CHAIN_TX_OUT_COND_SUBTYPE_SRV_PAY,
                                                                             &l_prev_cond_idx);
        if (!l_tx_out_cond) {
            log_it(L_WARNING, "Requested conditional transaction has no contitional output with srv_uid %"DAP_UINT64_FORMAT_U, l_srv_uid.uint64);
            continue;
        }
        if (l_tx_out_cond->header.srv_uid.uint64 != l_srv_uid.uint64)
            continue;

        if (dap_ledger_tx_hash_is_used_out_item(l_ledger, l_hash, l_prev_cond_idx, NULL)) {
            log_it(L_WARNING, "Requested conditional transaction is already used out");
            continue;
        }
        // Get owner tx
        dap_hash_fast_t l_owner_tx_hash = dap_ledger_get_first_chain_tx_hash(l_ledger, DAP_CHAIN_TX_OUT_COND_SUBTYPE_SRV_PAY, l_hash);
        dap_chain_datum_tx_t *l_owner_tx = dap_hash_fast_is_blank(&l_owner_tx_hash)
            ? l_cond_tx:
            dap_ledger_tx_find_by_hash(l_ledger, &l_owner_tx_hash);
        if (!l_owner_tx)
            continue;
        dap_chain_tx_sig_t *l_owner_tx_sig = (dap_chain_tx_sig_t *)dap_chain_datum_tx_item_get(l_owner_tx, NULL, NULL, TX_ITEM_TYPE_SIG, NULL);
        dap_sign_t *l_owner_sign = dap_chain_datum_tx_item_sign_get_sig((dap_chain_tx_sig_t *)l_owner_tx_sig);

        if (!l_owner_sign) {
            log_it(L_WARNING, "Can't get sign.");
            continue;
        }

        if (!dap_pkey_compare_with_sign(l_wallet_pkey, l_owner_sign)) {
            log_it(L_WARNING, "Only owner can return funds from tx cond");
            continue;
        }

        // get final tx
        dap_hash_fast_t l_final_hash = dap_ledger_get_final_chain_tx_hash(l_ledger, DAP_CHAIN_TX_OUT_COND_SUBTYPE_SRV_PAY, l_hash, true);
        dap_chain_datum_tx_t *l_final_tx = dap_ledger_tx_find_by_hash(l_ledger, &l_final_hash);
        if (!l_final_tx) {
            log_it(L_WARNING, "Only get final tx hash or tx is already used out.");
            continue;
        }

        // get and check tx_cond_out
        int l_final_cond_idx = 0;
        dap_chain_tx_out_cond_t *l_final_tx_out_cond = dap_chain_datum_tx_out_cond_get(l_final_tx, DAP_CHAIN_TX_OUT_COND_SUBTYPE_SRV_PAY,
                                                                             &l_final_cond_idx);
        if (!l_final_tx_out_cond || IS_ZERO_256(l_final_tx_out_cond->header.value))
            continue;


        // add in_cond to new tx
        // add 'in' item to buy from conditional transaction
        dap_chain_datum_tx_add_in_cond_item(&l_tx, &l_final_hash, l_final_cond_idx, 0);
        SUM_256_256(l_cond_value_sum, l_final_tx_out_cond->header.value, &l_cond_value_sum);
    }
    dap_list_free_full(l_hashes_list, NULL);

    if (IS_ZERO_256(l_cond_value_sum)){
        dap_json_rpc_error_add(*a_json_arr_reply, DAP_CHAIN_NODE_CLI_COM_TX_COND_REMOVE_UNSPENT_COND_TX_IN_HASH_LIST_FOR_WALLET,
                               "No unspent conditional transactions in hashes list for wallet %s. Check input parameters.", l_wallet_str);
        dap_chain_datum_tx_delete(l_tx);
        dap_chain_wallet_close(l_wallet);
        DAP_DEL_Z(l_wallet_pkey);
        return DAP_CHAIN_NODE_CLI_COM_TX_COND_REMOVE_UNSPENT_COND_TX_IN_HASH_LIST_FOR_WALLET;
    }

    uint256_t l_net_fee = {};
    dap_chain_addr_t l_addr_fee = {};
    bool l_net_fee_used = dap_chain_net_tx_get_fee(l_net->pub.id, &l_net_fee, &l_addr_fee);
    uint256_t l_total_fee = l_value_fee;
    if (l_net_fee_used)
        SUM_256_256(l_total_fee, l_net_fee, &l_total_fee);

    if (compare256(l_total_fee, l_cond_value_sum) >= 0 ){
        dap_json_rpc_error_add(*a_json_arr_reply, DAP_CHAIN_NODE_CLI_COM_TX_COND_REMOVE_SUM_COND_OUTPUTS_MUST_GREATER_THAN_FEES_SUM,
                               "Sum of conditional outputs must be greater than fees sum.");
        dap_chain_datum_tx_delete(l_tx);
        dap_chain_wallet_close(l_wallet);
        DAP_DEL_Z(l_wallet_pkey);
        return DAP_CHAIN_NODE_CLI_COM_TX_COND_REMOVE_SUM_COND_OUTPUTS_MUST_GREATER_THAN_FEES_SUM;
    }

    uint256_t l_coin_back = {};
    SUBTRACT_256_256(l_cond_value_sum, l_total_fee, &l_coin_back);
    dap_chain_addr_t *l_wallet_addr = dap_chain_wallet_get_addr(l_wallet, l_net->pub.id);
    // return coins to owner
    if (dap_chain_datum_tx_add_out_item(&l_tx, l_wallet_addr, l_coin_back) == -1) {
        dap_chain_datum_tx_delete(l_tx);
        dap_json_rpc_error_add(*a_json_arr_reply, DAP_CHAIN_NODE_CLI_COM_TX_COND_REMOVE_CAN_NOT_ADD_RETURNING_COINS_OUTPUT,
                               "Can't create new TX. Something went wrong.\n");
        log_it(L_ERROR, "Can't add returning coins output");
        DAP_DELETE(l_wallet_addr);
        dap_chain_wallet_close(l_wallet);
        DAP_DEL_Z(l_wallet_pkey);
        return DAP_CHAIN_NODE_CLI_COM_TX_COND_REMOVE_CAN_NOT_ADD_RETURNING_COINS_OUTPUT-22;
    }
     DAP_DELETE(l_wallet_addr);
    // Network fee
    if (l_net_fee_used &&
            dap_chain_datum_tx_add_out_item(&l_tx, &l_addr_fee, l_net_fee) != 1) {
        dap_chain_datum_tx_delete(l_tx);
        dap_chain_wallet_close(l_wallet);
        DAP_DEL_Z(l_wallet_pkey);
        dap_json_rpc_error_add(*a_json_arr_reply, DAP_CHAIN_NODE_CLI_COM_TX_COND_REMOVE_CAN_NOT_ADD_NETWORK_FEE_OUTPUT, "Can't create new TX. Something went wrong.\n");
        log_it(L_ERROR, "Cant add network fee output");
        return DAP_CHAIN_NODE_CLI_COM_TX_COND_REMOVE_CAN_NOT_ADD_NETWORK_FEE_OUTPUT;
    }
    // Validator's fee
    if (dap_chain_datum_tx_add_fee_item(&l_tx, l_value_fee) == -1) {
        dap_chain_datum_tx_delete(l_tx);
        dap_chain_wallet_close(l_wallet);
        DAP_DEL_Z(l_wallet_pkey);
        dap_json_rpc_error_add(*a_json_arr_reply, DAP_CHAIN_NODE_CLI_COM_TX_COND_REMOVE_CAN_NOT_ADD_VALIDATORS_FEE_OUTPUT, "Can't create new TX. Something went wrong.\n");
        log_it(L_ERROR, "Cant add validator's fee output");
        return DAP_CHAIN_NODE_CLI_COM_TX_COND_REMOVE_CAN_NOT_ADD_VALIDATORS_FEE_OUTPUT;
    }

    // add 'sign' items
    dap_enc_key_t *l_owner_key = dap_chain_wallet_get_key(l_wallet, 0);
    if(dap_chain_datum_tx_add_sign_item(&l_tx, l_owner_key) != 1) {
        dap_chain_datum_tx_delete(l_tx);
        dap_enc_key_delete(l_owner_key);
        dap_json_rpc_error_add(*a_json_arr_reply, DAP_CHAIN_NODE_CLI_COM_TX_COND_REMOVE_CAN_NOT_ADD_SIGN_OUTPUT, "Can't create new TX. Something went wrong.\n");
        log_it( L_ERROR, "Can't add sign output");
        return DAP_CHAIN_NODE_CLI_COM_TX_COND_REMOVE_CAN_NOT_ADD_SIGN_OUTPUT;
    }

    dap_chain_wallet_close(l_wallet);
    DAP_DEL_Z(l_wallet_pkey);

    size_t l_tx_size = dap_chain_datum_tx_get_size(l_tx);
    dap_chain_datum_t *l_datum = dap_chain_datum_create(DAP_CHAIN_DATUM_TX, l_tx, l_tx_size);
    dap_chain_datum_tx_delete(l_tx);
    dap_chain_t *l_chain = dap_chain_net_get_default_chain_by_chain_type(l_net, CHAIN_TYPE_TX);
    if (!l_chain) {
        dap_json_rpc_error_add(*a_json_arr_reply, DAP_CHAIN_NODE_CLI_COM_TX_COND_REMOVE_CAN_FIND_DEFAULT_CHAIN_WITH_TX_FOR_NET,
                               "Can't create new TX. Something went wrong.\n");
        DAP_DELETE(l_datum);
        return DAP_CHAIN_NODE_CLI_COM_TX_COND_REMOVE_CAN_FIND_DEFAULT_CHAIN_WITH_TX_FOR_NET;
    }
    // Processing will be made according to autoprocess policy
    char *l_hash_str = dap_chain_mempool_datum_add(l_datum, l_chain, "hex");
    DAP_DELETE(l_datum);

    if (l_hash_str) {
        json_object *l_jobj_ret = json_object_new_object();
        json_object *l_jobj_tx_status = json_object_new_boolean(true);
        json_object *l_jobj_tx_hash = json_object_new_string(l_hash_str);
        json_object_object_add(l_jobj_ret, "tx_create", l_jobj_tx_status);
        json_object_object_add(l_jobj_ret, "hash", l_jobj_tx_hash);
        DAP_DELETE(l_hash_str);
        json_object_array_add(*a_json_arr_reply, l_jobj_ret);
        return DAP_CHAIN_NODE_CLI_COM_TX_COND_REMOVE_OK;
    }
    dap_json_rpc_error_add(*a_json_arr_reply, DAP_CHAIN_NODE_CLI_COM_TX_COND_REMOVE_OTHER_ERROR, "Can't create new TX. Something went wrong.");
    return DAP_CHAIN_NODE_CLI_COM_TX_COND_REMOVE_OTHER_ERROR;
}

typedef struct tx_check_args {
    dap_chain_datum_tx_t *tx;
    dap_hash_fast_t tx_hash;
} tx_check_args_t;

void s_tx_is_srv_pay_check (dap_chain_net_t* a_net, dap_chain_datum_tx_t *a_tx, dap_hash_fast_t *a_tx_hash, void *a_arg)
{
    UNUSED(a_net);
    dap_list_t **l_tx_list_ptr = a_arg;
    if (dap_chain_datum_tx_out_cond_get(a_tx, DAP_CHAIN_TX_OUT_COND_SUBTYPE_SRV_PAY , NULL)){
        tx_check_args_t *l_arg = DAP_NEW_Z(tx_check_args_t);
        l_arg->tx = a_tx;
        l_arg->tx_hash = *a_tx_hash;
        *l_tx_list_ptr = dap_list_append(*l_tx_list_ptr, l_arg);
    }

}

int com_tx_cond_unspent_find(int a_argc, char **a_argv, void **a_json_arr_reply)
{
    (void) a_argc;
    int arg_index = 1;
    const char *c_wallets_path = dap_chain_wallet_get_path(g_config);
    const char * l_wallet_str = NULL;
    const char * l_net_name = NULL;
    const char * l_srv_uid_str = NULL;

    const char * l_hash_out_type = NULL;
    dap_cli_server_cmd_find_option_val(a_argv, arg_index, a_argc, "-H", &l_hash_out_type);
    if(!l_hash_out_type)
        l_hash_out_type = "hex";
    if(dap_strcmp(l_hash_out_type,"hex") && dap_strcmp(l_hash_out_type,"base58")) {
        dap_json_rpc_error_add(*a_json_arr_reply, DAP_CHAIN_NODE_CLI_COM_TX_COND_UNSPEND_FIND_INVALID_PARAMETER_HEX,
                               "Invalid parameter -H, valid values: -H <hex | base58>");
        return DAP_CHAIN_NODE_CLI_COM_TX_COND_UNSPEND_FIND_INVALID_PARAMETER_HEX;
    }

    // Public certifiacte of condition owner
    dap_cli_server_cmd_find_option_val(a_argv, arg_index, a_argc, "-w", &l_wallet_str);
    // net
    dap_cli_server_cmd_find_option_val(a_argv, arg_index, a_argc, "-net", &l_net_name);
    // srv_uid
    dap_cli_server_cmd_find_option_val(a_argv, arg_index, a_argc, "-srv_uid", &l_srv_uid_str);

    if (!l_wallet_str) {
        dap_json_rpc_error_add(*a_json_arr_reply, DAP_CHAIN_NODE_CLI_COM_TX_COND_UNSPEND_FIND_INVALID_PARAMETER_W,
                               "com_txs_cond_remove requires parameter '-w'");
        return DAP_CHAIN_NODE_CLI_COM_TX_COND_UNSPEND_FIND_INVALID_PARAMETER_W;
    }
    if(!l_net_name) {
        dap_json_rpc_error_add(*a_json_arr_reply, DAP_CHAIN_NODE_CLI_COM_TX_COND_UNSPEND_FIND_INVALID_PARAMETER_NET,
                               "com_txs_cond_remove requires parameter '-net'");
        return DAP_CHAIN_NODE_CLI_COM_TX_COND_UNSPEND_FIND_INVALID_PARAMETER_NET;
    }
    if(!l_srv_uid_str) {
        dap_json_rpc_error_add(*a_json_arr_reply, DAP_CHAIN_NODE_CLI_COM_TX_COND_UNSPEND_FIND_INVALID_PARAMETER_SRV_UID,
                               "com_txs_cond_remove requires parameter '-srv_uid'");
        return DAP_CHAIN_NODE_CLI_COM_TX_COND_UNSPEND_FIND_INVALID_PARAMETER_SRV_UID;
    }

    dap_chain_srv_uid_t l_srv_uid = {};
    l_srv_uid.uint64 = strtoll(l_srv_uid_str, NULL, 10);
    if (!l_srv_uid.uint64) {
        dap_json_rpc_error_add(*a_json_arr_reply, DAP_CHAIN_NODE_CLI_COM_TX_COND_UNSPEND_FIND_CAN_NOT_FIND_SERVICE_UID,
                               "Can't find service UID %s ", l_srv_uid_str);
        return DAP_CHAIN_NODE_CLI_COM_TX_COND_UNSPEND_FIND_CAN_NOT_FIND_SERVICE_UID;
    }

    dap_chain_net_t * l_net = l_net_name ? dap_chain_net_by_name(l_net_name) : NULL;
    if(!l_net) {
        dap_json_rpc_error_add(*a_json_arr_reply, DAP_CHAIN_NODE_CLI_COM_TX_COND_UNSPEND_FIND_CAN_NOT_FIND_NET,
                               "Can't find net '%s'", l_net_name);
        return DAP_CHAIN_NODE_CLI_COM_TX_COND_UNSPEND_FIND_CAN_NOT_FIND_NET;
    }

    dap_chain_wallet_t *l_wallet = dap_chain_wallet_open(l_wallet_str, c_wallets_path, NULL);
    if(!l_wallet) {
        dap_json_rpc_error_add(*a_json_arr_reply, DAP_CHAIN_NODE_CLI_COM_TX_COND_UNSPEND_FIND_CAN_NOT_OPEN_WALLET, "Can't open wallet '%s'", l_wallet_str);
        return DAP_CHAIN_NODE_CLI_COM_TX_COND_UNSPEND_FIND_CAN_NOT_OPEN_WALLET;
    }

    dap_enc_key_t *l_key_from = dap_chain_wallet_get_key(l_wallet, 0);
    dap_pkey_t *l_wallet_pkey = dap_pkey_from_enc_key(l_key_from);

    const char *l_native_ticker = l_net->pub.native_ticker;
    if (!l_native_ticker){
        dap_json_rpc_error_add(*a_json_arr_reply, DAP_CHAIN_NODE_CLI_COM_TX_COND_UNSPEND_FIND_CAN_NOT_FIND_NATIVE_TICKER_IN_NET,
                               "Can't find native ticker for net %s", l_net->pub.name);
        return DAP_CHAIN_NODE_CLI_COM_TX_COND_UNSPEND_FIND_CAN_NOT_FIND_NATIVE_TICKER_IN_NET;
    }
    dap_ledger_t *l_ledger = dap_ledger_by_net_name(l_net->pub.name);
    if (!l_ledger){
        dap_json_rpc_error_add(*a_json_arr_reply, DAP_CHAIN_NODE_CLI_COM_TX_COND_UNSPEND_FIND_CAN_NOT_FIND_LEDGER_FOR_NET, "Can't find ledger for net %s", l_net->pub.name);
        return DAP_CHAIN_NODE_CLI_COM_TX_COND_UNSPEND_FIND_CAN_NOT_FIND_LEDGER_FOR_NET;
    }

//    dap_string_t *l_reply_str = dap_string_new("");
    json_object *l_jobj_tx_list_cond_outs = json_object_new_array();
    dap_list_t *l_tx_list = NULL;

    dap_chain_net_get_tx_all(l_net, TX_SEARCH_TYPE_NET, s_tx_is_srv_pay_check, &l_tx_list);
    size_t l_tx_count = 0;
    uint256_t l_total_value = {};
    for (dap_list_t *it = l_tx_list; it; it = it->next) {
        tx_check_args_t *l_data_tx = (tx_check_args_t*)it->data;
        dap_chain_datum_tx_t *l_tx = l_data_tx->tx;
        int l_prev_cond_idx = 0;
        dap_chain_tx_out_cond_t *l_out_cond = dap_chain_datum_tx_out_cond_get(l_tx, DAP_CHAIN_TX_OUT_COND_SUBTYPE_SRV_PAY , &l_prev_cond_idx);
        if (!l_out_cond || l_out_cond->header.srv_uid.uint64 != l_srv_uid.uint64 || IS_ZERO_256(l_out_cond->header.value))
            continue;

        if (dap_ledger_tx_hash_is_used_out_item(l_ledger, &l_data_tx->tx_hash, l_prev_cond_idx, NULL)) {
            continue;
        }

        const char *l_tx_ticker = dap_ledger_tx_get_token_ticker_by_hash(l_ledger, &l_data_tx->tx_hash);
        if (!l_tx_ticker) {
            continue;
        }
        if (strcmp(l_native_ticker, l_tx_ticker)) {
            continue;
        }

        // Check sign
        dap_hash_fast_t l_owner_tx_hash = dap_ledger_get_first_chain_tx_hash(l_ledger, DAP_CHAIN_TX_OUT_COND_SUBTYPE_SRV_PAY, &l_data_tx->tx_hash);
        dap_chain_datum_tx_t *l_owner_tx = dap_hash_fast_is_blank(&l_owner_tx_hash)
            ? l_tx
            : dap_ledger_tx_find_by_hash(l_ledger, &l_owner_tx_hash);

        if (!l_owner_tx)
            continue;
        dap_chain_tx_sig_t *l_owner_tx_sig = (dap_chain_tx_sig_t *)dap_chain_datum_tx_item_get(l_owner_tx, NULL, NULL, TX_ITEM_TYPE_SIG, NULL);
        dap_sign_t *l_owner_sign = dap_chain_datum_tx_item_sign_get_sig((dap_chain_tx_sig_t *)l_owner_tx_sig);


        if (!dap_pkey_compare_with_sign(l_wallet_pkey, l_owner_sign)) {
            continue;
        }

        char *l_remain_datoshi_str = NULL;
        char *l_remain_coins_str = NULL;
        char l_hash_str[DAP_CHAIN_HASH_FAST_STR_SIZE];
        dap_chain_hash_fast_to_str(&l_data_tx->tx_hash, l_hash_str, DAP_CHAIN_HASH_FAST_STR_SIZE);
        l_remain_coins_str = dap_chain_balance_coins_print(l_out_cond->header.value);
        l_remain_datoshi_str = dap_chain_balance_datoshi_print(l_out_cond->header.value);
        json_object *l_jobj_hash = json_object_new_string(l_hash_str);
        json_object *l_jobj_remain = json_object_new_object();
        json_object *l_jobj_remain_coins = json_object_new_string(l_remain_coins_str);
        json_object *l_jobj_remain_datoshi = json_object_new_string(l_remain_datoshi_str);
        json_object_object_add(l_jobj_remain, "coins", l_jobj_remain_coins);
        json_object_object_add(l_jobj_remain, "datoshi", l_jobj_remain_datoshi);
        json_object *l_jobj_native_ticker = json_object_new_string(l_native_ticker);
        json_object *l_jobj_tx = json_object_new_object();
        json_object_object_add(l_jobj_tx, "hash", l_jobj_hash);
        json_object_object_add(l_jobj_tx, "remain", l_jobj_remain);
        json_object_object_add(l_jobj_tx, "ticker", l_jobj_native_ticker);
        json_object_array_add(l_jobj_tx_list_cond_outs, l_jobj_tx);
        l_tx_count++;
        SUM_256_256(l_total_value, l_out_cond->header.value, &l_total_value);
    }
    char *l_total_datoshi_str = dap_chain_balance_coins_print(l_total_value);
    char *l_total_coins_str = dap_chain_balance_datoshi_print(l_total_value);
    json_object *l_jobj_total = json_object_new_object();
    json_object *l_jobj_total_datoshi = json_object_new_string(l_total_datoshi_str);
    json_object *l_jobj_total_coins = json_object_new_string(l_total_coins_str);
    json_object *l_jobj_native_ticker = json_object_new_string(l_native_ticker);
    json_object_object_add(l_jobj_total, "datoshi", l_jobj_total_datoshi);
    json_object_object_add(l_jobj_total, "coins", l_jobj_total_coins);
    json_object_object_add(l_jobj_total, "ticker", l_jobj_native_ticker);
    json_object_object_add(l_jobj_total, "tx_count", json_object_new_uint64(l_tx_count));
    json_object *l_jobj_ret = json_object_new_object();
    json_object_object_add(l_jobj_ret, "transactions_out_cond", l_jobj_tx_list_cond_outs);
    json_object_object_add(l_jobj_ret, "total", l_jobj_total);
    dap_list_free_full(l_tx_list, NULL);
    json_object_array_add(*a_json_arr_reply, l_jobj_ret);
    DAP_DEL_Z(l_wallet_pkey);
    dap_chain_wallet_close(l_wallet);
    return DAP_CHAIN_NODE_CLI_COM_TX_COND_UNSPEND_FIND_OK;
}<|MERGE_RESOLUTION|>--- conflicted
+++ resolved
@@ -1370,8 +1370,6 @@
     return -DAP_CHAIN_NODE_CLI_COM_TOKEN_UNKNOWN;
 }
 
-<<<<<<< HEAD
-=======
 static const char* s_json_get_text(struct json_object *a_json, const char *a_key)
 {
     if(!a_json || !a_key)
@@ -1474,6 +1472,21 @@
     }
     return l_pub_key;
 }
+
+typedef enum s_com_tx_create_json_err {
+    DAP_CHAIN_NODE_CLI_COM_TX_CREATE_JSON_OK = 0,
+    DAP_CHAIN_NODE_CLI_COM_TX_CREATE_JSON_REQUIRE_PARAMETER_JSON = DAP_JSON_RPC_ERR_CODE_METHOD_ERR_START,
+    DAP_CHAIN_NODE_CLI_COM_TX_CREATE_JSON_CAN_NOT_OPEN_JSON_FILE,
+    DAP_CHAIN_NODE_CLI_COM_TX_CREATE_JSON_WRONG_JSON_FORMAT,
+    DAP_CHAIN_NODE_CLI_COM_TX_CREATE_JSON_REQUIRE_PARAMETER_NET,
+    DAP_CHAIN_NODE_CLI_COM_TX_CREATE_JSON_NOT_FOUNT_NET_BY_NAME,
+    DAP_CHAIN_NODE_CLI_COM_TX_CREATE_JSON_NOT_FOUNT_CHAIN_BY_NAME,
+    DAP_CHAIN_NODE_CLI_COM_TX_CREATE_JSON_NOT_FOUNT_ARRAY_ITEMS,
+    DAP_CHAIN_NODE_CLI_COM_TX_CREATE_JSON_INVALID_ITEMS,
+    DAP_CHAIN_NODE_CLI_COM_TX_CREATE_JSON_CAN_NOT_ADD_TRANSACTION_TO_MEMPOOL,
+    DAP_CHAIN_NODE_CLI_COM_TX_CREATE_JSON_CAN_CHECK_TX_ADD_LEDGER,
+    DAP_CHAIN_NODE_CLI_COM_TX_CREATE_JSON_CAN_NOT_ALLOC_MEMORY
+} s_com_tx_create_json_err_t;
 
 int s_json_rpc_tx_parse_json(dap_chain_net_t *a_net, dap_chain_t *a_chain, json_object *a_items,
                              dap_chain_datum_tx_t **a_out_tx, size_t *a_out_items_ready, json_object **a_out_jobj_error) {
@@ -2303,7 +2316,6 @@
     json_object_object_add(a_reply, "total_items", l_jobj_total_items);
 }
 
->>>>>>> 9097038f
 /**
  * @brief Create transaction from json file
  * com_tx_create command
