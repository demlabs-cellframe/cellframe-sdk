--- conflicted
+++ resolved
@@ -1371,115 +1371,6 @@
 }
 
 /**
-<<<<<<< HEAD
-=======
- * @breif Create transaction from json rpc request
- * @param a_param
- * @param a_reply
- */
-void json_rpc_tx_create(json_object *a_param, json_object *a_reply){
-    const char *l_net_name = NULL;
-    const char *l_chain_name = NULL;
-    json_object *l_json_net = json_object_object_get(a_param, "net");
-    if(l_json_net && json_object_is_type(l_json_net, json_type_string)) {
-        l_net_name = json_object_get_string(l_json_net);
-    }
-    if(!l_net_name) {
-        dap_json_rpc_error_add(a_reply, DAP_CHAIN_NET_TX_CREATE_JSON_REQUIRE_PARAMETER_NET,
-                               "Command requires parameter '-net' or set net in the json-rpc request");
-        return;
-    }
-    json_object *l_json_chain = json_object_object_get(a_param, "chain");
-    if(l_json_chain && json_object_is_type(l_json_chain, json_type_string)) {
-        l_chain_name = json_object_get_string(l_json_chain);
-    }
-    dap_chain_net_t *l_net = dap_chain_net_by_name(l_net_name);
-    if (!l_net) {
-        dap_json_rpc_error_add(a_reply,
-                               DAP_CHAIN_NET_TX_CREATE_JSON_NOT_FOUNT_NET_BY_NAME,
-                               "Not found net by name '%s'", l_net_name);
-        return;
-    }
-    dap_chain_t *l_chain = NULL;
-    if (!l_chain_name) {
-        l_chain = dap_chain_net_get_chain_by_chain_type(l_net, CHAIN_TYPE_TX);
-    } else {
-        l_chain = dap_chain_net_get_chain_by_name(l_net, l_chain_name);
-        if (!l_chain){
-            dap_json_rpc_error_add(a_reply, DAP_CHAIN_NET_TX_CREATE_JSON_NOT_FOUNT_CHAIN_BY_NAME,
-                                   "Chain name '%s' not found, try use parameter '-chain' or set chain in the json-rpc request", l_chain_name);
-            return;
-        }
-    }
-
-    json_object *l_jobj_errors = json_object_new_array();
-    size_t l_items_ready = 0, l_items_count = 0;
-    dap_chain_datum_tx_t *l_tx = NULL;
-    int l_ret = 0;
-    if((l_ret = dap_chain_net_tx_create_by_json(a_param, l_net, l_jobj_errors, &l_tx, &l_items_count, &l_items_ready)) != DAP_CHAIN_NET_TX_CREATE_JSON_OK) {
-        dap_json_rpc_error_add(a_reply, l_ret,
-                               "Can't create transaction from json file");
-        return;
-    }
-    if (l_items_ready < l_items_count) {
-        json_object *l_jobj_tx_create = json_object_new_boolean(false);
-        json_object *l_jobj_items_ready = json_object_new_uint64(l_items_ready);
-        json_object *l_jobj_total_items = json_object_new_uint64(l_items_count);
-        json_object_object_add(a_reply, "tx_create", l_jobj_tx_create);
-        json_object_object_add(a_reply, "ready_items", l_jobj_items_ready);
-        json_object_object_add(a_reply, "total_items", l_jobj_total_items);
-        json_object_object_add(a_reply, "errors", l_jobj_errors);
-        return;
-    }
-
-    // Pack transaction into the datum
-    size_t l_tx_size = dap_chain_datum_tx_get_size(l_tx);
-    dap_chain_datum_t *l_datum_tx = dap_chain_datum_create(DAP_CHAIN_DATUM_TX, l_tx, l_tx_size);
-    size_t l_datum_tx_size = dap_chain_datum_size(l_datum_tx);
-    DAP_DELETE(l_tx);
-
-    // Add transaction to mempool
-    char *l_tx_hash_str = dap_get_data_hash_str(l_datum_tx->data, l_datum_tx->header.data_size).s;
-    dap_chain_hash_fast_t l_hf_tx = {0};
-    dap_chain_hash_fast_from_str(l_tx_hash_str, &l_hf_tx);
-    int rc = -1;
-    if ((rc = dap_ledger_tx_add_check(l_net->pub.ledger, (dap_chain_datum_tx_t*)l_datum_tx->data, l_tx_size, &l_hf_tx))) {
-        json_object *l_jobj_tx_create = json_object_new_boolean(false);
-        json_object *l_jobj_hash = json_object_new_string(l_tx_hash_str);
-        json_object *l_jobj_total_items = json_object_new_uint64(l_items_count);
-        json_object *l_jobj_ledger_ret_code = json_object_new_object();
-        json_object_object_add(l_jobj_ledger_ret_code, "code", json_object_new_int(rc));
-        json_object_object_add(l_jobj_ledger_ret_code, "message",
-                               json_object_new_string(dap_chain_net_verify_datum_err_code_to_str(l_datum_tx, rc)));
-        json_object_object_add(a_reply, "tx_create", l_jobj_tx_create);
-        json_object_object_add(a_reply, "hash", l_jobj_hash);
-        json_object_object_add(a_reply, "ledger_code", l_jobj_ledger_ret_code);
-        json_object_object_add(a_reply, "total_items", l_jobj_total_items);
-        DAP_DELETE(l_datum_tx);
-        return ;
-    }
-
-    char *l_gdb_group_mempool_base_tx = dap_chain_mempool_group_new(l_chain);// get group name for mempool
-    bool l_placed = !dap_global_db_set(l_gdb_group_mempool_base_tx, l_tx_hash_str, l_datum_tx, l_datum_tx_size, false, NULL, NULL);
-
-    DAP_DELETE(l_datum_tx);
-    DAP_DELETE(l_gdb_group_mempool_base_tx);
-    if(!l_placed) {
-        dap_json_rpc_error_add(a_reply, DAP_CHAIN_NET_TX_CREATE_JSON_CAN_NOT_ADD_TRANSACTION_TO_MEMPOOL,
-                               "Can't add transaction to mempool");
-        return ;
-    }
-    // Completed successfully
-    json_object *l_jobj_tx_create = json_object_new_boolean(true);
-    json_object *l_jobj_hash = json_object_new_string(l_tx_hash_str);
-    json_object *l_jobj_total_items = json_object_new_uint64(l_items_count);
-    json_object_object_add(a_reply, "tx_create", l_jobj_tx_create);
-    json_object_object_add(a_reply, "hash", l_jobj_hash);
-    json_object_object_add(a_reply, "total_items", l_jobj_total_items);
-}
-
-/**
->>>>>>> 6097b200
  * @brief Create transaction from json file
  * com_tx_create command
  * @param argc
@@ -1502,11 +1393,10 @@
     dap_cli_server_cmd_find_option_val(a_argv, l_arg_index, a_argc, "-json", &l_json_file_path);
     dap_cli_server_cmd_find_option_val(a_argv, l_arg_index, a_argc, "-tx_obj", &l_json_str);
 
-<<<<<<< HEAD
     if(!l_json_file_path  && !l_json_str) {
-        dap_json_rpc_error_add(*a_json_arr_reply, DAP_CHAIN_NODE_CLI_COM_TX_CREATE_JSON_REQUIRE_PARAMETER_JSON,
+        dap_json_rpc_error_add(*a_json_arr_reply, DAP_CHAIN_NET_TX_CREATE_JSON_REQUIRE_PARAMETER_JSON,
                                "Command requires one of parameters '-json <json file path>' or -tx_obj <string>'");
-        return DAP_CHAIN_NODE_CLI_COM_TX_CREATE_JSON_REQUIRE_PARAMETER_JSON;
+        return DAP_CHAIN_NET_TX_CREATE_JSON_REQUIRE_PARAMETER_JSON;
     }
     // Open json file
     struct json_object *l_json = NULL;
@@ -1524,19 +1414,6 @@
                                 "Can't parse input JSON-string", json_util_get_last_err());
             return DAP_CHAIN_NET_TX_CREATE_JSON_CAN_NOT_OPEN_JSON_FILE;
         }
-=======
-    if(!l_json_file_path) {
-        dap_json_rpc_error_add(*a_json_arr_reply, DAP_CHAIN_NET_TX_CREATE_JSON_REQUIRE_PARAMETER_JSON,
-                               "Command requires one of parameters '-json <json file path>'");
-        return DAP_CHAIN_NET_TX_CREATE_JSON_REQUIRE_PARAMETER_JSON;
-    }
-    // Open json file
-    struct json_object *l_json = json_object_from_file(l_json_file_path);
-    if(!l_json) {
-        dap_json_rpc_error_add(*a_json_arr_reply, DAP_CHAIN_NET_TX_CREATE_JSON_CAN_NOT_OPEN_JSON_FILE,
-                               "Can't open json file: %s", json_util_get_last_err());
-        return DAP_CHAIN_NET_TX_CREATE_JSON_CAN_NOT_OPEN_JSON_FILE;
->>>>>>> 6097b200
     }
     if(!json_object_is_type(l_json, json_type_object)) {
         dap_json_rpc_error_add(*a_json_arr_reply, DAP_CHAIN_NET_TX_CREATE_JSON_WRONG_JSON_FORMAT, "Wrong json format");
