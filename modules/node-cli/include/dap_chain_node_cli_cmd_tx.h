/*
 * Authors:
 * Alexander Lysikov <alexander.lysikov@demlabs.net>
 * DeM Labs Inc.   https://demlabs.net
 * Kelvin Project https://github.com/kelvinblockchain
 * Copyright  (c) 2019
 * All rights reserved.

 This file is part of DAP (Distributed Applications Platform) the open source project

 DAP (Distributed Applications Platform) is free software: you can redistribute it and/or modify
 it under the terms of the GNU General Public License as published by
 the Free Software Foundation, either version 3 of the License, or
 (at your option) any later version.

 DAP is distributed in the hope that it will be useful,
 but WITHOUT ANY WARRANTY; without even the implied warranty of
 MERCHANTABILITY or FITNESS FOR A PARTICULAR PURPOSE.  See the
 GNU General Public License for more details.

 You should have received a copy of the GNU General Public License
 along with any DAP based project.  If not, see <http://www.gnu.org/licenses/>.
 */

#pragma once

#include "dap_chain.h"
#include "dap_chain_ledger.h"
#include "dap_chain_common.h"
#include "dap_chain_net.h"

typedef struct dap_chain_tx_hash_processed_ht{
    dap_chain_hash_fast_t hash;
    UT_hash_handle hh;
}dap_chain_tx_hash_processed_ht_t;

typedef enum s_com_ledger_err{
    DAP_CHAIN_NODE_CLI_COM_LEDGER_OK = 0,
    DAP_CHAIN_NODE_CLI_COM_LEDGER_PARAM_ERR,
    DAP_CHAIN_NODE_CLI_COM_LEDGER_HASH_ERR,
    DAP_CHAIN_NODE_CLI_COM_LEDGER_NET_PARAM_ERR,
    DAP_CHAIN_NODE_CLI_COM_LEDGER_INCOMPATIBLE_PARAMS_ERR,
    DAP_CHAIN_NODE_CLI_COM_LEDGER_WALLET_ADDR_ERR,
    DAP_CHAIN_NODE_CLI_COM_LEDGER_TRESHOLD_ERR,
    DAP_CHAIN_NODE_CLI_COM_LEDGER_LACK_ERR,
    DAP_CHAIN_NODE_CLI_COM_LEDGER_NET_FIND_ERR,
    DAP_CHAIN_NODE_CLI_COM_LEDGER_ID_NET_ADDR_DIF_ERR,
    DAP_CHAIN_NODE_CLI_COM_LEDGER_HASH_GET_ERR,
    DAP_CHAIN_NODE_CLI_COM_LEDGER_TX_HASH_ERR,
    DAP_CHAIN_NODE_CLI_COM_LEDGER_TX_TO_JSON_ERR,
    /* add custom codes here */

    DAP_CHAIN_NODE_CLI_COM_LEDGER_UNKNOWN /* MAX */
} s_com_ledger_err_t;

typedef enum s_com_token_err{
    DAP_CHAIN_NODE_CLI_COM_TOKEN_OK = 0,
    DAP_CHAIN_NODE_CLI_COM_TOKEN_PARAM_ERR,
    DAP_CHAIN_NODE_CLI_COM_TOKEN_HASH_ERR,
    DAP_CHAIN_NODE_CLI_COM_TOKEN_FOUND_ERR,

    /* add custom codes here */

    DAP_CHAIN_NODE_CLI_COM_TOKEN_UNKNOWN /* MAX */
} s_com_token_err_t;

#ifdef __cplusplus
extern "C" {
#endif

void s_dap_chain_tx_hash_processed_ht_free(dap_chain_tx_hash_processed_ht_t **l_hash_processed);

/**
 *
 * return history json
 */
json_object * dap_db_history_tx(json_object* a_json_arr_reply, dap_chain_hash_fast_t* a_tx_hash, dap_chain_t * a_chain, const char *a_hash_out_type, dap_chain_net_t * l_net, int a_version);
json_object * dap_db_history_addr(json_object* a_json_arr_reply, dap_chain_addr_t * a_addr, dap_chain_t * a_chain, const char *a_hash_out_type, const char * l_addr_str, json_object *json_obj_summary, size_t a_limit, size_t a_offset,
bool a_brief,
const char *a_srv,
<<<<<<< HEAD
dap_chain_tx_tag_action_type_t a_action, bool a_head, int a_version);
json_object * dap_db_tx_history_to_json(json_object* a_json_arr_reply,
                                        dap_chain_hash_fast_t* a_tx_hash,
                                        dap_hash_fast_t * l_atom_hash,
                                        dap_chain_datum_tx_t * l_tx,
                                        dap_chain_t * a_chain, 
                                        const char *a_hash_out_type, 
                                        dap_chain_datum_iter_t *a_datum_iter,
                                        int l_ret_code,
                                        bool *accepted_tx,
                                        bool out_brief,
                                        int a_version);
=======
dap_chain_tx_tag_action_type_t a_action, bool a_head);
>>>>>>> 1bc15e3e

json_object *dap_db_history_tx_all(json_object* a_json_arr_reply, dap_chain_t *l_chain, dap_chain_net_t *l_net,
                                    const char *l_hash_out_type, json_object *json_obj_summary,
                                    size_t a_limit, size_t a_offset, bool out_brief,
                                    const char *a_srv,
                                    dap_chain_tx_tag_action_type_t a_action, bool a_head, int a_version);

<<<<<<< HEAD
bool s_dap_chain_datum_tx_out_data(json_object* a_json_arr_reply,
                                          dap_chain_datum_tx_t *a_datum,
                                          dap_ledger_t *a_ledger,
                                          json_object * json_obj_out,
                                          const char *a_hash_out_type,
                                          dap_chain_hash_fast_t *a_tx_hash,
                                          int a_version);

=======
>>>>>>> 1bc15e3e
/**
 * ledger command
 *
 */
int com_ledger(int a_argc, char ** a_argv, void **a_str_reply, int a_version);

/**
 * token command
 *
 */
int com_token(int a_argc, char ** a_argv, void **a_str_reply, int a_version);

#ifdef __cplusplus
}
#endif<|MERGE_RESOLUTION|>--- conflicted
+++ resolved
@@ -76,24 +76,7 @@
  */
 json_object * dap_db_history_tx(json_object* a_json_arr_reply, dap_chain_hash_fast_t* a_tx_hash, dap_chain_t * a_chain, const char *a_hash_out_type, dap_chain_net_t * l_net, int a_version);
 json_object * dap_db_history_addr(json_object* a_json_arr_reply, dap_chain_addr_t * a_addr, dap_chain_t * a_chain, const char *a_hash_out_type, const char * l_addr_str, json_object *json_obj_summary, size_t a_limit, size_t a_offset,
-bool a_brief,
-const char *a_srv,
-<<<<<<< HEAD
-dap_chain_tx_tag_action_type_t a_action, bool a_head, int a_version);
-json_object * dap_db_tx_history_to_json(json_object* a_json_arr_reply,
-                                        dap_chain_hash_fast_t* a_tx_hash,
-                                        dap_hash_fast_t * l_atom_hash,
-                                        dap_chain_datum_tx_t * l_tx,
-                                        dap_chain_t * a_chain, 
-                                        const char *a_hash_out_type, 
-                                        dap_chain_datum_iter_t *a_datum_iter,
-                                        int l_ret_code,
-                                        bool *accepted_tx,
-                                        bool out_brief,
-                                        int a_version);
-=======
-dap_chain_tx_tag_action_type_t a_action, bool a_head);
->>>>>>> 1bc15e3e
+                                    bool a_brief, const char *a_srv, dap_chain_tx_tag_action_type_t a_action, bool a_head, int a_version);
 
 json_object *dap_db_history_tx_all(json_object* a_json_arr_reply, dap_chain_t *l_chain, dap_chain_net_t *l_net,
                                     const char *l_hash_out_type, json_object *json_obj_summary,
@@ -101,17 +84,6 @@
                                     const char *a_srv,
                                     dap_chain_tx_tag_action_type_t a_action, bool a_head, int a_version);
 
-<<<<<<< HEAD
-bool s_dap_chain_datum_tx_out_data(json_object* a_json_arr_reply,
-                                          dap_chain_datum_tx_t *a_datum,
-                                          dap_ledger_t *a_ledger,
-                                          json_object * json_obj_out,
-                                          const char *a_hash_out_type,
-                                          dap_chain_hash_fast_t *a_tx_hash,
-                                          int a_version);
-
-=======
->>>>>>> 1bc15e3e
 /**
  * ledger command
  *
