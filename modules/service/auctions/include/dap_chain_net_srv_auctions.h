/*
 * Authors:
 * Development Team
 * DeM Labs Inc.   https://demlabs.net
 * Cellframe Network https://cellframe.net
 * Copyright  (c) 2024
 * All rights reserved.

 This file is part of DAP (Distributed Applications Platform) the open source project

    DAP (Distributed Applications Platform) is free software: you can redistribute it and/or modify
    it under the terms of the GNU General Public License as published by
    the Free Software Foundation, either version 3 of the License, or
    (at your option) any later version.

    DAP is distributed in the hope that it will be useful,
    but WITHOUT ANY WARRANTY; without even the implied warranty of
    MERCHANTABILITY or FITNESS FOR A PARTICULAR PURPOSE.  See the
    GNU General Public License for more details.

    You should have received a copy of the GNU General Public License
    along with any DAP based project.  If not, see <http://www.gnu.org/licenses/>.
*/
#pragma once

#include "dap_common.h"
#include "dap_chain_common.h"
#include "dap_chain_net_srv.h"
#include "dap_chain_datum_tx_event.h"
#include "dap_chain_wallet_cache.h"
#include "dap_chain_ledger.h"
#include "uthash.h"

// Auction service ID
#define DAP_CHAIN_NET_SRV_AUCTION_ID 0x07

// Forward declarations
typedef struct dap_chain_net_srv_auctions dap_chain_net_srv_auctions_t;

// Auction status enumeration
typedef enum {
    DAP_AUCTION_STATUS_UNKNOWN = 0,
    DAP_AUCTION_STATUS_CREATED = 1,
    DAP_AUCTION_STATUS_ACTIVE = 2,
    DAP_AUCTION_STATUS_ENDED = 3,
    DAP_AUCTION_STATUS_CANCELLED = 4
} dap_auction_status_t;

// Single bid information in auction cache
typedef struct dap_auction_bid_cache_item {
    dap_hash_fast_t bid_tx_hash;       // Transaction hash of the bid
    dap_chain_addr_t bidder_addr;      // Address of the bidder
    uint256_t bid_amount;              // Amount of the bid
    uint8_t range_end;                 // Range end (1-8)
    dap_time_t lock_time;              // Lock time in seconds
    dap_time_t created_time;           // When bid was created
    bool is_withdrawn;                 // Whether bid was withdrawn
    
    // Project information for this bid
    dap_hash_fast_t project_hash;      // Hash identifying the project this bid is for
    char *project_name;                // Name of the project (if available)
    
    UT_hash_handle hh;                 // Hash table handle by bid_tx_hash
} dap_auction_bid_cache_item_t;

// Project aggregation in auction
typedef struct dap_auction_project_cache_item {
    dap_hash_fast_t project_hash;      // Hash identifying the project
    char *project_name;                // Name of the project
    uint256_t total_amount;            // Total amount bid for this project
    uint32_t bids_count;               // Number of bids for this project
    uint32_t active_bids_count;        // Number of active (non-withdrawn) bids
    
    UT_hash_handle hh;                 // Hash table handle by project_hash
} dap_auction_project_cache_item_t;

// Auction information in cache
typedef struct dap_auction_cache_item {
    dap_hash_fast_t auction_tx_hash;   // Transaction hash of auction creation
    dap_chain_net_id_t net_id;         // Network ID
    char *group_name;                  // Event group name for this auction
    dap_auction_status_t status;       // Current auction status
    
    // Auction timing
    dap_time_t created_time;           // When auction was created
    dap_time_t start_time;             // When bidding started
    dap_time_t end_time;               // When auction ends/ended
    
    // Auction data - TODO: Define specific auction data structure
    char *description;                 // Auction description (if available)
    uint256_t min_bid_amount;          // Minimum bid amount (if specified)
    
    // Bids tracking
    dap_auction_bid_cache_item_t *bids; // Hash table of bids by bid_tx_hash
    uint32_t bids_count;               // Total number of bids
    uint32_t active_bids_count;        // Number of non-withdrawn bids
    
    // Projects tracking
    dap_auction_project_cache_item_t *projects; // Hash table of projects by project_hash
    uint32_t projects_count;           // Number of projects in this auction
    
    // Winner tracking (for ended auctions)
<<<<<<< HEAD
    bool has_winner;                   // Whether auction has determined winner
    uint8_t winners_cnt;               // Number of winners in this auction
    uint32_t *winners_ids; 
=======
>>>>>>> d898b0fb
    bool has_winner;                   // Whether auction has determined winner
    uint8_t winners_cnt;               // Number of winners in this auction
    uint32_t *winners_ids;             // Array of winner project IDs from event data
    
    UT_hash_handle hh;                 // Hash table handle by auction_tx_hash
} dap_auction_cache_item_t;

// Main auction cache structure
typedef struct dap_auction_cache {
    dap_auction_cache_item_t *auctions; // Hash table of auctions by auction_tx_hash
    uint32_t total_auctions;            // Total number of auctions in cache
    uint32_t active_auctions;           // Number of active auctions
    pthread_rwlock_t cache_rwlock;      // Read-write lock for cache access
} dap_auction_cache_t;

// Auction service structure
struct dap_chain_net_srv_auctions {
    dap_chain_net_srv_t *parent;       // Parent service
    dap_auction_cache_t *cache;         // Auction cache
};

// Project information in auction (for external API)
typedef struct dap_chain_net_srv_auction_project {
    dap_hash_fast_t project_hash;
    char *project_name;
    uint256_t total_amount;
    uint32_t bids_count;
    uint32_t active_bids_count;
} dap_chain_net_srv_auction_project_t;

// Single auction structure (for external API)
typedef struct dap_chain_net_srv_auction {
    dap_hash_fast_t auction_hash;
    dap_auction_status_t status;
    dap_time_t created_time;
    dap_time_t start_time;
    dap_time_t end_time;
    char *description;
    uint32_t bids_count;
    uint32_t projects_count;
    
    // Winner information (if auction ended)
    bool has_winner;                      // Whether auction has determined winner
    uint8_t winners_cnt;                  // Number of winners
    uint32_t *winners_ids;                // Array of winner project IDs
    
    // Projects array (if requested)
    dap_chain_net_srv_auction_project_t *projects;
} dap_chain_net_srv_auction_t;

#ifdef __cplusplus
extern "C" {
#endif

// Service initialization/deinitialization
int dap_chain_net_srv_auctions_init(void);
void dap_chain_net_srv_auctions_deinit(void);

// Register event notification callback for a specific network
// This should be called when new networks are created after auction service initialization
int dap_chain_net_srv_auctions_register_net_callback(dap_chain_net_t *a_net);

// Service management
dap_chain_net_srv_auctions_t *dap_chain_net_srv_auctions_create(dap_chain_net_srv_t *a_srv);
void dap_chain_net_srv_auctions_delete(dap_chain_net_srv_auctions_t *a_auctions);

// Auction cache API
dap_auction_cache_t *dap_auction_cache_create(void);
void dap_auction_cache_delete(dap_auction_cache_t *a_cache);

// Cache manipulation functions
int dap_auction_cache_add_auction(dap_auction_cache_t *a_cache, 
                                  dap_hash_fast_t *a_auction_hash,
                                  dap_chain_net_id_t a_net_id,
                                  const char *a_group_name);

int dap_auction_cache_add_bid(dap_auction_cache_t *a_cache,
                              dap_hash_fast_t *a_auction_hash,
                              dap_hash_fast_t *a_bid_hash,
                              dap_chain_addr_t *a_bidder_addr,
                              uint256_t a_bid_amount,
                              uint8_t a_range_end,
                              dap_time_t a_lock_time,
                              dap_hash_fast_t *a_project_hash,
                              const char *a_project_name);

int dap_auction_cache_update_auction_status(dap_auction_cache_t *a_cache,
                                           dap_hash_fast_t *a_auction_hash,
                                           dap_auction_status_t a_new_status);

int dap_auction_cache_withdraw_bid(dap_auction_cache_t *a_cache,
                                  dap_hash_fast_t *a_bid_hash);

int dap_auction_cache_set_winners(dap_auction_cache_t *a_cache,
                                 dap_hash_fast_t *a_auction_hash,
                                 uint8_t a_winners_cnt,
                                 uint32_t *a_winners_ids);

// Search functions
dap_auction_cache_item_t *dap_auction_cache_find_auction(dap_auction_cache_t *a_cache,
                                                         dap_hash_fast_t *a_auction_hash);

dap_auction_bid_cache_item_t *dap_auction_cache_find_bid(dap_auction_cache_item_t *a_auction,
                                                         dap_hash_fast_t *a_bid_hash);

dap_auction_project_cache_item_t *dap_auction_cache_find_project(dap_auction_cache_item_t *a_auction,
                                                                 dap_hash_fast_t *a_project_hash);

// External API for frontend and CLI
dap_chain_net_srv_auction_t *dap_chain_net_srv_auctions_find(dap_chain_net_t *a_net, 
                                                             dap_chain_hash_fast_t *a_hash);
void dap_chain_net_srv_auction_delete(dap_chain_net_srv_auction_t *a_auction);

// Get list of all auctions (with optional filtering)
dap_list_t *dap_chain_net_srv_auctions_get_list(dap_chain_net_t *a_net, 
                                                dap_auction_status_t a_status_filter, 
                                                bool a_include_projects);

// Get detailed auction information with all projects
dap_chain_net_srv_auction_t *dap_chain_net_srv_auctions_get_detailed(dap_chain_net_t *a_net,
                                                                     dap_chain_hash_fast_t *a_hash);

// Get statistics about auctions
typedef struct {
    uint32_t total_auctions;
    uint32_t active_auctions;
    uint32_t ended_auctions;
    uint32_t cancelled_auctions;
    uint32_t total_bids;
    uint32_t total_projects;
} dap_auction_stats_t;

dap_auction_stats_t *dap_chain_net_srv_auctions_get_stats(dap_chain_net_t *a_net);

// Event fixation callback (for ledger event notifications)
void dap_auction_cache_event_callback(void *a_arg, 
                                      dap_ledger_t *a_ledger,
                                      dap_chain_tx_event_t *a_event,
                                      dap_hash_fast_t *a_tx_hash,
                                      dap_chan_ledger_notify_opcodes_t a_opcode);

// Helper functions
const char *dap_auction_status_to_str(dap_auction_status_t a_status);
dap_auction_status_t dap_auction_status_from_event_type(uint16_t a_event_type);

#ifdef __cplusplus
}
#endif <|MERGE_RESOLUTION|>--- conflicted
+++ resolved
@@ -100,12 +100,6 @@
     uint32_t projects_count;           // Number of projects in this auction
     
     // Winner tracking (for ended auctions)
-<<<<<<< HEAD
-    bool has_winner;                   // Whether auction has determined winner
-    uint8_t winners_cnt;               // Number of winners in this auction
-    uint32_t *winners_ids; 
-=======
->>>>>>> d898b0fb
     bool has_winner;                   // Whether auction has determined winner
     uint8_t winners_cnt;               // Number of winners in this auction
     uint32_t *winners_ids;             // Array of winner project IDs from event data
