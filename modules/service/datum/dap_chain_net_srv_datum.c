/*
 * Authors:
 * Dmitriy A. Gearasimov <gerasimov.dmitriy@demlabs.net>
 * DeM Labs Inc.   https://demlabs.net
 * Kelvin Project https://github.com/kelvinblockchain
 * Copyright  (c) 2017-2018
 * All rights reserved.

 This file is part of DAP (Distributed Applications Platform) the open source project

    DAP (Distributed Applications Platform) is free software: you can redistribute it and/or modify
    it under the terms of the GNU General Public License as published by
    the Free Software Foundation, either version 3 of the License, or
    (at your option) any later version.

    DAP is distributed in the hope that it will be useful,
    but WITHOUT ANY WARRANTY; without even the implied warranty of
    MERCHANTABILITY or FITNESS FOR A PARTICULAR PURPOSE.  See the
    GNU General Public License for more details.

    You should have received a copy of the GNU General Public License
    along with any DAP based project.  If not, see <http://www.gnu.org/licenses/>.
*/

#include <errno.h>
#include "dap_chain_mempool.h"
#include "dap_config.h"
#include "dap_file_utils.h"
#include "dap_chain_node_cli.h"
#include "dap_chain_node_cli_cmd.h"
#include "dap_chain_net_srv_order.h"
#include "dap_chain_net_srv_datum.h"

#define LOG_TAG "chain_net_srv_datum"
typedef enum s_com_srv_datum_err{
    DAP_CHAIN_NODE_CLI_COM_SRV_DATUM_OK = 0,
    DAP_CHAIN_NODE_CLI_COM_SRV_DATUM_REQUIRES_PARAMETER_DATUM,
    DAP_CHAIN_NODE_CLI_COM_SRV_DATUM_CONFIG_WASNT_LOADED,
    DAP_CHAIN_NODE_CLI_COM_SRV_DATUM_CANT_PLACE_DATUM_TO_MEMPOOL
}s_com_srv_datum_err_t;

static dap_chain_net_srv_t *s_srv_datum = NULL;
static int s_srv_datum_cli(int argc, char ** argv, dap_json_t *a_json_arr_reply, int a_version);

void s_order_notficator(dap_store_obj_t *a_obj, void *a_arg);

static bool s_tag_check_datum(dap_ledger_t *a_ledger, dap_chain_datum_tx_t *a_tx,  dap_chain_datum_tx_item_groups_t *a_items_grp, dap_chain_tx_tag_action_type_t *a_action)
{
    //datum service do not produce transactions for now.
    return false;
}

int dap_chain_net_srv_datum_init()
{
    dap_cli_server_cmd_add("srv_datum", s_srv_datum_cli, "Service Datum commands", dap_chain_node_cli_cmd_id_from_str("srv_datum"),
        "srv_datum -net <net_name> -chain <chain_name> datum save -datum <datum_hash>\n"
            "\tSaving datum from mempool to file.\n\n"
        "srv_datum -net <net_name> -chain <chain_name> datum load -datum <datum_hash>\n"
            "\tLoad datum custum from file to mempool.\n\n");
    s_srv_datum = DAP_NEW_Z(dap_chain_net_srv_t);
    if (!s_srv_datum) {
        log_it(L_CRITICAL, "%s", c_error_memory_alloc);
        return -1;
    }
    s_srv_datum->uid.uint64 = DAP_CHAIN_NET_SRV_DATUM_ID;

    dap_chain_srv_uid_t l_uid = { .uint64 = DAP_CHAIN_NET_SRV_DATUM_ID };
    dap_ledger_service_add(l_uid, "datum", s_tag_check_datum);
    
    return 0;
}

void dap_chain_net_srv_datum_deinit()
{

}

uint8_t * dap_chain_net_srv_file_datum_data_read(char * a_path, size_t *a_data_size) {
    uint8_t *l_datum_data = NULL;
    size_t l_datum_data_size = 0;
    FILE * l_file = fopen(a_path, "rb");
    if( l_file ){
        fseek(l_file, 0L, SEEK_END);
        //uint64_t l_file_size = ftell(l_file);
        l_datum_data_size = ftell(l_file);
        rewind(l_file);
        l_datum_data = DAP_NEW_SIZE(uint8_t, l_datum_data_size);
        if ( fread(l_datum_data, 1, l_datum_data_size, l_file ) != l_datum_data_size ){
            log_it(L_ERROR, "Can't read %zu bytes from the disk!", l_datum_data_size);
            DAP_DELETE(l_datum_data);
            fclose(l_file);
            return NULL;
        }
        fclose(l_file);
    }
    *a_data_size = l_datum_data_size;
    return l_datum_data;
}

char* dap_chain_net_srv_datum_custom_add(dap_chain_t * a_chain, const uint8_t *a_data, size_t a_data_size) {

    dap_chain_datum_t * l_datum = dap_chain_datum_create( DAP_CHAIN_DATUM_CUSTOM, a_data, a_data_size);
    if( l_datum == NULL){
        log_it(L_ERROR, "Failed to create custom datum.");
        return NULL;
    }

    // Finaly add datum to mempool
    char *l_hash_str = dap_chain_mempool_datum_add(l_datum, a_chain, "hex");
    return l_hash_str;
}

static int s_srv_datum_cli(int argc, char ** argv, dap_json_t *a_json_arr_reply, UNUSED_ARG int a_version)
{
<<<<<<< HEAD
    dap_json_t ** a_json_arr_reply = (dap_json_t **) a_str_reply;
=======
>>>>>>> 56ae9939
    int arg_index = 1;
    dap_chain_net_t * l_chain_net = NULL;
    dap_chain_t * l_chain = NULL;

    if (dap_chain_node_cli_cmd_values_parse_net_chain(&arg_index,argc,argv,a_json_arr_reply,&l_chain,&l_chain_net, CHAIN_TYPE_INVALID)) {
        return -3;
    }

    const char * l_datum_hash_str = NULL;
    dap_cli_server_cmd_find_option_val(argv, arg_index, argc, "-datum", &l_datum_hash_str);
    if (!l_datum_hash_str) {
        dap_json_rpc_error_add(a_json_arr_reply, DAP_CHAIN_NODE_CLI_COM_SRV_DATUM_REQUIRES_PARAMETER_DATUM,
                                                    "Command srv_datum requires parameter '-datum' <datum hash>");
        return -DAP_CHAIN_NODE_CLI_COM_SRV_DATUM_REQUIRES_PARAMETER_DATUM;
    }

    const char * l_system_datum_folder = dap_config_get_item_str(g_config, "resources", "datum_folder");
    if (!l_system_datum_folder){
        dap_json_rpc_error_add(a_json_arr_reply, DAP_CHAIN_NODE_CLI_COM_SRV_DATUM_CONFIG_WASNT_LOADED,
                                                    "Configuration wasn't loaded");
        return -DAP_CHAIN_NODE_CLI_COM_SRV_DATUM_CONFIG_WASNT_LOADED;
    }

    const char * l_datum_cmd_str = NULL;
    dap_cli_server_cmd_find_option_val(argv, arg_index, argc, "datum", &l_datum_cmd_str);
    if ( l_datum_cmd_str != NULL ) {
        if ( strcmp(l_datum_cmd_str, "save") == 0) {
            char * l_gdb_group = dap_chain_mempool_group_new(l_chain);

            size_t l_path_length = strlen(l_system_datum_folder)+8+strlen(l_datum_hash_str);
            char l_path[l_path_length];
            snprintf(l_path, l_path_length, "%s/%s.datum", l_system_datum_folder, l_datum_hash_str);
            
            char * l_file_dir = dap_path_get_dirname(l_path);
            dap_mkdir_with_parents(l_file_dir);
            DAP_DELETE(l_file_dir);

            FILE * l_file = fopen(l_path,"wb");
            if( l_file ){
                size_t l_data_size = 0;
                dap_chain_datum_t* l_datum = (dap_chain_datum_t*)dap_global_db_get_sync(l_gdb_group, l_datum_hash_str, &l_data_size, NULL, NULL );
                if ( l_datum ){
                    size_t l_retbytes;
                    if ( (l_retbytes = fwrite(l_datum->data, 1, l_datum->header.data_size, l_file)) != l_datum->header.data_size ){
                        log_it(L_ERROR, "Can't write %u bytes on disk (processed only %zu)!", l_datum->header.data_size, l_retbytes);
                        fclose(l_file);
                        return -3;
                    }
                    fclose(l_file);
                    DAP_DELETE(l_datum);
                    return -5;
                }else{
                    log_it(L_ERROR,"Can't serialize certificate in memory");
                    fclose(l_file);
                    return -4;
                }
            }else{
                log_it(L_ERROR, "Can't open file '%s' for write, error %d: \"%s\"",
                                l_path, errno, dap_strerror(errno));
                return -2;
            }
        }
        if ( strcmp(l_datum_cmd_str, "load") == 0 ) {

            size_t l_path_length = strlen(l_system_datum_folder)+8+strlen(l_datum_hash_str);
            char l_path[l_path_length];
            snprintf(l_path, l_path_length, "%s/%s.datum", l_system_datum_folder, l_datum_hash_str);

            size_t l_datum_data_size = 0;
            uint8_t *l_datum_data = dap_chain_net_srv_file_datum_data_read(l_path, &l_datum_data_size);

            char *l_ret;
            if ((l_ret = dap_chain_net_srv_datum_custom_add(l_chain, l_datum_data, l_datum_data_size)) == NULL) {
                dap_json_rpc_error_add(a_json_arr_reply, DAP_CHAIN_NODE_CLI_COM_SRV_DATUM_CANT_PLACE_DATUM_TO_MEMPOOL,
                                                "Can't place datum custom \"%s\" to mempool", l_datum_hash_str);
            }
            else {
<<<<<<< HEAD
                dap_json_t *json_obj_out = dap_json_object_new();
=======
                dap_json_t* json_obj_out = dap_json_object_new();
>>>>>>> 56ae9939
                char *l_status = dap_strdup_printf("Datum custom %s was successfully placed to mempool", l_datum_hash_str);
                dap_json_object_add_string(json_obj_out, "status", l_status);
                DAP_DELETE(l_status); 
                DAP_DELETE(l_ret);
<<<<<<< HEAD
                dap_json_array_add(*a_json_arr_reply, json_obj_out);
=======
                dap_json_array_add(a_json_arr_reply, json_obj_out);
>>>>>>> 56ae9939
                return 0;
            }
        }
    }
    return -1;
}


/**
 * @brief s_order_notficator
 * @param a_arg
 * @param a_op_code
 * @param a_group
 * @param a_key
 * @param a_value
 * @param a_value_len
 */
void s_order_notficator(dap_store_obj_t *a_obj, void *a_arg)
{
    if (dap_store_obj_get_type(a_obj) == DAP_GLOBAL_DB_OPTYPE_DEL)
        return;
    const char * a_obj_key_str = a_obj->key ? a_obj->key : "unknow";

    dap_chain_net_t *l_net = (dap_chain_net_t *)a_arg;
    const dap_chain_net_srv_order_t *l_order = dap_chain_net_srv_order_check(a_obj->key, a_obj->value, a_obj->value_len);    // Old format comliance
    if (!l_order) {
        log_it(L_NOTICE, "Order %s is corrupted", a_obj_key_str);
        if (dap_global_db_driver_delete(a_obj, 1) != 0)
            log_it(L_ERROR,"Can't delete order %s", a_obj_key_str);
        return; // order is corrupted
    }

    if (!dap_chain_net_srv_uid_compare(l_order->srv_uid, s_srv_datum->uid))
        return; // order from another service
    dap_chain_net_srv_price_t *l_price = NULL;

    if ((l_order->price_unit.uint32 != SERV_UNIT_PCS) || (l_order->direction != SERV_DIR_BUY) ||
            (dap_strncmp(l_order->price_ticker, l_price->token, DAP_CHAIN_TICKER_SIZE_MAX)) ||
            (!compare256(l_order->price, l_price->value_datoshi))) {
        char *l_balance_order = dap_chain_balance_coins_print(l_order->price);
        char *l_balance_service = dap_chain_balance_coins_print(l_price->value_datoshi);
        log_it(L_DEBUG, "Price from order (%s) is not equal to price from service pricelist (%s)", l_balance_order, l_balance_service);
        DAP_DELETE(l_balance_order);
        DAP_DELETE(l_balance_service);
        return; // price from order is not equal with service price
    }
    char l_tx_cond_hash_str[DAP_CHAIN_HASH_FAST_STR_SIZE];
    dap_chain_hash_fast_to_str(&l_order->tx_cond_hash, l_tx_cond_hash_str, DAP_CHAIN_HASH_FAST_STR_SIZE);
    dap_chain_t *l_chain;
    dap_chain_datum_t *l_datum = NULL;
    dap_chain_datum_tx_t *l_tx_cond = NULL;
    DL_FOREACH(l_net->pub.chains, l_chain) {
        size_t l_datum_size;
        char *l_gdb_group = dap_chain_mempool_group_new(l_chain);
        l_datum = (dap_chain_datum_t *)dap_global_db_get_sync(l_gdb_group, l_tx_cond_hash_str, &l_datum_size, NULL, NULL);
        if (l_datum)
            break;
    }
    if (l_datum)
        l_tx_cond = (dap_chain_datum_tx_t *)l_datum->data;
    else
        l_tx_cond = dap_ledger_tx_find_by_hash(l_net->pub.ledger, &l_order->tx_cond_hash);
    if (!l_tx_cond) {
        log_it(L_DEBUG, "Invalid tx cond datum hash");
        return;
    }
    size_t l_tx_out_cond_size = 0;
    dap_chain_tx_out_cond_t *l_cond_out = (dap_chain_tx_out_cond_t *)
            dap_chain_datum_tx_item_get(l_tx_cond, NULL, NULL, TX_ITEM_TYPE_OUT_COND, &l_tx_out_cond_size);
    if (!l_cond_out || l_cond_out->header.subtype != DAP_CHAIN_TX_OUT_COND_SUBTYPE_SRV_PAY) {
        log_it(L_DEBUG, "Condition with required subtype SRV_PAY not found in requested tx");
    }
    dap_hash_fast_t l_sign_hash;
    if (!dap_sign_get_pkey_hash((dap_sign_t *)(l_order->ext_n_sign + l_order->ext_size), &l_sign_hash)) {
         log_it(L_DEBUG, "Wrong order sign");
         return;
    }
}<|MERGE_RESOLUTION|>--- conflicted
+++ resolved
@@ -112,10 +112,6 @@
 
 static int s_srv_datum_cli(int argc, char ** argv, dap_json_t *a_json_arr_reply, UNUSED_ARG int a_version)
 {
-<<<<<<< HEAD
-    dap_json_t ** a_json_arr_reply = (dap_json_t **) a_str_reply;
-=======
->>>>>>> 56ae9939
     int arg_index = 1;
     dap_chain_net_t * l_chain_net = NULL;
     dap_chain_t * l_chain = NULL;
@@ -193,20 +189,12 @@
                                                 "Can't place datum custom \"%s\" to mempool", l_datum_hash_str);
             }
             else {
-<<<<<<< HEAD
                 dap_json_t *json_obj_out = dap_json_object_new();
-=======
-                dap_json_t* json_obj_out = dap_json_object_new();
->>>>>>> 56ae9939
                 char *l_status = dap_strdup_printf("Datum custom %s was successfully placed to mempool", l_datum_hash_str);
                 dap_json_object_add_string(json_obj_out, "status", l_status);
                 DAP_DELETE(l_status); 
                 DAP_DELETE(l_ret);
-<<<<<<< HEAD
-                dap_json_array_add(*a_json_arr_reply, json_obj_out);
-=======
                 dap_json_array_add(a_json_arr_reply, json_obj_out);
->>>>>>> 56ae9939
                 return 0;
             }
         }
