/*
 * Authors:
 * Dmitriy A. Gearasimov <gerasimov.dmitriy@demlabs.net>
 * DeM Labs Inc.   https://demlabs.net
 * Kelvin Project https://github.com/kelvinblockchain
 * Copyright  (c) 2017-2018
 * All rights reserved.

 This file is part of DAP (Demlabs Application Protocol) the open source project

    DAP (Demlabs Application Protocol) is free software: you can redistribute it and/or modify
    it under the terms of the GNU General Public License as published by
    the Free Software Foundation, either version 3 of the License, or
    (at your option) any later version.

    DAP is distributed in the hope that it will be useful,
    but WITHOUT ANY WARRANTY; without even the implied warranty of
    MERCHANTABILITY or FITNESS FOR A PARTICULAR PURPOSE.  See the
    GNU General Public License for more details.

    You should have received a copy of the GNU General Public License
    along with any DAP based project.  If not, see <http://www.gnu.org/licenses/>.
*/

#include <errno.h>
#include "dap_chain_mempool.h"
#include "dap_config.h"
#include "dap_file_utils.h"
#include "dap_chain_node_cli.h"
#include "dap_chain_node_cli_cmd.h"
#include "dap_chain_net_srv_order.h"
#include "dap_chain_net_srv_datum.h"

#define LOG_TAG "chain_net_srv_datum"

static dap_chain_net_srv_t *s_srv_datum = NULL;
static int s_srv_datum_cli(int argc, char ** argv, void **reply);

void s_order_notficator(dap_global_db_context_t *a_context, dap_store_obj_t *a_obj, void *a_arg);

static bool s_tag_check_datum(dap_ledger_t *a_ledger, dap_chain_datum_tx_t *a_tx, dap_chain_tx_tag_action_type_t *a_action)
{
    //datum service do not produce transactions for now.
    return false;
}

int dap_chain_net_srv_datum_init()
{
    dap_cli_server_cmd_add("srv_datum", s_srv_datum_cli, "Service Datum commands", 
        "srv_datum -net <net_name> -chain <chain_name> datum {save | load} -datum <datum_hash>\n"
            "\tdatum = save: Saving datum from mempool to file.\n"
            "\tdatum = load: Load datum custum from file to mempool.\n\n");
    s_srv_datum = DAP_NEW_Z(dap_chain_net_srv_t);
    if (!s_srv_datum) {
        log_it(L_CRITICAL, "Memory allocation error");
        return -1;
    }
    s_srv_datum->uid.uint64 = DAP_CHAIN_NET_SRV_DATUM_ID;
<<<<<<< HEAD
//    dap_chain_net_srv_price_apply_from_my_order(s_srv_datum, "srv_datum");
    dap_chain_net_srv_price_t *l_price;
    DL_FOREACH(s_srv_datum->pricelist, l_price) {
        dap_chain_net_t *l_net = l_price->net;
        if (!l_net)
            continue;
        dap_chain_net_srv_order_add_notify_callback(l_net, s_order_notficator, l_net);
    }

    dap_chain_net_srv_uid_t l_uid = { .uint64 = DAP_CHAIN_NET_SRV_DATUM_ID };
    dap_ledger_service_add(l_uid, "datum", s_tag_check_datum);

=======
>>>>>>> b2b7a314
    return 0;
}

void dap_chain_net_srv_datum_deinit()
{

}

uint8_t * dap_chain_net_srv_file_datum_data_read(char * a_path, size_t *a_data_size) {
    uint8_t *l_datum_data = NULL;
    size_t l_datum_data_size = 0;
    FILE * l_file = fopen(a_path, "rb");
    if( l_file ){
        fseek(l_file, 0L, SEEK_END);
        //uint64_t l_file_size = ftell(l_file);
        l_datum_data_size = ftell(l_file);
        rewind(l_file);
        l_datum_data = DAP_NEW_SIZE(uint8_t, l_datum_data_size);
        if ( fread(l_datum_data, 1, l_datum_data_size, l_file ) != l_datum_data_size ){
            log_it(L_ERROR, "Can't read %"DAP_UINT64_FORMAT_U" bytes from the disk!", l_datum_data_size);
            DAP_DELETE(l_datum_data);
            fclose(l_file);
            return NULL;
        }
        fclose(l_file);
    }
    *a_data_size = l_datum_data_size;
    return l_datum_data;
}

char* dap_chain_net_srv_datum_custom_add(dap_chain_t * a_chain, const uint8_t *a_data, size_t a_data_size) {

    dap_chain_datum_t * l_datum = dap_chain_datum_create( DAP_CHAIN_DATUM_CUSTOM, a_data, a_data_size);
    if( l_datum == NULL){
        log_it(L_ERROR, "Failed to create custom datum.");
        return NULL;
    }

    // Finaly add datum to mempool
    char *l_hash_str = dap_chain_mempool_datum_add(l_datum, a_chain, "hex");
    return l_hash_str;
}

static int s_srv_datum_cli(int argc, char ** argv, void **reply) {
    char ** a_str_reply = (char **) reply;
    int ret = -666;
    int arg_index = 1;
    dap_chain_net_t * l_chain_net = NULL;
    dap_chain_t * l_chain = NULL;

    if (dap_chain_node_cli_cmd_values_parse_net_chain(&arg_index,argc,argv,a_str_reply,&l_chain,&l_chain_net)) {
        return -3;
    }

    const char * l_datum_hash_str = NULL;
    dap_cli_server_cmd_find_option_val(argv, arg_index, argc, "-datum", &l_datum_hash_str);
    if (!l_datum_hash_str) {
        dap_cli_server_cmd_set_reply_text(a_str_reply, "Command srv_datum requires parameter '-datum' <datum_hash>");
        return -4;
    }

    const char * l_system_datum_folder = dap_config_get_item_str(g_config, "resources", "datum_folder");
    if (!l_system_datum_folder){
        dap_cli_server_cmd_set_reply_text(a_str_reply, "Configuration wasn't loaded");
        return -6;
    }

    const char * l_datum_cmd_str = NULL;
    dap_cli_server_cmd_find_option_val(argv, arg_index, argc, "datum", &l_datum_cmd_str);
    if ( l_datum_cmd_str != NULL ) {
        if ( strcmp(l_datum_cmd_str, "save") == 0) {
            char * l_gdb_group = dap_chain_net_get_gdb_group_mempool_new(l_chain);
            size_t l_datum_size = 0;

            size_t l_path_length = strlen(l_system_datum_folder)+8+strlen(l_datum_hash_str);
            char *l_path = DAP_NEW_Z_SIZE(char, l_path_length);
            snprintf(l_path, l_path_length, "%s/%s.datum", l_system_datum_folder, l_datum_hash_str);
            
            char * l_file_dir = dap_path_get_dirname(l_path);
            dap_mkdir_with_parents(l_file_dir);
            DAP_DELETE(l_file_dir);

            FILE * l_file = fopen(l_path,"wb");
            if( l_file ){
                size_t l_data_size = 0;
                dap_chain_datum_t* l_datum = (dap_chain_datum_t*)dap_global_db_get_sync(l_gdb_group, l_datum_hash_str, &l_data_size, NULL, NULL );
                if ( l_datum ){
                    size_t l_retbytes;
                    if ( (l_retbytes = fwrite(l_datum->data, 1, l_datum->header.data_size, l_file)) != l_datum->header.data_size ){
                        log_it(L_ERROR, "Can't write %u bytes on disk (processed only %zu)!", l_datum->header.data_size, l_retbytes);
                        fclose(l_file);
                        return -3;
                    }
                    fclose(l_file);
                    DAP_DELETE(l_datum);
                    return -5;
                }else{
                    log_it(L_ERROR,"Can't serialize certificate in memory");
                    fclose(l_file);
                    return -4;
                }
            }else{
                log_it(L_ERROR, "Can't open file '%s' for write: %s", l_path, strerror(errno));
                return -2;
            }
        }
        if ( strcmp(l_datum_cmd_str, "load") == 0 ) {

            size_t l_path_length = strlen(l_system_datum_folder)+8+strlen(l_datum_hash_str);
            char *l_path = DAP_NEW_Z_SIZE(char, l_path_length);
            snprintf(l_path, l_path_length, "%s/%s.datum", l_system_datum_folder, l_datum_hash_str);

            size_t l_datum_data_size = 0;
            uint8_t *l_datum_data = dap_chain_net_srv_file_datum_data_read(l_path, &l_datum_data_size);

            char *l_ret;
            if ((l_ret = dap_chain_net_srv_datum_custom_add(l_chain, l_datum_data, l_datum_data_size)) == NULL) {
                dap_cli_server_cmd_set_reply_text(a_str_reply,
                        "Can't place datum custom \"%s\" to mempool", l_datum_hash_str);
            }
            else {
                dap_cli_server_cmd_set_reply_text(a_str_reply,
                        "Datum custom %s was successfully placed to mempool", l_datum_hash_str); 
                DAP_DELETE(l_ret);
                return 0;
            }
        }
    }
    return -1;
}


/**
 * @brief s_order_notficator
 * @param a_arg
 * @param a_op_code
 * @param a_group
 * @param a_key
 * @param a_value
 * @param a_value_len
 */
void s_order_notficator(dap_global_db_context_t *a_context, dap_store_obj_t *a_obj, void *a_arg)
{
    if (a_obj->type == DAP_DB$K_OPTYPE_DEL)
        return;
    dap_chain_net_t *l_net = (dap_chain_net_t *)a_arg;
    dap_chain_net_srv_order_t *l_order = dap_chain_net_srv_order_read((byte_t *)a_obj->value, a_obj->value_len);    // Old format comliance
    dap_global_db_context_t * l_gdb_context = dap_global_db_context_current();
    assert(l_gdb_context);
    if (!l_order && a_obj->key) {
        log_it(L_NOTICE, "Order %s is corrupted", a_obj->key);
        if(dap_global_db_del_unsafe(l_gdb_context, a_obj->group, a_obj->key) != 0 ){
            log_it(L_ERROR,"Can't delete order %s", a_obj->key);
        }

        return; // order is corrupted
    }

    if (!dap_chain_net_srv_uid_compare(l_order->srv_uid, s_srv_datum->uid))
        return; // order from another service
    dap_chain_net_srv_price_t *l_price = NULL;

    if (!l_price || l_price->net != l_net) {
        log_it(L_DEBUG, "Price for net %s is not set", l_net->pub.name);
        return; // price not set for this network
    }
    if ((l_order->price_unit.uint32 != SERV_UNIT_PCS) || (l_order->direction != SERV_DIR_BUY) ||
            (strncmp(l_order->price_ticker, l_price->token, DAP_CHAIN_TICKER_SIZE_MAX)) ||
            (!compare256(l_order->price, l_price->value_datoshi))) {
        char *l_balance_order = dap_chain_balance_to_coins(l_order->price);
        char *l_balance_service = dap_chain_balance_to_coins(l_price->value_datoshi);
        log_it(L_DEBUG, "Price from order (%s) is not equal to price from service pricelist (%s)", l_balance_order, l_balance_service);
        DAP_DELETE(l_balance_order);
        DAP_DELETE(l_balance_service);
        return; // price from order is not equal with service price
    }
    char l_tx_cond_hash_str[DAP_CHAIN_HASH_FAST_STR_SIZE];
    dap_chain_hash_fast_to_str(&l_order->tx_cond_hash, l_tx_cond_hash_str, DAP_CHAIN_HASH_FAST_STR_SIZE);
    dap_chain_t *l_chain;
    dap_chain_datum_t *l_datum = NULL;
    dap_chain_datum_tx_t *l_tx_cond = NULL;
    DL_FOREACH(l_net->pub.chains, l_chain) {
        size_t l_datum_size;
        char *l_gdb_group = dap_chain_net_get_gdb_group_mempool_new(l_chain);
        l_datum = (dap_chain_datum_t *)dap_global_db_get_sync(l_gdb_group, l_tx_cond_hash_str, &l_datum_size, NULL, NULL);
        if (l_datum)
            break;
    }
    if (l_datum)
        l_tx_cond = (dap_chain_datum_tx_t *)l_datum->data;
    else
        l_tx_cond = dap_ledger_tx_find_by_hash(l_net->pub.ledger, &l_order->tx_cond_hash);
    if (!l_tx_cond) {
        log_it(L_DEBUG, "Invalid tx cond datum hash");
        return;
    }
    int l_tx_out_cond_size;
    dap_chain_tx_out_cond_t *l_cond_out = (dap_chain_tx_out_cond_t *)
            dap_chain_datum_tx_item_get(l_tx_cond, NULL, TX_ITEM_TYPE_OUT_COND, &l_tx_out_cond_size);
    if (!l_cond_out || l_cond_out->header.subtype != DAP_CHAIN_TX_OUT_COND_SUBTYPE_SRV_PAY) {
        log_it(L_DEBUG, "Condition with required subtype SRV_PAY not found in requested tx");
    }
    dap_hash_fast_t l_sign_hash;
    if (!dap_sign_get_pkey_hash((dap_sign_t *)(l_order->ext_n_sign + l_order->ext_size), &l_sign_hash)) {
         log_it(L_DEBUG, "Wrong order sign");
         return;
    }
}<|MERGE_RESOLUTION|>--- conflicted
+++ resolved
@@ -56,21 +56,10 @@
         return -1;
     }
     s_srv_datum->uid.uint64 = DAP_CHAIN_NET_SRV_DATUM_ID;
-<<<<<<< HEAD
-//    dap_chain_net_srv_price_apply_from_my_order(s_srv_datum, "srv_datum");
-    dap_chain_net_srv_price_t *l_price;
-    DL_FOREACH(s_srv_datum->pricelist, l_price) {
-        dap_chain_net_t *l_net = l_price->net;
-        if (!l_net)
-            continue;
-        dap_chain_net_srv_order_add_notify_callback(l_net, s_order_notficator, l_net);
-    }
 
     dap_chain_net_srv_uid_t l_uid = { .uint64 = DAP_CHAIN_NET_SRV_DATUM_ID };
     dap_ledger_service_add(l_uid, "datum", s_tag_check_datum);
-
-=======
->>>>>>> b2b7a314
+    
     return 0;
 }
 
