/*
 * Authors:
 * Roman Khlopkov <roman.khlopkov@demlabs.net>
 * DeM Labs Inc.   https://demlabs.net
 * DeM Labs Open source community https://gitlab.demlabs.net
 * Copyright  (c) 2017-2020
 * All rights reserved.

 This file is part of DAP (Deus Applications Prototypes) the open source project

    DAP (Deus Applicaions Prototypes) is free software: you can redistribute it and/or modify
    it under the terms of the GNU General Public License as published by
    the Free Software Foundation, either version 3 of the License, or
    (at your option) any later version.

    DAP is distributed in the hope that it will be useful,
    but WITHOUT ANY WARRANTY; without even the implied warranty of
    MERCHANTABILITY or FITNESS FOR A PARTICULAR PURPOSE.  See the
    GNU General Public License for more details.

    You should have received a copy of the GNU General Public License
    along with any DAP based project.  If not, see <http://www.gnu.org/licenses/>.
*/

#include <math.h>
#include "dap_chain_node_cli.h"
#include "dap_string.h"
#include "dap_enc_base58.h"
#include "dap_chain_common.h"
#include "dap_chain_mempool.h"
#include "dap_chain_net_srv_common.h"
#include "dap_chain_cs_block_poa.h"
#include "dap_chain_cs_dag_poa.h"
#include "dap_chain_net_srv_stake.h"

#define LOG_TAG "dap_chain_net_srv_stake"

static int s_cli_srv_stake(int a_argc, char **a_argv, char **a_str_reply);

static dap_chain_net_srv_stake_t *s_srv_stake = NULL;

/**
 * @brief dap_stream_ch_vpn_init Init actions for VPN stream channel
 * @param vpn_addr Zero if only client mode. Address if the node shares its local VPN
 * @param vpn_mask Zero if only client mode. Mask if the node shares its local VPN
 * @return 0 if everything is okay, lesser then zero if errors
 */
int dap_chain_net_srv_stake_init()
{
    dap_chain_node_cli_cmd_item_create("srv_stake", s_cli_srv_stake, "Delegated stake service commands",
    "srv_stake order create -net <net name> -addr_hldr <addr> -token <ticker> -coins <value> -cert <name> -fee_percent <value>\n"
        "\tCreate a new order with specified amount of datoshi to delegate specified cert from the specified address.\n"
        "\tThe fee with specified percent with this delagation will be returned to the fee address pointed by delegator\n"
    "srv_stake order declare -net <net name> -wallet <name> -token <ticker> -coins <value> -fee_percent <value>"
        "\tCreate a new order with specified amount of datoshi and fee which holder is ready to stake.\n"
    "srv_stake order remove -net <net name> -order <order hash> [-H <hex | base58(default)>]\n"
         "\tRemove order with specified hash\n"
    "srv_stake order update -net <net name> -order <order hash> {-cert <name> | -wallet <name>} [-H <hex | base58(default)>]"
                            "{[-addr_hldr <addr>] [-token <ticker>] [-coins <value>] [-fee_percent <value>] |"
                            " | [-token <ticker>] [-coins <value>] -fee_percent <value>]\n"
         "\tUpdate order with specified hash\n"
    "srv_stake order list -net <net name>\n"
         "\tGet the stake orders list within specified net name\n"
    "srv_stake delegate -order <order hash> -net <net name> -wallet <name> -fee_addr <addr>\n"
         "\tDelegate tokens with specified order within specified net name. Specify fee address\n"
    "srv_stake approve -net <net name> -tx <transaction hash> -cert <root cert name>\n"
         "\tApprove stake transaction by root node certificate within specified net name.\n"
    "srv_stake transactions -net <net name> {-addr <addr from>}\n"
         "\tShow the list of requested, active and canceled stake transactions (optional delegated from addr)\n"
    "srv_stake invalidate -net <net name> -tx <transaction hash> -wallet <wallet name>\n"
         "\tInvalidate requested stake transaction by hash within net name and return stake to specified wallet\n"
    );
    s_srv_stake = DAP_NEW_Z(dap_chain_net_srv_stake_t);
    uint16_t l_net_count;
    dap_chain_net_t **l_net_list = dap_chain_net_list(&l_net_count);
    for (uint16_t i = 0; i < l_net_count; i++) {
        dap_ledger_t *l_ledger = l_net_list[i]->pub.ledger;
        dap_chain_datum_tx_t *l_tx_tmp;
        dap_chain_hash_fast_t l_tx_cur_hash = {}; // start hash
        dap_chain_tx_out_cond_t *l_out_cond;
        int l_out_cond_idx;
        char l_token[DAP_CHAIN_TICKER_SIZE_MAX];
        size_t l_auth_certs_count = 0;
        dap_cert_t **l_auth_certs = NULL;
        for (dap_chain_t *l_chain = l_net_list[i]->pub.chains; l_chain; l_chain = l_chain->next) {
            l_auth_certs = dap_chain_cs_dag_poa_get_auth_certs(l_chain, &l_auth_certs_count);
            if (l_auth_certs)
                break;
            l_auth_certs = dap_chain_cs_block_poa_get_auth_certs(l_chain, &l_auth_certs_count);
            if (l_auth_certs)
                break;
        }
        // Find all stake transactions
        do {
            l_tx_tmp = dap_chain_ledger_tx_cache_find_out_cond(l_ledger, &l_tx_cur_hash, &l_out_cond, &l_out_cond_idx, l_token);
            if (!l_tx_tmp) {
                break;
            }
            if (l_out_cond->header.subtype != DAP_CHAIN_TX_OUT_COND_SUBTYPE_SRV_STAKE)
                continue;
            if (dap_chain_ledger_tx_hash_is_used_out_item(l_ledger, &l_tx_cur_hash, l_out_cond_idx))
                continue;
            dap_chain_tx_sig_t *l_tx_sig = (dap_chain_tx_sig_t *)dap_chain_datum_tx_item_get(l_tx_tmp, NULL,
                                                                                             TX_ITEM_TYPE_SIG, NULL);
            dap_sign_t *l_sign = dap_chain_datum_tx_item_sign_get_sig((dap_chain_tx_sig_t *)l_tx_sig);
            if (!l_sign) {
                continue;
            }
            // Create the stake item
            dap_chain_net_srv_stake_item_t *l_stake;
            bool l_is_new = false;
            HASH_FIND(hh, s_srv_stake->itemlist, &l_out_cond->subtype.srv_stake.signing_addr, sizeof(dap_chain_addr_t), l_stake);
            if (!l_stake) {
                l_stake = DAP_NEW_Z(dap_chain_net_srv_stake_item_t);
                l_is_new = true;
            }
            l_stake->net = l_net_list[i];
            dap_stpcpy(l_stake->token, l_token);
            l_stake->value = l_out_cond->header.value;
            for (size_t i = 0; i < l_auth_certs_count; i++) {
                if (!dap_cert_compare_with_sign(l_auth_certs[i], l_sign)) {
                    l_stake->is_active = true;
                    break;
                }
            }
            memcpy(&l_stake->signing_addr, &l_out_cond->subtype.srv_stake.signing_addr, sizeof(dap_chain_addr_t));
            memcpy(&l_stake->addr_hldr, &l_out_cond->subtype.srv_stake.hldr_addr, sizeof(dap_chain_addr_t));
            memcpy(&l_stake->addr_fee, &l_out_cond->subtype.srv_stake.fee_addr, sizeof(dap_chain_addr_t));
            l_stake->fee_value = l_out_cond->subtype.srv_stake.fee_value;
            memcpy(&l_stake->node_addr, &l_out_cond->subtype.srv_stake.signer_node_addr, sizeof(dap_chain_node_addr_t));
            memcpy(&l_stake->tx_hash, &l_tx_cur_hash, sizeof(dap_chain_hash_fast_t));
            if (l_is_new)
                HASH_ADD(hh, s_srv_stake->itemlist, signing_addr, sizeof(dap_chain_addr_t), l_stake);
        } while (l_tx_tmp);
    }
    DAP_DELETE(l_net_list);
    s_srv_stake->initialized = true;
    return 1;
}

void dap_chain_net_srv_stake_deinit()
{
    dap_chain_net_srv_stake_item_t *l_stake = NULL, *l_tmp;
    HASH_ITER(hh, s_srv_stake->itemlist, l_stake, l_tmp) {
        HASH_DEL(s_srv_stake->itemlist, l_stake);
        DAP_DELETE(l_stake);
    }
    DAP_DEL_Z(s_srv_stake);
}

static void s_stake_update(dap_chain_tx_out_cond_t *a_cond, dap_chain_datum_tx_t *a_tx, bool a_authorized)
{
    dap_chain_net_srv_stake_item_t *l_stake;
    if (a_cond)
        HASH_FIND(hh, s_srv_stake->itemlist, &a_cond->subtype.srv_stake.signing_addr, sizeof(dap_chain_addr_t), l_stake);
    else
        l_stake = DAP_NEW_Z(dap_chain_net_srv_stake_item_t);
    assert(l_stake);
    dap_chain_tx_out_cond_t *l_out_cond = (dap_chain_tx_out_cond_t *)dap_chain_datum_tx_item_get(a_tx, NULL, TX_ITEM_TYPE_OUT_COND, NULL);
    if (!l_out_cond || l_out_cond->header.subtype != DAP_CHAIN_TX_OUT_COND_SUBTYPE_SRV_STAKE) {
        // Stake tx is used out
        HASH_DEL(s_srv_stake->itemlist, l_stake);
        DAP_DELETE(l_stake);
        return;
    }
    // Update stake parameters
    if (!a_cond) {
        // New stake transaction
        memcpy(&l_stake->signing_addr, &l_out_cond->subtype.srv_stake.signing_addr, sizeof(dap_chain_addr_t));
        HASH_ADD(hh, s_srv_stake->itemlist, signing_addr, sizeof(dap_chain_addr_t), l_stake);
    } else if (memcmp(&a_cond->subtype.srv_stake.signing_addr, &l_out_cond->subtype.srv_stake.signing_addr, sizeof(dap_chain_addr_t))) {
        HASH_DEL(s_srv_stake->itemlist, l_stake);
        dap_chain_net_srv_stake_item_t *l_stake_cur = NULL;
        HASH_FIND(hh, s_srv_stake->itemlist, &l_out_cond->subtype.srv_stake.signing_addr, sizeof(dap_chain_addr_t), l_stake_cur);
        if (l_stake_cur) {
            DAP_DELETE(l_stake);
            l_stake = l_stake_cur;
        }
        memcpy(&l_stake->signing_addr, &l_out_cond->subtype.srv_stake.signing_addr, sizeof(dap_chain_addr_t));
        if (l_stake_cur)
            HASH_ADD(hh, s_srv_stake->itemlist, signing_addr, sizeof(dap_chain_addr_t), l_stake);
    }
    if (a_authorized)
        l_stake->is_active = true;
    memcpy(&l_stake->addr_hldr, &l_out_cond->subtype.srv_stake.hldr_addr, sizeof(dap_chain_addr_t));
    memcpy(&l_stake->addr_fee, &l_out_cond->subtype.srv_stake.fee_addr, sizeof(dap_chain_addr_t));
    l_stake->fee_value = l_out_cond->subtype.srv_stake.fee_value;
    memcpy(&l_stake->node_addr, &l_out_cond->subtype.srv_stake.fee_addr, sizeof(dap_chain_node_addr_t));
    dap_hash_fast(a_tx, dap_chain_datum_tx_get_size(a_tx), &l_stake->tx_hash);
}

static bool s_stake_conditions_calc(dap_chain_tx_out_cond_t *a_cond, dap_chain_datum_tx_t *a_tx, bool a_owner, bool a_update)
{
    dap_chain_tx_out_cond_t *l_out_cond = NULL;
    if (!a_cond) {
        // New stake tx
        l_out_cond = (dap_chain_tx_out_cond_t *)dap_chain_datum_tx_item_get(a_tx, NULL, TX_ITEM_TYPE_OUT_COND, NULL);
    } else
        l_out_cond = a_cond;
    dap_chain_net_id_t l_cur_net_id = l_out_cond->subtype.srv_stake.hldr_addr.net_id;
    dap_chain_net_t *l_net = dap_chain_net_by_id(l_cur_net_id);
    if (!l_net)
        return false;
    size_t l_auth_certs_count = 0;
    dap_cert_t **l_auth_certs = NULL;
    for (dap_chain_t *l_chain = l_net->pub.chains; l_chain; l_chain = l_chain->next) {
        l_auth_certs = dap_chain_cs_dag_poa_get_auth_certs(l_chain, &l_auth_certs_count);
        if (l_auth_certs)
            break;
        l_auth_certs = dap_chain_cs_block_poa_get_auth_certs(l_chain, &l_auth_certs_count);
        if (l_auth_certs)
            break;
    }
    if (!l_auth_certs || !l_auth_certs_count)   // Can't validate stake tx authority for this net
        return false;
    dap_chain_tx_sig_t *l_tx_sig = (dap_chain_tx_sig_t *)dap_chain_datum_tx_item_get(a_tx, NULL, TX_ITEM_TYPE_SIG, NULL);
    dap_sign_t *l_sign = dap_chain_datum_tx_item_sign_get_sig((dap_chain_tx_sig_t *)l_tx_sig);
    if (!l_sign)
        return false;
    for (size_t i = 0; i < l_auth_certs_count; i++) {
        if (!dap_cert_compare_with_sign(l_auth_certs[i], l_sign)) {
            if (a_update)
                s_stake_update(a_cond, a_tx, true);
            return true;
        }
    }
    if (a_owner) {
        if (a_update)
            s_stake_update(a_cond, a_tx, false);
        return true;
    }
    return false;
}

bool dap_chain_net_srv_stake_verificator(dap_chain_tx_out_cond_t *a_cond, dap_chain_datum_tx_t *a_tx, bool a_owner)
{
    return s_stake_conditions_calc(a_cond, a_tx, a_owner, false);
}

bool dap_chain_net_srv_stake_updater(dap_chain_tx_out_cond_t *a_cond, dap_chain_datum_tx_t *a_tx, bool a_owner)
{
    return s_stake_conditions_calc(a_cond, a_tx, a_owner, true);
}

bool dap_chain_net_srv_stake_key_delegated(dap_chain_addr_t *a_addr)
{
    if (!s_srv_stake) {
        return false;
    }
    while (!s_srv_stake->initialized);

    if (!a_addr) {
        return false;
    }
    dap_chain_net_srv_stake_item_t *l_stake = NULL;
    HASH_FIND(hh, s_srv_stake->itemlist, a_addr, sizeof(dap_chain_addr_t), l_stake);
    if (l_stake && l_stake->is_active) { // public key delegated for this network
        return true;
    }
    return false;
}

dap_list_t *dap_chain_net_srv_stake_get_validators()
{
    dap_list_t *l_ret = NULL;
    dap_chain_net_srv_stake_item_t *l_stake, *l_tmp;
    HASH_ITER(hh, s_srv_stake->itemlist, l_stake, l_tmp) {
        if (l_stake->is_active)
            l_ret = dap_list_append(l_ret, DAP_DUP(l_stake));
    }
    return l_ret;
}

bool dap_chain_net_srv_stake_validator(dap_chain_addr_t *a_addr, dap_chain_datum_t *a_datum)
{
    if (!s_srv_stake) { // Drop all atoms if stake service inactivated
        return false;
    }
    while (!s_srv_stake->initialized);

    if (!a_addr || !a_datum) {
        return false;
    }
    dap_chain_net_srv_stake_item_t *l_stake = NULL;
    HASH_FIND(hh, s_srv_stake->itemlist, a_addr, sizeof(dap_chain_addr_t), l_stake);
    if (!l_stake || !l_stake->is_active) { // public key not delegated for this network
        return false;
    }
    if (a_datum->header.type_id != DAP_CHAIN_DATUM_TX)
        return true;
    dap_chain_datum_tx_t *l_tx = (dap_chain_datum_tx_t *)a_datum->data;
    dap_chain_tx_sig_t *l_tx_sig = (dap_chain_tx_sig_t *)dap_chain_datum_tx_item_get(l_tx, NULL, TX_ITEM_TYPE_SIG, NULL);
    dap_sign_t *l_sign = dap_chain_datum_tx_item_sign_get_sig((dap_chain_tx_sig_t *)l_tx_sig);
    dap_chain_hash_fast_t l_pkey_hash = {};
    dap_sign_get_pkey_hash(l_sign, &l_pkey_hash);
    dap_chain_addr_t l_owner_addr = {};
    dap_chain_addr_fill(&l_owner_addr, l_sign->header.type, &l_pkey_hash, a_addr->net_id);
    uint256_t l_outs_sum = {}, l_fee_sum = {};
    dap_list_t *l_list_out_items = dap_chain_datum_tx_items_get(l_tx, TX_ITEM_TYPE_OUT_ALL, NULL);
    uint32_t l_out_idx_tmp = 0; // current index of 'out' item
    for (dap_list_t *l_list_tmp = l_list_out_items; l_list_tmp; l_list_tmp = dap_list_next(l_list_tmp), l_out_idx_tmp++) {
        dap_chain_tx_item_type_t l_type = *(uint8_t *)l_list_tmp->data;
        if (l_type == TX_ITEM_TYPE_OUT) {
            dap_chain_tx_out_t *l_out = (dap_chain_tx_out_t *)l_list_tmp->data;
            if (!memcmp(&l_stake->addr_fee, &l_out->addr, sizeof(dap_chain_addr_t))) {
                SUM_256_256(l_fee_sum, dap_chain_uint256_from(l_out->header.value), &l_fee_sum);
            } else if (memcmp(&l_owner_addr, &l_out->addr, sizeof(dap_chain_addr_t))) {
                SUM_256_256(l_outs_sum, dap_chain_uint256_from(l_out->header.value), &l_outs_sum);
            }
        }
        if (l_type == TX_ITEM_TYPE_OUT_256) {
            dap_chain_256_tx_out_t *l_out = (dap_chain_256_tx_out_t *)l_list_tmp->data;
            if (!memcmp(&l_stake->addr_fee, &l_out->addr, sizeof(dap_chain_addr_t))) {
                SUM_256_256(l_fee_sum, l_out->header.value, &l_fee_sum);
            } else if (memcmp(&l_owner_addr, &l_out->addr, sizeof(dap_chain_addr_t))) {
                SUM_256_256(l_outs_sum, l_out->header.value, &l_outs_sum);
            }
        }
        if (l_type == TX_ITEM_TYPE_OUT_EXT) {
            dap_chain_tx_out_ext_t *l_out_ext = (dap_chain_tx_out_ext_t *)l_list_tmp->data;
            if (!memcmp(&l_stake->addr_fee, &l_out_ext->addr, sizeof(dap_chain_addr_t))) {
                SUM_256_256(l_fee_sum, l_out_ext->header.value, &l_fee_sum);
            } else if (memcmp(&l_owner_addr, &l_out_ext->addr, sizeof(dap_chain_addr_t))) {
                SUM_256_256(l_outs_sum, l_out_ext->header.value, &l_outs_sum);
            }
        }
    }
    dap_list_free(l_list_out_items);
    uint256_t l_fee = MULT_256_FLOAT(l_outs_sum, l_stake->fee_value / 100.0);
    if (compare256(l_fee_sum, l_fee) == -1) {
        return false;
    }
    return true;
}

static dap_chain_datum_tx_t *s_stake_tx_create(dap_chain_net_srv_stake_item_t *a_stake, dap_chain_wallet_t *a_wallet)
{
    if (!a_stake || !a_stake->net || !a_stake->signing_addr.addr_ver || !a_stake->addr_hldr.addr_ver ||
            !a_stake->addr_fee.addr_ver || !*a_stake->token || !a_wallet) {
        return NULL;
    }

    // create empty transaction
    dap_chain_datum_tx_t *l_tx = dap_chain_datum_tx_create();

    dap_ledger_t *l_ledger = dap_chain_ledger_by_net_name(a_stake->net->pub.name);
    dap_chain_addr_t *l_owner_addr = (dap_chain_addr_t *)dap_chain_wallet_get_addr(a_wallet, a_stake->net->pub.id);
    if (memcmp(l_owner_addr, &a_stake->addr_hldr, sizeof(dap_chain_addr_t))) {
        log_it(L_WARNING, "Odrer and wallet address do not match");
        return NULL;
    }
    dap_enc_key_t *l_owner_key = dap_chain_wallet_get_key(a_wallet, 0);
    uint256_t l_value_sell = {}; // how many coins to transfer
    // list of transaction with 'out' items to sell
    dap_list_t *l_list_used_out = dap_chain_ledger_get_list_tx_outs_with_val(l_ledger, a_stake->token, l_owner_addr, a_stake->value, &l_value_sell);
    if(!l_list_used_out) {
        dap_chain_datum_tx_delete(l_tx);
        DAP_DELETE(l_owner_addr);
        log_it(L_WARNING, "Nothing to delegate (not enough funds)");
        return NULL;
    }

    // add 'in' items to sell
    uint256_t l_value_to_items = dap_chain_datum_tx_add_in_item_list(&l_tx, l_list_used_out);
    dap_list_free_full(l_list_used_out, free);
    if (!EQUAL_256(l_value_to_items,l_value_sell)) {
        dap_chain_datum_tx_delete(l_tx);
        DAP_DELETE(l_owner_addr);
        log_it(L_ERROR, "Can't compose the transaction input");
        return NULL;
    }

    // add 'out_cond' & 'out' items
    {
        dap_chain_net_srv_uid_t l_uid = { .uint64 = DAP_CHAIN_NET_SRV_STAKE_ID };
        dap_chain_tx_out_cond_t *l_tx_out = dap_chain_datum_tx_item_out_cond_create_srv_stake(l_uid, a_stake->value, a_stake->fee_value,
                                                                                              &a_stake->addr_fee, &a_stake->addr_hldr,
                                                                                              &a_stake->signing_addr, &a_stake->node_addr);
        if (!l_tx_out) {
            dap_chain_datum_tx_delete(l_tx);
            DAP_DELETE(l_owner_addr);
            log_it(L_ERROR, "Can't compose the transaction conditional output");
            return NULL;
        }
        dap_chain_datum_tx_add_item(&l_tx, (const uint8_t *)l_tx_out);
        DAP_DELETE(l_tx_out);
        // coin back
        uint256_t l_value_back = {};
        SUBTRACT_256_256(l_value_sell, a_stake->value, &l_value_back);
        if (!IS_ZERO_256(l_value_back)) {
            if (dap_chain_datum_tx_add_out_item(&l_tx, l_owner_addr, l_value_back) != 1) {
                dap_chain_datum_tx_delete(l_tx);
                DAP_DELETE(l_owner_addr);
                log_it(L_ERROR, "Cant add coin back output");
                return NULL;
            }
        }
    }
    DAP_DELETE(l_owner_addr);

    // add 'sign' item
    if(dap_chain_datum_tx_add_sign_item(&l_tx, l_owner_key) != 1) {
        dap_chain_datum_tx_delete(l_tx);
        log_it(L_ERROR, "Can't add sign output");
        return NULL;
    }

    return l_tx;
}

// Put the transaction to mempool or directly to chains & write transaction's hash to the price
static bool s_stake_tx_put(dap_chain_datum_tx_t *a_tx, dap_chain_net_t *a_net)
{
    // Put the transaction to mempool or directly to chains
    size_t l_tx_size = dap_chain_datum_tx_get_size(a_tx);
    dap_chain_datum_t *l_datum = dap_chain_datum_create(DAP_CHAIN_DATUM_TX, a_tx, l_tx_size);
    DAP_DELETE(a_tx);
    dap_chain_t *l_chain = dap_chain_net_get_chain_by_chain_type(a_net, CHAIN_TYPE_TX);
    if (!l_chain) {
        DAP_DELETE(l_datum);
        return false;
    }

    // Processing will be made according to autoprocess policy
    char *l_ret = dap_chain_mempool_datum_add(l_datum, l_chain);

    DAP_DELETE(l_datum);

    if ( !l_ret )
        return false;

    DAP_DELETE(l_ret);

    return true;
}

static dap_chain_datum_tx_t *s_stake_tx_approve(dap_chain_net_srv_stake_item_t *a_stake, dap_cert_t *a_cert)
{
    // create empty transaction
    dap_chain_datum_tx_t *l_tx = dap_chain_datum_tx_create();

    dap_ledger_t *l_ledger = dap_chain_ledger_by_net_name(a_stake->net->pub.name);

    // create and add reciept
    dap_chain_net_srv_price_unit_uid_t l_unit = { .uint32 = SERV_UNIT_UNDEFINED};
    dap_chain_net_srv_uid_t l_uid = { .uint64 = DAP_CHAIN_NET_SRV_STAKE_ID };
    dap_chain_datum_tx_receipt_t *l_receipt = dap_chain_datum_tx_receipt_create(l_uid, l_unit, 0, a_stake->value, NULL, 0);
    dap_chain_datum_tx_add_item(&l_tx, (byte_t *)l_receipt);
    DAP_DELETE(l_receipt);

    // add 'in' item to buy from conditional transaction
    dap_chain_datum_tx_t *l_cond_tx = dap_chain_ledger_tx_find_by_hash(l_ledger, &a_stake->tx_hash);
    if (!l_cond_tx) {
        log_it(L_WARNING, "Requested conditional transaction not found");
        return NULL;
    }
    int l_prev_cond_idx;
    dap_chain_tx_out_cond_t *l_tx_out_cond = dap_chain_datum_tx_out_cond_get(l_cond_tx, &l_prev_cond_idx);
    if (dap_chain_ledger_tx_hash_is_used_out_item(l_ledger, &a_stake->tx_hash, l_prev_cond_idx)) {
        log_it(L_WARNING, "Requested conditional transaction is already used out");
        return NULL;
    }
    assert(EQUAL_256(l_tx_out_cond->header.value, a_stake->value));
    dap_chain_datum_tx_add_in_cond_item(&l_tx, &a_stake->tx_hash, l_prev_cond_idx, 0);

    // add 'out_cond' item
    {
        dap_chain_net_srv_uid_t l_uid = { .uint64 = DAP_CHAIN_NET_SRV_STAKE_ID };
        dap_chain_tx_out_cond_t *l_tx_out = dap_chain_datum_tx_item_out_cond_create_srv_stake(l_uid, a_stake->value, a_stake->fee_value,
                                                                                              &a_stake->addr_fee, &a_stake->addr_hldr,
                                                                                              &a_stake->signing_addr, &a_stake->node_addr);
        if (!l_tx_out) {
            dap_chain_datum_tx_delete(l_tx);
            log_it(L_ERROR, "Can't compose the transaction conditional output");
            return NULL;
        }
        dap_chain_datum_tx_add_item(&l_tx, (const uint8_t *)l_tx_out);
        DAP_DELETE(l_tx_out);
    }

    // add 'sign' items
    if(dap_chain_datum_tx_add_sign_item(&l_tx, a_cert->enc_key) != 1) {
        dap_chain_datum_tx_delete(l_tx);
        log_it( L_ERROR, "Can't add sign output");
        return NULL;
    }
    return l_tx;
}

static bool s_stake_tx_invalidate(dap_chain_net_srv_stake_item_t *a_stake, dap_chain_wallet_t *a_wallet)
{
    // create empty transaction
    dap_chain_datum_tx_t *l_tx = dap_chain_datum_tx_create();

    dap_ledger_t *l_ledger = dap_chain_ledger_by_net_name(a_stake->net->pub.name);
    dap_chain_addr_t *l_owner_addr = (dap_chain_addr_t *)dap_chain_wallet_get_addr(a_wallet, a_stake->net->pub.id);
    dap_enc_key_t *l_owner_key = dap_chain_wallet_get_key(a_wallet, 0);

    // create and add reciept
    dap_chain_net_srv_price_unit_uid_t l_unit = { .uint32 = SERV_UNIT_UNDEFINED};
    dap_chain_net_srv_uid_t l_uid = { .uint64 = DAP_CHAIN_NET_SRV_STAKE_ID };
    dap_chain_datum_tx_receipt_t *l_receipt =  dap_chain_datum_tx_receipt_create(l_uid, l_unit, 0, a_stake->value, NULL, 0);
    dap_chain_datum_tx_add_item(&l_tx, (byte_t *)l_receipt);
    DAP_DELETE(l_receipt);

    // add 'in' item to buy from conditional transaction
    dap_chain_datum_tx_t *l_cond_tx = dap_chain_ledger_tx_find_by_hash(l_ledger, &a_stake->tx_hash);
    if (!l_cond_tx) {
        log_it(L_WARNING, "Requested conditional transaction not found");
        return false;
    }
    int l_prev_cond_idx;
    dap_chain_tx_out_cond_t *l_tx_out_cond = dap_chain_datum_tx_out_cond_get(l_cond_tx, &l_prev_cond_idx);
    if (dap_chain_ledger_tx_hash_is_used_out_item(l_ledger, &a_stake->tx_hash, l_prev_cond_idx)) {
        log_it(L_WARNING, "Requested conditional transaction is already used out");
        return false;
    }
    dap_chain_datum_tx_add_in_cond_item(&l_tx, &a_stake->tx_hash, l_prev_cond_idx, 0);

    // add 'out' item
    if (dap_chain_datum_tx_add_out_item(&l_tx, l_owner_addr, l_tx_out_cond->header.value) == -1) {
        dap_chain_datum_tx_delete(l_tx);
        DAP_DELETE(l_owner_addr);
        log_it(L_ERROR, "Cant add returning coins output");
        return false;
    }
    DAP_DELETE(l_owner_addr);

    // add 'sign' items
    if(dap_chain_datum_tx_add_sign_item(&l_tx, l_owner_key) != 1) {
        dap_chain_datum_tx_delete(l_tx);
        log_it( L_ERROR, "Can't add sign output");
        return false;
    }
    if (!s_stake_tx_put(l_tx, a_stake->net)) {
        return false;
    }
    return true;
}

char *s_stake_order_create(dap_chain_net_srv_stake_item_t *a_item, dap_enc_key_t *l_key)
{
    dap_chain_hash_fast_t l_tx_hash = {};
    dap_srv_stake_order_ext_t l_ext = {};
    memcpy(&l_ext.addr_hldr, &a_item->addr_hldr, sizeof(dap_chain_addr_t));
    dap_chain_net_srv_order_direction_t l_dir = SERV_DIR_SELL;
    if (memcmp(&a_item->signing_addr, &l_ext.signing_addr, sizeof(dap_chain_addr_t))) {
        // Signing addr is not empty
        l_dir = SERV_DIR_BUY;
        memcpy(&l_ext.signing_addr, &a_item->signing_addr, sizeof(dap_chain_addr_t));
    }
    l_ext.fee_value = a_item->fee_value;
    uint32_t l_ext_size = sizeof(dap_srv_stake_order_ext_t);
    dap_chain_node_addr_t *l_node_addr = dap_chain_net_get_cur_addr(a_item->net);
    dap_chain_net_srv_price_unit_uid_t l_unit = { .uint32 =  SERV_UNIT_UNDEFINED};
    dap_chain_net_srv_uid_t l_uid = { .uint64 = DAP_CHAIN_NET_SRV_STAKE_ID };
    char *l_order_hash_str = dap_chain_net_srv_order_create(a_item->net, l_dir, l_uid, *l_node_addr,
                                                            l_tx_hash, a_item->value, l_unit, a_item->token, 0,
                                                            (uint8_t *)&l_ext, l_ext_size, NULL, 0, l_key);
    return l_order_hash_str;
}

dap_chain_net_srv_stake_item_t *s_stake_item_from_order(dap_chain_net_t *a_net, dap_chain_net_srv_order_t *a_order)
{
    if (a_order->version < 2) {
        log_it(L_WARNING, "Order is unsigned");
        return NULL;
    }
    dap_srv_stake_order_ext_t *l_ext = (dap_srv_stake_order_ext_t *)a_order->ext_n_sign;
    dap_sign_t *l_sign = (dap_sign_t *)(&a_order->ext_n_sign[a_order->ext_size]);
    if (!dap_sign_verify_size(l_sign, dap_chain_net_srv_order_get_size(a_order)) ||
            dap_sign_verify(l_sign, a_order, sizeof(dap_chain_net_srv_order_t) + a_order->ext_size) != 1) {
        log_it(L_WARNING, "Order sign is invalid");
        return NULL;
    }
    dap_hash_fast_t l_pkey_hash;
    dap_sign_get_pkey_hash(l_sign, &l_pkey_hash);
    dap_chain_addr_t l_cert_addr;
    dap_chain_addr_fill(&l_cert_addr, l_sign->header.type, &l_pkey_hash, a_net->pub.id);
    dap_chain_net_srv_stake_item_t *l_item = DAP_NEW_Z(dap_chain_net_srv_stake_item_t);
    if (memcmp(&l_cert_addr, &l_ext->signing_addr, sizeof(dap_chain_addr_t))) {
        log_it(L_WARNING, "Order sign addr & signing_addr are different");
        return NULL;
    }
    memcpy(&l_item->addr_hldr, &l_ext->addr_hldr, sizeof(dap_chain_addr_t));
    memcpy(&l_item->signing_addr, &l_ext->signing_addr, sizeof(dap_chain_addr_t));
    l_item->fee_value = l_ext->fee_value;
    l_item->net = a_net;
    l_item->value = a_order->price;
    strcpy(l_item->token, a_order->price_ticker);
    memcpy(&l_item->node_addr, &a_order->node_addr, sizeof(dap_chain_node_addr_t));
    return l_item;
}

static int s_cli_srv_stake_order(int a_argc, char **a_argv, int a_arg_index, char **a_str_reply, const char *a_hash_out_type)
{
    enum {
        CMD_NONE, CMD_CREATE, CMD_DECLARE, CMD_REMOVE, CMD_LIST, CMD_UPDATE
    };
    int l_cmd_num = CMD_NONE;
    if(dap_chain_node_cli_find_option_val(a_argv, a_arg_index, min(a_argc, a_arg_index + 1), "create", NULL)) {
        l_cmd_num = CMD_CREATE;
    }
    else if(dap_chain_node_cli_find_option_val(a_argv, a_arg_index, min(a_argc, a_arg_index + 1), "remove", NULL)) {
        l_cmd_num = CMD_REMOVE;
    }
    else if(dap_chain_node_cli_find_option_val(a_argv, a_arg_index, min(a_argc, a_arg_index + 1), "list", NULL)) {
        l_cmd_num = CMD_LIST;
    }
    else if(dap_chain_node_cli_find_option_val(a_argv, a_arg_index, min(a_argc, a_arg_index + 1), "update", NULL)) {
        l_cmd_num = CMD_UPDATE;
    }
    int l_arg_index = a_arg_index + 1;
    switch (l_cmd_num) {
        case CMD_CREATE: {
            const char *l_net_str = NULL, *l_token_str = NULL, *l_coins_str = NULL;
            const char *l_addr_hldr_str = NULL, *l_cert_str = NULL, *l_fee_str = NULL;
            dap_chain_net_t *l_net = NULL;
            dap_chain_node_cli_find_option_val(a_argv, l_arg_index, a_argc, "-net", &l_net_str);
            if (!l_net_str) {
                dap_chain_node_cli_set_reply_text(a_str_reply, "Command 'order create' required parameter -net");
                return -3;
            }
            l_net = dap_chain_net_by_name(l_net_str);
            if (!l_net) {
                dap_chain_node_cli_set_reply_text(a_str_reply, "Network %s not found", l_net_str);
                return -4;
            }
            dap_chain_node_cli_find_option_val(a_argv, l_arg_index, a_argc, "-token", &l_token_str);
            if (!l_token_str) {
                dap_chain_node_cli_set_reply_text(a_str_reply, "Command 'order create' required parameter -token");
                return -5;
            }
            if (!dap_chain_ledger_token_ticker_check(l_net->pub.ledger, l_token_str)) {
                dap_chain_node_cli_set_reply_text(a_str_reply, "Token ticker %s not found", l_token_str);
                return -6;
            }
            dap_chain_node_cli_find_option_val(a_argv, l_arg_index, a_argc, "-coins", &l_coins_str);
            if (!l_coins_str) {
                dap_chain_node_cli_set_reply_text(a_str_reply, "Command 'order create' required parameter -coins");
                return -7;
            }
            uint256_t l_value = dap_chain_balance_scan(l_coins_str);
            if (IS_ZERO_256(l_value)) {
                dap_chain_node_cli_set_reply_text(a_str_reply, "Format -coins <256 bit integer>");
                return -8;
            }
            dap_chain_node_cli_find_option_val(a_argv, l_arg_index, a_argc, "-addr_hldr", &l_addr_hldr_str);
            if (!l_addr_hldr_str) {
                dap_chain_node_cli_set_reply_text(a_str_reply, "Command 'order create' required parameter -addr_hldr");
                return -9;
            }
            dap_chain_addr_t *l_addr_hldr = dap_chain_addr_from_str(l_addr_hldr_str);
            if (!l_addr_hldr) {
                dap_chain_node_cli_set_reply_text(a_str_reply, "Wrong address format");
                return -10;
            }
            dap_chain_node_cli_find_option_val(a_argv, l_arg_index, a_argc, "-cert", &l_cert_str);
            if (!l_cert_str) {
                dap_chain_node_cli_set_reply_text(a_str_reply, "Command 'order create' required parameter -cert");
                return -9;
            }
            dap_cert_t *l_cert = dap_cert_find_by_name(l_cert_str);
            if (!l_cert) {
                dap_chain_node_cli_set_reply_text(a_str_reply, "Can't load cert %s", l_cert_str);
                return -10;
            }
            dap_chain_node_cli_find_option_val(a_argv, l_arg_index, a_argc, "-fee_percent", &l_fee_str);
            if (!l_fee_str) {
                dap_chain_node_cli_set_reply_text(a_str_reply, "Command 'order create' required parameter -fee_percent");
                return -11;
            }
            long double l_fee = strtold(l_fee_str, NULL);
            if (!l_fee) {
                dap_chain_node_cli_set_reply_text(a_str_reply, "Format -fee_percent <long double>(%)");
                return -12;
            }
            // Create the stake item
            dap_chain_net_srv_stake_item_t *l_stake = DAP_NEW_Z(dap_chain_net_srv_stake_item_t);
            l_stake->net = l_net;
            dap_stpcpy(l_stake->token, l_token_str);
            l_stake->value = l_value;
            memcpy(&l_stake->addr_hldr, l_addr_hldr, sizeof(dap_chain_addr_t));
            dap_chain_addr_t *l_signing_addr = dap_cert_to_addr(l_cert, l_net->pub.id);
            memcpy(&l_stake->signing_addr, l_signing_addr, sizeof(dap_chain_addr_t));
            DAP_DELETE(l_addr_hldr);
            DAP_DELETE(l_signing_addr);
            l_stake->fee_value = l_fee;
            // Create the order & put it in GDB
            char *l_order_hash_str = s_stake_order_create(l_stake, l_cert->enc_key);
            if (l_order_hash_str) {
                dap_chain_node_cli_set_reply_text(a_str_reply, "Successfully created order %s", l_order_hash_str);
                DAP_DELETE(l_order_hash_str);
                DAP_DELETE(l_stake);
            } else {
                dap_chain_node_cli_set_reply_text(a_str_reply, "Can't compose the order");
                DAP_DELETE(l_stake);
                return -15;
            }
        } break;
        case CMD_DECLARE: {
            const char *l_net_str = NULL, *l_token_str = NULL, *l_coins_str = NULL;
            const char *l_wallet_str = NULL, *l_fee_str = NULL;
            dap_chain_net_t *l_net = NULL;
            dap_chain_node_cli_find_option_val(a_argv, l_arg_index, a_argc, "-net", &l_net_str);
            if (!l_net_str) {
                dap_chain_node_cli_set_reply_text(a_str_reply, "Command 'order declare' required parameter -net");
                return -3;
            }
            l_net = dap_chain_net_by_name(l_net_str);
            if (!l_net) {
                dap_chain_node_cli_set_reply_text(a_str_reply, "Network %s not found", l_net_str);
                return -4;
            }
            dap_chain_node_cli_find_option_val(a_argv, l_arg_index, a_argc, "-token", &l_token_str);
            if (!l_token_str) {
                dap_chain_node_cli_set_reply_text(a_str_reply, "Command 'order declare' required parameter -token");
                return -5;
            }
            if (!dap_chain_ledger_token_ticker_check(l_net->pub.ledger, l_token_str)) {
                dap_chain_node_cli_set_reply_text(a_str_reply, "Token ticker %s not found", l_token_str);
                return -6;
            }
            dap_chain_node_cli_find_option_val(a_argv, l_arg_index, a_argc, "-coins", &l_coins_str);
            if (!l_coins_str) {
                dap_chain_node_cli_set_reply_text(a_str_reply, "Command 'order declare' required parameter -coins");
                return -7;
            }
            uint256_t l_value = dap_chain_balance_scan(l_coins_str);
            if (IS_ZERO_256(l_value)) {
                dap_chain_node_cli_set_reply_text(a_str_reply, "Format -coins <256 bit integer>");
                return -8;
            }
            dap_chain_node_cli_find_option_val(a_argv, l_arg_index, a_argc, "-wallet", &l_wallet_str);
            if (!l_wallet_str) {
                dap_chain_node_cli_set_reply_text(a_str_reply, "Command 'order declare' required parameter -wallet");
                return -9;
            }
            dap_chain_wallet_t *l_wallet = dap_chain_wallet_open(l_wallet_str, dap_chain_wallet_get_path(g_config));
            if (!l_wallet) {
                dap_chain_node_cli_set_reply_text(a_str_reply, "Specified wallet not found");
                return -18;
            }
            dap_chain_node_cli_find_option_val(a_argv, l_arg_index, a_argc, "-fee_percent", &l_fee_str);
            if (!l_fee_str) {
                dap_chain_node_cli_set_reply_text(a_str_reply, "Command 'order declare' required parameter -fee_percent");
                return -11;
            }
            long double l_fee = strtold(l_fee_str, NULL);
            if (!l_fee) {
                dap_chain_node_cli_set_reply_text(a_str_reply, "Format -fee_percent <long double>(%)");
                return -12;
            }
            uint256_t l_balance = dap_chain_wallet_get_balance(l_wallet, l_net->pub.id, l_token_str);
            if (compare256(l_balance, l_value) == -1) {
                dap_chain_node_cli_set_reply_text(a_str_reply, "Insufficient coins for token %s in wallet '%s'", l_token_str, l_wallet_str);
                return -13;
            }
            // Create the stake item
            dap_chain_net_srv_stake_item_t *l_stake = DAP_NEW_Z(dap_chain_net_srv_stake_item_t);
            l_stake->net = l_net;
            dap_stpcpy(l_stake->token, l_token_str);
            l_stake->value = l_value;
            dap_chain_addr_t *l_addr_hldr = dap_chain_wallet_get_addr(l_wallet, l_net->pub.id);
            memcpy(&l_stake->addr_hldr, l_addr_hldr, sizeof(dap_chain_addr_t));
            DAP_DELETE(l_addr_hldr);
            l_stake->fee_value = l_fee;
            // Create the order & put it to GDB
            char *l_order_hash_str = s_stake_order_create(l_stake, dap_chain_wallet_get_key(l_wallet, 0));
            if (l_order_hash_str) {
                dap_chain_node_cli_set_reply_text(a_str_reply, "Successfully created order %s", l_order_hash_str);
                DAP_DELETE(l_order_hash_str);
                DAP_DELETE(l_stake);
            } else {
                dap_chain_node_cli_set_reply_text(a_str_reply, "Can't compose the order");
                DAP_DELETE(l_stake);
                return -15;
            }
        } break;
        case CMD_REMOVE: {
            const char *l_net_str = NULL, *l_order_hash_str = NULL;
            dap_chain_net_t *l_net = NULL;
            dap_chain_node_cli_find_option_val(a_argv, l_arg_index, a_argc, "-net", &l_net_str);
            if (!l_net_str) {
                dap_chain_node_cli_set_reply_text(a_str_reply, "Command 'order remove' requires parameter -net");
                return -3;
            }
            l_net = dap_chain_net_by_name(l_net_str);
            if (!l_net) {
                dap_chain_node_cli_set_reply_text(a_str_reply, "Network %s not found", l_net_str);
                return -4;
            }
            dap_chain_node_cli_find_option_val(a_argv, l_arg_index, a_argc, "-order", &l_order_hash_str);

            char *l_order_hash_hex_str;
            char *l_order_hash_base58_str;
            // datum hash may be in hex or base58 format
            if(!dap_strncmp(l_order_hash_str, "0x", 2) || !dap_strncmp(l_order_hash_str, "0X", 2)) {
                l_order_hash_hex_str = dap_strdup(l_order_hash_str);
                l_order_hash_base58_str = dap_enc_base58_from_hex_str_to_str(l_order_hash_str);
            }
            else {
                l_order_hash_hex_str = dap_enc_base58_to_hex_str_from_str(l_order_hash_str);
                l_order_hash_base58_str = dap_strdup(l_order_hash_str);
            }

            if (!l_net_str) {
                dap_chain_node_cli_set_reply_text(a_str_reply, "Command 'order remove' requires parameter -order");
                return -13;
            }
            if (dap_chain_net_srv_order_delete_by_hash_str(l_net, l_order_hash_hex_str)) {
                if(!dap_strcmp(a_hash_out_type,"hex"))
                    dap_chain_node_cli_set_reply_text(a_str_reply, "Can't remove order %s\n", l_order_hash_hex_str);
                else
                    dap_chain_node_cli_set_reply_text(a_str_reply, "Can't remove order %s\n", l_order_hash_base58_str);
                return -14;
            }
            dap_chain_node_cli_set_reply_text(a_str_reply, "Stake order successfully removed");
        } break;
        case CMD_UPDATE: {
            const char *l_net_str = NULL, *l_token_str = NULL, *l_coins_str = NULL;
            const char *l_addr_hldr_str = NULL, *l_cert_str = NULL, *l_fee_str = NULL;
            const char *l_order_hash_str = NULL, *l_wallet_str = NULL;
            dap_chain_net_t *l_net = NULL;
            dap_enc_key_t *l_key = NULL;
            dap_chain_node_cli_find_option_val(a_argv, l_arg_index, a_argc, "-net", &l_net_str);
            if (!l_net_str) {
                dap_chain_node_cli_set_reply_text(a_str_reply, "Command 'order update' required parameter -net");
                return -3;
            }
            l_net = dap_chain_net_by_name(l_net_str);
            if (!l_net) {
                dap_chain_node_cli_set_reply_text(a_str_reply, "Network %s not found", l_net_str);
                return -4;
            }
            if (!l_net_str) {
                dap_chain_node_cli_set_reply_text(a_str_reply, "Command 'order update' requires parameter -order");
                return -13;
            }
            dap_chain_net_srv_order_t *l_order =  dap_chain_net_srv_order_find_by_hash_str(l_net, l_order_hash_str);

            char *l_order_hash_hex_str;
            char *l_order_hash_base58_str;
            // datum hash may be in hex or base58 format
            if(!dap_strncmp(l_order_hash_str, "0x", 2) || !dap_strncmp(l_order_hash_str, "0X", 2)) {
                l_order_hash_hex_str = dap_strdup(l_order_hash_str);
                l_order_hash_base58_str = dap_enc_base58_from_hex_str_to_str(l_order_hash_str);
            }
            else {
                l_order_hash_hex_str = dap_enc_base58_to_hex_str_from_str(l_order_hash_str);
                l_order_hash_base58_str = dap_strdup(l_order_hash_str);
            }

            if (!l_order) {
                if(!dap_strcmp(a_hash_out_type,"hex"))
                    dap_chain_node_cli_set_reply_text(a_str_reply, "Can't find order %s\n", l_order_hash_hex_str);
                else
                    dap_chain_node_cli_set_reply_text(a_str_reply, "Can't find order %s\n", l_order_hash_base58_str);
                return -14;
            }
            dap_chain_net_srv_stake_item_t *l_stake = s_stake_item_from_order(l_net, l_order);
            dap_chain_node_cli_find_option_val(a_argv, l_arg_index, a_argc, "-token", &l_token_str);
            if (l_token_str) {
                if (!dap_chain_ledger_token_ticker_check(l_net->pub.ledger, l_token_str)) {
                    dap_chain_node_cli_set_reply_text(a_str_reply, "Token ticker %s not found", l_token_str);
                    DAP_DELETE(l_stake);
                    return -6;
                }
                strcpy(l_stake->token, l_token_str);
            }
            dap_chain_node_cli_find_option_val(a_argv, l_arg_index, a_argc, "-coins", &l_coins_str);
            if (l_coins_str) {
                uint256_t l_value = dap_chain_balance_scan(l_coins_str);
                if (IS_ZERO_256(l_value)) {
                    dap_chain_node_cli_set_reply_text(a_str_reply, "Format -coins <unsigned long long>");
                    DAP_DELETE(l_stake);
                    return -8;
                }
                l_stake->value = l_value;
            }
            dap_chain_node_cli_find_option_val(a_argv, l_arg_index, a_argc, "-fee_percent", &l_fee_str);
            if (l_fee_str) {
                long double l_fee = strtold(l_fee_str, NULL);
                if (!l_fee) {
                    dap_chain_node_cli_set_reply_text(a_str_reply, "Format -fee_percent <long double> %");
                    DAP_DELETE(l_stake);
                    return -12;
                }
            }
            dap_chain_addr_t l_empty_addr = {};
            if (memcmp(&l_stake->signing_addr, &l_empty_addr, sizeof(dap_chain_addr_t))) {
                // It's a buying order
                dap_chain_node_cli_find_option_val(a_argv, l_arg_index, a_argc, "-cert", &l_cert_str);
                if (!l_cert_str) {
                    dap_chain_node_cli_set_reply_text(a_str_reply, "Command 'order update' requires parameter -cert for buying orders");
                    return -9;
                }
                dap_cert_t *l_cert = dap_cert_find_by_name(l_cert_str);
                if (!l_cert) {
                    dap_chain_node_cli_set_reply_text(a_str_reply, "Can't load cert %s", l_cert_str);
                    DAP_DELETE(l_stake);
                    return -10;
                }
                l_key = l_cert->enc_key;
                dap_chain_node_cli_find_option_val(a_argv, l_arg_index, a_argc, "-addr_hldr", &l_addr_hldr_str);
                if (l_addr_hldr_str) {
                    dap_chain_addr_t *l_addr_hldr = dap_chain_addr_from_str(l_addr_hldr_str);
                    if (!l_addr_hldr) {
                        dap_chain_node_cli_set_reply_text(a_str_reply, "Wrong address format");
                        DAP_DELETE(l_stake);
                        return -14;
                    }
                    memcpy(&l_stake->addr_hldr, l_addr_hldr, sizeof(dap_chain_addr_t));
                    DAP_DELETE(l_addr_hldr);
                }
            } else {    // It's a selling order
                dap_chain_node_cli_find_option_val(a_argv, l_arg_index, a_argc, "-wallet", &l_wallet_str);
                if (!l_wallet_str) {
                    dap_chain_node_cli_set_reply_text(a_str_reply, "Command 'order update' requires parameter -wallet for selling orders");
                    return -7;
                }
                dap_chain_wallet_t *l_wallet = dap_chain_wallet_open(l_wallet_str, dap_chain_wallet_get_path(g_config));
                if (!l_wallet) {
                    dap_chain_node_cli_set_reply_text(a_str_reply, "Specified wallet not found");
                    return -18;
                }
                uint256_t l_balance = dap_chain_wallet_get_balance(l_wallet, l_net->pub.id, l_stake->token);
                if (compare256(l_balance, l_stake->value) == -1) {
                    dap_chain_node_cli_set_reply_text(a_str_reply, "Insufficient coins for token %s in wallet '%s'", l_token_str, l_wallet_str);
                    return -11;
                }
                l_key = dap_chain_wallet_get_key(l_wallet, 0);
            }
            if (!l_token_str && !l_coins_str && !l_addr_hldr_str && !l_fee_str) {
                dap_chain_node_cli_set_reply_text(a_str_reply, "At least one of updating parameters is mandatory");
                DAP_DELETE(l_stake);
                return -16;
            }
            // Create the order & put it to GDB
            dap_chain_net_srv_order_delete_by_hash_str(l_net, l_order_hash_hex_str);
            DAP_DELETE(l_order_hash_hex_str);
            DAP_DELETE(l_order_hash_base58_str);
            l_order_hash_hex_str = s_stake_order_create(l_stake, l_key);
            if(l_order_hash_hex_str) {
                if(!dap_strcmp(a_hash_out_type, "hex")) {
                    dap_chain_node_cli_set_reply_text(a_str_reply, "Successfully created order %s", l_order_hash_hex_str);
                }
                else {
                    l_order_hash_base58_str = dap_enc_base58_from_hex_str_to_str(l_order_hash_hex_str);
                    dap_chain_node_cli_set_reply_text(a_str_reply, "Successfully created order %s",
                            l_order_hash_base58_str);
                    DAP_DELETE(l_order_hash_base58_str);
                }
                DAP_DELETE(l_order_hash_hex_str);
                DAP_DELETE(l_stake);
            } else {
                dap_chain_node_cli_set_reply_text(a_str_reply, "Can't compose the order");
                DAP_DELETE(l_stake);
                return -15;
            }
        } break;
        case CMD_LIST: {
            const char *l_net_str = NULL;
            dap_chain_node_cli_find_option_val(a_argv, l_arg_index, a_argc, "-net", &l_net_str);
            if (!l_net_str) {
                dap_chain_node_cli_set_reply_text(a_str_reply, "Command 'order list' required parameter -net");
                return -3;
            }
            dap_chain_net_t *l_net = dap_chain_net_by_name(l_net_str);
            if (!l_net) {
                dap_chain_node_cli_set_reply_text(a_str_reply, "Network %s not found", l_net_str);
                return -4;
            }
            char * l_gdb_group_str = dap_chain_net_srv_order_get_gdb_group(l_net);
            size_t l_orders_count = 0;
            dap_global_db_obj_t * l_orders = dap_chain_global_db_gr_load(l_gdb_group_str, &l_orders_count);
            dap_chain_net_srv_stake_item_t *l_stake;
            dap_string_t *l_reply_str = dap_string_new("");
            for (size_t i = 0; i < l_orders_count; i++) {
                dap_chain_net_srv_order_t *l_order = (dap_chain_net_srv_order_t *)l_orders[i].value;
                if (l_order->srv_uid.uint64 != DAP_CHAIN_NET_SRV_STAKE_ID)
                    continue;
                // TODO add filters to list (token, address, etc.)
                l_stake = s_stake_item_from_order(l_net, l_order);
                char *l_addr = dap_chain_addr_to_str(&l_stake->signing_addr);
                dap_string_append_printf(l_reply_str, "%s %s %s %s %Lf\n", l_orders[i].key, dap_chain_balance_print(l_stake->value),
                                                                           l_stake->token, l_addr, l_stake->fee_value);
                DAP_DELETE(l_addr);
                DAP_DELETE(l_stake);
            }
            dap_chain_global_db_objs_delete(l_orders, l_orders_count);
            DAP_DELETE( l_gdb_group_str);
            if (!l_reply_str->len) {
                dap_string_append(l_reply_str, "No orders found");
            }
            *a_str_reply = dap_string_free(l_reply_str, false);
        } break;
        default: {
            dap_chain_node_cli_set_reply_text(a_str_reply, "Subcommand %s not recognized", a_argv[a_arg_index]);
            return -2;
        }
    }
    return 0;
}

static int s_cli_srv_stake(int a_argc, char **a_argv, char **a_str_reply)
{
    enum {
        CMD_NONE, CMD_ORDER, CMD_DELEGATE, CMD_APPROVE, CMD_TX, CMD_INVALIDATE
    };
    int l_arg_index = 1;

    const char * l_hash_out_type = NULL;
    dap_chain_node_cli_find_option_val(a_argv, l_arg_index, min(a_argc, l_arg_index + 1), "-H", &l_hash_out_type);
    if(!l_hash_out_type)
        l_hash_out_type = "base58";
    if(dap_strcmp(l_hash_out_type," hex") && dap_strcmp(l_hash_out_type, "base58")) {
        dap_chain_node_cli_set_reply_text(a_str_reply, "invalid parameter -H, valid values: -H <hex | base58>");
        return -1;
    }
    int l_cmd_num = CMD_NONE;
    if (dap_chain_node_cli_find_option_val(a_argv, l_arg_index, min(a_argc, l_arg_index + 1), "order", NULL)) {
        l_cmd_num = CMD_ORDER;
    }
    else if (dap_chain_node_cli_find_option_val(a_argv, l_arg_index, min(a_argc, l_arg_index + 1), "delegate", NULL)) {
        l_cmd_num = CMD_DELEGATE;
    }
    else if (dap_chain_node_cli_find_option_val(a_argv, l_arg_index, min(a_argc, l_arg_index + 1), "approve", NULL)) {
        l_cmd_num = CMD_APPROVE;
    }
    else if (dap_chain_node_cli_find_option_val(a_argv, l_arg_index, min(a_argc, l_arg_index + 1), "transactions", NULL)) {
        l_cmd_num = CMD_TX;
    }
    else if (dap_chain_node_cli_find_option_val(a_argv, l_arg_index, min(a_argc, l_arg_index + 1), "invalidate", NULL)) {
        l_cmd_num = CMD_INVALIDATE;
    }
    switch (l_cmd_num) {
        case CMD_ORDER:
            return s_cli_srv_stake_order(a_argc, a_argv, l_arg_index + 1, a_str_reply, l_hash_out_type);
        case CMD_DELEGATE: {
            const char *l_net_str = NULL, *l_wallet_str = NULL, *l_order_hash_str = NULL, *l_addr_fee_str = NULL;
            l_arg_index++;
            dap_chain_node_cli_find_option_val(a_argv, l_arg_index, a_argc, "-net", &l_net_str);
            if (!l_net_str) {
                dap_chain_node_cli_set_reply_text(a_str_reply, "Command 'delegate' required parameter -net");
                return -3;
            }
            dap_chain_net_t *l_net = dap_chain_net_by_name(l_net_str);
            if (!l_net) {
                dap_chain_node_cli_set_reply_text(a_str_reply, "Network %s not found", l_net_str);
                return -4;
            }
            dap_chain_node_cli_find_option_val(a_argv, l_arg_index, a_argc, "-wallet", &l_wallet_str);
            if (!l_wallet_str) {
                dap_chain_node_cli_set_reply_text(a_str_reply, "Command 'delegate' required parameter -wallet");
                return -17;
            }
            dap_chain_wallet_t *l_wallet = dap_chain_wallet_open(l_wallet_str, dap_chain_wallet_get_path(g_config));
            if (!l_wallet) {
                dap_chain_node_cli_set_reply_text(a_str_reply, "Specified wallet not found");
                return -18;
            }
            dap_chain_node_cli_find_option_val(a_argv, l_arg_index, a_argc, "-order", &l_order_hash_str);
            if (!l_order_hash_str) {
                dap_chain_node_cli_set_reply_text(a_str_reply, "Command 'delegate' required parameter -order");
                return -13;
            }
            dap_chain_node_cli_find_option_val(a_argv, l_arg_index, a_argc, "-fee_addr", &l_addr_fee_str);
            if (!l_addr_fee_str) {
                dap_chain_node_cli_set_reply_text(a_str_reply, "Command 'delegate' required parameter -fee_addr");
                return -9;
            }
            dap_chain_addr_t *l_addr_fee = dap_chain_addr_from_str(l_addr_fee_str);
            if (!l_addr_fee) {
                dap_chain_node_cli_set_reply_text(a_str_reply, "Wrong address format");
                return -10;
            }
            dap_chain_net_srv_order_t *l_order = dap_chain_net_srv_order_find_by_hash_str(l_net, l_order_hash_str);
            if (l_order) {
                dap_chain_net_srv_stake_item_t *l_stake = s_stake_item_from_order(l_net, l_order);
                if (!l_stake) {
                    DAP_DELETE(l_order);
                    DAP_DELETE(l_addr_fee);
                    dap_chain_node_cli_set_reply_text(a_str_reply, "Specified order is invalid");
                    return -22;
                }
                memcpy(&l_stake->addr_fee, l_addr_fee, sizeof(dap_chain_addr_t));
                DAP_DELETE(l_addr_fee);
                dap_chain_addr_t *l_hldr_addr = dap_chain_wallet_get_addr(l_wallet, l_net->pub.id);
                memcpy(&l_stake->addr_hldr, l_hldr_addr, sizeof(dap_chain_addr_t));
                DAP_DELETE(l_hldr_addr);
                // Create conditional transaction
                dap_chain_datum_tx_t *l_tx = s_stake_tx_create(l_stake, l_wallet);
                dap_chain_wallet_close(l_wallet);
                if (l_tx && s_stake_tx_put(l_tx, l_net)) {
<<<<<<< HEAD
                    dap_hash_fast(l_tx, dap_chain_datum_tx_get_size(l_tx), &l_stake->tx_hash);
                    // TODO send request to order owner to delete it
=======
                    dap_hash_fast(l_tx, dap_chain_datum_tx_get_size(l_tx), &l_stake->tx_hash);         
                    // TODO send a notification to order owner to delete it
>>>>>>> 908120bb
                    dap_chain_net_srv_order_delete_by_hash_str(l_net, l_order_hash_str);
                }
                DAP_DELETE(l_order);
                dap_chain_node_cli_set_reply_text(a_str_reply, l_tx ? "Stake transaction has done" :
                                                                      "Stake transaction error");
                if (!l_tx) {
                    DAP_DELETE(l_stake);
                    return -19;
                }
                HASH_ADD(hh, s_srv_stake->itemlist, signing_addr, sizeof(dap_chain_addr_t), l_stake);
            } else {
                DAP_DELETE(l_addr_fee);
                dap_chain_node_cli_set_reply_text(a_str_reply, "Specified order not found");
                return -14;
            }
        } break;
        case CMD_APPROVE: {
            const char *l_net_str = NULL, *l_tx_hash_str = NULL, *l_cert_str = NULL;
            l_arg_index++;
            dap_chain_node_cli_find_option_val(a_argv, l_arg_index, a_argc, "-net", &l_net_str);
            if (!l_net_str) {
                dap_chain_node_cli_set_reply_text(a_str_reply, "Command 'approve' required parameter -net");
                return -3;
            }
            dap_chain_net_t *l_net = dap_chain_net_by_name(l_net_str);
            if (!l_net) {
                dap_chain_node_cli_set_reply_text(a_str_reply, "Network %s not found", l_net_str);
                return -4;
            }
            dap_chain_node_cli_find_option_val(a_argv, l_arg_index, a_argc, "-cert", &l_cert_str);
            if (!l_cert_str) {
                dap_chain_node_cli_set_reply_text(a_str_reply, "Command 'approve' required parameter -cert");
                return -17;
            }
            dap_cert_t *l_cert = dap_cert_find_by_name(l_cert_str);
            if (!l_cert) {
                dap_chain_node_cli_set_reply_text(a_str_reply, "Specified certificate not found");
                return -18;
            }
            dap_chain_node_cli_find_option_val(a_argv, l_arg_index, a_argc, "-tx", &l_tx_hash_str);
            if (!l_tx_hash_str) {
                dap_chain_node_cli_set_reply_text(a_str_reply, "Command 'delegate' required parameter -tx");
                return -13;
            }
            dap_chain_hash_fast_t l_tx_hash = {};
            int l_result = dap_chain_hash_fast_from_str(l_tx_hash_str, &l_tx_hash);
            if (l_result)
                l_result = dap_enc_base58_decode(l_tx_hash_str, &l_tx_hash) - sizeof(dap_chain_hash_fast_t);
            if (l_result) {
                dap_chain_node_cli_set_reply_text(a_str_reply, "Invalid transaction hash format");
                return -14;
            }
            dap_chain_net_srv_stake_item_t *l_stake = NULL, *l_tmp;
            HASH_ITER(hh, s_srv_stake->itemlist, l_stake, l_tmp) {
                if (!memcmp(&l_stake->tx_hash, &l_tx_hash, sizeof(dap_chain_hash_fast_t))) {
                    break;
                }
            }
            if (!l_stake) {
                dap_chain_node_cli_set_reply_text(a_str_reply, "Transaction %s not found", l_tx_hash_str);
                return -20;
            }
            dap_chain_datum_tx_t *l_tx = s_stake_tx_approve(l_stake, l_cert);
            if (l_tx && s_stake_tx_put(l_tx, l_net)) {
                dap_hash_fast(l_tx, dap_chain_datum_tx_get_size(l_tx), &l_stake->tx_hash);
                l_stake->is_active = true;
            }
        } break;
        case CMD_TX: {
            const char *l_net_str = NULL;
            l_arg_index++;
            dap_chain_node_cli_find_option_val(a_argv, l_arg_index, a_argc, "-net", &l_net_str);
            if (!l_net_str) {
                dap_chain_node_cli_set_reply_text(a_str_reply, "Command 'transactions' required parameter -net");
                return -3;
            }
            dap_chain_net_t *l_net = dap_chain_net_by_name(l_net_str);
            if (!l_net) {
                dap_chain_node_cli_set_reply_text(a_str_reply, "Network %s not found", l_net_str);
                return -4;
            }
            dap_chain_net_srv_stake_item_t *l_stake = NULL, *l_tmp;
            dap_string_t *l_reply_str = dap_string_new("");
            HASH_ITER(hh, s_srv_stake->itemlist, l_stake, l_tmp) {
                if (l_stake->net->pub.id.uint64 != l_net->pub.id.uint64) {
                    continue;
                }
                char *l_tx_hash_str = dap_chain_hash_fast_to_str_new(&l_stake->tx_hash);
                char *l_addr_hldr_str = dap_chain_addr_to_str(&l_stake->addr_hldr);
                char *l_signing_addr_str = dap_chain_addr_to_str(&l_stake->signing_addr);
                char *l_addr_fee_str = dap_chain_addr_to_str(&l_stake->addr_fee);
                dap_string_append_printf(l_reply_str, "%s %s %s %s %s %s %Lf\n", l_tx_hash_str, l_stake->token,
                                                                                 dap_chain_balance_print(l_stake->value), l_addr_hldr_str,
                                                                                 l_signing_addr_str, l_addr_fee_str, l_stake->fee_value);
                DAP_DELETE(l_tx_hash_str);
                DAP_DELETE(l_addr_hldr_str);
                DAP_DELETE(l_signing_addr_str);
                DAP_DELETE(l_addr_fee_str);
            }
            if (!l_reply_str->len) {
                dap_string_append(l_reply_str, "No transaction found");
            }
            *a_str_reply = dap_string_free(l_reply_str, false);
        } break;
        case CMD_INVALIDATE: {
            const char *l_net_str = NULL, *l_wallet_str = NULL, *l_tx_hash_str = NULL;
            l_arg_index++;
            dap_chain_node_cli_find_option_val(a_argv, l_arg_index, a_argc, "-net", &l_net_str);
            if (!l_net_str) {
                dap_chain_node_cli_set_reply_text(a_str_reply, "Command 'delegate' required parameter -net");
                return -3;
            }
            dap_chain_net_t *l_net = dap_chain_net_by_name(l_net_str);
            if (!l_net) {
                dap_chain_node_cli_set_reply_text(a_str_reply, "Network %s not found", l_net_str);
                return -4;
            }
            dap_chain_node_cli_find_option_val(a_argv, l_arg_index, a_argc, "-wallet", &l_wallet_str);
            if (!l_wallet_str) {
                dap_chain_node_cli_set_reply_text(a_str_reply, "Command 'delegate' required parameter -wallet");
                return -17;
            }
            dap_chain_wallet_t *l_wallet = dap_chain_wallet_open(l_wallet_str, dap_chain_wallet_get_path(g_config));
            if (!l_wallet) {
                dap_chain_node_cli_set_reply_text(a_str_reply, "Specified wallet not found");
                return -18;
            }
            dap_chain_node_cli_find_option_val(a_argv, l_arg_index, a_argc, "-tx", &l_tx_hash_str);
            if (!l_tx_hash_str) {
                dap_chain_node_cli_set_reply_text(a_str_reply, "Command 'delegate' required parameter -tx");
                return -13;
            }
            dap_chain_hash_fast_t l_tx_hash = {};
            dap_chain_hash_fast_from_str(l_tx_hash_str, &l_tx_hash);
            dap_chain_net_srv_stake_item_t *l_stake = NULL, *l_tmp;
            HASH_ITER(hh, s_srv_stake->itemlist, l_stake, l_tmp) {
                if (!memcmp(&l_stake->tx_hash, &l_tx_hash, sizeof(dap_chain_hash_fast_t))) {
                    break;
                }
            }
            if (!l_stake) {
                dap_chain_node_cli_set_reply_text(a_str_reply, "Transaction %s not found", l_tx_hash_str);
                dap_chain_wallet_close(l_wallet);
                return -20;
            }
            bool l_success = s_stake_tx_invalidate(l_stake, l_wallet);
            dap_chain_wallet_close(l_wallet);
            if (l_success) {
                dap_chain_node_cli_set_reply_text(a_str_reply, "Stake successfully returned to owner");
                HASH_DEL(s_srv_stake->itemlist, l_stake);
            } else {
                dap_chain_node_cli_set_reply_text(a_str_reply, "Can't invalidate transaction %s", l_tx_hash_str);
                return -21;
            }
        } break;
        default: {
            dap_chain_node_cli_set_reply_text(a_str_reply, "Command %s not recognized", a_argv[l_arg_index]);
            return -1;
        }
    }
    return 0;
}
<|MERGE_RESOLUTION|>--- conflicted
+++ resolved
@@ -1,1264 +1,1253 @@
-/*
- * Authors:
- * Roman Khlopkov <roman.khlopkov@demlabs.net>
- * DeM Labs Inc.   https://demlabs.net
- * DeM Labs Open source community https://gitlab.demlabs.net
- * Copyright  (c) 2017-2020
- * All rights reserved.
-
- This file is part of DAP (Deus Applications Prototypes) the open source project
-
-    DAP (Deus Applicaions Prototypes) is free software: you can redistribute it and/or modify
-    it under the terms of the GNU General Public License as published by
-    the Free Software Foundation, either version 3 of the License, or
-    (at your option) any later version.
-
-    DAP is distributed in the hope that it will be useful,
-    but WITHOUT ANY WARRANTY; without even the implied warranty of
-    MERCHANTABILITY or FITNESS FOR A PARTICULAR PURPOSE.  See the
-    GNU General Public License for more details.
-
-    You should have received a copy of the GNU General Public License
-    along with any DAP based project.  If not, see <http://www.gnu.org/licenses/>.
-*/
-
-#include <math.h>
-#include "dap_chain_node_cli.h"
-#include "dap_string.h"
-#include "dap_enc_base58.h"
-#include "dap_chain_common.h"
-#include "dap_chain_mempool.h"
-#include "dap_chain_net_srv_common.h"
-#include "dap_chain_cs_block_poa.h"
-#include "dap_chain_cs_dag_poa.h"
-#include "dap_chain_net_srv_stake.h"
-
-#define LOG_TAG "dap_chain_net_srv_stake"
-
-static int s_cli_srv_stake(int a_argc, char **a_argv, char **a_str_reply);
-
-static dap_chain_net_srv_stake_t *s_srv_stake = NULL;
-
-/**
- * @brief dap_stream_ch_vpn_init Init actions for VPN stream channel
- * @param vpn_addr Zero if only client mode. Address if the node shares its local VPN
- * @param vpn_mask Zero if only client mode. Mask if the node shares its local VPN
- * @return 0 if everything is okay, lesser then zero if errors
- */
-int dap_chain_net_srv_stake_init()
-{
-    dap_chain_node_cli_cmd_item_create("srv_stake", s_cli_srv_stake, "Delegated stake service commands",
-    "srv_stake order create -net <net name> -addr_hldr <addr> -token <ticker> -coins <value> -cert <name> -fee_percent <value>\n"
-        "\tCreate a new order with specified amount of datoshi to delegate specified cert from the specified address.\n"
-        "\tThe fee with specified percent with this delagation will be returned to the fee address pointed by delegator\n"
-    "srv_stake order declare -net <net name> -wallet <name> -token <ticker> -coins <value> -fee_percent <value>"
-        "\tCreate a new order with specified amount of datoshi and fee which holder is ready to stake.\n"
-    "srv_stake order remove -net <net name> -order <order hash> [-H <hex | base58(default)>]\n"
-         "\tRemove order with specified hash\n"
-    "srv_stake order update -net <net name> -order <order hash> {-cert <name> | -wallet <name>} [-H <hex | base58(default)>]"
-                            "{[-addr_hldr <addr>] [-token <ticker>] [-coins <value>] [-fee_percent <value>] |"
-                            " | [-token <ticker>] [-coins <value>] -fee_percent <value>]\n"
-         "\tUpdate order with specified hash\n"
-    "srv_stake order list -net <net name>\n"
-         "\tGet the stake orders list within specified net name\n"
-    "srv_stake delegate -order <order hash> -net <net name> -wallet <name> -fee_addr <addr>\n"
-         "\tDelegate tokens with specified order within specified net name. Specify fee address\n"
-    "srv_stake approve -net <net name> -tx <transaction hash> -cert <root cert name>\n"
-         "\tApprove stake transaction by root node certificate within specified net name.\n"
-    "srv_stake transactions -net <net name> {-addr <addr from>}\n"
-         "\tShow the list of requested, active and canceled stake transactions (optional delegated from addr)\n"
-    "srv_stake invalidate -net <net name> -tx <transaction hash> -wallet <wallet name>\n"
-         "\tInvalidate requested stake transaction by hash within net name and return stake to specified wallet\n"
-    );
-    s_srv_stake = DAP_NEW_Z(dap_chain_net_srv_stake_t);
-    uint16_t l_net_count;
-    dap_chain_net_t **l_net_list = dap_chain_net_list(&l_net_count);
-    for (uint16_t i = 0; i < l_net_count; i++) {
-        dap_ledger_t *l_ledger = l_net_list[i]->pub.ledger;
-        dap_chain_datum_tx_t *l_tx_tmp;
-        dap_chain_hash_fast_t l_tx_cur_hash = {}; // start hash
-        dap_chain_tx_out_cond_t *l_out_cond;
-        int l_out_cond_idx;
-        char l_token[DAP_CHAIN_TICKER_SIZE_MAX];
-        size_t l_auth_certs_count = 0;
-        dap_cert_t **l_auth_certs = NULL;
-        for (dap_chain_t *l_chain = l_net_list[i]->pub.chains; l_chain; l_chain = l_chain->next) {
-            l_auth_certs = dap_chain_cs_dag_poa_get_auth_certs(l_chain, &l_auth_certs_count);
-            if (l_auth_certs)
-                break;
-            l_auth_certs = dap_chain_cs_block_poa_get_auth_certs(l_chain, &l_auth_certs_count);
-            if (l_auth_certs)
-                break;
-        }
-        // Find all stake transactions
-        do {
-            l_tx_tmp = dap_chain_ledger_tx_cache_find_out_cond(l_ledger, &l_tx_cur_hash, &l_out_cond, &l_out_cond_idx, l_token);
-            if (!l_tx_tmp) {
-                break;
-            }
-            if (l_out_cond->header.subtype != DAP_CHAIN_TX_OUT_COND_SUBTYPE_SRV_STAKE)
-                continue;
-            if (dap_chain_ledger_tx_hash_is_used_out_item(l_ledger, &l_tx_cur_hash, l_out_cond_idx))
-                continue;
-            dap_chain_tx_sig_t *l_tx_sig = (dap_chain_tx_sig_t *)dap_chain_datum_tx_item_get(l_tx_tmp, NULL,
-                                                                                             TX_ITEM_TYPE_SIG, NULL);
-            dap_sign_t *l_sign = dap_chain_datum_tx_item_sign_get_sig((dap_chain_tx_sig_t *)l_tx_sig);
-            if (!l_sign) {
-                continue;
-            }
-            // Create the stake item
-            dap_chain_net_srv_stake_item_t *l_stake;
-            bool l_is_new = false;
-            HASH_FIND(hh, s_srv_stake->itemlist, &l_out_cond->subtype.srv_stake.signing_addr, sizeof(dap_chain_addr_t), l_stake);
-            if (!l_stake) {
-                l_stake = DAP_NEW_Z(dap_chain_net_srv_stake_item_t);
-                l_is_new = true;
-            }
-            l_stake->net = l_net_list[i];
-            dap_stpcpy(l_stake->token, l_token);
-            l_stake->value = l_out_cond->header.value;
-            for (size_t i = 0; i < l_auth_certs_count; i++) {
-                if (!dap_cert_compare_with_sign(l_auth_certs[i], l_sign)) {
-                    l_stake->is_active = true;
-                    break;
-                }
-            }
-            memcpy(&l_stake->signing_addr, &l_out_cond->subtype.srv_stake.signing_addr, sizeof(dap_chain_addr_t));
-            memcpy(&l_stake->addr_hldr, &l_out_cond->subtype.srv_stake.hldr_addr, sizeof(dap_chain_addr_t));
-            memcpy(&l_stake->addr_fee, &l_out_cond->subtype.srv_stake.fee_addr, sizeof(dap_chain_addr_t));
-            l_stake->fee_value = l_out_cond->subtype.srv_stake.fee_value;
-            memcpy(&l_stake->node_addr, &l_out_cond->subtype.srv_stake.signer_node_addr, sizeof(dap_chain_node_addr_t));
-            memcpy(&l_stake->tx_hash, &l_tx_cur_hash, sizeof(dap_chain_hash_fast_t));
-            if (l_is_new)
-                HASH_ADD(hh, s_srv_stake->itemlist, signing_addr, sizeof(dap_chain_addr_t), l_stake);
-        } while (l_tx_tmp);
-    }
-    DAP_DELETE(l_net_list);
-    s_srv_stake->initialized = true;
-    return 1;
-}
-
-void dap_chain_net_srv_stake_deinit()
-{
-    dap_chain_net_srv_stake_item_t *l_stake = NULL, *l_tmp;
-    HASH_ITER(hh, s_srv_stake->itemlist, l_stake, l_tmp) {
-        HASH_DEL(s_srv_stake->itemlist, l_stake);
-        DAP_DELETE(l_stake);
-    }
-    DAP_DEL_Z(s_srv_stake);
-}
-
-static void s_stake_update(dap_chain_tx_out_cond_t *a_cond, dap_chain_datum_tx_t *a_tx, bool a_authorized)
-{
-    dap_chain_net_srv_stake_item_t *l_stake;
-    if (a_cond)
-        HASH_FIND(hh, s_srv_stake->itemlist, &a_cond->subtype.srv_stake.signing_addr, sizeof(dap_chain_addr_t), l_stake);
-    else
-        l_stake = DAP_NEW_Z(dap_chain_net_srv_stake_item_t);
-    assert(l_stake);
-    dap_chain_tx_out_cond_t *l_out_cond = (dap_chain_tx_out_cond_t *)dap_chain_datum_tx_item_get(a_tx, NULL, TX_ITEM_TYPE_OUT_COND, NULL);
-    if (!l_out_cond || l_out_cond->header.subtype != DAP_CHAIN_TX_OUT_COND_SUBTYPE_SRV_STAKE) {
-        // Stake tx is used out
-        HASH_DEL(s_srv_stake->itemlist, l_stake);
-        DAP_DELETE(l_stake);
-        return;
-    }
-    // Update stake parameters
-    if (!a_cond) {
-        // New stake transaction
-        memcpy(&l_stake->signing_addr, &l_out_cond->subtype.srv_stake.signing_addr, sizeof(dap_chain_addr_t));
-        HASH_ADD(hh, s_srv_stake->itemlist, signing_addr, sizeof(dap_chain_addr_t), l_stake);
-    } else if (memcmp(&a_cond->subtype.srv_stake.signing_addr, &l_out_cond->subtype.srv_stake.signing_addr, sizeof(dap_chain_addr_t))) {
-        HASH_DEL(s_srv_stake->itemlist, l_stake);
-        dap_chain_net_srv_stake_item_t *l_stake_cur = NULL;
-        HASH_FIND(hh, s_srv_stake->itemlist, &l_out_cond->subtype.srv_stake.signing_addr, sizeof(dap_chain_addr_t), l_stake_cur);
-        if (l_stake_cur) {
-            DAP_DELETE(l_stake);
-            l_stake = l_stake_cur;
-        }
-        memcpy(&l_stake->signing_addr, &l_out_cond->subtype.srv_stake.signing_addr, sizeof(dap_chain_addr_t));
-        if (l_stake_cur)
-            HASH_ADD(hh, s_srv_stake->itemlist, signing_addr, sizeof(dap_chain_addr_t), l_stake);
-    }
-    if (a_authorized)
-        l_stake->is_active = true;
-    memcpy(&l_stake->addr_hldr, &l_out_cond->subtype.srv_stake.hldr_addr, sizeof(dap_chain_addr_t));
-    memcpy(&l_stake->addr_fee, &l_out_cond->subtype.srv_stake.fee_addr, sizeof(dap_chain_addr_t));
-    l_stake->fee_value = l_out_cond->subtype.srv_stake.fee_value;
-    memcpy(&l_stake->node_addr, &l_out_cond->subtype.srv_stake.fee_addr, sizeof(dap_chain_node_addr_t));
-    dap_hash_fast(a_tx, dap_chain_datum_tx_get_size(a_tx), &l_stake->tx_hash);
-}
-
-static bool s_stake_conditions_calc(dap_chain_tx_out_cond_t *a_cond, dap_chain_datum_tx_t *a_tx, bool a_owner, bool a_update)
-{
-    dap_chain_tx_out_cond_t *l_out_cond = NULL;
-    if (!a_cond) {
-        // New stake tx
-        l_out_cond = (dap_chain_tx_out_cond_t *)dap_chain_datum_tx_item_get(a_tx, NULL, TX_ITEM_TYPE_OUT_COND, NULL);
-    } else
-        l_out_cond = a_cond;
-    dap_chain_net_id_t l_cur_net_id = l_out_cond->subtype.srv_stake.hldr_addr.net_id;
-    dap_chain_net_t *l_net = dap_chain_net_by_id(l_cur_net_id);
-    if (!l_net)
-        return false;
-    size_t l_auth_certs_count = 0;
-    dap_cert_t **l_auth_certs = NULL;
-    for (dap_chain_t *l_chain = l_net->pub.chains; l_chain; l_chain = l_chain->next) {
-        l_auth_certs = dap_chain_cs_dag_poa_get_auth_certs(l_chain, &l_auth_certs_count);
-        if (l_auth_certs)
-            break;
-        l_auth_certs = dap_chain_cs_block_poa_get_auth_certs(l_chain, &l_auth_certs_count);
-        if (l_auth_certs)
-            break;
-    }
-    if (!l_auth_certs || !l_auth_certs_count)   // Can't validate stake tx authority for this net
-        return false;
-    dap_chain_tx_sig_t *l_tx_sig = (dap_chain_tx_sig_t *)dap_chain_datum_tx_item_get(a_tx, NULL, TX_ITEM_TYPE_SIG, NULL);
-    dap_sign_t *l_sign = dap_chain_datum_tx_item_sign_get_sig((dap_chain_tx_sig_t *)l_tx_sig);
-    if (!l_sign)
-        return false;
-    for (size_t i = 0; i < l_auth_certs_count; i++) {
-        if (!dap_cert_compare_with_sign(l_auth_certs[i], l_sign)) {
-            if (a_update)
-                s_stake_update(a_cond, a_tx, true);
-            return true;
-        }
-    }
-    if (a_owner) {
-        if (a_update)
-            s_stake_update(a_cond, a_tx, false);
-        return true;
-    }
-    return false;
-}
-
-bool dap_chain_net_srv_stake_verificator(dap_chain_tx_out_cond_t *a_cond, dap_chain_datum_tx_t *a_tx, bool a_owner)
-{
-    return s_stake_conditions_calc(a_cond, a_tx, a_owner, false);
-}
-
-bool dap_chain_net_srv_stake_updater(dap_chain_tx_out_cond_t *a_cond, dap_chain_datum_tx_t *a_tx, bool a_owner)
-{
-    return s_stake_conditions_calc(a_cond, a_tx, a_owner, true);
-}
-
-bool dap_chain_net_srv_stake_key_delegated(dap_chain_addr_t *a_addr)
-{
-    if (!s_srv_stake) {
-        return false;
-    }
-    while (!s_srv_stake->initialized);
-
-    if (!a_addr) {
-        return false;
-    }
-    dap_chain_net_srv_stake_item_t *l_stake = NULL;
-    HASH_FIND(hh, s_srv_stake->itemlist, a_addr, sizeof(dap_chain_addr_t), l_stake);
-    if (l_stake && l_stake->is_active) { // public key delegated for this network
-        return true;
-    }
-    return false;
-}
-
-dap_list_t *dap_chain_net_srv_stake_get_validators()
-{
-    dap_list_t *l_ret = NULL;
-    dap_chain_net_srv_stake_item_t *l_stake, *l_tmp;
-    HASH_ITER(hh, s_srv_stake->itemlist, l_stake, l_tmp) {
-        if (l_stake->is_active)
-            l_ret = dap_list_append(l_ret, DAP_DUP(l_stake));
-    }
-    return l_ret;
-}
-
-bool dap_chain_net_srv_stake_validator(dap_chain_addr_t *a_addr, dap_chain_datum_t *a_datum)
-{
-    if (!s_srv_stake) { // Drop all atoms if stake service inactivated
-        return false;
-    }
-    while (!s_srv_stake->initialized);
-
-    if (!a_addr || !a_datum) {
-        return false;
-    }
-    dap_chain_net_srv_stake_item_t *l_stake = NULL;
-    HASH_FIND(hh, s_srv_stake->itemlist, a_addr, sizeof(dap_chain_addr_t), l_stake);
-    if (!l_stake || !l_stake->is_active) { // public key not delegated for this network
-        return false;
-    }
-    if (a_datum->header.type_id != DAP_CHAIN_DATUM_TX)
-        return true;
-    dap_chain_datum_tx_t *l_tx = (dap_chain_datum_tx_t *)a_datum->data;
-    dap_chain_tx_sig_t *l_tx_sig = (dap_chain_tx_sig_t *)dap_chain_datum_tx_item_get(l_tx, NULL, TX_ITEM_TYPE_SIG, NULL);
-    dap_sign_t *l_sign = dap_chain_datum_tx_item_sign_get_sig((dap_chain_tx_sig_t *)l_tx_sig);
-    dap_chain_hash_fast_t l_pkey_hash = {};
-    dap_sign_get_pkey_hash(l_sign, &l_pkey_hash);
-    dap_chain_addr_t l_owner_addr = {};
-    dap_chain_addr_fill(&l_owner_addr, l_sign->header.type, &l_pkey_hash, a_addr->net_id);
-    uint256_t l_outs_sum = {}, l_fee_sum = {};
-    dap_list_t *l_list_out_items = dap_chain_datum_tx_items_get(l_tx, TX_ITEM_TYPE_OUT_ALL, NULL);
-    uint32_t l_out_idx_tmp = 0; // current index of 'out' item
-    for (dap_list_t *l_list_tmp = l_list_out_items; l_list_tmp; l_list_tmp = dap_list_next(l_list_tmp), l_out_idx_tmp++) {
-        dap_chain_tx_item_type_t l_type = *(uint8_t *)l_list_tmp->data;
-        if (l_type == TX_ITEM_TYPE_OUT) {
-            dap_chain_tx_out_t *l_out = (dap_chain_tx_out_t *)l_list_tmp->data;
-            if (!memcmp(&l_stake->addr_fee, &l_out->addr, sizeof(dap_chain_addr_t))) {
-                SUM_256_256(l_fee_sum, dap_chain_uint256_from(l_out->header.value), &l_fee_sum);
-            } else if (memcmp(&l_owner_addr, &l_out->addr, sizeof(dap_chain_addr_t))) {
-                SUM_256_256(l_outs_sum, dap_chain_uint256_from(l_out->header.value), &l_outs_sum);
-            }
-        }
-        if (l_type == TX_ITEM_TYPE_OUT_256) {
-            dap_chain_256_tx_out_t *l_out = (dap_chain_256_tx_out_t *)l_list_tmp->data;
-            if (!memcmp(&l_stake->addr_fee, &l_out->addr, sizeof(dap_chain_addr_t))) {
-                SUM_256_256(l_fee_sum, l_out->header.value, &l_fee_sum);
-            } else if (memcmp(&l_owner_addr, &l_out->addr, sizeof(dap_chain_addr_t))) {
-                SUM_256_256(l_outs_sum, l_out->header.value, &l_outs_sum);
-            }
-        }
-        if (l_type == TX_ITEM_TYPE_OUT_EXT) {
-            dap_chain_tx_out_ext_t *l_out_ext = (dap_chain_tx_out_ext_t *)l_list_tmp->data;
-            if (!memcmp(&l_stake->addr_fee, &l_out_ext->addr, sizeof(dap_chain_addr_t))) {
-                SUM_256_256(l_fee_sum, l_out_ext->header.value, &l_fee_sum);
-            } else if (memcmp(&l_owner_addr, &l_out_ext->addr, sizeof(dap_chain_addr_t))) {
-                SUM_256_256(l_outs_sum, l_out_ext->header.value, &l_outs_sum);
-            }
-        }
-    }
-    dap_list_free(l_list_out_items);
-    uint256_t l_fee = MULT_256_FLOAT(l_outs_sum, l_stake->fee_value / 100.0);
-    if (compare256(l_fee_sum, l_fee) == -1) {
-        return false;
-    }
-    return true;
-}
-
-static dap_chain_datum_tx_t *s_stake_tx_create(dap_chain_net_srv_stake_item_t *a_stake, dap_chain_wallet_t *a_wallet)
-{
-    if (!a_stake || !a_stake->net || !a_stake->signing_addr.addr_ver || !a_stake->addr_hldr.addr_ver ||
-            !a_stake->addr_fee.addr_ver || !*a_stake->token || !a_wallet) {
-        return NULL;
-    }
-
-    // create empty transaction
-    dap_chain_datum_tx_t *l_tx = dap_chain_datum_tx_create();
-
-    dap_ledger_t *l_ledger = dap_chain_ledger_by_net_name(a_stake->net->pub.name);
-    dap_chain_addr_t *l_owner_addr = (dap_chain_addr_t *)dap_chain_wallet_get_addr(a_wallet, a_stake->net->pub.id);
-    if (memcmp(l_owner_addr, &a_stake->addr_hldr, sizeof(dap_chain_addr_t))) {
-        log_it(L_WARNING, "Odrer and wallet address do not match");
-        return NULL;
-    }
-    dap_enc_key_t *l_owner_key = dap_chain_wallet_get_key(a_wallet, 0);
-    uint256_t l_value_sell = {}; // how many coins to transfer
-    // list of transaction with 'out' items to sell
-    dap_list_t *l_list_used_out = dap_chain_ledger_get_list_tx_outs_with_val(l_ledger, a_stake->token, l_owner_addr, a_stake->value, &l_value_sell);
-    if(!l_list_used_out) {
-        dap_chain_datum_tx_delete(l_tx);
-        DAP_DELETE(l_owner_addr);
-        log_it(L_WARNING, "Nothing to delegate (not enough funds)");
-        return NULL;
-    }
-
-    // add 'in' items to sell
-    uint256_t l_value_to_items = dap_chain_datum_tx_add_in_item_list(&l_tx, l_list_used_out);
-    dap_list_free_full(l_list_used_out, free);
-    if (!EQUAL_256(l_value_to_items,l_value_sell)) {
-        dap_chain_datum_tx_delete(l_tx);
-        DAP_DELETE(l_owner_addr);
-        log_it(L_ERROR, "Can't compose the transaction input");
-        return NULL;
-    }
-
-    // add 'out_cond' & 'out' items
-    {
-        dap_chain_net_srv_uid_t l_uid = { .uint64 = DAP_CHAIN_NET_SRV_STAKE_ID };
-        dap_chain_tx_out_cond_t *l_tx_out = dap_chain_datum_tx_item_out_cond_create_srv_stake(l_uid, a_stake->value, a_stake->fee_value,
-                                                                                              &a_stake->addr_fee, &a_stake->addr_hldr,
-                                                                                              &a_stake->signing_addr, &a_stake->node_addr);
-        if (!l_tx_out) {
-            dap_chain_datum_tx_delete(l_tx);
-            DAP_DELETE(l_owner_addr);
-            log_it(L_ERROR, "Can't compose the transaction conditional output");
-            return NULL;
-        }
-        dap_chain_datum_tx_add_item(&l_tx, (const uint8_t *)l_tx_out);
-        DAP_DELETE(l_tx_out);
-        // coin back
-        uint256_t l_value_back = {};
-        SUBTRACT_256_256(l_value_sell, a_stake->value, &l_value_back);
-        if (!IS_ZERO_256(l_value_back)) {
-            if (dap_chain_datum_tx_add_out_item(&l_tx, l_owner_addr, l_value_back) != 1) {
-                dap_chain_datum_tx_delete(l_tx);
-                DAP_DELETE(l_owner_addr);
-                log_it(L_ERROR, "Cant add coin back output");
-                return NULL;
-            }
-        }
-    }
-    DAP_DELETE(l_owner_addr);
-
-    // add 'sign' item
-    if(dap_chain_datum_tx_add_sign_item(&l_tx, l_owner_key) != 1) {
-        dap_chain_datum_tx_delete(l_tx);
-        log_it(L_ERROR, "Can't add sign output");
-        return NULL;
-    }
-
-    return l_tx;
-}
-
-// Put the transaction to mempool or directly to chains & write transaction's hash to the price
-static bool s_stake_tx_put(dap_chain_datum_tx_t *a_tx, dap_chain_net_t *a_net)
-{
-    // Put the transaction to mempool or directly to chains
-    size_t l_tx_size = dap_chain_datum_tx_get_size(a_tx);
-    dap_chain_datum_t *l_datum = dap_chain_datum_create(DAP_CHAIN_DATUM_TX, a_tx, l_tx_size);
-    DAP_DELETE(a_tx);
-    dap_chain_t *l_chain = dap_chain_net_get_chain_by_chain_type(a_net, CHAIN_TYPE_TX);
-    if (!l_chain) {
-        DAP_DELETE(l_datum);
-        return false;
-    }
-
-    // Processing will be made according to autoprocess policy
-    char *l_ret = dap_chain_mempool_datum_add(l_datum, l_chain);
-
-    DAP_DELETE(l_datum);
-
-    if ( !l_ret )
-        return false;
-
-    DAP_DELETE(l_ret);
-
-    return true;
-}
-
-static dap_chain_datum_tx_t *s_stake_tx_approve(dap_chain_net_srv_stake_item_t *a_stake, dap_cert_t *a_cert)
-{
-    // create empty transaction
-    dap_chain_datum_tx_t *l_tx = dap_chain_datum_tx_create();
-
-    dap_ledger_t *l_ledger = dap_chain_ledger_by_net_name(a_stake->net->pub.name);
-
-    // create and add reciept
-    dap_chain_net_srv_price_unit_uid_t l_unit = { .uint32 = SERV_UNIT_UNDEFINED};
-    dap_chain_net_srv_uid_t l_uid = { .uint64 = DAP_CHAIN_NET_SRV_STAKE_ID };
-    dap_chain_datum_tx_receipt_t *l_receipt = dap_chain_datum_tx_receipt_create(l_uid, l_unit, 0, a_stake->value, NULL, 0);
-    dap_chain_datum_tx_add_item(&l_tx, (byte_t *)l_receipt);
-    DAP_DELETE(l_receipt);
-
-    // add 'in' item to buy from conditional transaction
-    dap_chain_datum_tx_t *l_cond_tx = dap_chain_ledger_tx_find_by_hash(l_ledger, &a_stake->tx_hash);
-    if (!l_cond_tx) {
-        log_it(L_WARNING, "Requested conditional transaction not found");
-        return NULL;
-    }
-    int l_prev_cond_idx;
-    dap_chain_tx_out_cond_t *l_tx_out_cond = dap_chain_datum_tx_out_cond_get(l_cond_tx, &l_prev_cond_idx);
-    if (dap_chain_ledger_tx_hash_is_used_out_item(l_ledger, &a_stake->tx_hash, l_prev_cond_idx)) {
-        log_it(L_WARNING, "Requested conditional transaction is already used out");
-        return NULL;
-    }
-    assert(EQUAL_256(l_tx_out_cond->header.value, a_stake->value));
-    dap_chain_datum_tx_add_in_cond_item(&l_tx, &a_stake->tx_hash, l_prev_cond_idx, 0);
-
-    // add 'out_cond' item
-    {
-        dap_chain_net_srv_uid_t l_uid = { .uint64 = DAP_CHAIN_NET_SRV_STAKE_ID };
-        dap_chain_tx_out_cond_t *l_tx_out = dap_chain_datum_tx_item_out_cond_create_srv_stake(l_uid, a_stake->value, a_stake->fee_value,
-                                                                                              &a_stake->addr_fee, &a_stake->addr_hldr,
-                                                                                              &a_stake->signing_addr, &a_stake->node_addr);
-        if (!l_tx_out) {
-            dap_chain_datum_tx_delete(l_tx);
-            log_it(L_ERROR, "Can't compose the transaction conditional output");
-            return NULL;
-        }
-        dap_chain_datum_tx_add_item(&l_tx, (const uint8_t *)l_tx_out);
-        DAP_DELETE(l_tx_out);
-    }
-
-    // add 'sign' items
-    if(dap_chain_datum_tx_add_sign_item(&l_tx, a_cert->enc_key) != 1) {
-        dap_chain_datum_tx_delete(l_tx);
-        log_it( L_ERROR, "Can't add sign output");
-        return NULL;
-    }
-    return l_tx;
-}
-
-static bool s_stake_tx_invalidate(dap_chain_net_srv_stake_item_t *a_stake, dap_chain_wallet_t *a_wallet)
-{
-    // create empty transaction
-    dap_chain_datum_tx_t *l_tx = dap_chain_datum_tx_create();
-
-    dap_ledger_t *l_ledger = dap_chain_ledger_by_net_name(a_stake->net->pub.name);
-    dap_chain_addr_t *l_owner_addr = (dap_chain_addr_t *)dap_chain_wallet_get_addr(a_wallet, a_stake->net->pub.id);
-    dap_enc_key_t *l_owner_key = dap_chain_wallet_get_key(a_wallet, 0);
-
-    // create and add reciept
-    dap_chain_net_srv_price_unit_uid_t l_unit = { .uint32 = SERV_UNIT_UNDEFINED};
-    dap_chain_net_srv_uid_t l_uid = { .uint64 = DAP_CHAIN_NET_SRV_STAKE_ID };
-    dap_chain_datum_tx_receipt_t *l_receipt =  dap_chain_datum_tx_receipt_create(l_uid, l_unit, 0, a_stake->value, NULL, 0);
-    dap_chain_datum_tx_add_item(&l_tx, (byte_t *)l_receipt);
-    DAP_DELETE(l_receipt);
-
-    // add 'in' item to buy from conditional transaction
-    dap_chain_datum_tx_t *l_cond_tx = dap_chain_ledger_tx_find_by_hash(l_ledger, &a_stake->tx_hash);
-    if (!l_cond_tx) {
-        log_it(L_WARNING, "Requested conditional transaction not found");
-        return false;
-    }
-    int l_prev_cond_idx;
-    dap_chain_tx_out_cond_t *l_tx_out_cond = dap_chain_datum_tx_out_cond_get(l_cond_tx, &l_prev_cond_idx);
-    if (dap_chain_ledger_tx_hash_is_used_out_item(l_ledger, &a_stake->tx_hash, l_prev_cond_idx)) {
-        log_it(L_WARNING, "Requested conditional transaction is already used out");
-        return false;
-    }
-    dap_chain_datum_tx_add_in_cond_item(&l_tx, &a_stake->tx_hash, l_prev_cond_idx, 0);
-
-    // add 'out' item
-    if (dap_chain_datum_tx_add_out_item(&l_tx, l_owner_addr, l_tx_out_cond->header.value) == -1) {
-        dap_chain_datum_tx_delete(l_tx);
-        DAP_DELETE(l_owner_addr);
-        log_it(L_ERROR, "Cant add returning coins output");
-        return false;
-    }
-    DAP_DELETE(l_owner_addr);
-
-    // add 'sign' items
-    if(dap_chain_datum_tx_add_sign_item(&l_tx, l_owner_key) != 1) {
-        dap_chain_datum_tx_delete(l_tx);
-        log_it( L_ERROR, "Can't add sign output");
-        return false;
-    }
-    if (!s_stake_tx_put(l_tx, a_stake->net)) {
-        return false;
-    }
-    return true;
-}
-
-char *s_stake_order_create(dap_chain_net_srv_stake_item_t *a_item, dap_enc_key_t *l_key)
-{
-    dap_chain_hash_fast_t l_tx_hash = {};
-    dap_srv_stake_order_ext_t l_ext = {};
-    memcpy(&l_ext.addr_hldr, &a_item->addr_hldr, sizeof(dap_chain_addr_t));
-    dap_chain_net_srv_order_direction_t l_dir = SERV_DIR_SELL;
-    if (memcmp(&a_item->signing_addr, &l_ext.signing_addr, sizeof(dap_chain_addr_t))) {
-        // Signing addr is not empty
-        l_dir = SERV_DIR_BUY;
-        memcpy(&l_ext.signing_addr, &a_item->signing_addr, sizeof(dap_chain_addr_t));
-    }
-    l_ext.fee_value = a_item->fee_value;
-    uint32_t l_ext_size = sizeof(dap_srv_stake_order_ext_t);
-    dap_chain_node_addr_t *l_node_addr = dap_chain_net_get_cur_addr(a_item->net);
-    dap_chain_net_srv_price_unit_uid_t l_unit = { .uint32 =  SERV_UNIT_UNDEFINED};
-    dap_chain_net_srv_uid_t l_uid = { .uint64 = DAP_CHAIN_NET_SRV_STAKE_ID };
-    char *l_order_hash_str = dap_chain_net_srv_order_create(a_item->net, l_dir, l_uid, *l_node_addr,
-                                                            l_tx_hash, a_item->value, l_unit, a_item->token, 0,
-                                                            (uint8_t *)&l_ext, l_ext_size, NULL, 0, l_key);
-    return l_order_hash_str;
-}
-
-dap_chain_net_srv_stake_item_t *s_stake_item_from_order(dap_chain_net_t *a_net, dap_chain_net_srv_order_t *a_order)
-{
-    if (a_order->version < 2) {
-        log_it(L_WARNING, "Order is unsigned");
-        return NULL;
-    }
-    dap_srv_stake_order_ext_t *l_ext = (dap_srv_stake_order_ext_t *)a_order->ext_n_sign;
-    dap_sign_t *l_sign = (dap_sign_t *)(&a_order->ext_n_sign[a_order->ext_size]);
-    if (!dap_sign_verify_size(l_sign, dap_chain_net_srv_order_get_size(a_order)) ||
-            dap_sign_verify(l_sign, a_order, sizeof(dap_chain_net_srv_order_t) + a_order->ext_size) != 1) {
-        log_it(L_WARNING, "Order sign is invalid");
-        return NULL;
-    }
-    dap_hash_fast_t l_pkey_hash;
-    dap_sign_get_pkey_hash(l_sign, &l_pkey_hash);
-    dap_chain_addr_t l_cert_addr;
-    dap_chain_addr_fill(&l_cert_addr, l_sign->header.type, &l_pkey_hash, a_net->pub.id);
-    dap_chain_net_srv_stake_item_t *l_item = DAP_NEW_Z(dap_chain_net_srv_stake_item_t);
-    if (memcmp(&l_cert_addr, &l_ext->signing_addr, sizeof(dap_chain_addr_t))) {
-        log_it(L_WARNING, "Order sign addr & signing_addr are different");
-        return NULL;
-    }
-    memcpy(&l_item->addr_hldr, &l_ext->addr_hldr, sizeof(dap_chain_addr_t));
-    memcpy(&l_item->signing_addr, &l_ext->signing_addr, sizeof(dap_chain_addr_t));
-    l_item->fee_value = l_ext->fee_value;
-    l_item->net = a_net;
-    l_item->value = a_order->price;
-    strcpy(l_item->token, a_order->price_ticker);
-    memcpy(&l_item->node_addr, &a_order->node_addr, sizeof(dap_chain_node_addr_t));
-    return l_item;
-}
-
-static int s_cli_srv_stake_order(int a_argc, char **a_argv, int a_arg_index, char **a_str_reply, const char *a_hash_out_type)
-{
-    enum {
-        CMD_NONE, CMD_CREATE, CMD_DECLARE, CMD_REMOVE, CMD_LIST, CMD_UPDATE
-    };
-    int l_cmd_num = CMD_NONE;
-    if(dap_chain_node_cli_find_option_val(a_argv, a_arg_index, min(a_argc, a_arg_index + 1), "create", NULL)) {
-        l_cmd_num = CMD_CREATE;
-    }
-    else if(dap_chain_node_cli_find_option_val(a_argv, a_arg_index, min(a_argc, a_arg_index + 1), "remove", NULL)) {
-        l_cmd_num = CMD_REMOVE;
-    }
-    else if(dap_chain_node_cli_find_option_val(a_argv, a_arg_index, min(a_argc, a_arg_index + 1), "list", NULL)) {
-        l_cmd_num = CMD_LIST;
-    }
-    else if(dap_chain_node_cli_find_option_val(a_argv, a_arg_index, min(a_argc, a_arg_index + 1), "update", NULL)) {
-        l_cmd_num = CMD_UPDATE;
-    }
-    int l_arg_index = a_arg_index + 1;
-    switch (l_cmd_num) {
-        case CMD_CREATE: {
-            const char *l_net_str = NULL, *l_token_str = NULL, *l_coins_str = NULL;
-            const char *l_addr_hldr_str = NULL, *l_cert_str = NULL, *l_fee_str = NULL;
-            dap_chain_net_t *l_net = NULL;
-            dap_chain_node_cli_find_option_val(a_argv, l_arg_index, a_argc, "-net", &l_net_str);
-            if (!l_net_str) {
-                dap_chain_node_cli_set_reply_text(a_str_reply, "Command 'order create' required parameter -net");
-                return -3;
-            }
-            l_net = dap_chain_net_by_name(l_net_str);
-            if (!l_net) {
-                dap_chain_node_cli_set_reply_text(a_str_reply, "Network %s not found", l_net_str);
-                return -4;
-            }
-            dap_chain_node_cli_find_option_val(a_argv, l_arg_index, a_argc, "-token", &l_token_str);
-            if (!l_token_str) {
-                dap_chain_node_cli_set_reply_text(a_str_reply, "Command 'order create' required parameter -token");
-                return -5;
-            }
-            if (!dap_chain_ledger_token_ticker_check(l_net->pub.ledger, l_token_str)) {
-                dap_chain_node_cli_set_reply_text(a_str_reply, "Token ticker %s not found", l_token_str);
-                return -6;
-            }
-            dap_chain_node_cli_find_option_val(a_argv, l_arg_index, a_argc, "-coins", &l_coins_str);
-            if (!l_coins_str) {
-                dap_chain_node_cli_set_reply_text(a_str_reply, "Command 'order create' required parameter -coins");
-                return -7;
-            }
-            uint256_t l_value = dap_chain_balance_scan(l_coins_str);
-            if (IS_ZERO_256(l_value)) {
-                dap_chain_node_cli_set_reply_text(a_str_reply, "Format -coins <256 bit integer>");
-                return -8;
-            }
-            dap_chain_node_cli_find_option_val(a_argv, l_arg_index, a_argc, "-addr_hldr", &l_addr_hldr_str);
-            if (!l_addr_hldr_str) {
-                dap_chain_node_cli_set_reply_text(a_str_reply, "Command 'order create' required parameter -addr_hldr");
-                return -9;
-            }
-            dap_chain_addr_t *l_addr_hldr = dap_chain_addr_from_str(l_addr_hldr_str);
-            if (!l_addr_hldr) {
-                dap_chain_node_cli_set_reply_text(a_str_reply, "Wrong address format");
-                return -10;
-            }
-            dap_chain_node_cli_find_option_val(a_argv, l_arg_index, a_argc, "-cert", &l_cert_str);
-            if (!l_cert_str) {
-                dap_chain_node_cli_set_reply_text(a_str_reply, "Command 'order create' required parameter -cert");
-                return -9;
-            }
-            dap_cert_t *l_cert = dap_cert_find_by_name(l_cert_str);
-            if (!l_cert) {
-                dap_chain_node_cli_set_reply_text(a_str_reply, "Can't load cert %s", l_cert_str);
-                return -10;
-            }
-            dap_chain_node_cli_find_option_val(a_argv, l_arg_index, a_argc, "-fee_percent", &l_fee_str);
-            if (!l_fee_str) {
-                dap_chain_node_cli_set_reply_text(a_str_reply, "Command 'order create' required parameter -fee_percent");
-                return -11;
-            }
-            long double l_fee = strtold(l_fee_str, NULL);
-            if (!l_fee) {
-                dap_chain_node_cli_set_reply_text(a_str_reply, "Format -fee_percent <long double>(%)");
-                return -12;
-            }
-            // Create the stake item
-            dap_chain_net_srv_stake_item_t *l_stake = DAP_NEW_Z(dap_chain_net_srv_stake_item_t);
-            l_stake->net = l_net;
-            dap_stpcpy(l_stake->token, l_token_str);
-            l_stake->value = l_value;
-            memcpy(&l_stake->addr_hldr, l_addr_hldr, sizeof(dap_chain_addr_t));
-            dap_chain_addr_t *l_signing_addr = dap_cert_to_addr(l_cert, l_net->pub.id);
-            memcpy(&l_stake->signing_addr, l_signing_addr, sizeof(dap_chain_addr_t));
-            DAP_DELETE(l_addr_hldr);
-            DAP_DELETE(l_signing_addr);
-            l_stake->fee_value = l_fee;
-            // Create the order & put it in GDB
-            char *l_order_hash_str = s_stake_order_create(l_stake, l_cert->enc_key);
-            if (l_order_hash_str) {
-                dap_chain_node_cli_set_reply_text(a_str_reply, "Successfully created order %s", l_order_hash_str);
-                DAP_DELETE(l_order_hash_str);
-                DAP_DELETE(l_stake);
-            } else {
-                dap_chain_node_cli_set_reply_text(a_str_reply, "Can't compose the order");
-                DAP_DELETE(l_stake);
-                return -15;
-            }
-        } break;
-        case CMD_DECLARE: {
-            const char *l_net_str = NULL, *l_token_str = NULL, *l_coins_str = NULL;
-            const char *l_wallet_str = NULL, *l_fee_str = NULL;
-            dap_chain_net_t *l_net = NULL;
-            dap_chain_node_cli_find_option_val(a_argv, l_arg_index, a_argc, "-net", &l_net_str);
-            if (!l_net_str) {
-                dap_chain_node_cli_set_reply_text(a_str_reply, "Command 'order declare' required parameter -net");
-                return -3;
-            }
-            l_net = dap_chain_net_by_name(l_net_str);
-            if (!l_net) {
-                dap_chain_node_cli_set_reply_text(a_str_reply, "Network %s not found", l_net_str);
-                return -4;
-            }
-            dap_chain_node_cli_find_option_val(a_argv, l_arg_index, a_argc, "-token", &l_token_str);
-            if (!l_token_str) {
-                dap_chain_node_cli_set_reply_text(a_str_reply, "Command 'order declare' required parameter -token");
-                return -5;
-            }
-            if (!dap_chain_ledger_token_ticker_check(l_net->pub.ledger, l_token_str)) {
-                dap_chain_node_cli_set_reply_text(a_str_reply, "Token ticker %s not found", l_token_str);
-                return -6;
-            }
-            dap_chain_node_cli_find_option_val(a_argv, l_arg_index, a_argc, "-coins", &l_coins_str);
-            if (!l_coins_str) {
-                dap_chain_node_cli_set_reply_text(a_str_reply, "Command 'order declare' required parameter -coins");
-                return -7;
-            }
-            uint256_t l_value = dap_chain_balance_scan(l_coins_str);
-            if (IS_ZERO_256(l_value)) {
-                dap_chain_node_cli_set_reply_text(a_str_reply, "Format -coins <256 bit integer>");
-                return -8;
-            }
-            dap_chain_node_cli_find_option_val(a_argv, l_arg_index, a_argc, "-wallet", &l_wallet_str);
-            if (!l_wallet_str) {
-                dap_chain_node_cli_set_reply_text(a_str_reply, "Command 'order declare' required parameter -wallet");
-                return -9;
-            }
-            dap_chain_wallet_t *l_wallet = dap_chain_wallet_open(l_wallet_str, dap_chain_wallet_get_path(g_config));
-            if (!l_wallet) {
-                dap_chain_node_cli_set_reply_text(a_str_reply, "Specified wallet not found");
-                return -18;
-            }
-            dap_chain_node_cli_find_option_val(a_argv, l_arg_index, a_argc, "-fee_percent", &l_fee_str);
-            if (!l_fee_str) {
-                dap_chain_node_cli_set_reply_text(a_str_reply, "Command 'order declare' required parameter -fee_percent");
-                return -11;
-            }
-            long double l_fee = strtold(l_fee_str, NULL);
-            if (!l_fee) {
-                dap_chain_node_cli_set_reply_text(a_str_reply, "Format -fee_percent <long double>(%)");
-                return -12;
-            }
-            uint256_t l_balance = dap_chain_wallet_get_balance(l_wallet, l_net->pub.id, l_token_str);
-            if (compare256(l_balance, l_value) == -1) {
-                dap_chain_node_cli_set_reply_text(a_str_reply, "Insufficient coins for token %s in wallet '%s'", l_token_str, l_wallet_str);
-                return -13;
-            }
-            // Create the stake item
-            dap_chain_net_srv_stake_item_t *l_stake = DAP_NEW_Z(dap_chain_net_srv_stake_item_t);
-            l_stake->net = l_net;
-            dap_stpcpy(l_stake->token, l_token_str);
-            l_stake->value = l_value;
-            dap_chain_addr_t *l_addr_hldr = dap_chain_wallet_get_addr(l_wallet, l_net->pub.id);
-            memcpy(&l_stake->addr_hldr, l_addr_hldr, sizeof(dap_chain_addr_t));
-            DAP_DELETE(l_addr_hldr);
-            l_stake->fee_value = l_fee;
-            // Create the order & put it to GDB
-            char *l_order_hash_str = s_stake_order_create(l_stake, dap_chain_wallet_get_key(l_wallet, 0));
-            if (l_order_hash_str) {
-                dap_chain_node_cli_set_reply_text(a_str_reply, "Successfully created order %s", l_order_hash_str);
-                DAP_DELETE(l_order_hash_str);
-                DAP_DELETE(l_stake);
-            } else {
-                dap_chain_node_cli_set_reply_text(a_str_reply, "Can't compose the order");
-                DAP_DELETE(l_stake);
-                return -15;
-            }
-        } break;
-        case CMD_REMOVE: {
-            const char *l_net_str = NULL, *l_order_hash_str = NULL;
-            dap_chain_net_t *l_net = NULL;
-            dap_chain_node_cli_find_option_val(a_argv, l_arg_index, a_argc, "-net", &l_net_str);
-            if (!l_net_str) {
-                dap_chain_node_cli_set_reply_text(a_str_reply, "Command 'order remove' requires parameter -net");
-                return -3;
-            }
-            l_net = dap_chain_net_by_name(l_net_str);
-            if (!l_net) {
-                dap_chain_node_cli_set_reply_text(a_str_reply, "Network %s not found", l_net_str);
-                return -4;
-            }
-            dap_chain_node_cli_find_option_val(a_argv, l_arg_index, a_argc, "-order", &l_order_hash_str);
-
-            char *l_order_hash_hex_str;
-            char *l_order_hash_base58_str;
-            // datum hash may be in hex or base58 format
-            if(!dap_strncmp(l_order_hash_str, "0x", 2) || !dap_strncmp(l_order_hash_str, "0X", 2)) {
-                l_order_hash_hex_str = dap_strdup(l_order_hash_str);
-                l_order_hash_base58_str = dap_enc_base58_from_hex_str_to_str(l_order_hash_str);
-            }
-            else {
-                l_order_hash_hex_str = dap_enc_base58_to_hex_str_from_str(l_order_hash_str);
-                l_order_hash_base58_str = dap_strdup(l_order_hash_str);
-            }
-
-            if (!l_net_str) {
-                dap_chain_node_cli_set_reply_text(a_str_reply, "Command 'order remove' requires parameter -order");
-                return -13;
-            }
-            if (dap_chain_net_srv_order_delete_by_hash_str(l_net, l_order_hash_hex_str)) {
-                if(!dap_strcmp(a_hash_out_type,"hex"))
-                    dap_chain_node_cli_set_reply_text(a_str_reply, "Can't remove order %s\n", l_order_hash_hex_str);
-                else
-                    dap_chain_node_cli_set_reply_text(a_str_reply, "Can't remove order %s\n", l_order_hash_base58_str);
-                return -14;
-            }
-            dap_chain_node_cli_set_reply_text(a_str_reply, "Stake order successfully removed");
-        } break;
-        case CMD_UPDATE: {
-            const char *l_net_str = NULL, *l_token_str = NULL, *l_coins_str = NULL;
-            const char *l_addr_hldr_str = NULL, *l_cert_str = NULL, *l_fee_str = NULL;
-            const char *l_order_hash_str = NULL, *l_wallet_str = NULL;
-            dap_chain_net_t *l_net = NULL;
-            dap_enc_key_t *l_key = NULL;
-            dap_chain_node_cli_find_option_val(a_argv, l_arg_index, a_argc, "-net", &l_net_str);
-            if (!l_net_str) {
-                dap_chain_node_cli_set_reply_text(a_str_reply, "Command 'order update' required parameter -net");
-                return -3;
-            }
-            l_net = dap_chain_net_by_name(l_net_str);
-            if (!l_net) {
-                dap_chain_node_cli_set_reply_text(a_str_reply, "Network %s not found", l_net_str);
-                return -4;
-            }
-            if (!l_net_str) {
-                dap_chain_node_cli_set_reply_text(a_str_reply, "Command 'order update' requires parameter -order");
-                return -13;
-            }
-            dap_chain_net_srv_order_t *l_order =  dap_chain_net_srv_order_find_by_hash_str(l_net, l_order_hash_str);
-
-            char *l_order_hash_hex_str;
-            char *l_order_hash_base58_str;
-            // datum hash may be in hex or base58 format
-            if(!dap_strncmp(l_order_hash_str, "0x", 2) || !dap_strncmp(l_order_hash_str, "0X", 2)) {
-                l_order_hash_hex_str = dap_strdup(l_order_hash_str);
-                l_order_hash_base58_str = dap_enc_base58_from_hex_str_to_str(l_order_hash_str);
-            }
-            else {
-                l_order_hash_hex_str = dap_enc_base58_to_hex_str_from_str(l_order_hash_str);
-                l_order_hash_base58_str = dap_strdup(l_order_hash_str);
-            }
-
-            if (!l_order) {
-                if(!dap_strcmp(a_hash_out_type,"hex"))
-                    dap_chain_node_cli_set_reply_text(a_str_reply, "Can't find order %s\n", l_order_hash_hex_str);
-                else
-                    dap_chain_node_cli_set_reply_text(a_str_reply, "Can't find order %s\n", l_order_hash_base58_str);
-                return -14;
-            }
-            dap_chain_net_srv_stake_item_t *l_stake = s_stake_item_from_order(l_net, l_order);
-            dap_chain_node_cli_find_option_val(a_argv, l_arg_index, a_argc, "-token", &l_token_str);
-            if (l_token_str) {
-                if (!dap_chain_ledger_token_ticker_check(l_net->pub.ledger, l_token_str)) {
-                    dap_chain_node_cli_set_reply_text(a_str_reply, "Token ticker %s not found", l_token_str);
-                    DAP_DELETE(l_stake);
-                    return -6;
-                }
-                strcpy(l_stake->token, l_token_str);
-            }
-            dap_chain_node_cli_find_option_val(a_argv, l_arg_index, a_argc, "-coins", &l_coins_str);
-            if (l_coins_str) {
-                uint256_t l_value = dap_chain_balance_scan(l_coins_str);
-                if (IS_ZERO_256(l_value)) {
-                    dap_chain_node_cli_set_reply_text(a_str_reply, "Format -coins <unsigned long long>");
-                    DAP_DELETE(l_stake);
-                    return -8;
-                }
-                l_stake->value = l_value;
-            }
-            dap_chain_node_cli_find_option_val(a_argv, l_arg_index, a_argc, "-fee_percent", &l_fee_str);
-            if (l_fee_str) {
-                long double l_fee = strtold(l_fee_str, NULL);
-                if (!l_fee) {
-                    dap_chain_node_cli_set_reply_text(a_str_reply, "Format -fee_percent <long double> %");
-                    DAP_DELETE(l_stake);
-                    return -12;
-                }
-            }
-            dap_chain_addr_t l_empty_addr = {};
-            if (memcmp(&l_stake->signing_addr, &l_empty_addr, sizeof(dap_chain_addr_t))) {
-                // It's a buying order
-                dap_chain_node_cli_find_option_val(a_argv, l_arg_index, a_argc, "-cert", &l_cert_str);
-                if (!l_cert_str) {
-                    dap_chain_node_cli_set_reply_text(a_str_reply, "Command 'order update' requires parameter -cert for buying orders");
-                    return -9;
-                }
-                dap_cert_t *l_cert = dap_cert_find_by_name(l_cert_str);
-                if (!l_cert) {
-                    dap_chain_node_cli_set_reply_text(a_str_reply, "Can't load cert %s", l_cert_str);
-                    DAP_DELETE(l_stake);
-                    return -10;
-                }
-                l_key = l_cert->enc_key;
-                dap_chain_node_cli_find_option_val(a_argv, l_arg_index, a_argc, "-addr_hldr", &l_addr_hldr_str);
-                if (l_addr_hldr_str) {
-                    dap_chain_addr_t *l_addr_hldr = dap_chain_addr_from_str(l_addr_hldr_str);
-                    if (!l_addr_hldr) {
-                        dap_chain_node_cli_set_reply_text(a_str_reply, "Wrong address format");
-                        DAP_DELETE(l_stake);
-                        return -14;
-                    }
-                    memcpy(&l_stake->addr_hldr, l_addr_hldr, sizeof(dap_chain_addr_t));
-                    DAP_DELETE(l_addr_hldr);
-                }
-            } else {    // It's a selling order
-                dap_chain_node_cli_find_option_val(a_argv, l_arg_index, a_argc, "-wallet", &l_wallet_str);
-                if (!l_wallet_str) {
-                    dap_chain_node_cli_set_reply_text(a_str_reply, "Command 'order update' requires parameter -wallet for selling orders");
-                    return -7;
-                }
-                dap_chain_wallet_t *l_wallet = dap_chain_wallet_open(l_wallet_str, dap_chain_wallet_get_path(g_config));
-                if (!l_wallet) {
-                    dap_chain_node_cli_set_reply_text(a_str_reply, "Specified wallet not found");
-                    return -18;
-                }
-                uint256_t l_balance = dap_chain_wallet_get_balance(l_wallet, l_net->pub.id, l_stake->token);
-                if (compare256(l_balance, l_stake->value) == -1) {
-                    dap_chain_node_cli_set_reply_text(a_str_reply, "Insufficient coins for token %s in wallet '%s'", l_token_str, l_wallet_str);
-                    return -11;
-                }
-                l_key = dap_chain_wallet_get_key(l_wallet, 0);
-            }
-            if (!l_token_str && !l_coins_str && !l_addr_hldr_str && !l_fee_str) {
-                dap_chain_node_cli_set_reply_text(a_str_reply, "At least one of updating parameters is mandatory");
-                DAP_DELETE(l_stake);
-                return -16;
-            }
-            // Create the order & put it to GDB
-            dap_chain_net_srv_order_delete_by_hash_str(l_net, l_order_hash_hex_str);
-            DAP_DELETE(l_order_hash_hex_str);
-            DAP_DELETE(l_order_hash_base58_str);
-            l_order_hash_hex_str = s_stake_order_create(l_stake, l_key);
-            if(l_order_hash_hex_str) {
-                if(!dap_strcmp(a_hash_out_type, "hex")) {
-                    dap_chain_node_cli_set_reply_text(a_str_reply, "Successfully created order %s", l_order_hash_hex_str);
-                }
-                else {
-                    l_order_hash_base58_str = dap_enc_base58_from_hex_str_to_str(l_order_hash_hex_str);
-                    dap_chain_node_cli_set_reply_text(a_str_reply, "Successfully created order %s",
-                            l_order_hash_base58_str);
-                    DAP_DELETE(l_order_hash_base58_str);
-                }
-                DAP_DELETE(l_order_hash_hex_str);
-                DAP_DELETE(l_stake);
-            } else {
-                dap_chain_node_cli_set_reply_text(a_str_reply, "Can't compose the order");
-                DAP_DELETE(l_stake);
-                return -15;
-            }
-        } break;
-        case CMD_LIST: {
-            const char *l_net_str = NULL;
-            dap_chain_node_cli_find_option_val(a_argv, l_arg_index, a_argc, "-net", &l_net_str);
-            if (!l_net_str) {
-                dap_chain_node_cli_set_reply_text(a_str_reply, "Command 'order list' required parameter -net");
-                return -3;
-            }
-            dap_chain_net_t *l_net = dap_chain_net_by_name(l_net_str);
-            if (!l_net) {
-                dap_chain_node_cli_set_reply_text(a_str_reply, "Network %s not found", l_net_str);
-                return -4;
-            }
-            char * l_gdb_group_str = dap_chain_net_srv_order_get_gdb_group(l_net);
-            size_t l_orders_count = 0;
-            dap_global_db_obj_t * l_orders = dap_chain_global_db_gr_load(l_gdb_group_str, &l_orders_count);
-            dap_chain_net_srv_stake_item_t *l_stake;
-            dap_string_t *l_reply_str = dap_string_new("");
-            for (size_t i = 0; i < l_orders_count; i++) {
-                dap_chain_net_srv_order_t *l_order = (dap_chain_net_srv_order_t *)l_orders[i].value;
-                if (l_order->srv_uid.uint64 != DAP_CHAIN_NET_SRV_STAKE_ID)
-                    continue;
-                // TODO add filters to list (token, address, etc.)
-                l_stake = s_stake_item_from_order(l_net, l_order);
-                char *l_addr = dap_chain_addr_to_str(&l_stake->signing_addr);
-                dap_string_append_printf(l_reply_str, "%s %s %s %s %Lf\n", l_orders[i].key, dap_chain_balance_print(l_stake->value),
-                                                                           l_stake->token, l_addr, l_stake->fee_value);
-                DAP_DELETE(l_addr);
-                DAP_DELETE(l_stake);
-            }
-            dap_chain_global_db_objs_delete(l_orders, l_orders_count);
-            DAP_DELETE( l_gdb_group_str);
-            if (!l_reply_str->len) {
-                dap_string_append(l_reply_str, "No orders found");
-            }
-            *a_str_reply = dap_string_free(l_reply_str, false);
-        } break;
-        default: {
-            dap_chain_node_cli_set_reply_text(a_str_reply, "Subcommand %s not recognized", a_argv[a_arg_index]);
-            return -2;
-        }
-    }
-    return 0;
-}
-
-static int s_cli_srv_stake(int a_argc, char **a_argv, char **a_str_reply)
-{
-    enum {
-        CMD_NONE, CMD_ORDER, CMD_DELEGATE, CMD_APPROVE, CMD_TX, CMD_INVALIDATE
-    };
-    int l_arg_index = 1;
-
-    const char * l_hash_out_type = NULL;
-    dap_chain_node_cli_find_option_val(a_argv, l_arg_index, min(a_argc, l_arg_index + 1), "-H", &l_hash_out_type);
-    if(!l_hash_out_type)
-        l_hash_out_type = "base58";
-    if(dap_strcmp(l_hash_out_type," hex") && dap_strcmp(l_hash_out_type, "base58")) {
-        dap_chain_node_cli_set_reply_text(a_str_reply, "invalid parameter -H, valid values: -H <hex | base58>");
-        return -1;
-    }
-    int l_cmd_num = CMD_NONE;
-    if (dap_chain_node_cli_find_option_val(a_argv, l_arg_index, min(a_argc, l_arg_index + 1), "order", NULL)) {
-        l_cmd_num = CMD_ORDER;
-    }
-    else if (dap_chain_node_cli_find_option_val(a_argv, l_arg_index, min(a_argc, l_arg_index + 1), "delegate", NULL)) {
-        l_cmd_num = CMD_DELEGATE;
-    }
-    else if (dap_chain_node_cli_find_option_val(a_argv, l_arg_index, min(a_argc, l_arg_index + 1), "approve", NULL)) {
-        l_cmd_num = CMD_APPROVE;
-    }
-    else if (dap_chain_node_cli_find_option_val(a_argv, l_arg_index, min(a_argc, l_arg_index + 1), "transactions", NULL)) {
-        l_cmd_num = CMD_TX;
-    }
-    else if (dap_chain_node_cli_find_option_val(a_argv, l_arg_index, min(a_argc, l_arg_index + 1), "invalidate", NULL)) {
-        l_cmd_num = CMD_INVALIDATE;
-    }
-    switch (l_cmd_num) {
-        case CMD_ORDER:
-            return s_cli_srv_stake_order(a_argc, a_argv, l_arg_index + 1, a_str_reply, l_hash_out_type);
-        case CMD_DELEGATE: {
-            const char *l_net_str = NULL, *l_wallet_str = NULL, *l_order_hash_str = NULL, *l_addr_fee_str = NULL;
-            l_arg_index++;
-            dap_chain_node_cli_find_option_val(a_argv, l_arg_index, a_argc, "-net", &l_net_str);
-            if (!l_net_str) {
-                dap_chain_node_cli_set_reply_text(a_str_reply, "Command 'delegate' required parameter -net");
-                return -3;
-            }
-            dap_chain_net_t *l_net = dap_chain_net_by_name(l_net_str);
-            if (!l_net) {
-                dap_chain_node_cli_set_reply_text(a_str_reply, "Network %s not found", l_net_str);
-                return -4;
-            }
-            dap_chain_node_cli_find_option_val(a_argv, l_arg_index, a_argc, "-wallet", &l_wallet_str);
-            if (!l_wallet_str) {
-                dap_chain_node_cli_set_reply_text(a_str_reply, "Command 'delegate' required parameter -wallet");
-                return -17;
-            }
-            dap_chain_wallet_t *l_wallet = dap_chain_wallet_open(l_wallet_str, dap_chain_wallet_get_path(g_config));
-            if (!l_wallet) {
-                dap_chain_node_cli_set_reply_text(a_str_reply, "Specified wallet not found");
-                return -18;
-            }
-            dap_chain_node_cli_find_option_val(a_argv, l_arg_index, a_argc, "-order", &l_order_hash_str);
-            if (!l_order_hash_str) {
-                dap_chain_node_cli_set_reply_text(a_str_reply, "Command 'delegate' required parameter -order");
-                return -13;
-            }
-            dap_chain_node_cli_find_option_val(a_argv, l_arg_index, a_argc, "-fee_addr", &l_addr_fee_str);
-            if (!l_addr_fee_str) {
-                dap_chain_node_cli_set_reply_text(a_str_reply, "Command 'delegate' required parameter -fee_addr");
-                return -9;
-            }
-            dap_chain_addr_t *l_addr_fee = dap_chain_addr_from_str(l_addr_fee_str);
-            if (!l_addr_fee) {
-                dap_chain_node_cli_set_reply_text(a_str_reply, "Wrong address format");
-                return -10;
-            }
-            dap_chain_net_srv_order_t *l_order = dap_chain_net_srv_order_find_by_hash_str(l_net, l_order_hash_str);
-            if (l_order) {
-                dap_chain_net_srv_stake_item_t *l_stake = s_stake_item_from_order(l_net, l_order);
-                if (!l_stake) {
-                    DAP_DELETE(l_order);
-                    DAP_DELETE(l_addr_fee);
-                    dap_chain_node_cli_set_reply_text(a_str_reply, "Specified order is invalid");
-                    return -22;
-                }
-                memcpy(&l_stake->addr_fee, l_addr_fee, sizeof(dap_chain_addr_t));
-                DAP_DELETE(l_addr_fee);
-                dap_chain_addr_t *l_hldr_addr = dap_chain_wallet_get_addr(l_wallet, l_net->pub.id);
-                memcpy(&l_stake->addr_hldr, l_hldr_addr, sizeof(dap_chain_addr_t));
-                DAP_DELETE(l_hldr_addr);
-                // Create conditional transaction
-                dap_chain_datum_tx_t *l_tx = s_stake_tx_create(l_stake, l_wallet);
-                dap_chain_wallet_close(l_wallet);
-                if (l_tx && s_stake_tx_put(l_tx, l_net)) {
-<<<<<<< HEAD
-                    dap_hash_fast(l_tx, dap_chain_datum_tx_get_size(l_tx), &l_stake->tx_hash);
-                    // TODO send request to order owner to delete it
-=======
-                    dap_hash_fast(l_tx, dap_chain_datum_tx_get_size(l_tx), &l_stake->tx_hash);         
-                    // TODO send a notification to order owner to delete it
->>>>>>> 908120bb
-                    dap_chain_net_srv_order_delete_by_hash_str(l_net, l_order_hash_str);
-                }
-                DAP_DELETE(l_order);
-                dap_chain_node_cli_set_reply_text(a_str_reply, l_tx ? "Stake transaction has done" :
-                                                                      "Stake transaction error");
-                if (!l_tx) {
-                    DAP_DELETE(l_stake);
-                    return -19;
-                }
-                HASH_ADD(hh, s_srv_stake->itemlist, signing_addr, sizeof(dap_chain_addr_t), l_stake);
-            } else {
-                DAP_DELETE(l_addr_fee);
-                dap_chain_node_cli_set_reply_text(a_str_reply, "Specified order not found");
-                return -14;
-            }
-        } break;
-        case CMD_APPROVE: {
-            const char *l_net_str = NULL, *l_tx_hash_str = NULL, *l_cert_str = NULL;
-            l_arg_index++;
-            dap_chain_node_cli_find_option_val(a_argv, l_arg_index, a_argc, "-net", &l_net_str);
-            if (!l_net_str) {
-                dap_chain_node_cli_set_reply_text(a_str_reply, "Command 'approve' required parameter -net");
-                return -3;
-            }
-            dap_chain_net_t *l_net = dap_chain_net_by_name(l_net_str);
-            if (!l_net) {
-                dap_chain_node_cli_set_reply_text(a_str_reply, "Network %s not found", l_net_str);
-                return -4;
-            }
-            dap_chain_node_cli_find_option_val(a_argv, l_arg_index, a_argc, "-cert", &l_cert_str);
-            if (!l_cert_str) {
-                dap_chain_node_cli_set_reply_text(a_str_reply, "Command 'approve' required parameter -cert");
-                return -17;
-            }
-            dap_cert_t *l_cert = dap_cert_find_by_name(l_cert_str);
-            if (!l_cert) {
-                dap_chain_node_cli_set_reply_text(a_str_reply, "Specified certificate not found");
-                return -18;
-            }
-            dap_chain_node_cli_find_option_val(a_argv, l_arg_index, a_argc, "-tx", &l_tx_hash_str);
-            if (!l_tx_hash_str) {
-                dap_chain_node_cli_set_reply_text(a_str_reply, "Command 'delegate' required parameter -tx");
-                return -13;
-            }
-            dap_chain_hash_fast_t l_tx_hash = {};
-            int l_result = dap_chain_hash_fast_from_str(l_tx_hash_str, &l_tx_hash);
-            if (l_result)
-                l_result = dap_enc_base58_decode(l_tx_hash_str, &l_tx_hash) - sizeof(dap_chain_hash_fast_t);
-            if (l_result) {
-                dap_chain_node_cli_set_reply_text(a_str_reply, "Invalid transaction hash format");
-                return -14;
-            }
-            dap_chain_net_srv_stake_item_t *l_stake = NULL, *l_tmp;
-            HASH_ITER(hh, s_srv_stake->itemlist, l_stake, l_tmp) {
-                if (!memcmp(&l_stake->tx_hash, &l_tx_hash, sizeof(dap_chain_hash_fast_t))) {
-                    break;
-                }
-            }
-            if (!l_stake) {
-                dap_chain_node_cli_set_reply_text(a_str_reply, "Transaction %s not found", l_tx_hash_str);
-                return -20;
-            }
-            dap_chain_datum_tx_t *l_tx = s_stake_tx_approve(l_stake, l_cert);
-            if (l_tx && s_stake_tx_put(l_tx, l_net)) {
-                dap_hash_fast(l_tx, dap_chain_datum_tx_get_size(l_tx), &l_stake->tx_hash);
-                l_stake->is_active = true;
-            }
-        } break;
-        case CMD_TX: {
-            const char *l_net_str = NULL;
-            l_arg_index++;
-            dap_chain_node_cli_find_option_val(a_argv, l_arg_index, a_argc, "-net", &l_net_str);
-            if (!l_net_str) {
-                dap_chain_node_cli_set_reply_text(a_str_reply, "Command 'transactions' required parameter -net");
-                return -3;
-            }
-            dap_chain_net_t *l_net = dap_chain_net_by_name(l_net_str);
-            if (!l_net) {
-                dap_chain_node_cli_set_reply_text(a_str_reply, "Network %s not found", l_net_str);
-                return -4;
-            }
-            dap_chain_net_srv_stake_item_t *l_stake = NULL, *l_tmp;
-            dap_string_t *l_reply_str = dap_string_new("");
-            HASH_ITER(hh, s_srv_stake->itemlist, l_stake, l_tmp) {
-                if (l_stake->net->pub.id.uint64 != l_net->pub.id.uint64) {
-                    continue;
-                }
-                char *l_tx_hash_str = dap_chain_hash_fast_to_str_new(&l_stake->tx_hash);
-                char *l_addr_hldr_str = dap_chain_addr_to_str(&l_stake->addr_hldr);
-                char *l_signing_addr_str = dap_chain_addr_to_str(&l_stake->signing_addr);
-                char *l_addr_fee_str = dap_chain_addr_to_str(&l_stake->addr_fee);
-                dap_string_append_printf(l_reply_str, "%s %s %s %s %s %s %Lf\n", l_tx_hash_str, l_stake->token,
-                                                                                 dap_chain_balance_print(l_stake->value), l_addr_hldr_str,
-                                                                                 l_signing_addr_str, l_addr_fee_str, l_stake->fee_value);
-                DAP_DELETE(l_tx_hash_str);
-                DAP_DELETE(l_addr_hldr_str);
-                DAP_DELETE(l_signing_addr_str);
-                DAP_DELETE(l_addr_fee_str);
-            }
-            if (!l_reply_str->len) {
-                dap_string_append(l_reply_str, "No transaction found");
-            }
-            *a_str_reply = dap_string_free(l_reply_str, false);
-        } break;
-        case CMD_INVALIDATE: {
-            const char *l_net_str = NULL, *l_wallet_str = NULL, *l_tx_hash_str = NULL;
-            l_arg_index++;
-            dap_chain_node_cli_find_option_val(a_argv, l_arg_index, a_argc, "-net", &l_net_str);
-            if (!l_net_str) {
-                dap_chain_node_cli_set_reply_text(a_str_reply, "Command 'delegate' required parameter -net");
-                return -3;
-            }
-            dap_chain_net_t *l_net = dap_chain_net_by_name(l_net_str);
-            if (!l_net) {
-                dap_chain_node_cli_set_reply_text(a_str_reply, "Network %s not found", l_net_str);
-                return -4;
-            }
-            dap_chain_node_cli_find_option_val(a_argv, l_arg_index, a_argc, "-wallet", &l_wallet_str);
-            if (!l_wallet_str) {
-                dap_chain_node_cli_set_reply_text(a_str_reply, "Command 'delegate' required parameter -wallet");
-                return -17;
-            }
-            dap_chain_wallet_t *l_wallet = dap_chain_wallet_open(l_wallet_str, dap_chain_wallet_get_path(g_config));
-            if (!l_wallet) {
-                dap_chain_node_cli_set_reply_text(a_str_reply, "Specified wallet not found");
-                return -18;
-            }
-            dap_chain_node_cli_find_option_val(a_argv, l_arg_index, a_argc, "-tx", &l_tx_hash_str);
-            if (!l_tx_hash_str) {
-                dap_chain_node_cli_set_reply_text(a_str_reply, "Command 'delegate' required parameter -tx");
-                return -13;
-            }
-            dap_chain_hash_fast_t l_tx_hash = {};
-            dap_chain_hash_fast_from_str(l_tx_hash_str, &l_tx_hash);
-            dap_chain_net_srv_stake_item_t *l_stake = NULL, *l_tmp;
-            HASH_ITER(hh, s_srv_stake->itemlist, l_stake, l_tmp) {
-                if (!memcmp(&l_stake->tx_hash, &l_tx_hash, sizeof(dap_chain_hash_fast_t))) {
-                    break;
-                }
-            }
-            if (!l_stake) {
-                dap_chain_node_cli_set_reply_text(a_str_reply, "Transaction %s not found", l_tx_hash_str);
-                dap_chain_wallet_close(l_wallet);
-                return -20;
-            }
-            bool l_success = s_stake_tx_invalidate(l_stake, l_wallet);
-            dap_chain_wallet_close(l_wallet);
-            if (l_success) {
-                dap_chain_node_cli_set_reply_text(a_str_reply, "Stake successfully returned to owner");
-                HASH_DEL(s_srv_stake->itemlist, l_stake);
-            } else {
-                dap_chain_node_cli_set_reply_text(a_str_reply, "Can't invalidate transaction %s", l_tx_hash_str);
-                return -21;
-            }
-        } break;
-        default: {
-            dap_chain_node_cli_set_reply_text(a_str_reply, "Command %s not recognized", a_argv[l_arg_index]);
-            return -1;
-        }
-    }
-    return 0;
-}
+/*
+ * Authors:
+ * Roman Khlopkov <roman.khlopkov@demlabs.net>
+ * DeM Labs Inc.   https://demlabs.net
+ * DeM Labs Open source community https://gitlab.demlabs.net
+ * Copyright  (c) 2017-2020
+ * All rights reserved.
+
+ This file is part of DAP (Deus Applications Prototypes) the open source project
+
+    DAP (Deus Applicaions Prototypes) is free software: you can redistribute it and/or modify
+    it under the terms of the GNU General Public License as published by
+    the Free Software Foundation, either version 3 of the License, or
+    (at your option) any later version.
+
+    DAP is distributed in the hope that it will be useful,
+    but WITHOUT ANY WARRANTY; without even the implied warranty of
+    MERCHANTABILITY or FITNESS FOR A PARTICULAR PURPOSE.  See the
+    GNU General Public License for more details.
+
+    You should have received a copy of the GNU General Public License
+    along with any DAP based project.  If not, see <http://www.gnu.org/licenses/>.
+*/
+
+#include <math.h>
+#include "dap_chain_node_cli.h"
+#include "dap_string.h"
+#include "dap_enc_base58.h"
+#include "dap_chain_common.h"
+#include "dap_chain_mempool.h"
+#include "dap_chain_net_srv_common.h"
+#include "dap_chain_cs_block_poa.h"
+#include "dap_chain_cs_dag_poa.h"
+#include "dap_chain_net_srv_stake.h"
+
+#define LOG_TAG "dap_chain_net_srv_stake"
+
+static int s_cli_srv_stake(int a_argc, char **a_argv, char **a_str_reply);
+
+static dap_chain_net_srv_stake_t *s_srv_stake = NULL;
+
+/**
+ * @brief dap_stream_ch_vpn_init Init actions for VPN stream channel
+ * @param vpn_addr Zero if only client mode. Address if the node shares its local VPN
+ * @param vpn_mask Zero if only client mode. Mask if the node shares its local VPN
+ * @return 0 if everything is okay, lesser then zero if errors
+ */
+int dap_chain_net_srv_stake_init()
+{
+    dap_chain_node_cli_cmd_item_create("srv_stake", s_cli_srv_stake, "Delegated stake service commands",
+    "srv_stake order create -net <net name> -addr_hldr <addr> -token <ticker> -coins <value> -cert <name> -fee_percent <value>\n"
+        "\tCreate a new order with specified amount of datoshi to delegate specified cert from the specified address.\n"
+        "\tThe fee with specified percent with this delagation will be returned to the fee address pointed by delegator\n"
+    "srv_stake order declare -net <net name> -wallet <name> -token <ticker> -coins <value> -fee_percent <value>"
+        "\tCreate a new order with specified amount of datoshi and fee which holder is ready to stake.\n"
+    "srv_stake order remove -net <net name> -order <order hash> [-H <hex | base58(default)>]\n"
+         "\tRemove order with specified hash\n"
+    "srv_stake order update -net <net name> -order <order hash> {-cert <name> | -wallet <name>} [-H <hex | base58(default)>]"
+                            "{[-addr_hldr <addr>] [-token <ticker>] [-coins <value>] [-fee_percent <value>] |"
+                            " | [-token <ticker>] [-coins <value>] -fee_percent <value>]\n"
+         "\tUpdate order with specified hash\n"
+    "srv_stake order list -net <net name>\n"
+         "\tGet the stake orders list within specified net name\n"
+    "srv_stake delegate -order <order hash> -net <net name> -wallet <name> -fee_addr <addr>\n"
+         "\tDelegate tokens with specified order within specified net name. Specify fee address\n"
+    "srv_stake approve -net <net name> -tx <transaction hash> -cert <root cert name>\n"
+         "\tApprove stake transaction by root node certificate within specified net name.\n"
+    "srv_stake transactions -net <net name> {-addr <addr from>}\n"
+         "\tShow the list of requested, active and canceled stake transactions (optional delegated from addr)\n"
+    "srv_stake invalidate -net <net name> -tx <transaction hash> -wallet <wallet name>\n"
+         "\tInvalidate requested stake transaction by hash within net name and return stake to specified wallet\n"
+    );
+    s_srv_stake = DAP_NEW_Z(dap_chain_net_srv_stake_t);
+    uint16_t l_net_count;
+    dap_chain_net_t **l_net_list = dap_chain_net_list(&l_net_count);
+    for (uint16_t i = 0; i < l_net_count; i++) {
+        dap_ledger_t *l_ledger = l_net_list[i]->pub.ledger;
+        dap_chain_datum_tx_t *l_tx_tmp;
+        dap_chain_hash_fast_t l_tx_cur_hash = {}; // start hash
+        dap_chain_tx_out_cond_t *l_out_cond;
+        int l_out_cond_idx;
+        char l_token[DAP_CHAIN_TICKER_SIZE_MAX];
+        size_t l_auth_certs_count = 0;
+        dap_cert_t **l_auth_certs = NULL;
+        for (dap_chain_t *l_chain = l_net_list[i]->pub.chains; l_chain; l_chain = l_chain->next) {
+            l_auth_certs = dap_chain_cs_dag_poa_get_auth_certs(l_chain, &l_auth_certs_count);
+            if (l_auth_certs)
+                break;
+            l_auth_certs = dap_chain_cs_block_poa_get_auth_certs(l_chain, &l_auth_certs_count);
+            if (l_auth_certs)
+                break;
+        }
+        // Find all stake transactions
+        do {
+            l_tx_tmp = dap_chain_ledger_tx_cache_find_out_cond(l_ledger, &l_tx_cur_hash, &l_out_cond, &l_out_cond_idx, l_token);
+            if (!l_tx_tmp) {
+                break;
+            }
+            if (l_out_cond->header.subtype != DAP_CHAIN_TX_OUT_COND_SUBTYPE_SRV_STAKE)
+                continue;
+            if (dap_chain_ledger_tx_hash_is_used_out_item(l_ledger, &l_tx_cur_hash, l_out_cond_idx))
+                continue;
+            dap_chain_tx_sig_t *l_tx_sig = (dap_chain_tx_sig_t *)dap_chain_datum_tx_item_get(l_tx_tmp, NULL,
+                                                                                             TX_ITEM_TYPE_SIG, NULL);
+            dap_sign_t *l_sign = dap_chain_datum_tx_item_sign_get_sig((dap_chain_tx_sig_t *)l_tx_sig);
+            if (!l_sign) {
+                continue;
+            }
+            // Create the stake item
+            dap_chain_net_srv_stake_item_t *l_stake;
+            bool l_is_new = false;
+            HASH_FIND(hh, s_srv_stake->itemlist, &l_out_cond->subtype.srv_stake.signing_addr, sizeof(dap_chain_addr_t), l_stake);
+            if (!l_stake) {
+                l_stake = DAP_NEW_Z(dap_chain_net_srv_stake_item_t);
+                l_is_new = true;
+            }
+            l_stake->net = l_net_list[i];
+            dap_stpcpy(l_stake->token, l_token);
+            l_stake->value = l_out_cond->header.value;
+            for (size_t i = 0; i < l_auth_certs_count; i++) {
+                if (!dap_cert_compare_with_sign(l_auth_certs[i], l_sign)) {
+                    l_stake->is_active = true;
+                    break;
+                }
+            }
+            memcpy(&l_stake->signing_addr, &l_out_cond->subtype.srv_stake.signing_addr, sizeof(dap_chain_addr_t));
+            memcpy(&l_stake->addr_hldr, &l_out_cond->subtype.srv_stake.hldr_addr, sizeof(dap_chain_addr_t));
+            memcpy(&l_stake->addr_fee, &l_out_cond->subtype.srv_stake.fee_addr, sizeof(dap_chain_addr_t));
+            l_stake->fee_value = l_out_cond->subtype.srv_stake.fee_value;
+            memcpy(&l_stake->node_addr, &l_out_cond->subtype.srv_stake.signer_node_addr, sizeof(dap_chain_node_addr_t));
+            memcpy(&l_stake->tx_hash, &l_tx_cur_hash, sizeof(dap_chain_hash_fast_t));
+            if (l_is_new)
+                HASH_ADD(hh, s_srv_stake->itemlist, signing_addr, sizeof(dap_chain_addr_t), l_stake);
+        } while (l_tx_tmp);
+    }
+    DAP_DELETE(l_net_list);
+    s_srv_stake->initialized = true;
+    return 1;
+}
+
+void dap_chain_net_srv_stake_deinit()
+{
+    dap_chain_net_srv_stake_item_t *l_stake = NULL, *l_tmp;
+    HASH_ITER(hh, s_srv_stake->itemlist, l_stake, l_tmp) {
+        HASH_DEL(s_srv_stake->itemlist, l_stake);
+        DAP_DELETE(l_stake);
+    }
+    DAP_DEL_Z(s_srv_stake);
+}
+
+static void s_stake_update(dap_chain_tx_out_cond_t *a_cond, dap_chain_datum_tx_t *a_tx, bool a_authorized)
+{
+    dap_chain_net_srv_stake_item_t *l_stake;
+    if (a_cond)
+        HASH_FIND(hh, s_srv_stake->itemlist, &a_cond->subtype.srv_stake.signing_addr, sizeof(dap_chain_addr_t), l_stake);
+    else
+        l_stake = DAP_NEW_Z(dap_chain_net_srv_stake_item_t);
+    assert(l_stake);
+    dap_chain_tx_out_cond_t *l_out_cond = (dap_chain_tx_out_cond_t *)dap_chain_datum_tx_item_get(a_tx, NULL, TX_ITEM_TYPE_OUT_COND, NULL);
+    if (!l_out_cond || l_out_cond->header.subtype != DAP_CHAIN_TX_OUT_COND_SUBTYPE_SRV_STAKE) {
+        // Stake tx is used out
+        HASH_DEL(s_srv_stake->itemlist, l_stake);
+        DAP_DELETE(l_stake);
+        return;
+    }
+    // Update stake parameters
+    if (!a_cond) {
+        // New stake transaction
+        memcpy(&l_stake->signing_addr, &l_out_cond->subtype.srv_stake.signing_addr, sizeof(dap_chain_addr_t));
+        HASH_ADD(hh, s_srv_stake->itemlist, signing_addr, sizeof(dap_chain_addr_t), l_stake);
+    } else if (memcmp(&a_cond->subtype.srv_stake.signing_addr, &l_out_cond->subtype.srv_stake.signing_addr, sizeof(dap_chain_addr_t))) {
+        HASH_DEL(s_srv_stake->itemlist, l_stake);
+        dap_chain_net_srv_stake_item_t *l_stake_cur = NULL;
+        HASH_FIND(hh, s_srv_stake->itemlist, &l_out_cond->subtype.srv_stake.signing_addr, sizeof(dap_chain_addr_t), l_stake_cur);
+        if (l_stake_cur) {
+            DAP_DELETE(l_stake);
+            l_stake = l_stake_cur;
+        }
+        memcpy(&l_stake->signing_addr, &l_out_cond->subtype.srv_stake.signing_addr, sizeof(dap_chain_addr_t));
+        if (l_stake_cur)
+            HASH_ADD(hh, s_srv_stake->itemlist, signing_addr, sizeof(dap_chain_addr_t), l_stake);
+    }
+    if (a_authorized)
+        l_stake->is_active = true;
+    memcpy(&l_stake->addr_hldr, &l_out_cond->subtype.srv_stake.hldr_addr, sizeof(dap_chain_addr_t));
+    memcpy(&l_stake->addr_fee, &l_out_cond->subtype.srv_stake.fee_addr, sizeof(dap_chain_addr_t));
+    l_stake->fee_value = l_out_cond->subtype.srv_stake.fee_value;
+    memcpy(&l_stake->node_addr, &l_out_cond->subtype.srv_stake.fee_addr, sizeof(dap_chain_node_addr_t));
+    dap_hash_fast(a_tx, dap_chain_datum_tx_get_size(a_tx), &l_stake->tx_hash);
+}
+
+static bool s_stake_conditions_calc(dap_chain_tx_out_cond_t *a_cond, dap_chain_datum_tx_t *a_tx, bool a_owner, bool a_update)
+{
+    dap_chain_tx_out_cond_t *l_out_cond = NULL;
+    if (!a_cond) {
+        // New stake tx
+        l_out_cond = (dap_chain_tx_out_cond_t *)dap_chain_datum_tx_item_get(a_tx, NULL, TX_ITEM_TYPE_OUT_COND, NULL);
+    } else
+        l_out_cond = a_cond;
+    dap_chain_net_id_t l_cur_net_id = l_out_cond->subtype.srv_stake.hldr_addr.net_id;
+    dap_chain_net_t *l_net = dap_chain_net_by_id(l_cur_net_id);
+    if (!l_net)
+        return false;
+    size_t l_auth_certs_count = 0;
+    dap_cert_t **l_auth_certs = NULL;
+    for (dap_chain_t *l_chain = l_net->pub.chains; l_chain; l_chain = l_chain->next) {
+        l_auth_certs = dap_chain_cs_dag_poa_get_auth_certs(l_chain, &l_auth_certs_count);
+        if (l_auth_certs)
+            break;
+        l_auth_certs = dap_chain_cs_block_poa_get_auth_certs(l_chain, &l_auth_certs_count);
+        if (l_auth_certs)
+            break;
+    }
+    if (!l_auth_certs || !l_auth_certs_count)   // Can't validate stake tx authority for this net
+        return false;
+    dap_chain_tx_sig_t *l_tx_sig = (dap_chain_tx_sig_t *)dap_chain_datum_tx_item_get(a_tx, NULL, TX_ITEM_TYPE_SIG, NULL);
+    dap_sign_t *l_sign = dap_chain_datum_tx_item_sign_get_sig((dap_chain_tx_sig_t *)l_tx_sig);
+    if (!l_sign)
+        return false;
+    for (size_t i = 0; i < l_auth_certs_count; i++) {
+        if (!dap_cert_compare_with_sign(l_auth_certs[i], l_sign)) {
+            if (a_update)
+                s_stake_update(a_cond, a_tx, true);
+            return true;
+        }
+    }
+    if (a_owner) {
+        if (a_update)
+            s_stake_update(a_cond, a_tx, false);
+        return true;
+    }
+    return false;
+}
+
+bool dap_chain_net_srv_stake_verificator(dap_chain_tx_out_cond_t *a_cond, dap_chain_datum_tx_t *a_tx, bool a_owner)
+{
+    return s_stake_conditions_calc(a_cond, a_tx, a_owner, false);
+}
+
+bool dap_chain_net_srv_stake_updater(dap_chain_tx_out_cond_t *a_cond, dap_chain_datum_tx_t *a_tx, bool a_owner)
+{
+    return s_stake_conditions_calc(a_cond, a_tx, a_owner, true);
+}
+
+bool dap_chain_net_srv_stake_key_delegated(dap_chain_addr_t *a_addr)
+{
+    if (!s_srv_stake) {
+        return false;
+    }
+    while (!s_srv_stake->initialized);
+
+    if (!a_addr) {
+        return false;
+    }
+    dap_chain_net_srv_stake_item_t *l_stake = NULL;
+    HASH_FIND(hh, s_srv_stake->itemlist, a_addr, sizeof(dap_chain_addr_t), l_stake);
+    if (l_stake && l_stake->is_active) { // public key delegated for this network
+        return true;
+    }
+    return false;
+}
+
+dap_list_t *dap_chain_net_srv_stake_get_validators()
+{
+    dap_list_t *l_ret = NULL;
+    dap_chain_net_srv_stake_item_t *l_stake, *l_tmp;
+    HASH_ITER(hh, s_srv_stake->itemlist, l_stake, l_tmp) {
+        if (l_stake->is_active)
+            l_ret = dap_list_append(l_ret, DAP_DUP(l_stake));
+    }
+    return l_ret;
+}
+
+bool dap_chain_net_srv_stake_validator(dap_chain_addr_t *a_addr, dap_chain_datum_t *a_datum)
+{
+    if (!s_srv_stake) { // Drop all atoms if stake service inactivated
+        return false;
+    }
+    while (!s_srv_stake->initialized);
+
+    if (!a_addr || !a_datum) {
+        return false;
+    }
+    dap_chain_net_srv_stake_item_t *l_stake = NULL;
+    HASH_FIND(hh, s_srv_stake->itemlist, a_addr, sizeof(dap_chain_addr_t), l_stake);
+    if (!l_stake || !l_stake->is_active) { // public key not delegated for this network
+        return false;
+    }
+    if (a_datum->header.type_id != DAP_CHAIN_DATUM_TX)
+        return true;
+    dap_chain_datum_tx_t *l_tx = (dap_chain_datum_tx_t *)a_datum->data;
+    dap_chain_tx_sig_t *l_tx_sig = (dap_chain_tx_sig_t *)dap_chain_datum_tx_item_get(l_tx, NULL, TX_ITEM_TYPE_SIG, NULL);
+    dap_sign_t *l_sign = dap_chain_datum_tx_item_sign_get_sig((dap_chain_tx_sig_t *)l_tx_sig);
+    dap_chain_hash_fast_t l_pkey_hash = {};
+    dap_sign_get_pkey_hash(l_sign, &l_pkey_hash);
+    dap_chain_addr_t l_owner_addr = {};
+    dap_chain_addr_fill(&l_owner_addr, l_sign->header.type, &l_pkey_hash, a_addr->net_id);
+    uint256_t l_outs_sum = {}, l_fee_sum = {};
+    dap_list_t *l_list_out_items = dap_chain_datum_tx_items_get(l_tx, TX_ITEM_TYPE_OUT_ALL, NULL);
+    uint32_t l_out_idx_tmp = 0; // current index of 'out' item
+    for (dap_list_t *l_list_tmp = l_list_out_items; l_list_tmp; l_list_tmp = dap_list_next(l_list_tmp), l_out_idx_tmp++) {
+        dap_chain_tx_item_type_t l_type = *(uint8_t *)l_list_tmp->data;
+        if (l_type == TX_ITEM_TYPE_OUT) {
+            dap_chain_tx_out_t *l_out = (dap_chain_tx_out_t *)l_list_tmp->data;
+            if (!memcmp(&l_stake->addr_fee, &l_out->addr, sizeof(dap_chain_addr_t))) {
+                SUM_256_256(l_fee_sum, dap_chain_uint256_from(l_out->header.value), &l_fee_sum);
+            } else if (memcmp(&l_owner_addr, &l_out->addr, sizeof(dap_chain_addr_t))) {
+                SUM_256_256(l_outs_sum, dap_chain_uint256_from(l_out->header.value), &l_outs_sum);
+            }
+        }
+        if (l_type == TX_ITEM_TYPE_OUT_256) {
+            dap_chain_256_tx_out_t *l_out = (dap_chain_256_tx_out_t *)l_list_tmp->data;
+            if (!memcmp(&l_stake->addr_fee, &l_out->addr, sizeof(dap_chain_addr_t))) {
+                SUM_256_256(l_fee_sum, l_out->header.value, &l_fee_sum);
+            } else if (memcmp(&l_owner_addr, &l_out->addr, sizeof(dap_chain_addr_t))) {
+                SUM_256_256(l_outs_sum, l_out->header.value, &l_outs_sum);
+            }
+        }
+        if (l_type == TX_ITEM_TYPE_OUT_EXT) {
+            dap_chain_tx_out_ext_t *l_out_ext = (dap_chain_tx_out_ext_t *)l_list_tmp->data;
+            if (!memcmp(&l_stake->addr_fee, &l_out_ext->addr, sizeof(dap_chain_addr_t))) {
+                SUM_256_256(l_fee_sum, l_out_ext->header.value, &l_fee_sum);
+            } else if (memcmp(&l_owner_addr, &l_out_ext->addr, sizeof(dap_chain_addr_t))) {
+                SUM_256_256(l_outs_sum, l_out_ext->header.value, &l_outs_sum);
+            }
+        }
+    }
+    dap_list_free(l_list_out_items);
+    uint256_t l_fee = MULT_256_FLOAT(l_outs_sum, l_stake->fee_value / 100.0);
+    if (compare256(l_fee_sum, l_fee) == -1) {
+        return false;
+    }
+    return true;
+}
+
+static dap_chain_datum_tx_t *s_stake_tx_create(dap_chain_net_srv_stake_item_t *a_stake, dap_chain_wallet_t *a_wallet)
+{
+    if (!a_stake || !a_stake->net || !a_stake->signing_addr.addr_ver || !a_stake->addr_hldr.addr_ver ||
+            !a_stake->addr_fee.addr_ver || !*a_stake->token || !a_wallet) {
+        return NULL;
+    }
+
+    // create empty transaction
+    dap_chain_datum_tx_t *l_tx = dap_chain_datum_tx_create();
+
+    dap_ledger_t *l_ledger = dap_chain_ledger_by_net_name(a_stake->net->pub.name);
+    dap_chain_addr_t *l_owner_addr = (dap_chain_addr_t *)dap_chain_wallet_get_addr(a_wallet, a_stake->net->pub.id);
+    if (memcmp(l_owner_addr, &a_stake->addr_hldr, sizeof(dap_chain_addr_t))) {
+        log_it(L_WARNING, "Odrer and wallet address do not match");
+        return NULL;
+    }
+    dap_enc_key_t *l_owner_key = dap_chain_wallet_get_key(a_wallet, 0);
+    uint256_t l_value_sell = {}; // how many coins to transfer
+    // list of transaction with 'out' items to sell
+    dap_list_t *l_list_used_out = dap_chain_ledger_get_list_tx_outs_with_val(l_ledger, a_stake->token, l_owner_addr, a_stake->value, &l_value_sell);
+    if(!l_list_used_out) {
+        dap_chain_datum_tx_delete(l_tx);
+        DAP_DELETE(l_owner_addr);
+        log_it(L_WARNING, "Nothing to delegate (not enough funds)");
+        return NULL;
+    }
+
+    // add 'in' items to sell
+    uint256_t l_value_to_items = dap_chain_datum_tx_add_in_item_list(&l_tx, l_list_used_out);
+    dap_list_free_full(l_list_used_out, free);
+    if (!EQUAL_256(l_value_to_items,l_value_sell)) {
+        dap_chain_datum_tx_delete(l_tx);
+        DAP_DELETE(l_owner_addr);
+        log_it(L_ERROR, "Can't compose the transaction input");
+        return NULL;
+    }
+
+    // add 'out_cond' & 'out' items
+    {
+        dap_chain_net_srv_uid_t l_uid = { .uint64 = DAP_CHAIN_NET_SRV_STAKE_ID };
+        dap_chain_tx_out_cond_t *l_tx_out = dap_chain_datum_tx_item_out_cond_create_srv_stake(l_uid, a_stake->value, a_stake->fee_value,
+                                                                                              &a_stake->addr_fee, &a_stake->addr_hldr,
+                                                                                              &a_stake->signing_addr, &a_stake->node_addr);
+        if (!l_tx_out) {
+            dap_chain_datum_tx_delete(l_tx);
+            DAP_DELETE(l_owner_addr);
+            log_it(L_ERROR, "Can't compose the transaction conditional output");
+            return NULL;
+        }
+        dap_chain_datum_tx_add_item(&l_tx, (const uint8_t *)l_tx_out);
+        DAP_DELETE(l_tx_out);
+        // coin back
+        uint256_t l_value_back = {};
+        SUBTRACT_256_256(l_value_sell, a_stake->value, &l_value_back);
+        if (!IS_ZERO_256(l_value_back)) {
+            if (dap_chain_datum_tx_add_out_item(&l_tx, l_owner_addr, l_value_back) != 1) {
+                dap_chain_datum_tx_delete(l_tx);
+                DAP_DELETE(l_owner_addr);
+                log_it(L_ERROR, "Cant add coin back output");
+                return NULL;
+            }
+        }
+    }
+    DAP_DELETE(l_owner_addr);
+
+    // add 'sign' item
+    if(dap_chain_datum_tx_add_sign_item(&l_tx, l_owner_key) != 1) {
+        dap_chain_datum_tx_delete(l_tx);
+        log_it(L_ERROR, "Can't add sign output");
+        return NULL;
+    }
+
+    return l_tx;
+}
+
+// Put the transaction to mempool or directly to chains & write transaction's hash to the price
+static bool s_stake_tx_put(dap_chain_datum_tx_t *a_tx, dap_chain_net_t *a_net)
+{
+    // Put the transaction to mempool or directly to chains
+    size_t l_tx_size = dap_chain_datum_tx_get_size(a_tx);
+    dap_chain_datum_t *l_datum = dap_chain_datum_create(DAP_CHAIN_DATUM_TX, a_tx, l_tx_size);
+    DAP_DELETE(a_tx);
+    dap_chain_t *l_chain = dap_chain_net_get_chain_by_chain_type(a_net, CHAIN_TYPE_TX);
+    if (!l_chain) {
+        return false;
+    }
+    // Processing will be made according to autoprocess policy
+    char *l_ret = NULL;
+    if ((l_ret = dap_chain_mempool_datum_add(l_datum, l_chain)) == NULL) {
+        DAP_DELETE(l_datum);
+        return false;
+    }
+    return true;
+}
+
+static dap_chain_datum_tx_t *s_stake_tx_approve(dap_chain_net_srv_stake_item_t *a_stake, dap_cert_t *a_cert)
+{
+    // create empty transaction
+    dap_chain_datum_tx_t *l_tx = dap_chain_datum_tx_create();
+
+    dap_ledger_t *l_ledger = dap_chain_ledger_by_net_name(a_stake->net->pub.name);
+
+    // create and add reciept
+    dap_chain_net_srv_price_unit_uid_t l_unit = { .uint32 = SERV_UNIT_UNDEFINED};
+    dap_chain_net_srv_uid_t l_uid = { .uint64 = DAP_CHAIN_NET_SRV_STAKE_ID };
+    dap_chain_datum_tx_receipt_t *l_receipt = dap_chain_datum_tx_receipt_create(l_uid, l_unit, 0, a_stake->value, NULL, 0);
+    dap_chain_datum_tx_add_item(&l_tx, (byte_t *)l_receipt);
+    DAP_DELETE(l_receipt);
+
+    // add 'in' item to buy from conditional transaction
+    dap_chain_datum_tx_t *l_cond_tx = dap_chain_ledger_tx_find_by_hash(l_ledger, &a_stake->tx_hash);
+    if (!l_cond_tx) {
+        log_it(L_WARNING, "Requested conditional transaction not found");
+        return NULL;
+    }
+    int l_prev_cond_idx;
+    dap_chain_tx_out_cond_t *l_tx_out_cond = dap_chain_datum_tx_out_cond_get(l_cond_tx, &l_prev_cond_idx);
+    if (dap_chain_ledger_tx_hash_is_used_out_item(l_ledger, &a_stake->tx_hash, l_prev_cond_idx)) {
+        log_it(L_WARNING, "Requested conditional transaction is already used out");
+        return NULL;
+    }
+    assert(EQUAL_256(l_tx_out_cond->header.value, a_stake->value));
+    dap_chain_datum_tx_add_in_cond_item(&l_tx, &a_stake->tx_hash, l_prev_cond_idx, 0);
+
+    // add 'out_cond' item
+    {
+        dap_chain_net_srv_uid_t l_uid = { .uint64 = DAP_CHAIN_NET_SRV_STAKE_ID };
+        dap_chain_tx_out_cond_t *l_tx_out = dap_chain_datum_tx_item_out_cond_create_srv_stake(l_uid, a_stake->value, a_stake->fee_value,
+                                                                                              &a_stake->addr_fee, &a_stake->addr_hldr,
+                                                                                              &a_stake->signing_addr, &a_stake->node_addr);
+        if (!l_tx_out) {
+            dap_chain_datum_tx_delete(l_tx);
+            log_it(L_ERROR, "Can't compose the transaction conditional output");
+            return NULL;
+        }
+        dap_chain_datum_tx_add_item(&l_tx, (const uint8_t *)l_tx_out);
+        DAP_DELETE(l_tx_out);
+    }
+
+    // add 'sign' items
+    if(dap_chain_datum_tx_add_sign_item(&l_tx, a_cert->enc_key) != 1) {
+        dap_chain_datum_tx_delete(l_tx);
+        log_it( L_ERROR, "Can't add sign output");
+        return NULL;
+    }
+    return l_tx;
+}
+
+static bool s_stake_tx_invalidate(dap_chain_net_srv_stake_item_t *a_stake, dap_chain_wallet_t *a_wallet)
+{
+    // create empty transaction
+    dap_chain_datum_tx_t *l_tx = dap_chain_datum_tx_create();
+
+    dap_ledger_t *l_ledger = dap_chain_ledger_by_net_name(a_stake->net->pub.name);
+    dap_chain_addr_t *l_owner_addr = (dap_chain_addr_t *)dap_chain_wallet_get_addr(a_wallet, a_stake->net->pub.id);
+    dap_enc_key_t *l_owner_key = dap_chain_wallet_get_key(a_wallet, 0);
+
+    // create and add reciept
+    dap_chain_net_srv_price_unit_uid_t l_unit = { .uint32 = SERV_UNIT_UNDEFINED};
+    dap_chain_net_srv_uid_t l_uid = { .uint64 = DAP_CHAIN_NET_SRV_STAKE_ID };
+    dap_chain_datum_tx_receipt_t *l_receipt =  dap_chain_datum_tx_receipt_create(l_uid, l_unit, 0, a_stake->value, NULL, 0);
+    dap_chain_datum_tx_add_item(&l_tx, (byte_t *)l_receipt);
+    DAP_DELETE(l_receipt);
+
+    // add 'in' item to buy from conditional transaction
+    dap_chain_datum_tx_t *l_cond_tx = dap_chain_ledger_tx_find_by_hash(l_ledger, &a_stake->tx_hash);
+    if (!l_cond_tx) {
+        log_it(L_WARNING, "Requested conditional transaction not found");
+        return false;
+    }   
+    int l_prev_cond_idx;
+    dap_chain_tx_out_cond_t *l_tx_out_cond = dap_chain_datum_tx_out_cond_get(l_cond_tx, &l_prev_cond_idx);
+    if (dap_chain_ledger_tx_hash_is_used_out_item(l_ledger, &a_stake->tx_hash, l_prev_cond_idx)) {
+        log_it(L_WARNING, "Requested conditional transaction is already used out");
+        return false;
+    }
+    dap_chain_datum_tx_add_in_cond_item(&l_tx, &a_stake->tx_hash, l_prev_cond_idx, 0);
+
+    // add 'out' item
+    if (dap_chain_datum_tx_add_out_item(&l_tx, l_owner_addr, l_tx_out_cond->header.value) == -1) {
+        dap_chain_datum_tx_delete(l_tx);
+        DAP_DELETE(l_owner_addr);
+        log_it(L_ERROR, "Cant add returning coins output");
+        return false;
+    }
+    DAP_DELETE(l_owner_addr);
+
+    // add 'sign' items
+    if(dap_chain_datum_tx_add_sign_item(&l_tx, l_owner_key) != 1) {
+        dap_chain_datum_tx_delete(l_tx);
+        log_it( L_ERROR, "Can't add sign output");
+        return false;
+    }
+    if (!s_stake_tx_put(l_tx, a_stake->net)) {
+        return false;
+    }
+    return true;
+}
+
+char *s_stake_order_create(dap_chain_net_srv_stake_item_t *a_item, dap_enc_key_t *l_key)
+{
+    dap_chain_hash_fast_t l_tx_hash = {};
+    dap_srv_stake_order_ext_t l_ext = {};
+    memcpy(&l_ext.addr_hldr, &a_item->addr_hldr, sizeof(dap_chain_addr_t));
+    dap_chain_net_srv_order_direction_t l_dir = SERV_DIR_SELL;
+    if (memcmp(&a_item->signing_addr, &l_ext.signing_addr, sizeof(dap_chain_addr_t))) {
+        // Signing addr is not empty
+        l_dir = SERV_DIR_BUY;
+        memcpy(&l_ext.signing_addr, &a_item->signing_addr, sizeof(dap_chain_addr_t));
+    }
+    l_ext.fee_value = a_item->fee_value;
+    uint32_t l_ext_size = sizeof(dap_srv_stake_order_ext_t);
+    dap_chain_node_addr_t *l_node_addr = dap_chain_net_get_cur_addr(a_item->net);
+    dap_chain_net_srv_price_unit_uid_t l_unit = { .uint32 =  SERV_UNIT_UNDEFINED};
+    dap_chain_net_srv_uid_t l_uid = { .uint64 = DAP_CHAIN_NET_SRV_STAKE_ID };
+    char *l_order_hash_str = dap_chain_net_srv_order_create(a_item->net, l_dir, l_uid, *l_node_addr,
+                                                            l_tx_hash, a_item->value, l_unit, a_item->token, 0,
+                                                            (uint8_t *)&l_ext, l_ext_size, NULL, 0, l_key);
+    return l_order_hash_str;
+}
+
+dap_chain_net_srv_stake_item_t *s_stake_item_from_order(dap_chain_net_t *a_net, dap_chain_net_srv_order_t *a_order)
+{
+    if (a_order->version < 2) {
+        log_it(L_WARNING, "Order is unsigned");
+        return NULL;
+    }
+    dap_srv_stake_order_ext_t *l_ext = (dap_srv_stake_order_ext_t *)a_order->ext_n_sign;
+    dap_sign_t *l_sign = (dap_sign_t *)(&a_order->ext_n_sign[a_order->ext_size]);
+    if (!dap_sign_verify_size(l_sign, dap_chain_net_srv_order_get_size(a_order)) ||
+            dap_sign_verify(l_sign, a_order, sizeof(dap_chain_net_srv_order_t) + a_order->ext_size) != 1) {
+        log_it(L_WARNING, "Order sign is invalid");
+        return NULL;
+    }
+    dap_hash_fast_t l_pkey_hash;
+    dap_sign_get_pkey_hash(l_sign, &l_pkey_hash);
+    dap_chain_addr_t l_cert_addr;
+    dap_chain_addr_fill(&l_cert_addr, l_sign->header.type, &l_pkey_hash, a_net->pub.id);
+    dap_chain_net_srv_stake_item_t *l_item = DAP_NEW_Z(dap_chain_net_srv_stake_item_t);
+    if (memcmp(&l_cert_addr, &l_ext->signing_addr, sizeof(dap_chain_addr_t))) {
+        log_it(L_WARNING, "Order sign addr & signing_addr are different");
+        return NULL;
+    }
+    memcpy(&l_item->addr_hldr, &l_ext->addr_hldr, sizeof(dap_chain_addr_t));
+    memcpy(&l_item->signing_addr, &l_ext->signing_addr, sizeof(dap_chain_addr_t));
+    l_item->fee_value = l_ext->fee_value;
+    l_item->net = a_net;
+    l_item->value = a_order->price;
+    strcpy(l_item->token, a_order->price_ticker);
+    memcpy(&l_item->node_addr, &a_order->node_addr, sizeof(dap_chain_node_addr_t));
+    return l_item;
+}
+
+static int s_cli_srv_stake_order(int a_argc, char **a_argv, int a_arg_index, char **a_str_reply, const char *a_hash_out_type)
+{
+    enum {
+        CMD_NONE, CMD_CREATE, CMD_DECLARE, CMD_REMOVE, CMD_LIST, CMD_UPDATE
+    };
+    int l_cmd_num = CMD_NONE;
+    if(dap_chain_node_cli_find_option_val(a_argv, a_arg_index, min(a_argc, a_arg_index + 1), "create", NULL)) {
+        l_cmd_num = CMD_CREATE;
+    }
+    else if(dap_chain_node_cli_find_option_val(a_argv, a_arg_index, min(a_argc, a_arg_index + 1), "remove", NULL)) {
+        l_cmd_num = CMD_REMOVE;
+    }
+    else if(dap_chain_node_cli_find_option_val(a_argv, a_arg_index, min(a_argc, a_arg_index + 1), "list", NULL)) {
+        l_cmd_num = CMD_LIST;
+    }
+    else if(dap_chain_node_cli_find_option_val(a_argv, a_arg_index, min(a_argc, a_arg_index + 1), "update", NULL)) {
+        l_cmd_num = CMD_UPDATE;
+    }
+    int l_arg_index = a_arg_index + 1;
+    switch (l_cmd_num) {
+        case CMD_CREATE: {
+            const char *l_net_str = NULL, *l_token_str = NULL, *l_coins_str = NULL;
+            const char *l_addr_hldr_str = NULL, *l_cert_str = NULL, *l_fee_str = NULL;
+            dap_chain_net_t *l_net = NULL;
+            dap_chain_node_cli_find_option_val(a_argv, l_arg_index, a_argc, "-net", &l_net_str);
+            if (!l_net_str) {
+                dap_chain_node_cli_set_reply_text(a_str_reply, "Command 'order create' required parameter -net");
+                return -3;
+            }
+            l_net = dap_chain_net_by_name(l_net_str);
+            if (!l_net) {
+                dap_chain_node_cli_set_reply_text(a_str_reply, "Network %s not found", l_net_str);
+                return -4;
+            }
+            dap_chain_node_cli_find_option_val(a_argv, l_arg_index, a_argc, "-token", &l_token_str);
+            if (!l_token_str) {
+                dap_chain_node_cli_set_reply_text(a_str_reply, "Command 'order create' required parameter -token");
+                return -5;
+            }
+            if (!dap_chain_ledger_token_ticker_check(l_net->pub.ledger, l_token_str)) {
+                dap_chain_node_cli_set_reply_text(a_str_reply, "Token ticker %s not found", l_token_str);
+                return -6;
+            }
+            dap_chain_node_cli_find_option_val(a_argv, l_arg_index, a_argc, "-coins", &l_coins_str);
+            if (!l_coins_str) {
+                dap_chain_node_cli_set_reply_text(a_str_reply, "Command 'order create' required parameter -coins");
+                return -7;
+            }
+            uint256_t l_value = dap_chain_balance_scan(l_coins_str);
+            if (IS_ZERO_256(l_value)) {
+                dap_chain_node_cli_set_reply_text(a_str_reply, "Format -coins <256 bit integer>");
+                return -8;
+            }
+            dap_chain_node_cli_find_option_val(a_argv, l_arg_index, a_argc, "-addr_hldr", &l_addr_hldr_str);
+            if (!l_addr_hldr_str) {
+                dap_chain_node_cli_set_reply_text(a_str_reply, "Command 'order create' required parameter -addr_hldr");
+                return -9;
+            }
+            dap_chain_addr_t *l_addr_hldr = dap_chain_addr_from_str(l_addr_hldr_str);
+            if (!l_addr_hldr) {
+                dap_chain_node_cli_set_reply_text(a_str_reply, "Wrong address format");
+                return -10;
+            }
+            dap_chain_node_cli_find_option_val(a_argv, l_arg_index, a_argc, "-cert", &l_cert_str);
+            if (!l_cert_str) {
+                dap_chain_node_cli_set_reply_text(a_str_reply, "Command 'order create' required parameter -cert");
+                return -9;
+            }
+            dap_cert_t *l_cert = dap_cert_find_by_name(l_cert_str);
+            if (!l_cert) {
+                dap_chain_node_cli_set_reply_text(a_str_reply, "Can't load cert %s", l_cert_str);
+                return -10;
+            }
+            dap_chain_node_cli_find_option_val(a_argv, l_arg_index, a_argc, "-fee_percent", &l_fee_str);
+            if (!l_fee_str) {
+                dap_chain_node_cli_set_reply_text(a_str_reply, "Command 'order create' required parameter -fee_percent");
+                return -11;
+            }
+            long double l_fee = strtold(l_fee_str, NULL);
+            if (!l_fee) {
+                dap_chain_node_cli_set_reply_text(a_str_reply, "Format -fee_percent <long double>(%)");
+                return -12;
+            }
+            // Create the stake item
+            dap_chain_net_srv_stake_item_t *l_stake = DAP_NEW_Z(dap_chain_net_srv_stake_item_t);
+            l_stake->net = l_net;
+            dap_stpcpy(l_stake->token, l_token_str);
+            l_stake->value = l_value;
+            memcpy(&l_stake->addr_hldr, l_addr_hldr, sizeof(dap_chain_addr_t));
+            dap_chain_addr_t *l_signing_addr = dap_cert_to_addr(l_cert, l_net->pub.id);
+            memcpy(&l_stake->signing_addr, l_signing_addr, sizeof(dap_chain_addr_t));
+            DAP_DELETE(l_addr_hldr);
+            DAP_DELETE(l_signing_addr);
+            l_stake->fee_value = l_fee;
+            // Create the order & put it in GDB
+            char *l_order_hash_str = s_stake_order_create(l_stake, l_cert->enc_key);
+            if (l_order_hash_str) {
+                dap_chain_node_cli_set_reply_text(a_str_reply, "Successfully created order %s", l_order_hash_str);
+                DAP_DELETE(l_order_hash_str);
+                DAP_DELETE(l_stake);
+            } else {
+                dap_chain_node_cli_set_reply_text(a_str_reply, "Can't compose the order");
+                DAP_DELETE(l_stake);
+                return -15;
+            }
+        } break;
+        case CMD_DECLARE: {
+            const char *l_net_str = NULL, *l_token_str = NULL, *l_coins_str = NULL;
+            const char *l_wallet_str = NULL, *l_fee_str = NULL;
+            dap_chain_net_t *l_net = NULL;
+            dap_chain_node_cli_find_option_val(a_argv, l_arg_index, a_argc, "-net", &l_net_str);
+            if (!l_net_str) {
+                dap_chain_node_cli_set_reply_text(a_str_reply, "Command 'order declare' required parameter -net");
+                return -3;
+            }
+            l_net = dap_chain_net_by_name(l_net_str);
+            if (!l_net) {
+                dap_chain_node_cli_set_reply_text(a_str_reply, "Network %s not found", l_net_str);
+                return -4;
+            }
+            dap_chain_node_cli_find_option_val(a_argv, l_arg_index, a_argc, "-token", &l_token_str);
+            if (!l_token_str) {
+                dap_chain_node_cli_set_reply_text(a_str_reply, "Command 'order declare' required parameter -token");
+                return -5;
+            }
+            if (!dap_chain_ledger_token_ticker_check(l_net->pub.ledger, l_token_str)) {
+                dap_chain_node_cli_set_reply_text(a_str_reply, "Token ticker %s not found", l_token_str);
+                return -6;
+            }
+            dap_chain_node_cli_find_option_val(a_argv, l_arg_index, a_argc, "-coins", &l_coins_str);
+            if (!l_coins_str) {
+                dap_chain_node_cli_set_reply_text(a_str_reply, "Command 'order declare' required parameter -coins");
+                return -7;
+            }
+            uint256_t l_value = dap_chain_balance_scan(l_coins_str);
+            if (IS_ZERO_256(l_value)) {
+                dap_chain_node_cli_set_reply_text(a_str_reply, "Format -coins <256 bit integer>");
+                return -8;
+            }
+            dap_chain_node_cli_find_option_val(a_argv, l_arg_index, a_argc, "-wallet", &l_wallet_str);
+            if (!l_wallet_str) {
+                dap_chain_node_cli_set_reply_text(a_str_reply, "Command 'order declare' required parameter -wallet");
+                return -9;
+            }
+            dap_chain_wallet_t *l_wallet = dap_chain_wallet_open(l_wallet_str, dap_chain_wallet_get_path(g_config));
+            if (!l_wallet) {
+                dap_chain_node_cli_set_reply_text(a_str_reply, "Specified wallet not found");
+                return -18;
+            }
+            dap_chain_node_cli_find_option_val(a_argv, l_arg_index, a_argc, "-fee_percent", &l_fee_str);
+            if (!l_fee_str) {
+                dap_chain_node_cli_set_reply_text(a_str_reply, "Command 'order declare' required parameter -fee_percent");
+                return -11;
+            }
+            long double l_fee = strtold(l_fee_str, NULL);
+            if (!l_fee) {
+                dap_chain_node_cli_set_reply_text(a_str_reply, "Format -fee_percent <long double>(%)");
+                return -12;
+            }
+            uint256_t l_balance = dap_chain_wallet_get_balance(l_wallet, l_net->pub.id, l_token_str);
+            if (compare256(l_balance, l_value) == -1) {
+                dap_chain_node_cli_set_reply_text(a_str_reply, "Insufficient coins for token %s in wallet '%s'", l_token_str, l_wallet_str);
+                return -13;
+            }
+            // Create the stake item
+            dap_chain_net_srv_stake_item_t *l_stake = DAP_NEW_Z(dap_chain_net_srv_stake_item_t);
+            l_stake->net = l_net;
+            dap_stpcpy(l_stake->token, l_token_str);
+            l_stake->value = l_value;
+            dap_chain_addr_t *l_addr_hldr = dap_chain_wallet_get_addr(l_wallet, l_net->pub.id);
+            memcpy(&l_stake->addr_hldr, l_addr_hldr, sizeof(dap_chain_addr_t));
+            DAP_DELETE(l_addr_hldr);
+            l_stake->fee_value = l_fee;
+            // Create the order & put it to GDB
+            char *l_order_hash_str = s_stake_order_create(l_stake, dap_chain_wallet_get_key(l_wallet, 0));
+            if (l_order_hash_str) {
+                dap_chain_node_cli_set_reply_text(a_str_reply, "Successfully created order %s", l_order_hash_str);
+                DAP_DELETE(l_order_hash_str);
+                DAP_DELETE(l_stake);
+            } else {
+                dap_chain_node_cli_set_reply_text(a_str_reply, "Can't compose the order");
+                DAP_DELETE(l_stake);
+                return -15;
+            }
+        } break;
+        case CMD_REMOVE: {
+            const char *l_net_str = NULL, *l_order_hash_str = NULL;
+            dap_chain_net_t *l_net = NULL;
+            dap_chain_node_cli_find_option_val(a_argv, l_arg_index, a_argc, "-net", &l_net_str);
+            if (!l_net_str) {
+                dap_chain_node_cli_set_reply_text(a_str_reply, "Command 'order remove' requires parameter -net");
+                return -3;
+            }
+            l_net = dap_chain_net_by_name(l_net_str);
+            if (!l_net) {
+                dap_chain_node_cli_set_reply_text(a_str_reply, "Network %s not found", l_net_str);
+                return -4;
+            }
+            dap_chain_node_cli_find_option_val(a_argv, l_arg_index, a_argc, "-order", &l_order_hash_str);
+
+            char *l_order_hash_hex_str;
+            char *l_order_hash_base58_str;
+            // datum hash may be in hex or base58 format
+            if(!dap_strncmp(l_order_hash_str, "0x", 2) || !dap_strncmp(l_order_hash_str, "0X", 2)) {
+                l_order_hash_hex_str = dap_strdup(l_order_hash_str);
+                l_order_hash_base58_str = dap_enc_base58_from_hex_str_to_str(l_order_hash_str);
+            }
+            else {
+                l_order_hash_hex_str = dap_enc_base58_to_hex_str_from_str(l_order_hash_str);
+                l_order_hash_base58_str = dap_strdup(l_order_hash_str);
+            }
+
+            if (!l_net_str) {
+                dap_chain_node_cli_set_reply_text(a_str_reply, "Command 'order remove' requires parameter -order");
+                return -13;
+            }
+            if (dap_chain_net_srv_order_delete_by_hash_str(l_net, l_order_hash_hex_str)) {
+                if(!dap_strcmp(a_hash_out_type,"hex"))
+                    dap_chain_node_cli_set_reply_text(a_str_reply, "Can't remove order %s\n", l_order_hash_hex_str);
+                else
+                    dap_chain_node_cli_set_reply_text(a_str_reply, "Can't remove order %s\n", l_order_hash_base58_str);
+                return -14;
+            }
+            dap_chain_node_cli_set_reply_text(a_str_reply, "Stake order successfully removed");
+        } break;
+        case CMD_UPDATE: {
+            const char *l_net_str = NULL, *l_token_str = NULL, *l_coins_str = NULL;
+            const char *l_addr_hldr_str = NULL, *l_cert_str = NULL, *l_fee_str = NULL;
+            const char *l_order_hash_str = NULL, *l_wallet_str = NULL;
+            dap_chain_net_t *l_net = NULL;
+            dap_enc_key_t *l_key = NULL;
+            dap_chain_node_cli_find_option_val(a_argv, l_arg_index, a_argc, "-net", &l_net_str);
+            if (!l_net_str) {
+                dap_chain_node_cli_set_reply_text(a_str_reply, "Command 'order update' required parameter -net");
+                return -3;
+            }
+            l_net = dap_chain_net_by_name(l_net_str);
+            if (!l_net) {
+                dap_chain_node_cli_set_reply_text(a_str_reply, "Network %s not found", l_net_str);
+                return -4;
+            }
+            if (!l_net_str) {
+                dap_chain_node_cli_set_reply_text(a_str_reply, "Command 'order update' requires parameter -order");
+                return -13;
+            }
+            dap_chain_net_srv_order_t *l_order =  dap_chain_net_srv_order_find_by_hash_str(l_net, l_order_hash_str);
+
+            char *l_order_hash_hex_str;
+            char *l_order_hash_base58_str;
+            // datum hash may be in hex or base58 format
+            if(!dap_strncmp(l_order_hash_str, "0x", 2) || !dap_strncmp(l_order_hash_str, "0X", 2)) {
+                l_order_hash_hex_str = dap_strdup(l_order_hash_str);
+                l_order_hash_base58_str = dap_enc_base58_from_hex_str_to_str(l_order_hash_str);
+            }
+            else {
+                l_order_hash_hex_str = dap_enc_base58_to_hex_str_from_str(l_order_hash_str);
+                l_order_hash_base58_str = dap_strdup(l_order_hash_str);
+            }
+
+            if (!l_order) {
+                if(!dap_strcmp(a_hash_out_type,"hex"))
+                    dap_chain_node_cli_set_reply_text(a_str_reply, "Can't find order %s\n", l_order_hash_hex_str);
+                else
+                    dap_chain_node_cli_set_reply_text(a_str_reply, "Can't find order %s\n", l_order_hash_base58_str);
+                return -14;
+            }
+            dap_chain_net_srv_stake_item_t *l_stake = s_stake_item_from_order(l_net, l_order);
+            dap_chain_node_cli_find_option_val(a_argv, l_arg_index, a_argc, "-token", &l_token_str);
+            if (l_token_str) {
+                if (!dap_chain_ledger_token_ticker_check(l_net->pub.ledger, l_token_str)) {
+                    dap_chain_node_cli_set_reply_text(a_str_reply, "Token ticker %s not found", l_token_str);
+                    DAP_DELETE(l_stake);
+                    return -6;
+                }
+                strcpy(l_stake->token, l_token_str);
+            }
+            dap_chain_node_cli_find_option_val(a_argv, l_arg_index, a_argc, "-coins", &l_coins_str);
+            if (l_coins_str) {
+                uint256_t l_value = dap_chain_balance_scan(l_coins_str);
+                if (IS_ZERO_256(l_value)) {
+                    dap_chain_node_cli_set_reply_text(a_str_reply, "Format -coins <unsigned long long>");
+                    DAP_DELETE(l_stake);
+                    return -8;
+                }
+                l_stake->value = l_value;
+            }
+            dap_chain_node_cli_find_option_val(a_argv, l_arg_index, a_argc, "-fee_percent", &l_fee_str);
+            if (l_fee_str) {
+                long double l_fee = strtold(l_fee_str, NULL);
+                if (!l_fee) {
+                    dap_chain_node_cli_set_reply_text(a_str_reply, "Format -fee_percent <long double> %");
+                    DAP_DELETE(l_stake);
+                    return -12;
+                }
+            }
+            dap_chain_addr_t l_empty_addr = {};
+            if (memcmp(&l_stake->signing_addr, &l_empty_addr, sizeof(dap_chain_addr_t))) {
+                // It's a buying order
+                dap_chain_node_cli_find_option_val(a_argv, l_arg_index, a_argc, "-cert", &l_cert_str);
+                if (!l_cert_str) {
+                    dap_chain_node_cli_set_reply_text(a_str_reply, "Command 'order update' requires parameter -cert for buying orders");
+                    return -9;
+                }
+                dap_cert_t *l_cert = dap_cert_find_by_name(l_cert_str);
+                if (!l_cert) {
+                    dap_chain_node_cli_set_reply_text(a_str_reply, "Can't load cert %s", l_cert_str);
+                    DAP_DELETE(l_stake);
+                    return -10;
+                }
+                l_key = l_cert->enc_key;
+                dap_chain_node_cli_find_option_val(a_argv, l_arg_index, a_argc, "-addr_hldr", &l_addr_hldr_str);
+                if (l_addr_hldr_str) {
+                    dap_chain_addr_t *l_addr_hldr = dap_chain_addr_from_str(l_addr_hldr_str);
+                    if (!l_addr_hldr) {
+                        dap_chain_node_cli_set_reply_text(a_str_reply, "Wrong address format");
+                        DAP_DELETE(l_stake);
+                        return -14;
+                    }
+                    memcpy(&l_stake->addr_hldr, l_addr_hldr, sizeof(dap_chain_addr_t));
+                    DAP_DELETE(l_addr_hldr);
+                }
+            } else {    // It's a selling order
+                dap_chain_node_cli_find_option_val(a_argv, l_arg_index, a_argc, "-wallet", &l_wallet_str);
+                if (!l_wallet_str) {
+                    dap_chain_node_cli_set_reply_text(a_str_reply, "Command 'order update' requires parameter -wallet for selling orders");
+                    return -7;
+                }
+                dap_chain_wallet_t *l_wallet = dap_chain_wallet_open(l_wallet_str, dap_chain_wallet_get_path(g_config));
+                if (!l_wallet) {
+                    dap_chain_node_cli_set_reply_text(a_str_reply, "Specified wallet not found");
+                    return -18;
+                }
+                uint256_t l_balance = dap_chain_wallet_get_balance(l_wallet, l_net->pub.id, l_stake->token);
+                if (compare256(l_balance, l_stake->value) == -1) {
+                    dap_chain_node_cli_set_reply_text(a_str_reply, "Insufficient coins for token %s in wallet '%s'", l_token_str, l_wallet_str);
+                    return -11;
+                }
+                l_key = dap_chain_wallet_get_key(l_wallet, 0);
+            }
+            if (!l_token_str && !l_coins_str && !l_addr_hldr_str && !l_fee_str) {
+                dap_chain_node_cli_set_reply_text(a_str_reply, "At least one of updating parameters is mandatory");
+                DAP_DELETE(l_stake);
+                return -16;
+            }
+            // Create the order & put it to GDB
+            dap_chain_net_srv_order_delete_by_hash_str(l_net, l_order_hash_hex_str);
+            DAP_DELETE(l_order_hash_hex_str);
+            DAP_DELETE(l_order_hash_base58_str);
+            l_order_hash_hex_str = s_stake_order_create(l_stake, l_key);
+            if(l_order_hash_hex_str) {
+                if(!dap_strcmp(a_hash_out_type, "hex")) {
+                    dap_chain_node_cli_set_reply_text(a_str_reply, "Successfully created order %s", l_order_hash_hex_str);
+                }
+                else {
+                    l_order_hash_base58_str = dap_enc_base58_from_hex_str_to_str(l_order_hash_hex_str);
+                    dap_chain_node_cli_set_reply_text(a_str_reply, "Successfully created order %s",
+                            l_order_hash_base58_str);
+                    DAP_DELETE(l_order_hash_base58_str);
+                }
+                DAP_DELETE(l_order_hash_hex_str);
+                DAP_DELETE(l_stake);
+            } else {
+                dap_chain_node_cli_set_reply_text(a_str_reply, "Can't compose the order");
+                DAP_DELETE(l_stake);
+                return -15;
+            }
+        } break;
+        case CMD_LIST: {
+            const char *l_net_str = NULL;
+            dap_chain_node_cli_find_option_val(a_argv, l_arg_index, a_argc, "-net", &l_net_str);
+            if (!l_net_str) {
+                dap_chain_node_cli_set_reply_text(a_str_reply, "Command 'order list' required parameter -net");
+                return -3;
+            }
+            dap_chain_net_t *l_net = dap_chain_net_by_name(l_net_str);
+            if (!l_net) {
+                dap_chain_node_cli_set_reply_text(a_str_reply, "Network %s not found", l_net_str);
+                return -4;
+            }
+            char * l_gdb_group_str = dap_chain_net_srv_order_get_gdb_group(l_net);
+            size_t l_orders_count = 0;
+            dap_global_db_obj_t * l_orders = dap_chain_global_db_gr_load(l_gdb_group_str, &l_orders_count);
+            dap_chain_net_srv_stake_item_t *l_stake;
+            dap_string_t *l_reply_str = dap_string_new("");
+            for (size_t i = 0; i < l_orders_count; i++) {
+                dap_chain_net_srv_order_t *l_order = (dap_chain_net_srv_order_t *)l_orders[i].value;
+                if (l_order->srv_uid.uint64 != DAP_CHAIN_NET_SRV_STAKE_ID)
+                    continue;
+                // TODO add filters to list (token, address, etc.)
+                l_stake = s_stake_item_from_order(l_net, l_order);
+                char *l_addr = dap_chain_addr_to_str(&l_stake->signing_addr);
+                dap_string_append_printf(l_reply_str, "%s %s %s %s %Lf\n", l_orders[i].key, dap_chain_balance_print(l_stake->value),
+                                                                           l_stake->token, l_addr, l_stake->fee_value);
+                DAP_DELETE(l_addr);
+                DAP_DELETE(l_stake);
+            }
+            dap_chain_global_db_objs_delete(l_orders, l_orders_count);
+            DAP_DELETE( l_gdb_group_str);
+            if (!l_reply_str->len) {
+                dap_string_append(l_reply_str, "No orders found");
+            }
+            *a_str_reply = dap_string_free(l_reply_str, false);
+        } break;
+        default: {
+            dap_chain_node_cli_set_reply_text(a_str_reply, "Subcommand %s not recognized", a_argv[a_arg_index]);
+            return -2;
+        }
+    }
+    return 0;
+}
+
+static int s_cli_srv_stake(int a_argc, char **a_argv, char **a_str_reply)
+{
+    enum {
+        CMD_NONE, CMD_ORDER, CMD_DELEGATE, CMD_APPROVE, CMD_TX, CMD_INVALIDATE
+    };
+    int l_arg_index = 1;
+
+    const char * l_hash_out_type = NULL;
+    dap_chain_node_cli_find_option_val(a_argv, l_arg_index, min(a_argc, l_arg_index + 1), "-H", &l_hash_out_type);
+    if(!l_hash_out_type)
+        l_hash_out_type = "base58";
+    if(dap_strcmp(l_hash_out_type," hex") && dap_strcmp(l_hash_out_type, "base58")) {
+        dap_chain_node_cli_set_reply_text(a_str_reply, "invalid parameter -H, valid values: -H <hex | base58>");
+        return -1;
+    }
+    int l_cmd_num = CMD_NONE;
+    if (dap_chain_node_cli_find_option_val(a_argv, l_arg_index, min(a_argc, l_arg_index + 1), "order", NULL)) {
+        l_cmd_num = CMD_ORDER;
+    }
+    else if (dap_chain_node_cli_find_option_val(a_argv, l_arg_index, min(a_argc, l_arg_index + 1), "delegate", NULL)) {
+        l_cmd_num = CMD_DELEGATE;
+    }
+    else if (dap_chain_node_cli_find_option_val(a_argv, l_arg_index, min(a_argc, l_arg_index + 1), "approve", NULL)) {
+        l_cmd_num = CMD_APPROVE;
+    }
+    else if (dap_chain_node_cli_find_option_val(a_argv, l_arg_index, min(a_argc, l_arg_index + 1), "transactions", NULL)) {
+        l_cmd_num = CMD_TX;
+    }
+    else if (dap_chain_node_cli_find_option_val(a_argv, l_arg_index, min(a_argc, l_arg_index + 1), "invalidate", NULL)) {
+        l_cmd_num = CMD_INVALIDATE;
+    }
+    switch (l_cmd_num) {
+        case CMD_ORDER:
+            return s_cli_srv_stake_order(a_argc, a_argv, l_arg_index + 1, a_str_reply, l_hash_out_type);
+        case CMD_DELEGATE: {
+            const char *l_net_str = NULL, *l_wallet_str = NULL, *l_order_hash_str = NULL, *l_addr_fee_str = NULL;
+            l_arg_index++;
+            dap_chain_node_cli_find_option_val(a_argv, l_arg_index, a_argc, "-net", &l_net_str);
+            if (!l_net_str) {
+                dap_chain_node_cli_set_reply_text(a_str_reply, "Command 'delegate' required parameter -net");
+                return -3;
+            }
+            dap_chain_net_t *l_net = dap_chain_net_by_name(l_net_str);
+            if (!l_net) {
+                dap_chain_node_cli_set_reply_text(a_str_reply, "Network %s not found", l_net_str);
+                return -4;
+            }
+            dap_chain_node_cli_find_option_val(a_argv, l_arg_index, a_argc, "-wallet", &l_wallet_str);
+            if (!l_wallet_str) {
+                dap_chain_node_cli_set_reply_text(a_str_reply, "Command 'delegate' required parameter -wallet");
+                return -17;
+            }
+            dap_chain_wallet_t *l_wallet = dap_chain_wallet_open(l_wallet_str, dap_chain_wallet_get_path(g_config));
+            if (!l_wallet) {
+                dap_chain_node_cli_set_reply_text(a_str_reply, "Specified wallet not found");
+                return -18;
+            }
+            dap_chain_node_cli_find_option_val(a_argv, l_arg_index, a_argc, "-order", &l_order_hash_str);
+            if (!l_order_hash_str) {
+                dap_chain_node_cli_set_reply_text(a_str_reply, "Command 'delegate' required parameter -order");
+                return -13;
+            }
+            dap_chain_node_cli_find_option_val(a_argv, l_arg_index, a_argc, "-fee_addr", &l_addr_fee_str);
+            if (!l_addr_fee_str) {
+                dap_chain_node_cli_set_reply_text(a_str_reply, "Command 'delegate' required parameter -fee_addr");
+                return -9;
+            }
+            dap_chain_addr_t *l_addr_fee = dap_chain_addr_from_str(l_addr_fee_str);
+            if (!l_addr_fee) {
+                dap_chain_node_cli_set_reply_text(a_str_reply, "Wrong address format");
+                return -10;
+            }
+            dap_chain_net_srv_order_t *l_order = dap_chain_net_srv_order_find_by_hash_str(l_net, l_order_hash_str);
+            if (l_order) {
+                dap_chain_net_srv_stake_item_t *l_stake = s_stake_item_from_order(l_net, l_order);
+                if (!l_stake) {
+                    DAP_DELETE(l_order);
+                    DAP_DELETE(l_addr_fee);
+                    dap_chain_node_cli_set_reply_text(a_str_reply, "Specified order is invalid");
+                    return -22;
+                }
+                memcpy(&l_stake->addr_fee, l_addr_fee, sizeof(dap_chain_addr_t));
+                DAP_DELETE(l_addr_fee);
+                dap_chain_addr_t *l_hldr_addr = dap_chain_wallet_get_addr(l_wallet, l_net->pub.id);
+                memcpy(&l_stake->addr_hldr, l_hldr_addr, sizeof(dap_chain_addr_t));
+                DAP_DELETE(l_hldr_addr);
+                // Create conditional transaction
+                dap_chain_datum_tx_t *l_tx = s_stake_tx_create(l_stake, l_wallet);
+                dap_chain_wallet_close(l_wallet);
+                if (l_tx && s_stake_tx_put(l_tx, l_net)) {
+                    dap_hash_fast(l_tx, dap_chain_datum_tx_get_size(l_tx), &l_stake->tx_hash);         
+                    // TODO send a notification to order owner to delete it
+                    dap_chain_net_srv_order_delete_by_hash_str(l_net, l_order_hash_str);
+                }
+                DAP_DELETE(l_order);
+                dap_chain_node_cli_set_reply_text(a_str_reply, l_tx ? "Stake transaction has done" :
+                                                                      "Stake transaction error");
+                if (!l_tx) {
+                    DAP_DELETE(l_stake);
+                    return -19;
+                }
+                HASH_ADD(hh, s_srv_stake->itemlist, signing_addr, sizeof(dap_chain_addr_t), l_stake);
+            } else {
+                DAP_DELETE(l_addr_fee);
+                dap_chain_node_cli_set_reply_text(a_str_reply, "Specified order not found");
+                return -14;
+            }
+        } break;
+        case CMD_APPROVE: {
+            const char *l_net_str = NULL, *l_tx_hash_str = NULL, *l_cert_str = NULL;
+            l_arg_index++;
+            dap_chain_node_cli_find_option_val(a_argv, l_arg_index, a_argc, "-net", &l_net_str);
+            if (!l_net_str) {
+                dap_chain_node_cli_set_reply_text(a_str_reply, "Command 'approve' required parameter -net");
+                return -3;
+            }
+            dap_chain_net_t *l_net = dap_chain_net_by_name(l_net_str);
+            if (!l_net) {
+                dap_chain_node_cli_set_reply_text(a_str_reply, "Network %s not found", l_net_str);
+                return -4;
+            }
+            dap_chain_node_cli_find_option_val(a_argv, l_arg_index, a_argc, "-cert", &l_cert_str);
+            if (!l_cert_str) {
+                dap_chain_node_cli_set_reply_text(a_str_reply, "Command 'approve' required parameter -cert");
+                return -17;
+            }
+            dap_cert_t *l_cert = dap_cert_find_by_name(l_cert_str);
+            if (!l_cert) {
+                dap_chain_node_cli_set_reply_text(a_str_reply, "Specified certificate not found");
+                return -18;
+            }
+            dap_chain_node_cli_find_option_val(a_argv, l_arg_index, a_argc, "-tx", &l_tx_hash_str);
+            if (!l_tx_hash_str) {
+                dap_chain_node_cli_set_reply_text(a_str_reply, "Command 'delegate' required parameter -tx");
+                return -13;
+            }
+            dap_chain_hash_fast_t l_tx_hash = {};
+            int l_result = dap_chain_hash_fast_from_str(l_tx_hash_str, &l_tx_hash);
+            if (l_result)
+                l_result = dap_enc_base58_decode(l_tx_hash_str, &l_tx_hash) - sizeof(dap_chain_hash_fast_t);
+            if (l_result) {
+                dap_chain_node_cli_set_reply_text(a_str_reply, "Invalid transaction hash format");
+                return -14;
+            }
+            dap_chain_net_srv_stake_item_t *l_stake = NULL, *l_tmp;
+            HASH_ITER(hh, s_srv_stake->itemlist, l_stake, l_tmp) {
+                if (!memcmp(&l_stake->tx_hash, &l_tx_hash, sizeof(dap_chain_hash_fast_t))) {
+                    break;
+                }
+            }
+            if (!l_stake) {
+                dap_chain_node_cli_set_reply_text(a_str_reply, "Transaction %s not found", l_tx_hash_str);
+                return -20;
+            }
+            dap_chain_datum_tx_t *l_tx = s_stake_tx_approve(l_stake, l_cert);
+            if (l_tx && s_stake_tx_put(l_tx, l_net)) {
+                dap_hash_fast(l_tx, dap_chain_datum_tx_get_size(l_tx), &l_stake->tx_hash);
+                l_stake->is_active = true;
+            }
+        } break;
+        case CMD_TX: {
+            const char *l_net_str = NULL;
+            l_arg_index++;
+            dap_chain_node_cli_find_option_val(a_argv, l_arg_index, a_argc, "-net", &l_net_str);
+            if (!l_net_str) {
+                dap_chain_node_cli_set_reply_text(a_str_reply, "Command 'transactions' required parameter -net");
+                return -3;
+            }
+            dap_chain_net_t *l_net = dap_chain_net_by_name(l_net_str);
+            if (!l_net) {
+                dap_chain_node_cli_set_reply_text(a_str_reply, "Network %s not found", l_net_str);
+                return -4;
+            }
+            dap_chain_net_srv_stake_item_t *l_stake = NULL, *l_tmp;
+            dap_string_t *l_reply_str = dap_string_new("");
+            HASH_ITER(hh, s_srv_stake->itemlist, l_stake, l_tmp) {
+                if (l_stake->net->pub.id.uint64 != l_net->pub.id.uint64) {
+                    continue;
+                }
+                char *l_tx_hash_str = dap_chain_hash_fast_to_str_new(&l_stake->tx_hash);
+                char *l_addr_hldr_str = dap_chain_addr_to_str(&l_stake->addr_hldr);
+                char *l_signing_addr_str = dap_chain_addr_to_str(&l_stake->signing_addr);
+                char *l_addr_fee_str = dap_chain_addr_to_str(&l_stake->addr_fee);
+                dap_string_append_printf(l_reply_str, "%s %s %s %s %s %s %Lf\n", l_tx_hash_str, l_stake->token,
+                                                                                 dap_chain_balance_print(l_stake->value), l_addr_hldr_str,
+                                                                                 l_signing_addr_str, l_addr_fee_str, l_stake->fee_value);
+                DAP_DELETE(l_tx_hash_str);
+                DAP_DELETE(l_addr_hldr_str);
+                DAP_DELETE(l_signing_addr_str);
+                DAP_DELETE(l_addr_fee_str);
+            }
+            if (!l_reply_str->len) {
+                dap_string_append(l_reply_str, "No transaction found");
+            }
+            *a_str_reply = dap_string_free(l_reply_str, false);
+        } break;
+        case CMD_INVALIDATE: {
+            const char *l_net_str = NULL, *l_wallet_str = NULL, *l_tx_hash_str = NULL;
+            l_arg_index++;
+            dap_chain_node_cli_find_option_val(a_argv, l_arg_index, a_argc, "-net", &l_net_str);
+            if (!l_net_str) {
+                dap_chain_node_cli_set_reply_text(a_str_reply, "Command 'delegate' required parameter -net");
+                return -3;
+            }
+            dap_chain_net_t *l_net = dap_chain_net_by_name(l_net_str);
+            if (!l_net) {
+                dap_chain_node_cli_set_reply_text(a_str_reply, "Network %s not found", l_net_str);
+                return -4;
+            }
+            dap_chain_node_cli_find_option_val(a_argv, l_arg_index, a_argc, "-wallet", &l_wallet_str);
+            if (!l_wallet_str) {
+                dap_chain_node_cli_set_reply_text(a_str_reply, "Command 'delegate' required parameter -wallet");
+                return -17;
+            }
+            dap_chain_wallet_t *l_wallet = dap_chain_wallet_open(l_wallet_str, dap_chain_wallet_get_path(g_config));
+            if (!l_wallet) {
+                dap_chain_node_cli_set_reply_text(a_str_reply, "Specified wallet not found");
+                return -18;
+            }
+            dap_chain_node_cli_find_option_val(a_argv, l_arg_index, a_argc, "-tx", &l_tx_hash_str);
+            if (!l_tx_hash_str) {
+                dap_chain_node_cli_set_reply_text(a_str_reply, "Command 'delegate' required parameter -tx");
+                return -13;
+            }
+            dap_chain_hash_fast_t l_tx_hash = {};
+            dap_chain_hash_fast_from_str(l_tx_hash_str, &l_tx_hash);
+            dap_chain_net_srv_stake_item_t *l_stake = NULL, *l_tmp;
+            HASH_ITER(hh, s_srv_stake->itemlist, l_stake, l_tmp) {
+                if (!memcmp(&l_stake->tx_hash, &l_tx_hash, sizeof(dap_chain_hash_fast_t))) {
+                    break;
+                }
+            }
+            if (!l_stake) {
+                dap_chain_node_cli_set_reply_text(a_str_reply, "Transaction %s not found", l_tx_hash_str);
+                dap_chain_wallet_close(l_wallet);
+                return -20;
+            }
+            bool l_success = s_stake_tx_invalidate(l_stake, l_wallet);
+            dap_chain_wallet_close(l_wallet);
+            if (l_success) {
+                dap_chain_node_cli_set_reply_text(a_str_reply, "Stake successfully returned to owner");
+                HASH_DEL(s_srv_stake->itemlist, l_stake);
+            } else {
+                dap_chain_node_cli_set_reply_text(a_str_reply, "Can't invalidate transaction %s", l_tx_hash_str);
+                return -21;
+            }
+        } break;
+        default: {
+            dap_chain_node_cli_set_reply_text(a_str_reply, "Command %s not recognized", a_argv[l_arg_index]);
+            return -1;
+        }
+    }
+    return 0;
+}