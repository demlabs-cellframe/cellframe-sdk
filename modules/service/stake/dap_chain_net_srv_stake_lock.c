/*
 * Authors:
 * Davlet Sibgatullin <davlet.sibgatullin@demlabs.net>
 * DeM Labs Inc.   https://demlabs.net
 * DeM Labs Open source community https://gitlab.demlabs.net
 * Copyright  (c) 2022
 * All rights reserved.

 This file is part of DAP (Distributed Applications Platform) the open source project

    DAP (Distributed Applications Platform) is free software: you can redistribute it and/or modify
    it under the terms of the GNU General Public License as published by
    the Free Software Foundation, either version 3 of the License, or
    (at your option) any later version.

    DAP is distributed in the hope that it will be useful,
    but WITHOUT ANY WARRANTY; without even the implied warranty of
    MERCHANTABILITY or FITNESS FOR A PARTICULAR PURPOSE.  See the
    GNU General Public License for more details.

    You should have received a copy of the GNU General Public License
    along with any DAP based project.  If not, see <http://www.gnu.org/licenses/>.
*/

#include "dap_common.h"
#include "dap_hash.h"
#include "dap_time.h"
#include "dap_chain_ledger.h"
#include "dap_chain_net_srv_stake_lock.h"
#include "dap_chain_net_tx.h"
#include "dap_chain_wallet.h"
#include "dap_chain_wallet_cache.h"
#include "dap_chain_mempool.h"
#include "dap_chain_net_srv.h"
#include "dap_cli_server.h"

static bool s_debug_more = false;

enum error_code {
    STAKE_NO_ERROR 				= 0,
    NET_ARG_ERROR				= 1,
    NET_ERROR					= 2,
    TOKEN_ARG_ERROR 			= 3,
    TOKEN_ERROR					= 4,
    COINS_ARG_ERROR				= 5,
    COINS_FORMAT_ERROR			= 6,
    ADDR_ARG_ERROR				= 7,
    ADDR_FORMAT_ERROR			= 8,
    CERT_ARG_ERROR				= 9,
    CERT_LOAD_ERROR				= 10,
    CHAIN_ERROR					= 11,
    CHAIN_EMISSION_ERROR		= 12,
    TIME_ERROR					= 13,
    NO_MONEY_ERROR				= 14,
    WALLET_ARG_ERROR			= 15,
    WALLET_OPEN_ERROR			= 16,
    CERT_KEY_ERROR				= 17,
    WALLET_ADDR_ERROR			= 18,
    STAKE_ERROR  				= 19,
    TX_ARG_ERROR				= 20,
    HASH_IS_BLANK_ERROR			= 21,
    NO_TX_ERROR					= 22,
    CREATE_LOCK_TX_ERROR		= 23,
    TX_TICKER_ERROR				= 24,
    NO_DELEGATED_TOKEN_ERROR	= 25,
    NO_VALID_SUBTYPE_ERROR		= 26,
    IS_USED_OUT_ERROR			= 27,
    OWNER_KEY_ERROR				= 28,
    CREATE_TX_ERROR				= 29,
    CREATE_BURNING_TX_ERROR		= 31,
    CREATE_RECEIPT_ERROR		= 32,
    SIGN_ERROR					= 33,
    CREATE_DATUM_ERROR			= 34,
    ADD_DATUM_BURNING_TX_ERROR	= 35,
    ADD_DATUM_TX_TAKE_ERROR		= 36,
    BASE_TX_CREATE_ERROR		= 37,
    WRONG_PARAM_SIZE			= 38,
    NOT_ENOUGH_TIME				= 39,
    REINVEST_ARG_ERROR			= 40,
    HASH_TYPE_ARG_ERROR         = 41,
    FEE_ARG_ERROR               = 42,
    FEE_FORMAT_ERROR            = 43,
};

typedef struct dap_ledger_token_emission_for_stake_lock_item {
    dap_chain_hash_fast_t	datum_token_emission_for_stake_lock_hash;
    dap_chain_hash_fast_t	tx_used_out;
//	const char 				datum_token_emission_hash[DAP_CHAIN_HASH_FAST_STR_SIZE];
    UT_hash_handle hh;
} dap_ledger_token_emission_for_stake_lock_item_t;

#define LOG_TAG		"dap_chain_net_stake_lock"
#define MONTH_INDEX	8
#define YEAR_INDEX	12

static int s_cli_stake_lock(int a_argc, char **a_argv, void **a_str_reply);

// Create stake lock datum
static dap_chain_datum_t *s_stake_lock_datum_create(dap_chain_net_t *a_net, dap_enc_key_t *a_key_from,
                                                    const char *a_main_ticker, uint256_t a_value,
                                                    uint256_t a_value_fee,
                                                    dap_time_t a_time_staking, uint256_t a_reinvest_percent,
                                                    const char *a_delegated_ticker_str, uint256_t a_delegated_value);
// Create unlock datum
dap_chain_datum_t *s_stake_unlock_datum_create(dap_chain_net_t *a_net, dap_enc_key_t *a_key_from,
                                               dap_hash_fast_t *a_stake_tx_hash, uint32_t a_prev_cond_idx,
                                               const char *a_main_ticker, uint256_t a_value,
                                               uint256_t a_value_fee,
                                               const char *a_delegated_ticker_str, uint256_t a_delegated_value,int *res);
// Callbacks
static void s_stake_lock_callback_updater(dap_ledger_t *a_ledger, dap_chain_datum_tx_t *a_tx_in, dap_hash_fast_t *a_tx_in_hash, dap_chain_tx_out_cond_t *a_out_cond);
static int s_stake_lock_callback_verificator(dap_ledger_t *a_ledger, dap_chain_datum_tx_t *a_tx_in, dap_hash_fast_t *a_tx_in_hash, dap_chain_tx_out_cond_t *a_cond, bool a_owner);

static inline int s_tsd_str_cmp(const byte_t *a_tsdata, size_t a_tsdsize,  const char *str ) {
    size_t l_strlen = (size_t)strlen(str);
    if (l_strlen != a_tsdsize) return -1;
    return memcmp(a_tsdata, str, l_strlen);
}

//emission tags
//inherits from emission tsd section for engine-produced auth emissions
bool s_get_ems_staking_action(dap_chain_datum_token_emission_t *a_ems, dap_chain_tx_tag_action_type_t *a_action)
{
    if (!a_ems || !a_action)
        return false;

    *a_action = DAP_CHAIN_TX_TAG_ACTION_UNKNOWN;

    
    size_t src_tsd_size = 0;
    size_t subsrc_tsd_size = 0;
    
    byte_t *ems_src = dap_chain_emission_get_tsd(a_ems, DAP_CHAIN_DATUM_EMISSION_TSD_TYPE_SOURCE, &src_tsd_size);
    byte_t *ems_subsrc = dap_chain_emission_get_tsd(a_ems, DAP_CHAIN_DATUM_EMISSION_TSD_TYPE_SOURCE_SUBTYPE, &subsrc_tsd_size);

    if (ems_src && src_tsd_size)
    {
        if (s_tsd_str_cmp(ems_src, src_tsd_size, DAP_CHAIN_DATUM_TOKEN_EMISSION_SOURCE_STAKING) != 0)
            return false;
    }

    //special processing for old stakes: they have only STAKING in tsd 9 and no subtype. it is opening stakes
    if (ems_src && !ems_subsrc)
    {
        *a_action = DAP_CHAIN_TX_TAG_ACTION_OPEN;
        return true;
    }

    if (ems_subsrc && subsrc_tsd_size)
    {
        if (s_tsd_str_cmp(ems_subsrc, subsrc_tsd_size, DAP_CHAIN_DATUM_TOKEN_EMISSION_SOURCE_SUBTYPE_STAKING_STAKE_CROSSCHAIN)==0)
            *a_action =  DAP_CHAIN_TX_TAG_ACTION_OPEN;

        if (s_tsd_str_cmp(ems_subsrc, subsrc_tsd_size, DAP_CHAIN_DATUM_TOKEN_EMISSION_SOURCE_SUBTYPE_STAKING_STAKE_CROSSCHAINV2)==0)
            *a_action =  DAP_CHAIN_TX_TAG_ACTION_OPEN;

        if (s_tsd_str_cmp(ems_subsrc, subsrc_tsd_size, DAP_CHAIN_DATUM_TOKEN_EMISSION_SOURCE_SUBTYPE_STAKING_HARVEST)==0) 
            *a_action =  DAP_CHAIN_TX_TAG_ACTION_TRANSFER_REWARD;

        if (s_tsd_str_cmp(ems_subsrc, subsrc_tsd_size, DAP_CHAIN_DATUM_TOKEN_EMISSION_SOURCE_SUBTYPE_STAKING_ADDLIQ)==0) 
            *a_action =  DAP_CHAIN_TX_TAG_ACTION_EXTEND;

        if (s_tsd_str_cmp(ems_subsrc, subsrc_tsd_size, DAP_CHAIN_DATUM_TOKEN_EMISSION_SOURCE_SUBTYPE_STAKING_EMSFIX)==0) 
            *a_action =  DAP_CHAIN_TX_TAG_ACTION_CHANGE;
    
        if (s_tsd_str_cmp(ems_subsrc, subsrc_tsd_size, DAP_CHAIN_DATUM_TOKEN_EMISSION_SOURCE_SUBTYPE_STAKING_BONUS)==0) 
            *a_action =  DAP_CHAIN_TX_TAG_ACTION_CHANGE;
        

        if (s_tsd_str_cmp(ems_subsrc, subsrc_tsd_size, DAP_CHAIN_DATUM_TOKEN_EMISSION_SOURCE_SUBTYPE_STAKING_UNSTAKE_FINALIZATION)==0)
            *a_action = DAP_CHAIN_TX_TAG_ACTION_TRANSFER_REWARD;
    
        if (*a_action == DAP_CHAIN_TX_TAG_ACTION_UNKNOWN)
        {
            log_it(L_WARNING, "Unknown action for staking: %s", ems_subsrc);
        }     
        return true;
    }

    return false;
}

static bool s_tag_check_staking(dap_ledger_t *a_ledger, dap_chain_datum_tx_t *a_tx,  dap_chain_datum_tx_item_groups_t *a_items_grp, dap_chain_tx_tag_action_type_t *a_action)
{
    //staking native open: have SRV_STAKE_LOCK out
    
    if (a_items_grp->items_out_cond_srv_stake_lock) {
        *a_action = DAP_CHAIN_TX_TAG_ACTION_OPEN;
        return true;
    }
    
    //staking native close: have IN_COND linked with SRV_STAKE_LOCK out
    if (a_items_grp->items_in_cond) 
    {
       for (dap_list_t *it = a_items_grp->items_in_cond; it; it = it->next) {
            dap_chain_tx_in_cond_t *l_tx_in = it->data;
            dap_chain_tx_out_cond_t *l_tx_out_cond = dap_chain_ledger_get_tx_out_cond_linked_to_tx_in_cond(a_ledger, l_tx_in);

            if (l_tx_out_cond && l_tx_out_cond->header.subtype == DAP_CHAIN_TX_OUT_COND_SUBTYPE_SRV_STAKE_LOCK) {
                if (a_action) *a_action = DAP_CHAIN_TX_TAG_ACTION_CLOSE;
                return true;
            }   
        }
    }

    //m-token burn: have TSD-items with "STAKING type UNSTAKE subtype"
    
    if (a_items_grp->items_tsd) {
        
        bool src_staking = false;
        bool subtype_unstake = false;
        for (dap_list_t *it = a_items_grp->items_tsd; it; it = it->next) {
            dap_chain_tx_tsd_t *l_tx_tsd = it->data;
            int l_type;
            size_t l_size;
            byte_t *l_data = dap_chain_datum_tx_item_get_data(l_tx_tsd, &l_type, &l_size);
            
            
            if (l_type == DAP_CHAIN_DATUM_EMISSION_TSD_TYPE_SOURCE && s_tsd_str_cmp(l_data, l_size, DAP_CHAIN_DATUM_TOKEN_EMISSION_SOURCE_STAKING) == 0)
                src_staking = true;
            
            if (l_type == DAP_CHAIN_DATUM_EMISSION_TSD_TYPE_SOURCE_SUBTYPE && s_tsd_str_cmp(l_data, l_size, DAP_CHAIN_DATUM_TOKEN_EMISSION_SOURCE_SUBTYPE_STAKING_UNSTAKE_FINALIZATION) == 0)
                subtype_unstake = true;
        }
        if (subtype_unstake && src_staking)
        {
            if(a_action) *a_action = DAP_CHAIN_TX_TAG_ACTION_CLOSE;
            return true;
        }
    }

    //crosschain staking AUTH emissions 
    if (!a_items_grp->items_in_ems)
        return false;

    dap_chain_tx_in_ems_t *l_tx_in_ems = a_items_grp->items_in_ems->data;
    dap_hash_fast_t ems_hash = l_tx_in_ems->header.token_emission_hash;
    dap_chain_datum_token_emission_t *l_emission = dap_ledger_token_emission_find(a_ledger, &ems_hash);
    if(l_emission) {   
        bool success = s_get_ems_staking_action(l_emission, a_action);
        return success;
    }

    return false;
}

/**
 * @brief dap_chain_net_srv_external_stake_init
 * @return
 */
int dap_chain_net_srv_stake_lock_init()
{
    dap_ledger_verificator_add(DAP_CHAIN_TX_OUT_COND_SUBTYPE_SRV_STAKE_LOCK, s_stake_lock_callback_verificator, NULL, NULL, s_stake_lock_callback_updater, NULL, NULL);
    dap_cli_server_cmd_add("stake_lock", s_cli_stake_lock, "Stake lock service commands",
                "stake_lock hold -net <net_name> -w <wallet_name> -time_staking <YYMMDD> -token <ticker> -value <value> -fee <value>"
                            "[-chain <chain_name>] [-reinvest <percentage>]\n"
                "stake_lock take -net <net_name> -w <wallet_name> -tx <transaction_hash> -fee <value>"
                            "[-chain <chain_name>]\n\n"
                            "Hint:\n"
                            "\texample value_coins (only natural) 1.0 123.4567\n"
                            "\texample value_datoshi (only integer) 1 20 0.4321e+4\n"
    );
    s_debug_more = dap_config_get_item_bool_default(g_config, "ledger", "debug_more", false);

    dap_chain_srv_uid_t l_uid = { .uint64 = DAP_CHAIN_NET_SRV_STAKE_LOCK_ID };
    dap_ledger_service_add(l_uid, "staking", s_tag_check_staking);

    return 0;
}

/**
 * @brief dap_chain_net_srv_stake_lock_deinit
 */
void dap_chain_net_srv_stake_lock_deinit()
{

}

/**
 * @brief s_cli_hold
 * @param a_argc
 * @param a_argv
 * @param a_arg_index
 * @param output_line
 * @return
 */
static enum error_code s_cli_hold(int a_argc, char **a_argv, int a_arg_index, dap_string_t *output_line)
{
    const char *l_net_str = NULL, *l_ticker_str = NULL, *l_coins_str = NULL,
            *l_wallet_str = NULL, *l_cert_str = NULL, *l_chain_str = NULL,
            *l_time_staking_str = NULL, *l_reinvest_percent_str = NULL, *l_value_fee_str = NULL;

    const char *l_wallets_path								=	dap_chain_wallet_get_path(g_config);
    char 	l_delegated_ticker_str[DAP_CHAIN_TICKER_SIZE_MAX] 	=	{};
    dap_chain_net_t						*l_net				=	NULL;
    dap_chain_t							*l_chain			=	NULL;
    dap_time_t              			l_time_staking		=	0;
    uint256_t						    l_reinvest_percent	=	{};
    uint256_t							l_value_delegated	=	{};
    uint256_t                           l_value_fee     	=	{};
    uint256_t 							l_value;
    dap_ledger_t						*l_ledger;
    char								*l_hash_str;
    dap_enc_key_t						*l_key_from;
    dap_chain_wallet_t					*l_wallet;
    dap_chain_addr_t					*l_addr_holder;
    dap_chain_datum_token_t 			*l_delegated_token;

    dap_string_append_printf(output_line, "---> HOLD <---\n");

    const char *l_hash_out_type = NULL;
    dap_cli_server_cmd_find_option_val(a_argv, 1, a_argc, "-H", &l_hash_out_type);
    if(!l_hash_out_type)
        l_hash_out_type = "hex";
    if(dap_strcmp(l_hash_out_type,"hex") && dap_strcmp(l_hash_out_type, "base58"))
        return HASH_TYPE_ARG_ERROR;

    if (!dap_cli_server_cmd_find_option_val(a_argv, a_arg_index, a_argc, "-net", &l_net_str)
    ||	NULL == l_net_str)
        return NET_ARG_ERROR;

    if (NULL == (l_net = dap_chain_net_by_name(l_net_str))) {
        dap_string_append_printf(output_line, "'%s'", l_net_str);
        return NET_ERROR;
    }

    if (!dap_cli_server_cmd_find_option_val(a_argv, a_arg_index, a_argc, "-token", &l_ticker_str)
    || NULL == l_ticker_str
    || dap_strlen(l_ticker_str) > 8) // for 'm' delegated
        return TOKEN_ARG_ERROR;

    l_ledger = l_net->pub.ledger;

    if (NULL == dap_ledger_token_ticker_check(l_ledger, l_ticker_str)) {
        dap_string_append_printf(output_line, "'%s'", l_ticker_str);
        return TOKEN_ERROR;
    }

    if (!dap_cli_server_cmd_find_option_val(a_argv, a_arg_index, a_argc, "-value", &l_coins_str) || !l_coins_str)
        return COINS_ARG_ERROR;

    if (IS_ZERO_256( (l_value = dap_chain_balance_scan(l_coins_str)) ))
        return COINS_FORMAT_ERROR;

    dap_chain_datum_token_get_delegated_ticker(l_delegated_ticker_str, l_ticker_str);

    if (NULL == (l_delegated_token = dap_ledger_token_ticker_check(l_ledger, l_delegated_ticker_str)))
        return NO_DELEGATED_TOKEN_ERROR;

    uint256_t l_emission_rate = dap_ledger_token_get_emission_rate(l_ledger, l_delegated_ticker_str);
    if (IS_ZERO_256(l_emission_rate))
        return TOKEN_ERROR;

    if (MULT_256_COIN(l_value, l_emission_rate, &l_value_delegated) || IS_ZERO_256(l_value_delegated))
        return COINS_FORMAT_ERROR;

    dap_cli_server_cmd_find_option_val(a_argv, a_arg_index, a_argc, "-cert", &l_cert_str);

    if (dap_cli_server_cmd_find_option_val(a_argv, a_arg_index, a_argc, "-chain", &l_chain_str)
    &&	l_chain_str)
        l_chain = dap_chain_net_get_chain_by_name(l_net, l_chain_str);
    else
        l_chain = dap_chain_net_get_default_chain_by_chain_type(l_net, CHAIN_TYPE_TX);
    if(!l_chain)
        return CHAIN_ERROR;

    if (!dap_cli_server_cmd_find_option_val(a_argv, a_arg_index, a_argc, "-w", &l_wallet_str)
    ||	!l_wallet_str)
        return WALLET_ARG_ERROR;

    if (!dap_cli_server_cmd_find_option_val(a_argv, a_arg_index, a_argc, "-fee", &l_value_fee_str)
    ||	!l_value_fee_str)
        return FEE_ARG_ERROR;

    if (IS_ZERO_256( (l_value_fee = dap_chain_balance_scan(l_value_fee_str)) ))
        return FEE_FORMAT_ERROR;

    // Read time staking
    if (!dap_cli_server_cmd_find_option_val(a_argv, a_arg_index, a_argc, "-time_staking", &l_time_staking_str)
    ||	!l_time_staking_str)
        return TIME_ERROR;

    if (dap_strlen(l_time_staking_str) != 6)
        return TIME_ERROR;

    char l_time_staking_month_str[3] = {l_time_staking_str[2], l_time_staking_str[3], 0};
    int l_time_staking_month = atoi(l_time_staking_month_str);
    if (l_time_staking_month < 1 || l_time_staking_month > 12)
        return TIME_ERROR;

    char l_time_staking_day_str[3] = {l_time_staking_str[4], l_time_staking_str[5], 0};
    int l_time_staking_day = atoi(l_time_staking_day_str);
    if (l_time_staking_day < 1 || l_time_staking_day > 31)
        return TIME_ERROR;


    l_time_staking = dap_time_from_str_simplified(l_time_staking_str);
    if (0 == l_time_staking)
        return TIME_ERROR;
    dap_time_t l_time_now = dap_time_now();
    if (l_time_staking < l_time_now)
        return TIME_ERROR;
    l_time_staking -= l_time_now;

    if (dap_cli_server_cmd_find_option_val(a_argv, a_arg_index, a_argc, "-reinvest", &l_reinvest_percent_str)
    && NULL != l_reinvest_percent_str) {
        l_reinvest_percent = dap_chain_balance_coins_scan(l_reinvest_percent_str);
        if (compare256(l_reinvest_percent, dap_chain_balance_coins_scan("100.0")) == 1)
            return REINVEST_ARG_ERROR;
        if (IS_ZERO_256(l_reinvest_percent)) {
            int l_reinvest_percent_int = atoi(l_reinvest_percent_str);
            if (l_reinvest_percent_int < 0 || l_reinvest_percent_int > 100)
                return REINVEST_ARG_ERROR;
            l_reinvest_percent = dap_chain_uint256_from(l_reinvest_percent_int);
            MULT_256_256(l_reinvest_percent, GET_256_FROM_64(1000000000000000000ULL), &l_reinvest_percent);
        }
    }

    if(NULL == (l_wallet = dap_chain_wallet_open(l_wallet_str, l_wallets_path, NULL))) {
        dap_string_append_printf(output_line, "'%s'", l_wallet_str);
        return WALLET_OPEN_ERROR;
    } else {
        dap_string_append(output_line, dap_chain_wallet_check_sign(l_wallet));
    }

    if (compare256(dap_chain_wallet_get_balance(l_wallet, l_net->pub.id, l_ticker_str), l_value) == -1) {
        dap_chain_wallet_close(l_wallet);
        return NO_MONEY_ERROR;
    }

    if (NULL == (l_addr_holder = dap_chain_wallet_get_addr(l_wallet, l_net->pub.id))) {
        dap_chain_wallet_close(l_wallet);
        dap_string_append_printf(output_line, "'%s'", l_wallet_str);
        return WALLET_ADDR_ERROR;
    }

    l_key_from = dap_chain_wallet_get_key(l_wallet, 0);

    // Make transfer transaction
    dap_chain_datum_t *l_datum = s_stake_lock_datum_create(l_net, l_key_from,
                                                           l_ticker_str, l_value, l_value_fee,
                                                           l_time_staking, l_reinvest_percent,
                                                           l_delegated_ticker_str, l_value_delegated);
    dap_chain_wallet_close(l_wallet);
    dap_enc_key_delete(l_key_from);

    l_hash_str = dap_chain_mempool_datum_add(l_datum, l_chain, l_hash_out_type);
    DAP_DEL_Z(l_datum);

    if (l_hash_str)
        dap_string_append_printf(output_line, "TX STAKE LOCK CREATED\nSuccessfully hash = %s\nSave to take!\n", l_hash_str);
    else {
        DAP_DEL_Z(l_addr_holder);
        return CREATE_LOCK_TX_ERROR;
    }

    DAP_DEL_Z(l_hash_str);
    DAP_DEL_Z(l_addr_holder);
    DAP_DEL_Z(l_hash_str);

    return STAKE_NO_ERROR;
}

static enum error_code s_cli_take(int a_argc, char **a_argv, int a_arg_index, dap_string_t *output_line)
{
    const char *l_net_str, *l_ticker_str, *l_wallet_str, *l_tx_str, *l_tx_burning_str, *l_chain_str, *l_value_fee_str;
    l_net_str = l_ticker_str = l_wallet_str = l_tx_str = l_tx_burning_str = l_chain_str = l_value_fee_str = NULL;
    dap_chain_net_t						*l_net				=	NULL;
    const char							*l_wallets_path		=	dap_chain_wallet_get_path(g_config);
    char l_delegated_ticker_str[DAP_CHAIN_TICKER_SIZE_MAX] 	=	{};
    int									l_prev_cond_idx		=	0;
    uint256_t							l_value_delegated	= 	{};
    uint256_t                           l_value_fee     	=	{};
    char 								*l_datum_hash_str;
    dap_ledger_t						*l_ledger;
    dap_chain_wallet_t					*l_wallet;
    dap_hash_fast_t						l_tx_hash;
    dap_chain_datum_tx_t				*l_cond_tx;
    dap_chain_tx_out_cond_t				*l_tx_out_cond;
    dap_enc_key_t						*l_owner_key;
    dap_chain_datum_t					*l_datum;
    dap_chain_t							*l_chain;
    dap_chain_datum_token_t				*l_delegated_token;

    dap_string_append_printf(output_line, "---> TAKE <---\n");

    const char *l_hash_out_type = NULL;
    dap_cli_server_cmd_find_option_val(a_argv, 1, a_argc, "-H", &l_hash_out_type);
    if(!l_hash_out_type)
        l_hash_out_type = "hex";
    if(dap_strcmp(l_hash_out_type,"hex") && dap_strcmp(l_hash_out_type, "base58"))
        return HASH_TYPE_ARG_ERROR;

    if (!dap_cli_server_cmd_find_option_val(a_argv, a_arg_index, a_argc, "-net", &l_net_str)
    ||	NULL == l_net_str)
        return NET_ARG_ERROR;

    if (NULL == (l_net = dap_chain_net_by_name(l_net_str))) {
        dap_string_append_printf(output_line, "'%s'", l_net_str);
        return NET_ERROR;
    }

    if (dap_cli_server_cmd_find_option_val(a_argv, a_arg_index, a_argc, "-chain", &l_chain_str)
        &&	l_chain_str)
        l_chain = dap_chain_net_get_chain_by_name(l_net, l_chain_str);
    else
        l_chain = dap_chain_net_get_default_chain_by_chain_type(l_net, CHAIN_TYPE_TX);
    if(!l_chain)
        return CHAIN_ERROR;

    if (!dap_cli_server_cmd_find_option_val(a_argv, a_arg_index, a_argc, "-tx", &l_tx_str)
    ||	NULL == l_tx_str)
        return TX_ARG_ERROR;

    if (dap_chain_hash_fast_from_str(l_tx_str, &l_tx_hash))
        return HASH_IS_BLANK_ERROR;

    l_ledger = l_net->pub.ledger;

    l_cond_tx = dap_ledger_tx_find_by_hash(l_ledger, &l_tx_hash);

    if (NULL == (l_tx_out_cond = dap_chain_datum_tx_out_cond_get(l_cond_tx, DAP_CHAIN_TX_OUT_COND_SUBTYPE_SRV_STAKE_LOCK,
                                                                 &l_prev_cond_idx)))
        return NO_TX_ERROR;

    if (l_tx_out_cond->header.subtype != DAP_CHAIN_TX_OUT_COND_SUBTYPE_SRV_STAKE_LOCK)
        return NO_VALID_SUBTYPE_ERROR;

    if (dap_ledger_tx_hash_is_used_out_item(l_ledger, &l_tx_hash, l_prev_cond_idx, NULL)) {
        return IS_USED_OUT_ERROR;
    }

    if (NULL == (l_ticker_str = dap_ledger_tx_get_token_ticker_by_hash(l_ledger, &l_tx_hash)))
        return TX_TICKER_ERROR;

    if (l_tx_out_cond->subtype.srv_stake_lock.flags & DAP_CHAIN_NET_SRV_STAKE_LOCK_FLAG_CREATE_BASE_TX ||
            l_tx_out_cond->subtype.srv_stake_lock.flags & DAP_CHAIN_NET_SRV_STAKE_LOCK_FLAG_EMIT) {

        dap_chain_datum_token_get_delegated_ticker(l_delegated_ticker_str, l_ticker_str);

        if (NULL == (l_delegated_token = dap_ledger_token_ticker_check(l_ledger, l_delegated_ticker_str)))
            return NO_DELEGATED_TOKEN_ERROR;

        uint256_t l_emission_rate = dap_ledger_token_get_emission_rate(l_ledger, l_delegated_ticker_str);

        if (IS_ZERO_256(l_emission_rate) ||
                MULT_256_COIN(l_tx_out_cond->header.value, l_emission_rate, &l_value_delegated) ||
                IS_ZERO_256(l_value_delegated))
            return COINS_FORMAT_ERROR;
    }

    if (!dap_cli_server_cmd_find_option_val(a_argv, a_arg_index, a_argc, "-w", &l_wallet_str)
    ||	!l_wallet_str)
        return WALLET_ARG_ERROR;

    if (!dap_cli_server_cmd_find_option_val(a_argv, a_arg_index, a_argc, "-fee", &l_value_fee_str)
    ||	!l_value_fee_str)
        return FEE_ARG_ERROR;

    if (IS_ZERO_256( (l_value_fee = dap_chain_balance_scan(l_value_fee_str)) ))
        return FEE_FORMAT_ERROR;

    if (NULL == (l_wallet = dap_chain_wallet_open(l_wallet_str, l_wallets_path, NULL)))
        return WALLET_OPEN_ERROR;
    else
        dap_string_append(output_line, dap_chain_wallet_check_sign(l_wallet));


    if (NULL == (l_owner_key = dap_chain_wallet_get_key(l_wallet, 0))) {
        dap_chain_wallet_close(l_wallet);
        return OWNER_KEY_ERROR;
    }

    size_t l_owner_pkey_size;
    uint8_t *l_owner_pkey = dap_enc_key_serialize_pub_key(l_owner_key, &l_owner_pkey_size);
    dap_sign_t *l_owner_sign = NULL;
    dap_chain_tx_sig_t *l_tx_sign = (dap_chain_tx_sig_t *)dap_chain_datum_tx_item_get(
                                                            l_cond_tx, NULL, NULL, TX_ITEM_TYPE_SIG, NULL);
    if (l_tx_sign)
        l_owner_sign = dap_chain_datum_tx_item_sign_get_sig(l_tx_sign);
    if (!l_owner_sign || l_owner_pkey_size != l_owner_sign->header.sign_pkey_size ||
            memcmp(l_owner_sign->pkey_n_sign, l_owner_pkey, l_owner_pkey_size)) {
        dap_chain_wallet_close(l_wallet);
        dap_enc_key_delete(l_owner_key);
        DAP_DELETE(l_owner_pkey);
        return OWNER_KEY_ERROR;
    }
    DAP_DELETE(l_owner_pkey);
    if (l_tx_out_cond->subtype.srv_stake_lock.flags & DAP_CHAIN_NET_SRV_STAKE_LOCK_FLAG_BY_TIME &&
            l_tx_out_cond->subtype.srv_stake_lock.time_unlock > dap_time_now()) {
        dap_chain_wallet_close(l_wallet);
        dap_enc_key_delete(l_owner_key);
        return NOT_ENOUGH_TIME;
    }
    int res = 0;
    l_datum = s_stake_unlock_datum_create(l_net, l_owner_key, &l_tx_hash, l_prev_cond_idx,
                                          l_ticker_str, l_tx_out_cond->header.value, l_value_fee,
                                          l_delegated_ticker_str, l_value_delegated,&res);
    if(res == -3)
        dap_string_append_printf(output_line, "Total fee more than stake\n");

    dap_enc_key_delete(l_owner_key);  // need wallet close??
    // Processing will be made according to autoprocess policy
    if (NULL == (l_datum_hash_str = dap_chain_mempool_datum_add(l_datum, l_chain, l_hash_out_type)))
        return ADD_DATUM_TX_TAKE_ERROR;

    dap_string_append_printf(output_line, "TAKE_TX_DATUM_HASH = %s\n", l_datum_hash_str);

    DAP_DEL_Z(l_datum_hash_str);
    DAP_DEL_Z(l_datum);

    return STAKE_NO_ERROR;
}

/**
 * @brief s_error_handler
 * @param errorCode
 * @param output_line
 */
static void s_error_handler(enum error_code errorCode, dap_string_t *output_line)
{
    dap_string_append_printf(output_line, "ERROR!\n");
    switch (errorCode)
    {
        case NET_ARG_ERROR: {
            dap_string_append_printf(output_line, "stake_lock command requires parameter -net");
            } break;

        case NET_ERROR: {
            dap_string_append_printf(output_line, " ^^^ network not found");
            } break;

        case TOKEN_ARG_ERROR: {
            dap_string_append_printf(output_line, "stake_lock command requires parameter -token");
            } break;

        case TOKEN_ERROR: {
            dap_string_append_printf(output_line, " ^^^ token ticker not found");
            } break;

        case COINS_ARG_ERROR: {
            dap_string_append_printf(output_line, "stake_lock command requires parameter -value");
            } break;

        case COINS_FORMAT_ERROR: {
            dap_string_append_printf(output_line, "Format -coins <256 bit integer>");
            } break;

        case ADDR_ARG_ERROR: {
            dap_string_append_printf(output_line, "stake_lock command requires parameter -addr_holder");
            } break;

        case ADDR_FORMAT_ERROR: {
            dap_string_append_printf(output_line, "wrong address holder format");
            } break;

        case CERT_ARG_ERROR: {
            dap_string_append_printf(output_line, "stake_lock command requires parameter -cert");
            } break;

        case CERT_LOAD_ERROR: {
            dap_string_append_printf(output_line, " ^^^ can't load cert");
            } break;

        case CHAIN_ERROR: {
            dap_string_append_printf(output_line, "stake_lock command requires parameter '-chain'.\n"
                                                                        "you can set default datum type in chain configuration file");
            } break;

        case CHAIN_EMISSION_ERROR: {
            dap_string_append_printf(output_line, "stake_lock command requires parameter '-chain_emission'.\n"
                                                                        "you can set default datum type in chain configuration file");
            } break;

        case TIME_ERROR: {
            dap_string_append_printf(output_line, "stake_lock command requires parameter '-time_staking' in simplified format YYMMDD\n"
                                                                "Example: \"220610\" == \"10 june 2022 00:00\"");
            } break;

        case NO_MONEY_ERROR: {
            dap_string_append_printf(output_line, "Not enough money");
            } break;

        case WALLET_ARG_ERROR: {
            dap_string_append_printf(output_line, "stake_lock command requires parameter -w");
            } break;

        case WALLET_OPEN_ERROR: {
            dap_string_append_printf(output_line, " ^^^ can't open wallet");
            } break;

        case CERT_KEY_ERROR: {
            dap_string_append_printf(output_line, " ^^^ cert doesn't contain a valid public key");
            } break;

        case WALLET_ADDR_ERROR: {
            dap_string_append_printf(output_line, " ^^^ failed to get wallet address");
            } break;

        case TX_ARG_ERROR: {
            dap_string_append_printf(output_line, "stake_lock command requires parameter -tx");
            } break;

        case HASH_IS_BLANK_ERROR: {
            dap_string_append_printf(output_line, "tx hash is blank");
            } break;

        case NO_TX_ERROR: {
            dap_string_append_printf(output_line, " ^^^ could not find transaction");
            } break;

        case STAKE_ERROR: {
            dap_string_append_printf(output_line, "STAKE ERROR");
            } break;

        case NOT_ENOUGH_TIME: {
            dap_string_append_printf(output_line, "Not enough time has passed");
            } break;

        case TX_TICKER_ERROR: {
            dap_string_append_printf(output_line, "ticker not found");
            } break;

        case NO_DELEGATED_TOKEN_ERROR: {
            dap_string_append_printf(output_line, " ^^^ delegated token not found");
            } break;

        case NO_VALID_SUBTYPE_ERROR: {
            dap_string_append_printf(output_line, "wrong subtype for transaction");
            } break;

        case IS_USED_OUT_ERROR: {
            dap_string_append_printf(output_line, "tx hash is used out");
            } break;

        case OWNER_KEY_ERROR: {
            dap_string_append_printf(output_line, "wallet key is not equal tx owner key");
            } break;

        case CREATE_TX_ERROR: {
            dap_string_append_printf(output_line, "memory allocation error when creating a transaction");
            } break;

        case CREATE_BURNING_TX_ERROR: {
            dap_string_append_printf(output_line, "failed to create a transaction that burns funds");
            } break;

        case CREATE_RECEIPT_ERROR: {
            dap_string_append_printf(output_line, "failed to create receipt");
            } break;

        case SIGN_ERROR: {
            dap_string_append_printf(output_line, "failed to sign transaction");
            } break;

        case ADD_DATUM_BURNING_TX_ERROR: {
            dap_string_append_printf(output_line, "failed to add datum with burning-transaction to mempool");
            } break;

        case ADD_DATUM_TX_TAKE_ERROR: {
            dap_string_append_printf(output_line, "failed to add datum with take-transaction to mempool");
            } break;

        case BASE_TX_CREATE_ERROR: {
            dap_string_append_printf(output_line, "failed to create the base transaction for emission");
            } break;

        case WRONG_PARAM_SIZE: {
            dap_string_append_printf(output_line, "error while checking conditional transaction parameters");
            } break;

        case CREATE_LOCK_TX_ERROR: {
            dap_string_append_printf(output_line, "error creating transaction");
            } break;

        case CREATE_DATUM_ERROR: {
            dap_string_append_printf(output_line, "error while creating datum from transaction");
            } break;

        case REINVEST_ARG_ERROR: {
            dap_string_append_printf(output_line, "reinvestment is set as a percentage from 0 to 100");
            } break;

        case FEE_ARG_ERROR: {
            dap_string_append_printf(output_line, "stake_lock command requires parameter -fee");
        } break;

        case FEE_FORMAT_ERROR: {
            dap_string_append_printf(output_line, "Format -fee <256 bit integer>");
        } break;

        default: {
            dap_string_append_printf(output_line, "STAKE_LOCK: Unrecognized error");
            } break;
    }
}

/**
 * @brief s_cli_stake_lock
 * @param a_argc
 * @param a_argv
 * @param a_str_reply
 * @return
 */
static int s_cli_stake_lock(int a_argc, char **a_argv, void **a_str_reply)
{
    enum {
        CMD_NONE, CMD_HOLD, CMD_TAKE
    };

    enum error_code	errorCode;
    int				l_arg_index		= 1;
    int				l_cmd_num		= CMD_NONE;
    dap_string_t	*output_line	= dap_string_new(NULL);

    if (dap_cli_server_cmd_find_option_val(a_argv, l_arg_index, dap_min(a_argc, l_arg_index + 1), "hold", NULL))
        l_cmd_num = CMD_HOLD;
    else if (dap_cli_server_cmd_find_option_val(a_argv, l_arg_index, dap_min(a_argc, l_arg_index + 1), "take", NULL))
        l_cmd_num = CMD_TAKE;

    switch (l_cmd_num) {

        case CMD_HOLD: {
            errorCode = s_cli_hold(a_argc, a_argv, l_arg_index + 1, output_line);
            } break;

        case CMD_TAKE: {
            errorCode = s_cli_take(a_argc, a_argv, l_arg_index + 1, output_line);
            } break;

        default: {
            dap_cli_server_cmd_set_reply_text(a_str_reply, "Command %s not recognized", a_argv[l_arg_index]);
            dap_string_free(output_line, false);
            } return 1;
    }

    if (STAKE_NO_ERROR != errorCode)
        s_error_handler(errorCode, output_line);
    else
        dap_string_append_printf(output_line, "Contribution successfully made");

    dap_cli_server_cmd_set_reply_text(a_str_reply, "%s", output_line->str);
    dap_string_free(output_line, true);

    return 0;
}

/**
 * @brief s_give_month_str_from_month_count
 * @param month_count
 * @return
 */
static const char *s_give_month_str_from_month_count(uint8_t month_count)
{

    switch (month_count)
    {
        case 1: {
            return "Jan";
        }
        case 2: {
            return "Feb";
        }
        case 3: {
            return "Mar";
        }
        case 4: {
            return "Apr";
        }
        case 5: {
            return "May";
        }
        case 6: {
            return "Jun";
        }
        case 7: {
            return "Jul";
        }
        case 8: {
            return "Aug";
        }
        case 9: {
            return "Sep";
        }
        case 10: {
            return "Oct";
        }
        case 11: {
            return "Nov";
        }
        case 12: {
            return "Dec";
        }

        default: {
            return "";
        }
    }
}

/**
 * @brief s_give_month_count_from_time_str
 * @param time
 * @return
 */
static uint8_t s_give_month_count_from_time_str(char *time)
{
    const uint8_t len_month = 3;

    if (!memcmp(&time[MONTH_INDEX], "Jan", len_month))
        return 1;
    else if (!memcmp(&time[MONTH_INDEX], "Feb", len_month))
        return 2;
    else if (!memcmp(&time[MONTH_INDEX], "Mar", len_month))
        return 3;
    else if (!memcmp(&time[MONTH_INDEX], "Apr", len_month))
        return 4;
    else if (!memcmp(&time[MONTH_INDEX], "May", len_month))
        return 5;
    else if (!memcmp(&time[MONTH_INDEX], "Jun", len_month))
        return 6;
    else if (!memcmp(&time[MONTH_INDEX], "Jul", len_month))
        return 7;
    else if (!memcmp(&time[MONTH_INDEX], "Aug", len_month))
        return 8;
    else if (!memcmp(&time[MONTH_INDEX], "Sep", len_month))
        return 9;
    else if (!memcmp(&time[MONTH_INDEX], "Oct", len_month))
        return 10;
    else if (!memcmp(&time[MONTH_INDEX], "Nov", len_month))
        return 11;
    else if (!memcmp(&time[MONTH_INDEX], "Dec", len_month))
        return 12;
    else
        return 0;
}

/**
 * @brief s_update_date_by_using_month_count
 * @param time
 * @param month_count
 * @return
 */
static char *s_update_date_by_using_month_count(char *time, uint8_t month_count)
{
    uint8_t		current_month;
    int			current_year;
    const char 	*month_str, *year_str;

    if (!time || !month_count)
        return NULL;
    if (	(current_month = s_give_month_count_from_time_str(time))	== 0	)
        return NULL;
    if (	(current_year = atoi(&time[YEAR_INDEX])) 					<= 0
    ||		current_year 												< 22
    ||		current_year 												> 99	)
        return NULL;


    for (uint8_t i = 0; i < month_count; i++) {
        if (current_month == 12)
        {
            current_month = 1;
            current_year++;
        }
        else
            current_month++;
    }

    month_str	= s_give_month_str_from_month_count(current_month);
    year_str	= dap_itoa(current_year);

    if (*month_str
    &&	*year_str
    &&	dap_strlen(year_str) == 2) {
        memcpy(&time[MONTH_INDEX],	month_str,	3);	// 3 == len month in time RFC822 format
        memcpy(&time[YEAR_INDEX],	year_str,	2);	// 2 == len year in time RFC822 format
    } else
        return NULL;

    return time;
}

/**
 * @brief s_callback_verificator
 * @param a_ledger
 * @param a_tx_out_hash
 * @param a_cond
 * @param a_tx_in
 * @param a_owner
 * @return
 */
static int s_stake_lock_callback_verificator(dap_ledger_t *a_ledger, dap_chain_datum_tx_t *a_tx_in, dap_hash_fast_t *a_tx_in_hash, dap_chain_tx_out_cond_t *a_cond, bool a_owner)
{
    dap_chain_datum_tx_t									*l_burning_tx       = NULL;
    dap_chain_datum_tx_receipt_t							*l_receipt          = NULL;
    uint256_t												l_value_delegated   = {};
    dap_hash_fast_t											l_burning_tx_hash;
    dap_chain_tx_in_cond_t									*l_tx_in_cond;
    const char												*l_prev_tx_ticker;
    dap_chain_datum_token_t									*l_delegated_token;
    char 													l_delegated_ticker_str[DAP_CHAIN_TICKER_SIZE_MAX];

    if (!a_owner)
        return -1;

    if (a_cond->subtype.srv_stake_lock.flags & DAP_CHAIN_NET_SRV_STAKE_LOCK_FLAG_BY_TIME &&
            a_cond->subtype.srv_stake_lock.time_unlock > dap_time_now())
        return -2;

    if (NULL == (l_tx_in_cond = (dap_chain_tx_in_cond_t *)dap_chain_datum_tx_item_get(
                                                            a_tx_in, NULL, NULL, TX_ITEM_TYPE_IN_COND, NULL)))
        return -3;
    if (dap_hash_fast_is_blank(&l_tx_in_cond->header.tx_prev_hash))
        return false;
    if (NULL == (l_prev_tx_ticker = dap_ledger_tx_get_token_ticker_by_hash(
                                                            a_ledger, &l_tx_in_cond->header.tx_prev_hash)))
        return -4;

    dap_chain_datum_token_get_delegated_ticker(l_delegated_ticker_str, l_prev_tx_ticker);

    if (a_cond->subtype.srv_stake_lock.flags & DAP_CHAIN_NET_SRV_STAKE_LOCK_FLAG_CREATE_BASE_TX ||
            a_cond->subtype.srv_stake_lock.flags & DAP_CHAIN_NET_SRV_STAKE_LOCK_FLAG_EMIT) {
        if (NULL == (l_delegated_token = dap_ledger_token_ticker_check(a_ledger, l_delegated_ticker_str)))
            return -5;

        uint256_t l_emission_rate = dap_ledger_token_get_emission_rate(a_ledger, l_delegated_ticker_str);

        if (IS_ZERO_256(l_emission_rate) ||
                MULT_256_COIN(a_cond->header.value, l_emission_rate, &l_value_delegated) ||
                IS_ZERO_256(l_value_delegated))
            return -6;
        size_t l_receipt_size = 0;
        l_receipt = (dap_chain_datum_tx_receipt_t *)dap_chain_datum_tx_item_get(a_tx_in, NULL, NULL, TX_ITEM_TYPE_RECEIPT, &l_receipt_size);
        if (l_receipt) {
            if (dap_chain_datum_tx_receipt_check_size(l_receipt, l_receipt_size))
                return -13;
            if (!dap_chain_net_srv_uid_compare_scalar(l_receipt->receipt_info.srv_uid, DAP_CHAIN_NET_SRV_STAKE_LOCK_ID))
                return -7;
            if (l_receipt->exts_size < sizeof(dap_hash_fast_t))
                return -8;
            l_burning_tx_hash = *(dap_hash_fast_t*)l_receipt->exts_n_signs;
            if (dap_hash_fast_is_blank(&l_burning_tx_hash))
                return -9;
            l_burning_tx = dap_ledger_tx_find_by_hash(a_ledger, &l_burning_tx_hash);
            if (!l_burning_tx) {
                char l_burning_tx_hash_str[DAP_CHAIN_HASH_FAST_STR_SIZE] = { '\0' };
                dap_hash_fast_to_str(&l_burning_tx_hash, l_burning_tx_hash_str, DAP_CHAIN_HASH_FAST_STR_SIZE);
                debug_if(s_debug_more, L_ERROR, "[Legacy] Can't find burning tx with hash %s, obtained from the receipt of take tx %s",
                                                l_burning_tx_hash_str, dap_get_data_hash_str(a_tx_in, dap_chain_datum_tx_get_size(a_tx_in)).s);
                return -10;
            }
        } else
            l_burning_tx = a_tx_in;

        uint256_t l_blank_out_value = {};
        dap_chain_addr_t l_out_addr = {};
        byte_t *l_item; size_t l_size; int i;
        TX_ITEM_ITER_TX_TYPE(l_item, TX_ITEM_TYPE_OUT_ALL, l_size, i, l_burning_tx) {
            if (*l_item == TX_ITEM_TYPE_OUT) {
                dap_chain_tx_out_t *l_out = (dap_chain_tx_out_t*)l_item;
                l_out_addr = l_out->addr;
                if ( dap_chain_addr_is_blank(&l_out_addr) ) {
                    l_blank_out_value = l_out->header.value;
                    break;
                }
            } else if (*l_item == TX_ITEM_TYPE_OUT_EXT) {
                dap_chain_tx_out_ext_t *l_out = (dap_chain_tx_out_ext_t*)l_item;
                l_out_addr = l_out->addr;
                if ( dap_chain_addr_is_blank(&l_out_addr) && !strcmp(l_out->token, l_delegated_ticker_str) ) {
                    l_blank_out_value = l_out->header.value;
                    break;
                }
            }
        }
        if (IS_ZERO_256(l_blank_out_value)) {
            log_it(L_ERROR, "Can't find OUT with BLANK addr in burning TX");
            return -11;
        }

        if (s_debug_more) {
            char *str1 = dap_chain_balance_coins_print(a_cond->header.value);
            char *str2 = dap_chain_balance_coins_print(l_value_delegated);
            char *str3 = dap_chain_balance_coins_print(l_blank_out_value);
            log_it(L_INFO, "hold/take_value: %s, delegated_value: %s, burning_value: %s", str1,	str2, str3);
            DAP_DEL_MULTY(str1, str2, str3);
        }

        if (!EQUAL_256(l_blank_out_value, l_value_delegated)) {
            // !!! A terrible legacy crutch, TODO !!!
            if (SUM_256_256(l_value_delegated, GET_256_FROM_64(10), &l_value_delegated) ||
                    !EQUAL_256(l_blank_out_value, l_value_delegated)) {
                log_it(L_ERROR, "Burning and delegated value mismatch");
                return -12;
            }
        }
    }

    return 0;
}

/**
 * @brief s_callback_verificator_added
 * @param a_tx
 * @param a_tx_item
 * @param a_tx_item_idx
 * @return
 */
static void s_stake_lock_callback_updater(dap_ledger_t *a_ledger, dap_chain_datum_tx_t *a_tx_in, dap_hash_fast_t *a_tx_in_hash, dap_chain_tx_out_cond_t *a_out_cond)
{
    if (a_out_cond->subtype.srv_stake_lock.flags & DAP_CHAIN_NET_SRV_STAKE_LOCK_FLAG_CREATE_BASE_TX)
        dap_ledger_emission_for_stake_lock_item_add(a_ledger, a_tx_in_hash);
}

static dap_chain_datum_t *s_stake_lock_datum_create(dap_chain_net_t *a_net, dap_enc_key_t *a_key_from,
                                                    const char *a_main_ticker,
                                                    uint256_t a_value, uint256_t a_value_fee,
                                                    dap_time_t a_time_staking, uint256_t a_reinvest_percent,
                                                    const char *a_delegated_ticker_str, uint256_t a_delegated_value)
{
    dap_chain_srv_uid_t l_uid = { .uint64 = DAP_CHAIN_NET_SRV_STAKE_LOCK_ID };
    dap_ledger_t * l_ledger = a_net ? dap_ledger_by_net_name( a_net->pub.name ) : NULL;
    // check valid param
    if (!a_net || !l_ledger || !a_key_from ||
        !a_key_from->priv_key_data || !a_key_from->priv_key_data_size || IS_ZERO_256(a_value))
        return NULL;

    const char *l_native_ticker = a_net->pub.native_ticker;
    bool l_main_native = !dap_strcmp(a_main_ticker, l_native_ticker);
    // find the transactions from which to take away coins
    uint256_t l_value_transfer = {}; // how many coins to transfer
    uint256_t l_value_need = a_value, l_net_fee = {}, l_total_fee = {}, l_fee_transfer = {};
    dap_chain_addr_t l_addr_fee = {}, l_addr = {};

    dap_chain_addr_fill_from_key(&l_addr, a_key_from, a_net->pub.id);
    dap_list_t *l_list_fee_out = NULL;
    bool l_net_fee_used = dap_chain_net_tx_get_fee(a_net->pub.id, &l_net_fee, &l_addr_fee);
    SUM_256_256(l_net_fee, a_value_fee, &l_total_fee);
    if (l_main_native)
        SUM_256_256(l_value_need, l_total_fee, &l_value_need);
    else if (!IS_ZERO_256(l_total_fee)) {
<<<<<<< HEAD
        l_list_fee_out = dap_chain_wallet_get_list_tx_outs_with_val(a_net->pub.ledger, l_native_ticker, &l_addr, l_total_fee, &l_fee_transfer);
=======
        if (dap_chain_wallet_cache_tx_find_outs_with_val(a_net, l_native_ticker, &l_addr, &l_list_fee_out, l_total_fee, &l_fee_transfer) == -101)
            l_list_fee_out = dap_ledger_get_list_tx_outs_with_val(a_net->pub.ledger, l_native_ticker,
                                                                    &l_addr, l_total_fee, &l_fee_transfer);
>>>>>>> 6a007c0d
        if (!l_list_fee_out) {
            log_it(L_WARNING, "Not enough funds to pay fee");
            return NULL;
        }
    }
    // list of transaction with 'out' items
<<<<<<< HEAD
    dap_list_t *l_list_used_out = dap_chain_wallet_get_list_tx_outs_with_val(l_ledger, a_main_ticker, &l_addr, l_value_need, &l_value_transfer);
=======
    dap_list_t *l_list_used_out = NULL;
    if (dap_chain_wallet_cache_tx_find_outs_with_val(l_ledger->net, a_main_ticker, &l_addr, &l_list_used_out, l_value_need, &l_value_transfer) == -101)
        l_list_used_out = dap_ledger_get_list_tx_outs_with_val(l_ledger, a_main_ticker,
                                                                &l_addr, l_value_need, &l_value_transfer);
>>>>>>> 6a007c0d
    if(!l_list_used_out) {
        log_it( L_ERROR, "Nothing to transfer (not enough funds)");
        return NULL;
    }

    // create empty transaction
    dap_chain_datum_tx_t *l_tx = dap_chain_datum_tx_create();

    // add 'in' items
    {
        uint256_t l_value_to_items = dap_chain_datum_tx_add_in_item_list(&l_tx, l_list_used_out);
        assert(EQUAL_256(l_value_to_items, l_value_transfer));
        dap_list_free_full(l_list_used_out, NULL);
        if (l_list_fee_out) {
            uint256_t l_value_fee_items = dap_chain_datum_tx_add_in_item_list(&l_tx, l_list_fee_out);
            assert(EQUAL_256(l_value_fee_items, l_fee_transfer));
            dap_list_free_full(l_list_fee_out, NULL);
        }
    }

    // add 'in_ems' item
    {
        dap_chain_id_t l_chain_id = dap_chain_net_get_default_chain_by_chain_type(a_net, CHAIN_TYPE_TX)->id;
        dap_hash_fast_t l_blank_hash = {};
        dap_chain_tx_in_ems_t *l_in_ems = dap_chain_datum_tx_item_in_ems_create(l_chain_id, &l_blank_hash, a_delegated_ticker_str);
        dap_chain_datum_tx_add_item(&l_tx, (const uint8_t*) l_in_ems);
    }

    // add 'out_cond' and 'out_ext' items
    {
        uint256_t l_value_pack = {}, l_native_pack = {}; // how much coin add to 'out_ext' items
        dap_chain_tx_out_cond_t* l_tx_out_cond = dap_chain_datum_tx_item_out_cond_create_srv_stake_lock(
                                                        l_uid, a_value, a_time_staking, a_reinvest_percent,
                                                        DAP_CHAIN_NET_SRV_STAKE_LOCK_FLAG_BY_TIME |
                                                        DAP_CHAIN_NET_SRV_STAKE_LOCK_FLAG_EMIT);
        if (l_tx_out_cond) {
            SUM_256_256(l_value_pack, a_value, &l_value_pack);
            dap_chain_datum_tx_add_item(&l_tx, (const uint8_t *)l_tx_out_cond);
            DAP_DEL_Z(l_tx_out_cond);
        } else {
            dap_chain_datum_tx_delete(l_tx);
            log_it(L_ERROR, "Cant add conditional output");
            return NULL;
        }

        uint256_t l_value_back = {};
        // Network fee
        if (l_net_fee_used) {
            if (dap_chain_datum_tx_add_out_ext_item(&l_tx, &l_addr_fee, l_net_fee, l_native_ticker) != 1) {
                dap_chain_datum_tx_delete(l_tx);
                log_it(L_ERROR, "Cant add network fee output");
                return NULL;
            }
            if (l_main_native)
                SUM_256_256(l_value_pack, l_net_fee, &l_value_pack);
            else
                SUM_256_256(l_native_pack, l_net_fee, &l_native_pack);
        }
        // Validator's fee
        if (!IS_ZERO_256(a_value_fee)) {
            if (dap_chain_datum_tx_add_fee_item(&l_tx, a_value_fee) != 1) {
                dap_chain_datum_tx_delete(l_tx);
                log_it(L_ERROR, "Cant add validator's fee output");
                return NULL;
            }
            if (l_main_native)
                SUM_256_256(l_value_pack, a_value_fee, &l_value_pack);
            else
                SUM_256_256(l_native_pack, a_value_fee, &l_native_pack);
        }
        // coin back
        SUBTRACT_256_256(l_value_transfer, l_value_pack, &l_value_back);
        if (!IS_ZERO_256(l_value_back)) {
            if (dap_chain_datum_tx_add_out_ext_item(&l_tx, &l_addr, l_value_back, a_main_ticker) != 1) {
                dap_chain_datum_tx_delete(l_tx);
                log_it( L_ERROR, "Cant add coin back output for main ticker");
                return NULL;
            }
        }
        // fee coin back
        if (!IS_ZERO_256(l_fee_transfer)) {
            SUBTRACT_256_256(l_fee_transfer, l_native_pack, &l_value_back);
            if (!IS_ZERO_256(l_value_back)) {
                if (dap_chain_datum_tx_add_out_ext_item(&l_tx, &l_addr, l_value_back, l_native_ticker) != 1) {
                    dap_chain_datum_tx_delete(l_tx);
                    log_it( L_ERROR, "Cant add coin back output for native ticker");
                    return NULL;
                }
            }
        }
    }

    // add delegated token emission 'out_ext'
    if (dap_chain_datum_tx_add_out_ext_item(&l_tx, &l_addr, a_delegated_value, a_delegated_ticker_str) != 1) {
        dap_chain_datum_tx_delete(l_tx);
        log_it( L_ERROR, "Cant add delegated token emission output");
        return NULL;
    }

    // add 'sign' item
    if (dap_chain_datum_tx_add_sign_item(&l_tx, a_key_from) != 1) {
        dap_chain_datum_tx_delete(l_tx);
        log_it( L_ERROR, "Can't add sign output");
        return NULL;
    }

    size_t l_tx_size = dap_chain_datum_tx_get_size( l_tx );
    dap_chain_datum_t *l_datum = dap_chain_datum_create( DAP_CHAIN_DATUM_TX, l_tx, l_tx_size );

    return l_datum;
}

dap_chain_datum_t *s_stake_unlock_datum_create(dap_chain_net_t *a_net, dap_enc_key_t *a_key_from,
                                               dap_hash_fast_t *a_stake_tx_hash, uint32_t a_prev_cond_idx,
                                               const char *a_main_ticker, uint256_t a_value,
                                               uint256_t a_value_fee,
                                               const char *a_delegated_ticker_str, uint256_t a_delegated_value,int *result)
{
    // check valid param
    if (!a_net | !a_key_from || !a_key_from->priv_key_data || !a_key_from->priv_key_data_size || dap_hash_fast_is_blank(a_stake_tx_hash))
        *result = -1;

    const char *l_native_ticker = a_net->pub.native_ticker;
    bool l_main_native = !dap_strcmp(a_main_ticker, l_native_ticker);
    // find the transactions from which to take away coins
    uint256_t l_value_transfer = {}; // how many coins to transfer
    uint256_t l_net_fee = {}, l_total_fee = {}, l_fee_transfer = {};
    dap_chain_addr_t l_addr_fee = {}, l_addr = {};

    dap_chain_addr_fill_from_key(&l_addr, a_key_from, a_net->pub.id);
    dap_list_t *l_list_fee_out = NULL, *l_list_used_out = NULL;
    bool l_net_fee_used = dap_chain_net_tx_get_fee(a_net->pub.id, &l_net_fee, &l_addr_fee);
    SUM_256_256(l_net_fee, a_value_fee, &l_total_fee);
    if (!IS_ZERO_256(l_total_fee)) {
        if (!l_main_native) {
<<<<<<< HEAD
            l_list_fee_out = dap_chain_wallet_get_list_tx_outs_with_val(a_net->pub.ledger, l_native_ticker, &l_addr, l_total_fee, &l_fee_transfer);
=======
            if (dap_chain_wallet_cache_tx_find_outs_with_val(a_net, l_native_ticker, &l_addr, &l_list_fee_out, l_total_fee, &l_fee_transfer) == -101)
                l_list_fee_out = dap_ledger_get_list_tx_outs_with_val(a_net->pub.ledger, l_native_ticker,
                                                                    &l_addr, l_total_fee, &l_fee_transfer);
>>>>>>> 6a007c0d
            if (!l_list_fee_out) {
                log_it(L_WARNING, "Not enough funds to pay fee");
                *result = -2;
            }
        } else if (compare256(a_value, l_total_fee) == -1) {
            log_it(L_WARNING, "Total fee more than stake");
            *result = -3;
        }
    }
    if (!IS_ZERO_256(a_delegated_value)) {
<<<<<<< HEAD
        l_list_used_out = dap_chain_wallet_get_list_tx_outs_with_val(a_net->pub.ledger, a_delegated_ticker_str, &l_addr, a_delegated_value, &l_value_transfer);
=======
        if (dap_chain_wallet_cache_tx_find_outs_with_val(a_net, a_delegated_ticker_str, &l_addr, &l_list_used_out, a_delegated_value, &l_value_transfer) == -101)
            l_list_used_out = dap_ledger_get_list_tx_outs_with_val(a_net->pub.ledger, a_delegated_ticker_str,
                                                                                 &l_addr, a_delegated_value, &l_value_transfer);
>>>>>>> 6a007c0d
        if(!l_list_used_out) {
            log_it( L_ERROR, "Nothing to transfer (not enough delegated tokens)");
            *result = -4;
        }
    }

    // create empty transaction
    dap_chain_datum_tx_t *l_tx = dap_chain_datum_tx_create();

    // add 'in_cond' & 'in' items
    {
        dap_chain_datum_tx_add_in_cond_item(&l_tx, a_stake_tx_hash, a_prev_cond_idx, 0);
        if (l_list_used_out) {
            uint256_t l_value_to_items = dap_chain_datum_tx_add_in_item_list(&l_tx, l_list_used_out);
            assert(EQUAL_256(l_value_to_items, l_value_transfer));
            dap_list_free_full(l_list_used_out, NULL);
        }
        if (l_list_fee_out) {
            uint256_t l_value_fee_items = dap_chain_datum_tx_add_in_item_list(&l_tx, l_list_fee_out);
            assert(EQUAL_256(l_value_fee_items, l_fee_transfer));
            dap_list_free_full(l_list_fee_out, NULL);
        }
    }

    // add 'out_ext' items
    uint256_t l_value_back;
    {
        uint256_t l_value_pack = {}; // how much datoshi add to 'out' items
        // Network fee
        if(l_net_fee_used){
            if (!dap_chain_datum_tx_add_out_ext_item(&l_tx, &l_addr_fee, l_net_fee, l_native_ticker)){
                dap_chain_datum_tx_delete(l_tx);
                *result = -5;
            }
            SUM_256_256(l_value_pack, l_net_fee, &l_value_pack);
        }
        // Validator's fee
        if (!IS_ZERO_256(a_value_fee)) {
            if (dap_chain_datum_tx_add_fee_item(&l_tx, a_value_fee) == 1)
            {
                SUM_256_256(l_value_pack, a_value_fee, &l_value_pack);
            }
            else {
                dap_chain_datum_tx_delete(l_tx);
                *result = -6;
            }
        }
        // coin back
        //SUBTRACT_256_256(l_fee_transfer, l_value_pack, &l_value_back);
        if(l_main_native){
            if (SUBTRACT_256_256(a_value, l_value_pack, &l_value_back)) {
                dap_chain_datum_tx_delete(l_tx);
                *result = -13;
                return NULL;
            }
            if(!IS_ZERO_256(l_value_back)) {
                if (dap_chain_datum_tx_add_out_ext_item(&l_tx, &l_addr, l_value_back, a_main_ticker)!=1) {
                    dap_chain_datum_tx_delete(l_tx);
                    *result = -7;
                }
            }
        } else {
            SUBTRACT_256_256(l_fee_transfer, l_value_pack, &l_value_back);
            if (dap_chain_datum_tx_add_out_ext_item(&l_tx, &l_addr, a_value, a_main_ticker)!=1) {
                dap_chain_datum_tx_delete(l_tx);
                *result = -8;
                return NULL;
            }
            else
            {
                if (dap_chain_datum_tx_add_out_ext_item(&l_tx, &l_addr, l_value_back, l_native_ticker)!=1) {
                    dap_chain_datum_tx_delete(l_tx);
                    *result = -9;
                    return NULL;
                }
            }
        }
    }

    // add burning 'out_ext'
    if (!IS_ZERO_256(a_delegated_value)) {
        if (dap_chain_datum_tx_add_out_ext_item(&l_tx, &c_dap_chain_addr_blank,
                                               a_delegated_value, a_delegated_ticker_str) != 1) {
            dap_chain_datum_tx_delete(l_tx);
            *result = -10;
        }
        // delegated token coin back
        SUBTRACT_256_256(l_value_transfer, a_delegated_value, &l_value_back);
        if (!IS_ZERO_256(l_value_back)) {
            if (dap_chain_datum_tx_add_out_ext_item(&l_tx, &l_addr, l_value_back, a_delegated_ticker_str) != 1) {
                dap_chain_datum_tx_delete(l_tx);
                *result = -11;
            }
        }
    }

    // add 'sign' items
    if(dap_chain_datum_tx_add_sign_item(&l_tx, a_key_from) != 1) {
        dap_chain_datum_tx_delete(l_tx);
        *result = -12;
    }

    size_t l_tx_size = dap_chain_datum_tx_get_size(l_tx);
    dap_chain_datum_t *l_datum = dap_chain_datum_create(DAP_CHAIN_DATUM_TX, l_tx, l_tx_size);

    DAP_DELETE(l_tx);

    return l_datum;
}<|MERGE_RESOLUTION|>--- conflicted
+++ resolved
@@ -1139,27 +1139,19 @@
     if (l_main_native)
         SUM_256_256(l_value_need, l_total_fee, &l_value_need);
     else if (!IS_ZERO_256(l_total_fee)) {
-<<<<<<< HEAD
-        l_list_fee_out = dap_chain_wallet_get_list_tx_outs_with_val(a_net->pub.ledger, l_native_ticker, &l_addr, l_total_fee, &l_fee_transfer);
-=======
         if (dap_chain_wallet_cache_tx_find_outs_with_val(a_net, l_native_ticker, &l_addr, &l_list_fee_out, l_total_fee, &l_fee_transfer) == -101)
             l_list_fee_out = dap_ledger_get_list_tx_outs_with_val(a_net->pub.ledger, l_native_ticker,
                                                                     &l_addr, l_total_fee, &l_fee_transfer);
->>>>>>> 6a007c0d
         if (!l_list_fee_out) {
             log_it(L_WARNING, "Not enough funds to pay fee");
             return NULL;
         }
     }
     // list of transaction with 'out' items
-<<<<<<< HEAD
-    dap_list_t *l_list_used_out = dap_chain_wallet_get_list_tx_outs_with_val(l_ledger, a_main_ticker, &l_addr, l_value_need, &l_value_transfer);
-=======
     dap_list_t *l_list_used_out = NULL;
     if (dap_chain_wallet_cache_tx_find_outs_with_val(l_ledger->net, a_main_ticker, &l_addr, &l_list_used_out, l_value_need, &l_value_transfer) == -101)
         l_list_used_out = dap_ledger_get_list_tx_outs_with_val(l_ledger, a_main_ticker,
                                                                 &l_addr, l_value_need, &l_value_transfer);
->>>>>>> 6a007c0d
     if(!l_list_used_out) {
         log_it( L_ERROR, "Nothing to transfer (not enough funds)");
         return NULL;
@@ -1295,13 +1287,9 @@
     SUM_256_256(l_net_fee, a_value_fee, &l_total_fee);
     if (!IS_ZERO_256(l_total_fee)) {
         if (!l_main_native) {
-<<<<<<< HEAD
-            l_list_fee_out = dap_chain_wallet_get_list_tx_outs_with_val(a_net->pub.ledger, l_native_ticker, &l_addr, l_total_fee, &l_fee_transfer);
-=======
             if (dap_chain_wallet_cache_tx_find_outs_with_val(a_net, l_native_ticker, &l_addr, &l_list_fee_out, l_total_fee, &l_fee_transfer) == -101)
                 l_list_fee_out = dap_ledger_get_list_tx_outs_with_val(a_net->pub.ledger, l_native_ticker,
                                                                     &l_addr, l_total_fee, &l_fee_transfer);
->>>>>>> 6a007c0d
             if (!l_list_fee_out) {
                 log_it(L_WARNING, "Not enough funds to pay fee");
                 *result = -2;
@@ -1312,13 +1300,9 @@
         }
     }
     if (!IS_ZERO_256(a_delegated_value)) {
-<<<<<<< HEAD
-        l_list_used_out = dap_chain_wallet_get_list_tx_outs_with_val(a_net->pub.ledger, a_delegated_ticker_str, &l_addr, a_delegated_value, &l_value_transfer);
-=======
         if (dap_chain_wallet_cache_tx_find_outs_with_val(a_net, a_delegated_ticker_str, &l_addr, &l_list_used_out, a_delegated_value, &l_value_transfer) == -101)
             l_list_used_out = dap_ledger_get_list_tx_outs_with_val(a_net->pub.ledger, a_delegated_ticker_str,
                                                                                  &l_addr, a_delegated_value, &l_value_transfer);
->>>>>>> 6a007c0d
         if(!l_list_used_out) {
             log_it( L_ERROR, "Nothing to transfer (not enough delegated tokens)");
             *result = -4;
