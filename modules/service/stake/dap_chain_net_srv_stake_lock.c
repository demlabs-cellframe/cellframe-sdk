/*
 * Authors:
 * Davlet Sibgatullin <davlet.sibgatullin@demlabs.net>
 * DeM Labs Inc.   https://demlabs.net
 * DeM Labs Open source community https://gitlab.demlabs.net
 * Copyright  (c) 2022
 * All rights reserved.

 This file is part of DAP (Deus Applications Prototypes) the open source project

    DAP (Deus Applicaions Prototypes) is free software: you can redistribute it and/or modify
    it under the terms of the GNU General Public License as published by
    the Free Software Foundation, either version 3 of the License, or
    (at your option) any later version.

    DAP is distributed in the hope that it will be useful,
    but WITHOUT ANY WARRANTY; without even the implied warranty of
    MERCHANTABILITY or FITNESS FOR A PARTICULAR PURPOSE.  See the
    GNU General Public License for more details.

    You should have received a copy of the GNU General Public License
    along with any DAP based project.  If not, see <http://www.gnu.org/licenses/>.
*/

#include "dap_common.h"
#include "dap_hash.h"
#include "dap_time.h"
#include "dap_chain_ledger.h"
#include "dap_chain_net_srv_stake_lock.h"
#include "dap_chain_node_cli.h"
#include "dap_chain_wallet.h"
#include "dap_chain_mempool.h"
#include "dap_chain_net_srv.h"

static bool s_debug_more = false;

enum error_code {
    STAKE_NO_ERROR 				= 0,
    NET_ARG_ERROR				= 1,
    NET_ERROR					= 2,
    TOKEN_ARG_ERROR 			= 3,
    TOKEN_ERROR					= 4,
    COINS_ARG_ERROR				= 5,
    COINS_FORMAT_ERROR			= 6,
    ADDR_ARG_ERROR				= 7,
    ADDR_FORMAT_ERROR			= 8,
    CERT_ARG_ERROR				= 9,
    CERT_LOAD_ERROR				= 10,
    CHAIN_ERROR					= 11,
    CHAIN_EMISSION_ERROR		= 12,
    TIME_ERROR					= 13,
    NO_MONEY_ERROR				= 14,
    WALLET_ARG_ERROR			= 15,
    WALLET_OPEN_ERROR			= 16,
    CERT_KEY_ERROR				= 17,
    WALLET_ADDR_ERROR			= 18,
    STAKE_ERROR  				= 19,
    TX_ARG_ERROR				= 20,
    HASH_IS_BLANK_ERROR			= 21,
    NO_TX_ERROR					= 22,
    CREATE_LOCK_TX_ERROR		= 23,
    TX_TICKER_ERROR				= 24,
    NO_DELEGATED_TOKEN_ERROR	= 25,
    NO_VALID_SUBTYPE_ERROR		= 26,
    IS_USED_OUT_ERROR			= 27,
    OWNER_KEY_ERROR				= 28,
    CREATE_TX_ERROR				= 29,
    CREATE_BURNING_TX_ERROR		= 31,
    CREATE_RECEIPT_ERROR		= 32,
    SIGN_ERROR					= 33,
    CREATE_DATUM_ERROR			= 34,
    ADD_DATUM_BURNING_TX_ERROR	= 35,
    ADD_DATUM_TX_TAKE_ERROR		= 36,
    BASE_TX_CREATE_ERROR		= 37,
    WRONG_PARAM_SIZE			= 38,
    NOT_ENOUGH_TIME				= 39,
    REINVEST_ARG_ERROR			= 40,
    HASH_TYPE_ARG_ERROR         = 41,
    FEE_ARG_ERROR               = 42,
    FEE_FORMAT_ERROR            = 43,
};

typedef struct dap_ledger_token_emission_for_stake_lock_item {
    dap_chain_hash_fast_t	datum_token_emission_for_stake_lock_hash;
    dap_chain_hash_fast_t	tx_used_out;
//	const char 				datum_token_emission_hash[DAP_CHAIN_HASH_FAST_STR_SIZE];
    UT_hash_handle hh;
} dap_ledger_token_emission_for_stake_lock_item_t;

#define LOG_TAG		"dap_chain_net_stake_lock"
#define MONTH_INDEX	8
#define YEAR_INDEX	12

static int s_cli_stake_lock(int a_argc, char **a_argv, char **a_str_reply);

// Create stake lock datum
static dap_chain_datum_t *s_stake_lock_datum_create(dap_chain_net_t *a_net, dap_enc_key_t *a_key_from,
                                                    const char *a_main_ticker, uint256_t a_value,
                                                    uint256_t a_value_fee,
                                                    dap_time_t a_time_staking, uint256_t a_reinvest_percent,
                                                    const char *a_delegated_ticker_str, uint256_t a_delegated_value);
// Create unlock datum
dap_chain_datum_t *s_stake_unlock_datum_create(dap_chain_net_t *a_net, dap_enc_key_t *a_key_from,
                                               dap_hash_fast_t *a_stake_tx_hash, uint32_t a_prev_cond_idx,
                                               const char *a_main_ticker, uint256_t a_value,
                                               uint256_t a_value_fee,
                                               const char *a_delegated_ticker_str, uint256_t a_delegated_value);
// Callbacks
static void s_stake_lock_callback_updater(dap_ledger_t *a_ledger, dap_chain_datum_tx_t *a_tx, dap_chain_tx_out_cond_t *a_prev_out_item);
static bool s_stake_lock_callback_verificator(dap_ledger_t *a_ledger, dap_chain_tx_out_cond_t *a_cond, dap_chain_datum_tx_t *a_tx_in, bool a_owner);
/**
 * @brief dap_chain_net_srv_external_stake_init
 * @return
 */
int dap_chain_net_srv_stake_lock_init()
{
    dap_ledger_verificator_add(DAP_CHAIN_TX_OUT_COND_SUBTYPE_SRV_STAKE_LOCK, s_stake_lock_callback_verificator, s_stake_lock_callback_updater);
    dap_cli_server_cmd_add("stake_lock", s_cli_stake_lock, "Stake lock service commands",
       "Command:"
                "stake_lock hold\n"
                "Required parameters:\n"
                "-net <net name> -w <wallet name> -time_staking <in YYMMDD>\n"
                "-token <ticker> -value <value> -fee <value>\n"
                "Optional parameters:\n"
                "-chain <chain> -reinvest <percentage from 1 to 100>\n"
                "Command:"
                "stake_lock take\n"
                "Required parameters:\n"
                "-net <net name> -w <wallet name> -tx <transaction hash> -fee <value>\n"
                "Optional parameters:\n"
                "-chain <chain>\n"
    );
    s_debug_more = dap_config_get_item_bool_default(g_config, "ledger", "debug_more", false);
    return 0;
}

/**
 * @brief dap_chain_net_srv_stake_lock_deinit
 */
void dap_chain_net_srv_stake_lock_deinit()
{

}

/**
 * @brief s_cli_hold
 * @param a_argc
 * @param a_argv
 * @param a_arg_index
 * @param output_line
 * @return
 */
static enum error_code s_cli_hold(int a_argc, char **a_argv, int a_arg_index, dap_string_t *output_line)
{
    const char *l_net_str = NULL, *l_ticker_str = NULL, *l_coins_str = NULL,
            *l_wallet_str = NULL, *l_cert_str = NULL, *l_chain_str = NULL,
            *l_time_staking_str = NULL, *l_reinvest_percent_str = NULL, *l_value_fee_str = NULL;

    const char *l_wallets_path								=	dap_chain_wallet_get_path(g_config);
    char 	l_delegated_ticker_str[DAP_CHAIN_TICKER_SIZE_MAX] 	=	{};
    dap_chain_net_t						*l_net				=	NULL;
    dap_chain_t							*l_chain			=	NULL;
    dap_time_t              			l_time_staking		=	0;
    uint256_t						    l_reinvest_percent	=	{};
    uint256_t							l_value_delegated	=	{};
    uint256_t                           l_value_fee     	=	{};
    uint256_t 							l_value;
    dap_ledger_t						*l_ledger;
    char								*l_hash_str;
    dap_enc_key_t						*l_key_from;
    dap_chain_wallet_t					*l_wallet;
    dap_chain_addr_t					*l_addr_holder;
    dap_chain_datum_token_t 			*l_delegated_token;
    dap_tsd_t							*l_tsd;
    dap_chain_datum_token_tsd_delegate_from_stake_lock_t *l_tsd_section;

    dap_string_append_printf(output_line, "---> HOLD <---\n");

    const char *l_hash_out_type = NULL;
    dap_cli_server_cmd_find_option_val(a_argv, 1, a_argc, "-H", &l_hash_out_type);
    if(!l_hash_out_type)
        l_hash_out_type = "hex";
    if(dap_strcmp(l_hash_out_type,"hex") && dap_strcmp(l_hash_out_type, "base58"))
        return HASH_TYPE_ARG_ERROR;

    if (!dap_cli_server_cmd_find_option_val(a_argv, a_arg_index, a_argc, "-net", &l_net_str)
    ||	NULL == l_net_str)
        return NET_ARG_ERROR;

    if (NULL == (l_net = dap_chain_net_by_name(l_net_str))) {
        dap_string_append_printf(output_line, "'%s'", l_net_str);
        return NET_ERROR;
    }

    if (!dap_cli_server_cmd_find_option_val(a_argv, a_arg_index, a_argc, "-token", &l_ticker_str)
    || NULL == l_ticker_str
    || dap_strlen(l_ticker_str) > 8) // for 'm' delegated
        return TOKEN_ARG_ERROR;

    l_ledger = l_net->pub.ledger;

    if (NULL == dap_ledger_token_ticker_check(l_ledger, l_ticker_str)) {
        dap_string_append_printf(output_line, "'%s'", l_ticker_str);
        return TOKEN_ERROR;
    }

    if ((!dap_cli_server_cmd_find_option_val(a_argv, a_arg_index, a_argc, "-coins", &l_coins_str) || NULL == l_coins_str) &&
            (!dap_cli_server_cmd_find_option_val(a_argv, a_arg_index, a_argc, "-value", &l_coins_str) || NULL == l_coins_str))
        return COINS_ARG_ERROR;

    if (IS_ZERO_256( (l_value = dap_chain_balance_scan(l_coins_str)) ))
        return COINS_FORMAT_ERROR;

    dap_chain_datum_token_get_delegated_ticker(l_delegated_ticker_str, l_ticker_str);

    if (NULL == (l_delegated_token = dap_ledger_token_ticker_check(l_ledger, l_delegated_ticker_str))
    ||	(l_delegated_token->subtype != DAP_CHAIN_DATUM_TOKEN_SUBTYPE_NATIVE)
    ||	!l_delegated_token->header_native_decl.tsd_total_size
    ||	NULL == (l_tsd = dap_tsd_find(l_delegated_token->data_n_tsd, l_delegated_token->header_native_decl.tsd_total_size,
                                      DAP_CHAIN_DATUM_TOKEN_TSD_TYPE_DELEGATE_EMISSION_FROM_STAKE_LOCK))) {
        dap_string_append_printf(output_line, "'%s'", l_delegated_ticker_str);
        return NO_DELEGATED_TOKEN_ERROR;
    }

    l_tsd_section = _dap_tsd_get_object(l_tsd, dap_chain_datum_token_tsd_delegate_from_stake_lock_t);
    if (strcmp(l_ticker_str, (char*)l_tsd_section->ticker_token_from))
        return TOKEN_ERROR;

    if (IS_ZERO_256(l_tsd_section->emission_rate))
        return TOKEN_ERROR;

    MULT_256_COIN(l_value, l_tsd_section->emission_rate, &l_value_delegated);
    if (IS_ZERO_256(l_value_delegated))
        return COINS_FORMAT_ERROR;

    dap_cli_server_cmd_find_option_val(a_argv, a_arg_index, a_argc, "-cert", &l_cert_str);

    if (dap_cli_server_cmd_find_option_val(a_argv, a_arg_index, a_argc, "-chain", &l_chain_str)
    &&	l_chain_str)
        l_chain = dap_chain_net_get_chain_by_name(l_net, l_chain_str);
    else
        l_chain = dap_chain_net_get_default_chain_by_chain_type(l_net, CHAIN_TYPE_TX);
    if(!l_chain)
        return CHAIN_ERROR;

    if (!dap_cli_server_cmd_find_option_val(a_argv, a_arg_index, a_argc, "-w", &l_wallet_str)
    ||	!l_wallet_str)
        return WALLET_ARG_ERROR;

    if (!dap_cli_server_cmd_find_option_val(a_argv, a_arg_index, a_argc, "-fee", &l_value_fee_str)
    ||	!l_value_fee_str)
        return FEE_ARG_ERROR;

    if (IS_ZERO_256( (l_value_fee = dap_chain_balance_scan(l_value_fee_str)) ))
        return FEE_FORMAT_ERROR;

    // Read time staking
    if (!dap_cli_server_cmd_find_option_val(a_argv, a_arg_index, a_argc, "-time_staking", &l_time_staking_str)
    ||	!l_time_staking_str)
        return TIME_ERROR;

    if (dap_strlen(l_time_staking_str) != 6)
        return TIME_ERROR;

    char l_time_staking_month_str[3] = {l_time_staking_str[2], l_time_staking_str[3], 0};
    int l_time_staking_month = atoi(l_time_staking_month_str);
    if (l_time_staking_month < 1 || l_time_staking_month > 12)
        return TIME_ERROR;

    char l_time_staking_day_str[3] = {l_time_staking_str[4], l_time_staking_str[5], 0};
    int l_time_staking_day = atoi(l_time_staking_day_str);
    if (l_time_staking_day < 1 || l_time_staking_day > 31)
        return TIME_ERROR;


    l_time_staking = dap_time_from_str_simplified(l_time_staking_str);
    if (0 == l_time_staking)
        return TIME_ERROR;
    dap_time_t l_time_now = dap_time_now();
    if (l_time_staking < l_time_now)
        return TIME_ERROR;
    l_time_staking  -= l_time_now;

    if (dap_cli_server_cmd_find_option_val(a_argv, a_arg_index, a_argc, "-reinvest", &l_reinvest_percent_str)
    && NULL != l_reinvest_percent_str) {
        l_reinvest_percent = dap_chain_coins_to_balance(l_reinvest_percent_str);
        if (compare256(l_reinvest_percent, dap_chain_coins_to_balance("100.0")) == 1)
            return REINVEST_ARG_ERROR;
        if (IS_ZERO_256(l_reinvest_percent)) {
            int l_reinvest_percent_int = atoi(l_reinvest_percent_str);
            if (l_reinvest_percent_int < 0 || l_reinvest_percent_int > 100)
                return REINVEST_ARG_ERROR;
            l_reinvest_percent = dap_chain_uint256_from(l_reinvest_percent_int);
            MULT_256_256(l_reinvest_percent, GET_256_FROM_64(1000000000000000000ULL), &l_reinvest_percent);
        }
    }

    if(NULL == (l_wallet = dap_chain_wallet_open(l_wallet_str, l_wallets_path))) {
        dap_string_append_printf(output_line, "'%s'", l_wallet_str);
        return WALLET_OPEN_ERROR;
    } else {
        dap_string_append_printf(output_line, "%s\n", dap_chain_wallet_check_bliss_sign(l_wallet));
    }

    if (compare256(dap_chain_wallet_get_balance(l_wallet, l_net->pub.id, l_ticker_str), l_value) == -1) {
        dap_chain_wallet_close(l_wallet);
        return NO_MONEY_ERROR;
    }

    if (NULL == (l_addr_holder = dap_chain_wallet_get_addr(l_wallet, l_net->pub.id))) {
        dap_chain_wallet_close(l_wallet);
        dap_string_append_printf(output_line, "'%s'", l_wallet_str);
        return WALLET_ADDR_ERROR;
    }

    l_key_from = dap_chain_wallet_get_key(l_wallet, 0);

    // Make transfer transaction
    dap_chain_datum_t *l_datum = s_stake_lock_datum_create(l_net, l_key_from,
                                                           l_ticker_str, l_value, l_value_fee,
                                                           l_time_staking, l_reinvest_percent,
                                                           l_delegated_ticker_str, l_value_delegated);
    dap_chain_wallet_close(l_wallet);

    l_hash_str = dap_chain_mempool_datum_add(l_datum, l_chain, l_hash_out_type);
    DAP_DEL_Z(l_datum);

    if (l_hash_str)
        dap_string_append_printf(output_line, "TX STAKE LOCK CREATED\nSuccessfully hash = %s\nSave to take!\n", l_hash_str);
    else {
        DAP_DEL_Z(l_addr_holder);
        return CREATE_LOCK_TX_ERROR;
    }

    DAP_DEL_Z(l_hash_str);
    DAP_DEL_Z(l_addr_holder);
    DAP_DEL_Z(l_hash_str);

    return STAKE_NO_ERROR;
}

static enum error_code s_cli_take(int a_argc, char **a_argv, int a_arg_index, dap_string_t *output_line)
{
    const char *l_net_str, *l_ticker_str, *l_wallet_str, *l_tx_str, *l_tx_burning_str, *l_chain_str, *l_value_fee_str;
    l_net_str = l_ticker_str = l_wallet_str = l_tx_str = l_tx_burning_str = l_chain_str = l_value_fee_str = NULL;
    dap_chain_net_t						*l_net				=	NULL;
    const char							*l_wallets_path		=	dap_chain_wallet_get_path(g_config);
    char l_delegated_ticker_str[DAP_CHAIN_TICKER_SIZE_MAX] 	=	{};
    int									l_prev_cond_idx		=	0;
    uint256_t							l_value_delegated	= 	{};
    uint256_t                           l_value_fee     	=	{};
    char 								*l_datum_hash_str;
    dap_ledger_t						*l_ledger;
    dap_chain_wallet_t					*l_wallet;
    dap_hash_fast_t						l_tx_hash;
    dap_chain_datum_tx_t				*l_cond_tx;
    dap_chain_tx_out_cond_t				*l_tx_out_cond;
    dap_enc_key_t						*l_owner_key;
    dap_chain_datum_t					*l_datum;
    dap_chain_t							*l_chain;
    dap_chain_datum_token_t				*l_delegated_token;
    dap_tsd_t							*l_tsd;
    dap_chain_datum_token_tsd_delegate_from_stake_lock_t *l_tsd_section;

    dap_string_append_printf(output_line, "---> TAKE <---\n");

    const char *l_hash_out_type = NULL;
    dap_cli_server_cmd_find_option_val(a_argv, 1, a_argc, "-H", &l_hash_out_type);
    if(!l_hash_out_type)
        l_hash_out_type = "hex";
    if(dap_strcmp(l_hash_out_type,"hex") && dap_strcmp(l_hash_out_type, "base58"))
        return HASH_TYPE_ARG_ERROR;

    if (!dap_cli_server_cmd_find_option_val(a_argv, a_arg_index, a_argc, "-net", &l_net_str)
    ||	NULL == l_net_str)
        return NET_ARG_ERROR;

    if (NULL == (l_net = dap_chain_net_by_name(l_net_str))) {
        dap_string_append_printf(output_line, "'%s'", l_net_str);
        return NET_ERROR;
    }

    if (dap_cli_server_cmd_find_option_val(a_argv, a_arg_index, a_argc, "-chain", &l_chain_str)
        &&	l_chain_str)
        l_chain = dap_chain_net_get_chain_by_name(l_net, l_chain_str);
    else
        l_chain = dap_chain_net_get_default_chain_by_chain_type(l_net, CHAIN_TYPE_TX);
    if(!l_chain)
        return CHAIN_ERROR;

    if (!dap_cli_server_cmd_find_option_val(a_argv, a_arg_index, a_argc, "-tx", &l_tx_str)
    ||	NULL == l_tx_str)
        return TX_ARG_ERROR;

    if (dap_chain_hash_fast_from_str(l_tx_str, &l_tx_hash))
        return HASH_IS_BLANK_ERROR;

    l_ledger = l_net->pub.ledger;

    l_cond_tx = dap_ledger_tx_find_by_hash(l_ledger, &l_tx_hash);

    if (NULL == (l_tx_out_cond = dap_chain_datum_tx_out_cond_get(l_cond_tx, DAP_CHAIN_TX_OUT_COND_SUBTYPE_SRV_STAKE_LOCK,
                                                                 &l_prev_cond_idx)))
        return NO_TX_ERROR;

    if (l_tx_out_cond->header.subtype != DAP_CHAIN_TX_OUT_COND_SUBTYPE_SRV_STAKE_LOCK)
        return NO_VALID_SUBTYPE_ERROR;

    if (dap_ledger_tx_hash_is_used_out_item(l_ledger, &l_tx_hash, l_prev_cond_idx, NULL)) {
        return IS_USED_OUT_ERROR;
    }

    if (NULL == (l_ticker_str = dap_ledger_tx_get_token_ticker_by_hash(l_ledger, &l_tx_hash)))
        return TX_TICKER_ERROR;

    if (l_tx_out_cond->subtype.srv_stake_lock.flags & DAP_CHAIN_NET_SRV_STAKE_LOCK_FLAG_CREATE_BASE_TX ||
            l_tx_out_cond->subtype.srv_stake_lock.flags & DAP_CHAIN_NET_SRV_STAKE_LOCK_FLAG_EMIT) {

        dap_chain_datum_token_get_delegated_ticker(l_delegated_ticker_str, l_ticker_str);

        if (NULL == (l_delegated_token = dap_ledger_token_ticker_check(l_ledger, l_delegated_ticker_str))
            ||	(l_delegated_token->subtype != DAP_CHAIN_DATUM_TOKEN_SUBTYPE_NATIVE)
            ||	!l_delegated_token->header_native_decl.tsd_total_size
            ||	NULL == (l_tsd = dap_tsd_find(l_delegated_token->data_n_tsd,
                                              l_delegated_token->header_native_decl.tsd_total_size,
                                              DAP_CHAIN_DATUM_TOKEN_TSD_TYPE_DELEGATE_EMISSION_FROM_STAKE_LOCK))) {
            dap_string_append_printf(output_line, "'%s'", l_delegated_ticker_str);
            return NO_DELEGATED_TOKEN_ERROR;
        }

        l_tsd_section = _dap_tsd_get_object(l_tsd, dap_chain_datum_token_tsd_delegate_from_stake_lock_t);
        if (strcmp(l_ticker_str, (char*)l_tsd_section->ticker_token_from))
            return TOKEN_ERROR;

        if (!IS_ZERO_256(l_tsd_section->emission_rate)) {
            MULT_256_COIN(l_tx_out_cond->header.value, l_tsd_section->emission_rate, &l_value_delegated);
            if (IS_ZERO_256(l_value_delegated))
                return COINS_FORMAT_ERROR;
        }
    }

    if (!dap_cli_server_cmd_find_option_val(a_argv, a_arg_index, a_argc, "-w", &l_wallet_str)
    ||	!l_wallet_str)
        return WALLET_ARG_ERROR;

    if (!dap_cli_server_cmd_find_option_val(a_argv, a_arg_index, a_argc, "-fee", &l_value_fee_str)
    ||	!l_value_fee_str)
        return FEE_ARG_ERROR;

    if (IS_ZERO_256( (l_value_fee = dap_chain_balance_scan(l_value_fee_str)) ))
        return FEE_FORMAT_ERROR;

    if (NULL == (l_wallet = dap_chain_wallet_open(l_wallet_str, l_wallets_path)))
        return WALLET_OPEN_ERROR;
    else
        dap_string_append_printf(output_line, "%s\n", dap_chain_wallet_check_bliss_sign(l_wallet));


    if (NULL == (l_owner_key = dap_chain_wallet_get_key(l_wallet, 0))) {
        dap_chain_wallet_close(l_wallet);
        return OWNER_KEY_ERROR;
    }

    size_t l_owner_pkey_size;
    uint8_t *l_owner_pkey = dap_enc_key_serialize_pub_key(l_owner_key, &l_owner_pkey_size);
    dap_sign_t *l_owner_sign = NULL;
    dap_chain_tx_sig_t *l_tx_sign = (dap_chain_tx_sig_t *)dap_chain_datum_tx_item_get(
                                                            l_cond_tx, NULL, TX_ITEM_TYPE_SIG, NULL);
    if (l_tx_sign)
        l_owner_sign = dap_chain_datum_tx_item_sign_get_sig(l_tx_sign);
    if (!l_owner_sign || l_owner_pkey_size != l_owner_sign->header.sign_pkey_size ||
            memcmp(l_owner_sign->pkey_n_sign, l_owner_pkey, l_owner_pkey_size)) {
        dap_chain_wallet_close(l_wallet);
        return OWNER_KEY_ERROR;
    }

    if (l_tx_out_cond->subtype.srv_stake_lock.flags & DAP_CHAIN_NET_SRV_STAKE_LOCK_FLAG_BY_TIME &&
            l_tx_out_cond->subtype.srv_stake_lock.time_unlock > dap_time_now()) {
        dap_chain_wallet_close(l_wallet);
        return NOT_ENOUGH_TIME;
    }

    l_datum = s_stake_unlock_datum_create(l_net, l_owner_key, &l_tx_hash, l_prev_cond_idx,
                                          l_ticker_str, l_tx_out_cond->header.value, l_value_fee,
                                          l_delegated_ticker_str, l_value_delegated);

    // Processing will be made according to autoprocess policy
    if (NULL == (l_datum_hash_str = dap_chain_mempool_datum_add(l_datum, l_chain, l_hash_out_type)))
        return ADD_DATUM_TX_TAKE_ERROR;

    dap_string_append_printf(output_line, "TAKE_TX_DATUM_HASH = %s\n", l_datum_hash_str);

    DAP_DEL_Z(l_datum_hash_str);
    DAP_DEL_Z(l_datum);

    return STAKE_NO_ERROR;
}

/**
 * @brief s_error_handler
 * @param errorCode
 * @param output_line
 */
static void s_error_handler(enum error_code errorCode, dap_string_t *output_line)
{
    dap_string_append_printf(output_line, "ERROR!\n");
    switch (errorCode)
    {
        case NET_ARG_ERROR: {
            dap_string_append_printf(output_line, "stake_lock command requires parameter -net");
            } break;

        case NET_ERROR: {
            dap_string_append_printf(output_line, " ^^^ network not found");
            } break;

        case TOKEN_ARG_ERROR: {
            dap_string_append_printf(output_line, "stake_lock command requires parameter -token");
            } break;

        case TOKEN_ERROR: {
            dap_string_append_printf(output_line, " ^^^ token ticker not found");
            } break;

        case COINS_ARG_ERROR: {
            dap_string_append_printf(output_line, "stake_lock command requires parameter -coins");
            } break;

        case COINS_FORMAT_ERROR: {
            dap_string_append_printf(output_line, "Format -coins <256 bit integer>");
            } break;

        case ADDR_ARG_ERROR: {
            dap_string_append_printf(output_line, "stake_lock command requires parameter -addr_holder");
            } break;

        case ADDR_FORMAT_ERROR: {
            dap_string_append_printf(output_line, "wrong address holder format");
            } break;

        case CERT_ARG_ERROR: {
            dap_string_append_printf(output_line, "stake_lock command requires parameter -cert");
            } break;

        case CERT_LOAD_ERROR: {
            dap_string_append_printf(output_line, " ^^^ can't load cert");
            } break;

        case CHAIN_ERROR: {
            dap_string_append_printf(output_line, "stake_lock command requires parameter '-chain'.\n"
                                                                        "you can set default datum type in chain configuration file");
            } break;

        case CHAIN_EMISSION_ERROR: {
            dap_string_append_printf(output_line, "stake_lock command requires parameter '-chain_emission'.\n"
                                                                        "you can set default datum type in chain configuration file");
            } break;

        case TIME_ERROR: {
            dap_string_append_printf(output_line, "stake_lock command requires parameter '-time_staking' in simplified format YYMMDD\n"
                                                                "Example: \"220610\" == \"10 june 2022 00:00\"");
            } break;

        case NO_MONEY_ERROR: {
            dap_string_append_printf(output_line, "Not enough money");
            } break;

        case WALLET_ARG_ERROR: {
            dap_string_append_printf(output_line, "stake_lock command requires parameter -w");
            } break;

        case WALLET_OPEN_ERROR: {
            dap_string_append_printf(output_line, " ^^^ can't open wallet");
            } break;

        case CERT_KEY_ERROR: {
            dap_string_append_printf(output_line, " ^^^ cert doesn't contain a valid public key");
            } break;

        case WALLET_ADDR_ERROR: {
            dap_string_append_printf(output_line, " ^^^ failed to get wallet address");
            } break;

        case TX_ARG_ERROR: {
            dap_string_append_printf(output_line, "stake_lock command requires parameter -tx");
            } break;

        case HASH_IS_BLANK_ERROR: {
            dap_string_append_printf(output_line, "tx hash is blank");
            } break;

        case NO_TX_ERROR: {
            dap_string_append_printf(output_line, " ^^^ could not find transaction");
            } break;

        case STAKE_ERROR: {
            dap_string_append_printf(output_line, "STAKE ERROR");
            } break;

        case NOT_ENOUGH_TIME: {
            dap_string_append_printf(output_line, "Not enough time has passed");
            } break;

        case TX_TICKER_ERROR: {
            dap_string_append_printf(output_line, "ticker not found");
            } break;

        case NO_DELEGATED_TOKEN_ERROR: {
            dap_string_append_printf(output_line, " ^^^ delegated token not found");
            } break;

        case NO_VALID_SUBTYPE_ERROR: {
            dap_string_append_printf(output_line, "wrong subtype for transaction");
            } break;

        case IS_USED_OUT_ERROR: {
            dap_string_append_printf(output_line, "tx hash is used out");
            } break;

        case OWNER_KEY_ERROR: {
            dap_string_append_printf(output_line, "wallet key is not equal tx owner key");
            } break;

        case CREATE_TX_ERROR: {
            dap_string_append_printf(output_line, "memory allocation error when creating a transaction");
            } break;

        case CREATE_BURNING_TX_ERROR: {
            dap_string_append_printf(output_line, "failed to create a transaction that burns funds");
            } break;

        case CREATE_RECEIPT_ERROR: {
            dap_string_append_printf(output_line, "failed to create receipt");
            } break;

        case SIGN_ERROR: {
            dap_string_append_printf(output_line, "failed to sign transaction");
            } break;

        case ADD_DATUM_BURNING_TX_ERROR: {
            dap_string_append_printf(output_line, "failed to add datum with burning-transaction to mempool");
            } break;

        case ADD_DATUM_TX_TAKE_ERROR: {
            dap_string_append_printf(output_line, "failed to add datum with take-transaction to mempool");
            } break;

        case BASE_TX_CREATE_ERROR: {
            dap_string_append_printf(output_line, "failed to create the base transaction for emission");
            } break;

        case WRONG_PARAM_SIZE: {
            dap_string_append_printf(output_line, "error while checking conditional transaction parameters");
            } break;

        case CREATE_LOCK_TX_ERROR: {
            dap_string_append_printf(output_line, "error creating transaction");
            } break;

        case CREATE_DATUM_ERROR: {
            dap_string_append_printf(output_line, "error while creating datum from transaction");
            } break;

        case REINVEST_ARG_ERROR: {
            dap_string_append_printf(output_line, "reinvestment is set as a percentage from 0 to 100");
            } break;

        case FEE_ARG_ERROR: {
            dap_string_append_printf(output_line, "stake_lock command requires parameter -fee");
        } break;

        case FEE_FORMAT_ERROR: {
            dap_string_append_printf(output_line, "Format -fee <256 bit integer>");
        } break;

        default: {
            dap_string_append_printf(output_line, "STAKE_LOCK: Unrecognized error");
            } break;
    }
}

/**
 * @brief s_cli_stake_lock
 * @param a_argc
 * @param a_argv
 * @param a_str_reply
 * @return
 */
static int s_cli_stake_lock(int a_argc, char **a_argv, char **a_str_reply)
{
    enum{
        CMD_NONE, CMD_HOLD, CMD_TAKE
    };

    enum error_code	errorCode;
    int				l_arg_index		= 1;
    int				l_cmd_num		= CMD_NONE;
    dap_string_t	*output_line	= dap_string_new(NULL);

    if (dap_cli_server_cmd_find_option_val(a_argv, l_arg_index, dap_min(a_argc, l_arg_index + 1), "hold", NULL))
        l_cmd_num = CMD_HOLD;
    else if (dap_cli_server_cmd_find_option_val(a_argv, l_arg_index, dap_min(a_argc, l_arg_index + 1), "take", NULL))
        l_cmd_num = CMD_TAKE;

    switch (l_cmd_num) {

        case CMD_HOLD: {
            errorCode = s_cli_hold(a_argc, a_argv, l_arg_index + 1, output_line);
            } break;

        case CMD_TAKE: {
            errorCode = s_cli_take(a_argc, a_argv, l_arg_index + 1, output_line);
            } break;

        default: {
            dap_cli_server_cmd_set_reply_text(a_str_reply, "Command %s not recognized", a_argv[l_arg_index]);
            dap_string_free(output_line, false);
            } return 1;
    }

    if (STAKE_NO_ERROR != errorCode)
        s_error_handler(errorCode, output_line);
    else
        dap_string_append_printf(output_line, "Contribution successfully made");

    dap_cli_server_cmd_set_reply_text(a_str_reply, "%s", output_line->str);
    dap_string_free(output_line, true);

    return 0;
}

/**
 * @brief s_give_month_str_from_month_count
 * @param month_count
 * @return
 */
static const char *s_give_month_str_from_month_count(uint8_t month_count)
{

    switch (month_count)
    {
        case 1: {
            return "Jan";
        }
        case 2: {
            return "Feb";
        }
        case 3: {
            return "Mar";
        }
        case 4: {
            return "Apr";
        }
        case 5: {
            return "May";
        }
        case 6: {
            return "Jun";
        }
        case 7: {
            return "Jul";
        }
        case 8: {
            return "Aug";
        }
        case 9: {
            return "Sep";
        }
        case 10: {
            return "Oct";
        }
        case 11: {
            return "Nov";
        }
        case 12: {
            return "Dec";
        }

        default: {
            return "";
        }
    }
}

/**
 * @brief s_give_month_count_from_time_str
 * @param time
 * @return
 */
static uint8_t s_give_month_count_from_time_str(char *time)
{
    const uint8_t len_month = 3;

    if (!memcmp(&time[MONTH_INDEX], "Jan", len_month))
        return 1;
    else if (!memcmp(&time[MONTH_INDEX], "Feb", len_month))
        return 2;
    else if (!memcmp(&time[MONTH_INDEX], "Mar", len_month))
        return 3;
    else if (!memcmp(&time[MONTH_INDEX], "Apr", len_month))
        return 4;
    else if (!memcmp(&time[MONTH_INDEX], "May", len_month))
        return 5;
    else if (!memcmp(&time[MONTH_INDEX], "Jun", len_month))
        return 6;
    else if (!memcmp(&time[MONTH_INDEX], "Jul", len_month))
        return 7;
    else if (!memcmp(&time[MONTH_INDEX], "Aug", len_month))
        return 8;
    else if (!memcmp(&time[MONTH_INDEX], "Sep", len_month))
        return 9;
    else if (!memcmp(&time[MONTH_INDEX], "Oct", len_month))
        return 10;
    else if (!memcmp(&time[MONTH_INDEX], "Nov", len_month))
        return 11;
    else if (!memcmp(&time[MONTH_INDEX], "Dec", len_month))
        return 12;
    else
        return 0;
}

/**
 * @brief s_update_date_by_using_month_count
 * @param time
 * @param month_count
 * @return
 */
static char *s_update_date_by_using_month_count(char *time, uint8_t month_count)
{
    uint8_t		current_month;
    int			current_year;
    const char 	*month_str;
    const char 	*year_str;

    if (!time || !month_count)
        return NULL;
    if (	(current_month = s_give_month_count_from_time_str(time))	== 0	)
        return NULL;
    if (	(current_year = atoi(&time[YEAR_INDEX])) 					<= 0
    ||		current_year 												< 22
    ||		current_year 												> 99	)
        return NULL;


    for (uint8_t i = 0; i < month_count; i++) {
        if (current_month == 12)
        {
            current_month = 1;
            current_year++;
        }
        else
            current_month++;
    }

    month_str	= s_give_month_str_from_month_count(current_month);
    year_str	= dap_itoa(current_year);

    if (*month_str
    &&	*year_str
    &&	dap_strlen(year_str) == 2) {
        memcpy(&time[MONTH_INDEX],	month_str,	3);	// 3 == len month in time RFC822 format
        memcpy(&time[YEAR_INDEX],	year_str,	2);	// 2 == len year in time RFC822 format
    } else
        return NULL;

    return time;
}

/**
 * @brief s_callback_verificator
 * @param a_ledger
 * @param a_tx_out_hash
 * @param a_cond
 * @param a_tx_in
 * @param a_owner
 * @return
 */
static bool s_stake_lock_callback_verificator(dap_ledger_t *a_ledger, dap_chain_tx_out_cond_t *a_cond, dap_chain_datum_tx_t *a_tx_in, bool a_owner)
{
    dap_chain_datum_tx_t									*l_burning_tx       = NULL;
    dap_chain_datum_tx_receipt_t							*l_receipt          = NULL;
    uint256_t												l_value_delegated   = {};
    dap_hash_fast_t											l_burning_tx_hash;
    dap_chain_datum_token_tsd_delegate_from_stake_lock_t	*l_tsd_section;
    dap_tsd_t												*l_tsd;
    dap_chain_tx_in_cond_t									*l_tx_in_cond;
    const char												*l_prev_tx_ticker;
    dap_chain_datum_token_t									*l_delegated_token;
    char 													l_delegated_ticker_str[DAP_CHAIN_TICKER_SIZE_MAX];

    if (!a_owner)
        return false;

    if (a_cond->subtype.srv_stake_lock.flags & DAP_CHAIN_NET_SRV_STAKE_LOCK_FLAG_BY_TIME) {
        if (a_cond->subtype.srv_stake_lock.time_unlock > dap_time_now())
            return false;
    }
    if (NULL == (l_tx_in_cond = (dap_chain_tx_in_cond_t *)dap_chain_datum_tx_item_get(
                                                            a_tx_in, 0, TX_ITEM_TYPE_IN_COND, 0)))
        return false;
    if (dap_hash_fast_is_blank(&l_tx_in_cond->header.tx_prev_hash))
        return false;
    if (NULL == (l_prev_tx_ticker = dap_ledger_tx_get_token_ticker_by_hash(
                                                            a_ledger, &l_tx_in_cond->header.tx_prev_hash)))
        return false;

    dap_chain_datum_token_get_delegated_ticker(l_delegated_ticker_str, l_prev_tx_ticker);

    if (a_cond->subtype.srv_stake_lock.flags & DAP_CHAIN_NET_SRV_STAKE_LOCK_FLAG_CREATE_BASE_TX ||
            a_cond->subtype.srv_stake_lock.flags & DAP_CHAIN_NET_SRV_STAKE_LOCK_FLAG_EMIT) {
        if (NULL == (l_delegated_token = dap_ledger_token_ticker_check(a_ledger, l_delegated_ticker_str))
            ||	(l_delegated_token->subtype != DAP_CHAIN_DATUM_TOKEN_SUBTYPE_NATIVE)
            ||	!l_delegated_token->header_native_decl.tsd_total_size
            ||	NULL == (l_tsd = dap_tsd_find(l_delegated_token->data_n_tsd,
                                              l_delegated_token->header_native_decl.tsd_total_size,
                                              DAP_CHAIN_DATUM_TOKEN_TSD_TYPE_DELEGATE_EMISSION_FROM_STAKE_LOCK))) {
            return false;
        }

        l_tsd_section = _dap_tsd_get_object(l_tsd, dap_chain_datum_token_tsd_delegate_from_stake_lock_t);

        if (!IS_ZERO_256(l_tsd_section->emission_rate)) {
            MULT_256_COIN(a_cond->header.value, l_tsd_section->emission_rate, &l_value_delegated);
            if (IS_ZERO_256(l_value_delegated))
                return false;
        }

        l_receipt = (dap_chain_datum_tx_receipt_t *)dap_chain_datum_tx_item_get(a_tx_in, 0, TX_ITEM_TYPE_RECEIPT, 0);
        if (l_receipt) {
            if (!dap_chain_net_srv_uid_compare_scalar(l_receipt->receipt_info.srv_uid, DAP_CHAIN_NET_SRV_STAKE_LOCK_ID))
                return false;
            if (!l_receipt->exts_size)
                return false;
            l_burning_tx_hash = *(dap_hash_fast_t*)l_receipt->exts_n_signs;
            if (dap_hash_fast_is_blank(&l_burning_tx_hash))
                return false;
            l_burning_tx = dap_ledger_tx_find_by_hash(a_ledger, &l_burning_tx_hash);
            if (!l_burning_tx) {
                char l_burning_tx_hash_str[DAP_CHAIN_HASH_FAST_STR_SIZE] = { '\0' };
                dap_hash_fast_to_str(&l_burning_tx_hash, l_burning_tx_hash_str, DAP_CHAIN_HASH_FAST_STR_SIZE);
                char *l_take_tx_hash_str;
                dap_get_data_hash_str_static(a_tx_in, dap_chain_datum_tx_get_size(a_tx_in), l_take_tx_hash_str);
                debug_if(s_debug_more, L_ERROR, "[Legacy] Can't find burning tx with hash %s, obtained from the receipt of take tx %s",
                       l_burning_tx_hash_str, l_take_tx_hash_str);
                return false;
            }
        } else
            l_burning_tx = a_tx_in;

        dap_list_t *l_outs_list = dap_chain_datum_tx_items_get(l_burning_tx, TX_ITEM_TYPE_OUT_ALL, NULL);
        uint256_t l_blank_out_value = {};
        for (dap_list_t *it = l_outs_list; it; it = it->next) {
            byte_t l_type = *(byte_t *)it->data;
            if (l_type == TX_ITEM_TYPE_OUT) {
                dap_chain_tx_out_t *l_out = it->data;
                if (dap_chain_addr_is_blank(&l_out->addr)) {
                    l_blank_out_value = l_out->header.value;
                    break;
                }
            } else if (l_type == TX_ITEM_TYPE_OUT_EXT) {
                dap_chain_tx_out_ext_t *l_out = it->data;
                if (dap_chain_addr_is_blank(&l_out->addr) &&
                        !strcmp(l_out->token, l_delegated_ticker_str)) {
                    l_blank_out_value = l_out->header.value;
                    break;
                }
            }
        }
        dap_list_free(l_outs_list);
        if (IS_ZERO_256(l_blank_out_value)) {
            log_it(L_ERROR, "Can't find OUT with BLANK addr in burning TX");
            return false;
        }

        if (s_debug_more) {
            char *str1 = dap_chain_balance_print(a_cond->header.value);
            char *str2 = dap_chain_balance_print(l_value_delegated);
            char *str3 = dap_chain_balance_print(l_blank_out_value);
            log_it(L_INFO, "hold/take_value: %s",	str1);
            log_it(L_INFO, "delegated_value: %s",	str2);
            log_it(L_INFO, "burning_value:   %s",	str3);
            DAP_DEL_Z(str1);
            DAP_DEL_Z(str2);
            DAP_DEL_Z(str3);
        }

        if (!EQUAL_256(l_blank_out_value, l_value_delegated)) {
            // !!! A terrible legacy crutch, TODO !!!
            SUM_256_256(l_value_delegated, GET_256_FROM_64(10), &l_value_delegated);
            if (!EQUAL_256(l_blank_out_value, l_value_delegated)) {
                log_it(L_ERROR, "Burning and delegated value mismatch");
                return false;
            }
        }
    }

    return true;
}

/**
 * @brief s_callback_verificator_added
 * @param a_tx
 * @param a_tx_item
 * @param a_tx_item_idx
 * @return
 */
static void s_stake_lock_callback_updater(dap_ledger_t *a_ledger, dap_chain_datum_tx_t *a_tx, dap_chain_tx_out_cond_t *a_prev_out_item)
{
    if (a_prev_out_item)  // this is IN_COND tx
        return;
    int l_out_num = 0;
    dap_chain_tx_out_cond_t *l_cond = dap_chain_datum_tx_out_cond_get(a_tx, DAP_CHAIN_TX_OUT_COND_SUBTYPE_SRV_STAKE_LOCK, &l_out_num);
    if (l_cond->subtype.srv_stake_lock.flags & DAP_CHAIN_NET_SRV_STAKE_LOCK_FLAG_CREATE_BASE_TX) {
        dap_chain_hash_fast_t l_tx_cond_hash;
        dap_hash_fast(a_tx, dap_chain_datum_tx_get_size(a_tx), &l_tx_cond_hash);
        dap_ledger_emission_for_stake_lock_item_add(a_ledger, &l_tx_cond_hash);
    }
}

static dap_chain_datum_t *s_stake_lock_datum_create(dap_chain_net_t *a_net, dap_enc_key_t *a_key_from,
                                                    const char *a_main_ticker,
                                                    uint256_t a_value, uint256_t a_value_fee,
                                                    dap_time_t a_time_staking, uint256_t a_reinvest_percent,
                                                    const char *a_delegated_ticker_str, uint256_t a_delegated_value)
{
    dap_chain_net_srv_uid_t l_uid = { .uint64 = DAP_CHAIN_NET_SRV_STAKE_LOCK_ID };
    dap_ledger_t * l_ledger = a_net ? dap_ledger_by_net_name( a_net->pub.name ) : NULL;
    // check valid param
    if (!a_net || !l_ledger || !a_key_from ||
        !a_key_from->priv_key_data || !a_key_from->priv_key_data_size || IS_ZERO_256(a_value))
        return NULL;

    const char *l_native_ticker = a_net->pub.native_ticker;
    bool l_main_native = !dap_strcmp(a_main_ticker, l_native_ticker);
    // find the transactions from which to take away coins
    uint256_t l_value_transfer = {}; // how many coins to transfer
    uint256_t l_value_need = a_value, l_net_fee = {}, l_total_fee = {}, l_fee_transfer = {};
    dap_chain_addr_t l_addr_fee = {}, l_addr = {};

    dap_chain_addr_fill_from_key(&l_addr, a_key_from, a_net->pub.id);
    dap_list_t *l_list_fee_out = NULL;
    bool l_net_fee_used = dap_chain_net_tx_get_fee(a_net->pub.id, &l_net_fee, &l_addr_fee);
    SUM_256_256(l_net_fee, a_value_fee, &l_total_fee);
    if (l_main_native)
        SUM_256_256(l_value_need, l_total_fee, &l_value_need);
    else if (!IS_ZERO_256(l_total_fee)) {
        l_list_fee_out = dap_ledger_get_list_tx_outs_with_val(a_net->pub.ledger, l_native_ticker,
                                                                    &l_addr, l_total_fee, &l_fee_transfer);
        if (!l_list_fee_out) {
            log_it(L_WARNING, "Not enough funds to pay fee");
            return NULL;
        }
    }
    // list of transaction with 'out' items
    dap_list_t *l_list_used_out = dap_ledger_get_list_tx_outs_with_val(l_ledger, a_main_ticker,
                                                                             &l_addr, l_value_need, &l_value_transfer);
    if(!l_list_used_out) {
        log_it( L_ERROR, "Nothing to transfer (not enough funds)");
        return NULL;
    }

    // create empty transaction
    dap_chain_datum_tx_t *l_tx = dap_chain_datum_tx_create();

    // add 'in' items
    {
        uint256_t l_value_to_items = dap_chain_datum_tx_add_in_item_list(&l_tx, l_list_used_out);
        assert(EQUAL_256(l_value_to_items, l_value_transfer));
        dap_list_free_full(l_list_used_out, NULL);
        if (l_list_fee_out) {
            uint256_t l_value_fee_items = dap_chain_datum_tx_add_in_item_list(&l_tx, l_list_fee_out);
            assert(EQUAL_256(l_value_fee_items, l_fee_transfer));
            dap_list_free_full(l_list_fee_out, NULL);
        }
    }

    // add 'in_ems' item
    {
        dap_chain_id_t l_chain_id = dap_chain_net_get_default_chain_by_chain_type(a_net, CHAIN_TYPE_TX)->id;
        dap_hash_fast_t l_blank_hash = {};
        dap_chain_tx_in_ems_t *l_in_ems = dap_chain_datum_tx_item_in_ems_create(l_chain_id, &l_blank_hash, a_delegated_ticker_str);
        dap_chain_datum_tx_add_item(&l_tx, (const uint8_t*) l_in_ems);
    }

    // add 'out_cond' and 'out_ext' items
    {
        uint256_t l_value_pack = {}, l_native_pack = {}; // how much coin add to 'out_ext' items
        dap_chain_tx_out_cond_t* l_tx_out_cond = dap_chain_datum_tx_item_out_cond_create_srv_stake_lock(
                                                        l_uid, a_value, a_time_staking, a_reinvest_percent);
        if (l_tx_out_cond) {
            SUM_256_256(l_value_pack, a_value, &l_value_pack);
            dap_chain_datum_tx_add_item(&l_tx, (const uint8_t *)l_tx_out_cond);
            DAP_DEL_Z(l_tx_out_cond);
        } else {
            dap_chain_datum_tx_delete(l_tx);
            log_it(L_ERROR, "Cant add conditional output");
            return NULL;
        }

        uint256_t l_value_back = {};
        // Network fee
        if (l_net_fee_used) {
            if (dap_chain_datum_tx_add_out_ext_item(&l_tx, &l_addr_fee, l_net_fee, l_native_ticker) != 1) {
                dap_chain_datum_tx_delete(l_tx);
                log_it(L_ERROR, "Cant add network fee output");
                return NULL;
            }
            if (l_main_native)
                SUM_256_256(l_value_pack, l_net_fee, &l_value_pack);
            else
                SUM_256_256(l_native_pack, l_net_fee, &l_native_pack);
        }
        // Validator's fee
        if (!IS_ZERO_256(a_value_fee)) {
            if (dap_chain_datum_tx_add_fee_item(&l_tx, a_value_fee) != 1) {
                dap_chain_datum_tx_delete(l_tx);
                log_it(L_ERROR, "Cant add validator's fee output");
                return NULL;
            }
            if (l_main_native)
                SUM_256_256(l_value_pack, a_value_fee, &l_value_pack);
            else
                SUM_256_256(l_native_pack, a_value_fee, &l_native_pack);
        }
        // coin back
        SUBTRACT_256_256(l_value_transfer, l_value_pack, &l_value_back);
        if (!IS_ZERO_256(l_value_back)) {
            if (dap_chain_datum_tx_add_out_ext_item(&l_tx, &l_addr, l_value_back, a_main_ticker) != 1) {
                dap_chain_datum_tx_delete(l_tx);
                log_it( L_ERROR, "Cant add coin back output for main ticker");
                return NULL;
            }
        }
        // fee coin back
        if (!IS_ZERO_256(l_fee_transfer)) {
            SUBTRACT_256_256(l_fee_transfer, l_native_pack, &l_value_back);
            if (!IS_ZERO_256(l_value_back)) {
                if (dap_chain_datum_tx_add_out_ext_item(&l_tx, &l_addr, l_value_back, l_native_ticker) != 1) {
                    dap_chain_datum_tx_delete(l_tx);
                    log_it( L_ERROR, "Cant add coin back output for native ticker");
                    return NULL;
                }
            }
        }
    }

    // add delegated token emission 'out_ext'
    if (dap_chain_datum_tx_add_out_ext_item(&l_tx, &l_addr, a_delegated_value, a_delegated_ticker_str) != 1) {
        dap_chain_datum_tx_delete(l_tx);
        log_it( L_ERROR, "Cant add delegated token emission output");
        return NULL;
    }

    // add 'sign' item
    if (dap_chain_datum_tx_add_sign_item(&l_tx, a_key_from) != 1) {
        dap_chain_datum_tx_delete(l_tx);
        log_it( L_ERROR, "Can't add sign output");
        return NULL;
    }

    size_t l_tx_size = dap_chain_datum_tx_get_size( l_tx );
    dap_chain_datum_t *l_datum = dap_chain_datum_create( DAP_CHAIN_DATUM_TX, l_tx, l_tx_size );

    return l_datum;
}

dap_chain_datum_t *s_stake_unlock_datum_create(dap_chain_net_t *a_net, dap_enc_key_t *a_key_from,
                                               dap_hash_fast_t *a_stake_tx_hash, uint32_t a_prev_cond_idx,
                                               const char *a_main_ticker, uint256_t a_value,
                                               uint256_t a_value_fee,
                                               const char *a_delegated_ticker_str, uint256_t a_delegated_value)
{
    // check valid param
    if (!a_net | !a_key_from || !a_key_from->priv_key_data || !a_key_from->priv_key_data_size || dap_hash_fast_is_blank(a_stake_tx_hash))
        return NULL;

    const char *l_native_ticker = a_net->pub.native_ticker;
    bool l_main_native = !dap_strcmp(a_main_ticker, l_native_ticker);
    // find the transactions from which to take away coins
    uint256_t l_value_transfer = {}; // how many coins to transfer
    uint256_t l_net_fee = {}, l_total_fee = {}, l_fee_transfer = {}, l_fee_part = {};
    dap_chain_addr_t l_addr_fee = {}, l_addr = {};

    dap_chain_addr_fill_from_key(&l_addr, a_key_from, a_net->pub.id);
    dap_list_t *l_list_fee_out = NULL, *l_list_used_out = NULL;
    bool l_net_fee_used = dap_chain_net_tx_get_fee(a_net->pub.id, &l_net_fee, &l_addr_fee);
    SUM_256_256(l_net_fee, a_value_fee, &l_total_fee);
    int res = compare256(l_total_fee,a_value);
    //l_total_fee > a_value -> (1)
    //l_total_fee = a_value -> 0
    //l_total_fee < a_value -> -1

    if (!IS_ZERO_256(l_total_fee)) {
<<<<<<< HEAD
        if(!l_main_native)
        {
            l_list_fee_out = dap_chain_ledger_get_list_tx_outs_with_val(a_net->pub.ledger, l_native_ticker,
=======
        l_list_fee_out = dap_ledger_get_list_tx_outs_with_val(a_net->pub.ledger, l_native_ticker,
>>>>>>> 6a18f709
                                                                    &l_addr, l_total_fee, &l_fee_transfer);
            if (!l_list_fee_out) {
                log_it(L_WARNING, "Not enough funds to pay fee");
                return NULL;
            }
        }
        else if(res == 1){
            SUBTRACT_256_256(l_total_fee, a_value, &l_fee_part);
            l_list_fee_out = dap_chain_ledger_get_list_tx_outs_with_val(a_net->pub.ledger, l_native_ticker,
                                                                    &l_addr, l_fee_part, &l_fee_transfer);
            if (!l_list_fee_out) {
                log_it(L_WARNING, "Not enough funds to pay fee");
                return NULL;
            }
        }        
    }
    if (!IS_ZERO_256(a_delegated_value)) {
        l_list_used_out = dap_ledger_get_list_tx_outs_with_val(a_net->pub.ledger, a_delegated_ticker_str,
                                                                                 &l_addr, a_delegated_value, &l_value_transfer);
        if(!l_list_used_out) {
            log_it( L_ERROR, "Nothing to transfer (not enough delegated tokens)");
            return NULL;
        }
    }

    // create empty transaction
    dap_chain_datum_tx_t *l_tx = dap_chain_datum_tx_create();

    // add 'in_cond' & 'in' items
    {
        dap_chain_datum_tx_add_in_cond_item(&l_tx, a_stake_tx_hash, a_prev_cond_idx, 0);
        if (l_list_used_out) {
            uint256_t l_value_to_items = dap_chain_datum_tx_add_in_item_list(&l_tx, l_list_used_out);
            assert(EQUAL_256(l_value_to_items, l_value_transfer));
            dap_list_free_full(l_list_used_out, NULL);
        }

        if (l_list_fee_out) {
            uint256_t l_value_fee_items = dap_chain_datum_tx_add_in_item_list(&l_tx, l_list_fee_out);
            assert(EQUAL_256(l_value_fee_items, l_fee_transfer));
            dap_list_free_full(l_list_fee_out, NULL);
        }
    }

    // add 'out_ext' items
    uint256_t l_value_back;
    {
        uint256_t l_value_pack = {}; // how much datoshi add to 'out' items
        // Network fee
        if(l_net_fee_used){
            if (!dap_chain_datum_tx_add_out_ext_item(&l_tx, &l_addr_fee, l_net_fee, l_native_ticker)){
                dap_chain_datum_tx_delete(l_tx);
                return NULL;
            }
            SUM_256_256(l_value_pack, l_net_fee, &l_value_pack);
        }
        // Validator's fee
        if (!IS_ZERO_256(a_value_fee)) {
            if (dap_chain_datum_tx_add_fee_item(&l_tx, a_value_fee) == 1)
            {
                SUM_256_256(l_value_pack, a_value_fee, &l_value_pack);
            }
            else {
                dap_chain_datum_tx_delete(l_tx);
                return NULL;
            }
        }
        // coin back
        //SUBTRACT_256_256(l_fee_transfer, l_value_pack, &l_value_back);
        if(l_main_native){
            if(res == 1)
            {
                SUBTRACT_256_256(l_fee_transfer, l_value_pack, &l_value_back);
            }
            else
            {
                SUBTRACT_256_256(a_value, l_value_pack, &l_value_back);
            }
            if(!IS_ZERO_256(l_value_back)) {
                if (dap_chain_datum_tx_add_out_ext_item(&l_tx, &l_addr, l_value_back, a_main_ticker)!=1) {
                    dap_chain_datum_tx_delete(l_tx);
                    return NULL;
                }
            }
        } else if (dap_chain_datum_tx_add_out_ext_item(&l_tx, &l_addr, a_value, a_main_ticker)!=1) {
                dap_chain_datum_tx_delete(l_tx);
                return NULL;
            }
    }

    // add burning 'out_ext'
    if (!IS_ZERO_256(a_delegated_value)) {
        if (dap_chain_datum_tx_add_out_ext_item(&l_tx, &c_dap_chain_addr_blank,
                                               a_delegated_value, a_delegated_ticker_str) != 1) {
            dap_chain_datum_tx_delete(l_tx);
            return NULL;
        }
        // delegated token coin back
        SUBTRACT_256_256(l_value_transfer, a_delegated_value, &l_value_back);
        if (!IS_ZERO_256(l_value_back)) {
            if (dap_chain_datum_tx_add_out_ext_item(&l_tx, &l_addr, l_value_back, a_delegated_ticker_str) != 1) {
                dap_chain_datum_tx_delete(l_tx);
                return NULL;
            }
        }
    }

    // add 'sign' items
    if(dap_chain_datum_tx_add_sign_item(&l_tx, a_key_from) != 1) {
        dap_chain_datum_tx_delete(l_tx);
        return NULL;
    }

    size_t l_tx_size = dap_chain_datum_tx_get_size(l_tx);
    dap_chain_datum_t *l_datum = dap_chain_datum_create(DAP_CHAIN_DATUM_TX, l_tx, l_tx_size);

    DAP_DELETE(l_tx);

    return l_datum;
}<|MERGE_RESOLUTION|>--- conflicted
+++ resolved
@@ -1191,13 +1191,9 @@
     //l_total_fee < a_value -> -1
 
     if (!IS_ZERO_256(l_total_fee)) {
-<<<<<<< HEAD
         if(!l_main_native)
         {
             l_list_fee_out = dap_chain_ledger_get_list_tx_outs_with_val(a_net->pub.ledger, l_native_ticker,
-=======
-        l_list_fee_out = dap_ledger_get_list_tx_outs_with_val(a_net->pub.ledger, l_native_ticker,
->>>>>>> 6a18f709
                                                                     &l_addr, l_total_fee, &l_fee_transfer);
             if (!l_list_fee_out) {
                 log_it(L_WARNING, "Not enough funds to pay fee");
