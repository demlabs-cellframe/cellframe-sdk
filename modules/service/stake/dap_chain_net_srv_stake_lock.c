/*
 * Authors:
 * Davlet Sibgatullin <davlet.sibgatullin@demlabs.net>
 * DeM Labs Inc.   https://demlabs.net
 * DeM Labs Open source community https://gitlab.demlabs.net
 * Copyright  (c) 2022
 * All rights reserved.

 This file is part of DAP (Deus Applications Prototypes) the open source project

    DAP (Deus Applicaions Prototypes) is free software: you can redistribute it and/or modify
    it under the terms of the GNU General Public License as published by
    the Free Software Foundation, either version 3 of the License, or
    (at your option) any later version.

    DAP is distributed in the hope that it will be useful,
    but WITHOUT ANY WARRANTY; without even the implied warranty of
    MERCHANTABILITY or FITNESS FOR A PARTICULAR PURPOSE.  See the
    GNU General Public License for more details.

    You should have received a copy of the GNU General Public License
    along with any DAP based project.  If not, see <http://www.gnu.org/licenses/>.
*/

#include "dap_common.h"
#include "dap_hash.h"
#include "dap_time.h"
#include "dap_chain_ledger.h"
#include "dap_chain_net_srv_stake_lock.h"
#include "dap_chain_node_cli.h"
#include "dap_chain_wallet.h"
#include "dap_chain_mempool.h"
#include "dap_chain_net_srv.h"

static bool s_debug_more = false;

enum error_code {
    STAKE_NO_ERROR 				= 0,
    NET_ARG_ERROR				= 1,
    NET_ERROR					= 2,
    TOKEN_ARG_ERROR 			= 3,
    TOKEN_ERROR					= 4,
    COINS_ARG_ERROR				= 5,
    COINS_FORMAT_ERROR			= 6,
    ADDR_ARG_ERROR				= 7,
    ADDR_FORMAT_ERROR			= 8,
    CERT_ARG_ERROR				= 9,
    CERT_LOAD_ERROR				= 10,
    CHAIN_ERROR					= 11,
    CHAIN_EMISSION_ERROR		= 12,
    TIME_ERROR					= 13,
    NO_MONEY_ERROR				= 14,
    WALLET_ARG_ERROR			= 15,
    WALLET_OPEN_ERROR			= 16,
    CERT_KEY_ERROR				= 17,
    WALLET_ADDR_ERROR			= 18,
    STAKE_ERROR  				= 19,
    TX_ARG_ERROR				= 20,
    HASH_IS_BLANK_ERROR			= 21,
    NO_TX_ERROR					= 22,
    CREATE_LOCK_TX_ERROR		= 23,
    TX_TICKER_ERROR				= 24,
    NO_DELEGATED_TOKEN_ERROR	= 25,
    NO_VALID_SUBTYPE_ERROR		= 26,
    IS_USED_OUT_ERROR			= 27,
    OWNER_KEY_ERROR				= 28,
    CREATE_TX_ERROR				= 29,
    CREATE_BURNING_TX_ERROR		= 31,
    CREATE_RECEIPT_ERROR		= 32,
    SIGN_ERROR					= 33,
    CREATE_DATUM_ERROR			= 34,
    ADD_DATUM_BURNING_TX_ERROR	= 35,
    ADD_DATUM_TX_TAKE_ERROR		= 36,
    BASE_TX_CREATE_ERROR		= 37,
    WRONG_PARAM_SIZE			= 38,
    NOT_ENOUGH_TIME				= 39,
    REINVEST_ARG_ERROR			= 40,
    HASH_TYPE_ARG_ERROR         = 41,
    FEE_ARG_ERROR               = 42,
    FEE_FORMAT_ERROR            = 43,
};

typedef struct dap_ledger_token_emission_for_stake_lock_item {
    dap_chain_hash_fast_t	datum_token_emission_for_stake_lock_hash;
    dap_chain_hash_fast_t	tx_used_out;
//	const char 				datum_token_emission_hash[DAP_CHAIN_HASH_FAST_STR_SIZE];
    UT_hash_handle hh;
} dap_ledger_token_emission_for_stake_lock_item_t;

#define LOG_TAG		"dap_chain_net_stake_lock"
#define MONTH_INDEX	8
#define YEAR_INDEX	12

static int s_cli_stake_lock(int a_argc, char **a_argv, void **a_str_reply);

// Create stake lock datum
static dap_chain_datum_t *s_stake_lock_datum_create(dap_chain_net_t *a_net, dap_enc_key_t *a_key_from,
                                                    const char *a_main_ticker, uint256_t a_value,
                                                    uint256_t a_value_fee,
                                                    dap_time_t a_time_staking, uint256_t a_reinvest_percent,
                                                    const char *a_delegated_ticker_str, uint256_t a_delegated_value);
// Create unlock datum
dap_chain_datum_t *s_stake_unlock_datum_create(dap_chain_net_t *a_net, dap_enc_key_t *a_key_from,
                                               dap_hash_fast_t *a_stake_tx_hash, uint32_t a_prev_cond_idx,
                                               const char *a_main_ticker, uint256_t a_value,
                                               uint256_t a_value_fee,
                                               const char *a_delegated_ticker_str, uint256_t a_delegated_value);
// Callbacks
static void s_stake_lock_callback_updater(dap_ledger_t *a_ledger, dap_chain_datum_tx_t *a_tx, dap_chain_tx_out_cond_t *a_prev_out_item);
static bool s_stake_lock_callback_verificator(dap_ledger_t *a_ledger, dap_chain_tx_out_cond_t *a_cond, dap_chain_datum_tx_t *a_tx_in, bool a_owner);
/**
 * @brief dap_chain_net_srv_external_stake_init
 * @return
 */
int dap_chain_net_srv_stake_lock_init()
{
    dap_ledger_verificator_add(DAP_CHAIN_TX_OUT_COND_SUBTYPE_SRV_STAKE_LOCK, s_stake_lock_callback_verificator, s_stake_lock_callback_updater);
    dap_cli_server_cmd_add("stake_lock", s_cli_stake_lock, "Stake lock service commands",
       "Command:"
                "stake_lock hold\n"
                "Required parameters:\n"
                "-net <net name> -w <wallet name> -time_staking <in YYMMDD>\n"
                "-token <ticker> -value <value> -fee <value>\n"
                "Optional parameters:\n"
                "-chain <chain> -reinvest <percentage from 1 to 100>\n"
                "Command:"
                "stake_lock take\n"
                "Required parameters:\n"
                "-net <net name> -w <wallet name> -tx <transaction hash> -fee <value>\n"
                "Optional parameters:\n"
                "-chain <chain>\n"
    );
    s_debug_more = dap_config_get_item_bool_default(g_config, "ledger", "debug_more", false);
    return 0;
}

/**
 * @brief dap_chain_net_srv_stake_lock_deinit
 */
void dap_chain_net_srv_stake_lock_deinit()
{

}

/**
 * @brief s_cli_hold
 * @param a_argc
 * @param a_argv
 * @param a_arg_index
 * @param output_line
 * @return
 */
static enum error_code s_cli_hold(int a_argc, char **a_argv, int a_arg_index, dap_string_t *output_line)
{
    const char *l_net_str = NULL, *l_ticker_str = NULL, *l_coins_str = NULL,
            *l_wallet_str = NULL, *l_cert_str = NULL, *l_chain_str = NULL,
            *l_time_staking_str = NULL, *l_reinvest_percent_str = NULL, *l_value_fee_str = NULL;

    const char *l_wallets_path								=	dap_chain_wallet_get_path(g_config);
    char 	l_delegated_ticker_str[DAP_CHAIN_TICKER_SIZE_MAX] 	=	{};
    dap_chain_net_t						*l_net				=	NULL;
    dap_chain_t							*l_chain			=	NULL;
    dap_time_t              			l_time_staking		=	0;
    uint256_t						    l_reinvest_percent	=	{};
    uint256_t							l_value_delegated	=	{};
    uint256_t                           l_value_fee     	=	{};
    uint256_t 							l_value;
    dap_ledger_t						*l_ledger;
    char								*l_hash_str;
    dap_enc_key_t						*l_key_from;
    dap_chain_wallet_t					*l_wallet;
    dap_chain_addr_t					*l_addr_holder;
    dap_chain_datum_token_t 			*l_delegated_token;
    dap_tsd_t							*l_tsd;
    dap_chain_datum_token_tsd_delegate_from_stake_lock_t *l_tsd_section;

    dap_string_append_printf(output_line, "---> HOLD <---\n");

    const char *l_hash_out_type = NULL;
    dap_cli_server_cmd_find_option_val(a_argv, 1, a_argc, "-H", &l_hash_out_type);
    if(!l_hash_out_type)
        l_hash_out_type = "hex";
    if(dap_strcmp(l_hash_out_type,"hex") && dap_strcmp(l_hash_out_type, "base58"))
        return HASH_TYPE_ARG_ERROR;

    if (!dap_cli_server_cmd_find_option_val(a_argv, a_arg_index, a_argc, "-net", &l_net_str)
    ||	NULL == l_net_str)
        return NET_ARG_ERROR;

    if (NULL == (l_net = dap_chain_net_by_name(l_net_str))) {
        dap_string_append_printf(output_line, "'%s'", l_net_str);
        return NET_ERROR;
    }

    if (!dap_cli_server_cmd_find_option_val(a_argv, a_arg_index, a_argc, "-token", &l_ticker_str)
    || NULL == l_ticker_str
    || dap_strlen(l_ticker_str) > 8) // for 'm' delegated
        return TOKEN_ARG_ERROR;

    l_ledger = l_net->pub.ledger;

    if (NULL == dap_ledger_token_ticker_check(l_ledger, l_ticker_str)) {
        dap_string_append_printf(output_line, "'%s'", l_ticker_str);
        return TOKEN_ERROR;
    }

    if ((!dap_cli_server_cmd_find_option_val(a_argv, a_arg_index, a_argc, "-coins", &l_coins_str) || NULL == l_coins_str) &&
            (!dap_cli_server_cmd_find_option_val(a_argv, a_arg_index, a_argc, "-value", &l_coins_str) || NULL == l_coins_str))
        return COINS_ARG_ERROR;

    if (IS_ZERO_256( (l_value = dap_chain_balance_scan(l_coins_str)) ))
        return COINS_FORMAT_ERROR;

    dap_chain_datum_token_get_delegated_ticker(l_delegated_ticker_str, l_ticker_str);

    if (NULL == (l_delegated_token = dap_ledger_token_ticker_check(l_ledger, l_delegated_ticker_str))
    ||	(l_delegated_token->subtype != DAP_CHAIN_DATUM_TOKEN_SUBTYPE_NATIVE)
    ||	!l_delegated_token->header_native_decl.tsd_total_size
    ||	NULL == (l_tsd = dap_tsd_find(l_delegated_token->data_n_tsd, l_delegated_token->header_native_decl.tsd_total_size,
                                      DAP_CHAIN_DATUM_TOKEN_TSD_TYPE_DELEGATE_EMISSION_FROM_STAKE_LOCK))) {
        dap_string_append_printf(output_line, "'%s'", l_delegated_ticker_str);
        return NO_DELEGATED_TOKEN_ERROR;
    }

    l_tsd_section = _dap_tsd_get_object(l_tsd, dap_chain_datum_token_tsd_delegate_from_stake_lock_t);
    if (strcmp(l_ticker_str, (char*)l_tsd_section->ticker_token_from))
        return TOKEN_ERROR;

    if (IS_ZERO_256(l_tsd_section->emission_rate))
        return TOKEN_ERROR;

    MULT_256_COIN(l_value, l_tsd_section->emission_rate, &l_value_delegated);
    if (IS_ZERO_256(l_value_delegated))
        return COINS_FORMAT_ERROR;

    dap_cli_server_cmd_find_option_val(a_argv, a_arg_index, a_argc, "-cert", &l_cert_str);

    if (dap_cli_server_cmd_find_option_val(a_argv, a_arg_index, a_argc, "-chain", &l_chain_str)
    &&	l_chain_str)
        l_chain = dap_chain_net_get_chain_by_name(l_net, l_chain_str);
    else
        l_chain = dap_chain_net_get_default_chain_by_chain_type(l_net, CHAIN_TYPE_TX);
    if(!l_chain)
        return CHAIN_ERROR;

    if (!dap_cli_server_cmd_find_option_val(a_argv, a_arg_index, a_argc, "-w", &l_wallet_str)
    ||	!l_wallet_str)
        return WALLET_ARG_ERROR;

    if (!dap_cli_server_cmd_find_option_val(a_argv, a_arg_index, a_argc, "-fee", &l_value_fee_str)
    ||	!l_value_fee_str)
        return FEE_ARG_ERROR;

    if (IS_ZERO_256( (l_value_fee = dap_chain_balance_scan(l_value_fee_str)) ))
        return FEE_FORMAT_ERROR;

    // Read time staking
    if (!dap_cli_server_cmd_find_option_val(a_argv, a_arg_index, a_argc, "-time_staking", &l_time_staking_str)
    ||	!l_time_staking_str)
        return TIME_ERROR;

    if (dap_strlen(l_time_staking_str) != 6)
        return TIME_ERROR;

    char l_time_staking_month_str[3] = {l_time_staking_str[2], l_time_staking_str[3], 0};
    int l_time_staking_month = atoi(l_time_staking_month_str);
    if (l_time_staking_month < 1 || l_time_staking_month > 12)
        return TIME_ERROR;

    char l_time_staking_day_str[3] = {l_time_staking_str[4], l_time_staking_str[5], 0};
    int l_time_staking_day = atoi(l_time_staking_day_str);
    if (l_time_staking_day < 1 || l_time_staking_day > 31)
        return TIME_ERROR;


    l_time_staking = dap_time_from_str_simplified(l_time_staking_str);
    if (0 == l_time_staking)
        return TIME_ERROR;
    dap_time_t l_time_now = dap_time_now();
    if (l_time_staking < l_time_now)
        return TIME_ERROR;
    l_time_staking  -= l_time_now;

    if (dap_cli_server_cmd_find_option_val(a_argv, a_arg_index, a_argc, "-reinvest", &l_reinvest_percent_str)
    && NULL != l_reinvest_percent_str) {
        l_reinvest_percent = dap_chain_coins_to_balance(l_reinvest_percent_str);
        if (compare256(l_reinvest_percent, dap_chain_coins_to_balance("100.0")) == 1)
            return REINVEST_ARG_ERROR;
        if (IS_ZERO_256(l_reinvest_percent)) {
            int l_reinvest_percent_int = atoi(l_reinvest_percent_str);
            if (l_reinvest_percent_int < 0 || l_reinvest_percent_int > 100)
                return REINVEST_ARG_ERROR;
            l_reinvest_percent = dap_chain_uint256_from(l_reinvest_percent_int);
            MULT_256_256(l_reinvest_percent, GET_256_FROM_64(1000000000000000000ULL), &l_reinvest_percent);
        }
    }

    if(NULL == (l_wallet = dap_chain_wallet_open(l_wallet_str, l_wallets_path))) {
        dap_string_append_printf(output_line, "'%s'", l_wallet_str);
        return WALLET_OPEN_ERROR;
    } else {
        dap_string_append(output_line, dap_chain_wallet_check_sign(l_wallet));
    }

    if (compare256(dap_chain_wallet_get_balance(l_wallet, l_net->pub.id, l_ticker_str), l_value) == -1) {
        dap_chain_wallet_close(l_wallet);
        return NO_MONEY_ERROR;
    }

    if (NULL == (l_addr_holder = dap_chain_wallet_get_addr(l_wallet, l_net->pub.id))) {
        dap_chain_wallet_close(l_wallet);
        dap_string_append_printf(output_line, "'%s'", l_wallet_str);
        return WALLET_ADDR_ERROR;
    }

    l_key_from = dap_chain_wallet_get_key(l_wallet, 0);

    // Make transfer transaction
    dap_chain_datum_t *l_datum = s_stake_lock_datum_create(l_net, l_key_from,
                                                           l_ticker_str, l_value, l_value_fee,
                                                           l_time_staking, l_reinvest_percent,
                                                           l_delegated_ticker_str, l_value_delegated);
    dap_chain_wallet_close(l_wallet);
    dap_enc_key_delete(l_key_from);

    l_hash_str = dap_chain_mempool_datum_add(l_datum, l_chain, l_hash_out_type);
    DAP_DEL_Z(l_datum);

    if (l_hash_str)
        dap_string_append_printf(output_line, "TX STAKE LOCK CREATED\nSuccessfully hash = %s\nSave to take!\n", l_hash_str);
    else {
        DAP_DEL_Z(l_addr_holder);
        return CREATE_LOCK_TX_ERROR;
    }

    DAP_DEL_Z(l_hash_str);
    DAP_DEL_Z(l_addr_holder);
    DAP_DEL_Z(l_hash_str);

    return STAKE_NO_ERROR;
}

static enum error_code s_cli_take(int a_argc, char **a_argv, int a_arg_index, dap_string_t *output_line)
{
    const char *l_net_str, *l_ticker_str, *l_wallet_str, *l_tx_str, *l_tx_burning_str, *l_chain_str, *l_value_fee_str;
    l_net_str = l_ticker_str = l_wallet_str = l_tx_str = l_tx_burning_str = l_chain_str = l_value_fee_str = NULL;
    dap_chain_net_t						*l_net				=	NULL;
    const char							*l_wallets_path		=	dap_chain_wallet_get_path(g_config);
    char l_delegated_ticker_str[DAP_CHAIN_TICKER_SIZE_MAX] 	=	{};
    int									l_prev_cond_idx		=	0;
    uint256_t							l_value_delegated	= 	{};
    uint256_t                           l_value_fee     	=	{};
    char 								*l_datum_hash_str;
    dap_ledger_t						*l_ledger;
    dap_chain_wallet_t					*l_wallet;
    dap_hash_fast_t						l_tx_hash;
    dap_chain_datum_tx_t				*l_cond_tx;
    dap_chain_tx_out_cond_t				*l_tx_out_cond;
    dap_enc_key_t						*l_owner_key;
    dap_chain_datum_t					*l_datum;
    dap_chain_t							*l_chain;
    dap_chain_datum_token_t				*l_delegated_token;
    dap_tsd_t							*l_tsd;
    dap_chain_datum_token_tsd_delegate_from_stake_lock_t *l_tsd_section;

    dap_string_append_printf(output_line, "---> TAKE <---\n");

    const char *l_hash_out_type = NULL;
    dap_cli_server_cmd_find_option_val(a_argv, 1, a_argc, "-H", &l_hash_out_type);
    if(!l_hash_out_type)
        l_hash_out_type = "hex";
    if(dap_strcmp(l_hash_out_type,"hex") && dap_strcmp(l_hash_out_type, "base58"))
        return HASH_TYPE_ARG_ERROR;

    if (!dap_cli_server_cmd_find_option_val(a_argv, a_arg_index, a_argc, "-net", &l_net_str)
    ||	NULL == l_net_str)
        return NET_ARG_ERROR;

    if (NULL == (l_net = dap_chain_net_by_name(l_net_str))) {
        dap_string_append_printf(output_line, "'%s'", l_net_str);
        return NET_ERROR;
    }

    if (dap_cli_server_cmd_find_option_val(a_argv, a_arg_index, a_argc, "-chain", &l_chain_str)
        &&	l_chain_str)
        l_chain = dap_chain_net_get_chain_by_name(l_net, l_chain_str);
    else
        l_chain = dap_chain_net_get_default_chain_by_chain_type(l_net, CHAIN_TYPE_TX);
    if(!l_chain)
        return CHAIN_ERROR;

    if (!dap_cli_server_cmd_find_option_val(a_argv, a_arg_index, a_argc, "-tx", &l_tx_str)
    ||	NULL == l_tx_str)
        return TX_ARG_ERROR;

    if (dap_chain_hash_fast_from_str(l_tx_str, &l_tx_hash))
        return HASH_IS_BLANK_ERROR;

    l_ledger = l_net->pub.ledger;

    l_cond_tx = dap_ledger_tx_find_by_hash(l_ledger, &l_tx_hash);

    if (NULL == (l_tx_out_cond = dap_chain_datum_tx_out_cond_get(l_cond_tx, DAP_CHAIN_TX_OUT_COND_SUBTYPE_SRV_STAKE_LOCK,
                                                                 &l_prev_cond_idx)))
        return NO_TX_ERROR;

    if (l_tx_out_cond->header.subtype != DAP_CHAIN_TX_OUT_COND_SUBTYPE_SRV_STAKE_LOCK)
        return NO_VALID_SUBTYPE_ERROR;

    if (dap_ledger_tx_hash_is_used_out_item(l_ledger, &l_tx_hash, l_prev_cond_idx, NULL)) {
        return IS_USED_OUT_ERROR;
    }

    if (NULL == (l_ticker_str = dap_ledger_tx_get_token_ticker_by_hash(l_ledger, &l_tx_hash)))
        return TX_TICKER_ERROR;

    if (l_tx_out_cond->subtype.srv_stake_lock.flags & DAP_CHAIN_NET_SRV_STAKE_LOCK_FLAG_CREATE_BASE_TX ||
            l_tx_out_cond->subtype.srv_stake_lock.flags & DAP_CHAIN_NET_SRV_STAKE_LOCK_FLAG_EMIT) {

        dap_chain_datum_token_get_delegated_ticker(l_delegated_ticker_str, l_ticker_str);

        if (NULL == (l_delegated_token = dap_ledger_token_ticker_check(l_ledger, l_delegated_ticker_str))
            ||	(l_delegated_token->subtype != DAP_CHAIN_DATUM_TOKEN_SUBTYPE_NATIVE)
            ||	!l_delegated_token->header_native_decl.tsd_total_size
            ||	NULL == (l_tsd = dap_tsd_find(l_delegated_token->data_n_tsd,
                                              l_delegated_token->header_native_decl.tsd_total_size,
                                              DAP_CHAIN_DATUM_TOKEN_TSD_TYPE_DELEGATE_EMISSION_FROM_STAKE_LOCK))) {
            dap_string_append_printf(output_line, "'%s'", l_delegated_ticker_str);
            return NO_DELEGATED_TOKEN_ERROR;
        }

        l_tsd_section = _dap_tsd_get_object(l_tsd, dap_chain_datum_token_tsd_delegate_from_stake_lock_t);
        if (strcmp(l_ticker_str, (char*)l_tsd_section->ticker_token_from))
            return TOKEN_ERROR;

        if (!IS_ZERO_256(l_tsd_section->emission_rate)) {
            MULT_256_COIN(l_tx_out_cond->header.value, l_tsd_section->emission_rate, &l_value_delegated);
            if (IS_ZERO_256(l_value_delegated))
                return COINS_FORMAT_ERROR;
        }
    }

    if (!dap_cli_server_cmd_find_option_val(a_argv, a_arg_index, a_argc, "-w", &l_wallet_str)
    ||	!l_wallet_str)
        return WALLET_ARG_ERROR;

    if (!dap_cli_server_cmd_find_option_val(a_argv, a_arg_index, a_argc, "-fee", &l_value_fee_str)
    ||	!l_value_fee_str)
        return FEE_ARG_ERROR;

    if (IS_ZERO_256( (l_value_fee = dap_chain_balance_scan(l_value_fee_str)) ))
        return FEE_FORMAT_ERROR;

    if (NULL == (l_wallet = dap_chain_wallet_open(l_wallet_str, l_wallets_path)))
        return WALLET_OPEN_ERROR;
    else
        dap_string_append(output_line, dap_chain_wallet_check_sign(l_wallet));


    if (NULL == (l_owner_key = dap_chain_wallet_get_key(l_wallet, 0))) {
        dap_chain_wallet_close(l_wallet);
        return OWNER_KEY_ERROR;
    }

    size_t l_owner_pkey_size;
    uint8_t *l_owner_pkey = dap_enc_key_serialize_pub_key(l_owner_key, &l_owner_pkey_size);
    dap_sign_t *l_owner_sign = NULL;
    dap_chain_tx_sig_t *l_tx_sign = (dap_chain_tx_sig_t *)dap_chain_datum_tx_item_get(
                                                            l_cond_tx, NULL, TX_ITEM_TYPE_SIG, NULL);
    if (l_tx_sign)
        l_owner_sign = dap_chain_datum_tx_item_sign_get_sig(l_tx_sign);
    if (!l_owner_sign || l_owner_pkey_size != l_owner_sign->header.sign_pkey_size ||
            memcmp(l_owner_sign->pkey_n_sign, l_owner_pkey, l_owner_pkey_size)) {
        dap_chain_wallet_close(l_wallet);
        dap_enc_key_delete(l_owner_key);
        return OWNER_KEY_ERROR;
    }

    if (l_tx_out_cond->subtype.srv_stake_lock.flags & DAP_CHAIN_NET_SRV_STAKE_LOCK_FLAG_BY_TIME &&
            l_tx_out_cond->subtype.srv_stake_lock.time_unlock > dap_time_now()) {
        dap_chain_wallet_close(l_wallet);
        dap_enc_key_delete(l_owner_key);
        return NOT_ENOUGH_TIME;
    }

    l_datum = s_stake_unlock_datum_create(l_net, l_owner_key, &l_tx_hash, l_prev_cond_idx,
                                          l_ticker_str, l_tx_out_cond->header.value, l_value_fee,
                                          l_delegated_ticker_str, l_value_delegated);

    dap_enc_key_delete(l_owner_key);  // need wallet close??
    // Processing will be made according to autoprocess policy
    if (NULL == (l_datum_hash_str = dap_chain_mempool_datum_add(l_datum, l_chain, l_hash_out_type)))
        return ADD_DATUM_TX_TAKE_ERROR;

    dap_string_append_printf(output_line, "TAKE_TX_DATUM_HASH = %s\n", l_datum_hash_str);

    DAP_DEL_Z(l_datum_hash_str);
    DAP_DEL_Z(l_datum);

    return STAKE_NO_ERROR;
}

/**
 * @brief s_error_handler
 * @param errorCode
 * @param output_line
 */
static void s_error_handler(enum error_code errorCode, dap_string_t *output_line)
{
    dap_string_append_printf(output_line, "ERROR!\n");
    switch (errorCode)
    {
        case NET_ARG_ERROR: {
            dap_string_append_printf(output_line, "stake_lock command requires parameter -net");
            } break;

        case NET_ERROR: {
            dap_string_append_printf(output_line, " ^^^ network not found");
            } break;

        case TOKEN_ARG_ERROR: {
            dap_string_append_printf(output_line, "stake_lock command requires parameter -token");
            } break;

        case TOKEN_ERROR: {
            dap_string_append_printf(output_line, " ^^^ token ticker not found");
            } break;

        case COINS_ARG_ERROR: {
            dap_string_append_printf(output_line, "stake_lock command requires parameter -coins");
            } break;

        case COINS_FORMAT_ERROR: {
            dap_string_append_printf(output_line, "Format -coins <256 bit integer>");
            } break;

        case ADDR_ARG_ERROR: {
            dap_string_append_printf(output_line, "stake_lock command requires parameter -addr_holder");
            } break;

        case ADDR_FORMAT_ERROR: {
            dap_string_append_printf(output_line, "wrong address holder format");
            } break;

        case CERT_ARG_ERROR: {
            dap_string_append_printf(output_line, "stake_lock command requires parameter -cert");
            } break;

        case CERT_LOAD_ERROR: {
            dap_string_append_printf(output_line, " ^^^ can't load cert");
            } break;

        case CHAIN_ERROR: {
            dap_string_append_printf(output_line, "stake_lock command requires parameter '-chain'.\n"
                                                                        "you can set default datum type in chain configuration file");
            } break;

        case CHAIN_EMISSION_ERROR: {
            dap_string_append_printf(output_line, "stake_lock command requires parameter '-chain_emission'.\n"
                                                                        "you can set default datum type in chain configuration file");
            } break;

        case TIME_ERROR: {
            dap_string_append_printf(output_line, "stake_lock command requires parameter '-time_staking' in simplified format YYMMDD\n"
                                                                "Example: \"220610\" == \"10 june 2022 00:00\"");
            } break;

        case NO_MONEY_ERROR: {
            dap_string_append_printf(output_line, "Not enough money");
            } break;

        case WALLET_ARG_ERROR: {
            dap_string_append_printf(output_line, "stake_lock command requires parameter -w");
            } break;

        case WALLET_OPEN_ERROR: {
            dap_string_append_printf(output_line, " ^^^ can't open wallet");
            } break;

        case CERT_KEY_ERROR: {
            dap_string_append_printf(output_line, " ^^^ cert doesn't contain a valid public key");
            } break;

        case WALLET_ADDR_ERROR: {
            dap_string_append_printf(output_line, " ^^^ failed to get wallet address");
            } break;

        case TX_ARG_ERROR: {
            dap_string_append_printf(output_line, "stake_lock command requires parameter -tx");
            } break;

        case HASH_IS_BLANK_ERROR: {
            dap_string_append_printf(output_line, "tx hash is blank");
            } break;

        case NO_TX_ERROR: {
            dap_string_append_printf(output_line, " ^^^ could not find transaction");
            } break;

        case STAKE_ERROR: {
            dap_string_append_printf(output_line, "STAKE ERROR");
            } break;

        case NOT_ENOUGH_TIME: {
            dap_string_append_printf(output_line, "Not enough time has passed");
            } break;

        case TX_TICKER_ERROR: {
            dap_string_append_printf(output_line, "ticker not found");
            } break;

        case NO_DELEGATED_TOKEN_ERROR: {
            dap_string_append_printf(output_line, " ^^^ delegated token not found");
            } break;

        case NO_VALID_SUBTYPE_ERROR: {
            dap_string_append_printf(output_line, "wrong subtype for transaction");
            } break;

        case IS_USED_OUT_ERROR: {
            dap_string_append_printf(output_line, "tx hash is used out");
            } break;

        case OWNER_KEY_ERROR: {
            dap_string_append_printf(output_line, "wallet key is not equal tx owner key");
            } break;

        case CREATE_TX_ERROR: {
            dap_string_append_printf(output_line, "memory allocation error when creating a transaction");
            } break;

        case CREATE_BURNING_TX_ERROR: {
            dap_string_append_printf(output_line, "failed to create a transaction that burns funds");
            } break;

        case CREATE_RECEIPT_ERROR: {
            dap_string_append_printf(output_line, "failed to create receipt");
            } break;

        case SIGN_ERROR: {
            dap_string_append_printf(output_line, "failed to sign transaction");
            } break;

        case ADD_DATUM_BURNING_TX_ERROR: {
            dap_string_append_printf(output_line, "failed to add datum with burning-transaction to mempool");
            } break;

        case ADD_DATUM_TX_TAKE_ERROR: {
            dap_string_append_printf(output_line, "failed to add datum with take-transaction to mempool");
            } break;

        case BASE_TX_CREATE_ERROR: {
            dap_string_append_printf(output_line, "failed to create the base transaction for emission");
            } break;

        case WRONG_PARAM_SIZE: {
            dap_string_append_printf(output_line, "error while checking conditional transaction parameters");
            } break;

        case CREATE_LOCK_TX_ERROR: {
            dap_string_append_printf(output_line, "error creating transaction");
            } break;

        case CREATE_DATUM_ERROR: {
            dap_string_append_printf(output_line, "error while creating datum from transaction");
            } break;

        case REINVEST_ARG_ERROR: {
            dap_string_append_printf(output_line, "reinvestment is set as a percentage from 0 to 100");
            } break;

        case FEE_ARG_ERROR: {
            dap_string_append_printf(output_line, "stake_lock command requires parameter -fee");
        } break;

        case FEE_FORMAT_ERROR: {
            dap_string_append_printf(output_line, "Format -fee <256 bit integer>");
        } break;

        default: {
            dap_string_append_printf(output_line, "STAKE_LOCK: Unrecognized error");
            } break;
    }
}

/**
 * @brief s_cli_stake_lock
 * @param a_argc
 * @param a_argv
 * @param a_str_reply
 * @return
 */
static int s_cli_stake_lock(int a_argc, char **a_argv, void **a_str_reply)
{
    enum {
        CMD_NONE, CMD_HOLD, CMD_TAKE
    };

    enum error_code	errorCode;
    int				l_arg_index		= 1;
    int				l_cmd_num		= CMD_NONE;
    dap_string_t	*output_line	= dap_string_new(NULL);

    if (dap_cli_server_cmd_find_option_val(a_argv, l_arg_index, dap_min(a_argc, l_arg_index + 1), "hold", NULL))
        l_cmd_num = CMD_HOLD;
    else if (dap_cli_server_cmd_find_option_val(a_argv, l_arg_index, dap_min(a_argc, l_arg_index + 1), "take", NULL))
        l_cmd_num = CMD_TAKE;

    switch (l_cmd_num) {

        case CMD_HOLD: {
            errorCode = s_cli_hold(a_argc, a_argv, l_arg_index + 1, output_line);
            } break;

        case CMD_TAKE: {
            errorCode = s_cli_take(a_argc, a_argv, l_arg_index + 1, output_line);
            } break;

        default: {
            dap_cli_server_cmd_set_reply_text(a_str_reply, "Command %s not recognized", a_argv[l_arg_index]);
            dap_string_free(output_line, false);
            } return 1;
    }

    if (STAKE_NO_ERROR != errorCode)
        s_error_handler(errorCode, output_line);
    else
        dap_string_append_printf(output_line, "Contribution successfully made");

    dap_cli_server_cmd_set_reply_text(a_str_reply, "%s", output_line->str);
    dap_string_free(output_line, true);

    return 0;
}

/**
 * @brief s_give_month_str_from_month_count
 * @param month_count
 * @return
 */
static const char *s_give_month_str_from_month_count(uint8_t month_count)
{

    switch (month_count)
    {
        case 1: {
            return "Jan";
        }
        case 2: {
            return "Feb";
        }
        case 3: {
            return "Mar";
        }
        case 4: {
            return "Apr";
        }
        case 5: {
            return "May";
        }
        case 6: {
            return "Jun";
        }
        case 7: {
            return "Jul";
        }
        case 8: {
            return "Aug";
        }
        case 9: {
            return "Sep";
        }
        case 10: {
            return "Oct";
        }
        case 11: {
            return "Nov";
        }
        case 12: {
            return "Dec";
        }

        default: {
            return "";
        }
    }
}

/**
 * @brief s_give_month_count_from_time_str
 * @param time
 * @return
 */
static uint8_t s_give_month_count_from_time_str(char *time)
{
    const uint8_t len_month = 3;

    if (!memcmp(&time[MONTH_INDEX], "Jan", len_month))
        return 1;
    else if (!memcmp(&time[MONTH_INDEX], "Feb", len_month))
        return 2;
    else if (!memcmp(&time[MONTH_INDEX], "Mar", len_month))
        return 3;
    else if (!memcmp(&time[MONTH_INDEX], "Apr", len_month))
        return 4;
    else if (!memcmp(&time[MONTH_INDEX], "May", len_month))
        return 5;
    else if (!memcmp(&time[MONTH_INDEX], "Jun", len_month))
        return 6;
    else if (!memcmp(&time[MONTH_INDEX], "Jul", len_month))
        return 7;
    else if (!memcmp(&time[MONTH_INDEX], "Aug", len_month))
        return 8;
    else if (!memcmp(&time[MONTH_INDEX], "Sep", len_month))
        return 9;
    else if (!memcmp(&time[MONTH_INDEX], "Oct", len_month))
        return 10;
    else if (!memcmp(&time[MONTH_INDEX], "Nov", len_month))
        return 11;
    else if (!memcmp(&time[MONTH_INDEX], "Dec", len_month))
        return 12;
    else
        return 0;
}

/**
 * @brief s_update_date_by_using_month_count
 * @param time
 * @param month_count
 * @return
 */
static char *s_update_date_by_using_month_count(char *time, uint8_t month_count)
{
    uint8_t		current_month;
    int			current_year;
    const char 	*month_str, *year_str;

    if (!time || !month_count)
        return NULL;
    if (	(current_month = s_give_month_count_from_time_str(time))	== 0	)
        return NULL;
    if (	(current_year = atoi(&time[YEAR_INDEX])) 					<= 0
    ||		current_year 												< 22
    ||		current_year 												> 99	)
        return NULL;


    for (uint8_t i = 0; i < month_count; i++) {
        if (current_month == 12)
        {
            current_month = 1;
            current_year++;
        }
        else
            current_month++;
    }

    month_str	= s_give_month_str_from_month_count(current_month);
    year_str	= dap_itoa(current_year);

    if (*month_str
    &&	*year_str
    &&	dap_strlen(year_str) == 2) {
        memcpy(&time[MONTH_INDEX],	month_str,	3);	// 3 == len month in time RFC822 format
        memcpy(&time[YEAR_INDEX],	year_str,	2);	// 2 == len year in time RFC822 format
    } else
        return NULL;

    return time;
}

/**
 * @brief s_callback_verificator
 * @param a_ledger
 * @param a_tx_out_hash
 * @param a_cond
 * @param a_tx_in
 * @param a_owner
 * @return
 */
static bool s_stake_lock_callback_verificator(dap_ledger_t *a_ledger, dap_chain_tx_out_cond_t *a_cond, dap_chain_datum_tx_t *a_tx_in, bool a_owner)
{
    dap_chain_datum_tx_t									*l_burning_tx       = NULL;
    dap_chain_datum_tx_receipt_t							*l_receipt          = NULL;
    uint256_t												l_value_delegated   = {};
    dap_hash_fast_t											l_burning_tx_hash;
    dap_chain_datum_token_tsd_delegate_from_stake_lock_t	*l_tsd_section;
    dap_tsd_t												*l_tsd;
    dap_chain_tx_in_cond_t									*l_tx_in_cond;
    const char												*l_prev_tx_ticker;
    dap_chain_datum_token_t									*l_delegated_token;
    char 													l_delegated_ticker_str[DAP_CHAIN_TICKER_SIZE_MAX];

    if (!a_owner)
        return false;

    if (a_cond->subtype.srv_stake_lock.flags & DAP_CHAIN_NET_SRV_STAKE_LOCK_FLAG_BY_TIME) {
        if (a_cond->subtype.srv_stake_lock.time_unlock > dap_time_now())
            return false;
    }
    if (NULL == (l_tx_in_cond = (dap_chain_tx_in_cond_t *)dap_chain_datum_tx_item_get(
                                                            a_tx_in, 0, TX_ITEM_TYPE_IN_COND, 0)))
        return false;
    if (dap_hash_fast_is_blank(&l_tx_in_cond->header.tx_prev_hash))
        return false;
    if (NULL == (l_prev_tx_ticker = dap_ledger_tx_get_token_ticker_by_hash(
                                                            a_ledger, &l_tx_in_cond->header.tx_prev_hash)))
        return false;

    dap_chain_datum_token_get_delegated_ticker(l_delegated_ticker_str, l_prev_tx_ticker);

    if (a_cond->subtype.srv_stake_lock.flags & DAP_CHAIN_NET_SRV_STAKE_LOCK_FLAG_CREATE_BASE_TX ||
            a_cond->subtype.srv_stake_lock.flags & DAP_CHAIN_NET_SRV_STAKE_LOCK_FLAG_EMIT) {
        if (NULL == (l_delegated_token = dap_ledger_token_ticker_check(a_ledger, l_delegated_ticker_str))
            ||	(l_delegated_token->subtype != DAP_CHAIN_DATUM_TOKEN_SUBTYPE_NATIVE)
            ||	!l_delegated_token->header_native_decl.tsd_total_size
            ||	NULL == (l_tsd = dap_tsd_find(l_delegated_token->data_n_tsd,
                                              l_delegated_token->header_native_decl.tsd_total_size,
                                              DAP_CHAIN_DATUM_TOKEN_TSD_TYPE_DELEGATE_EMISSION_FROM_STAKE_LOCK))) {
            return false;
        }

        l_tsd_section = _dap_tsd_get_object(l_tsd, dap_chain_datum_token_tsd_delegate_from_stake_lock_t);

        if (!IS_ZERO_256(l_tsd_section->emission_rate)) {
            MULT_256_COIN(a_cond->header.value, l_tsd_section->emission_rate, &l_value_delegated);
            if (IS_ZERO_256(l_value_delegated))
                return false;
        }

        l_receipt = (dap_chain_datum_tx_receipt_t *)dap_chain_datum_tx_item_get(a_tx_in, 0, TX_ITEM_TYPE_RECEIPT, 0);
        if (l_receipt) {
            if (!dap_chain_net_srv_uid_compare_scalar(l_receipt->receipt_info.srv_uid, DAP_CHAIN_NET_SRV_STAKE_LOCK_ID))
                return false;
            if (!l_receipt->exts_size)
                return false;
            l_burning_tx_hash = *(dap_hash_fast_t*)l_receipt->exts_n_signs;
            if (dap_hash_fast_is_blank(&l_burning_tx_hash))
                return false;
            l_burning_tx = dap_ledger_tx_find_by_hash(a_ledger, &l_burning_tx_hash);
            if (!l_burning_tx) {
                char l_burning_tx_hash_str[DAP_CHAIN_HASH_FAST_STR_SIZE] = { '\0' };
                dap_hash_fast_to_str(&l_burning_tx_hash, l_burning_tx_hash_str, DAP_CHAIN_HASH_FAST_STR_SIZE);
                char *l_take_tx_hash_str;
                dap_get_data_hash_str_static(a_tx_in, dap_chain_datum_tx_get_size(a_tx_in), l_take_tx_hash_str);
                debug_if(s_debug_more, L_ERROR, "[Legacy] Can't find burning tx with hash %s, obtained from the receipt of take tx %s",
                       l_burning_tx_hash_str, l_take_tx_hash_str);
                return false;
            }
        } else
            l_burning_tx = a_tx_in;

        dap_list_t *l_outs_list = dap_chain_datum_tx_items_get(l_burning_tx, TX_ITEM_TYPE_OUT_ALL, NULL);
        uint256_t l_blank_out_value = {};
        for (dap_list_t *it = l_outs_list; it; it = it->next) {
            byte_t l_type = *(byte_t *)it->data;
            if (l_type == TX_ITEM_TYPE_OUT) {
                dap_chain_tx_out_t *l_out = it->data;
                if (dap_chain_addr_is_blank(&l_out->addr)) {
                    l_blank_out_value = l_out->header.value;
                    break;
                }
            } else if (l_type == TX_ITEM_TYPE_OUT_EXT) {
                dap_chain_tx_out_ext_t *l_out = it->data;
                if (dap_chain_addr_is_blank(&l_out->addr) &&
                        !strcmp(l_out->token, l_delegated_ticker_str)) {
                    l_blank_out_value = l_out->header.value;
                    break;
                }
            }
        }
        dap_list_free(l_outs_list);
        if (IS_ZERO_256(l_blank_out_value)) {
            log_it(L_ERROR, "Can't find OUT with BLANK addr in burning TX");
            return false;
        }

        if (s_debug_more) {
            char *str1 = dap_chain_balance_print(a_cond->header.value);
            char *str2 = dap_chain_balance_print(l_value_delegated);
            char *str3 = dap_chain_balance_print(l_blank_out_value);
            log_it(L_INFO, "hold/take_value: %s",	str1);
            log_it(L_INFO, "delegated_value: %s",	str2);
            log_it(L_INFO, "burning_value:   %s",	str3);
            DAP_DEL_Z(str1);
            DAP_DEL_Z(str2);
            DAP_DEL_Z(str3);
        }

        if (!EQUAL_256(l_blank_out_value, l_value_delegated)) {
            // !!! A terrible legacy crutch, TODO !!!
            SUM_256_256(l_value_delegated, GET_256_FROM_64(10), &l_value_delegated);
            if (!EQUAL_256(l_blank_out_value, l_value_delegated)) {
                log_it(L_ERROR, "Burning and delegated value mismatch");
                return false;
            }
        }
    }

    return true;
}

/**
 * @brief s_callback_verificator_added
 * @param a_tx
 * @param a_tx_item
 * @param a_tx_item_idx
 * @return
 */
static void s_stake_lock_callback_updater(dap_ledger_t *a_ledger, dap_chain_datum_tx_t *a_tx, dap_chain_tx_out_cond_t *a_prev_out_item)
{
    if (a_prev_out_item)  // this is IN_COND tx
        return;
    int l_out_num = 0;
    dap_chain_tx_out_cond_t *l_cond = dap_chain_datum_tx_out_cond_get(a_tx, DAP_CHAIN_TX_OUT_COND_SUBTYPE_SRV_STAKE_LOCK, &l_out_num);
    if (l_cond->subtype.srv_stake_lock.flags & DAP_CHAIN_NET_SRV_STAKE_LOCK_FLAG_CREATE_BASE_TX) {
        dap_chain_hash_fast_t l_tx_cond_hash;
        dap_hash_fast(a_tx, dap_chain_datum_tx_get_size(a_tx), &l_tx_cond_hash);
        dap_ledger_emission_for_stake_lock_item_add(a_ledger, &l_tx_cond_hash);
    }
}

static dap_chain_datum_t *s_stake_lock_datum_create(dap_chain_net_t *a_net, dap_enc_key_t *a_key_from,
                                                    const char *a_main_ticker,
                                                    uint256_t a_value, uint256_t a_value_fee,
                                                    dap_time_t a_time_staking, uint256_t a_reinvest_percent,
                                                    const char *a_delegated_ticker_str, uint256_t a_delegated_value)
{
    dap_chain_net_srv_uid_t l_uid = { .uint64 = DAP_CHAIN_NET_SRV_STAKE_LOCK_ID };
    dap_ledger_t * l_ledger = a_net ? dap_ledger_by_net_name( a_net->pub.name ) : NULL;
    // check valid param
    if (!a_net || !l_ledger || !a_key_from ||
        !a_key_from->priv_key_data || !a_key_from->priv_key_data_size || IS_ZERO_256(a_value))
        return NULL;

    const char *l_native_ticker = a_net->pub.native_ticker;
    bool l_main_native = !dap_strcmp(a_main_ticker, l_native_ticker);
    // find the transactions from which to take away coins
    uint256_t l_value_transfer = {}; // how many coins to transfer
    uint256_t l_value_need = a_value, l_net_fee = {}, l_total_fee = {}, l_fee_transfer = {};
    dap_chain_addr_t l_addr_fee = {}, l_addr = {};

    dap_chain_addr_fill_from_key(&l_addr, a_key_from, a_net->pub.id);
    dap_list_t *l_list_fee_out = NULL;
    bool l_net_fee_used = dap_chain_net_tx_get_fee(a_net->pub.id, &l_net_fee, &l_addr_fee);
    SUM_256_256(l_net_fee, a_value_fee, &l_total_fee);
    if (l_main_native)
        SUM_256_256(l_value_need, l_total_fee, &l_value_need);
    else if (!IS_ZERO_256(l_total_fee)) {
        l_list_fee_out = dap_ledger_get_list_tx_outs_with_val(a_net->pub.ledger, l_native_ticker,
                                                                    &l_addr, l_total_fee, &l_fee_transfer);
        if (!l_list_fee_out) {
            log_it(L_WARNING, "Not enough funds to pay fee");
            return NULL;
        }
    }
    // list of transaction with 'out' items
    dap_list_t *l_list_used_out = dap_ledger_get_list_tx_outs_with_val(l_ledger, a_main_ticker,
                                                                             &l_addr, l_value_need, &l_value_transfer);
    if(!l_list_used_out) {
        log_it( L_ERROR, "Nothing to transfer (not enough funds)");
        return NULL;
    }

    // create empty transaction
    dap_chain_datum_tx_t *l_tx = dap_chain_datum_tx_create();

    // add 'in' items
    {
        uint256_t l_value_to_items = dap_chain_datum_tx_add_in_item_list(&l_tx, l_list_used_out);
        assert(EQUAL_256(l_value_to_items, l_value_transfer));
        dap_list_free_full(l_list_used_out, NULL);
        if (l_list_fee_out) {
            uint256_t l_value_fee_items = dap_chain_datum_tx_add_in_item_list(&l_tx, l_list_fee_out);
            assert(EQUAL_256(l_value_fee_items, l_fee_transfer));
            dap_list_free_full(l_list_fee_out, NULL);
        }
    }

    // add 'in_ems' item
    {
        dap_chain_id_t l_chain_id = dap_chain_net_get_default_chain_by_chain_type(a_net, CHAIN_TYPE_TX)->id;
        dap_hash_fast_t l_blank_hash = {};
        dap_chain_tx_in_ems_t *l_in_ems = dap_chain_datum_tx_item_in_ems_create(l_chain_id, &l_blank_hash, a_delegated_ticker_str);
        dap_chain_datum_tx_add_item(&l_tx, (const uint8_t*) l_in_ems);
    }

    // add 'out_cond' and 'out_ext' items
    {
        uint256_t l_value_pack = {}, l_native_pack = {}; // how much coin add to 'out_ext' items
        dap_chain_tx_out_cond_t* l_tx_out_cond = dap_chain_datum_tx_item_out_cond_create_srv_stake_lock(
                                                        l_uid, a_value, a_time_staking, a_reinvest_percent);
        if (l_tx_out_cond) {
            SUM_256_256(l_value_pack, a_value, &l_value_pack);
            dap_chain_datum_tx_add_item(&l_tx, (const uint8_t *)l_tx_out_cond);
            DAP_DEL_Z(l_tx_out_cond);
        } else {
            dap_chain_datum_tx_delete(l_tx);
            log_it(L_ERROR, "Cant add conditional output");
            return NULL;
        }

        uint256_t l_value_back = {};
        // Network fee
        if (l_net_fee_used) {
            if (dap_chain_datum_tx_add_out_ext_item(&l_tx, &l_addr_fee, l_net_fee, l_native_ticker) != 1) {
                dap_chain_datum_tx_delete(l_tx);
                log_it(L_ERROR, "Cant add network fee output");
                return NULL;
            }
            if (l_main_native)
                SUM_256_256(l_value_pack, l_net_fee, &l_value_pack);
            else
                SUM_256_256(l_native_pack, l_net_fee, &l_native_pack);
        }
        // Validator's fee
        if (!IS_ZERO_256(a_value_fee)) {
            if (dap_chain_datum_tx_add_fee_item(&l_tx, a_value_fee) != 1) {
                dap_chain_datum_tx_delete(l_tx);
                log_it(L_ERROR, "Cant add validator's fee output");
                return NULL;
            }
            if (l_main_native)
                SUM_256_256(l_value_pack, a_value_fee, &l_value_pack);
            else
                SUM_256_256(l_native_pack, a_value_fee, &l_native_pack);
        }
        // coin back
        SUBTRACT_256_256(l_value_transfer, l_value_pack, &l_value_back);
        if (!IS_ZERO_256(l_value_back)) {
            if (dap_chain_datum_tx_add_out_ext_item(&l_tx, &l_addr, l_value_back, a_main_ticker) != 1) {
                dap_chain_datum_tx_delete(l_tx);
                log_it( L_ERROR, "Cant add coin back output for main ticker");
                return NULL;
            }
        }
        // fee coin back
        if (!IS_ZERO_256(l_fee_transfer)) {
            SUBTRACT_256_256(l_fee_transfer, l_native_pack, &l_value_back);
            if (!IS_ZERO_256(l_value_back)) {
                if (dap_chain_datum_tx_add_out_ext_item(&l_tx, &l_addr, l_value_back, l_native_ticker) != 1) {
                    dap_chain_datum_tx_delete(l_tx);
                    log_it( L_ERROR, "Cant add coin back output for native ticker");
                    return NULL;
                }
            }
        }
    }

    // add delegated token emission 'out_ext'
    if (dap_chain_datum_tx_add_out_ext_item(&l_tx, &l_addr, a_delegated_value, a_delegated_ticker_str) != 1) {
        dap_chain_datum_tx_delete(l_tx);
        log_it( L_ERROR, "Cant add delegated token emission output");
        return NULL;
    }

    // add 'sign' item
    if (dap_chain_datum_tx_add_sign_item(&l_tx, a_key_from) != 1) {
        dap_chain_datum_tx_delete(l_tx);
        log_it( L_ERROR, "Can't add sign output");
        return NULL;
    }

    size_t l_tx_size = dap_chain_datum_tx_get_size( l_tx );
    dap_chain_datum_t *l_datum = dap_chain_datum_create( DAP_CHAIN_DATUM_TX, l_tx, l_tx_size );

    return l_datum;
}

dap_chain_datum_t *s_stake_unlock_datum_create(dap_chain_net_t *a_net, dap_enc_key_t *a_key_from,
                                               dap_hash_fast_t *a_stake_tx_hash, uint32_t a_prev_cond_idx,
                                               const char *a_main_ticker, uint256_t a_value,
                                               uint256_t a_value_fee,
                                               const char *a_delegated_ticker_str, uint256_t a_delegated_value)
{
    // check valid param
    if (!a_net | !a_key_from || !a_key_from->priv_key_data || !a_key_from->priv_key_data_size || dap_hash_fast_is_blank(a_stake_tx_hash))
        return NULL;

    const char *l_native_ticker = a_net->pub.native_ticker;
    bool l_main_native = !dap_strcmp(a_main_ticker, l_native_ticker);
    // find the transactions from which to take away coins
    uint256_t l_value_transfer = {}; // how many coins to transfer
    uint256_t l_net_fee = {}, l_total_fee = {}, l_fee_transfer = {}, l_fee_part = {};
    dap_chain_addr_t l_addr_fee = {}, l_addr = {};

    dap_chain_addr_fill_from_key(&l_addr, a_key_from, a_net->pub.id);
    dap_list_t *l_list_fee_out = NULL, *l_list_used_out = NULL;
    bool l_net_fee_used = dap_chain_net_tx_get_fee(a_net->pub.id, &l_net_fee, &l_addr_fee);
    SUM_256_256(l_net_fee, a_value_fee, &l_total_fee);
<<<<<<< HEAD
    int res = compare256(l_total_fee,a_value);

    if (!IS_ZERO_256(l_total_fee)) {
        if(!l_main_native)
        {
=======
    if (!IS_ZERO_256(l_total_fee)) {
        if (!l_main_native) {
>>>>>>> 5e898ee6
            l_list_fee_out = dap_ledger_get_list_tx_outs_with_val(a_net->pub.ledger, l_native_ticker,
                                                                    &l_addr, l_total_fee, &l_fee_transfer);
            if (!l_list_fee_out) {
                log_it(L_WARNING, "Not enough funds to pay fee");
                return NULL;
            }
<<<<<<< HEAD
        }
        else if(res == 1){
            SUBTRACT_256_256(l_total_fee, a_value, &l_fee_part);
            l_list_fee_out = dap_ledger_get_list_tx_outs_with_val(a_net->pub.ledger, l_native_ticker,
                                                                  &l_addr, l_fee_part, &l_fee_transfer);
=======
        } else if (compare256(a_value, l_total_fee) == -1) {
            uint256_t l_fee_part;
            SUBTRACT_256_256(l_total_fee, a_value, &l_fee_part);
            l_list_fee_out = dap_ledger_get_list_tx_outs_with_val(a_net->pub.ledger, l_native_ticker,
                                                                    &l_addr, l_fee_part, &l_fee_transfer);
            char *l_total = dap_chain_balance_to_coins(!IS_ZERO_256(l_total_fee) ? l_total_fee : uint256_0);
            char *l_value = dap_chain_balance_to_coins(a_value);
            char *l_sub = dap_chain_balance_to_coins(l_fee_part);
            char *l_transf = dap_chain_balance_to_coins(l_fee_part);
            log_it(L_WARNING, "Total fee more than stake, total - (%s), stake - (%s), sub - (%s), transf - (%s) ",
                                                            l_total, l_value, l_sub, l_transf);
            DAP_DELETE(l_total);
            DAP_DELETE(l_value);
            DAP_DELETE(l_sub);
            DAP_DELETE(l_transf);
>>>>>>> 5e898ee6
            if (!l_list_fee_out) {
                log_it(L_WARNING, "Not enough funds to pay fee");
                return NULL;
            }
        }
    }
    if (!IS_ZERO_256(a_delegated_value)) {
        l_list_used_out = dap_ledger_get_list_tx_outs_with_val(a_net->pub.ledger, a_delegated_ticker_str,
                                                                                 &l_addr, a_delegated_value, &l_value_transfer);
        if(!l_list_used_out) {
            log_it( L_ERROR, "Nothing to transfer (not enough delegated tokens)");
            return NULL;
        }
    }

    // create empty transaction
    dap_chain_datum_tx_t *l_tx = dap_chain_datum_tx_create();

    // add 'in_cond' & 'in' items
    {
        dap_chain_datum_tx_add_in_cond_item(&l_tx, a_stake_tx_hash, a_prev_cond_idx, 0);
        if (l_list_used_out) {
            uint256_t l_value_to_items = dap_chain_datum_tx_add_in_item_list(&l_tx, l_list_used_out);
            assert(EQUAL_256(l_value_to_items, l_value_transfer));
            dap_list_free_full(l_list_used_out, NULL);
        }
        if (l_list_fee_out) {
            uint256_t l_value_fee_items = dap_chain_datum_tx_add_in_item_list(&l_tx, l_list_fee_out);
            assert(EQUAL_256(l_value_fee_items, l_fee_transfer));
            dap_list_free_full(l_list_fee_out, NULL);
        }
    }

    // add 'out_ext' items
    uint256_t l_value_back;
    {
        uint256_t l_value_pack = {}; // how much datoshi add to 'out' items
        // Network fee
        if(l_net_fee_used){
            if (!dap_chain_datum_tx_add_out_ext_item(&l_tx, &l_addr_fee, l_net_fee, l_native_ticker)){
                dap_chain_datum_tx_delete(l_tx);
                return NULL;
            }
            SUM_256_256(l_value_pack, l_net_fee, &l_value_pack);
        }
        // Validator's fee
        if (!IS_ZERO_256(a_value_fee)) {
            if (dap_chain_datum_tx_add_fee_item(&l_tx, a_value_fee) == 1)
            {
                SUM_256_256(l_value_pack, a_value_fee, &l_value_pack);
            }
            else {
                dap_chain_datum_tx_delete(l_tx);
                return NULL;
            }
        }
        // coin back
        //SUBTRACT_256_256(l_fee_transfer, l_value_pack, &l_value_back);
        if(l_main_native){
            if(res == 1)
            {
                SUBTRACT_256_256(l_fee_transfer, l_value_pack, &l_value_back);
            }
            else
            {
                SUBTRACT_256_256(a_value, l_value_pack, &l_value_back);
            }
            if(!IS_ZERO_256(l_value_back)) {
                if (dap_chain_datum_tx_add_out_ext_item(&l_tx, &l_addr, l_value_back, a_main_ticker)!=1) {
                    dap_chain_datum_tx_delete(l_tx);
                    return NULL;
                }
            }
        } else if (dap_chain_datum_tx_add_out_ext_item(&l_tx, &l_addr, a_value, a_main_ticker)!=1) {
            dap_chain_datum_tx_delete(l_tx);
            return NULL;
        }
    }

    // add burning 'out_ext'
    if (!IS_ZERO_256(a_delegated_value)) {
        if (dap_chain_datum_tx_add_out_ext_item(&l_tx, &c_dap_chain_addr_blank,
                                               a_delegated_value, a_delegated_ticker_str) != 1) {
            dap_chain_datum_tx_delete(l_tx);
            return NULL;
        }
        // delegated token coin back
        SUBTRACT_256_256(l_value_transfer, a_delegated_value, &l_value_back);
        if (!IS_ZERO_256(l_value_back)) {
            if (dap_chain_datum_tx_add_out_ext_item(&l_tx, &l_addr, l_value_back, a_delegated_ticker_str) != 1) {
                dap_chain_datum_tx_delete(l_tx);
                return NULL;
            }
        }
    }

    // add 'sign' items
    if(dap_chain_datum_tx_add_sign_item(&l_tx, a_key_from) != 1) {
        dap_chain_datum_tx_delete(l_tx);
        return NULL;
    }

    size_t l_tx_size = dap_chain_datum_tx_get_size(l_tx);
    dap_chain_datum_t *l_datum = dap_chain_datum_create(DAP_CHAIN_DATUM_TX, l_tx, l_tx_size);

    DAP_DELETE(l_tx);

    return l_datum;
}<|MERGE_RESOLUTION|>--- conflicted
+++ resolved
@@ -104,7 +104,7 @@
                                                dap_hash_fast_t *a_stake_tx_hash, uint32_t a_prev_cond_idx,
                                                const char *a_main_ticker, uint256_t a_value,
                                                uint256_t a_value_fee,
-                                               const char *a_delegated_ticker_str, uint256_t a_delegated_value);
+                                               const char *a_delegated_ticker_str, uint256_t a_delegated_value,int *res);
 // Callbacks
 static void s_stake_lock_callback_updater(dap_ledger_t *a_ledger, dap_chain_datum_tx_t *a_tx, dap_chain_tx_out_cond_t *a_prev_out_item);
 static bool s_stake_lock_callback_verificator(dap_ledger_t *a_ledger, dap_chain_tx_out_cond_t *a_cond, dap_chain_datum_tx_t *a_tx_in, bool a_owner);
@@ -482,10 +482,12 @@
         dap_enc_key_delete(l_owner_key);
         return NOT_ENOUGH_TIME;
     }
-
+    int res = 0;
     l_datum = s_stake_unlock_datum_create(l_net, l_owner_key, &l_tx_hash, l_prev_cond_idx,
                                           l_ticker_str, l_tx_out_cond->header.value, l_value_fee,
-                                          l_delegated_ticker_str, l_value_delegated);
+                                          l_delegated_ticker_str, l_value_delegated,&res);
+    if(res == -3)
+        dap_string_append_printf(output_line, "Total fee more than stake\n");
 
     dap_enc_key_delete(l_owner_key);  // need wallet close??
     // Processing will be made according to autoprocess policy
@@ -1171,46 +1173,31 @@
                                                dap_hash_fast_t *a_stake_tx_hash, uint32_t a_prev_cond_idx,
                                                const char *a_main_ticker, uint256_t a_value,
                                                uint256_t a_value_fee,
-                                               const char *a_delegated_ticker_str, uint256_t a_delegated_value)
+                                               const char *a_delegated_ticker_str, uint256_t a_delegated_value,int *result)
 {
     // check valid param
     if (!a_net | !a_key_from || !a_key_from->priv_key_data || !a_key_from->priv_key_data_size || dap_hash_fast_is_blank(a_stake_tx_hash))
-        return NULL;
+        *result = -1;
 
     const char *l_native_ticker = a_net->pub.native_ticker;
     bool l_main_native = !dap_strcmp(a_main_ticker, l_native_ticker);
     // find the transactions from which to take away coins
     uint256_t l_value_transfer = {}; // how many coins to transfer
-    uint256_t l_net_fee = {}, l_total_fee = {}, l_fee_transfer = {}, l_fee_part = {};
+    uint256_t l_net_fee = {}, l_total_fee = {}, l_fee_transfer = {};
     dap_chain_addr_t l_addr_fee = {}, l_addr = {};
 
     dap_chain_addr_fill_from_key(&l_addr, a_key_from, a_net->pub.id);
     dap_list_t *l_list_fee_out = NULL, *l_list_used_out = NULL;
     bool l_net_fee_used = dap_chain_net_tx_get_fee(a_net->pub.id, &l_net_fee, &l_addr_fee);
     SUM_256_256(l_net_fee, a_value_fee, &l_total_fee);
-<<<<<<< HEAD
-    int res = compare256(l_total_fee,a_value);
-
-    if (!IS_ZERO_256(l_total_fee)) {
-        if(!l_main_native)
-        {
-=======
     if (!IS_ZERO_256(l_total_fee)) {
         if (!l_main_native) {
->>>>>>> 5e898ee6
             l_list_fee_out = dap_ledger_get_list_tx_outs_with_val(a_net->pub.ledger, l_native_ticker,
                                                                     &l_addr, l_total_fee, &l_fee_transfer);
             if (!l_list_fee_out) {
                 log_it(L_WARNING, "Not enough funds to pay fee");
-                return NULL;
-            }
-<<<<<<< HEAD
-        }
-        else if(res == 1){
-            SUBTRACT_256_256(l_total_fee, a_value, &l_fee_part);
-            l_list_fee_out = dap_ledger_get_list_tx_outs_with_val(a_net->pub.ledger, l_native_ticker,
-                                                                  &l_addr, l_fee_part, &l_fee_transfer);
-=======
+                *result = -2;
+            }
         } else if (compare256(a_value, l_total_fee) == -1) {
             uint256_t l_fee_part;
             SUBTRACT_256_256(l_total_fee, a_value, &l_fee_part);
@@ -1226,10 +1213,9 @@
             DAP_DELETE(l_value);
             DAP_DELETE(l_sub);
             DAP_DELETE(l_transf);
->>>>>>> 5e898ee6
             if (!l_list_fee_out) {
                 log_it(L_WARNING, "Not enough funds to pay fee");
-                return NULL;
+                *result = -3;
             }
         }
     }
@@ -1238,7 +1224,7 @@
                                                                                  &l_addr, a_delegated_value, &l_value_transfer);
         if(!l_list_used_out) {
             log_it( L_ERROR, "Nothing to transfer (not enough delegated tokens)");
-            return NULL;
+            *result = -4;
         }
     }
 
@@ -1268,7 +1254,7 @@
         if(l_net_fee_used){
             if (!dap_chain_datum_tx_add_out_ext_item(&l_tx, &l_addr_fee, l_net_fee, l_native_ticker)){
                 dap_chain_datum_tx_delete(l_tx);
-                return NULL;
+                *result = -5;
             }
             SUM_256_256(l_value_pack, l_net_fee, &l_value_pack);
         }
@@ -1280,29 +1266,34 @@
             }
             else {
                 dap_chain_datum_tx_delete(l_tx);
-                return NULL;
+                *result = -6;
             }
         }
         // coin back
         //SUBTRACT_256_256(l_fee_transfer, l_value_pack, &l_value_back);
         if(l_main_native){
-            if(res == 1)
-            {
-                SUBTRACT_256_256(l_fee_transfer, l_value_pack, &l_value_back);
-            }
-            else
-            {
-                SUBTRACT_256_256(a_value, l_value_pack, &l_value_back);
-            }
+            SUBTRACT_256_256(a_value, l_value_pack, &l_value_back);
             if(!IS_ZERO_256(l_value_back)) {
                 if (dap_chain_datum_tx_add_out_ext_item(&l_tx, &l_addr, l_value_back, a_main_ticker)!=1) {
                     dap_chain_datum_tx_delete(l_tx);
+                    *result = -7;
+                }
+            }
+        } else {
+            SUBTRACT_256_256(l_fee_transfer, l_value_pack, &l_value_back);
+            if (dap_chain_datum_tx_add_out_ext_item(&l_tx, &l_addr, a_value, a_main_ticker)!=1) {
+                dap_chain_datum_tx_delete(l_tx);
+                *result = -8;
+                return NULL;
+            }
+            else
+            {
+                if (dap_chain_datum_tx_add_out_ext_item(&l_tx, &l_addr, l_value_back, l_native_ticker)!=1) {
+                    dap_chain_datum_tx_delete(l_tx);
+                    *result = -9;
                     return NULL;
                 }
             }
-        } else if (dap_chain_datum_tx_add_out_ext_item(&l_tx, &l_addr, a_value, a_main_ticker)!=1) {
-            dap_chain_datum_tx_delete(l_tx);
-            return NULL;
         }
     }
 
@@ -1311,14 +1302,14 @@
         if (dap_chain_datum_tx_add_out_ext_item(&l_tx, &c_dap_chain_addr_blank,
                                                a_delegated_value, a_delegated_ticker_str) != 1) {
             dap_chain_datum_tx_delete(l_tx);
-            return NULL;
+            *result = -10;
         }
         // delegated token coin back
         SUBTRACT_256_256(l_value_transfer, a_delegated_value, &l_value_back);
         if (!IS_ZERO_256(l_value_back)) {
             if (dap_chain_datum_tx_add_out_ext_item(&l_tx, &l_addr, l_value_back, a_delegated_ticker_str) != 1) {
                 dap_chain_datum_tx_delete(l_tx);
-                return NULL;
+                *result = -11;
             }
         }
     }
@@ -1326,7 +1317,7 @@
     // add 'sign' items
     if(dap_chain_datum_tx_add_sign_item(&l_tx, a_key_from) != 1) {
         dap_chain_datum_tx_delete(l_tx);
-        return NULL;
+        *result = -12;
     }
 
     size_t l_tx_size = dap_chain_datum_tx_get_size(l_tx);
