--- conflicted
+++ resolved
@@ -251,11 +251,7 @@
 int dap_chain_net_srv_stake_lock_init()
 {
     dap_ledger_verificator_add(DAP_CHAIN_TX_OUT_COND_SUBTYPE_SRV_STAKE_LOCK, s_stake_lock_callback_verificator, s_stake_lock_callback_updater, NULL);
-<<<<<<< HEAD
     dap_cli_server_cmd_add_ex("stake_lock", s_cli_stake_lock, NULL, true, "Stake lock service commands",
-=======
-    dap_cli_server_cmd_add("stake_lock", s_cli_stake_lock, NULL, "Stake lock service commands",
->>>>>>> 05e30b79
                 "stake_lock hold -net <net_name> -w <wallet_name> -time_staking <YYMMDD> -token <ticker> -value <value> -fee <value>"
                             "[-chain <chain_name>] [-reinvest <percentage>]\n"
                 "stake_lock take -net <net_name> -w <wallet_name> -tx <transaction_hash> -fee <value>"
