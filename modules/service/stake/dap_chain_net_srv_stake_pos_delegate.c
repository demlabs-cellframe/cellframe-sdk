/*
 * Authors:
 * Roman Khlopkov <roman.khlopkov@demlabs.net>
 * DeM Labs Inc.   https://demlabs.net
 * DeM Labs Open source community https://gitlab.demlabs.net
 * Copyright  (c) 2017-2020
 * All rights reserved.

 This file is part of DAP (Deus Applications Prototypes) the open source project

    DAP (Deus Applicaions Prototypes) is free software: you can redistribute it and/or modify
    it under the terms of the GNU General Public License as published by
    the Free Software Foundation, either version 3 of the License, or
    (at your option) any later version.

    DAP is distributed in the hope that it will be useful,
    but WITHOUT ANY WARRANTY; without even the implied warranty of
    MERCHANTABILITY or FITNESS FOR A PARTICULAR PURPOSE.  See the
    GNU General Public License for more details.

    You should have received a copy of the GNU General Public License
    along with any DAP based project.  If not, see <http://www.gnu.org/licenses/>.
*/

#include <math.h>
#include "dap_chain_node_cli.h"
#include "dap_config.h"
#include "dap_string.h"
#include "dap_list.h"
#include "dap_enc_base58.h"
#include "dap_chain_common.h"
#include "dap_chain_mempool.h"
#include "dap_chain_net_tx.h"
#include "dap_chain_net_srv.h"
#include "dap_chain_net_srv_stake_pos_delegate.h"
#include "dap_chain_cs_esbocs.h"
#include "rand/dap_rand.h"
#include "dap_chain_node_client.h"
#include "dap_stream_ch_chain_net_pkt.h"
#include "dap_chain_node_cli_cmd.h"
#include "json_object.h"

#define LOG_TAG "dap_chain_net_srv_stake_pos_delegate"

#define DAP_CHAIN_NET_SRV_STAKE_POS_DELEGATE_GDB_GROUP "delegate_keys"

static int s_cli_srv_stake(int a_argc, char **a_argv, void **a_str_reply);

static bool s_stake_verificator_callback(dap_ledger_t *a_ledger, dap_chain_tx_out_cond_t *a_cond,
                                                      dap_chain_datum_tx_t *a_tx_in, bool a_owner);
static void s_stake_updater_callback(dap_ledger_t *a_ledger, dap_chain_datum_tx_t *a_tx, dap_chain_tx_out_cond_t *a_cond);

static void s_cache_data(dap_ledger_t *a_ledger, dap_chain_datum_tx_t *a_tx, dap_chain_addr_t *a_signing_addr);

static void s_stake_clear();

static void s_stake_net_clear(dap_chain_net_t *a_net);

static dap_chain_net_srv_stake_t *s_srv_stake = NULL;

/**
 * @brief dap_stream_ch_vpn_init Init actions for VPN stream channel
 * @return 0 if everything is okay, lesser then zero if errors
 */
int dap_chain_net_srv_stake_pos_delegate_init()
{
    dap_ledger_verificator_add(DAP_CHAIN_TX_OUT_COND_SUBTYPE_SRV_STAKE_POS_DELEGATE, s_stake_verificator_callback, s_stake_updater_callback);
    dap_cli_server_cmd_add("srv_stake", s_cli_srv_stake, "Delegated stake service commands",
            "\t\t=== Commands for work with orders ===\n"
    "srv_stake order create [fee] -net <net_name> -value <value> -cert <priv_cert_name> [-H {hex(default) | base58}]\n"
        "\tCreates an order declaring the minimum fee that the validator agrees to for process a transaction.\n"
    "srv_stake order create validator -net <net_name> -value_min <minimum_stake_value> -value_max <maximum_stake_value>"
                        " -tax <percent> -cert <priv_cert_name> [-node_addr <for_validator_node>] [-H {hex(default) | base58}]\n"
        "\tCreates an order declaring wanted tax and minimum/maximum stake value that the validator agrees to work.\n"
    "srv_stake order create staker -net <net_name> -w <wallet_with_m_tokens> -value <stake_value> -fee <value> -tax <percent>"
                        " [-addr <for_tax_collecting>]  [-cert <for_order_signing>] [-H {hex(default) | base58}]\n"
        "\tCreates an order allowing the validator to delegate it's key with specified params\n"
    "srv_stake order update -net <net_name> -order <order_hash> [-params]\n"
         "\tUpdates an order with specified hash\n"
    "srv_stake order list [fee | validator | staker] -net <net_name>\n"
         "\tGet orders list of specified type within specified net name\n"
    "srv_stake order remove -net <net_name> -order <order_hash>\n"
         "\tRemove order with specified hash\n"
            "\t\t === Commands for work with stake delegate ===\n"
    "srv_stake delegate {-cert <pub_cert_name> -value <datoshi> | "
                                "-order <order_hash> {[-tax_addr <wallet_addr_for_tax_collecting>] | "
                                        "-cert <priv_cert_name> [-node_addr <for_validator_node>]}}"
                        " -net <net_name> -w <wallet_name> -fee <value>\n"
         "\tDelegate public key in specified certificate or order with specified net name. Pay with specified value of m-tokens of native net token.\n"
    "srv_stake invalidate -net <net_name> {-tx <transaction_hash> | -cert <delegated_cert> | -cert_pkey_hash <pkey_hash>}"
                            " {-w <wallet_name> -fee <value> | -poa_cert <cert_name>}\n"
         "\tInvalidate requested delegated stake transaction by hash or cert name or cert pkey hash within net name and"
         " return m-tokens to specified wallet (if any)\n"
    "srv_stake approve -net <net_name> -tx <transaction_hash> -poa_cert <priv_cert_name>\n"
         "\tApprove stake transaction by root node certificate within specified net name\n"
    "srv_stake list keys -net <net_name> [-cert <delegated_cert> | -pkey <pkey_hash_str>]\n"
         "\tShow the list of active stake keys (optional delegated with specified cert).\n"
    "srv_stake list tx -net <net_name> \n"
         "\tShow the list of key delegation transactions.\n"
    "srv_stake min_value -net <net_name> -cert <cert_name> -value <value>"
         "\tSets the minimum stake value\n"
    "srv_stake check -net <net_name> -tx <tx_hash>"
         "\tCheck remote validator"
    );

    s_srv_stake = DAP_NEW_Z(dap_chain_net_srv_stake_t);
    if (!s_srv_stake) {
        log_it(L_CRITICAL, "Memory allocation error");
        return -1;
    }
    s_srv_stake->delegate_allowed_min = dap_chain_coins_to_balance("1.0");

    return 0;
}

/**
 * @brief delete ht and hh concretic net from s_srv_stake 
 */
void s_stake_net_clear(dap_chain_net_t *a_net)
{
    dap_chain_net_srv_stake_item_t *l_stake = NULL, *l_tmp = NULL;
    HASH_ITER(ht, s_srv_stake->tx_itemlist, l_stake, l_tmp) {
        // Clang bug at this, l_stake should change at every loop cycle
        if (l_stake->net->pub.id.uint64 == a_net->pub.id.uint64)
            HASH_DELETE(ht, s_srv_stake->tx_itemlist, l_stake);
    }
    HASH_ITER(hh, s_srv_stake->itemlist, l_stake, l_tmp) {
        // Clang bug at this, l_stake should change at every loop cycle
        if (l_stake->net->pub.id.uint64 == a_net->pub.id.uint64) {
            HASH_DEL(s_srv_stake->itemlist, l_stake);
            DAP_DELETE(l_stake);
        }
    }
    dap_chain_net_srv_stake_cache_item_t *l_cache_item = NULL, *l_cache_tmp = NULL;
    HASH_ITER(hh, s_srv_stake->cache, l_cache_item, l_cache_tmp) {
        // Clang bug at this, l_stake should change at every loop cycle
        if (l_cache_item->signing_addr.net_id.uint64 == a_net->pub.id.uint64) {
            HASH_DEL(s_srv_stake->cache, l_cache_item);
            DAP_DELETE(l_cache_item);
        }
    }
}

/**
 * @brief delete all nets ht and hh from s_srv_stake 
 */
void s_stake_clear()
{
    uint16_t l_net_count;
    dap_chain_net_t **l_net_list = dap_chain_net_list(&l_net_count);
    for (uint16_t i = 0; i < l_net_count; i++) {
        s_stake_net_clear(l_net_list[i]);
    }
}

void dap_chain_net_srv_stake_pos_delegate_deinit()
{
    s_stake_clear();
    DAP_DEL_Z(s_srv_stake);
}

static bool s_stake_verificator_callback(dap_ledger_t UNUSED_ARG *a_ledger, dap_chain_tx_out_cond_t *a_cond,
                                         dap_chain_datum_tx_t *a_tx_in, bool a_owner)
{
    assert(s_srv_stake);
    // It's a order conditional TX
    if (dap_chain_addr_is_blank(&a_cond->subtype.srv_stake_pos_delegate.signing_addr) ||
            a_cond->subtype.srv_stake_pos_delegate.signer_node_addr.uint64 == 0) {
        if (a_owner)
            return true;
        int l_out_idx = 0;
        dap_chain_tx_out_cond_t *l_tx_out_cond = dap_chain_datum_tx_out_cond_get(a_tx_in, DAP_CHAIN_TX_OUT_COND_SUBTYPE_SRV_STAKE_POS_DELEGATE, &l_out_idx);
        if (!l_tx_out_cond) {
            log_it(L_ERROR, "Condition not found in conditional tx");
            return false;
        }
        if (compare256(l_tx_out_cond->header.value, a_cond->header.value)) {
            char *l_in_value = dap_chain_balance_to_coins(l_tx_out_cond->header.value);
            char *l_out_value = dap_chain_balance_to_coins(a_cond->header.value);
            log_it(L_WARNING, "In value %s is not eqal to out value %s", l_in_value, l_out_value);
            DAP_DELETE(l_in_value);
            DAP_DELETE(l_out_value);
            return false;
        }
        if (l_tx_out_cond->tsd_size != a_cond->tsd_size ||
                memcmp(l_tx_out_cond->tsd, a_cond->tsd, a_cond->tsd_size)) {
            log_it(L_WARNING, "Conditional out and conditional in have different TSD sections");
            return false;
        }
        if (dap_chain_addr_is_blank(&l_tx_out_cond->subtype.srv_stake_pos_delegate.signing_addr) ||
                l_tx_out_cond->subtype.srv_stake_pos_delegate.signer_node_addr.uint64 == 0) {
            log_it(L_WARNING, "Not blank address or key fields in order conditional tx");
            return false;
        }
        return true;
    }
    // It's a delegation conitional TX
    dap_chain_tx_in_cond_t *l_tx_in_cond = (dap_chain_tx_in_cond_t *)dap_chain_datum_tx_item_get(a_tx_in, 0, TX_ITEM_TYPE_IN_COND, 0);
    if (!l_tx_in_cond) {
        log_it(L_ERROR, "Conditional in item not found in checking tx");
        return false;
    }
    dap_hash_fast_t *l_prev_hash = &l_tx_in_cond->header.tx_prev_hash;
    if (dap_hash_fast_is_blank(l_prev_hash)) {
        log_it(L_ERROR, "Blank hash of prev tx in tx_in_cond");
        return false;
    }
    dap_chain_datum_tx_t *l_prev_tx = dap_ledger_tx_find_by_hash(a_ledger, l_prev_hash);
    if (!l_prev_tx) {
        log_it(L_ERROR, "Previous tx not found for now but is found in ledger before");
        return false;
    }
    bool l_owner = false;
    dap_chain_tx_in_cond_t *l_tx_prev_in_cond = (dap_chain_tx_in_cond_t *)dap_chain_datum_tx_item_get(l_prev_tx, 0, TX_ITEM_TYPE_IN_COND, 0);
    if (!l_tx_prev_in_cond)
        l_owner = a_owner;
    else {
        dap_hash_fast_t *l_owner_tx_hash = &l_tx_prev_in_cond->header.tx_prev_hash;
        dap_chain_datum_tx_t *l_owner_tx = dap_ledger_tx_find_by_hash(a_ledger, l_owner_tx_hash);
        dap_sign_t *l_owner_sign = dap_chain_datum_tx_get_sign(l_owner_tx, 0);
        if (!l_owner_sign) {
            log_it(L_ERROR, "Can't get owner sign");
            return false;
        }
        dap_sign_t *l_taker_sign = dap_chain_datum_tx_get_sign(a_tx_in, 0);
        if (!l_taker_sign) {
            log_it(L_ERROR, "Can't get taker sign");
            return false;
        }
        l_owner = dap_sign_compare_pkeys(l_taker_sign, l_owner_sign);
    }
    if (!l_owner) {
        log_it(L_WARNING, "Trying to spend conditional tx not by owner");
        return false;
    }
    if (a_tx_in->header.ts_created < 1706227200) // Jan 26 2024 00:00:00 GMT, old policy rules
        return true;
    dap_chain_net_srv_stake_item_t *l_stake;
    HASH_FIND(ht, s_srv_stake->tx_itemlist, l_prev_hash, sizeof(dap_hash_t), l_stake);
    if (l_stake) {
        log_it(L_WARNING, "Key is active with delegation decree, need to revoke it first");
        return false;
    }
    return true;
}

static void s_stake_updater_callback(dap_ledger_t *a_ledger, dap_chain_datum_tx_t *a_tx, dap_chain_tx_out_cond_t *a_cond)
{
    assert(s_srv_stake);
    if (!a_cond)
        return;
    dap_chain_addr_t *l_signing_addr = &a_cond->subtype.srv_stake_pos_delegate.signing_addr;
    dap_chain_net_srv_stake_key_invalidate(l_signing_addr);
    s_cache_data(a_ledger, a_tx, l_signing_addr);
}

static bool s_srv_stake_is_poa_cert(dap_chain_net_t *a_net, dap_enc_key_t *a_key)
{
    bool l_is_poa_cert = false;
    dap_pkey_t *l_pkey = dap_pkey_from_enc_key(a_key);
    for (dap_list_t *it = a_net->pub.decree->pkeys; it; it = it->next)
        if (dap_pkey_compare(l_pkey, (dap_pkey_t *)it->data)) {
            l_is_poa_cert = true;
            break;
        }
    DAP_DELETE(l_pkey);
    return l_is_poa_cert;
}

void dap_chain_net_srv_stake_key_delegate(dap_chain_net_t *a_net, dap_chain_addr_t *a_signing_addr, dap_hash_fast_t *a_stake_tx_hash,
                                          uint256_t a_value, dap_chain_node_addr_t *a_node_addr)
{
    assert(s_srv_stake);
    dap_return_if_fail(a_net && a_signing_addr && a_node_addr && a_stake_tx_hash);

    dap_chain_net_srv_stake_item_t *l_stake = NULL;
    bool l_found = false;
    HASH_FIND(hh, s_srv_stake->itemlist, a_signing_addr, sizeof(dap_chain_addr_t), l_stake);
    if (!l_stake)
        l_stake = DAP_NEW_Z(dap_chain_net_srv_stake_item_t);
    else {
        l_found = true;
        HASH_DELETE(ht, s_srv_stake->tx_itemlist, l_stake);
    }
    l_stake->net = a_net;
    l_stake->node_addr = *a_node_addr;
    l_stake->signing_addr = *a_signing_addr;
    l_stake->value = a_value;
    l_stake->tx_hash = *a_stake_tx_hash;
    l_stake->is_active = true;
    if (!l_found)
        HASH_ADD(hh, s_srv_stake->itemlist, signing_addr, sizeof(dap_chain_addr_t), l_stake);
    if (!dap_hash_fast_is_blank(a_stake_tx_hash)) {
        HASH_ADD(ht, s_srv_stake->tx_itemlist, tx_hash, sizeof(dap_chain_hash_fast_t), l_stake);
        dap_chain_datum_tx_t *l_tx = dap_ledger_tx_find_by_hash(a_net->pub.ledger, a_stake_tx_hash);
        if (l_tx) {
            dap_chain_tx_out_cond_t *l_cond = dap_chain_datum_tx_out_cond_get(l_tx, DAP_CHAIN_TX_OUT_COND_SUBTYPE_SRV_STAKE_POS_DELEGATE, NULL);
            if (l_cond && l_cond->tsd_size == dap_chain_datum_tx_item_out_cond_create_srv_stake_get_tsd_size()) {
                dap_tsd_t *l_tsd = dap_tsd_find(l_cond->tsd, l_cond->tsd_size, DAP_CHAIN_TX_OUT_COND_TSD_ADDR);
                l_stake->sovereign_addr = dap_tsd_get_scalar(l_tsd, dap_chain_addr_t);
                l_tsd = dap_tsd_find(l_cond->tsd, l_cond->tsd_size, DAP_CHAIN_TX_OUT_COND_TSD_VALUE);
                l_stake->sovereign_tax = dap_tsd_get_scalar(l_tsd, uint256_t);
                if (compare256(l_stake->sovereign_tax, dap_chain_coins_to_balance("1.0")) == 1)
                    l_stake->sovereign_tax = dap_chain_coins_to_balance("1.0");
            }
        }
    }
    dap_chain_esbocs_add_validator_to_clusters(a_net->pub.id, a_node_addr);
    char l_key_hash_str[DAP_CHAIN_HASH_FAST_STR_SIZE];
    dap_chain_hash_fast_to_str(&a_signing_addr->data.hash_fast,
                               l_key_hash_str, DAP_CHAIN_HASH_FAST_STR_SIZE);
    char *l_value_str; dap_uint256_to_char(a_value, &l_value_str);
    log_it(L_NOTICE, "Added key with fingerprint %s and value %s for node "NODE_ADDR_FP_STR,
                        l_key_hash_str, l_value_str, NODE_ADDR_FP_ARGS(a_node_addr));
}

void dap_chain_net_srv_stake_key_invalidate(dap_chain_addr_t *a_signing_addr)
{
    assert(s_srv_stake);
    if (!a_signing_addr)
        return;
    dap_chain_net_srv_stake_item_t *l_stake = NULL;
    HASH_FIND(hh, s_srv_stake->itemlist, a_signing_addr, sizeof(dap_chain_addr_t), l_stake);
    if (l_stake) {
        dap_chain_esbocs_remove_validator_from_clusters(l_stake->signing_addr.net_id, &l_stake->node_addr);
        HASH_DEL(s_srv_stake->itemlist, l_stake);
        HASH_DELETE(ht, s_srv_stake->tx_itemlist, l_stake);
        char l_key_hash_str[DAP_CHAIN_HASH_FAST_STR_SIZE];
        dap_chain_hash_fast_to_str(&a_signing_addr->data.hash_fast,
                                   l_key_hash_str, DAP_CHAIN_HASH_FAST_STR_SIZE);
        char *l_value_str; dap_uint256_to_char(l_stake->value, &l_value_str);
        log_it(L_NOTICE, "Removed key with fingerprint %s and value %s for node "NODE_ADDR_FP_STR,
                            l_key_hash_str, l_value_str, NODE_ADDR_FP_ARGS_S(l_stake->node_addr));
        DAP_DELETE(l_stake);
    }
}

void dap_chain_net_srv_stake_set_allowed_min_value(uint256_t a_value)
{
    assert(s_srv_stake);
    s_srv_stake->delegate_allowed_min = a_value;
    for (dap_chain_net_srv_stake_item_t *it = s_srv_stake->itemlist; it; it = it->hh.next)
        if (dap_hash_fast_is_blank(&it->tx_hash))
            it->value = a_value;
}

uint256_t dap_chain_net_srv_stake_get_allowed_min_value()
{
    assert(s_srv_stake);
    return s_srv_stake->delegate_allowed_min;
}

int dap_chain_net_srv_stake_key_delegated(dap_chain_addr_t *a_signing_addr)
{
    assert(s_srv_stake);
    if (!a_signing_addr)
        return 0;

    dap_chain_net_srv_stake_item_t *l_stake = NULL;
    HASH_FIND(hh, s_srv_stake->itemlist, a_signing_addr, sizeof(dap_chain_addr_t), l_stake);
    if (l_stake) // public key delegated for this network
        return l_stake->is_active ? 1 : -1;
    return 0;
}

dap_list_t *dap_chain_net_srv_stake_get_validators(dap_chain_net_id_t a_net_id, bool a_only_active)
{
    dap_list_t *l_ret = NULL;
    if (!s_srv_stake || !s_srv_stake->itemlist)
        return l_ret;
    for (dap_chain_net_srv_stake_item_t *l_stake = s_srv_stake->itemlist; l_stake; l_stake = l_stake->hh.next)
        if (a_net_id.uint64 == l_stake->signing_addr.net_id.uint64 &&
                a_only_active ? l_stake->is_active : true)
            l_ret = dap_list_append(l_ret, DAP_DUP(l_stake));
    return l_ret;
}

int dap_chain_net_srv_stake_mark_validator_active(dap_chain_addr_t *a_signing_addr, bool a_on_off)
{
    assert(s_srv_stake);
    if (!a_signing_addr)
        return -1;

    dap_chain_net_srv_stake_item_t *l_stake = NULL;
    HASH_FIND(hh, s_srv_stake->itemlist, a_signing_addr, sizeof(dap_chain_addr_t), l_stake);
    if (l_stake) { // public key delegated for this network
        l_stake->is_active = a_on_off;
        return 0;
    }
    return -2;
}

int dap_chain_net_srv_stake_verify_key_and_node(dap_chain_addr_t *a_signing_addr, dap_chain_node_addr_t *a_node_addr)
{
    assert(s_srv_stake);
    if (!a_signing_addr || !a_node_addr){
        log_it(L_WARNING, "Bad srv_stake_verify arguments");
        return -100;
    }

    if (dap_chain_addr_is_blank(a_signing_addr) || a_node_addr->uint64 == 0) {
        log_it(L_WARNING, "Trying to approve bad delegating TX. Node or key addr is blank");
        return -103;
    }

    dap_chain_net_srv_stake_item_t *l_stake = NULL, *l_tmp = NULL;
    HASH_ITER(hh, s_srv_stake->itemlist, l_stake, l_tmp){
        //check key not activated for other node
        if(dap_chain_addr_compare(a_signing_addr, &l_stake->signing_addr)){
            char l_key_hash_str[DAP_CHAIN_HASH_FAST_STR_SIZE];
            dap_chain_hash_fast_to_str(&a_signing_addr->data.hash_fast,
                                       l_key_hash_str, DAP_CHAIN_HASH_FAST_STR_SIZE);
            log_it(L_WARNING, "Key %s already active for node "NODE_ADDR_FP_STR,
                                l_key_hash_str, NODE_ADDR_FP_ARGS_S(l_stake->node_addr));
            return -101;
        }

        //chek node have not other delegated key
        if(a_node_addr->uint64 == l_stake->node_addr.uint64){
            char l_key_hash_str[DAP_CHAIN_HASH_FAST_STR_SIZE];
            dap_chain_hash_fast_to_str(&l_stake->signing_addr.data.hash_fast,
                                       l_key_hash_str, DAP_CHAIN_HASH_FAST_STR_SIZE);
            log_it(L_WARNING, "Node "NODE_ADDR_FP_STR" already have active key %s",
                                NODE_ADDR_FP_ARGS(a_node_addr), l_key_hash_str);
            return -102;
        }
    }

    return 0;
}

static bool s_stake_cache_check_tx(dap_hash_fast_t *a_tx_hash)
{
    dap_chain_net_srv_stake_cache_item_t *l_stake;
    HASH_FIND(hh, s_srv_stake->cache, a_tx_hash, sizeof(*a_tx_hash), l_stake);
    if (l_stake) {
        dap_chain_net_srv_stake_key_invalidate(&l_stake->signing_addr);
        return true;
    }
    return false;
}

int dap_chain_net_srv_stake_load_cache(dap_chain_net_t *a_net)
{
    if (!a_net) {
        log_it(L_ERROR, "Invalid argument a_net in dap_chain_net_srv_stake_load_cache");
        return -1;
    }
    dap_ledger_t *l_ledger = a_net->pub.ledger;
    if (!dap_ledger_cache_enabled(l_ledger))
        return 0;

    char *l_gdb_group = dap_ledger_get_gdb_group(l_ledger, DAP_CHAIN_NET_SRV_STAKE_POS_DELEGATE_GDB_GROUP);
    size_t l_objs_count = 0;
    
    dap_store_obj_t *l_store_obj = dap_global_db_get_all_raw_sync(l_gdb_group, &l_objs_count);

    if (!l_objs_count || !l_store_obj) {
        log_it(L_ATT, "Stake cache data not found");
        return -2;
    }
    for (size_t i = 0; i < l_objs_count; i++){
        dap_chain_net_srv_stake_cache_data_t *l_cache_data =
                (dap_chain_net_srv_stake_cache_data_t *)l_store_obj[i].value;
        dap_chain_net_srv_stake_cache_item_t *l_cache = DAP_NEW_Z(dap_chain_net_srv_stake_cache_item_t);
        if (!l_cache) {
            log_it(L_CRITICAL, "Memory allocation error");
            return -3;
        }
        l_cache->signing_addr   = l_cache_data->signing_addr;
        l_cache->tx_hash        = l_cache_data->tx_hash;
        HASH_ADD(hh, s_srv_stake->cache, tx_hash, sizeof(dap_hash_fast_t), l_cache);
    }
    dap_store_obj_free(l_store_obj, l_objs_count);
    dap_ledger_set_cache_tx_check_callback(l_ledger, s_stake_cache_check_tx);
    return 0;
}

void dap_chain_net_srv_stake_purge(dap_chain_net_t *a_net)
{
    dap_ledger_t *l_ledger = a_net->pub.ledger;
    char *l_gdb_group = dap_ledger_get_gdb_group(l_ledger, DAP_CHAIN_NET_SRV_STAKE_POS_DELEGATE_GDB_GROUP);
    dap_global_db_del(l_gdb_group, NULL, NULL, NULL);
    DAP_DELETE(l_gdb_group);
    s_stake_net_clear(a_net);
}


// Freeze staker's funds when delegating a key
static dap_chain_datum_tx_t *s_stake_tx_create(dap_chain_net_t * a_net, dap_enc_key_t *a_key,
                                               uint256_t a_value, uint256_t a_fee,
                                               dap_chain_addr_t *a_signing_addr, dap_chain_node_addr_t *a_node_addr,
                                               dap_chain_addr_t *a_sovereign_addr, uint256_t a_sovereign_tax,
                                               dap_chain_datum_tx_t *a_prev_tx)
{
    if (!a_net || !a_key || IS_ZERO_256(a_value) || !a_signing_addr || !a_node_addr)
        return NULL;

    const char *l_native_ticker = a_net->pub.native_ticker;
    char l_delegated_ticker[DAP_CHAIN_TICKER_SIZE_MAX];
    dap_chain_datum_token_get_delegated_ticker(l_delegated_ticker, l_native_ticker);
    dap_ledger_t *l_ledger = dap_ledger_by_net_name(a_net->pub.name);
    uint256_t l_value_transfer = {}, l_fee_transfer = {}; // how many coins to transfer
    // list of transaction with 'out' items to sell
    dap_chain_addr_t l_owner_addr;
    dap_chain_addr_fill_from_key(&l_owner_addr, a_key, a_net->pub.id);
    uint256_t l_net_fee, l_fee_total = a_fee;
    dap_chain_addr_t l_net_fee_addr;
    bool l_net_fee_used = dap_chain_net_tx_get_fee(a_net->pub.id, &l_net_fee, &l_net_fee_addr);
    if (l_net_fee_used)
        SUM_256_256(l_fee_total, l_net_fee, &l_fee_total);
    dap_list_t *l_list_fee_out = dap_ledger_get_list_tx_outs_with_val(l_ledger, l_native_ticker,
                                                                      &l_owner_addr, l_fee_total, &l_fee_transfer);
    if (!l_list_fee_out) {
        log_it(L_WARNING, "Nothing to pay for fee (not enough funds)");
        return NULL;
    }

    // create empty transaction
    dap_chain_datum_tx_t *l_tx = dap_chain_datum_tx_create();

    if (!a_prev_tx) {
        dap_list_t *l_list_used_out = dap_ledger_get_list_tx_outs_with_val(l_ledger, l_delegated_ticker,
                                                                           &l_owner_addr, a_value, &l_value_transfer);
        if (!l_list_used_out) {
            log_it(L_WARNING, "Nothing to pay for delegate (not enough funds)");
            return NULL;
        }
        // add 'in' items to pay for delegate
        uint256_t l_value_to_items = dap_chain_datum_tx_add_in_item_list(&l_tx, l_list_used_out);
        dap_list_free_full(l_list_used_out, NULL);
        if (!EQUAL_256(l_value_to_items, l_value_transfer)) {
            log_it(L_ERROR, "Can't compose the transaction input");
            goto tx_fail;
        }
    } else {
        dap_hash_fast_t l_prev_tx_hash;
        dap_hash_fast(a_prev_tx, dap_chain_datum_tx_get_size(a_prev_tx), &l_prev_tx_hash);
        int l_out_num = 0;
        dap_chain_datum_tx_out_cond_get(a_prev_tx, DAP_CHAIN_TX_OUT_COND_SUBTYPE_SRV_STAKE_POS_DELEGATE, &l_out_num);
        // add 'in' item to buy from conditional transaction
        if (dap_chain_datum_tx_add_in_cond_item(&l_tx, &l_prev_tx_hash, l_out_num, -1)) {
            log_it(L_ERROR, "Can't compose the transaction conditional input");
            goto tx_fail;
        }
    }
    // add 'in' items to pay fee
    uint256_t l_value_fee_items = dap_chain_datum_tx_add_in_item_list(&l_tx, l_list_fee_out);
    dap_list_free_full(l_list_fee_out, NULL);
    if (!EQUAL_256(l_value_fee_items, l_fee_transfer)) {
        log_it(L_ERROR, "Can't compose the fee transaction input");
        goto tx_fail;
    }

    // add 'out_cond' & 'out_ext' items
    dap_chain_net_srv_uid_t l_uid = { .uint64 = DAP_CHAIN_NET_SRV_STAKE_POS_DELEGATE_ID };
    dap_chain_tx_out_cond_t *l_tx_out = dap_chain_datum_tx_item_out_cond_create_srv_stake(l_uid, a_value, a_signing_addr, a_node_addr,
                                                                                          a_sovereign_addr, a_sovereign_tax);
    if (!l_tx_out) {
        log_it(L_ERROR, "Can't compose the transaction conditional output");
        goto tx_fail;
    }
    dap_chain_datum_tx_add_item(&l_tx, (const uint8_t *)l_tx_out);
    DAP_DELETE(l_tx_out);
    if (!a_prev_tx) {
        // coin back
        uint256_t l_value_back = {};
        SUBTRACT_256_256(l_value_transfer, a_value, &l_value_back);
        if (!IS_ZERO_256(l_value_back)) {
            if (dap_chain_datum_tx_add_out_ext_item(&l_tx, &l_owner_addr, l_value_back, l_delegated_ticker) != 1) {
                log_it(L_ERROR, "Cant add coin back output");
                goto tx_fail;
            }
        }
    }

    // add fee items
    if (l_net_fee_used) {
        if (dap_chain_datum_tx_add_out_ext_item(&l_tx, &l_net_fee_addr, l_net_fee, l_native_ticker) != 1) {
            log_it(L_ERROR, "Cant add net fee output");
            goto tx_fail;
        }
    }
    if (!IS_ZERO_256(a_fee)) {
        if (dap_chain_datum_tx_add_fee_item(&l_tx, a_fee) != 1) {
            log_it(L_ERROR, "Cant add validator fee output");
            goto tx_fail;
        }
    }
    uint256_t l_fee_back = {};
    // fee coin back
    SUBTRACT_256_256(l_fee_transfer, l_fee_total, &l_fee_back);
    if (!IS_ZERO_256(l_fee_back)) {
        if (dap_chain_datum_tx_add_out_ext_item(&l_tx, &l_owner_addr, l_fee_back, l_native_ticker) != 1) {
            log_it(L_ERROR, "Cant add fee back output");
            goto tx_fail;
        }
    }

    // add 'sign' item
    if (dap_chain_datum_tx_add_sign_item(&l_tx, a_key) != 1) {
        log_it(L_ERROR, "Can't add sign output");
        goto tx_fail;
    }

    return l_tx;

tx_fail:
    dap_chain_datum_tx_delete(l_tx);
    return NULL;
}

static dap_chain_datum_tx_t *s_order_tx_create(dap_chain_net_t * a_net, dap_enc_key_t *a_key,
                                               uint256_t a_value, uint256_t a_fee,
                                                uint256_t a_sovereign_tax, dap_chain_addr_t *a_sovereign_addr)
{
    dap_chain_node_addr_t l_node_addr = {};
    return s_stake_tx_create(a_net, a_key, a_value, a_fee,
                             (dap_chain_addr_t *)&c_dap_chain_addr_blank, &l_node_addr,
                             a_sovereign_addr, a_sovereign_tax, NULL);
}

// Put the transaction to mempool
static char *s_stake_tx_put(dap_chain_datum_tx_t *a_tx, dap_chain_net_t *a_net, const char *a_hash_out_type)
{
    dap_chain_t *l_chain = dap_chain_net_get_default_chain_by_chain_type(a_net, CHAIN_TYPE_TX);
    if (!l_chain)
        return NULL;
    size_t l_tx_size = dap_chain_datum_tx_get_size(a_tx);
    dap_chain_datum_t *l_datum = dap_chain_datum_create(DAP_CHAIN_DATUM_TX, a_tx, l_tx_size);
    if (!l_datum) {
        log_it(L_CRITICAL, "Not enough memory");
        return NULL;
    }
    // Processing will be made according to autoprocess policy
    char *l_ret = dap_chain_mempool_datum_add(l_datum, l_chain, a_hash_out_type);
    DAP_DELETE(l_datum);
    return l_ret;
}

dap_chain_datum_decree_t *dap_chain_net_srv_stake_decree_approve(dap_chain_net_t *a_net, dap_hash_fast_t *a_stake_tx_hash, dap_cert_t *a_cert)
{
    dap_ledger_t *l_ledger = dap_ledger_by_net_name(a_net->pub.name);

    dap_chain_datum_tx_t *l_cond_tx = dap_ledger_tx_find_by_hash(l_ledger, a_stake_tx_hash);
    if (!l_cond_tx) {
        log_it(L_WARNING, "Requested conditional transaction not found");
        return NULL;
    }
    int l_prev_cond_idx = 0;
    dap_chain_tx_out_cond_t *l_tx_out_cond = dap_chain_datum_tx_out_cond_get(l_cond_tx,
                                                  DAP_CHAIN_TX_OUT_COND_SUBTYPE_SRV_STAKE_POS_DELEGATE, &l_prev_cond_idx);
    if (!l_tx_out_cond) {
        log_it(L_WARNING, "Requested conditional transaction has no requires conditional output");
        return NULL;
    }
    dap_hash_fast_t l_spender_hash = { };
    if (dap_ledger_tx_hash_is_used_out_item(l_ledger, a_stake_tx_hash, l_prev_cond_idx, &l_spender_hash)) {
        char l_hash_str[DAP_CHAIN_HASH_FAST_STR_SIZE];
        dap_chain_hash_fast_to_str(&l_spender_hash, l_hash_str, sizeof(l_hash_str));
        log_it(L_WARNING, "Requested conditional transaction is already used out by %s", l_hash_str);
        return NULL;
    }
    char l_delegated_ticker[DAP_CHAIN_TICKER_SIZE_MAX];
    dap_chain_datum_token_get_delegated_ticker(l_delegated_ticker, a_net->pub.native_ticker);
    const char *l_tx_ticker = dap_ledger_tx_get_token_ticker_by_hash(l_ledger, a_stake_tx_hash);
    if (dap_strcmp(l_tx_ticker, l_delegated_ticker)) {
        log_it(L_WARNING, "Requested conditional transaction have another ticker (not %s)", l_delegated_ticker);
        return NULL;
    }
    if (compare256(l_tx_out_cond->header.value, s_srv_stake->delegate_allowed_min) == -1) {
        log_it(L_WARNING, "Requested conditional transaction have not enough funds");
        return NULL;
    }

    if(dap_chain_net_srv_stake_verify_key_and_node(&l_tx_out_cond->subtype.srv_stake_pos_delegate.signing_addr, &l_tx_out_cond->subtype.srv_stake_pos_delegate.signer_node_addr)){
        log_it(L_WARNING, "Key and node verification error");
        return NULL;
    }

    // create approve decree
    size_t l_total_tsd_size = 0;
    dap_chain_datum_decree_t *l_decree = NULL;
    dap_list_t *l_tsd_list = NULL;
    dap_tsd_t *l_tsd = NULL;

    l_total_tsd_size += sizeof(dap_tsd_t) + sizeof(dap_hash_fast_t);
    l_tsd = DAP_NEW_Z_SIZE(dap_tsd_t, l_total_tsd_size);
    if (!l_tsd) {
        log_it(L_CRITICAL, "Memory allocation error");
        return NULL;
    }
    l_tsd->type = DAP_CHAIN_DATUM_DECREE_TSD_TYPE_STAKE_TX_HASH;
    l_tsd->size = sizeof(dap_hash_fast_t);
    *(dap_hash_fast_t*)(l_tsd->data) = *a_stake_tx_hash;
    l_tsd_list = dap_list_append(l_tsd_list, l_tsd);

    l_total_tsd_size += sizeof(dap_tsd_t) + sizeof(uint256_t);
    l_tsd = DAP_NEW_Z_SIZE(dap_tsd_t, l_total_tsd_size);
    if (!l_tsd) {
        log_it(L_CRITICAL, "Memory allocation error");
        dap_list_free_full(l_tsd_list, NULL);
        return NULL;
    }
    l_tsd->type = DAP_CHAIN_DATUM_DECREE_TSD_TYPE_STAKE_VALUE;
    l_tsd->size = sizeof(uint256_t);
    *(uint256_t*)(l_tsd->data) = l_tx_out_cond->header.value;
    l_tsd_list = dap_list_append(l_tsd_list, l_tsd);

    l_total_tsd_size += sizeof(dap_tsd_t) + sizeof(dap_chain_addr_t);
    l_tsd = DAP_NEW_Z_SIZE(dap_tsd_t, l_total_tsd_size);
    if (!l_tsd) {
        log_it(L_CRITICAL, "Memory allocation error");
        dap_list_free_full(l_tsd_list, NULL);
        return NULL;
    }
    l_tsd->type = DAP_CHAIN_DATUM_DECREE_TSD_TYPE_STAKE_SIGNING_ADDR;
    l_tsd->size = sizeof(dap_chain_addr_t);
    *(dap_chain_addr_t*)(l_tsd->data) = l_tx_out_cond->subtype.srv_stake_pos_delegate.signing_addr;
    l_tsd_list = dap_list_append(l_tsd_list, l_tsd);

    l_total_tsd_size += sizeof(dap_tsd_t) + sizeof(dap_chain_node_addr_t);
    l_tsd = DAP_NEW_Z_SIZE(dap_tsd_t, l_total_tsd_size);
    if (!l_tsd) {
        log_it(L_CRITICAL, "Memory allocation error");
        dap_list_free_full(l_tsd_list, NULL);
        return NULL;
    }
    l_tsd->type = DAP_CHAIN_DATUM_DECREE_TSD_TYPE_STAKE_SIGNER_NODE_ADDR;
    l_tsd->size = sizeof(dap_chain_node_addr_t);
    *(dap_chain_node_addr_t*)(l_tsd->data) = l_tx_out_cond->subtype.srv_stake_pos_delegate.signer_node_addr;
    l_tsd_list = dap_list_append(l_tsd_list, l_tsd);

    l_decree = DAP_NEW_Z_SIZE(dap_chain_datum_decree_t, sizeof(dap_chain_datum_decree_t) + l_total_tsd_size);
    if (!l_decree) {
        log_it(L_CRITICAL, "Memory allocation error");
        dap_list_free_full(l_tsd_list, NULL);
        return NULL;
    }
    l_decree->decree_version = DAP_CHAIN_DATUM_DECREE_VERSION;
    l_decree->header.ts_created = dap_time_now();
    l_decree->header.type = DAP_CHAIN_DATUM_DECREE_TYPE_COMMON;
    l_decree->header.common_decree_params.net_id = a_net->pub.id;
    dap_chain_t *l_chain = dap_chain_net_get_default_chain_by_chain_type(a_net, CHAIN_TYPE_ANCHOR);
    if (!l_chain)
        l_chain =  dap_chain_net_get_chain_by_chain_type(a_net, CHAIN_TYPE_ANCHOR);
    if (!l_chain) {
        log_it(L_ERROR, "No chain supported anchor datum type");
        DAP_DEL_Z(l_decree);
        return NULL;
    }
    l_decree->header.common_decree_params.chain_id = l_chain->id;
    l_decree->header.common_decree_params.cell_id = *dap_chain_net_get_cur_cell(a_net);
    l_decree->header.sub_type = DAP_CHAIN_DATUM_DECREE_COMMON_SUBTYPE_STAKE_APPROVE;
    l_decree->header.data_size = l_total_tsd_size;
    l_decree->header.signs_size = 0;

    size_t l_data_tsd_offset = 0;
    for ( dap_list_t* l_iter=dap_list_first(l_tsd_list); l_iter; l_iter=l_iter->next){
        dap_tsd_t * l_b_tsd = (dap_tsd_t *) l_iter->data;
        size_t l_tsd_size = dap_tsd_size(l_b_tsd);
        memcpy((byte_t*)l_decree->data_n_signs + l_data_tsd_offset, l_b_tsd, l_tsd_size);
        l_data_tsd_offset += l_tsd_size;
    }
    dap_list_free_full(l_tsd_list, NULL);

    size_t l_cur_sign_offset = l_decree->header.data_size + l_decree->header.signs_size;
    size_t l_total_signs_size = l_decree->header.signs_size;

    dap_sign_t * l_sign = dap_cert_sign(a_cert,  l_decree,
       sizeof(dap_chain_datum_decree_t) + l_decree->header.data_size, 0);

    if (l_sign) {
        size_t l_sign_size = dap_sign_get_size(l_sign);
        l_decree = DAP_REALLOC(l_decree, sizeof(dap_chain_datum_decree_t) + l_cur_sign_offset + l_sign_size);
        if (!l_decree) {
            log_it(L_CRITICAL, "Memory allocation error");
            DAP_DELETE(l_sign);
            return NULL;
        }
        memcpy((byte_t*)l_decree->data_n_signs + l_cur_sign_offset, l_sign, l_sign_size);
        l_total_signs_size += l_sign_size;
        l_cur_sign_offset += l_sign_size;
        l_decree->header.signs_size = l_total_signs_size;
        DAP_DELETE(l_sign);
        log_it(L_DEBUG,"<-- Signed with '%s'", a_cert->name);
    }else{
        log_it(L_ERROR, "Decree signing failed");
        DAP_DELETE(l_decree);
        return NULL;
    }

    return l_decree;
}

// Put the decree to mempool
static char *s_stake_decree_put(dap_chain_datum_decree_t *a_decree, dap_chain_net_t *a_net)
{
    size_t l_decree_size = dap_chain_datum_decree_get_size(a_decree);
    dap_chain_datum_t *l_datum = dap_chain_datum_create(DAP_CHAIN_DATUM_DECREE, a_decree, l_decree_size);
    dap_chain_t *l_chain = dap_chain_net_get_default_chain_by_chain_type(a_net, CHAIN_TYPE_DECREE);
    if (!l_chain)
        l_chain =  dap_chain_net_get_chain_by_chain_type(a_net, CHAIN_TYPE_DECREE);
    if (!l_chain) {
        log_it(L_ERROR, "No chain supported decree datum type");
        return NULL;
    }
    // Processing will be made according to autoprocess policy
    char *l_ret = dap_chain_mempool_datum_add(l_datum, l_chain, "hex");
    DAP_DELETE(l_datum);
    return l_ret;
}

static dap_chain_datum_tx_t *s_stake_tx_invalidate(dap_chain_net_t *a_net, dap_hash_fast_t *a_tx_hash, uint256_t a_fee, dap_enc_key_t *a_key)
{
    dap_ledger_t *l_ledger = dap_ledger_by_net_name(a_net->pub.name);

    dap_chain_datum_tx_t *l_cond_tx = dap_ledger_tx_find_by_hash(l_ledger, a_tx_hash);
    if (!l_cond_tx) {
        log_it(L_WARNING, "Requested conditional transaction not found");
        return NULL;
    }
    int l_prev_cond_idx = 0;
    dap_chain_tx_out_cond_t *l_tx_out_cond = dap_chain_datum_tx_out_cond_get(l_cond_tx,
                                                  DAP_CHAIN_TX_OUT_COND_SUBTYPE_SRV_STAKE_POS_DELEGATE, &l_prev_cond_idx);
    if (!l_tx_out_cond) {
        log_it(L_WARNING, "Requested conditional transaction requires conditional output");
        return NULL;
    }
    dap_hash_fast_t l_spender_hash = { };
    if (dap_ledger_tx_hash_is_used_out_item(l_ledger, a_tx_hash, l_prev_cond_idx, &l_spender_hash)) {
        char l_hash_str[DAP_CHAIN_HASH_FAST_STR_SIZE];
        dap_chain_hash_fast_to_str(&l_spender_hash, l_hash_str, sizeof(l_hash_str));
        log_it(L_WARNING, "Requested conditional transaction is already used out by %s", l_hash_str);
        return NULL;
    }
    dap_chain_tx_in_cond_t *l_in_cond = (dap_chain_tx_in_cond_t *)dap_chain_datum_tx_item_get(l_cond_tx, 0, TX_ITEM_TYPE_IN_COND, 0);
    if (l_in_cond) {
        l_cond_tx = dap_ledger_tx_find_by_hash(l_ledger, &l_in_cond->header.tx_prev_hash);
        if (!l_cond_tx) {
            log_it(L_ERROR, "Requested conditional transaction is unchained");
            return NULL;
        }
    }
    // Get sign item
    dap_chain_tx_sig_t *l_tx_sig = (dap_chain_tx_sig_t*) dap_chain_datum_tx_item_get(l_cond_tx, NULL,
            TX_ITEM_TYPE_SIG, NULL);
    // Get sign from sign item
    dap_sign_t *l_sign = dap_chain_datum_tx_item_sign_get_sig(l_tx_sig);
    dap_chain_addr_t l_owner_addr;
    dap_chain_addr_fill_from_sign(&l_owner_addr, l_sign, a_net->pub.id);
    dap_chain_addr_t l_wallet_addr;
    dap_chain_addr_fill_from_key(&l_wallet_addr, a_key, a_net->pub.id);
    if (!dap_chain_addr_compare(&l_owner_addr, &l_wallet_addr)) {
        log_it(L_WARNING, "Trying to invalidate delegating tx with not a owner wallet");
        return NULL;
    }
    const char *l_native_ticker = a_net->pub.native_ticker;
    const char *l_delegated_ticker = dap_ledger_tx_get_token_ticker_by_hash(l_ledger, a_tx_hash);
    uint256_t l_fee_transfer = {}; // how many coins to transfer
    // list of transaction with 'out' items to sell
    uint256_t l_net_fee, l_fee_total = a_fee;
    dap_chain_addr_t l_net_fee_addr;
    bool l_net_fee_used = dap_chain_net_tx_get_fee(a_net->pub.id, &l_net_fee, &l_net_fee_addr);
    if (l_net_fee_used)
        SUM_256_256(l_fee_total, l_net_fee, &l_fee_total);
    dap_list_t *l_list_fee_out = dap_ledger_get_list_tx_outs_with_val(l_ledger, l_native_ticker,
                                                                            &l_owner_addr, l_fee_total, &l_fee_transfer);
    if (!l_list_fee_out) {
        log_it(L_WARNING, "Nothing to pay for fee (not enough funds)");
        return NULL;
    }

    // create empty transaction
    dap_chain_datum_tx_t *l_tx = dap_chain_datum_tx_create();

    // add 'in' item to buy from conditional transaction
    dap_chain_datum_tx_add_in_cond_item(&l_tx, a_tx_hash, l_prev_cond_idx, 0);

    // add 'in' items to pay fee
    uint256_t l_value_fee_items = dap_chain_datum_tx_add_in_item_list(&l_tx, l_list_fee_out);
    dap_list_free_full(l_list_fee_out, NULL);
    if (!EQUAL_256(l_value_fee_items, l_fee_transfer)) {
        log_it(L_ERROR, "Can't compose the transaction input");
        dap_chain_datum_tx_delete(l_tx);
        return NULL;
    }

    // add 'out_ext' item
    if (dap_chain_datum_tx_add_out_ext_item(&l_tx, &l_owner_addr, l_tx_out_cond->header.value, l_delegated_ticker) == -1) {
        dap_chain_datum_tx_delete(l_tx);
        log_it(L_ERROR, "Cant add returning coins output");
        return NULL;
    }
    // add fee items
    if (l_net_fee_used) {
        if (dap_chain_datum_tx_add_out_ext_item(&l_tx, &l_net_fee_addr, l_net_fee, l_native_ticker) != 1) {
            dap_chain_datum_tx_delete(l_tx);
            return NULL;
        }
    }
    if (!IS_ZERO_256(a_fee)) {
        if (dap_chain_datum_tx_add_fee_item(&l_tx, a_fee) != 1) {
            dap_chain_datum_tx_delete(l_tx);
            return NULL;
        }
    }
    // fee coin back
    uint256_t l_fee_back = {};
    SUBTRACT_256_256(l_fee_transfer, l_fee_total, &l_fee_back);
    if(!IS_ZERO_256(l_fee_back)) {
        if(dap_chain_datum_tx_add_out_ext_item(&l_tx, &l_owner_addr, l_fee_back, l_native_ticker) != 1) {
            dap_chain_datum_tx_delete(l_tx);
            return NULL;
        }
    }
    // add 'sign' items
    if(dap_chain_datum_tx_add_sign_item(&l_tx, a_key) != 1) {
        dap_chain_datum_tx_delete(l_tx);
        log_it( L_ERROR, "Can't add sign output");
        return NULL;
    }
    return l_tx;
}

static dap_chain_datum_decree_t *s_stake_decree_invalidate(dap_chain_net_t *a_net, dap_hash_fast_t *a_stake_tx_hash, dap_cert_t *a_cert)
{
    dap_ledger_t *l_ledger = dap_ledger_by_net_name(a_net->pub.name);

    // add 'in' item to buy from conditional transaction
    dap_chain_datum_tx_t *l_cond_tx = dap_ledger_tx_find_by_hash(l_ledger, a_stake_tx_hash);
    if (!l_cond_tx) {
        log_it(L_WARNING, "Requested conditional transaction not found");
        return NULL;
    }
    int l_prev_cond_idx = 0;
    dap_chain_tx_out_cond_t *l_tx_out_cond = dap_chain_datum_tx_out_cond_get(l_cond_tx,
                                                  DAP_CHAIN_TX_OUT_COND_SUBTYPE_SRV_STAKE_POS_DELEGATE, &l_prev_cond_idx);
    if (!l_tx_out_cond) {
        log_it(L_WARNING, "Requested conditional transaction has no requires conditional output");
        return NULL;
    }

    // create invalidate decree
    size_t l_total_tsd_size = 0;
    dap_chain_datum_decree_t *l_decree = NULL;
    dap_list_t *l_tsd_list = NULL;
    dap_tsd_t *l_tsd = NULL;

    l_total_tsd_size += sizeof(dap_tsd_t) + sizeof(dap_chain_addr_t);
    l_tsd = DAP_NEW_Z_SIZE(dap_tsd_t, l_total_tsd_size);
    if (!l_tsd) {
        log_it(L_CRITICAL, "Memory allocation error");
        return NULL;
    }
    l_tsd->type = DAP_CHAIN_DATUM_DECREE_TSD_TYPE_STAKE_SIGNING_ADDR;
    l_tsd->size = sizeof(dap_chain_addr_t);
    *(dap_chain_addr_t*)(l_tsd->data) = l_tx_out_cond->subtype.srv_stake_pos_delegate.signing_addr;
    l_tsd_list = dap_list_append(l_tsd_list, l_tsd);

    l_decree = DAP_NEW_Z_SIZE(dap_chain_datum_decree_t, sizeof(dap_chain_datum_decree_t) + l_total_tsd_size);
    if (!l_decree) {
        log_it(L_CRITICAL, "Memory allocation error");
        dap_list_free_full(l_tsd_list, NULL);
        return NULL;
    }
    l_decree->decree_version = DAP_CHAIN_DATUM_DECREE_VERSION;
    l_decree->header.ts_created = dap_time_now();
    l_decree->header.type = DAP_CHAIN_DATUM_DECREE_TYPE_COMMON;
    l_decree->header.common_decree_params.net_id = a_net->pub.id;
    dap_chain_t *l_chain = dap_chain_net_get_default_chain_by_chain_type(a_net, CHAIN_TYPE_ANCHOR);
    if (!l_chain)
        l_chain =  dap_chain_net_get_chain_by_chain_type(a_net, CHAIN_TYPE_ANCHOR);
    if (!l_chain) {
        log_it(L_ERROR, "No chain supported anchor datum type");
        DAP_DEL_Z(l_decree);
        dap_list_free_full(l_tsd_list, NULL);
        return NULL;
    }
    l_decree->header.common_decree_params.chain_id = l_chain->id;
    l_decree->header.common_decree_params.cell_id = *dap_chain_net_get_cur_cell(a_net);
    l_decree->header.sub_type = DAP_CHAIN_DATUM_DECREE_COMMON_SUBTYPE_STAKE_INVALIDATE;
    l_decree->header.data_size = l_total_tsd_size;
    l_decree->header.signs_size = 0;

    size_t l_data_tsd_offset = 0;
    for ( dap_list_t* l_iter=dap_list_first(l_tsd_list); l_iter; l_iter=l_iter->next){
        dap_tsd_t * l_b_tsd = (dap_tsd_t *) l_iter->data;
        size_t l_tsd_size = dap_tsd_size(l_b_tsd);
        memcpy((byte_t*)l_decree->data_n_signs + l_data_tsd_offset, l_b_tsd, l_tsd_size);
        l_data_tsd_offset += l_tsd_size;
    }
    dap_list_free_full(l_tsd_list, NULL);

    size_t l_cur_sign_offset = l_decree->header.data_size + l_decree->header.signs_size;
    size_t l_total_signs_size = l_decree->header.signs_size;

    dap_sign_t * l_sign = dap_cert_sign(a_cert,  l_decree,
       sizeof(dap_chain_datum_decree_t) + l_decree->header.data_size, 0);

    if (l_sign) {
        size_t l_sign_size = dap_sign_get_size(l_sign);
        l_decree = DAP_REALLOC(l_decree, sizeof(dap_chain_datum_decree_t) + l_cur_sign_offset + l_sign_size);
        if (!l_decree) {
            log_it(L_CRITICAL, "Memory allocation error");
            DAP_DELETE(l_sign);
            return NULL;
        }
        memcpy((byte_t*)l_decree->data_n_signs + l_cur_sign_offset, l_sign, l_sign_size);
        l_total_signs_size += l_sign_size;
        l_cur_sign_offset += l_sign_size;
        l_decree->header.signs_size = l_total_signs_size;
        DAP_DELETE(l_sign);
        log_it(L_DEBUG,"<-- Signed with '%s'", a_cert->name);
    }else{
        log_it(L_ERROR, "Decree signing failed");
        DAP_DELETE(l_decree);
        return NULL;
    }

    return l_decree;
}

static dap_chain_datum_decree_t *s_stake_decree_set_min_stake(dap_chain_net_t *a_net, uint256_t a_value, dap_cert_t *a_cert)
{
    size_t l_total_tsd_size = 0;
    dap_chain_datum_decree_t *l_decree = NULL;
    dap_list_t *l_tsd_list = NULL;
    dap_tsd_t *l_tsd = NULL;

    l_total_tsd_size += sizeof(dap_tsd_t) + sizeof(uint256_t);
    l_tsd = DAP_NEW_Z_SIZE(dap_tsd_t, l_total_tsd_size);
    if (!l_tsd) {
        log_it(L_CRITICAL, "Memory allocation error");
        return NULL;
    }
    l_tsd->type = DAP_CHAIN_DATUM_DECREE_TSD_TYPE_STAKE_MIN_VALUE;
    l_tsd->size = sizeof(uint256_t);
    *(uint256_t*)(l_tsd->data) = a_value;
    l_tsd_list = dap_list_append(l_tsd_list, l_tsd);

    l_decree = DAP_NEW_Z_SIZE(dap_chain_datum_decree_t, sizeof(dap_chain_datum_decree_t) + l_total_tsd_size);
    if (!l_decree) {
        log_it(L_CRITICAL, "Memory allocation error");
        dap_list_free_full(l_tsd_list, NULL);
        return NULL;
    }
    l_decree->decree_version = DAP_CHAIN_DATUM_DECREE_VERSION;
    l_decree->header.ts_created = dap_time_now();
    l_decree->header.type = DAP_CHAIN_DATUM_DECREE_TYPE_COMMON;
    l_decree->header.common_decree_params.net_id = a_net->pub.id;
    dap_chain_t *l_chain = dap_chain_net_get_default_chain_by_chain_type(a_net, CHAIN_TYPE_ANCHOR);
    if (!l_chain)
        l_chain =  dap_chain_net_get_chain_by_chain_type(a_net, CHAIN_TYPE_ANCHOR);
    if (!l_chain) {
        log_it(L_ERROR, "No chain supported anchor datum type");
        DAP_DEL_Z(l_decree);
        dap_list_free_full(l_tsd_list, NULL);
        return NULL;
    }
    l_decree->header.common_decree_params.chain_id = l_chain->id;
    l_decree->header.common_decree_params.cell_id = *dap_chain_net_get_cur_cell(a_net);
    l_decree->header.sub_type = DAP_CHAIN_DATUM_DECREE_COMMON_SUBTYPE_STAKE_MIN_VALUE;
    l_decree->header.data_size = l_total_tsd_size;
    l_decree->header.signs_size = 0;

    size_t l_data_tsd_offset = 0;
    for ( dap_list_t* l_iter=dap_list_first(l_tsd_list); l_iter; l_iter=l_iter->next){
        dap_tsd_t * l_b_tsd = (dap_tsd_t *) l_iter->data;
        size_t l_tsd_size = dap_tsd_size(l_b_tsd);
        memcpy((byte_t*)l_decree->data_n_signs + l_data_tsd_offset, l_b_tsd, l_tsd_size);
        l_data_tsd_offset += l_tsd_size;
    }
    dap_list_free_full(l_tsd_list, NULL);

    size_t l_cur_sign_offset = l_decree->header.data_size + l_decree->header.signs_size;
    size_t l_total_signs_size = l_decree->header.signs_size;

    dap_sign_t * l_sign = dap_cert_sign(a_cert,  l_decree,
       sizeof(dap_chain_datum_decree_t) + l_decree->header.data_size, 0);

    if (l_sign) {
        size_t l_sign_size = dap_sign_get_size(l_sign);
        l_decree = DAP_REALLOC(l_decree, sizeof(dap_chain_datum_decree_t) + l_cur_sign_offset + l_sign_size);
        if (!l_decree) {
            log_it(L_CRITICAL, "Memory allocation error");
            DAP_DELETE(l_sign);
            return NULL;
        }
        memcpy((byte_t*)l_decree->data_n_signs + l_cur_sign_offset, l_sign, l_sign_size);
        l_total_signs_size += l_sign_size;
        l_cur_sign_offset += l_sign_size;
        l_decree->header.signs_size = l_total_signs_size;
        DAP_DELETE(l_sign);
        log_it(L_DEBUG,"<-- Signed with '%s'", a_cert->name);
    }else{
        log_it(L_ERROR, "Decree signing failed");
        DAP_DELETE(l_decree);
        return NULL;
    }

    return l_decree;
}

char *s_fee_order_create(dap_chain_net_t *a_net, uint256_t *a_fee, dap_enc_key_t *a_key, const char *a_hash_out_type)
{
    dap_chain_hash_fast_t l_tx_hash = {};
    dap_chain_net_srv_order_direction_t l_dir = SERV_DIR_SELL;
    const char *l_native_ticker = a_net->pub.native_ticker;
    dap_chain_net_srv_price_unit_uid_t l_unit = { .uint32 =  SERV_UNIT_PCS};
    dap_chain_net_srv_uid_t l_uid = { .uint64 = DAP_CHAIN_NET_SRV_STAKE_POS_DELEGATE_ID };
    char *l_order_hash_str = dap_chain_net_srv_order_create(a_net, l_dir, l_uid, g_node_addr,
                                                            l_tx_hash, a_fee, l_unit, l_native_ticker, 0,
                                                            NULL, 0, 1, NULL, 0, a_key);
    if (l_order_hash_str && !dap_strcmp(a_hash_out_type, "base58")) {
        char *l_base58_str = dap_enc_base58_from_hex_str_to_str(l_order_hash_str);
        DAP_DELETE(l_order_hash_str);
        l_order_hash_str = l_base58_str;
    }
    return l_order_hash_str;
}

struct validator_odrer_ext {
    uint256_t tax;
    uint256_t value_max;
} DAP_ALIGN_PACKED;

char *s_validator_order_create(dap_chain_net_t *a_net, uint256_t a_value_min, uint256_t a_value_max, uint256_t a_tax,
                               dap_enc_key_t *a_key, const char *a_hash_out_type, dap_chain_node_addr_t a_node_addr)
{
    dap_chain_hash_fast_t l_tx_hash = {};
    dap_chain_net_srv_order_direction_t l_dir = SERV_DIR_SELL;
    char l_delegated_ticker[DAP_CHAIN_TICKER_SIZE_MAX];
    dap_chain_datum_token_get_delegated_ticker(l_delegated_ticker, a_net->pub.native_ticker);
    dap_chain_net_srv_price_unit_uid_t l_unit = { .uint32 =  SERV_UNIT_PCS};
    dap_chain_net_srv_uid_t l_uid = { .uint64 = DAP_CHAIN_NET_SRV_STAKE_POS_DELEGATE_ORDERS };
    struct validator_odrer_ext l_order_ext = { a_tax, a_value_max };
    dap_chain_net_srv_order_t *l_order = dap_chain_net_srv_order_compose(a_net, l_dir, l_uid, a_node_addr,
                                                            l_tx_hash, &a_value_min, l_unit, l_delegated_ticker, 0,
                                                            (const uint8_t *)&l_order_ext, sizeof(l_order_ext),
                                                            1, NULL, 0, a_key);
    if (!l_order)
        return NULL;
    char *l_order_hash_str = dap_chain_net_srv_order_save(a_net, l_order, true);
    DAP_DELETE(l_order);
    if (l_order_hash_str && !dap_strcmp(a_hash_out_type, "base58")) {
        char *l_base58_str = dap_enc_base58_from_hex_str_to_str(l_order_hash_str);
        DAP_DELETE(l_order_hash_str);
        l_order_hash_str = l_base58_str;
    }
    return l_order_hash_str;
}

char *s_staker_order_create(dap_chain_net_t *a_net, uint256_t a_value, dap_hash_fast_t *a_tx_hash, dap_enc_key_t *a_key, const char *a_hash_out_type)
{
    dap_chain_net_srv_order_direction_t l_dir = SERV_DIR_BUY;
    char l_delegated_ticker[DAP_CHAIN_TICKER_SIZE_MAX];
    dap_chain_datum_token_get_delegated_ticker(l_delegated_ticker, a_net->pub.native_ticker);
    dap_chain_net_srv_price_unit_uid_t l_unit = { .uint32 =  SERV_UNIT_PCS};
    dap_chain_net_srv_uid_t l_uid = { .uint64 = DAP_CHAIN_NET_SRV_STAKE_POS_DELEGATE_ORDERS };
    dap_chain_net_srv_order_t *l_order = dap_chain_net_srv_order_compose(a_net, l_dir, l_uid, g_node_addr,
                                                            *a_tx_hash, &a_value, l_unit, l_delegated_ticker, 0,
                                                            NULL, 0, 1, NULL, 0, a_key);
    if (!l_order)
        return NULL;
    char *l_order_hash_str = dap_chain_net_srv_order_save(a_net, l_order, true);
    DAP_DELETE(l_order);
    if (l_order_hash_str && !dap_strcmp(a_hash_out_type, "base58")) {
        char *l_base58_str = dap_enc_base58_from_hex_str_to_str(l_order_hash_str);
        DAP_DELETE(l_order_hash_str);
        l_order_hash_str = l_base58_str;
    }
    return l_order_hash_str;
}

static int s_cli_srv_stake_order(int a_argc, char **a_argv, int a_arg_index, void **a_str_reply, const char *a_hash_out_type)
{
    enum {
        CMD_NONE, CMD_CREATE_FEE, CMD_CREATE_VALIDATOR, CMD_CREATE_STAKER, CMD_UPDATE, CMD_LIST, CMD_REMOVE
    };
    int l_cmd_num = CMD_NONE;
    const char *l_create_type = NULL;
    if (dap_cli_server_cmd_find_option_val(a_argv, a_arg_index, dap_min(a_argc, a_arg_index + 1), "create", &l_create_type)) {
        if (!dap_strcmp(l_create_type, "validator"))
            l_cmd_num = CMD_CREATE_VALIDATOR;
        else if (!dap_strcmp(l_create_type, "staker"))
            l_cmd_num = CMD_CREATE_STAKER;
        else
            l_cmd_num = CMD_CREATE_FEE;
    }
    else if (dap_cli_server_cmd_check_option(a_argv, a_arg_index, dap_min(a_argc, a_arg_index + 1), "update") >= 0)
        l_cmd_num = CMD_UPDATE;
    else if (dap_cli_server_cmd_check_option(a_argv, a_arg_index, dap_min(a_argc, a_arg_index + 1), "list") >= 0)
        l_cmd_num = CMD_LIST;
    else if (dap_cli_server_cmd_check_option(a_argv, a_arg_index, dap_min(a_argc, a_arg_index + 1), "remove") >= 0)
        l_cmd_num = CMD_REMOVE;

    int l_arg_index = a_arg_index + 1;
    const char *l_net_str = NULL;
    dap_cli_server_cmd_find_option_val(a_argv, l_arg_index, a_argc, "-net", &l_net_str);
    if (!l_net_str) {
        dap_cli_server_cmd_set_reply_text(a_str_reply, "Command 'order' requires parameter -net");
        return -3;
    }
    dap_chain_net_t *l_net = dap_chain_net_by_name(l_net_str);
    if (!l_net) {
        dap_cli_server_cmd_set_reply_text(a_str_reply, "Network %s not found", l_net_str);
        return -4;
    }

    switch (l_cmd_num) {
    case CMD_CREATE_FEE: {
        const char *l_value_str = NULL,
                   *l_cert_str = NULL;
        dap_cli_server_cmd_find_option_val(a_argv, l_arg_index, a_argc, "-value", &l_value_str);
        if (!l_value_str) {
            dap_cli_server_cmd_set_reply_text(a_str_reply, "Fee order creation requires parameter -value");
            return -5;
        }
        uint256_t l_value = dap_chain_balance_scan(l_value_str);
        if (IS_ZERO_256(l_value)) {
            dap_cli_server_cmd_set_reply_text(a_str_reply, "Format -value <256 bit integer>");
            return -6;
        }
        dap_cli_server_cmd_find_option_val(a_argv, l_arg_index, a_argc, "-cert", &l_cert_str);
        if (!l_cert_str) {
            dap_cli_server_cmd_set_reply_text(a_str_reply, "Fee order creation requires parameter -cert");
            return -7;
        }
        dap_cert_t *l_cert = dap_cert_find_by_name(l_cert_str);
        if (!l_cert) {
            dap_cli_server_cmd_set_reply_text(a_str_reply, "Can't load cert %s", l_cert_str);
            return -8;
        }
        // Create the order & put it in GDB
        char *l_order_hash_str = s_fee_order_create(l_net, &l_value, l_cert->enc_key, a_hash_out_type);
        if (l_order_hash_str) {
            dap_cli_server_cmd_set_reply_text(a_str_reply, "Successfully created order %s", l_order_hash_str);
            DAP_DELETE(l_order_hash_str);
        } else {
            dap_cli_server_cmd_set_reply_text(a_str_reply, "Can't compose the order");
            return -9;
        }
    } break;

    case CMD_CREATE_VALIDATOR: {
        const char *l_value_min_str = NULL,
                   *l_value_max_str = NULL,
                   *l_tax_str = NULL;
        dap_cli_server_cmd_find_option_val(a_argv, l_arg_index, a_argc, "-value_min", &l_value_min_str);
        if (!l_value_min_str) {
            dap_cli_server_cmd_set_reply_text(a_str_reply, "Validator order creation requires parameter -value_min");
            return -5;
        }
        uint256_t l_value_min = dap_chain_balance_scan(l_value_min_str);
        if (IS_ZERO_256(l_value_min)) {
            dap_cli_server_cmd_set_reply_text(a_str_reply, "Format -value_min <256 bit integer>");
            return -6;
        }
        dap_cli_server_cmd_find_option_val(a_argv, l_arg_index, a_argc, "-value_max", &l_value_max_str);
        if (!l_value_max_str) {
            dap_cli_server_cmd_set_reply_text(a_str_reply, "Validator order creation requires parameter -value_max");
            return -7;
        }
        uint256_t l_value_max = dap_chain_balance_scan(l_value_max_str);
        if (IS_ZERO_256(l_value_max)) {
            dap_cli_server_cmd_set_reply_text(a_str_reply, "Format -value_max <256 bit integer>");
            return -8;
        }
        dap_cli_server_cmd_find_option_val(a_argv, l_arg_index, a_argc, "-tax", &l_tax_str);
        if (!l_tax_str) {
            dap_cli_server_cmd_set_reply_text(a_str_reply, "Validator order creation requires parameter -tax");
            return -9;
        }
        uint256_t l_tax = dap_chain_coins_to_balance(l_tax_str);
        if (compare256(l_tax, dap_chain_coins_to_balance("100.0")) == 1 ||
                compare256(l_tax, GET_256_FROM_64(100)) == -1) {
            dap_cli_server_cmd_set_reply_text(a_str_reply, "Tax must be lower or eqal than 100%% and higher or eqal than 1.0e-16%%");
            return -10;
        }
        const char *l_cert_str = NULL;
        dap_cli_server_cmd_find_option_val(a_argv, l_arg_index, a_argc, "-cert", &l_cert_str);
        if (!l_cert_str) {
            dap_cli_server_cmd_set_reply_text(a_str_reply, "Validator order creation requires parameter -cert");
            return -7;
        }
        dap_cert_t *l_cert = dap_cert_find_by_name(l_cert_str);
        if (!l_cert) {
            dap_cli_server_cmd_set_reply_text(a_str_reply, "Can't load cert %s", l_cert_str);
            return -8;
        }
        dap_chain_addr_t l_signing_addr;
        dap_chain_addr_fill_from_key(&l_signing_addr, l_cert->enc_key, l_net->pub.id);
        dap_chain_node_addr_t l_node_addr = g_node_addr;
        const char *l_node_addr_str = NULL;
        dap_cli_server_cmd_find_option_val(a_argv, a_arg_index, a_argc, "-node_addr", &l_node_addr_str);
        if (l_node_addr_str) {
            if (dap_chain_node_addr_from_str(&l_node_addr, l_node_addr_str)) {
                dap_cli_server_cmd_set_reply_text(a_str_reply, "Unrecognized node addr %s", l_node_addr_str);
                return -14;
            }
        }
        int l_result = dap_chain_net_srv_stake_verify_key_and_node(&l_signing_addr, &l_node_addr);
        if (l_result) {
            dap_cli_server_cmd_set_reply_text(a_str_reply, "Key and node verification error");
            return l_result;
        }
        // Create the order & put it in GDB
        char *l_order_hash_str = s_validator_order_create(l_net, l_value_min, l_value_max, l_tax, l_cert->enc_key, a_hash_out_type, l_node_addr);
        if (l_order_hash_str) {
            dap_cli_server_cmd_set_reply_text(a_str_reply, "Successfully created order %s", l_order_hash_str);
            DAP_DELETE(l_order_hash_str);
        } else {
            dap_cli_server_cmd_set_reply_text(a_str_reply, "Can't compose the order");
            return -9;
        }
    } break;

    case CMD_CREATE_STAKER: {
        const char *l_value_str = NULL,
                   *l_wallet_str = NULL,
                   *l_tax_str = NULL,
                   *l_addr_str = NULL,
                   *l_fee_str = NULL;
        dap_cli_server_cmd_find_option_val(a_argv, l_arg_index, a_argc, "-value", &l_value_str);
        if (!l_value_str) {
            dap_cli_server_cmd_set_reply_text(a_str_reply, "Staker order creation requires parameter -value");
            return -5;
        }
        uint256_t l_value = dap_chain_balance_scan(l_value_str);
        if (IS_ZERO_256(l_value)) {
            dap_cli_server_cmd_set_reply_text(a_str_reply, "Format -value <256 bit integer>");
            return -6;
        }
        dap_cli_server_cmd_find_option_val(a_argv, l_arg_index, a_argc, "-fee", &l_fee_str);
        if (!l_fee_str) {
            dap_cli_server_cmd_set_reply_text(a_str_reply, "Staker order creation requires parameter -fee");
            return -7;
        }
        uint256_t l_fee = dap_chain_balance_scan(l_fee_str);
        if (IS_ZERO_256(l_fee)) {
            dap_cli_server_cmd_set_reply_text(a_str_reply, "Format -fee <256 bit integer>");
            return -8;
        }
        dap_cli_server_cmd_find_option_val(a_argv, l_arg_index, a_argc, "-tax", &l_tax_str);
        if (!l_tax_str) {
            dap_cli_server_cmd_set_reply_text(a_str_reply, "Staker order creation requires parameter -tax");
            return -9;
        }
        uint256_t l_tax = dap_chain_coins_to_balance(l_tax_str);
        if (compare256(l_tax, dap_chain_coins_to_balance("100.0")) == 1 ||
                compare256(l_tax, GET_256_FROM_64(100)) == -1) {
            dap_cli_server_cmd_set_reply_text(a_str_reply, "Tax must be lower or eqal than 100%% and higher or eqal than 1.0e-16%%");
            return -10;
        }
        dap_cli_server_cmd_find_option_val(a_argv, l_arg_index, a_argc, "-w", &l_wallet_str);
        if (!l_wallet_str) {
            dap_cli_server_cmd_set_reply_text(a_str_reply, "Staker order creation requires parameter -w");
            return -17;
        }
        dap_chain_wallet_t *l_wallet = dap_chain_wallet_open(l_wallet_str, dap_chain_wallet_get_path(g_config));
        if (!l_wallet) {
            dap_cli_server_cmd_set_reply_text(a_str_reply, "Specified wallet not found");
            return -18;
        }
        // Create conditional transaction for order
        const char *l_sign_str = dap_chain_wallet_check_sign(l_wallet);
        dap_enc_key_t *l_enc_key = dap_chain_wallet_get_key(l_wallet, 0);
        dap_chain_wallet_close(l_wallet);
        dap_chain_addr_t l_addr = {};
        dap_cli_server_cmd_find_option_val(a_argv, l_arg_index, a_argc, "-addr", &l_addr_str);
        if (l_addr_str) {
            dap_chain_addr_t *l_spec_addr = dap_chain_addr_from_str(l_addr_str);
            if (!l_spec_addr) {
                dap_cli_server_cmd_set_reply_text(a_str_reply, "Specified address is ivalid");
                DAP_DELETE(l_enc_key);
                return -24;
            }
            l_addr = *l_spec_addr;
            DAP_DELETE(l_spec_addr);
        } else
            dap_chain_addr_fill_from_key(&l_addr, l_enc_key, l_net->pub.id);
        DIV_256(l_tax, GET_256_FROM_64(100), &l_tax);
        dap_chain_datum_tx_t *l_tx = s_order_tx_create(l_net, l_enc_key, l_value, l_fee, l_tax, &l_addr);
        DAP_DEL_Z(l_enc_key);
        char *l_tx_hash_str = NULL;
        if (!l_tx || !(l_tx_hash_str = s_stake_tx_put(l_tx, l_net, a_hash_out_type))) {
            dap_cli_server_cmd_set_reply_text(a_str_reply, "Can't compose transaction for order, examine log files for details");
            DAP_DEL_Z(l_tx);
            return -21;
        }
        DAP_DELETE(l_tx);
        // Create the order & put it in GDB
        dap_hash_fast_t l_tx_hash = {};
        dap_chain_hash_fast_from_str(l_tx_hash_str, &l_tx_hash);
        char *l_cert_str = NULL, *l_default_cert_str = NULL;
        dap_cli_server_cmd_find_option_val(a_argv, l_arg_index, a_argc, "-cert", (const char **)&l_cert_str);
        if (!l_cert_str)
            l_cert_str = l_default_cert_str = dap_strdup_printf("node-addr-%s", l_net->pub.name);
        dap_cert_t *l_cert = dap_cert_find_by_name(l_cert_str);
        if (!l_cert) {
            dap_cli_server_cmd_set_reply_text(a_str_reply, "Can't load cert %s", l_cert_str);
            DAP_DEL_Z(l_default_cert_str);
            DAP_DELETE(l_tx_hash_str);
            return -8;
        }
        DAP_DEL_Z(l_default_cert_str);
        char *l_order_hash_str = s_staker_order_create(l_net, l_value, &l_tx_hash, l_cert->enc_key, a_hash_out_type);
        if (!l_order_hash_str) {
            dap_cli_server_cmd_set_reply_text(a_str_reply, "Can't compose the order");
            DAP_DELETE(l_tx_hash_str);
            return -9;
        }
        dap_cli_server_cmd_set_reply_text(a_str_reply, "%sSuccessfully created order %s\nSAVE TO TAKE ===>>> Order tx hash = %s", l_sign_str, l_order_hash_str, l_tx_hash_str);
        DAP_DELETE(l_order_hash_str);
        DAP_DELETE(l_tx_hash_str);
    } break;

    case CMD_REMOVE:
    case CMD_UPDATE: {
        const char *l_order_hash_str = NULL;
        dap_cli_server_cmd_find_option_val(a_argv, l_arg_index, a_argc, "-order", &l_order_hash_str);
        if (!l_order_hash_str) {
            dap_cli_server_cmd_set_reply_text(a_str_reply, "Command 'srv_stake order %s' requires prameter -order\n",
                                                l_cmd_num  == CMD_REMOVE ? "remove" : "update");
            return -4;
        }
        char *l_order_hash_hex_str;
        // datum hash may be in hex or base58 format
        if(!dap_strncmp(l_order_hash_str, "0x", 2) || !dap_strncmp(l_order_hash_str, "0X", 2))
            l_order_hash_hex_str = dap_strdup(l_order_hash_str);
        else
            l_order_hash_hex_str = dap_enc_base58_to_hex_str_from_str(l_order_hash_str);
        dap_chain_net_srv_order_t *l_order = dap_chain_net_srv_order_find_by_hash_str(l_net, l_order_hash_hex_str);
        if (!l_order) {
            dap_cli_server_cmd_set_reply_text(a_str_reply, "Can't find order %s\n", l_order_hash_str);
            DAP_DELETE(l_order_hash_hex_str);
            return -5;
        }
        if (l_order->srv_uid.uint64 != DAP_CHAIN_NET_SRV_STAKE_POS_DELEGATE_ID &&
                l_order->srv_uid.uint64 != DAP_CHAIN_NET_SRV_STAKE_POS_DELEGATE_ORDERS) {
            dap_cli_server_cmd_set_reply_text(a_str_reply, "Order %s is not a delegated stake order\n", l_order_hash_str);
            DAP_DELETE(l_order_hash_hex_str);
            return -6;
        }
        if (l_cmd_num == CMD_REMOVE) {
            if (dap_chain_net_srv_order_delete_by_hash_str_sync(l_net, l_order_hash_hex_str)) {
                dap_cli_server_cmd_set_reply_text(a_str_reply, "Can't remove order %s\n", l_order_hash_str);
                return -14;
            }
            dap_cli_server_cmd_set_reply_text(a_str_reply, "Stake order successfully removed");
            DAP_DELETE(l_order_hash_hex_str);
        } else { // l_cmd_num == CMD_UPDATE
            const char *l_cert_str = NULL, *l_value_str = NULL;
            // TODO make orders updatable
            /*uint256_t l_value = {0};
            if (l_value_str) {
                l_value = dap_chain_balance_scan(l_value_str);
                if (IS_ZERO_256(l_value)) {
                    dap_cli_server_cmd_set_reply_text(a_str_reply, "Format -value <uint256_t>");
                    return -8;
                }
            }
            dap_cli_server_cmd_find_option_val(a_argv, l_arg_index, a_argc, "-cert", &l_cert_str);
            if (!l_cert_str) {
                dap_cli_server_cmd_set_reply_text(a_str_reply, "Command 'order update' requires parameter -cert");
                return -7;
            }
            dap_cert_t *l_cert = dap_cert_find_by_name(l_cert_str);
            if (!l_cert) {
                dap_cli_server_cmd_set_reply_text(a_str_reply, "Can't load cert %s", l_cert_str);
                return -9;
            }
            l_key = l_cert->enc_key;
            // Remove old order and create the order & put it to GDB
            dap_chain_net_srv_order_delete_by_hash_str_sync(l_net, l_order_hash_hex_str);
            DAP_DELETE(l_order_hash_hex_str);
            DAP_DELETE(l_order_hash_base58_str);
            l_order_hash_hex_str = s_fee_order_create(l_net, &l_value, l_key);
            if(!l_order_hash_hex_str) {
                dap_cli_server_cmd_set_reply_text(a_str_reply, "Can't create new order");
                return -15;
            }*/
        }
    } break;

    case CMD_LIST: {
        const char *l_net_str = NULL;
        dap_cli_server_cmd_find_option_val(a_argv, l_arg_index, a_argc, "-net", &l_net_str);
        if (!l_net_str) {
            dap_cli_server_cmd_set_reply_text(a_str_reply, "Command 'order list' requires parameter -net");
            return -3;
        }
        dap_chain_net_t *l_net = dap_chain_net_by_name(l_net_str);
        if (!l_net) {
            dap_cli_server_cmd_set_reply_text(a_str_reply, "Network %s not found", l_net_str);
            return -4;
        }
        dap_string_t *l_reply_str = dap_string_new("");
        for (int i = 0; i < 2; i++) {
            char *l_gdb_group_str = i ? dap_chain_net_srv_order_get_gdb_group(l_net) :
                                        dap_chain_net_srv_order_get_common_group(l_net);
            size_t l_orders_count = 0;
            dap_global_db_obj_t * l_orders = dap_global_db_get_all_sync(l_gdb_group_str, &l_orders_count);
            for (size_t i = 0; i < l_orders_count; i++) {
                dap_chain_net_srv_order_t *l_order = (dap_chain_net_srv_order_t *)l_orders[i].value;
                if (l_order->srv_uid.uint64 != DAP_CHAIN_NET_SRV_STAKE_POS_DELEGATE_ID &&
                        l_order->srv_uid.uint64 != DAP_CHAIN_NET_SRV_STAKE_POS_DELEGATE_ORDERS)
                    continue;
                // TODO add filters to list (token, address, etc.)
                dap_string_append(l_reply_str, "\n");
                dap_chain_net_srv_order_dump_to_string(l_order, l_reply_str, a_hash_out_type, l_net->pub.native_ticker);
                if (l_order->srv_uid.uint64 == DAP_CHAIN_NET_SRV_STAKE_POS_DELEGATE_ORDERS) {
                    if (l_order->direction == SERV_DIR_SELL) {
                        dap_string_append(l_reply_str, "Value in this order type means minimum value of m-tokens for validator acceptable for key delegation with supplied tax\n"
                                                       "Order external params:\n");
                        struct validator_odrer_ext *l_ext = (struct validator_odrer_ext *)l_order->ext_n_sign;
                        char *l_coins_str;
                        dap_uint256_to_char(l_ext->tax, &l_coins_str);
                        dap_string_append_printf(l_reply_str, "  tax:              %s%%\n", l_coins_str);
                        dap_uint256_to_char(l_ext->value_max, &l_coins_str);
                        dap_string_append_printf(l_reply_str, "  maximum_value:    %s\n", l_coins_str);
                    } else { // l_order->direction = SERV_DIR_BUY
                        dap_string_append(l_reply_str, "Value in this order type means value of m-tokens locked in conditional transaction attached to the order\n"
                                                       "Order conditional tx params:\n");
                        bool l_error = true;
                        dap_chain_addr_t l_addr = {};
                        uint256_t l_tax = uint256_0;
                        dap_chain_datum_tx_t *l_tx = dap_ledger_tx_find_by_hash(l_net->pub.ledger, &l_order->tx_cond_hash);
                        if (l_tx) {
                            dap_chain_tx_out_cond_t *l_cond = dap_chain_datum_tx_out_cond_get(l_tx, DAP_CHAIN_TX_OUT_COND_SUBTYPE_SRV_STAKE_POS_DELEGATE, NULL);
                            if (l_cond && l_cond->tsd_size == dap_chain_datum_tx_item_out_cond_create_srv_stake_get_tsd_size()) {
                                dap_tsd_t *l_tsd = dap_tsd_find(l_cond->tsd, l_cond->tsd_size, DAP_CHAIN_TX_OUT_COND_TSD_ADDR);
                                l_addr = dap_tsd_get_scalar(l_tsd, dap_chain_addr_t);
                                l_tsd = dap_tsd_find(l_cond->tsd, l_cond->tsd_size, DAP_CHAIN_TX_OUT_COND_TSD_VALUE);
                                l_tax = dap_tsd_get_scalar(l_tsd, uint256_t);
                                MULT_256_256(l_tax, GET_256_FROM_64(100), &l_tax);
                                l_error = false;
                            }
                        }
                        if (!l_error) {
                            char *l_tax_str; dap_uint256_to_char(l_tax, &l_tax_str);
                            dap_string_append_printf(l_reply_str, "  sovereign_tax:    %s%%\n  sovereign_addr:   %s\n",
                                l_tax_str, dap_chain_addr_to_str(&l_addr));
                        } else
                            dap_string_append(l_reply_str, "  Conditional tx not found or illegal\n");
                    }
                } else
                    dap_string_append(l_reply_str, "Value in this order type means minimum fee for validator acceptable for process transactions\n");
            }
            dap_global_db_objs_delete(l_orders, l_orders_count);
            DAP_DELETE(l_gdb_group_str);
        }
        if (!l_reply_str->len)
            dap_string_append(l_reply_str, "No orders found");
        *a_str_reply = dap_string_free(l_reply_str, false);
    } break;

    default:
        dap_cli_server_cmd_set_reply_text(a_str_reply, "Subcommand %s not recognized", a_argv[a_arg_index]);
        return -2;
    }
    return 0;
}

static int s_cli_srv_stake_delegate(int a_argc, char **a_argv, int a_arg_index, void **a_str_reply, const char *a_hash_out_type)
{
    const char *l_net_str = NULL,
               *l_wallet_str = NULL,
               *l_cert_str = NULL,
               *l_value_str = NULL,
               *l_fee_str = NULL,
               *l_node_addr_str = NULL,
               *l_order_hash_str = NULL;
    dap_cli_server_cmd_find_option_val(a_argv, a_arg_index, a_argc, "-net", &l_net_str);
    if (!l_net_str) {
        dap_cli_server_cmd_set_reply_text(a_str_reply, "Command 'delegate' requires parameter -net");
        return -3;
    }
    dap_chain_net_t *l_net = dap_chain_net_by_name(l_net_str);
    if (!l_net) {
        dap_cli_server_cmd_set_reply_text(a_str_reply, "Network %s not found", l_net_str);
        return -4;
    }
    dap_cli_server_cmd_find_option_val(a_argv, a_arg_index, a_argc, "-w", &l_wallet_str);
    if (!l_wallet_str) {
        dap_cli_server_cmd_set_reply_text(a_str_reply, "Command 'delegate' requires parameter -w");
        return -17;
    }
    const char* l_sign_str = "";
    dap_chain_wallet_t *l_wallet = dap_chain_wallet_open(l_wallet_str, dap_chain_wallet_get_path(g_config));
    if (!l_wallet) {
        dap_cli_server_cmd_set_reply_text(a_str_reply, "Specified wallet not found");
        return -18;
    } else
        l_sign_str = dap_chain_wallet_check_sign(l_wallet);
    dap_enc_key_t *l_enc_key = dap_chain_wallet_get_key(l_wallet, 0);
    dap_chain_wallet_close(l_wallet);
    dap_chain_addr_t l_signing_addr, l_sovereign_addr = {};
    uint256_t l_sovereign_tax = uint256_0;
    dap_cli_server_cmd_find_option_val(a_argv, a_arg_index, a_argc, "-cert", &l_cert_str);
    dap_cli_server_cmd_find_option_val(a_argv, a_arg_index, a_argc, "-order", &l_order_hash_str);
    if (!l_cert_str && !l_order_hash_str) {
        dap_cli_server_cmd_set_reply_text(a_str_reply, "Command 'delegate' requires parameter -cert and/or -order");
        dap_enc_key_delete(l_enc_key);
        return -13;
    }
    uint256_t l_value = uint256_0;
    dap_cli_server_cmd_find_option_val(a_argv, a_arg_index, a_argc, "-value", &l_value_str);
    if (!l_value_str) {
        if (!l_order_hash_str) {
            dap_cli_server_cmd_set_reply_text(a_str_reply, "Command 'delegate' requires parameter -value");
            dap_enc_key_delete(l_enc_key);
            return -9;
        }
    } else {
        l_value = dap_chain_balance_scan(l_value_str);
        if (IS_ZERO_256(l_value)) {
            dap_cli_server_cmd_set_reply_text(a_str_reply, "Unrecognized number in '-value' param");
            dap_enc_key_delete(l_enc_key);
            return -10;
        }
    }
    dap_chain_datum_tx_t *l_prev_tx = NULL;
    if (l_cert_str) {
        dap_cert_t *l_signing_cert = dap_cert_find_by_name(l_cert_str);
        if (!l_signing_cert) {
            dap_cli_server_cmd_set_reply_text(a_str_reply, "Specified certificate not found");
            dap_enc_key_delete(l_enc_key);
            return -19;
        }
        if (dap_chain_addr_fill_from_key(&l_signing_addr, l_signing_cert->enc_key, l_net->pub.id)) {
            dap_cli_server_cmd_set_reply_text(a_str_reply, "Specified certificate is wrong");
            dap_enc_key_delete(l_enc_key);
            return -20;
        }
        dap_cli_server_cmd_find_option_val(a_argv, a_arg_index, a_argc, "-node_addr", &l_node_addr_str);
    }
    dap_chain_node_addr_t l_node_addr = g_node_addr;
    if (l_node_addr_str) {
        if (dap_chain_node_addr_from_str(&l_node_addr, l_node_addr_str)) {
            dap_cli_server_cmd_set_reply_text(a_str_reply, "Unrecognized node addr %s", l_node_addr_str);
            dap_enc_key_delete(l_enc_key);
            return -14;
        }
    }
    if (l_order_hash_str) {
        dap_chain_net_srv_order_t *l_order = dap_chain_net_srv_order_find_by_hash_str(l_net, l_order_hash_str);
        if (!l_order) {
            dap_cli_server_cmd_set_reply_text(a_str_reply, "Specified order not found");
            dap_enc_key_delete(l_enc_key);
            return -25;
        }
        if (l_order->direction == SERV_DIR_BUY) { // Staker order
            if (!l_cert_str) {
                dap_cli_server_cmd_set_reply_text(a_str_reply, "Command 'delegate' requires parameter -cert with this order type");
                dap_enc_key_delete(l_enc_key);
                return -22;
            }
            if (l_order->ext_size != 0) {
                dap_cli_server_cmd_set_reply_text(a_str_reply, "Specified order has invalid size");
                dap_enc_key_delete(l_enc_key);
                DAP_DELETE(l_order);
                return -26;
            }
            l_prev_tx = dap_ledger_tx_find_by_hash(l_net->pub.ledger, &l_order->tx_cond_hash);
            if (l_prev_tx) {
                dap_cli_server_cmd_set_reply_text(a_str_reply, "The order's conditional transaction not found in ledger");
                dap_enc_key_delete(l_enc_key);
                DAP_DELETE(l_order);
                return -30;
            }
            int l_out_num = 0;
            dap_chain_tx_out_cond_t *l_cond = dap_chain_datum_tx_out_cond_get(l_prev_tx, DAP_CHAIN_TX_OUT_COND_SUBTYPE_SRV_STAKE_POS_DELEGATE, &l_out_num);
            if (!l_cond) {
                dap_cli_server_cmd_set_reply_text(a_str_reply, "The order's conditional transaction has invalid type");
                dap_enc_key_delete(l_enc_key);
                DAP_DELETE(l_order);
                return -31;
            }
            if (dap_ledger_tx_hash_is_used_out_item(l_net->pub.ledger, &l_order->tx_cond_hash, l_out_num, NULL)) {
                dap_cli_server_cmd_set_reply_text(a_str_reply, "The order's conditional transaction is already spent");
                dap_enc_key_delete(l_enc_key);
                DAP_DELETE(l_order);
                return -32;
            }
            char l_delegated_ticker[DAP_CHAIN_TICKER_SIZE_MAX];
            dap_chain_datum_token_get_delegated_ticker(l_delegated_ticker, l_net->pub.native_ticker);
            const char *l_tx_ticker = dap_ledger_tx_get_token_ticker_by_hash(l_net->pub.ledger, &l_order->tx_cond_hash);
            if (dap_strcmp(l_tx_ticker, l_delegated_ticker)) {
                log_it(L_WARNING, "Requested conditional transaction have another ticker (not %s)", l_delegated_ticker);
                return -38;
            }
            if (l_cond->tsd_size != dap_chain_datum_tx_item_out_cond_create_srv_stake_get_tsd_size()) {
                dap_cli_server_cmd_set_reply_text(a_str_reply, "The order's conditional transaction has invalid format");
                dap_enc_key_delete(l_enc_key);
                DAP_DELETE(l_order);
                return -33;
            }
            if (compare256(l_cond->header.value, l_order->price)) {
                dap_cli_server_cmd_set_reply_text(a_str_reply, "The order's conditional transaction has different value");
                dap_enc_key_delete(l_enc_key);
                DAP_DELETE(l_order);
                return -34;
            }
            if (!dap_chain_addr_is_blank(&l_cond->subtype.srv_stake_pos_delegate.signing_addr) ||
                    l_cond->subtype.srv_stake_pos_delegate.signer_node_addr.uint64) {
                dap_cli_server_cmd_set_reply_text(a_str_reply, "The order's conditional transaction gas not blank address or key");
                dap_enc_key_delete(l_enc_key);
                DAP_DELETE(l_order);
                return -35;
            }
            l_value = l_order->price;
            dap_tsd_t *l_tsd = dap_tsd_find(l_cond->tsd, l_cond->tsd_size, DAP_CHAIN_TX_OUT_COND_TSD_ADDR);
            l_sovereign_addr = dap_tsd_get_scalar(l_tsd, dap_chain_addr_t);
            l_tsd = dap_tsd_find(l_cond->tsd, l_cond->tsd_size, DAP_CHAIN_TX_OUT_COND_TSD_VALUE);
            l_sovereign_tax = dap_tsd_get_scalar(l_tsd, uint256_t);
            MULT_256_256(l_sovereign_tax, GET_256_FROM_64(100), &l_sovereign_tax);
#if EXTENDED_SRV_DEBUG
            {
                char *l_tax_str = dap_chain_balance_to_coins(l_sovereign_tax);
                char *l_addr_str = dap_chain_addr_to_str(&l_sovereign_addr);
                log_it(L_NOTICE, "Delegation tx params: tax = %s%%, addr = %s", l_tax_str, l_addr_str);
                DAP_DEL_Z(l_tax_str);
                DAP_DEL_Z(l_addr_str);
            }
#endif
        } else {
            if (!l_value_str) {
                dap_cli_server_cmd_set_reply_text(a_str_reply, "Command 'delegate' requires parameter -value with this order type");
                dap_enc_key_delete(l_enc_key);
                return -23;
            }
            const char *l_sovereign_addr_str = NULL;
            dap_cli_server_cmd_find_option_val(a_argv, a_arg_index, a_argc, "-tax_addr", &l_sovereign_addr_str);
            if (l_sovereign_addr_str) {
                dap_chain_addr_t *l_spec_addr = dap_chain_addr_from_str(l_sovereign_addr_str);
                if (!l_spec_addr) {
                    dap_cli_server_cmd_set_reply_text(a_str_reply, "Specified address is ivalid");
                    return -24;
                }
                l_sovereign_addr = *l_spec_addr;
                DAP_DELETE(l_spec_addr);
            } else
                dap_chain_addr_fill_from_key(&l_sovereign_addr, l_enc_key, l_net->pub.id);

            if (l_order->ext_size != sizeof(struct validator_odrer_ext)) {
                dap_cli_server_cmd_set_reply_text(a_str_reply, "Specified order has invalid size");
                dap_enc_key_delete(l_enc_key);
                DAP_DELETE(l_order);
                return -26;
            }
            struct validator_odrer_ext *l_ext = (struct validator_odrer_ext *)l_order->ext_n_sign;
            l_sovereign_tax = l_ext->tax;
            if (l_order_hash_str && compare256(l_value, l_order->price) == -1) {
                char *l_coin_min_str, *l_value_min_str =
                    dap_uint256_to_char(l_order->price, &l_coin_min_str);
                dap_cli_server_cmd_set_reply_text(a_str_reply, "Number in '-value' param %s is lower than order minimum allowed value %s(%s)",
                                                  l_value_str, l_coin_min_str, l_value_min_str);
                dap_enc_key_delete(l_enc_key);
                return -13;
            }
            if (l_order_hash_str && compare256(l_value, l_ext->value_max) == 1) {
                char *l_coin_max_str, *l_value_max_str =
                    dap_uint256_to_char(l_ext->value_max, &l_coin_max_str);
                dap_cli_server_cmd_set_reply_text(a_str_reply, "Number in '-value' param %s is higher than order minimum allowed value %s(%s)",
                                                  l_value_str, l_coin_max_str, l_value_max_str);
                dap_enc_key_delete(l_enc_key);
                return -14;
            }
            dap_sign_t *l_sign = (dap_sign_t *)(l_order->ext_n_sign + l_order->ext_size);
            if (l_sign->header.type.type == SIG_TYPE_NULL) {
                dap_cli_server_cmd_set_reply_text(a_str_reply, "Specified order is unsigned");
                dap_enc_key_delete(l_enc_key);
                DAP_DELETE(l_order);
                return -27;
            }
            dap_chain_addr_fill_from_sign(&l_signing_addr, l_sign, l_net->pub.id);
            char l_delegated_ticker_str[DAP_CHAIN_TICKER_SIZE_MAX];
            dap_chain_datum_token_get_delegated_ticker(l_delegated_ticker_str, l_net->pub.native_ticker);
            if (dap_strcmp(l_order->price_ticker, l_delegated_ticker_str)) {
                dap_cli_server_cmd_set_reply_text(a_str_reply, "Specified order is invalid");
                dap_enc_key_delete(l_enc_key);
                DAP_DELETE(l_order);
                return -28;
            }
            l_node_addr = l_order->node_addr;
        }
        DAP_DELETE(l_order);
        if (compare256(l_sovereign_tax, dap_chain_coins_to_balance("100.0")) == 1 ||
                compare256(l_sovereign_tax, GET_256_FROM_64(100)) == -1) {
            dap_cli_server_cmd_set_reply_text(a_str_reply, "Tax must be lower or eqal than 100%% and higher or eqal than 1.0e-16%%");
            dap_enc_key_delete(l_enc_key);
            return -29;
        }
        DIV_256(l_sovereign_tax, GET_256_FROM_64(100), &l_sovereign_tax);
    }

    int l_check_result = dap_chain_net_srv_stake_verify_key_and_node(&l_signing_addr, &l_node_addr);
    if (l_check_result) {
        dap_cli_server_cmd_set_reply_text(a_str_reply, "Key and node verification error");
        dap_chain_wallet_close(l_wallet);
        return l_check_result;
    }
    if (compare256(l_value, s_srv_stake->delegate_allowed_min) == -1) {
        char *l_coin_min_str, *l_value_min_str = dap_uint256_to_char(s_srv_stake->delegate_allowed_min, &l_coin_min_str);
        dap_cli_server_cmd_set_reply_text(a_str_reply, "Number in '-value' param %s is lower than minimum allowed value %s(%s)",
                                          l_value_str, l_coin_min_str, l_value_min_str);
        dap_enc_key_delete(l_enc_key);
        return -11;
    }
    dap_cli_server_cmd_find_option_val(a_argv, a_arg_index, a_argc, "-fee", &l_fee_str);
    if (!l_fee_str) {
        dap_cli_server_cmd_set_reply_text(a_str_reply, "Command 'delegate' requires parameter -fee");
        dap_enc_key_delete(l_enc_key);
        return -15;
    }
    uint256_t l_fee = dap_chain_balance_scan(l_fee_str);
    if (IS_ZERO_256(l_fee)) {
        dap_cli_server_cmd_set_reply_text(a_str_reply, "Unrecognized number in '-fee' param");
        dap_enc_key_delete(l_enc_key);
        return -16;
    }

    // Create conditional transaction
    dap_chain_datum_tx_t *l_tx = s_stake_tx_create(l_net, l_enc_key, l_value, l_fee, &l_signing_addr, &l_node_addr,
                                                   l_order_hash_str ? &l_sovereign_addr : NULL, l_sovereign_tax, l_prev_tx);
    dap_enc_key_delete(l_enc_key);
    char *l_tx_hash_str;
    if (!l_tx || !(l_tx_hash_str = s_stake_tx_put(l_tx, l_net, a_hash_out_type))) {
        dap_cli_server_cmd_set_reply_text(a_str_reply, "Stake transaction error");
        DAP_DEL_Z(l_tx);
        return -12;
    }
    DAP_DELETE(l_tx);
    const char *c_save_to_take = l_prev_tx ? "" : "SAVE TO TAKE ===>>> ";
    dap_cli_server_cmd_set_reply_text(a_str_reply, "%s%sStake transaction %s has done", l_sign_str, c_save_to_take, l_tx_hash_str);
    DAP_DELETE(l_tx_hash_str);
    return 0;
}

static int s_cli_srv_stake_invalidate(int a_argc, char **a_argv, int a_arg_index, void **a_str_reply, const char *a_hash_out_type)
{
    const char *l_net_str = NULL,
               *l_wallet_str = NULL,
               *l_fee_str = NULL,
               *l_tx_hash_str = NULL,
               *l_cert_str = NULL,
               *l_poa_cert_str = NULL,
               *l_signing_pkey_hash_str = NULL,
               *l_signing_pkey_type_str = NULL;
    dap_cli_server_cmd_find_option_val(a_argv, a_arg_index, a_argc, "-net", &l_net_str);
    if (!l_net_str) {
        dap_cli_server_cmd_set_reply_text(a_str_reply, "Command 'invalidate' requires parameter -net");
        return -3;
    }
    dap_chain_net_t *l_net = dap_chain_net_by_name(l_net_str);
    if (!l_net) {
        dap_cli_server_cmd_set_reply_text(a_str_reply, "Network %s not found", l_net_str);
        return -4;
    }
    uint256_t l_fee = {};
    dap_cli_server_cmd_find_option_val(a_argv, a_arg_index, a_argc, "-w", &l_wallet_str);
    if (!l_wallet_str) {
        dap_cli_server_cmd_find_option_val(a_argv, a_arg_index, a_argc, "-poa_cert", &l_poa_cert_str);
        if (!l_poa_cert_str) {
            dap_cli_server_cmd_set_reply_text(a_str_reply, "Command 'invalidate' requires parameter -w or -poa_cert");
            return -17;
        }
    } else {
        dap_cli_server_cmd_find_option_val(a_argv, a_arg_index, a_argc, "-fee", &l_fee_str);
        if (!l_fee_str) {
            dap_cli_server_cmd_set_reply_text(a_str_reply, "Command 'delegate' requires parameter -fee");
            return -5;
        }
        l_fee = dap_chain_balance_scan(l_fee_str);
        if (IS_ZERO_256(l_fee)) {
            dap_cli_server_cmd_set_reply_text(a_str_reply, "Unrecognized number in '-fee' param");
            return -6;
        }
    }
    dap_cli_server_cmd_find_option_val(a_argv, a_arg_index, a_argc, "-tx", &l_tx_hash_str);
    if (!l_tx_hash_str) {
        dap_cli_server_cmd_find_option_val(a_argv, a_arg_index, a_argc, "-cert", &l_cert_str);
        if (!l_cert_str) {
            dap_cli_server_cmd_find_option_val(a_argv, a_arg_index, a_argc, "-signing_pkey_hash", &l_signing_pkey_hash_str);
            if (!l_signing_pkey_hash_str) {
                dap_cli_server_cmd_set_reply_text(a_str_reply, "Command 'invalidate' requires parameter -tx or -cert or -signing_pkey_hash");
                return -13;
            }
            dap_cli_server_cmd_find_option_val(a_argv, a_arg_index, a_argc, "-signing_pkey_type", &l_signing_pkey_type_str);
            if (!l_signing_pkey_type_str) {
                dap_cli_server_cmd_set_reply_text(a_str_reply, "Command 'invalidate' requires parameter -signing_pkey_type");
                return -14;
            }
            if (dap_sign_type_from_str(l_signing_pkey_type_str).type == SIG_TYPE_NULL) {
                dap_cli_server_cmd_set_reply_text(a_str_reply, "Invalid signing_pkey_type %s", l_signing_pkey_type_str);
                return -15;
            }
        }
    }

    dap_hash_fast_t l_tx_hash = {};
    if (l_tx_hash_str) {
        dap_chain_hash_fast_from_str(l_tx_hash_str, &l_tx_hash);
        dap_chain_datum_tx_t *l_tx = dap_ledger_tx_find_by_hash(l_net->pub.ledger, &l_tx_hash);
        if (!l_tx) {
            dap_cli_server_cmd_set_reply_text(a_str_reply, "Transaction %s is not found", l_tx_hash_str);
            return -21;
        }
        int l_out_num = 0;
        if (!dap_chain_datum_tx_out_cond_get(l_tx, DAP_CHAIN_TX_OUT_COND_SUBTYPE_SRV_STAKE_POS_DELEGATE, &l_out_num)) {
            dap_cli_server_cmd_set_reply_text(a_str_reply, "Transaction %s is invalid", l_tx_hash_str);
            return -22;
        }
        dap_hash_fast_t l_spender_hash = {};
        if (dap_ledger_tx_hash_is_used_out_item(l_net->pub.ledger, &l_tx_hash, l_out_num, &l_spender_hash)) {
            l_tx_hash = l_spender_hash;
            if (!dap_ledger_tx_find_by_hash(l_net->pub.ledger, &l_tx_hash)) {
                dap_cli_server_cmd_set_reply_text(a_str_reply, "Previous transaction %s is not found", l_tx_hash_str);
                return -21;
            }
        }
        dap_chain_net_srv_stake_item_t *l_stake;
        HASH_FIND(ht, s_srv_stake->tx_itemlist, &l_tx_hash, sizeof(dap_hash_t), l_stake);
        if (l_stake) {
            char *l_delegated_hash_str = dap_hash_fast_is_blank(&l_spender_hash) ? dap_strdup(l_tx_hash_str)
                                                                                 : dap_hash_fast_to_str_new(&l_spender_hash);
            char l_pkey_hash_str[DAP_HASH_FAST_STR_SIZE];
            dap_hash_fast_to_str(&l_stake->signing_addr.data.hash_fast, l_pkey_hash_str, DAP_HASH_FAST_STR_SIZE);
            dap_cli_server_cmd_set_reply_text(a_str_reply, "Transaction %s has active delegated key %s, need to revoke it first",
                                              l_delegated_hash_str, l_pkey_hash_str);
            DAP_DELETE(l_delegated_hash_str);
            return -30;
        }
    } else {
        dap_chain_addr_t l_signing_addr;
        if (l_cert_str) {
            dap_cert_t *l_cert = dap_cert_find_by_name(l_cert_str);
            if (!l_cert) {
                dap_cli_server_cmd_set_reply_text(a_str_reply, "Specified certificate not found");
                return -18;
            }
            if (dap_chain_addr_fill_from_key(&l_signing_addr, l_cert->enc_key, l_net->pub.id)) {
                dap_cli_server_cmd_set_reply_text(a_str_reply, "Specified certificate is wrong");
                return -22;
            }
        } else {
            dap_hash_fast_t l_pkey_hash = {};
            if (dap_chain_hash_fast_from_str(l_signing_pkey_hash_str, &l_pkey_hash)) {
                dap_cli_server_cmd_set_reply_text(a_str_reply, "Invalid pkey hash format");
                return -23;
            }
            dap_chain_addr_fill(&l_signing_addr, dap_sign_type_from_str(l_signing_pkey_type_str), &l_pkey_hash, l_net->pub.id);
        }
        dap_chain_net_srv_stake_item_t *l_stake;
        HASH_FIND(hh, s_srv_stake->itemlist, &l_signing_addr, sizeof(dap_chain_addr_t), l_stake);
        if (!l_stake) {
            dap_cli_server_cmd_set_reply_text(a_str_reply, "Specified certificate/pkey hash is not delegated nor this delegating is approved."
                                                           " Try to invalidate with tx hash instead");
            return -24;
        }
        l_tx_hash = l_stake->tx_hash;
    }
    if (l_wallet_str) {
        const char* l_sign_str = "";
        dap_chain_wallet_t *l_wallet = dap_chain_wallet_open(l_wallet_str, dap_chain_wallet_get_path(g_config));
        if (!l_wallet) {
            dap_cli_server_cmd_set_reply_text(a_str_reply, "Specified wallet not found");
            return -18;
        } else {
            l_sign_str = dap_chain_wallet_check_sign(l_wallet);
        }
        dap_enc_key_t *l_enc_key = dap_chain_wallet_get_key(l_wallet, 0);
        dap_chain_datum_tx_t *l_tx = s_stake_tx_invalidate(l_net, &l_tx_hash, l_fee, l_enc_key);
        dap_chain_wallet_close(l_wallet);
        dap_enc_key_delete(l_enc_key);
        char *l_out_hash_str = NULL;
        if (l_tx && (l_out_hash_str = s_stake_tx_put(l_tx, l_net, a_hash_out_type))) {
            dap_cli_server_cmd_set_reply_text(a_str_reply, "%sAll m-tokens successfully returned to "
                                                           "owner. Returning tx hash %s.", l_sign_str, l_out_hash_str);
            DAP_DELETE(l_out_hash_str);
            DAP_DELETE(l_tx);
        } else {
            l_tx_hash_str = dap_chain_hash_fast_to_str_static(&l_tx_hash);
            dap_cli_server_cmd_set_reply_text(a_str_reply, "Can't invalidate transaction %s, examine log files for details", l_tx_hash_str);
            DAP_DEL_Z(l_tx);
            return -21;
        }
    } else {
        dap_cert_t *l_poa_cert = dap_cert_find_by_name(l_poa_cert_str);
        if (!l_poa_cert) {
            dap_cli_server_cmd_set_reply_text(a_str_reply, "Specified certificate not found");
            return -25;
        }
        if (!s_srv_stake_is_poa_cert(l_net, l_poa_cert->enc_key)) {
            dap_cli_server_cmd_set_reply_text(a_str_reply, "Specified certificate is not PoA root one");
            return -26;
        }
        dap_chain_datum_decree_t *l_decree = s_stake_decree_invalidate(l_net, &l_tx_hash, l_poa_cert);
        char *l_decree_hash_str = NULL;
        if (l_decree && (l_decree_hash_str = s_stake_decree_put(l_decree, l_net))) {
            dap_cli_server_cmd_set_reply_text(a_str_reply, "Specified delegated key invalidated. "
                                                           "Created key invalidation decree %s."
                                                           "Try to execute this command with -w to return m-tokens to owner", l_decree_hash_str);
            DAP_DELETE(l_decree);
            DAP_DELETE(l_decree_hash_str);
        } else {
            char l_tx_hash_str[DAP_CHAIN_HASH_FAST_STR_SIZE];
            dap_chain_hash_fast_to_str(&l_tx_hash, l_tx_hash_str, sizeof(l_tx_hash_str));
            dap_cli_server_cmd_set_reply_text(a_str_reply, "Can't invalidate transaction %s, examine log files for details", l_tx_hash_str);
            DAP_DEL_Z(l_decree);
            return -21;
        }
    }
    return 0;
}

DAP_STATIC_INLINE bool s_chain_esbocs_started(dap_chain_net_t *a_net)
{
    dap_chain_t *l_chain;
    DL_FOREACH(a_net->pub.chains, l_chain) {
        if (!strcmp(DAP_CHAIN_PVT(l_chain)->cs_name, "esbocs") &&
                DAP_CHAIN_PVT(l_chain)->cs_started)
            return true;
    }
    return false;
}

static void s_srv_stake_print(dap_chain_net_srv_stake_item_t *a_stake, uint256_t a_total_weight, dap_string_t *a_string)
{
    char l_tx_hash_str[DAP_CHAIN_HASH_FAST_STR_SIZE], l_pkey_hash_str[DAP_CHAIN_HASH_FAST_STR_SIZE];
    dap_chain_hash_fast_to_str(&a_stake->tx_hash, l_tx_hash_str, sizeof(l_tx_hash_str));
    dap_chain_hash_fast_to_str(&a_stake->signing_addr.data.hash_fast, l_pkey_hash_str, sizeof(l_pkey_hash_str));
    char *l_balance = dap_chain_balance_to_coins(a_stake->value);
    uint256_t l_rel_weight, l_tmp;
    MULT_256_256(a_stake->value, GET_256_FROM_64(100), &l_tmp);
    DIV_256_COIN(l_tmp, a_total_weight, &l_rel_weight);
    char *l_rel_weight_str = dap_chain_balance_to_coins(l_rel_weight);
    char l_active_str[32] = {};
    if (s_chain_esbocs_started(a_stake->net))
        snprintf(l_active_str, 32, "\tActive: %s\n", a_stake->is_active ? "true" : "false");
    char *l_sov_addr_str = dap_chain_addr_is_blank(&a_stake->sovereign_addr) ?
                "null" : dap_chain_addr_to_str(&a_stake->sovereign_addr);
    uint256_t l_sov_tax_percent = uint256_0;
    MULT_256_256(a_stake->sovereign_tax, GET_256_FROM_64(100), &l_sov_tax_percent);
    char *l_sov_tax_str = dap_chain_balance_to_coins(l_sov_tax_percent);
    dap_string_append_printf(a_string, "Pkey hash: %s\n"
                                        "\tStake value: %s\n"
                                        "\tRelated weight: %s%%\n"
                                        "\tTx hash: %s\n"
                                        "\tNode addr: "NODE_ADDR_FP_STR"\n"
                                        "\tSovereign addr: %s\n"
                                        "\tSovereign tax: %s%%\n"
                                        "%s\n",
                             l_pkey_hash_str, l_balance, l_rel_weight_str,
                             l_tx_hash_str, NODE_ADDR_FP_ARGS_S(a_stake->node_addr),
                             l_sov_addr_str, l_sov_tax_str, l_active_str);
    DAP_DELETE(l_balance);
    DAP_DELETE(l_rel_weight_str);
    DAP_DELETE(l_sov_tax_str);
}

/**
 * @brief The get_tx_cond_pos_del_from_tx struct
 */
struct get_tx_cond_pos_del_from_tx
{
    dap_list_t * ret;

};

/**
 * @brief s_get_tx_filter_callback
 * @param a_net
 * @param a_tx
 * @param a_arg
 */
static void s_get_tx_filter_callback(dap_chain_net_t* a_net, dap_chain_datum_tx_t *a_tx, dap_hash_fast_t *a_tx_hash, void *a_arg)
{
    struct get_tx_cond_pos_del_from_tx * l_args = (struct get_tx_cond_pos_del_from_tx* ) a_arg;
    int l_out_idx_tmp = 0;
    dap_chain_tx_out_cond_t *l_tx_out_cond = dap_chain_datum_tx_out_cond_get(a_tx, DAP_CHAIN_TX_OUT_COND_SUBTYPE_SRV_STAKE_POS_DELEGATE,
                                                                             &l_out_idx_tmp);
    if (!l_tx_out_cond)
        return;
    if (dap_chain_addr_is_blank(&l_tx_out_cond->subtype.srv_stake_pos_delegate.signing_addr) ||
            l_tx_out_cond->subtype.srv_stake_pos_delegate.signer_node_addr.uint64 == 0)
        return;
    dap_hash_fast_t l_datum_hash = *a_tx_hash;
    if (dap_ledger_tx_hash_is_used_out_item(a_net->pub.ledger, &l_datum_hash, l_out_idx_tmp, NULL))
        return;
    dap_chain_net_srv_stake_item_t *l_stake = NULL;
    HASH_FIND(ht, s_srv_stake->tx_itemlist, &l_datum_hash, sizeof(dap_hash_fast_t), l_stake);
    if (!l_stake)
        l_args->ret = dap_list_append(l_args->ret,a_tx);
}

static int s_callback_compare_tx_list(dap_list_t *a_datum1, dap_list_t *a_datum2)
{
    dap_chain_datum_tx_t    *l_datum1 = a_datum1->data,
                            *l_datum2 = a_datum2->data;
    if (!l_datum1 || !l_datum2) {
        log_it(L_CRITICAL, "Invalid element");
        return 0;
    }
    return l_datum1->header.ts_created == l_datum2->header.ts_created
            ? 0 : l_datum1->header.ts_created > l_datum2->header.ts_created ? 1 : -1;
}

int dap_chain_net_srv_stake_check_validator(dap_chain_net_t * a_net, dap_hash_fast_t *a_tx_hash, dap_chain_ch_validator_test_t * out_data,
                                             int a_time_connect, int a_time_respone)
{
    char *l_key = NULL;
    size_t l_node_info_size = 0;
    uint8_t l_test_data[1024] = {0};
    dap_chain_node_client_t *l_node_client = NULL;
    dap_chain_node_info_t *l_remote_node_info = NULL;
    dap_ledger_t *l_ledger = dap_ledger_by_net_name(a_net->pub.name);
    dap_chain_datum_tx_t *l_tx = dap_ledger_tx_find_by_hash(l_ledger, a_tx_hash);
    dap_chain_node_addr_t *l_signer_node_addr = NULL;
    int l_overall_correct = false;

    int l_prev_cond_idx = 0;
    dap_chain_tx_out_cond_t *l_tx_out_cond = dap_chain_datum_tx_out_cond_get(l_tx,
                                                  DAP_CHAIN_TX_OUT_COND_SUBTYPE_SRV_STAKE_POS_DELEGATE, &l_prev_cond_idx);
    if (!l_tx_out_cond) {
        return -4;
    }
    l_signer_node_addr = &l_tx_out_cond->subtype.srv_stake_pos_delegate.signer_node_addr;

    l_key = dap_chain_node_addr_to_hash_str(l_signer_node_addr);
    if(!l_key)
    {
        return -5;
    }
    // read node
    l_remote_node_info = (dap_chain_node_info_t *) dap_global_db_get_sync(a_net->pub.gdb_nodes, l_key, &l_node_info_size, NULL, NULL);

    if(!l_remote_node_info) {
        DAP_DELETE(l_key);
        return -6;
    }

    size_t node_info_size_must_be = dap_chain_node_info_get_size(l_remote_node_info);
    if(node_info_size_must_be != l_node_info_size) {
        log_it(L_WARNING, "node has bad size in base=%zu (must be %zu)", l_node_info_size, node_info_size_must_be);
        DAP_DELETE(l_remote_node_info);
        DAP_DELETE(l_key);
        return -7;
    }
    DAP_DELETE(l_key);
    // start connect
    l_node_client = dap_chain_node_client_connect_channels(a_net,l_remote_node_info,"N");
    if(!l_node_client) {
        DAP_DELETE(l_remote_node_info);
        return -8;
    }
    // wait connected
    size_t rc = dap_chain_node_client_wait(l_node_client, NODE_CLIENT_STATE_ESTABLISHED, a_time_connect);
    if (rc) {
        // clean client struct
        dap_chain_node_client_close_mt(l_node_client);
        DAP_DELETE(l_remote_node_info);
        return -9;
    }
    log_it(L_NOTICE, "Stream connection established");

    uint8_t l_ch_id = DAP_STREAM_CH_NET_ID;
    dap_stream_ch_t * l_ch_chain = dap_client_get_stream_ch_unsafe(l_node_client->client, l_ch_id);

    randombytes(l_test_data, sizeof(l_test_data));
    rc = dap_stream_ch_chain_net_pkt_write(l_ch_chain,
                                            DAP_STREAM_CH_CHAIN_NET_PKT_TYPE_NODE_VALIDATOR_READY_REQUEST,
                                            a_net->pub.id,
                                            l_test_data, sizeof(l_test_data));
    if (rc == 0) {
        dap_chain_node_client_close_mt(l_node_client);
        DAP_DELETE(l_remote_node_info);
        return -10;
    }

    rc = dap_chain_node_client_wait(l_node_client, NODE_CLIENT_STATE_VALID_READY, a_time_respone);
    if (!rc) {
        dap_chain_ch_validator_test_t *validators_data = (dap_chain_ch_validator_test_t*)l_node_client->callbacks_arg;

        dap_sign_t *l_sign = NULL;        
        bool l_sign_correct = false;
        if(validators_data->header.sign_size){
            l_sign = (dap_sign_t*)(l_node_client->callbacks_arg + sizeof(dap_chain_ch_validator_test_t));
            dap_hash_fast_t l_sign_pkey_hash;
            dap_sign_get_pkey_hash(l_sign, &l_sign_pkey_hash);
            l_sign_correct = dap_hash_fast_compare(&l_tx_out_cond->subtype.srv_stake_pos_delegate.signing_addr.data.hash_fast, &l_sign_pkey_hash);
            if (l_sign_correct)
                l_sign_correct = !dap_sign_verify_all(l_sign, validators_data->header.sign_size, l_test_data, sizeof(l_test_data));
        }
        l_overall_correct = l_sign_correct && validators_data->header.flags == 0xCF;
        *out_data = *validators_data;
        out_data->header.sign_correct = l_sign_correct ? 1 : 0;
        out_data->header.overall_correct = l_overall_correct ? 1 : 0;
    }
    DAP_DELETE(l_node_client->callbacks_arg);
    dap_chain_node_client_close_mt(l_node_client);
    DAP_DELETE(l_remote_node_info);
    return l_overall_correct;
}

uint256_t dap_chain_net_srv_stake_get_total_weight(dap_chain_net_id_t a_net_id)
{
    uint256_t l_total_weight = uint256_0;
    for (dap_chain_net_srv_stake_item_t *it = s_srv_stake->itemlist; it; it = it->hh.next) {
        if (it->net->pub.id.uint64 != a_net_id.uint64)
            continue;
        SUM_256_256(l_total_weight, it->value, &l_total_weight);
    }
    return l_total_weight;
}

static int s_cli_srv_stake(int a_argc, char **a_argv, void **a_str_reply)
{
    enum {
        CMD_NONE, CMD_ORDER, CMD_DELEGATE, CMD_APPROVE, CMD_LIST, CMD_INVALIDATE, CMD_MIN_VALUE, CMD_CHECK
    };
    int l_arg_index = 1;

    const char * l_hash_out_type = NULL;
    dap_cli_server_cmd_find_option_val(a_argv, l_arg_index, dap_min(a_argc, l_arg_index + 1), "-H", &l_hash_out_type);
    if (!l_hash_out_type)
        l_hash_out_type = "hex";
    else if (dap_strcmp(l_hash_out_type," hex") && dap_strcmp(l_hash_out_type, "base58")) {
        dap_cli_server_cmd_set_reply_text(a_str_reply, "invalid parameter -H, valid values: -H <hex | base58>");
        return -1;
    }
    int l_cmd_num = CMD_NONE;
    if (dap_cli_server_cmd_find_option_val(a_argv, l_arg_index, dap_min(a_argc, l_arg_index + 1), "order", NULL)) {
        l_cmd_num = CMD_ORDER;
    }
    // Create tx to freeze staker's funds and delete order
    else if (dap_cli_server_cmd_find_option_val(a_argv, l_arg_index, dap_min(a_argc, l_arg_index + 1), "delegate", NULL)) {
        l_cmd_num = CMD_DELEGATE;
    }
    // Create tx to approve staker's funds freeze
    else if (dap_cli_server_cmd_find_option_val(a_argv, l_arg_index, dap_min(a_argc, l_arg_index + 1), "approve", NULL)) {
        l_cmd_num = CMD_APPROVE;
    }
    // Show the tx list with frozen staker funds
    else if (dap_cli_server_cmd_find_option_val(a_argv, l_arg_index, dap_min(a_argc, l_arg_index + 1), "list", NULL)) {
        l_cmd_num = CMD_LIST;
    }
    // Return staker's funds
    else if (dap_cli_server_cmd_find_option_val(a_argv, l_arg_index, dap_min(a_argc, l_arg_index + 1), "invalidate", NULL)) {
        l_cmd_num = CMD_INVALIDATE;
    }
    // RSetss stake minimum value
    else if (dap_cli_server_cmd_find_option_val(a_argv, l_arg_index, dap_min(a_argc, l_arg_index + 1), "min_value", NULL)) {
        l_cmd_num = CMD_MIN_VALUE;
    }
    else if(dap_cli_server_cmd_find_option_val(a_argv, l_arg_index, dap_min(a_argc, l_arg_index + 1), "check", NULL)) {
        l_cmd_num = CMD_CHECK;
    }

    switch (l_cmd_num) {

        case CMD_ORDER:
            return s_cli_srv_stake_order(a_argc, a_argv, l_arg_index + 1, a_str_reply, l_hash_out_type);

        case CMD_DELEGATE:
            return s_cli_srv_stake_delegate(a_argc, a_argv, l_arg_index + 1, a_str_reply, l_hash_out_type);

        case CMD_INVALIDATE:
            return s_cli_srv_stake_invalidate(a_argc, a_argv, l_arg_index + 1, a_str_reply, l_hash_out_type);

        case CMD_CHECK:
        {
            const char * l_netst = NULL;
            const char * str_tx_hash = NULL;
            dap_chain_net_t * l_net = NULL;
            dap_hash_fast_t l_tx = {};
            dap_chain_ch_validator_test_t l_out = {0};

            dap_cli_server_cmd_find_option_val(a_argv, l_arg_index, a_argc, "-net", &l_netst);
            dap_cli_server_cmd_find_option_val(a_argv, l_arg_index, a_argc, "-tx", &str_tx_hash);
            l_net = dap_chain_net_by_name(l_netst);
            if (!l_net) {
                dap_cli_server_cmd_set_reply_text(a_str_reply, "Network %s not found", l_netst);
                return -1;
            }
            if (!str_tx_hash) {
                dap_cli_server_cmd_set_reply_text(a_str_reply, "Command check requires parameter -tx");
                return -2;
            }
            if (dap_chain_hash_fast_from_str(str_tx_hash, &l_tx)){
                dap_cli_server_cmd_set_reply_text(a_str_reply, "Can't get hash_fast from %s, check that the hash is correct", str_tx_hash);
                return -3;
            }
            int res = dap_chain_net_srv_stake_check_validator(l_net, &l_tx, &l_out, 10000, 15000);
            switch (res) {
            case -4:
                dap_cli_server_cmd_set_reply_text(a_str_reply,"Requested conditional transaction has no requires conditional output");
                return -30;
                break;
            case -5:
                dap_cli_server_cmd_set_reply_text(a_str_reply,"Can't calculate hash of addr");
                return -31;
                break;
            case -6:
                dap_cli_server_cmd_set_reply_text(a_str_reply,"Node not found in base");
                return -32;
                break;
            case -7:
                dap_cli_server_cmd_set_reply_text(a_str_reply,"Node has bad size in base, see log file");
                return -33;
                break;
            case -8:
                dap_cli_server_cmd_set_reply_text(a_str_reply,"Can't connect to remote node");
                return -34;
                break;
            case -9:
                dap_cli_server_cmd_set_reply_text(a_str_reply,"No response from node");
                return -35;
                break;
            case -10:
                dap_cli_server_cmd_set_reply_text(a_str_reply,"Can't send DAP_STREAM_CH_CHAIN_NET_PKT_TYPE_NODE_VALIDATOR_READY_REQUEST packet");
                return -36;
                break;
            default:
                break;
            }
            dap_cli_server_cmd_set_reply_text(a_str_reply,
                                              "-------------------------------------------------\n"
                                              "VERSION \t |  %s \n"
                                              "AUTO_PROC \t |  %s \n"
                                              "ORDER \t\t |  %s \n"
                                              "AUTO_ONLINE \t |  %s \n"
                                              "AUTO_UPDATE \t |  %s \n"
                                              "DATA_SIGNED \t |  %s \n"
                                              "FOUND CERT \t |  %s\n"
                                              "SIGN CORRECT \t |  %s\n"
                                              "SUMMARY \t |  %s\n",
                     l_out.header.version,
                    (l_out.header.flags & A_PROC)?"true":"false",
                    (l_out.header.flags & F_ORDR)?"true":"false",
                    (l_out.header.flags & A_ONLN)?"true":"false",
                    (l_out.header.flags & A_UPDT)?"true":"false",
                    (l_out.header.flags & D_SIGN)?"true":"false",
                    (l_out.header.flags & F_CERT)?"true":"false",
                     l_out.header.sign_correct ?  "true":"false",
                     l_out.header.overall_correct ? "Validator ready" : "There are unresolved issues");

        }
        break;

        case CMD_APPROVE: {
            const char *l_net_str = NULL, *l_tx_hash_str = NULL, *l_cert_str = NULL;
            l_arg_index++;
            dap_cli_server_cmd_find_option_val(a_argv, l_arg_index, a_argc, "-net", &l_net_str);
            if (!l_net_str) {
                dap_cli_server_cmd_set_reply_text(a_str_reply, "Command 'approve' requires parameter -net");
                return -3;
            }
            dap_chain_net_t *l_net = dap_chain_net_by_name(l_net_str);
            if (!l_net) {
                dap_cli_server_cmd_set_reply_text(a_str_reply, "Network %s not found", l_net_str);
                return -4;
            }
            dap_cli_server_cmd_find_option_val(a_argv, l_arg_index, a_argc, "-poa_cert", &l_cert_str);
            if (!l_cert_str) {
                dap_cli_server_cmd_set_reply_text(a_str_reply, "Command 'approve' requires parameter -poa_cert");
                return -17;
            }
            dap_cert_t *l_cert = dap_cert_find_by_name(l_cert_str);
            if (!l_cert) {
                dap_cli_server_cmd_set_reply_text(a_str_reply, "Specified certificate not found");
                return -18;
            }
            if (!s_srv_stake_is_poa_cert(l_net, l_cert->enc_key)) {
                dap_cli_server_cmd_set_reply_text(a_str_reply, "Specified certificate is not PoA root one");
                return -21;
            }
            dap_cli_server_cmd_find_option_val(a_argv, l_arg_index, a_argc, "-tx", &l_tx_hash_str);
            if (!l_tx_hash_str) {
                dap_cli_server_cmd_set_reply_text(a_str_reply, "Command 'approve' requires parameter -tx");
                return -13;
            }
            dap_chain_hash_fast_t l_tx_hash = {};
            if (dap_chain_hash_fast_from_str(l_tx_hash_str, &l_tx_hash)) {
                dap_cli_server_cmd_set_reply_text(a_str_reply, "Invalid transaction hash format");
                return -14;
            }
            dap_chain_datum_decree_t *l_decree = dap_chain_net_srv_stake_decree_approve(l_net, &l_tx_hash, l_cert);
            char *l_decree_hash_str = NULL;
            if (!l_decree || !(l_decree_hash_str = s_stake_decree_put(l_decree, l_net))) {
                dap_cli_server_cmd_set_reply_text(a_str_reply, "Approve decree error");
                return -12;
            }
            DAP_DELETE(l_decree);
            dap_cli_server_cmd_set_reply_text(a_str_reply, "Approve decree %s successfully created",
                                              l_decree_hash_str);
            DAP_DELETE(l_decree_hash_str);
        } break;

        case CMD_LIST: {
            l_arg_index++;            
            if (dap_cli_server_cmd_find_option_val(a_argv, l_arg_index, a_argc, "keys", NULL)) {
                const char *l_net_str = NULL,
                           *l_cert_str = NULL,
                           *l_pkey_hash_str = NULL;
                l_arg_index++;
                dap_cli_server_cmd_find_option_val(a_argv, l_arg_index, a_argc, "-net", &l_net_str);
                if (!l_net_str) {
                    dap_cli_server_cmd_set_reply_text(a_str_reply, "Command 'list keys' requires parameter -net");
                    return -3;
                }
                dap_chain_net_t *l_net = dap_chain_net_by_name(l_net_str);
                if (!l_net) {
                    dap_cli_server_cmd_set_reply_text(a_str_reply, "Network %s not found", l_net_str);
                    return -4;
                }
                dap_chain_net_srv_stake_item_t *l_stake = NULL;
                dap_cli_server_cmd_find_option_val(a_argv, l_arg_index, a_argc, "-cert", &l_cert_str);
                if (l_cert_str) {
                    dap_cert_t *l_cert = dap_cert_find_by_name(l_cert_str);
                    if (!l_cert) {
                        dap_cli_server_cmd_set_reply_text(a_str_reply, "Specified certificate not found");
                        return -18;
                    }
                    dap_chain_addr_t l_signing_addr;
                    if (dap_chain_addr_fill_from_key(&l_signing_addr, l_cert->enc_key, l_net->pub.id)) {
                        dap_cli_server_cmd_set_reply_text(a_str_reply, "Specified certificate is wrong");
                        return -20;
                    }
                    HASH_FIND(hh, s_srv_stake->itemlist, &l_signing_addr, sizeof(dap_chain_addr_t), l_stake);
                    if (!l_stake) {
                        dap_cli_server_cmd_set_reply_text(a_str_reply, "Specified certificate isn't delegated nor approved");
                        return -21;
                    }
                }
                if (!l_cert_str)
                    dap_cli_server_cmd_find_option_val(a_argv, l_arg_index, a_argc, "-pkey", &l_pkey_hash_str);
                if (l_pkey_hash_str) {
                    dap_hash_fast_t l_pkey_hash;
                    if (dap_chain_hash_fast_from_str(l_pkey_hash_str, &l_pkey_hash)) {
                        dap_cli_server_cmd_set_reply_text(a_str_reply, "Specified pkey hash is wrong");
                        return -20;
                    }
                    l_stake = dap_chain_net_srv_stake_check_pkey_hash(&l_pkey_hash);
                    if (!l_stake) {
                        dap_cli_server_cmd_set_reply_text(a_str_reply, "Specified pkey hash isn't delegated nor approved");
                        return -21;
                    }
                }

                dap_string_t *l_reply_str = dap_string_new("");
                size_t l_inactive_count = 0, l_total_count = 0;
                uint256_t l_total_weight = dap_chain_net_srv_stake_get_total_weight(l_net->pub.id);
                if (l_stake)
                    s_srv_stake_print(l_stake, l_total_weight, l_reply_str);
                else
                    for (l_stake = s_srv_stake->itemlist; l_stake; l_stake = l_stake->hh.next) {
                        if (l_stake->net->pub.id.uint64 != l_net->pub.id.uint64)
                            continue;
                        l_total_count++;
                        if (!l_stake->is_active)
                            l_inactive_count++;
                        s_srv_stake_print(l_stake, l_total_weight, l_reply_str);
                    }
                if (!HASH_CNT(hh, s_srv_stake->itemlist)) {
                    dap_string_append(l_reply_str, "No keys found\n");
                } else {
                    if (!l_cert_str && !l_pkey_hash_str)
                        dap_string_append_printf(l_reply_str, "Total keys count: %zu\n", l_total_count);
                    if (s_chain_esbocs_started(l_net))
                        dap_string_append_printf(l_reply_str, "Inactive keys count: %zu\n", l_inactive_count);
                    char *l_total_weight_coins, *l_total_weight_str =
                            dap_uint256_to_char(l_total_weight, &l_total_weight_coins);
                    dap_string_append_printf(l_reply_str, "Total weight: %s (%s)\n", l_total_weight_coins, l_total_weight_str);
                }

                char *l_delegate_min_str; dap_uint256_to_char(s_srv_stake->delegate_allowed_min, &l_delegate_min_str);
                char l_delegated_ticker[DAP_CHAIN_TICKER_SIZE_MAX];
                dap_chain_datum_token_get_delegated_ticker(l_delegated_ticker, l_net->pub.native_ticker);
                dap_string_append_printf(l_reply_str, "Minimum value for key delegating: %s %s",
                                         l_delegate_min_str, l_delegated_ticker);
                *a_str_reply = dap_string_free(l_reply_str, false);
            } else if (dap_cli_server_cmd_find_option_val(a_argv, l_arg_index, a_argc, "tx", NULL)) {
                const char *l_net_str = NULL;
                l_arg_index++;
                dap_cli_server_cmd_find_option_val(a_argv, l_arg_index, a_argc, "-net", &l_net_str);
                if (!l_net_str) {
                    dap_cli_server_cmd_set_reply_text(a_str_reply, "Command 'list tx' requires parameter -net");
                    return -3;
                }
                dap_chain_net_t *l_net = dap_chain_net_by_name(l_net_str);
                if (!l_net) {
                    dap_cli_server_cmd_set_reply_text(a_str_reply, "Network %s not found", l_net_str);
                    return -4;
                }
                struct get_tx_cond_pos_del_from_tx * l_args = DAP_NEW_Z(struct get_tx_cond_pos_del_from_tx);
                if(!l_args) {
                    log_it(L_CRITICAL, "Memory allocation error");
                    dap_cli_server_cmd_set_reply_text(a_str_reply, "Out of memory");
                    return -1;
                }
                dap_string_t * l_str_tmp = dap_string_new(NULL);
                dap_hash_fast_t l_datum_hash;
                dap_chain_datum_tx_t *l_datum_tx = NULL;
                dap_chain_tx_out_cond_t *l_tx_out_cond = NULL;
                int l_out_idx_tmp = 0;
                char *spaces = {"--------------------------------------------------------------------------------------------------------------------"};
                char *l_signing_addr_str = NULL;
                char *l_balance = NULL;
                char *l_coins = NULL;
                char* l_node_address_text_block = NULL;
                dap_chain_net_get_tx_all(l_net,TX_SEARCH_TYPE_NET,s_get_tx_filter_callback, l_args);
                l_args->ret = dap_list_sort(l_args->ret, s_callback_compare_tx_list);
                for(dap_list_t *tx = l_args->ret; tx; tx = tx->next)
                {
                    l_datum_tx = (dap_chain_datum_tx_t*)tx->data;
                    char buf[DAP_TIME_STR_SIZE];
                    dap_hash_fast(l_datum_tx, dap_chain_datum_tx_get_size(l_datum_tx), &l_datum_hash);
                    l_tx_out_cond = dap_chain_datum_tx_out_cond_get(l_datum_tx, DAP_CHAIN_TX_OUT_COND_SUBTYPE_SRV_STAKE_POS_DELEGATE,
                                                                                     &l_out_idx_tmp);
                    char l_hash_str[DAP_CHAIN_HASH_FAST_STR_SIZE];
                    dap_chain_hash_fast_to_str(&l_datum_hash, l_hash_str, sizeof(l_hash_str));
                    dap_time_to_str_rfc822(buf, DAP_TIME_STR_SIZE, l_datum_tx->header.ts_created);
                    dap_string_append_printf(l_str_tmp,"%s \n",spaces);
<<<<<<< HEAD
                    dap_string_append_printf(l_str_tmp, "%s \n", buf);
                    dap_string_append_printf(l_str_tmp,"tx_hash:\t%s \n", l_hash_str);
=======
                    dap_time_to_str_rfc822(buf, DAP_TIME_STR_SIZE, l_datum_tx->header.ts_created);
                    dap_string_append_printf(l_str_tmp, "%s \n", buf);
                    dap_string_append_printf(l_str_tmp,"tx_hash:\t%s \n",l_hash_str);
>>>>>>> 26508e8b

                    char l_pkey_hash_str[DAP_CHAIN_HASH_FAST_STR_SIZE];
                    dap_chain_hash_fast_to_str(&l_tx_out_cond->subtype.srv_stake_pos_delegate.signing_addr.data.hash_fast, l_pkey_hash_str, sizeof(l_pkey_hash_str));
                    l_balance = dap_uint256_to_char(l_tx_out_cond->header.value, &l_coins);
                    
                    l_signing_addr_str = dap_chain_addr_to_str(&l_tx_out_cond->subtype.srv_stake_pos_delegate.signing_addr);
                    dap_string_append_printf(l_str_tmp,"signing_addr:\t%s \n",l_signing_addr_str);
                    dap_string_append_printf(l_str_tmp,"signing_hash:\t%s \n",l_pkey_hash_str);
                    l_node_address_text_block = dap_strdup_printf("node_address:\t" NODE_ADDR_FP_STR,NODE_ADDR_FP_ARGS_S(l_tx_out_cond->subtype.srv_stake_pos_delegate.signer_node_addr));
                    dap_string_append_printf(l_str_tmp,"%s \n",l_node_address_text_block);
                    dap_string_append_printf(l_str_tmp,"value:\t\t%s (%s) \n",l_coins,l_balance);

                    DAP_DELETE(l_node_address_text_block);
                }

                dap_cli_server_cmd_set_reply_text(a_str_reply, "%s", l_str_tmp->str);
                dap_string_free(l_str_tmp, true);
               DAP_DELETE(l_args);
            } else {
                dap_cli_server_cmd_set_reply_text(a_str_reply, "Subcommand '%s' not recognized", a_argv[l_arg_index]);
                return -2;
            }
        } break;

        case CMD_MIN_VALUE: {
            const char *l_net_str = NULL,
                       *l_cert_str = NULL,
                       *l_value_str = NULL;
            l_arg_index++;
            dap_cli_server_cmd_find_option_val(a_argv, l_arg_index, a_argc, "-net", &l_net_str);
            if (!l_net_str) {
                dap_cli_server_cmd_set_reply_text(a_str_reply, "Command 'min_value' requires parameter -net");
                return -3;
            }
            dap_chain_net_t *l_net = dap_chain_net_by_name(l_net_str);
            if (!l_net) {
                dap_cli_server_cmd_set_reply_text(a_str_reply, "Network %s not found", l_net_str);
                return -4;
            }

            dap_cli_server_cmd_find_option_val(a_argv, l_arg_index, a_argc, "-cert", &l_cert_str);
            if (!l_cert_str) {
                dap_cli_server_cmd_set_reply_text(a_str_reply, "Command 'min_value' requires parameter -cert");
                return -3;
            }
            dap_cert_t *l_poa_cert = dap_cert_find_by_name(l_cert_str);
            if (!l_poa_cert) {
                dap_cli_server_cmd_set_reply_text(a_str_reply, "Specified certificate not found");
                return -25;
            }
            if (!s_srv_stake_is_poa_cert(l_net, l_poa_cert->enc_key)) {
                dap_cli_server_cmd_set_reply_text(a_str_reply, "Specified certificate is not PoA root one");
                return -26;
            }

            dap_cli_server_cmd_find_option_val(a_argv, l_arg_index, a_argc, "-value", &l_value_str);
            if (!l_value_str) {
                dap_cli_server_cmd_set_reply_text(a_str_reply, "Command 'min_value' requires parameter -value");
                return -9;
            }
            uint256_t l_value = dap_chain_balance_scan(l_value_str);
            if (IS_ZERO_256(l_value)) {
                dap_cli_server_cmd_set_reply_text(a_str_reply, "Unrecognized number in '-value' param");
                return -10;
            }

            dap_chain_datum_decree_t *l_decree = s_stake_decree_set_min_stake(l_net, l_value, l_poa_cert);
            char *l_decree_hash_str = NULL;
            if (l_decree && (l_decree_hash_str = s_stake_decree_put(l_decree, l_net))) {
                dap_cli_server_cmd_set_reply_text(a_str_reply, "Minimum stake value has been set."
                                                                " Decree hash %s", l_decree_hash_str);
                DAP_DELETE(l_decree);
                DAP_DELETE(l_decree_hash_str);
            } else {
                dap_cli_server_cmd_set_reply_text(a_str_reply, "Minimum stake value setting failed");
                DAP_DEL_Z(l_decree);
                return -21;
            }
        } break;

        default: {
            dap_cli_server_cmd_set_reply_text(a_str_reply, "Command %s not recognized", a_argv[l_arg_index]);
            return -1;
        }
    }
    return 0;
}

bool dap_chain_net_srv_stake_get_fee_validators(dap_chain_net_t *a_net,
                                                uint256_t *a_max_fee, uint256_t *a_average_fee, uint256_t *a_min_fee, uint256_t *a_median_fee)
{
    if (!a_net)
        return false;
    char * l_gdb_group_str = dap_chain_net_srv_order_get_gdb_group(a_net);
    size_t l_orders_count = 0;
    dap_global_db_obj_t * l_orders = dap_global_db_get_all_sync(l_gdb_group_str, &l_orders_count);
    DAP_DELETE( l_gdb_group_str);
    uint256_t l_min = uint256_0, l_max = uint256_0, l_average = uint256_0, l_median = uint256_0;
    uint64_t l_order_fee_count = 0;
    uint256_t l_all_fees[l_orders_count * sizeof(uint256_t)];
    for (size_t i = 0; i < l_orders_count; i++) {
        dap_chain_net_srv_order_t *l_order = (dap_chain_net_srv_order_t *)l_orders[i].value;
        if (l_order->srv_uid.uint64 != DAP_CHAIN_NET_SRV_STAKE_POS_DELEGATE_ID)
            continue;
        if (l_order_fee_count == 0) {
            l_min = l_max = l_order->price;
        }
        l_all_fees[l_order_fee_count] = l_order->price;
        for(int j = l_order_fee_count; j > 0 && compare256(l_all_fees[j], l_all_fees[j - 1]) == -1; --j) {
            uint256_t l_temp = l_all_fees[j];
            l_all_fees[j] = l_all_fees[j - 1];
            l_all_fees[j - 1] = l_temp;
        }
        l_order_fee_count++;
        uint256_t t = uint256_0;
        SUM_256_256(l_order->price, l_average, &t);
        l_average = t;
        if (compare256(l_min, l_order->price) == 1) {
            l_min = l_order->price;
        }
        if (compare256(l_max, l_order->price) == -1) {
            l_max = l_order->price;
        }
    }
    uint256_t t = uint256_0;
    if (!IS_ZERO_256(l_average)) DIV_256(l_average, dap_chain_uint256_from(l_order_fee_count), &t);
    l_average = t;

    if (l_order_fee_count) {
        l_median = l_all_fees[(size_t)(l_order_fee_count * 2 / 3)];
    }

    dap_global_db_objs_delete(l_orders, l_orders_count);
    if (a_min_fee)
        *a_min_fee = l_min;
    if (a_average_fee)
        *a_average_fee = l_average;
    if (a_median_fee)
        *a_median_fee = l_median;
    if (a_max_fee)
        *a_max_fee = l_max;
    return true;
}

void dap_chain_net_srv_stake_get_fee_validators_str(dap_chain_net_t *a_net, dap_string_t *a_string_ret)
{
    if (!a_net || !a_string_ret)
        return;
    uint256_t l_min = uint256_0, l_max = uint256_0, l_average = uint256_0, l_median = uint256_0;
    dap_chain_net_srv_stake_get_fee_validators(a_net, &l_max, &l_average, &l_min, &l_median);
    const char *l_native_token  = a_net->pub.native_ticker;
    char *l_coins_str,
    *l_min_balance      = dap_strdup(dap_uint256_to_char(l_min, &l_coins_str)),     *l_min_coins    = dap_strdup(l_coins_str),
    *l_max_balance      = dap_strdup(dap_uint256_to_char(l_max, &l_coins_str)),     *l_max_coins    = dap_strdup(l_coins_str),
    *l_average_balance  = dap_strdup(dap_uint256_to_char(l_average, &l_coins_str)), *l_average_coins= dap_strdup(l_coins_str),
    *l_median_balance   = dap_strdup(dap_uint256_to_char(l_median, &l_coins_str)),  *l_median_coins = dap_strdup(l_coins_str);

    dap_string_append_printf(a_string_ret, "Validator fee: \n"
                                           "\t MIN: %s (%s) %s\n"
                                           "\t MAX: %s (%s) %s\n"
                                           "\t Average: %s (%s) %s \n"
                                           "\t Median: %s (%s) %s \n", l_min_coins, l_min_balance, l_native_token,
                                           l_max_coins, l_max_balance, l_native_token,
                                           l_average_coins, l_average_balance, l_native_token,
                                           l_median_coins, l_median_balance, l_native_token);
    DAP_DEL_MULTY(l_min_balance, l_min_coins, l_max_balance, l_max_coins, l_average_balance, l_average_coins, l_median_balance, l_median_coins);
}

json_object *dap_chain_net_srv_stake_get_fee_validators_json(dap_chain_net_t  *a_net) {
    if (!a_net)
        return NULL;
    uint256_t l_min = uint256_0, l_max = uint256_0, l_average = uint256_0, l_median = uint256_0;
    dap_chain_net_srv_stake_get_fee_validators(a_net, &l_max, &l_average, &l_min, &l_median);
    const char *l_native_token  = a_net->pub.native_ticker;
    json_object *l_jobj_min     = json_object_new_object(), *l_jobj_max     = json_object_new_object(),
                *l_jobj_average = json_object_new_object(), *l_jobj_median  = json_object_new_object(),
                *l_jobj_ret     = json_object_new_object();
                
    char *l_coins_str;
    json_object_object_add( l_jobj_min,     "balance",  json_object_new_string(dap_uint256_to_char(l_min, &l_coins_str)) );
    json_object_object_add( l_jobj_min,     "coin",     json_object_new_string(l_coins_str) );

    json_object_object_add( l_jobj_max,     "balance",  json_object_new_string(dap_uint256_to_char(l_max, &l_coins_str)) );
    json_object_object_add( l_jobj_max,     "coin",     json_object_new_string(l_coins_str) );

    json_object_object_add( l_jobj_average, "balance",  json_object_new_string(dap_uint256_to_char(l_average, &l_coins_str)) );
    json_object_object_add( l_jobj_average, "coin",     json_object_new_string(l_coins_str) );
    
    json_object_object_add( l_jobj_median, "balance",   json_object_new_string(dap_uint256_to_char(l_median, &l_coins_str)) );
    json_object_object_add( l_jobj_median, "coin",      json_object_new_string(l_coins_str) );

    json_object_object_add(l_jobj_ret, "min",       l_jobj_min);
    json_object_object_add(l_jobj_ret, "max",       l_jobj_max);
    json_object_object_add(l_jobj_ret, "average",   l_jobj_average);
    json_object_object_add(l_jobj_ret, "median",    l_jobj_median);
    json_object_object_add(l_jobj_ret, "token",     json_object_new_string(a_net->pub.native_ticker));

    return l_jobj_ret;
}

static void s_cache_data(dap_ledger_t *a_ledger, dap_chain_datum_tx_t *a_tx, dap_chain_addr_t *a_signing_addr)
{
    if (!dap_ledger_cache_enabled(a_ledger))
        return;
    dap_chain_net_srv_stake_cache_data_t l_cache_data;
    dap_hash_fast(a_tx, dap_chain_datum_tx_get_size(a_tx), &l_cache_data.tx_hash);
    char l_data_key[DAP_CHAIN_HASH_FAST_STR_SIZE];
    dap_chain_hash_fast_to_str(&l_cache_data.tx_hash, l_data_key, sizeof(l_data_key));
    l_cache_data.signing_addr = *a_signing_addr;
    char *l_gdb_group = dap_ledger_get_gdb_group(a_ledger, DAP_CHAIN_NET_SRV_STAKE_POS_DELEGATE_GDB_GROUP);
    if (dap_global_db_set(l_gdb_group, l_data_key, &l_cache_data, sizeof(l_cache_data), false, NULL, NULL))
        log_it(L_WARNING, "Stake service cache mismatch");
}

dap_chain_net_srv_stake_item_t *dap_chain_net_srv_stake_check_pkey_hash(dap_hash_fast_t *a_pkey_hash)
{
    if (!s_srv_stake)
        return NULL;
    dap_chain_net_srv_stake_item_t *l_stake, *l_tmp;
    HASH_ITER(hh, s_srv_stake->itemlist, l_stake, l_tmp) {
        if (dap_hash_fast_compare(&l_stake->signing_addr.data.hash_fast, a_pkey_hash))
            return l_stake;
    }
    return NULL;
}<|MERGE_RESOLUTION|>--- conflicted
+++ resolved
@@ -2523,15 +2523,7 @@
                     char l_hash_str[DAP_CHAIN_HASH_FAST_STR_SIZE];
                     dap_chain_hash_fast_to_str(&l_datum_hash, l_hash_str, sizeof(l_hash_str));
                     dap_time_to_str_rfc822(buf, DAP_TIME_STR_SIZE, l_datum_tx->header.ts_created);
-                    dap_string_append_printf(l_str_tmp,"%s \n",spaces);
-<<<<<<< HEAD
-                    dap_string_append_printf(l_str_tmp, "%s \n", buf);
-                    dap_string_append_printf(l_str_tmp,"tx_hash:\t%s \n", l_hash_str);
-=======
-                    dap_time_to_str_rfc822(buf, DAP_TIME_STR_SIZE, l_datum_tx->header.ts_created);
-                    dap_string_append_printf(l_str_tmp, "%s \n", buf);
-                    dap_string_append_printf(l_str_tmp,"tx_hash:\t%s \n",l_hash_str);
->>>>>>> 26508e8b
+                    dap_string_append_printf(l_str_tmp,"%s \n%s \ntx_hash:\t%s \n",spaces, buf, l_hash_str);
 
                     char l_pkey_hash_str[DAP_CHAIN_HASH_FAST_STR_SIZE];
                     dap_chain_hash_fast_to_str(&l_tx_out_cond->subtype.srv_stake_pos_delegate.signing_addr.data.hash_fast, l_pkey_hash_str, sizeof(l_pkey_hash_str));
