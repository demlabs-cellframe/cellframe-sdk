/*
 * Authors:
 * Roman Khlopkov <roman.khlopkov@demlabs.net>
 * DeM Labs Inc.   https://demlabs.net
 * DeM Labs Open source community https://gitlab.demlabs.net
 * Copyright  (c) 2017-2020
 * All rights reserved.

 This file is part of DAP (Distributed Applications Platform) the open source project

    DAP (Distributed Applications Platform) is free software: you can redistribute it and/or modify
    it under the terms of the GNU General Public License as published by
    the Free Software Foundation, either version 3 of the License, or
    (at your option) any later version.

    DAP is distributed in the hope that it will be useful,
    but WITHOUT ANY WARRANTY; without even the implied warranty of
    MERCHANTABILITY or FITNESS FOR A PARTICULAR PURPOSE.  See the
    GNU General Public License for more details.

    You should have received a copy of the GNU General Public License
    along with any DAP based project.  If not, see <http://www.gnu.org/licenses/>.
*/

#include <math.h>
#include "dap_chain_wallet.h"
#include "dap_config.h"
#include "dap_string.h"
#include "dap_list.h"
#include "dap_enc_base58.h"
#include "dap_chain_common.h"
#include "dap_chain_mempool.h"
#include "dap_chain_net_decree.h"
#include "dap_chain_net_tx.h"
#include "dap_chain_srv.h"
#include "dap_chain_net_srv_stake_pos_delegate.h"
#include "dap_chain_cs_esbocs.h"
#include "rand/dap_rand.h"
#include "dap_chain_node_client.h"
#include "dap_chain_net_ch_pkt.h"
#include "json_object.h"
#include "dap_cli_server.h"
#include "dap_chain_net_srv_order.h"

#define LOG_TAG "dap_chain_net_srv_stake_pos_delegate"

#define DAP_CHAIN_NET_SRV_STAKE_POS_DELEGATE_GDB_GROUP "delegate_keys"

static int s_cli_srv_stake(int a_argc, char **a_argv, void **a_str_reply);

static int s_stake_verificator_callback(dap_ledger_t *a_ledger, dap_chain_tx_out_cond_t *a_cond,
                                                      dap_chain_datum_tx_t *a_tx_in, bool a_owner);
static void s_stake_updater_callback(dap_ledger_t *a_ledger, dap_chain_datum_tx_t *a_tx_in, dap_hash_fast_t *a_tx_in_hash, dap_chain_tx_out_cond_t *a_cond);

static void s_stake_deleted_callback(dap_ledger_t *a_ledger, dap_chain_datum_tx_t *a_tx, dap_chain_tx_out_cond_t *a_cond);

static void s_cache_data(dap_ledger_t *a_ledger, dap_chain_datum_tx_t *a_tx, dap_chain_addr_t *a_signing_addr);
static void s_uncache_data(dap_ledger_t *a_ledger, dap_chain_datum_tx_t *a_tx, dap_chain_addr_t *a_signing_addr);

static bool s_debug_more = false;

static void *s_pos_delegate_start(dap_chain_net_id_t a_net_id, dap_config_t UNUSED_ARG *a_config);
static void s_pos_delegate_delete(void *a_service_internal);
int s_pos_delegate_purge(dap_chain_net_id_t a_net_id);
json_object *s_pos_delegate_get_fee_validators_json(dap_chain_net_id_t a_net_id);

static bool s_tag_check_key_delegation(dap_ledger_t *a_ledger, dap_chain_datum_tx_t *a_tx, dap_chain_datum_tx_item_groups_t *a_items_grp, dap_chain_tx_tag_action_type_t *a_action)
{
    // keydelegation open: have STAK_POS_DELEGATE out
    
    if (a_items_grp->items_out_cond_srv_stake_pos_delegate) {
        if (a_action) *a_action = DAP_CHAIN_TX_TAG_ACTION_OPEN;
        return true;
    }

    //key delegation invalidation (close): have IN_COND linked with STAKE_POS_DELEGATE out
    if (a_items_grp->items_in_cond) 
    {
       for (dap_list_t *it = a_items_grp->items_in_cond; it; it = it->next) {
            dap_chain_tx_in_cond_t *l_tx_in = it->data;
            dap_chain_tx_out_cond_t *l_tx_out_cond = dap_chain_ledger_get_tx_out_cond_linked_to_tx_in_cond(a_ledger, l_tx_in);

            if (l_tx_out_cond && l_tx_out_cond->header.subtype == DAP_CHAIN_TX_OUT_COND_SUBTYPE_SRV_STAKE_POS_DELEGATE) {
                if (a_action) *a_action = DAP_CHAIN_TX_TAG_ACTION_CLOSE;
                return true;
            }   
        }
    }

    return false;
}

DAP_STATIC_INLINE char *s_get_delegated_group(dap_chain_net_t *a_net)
{
    return a_net ? dap_strdup_printf("%s.orders.stake.delegated", a_net->pub.gdb_groups_prefix) : NULL;
}

DAP_STATIC_INLINE char *s_get_approved_group(dap_chain_net_t *a_net)
{
    return a_net ? dap_strdup_printf("%s.orders.stake.approved", a_net->pub.gdb_groups_prefix) : NULL;
}

/**
 * @brief dap_stream_ch_vpn_init Init actions for VPN stream channel
 * @return 0 if everything is okay, lesser then zero if errors
 */
int dap_chain_net_srv_stake_pos_delegate_init()
{
    dap_ledger_verificator_add(DAP_CHAIN_TX_OUT_COND_SUBTYPE_SRV_STAKE_POS_DELEGATE, s_stake_verificator_callback, s_stake_updater_callback, s_stake_deleted_callback);
    dap_cli_server_cmd_add("srv_stake", s_cli_srv_stake, "Delegated stake service commands",
            "\t\t=== Commands for work with orders ===\n"
    "srv_stake order create [fee] -net <net_name> -value <value> -cert <priv_cert_name> [-H {hex(default) | base58}]\n"
        "\tCreates an order declaring the minimum fee that the validator agrees to for process a transaction.\n"
    "srv_stake order create validator -net <net_name> -value_min <minimum_stake_value> -value_max <maximum_stake_value>"
                        " -tax <percent> -cert <priv_cert_name> [-node_addr <for_validator_node>] [-H {hex(default) | base58}]\n"
        "\tCreates an order declaring wanted tax and minimum/maximum stake value that the validator agrees to work.\n"
    "srv_stake order create staker -net <net_name> -w <wallet_with_m_tokens> -value <stake_value> -fee <value> -tax <percent>"
                        " [-addr <for_tax_collecting>]  [-cert <for_order_signing>] [-H {hex(default) | base58}]\n"
        "\tCreates an order allowing the validator to delegate it's key with specified params\n"
    "srv_stake order update -net <net_name> -order <order_hash> [-params]\n"
        "\tUpdates an order with specified hash\n"
    "srv_stake order list [fee | validator | staker] -net <net_name>\n"
        "\tGet orders list of specified type within specified net name\n"
    "srv_stake order remove -net <net_name> -order <order_hash>\n"
        "\tRemove order with specified hash\n"
            "\t\t === Commands for work with stake delegate ===\n"
    "srv_stake delegate {-cert <pub_cert_name> -value <datoshi> | "
                                "-order <order_hash> {[-tax_addr <wallet_addr_for_tax_collecting>] | "
                                        "-cert <priv_cert_name> [-node_addr <for_validator_node>]}}"
                        " -net <net_name> -w <wallet_name> -fee <value>\n"
        "\tDelegate public key in specified certificate or order with specified net name. Pay with specified value of m-tokens of native net token.\n"
    "srv_stake update -net <net_name> {-tx <transaction_hash> | -cert <delegated_cert>} -w <wallet_name> -value <new_delegation_value> -fee <value>\n"
        "\tUpdate public key delegation value for specified certificate or transaction hash with specified net name. Pay or cacheback the difference of m-tokens of native net token.\n"
    "srv_stake invalidate -net <net_name> {-tx <transaction_hash> -w <wallet_name> -fee <value> | -siging_pkey_hash <pkey_hash> -signing_pkey_type <pkey_type> -poa_cert <cert_name>}\n"
        "\tInvalidate requested delegated stake transaction by hash or cert name or cert pkey hash within net name and"
        " return m-tokens to specified wallet (if any)\n"
    "srv_stake approve -net <net_name> -tx <transaction_hash> -poa_cert <priv_cert_name>\n"
        "\tApprove stake transaction by root node certificate within specified net name\n"
    "srv_stake list keys -net <net_name> [-cert <delegated_cert> | -pkey <pkey_hash_str>]\n"
        "\tShow the list of active stake keys (optional delegated with specified cert).\n"
    "srv_stake list tx -net <net_name> \n"
        "\tShow the list of key delegation transactions.\n"
    "srv_stake min_value -net <net_name> [-chain <chain_name>] -poa_cert <poa_cert_name> -value <value>\n"
        "\tSets the minimum stake value\n"
    "srv_stake max_weight -net <net_name> [-chain <chain_name>] -poa_cert <poa_cert_name> -percent <value>\n"
        "\tSets maximum validator related weight (in percent)\n"
    "srv_stake check -net <net_name> -tx <tx_hash>\n"
         "\tCheck remote validator\n\n"
    "Hint:\n"
    "\texample coins amount syntax (only natural) 1.0 123.4567\n"
    "\texample datoshi amount syntax (only integer) 1 20 0.4321e+4\n"
    );

    dap_chain_static_srv_callbacks_t l_callbacks = { .start = s_pos_delegate_start,
                                                     .delete = s_pos_delegate_delete,
                                                     .purge = s_pos_delegate_purge,
                                                     .get_fee_descr = s_pos_delegate_get_fee_validators_json };
    dap_chain_srv_uid_t l_uid = { .uint64 = DAP_CHAIN_NET_SRV_STAKE_POS_DELEGATE_ID };
    dap_chain_srv_add(l_uid, "PoS-delegate", &l_callbacks);
    dap_ledger_service_add(l_uid, "pos_delegate", s_tag_check_key_delegation);
    return 0;
}

static inline dap_chain_net_srv_stake_t *s_srv_stake_by_net_id(dap_chain_net_id_t a_net_id)
{
    return dap_chain_srv_get_internal(a_net_id, (dap_chain_srv_uid_t) { .uint64 = DAP_CHAIN_NET_SRV_STAKE_POS_DELEGATE_ID });
}

static void *s_pos_delegate_start(dap_chain_net_id_t a_net_id, dap_config_t UNUSED_ARG *a_config)
{
    dap_chain_net_srv_stake_t *l_srv_stake;
    DAP_NEW_Z_RET_VAL(l_srv_stake, dap_chain_net_srv_stake_t, NULL, NULL);
    l_srv_stake->delegate_allowed_min = dap_chain_balance_coins_scan("1.0");
    log_it(L_NOTICE, "Successfully added net ID 0x%016" DAP_UINT64_FORMAT_x, a_net_id.uint64);
    return l_srv_stake;
}

/**
 * @brief delete ht and hh concretic net from s_srv_stake 
 */
static void s_pos_delegate_delete(void *a_service_internal)
{
    dap_chain_net_srv_stake_t *l_srv_stake = a_service_internal;
    dap_return_if_fail(l_srv_stake);
    dap_chain_net_srv_stake_item_t *l_stake = NULL, *l_tmp = NULL;
    HASH_ITER(ht, l_srv_stake->tx_itemlist, l_stake, l_tmp) {
        // Clang bug at this, l_stake should change at every loop cycle
        HASH_DELETE(ht, l_srv_stake->tx_itemlist, l_stake);
    }
    HASH_ITER(hh, l_srv_stake->itemlist, l_stake, l_tmp) {
        // Clang bug at this, l_stake should change at every loop cycle
        HASH_DEL(l_srv_stake->itemlist, l_stake);
        DAP_DELETE(l_stake);
    }
    dap_chain_net_srv_stake_cache_item_t *l_cache_item = NULL, *l_cache_tmp = NULL;
    HASH_ITER(hh, l_srv_stake->cache, l_cache_item, l_cache_tmp) {
        // Clang bug at this, l_stake should change at every loop cycle
        HASH_DEL(l_srv_stake->cache, l_cache_item);
        DAP_DELETE(l_cache_item);
    }
}

void dap_chain_net_srv_stake_pos_delegate_deinit()
{
    dap_chain_srv_delete((dap_chain_srv_uid_t) { .uint64 = DAP_CHAIN_NET_SRV_STAKE_POS_DELEGATE_ID });
}

static int s_stake_verificator_callback(dap_ledger_t *a_ledger, dap_chain_tx_out_cond_t *a_cond,
                                         dap_chain_datum_tx_t *a_tx_in, bool a_owner)
{
    dap_return_val_if_fail(a_ledger && a_cond && a_tx_in, -1);
    dap_chain_net_srv_stake_t *l_srv_stake = s_srv_stake_by_net_id(a_ledger->net->pub.id);
    dap_return_val_if_fail(l_srv_stake, -2);

#define m_cond_check()                                                                              \
(                                                                                                   \
    {                                                                                               \
        if (l_tx_new_cond->header.subtype != a_cond->header.subtype ||                              \
                l_tx_new_cond->header.ts_expires != a_cond->header.ts_expires ||                    \
                !dap_chain_net_srv_uid_compare(l_tx_new_cond->header.srv_uid,                       \
                                               a_cond->header.srv_uid)                              \
                ) {                                                                                 \
            log_it(L_WARNING, "Conditional out and conditional in have different headers");         \
            return -3;                                                                              \
        }                                                                                           \
        if (l_tx_new_cond->tsd_size != a_cond->tsd_size ||                                          \
                memcmp(l_tx_new_cond->tsd, a_cond->tsd, a_cond->tsd_size)) {                        \
            log_it(L_WARNING, "Conditional out and conditional in have different TSD sections");    \
            return -4;                                                                              \
        }                                                                                           \
        if (dap_chain_addr_is_blank(&l_tx_new_cond->subtype.srv_stake_pos_delegate.signing_addr) || \
                l_tx_new_cond->subtype.srv_stake_pos_delegate.signer_node_addr.uint64 == 0) {       \
            log_it(L_WARNING, "Not blank address or key fields in order conditional tx");           \
            return -5;                                                                              \
        }                                                                                           \
    }                                                                                               \
)
    int l_out_idx = 0;
    dap_chain_tx_out_cond_t *l_tx_new_cond = dap_chain_datum_tx_out_cond_get(
                                                a_tx_in, DAP_CHAIN_TX_OUT_COND_SUBTYPE_SRV_STAKE_POS_DELEGATE, &l_out_idx);
    // It's a order conditional TX
    if (dap_chain_addr_is_blank(&a_cond->subtype.srv_stake_pos_delegate.signing_addr) ||
            a_cond->subtype.srv_stake_pos_delegate.signer_node_addr.uint64 == 0) {
        if (a_owner)
            return 0;
        if (!l_tx_new_cond) {
            log_it(L_ERROR, "Condition not found in conditional tx");
            return -13;
        }
        m_cond_check();

        if (compare256(l_tx_new_cond->header.value, a_cond->header.value)) {
            log_it(L_WARNING, "Conditional out and conditional in have different values");
            return -14;
        }
        return 0;
    }
    if (!a_owner) {
        log_it(L_WARNING, "Trying to spend conditional tx by not a owner");
        return -11;
    }
    // Delegation value update (dynamic weight feature)
    if (l_tx_new_cond) {

        m_cond_check();

        if (!dap_chain_addr_compare(&l_tx_new_cond->subtype.srv_stake_pos_delegate.signing_addr,
                                    &a_cond->subtype.srv_stake_pos_delegate.signing_addr)) {
            log_it(L_WARNING, "Conditional out and conditional in have different signer key hashes");
            return -15;
        }
        if (l_tx_new_cond->subtype.srv_stake_pos_delegate.signer_node_addr.uint64 !=
                a_cond->subtype.srv_stake_pos_delegate.signer_node_addr.uint64) {
            log_it(L_WARNING, "Conditional out and conditional in have different node addresses");
            return -16;
        }
        if (compare256(l_tx_new_cond->header.value,
                       dap_chain_net_srv_stake_get_allowed_min_value(a_ledger->net->pub.id)) == -1) {
            log_it(L_WARNING, "New conditional out have value %s lower than minimum service required",
                                                    dap_uint256_to_char(l_tx_new_cond->header.value, NULL));
            return -17;
        }
    } else {
        // It's a delegation conitional TX
        dap_chain_tx_in_cond_t *l_tx_in_cond = (dap_chain_tx_in_cond_t *)
                                                dap_chain_datum_tx_item_get(a_tx_in, NULL, NULL, TX_ITEM_TYPE_IN_COND, NULL);
        if (!l_tx_in_cond) {
            log_it(L_ERROR, "Conditional in item not found in current tx");
            return -6;
        }
        // ATTENTION: It's correct only with single IN_COND TX item
        dap_hash_fast_t *l_prev_hash = &l_tx_in_cond->header.tx_prev_hash;
        if (dap_hash_fast_is_blank(l_prev_hash)) {
            log_it(L_ERROR, "Blank hash of prev tx in tx_in_cond");
            return -7;
        }
        if (a_tx_in->header.ts_created < 1706227200) // Jan 26 2024 00:00:00 GMT, old policy rules
            return 0;
        dap_chain_net_srv_stake_item_t *l_stake = NULL;
        HASH_FIND(ht, l_srv_stake->tx_itemlist, l_prev_hash, sizeof(dap_hash_t), l_stake);
        if (l_stake) {
            log_it(L_WARNING, "Key %s is empowered for now, need to revoke it first",
                                    dap_hash_fast_to_str_static(&l_stake->signing_addr.data.hash_fast));
            return -12;
        }
    }
    return 0;
}

static void s_stake_updater_callback(dap_ledger_t *a_ledger, dap_chain_datum_tx_t *a_tx_in, dap_hash_fast_t *a_tx_in_hash, dap_chain_tx_out_cond_t *a_cond)
{
    dap_return_if_fail(a_ledger && a_tx_in);
    dap_chain_net_srv_stake_t *l_srv_stake = s_srv_stake_by_net_id(a_ledger->net->pub.id);
    dap_return_if_fail(l_srv_stake);
    if (!a_cond)
        return;
    dap_chain_tx_out_cond_t *l_tx_new_cond = dap_chain_datum_tx_out_cond_get(a_tx_in, DAP_CHAIN_TX_OUT_COND_SUBTYPE_SRV_STAKE_POS_DELEGATE, NULL);
    dap_chain_addr_t *l_signing_addr = &a_cond->subtype.srv_stake_pos_delegate.signing_addr;
    if (l_tx_new_cond)
        dap_chain_net_srv_stake_key_update(l_signing_addr, l_tx_new_cond->header.value, a_tx_in_hash);
    else
        dap_chain_net_srv_stake_key_invalidate(l_signing_addr);
    s_cache_data(a_ledger, a_tx_in, l_signing_addr);
}

static void s_stake_deleted_callback(dap_ledger_t *a_ledger, dap_chain_datum_tx_t *a_tx, dap_chain_tx_out_cond_t *a_cond)
{
    if (!a_cond)
        return;
    dap_chain_addr_t *l_signing_addr = &a_cond->subtype.srv_stake_pos_delegate.signing_addr;
    dap_chain_net_srv_stake_key_invalidate(l_signing_addr);
    s_uncache_data(a_ledger, a_tx, l_signing_addr);
}

static bool s_srv_stake_is_poa_cert(dap_chain_net_t *a_net, dap_enc_key_t *a_key)
{
    bool l_is_poa_cert = false;
    dap_pkey_t *l_pkey = dap_pkey_from_enc_key(a_key);
    dap_list_t *l_pkeys = dap_chain_net_get_net_decree(a_net)->pkeys;
    for (dap_list_t *it = l_pkeys; it; it = it->next)
        if (dap_pkey_compare(l_pkey, (dap_pkey_t *)it->data)) {
            l_is_poa_cert = true;
            break;
        }
    DAP_DELETE(l_pkey);
    return l_is_poa_cert;
}

#define LIMIT_DELTA UINT64_C(1000000000000) // 1.0e-6
static bool s_weights_truncate(dap_chain_net_srv_stake_t *l_srv_stake, const uint256_t a_limit)
{
    uint256_t l_sum = uint256_0;
    for (dap_chain_net_srv_stake_item_t *it = l_srv_stake->itemlist; it; it = it->hh.next)
        SUM_256_256(l_sum, it->value, &l_sum);
    uint256_t l_weight_max;
    MULT_256_COIN(l_sum, a_limit, &l_weight_max);
    size_t l_exceeds_count = 0;
    uint256_t l_sum_others = l_sum;
    for (dap_chain_net_srv_stake_item_t *it = l_srv_stake->itemlist; it; it = it->hh.next) {
        uint256_t l_weight_with_delta;
        SUBTRACT_256_256(it->value, GET_256_FROM_64(LIMIT_DELTA), &l_weight_with_delta);
        if (compare256(l_weight_with_delta, l_weight_max) == 1) {
            SUBTRACT_256_256(l_sum_others, it->value, &l_sum_others);
            it->value = uint256_0;
            l_exceeds_count++;
        }
    }
    if (l_exceeds_count) {
        uint256_t delta = dap_uint256_decimal_from_uint64(l_exceeds_count);
        uint256_t kappa;
        DIV_256_COIN(dap_uint256_decimal_from_uint64(1), a_limit, &kappa);
        SUBTRACT_256_256(kappa, delta, &kappa);
        DIV_256_COIN(l_sum_others, kappa, &kappa);
        for (dap_chain_net_srv_stake_item_t *it = l_srv_stake->itemlist; it; it = it->hh.next)
            if (IS_ZERO_256(it->value))
                it->value = kappa;
    }
    return l_exceeds_count;
}
#undef LIMIT_DELTA

static void s_stake_recalculate_weights(dap_chain_net_id_t a_net_id)
{
    dap_chain_net_srv_stake_t *l_srv_stake = s_srv_stake_by_net_id(a_net_id);
    dap_return_if_fail(l_srv_stake);
    if (IS_ZERO_256(l_srv_stake->delegate_percent_max))
        return;
    size_t l_validators_count = HASH_COUNT(l_srv_stake->itemlist);
    uint256_t l_limit_min;
    DIV_256(dap_uint256_decimal_from_uint64(1), GET_256_FROM_64(l_validators_count), &l_limit_min);
    if (compare256(l_srv_stake->delegate_percent_max, l_limit_min) == 1)
        l_limit_min = l_srv_stake->delegate_percent_max;
    for (dap_chain_net_srv_stake_item_t *it = l_srv_stake->itemlist; it; it = it->hh.next)
        it->value = it->locked_value;       // restore original locked values
    while (s_weights_truncate(l_srv_stake, l_limit_min));
}

void dap_chain_net_srv_stake_key_delegate(dap_chain_net_t *a_net, dap_chain_addr_t *a_signing_addr, dap_hash_fast_t *a_stake_tx_hash,
                                          uint256_t a_value, dap_chain_node_addr_t *a_node_addr)
{
    dap_return_if_fail(a_net && a_signing_addr && a_node_addr && a_stake_tx_hash);
    dap_chain_net_srv_stake_t *l_srv_stake = s_srv_stake_by_net_id(a_net->pub.id);
    dap_return_if_fail(l_srv_stake);

    dap_chain_net_srv_stake_item_t *l_stake = NULL;
    bool l_found = false;
    HASH_FIND(hh, l_srv_stake->itemlist, &a_signing_addr->data.hash_fast, sizeof(dap_hash_fast_t), l_stake);
    if (!l_stake)
        l_stake = DAP_NEW_Z(dap_chain_net_srv_stake_item_t);
    else {
        l_found = true;
        HASH_DELETE(ht, l_srv_stake->tx_itemlist, l_stake);
    }
    l_stake->net = a_net;
    l_stake->node_addr = *a_node_addr;
    l_stake->signing_addr = *a_signing_addr;
    l_stake->value = l_stake->locked_value = a_value;
    l_stake->tx_hash = *a_stake_tx_hash;
    l_stake->is_active = true;
    if (!l_found)
        HASH_ADD(hh, l_srv_stake->itemlist, signing_addr.data.hash_fast, sizeof(dap_hash_fast_t), l_stake);
    if (!dap_hash_fast_is_blank(a_stake_tx_hash)) {
        HASH_ADD(ht, l_srv_stake->tx_itemlist, tx_hash, sizeof(dap_hash_fast_t), l_stake);
        dap_chain_datum_tx_t *l_tx = dap_ledger_tx_find_by_hash(a_net->pub.ledger, a_stake_tx_hash);
        if (l_tx) {
            dap_chain_tx_out_cond_t *l_cond = dap_chain_datum_tx_out_cond_get(l_tx, DAP_CHAIN_TX_OUT_COND_SUBTYPE_SRV_STAKE_POS_DELEGATE, NULL);
            if (l_cond && l_cond->tsd_size == dap_chain_datum_tx_item_out_cond_create_srv_stake_get_tsd_size()) {
                dap_tsd_t *l_tsd = dap_tsd_find(l_cond->tsd, l_cond->tsd_size, DAP_CHAIN_TX_OUT_COND_TSD_ADDR);
                l_stake->sovereign_addr = dap_tsd_get_scalar(l_tsd, dap_chain_addr_t);
                l_tsd = dap_tsd_find(l_cond->tsd, l_cond->tsd_size, DAP_CHAIN_TX_OUT_COND_TSD_VALUE);
                l_stake->sovereign_tax = dap_tsd_get_scalar(l_tsd, uint256_t);
                if (compare256(l_stake->sovereign_tax, dap_chain_balance_coins_scan("1.0")) == 1)
                    l_stake->sovereign_tax = dap_chain_balance_coins_scan("1.0");
            }
        }
    }
    dap_chain_esbocs_add_validator_to_clusters(a_net->pub.id, a_node_addr);
    const char *l_value_str; dap_uint256_to_char(a_value, &l_value_str);
    log_it(L_NOTICE, "Added key with fingerprint %s and locked value %s for node " NODE_ADDR_FP_STR,
                            dap_chain_hash_fast_to_str_static(&a_signing_addr->data.hash_fast), l_value_str, NODE_ADDR_FP_ARGS(a_node_addr));
    s_stake_recalculate_weights(a_signing_addr->net_id);
}

void dap_chain_net_srv_stake_key_invalidate(dap_chain_addr_t *a_signing_addr)
{
    dap_return_if_fail(a_signing_addr);
    dap_chain_net_srv_stake_t *l_srv_stake = s_srv_stake_by_net_id(a_signing_addr->net_id);
    dap_return_if_fail(l_srv_stake);
    dap_chain_net_srv_stake_item_t *l_stake = NULL;
    HASH_FIND(hh, l_srv_stake->itemlist, &a_signing_addr->data.hash_fast, sizeof(dap_hash_fast_t), l_stake);
    dap_return_if_fail(l_stake);
    dap_chain_esbocs_remove_validator_from_clusters(l_stake->signing_addr.net_id, &l_stake->node_addr);
    HASH_DEL(l_srv_stake->itemlist, l_stake);
    HASH_DELETE(ht, l_srv_stake->tx_itemlist, l_stake);
    const char *l_value_str; dap_uint256_to_char(l_stake->locked_value, &l_value_str);
    log_it(L_NOTICE, "Removed key with fingerprint %s and locked value %s for node " NODE_ADDR_FP_STR,
                            dap_chain_hash_fast_to_str_static(&a_signing_addr->data.hash_fast), l_value_str, NODE_ADDR_FP_ARGS_S(l_stake->node_addr));
    DAP_DELETE(l_stake);
    s_stake_recalculate_weights(a_signing_addr->net_id);
}

void dap_chain_net_srv_stake_key_update(dap_chain_addr_t *a_signing_addr, uint256_t a_new_value, dap_hash_fast_t *a_new_tx_hash)
{
    dap_return_if_fail(a_signing_addr && a_new_tx_hash);
    dap_chain_net_srv_stake_t *l_srv_stake = s_srv_stake_by_net_id(a_signing_addr->net_id);
    dap_return_if_fail(l_srv_stake);
    dap_chain_net_srv_stake_item_t *l_stake = NULL;
    HASH_FIND(hh, l_srv_stake->itemlist, &a_signing_addr->data.hash_fast, sizeof(dap_hash_fast_t), l_stake);
    if (!l_stake)
        return; // It's update for non delegated key, it's OK
    HASH_DELETE(ht, l_srv_stake->tx_itemlist, l_stake);
    char *l_old_value_str = dap_chain_balance_coins_print(l_stake->locked_value);
    l_stake->locked_value = l_stake->value = a_new_value;
    l_stake->tx_hash = *a_new_tx_hash;
    HASH_ADD(ht, l_srv_stake->tx_itemlist, tx_hash, sizeof(dap_hash_fast_t), l_stake);
    const char *l_new_value_str; dap_uint256_to_char(a_new_value, &l_new_value_str);
    log_it(L_NOTICE, "Updated key with fingerprint %s and locked value %s to new locked value %s for node " NODE_ADDR_FP_STR,
                            dap_chain_hash_fast_to_str_static(&a_signing_addr->data.hash_fast), l_old_value_str,
                                l_new_value_str, NODE_ADDR_FP_ARGS_S(l_stake->node_addr));
    DAP_DELETE(l_old_value_str);
    s_stake_recalculate_weights(a_signing_addr->net_id);
}

void dap_chain_net_srv_stake_set_allowed_min_value(dap_chain_net_id_t a_net_id, uint256_t a_value)
{
    dap_chain_net_srv_stake_t *l_srv_stake = s_srv_stake_by_net_id(a_net_id);
    dap_return_if_fail(l_srv_stake);
    l_srv_stake->delegate_allowed_min = a_value;
    for (dap_chain_net_srv_stake_item_t *it = l_srv_stake->itemlist; it; it = it->hh.next)
        if (dap_hash_fast_is_blank(&it->tx_hash))
            it->locked_value = it->value = a_value;
}

void dap_chain_net_srv_stake_set_percent_max(dap_chain_net_id_t a_net_id, uint256_t a_value)
{
    dap_chain_net_srv_stake_t *l_srv_stake = s_srv_stake_by_net_id(a_net_id);
    dap_return_if_fail(l_srv_stake);
    l_srv_stake->delegate_percent_max = a_value;
    s_stake_recalculate_weights(a_net_id);
}

uint256_t dap_chain_net_srv_stake_get_allowed_min_value(dap_chain_net_id_t a_net_id)
{
    dap_chain_net_srv_stake_t *l_srv_stake = s_srv_stake_by_net_id(a_net_id);
    dap_return_val_if_fail(l_srv_stake, uint256_0);
    return l_srv_stake->delegate_allowed_min;
}

uint256_t dap_chain_net_srv_stake_get_percent_max(dap_chain_net_id_t a_net_id)
{
    dap_chain_net_srv_stake_t *l_srv_stake = s_srv_stake_by_net_id(a_net_id);
    dap_return_val_if_fail(l_srv_stake, uint256_0);
    return l_srv_stake->delegate_percent_max;
}

int dap_chain_net_srv_stake_key_delegated(dap_chain_addr_t *a_signing_addr)
{
    dap_return_val_if_fail(a_signing_addr, 0);
    dap_chain_net_srv_stake_t *l_srv_stake = s_srv_stake_by_net_id(a_signing_addr->net_id);
    dap_return_val_if_fail(l_srv_stake, 0);
    dap_chain_net_srv_stake_item_t *l_stake = NULL;
    HASH_FIND(hh, l_srv_stake->itemlist, &a_signing_addr->data.hash_fast, sizeof(dap_hash_fast_t), l_stake);
    if (l_stake) // public key delegated for this network
        return l_stake->is_active ? 1 : -1;
    return 0;
}

dap_list_t *dap_chain_net_srv_stake_get_validators(dap_chain_net_id_t a_net_id, bool a_only_active, uint16_t **a_excluded_list)
{
    dap_chain_net_srv_stake_t *l_srv_stake = s_srv_stake_by_net_id(a_net_id);
    dap_return_val_if_fail(l_srv_stake, NULL);
    if (!l_srv_stake->itemlist)
        return NULL;
    dap_list_t *l_ret = NULL;
    const uint16_t l_arr_resize_step = 64;
    size_t l_arr_size = l_arr_resize_step, l_arr_idx = 1, l_list_idx = 0;
    if (a_excluded_list)
        DAP_NEW_Z_COUNT_RET_VAL(*a_excluded_list, uint16_t, l_arr_size, NULL, NULL);
    for (dap_chain_net_srv_stake_item_t *l_stake = l_srv_stake->itemlist; l_stake; l_stake = l_stake->hh.next) {
        if (l_stake->is_active || !a_only_active) {
            void *l_data = DAP_DUP(l_stake);
            if (!l_data)
                goto fail_ret;
            l_ret = dap_list_append(l_ret, l_data);
        }
        if (!l_stake->is_active && a_excluded_list) {
            (*a_excluded_list)[l_arr_idx++] = l_list_idx;
            if (l_arr_idx == l_arr_size) {
                l_arr_size += l_arr_resize_step;
                void *l_new_arr = DAP_REALLOC(*a_excluded_list, l_arr_size * sizeof(uint16_t));
                if (!l_new_arr)
                    goto fail_ret;
                else
                    *a_excluded_list = l_new_arr;
            }
        }
        l_list_idx++;
    }
    return l_ret;
fail_ret:
    log_it(L_CRITICAL, "%s", c_error_memory_alloc);
    dap_list_free_full(l_ret, NULL);
    if (a_excluded_list)
        DAP_DELETE(*a_excluded_list);
    return NULL;
}

int dap_chain_net_srv_stake_mark_validator_active(dap_chain_addr_t *a_signing_addr, bool a_on_off)
{
    dap_return_val_if_fail(a_signing_addr, -1);
    dap_chain_net_srv_stake_t *l_srv_stake = s_srv_stake_by_net_id(a_signing_addr->net_id);
    dap_return_val_if_fail(l_srv_stake, -3);
    dap_chain_net_srv_stake_item_t *l_stake = NULL, *l_tmp;
    if (!dap_hash_fast_is_blank(&a_signing_addr->data.hash_fast)) {
        // Mark a single validator
        HASH_FIND(hh, l_srv_stake->itemlist, &a_signing_addr->data.hash_fast, sizeof(dap_hash_fast_t), l_stake);
        if (!l_stake) // public key isn't delegated for this network
            return -2;
        l_stake->is_active = a_on_off;
    } else // Mark all validators
        HASH_ITER(hh, l_srv_stake->itemlist, l_stake, l_tmp)
            l_stake->is_active = a_on_off;
    return 0;
}

int dap_chain_net_srv_stake_verify_key_and_node(dap_chain_addr_t *a_signing_addr, dap_chain_node_addr_t *a_node_addr)
{
    dap_return_val_if_fail(a_signing_addr && a_node_addr, -100);
    dap_chain_net_srv_stake_t *l_srv_stake = s_srv_stake_by_net_id(a_signing_addr->net_id);
    dap_return_val_if_fail(l_srv_stake, -104);

    if (dap_chain_addr_is_blank(a_signing_addr) || a_node_addr->uint64 == 0) {
        log_it(L_WARNING, "Trying to approve bad delegating TX. Node or key addr is blank");
        return -103;
    }

    dap_chain_net_srv_stake_item_t *l_stake = NULL, *l_tmp = NULL;
    HASH_ITER(hh, l_srv_stake->itemlist, l_stake, l_tmp){
        //check key not activated for other node
        if(dap_chain_addr_compare(a_signing_addr, &l_stake->signing_addr)){
            char l_key_hash_str[DAP_CHAIN_HASH_FAST_STR_SIZE];
            dap_chain_hash_fast_to_str(&a_signing_addr->data.hash_fast,
                                       l_key_hash_str, DAP_CHAIN_HASH_FAST_STR_SIZE);
            debug_if(s_debug_more, L_WARNING, "Key %s already active for node "NODE_ADDR_FP_STR,
                                l_key_hash_str, NODE_ADDR_FP_ARGS_S(l_stake->node_addr));
            return -101;
        }

        //chek node have not other delegated key
        if(a_node_addr->uint64 == l_stake->node_addr.uint64){
            char l_key_hash_str[DAP_CHAIN_HASH_FAST_STR_SIZE];
            dap_chain_hash_fast_to_str(&l_stake->signing_addr.data.hash_fast,
                                       l_key_hash_str, DAP_CHAIN_HASH_FAST_STR_SIZE);
            debug_if(s_debug_more, L_WARNING, "Node "NODE_ADDR_FP_STR" already have active key %s",
                                NODE_ADDR_FP_ARGS(a_node_addr), l_key_hash_str);
            return -102;
        }
    }

    return 0;
}

static bool s_stake_cache_check_tx(dap_ledger_t *a_ledger, dap_hash_fast_t *a_tx_hash)
{
    dap_chain_net_srv_stake_t *l_srv_stake = s_srv_stake_by_net_id(a_ledger->net->pub.id);
    dap_return_val_if_fail(l_srv_stake, false);
    dap_chain_net_srv_stake_cache_item_t *l_stake = NULL;
    HASH_FIND(hh, l_srv_stake->cache, a_tx_hash, sizeof(*a_tx_hash), l_stake);
    if (l_stake) {
        dap_chain_net_srv_stake_key_invalidate(&l_stake->signing_addr);
        return true;
    }
    return false;
}

int dap_chain_net_srv_stake_load_cache(dap_chain_net_t *a_net)
{
    if (!a_net) {
        log_it(L_ERROR, "Invalid argument a_net in dap_chain_net_srv_stake_load_cache");
        return -1;
    }
    dap_ledger_t *l_ledger = a_net->pub.ledger;
    if (!dap_ledger_cache_enabled(l_ledger))
        return 0;

    char *l_gdb_group = dap_ledger_get_gdb_group(l_ledger, DAP_CHAIN_NET_SRV_STAKE_POS_DELEGATE_GDB_GROUP);
    size_t l_objs_count = 0;
    
    dap_global_db_obj_t *l_objs = dap_global_db_get_all_sync(l_gdb_group, &l_objs_count);

    if (!l_objs_count || !l_objs) {
        log_it(L_DEBUG, "Stake cache data not found");
        return -2;
    }
    dap_chain_net_srv_stake_t *l_srv_stake = s_srv_stake_by_net_id(a_net->pub.id);
    dap_return_val_if_fail(l_srv_stake, -4);

    for (size_t i = 0; i < l_objs_count; i++){
        dap_chain_net_srv_stake_cache_data_t *l_cache_data =
                (dap_chain_net_srv_stake_cache_data_t *)l_objs[i].value;
        dap_chain_net_srv_stake_cache_item_t *l_cache = DAP_NEW_Z(dap_chain_net_srv_stake_cache_item_t);
        if (!l_cache) {
            log_it(L_CRITICAL, "%s", c_error_memory_alloc);
            return -3;
        }
        l_cache->signing_addr   = l_cache_data->signing_addr;
        l_cache->tx_hash        = l_cache_data->tx_hash;
        HASH_ADD(hh, l_srv_stake->cache, tx_hash, sizeof(dap_hash_fast_t), l_cache);
    }
    dap_global_db_objs_delete(l_objs, l_objs_count);
    dap_ledger_set_cache_tx_check_callback(l_ledger, s_stake_cache_check_tx);
    return 0;
}

int s_pos_delegate_purge(dap_chain_net_id_t a_net_id)
{
    dap_ledger_t *l_ledger = dap_chain_net_by_id(a_net_id)->pub.ledger;
    char *l_gdb_group = dap_ledger_get_gdb_group(l_ledger, DAP_CHAIN_NET_SRV_STAKE_POS_DELEGATE_GDB_GROUP);
    dap_global_db_erase_table(l_gdb_group, NULL, NULL);
    DAP_DELETE(l_gdb_group);
    dap_chain_net_srv_stake_t *l_srv_stake = s_srv_stake_by_net_id(a_net_id);
    s_pos_delegate_delete(l_srv_stake);
    memset(l_srv_stake, 0, sizeof(*l_srv_stake));
    l_srv_stake->delegate_allowed_min = dap_chain_balance_coins_scan("1.0");
    return 0;
}


// Freeze staker's funds when delegating a key
static dap_chain_datum_tx_t *s_stake_tx_create(dap_chain_net_t * a_net, dap_enc_key_t *a_key,
                                               uint256_t a_value, uint256_t a_fee,
                                               dap_chain_addr_t *a_signing_addr, dap_chain_node_addr_t *a_node_addr,
                                               dap_chain_addr_t *a_sovereign_addr, uint256_t a_sovereign_tax,
                                               dap_chain_datum_tx_t *a_prev_tx)
{
    if (!a_net || !a_key || IS_ZERO_256(a_value) || !a_signing_addr || !a_node_addr)
        return NULL;

    const char *l_native_ticker = a_net->pub.native_ticker;
    char l_delegated_ticker[DAP_CHAIN_TICKER_SIZE_MAX];
    dap_chain_datum_token_get_delegated_ticker(l_delegated_ticker, l_native_ticker);
    dap_ledger_t *l_ledger = dap_ledger_by_net_name(a_net->pub.name);
    uint256_t l_value_transfer = {}, l_fee_transfer = {}; // how many coins to transfer
    // list of transaction with 'out' items to sell
    dap_chain_addr_t l_owner_addr;
    dap_chain_addr_fill_from_key(&l_owner_addr, a_key, a_net->pub.id);
    uint256_t l_net_fee, l_fee_total = a_fee;
    dap_chain_addr_t l_net_fee_addr;
    bool l_net_fee_used = dap_chain_net_tx_get_fee(a_net->pub.id, &l_net_fee, &l_net_fee_addr);
    if (l_net_fee_used)
        SUM_256_256(l_fee_total, l_net_fee, &l_fee_total);
    dap_list_t *l_list_fee_out = dap_ledger_get_list_tx_outs_with_val(l_ledger, l_native_ticker,
                                                                      &l_owner_addr, l_fee_total, &l_fee_transfer);
    if (!l_list_fee_out) {
        log_it(L_WARNING, "Nothing to pay for fee (not enough funds)");
        return NULL;
    }

    // create empty transaction
    dap_chain_datum_tx_t *l_tx = dap_chain_datum_tx_create();

    if (!a_prev_tx) {
        dap_list_t *l_list_used_out = dap_ledger_get_list_tx_outs_with_val(l_ledger, l_delegated_ticker,
                                                                           &l_owner_addr, a_value, &l_value_transfer);
        if (!l_list_used_out) {
            log_it(L_WARNING, "Nothing to pay for delegate (not enough funds)");
            goto tx_fail;
        }
        // add 'in' items to pay for delegate
        uint256_t l_value_to_items = dap_chain_datum_tx_add_in_item_list(&l_tx, l_list_used_out);
        dap_list_free_full(l_list_used_out, NULL);
        if (!EQUAL_256(l_value_to_items, l_value_transfer)) {
            log_it(L_ERROR, "Can't compose the transaction input");
            goto tx_fail;
        }
    } else {
        dap_hash_fast_t l_prev_tx_hash;
        dap_hash_fast(a_prev_tx, dap_chain_datum_tx_get_size(a_prev_tx), &l_prev_tx_hash);
        int l_out_num = 0;
        dap_chain_datum_tx_out_cond_get(a_prev_tx, DAP_CHAIN_TX_OUT_COND_SUBTYPE_SRV_STAKE_POS_DELEGATE, &l_out_num);
        // add 'in' item to buy from conditional transaction
        if (1 != dap_chain_datum_tx_add_in_cond_item(&l_tx, &l_prev_tx_hash, l_out_num, -1)) {
            log_it(L_ERROR, "Can't compose the transaction conditional input");
            goto tx_fail;
        }
    }
    // add 'in' items to pay fee
    uint256_t l_value_fee_items = dap_chain_datum_tx_add_in_item_list(&l_tx, l_list_fee_out);
    dap_list_free_full(l_list_fee_out, NULL);
    if (!EQUAL_256(l_value_fee_items, l_fee_transfer)) {
        log_it(L_ERROR, "Can't compose the fee transaction input");
        goto tx_fail;
    }

    // add 'out_cond' & 'out_ext' items
    dap_chain_srv_uid_t l_uid = { .uint64 = DAP_CHAIN_NET_SRV_STAKE_POS_DELEGATE_ID };
    dap_chain_tx_out_cond_t *l_tx_out = dap_chain_datum_tx_item_out_cond_create_srv_stake(l_uid, a_value, a_signing_addr, a_node_addr,
                                                                                          a_sovereign_addr, a_sovereign_tax);
    if (!l_tx_out) {
        log_it(L_ERROR, "Can't compose the transaction conditional output");
        goto tx_fail;
    }
    dap_chain_datum_tx_add_item(&l_tx, (const uint8_t *)l_tx_out);
    DAP_DELETE(l_tx_out);
    if (!a_prev_tx) {
        // coin back
        uint256_t l_value_back = {};
        SUBTRACT_256_256(l_value_transfer, a_value, &l_value_back);
        if (!IS_ZERO_256(l_value_back)) {
            if (dap_chain_datum_tx_add_out_ext_item(&l_tx, &l_owner_addr, l_value_back, l_delegated_ticker) != 1) {
                log_it(L_ERROR, "Cant add coin back output");
                goto tx_fail;
            }
        }
    }

    // add fee items
    if (l_net_fee_used) {
        if (dap_chain_datum_tx_add_out_ext_item(&l_tx, &l_net_fee_addr, l_net_fee, l_native_ticker) != 1) {
            log_it(L_ERROR, "Cant add net fee output");
            goto tx_fail;
        }
    }
    if (!IS_ZERO_256(a_fee)) {
        if (dap_chain_datum_tx_add_fee_item(&l_tx, a_fee) != 1) {
            log_it(L_ERROR, "Cant add validator fee output");
            goto tx_fail;
        }
    }
    uint256_t l_fee_back = {};
    // fee coin back
    SUBTRACT_256_256(l_fee_transfer, l_fee_total, &l_fee_back);
    if (!IS_ZERO_256(l_fee_back)) {
        if (dap_chain_datum_tx_add_out_ext_item(&l_tx, &l_owner_addr, l_fee_back, l_native_ticker) != 1) {
            log_it(L_ERROR, "Cant add fee back output");
            goto tx_fail;
        }
    }

    // add 'sign' item
    if (dap_chain_datum_tx_add_sign_item(&l_tx, a_key) != 1) {
        log_it(L_ERROR, "Can't add sign output");
        goto tx_fail;
    }

    return l_tx;

tx_fail:
    dap_chain_datum_tx_delete(l_tx);
    return NULL;
}

// Updates staker's funds with delegated key
static dap_chain_datum_tx_t *s_stake_tx_update(dap_chain_net_t *a_net, dap_hash_fast_t *a_prev_tx_hash, uint256_t a_new_value, uint256_t a_fee, dap_enc_key_t *a_key)
{
    dap_return_val_if_fail(a_net && a_key && a_prev_tx_hash && !IS_ZERO_256(a_new_value), NULL);

    const char *l_native_ticker = a_net->pub.native_ticker;
    char l_delegated_ticker[DAP_CHAIN_TICKER_SIZE_MAX];
    dap_chain_datum_token_get_delegated_ticker(l_delegated_ticker, l_native_ticker);
    dap_ledger_t *l_ledger = dap_ledger_by_net_name(a_net->pub.name);
    uint256_t l_value_transfer = {}, l_fee_transfer = {}; // how many coins to transfer
    // list of transaction with 'out' items to sell
    dap_chain_addr_t l_owner_addr;
    dap_chain_addr_fill_from_key(&l_owner_addr, a_key, a_net->pub.id);
    uint256_t l_net_fee, l_fee_total = a_fee;
    dap_chain_addr_t l_net_fee_addr;
    bool l_net_fee_used = dap_chain_net_tx_get_fee(a_net->pub.id, &l_net_fee, &l_net_fee_addr);
    if (l_net_fee_used)
        SUM_256_256(l_fee_total, l_net_fee, &l_fee_total);
    dap_list_t *l_list_fee_out = dap_ledger_get_list_tx_outs_with_val(l_ledger, l_native_ticker,
                                                                      &l_owner_addr, l_fee_total, &l_fee_transfer);
    if (!l_list_fee_out) {
        log_it(L_WARNING, "Nothing to pay for fee (not enough funds)");
        return NULL;
    }
    dap_chain_datum_tx_t *l_tx_prev = dap_ledger_tx_find_by_hash(l_ledger, a_prev_tx_hash);
    if (!l_tx_prev) {
        log_it(L_ERROR, "Transaction %s not found", dap_hash_fast_to_str_static(a_prev_tx_hash));
        return NULL;
    }
    int l_out_num = 0;
    dap_chain_tx_out_cond_t *l_cond_prev = dap_chain_datum_tx_out_cond_get(l_tx_prev, DAP_CHAIN_TX_OUT_COND_SUBTYPE_SRV_STAKE_POS_DELEGATE, &l_out_num);
    if (!l_cond_prev) {
        log_it(L_ERROR, "Transaction %s is invalid", dap_hash_fast_to_str_static(a_prev_tx_hash));
        return NULL;
    }

    // create empty transaction
    dap_chain_datum_tx_t *l_tx = dap_chain_datum_tx_create();

    // add 'in' item to buy from conditional transaction
    if (1 != dap_chain_datum_tx_add_in_cond_item(&l_tx, a_prev_tx_hash, l_out_num, -1)) {
        log_it(L_ERROR, "Can't compose the transaction conditional input");
        goto tx_fail;
    }

    // add 'in' items to pay fee
    uint256_t l_value_fee_items = dap_chain_datum_tx_add_in_item_list(&l_tx, l_list_fee_out);
    dap_list_free_full(l_list_fee_out, NULL);
    if (!EQUAL_256(l_value_fee_items, l_fee_transfer)) {
        log_it(L_ERROR, "Can't compose the fee transaction input");
        goto tx_fail;
    }
    uint256_t l_value_prev = l_cond_prev->header.value, l_value_back = {};
    bool l_increasing = compare256(a_new_value, l_value_prev) == 1;
    if (l_increasing) {
        uint256_t l_refund_value = {};
        SUBTRACT_256_256(a_new_value, l_value_prev, &l_refund_value);
        dap_list_t *l_list_used_out = dap_ledger_get_list_tx_outs_with_val(l_ledger, l_delegated_ticker,
                                                                           &l_owner_addr, l_refund_value, &l_value_transfer);
        if (!l_list_used_out) {
            log_it(L_WARNING, "Nothing to pay for delegate (not enough funds)");
            return NULL;
        }
        // add 'in' items to pay for delegate
        uint256_t l_value_to_items = dap_chain_datum_tx_add_in_item_list(&l_tx, l_list_used_out);
        dap_list_free_full(l_list_used_out, NULL);
        if (!EQUAL_256(l_value_to_items, l_value_transfer)) {
            log_it(L_ERROR, "Can't compose the transaction input");
            goto tx_fail;
        }
        SUBTRACT_256_256(l_value_transfer, l_refund_value, &l_value_back);
    } else
        SUBTRACT_256_256(l_value_prev, a_new_value, &l_value_back);

    // add 'out_cond' & 'out_ext' items
    dap_chain_tx_out_cond_t *l_out_cond = DAP_DUP_SIZE(l_cond_prev, sizeof(dap_chain_tx_out_cond_t) + l_cond_prev->tsd_size);
    if (!l_out_cond) {
        log_it(L_CRITICAL, "%s", c_error_memory_alloc);
        goto tx_fail;
    }
    l_out_cond->header.value = a_new_value;
    dap_chain_datum_tx_add_item(&l_tx, (const uint8_t *)l_out_cond);
    DAP_DELETE(l_out_cond);

    // coin back
    if (!IS_ZERO_256(l_value_back)) {
        if (dap_chain_datum_tx_add_out_ext_item(&l_tx, &l_owner_addr, l_value_back, l_delegated_ticker) != 1) {
            log_it(L_ERROR, "Cant add coin back output");
            goto tx_fail;
        }
    }

    // add fee items
    if (l_net_fee_used) {
        if (dap_chain_datum_tx_add_out_ext_item(&l_tx, &l_net_fee_addr, l_net_fee, l_native_ticker) != 1) {
            log_it(L_ERROR, "Cant add net fee output");
            goto tx_fail;
        }
    }
    if (!IS_ZERO_256(a_fee)) {
        if (dap_chain_datum_tx_add_fee_item(&l_tx, a_fee) != 1) {
            log_it(L_ERROR, "Cant add validator fee output");
            goto tx_fail;
        }
    }
    uint256_t l_fee_back = {};
    // fee coin back
    SUBTRACT_256_256(l_fee_transfer, l_fee_total, &l_fee_back);
    if (!IS_ZERO_256(l_fee_back)) {
        if (dap_chain_datum_tx_add_out_ext_item(&l_tx, &l_owner_addr, l_fee_back, l_native_ticker) != 1) {
            log_it(L_ERROR, "Cant add fee back output");
            goto tx_fail;
        }
    }

    // add 'sign' item
    if (dap_chain_datum_tx_add_sign_item(&l_tx, a_key) != 1) {
        log_it(L_ERROR, "Can't add sign output");
        goto tx_fail;
    }

    return l_tx;

tx_fail:
    dap_chain_datum_tx_delete(l_tx);
    return NULL;
}

static dap_chain_datum_tx_t *s_order_tx_create(dap_chain_net_t * a_net, dap_enc_key_t *a_key,
                                               uint256_t a_value, uint256_t a_fee,
                                                uint256_t a_sovereign_tax, dap_chain_addr_t *a_sovereign_addr)
{
    dap_chain_node_addr_t l_node_addr = {};
    return s_stake_tx_create(a_net, a_key, a_value, a_fee,
                             (dap_chain_addr_t *)&c_dap_chain_addr_blank, &l_node_addr,
                             a_sovereign_addr, a_sovereign_tax, NULL);
}

// Put the transaction to mempool
static char *s_stake_tx_put(dap_chain_datum_tx_t *a_tx, dap_chain_net_t *a_net, const char *a_hash_out_type)
{
    dap_chain_t *l_chain = dap_chain_net_get_default_chain_by_chain_type(a_net, CHAIN_TYPE_TX);
    if (!l_chain)
        return NULL;
    size_t l_tx_size = dap_chain_datum_tx_get_size(a_tx);
    dap_chain_datum_t *l_datum = dap_chain_datum_create(DAP_CHAIN_DATUM_TX, a_tx, l_tx_size);
    if (!l_datum) {
        log_it(L_CRITICAL, "Not enough memory");
        return NULL;
    }
    // Processing will be made according to autoprocess policy
    char *l_ret = dap_chain_mempool_datum_add(l_datum, l_chain, a_hash_out_type);
    DAP_DELETE(l_datum);
    return l_ret;
}

dap_chain_datum_decree_t *dap_chain_net_srv_stake_decree_approve(dap_chain_net_t *a_net, dap_hash_fast_t *a_stake_tx_hash, dap_cert_t *a_cert)
{
    dap_ledger_t *l_ledger = dap_ledger_by_net_name(a_net->pub.name);

    dap_chain_datum_tx_t *l_cond_tx = dap_ledger_tx_find_by_hash(l_ledger, a_stake_tx_hash);
    if (!l_cond_tx) {
        log_it(L_WARNING, "Requested conditional transaction not found");
        return NULL;
    }
    int l_prev_cond_idx = 0;
    dap_chain_tx_out_cond_t *l_tx_out_cond = dap_chain_datum_tx_out_cond_get(l_cond_tx,
                                                  DAP_CHAIN_TX_OUT_COND_SUBTYPE_SRV_STAKE_POS_DELEGATE, &l_prev_cond_idx);
    if (!l_tx_out_cond) {
        log_it(L_WARNING, "Requested conditional transaction has no requires conditional output");
        return NULL;
    }
    dap_hash_fast_t l_spender_hash = { };
    if (dap_ledger_tx_hash_is_used_out_item(l_ledger, a_stake_tx_hash, l_prev_cond_idx, &l_spender_hash)) {
        char l_hash_str[DAP_CHAIN_HASH_FAST_STR_SIZE];
        dap_chain_hash_fast_to_str(&l_spender_hash, l_hash_str, sizeof(l_hash_str));
        log_it(L_WARNING, "Requested conditional transaction is already used out by %s", l_hash_str);
        return NULL;
    }
    char l_delegated_ticker[DAP_CHAIN_TICKER_SIZE_MAX];
    dap_chain_datum_token_get_delegated_ticker(l_delegated_ticker, a_net->pub.native_ticker);
    const char *l_tx_ticker = dap_ledger_tx_get_token_ticker_by_hash(l_ledger, a_stake_tx_hash);
    if (dap_strcmp(l_tx_ticker, l_delegated_ticker)) {
        log_it(L_WARNING, "Requested conditional transaction have another ticker (not %s)", l_delegated_ticker);
        return NULL;
    }

    if(dap_chain_net_srv_stake_verify_key_and_node(&l_tx_out_cond->subtype.srv_stake_pos_delegate.signing_addr, &l_tx_out_cond->subtype.srv_stake_pos_delegate.signer_node_addr)){
        log_it(L_WARNING, "Key and node verification error");
        return NULL;
    }

    // create approve decree
    size_t l_total_tsd_size = 0;
    dap_chain_datum_decree_t *l_decree = NULL;
    dap_list_t *l_tsd_list = NULL;
    dap_tsd_t *l_tsd = NULL;

    l_total_tsd_size += sizeof(dap_tsd_t) + sizeof(dap_hash_fast_t);
    l_tsd = DAP_NEW_Z_SIZE(dap_tsd_t, l_total_tsd_size);
    if (!l_tsd) {
        log_it(L_CRITICAL, "%s", c_error_memory_alloc);
        return NULL;
    }
    l_tsd->type = DAP_CHAIN_DATUM_DECREE_TSD_TYPE_HASH;
    l_tsd->size = sizeof(dap_hash_fast_t);
    *(dap_hash_fast_t*)(l_tsd->data) = *a_stake_tx_hash;
    l_tsd_list = dap_list_append(l_tsd_list, l_tsd);

    l_total_tsd_size += sizeof(dap_tsd_t) + sizeof(uint256_t);
    l_tsd = DAP_NEW_Z_SIZE(dap_tsd_t, l_total_tsd_size);
    if (!l_tsd) {
        log_it(L_CRITICAL, "%s", c_error_memory_alloc);
        dap_list_free_full(l_tsd_list, NULL);
        return NULL;
    }
    l_tsd->type = DAP_CHAIN_DATUM_DECREE_TSD_TYPE_STAKE_VALUE;
    l_tsd->size = sizeof(uint256_t);
    *(uint256_t*)(l_tsd->data) = l_tx_out_cond->header.value;
    l_tsd_list = dap_list_append(l_tsd_list, l_tsd);

    l_total_tsd_size += sizeof(dap_tsd_t) + sizeof(dap_chain_addr_t);
    l_tsd = DAP_NEW_Z_SIZE(dap_tsd_t, l_total_tsd_size);
    if (!l_tsd) {
        log_it(L_CRITICAL, "%s", c_error_memory_alloc);
        dap_list_free_full(l_tsd_list, NULL);
        return NULL;
    }
    l_tsd->type = DAP_CHAIN_DATUM_DECREE_TSD_TYPE_STAKE_SIGNING_ADDR;
    l_tsd->size = sizeof(dap_chain_addr_t);
    *(dap_chain_addr_t*)(l_tsd->data) = l_tx_out_cond->subtype.srv_stake_pos_delegate.signing_addr;
    l_tsd_list = dap_list_append(l_tsd_list, l_tsd);

    l_total_tsd_size += sizeof(dap_tsd_t) + sizeof(dap_chain_node_addr_t);
    l_tsd = DAP_NEW_Z_SIZE(dap_tsd_t, l_total_tsd_size);
    if (!l_tsd) {
        log_it(L_CRITICAL, "%s", c_error_memory_alloc);
        dap_list_free_full(l_tsd_list, NULL);
        return NULL;
    }
    l_tsd->type = DAP_CHAIN_DATUM_DECREE_TSD_TYPE_NODE_ADDR;
    l_tsd->size = sizeof(dap_chain_node_addr_t);
    *(dap_chain_node_addr_t*)(l_tsd->data) = l_tx_out_cond->subtype.srv_stake_pos_delegate.signer_node_addr;
    l_tsd_list = dap_list_append(l_tsd_list, l_tsd);

    l_decree = DAP_NEW_Z_SIZE(dap_chain_datum_decree_t, sizeof(dap_chain_datum_decree_t) + l_total_tsd_size);
    if (!l_decree) {
        log_it(L_CRITICAL, "%s", c_error_memory_alloc);
        dap_list_free_full(l_tsd_list, NULL);
        return NULL;
    }
    l_decree->decree_version = DAP_CHAIN_DATUM_DECREE_VERSION;
    l_decree->header.ts_created = dap_time_now();
    l_decree->header.type = DAP_CHAIN_DATUM_DECREE_TYPE_COMMON;
    l_decree->header.common_decree_params.net_id = a_net->pub.id;
    dap_chain_t *l_chain = dap_chain_net_get_default_chain_by_chain_type(a_net, CHAIN_TYPE_ANCHOR);
    if (!l_chain)
        l_chain =  dap_chain_net_get_chain_by_chain_type(a_net, CHAIN_TYPE_ANCHOR);
    if (!l_chain) {
        log_it(L_ERROR, "No chain supported anchor datum type");
        DAP_DEL_Z(l_decree);
        return NULL;
    }
    l_decree->header.common_decree_params.chain_id = l_chain->id;
    l_decree->header.common_decree_params.cell_id = *dap_chain_net_get_cur_cell(a_net);
    l_decree->header.sub_type = DAP_CHAIN_DATUM_DECREE_COMMON_SUBTYPE_STAKE_APPROVE;
    l_decree->header.data_size = l_total_tsd_size;
    l_decree->header.signs_size = 0;

    size_t l_data_tsd_offset = 0;
    for ( dap_list_t* l_iter=dap_list_first(l_tsd_list); l_iter; l_iter=l_iter->next){
        dap_tsd_t * l_b_tsd = (dap_tsd_t *) l_iter->data;
        size_t l_tsd_size = dap_tsd_size(l_b_tsd);
        memcpy((byte_t*)l_decree->data_n_signs + l_data_tsd_offset, l_b_tsd, l_tsd_size);
        l_data_tsd_offset += l_tsd_size;
    }
    dap_list_free_full(l_tsd_list, NULL);

    size_t l_cur_sign_offset = l_decree->header.data_size + l_decree->header.signs_size;
    size_t l_total_signs_size = l_decree->header.signs_size;

    dap_sign_t * l_sign = dap_cert_sign(a_cert,  l_decree,
       sizeof(dap_chain_datum_decree_t) + l_decree->header.data_size, 0);

    if (l_sign) {
        size_t l_sign_size = dap_sign_get_size(l_sign);
        l_decree = DAP_REALLOC(l_decree, sizeof(dap_chain_datum_decree_t) + l_cur_sign_offset + l_sign_size);
        if (!l_decree) {
            log_it(L_CRITICAL, "%s", c_error_memory_alloc);
            DAP_DELETE(l_sign);
            return NULL;
        }
        memcpy((byte_t*)l_decree->data_n_signs + l_cur_sign_offset, l_sign, l_sign_size);
        l_total_signs_size += l_sign_size;
        l_cur_sign_offset += l_sign_size;
        l_decree->header.signs_size = l_total_signs_size;
        DAP_DELETE(l_sign);
        log_it(L_DEBUG,"<-- Signed with '%s'", a_cert->name);
    }else{
        log_it(L_ERROR, "Decree signing failed");
        DAP_DELETE(l_decree);
        return NULL;
    }

    return l_decree;
}

// Put the decree to mempool
static char *s_stake_decree_put(dap_chain_datum_decree_t *a_decree, dap_chain_net_t *a_net)
{
    size_t l_decree_size = dap_chain_datum_decree_get_size(a_decree);
    dap_chain_datum_t *l_datum = dap_chain_datum_create(DAP_CHAIN_DATUM_DECREE, a_decree, l_decree_size);
    dap_chain_t *l_chain = dap_chain_net_get_default_chain_by_chain_type(a_net, CHAIN_TYPE_DECREE);
    if (!l_chain)
        l_chain =  dap_chain_net_get_chain_by_chain_type(a_net, CHAIN_TYPE_DECREE);
    if (!l_chain) {
        log_it(L_ERROR, "No chain supported decree datum type");
        return NULL;
    }
    // Processing will be made according to autoprocess policy
    char *l_ret = dap_chain_mempool_datum_add(l_datum, l_chain, "hex");
    DAP_DELETE(l_datum);
    return l_ret;
}

static dap_chain_datum_tx_t *s_stake_tx_invalidate(dap_chain_net_t *a_net, dap_hash_fast_t *a_tx_hash, uint256_t a_fee, dap_enc_key_t *a_key)
{
    dap_ledger_t *l_ledger = dap_ledger_by_net_name(a_net->pub.name);

    dap_chain_datum_tx_t *l_cond_tx = dap_ledger_tx_find_by_hash(l_ledger, a_tx_hash);
    if (!l_cond_tx) {
        log_it(L_WARNING, "Requested conditional transaction not found");
        return NULL;
    }
    int l_prev_cond_idx = 0;
    dap_chain_tx_out_cond_t *l_tx_out_cond = dap_chain_datum_tx_out_cond_get(l_cond_tx,
                                                  DAP_CHAIN_TX_OUT_COND_SUBTYPE_SRV_STAKE_POS_DELEGATE, &l_prev_cond_idx);
    if (!l_tx_out_cond) {
        log_it(L_WARNING, "Requested conditional transaction requires conditional output");
        return NULL;
    }
    dap_hash_fast_t l_spender_hash = { };
    if (dap_ledger_tx_hash_is_used_out_item(l_ledger, a_tx_hash, l_prev_cond_idx, &l_spender_hash)) {
        char l_hash_str[DAP_CHAIN_HASH_FAST_STR_SIZE];
        dap_chain_hash_fast_to_str(&l_spender_hash, l_hash_str, sizeof(l_hash_str));
        log_it(L_WARNING, "Requested conditional transaction is already used out by %s", l_hash_str);
        return NULL;
    }
    dap_chain_tx_in_cond_t *l_in_cond = (dap_chain_tx_in_cond_t *)dap_chain_datum_tx_item_get(l_cond_tx, NULL, NULL, TX_ITEM_TYPE_IN_COND, NULL);
    if (l_in_cond) {
        l_cond_tx = dap_ledger_tx_find_by_hash(l_ledger, &l_in_cond->header.tx_prev_hash);
        if (!l_cond_tx) {
            log_it(L_ERROR, "Requested conditional transaction is unchained");
            return NULL;
        }
    }
    // Get sign item
    dap_chain_tx_sig_t *l_tx_sig = (dap_chain_tx_sig_t*) dap_chain_datum_tx_item_get(l_cond_tx, NULL, NULL,
            TX_ITEM_TYPE_SIG, NULL);
    // Get sign from sign item
    dap_sign_t *l_sign = dap_chain_datum_tx_item_sign_get_sig(l_tx_sig);
    dap_chain_addr_t l_owner_addr;
    dap_chain_addr_fill_from_sign(&l_owner_addr, l_sign, a_net->pub.id);
    dap_chain_addr_t l_wallet_addr;
    dap_chain_addr_fill_from_key(&l_wallet_addr, a_key, a_net->pub.id);
    if (!dap_chain_addr_compare(&l_owner_addr, &l_wallet_addr)) {
        log_it(L_WARNING, "Trying to invalidate delegating tx with not a owner wallet");
        return NULL;
    }
    const char *l_native_ticker = a_net->pub.native_ticker;
    const char *l_delegated_ticker = dap_ledger_tx_get_token_ticker_by_hash(l_ledger, a_tx_hash);
    uint256_t l_fee_transfer = {}; // how many coins to transfer
    // list of transaction with 'out' items to sell
    uint256_t l_net_fee, l_fee_total = a_fee;
    dap_chain_addr_t l_net_fee_addr;
    bool l_net_fee_used = dap_chain_net_tx_get_fee(a_net->pub.id, &l_net_fee, &l_net_fee_addr);
    if (l_net_fee_used)
        SUM_256_256(l_fee_total, l_net_fee, &l_fee_total);
    dap_list_t *l_list_fee_out = dap_ledger_get_list_tx_outs_with_val(l_ledger, l_native_ticker,
                                                                            &l_owner_addr, l_fee_total, &l_fee_transfer);
    if (!l_list_fee_out) {
        log_it(L_WARNING, "Nothing to pay for fee (not enough funds)");
        return NULL;
    }

    // create empty transaction
    dap_chain_datum_tx_t *l_tx = dap_chain_datum_tx_create();

    // add 'in' item to buy from conditional transaction
    dap_chain_datum_tx_add_in_cond_item(&l_tx, a_tx_hash, l_prev_cond_idx, 0);

    // add 'in' items to pay fee
    uint256_t l_value_fee_items = dap_chain_datum_tx_add_in_item_list(&l_tx, l_list_fee_out);
    dap_list_free_full(l_list_fee_out, NULL);
    if (!EQUAL_256(l_value_fee_items, l_fee_transfer)) {
        log_it(L_ERROR, "Can't compose the transaction input");
        dap_chain_datum_tx_delete(l_tx);
        return NULL;
    }

    // add 'out_ext' item
    if (dap_chain_datum_tx_add_out_ext_item(&l_tx, &l_owner_addr, l_tx_out_cond->header.value, l_delegated_ticker) == -1) {
        dap_chain_datum_tx_delete(l_tx);
        log_it(L_ERROR, "Cant add returning coins output");
        return NULL;
    }
    // add fee items
    if (l_net_fee_used) {
        if (dap_chain_datum_tx_add_out_ext_item(&l_tx, &l_net_fee_addr, l_net_fee, l_native_ticker) != 1) {
            dap_chain_datum_tx_delete(l_tx);
            return NULL;
        }
    }
    if (!IS_ZERO_256(a_fee)) {
        if (dap_chain_datum_tx_add_fee_item(&l_tx, a_fee) != 1) {
            dap_chain_datum_tx_delete(l_tx);
            return NULL;
        }
    }
    // fee coin back
    uint256_t l_fee_back = {};
    SUBTRACT_256_256(l_fee_transfer, l_fee_total, &l_fee_back);
    if(!IS_ZERO_256(l_fee_back)) {
        if(dap_chain_datum_tx_add_out_ext_item(&l_tx, &l_owner_addr, l_fee_back, l_native_ticker) != 1) {
            dap_chain_datum_tx_delete(l_tx);
            return NULL;
        }
    }
    // add 'sign' items
    if(dap_chain_datum_tx_add_sign_item(&l_tx, a_key) != 1) {
        dap_chain_datum_tx_delete(l_tx);
        log_it( L_ERROR, "Can't add sign output");
        return NULL;
    }
    return l_tx;
}

static dap_chain_datum_decree_t *s_stake_decree_invalidate(dap_chain_net_t *a_net, dap_hash_fast_t *a_stake_tx_hash, dap_cert_t *a_cert)
{
    dap_ledger_t *l_ledger = dap_ledger_by_net_name(a_net->pub.name);

    // add 'in' item to buy from conditional transaction
    dap_chain_datum_tx_t *l_cond_tx = dap_ledger_tx_find_by_hash(l_ledger, a_stake_tx_hash);
    if (!l_cond_tx) {
        log_it(L_WARNING, "Requested conditional transaction not found");
        return NULL;
    }
    int l_prev_cond_idx = 0;
    dap_chain_tx_out_cond_t *l_tx_out_cond = dap_chain_datum_tx_out_cond_get(l_cond_tx,
                                                  DAP_CHAIN_TX_OUT_COND_SUBTYPE_SRV_STAKE_POS_DELEGATE, &l_prev_cond_idx);
    if (!l_tx_out_cond) {
        log_it(L_WARNING, "Requested conditional transaction has no requires conditional output");
        return NULL;
    }

    // create invalidate decree
    size_t l_total_tsd_size = 0;
    dap_chain_datum_decree_t *l_decree = NULL;
    dap_list_t *l_tsd_list = NULL;
    dap_tsd_t *l_tsd = NULL;

    l_total_tsd_size += sizeof(dap_tsd_t) + sizeof(dap_chain_addr_t);
    l_tsd = DAP_NEW_Z_SIZE(dap_tsd_t, sizeof(dap_tsd_t) + sizeof(dap_chain_addr_t));
    if (!l_tsd) {
        log_it(L_CRITICAL, "%s", c_error_memory_alloc);
        return NULL;
    }
    l_tsd->type = DAP_CHAIN_DATUM_DECREE_TSD_TYPE_STAKE_SIGNING_ADDR;
    l_tsd->size = sizeof(dap_chain_addr_t);
    *(dap_chain_addr_t*)(l_tsd->data) = l_tx_out_cond->subtype.srv_stake_pos_delegate.signing_addr;
    l_tsd_list = dap_list_append(l_tsd_list, l_tsd);

    l_total_tsd_size += sizeof(dap_tsd_t) + sizeof(dap_chain_node_addr_t);
    l_tsd = DAP_NEW_Z_SIZE(dap_tsd_t, sizeof(dap_tsd_t) + sizeof(dap_chain_node_addr_t));
    if (!l_tsd) {
        log_it(L_CRITICAL, "%s", c_error_memory_alloc);
        return NULL;
    }
    l_tsd->type = DAP_CHAIN_DATUM_DECREE_TSD_TYPE_NODE_ADDR;
    l_tsd->size = sizeof(dap_chain_node_addr_t);
    *(dap_chain_node_addr_t*)(l_tsd->data) = l_tx_out_cond->subtype.srv_stake_pos_delegate.signer_node_addr;
    l_tsd_list = dap_list_append(l_tsd_list, l_tsd);

    l_decree = DAP_NEW_Z_SIZE(dap_chain_datum_decree_t, sizeof(dap_chain_datum_decree_t) + l_total_tsd_size);
    if (!l_decree) {
        log_it(L_CRITICAL, "%s", c_error_memory_alloc);
        dap_list_free_full(l_tsd_list, NULL);
        return NULL;
    }
    l_decree->decree_version = DAP_CHAIN_DATUM_DECREE_VERSION;
    l_decree->header.ts_created = dap_time_now();
    l_decree->header.type = DAP_CHAIN_DATUM_DECREE_TYPE_COMMON;
    l_decree->header.common_decree_params.net_id = a_net->pub.id;
    dap_chain_t *l_chain = dap_chain_net_get_default_chain_by_chain_type(a_net, CHAIN_TYPE_ANCHOR);
    if (!l_chain)
        l_chain =  dap_chain_net_get_chain_by_chain_type(a_net, CHAIN_TYPE_ANCHOR);
    if (!l_chain) {
        log_it(L_ERROR, "No chain supported anchor datum type");
        DAP_DEL_Z(l_decree);
        dap_list_free_full(l_tsd_list, NULL);
        return NULL;
    }
    l_decree->header.common_decree_params.chain_id = l_chain->id;
    l_decree->header.common_decree_params.cell_id = *dap_chain_net_get_cur_cell(a_net);
    l_decree->header.sub_type = DAP_CHAIN_DATUM_DECREE_COMMON_SUBTYPE_STAKE_INVALIDATE;
    l_decree->header.data_size = l_total_tsd_size;
    l_decree->header.signs_size = 0;

    size_t l_data_tsd_offset = 0;
    for ( dap_list_t* l_iter=dap_list_first(l_tsd_list); l_iter; l_iter=l_iter->next){
        dap_tsd_t * l_b_tsd = (dap_tsd_t *) l_iter->data;
        size_t l_tsd_size = dap_tsd_size(l_b_tsd);
        memcpy((byte_t*)l_decree->data_n_signs + l_data_tsd_offset, l_b_tsd, l_tsd_size);
        l_data_tsd_offset += l_tsd_size;
    }
    dap_list_free_full(l_tsd_list, NULL);

    size_t l_cur_sign_offset = l_decree->header.data_size + l_decree->header.signs_size;
    size_t l_total_signs_size = l_decree->header.signs_size;

    dap_sign_t * l_sign = dap_cert_sign(a_cert,  l_decree,
       sizeof(dap_chain_datum_decree_t) + l_decree->header.data_size, 0);

    if (l_sign) {
        size_t l_sign_size = dap_sign_get_size(l_sign);
        l_decree = DAP_REALLOC(l_decree, sizeof(dap_chain_datum_decree_t) + l_cur_sign_offset + l_sign_size);
        if (!l_decree) {
            log_it(L_CRITICAL, "%s", c_error_memory_alloc);
            DAP_DELETE(l_sign);
            return NULL;
        }
        memcpy((byte_t*)l_decree->data_n_signs + l_cur_sign_offset, l_sign, l_sign_size);
        l_total_signs_size += l_sign_size;
        l_cur_sign_offset += l_sign_size;
        l_decree->header.signs_size = l_total_signs_size;
        DAP_DELETE(l_sign);
        log_it(L_DEBUG,"<-- Signed with '%s'", a_cert->name);
    }else{
        log_it(L_ERROR, "Decree signing failed");
        DAP_DELETE(l_decree);
        return NULL;
    }

    return l_decree;
}

static dap_chain_datum_decree_t *s_stake_decree_set_max_weight(dap_chain_net_t *a_net, dap_chain_t *a_chain,
                                                                uint256_t a_value, dap_cert_t *a_cert)
{
    size_t l_total_tsd_size = sizeof(dap_tsd_t) + sizeof(uint256_t);
    dap_chain_datum_decree_t *l_decree = dap_chain_datum_decree_new(a_net->pub.id, a_chain->id,
                                                                    *dap_chain_net_get_cur_cell(a_net), l_total_tsd_size);
    if (!l_decree)
        return NULL;
    l_decree->header.sub_type = DAP_CHAIN_DATUM_DECREE_COMMON_SUBTYPE_MAX_WEIGHT;
    dap_tsd_write(l_decree->data_n_signs, DAP_CHAIN_DATUM_DECREE_TSD_TYPE_VALUE, &a_value, sizeof(uint256_t));
    return dap_chain_datum_decree_sign_in_cycle(&a_cert, l_decree, 1, NULL);
}


static dap_chain_datum_decree_t *s_stake_decree_set_min_stake(dap_chain_net_t *a_net, dap_chain_t *a_chain,
                                                              uint256_t a_value, dap_cert_t *a_cert)
{
    size_t l_total_tsd_size = sizeof(dap_tsd_t) + sizeof(uint256_t);
    dap_chain_datum_decree_t *l_decree = dap_chain_datum_decree_new(a_net->pub.id, a_chain->id,
                                                                    *dap_chain_net_get_cur_cell(a_net), l_total_tsd_size);
    if (!l_decree)
        return NULL;
    l_decree->header.sub_type = DAP_CHAIN_DATUM_DECREE_COMMON_SUBTYPE_STAKE_MIN_VALUE;
    dap_tsd_write(l_decree->data_n_signs, DAP_CHAIN_DATUM_DECREE_TSD_TYPE_STAKE_MIN_VALUE, &a_value, sizeof(uint256_t));
    return dap_chain_datum_decree_sign_in_cycle(&a_cert, l_decree, 1, NULL);
}

char *s_fee_order_create(dap_chain_net_t *a_net, uint256_t *a_fee, dap_enc_key_t *a_key, const char *a_hash_out_type)
{
    dap_chain_hash_fast_t l_tx_hash = {};
    dap_chain_net_srv_order_direction_t l_dir = SERV_DIR_SELL;
    const char *l_native_ticker = a_net->pub.native_ticker;
    dap_chain_net_srv_price_unit_uid_t l_unit = { .uint32 =  SERV_UNIT_PCS};
    dap_chain_srv_uid_t l_uid = { .uint64 = DAP_CHAIN_NET_SRV_STAKE_POS_DELEGATE_ID };
    char *l_order_hash_str = dap_chain_net_srv_order_create(a_net, l_dir, l_uid, g_node_addr,
                                                            l_tx_hash, a_fee, l_unit, l_native_ticker, 0,
                                                            NULL, 0, 1, NULL, 0, a_key);
    if (l_order_hash_str && !dap_strcmp(a_hash_out_type, "base58")) {
        char *l_base58_str = dap_enc_base58_from_hex_str_to_str(l_order_hash_str);
        DAP_DELETE(l_order_hash_str);
        l_order_hash_str = l_base58_str;
    }
    return l_order_hash_str;
}

struct validator_order_ext {
    uint256_t tax;
    uint256_t value_max;
} DAP_ALIGN_PACKED;

void dap_chain_net_srv_stake_add_approving_decree_info(dap_chain_datum_decree_t *a_decree, dap_chain_net_t *a_net)
{
    dap_hash_fast_t l_hash = {0};
    dap_chain_datum_decree_get_hash(a_decree, &l_hash);

    char *l_approved_group = s_get_approved_group(a_net); 
    const char *l_tx_hash_str = dap_chain_hash_fast_to_str_static(&l_hash);
    char *l_decree_hash_str = NULL;
    if (dap_global_db_driver_is(l_approved_group, l_tx_hash_str)) {
        l_decree_hash_str = (char *)dap_global_db_get_sync(l_approved_group, l_tx_hash_str, NULL, NULL, NULL);
        log_it(L_WARNING, "Caution, tx %s already approved, decree %s", l_tx_hash_str, l_decree_hash_str);
        DAP_DELETE(l_decree_hash_str);
    }
    dap_hash_fast(a_decree, dap_chain_datum_decree_get_size(a_decree), &l_hash);
    l_decree_hash_str = dap_chain_hash_fast_to_str_new(&l_hash);
    dap_global_db_set(l_approved_group, l_tx_hash_str, l_decree_hash_str, DAP_CHAIN_HASH_FAST_STR_SIZE, false, NULL, NULL);
    DAP_DEL_MULTY(l_approved_group, l_decree_hash_str);
}

void dap_chain_net_srv_stake_remove_approving_decree_info(dap_chain_net_t *a_net, dap_chain_addr_t *a_signing_addr)
{
// sanity check
    dap_return_if_pass(!a_net || !a_signing_addr);
// data preparing
    dap_hash_fast_t l_hash = {0};
    dap_chain_net_srv_stake_item_t *l_stake = NULL;
    dap_chain_net_srv_stake_t *l_srv_stake = s_srv_stake_by_net_id(a_signing_addr->net_id);
    if (!l_srv_stake) {
        log_it(L_ERROR, "Specified net %s have no stake service activated", a_net->pub.name);
        return;
    }
    HASH_FIND(hh, l_srv_stake->itemlist, &a_signing_addr->data.hash_fast, sizeof(dap_hash_fast_t), l_stake);
    if (!l_stake) {
        log_it(L_ERROR, "Specified pkey hash is not delegated.");
        return;
    }
// func work
    char *l_delegated_group = s_get_approved_group(a_net); 
    const char *l_tx_hash_str = dap_chain_hash_fast_to_str_static(&l_stake->tx_hash);
    dap_global_db_del_sync(l_delegated_group, l_tx_hash_str);
    DAP_DEL_Z(l_delegated_group);
}

char *s_validator_order_create(dap_chain_net_t *a_net, uint256_t a_value_min, uint256_t a_value_max, uint256_t a_tax,
                               dap_enc_key_t *a_key, const char *a_hash_out_type, dap_chain_node_addr_t a_node_addr)
{
    dap_chain_hash_fast_t l_tx_hash = {};
    dap_chain_net_srv_order_direction_t l_dir = SERV_DIR_SELL;
    char l_delegated_ticker[DAP_CHAIN_TICKER_SIZE_MAX];
    dap_chain_datum_token_get_delegated_ticker(l_delegated_ticker, a_net->pub.native_ticker);
    dap_chain_net_srv_price_unit_uid_t l_unit = { .uint32 =  SERV_UNIT_PCS};
    dap_chain_srv_uid_t l_uid = { .uint64 = DAP_CHAIN_NET_SRV_STAKE_POS_DELEGATE_ORDERS };
    struct validator_order_ext l_order_ext = { a_tax, a_value_max };
    dap_chain_net_srv_order_t *l_order = dap_chain_net_srv_order_compose(a_net, l_dir, l_uid, a_node_addr,
                                                            l_tx_hash, &a_value_min, l_unit, l_delegated_ticker, 0,
                                                            (const uint8_t *)&l_order_ext, sizeof(l_order_ext),
                                                            1, NULL, 0, a_key);
    if (!l_order)
        return NULL;
    char *l_order_hash_str = dap_chain_net_srv_order_save(a_net, l_order, true);
    DAP_DELETE(l_order);
    if (l_order_hash_str && !dap_strcmp(a_hash_out_type, "base58")) {
        char *l_base58_str = dap_enc_base58_from_hex_str_to_str(l_order_hash_str);
        DAP_DELETE(l_order_hash_str);
        l_order_hash_str = l_base58_str;
    }
    return l_order_hash_str;
}

char *s_staker_order_create(dap_chain_net_t *a_net, uint256_t a_value, dap_hash_fast_t *a_tx_hash, dap_enc_key_t *a_key, const char *a_hash_out_type)
{
    dap_chain_net_srv_order_direction_t l_dir = SERV_DIR_BUY;
    char l_delegated_ticker[DAP_CHAIN_TICKER_SIZE_MAX];
    dap_chain_datum_token_get_delegated_ticker(l_delegated_ticker, a_net->pub.native_ticker);
    dap_chain_net_srv_price_unit_uid_t l_unit = { .uint32 =  SERV_UNIT_PCS};
    dap_chain_srv_uid_t l_uid = { .uint64 = DAP_CHAIN_NET_SRV_STAKE_POS_DELEGATE_ORDERS };
    dap_chain_net_srv_order_t *l_order = dap_chain_net_srv_order_compose(a_net, l_dir, l_uid, g_node_addr,
                                                            *a_tx_hash, &a_value, l_unit, l_delegated_ticker, 0,
                                                            NULL, 0, 1, NULL, 0, a_key);
    if (!l_order)
        return NULL;
    char *l_order_hash_str = dap_chain_net_srv_order_save(a_net, l_order, true);
    DAP_DELETE(l_order);
    if (l_order_hash_str && !dap_strcmp(a_hash_out_type, "base58")) {
        char *l_base58_str = dap_enc_base58_from_hex_str_to_str(l_order_hash_str);
        DAP_DELETE(l_order_hash_str);
        l_order_hash_str = l_base58_str;
    }
    return l_order_hash_str;
}

static int time_compare_orders(const void *a, const void *b) {
    dap_global_db_obj_t *obj_a = (dap_global_db_obj_t*)a;
    dap_global_db_obj_t *obj_b = (dap_global_db_obj_t*)b;

    if (obj_a->timestamp < obj_b->timestamp) return -1;
    if (obj_a->timestamp > obj_b->timestamp) return 1;
    return 0;
}

static int s_cli_srv_stake_order(int a_argc, char **a_argv, int a_arg_index, void **a_str_reply, const char *a_hash_out_type)
{
    enum {
        CMD_NONE, CMD_CREATE_FEE, CMD_CREATE_VALIDATOR, CMD_CREATE_STAKER, CMD_UPDATE, CMD_LIST,
        CMD_LIST_STAKER, CMD_LIST_VALIDATOR, CMD_LIST_FEE, CMD_REMOVE
    };
    int l_cmd_num = CMD_NONE;
    const char *l_create_type = NULL;
    if (dap_cli_server_cmd_find_option_val(a_argv, a_arg_index, dap_min(a_argc, a_arg_index + 1), "create", &l_create_type)) {
        if (!dap_strcmp(l_create_type, "validator"))
            l_cmd_num = CMD_CREATE_VALIDATOR;
        else if (!dap_strcmp(l_create_type, "staker"))
            l_cmd_num = CMD_CREATE_STAKER;
        else
            l_cmd_num = CMD_CREATE_FEE;
    }
    else if (dap_cli_server_cmd_check_option(a_argv, a_arg_index, dap_min(a_argc, a_arg_index + 1), "update") >= 0)
        l_cmd_num = CMD_UPDATE;
    else if (dap_cli_server_cmd_check_option(a_argv, a_arg_index, dap_min(a_argc, a_arg_index + 1), "list") >= 0)
        l_cmd_num = CMD_LIST;
    else if (dap_cli_server_cmd_check_option(a_argv, a_arg_index, dap_min(a_argc, a_arg_index + 1), "remove") >= 0)
        l_cmd_num = CMD_REMOVE;

    int l_arg_index = a_arg_index + 1;
    const char *l_net_str = NULL;
    dap_cli_server_cmd_find_option_val(a_argv, l_arg_index, a_argc, "-net", &l_net_str);
    if (!l_net_str) {
        dap_cli_server_cmd_set_reply_text(a_str_reply, "Command 'order' requires parameter -net");
        return -3;
    }
    dap_chain_net_t *l_net = dap_chain_net_by_name(l_net_str);
    if (!l_net) {
        dap_cli_server_cmd_set_reply_text(a_str_reply, "Network %s not found", l_net_str);
        return -4;
    }

    switch (l_cmd_num) {
    case CMD_CREATE_FEE: {
        const char *l_value_str = NULL,
                   *l_cert_str = NULL;
        dap_cli_server_cmd_find_option_val(a_argv, l_arg_index, a_argc, "-value", &l_value_str);
        if (!l_value_str) {
            dap_cli_server_cmd_set_reply_text(a_str_reply, "Fee order creation requires parameter -value");
            return -5;
        }
        uint256_t l_value = dap_chain_balance_scan(l_value_str);
        if (IS_ZERO_256(l_value)) {
            dap_cli_server_cmd_set_reply_text(a_str_reply, "Format -value <256 bit integer>");
            return -6;
        }
        dap_cli_server_cmd_find_option_val(a_argv, l_arg_index, a_argc, "-cert", &l_cert_str);
        if (!l_cert_str) {
            dap_cli_server_cmd_set_reply_text(a_str_reply, "Fee order creation requires parameter -cert");
            return -7;
        }
        dap_cert_t *l_cert = dap_cert_find_by_name(l_cert_str);
        if (!l_cert) {
            dap_cli_server_cmd_set_reply_text(a_str_reply, "Can't load cert %s", l_cert_str);
            return -8;
        }
        if (!l_cert->enc_key || !l_cert->enc_key->priv_key_data || !l_cert->enc_key->priv_key_data_size) {
            dap_cli_server_cmd_set_reply_text(a_str_reply, "Certificate \"%s\" has no private key", l_cert_str);
            return -20;
        }
        // Create the order & put it in GDB
        char *l_order_hash_str = s_fee_order_create(l_net, &l_value, l_cert->enc_key, a_hash_out_type);
        if (l_order_hash_str) {
            dap_cli_server_cmd_set_reply_text(a_str_reply, "Successfully created order %s", l_order_hash_str);
            DAP_DELETE(l_order_hash_str);
        } else {
            dap_cli_server_cmd_set_reply_text(a_str_reply, "Can't compose the order");
            return -9;
        }
    } break;

    case CMD_CREATE_VALIDATOR: {
        const char *l_value_min_str = NULL,
                   *l_value_max_str = NULL,
                   *l_tax_str = NULL;
        dap_cli_server_cmd_find_option_val(a_argv, l_arg_index, a_argc, "-value_min", &l_value_min_str);
        if (!l_value_min_str) {
            dap_cli_server_cmd_set_reply_text(a_str_reply, "Validator order creation requires parameter -value_min");
            return -5;
        }
        uint256_t l_value_min = dap_chain_balance_scan(l_value_min_str);
        if (IS_ZERO_256(l_value_min)) {
            dap_cli_server_cmd_set_reply_text(a_str_reply, "Format -value_min <256 bit integer>");
            return -6;
        }
        uint256_t l_allowed_min = dap_chain_net_srv_stake_get_allowed_min_value(l_net->pub.id);
        if (compare256(l_value_min, l_allowed_min) == -1) {
            const char *l_allowed_min_coin_str = NULL;
            const char *l_allowed_min_datoshi_str = dap_uint256_to_char(l_allowed_min, &l_allowed_min_coin_str);
            dap_cli_server_cmd_set_reply_text(a_str_reply, "Number in '-value_min' param %s is lower than service minimum allowed value %s(%s)",
                                            l_value_min_str, l_allowed_min_coin_str, l_allowed_min_datoshi_str);
            return -27;
        }
        dap_cli_server_cmd_find_option_val(a_argv, l_arg_index, a_argc, "-value_max", &l_value_max_str);
        if (!l_value_max_str) {
            dap_cli_server_cmd_set_reply_text(a_str_reply, "Validator order creation requires parameter -value_max");
            return -7;
        }
        uint256_t l_value_max = dap_chain_balance_scan(l_value_max_str);
        if (IS_ZERO_256(l_value_max)) {
            dap_cli_server_cmd_set_reply_text(a_str_reply, "Format -value_max <256 bit integer>");
            return -8;
        }
        if (compare256(l_value_max, l_allowed_min) == -1) {
            const char *l_allowed_min_coin_str = NULL;
            const char *l_allowed_min_datoshi_str = dap_uint256_to_char(l_allowed_min, &l_allowed_min_coin_str);
            dap_cli_server_cmd_set_reply_text(a_str_reply, "Number in '-value_max' param %s is lower than service minimum allowed value %s(%s)",
                                            l_value_max_str, l_allowed_min_coin_str, l_allowed_min_datoshi_str);
            return -26;
        }
        if (compare256(l_value_max, l_value_min) == -1) {
            dap_cli_server_cmd_set_reply_text(a_str_reply, "Number in '-value_min' should be equal or less than number in '-value_max'");
            return -25;
        }
        dap_cli_server_cmd_find_option_val(a_argv, l_arg_index, a_argc, "-tax", &l_tax_str);
        if (!l_tax_str) {
            dap_cli_server_cmd_set_reply_text(a_str_reply, "Validator order creation requires parameter -tax");
            return -9;
        }
        uint256_t l_tax = dap_chain_balance_coins_scan(l_tax_str);
        if (compare256(l_tax, dap_chain_balance_coins_scan("100.0")) == 1 ||
                compare256(l_tax, GET_256_FROM_64(100)) == -1) {
            dap_cli_server_cmd_set_reply_text(a_str_reply, "Tax must be lower or equal than 100%% and higher or equal than 1.0e-16%%");
            return -10;
        }
        const char *l_cert_str = NULL;
        dap_cli_server_cmd_find_option_val(a_argv, l_arg_index, a_argc, "-cert", &l_cert_str);
        if (!l_cert_str) {
            dap_cli_server_cmd_set_reply_text(a_str_reply, "Validator order creation requires parameter -cert");
            return -7;
        }
        dap_cert_t *l_cert = dap_cert_find_by_name(l_cert_str);
        if (!l_cert) {
            dap_cli_server_cmd_set_reply_text(a_str_reply, "Can't load cert %s", l_cert_str);
            return -8;
        }
        if (!l_cert->enc_key || !l_cert->enc_key->priv_key_data || !l_cert->enc_key->priv_key_data_size) {
            dap_cli_server_cmd_set_reply_text(a_str_reply, "Certificate \"%s\" has no private key", l_cert_str);
            return -20;
        }
        dap_chain_addr_t l_signing_addr;
        dap_chain_addr_fill_from_key(&l_signing_addr, l_cert->enc_key, l_net->pub.id);
        dap_chain_node_addr_t l_node_addr = g_node_addr;
        const char *l_node_addr_str = NULL;
        dap_cli_server_cmd_find_option_val(a_argv, a_arg_index, a_argc, "-node_addr", &l_node_addr_str);
        if (l_node_addr_str) {
            if (dap_chain_node_addr_from_str(&l_node_addr, l_node_addr_str)) {
                dap_cli_server_cmd_set_reply_text(a_str_reply, "Unrecognized node addr %s", l_node_addr_str);
                return -14;
            }
        }
        int l_result = dap_chain_net_srv_stake_verify_key_and_node(&l_signing_addr, &l_node_addr);
        if (l_result) {
            dap_cli_server_cmd_set_reply_text(a_str_reply, "Key and node verification error");
            return l_result;
        }
        // Create the order & put it in GDB
        char *l_order_hash_str = s_validator_order_create(l_net, l_value_min, l_value_max, l_tax, l_cert->enc_key, a_hash_out_type, l_node_addr);
        if (l_order_hash_str) {
            dap_cli_server_cmd_set_reply_text(a_str_reply, "Successfully created order %s", l_order_hash_str);
            DAP_DELETE(l_order_hash_str);
        } else {
            dap_cli_server_cmd_set_reply_text(a_str_reply, "Can't compose the order");
            return -9;
        }
    } break;

    case CMD_CREATE_STAKER: {
        const char *l_value_str = NULL,
                   *l_wallet_str = NULL,
                   *l_tax_str = NULL,
                   *l_addr_str = NULL,
                   *l_fee_str = NULL;
        dap_cli_server_cmd_find_option_val(a_argv, l_arg_index, a_argc, "-value", &l_value_str);
        if (!l_value_str) {
            dap_cli_server_cmd_set_reply_text(a_str_reply, "Staker order creation requires parameter -value");
            return -5;
        }
        uint256_t l_value = dap_chain_balance_scan(l_value_str);
        if (IS_ZERO_256(l_value)) {
            dap_cli_server_cmd_set_reply_text(a_str_reply, "Format -value <256 bit integer>");
            return -6;
        }
        dap_cli_server_cmd_find_option_val(a_argv, l_arg_index, a_argc, "-fee", &l_fee_str);
        if (!l_fee_str) {
            dap_cli_server_cmd_set_reply_text(a_str_reply, "Staker order creation requires parameter -fee");
            return -7;
        }
        uint256_t l_fee = dap_chain_balance_scan(l_fee_str);
        if (IS_ZERO_256(l_fee)) {
            dap_cli_server_cmd_set_reply_text(a_str_reply, "Format -fee <256 bit integer>");
            return -8;
        }
        dap_cli_server_cmd_find_option_val(a_argv, l_arg_index, a_argc, "-tax", &l_tax_str);
        if (!l_tax_str) {
            dap_cli_server_cmd_set_reply_text(a_str_reply, "Staker order creation requires parameter -tax");
            return -9;
        }
        uint256_t l_tax = dap_chain_balance_coins_scan(l_tax_str);
        if (compare256(l_tax, dap_chain_balance_coins_scan("100.0")) == 1 ||
                compare256(l_tax, GET_256_FROM_64(100)) == -1) {
            dap_cli_server_cmd_set_reply_text(a_str_reply, "Tax must be lower or equal than 100%% and higher or equal than 1.0e-16%%");
            return -10;
        }
        dap_cli_server_cmd_find_option_val(a_argv, l_arg_index, a_argc, "-w", &l_wallet_str);
        if (!l_wallet_str) {
            dap_cli_server_cmd_set_reply_text(a_str_reply, "Staker order creation requires parameter -w");
            return -17;
        }
        dap_chain_wallet_t *l_wallet = dap_chain_wallet_open(l_wallet_str, dap_chain_wallet_get_path(g_config),NULL);
        if (!l_wallet) {
            dap_cli_server_cmd_set_reply_text(a_str_reply, "Specified wallet not found");
            return -18;
        }
        // Create conditional transaction for order
        const char *l_sign_str = dap_chain_wallet_check_sign(l_wallet);
        dap_enc_key_t *l_enc_key = dap_chain_wallet_get_key(l_wallet, 0);
        dap_chain_wallet_close(l_wallet);
        dap_chain_addr_t l_addr = {};
        dap_cli_server_cmd_find_option_val(a_argv, l_arg_index, a_argc, "-addr", &l_addr_str);
        if (l_addr_str) {
            dap_chain_addr_t *l_spec_addr = dap_chain_addr_from_str(l_addr_str);
            if (!l_spec_addr) {
                dap_cli_server_cmd_set_reply_text(a_str_reply, "Specified address is ivalid");
                DAP_DELETE(l_enc_key);
                return -24;
            }
            l_addr = *l_spec_addr;
            DAP_DELETE(l_spec_addr);
        } else
            dap_chain_addr_fill_from_key(&l_addr, l_enc_key, l_net->pub.id);
        DIV_256(l_tax, GET_256_FROM_64(100), &l_tax);
        dap_chain_datum_tx_t *l_tx = s_order_tx_create(l_net, l_enc_key, l_value, l_fee, l_tax, &l_addr);
        DAP_DEL_Z(l_enc_key);
        char *l_tx_hash_str = NULL;
        if (!l_tx || !(l_tx_hash_str = s_stake_tx_put(l_tx, l_net, a_hash_out_type))) {
            dap_cli_server_cmd_set_reply_text(a_str_reply, "Can't compose transaction for order, examine log files for details");
            DAP_DEL_Z(l_tx);
            return -21;
        }
        DAP_DELETE(l_tx);
        // Create the order & put it in GDB
        dap_hash_fast_t l_tx_hash = {};
        dap_chain_hash_fast_from_str(l_tx_hash_str, &l_tx_hash);
        char *l_cert_str = NULL;
        dap_cli_server_cmd_find_option_val(a_argv, l_arg_index, a_argc, "-cert", (const char **)&l_cert_str);
        if (!l_cert_str)
            l_cert_str = "node-addr";
        dap_cert_t *l_cert = dap_cert_find_by_name(l_cert_str);
        if (!l_cert) {
            dap_cli_server_cmd_set_reply_text(a_str_reply, "Can't load cert %s", l_cert_str);
            DAP_DELETE(l_tx_hash_str);
            return -8;
        }
        if (!l_cert->enc_key || !l_cert->enc_key->priv_key_data || !l_cert->enc_key->priv_key_data_size) {
            dap_cli_server_cmd_set_reply_text(a_str_reply, "Certificate \"%s\" has no private key", l_cert_str);
            return -20;
        }
        char *l_order_hash_str = s_staker_order_create(l_net, l_value, &l_tx_hash, l_cert->enc_key, a_hash_out_type);
        if (!l_order_hash_str) {
            dap_cli_server_cmd_set_reply_text(a_str_reply, "Can't compose the order");
            DAP_DELETE(l_tx_hash_str);
            return -9;
        }
        dap_cli_server_cmd_set_reply_text(a_str_reply, "%sSuccessfully created order %s\nSAVE TO TAKE ===>>> Order tx hash = %s", l_sign_str, l_order_hash_str, l_tx_hash_str);
        DAP_DELETE(l_order_hash_str);
        DAP_DELETE(l_tx_hash_str);
    } break;

    case CMD_REMOVE:
    case CMD_UPDATE: {
        const char *l_order_hash_str = NULL;
        dap_cli_server_cmd_find_option_val(a_argv, l_arg_index, a_argc, "-order", &l_order_hash_str);
        if (!l_order_hash_str) {
            dap_cli_server_cmd_set_reply_text(a_str_reply, "Command 'srv_stake order %s' requires prameter -order\n",
                                                l_cmd_num  == CMD_REMOVE ? "remove" : "update");
            return -4;
        }
        char *l_order_hash_hex_str;
        // datum hash may be in hex or base58 format
        if(!dap_strncmp(l_order_hash_str, "0x", 2) || !dap_strncmp(l_order_hash_str, "0X", 2))
            l_order_hash_hex_str = dap_strdup(l_order_hash_str);
        else
            l_order_hash_hex_str = dap_enc_base58_to_hex_str_from_str(l_order_hash_str);
        dap_chain_net_srv_order_t *l_order = dap_chain_net_srv_order_find_by_hash_str(l_net, l_order_hash_hex_str);
        if (!l_order) {
            dap_cli_server_cmd_set_reply_text(a_str_reply, "Can't find order %s\n", l_order_hash_str);
            DAP_DELETE(l_order_hash_hex_str);
            return -5;
        }
        if (l_order->srv_uid.uint64 != DAP_CHAIN_NET_SRV_STAKE_POS_DELEGATE_ID &&
                l_order->srv_uid.uint64 != DAP_CHAIN_NET_SRV_STAKE_POS_DELEGATE_ORDERS) {
            dap_cli_server_cmd_set_reply_text(a_str_reply, "Order %s is not a delegated stake order\n", l_order_hash_str);
            DAP_DELETE(l_order_hash_hex_str);
            return -6;
        }
        if (l_cmd_num == CMD_REMOVE) {
            if (dap_chain_net_srv_order_delete_by_hash_str_sync(l_net, l_order_hash_hex_str)) {
                dap_cli_server_cmd_set_reply_text(a_str_reply, "Can't remove order %s\n", l_order_hash_str);
                return -14;
            }
            dap_cli_server_cmd_set_reply_text(a_str_reply, "Stake order successfully removed");
            DAP_DELETE(l_order_hash_hex_str);
        } else { // l_cmd_num == CMD_UPDATE
            const char *l_cert_str = NULL, *l_value_str = NULL;
            // TODO make orders updatable
            /*uint256_t l_value = {0};
            if (l_value_str) {
                l_value = dap_chain_balance_scan(l_value_str);
                if (IS_ZERO_256(l_value)) {
                    dap_cli_server_cmd_set_reply_text(a_str_reply, "Format -value <uint256_t>");
                    return -8;
                }
            }
            dap_cli_server_cmd_find_option_val(a_argv, l_arg_index, a_argc, "-cert", &l_cert_str);
            if (!l_cert_str) {
                dap_cli_server_cmd_set_reply_text(a_str_reply, "Command 'order update' requires parameter -cert");
                return -7;
            }
            dap_cert_t *l_cert = dap_cert_find_by_name(l_cert_str);
            if (!l_cert) {
                dap_cli_server_cmd_set_reply_text(a_str_reply, "Can't load cert %s", l_cert_str);
                return -9;
            }
            l_key = l_cert->enc_key;
            // Remove old order and create the order & put it to GDB
            dap_chain_net_srv_order_delete_by_hash_str_sync(l_net, l_order_hash_hex_str);
            DAP_DELETE(l_order_hash_hex_str);
            DAP_DELETE(l_order_hash_base58_str);
            l_order_hash_hex_str = s_fee_order_create(l_net, &l_value, l_key);
            if(!l_order_hash_hex_str) {
                dap_cli_server_cmd_set_reply_text(a_str_reply, "Can't create new order");
                return -15;
            }*/
        }
    } break;

    case CMD_LIST: {
        const char *l_net_str = NULL;
        dap_cli_server_cmd_find_option_val(a_argv, l_arg_index, a_argc, "-net", &l_net_str);
        if (!l_net_str) {
            dap_cli_server_cmd_set_reply_text(a_str_reply, "Command 'order list' requires parameter -net");
            return -3;
        }
        const char * l_list_type = NULL;
        int l_list_filter = 0;
        if (dap_cli_server_cmd_check_option(a_argv, l_arg_index, dap_min(a_argc, l_arg_index + 1), "staker") >= 0)
            l_list_filter = CMD_LIST_STAKER;
        else if (dap_cli_server_cmd_check_option(a_argv, l_arg_index, dap_min(a_argc, l_arg_index + 1), "validator") >= 0)
            l_list_filter = CMD_LIST_VALIDATOR;
        else if (dap_cli_server_cmd_check_option(a_argv, l_arg_index, dap_min(a_argc, l_arg_index + 1), "fee") >= 0)
            l_list_filter = CMD_LIST_FEE;

        dap_chain_net_t *l_net = dap_chain_net_by_name(l_net_str);
        if (!l_net) {
            dap_cli_server_cmd_set_reply_text(a_str_reply, "Network %s not found", l_net_str);
            return -4;
        }
        dap_string_t *l_reply_str = dap_string_new("");
        size_t l_delegated_hashes_count = 0;
        char *l_hashes_group_str = s_get_delegated_group(l_net);
        dap_global_db_obj_t *l_delegated_hashes = dap_global_db_get_all_sync(l_hashes_group_str, &l_delegated_hashes_count);
        DAP_DEL_Z(l_hashes_group_str);
        l_hashes_group_str = s_get_approved_group(l_net);

        for (int i = 0; i < 2; i++) {
            char *l_gdb_group_str = i ? dap_chain_net_srv_order_get_gdb_group(l_net) :
                                        dap_chain_net_srv_order_get_common_group(l_net);
            size_t l_orders_count = 0;
            dap_global_db_obj_t * l_orders = dap_global_db_get_all_sync(l_gdb_group_str, &l_orders_count);
            qsort(l_orders, l_orders_count, sizeof(dap_global_db_obj_t), time_compare_orders);
<<<<<<< HEAD
            for (size_t j = 0; j < l_orders_count; j++) {
                const dap_chain_net_srv_order_t *l_order = dap_chain_net_srv_order_check(l_orders[j].key, l_orders[j].value, l_orders[j].value_len);
=======
            for (size_t i = 0; i < l_orders_count; i++) {
                const dap_chain_net_srv_order_t *l_order = dap_chain_net_srv_order_check(l_orders[i].key, l_orders[i].value, l_orders[i].value_len);
>>>>>>> 63c82b97
                if (!l_order) {
                    log_it(L_WARNING, "Unreadable order %s", l_orders[j].key);
                    continue;
                }
                if (l_order->srv_uid.uint64 != DAP_CHAIN_NET_SRV_STAKE_POS_DELEGATE_ID &&
                        l_order->srv_uid.uint64 != DAP_CHAIN_NET_SRV_STAKE_POS_DELEGATE_ORDERS)
                    continue;

                switch (l_list_filter) {
                    case CMD_LIST_STAKER:
                        if (l_order->srv_uid.uint64 != DAP_CHAIN_NET_SRV_STAKE_POS_DELEGATE_ORDERS || l_order->direction != SERV_DIR_BUY )
                            continue;
                        break;
                    case CMD_LIST_VALIDATOR:
                        if (l_order->srv_uid.uint64 != DAP_CHAIN_NET_SRV_STAKE_POS_DELEGATE_ORDERS || l_order->direction != SERV_DIR_SELL)
                            continue;
                        break;
                    case CMD_LIST_FEE:
                        if (l_order->srv_uid.uint64 != DAP_CHAIN_NET_SRV_STAKE_POS_DELEGATE_ID)
                            continue;
                        break;
                    default:
                        break;
                }
                // TODO add filters to list (token, address, etc.)
                dap_string_append(l_reply_str, "\n");
                dap_chain_net_srv_order_dump_to_string(l_order, l_reply_str, a_hash_out_type, l_net->pub.native_ticker);
                if (l_order->srv_uid.uint64 == DAP_CHAIN_NET_SRV_STAKE_POS_DELEGATE_ORDERS) {
                    if (l_order->direction == SERV_DIR_SELL) {
                        dap_string_append(l_reply_str, "Value in this order type means minimum value of m-tokens for validator acceptable for key delegation with supplied tax\n"
                                                       "Order external params:\n");
                        // forming order info record
                        struct validator_order_ext *l_ext = (struct validator_order_ext *)l_order->ext_n_sign;
                        bool l_approved = false;
                        for (uint16_t k = 0; k < l_delegated_hashes_count && !l_approved; ++k) {
                            l_approved = dap_global_db_driver_is(l_hashes_group_str, l_delegated_hashes[k].key) && !strcmp((const char *)(l_delegated_hashes[k].value), l_orders[j].key);
                        }
                        dap_string_append_printf(l_reply_str, "  delegated:\t    %s\n  delegate hash:\n", l_approved ? "true" : "false");
                        dap_string_t *l_decree_str = dap_string_new("  decree hash:\n");
                        for (uint16_t k = 0; k < l_delegated_hashes_count; ++k) {
                            if (!strcmp((const char *)(l_delegated_hashes->value), l_orders[j].key)) {
                                dap_string_append_printf(l_reply_str, "\t\t    %s\n", (l_delegated_hashes + k)->key);
                                char *l_current_decree_str = (char *)dap_global_db_get_sync(l_hashes_group_str, l_delegated_hashes[k].key, NULL, NULL, NULL);
                                dap_string_append_printf(l_decree_str, "\t\t    %s\n", l_current_decree_str ? l_current_decree_str : "");
                                DAP_DEL_Z(l_current_decree_str);
                            }
                        }
                        dap_string_append_printf(l_reply_str, "%s", l_decree_str->str);
                        dap_string_free(l_decree_str, true);
                        
                        const char *l_coins_str;
                        dap_uint256_to_char(l_ext->tax, &l_coins_str);
                        dap_string_append_printf(l_reply_str, "  tax:\t\t    %s%%\n", l_coins_str);
                        dap_uint256_to_char(l_ext->value_max, &l_coins_str);
                        dap_string_append_printf(l_reply_str, "  maximum_value:    %s\n", l_coins_str);
                    } else { // l_order->direction = SERV_DIR_BUY
                        dap_string_append(l_reply_str, "Value in this order type means value of m-tokens locked in conditional transaction attached to the order\n"
                                                       "Order conditional tx params:\n");
                        bool l_error = true;
                        dap_chain_addr_t l_addr = {};
                        uint256_t l_tax = uint256_0;
                        dap_chain_datum_tx_t *l_tx = dap_ledger_tx_find_by_hash(l_net->pub.ledger, &l_order->tx_cond_hash);
                        if (l_tx) {
                            dap_chain_tx_out_cond_t *l_cond = dap_chain_datum_tx_out_cond_get(l_tx, DAP_CHAIN_TX_OUT_COND_SUBTYPE_SRV_STAKE_POS_DELEGATE, NULL);
                            if (l_cond && l_cond->tsd_size == dap_chain_datum_tx_item_out_cond_create_srv_stake_get_tsd_size()) {
                                dap_tsd_t *l_tsd = dap_tsd_find(l_cond->tsd, l_cond->tsd_size, DAP_CHAIN_TX_OUT_COND_TSD_ADDR);
                                l_addr = dap_tsd_get_scalar(l_tsd, dap_chain_addr_t);
                                l_tsd = dap_tsd_find(l_cond->tsd, l_cond->tsd_size, DAP_CHAIN_TX_OUT_COND_TSD_VALUE);
                                l_tax = dap_tsd_get_scalar(l_tsd, uint256_t);
                                MULT_256_256(l_tax, GET_256_FROM_64(100), &l_tax);
                                l_error = false;
                            }
                        }
                        if (!l_error) {
                            const char *l_tax_str; dap_uint256_to_char(l_tax, &l_tax_str);
                            dap_string_append_printf(l_reply_str, "  sovereign_tax:    %s%%\n  sovereign_addr:   %s\n",
                                l_tax_str, dap_chain_addr_to_str_static(&l_addr));
                        } else
                            dap_string_append(l_reply_str, "  Conditional tx not found or illegal\n");
                    }
                } else
                    dap_string_append(l_reply_str, "Value in this order type means minimum fee for validator acceptable for process transactions\n");
            }
            dap_global_db_objs_delete(l_orders, l_orders_count);
            DAP_DELETE(l_gdb_group_str);
        }
        DAP_DEL_Z(l_hashes_group_str);
        dap_global_db_objs_delete(l_delegated_hashes, l_delegated_hashes_count);
        if (!l_reply_str->len)
            dap_string_append(l_reply_str, "No orders found");
        *a_str_reply = dap_string_free(l_reply_str, false);
    } break;

    default:
        dap_cli_server_cmd_set_reply_text(a_str_reply, "Subcommand %s not recognized", a_argv[a_arg_index]);
        return -2;
    }
    return 0;
}

static int s_cli_srv_stake_delegate(int a_argc, char **a_argv, int a_arg_index, void **a_str_reply, const char *a_hash_out_type)
{
    const char *l_net_str = NULL,
               *l_wallet_str = NULL,
               *l_cert_str = NULL,
               *l_value_str = NULL,
               *l_fee_str = NULL,
               *l_node_addr_str = NULL,
               *l_order_hash_str = NULL;
    bool l_add_hash_to_gdb = false;
    dap_cli_server_cmd_find_option_val(a_argv, a_arg_index, a_argc, "-net", &l_net_str);
    if (!l_net_str) {
        dap_cli_server_cmd_set_reply_text(a_str_reply, "Command 'delegate' requires parameter -net");
        return -3;
    }
    dap_chain_net_t *l_net = dap_chain_net_by_name(l_net_str);
    if (!l_net) {
        dap_cli_server_cmd_set_reply_text(a_str_reply, "Network %s not found", l_net_str);
        return -4;
    }
    dap_cli_server_cmd_find_option_val(a_argv, a_arg_index, a_argc, "-w", &l_wallet_str);
    if (!l_wallet_str) {
        dap_cli_server_cmd_set_reply_text(a_str_reply, "Command 'delegate' requires parameter -w");
        return -17;
    }
    const char* l_sign_str = "";
    dap_chain_wallet_t *l_wallet = dap_chain_wallet_open(l_wallet_str, dap_chain_wallet_get_path(g_config), NULL);
    if (!l_wallet) {
        dap_cli_server_cmd_set_reply_text(a_str_reply, "Specified wallet not found");
        return -18;
    } else
        l_sign_str = dap_chain_wallet_check_sign(l_wallet);
    dap_enc_key_t *l_enc_key = dap_chain_wallet_get_key(l_wallet, 0);
    dap_chain_wallet_close(l_wallet);
    dap_chain_addr_t l_signing_addr, l_sovereign_addr = {};
    uint256_t l_sovereign_tax = uint256_0;
    dap_cli_server_cmd_find_option_val(a_argv, a_arg_index, a_argc, "-cert", &l_cert_str);
    dap_cli_server_cmd_find_option_val(a_argv, a_arg_index, a_argc, "-order", &l_order_hash_str);
    if (!l_cert_str && !l_order_hash_str) {
        dap_cli_server_cmd_set_reply_text(a_str_reply, "Command 'delegate' requires parameter -cert and/or -order");
        dap_enc_key_delete(l_enc_key);
        return -13;
    }
    uint256_t l_value = uint256_0;
    dap_cli_server_cmd_find_option_val(a_argv, a_arg_index, a_argc, "-value", &l_value_str);
    if (!l_value_str) {
        if (!l_order_hash_str) {
            dap_cli_server_cmd_set_reply_text(a_str_reply, "Command 'delegate' requires parameter -value");
            dap_enc_key_delete(l_enc_key);
            return -9;
        }
    } else {
        l_value = dap_chain_balance_scan(l_value_str);
        if (IS_ZERO_256(l_value)) {
            dap_cli_server_cmd_set_reply_text(a_str_reply, "Unrecognized number in '-value' param");
            dap_enc_key_delete(l_enc_key);
            return -10;
        }
    }
    dap_chain_datum_tx_t *l_prev_tx = NULL;
    if (l_cert_str) {
        dap_cert_t *l_signing_cert = dap_cert_find_by_name(l_cert_str);
        if (!l_signing_cert) {
            dap_cli_server_cmd_set_reply_text(a_str_reply, "Specified certificate not found");
            dap_enc_key_delete(l_enc_key);
            return -19;
        }
        if (dap_chain_addr_fill_from_key(&l_signing_addr, l_signing_cert->enc_key, l_net->pub.id)) {
            dap_cli_server_cmd_set_reply_text(a_str_reply, "Specified certificate is wrong");
            dap_enc_key_delete(l_enc_key);
            return -20;
        }
        dap_cli_server_cmd_find_option_val(a_argv, a_arg_index, a_argc, "-node_addr", &l_node_addr_str);
    }
    dap_chain_node_addr_t l_node_addr = g_node_addr;
    if (l_node_addr_str) {
        if (dap_chain_node_addr_from_str(&l_node_addr, l_node_addr_str)) {
            dap_cli_server_cmd_set_reply_text(a_str_reply, "Unrecognized node addr %s", l_node_addr_str);
            dap_enc_key_delete(l_enc_key);
            return -14;
        }
    }
    if (l_order_hash_str) {
        dap_chain_net_srv_order_t *l_order = dap_chain_net_srv_order_find_by_hash_str(l_net, l_order_hash_str);
        if (!l_order) {
            dap_cli_server_cmd_set_reply_text(a_str_reply, "Specified order not found");
            dap_enc_key_delete(l_enc_key);
            return -25;
        }
        if (l_order->direction == SERV_DIR_BUY) { // Staker order
            if (!l_cert_str) {
                dap_cli_server_cmd_set_reply_text(a_str_reply, "Command 'delegate' requires parameter -cert with this order type");
                dap_enc_key_delete(l_enc_key);
                return -22;
            }
            if (l_order->ext_size != 0) {
                dap_cli_server_cmd_set_reply_text(a_str_reply, "Specified order has invalid size");
                dap_enc_key_delete(l_enc_key);
                DAP_DELETE(l_order);
                return -26;
            }
            l_prev_tx = dap_ledger_tx_find_by_hash(l_net->pub.ledger, &l_order->tx_cond_hash);
            if (!l_prev_tx) {
                dap_cli_server_cmd_set_reply_text(a_str_reply, "The order's conditional transaction not found in ledger");
                dap_enc_key_delete(l_enc_key);
                DAP_DELETE(l_order);
                return -30;
            }
            int l_out_num = 0;
            dap_chain_tx_out_cond_t *l_cond = dap_chain_datum_tx_out_cond_get(l_prev_tx, DAP_CHAIN_TX_OUT_COND_SUBTYPE_SRV_STAKE_POS_DELEGATE, &l_out_num);
            if (!l_cond) {
                dap_cli_server_cmd_set_reply_text(a_str_reply, "The order's conditional transaction has invalid type");
                dap_enc_key_delete(l_enc_key);
                DAP_DELETE(l_order);
                return -31;
            }
            if (dap_ledger_tx_hash_is_used_out_item(l_net->pub.ledger, &l_order->tx_cond_hash, l_out_num, NULL)) {
                dap_cli_server_cmd_set_reply_text(a_str_reply, "The order's conditional transaction is already spent");
                dap_enc_key_delete(l_enc_key);
                DAP_DELETE(l_order);
                return -32;
            }
            char l_delegated_ticker[DAP_CHAIN_TICKER_SIZE_MAX];
            dap_chain_datum_token_get_delegated_ticker(l_delegated_ticker, l_net->pub.native_ticker);
            const char *l_tx_ticker = dap_ledger_tx_get_token_ticker_by_hash(l_net->pub.ledger, &l_order->tx_cond_hash);
            if (dap_strcmp(l_tx_ticker, l_delegated_ticker)) {
                log_it(L_WARNING, "Requested conditional transaction have another ticker (not %s)", l_delegated_ticker);
                return -38;
            }
            if (l_cond->tsd_size != dap_chain_datum_tx_item_out_cond_create_srv_stake_get_tsd_size()) {
                dap_cli_server_cmd_set_reply_text(a_str_reply, "The order's conditional transaction has invalid format");
                dap_enc_key_delete(l_enc_key);
                DAP_DELETE(l_order);
                return -33;
            }
            if (compare256(l_cond->header.value, l_order->price)) {
                dap_cli_server_cmd_set_reply_text(a_str_reply, "The order's conditional transaction has different value");
                dap_enc_key_delete(l_enc_key);
                DAP_DELETE(l_order);
                return -34;
            }
            if (!dap_chain_addr_is_blank(&l_cond->subtype.srv_stake_pos_delegate.signing_addr) ||
                    l_cond->subtype.srv_stake_pos_delegate.signer_node_addr.uint64) {
                dap_cli_server_cmd_set_reply_text(a_str_reply, "The order's conditional transaction gas not blank address or key");
                dap_enc_key_delete(l_enc_key);
                DAP_DELETE(l_order);
                return -35;
            }
            l_value = l_order->price;
            dap_tsd_t *l_tsd = dap_tsd_find(l_cond->tsd, l_cond->tsd_size, DAP_CHAIN_TX_OUT_COND_TSD_ADDR);
            l_sovereign_addr = dap_tsd_get_scalar(l_tsd, dap_chain_addr_t);
            l_tsd = dap_tsd_find(l_cond->tsd, l_cond->tsd_size, DAP_CHAIN_TX_OUT_COND_TSD_VALUE);
            l_sovereign_tax = dap_tsd_get_scalar(l_tsd, uint256_t);
            MULT_256_256(l_sovereign_tax, GET_256_FROM_64(100), &l_sovereign_tax);
#if EXTENDED_SRV_DEBUG
            {
                char *l_tax_str = dap_chain_balance_coins_print(l_sovereign_tax);
                char *l_addr_str = dap_chain_addr_to_str_static(&l_sovereign_addr);
                log_it(L_NOTICE, "Delegation tx params: tax = %s%%, addr = %s", l_tax_str, l_addr_str);
                DAP_DEL_Z(l_tax_str);
                DAP_DEL_Z(l_addr_str);
            }
#endif
        } else {
            if (!l_value_str) {
                dap_cli_server_cmd_set_reply_text(a_str_reply, "Command 'delegate' requires parameter -value with this order type");
                dap_enc_key_delete(l_enc_key);
                return -23;
            }
            const char *l_sovereign_addr_str = NULL;
            dap_cli_server_cmd_find_option_val(a_argv, a_arg_index, a_argc, "-tax_addr", &l_sovereign_addr_str);
            if (l_sovereign_addr_str) {
                dap_chain_addr_t *l_spec_addr = dap_chain_addr_from_str(l_sovereign_addr_str);
                if (!l_spec_addr) {
                    dap_cli_server_cmd_set_reply_text(a_str_reply, "Specified address is ivalid");
                    return -24;
                }
                l_sovereign_addr = *l_spec_addr;
                DAP_DELETE(l_spec_addr);
            } else
                dap_chain_addr_fill_from_key(&l_sovereign_addr, l_enc_key, l_net->pub.id);

            if (l_order->ext_size != sizeof(struct validator_order_ext)) {
                dap_cli_server_cmd_set_reply_text(a_str_reply, "Specified order has invalid size");
                dap_enc_key_delete(l_enc_key);
                DAP_DELETE(l_order);
                return -26;
            }
            struct validator_order_ext *l_ext = (struct validator_order_ext *)l_order->ext_n_sign;
            l_sovereign_tax = l_ext->tax;
            if (l_order_hash_str && compare256(l_value, l_order->price) == -1) {
                const char *l_coin_min_str, *l_value_min_str =
                    dap_uint256_to_char(l_order->price, &l_coin_min_str);
                dap_cli_server_cmd_set_reply_text(a_str_reply, "Number in '-value' param %s is lower than order minimum allowed value %s(%s)",
                                                  l_value_str, l_coin_min_str, l_value_min_str);
                dap_enc_key_delete(l_enc_key);
                return -13;
            }
            if (l_order_hash_str && compare256(l_value, l_ext->value_max) == 1) {
                const char *l_coin_max_str, *l_value_max_str =
                    dap_uint256_to_char(l_ext->value_max, &l_coin_max_str);
                dap_cli_server_cmd_set_reply_text(a_str_reply, "Number in '-value' param %s is higher than order minimum allowed value %s(%s)",
                                                  l_value_str, l_coin_max_str, l_value_max_str);
                dap_enc_key_delete(l_enc_key);
                return -14;
            }
            dap_sign_t *l_sign = (dap_sign_t *)(l_order->ext_n_sign + l_order->ext_size);
            if (l_sign->header.type.type == SIG_TYPE_NULL) {
                dap_cli_server_cmd_set_reply_text(a_str_reply, "Specified order is unsigned");
                dap_enc_key_delete(l_enc_key);
                DAP_DELETE(l_order);
                return -27;
            }
            dap_chain_addr_fill_from_sign(&l_signing_addr, l_sign, l_net->pub.id);
            char l_delegated_ticker_str[DAP_CHAIN_TICKER_SIZE_MAX];
            dap_chain_datum_token_get_delegated_ticker(l_delegated_ticker_str, l_net->pub.native_ticker);
            if (dap_strcmp(l_order->price_ticker, l_delegated_ticker_str)) {
                dap_cli_server_cmd_set_reply_text(a_str_reply, "Specified order is invalid");
                dap_enc_key_delete(l_enc_key);
                DAP_DELETE(l_order);
                return -28;
            }
            l_add_hash_to_gdb = true;
            l_node_addr = l_order->node_addr;
        }
        DAP_DELETE(l_order);
        if (compare256(l_sovereign_tax, dap_chain_balance_coins_scan("100.0")) == 1 ||
                compare256(l_sovereign_tax, GET_256_FROM_64(100)) == -1) {
            dap_cli_server_cmd_set_reply_text(a_str_reply, "Tax must be lower or equal than 100%% and higher or equal than 1.0e-16%%");
            dap_enc_key_delete(l_enc_key);
            return -29;
        }
        DIV_256(l_sovereign_tax, GET_256_FROM_64(100), &l_sovereign_tax);
    }

    int l_check_result = dap_chain_net_srv_stake_verify_key_and_node(&l_signing_addr, &l_node_addr);
    if (l_check_result) {
        dap_cli_server_cmd_set_reply_text(a_str_reply, "Key and node verification error");
        dap_enc_key_delete(l_enc_key);
        return l_check_result;
    }
    uint256_t l_allowed_min = dap_chain_net_srv_stake_get_allowed_min_value(l_net->pub.id);
    if (compare256(l_value, l_allowed_min) == -1) {
        const char *l_coin_min_str, *l_value_min_str = dap_uint256_to_char(l_allowed_min, &l_coin_min_str);
        dap_cli_server_cmd_set_reply_text(a_str_reply, "Number in '-value' param %s is lower than service minimum allowed value %s(%s)",
                                          l_value_str, l_coin_min_str, l_value_min_str);
        dap_enc_key_delete(l_enc_key);
        return -11;
    }
    dap_cli_server_cmd_find_option_val(a_argv, a_arg_index, a_argc, "-fee", &l_fee_str);
    if (!l_fee_str) {
        dap_cli_server_cmd_set_reply_text(a_str_reply, "Command 'delegate' requires parameter -fee");
        dap_enc_key_delete(l_enc_key);
        return -15;
    }
    uint256_t l_fee = dap_chain_balance_scan(l_fee_str);
    if (IS_ZERO_256(l_fee)) {
        dap_cli_server_cmd_set_reply_text(a_str_reply, "Unrecognized number in '-fee' param");
        dap_enc_key_delete(l_enc_key);
        return -16;
    }

    // Create conditional transaction
    dap_chain_datum_tx_t *l_tx = s_stake_tx_create(l_net, l_enc_key, l_value, l_fee, &l_signing_addr, &l_node_addr,
                                                   l_order_hash_str ? &l_sovereign_addr : NULL, l_sovereign_tax, l_prev_tx);
    dap_enc_key_delete(l_enc_key);
    char *l_tx_hash_str;
    if (!l_tx || !(l_tx_hash_str = s_stake_tx_put(l_tx, l_net, a_hash_out_type))) {
        dap_cli_server_cmd_set_reply_text(a_str_reply, "Stake transaction error");
        DAP_DEL_Z(l_tx);
        return -12;
    }
    DAP_DELETE(l_tx);
    if (l_add_hash_to_gdb) {
        char *l_delegated_group = s_get_delegated_group(l_net);
        if (dap_global_db_driver_is(l_delegated_group, l_tx_hash_str)) {
            log_it(L_WARNING, "Caution, tx %s already exists", l_tx_hash_str);
        }
        dap_global_db_set(l_delegated_group, l_tx_hash_str, l_order_hash_str, DAP_CHAIN_HASH_FAST_STR_SIZE, false, NULL, NULL);
        DAP_DEL_Z(l_delegated_group);
    }
    const char *c_save_to_take = l_prev_tx ? "" : "SAVE TO TAKE ===>>> ";
    dap_cli_server_cmd_set_reply_text(a_str_reply, "%s%sStake transaction %s has done", l_sign_str, c_save_to_take, l_tx_hash_str);
    DAP_DELETE(l_tx_hash_str);
    return 0;
}

static int s_cli_srv_stake_update(int a_argc, char **a_argv, int a_arg_index, void **a_str_reply, const char *a_hash_out_type)
{
    const char *l_net_str = NULL,
               *l_wallet_str = NULL,
               *l_value_str,
               *l_fee_str = NULL,
               *l_tx_hash_str = NULL,
               *l_cert_str = NULL;
    dap_cli_server_cmd_find_option_val(a_argv, a_arg_index, a_argc, "-net", &l_net_str);
    if (!l_net_str) {
        dap_cli_server_cmd_set_reply_text(a_str_reply, "Command 'update' requires parameter -net");
        return -3;
    }
    dap_chain_net_t *l_net = dap_chain_net_by_name(l_net_str);
    if (!l_net) {
        dap_cli_server_cmd_set_reply_text(a_str_reply, "Network %s not found", l_net_str);
        return -4;
    }
    uint256_t l_fee = {};
    dap_cli_server_cmd_find_option_val(a_argv, a_arg_index, a_argc, "-w", &l_wallet_str);
    if (!l_wallet_str) {
        dap_cli_server_cmd_set_reply_text(a_str_reply, "Command 'update' requires parameter -w");
        return -17;
    }
    dap_cli_server_cmd_find_option_val(a_argv, a_arg_index, a_argc, "-fee", &l_fee_str);
    if (!l_fee_str) {
        dap_cli_server_cmd_set_reply_text(a_str_reply, "Command 'update' requires parameter -fee");
        return -5;
    }
    l_fee = dap_chain_balance_scan(l_fee_str);
    if (IS_ZERO_256(l_fee)) {
        dap_cli_server_cmd_set_reply_text(a_str_reply, "Unrecognized number in '-fee' param");
        return -6;
    }
    uint256_t l_value = {};
    dap_cli_server_cmd_find_option_val(a_argv, a_arg_index, a_argc, "-value", &l_value_str);
    if (!l_value_str) {
        dap_cli_server_cmd_set_reply_text(a_str_reply, "Command 'update' requires parameter -value");
        return -7;
    }
    l_value = dap_chain_balance_scan(l_value_str);
    if (IS_ZERO_256(l_value)) {
        dap_cli_server_cmd_set_reply_text(a_str_reply, "Unrecognized number in '-value' param");
        return -8;
    }
    uint256_t l_value_min = dap_chain_net_srv_stake_get_allowed_min_value(l_net->pub.id);
    if (compare256(l_value, l_value_min) == -1) {
        const char *l_value_min_str; dap_uint256_to_char(l_value_min, &l_value_min_str);
        dap_cli_server_cmd_set_reply_text(a_str_reply, "New delegation value should be not less than service required minimum %s", l_value_min_str);
        return -25;
    }

    dap_cli_server_cmd_find_option_val(a_argv, a_arg_index, a_argc, "-tx", &l_tx_hash_str);
    if (!l_tx_hash_str) {
        dap_cli_server_cmd_find_option_val(a_argv, a_arg_index, a_argc, "-cert", &l_cert_str);
        if (!l_cert_str) {
            dap_cli_server_cmd_set_reply_text(a_str_reply, "Command 'update' requires parameter -tx or -cert");
            return -13;
        }
    }
    dap_hash_fast_t l_tx_hash = {};
    if (l_tx_hash_str) {
        dap_chain_hash_fast_from_str(l_tx_hash_str, &l_tx_hash);
    } else {
        dap_chain_addr_t l_signing_addr;
        dap_cert_t *l_cert = dap_cert_find_by_name(l_cert_str);
        if (!l_cert) {
            dap_cli_server_cmd_set_reply_text(a_str_reply, "Specified certificate not found");
            return -18;
        }
        if (!l_cert->enc_key->priv_key_data || l_cert->enc_key->priv_key_data_size == 0) {
            dap_cli_server_cmd_set_reply_text(a_str_reply, "It is not possible to update a stake using a public key.");
            return -31;
        }
        if (dap_chain_addr_fill_from_key(&l_signing_addr, l_cert->enc_key, l_net->pub.id)) {
            dap_cli_server_cmd_set_reply_text(a_str_reply, "Specified certificate is wrong");
            return -22;
        }
        dap_chain_net_srv_stake_t *l_srv_stake = s_srv_stake_by_net_id(l_net->pub.id);
        if (!l_srv_stake) {
            dap_cli_server_cmd_set_reply_text(a_str_reply, "Specified net have no stake service activated");
            return -25;
        }
        dap_chain_net_srv_stake_item_t *l_stake = NULL;
        HASH_FIND(hh, l_srv_stake->itemlist, &l_signing_addr.data.hash_fast, sizeof(dap_hash_fast_t), l_stake);
        if (!l_stake) {
            dap_cli_server_cmd_set_reply_text(a_str_reply, "Specified certificate/pkey hash is not delegated nor this delegating is approved."
                                                           " Try to update with tx hash instead");
            return -24;
        }
        l_tx_hash = l_stake->tx_hash;
    }

    const char *l_tx_hash_str_tmp = l_tx_hash_str ? l_tx_hash_str : dap_hash_fast_to_str_static(&l_tx_hash);
    dap_chain_datum_tx_t *l_tx = dap_ledger_tx_find_by_hash(l_net->pub.ledger, &l_tx_hash);
    if (!l_tx) {
        dap_cli_server_cmd_set_reply_text(a_str_reply, "Transaction %s not found", l_tx_hash_str_tmp);
        return -21;
    }
    int l_out_num = 0;
    if (!dap_chain_datum_tx_out_cond_get(l_tx, DAP_CHAIN_TX_OUT_COND_SUBTYPE_SRV_STAKE_POS_DELEGATE, &l_out_num)) {
        dap_cli_server_cmd_set_reply_text(a_str_reply, "Transaction %s is invalid", l_tx_hash_str_tmp);
        return -22;
    }
    dap_hash_fast_t l_spender_hash = {};
    if (dap_ledger_tx_hash_is_used_out_item(l_net->pub.ledger, &l_tx_hash, l_out_num, &l_spender_hash)) {
        dap_cli_server_cmd_set_reply_text(a_str_reply, "Transaction %s is spent", l_tx_hash_str_tmp);
        return -23;
    }

    const char* l_sign_str = "";
    dap_chain_wallet_t *l_wallet = dap_chain_wallet_open(l_wallet_str, dap_chain_wallet_get_path(g_config), NULL);
    if (!l_wallet) {
        dap_cli_server_cmd_set_reply_text(a_str_reply, "Specified wallet %s not found", l_wallet_str);
        return -18;
    } else {
        l_sign_str = dap_chain_wallet_check_sign(l_wallet);
    }
    dap_enc_key_t *l_enc_key = dap_chain_wallet_get_key(l_wallet, 0);
    dap_chain_datum_tx_t *l_tx_new = s_stake_tx_update(l_net, &l_tx_hash, l_value, l_fee, l_enc_key);
    dap_chain_wallet_close(l_wallet);
    dap_enc_key_delete(l_enc_key);
    char *l_out_hash_str = NULL;
    if (l_tx_new && (l_out_hash_str = s_stake_tx_put(l_tx_new, l_net, a_hash_out_type))) {
        dap_cli_server_cmd_set_reply_text(a_str_reply, "%sDelegated m-tokens value will change. Updating tx hash is %s", l_sign_str, l_out_hash_str);
        DAP_DELETE(l_out_hash_str);
        DAP_DELETE(l_tx_new);
    } else {
        l_tx_hash_str = dap_chain_hash_fast_to_str_static(&l_tx_hash);
        dap_cli_server_cmd_set_reply_text(a_str_reply, "Can't compose updating transaction %s , examine log files for details", l_tx_hash_str);
        DAP_DEL_Z(l_tx_new);
        return -21;
    }
    return 0;
}


static int s_cli_srv_stake_invalidate(int a_argc, char **a_argv, int a_arg_index, void **a_str_reply, const char *a_hash_out_type)
{
    const char *l_net_str = NULL,
               *l_wallet_str = NULL,
               *l_fee_str = NULL,
               *l_tx_hash_str = NULL,
               *l_poa_cert_str = NULL,
               *l_signing_pkey_hash_str = NULL,
               *l_signing_pkey_type_str = NULL;
    dap_cli_server_cmd_find_option_val(a_argv, a_arg_index, a_argc, "-net", &l_net_str);
    if (!l_net_str) {
        dap_cli_server_cmd_set_reply_text(a_str_reply, "Command 'invalidate' requires parameter -net");
        return -3;
    }
    dap_chain_net_t *l_net = dap_chain_net_by_name(l_net_str);
    if (!l_net) {
        dap_cli_server_cmd_set_reply_text(a_str_reply, "Network %s not found", l_net_str);
        return -4;
    }
    uint256_t l_fee = {};
    dap_cli_server_cmd_find_option_val(a_argv, a_arg_index, a_argc, "-w", &l_wallet_str);
    if (!l_wallet_str) {
        dap_cli_server_cmd_find_option_val(a_argv, a_arg_index, a_argc, "-poa_cert", &l_poa_cert_str);
        if (!l_poa_cert_str) {
            dap_cli_server_cmd_set_reply_text(a_str_reply, "Command 'invalidate' requires parameter -w or -poa_cert");
            return -17;
        }
    } else {
        dap_cli_server_cmd_find_option_val(a_argv, a_arg_index, a_argc, "-fee", &l_fee_str);
        if (!l_fee_str) {
            dap_cli_server_cmd_set_reply_text(a_str_reply, "Command 'invalidate' requires parameter -fee");
            return -5;
        }
        l_fee = dap_chain_balance_scan(l_fee_str);
        if (IS_ZERO_256(l_fee)) {
            dap_cli_server_cmd_set_reply_text(a_str_reply, "Unrecognized number in '-fee' param");
            return -6;
        }
    }
    dap_cli_server_cmd_find_option_val(a_argv, a_arg_index, a_argc, "-tx", &l_tx_hash_str);
    if (!l_tx_hash_str) {
        dap_cli_server_cmd_find_option_val(a_argv, a_arg_index, a_argc, "-signing_pkey_hash", &l_signing_pkey_hash_str);
        if (!l_signing_pkey_hash_str) {
            dap_cli_server_cmd_set_reply_text(a_str_reply, "Command 'invalidate' requires parameter -tx or -signing_pkey_hash");
            return -13;
        }
        dap_cli_server_cmd_find_option_val(a_argv, a_arg_index, a_argc, "-signing_pkey_type", &l_signing_pkey_type_str);
        if (!l_signing_pkey_type_str) {
            dap_cli_server_cmd_set_reply_text(a_str_reply, "Command 'invalidate' requires parameter -signing_pkey_type");
            return -14;
        }
        if (dap_sign_type_from_str(l_signing_pkey_type_str).type == SIG_TYPE_NULL) {
            dap_cli_server_cmd_set_reply_text(a_str_reply, "Invalid signing_pkey_type %s", l_signing_pkey_type_str);
            return -15;
        }
    }

    dap_hash_fast_t l_tx_hash = {};
    if (l_tx_hash_str) {
        dap_chain_hash_fast_from_str(l_tx_hash_str, &l_tx_hash);
    } else {
        dap_hash_fast_t l_pkey_hash = {};
        if (dap_chain_hash_fast_from_str(l_signing_pkey_hash_str, &l_pkey_hash)) {
            dap_cli_server_cmd_set_reply_text(a_str_reply, "Invalid pkey hash format");
            return -23;
        }
        dap_chain_addr_t l_signing_addr;
        dap_chain_addr_fill(&l_signing_addr, dap_sign_type_from_str(l_signing_pkey_type_str), &l_pkey_hash, l_net->pub.id);
        dap_chain_net_srv_stake_t *l_srv_stake = s_srv_stake_by_net_id(l_net->pub.id);
        if (!l_srv_stake) {
            dap_cli_server_cmd_set_reply_text(a_str_reply, "Specified net have no stake service activated");
            return -25;
        }
        dap_chain_net_srv_stake_item_t *l_stake = NULL;
        HASH_FIND(hh, l_srv_stake->itemlist, &l_signing_addr.data.hash_fast, sizeof(dap_hash_fast_t), l_stake);
        if (!l_stake) {
            dap_cli_server_cmd_set_reply_text(a_str_reply, "Specified certificate/pkey hash is not delegated nor this delegating is approved."
                                                           " Try to invalidate with tx hash instead");
            return -24;
        }
        l_tx_hash = l_stake->tx_hash;
    }

    const char *l_tx_hash_str_tmp = l_tx_hash_str ? l_tx_hash_str : dap_hash_fast_to_str_static(&l_tx_hash);
    dap_chain_datum_tx_t *l_tx = dap_ledger_tx_find_by_hash(l_net->pub.ledger, &l_tx_hash);
    if (!l_tx) {
        dap_cli_server_cmd_set_reply_text(a_str_reply, "Transaction %s not found", l_tx_hash_str_tmp);
        return -21;
    }

    int l_out_num = 0;
    if (!dap_chain_datum_tx_out_cond_get(l_tx, DAP_CHAIN_TX_OUT_COND_SUBTYPE_SRV_STAKE_POS_DELEGATE, &l_out_num)) {
        dap_cli_server_cmd_set_reply_text(a_str_reply, "Transaction %s is invalid", l_tx_hash_str_tmp);
        return -22;
    }
    dap_hash_fast_t l_spender_hash = {};
    if (dap_ledger_tx_hash_is_used_out_item(l_net->pub.ledger, &l_tx_hash, l_out_num, &l_spender_hash)) {
        dap_cli_server_cmd_set_reply_text(a_str_reply, "Transaction %s is spent", l_tx_hash_str_tmp);
        return -23;
    }
    if (l_tx_hash_str) {
        dap_chain_net_srv_stake_t *l_srv_stake = s_srv_stake_by_net_id(l_net->pub.id);
        if (!l_srv_stake) {
            dap_cli_server_cmd_set_reply_text(a_str_reply, "Specified net have no stake service activated");
            return -25;
        }
        dap_chain_net_srv_stake_item_t *l_stake = NULL;
        HASH_FIND(ht, l_srv_stake->tx_itemlist, &l_tx_hash, sizeof(dap_hash_t), l_stake);
        if (l_stake) {
            char l_pkey_hash_str[DAP_HASH_FAST_STR_SIZE]; 
            dap_hash_fast_to_str(&l_stake->signing_addr.data.hash_fast, l_pkey_hash_str, DAP_HASH_FAST_STR_SIZE);
            dap_cli_server_cmd_set_reply_text(a_str_reply, "Transaction %s has active delegated key %s , need to revoke it first",
                                              l_tx_hash_str_tmp, l_pkey_hash_str);
            return -30;
        }
    }

    if (l_wallet_str) {
        const char* l_sign_str = "";
        dap_chain_wallet_t *l_wallet = dap_chain_wallet_open(l_wallet_str, dap_chain_wallet_get_path(g_config),NULL);
        if (!l_wallet) {
            dap_cli_server_cmd_set_reply_text(a_str_reply, "Specified wallet not found");
            return -18;
        } else {
            l_sign_str = dap_chain_wallet_check_sign(l_wallet);
        }
        dap_enc_key_t *l_enc_key = dap_chain_wallet_get_key(l_wallet, 0);
        dap_chain_datum_tx_t *l_tx = s_stake_tx_invalidate(l_net, &l_tx_hash, l_fee, l_enc_key);
        dap_chain_wallet_close(l_wallet);
        dap_enc_key_delete(l_enc_key);
        char *l_out_hash_str = NULL;
        if (l_tx && (l_out_hash_str = s_stake_tx_put(l_tx, l_net, a_hash_out_type))) {
            dap_cli_server_cmd_set_reply_text(a_str_reply, "%sAll m-tokens will be returned to "
                                                           "owner. Returning tx hash %s .", l_sign_str, l_out_hash_str);
            char *l_delegated_group = s_get_delegated_group(l_net);
            dap_global_db_del_sync(l_delegated_group, l_tx_hash_str_tmp);
            DAP_DEL_MULTY(l_out_hash_str, l_tx, l_delegated_group);
        } else {
            dap_cli_server_cmd_set_reply_text(a_str_reply, "Can't compose invalidation transaction %s , examine log files for details", l_tx_hash_str_tmp);
            DAP_DEL_Z(l_tx);
            return -21;
        }
    } else {
        dap_cert_t *l_poa_cert = dap_cert_find_by_name(l_poa_cert_str);
        if (!l_poa_cert) {
            dap_cli_server_cmd_set_reply_text(a_str_reply, "Specified certificate not found");
            return -25;
        }
        if (!s_srv_stake_is_poa_cert(l_net, l_poa_cert->enc_key)) {
            dap_cli_server_cmd_set_reply_text(a_str_reply, "Specified certificate is not PoA root one");
            return -26;
        }
        dap_chain_datum_decree_t *l_decree = s_stake_decree_invalidate(l_net, &l_tx_hash, l_poa_cert);
        char *l_decree_hash_str = NULL;
        if (l_decree && (l_decree_hash_str = s_stake_decree_put(l_decree, l_net))) {
            dap_cli_server_cmd_set_reply_text(a_str_reply, "Specified delegated key invalidated. "
                                                           "Created key invalidation decree %s . "
                                                           "Try to execute this command with -w to return m-tokens to owner", l_decree_hash_str);
            DAP_DELETE(l_decree);
            DAP_DELETE(l_decree_hash_str);
        } else {
            dap_cli_server_cmd_set_reply_text(a_str_reply, "Can't invalidate transaction %s , examine log files for details", l_tx_hash_str_tmp);
            DAP_DEL_Z(l_decree);
            return -21;
        }
    }
    return 0;
}

static void s_srv_stake_print(dap_chain_net_srv_stake_item_t *a_stake, uint256_t a_total_weight, dap_string_t *a_string)
{
    char l_tx_hash_str[DAP_CHAIN_HASH_FAST_STR_SIZE], l_pkey_hash_str[DAP_CHAIN_HASH_FAST_STR_SIZE];
    dap_chain_hash_fast_to_str(&a_stake->tx_hash, l_tx_hash_str, sizeof(l_tx_hash_str));
    dap_chain_hash_fast_to_str(&a_stake->signing_addr.data.hash_fast, l_pkey_hash_str, sizeof(l_pkey_hash_str));
    char *l_balance = dap_chain_balance_coins_print(a_stake->locked_value);
    char *l_effective_weight = dap_chain_balance_coins_print(a_stake->value);
    uint256_t l_rel_weight, l_tmp;
    MULT_256_256(a_stake->value, GET_256_FROM_64(100), &l_tmp);
    DIV_256_COIN(l_tmp, a_total_weight, &l_rel_weight);
    char *l_rel_weight_str = dap_chain_balance_coins_print(l_rel_weight);
    char l_active_str[32] = {};
    if (dap_chain_esbocs_started(a_stake->signing_addr.net_id))
        snprintf(l_active_str, 32, "\tActive: %s\n", a_stake->is_active ? "true" : "false");
    const char *l_sov_addr_str = dap_chain_addr_is_blank(&a_stake->sovereign_addr) ?
                "null" : dap_chain_addr_to_str_static(&a_stake->sovereign_addr);
    uint256_t l_sov_tax_percent = uint256_0;
    MULT_256_256(a_stake->sovereign_tax, GET_256_FROM_64(100), &l_sov_tax_percent);
    char *l_sov_tax_str = dap_chain_balance_coins_print(l_sov_tax_percent);
    dap_string_append_printf(a_string, "Pkey hash: %s\n"
                                        "\tStake value: %s\n"
                                        "\tEffective value: %s\n"
                                        "\tRelated weight: %s%%\n"
                                        "\tTx hash: %s\n"
                                        "\tNode addr: "NODE_ADDR_FP_STR"\n"
                                        "\tSovereign addr: %s\n"
                                        "\tSovereign tax: %s%%\n"
                                        "%s\n",
                             l_pkey_hash_str, l_balance, l_effective_weight, l_rel_weight_str,
                             l_tx_hash_str, NODE_ADDR_FP_ARGS_S(a_stake->node_addr),
                             l_sov_addr_str, l_sov_tax_str, l_active_str);
    DAP_DELETE(l_balance);
    DAP_DELETE(l_effective_weight);
    DAP_DELETE(l_rel_weight_str);
    DAP_DELETE(l_sov_tax_str);
}

/**
 * @brief The get_tx_cond_pos_del_from_tx struct
 */
struct get_tx_cond_pos_del_from_tx
{
    dap_list_t * ret;

};

/**
 * @brief s_get_tx_filter_callback
 * @param a_net
 * @param a_tx
 * @param a_arg
 */
static void s_get_tx_filter_callback(dap_chain_net_t* a_net, dap_chain_datum_tx_t *a_tx, dap_hash_fast_t *a_tx_hash, void *a_arg)
{
    struct get_tx_cond_pos_del_from_tx * l_args = (struct get_tx_cond_pos_del_from_tx* ) a_arg;
    int l_out_idx_tmp = 0;
    dap_chain_tx_out_cond_t *l_tx_out_cond = dap_chain_datum_tx_out_cond_get(a_tx, DAP_CHAIN_TX_OUT_COND_SUBTYPE_SRV_STAKE_POS_DELEGATE,
                                                                             &l_out_idx_tmp);
    if (!l_tx_out_cond)
        return;
    if (dap_chain_addr_is_blank(&l_tx_out_cond->subtype.srv_stake_pos_delegate.signing_addr) ||
            l_tx_out_cond->subtype.srv_stake_pos_delegate.signer_node_addr.uint64 == 0)
        return;
    dap_hash_fast_t l_datum_hash = *a_tx_hash;
    if (dap_ledger_tx_hash_is_used_out_item(a_net->pub.ledger, &l_datum_hash, l_out_idx_tmp, NULL))
        return;
    dap_chain_net_srv_stake_t *l_srv_stake = s_srv_stake_by_net_id(a_net->pub.id);
    if (!l_srv_stake)
        return;
    dap_chain_net_srv_stake_item_t *l_stake = NULL;
    HASH_FIND(ht, l_srv_stake->tx_itemlist, &l_datum_hash, sizeof(dap_hash_fast_t), l_stake);
    if (!l_stake)
        l_args->ret = dap_list_append(l_args->ret,a_tx);
}

static int s_callback_compare_tx_list(dap_list_t *a_datum1, dap_list_t *a_datum2)
{
    dap_chain_datum_tx_t    *l_datum1 = a_datum1->data,
                            *l_datum2 = a_datum2->data;
    if (!l_datum1 || !l_datum2) {
        log_it(L_CRITICAL, "Invalid element");
        return 0;
    }
    return l_datum1->header.ts_created == l_datum2->header.ts_created
            ? 0 : l_datum1->header.ts_created > l_datum2->header.ts_created ? 1 : -1;
}

int dap_chain_net_srv_stake_check_validator(dap_chain_net_t * a_net, dap_hash_fast_t *a_tx_hash, dap_chain_ch_validator_test_t * out_data,
                                             int a_time_connect, int a_time_respone)
{
    size_t l_node_info_size = 0;
    uint8_t l_test_data[DAP_CHAIN_NET_CH_VALIDATOR_READY_REQUEST_SIZE] = {0};
    dap_chain_node_client_t *l_node_client = NULL;
    dap_chain_node_info_t *l_remote_node_info = NULL;
    dap_ledger_t *l_ledger = dap_ledger_by_net_name(a_net->pub.name);
    dap_chain_datum_tx_t *l_tx = dap_ledger_tx_find_by_hash(l_ledger, a_tx_hash);
    int l_overall_correct = false;

    int l_prev_cond_idx = 0;
    dap_chain_tx_out_cond_t *l_tx_out_cond = dap_chain_datum_tx_out_cond_get(l_tx,
                                                  DAP_CHAIN_TX_OUT_COND_SUBTYPE_SRV_STAKE_POS_DELEGATE, &l_prev_cond_idx);
    if (!l_tx_out_cond) {
        return -4;
    }
    // read node
    l_remote_node_info = (dap_chain_node_info_t*) dap_global_db_get_sync(a_net->pub.gdb_nodes,
        dap_stream_node_addr_to_str_static(l_tx_out_cond->subtype.srv_stake_pos_delegate.signer_node_addr),
        &l_node_info_size, NULL, NULL);

    if(!l_remote_node_info) {
        return -6;
    }

    size_t node_info_size_must_be = dap_chain_node_info_get_size(l_remote_node_info);
    if(node_info_size_must_be != l_node_info_size) {
        log_it(L_WARNING, "node has bad size in base=%zu (must be %zu)", l_node_info_size, node_info_size_must_be);
        DAP_DELETE(l_remote_node_info);
        return -7;
    }
    // start connect
    l_node_client = dap_chain_node_client_connect_channels(a_net,l_remote_node_info,"N");
    if(!l_node_client) {
        DAP_DELETE(l_remote_node_info);
        return -8;
    }
    // wait connected
    size_t rc = dap_chain_node_client_wait(l_node_client, NODE_CLIENT_STATE_ESTABLISHED, a_time_connect);
    if (rc) {
        // clean client struct
        dap_chain_node_client_close_mt(l_node_client);
        DAP_DELETE(l_remote_node_info);
        return -9;
    }
    log_it(L_NOTICE, "Stream connection established");

    uint8_t l_ch_id = DAP_CHAIN_NET_CH_ID;
    dap_stream_ch_t * l_ch_chain = dap_client_get_stream_ch_unsafe(l_node_client->client, l_ch_id);

    randombytes(l_test_data, sizeof(l_test_data));
    rc = dap_chain_net_ch_pkt_write(l_ch_chain,
                                            DAP_STREAM_CH_CHAIN_NET_PKT_TYPE_NODE_VALIDATOR_READY_REQUEST,
                                            a_net->pub.id,
                                            l_test_data, sizeof(l_test_data));
    if (rc == 0) {
        dap_chain_node_client_close_mt(l_node_client);
        DAP_DELETE(l_remote_node_info);
        return -10;
    }

    rc = dap_chain_node_client_wait(l_node_client, NODE_CLIENT_STATE_VALID_READY, a_time_respone);
    if (!rc) {
        dap_chain_ch_validator_test_t *validators_data = (dap_chain_ch_validator_test_t*)l_node_client->callbacks_arg;

        dap_sign_t *l_sign = NULL;        
        bool l_sign_correct = false;
        if(validators_data->header.sign_size){
            l_sign = (dap_sign_t*)(l_node_client->callbacks_arg + sizeof(dap_chain_ch_validator_test_t));
            dap_hash_fast_t l_sign_pkey_hash;
            dap_sign_get_pkey_hash(l_sign, &l_sign_pkey_hash);
            l_sign_correct = dap_hash_fast_compare(&l_tx_out_cond->subtype.srv_stake_pos_delegate.signing_addr.data.hash_fast, &l_sign_pkey_hash);
            if (l_sign_correct)
                l_sign_correct = !dap_sign_verify_all(l_sign, validators_data->header.sign_size, l_test_data, sizeof(l_test_data));
        }
        l_overall_correct = l_sign_correct && (validators_data->header.flags & A_PROC) && (validators_data->header.flags & F_ORDR) &&
                                              (validators_data->header.flags & D_SIGN) && (validators_data->header.flags & F_CERT);
        *out_data = *validators_data;
        out_data->header.sign_correct = l_sign_correct ? 1 : 0;
        out_data->header.overall_correct = l_overall_correct ? 1 : 0;
    }
    DAP_DELETE(l_node_client->callbacks_arg);
    dap_chain_node_client_close_mt(l_node_client);
    DAP_DELETE(l_remote_node_info);
    return l_overall_correct;
}

uint256_t dap_chain_net_srv_stake_get_total_weight(dap_chain_net_id_t a_net_id, uint256_t *a_locked_weight)
{
    dap_chain_net_srv_stake_t *l_srv_stake = s_srv_stake_by_net_id(a_net_id);
    dap_return_val_if_fail(l_srv_stake, uint256_0);
    uint256_t l_total_weight = uint256_0;
    for (dap_chain_net_srv_stake_item_t *it = l_srv_stake->itemlist; it; it = it->hh.next) {
        if (it->signing_addr.net_id.uint64 != a_net_id.uint64)
            continue;
        SUM_256_256(l_total_weight, it->value, &l_total_weight);
        if (a_locked_weight)
            SUM_256_256(*a_locked_weight, it->locked_value, a_locked_weight);
    }
    return l_total_weight;
}

static int s_cli_srv_stake(int a_argc, char **a_argv, void **a_str_reply)
{
    enum {
        CMD_NONE, CMD_ORDER, CMD_DELEGATE, CMD_UPDATE, CMD_APPROVE, CMD_LIST, CMD_INVALIDATE, CMD_MIN_VALUE, CMD_CHECK, CMD_MAX_WEIGHT
    };
    int l_arg_index = 1;

    const char * l_hash_out_type = NULL;
    dap_cli_server_cmd_find_option_val(a_argv, l_arg_index, dap_min(a_argc, l_arg_index + 1), "-H", &l_hash_out_type);
    if (!l_hash_out_type)
        l_hash_out_type = "hex";
    else if (dap_strcmp(l_hash_out_type," hex") && dap_strcmp(l_hash_out_type, "base58")) {
        dap_cli_server_cmd_set_reply_text(a_str_reply, "invalid parameter -H, valid values: -H <hex | base58>");
        return -1;
    }
    int l_cmd_num = CMD_NONE;
    if (dap_cli_server_cmd_find_option_val(a_argv, l_arg_index, dap_min(a_argc, l_arg_index + 1), "order", NULL)) {
        l_cmd_num = CMD_ORDER;
    }
    // Create tx to freeze staker's funds and delete order
    else if (dap_cli_server_cmd_find_option_val(a_argv, l_arg_index, dap_min(a_argc, l_arg_index + 1), "delegate", NULL)) {
        l_cmd_num = CMD_DELEGATE;
    }
    // Create tx to change staker's funds for delegated key (if any)
    else if (dap_cli_server_cmd_find_option_val(a_argv, l_arg_index, dap_min(a_argc, l_arg_index + 1), "update", NULL)) {
        l_cmd_num = CMD_UPDATE;
    }
    // Create tx to approve staker's funds freeze
    else if (dap_cli_server_cmd_find_option_val(a_argv, l_arg_index, dap_min(a_argc, l_arg_index + 1), "approve", NULL)) {
        l_cmd_num = CMD_APPROVE;
    }
    // Show the tx list with frozen staker funds
    else if (dap_cli_server_cmd_find_option_val(a_argv, l_arg_index, dap_min(a_argc, l_arg_index + 1), "list", NULL)) {
        l_cmd_num = CMD_LIST;
    }
    // Return staker's funds
    else if (dap_cli_server_cmd_find_option_val(a_argv, l_arg_index, dap_min(a_argc, l_arg_index + 1), "invalidate", NULL)) {
        l_cmd_num = CMD_INVALIDATE;
    }
    // Set stake minimum value
    else if (dap_cli_server_cmd_find_option_val(a_argv, l_arg_index, dap_min(a_argc, l_arg_index + 1), "min_value", NULL)) {
        l_cmd_num = CMD_MIN_VALUE;
    }
    else if (dap_cli_server_cmd_find_option_val(a_argv, l_arg_index, dap_min(a_argc, l_arg_index + 1), "max_weight", NULL)) {
        l_cmd_num = CMD_MAX_WEIGHT;
    }
    else if(dap_cli_server_cmd_find_option_val(a_argv, l_arg_index, dap_min(a_argc, l_arg_index + 1), "check", NULL)) {
        l_cmd_num = CMD_CHECK;
    }

    switch (l_cmd_num) {

        case CMD_ORDER:
            return s_cli_srv_stake_order(a_argc, a_argv, l_arg_index + 1, a_str_reply, l_hash_out_type);

        case CMD_DELEGATE:
            return s_cli_srv_stake_delegate(a_argc, a_argv, l_arg_index + 1, a_str_reply, l_hash_out_type);

        case CMD_UPDATE:
            return s_cli_srv_stake_update(a_argc, a_argv, l_arg_index + 1, a_str_reply, l_hash_out_type);

        case CMD_INVALIDATE:
            return s_cli_srv_stake_invalidate(a_argc, a_argv, l_arg_index + 1, a_str_reply, l_hash_out_type);

        case CMD_CHECK:
        {
            const char * l_netst = NULL;
            const char * str_tx_hash = NULL;
            dap_chain_net_t * l_net = NULL;
            dap_hash_fast_t l_tx = {};
            dap_chain_ch_validator_test_t l_out = {0};

            dap_cli_server_cmd_find_option_val(a_argv, l_arg_index, a_argc, "-net", &l_netst);
            dap_cli_server_cmd_find_option_val(a_argv, l_arg_index, a_argc, "-tx", &str_tx_hash);
            l_net = dap_chain_net_by_name(l_netst);
            if (!l_net) {
                dap_cli_server_cmd_set_reply_text(a_str_reply, "Network %s not found", l_netst);
                return -1;
            }
            if (!str_tx_hash) {
                dap_cli_server_cmd_set_reply_text(a_str_reply, "Command check requires parameter -tx");
                return -2;
            }
            if (dap_chain_hash_fast_from_str(str_tx_hash, &l_tx)){
                dap_cli_server_cmd_set_reply_text(a_str_reply, "Can't get hash_fast from %s , check that the hash is correct", str_tx_hash);
                return -3;
            }
            int res = dap_chain_net_srv_stake_check_validator(l_net, &l_tx, &l_out, 10000, 15000);
            switch (res) {
            case -4:
                dap_cli_server_cmd_set_reply_text(a_str_reply,"Requested conditional transaction has no required conditional output");
                return -30;
                break;
            case -5:
                dap_cli_server_cmd_set_reply_text(a_str_reply,"Can't calculate hash of addr");
                return -31;
                break;
            case -6:
                dap_cli_server_cmd_set_reply_text(a_str_reply,"Node not found in base");
                return -32;
                break;
            case -7:
                dap_cli_server_cmd_set_reply_text(a_str_reply,"Node has bad size in base, see log file");
                return -33;
                break;
            case -8:
                dap_cli_server_cmd_set_reply_text(a_str_reply,"Can't connect to remote node");
                return -34;
                break;
            case -9:
                dap_cli_server_cmd_set_reply_text(a_str_reply,"No response from node");
                return -35;
                break;
            case -10:
                dap_cli_server_cmd_set_reply_text(a_str_reply,"Can't send DAP_STREAM_CH_CHAIN_NET_PKT_TYPE_NODE_VALIDATOR_READY_REQUEST packet");
                return -36;
                break;
            default:
                break;
            }
            dap_cli_server_cmd_set_reply_text(a_str_reply,
                                              "-------------------------------------------------\n"
                                              "VERSION \t |  %s \n"
                                              "AUTO_PROC \t |  %s \n"
                                              "ORDER \t\t |  %s \n"
                                              "AUTO_ONLINE \t |  %s \n"
                                              "AUTO_UPDATE \t |  %s \n"
                                              "DATA_SIGNED \t |  %s \n"
                                              "FOUND CERT \t |  %s\n"
                                              "SIGN CORRECT \t |  %s\n"
                                              "SUMMARY \t |  %s\n",
                     l_out.header.version,
                    (l_out.header.flags & A_PROC)?"true":"false",
                    (l_out.header.flags & F_ORDR)?"true":"false",
                    (l_out.header.flags & A_ONLN)?"true":"false",
                    (l_out.header.flags & A_UPDT)?"true":"false",
                    (l_out.header.flags & D_SIGN)?"true":"false",
                    (l_out.header.flags & F_CERT)?"true":"false",
                     l_out.header.sign_correct ?  "true":"false",
                     l_out.header.overall_correct ? "Validator ready" : "There are unresolved issues");

        }
        break;

        case CMD_APPROVE: {
            const char *l_net_str = NULL, *l_tx_hash_str = NULL, *l_cert_str = NULL;
            l_arg_index++;
            dap_cli_server_cmd_find_option_val(a_argv, l_arg_index, a_argc, "-net", &l_net_str);
            if (!l_net_str) {
                dap_cli_server_cmd_set_reply_text(a_str_reply, "Command 'approve' requires parameter -net");
                return -3;
            }
            dap_chain_net_t *l_net = dap_chain_net_by_name(l_net_str);
            if (!l_net) {
                dap_cli_server_cmd_set_reply_text(a_str_reply, "Network %s not found", l_net_str);
                return -4;
            }
            dap_cli_server_cmd_find_option_val(a_argv, l_arg_index, a_argc, "-poa_cert", &l_cert_str);
            if (!l_cert_str) {
                dap_cli_server_cmd_set_reply_text(a_str_reply, "Command 'approve' requires parameter -poa_cert");
                return -17;
            }
            dap_cert_t *l_cert = dap_cert_find_by_name(l_cert_str);
            if (!l_cert) {
                dap_cli_server_cmd_set_reply_text(a_str_reply, "Specified certificate not found");
                return -18;
            }
            if (!s_srv_stake_is_poa_cert(l_net, l_cert->enc_key)) {
                dap_cli_server_cmd_set_reply_text(a_str_reply, "Specified certificate is not PoA root one");
                return -21;
            }
            dap_cli_server_cmd_find_option_val(a_argv, l_arg_index, a_argc, "-tx", &l_tx_hash_str);
            if (!l_tx_hash_str) {
                dap_cli_server_cmd_set_reply_text(a_str_reply, "Command 'approve' requires parameter -tx");
                return -13;
            }
            dap_chain_hash_fast_t l_tx_hash = {};
            if (dap_chain_hash_fast_from_str(l_tx_hash_str, &l_tx_hash)) {
                dap_cli_server_cmd_set_reply_text(a_str_reply, "Invalid transaction hash format");
                return -14;
            }
            dap_chain_datum_decree_t *l_decree = dap_chain_net_srv_stake_decree_approve(l_net, &l_tx_hash, l_cert);
            char *l_decree_hash_str = NULL;
            if (!l_decree || !(l_decree_hash_str = s_stake_decree_put(l_decree, l_net))) {
                dap_cli_server_cmd_set_reply_text(a_str_reply, "Approve decree error");
                return -12;
            }
            DAP_DELETE(l_decree);
            dap_cli_server_cmd_set_reply_text(a_str_reply, "Approve decree %s successfully created",
                                              l_decree_hash_str);
            DAP_DELETE(l_decree_hash_str);
        } break;

        case CMD_LIST: {
            l_arg_index++;            
            if (dap_cli_server_cmd_find_option_val(a_argv, l_arg_index, a_argc, "keys", NULL)) {
                const char *l_net_str = NULL,
                           *l_cert_str = NULL,
                           *l_pkey_hash_str = NULL;
                l_arg_index++;
                dap_cli_server_cmd_find_option_val(a_argv, l_arg_index, a_argc, "-net", &l_net_str);
                if (!l_net_str) {
                    dap_cli_server_cmd_set_reply_text(a_str_reply, "Command 'list keys' requires parameter -net");
                    return -3;
                }
                dap_chain_net_t *l_net = dap_chain_net_by_name(l_net_str);
                if (!l_net) {
                    dap_cli_server_cmd_set_reply_text(a_str_reply, "Network %s not found", l_net_str);
                    return -4;
                }
                dap_chain_net_srv_stake_t *l_srv_stake = s_srv_stake_by_net_id(l_net->pub.id);
                if (!l_srv_stake) {
                    dap_cli_server_cmd_set_reply_text(a_str_reply, "Specified net have no stake service activated");
                    return -25;
                }
                dap_chain_net_srv_stake_item_t *l_stake = NULL;
                dap_cli_server_cmd_find_option_val(a_argv, l_arg_index, a_argc, "-cert", &l_cert_str);
                if (l_cert_str) {
                    dap_cert_t *l_cert = dap_cert_find_by_name(l_cert_str);
                    if (!l_cert) {
                        dap_cli_server_cmd_set_reply_text(a_str_reply, "Specified certificate not found");
                        return -18;
                    }
                    dap_chain_addr_t l_signing_addr;
                    if (dap_chain_addr_fill_from_key(&l_signing_addr, l_cert->enc_key, l_net->pub.id)) {
                        dap_cli_server_cmd_set_reply_text(a_str_reply, "Specified certificate is wrong");
                        return -20;
                    }
                    HASH_FIND(hh, l_srv_stake->itemlist, &l_signing_addr.data.hash_fast, sizeof(dap_hash_fast_t), l_stake);
                    if (!l_stake) {
                        dap_cli_server_cmd_set_reply_text(a_str_reply, "Specified certificate isn't delegated nor approved");
                        return -21;
                    }
                }
                if (!l_cert_str)
                    dap_cli_server_cmd_find_option_val(a_argv, l_arg_index, a_argc, "-pkey", &l_pkey_hash_str);
                if (l_pkey_hash_str) {
                    dap_hash_fast_t l_pkey_hash;
                    if (dap_chain_hash_fast_from_str(l_pkey_hash_str, &l_pkey_hash)) {
                        dap_cli_server_cmd_set_reply_text(a_str_reply, "Specified pkey hash is wrong");
                        return -20;
                    }
                    l_stake = dap_chain_net_srv_stake_check_pkey_hash(l_net->pub.id, &l_pkey_hash);
                    if (!l_stake) {
                        dap_cli_server_cmd_set_reply_text(a_str_reply, "Specified pkey hash isn't delegated nor approved");
                        return -21;
                    }
                }

                dap_string_t *l_reply_str = dap_string_new("");
                size_t l_inactive_count = 0, l_total_count = 0;
                uint256_t l_total_locked_weight = {}, l_total_weight = dap_chain_net_srv_stake_get_total_weight(l_net->pub.id, &l_total_locked_weight);
                if (l_stake)
                    s_srv_stake_print(l_stake, l_total_weight, l_reply_str);
                else
                    for (l_stake = l_srv_stake->itemlist; l_stake; l_stake = l_stake->hh.next) {
                        l_total_count++;
                        if (!l_stake->is_active)
                            l_inactive_count++;
                        s_srv_stake_print(l_stake, l_total_weight, l_reply_str);
                    }
                if (!HASH_CNT(hh, l_srv_stake->itemlist)) {
                    dap_string_append(l_reply_str, "No keys found\n");
                } else {
                    if (!l_cert_str && !l_pkey_hash_str)
                        dap_string_append_printf(l_reply_str, "Total keys count: %zu\n", l_total_count);
                    if (dap_chain_esbocs_started(l_net->pub.id))
                        dap_string_append_printf(l_reply_str, "Inactive keys count: %zu\n", l_inactive_count);
                    const char *l_total_weight_coins, *l_total_weight_str = dap_uint256_to_char(l_total_locked_weight, &l_total_weight_coins);
                    dap_string_append_printf(l_reply_str, "Total weight: %s (%s)\n", l_total_weight_coins, l_total_weight_str);
                    l_total_weight_str = dap_uint256_to_char(l_total_weight, &l_total_weight_coins);
                    dap_string_append_printf(l_reply_str, "Total effective weight: %s (%s)\n", l_total_weight_coins, l_total_weight_str);
                }

                const char *l_delegate_min_str; dap_uint256_to_char(dap_chain_net_srv_stake_get_allowed_min_value(l_net->pub.id),
                                                                    &l_delegate_min_str);
                char l_delegated_ticker[DAP_CHAIN_TICKER_SIZE_MAX];
                dap_chain_datum_token_get_delegated_ticker(l_delegated_ticker, l_net->pub.native_ticker);
                dap_string_append_printf(l_reply_str, "Minimum value for key delegating: %s %s\n",
                                         l_delegate_min_str, l_delegated_ticker);
                uint256_t l_percent_max = dap_chain_net_srv_stake_get_percent_max(l_net->pub.id);
                const char *l_percent_max_str = NULL;
                if (!IS_ZERO_256(l_percent_max)) {
                    MULT_256_256(l_percent_max, GET_256_FROM_64(100), &l_percent_max);
                    dap_uint256_to_char(l_percent_max, &l_percent_max_str);
                }
                dap_string_append_printf(l_reply_str, "Maximum related weight of each validator: %s%%\n",
                                         IS_ZERO_256(l_percent_max) ? "100" : l_percent_max_str);
                *a_str_reply = dap_string_free(l_reply_str, false);
            } else if (dap_cli_server_cmd_find_option_val(a_argv, l_arg_index, a_argc, "tx", NULL)) {
                const char *l_net_str = NULL;
                l_arg_index++;
                dap_cli_server_cmd_find_option_val(a_argv, l_arg_index, a_argc, "-net", &l_net_str);
                if (!l_net_str) {
                    dap_cli_server_cmd_set_reply_text(a_str_reply, "Command 'list tx' requires parameter -net");
                    return -3;
                }
                dap_chain_net_t *l_net = dap_chain_net_by_name(l_net_str);
                if (!l_net) {
                    dap_cli_server_cmd_set_reply_text(a_str_reply, "Network %s not found", l_net_str);
                    return -4;
                }
                struct get_tx_cond_pos_del_from_tx * l_args = DAP_NEW_Z(struct get_tx_cond_pos_del_from_tx);
                if(!l_args) {
                    log_it(L_CRITICAL, "%s", c_error_memory_alloc);
                    dap_cli_server_cmd_set_reply_text(a_str_reply, "Out of memory");
                    return -1;
                }
                dap_string_t * l_str_tmp = dap_string_new(NULL);
                dap_hash_fast_t l_datum_hash;
                dap_chain_datum_tx_t *l_datum_tx = NULL;
                dap_chain_tx_out_cond_t *l_tx_out_cond = NULL;
                int l_out_idx_tmp = 0;
                char *spaces = {"--------------------------------------------------------------------------------------------------------------------"};
                const char *l_signing_addr_str = NULL, *l_balance = NULL, *l_coins = NULL;
                char* l_node_address_text_block = NULL;
                dap_chain_net_get_tx_all(l_net,TX_SEARCH_TYPE_NET,s_get_tx_filter_callback, l_args);
                l_args->ret = dap_list_sort(l_args->ret, s_callback_compare_tx_list);
                for(dap_list_t *tx = l_args->ret; tx; tx = tx->next)
                {
                    l_datum_tx = (dap_chain_datum_tx_t*)tx->data;
                    char buf[DAP_TIME_STR_SIZE];
                    dap_hash_fast(l_datum_tx, dap_chain_datum_tx_get_size(l_datum_tx), &l_datum_hash);
                    l_tx_out_cond = dap_chain_datum_tx_out_cond_get(l_datum_tx, DAP_CHAIN_TX_OUT_COND_SUBTYPE_SRV_STAKE_POS_DELEGATE,
                                                                                     &l_out_idx_tmp);
                    char l_hash_str[DAP_CHAIN_HASH_FAST_STR_SIZE];
                    dap_chain_hash_fast_to_str(&l_datum_hash, l_hash_str, sizeof(l_hash_str));
                    dap_time_to_str_rfc822(buf, DAP_TIME_STR_SIZE, l_datum_tx->header.ts_created);
                    dap_string_append_printf(l_str_tmp,"%s \n%s \ntx_hash:\t%s \n",spaces, buf, l_hash_str);

                    char l_pkey_hash_str[DAP_CHAIN_HASH_FAST_STR_SIZE];
                    dap_chain_hash_fast_to_str(&l_tx_out_cond->subtype.srv_stake_pos_delegate.signing_addr.data.hash_fast, l_pkey_hash_str, sizeof(l_pkey_hash_str));
                    l_balance = dap_uint256_to_char(l_tx_out_cond->header.value, &l_coins);
                    
                    l_signing_addr_str = dap_chain_addr_to_str_static(&l_tx_out_cond->subtype.srv_stake_pos_delegate.signing_addr);
                    dap_string_append_printf(l_str_tmp,"signing_addr:\t%s \n",l_signing_addr_str);
                    dap_string_append_printf(l_str_tmp,"signing_hash:\t%s \n",l_pkey_hash_str);
                    l_node_address_text_block = dap_strdup_printf("node_address:\t" NODE_ADDR_FP_STR,NODE_ADDR_FP_ARGS_S(l_tx_out_cond->subtype.srv_stake_pos_delegate.signer_node_addr));
                    dap_string_append_printf(l_str_tmp,"%s \n",l_node_address_text_block);
                    dap_string_append_printf(l_str_tmp,"value:\t\t%s (%s) \n",l_coins,l_balance);

                    DAP_DELETE(l_node_address_text_block);
                }

                dap_cli_server_cmd_set_reply_text(a_str_reply, "%s", l_str_tmp->str);
                dap_string_free(l_str_tmp, true);
               DAP_DELETE(l_args);
            } else {
                dap_cli_server_cmd_set_reply_text(a_str_reply, "Subcommand '%s' not recognized", a_argv[l_arg_index]);
                return -2;
            }
        } break;

        case CMD_MIN_VALUE: {
            const char *l_net_str = NULL,
                       *l_cert_str = NULL,
                       *l_value_str = NULL;
            l_arg_index++;
            dap_cli_server_cmd_find_option_val(a_argv, l_arg_index, a_argc, "-net", &l_net_str);
            if (!l_net_str) {
                dap_cli_server_cmd_set_reply_text(a_str_reply, "Command 'min_value' requires parameter -net");
                return -3;
            }
            dap_chain_net_t *l_net = dap_chain_net_by_name(l_net_str);
            if (!l_net) {
                dap_cli_server_cmd_set_reply_text(a_str_reply, "Network %s not found", l_net_str);
                return -4;
            }
            dap_chain_t *l_chain = dap_chain_net_get_default_chain_by_chain_type(l_net, CHAIN_TYPE_ANCHOR);
            if (!l_chain)
                l_chain =  dap_chain_net_get_chain_by_chain_type(l_net, CHAIN_TYPE_ANCHOR);
            if (!l_chain) {
                dap_cli_server_cmd_set_reply_text(a_str_reply, "No chain supported anchor datum type");
                return -2;
            }
            dap_cli_server_cmd_find_option_val(a_argv, l_arg_index, a_argc, "-poa_cert", &l_cert_str);
            if (!l_cert_str) {
                dap_cli_server_cmd_set_reply_text(a_str_reply, "Command 'min_value' requires parameter -poa_cert");
                return -3;
            }
            dap_cert_t *l_poa_cert = dap_cert_find_by_name(l_cert_str);
            if (!l_poa_cert) {
                dap_cli_server_cmd_set_reply_text(a_str_reply, "Specified certificate not found");
                return -25;
            }
            if (!s_srv_stake_is_poa_cert(l_net, l_poa_cert->enc_key)) {
                dap_cli_server_cmd_set_reply_text(a_str_reply, "Specified certificate is not PoA root one");
                return -26;
            }

            dap_cli_server_cmd_find_option_val(a_argv, l_arg_index, a_argc, "-value", &l_value_str);
            if (!l_value_str) {
                dap_cli_server_cmd_set_reply_text(a_str_reply, "Command 'min_value' requires parameter -value");
                return -9;
            }
            uint256_t l_value = dap_chain_balance_scan(l_value_str);
            if (IS_ZERO_256(l_value)) {
                dap_cli_server_cmd_set_reply_text(a_str_reply, "Unrecognized number in '-value' param");
                return -10;
            }

            dap_chain_datum_decree_t *l_decree = s_stake_decree_set_min_stake(l_net, l_chain, l_value, l_poa_cert);
            char *l_decree_hash_str = NULL;
            if (l_decree && (l_decree_hash_str = s_stake_decree_put(l_decree, l_net))) {
                dap_cli_server_cmd_set_reply_text(a_str_reply, "Minimum stake value has been set."
                                                                " Decree hash %s", l_decree_hash_str);
                DAP_DELETE(l_decree);
                DAP_DELETE(l_decree_hash_str);
            } else {
                dap_cli_server_cmd_set_reply_text(a_str_reply, "Minimum stake value setting failed");
                DAP_DEL_Z(l_decree);
                return -21;
            }
        } break;

        case CMD_MAX_WEIGHT: {
            const char *l_net_str = NULL,
                       *l_cert_str = NULL,
                       *l_value_str = NULL;
            l_arg_index++;
            dap_cli_server_cmd_find_option_val(a_argv, l_arg_index, a_argc, "-net", &l_net_str);
            if (!l_net_str) {
                dap_cli_server_cmd_set_reply_text(a_str_reply, "Command 'max_weight' requires parameter -net");
                return -3;
            }
            dap_chain_net_t *l_net = dap_chain_net_by_name(l_net_str);
            if (!l_net) {
                dap_cli_server_cmd_set_reply_text(a_str_reply, "Network %s not found", l_net_str);
                return -4;
            }
            dap_chain_t *l_chain = dap_chain_net_get_default_chain_by_chain_type(l_net, CHAIN_TYPE_ANCHOR);
            if (!l_chain)
                l_chain =  dap_chain_net_get_chain_by_chain_type(l_net, CHAIN_TYPE_ANCHOR);
            if (!l_chain) {
                dap_cli_server_cmd_set_reply_text(a_str_reply, "No chain supported anchor datum type");
                return -2;
            }
            dap_cli_server_cmd_find_option_val(a_argv, l_arg_index, a_argc, "-poa_cert", &l_cert_str);
            if (!l_cert_str) {
                dap_cli_server_cmd_set_reply_text(a_str_reply, "Command 'max_weight' requires parameter -poa_cert");
                return -3;
            }
            dap_cert_t *l_poa_cert = dap_cert_find_by_name(l_cert_str);
            if (!l_poa_cert) {
                dap_cli_server_cmd_set_reply_text(a_str_reply, "Specified certificate not found");
                return -25;
            }
            if (!s_srv_stake_is_poa_cert(l_net, l_poa_cert->enc_key)) {
                dap_cli_server_cmd_set_reply_text(a_str_reply, "Specified certificate is not PoA root one");
                return -26;
            }

            dap_cli_server_cmd_find_option_val(a_argv, l_arg_index, a_argc, "-percent", &l_value_str);
            if (!l_value_str) {
                dap_cli_server_cmd_set_reply_text(a_str_reply, "Command 'max_weight' requires parameter -percent");
                return -9;
            }
            uint256_t l_value = dap_chain_balance_coins_scan(l_value_str);
            if (IS_ZERO_256(l_value)) {
                dap_cli_server_cmd_set_reply_text(a_str_reply, "Unrecognized number in '-percent' param");
                return -10;
            }
            if (compare256(l_value, dap_chain_balance_coins_scan("100.0")) >= 0) {
                dap_cli_server_cmd_set_reply_text(a_str_reply, "Percent must be lower than 100%%");
                return -29;
            }
            DIV_256(l_value, GET_256_FROM_64(100), &l_value);
            dap_chain_datum_decree_t *l_decree = s_stake_decree_set_max_weight(l_net, l_chain, l_value, l_poa_cert);
            char *l_decree_hash_str = NULL;
            if (l_decree && (l_decree_hash_str = s_stake_decree_put(l_decree, l_net))) {
                dap_cli_server_cmd_set_reply_text(a_str_reply, "Maximum weight has been set."
                                                                " Decree hash %s", l_decree_hash_str);
                DAP_DELETE(l_decree);
                DAP_DELETE(l_decree_hash_str);
            } else {
                dap_cli_server_cmd_set_reply_text(a_str_reply, "Maximum weight setting failed");
                DAP_DEL_Z(l_decree);
                return -21;
            }
        } break;

        default: {
            dap_cli_server_cmd_set_reply_text(a_str_reply, "Command %s not recognized", a_argv[l_arg_index]);
            return -1;
        }
    }
    return 0;
}

bool dap_chain_net_srv_stake_get_fee_validators(dap_chain_net_t *a_net,
                                                uint256_t *a_max_fee, uint256_t *a_average_fee, uint256_t *a_min_fee, uint256_t *a_median_fee)
{
    dap_return_val_if_fail(a_net, false);
    char *l_gdb_group_str = dap_chain_net_srv_order_get_gdb_group(a_net);
    size_t l_orders_count = 0;
    dap_global_db_obj_t *l_orders = dap_global_db_get_all_sync(l_gdb_group_str, &l_orders_count);
    DAP_DELETE(l_gdb_group_str);
    uint256_t l_min = uint256_0, l_max = uint256_0, l_average = uint256_0, l_median = uint256_0;
    uint64_t l_order_fee_count = 0;
    uint256_t l_all_fees[l_orders_count * sizeof(uint256_t)];
    for (size_t i = 0; i < l_orders_count; i++) {
        const dap_chain_net_srv_order_t *l_order = dap_chain_net_srv_order_check(l_orders[i].key, l_orders[i].value, l_orders[i].value_len);
        if (!l_order) {
            log_it(L_WARNING, "Unreadable order %s", l_orders[i].key);
            continue;
        }
        if (l_order->srv_uid.uint64 != DAP_CHAIN_NET_SRV_STAKE_POS_DELEGATE_ID)
            continue;
        if (l_order_fee_count == 0) {
            l_min = l_max = l_order->price;
        }
        l_all_fees[l_order_fee_count] = l_order->price;
        for(int j = l_order_fee_count; j > 0 && compare256(l_all_fees[j], l_all_fees[j - 1]) == -1; --j) {
            uint256_t l_temp = l_all_fees[j];
            l_all_fees[j] = l_all_fees[j - 1];
            l_all_fees[j - 1] = l_temp;
        }
        l_order_fee_count++;
        uint256_t t = uint256_0;
        SUM_256_256(l_order->price, l_average, &t);
        l_average = t;
        if (compare256(l_min, l_order->price) == 1) {
            l_min = l_order->price;
        }
        if (compare256(l_max, l_order->price) == -1) {
            l_max = l_order->price;
        }
    }
    dap_global_db_objs_delete(l_orders, l_orders_count);
    uint256_t t = uint256_0;
    if (!IS_ZERO_256(l_average))
        DIV_256(l_average, dap_chain_uint256_from(l_order_fee_count), &t);
    l_average = t;

    if (l_order_fee_count) {
        l_median = l_all_fees[(size_t)(l_order_fee_count * 2 / 3)];
    }

    if (a_min_fee)
        *a_min_fee = l_min;
    if (a_average_fee)
        *a_average_fee = l_average;
    if (a_median_fee)
        *a_median_fee = l_median;
    if (a_max_fee)
        *a_max_fee = l_max;
    return true;
}

json_object *s_pos_delegate_get_fee_validators_json(dap_chain_net_id_t a_net_id)
{
    dap_chain_net_t *l_net = dap_chain_net_by_id(a_net_id);
    uint256_t l_min = uint256_0, l_max = uint256_0, l_average = uint256_0, l_median = uint256_0;
    dap_chain_net_srv_stake_get_fee_validators(l_net, &l_max, &l_average, &l_min, &l_median);
    const char *l_native_token  = l_net->pub.native_ticker;
    json_object *l_jobj_min     = json_object_new_object(), *l_jobj_max     = json_object_new_object(),
                *l_jobj_average = json_object_new_object(), *l_jobj_median  = json_object_new_object(),
                *l_jobj_ret     = json_object_new_object();
                
    const char *l_coins_str;
    json_object_object_add( l_jobj_min,     "balance",  json_object_new_string(dap_uint256_to_char(l_min, &l_coins_str)) );
    json_object_object_add( l_jobj_min,     "coin",     json_object_new_string(l_coins_str) );

    json_object_object_add( l_jobj_max,     "balance",  json_object_new_string(dap_uint256_to_char(l_max, &l_coins_str)) );
    json_object_object_add( l_jobj_max,     "coin",     json_object_new_string(l_coins_str) );

    json_object_object_add( l_jobj_average, "balance",  json_object_new_string(dap_uint256_to_char(l_average, &l_coins_str)) );
    json_object_object_add( l_jobj_average, "coin",     json_object_new_string(l_coins_str) );
    
    json_object_object_add( l_jobj_median, "balance",   json_object_new_string(dap_uint256_to_char(l_median, &l_coins_str)) );
    json_object_object_add( l_jobj_median, "coin",      json_object_new_string(l_coins_str) );

    json_object_object_add(l_jobj_ret, "service",   json_object_new_string("validators"));
    json_object_object_add(l_jobj_ret, "min",       l_jobj_min);
    json_object_object_add(l_jobj_ret, "max",       l_jobj_max);
    json_object_object_add(l_jobj_ret, "average",   l_jobj_average);
    json_object_object_add(l_jobj_ret, "median",    l_jobj_median);
    json_object_object_add(l_jobj_ret, "token",     json_object_new_string(l_native_token));

    return l_jobj_ret;
}

static void s_cache_data(dap_ledger_t *a_ledger, dap_chain_datum_tx_t *a_tx, dap_chain_addr_t *a_signing_addr)
{
    if (!dap_ledger_cache_enabled(a_ledger))
        return;
    dap_chain_net_srv_stake_cache_data_t l_cache_data;
    dap_hash_fast(a_tx, dap_chain_datum_tx_get_size(a_tx), &l_cache_data.tx_hash);
    char l_data_key[DAP_CHAIN_HASH_FAST_STR_SIZE];
    dap_chain_hash_fast_to_str(&l_cache_data.tx_hash, l_data_key, sizeof(l_data_key));
    l_cache_data.signing_addr = *a_signing_addr;
    char *l_gdb_group = dap_ledger_get_gdb_group(a_ledger, DAP_CHAIN_NET_SRV_STAKE_POS_DELEGATE_GDB_GROUP);
    if (dap_global_db_set(l_gdb_group, l_data_key, &l_cache_data, sizeof(l_cache_data), false, NULL, NULL))
        log_it(L_WARNING, "Stake service cache mismatch");
}

static void s_uncache_data(dap_ledger_t *a_ledger, dap_chain_datum_tx_t *a_tx, dap_chain_addr_t *a_signing_addr)
{
    if (!dap_ledger_cache_enabled(a_ledger))
        return;
    dap_chain_hash_fast_t l_hash = {};
    dap_hash_fast(a_tx, dap_chain_datum_tx_get_size(a_tx), &l_hash);
    char l_data_key[DAP_CHAIN_HASH_FAST_STR_SIZE];
    dap_chain_hash_fast_to_str(&l_hash, l_data_key, sizeof(l_data_key));
    char *l_gdb_group = dap_ledger_get_gdb_group(a_ledger, DAP_CHAIN_NET_SRV_STAKE_POS_DELEGATE_GDB_GROUP);
    if (dap_global_db_del_sync(l_gdb_group, l_data_key))
        log_it(L_WARNING, "Stake service cache mismatch");
}

dap_chain_net_srv_stake_item_t *dap_chain_net_srv_stake_check_pkey_hash(dap_chain_net_id_t a_net_id, dap_hash_fast_t *a_pkey_hash)
{
    dap_chain_net_srv_stake_t *l_srv_stake = s_srv_stake_by_net_id(a_net_id);
    if (!l_srv_stake)
        return NULL;
    dap_chain_net_srv_stake_item_t *l_stake, *l_tmp;
    HASH_ITER(hh, l_srv_stake->itemlist, l_stake, l_tmp) {
        if (dap_hash_fast_compare(&l_stake->signing_addr.data.hash_fast, a_pkey_hash))
            return l_stake;
    }
    return NULL;
}

size_t dap_chain_net_srv_stake_get_total_keys(dap_chain_net_id_t a_net_id, size_t *a_in_active_count)
{
    dap_chain_net_srv_stake_t *l_stake_rec = s_srv_stake_by_net_id(a_net_id);
    if (!l_stake_rec)
        return 0;
    size_t l_total_count = 0, l_inactive_count = 0;
    dap_chain_net_srv_stake_item_t *l_item = NULL;
    for (l_item = l_stake_rec->itemlist; l_item; l_item = l_item->hh.next) {
        if (l_item->net->pub.id.uint64 != a_net_id.uint64)
            continue;
        l_total_count++;
        if (!l_item->is_active)
            l_inactive_count++;
    }
    if (a_in_active_count) {
        *a_in_active_count = l_inactive_count;
    }
    return l_total_count;
}<|MERGE_RESOLUTION|>--- conflicted
+++ resolved
@@ -1881,13 +1881,8 @@
             size_t l_orders_count = 0;
             dap_global_db_obj_t * l_orders = dap_global_db_get_all_sync(l_gdb_group_str, &l_orders_count);
             qsort(l_orders, l_orders_count, sizeof(dap_global_db_obj_t), time_compare_orders);
-<<<<<<< HEAD
             for (size_t j = 0; j < l_orders_count; j++) {
                 const dap_chain_net_srv_order_t *l_order = dap_chain_net_srv_order_check(l_orders[j].key, l_orders[j].value, l_orders[j].value_len);
-=======
-            for (size_t i = 0; i < l_orders_count; i++) {
-                const dap_chain_net_srv_order_t *l_order = dap_chain_net_srv_order_check(l_orders[i].key, l_orders[i].value, l_orders[i].value_len);
->>>>>>> 63c82b97
                 if (!l_order) {
                     log_it(L_WARNING, "Unreadable order %s", l_orders[j].key);
                     continue;
