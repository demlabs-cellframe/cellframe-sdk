/*
 * Authors:
 * Roman Khlopkov <roman.khlopkov@demlabs.net>
 * DeM Labs Inc.   https://demlabs.net
 * DeM Labs Open source community https://gitlab.demlabs.net
 * Copyright  (c) 2017-2020
 * All rights reserved.

 This file is part of DAP (Distributed Applications Platform) the open source project

    DAP (Distributed Applications Platform) is free software: you can redistribute it and/or modify
    it under the terms of the GNU General Public License as published by
    the Free Software Foundation, either version 3 of the License, or
    (at your option) any later version.

    DAP is distributed in the hope that it will be useful,
    but WITHOUT ANY WARRANTY; without even the implied warranty of
    MERCHANTABILITY or FITNESS FOR A PARTICULAR PURPOSE.  See the
    GNU General Public License for more details.

    You should have received a copy of the GNU General Public License
    along with any DAP based project.  If not, see <http://www.gnu.org/licenses/>.
*/

#include <math.h>
#include "dap_chain_wallet.h"
#include "dap_config.h"
#include "dap_string.h"
#include "dap_list.h"
#include "dap_enc_base58.h"
#include "dap_chain_common.h"
#include "dap_chain_mempool.h"
#include "dap_chain_net_decree.h"
#include "dap_chain_net_tx.h"
#include "dap_chain_net_srv.h"
#include "dap_chain_net_srv_stake_pos_delegate.h"
#include "dap_chain_cs_esbocs.h"
#include "rand/dap_rand.h"
#include "dap_chain_node_client.h"
#include "dap_stream_ch_chain_net_pkt.h"
#include "json_object.h"
#include "dap_json_rpc_errors.h"
#include "dap_cli_server.h"
#include "dap_chain_net_srv_order.h"

#define LOG_TAG "dap_chain_net_srv_stake_pos_delegate"

#define DAP_CHAIN_NET_SRV_STAKE_POS_DELEGATE_GDB_GROUP "delegate_keys"

typedef enum s_cli_srv_stake_err{
    DAP_CHAIN_NODE_CLI_SRV_STAKE_OK = 0,
    DAP_CHAIN_NODE_CLI_SRV_STAKE_MEMORY_ERR,
    DAP_CHAIN_NODE_CLI_SRV_STAKE_PARAM_ERR,
    DAP_CHAIN_NODE_CLI_SRV_STAKE_NET_ERR,
    DAP_CHAIN_NODE_CLI_SRV_STAKE_HASH_ERR,
    DAP_CHAIN_NODE_CLI_SRV_STAKE_WRONG_HASH_ERR,
    DAP_CHAIN_NODE_CLI_SRV_STAKE_NEED_TX_NOT_OUTPUT_ERR,
    DAP_CHAIN_NODE_CLI_SRV_STAKE_NO_TX_ERR,
    DAP_CHAIN_NODE_CLI_SRV_STAKE_HASH_ADDR_ERR,
    DAP_CHAIN_NODE_CLI_SRV_STAKE_NO_NODE_ERR,
    DAP_CHAIN_NODE_CLI_SRV_STAKE_NODE_BAD_SIZE_ERR,
    DAP_CHAIN_NODE_CLI_SRV_STAKE_NO_CON_TO_NODE_ERR,
    DAP_CHAIN_NODE_CLI_SRV_STAKE_NO_RES_FROM_NODE_ERR,
    DAP_CHAIN_NODE_CLI_SRV_STAKE_SEND_PKT_ERR,
    DAP_CHAIN_NODE_CLI_SRV_STAKE_NO_CERT_ERR,
    DAP_CHAIN_NODE_CLI_SRV_STAKE_WRONG_CERT_ERR,
    DAP_CHAIN_NODE_CLI_SRV_STAKE_CERT_ERR,
    DAP_CHAIN_NODE_CLI_SRV_STAKE_NOT_POA_ERR,
    DAP_CHAIN_NODE_CLI_SRV_STAKE_DECREE_ERR,
    DAP_CHAIN_NODE_CLI_SRV_STAKE_NO_STAKE_IN_NET_ERR,
    DAP_CHAIN_NODE_CLI_SRV_STAKE_WRONG_SUB_COMMAND_ERR,
    DAP_CHAIN_NODE_CLI_SRV_STAKE_ANCHOR_NOT_SUPPORT_ERR,
    DAP_CHAIN_NODE_CLI_SRV_STAKE_MIN_STAKE_SET_FAILED_ERR,
    DAP_CHAIN_NODE_CLI_SRV_STAKE_MAX_WEIGHT_SET_FAILED_ERR,
    DAP_CHAIN_NODE_CLI_SRV_STAKE_PERCENT_ERR,
    DAP_CHAIN_NODE_CLI_SRV_STAKE_UNRECOGNIZE_COM_ERR,

    /* add custom codes here */

    //DAP_CHAIN_NODE_CLI_COM_TX_UNKNOWN /* MAX */
} s_cli_srv_stake_err_t;
static int s_cli_srv_stake(int a_argc, char **a_argv, void **a_str_reply);

static int s_stake_verificator_callback(dap_ledger_t *a_ledger, dap_chain_tx_out_cond_t *a_cond,
                                                      dap_chain_datum_tx_t *a_tx_in, bool a_owner);
static void s_stake_updater_callback(dap_ledger_t *a_ledger, dap_chain_datum_tx_t *a_tx_in, dap_hash_fast_t *a_tx_in_hash, dap_chain_tx_out_cond_t *a_cond);

static void s_stake_deleted_callback(dap_ledger_t *a_ledger, dap_chain_datum_tx_t *a_tx, dap_chain_tx_out_cond_t *a_cond);

static void s_cache_data(dap_ledger_t *a_ledger, dap_chain_datum_tx_t *a_tx, dap_chain_addr_t *a_signing_addr);
static void s_uncache_data(dap_ledger_t *a_ledger, dap_chain_datum_tx_t *a_tx, dap_chain_addr_t *a_signing_addr);

static dap_list_t *s_srv_stake_list = NULL;

static bool s_debug_more = false;

static bool s_tag_check_key_delegation(dap_ledger_t *a_ledger, dap_chain_datum_tx_t *a_tx, dap_chain_datum_tx_item_groups_t *a_items_grp, dap_chain_tx_tag_action_type_t *a_action)
{
    // keydelegation open: have STAK_POS_DELEGATE out
    
    if (a_items_grp->items_out_cond_srv_stake_pos_delegate) {
        if (a_action) *a_action = DAP_CHAIN_TX_TAG_ACTION_OPEN;
        return true;
    }

    //key delegation invalidation (close): have IN_COND linked with STAKE_POS_DELEGATE out
    if (a_items_grp->items_in_cond) 
    {
       for (dap_list_t *it = a_items_grp->items_in_cond; it; it = it->next) {
            dap_chain_tx_in_cond_t *l_tx_in = it->data;
            dap_chain_tx_out_cond_t *l_tx_out_cond = dap_chain_ledger_get_tx_out_cond_linked_to_tx_in_cond(a_ledger, l_tx_in);

            if (l_tx_out_cond && l_tx_out_cond->header.subtype == DAP_CHAIN_TX_OUT_COND_SUBTYPE_SRV_STAKE_POS_DELEGATE) {
                if (a_action) *a_action = DAP_CHAIN_TX_TAG_ACTION_CLOSE;
                return true;
            }   
        }
    }

    return false;
}

/**
 * @brief dap_stream_ch_vpn_init Init actions for VPN stream channel
 * @return 0 if everything is okay, lesser then zero if errors
 */
int dap_chain_net_srv_stake_pos_delegate_init()
{
    dap_ledger_verificator_add(DAP_CHAIN_TX_OUT_COND_SUBTYPE_SRV_STAKE_POS_DELEGATE, s_stake_verificator_callback, s_stake_updater_callback, s_stake_deleted_callback);
    dap_cli_server_cmd_add("srv_stake", s_cli_srv_stake, "Delegated stake service commands",
            "\t\t=== Commands for work with orders ===\n"
    "srv_stake order create [fee] -net <net_name> -value <value> -cert <priv_cert_name> [-H {hex(default) | base58}]\n"
        "\tCreates an order declaring the minimum fee that the validator agrees to for process a transaction.\n"
    "srv_stake order create validator -net <net_name> -value_min <minimum_stake_value> -value_max <maximum_stake_value>"
                        " -tax <percent> -cert <priv_cert_name> [-node_addr <for_validator_node>] [-H {hex(default) | base58}]\n"
        "\tCreates an order declaring wanted tax and minimum/maximum stake value that the validator agrees to work.\n"
    "srv_stake order create staker -net <net_name> -w <wallet_with_m_tokens> -value <stake_value> -fee <value> -tax <percent>"
                        " [-addr <for_tax_collecting>]  [-cert <for_order_signing>] [-H {hex(default) | base58}]\n"
        "\tCreates an order allowing the validator to delegate it's key with specified params\n"
    "srv_stake order update -net <net_name> -order <order_hash> [-params]\n"
        "\tUpdates an order with specified hash\n"
    "srv_stake order list [fee | validator | staker] -net <net_name>\n"
        "\tGet orders list of specified type within specified net name\n"
    "srv_stake order remove -net <net_name> -order <order_hash>\n"
        "\tRemove order with specified hash\n"
            "\t\t === Commands for work with stake delegate ===\n"
    "srv_stake delegate {-cert <pub_cert_name> -value <datoshi> | "
                                "-order <order_hash> {[-tax_addr <wallet_addr_for_tax_collecting>] | "
                                        "-cert <priv_cert_name> [-node_addr <for_validator_node>]}}"
                        " -net <net_name> -w <wallet_name> -fee <value>\n"
        "\tDelegate public key in specified certificate or order with specified net name. Pay with specified value of m-tokens of native net token.\n"
    "srv_stake update -net <net_name> {-tx <transaction_hash> | -cert <delegated_cert>} -w <wallet_name> -value <new_delegation_value> -fee <value>\n"
        "\tUpdate public key delegation value for specified certificate or transaction hash with specified net name. Pay or cacheback the difference of m-tokens of native net token.\n"
    "srv_stake invalidate -net <net_name> {-tx <transaction_hash> -w <wallet_name> -fee <value> | -siging_pkey_hash <pkey_hash> -signing_pkey_type <pkey_type> -poa_cert <cert_name>}\n"
        "\tInvalidate requested delegated stake transaction by hash or cert name or cert pkey hash within net name and"
        " return m-tokens to specified wallet (if any)\n"
    "srv_stake approve -net <net_name> -tx <transaction_hash> -poa_cert <priv_cert_name>\n"
        "\tApprove stake transaction by root node certificate within specified net name\n"
    "srv_stake list keys -net <net_name> [-cert <delegated_cert> | -pkey <pkey_hash_str>]\n"
        "\tShow the list of active stake keys (optional delegated with specified cert).\n"
    "srv_stake list tx -net <net_name> \n"
        "\tShow the list of key delegation transactions.\n"
    "srv_stake min_value -net <net_name> [-chain <chain_name>] -poa_cert <poa_cert_name> -value <value>\n"
        "\tSets the minimum stake value\n"
    "srv_stake max_weight -net <net_name> [-chain <chain_name>] -poa_cert <poa_cert_name> -percent <value>\n"
        "\tSets maximum validator related weight (in percent)\n"
    "srv_stake check -net <net_name> -tx <tx_hash>\n"
        "\tCheck remote validator"
    );

    dap_chain_net_srv_uid_t l_uid = { .uint64 = DAP_CHAIN_NET_SRV_STAKE_POS_DELEGATE_ID };
    dap_ledger_service_add(l_uid, "pos_delegate", s_tag_check_key_delegation);
    return 0;
}

static dap_chain_net_srv_stake_t *s_srv_stake_by_net_id(dap_chain_net_id_t a_net_id)
{
    for (dap_list_t *it = s_srv_stake_list; it; it = it->next) {
        dap_chain_net_srv_stake_t *l_srv_stake = it->data;
        if (l_srv_stake->net_id.uint64 == a_net_id.uint64)
            return l_srv_stake;
    }
    return NULL;
}

int dap_chain_net_srv_stake_net_add(dap_chain_net_id_t a_net_id)
{
    dap_chain_net_srv_stake_t *l_srv_stake;
    DAP_NEW_Z_RET_VAL(l_srv_stake, dap_chain_net_srv_stake_t, -1, NULL);
    l_srv_stake->net_id = a_net_id;
    l_srv_stake->delegate_allowed_min = dap_chain_coins_to_balance("1.0");
    dap_list_t *l_list_last = dap_list_last(s_srv_stake_list);
    s_srv_stake_list = dap_list_append(s_srv_stake_list, l_srv_stake);
    if (l_list_last == dap_list_last(s_srv_stake_list)) {
        log_it(L_ERROR, "Can't add net %" DAP_UINT64_FORMAT_X " to stake service net list", a_net_id.uint64);
        DAP_DELETE(l_srv_stake);
        return -2;
    }
    log_it(L_NOTICE, "Successfully added net ID 0x%016" DAP_UINT64_FORMAT_x, a_net_id.uint64);
    return 0;
}

/**
 * @brief delete ht and hh concretic net from s_srv_stake 
 */
static void s_stake_net_clear(dap_chain_net_t *a_net)
{
    dap_chain_net_srv_stake_t *l_srv_stake = s_srv_stake_by_net_id(a_net->pub.id);
    dap_return_if_fail(l_srv_stake);
    dap_chain_net_srv_stake_item_t *l_stake = NULL, *l_tmp = NULL;
    HASH_ITER(ht, l_srv_stake->tx_itemlist, l_stake, l_tmp) {
        // Clang bug at this, l_stake should change at every loop cycle
        HASH_DELETE(ht, l_srv_stake->tx_itemlist, l_stake);
    }
    HASH_ITER(hh, l_srv_stake->itemlist, l_stake, l_tmp) {
        // Clang bug at this, l_stake should change at every loop cycle
        HASH_DEL(l_srv_stake->itemlist, l_stake);
        DAP_DELETE(l_stake);
    }
    dap_chain_net_srv_stake_cache_item_t *l_cache_item = NULL, *l_cache_tmp = NULL;
    HASH_ITER(hh, l_srv_stake->cache, l_cache_item, l_cache_tmp) {
        // Clang bug at this, l_stake should change at every loop cycle
        HASH_DEL(l_srv_stake->cache, l_cache_item);
        DAP_DELETE(l_cache_item);
    }
}

void dap_chain_net_srv_stake_pos_delegate_deinit()
{
    for (dap_chain_net_t *it = dap_chain_net_iter_start(); it; it = dap_chain_net_iter_next(it))
        s_stake_net_clear(it);
    dap_list_free_full(s_srv_stake_list, NULL);
    s_srv_stake_list = NULL;
}

static int s_stake_verificator_callback(dap_ledger_t *a_ledger, dap_chain_tx_out_cond_t *a_cond,
                                         dap_chain_datum_tx_t *a_tx_in, bool a_owner)
{
    dap_return_val_if_fail(a_ledger && a_cond && a_tx_in, -1);
    dap_chain_net_srv_stake_t *l_srv_stake = s_srv_stake_by_net_id(a_ledger->net->pub.id);
    dap_return_val_if_fail(l_srv_stake, -2);

#define m_cond_check()                                                                              \
(                                                                                                   \
    {                                                                                               \
        if (l_tx_new_cond->header.subtype != a_cond->header.subtype ||                              \
                l_tx_new_cond->header.ts_expires != a_cond->header.ts_expires ||                    \
                !dap_chain_net_srv_uid_compare(l_tx_new_cond->header.srv_uid,                       \
                                               a_cond->header.srv_uid)                              \
                ) {                                                                                 \
            log_it(L_WARNING, "Conditional out and conditional in have different headers");         \
            return -3;                                                                              \
        }                                                                                           \
        if (l_tx_new_cond->tsd_size != a_cond->tsd_size ||                                          \
                memcmp(l_tx_new_cond->tsd, a_cond->tsd, a_cond->tsd_size)) {                        \
            log_it(L_WARNING, "Conditional out and conditional in have different TSD sections");    \
            return -4;                                                                              \
        }                                                                                           \
        if (dap_chain_addr_is_blank(&l_tx_new_cond->subtype.srv_stake_pos_delegate.signing_addr) || \
                l_tx_new_cond->subtype.srv_stake_pos_delegate.signer_node_addr.uint64 == 0) {       \
            log_it(L_WARNING, "Not blank address or key fields in order conditional tx");           \
            return -5;                                                                              \
        }                                                                                           \
    }                                                                                               \
)
    int l_out_idx = 0;
    dap_chain_tx_out_cond_t *l_tx_new_cond = dap_chain_datum_tx_out_cond_get(
                                                a_tx_in, DAP_CHAIN_TX_OUT_COND_SUBTYPE_SRV_STAKE_POS_DELEGATE, &l_out_idx);
    // It's a order conditional TX
    if (dap_chain_addr_is_blank(&a_cond->subtype.srv_stake_pos_delegate.signing_addr) ||
            a_cond->subtype.srv_stake_pos_delegate.signer_node_addr.uint64 == 0) {
        if (a_owner)
            return 0;
        if (!l_tx_new_cond) {
            log_it(L_ERROR, "Condition not found in conditional tx");
            return -13;
        }
        m_cond_check();

        if (compare256(l_tx_new_cond->header.value, a_cond->header.value)) {
            log_it(L_WARNING, "Conditional out and conditional in have different values");
            return -14;
        }
        return 0;
    }
    if (!a_owner) {
        log_it(L_WARNING, "Trying to spend conditional tx by not a owner");
        return -11;
    }
    // Delegation value update (dynamic weight feature)
    if (l_tx_new_cond) {

        m_cond_check();

        if (!dap_chain_addr_compare(&l_tx_new_cond->subtype.srv_stake_pos_delegate.signing_addr,
                                    &a_cond->subtype.srv_stake_pos_delegate.signing_addr)) {
            log_it(L_WARNING, "Conditional out and conditional in have different signer key hashes");
            return -15;
        }
        if (l_tx_new_cond->subtype.srv_stake_pos_delegate.signer_node_addr.uint64 !=
                a_cond->subtype.srv_stake_pos_delegate.signer_node_addr.uint64) {
            log_it(L_WARNING, "Conditional out and conditional in have different node addresses");
            return -16;
        }
        if (compare256(l_tx_new_cond->header.value,
                       dap_chain_net_srv_stake_get_allowed_min_value(a_ledger->net->pub.id)) == -1) {
            log_it(L_WARNING, "New conditional out have value %s lower than minimum service required",
                                                    dap_uint256_to_char(l_tx_new_cond->header.value, NULL));
            return -17;
        }
    } else {
        // It's a delegation conitional TX
        dap_chain_tx_in_cond_t *l_tx_in_cond = (dap_chain_tx_in_cond_t *)
                                                dap_chain_datum_tx_item_get(a_tx_in, NULL, NULL, TX_ITEM_TYPE_IN_COND, NULL);
        if (!l_tx_in_cond) {
            log_it(L_ERROR, "Conditional in item not found in current tx");
            return -6;
        }
        // ATTENTION: It's correct only with single IN_COND TX item
        dap_hash_fast_t *l_prev_hash = &l_tx_in_cond->header.tx_prev_hash;
        if (dap_hash_fast_is_blank(l_prev_hash)) {
            log_it(L_ERROR, "Blank hash of prev tx in tx_in_cond");
            return -7;
        }
        if (a_tx_in->header.ts_created < 1706227200) // Jan 26 2024 00:00:00 GMT, old policy rules
            return 0;
        dap_chain_net_srv_stake_item_t *l_stake = NULL;
        HASH_FIND(ht, l_srv_stake->tx_itemlist, l_prev_hash, sizeof(dap_hash_t), l_stake);
        if (l_stake) {
            log_it(L_WARNING, "Key %s is empowered for now, need to revoke it first",
                                    dap_hash_fast_to_str_static(&l_stake->signing_addr.data.hash_fast));
            return -12;
        }
    }
    return 0;
}

static void s_stake_updater_callback(dap_ledger_t *a_ledger, dap_chain_datum_tx_t *a_tx_in, dap_hash_fast_t *a_tx_in_hash, dap_chain_tx_out_cond_t *a_cond)
{
    dap_return_if_fail(a_ledger && a_tx_in);
    dap_chain_net_srv_stake_t *l_srv_stake = s_srv_stake_by_net_id(a_ledger->net->pub.id);
    dap_return_if_fail(l_srv_stake);
    if (!a_cond)
        return;
    dap_chain_tx_out_cond_t *l_tx_new_cond = dap_chain_datum_tx_out_cond_get(a_tx_in, DAP_CHAIN_TX_OUT_COND_SUBTYPE_SRV_STAKE_POS_DELEGATE, NULL);
    dap_chain_addr_t *l_signing_addr = &a_cond->subtype.srv_stake_pos_delegate.signing_addr;
    if (l_tx_new_cond)
        dap_chain_net_srv_stake_key_update(l_signing_addr, l_tx_new_cond->header.value, a_tx_in_hash);
    else
        dap_chain_net_srv_stake_key_invalidate(l_signing_addr);
    s_cache_data(a_ledger, a_tx_in, l_signing_addr);
}

static void s_stake_deleted_callback(dap_ledger_t *a_ledger, dap_chain_datum_tx_t *a_tx, dap_chain_tx_out_cond_t *a_cond)
{
    if (!a_cond)
        return;
    dap_chain_addr_t *l_signing_addr = &a_cond->subtype.srv_stake_pos_delegate.signing_addr;
    dap_chain_net_srv_stake_key_invalidate(l_signing_addr);
    s_uncache_data(a_ledger, a_tx, l_signing_addr);
}

static bool s_srv_stake_is_poa_cert(dap_chain_net_t *a_net, dap_enc_key_t *a_key)
{
    bool l_is_poa_cert = false;
    dap_pkey_t *l_pkey = dap_pkey_from_enc_key(a_key);
    dap_list_t *l_pkeys = dap_chain_net_get_net_decree(a_net)->pkeys;
    for (dap_list_t *it = l_pkeys; it; it = it->next)
        if (dap_pkey_compare(l_pkey, (dap_pkey_t *)it->data)) {
            l_is_poa_cert = true;
            break;
        }
    DAP_DELETE(l_pkey);
    return l_is_poa_cert;
}

#define LIMIT_DELTA UINT64_C(1000000000000) // 1.0e-6
static bool s_weights_truncate(dap_chain_net_srv_stake_t *l_srv_stake, const uint256_t a_limit)
{
    uint256_t l_sum = uint256_0;
    for (dap_chain_net_srv_stake_item_t *it = l_srv_stake->itemlist; it; it = it->hh.next)
        SUM_256_256(l_sum, it->value, &l_sum);
    uint256_t l_weight_max;
    MULT_256_COIN(l_sum, a_limit, &l_weight_max);
    size_t l_exceeds_count = 0;
    uint256_t l_sum_others = l_sum;
    for (dap_chain_net_srv_stake_item_t *it = l_srv_stake->itemlist; it; it = it->hh.next) {
        uint256_t l_weight_with_delta;
        SUBTRACT_256_256(it->value, GET_256_FROM_64(LIMIT_DELTA), &l_weight_with_delta);
        if (compare256(l_weight_with_delta, l_weight_max) == 1) {
            SUBTRACT_256_256(l_sum_others, it->value, &l_sum_others);
            it->value = uint256_0;
            l_exceeds_count++;
        }
    }
    if (l_exceeds_count) {
        uint256_t delta = dap_uint256_decimal_from_uint64(l_exceeds_count);
        uint256_t kappa;
        DIV_256_COIN(dap_uint256_decimal_from_uint64(1), a_limit, &kappa);
        SUBTRACT_256_256(kappa, delta, &kappa);
        DIV_256_COIN(l_sum_others, kappa, &kappa);
        for (dap_chain_net_srv_stake_item_t *it = l_srv_stake->itemlist; it; it = it->hh.next)
            if (IS_ZERO_256(it->value))
                it->value = kappa;
    }
    return l_exceeds_count;
}
#undef LIMIT_DELTA

static void s_stake_recalculate_weights(dap_chain_net_id_t a_net_id)
{
    dap_chain_net_srv_stake_t *l_srv_stake = s_srv_stake_by_net_id(a_net_id);
    dap_return_if_fail(l_srv_stake);
    if (IS_ZERO_256(l_srv_stake->delegate_percent_max))
        return;
    size_t l_validators_count = HASH_COUNT(l_srv_stake->itemlist);
    uint256_t l_limit_min;
    DIV_256(dap_uint256_decimal_from_uint64(1), GET_256_FROM_64(l_validators_count), &l_limit_min);
    if (compare256(l_srv_stake->delegate_percent_max, l_limit_min) == 1)
        l_limit_min = l_srv_stake->delegate_percent_max;
    for (dap_chain_net_srv_stake_item_t *it = l_srv_stake->itemlist; it; it = it->hh.next)
        it->value = it->locked_value;       // restore original locked values
    while (s_weights_truncate(l_srv_stake, l_limit_min));
}

void dap_chain_net_srv_stake_key_delegate(dap_chain_net_t *a_net, dap_chain_addr_t *a_signing_addr, dap_hash_fast_t *a_stake_tx_hash,
                                          uint256_t a_value, dap_chain_node_addr_t *a_node_addr)
{
    dap_return_if_fail(a_net && a_signing_addr && a_node_addr && a_stake_tx_hash);
    dap_chain_net_srv_stake_t *l_srv_stake = s_srv_stake_by_net_id(a_net->pub.id);
    dap_return_if_fail(l_srv_stake);

    dap_chain_net_srv_stake_item_t *l_stake = NULL;
    bool l_found = false;
    HASH_FIND(hh, l_srv_stake->itemlist, &a_signing_addr->data.hash_fast, sizeof(dap_hash_fast_t), l_stake);
    if (!l_stake)
        l_stake = DAP_NEW_Z(dap_chain_net_srv_stake_item_t);
    else {
        l_found = true;
        HASH_DELETE(ht, l_srv_stake->tx_itemlist, l_stake);
    }
    l_stake->net = a_net;
    l_stake->node_addr = *a_node_addr;
    l_stake->signing_addr = *a_signing_addr;
    l_stake->value = l_stake->locked_value = a_value;
    l_stake->tx_hash = *a_stake_tx_hash;
    l_stake->is_active = true;
    if (!l_found)
        HASH_ADD(hh, l_srv_stake->itemlist, signing_addr.data.hash_fast, sizeof(dap_hash_fast_t), l_stake);
    if (!dap_hash_fast_is_blank(a_stake_tx_hash)) {
        HASH_ADD(ht, l_srv_stake->tx_itemlist, tx_hash, sizeof(dap_hash_fast_t), l_stake);
        dap_chain_datum_tx_t *l_tx = dap_ledger_tx_find_by_hash(a_net->pub.ledger, a_stake_tx_hash);
        if (l_tx) {
            dap_chain_tx_out_cond_t *l_cond = dap_chain_datum_tx_out_cond_get(l_tx, DAP_CHAIN_TX_OUT_COND_SUBTYPE_SRV_STAKE_POS_DELEGATE, NULL);
            if (l_cond && l_cond->tsd_size == dap_chain_datum_tx_item_out_cond_create_srv_stake_get_tsd_size()) {
                dap_tsd_t *l_tsd = dap_tsd_find(l_cond->tsd, l_cond->tsd_size, DAP_CHAIN_TX_OUT_COND_TSD_ADDR);
                l_stake->sovereign_addr = dap_tsd_get_scalar(l_tsd, dap_chain_addr_t);
                l_tsd = dap_tsd_find(l_cond->tsd, l_cond->tsd_size, DAP_CHAIN_TX_OUT_COND_TSD_VALUE);
                l_stake->sovereign_tax = dap_tsd_get_scalar(l_tsd, uint256_t);
                if (compare256(l_stake->sovereign_tax, dap_chain_coins_to_balance("1.0")) == 1)
                    l_stake->sovereign_tax = dap_chain_coins_to_balance("1.0");
            }
        }
    }
    dap_chain_esbocs_add_validator_to_clusters(a_net->pub.id, a_node_addr);
    const char *l_value_str; dap_uint256_to_char(a_value, &l_value_str);
    log_it(L_NOTICE, "Added key with fingerprint %s and locked value %s for node " NODE_ADDR_FP_STR,
                            dap_chain_hash_fast_to_str_static(&a_signing_addr->data.hash_fast), l_value_str, NODE_ADDR_FP_ARGS(a_node_addr));
    s_stake_recalculate_weights(a_signing_addr->net_id);
}

void dap_chain_net_srv_stake_key_invalidate(dap_chain_addr_t *a_signing_addr)
{
    dap_return_if_fail(a_signing_addr);
    dap_chain_net_srv_stake_t *l_srv_stake = s_srv_stake_by_net_id(a_signing_addr->net_id);
    dap_return_if_fail(l_srv_stake);
    dap_chain_net_srv_stake_item_t *l_stake = NULL;
    HASH_FIND(hh, l_srv_stake->itemlist, &a_signing_addr->data.hash_fast, sizeof(dap_hash_fast_t), l_stake);
    dap_return_if_fail(l_stake);
    dap_chain_esbocs_remove_validator_from_clusters(l_stake->signing_addr.net_id, &l_stake->node_addr);
    HASH_DEL(l_srv_stake->itemlist, l_stake);
    HASH_DELETE(ht, l_srv_stake->tx_itemlist, l_stake);
    const char *l_value_str; dap_uint256_to_char(l_stake->locked_value, &l_value_str);
    log_it(L_NOTICE, "Removed key with fingerprint %s and locked value %s for node " NODE_ADDR_FP_STR,
                            dap_chain_hash_fast_to_str_static(&a_signing_addr->data.hash_fast), l_value_str, NODE_ADDR_FP_ARGS_S(l_stake->node_addr));
    DAP_DELETE(l_stake);
    s_stake_recalculate_weights(a_signing_addr->net_id);
}

void dap_chain_net_srv_stake_key_update(dap_chain_addr_t *a_signing_addr, uint256_t a_new_value, dap_hash_fast_t *a_new_tx_hash)
{
    dap_return_if_fail(a_signing_addr && a_new_tx_hash);
    dap_chain_net_srv_stake_t *l_srv_stake = s_srv_stake_by_net_id(a_signing_addr->net_id);
    dap_return_if_fail(l_srv_stake);
    dap_chain_net_srv_stake_item_t *l_stake = NULL;
    HASH_FIND(hh, l_srv_stake->itemlist, &a_signing_addr->data.hash_fast, sizeof(dap_hash_fast_t), l_stake);
    if (!l_stake)
        return; // It's update for non delegated key, it's OK
    HASH_DELETE(ht, l_srv_stake->tx_itemlist, l_stake);
    l_stake->locked_value = l_stake->value = a_new_value;
    l_stake->tx_hash = *a_new_tx_hash;
    HASH_ADD(ht, l_srv_stake->tx_itemlist, tx_hash, sizeof(dap_hash_fast_t), l_stake);
    char *l_old_value_str = dap_chain_balance_to_coins(l_stake->locked_value);
    const char *l_new_value_str; dap_uint256_to_char(a_new_value, &l_new_value_str);
    log_it(L_NOTICE, "Updated key with fingerprint %s and locked value %s to new locked value %s for node " NODE_ADDR_FP_STR,
                            dap_chain_hash_fast_to_str_static(&a_signing_addr->data.hash_fast), l_old_value_str,
                                l_new_value_str, NODE_ADDR_FP_ARGS_S(l_stake->node_addr));
    DAP_DELETE(l_old_value_str);
    s_stake_recalculate_weights(a_signing_addr->net_id);
}

void dap_chain_net_srv_stake_set_allowed_min_value(dap_chain_net_id_t a_net_id, uint256_t a_value)
{
    dap_chain_net_srv_stake_t *l_srv_stake = s_srv_stake_by_net_id(a_net_id);
    dap_return_if_fail(l_srv_stake);
    l_srv_stake->delegate_allowed_min = a_value;
    for (dap_chain_net_srv_stake_item_t *it = l_srv_stake->itemlist; it; it = it->hh.next)
        if (dap_hash_fast_is_blank(&it->tx_hash))
            it->locked_value = it->value = a_value;
}

void dap_chain_net_srv_stake_set_percent_max(dap_chain_net_id_t a_net_id, uint256_t a_value)
{
    dap_chain_net_srv_stake_t *l_srv_stake = s_srv_stake_by_net_id(a_net_id);
    dap_return_if_fail(l_srv_stake);
    l_srv_stake->delegate_percent_max = a_value;
    s_stake_recalculate_weights(a_net_id);
}

uint256_t dap_chain_net_srv_stake_get_allowed_min_value(dap_chain_net_id_t a_net_id)
{
    dap_chain_net_srv_stake_t *l_srv_stake = s_srv_stake_by_net_id(a_net_id);
    dap_return_val_if_fail(l_srv_stake, uint256_0);
    return l_srv_stake->delegate_allowed_min;
}

uint256_t dap_chain_net_srv_stake_get_percent_max(dap_chain_net_id_t a_net_id)
{
    dap_chain_net_srv_stake_t *l_srv_stake = s_srv_stake_by_net_id(a_net_id);
    dap_return_val_if_fail(l_srv_stake, uint256_0);
    return l_srv_stake->delegate_percent_max;
}

int dap_chain_net_srv_stake_key_delegated(dap_chain_addr_t *a_signing_addr)
{
    dap_return_val_if_fail(a_signing_addr, 0);
    dap_chain_net_srv_stake_t *l_srv_stake = s_srv_stake_by_net_id(a_signing_addr->net_id);
    dap_return_val_if_fail(l_srv_stake, 0);
    dap_chain_net_srv_stake_item_t *l_stake = NULL;
    HASH_FIND(hh, l_srv_stake->itemlist, &a_signing_addr->data.hash_fast, sizeof(dap_hash_fast_t), l_stake);
    if (l_stake) // public key delegated for this network
        return l_stake->is_active ? 1 : -1;
    return 0;
}

dap_list_t *dap_chain_net_srv_stake_get_validators(dap_chain_net_id_t a_net_id, bool a_only_active, uint16_t **a_excluded_list)
{
    dap_chain_net_srv_stake_t *l_srv_stake = s_srv_stake_by_net_id(a_net_id);
    dap_return_val_if_fail(l_srv_stake, NULL);
    if (!l_srv_stake->itemlist)
        return NULL;
    dap_list_t *l_ret = NULL;
    const uint16_t l_arr_resize_step = 64;
    size_t l_arr_size = l_arr_resize_step, l_arr_idx = 1, l_list_idx = 0;
    if (a_excluded_list)
        DAP_NEW_Z_COUNT_RET_VAL(*a_excluded_list, uint16_t, l_arr_size, NULL, NULL);
    for (dap_chain_net_srv_stake_item_t *l_stake = l_srv_stake->itemlist; l_stake; l_stake = l_stake->hh.next) {
        if (l_stake->is_active || !a_only_active) {
            void *l_data = DAP_DUP(l_stake);
            if (!l_data)
                goto fail_ret;
            l_ret = dap_list_append(l_ret, l_data);
        }
        if (!l_stake->is_active && a_excluded_list) {
            (*a_excluded_list)[l_arr_idx++] = l_list_idx;
            if (l_arr_idx == l_arr_size) {
                l_arr_size += l_arr_resize_step;
                void *l_new_arr = DAP_REALLOC(*a_excluded_list, l_arr_size * sizeof(uint16_t));
                if (!l_new_arr)
                    goto fail_ret;
                else
                    *a_excluded_list = l_new_arr;
            }
        }
        l_list_idx++;
    }
    return l_ret;
fail_ret:
    log_it(L_CRITICAL, "%s", c_error_memory_alloc);
    dap_list_free_full(l_ret, NULL);
    if (a_excluded_list)
        DAP_DELETE(*a_excluded_list);
    return NULL;
}

int dap_chain_net_srv_stake_mark_validator_active(dap_chain_addr_t *a_signing_addr, bool a_on_off)
{
    dap_return_val_if_fail(a_signing_addr, -1);
    dap_chain_net_srv_stake_t *l_srv_stake = s_srv_stake_by_net_id(a_signing_addr->net_id);
    dap_return_val_if_fail(l_srv_stake, -3);
    dap_chain_net_srv_stake_item_t *l_stake = NULL, *l_tmp;
    if (!dap_hash_fast_is_blank(&a_signing_addr->data.hash_fast)) {
        // Mark a single validator
        HASH_FIND(hh, l_srv_stake->itemlist, &a_signing_addr->data.hash_fast, sizeof(dap_hash_fast_t), l_stake);
        if (!l_stake) // public key isn't delegated for this network
            return -2;
        l_stake->is_active = a_on_off;
    } else // Mark all validators
        HASH_ITER(hh, l_srv_stake->itemlist, l_stake, l_tmp)
            l_stake->is_active = a_on_off;
    return 0;
}

int dap_chain_net_srv_stake_verify_key_and_node(dap_chain_addr_t *a_signing_addr, dap_chain_node_addr_t *a_node_addr)
{
    dap_return_val_if_fail(a_signing_addr && a_node_addr, -100);
    dap_chain_net_srv_stake_t *l_srv_stake = s_srv_stake_by_net_id(a_signing_addr->net_id);
    dap_return_val_if_fail(l_srv_stake, -104);

    if (dap_chain_addr_is_blank(a_signing_addr) || a_node_addr->uint64 == 0) {
        log_it(L_WARNING, "Trying to approve bad delegating TX. Node or key addr is blank");
        return -103;
    }

    dap_chain_net_srv_stake_item_t *l_stake = NULL, *l_tmp = NULL;
    HASH_ITER(hh, l_srv_stake->itemlist, l_stake, l_tmp){
        //check key not activated for other node
        if(dap_chain_addr_compare(a_signing_addr, &l_stake->signing_addr)){
            char l_key_hash_str[DAP_CHAIN_HASH_FAST_STR_SIZE];
            dap_chain_hash_fast_to_str(&a_signing_addr->data.hash_fast,
                                       l_key_hash_str, DAP_CHAIN_HASH_FAST_STR_SIZE);
            debug_if(s_debug_more, L_WARNING, "Key %s already active for node "NODE_ADDR_FP_STR,
                                l_key_hash_str, NODE_ADDR_FP_ARGS_S(l_stake->node_addr));
            return -101;
        }

        //chek node have not other delegated key
        if(a_node_addr->uint64 == l_stake->node_addr.uint64){
            char l_key_hash_str[DAP_CHAIN_HASH_FAST_STR_SIZE];
            dap_chain_hash_fast_to_str(&l_stake->signing_addr.data.hash_fast,
                                       l_key_hash_str, DAP_CHAIN_HASH_FAST_STR_SIZE);
            debug_if(s_debug_more, L_WARNING, "Node "NODE_ADDR_FP_STR" already have active key %s",
                                NODE_ADDR_FP_ARGS(a_node_addr), l_key_hash_str);
            return -102;
        }
    }

    return 0;
}

static bool s_stake_cache_check_tx(dap_ledger_t *a_ledger, dap_hash_fast_t *a_tx_hash)
{
    dap_chain_net_srv_stake_t *l_srv_stake = s_srv_stake_by_net_id(a_ledger->net->pub.id);
    dap_return_val_if_fail(l_srv_stake, false);
    dap_chain_net_srv_stake_cache_item_t *l_stake = NULL;
    HASH_FIND(hh, l_srv_stake->cache, a_tx_hash, sizeof(*a_tx_hash), l_stake);
    if (l_stake) {
        dap_chain_net_srv_stake_key_invalidate(&l_stake->signing_addr);
        return true;
    }
    return false;
}

int dap_chain_net_srv_stake_load_cache(dap_chain_net_t *a_net)
{
    if (!a_net) {
        log_it(L_ERROR, "Invalid argument a_net in dap_chain_net_srv_stake_load_cache");
        return -1;
    }
    dap_ledger_t *l_ledger = a_net->pub.ledger;
    if (!dap_ledger_cache_enabled(l_ledger))
        return 0;

    char *l_gdb_group = dap_ledger_get_gdb_group(l_ledger, DAP_CHAIN_NET_SRV_STAKE_POS_DELEGATE_GDB_GROUP);
    size_t l_objs_count = 0;
    
    dap_global_db_obj_t *l_objs = dap_global_db_get_all_sync(l_gdb_group, &l_objs_count);

    if (!l_objs_count || !l_objs) {
        log_it(L_DEBUG, "Stake cache data not found");
        return -2;
    }
    dap_chain_net_srv_stake_t *l_srv_stake = s_srv_stake_by_net_id(a_net->pub.id);
    dap_return_val_if_fail(l_srv_stake, -4);

    for (size_t i = 0; i < l_objs_count; i++){
        dap_chain_net_srv_stake_cache_data_t *l_cache_data =
                (dap_chain_net_srv_stake_cache_data_t *)l_objs[i].value;
        dap_chain_net_srv_stake_cache_item_t *l_cache = DAP_NEW_Z(dap_chain_net_srv_stake_cache_item_t);
        if (!l_cache) {
            log_it(L_CRITICAL, "%s", c_error_memory_alloc);
            return -3;
        }
        l_cache->signing_addr   = l_cache_data->signing_addr;
        l_cache->tx_hash        = l_cache_data->tx_hash;
        HASH_ADD(hh, l_srv_stake->cache, tx_hash, sizeof(dap_hash_fast_t), l_cache);
    }
    dap_global_db_objs_delete(l_objs, l_objs_count);
    dap_ledger_set_cache_tx_check_callback(l_ledger, s_stake_cache_check_tx);
    return 0;
}

void dap_chain_net_srv_stake_purge(dap_chain_net_t *a_net)
{
    dap_ledger_t *l_ledger = a_net->pub.ledger;
    char *l_gdb_group = dap_ledger_get_gdb_group(l_ledger, DAP_CHAIN_NET_SRV_STAKE_POS_DELEGATE_GDB_GROUP);
    dap_global_db_erase_table(l_gdb_group, NULL, NULL);
    DAP_DELETE(l_gdb_group);
    s_stake_net_clear(a_net);
}


// Freeze staker's funds when delegating a key
static dap_chain_datum_tx_t *s_stake_tx_create(dap_chain_net_t * a_net, dap_enc_key_t *a_key,
                                               uint256_t a_value, uint256_t a_fee,
                                               dap_chain_addr_t *a_signing_addr, dap_chain_node_addr_t *a_node_addr,
                                               dap_chain_addr_t *a_sovereign_addr, uint256_t a_sovereign_tax,
                                               dap_chain_datum_tx_t *a_prev_tx)
{
    if (!a_net || !a_key || IS_ZERO_256(a_value) || !a_signing_addr || !a_node_addr)
        return NULL;

    const char *l_native_ticker = a_net->pub.native_ticker;
    char l_delegated_ticker[DAP_CHAIN_TICKER_SIZE_MAX];
    dap_chain_datum_token_get_delegated_ticker(l_delegated_ticker, l_native_ticker);
    dap_ledger_t *l_ledger = dap_ledger_by_net_name(a_net->pub.name);
    uint256_t l_value_transfer = {}, l_fee_transfer = {}; // how many coins to transfer
    // list of transaction with 'out' items to sell
    dap_chain_addr_t l_owner_addr;
    dap_chain_addr_fill_from_key(&l_owner_addr, a_key, a_net->pub.id);
    uint256_t l_net_fee, l_fee_total = a_fee;
    dap_chain_addr_t l_net_fee_addr;
    bool l_net_fee_used = dap_chain_net_tx_get_fee(a_net->pub.id, &l_net_fee, &l_net_fee_addr);
    if (l_net_fee_used)
        SUM_256_256(l_fee_total, l_net_fee, &l_fee_total);
    dap_list_t *l_list_fee_out = dap_ledger_get_list_tx_outs_with_val(l_ledger, l_native_ticker,
                                                                      &l_owner_addr, l_fee_total, &l_fee_transfer);
    if (!l_list_fee_out) {
        log_it(L_WARNING, "Nothing to pay for fee (not enough funds)");
        return NULL;
    }

    // create empty transaction
    dap_chain_datum_tx_t *l_tx = dap_chain_datum_tx_create();

    if (!a_prev_tx) {
        dap_list_t *l_list_used_out = dap_ledger_get_list_tx_outs_with_val(l_ledger, l_delegated_ticker,
                                                                           &l_owner_addr, a_value, &l_value_transfer);
        if (!l_list_used_out) {
            log_it(L_WARNING, "Nothing to pay for delegate (not enough funds)");
            goto tx_fail;
        }
        // add 'in' items to pay for delegate
        uint256_t l_value_to_items = dap_chain_datum_tx_add_in_item_list(&l_tx, l_list_used_out);
        dap_list_free_full(l_list_used_out, NULL);
        if (!EQUAL_256(l_value_to_items, l_value_transfer)) {
            log_it(L_ERROR, "Can't compose the transaction input");
            goto tx_fail;
        }
    } else {
        dap_hash_fast_t l_prev_tx_hash;
        dap_hash_fast(a_prev_tx, dap_chain_datum_tx_get_size(a_prev_tx), &l_prev_tx_hash);
        int l_out_num = 0;
        dap_chain_datum_tx_out_cond_get(a_prev_tx, DAP_CHAIN_TX_OUT_COND_SUBTYPE_SRV_STAKE_POS_DELEGATE, &l_out_num);
        // add 'in' item to buy from conditional transaction
        if (1 != dap_chain_datum_tx_add_in_cond_item(&l_tx, &l_prev_tx_hash, l_out_num, -1)) {
            log_it(L_ERROR, "Can't compose the transaction conditional input");
            goto tx_fail;
        }
    }
    // add 'in' items to pay fee
    uint256_t l_value_fee_items = dap_chain_datum_tx_add_in_item_list(&l_tx, l_list_fee_out);
    dap_list_free_full(l_list_fee_out, NULL);
    if (!EQUAL_256(l_value_fee_items, l_fee_transfer)) {
        log_it(L_ERROR, "Can't compose the fee transaction input");
        goto tx_fail;
    }

    // add 'out_cond' & 'out_ext' items
    dap_chain_net_srv_uid_t l_uid = { .uint64 = DAP_CHAIN_NET_SRV_STAKE_POS_DELEGATE_ID };
    dap_chain_tx_out_cond_t *l_tx_out = dap_chain_datum_tx_item_out_cond_create_srv_stake(l_uid, a_value, a_signing_addr, a_node_addr,
                                                                                          a_sovereign_addr, a_sovereign_tax);
    if (!l_tx_out) {
        log_it(L_ERROR, "Can't compose the transaction conditional output");
        goto tx_fail;
    }
    dap_chain_datum_tx_add_item(&l_tx, (const uint8_t *)l_tx_out);
    DAP_DELETE(l_tx_out);
    if (!a_prev_tx) {
        // coin back
        uint256_t l_value_back = {};
        SUBTRACT_256_256(l_value_transfer, a_value, &l_value_back);
        if (!IS_ZERO_256(l_value_back)) {
            if (dap_chain_datum_tx_add_out_ext_item(&l_tx, &l_owner_addr, l_value_back, l_delegated_ticker) != 1) {
                log_it(L_ERROR, "Cant add coin back output");
                goto tx_fail;
            }
        }
    }

    // add fee items
    if (l_net_fee_used) {
        if (dap_chain_datum_tx_add_out_ext_item(&l_tx, &l_net_fee_addr, l_net_fee, l_native_ticker) != 1) {
            log_it(L_ERROR, "Cant add net fee output");
            goto tx_fail;
        }
    }
    if (!IS_ZERO_256(a_fee)) {
        if (dap_chain_datum_tx_add_fee_item(&l_tx, a_fee) != 1) {
            log_it(L_ERROR, "Cant add validator fee output");
            goto tx_fail;
        }
    }
    uint256_t l_fee_back = {};
    // fee coin back
    SUBTRACT_256_256(l_fee_transfer, l_fee_total, &l_fee_back);
    if (!IS_ZERO_256(l_fee_back)) {
        if (dap_chain_datum_tx_add_out_ext_item(&l_tx, &l_owner_addr, l_fee_back, l_native_ticker) != 1) {
            log_it(L_ERROR, "Cant add fee back output");
            goto tx_fail;
        }
    }

    // add 'sign' item
    if (dap_chain_datum_tx_add_sign_item(&l_tx, a_key) != 1) {
        log_it(L_ERROR, "Can't add sign output");
        goto tx_fail;
    }

    return l_tx;

tx_fail:
    dap_chain_datum_tx_delete(l_tx);
    return NULL;
}

// Updates staker's funds with delegated key
static dap_chain_datum_tx_t *s_stake_tx_update(dap_chain_net_t *a_net, dap_hash_fast_t *a_prev_tx_hash, uint256_t a_new_value, uint256_t a_fee, dap_enc_key_t *a_key)
{
    dap_return_val_if_fail(a_net && a_key && a_prev_tx_hash && !IS_ZERO_256(a_new_value), NULL);

    const char *l_native_ticker = a_net->pub.native_ticker;
    char l_delegated_ticker[DAP_CHAIN_TICKER_SIZE_MAX];
    dap_chain_datum_token_get_delegated_ticker(l_delegated_ticker, l_native_ticker);
    dap_ledger_t *l_ledger = dap_ledger_by_net_name(a_net->pub.name);
    uint256_t l_value_transfer = {}, l_fee_transfer = {}; // how many coins to transfer
    // list of transaction with 'out' items to sell
    dap_chain_addr_t l_owner_addr;
    dap_chain_addr_fill_from_key(&l_owner_addr, a_key, a_net->pub.id);
    uint256_t l_net_fee, l_fee_total = a_fee;
    dap_chain_addr_t l_net_fee_addr;
    bool l_net_fee_used = dap_chain_net_tx_get_fee(a_net->pub.id, &l_net_fee, &l_net_fee_addr);
    if (l_net_fee_used)
        SUM_256_256(l_fee_total, l_net_fee, &l_fee_total);
    dap_list_t *l_list_fee_out = dap_ledger_get_list_tx_outs_with_val(l_ledger, l_native_ticker,
                                                                      &l_owner_addr, l_fee_total, &l_fee_transfer);
    if (!l_list_fee_out) {
        log_it(L_WARNING, "Nothing to pay for fee (not enough funds)");
        return NULL;
    }
    dap_chain_datum_tx_t *l_tx_prev = dap_ledger_tx_find_by_hash(l_ledger, a_prev_tx_hash);
    if (!l_tx_prev) {
        log_it(L_ERROR, "Transaction %s not found", dap_hash_fast_to_str_static(a_prev_tx_hash));
        return NULL;
    }
    int l_out_num = 0;
    dap_chain_tx_out_cond_t *l_cond_prev = dap_chain_datum_tx_out_cond_get(l_tx_prev, DAP_CHAIN_TX_OUT_COND_SUBTYPE_SRV_STAKE_POS_DELEGATE, &l_out_num);
    if (!l_cond_prev) {
        log_it(L_ERROR, "Transaction %s is invalid", dap_hash_fast_to_str_static(a_prev_tx_hash));
        return NULL;
    }

    // create empty transaction
    dap_chain_datum_tx_t *l_tx = dap_chain_datum_tx_create();

    // add 'in' item to buy from conditional transaction
    if (1 != dap_chain_datum_tx_add_in_cond_item(&l_tx, a_prev_tx_hash, l_out_num, -1)) {
        log_it(L_ERROR, "Can't compose the transaction conditional input");
        goto tx_fail;
    }

    // add 'in' items to pay fee
    uint256_t l_value_fee_items = dap_chain_datum_tx_add_in_item_list(&l_tx, l_list_fee_out);
    dap_list_free_full(l_list_fee_out, NULL);
    if (!EQUAL_256(l_value_fee_items, l_fee_transfer)) {
        log_it(L_ERROR, "Can't compose the fee transaction input");
        goto tx_fail;
    }
    uint256_t l_value_prev = l_cond_prev->header.value, l_value_back = {};
    bool l_increasing = compare256(a_new_value, l_value_prev) == 1;
    if (l_increasing) {
        uint256_t l_refund_value = {};
        SUBTRACT_256_256(a_new_value, l_value_prev, &l_refund_value);
        dap_list_t *l_list_used_out = dap_ledger_get_list_tx_outs_with_val(l_ledger, l_delegated_ticker,
                                                                           &l_owner_addr, l_refund_value, &l_value_transfer);
        if (!l_list_used_out) {
            log_it(L_WARNING, "Nothing to pay for delegate (not enough funds)");
            return NULL;
        }
        // add 'in' items to pay for delegate
        uint256_t l_value_to_items = dap_chain_datum_tx_add_in_item_list(&l_tx, l_list_used_out);
        dap_list_free_full(l_list_used_out, NULL);
        if (!EQUAL_256(l_value_to_items, l_value_transfer)) {
            log_it(L_ERROR, "Can't compose the transaction input");
            goto tx_fail;
        }
        SUBTRACT_256_256(l_value_transfer, l_refund_value, &l_value_back);
    } else
        SUBTRACT_256_256(l_value_prev, a_new_value, &l_value_back);

    // add 'out_cond' & 'out_ext' items
    dap_chain_tx_out_cond_t *l_out_cond = DAP_DUP_SIZE(l_cond_prev, sizeof(dap_chain_tx_out_cond_t) + l_cond_prev->tsd_size);
    if (!l_out_cond) {
        log_it(L_CRITICAL, "%s", c_error_memory_alloc);
        goto tx_fail;
    }
    l_out_cond->header.value = a_new_value;
    dap_chain_datum_tx_add_item(&l_tx, (const uint8_t *)l_out_cond);
    DAP_DELETE(l_out_cond);

    // coin back
    if (!IS_ZERO_256(l_value_back)) {
        if (dap_chain_datum_tx_add_out_ext_item(&l_tx, &l_owner_addr, l_value_back, l_delegated_ticker) != 1) {
            log_it(L_ERROR, "Cant add coin back output");
            goto tx_fail;
        }
    }

    // add fee items
    if (l_net_fee_used) {
        if (dap_chain_datum_tx_add_out_ext_item(&l_tx, &l_net_fee_addr, l_net_fee, l_native_ticker) != 1) {
            log_it(L_ERROR, "Cant add net fee output");
            goto tx_fail;
        }
    }
    if (!IS_ZERO_256(a_fee)) {
        if (dap_chain_datum_tx_add_fee_item(&l_tx, a_fee) != 1) {
            log_it(L_ERROR, "Cant add validator fee output");
            goto tx_fail;
        }
    }
    uint256_t l_fee_back = {};
    // fee coin back
    SUBTRACT_256_256(l_fee_transfer, l_fee_total, &l_fee_back);
    if (!IS_ZERO_256(l_fee_back)) {
        if (dap_chain_datum_tx_add_out_ext_item(&l_tx, &l_owner_addr, l_fee_back, l_native_ticker) != 1) {
            log_it(L_ERROR, "Cant add fee back output");
            goto tx_fail;
        }
    }

    // add 'sign' item
    if (dap_chain_datum_tx_add_sign_item(&l_tx, a_key) != 1) {
        log_it(L_ERROR, "Can't add sign output");
        goto tx_fail;
    }

    return l_tx;

tx_fail:
    dap_chain_datum_tx_delete(l_tx);
    return NULL;
}

static dap_chain_datum_tx_t *s_order_tx_create(dap_chain_net_t * a_net, dap_enc_key_t *a_key,
                                               uint256_t a_value, uint256_t a_fee,
                                                uint256_t a_sovereign_tax, dap_chain_addr_t *a_sovereign_addr)
{
    dap_chain_node_addr_t l_node_addr = {};
    return s_stake_tx_create(a_net, a_key, a_value, a_fee,
                             (dap_chain_addr_t *)&c_dap_chain_addr_blank, &l_node_addr,
                             a_sovereign_addr, a_sovereign_tax, NULL);
}

// Put the transaction to mempool
static char *s_stake_tx_put(dap_chain_datum_tx_t *a_tx, dap_chain_net_t *a_net, const char *a_hash_out_type)
{
    dap_chain_t *l_chain = dap_chain_net_get_default_chain_by_chain_type(a_net, CHAIN_TYPE_TX);
    if (!l_chain)
        return NULL;
    size_t l_tx_size = dap_chain_datum_tx_get_size(a_tx);
    dap_chain_datum_t *l_datum = dap_chain_datum_create(DAP_CHAIN_DATUM_TX, a_tx, l_tx_size);
    if (!l_datum) {
        log_it(L_CRITICAL, "Not enough memory");
        return NULL;
    }
    // Processing will be made according to autoprocess policy
    char *l_ret = dap_chain_mempool_datum_add(l_datum, l_chain, a_hash_out_type);
    DAP_DELETE(l_datum);
    return l_ret;
}

dap_chain_datum_decree_t *dap_chain_net_srv_stake_decree_approve(dap_chain_net_t *a_net, dap_hash_fast_t *a_stake_tx_hash, dap_cert_t *a_cert)
{
    dap_ledger_t *l_ledger = dap_ledger_by_net_name(a_net->pub.name);

    dap_chain_datum_tx_t *l_cond_tx = dap_ledger_tx_find_by_hash(l_ledger, a_stake_tx_hash);
    if (!l_cond_tx) {
        log_it(L_WARNING, "Requested conditional transaction not found");
        return NULL;
    }
    int l_prev_cond_idx = 0;
    dap_chain_tx_out_cond_t *l_tx_out_cond = dap_chain_datum_tx_out_cond_get(l_cond_tx,
                                                  DAP_CHAIN_TX_OUT_COND_SUBTYPE_SRV_STAKE_POS_DELEGATE, &l_prev_cond_idx);
    if (!l_tx_out_cond) {
        log_it(L_WARNING, "Requested conditional transaction has no requires conditional output");
        return NULL;
    }
    dap_hash_fast_t l_spender_hash = { };
    if (dap_ledger_tx_hash_is_used_out_item(l_ledger, a_stake_tx_hash, l_prev_cond_idx, &l_spender_hash)) {
        char l_hash_str[DAP_CHAIN_HASH_FAST_STR_SIZE];
        dap_chain_hash_fast_to_str(&l_spender_hash, l_hash_str, sizeof(l_hash_str));
        log_it(L_WARNING, "Requested conditional transaction is already used out by %s", l_hash_str);
        return NULL;
    }
    char l_delegated_ticker[DAP_CHAIN_TICKER_SIZE_MAX];
    dap_chain_datum_token_get_delegated_ticker(l_delegated_ticker, a_net->pub.native_ticker);
    const char *l_tx_ticker = dap_ledger_tx_get_token_ticker_by_hash(l_ledger, a_stake_tx_hash);
    if (dap_strcmp(l_tx_ticker, l_delegated_ticker)) {
        log_it(L_WARNING, "Requested conditional transaction have another ticker (not %s)", l_delegated_ticker);
        return NULL;
    }

    if(dap_chain_net_srv_stake_verify_key_and_node(&l_tx_out_cond->subtype.srv_stake_pos_delegate.signing_addr, &l_tx_out_cond->subtype.srv_stake_pos_delegate.signer_node_addr)){
        log_it(L_WARNING, "Key and node verification error");
        return NULL;
    }

    // create approve decree
    size_t l_total_tsd_size = 0;
    dap_chain_datum_decree_t *l_decree = NULL;
    dap_list_t *l_tsd_list = NULL;
    dap_tsd_t *l_tsd = NULL;

    l_total_tsd_size += sizeof(dap_tsd_t) + sizeof(dap_hash_fast_t);
    l_tsd = DAP_NEW_Z_SIZE(dap_tsd_t, l_total_tsd_size);
    if (!l_tsd) {
        log_it(L_CRITICAL, "%s", c_error_memory_alloc);
        return NULL;
    }
    l_tsd->type = DAP_CHAIN_DATUM_DECREE_TSD_TYPE_HASH;
    l_tsd->size = sizeof(dap_hash_fast_t);
    *(dap_hash_fast_t*)(l_tsd->data) = *a_stake_tx_hash;
    l_tsd_list = dap_list_append(l_tsd_list, l_tsd);

    l_total_tsd_size += sizeof(dap_tsd_t) + sizeof(uint256_t);
    l_tsd = DAP_NEW_Z_SIZE(dap_tsd_t, l_total_tsd_size);
    if (!l_tsd) {
        log_it(L_CRITICAL, "%s", c_error_memory_alloc);
        dap_list_free_full(l_tsd_list, NULL);
        return NULL;
    }
    l_tsd->type = DAP_CHAIN_DATUM_DECREE_TSD_TYPE_STAKE_VALUE;
    l_tsd->size = sizeof(uint256_t);
    *(uint256_t*)(l_tsd->data) = l_tx_out_cond->header.value;
    l_tsd_list = dap_list_append(l_tsd_list, l_tsd);

    l_total_tsd_size += sizeof(dap_tsd_t) + sizeof(dap_chain_addr_t);
    l_tsd = DAP_NEW_Z_SIZE(dap_tsd_t, l_total_tsd_size);
    if (!l_tsd) {
        log_it(L_CRITICAL, "%s", c_error_memory_alloc);
        dap_list_free_full(l_tsd_list, NULL);
        return NULL;
    }
    l_tsd->type = DAP_CHAIN_DATUM_DECREE_TSD_TYPE_STAKE_SIGNING_ADDR;
    l_tsd->size = sizeof(dap_chain_addr_t);
    *(dap_chain_addr_t*)(l_tsd->data) = l_tx_out_cond->subtype.srv_stake_pos_delegate.signing_addr;
    l_tsd_list = dap_list_append(l_tsd_list, l_tsd);

    l_total_tsd_size += sizeof(dap_tsd_t) + sizeof(dap_chain_node_addr_t);
    l_tsd = DAP_NEW_Z_SIZE(dap_tsd_t, l_total_tsd_size);
    if (!l_tsd) {
        log_it(L_CRITICAL, "%s", c_error_memory_alloc);
        dap_list_free_full(l_tsd_list, NULL);
        return NULL;
    }
    l_tsd->type = DAP_CHAIN_DATUM_DECREE_TSD_TYPE_NODE_ADDR;
    l_tsd->size = sizeof(dap_chain_node_addr_t);
    *(dap_chain_node_addr_t*)(l_tsd->data) = l_tx_out_cond->subtype.srv_stake_pos_delegate.signer_node_addr;
    l_tsd_list = dap_list_append(l_tsd_list, l_tsd);

    l_decree = DAP_NEW_Z_SIZE(dap_chain_datum_decree_t, sizeof(dap_chain_datum_decree_t) + l_total_tsd_size);
    if (!l_decree) {
        log_it(L_CRITICAL, "%s", c_error_memory_alloc);
        dap_list_free_full(l_tsd_list, NULL);
        return NULL;
    }
    l_decree->decree_version = DAP_CHAIN_DATUM_DECREE_VERSION;
    l_decree->header.ts_created = dap_time_now();
    l_decree->header.type = DAP_CHAIN_DATUM_DECREE_TYPE_COMMON;
    l_decree->header.common_decree_params.net_id = a_net->pub.id;
    dap_chain_t *l_chain = dap_chain_net_get_default_chain_by_chain_type(a_net, CHAIN_TYPE_ANCHOR);
    if (!l_chain)
        l_chain =  dap_chain_net_get_chain_by_chain_type(a_net, CHAIN_TYPE_ANCHOR);
    if (!l_chain) {
        log_it(L_ERROR, "No chain supported anchor datum type");
        DAP_DEL_Z(l_decree);
        return NULL;
    }
    l_decree->header.common_decree_params.chain_id = l_chain->id;
    l_decree->header.common_decree_params.cell_id = *dap_chain_net_get_cur_cell(a_net);
    l_decree->header.sub_type = DAP_CHAIN_DATUM_DECREE_COMMON_SUBTYPE_STAKE_APPROVE;
    l_decree->header.data_size = l_total_tsd_size;
    l_decree->header.signs_size = 0;

    size_t l_data_tsd_offset = 0;
    for ( dap_list_t* l_iter=dap_list_first(l_tsd_list); l_iter; l_iter=l_iter->next){
        dap_tsd_t * l_b_tsd = (dap_tsd_t *) l_iter->data;
        size_t l_tsd_size = dap_tsd_size(l_b_tsd);
        memcpy((byte_t*)l_decree->data_n_signs + l_data_tsd_offset, l_b_tsd, l_tsd_size);
        l_data_tsd_offset += l_tsd_size;
    }
    dap_list_free_full(l_tsd_list, NULL);

    size_t l_cur_sign_offset = l_decree->header.data_size + l_decree->header.signs_size;
    size_t l_total_signs_size = l_decree->header.signs_size;

    dap_sign_t * l_sign = dap_cert_sign(a_cert,  l_decree,
       sizeof(dap_chain_datum_decree_t) + l_decree->header.data_size, 0);

    if (l_sign) {
        size_t l_sign_size = dap_sign_get_size(l_sign);
        l_decree = DAP_REALLOC(l_decree, sizeof(dap_chain_datum_decree_t) + l_cur_sign_offset + l_sign_size);
        if (!l_decree) {
            log_it(L_CRITICAL, "%s", c_error_memory_alloc);
            DAP_DELETE(l_sign);
            return NULL;
        }
        memcpy((byte_t*)l_decree->data_n_signs + l_cur_sign_offset, l_sign, l_sign_size);
        l_total_signs_size += l_sign_size;
        l_cur_sign_offset += l_sign_size;
        l_decree->header.signs_size = l_total_signs_size;
        DAP_DELETE(l_sign);
        log_it(L_DEBUG,"<-- Signed with '%s'", a_cert->name);
    }else{
        log_it(L_ERROR, "Decree signing failed");
        DAP_DELETE(l_decree);
        return NULL;
    }

    return l_decree;
}

// Put the decree to mempool
static char *s_stake_decree_put(dap_chain_datum_decree_t *a_decree, dap_chain_net_t *a_net)
{
    size_t l_decree_size = dap_chain_datum_decree_get_size(a_decree);
    dap_chain_datum_t *l_datum = dap_chain_datum_create(DAP_CHAIN_DATUM_DECREE, a_decree, l_decree_size);
    dap_chain_t *l_chain = dap_chain_net_get_default_chain_by_chain_type(a_net, CHAIN_TYPE_DECREE);
    if (!l_chain)
        l_chain =  dap_chain_net_get_chain_by_chain_type(a_net, CHAIN_TYPE_DECREE);
    if (!l_chain) {
        log_it(L_ERROR, "No chain supported decree datum type");
        return NULL;
    }
    // Processing will be made according to autoprocess policy
    char *l_ret = dap_chain_mempool_datum_add(l_datum, l_chain, "hex");
    DAP_DELETE(l_datum);
    return l_ret;
}

static dap_chain_datum_tx_t *s_stake_tx_invalidate(dap_chain_net_t *a_net, dap_hash_fast_t *a_tx_hash, uint256_t a_fee, dap_enc_key_t *a_key)
{
    dap_ledger_t *l_ledger = dap_ledger_by_net_name(a_net->pub.name);

    dap_chain_datum_tx_t *l_cond_tx = dap_ledger_tx_find_by_hash(l_ledger, a_tx_hash);
    if (!l_cond_tx) {
        log_it(L_WARNING, "Requested conditional transaction not found");
        return NULL;
    }
    int l_prev_cond_idx = 0;
    dap_chain_tx_out_cond_t *l_tx_out_cond = dap_chain_datum_tx_out_cond_get(l_cond_tx,
                                                  DAP_CHAIN_TX_OUT_COND_SUBTYPE_SRV_STAKE_POS_DELEGATE, &l_prev_cond_idx);
    if (!l_tx_out_cond) {
        log_it(L_WARNING, "Requested conditional transaction requires conditional output");
        return NULL;
    }
    dap_hash_fast_t l_spender_hash = { };
    if (dap_ledger_tx_hash_is_used_out_item(l_ledger, a_tx_hash, l_prev_cond_idx, &l_spender_hash)) {
        char l_hash_str[DAP_CHAIN_HASH_FAST_STR_SIZE];
        dap_chain_hash_fast_to_str(&l_spender_hash, l_hash_str, sizeof(l_hash_str));
        log_it(L_WARNING, "Requested conditional transaction is already used out by %s", l_hash_str);
        return NULL;
    }
    dap_chain_tx_in_cond_t *l_in_cond = (dap_chain_tx_in_cond_t *)dap_chain_datum_tx_item_get(l_cond_tx, NULL, NULL, TX_ITEM_TYPE_IN_COND, NULL);
    if (l_in_cond) {
        l_cond_tx = dap_ledger_tx_find_by_hash(l_ledger, &l_in_cond->header.tx_prev_hash);
        if (!l_cond_tx) {
            log_it(L_ERROR, "Requested conditional transaction is unchained");
            return NULL;
        }
    }
    // Get sign item
    dap_chain_tx_sig_t *l_tx_sig = (dap_chain_tx_sig_t*) dap_chain_datum_tx_item_get(l_cond_tx, NULL, NULL,
            TX_ITEM_TYPE_SIG, NULL);
    // Get sign from sign item
    dap_sign_t *l_sign = dap_chain_datum_tx_item_sign_get_sig(l_tx_sig);
    dap_chain_addr_t l_owner_addr;
    dap_chain_addr_fill_from_sign(&l_owner_addr, l_sign, a_net->pub.id);
    dap_chain_addr_t l_wallet_addr;
    dap_chain_addr_fill_from_key(&l_wallet_addr, a_key, a_net->pub.id);
    if (!dap_chain_addr_compare(&l_owner_addr, &l_wallet_addr)) {
        log_it(L_WARNING, "Trying to invalidate delegating tx with not a owner wallet");
        return NULL;
    }
    const char *l_native_ticker = a_net->pub.native_ticker;
    const char *l_delegated_ticker = dap_ledger_tx_get_token_ticker_by_hash(l_ledger, a_tx_hash);
    uint256_t l_fee_transfer = {}; // how many coins to transfer
    // list of transaction with 'out' items to sell
    uint256_t l_net_fee, l_fee_total = a_fee;
    dap_chain_addr_t l_net_fee_addr;
    bool l_net_fee_used = dap_chain_net_tx_get_fee(a_net->pub.id, &l_net_fee, &l_net_fee_addr);
    if (l_net_fee_used)
        SUM_256_256(l_fee_total, l_net_fee, &l_fee_total);
    dap_list_t *l_list_fee_out = dap_ledger_get_list_tx_outs_with_val(l_ledger, l_native_ticker,
                                                                            &l_owner_addr, l_fee_total, &l_fee_transfer);
    if (!l_list_fee_out) {
        log_it(L_WARNING, "Nothing to pay for fee (not enough funds)");
        return NULL;
    }

    // create empty transaction
    dap_chain_datum_tx_t *l_tx = dap_chain_datum_tx_create();

    // add 'in' item to buy from conditional transaction
    dap_chain_datum_tx_add_in_cond_item(&l_tx, a_tx_hash, l_prev_cond_idx, 0);

    // add 'in' items to pay fee
    uint256_t l_value_fee_items = dap_chain_datum_tx_add_in_item_list(&l_tx, l_list_fee_out);
    dap_list_free_full(l_list_fee_out, NULL);
    if (!EQUAL_256(l_value_fee_items, l_fee_transfer)) {
        log_it(L_ERROR, "Can't compose the transaction input");
        dap_chain_datum_tx_delete(l_tx);
        return NULL;
    }

    // add 'out_ext' item
    if (dap_chain_datum_tx_add_out_ext_item(&l_tx, &l_owner_addr, l_tx_out_cond->header.value, l_delegated_ticker) == -1) {
        dap_chain_datum_tx_delete(l_tx);
        log_it(L_ERROR, "Cant add returning coins output");
        return NULL;
    }
    // add fee items
    if (l_net_fee_used) {
        if (dap_chain_datum_tx_add_out_ext_item(&l_tx, &l_net_fee_addr, l_net_fee, l_native_ticker) != 1) {
            dap_chain_datum_tx_delete(l_tx);
            return NULL;
        }
    }
    if (!IS_ZERO_256(a_fee)) {
        if (dap_chain_datum_tx_add_fee_item(&l_tx, a_fee) != 1) {
            dap_chain_datum_tx_delete(l_tx);
            return NULL;
        }
    }
    // fee coin back
    uint256_t l_fee_back = {};
    SUBTRACT_256_256(l_fee_transfer, l_fee_total, &l_fee_back);
    if(!IS_ZERO_256(l_fee_back)) {
        if(dap_chain_datum_tx_add_out_ext_item(&l_tx, &l_owner_addr, l_fee_back, l_native_ticker) != 1) {
            dap_chain_datum_tx_delete(l_tx);
            return NULL;
        }
    }
    // add 'sign' items
    if(dap_chain_datum_tx_add_sign_item(&l_tx, a_key) != 1) {
        dap_chain_datum_tx_delete(l_tx);
        log_it( L_ERROR, "Can't add sign output");
        return NULL;
    }
    return l_tx;
}

static dap_chain_datum_decree_t *s_stake_decree_invalidate(dap_chain_net_t *a_net, dap_hash_fast_t *a_stake_tx_hash, dap_cert_t *a_cert)
{
    dap_ledger_t *l_ledger = dap_ledger_by_net_name(a_net->pub.name);

    // add 'in' item to buy from conditional transaction
    dap_chain_datum_tx_t *l_cond_tx = dap_ledger_tx_find_by_hash(l_ledger, a_stake_tx_hash);
    if (!l_cond_tx) {
        log_it(L_WARNING, "Requested conditional transaction not found");
        return NULL;
    }
    int l_prev_cond_idx = 0;
    dap_chain_tx_out_cond_t *l_tx_out_cond = dap_chain_datum_tx_out_cond_get(l_cond_tx,
                                                  DAP_CHAIN_TX_OUT_COND_SUBTYPE_SRV_STAKE_POS_DELEGATE, &l_prev_cond_idx);
    if (!l_tx_out_cond) {
        log_it(L_WARNING, "Requested conditional transaction has no requires conditional output");
        return NULL;
    }

    // create invalidate decree
    size_t l_total_tsd_size = 0;
    dap_chain_datum_decree_t *l_decree = NULL;
    dap_list_t *l_tsd_list = NULL;
    dap_tsd_t *l_tsd = NULL;

    l_total_tsd_size += sizeof(dap_tsd_t) + sizeof(dap_chain_addr_t);
    l_tsd = DAP_NEW_Z_SIZE(dap_tsd_t, l_total_tsd_size);
    if (!l_tsd) {
        log_it(L_CRITICAL, "%s", c_error_memory_alloc);
        return NULL;
    }
    l_tsd->type = DAP_CHAIN_DATUM_DECREE_TSD_TYPE_STAKE_SIGNING_ADDR;
    l_tsd->size = sizeof(dap_chain_addr_t);
    *(dap_chain_addr_t*)(l_tsd->data) = l_tx_out_cond->subtype.srv_stake_pos_delegate.signing_addr;
    l_tsd_list = dap_list_append(l_tsd_list, l_tsd);

    l_decree = DAP_NEW_Z_SIZE(dap_chain_datum_decree_t, sizeof(dap_chain_datum_decree_t) + l_total_tsd_size);
    if (!l_decree) {
        log_it(L_CRITICAL, "%s", c_error_memory_alloc);
        dap_list_free_full(l_tsd_list, NULL);
        return NULL;
    }
    l_decree->decree_version = DAP_CHAIN_DATUM_DECREE_VERSION;
    l_decree->header.ts_created = dap_time_now();
    l_decree->header.type = DAP_CHAIN_DATUM_DECREE_TYPE_COMMON;
    l_decree->header.common_decree_params.net_id = a_net->pub.id;
    dap_chain_t *l_chain = dap_chain_net_get_default_chain_by_chain_type(a_net, CHAIN_TYPE_ANCHOR);
    if (!l_chain)
        l_chain =  dap_chain_net_get_chain_by_chain_type(a_net, CHAIN_TYPE_ANCHOR);
    if (!l_chain) {
        log_it(L_ERROR, "No chain supported anchor datum type");
        DAP_DEL_Z(l_decree);
        dap_list_free_full(l_tsd_list, NULL);
        return NULL;
    }
    l_decree->header.common_decree_params.chain_id = l_chain->id;
    l_decree->header.common_decree_params.cell_id = *dap_chain_net_get_cur_cell(a_net);
    l_decree->header.sub_type = DAP_CHAIN_DATUM_DECREE_COMMON_SUBTYPE_STAKE_INVALIDATE;
    l_decree->header.data_size = l_total_tsd_size;
    l_decree->header.signs_size = 0;

    size_t l_data_tsd_offset = 0;
    for ( dap_list_t* l_iter=dap_list_first(l_tsd_list); l_iter; l_iter=l_iter->next){
        dap_tsd_t * l_b_tsd = (dap_tsd_t *) l_iter->data;
        size_t l_tsd_size = dap_tsd_size(l_b_tsd);
        memcpy((byte_t*)l_decree->data_n_signs + l_data_tsd_offset, l_b_tsd, l_tsd_size);
        l_data_tsd_offset += l_tsd_size;
    }
    dap_list_free_full(l_tsd_list, NULL);

    size_t l_cur_sign_offset = l_decree->header.data_size + l_decree->header.signs_size;
    size_t l_total_signs_size = l_decree->header.signs_size;

    dap_sign_t * l_sign = dap_cert_sign(a_cert,  l_decree,
       sizeof(dap_chain_datum_decree_t) + l_decree->header.data_size, 0);

    if (l_sign) {
        size_t l_sign_size = dap_sign_get_size(l_sign);
        l_decree = DAP_REALLOC(l_decree, sizeof(dap_chain_datum_decree_t) + l_cur_sign_offset + l_sign_size);
        if (!l_decree) {
            log_it(L_CRITICAL, "%s", c_error_memory_alloc);
            DAP_DELETE(l_sign);
            return NULL;
        }
        memcpy((byte_t*)l_decree->data_n_signs + l_cur_sign_offset, l_sign, l_sign_size);
        l_total_signs_size += l_sign_size;
        l_cur_sign_offset += l_sign_size;
        l_decree->header.signs_size = l_total_signs_size;
        DAP_DELETE(l_sign);
        log_it(L_DEBUG,"<-- Signed with '%s'", a_cert->name);
    }else{
        log_it(L_ERROR, "Decree signing failed");
        DAP_DELETE(l_decree);
        return NULL;
    }

    return l_decree;
}

static dap_chain_datum_decree_t *s_stake_decree_set_max_weight(dap_chain_net_t *a_net, dap_chain_t *a_chain,
                                                                uint256_t a_value, dap_cert_t *a_cert)
{
    size_t l_total_tsd_size = sizeof(dap_tsd_t) + sizeof(uint256_t);
    dap_chain_datum_decree_t *l_decree = dap_chain_datum_decree_new(a_net->pub.id, a_chain->id,
                                                                    *dap_chain_net_get_cur_cell(a_net), l_total_tsd_size);
    if (!l_decree)
        return NULL;
    l_decree->header.sub_type = DAP_CHAIN_DATUM_DECREE_COMMON_SUBTYPE_MAX_WEIGHT;
    dap_tsd_write(l_decree->data_n_signs, DAP_CHAIN_DATUM_DECREE_TSD_TYPE_VALUE, &a_value, sizeof(uint256_t));
    return dap_chain_datum_decree_sign_in_cycle(&a_cert, l_decree, 1, NULL);
}


static dap_chain_datum_decree_t *s_stake_decree_set_min_stake(dap_chain_net_t *a_net, dap_chain_t *a_chain,
                                                              uint256_t a_value, dap_cert_t *a_cert)
{
    size_t l_total_tsd_size = sizeof(dap_tsd_t) + sizeof(uint256_t);
    dap_chain_datum_decree_t *l_decree = dap_chain_datum_decree_new(a_net->pub.id, a_chain->id,
                                                                    *dap_chain_net_get_cur_cell(a_net), l_total_tsd_size);
    if (!l_decree)
        return NULL;
    l_decree->header.sub_type = DAP_CHAIN_DATUM_DECREE_COMMON_SUBTYPE_STAKE_MIN_VALUE;
    dap_tsd_write(l_decree->data_n_signs, DAP_CHAIN_DATUM_DECREE_TSD_TYPE_STAKE_MIN_VALUE, &a_value, sizeof(uint256_t));
    return dap_chain_datum_decree_sign_in_cycle(&a_cert, l_decree, 1, NULL);
}

char *s_fee_order_create(dap_chain_net_t *a_net, uint256_t *a_fee, dap_enc_key_t *a_key, const char *a_hash_out_type)
{
    dap_chain_hash_fast_t l_tx_hash = {};
    dap_chain_net_srv_order_direction_t l_dir = SERV_DIR_SELL;
    const char *l_native_ticker = a_net->pub.native_ticker;
    dap_chain_net_srv_price_unit_uid_t l_unit = { .uint32 =  SERV_UNIT_PCS};
    dap_chain_net_srv_uid_t l_uid = { .uint64 = DAP_CHAIN_NET_SRV_STAKE_POS_DELEGATE_ID };
    char *l_order_hash_str = dap_chain_net_srv_order_create(a_net, l_dir, l_uid, g_node_addr,
                                                            l_tx_hash, a_fee, l_unit, l_native_ticker, 0,
                                                            NULL, 0, 1, NULL, 0, a_key);
    if (l_order_hash_str && !dap_strcmp(a_hash_out_type, "base58")) {
        char *l_base58_str = dap_enc_base58_from_hex_str_to_str(l_order_hash_str);
        DAP_DELETE(l_order_hash_str);
        l_order_hash_str = l_base58_str;
    }
    return l_order_hash_str;
}

struct validator_odrer_ext {
    uint256_t tax;
    uint256_t value_max;
} DAP_ALIGN_PACKED;

char *s_validator_order_create(dap_chain_net_t *a_net, uint256_t a_value_min, uint256_t a_value_max, uint256_t a_tax,
                               dap_enc_key_t *a_key, const char *a_hash_out_type, dap_chain_node_addr_t a_node_addr)
{
    dap_chain_hash_fast_t l_tx_hash = {};
    dap_chain_net_srv_order_direction_t l_dir = SERV_DIR_SELL;
    char l_delegated_ticker[DAP_CHAIN_TICKER_SIZE_MAX];
    dap_chain_datum_token_get_delegated_ticker(l_delegated_ticker, a_net->pub.native_ticker);
    dap_chain_net_srv_price_unit_uid_t l_unit = { .uint32 =  SERV_UNIT_PCS};
    dap_chain_net_srv_uid_t l_uid = { .uint64 = DAP_CHAIN_NET_SRV_STAKE_POS_DELEGATE_ORDERS };
    struct validator_odrer_ext l_order_ext = { a_tax, a_value_max };
    dap_chain_net_srv_order_t *l_order = dap_chain_net_srv_order_compose(a_net, l_dir, l_uid, a_node_addr,
                                                            l_tx_hash, &a_value_min, l_unit, l_delegated_ticker, 0,
                                                            (const uint8_t *)&l_order_ext, sizeof(l_order_ext),
                                                            1, NULL, 0, a_key);
    if (!l_order)
        return NULL;
    char *l_order_hash_str = dap_chain_net_srv_order_save(a_net, l_order, true);
    DAP_DELETE(l_order);
    if (l_order_hash_str && !dap_strcmp(a_hash_out_type, "base58")) {
        char *l_base58_str = dap_enc_base58_from_hex_str_to_str(l_order_hash_str);
        DAP_DELETE(l_order_hash_str);
        l_order_hash_str = l_base58_str;
    }
    return l_order_hash_str;
}

char *s_staker_order_create(dap_chain_net_t *a_net, uint256_t a_value, dap_hash_fast_t *a_tx_hash, dap_enc_key_t *a_key, const char *a_hash_out_type)
{
    dap_chain_net_srv_order_direction_t l_dir = SERV_DIR_BUY;
    char l_delegated_ticker[DAP_CHAIN_TICKER_SIZE_MAX];
    dap_chain_datum_token_get_delegated_ticker(l_delegated_ticker, a_net->pub.native_ticker);
    dap_chain_net_srv_price_unit_uid_t l_unit = { .uint32 =  SERV_UNIT_PCS};
    dap_chain_net_srv_uid_t l_uid = { .uint64 = DAP_CHAIN_NET_SRV_STAKE_POS_DELEGATE_ORDERS };
    dap_chain_net_srv_order_t *l_order = dap_chain_net_srv_order_compose(a_net, l_dir, l_uid, g_node_addr,
                                                            *a_tx_hash, &a_value, l_unit, l_delegated_ticker, 0,
                                                            NULL, 0, 1, NULL, 0, a_key);
    if (!l_order)
        return NULL;
    char *l_order_hash_str = dap_chain_net_srv_order_save(a_net, l_order, true);
    DAP_DELETE(l_order);
    if (l_order_hash_str && !dap_strcmp(a_hash_out_type, "base58")) {
        char *l_base58_str = dap_enc_base58_from_hex_str_to_str(l_order_hash_str);
        DAP_DELETE(l_order_hash_str);
        l_order_hash_str = l_base58_str;
    }
    return l_order_hash_str;
}

<<<<<<< HEAD
static int time_compare_orders(const void *a, const void *b) {
    dap_global_db_obj_t *obj_a = (dap_global_db_obj_t*)a;
    dap_global_db_obj_t *obj_b = (dap_global_db_obj_t*)b;

    if (obj_a->timestamp < obj_b->timestamp) return -1;
    if (obj_a->timestamp > obj_b->timestamp) return 1;
    return 0;
}

=======
int json_object_compare_by_timestamp(const void *a, const void *b) {
    struct json_object *obj_a = *(struct json_object **)a;
    struct json_object *obj_b = *(struct json_object **)b;

    struct json_object *timestamp_a = json_object_object_get(obj_a, "timestamp");
    struct json_object *timestamp_b = json_object_object_get(obj_b, "timestamp");

    int64_t time_a = json_object_get_int64(timestamp_a);
    int64_t time_b = json_object_get_int64(timestamp_b);

    return time_a - time_b;
}

typedef enum s_cli_srv_stake_order_err{
    DAP_CHAIN_NODE_CLI_SRV_STAKE_ORDER_OK = 0,
    DAP_CHAIN_NODE_CLI_SRV_STAKE_ORDER_MEMORY_ERR,
    DAP_CHAIN_NODE_CLI_SRV_STAKE_ORDER_PARAM_ERR,
    DAP_CHAIN_NODE_CLI_SRV_STAKE_ORDER_PARAM_FORMAT_ERR,
    DAP_CHAIN_NODE_CLI_SRV_STAKE_ORDER_NET_ERR,
    DAP_CHAIN_NODE_CLI_SRV_STAKE_ORDER_NO_CERT_ERR,
    DAP_CHAIN_NODE_CLI_SRV_STAKE_ORDER_NO_PKEY_IN_CERT_ERR,
    DAP_CHAIN_NODE_CLI_SRV_STAKE_ORDER_CREATE_ERR,
    DAP_CHAIN_NODE_CLI_SRV_STAKE_ORDER_CREATE_VAL_ERR,
    DAP_CHAIN_NODE_CLI_SRV_STAKE_ORDER_TAX_ERR,
    DAP_CHAIN_NODE_CLI_SRV_STAKE_ORDER_WALLET_ERR,
    DAP_CHAIN_NODE_CLI_SRV_STAKE_ORDER_UNRECOGNIZED_ADDR_ERR,
    DAP_CHAIN_NODE_CLI_SRV_STAKE_ORDER_ADDR_ERR,
    DAP_CHAIN_NODE_CLI_SRV_STAKE_ORDER_CREATE_STAKER_ERR,
    DAP_CHAIN_NODE_CLI_SRV_STAKE_ORDER_NO_ORDER_ERR,
    DAP_CHAIN_NODE_CLI_SRV_STAKE_ORDER_ORDER_ERR,
    DAP_CHAIN_NODE_CLI_SRV_STAKE_ORDER_REMOVE_ERR,
    DAP_CHAIN_NODE_CLI_SRV_STAKE_ORDER_NO_SUB_COM_ERR,


    /* add custom codes here */

    //DAP_CHAIN_NODE_CLI_COM_TX_UNKNOWN /* MAX */
} s_cli_srv_stake_order_err_t;
>>>>>>> 46c1a7aa
static int s_cli_srv_stake_order(int a_argc, char **a_argv, int a_arg_index, void **a_str_reply, const char *a_hash_out_type)
{
    json_object **json_arr_reply = (json_object **)a_str_reply;
    enum {
        CMD_NONE, CMD_CREATE_FEE, CMD_CREATE_VALIDATOR, CMD_CREATE_STAKER, CMD_UPDATE, CMD_LIST,
        CMD_LIST_STAKER, CMD_LIST_VALIDATOR, CMD_LIST_FEE, CMD_REMOVE
    };
    int l_cmd_num = CMD_NONE;
    const char *l_create_type = NULL;
    if (dap_cli_server_cmd_find_option_val(a_argv, a_arg_index, dap_min(a_argc, a_arg_index + 1), "create", &l_create_type)) {
        if (!dap_strcmp(l_create_type, "validator"))
            l_cmd_num = CMD_CREATE_VALIDATOR;
        else if (!dap_strcmp(l_create_type, "staker"))
            l_cmd_num = CMD_CREATE_STAKER;
        else
            l_cmd_num = CMD_CREATE_FEE;
    }
    else if (dap_cli_server_cmd_check_option(a_argv, a_arg_index, dap_min(a_argc, a_arg_index + 1), "update") >= 0)
        l_cmd_num = CMD_UPDATE;
    else if (dap_cli_server_cmd_check_option(a_argv, a_arg_index, dap_min(a_argc, a_arg_index + 1), "list") >= 0)
        l_cmd_num = CMD_LIST;
    else if (dap_cli_server_cmd_check_option(a_argv, a_arg_index, dap_min(a_argc, a_arg_index + 1), "remove") >= 0)
        l_cmd_num = CMD_REMOVE;

    int l_arg_index = a_arg_index + 1;
    const char *l_net_str = NULL;
    dap_cli_server_cmd_find_option_val(a_argv, l_arg_index, a_argc, "-net", &l_net_str);
    if (!l_net_str) {
        dap_json_rpc_error_add(DAP_CHAIN_NODE_CLI_SRV_STAKE_ORDER_PARAM_ERR, "Command 'order' requires parameter -net");
        return DAP_CHAIN_NODE_CLI_SRV_STAKE_ORDER_PARAM_ERR;
    }
    dap_chain_net_t *l_net = dap_chain_net_by_name(l_net_str);
    if (!l_net) {
        dap_json_rpc_error_add(DAP_CHAIN_NODE_CLI_SRV_STAKE_ORDER_NET_ERR, "Network %s not found", l_net_str);
        return DAP_CHAIN_NODE_CLI_SRV_STAKE_ORDER_NET_ERR;
    }

    switch (l_cmd_num) {
    case CMD_CREATE_FEE: {
        const char *l_value_str = NULL,
                   *l_cert_str = NULL;
        dap_cli_server_cmd_find_option_val(a_argv, l_arg_index, a_argc, "-value", &l_value_str);
        if (!l_value_str) {
            dap_json_rpc_error_add(DAP_CHAIN_NODE_CLI_SRV_STAKE_ORDER_PARAM_ERR, "Fee order creation requires parameter -value");
            return DAP_CHAIN_NODE_CLI_SRV_STAKE_ORDER_PARAM_ERR;
        }
        uint256_t l_value = dap_chain_balance_scan(l_value_str);
        if (IS_ZERO_256(l_value)) {
            dap_json_rpc_error_add(DAP_CHAIN_NODE_CLI_SRV_STAKE_ORDER_PARAM_FORMAT_ERR, "Format -value <256 bit integer>");
            return DAP_CHAIN_NODE_CLI_SRV_STAKE_ORDER_PARAM_FORMAT_ERR;
        }
        dap_cli_server_cmd_find_option_val(a_argv, l_arg_index, a_argc, "-cert", &l_cert_str);
        if (!l_cert_str) {
            dap_json_rpc_error_add(DAP_CHAIN_NODE_CLI_SRV_STAKE_ORDER_PARAM_ERR, "Fee order creation requires parameter -cert");
            return DAP_CHAIN_NODE_CLI_SRV_STAKE_ORDER_PARAM_ERR;
        }
        dap_cert_t *l_cert = dap_cert_find_by_name(l_cert_str);
        if (!l_cert) {
            dap_json_rpc_error_add(DAP_CHAIN_NODE_CLI_SRV_STAKE_ORDER_NO_CERT_ERR, "Can't load cert %s", l_cert_str);
            return DAP_CHAIN_NODE_CLI_SRV_STAKE_ORDER_NO_CERT_ERR;
        }
        if (!l_cert->enc_key || !l_cert->enc_key->priv_key_data || !l_cert->enc_key->priv_key_data_size) {
            dap_json_rpc_error_add(DAP_CHAIN_NODE_CLI_SRV_STAKE_ORDER_NO_PKEY_IN_CERT_ERR, "Certificate \"%s\" has no private key", l_cert_str);
            return DAP_CHAIN_NODE_CLI_SRV_STAKE_ORDER_NO_PKEY_IN_CERT_ERR;
        }
        // Create the order & put it in GDB
        char *l_order_hash_str = s_fee_order_create(l_net, &l_value, l_cert->enc_key, a_hash_out_type);
        if (l_order_hash_str) {
            json_object * l_json_obj_create = json_object_new_object();
            json_object_object_add(l_json_obj_create, "status", json_object_new_string("success"));
            json_object_object_add(l_json_obj_create, "order_hash", json_object_new_string(l_order_hash_str));
            json_object_array_add(*json_arr_reply, l_json_obj_create);
            DAP_DELETE(l_order_hash_str);
        } else {
            dap_json_rpc_error_add(DAP_CHAIN_NODE_CLI_SRV_STAKE_ORDER_CREATE_ERR, "Can't compose the order");
            return DAP_CHAIN_NODE_CLI_SRV_STAKE_ORDER_CREATE_ERR;
        }
    } break;

    case CMD_CREATE_VALIDATOR: {
        const char *l_value_min_str = NULL,
                   *l_value_max_str = NULL,
                   *l_tax_str = NULL;
        dap_cli_server_cmd_find_option_val(a_argv, l_arg_index, a_argc, "-value_min", &l_value_min_str);
        if (!l_value_min_str) {
            dap_json_rpc_error_add(DAP_CHAIN_NODE_CLI_SRV_STAKE_ORDER_PARAM_ERR, "Validator order creation requires parameter -value_min");
            return DAP_CHAIN_NODE_CLI_SRV_STAKE_ORDER_PARAM_ERR;
        }
        uint256_t l_value_min = dap_chain_balance_scan(l_value_min_str);
        if (IS_ZERO_256(l_value_min)) {
            dap_json_rpc_error_add(DAP_CHAIN_NODE_CLI_SRV_STAKE_ORDER_PARAM_FORMAT_ERR, "Format -value_min <256 bit integer>");
            return DAP_CHAIN_NODE_CLI_SRV_STAKE_ORDER_PARAM_FORMAT_ERR;
        }
        dap_cli_server_cmd_find_option_val(a_argv, l_arg_index, a_argc, "-value_max", &l_value_max_str);
        if (!l_value_max_str) {
            dap_json_rpc_error_add(DAP_CHAIN_NODE_CLI_SRV_STAKE_ORDER_PARAM_ERR, "Validator order creation requires parameter -value_max");
            return DAP_CHAIN_NODE_CLI_SRV_STAKE_ORDER_PARAM_ERR;
        }
        uint256_t l_value_max = dap_chain_balance_scan(l_value_max_str);
        if (IS_ZERO_256(l_value_max)) {
            dap_json_rpc_error_add(DAP_CHAIN_NODE_CLI_SRV_STAKE_ORDER_PARAM_FORMAT_ERR, "Format -value_max <256 bit integer>");
            return DAP_CHAIN_NODE_CLI_SRV_STAKE_ORDER_PARAM_FORMAT_ERR;
        }
        dap_cli_server_cmd_find_option_val(a_argv, l_arg_index, a_argc, "-tax", &l_tax_str);
        if (!l_tax_str) {
            dap_json_rpc_error_add(DAP_CHAIN_NODE_CLI_SRV_STAKE_ORDER_PARAM_ERR, "Validator order creation requires parameter -tax");
            return DAP_CHAIN_NODE_CLI_SRV_STAKE_ORDER_PARAM_ERR;
        }
        uint256_t l_tax = dap_chain_coins_to_balance(l_tax_str);
        if (compare256(l_tax, dap_chain_coins_to_balance("100.0")) == 1 ||
                compare256(l_tax, GET_256_FROM_64(100)) == -1) {
            dap_json_rpc_error_add(DAP_CHAIN_NODE_CLI_SRV_STAKE_ORDER_TAX_ERR, "Tax must be lower or equal than 100%% and higher or equal than 1.0e-16%%");
            return DAP_CHAIN_NODE_CLI_SRV_STAKE_ORDER_TAX_ERR;
        }
        const char *l_cert_str = NULL;
        dap_cli_server_cmd_find_option_val(a_argv, l_arg_index, a_argc, "-cert", &l_cert_str);
        if (!l_cert_str) {
            dap_json_rpc_error_add(DAP_CHAIN_NODE_CLI_SRV_STAKE_ORDER_PARAM_ERR, "Validator order creation requires parameter -cert");
            return DAP_CHAIN_NODE_CLI_SRV_STAKE_ORDER_PARAM_ERR;
        }
        dap_cert_t *l_cert = dap_cert_find_by_name(l_cert_str);
        if (!l_cert) {
            dap_json_rpc_error_add(DAP_CHAIN_NODE_CLI_SRV_STAKE_ORDER_NO_CERT_ERR, "Can't load cert %s", l_cert_str);
            return DAP_CHAIN_NODE_CLI_SRV_STAKE_ORDER_NO_CERT_ERR;
        }
        if (!l_cert->enc_key || !l_cert->enc_key->priv_key_data || !l_cert->enc_key->priv_key_data_size) {
            dap_json_rpc_error_add(DAP_CHAIN_NODE_CLI_SRV_STAKE_ORDER_NO_PKEY_IN_CERT_ERR, "Certificate \"%s\" has no private key", l_cert_str);
            return DAP_CHAIN_NODE_CLI_SRV_STAKE_ORDER_NO_PKEY_IN_CERT_ERR;
        }
        dap_chain_addr_t l_signing_addr;
        dap_chain_addr_fill_from_key(&l_signing_addr, l_cert->enc_key, l_net->pub.id);
        dap_chain_node_addr_t l_node_addr = g_node_addr;
        const char *l_node_addr_str = NULL;
        dap_cli_server_cmd_find_option_val(a_argv, a_arg_index, a_argc, "-node_addr", &l_node_addr_str);
        if (l_node_addr_str) {
            if (dap_chain_node_addr_from_str(&l_node_addr, l_node_addr_str)) {
                dap_json_rpc_error_add(DAP_CHAIN_NODE_CLI_SRV_STAKE_ORDER_UNRECOGNIZED_ADDR_ERR, "Unrecognized node addr %s", l_node_addr_str);
                return DAP_CHAIN_NODE_CLI_SRV_STAKE_ORDER_UNRECOGNIZED_ADDR_ERR;
            }
        }
        int l_result = dap_chain_net_srv_stake_verify_key_and_node(&l_signing_addr, &l_node_addr);
        if (l_result) {
            dap_json_rpc_error_add(l_result, "Key and node verification error");
            return l_result;
        }
        // Create the order & put it in GDB
        char *l_order_hash_str = s_validator_order_create(l_net, l_value_min, l_value_max, l_tax, l_cert->enc_key, a_hash_out_type, l_node_addr);
        if (l_order_hash_str) {
            json_object * l_json_obj_create_val = json_object_new_object();
            json_object_object_add(l_json_obj_create_val, "status", json_object_new_string("success"));
            json_object_object_add(l_json_obj_create_val, "order_hash", json_object_new_string(l_order_hash_str));
            json_object_array_add(*json_arr_reply, l_json_obj_create_val);
            DAP_DELETE(l_order_hash_str);
        } else {
            dap_json_rpc_error_add(DAP_CHAIN_NODE_CLI_SRV_STAKE_ORDER_CREATE_VAL_ERR, "Can't compose the order");
            return DAP_CHAIN_NODE_CLI_SRV_STAKE_ORDER_CREATE_VAL_ERR;
        }
    } break;

    case CMD_CREATE_STAKER: {
        const char *l_value_str = NULL,
                   *l_wallet_str = NULL,
                   *l_tax_str = NULL,
                   *l_addr_str = NULL,
                   *l_fee_str = NULL;
        dap_cli_server_cmd_find_option_val(a_argv, l_arg_index, a_argc, "-value", &l_value_str);
        if (!l_value_str) {
            dap_json_rpc_error_add(DAP_CHAIN_NODE_CLI_SRV_STAKE_ORDER_PARAM_ERR, "Staker order creation requires parameter -value");
            return DAP_CHAIN_NODE_CLI_SRV_STAKE_ORDER_PARAM_ERR;
        }
        uint256_t l_value = dap_chain_balance_scan(l_value_str);
        if (IS_ZERO_256(l_value)) {
            dap_json_rpc_error_add(DAP_CHAIN_NODE_CLI_SRV_STAKE_ORDER_PARAM_ERR, "Format -value <256 bit integer>");
            return DAP_CHAIN_NODE_CLI_SRV_STAKE_ORDER_PARAM_ERR;
        }
        dap_cli_server_cmd_find_option_val(a_argv, l_arg_index, a_argc, "-fee", &l_fee_str);
        if (!l_fee_str) {
            dap_json_rpc_error_add(DAP_CHAIN_NODE_CLI_SRV_STAKE_ORDER_PARAM_ERR, "Staker order creation requires parameter -fee");
            return DAP_CHAIN_NODE_CLI_SRV_STAKE_ORDER_PARAM_ERR;
        }
        uint256_t l_fee = dap_chain_balance_scan(l_fee_str);
        if (IS_ZERO_256(l_fee)) {
            dap_json_rpc_error_add(DAP_CHAIN_NODE_CLI_SRV_STAKE_ORDER_PARAM_FORMAT_ERR, "Format -fee <256 bit integer>");
            return DAP_CHAIN_NODE_CLI_SRV_STAKE_ORDER_PARAM_FORMAT_ERR;
        }
        dap_cli_server_cmd_find_option_val(a_argv, l_arg_index, a_argc, "-tax", &l_tax_str);
        if (!l_tax_str) {
            dap_json_rpc_error_add(DAP_CHAIN_NODE_CLI_SRV_STAKE_ORDER_PARAM_ERR, "Staker order creation requires parameter -tax");
            return DAP_CHAIN_NODE_CLI_SRV_STAKE_ORDER_PARAM_ERR;
        }
        uint256_t l_tax = dap_chain_coins_to_balance(l_tax_str);
        if (compare256(l_tax, dap_chain_coins_to_balance("100.0")) == 1 ||
                compare256(l_tax, GET_256_FROM_64(100)) == -1) {
            dap_json_rpc_error_add(DAP_CHAIN_NODE_CLI_SRV_STAKE_ORDER_TAX_ERR, "Tax must be lower or equal than 100%% and higher or equal than 1.0e-16%%");
            return DAP_CHAIN_NODE_CLI_SRV_STAKE_ORDER_TAX_ERR;
        }
        dap_cli_server_cmd_find_option_val(a_argv, l_arg_index, a_argc, "-w", &l_wallet_str);
        if (!l_wallet_str) {
            dap_json_rpc_error_add(DAP_CHAIN_NODE_CLI_SRV_STAKE_ORDER_PARAM_ERR, "Staker order creation requires parameter -w");
            return DAP_CHAIN_NODE_CLI_SRV_STAKE_ORDER_PARAM_ERR;
        }
        dap_chain_wallet_t *l_wallet = dap_chain_wallet_open(l_wallet_str, dap_chain_wallet_get_path(g_config),NULL);
        if (!l_wallet) {
            dap_json_rpc_error_add(DAP_CHAIN_NODE_CLI_SRV_STAKE_ORDER_WALLET_ERR, "Specified wallet not found");
            return DAP_CHAIN_NODE_CLI_SRV_STAKE_ORDER_WALLET_ERR;
        }
        // Create conditional transaction for order
        const char *l_sign_str = dap_chain_wallet_check_sign(l_wallet);
        dap_enc_key_t *l_enc_key = dap_chain_wallet_get_key(l_wallet, 0);
        dap_chain_wallet_close(l_wallet);
        dap_chain_addr_t l_addr = {};
        dap_cli_server_cmd_find_option_val(a_argv, l_arg_index, a_argc, "-addr", &l_addr_str);
        if (l_addr_str) {
            dap_chain_addr_t *l_spec_addr = dap_chain_addr_from_str(l_addr_str);
            if (!l_spec_addr) {
                dap_json_rpc_error_add(DAP_CHAIN_NODE_CLI_SRV_STAKE_ORDER_ADDR_ERR, "Specified address is ivalid");
                DAP_DELETE(l_enc_key);
                return DAP_CHAIN_NODE_CLI_SRV_STAKE_ORDER_ADDR_ERR;
            }
            l_addr = *l_spec_addr;
            DAP_DELETE(l_spec_addr);
        } else
            dap_chain_addr_fill_from_key(&l_addr, l_enc_key, l_net->pub.id);
        DIV_256(l_tax, GET_256_FROM_64(100), &l_tax);
        dap_chain_datum_tx_t *l_tx = s_order_tx_create(l_net, l_enc_key, l_value, l_fee, l_tax, &l_addr);
        DAP_DEL_Z(l_enc_key);
        char *l_tx_hash_str = NULL;
        if (!l_tx || !(l_tx_hash_str = s_stake_tx_put(l_tx, l_net, a_hash_out_type))) {
            dap_json_rpc_error_add(DAP_CHAIN_NODE_CLI_SRV_STAKE_ORDER_CREATE_STAKER_ERR, "Can't compose transaction for order, examine log files for details");
            DAP_DEL_Z(l_tx);
            return DAP_CHAIN_NODE_CLI_SRV_STAKE_ORDER_CREATE_STAKER_ERR;
        }
        DAP_DELETE(l_tx);
        // Create the order & put it in GDB
        dap_hash_fast_t l_tx_hash = {};
        dap_chain_hash_fast_from_str(l_tx_hash_str, &l_tx_hash);
        char *l_cert_str = NULL;
        dap_cli_server_cmd_find_option_val(a_argv, l_arg_index, a_argc, "-cert", (const char **)&l_cert_str);
        if (!l_cert_str)
            l_cert_str = "node-addr";
        dap_cert_t *l_cert = dap_cert_find_by_name(l_cert_str);
        if (!l_cert) {
            dap_json_rpc_error_add(DAP_CHAIN_NODE_CLI_SRV_STAKE_ORDER_NO_CERT_ERR, "Can't load cert %s", l_cert_str);
            DAP_DELETE(l_tx_hash_str);
            return DAP_CHAIN_NODE_CLI_SRV_STAKE_ORDER_NO_CERT_ERR;
        }
        if (!l_cert->enc_key || !l_cert->enc_key->priv_key_data || !l_cert->enc_key->priv_key_data_size) {
            dap_json_rpc_error_add(DAP_CHAIN_NODE_CLI_SRV_STAKE_ORDER_NO_PKEY_IN_CERT_ERR, "Certificate \"%s\" has no private key", l_cert_str);
            return DAP_CHAIN_NODE_CLI_SRV_STAKE_ORDER_NO_PKEY_IN_CERT_ERR;
        }
        char *l_order_hash_str = s_staker_order_create(l_net, l_value, &l_tx_hash, l_cert->enc_key, a_hash_out_type);
        if (!l_order_hash_str) {
            dap_json_rpc_error_add(DAP_CHAIN_NODE_CLI_SRV_STAKE_ORDER_CREATE_STAKER_ERR, "Can't compose the order");
            DAP_DELETE(l_tx_hash_str);
            return DAP_CHAIN_NODE_CLI_SRV_STAKE_ORDER_CREATE_STAKER_ERR;
        }
        json_object * l_json_obj_create_val = json_object_new_object();
        json_object_object_add(l_json_obj_create_val, "status", json_object_new_string("success"));
        if (dap_strcmp(l_sign_str, ""))
            json_object_object_add(l_json_obj_create_val, "sign", json_object_new_string(l_sign_str));
        json_object_object_add(l_json_obj_create_val, "order_hash", json_object_new_string(l_order_hash_str));
        json_object_object_add(l_json_obj_create_val, "tx_hash", json_object_new_string(l_tx_hash_str));
        json_object_array_add(*json_arr_reply, l_json_obj_create_val);
        DAP_DELETE(l_order_hash_str);
        DAP_DELETE(l_tx_hash_str);
    } break;

    case CMD_REMOVE:
    case CMD_UPDATE: {
        const char *l_order_hash_str = NULL;
        dap_cli_server_cmd_find_option_val(a_argv, l_arg_index, a_argc, "-order", &l_order_hash_str);
        if (!l_order_hash_str) {
            dap_json_rpc_error_add(DAP_CHAIN_NODE_CLI_SRV_STAKE_ORDER_PARAM_ERR, "Command 'srv_stake order %s' requires prameter -order\n",
                                                l_cmd_num  == CMD_REMOVE ? "remove" : "update");
            return DAP_CHAIN_NODE_CLI_SRV_STAKE_ORDER_PARAM_ERR;
        }
        char *l_order_hash_hex_str;
        // datum hash may be in hex or base58 format
        if(!dap_strncmp(l_order_hash_str, "0x", 2) || !dap_strncmp(l_order_hash_str, "0X", 2))
            l_order_hash_hex_str = dap_strdup(l_order_hash_str);
        else
            l_order_hash_hex_str = dap_enc_base58_to_hex_str_from_str(l_order_hash_str);
        dap_chain_net_srv_order_t *l_order = dap_chain_net_srv_order_find_by_hash_str(l_net, l_order_hash_hex_str);
        if (!l_order) {
            dap_json_rpc_error_add(DAP_CHAIN_NODE_CLI_SRV_STAKE_ORDER_NO_ORDER_ERR, "Can't find order %s\n", l_order_hash_str);
            DAP_DELETE(l_order_hash_hex_str);
            return DAP_CHAIN_NODE_CLI_SRV_STAKE_ORDER_NO_ORDER_ERR;
        }
        if (l_order->srv_uid.uint64 != DAP_CHAIN_NET_SRV_STAKE_POS_DELEGATE_ID &&
                l_order->srv_uid.uint64 != DAP_CHAIN_NET_SRV_STAKE_POS_DELEGATE_ORDERS) {
            dap_json_rpc_error_add(DAP_CHAIN_NODE_CLI_SRV_STAKE_ORDER_ORDER_ERR, "Order %s is not a delegated stake order\n", l_order_hash_str);
            DAP_DELETE(l_order_hash_hex_str);
            return DAP_CHAIN_NODE_CLI_SRV_STAKE_ORDER_ORDER_ERR;
        }
        if (l_cmd_num == CMD_REMOVE) {
            if (dap_chain_net_srv_order_delete_by_hash_str_sync(l_net, l_order_hash_hex_str)) {
                dap_json_rpc_error_add(DAP_CHAIN_NODE_CLI_SRV_STAKE_ORDER_REMOVE_ERR, "Can't remove order %s\n", l_order_hash_str);
                return DAP_CHAIN_NODE_CLI_SRV_STAKE_ORDER_REMOVE_ERR;
            }
            json_object * l_json_obj_create_val = json_object_new_object();
            json_object_object_add(l_json_obj_create_val, "status", json_object_new_string("success"));
            json_object_array_add(*json_arr_reply, l_json_obj_create_val);
            DAP_DELETE(l_order_hash_hex_str);
        } else { // l_cmd_num == CMD_UPDATE
            const char *l_cert_str = NULL, *l_value_str = NULL;
            // TODO make orders updatable
            /*uint256_t l_value = {0};
            if (l_value_str) {
                l_value = dap_chain_balance_scan(l_value_str);
                if (IS_ZERO_256(l_value)) {
                    dap_cli_server_cmd_set_reply_text(a_str_reply, "Format -value <uint256_t>");
                    return -8;
                }
            }
            dap_cli_server_cmd_find_option_val(a_argv, l_arg_index, a_argc, "-cert", &l_cert_str);
            if (!l_cert_str) {
                dap_cli_server_cmd_set_reply_text(a_str_reply, "Command 'order update' requires parameter -cert");
                return -7;
            }
            dap_cert_t *l_cert = dap_cert_find_by_name(l_cert_str);
            if (!l_cert) {
                dap_cli_server_cmd_set_reply_text(a_str_reply, "Can't load cert %s", l_cert_str);
                return -9;
            }
            l_key = l_cert->enc_key;
            // Remove old order and create the order & put it to GDB
            dap_chain_net_srv_order_delete_by_hash_str_sync(l_net, l_order_hash_hex_str);
            DAP_DELETE(l_order_hash_hex_str);
            DAP_DELETE(l_order_hash_base58_str);
            l_order_hash_hex_str = s_fee_order_create(l_net, &l_value, l_key);
            if(!l_order_hash_hex_str) {
                dap_cli_server_cmd_set_reply_text(a_str_reply, "Can't create new order");
                return -15;
            }*/
        }
    } break;

    case CMD_LIST: {
        const char *l_net_str = NULL;
        dap_cli_server_cmd_find_option_val(a_argv, l_arg_index, a_argc, "-net", &l_net_str);
        if (!l_net_str) {
            dap_json_rpc_error_add(DAP_CHAIN_NODE_CLI_SRV_STAKE_ORDER_PARAM_ERR, "Command 'order list' requires parameter -net");
            return DAP_CHAIN_NODE_CLI_SRV_STAKE_ORDER_PARAM_ERR;
        }
        const char * l_list_type = NULL;
        int l_list_filter = 0;
        if (dap_cli_server_cmd_check_option(a_argv, l_arg_index, dap_min(a_argc, l_arg_index + 1), "staker") >= 0)
            l_list_filter = CMD_LIST_STAKER;
        else if (dap_cli_server_cmd_check_option(a_argv, l_arg_index, dap_min(a_argc, l_arg_index + 1), "validator") >= 0)
            l_list_filter = CMD_LIST_VALIDATOR;
        else if (dap_cli_server_cmd_check_option(a_argv, l_arg_index, dap_min(a_argc, l_arg_index + 1), "fee") >= 0)
            l_list_filter = CMD_LIST_FEE;

        dap_chain_net_t *l_net = dap_chain_net_by_name(l_net_str);
        if (!l_net) {
            dap_json_rpc_error_add(DAP_CHAIN_NODE_CLI_SRV_STAKE_ORDER_NET_ERR, "Network %s not found", l_net_str);
            return DAP_CHAIN_NODE_CLI_SRV_STAKE_ORDER_NET_ERR;
        }
        json_object* l_json_arr_reply = json_object_new_array();
        for (int i = 0; i < 2; i++) {
            char *l_gdb_group_str = i ? dap_chain_net_srv_order_get_gdb_group(l_net) :
                                        dap_chain_net_srv_order_get_common_group(l_net);
            size_t l_orders_count = 0;
            dap_global_db_obj_t * l_orders = dap_global_db_get_all_sync(l_gdb_group_str, &l_orders_count);
            qsort(l_orders, l_orders_count, sizeof(dap_global_db_obj_t), time_compare_orders);
            for (size_t i = 0; i < l_orders_count; i++) {
                const dap_chain_net_srv_order_t *l_order = dap_chain_net_srv_order_check(l_orders[i].key, l_orders[i].value, l_orders[i].value_len);
                if (!l_order) {
                    log_it(L_WARNING, "Unreadable order %s", l_orders[i].key);
                    continue;
                }
                if (l_order->srv_uid.uint64 != DAP_CHAIN_NET_SRV_STAKE_POS_DELEGATE_ID &&
                        l_order->srv_uid.uint64 != DAP_CHAIN_NET_SRV_STAKE_POS_DELEGATE_ORDERS)
                    continue;

                switch (l_list_filter) {
                    case CMD_LIST_STAKER:
                        if (l_order->srv_uid.uint64 != DAP_CHAIN_NET_SRV_STAKE_POS_DELEGATE_ORDERS || l_order->direction != SERV_DIR_BUY )
                            continue;
                        break;
                    case CMD_LIST_VALIDATOR:
                        if (l_order->srv_uid.uint64 != DAP_CHAIN_NET_SRV_STAKE_POS_DELEGATE_ORDERS || l_order->direction != SERV_DIR_SELL)
                            continue;
                        break;
                    case CMD_LIST_FEE:
                        if (l_order->srv_uid.uint64 != DAP_CHAIN_NET_SRV_STAKE_POS_DELEGATE_ID)
                            continue;
                        break;
                    default:
                        break;
                }
                // TODO add filters to list (token, address, etc.)
                json_object* l_json_obj_order = json_object_new_object();
                dap_chain_net_srv_order_dump_to_json(l_order, l_json_obj_order, a_hash_out_type, l_net->pub.native_ticker);
                if (l_order->srv_uid.uint64 == DAP_CHAIN_NET_SRV_STAKE_POS_DELEGATE_ORDERS) {
                    if (l_order->direction == SERV_DIR_SELL) {
                        json_object_object_add(l_json_obj_order, "message", 
                          json_object_new_string("Value in this order type means minimum value of m-tokens for validator acceptable for key delegation with supplied tax"));
                        struct validator_odrer_ext *l_ext = (struct validator_odrer_ext *)l_order->ext_n_sign;
                        json_object* l_json_obj_ext_params = json_object_new_object();
                        const char *l_coins_str;
                        dap_uint256_to_char(l_ext->tax, &l_coins_str);
                        json_object_object_add(l_json_obj_ext_params, "tax", json_object_new_string(l_coins_str));
                        dap_uint256_to_char(l_ext->value_max, &l_coins_str);
                        json_object_object_add(l_json_obj_ext_params, "maximum_value", json_object_new_string(l_coins_str));
                        json_object_object_add(l_json_obj_order, "external_params", l_json_obj_ext_params);
                    } else { // l_order->direction = SERV_DIR_BUY
                        json_object_object_add(l_json_obj_order, "message", 
                          json_object_new_string("Value in this order type means value of m-tokens locked in conditional transaction attached to the order"));
                        bool l_error = true;
                        dap_chain_addr_t l_addr = {};
                        uint256_t l_tax = uint256_0;
                        dap_chain_datum_tx_t *l_tx = dap_ledger_tx_find_by_hash(l_net->pub.ledger, &l_order->tx_cond_hash);
                        if (l_tx) {
                            dap_chain_tx_out_cond_t *l_cond = dap_chain_datum_tx_out_cond_get(l_tx, DAP_CHAIN_TX_OUT_COND_SUBTYPE_SRV_STAKE_POS_DELEGATE, NULL);
                            if (l_cond && l_cond->tsd_size == dap_chain_datum_tx_item_out_cond_create_srv_stake_get_tsd_size()) {
                                dap_tsd_t *l_tsd = dap_tsd_find(l_cond->tsd, l_cond->tsd_size, DAP_CHAIN_TX_OUT_COND_TSD_ADDR);
                                l_addr = dap_tsd_get_scalar(l_tsd, dap_chain_addr_t);
                                l_tsd = dap_tsd_find(l_cond->tsd, l_cond->tsd_size, DAP_CHAIN_TX_OUT_COND_TSD_VALUE);
                                l_tax = dap_tsd_get_scalar(l_tsd, uint256_t);
                                MULT_256_256(l_tax, GET_256_FROM_64(100), &l_tax);
                                l_error = false;
                            }
                        }                   
                        if (!l_error) {
                            const char *l_tax_str; dap_uint256_to_char(l_tax, &l_tax_str);
                            json_object* l_json_obj_cond_tx_params = json_object_new_object();
                            json_object_object_add(l_json_obj_cond_tx_params, "sovereign_tax", json_object_new_string(l_tax_str));
                            json_object_object_add(l_json_obj_cond_tx_params, "sovereign_addr", json_object_new_string(dap_chain_addr_to_str_static(&l_addr)));
                            json_object_object_add(l_json_obj_order, "conditional_tx_params", l_json_obj_cond_tx_params);
                        } else
                            json_object_object_add(l_json_obj_order, "conditional_tx_params", json_object_new_string("Conditional tx not found or illegal"));
                    }
                } else
                        json_object_object_add(l_json_obj_order, "message", 
                          json_object_new_string("Value in this order type means minimum fee for validator acceptable for process transactions"));
                json_object_array_add(l_json_arr_reply, l_json_obj_order);
            }
            dap_global_db_objs_delete(l_orders, l_orders_count);
            DAP_DELETE(l_gdb_group_str);
        }
        size_t json_array_lenght = json_object_array_length(l_json_arr_reply);
        if (!json_array_lenght)
            json_object_array_add(l_json_arr_reply, json_object_new_string( "No orders found"));
        else {
            //sort by time
            json_object_array_sort(l_json_arr_reply, json_object_compare_by_timestamp);
            // Remove the timestamp
            for (size_t i = 0; i < json_array_lenght; i++) {
                struct json_object *obj = json_object_array_get_idx(l_json_arr_reply, i);
                json_object_object_del(obj, "timestamp");
            }
        }
        json_object_array_add(*json_arr_reply, l_json_arr_reply);
    } break;

    default:
        dap_json_rpc_error_add(DAP_CHAIN_NODE_CLI_SRV_STAKE_ORDER_NO_SUB_COM_ERR, "Subcommand %s not recognized", a_argv[a_arg_index]);
        return DAP_CHAIN_NODE_CLI_SRV_STAKE_ORDER_NO_SUB_COM_ERR;
    }
    return 0;
}

typedef enum s_cli_srv_stake_delegate_err{
    DAP_CHAIN_NODE_CLI_SRV_STAKE_DELEGATE_OK = 0,
    DAP_CHAIN_NODE_CLI_SRV_STAKE_DELEGATE_MEMORY_ERR,
    DAP_CHAIN_NODE_CLI_SRV_STAKE_DELEGATE_PARAM_ERR,
    DAP_CHAIN_NODE_CLI_SRV_STAKE_DELEGATE_PARAM_FORMAT_ERR,
    DAP_CHAIN_NODE_CLI_SRV_STAKE_DELEGATE_NET_ERR,
    DAP_CHAIN_NODE_CLI_SRV_STAKE_DELEGATE_WALLET_ERR,
    DAP_CHAIN_NODE_CLI_SRV_STAKE_DELEGATE_NO_CERT_ERR,
    DAP_CHAIN_NODE_CLI_SRV_STAKE_DELEGATE_WRONG_CERT_ERR,
    DAP_CHAIN_NODE_CLI_SRV_STAKE_DELEGATE_UNRECOGNIZED_ADDR_ERR,
    DAP_CHAIN_NODE_CLI_SRV_STAKE_DELEGATE_NO_ORDER_ERR,
    DAP_CHAIN_NODE_CLI_SRV_STAKE_DELEGATE_INVALID_ORDER_ERR,
    DAP_CHAIN_NODE_CLI_SRV_STAKE_DELEGATE_ORDER_SIZE_ERR,
    DAP_CHAIN_NODE_CLI_SRV_STAKE_DELEGATE_NO_TX_IN_LEDGER_ERR,
    DAP_CHAIN_NODE_CLI_SRV_STAKE_DELEGATE_INVALID_COND_TX_TYPE_ERR,
    DAP_CHAIN_NODE_CLI_SRV_STAKE_DELEGATE_INVALID_COND_TX_FORMAT_ERR,
    DAP_CHAIN_NODE_CLI_SRV_STAKE_DELEGATE_COND_TX_DIF_VALUE_ERR,
    DAP_CHAIN_NODE_CLI_SRV_STAKE_DELEGATE_COND_TX_NO_ADDR_OR_KEY_ERR,
    DAP_CHAIN_NODE_CLI_SRV_STAKE_DELEGATE_TX_ALREADY_SENT_ERR,
    DAP_CHAIN_NODE_CLI_SRV_STAKE_DELEGATE_ANOTHER_TICKER_ERR,
    DAP_CHAIN_NODE_CLI_SRV_STAKE_DELEGATE_ADDR_ERR,
    DAP_CHAIN_NODE_CLI_SRV_STAKE_DELEGATE_LOW_VALUE_ERR,
    DAP_CHAIN_NODE_CLI_SRV_STAKE_DELEGATE_HIGH_VALUE_ERR,
    DAP_CHAIN_NODE_CLI_SRV_STAKE_DELEGATE_UNSIGNED_ORDER_ERR,
    DAP_CHAIN_NODE_CLI_SRV_STAKE_DELEGATE_TAX_ERR,
    DAP_CHAIN_NODE_CLI_SRV_STAKE_DELEGATE_VERIFICATION_ERR,
    DAP_CHAIN_NODE_CLI_SRV_STAKE_DELEGATE_STAKE_ERR,

    /* add custom codes here */

    //DAP_CHAIN_NODE_CLI_COM_TX_UNKNOWN /* MAX */
} s_cli_srv_stake_delegate_err_t;
static int s_cli_srv_stake_delegate(int a_argc, char **a_argv, int a_arg_index, void **a_str_reply, const char *a_hash_out_type)
{
    json_object **json_arr_reply = (json_object **)a_str_reply;
    const char *l_net_str = NULL,
               *l_wallet_str = NULL,
               *l_cert_str = NULL,
               *l_value_str = NULL,
               *l_fee_str = NULL,
               *l_node_addr_str = NULL,
               *l_order_hash_str = NULL;
    dap_cli_server_cmd_find_option_val(a_argv, a_arg_index, a_argc, "-net", &l_net_str);
    if (!l_net_str) {
        dap_json_rpc_error_add(DAP_CHAIN_NODE_CLI_SRV_STAKE_DELEGATE_PARAM_ERR, "Command 'delegate' requires parameter -net");
        return DAP_CHAIN_NODE_CLI_SRV_STAKE_DELEGATE_PARAM_ERR;
    }
    dap_chain_net_t *l_net = dap_chain_net_by_name(l_net_str);
    if (!l_net) {
        dap_json_rpc_error_add(DAP_CHAIN_NODE_CLI_SRV_STAKE_DELEGATE_NET_ERR, "Network %s not found", l_net_str);
        return DAP_CHAIN_NODE_CLI_SRV_STAKE_DELEGATE_NET_ERR;
    }
    dap_cli_server_cmd_find_option_val(a_argv, a_arg_index, a_argc, "-w", &l_wallet_str);
    if (!l_wallet_str) {
        dap_json_rpc_error_add(DAP_CHAIN_NODE_CLI_SRV_STAKE_DELEGATE_PARAM_ERR, "Command 'delegate' requires parameter -w");
        return DAP_CHAIN_NODE_CLI_SRV_STAKE_DELEGATE_PARAM_ERR;
    }
    const char* l_sign_str = "";
    dap_chain_wallet_t *l_wallet = dap_chain_wallet_open(l_wallet_str, dap_chain_wallet_get_path(g_config), NULL);
    if (!l_wallet) {
        dap_json_rpc_error_add(DAP_CHAIN_NODE_CLI_SRV_STAKE_DELEGATE_WALLET_ERR, "Specified wallet not found");
        return DAP_CHAIN_NODE_CLI_SRV_STAKE_DELEGATE_WALLET_ERR;
    } else
        l_sign_str = dap_chain_wallet_check_sign(l_wallet);
    dap_enc_key_t *l_enc_key = dap_chain_wallet_get_key(l_wallet, 0);
    dap_chain_wallet_close(l_wallet);
    dap_chain_addr_t l_signing_addr, l_sovereign_addr = {};
    uint256_t l_sovereign_tax = uint256_0;
    dap_cli_server_cmd_find_option_val(a_argv, a_arg_index, a_argc, "-cert", &l_cert_str);
    dap_cli_server_cmd_find_option_val(a_argv, a_arg_index, a_argc, "-order", &l_order_hash_str);
    if (!l_cert_str && !l_order_hash_str) {
        dap_json_rpc_error_add(DAP_CHAIN_NODE_CLI_SRV_STAKE_DELEGATE_PARAM_ERR, "Command 'delegate' requires parameter -cert and/or -order");
        dap_enc_key_delete(l_enc_key);
        return DAP_CHAIN_NODE_CLI_SRV_STAKE_DELEGATE_PARAM_ERR;
    }
    uint256_t l_value = uint256_0;
    dap_cli_server_cmd_find_option_val(a_argv, a_arg_index, a_argc, "-value", &l_value_str);
    if (!l_value_str) {
        if (!l_order_hash_str) {
            dap_json_rpc_error_add(DAP_CHAIN_NODE_CLI_SRV_STAKE_DELEGATE_PARAM_ERR, "Command 'delegate' requires parameter -value");
            dap_enc_key_delete(l_enc_key);
            return DAP_CHAIN_NODE_CLI_SRV_STAKE_DELEGATE_PARAM_ERR;
        }
    } else {
        l_value = dap_chain_balance_scan(l_value_str);
        if (IS_ZERO_256(l_value)) {
            dap_json_rpc_error_add(DAP_CHAIN_NODE_CLI_SRV_STAKE_DELEGATE_PARAM_ERR, "Unrecognized number in '-value' param");
            dap_enc_key_delete(l_enc_key);
            return DAP_CHAIN_NODE_CLI_SRV_STAKE_DELEGATE_PARAM_ERR;
        }
    }
    dap_chain_datum_tx_t *l_prev_tx = NULL;
    if (l_cert_str) {
        dap_cert_t *l_signing_cert = dap_cert_find_by_name(l_cert_str);
        if (!l_signing_cert) {
            dap_json_rpc_error_add(DAP_CHAIN_NODE_CLI_SRV_STAKE_DELEGATE_NO_CERT_ERR, "Specified certificate not found");
            dap_enc_key_delete(l_enc_key);
            return DAP_CHAIN_NODE_CLI_SRV_STAKE_DELEGATE_NO_CERT_ERR;
        }
        if (dap_chain_addr_fill_from_key(&l_signing_addr, l_signing_cert->enc_key, l_net->pub.id)) {
            dap_json_rpc_error_add(DAP_CHAIN_NODE_CLI_SRV_STAKE_DELEGATE_WRONG_CERT_ERR, "Specified certificate is wrong");
            dap_enc_key_delete(l_enc_key);
            return DAP_CHAIN_NODE_CLI_SRV_STAKE_DELEGATE_WRONG_CERT_ERR;
        }
        dap_cli_server_cmd_find_option_val(a_argv, a_arg_index, a_argc, "-node_addr", &l_node_addr_str);
    }
    dap_chain_node_addr_t l_node_addr = g_node_addr;
    if (l_node_addr_str) {
        if (dap_chain_node_addr_from_str(&l_node_addr, l_node_addr_str)) {
            dap_json_rpc_error_add(DAP_CHAIN_NODE_CLI_SRV_STAKE_DELEGATE_UNRECOGNIZED_ADDR_ERR, "Unrecognized node addr %s", l_node_addr_str);
            dap_enc_key_delete(l_enc_key);
            return DAP_CHAIN_NODE_CLI_SRV_STAKE_DELEGATE_UNRECOGNIZED_ADDR_ERR;
        }
    }
    if (l_order_hash_str) {
        dap_chain_net_srv_order_t *l_order = dap_chain_net_srv_order_find_by_hash_str(l_net, l_order_hash_str);
        if (!l_order) {
            dap_json_rpc_error_add(DAP_CHAIN_NODE_CLI_SRV_STAKE_DELEGATE_NO_ORDER_ERR, "Specified order not found");
            dap_enc_key_delete(l_enc_key);
            return DAP_CHAIN_NODE_CLI_SRV_STAKE_DELEGATE_NO_ORDER_ERR;
        }
        if (l_order->direction == SERV_DIR_BUY) { // Staker order
            if (!l_cert_str) {
                dap_json_rpc_error_add(DAP_CHAIN_NODE_CLI_SRV_STAKE_DELEGATE_PARAM_ERR, "Command 'delegate' requires parameter -cert with this order type");
                dap_enc_key_delete(l_enc_key);
                return DAP_CHAIN_NODE_CLI_SRV_STAKE_DELEGATE_PARAM_ERR;
            }
            if (l_order->ext_size != 0) {
                dap_json_rpc_error_add(DAP_CHAIN_NODE_CLI_SRV_STAKE_DELEGATE_ORDER_SIZE_ERR, "Specified order has invalid size");
                dap_enc_key_delete(l_enc_key);
                DAP_DELETE(l_order);
                return DAP_CHAIN_NODE_CLI_SRV_STAKE_DELEGATE_ORDER_SIZE_ERR;
            }
            l_prev_tx = dap_ledger_tx_find_by_hash(l_net->pub.ledger, &l_order->tx_cond_hash);
            if (!l_prev_tx) {
                dap_json_rpc_error_add(DAP_CHAIN_NODE_CLI_SRV_STAKE_DELEGATE_NO_TX_IN_LEDGER_ERR, "The order's conditional transaction not found in ledger");
                dap_enc_key_delete(l_enc_key);
                DAP_DELETE(l_order);
                return DAP_CHAIN_NODE_CLI_SRV_STAKE_DELEGATE_NO_TX_IN_LEDGER_ERR;
            }
            int l_out_num = 0;
            dap_chain_tx_out_cond_t *l_cond = dap_chain_datum_tx_out_cond_get(l_prev_tx, DAP_CHAIN_TX_OUT_COND_SUBTYPE_SRV_STAKE_POS_DELEGATE, &l_out_num);
            if (!l_cond) {
                dap_json_rpc_error_add(DAP_CHAIN_NODE_CLI_SRV_STAKE_DELEGATE_INVALID_COND_TX_TYPE_ERR, "The order's conditional transaction has invalid type");
                dap_enc_key_delete(l_enc_key);
                DAP_DELETE(l_order);
                return DAP_CHAIN_NODE_CLI_SRV_STAKE_DELEGATE_INVALID_COND_TX_TYPE_ERR;
            }
            if (dap_ledger_tx_hash_is_used_out_item(l_net->pub.ledger, &l_order->tx_cond_hash, l_out_num, NULL)) {
                dap_json_rpc_error_add(DAP_CHAIN_NODE_CLI_SRV_STAKE_DELEGATE_TX_ALREADY_SENT_ERR, "The order's conditional transaction is already spent");
                dap_enc_key_delete(l_enc_key);
                DAP_DELETE(l_order);
                return DAP_CHAIN_NODE_CLI_SRV_STAKE_DELEGATE_TX_ALREADY_SENT_ERR;
            }
            char l_delegated_ticker[DAP_CHAIN_TICKER_SIZE_MAX];
            dap_chain_datum_token_get_delegated_ticker(l_delegated_ticker, l_net->pub.native_ticker);
            const char *l_tx_ticker = dap_ledger_tx_get_token_ticker_by_hash(l_net->pub.ledger, &l_order->tx_cond_hash);
            if (dap_strcmp(l_tx_ticker, l_delegated_ticker)) {
                log_it(L_WARNING, "Requested conditional transaction have another ticker (not %s)", l_delegated_ticker);
                return DAP_CHAIN_NODE_CLI_SRV_STAKE_DELEGATE_ANOTHER_TICKER_ERR;
            }
            if (l_cond->tsd_size != dap_chain_datum_tx_item_out_cond_create_srv_stake_get_tsd_size()) {
                dap_json_rpc_error_add(DAP_CHAIN_NODE_CLI_SRV_STAKE_DELEGATE_INVALID_COND_TX_FORMAT_ERR, "The order's conditional transaction has invalid format");
                dap_enc_key_delete(l_enc_key);
                DAP_DELETE(l_order);
                return DAP_CHAIN_NODE_CLI_SRV_STAKE_DELEGATE_INVALID_COND_TX_FORMAT_ERR;
            }
            if (compare256(l_cond->header.value, l_order->price)) {
                dap_json_rpc_error_add(DAP_CHAIN_NODE_CLI_SRV_STAKE_DELEGATE_COND_TX_DIF_VALUE_ERR, "The order's conditional transaction has different value");
                dap_enc_key_delete(l_enc_key);
                DAP_DELETE(l_order);
                return DAP_CHAIN_NODE_CLI_SRV_STAKE_DELEGATE_COND_TX_DIF_VALUE_ERR;
            }
            if (!dap_chain_addr_is_blank(&l_cond->subtype.srv_stake_pos_delegate.signing_addr) ||
                    l_cond->subtype.srv_stake_pos_delegate.signer_node_addr.uint64) {
                dap_json_rpc_error_add(DAP_CHAIN_NODE_CLI_SRV_STAKE_DELEGATE_COND_TX_NO_ADDR_OR_KEY_ERR, "The order's conditional transaction gas not blank address or key");
                dap_enc_key_delete(l_enc_key);
                DAP_DELETE(l_order);
                return DAP_CHAIN_NODE_CLI_SRV_STAKE_DELEGATE_COND_TX_NO_ADDR_OR_KEY_ERR;
            }
            l_value = l_order->price;
            dap_tsd_t *l_tsd = dap_tsd_find(l_cond->tsd, l_cond->tsd_size, DAP_CHAIN_TX_OUT_COND_TSD_ADDR);
            l_sovereign_addr = dap_tsd_get_scalar(l_tsd, dap_chain_addr_t);
            l_tsd = dap_tsd_find(l_cond->tsd, l_cond->tsd_size, DAP_CHAIN_TX_OUT_COND_TSD_VALUE);
            l_sovereign_tax = dap_tsd_get_scalar(l_tsd, uint256_t);
            MULT_256_256(l_sovereign_tax, GET_256_FROM_64(100), &l_sovereign_tax);
#if EXTENDED_SRV_DEBUG
            {
                char *l_tax_str = dap_chain_balance_to_coins(l_sovereign_tax);
                char *l_addr_str = dap_chain_addr_to_str_static(&l_sovereign_addr);
                log_it(L_NOTICE, "Delegation tx params: tax = %s%%, addr = %s", l_tax_str, l_addr_str);
                DAP_DEL_Z(l_tax_str);
                DAP_DEL_Z(l_addr_str);
            }
#endif
        } else {
            if (!l_value_str) {
                dap_json_rpc_error_add(DAP_CHAIN_NODE_CLI_SRV_STAKE_DELEGATE_PARAM_ERR, "Command 'delegate' requires parameter -value with this order type");
                dap_enc_key_delete(l_enc_key);
                return DAP_CHAIN_NODE_CLI_SRV_STAKE_DELEGATE_PARAM_ERR;
            }
            const char *l_sovereign_addr_str = NULL;
            dap_cli_server_cmd_find_option_val(a_argv, a_arg_index, a_argc, "-tax_addr", &l_sovereign_addr_str);
            if (l_sovereign_addr_str) {
                dap_chain_addr_t *l_spec_addr = dap_chain_addr_from_str(l_sovereign_addr_str);
                if (!l_spec_addr) {
                    dap_json_rpc_error_add(DAP_CHAIN_NODE_CLI_SRV_STAKE_DELEGATE_ADDR_ERR, "Specified address is ivalid");
                    return DAP_CHAIN_NODE_CLI_SRV_STAKE_DELEGATE_ADDR_ERR;
                }
                l_sovereign_addr = *l_spec_addr;
                DAP_DELETE(l_spec_addr);
            } else
                dap_chain_addr_fill_from_key(&l_sovereign_addr, l_enc_key, l_net->pub.id);

            if (l_order->ext_size != sizeof(struct validator_odrer_ext)) {
                dap_json_rpc_error_add(DAP_CHAIN_NODE_CLI_SRV_STAKE_DELEGATE_ORDER_SIZE_ERR, "Specified order has invalid size");
                dap_enc_key_delete(l_enc_key);
                DAP_DELETE(l_order);
                return DAP_CHAIN_NODE_CLI_SRV_STAKE_DELEGATE_ORDER_SIZE_ERR;
            }
            struct validator_odrer_ext *l_ext = (struct validator_odrer_ext *)l_order->ext_n_sign;
            l_sovereign_tax = l_ext->tax;
            if (l_order_hash_str && compare256(l_value, l_order->price) == -1) {
                const char *l_coin_min_str, *l_value_min_str =
                    dap_uint256_to_char(l_order->price, &l_coin_min_str);
                dap_json_rpc_error_add(DAP_CHAIN_NODE_CLI_SRV_STAKE_DELEGATE_LOW_VALUE_ERR, "Number in '-value' param %s is lower than order minimum allowed value %s(%s)",
                                                  l_value_str, l_coin_min_str, l_value_min_str);
                dap_enc_key_delete(l_enc_key);
                return DAP_CHAIN_NODE_CLI_SRV_STAKE_DELEGATE_LOW_VALUE_ERR;
            }
            if (l_order_hash_str && compare256(l_value, l_ext->value_max) == 1) {
                const char *l_coin_max_str, *l_value_max_str =
                    dap_uint256_to_char(l_ext->value_max, &l_coin_max_str);
                dap_json_rpc_error_add(DAP_CHAIN_NODE_CLI_SRV_STAKE_DELEGATE_HIGH_VALUE_ERR, "Number in '-value' param %s is higher than order minimum allowed value %s(%s)",
                                                  l_value_str, l_coin_max_str, l_value_max_str);
                dap_enc_key_delete(l_enc_key);
                return DAP_CHAIN_NODE_CLI_SRV_STAKE_DELEGATE_HIGH_VALUE_ERR;
            }
            dap_sign_t *l_sign = (dap_sign_t *)(l_order->ext_n_sign + l_order->ext_size);
            if (l_sign->header.type.type == SIG_TYPE_NULL) {
                dap_json_rpc_error_add(DAP_CHAIN_NODE_CLI_SRV_STAKE_DELEGATE_UNSIGNED_ORDER_ERR, "Specified order is unsigned");
                dap_enc_key_delete(l_enc_key);
                DAP_DELETE(l_order);
                return DAP_CHAIN_NODE_CLI_SRV_STAKE_DELEGATE_UNSIGNED_ORDER_ERR;
            }
            dap_chain_addr_fill_from_sign(&l_signing_addr, l_sign, l_net->pub.id);
            char l_delegated_ticker_str[DAP_CHAIN_TICKER_SIZE_MAX];
            dap_chain_datum_token_get_delegated_ticker(l_delegated_ticker_str, l_net->pub.native_ticker);
            if (dap_strcmp(l_order->price_ticker, l_delegated_ticker_str)) {
                dap_json_rpc_error_add(DAP_CHAIN_NODE_CLI_SRV_STAKE_DELEGATE_INVALID_ORDER_ERR, "Specified order is invalid");
                dap_enc_key_delete(l_enc_key);
                DAP_DELETE(l_order);
                return DAP_CHAIN_NODE_CLI_SRV_STAKE_DELEGATE_INVALID_ORDER_ERR;
            }
            l_node_addr = l_order->node_addr;
        }
        DAP_DELETE(l_order);
        if (compare256(l_sovereign_tax, dap_chain_coins_to_balance("100.0")) == 1 ||
                compare256(l_sovereign_tax, GET_256_FROM_64(100)) == -1) {
            dap_json_rpc_error_add(DAP_CHAIN_NODE_CLI_SRV_STAKE_DELEGATE_TAX_ERR, "Tax must be lower or equal than 100%% and higher or equal than 1.0e-16%%");
            dap_enc_key_delete(l_enc_key);
            return DAP_CHAIN_NODE_CLI_SRV_STAKE_DELEGATE_TAX_ERR;
        }
        DIV_256(l_sovereign_tax, GET_256_FROM_64(100), &l_sovereign_tax);
    }

    int l_check_result = dap_chain_net_srv_stake_verify_key_and_node(&l_signing_addr, &l_node_addr);
    if (l_check_result) {
        dap_json_rpc_error_add(l_check_result, "Key and node verification error");
        dap_enc_key_delete(l_enc_key);
        return l_check_result;
    }
    uint256_t l_allowed_min = dap_chain_net_srv_stake_get_allowed_min_value(l_net->pub.id);
    if (compare256(l_value, l_allowed_min) == -1) {
        const char *l_coin_min_str, *l_value_min_str = dap_uint256_to_char(l_allowed_min, &l_coin_min_str);
<<<<<<< HEAD
        dap_cli_server_cmd_set_reply_text(a_str_reply, "Number in '-value' param %s is lower than service minimum allowed value %s(%s)",
=======
        dap_json_rpc_error_add(DAP_CHAIN_NODE_CLI_SRV_STAKE_DELEGATE_LOW_VALUE_ERR, "Number in '-value' param %s is lower than minimum allowed value %s(%s)",
>>>>>>> 46c1a7aa
                                          l_value_str, l_coin_min_str, l_value_min_str);
        dap_enc_key_delete(l_enc_key);
        return DAP_CHAIN_NODE_CLI_SRV_STAKE_DELEGATE_LOW_VALUE_ERR;
    }
    dap_cli_server_cmd_find_option_val(a_argv, a_arg_index, a_argc, "-fee", &l_fee_str);
    if (!l_fee_str) {
        dap_json_rpc_error_add(DAP_CHAIN_NODE_CLI_SRV_STAKE_DELEGATE_PARAM_ERR, "Command 'delegate' requires parameter -fee");
        dap_enc_key_delete(l_enc_key);
        return DAP_CHAIN_NODE_CLI_SRV_STAKE_DELEGATE_PARAM_ERR;
    }
    uint256_t l_fee = dap_chain_balance_scan(l_fee_str);
    if (IS_ZERO_256(l_fee)) {
        dap_json_rpc_error_add(DAP_CHAIN_NODE_CLI_SRV_STAKE_DELEGATE_PARAM_ERR, "Unrecognized number in '-fee' param");
        dap_enc_key_delete(l_enc_key);
        return DAP_CHAIN_NODE_CLI_SRV_STAKE_DELEGATE_PARAM_ERR;
    }

    // Create conditional transaction
    dap_chain_datum_tx_t *l_tx = s_stake_tx_create(l_net, l_enc_key, l_value, l_fee, &l_signing_addr, &l_node_addr,
                                                   l_order_hash_str ? &l_sovereign_addr : NULL, l_sovereign_tax, l_prev_tx);
    dap_enc_key_delete(l_enc_key);
    char *l_tx_hash_str;
    if (!l_tx || !(l_tx_hash_str = s_stake_tx_put(l_tx, l_net, a_hash_out_type))) {
        dap_json_rpc_error_add(DAP_CHAIN_NODE_CLI_SRV_STAKE_DELEGATE_STAKE_ERR, "Stake transaction error");
        DAP_DEL_Z(l_tx);
        return DAP_CHAIN_NODE_CLI_SRV_STAKE_DELEGATE_STAKE_ERR;
    }
    DAP_DELETE(l_tx);
    json_object* l_json_obj_deligate = json_object_new_object();
    json_object_object_add(l_json_obj_deligate, "status", json_object_new_string("success"));
    json_object_object_add(l_json_obj_deligate, "sign", json_object_new_string(l_sign_str));
    json_object_object_add(l_json_obj_deligate, "tx_hash", json_object_new_string(l_tx_hash_str));
    json_object_array_add(*json_arr_reply, l_json_obj_deligate);
    DAP_DELETE(l_tx_hash_str);
    return 0;
}

<<<<<<< HEAD
static int s_cli_srv_stake_update(int a_argc, char **a_argv, int a_arg_index, void **a_str_reply, const char *a_hash_out_type)
{
    const char *l_net_str = NULL,
               *l_wallet_str = NULL,
               *l_value_str,
               *l_fee_str = NULL,
               *l_tx_hash_str = NULL,
               *l_cert_str = NULL;
    dap_cli_server_cmd_find_option_val(a_argv, a_arg_index, a_argc, "-net", &l_net_str);
    if (!l_net_str) {
        dap_cli_server_cmd_set_reply_text(a_str_reply, "Command 'update' requires parameter -net");
        return -3;
    }
    dap_chain_net_t *l_net = dap_chain_net_by_name(l_net_str);
    if (!l_net) {
        dap_cli_server_cmd_set_reply_text(a_str_reply, "Network %s not found", l_net_str);
        return -4;
    }
    uint256_t l_fee = {};
    dap_cli_server_cmd_find_option_val(a_argv, a_arg_index, a_argc, "-w", &l_wallet_str);
    if (!l_wallet_str) {
        dap_cli_server_cmd_set_reply_text(a_str_reply, "Command 'update' requires parameter -w");
        return -17;
    }
    dap_cli_server_cmd_find_option_val(a_argv, a_arg_index, a_argc, "-fee", &l_fee_str);
    if (!l_fee_str) {
        dap_cli_server_cmd_set_reply_text(a_str_reply, "Command 'update' requires parameter -fee");
        return -5;
    }
    l_fee = dap_chain_balance_scan(l_fee_str);
    if (IS_ZERO_256(l_fee)) {
        dap_cli_server_cmd_set_reply_text(a_str_reply, "Unrecognized number in '-fee' param");
        return -6;
    }
    uint256_t l_value = {};
    dap_cli_server_cmd_find_option_val(a_argv, a_arg_index, a_argc, "-value", &l_value_str);
    if (!l_value_str) {
        dap_cli_server_cmd_set_reply_text(a_str_reply, "Command 'update' requires parameter -value");
        return -7;
    }
    l_value = dap_chain_balance_scan(l_value_str);
    if (IS_ZERO_256(l_value)) {
        dap_cli_server_cmd_set_reply_text(a_str_reply, "Unrecognized number in '-value' param");
        return -8;
    }
    uint256_t l_value_min = dap_chain_net_srv_stake_get_allowed_min_value(l_net->pub.id);
    if (compare256(l_value, l_value_min) == -1) {
        const char *l_value_min_str; dap_uint256_to_char(l_value_min, &l_value_min_str);
        dap_cli_server_cmd_set_reply_text(a_str_reply, "New delegation value should be not less than service required minimum %s", l_value_min_str);
        return -25;
    }

    dap_cli_server_cmd_find_option_val(a_argv, a_arg_index, a_argc, "-tx", &l_tx_hash_str);
    if (!l_tx_hash_str) {
        dap_cli_server_cmd_find_option_val(a_argv, a_arg_index, a_argc, "-cert", &l_cert_str);
        if (!l_cert_str) {
            dap_cli_server_cmd_set_reply_text(a_str_reply, "Command 'update' requires parameter -tx or -cert");
            return -13;
        }
    }
    dap_hash_fast_t l_tx_hash = {};
    if (l_tx_hash_str) {
        dap_chain_hash_fast_from_str(l_tx_hash_str, &l_tx_hash);
    } else {
        dap_chain_addr_t l_signing_addr;
        dap_cert_t *l_cert = dap_cert_find_by_name(l_cert_str);
        if (!l_cert) {
            dap_cli_server_cmd_set_reply_text(a_str_reply, "Specified certificate not found");
            return -18;
        }
        if (!l_cert->enc_key->priv_key_data || l_cert->enc_key->priv_key_data_size == 0) {
            dap_cli_server_cmd_set_reply_text(a_str_reply, "It is not possible to update a stake using a public key.");
            return -31;
        }
        if (dap_chain_addr_fill_from_key(&l_signing_addr, l_cert->enc_key, l_net->pub.id)) {
            dap_cli_server_cmd_set_reply_text(a_str_reply, "Specified certificate is wrong");
            return -22;
        }
        dap_chain_net_srv_stake_t *l_srv_stake = s_srv_stake_by_net_id(l_net->pub.id);
        if (!l_srv_stake) {
            dap_cli_server_cmd_set_reply_text(a_str_reply, "Specified net have no stake service activated");
            return -25;
        }
        dap_chain_net_srv_stake_item_t *l_stake = NULL;
        HASH_FIND(hh, l_srv_stake->itemlist, &l_signing_addr.data.hash_fast, sizeof(dap_hash_fast_t), l_stake);
        if (!l_stake) {
            dap_cli_server_cmd_set_reply_text(a_str_reply, "Specified certificate/pkey hash is not delegated nor this delegating is approved."
                                                           " Try to update with tx hash instead");
            return -24;
        }
        l_tx_hash = l_stake->tx_hash;
    }

    const char *l_tx_hash_str_tmp = l_tx_hash_str ? l_tx_hash_str : dap_hash_fast_to_str_static(&l_tx_hash);
    dap_chain_datum_tx_t *l_tx = dap_ledger_tx_find_by_hash(l_net->pub.ledger, &l_tx_hash);
    if (!l_tx) {
        dap_cli_server_cmd_set_reply_text(a_str_reply, "Transaction %s not found", l_tx_hash_str_tmp);
        return -21;
    }
    int l_out_num = 0;
    if (!dap_chain_datum_tx_out_cond_get(l_tx, DAP_CHAIN_TX_OUT_COND_SUBTYPE_SRV_STAKE_POS_DELEGATE, &l_out_num)) {
        dap_cli_server_cmd_set_reply_text(a_str_reply, "Transaction %s is invalid", l_tx_hash_str_tmp);
        return -22;
    }
    dap_hash_fast_t l_spender_hash = {};
    if (dap_ledger_tx_hash_is_used_out_item(l_net->pub.ledger, &l_tx_hash, l_out_num, &l_spender_hash)) {
        dap_cli_server_cmd_set_reply_text(a_str_reply, "Transaction %s is spent", l_tx_hash_str_tmp);
        return -23;
    }

    const char* l_sign_str = "";
    dap_chain_wallet_t *l_wallet = dap_chain_wallet_open(l_wallet_str, dap_chain_wallet_get_path(g_config), NULL);
    if (!l_wallet) {
        dap_cli_server_cmd_set_reply_text(a_str_reply, "Specified wallet %s not found", l_wallet_str);
        return -18;
    } else {
        l_sign_str = dap_chain_wallet_check_sign(l_wallet);
    }
    dap_enc_key_t *l_enc_key = dap_chain_wallet_get_key(l_wallet, 0);
    dap_chain_datum_tx_t *l_tx_new = s_stake_tx_update(l_net, &l_tx_hash, l_value, l_fee, l_enc_key);
    dap_chain_wallet_close(l_wallet);
    dap_enc_key_delete(l_enc_key);
    char *l_out_hash_str = NULL;
    if (l_tx_new && (l_out_hash_str = s_stake_tx_put(l_tx_new, l_net, a_hash_out_type))) {
        dap_cli_server_cmd_set_reply_text(a_str_reply, "%sDelegated m-tokens value will change. Updating tx hash is %s.", l_sign_str, l_out_hash_str);
        DAP_DELETE(l_out_hash_str);
        DAP_DELETE(l_tx_new);
    } else {
        l_tx_hash_str = dap_chain_hash_fast_to_str_static(&l_tx_hash);
        dap_cli_server_cmd_set_reply_text(a_str_reply, "Can't compose updating transaction %s, examine log files for details", l_tx_hash_str);
        DAP_DEL_Z(l_tx_new);
        return -21;
    }
    return 0;
}


=======
typedef enum s_cli_srv_stake_invalidate_err{
    DAP_CHAIN_NODE_CLI_SRV_STAKE_INVALIDATE_OK = 0,
    DAP_CHAIN_NODE_CLI_SRV_STAKE_INVALIDATE_MEMORY_ERR,
    DAP_CHAIN_NODE_CLI_SRV_STAKE_INVALIDATE_PARAM_ERR,
    DAP_CHAIN_NODE_CLI_SRV_STAKE_INVALIDATE_NET_ERR,
    DAP_CHAIN_NODE_CLI_SRV_STAKE_INVALIDATE_INVALID_PKEY_TYPE_ERR,
    DAP_CHAIN_NODE_CLI_SRV_STAKE_INVALIDATE_NO_CERT_ERR,
    DAP_CHAIN_NODE_CLI_SRV_STAKE_INVALIDATE_POA_CERT_ERR,
    DAP_CHAIN_NODE_CLI_SRV_STAKE_INVALIDATE_WRONG_CERT_ERR,
    DAP_CHAIN_NODE_CLI_SRV_STAKE_INVALIDATE_PKEY_ERR,
    DAP_CHAIN_NODE_CLI_SRV_STAKE_INVALIDATE_INVALID_PKEY_ERR,
    DAP_CHAIN_NODE_CLI_SRV_STAKE_INVALIDATE_NET_NO_STAKE_ERR,
    DAP_CHAIN_NODE_CLI_SRV_STAKE_INVALIDATE_CERT_PKEY_ERR,
    DAP_CHAIN_NODE_CLI_SRV_STAKE_INVALIDATE_NO_TX_ERR,
    DAP_CHAIN_NODE_CLI_SRV_STAKE_INVALIDATE_INVALID_TX_ERR,
    DAP_CHAIN_NODE_CLI_SRV_STAKE_INVALIDATE_NO_PREV_TX_ERR,
    DAP_CHAIN_NODE_CLI_SRV_STAKE_INVALIDATE_DELEGATED_TX_ERR,
    DAP_CHAIN_NODE_CLI_SRV_STAKE_INVALIDATE_WALLET_ERR,
    DAP_CHAIN_NODE_CLI_SRV_STAKE_INVALIDATE_TX_INVALIDATE_ERR,
    /* add custom codes here */

    //DAP_CHAIN_NODE_CLI_COM_TX_UNKNOWN /* MAX */
} s_cli_srv_stake_invalidate_err_t;
>>>>>>> 46c1a7aa
static int s_cli_srv_stake_invalidate(int a_argc, char **a_argv, int a_arg_index, void **a_str_reply, const char *a_hash_out_type)
{
    json_object **json_arr_reply = (json_object **)a_str_reply;
    const char *l_net_str = NULL,
               *l_wallet_str = NULL,
               *l_fee_str = NULL,
               *l_tx_hash_str = NULL,
               *l_poa_cert_str = NULL,
               *l_signing_pkey_hash_str = NULL,
               *l_signing_pkey_type_str = NULL;
    dap_cli_server_cmd_find_option_val(a_argv, a_arg_index, a_argc, "-net", &l_net_str);
    if (!l_net_str) {
        dap_json_rpc_error_add(DAP_CHAIN_NODE_CLI_SRV_STAKE_INVALIDATE_PARAM_ERR, "Command 'invalidate' requires parameter -net");
        return DAP_CHAIN_NODE_CLI_SRV_STAKE_INVALIDATE_PARAM_ERR;
    }
    dap_chain_net_t *l_net = dap_chain_net_by_name(l_net_str);
    if (!l_net) {
        dap_json_rpc_error_add(DAP_CHAIN_NODE_CLI_SRV_STAKE_INVALIDATE_NET_ERR, "Network %s not found", l_net_str);
        return DAP_CHAIN_NODE_CLI_SRV_STAKE_INVALIDATE_NET_ERR;
    }
    uint256_t l_fee = {};
    dap_cli_server_cmd_find_option_val(a_argv, a_arg_index, a_argc, "-w", &l_wallet_str);
    if (!l_wallet_str) {
        dap_cli_server_cmd_find_option_val(a_argv, a_arg_index, a_argc, "-poa_cert", &l_poa_cert_str);
        if (!l_poa_cert_str) {
            dap_json_rpc_error_add(DAP_CHAIN_NODE_CLI_SRV_STAKE_INVALIDATE_PARAM_ERR, "Command 'invalidate' requires parameter -w or -poa_cert");
            return DAP_CHAIN_NODE_CLI_SRV_STAKE_INVALIDATE_PARAM_ERR;
        }
    } else {
        dap_cli_server_cmd_find_option_val(a_argv, a_arg_index, a_argc, "-fee", &l_fee_str);
        if (!l_fee_str) {
<<<<<<< HEAD
            dap_cli_server_cmd_set_reply_text(a_str_reply, "Command 'invalidate' requires parameter -fee");
            return -5;
=======
            dap_json_rpc_error_add(DAP_CHAIN_NODE_CLI_SRV_STAKE_INVALIDATE_PARAM_ERR, "Command 'delegate' requires parameter -fee");
            return DAP_CHAIN_NODE_CLI_SRV_STAKE_INVALIDATE_PARAM_ERR;
>>>>>>> 46c1a7aa
        }
        l_fee = dap_chain_balance_scan(l_fee_str);
        if (IS_ZERO_256(l_fee)) {
            dap_json_rpc_error_add(DAP_CHAIN_NODE_CLI_SRV_STAKE_INVALIDATE_PARAM_ERR, "Unrecognized number in '-fee' param");
            return DAP_CHAIN_NODE_CLI_SRV_STAKE_INVALIDATE_PARAM_ERR;
        }
    }
    dap_cli_server_cmd_find_option_val(a_argv, a_arg_index, a_argc, "-tx", &l_tx_hash_str);
    if (!l_tx_hash_str) {
<<<<<<< HEAD
        dap_cli_server_cmd_find_option_val(a_argv, a_arg_index, a_argc, "-signing_pkey_hash", &l_signing_pkey_hash_str);
        if (!l_signing_pkey_hash_str) {
            dap_cli_server_cmd_set_reply_text(a_str_reply, "Command 'invalidate' requires parameter -tx or -signing_pkey_hash");
            return -13;
        }
        dap_cli_server_cmd_find_option_val(a_argv, a_arg_index, a_argc, "-signing_pkey_type", &l_signing_pkey_type_str);
        if (!l_signing_pkey_type_str) {
            dap_cli_server_cmd_set_reply_text(a_str_reply, "Command 'invalidate' requires parameter -signing_pkey_type");
            return -14;
        }
        if (dap_sign_type_from_str(l_signing_pkey_type_str).type == SIG_TYPE_NULL) {
            dap_cli_server_cmd_set_reply_text(a_str_reply, "Invalid signing_pkey_type %s", l_signing_pkey_type_str);
            return -15;
=======
        dap_cli_server_cmd_find_option_val(a_argv, a_arg_index, a_argc, "-cert", &l_cert_str);
        if (!l_cert_str) {
            dap_cli_server_cmd_find_option_val(a_argv, a_arg_index, a_argc, "-signing_pkey_hash", &l_signing_pkey_hash_str);
            if (!l_signing_pkey_hash_str) {
                dap_json_rpc_error_add(DAP_CHAIN_NODE_CLI_SRV_STAKE_INVALIDATE_PARAM_ERR, "Command 'invalidate' requires parameter -tx or -cert or -signing_pkey_hash");
                return DAP_CHAIN_NODE_CLI_SRV_STAKE_INVALIDATE_PARAM_ERR;
            }
            dap_cli_server_cmd_find_option_val(a_argv, a_arg_index, a_argc, "-signing_pkey_type", &l_signing_pkey_type_str);
            if (!l_signing_pkey_type_str) {
                dap_json_rpc_error_add(DAP_CHAIN_NODE_CLI_SRV_STAKE_INVALIDATE_PARAM_ERR, "Command 'invalidate' requires parameter -signing_pkey_type");
                return DAP_CHAIN_NODE_CLI_SRV_STAKE_INVALIDATE_PARAM_ERR;
            }
            if (dap_sign_type_from_str(l_signing_pkey_type_str).type == SIG_TYPE_NULL) {
                dap_json_rpc_error_add(DAP_CHAIN_NODE_CLI_SRV_STAKE_INVALIDATE_INVALID_PKEY_TYPE_ERR, "Invalid signing_pkey_type %s", l_signing_pkey_type_str);
                return DAP_CHAIN_NODE_CLI_SRV_STAKE_INVALIDATE_INVALID_PKEY_TYPE_ERR;
            }
>>>>>>> 46c1a7aa
        }
    }

    dap_hash_fast_t l_tx_hash = {};
    if (l_tx_hash_str) {
        dap_chain_hash_fast_from_str(l_tx_hash_str, &l_tx_hash);
    } else {
<<<<<<< HEAD
        dap_hash_fast_t l_pkey_hash = {};
        if (dap_chain_hash_fast_from_str(l_signing_pkey_hash_str, &l_pkey_hash)) {
            dap_cli_server_cmd_set_reply_text(a_str_reply, "Invalid pkey hash format");
            return -23;
=======
        dap_chain_addr_t l_signing_addr;
        if (l_cert_str) {
            dap_cert_t *l_cert = dap_cert_find_by_name(l_cert_str);
            if (!l_cert) {
                dap_json_rpc_error_add(DAP_CHAIN_NODE_CLI_SRV_STAKE_INVALIDATE_NO_CERT_ERR, "Specified certificate not found");
                return DAP_CHAIN_NODE_CLI_SRV_STAKE_INVALIDATE_NO_CERT_ERR;
            }
            if (!l_cert->enc_key->priv_key_data || l_cert->enc_key->priv_key_data_size == 0) {
                dap_json_rpc_error_add(DAP_CHAIN_NODE_CLI_SRV_STAKE_INVALIDATE_PKEY_ERR, "It is not possible to invalidate a stake using a public key.");
                return DAP_CHAIN_NODE_CLI_SRV_STAKE_INVALIDATE_PKEY_ERR;
            }
            if (dap_chain_addr_fill_from_key(&l_signing_addr, l_cert->enc_key, l_net->pub.id)) {
                dap_json_rpc_error_add(DAP_CHAIN_NODE_CLI_SRV_STAKE_INVALIDATE_WRONG_CERT_ERR, "Specified certificate is wrong");
                return DAP_CHAIN_NODE_CLI_SRV_STAKE_INVALIDATE_WRONG_CERT_ERR;
            }
        } else {
            dap_hash_fast_t l_pkey_hash = {};
            if (dap_chain_hash_fast_from_str(l_signing_pkey_hash_str, &l_pkey_hash)) {
                dap_json_rpc_error_add(DAP_CHAIN_NODE_CLI_SRV_STAKE_INVALIDATE_INVALID_PKEY_ERR, "Invalid pkey hash format");
                return DAP_CHAIN_NODE_CLI_SRV_STAKE_INVALIDATE_INVALID_PKEY_ERR;
            }
            dap_chain_addr_fill(&l_signing_addr, dap_sign_type_from_str(l_signing_pkey_type_str), &l_pkey_hash, l_net->pub.id);
>>>>>>> 46c1a7aa
        }
        dap_chain_addr_t l_signing_addr;
        dap_chain_addr_fill(&l_signing_addr, dap_sign_type_from_str(l_signing_pkey_type_str), &l_pkey_hash, l_net->pub.id);
        dap_chain_net_srv_stake_t *l_srv_stake = s_srv_stake_by_net_id(l_net->pub.id);
        if (!l_srv_stake) {
            dap_json_rpc_error_add(DAP_CHAIN_NODE_CLI_SRV_STAKE_INVALIDATE_NET_NO_STAKE_ERR, "Specified net have no stake service activated");
            return DAP_CHAIN_NODE_CLI_SRV_STAKE_INVALIDATE_NET_NO_STAKE_ERR;
        }
        dap_chain_net_srv_stake_item_t *l_stake = NULL;
        HASH_FIND(hh, l_srv_stake->itemlist, &l_signing_addr.data.hash_fast, sizeof(dap_hash_fast_t), l_stake);
        if (!l_stake) {
            dap_json_rpc_error_add(DAP_CHAIN_NODE_CLI_SRV_STAKE_INVALIDATE_CERT_PKEY_ERR, "Specified certificate/pkey hash is not delegated nor this delegating is approved."
                                                           " Try to invalidate with tx hash instead");
            return DAP_CHAIN_NODE_CLI_SRV_STAKE_INVALIDATE_CERT_PKEY_ERR;
        }
        l_tx_hash = l_stake->tx_hash;
    }

    const char *l_tx_hash_str_tmp = l_tx_hash_str ? l_tx_hash_str : dap_hash_fast_to_str_static(&l_tx_hash);
    dap_chain_datum_tx_t *l_tx = dap_ledger_tx_find_by_hash(l_net->pub.ledger, &l_tx_hash);
    if (!l_tx) {
        dap_json_rpc_error_add(DAP_CHAIN_NODE_CLI_SRV_STAKE_INVALIDATE_NO_TX_ERR, "Transaction %s not found", l_tx_hash_str_tmp);
        return DAP_CHAIN_NODE_CLI_SRV_STAKE_INVALIDATE_NO_TX_ERR;
    }

    int l_out_num = 0;
    if (!dap_chain_datum_tx_out_cond_get(l_tx, DAP_CHAIN_TX_OUT_COND_SUBTYPE_SRV_STAKE_POS_DELEGATE, &l_out_num)) {
        dap_json_rpc_error_add(DAP_CHAIN_NODE_CLI_SRV_STAKE_INVALIDATE_INVALID_TX_ERR, "Transaction %s is invalid", l_tx_hash_str_tmp);
        return DAP_CHAIN_NODE_CLI_SRV_STAKE_INVALIDATE_INVALID_TX_ERR;
    }
    dap_hash_fast_t l_spender_hash = {};
    if (dap_ledger_tx_hash_is_used_out_item(l_net->pub.ledger, &l_tx_hash, l_out_num, &l_spender_hash)) {
<<<<<<< HEAD
        dap_cli_server_cmd_set_reply_text(a_str_reply, "Transaction %s is spent", l_tx_hash_str_tmp);
        return -23;
=======
        l_tx_hash = l_spender_hash;
        l_tx_hash_str_tmp = dap_hash_fast_to_str_static(&l_spender_hash);
        if (!dap_ledger_tx_find_by_hash(l_net->pub.ledger, &l_tx_hash)) {
            dap_json_rpc_error_add(DAP_CHAIN_NODE_CLI_SRV_STAKE_INVALIDATE_NO_PREV_TX_ERR, "Previous transaction %s is not found", l_tx_hash_str_tmp);
            return DAP_CHAIN_NODE_CLI_SRV_STAKE_INVALIDATE_NO_PREV_TX_ERR;
        }
>>>>>>> 46c1a7aa
    }
    if (l_tx_hash_str) {
        dap_chain_net_srv_stake_t *l_srv_stake = s_srv_stake_by_net_id(l_net->pub.id);
        if (!l_srv_stake) {
            dap_json_rpc_error_add(DAP_CHAIN_NODE_CLI_SRV_STAKE_INVALIDATE_NET_NO_STAKE_ERR, "Specified net have no stake service activated");
            return DAP_CHAIN_NODE_CLI_SRV_STAKE_INVALIDATE_NET_NO_STAKE_ERR;
        }
        dap_chain_net_srv_stake_item_t *l_stake = NULL;
        HASH_FIND(ht, l_srv_stake->tx_itemlist, &l_tx_hash, sizeof(dap_hash_t), l_stake);
        if (l_stake) {
            char l_pkey_hash_str[DAP_HASH_FAST_STR_SIZE]; 
            dap_hash_fast_to_str(&l_stake->signing_addr.data.hash_fast, l_pkey_hash_str, DAP_HASH_FAST_STR_SIZE);
            dap_json_rpc_error_add(DAP_CHAIN_NODE_CLI_SRV_STAKE_INVALIDATE_DELEGATED_TX_ERR, "Transaction %s has active delegated key %s, need to revoke it first",
                                              l_tx_hash_str_tmp, l_pkey_hash_str);
            return DAP_CHAIN_NODE_CLI_SRV_STAKE_INVALIDATE_DELEGATED_TX_ERR;
        }
    }

    if (l_wallet_str) {
        const char* l_sign_str = "";
        dap_chain_wallet_t *l_wallet = dap_chain_wallet_open(l_wallet_str, dap_chain_wallet_get_path(g_config),NULL);
        if (!l_wallet) {
            dap_json_rpc_error_add(DAP_CHAIN_NODE_CLI_SRV_STAKE_INVALIDATE_WALLET_ERR, "Specified wallet not found");
            return DAP_CHAIN_NODE_CLI_SRV_STAKE_INVALIDATE_WALLET_ERR;
        } else {
            l_sign_str = dap_chain_wallet_check_sign(l_wallet);
        }
        dap_enc_key_t *l_enc_key = dap_chain_wallet_get_key(l_wallet, 0);
        dap_chain_datum_tx_t *l_tx = s_stake_tx_invalidate(l_net, &l_tx_hash, l_fee, l_enc_key);
        dap_chain_wallet_close(l_wallet);
        dap_enc_key_delete(l_enc_key);
        char *l_out_hash_str = NULL;
        if (l_tx && (l_out_hash_str = s_stake_tx_put(l_tx, l_net, a_hash_out_type))) {
<<<<<<< HEAD
            dap_cli_server_cmd_set_reply_text(a_str_reply, "%sAll m-tokens will be returned to "
                                                           "owner. Returning tx hash %s.", l_sign_str, l_out_hash_str);
=======
            json_object* l_json_object_invalidate = json_object_new_object();
            json_object_object_add(l_json_object_invalidate, "status", json_object_new_string("success"));
            json_object_object_add(l_json_object_invalidate, "sign", json_object_new_string(l_sign_str));
            json_object_object_add(l_json_object_invalidate, "tx_hash", json_object_new_string(l_out_hash_str));
            json_object_object_add(l_json_object_invalidate, "message", json_object_new_string("All m-tokens successfully returned to owner"));
            json_object_array_add(*json_arr_reply, l_json_object_invalidate);
>>>>>>> 46c1a7aa
            DAP_DELETE(l_out_hash_str);
            DAP_DELETE(l_tx);
        } else {
            l_tx_hash_str = dap_chain_hash_fast_to_str_static(&l_tx_hash);
<<<<<<< HEAD
            dap_cli_server_cmd_set_reply_text(a_str_reply, "Can't compose invalidation transaction %s, examine log files for details", l_tx_hash_str);
=======
            dap_json_rpc_error_add(DAP_CHAIN_NODE_CLI_SRV_STAKE_INVALIDATE_TX_INVALIDATE_ERR, "Can't invalidate transaction %s, examine log files for details", l_tx_hash_str);
>>>>>>> 46c1a7aa
            DAP_DEL_Z(l_tx);
            return DAP_CHAIN_NODE_CLI_SRV_STAKE_INVALIDATE_TX_INVALIDATE_ERR;
        }
    } else {
        dap_cert_t *l_poa_cert = dap_cert_find_by_name(l_poa_cert_str);
        if (!l_poa_cert) {
            dap_json_rpc_error_add(DAP_CHAIN_NODE_CLI_SRV_STAKE_INVALIDATE_NO_CERT_ERR, "Specified certificate not found");
            return DAP_CHAIN_NODE_CLI_SRV_STAKE_INVALIDATE_NO_CERT_ERR;
        }
        if (!s_srv_stake_is_poa_cert(l_net, l_poa_cert->enc_key)) {
            dap_json_rpc_error_add(DAP_CHAIN_NODE_CLI_SRV_STAKE_INVALIDATE_POA_CERT_ERR, "Specified certificate is not PoA root one");
            return DAP_CHAIN_NODE_CLI_SRV_STAKE_INVALIDATE_POA_CERT_ERR;
        }
        dap_chain_datum_decree_t *l_decree = s_stake_decree_invalidate(l_net, &l_tx_hash, l_poa_cert);
        char *l_decree_hash_str = NULL;
        if (l_decree && (l_decree_hash_str = s_stake_decree_put(l_decree, l_net))) {
            json_object* l_json_object_invalidate = json_object_new_object();
            json_object_object_add(l_json_object_invalidate, "status", json_object_new_string("success"));
            json_object_object_add(l_json_object_invalidate, "decree", json_object_new_string(l_decree_hash_str));
            json_object_object_add(l_json_object_invalidate, "message", json_object_new_string("Specified delegated key invalidated."
                                                                                               "Try to execute this command with -w to return m-tokens to owner"));
            json_object_array_add(*json_arr_reply, l_json_object_invalidate);
            DAP_DELETE(l_decree);
            DAP_DELETE(l_decree_hash_str);
        } else {
            char l_tx_hash_str[DAP_CHAIN_HASH_FAST_STR_SIZE];
            dap_chain_hash_fast_to_str(&l_tx_hash, l_tx_hash_str, sizeof(l_tx_hash_str));
            dap_json_rpc_error_add(DAP_CHAIN_NODE_CLI_SRV_STAKE_INVALIDATE_TX_INVALIDATE_ERR, "Can't invalidate transaction %s, examine log files for details", l_tx_hash_str);
            DAP_DEL_Z(l_decree);
            return DAP_CHAIN_NODE_CLI_SRV_STAKE_INVALIDATE_TX_INVALIDATE_ERR;
        }
    }
    return 0;
}

static void s_srv_stake_print(dap_chain_net_srv_stake_item_t *a_stake, uint256_t a_total_weight, json_object *a_json_arr)
{
    json_object * l_json_obj_stake = json_object_new_object();
    char l_tx_hash_str[DAP_CHAIN_HASH_FAST_STR_SIZE], l_pkey_hash_str[DAP_CHAIN_HASH_FAST_STR_SIZE];
    dap_chain_hash_fast_to_str(&a_stake->tx_hash, l_tx_hash_str, sizeof(l_tx_hash_str));
    dap_chain_hash_fast_to_str(&a_stake->signing_addr.data.hash_fast, l_pkey_hash_str, sizeof(l_pkey_hash_str));
    char *l_balance = dap_chain_balance_to_coins(a_stake->locked_value);
    char *l_effective_weight = dap_chain_balance_to_coins(a_stake->value);
    uint256_t l_rel_weight, l_tmp;
    MULT_256_256(a_stake->value, GET_256_FROM_64(100), &l_tmp);
    DIV_256_COIN(l_tmp, a_total_weight, &l_rel_weight);
    char *l_rel_weight_str = dap_chain_balance_to_coins(l_rel_weight);
        // snprintf(l_active_str, 32, "\tActive: %s\n", a_stake->is_active ? "true" : "false");
    const char *l_sov_addr_str = dap_chain_addr_is_blank(&a_stake->sovereign_addr) ?
                "null" : dap_chain_addr_to_str_static(&a_stake->sovereign_addr);
    uint256_t l_sov_tax_percent = uint256_0;
    MULT_256_256(a_stake->sovereign_tax, GET_256_FROM_64(100), &l_sov_tax_percent);
    char *l_sov_tax_str = dap_chain_balance_to_coins(l_sov_tax_percent);
<<<<<<< HEAD
    dap_string_append_printf(a_string, "Pkey hash: %s\n"
                                        "\tStake value: %s\n"
                                        "\tEffective value: %s\n"
                                        "\tRelated weight: %s%%\n"
                                        "\tTx hash: %s\n"
                                        "\tNode addr: "NODE_ADDR_FP_STR"\n"
                                        "\tSovereign addr: %s\n"
                                        "\tSovereign tax: %s%%\n"
                                        "%s\n",
                             l_pkey_hash_str, l_balance, l_effective_weight, l_rel_weight_str,
                             l_tx_hash_str, NODE_ADDR_FP_ARGS_S(a_stake->node_addr),
                             l_sov_addr_str, l_sov_tax_str, l_active_str);
=======
    char l_node_addr[32] = {};
    snprintf(l_node_addr, 32, ""NODE_ADDR_FP_STR"", NODE_ADDR_FP_ARGS_S(a_stake->node_addr));
    json_object_object_add(l_json_obj_stake, "pkey_hash", json_object_new_string(l_pkey_hash_str));
    json_object_object_add(l_json_obj_stake, "stake_value", json_object_new_string(l_balance));
    json_object_object_add(l_json_obj_stake, "related_weight", json_object_new_string(l_rel_weight_str));
    json_object_object_add(l_json_obj_stake, "tx_hash", json_object_new_string(l_tx_hash_str));
    json_object_object_add(l_json_obj_stake, "node_addr", json_object_new_string(l_node_addr));
    json_object_object_add(l_json_obj_stake, "sovereign_addr", json_object_new_string(l_sov_addr_str));
    json_object_object_add(l_json_obj_stake, "sovereign_tax", json_object_new_string(l_sov_tax_str));
    if (dap_chain_esbocs_started(a_stake->signing_addr.net_id))
        json_object_object_add(l_json_obj_stake, "active", json_object_new_string(a_stake->is_active ? "true" : "false"));
    json_object_array_add(a_json_arr, l_json_obj_stake);
>>>>>>> 46c1a7aa
    DAP_DELETE(l_balance);
    DAP_DELETE(l_effective_weight);
    DAP_DELETE(l_rel_weight_str);
    DAP_DELETE(l_sov_tax_str);
}

/**
 * @brief The get_tx_cond_pos_del_from_tx struct
 */
struct get_tx_cond_pos_del_from_tx
{
    dap_list_t * ret;

};

/**
 * @brief s_get_tx_filter_callback
 * @param a_net
 * @param a_tx
 * @param a_arg
 */
static void s_get_tx_filter_callback(dap_chain_net_t* a_net, dap_chain_datum_tx_t *a_tx, dap_hash_fast_t *a_tx_hash, void *a_arg)
{
    struct get_tx_cond_pos_del_from_tx * l_args = (struct get_tx_cond_pos_del_from_tx* ) a_arg;
    int l_out_idx_tmp = 0;
    dap_chain_tx_out_cond_t *l_tx_out_cond = dap_chain_datum_tx_out_cond_get(a_tx, DAP_CHAIN_TX_OUT_COND_SUBTYPE_SRV_STAKE_POS_DELEGATE,
                                                                             &l_out_idx_tmp);
    if (!l_tx_out_cond)
        return;
    if (dap_chain_addr_is_blank(&l_tx_out_cond->subtype.srv_stake_pos_delegate.signing_addr) ||
            l_tx_out_cond->subtype.srv_stake_pos_delegate.signer_node_addr.uint64 == 0)
        return;
    dap_hash_fast_t l_datum_hash = *a_tx_hash;
    if (dap_ledger_tx_hash_is_used_out_item(a_net->pub.ledger, &l_datum_hash, l_out_idx_tmp, NULL))
        return;
    dap_chain_net_srv_stake_t *l_srv_stake = s_srv_stake_by_net_id(a_net->pub.id);
    if (!l_srv_stake)
        return;
    dap_chain_net_srv_stake_item_t *l_stake = NULL;
    HASH_FIND(ht, l_srv_stake->tx_itemlist, &l_datum_hash, sizeof(dap_hash_fast_t), l_stake);
    if (!l_stake)
        l_args->ret = dap_list_append(l_args->ret,a_tx);
}

static int s_callback_compare_tx_list(dap_list_t *a_datum1, dap_list_t *a_datum2)
{
    dap_chain_datum_tx_t    *l_datum1 = a_datum1->data,
                            *l_datum2 = a_datum2->data;
    if (!l_datum1 || !l_datum2) {
        log_it(L_CRITICAL, "Invalid element");
        return 0;
    }
    return l_datum1->header.ts_created == l_datum2->header.ts_created
            ? 0 : l_datum1->header.ts_created > l_datum2->header.ts_created ? 1 : -1;
}

int dap_chain_net_srv_stake_check_validator(dap_chain_net_t * a_net, dap_hash_fast_t *a_tx_hash, dap_chain_ch_validator_test_t * out_data,
                                             int a_time_connect, int a_time_respone)
{
    size_t l_node_info_size = 0;
    uint8_t l_test_data[DAP_CHAIN_NET_CH_VALIDATOR_READY_REQUEST_SIZE] = {0};
    dap_chain_node_client_t *l_node_client = NULL;
    dap_chain_node_info_t *l_remote_node_info = NULL;
    dap_ledger_t *l_ledger = dap_ledger_by_net_name(a_net->pub.name);
    dap_chain_datum_tx_t *l_tx = dap_ledger_tx_find_by_hash(l_ledger, a_tx_hash);
    if (!l_tx) {
        return -11;
    }
    int l_overall_correct = false;

    int l_prev_cond_idx = 0;
    dap_chain_tx_out_cond_t *l_tx_out_cond = dap_chain_datum_tx_out_cond_get(l_tx,
                                                  DAP_CHAIN_TX_OUT_COND_SUBTYPE_SRV_STAKE_POS_DELEGATE, &l_prev_cond_idx);
    if (!l_tx_out_cond) {
        return -4;
    }
    // read node
    l_remote_node_info = (dap_chain_node_info_t*) dap_global_db_get_sync(a_net->pub.gdb_nodes,
        dap_stream_node_addr_to_str_static(l_tx_out_cond->subtype.srv_stake_pos_delegate.signer_node_addr),
        &l_node_info_size, NULL, NULL);

    if(!l_remote_node_info) {
        return -6;
    }

    size_t node_info_size_must_be = dap_chain_node_info_get_size(l_remote_node_info);
    if(node_info_size_must_be != l_node_info_size) {
        log_it(L_WARNING, "node has bad size in base=%zu (must be %zu)", l_node_info_size, node_info_size_must_be);
        DAP_DELETE(l_remote_node_info);
        return -7;
    }
    // start connect
    l_node_client = dap_chain_node_client_connect_channels(a_net,l_remote_node_info,"N");
    if(!l_node_client) {
        DAP_DELETE(l_remote_node_info);
        return -8;
    }
    // wait connected
    size_t rc = dap_chain_node_client_wait(l_node_client, NODE_CLIENT_STATE_ESTABLISHED, a_time_connect);
    if (rc) {
        // clean client struct
        dap_chain_node_client_close_mt(l_node_client);
        DAP_DELETE(l_remote_node_info);
        return -9;
    }
    log_it(L_NOTICE, "Stream connection established");

    uint8_t l_ch_id = DAP_STREAM_CH_CHAIN_NET_ID;
    dap_stream_ch_t * l_ch_chain = dap_client_get_stream_ch_unsafe(l_node_client->client, l_ch_id);

    randombytes(l_test_data, sizeof(l_test_data));
    rc = dap_stream_ch_chain_net_pkt_write(l_ch_chain,
                                            DAP_STREAM_CH_CHAIN_NET_PKT_TYPE_NODE_VALIDATOR_READY_REQUEST,
                                            a_net->pub.id,
                                            l_test_data, sizeof(l_test_data));
    if (rc == 0) {
        dap_chain_node_client_close_mt(l_node_client);
        DAP_DELETE(l_remote_node_info);
        return -10;
    }

    rc = dap_chain_node_client_wait(l_node_client, NODE_CLIENT_STATE_VALID_READY, a_time_respone);
    if (!rc) {
        dap_chain_ch_validator_test_t *validators_data = (dap_chain_ch_validator_test_t*)l_node_client->callbacks_arg;

        dap_sign_t *l_sign = NULL;        
        bool l_sign_correct = false;
        if(validators_data->header.sign_size){
            l_sign = (dap_sign_t*)(l_node_client->callbacks_arg + sizeof(dap_chain_ch_validator_test_t));
            dap_hash_fast_t l_sign_pkey_hash;
            dap_sign_get_pkey_hash(l_sign, &l_sign_pkey_hash);
            l_sign_correct = dap_hash_fast_compare(&l_tx_out_cond->subtype.srv_stake_pos_delegate.signing_addr.data.hash_fast, &l_sign_pkey_hash);
            if (l_sign_correct)
                l_sign_correct = !dap_sign_verify_all(l_sign, validators_data->header.sign_size, l_test_data, sizeof(l_test_data));
        }
        l_overall_correct = l_sign_correct && (validators_data->header.flags & A_PROC) && (validators_data->header.flags & F_ORDR) &&
                                              (validators_data->header.flags & D_SIGN) && (validators_data->header.flags & F_CERT);
        *out_data = *validators_data;
        out_data->header.sign_correct = l_sign_correct ? 1 : 0;
        out_data->header.overall_correct = l_overall_correct ? 1 : 0;
    }
    DAP_DELETE(l_node_client->callbacks_arg);
    dap_chain_node_client_close_mt(l_node_client);
    DAP_DELETE(l_remote_node_info);
    return l_overall_correct;
}

uint256_t dap_chain_net_srv_stake_get_total_weight(dap_chain_net_id_t a_net_id, uint256_t *a_locked_weight)
{
    dap_chain_net_srv_stake_t *l_srv_stake = s_srv_stake_by_net_id(a_net_id);
    dap_return_val_if_fail(l_srv_stake, uint256_0);
    uint256_t l_total_weight = uint256_0;
    for (dap_chain_net_srv_stake_item_t *it = l_srv_stake->itemlist; it; it = it->hh.next) {
        if (it->signing_addr.net_id.uint64 != a_net_id.uint64)
            continue;
        SUM_256_256(l_total_weight, it->value, &l_total_weight);
        if (a_locked_weight)
            SUM_256_256(*a_locked_weight, it->locked_value, a_locked_weight);
    }
    return l_total_weight;
}

static int s_cli_srv_stake(int a_argc, char **a_argv, void **a_str_reply)
{
    json_object **json_arr_reply = (json_object **)a_str_reply;
    enum {
        CMD_NONE, CMD_ORDER, CMD_DELEGATE, CMD_UPDATE, CMD_APPROVE, CMD_LIST, CMD_INVALIDATE, CMD_MIN_VALUE, CMD_CHECK, CMD_MAX_WEIGHT
    };
    int l_arg_index = 1;

    const char * l_hash_out_type = NULL;
    dap_cli_server_cmd_find_option_val(a_argv, l_arg_index, dap_min(a_argc, l_arg_index + 1), "-H", &l_hash_out_type);
    if (!l_hash_out_type)
        l_hash_out_type = "hex";
    else if (dap_strcmp(l_hash_out_type," hex") && dap_strcmp(l_hash_out_type, "base58")) {
        dap_json_rpc_error_add(DAP_CHAIN_NODE_CLI_SRV_STAKE_PARAM_ERR,
                                "Invalid parameter -H, valid values: -H <hex | base58>");
        return DAP_CHAIN_NODE_CLI_SRV_STAKE_PARAM_ERR;
    }
    int l_cmd_num = CMD_NONE;
    if (dap_cli_server_cmd_find_option_val(a_argv, l_arg_index, dap_min(a_argc, l_arg_index + 1), "order", NULL)) {
        l_cmd_num = CMD_ORDER;
    }
    // Create tx to freeze staker's funds and delete order
    else if (dap_cli_server_cmd_find_option_val(a_argv, l_arg_index, dap_min(a_argc, l_arg_index + 1), "delegate", NULL)) {
        l_cmd_num = CMD_DELEGATE;
    }
    // Create tx to change staker's funds for delegated key (if any)
    else if (dap_cli_server_cmd_find_option_val(a_argv, l_arg_index, dap_min(a_argc, l_arg_index + 1), "update", NULL)) {
        l_cmd_num = CMD_UPDATE;
    }
    // Create tx to approve staker's funds freeze
    else if (dap_cli_server_cmd_find_option_val(a_argv, l_arg_index, dap_min(a_argc, l_arg_index + 1), "approve", NULL)) {
        l_cmd_num = CMD_APPROVE;
    }
    // Show the tx list with frozen staker funds
    else if (dap_cli_server_cmd_find_option_val(a_argv, l_arg_index, dap_min(a_argc, l_arg_index + 1), "list", NULL)) {
        l_cmd_num = CMD_LIST;
    }
    // Return staker's funds
    else if (dap_cli_server_cmd_find_option_val(a_argv, l_arg_index, dap_min(a_argc, l_arg_index + 1), "invalidate", NULL)) {
        l_cmd_num = CMD_INVALIDATE;
    }
    // Set stake minimum value
    else if (dap_cli_server_cmd_find_option_val(a_argv, l_arg_index, dap_min(a_argc, l_arg_index + 1), "min_value", NULL)) {
        l_cmd_num = CMD_MIN_VALUE;
    }
    else if (dap_cli_server_cmd_find_option_val(a_argv, l_arg_index, dap_min(a_argc, l_arg_index + 1), "max_weight", NULL)) {
        l_cmd_num = CMD_MAX_WEIGHT;
    }
    else if(dap_cli_server_cmd_find_option_val(a_argv, l_arg_index, dap_min(a_argc, l_arg_index + 1), "check", NULL)) {
        l_cmd_num = CMD_CHECK;
    }

    switch (l_cmd_num) {

        case CMD_ORDER:
            return s_cli_srv_stake_order(a_argc, a_argv, l_arg_index + 1, a_str_reply, l_hash_out_type);

        case CMD_DELEGATE:
            return s_cli_srv_stake_delegate(a_argc, a_argv, l_arg_index + 1, a_str_reply, l_hash_out_type);

        case CMD_UPDATE:
            return s_cli_srv_stake_update(a_argc, a_argv, l_arg_index + 1, a_str_reply, l_hash_out_type);

        case CMD_INVALIDATE:
            return s_cli_srv_stake_invalidate(a_argc, a_argv, l_arg_index + 1, a_str_reply, l_hash_out_type);

        case CMD_CHECK:
        {
            const char * l_netst = NULL;
            const char * str_tx_hash = NULL;
            dap_chain_net_t * l_net = NULL;
            dap_hash_fast_t l_tx = {};
            dap_chain_ch_validator_test_t l_out = {0};

            dap_cli_server_cmd_find_option_val(a_argv, l_arg_index, a_argc, "-net", &l_netst);
            dap_cli_server_cmd_find_option_val(a_argv, l_arg_index, a_argc, "-tx", &str_tx_hash);
            l_net = dap_chain_net_by_name(l_netst);
            if (!l_net) {
                dap_json_rpc_error_add(DAP_CHAIN_NODE_CLI_SRV_STAKE_NET_ERR, "Network %s not found", l_netst);
                return DAP_CHAIN_NODE_CLI_SRV_STAKE_NET_ERR;
            }
            if (!str_tx_hash) {
                dap_json_rpc_error_add(DAP_CHAIN_NODE_CLI_SRV_STAKE_PARAM_ERR, "Command check requires parameter -tx");
                return DAP_CHAIN_NODE_CLI_SRV_STAKE_PARAM_ERR;
            }
            if (dap_chain_hash_fast_from_str(str_tx_hash, &l_tx)){
                dap_json_rpc_error_add(DAP_CHAIN_NODE_CLI_SRV_STAKE_HASH_ERR, "Can't get hash_fast from %s, check that the hash is correct", str_tx_hash);
                return DAP_CHAIN_NODE_CLI_SRV_STAKE_HASH_ERR;
            }
            int res = dap_chain_net_srv_stake_check_validator(l_net, &l_tx, &l_out, 10000, 15000);
            switch (res) {
            case -4:
                dap_json_rpc_error_add(DAP_CHAIN_NODE_CLI_SRV_STAKE_NEED_TX_NOT_OUTPUT_ERR,"Requested conditional transaction has no required conditional output");
                return DAP_CHAIN_NODE_CLI_SRV_STAKE_NEED_TX_NOT_OUTPUT_ERR;
                break;
            case -5:
                dap_json_rpc_error_add(DAP_CHAIN_NODE_CLI_SRV_STAKE_HASH_ADDR_ERR,"Can't calculate hash of addr");
                return DAP_CHAIN_NODE_CLI_SRV_STAKE_HASH_ADDR_ERR;
                break;
            case -6:
                dap_json_rpc_error_add(DAP_CHAIN_NODE_CLI_SRV_STAKE_NO_NODE_ERR,"Node not found in base");
                return DAP_CHAIN_NODE_CLI_SRV_STAKE_NO_NODE_ERR;
                break;
            case -7:
                dap_json_rpc_error_add(DAP_CHAIN_NODE_CLI_SRV_STAKE_NODE_BAD_SIZE_ERR,"Node has bad size in base, see log file");
                return DAP_CHAIN_NODE_CLI_SRV_STAKE_NODE_BAD_SIZE_ERR;
                break;
            case -8:
                dap_json_rpc_error_add(DAP_CHAIN_NODE_CLI_SRV_STAKE_NO_CON_TO_NODE_ERR,"Can't connect to remote node");
                return DAP_CHAIN_NODE_CLI_SRV_STAKE_NO_CON_TO_NODE_ERR;
                break;
            case -9:
                dap_json_rpc_error_add(DAP_CHAIN_NODE_CLI_SRV_STAKE_NO_RES_FROM_NODE_ERR,"No response from node");
                return DAP_CHAIN_NODE_CLI_SRV_STAKE_NO_RES_FROM_NODE_ERR;
                break;
            case -10:
                dap_json_rpc_error_add(DAP_CHAIN_NODE_CLI_SRV_STAKE_SEND_PKT_ERR,"Can't send DAP_STREAM_CH_CHAIN_NET_PKT_TYPE_NODE_VALIDATOR_READY_REQUEST packet");
                return DAP_CHAIN_NODE_CLI_SRV_STAKE_SEND_PKT_ERR;
                break;
            case -11:
                dap_json_rpc_error_add(DAP_CHAIN_NODE_CLI_SRV_STAKE_NO_TX_ERR,"Can't find conditional tx");
                return DAP_CHAIN_NODE_CLI_SRV_STAKE_NO_TX_ERR;
                break;
            default:
                break;
            }

            json_object* json_obj_order = json_object_new_object();
            json_object_object_add(json_obj_order, "VERSION", json_object_new_int(*(int*)l_out.header.version));
            json_object_object_add(json_obj_order, "AUTO_PROC", json_object_new_string((l_out.header.flags & A_PROC)?"true":"false"));
            json_object_object_add(json_obj_order, "ORDER", json_object_new_string((l_out.header.flags & F_ORDR)?"true":"false"));
            json_object_object_add(json_obj_order, "AUTO_ONLINE", json_object_new_string((l_out.header.flags & A_ONLN)?"true":"false"));
            json_object_object_add(json_obj_order, "AUTO_UPDATE", json_object_new_string((l_out.header.flags & A_UPDT)?"true":"false"));
            json_object_object_add(json_obj_order, "DATA_SIGNED", json_object_new_string((l_out.header.flags & D_SIGN)?"true":"false"));
            json_object_object_add(json_obj_order, "FOUND_CERT", json_object_new_string((l_out.header.flags & F_CERT)?"true":"false"));
            json_object_object_add(json_obj_order, "SIGN_CORRECT", json_object_new_string(l_out.header.sign_correct ?  "true":"false"));
            json_object_object_add(json_obj_order, "SUMMARY", json_object_new_string(l_out.header.overall_correct ? "Validator ready" : "There are unresolved issues"));
            json_object_array_add(*json_arr_reply, json_obj_order);
        }
        break;

        case CMD_APPROVE: {
            const char *l_net_str = NULL, *l_tx_hash_str = NULL, *l_cert_str = NULL;
            l_arg_index++;
            dap_cli_server_cmd_find_option_val(a_argv, l_arg_index, a_argc, "-net", &l_net_str);
            if (!l_net_str) {
                dap_json_rpc_error_add(DAP_CHAIN_NODE_CLI_SRV_STAKE_PARAM_ERR, "Command 'approve' requires parameter -net");
                return DAP_CHAIN_NODE_CLI_SRV_STAKE_PARAM_ERR;
            }
            dap_chain_net_t *l_net = dap_chain_net_by_name(l_net_str);
            if (!l_net) {
                dap_json_rpc_error_add(DAP_CHAIN_NODE_CLI_SRV_STAKE_NET_ERR, "Network %s not found", l_net_str);
                return DAP_CHAIN_NODE_CLI_SRV_STAKE_NET_ERR;
            }
            dap_cli_server_cmd_find_option_val(a_argv, l_arg_index, a_argc, "-poa_cert", &l_cert_str);
            if (!l_cert_str) {
                dap_json_rpc_error_add(DAP_CHAIN_NODE_CLI_SRV_STAKE_PARAM_ERR, "Command 'approve' requires parameter -poa_cert");
                return DAP_CHAIN_NODE_CLI_SRV_STAKE_PARAM_ERR;
            }
            dap_cert_t *l_cert = dap_cert_find_by_name(l_cert_str);
            if (!l_cert) {
                dap_json_rpc_error_add(DAP_CHAIN_NODE_CLI_SRV_STAKE_NO_CERT_ERR, "Specified certificate not found");
                return DAP_CHAIN_NODE_CLI_SRV_STAKE_NO_CERT_ERR;
            }
            if (!s_srv_stake_is_poa_cert(l_net, l_cert->enc_key)) {
                dap_json_rpc_error_add(DAP_CHAIN_NODE_CLI_SRV_STAKE_NOT_POA_ERR, "Specified certificate is not PoA root one");
                return DAP_CHAIN_NODE_CLI_SRV_STAKE_NOT_POA_ERR;
            }
            dap_cli_server_cmd_find_option_val(a_argv, l_arg_index, a_argc, "-tx", &l_tx_hash_str);
            if (!l_tx_hash_str) {
                dap_json_rpc_error_add(DAP_CHAIN_NODE_CLI_SRV_STAKE_PARAM_ERR, "Command 'approve' requires parameter -tx");
                return DAP_CHAIN_NODE_CLI_SRV_STAKE_PARAM_ERR;
            }
            dap_chain_hash_fast_t l_tx_hash = {};
            if (dap_chain_hash_fast_from_str(l_tx_hash_str, &l_tx_hash)) {
                dap_json_rpc_error_add(DAP_CHAIN_NODE_CLI_SRV_STAKE_HASH_ERR, "Invalid transaction hash format");
                return DAP_CHAIN_NODE_CLI_SRV_STAKE_HASH_ERR;
            }
            dap_chain_datum_decree_t *l_decree = dap_chain_net_srv_stake_decree_approve(l_net, &l_tx_hash, l_cert);
            char *l_decree_hash_str = NULL;
            if (!l_decree || !(l_decree_hash_str = s_stake_decree_put(l_decree, l_net))) {
                dap_json_rpc_error_add(DAP_CHAIN_NODE_CLI_SRV_STAKE_DECREE_ERR, "Approve decree error");
                return DAP_CHAIN_NODE_CLI_SRV_STAKE_DECREE_ERR;
            }
            DAP_DELETE(l_decree);
            char l_approve_str[128] = {'\0'};
            sprintf(l_approve_str,"Approve decree %s successfully created", l_decree_hash_str);
            json_object_array_add(*json_arr_reply, json_object_new_string(l_approve_str));
            DAP_DELETE(l_decree_hash_str);
        } break;

        case CMD_LIST: {
            l_arg_index++;            
            if (dap_cli_server_cmd_find_option_val(a_argv, l_arg_index, a_argc, "keys", NULL)) {
                const char *l_net_str = NULL,
                           *l_cert_str = NULL,
                           *l_pkey_hash_str = NULL;
                l_arg_index++;
                dap_cli_server_cmd_find_option_val(a_argv, l_arg_index, a_argc, "-net", &l_net_str);
                if (!l_net_str) {
                    dap_json_rpc_error_add(DAP_CHAIN_NODE_CLI_SRV_STAKE_PARAM_ERR, "Command 'list keys' requires parameter -net");
                    return DAP_CHAIN_NODE_CLI_SRV_STAKE_PARAM_ERR;
                }
                dap_chain_net_t *l_net = dap_chain_net_by_name(l_net_str);
                if (!l_net) {
                    dap_json_rpc_error_add(DAP_CHAIN_NODE_CLI_SRV_STAKE_NET_ERR, "Network %s not found", l_net_str);
                    return DAP_CHAIN_NODE_CLI_SRV_STAKE_NET_ERR;
                }
                dap_chain_net_srv_stake_t *l_srv_stake = s_srv_stake_by_net_id(l_net->pub.id);
                if (!l_srv_stake) {
                    dap_json_rpc_error_add(DAP_CHAIN_NODE_CLI_SRV_STAKE_NO_STAKE_IN_NET_ERR, "Specified net have no stake service activated");
                    return DAP_CHAIN_NODE_CLI_SRV_STAKE_NO_STAKE_IN_NET_ERR;
                }
                dap_chain_net_srv_stake_item_t *l_stake = NULL;
                dap_cli_server_cmd_find_option_val(a_argv, l_arg_index, a_argc, "-cert", &l_cert_str);
                if (l_cert_str) {
                    dap_cert_t *l_cert = dap_cert_find_by_name(l_cert_str);
                    if (!l_cert) {
                        dap_json_rpc_error_add(DAP_CHAIN_NODE_CLI_SRV_STAKE_NO_CERT_ERR, "Specified certificate not found");
                        return DAP_CHAIN_NODE_CLI_SRV_STAKE_NO_CERT_ERR;
                    }
                    dap_chain_addr_t l_signing_addr;
                    if (dap_chain_addr_fill_from_key(&l_signing_addr, l_cert->enc_key, l_net->pub.id)) {
                        dap_json_rpc_error_add(DAP_CHAIN_NODE_CLI_SRV_STAKE_WRONG_CERT_ERR,"Specified certificate is wrong");
                        return DAP_CHAIN_NODE_CLI_SRV_STAKE_WRONG_CERT_ERR;
                    }
                    HASH_FIND(hh, l_srv_stake->itemlist, &l_signing_addr.data.hash_fast, sizeof(dap_hash_fast_t), l_stake);
                    if (!l_stake) {
                        dap_json_rpc_error_add(DAP_CHAIN_NODE_CLI_SRV_STAKE_CERT_ERR, "Specified certificate isn't delegated nor approved");
                        return DAP_CHAIN_NODE_CLI_SRV_STAKE_CERT_ERR;
                    }
                }
                if (!l_cert_str)
                    dap_cli_server_cmd_find_option_val(a_argv, l_arg_index, a_argc, "-pkey", &l_pkey_hash_str);
                if (l_pkey_hash_str) {
                    dap_hash_fast_t l_pkey_hash;
                    if (dap_chain_hash_fast_from_str(l_pkey_hash_str, &l_pkey_hash)) {
                        dap_json_rpc_error_add(DAP_CHAIN_NODE_CLI_SRV_STAKE_WRONG_HASH_ERR, "Specified pkey hash is wrong");
                        return DAP_CHAIN_NODE_CLI_SRV_STAKE_WRONG_HASH_ERR;
                    }
                    l_stake = dap_chain_net_srv_stake_check_pkey_hash(l_net->pub.id, &l_pkey_hash);
                    if (!l_stake) {
                        dap_json_rpc_error_add(DAP_CHAIN_NODE_CLI_SRV_STAKE_HASH_ERR, "Specified pkey hash isn't delegated nor approved");
                        return DAP_CHAIN_NODE_CLI_SRV_STAKE_HASH_ERR;
                    }
                }

                json_object* l_json_arr_list = json_object_new_array();
                size_t l_inactive_count = 0, l_total_count = 0;
                uint256_t l_total_locked_weight = {}, l_total_weight = dap_chain_net_srv_stake_get_total_weight(l_net->pub.id, &l_total_locked_weight);
                if (l_stake)
                    s_srv_stake_print(l_stake, l_total_weight, l_json_arr_list);
                else
                    for (l_stake = l_srv_stake->itemlist; l_stake; l_stake = l_stake->hh.next) {
                        l_total_count++;
                        if (!l_stake->is_active)
                            l_inactive_count++;
                        s_srv_stake_print(l_stake, l_total_weight, l_json_arr_list);
                    }
                json_object* l_json_obj_keys_count = json_object_new_object();
                if (!HASH_CNT(hh, l_srv_stake->itemlist)) {
                    json_object_object_add(l_json_obj_keys_count, "total_keys", json_object_new_int(0));
                } else {
                    if (!l_cert_str && !l_pkey_hash_str)
                        json_object_object_add(l_json_obj_keys_count, "total_keys", json_object_new_int(l_total_count));
                    if (dap_chain_esbocs_started(l_net->pub.id))
<<<<<<< HEAD
                        dap_string_append_printf(l_reply_str, "Inactive keys count: %zu\n", l_inactive_count);
                    const char *l_total_weight_coins, *l_total_weight_str = dap_uint256_to_char(l_total_locked_weight, &l_total_weight_coins);
                    dap_string_append_printf(l_reply_str, "Total weight: %s (%s)\n", l_total_weight_coins, l_total_weight_str);
                    l_total_weight_str = dap_uint256_to_char(l_total_weight, &l_total_weight_coins);
                    dap_string_append_printf(l_reply_str, "Total effective weight: %s (%s)\n", l_total_weight_coins, l_total_weight_str);
=======
                        json_object_object_add(l_json_obj_keys_count, "inactive_keys", json_object_new_int(l_inactive_count));
                    const char *l_total_weight_coins, *l_total_weight_str =
                            dap_uint256_to_char(l_total_weight, &l_total_weight_coins);
                    json_object_object_add(l_json_obj_keys_count, "total_weight_coins", json_object_new_string(l_total_weight_coins));
                    json_object_object_add(l_json_obj_keys_count, "total_weight_str", json_object_new_string(l_total_weight_str));
>>>>>>> 46c1a7aa
                }

                const char *l_delegate_min_str; dap_uint256_to_char(dap_chain_net_srv_stake_get_allowed_min_value(l_net->pub.id),
                                                                    &l_delegate_min_str);
                char l_delegated_ticker[DAP_CHAIN_TICKER_SIZE_MAX];
                dap_chain_datum_token_get_delegated_ticker(l_delegated_ticker, l_net->pub.native_ticker);
                json_object_object_add(l_json_obj_keys_count, "key_delegating_min_value", json_object_new_string(l_delegate_min_str));
                json_object_object_add(l_json_obj_keys_count, "key_delegating_min_value_ticker", json_object_new_string(l_delegated_ticker));
                uint256_t l_percent_max = dap_chain_net_srv_stake_get_percent_max(l_net->pub.id);
                const char *l_percent_max_str = NULL;
                if (!IS_ZERO_256(l_percent_max)) {
                    MULT_256_256(l_percent_max, GET_256_FROM_64(100), &l_percent_max);
                    dap_uint256_to_char(l_percent_max, &l_percent_max_str);
                }
                json_object_object_add(l_json_obj_keys_count, "each_validator_max_related_weight", json_object_new_string(IS_ZERO_256(l_percent_max) ? "100" : l_percent_max_str));
                json_object_array_add(l_json_arr_list, l_json_obj_keys_count);
                json_object_array_add(*json_arr_reply, l_json_arr_list);
            } else if (dap_cli_server_cmd_find_option_val(a_argv, l_arg_index, a_argc, "tx", NULL)) {
                const char *l_net_str = NULL;
                l_arg_index++;
                dap_cli_server_cmd_find_option_val(a_argv, l_arg_index, a_argc, "-net", &l_net_str);
                if (!l_net_str) {
                    dap_json_rpc_error_add(DAP_CHAIN_NODE_CLI_SRV_STAKE_PARAM_ERR, "Command 'list tx' requires parameter -net");
                    return DAP_CHAIN_NODE_CLI_SRV_STAKE_PARAM_ERR;
                }
                dap_chain_net_t *l_net = dap_chain_net_by_name(l_net_str);
                if (!l_net) {
                    dap_json_rpc_error_add(DAP_CHAIN_NODE_CLI_SRV_STAKE_NET_ERR, "Network %s not found", l_net_str);
                    return DAP_CHAIN_NODE_CLI_SRV_STAKE_NET_ERR;
                }
                struct get_tx_cond_pos_del_from_tx * l_args = DAP_NEW_Z(struct get_tx_cond_pos_del_from_tx);
                if(!l_args) {
                    log_it(L_CRITICAL, "%s", c_error_memory_alloc);
                    dap_json_rpc_error_add(DAP_CHAIN_NODE_CLI_SRV_STAKE_MEMORY_ERR, "Out of memory");
                    return DAP_CHAIN_NODE_CLI_SRV_STAKE_MEMORY_ERR;
                }
                json_object * l_json_arr_tx = json_object_new_array();
                dap_hash_fast_t l_datum_hash;
                dap_chain_datum_tx_t *l_datum_tx = NULL;
                dap_chain_tx_out_cond_t *l_tx_out_cond = NULL;
                int l_out_idx_tmp = 0;
                const char *l_signing_addr_str = NULL, *l_balance = NULL, *l_coins = NULL;
                char* l_node_address_text_block = NULL;
                dap_chain_net_get_tx_all(l_net,TX_SEARCH_TYPE_NET,s_get_tx_filter_callback, l_args);
                l_args->ret = dap_list_sort(l_args->ret, s_callback_compare_tx_list);
                for(dap_list_t *tx = l_args->ret; tx; tx = tx->next)
                {
                    json_object* l_json_obj_tx = json_object_new_object();
                    l_datum_tx = (dap_chain_datum_tx_t*)tx->data;
                    char buf[DAP_TIME_STR_SIZE];
                    dap_hash_fast(l_datum_tx, dap_chain_datum_tx_get_size(l_datum_tx), &l_datum_hash);
                    l_tx_out_cond = dap_chain_datum_tx_out_cond_get(l_datum_tx, DAP_CHAIN_TX_OUT_COND_SUBTYPE_SRV_STAKE_POS_DELEGATE,
                                                                                     &l_out_idx_tmp);
                    char l_hash_str[DAP_CHAIN_HASH_FAST_STR_SIZE];
                    dap_chain_hash_fast_to_str(&l_datum_hash, l_hash_str, sizeof(l_hash_str));
                    dap_time_to_str_rfc822(buf, DAP_TIME_STR_SIZE, l_datum_tx->header.ts_created);
                    json_object_object_add(l_json_obj_tx, "date", json_object_new_string(buf));
                    json_object_object_add(l_json_obj_tx, "tx_hash", json_object_new_string(l_hash_str));

                    char l_pkey_hash_str[DAP_CHAIN_HASH_FAST_STR_SIZE];
                    dap_chain_hash_fast_to_str(&l_tx_out_cond->subtype.srv_stake_pos_delegate.signing_addr.data.hash_fast, l_pkey_hash_str, sizeof(l_pkey_hash_str));
                    l_balance = dap_uint256_to_char(l_tx_out_cond->header.value, &l_coins);
                    
                    l_signing_addr_str = dap_chain_addr_to_str_static(&l_tx_out_cond->subtype.srv_stake_pos_delegate.signing_addr);
                    json_object_object_add(l_json_obj_tx, "signing_addr", json_object_new_string(l_signing_addr_str));
                    json_object_object_add(l_json_obj_tx, "signing_hash", json_object_new_string(l_pkey_hash_str));
                    l_node_address_text_block = dap_strdup_printf("node_address:\t" NODE_ADDR_FP_STR,NODE_ADDR_FP_ARGS_S(l_tx_out_cond->subtype.srv_stake_pos_delegate.signer_node_addr));
                    json_object_object_add(l_json_obj_tx, "node_address", json_object_new_string(l_node_address_text_block));
                    json_object_object_add(l_json_obj_tx, "value_coins", json_object_new_string(l_coins));
                    json_object_object_add(l_json_obj_tx, "value_datoshi", json_object_new_string(l_balance));
                    json_object_array_add(l_json_arr_tx, l_json_obj_tx);
                    DAP_DELETE(l_node_address_text_block);
                }

                json_object_array_add(*json_arr_reply, l_json_arr_tx);
                DAP_DELETE(l_args);
            } else {
                dap_json_rpc_error_add(DAP_CHAIN_NODE_CLI_SRV_STAKE_WRONG_SUB_COMMAND_ERR, "Subcommand '%s' not recognized", a_argv[l_arg_index]);
                return DAP_CHAIN_NODE_CLI_SRV_STAKE_WRONG_SUB_COMMAND_ERR;
            }
        } break;

        case CMD_MIN_VALUE: {
            const char *l_net_str = NULL,
                       *l_cert_str = NULL,
                       *l_value_str = NULL;
            l_arg_index++;
            dap_cli_server_cmd_find_option_val(a_argv, l_arg_index, a_argc, "-net", &l_net_str);
            if (!l_net_str) {
                dap_json_rpc_error_add(DAP_CHAIN_NODE_CLI_SRV_STAKE_PARAM_ERR, "Command 'min_value' requires parameter -net");
                return DAP_CHAIN_NODE_CLI_SRV_STAKE_PARAM_ERR;
            }
            dap_chain_net_t *l_net = dap_chain_net_by_name(l_net_str);
            if (!l_net) {
                dap_json_rpc_error_add(DAP_CHAIN_NODE_CLI_SRV_STAKE_NET_ERR, "Network %s not found", l_net_str);
                return DAP_CHAIN_NODE_CLI_SRV_STAKE_NET_ERR;
            }
            dap_chain_t *l_chain = dap_chain_net_get_default_chain_by_chain_type(l_net, CHAIN_TYPE_ANCHOR);
            if (!l_chain)
                l_chain =  dap_chain_net_get_chain_by_chain_type(l_net, CHAIN_TYPE_ANCHOR);
            if (!l_chain) {
                dap_json_rpc_error_add(DAP_CHAIN_NODE_CLI_SRV_STAKE_ANCHOR_NOT_SUPPORT_ERR, "No chain supported anchor datum type");
                return DAP_CHAIN_NODE_CLI_SRV_STAKE_ANCHOR_NOT_SUPPORT_ERR;
            }
            dap_cli_server_cmd_find_option_val(a_argv, l_arg_index, a_argc, "-poa_cert", &l_cert_str);
            if (!l_cert_str) {
                dap_json_rpc_error_add(DAP_CHAIN_NODE_CLI_SRV_STAKE_PARAM_ERR, "Command 'min_value' requires parameter -poa_cert");
                return DAP_CHAIN_NODE_CLI_SRV_STAKE_PARAM_ERR;
            }
            dap_cert_t *l_poa_cert = dap_cert_find_by_name(l_cert_str);
            if (!l_poa_cert) {
                dap_json_rpc_error_add(DAP_CHAIN_NODE_CLI_SRV_STAKE_NO_CERT_ERR, "Specified certificate not found");
                return DAP_CHAIN_NODE_CLI_SRV_STAKE_NO_CERT_ERR;
            }
            if (!s_srv_stake_is_poa_cert(l_net, l_poa_cert->enc_key)) {
                dap_json_rpc_error_add(DAP_CHAIN_NODE_CLI_SRV_STAKE_NOT_POA_ERR, "Specified certificate is not PoA root one");
                return DAP_CHAIN_NODE_CLI_SRV_STAKE_NOT_POA_ERR;
            }

            dap_cli_server_cmd_find_option_val(a_argv, l_arg_index, a_argc, "-value", &l_value_str);
            if (!l_value_str) {
                dap_json_rpc_error_add(DAP_CHAIN_NODE_CLI_SRV_STAKE_PARAM_ERR, "Command 'min_value' requires parameter -value");
                return DAP_CHAIN_NODE_CLI_SRV_STAKE_PARAM_ERR;
            }
            uint256_t l_value = dap_chain_balance_scan(l_value_str);
            if (IS_ZERO_256(l_value)) {
                dap_json_rpc_error_add(DAP_CHAIN_NODE_CLI_SRV_STAKE_PARAM_ERR, "Unrecognized number in '-value' param");
                return DAP_CHAIN_NODE_CLI_SRV_STAKE_PARAM_ERR;
            }

            dap_chain_datum_decree_t *l_decree = s_stake_decree_set_min_stake(l_net, l_chain, l_value, l_poa_cert);
            char *l_decree_hash_str = NULL;
            if (l_decree && (l_decree_hash_str = s_stake_decree_put(l_decree, l_net))) {
                json_object* l_json_obj_min_val = json_object_new_object();
                json_object_object_add(l_json_obj_min_val, "status", json_object_new_string("success"));
                json_object_object_add(l_json_obj_min_val, "decree_hash", json_object_new_string(l_decree_hash_str));
                json_object_array_add(*json_arr_reply, l_json_obj_min_val);
                DAP_DELETE(l_decree);
                DAP_DELETE(l_decree_hash_str);
            } else {
                dap_json_rpc_error_add(DAP_CHAIN_NODE_CLI_SRV_STAKE_MIN_STAKE_SET_FAILED_ERR, "Minimum stake value setting failed");
                DAP_DEL_Z(l_decree);
                return DAP_CHAIN_NODE_CLI_SRV_STAKE_MIN_STAKE_SET_FAILED_ERR;
            }
        } break;

        case CMD_MAX_WEIGHT: {
            const char *l_net_str = NULL,
                       *l_cert_str = NULL,
                       *l_value_str = NULL;
            l_arg_index++;
            dap_cli_server_cmd_find_option_val(a_argv, l_arg_index, a_argc, "-net", &l_net_str);
            if (!l_net_str) {
                dap_json_rpc_error_add(DAP_CHAIN_NODE_CLI_SRV_STAKE_PARAM_ERR, "Command 'max_weight' requires parameter -net");
                return DAP_CHAIN_NODE_CLI_SRV_STAKE_PARAM_ERR;
            }
            dap_chain_net_t *l_net = dap_chain_net_by_name(l_net_str);
            if (!l_net) {
                dap_json_rpc_error_add(DAP_CHAIN_NODE_CLI_SRV_STAKE_NET_ERR, "Network %s not found", l_net_str);
                return DAP_CHAIN_NODE_CLI_SRV_STAKE_NET_ERR;
            }
            dap_chain_t *l_chain = dap_chain_net_get_default_chain_by_chain_type(l_net, CHAIN_TYPE_ANCHOR);
            if (!l_chain)
                l_chain =  dap_chain_net_get_chain_by_chain_type(l_net, CHAIN_TYPE_ANCHOR);
            if (!l_chain) {
                dap_json_rpc_error_add(DAP_CHAIN_NODE_CLI_SRV_STAKE_ANCHOR_NOT_SUPPORT_ERR, "No chain supported anchor datum type");
                return DAP_CHAIN_NODE_CLI_SRV_STAKE_ANCHOR_NOT_SUPPORT_ERR;
            }
            dap_cli_server_cmd_find_option_val(a_argv, l_arg_index, a_argc, "-poa_cert", &l_cert_str);
            if (!l_cert_str) {
                dap_json_rpc_error_add(DAP_CHAIN_NODE_CLI_SRV_STAKE_PARAM_ERR, "Command 'max_weight' requires parameter -poa_cert");
                return DAP_CHAIN_NODE_CLI_SRV_STAKE_PARAM_ERR;
            }
            dap_cert_t *l_poa_cert = dap_cert_find_by_name(l_cert_str);
            if (!l_poa_cert) {
                dap_json_rpc_error_add(DAP_CHAIN_NODE_CLI_SRV_STAKE_NO_CERT_ERR, "Specified certificate not found");
                return DAP_CHAIN_NODE_CLI_SRV_STAKE_NO_CERT_ERR;
            }
            if (!s_srv_stake_is_poa_cert(l_net, l_poa_cert->enc_key)) {
                dap_json_rpc_error_add(DAP_CHAIN_NODE_CLI_SRV_STAKE_NOT_POA_ERR, "Specified certificate is not PoA root one");
                return DAP_CHAIN_NODE_CLI_SRV_STAKE_NOT_POA_ERR;
            }

            dap_cli_server_cmd_find_option_val(a_argv, l_arg_index, a_argc, "-percent", &l_value_str);
            if (!l_value_str) {
                dap_json_rpc_error_add(DAP_CHAIN_NODE_CLI_SRV_STAKE_PARAM_ERR, "Command 'max_weight' requires parameter -percent");
                return DAP_CHAIN_NODE_CLI_SRV_STAKE_PARAM_ERR;
            }
            uint256_t l_value = dap_chain_coins_to_balance(l_value_str);
            if (IS_ZERO_256(l_value)) {
                dap_json_rpc_error_add(DAP_CHAIN_NODE_CLI_SRV_STAKE_PARAM_ERR, "Unrecognized number in '-percent' param");
                return DAP_CHAIN_NODE_CLI_SRV_STAKE_PARAM_ERR;
            }
            if (compare256(l_value, dap_chain_coins_to_balance("100.0")) >= 0) {
                dap_json_rpc_error_add(DAP_CHAIN_NODE_CLI_SRV_STAKE_PERCENT_ERR, "Percent must be lower than 100%%");
                return DAP_CHAIN_NODE_CLI_SRV_STAKE_PERCENT_ERR;
            }
            DIV_256(l_value, GET_256_FROM_64(100), &l_value);
            dap_chain_datum_decree_t *l_decree = s_stake_decree_set_max_weight(l_net, l_chain, l_value, l_poa_cert);
            char *l_decree_hash_str = NULL;
            if (l_decree && (l_decree_hash_str = s_stake_decree_put(l_decree, l_net))) {
                json_object* l_json_obj_max_weight = json_object_new_object();
                json_object_object_add(l_json_obj_max_weight, "status", json_object_new_string("success"));
                json_object_object_add(l_json_obj_max_weight, "decree_hash", json_object_new_string(l_decree_hash_str));
                json_object_array_add(*json_arr_reply, l_json_obj_max_weight);
                DAP_DELETE(l_decree);
                DAP_DELETE(l_decree_hash_str);
            } else {
                dap_json_rpc_error_add(DAP_CHAIN_NODE_CLI_SRV_STAKE_MAX_WEIGHT_SET_FAILED_ERR, "Maximum weight setting failed");
                DAP_DEL_Z(l_decree);
                return DAP_CHAIN_NODE_CLI_SRV_STAKE_MAX_WEIGHT_SET_FAILED_ERR;
            }
        } break;

        default: {
            dap_json_rpc_error_add(DAP_CHAIN_NODE_CLI_SRV_STAKE_UNRECOGNIZE_COM_ERR, "Command %s not recognized", a_argv[l_arg_index]);
            return DAP_CHAIN_NODE_CLI_SRV_STAKE_UNRECOGNIZE_COM_ERR;
        }
    }
    return 0;
}

bool dap_chain_net_srv_stake_get_fee_validators(dap_chain_net_t *a_net,
                                                uint256_t *a_max_fee, uint256_t *a_average_fee, uint256_t *a_min_fee, uint256_t *a_median_fee)
{
    dap_return_val_if_fail(a_net, false);
    char *l_gdb_group_str = dap_chain_net_srv_order_get_gdb_group(a_net);
    size_t l_orders_count = 0;
    dap_global_db_obj_t *l_orders = dap_global_db_get_all_sync(l_gdb_group_str, &l_orders_count);
    DAP_DELETE(l_gdb_group_str);
    uint256_t l_min = uint256_0, l_max = uint256_0, l_average = uint256_0, l_median = uint256_0;
    uint64_t l_order_fee_count = 0;
    uint256_t l_all_fees[l_orders_count * sizeof(uint256_t)];
    for (size_t i = 0; i < l_orders_count; i++) {
        const dap_chain_net_srv_order_t *l_order = dap_chain_net_srv_order_check(l_orders[i].key, l_orders[i].value, l_orders[i].value_len);
        if (!l_order) {
            log_it(L_WARNING, "Unreadable order %s", l_orders[i].key);
            continue;
        }
        if (l_order->srv_uid.uint64 != DAP_CHAIN_NET_SRV_STAKE_POS_DELEGATE_ID)
            continue;
        if (l_order_fee_count == 0) {
            l_min = l_max = l_order->price;
        }
        l_all_fees[l_order_fee_count] = l_order->price;
        for(int j = l_order_fee_count; j > 0 && compare256(l_all_fees[j], l_all_fees[j - 1]) == -1; --j) {
            uint256_t l_temp = l_all_fees[j];
            l_all_fees[j] = l_all_fees[j - 1];
            l_all_fees[j - 1] = l_temp;
        }
        l_order_fee_count++;
        uint256_t t = uint256_0;
        SUM_256_256(l_order->price, l_average, &t);
        l_average = t;
        if (compare256(l_min, l_order->price) == 1) {
            l_min = l_order->price;
        }
        if (compare256(l_max, l_order->price) == -1) {
            l_max = l_order->price;
        }
    }
    dap_global_db_objs_delete(l_orders, l_orders_count);
    uint256_t t = uint256_0;
    if (!IS_ZERO_256(l_average))
        DIV_256(l_average, dap_chain_uint256_from(l_order_fee_count), &t);
    l_average = t;

    if (l_order_fee_count) {
        l_median = l_all_fees[(size_t)(l_order_fee_count * 2 / 3)];
    }

    if (a_min_fee)
        *a_min_fee = l_min;
    if (a_average_fee)
        *a_average_fee = l_average;
    if (a_median_fee)
        *a_median_fee = l_median;
    if (a_max_fee)
        *a_max_fee = l_max;
    return true;
}

void dap_chain_net_srv_stake_get_fee_validators_str(dap_chain_net_t *a_net, dap_string_t *a_string_ret)
{
    if (!a_net || !a_string_ret)
        return;
    uint256_t l_min = uint256_0, l_max = uint256_0, l_average = uint256_0, l_median = uint256_0;
    dap_chain_net_srv_stake_get_fee_validators(a_net, &l_max, &l_average, &l_min, &l_median);
    const char *l_native_token  = a_net->pub.native_ticker;
    const char *l_coins_str,
    *l_min_balance      = dap_strdup(dap_uint256_to_char(l_min, &l_coins_str)),     *l_min_coins    = dap_strdup(l_coins_str),
    *l_max_balance      = dap_strdup(dap_uint256_to_char(l_max, &l_coins_str)),     *l_max_coins    = dap_strdup(l_coins_str),
    *l_average_balance  = dap_strdup(dap_uint256_to_char(l_average, &l_coins_str)), *l_average_coins= dap_strdup(l_coins_str),
    *l_median_balance   = dap_strdup(dap_uint256_to_char(l_median, &l_coins_str)),  *l_median_coins = dap_strdup(l_coins_str);

    dap_string_append_printf(a_string_ret, "Validator fee: \n"
                                           "\t MIN: %s (%s) %s\n"
                                           "\t MAX: %s (%s) %s\n"
                                           "\t Average: %s (%s) %s \n"
                                           "\t Median: %s (%s) %s \n", l_min_coins, l_min_balance, l_native_token,
                                           l_max_coins, l_max_balance, l_native_token,
                                           l_average_coins, l_average_balance, l_native_token,
                                           l_median_coins, l_median_balance, l_native_token);
    DAP_DEL_MULTY(l_min_balance, l_min_coins, l_max_balance, l_max_coins, l_average_balance, l_average_coins, l_median_balance, l_median_coins);
}

json_object *dap_chain_net_srv_stake_get_fee_validators_json(dap_chain_net_t  *a_net) {
    if (!a_net)
        return NULL;
    uint256_t l_min = uint256_0, l_max = uint256_0, l_average = uint256_0, l_median = uint256_0;
    dap_chain_net_srv_stake_get_fee_validators(a_net, &l_max, &l_average, &l_min, &l_median);
    const char *l_native_token  = a_net->pub.native_ticker;
    json_object *l_jobj_min     = json_object_new_object(), *l_jobj_max     = json_object_new_object(),
                *l_jobj_average = json_object_new_object(), *l_jobj_median  = json_object_new_object(),
                *l_jobj_ret     = json_object_new_object();
                
    const char *l_coins_str;
    json_object_object_add( l_jobj_min,     "balance",  json_object_new_string(dap_uint256_to_char(l_min, &l_coins_str)) );
    json_object_object_add( l_jobj_min,     "coin",     json_object_new_string(l_coins_str) );

    json_object_object_add( l_jobj_max,     "balance",  json_object_new_string(dap_uint256_to_char(l_max, &l_coins_str)) );
    json_object_object_add( l_jobj_max,     "coin",     json_object_new_string(l_coins_str) );

    json_object_object_add( l_jobj_average, "balance",  json_object_new_string(dap_uint256_to_char(l_average, &l_coins_str)) );
    json_object_object_add( l_jobj_average, "coin",     json_object_new_string(l_coins_str) );
    
    json_object_object_add( l_jobj_median, "balance",   json_object_new_string(dap_uint256_to_char(l_median, &l_coins_str)) );
    json_object_object_add( l_jobj_median, "coin",      json_object_new_string(l_coins_str) );

    json_object_object_add(l_jobj_ret, "min",       l_jobj_min);
    json_object_object_add(l_jobj_ret, "max",       l_jobj_max);
    json_object_object_add(l_jobj_ret, "average",   l_jobj_average);
    json_object_object_add(l_jobj_ret, "median",    l_jobj_median);
    json_object_object_add(l_jobj_ret, "token",     json_object_new_string(a_net->pub.native_ticker));

    return l_jobj_ret;
}

static void s_cache_data(dap_ledger_t *a_ledger, dap_chain_datum_tx_t *a_tx, dap_chain_addr_t *a_signing_addr)
{
    if (!dap_ledger_cache_enabled(a_ledger))
        return;
    dap_chain_net_srv_stake_cache_data_t l_cache_data;
    dap_hash_fast(a_tx, dap_chain_datum_tx_get_size(a_tx), &l_cache_data.tx_hash);
    char l_data_key[DAP_CHAIN_HASH_FAST_STR_SIZE];
    dap_chain_hash_fast_to_str(&l_cache_data.tx_hash, l_data_key, sizeof(l_data_key));
    l_cache_data.signing_addr = *a_signing_addr;
    char *l_gdb_group = dap_ledger_get_gdb_group(a_ledger, DAP_CHAIN_NET_SRV_STAKE_POS_DELEGATE_GDB_GROUP);
    if (dap_global_db_set(l_gdb_group, l_data_key, &l_cache_data, sizeof(l_cache_data), false, NULL, NULL))
        log_it(L_WARNING, "Stake service cache mismatch");
}

static void s_uncache_data(dap_ledger_t *a_ledger, dap_chain_datum_tx_t *a_tx, dap_chain_addr_t *a_signing_addr)
{
    if (!dap_ledger_cache_enabled(a_ledger))
        return;
    dap_chain_hash_fast_t l_hash = {};
    dap_hash_fast(a_tx, dap_chain_datum_tx_get_size(a_tx), &l_hash);
    char l_data_key[DAP_CHAIN_HASH_FAST_STR_SIZE];
    dap_chain_hash_fast_to_str(&l_hash, l_data_key, sizeof(l_data_key));
    char *l_gdb_group = dap_ledger_get_gdb_group(a_ledger, DAP_CHAIN_NET_SRV_STAKE_POS_DELEGATE_GDB_GROUP);
    if (dap_global_db_del_sync(l_gdb_group, l_data_key))
        log_it(L_WARNING, "Stake service cache mismatch");
}

dap_chain_net_srv_stake_item_t *dap_chain_net_srv_stake_check_pkey_hash(dap_chain_net_id_t a_net_id, dap_hash_fast_t *a_pkey_hash)
{
    dap_chain_net_srv_stake_t *l_srv_stake = s_srv_stake_by_net_id(a_net_id);
    if (!l_srv_stake)
        return NULL;
    dap_chain_net_srv_stake_item_t *l_stake, *l_tmp;
    HASH_ITER(hh, l_srv_stake->itemlist, l_stake, l_tmp) {
        if (dap_hash_fast_compare(&l_stake->signing_addr.data.hash_fast, a_pkey_hash))
            return l_stake;
    }
    return NULL;
}

size_t dap_chain_net_srv_stake_get_total_keys(dap_chain_net_id_t a_net_id, size_t *a_in_active_count)
{
    dap_chain_net_srv_stake_t *l_stake_rec = s_srv_stake_by_net_id(a_net_id);
    if (!l_stake_rec)
        return 0;
    size_t l_total_count = 0, l_inactive_count = 0;
    dap_chain_net_srv_stake_item_t *l_item = NULL;
    for (l_item = l_stake_rec->itemlist; l_item; l_item = l_item->hh.next) {
        if (l_item->net->pub.id.uint64 != a_net_id.uint64)
            continue;
        l_total_count++;
        if (!l_item->is_active)
            l_inactive_count++;
    }
    if (a_in_active_count) {
        *a_in_active_count = l_inactive_count;
    }
    return l_total_count;
}<|MERGE_RESOLUTION|>--- conflicted
+++ resolved
@@ -1467,7 +1467,6 @@
     return l_order_hash_str;
 }
 
-<<<<<<< HEAD
 static int time_compare_orders(const void *a, const void *b) {
     dap_global_db_obj_t *obj_a = (dap_global_db_obj_t*)a;
     dap_global_db_obj_t *obj_b = (dap_global_db_obj_t*)b;
@@ -1477,7 +1476,6 @@
     return 0;
 }
 
-=======
 int json_object_compare_by_timestamp(const void *a, const void *b) {
     struct json_object *obj_a = *(struct json_object **)a;
     struct json_object *obj_b = *(struct json_object **)b;
@@ -1516,7 +1514,6 @@
 
     //DAP_CHAIN_NODE_CLI_COM_TX_UNKNOWN /* MAX */
 } s_cli_srv_stake_order_err_t;
->>>>>>> 46c1a7aa
 static int s_cli_srv_stake_order(int a_argc, char **a_argv, int a_arg_index, void **a_str_reply, const char *a_hash_out_type)
 {
     json_object **json_arr_reply = (json_object **)a_str_reply;
@@ -2255,11 +2252,7 @@
     uint256_t l_allowed_min = dap_chain_net_srv_stake_get_allowed_min_value(l_net->pub.id);
     if (compare256(l_value, l_allowed_min) == -1) {
         const char *l_coin_min_str, *l_value_min_str = dap_uint256_to_char(l_allowed_min, &l_coin_min_str);
-<<<<<<< HEAD
-        dap_cli_server_cmd_set_reply_text(a_str_reply, "Number in '-value' param %s is lower than service minimum allowed value %s(%s)",
-=======
         dap_json_rpc_error_add(DAP_CHAIN_NODE_CLI_SRV_STAKE_DELEGATE_LOW_VALUE_ERR, "Number in '-value' param %s is lower than minimum allowed value %s(%s)",
->>>>>>> 46c1a7aa
                                           l_value_str, l_coin_min_str, l_value_min_str);
         dap_enc_key_delete(l_enc_key);
         return DAP_CHAIN_NODE_CLI_SRV_STAKE_DELEGATE_LOW_VALUE_ERR;
@@ -2297,7 +2290,6 @@
     return 0;
 }
 
-<<<<<<< HEAD
 static int s_cli_srv_stake_update(int a_argc, char **a_argv, int a_arg_index, void **a_str_reply, const char *a_hash_out_type)
 {
     const char *l_net_str = NULL,
@@ -2435,7 +2427,6 @@
 }
 
 
-=======
 typedef enum s_cli_srv_stake_invalidate_err{
     DAP_CHAIN_NODE_CLI_SRV_STAKE_INVALIDATE_OK = 0,
     DAP_CHAIN_NODE_CLI_SRV_STAKE_INVALIDATE_MEMORY_ERR,
@@ -2459,7 +2450,6 @@
 
     //DAP_CHAIN_NODE_CLI_COM_TX_UNKNOWN /* MAX */
 } s_cli_srv_stake_invalidate_err_t;
->>>>>>> 46c1a7aa
 static int s_cli_srv_stake_invalidate(int a_argc, char **a_argv, int a_arg_index, void **a_str_reply, const char *a_hash_out_type)
 {
     json_object **json_arr_reply = (json_object **)a_str_reply;
@@ -2491,13 +2481,8 @@
     } else {
         dap_cli_server_cmd_find_option_val(a_argv, a_arg_index, a_argc, "-fee", &l_fee_str);
         if (!l_fee_str) {
-<<<<<<< HEAD
-            dap_cli_server_cmd_set_reply_text(a_str_reply, "Command 'invalidate' requires parameter -fee");
-            return -5;
-=======
             dap_json_rpc_error_add(DAP_CHAIN_NODE_CLI_SRV_STAKE_INVALIDATE_PARAM_ERR, "Command 'delegate' requires parameter -fee");
             return DAP_CHAIN_NODE_CLI_SRV_STAKE_INVALIDATE_PARAM_ERR;
->>>>>>> 46c1a7aa
         }
         l_fee = dap_chain_balance_scan(l_fee_str);
         if (IS_ZERO_256(l_fee)) {
@@ -2507,21 +2492,6 @@
     }
     dap_cli_server_cmd_find_option_val(a_argv, a_arg_index, a_argc, "-tx", &l_tx_hash_str);
     if (!l_tx_hash_str) {
-<<<<<<< HEAD
-        dap_cli_server_cmd_find_option_val(a_argv, a_arg_index, a_argc, "-signing_pkey_hash", &l_signing_pkey_hash_str);
-        if (!l_signing_pkey_hash_str) {
-            dap_cli_server_cmd_set_reply_text(a_str_reply, "Command 'invalidate' requires parameter -tx or -signing_pkey_hash");
-            return -13;
-        }
-        dap_cli_server_cmd_find_option_val(a_argv, a_arg_index, a_argc, "-signing_pkey_type", &l_signing_pkey_type_str);
-        if (!l_signing_pkey_type_str) {
-            dap_cli_server_cmd_set_reply_text(a_str_reply, "Command 'invalidate' requires parameter -signing_pkey_type");
-            return -14;
-        }
-        if (dap_sign_type_from_str(l_signing_pkey_type_str).type == SIG_TYPE_NULL) {
-            dap_cli_server_cmd_set_reply_text(a_str_reply, "Invalid signing_pkey_type %s", l_signing_pkey_type_str);
-            return -15;
-=======
         dap_cli_server_cmd_find_option_val(a_argv, a_arg_index, a_argc, "-cert", &l_cert_str);
         if (!l_cert_str) {
             dap_cli_server_cmd_find_option_val(a_argv, a_arg_index, a_argc, "-signing_pkey_hash", &l_signing_pkey_hash_str);
@@ -2538,7 +2508,6 @@
                 dap_json_rpc_error_add(DAP_CHAIN_NODE_CLI_SRV_STAKE_INVALIDATE_INVALID_PKEY_TYPE_ERR, "Invalid signing_pkey_type %s", l_signing_pkey_type_str);
                 return DAP_CHAIN_NODE_CLI_SRV_STAKE_INVALIDATE_INVALID_PKEY_TYPE_ERR;
             }
->>>>>>> 46c1a7aa
         }
     }
 
@@ -2546,12 +2515,6 @@
     if (l_tx_hash_str) {
         dap_chain_hash_fast_from_str(l_tx_hash_str, &l_tx_hash);
     } else {
-<<<<<<< HEAD
-        dap_hash_fast_t l_pkey_hash = {};
-        if (dap_chain_hash_fast_from_str(l_signing_pkey_hash_str, &l_pkey_hash)) {
-            dap_cli_server_cmd_set_reply_text(a_str_reply, "Invalid pkey hash format");
-            return -23;
-=======
         dap_chain_addr_t l_signing_addr;
         if (l_cert_str) {
             dap_cert_t *l_cert = dap_cert_find_by_name(l_cert_str);
@@ -2574,10 +2537,7 @@
                 return DAP_CHAIN_NODE_CLI_SRV_STAKE_INVALIDATE_INVALID_PKEY_ERR;
             }
             dap_chain_addr_fill(&l_signing_addr, dap_sign_type_from_str(l_signing_pkey_type_str), &l_pkey_hash, l_net->pub.id);
->>>>>>> 46c1a7aa
-        }
-        dap_chain_addr_t l_signing_addr;
-        dap_chain_addr_fill(&l_signing_addr, dap_sign_type_from_str(l_signing_pkey_type_str), &l_pkey_hash, l_net->pub.id);
+        }
         dap_chain_net_srv_stake_t *l_srv_stake = s_srv_stake_by_net_id(l_net->pub.id);
         if (!l_srv_stake) {
             dap_json_rpc_error_add(DAP_CHAIN_NODE_CLI_SRV_STAKE_INVALIDATE_NET_NO_STAKE_ERR, "Specified net have no stake service activated");
@@ -2607,17 +2567,12 @@
     }
     dap_hash_fast_t l_spender_hash = {};
     if (dap_ledger_tx_hash_is_used_out_item(l_net->pub.ledger, &l_tx_hash, l_out_num, &l_spender_hash)) {
-<<<<<<< HEAD
-        dap_cli_server_cmd_set_reply_text(a_str_reply, "Transaction %s is spent", l_tx_hash_str_tmp);
-        return -23;
-=======
         l_tx_hash = l_spender_hash;
         l_tx_hash_str_tmp = dap_hash_fast_to_str_static(&l_spender_hash);
         if (!dap_ledger_tx_find_by_hash(l_net->pub.ledger, &l_tx_hash)) {
             dap_json_rpc_error_add(DAP_CHAIN_NODE_CLI_SRV_STAKE_INVALIDATE_NO_PREV_TX_ERR, "Previous transaction %s is not found", l_tx_hash_str_tmp);
             return DAP_CHAIN_NODE_CLI_SRV_STAKE_INVALIDATE_NO_PREV_TX_ERR;
         }
->>>>>>> 46c1a7aa
     }
     if (l_tx_hash_str) {
         dap_chain_net_srv_stake_t *l_srv_stake = s_srv_stake_by_net_id(l_net->pub.id);
@@ -2651,26 +2606,17 @@
         dap_enc_key_delete(l_enc_key);
         char *l_out_hash_str = NULL;
         if (l_tx && (l_out_hash_str = s_stake_tx_put(l_tx, l_net, a_hash_out_type))) {
-<<<<<<< HEAD
-            dap_cli_server_cmd_set_reply_text(a_str_reply, "%sAll m-tokens will be returned to "
-                                                           "owner. Returning tx hash %s.", l_sign_str, l_out_hash_str);
-=======
             json_object* l_json_object_invalidate = json_object_new_object();
             json_object_object_add(l_json_object_invalidate, "status", json_object_new_string("success"));
             json_object_object_add(l_json_object_invalidate, "sign", json_object_new_string(l_sign_str));
             json_object_object_add(l_json_object_invalidate, "tx_hash", json_object_new_string(l_out_hash_str));
             json_object_object_add(l_json_object_invalidate, "message", json_object_new_string("All m-tokens successfully returned to owner"));
             json_object_array_add(*json_arr_reply, l_json_object_invalidate);
->>>>>>> 46c1a7aa
             DAP_DELETE(l_out_hash_str);
             DAP_DELETE(l_tx);
         } else {
             l_tx_hash_str = dap_chain_hash_fast_to_str_static(&l_tx_hash);
-<<<<<<< HEAD
-            dap_cli_server_cmd_set_reply_text(a_str_reply, "Can't compose invalidation transaction %s, examine log files for details", l_tx_hash_str);
-=======
             dap_json_rpc_error_add(DAP_CHAIN_NODE_CLI_SRV_STAKE_INVALIDATE_TX_INVALIDATE_ERR, "Can't invalidate transaction %s, examine log files for details", l_tx_hash_str);
->>>>>>> 46c1a7aa
             DAP_DEL_Z(l_tx);
             return DAP_CHAIN_NODE_CLI_SRV_STAKE_INVALIDATE_TX_INVALIDATE_ERR;
         }
@@ -2724,20 +2670,6 @@
     uint256_t l_sov_tax_percent = uint256_0;
     MULT_256_256(a_stake->sovereign_tax, GET_256_FROM_64(100), &l_sov_tax_percent);
     char *l_sov_tax_str = dap_chain_balance_to_coins(l_sov_tax_percent);
-<<<<<<< HEAD
-    dap_string_append_printf(a_string, "Pkey hash: %s\n"
-                                        "\tStake value: %s\n"
-                                        "\tEffective value: %s\n"
-                                        "\tRelated weight: %s%%\n"
-                                        "\tTx hash: %s\n"
-                                        "\tNode addr: "NODE_ADDR_FP_STR"\n"
-                                        "\tSovereign addr: %s\n"
-                                        "\tSovereign tax: %s%%\n"
-                                        "%s\n",
-                             l_pkey_hash_str, l_balance, l_effective_weight, l_rel_weight_str,
-                             l_tx_hash_str, NODE_ADDR_FP_ARGS_S(a_stake->node_addr),
-                             l_sov_addr_str, l_sov_tax_str, l_active_str);
-=======
     char l_node_addr[32] = {};
     snprintf(l_node_addr, 32, ""NODE_ADDR_FP_STR"", NODE_ADDR_FP_ARGS_S(a_stake->node_addr));
     json_object_object_add(l_json_obj_stake, "pkey_hash", json_object_new_string(l_pkey_hash_str));
@@ -2750,7 +2682,6 @@
     if (dap_chain_esbocs_started(a_stake->signing_addr.net_id))
         json_object_object_add(l_json_obj_stake, "active", json_object_new_string(a_stake->is_active ? "true" : "false"));
     json_object_array_add(a_json_arr, l_json_obj_stake);
->>>>>>> 46c1a7aa
     DAP_DELETE(l_balance);
     DAP_DELETE(l_effective_weight);
     DAP_DELETE(l_rel_weight_str);
@@ -3179,19 +3110,11 @@
                     if (!l_cert_str && !l_pkey_hash_str)
                         json_object_object_add(l_json_obj_keys_count, "total_keys", json_object_new_int(l_total_count));
                     if (dap_chain_esbocs_started(l_net->pub.id))
-<<<<<<< HEAD
-                        dap_string_append_printf(l_reply_str, "Inactive keys count: %zu\n", l_inactive_count);
-                    const char *l_total_weight_coins, *l_total_weight_str = dap_uint256_to_char(l_total_locked_weight, &l_total_weight_coins);
-                    dap_string_append_printf(l_reply_str, "Total weight: %s (%s)\n", l_total_weight_coins, l_total_weight_str);
-                    l_total_weight_str = dap_uint256_to_char(l_total_weight, &l_total_weight_coins);
-                    dap_string_append_printf(l_reply_str, "Total effective weight: %s (%s)\n", l_total_weight_coins, l_total_weight_str);
-=======
                         json_object_object_add(l_json_obj_keys_count, "inactive_keys", json_object_new_int(l_inactive_count));
                     const char *l_total_weight_coins, *l_total_weight_str =
                             dap_uint256_to_char(l_total_weight, &l_total_weight_coins);
                     json_object_object_add(l_json_obj_keys_count, "total_weight_coins", json_object_new_string(l_total_weight_coins));
                     json_object_object_add(l_json_obj_keys_count, "total_weight_str", json_object_new_string(l_total_weight_str));
->>>>>>> 46c1a7aa
                 }
 
                 const char *l_delegate_min_str; dap_uint256_to_char(dap_chain_net_srv_stake_get_allowed_min_value(l_net->pub.id),
