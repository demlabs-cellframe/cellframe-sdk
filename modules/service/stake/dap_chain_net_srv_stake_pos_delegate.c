--- conflicted
+++ resolved
@@ -477,14 +477,10 @@
     if (!l_stake)
         return; // It's update for non delegated key, it's OK
     HASH_DELETE(ht, l_srv_stake->tx_itemlist, l_stake);
-    char *l_old_value_str = dap_chain_balance_to_coins(l_stake->locked_value);
+    char *l_old_value_str = dap_chain_balance_coins_print(l_stake->locked_value);
     l_stake->locked_value = l_stake->value = a_new_value;
     l_stake->tx_hash = *a_new_tx_hash;
     HASH_ADD(ht, l_srv_stake->tx_itemlist, tx_hash, sizeof(dap_hash_fast_t), l_stake);
-<<<<<<< HEAD
-    char *l_old_value_str = dap_chain_balance_coins_print(l_stake->locked_value);
-=======
->>>>>>> 8bc02e78
     const char *l_new_value_str; dap_uint256_to_char(a_new_value, &l_new_value_str);
     log_it(L_NOTICE, "Updated key with fingerprint %s and locked value %s to new locked value %s for node " NODE_ADDR_FP_STR,
                             dap_chain_hash_fast_to_str_static(&a_signing_addr->data.hash_fast), l_old_value_str,
