/*
 * Authors:
 * Roman Khlopkov <roman.khlopkov@demlabs.net>
 * DeM Labs Inc.   https://demlabs.net
 * DeM Labs Open source community https://gitlab.demlabs.net
 * Copyright  (c) 2017-2020
 * All rights reserved.

 This file is part of DAP (Distributed Applications Platform) the open source project

    DAP (Distributed Applications Platform) is free software: you can redistribute it and/or modify
    it under the terms of the GNU General Public License as published by
    the Free Software Foundation, either version 3 of the License, or
    (at your option) any later version.

    DAP is distributed in the hope that it will be useful,
    but WITHOUT ANY WARRANTY; without even the implied warranty of
    MERCHANTABILITY or FITNESS FOR A PARTICULAR PURPOSE.  See the
    GNU General Public License for more details.

    You should have received a copy of the GNU General Public License
    along with any DAP based project.  If not, see <http://www.gnu.org/licenses/>.
*/

#include <math.h>
#include "dap_chain_wallet.h"
#include "dap_config.h"
#include "dap_string.h"
#include "dap_list.h"
#include "dap_enc_base58.h"
#include "dap_chain_common.h"
#include "dap_chain_mempool.h"
#include "dap_chain_net_decree.h"
#include "dap_chain_net_tx.h"
#include "dap_chain_net_srv.h"
#include "dap_chain_net_srv_stake_pos_delegate.h"
#include "dap_chain_cs_esbocs.h"
#include "rand/dap_rand.h"
#include "dap_chain_node_client.h"
#include "dap_stream_ch_chain_net_pkt.h"
#include "json_object.h"
#include "dap_cli_server.h"
#include "dap_chain_net_srv_order.h"

#define LOG_TAG "dap_chain_net_srv_stake_pos_delegate"

#define DAP_CHAIN_NET_SRV_STAKE_POS_DELEGATE_GDB_GROUP "delegate_keys"

static int s_cli_srv_stake(int a_argc, char **a_argv, void **a_str_reply);

static int s_stake_verificator_callback(dap_ledger_t *a_ledger, dap_chain_tx_out_cond_t *a_cond,
                                                      dap_chain_datum_tx_t *a_tx_in, bool a_owner);
static void s_stake_updater_callback(dap_ledger_t *a_ledger, dap_chain_datum_tx_t *a_tx_in, dap_hash_fast_t *a_tx_in_hash, dap_chain_tx_out_cond_t *a_cond);

static void s_stake_deleted_callback(dap_ledger_t *a_ledger, dap_chain_datum_tx_t *a_tx, dap_chain_tx_out_cond_t *a_cond);

static void s_cache_data(dap_ledger_t *a_ledger, dap_chain_datum_tx_t *a_tx, dap_chain_addr_t *a_signing_addr);
static void s_uncache_data(dap_ledger_t *a_ledger, dap_chain_datum_tx_t *a_tx, dap_chain_addr_t *a_signing_addr);

static dap_list_t *s_srv_stake_list = NULL;

static bool s_debug_more = false;

static bool s_tag_check_key_delegation(dap_ledger_t *a_ledger, dap_chain_datum_tx_t *a_tx, dap_chain_datum_tx_item_groups_t *a_items_grp, dap_chain_tx_tag_action_type_t *a_action)
{
    // keydelegation open: have STAK_POS_DELEGATE out
    
    if (a_items_grp->items_out_cond_srv_stake_pos_delegate) {
        if (a_action) *a_action = DAP_CHAIN_TX_TAG_ACTION_OPEN;
        return true;
    }

    //key delegation invalidation (close): have IN_COND linked with STAKE_POS_DELEGATE out
    if (a_items_grp->items_in_cond) 
    {
       for (dap_list_t *it = a_items_grp->items_in_cond; it; it = it->next) {
            dap_chain_tx_in_cond_t *l_tx_in = it->data;
            dap_chain_tx_out_cond_t *l_tx_out_cond = dap_chain_ledger_get_tx_out_cond_linked_to_tx_in_cond(a_ledger, l_tx_in);

            if (l_tx_out_cond && l_tx_out_cond->header.subtype == DAP_CHAIN_TX_OUT_COND_SUBTYPE_SRV_STAKE_POS_DELEGATE) {
                if (a_action) *a_action = DAP_CHAIN_TX_TAG_ACTION_CLOSE;
                return true;
            }   
        }
    }

    return false;
}

DAP_STATIC_INLINE char *s_get_delegated_group(dap_chain_net_t *a_net)
{
    return a_net ? dap_strdup_printf("%s.orders.stake.delegated", a_net->pub.gdb_groups_prefix) : NULL;
}

DAP_STATIC_INLINE char *s_get_approved_group(dap_chain_net_t *a_net)
{
    return a_net ? dap_strdup_printf("%s.orders.stake.approved", a_net->pub.gdb_groups_prefix) : NULL;
}

/**
 * @brief dap_stream_ch_vpn_init Init actions for VPN stream channel
 * @return 0 if everything is okay, lesser then zero if errors
 */
int dap_chain_net_srv_stake_pos_delegate_init()
{
    dap_ledger_verificator_add(DAP_CHAIN_TX_OUT_COND_SUBTYPE_SRV_STAKE_POS_DELEGATE, s_stake_verificator_callback, s_stake_updater_callback, s_stake_deleted_callback);
    dap_cli_server_cmd_add("srv_stake", s_cli_srv_stake, "Delegated stake service commands",
            "\t\t=== Commands for work with orders ===\n"
    "srv_stake order create [fee] -net <net_name> -value <value> -cert <priv_cert_name> [-H {hex(default) | base58}]\n"
        "\tCreates an order declaring the minimum fee that the validator agrees to for process a transaction.\n"
    "srv_stake order create validator -net <net_name> -value_min <minimum_stake_value> -value_max <maximum_stake_value>"
                        " -tax <percent> -cert <priv_cert_name> [-node_addr <for_validator_node>] [-H {hex(default) | base58}]\n"
        "\tCreates an order declaring wanted tax and minimum/maximum stake value that the validator agrees to work.\n"
    "srv_stake order create staker -net <net_name> -w <wallet_with_m_tokens> -value <stake_value> -fee <value> -tax <percent>"
                        " [-addr <for_tax_collecting>]  [-cert <for_order_signing>] [-H {hex(default) | base58}]\n"
        "\tCreates an order allowing the validator to delegate it's key with specified params\n"
    "srv_stake order update -net <net_name> -order <order_hash> [-params]\n"
        "\tUpdates an order with specified hash\n"
    "srv_stake order list [fee | validator | staker] -net <net_name>\n"
        "\tGet orders list of specified type within specified net name\n"
    "srv_stake order remove -net <net_name> -order <order_hash>\n"
        "\tRemove order with specified hash\n"
            "\t\t === Commands for work with stake delegate ===\n"
    "srv_stake delegate {-cert <pub_cert_name> -value <datoshi> | "
                                "-order <order_hash> {[-tax_addr <wallet_addr_for_tax_collecting>] | "
                                        "-cert <priv_cert_name> [-node_addr <for_validator_node>]}}"
                        " -net <net_name> -w <wallet_name> -fee <value>\n"
        "\tDelegate public key in specified certificate or order with specified net name. Pay with specified value of m-tokens of native net token.\n"
    "srv_stake update -net <net_name> {-tx <transaction_hash> | -cert <delegated_cert>} -w <wallet_name> -value <new_delegation_value> -fee <value>\n"
        "\tUpdate public key delegation value for specified certificate or transaction hash with specified net name. Pay or cacheback the difference of m-tokens of native net token.\n"
    "srv_stake invalidate -net <net_name> {-tx <transaction_hash> -w <wallet_name> -fee <value> | -siging_pkey_hash <pkey_hash> -signing_pkey_type <pkey_type> -poa_cert <cert_name>}\n"
        "\tInvalidate requested delegated stake transaction by hash or cert name or cert pkey hash within net name and"
        " return m-tokens to specified wallet (if any)\n"
    "srv_stake approve -net <net_name> -tx <transaction_hash> -poa_cert <priv_cert_name>\n"
        "\tApprove stake transaction by root node certificate within specified net name\n"
    "srv_stake list keys -net <net_name> [-cert <delegated_cert> | -pkey <pkey_hash_str>]\n"
        "\tShow the list of active stake keys (optional delegated with specified cert).\n"
    "srv_stake list tx -net <net_name> \n"
        "\tShow the list of key delegation transactions.\n"
    "srv_stake min_value -net <net_name> [-chain <chain_name>] -poa_cert <poa_cert_name> -value <value>\n"
        "\tSets the minimum stake value\n"
    "srv_stake max_weight -net <net_name> [-chain <chain_name>] -poa_cert <poa_cert_name> -percent <value>\n"
        "\tSets maximum validator related weight (in percent)\n"
    "srv_stake check -net <net_name> -tx <tx_hash>\n"
         "\tCheck remote validator\n\n"
    "Hint:\n"
    "\texample coins amount syntax (only natural) 1.0 123.4567\n"
    "\texample datoshi amount syntax (only integer) 1 20 0.4321e+4\n"
    );

    dap_chain_net_srv_uid_t l_uid = { .uint64 = DAP_CHAIN_NET_SRV_STAKE_POS_DELEGATE_ID };
    dap_ledger_service_add(l_uid, "pos_delegate", s_tag_check_key_delegation);
    return 0;
}

static dap_chain_net_srv_stake_t *s_srv_stake_by_net_id(dap_chain_net_id_t a_net_id)
{
    for (dap_list_t *it = s_srv_stake_list; it; it = it->next) {
        dap_chain_net_srv_stake_t *l_srv_stake = it->data;
        if (l_srv_stake->net_id.uint64 == a_net_id.uint64)
            return l_srv_stake;
    }
    return NULL;
}

int dap_chain_net_srv_stake_net_add(dap_chain_net_id_t a_net_id)
{
    dap_chain_net_srv_stake_t *l_srv_stake;
    DAP_NEW_Z_RET_VAL(l_srv_stake, dap_chain_net_srv_stake_t, -1, NULL);
    l_srv_stake->net_id = a_net_id;
    l_srv_stake->delegate_allowed_min = dap_chain_balance_coins_scan("1.0");
    dap_list_t *l_list_last = dap_list_last(s_srv_stake_list);
    s_srv_stake_list = dap_list_append(s_srv_stake_list, l_srv_stake);
    if (l_list_last == dap_list_last(s_srv_stake_list)) {
        log_it(L_ERROR, "Can't add net %" DAP_UINT64_FORMAT_X " to stake service net list", a_net_id.uint64);
        DAP_DELETE(l_srv_stake);
        return -2;
    }
    log_it(L_NOTICE, "Successfully added net ID 0x%016" DAP_UINT64_FORMAT_x, a_net_id.uint64);
    return 0;
}

/**
 * @brief delete ht and hh concretic net from s_srv_stake 
 */
static void s_stake_net_clear(dap_chain_net_t *a_net)
{
    dap_chain_net_srv_stake_t *l_srv_stake = s_srv_stake_by_net_id(a_net->pub.id);
    dap_return_if_fail(l_srv_stake);
    dap_chain_net_srv_stake_item_t *l_stake = NULL, *l_tmp = NULL;
    HASH_ITER(ht, l_srv_stake->tx_itemlist, l_stake, l_tmp) {
        // Clang bug at this, l_stake should change at every loop cycle
        HASH_DELETE(ht, l_srv_stake->tx_itemlist, l_stake);
    }
    HASH_ITER(hh, l_srv_stake->itemlist, l_stake, l_tmp) {
        // Clang bug at this, l_stake should change at every loop cycle
        HASH_DEL(l_srv_stake->itemlist, l_stake);
        DAP_DELETE(l_stake);
    }
    dap_chain_net_srv_stake_cache_item_t *l_cache_item = NULL, *l_cache_tmp = NULL;
    HASH_ITER(hh, l_srv_stake->cache, l_cache_item, l_cache_tmp) {
        // Clang bug at this, l_stake should change at every loop cycle
        HASH_DEL(l_srv_stake->cache, l_cache_item);
        DAP_DELETE(l_cache_item);
    }
}

void dap_chain_net_srv_stake_pos_delegate_deinit()
{
    for (dap_chain_net_t *it = dap_chain_net_iter_start(); it; it = dap_chain_net_iter_next(it))
        s_stake_net_clear(it);
    dap_list_free_full(s_srv_stake_list, NULL);
    s_srv_stake_list = NULL;
}

static int s_stake_verificator_callback(dap_ledger_t *a_ledger, dap_chain_tx_out_cond_t *a_cond,
                                         dap_chain_datum_tx_t *a_tx_in, bool a_owner)
{
    dap_return_val_if_fail(a_ledger && a_cond && a_tx_in, -1);
    dap_chain_net_srv_stake_t *l_srv_stake = s_srv_stake_by_net_id(a_ledger->net->pub.id);
    dap_return_val_if_fail(l_srv_stake, -2);

#define m_cond_check()                                                                              \
(                                                                                                   \
    {                                                                                               \
        if (l_tx_new_cond->header.subtype != a_cond->header.subtype ||                              \
                l_tx_new_cond->header.ts_expires != a_cond->header.ts_expires ||                    \
                !dap_chain_net_srv_uid_compare(l_tx_new_cond->header.srv_uid,                       \
                                               a_cond->header.srv_uid)                              \
                ) {                                                                                 \
            log_it(L_WARNING, "Conditional out and conditional in have different headers");         \
            return -3;                                                                              \
        }                                                                                           \
        if (l_tx_new_cond->tsd_size != a_cond->tsd_size ||                                          \
                memcmp(l_tx_new_cond->tsd, a_cond->tsd, a_cond->tsd_size)) {                        \
            log_it(L_WARNING, "Conditional out and conditional in have different TSD sections");    \
            return -4;                                                                              \
        }                                                                                           \
        if (dap_chain_addr_is_blank(&l_tx_new_cond->subtype.srv_stake_pos_delegate.signing_addr) || \
                l_tx_new_cond->subtype.srv_stake_pos_delegate.signer_node_addr.uint64 == 0) {       \
            log_it(L_WARNING, "Not blank address or key fields in order conditional tx");           \
            return -5;                                                                              \
        }                                                                                           \
    }                                                                                               \
)
    int l_out_idx = 0;
    dap_chain_tx_out_cond_t *l_tx_new_cond = dap_chain_datum_tx_out_cond_get(
                                                a_tx_in, DAP_CHAIN_TX_OUT_COND_SUBTYPE_SRV_STAKE_POS_DELEGATE, &l_out_idx);
    // It's a order conditional TX
    if (dap_chain_addr_is_blank(&a_cond->subtype.srv_stake_pos_delegate.signing_addr) ||
            a_cond->subtype.srv_stake_pos_delegate.signer_node_addr.uint64 == 0) {
        if (a_owner)
            return 0;
        if (!l_tx_new_cond) {
            log_it(L_ERROR, "Condition not found in conditional tx");
            return -13;
        }
        m_cond_check();

        if (compare256(l_tx_new_cond->header.value, a_cond->header.value)) {
            log_it(L_WARNING, "Conditional out and conditional in have different values");
            return -14;
        }
        return 0;
    }
    if (!a_owner) {
        log_it(L_WARNING, "Trying to spend conditional tx by not a owner");
        return -11;
    }
    // Delegation value update (dynamic weight feature)
    if (l_tx_new_cond) {

        m_cond_check();

        if (!dap_chain_addr_compare(&l_tx_new_cond->subtype.srv_stake_pos_delegate.signing_addr,
                                    &a_cond->subtype.srv_stake_pos_delegate.signing_addr)) {
            log_it(L_WARNING, "Conditional out and conditional in have different signer key hashes");
            return -15;
        }
        if (l_tx_new_cond->subtype.srv_stake_pos_delegate.signer_node_addr.uint64 !=
                a_cond->subtype.srv_stake_pos_delegate.signer_node_addr.uint64) {
            log_it(L_WARNING, "Conditional out and conditional in have different node addresses");
            return -16;
        }
        if (compare256(l_tx_new_cond->header.value,
                       dap_chain_net_srv_stake_get_allowed_min_value(a_ledger->net->pub.id)) == -1) {
            log_it(L_WARNING, "New conditional out have value %s lower than minimum service required",
                                                    dap_uint256_to_char(l_tx_new_cond->header.value, NULL));
            return -17;
        }
    } else {
        // It's a delegation conitional TX
        dap_chain_tx_in_cond_t *l_tx_in_cond = (dap_chain_tx_in_cond_t *)
                                                dap_chain_datum_tx_item_get(a_tx_in, NULL, NULL, TX_ITEM_TYPE_IN_COND, NULL);
        if (!l_tx_in_cond) {
            log_it(L_ERROR, "Conditional in item not found in current tx");
            return -6;
        }
        // ATTENTION: It's correct only with single IN_COND TX item
        dap_hash_fast_t *l_prev_hash = &l_tx_in_cond->header.tx_prev_hash;
        if (dap_hash_fast_is_blank(l_prev_hash)) {
            log_it(L_ERROR, "Blank hash of prev tx in tx_in_cond");
            return -7;
        }
        if (a_tx_in->header.ts_created < 1706227200) // Jan 26 2024 00:00:00 GMT, old policy rules
            return 0;
        dap_chain_net_srv_stake_item_t *l_stake = NULL;
        HASH_FIND(ht, l_srv_stake->tx_itemlist, l_prev_hash, sizeof(dap_hash_t), l_stake);
        if (l_stake) {
            log_it(L_WARNING, "Key %s is empowered for now, need to revoke it first",
                                    dap_hash_fast_to_str_static(&l_stake->signing_addr.data.hash_fast));
            return -12;
        }
    }
    return 0;
}

static void s_stake_updater_callback(dap_ledger_t *a_ledger, dap_chain_datum_tx_t *a_tx_in, dap_hash_fast_t *a_tx_in_hash, dap_chain_tx_out_cond_t *a_cond)
{
    dap_return_if_fail(a_ledger && a_tx_in);
    dap_chain_net_srv_stake_t *l_srv_stake = s_srv_stake_by_net_id(a_ledger->net->pub.id);
    dap_return_if_fail(l_srv_stake);
    if (!a_cond)
        return;
    dap_chain_tx_out_cond_t *l_tx_new_cond = dap_chain_datum_tx_out_cond_get(a_tx_in, DAP_CHAIN_TX_OUT_COND_SUBTYPE_SRV_STAKE_POS_DELEGATE, NULL);
    dap_chain_addr_t *l_signing_addr = &a_cond->subtype.srv_stake_pos_delegate.signing_addr;
    if (l_tx_new_cond)
        dap_chain_net_srv_stake_key_update(l_signing_addr, l_tx_new_cond->header.value, a_tx_in_hash);
    else
        dap_chain_net_srv_stake_key_invalidate(l_signing_addr);
    s_cache_data(a_ledger, a_tx_in, l_signing_addr);
}

static void s_stake_deleted_callback(dap_ledger_t *a_ledger, dap_chain_datum_tx_t *a_tx, dap_chain_tx_out_cond_t *a_cond)
{
    if (!a_cond)
        return;
    dap_chain_addr_t *l_signing_addr = &a_cond->subtype.srv_stake_pos_delegate.signing_addr;
    dap_chain_net_srv_stake_key_invalidate(l_signing_addr);
    s_uncache_data(a_ledger, a_tx, l_signing_addr);
}

static bool s_srv_stake_is_poa_cert(dap_chain_net_t *a_net, dap_enc_key_t *a_key)
{
    bool l_is_poa_cert = false;
    dap_pkey_t *l_pkey = dap_pkey_from_enc_key(a_key);
    dap_list_t *l_pkeys = dap_chain_net_get_net_decree(a_net)->pkeys;
    for (dap_list_t *it = l_pkeys; it; it = it->next)
        if (dap_pkey_compare(l_pkey, (dap_pkey_t *)it->data)) {
            l_is_poa_cert = true;
            break;
        }
    DAP_DELETE(l_pkey);
    return l_is_poa_cert;
}

#define LIMIT_DELTA UINT64_C(1000000000000) // 1.0e-6
static bool s_weights_truncate(dap_chain_net_srv_stake_t *l_srv_stake, const uint256_t a_limit)
{
    uint256_t l_sum = uint256_0;
    for (dap_chain_net_srv_stake_item_t *it = l_srv_stake->itemlist; it; it = it->hh.next)
        SUM_256_256(l_sum, it->value, &l_sum);
    uint256_t l_weight_max;
    MULT_256_COIN(l_sum, a_limit, &l_weight_max);
    size_t l_exceeds_count = 0;
    uint256_t l_sum_others = l_sum;
    for (dap_chain_net_srv_stake_item_t *it = l_srv_stake->itemlist; it; it = it->hh.next) {
        uint256_t l_weight_with_delta;
        SUBTRACT_256_256(it->value, GET_256_FROM_64(LIMIT_DELTA), &l_weight_with_delta);
        if (compare256(l_weight_with_delta, l_weight_max) == 1) {
            SUBTRACT_256_256(l_sum_others, it->value, &l_sum_others);
            it->value = uint256_0;
            l_exceeds_count++;
        }
    }
    if (l_exceeds_count) {
        uint256_t delta = dap_uint256_decimal_from_uint64(l_exceeds_count);
        uint256_t kappa;
        DIV_256_COIN(dap_uint256_decimal_from_uint64(1), a_limit, &kappa);
        SUBTRACT_256_256(kappa, delta, &kappa);
        DIV_256_COIN(l_sum_others, kappa, &kappa);
        for (dap_chain_net_srv_stake_item_t *it = l_srv_stake->itemlist; it; it = it->hh.next)
            if (IS_ZERO_256(it->value))
                it->value = kappa;
    }
    return l_exceeds_count;
}
#undef LIMIT_DELTA

static void s_stake_recalculate_weights(dap_chain_net_id_t a_net_id)
{
    dap_chain_net_srv_stake_t *l_srv_stake = s_srv_stake_by_net_id(a_net_id);
    dap_return_if_fail(l_srv_stake);
    if (IS_ZERO_256(l_srv_stake->delegate_percent_max))
        return;
    size_t l_validators_count = HASH_COUNT(l_srv_stake->itemlist);
    uint256_t l_limit_min;
    DIV_256(dap_uint256_decimal_from_uint64(1), GET_256_FROM_64(l_validators_count), &l_limit_min);
    if (compare256(l_srv_stake->delegate_percent_max, l_limit_min) == 1)
        l_limit_min = l_srv_stake->delegate_percent_max;
    for (dap_chain_net_srv_stake_item_t *it = l_srv_stake->itemlist; it; it = it->hh.next)
        it->value = it->locked_value;       // restore original locked values
    while (s_weights_truncate(l_srv_stake, l_limit_min));
}

void dap_chain_net_srv_stake_key_delegate(dap_chain_net_t *a_net, dap_chain_addr_t *a_signing_addr, dap_hash_fast_t *a_stake_tx_hash,
                                          uint256_t a_value, dap_chain_node_addr_t *a_node_addr)
{
    dap_return_if_fail(a_net && a_signing_addr && a_node_addr && a_stake_tx_hash);
    dap_chain_net_srv_stake_t *l_srv_stake = s_srv_stake_by_net_id(a_net->pub.id);
    dap_return_if_fail(l_srv_stake);

    dap_chain_net_srv_stake_item_t *l_stake = NULL;
    bool l_found = false;
    HASH_FIND(hh, l_srv_stake->itemlist, &a_signing_addr->data.hash_fast, sizeof(dap_hash_fast_t), l_stake);
    if (!l_stake)
        l_stake = DAP_NEW_Z(dap_chain_net_srv_stake_item_t);
    else {
        l_found = true;
        HASH_DELETE(ht, l_srv_stake->tx_itemlist, l_stake);
    }
    l_stake->net = a_net;
    l_stake->node_addr = *a_node_addr;
    l_stake->signing_addr = *a_signing_addr;
    l_stake->value = l_stake->locked_value = a_value;
    l_stake->tx_hash = *a_stake_tx_hash;
    l_stake->is_active = true;
    if (!l_found)
        HASH_ADD(hh, l_srv_stake->itemlist, signing_addr.data.hash_fast, sizeof(dap_hash_fast_t), l_stake);
    if (!dap_hash_fast_is_blank(a_stake_tx_hash)) {
        HASH_ADD(ht, l_srv_stake->tx_itemlist, tx_hash, sizeof(dap_hash_fast_t), l_stake);
        dap_chain_datum_tx_t *l_tx = dap_ledger_tx_find_by_hash(a_net->pub.ledger, a_stake_tx_hash);
        if (l_tx) {
            dap_chain_tx_out_cond_t *l_cond = dap_chain_datum_tx_out_cond_get(l_tx, DAP_CHAIN_TX_OUT_COND_SUBTYPE_SRV_STAKE_POS_DELEGATE, NULL);
            if (l_cond && l_cond->tsd_size == dap_chain_datum_tx_item_out_cond_create_srv_stake_get_tsd_size()) {
                dap_tsd_t *l_tsd = dap_tsd_find(l_cond->tsd, l_cond->tsd_size, DAP_CHAIN_TX_OUT_COND_TSD_ADDR);
                l_stake->sovereign_addr = dap_tsd_get_scalar(l_tsd, dap_chain_addr_t);
                l_tsd = dap_tsd_find(l_cond->tsd, l_cond->tsd_size, DAP_CHAIN_TX_OUT_COND_TSD_VALUE);
                l_stake->sovereign_tax = dap_tsd_get_scalar(l_tsd, uint256_t);
                if (compare256(l_stake->sovereign_tax, dap_chain_balance_coins_scan("1.0")) == 1)
                    l_stake->sovereign_tax = dap_chain_balance_coins_scan("1.0");
            }
        }
    }
    dap_chain_esbocs_add_validator_to_clusters(a_net->pub.id, a_node_addr);
    const char *l_value_str; dap_uint256_to_char(a_value, &l_value_str);
    log_it(L_NOTICE, "Added key with fingerprint %s and locked value %s for node " NODE_ADDR_FP_STR,
                            dap_chain_hash_fast_to_str_static(&a_signing_addr->data.hash_fast), l_value_str, NODE_ADDR_FP_ARGS(a_node_addr));
    s_stake_recalculate_weights(a_signing_addr->net_id);
}

void dap_chain_net_srv_stake_key_invalidate(dap_chain_addr_t *a_signing_addr)
{
    dap_return_if_fail(a_signing_addr);
    dap_chain_net_srv_stake_t *l_srv_stake = s_srv_stake_by_net_id(a_signing_addr->net_id);
    dap_return_if_fail(l_srv_stake);
    dap_chain_net_srv_stake_item_t *l_stake = NULL;
    HASH_FIND(hh, l_srv_stake->itemlist, &a_signing_addr->data.hash_fast, sizeof(dap_hash_fast_t), l_stake);
    dap_return_if_fail(l_stake);
    dap_chain_esbocs_remove_validator_from_clusters(l_stake->signing_addr.net_id, &l_stake->node_addr);
    HASH_DEL(l_srv_stake->itemlist, l_stake);
    HASH_DELETE(ht, l_srv_stake->tx_itemlist, l_stake);
    const char *l_value_str; dap_uint256_to_char(l_stake->locked_value, &l_value_str);
    log_it(L_NOTICE, "Removed key with fingerprint %s and locked value %s for node " NODE_ADDR_FP_STR,
                            dap_chain_hash_fast_to_str_static(&a_signing_addr->data.hash_fast), l_value_str, NODE_ADDR_FP_ARGS_S(l_stake->node_addr));
    DAP_DELETE(l_stake);
    s_stake_recalculate_weights(a_signing_addr->net_id);
}

void dap_chain_net_srv_stake_key_update(dap_chain_addr_t *a_signing_addr, uint256_t a_new_value, dap_hash_fast_t *a_new_tx_hash)
{
    dap_return_if_fail(a_signing_addr && a_new_tx_hash);
    dap_chain_net_srv_stake_t *l_srv_stake = s_srv_stake_by_net_id(a_signing_addr->net_id);
    dap_return_if_fail(l_srv_stake);
    dap_chain_net_srv_stake_item_t *l_stake = NULL;
    HASH_FIND(hh, l_srv_stake->itemlist, &a_signing_addr->data.hash_fast, sizeof(dap_hash_fast_t), l_stake);
    if (!l_stake)
        return; // It's update for non delegated key, it's OK
    HASH_DELETE(ht, l_srv_stake->tx_itemlist, l_stake);
    l_stake->locked_value = l_stake->value = a_new_value;
    l_stake->tx_hash = *a_new_tx_hash;
    HASH_ADD(ht, l_srv_stake->tx_itemlist, tx_hash, sizeof(dap_hash_fast_t), l_stake);
    char *l_old_value_str = dap_chain_balance_coins_print(l_stake->locked_value);
    const char *l_new_value_str; dap_uint256_to_char(a_new_value, &l_new_value_str);
    log_it(L_NOTICE, "Updated key with fingerprint %s and locked value %s to new locked value %s for node " NODE_ADDR_FP_STR,
                            dap_chain_hash_fast_to_str_static(&a_signing_addr->data.hash_fast), l_old_value_str,
                                l_new_value_str, NODE_ADDR_FP_ARGS_S(l_stake->node_addr));
    DAP_DELETE(l_old_value_str);
    s_stake_recalculate_weights(a_signing_addr->net_id);
}

void dap_chain_net_srv_stake_set_allowed_min_value(dap_chain_net_id_t a_net_id, uint256_t a_value)
{
    dap_chain_net_srv_stake_t *l_srv_stake = s_srv_stake_by_net_id(a_net_id);
    dap_return_if_fail(l_srv_stake);
    l_srv_stake->delegate_allowed_min = a_value;
    for (dap_chain_net_srv_stake_item_t *it = l_srv_stake->itemlist; it; it = it->hh.next)
        if (dap_hash_fast_is_blank(&it->tx_hash))
            it->locked_value = it->value = a_value;
}

void dap_chain_net_srv_stake_set_percent_max(dap_chain_net_id_t a_net_id, uint256_t a_value)
{
    dap_chain_net_srv_stake_t *l_srv_stake = s_srv_stake_by_net_id(a_net_id);
    dap_return_if_fail(l_srv_stake);
    l_srv_stake->delegate_percent_max = a_value;
    s_stake_recalculate_weights(a_net_id);
}

uint256_t dap_chain_net_srv_stake_get_allowed_min_value(dap_chain_net_id_t a_net_id)
{
    dap_chain_net_srv_stake_t *l_srv_stake = s_srv_stake_by_net_id(a_net_id);
    dap_return_val_if_fail(l_srv_stake, uint256_0);
    return l_srv_stake->delegate_allowed_min;
}

uint256_t dap_chain_net_srv_stake_get_percent_max(dap_chain_net_id_t a_net_id)
{
    dap_chain_net_srv_stake_t *l_srv_stake = s_srv_stake_by_net_id(a_net_id);
    dap_return_val_if_fail(l_srv_stake, uint256_0);
    return l_srv_stake->delegate_percent_max;
}

int dap_chain_net_srv_stake_key_delegated(dap_chain_addr_t *a_signing_addr)
{
    dap_return_val_if_fail(a_signing_addr, 0);
    dap_chain_net_srv_stake_t *l_srv_stake = s_srv_stake_by_net_id(a_signing_addr->net_id);
    dap_return_val_if_fail(l_srv_stake, 0);
    dap_chain_net_srv_stake_item_t *l_stake = NULL;
    HASH_FIND(hh, l_srv_stake->itemlist, &a_signing_addr->data.hash_fast, sizeof(dap_hash_fast_t), l_stake);
    if (l_stake) // public key delegated for this network
        return l_stake->is_active ? 1 : -1;
    return 0;
}

dap_list_t *dap_chain_net_srv_stake_get_validators(dap_chain_net_id_t a_net_id, bool a_only_active, uint16_t **a_excluded_list)
{
    dap_chain_net_srv_stake_t *l_srv_stake = s_srv_stake_by_net_id(a_net_id);
    dap_return_val_if_fail(l_srv_stake, NULL);
    if (!l_srv_stake->itemlist)
        return NULL;
    dap_list_t *l_ret = NULL;
    const uint16_t l_arr_resize_step = 64;
    size_t l_arr_size = l_arr_resize_step, l_arr_idx = 1, l_list_idx = 0;
    if (a_excluded_list)
        DAP_NEW_Z_COUNT_RET_VAL(*a_excluded_list, uint16_t, l_arr_size, NULL, NULL);
    for (dap_chain_net_srv_stake_item_t *l_stake = l_srv_stake->itemlist; l_stake; l_stake = l_stake->hh.next) {
        if (l_stake->is_active || !a_only_active) {
            void *l_data = DAP_DUP(l_stake);
            if (!l_data)
                goto fail_ret;
            l_ret = dap_list_append(l_ret, l_data);
        }
        if (!l_stake->is_active && a_excluded_list) {
            (*a_excluded_list)[l_arr_idx++] = l_list_idx;
            if (l_arr_idx == l_arr_size) {
                l_arr_size += l_arr_resize_step;
                void *l_new_arr = DAP_REALLOC(*a_excluded_list, l_arr_size * sizeof(uint16_t));
                if (!l_new_arr)
                    goto fail_ret;
                else
                    *a_excluded_list = l_new_arr;
            }
        }
        l_list_idx++;
    }
    return l_ret;
fail_ret:
    log_it(L_CRITICAL, "%s", c_error_memory_alloc);
    dap_list_free_full(l_ret, NULL);
    if (a_excluded_list)
        DAP_DELETE(*a_excluded_list);
    return NULL;
}

int dap_chain_net_srv_stake_mark_validator_active(dap_chain_addr_t *a_signing_addr, bool a_on_off)
{
    dap_return_val_if_fail(a_signing_addr, -1);
    dap_chain_net_srv_stake_t *l_srv_stake = s_srv_stake_by_net_id(a_signing_addr->net_id);
    dap_return_val_if_fail(l_srv_stake, -3);
    dap_chain_net_srv_stake_item_t *l_stake = NULL, *l_tmp;
    if (!dap_hash_fast_is_blank(&a_signing_addr->data.hash_fast)) {
        // Mark a single validator
        HASH_FIND(hh, l_srv_stake->itemlist, &a_signing_addr->data.hash_fast, sizeof(dap_hash_fast_t), l_stake);
        if (!l_stake) // public key isn't delegated for this network
            return -2;
        l_stake->is_active = a_on_off;
    } else // Mark all validators
        HASH_ITER(hh, l_srv_stake->itemlist, l_stake, l_tmp)
            l_stake->is_active = a_on_off;
    return 0;
}

int dap_chain_net_srv_stake_verify_key_and_node(dap_chain_addr_t *a_signing_addr, dap_chain_node_addr_t *a_node_addr)
{
    dap_return_val_if_fail(a_signing_addr && a_node_addr, -100);
    dap_chain_net_srv_stake_t *l_srv_stake = s_srv_stake_by_net_id(a_signing_addr->net_id);
    dap_return_val_if_fail(l_srv_stake, -104);

    if (dap_chain_addr_is_blank(a_signing_addr) || a_node_addr->uint64 == 0) {
        log_it(L_WARNING, "Trying to approve bad delegating TX. Node or key addr is blank");
        return -103;
    }

    dap_chain_net_srv_stake_item_t *l_stake = NULL, *l_tmp = NULL;
    HASH_ITER(hh, l_srv_stake->itemlist, l_stake, l_tmp){
        //check key not activated for other node
        if(dap_chain_addr_compare(a_signing_addr, &l_stake->signing_addr)){
            char l_key_hash_str[DAP_CHAIN_HASH_FAST_STR_SIZE];
            dap_chain_hash_fast_to_str(&a_signing_addr->data.hash_fast,
                                       l_key_hash_str, DAP_CHAIN_HASH_FAST_STR_SIZE);
            debug_if(s_debug_more, L_WARNING, "Key %s already active for node "NODE_ADDR_FP_STR,
                                l_key_hash_str, NODE_ADDR_FP_ARGS_S(l_stake->node_addr));
            return -101;
        }

        //chek node have not other delegated key
        if(a_node_addr->uint64 == l_stake->node_addr.uint64){
            char l_key_hash_str[DAP_CHAIN_HASH_FAST_STR_SIZE];
            dap_chain_hash_fast_to_str(&l_stake->signing_addr.data.hash_fast,
                                       l_key_hash_str, DAP_CHAIN_HASH_FAST_STR_SIZE);
            debug_if(s_debug_more, L_WARNING, "Node "NODE_ADDR_FP_STR" already have active key %s",
                                NODE_ADDR_FP_ARGS(a_node_addr), l_key_hash_str);
            return -102;
        }
    }

    return 0;
}

static bool s_stake_cache_check_tx(dap_ledger_t *a_ledger, dap_hash_fast_t *a_tx_hash)
{
    dap_chain_net_srv_stake_t *l_srv_stake = s_srv_stake_by_net_id(a_ledger->net->pub.id);
    dap_return_val_if_fail(l_srv_stake, false);
    dap_chain_net_srv_stake_cache_item_t *l_stake = NULL;
    HASH_FIND(hh, l_srv_stake->cache, a_tx_hash, sizeof(*a_tx_hash), l_stake);
    if (l_stake) {
        dap_chain_net_srv_stake_key_invalidate(&l_stake->signing_addr);
        return true;
    }
    return false;
}

int dap_chain_net_srv_stake_load_cache(dap_chain_net_t *a_net)
{
    if (!a_net) {
        log_it(L_ERROR, "Invalid argument a_net in dap_chain_net_srv_stake_load_cache");
        return -1;
    }
    dap_ledger_t *l_ledger = a_net->pub.ledger;
    if (!dap_ledger_cache_enabled(l_ledger))
        return 0;

    char *l_gdb_group = dap_ledger_get_gdb_group(l_ledger, DAP_CHAIN_NET_SRV_STAKE_POS_DELEGATE_GDB_GROUP);
    size_t l_objs_count = 0;
    
    dap_global_db_obj_t *l_objs = dap_global_db_get_all_sync(l_gdb_group, &l_objs_count);

    if (!l_objs_count || !l_objs) {
        log_it(L_DEBUG, "Stake cache data not found");
        return -2;
    }
    dap_chain_net_srv_stake_t *l_srv_stake = s_srv_stake_by_net_id(a_net->pub.id);
    dap_return_val_if_fail(l_srv_stake, -4);

    for (size_t i = 0; i < l_objs_count; i++){
        dap_chain_net_srv_stake_cache_data_t *l_cache_data =
                (dap_chain_net_srv_stake_cache_data_t *)l_objs[i].value;
        dap_chain_net_srv_stake_cache_item_t *l_cache = DAP_NEW_Z(dap_chain_net_srv_stake_cache_item_t);
        if (!l_cache) {
            log_it(L_CRITICAL, "%s", c_error_memory_alloc);
            return -3;
        }
        l_cache->signing_addr   = l_cache_data->signing_addr;
        l_cache->tx_hash        = l_cache_data->tx_hash;
        HASH_ADD(hh, l_srv_stake->cache, tx_hash, sizeof(dap_hash_fast_t), l_cache);
    }
    dap_global_db_objs_delete(l_objs, l_objs_count);
    dap_ledger_set_cache_tx_check_callback(l_ledger, s_stake_cache_check_tx);
    return 0;
}

void dap_chain_net_srv_stake_purge(dap_chain_net_t *a_net)
{
    dap_ledger_t *l_ledger = a_net->pub.ledger;
    char *l_gdb_group = dap_ledger_get_gdb_group(l_ledger, DAP_CHAIN_NET_SRV_STAKE_POS_DELEGATE_GDB_GROUP);
    dap_global_db_erase_table(l_gdb_group, NULL, NULL);
    DAP_DELETE(l_gdb_group);
    s_stake_net_clear(a_net);
}


// Freeze staker's funds when delegating a key
static dap_chain_datum_tx_t *s_stake_tx_create(dap_chain_net_t * a_net, dap_enc_key_t *a_key,
                                               uint256_t a_value, uint256_t a_fee,
                                               dap_chain_addr_t *a_signing_addr, dap_chain_node_addr_t *a_node_addr,
                                               dap_chain_addr_t *a_sovereign_addr, uint256_t a_sovereign_tax,
                                               dap_chain_datum_tx_t *a_prev_tx)
{
    if (!a_net || !a_key || IS_ZERO_256(a_value) || !a_signing_addr || !a_node_addr)
        return NULL;

    const char *l_native_ticker = a_net->pub.native_ticker;
    char l_delegated_ticker[DAP_CHAIN_TICKER_SIZE_MAX];
    dap_chain_datum_token_get_delegated_ticker(l_delegated_ticker, l_native_ticker);
    dap_ledger_t *l_ledger = dap_ledger_by_net_name(a_net->pub.name);
    uint256_t l_value_transfer = {}, l_fee_transfer = {}; // how many coins to transfer
    // list of transaction with 'out' items to sell
    dap_chain_addr_t l_owner_addr;
    dap_chain_addr_fill_from_key(&l_owner_addr, a_key, a_net->pub.id);
    uint256_t l_net_fee, l_fee_total = a_fee;
    dap_chain_addr_t l_net_fee_addr;
    bool l_net_fee_used = dap_chain_net_tx_get_fee(a_net->pub.id, &l_net_fee, &l_net_fee_addr);
    if (l_net_fee_used)
        SUM_256_256(l_fee_total, l_net_fee, &l_fee_total);
    dap_list_t *l_list_fee_out = dap_ledger_get_list_tx_outs_with_val(l_ledger, l_native_ticker,
                                                                      &l_owner_addr, l_fee_total, &l_fee_transfer);
    if (!l_list_fee_out) {
        log_it(L_WARNING, "Nothing to pay for fee (not enough funds)");
        return NULL;
    }

    // create empty transaction
    dap_chain_datum_tx_t *l_tx = dap_chain_datum_tx_create();

    if (!a_prev_tx) {
        dap_list_t *l_list_used_out = dap_ledger_get_list_tx_outs_with_val(l_ledger, l_delegated_ticker,
                                                                           &l_owner_addr, a_value, &l_value_transfer);
        if (!l_list_used_out) {
            log_it(L_WARNING, "Nothing to pay for delegate (not enough funds)");
            goto tx_fail;
        }
        // add 'in' items to pay for delegate
        uint256_t l_value_to_items = dap_chain_datum_tx_add_in_item_list(&l_tx, l_list_used_out);
        dap_list_free_full(l_list_used_out, NULL);
        if (!EQUAL_256(l_value_to_items, l_value_transfer)) {
            log_it(L_ERROR, "Can't compose the transaction input");
            goto tx_fail;
        }
    } else {
        dap_hash_fast_t l_prev_tx_hash;
        dap_hash_fast(a_prev_tx, dap_chain_datum_tx_get_size(a_prev_tx), &l_prev_tx_hash);
        int l_out_num = 0;
        dap_chain_datum_tx_out_cond_get(a_prev_tx, DAP_CHAIN_TX_OUT_COND_SUBTYPE_SRV_STAKE_POS_DELEGATE, &l_out_num);
        // add 'in' item to buy from conditional transaction
        if (1 != dap_chain_datum_tx_add_in_cond_item(&l_tx, &l_prev_tx_hash, l_out_num, -1)) {
            log_it(L_ERROR, "Can't compose the transaction conditional input");
            goto tx_fail;
        }
    }
    // add 'in' items to pay fee
    uint256_t l_value_fee_items = dap_chain_datum_tx_add_in_item_list(&l_tx, l_list_fee_out);
    dap_list_free_full(l_list_fee_out, NULL);
    if (!EQUAL_256(l_value_fee_items, l_fee_transfer)) {
        log_it(L_ERROR, "Can't compose the fee transaction input");
        goto tx_fail;
    }

    // add 'out_cond' & 'out_ext' items
    dap_chain_net_srv_uid_t l_uid = { .uint64 = DAP_CHAIN_NET_SRV_STAKE_POS_DELEGATE_ID };
    dap_chain_tx_out_cond_t *l_tx_out = dap_chain_datum_tx_item_out_cond_create_srv_stake(l_uid, a_value, a_signing_addr, a_node_addr,
                                                                                          a_sovereign_addr, a_sovereign_tax);
    if (!l_tx_out) {
        log_it(L_ERROR, "Can't compose the transaction conditional output");
        goto tx_fail;
    }
    dap_chain_datum_tx_add_item(&l_tx, (const uint8_t *)l_tx_out);
    DAP_DELETE(l_tx_out);
    if (!a_prev_tx) {
        // coin back
        uint256_t l_value_back = {};
        SUBTRACT_256_256(l_value_transfer, a_value, &l_value_back);
        if (!IS_ZERO_256(l_value_back)) {
            if (dap_chain_datum_tx_add_out_ext_item(&l_tx, &l_owner_addr, l_value_back, l_delegated_ticker) != 1) {
                log_it(L_ERROR, "Cant add coin back output");
                goto tx_fail;
            }
        }
    }

    // add fee items
    if (l_net_fee_used) {
        if (dap_chain_datum_tx_add_out_ext_item(&l_tx, &l_net_fee_addr, l_net_fee, l_native_ticker) != 1) {
            log_it(L_ERROR, "Cant add net fee output");
            goto tx_fail;
        }
    }
    if (!IS_ZERO_256(a_fee)) {
        if (dap_chain_datum_tx_add_fee_item(&l_tx, a_fee) != 1) {
            log_it(L_ERROR, "Cant add validator fee output");
            goto tx_fail;
        }
    }
    uint256_t l_fee_back = {};
    // fee coin back
    SUBTRACT_256_256(l_fee_transfer, l_fee_total, &l_fee_back);
    if (!IS_ZERO_256(l_fee_back)) {
        if (dap_chain_datum_tx_add_out_ext_item(&l_tx, &l_owner_addr, l_fee_back, l_native_ticker) != 1) {
            log_it(L_ERROR, "Cant add fee back output");
            goto tx_fail;
        }
    }

    // add 'sign' item
    if (dap_chain_datum_tx_add_sign_item(&l_tx, a_key) != 1) {
        log_it(L_ERROR, "Can't add sign output");
        goto tx_fail;
    }

    return l_tx;

tx_fail:
    dap_chain_datum_tx_delete(l_tx);
    return NULL;
}

// Updates staker's funds with delegated key
static dap_chain_datum_tx_t *s_stake_tx_update(dap_chain_net_t *a_net, dap_hash_fast_t *a_prev_tx_hash, uint256_t a_new_value, uint256_t a_fee, dap_enc_key_t *a_key)
{
    dap_return_val_if_fail(a_net && a_key && a_prev_tx_hash && !IS_ZERO_256(a_new_value), NULL);

    const char *l_native_ticker = a_net->pub.native_ticker;
    char l_delegated_ticker[DAP_CHAIN_TICKER_SIZE_MAX];
    dap_chain_datum_token_get_delegated_ticker(l_delegated_ticker, l_native_ticker);
    dap_ledger_t *l_ledger = dap_ledger_by_net_name(a_net->pub.name);
    uint256_t l_value_transfer = {}, l_fee_transfer = {}; // how many coins to transfer
    // list of transaction with 'out' items to sell
    dap_chain_addr_t l_owner_addr;
    dap_chain_addr_fill_from_key(&l_owner_addr, a_key, a_net->pub.id);
    uint256_t l_net_fee, l_fee_total = a_fee;
    dap_chain_addr_t l_net_fee_addr;
    bool l_net_fee_used = dap_chain_net_tx_get_fee(a_net->pub.id, &l_net_fee, &l_net_fee_addr);
    if (l_net_fee_used)
        SUM_256_256(l_fee_total, l_net_fee, &l_fee_total);
    dap_list_t *l_list_fee_out = dap_ledger_get_list_tx_outs_with_val(l_ledger, l_native_ticker,
                                                                      &l_owner_addr, l_fee_total, &l_fee_transfer);
    if (!l_list_fee_out) {
        log_it(L_WARNING, "Nothing to pay for fee (not enough funds)");
        return NULL;
    }
    dap_chain_datum_tx_t *l_tx_prev = dap_ledger_tx_find_by_hash(l_ledger, a_prev_tx_hash);
    if (!l_tx_prev) {
        log_it(L_ERROR, "Transaction %s not found", dap_hash_fast_to_str_static(a_prev_tx_hash));
        return NULL;
    }
    int l_out_num = 0;
    dap_chain_tx_out_cond_t *l_cond_prev = dap_chain_datum_tx_out_cond_get(l_tx_prev, DAP_CHAIN_TX_OUT_COND_SUBTYPE_SRV_STAKE_POS_DELEGATE, &l_out_num);
    if (!l_cond_prev) {
        log_it(L_ERROR, "Transaction %s is invalid", dap_hash_fast_to_str_static(a_prev_tx_hash));
        return NULL;
    }

    // create empty transaction
    dap_chain_datum_tx_t *l_tx = dap_chain_datum_tx_create();

    // add 'in' item to buy from conditional transaction
    if (1 != dap_chain_datum_tx_add_in_cond_item(&l_tx, a_prev_tx_hash, l_out_num, -1)) {
        log_it(L_ERROR, "Can't compose the transaction conditional input");
        goto tx_fail;
    }

    // add 'in' items to pay fee
    uint256_t l_value_fee_items = dap_chain_datum_tx_add_in_item_list(&l_tx, l_list_fee_out);
    dap_list_free_full(l_list_fee_out, NULL);
    if (!EQUAL_256(l_value_fee_items, l_fee_transfer)) {
        log_it(L_ERROR, "Can't compose the fee transaction input");
        goto tx_fail;
    }
    uint256_t l_value_prev = l_cond_prev->header.value, l_value_back = {};
    bool l_increasing = compare256(a_new_value, l_value_prev) == 1;
    if (l_increasing) {
        uint256_t l_refund_value = {};
        SUBTRACT_256_256(a_new_value, l_value_prev, &l_refund_value);
        dap_list_t *l_list_used_out = dap_ledger_get_list_tx_outs_with_val(l_ledger, l_delegated_ticker,
                                                                           &l_owner_addr, l_refund_value, &l_value_transfer);
        if (!l_list_used_out) {
            log_it(L_WARNING, "Nothing to pay for delegate (not enough funds)");
            return NULL;
        }
        // add 'in' items to pay for delegate
        uint256_t l_value_to_items = dap_chain_datum_tx_add_in_item_list(&l_tx, l_list_used_out);
        dap_list_free_full(l_list_used_out, NULL);
        if (!EQUAL_256(l_value_to_items, l_value_transfer)) {
            log_it(L_ERROR, "Can't compose the transaction input");
            goto tx_fail;
        }
        SUBTRACT_256_256(l_value_transfer, l_refund_value, &l_value_back);
    } else
        SUBTRACT_256_256(l_value_prev, a_new_value, &l_value_back);

    // add 'out_cond' & 'out_ext' items
    dap_chain_tx_out_cond_t *l_out_cond = DAP_DUP_SIZE(l_cond_prev, sizeof(dap_chain_tx_out_cond_t) + l_cond_prev->tsd_size);
    if (!l_out_cond) {
        log_it(L_CRITICAL, "%s", c_error_memory_alloc);
        goto tx_fail;
    }
    l_out_cond->header.value = a_new_value;
    dap_chain_datum_tx_add_item(&l_tx, (const uint8_t *)l_out_cond);
    DAP_DELETE(l_out_cond);

    // coin back
    if (!IS_ZERO_256(l_value_back)) {
        if (dap_chain_datum_tx_add_out_ext_item(&l_tx, &l_owner_addr, l_value_back, l_delegated_ticker) != 1) {
            log_it(L_ERROR, "Cant add coin back output");
            goto tx_fail;
        }
    }

    // add fee items
    if (l_net_fee_used) {
        if (dap_chain_datum_tx_add_out_ext_item(&l_tx, &l_net_fee_addr, l_net_fee, l_native_ticker) != 1) {
            log_it(L_ERROR, "Cant add net fee output");
            goto tx_fail;
        }
    }
    if (!IS_ZERO_256(a_fee)) {
        if (dap_chain_datum_tx_add_fee_item(&l_tx, a_fee) != 1) {
            log_it(L_ERROR, "Cant add validator fee output");
            goto tx_fail;
        }
    }
    uint256_t l_fee_back = {};
    // fee coin back
    SUBTRACT_256_256(l_fee_transfer, l_fee_total, &l_fee_back);
    if (!IS_ZERO_256(l_fee_back)) {
        if (dap_chain_datum_tx_add_out_ext_item(&l_tx, &l_owner_addr, l_fee_back, l_native_ticker) != 1) {
            log_it(L_ERROR, "Cant add fee back output");
            goto tx_fail;
        }
    }

    // add 'sign' item
    if (dap_chain_datum_tx_add_sign_item(&l_tx, a_key) != 1) {
        log_it(L_ERROR, "Can't add sign output");
        goto tx_fail;
    }

    return l_tx;

tx_fail:
    dap_chain_datum_tx_delete(l_tx);
    return NULL;
}

static dap_chain_datum_tx_t *s_order_tx_create(dap_chain_net_t * a_net, dap_enc_key_t *a_key,
                                               uint256_t a_value, uint256_t a_fee,
                                                uint256_t a_sovereign_tax, dap_chain_addr_t *a_sovereign_addr)
{
    dap_chain_node_addr_t l_node_addr = {};
    return s_stake_tx_create(a_net, a_key, a_value, a_fee,
                             (dap_chain_addr_t *)&c_dap_chain_addr_blank, &l_node_addr,
                             a_sovereign_addr, a_sovereign_tax, NULL);
}

// Put the transaction to mempool
static char *s_stake_tx_put(dap_chain_datum_tx_t *a_tx, dap_chain_net_t *a_net, const char *a_hash_out_type)
{
    dap_chain_t *l_chain = dap_chain_net_get_default_chain_by_chain_type(a_net, CHAIN_TYPE_TX);
    if (!l_chain)
        return NULL;
    size_t l_tx_size = dap_chain_datum_tx_get_size(a_tx);
    dap_chain_datum_t *l_datum = dap_chain_datum_create(DAP_CHAIN_DATUM_TX, a_tx, l_tx_size);
    if (!l_datum) {
        log_it(L_CRITICAL, "Not enough memory");
        return NULL;
    }
    // Processing will be made according to autoprocess policy
    char *l_ret = dap_chain_mempool_datum_add(l_datum, l_chain, a_hash_out_type);
    DAP_DELETE(l_datum);
    return l_ret;
}

dap_chain_datum_decree_t *dap_chain_net_srv_stake_decree_approve(dap_chain_net_t *a_net, dap_hash_fast_t *a_stake_tx_hash, dap_cert_t *a_cert)
{
    dap_ledger_t *l_ledger = dap_ledger_by_net_name(a_net->pub.name);

    dap_chain_datum_tx_t *l_cond_tx = dap_ledger_tx_find_by_hash(l_ledger, a_stake_tx_hash);
    if (!l_cond_tx) {
        log_it(L_WARNING, "Requested conditional transaction not found");
        return NULL;
    }
    int l_prev_cond_idx = 0;
    dap_chain_tx_out_cond_t *l_tx_out_cond = dap_chain_datum_tx_out_cond_get(l_cond_tx,
                                                  DAP_CHAIN_TX_OUT_COND_SUBTYPE_SRV_STAKE_POS_DELEGATE, &l_prev_cond_idx);
    if (!l_tx_out_cond) {
        log_it(L_WARNING, "Requested conditional transaction has no requires conditional output");
        return NULL;
    }
    dap_hash_fast_t l_spender_hash = { };
    if (dap_ledger_tx_hash_is_used_out_item(l_ledger, a_stake_tx_hash, l_prev_cond_idx, &l_spender_hash)) {
        char l_hash_str[DAP_CHAIN_HASH_FAST_STR_SIZE];
        dap_chain_hash_fast_to_str(&l_spender_hash, l_hash_str, sizeof(l_hash_str));
        log_it(L_WARNING, "Requested conditional transaction is already used out by %s", l_hash_str);
        return NULL;
    }
    char l_delegated_ticker[DAP_CHAIN_TICKER_SIZE_MAX];
    dap_chain_datum_token_get_delegated_ticker(l_delegated_ticker, a_net->pub.native_ticker);
    const char *l_tx_ticker = dap_ledger_tx_get_token_ticker_by_hash(l_ledger, a_stake_tx_hash);
    if (dap_strcmp(l_tx_ticker, l_delegated_ticker)) {
        log_it(L_WARNING, "Requested conditional transaction have another ticker (not %s)", l_delegated_ticker);
        return NULL;
    }

    if(dap_chain_net_srv_stake_verify_key_and_node(&l_tx_out_cond->subtype.srv_stake_pos_delegate.signing_addr, &l_tx_out_cond->subtype.srv_stake_pos_delegate.signer_node_addr)){
        log_it(L_WARNING, "Key and node verification error");
        return NULL;
    }

    // create approve decree
    size_t l_total_tsd_size = 0;
    dap_chain_datum_decree_t *l_decree = NULL;
    dap_list_t *l_tsd_list = NULL;
    dap_tsd_t *l_tsd = NULL;

    l_total_tsd_size += sizeof(dap_tsd_t) + sizeof(dap_hash_fast_t);
    l_tsd = DAP_NEW_Z_SIZE(dap_tsd_t, l_total_tsd_size);
    if (!l_tsd) {
        log_it(L_CRITICAL, "%s", c_error_memory_alloc);
        return NULL;
    }
    l_tsd->type = DAP_CHAIN_DATUM_DECREE_TSD_TYPE_HASH;
    l_tsd->size = sizeof(dap_hash_fast_t);
    *(dap_hash_fast_t*)(l_tsd->data) = *a_stake_tx_hash;
    l_tsd_list = dap_list_append(l_tsd_list, l_tsd);

    l_total_tsd_size += sizeof(dap_tsd_t) + sizeof(uint256_t);
    l_tsd = DAP_NEW_Z_SIZE(dap_tsd_t, l_total_tsd_size);
    if (!l_tsd) {
        log_it(L_CRITICAL, "%s", c_error_memory_alloc);
        dap_list_free_full(l_tsd_list, NULL);
        return NULL;
    }
    l_tsd->type = DAP_CHAIN_DATUM_DECREE_TSD_TYPE_STAKE_VALUE;
    l_tsd->size = sizeof(uint256_t);
    *(uint256_t*)(l_tsd->data) = l_tx_out_cond->header.value;
    l_tsd_list = dap_list_append(l_tsd_list, l_tsd);

    l_total_tsd_size += sizeof(dap_tsd_t) + sizeof(dap_chain_addr_t);
    l_tsd = DAP_NEW_Z_SIZE(dap_tsd_t, l_total_tsd_size);
    if (!l_tsd) {
        log_it(L_CRITICAL, "%s", c_error_memory_alloc);
        dap_list_free_full(l_tsd_list, NULL);
        return NULL;
    }
    l_tsd->type = DAP_CHAIN_DATUM_DECREE_TSD_TYPE_STAKE_SIGNING_ADDR;
    l_tsd->size = sizeof(dap_chain_addr_t);
    *(dap_chain_addr_t*)(l_tsd->data) = l_tx_out_cond->subtype.srv_stake_pos_delegate.signing_addr;
    l_tsd_list = dap_list_append(l_tsd_list, l_tsd);

    l_total_tsd_size += sizeof(dap_tsd_t) + sizeof(dap_chain_node_addr_t);
    l_tsd = DAP_NEW_Z_SIZE(dap_tsd_t, l_total_tsd_size);
    if (!l_tsd) {
        log_it(L_CRITICAL, "%s", c_error_memory_alloc);
        dap_list_free_full(l_tsd_list, NULL);
        return NULL;
    }
    l_tsd->type = DAP_CHAIN_DATUM_DECREE_TSD_TYPE_NODE_ADDR;
    l_tsd->size = sizeof(dap_chain_node_addr_t);
    *(dap_chain_node_addr_t*)(l_tsd->data) = l_tx_out_cond->subtype.srv_stake_pos_delegate.signer_node_addr;
    l_tsd_list = dap_list_append(l_tsd_list, l_tsd);

    l_decree = DAP_NEW_Z_SIZE(dap_chain_datum_decree_t, sizeof(dap_chain_datum_decree_t) + l_total_tsd_size);
    if (!l_decree) {
        log_it(L_CRITICAL, "%s", c_error_memory_alloc);
        dap_list_free_full(l_tsd_list, NULL);
        return NULL;
    }
    l_decree->decree_version = DAP_CHAIN_DATUM_DECREE_VERSION;
    l_decree->header.ts_created = dap_time_now();
    l_decree->header.type = DAP_CHAIN_DATUM_DECREE_TYPE_COMMON;
    l_decree->header.common_decree_params.net_id = a_net->pub.id;
    dap_chain_t *l_chain = dap_chain_net_get_default_chain_by_chain_type(a_net, CHAIN_TYPE_ANCHOR);
    if (!l_chain)
        l_chain =  dap_chain_net_get_chain_by_chain_type(a_net, CHAIN_TYPE_ANCHOR);
    if (!l_chain) {
        log_it(L_ERROR, "No chain supported anchor datum type");
        DAP_DEL_Z(l_decree);
        return NULL;
    }
    l_decree->header.common_decree_params.chain_id = l_chain->id;
    l_decree->header.common_decree_params.cell_id = *dap_chain_net_get_cur_cell(a_net);
    l_decree->header.sub_type = DAP_CHAIN_DATUM_DECREE_COMMON_SUBTYPE_STAKE_APPROVE;
    l_decree->header.data_size = l_total_tsd_size;
    l_decree->header.signs_size = 0;

    size_t l_data_tsd_offset = 0;
    for ( dap_list_t* l_iter=dap_list_first(l_tsd_list); l_iter; l_iter=l_iter->next){
        dap_tsd_t * l_b_tsd = (dap_tsd_t *) l_iter->data;
        size_t l_tsd_size = dap_tsd_size(l_b_tsd);
        memcpy((byte_t*)l_decree->data_n_signs + l_data_tsd_offset, l_b_tsd, l_tsd_size);
        l_data_tsd_offset += l_tsd_size;
    }
    dap_list_free_full(l_tsd_list, NULL);

    size_t l_cur_sign_offset = l_decree->header.data_size + l_decree->header.signs_size;
    size_t l_total_signs_size = l_decree->header.signs_size;

    dap_sign_t * l_sign = dap_cert_sign(a_cert,  l_decree,
       sizeof(dap_chain_datum_decree_t) + l_decree->header.data_size, 0);

    if (l_sign) {
        size_t l_sign_size = dap_sign_get_size(l_sign);
        l_decree = DAP_REALLOC(l_decree, sizeof(dap_chain_datum_decree_t) + l_cur_sign_offset + l_sign_size);
        if (!l_decree) {
            log_it(L_CRITICAL, "%s", c_error_memory_alloc);
            DAP_DELETE(l_sign);
            return NULL;
        }
        memcpy((byte_t*)l_decree->data_n_signs + l_cur_sign_offset, l_sign, l_sign_size);
        l_total_signs_size += l_sign_size;
        l_cur_sign_offset += l_sign_size;
        l_decree->header.signs_size = l_total_signs_size;
        DAP_DELETE(l_sign);
        log_it(L_DEBUG,"<-- Signed with '%s'", a_cert->name);
    }else{
        log_it(L_ERROR, "Decree signing failed");
        DAP_DELETE(l_decree);
        return NULL;
    }

    return l_decree;
}

// Put the decree to mempool
static char *s_stake_decree_put(dap_chain_datum_decree_t *a_decree, dap_chain_net_t *a_net)
{
    size_t l_decree_size = dap_chain_datum_decree_get_size(a_decree);
    dap_chain_datum_t *l_datum = dap_chain_datum_create(DAP_CHAIN_DATUM_DECREE, a_decree, l_decree_size);
    dap_chain_t *l_chain = dap_chain_net_get_default_chain_by_chain_type(a_net, CHAIN_TYPE_DECREE);
    if (!l_chain)
        l_chain =  dap_chain_net_get_chain_by_chain_type(a_net, CHAIN_TYPE_DECREE);
    if (!l_chain) {
        log_it(L_ERROR, "No chain supported decree datum type");
        return NULL;
    }
    // Processing will be made according to autoprocess policy
    char *l_ret = dap_chain_mempool_datum_add(l_datum, l_chain, "hex");
    DAP_DELETE(l_datum);
    return l_ret;
}

static dap_chain_datum_tx_t *s_stake_tx_invalidate(dap_chain_net_t *a_net, dap_hash_fast_t *a_tx_hash, uint256_t a_fee, dap_enc_key_t *a_key)
{
    dap_ledger_t *l_ledger = dap_ledger_by_net_name(a_net->pub.name);

    dap_chain_datum_tx_t *l_cond_tx = dap_ledger_tx_find_by_hash(l_ledger, a_tx_hash);
    if (!l_cond_tx) {
        log_it(L_WARNING, "Requested conditional transaction not found");
        return NULL;
    }
    int l_prev_cond_idx = 0;
    dap_chain_tx_out_cond_t *l_tx_out_cond = dap_chain_datum_tx_out_cond_get(l_cond_tx,
                                                  DAP_CHAIN_TX_OUT_COND_SUBTYPE_SRV_STAKE_POS_DELEGATE, &l_prev_cond_idx);
    if (!l_tx_out_cond) {
        log_it(L_WARNING, "Requested conditional transaction requires conditional output");
        return NULL;
    }
    dap_hash_fast_t l_spender_hash = { };
    if (dap_ledger_tx_hash_is_used_out_item(l_ledger, a_tx_hash, l_prev_cond_idx, &l_spender_hash)) {
        char l_hash_str[DAP_CHAIN_HASH_FAST_STR_SIZE];
        dap_chain_hash_fast_to_str(&l_spender_hash, l_hash_str, sizeof(l_hash_str));
        log_it(L_WARNING, "Requested conditional transaction is already used out by %s", l_hash_str);
        return NULL;
    }
    dap_chain_tx_in_cond_t *l_in_cond = (dap_chain_tx_in_cond_t *)dap_chain_datum_tx_item_get(l_cond_tx, NULL, NULL, TX_ITEM_TYPE_IN_COND, NULL);
    if (l_in_cond) {
        l_cond_tx = dap_ledger_tx_find_by_hash(l_ledger, &l_in_cond->header.tx_prev_hash);
        if (!l_cond_tx) {
            log_it(L_ERROR, "Requested conditional transaction is unchained");
            return NULL;
        }
    }
    // Get sign item
    dap_chain_tx_sig_t *l_tx_sig = (dap_chain_tx_sig_t*) dap_chain_datum_tx_item_get(l_cond_tx, NULL, NULL,
            TX_ITEM_TYPE_SIG, NULL);
    // Get sign from sign item
    dap_sign_t *l_sign = dap_chain_datum_tx_item_sign_get_sig(l_tx_sig);
    dap_chain_addr_t l_owner_addr;
    dap_chain_addr_fill_from_sign(&l_owner_addr, l_sign, a_net->pub.id);
    dap_chain_addr_t l_wallet_addr;
    dap_chain_addr_fill_from_key(&l_wallet_addr, a_key, a_net->pub.id);
    if (!dap_chain_addr_compare(&l_owner_addr, &l_wallet_addr)) {
        log_it(L_WARNING, "Trying to invalidate delegating tx with not a owner wallet");
        return NULL;
    }
    const char *l_native_ticker = a_net->pub.native_ticker;
    const char *l_delegated_ticker = dap_ledger_tx_get_token_ticker_by_hash(l_ledger, a_tx_hash);
    uint256_t l_fee_transfer = {}; // how many coins to transfer
    // list of transaction with 'out' items to sell
    uint256_t l_net_fee, l_fee_total = a_fee;
    dap_chain_addr_t l_net_fee_addr;
    bool l_net_fee_used = dap_chain_net_tx_get_fee(a_net->pub.id, &l_net_fee, &l_net_fee_addr);
    if (l_net_fee_used)
        SUM_256_256(l_fee_total, l_net_fee, &l_fee_total);
    dap_list_t *l_list_fee_out = dap_ledger_get_list_tx_outs_with_val(l_ledger, l_native_ticker,
                                                                            &l_owner_addr, l_fee_total, &l_fee_transfer);
    if (!l_list_fee_out) {
        log_it(L_WARNING, "Nothing to pay for fee (not enough funds)");
        return NULL;
    }

    // create empty transaction
    dap_chain_datum_tx_t *l_tx = dap_chain_datum_tx_create();

    // add 'in' item to buy from conditional transaction
    dap_chain_datum_tx_add_in_cond_item(&l_tx, a_tx_hash, l_prev_cond_idx, 0);

    // add 'in' items to pay fee
    uint256_t l_value_fee_items = dap_chain_datum_tx_add_in_item_list(&l_tx, l_list_fee_out);
    dap_list_free_full(l_list_fee_out, NULL);
    if (!EQUAL_256(l_value_fee_items, l_fee_transfer)) {
        log_it(L_ERROR, "Can't compose the transaction input");
        dap_chain_datum_tx_delete(l_tx);
        return NULL;
    }

    // add 'out_ext' item
    if (dap_chain_datum_tx_add_out_ext_item(&l_tx, &l_owner_addr, l_tx_out_cond->header.value, l_delegated_ticker) == -1) {
        dap_chain_datum_tx_delete(l_tx);
        log_it(L_ERROR, "Cant add returning coins output");
        return NULL;
    }
    // add fee items
    if (l_net_fee_used) {
        if (dap_chain_datum_tx_add_out_ext_item(&l_tx, &l_net_fee_addr, l_net_fee, l_native_ticker) != 1) {
            dap_chain_datum_tx_delete(l_tx);
            return NULL;
        }
    }
    if (!IS_ZERO_256(a_fee)) {
        if (dap_chain_datum_tx_add_fee_item(&l_tx, a_fee) != 1) {
            dap_chain_datum_tx_delete(l_tx);
            return NULL;
        }
    }
    // fee coin back
    uint256_t l_fee_back = {};
    SUBTRACT_256_256(l_fee_transfer, l_fee_total, &l_fee_back);
    if(!IS_ZERO_256(l_fee_back)) {
        if(dap_chain_datum_tx_add_out_ext_item(&l_tx, &l_owner_addr, l_fee_back, l_native_ticker) != 1) {
            dap_chain_datum_tx_delete(l_tx);
            return NULL;
        }
    }
    // add 'sign' items
    if(dap_chain_datum_tx_add_sign_item(&l_tx, a_key) != 1) {
        dap_chain_datum_tx_delete(l_tx);
        log_it( L_ERROR, "Can't add sign output");
        return NULL;
    }
    return l_tx;
}

static dap_chain_datum_decree_t *s_stake_decree_invalidate(dap_chain_net_t *a_net, dap_hash_fast_t *a_stake_tx_hash, dap_cert_t *a_cert)
{
    dap_ledger_t *l_ledger = dap_ledger_by_net_name(a_net->pub.name);

    // add 'in' item to buy from conditional transaction
    dap_chain_datum_tx_t *l_cond_tx = dap_ledger_tx_find_by_hash(l_ledger, a_stake_tx_hash);
    if (!l_cond_tx) {
        log_it(L_WARNING, "Requested conditional transaction not found");
        return NULL;
    }
    int l_prev_cond_idx = 0;
    dap_chain_tx_out_cond_t *l_tx_out_cond = dap_chain_datum_tx_out_cond_get(l_cond_tx,
                                                  DAP_CHAIN_TX_OUT_COND_SUBTYPE_SRV_STAKE_POS_DELEGATE, &l_prev_cond_idx);
    if (!l_tx_out_cond) {
        log_it(L_WARNING, "Requested conditional transaction has no requires conditional output");
        return NULL;
    }

    // create invalidate decree
    size_t l_total_tsd_size = 0;
    dap_chain_datum_decree_t *l_decree = NULL;
    dap_list_t *l_tsd_list = NULL;
    dap_tsd_t *l_tsd = NULL;

    l_total_tsd_size += sizeof(dap_tsd_t) + sizeof(dap_chain_addr_t);
    l_tsd = DAP_NEW_Z_SIZE(dap_tsd_t, l_total_tsd_size);
    if (!l_tsd) {
        log_it(L_CRITICAL, "%s", c_error_memory_alloc);
        return NULL;
    }
    l_tsd->type = DAP_CHAIN_DATUM_DECREE_TSD_TYPE_STAKE_SIGNING_ADDR;
    l_tsd->size = sizeof(dap_chain_addr_t);
    *(dap_chain_addr_t*)(l_tsd->data) = l_tx_out_cond->subtype.srv_stake_pos_delegate.signing_addr;
    l_tsd_list = dap_list_append(l_tsd_list, l_tsd);

    l_decree = DAP_NEW_Z_SIZE(dap_chain_datum_decree_t, sizeof(dap_chain_datum_decree_t) + l_total_tsd_size);
    if (!l_decree) {
        log_it(L_CRITICAL, "%s", c_error_memory_alloc);
        dap_list_free_full(l_tsd_list, NULL);
        return NULL;
    }
    l_decree->decree_version = DAP_CHAIN_DATUM_DECREE_VERSION;
    l_decree->header.ts_created = dap_time_now();
    l_decree->header.type = DAP_CHAIN_DATUM_DECREE_TYPE_COMMON;
    l_decree->header.common_decree_params.net_id = a_net->pub.id;
    dap_chain_t *l_chain = dap_chain_net_get_default_chain_by_chain_type(a_net, CHAIN_TYPE_ANCHOR);
    if (!l_chain)
        l_chain =  dap_chain_net_get_chain_by_chain_type(a_net, CHAIN_TYPE_ANCHOR);
    if (!l_chain) {
        log_it(L_ERROR, "No chain supported anchor datum type");
        DAP_DEL_Z(l_decree);
        dap_list_free_full(l_tsd_list, NULL);
        return NULL;
    }
    l_decree->header.common_decree_params.chain_id = l_chain->id;
    l_decree->header.common_decree_params.cell_id = *dap_chain_net_get_cur_cell(a_net);
    l_decree->header.sub_type = DAP_CHAIN_DATUM_DECREE_COMMON_SUBTYPE_STAKE_INVALIDATE;
    l_decree->header.data_size = l_total_tsd_size;
    l_decree->header.signs_size = 0;

    size_t l_data_tsd_offset = 0;
    for ( dap_list_t* l_iter=dap_list_first(l_tsd_list); l_iter; l_iter=l_iter->next){
        dap_tsd_t * l_b_tsd = (dap_tsd_t *) l_iter->data;
        size_t l_tsd_size = dap_tsd_size(l_b_tsd);
        memcpy((byte_t*)l_decree->data_n_signs + l_data_tsd_offset, l_b_tsd, l_tsd_size);
        l_data_tsd_offset += l_tsd_size;
    }
    dap_list_free_full(l_tsd_list, NULL);

    size_t l_cur_sign_offset = l_decree->header.data_size + l_decree->header.signs_size;
    size_t l_total_signs_size = l_decree->header.signs_size;

    dap_sign_t * l_sign = dap_cert_sign(a_cert,  l_decree,
       sizeof(dap_chain_datum_decree_t) + l_decree->header.data_size, 0);

    if (l_sign) {
        size_t l_sign_size = dap_sign_get_size(l_sign);
        l_decree = DAP_REALLOC(l_decree, sizeof(dap_chain_datum_decree_t) + l_cur_sign_offset + l_sign_size);
        if (!l_decree) {
            log_it(L_CRITICAL, "%s", c_error_memory_alloc);
            DAP_DELETE(l_sign);
            return NULL;
        }
        memcpy((byte_t*)l_decree->data_n_signs + l_cur_sign_offset, l_sign, l_sign_size);
        l_total_signs_size += l_sign_size;
        l_cur_sign_offset += l_sign_size;
        l_decree->header.signs_size = l_total_signs_size;
        DAP_DELETE(l_sign);
        log_it(L_DEBUG,"<-- Signed with '%s'", a_cert->name);
    }else{
        log_it(L_ERROR, "Decree signing failed");
        DAP_DELETE(l_decree);
        return NULL;
    }

    return l_decree;
}

static dap_chain_datum_decree_t *s_stake_decree_set_max_weight(dap_chain_net_t *a_net, dap_chain_t *a_chain,
                                                                uint256_t a_value, dap_cert_t *a_cert)
{
    size_t l_total_tsd_size = sizeof(dap_tsd_t) + sizeof(uint256_t);
    dap_chain_datum_decree_t *l_decree = dap_chain_datum_decree_new(a_net->pub.id, a_chain->id,
                                                                    *dap_chain_net_get_cur_cell(a_net), l_total_tsd_size);
    if (!l_decree)
        return NULL;
    l_decree->header.sub_type = DAP_CHAIN_DATUM_DECREE_COMMON_SUBTYPE_MAX_WEIGHT;
    dap_tsd_write(l_decree->data_n_signs, DAP_CHAIN_DATUM_DECREE_TSD_TYPE_VALUE, &a_value, sizeof(uint256_t));
    return dap_chain_datum_decree_sign_in_cycle(&a_cert, l_decree, 1, NULL);
}


static dap_chain_datum_decree_t *s_stake_decree_set_min_stake(dap_chain_net_t *a_net, dap_chain_t *a_chain,
                                                              uint256_t a_value, dap_cert_t *a_cert)
{
    size_t l_total_tsd_size = sizeof(dap_tsd_t) + sizeof(uint256_t);
    dap_chain_datum_decree_t *l_decree = dap_chain_datum_decree_new(a_net->pub.id, a_chain->id,
                                                                    *dap_chain_net_get_cur_cell(a_net), l_total_tsd_size);
    if (!l_decree)
        return NULL;
    l_decree->header.sub_type = DAP_CHAIN_DATUM_DECREE_COMMON_SUBTYPE_STAKE_MIN_VALUE;
    dap_tsd_write(l_decree->data_n_signs, DAP_CHAIN_DATUM_DECREE_TSD_TYPE_STAKE_MIN_VALUE, &a_value, sizeof(uint256_t));
    return dap_chain_datum_decree_sign_in_cycle(&a_cert, l_decree, 1, NULL);
}

char *s_fee_order_create(dap_chain_net_t *a_net, uint256_t *a_fee, dap_enc_key_t *a_key, const char *a_hash_out_type)
{
    dap_chain_hash_fast_t l_tx_hash = {};
    dap_chain_net_srv_order_direction_t l_dir = SERV_DIR_SELL;
    const char *l_native_ticker = a_net->pub.native_ticker;
    dap_chain_net_srv_price_unit_uid_t l_unit = { .uint32 =  SERV_UNIT_PCS};
    dap_chain_net_srv_uid_t l_uid = { .uint64 = DAP_CHAIN_NET_SRV_STAKE_POS_DELEGATE_ID };
    char *l_order_hash_str = dap_chain_net_srv_order_create(a_net, l_dir, l_uid, g_node_addr,
                                                            l_tx_hash, a_fee, l_unit, l_native_ticker, 0,
                                                            NULL, 0, 1, NULL, 0, a_key);
    if (l_order_hash_str && !dap_strcmp(a_hash_out_type, "base58")) {
        char *l_base58_str = dap_enc_base58_from_hex_str_to_str(l_order_hash_str);
        DAP_DELETE(l_order_hash_str);
        l_order_hash_str = l_base58_str;
    }
    return l_order_hash_str;
}

struct validator_order_ext {
    uint256_t tax;
    uint256_t value_max;
} DAP_ALIGN_PACKED;

void dap_chain_net_srv_stake_add_approving_decree_info(dap_chain_datum_decree_t *a_decree, dap_chain_net_t *a_net)
{
    dap_hash_fast_t l_hash = {0};
    dap_chain_datum_decree_get_hash(a_decree, &l_hash);

    char *l_approved_group = s_get_approved_group(a_net); 
    const char *l_tx_hash_str = dap_chain_hash_fast_to_str_static(&l_hash);
    char *l_decree_hash_str = NULL;
    if (dap_global_db_driver_is(l_approved_group, l_tx_hash_str)) {
        l_decree_hash_str = (char *)dap_global_db_get_sync(l_approved_group, l_tx_hash_str, NULL, NULL, NULL);
        log_it(L_WARNING, "Caution, tx %s already approved, decree %s", l_tx_hash_str, l_decree_hash_str);
        DAP_DELETE(l_decree_hash_str);
    }
    dap_hash_fast(a_decree, dap_chain_datum_decree_get_size(a_decree), &l_hash);
    l_decree_hash_str = dap_chain_hash_fast_to_str_new(&l_hash);
    dap_global_db_set(l_approved_group, l_tx_hash_str, l_decree_hash_str, DAP_CHAIN_HASH_FAST_STR_SIZE, false, NULL, NULL);
    DAP_DEL_MULTY(l_approved_group, l_decree_hash_str);
}

void dap_chain_net_srv_stake_remove_approving_decree_info(dap_chain_net_t *a_net, dap_chain_addr_t *a_signing_addr)
{
// sanity check
    dap_return_if_pass(!a_net || !a_signing_addr);
// data preparing
    dap_hash_fast_t l_hash = {0};
    dap_chain_net_srv_stake_item_t *l_stake = NULL;
    dap_chain_net_srv_stake_t *l_srv_stake = s_srv_stake_by_net_id(a_signing_addr->net_id);
    if (!l_srv_stake) {
        log_it(L_ERROR, "Specified net %s have no stake service activated", a_net->pub.name);
        return;
    }
    HASH_FIND(hh, l_srv_stake->itemlist, &a_signing_addr->data.hash_fast, sizeof(dap_hash_fast_t), l_stake);
    if (!l_stake) {
        log_it(L_ERROR, "Specified pkey hash is not delegated.");
        return;
    }
// func work
    char *l_delegated_group = s_get_approved_group(a_net); 
    const char *l_tx_hash_str = dap_chain_hash_fast_to_str_static(&l_stake->tx_hash);
    dap_global_db_del_sync(l_delegated_group, l_tx_hash_str);
    DAP_DEL_Z(l_delegated_group);
}

char *s_validator_order_create(dap_chain_net_t *a_net, uint256_t a_value_min, uint256_t a_value_max, uint256_t a_tax,
                               dap_enc_key_t *a_key, const char *a_hash_out_type, dap_chain_node_addr_t a_node_addr)
{
    dap_chain_hash_fast_t l_tx_hash = {};
    dap_chain_net_srv_order_direction_t l_dir = SERV_DIR_SELL;
    char l_delegated_ticker[DAP_CHAIN_TICKER_SIZE_MAX];
    dap_chain_datum_token_get_delegated_ticker(l_delegated_ticker, a_net->pub.native_ticker);
    dap_chain_net_srv_price_unit_uid_t l_unit = { .uint32 =  SERV_UNIT_PCS};
    dap_chain_net_srv_uid_t l_uid = { .uint64 = DAP_CHAIN_NET_SRV_STAKE_POS_DELEGATE_ORDERS };
    struct validator_order_ext l_order_ext = { a_tax, a_value_max };
    dap_chain_net_srv_order_t *l_order = dap_chain_net_srv_order_compose(a_net, l_dir, l_uid, a_node_addr,
                                                            l_tx_hash, &a_value_min, l_unit, l_delegated_ticker, 0,
                                                            (const uint8_t *)&l_order_ext, sizeof(l_order_ext),
                                                            1, NULL, 0, a_key);
    if (!l_order)
        return NULL;
    char *l_order_hash_str = dap_chain_net_srv_order_save(a_net, l_order, true);
    DAP_DELETE(l_order);
    if (l_order_hash_str && !dap_strcmp(a_hash_out_type, "base58")) {
        char *l_base58_str = dap_enc_base58_from_hex_str_to_str(l_order_hash_str);
        DAP_DELETE(l_order_hash_str);
        l_order_hash_str = l_base58_str;
    }
    return l_order_hash_str;
}

char *s_staker_order_create(dap_chain_net_t *a_net, uint256_t a_value, dap_hash_fast_t *a_tx_hash, dap_enc_key_t *a_key, const char *a_hash_out_type)
{
    dap_chain_net_srv_order_direction_t l_dir = SERV_DIR_BUY;
    char l_delegated_ticker[DAP_CHAIN_TICKER_SIZE_MAX];
    dap_chain_datum_token_get_delegated_ticker(l_delegated_ticker, a_net->pub.native_ticker);
    dap_chain_net_srv_price_unit_uid_t l_unit = { .uint32 =  SERV_UNIT_PCS};
    dap_chain_net_srv_uid_t l_uid = { .uint64 = DAP_CHAIN_NET_SRV_STAKE_POS_DELEGATE_ORDERS };
    dap_chain_net_srv_order_t *l_order = dap_chain_net_srv_order_compose(a_net, l_dir, l_uid, g_node_addr,
                                                            *a_tx_hash, &a_value, l_unit, l_delegated_ticker, 0,
                                                            NULL, 0, 1, NULL, 0, a_key);
    if (!l_order)
        return NULL;
    char *l_order_hash_str = dap_chain_net_srv_order_save(a_net, l_order, true);
    DAP_DELETE(l_order);
    if (l_order_hash_str && !dap_strcmp(a_hash_out_type, "base58")) {
        char *l_base58_str = dap_enc_base58_from_hex_str_to_str(l_order_hash_str);
        DAP_DELETE(l_order_hash_str);
        l_order_hash_str = l_base58_str;
    }
    return l_order_hash_str;
}

static int time_compare_orders(const void *a, const void *b) {
    dap_global_db_obj_t *obj_a = (dap_global_db_obj_t*)a;
    dap_global_db_obj_t *obj_b = (dap_global_db_obj_t*)b;

    if (obj_a->timestamp < obj_b->timestamp) return -1;
    if (obj_a->timestamp > obj_b->timestamp) return 1;
    return 0;
}

static int s_cli_srv_stake_order(int a_argc, char **a_argv, int a_arg_index, void **a_str_reply, const char *a_hash_out_type)
{
    enum {
        CMD_NONE, CMD_CREATE_FEE, CMD_CREATE_VALIDATOR, CMD_CREATE_STAKER, CMD_UPDATE, CMD_LIST,
        CMD_LIST_STAKER, CMD_LIST_VALIDATOR, CMD_LIST_FEE, CMD_REMOVE
    };
    int l_cmd_num = CMD_NONE;
    const char *l_create_type = NULL;
    if (dap_cli_server_cmd_find_option_val(a_argv, a_arg_index, dap_min(a_argc, a_arg_index + 1), "create", &l_create_type)) {
        if (!dap_strcmp(l_create_type, "validator"))
            l_cmd_num = CMD_CREATE_VALIDATOR;
        else if (!dap_strcmp(l_create_type, "staker"))
            l_cmd_num = CMD_CREATE_STAKER;
        else
            l_cmd_num = CMD_CREATE_FEE;
    }
    else if (dap_cli_server_cmd_check_option(a_argv, a_arg_index, dap_min(a_argc, a_arg_index + 1), "update") >= 0)
        l_cmd_num = CMD_UPDATE;
    else if (dap_cli_server_cmd_check_option(a_argv, a_arg_index, dap_min(a_argc, a_arg_index + 1), "list") >= 0)
        l_cmd_num = CMD_LIST;
    else if (dap_cli_server_cmd_check_option(a_argv, a_arg_index, dap_min(a_argc, a_arg_index + 1), "remove") >= 0)
        l_cmd_num = CMD_REMOVE;

    int l_arg_index = a_arg_index + 1;
    const char *l_net_str = NULL;
    dap_cli_server_cmd_find_option_val(a_argv, l_arg_index, a_argc, "-net", &l_net_str);
    if (!l_net_str) {
        dap_cli_server_cmd_set_reply_text(a_str_reply, "Command 'order' requires parameter -net");
        return -3;
    }
    dap_chain_net_t *l_net = dap_chain_net_by_name(l_net_str);
    if (!l_net) {
        dap_cli_server_cmd_set_reply_text(a_str_reply, "Network %s not found", l_net_str);
        return -4;
    }

    switch (l_cmd_num) {
    case CMD_CREATE_FEE: {
        const char *l_value_str = NULL,
                   *l_cert_str = NULL;
        dap_cli_server_cmd_find_option_val(a_argv, l_arg_index, a_argc, "-value", &l_value_str);
        if (!l_value_str) {
            dap_cli_server_cmd_set_reply_text(a_str_reply, "Fee order creation requires parameter -value");
            return -5;
        }
        uint256_t l_value = dap_chain_balance_scan(l_value_str);
        if (IS_ZERO_256(l_value)) {
            dap_cli_server_cmd_set_reply_text(a_str_reply, "Format -value <256 bit integer>");
            return -6;
        }
        dap_cli_server_cmd_find_option_val(a_argv, l_arg_index, a_argc, "-cert", &l_cert_str);
        if (!l_cert_str) {
            dap_cli_server_cmd_set_reply_text(a_str_reply, "Fee order creation requires parameter -cert");
            return -7;
        }
        dap_cert_t *l_cert = dap_cert_find_by_name(l_cert_str);
        if (!l_cert) {
            dap_cli_server_cmd_set_reply_text(a_str_reply, "Can't load cert %s", l_cert_str);
            return -8;
        }
        if (!l_cert->enc_key || !l_cert->enc_key->priv_key_data || !l_cert->enc_key->priv_key_data_size) {
            dap_cli_server_cmd_set_reply_text(a_str_reply, "Certificate \"%s\" has no private key", l_cert_str);
            return -20;
        }
        // Create the order & put it in GDB
        char *l_order_hash_str = s_fee_order_create(l_net, &l_value, l_cert->enc_key, a_hash_out_type);
        if (l_order_hash_str) {
            dap_cli_server_cmd_set_reply_text(a_str_reply, "Successfully created order %s", l_order_hash_str);
            DAP_DELETE(l_order_hash_str);
        } else {
            dap_cli_server_cmd_set_reply_text(a_str_reply, "Can't compose the order");
            return -9;
        }
    } break;

    case CMD_CREATE_VALIDATOR: {
        const char *l_value_min_str = NULL,
                   *l_value_max_str = NULL,
                   *l_tax_str = NULL;
        dap_cli_server_cmd_find_option_val(a_argv, l_arg_index, a_argc, "-value_min", &l_value_min_str);
        if (!l_value_min_str) {
            dap_cli_server_cmd_set_reply_text(a_str_reply, "Validator order creation requires parameter -value_min");
            return -5;
        }
        uint256_t l_value_min = dap_chain_balance_scan(l_value_min_str);
        if (IS_ZERO_256(l_value_min)) {
            dap_cli_server_cmd_set_reply_text(a_str_reply, "Format -value_min <256 bit integer>");
            return -6;
        }
        uint256_t l_allowed_min = dap_chain_net_srv_stake_get_allowed_min_value(l_net->pub.id);
        if (compare256(l_value_min, l_allowed_min) == -1) {
            const char *l_allowed_min_coin_str = NULL;
            const char *l_allowed_min_datoshi_str = dap_uint256_to_char(l_allowed_min, &l_allowed_min_coin_str);
            dap_cli_server_cmd_set_reply_text(a_str_reply, "Number in '-value_min' param %s is lower than service minimum allowed value %s(%s)",
                                            l_value_min_str, l_allowed_min_coin_str, l_allowed_min_datoshi_str);
            return -27;
        }
        dap_cli_server_cmd_find_option_val(a_argv, l_arg_index, a_argc, "-value_max", &l_value_max_str);
        if (!l_value_max_str) {
            dap_cli_server_cmd_set_reply_text(a_str_reply, "Validator order creation requires parameter -value_max");
            return -7;
        }
        uint256_t l_value_max = dap_chain_balance_scan(l_value_max_str);
        if (IS_ZERO_256(l_value_max)) {
            dap_cli_server_cmd_set_reply_text(a_str_reply, "Format -value_max <256 bit integer>");
            return -8;
        }
        if (compare256(l_value_max, l_allowed_min) == -1) {
            const char *l_allowed_min_coin_str = NULL;
            const char *l_allowed_min_datoshi_str = dap_uint256_to_char(l_allowed_min, &l_allowed_min_coin_str);
            dap_cli_server_cmd_set_reply_text(a_str_reply, "Number in '-value_max' param %s is lower than service minimum allowed value %s(%s)",
                                            l_value_max_str, l_allowed_min_coin_str, l_allowed_min_datoshi_str);
            return -26;
        }
        if (compare256(l_value_max, l_value_min) == -1) {
            dap_cli_server_cmd_set_reply_text(a_str_reply, "Number in '-value_min' should be equal or less than number in '-value_max'");
            return -25;
        }
        dap_cli_server_cmd_find_option_val(a_argv, l_arg_index, a_argc, "-tax", &l_tax_str);
        if (!l_tax_str) {
            dap_cli_server_cmd_set_reply_text(a_str_reply, "Validator order creation requires parameter -tax");
            return -9;
        }
        uint256_t l_tax = dap_chain_balance_coins_scan(l_tax_str);
        if (compare256(l_tax, dap_chain_balance_coins_scan("100.0")) == 1 ||
                compare256(l_tax, GET_256_FROM_64(100)) == -1) {
            dap_cli_server_cmd_set_reply_text(a_str_reply, "Tax must be lower or equal than 100%% and higher or equal than 1.0e-16%%");
            return -10;
        }
        const char *l_cert_str = NULL;
        dap_cli_server_cmd_find_option_val(a_argv, l_arg_index, a_argc, "-cert", &l_cert_str);
        if (!l_cert_str) {
            dap_cli_server_cmd_set_reply_text(a_str_reply, "Validator order creation requires parameter -cert");
            return -7;
        }
        dap_cert_t *l_cert = dap_cert_find_by_name(l_cert_str);
        if (!l_cert) {
            dap_cli_server_cmd_set_reply_text(a_str_reply, "Can't load cert %s", l_cert_str);
            return -8;
        }
        if (!l_cert->enc_key || !l_cert->enc_key->priv_key_data || !l_cert->enc_key->priv_key_data_size) {
            dap_cli_server_cmd_set_reply_text(a_str_reply, "Certificate \"%s\" has no private key", l_cert_str);
            return -20;
        }
        dap_chain_addr_t l_signing_addr;
        dap_chain_addr_fill_from_key(&l_signing_addr, l_cert->enc_key, l_net->pub.id);
        dap_chain_node_addr_t l_node_addr = g_node_addr;
        const char *l_node_addr_str = NULL;
        dap_cli_server_cmd_find_option_val(a_argv, a_arg_index, a_argc, "-node_addr", &l_node_addr_str);
        if (l_node_addr_str) {
            if (dap_chain_node_addr_from_str(&l_node_addr, l_node_addr_str)) {
                dap_cli_server_cmd_set_reply_text(a_str_reply, "Unrecognized node addr %s", l_node_addr_str);
                return -14;
            }
        }
        int l_result = dap_chain_net_srv_stake_verify_key_and_node(&l_signing_addr, &l_node_addr);
        if (l_result) {
            dap_cli_server_cmd_set_reply_text(a_str_reply, "Key and node verification error");
            return l_result;
        }
        // Create the order & put it in GDB
        char *l_order_hash_str = s_validator_order_create(l_net, l_value_min, l_value_max, l_tax, l_cert->enc_key, a_hash_out_type, l_node_addr);
        if (l_order_hash_str) {
            dap_cli_server_cmd_set_reply_text(a_str_reply, "Successfully created order %s", l_order_hash_str);
            DAP_DELETE(l_order_hash_str);
        } else {
            dap_cli_server_cmd_set_reply_text(a_str_reply, "Can't compose the order");
            return -9;
        }
    } break;

    case CMD_CREATE_STAKER: {
        const char *l_value_str = NULL,
                   *l_wallet_str = NULL,
                   *l_tax_str = NULL,
                   *l_addr_str = NULL,
                   *l_fee_str = NULL;
        dap_cli_server_cmd_find_option_val(a_argv, l_arg_index, a_argc, "-value", &l_value_str);
        if (!l_value_str) {
            dap_cli_server_cmd_set_reply_text(a_str_reply, "Staker order creation requires parameter -value");
            return -5;
        }
        uint256_t l_value = dap_chain_balance_scan(l_value_str);
        if (IS_ZERO_256(l_value)) {
            dap_cli_server_cmd_set_reply_text(a_str_reply, "Format -value <256 bit integer>");
            return -6;
        }
        dap_cli_server_cmd_find_option_val(a_argv, l_arg_index, a_argc, "-fee", &l_fee_str);
        if (!l_fee_str) {
            dap_cli_server_cmd_set_reply_text(a_str_reply, "Staker order creation requires parameter -fee");
            return -7;
        }
        uint256_t l_fee = dap_chain_balance_scan(l_fee_str);
        if (IS_ZERO_256(l_fee)) {
            dap_cli_server_cmd_set_reply_text(a_str_reply, "Format -fee <256 bit integer>");
            return -8;
        }
        dap_cli_server_cmd_find_option_val(a_argv, l_arg_index, a_argc, "-tax", &l_tax_str);
        if (!l_tax_str) {
            dap_cli_server_cmd_set_reply_text(a_str_reply, "Staker order creation requires parameter -tax");
            return -9;
        }
        uint256_t l_tax = dap_chain_balance_coins_scan(l_tax_str);
        if (compare256(l_tax, dap_chain_balance_coins_scan("100.0")) == 1 ||
                compare256(l_tax, GET_256_FROM_64(100)) == -1) {
            dap_cli_server_cmd_set_reply_text(a_str_reply, "Tax must be lower or equal than 100%% and higher or equal than 1.0e-16%%");
            return -10;
        }
        dap_cli_server_cmd_find_option_val(a_argv, l_arg_index, a_argc, "-w", &l_wallet_str);
        if (!l_wallet_str) {
            dap_cli_server_cmd_set_reply_text(a_str_reply, "Staker order creation requires parameter -w");
            return -17;
        }
        dap_chain_wallet_t *l_wallet = dap_chain_wallet_open(l_wallet_str, dap_chain_wallet_get_path(g_config),NULL);
        if (!l_wallet) {
            dap_cli_server_cmd_set_reply_text(a_str_reply, "Specified wallet not found");
            return -18;
        }
        // Create conditional transaction for order
        const char *l_sign_str = dap_chain_wallet_check_sign(l_wallet);
        dap_enc_key_t *l_enc_key = dap_chain_wallet_get_key(l_wallet, 0);
        dap_chain_wallet_close(l_wallet);
        dap_chain_addr_t l_addr = {};
        dap_cli_server_cmd_find_option_val(a_argv, l_arg_index, a_argc, "-addr", &l_addr_str);
        if (l_addr_str) {
            dap_chain_addr_t *l_spec_addr = dap_chain_addr_from_str(l_addr_str);
            if (!l_spec_addr) {
                dap_cli_server_cmd_set_reply_text(a_str_reply, "Specified address is ivalid");
                DAP_DELETE(l_enc_key);
                return -24;
            }
            l_addr = *l_spec_addr;
            DAP_DELETE(l_spec_addr);
        } else
            dap_chain_addr_fill_from_key(&l_addr, l_enc_key, l_net->pub.id);
        DIV_256(l_tax, GET_256_FROM_64(100), &l_tax);
        dap_chain_datum_tx_t *l_tx = s_order_tx_create(l_net, l_enc_key, l_value, l_fee, l_tax, &l_addr);
        DAP_DEL_Z(l_enc_key);
        char *l_tx_hash_str = NULL;
        if (!l_tx || !(l_tx_hash_str = s_stake_tx_put(l_tx, l_net, a_hash_out_type))) {
            dap_cli_server_cmd_set_reply_text(a_str_reply, "Can't compose transaction for order, examine log files for details");
            DAP_DEL_Z(l_tx);
            return -21;
        }
        DAP_DELETE(l_tx);
        // Create the order & put it in GDB
        dap_hash_fast_t l_tx_hash = {};
        dap_chain_hash_fast_from_str(l_tx_hash_str, &l_tx_hash);
        char *l_cert_str = NULL;
        dap_cli_server_cmd_find_option_val(a_argv, l_arg_index, a_argc, "-cert", (const char **)&l_cert_str);
        if (!l_cert_str)
            l_cert_str = "node-addr";
        dap_cert_t *l_cert = dap_cert_find_by_name(l_cert_str);
        if (!l_cert) {
            dap_cli_server_cmd_set_reply_text(a_str_reply, "Can't load cert %s", l_cert_str);
            DAP_DELETE(l_tx_hash_str);
            return -8;
        }
        if (!l_cert->enc_key || !l_cert->enc_key->priv_key_data || !l_cert->enc_key->priv_key_data_size) {
            dap_cli_server_cmd_set_reply_text(a_str_reply, "Certificate \"%s\" has no private key", l_cert_str);
            return -20;
        }
        char *l_order_hash_str = s_staker_order_create(l_net, l_value, &l_tx_hash, l_cert->enc_key, a_hash_out_type);
        if (!l_order_hash_str) {
            dap_cli_server_cmd_set_reply_text(a_str_reply, "Can't compose the order");
            DAP_DELETE(l_tx_hash_str);
            return -9;
        }
        dap_cli_server_cmd_set_reply_text(a_str_reply, "%sSuccessfully created order %s\nSAVE TO TAKE ===>>> Order tx hash = %s", l_sign_str, l_order_hash_str, l_tx_hash_str);
        DAP_DELETE(l_order_hash_str);
        DAP_DELETE(l_tx_hash_str);
    } break;

    case CMD_REMOVE:
    case CMD_UPDATE: {
        const char *l_order_hash_str = NULL;
        dap_cli_server_cmd_find_option_val(a_argv, l_arg_index, a_argc, "-order", &l_order_hash_str);
        if (!l_order_hash_str) {
            dap_cli_server_cmd_set_reply_text(a_str_reply, "Command 'srv_stake order %s' requires prameter -order\n",
                                                l_cmd_num  == CMD_REMOVE ? "remove" : "update");
            return -4;
        }
        char *l_order_hash_hex_str;
        // datum hash may be in hex or base58 format
        if(!dap_strncmp(l_order_hash_str, "0x", 2) || !dap_strncmp(l_order_hash_str, "0X", 2))
            l_order_hash_hex_str = dap_strdup(l_order_hash_str);
        else
            l_order_hash_hex_str = dap_enc_base58_to_hex_str_from_str(l_order_hash_str);
        dap_chain_net_srv_order_t *l_order = dap_chain_net_srv_order_find_by_hash_str(l_net, l_order_hash_hex_str);
        if (!l_order) {
            dap_cli_server_cmd_set_reply_text(a_str_reply, "Can't find order %s\n", l_order_hash_str);
            DAP_DELETE(l_order_hash_hex_str);
            return -5;
        }
        if (l_order->srv_uid.uint64 != DAP_CHAIN_NET_SRV_STAKE_POS_DELEGATE_ID &&
                l_order->srv_uid.uint64 != DAP_CHAIN_NET_SRV_STAKE_POS_DELEGATE_ORDERS) {
            dap_cli_server_cmd_set_reply_text(a_str_reply, "Order %s is not a delegated stake order\n", l_order_hash_str);
            DAP_DELETE(l_order_hash_hex_str);
            return -6;
        }
        if (l_cmd_num == CMD_REMOVE) {
            if (dap_chain_net_srv_order_delete_by_hash_str_sync(l_net, l_order_hash_hex_str)) {
                dap_cli_server_cmd_set_reply_text(a_str_reply, "Can't remove order %s\n", l_order_hash_str);
                return -14;
            }
            dap_cli_server_cmd_set_reply_text(a_str_reply, "Stake order successfully removed");
            DAP_DELETE(l_order_hash_hex_str);
        } else { // l_cmd_num == CMD_UPDATE
            const char *l_cert_str = NULL, *l_value_str = NULL;
            // TODO make orders updatable
            /*uint256_t l_value = {0};
            if (l_value_str) {
                l_value = dap_chain_balance_scan(l_value_str);
                if (IS_ZERO_256(l_value)) {
                    dap_cli_server_cmd_set_reply_text(a_str_reply, "Format -value <uint256_t>");
                    return -8;
                }
            }
            dap_cli_server_cmd_find_option_val(a_argv, l_arg_index, a_argc, "-cert", &l_cert_str);
            if (!l_cert_str) {
                dap_cli_server_cmd_set_reply_text(a_str_reply, "Command 'order update' requires parameter -cert");
                return -7;
            }
            dap_cert_t *l_cert = dap_cert_find_by_name(l_cert_str);
            if (!l_cert) {
                dap_cli_server_cmd_set_reply_text(a_str_reply, "Can't load cert %s", l_cert_str);
                return -9;
            }
            l_key = l_cert->enc_key;
            // Remove old order and create the order & put it to GDB
            dap_chain_net_srv_order_delete_by_hash_str_sync(l_net, l_order_hash_hex_str);
            DAP_DELETE(l_order_hash_hex_str);
            DAP_DELETE(l_order_hash_base58_str);
            l_order_hash_hex_str = s_fee_order_create(l_net, &l_value, l_key);
            if(!l_order_hash_hex_str) {
                dap_cli_server_cmd_set_reply_text(a_str_reply, "Can't create new order");
                return -15;
            }*/
        }
    } break;

    case CMD_LIST: {
        const char *l_net_str = NULL;
        dap_cli_server_cmd_find_option_val(a_argv, l_arg_index, a_argc, "-net", &l_net_str);
        if (!l_net_str) {
            dap_cli_server_cmd_set_reply_text(a_str_reply, "Command 'order list' requires parameter -net");
            return -3;
        }
        const char * l_list_type = NULL;
        int l_list_filter = 0;
        if (dap_cli_server_cmd_check_option(a_argv, l_arg_index, dap_min(a_argc, l_arg_index + 1), "staker") >= 0)
            l_list_filter = CMD_LIST_STAKER;
        else if (dap_cli_server_cmd_check_option(a_argv, l_arg_index, dap_min(a_argc, l_arg_index + 1), "validator") >= 0)
            l_list_filter = CMD_LIST_VALIDATOR;
        else if (dap_cli_server_cmd_check_option(a_argv, l_arg_index, dap_min(a_argc, l_arg_index + 1), "fee") >= 0)
            l_list_filter = CMD_LIST_FEE;

        dap_chain_net_t *l_net = dap_chain_net_by_name(l_net_str);
        if (!l_net) {
            dap_cli_server_cmd_set_reply_text(a_str_reply, "Network %s not found", l_net_str);
            return -4;
        }
        dap_string_t *l_reply_str = dap_string_new("");
        size_t l_delegated_hashes_count = 0;
        char *l_hashes_group_str = s_get_delegated_group(l_net);
        dap_global_db_obj_t *l_delegated_hashes = dap_global_db_get_all_sync(l_hashes_group_str, &l_delegated_hashes_count);
        DAP_DEL_Z(l_hashes_group_str);
        l_hashes_group_str = s_get_approved_group(l_net);

        for (int i = 0; i < 2; i++) {
            char *l_gdb_group_str = i ? dap_chain_net_srv_order_get_gdb_group(l_net) :
                                        dap_chain_net_srv_order_get_common_group(l_net);
            size_t l_orders_count = 0;
<<<<<<< HEAD
            dap_global_db_obj_t *l_orders = dap_global_db_get_all_sync(l_gdb_group_str, &l_orders_count);
            for (size_t j = 0; j < l_orders_count; j++) {
                const dap_chain_net_srv_order_t *l_order = dap_chain_net_srv_order_check(l_orders[j].key, l_orders[j].value, l_orders[j].value_len);
=======
            dap_global_db_obj_t * l_orders = dap_global_db_get_all_sync(l_gdb_group_str, &l_orders_count);
            qsort(l_orders, l_orders_count, sizeof(dap_global_db_obj_t), time_compare_orders);
            for (size_t i = 0; i < l_orders_count; i++) {
                const dap_chain_net_srv_order_t *l_order = dap_chain_net_srv_order_check(l_orders[i].key, l_orders[i].value, l_orders[i].value_len);
>>>>>>> aaeabd94
                if (!l_order) {
                    log_it(L_WARNING, "Unreadable order %s", l_orders[j].key);
                    continue;
                }
                if (l_order->srv_uid.uint64 != DAP_CHAIN_NET_SRV_STAKE_POS_DELEGATE_ID &&
                        l_order->srv_uid.uint64 != DAP_CHAIN_NET_SRV_STAKE_POS_DELEGATE_ORDERS)
                    continue;

                switch (l_list_filter) {
                    case CMD_LIST_STAKER:
                        if (l_order->srv_uid.uint64 != DAP_CHAIN_NET_SRV_STAKE_POS_DELEGATE_ORDERS || l_order->direction != SERV_DIR_BUY )
                            continue;
                        break;
                    case CMD_LIST_VALIDATOR:
                        if (l_order->srv_uid.uint64 != DAP_CHAIN_NET_SRV_STAKE_POS_DELEGATE_ORDERS || l_order->direction != SERV_DIR_SELL)
                            continue;
                        break;
                    case CMD_LIST_FEE:
                        if (l_order->srv_uid.uint64 != DAP_CHAIN_NET_SRV_STAKE_POS_DELEGATE_ID)
                            continue;
                        break;
                    default:
                        break;
                }
                // TODO add filters to list (token, address, etc.)
                dap_string_append(l_reply_str, "\n");
                dap_chain_net_srv_order_dump_to_string(l_order, l_reply_str, a_hash_out_type, l_net->pub.native_ticker);
                if (l_order->srv_uid.uint64 == DAP_CHAIN_NET_SRV_STAKE_POS_DELEGATE_ORDERS) {
                    if (l_order->direction == SERV_DIR_SELL) {
                        dap_string_append(l_reply_str, "Value in this order type means minimum value of m-tokens for validator acceptable for key delegation with supplied tax\n"
                                                       "Order external params:\n");
                        // forming order info record
                        struct validator_order_ext *l_ext = (struct validator_order_ext *)l_order->ext_n_sign;
                        bool l_approved = false;
                        for (uint16_t k = 0; k < l_delegated_hashes_count && !l_approved; ++k) {
                            l_approved = dap_global_db_driver_is(l_hashes_group_str, l_delegated_hashes[k].key) && !strcmp((const char *)(l_delegated_hashes[k].value), l_orders[j].key);
                        }
                        dap_string_append_printf(l_reply_str, "  delegated:\t    %s\n  delegate hash:\n", l_approved ? "true" : "false");
                        dap_string_t *l_decree_str = dap_string_new("  decree hash:\n");
                        for (uint16_t k = 0; k < l_delegated_hashes_count; ++k) {
                            if (!strcmp((const char *)(l_delegated_hashes->value), l_orders[j].key)) {
                                dap_string_append_printf(l_reply_str, "\t\t    %s\n", (l_delegated_hashes + k)->key);
                                char *l_current_decree_str = (char *)dap_global_db_get_sync(l_hashes_group_str, l_delegated_hashes[k].key, NULL, NULL, NULL);
                                dap_string_append_printf(l_decree_str, "\t\t    %s\n", l_current_decree_str ? l_current_decree_str : "");
                                DAP_DEL_Z(l_current_decree_str);
                            }
                        }
                        dap_string_append_printf(l_reply_str, "%s", l_decree_str->str);
                        dap_string_free(l_decree_str, true);
                        
                        const char *l_coins_str;
                        dap_uint256_to_char(l_ext->tax, &l_coins_str);
                        dap_string_append_printf(l_reply_str, "  tax:\t\t    %s%%\n", l_coins_str);
                        dap_uint256_to_char(l_ext->value_max, &l_coins_str);
                        dap_string_append_printf(l_reply_str, "  maximum_value:    %s\n", l_coins_str);
                    } else { // l_order->direction = SERV_DIR_BUY
                        dap_string_append(l_reply_str, "Value in this order type means value of m-tokens locked in conditional transaction attached to the order\n"
                                                       "Order conditional tx params:\n");
                        bool l_error = true;
                        dap_chain_addr_t l_addr = {};
                        uint256_t l_tax = uint256_0;
                        dap_chain_datum_tx_t *l_tx = dap_ledger_tx_find_by_hash(l_net->pub.ledger, &l_order->tx_cond_hash);
                        if (l_tx) {
                            dap_chain_tx_out_cond_t *l_cond = dap_chain_datum_tx_out_cond_get(l_tx, DAP_CHAIN_TX_OUT_COND_SUBTYPE_SRV_STAKE_POS_DELEGATE, NULL);
                            if (l_cond && l_cond->tsd_size == dap_chain_datum_tx_item_out_cond_create_srv_stake_get_tsd_size()) {
                                dap_tsd_t *l_tsd = dap_tsd_find(l_cond->tsd, l_cond->tsd_size, DAP_CHAIN_TX_OUT_COND_TSD_ADDR);
                                l_addr = dap_tsd_get_scalar(l_tsd, dap_chain_addr_t);
                                l_tsd = dap_tsd_find(l_cond->tsd, l_cond->tsd_size, DAP_CHAIN_TX_OUT_COND_TSD_VALUE);
                                l_tax = dap_tsd_get_scalar(l_tsd, uint256_t);
                                MULT_256_256(l_tax, GET_256_FROM_64(100), &l_tax);
                                l_error = false;
                            }
                        }
                        if (!l_error) {
                            const char *l_tax_str; dap_uint256_to_char(l_tax, &l_tax_str);
                            dap_string_append_printf(l_reply_str, "  sovereign_tax:    %s%%\n  sovereign_addr:   %s\n",
                                l_tax_str, dap_chain_addr_to_str_static(&l_addr));
                        } else
                            dap_string_append(l_reply_str, "  Conditional tx not found or illegal\n");
                    }
                } else
                    dap_string_append(l_reply_str, "Value in this order type means minimum fee for validator acceptable for process transactions\n");
            }
            dap_global_db_objs_delete(l_orders, l_orders_count);
            DAP_DELETE(l_gdb_group_str);
        }
        DAP_DEL_Z(l_hashes_group_str);
        dap_global_db_objs_delete(l_delegated_hashes, l_delegated_hashes_count);
        if (!l_reply_str->len)
            dap_string_append(l_reply_str, "No orders found");
        *a_str_reply = dap_string_free(l_reply_str, false);
    } break;

    default:
        dap_cli_server_cmd_set_reply_text(a_str_reply, "Subcommand %s not recognized", a_argv[a_arg_index]);
        return -2;
    }
    return 0;
}

static int s_cli_srv_stake_delegate(int a_argc, char **a_argv, int a_arg_index, void **a_str_reply, const char *a_hash_out_type)
{
    const char *l_net_str = NULL,
               *l_wallet_str = NULL,
               *l_cert_str = NULL,
               *l_value_str = NULL,
               *l_fee_str = NULL,
               *l_node_addr_str = NULL,
               *l_order_hash_str = NULL;
    bool l_add_hash_to_gdb = false;
    dap_cli_server_cmd_find_option_val(a_argv, a_arg_index, a_argc, "-net", &l_net_str);
    if (!l_net_str) {
        dap_cli_server_cmd_set_reply_text(a_str_reply, "Command 'delegate' requires parameter -net");
        return -3;
    }
    dap_chain_net_t *l_net = dap_chain_net_by_name(l_net_str);
    if (!l_net) {
        dap_cli_server_cmd_set_reply_text(a_str_reply, "Network %s not found", l_net_str);
        return -4;
    }
    dap_cli_server_cmd_find_option_val(a_argv, a_arg_index, a_argc, "-w", &l_wallet_str);
    if (!l_wallet_str) {
        dap_cli_server_cmd_set_reply_text(a_str_reply, "Command 'delegate' requires parameter -w");
        return -17;
    }
    const char* l_sign_str = "";
    dap_chain_wallet_t *l_wallet = dap_chain_wallet_open(l_wallet_str, dap_chain_wallet_get_path(g_config), NULL);
    if (!l_wallet) {
        dap_cli_server_cmd_set_reply_text(a_str_reply, "Specified wallet not found");
        return -18;
    } else
        l_sign_str = dap_chain_wallet_check_sign(l_wallet);
    dap_enc_key_t *l_enc_key = dap_chain_wallet_get_key(l_wallet, 0);
    dap_chain_wallet_close(l_wallet);
    dap_chain_addr_t l_signing_addr, l_sovereign_addr = {};
    uint256_t l_sovereign_tax = uint256_0;
    dap_cli_server_cmd_find_option_val(a_argv, a_arg_index, a_argc, "-cert", &l_cert_str);
    dap_cli_server_cmd_find_option_val(a_argv, a_arg_index, a_argc, "-order", &l_order_hash_str);
    if (!l_cert_str && !l_order_hash_str) {
        dap_cli_server_cmd_set_reply_text(a_str_reply, "Command 'delegate' requires parameter -cert and/or -order");
        dap_enc_key_delete(l_enc_key);
        return -13;
    }
    uint256_t l_value = uint256_0;
    dap_cli_server_cmd_find_option_val(a_argv, a_arg_index, a_argc, "-value", &l_value_str);
    if (!l_value_str) {
        if (!l_order_hash_str) {
            dap_cli_server_cmd_set_reply_text(a_str_reply, "Command 'delegate' requires parameter -value");
            dap_enc_key_delete(l_enc_key);
            return -9;
        }
    } else {
        l_value = dap_chain_balance_scan(l_value_str);
        if (IS_ZERO_256(l_value)) {
            dap_cli_server_cmd_set_reply_text(a_str_reply, "Unrecognized number in '-value' param");
            dap_enc_key_delete(l_enc_key);
            return -10;
        }
    }
    dap_chain_datum_tx_t *l_prev_tx = NULL;
    if (l_cert_str) {
        dap_cert_t *l_signing_cert = dap_cert_find_by_name(l_cert_str);
        if (!l_signing_cert) {
            dap_cli_server_cmd_set_reply_text(a_str_reply, "Specified certificate not found");
            dap_enc_key_delete(l_enc_key);
            return -19;
        }
        if (dap_chain_addr_fill_from_key(&l_signing_addr, l_signing_cert->enc_key, l_net->pub.id)) {
            dap_cli_server_cmd_set_reply_text(a_str_reply, "Specified certificate is wrong");
            dap_enc_key_delete(l_enc_key);
            return -20;
        }
        dap_cli_server_cmd_find_option_val(a_argv, a_arg_index, a_argc, "-node_addr", &l_node_addr_str);
    }
    dap_chain_node_addr_t l_node_addr = g_node_addr;
    if (l_node_addr_str) {
        if (dap_chain_node_addr_from_str(&l_node_addr, l_node_addr_str)) {
            dap_cli_server_cmd_set_reply_text(a_str_reply, "Unrecognized node addr %s", l_node_addr_str);
            dap_enc_key_delete(l_enc_key);
            return -14;
        }
    }
    if (l_order_hash_str) {
        dap_chain_net_srv_order_t *l_order = dap_chain_net_srv_order_find_by_hash_str(l_net, l_order_hash_str);
        if (!l_order) {
            dap_cli_server_cmd_set_reply_text(a_str_reply, "Specified order not found");
            dap_enc_key_delete(l_enc_key);
            return -25;
        }
        if (l_order->direction == SERV_DIR_BUY) { // Staker order
            if (!l_cert_str) {
                dap_cli_server_cmd_set_reply_text(a_str_reply, "Command 'delegate' requires parameter -cert with this order type");
                dap_enc_key_delete(l_enc_key);
                return -22;
            }
            if (l_order->ext_size != 0) {
                dap_cli_server_cmd_set_reply_text(a_str_reply, "Specified order has invalid size");
                dap_enc_key_delete(l_enc_key);
                DAP_DELETE(l_order);
                return -26;
            }
            l_prev_tx = dap_ledger_tx_find_by_hash(l_net->pub.ledger, &l_order->tx_cond_hash);
            if (!l_prev_tx) {
                dap_cli_server_cmd_set_reply_text(a_str_reply, "The order's conditional transaction not found in ledger");
                dap_enc_key_delete(l_enc_key);
                DAP_DELETE(l_order);
                return -30;
            }
            int l_out_num = 0;
            dap_chain_tx_out_cond_t *l_cond = dap_chain_datum_tx_out_cond_get(l_prev_tx, DAP_CHAIN_TX_OUT_COND_SUBTYPE_SRV_STAKE_POS_DELEGATE, &l_out_num);
            if (!l_cond) {
                dap_cli_server_cmd_set_reply_text(a_str_reply, "The order's conditional transaction has invalid type");
                dap_enc_key_delete(l_enc_key);
                DAP_DELETE(l_order);
                return -31;
            }
            if (dap_ledger_tx_hash_is_used_out_item(l_net->pub.ledger, &l_order->tx_cond_hash, l_out_num, NULL)) {
                dap_cli_server_cmd_set_reply_text(a_str_reply, "The order's conditional transaction is already spent");
                dap_enc_key_delete(l_enc_key);
                DAP_DELETE(l_order);
                return -32;
            }
            char l_delegated_ticker[DAP_CHAIN_TICKER_SIZE_MAX];
            dap_chain_datum_token_get_delegated_ticker(l_delegated_ticker, l_net->pub.native_ticker);
            const char *l_tx_ticker = dap_ledger_tx_get_token_ticker_by_hash(l_net->pub.ledger, &l_order->tx_cond_hash);
            if (dap_strcmp(l_tx_ticker, l_delegated_ticker)) {
                log_it(L_WARNING, "Requested conditional transaction have another ticker (not %s)", l_delegated_ticker);
                return -38;
            }
            if (l_cond->tsd_size != dap_chain_datum_tx_item_out_cond_create_srv_stake_get_tsd_size()) {
                dap_cli_server_cmd_set_reply_text(a_str_reply, "The order's conditional transaction has invalid format");
                dap_enc_key_delete(l_enc_key);
                DAP_DELETE(l_order);
                return -33;
            }
            if (compare256(l_cond->header.value, l_order->price)) {
                dap_cli_server_cmd_set_reply_text(a_str_reply, "The order's conditional transaction has different value");
                dap_enc_key_delete(l_enc_key);
                DAP_DELETE(l_order);
                return -34;
            }
            if (!dap_chain_addr_is_blank(&l_cond->subtype.srv_stake_pos_delegate.signing_addr) ||
                    l_cond->subtype.srv_stake_pos_delegate.signer_node_addr.uint64) {
                dap_cli_server_cmd_set_reply_text(a_str_reply, "The order's conditional transaction gas not blank address or key");
                dap_enc_key_delete(l_enc_key);
                DAP_DELETE(l_order);
                return -35;
            }
            l_value = l_order->price;
            dap_tsd_t *l_tsd = dap_tsd_find(l_cond->tsd, l_cond->tsd_size, DAP_CHAIN_TX_OUT_COND_TSD_ADDR);
            l_sovereign_addr = dap_tsd_get_scalar(l_tsd, dap_chain_addr_t);
            l_tsd = dap_tsd_find(l_cond->tsd, l_cond->tsd_size, DAP_CHAIN_TX_OUT_COND_TSD_VALUE);
            l_sovereign_tax = dap_tsd_get_scalar(l_tsd, uint256_t);
            MULT_256_256(l_sovereign_tax, GET_256_FROM_64(100), &l_sovereign_tax);
#if EXTENDED_SRV_DEBUG
            {
                char *l_tax_str = dap_chain_balance_to_coins(l_sovereign_tax);
                char *l_addr_str = dap_chain_addr_to_str_static(&l_sovereign_addr);
                log_it(L_NOTICE, "Delegation tx params: tax = %s%%, addr = %s", l_tax_str, l_addr_str);
                DAP_DEL_Z(l_tax_str);
                DAP_DEL_Z(l_addr_str);
            }
#endif
        } else {
            if (!l_value_str) {
                dap_cli_server_cmd_set_reply_text(a_str_reply, "Command 'delegate' requires parameter -value with this order type");
                dap_enc_key_delete(l_enc_key);
                return -23;
            }
            const char *l_sovereign_addr_str = NULL;
            dap_cli_server_cmd_find_option_val(a_argv, a_arg_index, a_argc, "-tax_addr", &l_sovereign_addr_str);
            if (l_sovereign_addr_str) {
                dap_chain_addr_t *l_spec_addr = dap_chain_addr_from_str(l_sovereign_addr_str);
                if (!l_spec_addr) {
                    dap_cli_server_cmd_set_reply_text(a_str_reply, "Specified address is ivalid");
                    return -24;
                }
                l_sovereign_addr = *l_spec_addr;
                DAP_DELETE(l_spec_addr);
            } else
                dap_chain_addr_fill_from_key(&l_sovereign_addr, l_enc_key, l_net->pub.id);

            if (l_order->ext_size != sizeof(struct validator_order_ext)) {
                dap_cli_server_cmd_set_reply_text(a_str_reply, "Specified order has invalid size");
                dap_enc_key_delete(l_enc_key);
                DAP_DELETE(l_order);
                return -26;
            }
            struct validator_order_ext *l_ext = (struct validator_order_ext *)l_order->ext_n_sign;
            l_sovereign_tax = l_ext->tax;
            if (l_order_hash_str && compare256(l_value, l_order->price) == -1) {
                const char *l_coin_min_str, *l_value_min_str =
                    dap_uint256_to_char(l_order->price, &l_coin_min_str);
                dap_cli_server_cmd_set_reply_text(a_str_reply, "Number in '-value' param %s is lower than order minimum allowed value %s(%s)",
                                                  l_value_str, l_coin_min_str, l_value_min_str);
                dap_enc_key_delete(l_enc_key);
                return -13;
            }
            if (l_order_hash_str && compare256(l_value, l_ext->value_max) == 1) {
                const char *l_coin_max_str, *l_value_max_str =
                    dap_uint256_to_char(l_ext->value_max, &l_coin_max_str);
                dap_cli_server_cmd_set_reply_text(a_str_reply, "Number in '-value' param %s is higher than order minimum allowed value %s(%s)",
                                                  l_value_str, l_coin_max_str, l_value_max_str);
                dap_enc_key_delete(l_enc_key);
                return -14;
            }
            dap_sign_t *l_sign = (dap_sign_t *)(l_order->ext_n_sign + l_order->ext_size);
            if (l_sign->header.type.type == SIG_TYPE_NULL) {
                dap_cli_server_cmd_set_reply_text(a_str_reply, "Specified order is unsigned");
                dap_enc_key_delete(l_enc_key);
                DAP_DELETE(l_order);
                return -27;
            }
            dap_chain_addr_fill_from_sign(&l_signing_addr, l_sign, l_net->pub.id);
            char l_delegated_ticker_str[DAP_CHAIN_TICKER_SIZE_MAX];
            dap_chain_datum_token_get_delegated_ticker(l_delegated_ticker_str, l_net->pub.native_ticker);
            if (dap_strcmp(l_order->price_ticker, l_delegated_ticker_str)) {
                dap_cli_server_cmd_set_reply_text(a_str_reply, "Specified order is invalid");
                dap_enc_key_delete(l_enc_key);
                DAP_DELETE(l_order);
                return -28;
            }
            l_add_hash_to_gdb = true;
            l_node_addr = l_order->node_addr;
        }
        DAP_DELETE(l_order);
        if (compare256(l_sovereign_tax, dap_chain_balance_coins_scan("100.0")) == 1 ||
                compare256(l_sovereign_tax, GET_256_FROM_64(100)) == -1) {
            dap_cli_server_cmd_set_reply_text(a_str_reply, "Tax must be lower or equal than 100%% and higher or equal than 1.0e-16%%");
            dap_enc_key_delete(l_enc_key);
            return -29;
        }
        DIV_256(l_sovereign_tax, GET_256_FROM_64(100), &l_sovereign_tax);
    }

    int l_check_result = dap_chain_net_srv_stake_verify_key_and_node(&l_signing_addr, &l_node_addr);
    if (l_check_result) {
        dap_cli_server_cmd_set_reply_text(a_str_reply, "Key and node verification error");
        dap_enc_key_delete(l_enc_key);
        return l_check_result;
    }
    uint256_t l_allowed_min = dap_chain_net_srv_stake_get_allowed_min_value(l_net->pub.id);
    if (compare256(l_value, l_allowed_min) == -1) {
        const char *l_coin_min_str, *l_value_min_str = dap_uint256_to_char(l_allowed_min, &l_coin_min_str);
        dap_cli_server_cmd_set_reply_text(a_str_reply, "Number in '-value' param %s is lower than service minimum allowed value %s(%s)",
                                          l_value_str, l_coin_min_str, l_value_min_str);
        dap_enc_key_delete(l_enc_key);
        return -11;
    }
    dap_cli_server_cmd_find_option_val(a_argv, a_arg_index, a_argc, "-fee", &l_fee_str);
    if (!l_fee_str) {
        dap_cli_server_cmd_set_reply_text(a_str_reply, "Command 'delegate' requires parameter -fee");
        dap_enc_key_delete(l_enc_key);
        return -15;
    }
    uint256_t l_fee = dap_chain_balance_scan(l_fee_str);
    if (IS_ZERO_256(l_fee)) {
        dap_cli_server_cmd_set_reply_text(a_str_reply, "Unrecognized number in '-fee' param");
        dap_enc_key_delete(l_enc_key);
        return -16;
    }

    // Create conditional transaction
    dap_chain_datum_tx_t *l_tx = s_stake_tx_create(l_net, l_enc_key, l_value, l_fee, &l_signing_addr, &l_node_addr,
                                                   l_order_hash_str ? &l_sovereign_addr : NULL, l_sovereign_tax, l_prev_tx);
    dap_enc_key_delete(l_enc_key);
    char *l_tx_hash_str;
    if (!l_tx || !(l_tx_hash_str = s_stake_tx_put(l_tx, l_net, a_hash_out_type))) {
        dap_cli_server_cmd_set_reply_text(a_str_reply, "Stake transaction error");
        DAP_DEL_Z(l_tx);
        return -12;
    }
    DAP_DELETE(l_tx);
    if (l_add_hash_to_gdb) {
        char *l_delegated_group = s_get_delegated_group(l_net);
        if (dap_global_db_driver_is(l_delegated_group, l_tx_hash_str)) {
            log_it(L_WARNING, "Caution, tx %s already exists", l_tx_hash_str);
        }
        dap_global_db_set(l_delegated_group, l_tx_hash_str, l_order_hash_str, DAP_CHAIN_HASH_FAST_STR_SIZE, false, NULL, NULL);
        DAP_DEL_Z(l_delegated_group);
    }
    const char *c_save_to_take = l_prev_tx ? "" : "SAVE TO TAKE ===>>> ";
    dap_cli_server_cmd_set_reply_text(a_str_reply, "%s%sStake transaction %s has done", l_sign_str, c_save_to_take, l_tx_hash_str);
    DAP_DELETE(l_tx_hash_str);
    return 0;
}

static int s_cli_srv_stake_update(int a_argc, char **a_argv, int a_arg_index, void **a_str_reply, const char *a_hash_out_type)
{
    const char *l_net_str = NULL,
               *l_wallet_str = NULL,
               *l_value_str,
               *l_fee_str = NULL,
               *l_tx_hash_str = NULL,
               *l_cert_str = NULL;
    dap_cli_server_cmd_find_option_val(a_argv, a_arg_index, a_argc, "-net", &l_net_str);
    if (!l_net_str) {
        dap_cli_server_cmd_set_reply_text(a_str_reply, "Command 'update' requires parameter -net");
        return -3;
    }
    dap_chain_net_t *l_net = dap_chain_net_by_name(l_net_str);
    if (!l_net) {
        dap_cli_server_cmd_set_reply_text(a_str_reply, "Network %s not found", l_net_str);
        return -4;
    }
    uint256_t l_fee = {};
    dap_cli_server_cmd_find_option_val(a_argv, a_arg_index, a_argc, "-w", &l_wallet_str);
    if (!l_wallet_str) {
        dap_cli_server_cmd_set_reply_text(a_str_reply, "Command 'update' requires parameter -w");
        return -17;
    }
    dap_cli_server_cmd_find_option_val(a_argv, a_arg_index, a_argc, "-fee", &l_fee_str);
    if (!l_fee_str) {
        dap_cli_server_cmd_set_reply_text(a_str_reply, "Command 'update' requires parameter -fee");
        return -5;
    }
    l_fee = dap_chain_balance_scan(l_fee_str);
    if (IS_ZERO_256(l_fee)) {
        dap_cli_server_cmd_set_reply_text(a_str_reply, "Unrecognized number in '-fee' param");
        return -6;
    }
    uint256_t l_value = {};
    dap_cli_server_cmd_find_option_val(a_argv, a_arg_index, a_argc, "-value", &l_value_str);
    if (!l_value_str) {
        dap_cli_server_cmd_set_reply_text(a_str_reply, "Command 'update' requires parameter -value");
        return -7;
    }
    l_value = dap_chain_balance_scan(l_value_str);
    if (IS_ZERO_256(l_value)) {
        dap_cli_server_cmd_set_reply_text(a_str_reply, "Unrecognized number in '-value' param");
        return -8;
    }
    uint256_t l_value_min = dap_chain_net_srv_stake_get_allowed_min_value(l_net->pub.id);
    if (compare256(l_value, l_value_min) == -1) {
        const char *l_value_min_str; dap_uint256_to_char(l_value_min, &l_value_min_str);
        dap_cli_server_cmd_set_reply_text(a_str_reply, "New delegation value should be not less than service required minimum %s", l_value_min_str);
        return -25;
    }

    dap_cli_server_cmd_find_option_val(a_argv, a_arg_index, a_argc, "-tx", &l_tx_hash_str);
    if (!l_tx_hash_str) {
        dap_cli_server_cmd_find_option_val(a_argv, a_arg_index, a_argc, "-cert", &l_cert_str);
        if (!l_cert_str) {
            dap_cli_server_cmd_set_reply_text(a_str_reply, "Command 'update' requires parameter -tx or -cert");
            return -13;
        }
    }
    dap_hash_fast_t l_tx_hash = {};
    if (l_tx_hash_str) {
        dap_chain_hash_fast_from_str(l_tx_hash_str, &l_tx_hash);
    } else {
        dap_chain_addr_t l_signing_addr;
        dap_cert_t *l_cert = dap_cert_find_by_name(l_cert_str);
        if (!l_cert) {
            dap_cli_server_cmd_set_reply_text(a_str_reply, "Specified certificate not found");
            return -18;
        }
        if (!l_cert->enc_key->priv_key_data || l_cert->enc_key->priv_key_data_size == 0) {
            dap_cli_server_cmd_set_reply_text(a_str_reply, "It is not possible to update a stake using a public key.");
            return -31;
        }
        if (dap_chain_addr_fill_from_key(&l_signing_addr, l_cert->enc_key, l_net->pub.id)) {
            dap_cli_server_cmd_set_reply_text(a_str_reply, "Specified certificate is wrong");
            return -22;
        }
        dap_chain_net_srv_stake_t *l_srv_stake = s_srv_stake_by_net_id(l_net->pub.id);
        if (!l_srv_stake) {
            dap_cli_server_cmd_set_reply_text(a_str_reply, "Specified net have no stake service activated");
            return -25;
        }
        dap_chain_net_srv_stake_item_t *l_stake = NULL;
        HASH_FIND(hh, l_srv_stake->itemlist, &l_signing_addr.data.hash_fast, sizeof(dap_hash_fast_t), l_stake);
        if (!l_stake) {
            dap_cli_server_cmd_set_reply_text(a_str_reply, "Specified certificate/pkey hash is not delegated nor this delegating is approved."
                                                           " Try to update with tx hash instead");
            return -24;
        }
        l_tx_hash = l_stake->tx_hash;
    }

    const char *l_tx_hash_str_tmp = l_tx_hash_str ? l_tx_hash_str : dap_hash_fast_to_str_static(&l_tx_hash);
    dap_chain_datum_tx_t *l_tx = dap_ledger_tx_find_by_hash(l_net->pub.ledger, &l_tx_hash);
    if (!l_tx) {
        dap_cli_server_cmd_set_reply_text(a_str_reply, "Transaction %s not found", l_tx_hash_str_tmp);
        return -21;
    }
    int l_out_num = 0;
    if (!dap_chain_datum_tx_out_cond_get(l_tx, DAP_CHAIN_TX_OUT_COND_SUBTYPE_SRV_STAKE_POS_DELEGATE, &l_out_num)) {
        dap_cli_server_cmd_set_reply_text(a_str_reply, "Transaction %s is invalid", l_tx_hash_str_tmp);
        return -22;
    }
    dap_hash_fast_t l_spender_hash = {};
    if (dap_ledger_tx_hash_is_used_out_item(l_net->pub.ledger, &l_tx_hash, l_out_num, &l_spender_hash)) {
        dap_cli_server_cmd_set_reply_text(a_str_reply, "Transaction %s is spent", l_tx_hash_str_tmp);
        return -23;
    }

    const char* l_sign_str = "";
    dap_chain_wallet_t *l_wallet = dap_chain_wallet_open(l_wallet_str, dap_chain_wallet_get_path(g_config), NULL);
    if (!l_wallet) {
        dap_cli_server_cmd_set_reply_text(a_str_reply, "Specified wallet %s not found", l_wallet_str);
        return -18;
    } else {
        l_sign_str = dap_chain_wallet_check_sign(l_wallet);
    }
    dap_enc_key_t *l_enc_key = dap_chain_wallet_get_key(l_wallet, 0);
    dap_chain_datum_tx_t *l_tx_new = s_stake_tx_update(l_net, &l_tx_hash, l_value, l_fee, l_enc_key);
    dap_chain_wallet_close(l_wallet);
    dap_enc_key_delete(l_enc_key);
    char *l_out_hash_str = NULL;
    if (l_tx_new && (l_out_hash_str = s_stake_tx_put(l_tx_new, l_net, a_hash_out_type))) {
<<<<<<< HEAD
        dap_cli_server_cmd_set_reply_text(a_str_reply, "%sDelegated m-tokens value will change. Updating tx hash is %s .", l_sign_str, l_out_hash_str);
=======
        dap_cli_server_cmd_set_reply_text(a_str_reply, "%sDelegated m-tokens value will change. Updating tx hash is %s.", l_sign_str, l_out_hash_str);
>>>>>>> master
        DAP_DELETE(l_out_hash_str);
        DAP_DELETE(l_tx_new);
    } else {
        l_tx_hash_str = dap_chain_hash_fast_to_str_static(&l_tx_hash);
<<<<<<< HEAD
        dap_cli_server_cmd_set_reply_text(a_str_reply, "Can't compose updating transaction %s , examine log files for details", l_tx_hash_str);
=======
        dap_cli_server_cmd_set_reply_text(a_str_reply, "Can't compose updating transaction %s, examine log files for details", l_tx_hash_str);
>>>>>>> master
        DAP_DEL_Z(l_tx_new);
        return -21;
    }
    return 0;
}


static int s_cli_srv_stake_invalidate(int a_argc, char **a_argv, int a_arg_index, void **a_str_reply, const char *a_hash_out_type)
{
    const char *l_net_str = NULL,
               *l_wallet_str = NULL,
               *l_fee_str = NULL,
               *l_tx_hash_str = NULL,
               *l_poa_cert_str = NULL,
               *l_signing_pkey_hash_str = NULL,
               *l_signing_pkey_type_str = NULL;
    dap_cli_server_cmd_find_option_val(a_argv, a_arg_index, a_argc, "-net", &l_net_str);
    if (!l_net_str) {
        dap_cli_server_cmd_set_reply_text(a_str_reply, "Command 'invalidate' requires parameter -net");
        return -3;
    }
    dap_chain_net_t *l_net = dap_chain_net_by_name(l_net_str);
    if (!l_net) {
        dap_cli_server_cmd_set_reply_text(a_str_reply, "Network %s not found", l_net_str);
        return -4;
    }
    uint256_t l_fee = {};
    dap_cli_server_cmd_find_option_val(a_argv, a_arg_index, a_argc, "-w", &l_wallet_str);
    if (!l_wallet_str) {
        dap_cli_server_cmd_find_option_val(a_argv, a_arg_index, a_argc, "-poa_cert", &l_poa_cert_str);
        if (!l_poa_cert_str) {
            dap_cli_server_cmd_set_reply_text(a_str_reply, "Command 'invalidate' requires parameter -w or -poa_cert");
            return -17;
        }
    } else {
        dap_cli_server_cmd_find_option_val(a_argv, a_arg_index, a_argc, "-fee", &l_fee_str);
        if (!l_fee_str) {
            dap_cli_server_cmd_set_reply_text(a_str_reply, "Command 'invalidate' requires parameter -fee");
            return -5;
        }
        l_fee = dap_chain_balance_scan(l_fee_str);
        if (IS_ZERO_256(l_fee)) {
            dap_cli_server_cmd_set_reply_text(a_str_reply, "Unrecognized number in '-fee' param");
            return -6;
        }
    }
    dap_cli_server_cmd_find_option_val(a_argv, a_arg_index, a_argc, "-tx", &l_tx_hash_str);
    if (!l_tx_hash_str) {
        dap_cli_server_cmd_find_option_val(a_argv, a_arg_index, a_argc, "-signing_pkey_hash", &l_signing_pkey_hash_str);
        if (!l_signing_pkey_hash_str) {
            dap_cli_server_cmd_set_reply_text(a_str_reply, "Command 'invalidate' requires parameter -tx or -signing_pkey_hash");
            return -13;
        }
        dap_cli_server_cmd_find_option_val(a_argv, a_arg_index, a_argc, "-signing_pkey_type", &l_signing_pkey_type_str);
        if (!l_signing_pkey_type_str) {
            dap_cli_server_cmd_set_reply_text(a_str_reply, "Command 'invalidate' requires parameter -signing_pkey_type");
            return -14;
        }
        if (dap_sign_type_from_str(l_signing_pkey_type_str).type == SIG_TYPE_NULL) {
            dap_cli_server_cmd_set_reply_text(a_str_reply, "Invalid signing_pkey_type %s", l_signing_pkey_type_str);
            return -15;
        }
    }

    dap_hash_fast_t l_tx_hash = {};
    if (l_tx_hash_str) {
        dap_chain_hash_fast_from_str(l_tx_hash_str, &l_tx_hash);
    } else {
        dap_hash_fast_t l_pkey_hash = {};
        if (dap_chain_hash_fast_from_str(l_signing_pkey_hash_str, &l_pkey_hash)) {
            dap_cli_server_cmd_set_reply_text(a_str_reply, "Invalid pkey hash format");
            return -23;
        }
        dap_chain_addr_t l_signing_addr;
        dap_chain_addr_fill(&l_signing_addr, dap_sign_type_from_str(l_signing_pkey_type_str), &l_pkey_hash, l_net->pub.id);
        dap_chain_net_srv_stake_t *l_srv_stake = s_srv_stake_by_net_id(l_net->pub.id);
        if (!l_srv_stake) {
            dap_cli_server_cmd_set_reply_text(a_str_reply, "Specified net have no stake service activated");
            return -25;
        }
        dap_chain_net_srv_stake_item_t *l_stake = NULL;
        HASH_FIND(hh, l_srv_stake->itemlist, &l_signing_addr.data.hash_fast, sizeof(dap_hash_fast_t), l_stake);
        if (!l_stake) {
            dap_cli_server_cmd_set_reply_text(a_str_reply, "Specified certificate/pkey hash is not delegated nor this delegating is approved."
                                                           " Try to invalidate with tx hash instead");
            return -24;
        }
        l_tx_hash = l_stake->tx_hash;
    }

    const char *l_tx_hash_str_tmp = l_tx_hash_str ? l_tx_hash_str : dap_hash_fast_to_str_static(&l_tx_hash);
    dap_chain_datum_tx_t *l_tx = dap_ledger_tx_find_by_hash(l_net->pub.ledger, &l_tx_hash);
    if (!l_tx) {
        dap_cli_server_cmd_set_reply_text(a_str_reply, "Transaction %s not found", l_tx_hash_str_tmp);
        return -21;
    }

    int l_out_num = 0;
    if (!dap_chain_datum_tx_out_cond_get(l_tx, DAP_CHAIN_TX_OUT_COND_SUBTYPE_SRV_STAKE_POS_DELEGATE, &l_out_num)) {
        dap_cli_server_cmd_set_reply_text(a_str_reply, "Transaction %s is invalid", l_tx_hash_str_tmp);
        return -22;
    }
    dap_hash_fast_t l_spender_hash = {};
    if (dap_ledger_tx_hash_is_used_out_item(l_net->pub.ledger, &l_tx_hash, l_out_num, &l_spender_hash)) {
        dap_cli_server_cmd_set_reply_text(a_str_reply, "Transaction %s is spent", l_tx_hash_str_tmp);
        return -23;
    }
    if (l_tx_hash_str) {
        dap_chain_net_srv_stake_t *l_srv_stake = s_srv_stake_by_net_id(l_net->pub.id);
        if (!l_srv_stake) {
            dap_cli_server_cmd_set_reply_text(a_str_reply, "Specified net have no stake service activated");
            return -25;
        }
        dap_chain_net_srv_stake_item_t *l_stake = NULL;
        HASH_FIND(ht, l_srv_stake->tx_itemlist, &l_tx_hash, sizeof(dap_hash_t), l_stake);
        if (l_stake) {
            char l_pkey_hash_str[DAP_HASH_FAST_STR_SIZE]; 
            dap_hash_fast_to_str(&l_stake->signing_addr.data.hash_fast, l_pkey_hash_str, DAP_HASH_FAST_STR_SIZE);
            dap_cli_server_cmd_set_reply_text(a_str_reply, "Transaction %s has active delegated key %s , need to revoke it first",
                                              l_tx_hash_str_tmp, l_pkey_hash_str);
            return -30;
        }
    }

    if (l_wallet_str) {
        const char* l_sign_str = "";
        dap_chain_wallet_t *l_wallet = dap_chain_wallet_open(l_wallet_str, dap_chain_wallet_get_path(g_config),NULL);
        if (!l_wallet) {
            dap_cli_server_cmd_set_reply_text(a_str_reply, "Specified wallet not found");
            return -18;
        } else {
            l_sign_str = dap_chain_wallet_check_sign(l_wallet);
        }
        dap_enc_key_t *l_enc_key = dap_chain_wallet_get_key(l_wallet, 0);
        dap_chain_datum_tx_t *l_tx = s_stake_tx_invalidate(l_net, &l_tx_hash, l_fee, l_enc_key);
        dap_chain_wallet_close(l_wallet);
        dap_enc_key_delete(l_enc_key);
        char *l_out_hash_str = NULL;
        if (l_tx && (l_out_hash_str = s_stake_tx_put(l_tx, l_net, a_hash_out_type))) {
            dap_cli_server_cmd_set_reply_text(a_str_reply, "%sAll m-tokens will be returned to "
<<<<<<< HEAD
                                                           "owner. Returning tx hash %s .", l_sign_str, l_out_hash_str);
            char *l_delegated_group = s_get_delegated_group(l_net);
            dap_global_db_del_sync(l_delegated_group, l_tx_hash_str_tmp);
            DAP_DEL_MULTY(l_out_hash_str, l_tx, l_delegated_group);
        } else {
            dap_cli_server_cmd_set_reply_text(a_str_reply, "Can't compose invalidation transaction %s , examine log files for details", l_tx_hash_str_tmp);
=======
                                                           "owner. Returning tx hash %s.", l_sign_str, l_out_hash_str);
            DAP_DELETE(l_out_hash_str);
            DAP_DELETE(l_tx);
        } else {
            l_tx_hash_str = dap_chain_hash_fast_to_str_static(&l_tx_hash);
            dap_cli_server_cmd_set_reply_text(a_str_reply, "Can't compose invalidation transaction %s, examine log files for details", l_tx_hash_str);
>>>>>>> master
            DAP_DEL_Z(l_tx);
            return -21;
        }
    } else {
        dap_cert_t *l_poa_cert = dap_cert_find_by_name(l_poa_cert_str);
        if (!l_poa_cert) {
            dap_cli_server_cmd_set_reply_text(a_str_reply, "Specified certificate not found");
            return -25;
        }
        if (!s_srv_stake_is_poa_cert(l_net, l_poa_cert->enc_key)) {
            dap_cli_server_cmd_set_reply_text(a_str_reply, "Specified certificate is not PoA root one");
            return -26;
        }
        dap_chain_datum_decree_t *l_decree = s_stake_decree_invalidate(l_net, &l_tx_hash, l_poa_cert);
        char *l_decree_hash_str = NULL;
        if (l_decree && (l_decree_hash_str = s_stake_decree_put(l_decree, l_net))) {
            dap_cli_server_cmd_set_reply_text(a_str_reply, "Specified delegated key invalidated. "
                                                           "Created key invalidation decree %s . "
                                                           "Try to execute this command with -w to return m-tokens to owner", l_decree_hash_str);
            DAP_DELETE(l_decree);
            DAP_DELETE(l_decree_hash_str);
        } else {
            dap_cli_server_cmd_set_reply_text(a_str_reply, "Can't invalidate transaction %s , examine log files for details", l_tx_hash_str_tmp);
            DAP_DEL_Z(l_decree);
            return -21;
        }
    }
    return 0;
}

static void s_srv_stake_print(dap_chain_net_srv_stake_item_t *a_stake, uint256_t a_total_weight, dap_string_t *a_string)
{
    char l_tx_hash_str[DAP_CHAIN_HASH_FAST_STR_SIZE], l_pkey_hash_str[DAP_CHAIN_HASH_FAST_STR_SIZE];
    dap_chain_hash_fast_to_str(&a_stake->tx_hash, l_tx_hash_str, sizeof(l_tx_hash_str));
    dap_chain_hash_fast_to_str(&a_stake->signing_addr.data.hash_fast, l_pkey_hash_str, sizeof(l_pkey_hash_str));
<<<<<<< HEAD
    char *l_balance = dap_chain_balance_coins_print(a_stake->value);
=======
    char *l_balance = dap_chain_balance_to_coins(a_stake->locked_value);
    char *l_effective_weight = dap_chain_balance_to_coins(a_stake->value);
>>>>>>> master
    uint256_t l_rel_weight, l_tmp;
    MULT_256_256(a_stake->value, GET_256_FROM_64(100), &l_tmp);
    DIV_256_COIN(l_tmp, a_total_weight, &l_rel_weight);
    char *l_rel_weight_str = dap_chain_balance_coins_print(l_rel_weight);
    char l_active_str[32] = {};
    if (dap_chain_esbocs_started(a_stake->signing_addr.net_id))
        snprintf(l_active_str, 32, "\tActive: %s\n", a_stake->is_active ? "true" : "false");
    const char *l_sov_addr_str = dap_chain_addr_is_blank(&a_stake->sovereign_addr) ?
                "null" : dap_chain_addr_to_str_static(&a_stake->sovereign_addr);
    uint256_t l_sov_tax_percent = uint256_0;
    MULT_256_256(a_stake->sovereign_tax, GET_256_FROM_64(100), &l_sov_tax_percent);
    char *l_sov_tax_str = dap_chain_balance_coins_print(l_sov_tax_percent);
    dap_string_append_printf(a_string, "Pkey hash: %s\n"
                                        "\tStake value: %s\n"
                                        "\tEffective value: %s\n"
                                        "\tRelated weight: %s%%\n"
                                        "\tTx hash: %s\n"
                                        "\tNode addr: "NODE_ADDR_FP_STR"\n"
                                        "\tSovereign addr: %s\n"
                                        "\tSovereign tax: %s%%\n"
                                        "%s\n",
                             l_pkey_hash_str, l_balance, l_effective_weight, l_rel_weight_str,
                             l_tx_hash_str, NODE_ADDR_FP_ARGS_S(a_stake->node_addr),
                             l_sov_addr_str, l_sov_tax_str, l_active_str);
    DAP_DELETE(l_balance);
    DAP_DELETE(l_effective_weight);
    DAP_DELETE(l_rel_weight_str);
    DAP_DELETE(l_sov_tax_str);
}

/**
 * @brief The get_tx_cond_pos_del_from_tx struct
 */
struct get_tx_cond_pos_del_from_tx
{
    dap_list_t * ret;

};

/**
 * @brief s_get_tx_filter_callback
 * @param a_net
 * @param a_tx
 * @param a_arg
 */
static void s_get_tx_filter_callback(dap_chain_net_t* a_net, dap_chain_datum_tx_t *a_tx, dap_hash_fast_t *a_tx_hash, void *a_arg)
{
    struct get_tx_cond_pos_del_from_tx * l_args = (struct get_tx_cond_pos_del_from_tx* ) a_arg;
    int l_out_idx_tmp = 0;
    dap_chain_tx_out_cond_t *l_tx_out_cond = dap_chain_datum_tx_out_cond_get(a_tx, DAP_CHAIN_TX_OUT_COND_SUBTYPE_SRV_STAKE_POS_DELEGATE,
                                                                             &l_out_idx_tmp);
    if (!l_tx_out_cond)
        return;
    if (dap_chain_addr_is_blank(&l_tx_out_cond->subtype.srv_stake_pos_delegate.signing_addr) ||
            l_tx_out_cond->subtype.srv_stake_pos_delegate.signer_node_addr.uint64 == 0)
        return;
    dap_hash_fast_t l_datum_hash = *a_tx_hash;
    if (dap_ledger_tx_hash_is_used_out_item(a_net->pub.ledger, &l_datum_hash, l_out_idx_tmp, NULL))
        return;
    dap_chain_net_srv_stake_t *l_srv_stake = s_srv_stake_by_net_id(a_net->pub.id);
    if (!l_srv_stake)
        return;
    dap_chain_net_srv_stake_item_t *l_stake = NULL;
    HASH_FIND(ht, l_srv_stake->tx_itemlist, &l_datum_hash, sizeof(dap_hash_fast_t), l_stake);
    if (!l_stake)
        l_args->ret = dap_list_append(l_args->ret,a_tx);
}

static int s_callback_compare_tx_list(dap_list_t *a_datum1, dap_list_t *a_datum2)
{
    dap_chain_datum_tx_t    *l_datum1 = a_datum1->data,
                            *l_datum2 = a_datum2->data;
    if (!l_datum1 || !l_datum2) {
        log_it(L_CRITICAL, "Invalid element");
        return 0;
    }
    return l_datum1->header.ts_created == l_datum2->header.ts_created
            ? 0 : l_datum1->header.ts_created > l_datum2->header.ts_created ? 1 : -1;
}

int dap_chain_net_srv_stake_check_validator(dap_chain_net_t * a_net, dap_hash_fast_t *a_tx_hash, dap_chain_ch_validator_test_t * out_data,
                                             int a_time_connect, int a_time_respone)
{
    size_t l_node_info_size = 0;
    uint8_t l_test_data[DAP_CHAIN_NET_CH_VALIDATOR_READY_REQUEST_SIZE] = {0};
    dap_chain_node_client_t *l_node_client = NULL;
    dap_chain_node_info_t *l_remote_node_info = NULL;
    dap_ledger_t *l_ledger = dap_ledger_by_net_name(a_net->pub.name);
    dap_chain_datum_tx_t *l_tx = dap_ledger_tx_find_by_hash(l_ledger, a_tx_hash);
    int l_overall_correct = false;

    int l_prev_cond_idx = 0;
    dap_chain_tx_out_cond_t *l_tx_out_cond = dap_chain_datum_tx_out_cond_get(l_tx,
                                                  DAP_CHAIN_TX_OUT_COND_SUBTYPE_SRV_STAKE_POS_DELEGATE, &l_prev_cond_idx);
    if (!l_tx_out_cond) {
        return -4;
    }
    // read node
    l_remote_node_info = (dap_chain_node_info_t*) dap_global_db_get_sync(a_net->pub.gdb_nodes,
        dap_stream_node_addr_to_str_static(l_tx_out_cond->subtype.srv_stake_pos_delegate.signer_node_addr),
        &l_node_info_size, NULL, NULL);

    if(!l_remote_node_info) {
        return -6;
    }

    size_t node_info_size_must_be = dap_chain_node_info_get_size(l_remote_node_info);
    if(node_info_size_must_be != l_node_info_size) {
        log_it(L_WARNING, "node has bad size in base=%zu (must be %zu)", l_node_info_size, node_info_size_must_be);
        DAP_DELETE(l_remote_node_info);
        return -7;
    }
    // start connect
    l_node_client = dap_chain_node_client_connect_channels(a_net,l_remote_node_info,"N");
    if(!l_node_client) {
        DAP_DELETE(l_remote_node_info);
        return -8;
    }
    // wait connected
    size_t rc = dap_chain_node_client_wait(l_node_client, NODE_CLIENT_STATE_ESTABLISHED, a_time_connect);
    if (rc) {
        // clean client struct
        dap_chain_node_client_close_mt(l_node_client);
        DAP_DELETE(l_remote_node_info);
        return -9;
    }
    log_it(L_NOTICE, "Stream connection established");

    uint8_t l_ch_id = DAP_STREAM_CH_CHAIN_NET_ID;
    dap_stream_ch_t * l_ch_chain = dap_client_get_stream_ch_unsafe(l_node_client->client, l_ch_id);

    randombytes(l_test_data, sizeof(l_test_data));
    rc = dap_stream_ch_chain_net_pkt_write(l_ch_chain,
                                            DAP_STREAM_CH_CHAIN_NET_PKT_TYPE_NODE_VALIDATOR_READY_REQUEST,
                                            a_net->pub.id,
                                            l_test_data, sizeof(l_test_data));
    if (rc == 0) {
        dap_chain_node_client_close_mt(l_node_client);
        DAP_DELETE(l_remote_node_info);
        return -10;
    }

    rc = dap_chain_node_client_wait(l_node_client, NODE_CLIENT_STATE_VALID_READY, a_time_respone);
    if (!rc) {
        dap_chain_ch_validator_test_t *validators_data = (dap_chain_ch_validator_test_t*)l_node_client->callbacks_arg;

        dap_sign_t *l_sign = NULL;        
        bool l_sign_correct = false;
        if(validators_data->header.sign_size){
            l_sign = (dap_sign_t*)(l_node_client->callbacks_arg + sizeof(dap_chain_ch_validator_test_t));
            dap_hash_fast_t l_sign_pkey_hash;
            dap_sign_get_pkey_hash(l_sign, &l_sign_pkey_hash);
            l_sign_correct = dap_hash_fast_compare(&l_tx_out_cond->subtype.srv_stake_pos_delegate.signing_addr.data.hash_fast, &l_sign_pkey_hash);
            if (l_sign_correct)
                l_sign_correct = !dap_sign_verify_all(l_sign, validators_data->header.sign_size, l_test_data, sizeof(l_test_data));
        }
        l_overall_correct = l_sign_correct && (validators_data->header.flags & A_PROC) && (validators_data->header.flags & F_ORDR) &&
                                              (validators_data->header.flags & D_SIGN) && (validators_data->header.flags & F_CERT);
        *out_data = *validators_data;
        out_data->header.sign_correct = l_sign_correct ? 1 : 0;
        out_data->header.overall_correct = l_overall_correct ? 1 : 0;
    }
    DAP_DELETE(l_node_client->callbacks_arg);
    dap_chain_node_client_close_mt(l_node_client);
    DAP_DELETE(l_remote_node_info);
    return l_overall_correct;
}

uint256_t dap_chain_net_srv_stake_get_total_weight(dap_chain_net_id_t a_net_id, uint256_t *a_locked_weight)
{
    dap_chain_net_srv_stake_t *l_srv_stake = s_srv_stake_by_net_id(a_net_id);
    dap_return_val_if_fail(l_srv_stake, uint256_0);
    uint256_t l_total_weight = uint256_0;
    for (dap_chain_net_srv_stake_item_t *it = l_srv_stake->itemlist; it; it = it->hh.next) {
        if (it->signing_addr.net_id.uint64 != a_net_id.uint64)
            continue;
        SUM_256_256(l_total_weight, it->value, &l_total_weight);
        if (a_locked_weight)
            SUM_256_256(*a_locked_weight, it->locked_value, a_locked_weight);
    }
    return l_total_weight;
}

static int s_cli_srv_stake(int a_argc, char **a_argv, void **a_str_reply)
{
    enum {
        CMD_NONE, CMD_ORDER, CMD_DELEGATE, CMD_UPDATE, CMD_APPROVE, CMD_LIST, CMD_INVALIDATE, CMD_MIN_VALUE, CMD_CHECK, CMD_MAX_WEIGHT
    };
    int l_arg_index = 1;

    const char * l_hash_out_type = NULL;
    dap_cli_server_cmd_find_option_val(a_argv, l_arg_index, dap_min(a_argc, l_arg_index + 1), "-H", &l_hash_out_type);
    if (!l_hash_out_type)
        l_hash_out_type = "hex";
    else if (dap_strcmp(l_hash_out_type," hex") && dap_strcmp(l_hash_out_type, "base58")) {
        dap_cli_server_cmd_set_reply_text(a_str_reply, "invalid parameter -H, valid values: -H <hex | base58>");
        return -1;
    }
    int l_cmd_num = CMD_NONE;
    if (dap_cli_server_cmd_find_option_val(a_argv, l_arg_index, dap_min(a_argc, l_arg_index + 1), "order", NULL)) {
        l_cmd_num = CMD_ORDER;
    }
    // Create tx to freeze staker's funds and delete order
    else if (dap_cli_server_cmd_find_option_val(a_argv, l_arg_index, dap_min(a_argc, l_arg_index + 1), "delegate", NULL)) {
        l_cmd_num = CMD_DELEGATE;
    }
    // Create tx to change staker's funds for delegated key (if any)
    else if (dap_cli_server_cmd_find_option_val(a_argv, l_arg_index, dap_min(a_argc, l_arg_index + 1), "update", NULL)) {
        l_cmd_num = CMD_UPDATE;
    }
    // Create tx to approve staker's funds freeze
    else if (dap_cli_server_cmd_find_option_val(a_argv, l_arg_index, dap_min(a_argc, l_arg_index + 1), "approve", NULL)) {
        l_cmd_num = CMD_APPROVE;
    }
    // Show the tx list with frozen staker funds
    else if (dap_cli_server_cmd_find_option_val(a_argv, l_arg_index, dap_min(a_argc, l_arg_index + 1), "list", NULL)) {
        l_cmd_num = CMD_LIST;
    }
    // Return staker's funds
    else if (dap_cli_server_cmd_find_option_val(a_argv, l_arg_index, dap_min(a_argc, l_arg_index + 1), "invalidate", NULL)) {
        l_cmd_num = CMD_INVALIDATE;
    }
    // Set stake minimum value
    else if (dap_cli_server_cmd_find_option_val(a_argv, l_arg_index, dap_min(a_argc, l_arg_index + 1), "min_value", NULL)) {
        l_cmd_num = CMD_MIN_VALUE;
    }
    else if (dap_cli_server_cmd_find_option_val(a_argv, l_arg_index, dap_min(a_argc, l_arg_index + 1), "max_weight", NULL)) {
        l_cmd_num = CMD_MAX_WEIGHT;
    }
    else if(dap_cli_server_cmd_find_option_val(a_argv, l_arg_index, dap_min(a_argc, l_arg_index + 1), "check", NULL)) {
        l_cmd_num = CMD_CHECK;
    }

    switch (l_cmd_num) {

        case CMD_ORDER:
            return s_cli_srv_stake_order(a_argc, a_argv, l_arg_index + 1, a_str_reply, l_hash_out_type);

        case CMD_DELEGATE:
            return s_cli_srv_stake_delegate(a_argc, a_argv, l_arg_index + 1, a_str_reply, l_hash_out_type);

        case CMD_UPDATE:
            return s_cli_srv_stake_update(a_argc, a_argv, l_arg_index + 1, a_str_reply, l_hash_out_type);

        case CMD_INVALIDATE:
            return s_cli_srv_stake_invalidate(a_argc, a_argv, l_arg_index + 1, a_str_reply, l_hash_out_type);

        case CMD_CHECK:
        {
            const char * l_netst = NULL;
            const char * str_tx_hash = NULL;
            dap_chain_net_t * l_net = NULL;
            dap_hash_fast_t l_tx = {};
            dap_chain_ch_validator_test_t l_out = {0};

            dap_cli_server_cmd_find_option_val(a_argv, l_arg_index, a_argc, "-net", &l_netst);
            dap_cli_server_cmd_find_option_val(a_argv, l_arg_index, a_argc, "-tx", &str_tx_hash);
            l_net = dap_chain_net_by_name(l_netst);
            if (!l_net) {
                dap_cli_server_cmd_set_reply_text(a_str_reply, "Network %s not found", l_netst);
                return -1;
            }
            if (!str_tx_hash) {
                dap_cli_server_cmd_set_reply_text(a_str_reply, "Command check requires parameter -tx");
                return -2;
            }
            if (dap_chain_hash_fast_from_str(str_tx_hash, &l_tx)){
                dap_cli_server_cmd_set_reply_text(a_str_reply, "Can't get hash_fast from %s , check that the hash is correct", str_tx_hash);
                return -3;
            }
            int res = dap_chain_net_srv_stake_check_validator(l_net, &l_tx, &l_out, 10000, 15000);
            switch (res) {
            case -4:
                dap_cli_server_cmd_set_reply_text(a_str_reply,"Requested conditional transaction has no required conditional output");
                return -30;
                break;
            case -5:
                dap_cli_server_cmd_set_reply_text(a_str_reply,"Can't calculate hash of addr");
                return -31;
                break;
            case -6:
                dap_cli_server_cmd_set_reply_text(a_str_reply,"Node not found in base");
                return -32;
                break;
            case -7:
                dap_cli_server_cmd_set_reply_text(a_str_reply,"Node has bad size in base, see log file");
                return -33;
                break;
            case -8:
                dap_cli_server_cmd_set_reply_text(a_str_reply,"Can't connect to remote node");
                return -34;
                break;
            case -9:
                dap_cli_server_cmd_set_reply_text(a_str_reply,"No response from node");
                return -35;
                break;
            case -10:
                dap_cli_server_cmd_set_reply_text(a_str_reply,"Can't send DAP_STREAM_CH_CHAIN_NET_PKT_TYPE_NODE_VALIDATOR_READY_REQUEST packet");
                return -36;
                break;
            default:
                break;
            }
            dap_cli_server_cmd_set_reply_text(a_str_reply,
                                              "-------------------------------------------------\n"
                                              "VERSION \t |  %s \n"
                                              "AUTO_PROC \t |  %s \n"
                                              "ORDER \t\t |  %s \n"
                                              "AUTO_ONLINE \t |  %s \n"
                                              "AUTO_UPDATE \t |  %s \n"
                                              "DATA_SIGNED \t |  %s \n"
                                              "FOUND CERT \t |  %s\n"
                                              "SIGN CORRECT \t |  %s\n"
                                              "SUMMARY \t |  %s\n",
                     l_out.header.version,
                    (l_out.header.flags & A_PROC)?"true":"false",
                    (l_out.header.flags & F_ORDR)?"true":"false",
                    (l_out.header.flags & A_ONLN)?"true":"false",
                    (l_out.header.flags & A_UPDT)?"true":"false",
                    (l_out.header.flags & D_SIGN)?"true":"false",
                    (l_out.header.flags & F_CERT)?"true":"false",
                     l_out.header.sign_correct ?  "true":"false",
                     l_out.header.overall_correct ? "Validator ready" : "There are unresolved issues");

        }
        break;

        case CMD_APPROVE: {
            const char *l_net_str = NULL, *l_tx_hash_str = NULL, *l_cert_str = NULL;
            l_arg_index++;
            dap_cli_server_cmd_find_option_val(a_argv, l_arg_index, a_argc, "-net", &l_net_str);
            if (!l_net_str) {
                dap_cli_server_cmd_set_reply_text(a_str_reply, "Command 'approve' requires parameter -net");
                return -3;
            }
            dap_chain_net_t *l_net = dap_chain_net_by_name(l_net_str);
            if (!l_net) {
                dap_cli_server_cmd_set_reply_text(a_str_reply, "Network %s not found", l_net_str);
                return -4;
            }
            dap_cli_server_cmd_find_option_val(a_argv, l_arg_index, a_argc, "-poa_cert", &l_cert_str);
            if (!l_cert_str) {
                dap_cli_server_cmd_set_reply_text(a_str_reply, "Command 'approve' requires parameter -poa_cert");
                return -17;
            }
            dap_cert_t *l_cert = dap_cert_find_by_name(l_cert_str);
            if (!l_cert) {
                dap_cli_server_cmd_set_reply_text(a_str_reply, "Specified certificate not found");
                return -18;
            }
            if (!s_srv_stake_is_poa_cert(l_net, l_cert->enc_key)) {
                dap_cli_server_cmd_set_reply_text(a_str_reply, "Specified certificate is not PoA root one");
                return -21;
            }
            dap_cli_server_cmd_find_option_val(a_argv, l_arg_index, a_argc, "-tx", &l_tx_hash_str);
            if (!l_tx_hash_str) {
                dap_cli_server_cmd_set_reply_text(a_str_reply, "Command 'approve' requires parameter -tx");
                return -13;
            }
            dap_chain_hash_fast_t l_tx_hash = {};
            if (dap_chain_hash_fast_from_str(l_tx_hash_str, &l_tx_hash)) {
                dap_cli_server_cmd_set_reply_text(a_str_reply, "Invalid transaction hash format");
                return -14;
            }
            dap_chain_datum_decree_t *l_decree = dap_chain_net_srv_stake_decree_approve(l_net, &l_tx_hash, l_cert);
            char *l_decree_hash_str = NULL;
            if (!l_decree || !(l_decree_hash_str = s_stake_decree_put(l_decree, l_net))) {
                dap_cli_server_cmd_set_reply_text(a_str_reply, "Approve decree error");
                return -12;
            }
            DAP_DELETE(l_decree);
            dap_cli_server_cmd_set_reply_text(a_str_reply, "Approve decree %s successfully created",
                                              l_decree_hash_str);
            DAP_DELETE(l_decree_hash_str);
        } break;

        case CMD_LIST: {
            l_arg_index++;            
            if (dap_cli_server_cmd_find_option_val(a_argv, l_arg_index, a_argc, "keys", NULL)) {
                const char *l_net_str = NULL,
                           *l_cert_str = NULL,
                           *l_pkey_hash_str = NULL;
                l_arg_index++;
                dap_cli_server_cmd_find_option_val(a_argv, l_arg_index, a_argc, "-net", &l_net_str);
                if (!l_net_str) {
                    dap_cli_server_cmd_set_reply_text(a_str_reply, "Command 'list keys' requires parameter -net");
                    return -3;
                }
                dap_chain_net_t *l_net = dap_chain_net_by_name(l_net_str);
                if (!l_net) {
                    dap_cli_server_cmd_set_reply_text(a_str_reply, "Network %s not found", l_net_str);
                    return -4;
                }
                dap_chain_net_srv_stake_t *l_srv_stake = s_srv_stake_by_net_id(l_net->pub.id);
                if (!l_srv_stake) {
                    dap_cli_server_cmd_set_reply_text(a_str_reply, "Specified net have no stake service activated");
                    return -25;
                }
                dap_chain_net_srv_stake_item_t *l_stake = NULL;
                dap_cli_server_cmd_find_option_val(a_argv, l_arg_index, a_argc, "-cert", &l_cert_str);
                if (l_cert_str) {
                    dap_cert_t *l_cert = dap_cert_find_by_name(l_cert_str);
                    if (!l_cert) {
                        dap_cli_server_cmd_set_reply_text(a_str_reply, "Specified certificate not found");
                        return -18;
                    }
                    dap_chain_addr_t l_signing_addr;
                    if (dap_chain_addr_fill_from_key(&l_signing_addr, l_cert->enc_key, l_net->pub.id)) {
                        dap_cli_server_cmd_set_reply_text(a_str_reply, "Specified certificate is wrong");
                        return -20;
                    }
                    HASH_FIND(hh, l_srv_stake->itemlist, &l_signing_addr.data.hash_fast, sizeof(dap_hash_fast_t), l_stake);
                    if (!l_stake) {
                        dap_cli_server_cmd_set_reply_text(a_str_reply, "Specified certificate isn't delegated nor approved");
                        return -21;
                    }
                }
                if (!l_cert_str)
                    dap_cli_server_cmd_find_option_val(a_argv, l_arg_index, a_argc, "-pkey", &l_pkey_hash_str);
                if (l_pkey_hash_str) {
                    dap_hash_fast_t l_pkey_hash;
                    if (dap_chain_hash_fast_from_str(l_pkey_hash_str, &l_pkey_hash)) {
                        dap_cli_server_cmd_set_reply_text(a_str_reply, "Specified pkey hash is wrong");
                        return -20;
                    }
                    l_stake = dap_chain_net_srv_stake_check_pkey_hash(l_net->pub.id, &l_pkey_hash);
                    if (!l_stake) {
                        dap_cli_server_cmd_set_reply_text(a_str_reply, "Specified pkey hash isn't delegated nor approved");
                        return -21;
                    }
                }

                dap_string_t *l_reply_str = dap_string_new("");
                size_t l_inactive_count = 0, l_total_count = 0;
                uint256_t l_total_locked_weight = {}, l_total_weight = dap_chain_net_srv_stake_get_total_weight(l_net->pub.id, &l_total_locked_weight);
                if (l_stake)
                    s_srv_stake_print(l_stake, l_total_weight, l_reply_str);
                else
                    for (l_stake = l_srv_stake->itemlist; l_stake; l_stake = l_stake->hh.next) {
                        l_total_count++;
                        if (!l_stake->is_active)
                            l_inactive_count++;
                        s_srv_stake_print(l_stake, l_total_weight, l_reply_str);
                    }
                if (!HASH_CNT(hh, l_srv_stake->itemlist)) {
                    dap_string_append(l_reply_str, "No keys found\n");
                } else {
                    if (!l_cert_str && !l_pkey_hash_str)
                        dap_string_append_printf(l_reply_str, "Total keys count: %zu\n", l_total_count);
                    if (dap_chain_esbocs_started(l_net->pub.id))
                        dap_string_append_printf(l_reply_str, "Inactive keys count: %zu\n", l_inactive_count);
                    const char *l_total_weight_coins, *l_total_weight_str = dap_uint256_to_char(l_total_locked_weight, &l_total_weight_coins);
                    dap_string_append_printf(l_reply_str, "Total weight: %s (%s)\n", l_total_weight_coins, l_total_weight_str);
                    l_total_weight_str = dap_uint256_to_char(l_total_weight, &l_total_weight_coins);
                    dap_string_append_printf(l_reply_str, "Total effective weight: %s (%s)\n", l_total_weight_coins, l_total_weight_str);
                }

                const char *l_delegate_min_str; dap_uint256_to_char(dap_chain_net_srv_stake_get_allowed_min_value(l_net->pub.id),
                                                                    &l_delegate_min_str);
                char l_delegated_ticker[DAP_CHAIN_TICKER_SIZE_MAX];
                dap_chain_datum_token_get_delegated_ticker(l_delegated_ticker, l_net->pub.native_ticker);
                dap_string_append_printf(l_reply_str, "Minimum value for key delegating: %s %s\n",
                                         l_delegate_min_str, l_delegated_ticker);
                uint256_t l_percent_max = dap_chain_net_srv_stake_get_percent_max(l_net->pub.id);
                const char *l_percent_max_str = NULL;
                if (!IS_ZERO_256(l_percent_max)) {
                    MULT_256_256(l_percent_max, GET_256_FROM_64(100), &l_percent_max);
                    dap_uint256_to_char(l_percent_max, &l_percent_max_str);
                }
                dap_string_append_printf(l_reply_str, "Maximum related weight of each validator: %s%%\n",
                                         IS_ZERO_256(l_percent_max) ? "100" : l_percent_max_str);
                *a_str_reply = dap_string_free(l_reply_str, false);
            } else if (dap_cli_server_cmd_find_option_val(a_argv, l_arg_index, a_argc, "tx", NULL)) {
                const char *l_net_str = NULL;
                l_arg_index++;
                dap_cli_server_cmd_find_option_val(a_argv, l_arg_index, a_argc, "-net", &l_net_str);
                if (!l_net_str) {
                    dap_cli_server_cmd_set_reply_text(a_str_reply, "Command 'list tx' requires parameter -net");
                    return -3;
                }
                dap_chain_net_t *l_net = dap_chain_net_by_name(l_net_str);
                if (!l_net) {
                    dap_cli_server_cmd_set_reply_text(a_str_reply, "Network %s not found", l_net_str);
                    return -4;
                }
                struct get_tx_cond_pos_del_from_tx * l_args = DAP_NEW_Z(struct get_tx_cond_pos_del_from_tx);
                if(!l_args) {
                    log_it(L_CRITICAL, "%s", c_error_memory_alloc);
                    dap_cli_server_cmd_set_reply_text(a_str_reply, "Out of memory");
                    return -1;
                }
                dap_string_t * l_str_tmp = dap_string_new(NULL);
                dap_hash_fast_t l_datum_hash;
                dap_chain_datum_tx_t *l_datum_tx = NULL;
                dap_chain_tx_out_cond_t *l_tx_out_cond = NULL;
                int l_out_idx_tmp = 0;
                char *spaces = {"--------------------------------------------------------------------------------------------------------------------"};
                const char *l_signing_addr_str = NULL, *l_balance = NULL, *l_coins = NULL;
                char* l_node_address_text_block = NULL;
                dap_chain_net_get_tx_all(l_net,TX_SEARCH_TYPE_NET,s_get_tx_filter_callback, l_args);
                l_args->ret = dap_list_sort(l_args->ret, s_callback_compare_tx_list);
                for(dap_list_t *tx = l_args->ret; tx; tx = tx->next)
                {
                    l_datum_tx = (dap_chain_datum_tx_t*)tx->data;
                    char buf[DAP_TIME_STR_SIZE];
                    dap_hash_fast(l_datum_tx, dap_chain_datum_tx_get_size(l_datum_tx), &l_datum_hash);
                    l_tx_out_cond = dap_chain_datum_tx_out_cond_get(l_datum_tx, DAP_CHAIN_TX_OUT_COND_SUBTYPE_SRV_STAKE_POS_DELEGATE,
                                                                                     &l_out_idx_tmp);
                    char l_hash_str[DAP_CHAIN_HASH_FAST_STR_SIZE];
                    dap_chain_hash_fast_to_str(&l_datum_hash, l_hash_str, sizeof(l_hash_str));
                    dap_time_to_str_rfc822(buf, DAP_TIME_STR_SIZE, l_datum_tx->header.ts_created);
                    dap_string_append_printf(l_str_tmp,"%s \n%s \ntx_hash:\t%s \n",spaces, buf, l_hash_str);

                    char l_pkey_hash_str[DAP_CHAIN_HASH_FAST_STR_SIZE];
                    dap_chain_hash_fast_to_str(&l_tx_out_cond->subtype.srv_stake_pos_delegate.signing_addr.data.hash_fast, l_pkey_hash_str, sizeof(l_pkey_hash_str));
                    l_balance = dap_uint256_to_char(l_tx_out_cond->header.value, &l_coins);
                    
                    l_signing_addr_str = dap_chain_addr_to_str_static(&l_tx_out_cond->subtype.srv_stake_pos_delegate.signing_addr);
                    dap_string_append_printf(l_str_tmp,"signing_addr:\t%s \n",l_signing_addr_str);
                    dap_string_append_printf(l_str_tmp,"signing_hash:\t%s \n",l_pkey_hash_str);
                    l_node_address_text_block = dap_strdup_printf("node_address:\t" NODE_ADDR_FP_STR,NODE_ADDR_FP_ARGS_S(l_tx_out_cond->subtype.srv_stake_pos_delegate.signer_node_addr));
                    dap_string_append_printf(l_str_tmp,"%s \n",l_node_address_text_block);
                    dap_string_append_printf(l_str_tmp,"value:\t\t%s (%s) \n",l_coins,l_balance);

                    DAP_DELETE(l_node_address_text_block);
                }

                dap_cli_server_cmd_set_reply_text(a_str_reply, "%s", l_str_tmp->str);
                dap_string_free(l_str_tmp, true);
               DAP_DELETE(l_args);
            } else {
                dap_cli_server_cmd_set_reply_text(a_str_reply, "Subcommand '%s' not recognized", a_argv[l_arg_index]);
                return -2;
            }
        } break;

        case CMD_MIN_VALUE: {
            const char *l_net_str = NULL,
                       *l_cert_str = NULL,
                       *l_value_str = NULL;
            l_arg_index++;
            dap_cli_server_cmd_find_option_val(a_argv, l_arg_index, a_argc, "-net", &l_net_str);
            if (!l_net_str) {
                dap_cli_server_cmd_set_reply_text(a_str_reply, "Command 'min_value' requires parameter -net");
                return -3;
            }
            dap_chain_net_t *l_net = dap_chain_net_by_name(l_net_str);
            if (!l_net) {
                dap_cli_server_cmd_set_reply_text(a_str_reply, "Network %s not found", l_net_str);
                return -4;
            }
            dap_chain_t *l_chain = dap_chain_net_get_default_chain_by_chain_type(l_net, CHAIN_TYPE_ANCHOR);
            if (!l_chain)
                l_chain =  dap_chain_net_get_chain_by_chain_type(l_net, CHAIN_TYPE_ANCHOR);
            if (!l_chain) {
                dap_cli_server_cmd_set_reply_text(a_str_reply, "No chain supported anchor datum type");
                return -2;
            }
            dap_cli_server_cmd_find_option_val(a_argv, l_arg_index, a_argc, "-poa_cert", &l_cert_str);
            if (!l_cert_str) {
                dap_cli_server_cmd_set_reply_text(a_str_reply, "Command 'min_value' requires parameter -poa_cert");
                return -3;
            }
            dap_cert_t *l_poa_cert = dap_cert_find_by_name(l_cert_str);
            if (!l_poa_cert) {
                dap_cli_server_cmd_set_reply_text(a_str_reply, "Specified certificate not found");
                return -25;
            }
            if (!s_srv_stake_is_poa_cert(l_net, l_poa_cert->enc_key)) {
                dap_cli_server_cmd_set_reply_text(a_str_reply, "Specified certificate is not PoA root one");
                return -26;
            }

            dap_cli_server_cmd_find_option_val(a_argv, l_arg_index, a_argc, "-value", &l_value_str);
            if (!l_value_str) {
                dap_cli_server_cmd_set_reply_text(a_str_reply, "Command 'min_value' requires parameter -value");
                return -9;
            }
            uint256_t l_value = dap_chain_balance_scan(l_value_str);
            if (IS_ZERO_256(l_value)) {
                dap_cli_server_cmd_set_reply_text(a_str_reply, "Unrecognized number in '-value' param");
                return -10;
            }

            dap_chain_datum_decree_t *l_decree = s_stake_decree_set_min_stake(l_net, l_chain, l_value, l_poa_cert);
            char *l_decree_hash_str = NULL;
            if (l_decree && (l_decree_hash_str = s_stake_decree_put(l_decree, l_net))) {
                dap_cli_server_cmd_set_reply_text(a_str_reply, "Minimum stake value has been set."
                                                                " Decree hash %s", l_decree_hash_str);
                DAP_DELETE(l_decree);
                DAP_DELETE(l_decree_hash_str);
            } else {
                dap_cli_server_cmd_set_reply_text(a_str_reply, "Minimum stake value setting failed");
                DAP_DEL_Z(l_decree);
                return -21;
            }
        } break;

        case CMD_MAX_WEIGHT: {
            const char *l_net_str = NULL,
                       *l_cert_str = NULL,
                       *l_value_str = NULL;
            l_arg_index++;
            dap_cli_server_cmd_find_option_val(a_argv, l_arg_index, a_argc, "-net", &l_net_str);
            if (!l_net_str) {
                dap_cli_server_cmd_set_reply_text(a_str_reply, "Command 'max_weight' requires parameter -net");
                return -3;
            }
            dap_chain_net_t *l_net = dap_chain_net_by_name(l_net_str);
            if (!l_net) {
                dap_cli_server_cmd_set_reply_text(a_str_reply, "Network %s not found", l_net_str);
                return -4;
            }
            dap_chain_t *l_chain = dap_chain_net_get_default_chain_by_chain_type(l_net, CHAIN_TYPE_ANCHOR);
            if (!l_chain)
                l_chain =  dap_chain_net_get_chain_by_chain_type(l_net, CHAIN_TYPE_ANCHOR);
            if (!l_chain) {
                dap_cli_server_cmd_set_reply_text(a_str_reply, "No chain supported anchor datum type");
                return -2;
            }
            dap_cli_server_cmd_find_option_val(a_argv, l_arg_index, a_argc, "-poa_cert", &l_cert_str);
            if (!l_cert_str) {
                dap_cli_server_cmd_set_reply_text(a_str_reply, "Command 'max_weight' requires parameter -poa_cert");
                return -3;
            }
            dap_cert_t *l_poa_cert = dap_cert_find_by_name(l_cert_str);
            if (!l_poa_cert) {
                dap_cli_server_cmd_set_reply_text(a_str_reply, "Specified certificate not found");
                return -25;
            }
            if (!s_srv_stake_is_poa_cert(l_net, l_poa_cert->enc_key)) {
                dap_cli_server_cmd_set_reply_text(a_str_reply, "Specified certificate is not PoA root one");
                return -26;
            }

            dap_cli_server_cmd_find_option_val(a_argv, l_arg_index, a_argc, "-percent", &l_value_str);
            if (!l_value_str) {
                dap_cli_server_cmd_set_reply_text(a_str_reply, "Command 'max_weight' requires parameter -percent");
                return -9;
            }
            uint256_t l_value = dap_chain_balance_coins_scan(l_value_str);
            if (IS_ZERO_256(l_value)) {
                dap_cli_server_cmd_set_reply_text(a_str_reply, "Unrecognized number in '-percent' param");
                return -10;
            }
            if (compare256(l_value, dap_chain_balance_coins_scan("100.0")) >= 0) {
                dap_cli_server_cmd_set_reply_text(a_str_reply, "Percent must be lower than 100%%");
                return -29;
            }
            DIV_256(l_value, GET_256_FROM_64(100), &l_value);
            dap_chain_datum_decree_t *l_decree = s_stake_decree_set_max_weight(l_net, l_chain, l_value, l_poa_cert);
            char *l_decree_hash_str = NULL;
            if (l_decree && (l_decree_hash_str = s_stake_decree_put(l_decree, l_net))) {
                dap_cli_server_cmd_set_reply_text(a_str_reply, "Maximum weight has been set."
                                                                " Decree hash %s", l_decree_hash_str);
                DAP_DELETE(l_decree);
                DAP_DELETE(l_decree_hash_str);
            } else {
                dap_cli_server_cmd_set_reply_text(a_str_reply, "Maximum weight setting failed");
                DAP_DEL_Z(l_decree);
                return -21;
            }
        } break;

        default: {
            dap_cli_server_cmd_set_reply_text(a_str_reply, "Command %s not recognized", a_argv[l_arg_index]);
            return -1;
        }
    }
    return 0;
}

bool dap_chain_net_srv_stake_get_fee_validators(dap_chain_net_t *a_net,
                                                uint256_t *a_max_fee, uint256_t *a_average_fee, uint256_t *a_min_fee, uint256_t *a_median_fee)
{
    dap_return_val_if_fail(a_net, false);
    char *l_gdb_group_str = dap_chain_net_srv_order_get_gdb_group(a_net);
    size_t l_orders_count = 0;
    dap_global_db_obj_t *l_orders = dap_global_db_get_all_sync(l_gdb_group_str, &l_orders_count);
    DAP_DELETE(l_gdb_group_str);
    uint256_t l_min = uint256_0, l_max = uint256_0, l_average = uint256_0, l_median = uint256_0;
    uint64_t l_order_fee_count = 0;
    uint256_t l_all_fees[l_orders_count * sizeof(uint256_t)];
    for (size_t i = 0; i < l_orders_count; i++) {
        const dap_chain_net_srv_order_t *l_order = dap_chain_net_srv_order_check(l_orders[i].key, l_orders[i].value, l_orders[i].value_len);
        if (!l_order) {
            log_it(L_WARNING, "Unreadable order %s", l_orders[i].key);
            continue;
        }
        if (l_order->srv_uid.uint64 != DAP_CHAIN_NET_SRV_STAKE_POS_DELEGATE_ID)
            continue;
        if (l_order_fee_count == 0) {
            l_min = l_max = l_order->price;
        }
        l_all_fees[l_order_fee_count] = l_order->price;
        for(int j = l_order_fee_count; j > 0 && compare256(l_all_fees[j], l_all_fees[j - 1]) == -1; --j) {
            uint256_t l_temp = l_all_fees[j];
            l_all_fees[j] = l_all_fees[j - 1];
            l_all_fees[j - 1] = l_temp;
        }
        l_order_fee_count++;
        uint256_t t = uint256_0;
        SUM_256_256(l_order->price, l_average, &t);
        l_average = t;
        if (compare256(l_min, l_order->price) == 1) {
            l_min = l_order->price;
        }
        if (compare256(l_max, l_order->price) == -1) {
            l_max = l_order->price;
        }
    }
    dap_global_db_objs_delete(l_orders, l_orders_count);
    uint256_t t = uint256_0;
    if (!IS_ZERO_256(l_average))
        DIV_256(l_average, dap_chain_uint256_from(l_order_fee_count), &t);
    l_average = t;

    if (l_order_fee_count) {
        l_median = l_all_fees[(size_t)(l_order_fee_count * 2 / 3)];
    }

    if (a_min_fee)
        *a_min_fee = l_min;
    if (a_average_fee)
        *a_average_fee = l_average;
    if (a_median_fee)
        *a_median_fee = l_median;
    if (a_max_fee)
        *a_max_fee = l_max;
    return true;
}

void dap_chain_net_srv_stake_get_fee_validators_str(dap_chain_net_t *a_net, dap_string_t *a_string_ret)
{
    if (!a_net || !a_string_ret)
        return;
    uint256_t l_min = uint256_0, l_max = uint256_0, l_average = uint256_0, l_median = uint256_0;
    dap_chain_net_srv_stake_get_fee_validators(a_net, &l_max, &l_average, &l_min, &l_median);
    const char *l_native_token  = a_net->pub.native_ticker;
    const char *l_coins_str,
    *l_min_balance      = dap_strdup(dap_uint256_to_char(l_min, &l_coins_str)),     *l_min_coins    = dap_strdup(l_coins_str),
    *l_max_balance      = dap_strdup(dap_uint256_to_char(l_max, &l_coins_str)),     *l_max_coins    = dap_strdup(l_coins_str),
    *l_average_balance  = dap_strdup(dap_uint256_to_char(l_average, &l_coins_str)), *l_average_coins= dap_strdup(l_coins_str),
    *l_median_balance   = dap_strdup(dap_uint256_to_char(l_median, &l_coins_str)),  *l_median_coins = dap_strdup(l_coins_str);

    dap_string_append_printf(a_string_ret, "Validator fee: \n"
                                           "\t MIN: %s (%s) %s\n"
                                           "\t MAX: %s (%s) %s\n"
                                           "\t Average: %s (%s) %s \n"
                                           "\t Median: %s (%s) %s \n", l_min_coins, l_min_balance, l_native_token,
                                           l_max_coins, l_max_balance, l_native_token,
                                           l_average_coins, l_average_balance, l_native_token,
                                           l_median_coins, l_median_balance, l_native_token);
    DAP_DEL_MULTY(l_min_balance, l_min_coins, l_max_balance, l_max_coins, l_average_balance, l_average_coins, l_median_balance, l_median_coins);
}

json_object *dap_chain_net_srv_stake_get_fee_validators_json(dap_chain_net_t  *a_net) {
    if (!a_net)
        return NULL;
    uint256_t l_min = uint256_0, l_max = uint256_0, l_average = uint256_0, l_median = uint256_0;
    dap_chain_net_srv_stake_get_fee_validators(a_net, &l_max, &l_average, &l_min, &l_median);
    const char *l_native_token  = a_net->pub.native_ticker;
    json_object *l_jobj_min     = json_object_new_object(), *l_jobj_max     = json_object_new_object(),
                *l_jobj_average = json_object_new_object(), *l_jobj_median  = json_object_new_object(),
                *l_jobj_ret     = json_object_new_object();
                
    const char *l_coins_str;
    json_object_object_add( l_jobj_min,     "balance",  json_object_new_string(dap_uint256_to_char(l_min, &l_coins_str)) );
    json_object_object_add( l_jobj_min,     "coin",     json_object_new_string(l_coins_str) );

    json_object_object_add( l_jobj_max,     "balance",  json_object_new_string(dap_uint256_to_char(l_max, &l_coins_str)) );
    json_object_object_add( l_jobj_max,     "coin",     json_object_new_string(l_coins_str) );

    json_object_object_add( l_jobj_average, "balance",  json_object_new_string(dap_uint256_to_char(l_average, &l_coins_str)) );
    json_object_object_add( l_jobj_average, "coin",     json_object_new_string(l_coins_str) );
    
    json_object_object_add( l_jobj_median, "balance",   json_object_new_string(dap_uint256_to_char(l_median, &l_coins_str)) );
    json_object_object_add( l_jobj_median, "coin",      json_object_new_string(l_coins_str) );

    json_object_object_add(l_jobj_ret, "min",       l_jobj_min);
    json_object_object_add(l_jobj_ret, "max",       l_jobj_max);
    json_object_object_add(l_jobj_ret, "average",   l_jobj_average);
    json_object_object_add(l_jobj_ret, "median",    l_jobj_median);
    json_object_object_add(l_jobj_ret, "token",     json_object_new_string(a_net->pub.native_ticker));

    return l_jobj_ret;
}

static void s_cache_data(dap_ledger_t *a_ledger, dap_chain_datum_tx_t *a_tx, dap_chain_addr_t *a_signing_addr)
{
    if (!dap_ledger_cache_enabled(a_ledger))
        return;
    dap_chain_net_srv_stake_cache_data_t l_cache_data;
    dap_hash_fast(a_tx, dap_chain_datum_tx_get_size(a_tx), &l_cache_data.tx_hash);
    char l_data_key[DAP_CHAIN_HASH_FAST_STR_SIZE];
    dap_chain_hash_fast_to_str(&l_cache_data.tx_hash, l_data_key, sizeof(l_data_key));
    l_cache_data.signing_addr = *a_signing_addr;
    char *l_gdb_group = dap_ledger_get_gdb_group(a_ledger, DAP_CHAIN_NET_SRV_STAKE_POS_DELEGATE_GDB_GROUP);
    if (dap_global_db_set(l_gdb_group, l_data_key, &l_cache_data, sizeof(l_cache_data), false, NULL, NULL))
        log_it(L_WARNING, "Stake service cache mismatch");
}

static void s_uncache_data(dap_ledger_t *a_ledger, dap_chain_datum_tx_t *a_tx, dap_chain_addr_t *a_signing_addr)
{
    if (!dap_ledger_cache_enabled(a_ledger))
        return;
    dap_chain_hash_fast_t l_hash = {};
    dap_hash_fast(a_tx, dap_chain_datum_tx_get_size(a_tx), &l_hash);
    char l_data_key[DAP_CHAIN_HASH_FAST_STR_SIZE];
    dap_chain_hash_fast_to_str(&l_hash, l_data_key, sizeof(l_data_key));
    char *l_gdb_group = dap_ledger_get_gdb_group(a_ledger, DAP_CHAIN_NET_SRV_STAKE_POS_DELEGATE_GDB_GROUP);
    if (dap_global_db_del_sync(l_gdb_group, l_data_key))
        log_it(L_WARNING, "Stake service cache mismatch");
}

dap_chain_net_srv_stake_item_t *dap_chain_net_srv_stake_check_pkey_hash(dap_chain_net_id_t a_net_id, dap_hash_fast_t *a_pkey_hash)
{
    dap_chain_net_srv_stake_t *l_srv_stake = s_srv_stake_by_net_id(a_net_id);
    if (!l_srv_stake)
        return NULL;
    dap_chain_net_srv_stake_item_t *l_stake, *l_tmp;
    HASH_ITER(hh, l_srv_stake->itemlist, l_stake, l_tmp) {
        if (dap_hash_fast_compare(&l_stake->signing_addr.data.hash_fast, a_pkey_hash))
            return l_stake;
    }
    return NULL;
}

size_t dap_chain_net_srv_stake_get_total_keys(dap_chain_net_id_t a_net_id, size_t *a_in_active_count)
{
    dap_chain_net_srv_stake_t *l_stake_rec = s_srv_stake_by_net_id(a_net_id);
    if (!l_stake_rec)
        return 0;
    size_t l_total_count = 0, l_inactive_count = 0;
    dap_chain_net_srv_stake_item_t *l_item = NULL;
    for (l_item = l_stake_rec->itemlist; l_item; l_item = l_item->hh.next) {
        if (l_item->net->pub.id.uint64 != a_net_id.uint64)
            continue;
        l_total_count++;
        if (!l_item->is_active)
            l_inactive_count++;
    }
    if (a_in_active_count) {
        *a_in_active_count = l_inactive_count;
    }
    return l_total_count;
}<|MERGE_RESOLUTION|>--- conflicted
+++ resolved
@@ -1872,16 +1872,10 @@
             char *l_gdb_group_str = i ? dap_chain_net_srv_order_get_gdb_group(l_net) :
                                         dap_chain_net_srv_order_get_common_group(l_net);
             size_t l_orders_count = 0;
-<<<<<<< HEAD
-            dap_global_db_obj_t *l_orders = dap_global_db_get_all_sync(l_gdb_group_str, &l_orders_count);
+            dap_global_db_obj_t * l_orders = dap_global_db_get_all_sync(l_gdb_group_str, &l_orders_count);
+            qsort(l_orders, l_orders_count, sizeof(dap_global_db_obj_t), time_compare_orders);
             for (size_t j = 0; j < l_orders_count; j++) {
                 const dap_chain_net_srv_order_t *l_order = dap_chain_net_srv_order_check(l_orders[j].key, l_orders[j].value, l_orders[j].value_len);
-=======
-            dap_global_db_obj_t * l_orders = dap_global_db_get_all_sync(l_gdb_group_str, &l_orders_count);
-            qsort(l_orders, l_orders_count, sizeof(dap_global_db_obj_t), time_compare_orders);
-            for (size_t i = 0; i < l_orders_count; i++) {
-                const dap_chain_net_srv_order_t *l_order = dap_chain_net_srv_order_check(l_orders[i].key, l_orders[i].value, l_orders[i].value_len);
->>>>>>> aaeabd94
                 if (!l_order) {
                     log_it(L_WARNING, "Unreadable order %s", l_orders[j].key);
                     continue;
@@ -2393,20 +2387,12 @@
     dap_enc_key_delete(l_enc_key);
     char *l_out_hash_str = NULL;
     if (l_tx_new && (l_out_hash_str = s_stake_tx_put(l_tx_new, l_net, a_hash_out_type))) {
-<<<<<<< HEAD
-        dap_cli_server_cmd_set_reply_text(a_str_reply, "%sDelegated m-tokens value will change. Updating tx hash is %s .", l_sign_str, l_out_hash_str);
-=======
-        dap_cli_server_cmd_set_reply_text(a_str_reply, "%sDelegated m-tokens value will change. Updating tx hash is %s.", l_sign_str, l_out_hash_str);
->>>>>>> master
+        dap_cli_server_cmd_set_reply_text(a_str_reply, "%sDelegated m-tokens value will change. Updating tx hash is %s", l_sign_str, l_out_hash_str);
         DAP_DELETE(l_out_hash_str);
         DAP_DELETE(l_tx_new);
     } else {
         l_tx_hash_str = dap_chain_hash_fast_to_str_static(&l_tx_hash);
-<<<<<<< HEAD
         dap_cli_server_cmd_set_reply_text(a_str_reply, "Can't compose updating transaction %s , examine log files for details", l_tx_hash_str);
-=======
-        dap_cli_server_cmd_set_reply_text(a_str_reply, "Can't compose updating transaction %s, examine log files for details", l_tx_hash_str);
->>>>>>> master
         DAP_DEL_Z(l_tx_new);
         return -21;
     }
@@ -2547,21 +2533,12 @@
         char *l_out_hash_str = NULL;
         if (l_tx && (l_out_hash_str = s_stake_tx_put(l_tx, l_net, a_hash_out_type))) {
             dap_cli_server_cmd_set_reply_text(a_str_reply, "%sAll m-tokens will be returned to "
-<<<<<<< HEAD
                                                            "owner. Returning tx hash %s .", l_sign_str, l_out_hash_str);
             char *l_delegated_group = s_get_delegated_group(l_net);
             dap_global_db_del_sync(l_delegated_group, l_tx_hash_str_tmp);
             DAP_DEL_MULTY(l_out_hash_str, l_tx, l_delegated_group);
         } else {
             dap_cli_server_cmd_set_reply_text(a_str_reply, "Can't compose invalidation transaction %s , examine log files for details", l_tx_hash_str_tmp);
-=======
-                                                           "owner. Returning tx hash %s.", l_sign_str, l_out_hash_str);
-            DAP_DELETE(l_out_hash_str);
-            DAP_DELETE(l_tx);
-        } else {
-            l_tx_hash_str = dap_chain_hash_fast_to_str_static(&l_tx_hash);
-            dap_cli_server_cmd_set_reply_text(a_str_reply, "Can't compose invalidation transaction %s, examine log files for details", l_tx_hash_str);
->>>>>>> master
             DAP_DEL_Z(l_tx);
             return -21;
         }
@@ -2597,12 +2574,8 @@
     char l_tx_hash_str[DAP_CHAIN_HASH_FAST_STR_SIZE], l_pkey_hash_str[DAP_CHAIN_HASH_FAST_STR_SIZE];
     dap_chain_hash_fast_to_str(&a_stake->tx_hash, l_tx_hash_str, sizeof(l_tx_hash_str));
     dap_chain_hash_fast_to_str(&a_stake->signing_addr.data.hash_fast, l_pkey_hash_str, sizeof(l_pkey_hash_str));
-<<<<<<< HEAD
-    char *l_balance = dap_chain_balance_coins_print(a_stake->value);
-=======
-    char *l_balance = dap_chain_balance_to_coins(a_stake->locked_value);
-    char *l_effective_weight = dap_chain_balance_to_coins(a_stake->value);
->>>>>>> master
+    char *l_balance = dap_chain_balance_coins_print(a_stake->locked_value);
+    char *l_effective_weight = dap_chain_balance_coins_print(a_stake->value);
     uint256_t l_rel_weight, l_tmp;
     MULT_256_256(a_stake->value, GET_256_FROM_64(100), &l_tmp);
     DIV_256_COIN(l_tmp, a_total_weight, &l_rel_weight);
