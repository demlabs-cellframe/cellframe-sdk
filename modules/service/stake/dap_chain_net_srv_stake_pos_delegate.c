--- conflicted
+++ resolved
@@ -1799,7 +1799,6 @@
         dap_enc_key_delete(l_enc_key);
         switch (l_ret) {
         case -1: {
-<<<<<<< HEAD
             dap_json_rpc_error_add(*a_json_arr_reply, DAP_CHAIN_NODE_CLI_SRV_STAKE_ORDER_TX_ARR_ERR, "Args error");
             l_switch_ret =  DAP_CHAIN_NODE_CLI_SRV_STAKE_ORDER_TX_ARR_ERR; } break;
         case -2: {
@@ -1835,43 +1834,6 @@
         case -12: {
             dap_json_rpc_error_add(*a_json_arr_reply, DAP_CHAIN_NODE_CLI_SRV_STAKE_ORDER_TX_SIGN_OUTPUT_ERR, "Can't add sign output");
             l_switch_ret =  DAP_CHAIN_NODE_CLI_SRV_STAKE_ORDER_TX_SIGN_OUTPUT_ERR; } break;
-=======
-            dap_json_rpc_error_add(*a_json_arr_reply, -41, "Args error");
-            l_switch_ret =  -41; } break;
-        case -2: {
-            dap_json_rpc_error_add(*a_json_arr_reply, -42, "Nothing to pay for fee (not enough funds)");
-            l_switch_ret =  -42; } break;
-        case -3: {
-            dap_json_rpc_error_add(*a_json_arr_reply, -43, "Nothing to pay for delegate (not enough funds)");
-            l_switch_ret =  -43; } break;
-        case -4: {
-            dap_json_rpc_error_add(*a_json_arr_reply, -44, "Can't compose the transaction input");
-            l_switch_ret =  -44; } break;
-        case -5: {
-            dap_json_rpc_error_add(*a_json_arr_reply, -45, "Can't compose the transaction conditional input");
-            l_switch_ret =  -45; } break;
-        case -6: {
-            dap_json_rpc_error_add(*a_json_arr_reply, -46, "Can't compose the fee transaction input");
-            l_switch_ret =  -46; } break;
-        case -7: {
-            dap_json_rpc_error_add(*a_json_arr_reply, -47, "Can't compose the transaction conditional output");
-            l_switch_ret =  -47; } break;
-        case -8: {
-            dap_json_rpc_error_add(*a_json_arr_reply, -48, "Can't add coin back output");
-            l_switch_ret =  -48; } break;
-        case -9: {
-            dap_json_rpc_error_add(*a_json_arr_reply, -49, "Can't add net fee output");
-            l_switch_ret =  -49; } break;
-        case -10: {
-            dap_json_rpc_error_add(*a_json_arr_reply, -50, "Can't add validator fee output");
-            l_switch_ret =  -50; } break;
-        case -11: {
-            dap_json_rpc_error_add(*a_json_arr_reply, -51, "Cant add fee back output");
-            l_switch_ret =  -51; } break;
-        case -12: {
-            dap_json_rpc_error_add(*a_json_arr_reply, -52, "Can't add sign output");
-            l_switch_ret =  -52; } break;
->>>>>>> 897d1725
         default: {} break;
         }
         if (l_switch_ret < 0)
@@ -1880,7 +1842,6 @@
         l_ret = s_stake_tx_put(l_tx, l_net, a_hash_out_type, l_tx_hash_str);
         switch(l_ret) {
         case -1: {
-<<<<<<< HEAD
             dap_json_rpc_error_add(*a_json_arr_reply, DAP_CHAIN_NODE_CLI_SRV_STAKE_ORDER_TX_MEMPOOL_ADD_ERR, "Can't add datum in mempool");
             l_switch_ret = DAP_CHAIN_NODE_CLI_SRV_STAKE_ORDER_TX_MEMPOOL_ADD_ERR; } break;
         case -2: {
@@ -1889,27 +1850,12 @@
         case -3: {
             dap_json_rpc_error_add(*a_json_arr_reply, DAP_CHAIN_NODE_CLI_SRV_STAKE_ORDER_TX_NO_CHAIN_ERR, "Can't find chain");
             l_switch_ret = DAP_CHAIN_NODE_CLI_SRV_STAKE_ORDER_TX_NO_CHAIN_ERR; } break;
-=======
-            dap_json_rpc_error_add(*a_json_arr_reply, -55, "Can't add datum in mempool");
-            l_switch_ret = -55; } break;
-        case -2: {
-            dap_json_rpc_error_add(*a_json_arr_reply, -56, "Not enough memory");
-            l_switch_ret = -56; } break;
-        case -3: {
-            dap_json_rpc_error_add(*a_json_arr_reply, -57, "Can't find chain");
-            l_switch_ret = -57; } break;
->>>>>>> 897d1725
         default: {} break;
         }
         DAP_DEL_Z(l_tx);
         if (l_switch_ret < 0) {
-<<<<<<< HEAD
             dap_json_rpc_error_add(*a_json_arr_reply, l_switch_ret, "Can't compose transaction for order");
             return l_switch_ret;
-=======
-            dap_json_rpc_error_add(*a_json_arr_reply, -21, "Can't compose transaction for order");
-            return -21;
->>>>>>> 897d1725
         }
         // Create the order & put it in GDB
         dap_hash_fast_t l_tx_hash = {};
@@ -2420,7 +2366,6 @@
     dap_enc_key_delete(l_enc_key);
     switch (l_ret) {
     case -1: {
-<<<<<<< HEAD
         dap_json_rpc_error_add(*a_json_arr_reply, DAP_CHAIN_NODE_CLI_SRV_STAKE_DELEGATE_TX_ARR_ERR, "Args error");
         l_switch_ret =  DAP_CHAIN_NODE_CLI_SRV_STAKE_DELEGATE_TX_ARR_ERR; } break;
     case -2: {
@@ -2456,43 +2401,6 @@
     case -12: {
         dap_json_rpc_error_add(*a_json_arr_reply, DAP_CHAIN_NODE_CLI_SRV_STAKE_DELEGATE_TX_SIGN_OUTPUT_ERR, "Can't add sign output");
         l_switch_ret =  DAP_CHAIN_NODE_CLI_SRV_STAKE_DELEGATE_TX_SIGN_OUTPUT_ERR; } break;
-=======
-        dap_json_rpc_error_add(*a_json_arr_reply, -41, "Args error");
-        l_switch_ret =  -41; } break;
-    case -2: {
-        dap_json_rpc_error_add(*a_json_arr_reply, -42, "Nothing to pay for fee (not enough funds)");
-        l_switch_ret =  -42; } break;
-    case -3: {
-        dap_json_rpc_error_add(*a_json_arr_reply, -43, "Nothing to pay for delegate (not enough funds)");
-        l_switch_ret =  -43; } break;
-    case -4: {
-        dap_json_rpc_error_add(*a_json_arr_reply, -44, "Can't compose the transaction input");
-        l_switch_ret =  -44; } break;
-    case -5: {
-        dap_json_rpc_error_add(*a_json_arr_reply, -45, "Can't compose the transaction conditional input");
-        l_switch_ret =  -45; } break;
-    case -6: {
-        dap_json_rpc_error_add(*a_json_arr_reply, -46, "Can't compose the fee transaction input");
-        l_switch_ret =  -46; } break;
-    case -7: {
-        dap_json_rpc_error_add(*a_json_arr_reply, -47, "Can't compose the transaction conditional output");
-        l_switch_ret =  -47; } break;
-    case -8: {
-        dap_json_rpc_error_add(*a_json_arr_reply, -48, "Can't add coin back output");
-        l_switch_ret =  -48; } break;
-    case -9: {
-        dap_json_rpc_error_add(*a_json_arr_reply, -49, "Can't add net fee output");
-        l_switch_ret =  -49; } break;
-    case -10: {
-        dap_json_rpc_error_add(*a_json_arr_reply, -50, "Can't add validator fee output");
-        l_switch_ret =  -50; } break;
-    case -11: {
-        dap_json_rpc_error_add(*a_json_arr_reply, -51, "Cant add fee back output");
-        l_switch_ret =  -51; } break;
-    case -12: {
-        dap_json_rpc_error_add(*a_json_arr_reply, -52, "Can't add sign output");
-        l_switch_ret =  -52; } break;
->>>>>>> 897d1725
     default: {} break;
     }
     if (l_switch_ret < 0)
@@ -2502,7 +2410,6 @@
     l_ret = s_stake_tx_put(l_tx, l_net, a_hash_out_type, l_tx_hash_str);
     switch(l_ret) {
     case -1: {
-<<<<<<< HEAD
         dap_json_rpc_error_add(*a_json_arr_reply, DAP_CHAIN_NODE_CLI_SRV_STAKE_DELEGATE_TX_MEMPOOL_ADD_ERR, "Can't add datum in mempool");
         l_switch_ret = DAP_CHAIN_NODE_CLI_SRV_STAKE_DELEGATE_TX_MEMPOOL_ADD_ERR; } break;
     case -2: {
@@ -2511,16 +2418,6 @@
     case -3: {
         dap_json_rpc_error_add(*a_json_arr_reply, DAP_CHAIN_NODE_CLI_SRV_STAKE_DELEGATE_TX_NO_CHAIN_ERR, "Can't find chain");
         l_switch_ret = DAP_CHAIN_NODE_CLI_SRV_STAKE_DELEGATE_TX_NO_CHAIN_ERR; } break;
-=======
-        dap_json_rpc_error_add(*a_json_arr_reply, -55, "Can't add datum in mempool");
-        l_switch_ret = -55; } break;
-    case -2: {
-        dap_json_rpc_error_add(*a_json_arr_reply, -56, "Not enough memory");
-        l_switch_ret = -56; } break;
-    case -3: {
-        dap_json_rpc_error_add(*a_json_arr_reply, -57, "Can't find chain");
-        l_switch_ret = -57; } break;
->>>>>>> 897d1725
     default: {} break;
     }
     DAP_DEL_Z(l_tx);
@@ -2535,7 +2432,6 @@
     return 0;
 }
 
-<<<<<<< HEAD
 
 typedef enum s_cli_srv_stake_update_err{
     DAP_CHAIN_NODE_CLI_SRV_STAKE_UPDATE_OK = 0,
@@ -2571,9 +2467,6 @@
 
 } s_cli_srv_stake_update_err_t;
 static int s_cli_srv_stake_update(int a_argc, char **a_argv, int a_arg_index, void **a_str_reply, const char *a_hash_out_type)
-=======
-static int s_cli_srv_stake_update(int a_argc, char **a_argv, int a_arg_index, void **a_reply, const char *a_hash_out_type)
->>>>>>> 897d1725
 {
     json_object **a_json_arr_reply = (json_object **)a_str_reply;
     const char *l_net_str = NULL,
@@ -2585,77 +2478,45 @@
     json_object **a_json_arr_reply = (json_object **)a_reply;
     dap_cli_server_cmd_find_option_val(a_argv, a_arg_index, a_argc, "-net", &l_net_str);
     if (!l_net_str) {
-<<<<<<< HEAD
         dap_json_rpc_error_add(*a_json_arr_reply, DAP_CHAIN_NODE_CLI_SRV_STAKE_UPDATE_PARAM_ERR, "Command 'update' requires parameter -net");
-=======
-        dap_json_rpc_error_add(*a_json_arr_reply, -3, "Command 'update' requires parameter -net");
->>>>>>> 897d1725
         return -3;
     }
     dap_chain_net_t *l_net = dap_chain_net_by_name(l_net_str);
     if (!l_net) {
-<<<<<<< HEAD
         dap_json_rpc_error_add(*a_json_arr_reply, DAP_CHAIN_NODE_CLI_SRV_STAKE_UPDATE_NET_ERR, "Network %s not found", l_net_str);
-=======
-        dap_json_rpc_error_add(*a_json_arr_reply, -4, "Network %s not found", l_net_str);
->>>>>>> 897d1725
         return -4;
     }
     uint256_t l_fee = {};
     dap_cli_server_cmd_find_option_val(a_argv, a_arg_index, a_argc, "-w", &l_wallet_str);
     if (!l_wallet_str) {
-<<<<<<< HEAD
         dap_json_rpc_error_add(*a_json_arr_reply, DAP_CHAIN_NODE_CLI_SRV_STAKE_UPDATE_PARAM_ERR, "Command 'update' requires parameter -w");
-=======
-        dap_json_rpc_error_add(*a_json_arr_reply, -17, "Command 'update' requires parameter -w");
->>>>>>> 897d1725
         return -17;
     }
     dap_cli_server_cmd_find_option_val(a_argv, a_arg_index, a_argc, "-fee", &l_fee_str);
     if (!l_fee_str) {
-<<<<<<< HEAD
         dap_json_rpc_error_add(*a_json_arr_reply, DAP_CHAIN_NODE_CLI_SRV_STAKE_UPDATE_PARAM_ERR, "Command 'update' requires parameter -fee");
-=======
-        dap_json_rpc_error_add(*a_json_arr_reply, -5, "Command 'update' requires parameter -fee");
->>>>>>> 897d1725
         return -5;
     }
     l_fee = dap_chain_balance_scan(l_fee_str);
     if (IS_ZERO_256(l_fee)) {
-<<<<<<< HEAD
         dap_json_rpc_error_add(*a_json_arr_reply, DAP_CHAIN_NODE_CLI_SRV_STAKE_UPDATE_FEE_ERR, "Unrecognized number in '-fee' param");
-=======
-        dap_json_rpc_error_add(*a_json_arr_reply, -6, "Unrecognized number in '-fee' param");
->>>>>>> 897d1725
         return -6;
     }
     uint256_t l_value = {};
     dap_cli_server_cmd_find_option_val(a_argv, a_arg_index, a_argc, "-value", &l_value_str);
     if (!l_value_str) {
-<<<<<<< HEAD
         dap_json_rpc_error_add(*a_json_arr_reply, DAP_CHAIN_NODE_CLI_SRV_STAKE_UPDATE_PARAM_ERR, "Command 'update' requires parameter -value");
-=======
-        dap_json_rpc_error_add(*a_json_arr_reply, -7, "Command 'update' requires parameter -value");
->>>>>>> 897d1725
         return -7;
     }
     l_value = dap_chain_balance_scan(l_value_str);
     if (IS_ZERO_256(l_value)) {
-<<<<<<< HEAD
         dap_json_rpc_error_add(*a_json_arr_reply, DAP_CHAIN_NODE_CLI_SRV_STAKE_UPDATE_PARAM_FORMAT_ERR, "Unrecognized number in '-value' param");
-=======
-        dap_json_rpc_error_add(*a_json_arr_reply, -8, "Unrecognized number in '-value' param");
->>>>>>> 897d1725
         return -8;
     }
     uint256_t l_value_min = dap_chain_net_srv_stake_get_allowed_min_value(l_net->pub.id);
     if (compare256(l_value, l_value_min) == -1) {
         const char *l_value_min_str; dap_uint256_to_char(l_value_min, &l_value_min_str);
-<<<<<<< HEAD
         dap_json_rpc_error_add(*a_json_arr_reply, DAP_CHAIN_NODE_CLI_SRV_STAKE_UPDATE_PARAM_FORMAT_ERR, "New delegation value should be not less than service required minimum %s", l_value_min_str);
-=======
-        dap_json_rpc_error_add(*a_json_arr_reply, -25, "New delegation value should be not less than service required minimum %s", l_value_min_str);
->>>>>>> 897d1725
         return -25;
     }
 
@@ -2663,11 +2524,7 @@
     if (!l_tx_hash_str) {
         dap_cli_server_cmd_find_option_val(a_argv, a_arg_index, a_argc, "-cert", &l_cert_str);
         if (!l_cert_str) {
-<<<<<<< HEAD
             dap_json_rpc_error_add(*a_json_arr_reply, DAP_CHAIN_NODE_CLI_SRV_STAKE_UPDATE_PARAM_ERR, "Command 'update' requires parameter -tx or -cert");
-=======
-            dap_json_rpc_error_add(*a_json_arr_reply, -13, "Command 'update' requires parameter -tx or -cert");
->>>>>>> 897d1725
             return -13;
         }
     }
@@ -2678,7 +2535,6 @@
         dap_chain_addr_t l_signing_addr;
         dap_cert_t *l_cert = dap_cert_find_by_name(l_cert_str);
         if (!l_cert) {
-<<<<<<< HEAD
             dap_json_rpc_error_add(*a_json_arr_reply, DAP_CHAIN_NODE_CLI_SRV_STAKE_UPDATE_NO_CERT_ERR, "Specified certificate not found");
             return -18;
         }
@@ -2688,36 +2544,17 @@
         }
         if (dap_chain_addr_fill_from_key(&l_signing_addr, l_cert->enc_key, l_net->pub.id)) {
             dap_json_rpc_error_add(*a_json_arr_reply, DAP_CHAIN_NODE_CLI_SRV_STAKE_UPDATE_WRONG_CERT_ERR, "Specified certificate is wrong");
-=======
-            dap_json_rpc_error_add(*a_json_arr_reply, -18, "Specified certificate not found");
-            return -18;
-        }
-        if (!l_cert->enc_key->priv_key_data || l_cert->enc_key->priv_key_data_size == 0) {
-            dap_json_rpc_error_add(*a_json_arr_reply, -19, "It is not possible to update a stake using a public key.");
-            return -31;
-        }
-        if (dap_chain_addr_fill_from_key(&l_signing_addr, l_cert->enc_key, l_net->pub.id)) {
-            dap_json_rpc_error_add(*a_json_arr_reply, -20, "Specified certificate is wrong");
->>>>>>> 897d1725
             return -22;
         }
         dap_chain_net_srv_stake_t *l_srv_stake = s_srv_stake_by_net_id(l_net->pub.id);
         if (!l_srv_stake) {
-<<<<<<< HEAD
             dap_json_rpc_error_add(*a_json_arr_reply, DAP_CHAIN_NODE_CLI_SRV_STAKE_UPDATE_NO_STAKE_IN_NET_ERR, "Specified net have no stake service activated");
-=======
-            dap_json_rpc_error_add(*a_json_arr_reply, -21, "Specified net have no stake service activated");
->>>>>>> 897d1725
             return -25;
         }
         dap_chain_net_srv_stake_item_t *l_stake = NULL;
         HASH_FIND(hh, l_srv_stake->itemlist, &l_signing_addr.data.hash_fast, sizeof(dap_hash_fast_t), l_stake);
         if (!l_stake) {
-<<<<<<< HEAD
             dap_json_rpc_error_add(*a_json_arr_reply, DAP_CHAIN_NODE_CLI_SRV_STAKE_UPDATE_NOT_DELGATED_ERR, "Specified certificate/pkey hash is not delegated nor this delegating is approved."
-=======
-            dap_json_rpc_error_add(*a_json_arr_reply, -24, "Specified certificate/pkey hash is not delegated nor this delegating is approved."
->>>>>>> 897d1725
                                                            " Try to update with tx hash instead");
             return -24;
         }
@@ -2727,40 +2564,24 @@
     const char *l_tx_hash_str_tmp = l_tx_hash_str ? l_tx_hash_str : dap_hash_fast_to_str_static(&l_tx_hash);
     dap_chain_datum_tx_t *l_tx = dap_ledger_tx_find_by_hash(l_net->pub.ledger, &l_tx_hash);
     if (!l_tx) {
-<<<<<<< HEAD
         dap_json_rpc_error_add(*a_json_arr_reply, DAP_CHAIN_NODE_CLI_SRV_STAKE_UPDATE_NO_TX_ERR, "Transaction %s not found", l_tx_hash_str_tmp);
-=======
-        dap_json_rpc_error_add(*a_json_arr_reply, -21 ,"Transaction %s not found", l_tx_hash_str_tmp);
->>>>>>> 897d1725
         return -21;
     }
     int l_out_num = 0;
     if (!dap_chain_datum_tx_out_cond_get(l_tx, DAP_CHAIN_TX_OUT_COND_SUBTYPE_SRV_STAKE_POS_DELEGATE, &l_out_num)) {
-<<<<<<< HEAD
         dap_json_rpc_error_add(*a_json_arr_reply, DAP_CHAIN_NODE_CLI_SRV_STAKE_UPDATE_INVALID_TX_ERR, "Transaction %s is invalid", l_tx_hash_str_tmp);
-=======
-        dap_json_rpc_error_add(*a_json_arr_reply, -22, "Transaction %s is invalid", l_tx_hash_str_tmp);
->>>>>>> 897d1725
         return -22;
     }
     dap_hash_fast_t l_spender_hash = {};
     if (dap_ledger_tx_hash_is_used_out_item(l_net->pub.ledger, &l_tx_hash, l_out_num, &l_spender_hash)) {
-<<<<<<< HEAD
         dap_json_rpc_error_add(*a_json_arr_reply, DAP_CHAIN_NODE_CLI_SRV_STAKE_UPDATE_TX_SPENT_ERR, "Transaction %s is spent", l_tx_hash_str_tmp);
-=======
-        dap_json_rpc_error_add(*a_json_arr_reply, -23, "Transaction %s is spent", l_tx_hash_str_tmp);
->>>>>>> 897d1725
         return -23;
     }
 
     const char* l_sign_str = "";
     dap_chain_wallet_t *l_wallet = dap_chain_wallet_open(l_wallet_str, dap_chain_wallet_get_path(g_config), NULL);
     if (!l_wallet) {
-<<<<<<< HEAD
         dap_json_rpc_error_add(*a_json_arr_reply, DAP_CHAIN_NODE_CLI_SRV_STAKE_UPDATE_NO_WALLET_ERR, "Specified wallet %s not found", l_wallet_str);
-=======
-        dap_json_rpc_error_add(*a_json_arr_reply, -18, "Specified wallet %s not found", l_wallet_str);
->>>>>>> 897d1725
         return -18;
     } else {
         l_sign_str = dap_chain_wallet_check_sign(l_wallet);
@@ -2771,7 +2592,6 @@
     l_ret = s_stake_tx_update(l_net, &l_tx_hash, l_value, l_fee, l_enc_key, l_tx_new);
     switch (l_ret) {
         case -1: {
-<<<<<<< HEAD
             dap_json_rpc_error_add(*a_json_arr_reply, DAP_CHAIN_NODE_CLI_SRV_STAKE_UPDATE_TX_NO_FUNDS_FEE_ERR, "Nothing to pay for fee (not enough funds)");
             l_switch_ret =  DAP_CHAIN_NODE_CLI_SRV_STAKE_UPDATE_TX_NO_FUNDS_FEE_ERR; } break;
         case -2: {
@@ -2812,48 +2632,6 @@
             l_switch_ret = DAP_CHAIN_NODE_CLI_SRV_STAKE_UPDATE_TX_SIGN_OUTPUT_ERR; } break;
         case -14: {
             dap_json_rpc_error_add(*a_json_arr_reply, DAP_CHAIN_NODE_CLI_SRV_STAKE_UPDATE_TX_ARGS_ERR, "Args error");
-=======
-            dap_json_rpc_error_add(*a_json_arr_reply, -41, "Nothing to pay for fee (not enough funds)");
-            l_switch_ret =  -41; } break;
-        case -2: {
-            dap_json_rpc_error_add(*a_json_arr_reply, -42, "Transaction %s not found", dap_hash_fast_to_str_static(&l_tx_hash));
-            l_switch_ret = -42; } break;
-        case -3: {
-            dap_json_rpc_error_add(*a_json_arr_reply, -43, "Transaction %s not invalid", dap_hash_fast_to_str_static(&l_tx_hash));
-            l_switch_ret = -43; } break;
-        case -4: {
-            dap_json_rpc_error_add(*a_json_arr_reply, -44, "Can't compose the transaction conditional input");
-            l_switch_ret = -44; } break;
-        case -5: {
-            dap_json_rpc_error_add(*a_json_arr_reply, -45, "Can't compose the fee transaction input");
-            l_switch_ret = -45; } break;
-        case -6: {
-            dap_json_rpc_error_add(*a_json_arr_reply, -46, "Nothing to pay for delegate (not enough funds)");
-            l_switch_ret = -46; } break;
-        case -7: {
-            dap_json_rpc_error_add(*a_json_arr_reply, -47, "Can't compose the fee transaction input");
-            l_switch_ret = -47; } break;
-        case -8: {
-            dap_json_rpc_error_add(*a_json_arr_reply, -48, "Memory allocation error");
-            l_switch_ret = -48; } break;
-        case -9: {
-            dap_json_rpc_error_add(*a_json_arr_reply, -49, "Can't add coin back output");
-            l_switch_ret = -49; } break;
-        case -10: {
-            dap_json_rpc_error_add(*a_json_arr_reply, -50, "Cant add net fee output");
-            l_switch_ret = -50; } break;
-        case -11: {
-            dap_json_rpc_error_add(*a_json_arr_reply, -51, "Cant add validator fee output");
-            l_switch_ret = -51; } break;
-        case -12: {
-            dap_json_rpc_error_add(*a_json_arr_reply, -52, "Cant add fee back output");
-            l_switch_ret = -52; } break;
-        case -13: {
-            dap_json_rpc_error_add(*a_json_arr_reply, -53, "Can't add sign output");
-            l_switch_ret = -53; } break;
-        case -14: {
-            dap_json_rpc_error_add(*a_json_arr_reply, -54, "Args error");
->>>>>>> 897d1725
             l_switch_ret = -54; } break;
         default: {} break;
     }
@@ -2865,7 +2643,6 @@
     l_ret = s_stake_tx_put(l_tx_new, l_net, a_hash_out_type, l_out_hash_str);
     switch(l_ret) {
     case -1: {
-<<<<<<< HEAD
          dap_json_rpc_error_add(*a_json_arr_reply, DAP_CHAIN_NODE_CLI_SRV_STAKE_UPDATE_TX_MEMPOOL_ADD_ERR, "Can't add datum in mempool");
         l_switch_ret = DAP_CHAIN_NODE_CLI_SRV_STAKE_UPDATE_TX_MEMPOOL_ADD_ERR; } break;
     case -2: {
@@ -2873,22 +2650,12 @@
         l_switch_ret = DAP_CHAIN_NODE_CLI_SRV_STAKE_UPDATE_MEMORY_ERR; } break;
     case -3: {
          dap_json_rpc_error_add(*a_json_arr_reply, DAP_CHAIN_NODE_CLI_SRV_STAKE_UPDATE_TX_NO_CHAIN_ERR, "Can't find chain");
-=======
-        dap_json_rpc_error_add(*a_json_arr_reply, -55, "Can't add datum in mempool");
-        l_switch_ret = -55; } break;
-    case -2: {
-        dap_json_rpc_error_add(*a_json_arr_reply, -56, "Not enough memory");
-        l_switch_ret = -56; } break;
-    case -3: {
-        dap_json_rpc_error_add(*a_json_arr_reply, -57, "Can't find chain");
->>>>>>> 897d1725
         l_switch_ret = -57; } break;
     default: {} break;
     }
     DAP_DEL_Z(l_tx_new);
     if (l_switch_ret < 0) {
         l_tx_hash_str = dap_chain_hash_fast_to_str_static(&l_tx_hash);
-<<<<<<< HEAD
         dap_json_rpc_error_add(*a_json_arr_reply, l_switch_ret, "Can't compose updating transaction %s", l_tx_hash_str);
         DAP_DELETE(l_out_hash_str);
         return l_switch_ret;
@@ -2901,16 +2668,6 @@
     json_object_array_add(*a_json_arr_reply, l_json_object_ret);
     DAP_DELETE(l_out_hash_str);
     DAP_DELETE(l_tx_new);
-=======
-        return l_switch_ret;
-    }
-    json_object* l_json_obj_ret = json_object_new_object();
-    json_object_object_add(l_json_obj_ret, "sign_str", json_object_new_string(l_sign_str));
-    json_object_object_add(l_json_obj_ret, "tx_hash", json_object_new_string(l_out_hash_str));
-    json_object_object_add(l_json_obj_ret, "message", json_object_new_string("Delegated m-tokens value will change."));
-    json_object_array_add(*a_json_arr_reply, l_json_obj_ret);
-    DAP_DELETE(l_out_hash_str);
->>>>>>> 897d1725
     return 0;
 }
 
@@ -3108,7 +2865,6 @@
         l_ret = s_stake_tx_invalidate(l_net, &l_tx_hash, l_fee, l_enc_key, l_tx);
         switch(l_ret) {
         case -1: {
-<<<<<<< HEAD
             dap_json_rpc_error_add(*a_json_arr_reply, DAP_CHAIN_NODE_CLI_SRV_STAKE_INVALIDATE_TX_NO_TX_ERR, "Requested conditional transaction not found");
             l_switch_ret = DAP_CHAIN_NODE_CLI_SRV_STAKE_INVALIDATE_TX_NO_TX_ERR; } break;
         case -2: {
@@ -3144,43 +2900,6 @@
         case -12: {
             dap_json_rpc_error_add(*a_json_arr_reply, DAP_CHAIN_NODE_CLI_SRV_STAKE_INVALIDATE_TX_SIGN_OUTPUT_ERR, "Can't add sign output");
             l_switch_ret = DAP_CHAIN_NODE_CLI_SRV_STAKE_INVALIDATE_TX_SIGN_OUTPUT_ERR; } break;
-=======
-            dap_json_rpc_error_add(*a_json_arr_reply, -41, "Requested conditional transaction not found");
-            l_switch_ret = -41; } break;
-        case -2: {
-            dap_json_rpc_error_add(*a_json_arr_reply, -42, "Requested conditional transaction requires conditional output");
-            l_switch_ret = -42; } break;
-        case -3: {
-            dap_json_rpc_error_add(*a_json_arr_reply, -43, "Requested conditional transaction is already used out");
-            l_switch_ret = -43; } break;
-        case -4: {
-            dap_json_rpc_error_add(*a_json_arr_reply, -44, "Requested conditional transaction is unchained");
-            l_switch_ret = -44; } break;
-        case -5: {
-            dap_json_rpc_error_add(*a_json_arr_reply, -45, "Trying to invalidate delegating tx with not a owner wallet");
-            l_switch_ret = -45; } break;
-        case -6: {
-            dap_json_rpc_error_add(*a_json_arr_reply, -46, "Nothing to pay for fee (not enough funds)");
-            l_switch_ret = -46; } break;
-        case -7: {
-            dap_json_rpc_error_add(*a_json_arr_reply, -47, "Can't compose the transaction input");
-            l_switch_ret = -47; } break;
-        case -8: {
-            dap_json_rpc_error_add(*a_json_arr_reply, -48, "Can't add returning coins output");
-            l_switch_ret = -48; } break;
-        case -9: {
-            dap_json_rpc_error_add(*a_json_arr_reply, -49, "Can't add out ext item");
-            l_switch_ret = -49; } break;
-        case -10: {
-            dap_json_rpc_error_add(*a_json_arr_reply, -50, "Can't add fee item");
-            l_switch_ret = -50; } break;
-        case -11: {
-            dap_json_rpc_error_add(*a_json_arr_reply, -51, "Can't get fee coin back");
-            l_switch_ret = -51; } break;
-        case -12: {
-            dap_json_rpc_error_add(*a_json_arr_reply, -52, "Can't add sign output");
-            l_switch_ret = -52; } break;
->>>>>>> 897d1725
         default: {} break;
         }
 
@@ -3193,7 +2912,6 @@
         l_ret = s_stake_tx_put(l_tx, l_net, a_hash_out_type, l_out_hash_str);
         switch(l_ret) {
         case -1: {
-<<<<<<< HEAD
             dap_json_rpc_error_add(*a_json_arr_reply, DAP_CHAIN_NODE_CLI_SRV_STAKE_INVALIDATE_TX_MEMPOOL_ADD_ERR, "Can't add datum in mempool");
             l_switch_ret = -54; } break;
         case -2: {
@@ -3201,28 +2919,22 @@
             l_switch_ret = -55; } break;
         case -3: {
             dap_json_rpc_error_add(*a_json_arr_reply, DAP_CHAIN_NODE_CLI_SRV_STAKE_INVALIDATE_TX_NO_CHAIN_ERR, "Can't find chain");
-=======
-            dap_json_rpc_error_add(*a_json_arr_reply, -1, "Can't add datum in mempool");
-            l_switch_ret = -54; } break;
-        case -2: {
-            dap_json_rpc_error_add(*a_json_arr_reply, -2, "Not enough memory");
-            l_switch_ret = -55; } break;
-        case -3: {
-            dap_json_rpc_error_add(*a_json_arr_reply, -3, "Can't find chain");
->>>>>>> 897d1725
             l_switch_ret = -56; } break;
         default: {} break;
         }
         DAP_DELETE(l_tx);
         if (l_switch_ret < 0) {
             l_tx_hash_str = dap_chain_hash_fast_to_str_static(&l_tx_hash);
-<<<<<<< HEAD
             dap_json_rpc_error_add(*a_json_arr_reply, l_switch_ret, "Can't compose invalidation transaction %s", l_tx_hash_str);
             DAP_DELETE(l_out_hash_str);
-=======
->>>>>>> 897d1725
             return l_switch_ret;
         }
+        json_object* l_json_object_invalidate = json_object_new_object();
+        json_object_object_add(l_json_object_invalidate, "status", json_object_new_string("success"));
+        json_object_object_add(l_json_object_invalidate, "sign", json_object_new_string(l_sign_str));
+        json_object_object_add(l_json_object_invalidate, "tx_hash", json_object_new_string(l_out_hash_str));
+        json_object_object_add(l_json_object_invalidate, "message", json_object_new_string("All m-tokens successfully returned to owner"));
+        json_object_array_add(*a_json_arr_reply, l_json_object_invalidate);
         json_object* l_json_object_invalidate = json_object_new_object();
         json_object_object_add(l_json_object_invalidate, "status", json_object_new_string("success"));
         json_object_object_add(l_json_object_invalidate, "sign", json_object_new_string(l_sign_str));
@@ -3230,10 +2942,6 @@
         json_object_object_add(l_json_object_invalidate, "message", json_object_new_string("All m-tokens successfully returned to owner"));
         json_object_array_add(*a_json_arr_reply, l_json_object_invalidate);
         DAP_DELETE(l_out_hash_str);
-<<<<<<< HEAD
-=======
-        return 0;
->>>>>>> 897d1725
     } else {
         dap_cert_t *l_poa_cert = dap_cert_find_by_name(l_poa_cert_str);
         if (!l_poa_cert) {
