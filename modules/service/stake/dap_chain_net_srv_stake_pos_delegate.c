--- conflicted
+++ resolved
@@ -1793,70 +1793,63 @@
         dap_enc_key_delete(l_enc_key);
         switch (l_ret) {
         case -1: {
-            dap_cli_server_cmd_set_reply_text(a_str_reply, "Args error");
+            dap_json_rpc_error_add(*a_json_arr_reply, -41, "Args error");
             l_switch_ret =  -41; } break;
         case -2: {
-            dap_cli_server_cmd_set_reply_text(a_str_reply,  "Nothing to pay for fee (not enough funds)");
+            dap_json_rpc_error_add(*a_json_arr_reply, -42, "Nothing to pay for fee (not enough funds)");
             l_switch_ret =  -42; } break;
         case -3: {
-            dap_cli_server_cmd_set_reply_text(a_str_reply,  "Nothing to pay for delegate (not enough funds)");
+            dap_json_rpc_error_add(*a_json_arr_reply, -43, "Nothing to pay for delegate (not enough funds)");
             l_switch_ret =  -43; } break;
         case -4: {
-            dap_cli_server_cmd_set_reply_text(a_str_reply,  "Can't compose the transaction input");
+            dap_json_rpc_error_add(*a_json_arr_reply, -44, "Can't compose the transaction input");
             l_switch_ret =  -44; } break;
         case -5: {
-            dap_cli_server_cmd_set_reply_text(a_str_reply,  "Can't compose the transaction conditional input");
+            dap_json_rpc_error_add(*a_json_arr_reply, -45, "Can't compose the transaction conditional input");
             l_switch_ret =  -45; } break;
         case -6: {
-            dap_cli_server_cmd_set_reply_text(a_str_reply,  "Can't compose the fee transaction input");
+            dap_json_rpc_error_add(*a_json_arr_reply, -46, "Can't compose the fee transaction input");
             l_switch_ret =  -46; } break;
         case -7: {
-            dap_cli_server_cmd_set_reply_text(a_str_reply,  "Can't compose the transaction conditional output");
+            dap_json_rpc_error_add(*a_json_arr_reply, -47, "Can't compose the transaction conditional output");
             l_switch_ret =  -47; } break;
         case -8: {
-            dap_cli_server_cmd_set_reply_text(a_str_reply,  "Can't add coin back output");
+            dap_json_rpc_error_add(*a_json_arr_reply, -48, "Can't add coin back output");
             l_switch_ret =  -48; } break;
         case -9: {
-            dap_cli_server_cmd_set_reply_text(a_str_reply,  "Can't add net fee output");
+            dap_json_rpc_error_add(*a_json_arr_reply, -49, "Can't add net fee output");
             l_switch_ret =  -49; } break;
         case -10: {
-            dap_cli_server_cmd_set_reply_text(a_str_reply,  "Can't add validator fee output");
+            dap_json_rpc_error_add(*a_json_arr_reply, -50, "Can't add validator fee output");
             l_switch_ret =  -50; } break;
         case -11: {
-            dap_cli_server_cmd_set_reply_text(a_str_reply,  "Cant add fee back output");
+            dap_json_rpc_error_add(*a_json_arr_reply, -51, "Cant add fee back output");
             l_switch_ret =  -51; } break;
         case -12: {
-            dap_cli_server_cmd_set_reply_text(a_str_reply,  "Can't add sign output");
+            dap_json_rpc_error_add(*a_json_arr_reply, -52, "Can't add sign output");
             l_switch_ret =  -52; } break;
         default: {} break;
         }
         if (l_switch_ret < 0)
             return l_switch_ret;
         char *l_tx_hash_str = NULL;
-<<<<<<< HEAD
         l_ret = s_stake_tx_put(l_tx, l_net, a_hash_out_type, l_tx_hash_str);
         switch(l_ret) {
         case -1: {
-            dap_cli_server_cmd_set_reply_text(a_str_reply, "Can't add datum in mempool");
+            dap_json_rpc_error_add(*a_json_arr_reply, -55, "Can't add datum in mempool");
             l_switch_ret = -55; } break;
         case -2: {
-            dap_cli_server_cmd_set_reply_text(a_str_reply, "Not enough memory");
+            dap_json_rpc_error_add(*a_json_arr_reply, -56, "Not enough memory");
             l_switch_ret = -56; } break;
         case -3: {
-            dap_cli_server_cmd_set_reply_text(a_str_reply, "Can't find chain");
+            dap_json_rpc_error_add(*a_json_arr_reply, -57, "Can't find chain");
             l_switch_ret = -57; } break;
         default: {} break;
         }
         DAP_DEL_Z(l_tx);
         if (l_switch_ret < 0) {
-            dap_cli_server_cmd_set_reply_text(a_str_reply, "Can't compose transaction for order");
+            dap_json_rpc_error_add(*a_json_arr_reply, -21, "Can't compose transaction for order");
             return -21;
-=======
-        if (!l_tx || !(l_tx_hash_str = s_stake_tx_put(l_tx, l_net, a_hash_out_type))) {
-            dap_json_rpc_error_add(*a_json_arr_reply, DAP_CHAIN_NODE_CLI_SRV_STAKE_ORDER_CREATE_STAKER_ERR, "Can't compose transaction for order, examine log files for details");
-            DAP_DEL_Z(l_tx);
-            return DAP_CHAIN_NODE_CLI_SRV_STAKE_ORDER_CREATE_STAKER_ERR;
->>>>>>> 6a69f5f9
         }
         // Create the order & put it in GDB
         dap_hash_fast_t l_tx_hash = {};
@@ -2120,9 +2113,9 @@
 
     //DAP_CHAIN_NODE_CLI_COM_TX_UNKNOWN /* MAX */
 } s_cli_srv_stake_delegate_err_t;
-static int s_cli_srv_stake_delegate(int a_argc, char **a_argv, int a_arg_index, void **a_str_reply, const char *a_hash_out_type)
-{
-    json_object **a_json_arr_reply = (json_object **)a_str_reply;
+static int s_cli_srv_stake_delegate(int a_argc, char **a_argv, int a_arg_index, void **a_reply, const char *a_hash_out_type)
+{
+    json_object **a_json_arr_reply = (json_object **)a_reply;
     const char *l_net_str = NULL,
                *l_wallet_str = NULL,
                *l_cert_str = NULL,
@@ -2386,43 +2379,42 @@
     l_ret = s_stake_tx_create(l_net, l_enc_key, l_value, l_fee, &l_signing_addr, &l_node_addr,
                                                    l_order_hash_str ? &l_sovereign_addr : NULL, l_sovereign_tax, l_prev_tx, l_tx);
     dap_enc_key_delete(l_enc_key);
-<<<<<<< HEAD
     switch (l_ret) {
     case -1: {
-        dap_cli_server_cmd_set_reply_text(a_str_reply, "Args error");
+        dap_json_rpc_error_add(*a_json_arr_reply, -41, "Args error");
         l_switch_ret =  -41; } break;
     case -2: {
-        dap_cli_server_cmd_set_reply_text(a_str_reply,  "Nothing to pay for fee (not enough funds)");
+        dap_json_rpc_error_add(*a_json_arr_reply, -42, "Nothing to pay for fee (not enough funds)");
         l_switch_ret =  -42; } break;
     case -3: {
-        dap_cli_server_cmd_set_reply_text(a_str_reply,  "Nothing to pay for delegate (not enough funds)");
+        dap_json_rpc_error_add(*a_json_arr_reply, -43, "Nothing to pay for delegate (not enough funds)");
         l_switch_ret =  -43; } break;
     case -4: {
-        dap_cli_server_cmd_set_reply_text(a_str_reply,  "Can't compose the transaction input");
+        dap_json_rpc_error_add(*a_json_arr_reply, -44, "Can't compose the transaction input");
         l_switch_ret =  -44; } break;
     case -5: {
-        dap_cli_server_cmd_set_reply_text(a_str_reply,  "Can't compose the transaction conditional input");
+        dap_json_rpc_error_add(*a_json_arr_reply, -45, "Can't compose the transaction conditional input");
         l_switch_ret =  -45; } break;
     case -6: {
-        dap_cli_server_cmd_set_reply_text(a_str_reply,  "Can't compose the fee transaction input");
+        dap_json_rpc_error_add(*a_json_arr_reply, -46, "Can't compose the fee transaction input");
         l_switch_ret =  -46; } break;
     case -7: {
-        dap_cli_server_cmd_set_reply_text(a_str_reply,  "Can't compose the transaction conditional output");
+        dap_json_rpc_error_add(*a_json_arr_reply, -47, "Can't compose the transaction conditional output");
         l_switch_ret =  -47; } break;
     case -8: {
-        dap_cli_server_cmd_set_reply_text(a_str_reply,  "Can't add coin back output");
+        dap_json_rpc_error_add(*a_json_arr_reply, -48, "Can't add coin back output");
         l_switch_ret =  -48; } break;
     case -9: {
-        dap_cli_server_cmd_set_reply_text(a_str_reply,  "Can't add net fee output");
+        dap_json_rpc_error_add(*a_json_arr_reply, -49, "Can't add net fee output");
         l_switch_ret =  -49; } break;
     case -10: {
-        dap_cli_server_cmd_set_reply_text(a_str_reply,  "Can't add validator fee output");
+        dap_json_rpc_error_add(*a_json_arr_reply, -50, "Can't add validator fee output");
         l_switch_ret =  -50; } break;
     case -11: {
-        dap_cli_server_cmd_set_reply_text(a_str_reply,  "Cant add fee back output");
+        dap_json_rpc_error_add(*a_json_arr_reply, -51, "Cant add fee back output");
         l_switch_ret =  -51; } break;
     case -12: {
-        dap_cli_server_cmd_set_reply_text(a_str_reply,  "Can't add sign output");
+        dap_json_rpc_error_add(*a_json_arr_reply, -52, "Can't add sign output");
         l_switch_ret =  -52; } break;
     default: {} break;
     }
@@ -2433,40 +2425,29 @@
     l_ret = s_stake_tx_put(l_tx, l_net, a_hash_out_type, l_tx_hash_str);
     switch(l_ret) {
     case -1: {
-        dap_cli_server_cmd_set_reply_text(a_str_reply, "Can't add datum in mempool");
+        dap_json_rpc_error_add(*a_json_arr_reply, -55, "Can't add datum in mempool");
         l_switch_ret = -55; } break;
     case -2: {
-        dap_cli_server_cmd_set_reply_text(a_str_reply, "Not enough memory");
+        dap_json_rpc_error_add(*a_json_arr_reply, -56, "Not enough memory");
         l_switch_ret = -56; } break;
     case -3: {
-        dap_cli_server_cmd_set_reply_text(a_str_reply, "Can't find chain");
+        dap_json_rpc_error_add(*a_json_arr_reply, -57, "Can't find chain");
         l_switch_ret = -57; } break;
     default: {} break;
     }
     DAP_DEL_Z(l_tx);
     if (l_switch_ret < 0)
         return l_switch_ret;
-    const char *c_save_to_take = l_prev_tx ? "" : "SAVE TO TAKE ===>>> ";
-    dap_cli_server_cmd_set_reply_text(a_str_reply, "%s%sStake transaction %s has done", l_sign_str, c_save_to_take, l_tx_hash_str);
-=======
-    char *l_tx_hash_str;
-    if (!l_tx || !(l_tx_hash_str = s_stake_tx_put(l_tx, l_net, a_hash_out_type))) {
-        dap_json_rpc_error_add(*a_json_arr_reply, DAP_CHAIN_NODE_CLI_SRV_STAKE_DELEGATE_STAKE_ERR, "Stake transaction error");
-        DAP_DEL_Z(l_tx);
-        return DAP_CHAIN_NODE_CLI_SRV_STAKE_DELEGATE_STAKE_ERR;
-    }
-    DAP_DELETE(l_tx);
     json_object* l_json_obj_deligate = json_object_new_object();
     json_object_object_add(l_json_obj_deligate, "status", json_object_new_string("success"));
     json_object_object_add(l_json_obj_deligate, "sign", json_object_new_string(l_sign_str));
     json_object_object_add(l_json_obj_deligate, "tx_hash", json_object_new_string(l_tx_hash_str));
     json_object_array_add(*a_json_arr_reply, l_json_obj_deligate);
->>>>>>> 6a69f5f9
     DAP_DELETE(l_tx_hash_str);
     return 0;
 }
 
-static int s_cli_srv_stake_update(int a_argc, char **a_argv, int a_arg_index, void **a_str_reply, const char *a_hash_out_type)
+static int s_cli_srv_stake_update(int a_argc, char **a_argv, int a_arg_index, void **a_reply, const char *a_hash_out_type)
 {
     const char *l_net_str = NULL,
                *l_wallet_str = NULL,
@@ -2474,47 +2455,48 @@
                *l_fee_str = NULL,
                *l_tx_hash_str = NULL,
                *l_cert_str = NULL;
+    json_object **a_json_arr_reply = (json_object **)a_reply;
     dap_cli_server_cmd_find_option_val(a_argv, a_arg_index, a_argc, "-net", &l_net_str);
     if (!l_net_str) {
-        dap_cli_server_cmd_set_reply_text(a_str_reply, "Command 'update' requires parameter -net");
+        dap_json_rpc_error_add(*a_json_arr_reply, -3, "Command 'update' requires parameter -net");
         return -3;
     }
     dap_chain_net_t *l_net = dap_chain_net_by_name(l_net_str);
     if (!l_net) {
-        dap_cli_server_cmd_set_reply_text(a_str_reply, "Network %s not found", l_net_str);
+        dap_json_rpc_error_add(*a_json_arr_reply, -4, "Network %s not found", l_net_str);
         return -4;
     }
     uint256_t l_fee = {};
     dap_cli_server_cmd_find_option_val(a_argv, a_arg_index, a_argc, "-w", &l_wallet_str);
     if (!l_wallet_str) {
-        dap_cli_server_cmd_set_reply_text(a_str_reply, "Command 'update' requires parameter -w");
+        dap_json_rpc_error_add(*a_json_arr_reply, -17, "Command 'update' requires parameter -w");
         return -17;
     }
     dap_cli_server_cmd_find_option_val(a_argv, a_arg_index, a_argc, "-fee", &l_fee_str);
     if (!l_fee_str) {
-        dap_cli_server_cmd_set_reply_text(a_str_reply, "Command 'update' requires parameter -fee");
+        dap_json_rpc_error_add(*a_json_arr_reply, -5, "Command 'update' requires parameter -fee");
         return -5;
     }
     l_fee = dap_chain_balance_scan(l_fee_str);
     if (IS_ZERO_256(l_fee)) {
-        dap_cli_server_cmd_set_reply_text(a_str_reply, "Unrecognized number in '-fee' param");
+        dap_json_rpc_error_add(*a_json_arr_reply, -6, "Unrecognized number in '-fee' param");
         return -6;
     }
     uint256_t l_value = {};
     dap_cli_server_cmd_find_option_val(a_argv, a_arg_index, a_argc, "-value", &l_value_str);
     if (!l_value_str) {
-        dap_cli_server_cmd_set_reply_text(a_str_reply, "Command 'update' requires parameter -value");
+        dap_json_rpc_error_add(*a_json_arr_reply, -7, "Command 'update' requires parameter -value");
         return -7;
     }
     l_value = dap_chain_balance_scan(l_value_str);
     if (IS_ZERO_256(l_value)) {
-        dap_cli_server_cmd_set_reply_text(a_str_reply, "Unrecognized number in '-value' param");
+        dap_json_rpc_error_add(*a_json_arr_reply, -8, "Unrecognized number in '-value' param");
         return -8;
     }
     uint256_t l_value_min = dap_chain_net_srv_stake_get_allowed_min_value(l_net->pub.id);
     if (compare256(l_value, l_value_min) == -1) {
         const char *l_value_min_str; dap_uint256_to_char(l_value_min, &l_value_min_str);
-        dap_cli_server_cmd_set_reply_text(a_str_reply, "New delegation value should be not less than service required minimum %s", l_value_min_str);
+        dap_json_rpc_error_add(*a_json_arr_reply, -25, "New delegation value should be not less than service required minimum %s", l_value_min_str);
         return -25;
     }
 
@@ -2522,7 +2504,7 @@
     if (!l_tx_hash_str) {
         dap_cli_server_cmd_find_option_val(a_argv, a_arg_index, a_argc, "-cert", &l_cert_str);
         if (!l_cert_str) {
-            dap_cli_server_cmd_set_reply_text(a_str_reply, "Command 'update' requires parameter -tx or -cert");
+            dap_json_rpc_error_add(*a_json_arr_reply, -13, "Command 'update' requires parameter -tx or -cert");
             return -13;
         }
     }
@@ -2533,26 +2515,26 @@
         dap_chain_addr_t l_signing_addr;
         dap_cert_t *l_cert = dap_cert_find_by_name(l_cert_str);
         if (!l_cert) {
-            dap_cli_server_cmd_set_reply_text(a_str_reply, "Specified certificate not found");
+            dap_json_rpc_error_add(*a_json_arr_reply, -18, "Specified certificate not found");
             return -18;
         }
         if (!l_cert->enc_key->priv_key_data || l_cert->enc_key->priv_key_data_size == 0) {
-            dap_cli_server_cmd_set_reply_text(a_str_reply, "It is not possible to update a stake using a public key.");
+            dap_json_rpc_error_add(*a_json_arr_reply, -19, "It is not possible to update a stake using a public key.");
             return -31;
         }
         if (dap_chain_addr_fill_from_key(&l_signing_addr, l_cert->enc_key, l_net->pub.id)) {
-            dap_cli_server_cmd_set_reply_text(a_str_reply, "Specified certificate is wrong");
+            dap_json_rpc_error_add(*a_json_arr_reply, -20, "Specified certificate is wrong");
             return -22;
         }
         dap_chain_net_srv_stake_t *l_srv_stake = s_srv_stake_by_net_id(l_net->pub.id);
         if (!l_srv_stake) {
-            dap_cli_server_cmd_set_reply_text(a_str_reply, "Specified net have no stake service activated");
+            dap_json_rpc_error_add(*a_json_arr_reply, -21, "Specified net have no stake service activated");
             return -25;
         }
         dap_chain_net_srv_stake_item_t *l_stake = NULL;
         HASH_FIND(hh, l_srv_stake->itemlist, &l_signing_addr.data.hash_fast, sizeof(dap_hash_fast_t), l_stake);
         if (!l_stake) {
-            dap_cli_server_cmd_set_reply_text(a_str_reply, "Specified certificate/pkey hash is not delegated nor this delegating is approved."
+            dap_json_rpc_error_add(*a_json_arr_reply, -24, "Specified certificate/pkey hash is not delegated nor this delegating is approved."
                                                            " Try to update with tx hash instead");
             return -24;
         }
@@ -2562,24 +2544,24 @@
     const char *l_tx_hash_str_tmp = l_tx_hash_str ? l_tx_hash_str : dap_hash_fast_to_str_static(&l_tx_hash);
     dap_chain_datum_tx_t *l_tx = dap_ledger_tx_find_by_hash(l_net->pub.ledger, &l_tx_hash);
     if (!l_tx) {
-        dap_cli_server_cmd_set_reply_text(a_str_reply, "Transaction %s not found", l_tx_hash_str_tmp);
+        dap_json_rpc_error_add(*a_json_arr_reply, -21 ,"Transaction %s not found", l_tx_hash_str_tmp);
         return -21;
     }
     int l_out_num = 0;
     if (!dap_chain_datum_tx_out_cond_get(l_tx, DAP_CHAIN_TX_OUT_COND_SUBTYPE_SRV_STAKE_POS_DELEGATE, &l_out_num)) {
-        dap_cli_server_cmd_set_reply_text(a_str_reply, "Transaction %s is invalid", l_tx_hash_str_tmp);
+        dap_json_rpc_error_add(*a_json_arr_reply, -22, "Transaction %s is invalid", l_tx_hash_str_tmp);
         return -22;
     }
     dap_hash_fast_t l_spender_hash = {};
     if (dap_ledger_tx_hash_is_used_out_item(l_net->pub.ledger, &l_tx_hash, l_out_num, &l_spender_hash)) {
-        dap_cli_server_cmd_set_reply_text(a_str_reply, "Transaction %s is spent", l_tx_hash_str_tmp);
+        dap_json_rpc_error_add(*a_json_arr_reply, -23, "Transaction %s is spent", l_tx_hash_str_tmp);
         return -23;
     }
 
     const char* l_sign_str = "";
     dap_chain_wallet_t *l_wallet = dap_chain_wallet_open(l_wallet_str, dap_chain_wallet_get_path(g_config), NULL);
     if (!l_wallet) {
-        dap_cli_server_cmd_set_reply_text(a_str_reply, "Specified wallet %s not found", l_wallet_str);
+        dap_json_rpc_error_add(*a_json_arr_reply, -18, "Specified wallet %s not found", l_wallet_str);
         return -18;
     } else {
         l_sign_str = dap_chain_wallet_check_sign(l_wallet);
@@ -2590,46 +2572,46 @@
     l_ret = s_stake_tx_update(l_net, &l_tx_hash, l_value, l_fee, l_enc_key, l_tx_new);
     switch (l_ret) {
         case -1: {
-            dap_cli_server_cmd_set_reply_text(a_str_reply, "Nothing to pay for fee (not enough funds)");
+            dap_json_rpc_error_add(*a_json_arr_reply, -41, "Nothing to pay for fee (not enough funds)");
             l_switch_ret =  -41; } break;
         case -2: {
-            dap_cli_server_cmd_set_reply_text(a_str_reply, "Transaction %s not found", dap_hash_fast_to_str_static(&l_tx_hash));
+            dap_json_rpc_error_add(*a_json_arr_reply, -42, "Transaction %s not found", dap_hash_fast_to_str_static(&l_tx_hash));
             l_switch_ret = -42; } break;
         case -3: {
-            dap_cli_server_cmd_set_reply_text(a_str_reply, "Transaction %s not invalid", dap_hash_fast_to_str_static(&l_tx_hash));
+            dap_json_rpc_error_add(*a_json_arr_reply, -43, "Transaction %s not invalid", dap_hash_fast_to_str_static(&l_tx_hash));
             l_switch_ret = -43; } break;
         case -4: {
-            dap_cli_server_cmd_set_reply_text(a_str_reply, "Can't compose the transaction conditional input");
+            dap_json_rpc_error_add(*a_json_arr_reply, -44, "Can't compose the transaction conditional input");
             l_switch_ret = -44; } break;
         case -5: {
-            dap_cli_server_cmd_set_reply_text(a_str_reply, "Can't compose the fee transaction input");
+            dap_json_rpc_error_add(*a_json_arr_reply, -45, "Can't compose the fee transaction input");
             l_switch_ret = -45; } break;
         case -6: {
-            dap_cli_server_cmd_set_reply_text(a_str_reply, "Nothing to pay for delegate (not enough funds)");
+            dap_json_rpc_error_add(*a_json_arr_reply, -46, "Nothing to pay for delegate (not enough funds)");
             l_switch_ret = -46; } break;
         case -7: {
-            dap_cli_server_cmd_set_reply_text(a_str_reply, "Can't compose the fee transaction input");
+            dap_json_rpc_error_add(*a_json_arr_reply, -47, "Can't compose the fee transaction input");
             l_switch_ret = -47; } break;
         case -8: {
-            dap_cli_server_cmd_set_reply_text(a_str_reply, "Memory allocation error");
+            dap_json_rpc_error_add(*a_json_arr_reply, -48, "Memory allocation error");
             l_switch_ret = -48; } break;
         case -9: {
-            dap_cli_server_cmd_set_reply_text(a_str_reply, "Can't add coin back output");
+            dap_json_rpc_error_add(*a_json_arr_reply, -49, "Can't add coin back output");
             l_switch_ret = -49; } break;
         case -10: {
-            dap_cli_server_cmd_set_reply_text(a_str_reply, "Cant add net fee output");
+            dap_json_rpc_error_add(*a_json_arr_reply, -50, "Cant add net fee output");
             l_switch_ret = -50; } break;
         case -11: {
-            dap_cli_server_cmd_set_reply_text(a_str_reply, "Cant add validator fee output");
+            dap_json_rpc_error_add(*a_json_arr_reply, -51, "Cant add validator fee output");
             l_switch_ret = -51; } break;
         case -12: {
-            dap_cli_server_cmd_set_reply_text(a_str_reply, "Cant add fee back output");
+            dap_json_rpc_error_add(*a_json_arr_reply, -52, "Cant add fee back output");
             l_switch_ret = -52; } break;
         case -13: {
-            dap_cli_server_cmd_set_reply_text(a_str_reply, "Can't add sign output");
+            dap_json_rpc_error_add(*a_json_arr_reply, -53, "Can't add sign output");
             l_switch_ret = -53; } break;
         case -14: {
-            dap_cli_server_cmd_set_reply_text(a_str_reply, "Args error");
+            dap_json_rpc_error_add(*a_json_arr_reply, -54, "Args error");
             l_switch_ret = -54; } break;
         default: {} break;
     }
@@ -2641,23 +2623,26 @@
     l_ret = s_stake_tx_put(l_tx_new, l_net, a_hash_out_type, l_out_hash_str);
     switch(l_ret) {
     case -1: {
-        dap_cli_server_cmd_set_reply_text(a_str_reply, "Can't add datum in mempool");
+        dap_json_rpc_error_add(*a_json_arr_reply, -55, "Can't add datum in mempool");
         l_switch_ret = -55; } break;
     case -2: {
-        dap_cli_server_cmd_set_reply_text(a_str_reply, "Not enough memory");
+        dap_json_rpc_error_add(*a_json_arr_reply, -56, "Not enough memory");
         l_switch_ret = -56; } break;
     case -3: {
-        dap_cli_server_cmd_set_reply_text(a_str_reply, "Can't find chain");
+        dap_json_rpc_error_add(*a_json_arr_reply, -57, "Can't find chain");
         l_switch_ret = -57; } break;
     default: {} break;
     }
     DAP_DEL_Z(l_tx_new);
     if (l_switch_ret < 0) {
         l_tx_hash_str = dap_chain_hash_fast_to_str_static(&l_tx_hash);
-        dap_cli_server_cmd_set_reply_text(a_str_reply, "Can't compose updating transaction %s", l_tx_hash_str);
         return l_switch_ret;
     }
-    dap_cli_server_cmd_set_reply_text(a_str_reply, "%sDelegated m-tokens value will change. Updating tx hash is %s.", l_sign_str, l_out_hash_str);
+    json_object* l_json_obj_ret = json_object_new_object();
+    json_object_object_add(l_json_obj_ret, "sign_str", json_object_new_string(l_sign_str));
+    json_object_object_add(l_json_obj_ret, "tx_hash", json_object_new_string(l_out_hash_str));
+    json_object_object_add(l_json_obj_ret, "message", json_object_new_string("Delegated m-tokens value will change."));
+    json_object_array_add(*a_json_arr_reply, l_json_obj_ret);
     DAP_DELETE(l_out_hash_str);
     return 0;
 }
@@ -2686,9 +2671,9 @@
 
     //DAP_CHAIN_NODE_CLI_COM_TX_UNKNOWN /* MAX */
 } s_cli_srv_stake_invalidate_err_t;
-static int s_cli_srv_stake_invalidate(int a_argc, char **a_argv, int a_arg_index, void **a_str_reply, const char *a_hash_out_type)
-{
-    json_object **a_json_arr_reply = (json_object **)a_str_reply;
+static int s_cli_srv_stake_invalidate(int a_argc, char **a_argv, int a_arg_index, void **a_reply, const char *a_hash_out_type)
+{
+    json_object **a_json_arr_reply = (json_object **)a_reply;
     const char *l_net_str = NULL,
                *l_wallet_str = NULL,
                *l_cert_str = NULL,
@@ -2843,40 +2828,40 @@
         l_ret = s_stake_tx_invalidate(l_net, &l_tx_hash, l_fee, l_enc_key, l_tx);
         switch(l_ret) {
         case -1: {
-            dap_cli_server_cmd_set_reply_text(a_str_reply, "Requested conditional transaction not found");
+            dap_json_rpc_error_add(*a_json_arr_reply, -41, "Requested conditional transaction not found");
             l_switch_ret = -41; } break;
         case -2: {
-            dap_cli_server_cmd_set_reply_text(a_str_reply, "Requested conditional transaction requires conditional output");
+            dap_json_rpc_error_add(*a_json_arr_reply, -42, "Requested conditional transaction requires conditional output");
             l_switch_ret = -42; } break;
         case -3: {
-            dap_cli_server_cmd_set_reply_text(a_str_reply, "Requested conditional transaction is already used out");
+            dap_json_rpc_error_add(*a_json_arr_reply, -43, "Requested conditional transaction is already used out");
             l_switch_ret = -43; } break;
         case -4: {
-            dap_cli_server_cmd_set_reply_text(a_str_reply, "Requested conditional transaction is unchained");
+            dap_json_rpc_error_add(*a_json_arr_reply, -44, "Requested conditional transaction is unchained");
             l_switch_ret = -44; } break;
         case -5: {
-            dap_cli_server_cmd_set_reply_text(a_str_reply, "Trying to invalidate delegating tx with not a owner wallet");
+            dap_json_rpc_error_add(*a_json_arr_reply, -45, "Trying to invalidate delegating tx with not a owner wallet");
             l_switch_ret = -45; } break;
         case -6: {
-            dap_cli_server_cmd_set_reply_text(a_str_reply, "Nothing to pay for fee (not enough funds)");
+            dap_json_rpc_error_add(*a_json_arr_reply, -46, "Nothing to pay for fee (not enough funds)");
             l_switch_ret = -46; } break;
         case -7: {
-            dap_cli_server_cmd_set_reply_text(a_str_reply, "Can't compose the transaction input");
+            dap_json_rpc_error_add(*a_json_arr_reply, -47, "Can't compose the transaction input");
             l_switch_ret = -47; } break;
         case -8: {
-            dap_cli_server_cmd_set_reply_text(a_str_reply, "Can't add returning coins output");
+            dap_json_rpc_error_add(*a_json_arr_reply, -48, "Can't add returning coins output");
             l_switch_ret = -48; } break;
         case -9: {
-            dap_cli_server_cmd_set_reply_text(a_str_reply, "Can't add out ext item");
+            dap_json_rpc_error_add(*a_json_arr_reply, -49, "Can't add out ext item");
             l_switch_ret = -49; } break;
         case -10: {
-            dap_cli_server_cmd_set_reply_text(a_str_reply, "Can't add fee item");
+            dap_json_rpc_error_add(*a_json_arr_reply, -50, "Can't add fee item");
             l_switch_ret = -50; } break;
         case -11: {
-            dap_cli_server_cmd_set_reply_text(a_str_reply, "Can't get fee coin back");
+            dap_json_rpc_error_add(*a_json_arr_reply, -51, "Can't get fee coin back");
             l_switch_ret = -51; } break;
         case -12: {
-            dap_cli_server_cmd_set_reply_text(a_str_reply, "Can't add sign output");
+            dap_json_rpc_error_add(*a_json_arr_reply, -52, "Can't add sign output");
             l_switch_ret = -52; } break;
         default: {} break;
         }
@@ -2887,44 +2872,30 @@
             return l_switch_ret;
         }
         char *l_out_hash_str = NULL;
-<<<<<<< HEAD
         l_ret = s_stake_tx_put(l_tx, l_net, a_hash_out_type, l_out_hash_str);
         switch(l_ret) {
         case -1: {
-            dap_cli_server_cmd_set_reply_text(a_str_reply, "Can't add datum in mempool");
+            dap_json_rpc_error_add(*a_json_arr_reply, -1, "Can't add datum in mempool");
             l_switch_ret = -54; } break;
         case -2: {
-            dap_cli_server_cmd_set_reply_text(a_str_reply, "Not enough memory");
+            dap_json_rpc_error_add(*a_json_arr_reply, -2, "Not enough memory");
             l_switch_ret = -55; } break;
         case -3: {
-            dap_cli_server_cmd_set_reply_text(a_str_reply, "Can't find chain");
+            dap_json_rpc_error_add(*a_json_arr_reply, -3, "Can't find chain");
             l_switch_ret = -56; } break;
         default: {} break;
         }
         DAP_DELETE(l_tx);
         if (l_switch_ret < 0) {
             l_tx_hash_str = dap_chain_hash_fast_to_str_static(&l_tx_hash);
-            dap_cli_server_cmd_set_reply_text(a_str_reply, "Can't compose invalidation transaction %s", l_tx_hash_str);
             return l_switch_ret;
-=======
-        if (l_tx && (l_out_hash_str = s_stake_tx_put(l_tx, l_net, a_hash_out_type))) {
-            json_object* l_json_object_invalidate = json_object_new_object();
-            json_object_object_add(l_json_object_invalidate, "status", json_object_new_string("success"));
-            json_object_object_add(l_json_object_invalidate, "sign", json_object_new_string(l_sign_str));
-            json_object_object_add(l_json_object_invalidate, "tx_hash", json_object_new_string(l_out_hash_str));
-            json_object_object_add(l_json_object_invalidate, "message", json_object_new_string("All m-tokens successfully returned to owner"));
-            json_object_array_add(*a_json_arr_reply, l_json_object_invalidate);
-            DAP_DELETE(l_out_hash_str);
-            DAP_DELETE(l_tx);
-        } else {
-            l_tx_hash_str = dap_chain_hash_fast_to_str_static(&l_tx_hash);
-            dap_json_rpc_error_add(*a_json_arr_reply, DAP_CHAIN_NODE_CLI_SRV_STAKE_INVALIDATE_TX_INVALIDATE_ERR, "Can't invalidate transaction %s, examine log files for details", l_tx_hash_str);
-            DAP_DEL_Z(l_tx);
-            return DAP_CHAIN_NODE_CLI_SRV_STAKE_INVALIDATE_TX_INVALIDATE_ERR;
->>>>>>> 6a69f5f9
-        }
-        dap_cli_server_cmd_set_reply_text(a_str_reply, "%sAll m-tokens will be returned to "
-                                                        "owner. Returning tx hash %s.", l_sign_str, l_out_hash_str);
+        }
+        json_object* l_json_object_invalidate = json_object_new_object();
+        json_object_object_add(l_json_object_invalidate, "status", json_object_new_string("success"));
+        json_object_object_add(l_json_object_invalidate, "sign", json_object_new_string(l_sign_str));
+        json_object_object_add(l_json_object_invalidate, "tx_hash", json_object_new_string(l_out_hash_str));
+        json_object_object_add(l_json_object_invalidate, "message", json_object_new_string("All m-tokens successfully returned to owner"));
+        json_object_array_add(*a_json_arr_reply, l_json_object_invalidate);
         DAP_DELETE(l_out_hash_str);
         return 0;
     } else {
@@ -3151,9 +3122,9 @@
     return l_total_weight;
 }
 
-static int s_cli_srv_stake(int a_argc, char **a_argv, void **a_str_reply)
-{
-    json_object **a_json_arr_reply = (json_object **)a_str_reply;
+static int s_cli_srv_stake(int a_argc, char **a_argv, void **a_reply)
+{
+    json_object **a_json_arr_reply = (json_object **)a_reply;
     enum {
         CMD_NONE, CMD_ORDER, CMD_DELEGATE, CMD_UPDATE, CMD_APPROVE, CMD_LIST, CMD_INVALIDATE, CMD_MIN_VALUE, CMD_CHECK, CMD_MAX_WEIGHT
     };
@@ -3206,16 +3177,16 @@
     switch (l_cmd_num) {
 
         case CMD_ORDER:
-            return s_cli_srv_stake_order(a_argc, a_argv, l_arg_index + 1, a_str_reply, l_hash_out_type);
+            return s_cli_srv_stake_order(a_argc, a_argv, l_arg_index + 1, a_reply, l_hash_out_type);
 
         case CMD_DELEGATE:
-            return s_cli_srv_stake_delegate(a_argc, a_argv, l_arg_index + 1, a_str_reply, l_hash_out_type);
+            return s_cli_srv_stake_delegate(a_argc, a_argv, l_arg_index + 1, a_reply, l_hash_out_type);
 
         case CMD_UPDATE:
-            return s_cli_srv_stake_update(a_argc, a_argv, l_arg_index + 1, a_str_reply, l_hash_out_type);
+            return s_cli_srv_stake_update(a_argc, a_argv, l_arg_index + 1, a_reply, l_hash_out_type);
 
         case CMD_INVALIDATE:
-            return s_cli_srv_stake_invalidate(a_argc, a_argv, l_arg_index + 1, a_str_reply, l_hash_out_type);
+            return s_cli_srv_stake_invalidate(a_argc, a_argv, l_arg_index + 1, a_reply, l_hash_out_type);
 
         case CMD_CHECK:
         {
@@ -3637,13 +3608,8 @@
         } break;
 
         default: {
-<<<<<<< HEAD
-            dap_cli_server_cmd_set_reply_text(a_str_reply, "Subcommand %s not recognized", a_argv[l_arg_index]);
-            return -1;
-=======
-            dap_json_rpc_error_add(*a_json_arr_reply, DAP_CHAIN_NODE_CLI_SRV_STAKE_UNRECOGNIZE_COM_ERR, "Command %s not recognized", a_argv[l_arg_index]);
+            dap_json_rpc_error_add(*a_json_arr_reply, DAP_CHAIN_NODE_CLI_SRV_STAKE_UNRECOGNIZE_COM_ERR, "Subcommand %s not recognized", a_argv[l_arg_index]);
             return DAP_CHAIN_NODE_CLI_SRV_STAKE_UNRECOGNIZE_COM_ERR;
->>>>>>> 6a69f5f9
         }
     }
     return 0;
