--- conflicted
+++ resolved
@@ -132,14 +132,10 @@
     "srv_stake max_weight -net <net_name> [-chain <chain_name>] -poa_cert <poa_cert_name> -percent <value>\n"
         "\tSets maximum validator related weight (in percent)\n"
     "srv_stake check -net <net_name> -tx <tx_hash>\n"
-<<<<<<< HEAD
-        "\tCheck remote validator"
-=======
          "\tCheck remote validator\n\n"
     "Hint:\n"
     "\texample coins amount syntax (only natural) 1.0 123.4567\n"
     "\texample datoshi amount syntax (only integer) 1 20 0.4321e+4\n"
->>>>>>> 58850d93
     );
 
     dap_chain_net_srv_uid_t l_uid = { .uint64 = DAP_CHAIN_NET_SRV_STAKE_POS_DELEGATE_ID };
@@ -474,13 +470,8 @@
     l_stake->locked_value = l_stake->value = a_new_value;
     l_stake->tx_hash = *a_new_tx_hash;
     HASH_ADD(ht, l_srv_stake->tx_itemlist, tx_hash, sizeof(dap_hash_fast_t), l_stake);
-<<<<<<< HEAD
-    char *l_old_value_str = dap_chain_balance_to_coins(l_stake->locked_value);
-    const char *l_new_value_str; dap_uint256_to_char(a_new_value, &l_new_value_str);
-=======
     char *l_old_value_str = dap_chain_balance_coins_print(l_stake->locked_value);
     const char *l_new_value_str = dap_uint256_to_char(a_new_value, &l_new_value_str);
->>>>>>> 58850d93
     log_it(L_NOTICE, "Updated key with fingerprint %s and locked value %s to new locked value %s for node " NODE_ADDR_FP_STR,
                             dap_chain_hash_fast_to_str_static(&a_signing_addr->data.hash_fast), l_old_value_str,
                                 l_new_value_str, NODE_ADDR_FP_ARGS_S(l_stake->node_addr));
