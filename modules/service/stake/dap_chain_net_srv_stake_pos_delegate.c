/*
 * Authors:
 * Roman Khlopkov <roman.khlopkov@demlabs.net>
 * DeM Labs Inc.   https://demlabs.net
 * DeM Labs Open source community https://gitlab.demlabs.net
 * Copyright  (c) 2017-2020
 * All rights reserved.

 This file is part of DAP (Demlabs Application Protocol) the open source project

    DAP (Demlabs Application Protocol) is free software: you can redistribute it and/or modify
    it under the terms of the GNU General Public License as published by
    the Free Software Foundation, either version 3 of the License, or
    (at your option) any later version.

    DAP is distributed in the hope that it will be useful,
    but WITHOUT ANY WARRANTY; without even the implied warranty of
    MERCHANTABILITY or FITNESS FOR A PARTICULAR PURPOSE.  See the
    GNU General Public License for more details.

    You should have received a copy of the GNU General Public License
    along with any DAP based project.  If not, see <http://www.gnu.org/licenses/>.
*/

#include <math.h>
#include "dap_chain_wallet.h"
#include "dap_config.h"
#include "dap_string.h"
#include "dap_list.h"
#include "dap_enc_base58.h"
#include "dap_chain_common.h"
#include "dap_chain_mempool.h"
#include "dap_chain_net_decree.h"
#include "dap_chain_net_tx.h"
#include "dap_chain_net_srv.h"
#include "dap_chain_net_srv_stake_pos_delegate.h"
#include "dap_chain_cs_esbocs.h"
#include "rand/dap_rand.h"
#include "dap_chain_node_client.h"
#include "dap_stream_ch_chain_net_pkt.h"
#include "json_object.h"
#include "dap_cli_server.h"
#include "dap_chain_net_srv_order.h"

#define LOG_TAG "dap_chain_net_srv_stake_pos_delegate"

#define DAP_CHAIN_NET_SRV_STAKE_POS_DELEGATE_GDB_GROUP "delegate_keys"

static int s_cli_srv_stake(int a_argc, char **a_argv, void **a_str_reply);

static bool s_stake_verificator_callback(dap_ledger_t *a_ledger, dap_chain_tx_out_cond_t *a_cond,
                                                      dap_chain_datum_tx_t *a_tx_in, bool a_owner);
static void s_stake_updater_callback(dap_ledger_t *a_ledger, dap_chain_datum_tx_t *a_tx, dap_chain_tx_out_cond_t *a_cond);

static void s_stake_deleted_callback(dap_ledger_t *a_ledger, dap_chain_datum_tx_t *a_tx, dap_chain_tx_out_cond_t *a_cond);

static void s_cache_data(dap_ledger_t *a_ledger, dap_chain_datum_tx_t *a_tx, dap_chain_addr_t *a_signing_addr);
static void s_uncache_data(dap_ledger_t *a_ledger, dap_chain_datum_tx_t *a_tx, dap_chain_addr_t *a_signing_addr);

static dap_list_t *s_srv_stake_list = NULL;

static bool s_tag_check_key_delegation(dap_ledger_t *a_ledger, dap_chain_datum_tx_t *a_tx, dap_chain_datum_tx_item_groups_t *a_items_grp, dap_chain_tx_tag_action_type_t *a_action)
{
    // keydelegation open: have STAK_POS_DELEGATE out
    
    if (a_items_grp->items_out_cond_srv_stake_pos_delegate) {
        if (a_action) *a_action = DAP_CHAIN_TX_TAG_ACTION_OPEN;
        return true;
    }

    //key delegation invalidation (close): have IN_COND linked with STAKE_POS_DELEGATE out
    if (a_items_grp->items_in_cond) 
    {
       for (dap_list_t *it = a_items_grp->items_in_cond; it; it = it->next) {
            dap_chain_tx_in_cond_t *l_tx_in = it->data;
            dap_chain_tx_out_cond_t *l_tx_out_cond = dap_chain_ledger_get_tx_out_cond_linked_to_tx_in_cond(a_ledger, l_tx_in);

            if (l_tx_out_cond && l_tx_out_cond->header.subtype == DAP_CHAIN_TX_OUT_COND_SUBTYPE_SRV_STAKE_POS_DELEGATE) {
                if (a_action) *a_action = DAP_CHAIN_TX_TAG_ACTION_CLOSE;
                return true;
            }   
        }
    }

    return false;
}

/**
 * @brief dap_stream_ch_vpn_init Init actions for VPN stream channel
 * @return 0 if everything is okay, lesser then zero if errors
 */
int dap_chain_net_srv_stake_pos_delegate_init()
{
    dap_ledger_verificator_add(DAP_CHAIN_TX_OUT_COND_SUBTYPE_SRV_STAKE_POS_DELEGATE, s_stake_verificator_callback, s_stake_updater_callback, s_stake_deleted_callback);
    dap_cli_server_cmd_add("srv_stake", s_cli_srv_stake, "Delegated stake service commands",
            "\t\t=== Commands for work with orders ===\n"
    "srv_stake order create [fee] -net <net_name> -value <value> -cert <priv_cert_name> [-H {hex(default) | base58}]\n"
        "\tCreates an order declaring the minimum fee that the validator agrees to for process a transaction.\n"
    "srv_stake order create validator -net <net_name> -value_min <minimum_stake_value> -value_max <maximum_stake_value>"
                        " -tax <percent> -cert <priv_cert_name> [-node_addr <for_validator_node>] [-H {hex(default) | base58}]\n"
        "\tCreates an order declaring wanted tax and minimum/maximum stake value that the validator agrees to work.\n"
    "srv_stake order create staker -net <net_name> -w <wallet_with_m_tokens> -value <stake_value> -fee <value> -tax <percent>"
                        " [-addr <for_tax_collecting>]  [-cert <for_order_signing>] [-H {hex(default) | base58}]\n"
        "\tCreates an order allowing the validator to delegate it's key with specified params\n"
    "srv_stake order update -net <net_name> -order <order_hash> [-params]\n"
         "\tUpdates an order with specified hash\n"
    "srv_stake order list [fee | validator | staker] -net <net_name>\n"
         "\tGet orders list of specified type within specified net name\n"
    "srv_stake order remove -net <net_name> -order <order_hash>\n"
         "\tRemove order with specified hash\n"
            "\t\t === Commands for work with stake delegate ===\n"
    "srv_stake delegate {-cert <pub_cert_name> -value <datoshi> | "
                                "-order <order_hash> {[-tax_addr <wallet_addr_for_tax_collecting>] | "
                                        "-cert <priv_cert_name> [-node_addr <for_validator_node>]}}"
                        " -net <net_name> -w <wallet_name> -fee <value>\n"
         "\tDelegate public key in specified certificate or order with specified net name. Pay with specified value of m-tokens of native net token.\n"
    "srv_stake invalidate -net <net_name> {-tx <transaction_hash> | -cert <delegated_cert> | -siging_pkey_hash <pkey_hash> -signing_pkey_type <pkey_type>}"
                            " {-w <wallet_name> -fee <value> | -poa_cert <cert_name>}\n"
         "\tInvalidate requested delegated stake transaction by hash or cert name or cert pkey hash within net name and"
         " return m-tokens to specified wallet (if any)\n"
    "srv_stake approve -net <net_name> -tx <transaction_hash> -poa_cert <priv_cert_name>\n"
         "\tApprove stake transaction by root node certificate within specified net name\n"
    "srv_stake list keys -net <net_name> [-cert <delegated_cert> | -pkey <pkey_hash_str>]\n"
         "\tShow the list of active stake keys (optional delegated with specified cert).\n"
    "srv_stake list tx -net <net_name> \n"
         "\tShow the list of key delegation transactions.\n"
    "srv_stake min_value -net <net_name> [-chain <chain_name>] -poa_cert <poa_cert_name> -value <value>\n"
         "\tSets the minimum stake value\n"
    "srv_stake max_weight -net <net_name> [-chain <chain_name>] -poa_cert <poa_cert_name> -percent <value>\n"
        "\tSets maximum validator related weight (in percent)\n"
    "srv_stake check -net <net_name> -tx <tx_hash>"
         "\tCheck remote validator"
    );

    dap_chain_net_srv_uid_t l_uid = { .uint64 = DAP_CHAIN_NET_SRV_STAKE_POS_DELEGATE_ID };
    dap_ledger_service_add(l_uid, "pos_delegate", s_tag_check_key_delegation);
    return 0;
}

static dap_chain_net_srv_stake_t *s_srv_stake_by_net_id(dap_chain_net_id_t a_net_id)
{
    for (dap_list_t *it = s_srv_stake_list; it; it = it->next) {
        dap_chain_net_srv_stake_t *l_srv_stake = it->data;
        if (l_srv_stake->net_id.uint64 == a_net_id.uint64)
            return l_srv_stake;
    }
    return NULL;
}

int dap_chain_net_srv_stake_net_add(dap_chain_net_id_t a_net_id)
{
    dap_chain_net_srv_stake_t *l_srv_stake;
    DAP_NEW_Z_RET_VAL(l_srv_stake, dap_chain_net_srv_stake_t, -1, NULL);
    l_srv_stake->net_id = a_net_id;
    l_srv_stake->delegate_allowed_min = dap_chain_coins_to_balance("1.0");
    dap_list_t *l_list_new = dap_list_append(s_srv_stake_list, l_srv_stake);
    if (dap_list_last(l_list_new) == dap_list_last(s_srv_stake_list)) {
        log_it(L_ERROR, "Can't add net %" DAP_UINT64_FORMAT_x "to stake service net list", a_net_id.uint64);
        DAP_DELETE(l_srv_stake);
        return -2;
    }
    s_srv_stake_list = l_list_new;
    log_it(L_NOTICE, "Successfully added net ID 0x%016" DAP_UINT64_FORMAT_x, a_net_id.uint64);
    return 0;
}

/**
 * @brief delete ht and hh concretic net from s_srv_stake 
 */
static void s_stake_net_clear(dap_chain_net_t *a_net)
{
    dap_chain_net_srv_stake_t *l_srv_stake = s_srv_stake_by_net_id(a_net->pub.id);
    dap_return_if_fail(l_srv_stake);
    dap_chain_net_srv_stake_item_t *l_stake = NULL, *l_tmp = NULL;
    HASH_ITER(ht, l_srv_stake->tx_itemlist, l_stake, l_tmp) {
        // Clang bug at this, l_stake should change at every loop cycle
        HASH_DELETE(ht, l_srv_stake->tx_itemlist, l_stake);
    }
    HASH_ITER(hh, l_srv_stake->itemlist, l_stake, l_tmp) {
        // Clang bug at this, l_stake should change at every loop cycle
        HASH_DEL(l_srv_stake->itemlist, l_stake);
        DAP_DELETE(l_stake);
    }
    dap_chain_net_srv_stake_cache_item_t *l_cache_item = NULL, *l_cache_tmp = NULL;
    HASH_ITER(hh, l_srv_stake->cache, l_cache_item, l_cache_tmp) {
        // Clang bug at this, l_stake should change at every loop cycle
        HASH_DEL(l_srv_stake->cache, l_cache_item);
        DAP_DELETE(l_cache_item);
    }
}

void dap_chain_net_srv_stake_pos_delegate_deinit()
{
    for (dap_chain_net_t *it = dap_chain_net_iter_start(); it; it = dap_chain_net_iter_next(it))
        s_stake_net_clear(it);
    dap_list_free_full(s_srv_stake_list, NULL);
    s_srv_stake_list = NULL;
}

static bool s_stake_verificator_callback(dap_ledger_t *a_ledger, dap_chain_tx_out_cond_t *a_cond,
                                         dap_chain_datum_tx_t *a_tx_in, bool a_owner)
{
    dap_chain_net_srv_stake_t *l_srv_stake = s_srv_stake_by_net_id(a_ledger->net->pub.id);
    dap_return_val_if_fail(l_srv_stake, false);
    // It's a order conditional TX
    if (dap_chain_addr_is_blank(&a_cond->subtype.srv_stake_pos_delegate.signing_addr) ||
            a_cond->subtype.srv_stake_pos_delegate.signer_node_addr.uint64 == 0) {
        if (a_owner)
            return true;
        int l_out_idx = 0;
        dap_chain_tx_out_cond_t *l_tx_out_cond = dap_chain_datum_tx_out_cond_get(a_tx_in, DAP_CHAIN_TX_OUT_COND_SUBTYPE_SRV_STAKE_POS_DELEGATE, &l_out_idx);
        if (!l_tx_out_cond) {
            log_it(L_ERROR, "Condition not found in conditional tx");
            return false;
        }
        if (compare256(l_tx_out_cond->header.value, a_cond->header.value)) {
            char *l_in_value = dap_chain_balance_to_coins(l_tx_out_cond->header.value);
            char *l_out_value = dap_chain_balance_to_coins(a_cond->header.value);
            log_it(L_WARNING, "In value %s is not equal to out value %s", l_in_value, l_out_value);
            DAP_DELETE(l_in_value);
            DAP_DELETE(l_out_value);
            return false;
        }
        if (l_tx_out_cond->tsd_size != a_cond->tsd_size ||
                memcmp(l_tx_out_cond->tsd, a_cond->tsd, a_cond->tsd_size)) {
            log_it(L_WARNING, "Conditional out and conditional in have different TSD sections");
            return false;
        }
        if (dap_chain_addr_is_blank(&l_tx_out_cond->subtype.srv_stake_pos_delegate.signing_addr) ||
                l_tx_out_cond->subtype.srv_stake_pos_delegate.signer_node_addr.uint64 == 0) {
            log_it(L_WARNING, "Not blank address or key fields in order conditional tx");
            return false;
        }
        return true;
    }
    // It's a delegation conitional TX
    dap_chain_tx_in_cond_t *l_tx_in_cond = (dap_chain_tx_in_cond_t *)dap_chain_datum_tx_item_get(a_tx_in, 0, TX_ITEM_TYPE_IN_COND, 0);
    if (!l_tx_in_cond) {
        log_it(L_ERROR, "Conditional in item not found in checking tx");
        return false;
    }
    dap_hash_fast_t *l_prev_hash = &l_tx_in_cond->header.tx_prev_hash;
    if (dap_hash_fast_is_blank(l_prev_hash)) {
        log_it(L_ERROR, "Blank hash of prev tx in tx_in_cond");
        return false;
    }
    dap_chain_datum_tx_t *l_prev_tx = dap_ledger_tx_find_by_hash(a_ledger, l_prev_hash);
    if (!l_prev_tx) {
        log_it(L_ERROR, "Previous tx not found for now but is found in ledger before");
        return false;
    }
    bool l_owner = false;
    dap_chain_tx_in_cond_t *l_tx_prev_in_cond = (dap_chain_tx_in_cond_t *)dap_chain_datum_tx_item_get(l_prev_tx, 0, TX_ITEM_TYPE_IN_COND, 0);
    if (!l_tx_prev_in_cond)
        l_owner = a_owner;
    else {
        dap_hash_fast_t *l_owner_tx_hash = &l_tx_prev_in_cond->header.tx_prev_hash;
        dap_chain_datum_tx_t *l_owner_tx = dap_ledger_tx_find_by_hash(a_ledger, l_owner_tx_hash);
        dap_sign_t *l_owner_sign = dap_chain_datum_tx_get_sign(l_owner_tx, 0);
        if (!l_owner_sign) {
            log_it(L_ERROR, "Can't get owner sign");
            return false;
        }
        dap_sign_t *l_taker_sign = dap_chain_datum_tx_get_sign(a_tx_in, 0);
        if (!l_taker_sign) {
            log_it(L_ERROR, "Can't get taker sign");
            return false;
        }
        l_owner = dap_sign_compare_pkeys(l_taker_sign, l_owner_sign);
    }
    if (!l_owner) {
        log_it(L_WARNING, "Trying to spend conditional tx not by owner");
        return false;
    }
    if (a_tx_in->header.ts_created < 1706227200) // Jan 26 2024 00:00:00 GMT, old policy rules
        return true;
    dap_chain_net_srv_stake_item_t *l_stake;
    HASH_FIND(ht, l_srv_stake->tx_itemlist, l_prev_hash, sizeof(dap_hash_t), l_stake);
    if (l_stake) {
        log_it(L_WARNING, "Key is active with delegation decree, need to revoke it first");
        return false;
    }
    return true;
}

static void s_stake_updater_callback(dap_ledger_t *a_ledger, dap_chain_datum_tx_t *a_tx, dap_chain_tx_out_cond_t *a_cond)
{
    dap_chain_net_srv_stake_t *l_srv_stake = s_srv_stake_by_net_id(a_ledger->net->pub.id);
    dap_return_if_fail(l_srv_stake);
    if (!a_cond)
        return;
    dap_chain_addr_t *l_signing_addr = &a_cond->subtype.srv_stake_pos_delegate.signing_addr;
    dap_chain_net_srv_stake_key_invalidate(l_signing_addr);
    s_cache_data(a_ledger, a_tx, l_signing_addr);
}

static void s_stake_deleted_callback(dap_ledger_t *a_ledger, dap_chain_datum_tx_t *a_tx, dap_chain_tx_out_cond_t *a_cond)
{
    assert(s_srv_stake);
    if (!a_cond)
        return;
    dap_chain_addr_t *l_signing_addr = &a_cond->subtype.srv_stake_pos_delegate.signing_addr;
    dap_chain_net_srv_stake_key_invalidate(l_signing_addr);
    s_uncache_data(a_ledger, a_tx, l_signing_addr);
}

static bool s_srv_stake_is_poa_cert(dap_chain_net_t *a_net, dap_enc_key_t *a_key)
{
    bool l_is_poa_cert = false;
    dap_pkey_t *l_pkey = dap_pkey_from_enc_key(a_key);
    for (dap_list_t *it = a_net->pub.decree->pkeys; it; it = it->next)
        if (dap_pkey_compare(l_pkey, (dap_pkey_t *)it->data)) {
            l_is_poa_cert = true;
            break;
        }
    DAP_DELETE(l_pkey);
    return l_is_poa_cert;
}

#define LIMIT_DELTA UINT64_C(1000000000000) // 1.0e-6
static bool s_weights_truncate(dap_chain_net_srv_stake_t *l_srv_stake, const uint256_t a_limit)
{
    uint256_t l_sum = uint256_0;
    for (dap_chain_net_srv_stake_item_t *it = l_srv_stake->itemlist; it; it = it->hh.next)
        SUM_256_256(l_sum, it->value, &l_sum);
    uint256_t l_weight_max;
    MULT_256_COIN(l_sum, a_limit, &l_weight_max);
    size_t l_exceeds_count = 0;
    uint256_t l_sum_others = l_sum;
    for (dap_chain_net_srv_stake_item_t *it = l_srv_stake->itemlist; it; it = it->hh.next) {
        uint256_t l_weight_with_delta;
        SUBTRACT_256_256(it->value, GET_256_FROM_64(LIMIT_DELTA), &l_weight_with_delta);
        if (compare256(l_weight_with_delta, l_weight_max) == 1) {
            SUBTRACT_256_256(l_sum_others, it->value, &l_sum_others);
            it->value = uint256_0;
            l_exceeds_count++;
        }
    }
    if (l_exceeds_count) {
        uint256_t delta = dap_uint256_decimal_from_uint64(l_exceeds_count);
        uint256_t kappa;
        DIV_256_COIN(dap_uint256_decimal_from_uint64(1), a_limit, &kappa);
        SUBTRACT_256_256(kappa, delta, &kappa);
        DIV_256_COIN(l_sum_others, kappa, &kappa);
        for (dap_chain_net_srv_stake_item_t *it = l_srv_stake->itemlist; it; it = it->hh.next)
            if (IS_ZERO_256(it->value))
                it->value = kappa;
    }
    return l_exceeds_count;
}

static void s_stake_recalculate_weights(dap_chain_net_id_t a_net_id)
{
    dap_chain_net_srv_stake_t *l_srv_stake = s_srv_stake_by_net_id(a_net_id);
    dap_return_if_fail(l_srv_stake);
    if (IS_ZERO_256(l_srv_stake->delegate_percent_max))
        return;
    size_t l_validators_count = HASH_COUNT(l_srv_stake->itemlist);
    uint256_t l_limit_min;
    DIV_256(dap_uint256_decimal_from_uint64(1), GET_256_FROM_64(l_validators_count), &l_limit_min);
    if (compare256(l_srv_stake->delegate_percent_max, l_limit_min) == 1)
        l_limit_min = l_srv_stake->delegate_percent_max;
    for (dap_chain_net_srv_stake_item_t *it = l_srv_stake->itemlist; it; it = it->hh.next)
        it->value = it->locked_value;       // restore original locked values
    while (s_weights_truncate(l_srv_stake, l_limit_min));
}

void dap_chain_net_srv_stake_key_delegate(dap_chain_net_t *a_net, dap_chain_addr_t *a_signing_addr, dap_hash_fast_t *a_stake_tx_hash,
                                          uint256_t a_value, dap_chain_node_addr_t *a_node_addr)
{
    dap_return_if_fail(a_net && a_signing_addr && a_node_addr && a_stake_tx_hash);
    dap_chain_net_srv_stake_t *l_srv_stake = s_srv_stake_by_net_id(a_net->pub.id);
    dap_return_if_fail(l_srv_stake);

    dap_chain_net_srv_stake_item_t *l_stake = NULL;
    bool l_found = false;
    HASH_FIND(hh, l_srv_stake->itemlist, &a_signing_addr->data.hash_fast, sizeof(dap_hash_fast_t), l_stake);
    if (!l_stake)
        l_stake = DAP_NEW_Z(dap_chain_net_srv_stake_item_t);
    else {
        l_found = true;
        HASH_DELETE(ht, l_srv_stake->tx_itemlist, l_stake);
    }
    l_stake->net = a_net;
    l_stake->node_addr = *a_node_addr;
    l_stake->signing_addr = *a_signing_addr;
    l_stake->value = l_stake->locked_value = a_value;
    l_stake->tx_hash = *a_stake_tx_hash;
    l_stake->is_active = true;
    if (!l_found)
        HASH_ADD(hh, l_srv_stake->itemlist, signing_addr.data.hash_fast, sizeof(dap_hash_fast_t), l_stake);
    if (!dap_hash_fast_is_blank(a_stake_tx_hash)) {
        HASH_ADD(ht, l_srv_stake->tx_itemlist, tx_hash, sizeof(dap_hash_fast_t), l_stake);
        dap_chain_datum_tx_t *l_tx = dap_ledger_tx_find_by_hash(a_net->pub.ledger, a_stake_tx_hash);
        if (l_tx) {
            dap_chain_tx_out_cond_t *l_cond = dap_chain_datum_tx_out_cond_get(l_tx, DAP_CHAIN_TX_OUT_COND_SUBTYPE_SRV_STAKE_POS_DELEGATE, NULL);
            if (l_cond && l_cond->tsd_size == dap_chain_datum_tx_item_out_cond_create_srv_stake_get_tsd_size()) {
                dap_tsd_t *l_tsd = dap_tsd_find(l_cond->tsd, l_cond->tsd_size, DAP_CHAIN_TX_OUT_COND_TSD_ADDR);
                l_stake->sovereign_addr = dap_tsd_get_scalar(l_tsd, dap_chain_addr_t);
                l_tsd = dap_tsd_find(l_cond->tsd, l_cond->tsd_size, DAP_CHAIN_TX_OUT_COND_TSD_VALUE);
                l_stake->sovereign_tax = dap_tsd_get_scalar(l_tsd, uint256_t);
                if (compare256(l_stake->sovereign_tax, dap_chain_coins_to_balance("1.0")) == 1)
                    l_stake->sovereign_tax = dap_chain_coins_to_balance("1.0");
            }
        }
    }
    dap_chain_esbocs_add_validator_to_clusters(a_net->pub.id, a_node_addr);
    char l_key_hash_str[DAP_CHAIN_HASH_FAST_STR_SIZE];
    dap_chain_hash_fast_to_str(&a_signing_addr->data.hash_fast,
                               l_key_hash_str, DAP_CHAIN_HASH_FAST_STR_SIZE);
    const char *l_value_str; dap_uint256_to_char(a_value, &l_value_str);
    log_it(L_NOTICE, "Added key with fingerprint %s and locked value %s for node "NODE_ADDR_FP_STR,
                        l_key_hash_str, l_value_str, NODE_ADDR_FP_ARGS(a_node_addr));
    s_stake_recalculate_weights(a_signing_addr->net_id);
}

void dap_chain_net_srv_stake_key_invalidate(dap_chain_addr_t *a_signing_addr)
{
    if (!a_signing_addr)
        return;
    dap_chain_net_srv_stake_t *l_srv_stake = s_srv_stake_by_net_id(a_signing_addr->net_id);
    dap_return_if_fail(l_srv_stake);
    dap_chain_net_srv_stake_item_t *l_stake = NULL;
    HASH_FIND(hh, l_srv_stake->itemlist, &a_signing_addr->data.hash_fast, sizeof(dap_hash_fast_t), l_stake);
    if (l_stake) {
        dap_chain_esbocs_remove_validator_from_clusters(l_stake->signing_addr.net_id, &l_stake->node_addr);
        HASH_DEL(l_srv_stake->itemlist, l_stake);
        HASH_DELETE(ht, l_srv_stake->tx_itemlist, l_stake);
        char l_key_hash_str[DAP_CHAIN_HASH_FAST_STR_SIZE];
        dap_chain_hash_fast_to_str(&a_signing_addr->data.hash_fast,
                                   l_key_hash_str, DAP_CHAIN_HASH_FAST_STR_SIZE);
        const char *l_value_str; dap_uint256_to_char(l_stake->locked_value, &l_value_str);
        log_it(L_NOTICE, "Removed key with fingerprint %s and locked value %s for node "NODE_ADDR_FP_STR,
                            l_key_hash_str, l_value_str, NODE_ADDR_FP_ARGS_S(l_stake->node_addr));
        DAP_DELETE(l_stake);
    }
    s_stake_recalculate_weights(a_signing_addr->net_id);
}

void dap_chain_net_srv_stake_set_allowed_min_value(dap_chain_net_id_t a_net_id, uint256_t a_value)
{
    dap_chain_net_srv_stake_t *l_srv_stake = s_srv_stake_by_net_id(a_net_id);
    dap_return_if_fail(l_srv_stake);
    l_srv_stake->delegate_allowed_min = a_value;
    for (dap_chain_net_srv_stake_item_t *it = l_srv_stake->itemlist; it; it = it->hh.next)
        if (dap_hash_fast_is_blank(&it->tx_hash))
            it->value = a_value;
}

void dap_chain_net_srv_stake_set_percent_max(dap_chain_net_id_t a_net_id, uint256_t a_value)
{
    dap_chain_net_srv_stake_t *l_srv_stake = s_srv_stake_by_net_id(a_net_id);
    dap_return_if_fail(l_srv_stake);
    l_srv_stake->delegate_percent_max = a_value;
    s_stake_recalculate_weights(a_net_id);
}

uint256_t dap_chain_net_srv_stake_get_allowed_min_value(dap_chain_net_id_t a_net_id)
{
    dap_chain_net_srv_stake_t *l_srv_stake = s_srv_stake_by_net_id(a_net_id);
    dap_return_val_if_fail(l_srv_stake, uint256_0);
    return l_srv_stake->delegate_allowed_min;
}

uint256_t dap_chain_net_srv_stake_get_percent_max(dap_chain_net_id_t a_net_id)
{
    dap_chain_net_srv_stake_t *l_srv_stake = s_srv_stake_by_net_id(a_net_id);
    dap_return_val_if_fail(l_srv_stake, uint256_0);
    return l_srv_stake->delegate_percent_max;
}

int dap_chain_net_srv_stake_key_delegated(dap_chain_addr_t *a_signing_addr)
{
    dap_return_val_if_fail(a_signing_addr, 0);
    dap_chain_net_srv_stake_t *l_srv_stake = s_srv_stake_by_net_id(a_signing_addr->net_id);
    dap_return_val_if_fail(l_srv_stake, 0);
    dap_chain_net_srv_stake_item_t *l_stake = NULL;
    HASH_FIND(hh, l_srv_stake->itemlist, &a_signing_addr->data.hash_fast, sizeof(dap_hash_fast_t), l_stake);
    if (l_stake) // public key delegated for this network
        return l_stake->is_active ? 1 : -1;
    return 0;
}

dap_list_t *dap_chain_net_srv_stake_get_validators(dap_chain_net_id_t a_net_id, bool a_only_active, uint16_t **a_excluded_list)
{
    dap_chain_net_srv_stake_t *l_srv_stake = s_srv_stake_by_net_id(a_net_id);
    dap_return_val_if_fail(l_srv_stake, NULL);
    if (!l_srv_stake->itemlist)
        return NULL;
    dap_list_t *l_ret = NULL;
    const uint16_t l_arr_resize_step = 64;
    size_t l_arr_size = l_arr_resize_step, l_arr_idx = 1, l_list_idx = 0;
    if (a_excluded_list)
        DAP_NEW_Z_COUNT_RET_VAL(*a_excluded_list, uint16_t, l_arr_size, NULL, NULL);
    for (dap_chain_net_srv_stake_item_t *l_stake = l_srv_stake->itemlist; l_stake; l_stake = l_stake->hh.next) {
        if (l_stake->is_active || !a_only_active) {
            void *l_data = DAP_DUP(l_stake);
            if (!l_data)
                goto fail_ret;
            l_ret = dap_list_append(l_ret, l_data);
        }
        if (!l_stake->is_active && a_excluded_list) {
            *a_excluded_list[l_arr_idx++] = l_list_idx;
            if (l_arr_idx == l_arr_size) {
                l_arr_size += l_arr_resize_step;
                void *l_new_arr = DAP_REALLOC(*a_excluded_list, l_arr_size * sizeof(uint16_t));
                if (l_new_arr)
                    goto fail_ret;
                else
                    *a_excluded_list = l_new_arr;
            }
        }
        l_list_idx++;
    }
    return l_ret;
fail_ret:
    log_it(L_CRITICAL, "%s", g_error_memory_alloc);
    dap_list_free_full(l_ret, NULL);
    if (a_excluded_list)
        DAP_DELETE(*a_excluded_list);
    return NULL;
}

int dap_chain_net_srv_stake_mark_validator_active(dap_chain_addr_t *a_signing_addr, bool a_on_off)
{
    dap_return_val_if_fail(a_signing_addr, -1);
    dap_chain_net_srv_stake_t *l_srv_stake = s_srv_stake_by_net_id(a_signing_addr->net_id);
    dap_return_val_if_fail(l_srv_stake, -3);
    dap_chain_net_srv_stake_item_t *l_stake = NULL;
    HASH_FIND(hh, l_srv_stake->itemlist, &a_signing_addr->data.hash_fast, sizeof(dap_hash_fast_t), l_stake);
    if (l_stake) { // public key delegated for this network
        l_stake->is_active = a_on_off;
        return 0;
    }
    return -2;
}

int dap_chain_net_srv_stake_verify_key_and_node(dap_chain_addr_t *a_signing_addr, dap_chain_node_addr_t *a_node_addr)
{
    dap_return_val_if_fail(a_signing_addr && a_node_addr, -100);
    dap_chain_net_srv_stake_t *l_srv_stake = s_srv_stake_by_net_id(a_signing_addr->net_id);
    dap_return_val_if_fail(l_srv_stake, -104);

    if (dap_chain_addr_is_blank(a_signing_addr) || a_node_addr->uint64 == 0) {
        log_it(L_WARNING, "Trying to approve bad delegating TX. Node or key addr is blank");
        return -103;
    }

    dap_chain_net_srv_stake_item_t *l_stake = NULL, *l_tmp = NULL;
    HASH_ITER(hh, l_srv_stake->itemlist, l_stake, l_tmp){
        //check key not activated for other node
        if(dap_chain_addr_compare(a_signing_addr, &l_stake->signing_addr)){
            char l_key_hash_str[DAP_CHAIN_HASH_FAST_STR_SIZE];
            dap_chain_hash_fast_to_str(&a_signing_addr->data.hash_fast,
                                       l_key_hash_str, DAP_CHAIN_HASH_FAST_STR_SIZE);
            log_it(L_WARNING, "Key %s already active for node "NODE_ADDR_FP_STR,
                                l_key_hash_str, NODE_ADDR_FP_ARGS_S(l_stake->node_addr));
            return -101;
        }

        //chek node have not other delegated key
        if(a_node_addr->uint64 == l_stake->node_addr.uint64){
            char l_key_hash_str[DAP_CHAIN_HASH_FAST_STR_SIZE];
            dap_chain_hash_fast_to_str(&l_stake->signing_addr.data.hash_fast,
                                       l_key_hash_str, DAP_CHAIN_HASH_FAST_STR_SIZE);
            log_it(L_WARNING, "Node "NODE_ADDR_FP_STR" already have active key %s",
                                NODE_ADDR_FP_ARGS(a_node_addr), l_key_hash_str);
            return -102;
        }
    }

    return 0;
}

static bool s_stake_cache_check_tx(dap_ledger_t *a_ledger, dap_hash_fast_t *a_tx_hash)
{
    dap_chain_net_srv_stake_t *l_srv_stake = s_srv_stake_by_net_id(a_ledger->net->pub.id);
    dap_return_val_if_fail(l_srv_stake, false);
    dap_chain_net_srv_stake_cache_item_t *l_stake;
    HASH_FIND(hh, l_srv_stake->cache, a_tx_hash, sizeof(*a_tx_hash), l_stake);
    if (l_stake) {
        dap_chain_net_srv_stake_key_invalidate(&l_stake->signing_addr);
        return true;
    }
    return false;
}

int dap_chain_net_srv_stake_load_cache(dap_chain_net_t *a_net)
{
    if (!a_net) {
        log_it(L_ERROR, "Invalid argument a_net in dap_chain_net_srv_stake_load_cache");
        return -1;
    }
    dap_ledger_t *l_ledger = a_net->pub.ledger;
    if (!dap_ledger_cache_enabled(l_ledger))
        return 0;

    char *l_gdb_group = dap_ledger_get_gdb_group(l_ledger, DAP_CHAIN_NET_SRV_STAKE_POS_DELEGATE_GDB_GROUP);
    size_t l_objs_count = 0;
    
    dap_global_db_obj_t *l_objs = dap_global_db_get_all_sync(l_gdb_group, &l_objs_count);

    if (!l_objs_count || !l_objs) {
        log_it(L_DEBUG, "Stake cache data not found");
        return -2;
    }
    dap_chain_net_srv_stake_t *l_srv_stake = s_srv_stake_by_net_id(a_net->pub.id);
    dap_return_val_if_fail(l_srv_stake, -4);

    for (size_t i = 0; i < l_objs_count; i++){
        dap_chain_net_srv_stake_cache_data_t *l_cache_data =
                (dap_chain_net_srv_stake_cache_data_t *)l_objs[i].value;
        dap_chain_net_srv_stake_cache_item_t *l_cache = DAP_NEW_Z(dap_chain_net_srv_stake_cache_item_t);
        if (!l_cache) {
            log_it(L_CRITICAL, "%s", g_error_memory_alloc);
            return -3;
        }
        l_cache->signing_addr   = l_cache_data->signing_addr;
        l_cache->tx_hash        = l_cache_data->tx_hash;
        HASH_ADD(hh, l_srv_stake->cache, tx_hash, sizeof(dap_hash_fast_t), l_cache);
    }
    dap_global_db_objs_delete(l_objs, l_objs_count);
    dap_ledger_set_cache_tx_check_callback(l_ledger, s_stake_cache_check_tx);
    return 0;
}

void dap_chain_net_srv_stake_purge(dap_chain_net_t *a_net)
{
    dap_ledger_t *l_ledger = a_net->pub.ledger;
    char *l_gdb_group = dap_ledger_get_gdb_group(l_ledger, DAP_CHAIN_NET_SRV_STAKE_POS_DELEGATE_GDB_GROUP);
    dap_global_db_del(l_gdb_group, NULL, NULL, NULL);
    DAP_DELETE(l_gdb_group);
    s_stake_net_clear(a_net);
}


// Freeze staker's funds when delegating a key
static dap_chain_datum_tx_t *s_stake_tx_create(dap_chain_net_t * a_net, dap_enc_key_t *a_key,
                                               uint256_t a_value, uint256_t a_fee,
                                               dap_chain_addr_t *a_signing_addr, dap_chain_node_addr_t *a_node_addr,
                                               dap_chain_addr_t *a_sovereign_addr, uint256_t a_sovereign_tax,
                                               dap_chain_datum_tx_t *a_prev_tx)
{
    if (!a_net || !a_key || IS_ZERO_256(a_value) || !a_signing_addr || !a_node_addr)
        return NULL;

    const char *l_native_ticker = a_net->pub.native_ticker;
    char l_delegated_ticker[DAP_CHAIN_TICKER_SIZE_MAX];
    dap_chain_datum_token_get_delegated_ticker(l_delegated_ticker, l_native_ticker);
    dap_ledger_t *l_ledger = dap_ledger_by_net_name(a_net->pub.name);
    uint256_t l_value_transfer = {}, l_fee_transfer = {}; // how many coins to transfer
    // list of transaction with 'out' items to sell
    dap_chain_addr_t l_owner_addr;
    dap_chain_addr_fill_from_key(&l_owner_addr, a_key, a_net->pub.id);
    uint256_t l_net_fee, l_fee_total = a_fee;
    dap_chain_addr_t l_net_fee_addr;
    bool l_net_fee_used = dap_chain_net_tx_get_fee(a_net->pub.id, &l_net_fee, &l_net_fee_addr);
    if (l_net_fee_used)
        SUM_256_256(l_fee_total, l_net_fee, &l_fee_total);
    dap_list_t *l_list_fee_out = dap_ledger_get_list_tx_outs_with_val(l_ledger, l_native_ticker,
                                                                      &l_owner_addr, l_fee_total, &l_fee_transfer);
    if (!l_list_fee_out) {
        log_it(L_WARNING, "Nothing to pay for fee (not enough funds)");
        return NULL;
    }

    // create empty transaction
    dap_chain_datum_tx_t *l_tx = dap_chain_datum_tx_create();

    if (!a_prev_tx) {
        dap_list_t *l_list_used_out = dap_ledger_get_list_tx_outs_with_val(l_ledger, l_delegated_ticker,
                                                                           &l_owner_addr, a_value, &l_value_transfer);
        if (!l_list_used_out) {
            log_it(L_WARNING, "Nothing to pay for delegate (not enough funds)");
            return NULL;
        }
        // add 'in' items to pay for delegate
        uint256_t l_value_to_items = dap_chain_datum_tx_add_in_item_list(&l_tx, l_list_used_out);
        dap_list_free_full(l_list_used_out, NULL);
        if (!EQUAL_256(l_value_to_items, l_value_transfer)) {
            log_it(L_ERROR, "Can't compose the transaction input");
            goto tx_fail;
        }
    } else {
        dap_hash_fast_t l_prev_tx_hash;
        dap_hash_fast(a_prev_tx, dap_chain_datum_tx_get_size(a_prev_tx), &l_prev_tx_hash);
        int l_out_num = 0;
        dap_chain_datum_tx_out_cond_get(a_prev_tx, DAP_CHAIN_TX_OUT_COND_SUBTYPE_SRV_STAKE_POS_DELEGATE, &l_out_num);
        // add 'in' item to buy from conditional transaction
        if (dap_chain_datum_tx_add_in_cond_item(&l_tx, &l_prev_tx_hash, l_out_num, -1)) {
            log_it(L_ERROR, "Can't compose the transaction conditional input");
            goto tx_fail;
        }
    }
    // add 'in' items to pay fee
    uint256_t l_value_fee_items = dap_chain_datum_tx_add_in_item_list(&l_tx, l_list_fee_out);
    dap_list_free_full(l_list_fee_out, NULL);
    if (!EQUAL_256(l_value_fee_items, l_fee_transfer)) {
        log_it(L_ERROR, "Can't compose the fee transaction input");
        goto tx_fail;
    }

    // add 'out_cond' & 'out_ext' items
    dap_chain_net_srv_uid_t l_uid = { .uint64 = DAP_CHAIN_NET_SRV_STAKE_POS_DELEGATE_ID };
    dap_chain_tx_out_cond_t *l_tx_out = dap_chain_datum_tx_item_out_cond_create_srv_stake(l_uid, a_value, a_signing_addr, a_node_addr,
                                                                                          a_sovereign_addr, a_sovereign_tax);
    if (!l_tx_out) {
        log_it(L_ERROR, "Can't compose the transaction conditional output");
        goto tx_fail;
    }
    dap_chain_datum_tx_add_item(&l_tx, (const uint8_t *)l_tx_out);
    DAP_DELETE(l_tx_out);
    if (!a_prev_tx) {
        // coin back
        uint256_t l_value_back = {};
        SUBTRACT_256_256(l_value_transfer, a_value, &l_value_back);
        if (!IS_ZERO_256(l_value_back)) {
            if (dap_chain_datum_tx_add_out_ext_item(&l_tx, &l_owner_addr, l_value_back, l_delegated_ticker) != 1) {
                log_it(L_ERROR, "Cant add coin back output");
                goto tx_fail;
            }
        }
    }

    // add fee items
    if (l_net_fee_used) {
        if (dap_chain_datum_tx_add_out_ext_item(&l_tx, &l_net_fee_addr, l_net_fee, l_native_ticker) != 1) {
            log_it(L_ERROR, "Cant add net fee output");
            goto tx_fail;
        }
    }
    if (!IS_ZERO_256(a_fee)) {
        if (dap_chain_datum_tx_add_fee_item(&l_tx, a_fee) != 1) {
            log_it(L_ERROR, "Cant add validator fee output");
            goto tx_fail;
        }
    }
    uint256_t l_fee_back = {};
    // fee coin back
    SUBTRACT_256_256(l_fee_transfer, l_fee_total, &l_fee_back);
    if (!IS_ZERO_256(l_fee_back)) {
        if (dap_chain_datum_tx_add_out_ext_item(&l_tx, &l_owner_addr, l_fee_back, l_native_ticker) != 1) {
            log_it(L_ERROR, "Cant add fee back output");
            goto tx_fail;
        }
    }

    // add 'sign' item
    if (dap_chain_datum_tx_add_sign_item(&l_tx, a_key) != 1) {
        log_it(L_ERROR, "Can't add sign output");
        goto tx_fail;
    }

    return l_tx;

tx_fail:
    dap_chain_datum_tx_delete(l_tx);
    return NULL;
}

static dap_chain_datum_tx_t *s_order_tx_create(dap_chain_net_t * a_net, dap_enc_key_t *a_key,
                                               uint256_t a_value, uint256_t a_fee,
                                                uint256_t a_sovereign_tax, dap_chain_addr_t *a_sovereign_addr)
{
    dap_chain_node_addr_t l_node_addr = {};
    return s_stake_tx_create(a_net, a_key, a_value, a_fee,
                             (dap_chain_addr_t *)&c_dap_chain_addr_blank, &l_node_addr,
                             a_sovereign_addr, a_sovereign_tax, NULL);
}

// Put the transaction to mempool
static char *s_stake_tx_put(dap_chain_datum_tx_t *a_tx, dap_chain_net_t *a_net, const char *a_hash_out_type)
{
    dap_chain_t *l_chain = dap_chain_net_get_default_chain_by_chain_type(a_net, CHAIN_TYPE_TX);
    if (!l_chain)
        return NULL;
    size_t l_tx_size = dap_chain_datum_tx_get_size(a_tx);
    dap_chain_datum_t *l_datum = dap_chain_datum_create(DAP_CHAIN_DATUM_TX, a_tx, l_tx_size);
    if (!l_datum) {
        log_it(L_CRITICAL, "Not enough memory");
        return NULL;
    }
    // Processing will be made according to autoprocess policy
    char *l_ret = dap_chain_mempool_datum_add(l_datum, l_chain, a_hash_out_type);
    DAP_DELETE(l_datum);
    return l_ret;
}

dap_chain_datum_decree_t *dap_chain_net_srv_stake_decree_approve(dap_chain_net_t *a_net, dap_hash_fast_t *a_stake_tx_hash, dap_cert_t *a_cert)
{
    dap_ledger_t *l_ledger = dap_ledger_by_net_name(a_net->pub.name);

    dap_chain_datum_tx_t *l_cond_tx = dap_ledger_tx_find_by_hash(l_ledger, a_stake_tx_hash);
    if (!l_cond_tx) {
        log_it(L_WARNING, "Requested conditional transaction not found");
        return NULL;
    }
    int l_prev_cond_idx = 0;
    dap_chain_tx_out_cond_t *l_tx_out_cond = dap_chain_datum_tx_out_cond_get(l_cond_tx,
                                                  DAP_CHAIN_TX_OUT_COND_SUBTYPE_SRV_STAKE_POS_DELEGATE, &l_prev_cond_idx);
    if (!l_tx_out_cond) {
        log_it(L_WARNING, "Requested conditional transaction has no requires conditional output");
        return NULL;
    }
    dap_hash_fast_t l_spender_hash = { };
    if (dap_ledger_tx_hash_is_used_out_item(l_ledger, a_stake_tx_hash, l_prev_cond_idx, &l_spender_hash)) {
        char l_hash_str[DAP_CHAIN_HASH_FAST_STR_SIZE];
        dap_chain_hash_fast_to_str(&l_spender_hash, l_hash_str, sizeof(l_hash_str));
        log_it(L_WARNING, "Requested conditional transaction is already used out by %s", l_hash_str);
        return NULL;
    }
    char l_delegated_ticker[DAP_CHAIN_TICKER_SIZE_MAX];
    dap_chain_datum_token_get_delegated_ticker(l_delegated_ticker, a_net->pub.native_ticker);
    const char *l_tx_ticker = dap_ledger_tx_get_token_ticker_by_hash(l_ledger, a_stake_tx_hash);
    if (dap_strcmp(l_tx_ticker, l_delegated_ticker)) {
        log_it(L_WARNING, "Requested conditional transaction have another ticker (not %s)", l_delegated_ticker);
        return NULL;
    }
    if (compare256(l_tx_out_cond->header.value, dap_chain_net_srv_stake_get_allowed_min_value(a_net->pub.id)) == -1) {
        log_it(L_WARNING, "Requested conditional transaction have not enough funds");
        return NULL;
    }

    if(dap_chain_net_srv_stake_verify_key_and_node(&l_tx_out_cond->subtype.srv_stake_pos_delegate.signing_addr, &l_tx_out_cond->subtype.srv_stake_pos_delegate.signer_node_addr)){
        log_it(L_WARNING, "Key and node verification error");
        return NULL;
    }

    // create approve decree
    size_t l_total_tsd_size = 0;
    dap_chain_datum_decree_t *l_decree = NULL;
    dap_list_t *l_tsd_list = NULL;
    dap_tsd_t *l_tsd = NULL;

    l_total_tsd_size += sizeof(dap_tsd_t) + sizeof(dap_hash_fast_t);
    l_tsd = DAP_NEW_Z_SIZE(dap_tsd_t, l_total_tsd_size);
    if (!l_tsd) {
        log_it(L_CRITICAL, "%s", g_error_memory_alloc);
        return NULL;
    }
    l_tsd->type = DAP_CHAIN_DATUM_DECREE_TSD_TYPE_HASH;
    l_tsd->size = sizeof(dap_hash_fast_t);
    *(dap_hash_fast_t*)(l_tsd->data) = *a_stake_tx_hash;
    l_tsd_list = dap_list_append(l_tsd_list, l_tsd);

    l_total_tsd_size += sizeof(dap_tsd_t) + sizeof(uint256_t);
    l_tsd = DAP_NEW_Z_SIZE(dap_tsd_t, l_total_tsd_size);
    if (!l_tsd) {
        log_it(L_CRITICAL, "%s", g_error_memory_alloc);
        dap_list_free_full(l_tsd_list, NULL);
        return NULL;
    }
    l_tsd->type = DAP_CHAIN_DATUM_DECREE_TSD_TYPE_STAKE_VALUE;
    l_tsd->size = sizeof(uint256_t);
    *(uint256_t*)(l_tsd->data) = l_tx_out_cond->header.value;
    l_tsd_list = dap_list_append(l_tsd_list, l_tsd);

    l_total_tsd_size += sizeof(dap_tsd_t) + sizeof(dap_chain_addr_t);
    l_tsd = DAP_NEW_Z_SIZE(dap_tsd_t, l_total_tsd_size);
    if (!l_tsd) {
        log_it(L_CRITICAL, "%s", g_error_memory_alloc);
        dap_list_free_full(l_tsd_list, NULL);
        return NULL;
    }
    l_tsd->type = DAP_CHAIN_DATUM_DECREE_TSD_TYPE_STAKE_SIGNING_ADDR;
    l_tsd->size = sizeof(dap_chain_addr_t);
    *(dap_chain_addr_t*)(l_tsd->data) = l_tx_out_cond->subtype.srv_stake_pos_delegate.signing_addr;
    l_tsd_list = dap_list_append(l_tsd_list, l_tsd);

    l_total_tsd_size += sizeof(dap_tsd_t) + sizeof(dap_chain_node_addr_t);
    l_tsd = DAP_NEW_Z_SIZE(dap_tsd_t, l_total_tsd_size);
    if (!l_tsd) {
        log_it(L_CRITICAL, "%s", g_error_memory_alloc);
        dap_list_free_full(l_tsd_list, NULL);
        return NULL;
    }
    l_tsd->type = DAP_CHAIN_DATUM_DECREE_TSD_TYPE_NODE_ADDR;
    l_tsd->size = sizeof(dap_chain_node_addr_t);
    *(dap_chain_node_addr_t*)(l_tsd->data) = l_tx_out_cond->subtype.srv_stake_pos_delegate.signer_node_addr;
    l_tsd_list = dap_list_append(l_tsd_list, l_tsd);

    l_decree = DAP_NEW_Z_SIZE(dap_chain_datum_decree_t, sizeof(dap_chain_datum_decree_t) + l_total_tsd_size);
    if (!l_decree) {
        log_it(L_CRITICAL, "%s", g_error_memory_alloc);
        dap_list_free_full(l_tsd_list, NULL);
        return NULL;
    }
    l_decree->decree_version = DAP_CHAIN_DATUM_DECREE_VERSION;
    l_decree->header.ts_created = dap_time_now();
    l_decree->header.type = DAP_CHAIN_DATUM_DECREE_TYPE_COMMON;
    l_decree->header.common_decree_params.net_id = a_net->pub.id;
    dap_chain_t *l_chain = dap_chain_net_get_default_chain_by_chain_type(a_net, CHAIN_TYPE_ANCHOR);
    if (!l_chain)
        l_chain =  dap_chain_net_get_chain_by_chain_type(a_net, CHAIN_TYPE_ANCHOR);
    if (!l_chain) {
        log_it(L_ERROR, "No chain supported anchor datum type");
        DAP_DEL_Z(l_decree);
        return NULL;
    }
    l_decree->header.common_decree_params.chain_id = l_chain->id;
    l_decree->header.common_decree_params.cell_id = *dap_chain_net_get_cur_cell(a_net);
    l_decree->header.sub_type = DAP_CHAIN_DATUM_DECREE_COMMON_SUBTYPE_STAKE_APPROVE;
    l_decree->header.data_size = l_total_tsd_size;
    l_decree->header.signs_size = 0;

    size_t l_data_tsd_offset = 0;
    for ( dap_list_t* l_iter=dap_list_first(l_tsd_list); l_iter; l_iter=l_iter->next){
        dap_tsd_t * l_b_tsd = (dap_tsd_t *) l_iter->data;
        size_t l_tsd_size = dap_tsd_size(l_b_tsd);
        memcpy((byte_t*)l_decree->data_n_signs + l_data_tsd_offset, l_b_tsd, l_tsd_size);
        l_data_tsd_offset += l_tsd_size;
    }
    dap_list_free_full(l_tsd_list, NULL);

    size_t l_cur_sign_offset = l_decree->header.data_size + l_decree->header.signs_size;
    size_t l_total_signs_size = l_decree->header.signs_size;

    dap_sign_t * l_sign = dap_cert_sign(a_cert,  l_decree,
       sizeof(dap_chain_datum_decree_t) + l_decree->header.data_size, 0);

    if (l_sign) {
        size_t l_sign_size = dap_sign_get_size(l_sign);
        l_decree = DAP_REALLOC(l_decree, sizeof(dap_chain_datum_decree_t) + l_cur_sign_offset + l_sign_size);
        if (!l_decree) {
            log_it(L_CRITICAL, "%s", g_error_memory_alloc);
            DAP_DELETE(l_sign);
            return NULL;
        }
        memcpy((byte_t*)l_decree->data_n_signs + l_cur_sign_offset, l_sign, l_sign_size);
        l_total_signs_size += l_sign_size;
        l_cur_sign_offset += l_sign_size;
        l_decree->header.signs_size = l_total_signs_size;
        DAP_DELETE(l_sign);
        log_it(L_DEBUG,"<-- Signed with '%s'", a_cert->name);
    }else{
        log_it(L_ERROR, "Decree signing failed");
        DAP_DELETE(l_decree);
        return NULL;
    }

    return l_decree;
}

// Put the decree to mempool
static char *s_stake_decree_put(dap_chain_datum_decree_t *a_decree, dap_chain_net_t *a_net)
{
    size_t l_decree_size = dap_chain_datum_decree_get_size(a_decree);
    dap_chain_datum_t *l_datum = dap_chain_datum_create(DAP_CHAIN_DATUM_DECREE, a_decree, l_decree_size);
    dap_chain_t *l_chain = dap_chain_net_get_default_chain_by_chain_type(a_net, CHAIN_TYPE_DECREE);
    if (!l_chain)
        l_chain =  dap_chain_net_get_chain_by_chain_type(a_net, CHAIN_TYPE_DECREE);
    if (!l_chain) {
        log_it(L_ERROR, "No chain supported decree datum type");
        return NULL;
    }
    // Processing will be made according to autoprocess policy
    char *l_ret = dap_chain_mempool_datum_add(l_datum, l_chain, "hex");
    DAP_DELETE(l_datum);
    return l_ret;
}

static dap_chain_datum_tx_t *s_stake_tx_invalidate(dap_chain_net_t *a_net, dap_hash_fast_t *a_tx_hash, uint256_t a_fee, dap_enc_key_t *a_key)
{
    dap_ledger_t *l_ledger = dap_ledger_by_net_name(a_net->pub.name);

    dap_chain_datum_tx_t *l_cond_tx = dap_ledger_tx_find_by_hash(l_ledger, a_tx_hash);
    if (!l_cond_tx) {
        log_it(L_WARNING, "Requested conditional transaction not found");
        return NULL;
    }
    int l_prev_cond_idx = 0;
    dap_chain_tx_out_cond_t *l_tx_out_cond = dap_chain_datum_tx_out_cond_get(l_cond_tx,
                                                  DAP_CHAIN_TX_OUT_COND_SUBTYPE_SRV_STAKE_POS_DELEGATE, &l_prev_cond_idx);
    if (!l_tx_out_cond) {
        log_it(L_WARNING, "Requested conditional transaction requires conditional output");
        return NULL;
    }
    dap_hash_fast_t l_spender_hash = { };
    if (dap_ledger_tx_hash_is_used_out_item(l_ledger, a_tx_hash, l_prev_cond_idx, &l_spender_hash)) {
        char l_hash_str[DAP_CHAIN_HASH_FAST_STR_SIZE];
        dap_chain_hash_fast_to_str(&l_spender_hash, l_hash_str, sizeof(l_hash_str));
        log_it(L_WARNING, "Requested conditional transaction is already used out by %s", l_hash_str);
        return NULL;
    }
    dap_chain_tx_in_cond_t *l_in_cond = (dap_chain_tx_in_cond_t *)dap_chain_datum_tx_item_get(l_cond_tx, 0, TX_ITEM_TYPE_IN_COND, 0);
    if (l_in_cond) {
        l_cond_tx = dap_ledger_tx_find_by_hash(l_ledger, &l_in_cond->header.tx_prev_hash);
        if (!l_cond_tx) {
            log_it(L_ERROR, "Requested conditional transaction is unchained");
            return NULL;
        }
    }
    // Get sign item
    dap_chain_tx_sig_t *l_tx_sig = (dap_chain_tx_sig_t*) dap_chain_datum_tx_item_get(l_cond_tx, NULL,
            TX_ITEM_TYPE_SIG, NULL);
    // Get sign from sign item
    dap_sign_t *l_sign = dap_chain_datum_tx_item_sign_get_sig(l_tx_sig);
    dap_chain_addr_t l_owner_addr;
    dap_chain_addr_fill_from_sign(&l_owner_addr, l_sign, a_net->pub.id);
    dap_chain_addr_t l_wallet_addr;
    dap_chain_addr_fill_from_key(&l_wallet_addr, a_key, a_net->pub.id);
    if (!dap_chain_addr_compare(&l_owner_addr, &l_wallet_addr)) {
        log_it(L_WARNING, "Trying to invalidate delegating tx with not a owner wallet");
        return NULL;
    }
    const char *l_native_ticker = a_net->pub.native_ticker;
    const char *l_delegated_ticker = dap_ledger_tx_get_token_ticker_by_hash(l_ledger, a_tx_hash);
    uint256_t l_fee_transfer = {}; // how many coins to transfer
    // list of transaction with 'out' items to sell
    uint256_t l_net_fee, l_fee_total = a_fee;
    dap_chain_addr_t l_net_fee_addr;
    bool l_net_fee_used = dap_chain_net_tx_get_fee(a_net->pub.id, &l_net_fee, &l_net_fee_addr);
    if (l_net_fee_used)
        SUM_256_256(l_fee_total, l_net_fee, &l_fee_total);
    dap_list_t *l_list_fee_out = dap_ledger_get_list_tx_outs_with_val(l_ledger, l_native_ticker,
                                                                            &l_owner_addr, l_fee_total, &l_fee_transfer);
    if (!l_list_fee_out) {
        log_it(L_WARNING, "Nothing to pay for fee (not enough funds)");
        return NULL;
    }

    // create empty transaction
    dap_chain_datum_tx_t *l_tx = dap_chain_datum_tx_create();

    // add 'in' item to buy from conditional transaction
    dap_chain_datum_tx_add_in_cond_item(&l_tx, a_tx_hash, l_prev_cond_idx, 0);

    // add 'in' items to pay fee
    uint256_t l_value_fee_items = dap_chain_datum_tx_add_in_item_list(&l_tx, l_list_fee_out);
    dap_list_free_full(l_list_fee_out, NULL);
    if (!EQUAL_256(l_value_fee_items, l_fee_transfer)) {
        log_it(L_ERROR, "Can't compose the transaction input");
        dap_chain_datum_tx_delete(l_tx);
        return NULL;
    }

    // add 'out_ext' item
    if (dap_chain_datum_tx_add_out_ext_item(&l_tx, &l_owner_addr, l_tx_out_cond->header.value, l_delegated_ticker) == -1) {
        dap_chain_datum_tx_delete(l_tx);
        log_it(L_ERROR, "Cant add returning coins output");
        return NULL;
    }
    // add fee items
    if (l_net_fee_used) {
        if (dap_chain_datum_tx_add_out_ext_item(&l_tx, &l_net_fee_addr, l_net_fee, l_native_ticker) != 1) {
            dap_chain_datum_tx_delete(l_tx);
            return NULL;
        }
    }
    if (!IS_ZERO_256(a_fee)) {
        if (dap_chain_datum_tx_add_fee_item(&l_tx, a_fee) != 1) {
            dap_chain_datum_tx_delete(l_tx);
            return NULL;
        }
    }
    // fee coin back
    uint256_t l_fee_back = {};
    SUBTRACT_256_256(l_fee_transfer, l_fee_total, &l_fee_back);
    if(!IS_ZERO_256(l_fee_back)) {
        if(dap_chain_datum_tx_add_out_ext_item(&l_tx, &l_owner_addr, l_fee_back, l_native_ticker) != 1) {
            dap_chain_datum_tx_delete(l_tx);
            return NULL;
        }
    }
    // add 'sign' items
    if(dap_chain_datum_tx_add_sign_item(&l_tx, a_key) != 1) {
        dap_chain_datum_tx_delete(l_tx);
        log_it( L_ERROR, "Can't add sign output");
        return NULL;
    }
    return l_tx;
}

static dap_chain_datum_decree_t *s_stake_decree_invalidate(dap_chain_net_t *a_net, dap_hash_fast_t *a_stake_tx_hash, dap_cert_t *a_cert)
{
    dap_ledger_t *l_ledger = dap_ledger_by_net_name(a_net->pub.name);

    // add 'in' item to buy from conditional transaction
    dap_chain_datum_tx_t *l_cond_tx = dap_ledger_tx_find_by_hash(l_ledger, a_stake_tx_hash);
    if (!l_cond_tx) {
        log_it(L_WARNING, "Requested conditional transaction not found");
        return NULL;
    }
    int l_prev_cond_idx = 0;
    dap_chain_tx_out_cond_t *l_tx_out_cond = dap_chain_datum_tx_out_cond_get(l_cond_tx,
                                                  DAP_CHAIN_TX_OUT_COND_SUBTYPE_SRV_STAKE_POS_DELEGATE, &l_prev_cond_idx);
    if (!l_tx_out_cond) {
        log_it(L_WARNING, "Requested conditional transaction has no requires conditional output");
        return NULL;
    }

    // create invalidate decree
    size_t l_total_tsd_size = 0;
    dap_chain_datum_decree_t *l_decree = NULL;
    dap_list_t *l_tsd_list = NULL;
    dap_tsd_t *l_tsd = NULL;

    l_total_tsd_size += sizeof(dap_tsd_t) + sizeof(dap_chain_addr_t);
    l_tsd = DAP_NEW_Z_SIZE(dap_tsd_t, l_total_tsd_size);
    if (!l_tsd) {
        log_it(L_CRITICAL, "%s", g_error_memory_alloc);
        return NULL;
    }
    l_tsd->type = DAP_CHAIN_DATUM_DECREE_TSD_TYPE_STAKE_SIGNING_ADDR;
    l_tsd->size = sizeof(dap_chain_addr_t);
    *(dap_chain_addr_t*)(l_tsd->data) = l_tx_out_cond->subtype.srv_stake_pos_delegate.signing_addr;
    l_tsd_list = dap_list_append(l_tsd_list, l_tsd);

    l_decree = DAP_NEW_Z_SIZE(dap_chain_datum_decree_t, sizeof(dap_chain_datum_decree_t) + l_total_tsd_size);
    if (!l_decree) {
        log_it(L_CRITICAL, "%s", g_error_memory_alloc);
        dap_list_free_full(l_tsd_list, NULL);
        return NULL;
    }
    l_decree->decree_version = DAP_CHAIN_DATUM_DECREE_VERSION;
    l_decree->header.ts_created = dap_time_now();
    l_decree->header.type = DAP_CHAIN_DATUM_DECREE_TYPE_COMMON;
    l_decree->header.common_decree_params.net_id = a_net->pub.id;
    dap_chain_t *l_chain = dap_chain_net_get_default_chain_by_chain_type(a_net, CHAIN_TYPE_ANCHOR);
    if (!l_chain)
        l_chain =  dap_chain_net_get_chain_by_chain_type(a_net, CHAIN_TYPE_ANCHOR);
    if (!l_chain) {
        log_it(L_ERROR, "No chain supported anchor datum type");
        DAP_DEL_Z(l_decree);
        dap_list_free_full(l_tsd_list, NULL);
        return NULL;
    }
    l_decree->header.common_decree_params.chain_id = l_chain->id;
    l_decree->header.common_decree_params.cell_id = *dap_chain_net_get_cur_cell(a_net);
    l_decree->header.sub_type = DAP_CHAIN_DATUM_DECREE_COMMON_SUBTYPE_STAKE_INVALIDATE;
    l_decree->header.data_size = l_total_tsd_size;
    l_decree->header.signs_size = 0;

    size_t l_data_tsd_offset = 0;
    for ( dap_list_t* l_iter=dap_list_first(l_tsd_list); l_iter; l_iter=l_iter->next){
        dap_tsd_t * l_b_tsd = (dap_tsd_t *) l_iter->data;
        size_t l_tsd_size = dap_tsd_size(l_b_tsd);
        memcpy((byte_t*)l_decree->data_n_signs + l_data_tsd_offset, l_b_tsd, l_tsd_size);
        l_data_tsd_offset += l_tsd_size;
    }
    dap_list_free_full(l_tsd_list, NULL);

    size_t l_cur_sign_offset = l_decree->header.data_size + l_decree->header.signs_size;
    size_t l_total_signs_size = l_decree->header.signs_size;

    dap_sign_t * l_sign = dap_cert_sign(a_cert,  l_decree,
       sizeof(dap_chain_datum_decree_t) + l_decree->header.data_size, 0);

    if (l_sign) {
        size_t l_sign_size = dap_sign_get_size(l_sign);
        l_decree = DAP_REALLOC(l_decree, sizeof(dap_chain_datum_decree_t) + l_cur_sign_offset + l_sign_size);
        if (!l_decree) {
            log_it(L_CRITICAL, "%s", g_error_memory_alloc);
            DAP_DELETE(l_sign);
            return NULL;
        }
        memcpy((byte_t*)l_decree->data_n_signs + l_cur_sign_offset, l_sign, l_sign_size);
        l_total_signs_size += l_sign_size;
        l_cur_sign_offset += l_sign_size;
        l_decree->header.signs_size = l_total_signs_size;
        DAP_DELETE(l_sign);
        log_it(L_DEBUG,"<-- Signed with '%s'", a_cert->name);
    }else{
        log_it(L_ERROR, "Decree signing failed");
        DAP_DELETE(l_decree);
        return NULL;
    }

    return l_decree;
}

static dap_chain_datum_decree_t *s_stake_decree_set_max_weight(dap_chain_net_t *a_net, dap_chain_t *a_chain,
                                                                uint256_t a_value, dap_cert_t *a_cert)
{
    size_t l_total_tsd_size = sizeof(dap_tsd_t) + sizeof(uint256_t);
    dap_chain_datum_decree_t *l_decree = dap_chain_datum_decree_new(a_net->pub.id, a_chain->id,
                                                                    *dap_chain_net_get_cur_cell(a_net), l_total_tsd_size);
    if (!l_decree)
        return NULL;
    l_decree->header.sub_type = DAP_CHAIN_DATUM_DECREE_COMMON_SUBTYPE_MAX_WEIGHT;
    dap_tsd_write(l_decree->data_n_signs, DAP_CHAIN_DATUM_DECREE_TSD_TYPE_VALUE, &a_value, sizeof(uint256_t));
    return dap_chain_datum_decree_sign_in_cycle(&a_cert, l_decree, 1, NULL);
}


static dap_chain_datum_decree_t *s_stake_decree_set_min_stake(dap_chain_net_t *a_net, dap_chain_t *a_chain,
                                                              uint256_t a_value, dap_cert_t *a_cert)
{
    size_t l_total_tsd_size = sizeof(dap_tsd_t) + sizeof(uint256_t);
    dap_chain_datum_decree_t *l_decree = dap_chain_datum_decree_new(a_net->pub.id, a_chain->id,
                                                                    *dap_chain_net_get_cur_cell(a_net), l_total_tsd_size);
    if (!l_decree)
        return NULL;
    l_decree->header.sub_type = DAP_CHAIN_DATUM_DECREE_COMMON_SUBTYPE_STAKE_MIN_VALUE;
    dap_tsd_write(l_decree->data_n_signs, DAP_CHAIN_DATUM_DECREE_TSD_TYPE_STAKE_MIN_VALUE, &a_value, sizeof(uint256_t));
    return dap_chain_datum_decree_sign_in_cycle(&a_cert, l_decree, 1, NULL);
}

char *s_fee_order_create(dap_chain_net_t *a_net, uint256_t *a_fee, dap_enc_key_t *a_key, const char *a_hash_out_type)
{
    dap_chain_hash_fast_t l_tx_hash = {};
    dap_chain_net_srv_order_direction_t l_dir = SERV_DIR_SELL;
    const char *l_native_ticker = a_net->pub.native_ticker;
    dap_chain_net_srv_price_unit_uid_t l_unit = { .uint32 =  SERV_UNIT_PCS};
    dap_chain_net_srv_uid_t l_uid = { .uint64 = DAP_CHAIN_NET_SRV_STAKE_POS_DELEGATE_ID };
    char *l_order_hash_str = dap_chain_net_srv_order_create(a_net, l_dir, l_uid, g_node_addr,
                                                            l_tx_hash, a_fee, l_unit, l_native_ticker, 0,
                                                            NULL, 0, 1, NULL, 0, a_key);
    if (l_order_hash_str && !dap_strcmp(a_hash_out_type, "base58")) {
        char *l_base58_str = dap_enc_base58_from_hex_str_to_str(l_order_hash_str);
        DAP_DELETE(l_order_hash_str);
        l_order_hash_str = l_base58_str;
    }
    return l_order_hash_str;
}

struct validator_odrer_ext {
    uint256_t tax;
    uint256_t value_max;
} DAP_ALIGN_PACKED;

char *s_validator_order_create(dap_chain_net_t *a_net, uint256_t a_value_min, uint256_t a_value_max, uint256_t a_tax,
                               dap_enc_key_t *a_key, const char *a_hash_out_type, dap_chain_node_addr_t a_node_addr)
{
    dap_chain_hash_fast_t l_tx_hash = {};
    dap_chain_net_srv_order_direction_t l_dir = SERV_DIR_SELL;
    char l_delegated_ticker[DAP_CHAIN_TICKER_SIZE_MAX];
    dap_chain_datum_token_get_delegated_ticker(l_delegated_ticker, a_net->pub.native_ticker);
    dap_chain_net_srv_price_unit_uid_t l_unit = { .uint32 =  SERV_UNIT_PCS};
    dap_chain_net_srv_uid_t l_uid = { .uint64 = DAP_CHAIN_NET_SRV_STAKE_POS_DELEGATE_ORDERS };
    struct validator_odrer_ext l_order_ext = { a_tax, a_value_max };
    dap_chain_net_srv_order_t *l_order = dap_chain_net_srv_order_compose(a_net, l_dir, l_uid, a_node_addr,
                                                            l_tx_hash, &a_value_min, l_unit, l_delegated_ticker, 0,
                                                            (const uint8_t *)&l_order_ext, sizeof(l_order_ext),
                                                            1, NULL, 0, a_key);
    if (!l_order)
        return NULL;
    char *l_order_hash_str = dap_chain_net_srv_order_save(a_net, l_order, true);
    DAP_DELETE(l_order);
    if (l_order_hash_str && !dap_strcmp(a_hash_out_type, "base58")) {
        char *l_base58_str = dap_enc_base58_from_hex_str_to_str(l_order_hash_str);
        DAP_DELETE(l_order_hash_str);
        l_order_hash_str = l_base58_str;
    }
    return l_order_hash_str;
}

char *s_staker_order_create(dap_chain_net_t *a_net, uint256_t a_value, dap_hash_fast_t *a_tx_hash, dap_enc_key_t *a_key, const char *a_hash_out_type)
{
    dap_chain_net_srv_order_direction_t l_dir = SERV_DIR_BUY;
    char l_delegated_ticker[DAP_CHAIN_TICKER_SIZE_MAX];
    dap_chain_datum_token_get_delegated_ticker(l_delegated_ticker, a_net->pub.native_ticker);
    dap_chain_net_srv_price_unit_uid_t l_unit = { .uint32 =  SERV_UNIT_PCS};
    dap_chain_net_srv_uid_t l_uid = { .uint64 = DAP_CHAIN_NET_SRV_STAKE_POS_DELEGATE_ORDERS };
    dap_chain_net_srv_order_t *l_order = dap_chain_net_srv_order_compose(a_net, l_dir, l_uid, g_node_addr,
                                                            *a_tx_hash, &a_value, l_unit, l_delegated_ticker, 0,
                                                            NULL, 0, 1, NULL, 0, a_key);
    if (!l_order)
        return NULL;
    char *l_order_hash_str = dap_chain_net_srv_order_save(a_net, l_order, true);
    DAP_DELETE(l_order);
    if (l_order_hash_str && !dap_strcmp(a_hash_out_type, "base58")) {
        char *l_base58_str = dap_enc_base58_from_hex_str_to_str(l_order_hash_str);
        DAP_DELETE(l_order_hash_str);
        l_order_hash_str = l_base58_str;
    }
    return l_order_hash_str;
}

static int s_cli_srv_stake_order(int a_argc, char **a_argv, int a_arg_index, void **a_str_reply, const char *a_hash_out_type)
{
    enum {
        CMD_NONE, CMD_CREATE_FEE, CMD_CREATE_VALIDATOR, CMD_CREATE_STAKER, CMD_UPDATE, CMD_LIST, CMD_REMOVE
    };
    int l_cmd_num = CMD_NONE;
    const char *l_create_type = NULL;
    if (dap_cli_server_cmd_find_option_val(a_argv, a_arg_index, dap_min(a_argc, a_arg_index + 1), "create", &l_create_type)) {
        if (!dap_strcmp(l_create_type, "validator"))
            l_cmd_num = CMD_CREATE_VALIDATOR;
        else if (!dap_strcmp(l_create_type, "staker"))
            l_cmd_num = CMD_CREATE_STAKER;
        else
            l_cmd_num = CMD_CREATE_FEE;
    }
    else if (dap_cli_server_cmd_check_option(a_argv, a_arg_index, dap_min(a_argc, a_arg_index + 1), "update") >= 0)
        l_cmd_num = CMD_UPDATE;
    else if (dap_cli_server_cmd_check_option(a_argv, a_arg_index, dap_min(a_argc, a_arg_index + 1), "list") >= 0)
        l_cmd_num = CMD_LIST;
    else if (dap_cli_server_cmd_check_option(a_argv, a_arg_index, dap_min(a_argc, a_arg_index + 1), "remove") >= 0)
        l_cmd_num = CMD_REMOVE;

    int l_arg_index = a_arg_index + 1;
    const char *l_net_str = NULL;
    dap_cli_server_cmd_find_option_val(a_argv, l_arg_index, a_argc, "-net", &l_net_str);
    if (!l_net_str) {
        dap_cli_server_cmd_set_reply_text(a_str_reply, "Command 'order' requires parameter -net");
        return -3;
    }
    dap_chain_net_t *l_net = dap_chain_net_by_name(l_net_str);
    if (!l_net) {
        dap_cli_server_cmd_set_reply_text(a_str_reply, "Network %s not found", l_net_str);
        return -4;
    }

    switch (l_cmd_num) {
    case CMD_CREATE_FEE: {
        const char *l_value_str = NULL,
                   *l_cert_str = NULL;
        dap_cli_server_cmd_find_option_val(a_argv, l_arg_index, a_argc, "-value", &l_value_str);
        if (!l_value_str) {
            dap_cli_server_cmd_set_reply_text(a_str_reply, "Fee order creation requires parameter -value");
            return -5;
        }
        uint256_t l_value = dap_chain_balance_scan(l_value_str);
        if (IS_ZERO_256(l_value)) {
            dap_cli_server_cmd_set_reply_text(a_str_reply, "Format -value <256 bit integer>");
            return -6;
        }
        dap_cli_server_cmd_find_option_val(a_argv, l_arg_index, a_argc, "-cert", &l_cert_str);
        if (!l_cert_str) {
            dap_cli_server_cmd_set_reply_text(a_str_reply, "Fee order creation requires parameter -cert");
            return -7;
        }
        dap_cert_t *l_cert = dap_cert_find_by_name(l_cert_str);
        if (!l_cert) {
            dap_cli_server_cmd_set_reply_text(a_str_reply, "Can't load cert %s", l_cert_str);
            return -8;
        }
        // Create the order & put it in GDB
        char *l_order_hash_str = s_fee_order_create(l_net, &l_value, l_cert->enc_key, a_hash_out_type);
        if (l_order_hash_str) {
            dap_cli_server_cmd_set_reply_text(a_str_reply, "Successfully created order %s", l_order_hash_str);
            DAP_DELETE(l_order_hash_str);
        } else {
            dap_cli_server_cmd_set_reply_text(a_str_reply, "Can't compose the order");
            return -9;
        }
    } break;

    case CMD_CREATE_VALIDATOR: {
        const char *l_value_min_str = NULL,
                   *l_value_max_str = NULL,
                   *l_tax_str = NULL;
        dap_cli_server_cmd_find_option_val(a_argv, l_arg_index, a_argc, "-value_min", &l_value_min_str);
        if (!l_value_min_str) {
            dap_cli_server_cmd_set_reply_text(a_str_reply, "Validator order creation requires parameter -value_min");
            return -5;
        }
        uint256_t l_value_min = dap_chain_balance_scan(l_value_min_str);
        if (IS_ZERO_256(l_value_min)) {
            dap_cli_server_cmd_set_reply_text(a_str_reply, "Format -value_min <256 bit integer>");
            return -6;
        }
        dap_cli_server_cmd_find_option_val(a_argv, l_arg_index, a_argc, "-value_max", &l_value_max_str);
        if (!l_value_max_str) {
            dap_cli_server_cmd_set_reply_text(a_str_reply, "Validator order creation requires parameter -value_max");
            return -7;
        }
        uint256_t l_value_max = dap_chain_balance_scan(l_value_max_str);
        if (IS_ZERO_256(l_value_max)) {
            dap_cli_server_cmd_set_reply_text(a_str_reply, "Format -value_max <256 bit integer>");
            return -8;
        }
        dap_cli_server_cmd_find_option_val(a_argv, l_arg_index, a_argc, "-tax", &l_tax_str);
        if (!l_tax_str) {
            dap_cli_server_cmd_set_reply_text(a_str_reply, "Validator order creation requires parameter -tax");
            return -9;
        }
        uint256_t l_tax = dap_chain_coins_to_balance(l_tax_str);
        if (compare256(l_tax, dap_chain_coins_to_balance("100.0")) == 1 ||
                compare256(l_tax, GET_256_FROM_64(100)) == -1) {
            dap_cli_server_cmd_set_reply_text(a_str_reply, "Tax must be lower or equal than 100%% and higher or equal than 1.0e-16%%");
            return -10;
        }
        const char *l_cert_str = NULL;
        dap_cli_server_cmd_find_option_val(a_argv, l_arg_index, a_argc, "-cert", &l_cert_str);
        if (!l_cert_str) {
            dap_cli_server_cmd_set_reply_text(a_str_reply, "Validator order creation requires parameter -cert");
            return -7;
        }
        dap_cert_t *l_cert = dap_cert_find_by_name(l_cert_str);
        if (!l_cert) {
            dap_cli_server_cmd_set_reply_text(a_str_reply, "Can't load cert %s", l_cert_str);
            return -8;
        }
        dap_chain_addr_t l_signing_addr;
        dap_chain_addr_fill_from_key(&l_signing_addr, l_cert->enc_key, l_net->pub.id);
        dap_chain_node_addr_t l_node_addr = g_node_addr;
        const char *l_node_addr_str = NULL;
        dap_cli_server_cmd_find_option_val(a_argv, a_arg_index, a_argc, "-node_addr", &l_node_addr_str);
        if (l_node_addr_str) {
            if (dap_chain_node_addr_from_str(&l_node_addr, l_node_addr_str)) {
                dap_cli_server_cmd_set_reply_text(a_str_reply, "Unrecognized node addr %s", l_node_addr_str);
                return -14;
            }
        }
        int l_result = dap_chain_net_srv_stake_verify_key_and_node(&l_signing_addr, &l_node_addr);
        if (l_result) {
            dap_cli_server_cmd_set_reply_text(a_str_reply, "Key and node verification error");
            return l_result;
        }
        // Create the order & put it in GDB
        char *l_order_hash_str = s_validator_order_create(l_net, l_value_min, l_value_max, l_tax, l_cert->enc_key, a_hash_out_type, l_node_addr);
        if (l_order_hash_str) {
            dap_cli_server_cmd_set_reply_text(a_str_reply, "Successfully created order %s", l_order_hash_str);
            DAP_DELETE(l_order_hash_str);
        } else {
            dap_cli_server_cmd_set_reply_text(a_str_reply, "Can't compose the order");
            return -9;
        }
    } break;

    case CMD_CREATE_STAKER: {
        const char *l_value_str = NULL,
                   *l_wallet_str = NULL,
                   *l_tax_str = NULL,
                   *l_addr_str = NULL,
                   *l_fee_str = NULL;
        dap_cli_server_cmd_find_option_val(a_argv, l_arg_index, a_argc, "-value", &l_value_str);
        if (!l_value_str) {
            dap_cli_server_cmd_set_reply_text(a_str_reply, "Staker order creation requires parameter -value");
            return -5;
        }
        uint256_t l_value = dap_chain_balance_scan(l_value_str);
        if (IS_ZERO_256(l_value)) {
            dap_cli_server_cmd_set_reply_text(a_str_reply, "Format -value <256 bit integer>");
            return -6;
        }
        dap_cli_server_cmd_find_option_val(a_argv, l_arg_index, a_argc, "-fee", &l_fee_str);
        if (!l_fee_str) {
            dap_cli_server_cmd_set_reply_text(a_str_reply, "Staker order creation requires parameter -fee");
            return -7;
        }
        uint256_t l_fee = dap_chain_balance_scan(l_fee_str);
        if (IS_ZERO_256(l_fee)) {
            dap_cli_server_cmd_set_reply_text(a_str_reply, "Format -fee <256 bit integer>");
            return -8;
        }
        dap_cli_server_cmd_find_option_val(a_argv, l_arg_index, a_argc, "-tax", &l_tax_str);
        if (!l_tax_str) {
            dap_cli_server_cmd_set_reply_text(a_str_reply, "Staker order creation requires parameter -tax");
            return -9;
        }
        uint256_t l_tax = dap_chain_coins_to_balance(l_tax_str);
        if (compare256(l_tax, dap_chain_coins_to_balance("100.0")) == 1 ||
                compare256(l_tax, GET_256_FROM_64(100)) == -1) {
            dap_cli_server_cmd_set_reply_text(a_str_reply, "Tax must be lower or equal than 100%% and higher or equal than 1.0e-16%%");
            return -10;
        }
        dap_cli_server_cmd_find_option_val(a_argv, l_arg_index, a_argc, "-w", &l_wallet_str);
        if (!l_wallet_str) {
            dap_cli_server_cmd_set_reply_text(a_str_reply, "Staker order creation requires parameter -w");
            return -17;
        }
        dap_chain_wallet_t *l_wallet = dap_chain_wallet_open(l_wallet_str, dap_chain_wallet_get_path(g_config));
        if (!l_wallet) {
            dap_cli_server_cmd_set_reply_text(a_str_reply, "Specified wallet not found");
            return -18;
        }
        // Create conditional transaction for order
        const char *l_sign_str = dap_chain_wallet_check_sign(l_wallet);
        dap_enc_key_t *l_enc_key = dap_chain_wallet_get_key(l_wallet, 0);
        dap_chain_wallet_close(l_wallet);
        dap_chain_addr_t l_addr = {};
        dap_cli_server_cmd_find_option_val(a_argv, l_arg_index, a_argc, "-addr", &l_addr_str);
        if (l_addr_str) {
            dap_chain_addr_t *l_spec_addr = dap_chain_addr_from_str(l_addr_str);
            if (!l_spec_addr) {
                dap_cli_server_cmd_set_reply_text(a_str_reply, "Specified address is ivalid");
                DAP_DELETE(l_enc_key);
                return -24;
            }
            l_addr = *l_spec_addr;
            DAP_DELETE(l_spec_addr);
        } else
            dap_chain_addr_fill_from_key(&l_addr, l_enc_key, l_net->pub.id);
        DIV_256(l_tax, GET_256_FROM_64(100), &l_tax);
        dap_chain_datum_tx_t *l_tx = s_order_tx_create(l_net, l_enc_key, l_value, l_fee, l_tax, &l_addr);
        DAP_DEL_Z(l_enc_key);
        char *l_tx_hash_str = NULL;
        if (!l_tx || !(l_tx_hash_str = s_stake_tx_put(l_tx, l_net, a_hash_out_type))) {
            dap_cli_server_cmd_set_reply_text(a_str_reply, "Can't compose transaction for order, examine log files for details");
            DAP_DEL_Z(l_tx);
            return -21;
        }
        DAP_DELETE(l_tx);
        // Create the order & put it in GDB
        dap_hash_fast_t l_tx_hash = {};
        dap_chain_hash_fast_from_str(l_tx_hash_str, &l_tx_hash);
        char *l_cert_str = NULL, *l_default_cert_str = NULL;
        dap_cli_server_cmd_find_option_val(a_argv, l_arg_index, a_argc, "-cert", (const char **)&l_cert_str);
        if (!l_cert_str)
            l_cert_str = l_default_cert_str = dap_strdup_printf("node-addr-%s", l_net->pub.name);
        dap_cert_t *l_cert = dap_cert_find_by_name(l_cert_str);
        if (!l_cert) {
            dap_cli_server_cmd_set_reply_text(a_str_reply, "Can't load cert %s", l_cert_str);
            DAP_DEL_Z(l_default_cert_str);
            DAP_DELETE(l_tx_hash_str);
            return -8;
        }
        DAP_DEL_Z(l_default_cert_str);
        char *l_order_hash_str = s_staker_order_create(l_net, l_value, &l_tx_hash, l_cert->enc_key, a_hash_out_type);
        if (!l_order_hash_str) {
            dap_cli_server_cmd_set_reply_text(a_str_reply, "Can't compose the order");
            DAP_DELETE(l_tx_hash_str);
            return -9;
        }
        dap_cli_server_cmd_set_reply_text(a_str_reply, "%sSuccessfully created order %s\nSAVE TO TAKE ===>>> Order tx hash = %s", l_sign_str, l_order_hash_str, l_tx_hash_str);
        DAP_DELETE(l_order_hash_str);
        DAP_DELETE(l_tx_hash_str);
    } break;

    case CMD_REMOVE:
    case CMD_UPDATE: {
        const char *l_order_hash_str = NULL;
        dap_cli_server_cmd_find_option_val(a_argv, l_arg_index, a_argc, "-order", &l_order_hash_str);
        if (!l_order_hash_str) {
            dap_cli_server_cmd_set_reply_text(a_str_reply, "Command 'srv_stake order %s' requires prameter -order\n",
                                                l_cmd_num  == CMD_REMOVE ? "remove" : "update");
            return -4;
        }
        char *l_order_hash_hex_str;
        // datum hash may be in hex or base58 format
        if(!dap_strncmp(l_order_hash_str, "0x", 2) || !dap_strncmp(l_order_hash_str, "0X", 2))
            l_order_hash_hex_str = dap_strdup(l_order_hash_str);
        else
            l_order_hash_hex_str = dap_enc_base58_to_hex_str_from_str(l_order_hash_str);
        dap_chain_net_srv_order_t *l_order = dap_chain_net_srv_order_find_by_hash_str(l_net, l_order_hash_hex_str);
        if (!l_order) {
            dap_cli_server_cmd_set_reply_text(a_str_reply, "Can't find order %s\n", l_order_hash_str);
            DAP_DELETE(l_order_hash_hex_str);
            return -5;
        }
        if (l_order->srv_uid.uint64 != DAP_CHAIN_NET_SRV_STAKE_POS_DELEGATE_ID &&
                l_order->srv_uid.uint64 != DAP_CHAIN_NET_SRV_STAKE_POS_DELEGATE_ORDERS) {
            dap_cli_server_cmd_set_reply_text(a_str_reply, "Order %s is not a delegated stake order\n", l_order_hash_str);
            DAP_DELETE(l_order_hash_hex_str);
            return -6;
        }
        if (l_cmd_num == CMD_REMOVE) {
            if (dap_chain_net_srv_order_delete_by_hash_str_sync(l_net, l_order_hash_hex_str)) {
                dap_cli_server_cmd_set_reply_text(a_str_reply, "Can't remove order %s\n", l_order_hash_str);
                return -14;
            }
            dap_cli_server_cmd_set_reply_text(a_str_reply, "Stake order successfully removed");
            DAP_DELETE(l_order_hash_hex_str);
        } else { // l_cmd_num == CMD_UPDATE
            const char *l_cert_str = NULL, *l_value_str = NULL;
            // TODO make orders updatable
            /*uint256_t l_value = {0};
            if (l_value_str) {
                l_value = dap_chain_balance_scan(l_value_str);
                if (IS_ZERO_256(l_value)) {
                    dap_cli_server_cmd_set_reply_text(a_str_reply, "Format -value <uint256_t>");
                    return -8;
                }
            }
            dap_cli_server_cmd_find_option_val(a_argv, l_arg_index, a_argc, "-cert", &l_cert_str);
            if (!l_cert_str) {
                dap_cli_server_cmd_set_reply_text(a_str_reply, "Command 'order update' requires parameter -cert");
                return -7;
            }
            dap_cert_t *l_cert = dap_cert_find_by_name(l_cert_str);
            if (!l_cert) {
                dap_cli_server_cmd_set_reply_text(a_str_reply, "Can't load cert %s", l_cert_str);
                return -9;
            }
            l_key = l_cert->enc_key;
            // Remove old order and create the order & put it to GDB
            dap_chain_net_srv_order_delete_by_hash_str_sync(l_net, l_order_hash_hex_str);
            DAP_DELETE(l_order_hash_hex_str);
            DAP_DELETE(l_order_hash_base58_str);
            l_order_hash_hex_str = s_fee_order_create(l_net, &l_value, l_key);
            if(!l_order_hash_hex_str) {
                dap_cli_server_cmd_set_reply_text(a_str_reply, "Can't create new order");
                return -15;
            }*/
        }
    } break;

    case CMD_LIST: {
        const char *l_net_str = NULL;
        dap_cli_server_cmd_find_option_val(a_argv, l_arg_index, a_argc, "-net", &l_net_str);
        if (!l_net_str) {
            dap_cli_server_cmd_set_reply_text(a_str_reply, "Command 'order list' requires parameter -net");
            return -3;
        }
        dap_chain_net_t *l_net = dap_chain_net_by_name(l_net_str);
        if (!l_net) {
            dap_cli_server_cmd_set_reply_text(a_str_reply, "Network %s not found", l_net_str);
            return -4;
        }
        dap_string_t *l_reply_str = dap_string_new("");
        for (int i = 0; i < 2; i++) {
            char *l_gdb_group_str = i ? dap_chain_net_srv_order_get_gdb_group(l_net) :
                                        dap_chain_net_srv_order_get_common_group(l_net);
            size_t l_orders_count = 0;
            dap_global_db_obj_t * l_orders = dap_global_db_get_all_sync(l_gdb_group_str, &l_orders_count);
            for (size_t i = 0; i < l_orders_count; i++) {
                dap_chain_net_srv_order_t *l_order = (dap_chain_net_srv_order_t *)l_orders[i].value;
                if (l_order->srv_uid.uint64 != DAP_CHAIN_NET_SRV_STAKE_POS_DELEGATE_ID &&
                        l_order->srv_uid.uint64 != DAP_CHAIN_NET_SRV_STAKE_POS_DELEGATE_ORDERS)
                    continue;
                // TODO add filters to list (token, address, etc.)
                dap_string_append(l_reply_str, "\n");
                dap_chain_net_srv_order_dump_to_string(l_order, l_reply_str, a_hash_out_type, l_net->pub.native_ticker);
                if (l_order->srv_uid.uint64 == DAP_CHAIN_NET_SRV_STAKE_POS_DELEGATE_ORDERS) {
                    if (l_order->direction == SERV_DIR_SELL) {
                        dap_string_append(l_reply_str, "Value in this order type means minimum value of m-tokens for validator acceptable for key delegation with supplied tax\n"
                                                       "Order external params:\n");
                        struct validator_odrer_ext *l_ext = (struct validator_odrer_ext *)l_order->ext_n_sign;
                        const char *l_coins_str;
                        dap_uint256_to_char(l_ext->tax, &l_coins_str);
                        dap_string_append_printf(l_reply_str, "  tax:              %s%%\n", l_coins_str);
                        dap_uint256_to_char(l_ext->value_max, &l_coins_str);
                        dap_string_append_printf(l_reply_str, "  maximum_value:    %s\n", l_coins_str);
                    } else { // l_order->direction = SERV_DIR_BUY
                        dap_string_append(l_reply_str, "Value in this order type means value of m-tokens locked in conditional transaction attached to the order\n"
                                                       "Order conditional tx params:\n");
                        bool l_error = true;
                        dap_chain_addr_t l_addr = {};
                        uint256_t l_tax = uint256_0;
                        dap_chain_datum_tx_t *l_tx = dap_ledger_tx_find_by_hash(l_net->pub.ledger, &l_order->tx_cond_hash);
                        if (l_tx) {
                            dap_chain_tx_out_cond_t *l_cond = dap_chain_datum_tx_out_cond_get(l_tx, DAP_CHAIN_TX_OUT_COND_SUBTYPE_SRV_STAKE_POS_DELEGATE, NULL);
                            if (l_cond && l_cond->tsd_size == dap_chain_datum_tx_item_out_cond_create_srv_stake_get_tsd_size()) {
                                dap_tsd_t *l_tsd = dap_tsd_find(l_cond->tsd, l_cond->tsd_size, DAP_CHAIN_TX_OUT_COND_TSD_ADDR);
                                l_addr = dap_tsd_get_scalar(l_tsd, dap_chain_addr_t);
                                l_tsd = dap_tsd_find(l_cond->tsd, l_cond->tsd_size, DAP_CHAIN_TX_OUT_COND_TSD_VALUE);
                                l_tax = dap_tsd_get_scalar(l_tsd, uint256_t);
                                MULT_256_256(l_tax, GET_256_FROM_64(100), &l_tax);
                                l_error = false;
                            }
                        }
                        if (!l_error) {
                            const char *l_tax_str; dap_uint256_to_char(l_tax, &l_tax_str);
                            dap_string_append_printf(l_reply_str, "  sovereign_tax:    %s%%\n  sovereign_addr:   %s\n",
                                l_tax_str, dap_chain_addr_to_str(&l_addr));
                        } else
                            dap_string_append(l_reply_str, "  Conditional tx not found or illegal\n");
                    }
                } else
                    dap_string_append(l_reply_str, "Value in this order type means minimum fee for validator acceptable for process transactions\n");
            }
            dap_global_db_objs_delete(l_orders, l_orders_count);
            DAP_DELETE(l_gdb_group_str);
        }
        if (!l_reply_str->len)
            dap_string_append(l_reply_str, "No orders found");
        *a_str_reply = dap_string_free(l_reply_str, false);
    } break;

    default:
        dap_cli_server_cmd_set_reply_text(a_str_reply, "Subcommand %s not recognized", a_argv[a_arg_index]);
        return -2;
    }
    return 0;
}

static int s_cli_srv_stake_delegate(int a_argc, char **a_argv, int a_arg_index, void **a_str_reply, const char *a_hash_out_type)
{
    const char *l_net_str = NULL,
               *l_wallet_str = NULL,
               *l_cert_str = NULL,
               *l_value_str = NULL,
               *l_fee_str = NULL,
               *l_node_addr_str = NULL,
               *l_order_hash_str = NULL;
    dap_cli_server_cmd_find_option_val(a_argv, a_arg_index, a_argc, "-net", &l_net_str);
    if (!l_net_str) {
        dap_cli_server_cmd_set_reply_text(a_str_reply, "Command 'delegate' requires parameter -net");
        return -3;
    }
    dap_chain_net_t *l_net = dap_chain_net_by_name(l_net_str);
    if (!l_net) {
        dap_cli_server_cmd_set_reply_text(a_str_reply, "Network %s not found", l_net_str);
        return -4;
    }
    dap_cli_server_cmd_find_option_val(a_argv, a_arg_index, a_argc, "-w", &l_wallet_str);
    if (!l_wallet_str) {
        dap_cli_server_cmd_set_reply_text(a_str_reply, "Command 'delegate' requires parameter -w");
        return -17;
    }
    const char* l_sign_str = "";
    dap_chain_wallet_t *l_wallet = dap_chain_wallet_open(l_wallet_str, dap_chain_wallet_get_path(g_config));
    if (!l_wallet) {
        dap_cli_server_cmd_set_reply_text(a_str_reply, "Specified wallet not found");
        return -18;
    } else
        l_sign_str = dap_chain_wallet_check_sign(l_wallet);
    dap_enc_key_t *l_enc_key = dap_chain_wallet_get_key(l_wallet, 0);
    dap_chain_wallet_close(l_wallet);
    dap_chain_addr_t l_signing_addr, l_sovereign_addr = {};
    uint256_t l_sovereign_tax = uint256_0;
    dap_cli_server_cmd_find_option_val(a_argv, a_arg_index, a_argc, "-cert", &l_cert_str);
    dap_cli_server_cmd_find_option_val(a_argv, a_arg_index, a_argc, "-order", &l_order_hash_str);
    if (!l_cert_str && !l_order_hash_str) {
        dap_cli_server_cmd_set_reply_text(a_str_reply, "Command 'delegate' requires parameter -cert and/or -order");
        dap_enc_key_delete(l_enc_key);
        return -13;
    }
    uint256_t l_value = uint256_0;
    dap_cli_server_cmd_find_option_val(a_argv, a_arg_index, a_argc, "-value", &l_value_str);
    if (!l_value_str) {
        if (!l_order_hash_str) {
            dap_cli_server_cmd_set_reply_text(a_str_reply, "Command 'delegate' requires parameter -value");
            dap_enc_key_delete(l_enc_key);
            return -9;
        }
    } else {
        l_value = dap_chain_balance_scan(l_value_str);
        if (IS_ZERO_256(l_value)) {
            dap_cli_server_cmd_set_reply_text(a_str_reply, "Unrecognized number in '-value' param");
            dap_enc_key_delete(l_enc_key);
            return -10;
        }
    }
    dap_chain_datum_tx_t *l_prev_tx = NULL;
    if (l_cert_str) {
        dap_cert_t *l_signing_cert = dap_cert_find_by_name(l_cert_str);
        if (!l_signing_cert) {
            dap_cli_server_cmd_set_reply_text(a_str_reply, "Specified certificate not found");
            dap_enc_key_delete(l_enc_key);
            return -19;
        }
        if (dap_chain_addr_fill_from_key(&l_signing_addr, l_signing_cert->enc_key, l_net->pub.id)) {
            dap_cli_server_cmd_set_reply_text(a_str_reply, "Specified certificate is wrong");
            dap_enc_key_delete(l_enc_key);
            return -20;
        }
        dap_cli_server_cmd_find_option_val(a_argv, a_arg_index, a_argc, "-node_addr", &l_node_addr_str);
    }
    dap_chain_node_addr_t l_node_addr = g_node_addr;
    if (l_node_addr_str) {
        if (dap_chain_node_addr_from_str(&l_node_addr, l_node_addr_str)) {
            dap_cli_server_cmd_set_reply_text(a_str_reply, "Unrecognized node addr %s", l_node_addr_str);
            dap_enc_key_delete(l_enc_key);
            return -14;
        }
    }
    if (l_order_hash_str) {
        dap_chain_net_srv_order_t *l_order = dap_chain_net_srv_order_find_by_hash_str(l_net, l_order_hash_str);
        if (!l_order) {
            dap_cli_server_cmd_set_reply_text(a_str_reply, "Specified order not found");
            dap_enc_key_delete(l_enc_key);
            return -25;
        }
        if (l_order->direction == SERV_DIR_BUY) { // Staker order
            if (!l_cert_str) {
                dap_cli_server_cmd_set_reply_text(a_str_reply, "Command 'delegate' requires parameter -cert with this order type");
                dap_enc_key_delete(l_enc_key);
                return -22;
            }
            if (l_order->ext_size != 0) {
                dap_cli_server_cmd_set_reply_text(a_str_reply, "Specified order has invalid size");
                dap_enc_key_delete(l_enc_key);
                DAP_DELETE(l_order);
                return -26;
            }
            l_prev_tx = dap_ledger_tx_find_by_hash(l_net->pub.ledger, &l_order->tx_cond_hash);
            if (l_prev_tx) {
                dap_cli_server_cmd_set_reply_text(a_str_reply, "The order's conditional transaction not found in ledger");
                dap_enc_key_delete(l_enc_key);
                DAP_DELETE(l_order);
                return -30;
            }
            int l_out_num = 0;
            dap_chain_tx_out_cond_t *l_cond = dap_chain_datum_tx_out_cond_get(l_prev_tx, DAP_CHAIN_TX_OUT_COND_SUBTYPE_SRV_STAKE_POS_DELEGATE, &l_out_num);
            if (!l_cond) {
                dap_cli_server_cmd_set_reply_text(a_str_reply, "The order's conditional transaction has invalid type");
                dap_enc_key_delete(l_enc_key);
                DAP_DELETE(l_order);
                return -31;
            }
            if (dap_ledger_tx_hash_is_used_out_item(l_net->pub.ledger, &l_order->tx_cond_hash, l_out_num, NULL)) {
                dap_cli_server_cmd_set_reply_text(a_str_reply, "The order's conditional transaction is already spent");
                dap_enc_key_delete(l_enc_key);
                DAP_DELETE(l_order);
                return -32;
            }
            char l_delegated_ticker[DAP_CHAIN_TICKER_SIZE_MAX];
            dap_chain_datum_token_get_delegated_ticker(l_delegated_ticker, l_net->pub.native_ticker);
            const char *l_tx_ticker = dap_ledger_tx_get_token_ticker_by_hash(l_net->pub.ledger, &l_order->tx_cond_hash);
            if (dap_strcmp(l_tx_ticker, l_delegated_ticker)) {
                log_it(L_WARNING, "Requested conditional transaction have another ticker (not %s)", l_delegated_ticker);
                return -38;
            }
            if (l_cond->tsd_size != dap_chain_datum_tx_item_out_cond_create_srv_stake_get_tsd_size()) {
                dap_cli_server_cmd_set_reply_text(a_str_reply, "The order's conditional transaction has invalid format");
                dap_enc_key_delete(l_enc_key);
                DAP_DELETE(l_order);
                return -33;
            }
            if (compare256(l_cond->header.value, l_order->price)) {
                dap_cli_server_cmd_set_reply_text(a_str_reply, "The order's conditional transaction has different value");
                dap_enc_key_delete(l_enc_key);
                DAP_DELETE(l_order);
                return -34;
            }
            if (!dap_chain_addr_is_blank(&l_cond->subtype.srv_stake_pos_delegate.signing_addr) ||
                    l_cond->subtype.srv_stake_pos_delegate.signer_node_addr.uint64) {
                dap_cli_server_cmd_set_reply_text(a_str_reply, "The order's conditional transaction gas not blank address or key");
                dap_enc_key_delete(l_enc_key);
                DAP_DELETE(l_order);
                return -35;
            }
            l_value = l_order->price;
            dap_tsd_t *l_tsd = dap_tsd_find(l_cond->tsd, l_cond->tsd_size, DAP_CHAIN_TX_OUT_COND_TSD_ADDR);
            l_sovereign_addr = dap_tsd_get_scalar(l_tsd, dap_chain_addr_t);
            l_tsd = dap_tsd_find(l_cond->tsd, l_cond->tsd_size, DAP_CHAIN_TX_OUT_COND_TSD_VALUE);
            l_sovereign_tax = dap_tsd_get_scalar(l_tsd, uint256_t);
            MULT_256_256(l_sovereign_tax, GET_256_FROM_64(100), &l_sovereign_tax);
#if EXTENDED_SRV_DEBUG
            {
                char *l_tax_str = dap_chain_balance_to_coins(l_sovereign_tax);
                char *l_addr_str = dap_chain_addr_to_str(&l_sovereign_addr);
                log_it(L_NOTICE, "Delegation tx params: tax = %s%%, addr = %s", l_tax_str, l_addr_str);
                DAP_DEL_Z(l_tax_str);
                DAP_DEL_Z(l_addr_str);
            }
#endif
        } else {
            if (!l_value_str) {
                dap_cli_server_cmd_set_reply_text(a_str_reply, "Command 'delegate' requires parameter -value with this order type");
                dap_enc_key_delete(l_enc_key);
                return -23;
            }
            const char *l_sovereign_addr_str = NULL;
            dap_cli_server_cmd_find_option_val(a_argv, a_arg_index, a_argc, "-tax_addr", &l_sovereign_addr_str);
            if (l_sovereign_addr_str) {
                dap_chain_addr_t *l_spec_addr = dap_chain_addr_from_str(l_sovereign_addr_str);
                if (!l_spec_addr) {
                    dap_cli_server_cmd_set_reply_text(a_str_reply, "Specified address is ivalid");
                    return -24;
                }
                l_sovereign_addr = *l_spec_addr;
                DAP_DELETE(l_spec_addr);
            } else
                dap_chain_addr_fill_from_key(&l_sovereign_addr, l_enc_key, l_net->pub.id);

            if (l_order->ext_size != sizeof(struct validator_odrer_ext)) {
                dap_cli_server_cmd_set_reply_text(a_str_reply, "Specified order has invalid size");
                dap_enc_key_delete(l_enc_key);
                DAP_DELETE(l_order);
                return -26;
            }
            struct validator_odrer_ext *l_ext = (struct validator_odrer_ext *)l_order->ext_n_sign;
            l_sovereign_tax = l_ext->tax;
            if (l_order_hash_str && compare256(l_value, l_order->price) == -1) {
                const char *l_coin_min_str, *l_value_min_str =
                    dap_uint256_to_char(l_order->price, &l_coin_min_str);
                dap_cli_server_cmd_set_reply_text(a_str_reply, "Number in '-value' param %s is lower than order minimum allowed value %s(%s)",
                                                  l_value_str, l_coin_min_str, l_value_min_str);
                dap_enc_key_delete(l_enc_key);
                return -13;
            }
            if (l_order_hash_str && compare256(l_value, l_ext->value_max) == 1) {
                const char *l_coin_max_str, *l_value_max_str =
                    dap_uint256_to_char(l_ext->value_max, &l_coin_max_str);
                dap_cli_server_cmd_set_reply_text(a_str_reply, "Number in '-value' param %s is higher than order minimum allowed value %s(%s)",
                                                  l_value_str, l_coin_max_str, l_value_max_str);
                dap_enc_key_delete(l_enc_key);
                return -14;
            }
            dap_sign_t *l_sign = (dap_sign_t *)(l_order->ext_n_sign + l_order->ext_size);
            if (l_sign->header.type.type == SIG_TYPE_NULL) {
                dap_cli_server_cmd_set_reply_text(a_str_reply, "Specified order is unsigned");
                dap_enc_key_delete(l_enc_key);
                DAP_DELETE(l_order);
                return -27;
            }
            dap_chain_addr_fill_from_sign(&l_signing_addr, l_sign, l_net->pub.id);
            char l_delegated_ticker_str[DAP_CHAIN_TICKER_SIZE_MAX];
            dap_chain_datum_token_get_delegated_ticker(l_delegated_ticker_str, l_net->pub.native_ticker);
            if (dap_strcmp(l_order->price_ticker, l_delegated_ticker_str)) {
                dap_cli_server_cmd_set_reply_text(a_str_reply, "Specified order is invalid");
                dap_enc_key_delete(l_enc_key);
                DAP_DELETE(l_order);
                return -28;
            }
            l_node_addr = l_order->node_addr;
        }
        DAP_DELETE(l_order);
        if (compare256(l_sovereign_tax, dap_chain_coins_to_balance("100.0")) == 1 ||
                compare256(l_sovereign_tax, GET_256_FROM_64(100)) == -1) {
            dap_cli_server_cmd_set_reply_text(a_str_reply, "Tax must be lower or equal than 100%% and higher or equal than 1.0e-16%%");
            dap_enc_key_delete(l_enc_key);
            return -29;
        }
        DIV_256(l_sovereign_tax, GET_256_FROM_64(100), &l_sovereign_tax);
    }

    int l_check_result = dap_chain_net_srv_stake_verify_key_and_node(&l_signing_addr, &l_node_addr);
    if (l_check_result) {
        dap_cli_server_cmd_set_reply_text(a_str_reply, "Key and node verification error");
        dap_chain_wallet_close(l_wallet);
        return l_check_result;
    }
    uint256_t l_allowed_min = dap_chain_net_srv_stake_get_allowed_min_value(l_net->pub.id);
    if (compare256(l_value, l_allowed_min) == -1) {
        const char *l_coin_min_str, *l_value_min_str = dap_uint256_to_char(l_allowed_min, &l_coin_min_str);
        dap_cli_server_cmd_set_reply_text(a_str_reply, "Number in '-value' param %s is lower than minimum allowed value %s(%s)",
                                          l_value_str, l_coin_min_str, l_value_min_str);
        dap_enc_key_delete(l_enc_key);
        return -11;
    }
    dap_cli_server_cmd_find_option_val(a_argv, a_arg_index, a_argc, "-fee", &l_fee_str);
    if (!l_fee_str) {
        dap_cli_server_cmd_set_reply_text(a_str_reply, "Command 'delegate' requires parameter -fee");
        dap_enc_key_delete(l_enc_key);
        return -15;
    }
    uint256_t l_fee = dap_chain_balance_scan(l_fee_str);
    if (IS_ZERO_256(l_fee)) {
        dap_cli_server_cmd_set_reply_text(a_str_reply, "Unrecognized number in '-fee' param");
        dap_enc_key_delete(l_enc_key);
        return -16;
    }

    // Create conditional transaction
    dap_chain_datum_tx_t *l_tx = s_stake_tx_create(l_net, l_enc_key, l_value, l_fee, &l_signing_addr, &l_node_addr,
                                                   l_order_hash_str ? &l_sovereign_addr : NULL, l_sovereign_tax, l_prev_tx);
    dap_enc_key_delete(l_enc_key);
    char *l_tx_hash_str;
    if (!l_tx || !(l_tx_hash_str = s_stake_tx_put(l_tx, l_net, a_hash_out_type))) {
        dap_cli_server_cmd_set_reply_text(a_str_reply, "Stake transaction error");
        DAP_DEL_Z(l_tx);
        return -12;
    }
    DAP_DELETE(l_tx);
    const char *c_save_to_take = l_prev_tx ? "" : "SAVE TO TAKE ===>>> ";
    dap_cli_server_cmd_set_reply_text(a_str_reply, "%s%sStake transaction %s has done", l_sign_str, c_save_to_take, l_tx_hash_str);
    DAP_DELETE(l_tx_hash_str);
    return 0;
}

static int s_cli_srv_stake_invalidate(int a_argc, char **a_argv, int a_arg_index, void **a_str_reply, const char *a_hash_out_type)
{
    const char *l_net_str = NULL,
               *l_wallet_str = NULL,
               *l_fee_str = NULL,
               *l_tx_hash_str = NULL,
               *l_cert_str = NULL,
               *l_poa_cert_str = NULL,
               *l_signing_pkey_hash_str = NULL,
               *l_signing_pkey_type_str = NULL;
    dap_cli_server_cmd_find_option_val(a_argv, a_arg_index, a_argc, "-net", &l_net_str);
    if (!l_net_str) {
        dap_cli_server_cmd_set_reply_text(a_str_reply, "Command 'invalidate' requires parameter -net");
        return -3;
    }
    dap_chain_net_t *l_net = dap_chain_net_by_name(l_net_str);
    if (!l_net) {
        dap_cli_server_cmd_set_reply_text(a_str_reply, "Network %s not found", l_net_str);
        return -4;
    }
    uint256_t l_fee = {};
    dap_cli_server_cmd_find_option_val(a_argv, a_arg_index, a_argc, "-w", &l_wallet_str);
    if (!l_wallet_str) {
        dap_cli_server_cmd_find_option_val(a_argv, a_arg_index, a_argc, "-poa_cert", &l_poa_cert_str);
        if (!l_poa_cert_str) {
            dap_cli_server_cmd_set_reply_text(a_str_reply, "Command 'invalidate' requires parameter -w or -poa_cert");
            return -17;
        }
    } else {
        dap_cli_server_cmd_find_option_val(a_argv, a_arg_index, a_argc, "-fee", &l_fee_str);
        if (!l_fee_str) {
            dap_cli_server_cmd_set_reply_text(a_str_reply, "Command 'delegate' requires parameter -fee");
            return -5;
        }
        l_fee = dap_chain_balance_scan(l_fee_str);
        if (IS_ZERO_256(l_fee)) {
            dap_cli_server_cmd_set_reply_text(a_str_reply, "Unrecognized number in '-fee' param");
            return -6;
        }
    }
    dap_cli_server_cmd_find_option_val(a_argv, a_arg_index, a_argc, "-tx", &l_tx_hash_str);
    if (!l_tx_hash_str) {
        dap_cli_server_cmd_find_option_val(a_argv, a_arg_index, a_argc, "-cert", &l_cert_str);
        if (!l_cert_str) {
            dap_cli_server_cmd_find_option_val(a_argv, a_arg_index, a_argc, "-signing_pkey_hash", &l_signing_pkey_hash_str);
            if (!l_signing_pkey_hash_str) {
                dap_cli_server_cmd_set_reply_text(a_str_reply, "Command 'invalidate' requires parameter -tx or -cert or -signing_pkey_hash");
                return -13;
            }
            dap_cli_server_cmd_find_option_val(a_argv, a_arg_index, a_argc, "-signing_pkey_type", &l_signing_pkey_type_str);
            if (!l_signing_pkey_type_str) {
                dap_cli_server_cmd_set_reply_text(a_str_reply, "Command 'invalidate' requires parameter -signing_pkey_type");
                return -14;
            }
            if (dap_sign_type_from_str(l_signing_pkey_type_str).type == SIG_TYPE_NULL) {
                dap_cli_server_cmd_set_reply_text(a_str_reply, "Invalid signing_pkey_type %s", l_signing_pkey_type_str);
                return -15;
            }
        }
    }

    dap_hash_fast_t l_tx_hash = {};
    if (l_tx_hash_str) {
        dap_chain_hash_fast_from_str(l_tx_hash_str, &l_tx_hash);
    } else {
        dap_chain_addr_t l_signing_addr;
        if (l_cert_str) {
            dap_cert_t *l_cert = dap_cert_find_by_name(l_cert_str);
            if (!l_cert) {
                dap_cli_server_cmd_set_reply_text(a_str_reply, "Specified certificate not found");
                return -18;
            }
            if (!l_cert->enc_key->priv_key_data || l_cert->enc_key->priv_key_data_size == 0) {
                dap_cli_server_cmd_set_reply_text(a_str_reply, "It is not possible to invalidate a stake using a public key.");
                return -31;
            }
            if (dap_chain_addr_fill_from_key(&l_signing_addr, l_cert->enc_key, l_net->pub.id)) {
                dap_cli_server_cmd_set_reply_text(a_str_reply, "Specified certificate is wrong");
                return -22;
            }
        } else {
            dap_hash_fast_t l_pkey_hash = {};
            if (dap_chain_hash_fast_from_str(l_signing_pkey_hash_str, &l_pkey_hash)) {
                dap_cli_server_cmd_set_reply_text(a_str_reply, "Invalid pkey hash format");
                return -23;
            }
            dap_chain_addr_fill(&l_signing_addr, dap_sign_type_from_str(l_signing_pkey_type_str), &l_pkey_hash, l_net->pub.id);
        }
        dap_chain_net_srv_stake_t *l_srv_stake = s_srv_stake_by_net_id(l_net->pub.id);
        if (!l_srv_stake) {
            dap_cli_server_cmd_set_reply_text(a_str_reply, "Specified net have no stake service activated");
            return -25;
        }
        dap_chain_net_srv_stake_item_t *l_stake;
        HASH_FIND(hh, l_srv_stake->itemlist, &l_signing_addr.data.hash_fast, sizeof(dap_hash_fast_t), l_stake);
        if (!l_stake) {
            dap_cli_server_cmd_set_reply_text(a_str_reply, "Specified certificate/pkey hash is not delegated nor this delegating is approved."
                                                           " Try to invalidate with tx hash instead");
            return -24;
        }
        l_tx_hash = l_stake->tx_hash;
    }

    const char *l_tx_hash_str_tmp = l_tx_hash_str ? l_tx_hash_str : dap_hash_fast_to_str_static(&l_tx_hash);
    dap_chain_datum_tx_t *l_tx = dap_ledger_tx_find_by_hash(l_net->pub.ledger, &l_tx_hash);
    if (!l_tx) {
        dap_cli_server_cmd_set_reply_text(a_str_reply, "Transaction %s not found", l_tx_hash_str_tmp);
        return -21;
    }

    int l_out_num = 0;
    if (!dap_chain_datum_tx_out_cond_get(l_tx, DAP_CHAIN_TX_OUT_COND_SUBTYPE_SRV_STAKE_POS_DELEGATE, &l_out_num)) {
        dap_cli_server_cmd_set_reply_text(a_str_reply, "Transaction %s is invalid", l_tx_hash_str_tmp);
        return -22;
    }
    dap_hash_fast_t l_spender_hash = {};
    if (dap_ledger_tx_hash_is_used_out_item(l_net->pub.ledger, &l_tx_hash, l_out_num, &l_spender_hash)) {
        l_tx_hash = l_spender_hash;
        l_tx_hash_str_tmp = dap_hash_fast_to_str_static(&l_spender_hash);
        if (!dap_ledger_tx_find_by_hash(l_net->pub.ledger, &l_tx_hash)) {
            dap_cli_server_cmd_set_reply_text(a_str_reply, "Previous transaction %s is not found", l_tx_hash_str_tmp);
            return -21;
        }
    }
    if (l_tx_hash_str || l_cert_str) {
        dap_chain_net_srv_stake_t *l_srv_stake = s_srv_stake_by_net_id(l_net->pub.id);
        if (!l_srv_stake) {
            dap_cli_server_cmd_set_reply_text(a_str_reply, "Specified net have no stake service activated");
            return -25;
        }
        dap_chain_net_srv_stake_item_t *l_stake;
        HASH_FIND(ht, l_srv_stake->tx_itemlist, &l_tx_hash, sizeof(dap_hash_t), l_stake);
        if (l_stake) {
            char l_pkey_hash_str[DAP_HASH_FAST_STR_SIZE]; 
            dap_hash_fast_to_str(&l_stake->signing_addr.data.hash_fast, l_pkey_hash_str, DAP_HASH_FAST_STR_SIZE);
            dap_cli_server_cmd_set_reply_text(a_str_reply, "Transaction %s has active delegated key %s, need to revoke it first",
                                              l_tx_hash_str_tmp, l_pkey_hash_str);
            return -30;
        }
    }

    if (l_wallet_str) {
        const char* l_sign_str = "";
        dap_chain_wallet_t *l_wallet = dap_chain_wallet_open(l_wallet_str, dap_chain_wallet_get_path(g_config));
        if (!l_wallet) {
            dap_cli_server_cmd_set_reply_text(a_str_reply, "Specified wallet not found");
            return -18;
        } else {
            l_sign_str = dap_chain_wallet_check_sign(l_wallet);
        }
        dap_enc_key_t *l_enc_key = dap_chain_wallet_get_key(l_wallet, 0);
        dap_chain_datum_tx_t *l_tx = s_stake_tx_invalidate(l_net, &l_tx_hash, l_fee, l_enc_key);
        dap_chain_wallet_close(l_wallet);
        dap_enc_key_delete(l_enc_key);
        char *l_out_hash_str = NULL;
        if (l_tx && (l_out_hash_str = s_stake_tx_put(l_tx, l_net, a_hash_out_type))) {
            dap_cli_server_cmd_set_reply_text(a_str_reply, "%sAll m-tokens successfully returned to "
                                                           "owner. Returning tx hash %s.", l_sign_str, l_out_hash_str);
            DAP_DELETE(l_out_hash_str);
            DAP_DELETE(l_tx);
        } else {
            l_tx_hash_str = dap_chain_hash_fast_to_str_static(&l_tx_hash);
            dap_cli_server_cmd_set_reply_text(a_str_reply, "Can't invalidate transaction %s, examine log files for details", l_tx_hash_str);
            DAP_DEL_Z(l_tx);
            return -21;
        }
    } else {
        dap_cert_t *l_poa_cert = dap_cert_find_by_name(l_poa_cert_str);
        if (!l_poa_cert) {
            dap_cli_server_cmd_set_reply_text(a_str_reply, "Specified certificate not found");
            return -25;
        }
        if (!s_srv_stake_is_poa_cert(l_net, l_poa_cert->enc_key)) {
            dap_cli_server_cmd_set_reply_text(a_str_reply, "Specified certificate is not PoA root one");
            return -26;
        }
        dap_chain_datum_decree_t *l_decree = s_stake_decree_invalidate(l_net, &l_tx_hash, l_poa_cert);
        char *l_decree_hash_str = NULL;
        if (l_decree && (l_decree_hash_str = s_stake_decree_put(l_decree, l_net))) {
            dap_cli_server_cmd_set_reply_text(a_str_reply, "Specified delegated key invalidated. "
                                                           "Created key invalidation decree %s."
                                                           "Try to execute this command with -w to return m-tokens to owner", l_decree_hash_str);
            DAP_DELETE(l_decree);
            DAP_DELETE(l_decree_hash_str);
        } else {
            char l_tx_hash_str[DAP_CHAIN_HASH_FAST_STR_SIZE];
            dap_chain_hash_fast_to_str(&l_tx_hash, l_tx_hash_str, sizeof(l_tx_hash_str));
            dap_cli_server_cmd_set_reply_text(a_str_reply, "Can't invalidate transaction %s, examine log files for details", l_tx_hash_str);
            DAP_DEL_Z(l_decree);
            return -21;
        }
    }
    return 0;
}

static void s_srv_stake_print(dap_chain_net_srv_stake_item_t *a_stake, uint256_t a_total_weight, dap_string_t *a_string)
{
    char l_tx_hash_str[DAP_CHAIN_HASH_FAST_STR_SIZE], l_pkey_hash_str[DAP_CHAIN_HASH_FAST_STR_SIZE];
    dap_chain_hash_fast_to_str(&a_stake->tx_hash, l_tx_hash_str, sizeof(l_tx_hash_str));
    dap_chain_hash_fast_to_str(&a_stake->signing_addr.data.hash_fast, l_pkey_hash_str, sizeof(l_pkey_hash_str));
    char *l_balance = dap_chain_balance_to_coins(a_stake->value);
    uint256_t l_rel_weight, l_tmp;
    MULT_256_256(a_stake->value, GET_256_FROM_64(100), &l_tmp);
    DIV_256_COIN(l_tmp, a_total_weight, &l_rel_weight);
    char *l_rel_weight_str = dap_chain_balance_to_coins(l_rel_weight);
    char l_active_str[32] = {};
    if (dap_chain_esbocs_started(a_stake->signing_addr.net_id))
        snprintf(l_active_str, 32, "\tActive: %s\n", a_stake->is_active ? "true" : "false");
    const char *l_sov_addr_str = dap_chain_addr_is_blank(&a_stake->sovereign_addr) ?
                "null" : dap_chain_addr_to_str(&a_stake->sovereign_addr);
    uint256_t l_sov_tax_percent = uint256_0;
    MULT_256_256(a_stake->sovereign_tax, GET_256_FROM_64(100), &l_sov_tax_percent);
    char *l_sov_tax_str = dap_chain_balance_to_coins(l_sov_tax_percent);
    dap_string_append_printf(a_string, "Pkey hash: %s\n"
                                        "\tStake value: %s\n"
                                        "\tRelated weight: %s%%\n"
                                        "\tTx hash: %s\n"
                                        "\tNode addr: "NODE_ADDR_FP_STR"\n"
                                        "\tSovereign addr: %s\n"
                                        "\tSovereign tax: %s%%\n"
                                        "%s\n",
                             l_pkey_hash_str, l_balance, l_rel_weight_str,
                             l_tx_hash_str, NODE_ADDR_FP_ARGS_S(a_stake->node_addr),
                             l_sov_addr_str, l_sov_tax_str, l_active_str);
    DAP_DELETE(l_balance);
    DAP_DELETE(l_rel_weight_str);
    DAP_DELETE(l_sov_tax_str);
}

/**
 * @brief The get_tx_cond_pos_del_from_tx struct
 */
struct get_tx_cond_pos_del_from_tx
{
    dap_list_t * ret;

};

/**
 * @brief s_get_tx_filter_callback
 * @param a_net
 * @param a_tx
 * @param a_arg
 */
static void s_get_tx_filter_callback(dap_chain_net_t* a_net, dap_chain_datum_tx_t *a_tx, dap_hash_fast_t *a_tx_hash, void *a_arg)
{
    struct get_tx_cond_pos_del_from_tx * l_args = (struct get_tx_cond_pos_del_from_tx* ) a_arg;
    int l_out_idx_tmp = 0;
    dap_chain_tx_out_cond_t *l_tx_out_cond = dap_chain_datum_tx_out_cond_get(a_tx, DAP_CHAIN_TX_OUT_COND_SUBTYPE_SRV_STAKE_POS_DELEGATE,
                                                                             &l_out_idx_tmp);
    if (!l_tx_out_cond)
        return;
    if (dap_chain_addr_is_blank(&l_tx_out_cond->subtype.srv_stake_pos_delegate.signing_addr) ||
            l_tx_out_cond->subtype.srv_stake_pos_delegate.signer_node_addr.uint64 == 0)
        return;
    dap_hash_fast_t l_datum_hash = *a_tx_hash;
    if (dap_ledger_tx_hash_is_used_out_item(a_net->pub.ledger, &l_datum_hash, l_out_idx_tmp, NULL))
        return;
    dap_chain_net_srv_stake_t *l_srv_stake = s_srv_stake_by_net_id(a_net->pub.id);
    if (!l_srv_stake)
        return;
    dap_chain_net_srv_stake_item_t *l_stake = NULL;
    HASH_FIND(ht, l_srv_stake->tx_itemlist, &l_datum_hash, sizeof(dap_hash_fast_t), l_stake);
    if (!l_stake)
        l_args->ret = dap_list_append(l_args->ret,a_tx);
}

static int s_callback_compare_tx_list(dap_list_t *a_datum1, dap_list_t *a_datum2)
{
    dap_chain_datum_tx_t    *l_datum1 = a_datum1->data,
                            *l_datum2 = a_datum2->data;
    if (!l_datum1 || !l_datum2) {
        log_it(L_CRITICAL, "Invalid element");
        return 0;
    }
    return l_datum1->header.ts_created == l_datum2->header.ts_created
            ? 0 : l_datum1->header.ts_created > l_datum2->header.ts_created ? 1 : -1;
}

int dap_chain_net_srv_stake_check_validator(dap_chain_net_t * a_net, dap_hash_fast_t *a_tx_hash, dap_chain_ch_validator_test_t * out_data,
                                             int a_time_connect, int a_time_respone)
{
    char *l_key = NULL;
    size_t l_node_info_size = 0;
    uint8_t l_test_data[1024] = {0};
    dap_chain_node_client_t *l_node_client = NULL;
    dap_chain_node_info_t *l_remote_node_info = NULL;
    dap_ledger_t *l_ledger = dap_ledger_by_net_name(a_net->pub.name);
    dap_chain_datum_tx_t *l_tx = dap_ledger_tx_find_by_hash(l_ledger, a_tx_hash);
    int l_overall_correct = false;

    int l_prev_cond_idx = 0;
    dap_chain_tx_out_cond_t *l_tx_out_cond = dap_chain_datum_tx_out_cond_get(l_tx,
                                                  DAP_CHAIN_TX_OUT_COND_SUBTYPE_SRV_STAKE_POS_DELEGATE, &l_prev_cond_idx);
    if (!l_tx_out_cond) {
        return -4;
    }
    // read node
    l_remote_node_info = (dap_chain_node_info_t*) dap_global_db_get_sync(a_net->pub.gdb_nodes,
        dap_stream_node_addr_to_str_static(l_tx_out_cond->subtype.srv_stake_pos_delegate.signer_node_addr),
        &l_node_info_size, NULL, NULL);

    if(!l_remote_node_info) {
        return -6;
    }

    size_t node_info_size_must_be = dap_chain_node_info_get_size(l_remote_node_info);
    if(node_info_size_must_be != l_node_info_size) {
        log_it(L_WARNING, "node has bad size in base=%zu (must be %zu)", l_node_info_size, node_info_size_must_be);
        DAP_DELETE(l_remote_node_info);
        return -7;
    }
    // start connect
    l_node_client = dap_chain_node_client_connect_channels(a_net,l_remote_node_info,"N");
    if(!l_node_client) {
        DAP_DELETE(l_remote_node_info);
        return -8;
    }
    // wait connected
    size_t rc = dap_chain_node_client_wait(l_node_client, NODE_CLIENT_STATE_ESTABLISHED, a_time_connect);
    if (rc) {
        // clean client struct
        dap_chain_node_client_close_mt(l_node_client);
        DAP_DELETE(l_remote_node_info);
        return -9;
    }
    log_it(L_NOTICE, "Stream connection established");

    uint8_t l_ch_id = DAP_STREAM_CH_CHAIN_NET_ID;
    dap_stream_ch_t * l_ch_chain = dap_client_get_stream_ch_unsafe(l_node_client->client, l_ch_id);

    randombytes(l_test_data, sizeof(l_test_data));
    rc = dap_stream_ch_chain_net_pkt_write(l_ch_chain,
                                            DAP_STREAM_CH_CHAIN_NET_PKT_TYPE_NODE_VALIDATOR_READY_REQUEST,
                                            a_net->pub.id,
                                            l_test_data, sizeof(l_test_data));
    if (rc == 0) {
        dap_chain_node_client_close_mt(l_node_client);
        DAP_DELETE(l_remote_node_info);
        return -10;
    }

    rc = dap_chain_node_client_wait(l_node_client, NODE_CLIENT_STATE_VALID_READY, a_time_respone);
    if (!rc) {
        dap_chain_ch_validator_test_t *validators_data = (dap_chain_ch_validator_test_t*)l_node_client->callbacks_arg;

        dap_sign_t *l_sign = NULL;        
        bool l_sign_correct = false;
        if(validators_data->header.sign_size){
            l_sign = (dap_sign_t*)(l_node_client->callbacks_arg + sizeof(dap_chain_ch_validator_test_t));
            dap_hash_fast_t l_sign_pkey_hash;
            dap_sign_get_pkey_hash(l_sign, &l_sign_pkey_hash);
            l_sign_correct = dap_hash_fast_compare(&l_tx_out_cond->subtype.srv_stake_pos_delegate.signing_addr.data.hash_fast, &l_sign_pkey_hash);
            if (l_sign_correct)
                l_sign_correct = !dap_sign_verify_all(l_sign, validators_data->header.sign_size, l_test_data, sizeof(l_test_data));
        }
        l_overall_correct = l_sign_correct && validators_data->header.flags == 0xCF;
        *out_data = *validators_data;
        out_data->header.sign_correct = l_sign_correct ? 1 : 0;
        out_data->header.overall_correct = l_overall_correct ? 1 : 0;
    }
    DAP_DELETE(l_node_client->callbacks_arg);
    dap_chain_node_client_close_mt(l_node_client);
    DAP_DELETE(l_remote_node_info);
    return l_overall_correct;
}

uint256_t dap_chain_net_srv_stake_get_total_weight(dap_chain_net_id_t a_net_id)
{
    dap_chain_net_srv_stake_t *l_srv_stake = s_srv_stake_by_net_id(a_net_id);
    dap_return_val_if_fail(l_srv_stake, uint256_0);
    uint256_t l_total_weight = uint256_0;
    for (dap_chain_net_srv_stake_item_t *it = l_srv_stake->itemlist; it; it = it->hh.next) {
        if (it->signing_addr.net_id.uint64 != a_net_id.uint64)
            continue;
        SUM_256_256(l_total_weight, it->value, &l_total_weight);
    }
    return l_total_weight;
}

static int s_cli_srv_stake(int a_argc, char **a_argv, void **a_str_reply)
{
    enum {
        CMD_NONE, CMD_ORDER, CMD_DELEGATE, CMD_APPROVE, CMD_LIST, CMD_INVALIDATE, CMD_MIN_VALUE, CMD_CHECK, CMD_MAX_WEIGHT
    };
    int l_arg_index = 1;

    const char * l_hash_out_type = NULL;
    dap_cli_server_cmd_find_option_val(a_argv, l_arg_index, dap_min(a_argc, l_arg_index + 1), "-H", &l_hash_out_type);
    if (!l_hash_out_type)
        l_hash_out_type = "hex";
    else if (dap_strcmp(l_hash_out_type," hex") && dap_strcmp(l_hash_out_type, "base58")) {
        dap_cli_server_cmd_set_reply_text(a_str_reply, "invalid parameter -H, valid values: -H <hex | base58>");
        return -1;
    }
    int l_cmd_num = CMD_NONE;
    if (dap_cli_server_cmd_find_option_val(a_argv, l_arg_index, dap_min(a_argc, l_arg_index + 1), "order", NULL)) {
        l_cmd_num = CMD_ORDER;
    }
    // Create tx to freeze staker's funds and delete order
    else if (dap_cli_server_cmd_find_option_val(a_argv, l_arg_index, dap_min(a_argc, l_arg_index + 1), "delegate", NULL)) {
        l_cmd_num = CMD_DELEGATE;
    }
    // Create tx to approve staker's funds freeze
    else if (dap_cli_server_cmd_find_option_val(a_argv, l_arg_index, dap_min(a_argc, l_arg_index + 1), "approve", NULL)) {
        l_cmd_num = CMD_APPROVE;
    }
    // Show the tx list with frozen staker funds
    else if (dap_cli_server_cmd_find_option_val(a_argv, l_arg_index, dap_min(a_argc, l_arg_index + 1), "list", NULL)) {
        l_cmd_num = CMD_LIST;
    }
    // Return staker's funds
    else if (dap_cli_server_cmd_find_option_val(a_argv, l_arg_index, dap_min(a_argc, l_arg_index + 1), "invalidate", NULL)) {
        l_cmd_num = CMD_INVALIDATE;
    }
    // Set stake minimum value
    else if (dap_cli_server_cmd_find_option_val(a_argv, l_arg_index, dap_min(a_argc, l_arg_index + 1), "min_value", NULL)) {
        l_cmd_num = CMD_MIN_VALUE;
    }
    else if (dap_cli_server_cmd_find_option_val(a_argv, l_arg_index, dap_min(a_argc, l_arg_index + 1), "max_weight", NULL)) {
        l_cmd_num = CMD_MAX_WEIGHT;
    }
    else if(dap_cli_server_cmd_find_option_val(a_argv, l_arg_index, dap_min(a_argc, l_arg_index + 1), "check", NULL)) {
        l_cmd_num = CMD_CHECK;
    }

    switch (l_cmd_num) {

        case CMD_ORDER:
            return s_cli_srv_stake_order(a_argc, a_argv, l_arg_index + 1, a_str_reply, l_hash_out_type);

        case CMD_DELEGATE:
            return s_cli_srv_stake_delegate(a_argc, a_argv, l_arg_index + 1, a_str_reply, l_hash_out_type);

        case CMD_INVALIDATE:
            return s_cli_srv_stake_invalidate(a_argc, a_argv, l_arg_index + 1, a_str_reply, l_hash_out_type);

        case CMD_CHECK:
        {
            const char * l_netst = NULL;
            const char * str_tx_hash = NULL;
            dap_chain_net_t * l_net = NULL;
            dap_hash_fast_t l_tx = {};
            dap_chain_ch_validator_test_t l_out = {0};

            dap_cli_server_cmd_find_option_val(a_argv, l_arg_index, a_argc, "-net", &l_netst);
            dap_cli_server_cmd_find_option_val(a_argv, l_arg_index, a_argc, "-tx", &str_tx_hash);
            l_net = dap_chain_net_by_name(l_netst);
            if (!l_net) {
                dap_cli_server_cmd_set_reply_text(a_str_reply, "Network %s not found", l_netst);
                return -1;
            }
            if (!str_tx_hash) {
                dap_cli_server_cmd_set_reply_text(a_str_reply, "Command check requires parameter -tx");
                return -2;
            }
            if (dap_chain_hash_fast_from_str(str_tx_hash, &l_tx)){
                dap_cli_server_cmd_set_reply_text(a_str_reply, "Can't get hash_fast from %s, check that the hash is correct", str_tx_hash);
                return -3;
            }
            int res = dap_chain_net_srv_stake_check_validator(l_net, &l_tx, &l_out, 10000, 15000);
            switch (res) {
            case -4:
                dap_cli_server_cmd_set_reply_text(a_str_reply,"Requested conditional transaction has no requires conditional output");
                return -30;
                break;
            case -5:
                dap_cli_server_cmd_set_reply_text(a_str_reply,"Can't calculate hash of addr");
                return -31;
                break;
            case -6:
                dap_cli_server_cmd_set_reply_text(a_str_reply,"Node not found in base");
                return -32;
                break;
            case -7:
                dap_cli_server_cmd_set_reply_text(a_str_reply,"Node has bad size in base, see log file");
                return -33;
                break;
            case -8:
                dap_cli_server_cmd_set_reply_text(a_str_reply,"Can't connect to remote node");
                return -34;
                break;
            case -9:
                dap_cli_server_cmd_set_reply_text(a_str_reply,"No response from node");
                return -35;
                break;
            case -10:
                dap_cli_server_cmd_set_reply_text(a_str_reply,"Can't send DAP_STREAM_CH_CHAIN_NET_PKT_TYPE_NODE_VALIDATOR_READY_REQUEST packet");
                return -36;
                break;
            default:
                break;
            }
            dap_cli_server_cmd_set_reply_text(a_str_reply,
                                              "-------------------------------------------------\n"
                                              "VERSION \t |  %s \n"
                                              "AUTO_PROC \t |  %s \n"
                                              "ORDER \t\t |  %s \n"
                                              "AUTO_ONLINE \t |  %s \n"
                                              "AUTO_UPDATE \t |  %s \n"
                                              "DATA_SIGNED \t |  %s \n"
                                              "FOUND CERT \t |  %s\n"
                                              "SIGN CORRECT \t |  %s\n"
                                              "SUMMARY \t |  %s\n",
                     l_out.header.version,
                    (l_out.header.flags & A_PROC)?"true":"false",
                    (l_out.header.flags & F_ORDR)?"true":"false",
                    (l_out.header.flags & A_ONLN)?"true":"false",
                    (l_out.header.flags & A_UPDT)?"true":"false",
                    (l_out.header.flags & D_SIGN)?"true":"false",
                    (l_out.header.flags & F_CERT)?"true":"false",
                     l_out.header.sign_correct ?  "true":"false",
                     l_out.header.overall_correct ? "Validator ready" : "There are unresolved issues");

        }
        break;

        case CMD_APPROVE: {
            const char *l_net_str = NULL, *l_tx_hash_str = NULL, *l_cert_str = NULL;
            l_arg_index++;
            dap_cli_server_cmd_find_option_val(a_argv, l_arg_index, a_argc, "-net", &l_net_str);
            if (!l_net_str) {
                dap_cli_server_cmd_set_reply_text(a_str_reply, "Command 'approve' requires parameter -net");
                return -3;
            }
            dap_chain_net_t *l_net = dap_chain_net_by_name(l_net_str);
            if (!l_net) {
                dap_cli_server_cmd_set_reply_text(a_str_reply, "Network %s not found", l_net_str);
                return -4;
            }
            dap_cli_server_cmd_find_option_val(a_argv, l_arg_index, a_argc, "-poa_cert", &l_cert_str);
            if (!l_cert_str) {
                dap_cli_server_cmd_set_reply_text(a_str_reply, "Command 'approve' requires parameter -poa_cert");
                return -17;
            }
            dap_cert_t *l_cert = dap_cert_find_by_name(l_cert_str);
            if (!l_cert) {
                dap_cli_server_cmd_set_reply_text(a_str_reply, "Specified certificate not found");
                return -18;
            }
            if (!s_srv_stake_is_poa_cert(l_net, l_cert->enc_key)) {
                dap_cli_server_cmd_set_reply_text(a_str_reply, "Specified certificate is not PoA root one");
                return -21;
            }
            dap_cli_server_cmd_find_option_val(a_argv, l_arg_index, a_argc, "-tx", &l_tx_hash_str);
            if (!l_tx_hash_str) {
                dap_cli_server_cmd_set_reply_text(a_str_reply, "Command 'approve' requires parameter -tx");
                return -13;
            }
            dap_chain_hash_fast_t l_tx_hash = {};
            if (dap_chain_hash_fast_from_str(l_tx_hash_str, &l_tx_hash)) {
                dap_cli_server_cmd_set_reply_text(a_str_reply, "Invalid transaction hash format");
                return -14;
            }
            dap_chain_datum_decree_t *l_decree = dap_chain_net_srv_stake_decree_approve(l_net, &l_tx_hash, l_cert);
            char *l_decree_hash_str = NULL;
            if (!l_decree || !(l_decree_hash_str = s_stake_decree_put(l_decree, l_net))) {
                dap_cli_server_cmd_set_reply_text(a_str_reply, "Approve decree error");
                return -12;
            }
            DAP_DELETE(l_decree);
            dap_cli_server_cmd_set_reply_text(a_str_reply, "Approve decree %s successfully created",
                                              l_decree_hash_str);
            DAP_DELETE(l_decree_hash_str);
        } break;

        case CMD_LIST: {
            l_arg_index++;            
            if (dap_cli_server_cmd_find_option_val(a_argv, l_arg_index, a_argc, "keys", NULL)) {
                const char *l_net_str = NULL,
                           *l_cert_str = NULL,
                           *l_pkey_hash_str = NULL;
                l_arg_index++;
                dap_cli_server_cmd_find_option_val(a_argv, l_arg_index, a_argc, "-net", &l_net_str);
                if (!l_net_str) {
                    dap_cli_server_cmd_set_reply_text(a_str_reply, "Command 'list keys' requires parameter -net");
                    return -3;
                }
                dap_chain_net_t *l_net = dap_chain_net_by_name(l_net_str);
                if (!l_net) {
                    dap_cli_server_cmd_set_reply_text(a_str_reply, "Network %s not found", l_net_str);
                    return -4;
                }
                dap_chain_net_srv_stake_t *l_srv_stake = s_srv_stake_by_net_id(l_net->pub.id);
                if (!l_srv_stake) {
                    dap_cli_server_cmd_set_reply_text(a_str_reply, "Specified net have no stake service activated");
                    return -25;
                }
                dap_chain_net_srv_stake_item_t *l_stake = NULL;
                dap_cli_server_cmd_find_option_val(a_argv, l_arg_index, a_argc, "-cert", &l_cert_str);
                if (l_cert_str) {
                    dap_cert_t *l_cert = dap_cert_find_by_name(l_cert_str);
                    if (!l_cert) {
                        dap_cli_server_cmd_set_reply_text(a_str_reply, "Specified certificate not found");
                        return -18;
                    }
                    dap_chain_addr_t l_signing_addr;
                    if (dap_chain_addr_fill_from_key(&l_signing_addr, l_cert->enc_key, l_net->pub.id)) {
                        dap_cli_server_cmd_set_reply_text(a_str_reply, "Specified certificate is wrong");
                        return -20;
                    }
                    HASH_FIND(hh, l_srv_stake->itemlist, &l_signing_addr.data.hash_fast, sizeof(dap_hash_fast_t), l_stake);
                    if (!l_stake) {
                        dap_cli_server_cmd_set_reply_text(a_str_reply, "Specified certificate isn't delegated nor approved");
                        return -21;
                    }
                }
                if (!l_cert_str)
                    dap_cli_server_cmd_find_option_val(a_argv, l_arg_index, a_argc, "-pkey", &l_pkey_hash_str);
                if (l_pkey_hash_str) {
                    dap_hash_fast_t l_pkey_hash;
                    if (dap_chain_hash_fast_from_str(l_pkey_hash_str, &l_pkey_hash)) {
                        dap_cli_server_cmd_set_reply_text(a_str_reply, "Specified pkey hash is wrong");
                        return -20;
                    }
                    l_stake = dap_chain_net_srv_stake_check_pkey_hash(l_net->pub.id, &l_pkey_hash);
                    if (!l_stake) {
                        dap_cli_server_cmd_set_reply_text(a_str_reply, "Specified pkey hash isn't delegated nor approved");
                        return -21;
                    }
                }

                dap_string_t *l_reply_str = dap_string_new("");
                size_t l_inactive_count = 0, l_total_count = 0;
                uint256_t l_total_weight = dap_chain_net_srv_stake_get_total_weight(l_net->pub.id);
                if (l_stake)
                    s_srv_stake_print(l_stake, l_total_weight, l_reply_str);
                else
                    for (l_stake = l_srv_stake->itemlist; l_stake; l_stake = l_stake->hh.next) {
                        l_total_count++;
                        if (!l_stake->is_active)
                            l_inactive_count++;
                        s_srv_stake_print(l_stake, l_total_weight, l_reply_str);
                    }
                if (!HASH_CNT(hh, l_srv_stake->itemlist)) {
                    dap_string_append(l_reply_str, "No keys found\n");
                } else {
                    if (!l_cert_str && !l_pkey_hash_str)
                        dap_string_append_printf(l_reply_str, "Total keys count: %zu\n", l_total_count);
                    if (dap_chain_esbocs_started(l_net->pub.id))
                        dap_string_append_printf(l_reply_str, "Inactive keys count: %zu\n", l_inactive_count);
                    const char *l_total_weight_coins, *l_total_weight_str =
                            dap_uint256_to_char(l_total_weight, &l_total_weight_coins);
                    dap_string_append_printf(l_reply_str, "Total weight: %s (%s)\n", l_total_weight_coins, l_total_weight_str);
                }

                const char *l_delegate_min_str; dap_uint256_to_char(dap_chain_net_srv_stake_get_allowed_min_value(l_net->pub.id),
                                                                    &l_delegate_min_str);
                char l_delegated_ticker[DAP_CHAIN_TICKER_SIZE_MAX];
                dap_chain_datum_token_get_delegated_ticker(l_delegated_ticker, l_net->pub.native_ticker);
                dap_string_append_printf(l_reply_str, "Minimum value for key delegating: %s %s\n",
                                         l_delegate_min_str, l_delegated_ticker);
                uint256_t l_percent_max = dap_chain_net_srv_stake_get_percent_max(l_net->pub.id);
                const char *l_percent_max_str = NULL;
                if (!IS_ZERO_256(l_percent_max)) {
                    MULT_256_256(l_percent_max, GET_256_FROM_64(100), &l_percent_max);
                    dap_uint256_to_char(l_percent_max, &l_percent_max_str);
                }
                dap_string_append_printf(l_reply_str, "Maximum related weight of each validator: %s%%\n",
                                         IS_ZERO_256(l_percent_max) ? "100" : l_percent_max_str);
                *a_str_reply = dap_string_free(l_reply_str, false);
            } else if (dap_cli_server_cmd_find_option_val(a_argv, l_arg_index, a_argc, "tx", NULL)) {
                const char *l_net_str = NULL;
                l_arg_index++;
                dap_cli_server_cmd_find_option_val(a_argv, l_arg_index, a_argc, "-net", &l_net_str);
                if (!l_net_str) {
                    dap_cli_server_cmd_set_reply_text(a_str_reply, "Command 'list tx' requires parameter -net");
                    return -3;
                }
                dap_chain_net_t *l_net = dap_chain_net_by_name(l_net_str);
                if (!l_net) {
                    dap_cli_server_cmd_set_reply_text(a_str_reply, "Network %s not found", l_net_str);
                    return -4;
                }
                struct get_tx_cond_pos_del_from_tx * l_args = DAP_NEW_Z(struct get_tx_cond_pos_del_from_tx);
                if(!l_args) {
                    log_it(L_CRITICAL, "%s", g_error_memory_alloc);
                    dap_cli_server_cmd_set_reply_text(a_str_reply, "Out of memory");
                    return -1;
                }
                dap_string_t * l_str_tmp = dap_string_new(NULL);
                dap_hash_fast_t l_datum_hash;
                dap_chain_datum_tx_t *l_datum_tx = NULL;
                dap_chain_tx_out_cond_t *l_tx_out_cond = NULL;
                int l_out_idx_tmp = 0;
                char *spaces = {"--------------------------------------------------------------------------------------------------------------------"};
                const char *l_signing_addr_str = NULL, *l_balance = NULL, *l_coins = NULL;
                char* l_node_address_text_block = NULL;
                dap_chain_net_get_tx_all(l_net,TX_SEARCH_TYPE_NET,s_get_tx_filter_callback, l_args);
                l_args->ret = dap_list_sort(l_args->ret, s_callback_compare_tx_list);
                for(dap_list_t *tx = l_args->ret; tx; tx = tx->next)
                {
                    l_datum_tx = (dap_chain_datum_tx_t*)tx->data;
                    char buf[DAP_TIME_STR_SIZE];
                    dap_hash_fast(l_datum_tx, dap_chain_datum_tx_get_size(l_datum_tx), &l_datum_hash);
                    l_tx_out_cond = dap_chain_datum_tx_out_cond_get(l_datum_tx, DAP_CHAIN_TX_OUT_COND_SUBTYPE_SRV_STAKE_POS_DELEGATE,
                                                                                     &l_out_idx_tmp);
                    char l_hash_str[DAP_CHAIN_HASH_FAST_STR_SIZE];
                    dap_chain_hash_fast_to_str(&l_datum_hash, l_hash_str, sizeof(l_hash_str));
                    dap_time_to_str_rfc822(buf, DAP_TIME_STR_SIZE, l_datum_tx->header.ts_created);
                    dap_string_append_printf(l_str_tmp,"%s \n%s \ntx_hash:\t%s \n",spaces, buf, l_hash_str);

                    char l_pkey_hash_str[DAP_CHAIN_HASH_FAST_STR_SIZE];
                    dap_chain_hash_fast_to_str(&l_tx_out_cond->subtype.srv_stake_pos_delegate.signing_addr.data.hash_fast, l_pkey_hash_str, sizeof(l_pkey_hash_str));
                    l_balance = dap_uint256_to_char(l_tx_out_cond->header.value, &l_coins);
                    
                    l_signing_addr_str = dap_chain_addr_to_str(&l_tx_out_cond->subtype.srv_stake_pos_delegate.signing_addr);
                    dap_string_append_printf(l_str_tmp,"signing_addr:\t%s \n",l_signing_addr_str);
                    dap_string_append_printf(l_str_tmp,"signing_hash:\t%s \n",l_pkey_hash_str);
                    l_node_address_text_block = dap_strdup_printf("node_address:\t" NODE_ADDR_FP_STR,NODE_ADDR_FP_ARGS_S(l_tx_out_cond->subtype.srv_stake_pos_delegate.signer_node_addr));
                    dap_string_append_printf(l_str_tmp,"%s \n",l_node_address_text_block);
                    dap_string_append_printf(l_str_tmp,"value:\t\t%s (%s) \n",l_coins,l_balance);

                    DAP_DELETE(l_node_address_text_block);
                }

                dap_cli_server_cmd_set_reply_text(a_str_reply, "%s", l_str_tmp->str);
                dap_string_free(l_str_tmp, true);
               DAP_DELETE(l_args);
            } else {
                dap_cli_server_cmd_set_reply_text(a_str_reply, "Subcommand '%s' not recognized", a_argv[l_arg_index]);
                return -2;
            }
        } break;

        case CMD_MIN_VALUE: {
            const char *l_net_str = NULL,
                       *l_cert_str = NULL,
                       *l_value_str = NULL;
            l_arg_index++;
            dap_cli_server_cmd_find_option_val(a_argv, l_arg_index, a_argc, "-net", &l_net_str);
            if (!l_net_str) {
                dap_cli_server_cmd_set_reply_text(a_str_reply, "Command 'min_value' requires parameter -net");
                return -3;
            }
            dap_chain_net_t *l_net = dap_chain_net_by_name(l_net_str);
            if (!l_net) {
                dap_cli_server_cmd_set_reply_text(a_str_reply, "Network %s not found", l_net_str);
                return -4;
            }
            dap_chain_t *l_chain = dap_chain_net_get_default_chain_by_chain_type(l_net, CHAIN_TYPE_ANCHOR);
            if (!l_chain)
                l_chain =  dap_chain_net_get_chain_by_chain_type(l_net, CHAIN_TYPE_ANCHOR);
            if (!l_chain) {
                dap_cli_server_cmd_set_reply_text(a_str_reply, "No chain supported anchor datum type");
                return -2;
            }
            dap_cli_server_cmd_find_option_val(a_argv, l_arg_index, a_argc, "-poa_cert", &l_cert_str);
            if (!l_cert_str) {
                dap_cli_server_cmd_set_reply_text(a_str_reply, "Command 'min_value' requires parameter -poa_cert");
                return -3;
            }
            dap_cert_t *l_poa_cert = dap_cert_find_by_name(l_cert_str);
            if (!l_poa_cert) {
                dap_cli_server_cmd_set_reply_text(a_str_reply, "Specified certificate not found");
                return -25;
            }
            if (!s_srv_stake_is_poa_cert(l_net, l_poa_cert->enc_key)) {
                dap_cli_server_cmd_set_reply_text(a_str_reply, "Specified certificate is not PoA root one");
                return -26;
            }

            dap_cli_server_cmd_find_option_val(a_argv, l_arg_index, a_argc, "-value", &l_value_str);
            if (!l_value_str) {
                dap_cli_server_cmd_set_reply_text(a_str_reply, "Command 'min_value' requires parameter -value");
                return -9;
            }
            uint256_t l_value = dap_chain_balance_scan(l_value_str);
            if (IS_ZERO_256(l_value)) {
                dap_cli_server_cmd_set_reply_text(a_str_reply, "Unrecognized number in '-value' param");
                return -10;
            }

            dap_chain_datum_decree_t *l_decree = s_stake_decree_set_min_stake(l_net, l_chain, l_value, l_poa_cert);
            char *l_decree_hash_str = NULL;
            if (l_decree && (l_decree_hash_str = s_stake_decree_put(l_decree, l_net))) {
                dap_cli_server_cmd_set_reply_text(a_str_reply, "Minimum stake value has been set."
                                                                " Decree hash %s", l_decree_hash_str);
                DAP_DELETE(l_decree);
                DAP_DELETE(l_decree_hash_str);
            } else {
                dap_cli_server_cmd_set_reply_text(a_str_reply, "Minimum stake value setting failed");
                DAP_DEL_Z(l_decree);
                return -21;
            }
        } break;

        case CMD_MAX_WEIGHT: {
            const char *l_net_str = NULL,
                       *l_cert_str = NULL,
                       *l_value_str = NULL;
            l_arg_index++;
            dap_cli_server_cmd_find_option_val(a_argv, l_arg_index, a_argc, "-net", &l_net_str);
            if (!l_net_str) {
                dap_cli_server_cmd_set_reply_text(a_str_reply, "Command 'min_value' requires parameter -net");
                return -3;
            }
            dap_chain_net_t *l_net = dap_chain_net_by_name(l_net_str);
            if (!l_net) {
                dap_cli_server_cmd_set_reply_text(a_str_reply, "Network %s not found", l_net_str);
                return -4;
            }
            dap_chain_t *l_chain = dap_chain_net_get_default_chain_by_chain_type(l_net, CHAIN_TYPE_ANCHOR);
            if (!l_chain)
                l_chain =  dap_chain_net_get_chain_by_chain_type(l_net, CHAIN_TYPE_ANCHOR);
            if (!l_chain) {
                dap_cli_server_cmd_set_reply_text(a_str_reply, "No chain supported anchor datum type");
                return -2;
            }
            dap_cli_server_cmd_find_option_val(a_argv, l_arg_index, a_argc, "-poa_cert", &l_cert_str);
            if (!l_cert_str) {
                dap_cli_server_cmd_set_reply_text(a_str_reply, "Command 'min_value' requires parameter -poa_cert");
                return -3;
            }
            dap_cert_t *l_poa_cert = dap_cert_find_by_name(l_cert_str);
            if (!l_poa_cert) {
                dap_cli_server_cmd_set_reply_text(a_str_reply, "Specified certificate not found");
                return -25;
            }
            if (!s_srv_stake_is_poa_cert(l_net, l_poa_cert->enc_key)) {
                dap_cli_server_cmd_set_reply_text(a_str_reply, "Specified certificate is not PoA root one");
                return -26;
            }

            dap_cli_server_cmd_find_option_val(a_argv, l_arg_index, a_argc, "-percent", &l_value_str);
            if (!l_value_str) {
                dap_cli_server_cmd_set_reply_text(a_str_reply, "Command 'min_value' requires parameter -percent");
                return -9;
            }
            uint256_t l_value = dap_chain_balance_scan(l_value_str);
            if (IS_ZERO_256(l_value)) {
                dap_cli_server_cmd_set_reply_text(a_str_reply, "Unrecognized number in '-percent' param");
                return -10;
            }
            if (compare256(l_value, dap_chain_coins_to_balance("100.0")) >= 0) {
                dap_cli_server_cmd_set_reply_text(a_str_reply, "Percent must be lower than 100%%");
                return -29;
            }
            DIV_256(l_value, GET_256_FROM_64(100), &l_value);
            dap_chain_datum_decree_t *l_decree = s_stake_decree_set_max_weight(l_net, l_chain, l_value, l_poa_cert);
            char *l_decree_hash_str = NULL;
            if (l_decree && (l_decree_hash_str = s_stake_decree_put(l_decree, l_net))) {
                dap_cli_server_cmd_set_reply_text(a_str_reply, "Maximum weight has been set."
                                                                " Decree hash %s", l_decree_hash_str);
                DAP_DELETE(l_decree);
                DAP_DELETE(l_decree_hash_str);
            } else {
                dap_cli_server_cmd_set_reply_text(a_str_reply, "Maximum weight setting failed");
                DAP_DEL_Z(l_decree);
                return -21;
            }
        } break;

        default: {
            dap_cli_server_cmd_set_reply_text(a_str_reply, "Command %s not recognized", a_argv[l_arg_index]);
            return -1;
        }
    }
    return 0;
}

bool dap_chain_net_srv_stake_get_fee_validators(dap_chain_net_t *a_net,
                                                uint256_t *a_max_fee, uint256_t *a_average_fee, uint256_t *a_min_fee, uint256_t *a_median_fee)
{
    if (!a_net)
        return false;
    char * l_gdb_group_str = dap_chain_net_srv_order_get_gdb_group(a_net);
    size_t l_orders_count = 0;
    dap_global_db_obj_t * l_orders = dap_global_db_get_all_sync(l_gdb_group_str, &l_orders_count);
    DAP_DELETE( l_gdb_group_str);
    uint256_t l_min = uint256_0, l_max = uint256_0, l_average = uint256_0, l_median = uint256_0;
    uint64_t l_order_fee_count = 0;
    uint256_t l_all_fees[l_orders_count * sizeof(uint256_t)];
    for (size_t i = 0; i < l_orders_count; i++) {
        dap_chain_net_srv_order_t *l_order = (dap_chain_net_srv_order_t *)l_orders[i].value;
        if (l_order->srv_uid.uint64 != DAP_CHAIN_NET_SRV_STAKE_POS_DELEGATE_ID)
            continue;
        if (l_order_fee_count == 0) {
            l_min = l_max = l_order->price;
        }
        l_all_fees[l_order_fee_count] = l_order->price;
        for(int j = l_order_fee_count; j > 0 && compare256(l_all_fees[j], l_all_fees[j - 1]) == -1; --j) {
            uint256_t l_temp = l_all_fees[j];
            l_all_fees[j] = l_all_fees[j - 1];
            l_all_fees[j - 1] = l_temp;
        }
        l_order_fee_count++;
        uint256_t t = uint256_0;
        SUM_256_256(l_order->price, l_average, &t);
        l_average = t;
        if (compare256(l_min, l_order->price) == 1) {
            l_min = l_order->price;
        }
        if (compare256(l_max, l_order->price) == -1) {
            l_max = l_order->price;
        }
    }
    uint256_t t = uint256_0;
    if (!IS_ZERO_256(l_average)) DIV_256(l_average, dap_chain_uint256_from(l_order_fee_count), &t);
    l_average = t;

    if (l_order_fee_count) {
        l_median = l_all_fees[(size_t)(l_order_fee_count * 2 / 3)];
    }

    dap_global_db_objs_delete(l_orders, l_orders_count);
    if (a_min_fee)
        *a_min_fee = l_min;
    if (a_average_fee)
        *a_average_fee = l_average;
    if (a_median_fee)
        *a_median_fee = l_median;
    if (a_max_fee)
        *a_max_fee = l_max;
    return true;
}

void dap_chain_net_srv_stake_get_fee_validators_str(dap_chain_net_t *a_net, dap_string_t *a_string_ret)
{
    if (!a_net || !a_string_ret)
        return;
    uint256_t l_min = uint256_0, l_max = uint256_0, l_average = uint256_0, l_median = uint256_0;
    dap_chain_net_srv_stake_get_fee_validators(a_net, &l_max, &l_average, &l_min, &l_median);
    const char *l_native_token  = a_net->pub.native_ticker;
    const char *l_coins_str,
    *l_min_balance      = dap_strdup(dap_uint256_to_char(l_min, &l_coins_str)),     *l_min_coins    = dap_strdup(l_coins_str),
    *l_max_balance      = dap_strdup(dap_uint256_to_char(l_max, &l_coins_str)),     *l_max_coins    = dap_strdup(l_coins_str),
    *l_average_balance  = dap_strdup(dap_uint256_to_char(l_average, &l_coins_str)), *l_average_coins= dap_strdup(l_coins_str),
    *l_median_balance   = dap_strdup(dap_uint256_to_char(l_median, &l_coins_str)),  *l_median_coins = dap_strdup(l_coins_str);

    dap_string_append_printf(a_string_ret, "Validator fee: \n"
                                           "\t MIN: %s (%s) %s\n"
                                           "\t MAX: %s (%s) %s\n"
                                           "\t Average: %s (%s) %s \n"
                                           "\t Median: %s (%s) %s \n", l_min_coins, l_min_balance, l_native_token,
                                           l_max_coins, l_max_balance, l_native_token,
                                           l_average_coins, l_average_balance, l_native_token,
                                           l_median_coins, l_median_balance, l_native_token);
    DAP_DEL_MULTY(l_min_balance, l_min_coins, l_max_balance, l_max_coins, l_average_balance, l_average_coins, l_median_balance, l_median_coins);
}

json_object *dap_chain_net_srv_stake_get_fee_validators_json(dap_chain_net_t  *a_net) {
    if (!a_net)
        return NULL;
    uint256_t l_min = uint256_0, l_max = uint256_0, l_average = uint256_0, l_median = uint256_0;
    dap_chain_net_srv_stake_get_fee_validators(a_net, &l_max, &l_average, &l_min, &l_median);
    const char *l_native_token  = a_net->pub.native_ticker;
    json_object *l_jobj_min     = json_object_new_object(), *l_jobj_max     = json_object_new_object(),
                *l_jobj_average = json_object_new_object(), *l_jobj_median  = json_object_new_object(),
                *l_jobj_ret     = json_object_new_object();
                
    const char *l_coins_str;
    json_object_object_add( l_jobj_min,     "balance",  json_object_new_string(dap_uint256_to_char(l_min, &l_coins_str)) );
    json_object_object_add( l_jobj_min,     "coin",     json_object_new_string(l_coins_str) );

    json_object_object_add( l_jobj_max,     "balance",  json_object_new_string(dap_uint256_to_char(l_max, &l_coins_str)) );
    json_object_object_add( l_jobj_max,     "coin",     json_object_new_string(l_coins_str) );

    json_object_object_add( l_jobj_average, "balance",  json_object_new_string(dap_uint256_to_char(l_average, &l_coins_str)) );
    json_object_object_add( l_jobj_average, "coin",     json_object_new_string(l_coins_str) );
    
    json_object_object_add( l_jobj_median, "balance",   json_object_new_string(dap_uint256_to_char(l_median, &l_coins_str)) );
    json_object_object_add( l_jobj_median, "coin",      json_object_new_string(l_coins_str) );

    json_object_object_add(l_jobj_ret, "min",       l_jobj_min);
    json_object_object_add(l_jobj_ret, "max",       l_jobj_max);
    json_object_object_add(l_jobj_ret, "average",   l_jobj_average);
    json_object_object_add(l_jobj_ret, "median",    l_jobj_median);
    json_object_object_add(l_jobj_ret, "token",     json_object_new_string(a_net->pub.native_ticker));

    return l_jobj_ret;
}

static void s_cache_data(dap_ledger_t *a_ledger, dap_chain_datum_tx_t *a_tx, dap_chain_addr_t *a_signing_addr)
{
    if (!dap_ledger_cache_enabled(a_ledger))
        return;
    dap_chain_net_srv_stake_cache_data_t l_cache_data;
    dap_hash_fast(a_tx, dap_chain_datum_tx_get_size(a_tx), &l_cache_data.tx_hash);
    char l_data_key[DAP_CHAIN_HASH_FAST_STR_SIZE];
    dap_chain_hash_fast_to_str(&l_cache_data.tx_hash, l_data_key, sizeof(l_data_key));
    l_cache_data.signing_addr = *a_signing_addr;
    char *l_gdb_group = dap_ledger_get_gdb_group(a_ledger, DAP_CHAIN_NET_SRV_STAKE_POS_DELEGATE_GDB_GROUP);
    if (dap_global_db_set(l_gdb_group, l_data_key, &l_cache_data, sizeof(l_cache_data), false, NULL, NULL))
        log_it(L_WARNING, "Stake service cache mismatch");
}

<<<<<<< HEAD
static void s_uncache_data(dap_ledger_t *a_ledger, dap_chain_datum_tx_t *a_tx, dap_chain_addr_t *a_signing_addr)
{
    if (!dap_ledger_cache_enabled(a_ledger))
        return;
    dap_chain_hash_fast_t l_hash = {};
    dap_hash_fast(a_tx, dap_chain_datum_tx_get_size(a_tx), &l_hash);
    char l_data_key[DAP_CHAIN_HASH_FAST_STR_SIZE];
    dap_chain_hash_fast_to_str(&l_hash, l_data_key, sizeof(l_data_key));
    char *l_gdb_group = dap_ledger_get_gdb_group(a_ledger, DAP_CHAIN_NET_SRV_STAKE_POS_DELEGATE_GDB_GROUP);
    if (dap_global_db_del_sync(l_gdb_group, l_data_key))
        log_it(L_WARNING, "Stake service cache mismatch");
}

dap_chain_net_srv_stake_item_t *dap_chain_net_srv_stake_check_pkey_hash(dap_hash_fast_t *a_pkey_hash)
=======
dap_chain_net_srv_stake_item_t *dap_chain_net_srv_stake_check_pkey_hash(dap_chain_net_id_t a_net_id, dap_hash_fast_t *a_pkey_hash)
>>>>>>> ab2cde87
{
    dap_chain_net_srv_stake_t *l_srv_stake = s_srv_stake_by_net_id(a_net_id);
    if (!l_srv_stake)
        return NULL;
    dap_chain_net_srv_stake_item_t *l_stake, *l_tmp;
    HASH_ITER(hh, l_srv_stake->itemlist, l_stake, l_tmp) {
        if (dap_hash_fast_compare(&l_stake->signing_addr.data.hash_fast, a_pkey_hash))
            return l_stake;
    }
    return NULL;
}<|MERGE_RESOLUTION|>--- conflicted
+++ resolved
@@ -2921,7 +2921,6 @@
         log_it(L_WARNING, "Stake service cache mismatch");
 }
 
-<<<<<<< HEAD
 static void s_uncache_data(dap_ledger_t *a_ledger, dap_chain_datum_tx_t *a_tx, dap_chain_addr_t *a_signing_addr)
 {
     if (!dap_ledger_cache_enabled(a_ledger))
@@ -2935,10 +2934,7 @@
         log_it(L_WARNING, "Stake service cache mismatch");
 }
 
-dap_chain_net_srv_stake_item_t *dap_chain_net_srv_stake_check_pkey_hash(dap_hash_fast_t *a_pkey_hash)
-=======
 dap_chain_net_srv_stake_item_t *dap_chain_net_srv_stake_check_pkey_hash(dap_chain_net_id_t a_net_id, dap_hash_fast_t *a_pkey_hash)
->>>>>>> ab2cde87
 {
     dap_chain_net_srv_stake_t *l_srv_stake = s_srv_stake_by_net_id(a_net_id);
     if (!l_srv_stake)
