--- conflicted
+++ resolved
@@ -427,11 +427,7 @@
     dap_return_if_fail(a_net && a_signing_addr && a_node_addr && a_stake_tx_hash);
     dap_chain_net_srv_stake_t *l_srv_stake = s_srv_stake_by_net_id(a_net->pub.id);
     if (!l_srv_stake)
-<<<<<<< HEAD
-        return log_it(L_ERROR, "Can't delegate key: no stake service found by net id %" DAP_UINT64_FORMAT_U " from address %s",
-=======
         return log_it(L_ERROR, "Can't delegate key: no stake service found by net id %"DAP_UINT64_FORMAT_U" from address %s",
->>>>>>> 6a007c0d
                                 a_signing_addr->net_id.uint64, dap_chain_addr_to_str_static(a_signing_addr));
     dap_chain_net_srv_stake_item_t *l_stake = NULL;
     bool l_found = false;
@@ -477,11 +473,7 @@
     dap_return_if_fail(a_signing_addr);
     dap_chain_net_srv_stake_t *l_srv_stake = s_srv_stake_by_net_id(a_signing_addr->net_id);
     if (!l_srv_stake)
-<<<<<<< HEAD
-        return log_it(L_ERROR, "Can't invalidate key: no stake service found by net id %" DAP_UINT64_FORMAT_U " from address %s",
-=======
         return log_it(L_ERROR, "Can't invalidate key: no stake service found by net id%"DAP_UINT64_FORMAT_U" from address %s",
->>>>>>> 6a007c0d
                                 a_signing_addr->net_id.uint64, dap_chain_addr_to_str_static(a_signing_addr));
     dap_chain_net_srv_stake_item_t *l_stake = NULL;
     HASH_FIND(hh, l_srv_stake->itemlist, &a_signing_addr->data.hash_fast, sizeof(dap_hash_fast_t), l_stake);
@@ -503,11 +495,7 @@
     dap_return_if_fail(a_signing_addr && a_new_tx_hash);
     dap_chain_net_srv_stake_t *l_srv_stake = s_srv_stake_by_net_id(a_signing_addr->net_id);
     if (!l_srv_stake)
-<<<<<<< HEAD
-        return log_it(L_ERROR, "Can't update key: no stake service found by net id %" DAP_UINT64_FORMAT_U " from address %s",
-=======
         return log_it(L_ERROR, "Can't update key: no stake service found by net id %"DAP_UINT64_FORMAT_U" from address %s",
->>>>>>> 6a007c0d
                                 a_signing_addr->net_id.uint64, dap_chain_addr_to_str_static(a_signing_addr));
     dap_chain_net_srv_stake_item_t *l_stake = NULL;
     HASH_FIND(hh, l_srv_stake->itemlist, &a_signing_addr->data.hash_fast, sizeof(dap_hash_fast_t), l_stake);
