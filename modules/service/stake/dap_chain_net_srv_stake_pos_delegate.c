/*
 * Authors:
 * Roman Khlopkov <roman.khlopkov@demlabs.net>
 * DeM Labs Inc.   https://demlabs.net
 * DeM Labs Open source community https://gitlab.demlabs.net
 * Copyright  (c) 2017-2020
 * All rights reserved.

 This file is part of DAP (Deus Applications Prototypes) the open source project

    DAP (Deus Applicaions Prototypes) is free software: you can redistribute it and/or modify
    it under the terms of the GNU General Public License as published by
    the Free Software Foundation, either version 3 of the License, or
    (at your option) any later version.

    DAP is distributed in the hope that it will be useful,
    but WITHOUT ANY WARRANTY; without even the implied warranty of
    MERCHANTABILITY or FITNESS FOR A PARTICULAR PURPOSE.  See the
    GNU General Public License for more details.

    You should have received a copy of the GNU General Public License
    along with any DAP based project.  If not, see <http://www.gnu.org/licenses/>.
*/

#include <math.h>
#include "dap_chain_node_cli.h"
#include "dap_config.h"
#include "dap_string.h"
#include "dap_list.h"
#include "dap_enc_base58.h"
#include "dap_chain_common.h"
#include "dap_chain_mempool.h"
#include "dap_chain_net_tx.h"
#include "dap_chain_net_srv.h"
#include "dap_chain_net_srv_stake_pos_delegate.h"

#include "rand/dap_rand.h"
#include "dap_chain_node_client.h"
#include "dap_stream_ch_chain_net_pkt.h"
#include "dap_chain_node_cli_cmd.h"

#define LOG_TAG "dap_chain_net_srv_stake_pos_delegate"

#define DAP_CHAIN_NET_SRV_STAKE_POS_DELEGATE_GDB_GROUP "delegate_keys"

static int s_cli_srv_stake(int a_argc, char **a_argv, char **a_str_reply);

static bool s_stake_verificator_callback(dap_ledger_t *a_ledger, dap_chain_tx_out_cond_t *a_cond,
                                                      dap_chain_datum_tx_t *a_tx_in, bool a_owner);
static void s_stake_updater_callback(dap_ledger_t *a_ledger, dap_chain_datum_tx_t *a_tx, dap_chain_tx_out_cond_t *a_cond);

static void s_cache_data(dap_ledger_t *a_ledger, dap_chain_datum_tx_t *a_tx, dap_chain_addr_t *a_signing_addr);

static void s_stake_clear();

static void s_stake_net_clear(dap_chain_net_t *a_net);

static dap_chain_net_srv_stake_t *s_srv_stake = NULL;

/**
 * @brief dap_stream_ch_vpn_init Init actions for VPN stream channel
 * @return 0 if everything is okay, lesser then zero if errors
 */
int dap_chain_net_srv_stake_pos_delegate_init()
{
    dap_chain_ledger_verificator_add(DAP_CHAIN_TX_OUT_COND_SUBTYPE_SRV_STAKE_POS_DELEGATE, s_stake_verificator_callback, s_stake_updater_callback);
    dap_cli_server_cmd_add("srv_stake", s_cli_srv_stake, "Delegated stake service commands",
    "\t\t=== Commands for work with orders ===\n"
    "srv_stake order create -net <net_name> -value <value> -cert <priv_cert_name> \n"
        "\tCreates a new order signed with a delegated key, which declares the commission for which \n"
        "\tthe node agrees to conduct the transaction.\n"
    "srv_stake order remove -net <net_name> -order <order_hash> [-H {hex | base58(default)}]\n"
         "\tRemove order with specified hash\n"
    "srv_stake order update -net <net_name> -order <order_hash> [-H {hex | base58(default)}] -cert <priv_cert_name>  -value <value>\n"
         "\tUpdate order with specified hash\n"
    "srv_stake order list -net <net_name>\n"
         "\tGet the fee orders list within specified net name\n"
     "\t\t === Commands for work with stake delegate ===\n"
    "srv_stake delegate -cert <pub_cert_name> -net <net_name> -w <wallet_name> -value <datoshi> [-node_addr <node_addr>] -fee <value> \n"
         "\tDelegate public key in specified certificate with specified net name. Pay with specified value of m-tokens of native net token.\n"
    "srv_stake approve -net <net_name> -tx <transaction_hash> -poa_cert <priv_cert_name>\n"
         "\tApprove stake transaction by root node certificate within specified net name\n"
    "srv_stake list keys -net <net_name> [-cert <delegated_cert> | -pkey <pkey_hash_str>]\n"
         "\tShow the list of active stake keys (optional delegated with specified cert).\n"
    "srv_stake list tx -net <net_name> \n"
         "\tShow the list of key delegation transactions.\n"
    "srv_stake invalidate -net <net_name> {-tx <transaction_hash> | -cert <delegated_cert> | -cert_pkey_hash <pkey_hash>}"
                            " {-w <wallet_name> -fee <value> | -poa_cert <cert_name>}\n"
         "\tInvalidate requested delegated stake transaction by hash or cert name or cert pkey hash within net name and"
         " return m-tokens to specified wallet (if any)\n"
    "srv_stake min_value -net <net_name> -cert <cert_name> -value <value>"
         "\tSets the minimum stake value\n"
    "srv_stake check -net <net_name> -tx <tx_hash>"
         "\tCheck remote validator"
    );

    s_srv_stake = DAP_NEW_Z(dap_chain_net_srv_stake_t);
    if (!s_srv_stake) {
        log_it(L_CRITICAL, "Memory allocation error");
        return -1;
    }
    s_srv_stake->delegate_allowed_min = dap_chain_coins_to_balance("1.0");

    return 0;
}

/**
 * @brief delete ht and hh concretic net from s_srv_stake 
 */
void s_stake_net_clear(dap_chain_net_t *a_net)
{
    dap_chain_net_srv_stake_item_t *l_stake = NULL, *l_tmp = NULL;
    HASH_ITER(ht, s_srv_stake->tx_itemlist, l_stake, l_tmp) {
        // Clang bug at this, l_stake should change at every loop cycle
        if (l_stake->net->pub.id.uint64 == a_net->pub.id.uint64)
            HASH_DELETE(ht, s_srv_stake->tx_itemlist, l_stake);
    }
    HASH_ITER(hh, s_srv_stake->itemlist, l_stake, l_tmp) {
        // Clang bug at this, l_stake should change at every loop cycle
        if (l_stake->net->pub.id.uint64 == a_net->pub.id.uint64) {
            HASH_DEL(s_srv_stake->itemlist, l_stake);
            DAP_DELETE(l_stake);
        }
    }
    dap_chain_net_srv_stake_cache_item_t *l_cache_item = NULL, *l_cache_tmp = NULL;
    HASH_ITER(hh, s_srv_stake->cache, l_cache_item, l_cache_tmp) {
        // Clang bug at this, l_stake should change at every loop cycle
        if (l_cache_item->signing_addr.net_id.uint64 == a_net->pub.id.uint64) {
            HASH_DEL(s_srv_stake->cache, l_cache_item);
            DAP_DELETE(l_cache_item);
        }
    }
}

/**
 * @brief delete all nets ht and hh from s_srv_stake 
 */
void s_stake_clear()
{
    uint16_t l_net_count;
    dap_chain_net_t **l_net_list = dap_chain_net_list(&l_net_count);
    for (uint16_t i = 0; i < l_net_count; i++) {
        s_stake_net_clear(l_net_list[i]);
    }
}

void dap_chain_net_srv_stake_pos_delegate_deinit()
{
    s_stake_clear();
    DAP_DEL_Z(s_srv_stake);
}

static bool s_stake_verificator_callback(dap_ledger_t UNUSED_ARG *a_ledger, dap_chain_tx_out_cond_t UNUSED_ARG *a_cond,
                                         dap_chain_datum_tx_t UNUSED_ARG *a_tx_in, bool a_owner)
{
    assert(s_srv_stake);
    if (!a_owner)
        return false;
    return true;
}

static void s_stake_updater_callback(dap_ledger_t *a_ledger, dap_chain_datum_tx_t *a_tx, dap_chain_tx_out_cond_t *a_cond)
{
    assert(s_srv_stake);
    if (!a_cond)
        return;
    dap_chain_addr_t *l_signing_addr = &a_cond->subtype.srv_stake_pos_delegate.signing_addr;
    dap_chain_net_srv_stake_key_invalidate(l_signing_addr);
    s_cache_data(a_ledger, a_tx, l_signing_addr);
}

static bool s_srv_stake_is_poa_cert(dap_chain_net_t *a_net, dap_enc_key_t *a_key)
{
    bool l_is_poa_cert = false;
    dap_pkey_t *l_pkey = dap_pkey_from_enc_key(a_key);
    for (dap_list_t *it = a_net->pub.decree->pkeys; it; it = it->next)
        if (dap_pkey_compare(l_pkey, (dap_pkey_t *)it->data)) {
            l_is_poa_cert = true;
            break;
        }
    DAP_DELETE(l_pkey);
    return l_is_poa_cert;
}

void dap_chain_net_srv_stake_key_delegate(dap_chain_net_t *a_net, dap_chain_addr_t *a_signing_addr, dap_hash_fast_t *a_stake_tx_hash,
                                          uint256_t a_value, dap_chain_node_addr_t *a_node_addr)
{
    assert(s_srv_stake);
    if (!a_signing_addr || !a_node_addr || !a_stake_tx_hash)
        return;
    dap_chain_net_srv_stake_item_t *l_stake = NULL;
    bool l_found = false;
    HASH_FIND(hh, s_srv_stake->itemlist, a_signing_addr, sizeof(dap_chain_addr_t), l_stake);
    if (!l_stake)
        l_stake = DAP_NEW_Z(dap_chain_net_srv_stake_item_t);
    else {
        l_found = true;
        HASH_DELETE(ht, s_srv_stake->tx_itemlist, l_stake);
    }
    l_stake->net = a_net;
    l_stake->node_addr = *a_node_addr;
    l_stake->signing_addr = *a_signing_addr;
    l_stake->value = a_value;
    l_stake->tx_hash = *a_stake_tx_hash;
    l_stake->is_active = true;
    if (!l_found)
        HASH_ADD(hh, s_srv_stake->itemlist, signing_addr, sizeof(dap_chain_addr_t), l_stake);
    if (!dap_hash_fast_is_blank(a_stake_tx_hash))
        HASH_ADD(ht, s_srv_stake->tx_itemlist, tx_hash, sizeof(dap_chain_hash_fast_t), l_stake);
    char l_key_hash_str[DAP_CHAIN_HASH_FAST_STR_SIZE];
    dap_chain_hash_fast_to_str(&a_signing_addr->data.hash_fast,
                               l_key_hash_str, DAP_CHAIN_HASH_FAST_STR_SIZE);
    char *l_value_str = dap_chain_balance_to_coins(a_value);
    log_it(L_NOTICE, "Added key with fingerprint %s and value %s for node "NODE_ADDR_FP_STR,
                        l_key_hash_str, l_value_str, NODE_ADDR_FP_ARGS(a_node_addr));
    DAP_DELETE(l_value_str);
}

void dap_chain_net_srv_stake_key_invalidate(dap_chain_addr_t *a_signing_addr)
{
    assert(s_srv_stake);
    if (!a_signing_addr)
        return;
    dap_chain_net_srv_stake_item_t *l_stake = NULL;
    HASH_FIND(hh, s_srv_stake->itemlist, a_signing_addr, sizeof(dap_chain_addr_t), l_stake);
    if (l_stake) {
        HASH_DEL(s_srv_stake->itemlist, l_stake);
        HASH_DELETE(ht, s_srv_stake->tx_itemlist, l_stake);
        char l_key_hash_str[DAP_CHAIN_HASH_FAST_STR_SIZE];
        dap_chain_hash_fast_to_str(&a_signing_addr->data.hash_fast,
                                   l_key_hash_str, DAP_CHAIN_HASH_FAST_STR_SIZE);
        char *l_value_str = dap_chain_balance_to_coins(l_stake->value);
        log_it(L_NOTICE, "Removed key with fingerprint %s and value %s for node "NODE_ADDR_FP_STR,
                            l_key_hash_str, l_value_str, NODE_ADDR_FP_ARGS_S(l_stake->node_addr));
        DAP_DELETE(l_value_str);
        DAP_DELETE(l_stake);
    }
}

void dap_chain_net_srv_stake_set_allowed_min_value(uint256_t a_value)
{
    assert(s_srv_stake);
    s_srv_stake->delegate_allowed_min = a_value;
    for (dap_chain_net_srv_stake_item_t *it = s_srv_stake->itemlist; it; it = it->hh.next)
        if (dap_hash_fast_is_blank(&it->tx_hash))
            it->value = a_value;
}

uint256_t dap_chain_net_srv_stake_get_allowed_min_value()
{
    assert(s_srv_stake);
    return s_srv_stake->delegate_allowed_min;
}

int dap_chain_net_srv_stake_key_delegated(dap_chain_addr_t *a_signing_addr)
{
    assert(s_srv_stake);
    if (!a_signing_addr)
        return 0;

    dap_chain_net_srv_stake_item_t *l_stake = NULL;
    HASH_FIND(hh, s_srv_stake->itemlist, a_signing_addr, sizeof(dap_chain_addr_t), l_stake);
    if (l_stake) // public key delegated for this network
        return l_stake->is_active ? 1 : -1;
    return 0;
}

dap_list_t *dap_chain_net_srv_stake_get_validators(dap_chain_net_id_t a_net_id, bool a_is_active)
{
    dap_list_t *l_ret = NULL;
    if (!s_srv_stake || !s_srv_stake->itemlist)
        return l_ret;
    for (dap_chain_net_srv_stake_item_t *l_stake = s_srv_stake->itemlist; l_stake; l_stake = l_stake->hh.next)
        if (a_net_id.uint64 == l_stake->signing_addr.net_id.uint64 &&
                l_stake->is_active == a_is_active)
            l_ret = dap_list_append(l_ret, DAP_DUP(l_stake));
    return l_ret;
}

dap_chain_node_addr_t *dap_chain_net_srv_stake_key_get_node_addr(dap_chain_addr_t *a_signing_addr)
{
    assert(s_srv_stake);
    if (!a_signing_addr)
        NULL;

    dap_chain_net_srv_stake_item_t *l_stake = NULL;
    HASH_FIND(hh, s_srv_stake->itemlist, a_signing_addr, sizeof(dap_chain_addr_t), l_stake);
    if (l_stake) // public key delegated for this network
        return &l_stake->node_addr;
    return NULL;
}

int dap_chain_net_srv_stake_mark_validator_active(dap_chain_addr_t *a_signing_addr, bool a_on_off)
{
    assert(s_srv_stake);
    if (!a_signing_addr)
        return -1;

    dap_chain_net_srv_stake_item_t *l_stake = NULL;
    HASH_FIND(hh, s_srv_stake->itemlist, a_signing_addr, sizeof(dap_chain_addr_t), l_stake);
    if (l_stake) { // public key delegated for this network
        l_stake->is_active = a_on_off;
        return 0;
    }
    return -2;
}

int dap_chain_net_srv_stake_verify_key_and_node(dap_chain_addr_t *a_signing_addr, dap_chain_node_addr_t *a_node_addr)
{
    assert(s_srv_stake);
    if (!a_signing_addr || !a_node_addr){
        log_it(L_WARNING, "Bad srv_stake_verify arguments");
        return -100;
    }

    dap_chain_net_srv_stake_item_t *l_stake = NULL, *l_tmp = NULL;
    HASH_ITER(hh, s_srv_stake->itemlist, l_stake, l_tmp){
        //check key not activated for other node
        if(dap_chain_addr_compare(a_signing_addr, &l_stake->signing_addr)){
            char l_key_hash_str[DAP_CHAIN_HASH_FAST_STR_SIZE];
            dap_chain_hash_fast_to_str(&a_signing_addr->data.hash_fast,
                                       l_key_hash_str, DAP_CHAIN_HASH_FAST_STR_SIZE);
            log_it(L_WARNING, "Key %s already active for node "NODE_ADDR_FP_STR,
                                l_key_hash_str, NODE_ADDR_FP_ARGS_S(l_stake->node_addr));
            return -101;
        }

        //chek node have not other delegated key
        if(a_node_addr->uint64 == l_stake->node_addr.uint64){
            char l_key_hash_str[DAP_CHAIN_HASH_FAST_STR_SIZE];
            dap_chain_hash_fast_to_str(&l_stake->signing_addr.data.hash_fast,
                                       l_key_hash_str, DAP_CHAIN_HASH_FAST_STR_SIZE);
            log_it(L_WARNING, "Node "NODE_ADDR_FP_STR" already have active key %s",
                                NODE_ADDR_FP_ARGS(a_node_addr), l_key_hash_str);
            return -102;
        }
    }

    return 0;
}

static bool s_stake_cache_check_tx(dap_hash_fast_t *a_tx_hash)
{
    dap_chain_net_srv_stake_cache_item_t *l_stake;
    HASH_FIND(hh, s_srv_stake->cache, a_tx_hash, sizeof(*a_tx_hash), l_stake);
    if (l_stake) {
        dap_chain_net_srv_stake_key_invalidate(&l_stake->signing_addr);
        return true;
    }
    return false;
}

int dap_chain_net_srv_stake_load_cache(dap_chain_net_t *a_net)
{
    if (!a_net) {
        log_it(L_ERROR, "Invalid argument a_net in dap_chain_net_srv_stake_load_cache");
        return -1;
    }
    dap_ledger_t *l_ledger = a_net->pub.ledger;
    if(!l_ledger) {
        log_it(L_ERROR, "Invalid arguments l_ledger in dap_chain_net_srv_stake_load_cache");
        return -1;
    }
    if (!dap_chain_ledger_cache_enabled(l_ledger))
        return 0;
    char *l_gdb_group = dap_chain_ledger_get_gdb_group(l_ledger, DAP_CHAIN_NET_SRV_STAKE_POS_DELEGATE_GDB_GROUP);
    size_t l_objs_count = 0;
    
    dap_store_obj_t *l_store_obj = dap_global_db_get_all_raw_sync(l_gdb_group, &l_objs_count);

    if (!l_objs_count || !l_store_obj) {
        log_it(L_ATT, "Stake cache data not found");
        return -1;
    }
    for (size_t i = 0; i < l_objs_count; i++){
        dap_chain_net_srv_stake_cache_data_t *l_cache_data =
                (dap_chain_net_srv_stake_cache_data_t *)l_store_obj[i].value;
        dap_chain_net_srv_stake_cache_item_t *l_cache = DAP_NEW_Z(dap_chain_net_srv_stake_cache_item_t);
        if (!l_cache) {
            log_it(L_CRITICAL, "Memory allocation error");
            return -1;
        }
        l_cache->signing_addr   = l_cache_data->signing_addr;
        l_cache->tx_hash        = l_cache_data->tx_hash;
        HASH_ADD(hh, s_srv_stake->cache, tx_hash, sizeof(dap_hash_fast_t), l_cache);
    }
    dap_store_obj_free(l_store_obj, l_objs_count);
    dap_chain_ledger_set_cache_tx_check_callback(l_ledger, s_stake_cache_check_tx);
    return 0;
}

void dap_chain_net_srv_stake_purge(dap_chain_net_t *a_net)
{
    dap_ledger_t *l_ledger = a_net->pub.ledger;
    char *l_gdb_group = dap_chain_ledger_get_gdb_group(l_ledger, DAP_CHAIN_NET_SRV_STAKE_POS_DELEGATE_GDB_GROUP);
    dap_global_db_del(l_gdb_group, NULL, NULL, NULL);
    DAP_DELETE(l_gdb_group);
    s_stake_net_clear(a_net);
}


// Freeze staker's funds when delegating a key
static dap_chain_datum_tx_t *s_stake_tx_create(dap_chain_net_t * a_net, dap_chain_wallet_t *a_wallet,
                                               uint256_t a_value, uint256_t a_fee,
                                               dap_chain_addr_t *a_signing_addr, dap_chain_node_addr_t *a_node_addr)
{
    if (!a_net || !a_wallet || IS_ZERO_256(a_value) || !a_signing_addr || !a_node_addr)
        return NULL;



    const char *l_native_ticker = a_net->pub.native_ticker;
    char l_delegated_ticker[DAP_CHAIN_TICKER_SIZE_MAX];
    dap_chain_datum_token_get_delegated_ticker(l_delegated_ticker, l_native_ticker);
    dap_ledger_t *l_ledger = dap_chain_ledger_by_net_name(a_net->pub.name);
    uint256_t l_value_transfer = {}, l_fee_transfer = {}; // how many coins to transfer
    // list of transaction with 'out' items to sell
    dap_chain_addr_t *l_owner_addr = (dap_chain_addr_t *)dap_chain_wallet_get_addr(a_wallet, a_net->pub.id);
    uint256_t l_net_fee, l_fee_total = a_fee;
    dap_chain_addr_t l_net_fee_addr;
    bool l_net_fee_used = dap_chain_net_tx_get_fee(a_net->pub.id, &l_net_fee, &l_net_fee_addr);
    if (l_net_fee_used)
        SUM_256_256(l_fee_total, l_net_fee, &l_fee_total);
    dap_list_t *l_list_used_out = dap_chain_ledger_get_list_tx_outs_with_val(l_ledger, l_delegated_ticker,
                                                                             l_owner_addr, a_value, &l_value_transfer);
    if (!l_list_used_out) {
        log_it(L_WARNING, "Nothing to pay for delegate (not enough funds)");
        DAP_DELETE(l_owner_addr);
        return NULL;
    }
    dap_list_t *l_list_fee_out = dap_chain_ledger_get_list_tx_outs_with_val(l_ledger, l_native_ticker,
                                                                            l_owner_addr, l_fee_total, &l_fee_transfer);
    if (!l_list_fee_out) {
        log_it(L_WARNING, "Nothing to pay for fee (not enough funds)");
        DAP_DELETE(l_owner_addr);
        return NULL;
    }

    // create empty transaction
    dap_chain_datum_tx_t *l_tx = dap_chain_datum_tx_create();

    // add 'in' items to pay for delegate
    uint256_t l_value_to_items = dap_chain_datum_tx_add_in_item_list(&l_tx, l_list_used_out);
    dap_list_free_full(l_list_used_out, NULL);
    if (!EQUAL_256(l_value_to_items, l_value_transfer)) {
        log_it(L_ERROR, "Can't compose the transaction input");
        goto tx_fail;
    }
    // add 'in' items to pay fee
    uint256_t l_value_fee_items = dap_chain_datum_tx_add_in_item_list(&l_tx, l_list_fee_out);
    dap_list_free_full(l_list_fee_out, NULL);
    if (!EQUAL_256(l_value_fee_items, l_fee_transfer)) {
        log_it(L_ERROR, "Can't compose the transaction input");
        goto tx_fail;
    }

    // add 'out_cond' & 'out_ext' items
    dap_chain_net_srv_uid_t l_uid = { .uint64 = DAP_CHAIN_NET_SRV_STAKE_POS_DELEGATE_ID };
    dap_chain_tx_out_cond_t *l_tx_out = dap_chain_datum_tx_item_out_cond_create_srv_stake(l_uid, a_value, a_signing_addr, a_node_addr);
    if (!l_tx_out) {
        log_it(L_ERROR, "Can't compose the transaction conditional output");
        goto tx_fail;
    }
    dap_chain_datum_tx_add_item(&l_tx, (const uint8_t *)l_tx_out);
    DAP_DELETE(l_tx_out);
    // coin back
    uint256_t l_value_back = {};
    SUBTRACT_256_256(l_value_transfer, a_value, &l_value_back);
    if (!IS_ZERO_256(l_value_back)) {
        if (dap_chain_datum_tx_add_out_ext_item(&l_tx, l_owner_addr, l_value_back, l_delegated_ticker) != 1) {
            log_it(L_ERROR, "Cant add coin back output");
            goto tx_fail;
        }
    }

    // add fee items
    if (l_net_fee_used) {
        if (dap_chain_datum_tx_add_out_ext_item(&l_tx, &l_net_fee_addr, l_net_fee, l_native_ticker) != 1) {
            dap_chain_datum_tx_delete(l_tx);
            return NULL;
        }
    }
    if (!IS_ZERO_256(a_fee)) {
        if (dap_chain_datum_tx_add_fee_item(&l_tx, a_fee) != 1) {
            dap_chain_datum_tx_delete(l_tx);
            return NULL;
        }
    }
    uint256_t l_fee_back = {};
    // fee coin back
    SUBTRACT_256_256(l_fee_transfer, l_fee_total, &l_fee_back);
    if(!IS_ZERO_256(l_fee_back)) {
        if(dap_chain_datum_tx_add_out_ext_item(&l_tx, l_owner_addr, l_fee_back, l_native_ticker) != 1) {
            dap_chain_datum_tx_delete(l_tx);
            return NULL;
        }
    }

    // add 'sign' item
    if(dap_chain_datum_tx_add_sign_item(&l_tx, dap_chain_wallet_get_key(a_wallet, 0)) != 1) {
        log_it(L_ERROR, "Can't add sign output");
        goto tx_fail;
    }
    DAP_DELETE(l_owner_addr);
    return l_tx;

tx_fail:
    dap_chain_datum_tx_delete(l_tx);
    DAP_DELETE(l_owner_addr);
    return NULL;
}

// Put the transaction to mempool
static char *s_stake_tx_put(dap_chain_datum_tx_t *a_tx, dap_chain_net_t *a_net)
{
    size_t l_tx_size = dap_chain_datum_tx_get_size(a_tx);
    dap_chain_datum_t *l_datum = dap_chain_datum_create(DAP_CHAIN_DATUM_TX, a_tx, l_tx_size);
    dap_chain_t *l_chain = dap_chain_net_get_default_chain_by_chain_type(a_net, CHAIN_TYPE_TX);
    if (!l_chain) {
        return NULL;
    }
    // Processing will be made according to autoprocess policy
    char *l_ret = dap_chain_mempool_datum_add(l_datum, l_chain, "hex");
    DAP_DELETE(l_datum);
    return l_ret;
}

dap_chain_datum_decree_t *dap_chain_net_srv_stake_decree_approve(dap_chain_net_t *a_net, dap_hash_fast_t *a_stake_tx_hash, dap_cert_t *a_cert)
{
    dap_ledger_t *l_ledger = dap_chain_ledger_by_net_name(a_net->pub.name);

    dap_chain_datum_tx_t *l_cond_tx = dap_chain_ledger_tx_find_by_hash(l_ledger, a_stake_tx_hash);
    if (!l_cond_tx) {
        log_it(L_WARNING, "Requested conditional transaction not found");
        return NULL;
    }
    int l_prev_cond_idx = 0;
    dap_chain_tx_out_cond_t *l_tx_out_cond = dap_chain_datum_tx_out_cond_get(l_cond_tx,
                                                  DAP_CHAIN_TX_OUT_COND_SUBTYPE_SRV_STAKE_POS_DELEGATE, &l_prev_cond_idx);
    if (!l_tx_out_cond) {
        log_it(L_WARNING, "Requested conditional transaction has no requires conditional output");
        return NULL;
    }
    dap_hash_fast_t l_spender_hash = { };
    if (dap_chain_ledger_tx_hash_is_used_out_item(l_ledger, a_stake_tx_hash, l_prev_cond_idx, &l_spender_hash)) {
        char l_hash_str[DAP_CHAIN_HASH_FAST_STR_SIZE];
        dap_chain_hash_fast_to_str(&l_spender_hash, l_hash_str, sizeof(l_hash_str));
        log_it(L_WARNING, "Requested conditional transaction is already used out by %s", l_hash_str);
        return NULL;
    }
    char l_delegated_ticker[DAP_CHAIN_TICKER_SIZE_MAX];
    dap_chain_datum_token_get_delegated_ticker(l_delegated_ticker, a_net->pub.native_ticker);
    const char *l_tx_ticker = dap_chain_ledger_tx_get_token_ticker_by_hash(l_ledger, a_stake_tx_hash);
    if (dap_strcmp(l_tx_ticker, l_delegated_ticker)) {
        log_it(L_WARNING, "Requested conditional transaction have another ticker (not %s)", l_delegated_ticker);
        return NULL;
    }
    if (compare256(l_tx_out_cond->header.value, s_srv_stake->delegate_allowed_min) == -1) {
        log_it(L_WARNING, "Requested conditional transaction have not enough funds");
        return NULL;
    }

    if(dap_chain_net_srv_stake_verify_key_and_node(&l_tx_out_cond->subtype.srv_stake_pos_delegate.signing_addr, &l_tx_out_cond->subtype.srv_stake_pos_delegate.signer_node_addr)){
        log_it(L_WARNING, "Key and node verification error");
        return NULL;
    }

    // create approve decree
    size_t l_total_tsd_size = 0;
    dap_chain_datum_decree_t *l_decree = NULL;
    dap_list_t *l_tsd_list = NULL;
    dap_tsd_t *l_tsd = NULL;

    l_total_tsd_size += sizeof(dap_tsd_t) + sizeof(dap_hash_fast_t);
    l_tsd = DAP_NEW_Z_SIZE(dap_tsd_t, l_total_tsd_size);
    if (!l_tsd) {
        log_it(L_CRITICAL, "Memory allocation error");
        return NULL;
    }
    l_tsd->type = DAP_CHAIN_DATUM_DECREE_TSD_TYPE_STAKE_TX_HASH;
    l_tsd->size = sizeof(dap_hash_fast_t);
    *(dap_hash_fast_t*)(l_tsd->data) = *a_stake_tx_hash;
    l_tsd_list = dap_list_append(l_tsd_list, l_tsd);

    l_total_tsd_size += sizeof(dap_tsd_t) + sizeof(uint256_t);
    l_tsd = DAP_NEW_Z_SIZE(dap_tsd_t, l_total_tsd_size);
    if (!l_tsd) {
        log_it(L_CRITICAL, "Memory allocation error");
        dap_list_free_full(l_tsd_list, NULL);
        return NULL;
    }
    l_tsd->type = DAP_CHAIN_DATUM_DECREE_TSD_TYPE_STAKE_VALUE;
    l_tsd->size = sizeof(uint256_t);
    *(uint256_t*)(l_tsd->data) = l_tx_out_cond->header.value;
    l_tsd_list = dap_list_append(l_tsd_list, l_tsd);

    l_total_tsd_size += sizeof(dap_tsd_t) + sizeof(dap_chain_addr_t);
    l_tsd = DAP_NEW_Z_SIZE(dap_tsd_t, l_total_tsd_size);
    if (!l_tsd) {
        log_it(L_CRITICAL, "Memory allocation error");
        dap_list_free_full(l_tsd_list, NULL);
        return NULL;
    }
    l_tsd->type = DAP_CHAIN_DATUM_DECREE_TSD_TYPE_STAKE_SIGNING_ADDR;
    l_tsd->size = sizeof(dap_chain_addr_t);
    *(dap_chain_addr_t*)(l_tsd->data) = l_tx_out_cond->subtype.srv_stake_pos_delegate.signing_addr;
    l_tsd_list = dap_list_append(l_tsd_list, l_tsd);

    l_total_tsd_size += sizeof(dap_tsd_t) + sizeof(dap_chain_node_addr_t);
    l_tsd = DAP_NEW_Z_SIZE(dap_tsd_t, l_total_tsd_size);
    if (!l_tsd) {
        log_it(L_CRITICAL, "Memory allocation error");
        dap_list_free_full(l_tsd_list, NULL);
        return NULL;
    }
    l_tsd->type = DAP_CHAIN_DATUM_DECREE_TSD_TYPE_STAKE_SIGNER_NODE_ADDR;
    l_tsd->size = sizeof(dap_chain_node_addr_t);
    *(dap_chain_node_addr_t*)(l_tsd->data) = l_tx_out_cond->subtype.srv_stake_pos_delegate.signer_node_addr;
    l_tsd_list = dap_list_append(l_tsd_list, l_tsd);

    l_decree = DAP_NEW_Z_SIZE(dap_chain_datum_decree_t, sizeof(dap_chain_datum_decree_t) + l_total_tsd_size);
    if (!l_decree) {
        log_it(L_CRITICAL, "Memory allocation error");
        dap_list_free_full(l_tsd_list, NULL);
        return NULL;
    }
    l_decree->decree_version = DAP_CHAIN_DATUM_DECREE_VERSION;
    l_decree->header.ts_created = dap_time_now();
    l_decree->header.type = DAP_CHAIN_DATUM_DECREE_TYPE_COMMON;
    l_decree->header.common_decree_params.net_id = a_net->pub.id;
    dap_chain_t *l_chain = dap_chain_net_get_default_chain_by_chain_type(a_net, CHAIN_TYPE_ANCHOR);
    if (!l_chain)
        l_chain =  dap_chain_net_get_chain_by_chain_type(a_net, CHAIN_TYPE_ANCHOR);
    if (!l_chain) {
        log_it(L_ERROR, "No chain supported anchor datum type");
        DAP_DEL_Z(l_decree);
        return NULL;
    }
    l_decree->header.common_decree_params.chain_id = l_chain->id;
    l_decree->header.common_decree_params.cell_id = *dap_chain_net_get_cur_cell(a_net);
    l_decree->header.sub_type = DAP_CHAIN_DATUM_DECREE_COMMON_SUBTYPE_STAKE_APPROVE;
    l_decree->header.data_size = l_total_tsd_size;
    l_decree->header.signs_size = 0;

    size_t l_data_tsd_offset = 0;
    for ( dap_list_t* l_iter=dap_list_first(l_tsd_list); l_iter; l_iter=l_iter->next){
        dap_tsd_t * l_b_tsd = (dap_tsd_t *) l_iter->data;
        size_t l_tsd_size = dap_tsd_size(l_b_tsd);
        memcpy((byte_t*)l_decree->data_n_signs + l_data_tsd_offset, l_b_tsd, l_tsd_size);
        l_data_tsd_offset += l_tsd_size;
    }
    dap_list_free_full(l_tsd_list, NULL);

    size_t l_cur_sign_offset = l_decree->header.data_size + l_decree->header.signs_size;
    size_t l_total_signs_size = l_decree->header.signs_size;

    dap_sign_t * l_sign = dap_cert_sign(a_cert,  l_decree,
       sizeof(dap_chain_datum_decree_t) + l_decree->header.data_size, 0);

    if (l_sign) {
        size_t l_sign_size = dap_sign_get_size(l_sign);
        l_decree = DAP_REALLOC(l_decree, sizeof(dap_chain_datum_decree_t) + l_cur_sign_offset + l_sign_size);
        memcpy((byte_t*)l_decree->data_n_signs + l_cur_sign_offset, l_sign, l_sign_size);
        l_total_signs_size += l_sign_size;
        l_cur_sign_offset += l_sign_size;
        l_decree->header.signs_size = l_total_signs_size;
        DAP_DELETE(l_sign);
        log_it(L_DEBUG,"<-- Signed with '%s'", a_cert->name);
    }else{
        log_it(L_ERROR, "Decree signing failed");
        DAP_DELETE(l_decree);
        return NULL;
    }

    return l_decree;
}

// Put the decree to mempool
static char *s_stake_decree_put(dap_chain_datum_decree_t *a_decree, dap_chain_net_t *a_net)
{
    size_t l_decree_size = dap_chain_datum_decree_get_size(a_decree);
    dap_chain_datum_t *l_datum = dap_chain_datum_create(DAP_CHAIN_DATUM_DECREE, a_decree, l_decree_size);
    dap_chain_t *l_chain = dap_chain_net_get_default_chain_by_chain_type(a_net, CHAIN_TYPE_DECREE);
    if (!l_chain)
        l_chain =  dap_chain_net_get_chain_by_chain_type(a_net, CHAIN_TYPE_DECREE);
    if (!l_chain) {
        log_it(L_ERROR, "No chain supported decree datum type");
        return NULL;
    }
    // Processing will be made according to autoprocess policy
    char *l_ret = dap_chain_mempool_datum_add(l_datum, l_chain, "hex");
    DAP_DELETE(l_datum);
    return l_ret;
}

static dap_chain_datum_tx_t *s_stake_tx_invalidate(dap_chain_net_t *a_net, dap_hash_fast_t *a_tx_hash, uint256_t a_fee, dap_enc_key_t *a_key)
{
    dap_ledger_t *l_ledger = dap_chain_ledger_by_net_name(a_net->pub.name);

    dap_chain_datum_tx_t *l_cond_tx = dap_chain_ledger_tx_find_by_hash(l_ledger, a_tx_hash);
    if (!l_cond_tx) {
        log_it(L_WARNING, "Requested conditional transaction not found");
        return NULL;
    }
    int l_prev_cond_idx = 0;
    dap_chain_tx_out_cond_t *l_tx_out_cond = dap_chain_datum_tx_out_cond_get(l_cond_tx,
                                                  DAP_CHAIN_TX_OUT_COND_SUBTYPE_SRV_STAKE_POS_DELEGATE, &l_prev_cond_idx);
    if (!l_tx_out_cond) {
        log_it(L_WARNING, "Requested conditional transaction has no requires conditional output");
        return NULL;
    }
    dap_hash_fast_t l_spender_hash = { };
    if (dap_chain_ledger_tx_hash_is_used_out_item(l_ledger, a_tx_hash, l_prev_cond_idx, &l_spender_hash)) {
        char l_hash_str[DAP_CHAIN_HASH_FAST_STR_SIZE];
        dap_chain_hash_fast_to_str(&l_spender_hash, l_hash_str, sizeof(l_hash_str));
        log_it(L_WARNING, "Requested conditional transaction is already used out by %s", l_hash_str);
        return NULL;
    }
    // Get sign item
    dap_chain_tx_sig_t *l_tx_sig = (dap_chain_tx_sig_t*) dap_chain_datum_tx_item_get(l_cond_tx, NULL,
            TX_ITEM_TYPE_SIG, NULL);
    // Get sign from sign item
    dap_sign_t *l_sign = dap_chain_datum_tx_item_sign_get_sig(l_tx_sig);
    dap_chain_addr_t l_owner_addr;
    dap_chain_addr_fill_from_sign(&l_owner_addr, l_sign, a_net->pub.id);
    dap_chain_addr_t l_wallet_addr;
    dap_chain_addr_fill_from_key(&l_wallet_addr, a_key, a_net->pub.id);
    if (!dap_chain_addr_compare(&l_owner_addr, &l_wallet_addr)) {
        log_it(L_WARNING, "Trying to invalidate delegating tx with not a owner wallet");
        return NULL;
    }
    const char *l_native_ticker = a_net->pub.native_ticker;
    const char *l_delegated_ticker = dap_chain_ledger_tx_get_token_ticker_by_hash(l_ledger, a_tx_hash);
    uint256_t l_fee_transfer = {}; // how many coins to transfer
    // list of transaction with 'out' items to sell
    uint256_t l_net_fee, l_fee_total = a_fee;
    dap_chain_addr_t l_net_fee_addr;
    bool l_net_fee_used = dap_chain_net_tx_get_fee(a_net->pub.id, &l_net_fee, &l_net_fee_addr);
    if (l_net_fee_used)
        SUM_256_256(l_fee_total, l_net_fee, &l_fee_total);
    dap_list_t *l_list_fee_out = dap_chain_ledger_get_list_tx_outs_with_val(l_ledger, l_native_ticker,
                                                                            &l_owner_addr, l_fee_total, &l_fee_transfer);
    if (!l_list_fee_out) {
        log_it(L_WARNING, "Nothing to pay for fee (not enough funds)");
        return NULL;
    }

    // create empty transaction
    dap_chain_datum_tx_t *l_tx = dap_chain_datum_tx_create();

    // add 'in' item to buy from conditional transaction
    dap_chain_datum_tx_add_in_cond_item(&l_tx, a_tx_hash, l_prev_cond_idx, 0);

    // add 'in' items to pay fee
    uint256_t l_value_fee_items = dap_chain_datum_tx_add_in_item_list(&l_tx, l_list_fee_out);
    dap_list_free_full(l_list_fee_out, NULL);
    if (!EQUAL_256(l_value_fee_items, l_fee_transfer)) {
        log_it(L_ERROR, "Can't compose the transaction input");
        dap_chain_datum_tx_delete(l_tx);
        return NULL;
    }

    // add 'out_ext' item
    if (dap_chain_datum_tx_add_out_ext_item(&l_tx, &l_owner_addr, l_tx_out_cond->header.value, l_delegated_ticker) == -1) {
        dap_chain_datum_tx_delete(l_tx);
        log_it(L_ERROR, "Cant add returning coins output");
        return NULL;
    }
    // add fee items
    if (l_net_fee_used) {
        if (dap_chain_datum_tx_add_out_ext_item(&l_tx, &l_net_fee_addr, l_net_fee, l_native_ticker) != 1) {
            dap_chain_datum_tx_delete(l_tx);
            return NULL;
        }
    }
    if (!IS_ZERO_256(a_fee)) {
        if (dap_chain_datum_tx_add_fee_item(&l_tx, a_fee) != 1) {
            dap_chain_datum_tx_delete(l_tx);
            return NULL;
        }
    }
    // fee coin back
    uint256_t l_fee_back = {};
    SUBTRACT_256_256(l_fee_transfer, l_fee_total, &l_fee_back);
    if(!IS_ZERO_256(l_fee_back)) {
        if(dap_chain_datum_tx_add_out_ext_item(&l_tx, &l_owner_addr, l_fee_back, l_native_ticker) != 1) {
            dap_chain_datum_tx_delete(l_tx);
            return NULL;
        }
    }
    // add 'sign' items
    if(dap_chain_datum_tx_add_sign_item(&l_tx, a_key) != 1) {
        dap_chain_datum_tx_delete(l_tx);
        log_it( L_ERROR, "Can't add sign output");
        return NULL;
    }
    return l_tx;
}

static dap_chain_datum_decree_t *s_stake_decree_invalidate(dap_chain_net_t *a_net, dap_hash_fast_t *a_stake_tx_hash, dap_cert_t *a_cert)
{
    dap_ledger_t *l_ledger = dap_chain_ledger_by_net_name(a_net->pub.name);

    // add 'in' item to buy from conditional transaction
    dap_chain_datum_tx_t *l_cond_tx = dap_chain_ledger_tx_find_by_hash(l_ledger, a_stake_tx_hash);
    if (!l_cond_tx) {
        log_it(L_WARNING, "Requested conditional transaction not found");
        return NULL;
    }
    int l_prev_cond_idx = 0;
    dap_chain_tx_out_cond_t *l_tx_out_cond = dap_chain_datum_tx_out_cond_get(l_cond_tx,
                                                  DAP_CHAIN_TX_OUT_COND_SUBTYPE_SRV_STAKE_POS_DELEGATE, &l_prev_cond_idx);
    if (!l_tx_out_cond) {
        log_it(L_WARNING, "Requested conditional transaction has no requires conditional output");
        return NULL;
    }

    // create invalidate decree
    size_t l_total_tsd_size = 0;
    dap_chain_datum_decree_t *l_decree = NULL;
    dap_list_t *l_tsd_list = NULL;
    dap_tsd_t *l_tsd = NULL;

    l_total_tsd_size += sizeof(dap_tsd_t) + sizeof(dap_chain_addr_t);
    l_tsd = DAP_NEW_Z_SIZE(dap_tsd_t, l_total_tsd_size);
    if (!l_tsd) {
        log_it(L_CRITICAL, "Memory allocation error");
        return NULL;
    }
    l_tsd->type = DAP_CHAIN_DATUM_DECREE_TSD_TYPE_STAKE_SIGNING_ADDR;
    l_tsd->size = sizeof(dap_chain_addr_t);
    *(dap_chain_addr_t*)(l_tsd->data) = l_tx_out_cond->subtype.srv_stake_pos_delegate.signing_addr;
    l_tsd_list = dap_list_append(l_tsd_list, l_tsd);

    l_decree = DAP_NEW_Z_SIZE(dap_chain_datum_decree_t, sizeof(dap_chain_datum_decree_t) + l_total_tsd_size);
    if (!l_decree) {
        log_it(L_CRITICAL, "Memory allocation error");
        dap_list_free_full(l_tsd_list, NULL);
        return NULL;
    }
    l_decree->decree_version = DAP_CHAIN_DATUM_DECREE_VERSION;
    l_decree->header.ts_created = dap_time_now();
    l_decree->header.type = DAP_CHAIN_DATUM_DECREE_TYPE_COMMON;
    l_decree->header.common_decree_params.net_id = a_net->pub.id;
    dap_chain_t *l_chain = dap_chain_net_get_default_chain_by_chain_type(a_net, CHAIN_TYPE_ANCHOR);
    if (!l_chain)
        l_chain =  dap_chain_net_get_chain_by_chain_type(a_net, CHAIN_TYPE_ANCHOR);
    if (!l_chain) {
        log_it(L_ERROR, "No chain supported anchor datum type");
        DAP_DEL_Z(l_decree);
        dap_list_free_full(l_tsd_list, NULL);
        return NULL;
    }
    l_decree->header.common_decree_params.chain_id = l_chain->id;
    l_decree->header.common_decree_params.cell_id = *dap_chain_net_get_cur_cell(a_net);
    l_decree->header.sub_type = DAP_CHAIN_DATUM_DECREE_COMMON_SUBTYPE_STAKE_INVALIDATE;
    l_decree->header.data_size = l_total_tsd_size;
    l_decree->header.signs_size = 0;

    size_t l_data_tsd_offset = 0;
    for ( dap_list_t* l_iter=dap_list_first(l_tsd_list); l_iter; l_iter=l_iter->next){
        dap_tsd_t * l_b_tsd = (dap_tsd_t *) l_iter->data;
        size_t l_tsd_size = dap_tsd_size(l_b_tsd);
        memcpy((byte_t*)l_decree->data_n_signs + l_data_tsd_offset, l_b_tsd, l_tsd_size);
        l_data_tsd_offset += l_tsd_size;
    }
    dap_list_free_full(l_tsd_list, NULL);

    size_t l_cur_sign_offset = l_decree->header.data_size + l_decree->header.signs_size;
    size_t l_total_signs_size = l_decree->header.signs_size;

    dap_sign_t * l_sign = dap_cert_sign(a_cert,  l_decree,
       sizeof(dap_chain_datum_decree_t) + l_decree->header.data_size, 0);

    if (l_sign) {
        size_t l_sign_size = dap_sign_get_size(l_sign);
        l_decree = DAP_REALLOC(l_decree, sizeof(dap_chain_datum_decree_t) + l_cur_sign_offset + l_sign_size);
        memcpy((byte_t*)l_decree->data_n_signs + l_cur_sign_offset, l_sign, l_sign_size);
        l_total_signs_size += l_sign_size;
        l_cur_sign_offset += l_sign_size;
        l_decree->header.signs_size = l_total_signs_size;
        DAP_DELETE(l_sign);
        log_it(L_DEBUG,"<-- Signed with '%s'", a_cert->name);
    }else{
        log_it(L_ERROR, "Decree signing failed");
        DAP_DELETE(l_decree);
        return NULL;
    }

    return l_decree;
}

static dap_chain_datum_decree_t *s_stake_decree_set_min_stake(dap_chain_net_t *a_net, uint256_t a_value, dap_cert_t *a_cert)
{
    size_t l_total_tsd_size = 0;
    dap_chain_datum_decree_t *l_decree = NULL;
    dap_list_t *l_tsd_list = NULL;
    dap_tsd_t *l_tsd = NULL;

    l_total_tsd_size += sizeof(dap_tsd_t) + sizeof(uint256_t);
    l_tsd = DAP_NEW_Z_SIZE(dap_tsd_t, l_total_tsd_size);
    if (!l_tsd) {
        log_it(L_CRITICAL, "Memory allocation error");
        return NULL;
    }
    l_tsd->type = DAP_CHAIN_DATUM_DECREE_TSD_TYPE_STAKE_MIN_VALUE;
    l_tsd->size = sizeof(uint256_t);
    *(uint256_t*)(l_tsd->data) = a_value;
    l_tsd_list = dap_list_append(l_tsd_list, l_tsd);

    l_decree = DAP_NEW_Z_SIZE(dap_chain_datum_decree_t, sizeof(dap_chain_datum_decree_t) + l_total_tsd_size);
    if (!l_decree) {
        log_it(L_CRITICAL, "Memory allocation error");
        dap_list_free_full(l_tsd_list, NULL);
        return NULL;
    }
    l_decree->decree_version = DAP_CHAIN_DATUM_DECREE_VERSION;
    l_decree->header.ts_created = dap_time_now();
    l_decree->header.type = DAP_CHAIN_DATUM_DECREE_TYPE_COMMON;
    l_decree->header.common_decree_params.net_id = a_net->pub.id;
    dap_chain_t *l_chain = dap_chain_net_get_default_chain_by_chain_type(a_net, CHAIN_TYPE_ANCHOR);
    if (!l_chain)
        l_chain =  dap_chain_net_get_chain_by_chain_type(a_net, CHAIN_TYPE_ANCHOR);
    if (!l_chain) {
        log_it(L_ERROR, "No chain supported anchor datum type");
        DAP_DEL_Z(l_decree);
        dap_list_free_full(l_tsd_list, NULL);
        return NULL;
    }
    l_decree->header.common_decree_params.chain_id = l_chain->id;
    l_decree->header.common_decree_params.cell_id = *dap_chain_net_get_cur_cell(a_net);
    l_decree->header.sub_type = DAP_CHAIN_DATUM_DECREE_COMMON_SUBTYPE_STAKE_MIN_VALUE;
    l_decree->header.data_size = l_total_tsd_size;
    l_decree->header.signs_size = 0;

    size_t l_data_tsd_offset = 0;
    for ( dap_list_t* l_iter=dap_list_first(l_tsd_list); l_iter; l_iter=l_iter->next){
        dap_tsd_t * l_b_tsd = (dap_tsd_t *) l_iter->data;
        size_t l_tsd_size = dap_tsd_size(l_b_tsd);
        memcpy((byte_t*)l_decree->data_n_signs + l_data_tsd_offset, l_b_tsd, l_tsd_size);
        l_data_tsd_offset += l_tsd_size;
    }
    dap_list_free_full(l_tsd_list, NULL);

    size_t l_cur_sign_offset = l_decree->header.data_size + l_decree->header.signs_size;
    size_t l_total_signs_size = l_decree->header.signs_size;

    dap_sign_t * l_sign = dap_cert_sign(a_cert,  l_decree,
       sizeof(dap_chain_datum_decree_t) + l_decree->header.data_size, 0);

    if (l_sign) {
        size_t l_sign_size = dap_sign_get_size(l_sign);
        l_decree = DAP_REALLOC(l_decree, sizeof(dap_chain_datum_decree_t) + l_cur_sign_offset + l_sign_size);
        memcpy((byte_t*)l_decree->data_n_signs + l_cur_sign_offset, l_sign, l_sign_size);
        l_total_signs_size += l_sign_size;
        l_cur_sign_offset += l_sign_size;
        l_decree->header.signs_size = l_total_signs_size;
        DAP_DELETE(l_sign);
        log_it(L_DEBUG,"<-- Signed with '%s'", a_cert->name);
    }else{
        log_it(L_ERROR, "Decree signing failed");
        DAP_DELETE(l_decree);
        return NULL;
    }

    return l_decree;
}

char *s_stake_order_create(dap_chain_net_t *a_net, uint256_t *a_fee, dap_enc_key_t *a_key)
{
    dap_chain_hash_fast_t l_tx_hash = {};
    dap_chain_net_srv_order_direction_t l_dir = SERV_DIR_SELL;
    const char *l_native_ticker = a_net->pub.native_ticker;
    dap_chain_node_addr_t *l_node_addr = dap_chain_net_get_cur_addr(a_net);
    dap_chain_net_srv_price_unit_uid_t l_unit = { .uint32 =  SERV_UNIT_PCS};
    dap_chain_net_srv_uid_t l_uid = { .uint64 = DAP_CHAIN_NET_SRV_STAKE_POS_DELEGATE_ID };
    char *l_order_hash_str = dap_chain_net_srv_order_create(a_net, l_dir, l_uid, *l_node_addr,
                                                            l_tx_hash, a_fee, l_unit, l_native_ticker, 0,
                                                            NULL, 0, 1, NULL, 0, a_key);
    return l_order_hash_str;
}

static int s_cli_srv_stake_order(int a_argc, char **a_argv, int a_arg_index, char **a_str_reply, const char *a_hash_out_type)
{
    enum {
        CMD_NONE, CMD_CREATE, CMD_DECLARE, CMD_REMOVE, CMD_LIST, CMD_UPDATE
    };
    int l_cmd_num = CMD_NONE;
    if(dap_cli_server_cmd_find_option_val(a_argv, a_arg_index, MIN(a_argc, a_arg_index + 1), "create", NULL)) {
        l_cmd_num = CMD_CREATE;
    }
    else if(dap_cli_server_cmd_find_option_val(a_argv, a_arg_index, MIN(a_argc, a_arg_index + 1), "remove", NULL)) {
        l_cmd_num = CMD_REMOVE;
    }
    else if(dap_cli_server_cmd_find_option_val(a_argv, a_arg_index, MIN(a_argc, a_arg_index + 1), "list", NULL)) {
        l_cmd_num = CMD_LIST;
    }
    else if(dap_cli_server_cmd_find_option_val(a_argv, a_arg_index, MIN(a_argc, a_arg_index + 1), "update", NULL)) {
        l_cmd_num = CMD_UPDATE;
    }
    int l_arg_index = a_arg_index + 1;
    switch (l_cmd_num) {
        case CMD_CREATE: {
            const char *l_net_str = NULL,
                       *l_value_str = NULL,
                       *l_cert_str = NULL;
            dap_chain_net_t *l_net = NULL;
            dap_cli_server_cmd_find_option_val(a_argv, l_arg_index, a_argc, "-net", &l_net_str);
            if (!l_net_str) {
                dap_cli_server_cmd_set_reply_text(a_str_reply, "Command 'order create' requires parameter -net");
                return -3;
            }
            l_net = dap_chain_net_by_name(l_net_str);
            if (!l_net) {
                dap_cli_server_cmd_set_reply_text(a_str_reply, "Network %s not found", l_net_str);
                return -4;
            }
            dap_cli_server_cmd_find_option_val(a_argv, l_arg_index, a_argc, "-value", &l_value_str);
            if (!l_value_str) {
                dap_cli_server_cmd_set_reply_text(a_str_reply, "Command 'order create' requires parameter -value");
                return -5;
            }
            uint256_t l_value = dap_chain_balance_scan(l_value_str);
            if (IS_ZERO_256(l_value)) {
                dap_cli_server_cmd_set_reply_text(a_str_reply, "Format -value <256 bit integer>");
                return -6;
            }
            dap_cli_server_cmd_find_option_val(a_argv, l_arg_index, a_argc, "-cert", &l_cert_str);
            if (!l_cert_str) {
                dap_cli_server_cmd_set_reply_text(a_str_reply, "Command 'order create' requires parameter -cert");
                return -7;
            }
            dap_cert_t *l_cert = dap_cert_find_by_name(l_cert_str);
            if (!l_cert) {
                dap_cli_server_cmd_set_reply_text(a_str_reply, "Can't load cert %s", l_cert_str);
                return -8;
            }
            // Create the order & put it in GDB
            char *l_order_hash_str = s_stake_order_create(l_net, &l_value, l_cert->enc_key);
            if (l_order_hash_str) {
                dap_cli_server_cmd_set_reply_text(a_str_reply, "Successfully created order %s", l_order_hash_str);
                DAP_DELETE(l_order_hash_str);
            } else {
                dap_cli_server_cmd_set_reply_text(a_str_reply, "Can't compose the order");
                return -9;
            }
        } break;
        case CMD_REMOVE: {
            const char *l_net_str = NULL, *l_order_hash_str = NULL;
            dap_chain_net_t *l_net = NULL;
            dap_cli_server_cmd_find_option_val(a_argv, l_arg_index, a_argc, "-net", &l_net_str);
            if (!l_net_str) {
                dap_cli_server_cmd_set_reply_text(a_str_reply, "Command 'order remove' requires parameter -net");
                return -3;
            }
            l_net = dap_chain_net_by_name(l_net_str);
            if (!l_net) {
                dap_cli_server_cmd_set_reply_text(a_str_reply, "Network %s not found", l_net_str);
                return -4;
            }
            dap_cli_server_cmd_find_option_val(a_argv, l_arg_index, a_argc, "-order", &l_order_hash_str);

            char *l_order_hash_hex_str;
            char *l_order_hash_base58_str;
            // datum hash may be in hex or base58 format
            if(!dap_strncmp(l_order_hash_str, "0x", 2) || !dap_strncmp(l_order_hash_str, "0X", 2)) {
                l_order_hash_hex_str = dap_strdup(l_order_hash_str);
                l_order_hash_base58_str = dap_enc_base58_from_hex_str_to_str(l_order_hash_str);
            }
            else {
                l_order_hash_hex_str = dap_enc_base58_to_hex_str_from_str(l_order_hash_str);
                l_order_hash_base58_str = dap_strdup(l_order_hash_str);
            }

            dap_chain_net_srv_order_t *l_order =  dap_chain_net_srv_order_find_by_hash_str(l_net, l_order_hash_str);
            if (!l_order) {
                if(!dap_strcmp(a_hash_out_type,"hex"))
                    dap_cli_server_cmd_set_reply_text(a_str_reply, "Can't find order %s\n", l_order_hash_hex_str);
                else
                    dap_cli_server_cmd_set_reply_text(a_str_reply, "Can't find order %s\n", l_order_hash_base58_str);
                return -5;
            }

            if (l_order->srv_uid.uint64 != DAP_CHAIN_NET_SRV_STAKE_POS_DELEGATE_ID) {
                if(!dap_strcmp(a_hash_out_type,"hex"))
                    dap_cli_server_cmd_set_reply_text(a_str_reply, "Order %s is not a delegated stake order.\n",
                                                      l_order_hash_hex_str);
                else
                    dap_cli_server_cmd_set_reply_text(a_str_reply,
                                                      "Order %s is not a delegated stake order.\n", l_order_hash_base58_str);
                return -6;
            }

            if (dap_chain_net_srv_order_delete_by_hash_str_sync(l_net, l_order_hash_hex_str)) {
                if(!dap_strcmp(a_hash_out_type,"hex"))
                    dap_cli_server_cmd_set_reply_text(a_str_reply, "Can't remove order %s\n", l_order_hash_hex_str);
                else
                    dap_cli_server_cmd_set_reply_text(a_str_reply, "Can't remove order %s\n", l_order_hash_base58_str);
                return -14;
            }
            dap_cli_server_cmd_set_reply_text(a_str_reply, "Stake order successfully removed");
        } break;
        case CMD_UPDATE: {
            const char *l_net_str = NULL, *l_value_str = NULL;
            const char *l_cert_str = NULL, *l_order_hash_str = NULL;
            dap_chain_net_t *l_net = NULL;
            dap_enc_key_t *l_key = NULL;
            dap_cli_server_cmd_find_option_val(a_argv, l_arg_index, a_argc, "-net", &l_net_str);
            if (!l_net_str) {
                dap_cli_server_cmd_set_reply_text(a_str_reply, "Command 'order update' requires parameter -net");
                return -3;
            }
            l_net = dap_chain_net_by_name(l_net_str);
            if (!l_net) {
                dap_cli_server_cmd_set_reply_text(a_str_reply, "Network %s not found", l_net_str);
                return -4;
            }
            if (!l_net_str) {
                dap_cli_server_cmd_set_reply_text(a_str_reply, "Command 'order update' requires parameter -order");
                return -5;
            }
            dap_chain_net_srv_order_t *l_order =  dap_chain_net_srv_order_find_by_hash_str(l_net, l_order_hash_str);

            char *l_order_hash_hex_str;
            char *l_order_hash_base58_str;
            // datum hash may be in hex or base58 format
            if(!dap_strncmp(l_order_hash_str, "0x", 2) || !dap_strncmp(l_order_hash_str, "0X", 2)) {
                l_order_hash_hex_str = dap_strdup(l_order_hash_str);
                l_order_hash_base58_str = dap_enc_base58_from_hex_str_to_str(l_order_hash_str);
            } else {
                l_order_hash_hex_str = dap_enc_base58_to_hex_str_from_str(l_order_hash_str);
                l_order_hash_base58_str = dap_strdup(l_order_hash_str);
            }

            if (!l_order) {
                if(!dap_strcmp(a_hash_out_type,"hex"))
                    dap_cli_server_cmd_set_reply_text(a_str_reply, "Can't find order %s\n", l_order_hash_hex_str);
                else
                    dap_cli_server_cmd_set_reply_text(a_str_reply, "Can't find order %s\n", l_order_hash_base58_str);
                return -6;
            }

            if (l_order->srv_uid.uint64 != DAP_CHAIN_NET_SRV_STAKE_POS_DELEGATE_ID) {
                if(!dap_strcmp(a_hash_out_type,"hex"))
                    dap_cli_server_cmd_set_reply_text(a_str_reply, "Order %s is not a delegated stake order.\n",
                                                      l_order_hash_hex_str);
                else
                    dap_cli_server_cmd_set_reply_text(a_str_reply,
                                                      "Order %s is not a delegated stake order.\n", l_order_hash_base58_str);
                return -7;
            }

            dap_cli_server_cmd_find_option_val(a_argv, l_arg_index, a_argc, "-value", &l_value_str);
            uint256_t l_value = {0};
            if (l_value_str) {
                l_value = dap_chain_balance_scan(l_value_str);
                if (IS_ZERO_256(l_value)) {
                    dap_cli_server_cmd_set_reply_text(a_str_reply, "Format -value <uint256_t>");
                    return -8;
                }
            }
            dap_cli_server_cmd_find_option_val(a_argv, l_arg_index, a_argc, "-cert", &l_cert_str);
            if (!l_cert_str) {
                dap_cli_server_cmd_set_reply_text(a_str_reply, "Command 'order update' requires parameter -cert");
                return -7;
            }
            dap_cert_t *l_cert = dap_cert_find_by_name(l_cert_str);
            if (!l_cert) {
                dap_cli_server_cmd_set_reply_text(a_str_reply, "Can't load cert %s", l_cert_str);
                return -9;
            }
            l_key = l_cert->enc_key;
            // Remove old order and create the order & put it to GDB
            dap_chain_net_srv_order_delete_by_hash_str_sync(l_net, l_order_hash_hex_str);
            DAP_DELETE(l_order_hash_hex_str);
            DAP_DELETE(l_order_hash_base58_str);
            l_order_hash_hex_str = s_stake_order_create(l_net, &l_value, l_key);
            if(!l_order_hash_hex_str) {
                dap_cli_server_cmd_set_reply_text(a_str_reply, "Can't create new order");
                return -15;
            }
            if(!dap_strcmp(a_hash_out_type, "hex")) {
                dap_cli_server_cmd_set_reply_text(a_str_reply, "Successfully created order %s", l_order_hash_hex_str);
            } else {
                l_order_hash_base58_str = dap_enc_base58_from_hex_str_to_str(l_order_hash_hex_str);
                dap_cli_server_cmd_set_reply_text(a_str_reply, "Successfully created order %s", l_order_hash_base58_str);
                DAP_DELETE(l_order_hash_base58_str);
            }
            DAP_DELETE(l_order_hash_hex_str);
        } break;
        case CMD_LIST: {
            const char *l_net_str = NULL;
            dap_cli_server_cmd_find_option_val(a_argv, l_arg_index, a_argc, "-net", &l_net_str);
            if (!l_net_str) {
                dap_cli_server_cmd_set_reply_text(a_str_reply, "Command 'order list' requires parameter -net");
                return -3;
            }
            dap_chain_net_t *l_net = dap_chain_net_by_name(l_net_str);
            if (!l_net) {
                dap_cli_server_cmd_set_reply_text(a_str_reply, "Network %s not found", l_net_str);
                return -4;
            }
            char * l_gdb_group_str = dap_chain_net_srv_order_get_gdb_group(l_net);
            size_t l_orders_count = 0;
            dap_global_db_obj_t * l_orders = dap_global_db_get_all_sync(l_gdb_group_str, &l_orders_count);
            dap_string_t *l_reply_str = dap_string_new("");
            for (size_t i = 0; i < l_orders_count; i++) {
                dap_chain_net_srv_order_t *l_order = (dap_chain_net_srv_order_t *)l_orders[i].value;
                if (l_order->srv_uid.uint64 != DAP_CHAIN_NET_SRV_STAKE_POS_DELEGATE_ID)
                    continue;
                // TODO add filters to list (token, address, etc.)
                char *l_price_coins = dap_chain_balance_to_coins(l_order->price);
                char *l_price_datoshi = dap_chain_balance_print(l_order->price);
                char *l_node_addr = dap_strdup_printf(NODE_ADDR_FP_STR, NODE_ADDR_FP_ARGS_S(l_order->node_addr));
                char l_created[80] = {'\0'};
                dap_time_t l_ts_created = l_order->ts_created;
                dap_ctime_r(&l_ts_created, l_created);
                dap_string_append_printf(l_reply_str, "Order: %s\n"
                                                      "\tCreated: %s"
                                                      "\tPrice: %s (%s) %s\n"
                                                      "\tNode addr: %s\n",
                                                      l_orders[i].key, l_created, l_price_coins, l_price_datoshi, l_order->price_ticker, l_node_addr);
                DAP_DELETE(l_price_coins);
                DAP_DELETE(l_price_datoshi);
                DAP_DELETE(l_node_addr);
            }
            dap_global_db_objs_delete(l_orders, l_orders_count);
            DAP_DELETE( l_gdb_group_str);
            if (!l_reply_str->len) {
                dap_string_append(l_reply_str, "No orders found");
            }
            *a_str_reply = dap_string_free(l_reply_str, false);
        } break;
        default: {
            dap_cli_server_cmd_set_reply_text(a_str_reply, "Subcommand %s not recognized", a_argv[a_arg_index]);
            return -2;
        }
    }
    return 0;
}

DAP_STATIC_INLINE bool s_chain_esbocs_started(dap_chain_net_t *a_net)
{
    dap_chain_t *l_chain;
    DL_FOREACH(a_net->pub.chains, l_chain) {
        if (!strcmp(DAP_CHAIN_PVT(l_chain)->cs_name, "esbocs") &&
                DAP_CHAIN_PVT(l_chain)->cs_started)
            return true;
    }
    return false;
}

static void s_srv_stake_print(dap_chain_net_srv_stake_item_t *a_stake, uint256_t a_total_weight, dap_string_t *a_string)
{
    char l_tx_hash_str[DAP_CHAIN_HASH_FAST_STR_SIZE], l_pkey_hash_str[DAP_CHAIN_HASH_FAST_STR_SIZE];
    dap_chain_hash_fast_to_str(&a_stake->tx_hash, l_tx_hash_str, sizeof(l_tx_hash_str));
    dap_chain_hash_fast_to_str(&a_stake->signing_addr.data.hash_fast, l_pkey_hash_str, sizeof(l_pkey_hash_str));
    char *l_balance = dap_chain_balance_to_coins(a_stake->value);
    uint256_t l_rel_weight, l_tmp;
    MULT_256_256(a_stake->value, GET_256_FROM_64(100), &l_tmp);
    DIV_256_COIN(l_tmp, a_total_weight, &l_rel_weight);
    char *l_rel_weight_str = dap_chain_balance_to_coins(l_rel_weight);
    char l_active_str[32] = {};
    if (s_chain_esbocs_started(a_stake->net))
        snprintf(l_active_str, 32, "\tActive: %s\n", a_stake->is_active ? "true" : "false");
    dap_string_append_printf(a_string, "Pkey hash: %s\n"
                                        "\tStake value: %s\n"
                                        "\tRelated weight: %s%%\n"
                                        "\tTx hash: %s\n"
                                        "\tNode addr: "NODE_ADDR_FP_STR"\n"
                                        "%s\n",
                             l_pkey_hash_str, l_balance, l_rel_weight_str,
                             l_tx_hash_str, NODE_ADDR_FP_ARGS_S(a_stake->node_addr),
                             l_active_str);
    DAP_DELETE(l_balance);
    DAP_DELETE(l_rel_weight_str);
}

/**
 * @brief The get_tx_cond_pos_del_from_tx struct
 */
struct get_tx_cond_pos_del_from_tx
{
    dap_list_t * ret;

};

/**
 * @brief s_get_tx_filter_callback
 * @param a_net
 * @param a_tx
 * @param a_arg
 */
static void s_get_tx_filter_callback(dap_chain_net_t* a_net, dap_chain_datum_tx_t *a_tx, void *a_arg)
{
    struct get_tx_cond_pos_del_from_tx * l_args = (struct get_tx_cond_pos_del_from_tx* ) a_arg;
    int l_out_idx_tmp = 0;
    dap_chain_tx_out_cond_t *l_tx_out_cond = NULL;
    dap_hash_fast_t l_datum_hash;

    if (NULL != (l_tx_out_cond = dap_chain_datum_tx_out_cond_get(a_tx, DAP_CHAIN_TX_OUT_COND_SUBTYPE_SRV_STAKE_POS_DELEGATE,
                                                                 &l_out_idx_tmp)))
    {
        dap_hash_fast(a_tx, dap_chain_datum_tx_get_size(a_tx), &l_datum_hash);
        if (!dap_chain_ledger_tx_hash_is_used_out_item(a_net->pub.ledger, &l_datum_hash, l_out_idx_tmp, NULL)) {
            dap_chain_net_srv_stake_item_t *l_stake = NULL;
            HASH_FIND(ht, s_srv_stake->tx_itemlist, &l_datum_hash, sizeof(dap_hash_fast_t), l_stake);
            if(!l_stake){
                l_args->ret = dap_list_append(l_args->ret,a_tx);
            }
        }
    }
    return;
}

static int callback_compare_tx_list(const void *a_datum1, const void *a_datum2)
{
    dap_chain_datum_tx_t    *l_datum1 = (dap_chain_datum_tx_t*)((dap_list_t*)a_datum1)->data,
                            *l_datum2 = (dap_chain_datum_tx_t*)((dap_list_t*)a_datum2)->data;
    if (!l_datum1 || !l_datum2) {
        log_it(L_CRITICAL, "Invalid element");
        return 0;
    }
    return l_datum1->header.ts_created == l_datum2->header.ts_created
            ? 0 : l_datum1->header.ts_created > l_datum2->header.ts_created ? 1 : -1;
}

int dap_chain_net_srv_stake_check_validator(dap_chain_net_t * a_net, dap_hash_fast_t *a_tx_hash, dap_stream_ch_chain_validator_test_t * out_data,
                                             int a_time_connect, int a_time_respone)
{
    char *l_key = NULL;
    size_t l_node_info_size = 0;
    uint8_t l_test_data[1024] = {0};
    dap_chain_node_client_t *l_node_client = NULL;
    dap_chain_node_info_t *l_remote_node_info = NULL;
    dap_ledger_t *l_ledger = dap_chain_ledger_by_net_name(a_net->pub.name);
    dap_chain_datum_tx_t *l_tx = dap_chain_ledger_tx_find_by_hash(l_ledger, a_tx_hash);
    dap_chain_node_addr_t *l_signer_node_addr = NULL;
    int l_overall_correct = false;

    int l_prev_cond_idx = 0;
    dap_chain_tx_out_cond_t *l_tx_out_cond = dap_chain_datum_tx_out_cond_get(l_tx,
                                                  DAP_CHAIN_TX_OUT_COND_SUBTYPE_SRV_STAKE_POS_DELEGATE, &l_prev_cond_idx);
    if (!l_tx_out_cond) {
        return -4;
    }
    l_signer_node_addr = &l_tx_out_cond->subtype.srv_stake_pos_delegate.signer_node_addr;

    l_key = dap_chain_node_addr_to_hash_str(l_signer_node_addr);
    if(!l_key)
    {
        return -5;
    }
    // read node
    l_remote_node_info = (dap_chain_node_info_t *) dap_global_db_get_sync(a_net->pub.gdb_nodes, l_key, &l_node_info_size, NULL, NULL);

    if(!l_remote_node_info) {
        DAP_DELETE(l_key);
        return -6;
    }

    size_t node_info_size_must_be = dap_chain_node_info_get_size(l_remote_node_info);
    if(node_info_size_must_be != l_node_info_size) {
        log_it(L_WARNING, "node has bad size in base=%zu (must be %zu)", l_node_info_size, node_info_size_must_be);
        DAP_DELETE(l_remote_node_info);
        DAP_DELETE(l_key);
        return -7;
    }
    DAP_DELETE(l_key);
    // start connect
    l_node_client = dap_chain_node_client_connect_channels(a_net,l_remote_node_info,"N");
    if(!l_node_client) {
        DAP_DELETE(l_remote_node_info);
        return -8;
    }
    // wait connected
    size_t rc = dap_chain_node_client_wait(l_node_client, NODE_CLIENT_STATE_ESTABLISHED, a_time_connect);
    if (rc) {
        // clean client struct
        dap_chain_node_client_close_mt(l_node_client);
        DAP_DELETE(l_remote_node_info);
        return -9;
    }
    log_it(L_NOTICE, "Stream connection established");

    uint8_t l_ch_id = DAP_STREAM_CH_ID_NET;
    dap_stream_ch_t * l_ch_chain = dap_client_get_stream_ch_unsafe(l_node_client->client, l_ch_id);

    randombytes(l_test_data, sizeof(l_test_data));
    rc = dap_stream_ch_chain_net_pkt_write(l_ch_chain,
                                            DAP_STREAM_CH_CHAIN_NET_PKT_TYPE_NODE_VALIDATOR_READY_REQUEST,
                                            a_net->pub.id,
                                            l_test_data, sizeof(l_test_data));
    if (rc == 0) {
        dap_chain_node_client_close_mt(l_node_client);
        DAP_DELETE(l_remote_node_info);
        return -10;
    }

    rc = dap_chain_node_client_wait(l_node_client, NODE_CLIENT_STATE_VALID_READY, a_time_respone);
    if (!rc) {
        dap_stream_ch_chain_validator_test_t *validators_data = (dap_stream_ch_chain_validator_test_t*)l_node_client->callbacks_arg;

        dap_sign_t *l_sign = NULL;        
        bool l_sign_correct = false;
        if(validators_data->header.sign_size){
            l_sign = (dap_sign_t*)(l_node_client->callbacks_arg + sizeof(dap_stream_ch_chain_validator_test_t));
            dap_hash_fast_t l_sign_pkey_hash;
            dap_sign_get_pkey_hash(l_sign, &l_sign_pkey_hash);
            l_sign_correct = dap_hash_fast_compare(&l_tx_out_cond->subtype.srv_stake_pos_delegate.signing_addr.data.hash_fast, &l_sign_pkey_hash);
            if (l_sign_correct)
                l_sign_correct = !dap_sign_verify_all(l_sign, validators_data->header.sign_size, l_test_data, sizeof(l_test_data));
        }
        l_overall_correct = l_sign_correct && validators_data->header.flags == 0xCF;
        *out_data = *validators_data;
        out_data->header.sign_correct = l_sign_correct ? 1 : 0;
        out_data->header.overall_correct = l_overall_correct ? 1 : 0;
    }
    DAP_DELETE(l_node_client->callbacks_arg);
    dap_chain_node_client_close_mt(l_node_client);
    DAP_DELETE(l_remote_node_info);
    return l_overall_correct;
}

uint256_t dap_chain_net_srv_stake_get_total_weight(dap_chain_net_id_t a_net_id)
{
    uint256_t l_total_weight = uint256_0;
    for (dap_chain_net_srv_stake_item_t *it = s_srv_stake->itemlist; it; it = it->hh.next) {
        if (it->net->pub.id.uint64 != a_net_id.uint64)
            continue;
        SUM_256_256(l_total_weight, it->value, &l_total_weight);
    }
    return l_total_weight;
}

static int s_cli_srv_stake(int a_argc, char **a_argv, char **a_str_reply)
{
    enum {
        CMD_NONE, CMD_ORDER, CMD_DELEGATE, CMD_APPROVE, CMD_LIST, CMD_INVALIDATE, CMD_MIN_VALUE, CMD_CHECK
    };
    int l_arg_index = 1;

    const char * l_hash_out_type = NULL;
    dap_cli_server_cmd_find_option_val(a_argv, l_arg_index, MIN(a_argc, l_arg_index + 1), "-H", &l_hash_out_type);
    if(!l_hash_out_type)
        l_hash_out_type = "base58";
    if(dap_strcmp(l_hash_out_type," hex") && dap_strcmp(l_hash_out_type, "base58")) {
        dap_cli_server_cmd_set_reply_text(a_str_reply, "invalid parameter -H, valid values: -H <hex | base58>");
        return -1;
    }
    int l_cmd_num = CMD_NONE;
    if (dap_cli_server_cmd_find_option_val(a_argv, l_arg_index, MIN(a_argc, l_arg_index + 1), "order", NULL)) {
        l_cmd_num = CMD_ORDER;
    }
    // Create tx to freeze staker's funds and delete order
    else if (dap_cli_server_cmd_find_option_val(a_argv, l_arg_index, MIN(a_argc, l_arg_index + 1), "delegate", NULL)) {
        l_cmd_num = CMD_DELEGATE;
    }
    // Create tx to approve staker's funds freeze
    else if (dap_cli_server_cmd_find_option_val(a_argv, l_arg_index, MIN(a_argc, l_arg_index + 1), "approve", NULL)) {
        l_cmd_num = CMD_APPROVE;
    }
    // Show the tx list with frozen staker funds
    else if (dap_cli_server_cmd_find_option_val(a_argv, l_arg_index, MIN(a_argc, l_arg_index + 1), "list", NULL)) {
        l_cmd_num = CMD_LIST;
    }
    // Return staker's funds
    else if (dap_cli_server_cmd_find_option_val(a_argv, l_arg_index, MIN(a_argc, l_arg_index + 1), "invalidate", NULL)) {
        l_cmd_num = CMD_INVALIDATE;
    }
    // RSetss stake minimum value
    else if (dap_cli_server_cmd_find_option_val(a_argv, l_arg_index, MIN(a_argc, l_arg_index + 1), "min_value", NULL)) {
        l_cmd_num = CMD_MIN_VALUE;
    }
    else if(dap_cli_server_cmd_find_option_val(a_argv, l_arg_index, MIN(a_argc, l_arg_index + 1), "check", NULL)) {
        l_cmd_num = CMD_CHECK;
    }

    switch (l_cmd_num) {
        case CMD_CHECK:
        {
            const char * l_netst = NULL;
            const char * str_tx_hash = NULL;
            dap_chain_net_t * l_net = NULL;
            dap_hash_fast_t l_tx = {};
            dap_stream_ch_chain_validator_test_t l_out = {0};

            dap_cli_server_cmd_find_option_val(a_argv, l_arg_index, a_argc, "-net", &l_netst);
            dap_cli_server_cmd_find_option_val(a_argv, l_arg_index, a_argc, "-tx", &str_tx_hash);
            l_net = dap_chain_net_by_name(l_netst);
            if (!l_net) {
                dap_cli_server_cmd_set_reply_text(a_str_reply, "Network %s not found", l_netst);
                return -1;
            }
            if (!str_tx_hash) {
                dap_cli_server_cmd_set_reply_text(a_str_reply, "Command check requires parameter -tx");
                return -2;
            }
            if (dap_chain_hash_fast_from_str(str_tx_hash, &l_tx)){
                dap_cli_server_cmd_set_reply_text(a_str_reply, "Can't get hash_fast from %s, check that the hash is correct", str_tx_hash);
                return -3;
            }
            int res = dap_chain_net_srv_stake_check_validator(l_net, &l_tx, &l_out, 10000, 15000);
            switch (res) {
            case -4:
                dap_cli_server_cmd_set_reply_text(a_str_reply,"Requested conditional transaction has no requires conditional output");
                return -30;
                break;
            case -5:
                dap_cli_server_cmd_set_reply_text(a_str_reply,"Can't calculate hash of addr");
                return -31;
                break;
            case -6:
                dap_cli_server_cmd_set_reply_text(a_str_reply,"Node not found in base");
                return -32;
                break;
            case -7:
                dap_cli_server_cmd_set_reply_text(a_str_reply,"Node has bad size in base, see log file");
                return -33;
                break;
            case -8:
                dap_cli_server_cmd_set_reply_text(a_str_reply,"Can't connect to remote node");
                return -34;
                break;
            case -9:
                dap_cli_server_cmd_set_reply_text(a_str_reply,"No response from node");
                return -35;
                break;
            case -10:
                dap_cli_server_cmd_set_reply_text(a_str_reply,"Can't send DAP_STREAM_CH_CHAIN_NET_PKT_TYPE_NODE_VALIDATOR_READY_REQUEST packet");
                return -36;
                break;
            default:
                break;
            }
            dap_cli_server_cmd_set_reply_text(a_str_reply,
                                              "-------------------------------------------------\n"
                                              "VERSION \t |  %s \n"
                                              "AUTO_PROC \t |  %s \n"
                                              "ORDER \t\t |  %s \n"
                                              "AUTO_ONLINE \t |  %s \n"
                                              "AUTO_UPDATE \t |  %s \n"
                                              "DATA_SIGNED \t |  %s \n"
                                              "FOUND CERT \t |  %s\n"
                                              "SIGN CORRECT \t |  %s\n"
                                              "SUMMARY \t |  %s\n",
                     l_out.header.version,
                    (l_out.header.flags & A_PROC)?"true":"false",
                    (l_out.header.flags & F_ORDR)?"true":"false",
                    (l_out.header.flags & A_ONLN)?"true":"false",
                    (l_out.header.flags & A_UPDT)?"true":"false",
                    (l_out.header.flags & D_SIGN)?"true":"false",
                    (l_out.header.flags & F_CERT)?"true":"false",
                     l_out.header.sign_correct ?  "true":"false",
                     l_out.header.overall_correct ? "Validator ready" : "There are unresolved issues");

        }
        break;
        case CMD_ORDER:
            return s_cli_srv_stake_order(a_argc, a_argv, l_arg_index + 1, a_str_reply, l_hash_out_type);
        case CMD_DELEGATE: {
            const char *l_net_str = NULL,
                       *l_wallet_str = NULL,
                       *l_cert_str = NULL,
                       *l_value_str = NULL,
                       *l_fee_str = NULL,
                       *l_node_addr_str = NULL;
            l_arg_index++;
            dap_cli_server_cmd_find_option_val(a_argv, l_arg_index, a_argc, "-net", &l_net_str);
            if (!l_net_str) {
                dap_cli_server_cmd_set_reply_text(a_str_reply, "Command 'delegate' requires parameter -net");
                return -3;
            }
            dap_chain_net_t *l_net = dap_chain_net_by_name(l_net_str);
            if (!l_net) {
                dap_cli_server_cmd_set_reply_text(a_str_reply, "Network %s not found", l_net_str);
                return -4;
            }
            dap_cli_server_cmd_find_option_val(a_argv, l_arg_index, a_argc, "-w", &l_wallet_str);
            if (!l_wallet_str) {
                dap_cli_server_cmd_set_reply_text(a_str_reply, "Command 'delegate' requires parameter -w");
                return -17;
            }
            const char* l_sign_str = "";
            dap_chain_wallet_t *l_wallet = dap_chain_wallet_open(l_wallet_str, dap_chain_wallet_get_path(g_config));
            if (!l_wallet) {
                dap_cli_server_cmd_set_reply_text(a_str_reply, "Specified wallet not found");
                return -18;
            } else {
                l_sign_str = dap_chain_wallet_check_bliss_sign(l_wallet);
            }
            dap_cli_server_cmd_find_option_val(a_argv, l_arg_index, a_argc, "-cert", &l_cert_str);
            if (!l_cert_str) {
                dap_cli_server_cmd_set_reply_text(a_str_reply, "Command 'delegate' requires parameter -cert");
                return -13;
            }
            dap_cert_t *l_signing_cert = dap_cert_find_by_name(l_cert_str);
            if (!l_signing_cert) {
                dap_cli_server_cmd_set_reply_text(a_str_reply, "Specified certificate not found");
                return -19;
            }
            dap_chain_addr_t l_signing_addr;
            if (dap_chain_addr_fill_from_key(&l_signing_addr, l_signing_cert->enc_key, l_net->pub.id)) {
                dap_cli_server_cmd_set_reply_text(a_str_reply, "Specified certificate is wrong");
                return -20;
            }
            if (dap_chain_net_srv_stake_key_delegated(&l_signing_addr)) {
                dap_cli_server_cmd_set_reply_text(a_str_reply, "Specified certificate is already delegated");
                return -21;
            }
            dap_cli_server_cmd_find_option_val(a_argv, l_arg_index, a_argc, "-value", &l_value_str);
            if (!l_value_str) {
                dap_cli_server_cmd_set_reply_text(a_str_reply, "Command 'delegate' requires parameter -value");
                return -9;
            }
            uint256_t l_value = dap_chain_balance_scan(l_value_str);
            if (IS_ZERO_256(l_value)) {
                dap_cli_server_cmd_set_reply_text(a_str_reply, "Unrecognized number in '-value' param");
                return -10;
            }
            if (compare256(l_value, s_srv_stake->delegate_allowed_min) == -1) {
                char *l_coin_str = dap_chain_balance_to_coins(l_value);
                char *l_value_min_str = dap_chain_balance_print(s_srv_stake->delegate_allowed_min);
                char *l_coin_min_str = dap_chain_balance_to_coins(s_srv_stake->delegate_allowed_min);
                dap_cli_server_cmd_set_reply_text(a_str_reply, "Number in '-value' param %s(%s) is lower than minimum allowed value %s(%s)",
                                                  l_coin_str, l_value_str, l_coin_min_str, l_value_min_str);
                DAP_DELETE(l_coin_str);
                DAP_DELETE(l_value_min_str);
                DAP_DELETE(l_coin_min_str);
                return -11;
            }
            dap_chain_node_addr_t l_node_addr;
            dap_cli_server_cmd_find_option_val(a_argv, l_arg_index, a_argc, "-node_addr", &l_node_addr_str);
            if (l_node_addr_str) {
                if (dap_chain_node_addr_from_str(&l_node_addr, l_node_addr_str)) {
                    dap_cli_server_cmd_set_reply_text(a_str_reply, "Unrecognized node addr %s", l_node_addr_str);
                    return -14;
                }
            } else
                l_node_addr.uint64 = dap_chain_net_get_cur_addr_int(l_net);
            dap_cli_server_cmd_find_option_val(a_argv, l_arg_index, a_argc, "-fee", &l_fee_str);
            if (!l_fee_str) {
                dap_cli_server_cmd_set_reply_text(a_str_reply, "Command 'delegate' requires parameter -fee");
                return -15;
            }
            uint256_t l_fee = dap_chain_balance_scan(l_fee_str);
            if (IS_ZERO_256(l_fee)) {
                dap_cli_server_cmd_set_reply_text(a_str_reply, "Unrecognized number in '-fee' param");
                return -16;
            }
            int ret_val = 0;
            if((ret_val = dap_chain_net_srv_stake_verify_key_and_node(&l_signing_addr, &l_node_addr)) != 0){
                dap_cli_server_cmd_set_reply_text(a_str_reply, "Key and node verification error");
                return ret_val;
            }
            // Create conditional transaction
            dap_chain_datum_tx_t *l_tx = s_stake_tx_create(l_net, l_wallet, l_value, l_fee, &l_signing_addr, &l_node_addr);
            dap_chain_wallet_close(l_wallet);
            if (!l_tx || !s_stake_tx_put(l_tx, l_net)) {
                dap_cli_server_cmd_set_reply_text(a_str_reply, "Stake transaction error");
                return -12;
            }
            dap_hash_fast_t l_tx_hash;
            dap_hash_fast(l_tx, dap_chain_datum_tx_get_size(l_tx), &l_tx_hash);
            DAP_DELETE(l_tx);
            char *l_tx_hash_str = dap_hash_fast_to_str_new(&l_tx_hash);
            dap_cli_server_cmd_set_reply_text(a_str_reply, "%s\nSAVE TO TAKE ===>>> Stake transaction %s has done", l_sign_str, l_tx_hash_str);
            DAP_DELETE(l_tx_hash_str);
        } break;
        case CMD_APPROVE: {
            const char *l_net_str = NULL, *l_tx_hash_str = NULL, *l_cert_str = NULL;
            l_arg_index++;
            dap_cli_server_cmd_find_option_val(a_argv, l_arg_index, a_argc, "-net", &l_net_str);
            if (!l_net_str) {
                dap_cli_server_cmd_set_reply_text(a_str_reply, "Command 'approve' requires parameter -net");
                return -3;
            }
            dap_chain_net_t *l_net = dap_chain_net_by_name(l_net_str);
            if (!l_net) {
                dap_cli_server_cmd_set_reply_text(a_str_reply, "Network %s not found", l_net_str);
                return -4;
            }
            dap_cli_server_cmd_find_option_val(a_argv, l_arg_index, a_argc, "-poa_cert", &l_cert_str);
            if (!l_cert_str) {
                dap_cli_server_cmd_set_reply_text(a_str_reply, "Command 'approve' requires parameter -poa_cert");
                return -17;
            }
            dap_cert_t *l_cert = dap_cert_find_by_name(l_cert_str);
            if (!l_cert) {
                dap_cli_server_cmd_set_reply_text(a_str_reply, "Specified certificate not found");
                return -18;
            }
            if (!s_srv_stake_is_poa_cert(l_net, l_cert->enc_key)) {
                dap_cli_server_cmd_set_reply_text(a_str_reply, "Specified certificate is not PoA root one");
                return -21;
            }
            dap_cli_server_cmd_find_option_val(a_argv, l_arg_index, a_argc, "-tx", &l_tx_hash_str);
            if (!l_tx_hash_str) {
                dap_cli_server_cmd_set_reply_text(a_str_reply, "Command 'approve' requires parameter -tx");
                return -13;
            }
            dap_chain_hash_fast_t l_tx_hash = {};
            if (dap_chain_hash_fast_from_str(l_tx_hash_str, &l_tx_hash)) {
                dap_cli_server_cmd_set_reply_text(a_str_reply, "Invalid transaction hash format");
                return -14;
            }
            dap_chain_datum_decree_t *l_decree = dap_chain_net_srv_stake_decree_approve(l_net, &l_tx_hash, l_cert);
            char *l_decree_hash_str = NULL;
            if (!l_decree || !(l_decree_hash_str = s_stake_decree_put(l_decree, l_net))) {
                dap_cli_server_cmd_set_reply_text(a_str_reply, "Approve decree error");
                return -12;
            }
            DAP_DELETE(l_decree);
            dap_cli_server_cmd_set_reply_text(a_str_reply, "Approve decree %s successfully created",
                                              l_decree_hash_str);
            DAP_DELETE(l_decree_hash_str);
        } break;
        case CMD_LIST: {
            l_arg_index++;            
            if (dap_cli_server_cmd_find_option_val(a_argv, l_arg_index, a_argc, "keys", NULL)) {
                const char *l_net_str = NULL,
                           *l_cert_str = NULL,
                           *l_pkey_hash_str = NULL;
                l_arg_index++;
                dap_cli_server_cmd_find_option_val(a_argv, l_arg_index, a_argc, "-net", &l_net_str);
                if (!l_net_str) {
                    dap_cli_server_cmd_set_reply_text(a_str_reply, "Command 'list keys' requires parameter -net");
                    return -3;
                }
                dap_chain_net_t *l_net = dap_chain_net_by_name(l_net_str);
                if (!l_net) {
                    dap_cli_server_cmd_set_reply_text(a_str_reply, "Network %s not found", l_net_str);
                    return -4;
                }
                dap_chain_net_srv_stake_item_t *l_stake = NULL;
                dap_cli_server_cmd_find_option_val(a_argv, l_arg_index, a_argc, "-cert", &l_cert_str);
                if (l_cert_str) {
                    dap_cert_t *l_cert = dap_cert_find_by_name(l_cert_str);
                    if (!l_cert) {
                        dap_cli_server_cmd_set_reply_text(a_str_reply, "Specified certificate not found");
                        return -18;
                    }
                    dap_chain_addr_t l_signing_addr;
                    if (dap_chain_addr_fill_from_key(&l_signing_addr, l_cert->enc_key, l_net->pub.id)) {
                        dap_cli_server_cmd_set_reply_text(a_str_reply, "Specified certificate is wrong");
                        return -20;
                    }
                    HASH_FIND(hh, s_srv_stake->itemlist, &l_signing_addr, sizeof(dap_chain_addr_t), l_stake);
                    if (!l_stake) {
                        dap_cli_server_cmd_set_reply_text(a_str_reply, "Specified certificate isn't delegated nor approved");
<<<<<<< HEAD
                        return -21;
                    }
                }
                if (!l_cert_str)
                    dap_cli_server_cmd_find_option_val(a_argv, l_arg_index, a_argc, "-pkey", &l_pkey_hash_str);
                if (l_pkey_hash_str) {
                    dap_hash_fast_t l_pkey_hash;
                    if (dap_chain_hash_fast_from_str(l_pkey_hash_str, &l_pkey_hash)) {
                        dap_cli_server_cmd_set_reply_text(a_str_reply, "Specified pkey hash is wrong");
                        return -20;
                    }
                    l_stake = dap_chain_net_srv_stake_check_pkey_hash(&l_pkey_hash);
                    if (!l_stake) {
                        dap_cli_server_cmd_set_reply_text(a_str_reply, "Specified pkey hash isn't delegated nor approved");
                        return -21;
                    }
                }
=======
                        return -21;
                    }
                }
                if (!l_cert_str)
                    dap_cli_server_cmd_find_option_val(a_argv, l_arg_index, a_argc, "-pkey", &l_pkey_hash_str);
                if (l_pkey_hash_str) {
                    dap_hash_fast_t l_pkey_hash;
                    if (dap_chain_hash_fast_from_str(l_pkey_hash_str, &l_pkey_hash)) {
                        dap_cli_server_cmd_set_reply_text(a_str_reply, "Specified pkey hash is wrong");
                        return -20;
                    }
                    l_stake = dap_chain_net_srv_stake_check_pkey_hash(&l_pkey_hash);
                    if (!l_stake) {
                        dap_cli_server_cmd_set_reply_text(a_str_reply, "Specified pkey hash isn't delegated nor approved");
                        return -21;
                    }
                }
>>>>>>> b7673deb

                dap_string_t *l_reply_str = dap_string_new("");
                size_t l_inactive_count = 0, l_total_count = 0;
                uint256_t l_total_weight = dap_chain_net_srv_stake_get_total_weight(l_net->pub.id);
                if (l_stake)
                    s_srv_stake_print(l_stake, l_total_weight, l_reply_str);
                else
                    for (l_stake = s_srv_stake->itemlist; l_stake; l_stake = l_stake->hh.next) {
                        if (l_stake->net->pub.id.uint64 != l_net->pub.id.uint64)
                            continue;
                        l_total_count++;
                        if (!l_stake->is_active)
                            l_inactive_count++;
                        s_srv_stake_print(l_stake, l_total_weight, l_reply_str);
                    }
                if (!HASH_CNT(hh, s_srv_stake->itemlist)) {
                    dap_string_append(l_reply_str, "No keys found\n");
                } else {
                    if (!l_cert_str && !l_pkey_hash_str)
                        dap_string_append_printf(l_reply_str, "Total keys count: %zu\n", l_total_count);
                    if (s_chain_esbocs_started(l_net))
                        dap_string_append_printf(l_reply_str, "Inactive keys count: %zu\n", l_inactive_count);
                    char *l_total_weight_str = dap_chain_balance_print(l_total_weight);
                    char *l_total_weight_coins = dap_chain_balance_to_coins(l_total_weight);
                    dap_string_append_printf(l_reply_str, "Total weight: %s (%s)\n", l_total_weight_coins, l_total_weight_str);
                    DAP_DELETE(l_total_weight_coins);
                    DAP_DELETE(l_total_weight_str);
                }

                char *l_delegate_min_str = dap_chain_balance_to_coins(s_srv_stake->delegate_allowed_min);
                char l_delegated_ticker[DAP_CHAIN_TICKER_SIZE_MAX];
                dap_chain_datum_token_get_delegated_ticker(l_delegated_ticker, l_net->pub.native_ticker);
                dap_string_append_printf(l_reply_str, "Minimum value for key delegating: %s %s",
                                         l_delegate_min_str, l_delegated_ticker);
                DAP_DELETE(l_delegate_min_str);
                *a_str_reply = dap_string_free(l_reply_str, false);
            } else if (dap_cli_server_cmd_find_option_val(a_argv, l_arg_index, a_argc, "tx", NULL)) {
                const char *l_net_str = NULL;
                l_arg_index++;
                dap_cli_server_cmd_find_option_val(a_argv, l_arg_index, a_argc, "-net", &l_net_str);
                if (!l_net_str) {
                    dap_cli_server_cmd_set_reply_text(a_str_reply, "Command 'list tx' requires parameter -net");
                    return -3;
                }
                dap_chain_net_t *l_net = dap_chain_net_by_name(l_net_str);
                if (!l_net) {
                    dap_cli_server_cmd_set_reply_text(a_str_reply, "Network %s not found", l_net_str);
                    return -4;
                }
                struct get_tx_cond_pos_del_from_tx * l_args = DAP_NEW_Z(struct get_tx_cond_pos_del_from_tx);
                if(!l_args) {
                    log_it(L_CRITICAL, "Memory allocation error");
                    dap_cli_server_cmd_set_reply_text(a_str_reply, "Out of memory");
                    return -1;
                }
                dap_string_t * l_str_tmp = dap_string_new(NULL);
                dap_hash_fast_t l_datum_hash;
                dap_chain_datum_tx_t *l_datum_tx = NULL;
                dap_chain_tx_out_cond_t *l_tx_out_cond = NULL;
                int l_out_idx_tmp = 0;
                char *spaces = {"--------------------------------------------------------------------------------------------------------------------"};
                char *l_signing_addr_str = NULL;
                char *l_balance = NULL;
                char *l_coins = NULL;
                char* l_node_address_text_block = NULL;
                dap_chain_net_get_tx_all(l_net,TX_SEARCH_TYPE_NET,s_get_tx_filter_callback, l_args);
                l_args->ret = dap_list_sort(l_args->ret, callback_compare_tx_list);
                for(dap_list_t *tx = l_args->ret; tx; tx = tx->next)
                {
                    l_datum_tx = (dap_chain_datum_tx_t*)tx->data;
                    dap_time_t l_ts_create = (dap_time_t)l_datum_tx->header.ts_created;
                    char buf[50] = {[0]='\0'};
                    dap_hash_fast(l_datum_tx, dap_chain_datum_tx_get_size(l_datum_tx), &l_datum_hash);
                    l_tx_out_cond = dap_chain_datum_tx_out_cond_get(l_datum_tx, DAP_CHAIN_TX_OUT_COND_SUBTYPE_SRV_STAKE_POS_DELEGATE,
                                                                                     &l_out_idx_tmp);
                    char l_hash_str[DAP_CHAIN_HASH_FAST_STR_SIZE];
                    dap_chain_hash_fast_to_str(&l_datum_hash, l_hash_str, sizeof(l_hash_str));
                    dap_string_append_printf(l_str_tmp,"%s \n",spaces);
                    dap_string_append_printf(l_str_tmp,"%s \n",dap_ctime_r(&l_ts_create, buf));
                    dap_string_append_printf(l_str_tmp,"tx_hash:\t%s \n",l_hash_str);

                    l_signing_addr_str = dap_chain_addr_to_str(&l_tx_out_cond->subtype.srv_stake_pos_delegate.signing_addr);
                    char l_pkey_hash_str[DAP_CHAIN_HASH_FAST_STR_SIZE];
                    dap_chain_hash_fast_to_str(&l_tx_out_cond->subtype.srv_stake_pos_delegate.signing_addr.data.hash_fast, l_pkey_hash_str, sizeof(l_pkey_hash_str));
                    l_coins = dap_chain_balance_to_coins(l_tx_out_cond->header.value);
                    l_balance = dap_chain_balance_print(l_tx_out_cond->header.value);

                    dap_string_append_printf(l_str_tmp,"signing_addr:\t%s \n",l_signing_addr_str);
                    dap_string_append_printf(l_str_tmp,"signing_hash:\t%s \n",l_pkey_hash_str);
                    l_node_address_text_block = dap_strdup_printf("node_address:\t" NODE_ADDR_FP_STR,NODE_ADDR_FP_ARGS_S(l_tx_out_cond->subtype.srv_stake_pos_delegate.signer_node_addr));
                    dap_string_append_printf(l_str_tmp,"%s \n",l_node_address_text_block);
                    dap_string_append_printf(l_str_tmp,"value:\t\t%s (%s) \n",l_coins,l_balance);

                    DAP_DELETE(l_node_address_text_block);
                    DAP_DELETE(l_signing_addr_str);
                    DAP_DELETE(l_balance);
                    DAP_DEL_Z(l_coins);
                }

                dap_cli_server_cmd_set_reply_text(a_str_reply, "%s", l_str_tmp->str);
                dap_string_free(l_str_tmp, true);
               DAP_DELETE(l_args);
            } else {
                dap_cli_server_cmd_set_reply_text(a_str_reply, "Subcommand '%s' not recognized", a_argv[l_arg_index]);
                return -2;
            }
        } break;
        case CMD_INVALIDATE: {
            const char *l_net_str = NULL,
                       *l_wallet_str = NULL,
                       *l_fee_str = NULL,
                       *l_tx_hash_str = NULL,
                       *l_cert_str = NULL,
                       *l_poa_cert_str = NULL,
                       *l_signing_pkey_hash_str = NULL,
                       *l_signing_pkey_type_str = NULL;
            l_arg_index++;
            dap_cli_server_cmd_find_option_val(a_argv, l_arg_index, a_argc, "-net", &l_net_str);
            if (!l_net_str) {
                dap_cli_server_cmd_set_reply_text(a_str_reply, "Command 'invalidate' requires parameter -net");
                return -3;
            }
            dap_chain_net_t *l_net = dap_chain_net_by_name(l_net_str);
            if (!l_net) {
                dap_cli_server_cmd_set_reply_text(a_str_reply, "Network %s not found", l_net_str);
                return -4;
            }
            uint256_t l_fee = {};
            dap_cli_server_cmd_find_option_val(a_argv, l_arg_index, a_argc, "-w", &l_wallet_str);
            if (!l_wallet_str) {
                dap_cli_server_cmd_find_option_val(a_argv, l_arg_index, a_argc, "-poa_cert", &l_poa_cert_str);
                if (!l_poa_cert_str) {
                    dap_cli_server_cmd_set_reply_text(a_str_reply, "Command 'invalidate' requires parameter -w or -poa_cert");
                    return -17;
                }
            } else {
                dap_cli_server_cmd_find_option_val(a_argv, l_arg_index, a_argc, "-fee", &l_fee_str);
                if (!l_fee_str) {
                    dap_cli_server_cmd_set_reply_text(a_str_reply, "Command 'delegate' requires parameter -fee");
                    return -5;
                }
                l_fee = dap_chain_balance_scan(l_fee_str);
                if (IS_ZERO_256(l_fee)) {
                    dap_cli_server_cmd_set_reply_text(a_str_reply, "Unrecognized number in '-fee' param");
                    return -6;
                }
            }
            dap_cli_server_cmd_find_option_val(a_argv, l_arg_index, a_argc, "-tx", &l_tx_hash_str);
            if (!l_tx_hash_str) {
                dap_cli_server_cmd_find_option_val(a_argv, l_arg_index, a_argc, "-cert", &l_cert_str);
                if (!l_cert_str) {
                    dap_cli_server_cmd_find_option_val(a_argv, l_arg_index, a_argc, "-signing_pkey_hash", &l_signing_pkey_hash_str);
                    if (!l_signing_pkey_hash_str) {
                        dap_cli_server_cmd_set_reply_text(a_str_reply, "Command 'invalidate' requires parameter -tx or -cert or -signing_pkey_hash");
                        return -13;
                    }
                    dap_cli_server_cmd_find_option_val(a_argv, l_arg_index, a_argc, "-signing_pkey_type", &l_signing_pkey_type_str);
                    if (!l_signing_pkey_type_str) {
                        dap_cli_server_cmd_set_reply_text(a_str_reply, "Command 'invalidate' requires parameter -signing_pkey_type");
                        return -14;
                    }
                    if (dap_sign_type_from_str(l_signing_pkey_type_str).type == SIG_TYPE_NULL) {
                        dap_cli_server_cmd_set_reply_text(a_str_reply, "Invalid signing_pkey_type %s", l_signing_pkey_type_str);
                        return -15;
                    }
                }
            }

            dap_hash_fast_t *l_final_tx_hash = NULL;
            if (l_tx_hash_str) {
                l_final_tx_hash = DAP_NEW(dap_hash_fast_t);
                dap_chain_hash_fast_from_str(l_tx_hash_str, l_final_tx_hash);
                if(!dap_chain_ledger_tx_find_by_hash(l_net->pub.ledger, l_final_tx_hash)) {
                    dap_cli_server_cmd_set_reply_text(a_str_reply, "Transaction %s is not found.", l_tx_hash_str);
                    return -20;
                }
            } else {
                dap_chain_addr_t l_signing_addr;
                if (l_cert_str) {
                    dap_cert_t *l_cert = dap_cert_find_by_name(l_cert_str);
                    if (!l_cert) {
                        dap_cli_server_cmd_set_reply_text(a_str_reply, "Specified certificate not found");
                        return -18;
                    }
                    if (dap_chain_addr_fill_from_key(&l_signing_addr, l_cert->enc_key, l_net->pub.id)) {
                        dap_cli_server_cmd_set_reply_text(a_str_reply, "Specified certificate is wrong");
                        return -22;
                    }
                } else {
                    dap_hash_fast_t l_pkey_hash = {};
                    if (dap_chain_hash_fast_from_str(l_tx_hash_str, &l_pkey_hash)) {
                        dap_cli_server_cmd_set_reply_text(a_str_reply, "Invalid pkey hash format");
                        return -23;
                    }
                    dap_chain_addr_fill(&l_signing_addr, dap_sign_type_from_str(l_signing_pkey_type_str), &l_pkey_hash, l_net->pub.id);
                }
                dap_chain_net_srv_stake_item_t *l_stake;
                HASH_FIND(hh, s_srv_stake->itemlist, &l_signing_addr, sizeof(dap_chain_addr_t), l_stake);
                if (!l_stake) {
                    dap_cli_server_cmd_set_reply_text(a_str_reply, "Specified certificate/pkey hash is not delegated nor this delegating is approved."
                                                                   " Try to invalidate with tx hash instead");
                    return -24;
                }
                l_final_tx_hash = &l_stake->tx_hash;
            }
            if (l_wallet_str) {
                const char* l_sign_str = "";
                dap_chain_wallet_t *l_wallet = dap_chain_wallet_open(l_wallet_str, dap_chain_wallet_get_path(g_config));
                if (!l_wallet) {
                    dap_cli_server_cmd_set_reply_text(a_str_reply, "Specified wallet not found");
                    return -18;
                } else {
                    l_sign_str = dap_chain_wallet_check_bliss_sign(l_wallet);
                }
                dap_chain_datum_tx_t *l_tx = s_stake_tx_invalidate(l_net, l_final_tx_hash, l_fee, dap_chain_wallet_get_key(l_wallet, 0));
                if (l_tx_hash_str) {
                    DAP_DELETE(l_final_tx_hash);
                }
                dap_chain_wallet_close(l_wallet);
                char *l_decree_hash_str = NULL;
                if (l_tx && (l_decree_hash_str = s_stake_tx_put(l_tx, l_net))) {
                    dap_cli_server_cmd_set_reply_text(a_str_reply, "%s\nAll m-tokens successfully returned to "
                                                                   "owner. Returning tx hash %s.", l_sign_str, l_decree_hash_str);
                    DAP_DEL_Z(l_decree_hash_str);
                    DAP_DELETE(l_tx);
                } else {
                    char *l_final_tx_hash_str = dap_chain_hash_fast_to_str_new(l_final_tx_hash);
                    dap_cli_server_cmd_set_reply_text(a_str_reply, "%s\nCan't invalidate transaction %s, examine log files for details", l_sign_str, l_final_tx_hash_str);
                    DAP_DELETE(l_final_tx_hash_str);
                    DAP_DELETE(l_tx);
                    return -21;
                }
            } else {
                dap_cert_t *l_poa_cert = dap_cert_find_by_name(l_poa_cert_str);
                if (!l_poa_cert) {
                    dap_cli_server_cmd_set_reply_text(a_str_reply, "Specified certificate not found");
                    return -25;
                }
                if (!s_srv_stake_is_poa_cert(l_net, l_poa_cert->enc_key)) {
                    dap_cli_server_cmd_set_reply_text(a_str_reply, "Specified certificate is not PoA root one");
                    return -26;
                }
                dap_chain_datum_decree_t *l_decree = s_stake_decree_invalidate(l_net, l_final_tx_hash, l_poa_cert);
                char *l_decree_hash_str = NULL;
                if (l_decree && (l_decree_hash_str = s_stake_decree_put(l_decree, l_net))) {
                    dap_cli_server_cmd_set_reply_text(a_str_reply, "Specified delageted key invalidated. "
                                                                   "Created key invalidation decree %s."
                                                                   "Try to execute this command with -w to return m-tokens to owner", l_decree_hash_str);
                    DAP_DELETE(l_decree);
                    DAP_DELETE(l_decree_hash_str);
                } else {
                    char l_final_tx_hash_str[DAP_CHAIN_HASH_FAST_STR_SIZE];
                    dap_chain_hash_fast_to_str(l_final_tx_hash, l_final_tx_hash_str, sizeof(l_final_tx_hash_str));
                    dap_cli_server_cmd_set_reply_text(a_str_reply, "Can't invalidate transaction %s, examine log files for details", l_final_tx_hash_str);
                    DAP_DELETE(l_decree);
                    return -21;
                }
            }
        } break;
        case CMD_MIN_VALUE: {
            const char *l_net_str = NULL,
                       *l_cert_str = NULL,
                       *l_value_str = NULL;
            l_arg_index++;
            dap_cli_server_cmd_find_option_val(a_argv, l_arg_index, a_argc, "-net", &l_net_str);
            if (!l_net_str) {
                dap_cli_server_cmd_set_reply_text(a_str_reply, "Command 'min_value' requires parameter -net");
                return -3;
            }
            dap_chain_net_t *l_net = dap_chain_net_by_name(l_net_str);
            if (!l_net) {
                dap_cli_server_cmd_set_reply_text(a_str_reply, "Network %s not found", l_net_str);
                return -4;
            }

            dap_cli_server_cmd_find_option_val(a_argv, l_arg_index, a_argc, "-cert", &l_cert_str);
            if (!l_cert_str) {
                dap_cli_server_cmd_set_reply_text(a_str_reply, "Command 'min_value' requires parameter -cert");
                return -3;
            }
            dap_cert_t *l_poa_cert = dap_cert_find_by_name(l_cert_str);
            if (!l_poa_cert) {
                dap_cli_server_cmd_set_reply_text(a_str_reply, "Specified certificate not found");
                return -25;
            }
            if (!s_srv_stake_is_poa_cert(l_net, l_poa_cert->enc_key)) {
                dap_cli_server_cmd_set_reply_text(a_str_reply, "Specified certificate is not PoA root one");
                return -26;
            }

            dap_cli_server_cmd_find_option_val(a_argv, l_arg_index, a_argc, "-value", &l_value_str);
            if (!l_value_str) {
                dap_cli_server_cmd_set_reply_text(a_str_reply, "Command 'min_value' requires parameter -value");
                return -9;
            }
            uint256_t l_value = dap_chain_balance_scan(l_value_str);
            if (IS_ZERO_256(l_value)) {
                dap_cli_server_cmd_set_reply_text(a_str_reply, "Unrecognized number in '-value' param");
                return -10;
            }

            dap_chain_datum_decree_t *l_decree = s_stake_decree_set_min_stake(l_net, l_value, l_poa_cert);
            char *l_decree_hash_str = NULL;
            if (l_decree && (l_decree_hash_str = s_stake_decree_put(l_decree, l_net))) {
                dap_cli_server_cmd_set_reply_text(a_str_reply, "Minimum stake value has been set."
                                                                " Decree hash %s", l_decree_hash_str);
                DAP_DELETE(l_decree);
                DAP_DELETE(l_decree_hash_str);
            } else {
                dap_cli_server_cmd_set_reply_text(a_str_reply, "Minimum stake value setting failed");
                DAP_DEL_Z(l_decree);
                return -21;
            }
        } break;        
        default: {
            dap_cli_server_cmd_set_reply_text(a_str_reply, "Command %s not recognized", a_argv[l_arg_index]);
            return -1;
        }
    }
    return 0;
}

bool dap_chain_net_srv_stake_get_fee_validators(dap_chain_net_t *a_net,
                                                uint256_t *a_max_fee, uint256_t *a_average_fee, uint256_t *a_min_fee, uint256_t *a_median_fee)
{
    if (!a_net)
        return false;
    char * l_gdb_group_str = dap_chain_net_srv_order_get_gdb_group(a_net);
    size_t l_orders_count = 0;
    dap_global_db_obj_t * l_orders = dap_global_db_get_all_sync(l_gdb_group_str, &l_orders_count);
    DAP_DELETE( l_gdb_group_str);
    uint256_t l_min = uint256_0, l_max = uint256_0, l_average = uint256_0, l_median = uint256_0;
    uint64_t l_order_fee_count = 0;
    uint256_t l_all_fees[l_orders_count * sizeof(uint256_t)];
    for (size_t i = 0; i < l_orders_count; i++) {
        dap_chain_net_srv_order_t *l_order = (dap_chain_net_srv_order_t *)l_orders[i].value;
        if (l_order->srv_uid.uint64 != DAP_CHAIN_NET_SRV_STAKE_POS_DELEGATE_ID)
            continue;
        if (l_order_fee_count == 0) {
            l_min = l_max = l_order->price;
        }
        l_all_fees[l_order_fee_count] = l_order->price;
        for(int j = l_order_fee_count; j > 0 && compare256(l_all_fees[j], l_all_fees[j - 1]) == -1; --j) {
            uint256_t l_temp = l_all_fees[j];
            l_all_fees[j] = l_all_fees[j - 1];
            l_all_fees[j - 1] = l_temp;
        }
        l_order_fee_count++;
        uint256_t t = uint256_0;
        SUM_256_256(l_order->price, l_average, &t);
        l_average = t;
        if (compare256(l_min, l_order->price) == 1) {
            l_min = l_order->price;
        }
        if (compare256(l_max, l_order->price) == -1) {
            l_max = l_order->price;
        }
    }
    uint256_t t = uint256_0;
    if (!IS_ZERO_256(l_average)) DIV_256(l_average, dap_chain_uint256_from(l_order_fee_count), &t);
    l_average = t;

    if (l_order_fee_count) {
        l_median = l_all_fees[(size_t)(l_order_fee_count * 2 / 3)];
    }

    dap_global_db_objs_delete(l_orders, l_orders_count);
    if (a_min_fee)
        *a_min_fee = l_min;
    if (a_average_fee)
        *a_average_fee = l_average;
    if (a_median_fee)
        *a_median_fee = l_median;
    if (a_max_fee)
        *a_max_fee = l_max;
    return true;
}

void dap_chain_net_srv_stake_get_fee_validators_str(dap_chain_net_t *a_net, dap_string_t *a_string_ret)
{
    if (!a_net || !a_string_ret)
        return;
    uint256_t l_min = uint256_0, l_max = uint256_0, l_average = uint256_0, l_median = uint256_0;
    dap_chain_net_srv_stake_get_fee_validators(a_net, &l_max, &l_average, &l_min, &l_median);
    const char *l_native_token  = a_net->pub.native_ticker;
    char    *l_min_balance      = dap_chain_balance_print(l_min),
            *l_min_coins        = dap_chain_balance_to_coins(l_min),
            *l_max_balance      = dap_chain_balance_print(l_max),
            *l_max_coins        = dap_chain_balance_to_coins(l_max),
            *l_average_balance  = dap_chain_balance_print(l_average),
            *l_average_coins    = dap_chain_balance_to_coins(l_average),
            *l_median_balance   = dap_chain_balance_print(l_median),
            *l_median_coins     = dap_chain_balance_to_coins(l_median);
    dap_string_append_printf(a_string_ret, "Validator fee: \n"
                                           "\t MIN: %s (%s) %s\n"
                                           "\t MAX: %s (%s) %s\n"
                                           "\t Average: %s (%s) %s \n"
                                           "\t Median: %s (%s) %s \n", l_min_coins, l_min_balance, l_native_token,
                                           l_max_coins, l_max_balance, l_native_token,
                                           l_average_coins, l_average_balance, l_native_token,
                                           l_median_coins, l_median_balance, l_native_token);
    DAP_DELETE(l_min_balance);
    DAP_DELETE(l_min_coins);
    DAP_DELETE(l_max_balance);
    DAP_DELETE(l_max_coins);
    DAP_DELETE(l_average_balance);
    DAP_DELETE(l_average_coins);
    DAP_DELETE(l_median_balance);
    DAP_DELETE(l_median_coins);
}

static void s_cache_data(dap_ledger_t *a_ledger, dap_chain_datum_tx_t *a_tx, dap_chain_addr_t *a_signing_addr)
{
    if (!dap_chain_ledger_cache_enabled(a_ledger))
        return;
    dap_chain_net_srv_stake_cache_data_t l_cache_data;
    dap_hash_fast(a_tx, dap_chain_datum_tx_get_size(a_tx), &l_cache_data.tx_hash);
    char l_data_key[DAP_CHAIN_HASH_FAST_STR_SIZE];
    dap_chain_hash_fast_to_str(&l_cache_data.tx_hash, l_data_key, sizeof(l_data_key));
    l_cache_data.signing_addr = *a_signing_addr;
    char *l_gdb_group = dap_chain_ledger_get_gdb_group(a_ledger, DAP_CHAIN_NET_SRV_STAKE_POS_DELEGATE_GDB_GROUP);
    if (dap_global_db_set(l_gdb_group, l_data_key, &l_cache_data, sizeof(l_cache_data), false, NULL, NULL))
        log_it(L_WARNING, "Stake service cache mismatch");
}

dap_chain_net_srv_stake_item_t *dap_chain_net_srv_stake_check_pkey_hash(dap_hash_fast_t *a_pkey_hash)
{
    dap_chain_net_srv_stake_item_t *l_stake, *l_tmp;
    HASH_ITER(hh, s_srv_stake->itemlist, l_stake, l_tmp) {
        if (dap_hash_fast_compare(&l_stake->signing_addr.data.hash_fast, a_pkey_hash))
            return l_stake;
    }
    return NULL;
}<|MERGE_RESOLUTION|>--- conflicted
+++ resolved
@@ -1748,7 +1748,6 @@
                     HASH_FIND(hh, s_srv_stake->itemlist, &l_signing_addr, sizeof(dap_chain_addr_t), l_stake);
                     if (!l_stake) {
                         dap_cli_server_cmd_set_reply_text(a_str_reply, "Specified certificate isn't delegated nor approved");
-<<<<<<< HEAD
                         return -21;
                     }
                 }
@@ -1766,25 +1765,6 @@
                         return -21;
                     }
                 }
-=======
-                        return -21;
-                    }
-                }
-                if (!l_cert_str)
-                    dap_cli_server_cmd_find_option_val(a_argv, l_arg_index, a_argc, "-pkey", &l_pkey_hash_str);
-                if (l_pkey_hash_str) {
-                    dap_hash_fast_t l_pkey_hash;
-                    if (dap_chain_hash_fast_from_str(l_pkey_hash_str, &l_pkey_hash)) {
-                        dap_cli_server_cmd_set_reply_text(a_str_reply, "Specified pkey hash is wrong");
-                        return -20;
-                    }
-                    l_stake = dap_chain_net_srv_stake_check_pkey_hash(&l_pkey_hash);
-                    if (!l_stake) {
-                        dap_cli_server_cmd_set_reply_text(a_str_reply, "Specified pkey hash isn't delegated nor approved");
-                        return -21;
-                    }
-                }
->>>>>>> b7673deb
 
                 dap_string_t *l_reply_str = dap_string_new("");
                 size_t l_inactive_count = 0, l_total_count = 0;
