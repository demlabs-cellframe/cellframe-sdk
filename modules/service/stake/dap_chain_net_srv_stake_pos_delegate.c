--- conflicted
+++ resolved
@@ -216,22 +216,8 @@
 
 static void *s_pos_delegate_start(dap_chain_net_id_t a_net_id, dap_config_t UNUSED_ARG *a_config)
 {
-<<<<<<< HEAD
-    struct srv_stake *l_srv_stake;
-    DAP_NEW_Z_RET_VAL(l_srv_stake, struct srv_stake, NULL, NULL);
+    struct srv_stake *l_srv_stake = DAP_NEW_Z_RET_VAL_IF_FAIL(struct srv_stake, NULL);
     l_srv_stake->delegate_allowed_min = dap_chain_balance_coins_scan("1.0");
-=======
-    dap_chain_net_srv_stake_t *l_srv_stake = DAP_NEW_Z_RET_VAL_IF_FAIL(dap_chain_net_srv_stake_t, -1);
-    l_srv_stake->net_id = a_net_id;
-    l_srv_stake->delegate_allowed_min = dap_chain_coins_to_balance("1.0");
-    dap_list_t *l_list_last = dap_list_last(s_srv_stake_list);
-    s_srv_stake_list = dap_list_append(s_srv_stake_list, l_srv_stake);
-    if (l_list_last == dap_list_last(s_srv_stake_list)) {
-        log_it(L_ERROR, "Can't add net %" DAP_UINT64_FORMAT_X " to stake service net list", a_net_id.uint64);
-        DAP_DELETE(l_srv_stake);
-        return -2;
-    }
->>>>>>> 6a007c0d
     log_it(L_NOTICE, "Successfully added net ID 0x%016" DAP_UINT64_FORMAT_x, a_net_id.uint64);
     return l_srv_stake;
 }
@@ -443,7 +429,9 @@
 static void s_stake_recalculate_weights(dap_chain_net_id_t a_net_id)
 {
     struct srv_stake *l_srv_stake = s_srv_stake_by_net_id(a_net_id);
-    dap_return_if_fail(l_srv_stake);
+    if (!l_srv_stake)
+        return log_it(L_ERROR, "Can't recalculate weights: no stake service found by net id %"DAP_UINT64_FORMAT_U"",
+                               a_net_id.uint64);
     if (IS_ZERO_256(l_srv_stake->delegate_percent_max))
         return;
     size_t l_validators_count = HASH_COUNT(l_srv_stake->itemlist);
@@ -460,16 +448,11 @@
                                           uint256_t a_value, dap_chain_node_addr_t *a_node_addr)
 {
     dap_return_if_fail(a_net && a_signing_addr && a_node_addr && a_stake_tx_hash);
-<<<<<<< HEAD
     struct srv_stake *l_srv_stake = s_srv_stake_by_net_id(a_net->pub.id);
-    dap_return_if_fail(l_srv_stake);
-
-=======
-    dap_chain_net_srv_stake_t *l_srv_stake = s_srv_stake_by_net_id(a_net->pub.id);
     if (!l_srv_stake)
         return log_it(L_ERROR, "Can't delegate key: no stake service found by net id %"DAP_UINT64_FORMAT_U" from address %s",
                                 a_signing_addr->net_id.uint64, dap_chain_addr_to_str_static(a_signing_addr));
->>>>>>> 6a007c0d
+
     dap_chain_net_srv_stake_item_t *l_stake = NULL;
     bool l_found = false;
     HASH_FIND(hh, l_srv_stake->itemlist, &a_signing_addr->data.hash_fast, sizeof(dap_hash_fast_t), l_stake);
@@ -512,15 +495,10 @@
 void dap_chain_net_srv_stake_key_invalidate(dap_chain_addr_t *a_signing_addr)
 {
     dap_return_if_fail(a_signing_addr);
-<<<<<<< HEAD
     struct srv_stake *l_srv_stake = s_srv_stake_by_net_id(a_signing_addr->net_id);
-    dap_return_if_fail(l_srv_stake);
-=======
-    dap_chain_net_srv_stake_t *l_srv_stake = s_srv_stake_by_net_id(a_signing_addr->net_id);
     if (!l_srv_stake)
         return log_it(L_ERROR, "Can't invalidate key: no stake service found by net id%"DAP_UINT64_FORMAT_U" from address %s",
                                 a_signing_addr->net_id.uint64, dap_chain_addr_to_str_static(a_signing_addr));
->>>>>>> 6a007c0d
     dap_chain_net_srv_stake_item_t *l_stake = NULL;
     HASH_FIND(hh, l_srv_stake->itemlist, &a_signing_addr->data.hash_fast, sizeof(dap_hash_fast_t), l_stake);
     if (!l_stake)
@@ -539,15 +517,10 @@
 void dap_chain_net_srv_stake_key_update(dap_chain_addr_t *a_signing_addr, uint256_t a_new_value, dap_hash_fast_t *a_new_tx_hash)
 {
     dap_return_if_fail(a_signing_addr && a_new_tx_hash);
-<<<<<<< HEAD
     struct srv_stake *l_srv_stake = s_srv_stake_by_net_id(a_signing_addr->net_id);
-    dap_return_if_fail(l_srv_stake);
-=======
-    dap_chain_net_srv_stake_t *l_srv_stake = s_srv_stake_by_net_id(a_signing_addr->net_id);
     if (!l_srv_stake)
         return log_it(L_ERROR, "Can't update key: no stake service found by net id %"DAP_UINT64_FORMAT_U" from address %s",
                                 a_signing_addr->net_id.uint64, dap_chain_addr_to_str_static(a_signing_addr));
->>>>>>> 6a007c0d
     dap_chain_net_srv_stake_item_t *l_stake = NULL;
     HASH_FIND(hh, l_srv_stake->itemlist, &a_signing_addr->data.hash_fast, sizeof(dap_hash_fast_t), l_stake);
     if (!l_stake)
@@ -794,14 +767,10 @@
     if (l_net_fee_used)
         SUM_256_256(l_fee_total, l_net_fee, &l_fee_total);
 
-<<<<<<< HEAD
-    dap_list_t *l_list_fee_out = dap_chain_wallet_get_list_tx_outs_with_val(l_ledger, l_native_ticker, &l_owner_addr, l_fee_total, &l_fee_transfer);
-=======
     dap_list_t *l_list_fee_out = NULL;
     if (dap_chain_wallet_cache_tx_find_outs_with_val(a_net, l_native_ticker, &l_owner_addr, &l_list_fee_out, l_fee_total, &l_fee_transfer) == -101)
         l_list_fee_out = dap_ledger_get_list_tx_outs_with_val(l_ledger, l_native_ticker,
                                                                       &l_owner_addr, l_fee_total, &l_fee_transfer);
->>>>>>> 6a007c0d
     if (!l_list_fee_out) {
         log_it(L_WARNING, "Nothing to pay for fee (not enough funds)");
         return NULL;
@@ -811,14 +780,10 @@
     dap_chain_datum_tx_t *l_tx = dap_chain_datum_tx_create();
 
     if (!a_prev_tx) {
-<<<<<<< HEAD
-        dap_list_t *l_list_used_out = dap_chain_wallet_get_list_tx_outs_with_val(l_ledger, l_delegated_ticker, &l_owner_addr, a_value, &l_value_transfer);
-=======
         dap_list_t *l_list_used_out = NULL  ;
         if (dap_chain_wallet_cache_tx_find_outs_with_val(a_net, l_delegated_ticker, &l_owner_addr, &l_list_used_out, a_value, &l_value_transfer) == -101)
             l_list_used_out = dap_ledger_get_list_tx_outs_with_val(l_ledger, l_delegated_ticker,
                                                                            &l_owner_addr, a_value, &l_value_transfer);
->>>>>>> 6a007c0d
         if (!l_list_used_out) {
             log_it(L_WARNING, "Nothing to pay for delegate (not enough funds)");
             goto tx_fail;
@@ -925,14 +890,10 @@
     bool l_net_fee_used = dap_chain_net_tx_get_fee(a_net->pub.id, &l_net_fee, &l_net_fee_addr);
     if (l_net_fee_used)
         SUM_256_256(l_fee_total, l_net_fee, &l_fee_total);
-<<<<<<< HEAD
-    dap_list_t *l_list_fee_out = dap_chain_wallet_get_list_tx_outs_with_val(l_ledger, l_native_ticker, &l_owner_addr, l_fee_total, &l_fee_transfer);
-=======
     dap_list_t *l_list_fee_out = NULL; 
     if (dap_chain_wallet_cache_tx_find_outs_with_val(a_net, l_native_ticker, &l_owner_addr, &l_list_fee_out, l_fee_total, &l_fee_transfer) == -101)
         l_list_fee_out = dap_ledger_get_list_tx_outs_with_val(l_ledger, l_native_ticker,
                                                                       &l_owner_addr, l_fee_total, &l_fee_transfer);
->>>>>>> 6a007c0d
     if (!l_list_fee_out) {
         log_it(L_WARNING, "Nothing to pay for fee (not enough funds)");
         return NULL;
@@ -970,14 +931,10 @@
     if (l_increasing) {
         uint256_t l_refund_value = {};
         SUBTRACT_256_256(a_new_value, l_value_prev, &l_refund_value);
-<<<<<<< HEAD
-        dap_list_t *l_list_used_out = dap_chain_wallet_get_list_tx_outs_with_val(l_ledger, l_delegated_ticker, &l_owner_addr, l_refund_value, &l_value_transfer);
-=======
         dap_list_t *l_list_used_out = NULL;
         if (dap_chain_wallet_cache_tx_find_outs_with_val(a_net, l_delegated_ticker, &l_owner_addr, &l_list_used_out, l_refund_value, &l_value_transfer) == -101)
             l_list_used_out = dap_ledger_get_list_tx_outs_with_val(l_ledger, l_delegated_ticker,
                                                                            &l_owner_addr, l_refund_value, &l_value_transfer);
->>>>>>> 6a007c0d
         if (!l_list_used_out) {
             log_it(L_WARNING, "Nothing to pay for delegate (not enough funds)");
             return NULL;
@@ -1293,14 +1250,10 @@
     bool l_net_fee_used = dap_chain_net_tx_get_fee(a_net->pub.id, &l_net_fee, &l_net_fee_addr);
     if (l_net_fee_used)
         SUM_256_256(l_fee_total, l_net_fee, &l_fee_total);
-<<<<<<< HEAD
-    dap_list_t *l_list_fee_out = dap_chain_wallet_get_list_tx_outs_with_val(l_ledger, l_native_ticker, &l_owner_addr, l_fee_total, &l_fee_transfer);
-=======
     dap_list_t *l_list_fee_out = NULL; 
     if (dap_chain_wallet_cache_tx_find_outs_with_val(a_net, l_native_ticker, &l_owner_addr, &l_list_fee_out, l_fee_total, &l_fee_transfer) == -101)
         l_list_fee_out = dap_ledger_get_list_tx_outs_with_val(l_ledger, l_native_ticker,
-                                                                            &l_owner_addr, l_fee_total, &l_fee_transfer);
->>>>>>> 6a007c0d
+                                                              &l_owner_addr, l_fee_total, &l_fee_transfer);
     if (!l_list_fee_out) {
         log_it(L_WARNING, "Nothing to pay for fee (not enough funds)");
         return NULL;
@@ -2876,13 +2829,8 @@
                 "null" : dap_chain_addr_to_str_static(&a_stake->sovereign_addr);
     uint256_t l_sov_tax_percent = uint256_0;
     MULT_256_256(a_stake->sovereign_tax, GET_256_FROM_64(100), &l_sov_tax_percent);
-<<<<<<< HEAD
     char *l_sov_tax_str = dap_chain_balance_coins_print(l_sov_tax_percent);
-    char l_node_addr[32] = {};
-=======
-    char *l_sov_tax_str = dap_chain_balance_to_coins(l_sov_tax_percent);
     char l_node_addr[32];
->>>>>>> 6a007c0d
     snprintf(l_node_addr, 32, ""NODE_ADDR_FP_STR"", NODE_ADDR_FP_ARGS_S(a_stake->node_addr));
     json_object_object_add(l_json_obj_stake, "pkey_hash", json_object_new_string(l_pkey_hash_str));
     json_object_object_add(l_json_obj_stake, "stake_value", json_object_new_string(l_balance));
@@ -3617,34 +3565,7 @@
 
 static json_object *s_pos_delegate_get_fee_validators_json(dap_chain_net_id_t a_net_id)
 {
-<<<<<<< HEAD
     dap_chain_net_t *l_net = dap_chain_net_by_id(a_net_id);
-=======
-    if (!a_net || !a_string_ret)
-        return;
-    uint256_t l_min = uint256_0, l_max = uint256_0, l_average = uint256_0, l_median = uint256_0;
-    dap_chain_net_srv_stake_get_fee_validators(a_net, &l_max, &l_average, &l_min, &l_median);
-    const char *l_native_token  = a_net->pub.native_ticker, *l_coins_str;
-    char *l_min_balance = dap_strdup(dap_uint256_to_char(l_min, &l_coins_str)),     *l_min_coins    = dap_strdup(l_coins_str),
-    *l_max_balance      = dap_strdup(dap_uint256_to_char(l_max, &l_coins_str)),     *l_max_coins    = dap_strdup(l_coins_str),
-    *l_average_balance  = dap_strdup(dap_uint256_to_char(l_average, &l_coins_str)), *l_average_coins= dap_strdup(l_coins_str),
-    *l_median_balance   = dap_strdup(dap_uint256_to_char(l_median, &l_coins_str)),  *l_median_coins = dap_strdup(l_coins_str);
-
-    dap_string_append_printf(a_string_ret, "Validator fee: \n"
-                                           "\t MIN: %s (%s) %s\n"
-                                           "\t MAX: %s (%s) %s\n"
-                                           "\t Average: %s (%s) %s \n"
-                                           "\t Median: %s (%s) %s \n", l_min_coins, l_min_balance, l_native_token,
-                                           l_max_coins, l_max_balance, l_native_token,
-                                           l_average_coins, l_average_balance, l_native_token,
-                                           l_median_coins, l_median_balance, l_native_token);
-    DAP_DEL_MULTY(l_min_balance, l_min_coins, l_max_balance, l_max_coins, l_average_balance, l_average_coins, l_median_balance, l_median_coins);
-}
-
-json_object *dap_chain_net_srv_stake_get_fee_validators_json(dap_chain_net_t  *a_net) {
-    if (!a_net)
-        return NULL;
->>>>>>> 6a007c0d
     uint256_t l_min = uint256_0, l_max = uint256_0, l_average = uint256_0, l_median = uint256_0;
     dap_chain_net_srv_stake_get_fee_validators(l_net, &l_max, &l_average, &l_min, &l_median);
     const char *l_native_token  = l_net->pub.native_ticker;
