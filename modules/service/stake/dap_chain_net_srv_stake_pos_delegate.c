/*
 * Authors:
 * Roman Khlopkov <roman.khlopkov@demlabs.net>
 * DeM Labs Inc.   https://demlabs.net
 * DeM Labs Open source community https://gitlab.demlabs.net
 * Copyright  (c) 2017-2020
 * All rights reserved.

 This file is part of DAP (Distributed Applications Platform) the open source project

    DAP (Distributed Applications Platform) is free software: you can redistribute it and/or modify
    it under the terms of the GNU General Public License as published by
    the Free Software Foundation, either version 3 of the License, or
    (at your option) any later version.

    DAP is distributed in the hope that it will be useful,
    but WITHOUT ANY WARRANTY; without even the implied warranty of
    MERCHANTABILITY or FITNESS FOR A PARTICULAR PURPOSE.  See the
    GNU General Public License for more details.

    You should have received a copy of the GNU General Public License
    along with any DAP based project.  If not, see <http://www.gnu.org/licenses/>.
*/

#include <math.h>
#include "dap_chain_wallet.h"
#include "dap_config.h"
#include "dap_string.h"
#include "dap_list.h"
#include "dap_enc_base58.h"
#include "dap_chain_common.h"
#include "dap_chain_mempool.h"
#include "dap_chain_net_decree.h"
#include "dap_chain_net_tx.h"
#include "dap_chain_net_srv.h"
#include "dap_chain_net_srv_stake_pos_delegate.h"
#include "dap_chain_cs_esbocs.h"
#include "rand/dap_rand.h"
#include "dap_chain_node_client.h"
#include "dap_stream_ch_chain_net_pkt.h"
#include "json_object.h"
#include "dap_json_rpc_errors.h"
#include "dap_cli_server.h"
#include "dap_chain_net_srv_order.h"

#define LOG_TAG "dap_chain_net_srv_stake_pos_delegate"

#define DAP_CHAIN_NET_SRV_STAKE_POS_DELEGATE_GDB_GROUP "delegate_keys"

typedef enum s_cli_srv_stake_err{
    DAP_CHAIN_NODE_CLI_SRV_STAKE_OK = 0,
    DAP_CHAIN_NODE_CLI_SRV_STAKE_MEMORY_ERR,
    DAP_CHAIN_NODE_CLI_SRV_STAKE_PARAM_ERR,
    DAP_CHAIN_NODE_CLI_SRV_STAKE_NET_ERR,
    DAP_CHAIN_NODE_CLI_SRV_STAKE_HASH_ERR,
    DAP_CHAIN_NODE_CLI_SRV_STAKE_WRONG_HASH_ERR,
    DAP_CHAIN_NODE_CLI_SRV_STAKE_NEED_TX_NOT_OUTPUT_ERR,
    DAP_CHAIN_NODE_CLI_SRV_STAKE_NO_TX_ERR,
    DAP_CHAIN_NODE_CLI_SRV_STAKE_HASH_ADDR_ERR,
    DAP_CHAIN_NODE_CLI_SRV_STAKE_NO_NODE_ERR,
    DAP_CHAIN_NODE_CLI_SRV_STAKE_NODE_BAD_SIZE_ERR,
    DAP_CHAIN_NODE_CLI_SRV_STAKE_NO_CON_TO_NODE_ERR,
    DAP_CHAIN_NODE_CLI_SRV_STAKE_NO_RES_FROM_NODE_ERR,
    DAP_CHAIN_NODE_CLI_SRV_STAKE_SEND_PKT_ERR,
    DAP_CHAIN_NODE_CLI_SRV_STAKE_NO_CERT_ERR,
    DAP_CHAIN_NODE_CLI_SRV_STAKE_WRONG_CERT_ERR,
    DAP_CHAIN_NODE_CLI_SRV_STAKE_CERT_ERR,
    DAP_CHAIN_NODE_CLI_SRV_STAKE_NOT_POA_ERR,
    DAP_CHAIN_NODE_CLI_SRV_STAKE_DECREE_ERR,
    DAP_CHAIN_NODE_CLI_SRV_STAKE_NO_STAKE_IN_NET_ERR,
    DAP_CHAIN_NODE_CLI_SRV_STAKE_WRONG_SUB_COMMAND_ERR,
    DAP_CHAIN_NODE_CLI_SRV_STAKE_ANCHOR_NOT_SUPPORT_ERR,
    DAP_CHAIN_NODE_CLI_SRV_STAKE_MIN_STAKE_SET_FAILED_ERR,
    DAP_CHAIN_NODE_CLI_SRV_STAKE_MAX_WEIGHT_SET_FAILED_ERR,
    DAP_CHAIN_NODE_CLI_SRV_STAKE_PERCENT_ERR,
    DAP_CHAIN_NODE_CLI_SRV_STAKE_UNRECOGNIZE_COM_ERR,

    /* add custom codes here */

    //DAP_CHAIN_NODE_CLI_COM_TX_UNKNOWN /* MAX */
} s_cli_srv_stake_err_t;
static int s_cli_srv_stake(int a_argc, char **a_argv, void **a_str_reply);

static int s_stake_verificator_callback(dap_ledger_t *a_ledger, dap_chain_tx_out_cond_t *a_cond,
                                                      dap_chain_datum_tx_t *a_tx_in, bool a_owner);
static void s_stake_updater_callback(dap_ledger_t *a_ledger, dap_chain_datum_tx_t *a_tx_in, dap_hash_fast_t *a_tx_in_hash, dap_chain_tx_out_cond_t *a_cond);

static void s_stake_deleted_callback(dap_ledger_t *a_ledger, dap_chain_datum_tx_t *a_tx, dap_chain_tx_out_cond_t *a_cond);

static void s_cache_data(dap_ledger_t *a_ledger, dap_chain_datum_tx_t *a_tx, dap_chain_addr_t *a_signing_addr);
static void s_uncache_data(dap_ledger_t *a_ledger, dap_chain_datum_tx_t *a_tx, dap_chain_addr_t *a_signing_addr);

static dap_list_t *s_srv_stake_list = NULL;

static bool s_debug_more = false;

static bool s_tag_check_key_delegation(dap_ledger_t *a_ledger, dap_chain_datum_tx_t *a_tx, dap_chain_datum_tx_item_groups_t *a_items_grp, dap_chain_tx_tag_action_type_t *a_action)
{
    // keydelegation open: have STAK_POS_DELEGATE out
    
    if (a_items_grp->items_out_cond_srv_stake_pos_delegate) {
        if (a_action) *a_action = DAP_CHAIN_TX_TAG_ACTION_OPEN;
        return true;
    }

    //key delegation invalidation (close): have IN_COND linked with STAKE_POS_DELEGATE out
    if (a_items_grp->items_in_cond) 
    {
       for (dap_list_t *it = a_items_grp->items_in_cond; it; it = it->next) {
            dap_chain_tx_in_cond_t *l_tx_in = it->data;
            dap_chain_tx_out_cond_t *l_tx_out_cond = dap_chain_ledger_get_tx_out_cond_linked_to_tx_in_cond(a_ledger, l_tx_in);

            if (l_tx_out_cond && l_tx_out_cond->header.subtype == DAP_CHAIN_TX_OUT_COND_SUBTYPE_SRV_STAKE_POS_DELEGATE) {
                if (a_action) *a_action = DAP_CHAIN_TX_TAG_ACTION_CLOSE;
                return true;
            }   
        }
    }

    return false;
}

/**
 * @brief dap_stream_ch_vpn_init Init actions for VPN stream channel
 * @return 0 if everything is okay, lesser then zero if errors
 */
int dap_chain_net_srv_stake_pos_delegate_init()
{
    dap_ledger_verificator_add(DAP_CHAIN_TX_OUT_COND_SUBTYPE_SRV_STAKE_POS_DELEGATE, s_stake_verificator_callback, s_stake_updater_callback, s_stake_deleted_callback);
    dap_cli_server_cmd_add("srv_stake", s_cli_srv_stake, "Delegated stake service commands",
            "\t\t=== Commands for work with orders ===\n"
    "srv_stake order create [fee] -net <net_name> -value <value> -cert <priv_cert_name> [-H {hex(default) | base58}]\n"
        "\tCreates an order declaring the minimum fee that the validator agrees to for process a transaction.\n"
    "srv_stake order create validator -net <net_name> -value_min <minimum_stake_value> -value_max <maximum_stake_value>"
                        " -tax <percent> -cert <priv_cert_name> [-node_addr <for_validator_node>] [-H {hex(default) | base58}]\n"
        "\tCreates an order declaring wanted tax and minimum/maximum stake value that the validator agrees to work.\n"
    "srv_stake order create staker -net <net_name> -w <wallet_with_m_tokens> -value <stake_value> -fee <value> -tax <percent>"
                        " [-addr <for_tax_collecting>]  [-cert <for_order_signing>] [-H {hex(default) | base58}]\n"
        "\tCreates an order allowing the validator to delegate it's key with specified params\n"
    "srv_stake order list [fee | validator | staker] -net <net_name>\n"
        "\tGet orders list of specified type within specified net name\n"
    "srv_stake order remove -net <net_name> -order <order_hash>\n"
        "\tRemove order with specified hash\n"
            "\t\t === Commands for work with stake delegate ===\n"
    "srv_stake delegate {[-cert <pub_cert_name> | -pkey <pkey> -sign_type <sign_type>] -value <datoshi> | "
                                "-order <order_hash> {[-tax_addr <wallet_addr_for_tax_collecting>] | "
                                        "-cert <priv_cert_name> [-node_addr <for_validator_node>]}}"
                        " -net <net_name> -w <wallet_name> -fee <value>\n"
        "\tDelegate public key in specified certificate or order with specified net name. Pay with specified value of m-tokens of native net token.\n"
    "srv_stake update -net <net_name> {-tx <transaction_hash> | -cert <delegated_cert>} -w <wallet_name> -value <new_delegation_value> -fee <value>\n"
        "\tUpdate public key delegation value for specified certificate or transaction hash with specified net name. Pay or cacheback the difference of m-tokens of native net token.\n"
    "srv_stake invalidate -net <net_name> {-tx <transaction_hash> -w <wallet_name> -fee <value> | -siging_pkey_hash <pkey_hash> -signing_pkey_type <pkey_type> -poa_cert <cert_name>}\n"
        "\tInvalidate requested delegated stake transaction by hash or cert name or cert pkey hash within net name and"
        " return m-tokens to specified wallet (if any)\n"
    "srv_stake approve -net <net_name> -tx <transaction_hash> -poa_cert <priv_cert_name>\n"
        "\tApprove stake transaction by root node certificate within specified net name\n"
    "srv_stake list keys -net <net_name> [-cert <delegated_cert> | -pkey <pkey_hash_str>]\n"
        "\tShow the list of active stake keys (optional delegated with specified cert).\n"
    "srv_stake list tx -net <net_name> \n"
        "\tShow the list of key delegation transactions.\n"
    "srv_stake min_value -net <net_name> [-chain <chain_name>] -poa_cert <poa_cert_name> -value <value>\n"
        "\tSets the minimum stake value\n"
    "srv_stake max_weight -net <net_name> [-chain <chain_name>] -poa_cert <poa_cert_name> -percent <value>\n"
        "\tSets maximum validator related weight (in percent)\n"
    "srv_stake check -net <net_name> -tx <tx_hash>\n"
        "\tCheck remote validator"
    );

    dap_chain_net_srv_uid_t l_uid = { .uint64 = DAP_CHAIN_NET_SRV_STAKE_POS_DELEGATE_ID };
    dap_ledger_service_add(l_uid, "pos_delegate", s_tag_check_key_delegation);
    return 0;
}

static dap_chain_net_srv_stake_t *s_srv_stake_by_net_id(dap_chain_net_id_t a_net_id)
{
    for (dap_list_t *it = s_srv_stake_list; it; it = it->next) {
        dap_chain_net_srv_stake_t *l_srv_stake = it->data;
        if (l_srv_stake->net_id.uint64 == a_net_id.uint64)
            return l_srv_stake;
    }
    return NULL;
}

int dap_chain_net_srv_stake_net_add(dap_chain_net_id_t a_net_id)
{
    dap_chain_net_srv_stake_t *l_srv_stake;
    DAP_NEW_Z_RET_VAL(l_srv_stake, dap_chain_net_srv_stake_t, -1, NULL);
    l_srv_stake->net_id = a_net_id;
    l_srv_stake->delegate_allowed_min = dap_chain_coins_to_balance("1.0");
    dap_list_t *l_list_last = dap_list_last(s_srv_stake_list);
    s_srv_stake_list = dap_list_append(s_srv_stake_list, l_srv_stake);
    if (l_list_last == dap_list_last(s_srv_stake_list)) {
        log_it(L_ERROR, "Can't add net %" DAP_UINT64_FORMAT_X " to stake service net list", a_net_id.uint64);
        DAP_DELETE(l_srv_stake);
        return -2;
    }
    log_it(L_NOTICE, "Successfully added net ID 0x%016" DAP_UINT64_FORMAT_x, a_net_id.uint64);
    return 0;
}

/**
 * @brief delete ht and hh concretic net from s_srv_stake 
 */
static void s_stake_net_clear(dap_chain_net_t *a_net)
{
    dap_chain_net_srv_stake_t *l_srv_stake = s_srv_stake_by_net_id(a_net->pub.id);
    dap_return_if_fail(l_srv_stake);
    dap_chain_net_srv_stake_item_t *l_stake = NULL, *l_tmp = NULL;
    HASH_ITER(ht, l_srv_stake->tx_itemlist, l_stake, l_tmp) {
        // Clang bug at this, l_stake should change at every loop cycle
        HASH_DELETE(ht, l_srv_stake->tx_itemlist, l_stake);
    }
    HASH_ITER(hh, l_srv_stake->itemlist, l_stake, l_tmp) {
        // Clang bug at this, l_stake should change at every loop cycle
        HASH_DEL(l_srv_stake->itemlist, l_stake);
        DAP_DELETE(l_stake);
    }
    dap_chain_net_srv_stake_cache_item_t *l_cache_item = NULL, *l_cache_tmp = NULL;
    HASH_ITER(hh, l_srv_stake->cache, l_cache_item, l_cache_tmp) {
        // Clang bug at this, l_stake should change at every loop cycle
        HASH_DEL(l_srv_stake->cache, l_cache_item);
        DAP_DELETE(l_cache_item);
    }
}

void dap_chain_net_srv_stake_pos_delegate_deinit()
{
    for (dap_chain_net_t *it = dap_chain_net_iter_start(); it; it = dap_chain_net_iter_next(it))
        s_stake_net_clear(it);
    dap_list_free_full(s_srv_stake_list, NULL);
    s_srv_stake_list = NULL;
}

static int s_stake_verificator_callback(dap_ledger_t *a_ledger, dap_chain_tx_out_cond_t *a_cond,
                                         dap_chain_datum_tx_t *a_tx_in, bool a_owner)
{
    dap_return_val_if_fail(a_ledger && a_cond && a_tx_in, -1);
    dap_chain_net_srv_stake_t *l_srv_stake = s_srv_stake_by_net_id(a_ledger->net->pub.id);
    dap_return_val_if_fail(l_srv_stake, -2);

#define m_cond_check()                                                                              \
(                                                                                                   \
    {                                                                                               \
        if (l_tx_new_cond->header.subtype != a_cond->header.subtype ||                              \
                l_tx_new_cond->header.ts_expires != a_cond->header.ts_expires ||                    \
                !dap_chain_net_srv_uid_compare(l_tx_new_cond->header.srv_uid,                       \
                                               a_cond->header.srv_uid)                              \
                ) {                                                                                 \
            log_it(L_WARNING, "Conditional out and conditional in have different headers");         \
            return -3;                                                                              \
        }                                                                                           \
        if (l_tx_new_cond->tsd_size != a_cond->tsd_size ||                                          \
                memcmp(l_tx_new_cond->tsd, a_cond->tsd, a_cond->tsd_size)) {                        \
            log_it(L_WARNING, "Conditional out and conditional in have different TSD sections");    \
            return -4;                                                                              \
        }                                                                                           \
        if (dap_chain_addr_is_blank(&l_tx_new_cond->subtype.srv_stake_pos_delegate.signing_addr) || \
                l_tx_new_cond->subtype.srv_stake_pos_delegate.signer_node_addr.uint64 == 0) {       \
            log_it(L_WARNING, "Not blank address or key fields in order conditional tx");           \
            return -5;                                                                              \
        }                                                                                           \
    }                                                                                               \
)
    int l_out_idx = 0;
    dap_chain_tx_out_cond_t *l_tx_new_cond = dap_chain_datum_tx_out_cond_get(
                                                a_tx_in, DAP_CHAIN_TX_OUT_COND_SUBTYPE_SRV_STAKE_POS_DELEGATE, &l_out_idx);
    // It's a order conditional TX
    if (dap_chain_addr_is_blank(&a_cond->subtype.srv_stake_pos_delegate.signing_addr) ||
            a_cond->subtype.srv_stake_pos_delegate.signer_node_addr.uint64 == 0) {
        if (a_owner)
            return 0;
        if (!l_tx_new_cond) {
            log_it(L_ERROR, "Condition not found in conditional tx");
            return -13;
        }
        m_cond_check();

        if (compare256(l_tx_new_cond->header.value, a_cond->header.value)) {
            log_it(L_WARNING, "Conditional out and conditional in have different values");
            return -14;
        }
        return 0;
    }
    if (!a_owner) {
        log_it(L_WARNING, "Trying to spend conditional tx by not a owner");
        return -11;
    }
    // Delegation value update (dynamic weight feature)
    if (l_tx_new_cond) {

        m_cond_check();

        if (!dap_chain_addr_compare(&l_tx_new_cond->subtype.srv_stake_pos_delegate.signing_addr,
                                    &a_cond->subtype.srv_stake_pos_delegate.signing_addr)) {
            log_it(L_WARNING, "Conditional out and conditional in have different signer key hashes");
            return -15;
        }
        if (l_tx_new_cond->subtype.srv_stake_pos_delegate.signer_node_addr.uint64 !=
                a_cond->subtype.srv_stake_pos_delegate.signer_node_addr.uint64) {
            log_it(L_WARNING, "Conditional out and conditional in have different node addresses");
            return -16;
        }
        if (compare256(l_tx_new_cond->header.value,
                       dap_chain_net_srv_stake_get_allowed_min_value(a_ledger->net->pub.id)) == -1) {
            log_it(L_WARNING, "New conditional out have value %s lower than minimum service required",
                                                    dap_uint256_to_char(l_tx_new_cond->header.value, NULL));
            return -17;
        }
    } else {
        // It's a delegation conitional TX
        dap_chain_tx_in_cond_t *l_tx_in_cond = (dap_chain_tx_in_cond_t *)
                                                dap_chain_datum_tx_item_get(a_tx_in, NULL, NULL, TX_ITEM_TYPE_IN_COND, NULL);
        if (!l_tx_in_cond) {
            log_it(L_ERROR, "Conditional in item not found in current tx");
            return -6;
        }
        // ATTENTION: It's correct only with single IN_COND TX item
        dap_hash_fast_t *l_prev_hash = &l_tx_in_cond->header.tx_prev_hash;
        if (dap_hash_fast_is_blank(l_prev_hash)) {
            log_it(L_ERROR, "Blank hash of prev tx in tx_in_cond");
            return -7;
        }
        if (a_tx_in->header.ts_created < 1706227200) // Jan 26 2024 00:00:00 GMT, old policy rules
            return 0;
        dap_chain_net_srv_stake_item_t *l_stake = NULL;
        HASH_FIND(ht, l_srv_stake->tx_itemlist, l_prev_hash, sizeof(dap_hash_t), l_stake);
        if (l_stake) {
            log_it(L_WARNING, "Key %s is empowered for now, need to revoke it first",
                                    dap_hash_fast_to_str_static(&l_stake->signing_addr.data.hash_fast));
            return -12;
        }
    }
    return 0;
}

static void s_stake_updater_callback(dap_ledger_t *a_ledger, dap_chain_datum_tx_t *a_tx_in, dap_hash_fast_t *a_tx_in_hash, dap_chain_tx_out_cond_t *a_cond)
{
    dap_return_if_fail(a_ledger && a_tx_in);
    dap_chain_net_srv_stake_t *l_srv_stake = s_srv_stake_by_net_id(a_ledger->net->pub.id);
    dap_return_if_fail(l_srv_stake);
    if (!a_cond)
        return;
    dap_chain_tx_out_cond_t *l_tx_new_cond = dap_chain_datum_tx_out_cond_get(a_tx_in, DAP_CHAIN_TX_OUT_COND_SUBTYPE_SRV_STAKE_POS_DELEGATE, NULL);
    dap_chain_addr_t *l_signing_addr = &a_cond->subtype.srv_stake_pos_delegate.signing_addr;
    if (l_tx_new_cond)
        dap_chain_net_srv_stake_key_update(l_signing_addr, l_tx_new_cond->header.value, a_tx_in_hash);
    else
        dap_chain_net_srv_stake_key_invalidate(l_signing_addr);
    s_cache_data(a_ledger, a_tx_in, l_signing_addr);
}

static void s_stake_deleted_callback(dap_ledger_t *a_ledger, dap_chain_datum_tx_t *a_tx, dap_chain_tx_out_cond_t *a_cond)
{
    if (!a_cond)
        return;
    dap_chain_addr_t *l_signing_addr = &a_cond->subtype.srv_stake_pos_delegate.signing_addr;
    dap_chain_net_srv_stake_key_invalidate(l_signing_addr);
    s_uncache_data(a_ledger, a_tx, l_signing_addr);
}

static bool s_srv_stake_is_poa_cert(dap_chain_net_t *a_net, dap_enc_key_t *a_key)
{
    bool l_is_poa_cert = false;
    dap_pkey_t *l_pkey = dap_pkey_from_enc_key(a_key);
    dap_list_t *l_pkeys = dap_chain_net_get_net_decree(a_net)->pkeys;
    for (dap_list_t *it = l_pkeys; it; it = it->next)
        if (dap_pkey_compare(l_pkey, (dap_pkey_t *)it->data)) {
            l_is_poa_cert = true;
            break;
        }
    DAP_DELETE(l_pkey);
    return l_is_poa_cert;
}

#define LIMIT_DELTA UINT64_C(1000000000000) // 1.0e-6
static bool s_weights_truncate(dap_chain_net_srv_stake_t *l_srv_stake, const uint256_t a_limit)
{
    uint256_t l_sum = uint256_0;
    for (dap_chain_net_srv_stake_item_t *it = l_srv_stake->itemlist; it; it = it->hh.next)
        SUM_256_256(l_sum, it->value, &l_sum);
    uint256_t l_weight_max;
    MULT_256_COIN(l_sum, a_limit, &l_weight_max);
    size_t l_exceeds_count = 0;
    uint256_t l_sum_others = l_sum;
    for (dap_chain_net_srv_stake_item_t *it = l_srv_stake->itemlist; it; it = it->hh.next) {
        uint256_t l_weight_with_delta;
        SUBTRACT_256_256(it->value, GET_256_FROM_64(LIMIT_DELTA), &l_weight_with_delta);
        if (compare256(l_weight_with_delta, l_weight_max) == 1) {
            SUBTRACT_256_256(l_sum_others, it->value, &l_sum_others);
            it->value = uint256_0;
            l_exceeds_count++;
        }
    }
    if (l_exceeds_count) {
        uint256_t delta = dap_uint256_decimal_from_uint64(l_exceeds_count);
        uint256_t kappa;
        DIV_256_COIN(dap_uint256_decimal_from_uint64(1), a_limit, &kappa);
        SUBTRACT_256_256(kappa, delta, &kappa);
        DIV_256_COIN(l_sum_others, kappa, &kappa);
        for (dap_chain_net_srv_stake_item_t *it = l_srv_stake->itemlist; it; it = it->hh.next)
            if (IS_ZERO_256(it->value))
                it->value = kappa;
    }
    return l_exceeds_count;
}
#undef LIMIT_DELTA

static void s_stake_recalculate_weights(dap_chain_net_id_t a_net_id)
{
    dap_chain_net_srv_stake_t *l_srv_stake = s_srv_stake_by_net_id(a_net_id);
    dap_return_if_fail(l_srv_stake);
    if (IS_ZERO_256(l_srv_stake->delegate_percent_max))
        return;
    size_t l_validators_count = HASH_COUNT(l_srv_stake->itemlist);
    uint256_t l_limit_min;
    DIV_256(dap_uint256_decimal_from_uint64(1), GET_256_FROM_64(l_validators_count), &l_limit_min);
    if (compare256(l_srv_stake->delegate_percent_max, l_limit_min) == 1)
        l_limit_min = l_srv_stake->delegate_percent_max;
    for (dap_chain_net_srv_stake_item_t *it = l_srv_stake->itemlist; it; it = it->hh.next)
        it->value = it->locked_value;       // restore original locked values
    while (s_weights_truncate(l_srv_stake, l_limit_min));
}

void dap_chain_net_srv_stake_key_delegate(dap_chain_net_t *a_net, dap_chain_addr_t *a_signing_addr, dap_hash_fast_t *a_stake_tx_hash,
                                          uint256_t a_value, dap_chain_node_addr_t *a_node_addr)
{
    dap_return_if_fail(a_net && a_signing_addr && a_node_addr && a_stake_tx_hash);
    dap_chain_net_srv_stake_t *l_srv_stake = s_srv_stake_by_net_id(a_net->pub.id);
    dap_return_if_fail(l_srv_stake);

    dap_chain_net_srv_stake_item_t *l_stake = NULL;
    bool l_found = false;
    HASH_FIND(hh, l_srv_stake->itemlist, &a_signing_addr->data.hash_fast, sizeof(dap_hash_fast_t), l_stake);
    if (!l_stake)
        l_stake = DAP_NEW_Z(dap_chain_net_srv_stake_item_t);
    else {
        l_found = true;
        HASH_DELETE(ht, l_srv_stake->tx_itemlist, l_stake);
    }
    l_stake->net = a_net;
    l_stake->node_addr = *a_node_addr;
    l_stake->signing_addr = *a_signing_addr;
    l_stake->value = l_stake->locked_value = a_value;
    l_stake->tx_hash = *a_stake_tx_hash;
    l_stake->is_active = true;
    if (!l_found)
        HASH_ADD(hh, l_srv_stake->itemlist, signing_addr.data.hash_fast, sizeof(dap_hash_fast_t), l_stake);
    if (!dap_hash_fast_is_blank(a_stake_tx_hash)) {
        HASH_ADD(ht, l_srv_stake->tx_itemlist, tx_hash, sizeof(dap_hash_fast_t), l_stake);
        dap_chain_datum_tx_t *l_tx = dap_ledger_tx_find_by_hash(a_net->pub.ledger, a_stake_tx_hash);
        if (l_tx) {
            dap_chain_tx_out_cond_t *l_cond = dap_chain_datum_tx_out_cond_get(l_tx, DAP_CHAIN_TX_OUT_COND_SUBTYPE_SRV_STAKE_POS_DELEGATE, NULL);
            if (l_cond && l_cond->tsd_size == dap_chain_datum_tx_item_out_cond_create_srv_stake_get_tsd_size()) {
                dap_tsd_t *l_tsd = dap_tsd_find(l_cond->tsd, l_cond->tsd_size, DAP_CHAIN_TX_OUT_COND_TSD_ADDR);
                l_stake->sovereign_addr = dap_tsd_get_scalar(l_tsd, dap_chain_addr_t);
                l_tsd = dap_tsd_find(l_cond->tsd, l_cond->tsd_size, DAP_CHAIN_TX_OUT_COND_TSD_VALUE);
                l_stake->sovereign_tax = dap_tsd_get_scalar(l_tsd, uint256_t);
                if (compare256(l_stake->sovereign_tax, dap_chain_coins_to_balance("1.0")) == 1)
                    l_stake->sovereign_tax = dap_chain_coins_to_balance("1.0");
            }
        }
    }
    dap_chain_esbocs_add_validator_to_clusters(a_net->pub.id, a_node_addr);
    const char *l_value_str; dap_uint256_to_char(a_value, &l_value_str);
    log_it(L_NOTICE, "Added key with fingerprint %s and locked value %s for node " NODE_ADDR_FP_STR,
                            dap_chain_hash_fast_to_str_static(&a_signing_addr->data.hash_fast), l_value_str, NODE_ADDR_FP_ARGS(a_node_addr));
    s_stake_recalculate_weights(a_signing_addr->net_id);
}

void dap_chain_net_srv_stake_key_invalidate(dap_chain_addr_t *a_signing_addr)
{
    dap_return_if_fail(a_signing_addr);
    dap_chain_net_srv_stake_t *l_srv_stake = s_srv_stake_by_net_id(a_signing_addr->net_id);
    dap_return_if_fail(l_srv_stake);
    dap_chain_net_srv_stake_item_t *l_stake = NULL;
    HASH_FIND(hh, l_srv_stake->itemlist, &a_signing_addr->data.hash_fast, sizeof(dap_hash_fast_t), l_stake);
    dap_return_if_fail(l_stake);
    dap_chain_esbocs_remove_validator_from_clusters(l_stake->signing_addr.net_id, &l_stake->node_addr);
    HASH_DEL(l_srv_stake->itemlist, l_stake);
    HASH_DELETE(ht, l_srv_stake->tx_itemlist, l_stake);
    const char *l_value_str; dap_uint256_to_char(l_stake->locked_value, &l_value_str);
    log_it(L_NOTICE, "Removed key with fingerprint %s and locked value %s for node " NODE_ADDR_FP_STR,
                            dap_chain_hash_fast_to_str_static(&a_signing_addr->data.hash_fast), l_value_str, NODE_ADDR_FP_ARGS_S(l_stake->node_addr));
    DAP_DELETE(l_stake);
    s_stake_recalculate_weights(a_signing_addr->net_id);
}

void dap_chain_net_srv_stake_key_update(dap_chain_addr_t *a_signing_addr, uint256_t a_new_value, dap_hash_fast_t *a_new_tx_hash)
{
    dap_return_if_fail(a_signing_addr && a_new_tx_hash);
    dap_chain_net_srv_stake_t *l_srv_stake = s_srv_stake_by_net_id(a_signing_addr->net_id);
    dap_return_if_fail(l_srv_stake);
    dap_chain_net_srv_stake_item_t *l_stake = NULL;
    HASH_FIND(hh, l_srv_stake->itemlist, &a_signing_addr->data.hash_fast, sizeof(dap_hash_fast_t), l_stake);
    if (!l_stake)
        return; // It's update for non delegated key, it's OK
    HASH_DELETE(ht, l_srv_stake->tx_itemlist, l_stake);
    char *l_old_value_str = dap_chain_balance_to_coins(l_stake->locked_value);
    l_stake->locked_value = l_stake->value = a_new_value;
    l_stake->tx_hash = *a_new_tx_hash;
    HASH_ADD(ht, l_srv_stake->tx_itemlist, tx_hash, sizeof(dap_hash_fast_t), l_stake);
    const char *l_new_value_str; dap_uint256_to_char(a_new_value, &l_new_value_str);
    log_it(L_NOTICE, "Updated key with fingerprint %s and locked value %s to new locked value %s for node " NODE_ADDR_FP_STR,
                            dap_chain_hash_fast_to_str_static(&a_signing_addr->data.hash_fast), l_old_value_str,
                                l_new_value_str, NODE_ADDR_FP_ARGS_S(l_stake->node_addr));
    DAP_DELETE(l_old_value_str);
    s_stake_recalculate_weights(a_signing_addr->net_id);
}

void dap_chain_net_srv_stake_set_allowed_min_value(dap_chain_net_id_t a_net_id, uint256_t a_value)
{
    dap_chain_net_srv_stake_t *l_srv_stake = s_srv_stake_by_net_id(a_net_id);
    dap_return_if_fail(l_srv_stake);
    l_srv_stake->delegate_allowed_min = a_value;
    for (dap_chain_net_srv_stake_item_t *it = l_srv_stake->itemlist; it; it = it->hh.next)
        if (dap_hash_fast_is_blank(&it->tx_hash))
            it->locked_value = it->value = a_value;
}

void dap_chain_net_srv_stake_set_percent_max(dap_chain_net_id_t a_net_id, uint256_t a_value)
{
    dap_chain_net_srv_stake_t *l_srv_stake = s_srv_stake_by_net_id(a_net_id);
    dap_return_if_fail(l_srv_stake);
    l_srv_stake->delegate_percent_max = a_value;
    s_stake_recalculate_weights(a_net_id);
}

uint256_t dap_chain_net_srv_stake_get_allowed_min_value(dap_chain_net_id_t a_net_id)
{
    dap_chain_net_srv_stake_t *l_srv_stake = s_srv_stake_by_net_id(a_net_id);
    dap_return_val_if_fail(l_srv_stake, uint256_0);
    return l_srv_stake->delegate_allowed_min;
}

uint256_t dap_chain_net_srv_stake_get_percent_max(dap_chain_net_id_t a_net_id)
{
    dap_chain_net_srv_stake_t *l_srv_stake = s_srv_stake_by_net_id(a_net_id);
    dap_return_val_if_fail(l_srv_stake, uint256_0);
    return l_srv_stake->delegate_percent_max;
}

int dap_chain_net_srv_stake_key_delegated(dap_chain_addr_t *a_signing_addr)
{
    dap_return_val_if_fail(a_signing_addr, 0);
    dap_chain_net_srv_stake_t *l_srv_stake = s_srv_stake_by_net_id(a_signing_addr->net_id);
    dap_return_val_if_fail(l_srv_stake, 0);
    dap_chain_net_srv_stake_item_t *l_stake = NULL;
    HASH_FIND(hh, l_srv_stake->itemlist, &a_signing_addr->data.hash_fast, sizeof(dap_hash_fast_t), l_stake);
    if (l_stake) // public key delegated for this network
        return l_stake->is_active ? 1 : -1;
    return 0;
}

dap_list_t *dap_chain_net_srv_stake_get_validators(dap_chain_net_id_t a_net_id, bool a_only_active, uint16_t **a_excluded_list)
{
    dap_chain_net_srv_stake_t *l_srv_stake = s_srv_stake_by_net_id(a_net_id);
    dap_return_val_if_fail(l_srv_stake, NULL);
    if (!l_srv_stake->itemlist)
        return NULL;
    dap_list_t *l_ret = NULL;
    const uint16_t l_arr_resize_step = 64;
    size_t l_arr_size = l_arr_resize_step, l_arr_idx = 1, l_list_idx = 0;
    if (a_excluded_list)
        DAP_NEW_Z_COUNT_RET_VAL(*a_excluded_list, uint16_t, l_arr_size, NULL, NULL);
    for (dap_chain_net_srv_stake_item_t *l_stake = l_srv_stake->itemlist; l_stake; l_stake = l_stake->hh.next) {
        if (l_stake->is_active || !a_only_active) {
            void *l_data = DAP_DUP(l_stake);
            if (!l_data)
                goto fail_ret;
            l_ret = dap_list_append(l_ret, l_data);
        }
        if (!l_stake->is_active && a_excluded_list) {
            (*a_excluded_list)[l_arr_idx++] = l_list_idx;
            if (l_arr_idx == l_arr_size) {
                l_arr_size += l_arr_resize_step;
                void *l_new_arr = DAP_REALLOC(*a_excluded_list, l_arr_size * sizeof(uint16_t));
                if (!l_new_arr)
                    goto fail_ret;
                else
                    *a_excluded_list = l_new_arr;
            }
        }
        l_list_idx++;
    }
    return l_ret;
fail_ret:
    log_it(L_CRITICAL, "%s", c_error_memory_alloc);
    dap_list_free_full(l_ret, NULL);
    if (a_excluded_list)
        DAP_DELETE(*a_excluded_list);
    return NULL;
}

int dap_chain_net_srv_stake_mark_validator_active(dap_chain_addr_t *a_signing_addr, bool a_on_off)
{
    dap_return_val_if_fail(a_signing_addr, -1);
    dap_chain_net_srv_stake_t *l_srv_stake = s_srv_stake_by_net_id(a_signing_addr->net_id);
    dap_return_val_if_fail(l_srv_stake, -3);
    dap_chain_net_srv_stake_item_t *l_stake = NULL, *l_tmp;
    if (!dap_hash_fast_is_blank(&a_signing_addr->data.hash_fast)) {
        // Mark a single validator
        HASH_FIND(hh, l_srv_stake->itemlist, &a_signing_addr->data.hash_fast, sizeof(dap_hash_fast_t), l_stake);
        if (!l_stake) // public key isn't delegated for this network
            return -2;
        l_stake->is_active = a_on_off;
    } else // Mark all validators
        HASH_ITER(hh, l_srv_stake->itemlist, l_stake, l_tmp)
            l_stake->is_active = a_on_off;
    return 0;
}

int dap_chain_net_srv_stake_verify_key_and_node(dap_chain_addr_t *a_signing_addr, dap_chain_node_addr_t *a_node_addr)
{
    dap_return_val_if_fail(a_signing_addr && a_node_addr, -100);
    dap_chain_net_srv_stake_t *l_srv_stake = s_srv_stake_by_net_id(a_signing_addr->net_id);
    dap_return_val_if_fail(l_srv_stake, -104);

    if (dap_chain_addr_is_blank(a_signing_addr) || a_node_addr->uint64 == 0) {
        log_it(L_WARNING, "Trying to approve bad delegating TX. Node or key addr is blank");
        return -103;
    }

    dap_chain_net_srv_stake_item_t *l_stake = NULL, *l_tmp = NULL;
    HASH_ITER(hh, l_srv_stake->itemlist, l_stake, l_tmp){
        //check key not activated for other node
        if(dap_chain_addr_compare(a_signing_addr, &l_stake->signing_addr)){
            char l_key_hash_str[DAP_CHAIN_HASH_FAST_STR_SIZE];
            dap_chain_hash_fast_to_str(&a_signing_addr->data.hash_fast,
                                       l_key_hash_str, DAP_CHAIN_HASH_FAST_STR_SIZE);
            debug_if(s_debug_more, L_WARNING, "Key %s already active for node "NODE_ADDR_FP_STR,
                                l_key_hash_str, NODE_ADDR_FP_ARGS_S(l_stake->node_addr));
            return -101;
        }

        //chek node have not other delegated key
        if(a_node_addr->uint64 == l_stake->node_addr.uint64){
            char l_key_hash_str[DAP_CHAIN_HASH_FAST_STR_SIZE];
            dap_chain_hash_fast_to_str(&l_stake->signing_addr.data.hash_fast,
                                       l_key_hash_str, DAP_CHAIN_HASH_FAST_STR_SIZE);
            debug_if(s_debug_more, L_WARNING, "Node "NODE_ADDR_FP_STR" already have active key %s",
                                NODE_ADDR_FP_ARGS(a_node_addr), l_key_hash_str);
            return -102;
        }
    }

    return 0;
}

static bool s_stake_cache_check_tx(dap_ledger_t *a_ledger, dap_hash_fast_t *a_tx_hash)
{
    dap_chain_net_srv_stake_t *l_srv_stake = s_srv_stake_by_net_id(a_ledger->net->pub.id);
    dap_return_val_if_fail(l_srv_stake, false);
    dap_chain_net_srv_stake_cache_item_t *l_stake = NULL;
    HASH_FIND(hh, l_srv_stake->cache, a_tx_hash, sizeof(*a_tx_hash), l_stake);
    if (l_stake) {
        dap_chain_net_srv_stake_key_invalidate(&l_stake->signing_addr);
        return true;
    }
    return false;
}

int dap_chain_net_srv_stake_load_cache(dap_chain_net_t *a_net)
{
    if (!a_net) {
        log_it(L_ERROR, "Invalid argument a_net in dap_chain_net_srv_stake_load_cache");
        return -1;
    }
    dap_ledger_t *l_ledger = a_net->pub.ledger;
    if (!dap_ledger_cache_enabled(l_ledger))
        return 0;

    char *l_gdb_group = dap_ledger_get_gdb_group(l_ledger, DAP_CHAIN_NET_SRV_STAKE_POS_DELEGATE_GDB_GROUP);
    size_t l_objs_count = 0;
    
    dap_global_db_obj_t *l_objs = dap_global_db_get_all_sync(l_gdb_group, &l_objs_count);

    if (!l_objs_count || !l_objs) {
        log_it(L_DEBUG, "Stake cache data not found");
        return -2;
    }
    dap_chain_net_srv_stake_t *l_srv_stake = s_srv_stake_by_net_id(a_net->pub.id);
    dap_return_val_if_fail(l_srv_stake, -4);

    for (size_t i = 0; i < l_objs_count; i++){
        dap_chain_net_srv_stake_cache_data_t *l_cache_data =
                (dap_chain_net_srv_stake_cache_data_t *)l_objs[i].value;
        dap_chain_net_srv_stake_cache_item_t *l_cache = DAP_NEW_Z(dap_chain_net_srv_stake_cache_item_t);
        if (!l_cache) {
            log_it(L_CRITICAL, "%s", c_error_memory_alloc);
            return -3;
        }
        l_cache->signing_addr   = l_cache_data->signing_addr;
        l_cache->tx_hash        = l_cache_data->tx_hash;
        HASH_ADD(hh, l_srv_stake->cache, tx_hash, sizeof(dap_hash_fast_t), l_cache);
    }
    dap_global_db_objs_delete(l_objs, l_objs_count);
    dap_ledger_set_cache_tx_check_callback(l_ledger, s_stake_cache_check_tx);
    return 0;
}

void dap_chain_net_srv_stake_purge(dap_chain_net_t *a_net)
{
    dap_ledger_t *l_ledger = a_net->pub.ledger;
    char *l_gdb_group = dap_ledger_get_gdb_group(l_ledger, DAP_CHAIN_NET_SRV_STAKE_POS_DELEGATE_GDB_GROUP);
    dap_global_db_erase_table(l_gdb_group, NULL, NULL);
    DAP_DELETE(l_gdb_group);
    s_stake_net_clear(a_net);
}


// Freeze staker's funds when delegating a key
static int s_stake_tx_create(dap_chain_net_t * a_net, dap_enc_key_t *a_key,
                                               uint256_t a_value, uint256_t a_fee,
                                               dap_chain_addr_t *a_signing_addr, dap_chain_node_addr_t *a_node_addr,
                                               dap_chain_addr_t *a_sovereign_addr, uint256_t a_sovereign_tax,
                                               dap_chain_datum_tx_t *a_prev_tx, dap_chain_datum_tx_t * a_tx)
{
    if (!a_net || !a_key || IS_ZERO_256(a_value) || !a_signing_addr || !a_node_addr)
        return -1;

    const char *l_native_ticker = a_net->pub.native_ticker;
    char l_delegated_ticker[DAP_CHAIN_TICKER_SIZE_MAX];
    dap_chain_datum_token_get_delegated_ticker(l_delegated_ticker, l_native_ticker);
    dap_ledger_t *l_ledger = dap_ledger_by_net_name(a_net->pub.name);
    uint256_t l_value_transfer = {}, l_fee_transfer = {}; // how many coins to transfer
    // list of transaction with 'out' items to sell
    dap_chain_addr_t l_owner_addr;
    dap_chain_addr_fill_from_key(&l_owner_addr, a_key, a_net->pub.id);
    uint256_t l_net_fee, l_fee_total = a_fee;
    dap_chain_addr_t l_net_fee_addr;
    bool l_net_fee_used = dap_chain_net_tx_get_fee(a_net->pub.id, &l_net_fee, &l_net_fee_addr);
    if (l_net_fee_used)
        SUM_256_256(l_fee_total, l_net_fee, &l_fee_total);
    dap_list_t *l_list_fee_out = dap_ledger_get_list_tx_outs_with_val(l_ledger, l_native_ticker,
                                                                      &l_owner_addr, l_fee_total, &l_fee_transfer);
    if (!l_list_fee_out) {
        log_it(L_WARNING, "Nothing to pay for fee (not enough funds)");
        return -2;
    }
    int l_ret = 0;
    // create empty transaction
    a_tx = dap_chain_datum_tx_create();

    if (!a_prev_tx) {
        dap_list_t *l_list_used_out = dap_ledger_get_list_tx_outs_with_val(l_ledger, l_delegated_ticker,
                                                                           &l_owner_addr, a_value, &l_value_transfer);
        if (!l_list_used_out) {
            log_it(L_WARNING, "Nothing to pay for delegate (not enough funds)");
            l_ret = -3;
            goto tx_fail;
        }
        // add 'in' items to pay for delegate
        uint256_t l_value_to_items = dap_chain_datum_tx_add_in_item_list(&a_tx, l_list_used_out);
        dap_list_free_full(l_list_used_out, NULL);
        if (!EQUAL_256(l_value_to_items, l_value_transfer)) {
            log_it(L_ERROR, "Can't compose the transaction input");
            l_ret = -4;
            goto tx_fail;
        }
    } else {
        dap_hash_fast_t l_prev_tx_hash;
        dap_hash_fast(a_prev_tx, dap_chain_datum_tx_get_size(a_prev_tx), &l_prev_tx_hash);
        int l_out_num = 0;
        dap_chain_datum_tx_out_cond_get(a_prev_tx, DAP_CHAIN_TX_OUT_COND_SUBTYPE_SRV_STAKE_POS_DELEGATE, &l_out_num);
        // add 'in' item to buy from conditional transaction
        if (1 != dap_chain_datum_tx_add_in_cond_item(&a_tx, &l_prev_tx_hash, l_out_num, -1)) {
            log_it(L_ERROR, "Can't compose the transaction conditional input");
            l_ret = -5;
            goto tx_fail;
        }
    }
    // add 'in' items to pay fee
    uint256_t l_value_fee_items = dap_chain_datum_tx_add_in_item_list(&a_tx, l_list_fee_out);
    dap_list_free_full(l_list_fee_out, NULL);
    if (!EQUAL_256(l_value_fee_items, l_fee_transfer)) {
        log_it(L_ERROR, "Can't compose the fee transaction input");
        l_ret = -6;
        goto tx_fail;
    }

    // add 'out_cond' & 'out_ext' items
    dap_chain_net_srv_uid_t l_uid = { .uint64 = DAP_CHAIN_NET_SRV_STAKE_POS_DELEGATE_ID };
    dap_chain_tx_out_cond_t *l_tx_out = dap_chain_datum_tx_item_out_cond_create_srv_stake(l_uid, a_value, a_signing_addr, a_node_addr,
                                                                                          a_sovereign_addr, a_sovereign_tax);
    if (!l_tx_out) {
        log_it(L_ERROR, "Can't compose the transaction conditional output");
        l_ret = -7;
        goto tx_fail;
    }
    dap_chain_datum_tx_add_item(&a_tx, (const uint8_t *)l_tx_out);
    DAP_DELETE(l_tx_out);
    if (!a_prev_tx) {
        // coin back
        uint256_t l_value_back = {};
        SUBTRACT_256_256(l_value_transfer, a_value, &l_value_back);
        if (!IS_ZERO_256(l_value_back)) {
            if (dap_chain_datum_tx_add_out_ext_item(&a_tx, &l_owner_addr, l_value_back, l_delegated_ticker) != 1) {
                log_it(L_ERROR, "Can't add coin back output");
                l_ret = -8;
                goto tx_fail;
            }
        }
    }

    // add fee items
    if (l_net_fee_used) {
        if (dap_chain_datum_tx_add_out_ext_item(&a_tx, &l_net_fee_addr, l_net_fee, l_native_ticker) != 1) {
            log_it(L_ERROR, "Can't add net fee output");
            l_ret = -9;
            goto tx_fail;
        }
    }
    if (!IS_ZERO_256(a_fee)) {
        if (dap_chain_datum_tx_add_fee_item(&a_tx, a_fee) != 1) {
            log_it(L_ERROR, "Can't add validator fee output");
            l_ret = -10;
            goto tx_fail;
        }
    }
    uint256_t l_fee_back = {};
    // fee coin back
    SUBTRACT_256_256(l_fee_transfer, l_fee_total, &l_fee_back);
    if (!IS_ZERO_256(l_fee_back)) {
        if (dap_chain_datum_tx_add_out_ext_item(&a_tx, &l_owner_addr, l_fee_back, l_native_ticker) != 1) {
            log_it(L_ERROR, "Cant add fee back output");
            l_ret = -11;
            goto tx_fail;
        }
    }

    // add 'sign' item
    if (dap_chain_datum_tx_add_sign_item(&a_tx, a_key) != 1) {
        log_it(L_ERROR, "Can't add sign output");
        l_ret = -12;
        goto tx_fail;
    }

    return l_ret;

tx_fail:
    dap_chain_datum_tx_delete(a_tx);
    return l_ret;
}

// Updates staker's funds with delegated key
static int s_stake_tx_update(dap_chain_net_t *a_net, dap_hash_fast_t *a_prev_tx_hash, uint256_t a_new_value, uint256_t a_fee, dap_enc_key_t *a_key, dap_chain_datum_tx_t * a_datum_tx_out)
{
    dap_return_val_if_fail(a_net && a_key && a_prev_tx_hash && !IS_ZERO_256(a_new_value), -14);
    int l_ret = 0;
    const char *l_native_ticker = a_net->pub.native_ticker;
    char l_delegated_ticker[DAP_CHAIN_TICKER_SIZE_MAX];
    dap_chain_datum_token_get_delegated_ticker(l_delegated_ticker, l_native_ticker);
    dap_ledger_t *l_ledger = dap_ledger_by_net_name(a_net->pub.name);
    uint256_t l_value_transfer = {}, l_fee_transfer = {}; // how many coins to transfer
    // list of transaction with 'out' items to sell
    dap_chain_addr_t l_owner_addr;
    dap_chain_addr_fill_from_key(&l_owner_addr, a_key, a_net->pub.id);
    uint256_t l_net_fee, l_fee_total = a_fee;
    dap_chain_addr_t l_net_fee_addr;
    bool l_net_fee_used = dap_chain_net_tx_get_fee(a_net->pub.id, &l_net_fee, &l_net_fee_addr);
    if (l_net_fee_used)
        SUM_256_256(l_fee_total, l_net_fee, &l_fee_total);
    dap_list_t *l_list_fee_out = dap_ledger_get_list_tx_outs_with_val(l_ledger, l_native_ticker,
                                                                      &l_owner_addr, l_fee_total, &l_fee_transfer);
    if (!l_list_fee_out) {
        log_it(L_WARNING, "Nothing to pay for fee (not enough funds)");
        l_ret = -1;
        return l_ret;
    }
    dap_chain_datum_tx_t *l_tx_prev = dap_ledger_tx_find_by_hash(l_ledger, a_prev_tx_hash);
    if (!l_tx_prev) {
        log_it(L_ERROR, "Transaction %s not found", dap_hash_fast_to_str_static(a_prev_tx_hash));
        l_ret = -2;
        return l_ret;
    }
    int l_out_num = 0;
    dap_chain_tx_out_cond_t *l_cond_prev = dap_chain_datum_tx_out_cond_get(l_tx_prev, DAP_CHAIN_TX_OUT_COND_SUBTYPE_SRV_STAKE_POS_DELEGATE, &l_out_num);
    if (!l_cond_prev) {
        log_it(L_ERROR, "Transaction %s is invalid", dap_hash_fast_to_str_static(a_prev_tx_hash));
        l_ret = -3;
        return l_ret;
    }

    // create empty transaction
    a_datum_tx_out = dap_chain_datum_tx_create();

    // add 'in' item to buy from conditional transaction
    if (1 != dap_chain_datum_tx_add_in_cond_item(&a_datum_tx_out, a_prev_tx_hash, l_out_num, -1)) {
        log_it(L_ERROR, "Can't compose the transaction conditional input");
        l_ret = -4;
        goto tx_fail;
    }

    // add 'in' items to pay fee
    uint256_t l_value_fee_items = dap_chain_datum_tx_add_in_item_list(&a_datum_tx_out, l_list_fee_out);
    dap_list_free_full(l_list_fee_out, NULL);
    if (!EQUAL_256(l_value_fee_items, l_fee_transfer)) {
        log_it(L_ERROR, "Can't compose the fee transaction input");
        l_ret = -5;
        goto tx_fail;
    }
    uint256_t l_value_prev = l_cond_prev->header.value, l_value_back = {};
    bool l_increasing = compare256(a_new_value, l_value_prev) == 1;
    if (l_increasing) {
        uint256_t l_refund_value = {};
        SUBTRACT_256_256(a_new_value, l_value_prev, &l_refund_value);
        dap_list_t *l_list_used_out = dap_ledger_get_list_tx_outs_with_val(l_ledger, l_delegated_ticker,
                                                                           &l_owner_addr, l_refund_value, &l_value_transfer);
        if (!l_list_used_out) {
            log_it(L_WARNING, "Nothing to pay for delegate (not enough funds)");
            l_ret = -6;
            return l_ret;
        }
        // add 'in' items to pay for delegate
        uint256_t l_value_to_items = dap_chain_datum_tx_add_in_item_list(&a_datum_tx_out, l_list_used_out);
        dap_list_free_full(l_list_used_out, NULL);
        if (!EQUAL_256(l_value_to_items, l_value_transfer)) {
            log_it(L_ERROR, "Can't compose the transaction input");
            l_ret = -7;
            goto tx_fail;
        }
        SUBTRACT_256_256(l_value_transfer, l_refund_value, &l_value_back);
    } else
        SUBTRACT_256_256(l_value_prev, a_new_value, &l_value_back);

    // add 'out_cond' & 'out_ext' items
    dap_chain_tx_out_cond_t *l_out_cond = DAP_DUP_SIZE(l_cond_prev, sizeof(dap_chain_tx_out_cond_t) + l_cond_prev->tsd_size);
    if (!l_out_cond) {
        log_it(L_CRITICAL, "%s", c_error_memory_alloc);
        l_ret = -8;
        goto tx_fail;
    }
    l_out_cond->header.value = a_new_value;
    dap_chain_datum_tx_add_item(&a_datum_tx_out, (const uint8_t *)l_out_cond);
    DAP_DELETE(l_out_cond);

    // coin back
    if (!IS_ZERO_256(l_value_back)) {
        if (dap_chain_datum_tx_add_out_ext_item(&a_datum_tx_out, &l_owner_addr, l_value_back, l_delegated_ticker) != 1) {
            log_it(L_ERROR, "Can't add coin back output");
            l_ret = -9;
            goto tx_fail;
        }
    }

    // add fee items
    if (l_net_fee_used) {
        if (dap_chain_datum_tx_add_out_ext_item(&a_datum_tx_out, &l_net_fee_addr, l_net_fee, l_native_ticker) != 1) {
            log_it(L_ERROR, "Cant add net fee output");
            l_ret = -10;
            goto tx_fail;
        }
    }
    if (!IS_ZERO_256(a_fee)) {
        if (dap_chain_datum_tx_add_fee_item(&a_datum_tx_out, a_fee) != 1) {
            log_it(L_ERROR, "Cant add validator fee output");
            l_ret = -11;
            goto tx_fail;
        }
    }
    uint256_t l_fee_back = {};
    // fee coin back
    SUBTRACT_256_256(l_fee_transfer, l_fee_total, &l_fee_back);
    if (!IS_ZERO_256(l_fee_back)) {
        if (dap_chain_datum_tx_add_out_ext_item(&a_datum_tx_out, &l_owner_addr, l_fee_back, l_native_ticker) != 1) {
            log_it(L_ERROR, "Cant add fee back output");
            l_ret = -12;
            goto tx_fail;
        }
    }

    // add 'sign' item
    if (dap_chain_datum_tx_add_sign_item(&a_datum_tx_out, a_key) != 1) {
        log_it(L_ERROR, "Can't add sign output");
        l_ret = -13;
        goto tx_fail;
    }

    return l_ret;

tx_fail:
    dap_chain_datum_tx_delete(a_datum_tx_out);
    return l_ret;
}

static int s_order_tx_create(dap_chain_net_t * a_net, dap_enc_key_t *a_key,
                                               uint256_t a_value, uint256_t a_fee,
                                                uint256_t a_sovereign_tax, dap_chain_addr_t *a_sovereign_addr, dap_chain_datum_tx_t * a_tx)
{
    dap_chain_node_addr_t l_node_addr = {};
    return s_stake_tx_create(a_net, a_key, a_value, a_fee,
                             (dap_chain_addr_t *)&c_dap_chain_addr_blank, &l_node_addr,
                             a_sovereign_addr, a_sovereign_tax, NULL, a_tx);
}

// Put the transaction to mempool
static int s_stake_tx_put(dap_chain_datum_tx_t *a_tx, dap_chain_net_t *a_net, const char *a_hash_out_type, char * a_hash_out)
{
    dap_chain_t *l_chain = dap_chain_net_get_default_chain_by_chain_type(a_net, CHAIN_TYPE_TX);
    if (!l_chain)
        return -3;
    size_t l_tx_size = dap_chain_datum_tx_get_size(a_tx);
    dap_chain_datum_t *l_datum = dap_chain_datum_create(DAP_CHAIN_DATUM_TX, a_tx, l_tx_size);
    if (!l_datum) {
        log_it(L_CRITICAL, "Not enough memory");
        return -2;
    }
    // Processing will be made according to autoprocess policy
    a_hash_out = dap_chain_mempool_datum_add(l_datum, l_chain, a_hash_out_type);
    DAP_DELETE(l_datum);
    if (!a_hash_out) 
        return -1;
    else 
        return 0;
}

dap_chain_datum_decree_t *dap_chain_net_srv_stake_decree_approve(dap_chain_net_t *a_net, dap_hash_fast_t *a_stake_tx_hash, dap_cert_t *a_cert)
{
    dap_ledger_t *l_ledger = dap_ledger_by_net_name(a_net->pub.name);

    dap_chain_datum_tx_t *l_cond_tx = dap_ledger_tx_find_by_hash(l_ledger, a_stake_tx_hash);
    if (!l_cond_tx) {
        log_it(L_WARNING, "Requested conditional transaction not found");
        return NULL;
    }
    int l_prev_cond_idx = 0;
    dap_chain_tx_out_cond_t *l_tx_out_cond = dap_chain_datum_tx_out_cond_get(l_cond_tx,
                                                  DAP_CHAIN_TX_OUT_COND_SUBTYPE_SRV_STAKE_POS_DELEGATE, &l_prev_cond_idx);
    if (!l_tx_out_cond) {
        log_it(L_WARNING, "Requested conditional transaction has no requires conditional output");
        return NULL;
    }
    dap_hash_fast_t l_spender_hash = { };
    if (dap_ledger_tx_hash_is_used_out_item(l_ledger, a_stake_tx_hash, l_prev_cond_idx, &l_spender_hash)) {
        char l_hash_str[DAP_CHAIN_HASH_FAST_STR_SIZE];
        dap_chain_hash_fast_to_str(&l_spender_hash, l_hash_str, sizeof(l_hash_str));
        log_it(L_WARNING, "Requested conditional transaction is already used out by %s", l_hash_str);
        return NULL;
    }
    char l_delegated_ticker[DAP_CHAIN_TICKER_SIZE_MAX];
    dap_chain_datum_token_get_delegated_ticker(l_delegated_ticker, a_net->pub.native_ticker);
    const char *l_tx_ticker = dap_ledger_tx_get_token_ticker_by_hash(l_ledger, a_stake_tx_hash);
    if (dap_strcmp(l_tx_ticker, l_delegated_ticker)) {
        log_it(L_WARNING, "Requested conditional transaction have another ticker (not %s)", l_delegated_ticker);
        return NULL;
    }

    if(dap_chain_net_srv_stake_verify_key_and_node(&l_tx_out_cond->subtype.srv_stake_pos_delegate.signing_addr, &l_tx_out_cond->subtype.srv_stake_pos_delegate.signer_node_addr)){
        log_it(L_WARNING, "Key and node verification error");
        return NULL;
    }

    // create approve decree
    size_t l_total_tsd_size = 0;
    dap_chain_datum_decree_t *l_decree = NULL;
    dap_list_t *l_tsd_list = NULL;
    dap_tsd_t *l_tsd = NULL;

    l_total_tsd_size += sizeof(dap_tsd_t) + sizeof(dap_hash_fast_t);
    l_tsd = DAP_NEW_Z_SIZE(dap_tsd_t, l_total_tsd_size);
    if (!l_tsd) {
        log_it(L_CRITICAL, "%s", c_error_memory_alloc);
        return NULL;
    }
    l_tsd->type = DAP_CHAIN_DATUM_DECREE_TSD_TYPE_HASH;
    l_tsd->size = sizeof(dap_hash_fast_t);
    *(dap_hash_fast_t*)(l_tsd->data) = *a_stake_tx_hash;
    l_tsd_list = dap_list_append(l_tsd_list, l_tsd);

    l_total_tsd_size += sizeof(dap_tsd_t) + sizeof(uint256_t);
    l_tsd = DAP_NEW_Z_SIZE(dap_tsd_t, l_total_tsd_size);
    if (!l_tsd) {
        log_it(L_CRITICAL, "%s", c_error_memory_alloc);
        dap_list_free_full(l_tsd_list, NULL);
        return NULL;
    }
    l_tsd->type = DAP_CHAIN_DATUM_DECREE_TSD_TYPE_STAKE_VALUE;
    l_tsd->size = sizeof(uint256_t);
    *(uint256_t*)(l_tsd->data) = l_tx_out_cond->header.value;
    l_tsd_list = dap_list_append(l_tsd_list, l_tsd);

    l_total_tsd_size += sizeof(dap_tsd_t) + sizeof(dap_chain_addr_t);
    l_tsd = DAP_NEW_Z_SIZE(dap_tsd_t, l_total_tsd_size);
    if (!l_tsd) {
        log_it(L_CRITICAL, "%s", c_error_memory_alloc);
        dap_list_free_full(l_tsd_list, NULL);
        return NULL;
    }
    l_tsd->type = DAP_CHAIN_DATUM_DECREE_TSD_TYPE_STAKE_SIGNING_ADDR;
    l_tsd->size = sizeof(dap_chain_addr_t);
    *(dap_chain_addr_t*)(l_tsd->data) = l_tx_out_cond->subtype.srv_stake_pos_delegate.signing_addr;
    l_tsd_list = dap_list_append(l_tsd_list, l_tsd);

    l_total_tsd_size += sizeof(dap_tsd_t) + sizeof(dap_chain_node_addr_t);
    l_tsd = DAP_NEW_Z_SIZE(dap_tsd_t, l_total_tsd_size);
    if (!l_tsd) {
        log_it(L_CRITICAL, "%s", c_error_memory_alloc);
        dap_list_free_full(l_tsd_list, NULL);
        return NULL;
    }
    l_tsd->type = DAP_CHAIN_DATUM_DECREE_TSD_TYPE_NODE_ADDR;
    l_tsd->size = sizeof(dap_chain_node_addr_t);
    *(dap_chain_node_addr_t*)(l_tsd->data) = l_tx_out_cond->subtype.srv_stake_pos_delegate.signer_node_addr;
    l_tsd_list = dap_list_append(l_tsd_list, l_tsd);

    l_decree = DAP_NEW_Z_SIZE(dap_chain_datum_decree_t, sizeof(dap_chain_datum_decree_t) + l_total_tsd_size);
    if (!l_decree) {
        log_it(L_CRITICAL, "%s", c_error_memory_alloc);
        dap_list_free_full(l_tsd_list, NULL);
        return NULL;
    }
    l_decree->decree_version = DAP_CHAIN_DATUM_DECREE_VERSION;
    l_decree->header.ts_created = dap_time_now();
    l_decree->header.type = DAP_CHAIN_DATUM_DECREE_TYPE_COMMON;
    l_decree->header.common_decree_params.net_id = a_net->pub.id;
    dap_chain_t *l_chain = dap_chain_net_get_default_chain_by_chain_type(a_net, CHAIN_TYPE_ANCHOR);
    if (!l_chain)
        l_chain =  dap_chain_net_get_chain_by_chain_type(a_net, CHAIN_TYPE_ANCHOR);
    if (!l_chain) {
        log_it(L_ERROR, "No chain supported anchor datum type");
        DAP_DEL_Z(l_decree);
        return NULL;
    }
    l_decree->header.common_decree_params.chain_id = l_chain->id;
    l_decree->header.common_decree_params.cell_id = *dap_chain_net_get_cur_cell(a_net);
    l_decree->header.sub_type = DAP_CHAIN_DATUM_DECREE_COMMON_SUBTYPE_STAKE_APPROVE;
    l_decree->header.data_size = l_total_tsd_size;
    l_decree->header.signs_size = 0;

    size_t l_data_tsd_offset = 0;
    for ( dap_list_t* l_iter=dap_list_first(l_tsd_list); l_iter; l_iter=l_iter->next){
        dap_tsd_t * l_b_tsd = (dap_tsd_t *) l_iter->data;
        size_t l_tsd_size = dap_tsd_size(l_b_tsd);
        memcpy((byte_t*)l_decree->data_n_signs + l_data_tsd_offset, l_b_tsd, l_tsd_size);
        l_data_tsd_offset += l_tsd_size;
    }
    dap_list_free_full(l_tsd_list, NULL);

    size_t l_cur_sign_offset = l_decree->header.data_size + l_decree->header.signs_size;
    size_t l_total_signs_size = l_decree->header.signs_size;

    dap_sign_t * l_sign = dap_cert_sign(a_cert,  l_decree,
       sizeof(dap_chain_datum_decree_t) + l_decree->header.data_size, 0);

    if (l_sign) {
        size_t l_sign_size = dap_sign_get_size(l_sign);
        l_decree = DAP_REALLOC(l_decree, sizeof(dap_chain_datum_decree_t) + l_cur_sign_offset + l_sign_size);
        if (!l_decree) {
            log_it(L_CRITICAL, "%s", c_error_memory_alloc);
            DAP_DELETE(l_sign);
            return NULL;
        }
        memcpy((byte_t*)l_decree->data_n_signs + l_cur_sign_offset, l_sign, l_sign_size);
        l_total_signs_size += l_sign_size;
        l_cur_sign_offset += l_sign_size;
        l_decree->header.signs_size = l_total_signs_size;
        DAP_DELETE(l_sign);
        log_it(L_DEBUG,"<-- Signed with '%s'", a_cert->name);
    }else{
        log_it(L_ERROR, "Decree signing failed");
        DAP_DELETE(l_decree);
        return NULL;
    }

    return l_decree;
}

// Put the decree to mempool
static char *s_stake_decree_put(dap_chain_datum_decree_t *a_decree, dap_chain_net_t *a_net)
{
    size_t l_decree_size = dap_chain_datum_decree_get_size(a_decree);
    dap_chain_datum_t *l_datum = dap_chain_datum_create(DAP_CHAIN_DATUM_DECREE, a_decree, l_decree_size);
    dap_chain_t *l_chain = dap_chain_net_get_default_chain_by_chain_type(a_net, CHAIN_TYPE_DECREE);
    if (!l_chain)
        l_chain =  dap_chain_net_get_chain_by_chain_type(a_net, CHAIN_TYPE_DECREE);
    if (!l_chain) {
        log_it(L_ERROR, "No chain supported decree datum type");
        return NULL;
    }
    // Processing will be made according to autoprocess policy
    char *l_ret = dap_chain_mempool_datum_add(l_datum, l_chain, "hex");
    DAP_DELETE(l_datum);
    return l_ret;
}

static int s_stake_tx_invalidate(dap_chain_net_t *a_net, dap_hash_fast_t *a_tx_hash, uint256_t a_fee, dap_enc_key_t *a_key, dap_chain_datum_tx_t *a_tx)
{
    dap_ledger_t *l_ledger = dap_ledger_by_net_name(a_net->pub.name);
    int l_ret = 0;
    dap_chain_datum_tx_t *l_cond_tx = dap_ledger_tx_find_by_hash(l_ledger, a_tx_hash);
    if (!l_cond_tx) {
        log_it(L_WARNING, "Requested conditional transaction not found");
        l_ret = -1;
        return l_ret;
    }
    int l_prev_cond_idx = 0;
    dap_chain_tx_out_cond_t *l_tx_out_cond = dap_chain_datum_tx_out_cond_get(l_cond_tx,
                                                  DAP_CHAIN_TX_OUT_COND_SUBTYPE_SRV_STAKE_POS_DELEGATE, &l_prev_cond_idx);
    if (!l_tx_out_cond) {
        log_it(L_WARNING, "Requested conditional transaction requires conditional output");
        l_ret = -2;
        return l_ret;
    }
    dap_hash_fast_t l_spender_hash = { };
    if (dap_ledger_tx_hash_is_used_out_item(l_ledger, a_tx_hash, l_prev_cond_idx, &l_spender_hash)) {
        char l_hash_str[DAP_CHAIN_HASH_FAST_STR_SIZE];
        dap_chain_hash_fast_to_str(&l_spender_hash, l_hash_str, sizeof(l_hash_str));
        log_it(L_WARNING, "Requested conditional transaction is already used out by %s", l_hash_str);
        l_ret = -3;
        return l_ret;
    }
    dap_chain_tx_in_cond_t *l_in_cond = (dap_chain_tx_in_cond_t *)dap_chain_datum_tx_item_get(l_cond_tx, NULL, NULL, TX_ITEM_TYPE_IN_COND, NULL);
    if (l_in_cond) {
        l_cond_tx = dap_ledger_tx_find_by_hash(l_ledger, &l_in_cond->header.tx_prev_hash);
        if (!l_cond_tx) {
            log_it(L_ERROR, "Requested conditional transaction is unchained");
            l_ret = -4;
            return l_ret;
        }
    }
    // Get sign item
    dap_chain_tx_sig_t *l_tx_sig = (dap_chain_tx_sig_t*) dap_chain_datum_tx_item_get(l_cond_tx, NULL, NULL,
            TX_ITEM_TYPE_SIG, NULL);
    // Get sign from sign item
    dap_sign_t *l_sign = dap_chain_datum_tx_item_sign_get_sig(l_tx_sig);
    dap_chain_addr_t l_owner_addr;
    dap_chain_addr_fill_from_sign(&l_owner_addr, l_sign, a_net->pub.id);
    dap_chain_addr_t l_wallet_addr;
    dap_chain_addr_fill_from_key(&l_wallet_addr, a_key, a_net->pub.id);
    if (!dap_chain_addr_compare(&l_owner_addr, &l_wallet_addr)) {
        log_it(L_WARNING, "Trying to invalidate delegating tx with not a owner wallet");
        l_ret = -5;
        return l_ret;
    }
    const char *l_native_ticker = a_net->pub.native_ticker;
    const char *l_delegated_ticker = dap_ledger_tx_get_token_ticker_by_hash(l_ledger, a_tx_hash);
    uint256_t l_fee_transfer = {}; // how many coins to transfer
    // list of transaction with 'out' items to sell
    uint256_t l_net_fee, l_fee_total = a_fee;
    dap_chain_addr_t l_net_fee_addr;
    bool l_net_fee_used = dap_chain_net_tx_get_fee(a_net->pub.id, &l_net_fee, &l_net_fee_addr);
    if (l_net_fee_used)
        SUM_256_256(l_fee_total, l_net_fee, &l_fee_total);
    dap_list_t *l_list_fee_out = dap_ledger_get_list_tx_outs_with_val(l_ledger, l_native_ticker,
                                                                            &l_owner_addr, l_fee_total, &l_fee_transfer);
    if (!l_list_fee_out) {
        log_it(L_WARNING, "Nothing to pay for fee (not enough funds)");
        l_ret = -6;
        return l_ret;
    }

    // create empty transaction
    a_tx = dap_chain_datum_tx_create();

    // add 'in' item to buy from conditional transaction
    dap_chain_datum_tx_add_in_cond_item(&a_tx, a_tx_hash, l_prev_cond_idx, 0);

    // add 'in' items to pay fee
    uint256_t l_value_fee_items = dap_chain_datum_tx_add_in_item_list(&a_tx, l_list_fee_out);
    dap_list_free_full(l_list_fee_out, NULL);
    if (!EQUAL_256(l_value_fee_items, l_fee_transfer)) {
        log_it(L_ERROR, "Can't compose the transaction input");
        dap_chain_datum_tx_delete(a_tx);
        l_ret = -7;
        return l_ret;
    }

    // add 'out_ext' item
    if (dap_chain_datum_tx_add_out_ext_item(&a_tx, &l_owner_addr, l_tx_out_cond->header.value, l_delegated_ticker) == -1) {
        dap_chain_datum_tx_delete(a_tx);
        log_it(L_ERROR, "Can't add returning coins output");
        l_ret = -8;
        return l_ret;
    }
    // add fee items
    if (l_net_fee_used) {
        if (dap_chain_datum_tx_add_out_ext_item(&a_tx, &l_net_fee_addr, l_net_fee, l_native_ticker) != 1) {
            dap_chain_datum_tx_delete(a_tx);
            l_ret = -9;
            return l_ret;
        }
    }
    if (!IS_ZERO_256(a_fee)) {
        if (dap_chain_datum_tx_add_fee_item(&a_tx, a_fee) != 1) {
            dap_chain_datum_tx_delete(a_tx);
            l_ret = -10;
            return l_ret;
        }
    }
    // fee coin back
    uint256_t l_fee_back = {};
    SUBTRACT_256_256(l_fee_transfer, l_fee_total, &l_fee_back);
    if(!IS_ZERO_256(l_fee_back)) {
        if(dap_chain_datum_tx_add_out_ext_item(&a_tx, &l_owner_addr, l_fee_back, l_native_ticker) != 1) {
            dap_chain_datum_tx_delete(a_tx);
            l_ret = -11;
            return l_ret;
        }
    }
    // add 'sign' items
    if(dap_chain_datum_tx_add_sign_item(&a_tx, a_key) != 1) {
        dap_chain_datum_tx_delete(a_tx);
        log_it( L_ERROR, "Can't add sign output");
        l_ret = -12;
        return l_ret;
    }
    return 0;
}

static dap_chain_datum_decree_t *s_stake_decree_invalidate(dap_chain_net_t *a_net, dap_hash_fast_t *a_stake_tx_hash, dap_cert_t *a_cert)
{
    dap_ledger_t *l_ledger = dap_ledger_by_net_name(a_net->pub.name);

    // add 'in' item to buy from conditional transaction
    dap_chain_datum_tx_t *l_cond_tx = dap_ledger_tx_find_by_hash(l_ledger, a_stake_tx_hash);
    if (!l_cond_tx) {
        log_it(L_WARNING, "Requested conditional transaction not found");
        return NULL;
    }
    int l_prev_cond_idx = 0;
    dap_chain_tx_out_cond_t *l_tx_out_cond = dap_chain_datum_tx_out_cond_get(l_cond_tx,
                                                  DAP_CHAIN_TX_OUT_COND_SUBTYPE_SRV_STAKE_POS_DELEGATE, &l_prev_cond_idx);
    if (!l_tx_out_cond) {
        log_it(L_WARNING, "Requested conditional transaction has no requires conditional output");
        return NULL;
    }

    // create invalidate decree
    size_t l_total_tsd_size = 0;
    dap_chain_datum_decree_t *l_decree = NULL;
    dap_list_t *l_tsd_list = NULL;
    dap_tsd_t *l_tsd = NULL;

    l_total_tsd_size += sizeof(dap_tsd_t) + sizeof(dap_chain_addr_t);
    l_tsd = DAP_NEW_Z_SIZE(dap_tsd_t, sizeof(dap_tsd_t) + sizeof(dap_chain_addr_t));
    if (!l_tsd) {
        log_it(L_CRITICAL, "%s", c_error_memory_alloc);
        return NULL;
    }
    l_tsd->type = DAP_CHAIN_DATUM_DECREE_TSD_TYPE_STAKE_SIGNING_ADDR;
    l_tsd->size = sizeof(dap_chain_addr_t);
    *(dap_chain_addr_t*)(l_tsd->data) = l_tx_out_cond->subtype.srv_stake_pos_delegate.signing_addr;
    l_tsd_list = dap_list_append(l_tsd_list, l_tsd);

    l_total_tsd_size += sizeof(dap_tsd_t) + sizeof(dap_chain_node_addr_t);
    l_tsd = DAP_NEW_Z_SIZE(dap_tsd_t, sizeof(dap_tsd_t) + sizeof(dap_chain_node_addr_t));
    if (!l_tsd) {
        log_it(L_CRITICAL, "%s", c_error_memory_alloc);
        return NULL;
    }
    l_tsd->type = DAP_CHAIN_DATUM_DECREE_TSD_TYPE_NODE_ADDR;
    l_tsd->size = sizeof(dap_chain_node_addr_t);
    *(dap_chain_node_addr_t*)(l_tsd->data) = l_tx_out_cond->subtype.srv_stake_pos_delegate.signer_node_addr;
    l_tsd_list = dap_list_append(l_tsd_list, l_tsd);

    l_decree = DAP_NEW_Z_SIZE(dap_chain_datum_decree_t, sizeof(dap_chain_datum_decree_t) + l_total_tsd_size);
    if (!l_decree) {
        log_it(L_CRITICAL, "%s", c_error_memory_alloc);
        dap_list_free_full(l_tsd_list, NULL);
        return NULL;
    }
    l_decree->decree_version = DAP_CHAIN_DATUM_DECREE_VERSION;
    l_decree->header.ts_created = dap_time_now();
    l_decree->header.type = DAP_CHAIN_DATUM_DECREE_TYPE_COMMON;
    l_decree->header.common_decree_params.net_id = a_net->pub.id;
    dap_chain_t *l_chain = dap_chain_net_get_default_chain_by_chain_type(a_net, CHAIN_TYPE_ANCHOR);
    if (!l_chain)
        l_chain =  dap_chain_net_get_chain_by_chain_type(a_net, CHAIN_TYPE_ANCHOR);
    if (!l_chain) {
        log_it(L_ERROR, "No chain supported anchor datum type");
        DAP_DEL_Z(l_decree);
        dap_list_free_full(l_tsd_list, NULL);
        return NULL;
    }
    l_decree->header.common_decree_params.chain_id = l_chain->id;
    l_decree->header.common_decree_params.cell_id = *dap_chain_net_get_cur_cell(a_net);
    l_decree->header.sub_type = DAP_CHAIN_DATUM_DECREE_COMMON_SUBTYPE_STAKE_INVALIDATE;
    l_decree->header.data_size = l_total_tsd_size;
    l_decree->header.signs_size = 0;

    size_t l_data_tsd_offset = 0;
    for ( dap_list_t* l_iter=dap_list_first(l_tsd_list); l_iter; l_iter=l_iter->next){
        dap_tsd_t * l_b_tsd = (dap_tsd_t *) l_iter->data;
        size_t l_tsd_size = dap_tsd_size(l_b_tsd);
        memcpy((byte_t*)l_decree->data_n_signs + l_data_tsd_offset, l_b_tsd, l_tsd_size);
        l_data_tsd_offset += l_tsd_size;
    }
    dap_list_free_full(l_tsd_list, NULL);

    size_t l_cur_sign_offset = l_decree->header.data_size + l_decree->header.signs_size;
    size_t l_total_signs_size = l_decree->header.signs_size;

    dap_sign_t * l_sign = dap_cert_sign(a_cert,  l_decree,
       sizeof(dap_chain_datum_decree_t) + l_decree->header.data_size, 0);

    if (l_sign) {
        size_t l_sign_size = dap_sign_get_size(l_sign);
        l_decree = DAP_REALLOC(l_decree, sizeof(dap_chain_datum_decree_t) + l_cur_sign_offset + l_sign_size);
        if (!l_decree) {
            log_it(L_CRITICAL, "%s", c_error_memory_alloc);
            DAP_DELETE(l_sign);
            return NULL;
        }
        memcpy((byte_t*)l_decree->data_n_signs + l_cur_sign_offset, l_sign, l_sign_size);
        l_total_signs_size += l_sign_size;
        l_cur_sign_offset += l_sign_size;
        l_decree->header.signs_size = l_total_signs_size;
        DAP_DELETE(l_sign);
        log_it(L_DEBUG,"<-- Signed with '%s'", a_cert->name);
    }else{
        log_it(L_ERROR, "Decree signing failed");
        DAP_DELETE(l_decree);
        return NULL;
    }

    return l_decree;
}

static dap_chain_datum_decree_t *s_stake_decree_set_max_weight(dap_chain_net_t *a_net, dap_chain_t *a_chain,
                                                                uint256_t a_value, dap_cert_t *a_cert)
{
    size_t l_total_tsd_size = sizeof(dap_tsd_t) + sizeof(uint256_t);
    dap_chain_datum_decree_t *l_decree = dap_chain_datum_decree_new(a_net->pub.id, a_chain->id,
                                                                    *dap_chain_net_get_cur_cell(a_net), l_total_tsd_size);
    if (!l_decree)
        return NULL;
    l_decree->header.sub_type = DAP_CHAIN_DATUM_DECREE_COMMON_SUBTYPE_MAX_WEIGHT;
    dap_tsd_write(l_decree->data_n_signs, DAP_CHAIN_DATUM_DECREE_TSD_TYPE_VALUE, &a_value, sizeof(uint256_t));
    return dap_chain_datum_decree_sign_in_cycle(&a_cert, l_decree, 1, NULL);
}


static dap_chain_datum_decree_t *s_stake_decree_set_min_stake(dap_chain_net_t *a_net, dap_chain_t *a_chain,
                                                              uint256_t a_value, dap_cert_t *a_cert)
{
    size_t l_total_tsd_size = sizeof(dap_tsd_t) + sizeof(uint256_t);
    dap_chain_datum_decree_t *l_decree = dap_chain_datum_decree_new(a_net->pub.id, a_chain->id,
                                                                    *dap_chain_net_get_cur_cell(a_net), l_total_tsd_size);
    if (!l_decree)
        return NULL;
    l_decree->header.sub_type = DAP_CHAIN_DATUM_DECREE_COMMON_SUBTYPE_STAKE_MIN_VALUE;
    dap_tsd_write(l_decree->data_n_signs, DAP_CHAIN_DATUM_DECREE_TSD_TYPE_STAKE_MIN_VALUE, &a_value, sizeof(uint256_t));
    return dap_chain_datum_decree_sign_in_cycle(&a_cert, l_decree, 1, NULL);
}

char *s_fee_order_create(dap_chain_net_t *a_net, uint256_t *a_fee, dap_enc_key_t *a_key, const char *a_hash_out_type)
{
    dap_chain_hash_fast_t l_tx_hash = {};
    dap_chain_net_srv_order_direction_t l_dir = SERV_DIR_SELL;
    const char *l_native_ticker = a_net->pub.native_ticker;
    dap_chain_net_srv_price_unit_uid_t l_unit = { .uint32 =  SERV_UNIT_PCS};
    dap_chain_net_srv_uid_t l_uid = { .uint64 = DAP_CHAIN_NET_SRV_STAKE_POS_DELEGATE_ID };
    char *l_order_hash_str = dap_chain_net_srv_order_create(a_net, l_dir, l_uid, g_node_addr,
                                                            l_tx_hash, a_fee, l_unit, l_native_ticker, 0,
                                                            NULL, 0, 1, NULL, 0, a_key);
    if (l_order_hash_str && !dap_strcmp(a_hash_out_type, "base58")) {
        char *l_base58_str = dap_enc_base58_from_hex_str_to_str(l_order_hash_str);
        DAP_DELETE(l_order_hash_str);
        l_order_hash_str = l_base58_str;
    }
    return l_order_hash_str;
}

struct validator_odrer_ext {
    uint256_t tax;
    uint256_t value_max;
} DAP_ALIGN_PACKED;

char *s_validator_order_create(dap_chain_net_t *a_net, uint256_t a_value_min, uint256_t a_value_max, uint256_t a_tax,
                               dap_enc_key_t *a_key, const char *a_hash_out_type, dap_chain_node_addr_t a_node_addr)
{
    dap_chain_hash_fast_t l_tx_hash = {};
    dap_chain_net_srv_order_direction_t l_dir = SERV_DIR_SELL;
    char l_delegated_ticker[DAP_CHAIN_TICKER_SIZE_MAX];
    dap_chain_datum_token_get_delegated_ticker(l_delegated_ticker, a_net->pub.native_ticker);
    dap_chain_net_srv_price_unit_uid_t l_unit = { .uint32 =  SERV_UNIT_PCS};
    dap_chain_net_srv_uid_t l_uid = { .uint64 = DAP_CHAIN_NET_SRV_STAKE_POS_DELEGATE_ORDERS };
    struct validator_odrer_ext l_order_ext = { a_tax, a_value_max };
    dap_chain_net_srv_order_t *l_order = dap_chain_net_srv_order_compose(a_net, l_dir, l_uid, a_node_addr,
                                                            l_tx_hash, &a_value_min, l_unit, l_delegated_ticker, 0,
                                                            (const uint8_t *)&l_order_ext, sizeof(l_order_ext),
                                                            1, NULL, 0, a_key);
    if (!l_order)
        return NULL;
    char *l_order_hash_str = dap_chain_net_srv_order_save(a_net, l_order, true);
    DAP_DELETE(l_order);
    if (l_order_hash_str && !dap_strcmp(a_hash_out_type, "base58")) {
        char *l_base58_str = dap_enc_base58_from_hex_str_to_str(l_order_hash_str);
        DAP_DELETE(l_order_hash_str);
        l_order_hash_str = l_base58_str;
    }
    return l_order_hash_str;
}

char *s_staker_order_create(dap_chain_net_t *a_net, uint256_t a_value, dap_hash_fast_t *a_tx_hash, dap_enc_key_t *a_key, const char *a_hash_out_type)
{
    dap_chain_net_srv_order_direction_t l_dir = SERV_DIR_BUY;
    char l_delegated_ticker[DAP_CHAIN_TICKER_SIZE_MAX];
    dap_chain_datum_token_get_delegated_ticker(l_delegated_ticker, a_net->pub.native_ticker);
    dap_chain_net_srv_price_unit_uid_t l_unit = { .uint32 =  SERV_UNIT_PCS};
    dap_chain_net_srv_uid_t l_uid = { .uint64 = DAP_CHAIN_NET_SRV_STAKE_POS_DELEGATE_ORDERS };
    dap_chain_net_srv_order_t *l_order = dap_chain_net_srv_order_compose(a_net, l_dir, l_uid, g_node_addr,
                                                            *a_tx_hash, &a_value, l_unit, l_delegated_ticker, 0,
                                                            NULL, 0, 1, NULL, 0, a_key);
    if (!l_order)
        return NULL;
    char *l_order_hash_str = dap_chain_net_srv_order_save(a_net, l_order, true);
    DAP_DELETE(l_order);
    if (l_order_hash_str && !dap_strcmp(a_hash_out_type, "base58")) {
        char *l_base58_str = dap_enc_base58_from_hex_str_to_str(l_order_hash_str);
        DAP_DELETE(l_order_hash_str);
        l_order_hash_str = l_base58_str;
    }
    return l_order_hash_str;
}

static int time_compare_orders(const void *a, const void *b) {
    dap_global_db_obj_t *obj_a = (dap_global_db_obj_t*)a;
    dap_global_db_obj_t *obj_b = (dap_global_db_obj_t*)b;

    if (obj_a->timestamp < obj_b->timestamp) return -1;
    if (obj_a->timestamp > obj_b->timestamp) return 1;
    return 0;
}

int json_object_compare_by_timestamp(const void *a, const void *b) {
    struct json_object *obj_a = *(struct json_object **)a;
    struct json_object *obj_b = *(struct json_object **)b;

    struct json_object *timestamp_a = json_object_object_get(obj_a, "timestamp");
    struct json_object *timestamp_b = json_object_object_get(obj_b, "timestamp");

    int64_t time_a = json_object_get_int64(timestamp_a);
    int64_t time_b = json_object_get_int64(timestamp_b);

    return time_a - time_b;
}

typedef enum s_cli_srv_stake_order_err{
    DAP_CHAIN_NODE_CLI_SRV_STAKE_ORDER_OK = 0,
    DAP_CHAIN_NODE_CLI_SRV_STAKE_ORDER_MEMORY_ERR,
    DAP_CHAIN_NODE_CLI_SRV_STAKE_ORDER_PARAM_ERR,
    DAP_CHAIN_NODE_CLI_SRV_STAKE_ORDER_PARAM_FORMAT_ERR,
    DAP_CHAIN_NODE_CLI_SRV_STAKE_ORDER_NET_ERR,
    DAP_CHAIN_NODE_CLI_SRV_STAKE_ORDER_NO_CERT_ERR,
    DAP_CHAIN_NODE_CLI_SRV_STAKE_ORDER_NO_PKEY_IN_CERT_ERR,
    DAP_CHAIN_NODE_CLI_SRV_STAKE_ORDER_CREATE_ERR,
    DAP_CHAIN_NODE_CLI_SRV_STAKE_ORDER_CREATE_VAL_ERR,
    DAP_CHAIN_NODE_CLI_SRV_STAKE_ORDER_TAX_ERR,
    DAP_CHAIN_NODE_CLI_SRV_STAKE_ORDER_WALLET_ERR,
    DAP_CHAIN_NODE_CLI_SRV_STAKE_ORDER_UNRECOGNIZED_ADDR_ERR,
    DAP_CHAIN_NODE_CLI_SRV_STAKE_ORDER_ADDR_ERR,
    DAP_CHAIN_NODE_CLI_SRV_STAKE_ORDER_CREATE_STAKER_ERR,
    DAP_CHAIN_NODE_CLI_SRV_STAKE_ORDER_NO_ORDER_ERR,
    DAP_CHAIN_NODE_CLI_SRV_STAKE_ORDER_ORDER_ERR,
    DAP_CHAIN_NODE_CLI_SRV_STAKE_ORDER_REMOVE_ERR,
    DAP_CHAIN_NODE_CLI_SRV_STAKE_ORDER_NO_SUB_COM_ERR,
    DAP_CHAIN_NODE_CLI_SRV_STAKE_ORDER_TX_ARR_ERR,
    DAP_CHAIN_NODE_CLI_SRV_STAKE_ORDER_TX_NO_FUNDS_FEE_ERR,
    DAP_CHAIN_NODE_CLI_SRV_STAKE_ORDER_TX_NO_FUNDS_DLGT_ERR,
    DAP_CHAIN_NODE_CLI_SRV_STAKE_ORDER_TX_INPUT_ERR,
    DAP_CHAIN_NODE_CLI_SRV_STAKE_ORDER_TX_COND_INPUT_ERR,
    DAP_CHAIN_NODE_CLI_SRV_STAKE_ORDER_TX_FEE_INPUT_ERR,
    DAP_CHAIN_NODE_CLI_SRV_STAKE_ORDER_TX_COND_OUTPUT_ERR,
    DAP_CHAIN_NODE_CLI_SRV_STAKE_ORDER_TX_COIN_OUTPUT_ERR,
    DAP_CHAIN_NODE_CLI_SRV_STAKE_ORDER_TX_FEE_OUTPUT_ERR,
    DAP_CHAIN_NODE_CLI_SRV_STAKE_ORDER_TX_VAL_OUTPUT_ERR,
    DAP_CHAIN_NODE_CLI_SRV_STAKE_ORDER_TX_FEE_BACK_ERR,
    DAP_CHAIN_NODE_CLI_SRV_STAKE_ORDER_TX_SIGN_OUTPUT_ERR,
    DAP_CHAIN_NODE_CLI_SRV_STAKE_ORDER_TX_MEMPOOL_ADD_ERR,
    DAP_CHAIN_NODE_CLI_SRV_STAKE_ORDER_TX_NO_CHAIN_ERR,

} s_cli_srv_stake_order_err_t;
static int s_cli_srv_stake_order(int a_argc, char **a_argv, int a_arg_index, void **a_str_reply, const char *a_hash_out_type)
{
    json_object **a_json_arr_reply = (json_object **)a_str_reply;
    enum {
        CMD_NONE, CMD_CREATE_FEE, CMD_CREATE_VALIDATOR, CMD_CREATE_STAKER, CMD_LIST,
        CMD_LIST_STAKER, CMD_LIST_VALIDATOR, CMD_LIST_FEE, CMD_REMOVE
    };
    int l_cmd_num = CMD_NONE;
    const char *l_create_type = NULL;
    if (dap_cli_server_cmd_find_option_val(a_argv, a_arg_index, dap_min(a_argc, a_arg_index + 1), "create", &l_create_type)) {
        if (!dap_strcmp(l_create_type, "validator"))
            l_cmd_num = CMD_CREATE_VALIDATOR;
        else if (!dap_strcmp(l_create_type, "staker"))
            l_cmd_num = CMD_CREATE_STAKER;
        else
            l_cmd_num = CMD_CREATE_FEE;
    }
    else if (dap_cli_server_cmd_check_option(a_argv, a_arg_index, dap_min(a_argc, a_arg_index + 1), "list") >= 0)
        l_cmd_num = CMD_LIST;
    else if (dap_cli_server_cmd_check_option(a_argv, a_arg_index, dap_min(a_argc, a_arg_index + 1), "remove") >= 0)
        l_cmd_num = CMD_REMOVE;

    int l_arg_index = a_arg_index + 1;
    const char *l_net_str = NULL;
    dap_cli_server_cmd_find_option_val(a_argv, l_arg_index, a_argc, "-net", &l_net_str);
    if (!l_net_str) {
        dap_json_rpc_error_add(*a_json_arr_reply, DAP_CHAIN_NODE_CLI_SRV_STAKE_ORDER_PARAM_ERR, "Command 'order' requires parameter -net");
        return DAP_CHAIN_NODE_CLI_SRV_STAKE_ORDER_PARAM_ERR;
    }
    dap_chain_net_t *l_net = dap_chain_net_by_name(l_net_str);
    if (!l_net) {
        dap_json_rpc_error_add(*a_json_arr_reply, DAP_CHAIN_NODE_CLI_SRV_STAKE_ORDER_NET_ERR, "Network %s not found", l_net_str);
        return DAP_CHAIN_NODE_CLI_SRV_STAKE_ORDER_NET_ERR;
    }

    switch (l_cmd_num) {
    case CMD_CREATE_FEE: {
        const char *l_value_str = NULL,
                   *l_cert_str = NULL;
        dap_cli_server_cmd_find_option_val(a_argv, l_arg_index, a_argc, "-value", &l_value_str);
        if (!l_value_str) {
            dap_json_rpc_error_add(*a_json_arr_reply, DAP_CHAIN_NODE_CLI_SRV_STAKE_ORDER_PARAM_ERR, "Fee order creation requires parameter -value");
            return DAP_CHAIN_NODE_CLI_SRV_STAKE_ORDER_PARAM_ERR;
        }
        uint256_t l_value = dap_chain_balance_scan(l_value_str);
        if (IS_ZERO_256(l_value)) {
            dap_json_rpc_error_add(*a_json_arr_reply, DAP_CHAIN_NODE_CLI_SRV_STAKE_ORDER_PARAM_FORMAT_ERR, "Format -value <256 bit integer>");
            return DAP_CHAIN_NODE_CLI_SRV_STAKE_ORDER_PARAM_FORMAT_ERR;
        }
        dap_cli_server_cmd_find_option_val(a_argv, l_arg_index, a_argc, "-cert", &l_cert_str);
        if (!l_cert_str) {
            dap_json_rpc_error_add(*a_json_arr_reply, DAP_CHAIN_NODE_CLI_SRV_STAKE_ORDER_PARAM_ERR, "Fee order creation requires parameter -cert");
            return DAP_CHAIN_NODE_CLI_SRV_STAKE_ORDER_PARAM_ERR;
        }
        dap_cert_t *l_cert = dap_cert_find_by_name(l_cert_str);
        if (!l_cert) {
            dap_json_rpc_error_add(*a_json_arr_reply, DAP_CHAIN_NODE_CLI_SRV_STAKE_ORDER_NO_CERT_ERR, "Can't load cert %s", l_cert_str);
            return DAP_CHAIN_NODE_CLI_SRV_STAKE_ORDER_NO_CERT_ERR;
        }
        if (!l_cert->enc_key || !l_cert->enc_key->priv_key_data || !l_cert->enc_key->priv_key_data_size) {
            dap_json_rpc_error_add(*a_json_arr_reply, DAP_CHAIN_NODE_CLI_SRV_STAKE_ORDER_NO_PKEY_IN_CERT_ERR, "Certificate \"%s\" has no private key", l_cert_str);
            return DAP_CHAIN_NODE_CLI_SRV_STAKE_ORDER_NO_PKEY_IN_CERT_ERR;
        }
        // Create the order & put it in GDB
        char *l_order_hash_str = s_fee_order_create(l_net, &l_value, l_cert->enc_key, a_hash_out_type);
        if (l_order_hash_str) {
            json_object * l_json_obj_create = json_object_new_object();
            json_object_object_add(l_json_obj_create, "status", json_object_new_string("success"));
            json_object_object_add(l_json_obj_create, "order_hash", json_object_new_string(l_order_hash_str));
            json_object_array_add(*a_json_arr_reply, l_json_obj_create);
            DAP_DELETE(l_order_hash_str);
        } else {
            dap_json_rpc_error_add(*a_json_arr_reply, DAP_CHAIN_NODE_CLI_SRV_STAKE_ORDER_CREATE_ERR, "Can't compose the order");
            return DAP_CHAIN_NODE_CLI_SRV_STAKE_ORDER_CREATE_ERR;
        }
    } break;

    case CMD_CREATE_VALIDATOR: {
        const char *l_value_min_str = NULL,
                   *l_value_max_str = NULL,
                   *l_tax_str = NULL;
        dap_cli_server_cmd_find_option_val(a_argv, l_arg_index, a_argc, "-value_min", &l_value_min_str);
        if (!l_value_min_str) {
            dap_json_rpc_error_add(*a_json_arr_reply, DAP_CHAIN_NODE_CLI_SRV_STAKE_ORDER_PARAM_ERR, "Validator order creation requires parameter -value_min");
            return DAP_CHAIN_NODE_CLI_SRV_STAKE_ORDER_PARAM_ERR;
        }
        uint256_t l_value_min = dap_chain_balance_scan(l_value_min_str);
        if (IS_ZERO_256(l_value_min)) {
            dap_json_rpc_error_add(*a_json_arr_reply, DAP_CHAIN_NODE_CLI_SRV_STAKE_ORDER_PARAM_FORMAT_ERR, "Format -value_min <256 bit integer>");
            return DAP_CHAIN_NODE_CLI_SRV_STAKE_ORDER_PARAM_FORMAT_ERR;
        }
        dap_cli_server_cmd_find_option_val(a_argv, l_arg_index, a_argc, "-value_max", &l_value_max_str);
        if (!l_value_max_str) {
            dap_json_rpc_error_add(*a_json_arr_reply, DAP_CHAIN_NODE_CLI_SRV_STAKE_ORDER_PARAM_ERR, "Validator order creation requires parameter -value_max");
            return DAP_CHAIN_NODE_CLI_SRV_STAKE_ORDER_PARAM_ERR;
        }
        uint256_t l_value_max = dap_chain_balance_scan(l_value_max_str);
        if (IS_ZERO_256(l_value_max)) {
            dap_json_rpc_error_add(*a_json_arr_reply, DAP_CHAIN_NODE_CLI_SRV_STAKE_ORDER_PARAM_FORMAT_ERR, "Format -value_max <256 bit integer>");
            return DAP_CHAIN_NODE_CLI_SRV_STAKE_ORDER_PARAM_FORMAT_ERR;
        }
        dap_cli_server_cmd_find_option_val(a_argv, l_arg_index, a_argc, "-tax", &l_tax_str);
        if (!l_tax_str) {
            dap_json_rpc_error_add(*a_json_arr_reply, DAP_CHAIN_NODE_CLI_SRV_STAKE_ORDER_PARAM_ERR, "Validator order creation requires parameter -tax");
            return DAP_CHAIN_NODE_CLI_SRV_STAKE_ORDER_PARAM_ERR;
        }
        uint256_t l_tax = dap_chain_coins_to_balance(l_tax_str);
        if (compare256(l_tax, dap_chain_coins_to_balance("100.0")) == 1 ||
                compare256(l_tax, GET_256_FROM_64(100)) == -1) {
            dap_json_rpc_error_add(*a_json_arr_reply, DAP_CHAIN_NODE_CLI_SRV_STAKE_ORDER_TAX_ERR, "Tax must be lower or equal than 100%% and higher or equal than 1.0e-16%%");
            return DAP_CHAIN_NODE_CLI_SRV_STAKE_ORDER_TAX_ERR;
        }
        const char *l_cert_str = NULL;
        dap_cli_server_cmd_find_option_val(a_argv, l_arg_index, a_argc, "-cert", &l_cert_str);
        if (!l_cert_str) {
            dap_json_rpc_error_add(*a_json_arr_reply, DAP_CHAIN_NODE_CLI_SRV_STAKE_ORDER_PARAM_ERR, "Validator order creation requires parameter -cert");
            return DAP_CHAIN_NODE_CLI_SRV_STAKE_ORDER_PARAM_ERR;
        }
        dap_cert_t *l_cert = dap_cert_find_by_name(l_cert_str);
        if (!l_cert) {
            dap_json_rpc_error_add(*a_json_arr_reply, DAP_CHAIN_NODE_CLI_SRV_STAKE_ORDER_NO_CERT_ERR, "Can't load cert %s", l_cert_str);
            return DAP_CHAIN_NODE_CLI_SRV_STAKE_ORDER_NO_CERT_ERR;
        }
        if (!l_cert->enc_key || !l_cert->enc_key->priv_key_data || !l_cert->enc_key->priv_key_data_size) {
            dap_json_rpc_error_add(*a_json_arr_reply, DAP_CHAIN_NODE_CLI_SRV_STAKE_ORDER_NO_PKEY_IN_CERT_ERR, "Certificate \"%s\" has no private key", l_cert_str);
            return DAP_CHAIN_NODE_CLI_SRV_STAKE_ORDER_NO_PKEY_IN_CERT_ERR;
        }
        dap_chain_addr_t l_signing_addr;
        dap_chain_addr_fill_from_key(&l_signing_addr, l_cert->enc_key, l_net->pub.id);
        dap_chain_node_addr_t l_node_addr = g_node_addr;
        const char *l_node_addr_str = NULL;
        dap_cli_server_cmd_find_option_val(a_argv, a_arg_index, a_argc, "-node_addr", &l_node_addr_str);
        if (l_node_addr_str) {
            if (dap_chain_node_addr_from_str(&l_node_addr, l_node_addr_str)) {
                dap_json_rpc_error_add(*a_json_arr_reply, DAP_CHAIN_NODE_CLI_SRV_STAKE_ORDER_UNRECOGNIZED_ADDR_ERR, "Unrecognized node addr %s", l_node_addr_str);
                return DAP_CHAIN_NODE_CLI_SRV_STAKE_ORDER_UNRECOGNIZED_ADDR_ERR;
            }
        }
        int l_result = dap_chain_net_srv_stake_verify_key_and_node(&l_signing_addr, &l_node_addr);
        if (l_result) {
            dap_json_rpc_error_add(*a_json_arr_reply, l_result, "Key and node verification error");
            return l_result;
        }
        // Create the order & put it in GDB
        char *l_order_hash_str = s_validator_order_create(l_net, l_value_min, l_value_max, l_tax, l_cert->enc_key, a_hash_out_type, l_node_addr);
        if (l_order_hash_str) {
            json_object * l_json_obj_create_val = json_object_new_object();
            json_object_object_add(l_json_obj_create_val, "status", json_object_new_string("success"));
            json_object_object_add(l_json_obj_create_val, "order_hash", json_object_new_string(l_order_hash_str));
            json_object_array_add(*a_json_arr_reply, l_json_obj_create_val);
            DAP_DELETE(l_order_hash_str);
        } else {
            dap_json_rpc_error_add(*a_json_arr_reply, DAP_CHAIN_NODE_CLI_SRV_STAKE_ORDER_CREATE_VAL_ERR, "Can't compose the order");
            return DAP_CHAIN_NODE_CLI_SRV_STAKE_ORDER_CREATE_VAL_ERR;
        }
    } break;

    case CMD_CREATE_STAKER: {
        const char *l_value_str = NULL,
                   *l_wallet_str = NULL,
                   *l_tax_str = NULL,
                   *l_addr_str = NULL,
                   *l_fee_str = NULL;
        dap_cli_server_cmd_find_option_val(a_argv, l_arg_index, a_argc, "-value", &l_value_str);
        if (!l_value_str) {
            dap_json_rpc_error_add(*a_json_arr_reply, DAP_CHAIN_NODE_CLI_SRV_STAKE_ORDER_PARAM_ERR, "Staker order creation requires parameter -value");
            return DAP_CHAIN_NODE_CLI_SRV_STAKE_ORDER_PARAM_ERR;
        }
        uint256_t l_value = dap_chain_balance_scan(l_value_str);
        if (IS_ZERO_256(l_value)) {
            dap_json_rpc_error_add(*a_json_arr_reply, DAP_CHAIN_NODE_CLI_SRV_STAKE_ORDER_PARAM_ERR, "Format -value <256 bit integer>");
            return DAP_CHAIN_NODE_CLI_SRV_STAKE_ORDER_PARAM_ERR;
        }
        dap_cli_server_cmd_find_option_val(a_argv, l_arg_index, a_argc, "-fee", &l_fee_str);
        if (!l_fee_str) {
            dap_json_rpc_error_add(*a_json_arr_reply, DAP_CHAIN_NODE_CLI_SRV_STAKE_ORDER_PARAM_ERR, "Staker order creation requires parameter -fee");
            return DAP_CHAIN_NODE_CLI_SRV_STAKE_ORDER_PARAM_ERR;
        }
        uint256_t l_fee = dap_chain_balance_scan(l_fee_str);
        if (IS_ZERO_256(l_fee)) {
            dap_json_rpc_error_add(*a_json_arr_reply, DAP_CHAIN_NODE_CLI_SRV_STAKE_ORDER_PARAM_FORMAT_ERR, "Format -fee <256 bit integer>");
            return DAP_CHAIN_NODE_CLI_SRV_STAKE_ORDER_PARAM_FORMAT_ERR;
        }
        dap_cli_server_cmd_find_option_val(a_argv, l_arg_index, a_argc, "-tax", &l_tax_str);
        if (!l_tax_str) {
            dap_json_rpc_error_add(*a_json_arr_reply, DAP_CHAIN_NODE_CLI_SRV_STAKE_ORDER_PARAM_ERR, "Staker order creation requires parameter -tax");
            return DAP_CHAIN_NODE_CLI_SRV_STAKE_ORDER_PARAM_ERR;
        }
        uint256_t l_tax = dap_chain_coins_to_balance(l_tax_str);
        if (compare256(l_tax, dap_chain_coins_to_balance("100.0")) == 1 ||
                compare256(l_tax, GET_256_FROM_64(100)) == -1) {
            dap_json_rpc_error_add(*a_json_arr_reply, DAP_CHAIN_NODE_CLI_SRV_STAKE_ORDER_TAX_ERR, "Tax must be lower or equal than 100%% and higher or equal than 1.0e-16%%");
            return DAP_CHAIN_NODE_CLI_SRV_STAKE_ORDER_TAX_ERR;
        }
        dap_cli_server_cmd_find_option_val(a_argv, l_arg_index, a_argc, "-w", &l_wallet_str);
        if (!l_wallet_str) {
            dap_json_rpc_error_add(*a_json_arr_reply, DAP_CHAIN_NODE_CLI_SRV_STAKE_ORDER_PARAM_ERR, "Staker order creation requires parameter -w");
            return DAP_CHAIN_NODE_CLI_SRV_STAKE_ORDER_PARAM_ERR;
        }
        dap_chain_wallet_t *l_wallet = dap_chain_wallet_open(l_wallet_str, dap_chain_wallet_get_path(g_config),NULL);
        if (!l_wallet) {
            dap_json_rpc_error_add(*a_json_arr_reply, DAP_CHAIN_NODE_CLI_SRV_STAKE_ORDER_WALLET_ERR, "Specified wallet not found");
            return DAP_CHAIN_NODE_CLI_SRV_STAKE_ORDER_WALLET_ERR;
        }
        // Create conditional transaction for order
        const char *l_sign_str = dap_chain_wallet_check_sign(l_wallet);
        dap_enc_key_t *l_enc_key = dap_chain_wallet_get_key(l_wallet, 0);
        dap_chain_wallet_close(l_wallet);
        dap_chain_addr_t l_addr = {};
        dap_cli_server_cmd_find_option_val(a_argv, l_arg_index, a_argc, "-addr", &l_addr_str);
        if (l_addr_str) {
            dap_chain_addr_t *l_spec_addr = dap_chain_addr_from_str(l_addr_str);
            if (!l_spec_addr) {
                dap_json_rpc_error_add(*a_json_arr_reply, DAP_CHAIN_NODE_CLI_SRV_STAKE_ORDER_ADDR_ERR, "Specified address is ivalid");
                DAP_DELETE(l_enc_key);
                return DAP_CHAIN_NODE_CLI_SRV_STAKE_ORDER_ADDR_ERR;
            }
            l_addr = *l_spec_addr;
            DAP_DELETE(l_spec_addr);
        } else
            dap_chain_addr_fill_from_key(&l_addr, l_enc_key, l_net->pub.id);
        DIV_256(l_tax, GET_256_FROM_64(100), &l_tax);
        int l_ret = 0, l_switch_ret = 0;
        dap_chain_datum_tx_t *l_tx = NULL;
        l_ret = s_order_tx_create(l_net, l_enc_key, l_value, l_fee, l_tax, &l_addr, l_tx);
        dap_enc_key_delete(l_enc_key);
        switch (l_ret) {
        case -1: {
            dap_json_rpc_error_add(*a_json_arr_reply, DAP_CHAIN_NODE_CLI_SRV_STAKE_ORDER_TX_ARR_ERR, "Args error");
            l_switch_ret =  DAP_CHAIN_NODE_CLI_SRV_STAKE_ORDER_TX_ARR_ERR; } break;
        case -2: {
            dap_json_rpc_error_add(*a_json_arr_reply, DAP_CHAIN_NODE_CLI_SRV_STAKE_ORDER_TX_NO_FUNDS_FEE_ERR,  "Nothing to pay for fee (not enough funds)");
            l_switch_ret =  DAP_CHAIN_NODE_CLI_SRV_STAKE_ORDER_TX_NO_FUNDS_FEE_ERR; } break;
        case -3: {
            dap_json_rpc_error_add(*a_json_arr_reply, DAP_CHAIN_NODE_CLI_SRV_STAKE_ORDER_TX_NO_FUNDS_DLGT_ERR, "Nothing to pay for delegate (not enough funds)");
            l_switch_ret =  DAP_CHAIN_NODE_CLI_SRV_STAKE_ORDER_TX_NO_FUNDS_DLGT_ERR; } break;
        case -4: {
            dap_json_rpc_error_add(*a_json_arr_reply, DAP_CHAIN_NODE_CLI_SRV_STAKE_ORDER_TX_INPUT_ERR, "Can't compose the transaction input");
            l_switch_ret =  DAP_CHAIN_NODE_CLI_SRV_STAKE_ORDER_TX_INPUT_ERR; } break;
        case -5: {
            dap_json_rpc_error_add(*a_json_arr_reply, DAP_CHAIN_NODE_CLI_SRV_STAKE_ORDER_TX_COND_INPUT_ERR,  "Can't compose the transaction conditional input");
            l_switch_ret =  DAP_CHAIN_NODE_CLI_SRV_STAKE_ORDER_TX_COND_INPUT_ERR; } break;
        case -6: {
            dap_json_rpc_error_add(*a_json_arr_reply, DAP_CHAIN_NODE_CLI_SRV_STAKE_ORDER_TX_FEE_INPUT_ERR, "Can't compose the fee transaction input");
            l_switch_ret =  DAP_CHAIN_NODE_CLI_SRV_STAKE_ORDER_TX_FEE_INPUT_ERR; } break;
        case -7: {
            dap_json_rpc_error_add(*a_json_arr_reply, DAP_CHAIN_NODE_CLI_SRV_STAKE_ORDER_TX_COND_OUTPUT_ERR, "Can't compose the transaction conditional output");
            l_switch_ret =  DAP_CHAIN_NODE_CLI_SRV_STAKE_ORDER_TX_COND_OUTPUT_ERR; } break;
        case -8: {
            dap_json_rpc_error_add(*a_json_arr_reply, DAP_CHAIN_NODE_CLI_SRV_STAKE_ORDER_TX_COIN_OUTPUT_ERR, "Can't add coin back output");
            l_switch_ret =  DAP_CHAIN_NODE_CLI_SRV_STAKE_ORDER_TX_COIN_OUTPUT_ERR; } break;
        case -9: {
            dap_json_rpc_error_add(*a_json_arr_reply, DAP_CHAIN_NODE_CLI_SRV_STAKE_ORDER_TX_FEE_OUTPUT_ERR, "Can't add net fee output");
            l_switch_ret =  DAP_CHAIN_NODE_CLI_SRV_STAKE_ORDER_TX_FEE_OUTPUT_ERR; } break;
        case -10: {
            dap_json_rpc_error_add(*a_json_arr_reply, DAP_CHAIN_NODE_CLI_SRV_STAKE_ORDER_TX_VAL_OUTPUT_ERR, "Can't add validator fee output");
            l_switch_ret =  DAP_CHAIN_NODE_CLI_SRV_STAKE_ORDER_TX_VAL_OUTPUT_ERR; } break;
        case -11: {
            dap_json_rpc_error_add(*a_json_arr_reply, DAP_CHAIN_NODE_CLI_SRV_STAKE_ORDER_TX_FEE_BACK_ERR, "Cant add fee back output");
            l_switch_ret =  DAP_CHAIN_NODE_CLI_SRV_STAKE_ORDER_TX_FEE_BACK_ERR; } break;
        case -12: {
            dap_json_rpc_error_add(*a_json_arr_reply, DAP_CHAIN_NODE_CLI_SRV_STAKE_ORDER_TX_SIGN_OUTPUT_ERR, "Can't add sign output");
            l_switch_ret =  DAP_CHAIN_NODE_CLI_SRV_STAKE_ORDER_TX_SIGN_OUTPUT_ERR; } break;
        default: {} break;
        }
        if (l_switch_ret < 0)
            return l_switch_ret;
        char *l_tx_hash_str = NULL;
        l_ret = s_stake_tx_put(l_tx, l_net, a_hash_out_type, l_tx_hash_str);
        switch(l_ret) {
        case -1: {
            dap_json_rpc_error_add(*a_json_arr_reply, DAP_CHAIN_NODE_CLI_SRV_STAKE_ORDER_TX_MEMPOOL_ADD_ERR, "Can't add datum in mempool");
            l_switch_ret = DAP_CHAIN_NODE_CLI_SRV_STAKE_ORDER_TX_MEMPOOL_ADD_ERR; } break;
        case -2: {
            dap_json_rpc_error_add(*a_json_arr_reply, DAP_CHAIN_NODE_CLI_SRV_STAKE_ORDER_MEMORY_ERR, "Not enough memory");
            l_switch_ret = DAP_CHAIN_NODE_CLI_SRV_STAKE_ORDER_MEMORY_ERR; } break;
        case -3: {
            dap_json_rpc_error_add(*a_json_arr_reply, DAP_CHAIN_NODE_CLI_SRV_STAKE_ORDER_TX_NO_CHAIN_ERR, "Can't find chain");
            l_switch_ret = DAP_CHAIN_NODE_CLI_SRV_STAKE_ORDER_TX_NO_CHAIN_ERR; } break;
        default: {} break;
        }
        DAP_DEL_Z(l_tx);
        if (l_switch_ret < 0) {
            dap_json_rpc_error_add(*a_json_arr_reply, l_switch_ret, "Can't compose transaction for order");
            return l_switch_ret;
        }
        // Create the order & put it in GDB
        dap_hash_fast_t l_tx_hash = {};
        dap_chain_hash_fast_from_str(l_tx_hash_str, &l_tx_hash);
        char *l_cert_str = NULL;
        dap_cli_server_cmd_find_option_val(a_argv, l_arg_index, a_argc, "-cert", (const char **)&l_cert_str);
        if (!l_cert_str)
            l_cert_str = "node-addr";
        dap_cert_t *l_cert = dap_cert_find_by_name(l_cert_str);
        if (!l_cert) {
            dap_json_rpc_error_add(*a_json_arr_reply, DAP_CHAIN_NODE_CLI_SRV_STAKE_ORDER_NO_CERT_ERR, "Can't load cert %s", l_cert_str);
            DAP_DELETE(l_tx_hash_str);
            return DAP_CHAIN_NODE_CLI_SRV_STAKE_ORDER_NO_CERT_ERR;
        }
        if (!l_cert->enc_key || !l_cert->enc_key->priv_key_data || !l_cert->enc_key->priv_key_data_size) {
            dap_json_rpc_error_add(*a_json_arr_reply, DAP_CHAIN_NODE_CLI_SRV_STAKE_ORDER_NO_PKEY_IN_CERT_ERR, "Certificate \"%s\" has no private key", l_cert_str);
            return DAP_CHAIN_NODE_CLI_SRV_STAKE_ORDER_NO_PKEY_IN_CERT_ERR;
        }
        char *l_order_hash_str = s_staker_order_create(l_net, l_value, &l_tx_hash, l_cert->enc_key, a_hash_out_type);
        if (!l_order_hash_str) {
            dap_json_rpc_error_add(*a_json_arr_reply, DAP_CHAIN_NODE_CLI_SRV_STAKE_ORDER_CREATE_STAKER_ERR, "Can't compose the order");
            DAP_DELETE(l_tx_hash_str);
            return DAP_CHAIN_NODE_CLI_SRV_STAKE_ORDER_CREATE_STAKER_ERR;
        }
        json_object * l_json_obj_create_val = json_object_new_object();
        json_object_object_add(l_json_obj_create_val, "status", json_object_new_string("success"));
        if (dap_strcmp(l_sign_str, ""))
            json_object_object_add(l_json_obj_create_val, "sign", json_object_new_string(l_sign_str));
        json_object_object_add(l_json_obj_create_val, "order_hash", json_object_new_string(l_order_hash_str));
        json_object_object_add(l_json_obj_create_val, "tx_hash", json_object_new_string(l_tx_hash_str));
        json_object_array_add(*a_json_arr_reply, l_json_obj_create_val);
        DAP_DELETE(l_order_hash_str);
        DAP_DELETE(l_tx_hash_str);
    } break;

    case CMD_REMOVE: {
        const char *l_order_hash_str = NULL;
        dap_cli_server_cmd_find_option_val(a_argv, l_arg_index, a_argc, "-order", &l_order_hash_str);
        if (!l_order_hash_str) {
            dap_json_rpc_error_add(*a_json_arr_reply, DAP_CHAIN_NODE_CLI_SRV_STAKE_ORDER_PARAM_ERR, "Command 'srv_stake order remove' requires prameter -order\n");
            return DAP_CHAIN_NODE_CLI_SRV_STAKE_ORDER_PARAM_ERR;
        }
        char *l_order_hash_hex_str;
        // datum hash may be in hex or base58 format
        if(!dap_strncmp(l_order_hash_str, "0x", 2) || !dap_strncmp(l_order_hash_str, "0X", 2))
            l_order_hash_hex_str = dap_strdup(l_order_hash_str);
        else
            l_order_hash_hex_str = dap_enc_base58_to_hex_str_from_str(l_order_hash_str);
        dap_chain_net_srv_order_t *l_order = dap_chain_net_srv_order_find_by_hash_str(l_net, l_order_hash_hex_str);
        if (!l_order) {
            dap_json_rpc_error_add(*a_json_arr_reply, DAP_CHAIN_NODE_CLI_SRV_STAKE_ORDER_NO_ORDER_ERR, "Can't find order %s\n", l_order_hash_str);
            DAP_DELETE(l_order_hash_hex_str);
            return DAP_CHAIN_NODE_CLI_SRV_STAKE_ORDER_NO_ORDER_ERR;
        }
        if (l_order->srv_uid.uint64 != DAP_CHAIN_NET_SRV_STAKE_POS_DELEGATE_ID &&
                l_order->srv_uid.uint64 != DAP_CHAIN_NET_SRV_STAKE_POS_DELEGATE_ORDERS) {
            dap_json_rpc_error_add(*a_json_arr_reply, DAP_CHAIN_NODE_CLI_SRV_STAKE_ORDER_ORDER_ERR, "Order %s is not a delegated stake order\n", l_order_hash_str);
            DAP_DELETE(l_order_hash_hex_str);
            return DAP_CHAIN_NODE_CLI_SRV_STAKE_ORDER_ORDER_ERR;
        }
        if (dap_chain_net_srv_order_delete_by_hash_str_sync(l_net, l_order_hash_hex_str)) {
            dap_json_rpc_error_add(*a_json_arr_reply, DAP_CHAIN_NODE_CLI_SRV_STAKE_ORDER_REMOVE_ERR, "Can't remove order %s\n", l_order_hash_str);
            return DAP_CHAIN_NODE_CLI_SRV_STAKE_ORDER_REMOVE_ERR;
        }
        json_object * l_json_obj_create_val = json_object_new_object();
        json_object_object_add(l_json_obj_create_val, "status", json_object_new_string("success"));
        json_object_array_add(*a_json_arr_reply, l_json_obj_create_val);
        DAP_DELETE(l_order_hash_hex_str);
    } break;

    case CMD_LIST: {
        const char *l_net_str = NULL;
        dap_cli_server_cmd_find_option_val(a_argv, l_arg_index, a_argc, "-net", &l_net_str);
        if (!l_net_str) {
            dap_json_rpc_error_add(*a_json_arr_reply, DAP_CHAIN_NODE_CLI_SRV_STAKE_ORDER_PARAM_ERR, "Command 'order list' requires parameter -net");
            return DAP_CHAIN_NODE_CLI_SRV_STAKE_ORDER_PARAM_ERR;
        }
        const char * l_list_type = NULL;
        int l_list_filter = 0;
        if (dap_cli_server_cmd_check_option(a_argv, l_arg_index, dap_min(a_argc, l_arg_index + 1), "staker") >= 0)
            l_list_filter = CMD_LIST_STAKER;
        else if (dap_cli_server_cmd_check_option(a_argv, l_arg_index, dap_min(a_argc, l_arg_index + 1), "validator") >= 0)
            l_list_filter = CMD_LIST_VALIDATOR;
        else if (dap_cli_server_cmd_check_option(a_argv, l_arg_index, dap_min(a_argc, l_arg_index + 1), "fee") >= 0)
            l_list_filter = CMD_LIST_FEE;

        dap_chain_net_t *l_net = dap_chain_net_by_name(l_net_str);
        if (!l_net) {
            dap_json_rpc_error_add(*a_json_arr_reply, DAP_CHAIN_NODE_CLI_SRV_STAKE_ORDER_NET_ERR, "Network %s not found", l_net_str);
            return DAP_CHAIN_NODE_CLI_SRV_STAKE_ORDER_NET_ERR;
        }
        json_object* l_json_arr_reply = json_object_new_array();
        for (int i = 0; i < 2; i++) {
            char *l_gdb_group_str = i ? dap_chain_net_srv_order_get_gdb_group(l_net) :
                                        dap_chain_net_srv_order_get_common_group(l_net);
            size_t l_orders_count = 0;
            dap_global_db_obj_t * l_orders = dap_global_db_get_all_sync(l_gdb_group_str, &l_orders_count);
            qsort(l_orders, l_orders_count, sizeof(dap_global_db_obj_t), time_compare_orders);
            for (size_t i = 0; i < l_orders_count; i++) {
                const dap_chain_net_srv_order_t *l_order = dap_chain_net_srv_order_check(l_orders[i].key, l_orders[i].value, l_orders[i].value_len);
                if (!l_order) {
                    log_it(L_WARNING, "Unreadable order %s", l_orders[i].key);
                    continue;
                }
                if (l_order->srv_uid.uint64 != DAP_CHAIN_NET_SRV_STAKE_POS_DELEGATE_ID &&
                        l_order->srv_uid.uint64 != DAP_CHAIN_NET_SRV_STAKE_POS_DELEGATE_ORDERS)
                    continue;

                switch (l_list_filter) {
                    case CMD_LIST_STAKER:
                        if (l_order->srv_uid.uint64 != DAP_CHAIN_NET_SRV_STAKE_POS_DELEGATE_ORDERS || l_order->direction != SERV_DIR_BUY )
                            continue;
                        break;
                    case CMD_LIST_VALIDATOR:
                        if (l_order->srv_uid.uint64 != DAP_CHAIN_NET_SRV_STAKE_POS_DELEGATE_ORDERS || l_order->direction != SERV_DIR_SELL)
                            continue;
                        break;
                    case CMD_LIST_FEE:
                        if (l_order->srv_uid.uint64 != DAP_CHAIN_NET_SRV_STAKE_POS_DELEGATE_ID)
                            continue;
                        break;
                    default:
                        break;
                }
                // TODO add filters to list (token, address, etc.)
                json_object* l_json_obj_order = json_object_new_object();
                dap_chain_net_srv_order_dump_to_json(l_order, l_json_obj_order, a_hash_out_type, l_net->pub.native_ticker);
                if (l_order->srv_uid.uint64 == DAP_CHAIN_NET_SRV_STAKE_POS_DELEGATE_ORDERS) {
                    if (l_order->direction == SERV_DIR_SELL) {
                        json_object_object_add(l_json_obj_order, "message", 
                          json_object_new_string("Value in this order type means minimum value of m-tokens for validator acceptable for key delegation with supplied tax"));
                        struct validator_odrer_ext *l_ext = (struct validator_odrer_ext *)l_order->ext_n_sign;
                        json_object* l_json_obj_ext_params = json_object_new_object();
                        const char *l_coins_str;
                        dap_uint256_to_char(l_ext->tax, &l_coins_str);
                        json_object_object_add(l_json_obj_ext_params, "tax", json_object_new_string(l_coins_str));
                        dap_uint256_to_char(l_ext->value_max, &l_coins_str);
                        json_object_object_add(l_json_obj_ext_params, "maximum_value", json_object_new_string(l_coins_str));
                        json_object_object_add(l_json_obj_order, "external_params", l_json_obj_ext_params);
                    } else { // l_order->direction = SERV_DIR_BUY
                        json_object_object_add(l_json_obj_order, "message", 
                          json_object_new_string("Value in this order type means value of m-tokens locked in conditional transaction attached to the order"));
                        bool l_error = true;
                        dap_chain_addr_t l_addr = {};
                        uint256_t l_tax = uint256_0;
                        dap_chain_datum_tx_t *l_tx = dap_ledger_tx_find_by_hash(l_net->pub.ledger, &l_order->tx_cond_hash);
                        if (l_tx) {
                            dap_chain_tx_out_cond_t *l_cond = dap_chain_datum_tx_out_cond_get(l_tx, DAP_CHAIN_TX_OUT_COND_SUBTYPE_SRV_STAKE_POS_DELEGATE, NULL);
                            if (l_cond && l_cond->tsd_size == dap_chain_datum_tx_item_out_cond_create_srv_stake_get_tsd_size()) {
                                dap_tsd_t *l_tsd = dap_tsd_find(l_cond->tsd, l_cond->tsd_size, DAP_CHAIN_TX_OUT_COND_TSD_ADDR);
                                l_addr = dap_tsd_get_scalar(l_tsd, dap_chain_addr_t);
                                l_tsd = dap_tsd_find(l_cond->tsd, l_cond->tsd_size, DAP_CHAIN_TX_OUT_COND_TSD_VALUE);
                                l_tax = dap_tsd_get_scalar(l_tsd, uint256_t);
                                MULT_256_256(l_tax, GET_256_FROM_64(100), &l_tax);
                                l_error = false;
                            }
                        }                   
                        if (!l_error) {
                            const char *l_tax_str; dap_uint256_to_char(l_tax, &l_tax_str);
                            json_object* l_json_obj_cond_tx_params = json_object_new_object();
                            json_object_object_add(l_json_obj_cond_tx_params, "sovereign_tax", json_object_new_string(l_tax_str));
                            json_object_object_add(l_json_obj_cond_tx_params, "sovereign_addr", json_object_new_string(dap_chain_addr_to_str_static(&l_addr)));
                            json_object_object_add(l_json_obj_order, "conditional_tx_params", l_json_obj_cond_tx_params);
                        } else
                            json_object_object_add(l_json_obj_order, "conditional_tx_params", json_object_new_string("Conditional tx not found or illegal"));
                    }
                } else
                        json_object_object_add(l_json_obj_order, "message", 
                          json_object_new_string("Value in this order type means minimum fee for validator acceptable for process transactions"));
                json_object_array_add(l_json_arr_reply, l_json_obj_order);
            }
            dap_global_db_objs_delete(l_orders, l_orders_count);
            DAP_DELETE(l_gdb_group_str);
        }
        size_t json_array_lenght = json_object_array_length(l_json_arr_reply);
        if (!json_array_lenght)
            json_object_array_add(l_json_arr_reply, json_object_new_string( "No orders found"));
        else {
            //sort by time
            json_object_array_sort(l_json_arr_reply, json_object_compare_by_timestamp);
            // Remove the timestamp
            for (size_t i = 0; i < json_array_lenght; i++) {
                struct json_object *obj = json_object_array_get_idx(l_json_arr_reply, i);
                json_object_object_del(obj, "timestamp");
            }
        }
        json_object_array_add(*a_json_arr_reply, l_json_arr_reply);
    } break;

    default:
        dap_json_rpc_error_add(*a_json_arr_reply, DAP_CHAIN_NODE_CLI_SRV_STAKE_ORDER_NO_SUB_COM_ERR, "Subcommand %s not recognized", a_argv[a_arg_index]);
        return DAP_CHAIN_NODE_CLI_SRV_STAKE_ORDER_NO_SUB_COM_ERR;
    }
    return 0;
}

typedef enum s_cli_srv_stake_delegate_err{
    DAP_CHAIN_NODE_CLI_SRV_STAKE_DELEGATE_OK = 0,
    DAP_CHAIN_NODE_CLI_SRV_STAKE_DELEGATE_MEMORY_ERR,
    DAP_CHAIN_NODE_CLI_SRV_STAKE_DELEGATE_PARAM_ERR,
    DAP_CHAIN_NODE_CLI_SRV_STAKE_DELEGATE_PARAM_FORMAT_ERR,
    DAP_CHAIN_NODE_CLI_SRV_STAKE_DELEGATE_NET_ERR,
    DAP_CHAIN_NODE_CLI_SRV_STAKE_DELEGATE_WALLET_ERR,
    DAP_CHAIN_NODE_CLI_SRV_STAKE_DELEGATE_NO_CERT_ERR,
    DAP_CHAIN_NODE_CLI_SRV_STAKE_DELEGATE_WRONG_CERT_ERR,
    DAP_CHAIN_NODE_CLI_SRV_STAKE_DELEGATE_WRONG_SIGN_ERR,
    DAP_CHAIN_NODE_CLI_SRV_STAKE_DELEGATE_INVALID_PKEY_ERR,
    DAP_CHAIN_NODE_CLI_SRV_STAKE_DELEGATE_UNRECOGNIZED_ADDR_ERR,
    DAP_CHAIN_NODE_CLI_SRV_STAKE_DELEGATE_NO_ORDER_ERR,
    DAP_CHAIN_NODE_CLI_SRV_STAKE_DELEGATE_INVALID_ORDER_ERR,
    DAP_CHAIN_NODE_CLI_SRV_STAKE_DELEGATE_ORDER_SIZE_ERR,
    DAP_CHAIN_NODE_CLI_SRV_STAKE_DELEGATE_NO_TX_IN_LEDGER_ERR,
    DAP_CHAIN_NODE_CLI_SRV_STAKE_DELEGATE_INVALID_COND_TX_TYPE_ERR,
    DAP_CHAIN_NODE_CLI_SRV_STAKE_DELEGATE_INVALID_COND_TX_FORMAT_ERR,
    DAP_CHAIN_NODE_CLI_SRV_STAKE_DELEGATE_COND_TX_DIF_VALUE_ERR,
    DAP_CHAIN_NODE_CLI_SRV_STAKE_DELEGATE_COND_TX_NO_ADDR_OR_KEY_ERR,
    DAP_CHAIN_NODE_CLI_SRV_STAKE_DELEGATE_TX_ALREADY_SENT_ERR,
    DAP_CHAIN_NODE_CLI_SRV_STAKE_DELEGATE_ANOTHER_TICKER_ERR,
    DAP_CHAIN_NODE_CLI_SRV_STAKE_DELEGATE_ADDR_ERR,
    DAP_CHAIN_NODE_CLI_SRV_STAKE_DELEGATE_LOW_VALUE_ERR,
    DAP_CHAIN_NODE_CLI_SRV_STAKE_DELEGATE_HIGH_VALUE_ERR,
    DAP_CHAIN_NODE_CLI_SRV_STAKE_DELEGATE_UNSIGNED_ORDER_ERR,
    DAP_CHAIN_NODE_CLI_SRV_STAKE_DELEGATE_TAX_ERR,
    DAP_CHAIN_NODE_CLI_SRV_STAKE_DELEGATE_VERIFICATION_ERR,
    DAP_CHAIN_NODE_CLI_SRV_STAKE_DELEGATE_STAKE_ERR,
    DAP_CHAIN_NODE_CLI_SRV_STAKE_DELEGATE_TX_ARR_ERR,
    DAP_CHAIN_NODE_CLI_SRV_STAKE_DELEGATE_TX_NO_FUNDS_FEE_ERR,
    DAP_CHAIN_NODE_CLI_SRV_STAKE_DELEGATE_TX_NO_FUNDS_DLGT_ERR,
    DAP_CHAIN_NODE_CLI_SRV_STAKE_DELEGATE_TX_INPUT_ERR,
    DAP_CHAIN_NODE_CLI_SRV_STAKE_DELEGATE_TX_COND_INPUT_ERR,
    DAP_CHAIN_NODE_CLI_SRV_STAKE_DELEGATE_TX_FEE_INPUT_ERR,
    DAP_CHAIN_NODE_CLI_SRV_STAKE_DELEGATE_TX_COND_OUTPUT_ERR,
    DAP_CHAIN_NODE_CLI_SRV_STAKE_DELEGATE_TX_COIN_OUTPUT_ERR,
    DAP_CHAIN_NODE_CLI_SRV_STAKE_DELEGATE_TX_FEE_OUTPUT_ERR,
    DAP_CHAIN_NODE_CLI_SRV_STAKE_DELEGATE_TX_VAL_OUTPUT_ERR,
    DAP_CHAIN_NODE_CLI_SRV_STAKE_DELEGATE_TX_FEE_BACK_ERR,
    DAP_CHAIN_NODE_CLI_SRV_STAKE_DELEGATE_TX_SIGN_OUTPUT_ERR,
    DAP_CHAIN_NODE_CLI_SRV_STAKE_DELEGATE_TX_MEMPOOL_ADD_ERR,
    DAP_CHAIN_NODE_CLI_SRV_STAKE_DELEGATE_TX_NO_CHAIN_ERR,

    /* add custom codes here */

    //DAP_CHAIN_NODE_CLI_COM_TX_UNKNOWN /* MAX */
} s_cli_srv_stake_delegate_err_t;
static int s_cli_srv_stake_delegate(int a_argc, char **a_argv, int a_arg_index, void **a_reply, const char *a_hash_out_type)
{
    json_object **a_json_arr_reply = (json_object **)a_reply;
    const char *l_net_str = NULL,
               *l_wallet_str = NULL,
               *l_cert_str = NULL,
               *l_pkey_str = NULL,
               *l_sign_type_str = NULL,
               *l_value_str = NULL,
               *l_fee_str = NULL,
               *l_node_addr_str = NULL,
               *l_order_hash_str = NULL;
    dap_cli_server_cmd_find_option_val(a_argv, a_arg_index, a_argc, "-net", &l_net_str);
    if (!l_net_str) {
        dap_json_rpc_error_add(*a_json_arr_reply, DAP_CHAIN_NODE_CLI_SRV_STAKE_DELEGATE_PARAM_ERR, "Command 'delegate' requires parameter -net");
        return DAP_CHAIN_NODE_CLI_SRV_STAKE_DELEGATE_PARAM_ERR;
    }
    dap_chain_net_t *l_net = dap_chain_net_by_name(l_net_str);
    if (!l_net) {
        dap_json_rpc_error_add(*a_json_arr_reply, DAP_CHAIN_NODE_CLI_SRV_STAKE_DELEGATE_NET_ERR, "Network %s not found", l_net_str);
        return DAP_CHAIN_NODE_CLI_SRV_STAKE_DELEGATE_NET_ERR;
    }
    dap_cli_server_cmd_find_option_val(a_argv, a_arg_index, a_argc, "-w", &l_wallet_str);
    if (!l_wallet_str) {
        dap_json_rpc_error_add(*a_json_arr_reply, DAP_CHAIN_NODE_CLI_SRV_STAKE_DELEGATE_PARAM_ERR, "Command 'delegate' requires parameter -w");
        return DAP_CHAIN_NODE_CLI_SRV_STAKE_DELEGATE_PARAM_ERR;
    }
    const char* l_sign_str = "";
    dap_chain_wallet_t *l_wallet = dap_chain_wallet_open(l_wallet_str, dap_chain_wallet_get_path(g_config), NULL);
    if (!l_wallet) {
        dap_json_rpc_error_add(*a_json_arr_reply, DAP_CHAIN_NODE_CLI_SRV_STAKE_DELEGATE_WALLET_ERR, "Specified wallet not found");
        return DAP_CHAIN_NODE_CLI_SRV_STAKE_DELEGATE_WALLET_ERR;
    } else
        l_sign_str = dap_chain_wallet_check_sign(l_wallet);
    dap_enc_key_t *l_enc_key = dap_chain_wallet_get_key(l_wallet, 0);
    dap_chain_wallet_close(l_wallet);
    dap_chain_addr_t l_signing_addr, l_sovereign_addr = {};
    uint256_t l_sovereign_tax = uint256_0;
    dap_cli_server_cmd_find_option_val(a_argv, a_arg_index, a_argc, "-cert", &l_cert_str);
    dap_cli_server_cmd_find_option_val(a_argv, a_arg_index, a_argc, "-pkey", &l_pkey_str);
    dap_cli_server_cmd_find_option_val(a_argv, a_arg_index, a_argc, "-sign_type", &l_sign_type_str);
    dap_cli_server_cmd_find_option_val(a_argv, a_arg_index, a_argc, "-order", &l_order_hash_str);
    if (!l_cert_str && !l_order_hash_str && !l_pkey_str) {
        dap_json_rpc_error_add(*a_json_arr_reply, DAP_CHAIN_NODE_CLI_SRV_STAKE_DELEGATE_PARAM_ERR, "Command 'delegate' requires parameter -cert and/or -order and/or -pkey");
        dap_enc_key_delete(l_enc_key);
        return -13;
    }
    if (l_pkey_str && !l_sign_type_str) {
        dap_json_rpc_error_add(*a_json_arr_reply, DAP_CHAIN_NODE_CLI_SRV_STAKE_DELEGATE_PARAM_ERR, "Command 'delegate' requires parameter -sign_type for pkey");
        dap_enc_key_delete(l_enc_key);
        return DAP_CHAIN_NODE_CLI_SRV_STAKE_DELEGATE_PARAM_ERR;
    }
    uint256_t l_value = uint256_0;
    dap_cli_server_cmd_find_option_val(a_argv, a_arg_index, a_argc, "-value", &l_value_str);
    if (!l_value_str) {
        if (!l_order_hash_str) {
            dap_json_rpc_error_add(*a_json_arr_reply, DAP_CHAIN_NODE_CLI_SRV_STAKE_DELEGATE_PARAM_ERR, "Command 'delegate' requires parameter -value");
            dap_enc_key_delete(l_enc_key);
            return DAP_CHAIN_NODE_CLI_SRV_STAKE_DELEGATE_PARAM_ERR;
        }
    } else {
        l_value = dap_chain_balance_scan(l_value_str);
        if (IS_ZERO_256(l_value)) {
            dap_json_rpc_error_add(*a_json_arr_reply, DAP_CHAIN_NODE_CLI_SRV_STAKE_DELEGATE_PARAM_ERR, "Unrecognized number in '-value' param");
            dap_enc_key_delete(l_enc_key);
            return DAP_CHAIN_NODE_CLI_SRV_STAKE_DELEGATE_PARAM_ERR;
        }
    }
    dap_chain_datum_tx_t *l_prev_tx = NULL;
    if (l_cert_str) {
        dap_cert_t *l_signing_cert = dap_cert_find_by_name(l_cert_str);
        if (!l_signing_cert) {
            dap_json_rpc_error_add(*a_json_arr_reply, DAP_CHAIN_NODE_CLI_SRV_STAKE_DELEGATE_NO_CERT_ERR, "Specified certificate not found");
            dap_enc_key_delete(l_enc_key);
            return DAP_CHAIN_NODE_CLI_SRV_STAKE_DELEGATE_NO_CERT_ERR;
        }
        if (dap_chain_addr_fill_from_key(&l_signing_addr, l_signing_cert->enc_key, l_net->pub.id)) {
            dap_json_rpc_error_add(*a_json_arr_reply, DAP_CHAIN_NODE_CLI_SRV_STAKE_DELEGATE_WRONG_CERT_ERR, "Specified certificate is wrong");
            dap_enc_key_delete(l_enc_key);
            return DAP_CHAIN_NODE_CLI_SRV_STAKE_DELEGATE_WRONG_CERT_ERR;
        }
        dap_cli_server_cmd_find_option_val(a_argv, a_arg_index, a_argc, "-node_addr", &l_node_addr_str);
    } else if (l_pkey_str) {
        dap_chain_hash_fast_t l_hash_public_key = {0};
        dap_sign_type_t l_type = dap_sign_type_from_str(l_sign_type_str);
        if (l_type.type == SIG_TYPE_NULL) {
            dap_json_rpc_error_add(*a_json_arr_reply, DAP_CHAIN_NODE_CLI_SRV_STAKE_DELEGATE_WRONG_SIGN_ERR, "Wrong sign type");
            dap_enc_key_delete(l_enc_key);
            return DAP_CHAIN_NODE_CLI_SRV_STAKE_DELEGATE_WRONG_SIGN_ERR;
        }
        if (dap_chain_hash_fast_from_str(l_pkey_str, &l_hash_public_key)) {
            dap_json_rpc_error_add(*a_json_arr_reply, DAP_CHAIN_NODE_CLI_SRV_STAKE_DELEGATE_INVALID_PKEY_ERR, "Invalid pkey hash format");
            dap_enc_key_delete(l_enc_key);
            return DAP_CHAIN_NODE_CLI_SRV_STAKE_DELEGATE_INVALID_PKEY_ERR;
        }
        dap_chain_addr_fill(&l_signing_addr, l_type, &l_hash_public_key, l_net->pub.id);
        dap_cli_server_cmd_find_option_val(a_argv, a_arg_index, a_argc, "-node_addr", &l_node_addr_str);
    }
    dap_chain_node_addr_t l_node_addr = g_node_addr;
    if (l_node_addr_str) {
        if (dap_chain_node_addr_from_str(&l_node_addr, l_node_addr_str)) {
            dap_json_rpc_error_add(*a_json_arr_reply, DAP_CHAIN_NODE_CLI_SRV_STAKE_DELEGATE_UNRECOGNIZED_ADDR_ERR, "Unrecognized node addr %s", l_node_addr_str);
            dap_enc_key_delete(l_enc_key);
            return DAP_CHAIN_NODE_CLI_SRV_STAKE_DELEGATE_UNRECOGNIZED_ADDR_ERR;
        }
    }
    if (l_order_hash_str) {
        dap_chain_net_srv_order_t *l_order = dap_chain_net_srv_order_find_by_hash_str(l_net, l_order_hash_str);
        if (!l_order) {
            dap_json_rpc_error_add(*a_json_arr_reply, DAP_CHAIN_NODE_CLI_SRV_STAKE_DELEGATE_NO_ORDER_ERR, "Specified order not found");
            dap_enc_key_delete(l_enc_key);
            return DAP_CHAIN_NODE_CLI_SRV_STAKE_DELEGATE_NO_ORDER_ERR;
        }
        if (l_order->direction == SERV_DIR_BUY) { // Staker order
            if (!l_cert_str) {
                dap_json_rpc_error_add(*a_json_arr_reply, DAP_CHAIN_NODE_CLI_SRV_STAKE_DELEGATE_PARAM_ERR, "Command 'delegate' requires parameter -cert with this order type");
                dap_enc_key_delete(l_enc_key);
                return DAP_CHAIN_NODE_CLI_SRV_STAKE_DELEGATE_PARAM_ERR;
            }
            if (l_order->ext_size != 0) {
                dap_json_rpc_error_add(*a_json_arr_reply, DAP_CHAIN_NODE_CLI_SRV_STAKE_DELEGATE_ORDER_SIZE_ERR, "Specified order has invalid size");
                dap_enc_key_delete(l_enc_key);
                DAP_DELETE(l_order);
                return DAP_CHAIN_NODE_CLI_SRV_STAKE_DELEGATE_ORDER_SIZE_ERR;
            }
            l_prev_tx = dap_ledger_tx_find_by_hash(l_net->pub.ledger, &l_order->tx_cond_hash);
            if (!l_prev_tx) {
                dap_json_rpc_error_add(*a_json_arr_reply, DAP_CHAIN_NODE_CLI_SRV_STAKE_DELEGATE_NO_TX_IN_LEDGER_ERR, "The order's conditional transaction not found in ledger");
                dap_enc_key_delete(l_enc_key);
                DAP_DELETE(l_order);
                return DAP_CHAIN_NODE_CLI_SRV_STAKE_DELEGATE_NO_TX_IN_LEDGER_ERR;
            }
            int l_out_num = 0;
            dap_chain_tx_out_cond_t *l_cond = dap_chain_datum_tx_out_cond_get(l_prev_tx, DAP_CHAIN_TX_OUT_COND_SUBTYPE_SRV_STAKE_POS_DELEGATE, &l_out_num);
            if (!l_cond) {
                dap_json_rpc_error_add(*a_json_arr_reply, DAP_CHAIN_NODE_CLI_SRV_STAKE_DELEGATE_INVALID_COND_TX_TYPE_ERR, "The order's conditional transaction has invalid type");
                dap_enc_key_delete(l_enc_key);
                DAP_DELETE(l_order);
                return DAP_CHAIN_NODE_CLI_SRV_STAKE_DELEGATE_INVALID_COND_TX_TYPE_ERR;
            }
            if (dap_ledger_tx_hash_is_used_out_item(l_net->pub.ledger, &l_order->tx_cond_hash, l_out_num, NULL)) {
                dap_json_rpc_error_add(*a_json_arr_reply, DAP_CHAIN_NODE_CLI_SRV_STAKE_DELEGATE_TX_ALREADY_SENT_ERR, "The order's conditional transaction is already spent");
                dap_enc_key_delete(l_enc_key);
                DAP_DELETE(l_order);
                return DAP_CHAIN_NODE_CLI_SRV_STAKE_DELEGATE_TX_ALREADY_SENT_ERR;
            }
            char l_delegated_ticker[DAP_CHAIN_TICKER_SIZE_MAX];
            dap_chain_datum_token_get_delegated_ticker(l_delegated_ticker, l_net->pub.native_ticker);
            const char *l_tx_ticker = dap_ledger_tx_get_token_ticker_by_hash(l_net->pub.ledger, &l_order->tx_cond_hash);
            if (dap_strcmp(l_tx_ticker, l_delegated_ticker)) {
                log_it(L_WARNING, "Requested conditional transaction have another ticker (not %s)", l_delegated_ticker);
                return DAP_CHAIN_NODE_CLI_SRV_STAKE_DELEGATE_ANOTHER_TICKER_ERR;
            }
            if (l_cond->tsd_size != dap_chain_datum_tx_item_out_cond_create_srv_stake_get_tsd_size()) {
                dap_json_rpc_error_add(*a_json_arr_reply, DAP_CHAIN_NODE_CLI_SRV_STAKE_DELEGATE_INVALID_COND_TX_FORMAT_ERR, "The order's conditional transaction has invalid format");
                dap_enc_key_delete(l_enc_key);
                DAP_DELETE(l_order);
                return DAP_CHAIN_NODE_CLI_SRV_STAKE_DELEGATE_INVALID_COND_TX_FORMAT_ERR;
            }
            if (compare256(l_cond->header.value, l_order->price)) {
                dap_json_rpc_error_add(*a_json_arr_reply, DAP_CHAIN_NODE_CLI_SRV_STAKE_DELEGATE_COND_TX_DIF_VALUE_ERR, "The order's conditional transaction has different value");
                dap_enc_key_delete(l_enc_key);
                DAP_DELETE(l_order);
                return DAP_CHAIN_NODE_CLI_SRV_STAKE_DELEGATE_COND_TX_DIF_VALUE_ERR;
            }
            if (!dap_chain_addr_is_blank(&l_cond->subtype.srv_stake_pos_delegate.signing_addr) ||
                    l_cond->subtype.srv_stake_pos_delegate.signer_node_addr.uint64) {
                dap_json_rpc_error_add(*a_json_arr_reply, DAP_CHAIN_NODE_CLI_SRV_STAKE_DELEGATE_COND_TX_NO_ADDR_OR_KEY_ERR, "The order's conditional transaction gas not blank address or key");
                dap_enc_key_delete(l_enc_key);
                DAP_DELETE(l_order);
                return DAP_CHAIN_NODE_CLI_SRV_STAKE_DELEGATE_COND_TX_NO_ADDR_OR_KEY_ERR;
            }
            l_value = l_order->price;
            dap_tsd_t *l_tsd = dap_tsd_find(l_cond->tsd, l_cond->tsd_size, DAP_CHAIN_TX_OUT_COND_TSD_ADDR);
            l_sovereign_addr = dap_tsd_get_scalar(l_tsd, dap_chain_addr_t);
            l_tsd = dap_tsd_find(l_cond->tsd, l_cond->tsd_size, DAP_CHAIN_TX_OUT_COND_TSD_VALUE);
            l_sovereign_tax = dap_tsd_get_scalar(l_tsd, uint256_t);
            MULT_256_256(l_sovereign_tax, GET_256_FROM_64(100), &l_sovereign_tax);
#if EXTENDED_SRV_DEBUG
            {
                char *l_tax_str = dap_chain_balance_to_coins(l_sovereign_tax);
                char *l_addr_str = dap_chain_addr_to_str_static(&l_sovereign_addr);
                log_it(L_NOTICE, "Delegation tx params: tax = %s%%, addr = %s", l_tax_str, l_addr_str);
                DAP_DEL_Z(l_tax_str);
                DAP_DEL_Z(l_addr_str);
            }
#endif
        } else {
            if (!l_value_str) {
                dap_json_rpc_error_add(*a_json_arr_reply, DAP_CHAIN_NODE_CLI_SRV_STAKE_DELEGATE_PARAM_ERR, "Command 'delegate' requires parameter -value with this order type");
                dap_enc_key_delete(l_enc_key);
                return DAP_CHAIN_NODE_CLI_SRV_STAKE_DELEGATE_PARAM_ERR;
            }
            const char *l_sovereign_addr_str = NULL;
            dap_cli_server_cmd_find_option_val(a_argv, a_arg_index, a_argc, "-tax_addr", &l_sovereign_addr_str);
            if (l_sovereign_addr_str) {
                dap_chain_addr_t *l_spec_addr = dap_chain_addr_from_str(l_sovereign_addr_str);
                if (!l_spec_addr) {
                    dap_json_rpc_error_add(*a_json_arr_reply, DAP_CHAIN_NODE_CLI_SRV_STAKE_DELEGATE_ADDR_ERR, "Specified address is ivalid");
                    return DAP_CHAIN_NODE_CLI_SRV_STAKE_DELEGATE_ADDR_ERR;
                }
                l_sovereign_addr = *l_spec_addr;
                DAP_DELETE(l_spec_addr);
            } else
                dap_chain_addr_fill_from_key(&l_sovereign_addr, l_enc_key, l_net->pub.id);

            if (l_order->ext_size != sizeof(struct validator_odrer_ext)) {
                dap_json_rpc_error_add(*a_json_arr_reply, DAP_CHAIN_NODE_CLI_SRV_STAKE_DELEGATE_ORDER_SIZE_ERR, "Specified order has invalid size");
                dap_enc_key_delete(l_enc_key);
                DAP_DELETE(l_order);
                return DAP_CHAIN_NODE_CLI_SRV_STAKE_DELEGATE_ORDER_SIZE_ERR;
            }
            struct validator_odrer_ext *l_ext = (struct validator_odrer_ext *)l_order->ext_n_sign;
            l_sovereign_tax = l_ext->tax;
            if (l_order_hash_str && compare256(l_value, l_order->price) == -1) {
                const char *l_coin_min_str, *l_value_min_str =
                    dap_uint256_to_char(l_order->price, &l_coin_min_str);
                dap_json_rpc_error_add(*a_json_arr_reply, DAP_CHAIN_NODE_CLI_SRV_STAKE_DELEGATE_LOW_VALUE_ERR, "Number in '-value' param %s is lower than order minimum allowed value %s(%s)",
                                                  l_value_str, l_coin_min_str, l_value_min_str);
                dap_enc_key_delete(l_enc_key);
                return DAP_CHAIN_NODE_CLI_SRV_STAKE_DELEGATE_LOW_VALUE_ERR;
            }
            if (l_order_hash_str && compare256(l_value, l_ext->value_max) == 1) {
                const char *l_coin_max_str, *l_value_max_str =
                    dap_uint256_to_char(l_ext->value_max, &l_coin_max_str);
                dap_json_rpc_error_add(*a_json_arr_reply, DAP_CHAIN_NODE_CLI_SRV_STAKE_DELEGATE_HIGH_VALUE_ERR, "Number in '-value' param %s is higher than order minimum allowed value %s(%s)",
                                                  l_value_str, l_coin_max_str, l_value_max_str);
                dap_enc_key_delete(l_enc_key);
                return DAP_CHAIN_NODE_CLI_SRV_STAKE_DELEGATE_HIGH_VALUE_ERR;
            }
            dap_sign_t *l_sign = (dap_sign_t *)(l_order->ext_n_sign + l_order->ext_size);
            if (l_sign->header.type.type == SIG_TYPE_NULL) {
                dap_json_rpc_error_add(*a_json_arr_reply, DAP_CHAIN_NODE_CLI_SRV_STAKE_DELEGATE_UNSIGNED_ORDER_ERR, "Specified order is unsigned");
                dap_enc_key_delete(l_enc_key);
                DAP_DELETE(l_order);
                return DAP_CHAIN_NODE_CLI_SRV_STAKE_DELEGATE_UNSIGNED_ORDER_ERR;
            }
            dap_chain_addr_fill_from_sign(&l_signing_addr, l_sign, l_net->pub.id);
            char l_delegated_ticker_str[DAP_CHAIN_TICKER_SIZE_MAX];
            dap_chain_datum_token_get_delegated_ticker(l_delegated_ticker_str, l_net->pub.native_ticker);
            if (dap_strcmp(l_order->price_ticker, l_delegated_ticker_str)) {
                dap_json_rpc_error_add(*a_json_arr_reply, DAP_CHAIN_NODE_CLI_SRV_STAKE_DELEGATE_INVALID_ORDER_ERR, "Specified order is invalid");
                dap_enc_key_delete(l_enc_key);
                DAP_DELETE(l_order);
                return DAP_CHAIN_NODE_CLI_SRV_STAKE_DELEGATE_INVALID_ORDER_ERR;
            }
            l_node_addr = l_order->node_addr;
        }
        DAP_DELETE(l_order);
        if (compare256(l_sovereign_tax, dap_chain_coins_to_balance("100.0")) == 1 ||
                compare256(l_sovereign_tax, GET_256_FROM_64(100)) == -1) {
            dap_json_rpc_error_add(*a_json_arr_reply, DAP_CHAIN_NODE_CLI_SRV_STAKE_DELEGATE_TAX_ERR, "Tax must be lower or equal than 100%% and higher or equal than 1.0e-16%%");
            dap_enc_key_delete(l_enc_key);
            return DAP_CHAIN_NODE_CLI_SRV_STAKE_DELEGATE_TAX_ERR;
        }
        DIV_256(l_sovereign_tax, GET_256_FROM_64(100), &l_sovereign_tax);
    }

    int l_check_result = dap_chain_net_srv_stake_verify_key_and_node(&l_signing_addr, &l_node_addr);
    if (l_check_result) {
        dap_json_rpc_error_add(*a_json_arr_reply, l_check_result, "Key and node verification error");
        dap_enc_key_delete(l_enc_key);
        return l_check_result;
    }
    uint256_t l_allowed_min = dap_chain_net_srv_stake_get_allowed_min_value(l_net->pub.id);
    if (compare256(l_value, l_allowed_min) == -1) {
        const char *l_coin_min_str, *l_value_min_str = dap_uint256_to_char(l_allowed_min, &l_coin_min_str);
        dap_json_rpc_error_add(*a_json_arr_reply, DAP_CHAIN_NODE_CLI_SRV_STAKE_DELEGATE_LOW_VALUE_ERR, "Number in '-value' param %s is lower than minimum allowed value %s(%s)",
                                          l_value_str, l_coin_min_str, l_value_min_str);
        dap_enc_key_delete(l_enc_key);
        return DAP_CHAIN_NODE_CLI_SRV_STAKE_DELEGATE_LOW_VALUE_ERR;
    }
    dap_cli_server_cmd_find_option_val(a_argv, a_arg_index, a_argc, "-fee", &l_fee_str);
    if (!l_fee_str) {
        dap_json_rpc_error_add(*a_json_arr_reply, DAP_CHAIN_NODE_CLI_SRV_STAKE_DELEGATE_PARAM_ERR, "Command 'delegate' requires parameter -fee");
        dap_enc_key_delete(l_enc_key);
        return DAP_CHAIN_NODE_CLI_SRV_STAKE_DELEGATE_PARAM_ERR;
    }
    uint256_t l_fee = dap_chain_balance_scan(l_fee_str);
    if (IS_ZERO_256(l_fee)) {
        dap_json_rpc_error_add(*a_json_arr_reply, DAP_CHAIN_NODE_CLI_SRV_STAKE_DELEGATE_PARAM_ERR, "Unrecognized number in '-fee' param");
        dap_enc_key_delete(l_enc_key);
        return DAP_CHAIN_NODE_CLI_SRV_STAKE_DELEGATE_PARAM_ERR;
    }
    // Create conditional transaction
    int l_ret = 0, l_switch_ret = 0;
    dap_chain_datum_tx_t *l_tx = NULL;
    l_ret = s_stake_tx_create(l_net, l_enc_key, l_value, l_fee, &l_signing_addr, &l_node_addr,
                                                   l_order_hash_str ? &l_sovereign_addr : NULL, l_sovereign_tax, l_prev_tx, l_tx);
    dap_enc_key_delete(l_enc_key);
    switch (l_ret) {
    case -1: {
        dap_json_rpc_error_add(*a_json_arr_reply, DAP_CHAIN_NODE_CLI_SRV_STAKE_DELEGATE_TX_ARR_ERR, "Args error");
        l_switch_ret =  DAP_CHAIN_NODE_CLI_SRV_STAKE_DELEGATE_TX_ARR_ERR; } break;
    case -2: {
        dap_json_rpc_error_add(*a_json_arr_reply, DAP_CHAIN_NODE_CLI_SRV_STAKE_DELEGATE_TX_NO_FUNDS_FEE_ERR,  "Nothing to pay for fee (not enough funds)");
        l_switch_ret =  DAP_CHAIN_NODE_CLI_SRV_STAKE_DELEGATE_TX_NO_FUNDS_FEE_ERR; } break;
    case -3: {
        dap_json_rpc_error_add(*a_json_arr_reply, DAP_CHAIN_NODE_CLI_SRV_STAKE_DELEGATE_TX_NO_FUNDS_DLGT_ERR, "Nothing to pay for delegate (not enough funds)");
        l_switch_ret =  DAP_CHAIN_NODE_CLI_SRV_STAKE_DELEGATE_TX_NO_FUNDS_DLGT_ERR; } break;
    case -4: {
        dap_json_rpc_error_add(*a_json_arr_reply, DAP_CHAIN_NODE_CLI_SRV_STAKE_DELEGATE_TX_INPUT_ERR, "Can't compose the transaction input");
        l_switch_ret =  DAP_CHAIN_NODE_CLI_SRV_STAKE_DELEGATE_TX_INPUT_ERR; } break;
    case -5: {
        dap_json_rpc_error_add(*a_json_arr_reply, DAP_CHAIN_NODE_CLI_SRV_STAKE_DELEGATE_TX_COND_INPUT_ERR,  "Can't compose the transaction conditional input");
        l_switch_ret =  DAP_CHAIN_NODE_CLI_SRV_STAKE_DELEGATE_TX_COND_INPUT_ERR; } break;
    case -6: {
        dap_json_rpc_error_add(*a_json_arr_reply, DAP_CHAIN_NODE_CLI_SRV_STAKE_DELEGATE_TX_FEE_INPUT_ERR, "Can't compose the fee transaction input");
        l_switch_ret =  DAP_CHAIN_NODE_CLI_SRV_STAKE_DELEGATE_TX_FEE_INPUT_ERR; } break;
    case -7: {
        dap_json_rpc_error_add(*a_json_arr_reply, DAP_CHAIN_NODE_CLI_SRV_STAKE_DELEGATE_TX_COND_OUTPUT_ERR, "Can't compose the transaction conditional output");
        l_switch_ret =  DAP_CHAIN_NODE_CLI_SRV_STAKE_DELEGATE_TX_COND_OUTPUT_ERR; } break;
    case -8: {
        dap_json_rpc_error_add(*a_json_arr_reply, DAP_CHAIN_NODE_CLI_SRV_STAKE_DELEGATE_TX_COIN_OUTPUT_ERR, "Can't add coin back output");
        l_switch_ret =  DAP_CHAIN_NODE_CLI_SRV_STAKE_DELEGATE_TX_COIN_OUTPUT_ERR; } break;
    case -9: {
        dap_json_rpc_error_add(*a_json_arr_reply, DAP_CHAIN_NODE_CLI_SRV_STAKE_DELEGATE_TX_FEE_OUTPUT_ERR, "Can't add net fee output");
        l_switch_ret =  DAP_CHAIN_NODE_CLI_SRV_STAKE_DELEGATE_TX_FEE_OUTPUT_ERR; } break;
    case -10: {
        dap_json_rpc_error_add(*a_json_arr_reply, DAP_CHAIN_NODE_CLI_SRV_STAKE_DELEGATE_TX_VAL_OUTPUT_ERR, "Can't add validator fee output");
        l_switch_ret =  DAP_CHAIN_NODE_CLI_SRV_STAKE_DELEGATE_TX_VAL_OUTPUT_ERR; } break;
    case -11: {
        dap_json_rpc_error_add(*a_json_arr_reply, DAP_CHAIN_NODE_CLI_SRV_STAKE_DELEGATE_TX_FEE_BACK_ERR, "Cant add fee back output");
        l_switch_ret =  DAP_CHAIN_NODE_CLI_SRV_STAKE_DELEGATE_TX_FEE_BACK_ERR; } break;
    case -12: {
        dap_json_rpc_error_add(*a_json_arr_reply, DAP_CHAIN_NODE_CLI_SRV_STAKE_DELEGATE_TX_SIGN_OUTPUT_ERR, "Can't add sign output");
        l_switch_ret =  DAP_CHAIN_NODE_CLI_SRV_STAKE_DELEGATE_TX_SIGN_OUTPUT_ERR; } break;
    default: {} break;
    }
    if (l_switch_ret < 0)
        return l_switch_ret;

    char *l_tx_hash_str = NULL;
    l_ret = s_stake_tx_put(l_tx, l_net, a_hash_out_type, l_tx_hash_str);
    switch(l_ret) {
    case -1: {
        dap_json_rpc_error_add(*a_json_arr_reply, DAP_CHAIN_NODE_CLI_SRV_STAKE_DELEGATE_TX_MEMPOOL_ADD_ERR, "Can't add datum in mempool");
        l_switch_ret = DAP_CHAIN_NODE_CLI_SRV_STAKE_DELEGATE_TX_MEMPOOL_ADD_ERR; } break;
    case -2: {
        dap_json_rpc_error_add(*a_json_arr_reply, DAP_CHAIN_NODE_CLI_SRV_STAKE_DELEGATE_MEMORY_ERR, "Not enough memory");
        l_switch_ret = DAP_CHAIN_NODE_CLI_SRV_STAKE_DELEGATE_MEMORY_ERR; } break;
    case -3: {
        dap_json_rpc_error_add(*a_json_arr_reply, DAP_CHAIN_NODE_CLI_SRV_STAKE_DELEGATE_TX_NO_CHAIN_ERR, "Can't find chain");
        l_switch_ret = DAP_CHAIN_NODE_CLI_SRV_STAKE_DELEGATE_TX_NO_CHAIN_ERR; } break;
    default: {} break;
    }
    DAP_DEL_Z(l_tx);
    if (l_switch_ret < 0)
        return l_switch_ret;
    json_object* l_json_obj_deligate = json_object_new_object();
    json_object_object_add(l_json_obj_deligate, "status", json_object_new_string("success"));
    if (dap_strcmp(l_sign_str, ""))
        json_object_object_add(l_json_obj_deligate, "sign", json_object_new_string(l_sign_str));  // deprecated signs error
    json_object_object_add(l_json_obj_deligate, "tx_hash", json_object_new_string(l_tx_hash_str));
    json_object_array_add(*a_json_arr_reply, l_json_obj_deligate);
    DAP_DELETE(l_tx_hash_str);
    return 0;
}


typedef enum s_cli_srv_stake_update_err{
    DAP_CHAIN_NODE_CLI_SRV_STAKE_UPDATE_OK = 0,
    DAP_CHAIN_NODE_CLI_SRV_STAKE_UPDATE_MEMORY_ERR,
    DAP_CHAIN_NODE_CLI_SRV_STAKE_UPDATE_PARAM_ERR,
    DAP_CHAIN_NODE_CLI_SRV_STAKE_UPDATE_PARAM_FORMAT_ERR,
    DAP_CHAIN_NODE_CLI_SRV_STAKE_UPDATE_NET_ERR,
    DAP_CHAIN_NODE_CLI_SRV_STAKE_UPDATE_FEE_ERR,
    DAP_CHAIN_NODE_CLI_SRV_STAKE_UPDATE_NO_CERT_ERR,
    DAP_CHAIN_NODE_CLI_SRV_STAKE_UPDATE_WRONG_CERT_ERR,
    DAP_CHAIN_NODE_CLI_SRV_STAKE_UPDATE_PKEY_ERR,
    DAP_CHAIN_NODE_CLI_SRV_STAKE_UPDATE_NO_STAKE_IN_NET_ERR,
    DAP_CHAIN_NODE_CLI_SRV_STAKE_UPDATE_NOT_DELGATED_ERR,
    DAP_CHAIN_NODE_CLI_SRV_STAKE_UPDATE_NO_TX_ERR,
    DAP_CHAIN_NODE_CLI_SRV_STAKE_UPDATE_INVALID_TX_ERR,
    DAP_CHAIN_NODE_CLI_SRV_STAKE_UPDATE_TX_SPENT_ERR,
    DAP_CHAIN_NODE_CLI_SRV_STAKE_UPDATE_NO_WALLET_ERR,
    DAP_CHAIN_NODE_CLI_SRV_STAKE_UPDATE_CANT_COMPOSE_ERR,
<<<<<<< HEAD
    DAP_CHAIN_NODE_CLI_SRV_STAKE_UPDATE_TX_NO_FUNDS_FEE_ERR,
    DAP_CHAIN_NODE_CLI_SRV_STAKE_UPDATE_TX_NO_TX_ERR,
    DAP_CHAIN_NODE_CLI_SRV_STAKE_UPDATE_TX_INVALID_ERR,
    DAP_CHAIN_NODE_CLI_SRV_STAKE_UPDATE_TX_COND_OUTPUT_ERR,
    DAP_CHAIN_NODE_CLI_SRV_STAKE_UPDATE_TX_FEE_INPUT_ERR,
    DAP_CHAIN_NODE_CLI_SRV_STAKE_UPDATE_TX_NO_FUNDS_DLGT_ERR,
    DAP_CHAIN_NODE_CLI_SRV_STAKE_UPDATE_TX_COIN_OUTPUT_ERR,
    DAP_CHAIN_NODE_CLI_SRV_STAKE_UPDATE_TX_FEE_OUTPUT_ERR,
    DAP_CHAIN_NODE_CLI_SRV_STAKE_UPDATE_TX_VAL_OUTPUT_ERR,
    DAP_CHAIN_NODE_CLI_SRV_STAKE_UPDATE_TX_FEE_BACK_ERR,
    DAP_CHAIN_NODE_CLI_SRV_STAKE_UPDATE_TX_SIGN_OUTPUT_ERR,
    DAP_CHAIN_NODE_CLI_SRV_STAKE_UPDATE_TX_ARGS_ERR,
    DAP_CHAIN_NODE_CLI_SRV_STAKE_UPDATE_TX_MEMPOOL_ADD_ERR,
    DAP_CHAIN_NODE_CLI_SRV_STAKE_UPDATE_TX_NO_CHAIN_ERR,

=======
>>>>>>> 807aee87
} s_cli_srv_stake_update_err_t;
static int s_cli_srv_stake_update(int a_argc, char **a_argv, int a_arg_index, void **a_str_reply, const char *a_hash_out_type)
{
    json_object **a_json_arr_reply = (json_object **)a_str_reply;
    const char *l_net_str = NULL,
               *l_wallet_str = NULL,
               *l_value_str,
               *l_fee_str = NULL,
               *l_tx_hash_str = NULL,
               *l_cert_str = NULL;
    dap_cli_server_cmd_find_option_val(a_argv, a_arg_index, a_argc, "-net", &l_net_str);
    if (!l_net_str) {
        dap_json_rpc_error_add(*a_json_arr_reply, DAP_CHAIN_NODE_CLI_SRV_STAKE_UPDATE_PARAM_ERR, "Command 'update' requires parameter -net");
        return -3;
    }
    dap_chain_net_t *l_net = dap_chain_net_by_name(l_net_str);
    if (!l_net) {
        dap_json_rpc_error_add(*a_json_arr_reply, DAP_CHAIN_NODE_CLI_SRV_STAKE_UPDATE_NET_ERR, "Network %s not found", l_net_str);
        return -4;
    }
    uint256_t l_fee = {};
    dap_cli_server_cmd_find_option_val(a_argv, a_arg_index, a_argc, "-w", &l_wallet_str);
    if (!l_wallet_str) {
        dap_json_rpc_error_add(*a_json_arr_reply, DAP_CHAIN_NODE_CLI_SRV_STAKE_UPDATE_PARAM_ERR, "Command 'update' requires parameter -w");
        return -17;
    }
    dap_cli_server_cmd_find_option_val(a_argv, a_arg_index, a_argc, "-fee", &l_fee_str);
    if (!l_fee_str) {
        dap_json_rpc_error_add(*a_json_arr_reply, DAP_CHAIN_NODE_CLI_SRV_STAKE_UPDATE_PARAM_ERR, "Command 'update' requires parameter -fee");
        return -5;
    }
    l_fee = dap_chain_balance_scan(l_fee_str);
    if (IS_ZERO_256(l_fee)) {
        dap_json_rpc_error_add(*a_json_arr_reply, DAP_CHAIN_NODE_CLI_SRV_STAKE_UPDATE_FEE_ERR, "Unrecognized number in '-fee' param");
        return -6;
    }
    uint256_t l_value = {};
    dap_cli_server_cmd_find_option_val(a_argv, a_arg_index, a_argc, "-value", &l_value_str);
    if (!l_value_str) {
        dap_json_rpc_error_add(*a_json_arr_reply, DAP_CHAIN_NODE_CLI_SRV_STAKE_UPDATE_PARAM_ERR, "Command 'update' requires parameter -value");
        return -7;
    }
    l_value = dap_chain_balance_scan(l_value_str);
    if (IS_ZERO_256(l_value)) {
        dap_json_rpc_error_add(*a_json_arr_reply, DAP_CHAIN_NODE_CLI_SRV_STAKE_UPDATE_PARAM_FORMAT_ERR, "Unrecognized number in '-value' param");
        return -8;
    }
    uint256_t l_value_min = dap_chain_net_srv_stake_get_allowed_min_value(l_net->pub.id);
    if (compare256(l_value, l_value_min) == -1) {
        const char *l_value_min_str; dap_uint256_to_char(l_value_min, &l_value_min_str);
        dap_json_rpc_error_add(*a_json_arr_reply, DAP_CHAIN_NODE_CLI_SRV_STAKE_UPDATE_PARAM_FORMAT_ERR, "New delegation value should be not less than service required minimum %s", l_value_min_str);
        return -25;
    }

    dap_cli_server_cmd_find_option_val(a_argv, a_arg_index, a_argc, "-tx", &l_tx_hash_str);
    if (!l_tx_hash_str) {
        dap_cli_server_cmd_find_option_val(a_argv, a_arg_index, a_argc, "-cert", &l_cert_str);
        if (!l_cert_str) {
            dap_json_rpc_error_add(*a_json_arr_reply, DAP_CHAIN_NODE_CLI_SRV_STAKE_UPDATE_PARAM_ERR, "Command 'update' requires parameter -tx or -cert");
            return -13;
        }
    }
    dap_hash_fast_t l_tx_hash = {};
    if (l_tx_hash_str) {
        dap_chain_hash_fast_from_str(l_tx_hash_str, &l_tx_hash);
    } else {
        dap_chain_addr_t l_signing_addr;
        dap_cert_t *l_cert = dap_cert_find_by_name(l_cert_str);
        if (!l_cert) {
            dap_json_rpc_error_add(*a_json_arr_reply, DAP_CHAIN_NODE_CLI_SRV_STAKE_UPDATE_NO_CERT_ERR, "Specified certificate not found");
            return -18;
        }
        if (!l_cert->enc_key->priv_key_data || l_cert->enc_key->priv_key_data_size == 0) {
            dap_json_rpc_error_add(*a_json_arr_reply, DAP_CHAIN_NODE_CLI_SRV_STAKE_UPDATE_PKEY_ERR, "It is not possible to update a stake using a public key.");
            return -31;
        }
        if (dap_chain_addr_fill_from_key(&l_signing_addr, l_cert->enc_key, l_net->pub.id)) {
            dap_json_rpc_error_add(*a_json_arr_reply, DAP_CHAIN_NODE_CLI_SRV_STAKE_UPDATE_WRONG_CERT_ERR, "Specified certificate is wrong");
            return -22;
        }
        dap_chain_net_srv_stake_t *l_srv_stake = s_srv_stake_by_net_id(l_net->pub.id);
        if (!l_srv_stake) {
            dap_json_rpc_error_add(*a_json_arr_reply, DAP_CHAIN_NODE_CLI_SRV_STAKE_UPDATE_NO_STAKE_IN_NET_ERR, "Specified net have no stake service activated");
            return -25;
        }
        dap_chain_net_srv_stake_item_t *l_stake = NULL;
        HASH_FIND(hh, l_srv_stake->itemlist, &l_signing_addr.data.hash_fast, sizeof(dap_hash_fast_t), l_stake);
        if (!l_stake) {
            dap_json_rpc_error_add(*a_json_arr_reply, DAP_CHAIN_NODE_CLI_SRV_STAKE_UPDATE_NOT_DELGATED_ERR, "Specified certificate/pkey hash is not delegated nor this delegating is approved."
                                                           " Try to update with tx hash instead");
            return -24;
        }
        l_tx_hash = l_stake->tx_hash;
    }

    const char *l_tx_hash_str_tmp = l_tx_hash_str ? l_tx_hash_str : dap_hash_fast_to_str_static(&l_tx_hash);
    dap_chain_datum_tx_t *l_tx = dap_ledger_tx_find_by_hash(l_net->pub.ledger, &l_tx_hash);
    if (!l_tx) {
        dap_json_rpc_error_add(*a_json_arr_reply, DAP_CHAIN_NODE_CLI_SRV_STAKE_UPDATE_NO_TX_ERR, "Transaction %s not found", l_tx_hash_str_tmp);
        return -21;
    }
    int l_out_num = 0;
    if (!dap_chain_datum_tx_out_cond_get(l_tx, DAP_CHAIN_TX_OUT_COND_SUBTYPE_SRV_STAKE_POS_DELEGATE, &l_out_num)) {
        dap_json_rpc_error_add(*a_json_arr_reply, DAP_CHAIN_NODE_CLI_SRV_STAKE_UPDATE_INVALID_TX_ERR, "Transaction %s is invalid", l_tx_hash_str_tmp);
        return -22;
    }
    dap_hash_fast_t l_spender_hash = {};
    if (dap_ledger_tx_hash_is_used_out_item(l_net->pub.ledger, &l_tx_hash, l_out_num, &l_spender_hash)) {
        dap_json_rpc_error_add(*a_json_arr_reply, DAP_CHAIN_NODE_CLI_SRV_STAKE_UPDATE_TX_SPENT_ERR, "Transaction %s is spent", l_tx_hash_str_tmp);
        return -23;
    }

    const char* l_sign_str = "";
    dap_chain_wallet_t *l_wallet = dap_chain_wallet_open(l_wallet_str, dap_chain_wallet_get_path(g_config), NULL);
    if (!l_wallet) {
        dap_json_rpc_error_add(*a_json_arr_reply, DAP_CHAIN_NODE_CLI_SRV_STAKE_UPDATE_NO_WALLET_ERR, "Specified wallet %s not found", l_wallet_str);
        return -18;
    } else {
        l_sign_str = dap_chain_wallet_check_sign(l_wallet);
    }
    dap_enc_key_t *l_enc_key = dap_chain_wallet_get_key(l_wallet, 0);
    int l_ret = 0, l_switch_ret = 0;
    dap_chain_datum_tx_t *l_tx_new = NULL;
    l_ret = s_stake_tx_update(l_net, &l_tx_hash, l_value, l_fee, l_enc_key, l_tx_new);
    switch (l_ret) {
        case -1: {
            dap_json_rpc_error_add(*a_json_arr_reply, DAP_CHAIN_NODE_CLI_SRV_STAKE_UPDATE_TX_NO_FUNDS_FEE_ERR, "Nothing to pay for fee (not enough funds)");
            l_switch_ret =  DAP_CHAIN_NODE_CLI_SRV_STAKE_UPDATE_TX_NO_FUNDS_FEE_ERR; } break;
        case -2: {
            dap_json_rpc_error_add(*a_json_arr_reply, DAP_CHAIN_NODE_CLI_SRV_STAKE_UPDATE_TX_NO_TX_ERR, "Transaction %s not found", dap_hash_fast_to_str_static(&l_tx_hash));
            l_switch_ret = DAP_CHAIN_NODE_CLI_SRV_STAKE_UPDATE_TX_NO_TX_ERR; } break;
        case -3: {
            dap_json_rpc_error_add(*a_json_arr_reply, DAP_CHAIN_NODE_CLI_SRV_STAKE_UPDATE_TX_INVALID_ERR, "Transaction %s is invalid", dap_hash_fast_to_str_static(&l_tx_hash));
            l_switch_ret = DAP_CHAIN_NODE_CLI_SRV_STAKE_UPDATE_TX_INVALID_ERR; } break;
        case -4: {
            dap_json_rpc_error_add(*a_json_arr_reply, DAP_CHAIN_NODE_CLI_SRV_STAKE_UPDATE_TX_COND_OUTPUT_ERR, "Can't compose the transaction conditional input");
            l_switch_ret = DAP_CHAIN_NODE_CLI_SRV_STAKE_UPDATE_TX_COND_OUTPUT_ERR; } break;
        case -5: {
            dap_json_rpc_error_add(*a_json_arr_reply, DAP_CHAIN_NODE_CLI_SRV_STAKE_UPDATE_TX_FEE_INPUT_ERR, "Can't compose the fee transaction input");
            l_switch_ret = DAP_CHAIN_NODE_CLI_SRV_STAKE_UPDATE_TX_FEE_INPUT_ERR; } break;
        case -6: {
            dap_json_rpc_error_add(*a_json_arr_reply, DAP_CHAIN_NODE_CLI_SRV_STAKE_UPDATE_TX_NO_FUNDS_DLGT_ERR, "Nothing to pay for delegate (not enough funds)");
            l_switch_ret = DAP_CHAIN_NODE_CLI_SRV_STAKE_UPDATE_TX_NO_FUNDS_DLGT_ERR; } break;
        case -7: {
            dap_json_rpc_error_add(*a_json_arr_reply, DAP_CHAIN_NODE_CLI_SRV_STAKE_UPDATE_TX_FEE_INPUT_ERR, "Can't compose the fee transaction input");
            l_switch_ret = DAP_CHAIN_NODE_CLI_SRV_STAKE_UPDATE_TX_FEE_INPUT_ERR; } break;
        case -8: {
            dap_json_rpc_error_add(*a_json_arr_reply, DAP_CHAIN_NODE_CLI_SRV_STAKE_UPDATE_MEMORY_ERR, "Memory allocation error");
            l_switch_ret = DAP_CHAIN_NODE_CLI_SRV_STAKE_UPDATE_MEMORY_ERR; } break;
        case -9: {
            dap_json_rpc_error_add(*a_json_arr_reply, DAP_CHAIN_NODE_CLI_SRV_STAKE_UPDATE_TX_COIN_OUTPUT_ERR, "Can't add coin back output");
            l_switch_ret = DAP_CHAIN_NODE_CLI_SRV_STAKE_UPDATE_TX_COIN_OUTPUT_ERR; } break;
        case -10: {
            dap_json_rpc_error_add(*a_json_arr_reply, DAP_CHAIN_NODE_CLI_SRV_STAKE_UPDATE_TX_FEE_OUTPUT_ERR, "Cant add net fee output");
            l_switch_ret = DAP_CHAIN_NODE_CLI_SRV_STAKE_UPDATE_TX_FEE_OUTPUT_ERR; } break;
        case -11: {
            dap_json_rpc_error_add(*a_json_arr_reply, DAP_CHAIN_NODE_CLI_SRV_STAKE_UPDATE_TX_VAL_OUTPUT_ERR, "Cant add validator fee output");
            l_switch_ret = DAP_CHAIN_NODE_CLI_SRV_STAKE_UPDATE_TX_VAL_OUTPUT_ERR; } break;
        case -12: {
            dap_json_rpc_error_add(*a_json_arr_reply, DAP_CHAIN_NODE_CLI_SRV_STAKE_UPDATE_TX_FEE_BACK_ERR, "Cant add fee back output");
            l_switch_ret = DAP_CHAIN_NODE_CLI_SRV_STAKE_UPDATE_TX_FEE_BACK_ERR; } break;
        case -13: {
            dap_json_rpc_error_add(*a_json_arr_reply, DAP_CHAIN_NODE_CLI_SRV_STAKE_UPDATE_TX_SIGN_OUTPUT_ERR, "Can't add sign output");
            l_switch_ret = DAP_CHAIN_NODE_CLI_SRV_STAKE_UPDATE_TX_SIGN_OUTPUT_ERR; } break;
        case -14: {
            dap_json_rpc_error_add(*a_json_arr_reply, DAP_CHAIN_NODE_CLI_SRV_STAKE_UPDATE_TX_ARGS_ERR, "Args error");
            l_switch_ret = -54; } break;
        default: {} break;
    }
    dap_chain_wallet_close(l_wallet);
    dap_enc_key_delete(l_enc_key);
    if (l_switch_ret < 0)
        return l_switch_ret;
    char *l_out_hash_str = NULL;
<<<<<<< HEAD
    l_ret = s_stake_tx_put(l_tx_new, l_net, a_hash_out_type, l_out_hash_str);
    switch(l_ret) {
    case -1: {
         dap_json_rpc_error_add(*a_json_arr_reply, DAP_CHAIN_NODE_CLI_SRV_STAKE_UPDATE_TX_MEMPOOL_ADD_ERR, "Can't add datum in mempool");
        l_switch_ret = DAP_CHAIN_NODE_CLI_SRV_STAKE_UPDATE_TX_MEMPOOL_ADD_ERR; } break;
    case -2: {
         dap_json_rpc_error_add(*a_json_arr_reply, DAP_CHAIN_NODE_CLI_SRV_STAKE_UPDATE_MEMORY_ERR, "Not enough memory");
        l_switch_ret = DAP_CHAIN_NODE_CLI_SRV_STAKE_UPDATE_MEMORY_ERR; } break;
    case -3: {
         dap_json_rpc_error_add(*a_json_arr_reply, DAP_CHAIN_NODE_CLI_SRV_STAKE_UPDATE_TX_NO_CHAIN_ERR, "Can't find chain");
        l_switch_ret = -57; } break;
    default: {} break;
    }
    DAP_DEL_Z(l_tx_new);
    if (l_switch_ret < 0) {
        l_tx_hash_str = dap_chain_hash_fast_to_str_static(&l_tx_hash);
        dap_json_rpc_error_add(*a_json_arr_reply, l_switch_ret, "Can't compose updating transaction %s", l_tx_hash_str);
        DAP_DELETE(l_out_hash_str);
        return l_switch_ret;
    }
    json_object* l_json_object_ret = json_object_new_object();
    if (l_sign_str)
        json_object_object_add(l_json_object_ret, "sign", json_object_new_string(l_sign_str));
    json_object_object_add(l_json_object_ret, "hash", json_object_new_string(l_out_hash_str));
    json_object_object_add(l_json_object_ret, "message", json_object_new_string("Delegated m-tokens value will change"));
    json_object_array_add(*a_json_arr_reply, l_json_object_ret);
    DAP_DELETE(l_out_hash_str);
    DAP_DELETE(l_tx_new);
=======
    if (l_tx_new && (l_out_hash_str = s_stake_tx_put(l_tx_new, l_net, a_hash_out_type))) {
        json_object* l_json_object_ret = json_object_new_object();
        if (l_sign_str)
            json_object_object_add(l_json_object_ret, "sign", json_object_new_string(l_sign_str));
        json_object_object_add(l_json_object_ret, "hash", json_object_new_string(l_out_hash_str));
        json_object_object_add(l_json_object_ret, "message", json_object_new_string("Delegated m-tokens value will change"));
        json_object_array_add(*a_json_arr_reply, l_json_object_ret);
        DAP_DELETE(l_out_hash_str);
        DAP_DELETE(l_tx_new);
    } else {
        l_tx_hash_str = dap_chain_hash_fast_to_str_static(&l_tx_hash);
        dap_json_rpc_error_add(*a_json_arr_reply, DAP_CHAIN_NODE_CLI_SRV_STAKE_UPDATE_CANT_COMPOSE_ERR, "Can't compose updating transaction %s, examine log files for details", l_tx_hash_str);
        DAP_DEL_Z(l_tx_new);
        return -21;
    }
>>>>>>> 807aee87
    return 0;
}


typedef enum s_cli_srv_stake_invalidate_err{
    DAP_CHAIN_NODE_CLI_SRV_STAKE_INVALIDATE_OK = 0,
    DAP_CHAIN_NODE_CLI_SRV_STAKE_INVALIDATE_MEMORY_ERR,
    DAP_CHAIN_NODE_CLI_SRV_STAKE_INVALIDATE_PARAM_ERR,
    DAP_CHAIN_NODE_CLI_SRV_STAKE_INVALIDATE_NET_ERR,
    DAP_CHAIN_NODE_CLI_SRV_STAKE_INVALIDATE_INVALID_PKEY_TYPE_ERR,
    DAP_CHAIN_NODE_CLI_SRV_STAKE_INVALIDATE_NO_CERT_ERR,
    DAP_CHAIN_NODE_CLI_SRV_STAKE_INVALIDATE_POA_CERT_ERR,
    DAP_CHAIN_NODE_CLI_SRV_STAKE_INVALIDATE_WRONG_CERT_ERR,
    DAP_CHAIN_NODE_CLI_SRV_STAKE_INVALIDATE_PKEY_ERR,
    DAP_CHAIN_NODE_CLI_SRV_STAKE_INVALIDATE_INVALID_PKEY_ERR,
    DAP_CHAIN_NODE_CLI_SRV_STAKE_INVALIDATE_NET_NO_STAKE_ERR,
    DAP_CHAIN_NODE_CLI_SRV_STAKE_INVALIDATE_CERT_PKEY_ERR,
    DAP_CHAIN_NODE_CLI_SRV_STAKE_INVALIDATE_NO_TX_ERR,
    DAP_CHAIN_NODE_CLI_SRV_STAKE_INVALIDATE_INVALID_TX_ERR,
    DAP_CHAIN_NODE_CLI_SRV_STAKE_INVALIDATE_NO_PREV_TX_ERR,
    DAP_CHAIN_NODE_CLI_SRV_STAKE_INVALIDATE_DELEGATED_TX_ERR,
    DAP_CHAIN_NODE_CLI_SRV_STAKE_INVALIDATE_WALLET_ERR,
    DAP_CHAIN_NODE_CLI_SRV_STAKE_INVALIDATE_TX_INVALIDATE_ERR,
    DAP_CHAIN_NODE_CLI_SRV_STAKE_INVALIDATE_TX_NO_TX_ERR,
    DAP_CHAIN_NODE_CLI_SRV_STAKE_INVALIDATE_TX_COND_OUTPUT_ERR,
    DAP_CHAIN_NODE_CLI_SRV_STAKE_INVALIDATE_TX_USED_ERR,
    DAP_CHAIN_NODE_CLI_SRV_STAKE_INVALIDATE_TX_UNCHAINED_ERR,
    DAP_CHAIN_NODE_CLI_SRV_STAKE_INVALIDATE_TX_NO_WALL_ERR,
    DAP_CHAIN_NODE_CLI_SRV_STAKE_INVALIDATE_TX_NO_FUNDS_FEE_ERR,
    DAP_CHAIN_NODE_CLI_SRV_STAKE_INVALIDATE_TX_INPUT_ERR,
    DAP_CHAIN_NODE_CLI_SRV_STAKE_INVALIDATE_TX_COIN_OUTPUT_ERR,
    DAP_CHAIN_NODE_CLI_SRV_STAKE_INVALIDATE_TX_EXT_ITEM_ERR,
    DAP_CHAIN_NODE_CLI_SRV_STAKE_INVALIDATE_TX_FEE_ITEM_ERR,
    DAP_CHAIN_NODE_CLI_SRV_STAKE_INVALIDATE_TX_FEE_BACK_ERR,
    DAP_CHAIN_NODE_CLI_SRV_STAKE_INVALIDATE_TX_SIGN_OUTPUT_ERR,
    DAP_CHAIN_NODE_CLI_SRV_STAKE_INVALIDATE_TX_MEMPOOL_ADD_ERR,
    DAP_CHAIN_NODE_CLI_SRV_STAKE_INVALIDATE_TX_NO_CHAIN_ERR,
    DAP_CHAIN_NODE_CLI_SRV_STAKE_INVALIDATE_TX_ARR_ERR,

} s_cli_srv_stake_invalidate_err_t;
static int s_cli_srv_stake_invalidate(int a_argc, char **a_argv, int a_arg_index, void **a_reply, const char *a_hash_out_type)
{
    json_object **a_json_arr_reply = (json_object **)a_reply;
    const char *l_net_str = NULL,
               *l_wallet_str = NULL,
               *l_cert_str = NULL,
               *l_fee_str = NULL,
               *l_tx_hash_str = NULL,
               *l_poa_cert_str = NULL,
               *l_signing_pkey_hash_str = NULL,
               *l_signing_pkey_type_str = NULL;
    dap_cli_server_cmd_find_option_val(a_argv, a_arg_index, a_argc, "-net", &l_net_str);
    if (!l_net_str) {
        dap_json_rpc_error_add(*a_json_arr_reply, DAP_CHAIN_NODE_CLI_SRV_STAKE_INVALIDATE_PARAM_ERR, "Command 'invalidate' requires parameter -net");
        return DAP_CHAIN_NODE_CLI_SRV_STAKE_INVALIDATE_PARAM_ERR;
    }
    dap_chain_net_t *l_net = dap_chain_net_by_name(l_net_str);
    if (!l_net) {
        dap_json_rpc_error_add(*a_json_arr_reply, DAP_CHAIN_NODE_CLI_SRV_STAKE_INVALIDATE_NET_ERR, "Network %s not found", l_net_str);
        return DAP_CHAIN_NODE_CLI_SRV_STAKE_INVALIDATE_NET_ERR;
    }
    uint256_t l_fee = {};
    dap_cli_server_cmd_find_option_val(a_argv, a_arg_index, a_argc, "-w", &l_wallet_str);
    if (!l_wallet_str) {
        dap_cli_server_cmd_find_option_val(a_argv, a_arg_index, a_argc, "-poa_cert", &l_poa_cert_str);
        if (!l_poa_cert_str) {
            dap_json_rpc_error_add(*a_json_arr_reply, DAP_CHAIN_NODE_CLI_SRV_STAKE_INVALIDATE_PARAM_ERR, "Command 'invalidate' requires parameter -w or -poa_cert");
            return DAP_CHAIN_NODE_CLI_SRV_STAKE_INVALIDATE_PARAM_ERR;
        }
    } else {
        dap_cli_server_cmd_find_option_val(a_argv, a_arg_index, a_argc, "-fee", &l_fee_str);
        if (!l_fee_str) {
            dap_json_rpc_error_add(*a_json_arr_reply, DAP_CHAIN_NODE_CLI_SRV_STAKE_INVALIDATE_PARAM_ERR, "Command 'delegate' requires parameter -fee");
            return DAP_CHAIN_NODE_CLI_SRV_STAKE_INVALIDATE_PARAM_ERR;
        }
        l_fee = dap_chain_balance_scan(l_fee_str);
        if (IS_ZERO_256(l_fee)) {
            dap_json_rpc_error_add(*a_json_arr_reply, DAP_CHAIN_NODE_CLI_SRV_STAKE_INVALIDATE_PARAM_ERR, "Unrecognized number in '-fee' param");
            return DAP_CHAIN_NODE_CLI_SRV_STAKE_INVALIDATE_PARAM_ERR;
        }
    }
    dap_cli_server_cmd_find_option_val(a_argv, a_arg_index, a_argc, "-tx", &l_tx_hash_str);
    if (!l_tx_hash_str) {
        dap_cli_server_cmd_find_option_val(a_argv, a_arg_index, a_argc, "-cert", &l_cert_str);
        if (!l_cert_str) {
            dap_cli_server_cmd_find_option_val(a_argv, a_arg_index, a_argc, "-signing_pkey_hash", &l_signing_pkey_hash_str);
            if (!l_signing_pkey_hash_str) {
                dap_json_rpc_error_add(*a_json_arr_reply, DAP_CHAIN_NODE_CLI_SRV_STAKE_INVALIDATE_PARAM_ERR, "Command 'invalidate' requires parameter -tx or -cert or -signing_pkey_hash");
                return DAP_CHAIN_NODE_CLI_SRV_STAKE_INVALIDATE_PARAM_ERR;
            }
            dap_cli_server_cmd_find_option_val(a_argv, a_arg_index, a_argc, "-signing_pkey_type", &l_signing_pkey_type_str);
            if (!l_signing_pkey_type_str) {
                dap_json_rpc_error_add(*a_json_arr_reply, DAP_CHAIN_NODE_CLI_SRV_STAKE_INVALIDATE_PARAM_ERR, "Command 'invalidate' requires parameter -signing_pkey_type");
                return DAP_CHAIN_NODE_CLI_SRV_STAKE_INVALIDATE_PARAM_ERR;
            }
            if (dap_sign_type_from_str(l_signing_pkey_type_str).type == SIG_TYPE_NULL) {
                dap_json_rpc_error_add(*a_json_arr_reply, DAP_CHAIN_NODE_CLI_SRV_STAKE_INVALIDATE_INVALID_PKEY_TYPE_ERR, "Invalid signing_pkey_type %s", l_signing_pkey_type_str);
                return DAP_CHAIN_NODE_CLI_SRV_STAKE_INVALIDATE_INVALID_PKEY_TYPE_ERR;
            }
        }
    }

    dap_hash_fast_t l_tx_hash = {};
    if (l_tx_hash_str) {
        dap_chain_hash_fast_from_str(l_tx_hash_str, &l_tx_hash);
    } else {
        dap_chain_addr_t l_signing_addr;
        if (l_cert_str) {
            dap_cert_t *l_cert = dap_cert_find_by_name(l_cert_str);
            if (!l_cert) {
                dap_json_rpc_error_add(*a_json_arr_reply, DAP_CHAIN_NODE_CLI_SRV_STAKE_INVALIDATE_NO_CERT_ERR, "Specified certificate not found");
                return DAP_CHAIN_NODE_CLI_SRV_STAKE_INVALIDATE_NO_CERT_ERR;
            }
            if (!l_cert->enc_key->priv_key_data || l_cert->enc_key->priv_key_data_size == 0) {
                dap_json_rpc_error_add(*a_json_arr_reply, DAP_CHAIN_NODE_CLI_SRV_STAKE_INVALIDATE_PKEY_ERR, "It is not possible to invalidate a stake using a public key.");
                return DAP_CHAIN_NODE_CLI_SRV_STAKE_INVALIDATE_PKEY_ERR;
            }
            if (dap_chain_addr_fill_from_key(&l_signing_addr, l_cert->enc_key, l_net->pub.id)) {
                dap_json_rpc_error_add(*a_json_arr_reply, DAP_CHAIN_NODE_CLI_SRV_STAKE_INVALIDATE_WRONG_CERT_ERR, "Specified certificate is wrong");
                return DAP_CHAIN_NODE_CLI_SRV_STAKE_INVALIDATE_WRONG_CERT_ERR;
            }
        } else {
            dap_hash_fast_t l_pkey_hash = {};
            if (dap_chain_hash_fast_from_str(l_signing_pkey_hash_str, &l_pkey_hash)) {
                dap_json_rpc_error_add(*a_json_arr_reply, DAP_CHAIN_NODE_CLI_SRV_STAKE_INVALIDATE_INVALID_PKEY_ERR, "Invalid pkey hash format");
                return DAP_CHAIN_NODE_CLI_SRV_STAKE_INVALIDATE_INVALID_PKEY_ERR;
            }
            dap_chain_addr_fill(&l_signing_addr, dap_sign_type_from_str(l_signing_pkey_type_str), &l_pkey_hash, l_net->pub.id);
        }
        dap_chain_net_srv_stake_t *l_srv_stake = s_srv_stake_by_net_id(l_net->pub.id);
        if (!l_srv_stake) {
            dap_json_rpc_error_add(*a_json_arr_reply, DAP_CHAIN_NODE_CLI_SRV_STAKE_INVALIDATE_NET_NO_STAKE_ERR, "Specified net have no stake service activated");
            return DAP_CHAIN_NODE_CLI_SRV_STAKE_INVALIDATE_NET_NO_STAKE_ERR;
        }
        dap_chain_net_srv_stake_item_t *l_stake = NULL;
        HASH_FIND(hh, l_srv_stake->itemlist, &l_signing_addr.data.hash_fast, sizeof(dap_hash_fast_t), l_stake);
        if (!l_stake) {
            dap_json_rpc_error_add(*a_json_arr_reply, DAP_CHAIN_NODE_CLI_SRV_STAKE_INVALIDATE_CERT_PKEY_ERR, "Specified certificate/pkey hash is not delegated nor this delegating is approved."
                                                           " Try to invalidate with tx hash instead");
            return DAP_CHAIN_NODE_CLI_SRV_STAKE_INVALIDATE_CERT_PKEY_ERR;
        }
        l_tx_hash = l_stake->tx_hash;
    }

    const char *l_tx_hash_str_tmp = l_tx_hash_str ? l_tx_hash_str : dap_hash_fast_to_str_static(&l_tx_hash);
    dap_chain_datum_tx_t *l_tx = dap_ledger_tx_find_by_hash(l_net->pub.ledger, &l_tx_hash);
    if (!l_tx) {
        dap_json_rpc_error_add(*a_json_arr_reply, DAP_CHAIN_NODE_CLI_SRV_STAKE_INVALIDATE_NO_TX_ERR, "Transaction %s not found", l_tx_hash_str_tmp);
        return DAP_CHAIN_NODE_CLI_SRV_STAKE_INVALIDATE_NO_TX_ERR;
    }

    int l_out_num = 0;
    if (!dap_chain_datum_tx_out_cond_get(l_tx, DAP_CHAIN_TX_OUT_COND_SUBTYPE_SRV_STAKE_POS_DELEGATE, &l_out_num)) {
        dap_json_rpc_error_add(*a_json_arr_reply, DAP_CHAIN_NODE_CLI_SRV_STAKE_INVALIDATE_INVALID_TX_ERR, "Transaction %s is invalid", l_tx_hash_str_tmp);
        return DAP_CHAIN_NODE_CLI_SRV_STAKE_INVALIDATE_INVALID_TX_ERR;
    }
    dap_hash_fast_t l_spender_hash = {};
    if (dap_ledger_tx_hash_is_used_out_item(l_net->pub.ledger, &l_tx_hash, l_out_num, &l_spender_hash)) {
        l_tx_hash = l_spender_hash;
        l_tx_hash_str_tmp = dap_hash_fast_to_str_static(&l_spender_hash);
        if (!dap_ledger_tx_find_by_hash(l_net->pub.ledger, &l_tx_hash)) {
            dap_json_rpc_error_add(*a_json_arr_reply, DAP_CHAIN_NODE_CLI_SRV_STAKE_INVALIDATE_NO_PREV_TX_ERR, "Previous transaction %s is not found", l_tx_hash_str_tmp);
            return DAP_CHAIN_NODE_CLI_SRV_STAKE_INVALIDATE_NO_PREV_TX_ERR;
        }
    }
    if (l_tx_hash_str) {
        dap_chain_net_srv_stake_t *l_srv_stake = s_srv_stake_by_net_id(l_net->pub.id);
        if (!l_srv_stake) {
            dap_json_rpc_error_add(*a_json_arr_reply, DAP_CHAIN_NODE_CLI_SRV_STAKE_INVALIDATE_NET_NO_STAKE_ERR, "Specified net have no stake service activated");
            return DAP_CHAIN_NODE_CLI_SRV_STAKE_INVALIDATE_NET_NO_STAKE_ERR;
        }
        dap_chain_net_srv_stake_item_t *l_stake = NULL;
        HASH_FIND(ht, l_srv_stake->tx_itemlist, &l_tx_hash, sizeof(dap_hash_t), l_stake);
        if (l_stake) {
            char l_pkey_hash_str[DAP_HASH_FAST_STR_SIZE]; 
            dap_hash_fast_to_str(&l_stake->signing_addr.data.hash_fast, l_pkey_hash_str, DAP_HASH_FAST_STR_SIZE);
            dap_json_rpc_error_add(*a_json_arr_reply, DAP_CHAIN_NODE_CLI_SRV_STAKE_INVALIDATE_DELEGATED_TX_ERR, "Transaction %s has active delegated key %s, need to revoke it first",
                                              l_tx_hash_str_tmp, l_pkey_hash_str);
            return DAP_CHAIN_NODE_CLI_SRV_STAKE_INVALIDATE_DELEGATED_TX_ERR;
        }
    }

    if (l_wallet_str) {
        const char* l_sign_str = "";
        dap_chain_wallet_t *l_wallet = dap_chain_wallet_open(l_wallet_str, dap_chain_wallet_get_path(g_config),NULL);
        if (!l_wallet) {
            dap_json_rpc_error_add(*a_json_arr_reply, DAP_CHAIN_NODE_CLI_SRV_STAKE_INVALIDATE_WALLET_ERR, "Specified wallet not found");
            return DAP_CHAIN_NODE_CLI_SRV_STAKE_INVALIDATE_WALLET_ERR;
        } else {
            l_sign_str = dap_chain_wallet_check_sign(l_wallet);
        }
        dap_enc_key_t *l_enc_key = dap_chain_wallet_get_key(l_wallet, 0);
        int l_ret = 0, l_switch_ret = 0;
        dap_chain_datum_tx_t *l_tx = NULL;
        l_ret = s_stake_tx_invalidate(l_net, &l_tx_hash, l_fee, l_enc_key, l_tx);
        switch(l_ret) {
        case -1: {
            dap_json_rpc_error_add(*a_json_arr_reply, DAP_CHAIN_NODE_CLI_SRV_STAKE_INVALIDATE_TX_NO_TX_ERR, "Requested conditional transaction not found");
            l_switch_ret = DAP_CHAIN_NODE_CLI_SRV_STAKE_INVALIDATE_TX_NO_TX_ERR; } break;
        case -2: {
            dap_json_rpc_error_add(*a_json_arr_reply, DAP_CHAIN_NODE_CLI_SRV_STAKE_INVALIDATE_TX_COND_OUTPUT_ERR, "Requested conditional transaction requires conditional output");
            l_switch_ret = DAP_CHAIN_NODE_CLI_SRV_STAKE_INVALIDATE_TX_COND_OUTPUT_ERR; } break;
        case -3: {
            dap_json_rpc_error_add(*a_json_arr_reply, DAP_CHAIN_NODE_CLI_SRV_STAKE_INVALIDATE_TX_USED_ERR, "Requested conditional transaction is already used out");
            l_switch_ret = DAP_CHAIN_NODE_CLI_SRV_STAKE_INVALIDATE_TX_USED_ERR; } break;
        case -4: {
            dap_json_rpc_error_add(*a_json_arr_reply, DAP_CHAIN_NODE_CLI_SRV_STAKE_INVALIDATE_TX_UNCHAINED_ERR, "Requested conditional transaction is unchained");
            l_switch_ret = DAP_CHAIN_NODE_CLI_SRV_STAKE_INVALIDATE_TX_UNCHAINED_ERR; } break;
        case -5: {
            dap_json_rpc_error_add(*a_json_arr_reply, DAP_CHAIN_NODE_CLI_SRV_STAKE_INVALIDATE_TX_NO_WALL_ERR, "Trying to invalidate delegating tx with not a owner wallet");
            l_switch_ret = DAP_CHAIN_NODE_CLI_SRV_STAKE_INVALIDATE_TX_NO_WALL_ERR; } break;
        case -6: {
            dap_json_rpc_error_add(*a_json_arr_reply, DAP_CHAIN_NODE_CLI_SRV_STAKE_INVALIDATE_TX_NO_FUNDS_FEE_ERR, "Nothing to pay for fee (not enough funds)");
            l_switch_ret = DAP_CHAIN_NODE_CLI_SRV_STAKE_INVALIDATE_TX_NO_FUNDS_FEE_ERR; } break;
        case -7: {
            dap_json_rpc_error_add(*a_json_arr_reply, DAP_CHAIN_NODE_CLI_SRV_STAKE_INVALIDATE_TX_INPUT_ERR, "Can't compose the transaction input");
            l_switch_ret = DAP_CHAIN_NODE_CLI_SRV_STAKE_INVALIDATE_TX_INPUT_ERR; } break;
        case -8: {
            dap_json_rpc_error_add(*a_json_arr_reply, DAP_CHAIN_NODE_CLI_SRV_STAKE_INVALIDATE_TX_COIN_OUTPUT_ERR, "Can't add returning coins output");
            l_switch_ret = DAP_CHAIN_NODE_CLI_SRV_STAKE_INVALIDATE_TX_COIN_OUTPUT_ERR; } break;
        case -9: {
            dap_json_rpc_error_add(*a_json_arr_reply, DAP_CHAIN_NODE_CLI_SRV_STAKE_INVALIDATE_TX_EXT_ITEM_ERR, "Can't add out ext item");
            l_switch_ret = DAP_CHAIN_NODE_CLI_SRV_STAKE_INVALIDATE_TX_EXT_ITEM_ERR; } break;
        case -10: {
            dap_json_rpc_error_add(*a_json_arr_reply, DAP_CHAIN_NODE_CLI_SRV_STAKE_INVALIDATE_TX_FEE_ITEM_ERR, "Can't add fee item");
            l_switch_ret = DAP_CHAIN_NODE_CLI_SRV_STAKE_INVALIDATE_TX_FEE_ITEM_ERR; } break;
        case -11: {
            dap_json_rpc_error_add(*a_json_arr_reply, DAP_CHAIN_NODE_CLI_SRV_STAKE_INVALIDATE_TX_FEE_BACK_ERR, "Can't get fee coin back");
            l_switch_ret = DAP_CHAIN_NODE_CLI_SRV_STAKE_INVALIDATE_TX_FEE_BACK_ERR; } break;
        case -12: {
            dap_json_rpc_error_add(*a_json_arr_reply, DAP_CHAIN_NODE_CLI_SRV_STAKE_INVALIDATE_TX_SIGN_OUTPUT_ERR, "Can't add sign output");
            l_switch_ret = DAP_CHAIN_NODE_CLI_SRV_STAKE_INVALIDATE_TX_SIGN_OUTPUT_ERR; } break;
        default: {} break;
        }

        dap_chain_wallet_close(l_wallet);
        dap_enc_key_delete(l_enc_key);
        if (l_switch_ret < 0) {
            return l_switch_ret;
        }
        char *l_out_hash_str = NULL;
        l_ret = s_stake_tx_put(l_tx, l_net, a_hash_out_type, l_out_hash_str);
        switch(l_ret) {
        case -1: {
            dap_json_rpc_error_add(*a_json_arr_reply, DAP_CHAIN_NODE_CLI_SRV_STAKE_INVALIDATE_TX_MEMPOOL_ADD_ERR, "Can't add datum in mempool");
            l_switch_ret = -54; } break;
        case -2: {
            dap_json_rpc_error_add(*a_json_arr_reply, DAP_CHAIN_NODE_CLI_SRV_STAKE_INVALIDATE_MEMORY_ERR, "Not enough memory");
            l_switch_ret = -55; } break;
        case -3: {
            dap_json_rpc_error_add(*a_json_arr_reply, DAP_CHAIN_NODE_CLI_SRV_STAKE_INVALIDATE_TX_NO_CHAIN_ERR, "Can't find chain");
            l_switch_ret = -56; } break;
        default: {} break;
        }
        DAP_DELETE(l_tx);
        if (l_switch_ret < 0) {
            l_tx_hash_str = dap_chain_hash_fast_to_str_static(&l_tx_hash);
            dap_json_rpc_error_add(*a_json_arr_reply, l_switch_ret, "Can't compose invalidation transaction %s", l_tx_hash_str);
            DAP_DELETE(l_out_hash_str);
            return l_switch_ret;
        }
        json_object* l_json_object_invalidate = json_object_new_object();
        json_object_object_add(l_json_object_invalidate, "status", json_object_new_string("success"));
        json_object_object_add(l_json_object_invalidate, "sign", json_object_new_string(l_sign_str));
        json_object_object_add(l_json_object_invalidate, "tx_hash", json_object_new_string(l_out_hash_str));
        json_object_object_add(l_json_object_invalidate, "message", json_object_new_string("All m-tokens successfully returned to owner"));
        json_object_array_add(*a_json_arr_reply, l_json_object_invalidate);
        DAP_DELETE(l_out_hash_str);
    } else {
        dap_cert_t *l_poa_cert = dap_cert_find_by_name(l_poa_cert_str);
        if (!l_poa_cert) {
            dap_json_rpc_error_add(*a_json_arr_reply, DAP_CHAIN_NODE_CLI_SRV_STAKE_INVALIDATE_NO_CERT_ERR, "Specified certificate not found");
            return DAP_CHAIN_NODE_CLI_SRV_STAKE_INVALIDATE_NO_CERT_ERR;
        }
        if (!s_srv_stake_is_poa_cert(l_net, l_poa_cert->enc_key)) {
            dap_json_rpc_error_add(*a_json_arr_reply, DAP_CHAIN_NODE_CLI_SRV_STAKE_INVALIDATE_POA_CERT_ERR, "Specified certificate is not PoA root one");
            return DAP_CHAIN_NODE_CLI_SRV_STAKE_INVALIDATE_POA_CERT_ERR;
        }
        dap_chain_datum_decree_t *l_decree = s_stake_decree_invalidate(l_net, &l_tx_hash, l_poa_cert);
        char *l_decree_hash_str = NULL;
        if (l_decree && (l_decree_hash_str = s_stake_decree_put(l_decree, l_net))) {
            json_object* l_json_object_invalidate = json_object_new_object();
            json_object_object_add(l_json_object_invalidate, "status", json_object_new_string("success"));
            json_object_object_add(l_json_object_invalidate, "decree", json_object_new_string(l_decree_hash_str));
            json_object_object_add(l_json_object_invalidate, "message", json_object_new_string("Specified delegated key invalidated."
                                                                                               "Try to execute this command with -w to return m-tokens to owner"));
            json_object_array_add(*a_json_arr_reply, l_json_object_invalidate);
            DAP_DELETE(l_decree);
            DAP_DELETE(l_decree_hash_str);
        } else {
            char l_tx_hash_str[DAP_CHAIN_HASH_FAST_STR_SIZE];
            dap_chain_hash_fast_to_str(&l_tx_hash, l_tx_hash_str, sizeof(l_tx_hash_str));
            dap_json_rpc_error_add(*a_json_arr_reply, DAP_CHAIN_NODE_CLI_SRV_STAKE_INVALIDATE_TX_INVALIDATE_ERR, "Can't invalidate transaction %s, examine log files for details", l_tx_hash_str);
            DAP_DEL_Z(l_decree);
            return DAP_CHAIN_NODE_CLI_SRV_STAKE_INVALIDATE_TX_INVALIDATE_ERR;
        }
    }
    return 0;
}

static void s_srv_stake_print(dap_chain_net_srv_stake_item_t *a_stake, uint256_t a_total_weight, json_object *a_json_arr)
{
    json_object * l_json_obj_stake = json_object_new_object();
    char l_tx_hash_str[DAP_CHAIN_HASH_FAST_STR_SIZE], l_pkey_hash_str[DAP_CHAIN_HASH_FAST_STR_SIZE];
    dap_chain_hash_fast_to_str(&a_stake->tx_hash, l_tx_hash_str, sizeof(l_tx_hash_str));
    dap_chain_hash_fast_to_str(&a_stake->signing_addr.data.hash_fast, l_pkey_hash_str, sizeof(l_pkey_hash_str));
    char *l_balance = dap_chain_balance_to_coins(a_stake->locked_value);
    char *l_effective_weight = dap_chain_balance_to_coins(a_stake->value);
    uint256_t l_rel_weight, l_tmp;
    MULT_256_256(a_stake->value, GET_256_FROM_64(100), &l_tmp);
    DIV_256_COIN(l_tmp, a_total_weight, &l_rel_weight);
    char *l_rel_weight_str = dap_chain_balance_to_coins(l_rel_weight);
        // snprintf(l_active_str, 32, "\tActive: %s\n", a_stake->is_active ? "true" : "false");
    const char *l_sov_addr_str = dap_chain_addr_is_blank(&a_stake->sovereign_addr) ?
                "null" : dap_chain_addr_to_str_static(&a_stake->sovereign_addr);
    uint256_t l_sov_tax_percent = uint256_0;
    MULT_256_256(a_stake->sovereign_tax, GET_256_FROM_64(100), &l_sov_tax_percent);
    char *l_sov_tax_str = dap_chain_balance_to_coins(l_sov_tax_percent);
    char l_node_addr[32] = {};
    snprintf(l_node_addr, 32, ""NODE_ADDR_FP_STR"", NODE_ADDR_FP_ARGS_S(a_stake->node_addr));
    json_object_object_add(l_json_obj_stake, "pkey_hash", json_object_new_string(l_pkey_hash_str));
    json_object_object_add(l_json_obj_stake, "stake_value", json_object_new_string(l_balance));
    json_object_object_add(l_json_obj_stake, "effective_value", json_object_new_string(l_effective_weight));
    json_object_object_add(l_json_obj_stake, "related_weight", json_object_new_string(l_rel_weight_str));
    json_object_object_add(l_json_obj_stake, "tx_hash", json_object_new_string(l_tx_hash_str));
    json_object_object_add(l_json_obj_stake, "node_addr", json_object_new_string(l_node_addr));
    json_object_object_add(l_json_obj_stake, "sovereign_addr", json_object_new_string(l_sov_addr_str));
    json_object_object_add(l_json_obj_stake, "sovereign_tax", json_object_new_string(l_sov_tax_str));
    if (dap_chain_esbocs_started(a_stake->signing_addr.net_id))
        json_object_object_add(l_json_obj_stake, "active", json_object_new_string(a_stake->is_active ? "true" : "false"));
    json_object_array_add(a_json_arr, l_json_obj_stake);
    DAP_DELETE(l_balance);
    DAP_DELETE(l_effective_weight);
    DAP_DELETE(l_rel_weight_str);
    DAP_DELETE(l_sov_tax_str);
}

/**
 * @brief The get_tx_cond_pos_del_from_tx struct
 */
struct get_tx_cond_pos_del_from_tx
{
    dap_list_t * ret;

};

/**
 * @brief s_get_tx_filter_callback
 * @param a_net
 * @param a_tx
 * @param a_arg
 */
static void s_get_tx_filter_callback(dap_chain_net_t* a_net, dap_chain_datum_tx_t *a_tx, dap_hash_fast_t *a_tx_hash, void *a_arg)
{
    struct get_tx_cond_pos_del_from_tx * l_args = (struct get_tx_cond_pos_del_from_tx* ) a_arg;
    int l_out_idx_tmp = 0;
    dap_chain_tx_out_cond_t *l_tx_out_cond = dap_chain_datum_tx_out_cond_get(a_tx, DAP_CHAIN_TX_OUT_COND_SUBTYPE_SRV_STAKE_POS_DELEGATE,
                                                                             &l_out_idx_tmp);
    if (!l_tx_out_cond)
        return;
    if (dap_chain_addr_is_blank(&l_tx_out_cond->subtype.srv_stake_pos_delegate.signing_addr) ||
            l_tx_out_cond->subtype.srv_stake_pos_delegate.signer_node_addr.uint64 == 0)
        return;
    dap_hash_fast_t l_datum_hash = *a_tx_hash;
    if (dap_ledger_tx_hash_is_used_out_item(a_net->pub.ledger, &l_datum_hash, l_out_idx_tmp, NULL))
        return;
    dap_chain_net_srv_stake_t *l_srv_stake = s_srv_stake_by_net_id(a_net->pub.id);
    if (!l_srv_stake)
        return;
    dap_chain_net_srv_stake_item_t *l_stake = NULL;
    HASH_FIND(ht, l_srv_stake->tx_itemlist, &l_datum_hash, sizeof(dap_hash_fast_t), l_stake);
    if (!l_stake)
        l_args->ret = dap_list_append(l_args->ret,a_tx);
}

static int s_callback_compare_tx_list(dap_list_t *a_datum1, dap_list_t *a_datum2)
{
    dap_chain_datum_tx_t    *l_datum1 = a_datum1->data,
                            *l_datum2 = a_datum2->data;
    if (!l_datum1 || !l_datum2) {
        log_it(L_CRITICAL, "Invalid element");
        return 0;
    }
    return l_datum1->header.ts_created == l_datum2->header.ts_created
            ? 0 : l_datum1->header.ts_created > l_datum2->header.ts_created ? 1 : -1;
}

int dap_chain_net_srv_stake_check_validator(dap_chain_net_t * a_net, dap_hash_fast_t *a_tx_hash, dap_chain_ch_validator_test_t * out_data,
                                             int a_time_connect, int a_time_respone)
{
    size_t l_node_info_size = 0;
    uint8_t l_test_data[DAP_CHAIN_NET_CH_VALIDATOR_READY_REQUEST_SIZE] = {0};
    dap_chain_node_client_t *l_node_client = NULL;
    dap_chain_node_info_t *l_remote_node_info = NULL;
    dap_ledger_t *l_ledger = dap_ledger_by_net_name(a_net->pub.name);
    dap_chain_datum_tx_t *l_tx = dap_ledger_tx_find_by_hash(l_ledger, a_tx_hash);
    if (!l_tx) {
        return -11;
    }
    int l_overall_correct = false;

    int l_prev_cond_idx = 0;
    dap_chain_tx_out_cond_t *l_tx_out_cond = dap_chain_datum_tx_out_cond_get(l_tx,
                                                  DAP_CHAIN_TX_OUT_COND_SUBTYPE_SRV_STAKE_POS_DELEGATE, &l_prev_cond_idx);
    if (!l_tx_out_cond) {
        return -4;
    }
    // read node
    l_remote_node_info = (dap_chain_node_info_t*) dap_global_db_get_sync(a_net->pub.gdb_nodes,
        dap_stream_node_addr_to_str_static(l_tx_out_cond->subtype.srv_stake_pos_delegate.signer_node_addr),
        &l_node_info_size, NULL, NULL);
    

    if(!l_remote_node_info) {
        return -6;
    }

    size_t node_info_size_must_be = dap_chain_node_info_get_size(l_remote_node_info);
    if(node_info_size_must_be != l_node_info_size) {
        log_it(L_WARNING, "node has bad size in base=%zu (must be %zu)", l_node_info_size, node_info_size_must_be);
        DAP_DELETE(l_remote_node_info);
        return -7;
    }
    // start connect
    l_node_client = dap_chain_node_client_connect_channels(a_net,l_remote_node_info,"N");
    if(!l_node_client) {
        DAP_DELETE(l_remote_node_info);
        return -8;
    }
    // wait connected
    size_t rc = dap_chain_node_client_wait(l_node_client, NODE_CLIENT_STATE_ESTABLISHED, a_time_connect);
    if (rc) {
        // clean client struct
        dap_chain_node_client_close_mt(l_node_client);
        DAP_DELETE(l_remote_node_info);
        return -9;
    }
    log_it(L_NOTICE, "Stream connection established");

    uint8_t l_ch_id = DAP_STREAM_CH_CHAIN_NET_ID;
    dap_stream_ch_t * l_ch_chain = dap_client_get_stream_ch_unsafe(l_node_client->client, l_ch_id);

    randombytes(l_test_data, sizeof(l_test_data));
    rc = dap_stream_ch_chain_net_pkt_write(l_ch_chain,
                                            DAP_STREAM_CH_CHAIN_NET_PKT_TYPE_NODE_VALIDATOR_READY_REQUEST,
                                            a_net->pub.id,
                                            l_test_data, sizeof(l_test_data));
    if (rc == 0) {
        dap_chain_node_client_close_mt(l_node_client);
        DAP_DELETE(l_remote_node_info);
        return -10;
    }

    rc = dap_chain_node_client_wait(l_node_client, NODE_CLIENT_STATE_VALID_READY, a_time_respone);
    if (!rc) {
        dap_chain_ch_validator_test_t *validators_data = (dap_chain_ch_validator_test_t*)l_node_client->callbacks_arg;

        dap_sign_t *l_sign = NULL;        
        bool l_sign_correct = false;
        if(validators_data->header.sign_size){
            l_sign = (dap_sign_t*)(l_node_client->callbacks_arg + sizeof(dap_chain_ch_validator_test_t));
            dap_hash_fast_t l_sign_pkey_hash;
            dap_sign_get_pkey_hash(l_sign, &l_sign_pkey_hash);
            l_sign_correct = dap_hash_fast_compare(&l_tx_out_cond->subtype.srv_stake_pos_delegate.signing_addr.data.hash_fast, &l_sign_pkey_hash);
            if (l_sign_correct)
                l_sign_correct = !dap_sign_verify_all(l_sign, validators_data->header.sign_size, l_test_data, sizeof(l_test_data));
        }
        l_overall_correct = l_sign_correct && (validators_data->header.flags & A_PROC) && (validators_data->header.flags & F_ORDR) &&
                                              (validators_data->header.flags & D_SIGN) && (validators_data->header.flags & F_CERT);
        *out_data = *validators_data;
        out_data->header.sign_correct = l_sign_correct ? 1 : 0;
        out_data->header.overall_correct = l_overall_correct ? 1 : 0;
    }
    DAP_DELETE(l_node_client->callbacks_arg);
    dap_chain_node_client_close_mt(l_node_client);
    DAP_DELETE(l_remote_node_info);
    return l_overall_correct;
}

uint256_t dap_chain_net_srv_stake_get_total_weight(dap_chain_net_id_t a_net_id, uint256_t *a_locked_weight)
{
    dap_chain_net_srv_stake_t *l_srv_stake = s_srv_stake_by_net_id(a_net_id);
    dap_return_val_if_fail(l_srv_stake, uint256_0);
    uint256_t l_total_weight = uint256_0;
    for (dap_chain_net_srv_stake_item_t *it = l_srv_stake->itemlist; it; it = it->hh.next) {
        if (it->signing_addr.net_id.uint64 != a_net_id.uint64)
            continue;
        SUM_256_256(l_total_weight, it->value, &l_total_weight);
        if (a_locked_weight)
            SUM_256_256(*a_locked_weight, it->locked_value, a_locked_weight);
    }
    return l_total_weight;
}

static int s_cli_srv_stake(int a_argc, char **a_argv, void **a_reply)
{
    json_object **a_json_arr_reply = (json_object **)a_reply;
    enum {
        CMD_NONE, CMD_ORDER, CMD_DELEGATE, CMD_UPDATE, CMD_APPROVE, CMD_LIST, CMD_INVALIDATE, CMD_MIN_VALUE, CMD_CHECK, CMD_MAX_WEIGHT
    };
    int l_arg_index = 1;

    const char * l_hash_out_type = NULL;
    dap_cli_server_cmd_find_option_val(a_argv, l_arg_index, dap_min(a_argc, l_arg_index + 1), "-H", &l_hash_out_type);
    if (!l_hash_out_type)
        l_hash_out_type = "hex";
    else if (dap_strcmp(l_hash_out_type," hex") && dap_strcmp(l_hash_out_type, "base58")) {
        dap_json_rpc_error_add(*a_json_arr_reply, DAP_CHAIN_NODE_CLI_SRV_STAKE_PARAM_ERR,
                                "Invalid parameter -H, valid values: -H <hex | base58>");
        return DAP_CHAIN_NODE_CLI_SRV_STAKE_PARAM_ERR;
    }
    int l_cmd_num = CMD_NONE;
    if (dap_cli_server_cmd_find_option_val(a_argv, l_arg_index, dap_min(a_argc, l_arg_index + 1), "order", NULL)) {
        l_cmd_num = CMD_ORDER;
    }
    // Create tx to freeze staker's funds and delete order
    else if (dap_cli_server_cmd_find_option_val(a_argv, l_arg_index, dap_min(a_argc, l_arg_index + 1), "delegate", NULL)) {
        l_cmd_num = CMD_DELEGATE;
    }
    // Create tx to change staker's funds for delegated key (if any)
    else if (dap_cli_server_cmd_find_option_val(a_argv, l_arg_index, dap_min(a_argc, l_arg_index + 1), "update", NULL)) {
        l_cmd_num = CMD_UPDATE;
    }
    // Create tx to approve staker's funds freeze
    else if (dap_cli_server_cmd_find_option_val(a_argv, l_arg_index, dap_min(a_argc, l_arg_index + 1), "approve", NULL)) {
        l_cmd_num = CMD_APPROVE;
    }
    // Show the tx list with frozen staker funds
    else if (dap_cli_server_cmd_find_option_val(a_argv, l_arg_index, dap_min(a_argc, l_arg_index + 1), "list", NULL)) {
        l_cmd_num = CMD_LIST;
    }
    // Return staker's funds
    else if (dap_cli_server_cmd_find_option_val(a_argv, l_arg_index, dap_min(a_argc, l_arg_index + 1), "invalidate", NULL)) {
        l_cmd_num = CMD_INVALIDATE;
    }
    // Set stake minimum value
    else if (dap_cli_server_cmd_find_option_val(a_argv, l_arg_index, dap_min(a_argc, l_arg_index + 1), "min_value", NULL)) {
        l_cmd_num = CMD_MIN_VALUE;
    }
    else if (dap_cli_server_cmd_find_option_val(a_argv, l_arg_index, dap_min(a_argc, l_arg_index + 1), "max_weight", NULL)) {
        l_cmd_num = CMD_MAX_WEIGHT;
    }
    else if(dap_cli_server_cmd_find_option_val(a_argv, l_arg_index, dap_min(a_argc, l_arg_index + 1), "check", NULL)) {
        l_cmd_num = CMD_CHECK;
    }

    switch (l_cmd_num) {

        case CMD_ORDER:
            return s_cli_srv_stake_order(a_argc, a_argv, l_arg_index + 1, a_reply, l_hash_out_type);

        case CMD_DELEGATE:
            return s_cli_srv_stake_delegate(a_argc, a_argv, l_arg_index + 1, a_reply, l_hash_out_type);

        case CMD_UPDATE:
            return s_cli_srv_stake_update(a_argc, a_argv, l_arg_index + 1, a_reply, l_hash_out_type);

        case CMD_INVALIDATE:
            return s_cli_srv_stake_invalidate(a_argc, a_argv, l_arg_index + 1, a_reply, l_hash_out_type);

        case CMD_CHECK:
        {
            const char * l_netst = NULL;
            const char * str_tx_hash = NULL;
            dap_chain_net_t * l_net = NULL;
            dap_hash_fast_t l_tx = {};
            dap_chain_ch_validator_test_t l_out = {0};

            dap_cli_server_cmd_find_option_val(a_argv, l_arg_index, a_argc, "-net", &l_netst);
            dap_cli_server_cmd_find_option_val(a_argv, l_arg_index, a_argc, "-tx", &str_tx_hash);
            l_net = dap_chain_net_by_name(l_netst);
            if (!l_net) {
                dap_json_rpc_error_add(*a_json_arr_reply, DAP_CHAIN_NODE_CLI_SRV_STAKE_NET_ERR, "Network %s not found", l_netst);
                return DAP_CHAIN_NODE_CLI_SRV_STAKE_NET_ERR;
            }
            if (!str_tx_hash) {
                dap_json_rpc_error_add(*a_json_arr_reply, DAP_CHAIN_NODE_CLI_SRV_STAKE_PARAM_ERR, "Command check requires parameter -tx");
                return DAP_CHAIN_NODE_CLI_SRV_STAKE_PARAM_ERR;
            }
            if (dap_chain_hash_fast_from_str(str_tx_hash, &l_tx)){
                dap_json_rpc_error_add(*a_json_arr_reply, DAP_CHAIN_NODE_CLI_SRV_STAKE_HASH_ERR, "Can't get hash_fast from %s, check that the hash is correct", str_tx_hash);
                return DAP_CHAIN_NODE_CLI_SRV_STAKE_HASH_ERR;
            }
            int res = dap_chain_net_srv_stake_check_validator(l_net, &l_tx, &l_out, 10000, 15000);
            switch (res) {
            case -4:
                dap_json_rpc_error_add(*a_json_arr_reply, DAP_CHAIN_NODE_CLI_SRV_STAKE_NEED_TX_NOT_OUTPUT_ERR,"Requested conditional transaction has no required conditional output");
                return DAP_CHAIN_NODE_CLI_SRV_STAKE_NEED_TX_NOT_OUTPUT_ERR;
                break;
            case -5:
                dap_json_rpc_error_add(*a_json_arr_reply, DAP_CHAIN_NODE_CLI_SRV_STAKE_HASH_ADDR_ERR,"Can't calculate hash of addr");
                return DAP_CHAIN_NODE_CLI_SRV_STAKE_HASH_ADDR_ERR;
                break;
            case -6:
                dap_json_rpc_error_add(*a_json_arr_reply, DAP_CHAIN_NODE_CLI_SRV_STAKE_NO_NODE_ERR,"Node not found in base");
                return DAP_CHAIN_NODE_CLI_SRV_STAKE_NO_NODE_ERR;
                break;
            case -7:
                dap_json_rpc_error_add(*a_json_arr_reply, DAP_CHAIN_NODE_CLI_SRV_STAKE_NODE_BAD_SIZE_ERR,"Node has bad size in base, see log file");
                return DAP_CHAIN_NODE_CLI_SRV_STAKE_NODE_BAD_SIZE_ERR;
                break;
            case -8:
                dap_json_rpc_error_add(*a_json_arr_reply, DAP_CHAIN_NODE_CLI_SRV_STAKE_NO_CON_TO_NODE_ERR,"Can't connect to remote node");
                return DAP_CHAIN_NODE_CLI_SRV_STAKE_NO_CON_TO_NODE_ERR;
                break;
            case -9:
                dap_json_rpc_error_add(*a_json_arr_reply, DAP_CHAIN_NODE_CLI_SRV_STAKE_NO_RES_FROM_NODE_ERR,"No response from node");
                return DAP_CHAIN_NODE_CLI_SRV_STAKE_NO_RES_FROM_NODE_ERR;
                break;
            case -10:
                dap_json_rpc_error_add(*a_json_arr_reply, DAP_CHAIN_NODE_CLI_SRV_STAKE_SEND_PKT_ERR,"Can't send DAP_STREAM_CH_CHAIN_NET_PKT_TYPE_NODE_VALIDATOR_READY_REQUEST packet");
                return DAP_CHAIN_NODE_CLI_SRV_STAKE_SEND_PKT_ERR;
                break;
            case -11:
                dap_json_rpc_error_add(*a_json_arr_reply, DAP_CHAIN_NODE_CLI_SRV_STAKE_NO_TX_ERR,"Can't find conditional tx");
                return DAP_CHAIN_NODE_CLI_SRV_STAKE_NO_TX_ERR;
                break;
            default:
                break;
            }

            json_object* json_obj_order = json_object_new_object();
            json_object_object_add(json_obj_order, "VERSION", json_object_new_string((char*)l_out.header.version));
            json_object_object_add(json_obj_order, "AUTO_PROC", json_object_new_string((l_out.header.flags & A_PROC)?"true":"false"));
            json_object_object_add(json_obj_order, "ORDER", json_object_new_string((l_out.header.flags & F_ORDR)?"true":"false"));
            json_object_object_add(json_obj_order, "AUTO_ONLINE", json_object_new_string((l_out.header.flags & A_ONLN)?"true":"false"));
            json_object_object_add(json_obj_order, "AUTO_UPDATE", json_object_new_string((l_out.header.flags & A_UPDT)?"true":"false"));
            json_object_object_add(json_obj_order, "DATA_SIGNED", json_object_new_string((l_out.header.flags & D_SIGN)?"true":"false"));
            json_object_object_add(json_obj_order, "FOUND_CERT", json_object_new_string((l_out.header.flags & F_CERT)?"true":"false"));
            json_object_object_add(json_obj_order, "SIGN_CORRECT", json_object_new_string(l_out.header.sign_correct ?  "true":"false"));
            json_object_object_add(json_obj_order, "SUMMARY", json_object_new_string(l_out.header.overall_correct ? "Validator ready" : "There are unresolved issues"));
            json_object_array_add(*a_json_arr_reply, json_obj_order);
        }
        break;

        case CMD_APPROVE: {
            const char *l_net_str = NULL, *l_tx_hash_str = NULL, *l_cert_str = NULL;
            l_arg_index++;
            dap_cli_server_cmd_find_option_val(a_argv, l_arg_index, a_argc, "-net", &l_net_str);
            if (!l_net_str) {
                dap_json_rpc_error_add(*a_json_arr_reply, DAP_CHAIN_NODE_CLI_SRV_STAKE_PARAM_ERR, "Command 'approve' requires parameter -net");
                return DAP_CHAIN_NODE_CLI_SRV_STAKE_PARAM_ERR;
            }
            dap_chain_net_t *l_net = dap_chain_net_by_name(l_net_str);
            if (!l_net) {
                dap_json_rpc_error_add(*a_json_arr_reply, DAP_CHAIN_NODE_CLI_SRV_STAKE_NET_ERR, "Network %s not found", l_net_str);
                return DAP_CHAIN_NODE_CLI_SRV_STAKE_NET_ERR;
            }
            dap_cli_server_cmd_find_option_val(a_argv, l_arg_index, a_argc, "-poa_cert", &l_cert_str);
            if (!l_cert_str) {
                dap_json_rpc_error_add(*a_json_arr_reply, DAP_CHAIN_NODE_CLI_SRV_STAKE_PARAM_ERR, "Command 'approve' requires parameter -poa_cert");
                return DAP_CHAIN_NODE_CLI_SRV_STAKE_PARAM_ERR;
            }
            dap_cert_t *l_cert = dap_cert_find_by_name(l_cert_str);
            if (!l_cert) {
                dap_json_rpc_error_add(*a_json_arr_reply, DAP_CHAIN_NODE_CLI_SRV_STAKE_NO_CERT_ERR, "Specified certificate not found");
                return DAP_CHAIN_NODE_CLI_SRV_STAKE_NO_CERT_ERR;
            }
            if (!s_srv_stake_is_poa_cert(l_net, l_cert->enc_key)) {
                dap_json_rpc_error_add(*a_json_arr_reply, DAP_CHAIN_NODE_CLI_SRV_STAKE_NOT_POA_ERR, "Specified certificate is not PoA root one");
                return DAP_CHAIN_NODE_CLI_SRV_STAKE_NOT_POA_ERR;
            }
            dap_cli_server_cmd_find_option_val(a_argv, l_arg_index, a_argc, "-tx", &l_tx_hash_str);
            if (!l_tx_hash_str) {
                dap_json_rpc_error_add(*a_json_arr_reply, DAP_CHAIN_NODE_CLI_SRV_STAKE_PARAM_ERR, "Command 'approve' requires parameter -tx");
                return DAP_CHAIN_NODE_CLI_SRV_STAKE_PARAM_ERR;
            }
            dap_chain_hash_fast_t l_tx_hash = {};
            if (dap_chain_hash_fast_from_str(l_tx_hash_str, &l_tx_hash)) {
                dap_json_rpc_error_add(*a_json_arr_reply, DAP_CHAIN_NODE_CLI_SRV_STAKE_HASH_ERR, "Invalid transaction hash format");
                return DAP_CHAIN_NODE_CLI_SRV_STAKE_HASH_ERR;
            }
            dap_chain_datum_decree_t *l_decree = dap_chain_net_srv_stake_decree_approve(l_net, &l_tx_hash, l_cert);
            char *l_decree_hash_str = NULL;
            if (!l_decree || !(l_decree_hash_str = s_stake_decree_put(l_decree, l_net))) {
                dap_json_rpc_error_add(*a_json_arr_reply, DAP_CHAIN_NODE_CLI_SRV_STAKE_DECREE_ERR, "Approve decree error");
                return DAP_CHAIN_NODE_CLI_SRV_STAKE_DECREE_ERR;
            }
            DAP_DELETE(l_decree);
            char l_approve_str[128] = {'\0'};
            sprintf(l_approve_str,"Approve decree %s successfully created", l_decree_hash_str);
            json_object_array_add(*a_json_arr_reply, json_object_new_string(l_approve_str));
            DAP_DELETE(l_decree_hash_str);
        } break;

        case CMD_LIST: {
            l_arg_index++;            
            if (dap_cli_server_cmd_find_option_val(a_argv, l_arg_index, a_argc, "keys", NULL)) {
                const char *l_net_str = NULL,
                           *l_cert_str = NULL,
                           *l_pkey_hash_str = NULL;
                l_arg_index++;
                dap_cli_server_cmd_find_option_val(a_argv, l_arg_index, a_argc, "-net", &l_net_str);
                if (!l_net_str) {
                    dap_json_rpc_error_add(*a_json_arr_reply, DAP_CHAIN_NODE_CLI_SRV_STAKE_PARAM_ERR, "Command 'list keys' requires parameter -net");
                    return DAP_CHAIN_NODE_CLI_SRV_STAKE_PARAM_ERR;
                }
                dap_chain_net_t *l_net = dap_chain_net_by_name(l_net_str);
                if (!l_net) {
                    dap_json_rpc_error_add(*a_json_arr_reply, DAP_CHAIN_NODE_CLI_SRV_STAKE_NET_ERR, "Network %s not found", l_net_str);
                    return DAP_CHAIN_NODE_CLI_SRV_STAKE_NET_ERR;
                }
                dap_chain_net_srv_stake_t *l_srv_stake = s_srv_stake_by_net_id(l_net->pub.id);
                if (!l_srv_stake) {
                    dap_json_rpc_error_add(*a_json_arr_reply, DAP_CHAIN_NODE_CLI_SRV_STAKE_NO_STAKE_IN_NET_ERR, "Specified net have no stake service activated");
                    return DAP_CHAIN_NODE_CLI_SRV_STAKE_NO_STAKE_IN_NET_ERR;
                }
                dap_chain_net_srv_stake_item_t *l_stake = NULL;
                dap_cli_server_cmd_find_option_val(a_argv, l_arg_index, a_argc, "-cert", &l_cert_str);
                if (l_cert_str) {
                    dap_cert_t *l_cert = dap_cert_find_by_name(l_cert_str);
                    if (!l_cert) {
                        dap_json_rpc_error_add(*a_json_arr_reply, DAP_CHAIN_NODE_CLI_SRV_STAKE_NO_CERT_ERR, "Specified certificate not found");
                        return DAP_CHAIN_NODE_CLI_SRV_STAKE_NO_CERT_ERR;
                    }
                    dap_chain_addr_t l_signing_addr;
                    if (dap_chain_addr_fill_from_key(&l_signing_addr, l_cert->enc_key, l_net->pub.id)) {
                        dap_json_rpc_error_add(*a_json_arr_reply, DAP_CHAIN_NODE_CLI_SRV_STAKE_WRONG_CERT_ERR,"Specified certificate is wrong");
                        return DAP_CHAIN_NODE_CLI_SRV_STAKE_WRONG_CERT_ERR;
                    }
                    HASH_FIND(hh, l_srv_stake->itemlist, &l_signing_addr.data.hash_fast, sizeof(dap_hash_fast_t), l_stake);
                    if (!l_stake) {
                        dap_json_rpc_error_add(*a_json_arr_reply, DAP_CHAIN_NODE_CLI_SRV_STAKE_CERT_ERR, "Specified certificate isn't delegated nor approved");
                        return DAP_CHAIN_NODE_CLI_SRV_STAKE_CERT_ERR;
                    }
                }
                if (!l_cert_str)
                    dap_cli_server_cmd_find_option_val(a_argv, l_arg_index, a_argc, "-pkey", &l_pkey_hash_str);
                if (l_pkey_hash_str) {
                    dap_hash_fast_t l_pkey_hash;
                    if (dap_chain_hash_fast_from_str(l_pkey_hash_str, &l_pkey_hash)) {
                        dap_json_rpc_error_add(*a_json_arr_reply, DAP_CHAIN_NODE_CLI_SRV_STAKE_WRONG_HASH_ERR, "Specified pkey hash is wrong");
                        return DAP_CHAIN_NODE_CLI_SRV_STAKE_WRONG_HASH_ERR;
                    }
                    l_stake = dap_chain_net_srv_stake_check_pkey_hash(l_net->pub.id, &l_pkey_hash);
                    if (!l_stake) {
                        dap_json_rpc_error_add(*a_json_arr_reply, DAP_CHAIN_NODE_CLI_SRV_STAKE_HASH_ERR, "Specified pkey hash isn't delegated nor approved");
                        return DAP_CHAIN_NODE_CLI_SRV_STAKE_HASH_ERR;
                    }
                }

                json_object* l_json_arr_list = json_object_new_array();
                size_t l_inactive_count = 0, l_total_count = 0;
                uint256_t l_total_locked_weight = {}, l_total_weight = dap_chain_net_srv_stake_get_total_weight(l_net->pub.id, &l_total_locked_weight);
                if (l_stake)
                    s_srv_stake_print(l_stake, l_total_weight, l_json_arr_list);
                else
                    for (l_stake = l_srv_stake->itemlist; l_stake; l_stake = l_stake->hh.next) {
                        l_total_count++;
                        if (!l_stake->is_active)
                            l_inactive_count++;
                        s_srv_stake_print(l_stake, l_total_weight, l_json_arr_list);
                    }
                json_object* l_json_obj_keys_count = json_object_new_object();
                if (!HASH_CNT(hh, l_srv_stake->itemlist)) {
                    json_object_object_add(l_json_obj_keys_count, "total_keys", json_object_new_int(0));
                } else {
                    if (!l_cert_str && !l_pkey_hash_str)
                        json_object_object_add(l_json_obj_keys_count, "total_keys", json_object_new_int(l_total_count));
                    if (dap_chain_esbocs_started(l_net->pub.id))
                        json_object_object_add(l_json_obj_keys_count, "inactive_keys", json_object_new_int(l_inactive_count));


                    const char *l_total_weight_coins, *l_total_weight_str = dap_uint256_to_char(l_total_locked_weight, &l_total_weight_coins);
                    json_object_object_add(l_json_obj_keys_count, "total_weight_coins", json_object_new_string(l_total_weight_coins));
                    json_object_object_add(l_json_obj_keys_count, "total_weight_str", json_object_new_string(l_total_weight_str));
                    l_total_weight_str = dap_uint256_to_char(l_total_weight, &l_total_weight_coins);
                    json_object_object_add(l_json_obj_keys_count, "total_effective_weight_coins", json_object_new_string(l_total_weight_coins));
                    json_object_object_add(l_json_obj_keys_count, "total_effective_weight", json_object_new_string(l_total_weight_str));
                }

                const char *l_delegate_min_str; dap_uint256_to_char(dap_chain_net_srv_stake_get_allowed_min_value(l_net->pub.id),
                                                                    &l_delegate_min_str);
                char l_delegated_ticker[DAP_CHAIN_TICKER_SIZE_MAX];
                dap_chain_datum_token_get_delegated_ticker(l_delegated_ticker, l_net->pub.native_ticker);
                json_object_object_add(l_json_obj_keys_count, "key_delegating_min_value", json_object_new_string(l_delegate_min_str));
                json_object_object_add(l_json_obj_keys_count, "key_delegating_min_value_ticker", json_object_new_string(l_delegated_ticker));
                uint256_t l_percent_max = dap_chain_net_srv_stake_get_percent_max(l_net->pub.id);
                const char *l_percent_max_str = NULL;
                if (!IS_ZERO_256(l_percent_max)) {
                    MULT_256_256(l_percent_max, GET_256_FROM_64(100), &l_percent_max);
                    dap_uint256_to_char(l_percent_max, &l_percent_max_str);
                }
                json_object_object_add(l_json_obj_keys_count, "each_validator_max_related_weight", json_object_new_string(IS_ZERO_256(l_percent_max) ? "100" : l_percent_max_str));
                json_object_array_add(l_json_arr_list, l_json_obj_keys_count);
                json_object_array_add(*a_json_arr_reply, l_json_arr_list);
            } else if (dap_cli_server_cmd_find_option_val(a_argv, l_arg_index, a_argc, "tx", NULL)) {
                const char *l_net_str = NULL;
                l_arg_index++;
                dap_cli_server_cmd_find_option_val(a_argv, l_arg_index, a_argc, "-net", &l_net_str);
                if (!l_net_str) {
                    dap_json_rpc_error_add(*a_json_arr_reply, DAP_CHAIN_NODE_CLI_SRV_STAKE_PARAM_ERR, "Command 'list tx' requires parameter -net");
                    return DAP_CHAIN_NODE_CLI_SRV_STAKE_PARAM_ERR;
                }
                dap_chain_net_t *l_net = dap_chain_net_by_name(l_net_str);
                if (!l_net) {
                    dap_json_rpc_error_add(*a_json_arr_reply, DAP_CHAIN_NODE_CLI_SRV_STAKE_NET_ERR, "Network %s not found", l_net_str);
                    return DAP_CHAIN_NODE_CLI_SRV_STAKE_NET_ERR;
                }
                struct get_tx_cond_pos_del_from_tx * l_args = DAP_NEW_Z(struct get_tx_cond_pos_del_from_tx);
                if(!l_args) {
                    log_it(L_CRITICAL, "%s", c_error_memory_alloc);
                    dap_json_rpc_error_add(*a_json_arr_reply, DAP_CHAIN_NODE_CLI_SRV_STAKE_MEMORY_ERR, "Out of memory");
                    return DAP_CHAIN_NODE_CLI_SRV_STAKE_MEMORY_ERR;
                }
                json_object * l_json_arr_tx = json_object_new_array();
                dap_hash_fast_t l_datum_hash;
                dap_chain_datum_tx_t *l_datum_tx = NULL;
                dap_chain_tx_out_cond_t *l_tx_out_cond = NULL;
                int l_out_idx_tmp = 0;
                const char *l_signing_addr_str = NULL, *l_balance = NULL, *l_coins = NULL;
                char* l_node_address_text_block = NULL;
                dap_chain_net_get_tx_all(l_net,TX_SEARCH_TYPE_NET,s_get_tx_filter_callback, l_args);
                l_args->ret = dap_list_sort(l_args->ret, s_callback_compare_tx_list);
                for(dap_list_t *tx = l_args->ret; tx; tx = tx->next)
                {
                    json_object* l_json_obj_tx = json_object_new_object();
                    l_datum_tx = (dap_chain_datum_tx_t*)tx->data;
                    char buf[DAP_TIME_STR_SIZE];
                    dap_hash_fast(l_datum_tx, dap_chain_datum_tx_get_size(l_datum_tx), &l_datum_hash);
                    l_tx_out_cond = dap_chain_datum_tx_out_cond_get(l_datum_tx, DAP_CHAIN_TX_OUT_COND_SUBTYPE_SRV_STAKE_POS_DELEGATE,
                                                                                     &l_out_idx_tmp);
                    char l_hash_str[DAP_CHAIN_HASH_FAST_STR_SIZE];
                    dap_chain_hash_fast_to_str(&l_datum_hash, l_hash_str, sizeof(l_hash_str));
                    dap_time_to_str_rfc822(buf, DAP_TIME_STR_SIZE, l_datum_tx->header.ts_created);
                    json_object_object_add(l_json_obj_tx, "date", json_object_new_string(buf));
                    json_object_object_add(l_json_obj_tx, "tx_hash", json_object_new_string(l_hash_str));

                    char l_pkey_hash_str[DAP_CHAIN_HASH_FAST_STR_SIZE];
                    dap_chain_hash_fast_to_str(&l_tx_out_cond->subtype.srv_stake_pos_delegate.signing_addr.data.hash_fast, l_pkey_hash_str, sizeof(l_pkey_hash_str));
                    l_balance = dap_uint256_to_char(l_tx_out_cond->header.value, &l_coins);
                    
                    l_signing_addr_str = dap_chain_addr_to_str_static(&l_tx_out_cond->subtype.srv_stake_pos_delegate.signing_addr);
                    json_object_object_add(l_json_obj_tx, "signing_addr", json_object_new_string(l_signing_addr_str));
                    json_object_object_add(l_json_obj_tx, "signing_hash", json_object_new_string(l_pkey_hash_str));
                    l_node_address_text_block = dap_strdup_printf("node_address:\t" NODE_ADDR_FP_STR,NODE_ADDR_FP_ARGS_S(l_tx_out_cond->subtype.srv_stake_pos_delegate.signer_node_addr));
                    json_object_object_add(l_json_obj_tx, "node_address", json_object_new_string(l_node_address_text_block));
                    json_object_object_add(l_json_obj_tx, "value_coins", json_object_new_string(l_coins));
                    json_object_object_add(l_json_obj_tx, "value_datoshi", json_object_new_string(l_balance));
                    json_object_array_add(l_json_arr_tx, l_json_obj_tx);
                    DAP_DELETE(l_node_address_text_block);
                }

                json_object_array_add(*a_json_arr_reply, l_json_arr_tx);
                DAP_DELETE(l_args);
            } else {
                dap_json_rpc_error_add(*a_json_arr_reply, DAP_CHAIN_NODE_CLI_SRV_STAKE_WRONG_SUB_COMMAND_ERR, "Subcommand '%s' not recognized", a_argv[l_arg_index]);
                return DAP_CHAIN_NODE_CLI_SRV_STAKE_WRONG_SUB_COMMAND_ERR;
            }
        } break;

        case CMD_MIN_VALUE: {
            const char *l_net_str = NULL,
                       *l_cert_str = NULL,
                       *l_value_str = NULL;
            l_arg_index++;
            dap_cli_server_cmd_find_option_val(a_argv, l_arg_index, a_argc, "-net", &l_net_str);
            if (!l_net_str) {
                dap_json_rpc_error_add(*a_json_arr_reply, DAP_CHAIN_NODE_CLI_SRV_STAKE_PARAM_ERR, "Command 'min_value' requires parameter -net");
                return DAP_CHAIN_NODE_CLI_SRV_STAKE_PARAM_ERR;
            }
            dap_chain_net_t *l_net = dap_chain_net_by_name(l_net_str);
            if (!l_net) {
                dap_json_rpc_error_add(*a_json_arr_reply, DAP_CHAIN_NODE_CLI_SRV_STAKE_NET_ERR, "Network %s not found", l_net_str);
                return DAP_CHAIN_NODE_CLI_SRV_STAKE_NET_ERR;
            }
            dap_chain_t *l_chain = dap_chain_net_get_default_chain_by_chain_type(l_net, CHAIN_TYPE_ANCHOR);
            if (!l_chain)
                l_chain =  dap_chain_net_get_chain_by_chain_type(l_net, CHAIN_TYPE_ANCHOR);
            if (!l_chain) {
                dap_json_rpc_error_add(*a_json_arr_reply, DAP_CHAIN_NODE_CLI_SRV_STAKE_ANCHOR_NOT_SUPPORT_ERR, "No chain supported anchor datum type");
                return DAP_CHAIN_NODE_CLI_SRV_STAKE_ANCHOR_NOT_SUPPORT_ERR;
            }
            dap_cli_server_cmd_find_option_val(a_argv, l_arg_index, a_argc, "-poa_cert", &l_cert_str);
            if (!l_cert_str) {
                dap_json_rpc_error_add(*a_json_arr_reply, DAP_CHAIN_NODE_CLI_SRV_STAKE_PARAM_ERR, "Command 'min_value' requires parameter -poa_cert");
                return DAP_CHAIN_NODE_CLI_SRV_STAKE_PARAM_ERR;
            }
            dap_cert_t *l_poa_cert = dap_cert_find_by_name(l_cert_str);
            if (!l_poa_cert) {
                dap_json_rpc_error_add(*a_json_arr_reply, DAP_CHAIN_NODE_CLI_SRV_STAKE_NO_CERT_ERR, "Specified certificate not found");
                return DAP_CHAIN_NODE_CLI_SRV_STAKE_NO_CERT_ERR;
            }
            if (!s_srv_stake_is_poa_cert(l_net, l_poa_cert->enc_key)) {
                dap_json_rpc_error_add(*a_json_arr_reply, DAP_CHAIN_NODE_CLI_SRV_STAKE_NOT_POA_ERR, "Specified certificate is not PoA root one");
                return DAP_CHAIN_NODE_CLI_SRV_STAKE_NOT_POA_ERR;
            }

            dap_cli_server_cmd_find_option_val(a_argv, l_arg_index, a_argc, "-value", &l_value_str);
            if (!l_value_str) {
                dap_json_rpc_error_add(*a_json_arr_reply, DAP_CHAIN_NODE_CLI_SRV_STAKE_PARAM_ERR, "Command 'min_value' requires parameter -value");
                return DAP_CHAIN_NODE_CLI_SRV_STAKE_PARAM_ERR;
            }
            uint256_t l_value = dap_chain_balance_scan(l_value_str);
            if (IS_ZERO_256(l_value)) {
                dap_json_rpc_error_add(*a_json_arr_reply, DAP_CHAIN_NODE_CLI_SRV_STAKE_PARAM_ERR, "Unrecognized number in '-value' param");
                return DAP_CHAIN_NODE_CLI_SRV_STAKE_PARAM_ERR;
            }

            dap_chain_datum_decree_t *l_decree = s_stake_decree_set_min_stake(l_net, l_chain, l_value, l_poa_cert);
            char *l_decree_hash_str = NULL;
            if (l_decree && (l_decree_hash_str = s_stake_decree_put(l_decree, l_net))) {
                json_object* l_json_obj_min_val = json_object_new_object();
                json_object_object_add(l_json_obj_min_val, "status", json_object_new_string("success"));
                json_object_object_add(l_json_obj_min_val, "decree_hash", json_object_new_string(l_decree_hash_str));
                json_object_array_add(*a_json_arr_reply, l_json_obj_min_val);
                DAP_DELETE(l_decree);
                DAP_DELETE(l_decree_hash_str);
            } else {
                dap_json_rpc_error_add(*a_json_arr_reply, DAP_CHAIN_NODE_CLI_SRV_STAKE_MIN_STAKE_SET_FAILED_ERR, "Minimum stake value setting failed");
                DAP_DEL_Z(l_decree);
                return DAP_CHAIN_NODE_CLI_SRV_STAKE_MIN_STAKE_SET_FAILED_ERR;
            }
        } break;

        case CMD_MAX_WEIGHT: {
            const char *l_net_str = NULL,
                       *l_cert_str = NULL,
                       *l_value_str = NULL;
            l_arg_index++;
            dap_cli_server_cmd_find_option_val(a_argv, l_arg_index, a_argc, "-net", &l_net_str);
            if (!l_net_str) {
                dap_json_rpc_error_add(*a_json_arr_reply, DAP_CHAIN_NODE_CLI_SRV_STAKE_PARAM_ERR, "Command 'max_weight' requires parameter -net");
                return DAP_CHAIN_NODE_CLI_SRV_STAKE_PARAM_ERR;
            }
            dap_chain_net_t *l_net = dap_chain_net_by_name(l_net_str);
            if (!l_net) {
                dap_json_rpc_error_add(*a_json_arr_reply, DAP_CHAIN_NODE_CLI_SRV_STAKE_NET_ERR, "Network %s not found", l_net_str);
                return DAP_CHAIN_NODE_CLI_SRV_STAKE_NET_ERR;
            }
            dap_chain_t *l_chain = dap_chain_net_get_default_chain_by_chain_type(l_net, CHAIN_TYPE_ANCHOR);
            if (!l_chain)
                l_chain =  dap_chain_net_get_chain_by_chain_type(l_net, CHAIN_TYPE_ANCHOR);
            if (!l_chain) {
                dap_json_rpc_error_add(*a_json_arr_reply, DAP_CHAIN_NODE_CLI_SRV_STAKE_ANCHOR_NOT_SUPPORT_ERR, "No chain supported anchor datum type");
                return DAP_CHAIN_NODE_CLI_SRV_STAKE_ANCHOR_NOT_SUPPORT_ERR;
            }
            dap_cli_server_cmd_find_option_val(a_argv, l_arg_index, a_argc, "-poa_cert", &l_cert_str);
            if (!l_cert_str) {
                dap_json_rpc_error_add(*a_json_arr_reply, DAP_CHAIN_NODE_CLI_SRV_STAKE_PARAM_ERR, "Command 'max_weight' requires parameter -poa_cert");
                return DAP_CHAIN_NODE_CLI_SRV_STAKE_PARAM_ERR;
            }
            dap_cert_t *l_poa_cert = dap_cert_find_by_name(l_cert_str);
            if (!l_poa_cert) {
                dap_json_rpc_error_add(*a_json_arr_reply, DAP_CHAIN_NODE_CLI_SRV_STAKE_NO_CERT_ERR, "Specified certificate not found");
                return DAP_CHAIN_NODE_CLI_SRV_STAKE_NO_CERT_ERR;
            }
            if (!s_srv_stake_is_poa_cert(l_net, l_poa_cert->enc_key)) {
                dap_json_rpc_error_add(*a_json_arr_reply, DAP_CHAIN_NODE_CLI_SRV_STAKE_NOT_POA_ERR, "Specified certificate is not PoA root one");
                return DAP_CHAIN_NODE_CLI_SRV_STAKE_NOT_POA_ERR;
            }

            dap_cli_server_cmd_find_option_val(a_argv, l_arg_index, a_argc, "-percent", &l_value_str);
            if (!l_value_str) {
                dap_json_rpc_error_add(*a_json_arr_reply, DAP_CHAIN_NODE_CLI_SRV_STAKE_PARAM_ERR, "Command 'max_weight' requires parameter -percent");
                return DAP_CHAIN_NODE_CLI_SRV_STAKE_PARAM_ERR;
            }
            uint256_t l_value = dap_chain_coins_to_balance(l_value_str);
            if (IS_ZERO_256(l_value)) {
                dap_json_rpc_error_add(*a_json_arr_reply, DAP_CHAIN_NODE_CLI_SRV_STAKE_PARAM_ERR, "Unrecognized number in '-percent' param");
                return DAP_CHAIN_NODE_CLI_SRV_STAKE_PARAM_ERR;
            }
            if (compare256(l_value, dap_chain_coins_to_balance("100.0")) >= 0) {
                dap_json_rpc_error_add(*a_json_arr_reply, DAP_CHAIN_NODE_CLI_SRV_STAKE_PERCENT_ERR, "Percent must be lower than 100%%");
                return DAP_CHAIN_NODE_CLI_SRV_STAKE_PERCENT_ERR;
            }
            DIV_256(l_value, GET_256_FROM_64(100), &l_value);
            dap_chain_datum_decree_t *l_decree = s_stake_decree_set_max_weight(l_net, l_chain, l_value, l_poa_cert);
            char *l_decree_hash_str = NULL;
            if (l_decree && (l_decree_hash_str = s_stake_decree_put(l_decree, l_net))) {
                json_object* l_json_obj_max_weight = json_object_new_object();
                json_object_object_add(l_json_obj_max_weight, "status", json_object_new_string("success"));
                json_object_object_add(l_json_obj_max_weight, "decree_hash", json_object_new_string(l_decree_hash_str));
                json_object_array_add(*a_json_arr_reply, l_json_obj_max_weight);
                DAP_DELETE(l_decree);
                DAP_DELETE(l_decree_hash_str);
            } else {
                dap_json_rpc_error_add(*a_json_arr_reply, DAP_CHAIN_NODE_CLI_SRV_STAKE_MAX_WEIGHT_SET_FAILED_ERR, "Maximum weight setting failed");
                DAP_DEL_Z(l_decree);
                return DAP_CHAIN_NODE_CLI_SRV_STAKE_MAX_WEIGHT_SET_FAILED_ERR;
            }
        } break;

        default: {
            dap_json_rpc_error_add(*a_json_arr_reply, DAP_CHAIN_NODE_CLI_SRV_STAKE_UNRECOGNIZE_COM_ERR, "Subcommand %s not recognized", a_argv[l_arg_index]);
            return DAP_CHAIN_NODE_CLI_SRV_STAKE_UNRECOGNIZE_COM_ERR;
        }
    }
    return 0;
}

bool dap_chain_net_srv_stake_get_fee_validators(dap_chain_net_t *a_net,
                                                uint256_t *a_max_fee, uint256_t *a_average_fee, uint256_t *a_min_fee, uint256_t *a_median_fee)
{
    dap_return_val_if_fail(a_net, false);
    char *l_gdb_group_str = dap_chain_net_srv_order_get_gdb_group(a_net);
    size_t l_orders_count = 0;
    dap_global_db_obj_t *l_orders = dap_global_db_get_all_sync(l_gdb_group_str, &l_orders_count);
    DAP_DELETE(l_gdb_group_str);
    uint256_t l_min = uint256_0, l_max = uint256_0, l_average = uint256_0, l_median = uint256_0;
    uint64_t l_order_fee_count = 0;
    uint256_t l_all_fees[l_orders_count * sizeof(uint256_t)];
    for (size_t i = 0; i < l_orders_count; i++) {
        const dap_chain_net_srv_order_t *l_order = dap_chain_net_srv_order_check(l_orders[i].key, l_orders[i].value, l_orders[i].value_len);
        if (!l_order) {
            log_it(L_WARNING, "Unreadable order %s", l_orders[i].key);
            continue;
        }
        if (l_order->srv_uid.uint64 != DAP_CHAIN_NET_SRV_STAKE_POS_DELEGATE_ID)
            continue;
        if (l_order_fee_count == 0) {
            l_min = l_max = l_order->price;
        }
        l_all_fees[l_order_fee_count] = l_order->price;
        for(int j = l_order_fee_count; j > 0 && compare256(l_all_fees[j], l_all_fees[j - 1]) == -1; --j) {
            uint256_t l_temp = l_all_fees[j];
            l_all_fees[j] = l_all_fees[j - 1];
            l_all_fees[j - 1] = l_temp;
        }
        l_order_fee_count++;
        uint256_t t = uint256_0;
        SUM_256_256(l_order->price, l_average, &t);
        l_average = t;
        if (compare256(l_min, l_order->price) == 1) {
            l_min = l_order->price;
        }
        if (compare256(l_max, l_order->price) == -1) {
            l_max = l_order->price;
        }
    }
    dap_global_db_objs_delete(l_orders, l_orders_count);
    uint256_t t = uint256_0;
    if (!IS_ZERO_256(l_average))
        DIV_256(l_average, dap_chain_uint256_from(l_order_fee_count), &t);
    l_average = t;

    if (l_order_fee_count) {
        l_median = l_all_fees[(size_t)(l_order_fee_count * 2 / 3)];
    }

    if (a_min_fee)
        *a_min_fee = l_min;
    if (a_average_fee)
        *a_average_fee = l_average;
    if (a_median_fee)
        *a_median_fee = l_median;
    if (a_max_fee)
        *a_max_fee = l_max;
    return true;
}

void dap_chain_net_srv_stake_get_fee_validators_str(dap_chain_net_t *a_net, dap_string_t *a_string_ret)
{
    if (!a_net || !a_string_ret)
        return;
    uint256_t l_min = uint256_0, l_max = uint256_0, l_average = uint256_0, l_median = uint256_0;
    dap_chain_net_srv_stake_get_fee_validators(a_net, &l_max, &l_average, &l_min, &l_median);
    const char *l_native_token  = a_net->pub.native_ticker;
    const char *l_coins_str,
    *l_min_balance      = dap_strdup(dap_uint256_to_char(l_min, &l_coins_str)),     *l_min_coins    = dap_strdup(l_coins_str),
    *l_max_balance      = dap_strdup(dap_uint256_to_char(l_max, &l_coins_str)),     *l_max_coins    = dap_strdup(l_coins_str),
    *l_average_balance  = dap_strdup(dap_uint256_to_char(l_average, &l_coins_str)), *l_average_coins= dap_strdup(l_coins_str),
    *l_median_balance   = dap_strdup(dap_uint256_to_char(l_median, &l_coins_str)),  *l_median_coins = dap_strdup(l_coins_str);

    dap_string_append_printf(a_string_ret, "Validator fee: \n"
                                           "\t MIN: %s (%s) %s\n"
                                           "\t MAX: %s (%s) %s\n"
                                           "\t Average: %s (%s) %s \n"
                                           "\t Median: %s (%s) %s \n", l_min_coins, l_min_balance, l_native_token,
                                           l_max_coins, l_max_balance, l_native_token,
                                           l_average_coins, l_average_balance, l_native_token,
                                           l_median_coins, l_median_balance, l_native_token);
    DAP_DEL_MULTY(l_min_balance, l_min_coins, l_max_balance, l_max_coins, l_average_balance, l_average_coins, l_median_balance, l_median_coins);
}

json_object *dap_chain_net_srv_stake_get_fee_validators_json(dap_chain_net_t  *a_net) {
    if (!a_net)
        return NULL;
    uint256_t l_min = uint256_0, l_max = uint256_0, l_average = uint256_0, l_median = uint256_0;
    dap_chain_net_srv_stake_get_fee_validators(a_net, &l_max, &l_average, &l_min, &l_median);
    const char *l_native_token  = a_net->pub.native_ticker;
    json_object *l_jobj_min     = json_object_new_object(), *l_jobj_max     = json_object_new_object(),
                *l_jobj_average = json_object_new_object(), *l_jobj_median  = json_object_new_object(),
                *l_jobj_ret     = json_object_new_object();
                
    const char *l_coins_str;
    json_object_object_add( l_jobj_min,     "balance",  json_object_new_string(dap_uint256_to_char(l_min, &l_coins_str)) );
    json_object_object_add( l_jobj_min,     "coin",     json_object_new_string(l_coins_str) );

    json_object_object_add( l_jobj_max,     "balance",  json_object_new_string(dap_uint256_to_char(l_max, &l_coins_str)) );
    json_object_object_add( l_jobj_max,     "coin",     json_object_new_string(l_coins_str) );

    json_object_object_add( l_jobj_average, "balance",  json_object_new_string(dap_uint256_to_char(l_average, &l_coins_str)) );
    json_object_object_add( l_jobj_average, "coin",     json_object_new_string(l_coins_str) );
    
    json_object_object_add( l_jobj_median, "balance",   json_object_new_string(dap_uint256_to_char(l_median, &l_coins_str)) );
    json_object_object_add( l_jobj_median, "coin",      json_object_new_string(l_coins_str) );

    json_object_object_add(l_jobj_ret, "min",       l_jobj_min);
    json_object_object_add(l_jobj_ret, "max",       l_jobj_max);
    json_object_object_add(l_jobj_ret, "average",   l_jobj_average);
    json_object_object_add(l_jobj_ret, "median",    l_jobj_median);
    json_object_object_add(l_jobj_ret, "token",     json_object_new_string(a_net->pub.native_ticker));

    return l_jobj_ret;
}

static void s_cache_data(dap_ledger_t *a_ledger, dap_chain_datum_tx_t *a_tx, dap_chain_addr_t *a_signing_addr)
{
    if (!dap_ledger_cache_enabled(a_ledger))
        return;
    dap_chain_net_srv_stake_cache_data_t l_cache_data;
    dap_hash_fast(a_tx, dap_chain_datum_tx_get_size(a_tx), &l_cache_data.tx_hash);
    char l_data_key[DAP_CHAIN_HASH_FAST_STR_SIZE];
    dap_chain_hash_fast_to_str(&l_cache_data.tx_hash, l_data_key, sizeof(l_data_key));
    l_cache_data.signing_addr = *a_signing_addr;
    char *l_gdb_group = dap_ledger_get_gdb_group(a_ledger, DAP_CHAIN_NET_SRV_STAKE_POS_DELEGATE_GDB_GROUP);
    if (dap_global_db_set(l_gdb_group, l_data_key, &l_cache_data, sizeof(l_cache_data), false, NULL, NULL))
        log_it(L_WARNING, "Stake service cache mismatch");
}

static void s_uncache_data(dap_ledger_t *a_ledger, dap_chain_datum_tx_t *a_tx, dap_chain_addr_t *a_signing_addr)
{
    if (!dap_ledger_cache_enabled(a_ledger))
        return;
    dap_chain_hash_fast_t l_hash = {};
    dap_hash_fast(a_tx, dap_chain_datum_tx_get_size(a_tx), &l_hash);
    char l_data_key[DAP_CHAIN_HASH_FAST_STR_SIZE];
    dap_chain_hash_fast_to_str(&l_hash, l_data_key, sizeof(l_data_key));
    char *l_gdb_group = dap_ledger_get_gdb_group(a_ledger, DAP_CHAIN_NET_SRV_STAKE_POS_DELEGATE_GDB_GROUP);
    if (dap_global_db_del_sync(l_gdb_group, l_data_key))
        log_it(L_WARNING, "Stake service cache mismatch");
}

dap_chain_net_srv_stake_item_t *dap_chain_net_srv_stake_check_pkey_hash(dap_chain_net_id_t a_net_id, dap_hash_fast_t *a_pkey_hash)
{
    dap_chain_net_srv_stake_t *l_srv_stake = s_srv_stake_by_net_id(a_net_id);
    if (!l_srv_stake)
        return NULL;
    dap_chain_net_srv_stake_item_t *l_stake, *l_tmp;
    HASH_ITER(hh, l_srv_stake->itemlist, l_stake, l_tmp) {
        if (dap_hash_fast_compare(&l_stake->signing_addr.data.hash_fast, a_pkey_hash))
            return l_stake;
    }
    return NULL;
}

size_t dap_chain_net_srv_stake_get_total_keys(dap_chain_net_id_t a_net_id, size_t *a_in_active_count)
{
    dap_chain_net_srv_stake_t *l_stake_rec = s_srv_stake_by_net_id(a_net_id);
    if (!l_stake_rec)
        return 0;
    size_t l_total_count = 0, l_inactive_count = 0;
    dap_chain_net_srv_stake_item_t *l_item = NULL;
    for (l_item = l_stake_rec->itemlist; l_item; l_item = l_item->hh.next) {
        if (l_item->net->pub.id.uint64 != a_net_id.uint64)
            continue;
        l_total_count++;
        if (!l_item->is_active)
            l_inactive_count++;
    }
    if (a_in_active_count) {
        *a_in_active_count = l_inactive_count;
    }
    return l_total_count;
}<|MERGE_RESOLUTION|>--- conflicted
+++ resolved
@@ -2477,7 +2477,6 @@
     DAP_CHAIN_NODE_CLI_SRV_STAKE_UPDATE_TX_SPENT_ERR,
     DAP_CHAIN_NODE_CLI_SRV_STAKE_UPDATE_NO_WALLET_ERR,
     DAP_CHAIN_NODE_CLI_SRV_STAKE_UPDATE_CANT_COMPOSE_ERR,
-<<<<<<< HEAD
     DAP_CHAIN_NODE_CLI_SRV_STAKE_UPDATE_TX_NO_FUNDS_FEE_ERR,
     DAP_CHAIN_NODE_CLI_SRV_STAKE_UPDATE_TX_NO_TX_ERR,
     DAP_CHAIN_NODE_CLI_SRV_STAKE_UPDATE_TX_INVALID_ERR,
@@ -2493,8 +2492,6 @@
     DAP_CHAIN_NODE_CLI_SRV_STAKE_UPDATE_TX_MEMPOOL_ADD_ERR,
     DAP_CHAIN_NODE_CLI_SRV_STAKE_UPDATE_TX_NO_CHAIN_ERR,
 
-=======
->>>>>>> 807aee87
 } s_cli_srv_stake_update_err_t;
 static int s_cli_srv_stake_update(int a_argc, char **a_argv, int a_arg_index, void **a_str_reply, const char *a_hash_out_type)
 {
@@ -2669,7 +2666,6 @@
     if (l_switch_ret < 0)
         return l_switch_ret;
     char *l_out_hash_str = NULL;
-<<<<<<< HEAD
     l_ret = s_stake_tx_put(l_tx_new, l_net, a_hash_out_type, l_out_hash_str);
     switch(l_ret) {
     case -1: {
@@ -2698,23 +2694,6 @@
     json_object_array_add(*a_json_arr_reply, l_json_object_ret);
     DAP_DELETE(l_out_hash_str);
     DAP_DELETE(l_tx_new);
-=======
-    if (l_tx_new && (l_out_hash_str = s_stake_tx_put(l_tx_new, l_net, a_hash_out_type))) {
-        json_object* l_json_object_ret = json_object_new_object();
-        if (l_sign_str)
-            json_object_object_add(l_json_object_ret, "sign", json_object_new_string(l_sign_str));
-        json_object_object_add(l_json_object_ret, "hash", json_object_new_string(l_out_hash_str));
-        json_object_object_add(l_json_object_ret, "message", json_object_new_string("Delegated m-tokens value will change"));
-        json_object_array_add(*a_json_arr_reply, l_json_object_ret);
-        DAP_DELETE(l_out_hash_str);
-        DAP_DELETE(l_tx_new);
-    } else {
-        l_tx_hash_str = dap_chain_hash_fast_to_str_static(&l_tx_hash);
-        dap_json_rpc_error_add(*a_json_arr_reply, DAP_CHAIN_NODE_CLI_SRV_STAKE_UPDATE_CANT_COMPOSE_ERR, "Can't compose updating transaction %s, examine log files for details", l_tx_hash_str);
-        DAP_DEL_Z(l_tx_new);
-        return -21;
-    }
->>>>>>> 807aee87
     return 0;
 }
 
