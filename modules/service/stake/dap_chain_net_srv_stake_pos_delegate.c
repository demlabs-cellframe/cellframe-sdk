--- conflicted
+++ resolved
@@ -1997,6 +1997,8 @@
     DAP_CHAIN_NODE_CLI_SRV_STAKE_DELEGATE_WALLET_ERR,
     DAP_CHAIN_NODE_CLI_SRV_STAKE_DELEGATE_NO_CERT_ERR,
     DAP_CHAIN_NODE_CLI_SRV_STAKE_DELEGATE_WRONG_CERT_ERR,
+    DAP_CHAIN_NODE_CLI_SRV_STAKE_DELEGATE_WRONG_SIGN_ERR,
+    DAP_CHAIN_NODE_CLI_SRV_STAKE_DELEGATE_INVALID_PKEY_ERR,
     DAP_CHAIN_NODE_CLI_SRV_STAKE_DELEGATE_UNRECOGNIZED_ADDR_ERR,
     DAP_CHAIN_NODE_CLI_SRV_STAKE_DELEGATE_NO_ORDER_ERR,
     DAP_CHAIN_NODE_CLI_SRV_STAKE_DELEGATE_INVALID_ORDER_ERR,
@@ -2062,18 +2064,13 @@
     dap_cli_server_cmd_find_option_val(a_argv, a_arg_index, a_argc, "-pkey", &l_pkey_str);
     dap_cli_server_cmd_find_option_val(a_argv, a_arg_index, a_argc, "-sign_type", &l_sign_type_str);
     dap_cli_server_cmd_find_option_val(a_argv, a_arg_index, a_argc, "-order", &l_order_hash_str);
-<<<<<<< HEAD
     if (!l_cert_str && !l_order_hash_str && !l_pkey_str) {
-        dap_cli_server_cmd_set_reply_text(a_str_reply, "Command 'delegate' requires parameter -cert and/or -order and/or -pkey");
+        dap_json_rpc_error_add(*a_json_arr_reply, DAP_CHAIN_NODE_CLI_SRV_STAKE_DELEGATE_PARAM_ERR, "Command 'delegate' requires parameter -cert and/or -order and/or -pkey");
         dap_enc_key_delete(l_enc_key);
         return -13;
     }
     if (l_pkey_str && !l_sign_type_str) {
-        dap_cli_server_cmd_set_reply_text(a_str_reply, "Command 'delegate' requires parameter -sign_type for pkey");
-=======
-    if (!l_cert_str && !l_order_hash_str) {
-        dap_json_rpc_error_add(*a_json_arr_reply, DAP_CHAIN_NODE_CLI_SRV_STAKE_DELEGATE_PARAM_ERR, "Command 'delegate' requires parameter -cert and/or -order");
->>>>>>> 6a69f5f9
+        dap_json_rpc_error_add(*a_json_arr_reply, DAP_CHAIN_NODE_CLI_SRV_STAKE_DELEGATE_PARAM_ERR, "Command 'delegate' requires parameter -sign_type for pkey");
         dap_enc_key_delete(l_enc_key);
         return DAP_CHAIN_NODE_CLI_SRV_STAKE_DELEGATE_PARAM_ERR;
     }
@@ -2111,14 +2108,14 @@
         dap_chain_hash_fast_t l_hash_public_key = {0};
         dap_sign_type_t l_type = dap_sign_type_from_str(l_sign_type_str);
         if (l_type.type == SIG_TYPE_NULL) {
-            dap_cli_server_cmd_set_reply_text(a_str_reply, "Wrong sign type");
+            dap_json_rpc_error_add(*a_json_arr_reply, DAP_CHAIN_NODE_CLI_SRV_STAKE_DELEGATE_WRONG_SIGN_ERR, "Wrong sign type");
             dap_enc_key_delete(l_enc_key);
-            return -21;
+            return DAP_CHAIN_NODE_CLI_SRV_STAKE_DELEGATE_WRONG_SIGN_ERR;
         }
         if (dap_chain_hash_fast_from_str(l_pkey_str, &l_hash_public_key)) {
-            dap_cli_server_cmd_set_reply_text(a_str_reply, "Invalid pkey hash format");
+            dap_json_rpc_error_add(*a_json_arr_reply, DAP_CHAIN_NODE_CLI_SRV_STAKE_DELEGATE_INVALID_PKEY_ERR, "Invalid pkey hash format");
             dap_enc_key_delete(l_enc_key);
-            return -22;
+            return DAP_CHAIN_NODE_CLI_SRV_STAKE_DELEGATE_INVALID_PKEY_ERR;
         }
         dap_chain_addr_fill(&l_signing_addr, l_type, &l_hash_public_key, l_net->pub.id);
         dap_cli_server_cmd_find_option_val(a_argv, a_arg_index, a_argc, "-node_addr", &l_node_addr_str);
