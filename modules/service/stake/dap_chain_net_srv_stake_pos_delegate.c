/*
 * Authors:
 * Roman Khlopkov <roman.khlopkov@demlabs.net>
 * DeM Labs Inc.   https://demlabs.net
 * DeM Labs Open source community https://gitlab.demlabs.net
 * Copyright  (c) 2017-2020
 * All rights reserved.

 This file is part of DAP (Distributed Applications Platform) the open source project

    DAP (Distributed Applications Platform) is free software: you can redistribute it and/or modify
    it under the terms of the GNU General Public License as published by
    the Free Software Foundation, either version 3 of the License, or
    (at your option) any later version.

    DAP is distributed in the hope that it will be useful,
    but WITHOUT ANY WARRANTY; without even the implied warranty of
    MERCHANTABILITY or FITNESS FOR A PARTICULAR PURPOSE.  See the
    GNU General Public License for more details.

    You should have received a copy of the GNU General Public License
    along with any DAP based project.  If not, see <http://www.gnu.org/licenses/>.
*/

#include <math.h>
#include "dap_chain_wallet.h"
#include "dap_config.h"
#include "dap_string.h"
#include "dap_list.h"
#include "dap_enc_base58.h"
#include "dap_chain_common.h"
#include "dap_chain_mempool.h"
#include "dap_chain_net_decree.h"
#include "dap_chain_net_tx.h"
#include "dap_chain_net_srv.h"
#include "dap_chain_net_srv_stake_pos_delegate.h"
#include "dap_chain_cs_esbocs.h"
#include "rand/dap_rand.h"
#include "dap_chain_node_client.h"
#include "dap_stream_ch_chain_net_pkt.h"
#include "json_object.h"
#include "dap_cli_server.h"
#include "dap_chain_net_srv_order.h"

#define LOG_TAG "dap_chain_net_srv_stake_pos_delegate"

#define DAP_CHAIN_NET_SRV_STAKE_POS_DELEGATE_GDB_GROUP "delegate_keys"

static int s_cli_srv_stake(int a_argc, char **a_argv, void **a_str_reply);

static int s_stake_verificator_callback(dap_ledger_t *a_ledger, dap_chain_tx_out_cond_t *a_cond,
                                                      dap_chain_datum_tx_t *a_tx_in, bool a_owner);
static void s_stake_updater_callback(dap_ledger_t *a_ledger, dap_chain_datum_tx_t *a_tx_in, dap_hash_fast_t *a_tx_in_hash, dap_chain_tx_out_cond_t *a_cond);

static void s_stake_deleted_callback(dap_ledger_t *a_ledger, dap_chain_datum_tx_t *a_tx, dap_chain_tx_out_cond_t *a_cond);

static void s_cache_data(dap_ledger_t *a_ledger, dap_chain_datum_tx_t *a_tx, dap_chain_addr_t *a_signing_addr);
static void s_uncache_data(dap_ledger_t *a_ledger, dap_chain_datum_tx_t *a_tx, dap_chain_addr_t *a_signing_addr);

static dap_list_t *s_srv_stake_list = NULL;

static bool s_debug_more = false;

static bool s_tag_check_key_delegation(dap_ledger_t *a_ledger, dap_chain_datum_tx_t *a_tx, dap_chain_datum_tx_item_groups_t *a_items_grp, dap_chain_tx_tag_action_type_t *a_action)
{
    // keydelegation open: have STAK_POS_DELEGATE out
    
    if (a_items_grp->items_out_cond_srv_stake_pos_delegate) {
        if (a_action) *a_action = DAP_CHAIN_TX_TAG_ACTION_OPEN;
        return true;
    }

    //key delegation invalidation (close): have IN_COND linked with STAKE_POS_DELEGATE out
    if (a_items_grp->items_in_cond) 
    {
       for (dap_list_t *it = a_items_grp->items_in_cond; it; it = it->next) {
            dap_chain_tx_in_cond_t *l_tx_in = it->data;
            dap_chain_tx_out_cond_t *l_tx_out_cond = dap_chain_ledger_get_tx_out_cond_linked_to_tx_in_cond(a_ledger, l_tx_in);

            if (l_tx_out_cond && l_tx_out_cond->header.subtype == DAP_CHAIN_TX_OUT_COND_SUBTYPE_SRV_STAKE_POS_DELEGATE) {
                if (a_action) *a_action = DAP_CHAIN_TX_TAG_ACTION_CLOSE;
                return true;
            }   
        }
    }

    return false;
}

/**
 * @brief dap_stream_ch_vpn_init Init actions for VPN stream channel
 * @return 0 if everything is okay, lesser then zero if errors
 */
int dap_chain_net_srv_stake_pos_delegate_init()
{
    dap_ledger_verificator_add(DAP_CHAIN_TX_OUT_COND_SUBTYPE_SRV_STAKE_POS_DELEGATE, s_stake_verificator_callback, s_stake_updater_callback, s_stake_deleted_callback);
    dap_cli_server_cmd_add("srv_stake", s_cli_srv_stake, "Delegated stake service commands",
            "\t\t=== Commands for work with orders ===\n"
    "srv_stake order create [fee] -net <net_name> -value <value> -cert <priv_cert_name> [-H {hex(default) | base58}]\n"
        "\tCreates an order declaring the minimum fee that the validator agrees to for process a transaction.\n"
    "srv_stake order create validator -net <net_name> -value_min <minimum_stake_value> -value_max <maximum_stake_value>"
                        " -tax <percent> -cert <priv_cert_name> [-node_addr <for_validator_node>] [-H {hex(default) | base58}]\n"
        "\tCreates an order declaring wanted tax and minimum/maximum stake value that the validator agrees to work.\n"
    "srv_stake order create staker -net <net_name> -w <wallet_with_m_tokens> -value <stake_value> -fee <value> -tax <percent>"
                        " [-addr <for_tax_collecting>]  [-cert <for_order_signing>] [-H {hex(default) | base58}]\n"
        "\tCreates an order allowing the validator to delegate it's key with specified params\n"
    "srv_stake order update -net <net_name> -order <order_hash> [-params]\n"
        "\tUpdates an order with specified hash\n"
    "srv_stake order list [fee | validator | staker] -net <net_name>\n"
        "\tGet orders list of specified type within specified net name\n"
    "srv_stake order remove -net <net_name> -order <order_hash>\n"
        "\tRemove order with specified hash\n"
            "\t\t === Commands for work with stake delegate ===\n"
    "srv_stake delegate {-cert <pub_cert_name> -value <datoshi> | "
                                "-order <order_hash> {[-tax_addr <wallet_addr_for_tax_collecting>] | "
                                        "-cert <priv_cert_name> [-node_addr <for_validator_node>]}}"
                        " -net <net_name> -w <wallet_name> -fee <value>\n"
        "\tDelegate public key in specified certificate or order with specified net name. Pay with specified value of m-tokens of native net token.\n"
    "srv_stake update -net <net_name> {-tx <transaction_hash> | -cert <delegated_cert>} -w <wallet_name> -value <new_delegation_value> -fee <value>\n"
        "\tUpdate public key delegation value for specified certificate or transaction hash with specified net name. Pay or cacheback the difference of m-tokens of native net token.\n"
    "srv_stake invalidate -net <net_name> {-tx <transaction_hash> -w <wallet_name> -fee <value> | -siging_pkey_hash <pkey_hash> -signing_pkey_type <pkey_type> -poa_cert <cert_name>}\n"
        "\tInvalidate requested delegated stake transaction by hash or cert name or cert pkey hash within net name and"
        " return m-tokens to specified wallet (if any)\n"
    "srv_stake approve -net <net_name> -tx <transaction_hash> -poa_cert <priv_cert_name>\n"
        "\tApprove stake transaction by root node certificate within specified net name\n"
    "srv_stake list keys -net <net_name> [-cert <delegated_cert> | -pkey <pkey_hash_str>]\n"
        "\tShow the list of active stake keys (optional delegated with specified cert).\n"
    "srv_stake list tx -net <net_name> \n"
        "\tShow the list of key delegation transactions.\n"
    "srv_stake min_value -net <net_name> [-chain <chain_name>] -poa_cert <poa_cert_name> -value <value>\n"
        "\tSets the minimum stake value\n"
    "srv_stake max_weight -net <net_name> [-chain <chain_name>] -poa_cert <poa_cert_name> -percent <value>\n"
        "\tSets maximum validator related weight (in percent)\n"
    "srv_stake check -net <net_name> -tx <tx_hash>\n"
        "\tCheck remote validator"
    );

    dap_chain_net_srv_uid_t l_uid = { .uint64 = DAP_CHAIN_NET_SRV_STAKE_POS_DELEGATE_ID };
    dap_ledger_service_add(l_uid, "pos_delegate", s_tag_check_key_delegation);
    return 0;
}

static dap_chain_net_srv_stake_t *s_srv_stake_by_net_id(dap_chain_net_id_t a_net_id)
{
    for (dap_list_t *it = s_srv_stake_list; it; it = it->next) {
        dap_chain_net_srv_stake_t *l_srv_stake = it->data;
        if (l_srv_stake->net_id.uint64 == a_net_id.uint64)
            return l_srv_stake;
    }
    return NULL;
}

int dap_chain_net_srv_stake_net_add(dap_chain_net_id_t a_net_id)
{
    dap_chain_net_srv_stake_t *l_srv_stake;
    DAP_NEW_Z_RET_VAL(l_srv_stake, dap_chain_net_srv_stake_t, -1, NULL);
    l_srv_stake->net_id = a_net_id;
    l_srv_stake->delegate_allowed_min = dap_chain_balance_coins_scan("1.0");
    dap_list_t *l_list_last = dap_list_last(s_srv_stake_list);
    s_srv_stake_list = dap_list_append(s_srv_stake_list, l_srv_stake);
    if (l_list_last == dap_list_last(s_srv_stake_list)) {
        log_it(L_ERROR, "Can't add net %" DAP_UINT64_FORMAT_X " to stake service net list", a_net_id.uint64);
        DAP_DELETE(l_srv_stake);
        return -2;
    }
    log_it(L_NOTICE, "Successfully added net ID 0x%016" DAP_UINT64_FORMAT_x, a_net_id.uint64);
    return 0;
}

/**
 * @brief delete ht and hh concretic net from s_srv_stake 
 */
static void s_stake_net_clear(dap_chain_net_t *a_net)
{
    dap_chain_net_srv_stake_t *l_srv_stake = s_srv_stake_by_net_id(a_net->pub.id);
    dap_return_if_fail(l_srv_stake);
    dap_chain_net_srv_stake_item_t *l_stake = NULL, *l_tmp = NULL;
    HASH_ITER(ht, l_srv_stake->tx_itemlist, l_stake, l_tmp) {
        // Clang bug at this, l_stake should change at every loop cycle
        HASH_DELETE(ht, l_srv_stake->tx_itemlist, l_stake);
    }
    HASH_ITER(hh, l_srv_stake->itemlist, l_stake, l_tmp) {
        // Clang bug at this, l_stake should change at every loop cycle
        HASH_DEL(l_srv_stake->itemlist, l_stake);
        DAP_DELETE(l_stake);
    }
    dap_chain_net_srv_stake_cache_item_t *l_cache_item = NULL, *l_cache_tmp = NULL;
    HASH_ITER(hh, l_srv_stake->cache, l_cache_item, l_cache_tmp) {
        // Clang bug at this, l_stake should change at every loop cycle
        HASH_DEL(l_srv_stake->cache, l_cache_item);
        DAP_DELETE(l_cache_item);
    }
}

void dap_chain_net_srv_stake_pos_delegate_deinit()
{
    for (dap_chain_net_t *it = dap_chain_net_iter_start(); it; it = dap_chain_net_iter_next(it))
        s_stake_net_clear(it);
    dap_list_free_full(s_srv_stake_list, NULL);
    s_srv_stake_list = NULL;
}

static int s_stake_verificator_callback(dap_ledger_t *a_ledger, dap_chain_tx_out_cond_t *a_cond,
                                         dap_chain_datum_tx_t *a_tx_in, bool a_owner)
{
    dap_return_val_if_fail(a_ledger && a_cond && a_tx_in, -1);
    dap_chain_net_srv_stake_t *l_srv_stake = s_srv_stake_by_net_id(a_ledger->net->pub.id);
    dap_return_val_if_fail(l_srv_stake, -2);

#define m_cond_check()                                                                              \
(                                                                                                   \
    {                                                                                               \
        if (l_tx_new_cond->header.subtype != a_cond->header.subtype ||                              \
                l_tx_new_cond->header.ts_expires != a_cond->header.ts_expires ||                    \
                !dap_chain_net_srv_uid_compare(l_tx_new_cond->header.srv_uid,                       \
                                               a_cond->header.srv_uid)                              \
                ) {                                                                                 \
            log_it(L_WARNING, "Conditional out and conditional in have different headers");         \
            return -3;                                                                              \
        }                                                                                           \
        if (l_tx_new_cond->tsd_size != a_cond->tsd_size ||                                          \
                memcmp(l_tx_new_cond->tsd, a_cond->tsd, a_cond->tsd_size)) {                        \
            log_it(L_WARNING, "Conditional out and conditional in have different TSD sections");    \
            return -4;                                                                              \
        }                                                                                           \
        if (dap_chain_addr_is_blank(&l_tx_new_cond->subtype.srv_stake_pos_delegate.signing_addr) || \
                l_tx_new_cond->subtype.srv_stake_pos_delegate.signer_node_addr.uint64 == 0) {       \
            log_it(L_WARNING, "Not blank address or key fields in order conditional tx");           \
            return -5;                                                                              \
        }                                                                                           \
    }                                                                                               \
)
    int l_out_idx = 0;
    dap_chain_tx_out_cond_t *l_tx_new_cond = dap_chain_datum_tx_out_cond_get(
                                                a_tx_in, DAP_CHAIN_TX_OUT_COND_SUBTYPE_SRV_STAKE_POS_DELEGATE, &l_out_idx);
    // It's a order conditional TX
    if (dap_chain_addr_is_blank(&a_cond->subtype.srv_stake_pos_delegate.signing_addr) ||
            a_cond->subtype.srv_stake_pos_delegate.signer_node_addr.uint64 == 0) {
        if (a_owner)
            return 0;
        if (!l_tx_new_cond) {
            log_it(L_ERROR, "Condition not found in conditional tx");
<<<<<<< HEAD
            return -2;
        }
        if (compare256(l_tx_out_cond->header.value, a_cond->header.value)) {
            char *l_in_value = dap_chain_balance_coins_print(l_tx_out_cond->header.value);
            char *l_out_value = dap_chain_balance_coins_print(a_cond->header.value);
            log_it(L_WARNING, "In value %s is not equal to out value %s", l_in_value, l_out_value);
            DAP_DELETE(l_in_value);
            DAP_DELETE(l_out_value);
            return -3;
        }
        if (l_tx_out_cond->tsd_size != a_cond->tsd_size ||
                memcmp(l_tx_out_cond->tsd, a_cond->tsd, a_cond->tsd_size)) {
            log_it(L_WARNING, "Conditional out and conditional in have different TSD sections");
            return -4;
=======
            return -13;
>>>>>>> 78ce4170
        }
        m_cond_check();

        if (compare256(l_tx_new_cond->header.value, a_cond->header.value)) {
            log_it(L_WARNING, "Conditional out and conditional in have different values");
            return -14;
        }
        return 0;
    }
    if (!a_owner) {
        log_it(L_WARNING, "Trying to spend conditional tx by not a owner");
        return -11;
    }
    // Delegation value update (dynamic weight feature)
    if (l_tx_new_cond) {

        m_cond_check();

        if (!dap_chain_addr_compare(&l_tx_new_cond->subtype.srv_stake_pos_delegate.signing_addr,
                                    &a_cond->subtype.srv_stake_pos_delegate.signing_addr)) {
            log_it(L_WARNING, "Conditional out and conditional in have different signer key hashes");
            return -15;
        }
        if (l_tx_new_cond->subtype.srv_stake_pos_delegate.signer_node_addr.uint64 !=
                a_cond->subtype.srv_stake_pos_delegate.signer_node_addr.uint64) {
            log_it(L_WARNING, "Conditional out and conditional in have different node addresses");
            return -16;
        }
        if (compare256(l_tx_new_cond->header.value,
                       dap_chain_net_srv_stake_get_allowed_min_value(a_ledger->net->pub.id)) == -1) {
            log_it(L_WARNING, "New conditional out have value %s lower than minimum service required",
                                                    dap_uint256_to_char(l_tx_new_cond->header.value, NULL));
            return -17;
        }
    } else {
        // It's a delegation conitional TX
        dap_chain_tx_in_cond_t *l_tx_in_cond = (dap_chain_tx_in_cond_t *)
                                                dap_chain_datum_tx_item_get(a_tx_in, NULL, NULL, TX_ITEM_TYPE_IN_COND, NULL);
        if (!l_tx_in_cond) {
            log_it(L_ERROR, "Conditional in item not found in current tx");
            return -6;
        }
        // ATTENTION: It's correct only with single IN_COND TX item
        dap_hash_fast_t *l_prev_hash = &l_tx_in_cond->header.tx_prev_hash;
        if (dap_hash_fast_is_blank(l_prev_hash)) {
            log_it(L_ERROR, "Blank hash of prev tx in tx_in_cond");
            return -7;
        }
        if (a_tx_in->header.ts_created < 1706227200) // Jan 26 2024 00:00:00 GMT, old policy rules
            return 0;
        dap_chain_net_srv_stake_item_t *l_stake = NULL;
        HASH_FIND(ht, l_srv_stake->tx_itemlist, l_prev_hash, sizeof(dap_hash_t), l_stake);
        if (l_stake) {
            log_it(L_WARNING, "Key %s is empowered for now, need to revoke it first",
                                    dap_hash_fast_to_str_static(&l_stake->signing_addr.data.hash_fast));
            return -12;
        }
    }
    return 0;
}

static void s_stake_updater_callback(dap_ledger_t *a_ledger, dap_chain_datum_tx_t *a_tx_in, dap_hash_fast_t *a_tx_in_hash, dap_chain_tx_out_cond_t *a_cond)
{
    dap_return_if_fail(a_ledger && a_tx_in);
    dap_chain_net_srv_stake_t *l_srv_stake = s_srv_stake_by_net_id(a_ledger->net->pub.id);
    dap_return_if_fail(l_srv_stake);
    if (!a_cond)
        return;
    dap_chain_tx_out_cond_t *l_tx_new_cond = dap_chain_datum_tx_out_cond_get(a_tx_in, DAP_CHAIN_TX_OUT_COND_SUBTYPE_SRV_STAKE_POS_DELEGATE, NULL);
    dap_chain_addr_t *l_signing_addr = &a_cond->subtype.srv_stake_pos_delegate.signing_addr;
    if (l_tx_new_cond)
        dap_chain_net_srv_stake_key_update(l_signing_addr, l_tx_new_cond->header.value, a_tx_in_hash);
    else
        dap_chain_net_srv_stake_key_invalidate(l_signing_addr);
    s_cache_data(a_ledger, a_tx_in, l_signing_addr);
}

static void s_stake_deleted_callback(dap_ledger_t *a_ledger, dap_chain_datum_tx_t *a_tx, dap_chain_tx_out_cond_t *a_cond)
{
    if (!a_cond)
        return;
    dap_chain_addr_t *l_signing_addr = &a_cond->subtype.srv_stake_pos_delegate.signing_addr;
    dap_chain_net_srv_stake_key_invalidate(l_signing_addr);
    s_uncache_data(a_ledger, a_tx, l_signing_addr);
}

static bool s_srv_stake_is_poa_cert(dap_chain_net_t *a_net, dap_enc_key_t *a_key)
{
    bool l_is_poa_cert = false;
    dap_pkey_t *l_pkey = dap_pkey_from_enc_key(a_key);
    dap_list_t *l_pkeys = dap_chain_net_get_net_decree(a_net)->pkeys;
    for (dap_list_t *it = l_pkeys; it; it = it->next)
        if (dap_pkey_compare(l_pkey, (dap_pkey_t *)it->data)) {
            l_is_poa_cert = true;
            break;
        }
    DAP_DELETE(l_pkey);
    return l_is_poa_cert;
}

#define LIMIT_DELTA UINT64_C(1000000000000) // 1.0e-6
static bool s_weights_truncate(dap_chain_net_srv_stake_t *l_srv_stake, const uint256_t a_limit)
{
    uint256_t l_sum = uint256_0;
    for (dap_chain_net_srv_stake_item_t *it = l_srv_stake->itemlist; it; it = it->hh.next)
        SUM_256_256(l_sum, it->value, &l_sum);
    uint256_t l_weight_max;
    MULT_256_COIN(l_sum, a_limit, &l_weight_max);
    size_t l_exceeds_count = 0;
    uint256_t l_sum_others = l_sum;
    for (dap_chain_net_srv_stake_item_t *it = l_srv_stake->itemlist; it; it = it->hh.next) {
        uint256_t l_weight_with_delta;
        SUBTRACT_256_256(it->value, GET_256_FROM_64(LIMIT_DELTA), &l_weight_with_delta);
        if (compare256(l_weight_with_delta, l_weight_max) == 1) {
            SUBTRACT_256_256(l_sum_others, it->value, &l_sum_others);
            it->value = uint256_0;
            l_exceeds_count++;
        }
    }
    if (l_exceeds_count) {
        uint256_t delta = dap_uint256_decimal_from_uint64(l_exceeds_count);
        uint256_t kappa;
        DIV_256_COIN(dap_uint256_decimal_from_uint64(1), a_limit, &kappa);
        SUBTRACT_256_256(kappa, delta, &kappa);
        DIV_256_COIN(l_sum_others, kappa, &kappa);
        for (dap_chain_net_srv_stake_item_t *it = l_srv_stake->itemlist; it; it = it->hh.next)
            if (IS_ZERO_256(it->value))
                it->value = kappa;
    }
    return l_exceeds_count;
}
#undef LIMIT_DELTA

static void s_stake_recalculate_weights(dap_chain_net_id_t a_net_id)
{
    dap_chain_net_srv_stake_t *l_srv_stake = s_srv_stake_by_net_id(a_net_id);
    dap_return_if_fail(l_srv_stake);
    if (IS_ZERO_256(l_srv_stake->delegate_percent_max))
        return;
    size_t l_validators_count = HASH_COUNT(l_srv_stake->itemlist);
    uint256_t l_limit_min;
    DIV_256(dap_uint256_decimal_from_uint64(1), GET_256_FROM_64(l_validators_count), &l_limit_min);
    if (compare256(l_srv_stake->delegate_percent_max, l_limit_min) == 1)
        l_limit_min = l_srv_stake->delegate_percent_max;
    for (dap_chain_net_srv_stake_item_t *it = l_srv_stake->itemlist; it; it = it->hh.next)
        it->value = it->locked_value;       // restore original locked values
    while (s_weights_truncate(l_srv_stake, l_limit_min));
}

void dap_chain_net_srv_stake_key_delegate(dap_chain_net_t *a_net, dap_chain_addr_t *a_signing_addr, dap_hash_fast_t *a_stake_tx_hash,
                                          uint256_t a_value, dap_chain_node_addr_t *a_node_addr)
{
    dap_return_if_fail(a_net && a_signing_addr && a_node_addr && a_stake_tx_hash);
    dap_chain_net_srv_stake_t *l_srv_stake = s_srv_stake_by_net_id(a_net->pub.id);
    dap_return_if_fail(l_srv_stake);

    dap_chain_net_srv_stake_item_t *l_stake = NULL;
    bool l_found = false;
    HASH_FIND(hh, l_srv_stake->itemlist, &a_signing_addr->data.hash_fast, sizeof(dap_hash_fast_t), l_stake);
    if (!l_stake)
        l_stake = DAP_NEW_Z(dap_chain_net_srv_stake_item_t);
    else {
        l_found = true;
        HASH_DELETE(ht, l_srv_stake->tx_itemlist, l_stake);
    }
    l_stake->net = a_net;
    l_stake->node_addr = *a_node_addr;
    l_stake->signing_addr = *a_signing_addr;
    l_stake->value = l_stake->locked_value = a_value;
    l_stake->tx_hash = *a_stake_tx_hash;
    l_stake->is_active = true;
    if (!l_found)
        HASH_ADD(hh, l_srv_stake->itemlist, signing_addr.data.hash_fast, sizeof(dap_hash_fast_t), l_stake);
    if (!dap_hash_fast_is_blank(a_stake_tx_hash)) {
        HASH_ADD(ht, l_srv_stake->tx_itemlist, tx_hash, sizeof(dap_hash_fast_t), l_stake);
        dap_chain_datum_tx_t *l_tx = dap_ledger_tx_find_by_hash(a_net->pub.ledger, a_stake_tx_hash);
        if (l_tx) {
            dap_chain_tx_out_cond_t *l_cond = dap_chain_datum_tx_out_cond_get(l_tx, DAP_CHAIN_TX_OUT_COND_SUBTYPE_SRV_STAKE_POS_DELEGATE, NULL);
            if (l_cond && l_cond->tsd_size == dap_chain_datum_tx_item_out_cond_create_srv_stake_get_tsd_size()) {
                dap_tsd_t *l_tsd = dap_tsd_find(l_cond->tsd, l_cond->tsd_size, DAP_CHAIN_TX_OUT_COND_TSD_ADDR);
                l_stake->sovereign_addr = dap_tsd_get_scalar(l_tsd, dap_chain_addr_t);
                l_tsd = dap_tsd_find(l_cond->tsd, l_cond->tsd_size, DAP_CHAIN_TX_OUT_COND_TSD_VALUE);
                l_stake->sovereign_tax = dap_tsd_get_scalar(l_tsd, uint256_t);
                if (compare256(l_stake->sovereign_tax, dap_chain_balance_coins_scan("1.0")) == 1)
                    l_stake->sovereign_tax = dap_chain_balance_coins_scan("1.0");
            }
        }
    }
    dap_chain_esbocs_add_validator_to_clusters(a_net->pub.id, a_node_addr);
    const char *l_value_str; dap_uint256_to_char(a_value, &l_value_str);
    log_it(L_NOTICE, "Added key with fingerprint %s and locked value %s for node " NODE_ADDR_FP_STR,
                            dap_chain_hash_fast_to_str_static(&a_signing_addr->data.hash_fast), l_value_str, NODE_ADDR_FP_ARGS(a_node_addr));
    s_stake_recalculate_weights(a_signing_addr->net_id);
}

void dap_chain_net_srv_stake_key_invalidate(dap_chain_addr_t *a_signing_addr)
{
    dap_return_if_fail(a_signing_addr);
    dap_chain_net_srv_stake_t *l_srv_stake = s_srv_stake_by_net_id(a_signing_addr->net_id);
    dap_return_if_fail(l_srv_stake);
    dap_chain_net_srv_stake_item_t *l_stake = NULL;
    HASH_FIND(hh, l_srv_stake->itemlist, &a_signing_addr->data.hash_fast, sizeof(dap_hash_fast_t), l_stake);
    dap_return_if_fail(l_stake);
    dap_chain_esbocs_remove_validator_from_clusters(l_stake->signing_addr.net_id, &l_stake->node_addr);
    HASH_DEL(l_srv_stake->itemlist, l_stake);
    HASH_DELETE(ht, l_srv_stake->tx_itemlist, l_stake);
    const char *l_value_str; dap_uint256_to_char(l_stake->locked_value, &l_value_str);
    log_it(L_NOTICE, "Removed key with fingerprint %s and locked value %s for node " NODE_ADDR_FP_STR,
                            dap_chain_hash_fast_to_str_static(&a_signing_addr->data.hash_fast), l_value_str, NODE_ADDR_FP_ARGS_S(l_stake->node_addr));
    DAP_DELETE(l_stake);
    s_stake_recalculate_weights(a_signing_addr->net_id);
}

void dap_chain_net_srv_stake_key_update(dap_chain_addr_t *a_signing_addr, uint256_t a_new_value, dap_hash_fast_t *a_new_tx_hash)
{
    dap_return_if_fail(a_signing_addr && a_new_tx_hash);
    dap_chain_net_srv_stake_t *l_srv_stake = s_srv_stake_by_net_id(a_signing_addr->net_id);
    dap_return_if_fail(l_srv_stake);
    dap_chain_net_srv_stake_item_t *l_stake = NULL;
    HASH_FIND(hh, l_srv_stake->itemlist, &a_signing_addr->data.hash_fast, sizeof(dap_hash_fast_t), l_stake);
    if (!l_stake)
        return; // It's update for non delegated key, it's OK
    HASH_DELETE(ht, l_srv_stake->tx_itemlist, l_stake);
    l_stake->locked_value = l_stake->value = a_new_value;
    l_stake->tx_hash = *a_new_tx_hash;
    HASH_ADD(ht, l_srv_stake->tx_itemlist, tx_hash, sizeof(dap_hash_fast_t), l_stake);
    char *l_old_value_str = dap_chain_balance_to_coins(l_stake->locked_value);
    const char *l_new_value_str; dap_uint256_to_char(a_new_value, &l_new_value_str);
    log_it(L_NOTICE, "Updated key with fingerprint %s and locked value %s to new locked value %s for node " NODE_ADDR_FP_STR,
                            dap_chain_hash_fast_to_str_static(&a_signing_addr->data.hash_fast), l_old_value_str,
                                l_new_value_str, NODE_ADDR_FP_ARGS_S(l_stake->node_addr));
    DAP_DELETE(l_old_value_str);
    s_stake_recalculate_weights(a_signing_addr->net_id);
}

void dap_chain_net_srv_stake_set_allowed_min_value(dap_chain_net_id_t a_net_id, uint256_t a_value)
{
    dap_chain_net_srv_stake_t *l_srv_stake = s_srv_stake_by_net_id(a_net_id);
    dap_return_if_fail(l_srv_stake);
    l_srv_stake->delegate_allowed_min = a_value;
    for (dap_chain_net_srv_stake_item_t *it = l_srv_stake->itemlist; it; it = it->hh.next)
        if (dap_hash_fast_is_blank(&it->tx_hash))
            it->value = a_value;
}

void dap_chain_net_srv_stake_set_percent_max(dap_chain_net_id_t a_net_id, uint256_t a_value)
{
    dap_chain_net_srv_stake_t *l_srv_stake = s_srv_stake_by_net_id(a_net_id);
    dap_return_if_fail(l_srv_stake);
    l_srv_stake->delegate_percent_max = a_value;
    s_stake_recalculate_weights(a_net_id);
}

uint256_t dap_chain_net_srv_stake_get_allowed_min_value(dap_chain_net_id_t a_net_id)
{
    dap_chain_net_srv_stake_t *l_srv_stake = s_srv_stake_by_net_id(a_net_id);
    dap_return_val_if_fail(l_srv_stake, uint256_0);
    return l_srv_stake->delegate_allowed_min;
}

uint256_t dap_chain_net_srv_stake_get_percent_max(dap_chain_net_id_t a_net_id)
{
    dap_chain_net_srv_stake_t *l_srv_stake = s_srv_stake_by_net_id(a_net_id);
    dap_return_val_if_fail(l_srv_stake, uint256_0);
    return l_srv_stake->delegate_percent_max;
}

int dap_chain_net_srv_stake_key_delegated(dap_chain_addr_t *a_signing_addr)
{
    dap_return_val_if_fail(a_signing_addr, 0);
    dap_chain_net_srv_stake_t *l_srv_stake = s_srv_stake_by_net_id(a_signing_addr->net_id);
    dap_return_val_if_fail(l_srv_stake, 0);
    dap_chain_net_srv_stake_item_t *l_stake = NULL;
    HASH_FIND(hh, l_srv_stake->itemlist, &a_signing_addr->data.hash_fast, sizeof(dap_hash_fast_t), l_stake);
    if (l_stake) // public key delegated for this network
        return l_stake->is_active ? 1 : -1;
    return 0;
}

dap_list_t *dap_chain_net_srv_stake_get_validators(dap_chain_net_id_t a_net_id, bool a_only_active, uint16_t **a_excluded_list)
{
    dap_chain_net_srv_stake_t *l_srv_stake = s_srv_stake_by_net_id(a_net_id);
    dap_return_val_if_fail(l_srv_stake, NULL);
    if (!l_srv_stake->itemlist)
        return NULL;
    dap_list_t *l_ret = NULL;
    const uint16_t l_arr_resize_step = 64;
    size_t l_arr_size = l_arr_resize_step, l_arr_idx = 1, l_list_idx = 0;
    if (a_excluded_list)
        DAP_NEW_Z_COUNT_RET_VAL(*a_excluded_list, uint16_t, l_arr_size, NULL, NULL);
    for (dap_chain_net_srv_stake_item_t *l_stake = l_srv_stake->itemlist; l_stake; l_stake = l_stake->hh.next) {
        if (l_stake->is_active || !a_only_active) {
            void *l_data = DAP_DUP(l_stake);
            if (!l_data)
                goto fail_ret;
            l_ret = dap_list_append(l_ret, l_data);
        }
        if (!l_stake->is_active && a_excluded_list) {
            (*a_excluded_list)[l_arr_idx++] = l_list_idx;
            if (l_arr_idx == l_arr_size) {
                l_arr_size += l_arr_resize_step;
                void *l_new_arr = DAP_REALLOC(*a_excluded_list, l_arr_size * sizeof(uint16_t));
                if (!l_new_arr)
                    goto fail_ret;
                else
                    *a_excluded_list = l_new_arr;
            }
        }
        l_list_idx++;
    }
    return l_ret;
fail_ret:
    log_it(L_CRITICAL, "%s", c_error_memory_alloc);
    dap_list_free_full(l_ret, NULL);
    if (a_excluded_list)
        DAP_DELETE(*a_excluded_list);
    return NULL;
}

int dap_chain_net_srv_stake_mark_validator_active(dap_chain_addr_t *a_signing_addr, bool a_on_off)
{
    dap_return_val_if_fail(a_signing_addr, -1);
    dap_chain_net_srv_stake_t *l_srv_stake = s_srv_stake_by_net_id(a_signing_addr->net_id);
    dap_return_val_if_fail(l_srv_stake, -3);
    dap_chain_net_srv_stake_item_t *l_stake = NULL;
    HASH_FIND(hh, l_srv_stake->itemlist, &a_signing_addr->data.hash_fast, sizeof(dap_hash_fast_t), l_stake);
    if (l_stake) { // public key delegated for this network
        l_stake->is_active = a_on_off;
        return 0;
    }
    return -2;
}

int dap_chain_net_srv_stake_verify_key_and_node(dap_chain_addr_t *a_signing_addr, dap_chain_node_addr_t *a_node_addr)
{
    dap_return_val_if_fail(a_signing_addr && a_node_addr, -100);
    dap_chain_net_srv_stake_t *l_srv_stake = s_srv_stake_by_net_id(a_signing_addr->net_id);
    dap_return_val_if_fail(l_srv_stake, -104);

    if (dap_chain_addr_is_blank(a_signing_addr) || a_node_addr->uint64 == 0) {
        log_it(L_WARNING, "Trying to approve bad delegating TX. Node or key addr is blank");
        return -103;
    }

    dap_chain_net_srv_stake_item_t *l_stake = NULL, *l_tmp = NULL;
    HASH_ITER(hh, l_srv_stake->itemlist, l_stake, l_tmp){
        //check key not activated for other node
        if(dap_chain_addr_compare(a_signing_addr, &l_stake->signing_addr)){
            char l_key_hash_str[DAP_CHAIN_HASH_FAST_STR_SIZE];
            dap_chain_hash_fast_to_str(&a_signing_addr->data.hash_fast,
                                       l_key_hash_str, DAP_CHAIN_HASH_FAST_STR_SIZE);
            debug_if(s_debug_more, L_WARNING, "Key %s already active for node "NODE_ADDR_FP_STR,
                                l_key_hash_str, NODE_ADDR_FP_ARGS_S(l_stake->node_addr));
            return -101;
        }

        //chek node have not other delegated key
        if(a_node_addr->uint64 == l_stake->node_addr.uint64){
            char l_key_hash_str[DAP_CHAIN_HASH_FAST_STR_SIZE];
            dap_chain_hash_fast_to_str(&l_stake->signing_addr.data.hash_fast,
                                       l_key_hash_str, DAP_CHAIN_HASH_FAST_STR_SIZE);
            debug_if(s_debug_more, L_WARNING, "Node "NODE_ADDR_FP_STR" already have active key %s",
                                NODE_ADDR_FP_ARGS(a_node_addr), l_key_hash_str);
            return -102;
        }
    }

    return 0;
}

static bool s_stake_cache_check_tx(dap_ledger_t *a_ledger, dap_hash_fast_t *a_tx_hash)
{
    dap_chain_net_srv_stake_t *l_srv_stake = s_srv_stake_by_net_id(a_ledger->net->pub.id);
    dap_return_val_if_fail(l_srv_stake, false);
    dap_chain_net_srv_stake_cache_item_t *l_stake = NULL;
    HASH_FIND(hh, l_srv_stake->cache, a_tx_hash, sizeof(*a_tx_hash), l_stake);
    if (l_stake) {
        dap_chain_net_srv_stake_key_invalidate(&l_stake->signing_addr);
        return true;
    }
    return false;
}

int dap_chain_net_srv_stake_load_cache(dap_chain_net_t *a_net)
{
    if (!a_net) {
        log_it(L_ERROR, "Invalid argument a_net in dap_chain_net_srv_stake_load_cache");
        return -1;
    }
    dap_ledger_t *l_ledger = a_net->pub.ledger;
    if (!dap_ledger_cache_enabled(l_ledger))
        return 0;

    char *l_gdb_group = dap_ledger_get_gdb_group(l_ledger, DAP_CHAIN_NET_SRV_STAKE_POS_DELEGATE_GDB_GROUP);
    size_t l_objs_count = 0;
    
    dap_global_db_obj_t *l_objs = dap_global_db_get_all_sync(l_gdb_group, &l_objs_count);

    if (!l_objs_count || !l_objs) {
        log_it(L_DEBUG, "Stake cache data not found");
        return -2;
    }
    dap_chain_net_srv_stake_t *l_srv_stake = s_srv_stake_by_net_id(a_net->pub.id);
    dap_return_val_if_fail(l_srv_stake, -4);

    for (size_t i = 0; i < l_objs_count; i++){
        dap_chain_net_srv_stake_cache_data_t *l_cache_data =
                (dap_chain_net_srv_stake_cache_data_t *)l_objs[i].value;
        dap_chain_net_srv_stake_cache_item_t *l_cache = DAP_NEW_Z(dap_chain_net_srv_stake_cache_item_t);
        if (!l_cache) {
            log_it(L_CRITICAL, "%s", c_error_memory_alloc);
            return -3;
        }
        l_cache->signing_addr   = l_cache_data->signing_addr;
        l_cache->tx_hash        = l_cache_data->tx_hash;
        HASH_ADD(hh, l_srv_stake->cache, tx_hash, sizeof(dap_hash_fast_t), l_cache);
    }
    dap_global_db_objs_delete(l_objs, l_objs_count);
    dap_ledger_set_cache_tx_check_callback(l_ledger, s_stake_cache_check_tx);
    return 0;
}

void dap_chain_net_srv_stake_purge(dap_chain_net_t *a_net)
{
    dap_ledger_t *l_ledger = a_net->pub.ledger;
    char *l_gdb_group = dap_ledger_get_gdb_group(l_ledger, DAP_CHAIN_NET_SRV_STAKE_POS_DELEGATE_GDB_GROUP);
    dap_global_db_erase_table(l_gdb_group, NULL, NULL);
    DAP_DELETE(l_gdb_group);
    s_stake_net_clear(a_net);
}


// Freeze staker's funds when delegating a key
static dap_chain_datum_tx_t *s_stake_tx_create(dap_chain_net_t * a_net, dap_enc_key_t *a_key,
                                               uint256_t a_value, uint256_t a_fee,
                                               dap_chain_addr_t *a_signing_addr, dap_chain_node_addr_t *a_node_addr,
                                               dap_chain_addr_t *a_sovereign_addr, uint256_t a_sovereign_tax,
                                               dap_chain_datum_tx_t *a_prev_tx)
{
    if (!a_net || !a_key || IS_ZERO_256(a_value) || !a_signing_addr || !a_node_addr)
        return NULL;

    const char *l_native_ticker = a_net->pub.native_ticker;
    char l_delegated_ticker[DAP_CHAIN_TICKER_SIZE_MAX];
    dap_chain_datum_token_get_delegated_ticker(l_delegated_ticker, l_native_ticker);
    dap_ledger_t *l_ledger = dap_ledger_by_net_name(a_net->pub.name);
    uint256_t l_value_transfer = {}, l_fee_transfer = {}; // how many coins to transfer
    // list of transaction with 'out' items to sell
    dap_chain_addr_t l_owner_addr;
    dap_chain_addr_fill_from_key(&l_owner_addr, a_key, a_net->pub.id);
    uint256_t l_net_fee, l_fee_total = a_fee;
    dap_chain_addr_t l_net_fee_addr;
    bool l_net_fee_used = dap_chain_net_tx_get_fee(a_net->pub.id, &l_net_fee, &l_net_fee_addr);
    if (l_net_fee_used)
        SUM_256_256(l_fee_total, l_net_fee, &l_fee_total);
    dap_list_t *l_list_fee_out = dap_ledger_get_list_tx_outs_with_val(l_ledger, l_native_ticker,
                                                                      &l_owner_addr, l_fee_total, &l_fee_transfer);
    if (!l_list_fee_out) {
        log_it(L_WARNING, "Nothing to pay for fee (not enough funds)");
        return NULL;
    }

    // create empty transaction
    dap_chain_datum_tx_t *l_tx = dap_chain_datum_tx_create();

    if (!a_prev_tx) {
        dap_list_t *l_list_used_out = dap_ledger_get_list_tx_outs_with_val(l_ledger, l_delegated_ticker,
                                                                           &l_owner_addr, a_value, &l_value_transfer);
        if (!l_list_used_out) {
            log_it(L_WARNING, "Nothing to pay for delegate (not enough funds)");
            goto tx_fail;
        }
        // add 'in' items to pay for delegate
        uint256_t l_value_to_items = dap_chain_datum_tx_add_in_item_list(&l_tx, l_list_used_out);
        dap_list_free_full(l_list_used_out, NULL);
        if (!EQUAL_256(l_value_to_items, l_value_transfer)) {
            log_it(L_ERROR, "Can't compose the transaction input");
            goto tx_fail;
        }
    } else {
        dap_hash_fast_t l_prev_tx_hash;
        dap_hash_fast(a_prev_tx, dap_chain_datum_tx_get_size(a_prev_tx), &l_prev_tx_hash);
        int l_out_num = 0;
        dap_chain_datum_tx_out_cond_get(a_prev_tx, DAP_CHAIN_TX_OUT_COND_SUBTYPE_SRV_STAKE_POS_DELEGATE, &l_out_num);
        // add 'in' item to buy from conditional transaction
        if (1 != dap_chain_datum_tx_add_in_cond_item(&l_tx, &l_prev_tx_hash, l_out_num, -1)) {
            log_it(L_ERROR, "Can't compose the transaction conditional input");
            goto tx_fail;
        }
    }
    // add 'in' items to pay fee
    uint256_t l_value_fee_items = dap_chain_datum_tx_add_in_item_list(&l_tx, l_list_fee_out);
    dap_list_free_full(l_list_fee_out, NULL);
    if (!EQUAL_256(l_value_fee_items, l_fee_transfer)) {
        log_it(L_ERROR, "Can't compose the fee transaction input");
        goto tx_fail;
    }

    // add 'out_cond' & 'out_ext' items
    dap_chain_net_srv_uid_t l_uid = { .uint64 = DAP_CHAIN_NET_SRV_STAKE_POS_DELEGATE_ID };
    dap_chain_tx_out_cond_t *l_tx_out = dap_chain_datum_tx_item_out_cond_create_srv_stake(l_uid, a_value, a_signing_addr, a_node_addr,
                                                                                          a_sovereign_addr, a_sovereign_tax);
    if (!l_tx_out) {
        log_it(L_ERROR, "Can't compose the transaction conditional output");
        goto tx_fail;
    }
    dap_chain_datum_tx_add_item(&l_tx, (const uint8_t *)l_tx_out);
    DAP_DELETE(l_tx_out);
    if (!a_prev_tx) {
        // coin back
        uint256_t l_value_back = {};
        SUBTRACT_256_256(l_value_transfer, a_value, &l_value_back);
        if (!IS_ZERO_256(l_value_back)) {
            if (dap_chain_datum_tx_add_out_ext_item(&l_tx, &l_owner_addr, l_value_back, l_delegated_ticker) != 1) {
                log_it(L_ERROR, "Cant add coin back output");
                goto tx_fail;
            }
        }
    }

    // add fee items
    if (l_net_fee_used) {
        if (dap_chain_datum_tx_add_out_ext_item(&l_tx, &l_net_fee_addr, l_net_fee, l_native_ticker) != 1) {
            log_it(L_ERROR, "Cant add net fee output");
            goto tx_fail;
        }
    }
    if (!IS_ZERO_256(a_fee)) {
        if (dap_chain_datum_tx_add_fee_item(&l_tx, a_fee) != 1) {
            log_it(L_ERROR, "Cant add validator fee output");
            goto tx_fail;
        }
    }
    uint256_t l_fee_back = {};
    // fee coin back
    SUBTRACT_256_256(l_fee_transfer, l_fee_total, &l_fee_back);
    if (!IS_ZERO_256(l_fee_back)) {
        if (dap_chain_datum_tx_add_out_ext_item(&l_tx, &l_owner_addr, l_fee_back, l_native_ticker) != 1) {
            log_it(L_ERROR, "Cant add fee back output");
            goto tx_fail;
        }
    }

    // add 'sign' item
    if (dap_chain_datum_tx_add_sign_item(&l_tx, a_key) != 1) {
        log_it(L_ERROR, "Can't add sign output");
        goto tx_fail;
    }

    return l_tx;

tx_fail:
    dap_chain_datum_tx_delete(l_tx);
    return NULL;
}

// Updates staker's funds with delegated key
static dap_chain_datum_tx_t *s_stake_tx_update(dap_chain_net_t *a_net, dap_hash_fast_t *a_prev_tx_hash, uint256_t a_new_value, uint256_t a_fee, dap_enc_key_t *a_key)
{
    dap_return_val_if_fail(a_net && a_key && a_prev_tx_hash && !IS_ZERO_256(a_new_value), NULL);

    const char *l_native_ticker = a_net->pub.native_ticker;
    char l_delegated_ticker[DAP_CHAIN_TICKER_SIZE_MAX];
    dap_chain_datum_token_get_delegated_ticker(l_delegated_ticker, l_native_ticker);
    dap_ledger_t *l_ledger = dap_ledger_by_net_name(a_net->pub.name);
    uint256_t l_value_transfer = {}, l_fee_transfer = {}; // how many coins to transfer
    // list of transaction with 'out' items to sell
    dap_chain_addr_t l_owner_addr;
    dap_chain_addr_fill_from_key(&l_owner_addr, a_key, a_net->pub.id);
    uint256_t l_net_fee, l_fee_total = a_fee;
    dap_chain_addr_t l_net_fee_addr;
    bool l_net_fee_used = dap_chain_net_tx_get_fee(a_net->pub.id, &l_net_fee, &l_net_fee_addr);
    if (l_net_fee_used)
        SUM_256_256(l_fee_total, l_net_fee, &l_fee_total);
    dap_list_t *l_list_fee_out = dap_ledger_get_list_tx_outs_with_val(l_ledger, l_native_ticker,
                                                                      &l_owner_addr, l_fee_total, &l_fee_transfer);
    if (!l_list_fee_out) {
        log_it(L_WARNING, "Nothing to pay for fee (not enough funds)");
        return NULL;
    }
    dap_chain_datum_tx_t *l_tx_prev = dap_ledger_tx_find_by_hash(l_ledger, a_prev_tx_hash);
    if (!l_tx_prev) {
        log_it(L_ERROR, "Transaction %s not found", dap_hash_fast_to_str_static(a_prev_tx_hash));
        return NULL;
    }
    int l_out_num = 0;
    dap_chain_tx_out_cond_t *l_cond_prev = dap_chain_datum_tx_out_cond_get(l_tx_prev, DAP_CHAIN_TX_OUT_COND_SUBTYPE_SRV_STAKE_POS_DELEGATE, &l_out_num);
    if (!l_cond_prev) {
        log_it(L_ERROR, "Transaction %s is invalid", dap_hash_fast_to_str_static(a_prev_tx_hash));
        return NULL;
    }

    // create empty transaction
    dap_chain_datum_tx_t *l_tx = dap_chain_datum_tx_create();

    // add 'in' item to buy from conditional transaction
    if (1 != dap_chain_datum_tx_add_in_cond_item(&l_tx, a_prev_tx_hash, l_out_num, -1)) {
        log_it(L_ERROR, "Can't compose the transaction conditional input");
        goto tx_fail;
    }

    // add 'in' items to pay fee
    uint256_t l_value_fee_items = dap_chain_datum_tx_add_in_item_list(&l_tx, l_list_fee_out);
    dap_list_free_full(l_list_fee_out, NULL);
    if (!EQUAL_256(l_value_fee_items, l_fee_transfer)) {
        log_it(L_ERROR, "Can't compose the fee transaction input");
        goto tx_fail;
    }
    uint256_t l_value_prev = l_cond_prev->header.value, l_value_back = {};
    bool l_increasing = compare256(a_new_value, l_value_prev) == 1;
    if (l_increasing) {
        uint256_t l_refund_value = {};
        SUBTRACT_256_256(a_new_value, l_value_prev, &l_refund_value);
        dap_list_t *l_list_used_out = dap_ledger_get_list_tx_outs_with_val(l_ledger, l_delegated_ticker,
                                                                           &l_owner_addr, l_refund_value, &l_value_transfer);
        if (!l_list_used_out) {
            log_it(L_WARNING, "Nothing to pay for delegate (not enough funds)");
            return NULL;
        }
        // add 'in' items to pay for delegate
        uint256_t l_value_to_items = dap_chain_datum_tx_add_in_item_list(&l_tx, l_list_used_out);
        dap_list_free_full(l_list_used_out, NULL);
        if (!EQUAL_256(l_value_to_items, l_value_transfer)) {
            log_it(L_ERROR, "Can't compose the transaction input");
            goto tx_fail;
        }
        SUBTRACT_256_256(l_value_transfer, l_refund_value, &l_value_back);
    } else
        SUBTRACT_256_256(l_value_prev, a_new_value, &l_value_back);

    // add 'out_cond' & 'out_ext' items
    dap_chain_tx_out_cond_t *l_out_cond = DAP_DUP_SIZE(l_cond_prev, sizeof(dap_chain_tx_out_cond_t) + l_cond_prev->tsd_size);
    if (!l_out_cond) {
        log_it(L_CRITICAL, "%s", c_error_memory_alloc);
        goto tx_fail;
    }
    l_out_cond->header.value = a_new_value;
    dap_chain_datum_tx_add_item(&l_tx, (const uint8_t *)l_out_cond);
    DAP_DELETE(l_out_cond);

    // coin back
    if (!IS_ZERO_256(l_value_back)) {
        if (dap_chain_datum_tx_add_out_ext_item(&l_tx, &l_owner_addr, l_value_back, l_delegated_ticker) != 1) {
            log_it(L_ERROR, "Cant add coin back output");
            goto tx_fail;
        }
    }

    // add fee items
    if (l_net_fee_used) {
        if (dap_chain_datum_tx_add_out_ext_item(&l_tx, &l_net_fee_addr, l_net_fee, l_native_ticker) != 1) {
            log_it(L_ERROR, "Cant add net fee output");
            goto tx_fail;
        }
    }
    if (!IS_ZERO_256(a_fee)) {
        if (dap_chain_datum_tx_add_fee_item(&l_tx, a_fee) != 1) {
            log_it(L_ERROR, "Cant add validator fee output");
            goto tx_fail;
        }
    }
    uint256_t l_fee_back = {};
    // fee coin back
    SUBTRACT_256_256(l_fee_transfer, l_fee_total, &l_fee_back);
    if (!IS_ZERO_256(l_fee_back)) {
        if (dap_chain_datum_tx_add_out_ext_item(&l_tx, &l_owner_addr, l_fee_back, l_native_ticker) != 1) {
            log_it(L_ERROR, "Cant add fee back output");
            goto tx_fail;
        }
    }

    // add 'sign' item
    if (dap_chain_datum_tx_add_sign_item(&l_tx, a_key) != 1) {
        log_it(L_ERROR, "Can't add sign output");
        goto tx_fail;
    }

    return l_tx;

tx_fail:
    dap_chain_datum_tx_delete(l_tx);
    return NULL;
}

static dap_chain_datum_tx_t *s_order_tx_create(dap_chain_net_t * a_net, dap_enc_key_t *a_key,
                                               uint256_t a_value, uint256_t a_fee,
                                                uint256_t a_sovereign_tax, dap_chain_addr_t *a_sovereign_addr)
{
    dap_chain_node_addr_t l_node_addr = {};
    return s_stake_tx_create(a_net, a_key, a_value, a_fee,
                             (dap_chain_addr_t *)&c_dap_chain_addr_blank, &l_node_addr,
                             a_sovereign_addr, a_sovereign_tax, NULL);
}

// Put the transaction to mempool
static char *s_stake_tx_put(dap_chain_datum_tx_t *a_tx, dap_chain_net_t *a_net, const char *a_hash_out_type)
{
    dap_chain_t *l_chain = dap_chain_net_get_default_chain_by_chain_type(a_net, CHAIN_TYPE_TX);
    if (!l_chain)
        return NULL;
    size_t l_tx_size = dap_chain_datum_tx_get_size(a_tx);
    dap_chain_datum_t *l_datum = dap_chain_datum_create(DAP_CHAIN_DATUM_TX, a_tx, l_tx_size);
    if (!l_datum) {
        log_it(L_CRITICAL, "Not enough memory");
        return NULL;
    }
    // Processing will be made according to autoprocess policy
    char *l_ret = dap_chain_mempool_datum_add(l_datum, l_chain, a_hash_out_type);
    DAP_DELETE(l_datum);
    return l_ret;
}

dap_chain_datum_decree_t *dap_chain_net_srv_stake_decree_approve(dap_chain_net_t *a_net, dap_hash_fast_t *a_stake_tx_hash, dap_cert_t *a_cert)
{
    dap_ledger_t *l_ledger = dap_ledger_by_net_name(a_net->pub.name);

    dap_chain_datum_tx_t *l_cond_tx = dap_ledger_tx_find_by_hash(l_ledger, a_stake_tx_hash);
    if (!l_cond_tx) {
        log_it(L_WARNING, "Requested conditional transaction not found");
        return NULL;
    }
    int l_prev_cond_idx = 0;
    dap_chain_tx_out_cond_t *l_tx_out_cond = dap_chain_datum_tx_out_cond_get(l_cond_tx,
                                                  DAP_CHAIN_TX_OUT_COND_SUBTYPE_SRV_STAKE_POS_DELEGATE, &l_prev_cond_idx);
    if (!l_tx_out_cond) {
        log_it(L_WARNING, "Requested conditional transaction has no requires conditional output");
        return NULL;
    }
    dap_hash_fast_t l_spender_hash = { };
    if (dap_ledger_tx_hash_is_used_out_item(l_ledger, a_stake_tx_hash, l_prev_cond_idx, &l_spender_hash)) {
        char l_hash_str[DAP_CHAIN_HASH_FAST_STR_SIZE];
        dap_chain_hash_fast_to_str(&l_spender_hash, l_hash_str, sizeof(l_hash_str));
        log_it(L_WARNING, "Requested conditional transaction is already used out by %s", l_hash_str);
        return NULL;
    }
    char l_delegated_ticker[DAP_CHAIN_TICKER_SIZE_MAX];
    dap_chain_datum_token_get_delegated_ticker(l_delegated_ticker, a_net->pub.native_ticker);
    const char *l_tx_ticker = dap_ledger_tx_get_token_ticker_by_hash(l_ledger, a_stake_tx_hash);
    if (dap_strcmp(l_tx_ticker, l_delegated_ticker)) {
        log_it(L_WARNING, "Requested conditional transaction have another ticker (not %s)", l_delegated_ticker);
        return NULL;
    }

    if(dap_chain_net_srv_stake_verify_key_and_node(&l_tx_out_cond->subtype.srv_stake_pos_delegate.signing_addr, &l_tx_out_cond->subtype.srv_stake_pos_delegate.signer_node_addr)){
        log_it(L_WARNING, "Key and node verification error");
        return NULL;
    }

    // create approve decree
    size_t l_total_tsd_size = 0;
    dap_chain_datum_decree_t *l_decree = NULL;
    dap_list_t *l_tsd_list = NULL;
    dap_tsd_t *l_tsd = NULL;

    l_total_tsd_size += sizeof(dap_tsd_t) + sizeof(dap_hash_fast_t);
    l_tsd = DAP_NEW_Z_SIZE(dap_tsd_t, l_total_tsd_size);
    if (!l_tsd) {
        log_it(L_CRITICAL, "%s", c_error_memory_alloc);
        return NULL;
    }
    l_tsd->type = DAP_CHAIN_DATUM_DECREE_TSD_TYPE_HASH;
    l_tsd->size = sizeof(dap_hash_fast_t);
    *(dap_hash_fast_t*)(l_tsd->data) = *a_stake_tx_hash;
    l_tsd_list = dap_list_append(l_tsd_list, l_tsd);

    l_total_tsd_size += sizeof(dap_tsd_t) + sizeof(uint256_t);
    l_tsd = DAP_NEW_Z_SIZE(dap_tsd_t, l_total_tsd_size);
    if (!l_tsd) {
        log_it(L_CRITICAL, "%s", c_error_memory_alloc);
        dap_list_free_full(l_tsd_list, NULL);
        return NULL;
    }
    l_tsd->type = DAP_CHAIN_DATUM_DECREE_TSD_TYPE_STAKE_VALUE;
    l_tsd->size = sizeof(uint256_t);
    *(uint256_t*)(l_tsd->data) = l_tx_out_cond->header.value;
    l_tsd_list = dap_list_append(l_tsd_list, l_tsd);

    l_total_tsd_size += sizeof(dap_tsd_t) + sizeof(dap_chain_addr_t);
    l_tsd = DAP_NEW_Z_SIZE(dap_tsd_t, l_total_tsd_size);
    if (!l_tsd) {
        log_it(L_CRITICAL, "%s", c_error_memory_alloc);
        dap_list_free_full(l_tsd_list, NULL);
        return NULL;
    }
    l_tsd->type = DAP_CHAIN_DATUM_DECREE_TSD_TYPE_STAKE_SIGNING_ADDR;
    l_tsd->size = sizeof(dap_chain_addr_t);
    *(dap_chain_addr_t*)(l_tsd->data) = l_tx_out_cond->subtype.srv_stake_pos_delegate.signing_addr;
    l_tsd_list = dap_list_append(l_tsd_list, l_tsd);

    l_total_tsd_size += sizeof(dap_tsd_t) + sizeof(dap_chain_node_addr_t);
    l_tsd = DAP_NEW_Z_SIZE(dap_tsd_t, l_total_tsd_size);
    if (!l_tsd) {
        log_it(L_CRITICAL, "%s", c_error_memory_alloc);
        dap_list_free_full(l_tsd_list, NULL);
        return NULL;
    }
    l_tsd->type = DAP_CHAIN_DATUM_DECREE_TSD_TYPE_NODE_ADDR;
    l_tsd->size = sizeof(dap_chain_node_addr_t);
    *(dap_chain_node_addr_t*)(l_tsd->data) = l_tx_out_cond->subtype.srv_stake_pos_delegate.signer_node_addr;
    l_tsd_list = dap_list_append(l_tsd_list, l_tsd);

    l_decree = DAP_NEW_Z_SIZE(dap_chain_datum_decree_t, sizeof(dap_chain_datum_decree_t) + l_total_tsd_size);
    if (!l_decree) {
        log_it(L_CRITICAL, "%s", c_error_memory_alloc);
        dap_list_free_full(l_tsd_list, NULL);
        return NULL;
    }
    l_decree->decree_version = DAP_CHAIN_DATUM_DECREE_VERSION;
    l_decree->header.ts_created = dap_time_now();
    l_decree->header.type = DAP_CHAIN_DATUM_DECREE_TYPE_COMMON;
    l_decree->header.common_decree_params.net_id = a_net->pub.id;
    dap_chain_t *l_chain = dap_chain_net_get_default_chain_by_chain_type(a_net, CHAIN_TYPE_ANCHOR);
    if (!l_chain)
        l_chain =  dap_chain_net_get_chain_by_chain_type(a_net, CHAIN_TYPE_ANCHOR);
    if (!l_chain) {
        log_it(L_ERROR, "No chain supported anchor datum type");
        DAP_DEL_Z(l_decree);
        return NULL;
    }
    l_decree->header.common_decree_params.chain_id = l_chain->id;
    l_decree->header.common_decree_params.cell_id = *dap_chain_net_get_cur_cell(a_net);
    l_decree->header.sub_type = DAP_CHAIN_DATUM_DECREE_COMMON_SUBTYPE_STAKE_APPROVE;
    l_decree->header.data_size = l_total_tsd_size;
    l_decree->header.signs_size = 0;

    size_t l_data_tsd_offset = 0;
    for ( dap_list_t* l_iter=dap_list_first(l_tsd_list); l_iter; l_iter=l_iter->next){
        dap_tsd_t * l_b_tsd = (dap_tsd_t *) l_iter->data;
        size_t l_tsd_size = dap_tsd_size(l_b_tsd);
        memcpy((byte_t*)l_decree->data_n_signs + l_data_tsd_offset, l_b_tsd, l_tsd_size);
        l_data_tsd_offset += l_tsd_size;
    }
    dap_list_free_full(l_tsd_list, NULL);

    size_t l_cur_sign_offset = l_decree->header.data_size + l_decree->header.signs_size;
    size_t l_total_signs_size = l_decree->header.signs_size;

    dap_sign_t * l_sign = dap_cert_sign(a_cert,  l_decree,
       sizeof(dap_chain_datum_decree_t) + l_decree->header.data_size, 0);

    if (l_sign) {
        size_t l_sign_size = dap_sign_get_size(l_sign);
        l_decree = DAP_REALLOC(l_decree, sizeof(dap_chain_datum_decree_t) + l_cur_sign_offset + l_sign_size);
        if (!l_decree) {
            log_it(L_CRITICAL, "%s", c_error_memory_alloc);
            DAP_DELETE(l_sign);
            return NULL;
        }
        memcpy((byte_t*)l_decree->data_n_signs + l_cur_sign_offset, l_sign, l_sign_size);
        l_total_signs_size += l_sign_size;
        l_cur_sign_offset += l_sign_size;
        l_decree->header.signs_size = l_total_signs_size;
        DAP_DELETE(l_sign);
        log_it(L_DEBUG,"<-- Signed with '%s'", a_cert->name);
    }else{
        log_it(L_ERROR, "Decree signing failed");
        DAP_DELETE(l_decree);
        return NULL;
    }

    return l_decree;
}

// Put the decree to mempool
static char *s_stake_decree_put(dap_chain_datum_decree_t *a_decree, dap_chain_net_t *a_net)
{
    size_t l_decree_size = dap_chain_datum_decree_get_size(a_decree);
    dap_chain_datum_t *l_datum = dap_chain_datum_create(DAP_CHAIN_DATUM_DECREE, a_decree, l_decree_size);
    dap_chain_t *l_chain = dap_chain_net_get_default_chain_by_chain_type(a_net, CHAIN_TYPE_DECREE);
    if (!l_chain)
        l_chain =  dap_chain_net_get_chain_by_chain_type(a_net, CHAIN_TYPE_DECREE);
    if (!l_chain) {
        log_it(L_ERROR, "No chain supported decree datum type");
        return NULL;
    }
    // Processing will be made according to autoprocess policy
    char *l_ret = dap_chain_mempool_datum_add(l_datum, l_chain, "hex");
    DAP_DELETE(l_datum);
    return l_ret;
}

static dap_chain_datum_tx_t *s_stake_tx_invalidate(dap_chain_net_t *a_net, dap_hash_fast_t *a_tx_hash, uint256_t a_fee, dap_enc_key_t *a_key)
{
    dap_ledger_t *l_ledger = dap_ledger_by_net_name(a_net->pub.name);

    dap_chain_datum_tx_t *l_cond_tx = dap_ledger_tx_find_by_hash(l_ledger, a_tx_hash);
    if (!l_cond_tx) {
        log_it(L_WARNING, "Requested conditional transaction not found");
        return NULL;
    }
    int l_prev_cond_idx = 0;
    dap_chain_tx_out_cond_t *l_tx_out_cond = dap_chain_datum_tx_out_cond_get(l_cond_tx,
                                                  DAP_CHAIN_TX_OUT_COND_SUBTYPE_SRV_STAKE_POS_DELEGATE, &l_prev_cond_idx);
    if (!l_tx_out_cond) {
        log_it(L_WARNING, "Requested conditional transaction requires conditional output");
        return NULL;
    }
    dap_hash_fast_t l_spender_hash = { };
    if (dap_ledger_tx_hash_is_used_out_item(l_ledger, a_tx_hash, l_prev_cond_idx, &l_spender_hash)) {
        char l_hash_str[DAP_CHAIN_HASH_FAST_STR_SIZE];
        dap_chain_hash_fast_to_str(&l_spender_hash, l_hash_str, sizeof(l_hash_str));
        log_it(L_WARNING, "Requested conditional transaction is already used out by %s", l_hash_str);
        return NULL;
    }
    dap_chain_tx_in_cond_t *l_in_cond = (dap_chain_tx_in_cond_t *)dap_chain_datum_tx_item_get(l_cond_tx, NULL, NULL, TX_ITEM_TYPE_IN_COND, NULL);
    if (l_in_cond) {
        l_cond_tx = dap_ledger_tx_find_by_hash(l_ledger, &l_in_cond->header.tx_prev_hash);
        if (!l_cond_tx) {
            log_it(L_ERROR, "Requested conditional transaction is unchained");
            return NULL;
        }
    }
    // Get sign item
    dap_chain_tx_sig_t *l_tx_sig = (dap_chain_tx_sig_t*) dap_chain_datum_tx_item_get(l_cond_tx, NULL, NULL,
            TX_ITEM_TYPE_SIG, NULL);
    // Get sign from sign item
    dap_sign_t *l_sign = dap_chain_datum_tx_item_sign_get_sig(l_tx_sig);
    dap_chain_addr_t l_owner_addr;
    dap_chain_addr_fill_from_sign(&l_owner_addr, l_sign, a_net->pub.id);
    dap_chain_addr_t l_wallet_addr;
    dap_chain_addr_fill_from_key(&l_wallet_addr, a_key, a_net->pub.id);
    if (!dap_chain_addr_compare(&l_owner_addr, &l_wallet_addr)) {
        log_it(L_WARNING, "Trying to invalidate delegating tx with not a owner wallet");
        return NULL;
    }
    const char *l_native_ticker = a_net->pub.native_ticker;
    const char *l_delegated_ticker = dap_ledger_tx_get_token_ticker_by_hash(l_ledger, a_tx_hash);
    uint256_t l_fee_transfer = {}; // how many coins to transfer
    // list of transaction with 'out' items to sell
    uint256_t l_net_fee, l_fee_total = a_fee;
    dap_chain_addr_t l_net_fee_addr;
    bool l_net_fee_used = dap_chain_net_tx_get_fee(a_net->pub.id, &l_net_fee, &l_net_fee_addr);
    if (l_net_fee_used)
        SUM_256_256(l_fee_total, l_net_fee, &l_fee_total);
    dap_list_t *l_list_fee_out = dap_ledger_get_list_tx_outs_with_val(l_ledger, l_native_ticker,
                                                                            &l_owner_addr, l_fee_total, &l_fee_transfer);
    if (!l_list_fee_out) {
        log_it(L_WARNING, "Nothing to pay for fee (not enough funds)");
        return NULL;
    }

    // create empty transaction
    dap_chain_datum_tx_t *l_tx = dap_chain_datum_tx_create();

    // add 'in' item to buy from conditional transaction
    dap_chain_datum_tx_add_in_cond_item(&l_tx, a_tx_hash, l_prev_cond_idx, 0);

    // add 'in' items to pay fee
    uint256_t l_value_fee_items = dap_chain_datum_tx_add_in_item_list(&l_tx, l_list_fee_out);
    dap_list_free_full(l_list_fee_out, NULL);
    if (!EQUAL_256(l_value_fee_items, l_fee_transfer)) {
        log_it(L_ERROR, "Can't compose the transaction input");
        dap_chain_datum_tx_delete(l_tx);
        return NULL;
    }

    // add 'out_ext' item
    if (dap_chain_datum_tx_add_out_ext_item(&l_tx, &l_owner_addr, l_tx_out_cond->header.value, l_delegated_ticker) == -1) {
        dap_chain_datum_tx_delete(l_tx);
        log_it(L_ERROR, "Cant add returning coins output");
        return NULL;
    }
    // add fee items
    if (l_net_fee_used) {
        if (dap_chain_datum_tx_add_out_ext_item(&l_tx, &l_net_fee_addr, l_net_fee, l_native_ticker) != 1) {
            dap_chain_datum_tx_delete(l_tx);
            return NULL;
        }
    }
    if (!IS_ZERO_256(a_fee)) {
        if (dap_chain_datum_tx_add_fee_item(&l_tx, a_fee) != 1) {
            dap_chain_datum_tx_delete(l_tx);
            return NULL;
        }
    }
    // fee coin back
    uint256_t l_fee_back = {};
    SUBTRACT_256_256(l_fee_transfer, l_fee_total, &l_fee_back);
    if(!IS_ZERO_256(l_fee_back)) {
        if(dap_chain_datum_tx_add_out_ext_item(&l_tx, &l_owner_addr, l_fee_back, l_native_ticker) != 1) {
            dap_chain_datum_tx_delete(l_tx);
            return NULL;
        }
    }
    // add 'sign' items
    if(dap_chain_datum_tx_add_sign_item(&l_tx, a_key) != 1) {
        dap_chain_datum_tx_delete(l_tx);
        log_it( L_ERROR, "Can't add sign output");
        return NULL;
    }
    return l_tx;
}

static dap_chain_datum_decree_t *s_stake_decree_invalidate(dap_chain_net_t *a_net, dap_hash_fast_t *a_stake_tx_hash, dap_cert_t *a_cert)
{
    dap_ledger_t *l_ledger = dap_ledger_by_net_name(a_net->pub.name);

    // add 'in' item to buy from conditional transaction
    dap_chain_datum_tx_t *l_cond_tx = dap_ledger_tx_find_by_hash(l_ledger, a_stake_tx_hash);
    if (!l_cond_tx) {
        log_it(L_WARNING, "Requested conditional transaction not found");
        return NULL;
    }
    int l_prev_cond_idx = 0;
    dap_chain_tx_out_cond_t *l_tx_out_cond = dap_chain_datum_tx_out_cond_get(l_cond_tx,
                                                  DAP_CHAIN_TX_OUT_COND_SUBTYPE_SRV_STAKE_POS_DELEGATE, &l_prev_cond_idx);
    if (!l_tx_out_cond) {
        log_it(L_WARNING, "Requested conditional transaction has no requires conditional output");
        return NULL;
    }

    // create invalidate decree
    size_t l_total_tsd_size = 0;
    dap_chain_datum_decree_t *l_decree = NULL;
    dap_list_t *l_tsd_list = NULL;
    dap_tsd_t *l_tsd = NULL;

    l_total_tsd_size += sizeof(dap_tsd_t) + sizeof(dap_chain_addr_t);
    l_tsd = DAP_NEW_Z_SIZE(dap_tsd_t, l_total_tsd_size);
    if (!l_tsd) {
        log_it(L_CRITICAL, "%s", c_error_memory_alloc);
        return NULL;
    }
    l_tsd->type = DAP_CHAIN_DATUM_DECREE_TSD_TYPE_STAKE_SIGNING_ADDR;
    l_tsd->size = sizeof(dap_chain_addr_t);
    *(dap_chain_addr_t*)(l_tsd->data) = l_tx_out_cond->subtype.srv_stake_pos_delegate.signing_addr;
    l_tsd_list = dap_list_append(l_tsd_list, l_tsd);

    l_decree = DAP_NEW_Z_SIZE(dap_chain_datum_decree_t, sizeof(dap_chain_datum_decree_t) + l_total_tsd_size);
    if (!l_decree) {
        log_it(L_CRITICAL, "%s", c_error_memory_alloc);
        dap_list_free_full(l_tsd_list, NULL);
        return NULL;
    }
    l_decree->decree_version = DAP_CHAIN_DATUM_DECREE_VERSION;
    l_decree->header.ts_created = dap_time_now();
    l_decree->header.type = DAP_CHAIN_DATUM_DECREE_TYPE_COMMON;
    l_decree->header.common_decree_params.net_id = a_net->pub.id;
    dap_chain_t *l_chain = dap_chain_net_get_default_chain_by_chain_type(a_net, CHAIN_TYPE_ANCHOR);
    if (!l_chain)
        l_chain =  dap_chain_net_get_chain_by_chain_type(a_net, CHAIN_TYPE_ANCHOR);
    if (!l_chain) {
        log_it(L_ERROR, "No chain supported anchor datum type");
        DAP_DEL_Z(l_decree);
        dap_list_free_full(l_tsd_list, NULL);
        return NULL;
    }
    l_decree->header.common_decree_params.chain_id = l_chain->id;
    l_decree->header.common_decree_params.cell_id = *dap_chain_net_get_cur_cell(a_net);
    l_decree->header.sub_type = DAP_CHAIN_DATUM_DECREE_COMMON_SUBTYPE_STAKE_INVALIDATE;
    l_decree->header.data_size = l_total_tsd_size;
    l_decree->header.signs_size = 0;

    size_t l_data_tsd_offset = 0;
    for ( dap_list_t* l_iter=dap_list_first(l_tsd_list); l_iter; l_iter=l_iter->next){
        dap_tsd_t * l_b_tsd = (dap_tsd_t *) l_iter->data;
        size_t l_tsd_size = dap_tsd_size(l_b_tsd);
        memcpy((byte_t*)l_decree->data_n_signs + l_data_tsd_offset, l_b_tsd, l_tsd_size);
        l_data_tsd_offset += l_tsd_size;
    }
    dap_list_free_full(l_tsd_list, NULL);

    size_t l_cur_sign_offset = l_decree->header.data_size + l_decree->header.signs_size;
    size_t l_total_signs_size = l_decree->header.signs_size;

    dap_sign_t * l_sign = dap_cert_sign(a_cert,  l_decree,
       sizeof(dap_chain_datum_decree_t) + l_decree->header.data_size, 0);

    if (l_sign) {
        size_t l_sign_size = dap_sign_get_size(l_sign);
        l_decree = DAP_REALLOC(l_decree, sizeof(dap_chain_datum_decree_t) + l_cur_sign_offset + l_sign_size);
        if (!l_decree) {
            log_it(L_CRITICAL, "%s", c_error_memory_alloc);
            DAP_DELETE(l_sign);
            return NULL;
        }
        memcpy((byte_t*)l_decree->data_n_signs + l_cur_sign_offset, l_sign, l_sign_size);
        l_total_signs_size += l_sign_size;
        l_cur_sign_offset += l_sign_size;
        l_decree->header.signs_size = l_total_signs_size;
        DAP_DELETE(l_sign);
        log_it(L_DEBUG,"<-- Signed with '%s'", a_cert->name);
    }else{
        log_it(L_ERROR, "Decree signing failed");
        DAP_DELETE(l_decree);
        return NULL;
    }

    return l_decree;
}

static dap_chain_datum_decree_t *s_stake_decree_set_max_weight(dap_chain_net_t *a_net, dap_chain_t *a_chain,
                                                                uint256_t a_value, dap_cert_t *a_cert)
{
    size_t l_total_tsd_size = sizeof(dap_tsd_t) + sizeof(uint256_t);
    dap_chain_datum_decree_t *l_decree = dap_chain_datum_decree_new(a_net->pub.id, a_chain->id,
                                                                    *dap_chain_net_get_cur_cell(a_net), l_total_tsd_size);
    if (!l_decree)
        return NULL;
    l_decree->header.sub_type = DAP_CHAIN_DATUM_DECREE_COMMON_SUBTYPE_MAX_WEIGHT;
    dap_tsd_write(l_decree->data_n_signs, DAP_CHAIN_DATUM_DECREE_TSD_TYPE_VALUE, &a_value, sizeof(uint256_t));
    return dap_chain_datum_decree_sign_in_cycle(&a_cert, l_decree, 1, NULL);
}


static dap_chain_datum_decree_t *s_stake_decree_set_min_stake(dap_chain_net_t *a_net, dap_chain_t *a_chain,
                                                              uint256_t a_value, dap_cert_t *a_cert)
{
    size_t l_total_tsd_size = sizeof(dap_tsd_t) + sizeof(uint256_t);
    dap_chain_datum_decree_t *l_decree = dap_chain_datum_decree_new(a_net->pub.id, a_chain->id,
                                                                    *dap_chain_net_get_cur_cell(a_net), l_total_tsd_size);
    if (!l_decree)
        return NULL;
    l_decree->header.sub_type = DAP_CHAIN_DATUM_DECREE_COMMON_SUBTYPE_STAKE_MIN_VALUE;
    dap_tsd_write(l_decree->data_n_signs, DAP_CHAIN_DATUM_DECREE_TSD_TYPE_STAKE_MIN_VALUE, &a_value, sizeof(uint256_t));
    return dap_chain_datum_decree_sign_in_cycle(&a_cert, l_decree, 1, NULL);
}

char *s_fee_order_create(dap_chain_net_t *a_net, uint256_t *a_fee, dap_enc_key_t *a_key, const char *a_hash_out_type)
{
    dap_chain_hash_fast_t l_tx_hash = {};
    dap_chain_net_srv_order_direction_t l_dir = SERV_DIR_SELL;
    const char *l_native_ticker = a_net->pub.native_ticker;
    dap_chain_net_srv_price_unit_uid_t l_unit = { .uint32 =  SERV_UNIT_PCS};
    dap_chain_net_srv_uid_t l_uid = { .uint64 = DAP_CHAIN_NET_SRV_STAKE_POS_DELEGATE_ID };
    char *l_order_hash_str = dap_chain_net_srv_order_create(a_net, l_dir, l_uid, g_node_addr,
                                                            l_tx_hash, a_fee, l_unit, l_native_ticker, 0,
                                                            NULL, 0, 1, NULL, 0, a_key);
    if (l_order_hash_str && !dap_strcmp(a_hash_out_type, "base58")) {
        char *l_base58_str = dap_enc_base58_from_hex_str_to_str(l_order_hash_str);
        DAP_DELETE(l_order_hash_str);
        l_order_hash_str = l_base58_str;
    }
    return l_order_hash_str;
}

struct validator_odrer_ext {
    uint256_t tax;
    uint256_t value_max;
} DAP_ALIGN_PACKED;

char *s_validator_order_create(dap_chain_net_t *a_net, uint256_t a_value_min, uint256_t a_value_max, uint256_t a_tax,
                               dap_enc_key_t *a_key, const char *a_hash_out_type, dap_chain_node_addr_t a_node_addr)
{
    dap_chain_hash_fast_t l_tx_hash = {};
    dap_chain_net_srv_order_direction_t l_dir = SERV_DIR_SELL;
    char l_delegated_ticker[DAP_CHAIN_TICKER_SIZE_MAX];
    dap_chain_datum_token_get_delegated_ticker(l_delegated_ticker, a_net->pub.native_ticker);
    dap_chain_net_srv_price_unit_uid_t l_unit = { .uint32 =  SERV_UNIT_PCS};
    dap_chain_net_srv_uid_t l_uid = { .uint64 = DAP_CHAIN_NET_SRV_STAKE_POS_DELEGATE_ORDERS };
    struct validator_odrer_ext l_order_ext = { a_tax, a_value_max };
    dap_chain_net_srv_order_t *l_order = dap_chain_net_srv_order_compose(a_net, l_dir, l_uid, a_node_addr,
                                                            l_tx_hash, &a_value_min, l_unit, l_delegated_ticker, 0,
                                                            (const uint8_t *)&l_order_ext, sizeof(l_order_ext),
                                                            1, NULL, 0, a_key);
    if (!l_order)
        return NULL;
    char *l_order_hash_str = dap_chain_net_srv_order_save(a_net, l_order, true);
    DAP_DELETE(l_order);
    if (l_order_hash_str && !dap_strcmp(a_hash_out_type, "base58")) {
        char *l_base58_str = dap_enc_base58_from_hex_str_to_str(l_order_hash_str);
        DAP_DELETE(l_order_hash_str);
        l_order_hash_str = l_base58_str;
    }
    return l_order_hash_str;
}

char *s_staker_order_create(dap_chain_net_t *a_net, uint256_t a_value, dap_hash_fast_t *a_tx_hash, dap_enc_key_t *a_key, const char *a_hash_out_type)
{
    dap_chain_net_srv_order_direction_t l_dir = SERV_DIR_BUY;
    char l_delegated_ticker[DAP_CHAIN_TICKER_SIZE_MAX];
    dap_chain_datum_token_get_delegated_ticker(l_delegated_ticker, a_net->pub.native_ticker);
    dap_chain_net_srv_price_unit_uid_t l_unit = { .uint32 =  SERV_UNIT_PCS};
    dap_chain_net_srv_uid_t l_uid = { .uint64 = DAP_CHAIN_NET_SRV_STAKE_POS_DELEGATE_ORDERS };
    dap_chain_net_srv_order_t *l_order = dap_chain_net_srv_order_compose(a_net, l_dir, l_uid, g_node_addr,
                                                            *a_tx_hash, &a_value, l_unit, l_delegated_ticker, 0,
                                                            NULL, 0, 1, NULL, 0, a_key);
    if (!l_order)
        return NULL;
    char *l_order_hash_str = dap_chain_net_srv_order_save(a_net, l_order, true);
    DAP_DELETE(l_order);
    if (l_order_hash_str && !dap_strcmp(a_hash_out_type, "base58")) {
        char *l_base58_str = dap_enc_base58_from_hex_str_to_str(l_order_hash_str);
        DAP_DELETE(l_order_hash_str);
        l_order_hash_str = l_base58_str;
    }
    return l_order_hash_str;
}

static int s_cli_srv_stake_order(int a_argc, char **a_argv, int a_arg_index, void **a_str_reply, const char *a_hash_out_type)
{
    enum {
        CMD_NONE, CMD_CREATE_FEE, CMD_CREATE_VALIDATOR, CMD_CREATE_STAKER, CMD_UPDATE, CMD_LIST, CMD_REMOVE
    };
    int l_cmd_num = CMD_NONE;
    const char *l_create_type = NULL;
    if (dap_cli_server_cmd_find_option_val(a_argv, a_arg_index, dap_min(a_argc, a_arg_index + 1), "create", &l_create_type)) {
        if (!dap_strcmp(l_create_type, "validator"))
            l_cmd_num = CMD_CREATE_VALIDATOR;
        else if (!dap_strcmp(l_create_type, "staker"))
            l_cmd_num = CMD_CREATE_STAKER;
        else
            l_cmd_num = CMD_CREATE_FEE;
    }
    else if (dap_cli_server_cmd_check_option(a_argv, a_arg_index, dap_min(a_argc, a_arg_index + 1), "update") >= 0)
        l_cmd_num = CMD_UPDATE;
    else if (dap_cli_server_cmd_check_option(a_argv, a_arg_index, dap_min(a_argc, a_arg_index + 1), "list") >= 0)
        l_cmd_num = CMD_LIST;
    else if (dap_cli_server_cmd_check_option(a_argv, a_arg_index, dap_min(a_argc, a_arg_index + 1), "remove") >= 0)
        l_cmd_num = CMD_REMOVE;

    int l_arg_index = a_arg_index + 1;
    const char *l_net_str = NULL;
    dap_cli_server_cmd_find_option_val(a_argv, l_arg_index, a_argc, "-net", &l_net_str);
    if (!l_net_str) {
        dap_cli_server_cmd_set_reply_text(a_str_reply, "Command 'order' requires parameter -net");
        return -3;
    }
    dap_chain_net_t *l_net = dap_chain_net_by_name(l_net_str);
    if (!l_net) {
        dap_cli_server_cmd_set_reply_text(a_str_reply, "Network %s not found", l_net_str);
        return -4;
    }

    switch (l_cmd_num) {
    case CMD_CREATE_FEE: {
        const char *l_value_str = NULL,
                   *l_cert_str = NULL;
        dap_cli_server_cmd_find_option_val(a_argv, l_arg_index, a_argc, "-value", &l_value_str);
        if (!l_value_str) {
            dap_cli_server_cmd_set_reply_text(a_str_reply, "Fee order creation requires parameter -value");
            return -5;
        }
        uint256_t l_value = dap_chain_balance_scan(l_value_str);
        if (IS_ZERO_256(l_value)) {
            dap_cli_server_cmd_set_reply_text(a_str_reply, "Format -value <256 bit integer>");
            return -6;
        }
        dap_cli_server_cmd_find_option_val(a_argv, l_arg_index, a_argc, "-cert", &l_cert_str);
        if (!l_cert_str) {
            dap_cli_server_cmd_set_reply_text(a_str_reply, "Fee order creation requires parameter -cert");
            return -7;
        }
        dap_cert_t *l_cert = dap_cert_find_by_name(l_cert_str);
        if (!l_cert) {
            dap_cli_server_cmd_set_reply_text(a_str_reply, "Can't load cert %s", l_cert_str);
            return -8;
        }
        if (!l_cert->enc_key || !l_cert->enc_key->priv_key_data || !l_cert->enc_key->priv_key_data_size) {
            dap_cli_server_cmd_set_reply_text(a_str_reply, "Certificate \"%s\" has no private key", l_cert_str);
            return -20;
        }
        // Create the order & put it in GDB
        char *l_order_hash_str = s_fee_order_create(l_net, &l_value, l_cert->enc_key, a_hash_out_type);
        if (l_order_hash_str) {
            dap_cli_server_cmd_set_reply_text(a_str_reply, "Successfully created order %s", l_order_hash_str);
            DAP_DELETE(l_order_hash_str);
        } else {
            dap_cli_server_cmd_set_reply_text(a_str_reply, "Can't compose the order");
            return -9;
        }
    } break;

    case CMD_CREATE_VALIDATOR: {
        const char *l_value_min_str = NULL,
                   *l_value_max_str = NULL,
                   *l_tax_str = NULL;
        dap_cli_server_cmd_find_option_val(a_argv, l_arg_index, a_argc, "-value_min", &l_value_min_str);
        if (!l_value_min_str) {
            dap_cli_server_cmd_set_reply_text(a_str_reply, "Validator order creation requires parameter -value_min");
            return -5;
        }
        uint256_t l_value_min = dap_chain_balance_scan(l_value_min_str);
        if (IS_ZERO_256(l_value_min)) {
            dap_cli_server_cmd_set_reply_text(a_str_reply, "Format -value_min <256 bit integer>");
            return -6;
        }
        dap_cli_server_cmd_find_option_val(a_argv, l_arg_index, a_argc, "-value_max", &l_value_max_str);
        if (!l_value_max_str) {
            dap_cli_server_cmd_set_reply_text(a_str_reply, "Validator order creation requires parameter -value_max");
            return -7;
        }
        uint256_t l_value_max = dap_chain_balance_scan(l_value_max_str);
        if (IS_ZERO_256(l_value_max)) {
            dap_cli_server_cmd_set_reply_text(a_str_reply, "Format -value_max <256 bit integer>");
            return -8;
        }
        dap_cli_server_cmd_find_option_val(a_argv, l_arg_index, a_argc, "-tax", &l_tax_str);
        if (!l_tax_str) {
            dap_cli_server_cmd_set_reply_text(a_str_reply, "Validator order creation requires parameter -tax");
            return -9;
        }
        uint256_t l_tax = dap_chain_balance_coins_scan(l_tax_str);
        if (compare256(l_tax, dap_chain_balance_coins_scan("100.0")) == 1 ||
                compare256(l_tax, GET_256_FROM_64(100)) == -1) {
            dap_cli_server_cmd_set_reply_text(a_str_reply, "Tax must be lower or equal than 100%% and higher or equal than 1.0e-16%%");
            return -10;
        }
        const char *l_cert_str = NULL;
        dap_cli_server_cmd_find_option_val(a_argv, l_arg_index, a_argc, "-cert", &l_cert_str);
        if (!l_cert_str) {
            dap_cli_server_cmd_set_reply_text(a_str_reply, "Validator order creation requires parameter -cert");
            return -7;
        }
        dap_cert_t *l_cert = dap_cert_find_by_name(l_cert_str);
        if (!l_cert) {
            dap_cli_server_cmd_set_reply_text(a_str_reply, "Can't load cert %s", l_cert_str);
            return -8;
        }
        if (!l_cert->enc_key || !l_cert->enc_key->priv_key_data || !l_cert->enc_key->priv_key_data_size) {
            dap_cli_server_cmd_set_reply_text(a_str_reply, "Certificate \"%s\" has no private key", l_cert_str);
            return -20;
        }
        dap_chain_addr_t l_signing_addr;
        dap_chain_addr_fill_from_key(&l_signing_addr, l_cert->enc_key, l_net->pub.id);
        dap_chain_node_addr_t l_node_addr = g_node_addr;
        const char *l_node_addr_str = NULL;
        dap_cli_server_cmd_find_option_val(a_argv, a_arg_index, a_argc, "-node_addr", &l_node_addr_str);
        if (l_node_addr_str) {
            if (dap_chain_node_addr_from_str(&l_node_addr, l_node_addr_str)) {
                dap_cli_server_cmd_set_reply_text(a_str_reply, "Unrecognized node addr %s", l_node_addr_str);
                return -14;
            }
        }
        int l_result = dap_chain_net_srv_stake_verify_key_and_node(&l_signing_addr, &l_node_addr);
        if (l_result) {
            dap_cli_server_cmd_set_reply_text(a_str_reply, "Key and node verification error");
            return l_result;
        }
        // Create the order & put it in GDB
        char *l_order_hash_str = s_validator_order_create(l_net, l_value_min, l_value_max, l_tax, l_cert->enc_key, a_hash_out_type, l_node_addr);
        if (l_order_hash_str) {
            dap_cli_server_cmd_set_reply_text(a_str_reply, "Successfully created order %s", l_order_hash_str);
            DAP_DELETE(l_order_hash_str);
        } else {
            dap_cli_server_cmd_set_reply_text(a_str_reply, "Can't compose the order");
            return -9;
        }
    } break;

    case CMD_CREATE_STAKER: {
        const char *l_value_str = NULL,
                   *l_wallet_str = NULL,
                   *l_tax_str = NULL,
                   *l_addr_str = NULL,
                   *l_fee_str = NULL;
        dap_cli_server_cmd_find_option_val(a_argv, l_arg_index, a_argc, "-value", &l_value_str);
        if (!l_value_str) {
            dap_cli_server_cmd_set_reply_text(a_str_reply, "Staker order creation requires parameter -value");
            return -5;
        }
        uint256_t l_value = dap_chain_balance_scan(l_value_str);
        if (IS_ZERO_256(l_value)) {
            dap_cli_server_cmd_set_reply_text(a_str_reply, "Format -value <256 bit integer>");
            return -6;
        }
        dap_cli_server_cmd_find_option_val(a_argv, l_arg_index, a_argc, "-fee", &l_fee_str);
        if (!l_fee_str) {
            dap_cli_server_cmd_set_reply_text(a_str_reply, "Staker order creation requires parameter -fee");
            return -7;
        }
        uint256_t l_fee = dap_chain_balance_scan(l_fee_str);
        if (IS_ZERO_256(l_fee)) {
            dap_cli_server_cmd_set_reply_text(a_str_reply, "Format -fee <256 bit integer>");
            return -8;
        }
        dap_cli_server_cmd_find_option_val(a_argv, l_arg_index, a_argc, "-tax", &l_tax_str);
        if (!l_tax_str) {
            dap_cli_server_cmd_set_reply_text(a_str_reply, "Staker order creation requires parameter -tax");
            return -9;
        }
        uint256_t l_tax = dap_chain_balance_coins_scan(l_tax_str);
        if (compare256(l_tax, dap_chain_balance_coins_scan("100.0")) == 1 ||
                compare256(l_tax, GET_256_FROM_64(100)) == -1) {
            dap_cli_server_cmd_set_reply_text(a_str_reply, "Tax must be lower or equal than 100%% and higher or equal than 1.0e-16%%");
            return -10;
        }
        dap_cli_server_cmd_find_option_val(a_argv, l_arg_index, a_argc, "-w", &l_wallet_str);
        if (!l_wallet_str) {
            dap_cli_server_cmd_set_reply_text(a_str_reply, "Staker order creation requires parameter -w");
            return -17;
        }
        dap_chain_wallet_t *l_wallet = dap_chain_wallet_open(l_wallet_str, dap_chain_wallet_get_path(g_config),NULL);
        if (!l_wallet) {
            dap_cli_server_cmd_set_reply_text(a_str_reply, "Specified wallet not found");
            return -18;
        }
        // Create conditional transaction for order
        const char *l_sign_str = dap_chain_wallet_check_sign(l_wallet);
        dap_enc_key_t *l_enc_key = dap_chain_wallet_get_key(l_wallet, 0);
        dap_chain_wallet_close(l_wallet);
        dap_chain_addr_t l_addr = {};
        dap_cli_server_cmd_find_option_val(a_argv, l_arg_index, a_argc, "-addr", &l_addr_str);
        if (l_addr_str) {
            dap_chain_addr_t *l_spec_addr = dap_chain_addr_from_str(l_addr_str);
            if (!l_spec_addr) {
                dap_cli_server_cmd_set_reply_text(a_str_reply, "Specified address is ivalid");
                DAP_DELETE(l_enc_key);
                return -24;
            }
            l_addr = *l_spec_addr;
            DAP_DELETE(l_spec_addr);
        } else
            dap_chain_addr_fill_from_key(&l_addr, l_enc_key, l_net->pub.id);
        DIV_256(l_tax, GET_256_FROM_64(100), &l_tax);
        dap_chain_datum_tx_t *l_tx = s_order_tx_create(l_net, l_enc_key, l_value, l_fee, l_tax, &l_addr);
        DAP_DEL_Z(l_enc_key);
        char *l_tx_hash_str = NULL;
        if (!l_tx || !(l_tx_hash_str = s_stake_tx_put(l_tx, l_net, a_hash_out_type))) {
            dap_cli_server_cmd_set_reply_text(a_str_reply, "Can't compose transaction for order, examine log files for details");
            DAP_DEL_Z(l_tx);
            return -21;
        }
        DAP_DELETE(l_tx);
        // Create the order & put it in GDB
        dap_hash_fast_t l_tx_hash = {};
        dap_chain_hash_fast_from_str(l_tx_hash_str, &l_tx_hash);
        char *l_cert_str = NULL;
        dap_cli_server_cmd_find_option_val(a_argv, l_arg_index, a_argc, "-cert", (const char **)&l_cert_str);
        if (!l_cert_str)
            l_cert_str = "node-addr";
        dap_cert_t *l_cert = dap_cert_find_by_name(l_cert_str);
        if (!l_cert) {
            dap_cli_server_cmd_set_reply_text(a_str_reply, "Can't load cert %s", l_cert_str);
            DAP_DELETE(l_tx_hash_str);
            return -8;
        }
        if (!l_cert->enc_key || !l_cert->enc_key->priv_key_data || !l_cert->enc_key->priv_key_data_size) {
            dap_cli_server_cmd_set_reply_text(a_str_reply, "Certificate \"%s\" has no private key", l_cert_str);
            return -20;
        }
        char *l_order_hash_str = s_staker_order_create(l_net, l_value, &l_tx_hash, l_cert->enc_key, a_hash_out_type);
        if (!l_order_hash_str) {
            dap_cli_server_cmd_set_reply_text(a_str_reply, "Can't compose the order");
            DAP_DELETE(l_tx_hash_str);
            return -9;
        }
        dap_cli_server_cmd_set_reply_text(a_str_reply, "%sSuccessfully created order %s\nSAVE TO TAKE ===>>> Order tx hash = %s", l_sign_str, l_order_hash_str, l_tx_hash_str);
        DAP_DELETE(l_order_hash_str);
        DAP_DELETE(l_tx_hash_str);
    } break;

    case CMD_REMOVE:
    case CMD_UPDATE: {
        const char *l_order_hash_str = NULL;
        dap_cli_server_cmd_find_option_val(a_argv, l_arg_index, a_argc, "-order", &l_order_hash_str);
        if (!l_order_hash_str) {
            dap_cli_server_cmd_set_reply_text(a_str_reply, "Command 'srv_stake order %s' requires prameter -order\n",
                                                l_cmd_num  == CMD_REMOVE ? "remove" : "update");
            return -4;
        }
        char *l_order_hash_hex_str;
        // datum hash may be in hex or base58 format
        if(!dap_strncmp(l_order_hash_str, "0x", 2) || !dap_strncmp(l_order_hash_str, "0X", 2))
            l_order_hash_hex_str = dap_strdup(l_order_hash_str);
        else
            l_order_hash_hex_str = dap_enc_base58_to_hex_str_from_str(l_order_hash_str);
        dap_chain_net_srv_order_t *l_order = dap_chain_net_srv_order_find_by_hash_str(l_net, l_order_hash_hex_str);
        if (!l_order) {
            dap_cli_server_cmd_set_reply_text(a_str_reply, "Can't find order %s\n", l_order_hash_str);
            DAP_DELETE(l_order_hash_hex_str);
            return -5;
        }
        if (l_order->srv_uid.uint64 != DAP_CHAIN_NET_SRV_STAKE_POS_DELEGATE_ID &&
                l_order->srv_uid.uint64 != DAP_CHAIN_NET_SRV_STAKE_POS_DELEGATE_ORDERS) {
            dap_cli_server_cmd_set_reply_text(a_str_reply, "Order %s is not a delegated stake order\n", l_order_hash_str);
            DAP_DELETE(l_order_hash_hex_str);
            return -6;
        }
        if (l_cmd_num == CMD_REMOVE) {
            if (dap_chain_net_srv_order_delete_by_hash_str_sync(l_net, l_order_hash_hex_str)) {
                dap_cli_server_cmd_set_reply_text(a_str_reply, "Can't remove order %s\n", l_order_hash_str);
                return -14;
            }
            dap_cli_server_cmd_set_reply_text(a_str_reply, "Stake order successfully removed");
            DAP_DELETE(l_order_hash_hex_str);
        } else { // l_cmd_num == CMD_UPDATE
            const char *l_cert_str = NULL, *l_value_str = NULL;
            // TODO make orders updatable
            /*uint256_t l_value = {0};
            if (l_value_str) {
                l_value = dap_chain_balance_scan(l_value_str);
                if (IS_ZERO_256(l_value)) {
                    dap_cli_server_cmd_set_reply_text(a_str_reply, "Format -value <uint256_t>");
                    return -8;
                }
            }
            dap_cli_server_cmd_find_option_val(a_argv, l_arg_index, a_argc, "-cert", &l_cert_str);
            if (!l_cert_str) {
                dap_cli_server_cmd_set_reply_text(a_str_reply, "Command 'order update' requires parameter -cert");
                return -7;
            }
            dap_cert_t *l_cert = dap_cert_find_by_name(l_cert_str);
            if (!l_cert) {
                dap_cli_server_cmd_set_reply_text(a_str_reply, "Can't load cert %s", l_cert_str);
                return -9;
            }
            l_key = l_cert->enc_key;
            // Remove old order and create the order & put it to GDB
            dap_chain_net_srv_order_delete_by_hash_str_sync(l_net, l_order_hash_hex_str);
            DAP_DELETE(l_order_hash_hex_str);
            DAP_DELETE(l_order_hash_base58_str);
            l_order_hash_hex_str = s_fee_order_create(l_net, &l_value, l_key);
            if(!l_order_hash_hex_str) {
                dap_cli_server_cmd_set_reply_text(a_str_reply, "Can't create new order");
                return -15;
            }*/
        }
    } break;

    case CMD_LIST: {
        const char *l_net_str = NULL;
        dap_cli_server_cmd_find_option_val(a_argv, l_arg_index, a_argc, "-net", &l_net_str);
        if (!l_net_str) {
            dap_cli_server_cmd_set_reply_text(a_str_reply, "Command 'order list' requires parameter -net");
            return -3;
        }
        dap_chain_net_t *l_net = dap_chain_net_by_name(l_net_str);
        if (!l_net) {
            dap_cli_server_cmd_set_reply_text(a_str_reply, "Network %s not found", l_net_str);
            return -4;
        }
        dap_string_t *l_reply_str = dap_string_new("");
        for (int i = 0; i < 2; i++) {
            char *l_gdb_group_str = i ? dap_chain_net_srv_order_get_gdb_group(l_net) :
                                        dap_chain_net_srv_order_get_common_group(l_net);
            size_t l_orders_count = 0;
            dap_global_db_obj_t * l_orders = dap_global_db_get_all_sync(l_gdb_group_str, &l_orders_count);
            for (size_t i = 0; i < l_orders_count; i++) {
                const dap_chain_net_srv_order_t *l_order = dap_chain_net_srv_order_check(l_orders[i].key, l_orders[i].value, l_orders[i].value_len);
                if (!l_order) {
                    log_it(L_WARNING, "Unreadable order %s", l_orders[i].key);
                    continue;
                }
                if (l_order->srv_uid.uint64 != DAP_CHAIN_NET_SRV_STAKE_POS_DELEGATE_ID &&
                        l_order->srv_uid.uint64 != DAP_CHAIN_NET_SRV_STAKE_POS_DELEGATE_ORDERS)
                    continue;
                // TODO add filters to list (token, address, etc.)
                dap_string_append(l_reply_str, "\n");
                dap_chain_net_srv_order_dump_to_string(l_order, l_reply_str, a_hash_out_type, l_net->pub.native_ticker);
                if (l_order->srv_uid.uint64 == DAP_CHAIN_NET_SRV_STAKE_POS_DELEGATE_ORDERS) {
                    if (l_order->direction == SERV_DIR_SELL) {
                        dap_string_append(l_reply_str, "Value in this order type means minimum value of m-tokens for validator acceptable for key delegation with supplied tax\n"
                                                       "Order external params:\n");
                        struct validator_odrer_ext *l_ext = (struct validator_odrer_ext *)l_order->ext_n_sign;
                        const char *l_coins_str;
                        dap_uint256_to_char(l_ext->tax, &l_coins_str);
                        dap_string_append_printf(l_reply_str, "  tax:              %s%%\n", l_coins_str);
                        dap_uint256_to_char(l_ext->value_max, &l_coins_str);
                        dap_string_append_printf(l_reply_str, "  maximum_value:    %s\n", l_coins_str);
                    } else { // l_order->direction = SERV_DIR_BUY
                        dap_string_append(l_reply_str, "Value in this order type means value of m-tokens locked in conditional transaction attached to the order\n"
                                                       "Order conditional tx params:\n");
                        bool l_error = true;
                        dap_chain_addr_t l_addr = {};
                        uint256_t l_tax = uint256_0;
                        dap_chain_datum_tx_t *l_tx = dap_ledger_tx_find_by_hash(l_net->pub.ledger, &l_order->tx_cond_hash);
                        if (l_tx) {
                            dap_chain_tx_out_cond_t *l_cond = dap_chain_datum_tx_out_cond_get(l_tx, DAP_CHAIN_TX_OUT_COND_SUBTYPE_SRV_STAKE_POS_DELEGATE, NULL);
                            if (l_cond && l_cond->tsd_size == dap_chain_datum_tx_item_out_cond_create_srv_stake_get_tsd_size()) {
                                dap_tsd_t *l_tsd = dap_tsd_find(l_cond->tsd, l_cond->tsd_size, DAP_CHAIN_TX_OUT_COND_TSD_ADDR);
                                l_addr = dap_tsd_get_scalar(l_tsd, dap_chain_addr_t);
                                l_tsd = dap_tsd_find(l_cond->tsd, l_cond->tsd_size, DAP_CHAIN_TX_OUT_COND_TSD_VALUE);
                                l_tax = dap_tsd_get_scalar(l_tsd, uint256_t);
                                MULT_256_256(l_tax, GET_256_FROM_64(100), &l_tax);
                                l_error = false;
                            }
                        }
                        if (!l_error) {
                            const char *l_tax_str; dap_uint256_to_char(l_tax, &l_tax_str);
                            dap_string_append_printf(l_reply_str, "  sovereign_tax:    %s%%\n  sovereign_addr:   %s\n",
                                l_tax_str, dap_chain_addr_to_str_static(&l_addr));
                        } else
                            dap_string_append(l_reply_str, "  Conditional tx not found or illegal\n");
                    }
                } else
                    dap_string_append(l_reply_str, "Value in this order type means minimum fee for validator acceptable for process transactions\n");
            }
            dap_global_db_objs_delete(l_orders, l_orders_count);
            DAP_DELETE(l_gdb_group_str);
        }
        if (!l_reply_str->len)
            dap_string_append(l_reply_str, "No orders found");
        *a_str_reply = dap_string_free(l_reply_str, false);
    } break;

    default:
        dap_cli_server_cmd_set_reply_text(a_str_reply, "Subcommand %s not recognized", a_argv[a_arg_index]);
        return -2;
    }
    return 0;
}

static int s_cli_srv_stake_delegate(int a_argc, char **a_argv, int a_arg_index, void **a_str_reply, const char *a_hash_out_type)
{
    const char *l_net_str = NULL,
               *l_wallet_str = NULL,
               *l_cert_str = NULL,
               *l_value_str = NULL,
               *l_fee_str = NULL,
               *l_node_addr_str = NULL,
               *l_order_hash_str = NULL;
    dap_cli_server_cmd_find_option_val(a_argv, a_arg_index, a_argc, "-net", &l_net_str);
    if (!l_net_str) {
        dap_cli_server_cmd_set_reply_text(a_str_reply, "Command 'delegate' requires parameter -net");
        return -3;
    }
    dap_chain_net_t *l_net = dap_chain_net_by_name(l_net_str);
    if (!l_net) {
        dap_cli_server_cmd_set_reply_text(a_str_reply, "Network %s not found", l_net_str);
        return -4;
    }
    dap_cli_server_cmd_find_option_val(a_argv, a_arg_index, a_argc, "-w", &l_wallet_str);
    if (!l_wallet_str) {
        dap_cli_server_cmd_set_reply_text(a_str_reply, "Command 'delegate' requires parameter -w");
        return -17;
    }
    const char* l_sign_str = "";
    dap_chain_wallet_t *l_wallet = dap_chain_wallet_open(l_wallet_str, dap_chain_wallet_get_path(g_config), NULL);
    if (!l_wallet) {
        dap_cli_server_cmd_set_reply_text(a_str_reply, "Specified wallet not found");
        return -18;
    } else
        l_sign_str = dap_chain_wallet_check_sign(l_wallet);
    dap_enc_key_t *l_enc_key = dap_chain_wallet_get_key(l_wallet, 0);
    dap_chain_wallet_close(l_wallet);
    dap_chain_addr_t l_signing_addr, l_sovereign_addr = {};
    uint256_t l_sovereign_tax = uint256_0;
    dap_cli_server_cmd_find_option_val(a_argv, a_arg_index, a_argc, "-cert", &l_cert_str);
    dap_cli_server_cmd_find_option_val(a_argv, a_arg_index, a_argc, "-order", &l_order_hash_str);
    if (!l_cert_str && !l_order_hash_str) {
        dap_cli_server_cmd_set_reply_text(a_str_reply, "Command 'delegate' requires parameter -cert and/or -order");
        dap_enc_key_delete(l_enc_key);
        return -13;
    }
    uint256_t l_value = uint256_0;
    dap_cli_server_cmd_find_option_val(a_argv, a_arg_index, a_argc, "-value", &l_value_str);
    if (!l_value_str) {
        if (!l_order_hash_str) {
            dap_cli_server_cmd_set_reply_text(a_str_reply, "Command 'delegate' requires parameter -value");
            dap_enc_key_delete(l_enc_key);
            return -9;
        }
    } else {
        l_value = dap_chain_balance_scan(l_value_str);
        if (IS_ZERO_256(l_value)) {
            dap_cli_server_cmd_set_reply_text(a_str_reply, "Unrecognized number in '-value' param");
            dap_enc_key_delete(l_enc_key);
            return -10;
        }
    }
    dap_chain_datum_tx_t *l_prev_tx = NULL;
    if (l_cert_str) {
        dap_cert_t *l_signing_cert = dap_cert_find_by_name(l_cert_str);
        if (!l_signing_cert) {
            dap_cli_server_cmd_set_reply_text(a_str_reply, "Specified certificate not found");
            dap_enc_key_delete(l_enc_key);
            return -19;
        }
        if (dap_chain_addr_fill_from_key(&l_signing_addr, l_signing_cert->enc_key, l_net->pub.id)) {
            dap_cli_server_cmd_set_reply_text(a_str_reply, "Specified certificate is wrong");
            dap_enc_key_delete(l_enc_key);
            return -20;
        }
        dap_cli_server_cmd_find_option_val(a_argv, a_arg_index, a_argc, "-node_addr", &l_node_addr_str);
    }
    dap_chain_node_addr_t l_node_addr = g_node_addr;
    if (l_node_addr_str) {
        if (dap_chain_node_addr_from_str(&l_node_addr, l_node_addr_str)) {
            dap_cli_server_cmd_set_reply_text(a_str_reply, "Unrecognized node addr %s", l_node_addr_str);
            dap_enc_key_delete(l_enc_key);
            return -14;
        }
    }
    if (l_order_hash_str) {
        dap_chain_net_srv_order_t *l_order = dap_chain_net_srv_order_find_by_hash_str(l_net, l_order_hash_str);
        if (!l_order) {
            dap_cli_server_cmd_set_reply_text(a_str_reply, "Specified order not found");
            dap_enc_key_delete(l_enc_key);
            return -25;
        }
        if (l_order->direction == SERV_DIR_BUY) { // Staker order
            if (!l_cert_str) {
                dap_cli_server_cmd_set_reply_text(a_str_reply, "Command 'delegate' requires parameter -cert with this order type");
                dap_enc_key_delete(l_enc_key);
                return -22;
            }
            if (l_order->ext_size != 0) {
                dap_cli_server_cmd_set_reply_text(a_str_reply, "Specified order has invalid size");
                dap_enc_key_delete(l_enc_key);
                DAP_DELETE(l_order);
                return -26;
            }
            l_prev_tx = dap_ledger_tx_find_by_hash(l_net->pub.ledger, &l_order->tx_cond_hash);
            if (!l_prev_tx) {
                dap_cli_server_cmd_set_reply_text(a_str_reply, "The order's conditional transaction not found in ledger");
                dap_enc_key_delete(l_enc_key);
                DAP_DELETE(l_order);
                return -30;
            }
            int l_out_num = 0;
            dap_chain_tx_out_cond_t *l_cond = dap_chain_datum_tx_out_cond_get(l_prev_tx, DAP_CHAIN_TX_OUT_COND_SUBTYPE_SRV_STAKE_POS_DELEGATE, &l_out_num);
            if (!l_cond) {
                dap_cli_server_cmd_set_reply_text(a_str_reply, "The order's conditional transaction has invalid type");
                dap_enc_key_delete(l_enc_key);
                DAP_DELETE(l_order);
                return -31;
            }
            if (dap_ledger_tx_hash_is_used_out_item(l_net->pub.ledger, &l_order->tx_cond_hash, l_out_num, NULL)) {
                dap_cli_server_cmd_set_reply_text(a_str_reply, "The order's conditional transaction is already spent");
                dap_enc_key_delete(l_enc_key);
                DAP_DELETE(l_order);
                return -32;
            }
            char l_delegated_ticker[DAP_CHAIN_TICKER_SIZE_MAX];
            dap_chain_datum_token_get_delegated_ticker(l_delegated_ticker, l_net->pub.native_ticker);
            const char *l_tx_ticker = dap_ledger_tx_get_token_ticker_by_hash(l_net->pub.ledger, &l_order->tx_cond_hash);
            if (dap_strcmp(l_tx_ticker, l_delegated_ticker)) {
                log_it(L_WARNING, "Requested conditional transaction have another ticker (not %s)", l_delegated_ticker);
                return -38;
            }
            if (l_cond->tsd_size != dap_chain_datum_tx_item_out_cond_create_srv_stake_get_tsd_size()) {
                dap_cli_server_cmd_set_reply_text(a_str_reply, "The order's conditional transaction has invalid format");
                dap_enc_key_delete(l_enc_key);
                DAP_DELETE(l_order);
                return -33;
            }
            if (compare256(l_cond->header.value, l_order->price)) {
                dap_cli_server_cmd_set_reply_text(a_str_reply, "The order's conditional transaction has different value");
                dap_enc_key_delete(l_enc_key);
                DAP_DELETE(l_order);
                return -34;
            }
            if (!dap_chain_addr_is_blank(&l_cond->subtype.srv_stake_pos_delegate.signing_addr) ||
                    l_cond->subtype.srv_stake_pos_delegate.signer_node_addr.uint64) {
                dap_cli_server_cmd_set_reply_text(a_str_reply, "The order's conditional transaction gas not blank address or key");
                dap_enc_key_delete(l_enc_key);
                DAP_DELETE(l_order);
                return -35;
            }
            l_value = l_order->price;
            dap_tsd_t *l_tsd = dap_tsd_find(l_cond->tsd, l_cond->tsd_size, DAP_CHAIN_TX_OUT_COND_TSD_ADDR);
            l_sovereign_addr = dap_tsd_get_scalar(l_tsd, dap_chain_addr_t);
            l_tsd = dap_tsd_find(l_cond->tsd, l_cond->tsd_size, DAP_CHAIN_TX_OUT_COND_TSD_VALUE);
            l_sovereign_tax = dap_tsd_get_scalar(l_tsd, uint256_t);
            MULT_256_256(l_sovereign_tax, GET_256_FROM_64(100), &l_sovereign_tax);
#if EXTENDED_SRV_DEBUG
            {
                char *l_tax_str = dap_chain_balance_to_coins(l_sovereign_tax);
                char *l_addr_str = dap_chain_addr_to_str_static(&l_sovereign_addr);
                log_it(L_NOTICE, "Delegation tx params: tax = %s%%, addr = %s", l_tax_str, l_addr_str);
                DAP_DEL_Z(l_tax_str);
                DAP_DEL_Z(l_addr_str);
            }
#endif
        } else {
            if (!l_value_str) {
                dap_cli_server_cmd_set_reply_text(a_str_reply, "Command 'delegate' requires parameter -value with this order type");
                dap_enc_key_delete(l_enc_key);
                return -23;
            }
            const char *l_sovereign_addr_str = NULL;
            dap_cli_server_cmd_find_option_val(a_argv, a_arg_index, a_argc, "-tax_addr", &l_sovereign_addr_str);
            if (l_sovereign_addr_str) {
                dap_chain_addr_t *l_spec_addr = dap_chain_addr_from_str(l_sovereign_addr_str);
                if (!l_spec_addr) {
                    dap_cli_server_cmd_set_reply_text(a_str_reply, "Specified address is ivalid");
                    return -24;
                }
                l_sovereign_addr = *l_spec_addr;
                DAP_DELETE(l_spec_addr);
            } else
                dap_chain_addr_fill_from_key(&l_sovereign_addr, l_enc_key, l_net->pub.id);

            if (l_order->ext_size != sizeof(struct validator_odrer_ext)) {
                dap_cli_server_cmd_set_reply_text(a_str_reply, "Specified order has invalid size");
                dap_enc_key_delete(l_enc_key);
                DAP_DELETE(l_order);
                return -26;
            }
            struct validator_odrer_ext *l_ext = (struct validator_odrer_ext *)l_order->ext_n_sign;
            l_sovereign_tax = l_ext->tax;
            if (l_order_hash_str && compare256(l_value, l_order->price) == -1) {
                const char *l_coin_min_str, *l_value_min_str =
                    dap_uint256_to_char(l_order->price, &l_coin_min_str);
                dap_cli_server_cmd_set_reply_text(a_str_reply, "Number in '-value' param %s is lower than order minimum allowed value %s(%s)",
                                                  l_value_str, l_coin_min_str, l_value_min_str);
                dap_enc_key_delete(l_enc_key);
                return -13;
            }
            if (l_order_hash_str && compare256(l_value, l_ext->value_max) == 1) {
                const char *l_coin_max_str, *l_value_max_str =
                    dap_uint256_to_char(l_ext->value_max, &l_coin_max_str);
                dap_cli_server_cmd_set_reply_text(a_str_reply, "Number in '-value' param %s is higher than order minimum allowed value %s(%s)",
                                                  l_value_str, l_coin_max_str, l_value_max_str);
                dap_enc_key_delete(l_enc_key);
                return -14;
            }
            dap_sign_t *l_sign = (dap_sign_t *)(l_order->ext_n_sign + l_order->ext_size);
            if (l_sign->header.type.type == SIG_TYPE_NULL) {
                dap_cli_server_cmd_set_reply_text(a_str_reply, "Specified order is unsigned");
                dap_enc_key_delete(l_enc_key);
                DAP_DELETE(l_order);
                return -27;
            }
            dap_chain_addr_fill_from_sign(&l_signing_addr, l_sign, l_net->pub.id);
            char l_delegated_ticker_str[DAP_CHAIN_TICKER_SIZE_MAX];
            dap_chain_datum_token_get_delegated_ticker(l_delegated_ticker_str, l_net->pub.native_ticker);
            if (dap_strcmp(l_order->price_ticker, l_delegated_ticker_str)) {
                dap_cli_server_cmd_set_reply_text(a_str_reply, "Specified order is invalid");
                dap_enc_key_delete(l_enc_key);
                DAP_DELETE(l_order);
                return -28;
            }
            l_node_addr = l_order->node_addr;
        }
        DAP_DELETE(l_order);
        if (compare256(l_sovereign_tax, dap_chain_balance_coins_scan("100.0")) == 1 ||
                compare256(l_sovereign_tax, GET_256_FROM_64(100)) == -1) {
            dap_cli_server_cmd_set_reply_text(a_str_reply, "Tax must be lower or equal than 100%% and higher or equal than 1.0e-16%%");
            dap_enc_key_delete(l_enc_key);
            return -29;
        }
        DIV_256(l_sovereign_tax, GET_256_FROM_64(100), &l_sovereign_tax);
    }

    int l_check_result = dap_chain_net_srv_stake_verify_key_and_node(&l_signing_addr, &l_node_addr);
    if (l_check_result) {
        dap_cli_server_cmd_set_reply_text(a_str_reply, "Key and node verification error");
        dap_enc_key_delete(l_enc_key);
        return l_check_result;
    }
    uint256_t l_allowed_min = dap_chain_net_srv_stake_get_allowed_min_value(l_net->pub.id);
    if (compare256(l_value, l_allowed_min) == -1) {
        const char *l_coin_min_str, *l_value_min_str = dap_uint256_to_char(l_allowed_min, &l_coin_min_str);
        dap_cli_server_cmd_set_reply_text(a_str_reply, "Number in '-value' param %s is lower than service minimum allowed value %s(%s)",
                                          l_value_str, l_coin_min_str, l_value_min_str);
        dap_enc_key_delete(l_enc_key);
        return -11;
    }
    dap_cli_server_cmd_find_option_val(a_argv, a_arg_index, a_argc, "-fee", &l_fee_str);
    if (!l_fee_str) {
        dap_cli_server_cmd_set_reply_text(a_str_reply, "Command 'delegate' requires parameter -fee");
        dap_enc_key_delete(l_enc_key);
        return -15;
    }
    uint256_t l_fee = dap_chain_balance_scan(l_fee_str);
    if (IS_ZERO_256(l_fee)) {
        dap_cli_server_cmd_set_reply_text(a_str_reply, "Unrecognized number in '-fee' param");
        dap_enc_key_delete(l_enc_key);
        return -16;
    }

    // Create conditional transaction
    dap_chain_datum_tx_t *l_tx = s_stake_tx_create(l_net, l_enc_key, l_value, l_fee, &l_signing_addr, &l_node_addr,
                                                   l_order_hash_str ? &l_sovereign_addr : NULL, l_sovereign_tax, l_prev_tx);
    dap_enc_key_delete(l_enc_key);
    char *l_tx_hash_str;
    if (!l_tx || !(l_tx_hash_str = s_stake_tx_put(l_tx, l_net, a_hash_out_type))) {
        dap_cli_server_cmd_set_reply_text(a_str_reply, "Stake transaction error");
        DAP_DEL_Z(l_tx);
        return -12;
    }
    DAP_DELETE(l_tx);
    const char *c_save_to_take = l_prev_tx ? "" : "SAVE TO TAKE ===>>> ";
    dap_cli_server_cmd_set_reply_text(a_str_reply, "%s%sStake transaction %s has done", l_sign_str, c_save_to_take, l_tx_hash_str);
    DAP_DELETE(l_tx_hash_str);
    return 0;
}

static int s_cli_srv_stake_update(int a_argc, char **a_argv, int a_arg_index, void **a_str_reply, const char *a_hash_out_type)
{
    const char *l_net_str = NULL,
               *l_wallet_str = NULL,
               *l_value_str,
               *l_fee_str = NULL,
               *l_tx_hash_str = NULL,
               *l_cert_str = NULL;
    dap_cli_server_cmd_find_option_val(a_argv, a_arg_index, a_argc, "-net", &l_net_str);
    if (!l_net_str) {
        dap_cli_server_cmd_set_reply_text(a_str_reply, "Command 'update' requires parameter -net");
        return -3;
    }
    dap_chain_net_t *l_net = dap_chain_net_by_name(l_net_str);
    if (!l_net) {
        dap_cli_server_cmd_set_reply_text(a_str_reply, "Network %s not found", l_net_str);
        return -4;
    }
    uint256_t l_fee = {};
    dap_cli_server_cmd_find_option_val(a_argv, a_arg_index, a_argc, "-w", &l_wallet_str);
    if (!l_wallet_str) {
        dap_cli_server_cmd_set_reply_text(a_str_reply, "Command 'update' requires parameter -w");
        return -17;
    }
    dap_cli_server_cmd_find_option_val(a_argv, a_arg_index, a_argc, "-fee", &l_fee_str);
    if (!l_fee_str) {
        dap_cli_server_cmd_set_reply_text(a_str_reply, "Command 'update' requires parameter -fee");
        return -5;
    }
    l_fee = dap_chain_balance_scan(l_fee_str);
    if (IS_ZERO_256(l_fee)) {
        dap_cli_server_cmd_set_reply_text(a_str_reply, "Unrecognized number in '-fee' param");
        return -6;
    }
    uint256_t l_value = {};
    dap_cli_server_cmd_find_option_val(a_argv, a_arg_index, a_argc, "-value", &l_value_str);
    if (!l_value_str) {
        dap_cli_server_cmd_set_reply_text(a_str_reply, "Command 'update' requires parameter -value");
        return -7;
    }
    l_value = dap_chain_balance_scan(l_value_str);
    if (IS_ZERO_256(l_value)) {
        dap_cli_server_cmd_set_reply_text(a_str_reply, "Unrecognized number in '-value' param");
        return -8;
    }
    uint256_t l_value_min = dap_chain_net_srv_stake_get_allowed_min_value(l_net->pub.id);
    if (compare256(l_value, l_value_min) == -1) {
        const char *l_value_min_str; dap_uint256_to_char(l_value_min, &l_value_min_str);
        dap_cli_server_cmd_set_reply_text(a_str_reply, "New delegation value should be not less than service required minimum %s", l_value_min_str);
        return -25;
    }

    dap_cli_server_cmd_find_option_val(a_argv, a_arg_index, a_argc, "-tx", &l_tx_hash_str);
    if (!l_tx_hash_str) {
        dap_cli_server_cmd_find_option_val(a_argv, a_arg_index, a_argc, "-cert", &l_cert_str);
        if (!l_cert_str) {
            dap_cli_server_cmd_set_reply_text(a_str_reply, "Command 'update' requires parameter -tx or -cert");
            return -13;
        }
    }
    dap_hash_fast_t l_tx_hash = {};
    if (l_tx_hash_str) {
        dap_chain_hash_fast_from_str(l_tx_hash_str, &l_tx_hash);
    } else {
        dap_chain_addr_t l_signing_addr;
        dap_cert_t *l_cert = dap_cert_find_by_name(l_cert_str);
        if (!l_cert) {
            dap_cli_server_cmd_set_reply_text(a_str_reply, "Specified certificate not found");
            return -18;
        }
        if (!l_cert->enc_key->priv_key_data || l_cert->enc_key->priv_key_data_size == 0) {
            dap_cli_server_cmd_set_reply_text(a_str_reply, "It is not possible to update a stake using a public key.");
            return -31;
        }
        if (dap_chain_addr_fill_from_key(&l_signing_addr, l_cert->enc_key, l_net->pub.id)) {
            dap_cli_server_cmd_set_reply_text(a_str_reply, "Specified certificate is wrong");
            return -22;
        }
        dap_chain_net_srv_stake_t *l_srv_stake = s_srv_stake_by_net_id(l_net->pub.id);
        if (!l_srv_stake) {
            dap_cli_server_cmd_set_reply_text(a_str_reply, "Specified net have no stake service activated");
            return -25;
        }
        dap_chain_net_srv_stake_item_t *l_stake = NULL;
        HASH_FIND(hh, l_srv_stake->itemlist, &l_signing_addr.data.hash_fast, sizeof(dap_hash_fast_t), l_stake);
        if (!l_stake) {
            dap_cli_server_cmd_set_reply_text(a_str_reply, "Specified certificate/pkey hash is not delegated nor this delegating is approved."
                                                           " Try to update with tx hash instead");
            return -24;
        }
        l_tx_hash = l_stake->tx_hash;
    }

    const char *l_tx_hash_str_tmp = l_tx_hash_str ? l_tx_hash_str : dap_hash_fast_to_str_static(&l_tx_hash);
    dap_chain_datum_tx_t *l_tx = dap_ledger_tx_find_by_hash(l_net->pub.ledger, &l_tx_hash);
    if (!l_tx) {
        dap_cli_server_cmd_set_reply_text(a_str_reply, "Transaction %s not found", l_tx_hash_str_tmp);
        return -21;
    }
    int l_out_num = 0;
    if (!dap_chain_datum_tx_out_cond_get(l_tx, DAP_CHAIN_TX_OUT_COND_SUBTYPE_SRV_STAKE_POS_DELEGATE, &l_out_num)) {
        dap_cli_server_cmd_set_reply_text(a_str_reply, "Transaction %s is invalid", l_tx_hash_str_tmp);
        return -22;
    }
    dap_hash_fast_t l_spender_hash = {};
    if (dap_ledger_tx_hash_is_used_out_item(l_net->pub.ledger, &l_tx_hash, l_out_num, &l_spender_hash)) {
        dap_cli_server_cmd_set_reply_text(a_str_reply, "Transaction %s is spent", l_tx_hash_str_tmp);
        return -23;
    }

    const char* l_sign_str = "";
    dap_chain_wallet_t *l_wallet = dap_chain_wallet_open(l_wallet_str, dap_chain_wallet_get_path(g_config), NULL);
    if (!l_wallet) {
        dap_cli_server_cmd_set_reply_text(a_str_reply, "Specified wallet %s not found", l_wallet_str);
        return -18;
    } else {
        l_sign_str = dap_chain_wallet_check_sign(l_wallet);
    }
    dap_enc_key_t *l_enc_key = dap_chain_wallet_get_key(l_wallet, 0);
    dap_chain_datum_tx_t *l_tx_new = s_stake_tx_update(l_net, &l_tx_hash, l_value, l_fee, l_enc_key);
    dap_chain_wallet_close(l_wallet);
    dap_enc_key_delete(l_enc_key);
    char *l_out_hash_str = NULL;
    if (l_tx_new && (l_out_hash_str = s_stake_tx_put(l_tx_new, l_net, a_hash_out_type))) {
        dap_cli_server_cmd_set_reply_text(a_str_reply, "%sDelegated m-tokens value will change. Updating tx hash is %s.", l_sign_str, l_out_hash_str);
        DAP_DELETE(l_out_hash_str);
        DAP_DELETE(l_tx_new);
    } else {
        l_tx_hash_str = dap_chain_hash_fast_to_str_static(&l_tx_hash);
        dap_cli_server_cmd_set_reply_text(a_str_reply, "Can't compose updating transaction %s, examine log files for details", l_tx_hash_str);
        DAP_DEL_Z(l_tx_new);
        return -21;
    }
    return 0;
}


static int s_cli_srv_stake_invalidate(int a_argc, char **a_argv, int a_arg_index, void **a_str_reply, const char *a_hash_out_type)
{
    const char *l_net_str = NULL,
               *l_wallet_str = NULL,
               *l_fee_str = NULL,
               *l_tx_hash_str = NULL,
               *l_poa_cert_str = NULL,
               *l_signing_pkey_hash_str = NULL,
               *l_signing_pkey_type_str = NULL;
    dap_cli_server_cmd_find_option_val(a_argv, a_arg_index, a_argc, "-net", &l_net_str);
    if (!l_net_str) {
        dap_cli_server_cmd_set_reply_text(a_str_reply, "Command 'invalidate' requires parameter -net");
        return -3;
    }
    dap_chain_net_t *l_net = dap_chain_net_by_name(l_net_str);
    if (!l_net) {
        dap_cli_server_cmd_set_reply_text(a_str_reply, "Network %s not found", l_net_str);
        return -4;
    }
    uint256_t l_fee = {};
    dap_cli_server_cmd_find_option_val(a_argv, a_arg_index, a_argc, "-w", &l_wallet_str);
    if (!l_wallet_str) {
        dap_cli_server_cmd_find_option_val(a_argv, a_arg_index, a_argc, "-poa_cert", &l_poa_cert_str);
        if (!l_poa_cert_str) {
            dap_cli_server_cmd_set_reply_text(a_str_reply, "Command 'invalidate' requires parameter -w or -poa_cert");
            return -17;
        }
    } else {
        dap_cli_server_cmd_find_option_val(a_argv, a_arg_index, a_argc, "-fee", &l_fee_str);
        if (!l_fee_str) {
            dap_cli_server_cmd_set_reply_text(a_str_reply, "Command 'invalidate' requires parameter -fee");
            return -5;
        }
        l_fee = dap_chain_balance_scan(l_fee_str);
        if (IS_ZERO_256(l_fee)) {
            dap_cli_server_cmd_set_reply_text(a_str_reply, "Unrecognized number in '-fee' param");
            return -6;
        }
    }
    dap_cli_server_cmd_find_option_val(a_argv, a_arg_index, a_argc, "-tx", &l_tx_hash_str);
    if (!l_tx_hash_str) {
        dap_cli_server_cmd_find_option_val(a_argv, a_arg_index, a_argc, "-signing_pkey_hash", &l_signing_pkey_hash_str);
        if (!l_signing_pkey_hash_str) {
            dap_cli_server_cmd_set_reply_text(a_str_reply, "Command 'invalidate' requires parameter -tx or -signing_pkey_hash");
            return -13;
        }
        dap_cli_server_cmd_find_option_val(a_argv, a_arg_index, a_argc, "-signing_pkey_type", &l_signing_pkey_type_str);
        if (!l_signing_pkey_type_str) {
            dap_cli_server_cmd_set_reply_text(a_str_reply, "Command 'invalidate' requires parameter -signing_pkey_type");
            return -14;
        }
        if (dap_sign_type_from_str(l_signing_pkey_type_str).type == SIG_TYPE_NULL) {
            dap_cli_server_cmd_set_reply_text(a_str_reply, "Invalid signing_pkey_type %s", l_signing_pkey_type_str);
            return -15;
        }
    }

    dap_hash_fast_t l_tx_hash = {};
    if (l_tx_hash_str) {
        dap_chain_hash_fast_from_str(l_tx_hash_str, &l_tx_hash);
    } else {
        dap_hash_fast_t l_pkey_hash = {};
        if (dap_chain_hash_fast_from_str(l_signing_pkey_hash_str, &l_pkey_hash)) {
            dap_cli_server_cmd_set_reply_text(a_str_reply, "Invalid pkey hash format");
            return -23;
        }
        dap_chain_addr_t l_signing_addr;
        dap_chain_addr_fill(&l_signing_addr, dap_sign_type_from_str(l_signing_pkey_type_str), &l_pkey_hash, l_net->pub.id);
        dap_chain_net_srv_stake_t *l_srv_stake = s_srv_stake_by_net_id(l_net->pub.id);
        if (!l_srv_stake) {
            dap_cli_server_cmd_set_reply_text(a_str_reply, "Specified net have no stake service activated");
            return -25;
        }
        dap_chain_net_srv_stake_item_t *l_stake = NULL;
        HASH_FIND(hh, l_srv_stake->itemlist, &l_signing_addr.data.hash_fast, sizeof(dap_hash_fast_t), l_stake);
        if (!l_stake) {
            dap_cli_server_cmd_set_reply_text(a_str_reply, "Specified certificate/pkey hash is not delegated nor this delegating is approved."
                                                           " Try to invalidate with tx hash instead");
            return -24;
        }
        l_tx_hash = l_stake->tx_hash;
    }

    const char *l_tx_hash_str_tmp = l_tx_hash_str ? l_tx_hash_str : dap_hash_fast_to_str_static(&l_tx_hash);
    dap_chain_datum_tx_t *l_tx = dap_ledger_tx_find_by_hash(l_net->pub.ledger, &l_tx_hash);
    if (!l_tx) {
        dap_cli_server_cmd_set_reply_text(a_str_reply, "Transaction %s not found", l_tx_hash_str_tmp);
        return -21;
    }

    int l_out_num = 0;
    if (!dap_chain_datum_tx_out_cond_get(l_tx, DAP_CHAIN_TX_OUT_COND_SUBTYPE_SRV_STAKE_POS_DELEGATE, &l_out_num)) {
        dap_cli_server_cmd_set_reply_text(a_str_reply, "Transaction %s is invalid", l_tx_hash_str_tmp);
        return -22;
    }
    dap_hash_fast_t l_spender_hash = {};
    if (dap_ledger_tx_hash_is_used_out_item(l_net->pub.ledger, &l_tx_hash, l_out_num, &l_spender_hash)) {
        dap_cli_server_cmd_set_reply_text(a_str_reply, "Transaction %s is spent", l_tx_hash_str_tmp);
        return -23;
    }
    if (l_tx_hash_str) {
        dap_chain_net_srv_stake_t *l_srv_stake = s_srv_stake_by_net_id(l_net->pub.id);
        if (!l_srv_stake) {
            dap_cli_server_cmd_set_reply_text(a_str_reply, "Specified net have no stake service activated");
            return -25;
        }
        dap_chain_net_srv_stake_item_t *l_stake = NULL;
        HASH_FIND(ht, l_srv_stake->tx_itemlist, &l_tx_hash, sizeof(dap_hash_t), l_stake);
        if (l_stake) {
            char l_pkey_hash_str[DAP_HASH_FAST_STR_SIZE]; 
            dap_hash_fast_to_str(&l_stake->signing_addr.data.hash_fast, l_pkey_hash_str, DAP_HASH_FAST_STR_SIZE);
            dap_cli_server_cmd_set_reply_text(a_str_reply, "Transaction %s has active delegated key %s, need to revoke it first",
                                              l_tx_hash_str_tmp, l_pkey_hash_str);
            return -30;
        }
    }

    if (l_wallet_str) {
        const char* l_sign_str = "";
        dap_chain_wallet_t *l_wallet = dap_chain_wallet_open(l_wallet_str, dap_chain_wallet_get_path(g_config),NULL);
        if (!l_wallet) {
            dap_cli_server_cmd_set_reply_text(a_str_reply, "Specified wallet not found");
            return -18;
        } else {
            l_sign_str = dap_chain_wallet_check_sign(l_wallet);
        }
        dap_enc_key_t *l_enc_key = dap_chain_wallet_get_key(l_wallet, 0);
        dap_chain_datum_tx_t *l_tx = s_stake_tx_invalidate(l_net, &l_tx_hash, l_fee, l_enc_key);
        dap_chain_wallet_close(l_wallet);
        dap_enc_key_delete(l_enc_key);
        char *l_out_hash_str = NULL;
        if (l_tx && (l_out_hash_str = s_stake_tx_put(l_tx, l_net, a_hash_out_type))) {
            dap_cli_server_cmd_set_reply_text(a_str_reply, "%sAll m-tokens will be returned to "
                                                           "owner. Returning tx hash %s.", l_sign_str, l_out_hash_str);
            DAP_DELETE(l_out_hash_str);
            DAP_DELETE(l_tx);
        } else {
            l_tx_hash_str = dap_chain_hash_fast_to_str_static(&l_tx_hash);
            dap_cli_server_cmd_set_reply_text(a_str_reply, "Can't compose invalidation transaction %s, examine log files for details", l_tx_hash_str);
            DAP_DEL_Z(l_tx);
            return -21;
        }
    } else {
        dap_cert_t *l_poa_cert = dap_cert_find_by_name(l_poa_cert_str);
        if (!l_poa_cert) {
            dap_cli_server_cmd_set_reply_text(a_str_reply, "Specified certificate not found");
            return -25;
        }
        if (!s_srv_stake_is_poa_cert(l_net, l_poa_cert->enc_key)) {
            dap_cli_server_cmd_set_reply_text(a_str_reply, "Specified certificate is not PoA root one");
            return -26;
        }
        dap_chain_datum_decree_t *l_decree = s_stake_decree_invalidate(l_net, &l_tx_hash, l_poa_cert);
        char *l_decree_hash_str = NULL;
        if (l_decree && (l_decree_hash_str = s_stake_decree_put(l_decree, l_net))) {
            dap_cli_server_cmd_set_reply_text(a_str_reply, "Specified delegated key invalidated. "
                                                           "Created key invalidation decree %s."
                                                           "Try to execute this command with -w to return m-tokens to owner", l_decree_hash_str);
            DAP_DELETE(l_decree);
            DAP_DELETE(l_decree_hash_str);
        } else {
            char l_tx_hash_str[DAP_CHAIN_HASH_FAST_STR_SIZE];
            dap_chain_hash_fast_to_str(&l_tx_hash, l_tx_hash_str, sizeof(l_tx_hash_str));
            dap_cli_server_cmd_set_reply_text(a_str_reply, "Can't invalidate transaction %s, examine log files for details", l_tx_hash_str);
            DAP_DEL_Z(l_decree);
            return -21;
        }
    }
    return 0;
}

static void s_srv_stake_print(dap_chain_net_srv_stake_item_t *a_stake, uint256_t a_total_weight, dap_string_t *a_string)
{
    char l_tx_hash_str[DAP_CHAIN_HASH_FAST_STR_SIZE], l_pkey_hash_str[DAP_CHAIN_HASH_FAST_STR_SIZE];
    dap_chain_hash_fast_to_str(&a_stake->tx_hash, l_tx_hash_str, sizeof(l_tx_hash_str));
    dap_chain_hash_fast_to_str(&a_stake->signing_addr.data.hash_fast, l_pkey_hash_str, sizeof(l_pkey_hash_str));
    char *l_balance = dap_chain_balance_coins_print(a_stake->value);
    uint256_t l_rel_weight, l_tmp;
    MULT_256_256(a_stake->value, GET_256_FROM_64(100), &l_tmp);
    DIV_256_COIN(l_tmp, a_total_weight, &l_rel_weight);
    char *l_rel_weight_str = dap_chain_balance_coins_print(l_rel_weight);
    char l_active_str[32] = {};
    if (dap_chain_esbocs_started(a_stake->signing_addr.net_id))
        snprintf(l_active_str, 32, "\tActive: %s\n", a_stake->is_active ? "true" : "false");
    const char *l_sov_addr_str = dap_chain_addr_is_blank(&a_stake->sovereign_addr) ?
                "null" : dap_chain_addr_to_str_static(&a_stake->sovereign_addr);
    uint256_t l_sov_tax_percent = uint256_0;
    MULT_256_256(a_stake->sovereign_tax, GET_256_FROM_64(100), &l_sov_tax_percent);
    char *l_sov_tax_str = dap_chain_balance_coins_print(l_sov_tax_percent);
    dap_string_append_printf(a_string, "Pkey hash: %s\n"
                                        "\tStake value: %s\n"
                                        "\tRelated weight: %s%%\n"
                                        "\tTx hash: %s\n"
                                        "\tNode addr: "NODE_ADDR_FP_STR"\n"
                                        "\tSovereign addr: %s\n"
                                        "\tSovereign tax: %s%%\n"
                                        "%s\n",
                             l_pkey_hash_str, l_balance, l_rel_weight_str,
                             l_tx_hash_str, NODE_ADDR_FP_ARGS_S(a_stake->node_addr),
                             l_sov_addr_str, l_sov_tax_str, l_active_str);
    DAP_DELETE(l_balance);
    DAP_DELETE(l_rel_weight_str);
    DAP_DELETE(l_sov_tax_str);
}

/**
 * @brief The get_tx_cond_pos_del_from_tx struct
 */
struct get_tx_cond_pos_del_from_tx
{
    dap_list_t * ret;

};

/**
 * @brief s_get_tx_filter_callback
 * @param a_net
 * @param a_tx
 * @param a_arg
 */
static void s_get_tx_filter_callback(dap_chain_net_t* a_net, dap_chain_datum_tx_t *a_tx, dap_hash_fast_t *a_tx_hash, void *a_arg)
{
    struct get_tx_cond_pos_del_from_tx * l_args = (struct get_tx_cond_pos_del_from_tx* ) a_arg;
    int l_out_idx_tmp = 0;
    dap_chain_tx_out_cond_t *l_tx_out_cond = dap_chain_datum_tx_out_cond_get(a_tx, DAP_CHAIN_TX_OUT_COND_SUBTYPE_SRV_STAKE_POS_DELEGATE,
                                                                             &l_out_idx_tmp);
    if (!l_tx_out_cond)
        return;
    if (dap_chain_addr_is_blank(&l_tx_out_cond->subtype.srv_stake_pos_delegate.signing_addr) ||
            l_tx_out_cond->subtype.srv_stake_pos_delegate.signer_node_addr.uint64 == 0)
        return;
    dap_hash_fast_t l_datum_hash = *a_tx_hash;
    if (dap_ledger_tx_hash_is_used_out_item(a_net->pub.ledger, &l_datum_hash, l_out_idx_tmp, NULL))
        return;
    dap_chain_net_srv_stake_t *l_srv_stake = s_srv_stake_by_net_id(a_net->pub.id);
    if (!l_srv_stake)
        return;
    dap_chain_net_srv_stake_item_t *l_stake = NULL;
    HASH_FIND(ht, l_srv_stake->tx_itemlist, &l_datum_hash, sizeof(dap_hash_fast_t), l_stake);
    if (!l_stake)
        l_args->ret = dap_list_append(l_args->ret,a_tx);
}

static int s_callback_compare_tx_list(dap_list_t *a_datum1, dap_list_t *a_datum2)
{
    dap_chain_datum_tx_t    *l_datum1 = a_datum1->data,
                            *l_datum2 = a_datum2->data;
    if (!l_datum1 || !l_datum2) {
        log_it(L_CRITICAL, "Invalid element");
        return 0;
    }
    return l_datum1->header.ts_created == l_datum2->header.ts_created
            ? 0 : l_datum1->header.ts_created > l_datum2->header.ts_created ? 1 : -1;
}

int dap_chain_net_srv_stake_check_validator(dap_chain_net_t * a_net, dap_hash_fast_t *a_tx_hash, dap_chain_ch_validator_test_t * out_data,
                                             int a_time_connect, int a_time_respone)
{
    size_t l_node_info_size = 0;
    uint8_t l_test_data[DAP_CHAIN_NET_CH_VALIDATOR_READY_REQUEST_SIZE] = {0};
    dap_chain_node_client_t *l_node_client = NULL;
    dap_chain_node_info_t *l_remote_node_info = NULL;
    dap_ledger_t *l_ledger = dap_ledger_by_net_name(a_net->pub.name);
    dap_chain_datum_tx_t *l_tx = dap_ledger_tx_find_by_hash(l_ledger, a_tx_hash);
    int l_overall_correct = false;

    int l_prev_cond_idx = 0;
    dap_chain_tx_out_cond_t *l_tx_out_cond = dap_chain_datum_tx_out_cond_get(l_tx,
                                                  DAP_CHAIN_TX_OUT_COND_SUBTYPE_SRV_STAKE_POS_DELEGATE, &l_prev_cond_idx);
    if (!l_tx_out_cond) {
        return -4;
    }
    // read node
    l_remote_node_info = (dap_chain_node_info_t*) dap_global_db_get_sync(a_net->pub.gdb_nodes,
        dap_stream_node_addr_to_str_static(l_tx_out_cond->subtype.srv_stake_pos_delegate.signer_node_addr),
        &l_node_info_size, NULL, NULL);

    if(!l_remote_node_info) {
        return -6;
    }

    size_t node_info_size_must_be = dap_chain_node_info_get_size(l_remote_node_info);
    if(node_info_size_must_be != l_node_info_size) {
        log_it(L_WARNING, "node has bad size in base=%zu (must be %zu)", l_node_info_size, node_info_size_must_be);
        DAP_DELETE(l_remote_node_info);
        return -7;
    }
    // start connect
    l_node_client = dap_chain_node_client_connect_channels(a_net,l_remote_node_info,"N");
    if(!l_node_client) {
        DAP_DELETE(l_remote_node_info);
        return -8;
    }
    // wait connected
    size_t rc = dap_chain_node_client_wait(l_node_client, NODE_CLIENT_STATE_ESTABLISHED, a_time_connect);
    if (rc) {
        // clean client struct
        dap_chain_node_client_close_mt(l_node_client);
        DAP_DELETE(l_remote_node_info);
        return -9;
    }
    log_it(L_NOTICE, "Stream connection established");

    uint8_t l_ch_id = DAP_STREAM_CH_CHAIN_NET_ID;
    dap_stream_ch_t * l_ch_chain = dap_client_get_stream_ch_unsafe(l_node_client->client, l_ch_id);

    randombytes(l_test_data, sizeof(l_test_data));
    rc = dap_stream_ch_chain_net_pkt_write(l_ch_chain,
                                            DAP_STREAM_CH_CHAIN_NET_PKT_TYPE_NODE_VALIDATOR_READY_REQUEST,
                                            a_net->pub.id,
                                            l_test_data, sizeof(l_test_data));
    if (rc == 0) {
        dap_chain_node_client_close_mt(l_node_client);
        DAP_DELETE(l_remote_node_info);
        return -10;
    }

    rc = dap_chain_node_client_wait(l_node_client, NODE_CLIENT_STATE_VALID_READY, a_time_respone);
    if (!rc) {
        dap_chain_ch_validator_test_t *validators_data = (dap_chain_ch_validator_test_t*)l_node_client->callbacks_arg;

        dap_sign_t *l_sign = NULL;        
        bool l_sign_correct = false;
        if(validators_data->header.sign_size){
            l_sign = (dap_sign_t*)(l_node_client->callbacks_arg + sizeof(dap_chain_ch_validator_test_t));
            dap_hash_fast_t l_sign_pkey_hash;
            dap_sign_get_pkey_hash(l_sign, &l_sign_pkey_hash);
            l_sign_correct = dap_hash_fast_compare(&l_tx_out_cond->subtype.srv_stake_pos_delegate.signing_addr.data.hash_fast, &l_sign_pkey_hash);
            if (l_sign_correct)
                l_sign_correct = !dap_sign_verify_all(l_sign, validators_data->header.sign_size, l_test_data, sizeof(l_test_data));
        }
        l_overall_correct = l_sign_correct && (validators_data->header.flags & A_PROC) && (validators_data->header.flags & F_ORDR) &&
                                              (validators_data->header.flags & D_SIGN) && (validators_data->header.flags & F_CERT);
        *out_data = *validators_data;
        out_data->header.sign_correct = l_sign_correct ? 1 : 0;
        out_data->header.overall_correct = l_overall_correct ? 1 : 0;
    }
    DAP_DELETE(l_node_client->callbacks_arg);
    dap_chain_node_client_close_mt(l_node_client);
    DAP_DELETE(l_remote_node_info);
    return l_overall_correct;
}

uint256_t dap_chain_net_srv_stake_get_total_weight(dap_chain_net_id_t a_net_id)
{
    dap_chain_net_srv_stake_t *l_srv_stake = s_srv_stake_by_net_id(a_net_id);
    dap_return_val_if_fail(l_srv_stake, uint256_0);
    uint256_t l_total_weight = uint256_0;
    for (dap_chain_net_srv_stake_item_t *it = l_srv_stake->itemlist; it; it = it->hh.next) {
        if (it->signing_addr.net_id.uint64 != a_net_id.uint64)
            continue;
        SUM_256_256(l_total_weight, it->value, &l_total_weight);
    }
    return l_total_weight;
}

static int s_cli_srv_stake(int a_argc, char **a_argv, void **a_str_reply)
{
    enum {
        CMD_NONE, CMD_ORDER, CMD_DELEGATE, CMD_UPDATE, CMD_APPROVE, CMD_LIST, CMD_INVALIDATE, CMD_MIN_VALUE, CMD_CHECK, CMD_MAX_WEIGHT
    };
    int l_arg_index = 1;

    const char * l_hash_out_type = NULL;
    dap_cli_server_cmd_find_option_val(a_argv, l_arg_index, dap_min(a_argc, l_arg_index + 1), "-H", &l_hash_out_type);
    if (!l_hash_out_type)
        l_hash_out_type = "hex";
    else if (dap_strcmp(l_hash_out_type," hex") && dap_strcmp(l_hash_out_type, "base58")) {
        dap_cli_server_cmd_set_reply_text(a_str_reply, "invalid parameter -H, valid values: -H <hex | base58>");
        return -1;
    }
    int l_cmd_num = CMD_NONE;
    if (dap_cli_server_cmd_find_option_val(a_argv, l_arg_index, dap_min(a_argc, l_arg_index + 1), "order", NULL)) {
        l_cmd_num = CMD_ORDER;
    }
    // Create tx to freeze staker's funds and delete order
    else if (dap_cli_server_cmd_find_option_val(a_argv, l_arg_index, dap_min(a_argc, l_arg_index + 1), "delegate", NULL)) {
        l_cmd_num = CMD_DELEGATE;
    }
    // Create tx to change staker's funds for delegated key (if any)
    else if (dap_cli_server_cmd_find_option_val(a_argv, l_arg_index, dap_min(a_argc, l_arg_index + 1), "update", NULL)) {
        l_cmd_num = CMD_UPDATE;
    }
    // Create tx to approve staker's funds freeze
    else if (dap_cli_server_cmd_find_option_val(a_argv, l_arg_index, dap_min(a_argc, l_arg_index + 1), "approve", NULL)) {
        l_cmd_num = CMD_APPROVE;
    }
    // Show the tx list with frozen staker funds
    else if (dap_cli_server_cmd_find_option_val(a_argv, l_arg_index, dap_min(a_argc, l_arg_index + 1), "list", NULL)) {
        l_cmd_num = CMD_LIST;
    }
    // Return staker's funds
    else if (dap_cli_server_cmd_find_option_val(a_argv, l_arg_index, dap_min(a_argc, l_arg_index + 1), "invalidate", NULL)) {
        l_cmd_num = CMD_INVALIDATE;
    }
    // Set stake minimum value
    else if (dap_cli_server_cmd_find_option_val(a_argv, l_arg_index, dap_min(a_argc, l_arg_index + 1), "min_value", NULL)) {
        l_cmd_num = CMD_MIN_VALUE;
    }
    else if (dap_cli_server_cmd_find_option_val(a_argv, l_arg_index, dap_min(a_argc, l_arg_index + 1), "max_weight", NULL)) {
        l_cmd_num = CMD_MAX_WEIGHT;
    }
    else if(dap_cli_server_cmd_find_option_val(a_argv, l_arg_index, dap_min(a_argc, l_arg_index + 1), "check", NULL)) {
        l_cmd_num = CMD_CHECK;
    }

    switch (l_cmd_num) {

        case CMD_ORDER:
            return s_cli_srv_stake_order(a_argc, a_argv, l_arg_index + 1, a_str_reply, l_hash_out_type);

        case CMD_DELEGATE:
            return s_cli_srv_stake_delegate(a_argc, a_argv, l_arg_index + 1, a_str_reply, l_hash_out_type);

        case CMD_UPDATE:
            return s_cli_srv_stake_update(a_argc, a_argv, l_arg_index + 1, a_str_reply, l_hash_out_type);

        case CMD_INVALIDATE:
            return s_cli_srv_stake_invalidate(a_argc, a_argv, l_arg_index + 1, a_str_reply, l_hash_out_type);

        case CMD_CHECK:
        {
            const char * l_netst = NULL;
            const char * str_tx_hash = NULL;
            dap_chain_net_t * l_net = NULL;
            dap_hash_fast_t l_tx = {};
            dap_chain_ch_validator_test_t l_out = {0};

            dap_cli_server_cmd_find_option_val(a_argv, l_arg_index, a_argc, "-net", &l_netst);
            dap_cli_server_cmd_find_option_val(a_argv, l_arg_index, a_argc, "-tx", &str_tx_hash);
            l_net = dap_chain_net_by_name(l_netst);
            if (!l_net) {
                dap_cli_server_cmd_set_reply_text(a_str_reply, "Network %s not found", l_netst);
                return -1;
            }
            if (!str_tx_hash) {
                dap_cli_server_cmd_set_reply_text(a_str_reply, "Command check requires parameter -tx");
                return -2;
            }
            if (dap_chain_hash_fast_from_str(str_tx_hash, &l_tx)){
                dap_cli_server_cmd_set_reply_text(a_str_reply, "Can't get hash_fast from %s, check that the hash is correct", str_tx_hash);
                return -3;
            }
            int res = dap_chain_net_srv_stake_check_validator(l_net, &l_tx, &l_out, 10000, 15000);
            switch (res) {
            case -4:
                dap_cli_server_cmd_set_reply_text(a_str_reply,"Requested conditional transaction has no required conditional output");
                return -30;
                break;
            case -5:
                dap_cli_server_cmd_set_reply_text(a_str_reply,"Can't calculate hash of addr");
                return -31;
                break;
            case -6:
                dap_cli_server_cmd_set_reply_text(a_str_reply,"Node not found in base");
                return -32;
                break;
            case -7:
                dap_cli_server_cmd_set_reply_text(a_str_reply,"Node has bad size in base, see log file");
                return -33;
                break;
            case -8:
                dap_cli_server_cmd_set_reply_text(a_str_reply,"Can't connect to remote node");
                return -34;
                break;
            case -9:
                dap_cli_server_cmd_set_reply_text(a_str_reply,"No response from node");
                return -35;
                break;
            case -10:
                dap_cli_server_cmd_set_reply_text(a_str_reply,"Can't send DAP_STREAM_CH_CHAIN_NET_PKT_TYPE_NODE_VALIDATOR_READY_REQUEST packet");
                return -36;
                break;
            default:
                break;
            }
            dap_cli_server_cmd_set_reply_text(a_str_reply,
                                              "-------------------------------------------------\n"
                                              "VERSION \t |  %s \n"
                                              "AUTO_PROC \t |  %s \n"
                                              "ORDER \t\t |  %s \n"
                                              "AUTO_ONLINE \t |  %s \n"
                                              "AUTO_UPDATE \t |  %s \n"
                                              "DATA_SIGNED \t |  %s \n"
                                              "FOUND CERT \t |  %s\n"
                                              "SIGN CORRECT \t |  %s\n"
                                              "SUMMARY \t |  %s\n",
                     l_out.header.version,
                    (l_out.header.flags & A_PROC)?"true":"false",
                    (l_out.header.flags & F_ORDR)?"true":"false",
                    (l_out.header.flags & A_ONLN)?"true":"false",
                    (l_out.header.flags & A_UPDT)?"true":"false",
                    (l_out.header.flags & D_SIGN)?"true":"false",
                    (l_out.header.flags & F_CERT)?"true":"false",
                     l_out.header.sign_correct ?  "true":"false",
                     l_out.header.overall_correct ? "Validator ready" : "There are unresolved issues");

        }
        break;

        case CMD_APPROVE: {
            const char *l_net_str = NULL, *l_tx_hash_str = NULL, *l_cert_str = NULL;
            l_arg_index++;
            dap_cli_server_cmd_find_option_val(a_argv, l_arg_index, a_argc, "-net", &l_net_str);
            if (!l_net_str) {
                dap_cli_server_cmd_set_reply_text(a_str_reply, "Command 'approve' requires parameter -net");
                return -3;
            }
            dap_chain_net_t *l_net = dap_chain_net_by_name(l_net_str);
            if (!l_net) {
                dap_cli_server_cmd_set_reply_text(a_str_reply, "Network %s not found", l_net_str);
                return -4;
            }
            dap_cli_server_cmd_find_option_val(a_argv, l_arg_index, a_argc, "-poa_cert", &l_cert_str);
            if (!l_cert_str) {
                dap_cli_server_cmd_set_reply_text(a_str_reply, "Command 'approve' requires parameter -poa_cert");
                return -17;
            }
            dap_cert_t *l_cert = dap_cert_find_by_name(l_cert_str);
            if (!l_cert) {
                dap_cli_server_cmd_set_reply_text(a_str_reply, "Specified certificate not found");
                return -18;
            }
            if (!s_srv_stake_is_poa_cert(l_net, l_cert->enc_key)) {
                dap_cli_server_cmd_set_reply_text(a_str_reply, "Specified certificate is not PoA root one");
                return -21;
            }
            dap_cli_server_cmd_find_option_val(a_argv, l_arg_index, a_argc, "-tx", &l_tx_hash_str);
            if (!l_tx_hash_str) {
                dap_cli_server_cmd_set_reply_text(a_str_reply, "Command 'approve' requires parameter -tx");
                return -13;
            }
            dap_chain_hash_fast_t l_tx_hash = {};
            if (dap_chain_hash_fast_from_str(l_tx_hash_str, &l_tx_hash)) {
                dap_cli_server_cmd_set_reply_text(a_str_reply, "Invalid transaction hash format");
                return -14;
            }
            dap_chain_datum_decree_t *l_decree = dap_chain_net_srv_stake_decree_approve(l_net, &l_tx_hash, l_cert);
            char *l_decree_hash_str = NULL;
            if (!l_decree || !(l_decree_hash_str = s_stake_decree_put(l_decree, l_net))) {
                dap_cli_server_cmd_set_reply_text(a_str_reply, "Approve decree error");
                return -12;
            }
            DAP_DELETE(l_decree);
            dap_cli_server_cmd_set_reply_text(a_str_reply, "Approve decree %s successfully created",
                                              l_decree_hash_str);
            DAP_DELETE(l_decree_hash_str);
        } break;

        case CMD_LIST: {
            l_arg_index++;            
            if (dap_cli_server_cmd_find_option_val(a_argv, l_arg_index, a_argc, "keys", NULL)) {
                const char *l_net_str = NULL,
                           *l_cert_str = NULL,
                           *l_pkey_hash_str = NULL;
                l_arg_index++;
                dap_cli_server_cmd_find_option_val(a_argv, l_arg_index, a_argc, "-net", &l_net_str);
                if (!l_net_str) {
                    dap_cli_server_cmd_set_reply_text(a_str_reply, "Command 'list keys' requires parameter -net");
                    return -3;
                }
                dap_chain_net_t *l_net = dap_chain_net_by_name(l_net_str);
                if (!l_net) {
                    dap_cli_server_cmd_set_reply_text(a_str_reply, "Network %s not found", l_net_str);
                    return -4;
                }
                dap_chain_net_srv_stake_t *l_srv_stake = s_srv_stake_by_net_id(l_net->pub.id);
                if (!l_srv_stake) {
                    dap_cli_server_cmd_set_reply_text(a_str_reply, "Specified net have no stake service activated");
                    return -25;
                }
                dap_chain_net_srv_stake_item_t *l_stake = NULL;
                dap_cli_server_cmd_find_option_val(a_argv, l_arg_index, a_argc, "-cert", &l_cert_str);
                if (l_cert_str) {
                    dap_cert_t *l_cert = dap_cert_find_by_name(l_cert_str);
                    if (!l_cert) {
                        dap_cli_server_cmd_set_reply_text(a_str_reply, "Specified certificate not found");
                        return -18;
                    }
                    dap_chain_addr_t l_signing_addr;
                    if (dap_chain_addr_fill_from_key(&l_signing_addr, l_cert->enc_key, l_net->pub.id)) {
                        dap_cli_server_cmd_set_reply_text(a_str_reply, "Specified certificate is wrong");
                        return -20;
                    }
                    HASH_FIND(hh, l_srv_stake->itemlist, &l_signing_addr.data.hash_fast, sizeof(dap_hash_fast_t), l_stake);
                    if (!l_stake) {
                        dap_cli_server_cmd_set_reply_text(a_str_reply, "Specified certificate isn't delegated nor approved");
                        return -21;
                    }
                }
                if (!l_cert_str)
                    dap_cli_server_cmd_find_option_val(a_argv, l_arg_index, a_argc, "-pkey", &l_pkey_hash_str);
                if (l_pkey_hash_str) {
                    dap_hash_fast_t l_pkey_hash;
                    if (dap_chain_hash_fast_from_str(l_pkey_hash_str, &l_pkey_hash)) {
                        dap_cli_server_cmd_set_reply_text(a_str_reply, "Specified pkey hash is wrong");
                        return -20;
                    }
                    l_stake = dap_chain_net_srv_stake_check_pkey_hash(l_net->pub.id, &l_pkey_hash);
                    if (!l_stake) {
                        dap_cli_server_cmd_set_reply_text(a_str_reply, "Specified pkey hash isn't delegated nor approved");
                        return -21;
                    }
                }

                dap_string_t *l_reply_str = dap_string_new("");
                size_t l_inactive_count = 0, l_total_count = 0;
                uint256_t l_total_weight = dap_chain_net_srv_stake_get_total_weight(l_net->pub.id);
                if (l_stake)
                    s_srv_stake_print(l_stake, l_total_weight, l_reply_str);
                else
                    for (l_stake = l_srv_stake->itemlist; l_stake; l_stake = l_stake->hh.next) {
                        l_total_count++;
                        if (!l_stake->is_active)
                            l_inactive_count++;
                        s_srv_stake_print(l_stake, l_total_weight, l_reply_str);
                    }
                if (!HASH_CNT(hh, l_srv_stake->itemlist)) {
                    dap_string_append(l_reply_str, "No keys found\n");
                } else {
                    if (!l_cert_str && !l_pkey_hash_str)
                        dap_string_append_printf(l_reply_str, "Total keys count: %zu\n", l_total_count);
                    if (dap_chain_esbocs_started(l_net->pub.id))
                        dap_string_append_printf(l_reply_str, "Inactive keys count: %zu\n", l_inactive_count);
                    const char *l_total_weight_coins, *l_total_weight_str =
                            dap_uint256_to_char(l_total_weight, &l_total_weight_coins);
                    dap_string_append_printf(l_reply_str, "Total weight: %s (%s)\n", l_total_weight_coins, l_total_weight_str);
                }

                const char *l_delegate_min_str; dap_uint256_to_char(dap_chain_net_srv_stake_get_allowed_min_value(l_net->pub.id),
                                                                    &l_delegate_min_str);
                char l_delegated_ticker[DAP_CHAIN_TICKER_SIZE_MAX];
                dap_chain_datum_token_get_delegated_ticker(l_delegated_ticker, l_net->pub.native_ticker);
                dap_string_append_printf(l_reply_str, "Minimum value for key delegating: %s %s\n",
                                         l_delegate_min_str, l_delegated_ticker);
                uint256_t l_percent_max = dap_chain_net_srv_stake_get_percent_max(l_net->pub.id);
                const char *l_percent_max_str = NULL;
                if (!IS_ZERO_256(l_percent_max)) {
                    MULT_256_256(l_percent_max, GET_256_FROM_64(100), &l_percent_max);
                    dap_uint256_to_char(l_percent_max, &l_percent_max_str);
                }
                dap_string_append_printf(l_reply_str, "Maximum related weight of each validator: %s%%\n",
                                         IS_ZERO_256(l_percent_max) ? "100" : l_percent_max_str);
                *a_str_reply = dap_string_free(l_reply_str, false);
            } else if (dap_cli_server_cmd_find_option_val(a_argv, l_arg_index, a_argc, "tx", NULL)) {
                const char *l_net_str = NULL;
                l_arg_index++;
                dap_cli_server_cmd_find_option_val(a_argv, l_arg_index, a_argc, "-net", &l_net_str);
                if (!l_net_str) {
                    dap_cli_server_cmd_set_reply_text(a_str_reply, "Command 'list tx' requires parameter -net");
                    return -3;
                }
                dap_chain_net_t *l_net = dap_chain_net_by_name(l_net_str);
                if (!l_net) {
                    dap_cli_server_cmd_set_reply_text(a_str_reply, "Network %s not found", l_net_str);
                    return -4;
                }
                struct get_tx_cond_pos_del_from_tx * l_args = DAP_NEW_Z(struct get_tx_cond_pos_del_from_tx);
                if(!l_args) {
                    log_it(L_CRITICAL, "%s", c_error_memory_alloc);
                    dap_cli_server_cmd_set_reply_text(a_str_reply, "Out of memory");
                    return -1;
                }
                dap_string_t * l_str_tmp = dap_string_new(NULL);
                dap_hash_fast_t l_datum_hash;
                dap_chain_datum_tx_t *l_datum_tx = NULL;
                dap_chain_tx_out_cond_t *l_tx_out_cond = NULL;
                int l_out_idx_tmp = 0;
                char *spaces = {"--------------------------------------------------------------------------------------------------------------------"};
                const char *l_signing_addr_str = NULL, *l_balance = NULL, *l_coins = NULL;
                char* l_node_address_text_block = NULL;
                dap_chain_net_get_tx_all(l_net,TX_SEARCH_TYPE_NET,s_get_tx_filter_callback, l_args);
                l_args->ret = dap_list_sort(l_args->ret, s_callback_compare_tx_list);
                for(dap_list_t *tx = l_args->ret; tx; tx = tx->next)
                {
                    l_datum_tx = (dap_chain_datum_tx_t*)tx->data;
                    char buf[DAP_TIME_STR_SIZE];
                    dap_hash_fast(l_datum_tx, dap_chain_datum_tx_get_size(l_datum_tx), &l_datum_hash);
                    l_tx_out_cond = dap_chain_datum_tx_out_cond_get(l_datum_tx, DAP_CHAIN_TX_OUT_COND_SUBTYPE_SRV_STAKE_POS_DELEGATE,
                                                                                     &l_out_idx_tmp);
                    char l_hash_str[DAP_CHAIN_HASH_FAST_STR_SIZE];
                    dap_chain_hash_fast_to_str(&l_datum_hash, l_hash_str, sizeof(l_hash_str));
                    dap_time_to_str_rfc822(buf, DAP_TIME_STR_SIZE, l_datum_tx->header.ts_created);
                    dap_string_append_printf(l_str_tmp,"%s \n%s \ntx_hash:\t%s \n",spaces, buf, l_hash_str);

                    char l_pkey_hash_str[DAP_CHAIN_HASH_FAST_STR_SIZE];
                    dap_chain_hash_fast_to_str(&l_tx_out_cond->subtype.srv_stake_pos_delegate.signing_addr.data.hash_fast, l_pkey_hash_str, sizeof(l_pkey_hash_str));
                    l_balance = dap_uint256_to_char(l_tx_out_cond->header.value, &l_coins);
                    
                    l_signing_addr_str = dap_chain_addr_to_str_static(&l_tx_out_cond->subtype.srv_stake_pos_delegate.signing_addr);
                    dap_string_append_printf(l_str_tmp,"signing_addr:\t%s \n",l_signing_addr_str);
                    dap_string_append_printf(l_str_tmp,"signing_hash:\t%s \n",l_pkey_hash_str);
                    l_node_address_text_block = dap_strdup_printf("node_address:\t" NODE_ADDR_FP_STR,NODE_ADDR_FP_ARGS_S(l_tx_out_cond->subtype.srv_stake_pos_delegate.signer_node_addr));
                    dap_string_append_printf(l_str_tmp,"%s \n",l_node_address_text_block);
                    dap_string_append_printf(l_str_tmp,"value:\t\t%s (%s) \n",l_coins,l_balance);

                    DAP_DELETE(l_node_address_text_block);
                }

                dap_cli_server_cmd_set_reply_text(a_str_reply, "%s", l_str_tmp->str);
                dap_string_free(l_str_tmp, true);
               DAP_DELETE(l_args);
            } else {
                dap_cli_server_cmd_set_reply_text(a_str_reply, "Subcommand '%s' not recognized", a_argv[l_arg_index]);
                return -2;
            }
        } break;

        case CMD_MIN_VALUE: {
            const char *l_net_str = NULL,
                       *l_cert_str = NULL,
                       *l_value_str = NULL;
            l_arg_index++;
            dap_cli_server_cmd_find_option_val(a_argv, l_arg_index, a_argc, "-net", &l_net_str);
            if (!l_net_str) {
                dap_cli_server_cmd_set_reply_text(a_str_reply, "Command 'min_value' requires parameter -net");
                return -3;
            }
            dap_chain_net_t *l_net = dap_chain_net_by_name(l_net_str);
            if (!l_net) {
                dap_cli_server_cmd_set_reply_text(a_str_reply, "Network %s not found", l_net_str);
                return -4;
            }
            dap_chain_t *l_chain = dap_chain_net_get_default_chain_by_chain_type(l_net, CHAIN_TYPE_ANCHOR);
            if (!l_chain)
                l_chain =  dap_chain_net_get_chain_by_chain_type(l_net, CHAIN_TYPE_ANCHOR);
            if (!l_chain) {
                dap_cli_server_cmd_set_reply_text(a_str_reply, "No chain supported anchor datum type");
                return -2;
            }
            dap_cli_server_cmd_find_option_val(a_argv, l_arg_index, a_argc, "-poa_cert", &l_cert_str);
            if (!l_cert_str) {
                dap_cli_server_cmd_set_reply_text(a_str_reply, "Command 'min_value' requires parameter -poa_cert");
                return -3;
            }
            dap_cert_t *l_poa_cert = dap_cert_find_by_name(l_cert_str);
            if (!l_poa_cert) {
                dap_cli_server_cmd_set_reply_text(a_str_reply, "Specified certificate not found");
                return -25;
            }
            if (!s_srv_stake_is_poa_cert(l_net, l_poa_cert->enc_key)) {
                dap_cli_server_cmd_set_reply_text(a_str_reply, "Specified certificate is not PoA root one");
                return -26;
            }

            dap_cli_server_cmd_find_option_val(a_argv, l_arg_index, a_argc, "-value", &l_value_str);
            if (!l_value_str) {
                dap_cli_server_cmd_set_reply_text(a_str_reply, "Command 'min_value' requires parameter -value");
                return -9;
            }
            uint256_t l_value = dap_chain_balance_scan(l_value_str);
            if (IS_ZERO_256(l_value)) {
                dap_cli_server_cmd_set_reply_text(a_str_reply, "Unrecognized number in '-value' param");
                return -10;
            }

            dap_chain_datum_decree_t *l_decree = s_stake_decree_set_min_stake(l_net, l_chain, l_value, l_poa_cert);
            char *l_decree_hash_str = NULL;
            if (l_decree && (l_decree_hash_str = s_stake_decree_put(l_decree, l_net))) {
                dap_cli_server_cmd_set_reply_text(a_str_reply, "Minimum stake value has been set."
                                                                " Decree hash %s", l_decree_hash_str);
                DAP_DELETE(l_decree);
                DAP_DELETE(l_decree_hash_str);
            } else {
                dap_cli_server_cmd_set_reply_text(a_str_reply, "Minimum stake value setting failed");
                DAP_DEL_Z(l_decree);
                return -21;
            }
        } break;

        case CMD_MAX_WEIGHT: {
            const char *l_net_str = NULL,
                       *l_cert_str = NULL,
                       *l_value_str = NULL;
            l_arg_index++;
            dap_cli_server_cmd_find_option_val(a_argv, l_arg_index, a_argc, "-net", &l_net_str);
            if (!l_net_str) {
                dap_cli_server_cmd_set_reply_text(a_str_reply, "Command 'min_value' requires parameter -net");
                return -3;
            }
            dap_chain_net_t *l_net = dap_chain_net_by_name(l_net_str);
            if (!l_net) {
                dap_cli_server_cmd_set_reply_text(a_str_reply, "Network %s not found", l_net_str);
                return -4;
            }
            dap_chain_t *l_chain = dap_chain_net_get_default_chain_by_chain_type(l_net, CHAIN_TYPE_ANCHOR);
            if (!l_chain)
                l_chain =  dap_chain_net_get_chain_by_chain_type(l_net, CHAIN_TYPE_ANCHOR);
            if (!l_chain) {
                dap_cli_server_cmd_set_reply_text(a_str_reply, "No chain supported anchor datum type");
                return -2;
            }
            dap_cli_server_cmd_find_option_val(a_argv, l_arg_index, a_argc, "-poa_cert", &l_cert_str);
            if (!l_cert_str) {
                dap_cli_server_cmd_set_reply_text(a_str_reply, "Command 'min_value' requires parameter -poa_cert");
                return -3;
            }
            dap_cert_t *l_poa_cert = dap_cert_find_by_name(l_cert_str);
            if (!l_poa_cert) {
                dap_cli_server_cmd_set_reply_text(a_str_reply, "Specified certificate not found");
                return -25;
            }
            // if (!s_srv_stake_is_poa_cert(l_net, l_poa_cert->enc_key)) {
            //     dap_cli_server_cmd_set_reply_text(a_str_reply, "Specified certificate is not PoA root one");
            //     return -26;
            // }

            dap_cli_server_cmd_find_option_val(a_argv, l_arg_index, a_argc, "-percent", &l_value_str);
            if (!l_value_str) {
                dap_cli_server_cmd_set_reply_text(a_str_reply, "Command 'min_value' requires parameter -percent");
                return -9;
            }
            uint256_t l_value = dap_chain_balance_coins_scan(l_value_str);
            if (IS_ZERO_256(l_value)) {
                dap_cli_server_cmd_set_reply_text(a_str_reply, "Unrecognized number in '-percent' param");
                return -10;
            }
            if (compare256(l_value, dap_chain_balance_coins_scan("100.0")) >= 0) {
                dap_cli_server_cmd_set_reply_text(a_str_reply, "Percent must be lower than 100%%");
                return -29;
            }
            DIV_256(l_value, GET_256_FROM_64(100), &l_value);
            dap_chain_datum_decree_t *l_decree = s_stake_decree_set_max_weight(l_net, l_chain, l_value, l_poa_cert);
            char *l_decree_hash_str = NULL;
            if (l_decree && (l_decree_hash_str = s_stake_decree_put(l_decree, l_net))) {
                dap_cli_server_cmd_set_reply_text(a_str_reply, "Maximum weight has been set."
                                                                " Decree hash %s", l_decree_hash_str);
                DAP_DELETE(l_decree);
                DAP_DELETE(l_decree_hash_str);
            } else {
                dap_cli_server_cmd_set_reply_text(a_str_reply, "Maximum weight setting failed");
                DAP_DEL_Z(l_decree);
                return -21;
            }
        } break;

        default: {
            dap_cli_server_cmd_set_reply_text(a_str_reply, "Command %s not recognized", a_argv[l_arg_index]);
            return -1;
        }
    }
    return 0;
}

bool dap_chain_net_srv_stake_get_fee_validators(dap_chain_net_t *a_net,
                                                uint256_t *a_max_fee, uint256_t *a_average_fee, uint256_t *a_min_fee, uint256_t *a_median_fee)
{
    dap_return_val_if_fail(a_net, false);
    char *l_gdb_group_str = dap_chain_net_srv_order_get_gdb_group(a_net);
    size_t l_orders_count = 0;
    dap_global_db_obj_t *l_orders = dap_global_db_get_all_sync(l_gdb_group_str, &l_orders_count);
    DAP_DELETE(l_gdb_group_str);
    uint256_t l_min = uint256_0, l_max = uint256_0, l_average = uint256_0, l_median = uint256_0;
    uint64_t l_order_fee_count = 0;
    uint256_t l_all_fees[l_orders_count * sizeof(uint256_t)];
    for (size_t i = 0; i < l_orders_count; i++) {
        const dap_chain_net_srv_order_t *l_order = dap_chain_net_srv_order_check(l_orders[i].key, l_orders[i].value, l_orders[i].value_len);
        if (!l_order) {
            log_it(L_WARNING, "Unreadable order %s", l_orders[i].key);
            continue;
        }
        if (l_order->srv_uid.uint64 != DAP_CHAIN_NET_SRV_STAKE_POS_DELEGATE_ID)
            continue;
        if (l_order_fee_count == 0) {
            l_min = l_max = l_order->price;
        }
        l_all_fees[l_order_fee_count] = l_order->price;
        for(int j = l_order_fee_count; j > 0 && compare256(l_all_fees[j], l_all_fees[j - 1]) == -1; --j) {
            uint256_t l_temp = l_all_fees[j];
            l_all_fees[j] = l_all_fees[j - 1];
            l_all_fees[j - 1] = l_temp;
        }
        l_order_fee_count++;
        uint256_t t = uint256_0;
        SUM_256_256(l_order->price, l_average, &t);
        l_average = t;
        if (compare256(l_min, l_order->price) == 1) {
            l_min = l_order->price;
        }
        if (compare256(l_max, l_order->price) == -1) {
            l_max = l_order->price;
        }
    }
    dap_global_db_objs_delete(l_orders, l_orders_count);
    uint256_t t = uint256_0;
    if (!IS_ZERO_256(l_average))
        DIV_256(l_average, dap_chain_uint256_from(l_order_fee_count), &t);
    l_average = t;

    if (l_order_fee_count) {
        l_median = l_all_fees[(size_t)(l_order_fee_count * 2 / 3)];
    }

    if (a_min_fee)
        *a_min_fee = l_min;
    if (a_average_fee)
        *a_average_fee = l_average;
    if (a_median_fee)
        *a_median_fee = l_median;
    if (a_max_fee)
        *a_max_fee = l_max;
    return true;
}

void dap_chain_net_srv_stake_get_fee_validators_str(dap_chain_net_t *a_net, dap_string_t *a_string_ret)
{
    if (!a_net || !a_string_ret)
        return;
    uint256_t l_min = uint256_0, l_max = uint256_0, l_average = uint256_0, l_median = uint256_0;
    dap_chain_net_srv_stake_get_fee_validators(a_net, &l_max, &l_average, &l_min, &l_median);
    const char *l_native_token  = a_net->pub.native_ticker;
    const char *l_coins_str,
    *l_min_balance      = dap_strdup(dap_uint256_to_char(l_min, &l_coins_str)),     *l_min_coins    = dap_strdup(l_coins_str),
    *l_max_balance      = dap_strdup(dap_uint256_to_char(l_max, &l_coins_str)),     *l_max_coins    = dap_strdup(l_coins_str),
    *l_average_balance  = dap_strdup(dap_uint256_to_char(l_average, &l_coins_str)), *l_average_coins= dap_strdup(l_coins_str),
    *l_median_balance   = dap_strdup(dap_uint256_to_char(l_median, &l_coins_str)),  *l_median_coins = dap_strdup(l_coins_str);

    dap_string_append_printf(a_string_ret, "Validator fee: \n"
                                           "\t MIN: %s (%s) %s\n"
                                           "\t MAX: %s (%s) %s\n"
                                           "\t Average: %s (%s) %s \n"
                                           "\t Median: %s (%s) %s \n", l_min_coins, l_min_balance, l_native_token,
                                           l_max_coins, l_max_balance, l_native_token,
                                           l_average_coins, l_average_balance, l_native_token,
                                           l_median_coins, l_median_balance, l_native_token);
    DAP_DEL_MULTY(l_min_balance, l_min_coins, l_max_balance, l_max_coins, l_average_balance, l_average_coins, l_median_balance, l_median_coins);
}

json_object *dap_chain_net_srv_stake_get_fee_validators_json(dap_chain_net_t  *a_net) {
    if (!a_net)
        return NULL;
    uint256_t l_min = uint256_0, l_max = uint256_0, l_average = uint256_0, l_median = uint256_0;
    dap_chain_net_srv_stake_get_fee_validators(a_net, &l_max, &l_average, &l_min, &l_median);
    const char *l_native_token  = a_net->pub.native_ticker;
    json_object *l_jobj_min     = json_object_new_object(), *l_jobj_max     = json_object_new_object(),
                *l_jobj_average = json_object_new_object(), *l_jobj_median  = json_object_new_object(),
                *l_jobj_ret     = json_object_new_object();
                
    const char *l_coins_str;
    json_object_object_add( l_jobj_min,     "balance",  json_object_new_string(dap_uint256_to_char(l_min, &l_coins_str)) );
    json_object_object_add( l_jobj_min,     "coin",     json_object_new_string(l_coins_str) );

    json_object_object_add( l_jobj_max,     "balance",  json_object_new_string(dap_uint256_to_char(l_max, &l_coins_str)) );
    json_object_object_add( l_jobj_max,     "coin",     json_object_new_string(l_coins_str) );

    json_object_object_add( l_jobj_average, "balance",  json_object_new_string(dap_uint256_to_char(l_average, &l_coins_str)) );
    json_object_object_add( l_jobj_average, "coin",     json_object_new_string(l_coins_str) );
    
    json_object_object_add( l_jobj_median, "balance",   json_object_new_string(dap_uint256_to_char(l_median, &l_coins_str)) );
    json_object_object_add( l_jobj_median, "coin",      json_object_new_string(l_coins_str) );

    json_object_object_add(l_jobj_ret, "min",       l_jobj_min);
    json_object_object_add(l_jobj_ret, "max",       l_jobj_max);
    json_object_object_add(l_jobj_ret, "average",   l_jobj_average);
    json_object_object_add(l_jobj_ret, "median",    l_jobj_median);
    json_object_object_add(l_jobj_ret, "token",     json_object_new_string(a_net->pub.native_ticker));

    return l_jobj_ret;
}

static void s_cache_data(dap_ledger_t *a_ledger, dap_chain_datum_tx_t *a_tx, dap_chain_addr_t *a_signing_addr)
{
    if (!dap_ledger_cache_enabled(a_ledger))
        return;
    dap_chain_net_srv_stake_cache_data_t l_cache_data;
    dap_hash_fast(a_tx, dap_chain_datum_tx_get_size(a_tx), &l_cache_data.tx_hash);
    char l_data_key[DAP_CHAIN_HASH_FAST_STR_SIZE];
    dap_chain_hash_fast_to_str(&l_cache_data.tx_hash, l_data_key, sizeof(l_data_key));
    l_cache_data.signing_addr = *a_signing_addr;
    char *l_gdb_group = dap_ledger_get_gdb_group(a_ledger, DAP_CHAIN_NET_SRV_STAKE_POS_DELEGATE_GDB_GROUP);
    if (dap_global_db_set(l_gdb_group, l_data_key, &l_cache_data, sizeof(l_cache_data), false, NULL, NULL))
        log_it(L_WARNING, "Stake service cache mismatch");
}

static void s_uncache_data(dap_ledger_t *a_ledger, dap_chain_datum_tx_t *a_tx, dap_chain_addr_t *a_signing_addr)
{
    if (!dap_ledger_cache_enabled(a_ledger))
        return;
    dap_chain_hash_fast_t l_hash = {};
    dap_hash_fast(a_tx, dap_chain_datum_tx_get_size(a_tx), &l_hash);
    char l_data_key[DAP_CHAIN_HASH_FAST_STR_SIZE];
    dap_chain_hash_fast_to_str(&l_hash, l_data_key, sizeof(l_data_key));
    char *l_gdb_group = dap_ledger_get_gdb_group(a_ledger, DAP_CHAIN_NET_SRV_STAKE_POS_DELEGATE_GDB_GROUP);
    if (dap_global_db_del_sync(l_gdb_group, l_data_key))
        log_it(L_WARNING, "Stake service cache mismatch");
}

dap_chain_net_srv_stake_item_t *dap_chain_net_srv_stake_check_pkey_hash(dap_chain_net_id_t a_net_id, dap_hash_fast_t *a_pkey_hash)
{
    dap_chain_net_srv_stake_t *l_srv_stake = s_srv_stake_by_net_id(a_net_id);
    if (!l_srv_stake)
        return NULL;
    dap_chain_net_srv_stake_item_t *l_stake, *l_tmp;
    HASH_ITER(hh, l_srv_stake->itemlist, l_stake, l_tmp) {
        if (dap_hash_fast_compare(&l_stake->signing_addr.data.hash_fast, a_pkey_hash))
            return l_stake;
    }
    return NULL;
}

size_t dap_chain_net_srv_stake_get_total_keys(dap_chain_net_id_t a_net_id, size_t *a_in_active_count){
    dap_chain_net_srv_stake_t *l_stake_rec = s_srv_stake_by_net_id(a_net_id);
    if (!l_stake_rec)
        return 0;
    size_t l_total_count = 0, l_inactive_count = 0;
    dap_chain_net_srv_stake_item_t *l_item = NULL;
    for (l_item = l_stake_rec->itemlist; l_item; l_item = l_item->hh.next) {
        if (l_item->net->pub.id.uint64 != a_net_id.uint64)
            continue;
        l_total_count++;
        if (!l_item->is_active)
            l_inactive_count++;
    }
    if (a_in_active_count) {
        *a_in_active_count = l_inactive_count;
    }
    return l_total_count;
}<|MERGE_RESOLUTION|>--- conflicted
+++ resolved
@@ -240,24 +240,7 @@
             return 0;
         if (!l_tx_new_cond) {
             log_it(L_ERROR, "Condition not found in conditional tx");
-<<<<<<< HEAD
-            return -2;
-        }
-        if (compare256(l_tx_out_cond->header.value, a_cond->header.value)) {
-            char *l_in_value = dap_chain_balance_coins_print(l_tx_out_cond->header.value);
-            char *l_out_value = dap_chain_balance_coins_print(a_cond->header.value);
-            log_it(L_WARNING, "In value %s is not equal to out value %s", l_in_value, l_out_value);
-            DAP_DELETE(l_in_value);
-            DAP_DELETE(l_out_value);
-            return -3;
-        }
-        if (l_tx_out_cond->tsd_size != a_cond->tsd_size ||
-                memcmp(l_tx_out_cond->tsd, a_cond->tsd, a_cond->tsd_size)) {
-            log_it(L_WARNING, "Conditional out and conditional in have different TSD sections");
-            return -4;
-=======
             return -13;
->>>>>>> 78ce4170
         }
         m_cond_check();
 
