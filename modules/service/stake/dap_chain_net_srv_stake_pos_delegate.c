--- conflicted
+++ resolved
@@ -73,7 +73,6 @@
     DAP_CHAIN_NODE_CLI_SRV_STAKE_MIN_STAKE_SET_FAILED_ERR,
     DAP_CHAIN_NODE_CLI_SRV_STAKE_MAX_WEIGHT_SET_FAILED_ERR,
     DAP_CHAIN_NODE_CLI_SRV_STAKE_PERCENT_ERR,
-<<<<<<< HEAD
     DAP_CHAIN_NODE_CLI_SRV_STAKE_UNRECOGNIZE_COM_ERR,
 
     DAP_CHAIN_NODE_CLI_SRV_STAKE_REWARD_PARAM_ERR,
@@ -90,9 +89,7 @@
     /* add custom codes here */
 
     //DAP_CHAIN_NODE_CLI_COM_TX_UNKNOWN /* MAX */
-=======
-    DAP_CHAIN_NODE_CLI_SRV_STAKE_UNRECOGNIZE_COM_ERR
->>>>>>> 52ca42b4
+
 } s_cli_srv_stake_err_t;
 
 struct cache_data {
