--- conflicted
+++ resolved
@@ -2084,7 +2084,7 @@
 {
     struct get_tx_cond_pos_del_from_tx * l_args = (struct get_tx_cond_pos_del_from_tx* ) a_arg;
     int l_out_idx_tmp = 0;
-<<<<<<< HEAD
+
     dap_chain_tx_out_cond_t *l_tx_out_cond = dap_chain_datum_tx_out_cond_get(a_tx, DAP_CHAIN_TX_OUT_COND_SUBTYPE_SRV_STAKE_POS_DELEGATE,
                                                                              &l_out_idx_tmp);
     if (!l_tx_out_cond)
@@ -2092,31 +2092,12 @@
     if (dap_chain_addr_is_blank(&l_tx_out_cond->subtype.srv_stake_pos_delegate.signing_addr) ||
             l_tx_out_cond->subtype.srv_stake_pos_delegate.signer_node_addr.uint64 == 0)
         return;
-    dap_hash_fast_t l_datum_hash;
-    dap_hash_fast(a_tx, dap_chain_datum_tx_get_size(a_tx), &l_datum_hash);
-    if (dap_ledger_tx_hash_is_used_out_item(a_net->pub.ledger, &l_datum_hash, l_out_idx_tmp, NULL))
+    if (dap_ledger_tx_hash_is_used_out_item(a_net->pub.ledger, a_tx_hash, l_out_idx_tmp, NULL))
         return;
     dap_chain_net_srv_stake_item_t *l_stake = NULL;
-    HASH_FIND(ht, s_srv_stake->tx_itemlist, &l_datum_hash, sizeof(dap_hash_fast_t), l_stake);
+    HASH_FIND(ht, s_srv_stake->tx_itemlist, a_tx_hash, sizeof(dap_hash_fast_t), l_stake);
     if (!l_stake)
         l_args->ret = dap_list_append(l_args->ret,a_tx);
-=======
-    dap_chain_tx_out_cond_t *l_tx_out_cond = NULL;
-    dap_hash_fast_t l_datum_hash = *a_tx_hash;
-
-    if (NULL != (l_tx_out_cond = dap_chain_datum_tx_out_cond_get(a_tx, DAP_CHAIN_TX_OUT_COND_SUBTYPE_SRV_STAKE_POS_DELEGATE,
-                                                                 &l_out_idx_tmp)))
-    {
-        if (!dap_ledger_tx_hash_is_used_out_item(a_net->pub.ledger, &l_datum_hash, l_out_idx_tmp, NULL)) {
-            dap_chain_net_srv_stake_item_t *l_stake = NULL;
-            HASH_FIND(ht, s_srv_stake->tx_itemlist, &l_datum_hash, sizeof(dap_hash_fast_t), l_stake);
-            if(!l_stake){
-                l_args->ret = dap_list_append(l_args->ret,a_tx);
-            }
-        }
-    }
-    return;
->>>>>>> 72c24618
 }
 
 static int callback_compare_tx_list(const void *a_datum1, const void *a_datum2)
