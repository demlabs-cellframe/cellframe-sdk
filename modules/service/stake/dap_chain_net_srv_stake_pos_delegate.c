--- conflicted
+++ resolved
@@ -129,6 +129,8 @@
          "\tCheck remote validator"
     );
 
+    dap_chain_net_srv_uid_t l_uid = { .uint64 = DAP_CHAIN_NET_SRV_STAKE_POS_DELEGATE_ID };
+    dap_ledger_service_add(l_uid, "pos_delegate", s_tag_check_key_delegation);
     return 0;
 }
 
@@ -142,11 +144,6 @@
     return NULL;
 }
 
-<<<<<<< HEAD
-    dap_chain_net_srv_uid_t l_uid = { .uint64 = DAP_CHAIN_NET_SRV_STAKE_POS_DELEGATE_ID };
-    dap_ledger_service_add(l_uid, "pos_delegate", s_tag_check_key_delegation);
-
-=======
 int dap_chain_net_srv_stake_net_add(dap_chain_net_id_t a_net_id)
 {
     dap_chain_net_srv_stake_t *l_srv_stake;
@@ -161,7 +158,6 @@
     }
     s_srv_stake_list = l_list_new;
     log_it(L_NOTICE, "Successfully added net ID 0x%016" DAP_UINT64_FORMAT_x, a_net_id.uint64);
->>>>>>> 961129d7
     return 0;
 }
 
@@ -865,7 +861,7 @@
         dap_list_free_full(l_tsd_list, NULL);
         return NULL;
     }
-    l_tsd->type = DAP_CHAIN_DATUM_DECREE_TSD_TYPE_STAKE_SIGNER_NODE_ADDR;
+    l_tsd->type = DAP_CHAIN_DATUM_DECREE_TSD_TYPE_NODE_ADDR;
     l_tsd->size = sizeof(dap_chain_node_addr_t);
     *(dap_chain_node_addr_t*)(l_tsd->data) = l_tx_out_cond->subtype.srv_stake_pos_delegate.signer_node_addr;
     l_tsd_list = dap_list_append(l_tsd_list, l_tsd);
