--- conflicted
+++ resolved
@@ -2088,11 +2088,7 @@
                 }
                 // TODO add filters to list (token, address, etc.)
                 json_object* l_json_obj_order = json_object_new_object();
-<<<<<<< HEAD
-                dap_chain_net_srv_order_dump_to_json(l_order, l_json_obj_order, a_hash_out_type, l_net->pub.native_ticker, a_version);
-=======
-                dap_chain_net_srv_order_dump_to_json(l_order, l_json_obj_order, a_hash_out_type, l_net->pub.native_ticker, false);
->>>>>>> 1bc15e3e
+                dap_chain_net_srv_order_dump_to_json(l_order, l_json_obj_order, a_hash_out_type, l_net->pub.native_ticker, false, a_version);
                 if (l_order->srv_uid.uint64 == DAP_CHAIN_NET_SRV_STAKE_POS_DELEGATE_ORDERS) {
                     if (l_order->direction == SERV_DIR_SELL) {
                         json_object_object_add(l_json_obj_order, "message", 
