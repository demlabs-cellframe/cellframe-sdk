/*
 * Authors:
 * Davlet Sibgatullin <davlet.sibgatullin@demlabs.net>
 * DeM Labs Inc.   https://demlabs.net
 * DeM Labs Open source community https://gitlab.demlabs.net
 * Copyright  (c) 2022
 * All rights reserved.

 This file is part of DAP (Deus Applications Prototypes) the open source project

    DAP (Deus Applicaions Prototypes) is free software: you can redistribute it and/or modify
    it under the terms of the GNU General Public License as published by
    the Free Software Foundation, either version 3 of the License, or
    (at your option) any later version.

    DAP is distributed in the hope that it will be useful,
    but WITHOUT ANY WARRANTY; without even the implied warranty of
    MERCHANTABILITY or FITNESS FOR A PARTICULAR PURPOSE.  See the
    GNU General Public License for more details.

    You should have received a copy of the GNU General Public License
    along with any DAP based project.  If not, see <http://www.gnu.org/licenses/>.
*/

#include "dap_chain_net_srv.h"
#include "dap_chain_net_srv_stake_lock.h"
#include "dap_chain_global_db.h"
#include "dap_chain_node_cli.h"
#include "dap_chain_mempool.h"
#include "dap_chain_wallet.h"
#include "dap_common.h"
#include "dap_hash.h"
#include "dap_time.h"

extern bool s_debug_more;

enum error_code {
    STAKE_NO_ERROR 				= 0,
    NET_ARG_ERROR				= 1,
    NET_ERROR					= 2,
    TOKEN_ARG_ERROR 			= 3,
    TOKEN_ERROR					= 4,
    COINS_ARG_ERROR				= 5,
    COINS_FORMAT_ERROR			= 6,
    ADDR_ARG_ERROR				= 7,
    ADDR_FORMAT_ERROR			= 8,
    CERT_ARG_ERROR				= 9,
    CERT_LOAD_ERROR				= 10,
    CHAIN_ERROR					= 11,
    CHAIN_EMISSION_ERROR		= 12,
    TIME_ERROR					= 13,
    NO_MONEY_ERROR				= 14,
    WALLET_ARG_ERROR			= 15,
    WALLET_OPEN_ERROR			= 16,
    CERT_KEY_ERROR				= 17,
    WALLET_ADDR_ERROR			= 18,
    STAKE_ERROR  				= 19,
	TX_ARG_ERROR				= 20,
	HASH_IS_BLANK_ERROR			= 21,
	NO_TX_ERROR					= 22,
	CREATE_LOCK_TX_ERROR		= 23,
	TX_TICKER_ERROR				= 24,
	NO_DELEGATE_TOKEN_ERROR		= 25,
	NO_VALID_SUBTYPE_ERROR		= 26,
	IS_USED_OUT_ERROR			= 27,
	OWNER_KEY_ERROR				= 28,
	CREATE_TX_ERROR				= 29,
	CREATE_BURNING_TX_ERROR		= 31,
	CREATE_RECEIPT_ERROR		= 32,
	SIGN_ERROR					= 33,
	CREATE_DATUM_ERROR			= 34,
	ADD_DATUM_BURNING_TX_ERROR	= 35,
	ADD_DATUM_TX_TAKE_ERROR		= 36,
	BASE_TX_CREATE_ERROR		= 37,
	WRONG_PARAM_SIZE			= 38,
	NOT_ENOUGH_TIME				= 39,
	REINVEST_ARG_ERROR			= 40
};

/**
 * @brief The cond_params struct thats placed in tx_cond->params[] section
 */
typedef struct cond_params{
    dap_time_t		time_unlock;
    uint32_t		flags;
	uint8_t			reinvest;
	uint8_t			padding[7];
    dap_hash_fast_t	token_delegated; // Delegate token
    dap_hash_fast_t	pkey_delegated; // Delegate public key
} DAP_ALIGN_PACKED	cond_params_t;

typedef struct dap_chain_ledger_token_emission_for_stake_lock_item {
	dap_chain_hash_fast_t	datum_token_emission_for_stake_lock_hash;
	dap_chain_hash_fast_t	tx_used_out;
//	const char 				datum_token_emission_hash[DAP_CHAIN_HASH_FAST_STR_SIZE];
	UT_hash_handle hh;
} dap_chain_ledger_token_emission_for_stake_lock_item_t;

#define LOG_TAG		"dap_chain_net_stake_lock"
#define MONTH_INDEX	8
#define YEAR_INDEX	12

static int s_cli_stake_lock(int a_argc, char **a_argv, char **a_str_reply);
// Verificator callbacks
static bool	s_callback_verificator(dap_ledger_t * a_ledger,dap_hash_fast_t *a_tx_out_hash, dap_chain_tx_out_cond_t *a_cond,
                                   dap_chain_datum_tx_t *a_tx_in, bool a_owner);
static bool	s_callback_verificator_added(dap_ledger_t *a_ledger,dap_chain_datum_tx_t * a_tx, dap_chain_tx_out_cond_t *a_tx_item);
static void s_callback_decree (dap_chain_net_srv_t * a_srv, dap_chain_net_t *a_net, dap_chain_t * a_chain, dap_chain_datum_decree_t * a_decree, size_t a_decree_size);
dap_chain_ledger_token_emission_for_stake_lock_item_t *s_emission_for_stake_lock_item_add(dap_ledger_t *a_ledger, const dap_chain_hash_fast_t *a_token_emission_hash);

/**
 * @brief dap_chain_net_srv_external_stake_init
 * @return
 */
int dap_chain_net_srv_stake_lock_init()
{
    dap_chain_node_cli_cmd_item_create("stake_lock", s_cli_stake_lock, "Stake lock service commands",
       "stake_lock hold -net <net name> -wallet <wallet name> -time_staking <in YYMMDD>\n"
	    		"-token <ticker> -coins <value> -reinvest <percentage from 1 to 100 (not necessary)>\n"
				"-cert <name> -chain <chain (not necessary)> -chain_emission <chain (not necessary)>\n"
    			"stake_lock take -net <net name> -tx <transaction hash> -wallet <wallet name>\n"
				"-chain <chain (not necessary)>\n"
	);
    dap_chain_ledger_verificator_add(DAP_CHAIN_TX_OUT_COND_SUBTYPE_SRV_STAKE_LOCK,
                                     s_callback_verificator, s_callback_verificator_added);

    dap_chain_net_srv_uid_t l_uid = { .uint64 = DAP_CHAIN_NET_SRV_STAKE_LOCK_ID };
    dap_chain_net_srv_callbacks_t l_srv_callbacks = {};
    l_srv_callbacks.decree = s_callback_decree;

    dap_chain_net_srv_t *l_srv = dap_chain_net_srv_add(l_uid, "stake_lock", &l_srv_callbacks);
    return 0;
}

/**
 * @brief dap_chain_net_srv_stake_lock_deinit
 */
void dap_chain_net_srv_stake_lock_deinit()
{

}

/**
 * @brief s_callback_decree
 * @param a_srv
 * @param a_net
 * @param a_chain
 * @param a_decree
 * @param a_decree_size
 */
static void s_callback_decree (dap_chain_net_srv_t * a_srv, dap_chain_net_t *a_net, dap_chain_t * a_chain, dap_chain_datum_decree_t * a_decree, size_t a_decree_size)
{

}

/**
 * @brief s_receipt_create
 * @param hash_burning_transaction
 * @param token
 * @param datoshi_burned
 * @return
 */
static dap_chain_datum_tx_receipt_t *s_receipt_create(dap_hash_fast_t *hash_burning_transaction, const char *token, uint256_t datoshi_burned)
{
	uint32_t l_ext_size	= sizeof(dap_hash_fast_t) + dap_strlen(token) + 1;
    uint8_t *l_ext		= DAP_NEW_S_SIZE(uint8_t, l_ext_size);

	memcpy(l_ext, hash_burning_transaction, sizeof(dap_hash_fast_t));
	strcpy((char *)&l_ext[sizeof(dap_hash_fast_t)], token);

	dap_chain_net_srv_price_unit_uid_t l_unit	= { .uint32 = SERV_UNIT_UNDEFINED};
    dap_chain_net_srv_uid_t l_uid				= { .uint64 = DAP_CHAIN_NET_SRV_STAKE_LOCK_ID };
	dap_chain_datum_tx_receipt_t *l_receipt		= dap_chain_datum_tx_receipt_create(l_uid, l_unit, 0, datoshi_burned,
																				 l_ext, l_ext_size);
	return l_receipt;
}

/**
 * @brief s_cli_hold
 * @param a_argc
 * @param a_argv
 * @param a_arg_index
 * @param output_line
 * @return
 */
static enum error_code s_cli_hold(int a_argc, char **a_argv, int a_arg_index, dap_string_t *output_line)
{
    const char *l_net_str, *l_ticker_str, *l_coins_str, *l_wallet_str, *l_cert_str, *l_chain_str, *l_chain_emission_str, *l_time_staking_str, *l_reinvest_percent_str;
	l_net_str = l_ticker_str = l_coins_str = l_wallet_str = l_cert_str = l_chain_str = l_chain_emission_str = l_time_staking_str = l_reinvest_percent_str = NULL;
	const char *l_wallets_path								=	dap_chain_wallet_get_path(g_config);
	char 	delegate_ticker_str[DAP_CHAIN_TICKER_SIZE_MAX] 	=	{[0] = 'm'};
	dap_chain_net_t						*l_net				=	NULL;
	dap_chain_t							*l_chain			=	NULL;
	dap_chain_t							*l_chain_emission	=	NULL;
    dap_chain_net_srv_uid_t				l_uid				=	{ .uint64 = DAP_CHAIN_NET_SRV_STAKE_LOCK_ID };
	dap_time_t              			l_time_staking		=	0;
	uint8_t								l_reinvest_percent	=	0;
	uint256_t							l_value_delegated	=	{};
	uint256_t 							l_value;
	dap_ledger_t						*l_ledger;
	char								*l_hash_str;
	dap_hash_fast_t						*l_tx_cond_hash;
	dap_hash_fast_t 					*l_base_tx_hash;
	dap_enc_key_t						*l_key_from;
	dap_pkey_t							*l_key_cond;
	dap_chain_wallet_t					*l_wallet;
	dap_chain_addr_t					*l_addr_holder;
	dap_cert_t							*l_cert;
	dap_chain_datum_token_t 			*delegate_token;
	dap_tsd_t							*l_tsd;
	dap_chain_datum_token_tsd_delegate_from_stake_lock_t l_tsd_section;

	dap_string_append_printf(output_line, "---> HOLD <---\n");

	if (!dap_chain_node_cli_find_option_val(a_argv, a_arg_index, a_argc, "-net", &l_net_str)
	||	NULL == l_net_str)
		return NET_ARG_ERROR;

	if (NULL == (l_net = dap_chain_net_by_name(l_net_str))) {
		dap_string_append_printf(output_line, "'%s'", l_net_str);
		return NET_ERROR;
	}

	if (!dap_chain_node_cli_find_option_val(a_argv, a_arg_index, a_argc, "-token", &l_ticker_str)
	|| NULL == l_ticker_str
	|| dap_strlen(l_ticker_str) > 8) // for 'm' delegated
		return TOKEN_ARG_ERROR;

	l_ledger = l_net->pub.ledger;

	if (NULL == dap_chain_ledger_token_ticker_check(l_ledger, l_ticker_str)) {
		dap_string_append_printf(output_line, "'%s'", l_ticker_str);
		return TOKEN_ERROR;
	}

	strcpy(delegate_ticker_str + 1, l_ticker_str);

	if (NULL == (delegate_token = dap_chain_ledger_token_ticker_check(l_ledger, delegate_ticker_str))
	||	delegate_token->type != DAP_CHAIN_DATUM_TOKEN_TYPE_NATIVE_DECL
	||	!delegate_token->header_native_decl.tsd_total_size
	||	NULL == (l_tsd = dap_tsd_find(delegate_token->data_n_tsd, delegate_token->header_native_decl.tsd_total_size, DAP_CHAIN_DATUM_TOKEN_TSD_TYPE_DELEGATE_EMISSION_FROM_STAKE_LOCK))) {
		dap_string_append_printf(output_line, "'%s'", delegate_ticker_str);
		return NO_DELEGATE_TOKEN_ERROR;
	}

	l_tsd_section = dap_tsd_get_scalar(l_tsd, dap_chain_datum_token_tsd_delegate_from_stake_lock_t);
	if (strcmp(l_ticker_str, l_tsd_section.ticker_token_from))
		return TOKEN_ERROR;

	if (!dap_chain_node_cli_find_option_val(a_argv, a_arg_index, a_argc, "-coins", &l_coins_str)
	||	NULL == l_coins_str)
		return COINS_ARG_ERROR;

	if (IS_ZERO_256( (l_value = dap_chain_balance_scan(l_coins_str)) ))
		return COINS_FORMAT_ERROR;

	if (!IS_ZERO_256(l_tsd_section.emission_rate)) {
		MULT_256_COIN(l_value, l_tsd_section.emission_rate, &l_value_delegated);
		if (IS_ZERO_256(l_value_delegated))
			return COINS_FORMAT_ERROR;
	} else
		l_value_delegated = l_value;

	if (!dap_chain_node_cli_find_option_val(a_argv, a_arg_index, a_argc, "-cert", &l_cert_str)
	||	NULL == l_cert_str)
		return CERT_ARG_ERROR;

	if (NULL == (l_cert = dap_cert_find_by_name(l_cert_str))) {
		dap_string_append_printf(output_line, "'%s'", l_cert_str);
		return CERT_LOAD_ERROR;
	}

	if (dap_chain_node_cli_find_option_val(a_argv, a_arg_index, a_argc, "-chain", &l_chain_str)
	&&	l_chain_str)
		l_chain = dap_chain_net_get_chain_by_name(l_net, l_chain_str);
	else
		l_chain = dap_chain_net_get_default_chain_by_chain_type(l_net, CHAIN_TYPE_TX);
	if(!l_chain)
		return CHAIN_ERROR;

	if (dap_chain_node_cli_find_option_val(a_argv, a_arg_index, a_argc, "-chain_emission", &l_chain_emission_str)
	&&	l_chain_emission_str)
		l_chain_emission = dap_chain_net_get_chain_by_name(l_net, l_chain_str);
	else
		l_chain_emission = dap_chain_net_get_default_chain_by_chain_type(l_net, CHAIN_TYPE_EMISSION);
	if(!l_chain_emission)
		return CHAIN_EMISSION_ERROR;

	if (!dap_chain_node_cli_find_option_val(a_argv, a_arg_index, a_argc, "-wallet", &l_wallet_str)
	||	NULL == l_wallet_str)
		return WALLET_ARG_ERROR;

    // Read time staking
    if (!dap_chain_node_cli_find_option_val(a_argv, a_arg_index, a_argc, "-time_staking", &l_time_staking_str)
    ||	NULL == l_time_staking_str)
		return TIME_ERROR;

	if (0 == (l_time_staking = dap_time_from_str_simplified(l_time_staking_str))
	||	(time_t)(l_time_staking - dap_time_now()) <= 0)
		return TIME_ERROR;

	l_time_staking -= dap_time_now();

	if (dap_chain_node_cli_find_option_val(a_argv, a_arg_index, a_argc, "-l_reinvest_percent", &l_reinvest_percent_str)
	&& NULL != l_reinvest_percent_str) {
		if ((l_reinvest_percent = atoi(l_reinvest_percent_str)) > 100
			|| l_reinvest_percent <= 0)
			return REINVEST_ARG_ERROR;
	}

/*________________________________________________________________________________________________________________*/

	if(NULL == (l_wallet = dap_chain_wallet_open(l_wallet_str, l_wallets_path))) {
		dap_string_append_printf(output_line, "'%s'", l_wallet_str);
		return WALLET_OPEN_ERROR;
	}

	if (compare256(dap_chain_wallet_get_balance(l_wallet, l_net->pub.id, l_ticker_str), l_value) == -1) {
		dap_chain_wallet_close(l_wallet);
		return NO_MONEY_ERROR;
	}

	if (NULL == (l_addr_holder = dap_chain_wallet_get_addr(l_wallet, l_net->pub.id))) {
		dap_chain_wallet_close(l_wallet);
		dap_string_append_printf(output_line, "'%s'", l_wallet_str);
		return WALLET_ADDR_ERROR;
	}

	l_key_from = dap_chain_wallet_get_key(l_wallet, 0);
	if (NULL == (l_key_cond = dap_pkey_from_enc_key(l_cert->enc_key))) {
		dap_chain_wallet_close(l_wallet);
		DAP_DEL_Z(l_addr_holder);
		dap_string_append_printf(output_line, "'%s'", l_cert_str);
		return CERT_KEY_ERROR;
	}

    l_tx_cond_hash = dap_chain_net_srv_stake_lock_mempool_create(l_net, l_key_from, l_key_cond, l_ticker_str,
																 l_value, l_uid, l_addr_holder, l_time_staking, l_reinvest_percent);

	dap_chain_wallet_close(l_wallet);
	DAP_DEL_Z(l_key_cond);

	l_hash_str = (l_tx_cond_hash) ? dap_chain_hash_fast_to_str_new(l_tx_cond_hash) : NULL;

	if (l_hash_str)
		dap_string_append_printf(output_line, "TX STAKE LOCK CREATED\nSuccessfully hash=%s\nSave to take!\n", l_hash_str);
	else {
		DAP_DEL_Z(l_addr_holder);
        return CREATE_LOCK_TX_ERROR;
	}

	DAP_DEL_Z(l_hash_str);

	l_base_tx_hash = dap_chain_mempool_base_tx_create(l_chain_emission, l_tx_cond_hash, l_chain_emission->id,
													  l_value_delegated, delegate_ticker_str, l_addr_holder,
													  &l_cert, 1);

	l_hash_str = (l_base_tx_hash) ? dap_chain_hash_fast_to_str_new(l_base_tx_hash) : NULL;

	if (l_hash_str)
		dap_string_append_printf(output_line, "BASE_TX_DATUM_HASH=%s\n", l_hash_str);
	else {
		DAP_DEL_Z(l_addr_holder);
		DAP_DEL_Z(l_tx_cond_hash);
		return BASE_TX_CREATE_ERROR;
	}

	DAP_DEL_Z(l_addr_holder);
	DAP_DEL_Z(l_tx_cond_hash);
	DAP_DEL_Z(l_base_tx_hash);
	DAP_DEL_Z(l_hash_str);

    return STAKE_NO_ERROR;
}

static enum error_code s_cli_take(int a_argc, char **a_argv, int a_arg_index, dap_string_t *output_line)
{
	const char *l_net_str, *l_ticker_str, *l_wallet_str, *l_tx_str, *l_tx_burning_str, *l_chain_str;
	l_net_str = l_ticker_str = l_wallet_str = l_tx_str = l_tx_burning_str = l_chain_str = NULL;
	dap_chain_net_t						*l_net				=	NULL;
	const char							*l_wallets_path		=	dap_chain_wallet_get_path(g_config);
	char 	delegate_ticker_str[DAP_CHAIN_TICKER_SIZE_MAX] 	=	{[0] = 'm'};
	int									l_prev_cond_idx		=	0;
	uint256_t							l_value_delegated	= 	{};
	cond_params_t						*l_params;
	char 								*l_datum_hash_str;
	dap_ledger_t						*l_ledger;
	dap_chain_wallet_t					*l_wallet;
	dap_hash_fast_t						l_tx_hash;
	dap_hash_fast_t 					l_tx_burning_hash;
	dap_chain_datum_t					*l_datum_burning_tx;
	dap_chain_datum_tx_receipt_t		*l_receipt;
	dap_chain_datum_tx_t				*l_tx;
	dap_chain_datum_tx_t				*l_cond_tx;
	dap_chain_tx_out_cond_t				*l_tx_out_cond;
	dap_chain_addr_t					*l_owner_addr;
	dap_enc_key_t						*l_owner_key;
	size_t								l_tx_size;
	dap_chain_datum_t					*l_datum;
	dap_chain_t							*l_chain;
	dap_chain_datum_token_t				*delegate_token;
	dap_tsd_t							*l_tsd;
	dap_chain_datum_token_tsd_delegate_from_stake_lock_t l_tsd_section;

	dap_string_append_printf(output_line, "---> TAKE <---\n");

	if (!dap_chain_node_cli_find_option_val(a_argv, a_arg_index, a_argc, "-net", &l_net_str)
	||	NULL == l_net_str)
		return NET_ARG_ERROR;

	if (NULL == (l_net = dap_chain_net_by_name(l_net_str))) {
		dap_string_append_printf(output_line, "'%s'", l_net_str);
		return NET_ERROR;
	}

	if (dap_chain_node_cli_find_option_val(a_argv, a_arg_index, a_argc, "-chain", &l_chain_str)
		&&	l_chain_str)
		l_chain = dap_chain_net_get_chain_by_name(l_net, l_chain_str);
	else
		l_chain = dap_chain_net_get_default_chain_by_chain_type(l_net, CHAIN_TYPE_TX);
	if(!l_chain)
		return CHAIN_ERROR;

	if (!dap_chain_node_cli_find_option_val(a_argv, a_arg_index, a_argc, "-tx", &l_tx_str)
	||	NULL == l_tx_str)
		return TX_ARG_ERROR;

	dap_chain_hash_fast_from_hex_str(l_tx_str, &l_tx_hash);

	if (dap_hash_fast_is_blank(&l_tx_hash))
		return HASH_IS_BLANK_ERROR;

	l_ledger = l_net->pub.ledger;

	if (NULL == (l_ticker_str = dap_chain_ledger_tx_get_token_ticker_by_hash(l_ledger, &l_tx_hash)))
		return TX_TICKER_ERROR;

	strcpy(delegate_ticker_str + 1, l_ticker_str);

	if (NULL == (delegate_token = dap_chain_ledger_token_ticker_check(l_ledger, delegate_ticker_str))
		||	delegate_token->type != DAP_CHAIN_DATUM_TOKEN_TYPE_NATIVE_DECL
		||	!delegate_token->header_native_decl.tsd_total_size
		||	NULL == (l_tsd = dap_tsd_find(delegate_token->data_n_tsd, delegate_token->header_native_decl.tsd_total_size, DAP_CHAIN_DATUM_TOKEN_TSD_TYPE_DELEGATE_EMISSION_FROM_STAKE_LOCK))) {
		dap_string_append_printf(output_line, "'%s'", delegate_ticker_str);
		return NO_DELEGATE_TOKEN_ERROR;
	}

	l_tsd_section = dap_tsd_get_scalar(l_tsd, dap_chain_datum_token_tsd_delegate_from_stake_lock_t);
	if (strcmp(l_ticker_str, l_tsd_section.ticker_token_from))
		return TOKEN_ERROR;

	l_cond_tx = dap_chain_ledger_tx_find_by_hash(l_ledger, &l_tx_hash);

	if (NULL == (l_tx_out_cond = dap_chain_datum_tx_out_cond_get(l_cond_tx, &l_prev_cond_idx)))
		return NO_TX_ERROR;

	if (l_tx_out_cond->header.subtype != DAP_CHAIN_TX_OUT_COND_SUBTYPE_SRV_STAKE_LOCK)
		return NO_VALID_SUBTYPE_ERROR;

	if (dap_chain_ledger_tx_hash_is_used_out_item(l_ledger, &l_tx_hash, l_prev_cond_idx)) {
		return IS_USED_OUT_ERROR;
	}

	if (l_tx_out_cond->params_size != sizeof(*l_params))// Wrong params size
		return WRONG_PARAM_SIZE;
	l_params = (cond_params_t *) l_tx_out_cond->params;

	if (l_params->flags & DAP_CHAIN_NET_SRV_STAKE_LOCK_FLAG_BY_TIME) {
		if (l_params->time_unlock > dap_time_now())
			return NOT_ENOUGH_TIME;
	}

	if (!IS_ZERO_256(l_tsd_section.emission_rate)) {
		MULT_256_COIN(l_tx_out_cond->header.value, l_tsd_section.emission_rate, &l_value_delegated);
		if (IS_ZERO_256(l_value_delegated))
			return COINS_FORMAT_ERROR;
	} else
		l_value_delegated = l_tx_out_cond->header.value;

	if (!dap_chain_node_cli_find_option_val(a_argv, a_arg_index, a_argc, "-wallet", &l_wallet_str)
	||	NULL == l_wallet_str)
		return WALLET_ARG_ERROR;

	if (NULL == (l_wallet = dap_chain_wallet_open(l_wallet_str, l_wallets_path)))
		return WALLET_OPEN_ERROR;

	if (NULL == (l_owner_addr = (dap_chain_addr_t *)dap_chain_wallet_get_addr(l_wallet, l_net->pub.id))) {
		dap_chain_wallet_close(l_wallet);
		return WALLET_ADDR_ERROR;
		}

	if (NULL == (l_owner_key = dap_chain_wallet_get_key(l_wallet, 0))) {
		dap_chain_wallet_close(l_wallet);
		DAP_DEL_Z(l_owner_addr);
		return OWNER_KEY_ERROR;
	}

/*________________________________________________________________________________________________________________*/

	//add tx
	if (NULL == (l_tx = dap_chain_datum_tx_create())) {//malloc
		dap_chain_wallet_close(l_wallet);
		DAP_DEL_Z(l_owner_addr);
		return CREATE_TX_ERROR;
	}

	dap_chain_datum_tx_add_in_cond_item(&l_tx, &l_tx_hash, l_prev_cond_idx, 0);

	dap_chain_datum_tx_add_out_item(&l_tx, l_owner_addr, l_tx_out_cond->header.value);

	//add burning tx
	if (NULL == (l_datum_burning_tx = dap_chain_burning_tx_create(l_chain, l_owner_key, l_owner_addr, NULL,
																  delegate_ticker_str, l_value_delegated))) {//malloc
		dap_chain_wallet_close(l_wallet);
		DAP_DEL_Z(l_owner_addr);
		dap_chain_datum_tx_delete(l_tx);
		return CREATE_BURNING_TX_ERROR;
	}

	//get tx hash
	dap_hash_fast(l_datum_burning_tx->data, l_datum_burning_tx->header.data_size, &l_tx_burning_hash);

    if (NULL == (l_receipt = s_receipt_create(&l_tx_burning_hash, delegate_ticker_str, l_value_delegated))) {
		dap_chain_wallet_close(l_wallet);
		DAP_DEL_Z(l_owner_addr);
		dap_chain_datum_tx_delete(l_tx);
		DAP_DEL_Z(l_datum_burning_tx);
		return CREATE_RECEIPT_ERROR;
	}

	dap_chain_datum_tx_add_item(&l_tx, (byte_t *)l_receipt);

	if(dap_chain_datum_tx_add_sign_item(&l_tx, l_owner_key) != 1) {
		dap_chain_wallet_close(l_wallet);
		DAP_DEL_Z(l_owner_addr);
		dap_chain_datum_tx_delete(l_tx);
		DAP_DEL_Z(l_datum_burning_tx);
		log_it(L_ERROR, "Can't add sign output");
		return SIGN_ERROR;
	}

	dap_chain_wallet_close(l_wallet);
	DAP_DEL_Z(l_owner_addr);

	// Put the transaction to mempool or directly to chains
	l_tx_size = dap_chain_datum_tx_get_size(l_tx);
	if (NULL == (l_datum = dap_chain_datum_create(DAP_CHAIN_DATUM_TX, l_tx, l_tx_size))) {
		dap_chain_datum_tx_delete(l_tx);
		DAP_DEL_Z(l_datum_burning_tx);
		return CREATE_DATUM_ERROR;
	}

	dap_chain_datum_tx_delete(l_tx);

	if (NULL == (l_datum_hash_str = dap_chain_mempool_datum_add(l_datum_burning_tx, l_chain))) {
		DAP_DEL_Z(l_datum_burning_tx);
		DAP_DEL_Z(l_datum);
		return ADD_DATUM_BURNING_TX_ERROR;
	}

	dap_string_append_printf(output_line, "BURNING_TX_DATUM_HASH=%s\n", l_datum_hash_str);
	DAP_DEL_Z(l_datum_burning_tx);
	DAP_DEL_Z(l_datum_hash_str);

	// Processing will be made according to autoprocess policy
	if (NULL == (l_datum_hash_str = dap_chain_mempool_datum_add(l_datum, l_chain))) {
		DAP_DEL_Z(l_datum);
        return ADD_DATUM_TX_TAKE_ERROR;
	}

	dap_string_append_printf(output_line, "TAKE_TX_DATUM_HASH=%s\n", l_datum_hash_str);

	DAP_DEL_Z(l_datum_hash_str);
	DAP_DEL_Z(l_datum);

    return STAKE_NO_ERROR;
}

/**
 * @brief s_error_handler
 * @param errorCode
 * @param output_line
 */
static void s_error_handler(enum error_code errorCode, dap_string_t *output_line)
{
	dap_string_append_printf(output_line, "ERROR!\n");
	switch (errorCode)
	{
		case NET_ARG_ERROR: {
			dap_string_append_printf(output_line, "stake_lock command required parameter -net");
			} break;

		case NET_ERROR: {
			dap_string_append_printf(output_line, " ^^^ network not found");
			} break;

		case TOKEN_ARG_ERROR: {
			dap_string_append_printf(output_line, "stake_lock command required parameter -token");
			} break;

		case TOKEN_ERROR: {
			dap_string_append_printf(output_line, " ^^^ token ticker not found");
			} break;

		case COINS_ARG_ERROR: {
			dap_string_append_printf(output_line, "stake_lock command required parameter -coins");
			} break;

		case COINS_FORMAT_ERROR: {
			dap_string_append_printf(output_line, "Format -coins <256 bit integer>");
			} break;

		case ADDR_ARG_ERROR: {
			dap_string_append_printf(output_line, "stake_lock command required parameter -addr_holder");
			} break;

		case ADDR_FORMAT_ERROR: {
			dap_string_append_printf(output_line, "wrong address holder format");
			} break;

		case CERT_ARG_ERROR: {
			dap_string_append_printf(output_line, "stake_lock command required parameter -cert");
			} break;

		case CERT_LOAD_ERROR: {
			dap_string_append_printf(output_line, " ^^^ can't load cert");
			} break;

		case CHAIN_ERROR: {
			dap_string_append_printf(output_line, "stake_lock command requires parameter '-chain'.\n"
														   				"you can set default datum type in chain configuration file");
			} break;

		case CHAIN_EMISSION_ERROR: {
			dap_string_append_printf(output_line, "stake_lock command requires parameter '-chain_emission'.\n"
														   				"you can set default datum type in chain configuration file");
			} break;

		case TIME_ERROR: {
			dap_string_append_printf(output_line, "stake_ext command requires parameter '-time_staking' in simplified format YYMMDD\n"
												  				"Example: \"220610\" == \"10 june 2022 00:00\"");
			} break;

		case NO_MONEY_ERROR: {
			dap_string_append_printf(output_line, "Not enough money");
			} break;

		case WALLET_ARG_ERROR: {
			dap_string_append_printf(output_line, "stake_lock command required parameter -wallet");
			} break;

		case WALLET_OPEN_ERROR: {
			dap_string_append_printf(output_line, " ^^^ can't open wallet");
			} break;

		case CERT_KEY_ERROR: {
			dap_string_append_printf(output_line, " ^^^ cert doesn't contain a valid public key");
			} break;

		case WALLET_ADDR_ERROR: {
			dap_string_append_printf(output_line, " ^^^ failed to get wallet address");
			} break;

		case TX_ARG_ERROR: {
			dap_string_append_printf(output_line, "stake_lock command required parameter -tx");
			} break;

		case HASH_IS_BLANK_ERROR: {
			dap_string_append_printf(output_line, "tx hash is blank");
			} break;

		case NO_TX_ERROR: {
			dap_string_append_printf(output_line, " ^^^ could not find transaction");
			} break;

		case STAKE_ERROR: {
			dap_string_append_printf(output_line, "STAKE ERROR");
			} break;

		case NOT_ENOUGH_TIME: {
			dap_string_append_printf(output_line, "Not enough time has passed");
			} break;

		case TX_TICKER_ERROR: {
			dap_string_append_printf(output_line, "ticker not found");
			} break;

		case NO_DELEGATE_TOKEN_ERROR: {
			dap_string_append_printf(output_line, " ^^^ delegated token not found");
			} break;

		case NO_VALID_SUBTYPE_ERROR: {
			dap_string_append_printf(output_line, "wrong subtype for transaction");
			} break;

		case IS_USED_OUT_ERROR: {
			dap_string_append_printf(output_line, "tx hash is used out");
			} break;

		case OWNER_KEY_ERROR: {
			dap_string_append_printf(output_line, "key retrieval error");
			} break;

		case CREATE_TX_ERROR: {
			dap_string_append_printf(output_line, "memory allocation error when creating a transaction");
			} break;

		case CREATE_BURNING_TX_ERROR: {
			dap_string_append_printf(output_line, "failed to create a transaction that burns funds");
			} break;

		case CREATE_RECEIPT_ERROR: {
			dap_string_append_printf(output_line, "failed to create receipt");
			} break;

		case SIGN_ERROR: {
			dap_string_append_printf(output_line, "failed to sign transaction");
			} break;

		case ADD_DATUM_BURNING_TX_ERROR: {
			dap_string_append_printf(output_line, "failed to add datum with burning-transaction to mempool");
			} break;

		case ADD_DATUM_TX_TAKE_ERROR: {
			dap_string_append_printf(output_line, "failed to add datum with take-transaction to mempool");
			} break;

		case BASE_TX_CREATE_ERROR: {
			dap_string_append_printf(output_line, "failed to create the base transaction for emission");
			} break;

		case WRONG_PARAM_SIZE: {
			dap_string_append_printf(output_line, "error while checking conditional transaction parameters");
			} break;

		case CREATE_LOCK_TX_ERROR: {
			dap_string_append_printf(output_line, "error creating transaction");
			} break;

		case CREATE_DATUM_ERROR: {
			dap_string_append_printf(output_line, "error while creating datum from transaction");
			} break;

		case REINVEST_ARG_ERROR: {
			dap_string_append_printf(output_line, "reinvestment is set as a percentage from 1 to 100");
			} break;

		default: {
			dap_string_append_printf(output_line, "STAKE_LOCK: Unrecognized error");
			} break;
	}
}

/**
 * @brief s_cli_stake_lock
 * @param a_argc
 * @param a_argv
 * @param a_str_reply
 * @return
 */
static int s_cli_stake_lock(int a_argc, char **a_argv, char **a_str_reply)
{
	enum{
		CMD_NONE, CMD_HOLD, CMD_TAKE
	};

    enum error_code	errorCode;
	int				l_arg_index		= 1;
	int				l_cmd_num		= CMD_NONE;
	dap_string_t	*output_line	= dap_string_new(NULL);

	if (dap_chain_node_cli_find_option_val(a_argv, l_arg_index, min(a_argc, l_arg_index + 1), "hold", NULL))
		l_cmd_num = CMD_HOLD;
	else if (dap_chain_node_cli_find_option_val(a_argv, l_arg_index, min(a_argc, l_arg_index + 1), "take", NULL))
		l_cmd_num = CMD_TAKE;

	switch (l_cmd_num) {

		case CMD_HOLD: {
            errorCode = s_cli_hold(a_argc, a_argv, l_arg_index + 1, output_line);
			} break;

		case CMD_TAKE: {
            errorCode = s_cli_take(a_argc, a_argv, l_arg_index + 1, output_line);
			} break;

		default: {
			dap_chain_node_cli_set_reply_text(a_str_reply, "Command %s not recognized", a_argv[l_arg_index]);
			dap_string_free(output_line, false);
			} return 1;
	}

    if (STAKE_NO_ERROR != errorCode)
		s_error_handler(errorCode, output_line);
	else
		dap_string_append_printf(output_line, "Contribution successfully made");

	dap_chain_node_cli_set_reply_text(a_str_reply, output_line->str);
	dap_string_free(output_line, true);

	return 0;
}

/**
 * @brief s_give_month_str_from_month_count
 * @param month_count
 * @return
 */
static const char *s_give_month_str_from_month_count(uint8_t month_count)
{

	switch (month_count)
	{
		case 1: {
			return "Jan";
		}
		case 2: {
			return "Feb";
		}
		case 3: {
			return "Mar";
		}
		case 4: {
			return "Apr";
		}
		case 5: {
			return "May";
		}
		case 6: {
			return "Jun";
		}
		case 7: {
			return "Jul";
		}
		case 8: {
			return "Aug";
		}
		case 9: {
			return "Sep";
		}
		case 10: {
			return "Oct";
		}
		case 11: {
			return "Nov";
		}
		case 12: {
			return "Dec";
		}

		default: {
			return "";
		}
	}
}

/**
 * @brief s_give_month_count_from_time_str
 * @param time
 * @return
 */
static uint8_t s_give_month_count_from_time_str(char *time)
{
	const uint8_t len_month = 3;

	if (!memcmp(&time[MONTH_INDEX], "Jan", len_month))
		return 1;
	else if (!memcmp(&time[MONTH_INDEX], "Feb", len_month))
		return 2;
	else if (!memcmp(&time[MONTH_INDEX], "Mar", len_month))
		return 3;
	else if (!memcmp(&time[MONTH_INDEX], "Apr", len_month))
		return 4;
	else if (!memcmp(&time[MONTH_INDEX], "May", len_month))
		return 5;
	else if (!memcmp(&time[MONTH_INDEX], "Jun", len_month))
		return 6;
	else if (!memcmp(&time[MONTH_INDEX], "Jul", len_month))
		return 7;
	else if (!memcmp(&time[MONTH_INDEX], "Aug", len_month))
		return 8;
	else if (!memcmp(&time[MONTH_INDEX], "Sep", len_month))
		return 9;
	else if (!memcmp(&time[MONTH_INDEX], "Oct", len_month))
		return 10;
	else if (!memcmp(&time[MONTH_INDEX], "Nov", len_month))
		return 11;
	else if (!memcmp(&time[MONTH_INDEX], "Dec", len_month))
		return 12;
	else
		return 0;
}

/**
 * @brief s_update_date_by_using_month_count
 * @param time
 * @param month_count
 * @return
 */
static char *s_update_date_by_using_month_count(char *time, uint8_t month_count)
{
	uint8_t		current_month;
	int			current_year;
	const char 	*month_str;
	const char 	*year_str;

	if (!time || !month_count)
		return NULL;
	if (	(current_month = s_give_month_count_from_time_str(time))	== 0	)
		return NULL;
	if (	(current_year = atoi(&time[YEAR_INDEX])) 					<= 0
	||		current_year 												< 22
	||		current_year 												> 99	)
		return NULL;


	for (uint8_t i = 0; i < month_count; i++) {
		if (current_month == 12)
		{
			current_month = 1;
			current_year++;
		}
		else
			current_month++;
	}

	month_str	= s_give_month_str_from_month_count(current_month);
	year_str	= dap_itoa(current_year);

	if (*month_str
	&&	*year_str
	&&	dap_strlen(year_str) == 2) {
		memcpy(&time[MONTH_INDEX],	month_str,	3);	// 3 == len month in time RFC822 format
		memcpy(&time[YEAR_INDEX],	year_str,	2);	// 2 == len year in time RFC822 format
	} else
		return NULL;

	return time;
}

/**
 * @brief s_callback_verificator
 * @param a_ledger
 * @param a_tx_out_hash
 * @param a_cond
 * @param a_tx_in
 * @param a_owner
 * @return
 */
static bool s_callback_verificator(dap_ledger_t * a_ledger,dap_hash_fast_t *a_tx_out_hash, dap_chain_tx_out_cond_t *a_cond,
                                   dap_chain_datum_tx_t *a_tx_in, bool a_owner)
{
<<<<<<< HEAD
    UNUSED(a_tx_out_hash);
=======
	dap_chain_datum_tx_t									*burning_tx					= NULL;
	dap_chain_tx_out_t										*burning_transaction_out	= NULL;
	uint256_t												l_value_delegated			= {};
	dap_hash_fast_t											hash_burning_transaction;
	dap_chain_datum_token_tsd_delegate_from_stake_lock_t	l_tsd_section;
	dap_tsd_t												*l_tsd;
	cond_params_t 											*l_params;
	dap_chain_datum_tx_receipt_t							*l_receipt;
	dap_chain_tx_out_t										*l_tx_out;
	dap_chain_tx_in_cond_t									*l_tx_in_cond;
	const char												*l_tx_ticker;
	dap_chain_datum_token_t									*delegate_token;

>>>>>>> a71a35f9
	/*if (!a_owner) TODO: ???
	return false;*/

    if (a_cond->params_size != sizeof(*l_params) )// Wrong params size
        return false;
    l_params = (cond_params_t *) a_cond->params;

    if (l_params->flags & DAP_CHAIN_NET_SRV_STAKE_LOCK_FLAG_BY_TIME) {
        if (l_params->time_unlock > dap_time_now())
            return false;
    }

<<<<<<< HEAD
    dap_chain_datum_tx_receipt_t *l_receipt = (dap_chain_datum_tx_receipt_t *)dap_chain_datum_tx_item_get(a_tx_in, 0, TX_ITEM_TYPE_RECEIPT, 0);
=======
	l_receipt = (dap_chain_datum_tx_receipt_t *)dap_chain_datum_tx_item_get(a_tx, 0, TX_ITEM_TYPE_RECEIPT, 0);
>>>>>>> a71a35f9
	if (!l_receipt)
		return false;

#if DAP_CHAIN_NET_SRV_UID_SIZE == 8
	if (l_receipt->receipt_info.srv_uid.uint64 != DAP_CHAIN_NET_SRV_STAKE_LOCK_ID)
		return false;
#elif DAP_CHAIN_NET_SRV_UID_SIZE == 16
	if (l_receipt->receipt_info.srv_uid.uint128 != DAP_CHAIN_NET_SRV_EXTERNAL_STAKE_ID)
		return false;
#endif

	char delegated_ticker[DAP_CHAIN_TICKER_SIZE_MAX];
    if (l_receipt->exts_size) {
        hash_burning_transaction = *(dap_hash_fast_t*)l_receipt->exts_n_signs;
        strcpy(delegated_ticker, (char *)&l_receipt->exts_n_signs[sizeof(dap_hash_fast_t)]);
	} else
		return false;

	if (dap_hash_fast_is_blank(&hash_burning_transaction))
		return false;

<<<<<<< HEAD
	dap_chain_datum_tx_t *burning_tx = NULL;
	dap_chain_tx_out_t *burning_transaction_out = NULL;

    dap_chain_tx_out_t *l_tx_out = (dap_chain_tx_out_t *)dap_chain_datum_tx_item_get(a_tx_in, 0, TX_ITEM_TYPE_OUT,0);
=======
	l_tx_out = (dap_chain_tx_out_t *)dap_chain_datum_tx_item_get(a_tx, 0, TX_ITEM_TYPE_OUT,0);
>>>>>>> a71a35f9

	if (!l_tx_out)
		return false;

	if (!EQUAL_256(a_cond->header.value, l_tx_out->header.value))
		return false;

	if (NULL == (delegate_token = dap_chain_ledger_token_ticker_check(a_ledger, delegated_ticker))
		||	delegate_token->type != DAP_CHAIN_DATUM_TOKEN_TYPE_NATIVE_DECL
		||	!delegate_token->header_native_decl.tsd_total_size
		||	NULL == (l_tsd = dap_tsd_find(delegate_token->data_n_tsd, delegate_token->header_native_decl.tsd_total_size, DAP_CHAIN_DATUM_TOKEN_TSD_TYPE_DELEGATE_EMISSION_FROM_STAKE_LOCK))) {
		return false;
	}

	l_tsd_section = dap_tsd_get_scalar(l_tsd, dap_chain_datum_token_tsd_delegate_from_stake_lock_t);

	if (NULL == (l_tx_in_cond = (dap_chain_tx_in_cond_t *)dap_chain_datum_tx_item_get(a_tx, 0, TX_ITEM_TYPE_IN_COND, 0)))
		return false;
	if (dap_hash_fast_is_blank(&l_tx_in_cond->header.tx_prev_hash))
		return false;
	if (NULL == (l_tx_ticker = dap_chain_ledger_tx_get_token_ticker_by_hash(a_ledger, &l_tx_in_cond->header.tx_prev_hash)))
		return false;
	if (strcmp(l_tx_ticker, l_tsd_section.ticker_token_from))
		return false;
	if (NULL == (l_tx_ticker = dap_chain_ledger_tx_get_token_ticker_by_hash(a_ledger, &hash_burning_transaction)))
		return false;
	if (strcmp(l_tx_ticker, delegated_ticker))
		return false;

	burning_tx = dap_chain_ledger_tx_find_by_hash(a_ledger, &hash_burning_transaction);
	burning_transaction_out = (dap_chain_tx_out_t *)dap_chain_datum_tx_item_get(burning_tx, 0, TX_ITEM_TYPE_OUT,0);

	if (!burning_transaction_out)
		return false;

	if (!dap_hash_fast_is_blank(&burning_transaction_out->addr.data.hash_fast)) {
		if (s_debug_more) {
			const char *addr_srt = dap_chain_hash_fast_to_str_new(&burning_transaction_out->addr.data.hash_fast);
			log_it(L_ERROR, "ADDR from burning NOT BLANK: %s", addr_srt);
			DAP_DEL_Z(addr_srt);
		}
		return false;
	}

	if (!IS_ZERO_256(l_tsd_section.emission_rate)) {
		MULT_256_COIN(l_tx_out->header.value, l_tsd_section.emission_rate, &l_value_delegated);
		if (IS_ZERO_256(l_value_delegated))
			return COINS_FORMAT_ERROR;
	} else
		l_value_delegated = l_tx_out->header.value;

	if (s_debug_more) {
		char *str1 = dap_chain_balance_print(burning_transaction_out->header.value);
		char *str2 = dap_chain_balance_print(l_tx_out->header.value);
		char *str3 = dap_chain_balance_print(l_value_delegated);
		log_it(L_INFO, "burning_value: |%s|",	str1);
		log_it(L_INFO, "hold/take_value: |%s|",	str2);
		log_it(L_INFO, "delegated_value |%s|",	str3);
		DAP_DEL_Z(str1);
		DAP_DEL_Z(str2);
		DAP_DEL_Z(str3);
	}

	if (!EQUAL_256(burning_transaction_out->header.value, l_value_delegated))//MULT
		return false;

	return true;
}

/**
 * @brief s_callback_verificator_added
 * @param a_tx
 * @param a_tx_item
 * @param a_tx_item_idx
 * @return
 */
static bool	s_callback_verificator_added(dap_ledger_t * a_ledger,dap_chain_datum_tx_t* a_tx, dap_chain_tx_out_cond_t *a_tx_item)
{
	dap_chain_hash_fast_t *l_key_hash = DAP_NEW_Z( dap_chain_hash_fast_t );
	if (!l_key_hash)
		return false;
	size_t l_tx_size = dap_chain_datum_tx_get_size(a_tx);
	dap_hash_fast( a_tx, l_tx_size, l_key_hash);
	if (dap_hash_fast_is_blank(l_key_hash)) {
		DAP_DEL_Z(l_key_hash);
		return false;
	}

	s_emission_for_stake_lock_item_add(a_ledger, l_key_hash);

	DAP_DEL_Z(l_key_hash);

    return true;
}

/**
 * @brief s_mempool_create
 * @param a_net
 * @param a_key_from
 * @param a_key_cond
 * @param a_token_ticker
 * @param a_value
 * @param a_srv_uid
 * @param a_addr_holder
 * @param a_count_months
 * @return
 */
static dap_chain_datum_t* s_mempool_create(dap_chain_net_t *a_net,
                                                   dap_enc_key_t *a_key_from, dap_pkey_t *a_key_cond,
                                                   const char a_token_ticker[DAP_CHAIN_TICKER_SIZE_MAX],
                                                   uint256_t a_value, dap_chain_net_srv_uid_t a_srv_uid,
                                                   dap_chain_addr_t *a_addr_holder, dap_time_t a_time_staking, uint8_t reinvest)
{
    dap_ledger_t * l_ledger = a_net ? dap_chain_ledger_by_net_name( a_net->pub.name ) : NULL;
    // check valid param
    if (!a_net || !l_ledger || !a_key_from || !a_key_cond ||
        !a_key_from->priv_key_data || !a_key_from->priv_key_data_size || IS_ZERO_256(a_value))
        return NULL;

    // find the transactions from which to take away coins
    uint256_t l_value_transfer = {}; // how many coins to transfer
//	uint256_t l_value_need = {};
//	SUM_256_256(a_value, a_value_fee, &l_value_need);
    // where to take coins for service
    dap_chain_addr_t l_addr_from;
    dap_chain_addr_fill_from_key(&l_addr_from, a_key_from, a_net->pub.id);
    // list of transaction with 'out' items
    dap_list_t *l_list_used_out = dap_chain_ledger_get_list_tx_outs_with_val(l_ledger, a_token_ticker,
                                                                             &l_addr_from, a_value, &l_value_transfer);
    if(!l_list_used_out) {
        log_it( L_ERROR, "Nothing to tranfer (not enough funds)");
        return NULL;
    }

    // create empty transaction
    dap_chain_datum_tx_t *l_tx = dap_chain_datum_tx_create();
    // add 'in' items
    {
        uint256_t l_value_to_items = dap_chain_datum_tx_add_in_item_list(&l_tx, l_list_used_out);
        assert(EQUAL_256(l_value_to_items, l_value_transfer));
        dap_list_free_full(l_list_used_out, free);
    }
    // add 'out_cond' and 'out' items
    {
        uint256_t l_value_pack = {}; // how much coin add to 'out' items
        dap_chain_tx_out_cond_t* l_tx_out_cond = dap_chain_net_srv_stake_lock_create_cond_out(a_key_cond, a_srv_uid, a_value, a_time_staking, reinvest);
        if(l_tx_out_cond) {
            SUM_256_256(l_value_pack, a_value, &l_value_pack);
			dap_chain_datum_tx_add_item(&l_tx, (const uint8_t *)l_tx_out_cond);
//			DAP_DEL_Z(l_tx_out_cond);
            // transaction fee
//			if (!IS_ZERO_256(a_value_fee)) {
                // TODO add condition with fee for mempool-as-service
//			}
        }//TODO: else return false;
        // coin back
        uint256_t l_value_back = {};
        SUBTRACT_256_256(l_value_transfer, l_value_pack, &l_value_back);
        if (!IS_ZERO_256(l_value_back)) {
            if(dap_chain_datum_tx_add_out_item(&l_tx, &l_addr_from, l_value_back) != 1) {
                dap_chain_datum_tx_delete(l_tx);
                log_it( L_ERROR, "Cant add coin back output");
                return NULL;
            }
        }
    }

    // add 'sign' items
    if(dap_chain_datum_tx_add_sign_item(&l_tx, a_key_from) != 1) {
        dap_chain_datum_tx_delete(l_tx);
        log_it( L_ERROR, "Can't add sign output");
        return NULL;
    }

    size_t l_tx_size = dap_chain_datum_tx_get_size( l_tx );
    dap_chain_datum_t *l_datum = dap_chain_datum_create( DAP_CHAIN_DATUM_TX, l_tx, l_tx_size );

    return l_datum;
}

/**
 * @brief dap_chain_net_srv_stake_lock_create_cond_out
 * @param a_key
 * @param a_srv_uid
 * @param a_value
 * @param a_time_staking
 * @param token
 * @return
 */
dap_chain_tx_out_cond_t *dap_chain_net_srv_stake_lock_create_cond_out(dap_pkey_t *a_key, dap_chain_net_srv_uid_t a_srv_uid, uint256_t a_value,
                                                                                    uint64_t a_time_staking, uint8_t reinvest)
{
    if (IS_ZERO_256(a_value))
        return NULL;
    dap_chain_tx_out_cond_t *l_item = DAP_NEW_Z_SIZE(dap_chain_tx_out_cond_t, sizeof(dap_chain_tx_out_cond_t) + sizeof(cond_params_t));
    l_item->header.item_type = TX_ITEM_TYPE_OUT_COND;
    l_item->header.value = a_value;
    l_item->header.subtype = DAP_CHAIN_TX_OUT_COND_SUBTYPE_SRV_STAKE_LOCK;
    l_item->header.srv_uid = a_srv_uid;
    l_item->params_size = sizeof(cond_params_t);
    cond_params_t * l_params = (cond_params_t *) l_item->params;
	l_params->reinvest = reinvest;
    if(a_time_staking) {
		l_params->time_unlock = dap_time_now() + a_time_staking;
		l_params->flags |= DAP_CHAIN_NET_SRV_STAKE_LOCK_FLAG_BY_TIME;
	}
    if(a_key)
        dap_hash_fast(a_key->pkey, a_key->header.size, &l_params->pkey_delegated );

    return l_item;
}


/**
 * @brief dap_chain_net_srv_stake_lock_mempool_create
 * @param a_net
 * @param a_key_from
 * @param a_key_cond
 * @param a_token_ticker
 * @param a_value
 * @param a_srv_uid
 * @param a_addr_holder
 * @param a_time_staking
 * @return
 */
dap_chain_hash_fast_t* dap_chain_net_srv_stake_lock_mempool_create(dap_chain_net_t *a_net,
                                                                       dap_enc_key_t *a_key_from, dap_pkey_t *a_key_cond,
                                                                       const char a_token_ticker[DAP_CHAIN_TICKER_SIZE_MAX],
                                                                       uint256_t a_value, dap_chain_net_srv_uid_t a_srv_uid,
                                                                       dap_chain_addr_t *a_addr_holder, uint64_t a_time_staking, uint8_t reinvest)
{
    // Make transfer transaction
    dap_chain_datum_t *l_datum = s_mempool_create(a_net, a_key_from, a_key_cond, a_token_ticker, a_value, a_srv_uid,
                                                                         a_addr_holder, a_time_staking, reinvest);

    if(!l_datum)
        return NULL;

    dap_chain_datum_tx_t *l_tx = (dap_chain_datum_tx_t*)&(l_datum->data);
    size_t l_tx_size = l_datum->header.data_size;

    dap_chain_hash_fast_t *l_key_hash = DAP_NEW_Z( dap_chain_hash_fast_t );
    dap_hash_fast( l_tx, l_tx_size, l_key_hash);

    char * l_key_str = dap_chain_hash_fast_to_str_new( l_key_hash );
    char * l_gdb_group = dap_chain_net_get_gdb_group_mempool_by_chain_type( a_net ,CHAIN_TYPE_TX);

    if( dap_chain_global_db_gr_set( l_key_str, l_datum, dap_chain_datum_size(l_datum), l_gdb_group) == true ) {
        log_it(L_NOTICE, "Transaction %s placed in mempool group %s", l_key_str, l_gdb_group);
    }

    DAP_DELETE(l_gdb_group);
    DAP_DELETE(l_key_str);

    return l_key_hash;
}

dap_chain_datum_t *dap_chain_burning_tx_create(dap_chain_t *a_chain, dap_enc_key_t *a_key_from,
											 const dap_chain_addr_t* a_addr_from, const dap_chain_addr_t* a_addr_to,
											 const char a_token_ticker[DAP_CHAIN_TICKER_SIZE_MAX],
											 uint256_t a_value)
{
	// check valid param
	if(!a_chain | !a_key_from || ! a_addr_from || !a_key_from->priv_key_data || !a_key_from->priv_key_data_size ||
	   !dap_chain_addr_check_sum(a_addr_from) || (a_addr_to && !dap_chain_addr_check_sum(a_addr_to)) || IS_ZERO_256(a_value))
		return NULL;

	// find the transactions from which to take away coins
	uint256_t l_value_transfer = {}; // how many coins to transfer
	dap_list_t *l_list_used_out = dap_chain_ledger_get_list_tx_outs_with_val(a_chain->ledger, a_token_ticker,
																			 a_addr_from, a_value, &l_value_transfer);
	if (!l_list_used_out) {
		log_it(L_WARNING,"Not enough funds to transfer");
		return NULL;
	}
	// create empty transaction
	dap_chain_datum_tx_t *l_tx = dap_chain_datum_tx_create();
	// add 'in' items
	{
		uint256_t l_value_to_items = dap_chain_datum_tx_add_in_item_list(&l_tx, l_list_used_out);
		assert(EQUAL_256(l_value_to_items, l_value_transfer));
		dap_list_free_full(l_list_used_out, free);
	}
	// add 'out' items
	{
		uint256_t l_value_pack = {}; // how much datoshi add to 'out' items
		if(dap_chain_datum_tx_add_out_item(&l_tx, a_addr_to, a_value) == 1) {
			SUM_256_256(l_value_pack, a_value, &l_value_pack);
		}
		// coin back
		uint256_t l_value_back;
		SUBTRACT_256_256(l_value_transfer, l_value_pack, &l_value_back);
		if(!IS_ZERO_256(l_value_back)) {
			if(dap_chain_datum_tx_add_out_item(&l_tx, a_addr_from, l_value_back) != 1) {
				dap_chain_datum_tx_delete(l_tx);
				return NULL;
			}
		}
	}

	// add 'sign' items
	if(dap_chain_datum_tx_add_sign_item(&l_tx, a_key_from) != 1) {
		dap_chain_datum_tx_delete(l_tx);
		return NULL;
	}

	size_t l_tx_size = dap_chain_datum_tx_get_size(l_tx);
	dap_chain_datum_t *l_datum = dap_chain_datum_create(DAP_CHAIN_DATUM_TX, l_tx, l_tx_size);

	DAP_DELETE(l_tx);

	return l_datum;

//	dap_hash_fast_t * l_ret = DAP_NEW_Z(dap_hash_fast_t);
//	dap_hash_fast(l_tx, l_tx_size, l_ret);
//	DAP_DELETE(l_tx);
//	char *l_hash_str = dap_chain_mempool_datum_add(l_datum, a_chain);

//	DAP_DELETE( l_datum );
//
//	if (l_hash_str) {
//		DAP_DELETE(l_hash_str);
//		return l_ret;
//	}else{
//		DAP_DELETE(l_ret);
//		return NULL;
//	}
}
<|MERGE_RESOLUTION|>--- conflicted
+++ resolved
@@ -950,9 +950,6 @@
 static bool s_callback_verificator(dap_ledger_t * a_ledger,dap_hash_fast_t *a_tx_out_hash, dap_chain_tx_out_cond_t *a_cond,
                                    dap_chain_datum_tx_t *a_tx_in, bool a_owner)
 {
-<<<<<<< HEAD
-    UNUSED(a_tx_out_hash);
-=======
 	dap_chain_datum_tx_t									*burning_tx					= NULL;
 	dap_chain_tx_out_t										*burning_transaction_out	= NULL;
 	uint256_t												l_value_delegated			= {};
@@ -966,7 +963,7 @@
 	const char												*l_tx_ticker;
 	dap_chain_datum_token_t									*delegate_token;
 
->>>>>>> a71a35f9
+    UNUSED(a_tx_out_hash);
 	/*if (!a_owner) TODO: ???
 	return false;*/
 
@@ -979,11 +976,7 @@
             return false;
     }
 
-<<<<<<< HEAD
-    dap_chain_datum_tx_receipt_t *l_receipt = (dap_chain_datum_tx_receipt_t *)dap_chain_datum_tx_item_get(a_tx_in, 0, TX_ITEM_TYPE_RECEIPT, 0);
-=======
 	l_receipt = (dap_chain_datum_tx_receipt_t *)dap_chain_datum_tx_item_get(a_tx, 0, TX_ITEM_TYPE_RECEIPT, 0);
->>>>>>> a71a35f9
 	if (!l_receipt)
 		return false;
 
@@ -1005,14 +998,7 @@
 	if (dap_hash_fast_is_blank(&hash_burning_transaction))
 		return false;
 
-<<<<<<< HEAD
-	dap_chain_datum_tx_t *burning_tx = NULL;
-	dap_chain_tx_out_t *burning_transaction_out = NULL;
-
-    dap_chain_tx_out_t *l_tx_out = (dap_chain_tx_out_t *)dap_chain_datum_tx_item_get(a_tx_in, 0, TX_ITEM_TYPE_OUT,0);
-=======
 	l_tx_out = (dap_chain_tx_out_t *)dap_chain_datum_tx_item_get(a_tx, 0, TX_ITEM_TYPE_OUT,0);
->>>>>>> a71a35f9
 
 	if (!l_tx_out)
 		return false;
