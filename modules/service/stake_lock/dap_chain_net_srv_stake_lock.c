/*
 * Authors:
 * Davlet Sibgatullin <davlet.sibgatullin@demlabs.net>
 * DeM Labs Inc.   https://demlabs.net
 * DeM Labs Open source community https://gitlab.demlabs.net
 * Copyright  (c) 2022
 * All rights reserved.

 This file is part of DAP (Deus Applications Prototypes) the open source project

    DAP (Deus Applicaions Prototypes) is free software: you can redistribute it and/or modify
    it under the terms of the GNU General Public License as published by
    the Free Software Foundation, either version 3 of the License, or
    (at your option) any later version.

    DAP is distributed in the hope that it will be useful,
    but WITHOUT ANY WARRANTY; without even the implied warranty of
    MERCHANTABILITY or FITNESS FOR A PARTICULAR PURPOSE.  See the
    GNU General Public License for more details.

    You should have received a copy of the GNU General Public License
    along with any DAP based project.  If not, see <http://www.gnu.org/licenses/>.
*/

#include "dap_chain_net_srv.h"
#include "dap_chain_net_srv_stake_lock.h"
#include "dap_chain_global_db.h"
#include "dap_chain_node_cli.h"
#include "dap_chain_mempool.h"
#include "dap_chain_wallet.h"
#include "dap_common.h"
#include "dap_hash.h"
#include "dap_time.h"

static bool s_debug_more = false;

enum error_code {
    STAKE_NO_ERROR 				= 0,
    NET_ARG_ERROR				= 1,
    NET_ERROR					= 2,
    TOKEN_ARG_ERROR 			= 3,
    TOKEN_ERROR					= 4,
    COINS_ARG_ERROR				= 5,
    COINS_FORMAT_ERROR			= 6,
    ADDR_ARG_ERROR				= 7,
    ADDR_FORMAT_ERROR			= 8,
    CERT_ARG_ERROR				= 9,
    CERT_LOAD_ERROR				= 10,
    CHAIN_ERROR					= 11,
    CHAIN_EMISSION_ERROR		= 12,
    TIME_ERROR					= 13,
    NO_MONEY_ERROR				= 14,
    WALLET_ARG_ERROR			= 15,
    WALLET_OPEN_ERROR			= 16,
    CERT_KEY_ERROR				= 17,
    WALLET_ADDR_ERROR			= 18,
    STAKE_ERROR  				= 19,
	TX_ARG_ERROR				= 20,
	HASH_IS_BLANK_ERROR			= 21,
	NO_TX_ERROR					= 22,
	CREATE_LOCK_TX_ERROR		= 23,
	TX_TICKER_ERROR				= 24,
	NO_DELEGATE_TOKEN_ERROR		= 25,
	NO_VALID_SUBTYPE_ERROR		= 26,
	IS_USED_OUT_ERROR			= 27,
	OWNER_KEY_ERROR				= 28,
	CREATE_TX_ERROR				= 29,
	CREATE_BURNING_TX_ERROR		= 31,
	CREATE_RECEIPT_ERROR		= 32,
	SIGN_ERROR					= 33,
	CREATE_DATUM_ERROR			= 34,
	ADD_DATUM_BURNING_TX_ERROR	= 35,
	ADD_DATUM_TX_TAKE_ERROR		= 36,
	BASE_TX_CREATE_ERROR		= 37,
	WRONG_PARAM_SIZE			= 38,
	NOT_ENOUGH_TIME				= 39,
	REINVEST_ARG_ERROR			= 40
};

/**
 * @brief The cond_params struct thats placed in tx_cond->params[] section
 */
typedef struct cond_params{
    dap_time_t		time_unlock;
    uint32_t		flags;
	uint8_t			reinvest_percent;
	uint8_t			padding[7];
    dap_hash_fast_t	token_delegated; // Delegate token
    dap_hash_fast_t	pkey_delegated; // Delegate public key
} DAP_ALIGN_PACKED	cond_params_t;

typedef struct dap_chain_ledger_token_emission_for_stake_lock_item {
	dap_chain_hash_fast_t	datum_token_emission_for_stake_lock_hash;
	dap_chain_hash_fast_t	tx_used_out;
//	const char 				datum_token_emission_hash[DAP_CHAIN_HASH_FAST_STR_SIZE];
	UT_hash_handle hh;
} dap_chain_ledger_token_emission_for_stake_lock_item_t;

#define LOG_TAG		"dap_chain_net_stake_lock"
#define MONTH_INDEX	8
#define YEAR_INDEX	12

static int s_cli_stake_lock(int a_argc, char **a_argv, char **a_str_reply);
// Verificator callbacks
static void s_callback_decree (dap_chain_net_srv_t * a_srv, dap_chain_net_t *a_net, dap_chain_t * a_chain, dap_chain_datum_decree_t * a_decree, size_t a_decree_size);
dap_chain_ledger_token_emission_for_stake_lock_item_t *s_emission_for_stake_lock_item_add(dap_ledger_t *a_ledger, const dap_chain_hash_fast_t *a_token_emission_hash);
static dap_chain_hash_fast_t *dap_chain_mempool_base_tx_for_stake_lock_create(dap_chain_t *a_chain, dap_chain_hash_fast_t *a_emission_hash,
																			  dap_chain_id_t a_emission_chain_id, uint256_t a_emission_value, const char *a_ticker,
																			  dap_chain_addr_t *a_addr_to, dap_enc_key_t *a_key_from);

/**
 * @brief dap_chain_net_srv_external_stake_init
 * @return
 */
int dap_chain_net_srv_stake_lock_init()
{
    dap_chain_node_cli_cmd_item_create("stake_lock", s_cli_stake_lock, "Stake lock service commands",
       "stake_lock hold -net <net name> -wallet <wallet name> -time_staking <in YYMMDD>\n"
	    		"-token <ticker> -coins <value> -reinvest <percentage from 1 to 100 (not necessary)>\n"
				"-cert <name> -chain <chain (not necessary)> -chain_emission <chain (not necessary)>\n"
    			"stake_lock take -net <net name> -tx <transaction hash> -wallet <wallet name>\n"
				"-chain <chain (not necessary)>\n"
	);

	s_debug_more = dap_config_get_item_bool_default(g_config,"ledger","debug_more",false);

	dap_chain_net_srv_uid_t l_uid = { .uint64 = DAP_CHAIN_NET_SRV_STAKE_LOCK_ID };
	dap_chain_net_srv_callbacks_t l_srv_callbacks = {};
	l_srv_callbacks.decree = s_callback_decree;

    dap_chain_net_srv_t *l_srv = dap_chain_net_srv_add(l_uid, "stake_lock", &l_srv_callbacks);
    return 0;
}

/**
 * @brief dap_chain_net_srv_stake_lock_deinit
 */
void dap_chain_net_srv_stake_lock_deinit()
{

}

/**
 * @brief s_callback_decree
 * @param a_srv
 * @param a_net
 * @param a_chain
 * @param a_decree
 * @param a_decree_size
 */
static void s_callback_decree (dap_chain_net_srv_t * a_srv, dap_chain_net_t *a_net, dap_chain_t * a_chain, dap_chain_datum_decree_t * a_decree, size_t a_decree_size)
{

}

/**
 * @brief s_receipt_create
 * @param hash_burning_transaction
 * @param token
 * @param datoshi_burned
 * @return
 */
static dap_chain_datum_tx_receipt_t *s_receipt_create(dap_hash_fast_t *hash_burning_transaction, const char *token, uint256_t datoshi_burned)
{
	uint32_t l_ext_size	= sizeof(dap_hash_fast_t) + dap_strlen(token) + 1;
    uint8_t *l_ext		= DAP_NEW_S_SIZE(uint8_t, l_ext_size);

	memcpy(l_ext, hash_burning_transaction, sizeof(dap_hash_fast_t));
	strcpy((char *)&l_ext[sizeof(dap_hash_fast_t)], token);

	dap_chain_net_srv_price_unit_uid_t l_unit	= { .uint32 = SERV_UNIT_UNDEFINED};
    dap_chain_net_srv_uid_t l_uid				= { .uint64 = DAP_CHAIN_NET_SRV_STAKE_LOCK_ID };
	dap_chain_datum_tx_receipt_t *l_receipt		= dap_chain_datum_tx_receipt_create(l_uid, l_unit, 0, datoshi_burned,
																				 l_ext, l_ext_size);
	return l_receipt;
}

/**
 * @brief s_cli_hold
 * @param a_argc
 * @param a_argv
 * @param a_arg_index
 * @param output_line
 * @return
 */
static enum error_code s_cli_hold(int a_argc, char **a_argv, int a_arg_index, dap_string_t *output_line)
{
    const char *l_net_str, *l_ticker_str, *l_coins_str, *l_wallet_str, *l_cert_str, *l_chain_str, *l_chain_emission_str, *l_time_staking_str, *l_reinvest_percent_str;
	l_net_str = l_ticker_str = l_coins_str = l_wallet_str = l_cert_str = l_chain_str = l_chain_emission_str = l_time_staking_str = l_reinvest_percent_str = NULL;
	const char *l_wallets_path								=	dap_chain_wallet_get_path(g_config);
	char 	delegate_ticker_str[DAP_CHAIN_TICKER_SIZE_MAX] 	=	{[0] = 'm'};
	dap_chain_net_t						*l_net				=	NULL;
	dap_chain_t							*l_chain			=	NULL;
	dap_chain_t							*l_chain_emission	=	NULL;
	dap_cert_t							*l_cert				=	NULL;
	dap_pkey_t							*l_key_cond			=	NULL;
	dap_hash_fast_t 					*l_base_tx_hash		=	NULL;
	dap_chain_net_srv_uid_t				l_uid				=	{ .uint64 = DAP_CHAIN_NET_SRV_STAKE_LOCK_ID };
	dap_time_t              			l_time_staking		=	0;
	uint8_t								l_reinvest_percent	=	0;
	uint256_t							l_value_delegated	=	{};
	bool								create_base_tx		=	true;
	uint256_t 							l_value;
	dap_ledger_t						*l_ledger;
	char								*l_hash_str;
	dap_hash_fast_t						*l_tx_cond_hash;
	dap_enc_key_t						*l_key_from;
	dap_chain_wallet_t					*l_wallet;
	dap_chain_addr_t					*l_addr_holder;
	dap_chain_datum_token_t 			*delegate_token;
	dap_tsd_t							*l_tsd;
	dap_chain_datum_token_tsd_delegate_from_stake_lock_t l_tsd_section;

	dap_string_append_printf(output_line, "---> HOLD <---\n");

	if (!dap_chain_node_cli_find_option_val(a_argv, a_arg_index, a_argc, "-net", &l_net_str)
	||	NULL == l_net_str)
		return NET_ARG_ERROR;

	if (NULL == (l_net = dap_chain_net_by_name(l_net_str))) {
		dap_string_append_printf(output_line, "'%s'", l_net_str);
		return NET_ERROR;
	}

	if (!dap_chain_node_cli_find_option_val(a_argv, a_arg_index, a_argc, "-token", &l_ticker_str)
	|| NULL == l_ticker_str
	|| dap_strlen(l_ticker_str) > 8) // for 'm' delegated
		return TOKEN_ARG_ERROR;

	l_ledger = l_net->pub.ledger;

	if (NULL == dap_chain_ledger_token_ticker_check(l_ledger, l_ticker_str)) {
		dap_string_append_printf(output_line, "'%s'", l_ticker_str);
		return TOKEN_ERROR;
	}

	if (dap_chain_node_cli_check_option(a_argv, a_arg_index, a_argc, "-no_base_tx") >= 0)
		create_base_tx = false;

	if (create_base_tx) {
		strcpy(delegate_ticker_str + 1, l_ticker_str);

		if (NULL == (delegate_token = dap_chain_ledger_token_ticker_check(l_ledger, delegate_ticker_str))
		||	delegate_token->type != DAP_CHAIN_DATUM_TOKEN_TYPE_NATIVE_DECL
		||	!delegate_token->header_native_decl.tsd_total_size
		||	NULL == (l_tsd = dap_tsd_find(delegate_token->data_n_tsd, delegate_token->header_native_decl.tsd_total_size, DAP_CHAIN_DATUM_TOKEN_TSD_TYPE_DELEGATE_EMISSION_FROM_STAKE_LOCK))) {
			dap_string_append_printf(output_line, "'%s'", delegate_ticker_str);
			return NO_DELEGATE_TOKEN_ERROR;
		}

		l_tsd_section = dap_tsd_get_scalar(l_tsd, dap_chain_datum_token_tsd_delegate_from_stake_lock_t);
		if (strcmp(l_ticker_str, l_tsd_section.ticker_token_from))
			return TOKEN_ERROR;
	}

	if (!dap_chain_node_cli_find_option_val(a_argv, a_arg_index, a_argc, "-coins", &l_coins_str)
	||	NULL == l_coins_str)
		return COINS_ARG_ERROR;

	if (IS_ZERO_256( (l_value = dap_chain_balance_scan(l_coins_str)) ))
		return COINS_FORMAT_ERROR;

	if (create_base_tx
	&&	!IS_ZERO_256(l_tsd_section.emission_rate)) {
		MULT_256_COIN(l_value, l_tsd_section.emission_rate, &l_value_delegated);
		if (IS_ZERO_256(l_value_delegated))
			return COINS_FORMAT_ERROR;
	} else
		l_value_delegated = l_value;

	dap_chain_node_cli_find_option_val(a_argv, a_arg_index, a_argc, "-cert", &l_cert_str);

	if (NULL != l_cert_str
	&&	NULL == (l_cert = dap_cert_find_by_name(l_cert_str))) {
		dap_string_append_printf(output_line, "'%s'", l_cert_str);
		return CERT_LOAD_ERROR;
	}

	if (dap_chain_node_cli_find_option_val(a_argv, a_arg_index, a_argc, "-chain", &l_chain_str)
	&&	l_chain_str)
		l_chain = dap_chain_net_get_chain_by_name(l_net, l_chain_str);
	else
		l_chain = dap_chain_net_get_default_chain_by_chain_type(l_net, CHAIN_TYPE_TX);
	if(!l_chain)
		return CHAIN_ERROR;

	if (dap_chain_node_cli_find_option_val(a_argv, a_arg_index, a_argc, "-chain_emission", &l_chain_emission_str)
	&&	l_chain_emission_str)
		l_chain_emission = dap_chain_net_get_chain_by_name(l_net, l_chain_str);
	else
		l_chain_emission = dap_chain_net_get_default_chain_by_chain_type(l_net, CHAIN_TYPE_EMISSION);
	if(!l_chain_emission)
		return CHAIN_EMISSION_ERROR;

	if (!dap_chain_node_cli_find_option_val(a_argv, a_arg_index, a_argc, "-wallet", &l_wallet_str)
	||	NULL == l_wallet_str)
		return WALLET_ARG_ERROR;

    // Read time staking
    if (!dap_chain_node_cli_find_option_val(a_argv, a_arg_index, a_argc, "-time_staking", &l_time_staking_str)
    ||	NULL == l_time_staking_str)
		return TIME_ERROR;

	if (0 == (l_time_staking = dap_time_from_str_simplified(l_time_staking_str))
	||	(time_t)(l_time_staking - dap_time_now()) <= 0)
		return TIME_ERROR;

	l_time_staking -= dap_time_now();

	if (dap_chain_node_cli_find_option_val(a_argv, a_arg_index, a_argc, "-reinvest", &l_reinvest_percent_str)
	&& NULL != l_reinvest_percent_str) {
		if ((l_reinvest_percent = atoi(l_reinvest_percent_str)) > 100
			|| l_reinvest_percent <= 0)
			return REINVEST_ARG_ERROR;
	}

/*________________________________________________________________________________________________________________*/

	if(NULL == (l_wallet = dap_chain_wallet_open(l_wallet_str, l_wallets_path))) {
		dap_string_append_printf(output_line, "'%s'", l_wallet_str);
		return WALLET_OPEN_ERROR;
	}

	if (compare256(dap_chain_wallet_get_balance(l_wallet, l_net->pub.id, l_ticker_str), l_value) == -1) {
		dap_chain_wallet_close(l_wallet);
		return NO_MONEY_ERROR;
	}

	if (NULL == (l_addr_holder = dap_chain_wallet_get_addr(l_wallet, l_net->pub.id))) {
		dap_chain_wallet_close(l_wallet);
		dap_string_append_printf(output_line, "'%s'", l_wallet_str);
		return WALLET_ADDR_ERROR;
	}

	l_key_from = dap_chain_wallet_get_key(l_wallet, 0);

	if (NULL != l_cert
	&&	NULL == (l_key_cond = dap_pkey_from_enc_key(l_cert->enc_key))) {
		dap_chain_wallet_close(l_wallet);
		DAP_DEL_Z(l_addr_holder);
		dap_string_append_printf(output_line, "'%s'", l_cert_str);
		return CERT_KEY_ERROR;
	}

    l_tx_cond_hash = dap_chain_net_srv_stake_lock_mempool_create(l_net, l_key_from, l_key_cond, l_ticker_str,
																 l_value, l_uid, l_addr_holder, l_time_staking, l_reinvest_percent, create_base_tx);

	DAP_DEL_Z(l_key_cond);

	l_hash_str = (l_tx_cond_hash) ? dap_chain_hash_fast_to_str_new(l_tx_cond_hash) : NULL;

	if (l_hash_str)
		dap_string_append_printf(output_line, "TX STAKE LOCK CREATED\nSuccessfully hash=%s\nSave to take!\n", l_hash_str);
	else {
		dap_chain_wallet_close(l_wallet);
		DAP_DEL_Z(l_addr_holder);
        return CREATE_LOCK_TX_ERROR;
	}

	DAP_DEL_Z(l_hash_str);

	if (create_base_tx) {
		l_base_tx_hash = dap_chain_mempool_base_tx_for_stake_lock_create(l_chain_emission, l_tx_cond_hash, l_chain_emission->id,
													  l_value_delegated, delegate_ticker_str, l_addr_holder, l_key_from);
	}

	dap_chain_wallet_close(l_wallet);

	if (create_base_tx) {
		l_hash_str = (l_base_tx_hash) ? dap_chain_hash_fast_to_str_new(l_base_tx_hash) : NULL;

		if (l_hash_str)
			dap_string_append_printf(output_line, "BASE_TX_DATUM_HASH=%s\n", l_hash_str);
		else {
			DAP_DEL_Z(l_addr_holder);
			DAP_DEL_Z(l_tx_cond_hash);
			return BASE_TX_CREATE_ERROR;
		}
	}

	DAP_DEL_Z(l_addr_holder);
	DAP_DEL_Z(l_tx_cond_hash);
	DAP_DEL_Z(l_base_tx_hash);
	DAP_DEL_Z(l_hash_str);

    return STAKE_NO_ERROR;
}

static enum error_code s_cli_take(int a_argc, char **a_argv, int a_arg_index, dap_string_t *output_line)
{
	const char *l_net_str, *l_ticker_str, *l_wallet_str, *l_tx_str, *l_tx_burning_str, *l_chain_str;
	l_net_str = l_ticker_str = l_wallet_str = l_tx_str = l_tx_burning_str = l_chain_str = NULL;
	dap_chain_net_t						*l_net				=	NULL;
	dap_chain_datum_t					*l_datum_burning_tx	=	NULL;
	const char							*l_wallets_path		=	dap_chain_wallet_get_path(g_config);
	char 	delegate_ticker_str[DAP_CHAIN_TICKER_SIZE_MAX] 	=	{[0] = 'm'};
	int									l_prev_cond_idx		=	0;
	uint256_t							l_value_delegated	= 	{};
	cond_params_t						*l_params;
	char 								*l_datum_hash_str;
	dap_ledger_t						*l_ledger;
	dap_chain_wallet_t					*l_wallet;
	dap_hash_fast_t						l_tx_hash;
	dap_hash_fast_t 					l_tx_burning_hash;
	dap_chain_datum_tx_receipt_t		*l_receipt;
	dap_chain_datum_tx_t				*l_tx;
	dap_chain_datum_tx_t				*l_cond_tx;
	dap_chain_tx_out_cond_t				*l_tx_out_cond;
	dap_chain_addr_t					*l_owner_addr;
	dap_enc_key_t						*l_owner_key;
	size_t								l_tx_size;
	dap_chain_datum_t					*l_datum;
	dap_chain_t							*l_chain;
	dap_chain_datum_token_t				*delegate_token;
	dap_tsd_t							*l_tsd;
	dap_chain_datum_token_tsd_delegate_from_stake_lock_t l_tsd_section;

	dap_string_append_printf(output_line, "---> TAKE <---\n");

	if (!dap_chain_node_cli_find_option_val(a_argv, a_arg_index, a_argc, "-net", &l_net_str)
	||	NULL == l_net_str)
		return NET_ARG_ERROR;

	if (NULL == (l_net = dap_chain_net_by_name(l_net_str))) {
		dap_string_append_printf(output_line, "'%s'", l_net_str);
		return NET_ERROR;
	}

	if (dap_chain_node_cli_find_option_val(a_argv, a_arg_index, a_argc, "-chain", &l_chain_str)
		&&	l_chain_str)
		l_chain = dap_chain_net_get_chain_by_name(l_net, l_chain_str);
	else
		l_chain = dap_chain_net_get_default_chain_by_chain_type(l_net, CHAIN_TYPE_TX);
	if(!l_chain)
		return CHAIN_ERROR;

	if (!dap_chain_node_cli_find_option_val(a_argv, a_arg_index, a_argc, "-tx", &l_tx_str)
	||	NULL == l_tx_str)
		return TX_ARG_ERROR;

	dap_chain_hash_fast_from_hex_str(l_tx_str, &l_tx_hash);

	if (dap_hash_fast_is_blank(&l_tx_hash))
		return HASH_IS_BLANK_ERROR;

	l_ledger = l_net->pub.ledger;

	l_cond_tx = dap_chain_ledger_tx_find_by_hash(l_ledger, &l_tx_hash);

	if (NULL == (l_tx_out_cond = dap_chain_datum_tx_out_cond_get(l_cond_tx, &l_prev_cond_idx)))
		return NO_TX_ERROR;

	if (l_tx_out_cond->header.subtype != DAP_CHAIN_TX_OUT_COND_SUBTYPE_SRV_STAKE_LOCK)
		return NO_VALID_SUBTYPE_ERROR;

	if (dap_chain_ledger_tx_hash_is_used_out_item(l_ledger, &l_tx_hash, l_prev_cond_idx)) {
		return IS_USED_OUT_ERROR;
	}

	if (l_tx_out_cond->params_size != sizeof(*l_params))// Wrong params size
		return WRONG_PARAM_SIZE;
	l_params = (cond_params_t *)l_tx_out_cond->params;

	if (l_params->flags & DAP_CHAIN_NET_SRV_STAKE_LOCK_FLAG_BY_TIME) {
		if (l_params->time_unlock > dap_time_now())
			return NOT_ENOUGH_TIME;
	}

	if (NULL == (l_ticker_str = dap_chain_ledger_tx_get_token_ticker_by_hash(l_ledger, &l_tx_hash)))
		return TX_TICKER_ERROR;

	if (l_params->flags & DAP_CHAIN_NET_SRV_STAKE_LOCK_FLAG_CREATE_BASE_TX) {
		strcpy(delegate_ticker_str + 1, l_ticker_str);

		if (NULL == (delegate_token = dap_chain_ledger_token_ticker_check(l_ledger, delegate_ticker_str))
			||	delegate_token->type != DAP_CHAIN_DATUM_TOKEN_TYPE_NATIVE_DECL
			||	!delegate_token->header_native_decl.tsd_total_size
			||	NULL == (l_tsd = dap_tsd_find(delegate_token->data_n_tsd, delegate_token->header_native_decl.tsd_total_size, DAP_CHAIN_DATUM_TOKEN_TSD_TYPE_DELEGATE_EMISSION_FROM_STAKE_LOCK))) {
			dap_string_append_printf(output_line, "'%s'", delegate_ticker_str);
			return NO_DELEGATE_TOKEN_ERROR;
		}

		l_tsd_section = dap_tsd_get_scalar(l_tsd, dap_chain_datum_token_tsd_delegate_from_stake_lock_t);
		if (strcmp(l_ticker_str, l_tsd_section.ticker_token_from))
			return TOKEN_ERROR;
	}

	if ((l_params->flags & DAP_CHAIN_NET_SRV_STAKE_LOCK_FLAG_CREATE_BASE_TX)
	&&	!IS_ZERO_256(l_tsd_section.emission_rate)) {
		MULT_256_COIN(l_tx_out_cond->header.value, l_tsd_section.emission_rate, &l_value_delegated);
		if (IS_ZERO_256(l_value_delegated))
			return COINS_FORMAT_ERROR;
	} else
		l_value_delegated = l_tx_out_cond->header.value;

	if (!dap_chain_node_cli_find_option_val(a_argv, a_arg_index, a_argc, "-wallet", &l_wallet_str)
	||	NULL == l_wallet_str)
		return WALLET_ARG_ERROR;

	if (NULL == (l_wallet = dap_chain_wallet_open(l_wallet_str, l_wallets_path)))
		return WALLET_OPEN_ERROR;

	if (NULL == (l_owner_addr = (dap_chain_addr_t *)dap_chain_wallet_get_addr(l_wallet, l_net->pub.id))) {
		dap_chain_wallet_close(l_wallet);
		return WALLET_ADDR_ERROR;
		}

	if (NULL == (l_owner_key = dap_chain_wallet_get_key(l_wallet, 0))) {
		dap_chain_wallet_close(l_wallet);
		DAP_DEL_Z(l_owner_addr);
		return OWNER_KEY_ERROR;
	}

/*________________________________________________________________________________________________________________*/

	//add tx
	if (NULL == (l_tx = dap_chain_datum_tx_create())) {//malloc
		dap_chain_wallet_close(l_wallet);
		DAP_DEL_Z(l_owner_addr);
		return CREATE_TX_ERROR;
	}

	dap_chain_datum_tx_add_in_cond_item(&l_tx, &l_tx_hash, l_prev_cond_idx, 0);

	dap_chain_datum_tx_add_out_item(&l_tx, l_owner_addr, l_tx_out_cond->header.value);

	//add burning tx
	if (l_params->flags & DAP_CHAIN_NET_SRV_STAKE_LOCK_FLAG_CREATE_BASE_TX) {
		if (NULL == (l_datum_burning_tx = dap_chain_burning_tx_create(l_chain, l_owner_key, l_owner_addr, NULL,
																  delegate_ticker_str, l_value_delegated))) {//malloc
			dap_chain_wallet_close(l_wallet);
			DAP_DEL_Z(l_owner_addr);
			dap_chain_datum_tx_delete(l_tx);
			return CREATE_BURNING_TX_ERROR;
		}

		//get tx hash
		dap_hash_fast(l_datum_burning_tx->data, l_datum_burning_tx->header.data_size, &l_tx_burning_hash);

		if (NULL == (l_receipt = s_receipt_create(&l_tx_burning_hash, delegate_ticker_str, l_value_delegated))) {
			dap_chain_wallet_close(l_wallet);
			DAP_DEL_Z(l_owner_addr);
			dap_chain_datum_tx_delete(l_tx);
			DAP_DEL_Z(l_datum_burning_tx);
			return CREATE_RECEIPT_ERROR;
		}

		dap_chain_datum_tx_add_item(&l_tx, (byte_t *)l_receipt);
	}

	if(dap_chain_datum_tx_add_sign_item(&l_tx, l_owner_key) != 1) {
		dap_chain_wallet_close(l_wallet);
		DAP_DEL_Z(l_owner_addr);
		dap_chain_datum_tx_delete(l_tx);
		DAP_DEL_Z(l_datum_burning_tx);
		log_it(L_ERROR, "Can't add sign output");
		return SIGN_ERROR;
	}

	dap_chain_wallet_close(l_wallet);
	DAP_DEL_Z(l_owner_addr);

	// Put the transaction to mempool or directly to chains
	l_tx_size = dap_chain_datum_tx_get_size(l_tx);
	if (NULL == (l_datum = dap_chain_datum_create(DAP_CHAIN_DATUM_TX, l_tx, l_tx_size))) {
		dap_chain_datum_tx_delete(l_tx);
		DAP_DEL_Z(l_datum_burning_tx);
		return CREATE_DATUM_ERROR;
	}

	dap_chain_datum_tx_delete(l_tx);

	if (l_params->flags & DAP_CHAIN_NET_SRV_STAKE_LOCK_FLAG_CREATE_BASE_TX) {
		if (NULL == (l_datum_hash_str = dap_chain_mempool_datum_add(l_datum_burning_tx, l_chain))) {
			DAP_DEL_Z(l_datum_burning_tx);
			DAP_DEL_Z(l_datum);
			return ADD_DATUM_BURNING_TX_ERROR;
		}

		dap_string_append_printf(output_line, "BURNING_TX_DATUM_HASH=%s\n", l_datum_hash_str);
		DAP_DEL_Z(l_datum_burning_tx);
		DAP_DEL_Z(l_datum_hash_str);
	}

	// Processing will be made according to autoprocess policy
	if (NULL == (l_datum_hash_str = dap_chain_mempool_datum_add(l_datum, l_chain))) {
		DAP_DEL_Z(l_datum);
        return ADD_DATUM_TX_TAKE_ERROR;
	}

	dap_string_append_printf(output_line, "TAKE_TX_DATUM_HASH=%s\n", l_datum_hash_str);

	DAP_DEL_Z(l_datum_hash_str);
	DAP_DEL_Z(l_datum);

    return STAKE_NO_ERROR;
}

/**
 * @brief s_error_handler
 * @param errorCode
 * @param output_line
 */
static void s_error_handler(enum error_code errorCode, dap_string_t *output_line)
{
	dap_string_append_printf(output_line, "ERROR!\n");
	switch (errorCode)
	{
		case NET_ARG_ERROR: {
			dap_string_append_printf(output_line, "stake_lock command required parameter -net");
			} break;

		case NET_ERROR: {
			dap_string_append_printf(output_line, " ^^^ network not found");
			} break;

		case TOKEN_ARG_ERROR: {
			dap_string_append_printf(output_line, "stake_lock command required parameter -token");
			} break;

		case TOKEN_ERROR: {
			dap_string_append_printf(output_line, " ^^^ token ticker not found");
			} break;

		case COINS_ARG_ERROR: {
			dap_string_append_printf(output_line, "stake_lock command required parameter -coins");
			} break;

		case COINS_FORMAT_ERROR: {
			dap_string_append_printf(output_line, "Format -coins <256 bit integer>");
			} break;

		case ADDR_ARG_ERROR: {
			dap_string_append_printf(output_line, "stake_lock command required parameter -addr_holder");
			} break;

		case ADDR_FORMAT_ERROR: {
			dap_string_append_printf(output_line, "wrong address holder format");
			} break;

		case CERT_ARG_ERROR: {
			dap_string_append_printf(output_line, "stake_lock command required parameter -cert");
			} break;

		case CERT_LOAD_ERROR: {
			dap_string_append_printf(output_line, " ^^^ can't load cert");
			} break;

		case CHAIN_ERROR: {
			dap_string_append_printf(output_line, "stake_lock command requires parameter '-chain'.\n"
														   				"you can set default datum type in chain configuration file");
			} break;

		case CHAIN_EMISSION_ERROR: {
			dap_string_append_printf(output_line, "stake_lock command requires parameter '-chain_emission'.\n"
														   				"you can set default datum type in chain configuration file");
			} break;

		case TIME_ERROR: {
			dap_string_append_printf(output_line, "stake_ext command requires parameter '-time_staking' in simplified format YYMMDD\n"
												  				"Example: \"220610\" == \"10 june 2022 00:00\"");
			} break;

		case NO_MONEY_ERROR: {
			dap_string_append_printf(output_line, "Not enough money");
			} break;

		case WALLET_ARG_ERROR: {
			dap_string_append_printf(output_line, "stake_lock command required parameter -wallet");
			} break;

		case WALLET_OPEN_ERROR: {
			dap_string_append_printf(output_line, " ^^^ can't open wallet");
			} break;

		case CERT_KEY_ERROR: {
			dap_string_append_printf(output_line, " ^^^ cert doesn't contain a valid public key");
			} break;

		case WALLET_ADDR_ERROR: {
			dap_string_append_printf(output_line, " ^^^ failed to get wallet address");
			} break;

		case TX_ARG_ERROR: {
			dap_string_append_printf(output_line, "stake_lock command required parameter -tx");
			} break;

		case HASH_IS_BLANK_ERROR: {
			dap_string_append_printf(output_line, "tx hash is blank");
			} break;

		case NO_TX_ERROR: {
			dap_string_append_printf(output_line, " ^^^ could not find transaction");
			} break;

		case STAKE_ERROR: {
			dap_string_append_printf(output_line, "STAKE ERROR");
			} break;

		case NOT_ENOUGH_TIME: {
			dap_string_append_printf(output_line, "Not enough time has passed");
			} break;

		case TX_TICKER_ERROR: {
			dap_string_append_printf(output_line, "ticker not found");
			} break;

		case NO_DELEGATE_TOKEN_ERROR: {
			dap_string_append_printf(output_line, " ^^^ delegated token not found");
			} break;

		case NO_VALID_SUBTYPE_ERROR: {
			dap_string_append_printf(output_line, "wrong subtype for transaction");
			} break;

		case IS_USED_OUT_ERROR: {
			dap_string_append_printf(output_line, "tx hash is used out");
			} break;

		case OWNER_KEY_ERROR: {
			dap_string_append_printf(output_line, "key retrieval error");
			} break;

		case CREATE_TX_ERROR: {
			dap_string_append_printf(output_line, "memory allocation error when creating a transaction");
			} break;

		case CREATE_BURNING_TX_ERROR: {
			dap_string_append_printf(output_line, "failed to create a transaction that burns funds");
			} break;

		case CREATE_RECEIPT_ERROR: {
			dap_string_append_printf(output_line, "failed to create receipt");
			} break;

		case SIGN_ERROR: {
			dap_string_append_printf(output_line, "failed to sign transaction");
			} break;

		case ADD_DATUM_BURNING_TX_ERROR: {
			dap_string_append_printf(output_line, "failed to add datum with burning-transaction to mempool");
			} break;

		case ADD_DATUM_TX_TAKE_ERROR: {
			dap_string_append_printf(output_line, "failed to add datum with take-transaction to mempool");
			} break;

		case BASE_TX_CREATE_ERROR: {
			dap_string_append_printf(output_line, "failed to create the base transaction for emission");
			} break;

		case WRONG_PARAM_SIZE: {
			dap_string_append_printf(output_line, "error while checking conditional transaction parameters");
			} break;

		case CREATE_LOCK_TX_ERROR: {
			dap_string_append_printf(output_line, "error creating transaction");
			} break;

		case CREATE_DATUM_ERROR: {
			dap_string_append_printf(output_line, "error while creating datum from transaction");
			} break;

		case REINVEST_ARG_ERROR: {
			dap_string_append_printf(output_line, "reinvestment is set as a percentage from 1 to 100");
			} break;

		default: {
			dap_string_append_printf(output_line, "STAKE_LOCK: Unrecognized error");
			} break;
	}
}

/**
 * @brief s_cli_stake_lock
 * @param a_argc
 * @param a_argv
 * @param a_str_reply
 * @return
 */
static int s_cli_stake_lock(int a_argc, char **a_argv, char **a_str_reply)
{
	enum{
		CMD_NONE, CMD_HOLD, CMD_TAKE
	};

    enum error_code	errorCode;
	int				l_arg_index		= 1;
	int				l_cmd_num		= CMD_NONE;
	dap_string_t	*output_line	= dap_string_new(NULL);

	if (dap_chain_node_cli_find_option_val(a_argv, l_arg_index, min(a_argc, l_arg_index + 1), "hold", NULL))
		l_cmd_num = CMD_HOLD;
	else if (dap_chain_node_cli_find_option_val(a_argv, l_arg_index, min(a_argc, l_arg_index + 1), "take", NULL))
		l_cmd_num = CMD_TAKE;

	switch (l_cmd_num) {

		case CMD_HOLD: {
            errorCode = s_cli_hold(a_argc, a_argv, l_arg_index + 1, output_line);
			} break;

		case CMD_TAKE: {
            errorCode = s_cli_take(a_argc, a_argv, l_arg_index + 1, output_line);
			} break;

		default: {
			dap_chain_node_cli_set_reply_text(a_str_reply, "Command %s not recognized", a_argv[l_arg_index]);
			dap_string_free(output_line, false);
			} return 1;
	}

    if (STAKE_NO_ERROR != errorCode)
		s_error_handler(errorCode, output_line);
	else
		dap_string_append_printf(output_line, "Contribution successfully made");

	dap_chain_node_cli_set_reply_text(a_str_reply, output_line->str);
	dap_string_free(output_line, true);

	return 0;
}

/**
 * @brief s_give_month_str_from_month_count
 * @param month_count
 * @return
 */
static const char *s_give_month_str_from_month_count(uint8_t month_count)
{

	switch (month_count)
	{
		case 1: {
			return "Jan";
		}
		case 2: {
			return "Feb";
		}
		case 3: {
			return "Mar";
		}
		case 4: {
			return "Apr";
		}
		case 5: {
			return "May";
		}
		case 6: {
			return "Jun";
		}
		case 7: {
			return "Jul";
		}
		case 8: {
			return "Aug";
		}
		case 9: {
			return "Sep";
		}
		case 10: {
			return "Oct";
		}
		case 11: {
			return "Nov";
		}
		case 12: {
			return "Dec";
		}

		default: {
			return "";
		}
	}
}

/**
 * @brief s_give_month_count_from_time_str
 * @param time
 * @return
 */
static uint8_t s_give_month_count_from_time_str(char *time)
{
	const uint8_t len_month = 3;

	if (!memcmp(&time[MONTH_INDEX], "Jan", len_month))
		return 1;
	else if (!memcmp(&time[MONTH_INDEX], "Feb", len_month))
		return 2;
	else if (!memcmp(&time[MONTH_INDEX], "Mar", len_month))
		return 3;
	else if (!memcmp(&time[MONTH_INDEX], "Apr", len_month))
		return 4;
	else if (!memcmp(&time[MONTH_INDEX], "May", len_month))
		return 5;
	else if (!memcmp(&time[MONTH_INDEX], "Jun", len_month))
		return 6;
	else if (!memcmp(&time[MONTH_INDEX], "Jul", len_month))
		return 7;
	else if (!memcmp(&time[MONTH_INDEX], "Aug", len_month))
		return 8;
	else if (!memcmp(&time[MONTH_INDEX], "Sep", len_month))
		return 9;
	else if (!memcmp(&time[MONTH_INDEX], "Oct", len_month))
		return 10;
	else if (!memcmp(&time[MONTH_INDEX], "Nov", len_month))
		return 11;
	else if (!memcmp(&time[MONTH_INDEX], "Dec", len_month))
		return 12;
	else
		return 0;
}

/**
 * @brief s_update_date_by_using_month_count
 * @param time
 * @param month_count
 * @return
 */
static char *s_update_date_by_using_month_count(char *time, uint8_t month_count)
{
	uint8_t		current_month;
	int			current_year;
	const char 	*month_str;
	const char 	*year_str;

	if (!time || !month_count)
		return NULL;
	if (	(current_month = s_give_month_count_from_time_str(time))	== 0	)
		return NULL;
	if (	(current_year = atoi(&time[YEAR_INDEX])) 					<= 0
	||		current_year 												< 22
	||		current_year 												> 99	)
		return NULL;


	for (uint8_t i = 0; i < month_count; i++) {
		if (current_month == 12)
		{
			current_month = 1;
			current_year++;
		}
		else
			current_month++;
	}

	month_str	= s_give_month_str_from_month_count(current_month);
	year_str	= dap_itoa(current_year);

	if (*month_str
	&&	*year_str
	&&	dap_strlen(year_str) == 2) {
		memcpy(&time[MONTH_INDEX],	month_str,	3);	// 3 == len month in time RFC822 format
		memcpy(&time[YEAR_INDEX],	year_str,	2);	// 2 == len year in time RFC822 format
	} else
		return NULL;

	return time;
}

/**
 * @brief s_callback_verificator
 * @param a_ledger
 * @param a_tx_out_hash
 * @param a_cond
 * @param a_tx_in
 * @param a_owner
 * @return
 */
bool s_callback_verificator(dap_ledger_t *a_ledger, dap_hash_fast_t *a_tx_out_hash, dap_chain_tx_out_cond_t *a_cond,
                                   dap_chain_datum_tx_t *a_tx_in, bool a_owner)
{
	UNUSED(a_tx_out_hash);
	dap_chain_datum_tx_t									*burning_tx					= NULL;
	dap_chain_tx_out_t										*burning_transaction_out	= NULL;
	dap_chain_datum_tx_receipt_t							*l_receipt					= NULL;
	uint256_t												l_value_delegated			= {};
	dap_hash_fast_t											hash_burning_transaction;
	dap_chain_datum_token_tsd_delegate_from_stake_lock_t	l_tsd_section;
	dap_tsd_t												*l_tsd;
	cond_params_t 											*l_params;
	dap_chain_tx_out_t										*l_tx_out;
	dap_chain_tx_in_cond_t									*l_tx_in_cond;
	const char												*l_tx_ticker;
	dap_chain_datum_token_t									*delegate_token;
	char 													delegated_ticker[DAP_CHAIN_TICKER_SIZE_MAX];

	/*if (!a_owner) TODO: ???
	return false;*/

    if (a_cond->params_size != sizeof(*l_params) )// Wrong params size
        return false;
    l_params = (cond_params_t *)a_cond->params;

    if (l_params->flags & DAP_CHAIN_NET_SRV_STAKE_LOCK_FLAG_BY_TIME) {
        if (l_params->time_unlock > dap_time_now())
            return false;
    }

<<<<<<< HEAD
	l_receipt = (dap_chain_datum_tx_receipt_t *)dap_chain_datum_tx_item_get(a_tx_in, 0, TX_ITEM_TYPE_RECEIPT, 0);
	if (!l_receipt)
		return false;
=======
	if (l_params->flags & DAP_CHAIN_NET_SRV_STAKE_LOCK_FLAG_CREATE_BASE_TX) {
		l_receipt = (dap_chain_datum_tx_receipt_t *)dap_chain_datum_tx_item_get(a_tx, 0, TX_ITEM_TYPE_RECEIPT, 0);
		if (!l_receipt)
			return false;

>>>>>>> 704265f7

#if DAP_CHAIN_NET_SRV_UID_SIZE == 8
		if (l_receipt->receipt_info.srv_uid.uint64 != DAP_CHAIN_NET_SRV_STAKE_LOCK_ID)
			return false;
#elif DAP_CHAIN_NET_SRV_UID_SIZE == 16
		if (l_receipt->receipt_info.srv_uid.uint128 != DAP_CHAIN_NET_SRV_EXTERNAL_STAKE_ID)
			return false;
#endif

		if (l_receipt->exts_size) {
        	hash_burning_transaction = *(dap_hash_fast_t*)l_receipt->exts_n_signs;
			strcpy(delegated_ticker, (char *)&l_receipt->exts_n_signs[sizeof(dap_hash_fast_t)]);
		} else
			return false;

		if (dap_hash_fast_is_blank(&hash_burning_transaction))
			return false;
	}

	l_tx_out = (dap_chain_tx_out_t *)dap_chain_datum_tx_item_get(a_tx_in, 0, TX_ITEM_TYPE_OUT, 0);

	if (!l_tx_out)
		return false;

	if (!EQUAL_256(a_cond->header.value, l_tx_out->header.value))
		return false;

<<<<<<< HEAD
	if (NULL == (delegate_token = dap_chain_ledger_token_ticker_check(a_ledger, delegated_ticker))
		||	delegate_token->type != DAP_CHAIN_DATUM_TOKEN_TYPE_NATIVE_DECL
		||	!delegate_token->header_native_decl.tsd_total_size
		||	NULL == (l_tsd = dap_tsd_find(delegate_token->data_n_tsd, delegate_token->header_native_decl.tsd_total_size, DAP_CHAIN_DATUM_TOKEN_TSD_TYPE_DELEGATE_EMISSION_FROM_STAKE_LOCK))) {
		return false;
	}

	l_tsd_section = dap_tsd_get_scalar(l_tsd, dap_chain_datum_token_tsd_delegate_from_stake_lock_t);

	if (NULL == (l_tx_in_cond = (dap_chain_tx_in_cond_t *)dap_chain_datum_tx_item_get(a_tx_in, 0, TX_ITEM_TYPE_IN_COND, 0)))
		return false;
	if (dap_hash_fast_is_blank(&l_tx_in_cond->header.tx_prev_hash))
		return false;
	if (NULL == (l_tx_ticker = dap_chain_ledger_tx_get_token_ticker_by_hash(a_ledger, &l_tx_in_cond->header.tx_prev_hash)))
		return false;
	if (strcmp(l_tx_ticker, l_tsd_section.ticker_token_from))
		return false;
	if (NULL == (l_tx_ticker = dap_chain_ledger_tx_get_token_ticker_by_hash(a_ledger, &hash_burning_transaction)))
		return false;
	if (strcmp(l_tx_ticker, delegated_ticker))
		return false;
=======
	if (l_params->flags & DAP_CHAIN_NET_SRV_STAKE_LOCK_FLAG_CREATE_BASE_TX) {
		if (NULL == (delegate_token = dap_chain_ledger_token_ticker_check(a_ledger, delegated_ticker))
			||	delegate_token->type != DAP_CHAIN_DATUM_TOKEN_TYPE_NATIVE_DECL
			||	!delegate_token->header_native_decl.tsd_total_size
			||	NULL == (l_tsd = dap_tsd_find(delegate_token->data_n_tsd, delegate_token->header_native_decl.tsd_total_size, DAP_CHAIN_DATUM_TOKEN_TSD_TYPE_DELEGATE_EMISSION_FROM_STAKE_LOCK))) {
			return false;
		}
>>>>>>> 704265f7

		l_tsd_section = dap_tsd_get_scalar(l_tsd, dap_chain_datum_token_tsd_delegate_from_stake_lock_t);

		if (NULL == (l_tx_in_cond = (dap_chain_tx_in_cond_t *)dap_chain_datum_tx_item_get(a_tx, 0, TX_ITEM_TYPE_IN_COND, 0)))
			return false;
		if (dap_hash_fast_is_blank(&l_tx_in_cond->header.tx_prev_hash))
			return false;
		if (NULL == (l_tx_ticker = dap_chain_ledger_tx_get_token_ticker_by_hash(a_ledger, &l_tx_in_cond->header.tx_prev_hash)))
			return false;
		if (strcmp(l_tx_ticker, l_tsd_section.ticker_token_from))
			return false;
		if (NULL == (l_tx_ticker = dap_chain_ledger_tx_get_token_ticker_by_hash(a_ledger, &hash_burning_transaction)))
			return false;
		if (strcmp(l_tx_ticker, delegated_ticker))
			return false;

		burning_tx = dap_chain_ledger_tx_find_by_hash(a_ledger, &hash_burning_transaction);
		burning_transaction_out = (dap_chain_tx_out_t *)dap_chain_datum_tx_item_get(burning_tx, 0, TX_ITEM_TYPE_OUT,0);

		if (!burning_transaction_out)
			return false;

		if (!dap_hash_fast_is_blank(&burning_transaction_out->addr.data.hash_fast)) {
			if (s_debug_more) {
				const char *addr_srt = dap_chain_hash_fast_to_str_new(&burning_transaction_out->addr.data.hash_fast);
				log_it(L_ERROR, "ADDR from burning NOT BLANK: %s", addr_srt);
				DAP_DEL_Z(addr_srt);
			}
			return false;
		}

		if (!IS_ZERO_256(l_tsd_section.emission_rate)) {
			MULT_256_COIN(l_tx_out->header.value, l_tsd_section.emission_rate, &l_value_delegated);
			if (IS_ZERO_256(l_value_delegated))
				return COINS_FORMAT_ERROR;
		} else
			l_value_delegated = l_tx_out->header.value;

		if (s_debug_more) {
			char *str1 = dap_chain_balance_print(burning_transaction_out->header.value);
			char *str2 = dap_chain_balance_print(l_tx_out->header.value);
			char *str3 = dap_chain_balance_print(l_value_delegated);
			log_it(L_INFO, "burning_value: |%s|",	str1);
			log_it(L_INFO, "hold/take_value: |%s|",	str2);
			log_it(L_INFO, "delegated_value |%s|",	str3);
			DAP_DEL_Z(str1);
			DAP_DEL_Z(str2);
			DAP_DEL_Z(str3);
		}

		if (!EQUAL_256(burning_transaction_out->header.value, l_value_delegated))
			return false;
	}

	return true;
}

/**
 * @brief s_callback_verificator_added
 * @param a_tx
 * @param a_tx_item
 * @param a_tx_item_idx
 * @return
 */
bool	s_callback_verificator_added(dap_ledger_t *a_ledger, dap_chain_datum_tx_t *a_tx, dap_chain_tx_out_cond_t *a_tx_item)
{
	dap_chain_hash_fast_t	l_key_hash;// = DAP_NEW_Z( dap_chain_hash_fast_t );
	cond_params_t 			*l_params;
//	if (!l_key_hash)
//		return false;

	if (a_tx_item->params_size != sizeof(*l_params) )// Wrong params size
		return false;
	l_params = (cond_params_t *)a_tx_item->params;

	dap_hash_fast( a_tx, dap_chain_datum_tx_get_size(a_tx), &l_key_hash);
	if (dap_hash_fast_is_blank(&l_key_hash)) {
//		DAP_DEL_Z(l_key_hash);
		return false;
	}

	if (l_params->flags & DAP_CHAIN_NET_SRV_STAKE_LOCK_FLAG_CREATE_BASE_TX) {
		s_emission_for_stake_lock_item_add(a_ledger, &l_key_hash);
	}

//	DAP_DEL_Z(l_key_hash);

    return true;
}

/**
 * @brief s_mempool_create
 * @param a_net
 * @param a_key_from
 * @param a_key_cond
 * @param a_token_ticker
 * @param a_value
 * @param a_srv_uid
 * @param a_addr_holder
 * @param a_count_months
 * @return
 */
static dap_chain_datum_t* s_mempool_create(dap_chain_net_t *a_net,
                                                   dap_enc_key_t *a_key_from, dap_pkey_t *a_key_cond,
                                                   const char a_token_ticker[DAP_CHAIN_TICKER_SIZE_MAX],
                                                   uint256_t a_value, dap_chain_net_srv_uid_t a_srv_uid,
                                                   dap_chain_addr_t *a_addr_holder, dap_time_t a_time_staking,
												   uint8_t a_reinvest_percent, bool create_base_tx)
{
    dap_ledger_t * l_ledger = a_net ? dap_chain_ledger_by_net_name( a_net->pub.name ) : NULL;
    // check valid param
    if (!a_net || !l_ledger || !a_key_from ||
        !a_key_from->priv_key_data || !a_key_from->priv_key_data_size || IS_ZERO_256(a_value))
        return NULL;

    // find the transactions from which to take away coins
    uint256_t l_value_transfer = {}; // how many coins to transfer
//	uint256_t l_value_need = {};
//	SUM_256_256(a_value, a_value_fee, &l_value_need);
    // where to take coins for service
    dap_chain_addr_t l_addr_from;
    dap_chain_addr_fill_from_key(&l_addr_from, a_key_from, a_net->pub.id);
    // list of transaction with 'out' items
    dap_list_t *l_list_used_out = dap_chain_ledger_get_list_tx_outs_with_val(l_ledger, a_token_ticker,
                                                                             &l_addr_from, a_value, &l_value_transfer);
    if(!l_list_used_out) {
        log_it( L_ERROR, "Nothing to tranfer (not enough funds)");
        return NULL;
    }

    // create empty transaction
    dap_chain_datum_tx_t *l_tx = dap_chain_datum_tx_create();
    // add 'in' items
    {
        uint256_t l_value_to_items = dap_chain_datum_tx_add_in_item_list(&l_tx, l_list_used_out);
        assert(EQUAL_256(l_value_to_items, l_value_transfer));
        dap_list_free_full(l_list_used_out, free);
    }
    // add 'out_cond' and 'out' items
    {
        uint256_t l_value_pack = {}; // how much coin add to 'out' items
        dap_chain_tx_out_cond_t* l_tx_out_cond = dap_chain_net_srv_stake_lock_create_cond_out(a_key_cond, a_srv_uid, a_value, a_time_staking, a_reinvest_percent, create_base_tx);
        if(l_tx_out_cond) {
            SUM_256_256(l_value_pack, a_value, &l_value_pack);
			dap_chain_datum_tx_add_item(&l_tx, (const uint8_t *)l_tx_out_cond);
//			DAP_DEL_Z(l_tx_out_cond);
            // transaction fee
//			if (!IS_ZERO_256(a_value_fee)) {
                // TODO add condition with fee for mempool-as-service
//			}
        }//TODO: else return false;
        // coin back
        uint256_t l_value_back = {};
        SUBTRACT_256_256(l_value_transfer, l_value_pack, &l_value_back);
        if (!IS_ZERO_256(l_value_back)) {
            if(dap_chain_datum_tx_add_out_item(&l_tx, &l_addr_from, l_value_back) != 1) {
                dap_chain_datum_tx_delete(l_tx);
                log_it( L_ERROR, "Cant add coin back output");
                return NULL;
            }
        }
    }

    // add 'sign' items
    if(dap_chain_datum_tx_add_sign_item(&l_tx, a_key_from) != 1) {
        dap_chain_datum_tx_delete(l_tx);
        log_it( L_ERROR, "Can't add sign output");
        return NULL;
    }

    size_t l_tx_size = dap_chain_datum_tx_get_size( l_tx );
    dap_chain_datum_t *l_datum = dap_chain_datum_create( DAP_CHAIN_DATUM_TX, l_tx, l_tx_size );

    return l_datum;
}

/**
 * @brief dap_chain_net_srv_stake_lock_create_cond_out
 * @param a_key
 * @param a_srv_uid
 * @param a_value
 * @param a_time_staking
 * @param token
 * @return
 */
dap_chain_tx_out_cond_t *dap_chain_net_srv_stake_lock_create_cond_out(dap_pkey_t *a_key, dap_chain_net_srv_uid_t a_srv_uid, uint256_t a_value,
                                                                                    uint64_t a_time_staking, uint8_t a_reinvest_percent, bool create_base_tx)
{
    if (IS_ZERO_256(a_value))
        return NULL;
    dap_chain_tx_out_cond_t *l_item = DAP_NEW_Z_SIZE(dap_chain_tx_out_cond_t, sizeof(dap_chain_tx_out_cond_t) + sizeof(cond_params_t));
    l_item->header.item_type = TX_ITEM_TYPE_OUT_COND;
    l_item->header.value = a_value;
    l_item->header.subtype = DAP_CHAIN_TX_OUT_COND_SUBTYPE_SRV_STAKE_LOCK;
    l_item->header.srv_uid = a_srv_uid;
    l_item->params_size = sizeof(cond_params_t);
    cond_params_t * l_params = (cond_params_t *) l_item->params;
	l_params->reinvest_percent = a_reinvest_percent;
    if (a_time_staking) {
		l_params->time_unlock = dap_time_now() + a_time_staking;
		l_params->flags |= DAP_CHAIN_NET_SRV_STAKE_LOCK_FLAG_BY_TIME;
	}
	if (create_base_tx)
		l_params->flags |= DAP_CHAIN_NET_SRV_STAKE_LOCK_FLAG_CREATE_BASE_TX;
    if (a_key)
        dap_hash_fast(a_key->pkey, a_key->header.size, &l_params->pkey_delegated );

    return l_item;
}


/**
 * @brief dap_chain_net_srv_stake_lock_mempool_create
 * @param a_net
 * @param a_key_from
 * @param a_key_cond
 * @param a_token_ticker
 * @param a_value
 * @param a_srv_uid
 * @param a_addr_holder
 * @param a_time_staking
 * @return
 */
dap_chain_hash_fast_t* dap_chain_net_srv_stake_lock_mempool_create(dap_chain_net_t *a_net,
                                                                       dap_enc_key_t *a_key_from, dap_pkey_t *a_key_cond,
                                                                       const char a_token_ticker[DAP_CHAIN_TICKER_SIZE_MAX],
                                                                       uint256_t a_value, dap_chain_net_srv_uid_t a_srv_uid,
                                                                       dap_chain_addr_t *a_addr_holder, uint64_t a_time_staking,
																	   uint8_t a_reinvest_percent, bool create_base_tx)
{
    // Make transfer transaction
    dap_chain_datum_t *l_datum = s_mempool_create(a_net, a_key_from, a_key_cond, a_token_ticker, a_value, a_srv_uid,
												  a_addr_holder, a_time_staking, a_reinvest_percent, create_base_tx);

    if(!l_datum)
        return NULL;

    dap_chain_datum_tx_t *l_tx = (dap_chain_datum_tx_t*)&(l_datum->data);
    size_t l_tx_size = l_datum->header.data_size;

    dap_chain_hash_fast_t *l_key_hash = DAP_NEW_Z( dap_chain_hash_fast_t );
    dap_hash_fast( l_tx, l_tx_size, l_key_hash);

    char * l_key_str = dap_chain_hash_fast_to_str_new( l_key_hash );
    char * l_gdb_group = dap_chain_net_get_gdb_group_mempool_by_chain_type( a_net ,CHAIN_TYPE_TX);

    if( dap_chain_global_db_gr_set( l_key_str, l_datum, dap_chain_datum_size(l_datum), l_gdb_group) == true ) {
        log_it(L_NOTICE, "Transaction %s placed in mempool group %s", l_key_str, l_gdb_group);
    }

    DAP_DELETE(l_gdb_group);
    DAP_DELETE(l_key_str);

    return l_key_hash;
}

dap_chain_datum_t *dap_chain_burning_tx_create(dap_chain_t *a_chain, dap_enc_key_t *a_key_from,
											 const dap_chain_addr_t* a_addr_from, const dap_chain_addr_t* a_addr_to,
											 const char a_token_ticker[DAP_CHAIN_TICKER_SIZE_MAX],
											 uint256_t a_value)
{
	// check valid param
	if(!a_chain | !a_key_from || ! a_addr_from || !a_key_from->priv_key_data || !a_key_from->priv_key_data_size ||
	   !dap_chain_addr_check_sum(a_addr_from) || (a_addr_to && !dap_chain_addr_check_sum(a_addr_to)) || IS_ZERO_256(a_value))
		return NULL;

	// find the transactions from which to take away coins
	uint256_t l_value_transfer = {}; // how many coins to transfer
	dap_list_t *l_list_used_out = dap_chain_ledger_get_list_tx_outs_with_val(a_chain->ledger, a_token_ticker,
																			 a_addr_from, a_value, &l_value_transfer);
	if (!l_list_used_out) {
		log_it(L_WARNING,"Not enough funds to transfer");
		return NULL;
	}
	// create empty transaction
	dap_chain_datum_tx_t *l_tx = dap_chain_datum_tx_create();
	// add 'in' items
	{
		uint256_t l_value_to_items = dap_chain_datum_tx_add_in_item_list(&l_tx, l_list_used_out);
		assert(EQUAL_256(l_value_to_items, l_value_transfer));
		dap_list_free_full(l_list_used_out, free);
	}
	// add 'out' items
	{
		uint256_t l_value_pack = {}; // how much datoshi add to 'out' items
		if(dap_chain_datum_tx_add_out_item(&l_tx, a_addr_to, a_value) == 1) {
			SUM_256_256(l_value_pack, a_value, &l_value_pack);
		}
		// coin back
		uint256_t l_value_back;
		SUBTRACT_256_256(l_value_transfer, l_value_pack, &l_value_back);
		if(!IS_ZERO_256(l_value_back)) {
			if(dap_chain_datum_tx_add_out_item(&l_tx, a_addr_from, l_value_back) != 1) {
				dap_chain_datum_tx_delete(l_tx);
				return NULL;
			}
		}
	}

	// add 'sign' items
	if(dap_chain_datum_tx_add_sign_item(&l_tx, a_key_from) != 1) {
		dap_chain_datum_tx_delete(l_tx);
		return NULL;
	}

	size_t l_tx_size = dap_chain_datum_tx_get_size(l_tx);
	dap_chain_datum_t *l_datum = dap_chain_datum_create(DAP_CHAIN_DATUM_TX, l_tx, l_tx_size);

	DAP_DELETE(l_tx);

	return l_datum;

//	dap_hash_fast_t * l_ret = DAP_NEW_Z(dap_hash_fast_t);
//	dap_hash_fast(l_tx, l_tx_size, l_ret);
//	DAP_DELETE(l_tx);
//	char *l_hash_str = dap_chain_mempool_datum_add(l_datum, a_chain);

//	DAP_DELETE( l_datum );
//
//	if (l_hash_str) {
//		DAP_DELETE(l_hash_str);
//		return l_ret;
//	}else{
//		DAP_DELETE(l_ret);
//		return NULL;
//	}
}

static dap_chain_hash_fast_t *dap_chain_mempool_base_tx_for_stake_lock_create(dap_chain_t *a_chain, dap_chain_hash_fast_t *a_emission_hash,
														dap_chain_id_t a_emission_chain_id, uint256_t a_emission_value, const char *a_ticker,
														dap_chain_addr_t *a_addr_to, dap_enc_key_t *a_key_from)
{
	char *l_gdb_group_mempool_base_tx = dap_chain_net_get_gdb_group_mempool(a_chain);
	// create first transaction (with tx_token)
	dap_chain_datum_tx_t *l_tx = DAP_NEW_Z_SIZE(dap_chain_datum_tx_t, sizeof(dap_chain_datum_tx_t));
	l_tx->header.ts_created = time(NULL);
	dap_chain_hash_fast_t l_tx_prev_hash = { 0 };
	// create items

	dap_chain_tx_token_t *l_tx_token = dap_chain_datum_tx_item_token_create(a_emission_chain_id, a_emission_hash, a_ticker);
	dap_chain_tx_in_t *l_in = dap_chain_datum_tx_item_in_create(&l_tx_prev_hash, 0);
	dap_chain_tx_out_t *l_out = dap_chain_datum_tx_item_out_create(a_addr_to, a_emission_value);

	// pack items to transaction
	dap_chain_datum_tx_add_item(&l_tx, (const uint8_t*) l_tx_token);
	dap_chain_datum_tx_add_item(&l_tx, (const uint8_t*) l_in);
	dap_chain_datum_tx_add_item(&l_tx, (const uint8_t*) l_out);

	if (a_key_from) {
		if(dap_chain_datum_tx_add_sign_item(&l_tx, a_key_from) < 0) {
			log_it(L_WARNING, "Private key not valid");
			return NULL;
		}
	} else {
		log_it(L_WARNING, "No private key for base TX!");
		return NULL;
	}

	DAP_DEL_Z(l_tx_token);
	DAP_DEL_Z(l_in);
	DAP_DEL_Z(l_out);

	size_t l_tx_size = dap_chain_datum_tx_get_size(l_tx);

	// Pack transaction into the datum
	dap_chain_datum_t * l_datum_tx = dap_chain_datum_create(DAP_CHAIN_DATUM_TX, l_tx, l_tx_size);
	size_t l_datum_tx_size = dap_chain_datum_size(l_datum_tx);
	DAP_DEL_Z(l_tx);
	// calc datum hash
	dap_chain_hash_fast_t *l_datum_tx_hash = DAP_NEW(dap_hash_fast_t);
	dap_hash_fast(l_datum_tx, l_datum_tx_size, l_datum_tx_hash);
	char *l_tx_hash_str = dap_chain_hash_fast_to_str_new(l_datum_tx_hash);
	// Add to mempool tx token
	bool l_placed = dap_chain_global_db_gr_set(l_tx_hash_str, l_datum_tx,
											   l_datum_tx_size, l_gdb_group_mempool_base_tx);
	DAP_DEL_Z(l_tx_hash_str);
	DAP_DELETE(l_datum_tx);
	if (!l_placed) {
		return NULL;
	}
	return l_datum_tx_hash;
}<|MERGE_RESOLUTION|>--- conflicted
+++ resolved
@@ -997,17 +997,10 @@
             return false;
     }
 
-<<<<<<< HEAD
-	l_receipt = (dap_chain_datum_tx_receipt_t *)dap_chain_datum_tx_item_get(a_tx_in, 0, TX_ITEM_TYPE_RECEIPT, 0);
-	if (!l_receipt)
-		return false;
-=======
 	if (l_params->flags & DAP_CHAIN_NET_SRV_STAKE_LOCK_FLAG_CREATE_BASE_TX) {
-		l_receipt = (dap_chain_datum_tx_receipt_t *)dap_chain_datum_tx_item_get(a_tx, 0, TX_ITEM_TYPE_RECEIPT, 0);
+        l_receipt = (dap_chain_datum_tx_receipt_t *)dap_chain_datum_tx_item_get(a_tx_in, 0, TX_ITEM_TYPE_RECEIPT, 0);
 		if (!l_receipt)
 			return false;
-
->>>>>>> 704265f7
 
 #if DAP_CHAIN_NET_SRV_UID_SIZE == 8
 		if (l_receipt->receipt_info.srv_uid.uint64 != DAP_CHAIN_NET_SRV_STAKE_LOCK_ID)
@@ -1035,29 +1028,6 @@
 	if (!EQUAL_256(a_cond->header.value, l_tx_out->header.value))
 		return false;
 
-<<<<<<< HEAD
-	if (NULL == (delegate_token = dap_chain_ledger_token_ticker_check(a_ledger, delegated_ticker))
-		||	delegate_token->type != DAP_CHAIN_DATUM_TOKEN_TYPE_NATIVE_DECL
-		||	!delegate_token->header_native_decl.tsd_total_size
-		||	NULL == (l_tsd = dap_tsd_find(delegate_token->data_n_tsd, delegate_token->header_native_decl.tsd_total_size, DAP_CHAIN_DATUM_TOKEN_TSD_TYPE_DELEGATE_EMISSION_FROM_STAKE_LOCK))) {
-		return false;
-	}
-
-	l_tsd_section = dap_tsd_get_scalar(l_tsd, dap_chain_datum_token_tsd_delegate_from_stake_lock_t);
-
-	if (NULL == (l_tx_in_cond = (dap_chain_tx_in_cond_t *)dap_chain_datum_tx_item_get(a_tx_in, 0, TX_ITEM_TYPE_IN_COND, 0)))
-		return false;
-	if (dap_hash_fast_is_blank(&l_tx_in_cond->header.tx_prev_hash))
-		return false;
-	if (NULL == (l_tx_ticker = dap_chain_ledger_tx_get_token_ticker_by_hash(a_ledger, &l_tx_in_cond->header.tx_prev_hash)))
-		return false;
-	if (strcmp(l_tx_ticker, l_tsd_section.ticker_token_from))
-		return false;
-	if (NULL == (l_tx_ticker = dap_chain_ledger_tx_get_token_ticker_by_hash(a_ledger, &hash_burning_transaction)))
-		return false;
-	if (strcmp(l_tx_ticker, delegated_ticker))
-		return false;
-=======
 	if (l_params->flags & DAP_CHAIN_NET_SRV_STAKE_LOCK_FLAG_CREATE_BASE_TX) {
 		if (NULL == (delegate_token = dap_chain_ledger_token_ticker_check(a_ledger, delegated_ticker))
 			||	delegate_token->type != DAP_CHAIN_DATUM_TOKEN_TYPE_NATIVE_DECL
@@ -1065,11 +1035,10 @@
 			||	NULL == (l_tsd = dap_tsd_find(delegate_token->data_n_tsd, delegate_token->header_native_decl.tsd_total_size, DAP_CHAIN_DATUM_TOKEN_TSD_TYPE_DELEGATE_EMISSION_FROM_STAKE_LOCK))) {
 			return false;
 		}
->>>>>>> 704265f7
 
 		l_tsd_section = dap_tsd_get_scalar(l_tsd, dap_chain_datum_token_tsd_delegate_from_stake_lock_t);
 
-		if (NULL == (l_tx_in_cond = (dap_chain_tx_in_cond_t *)dap_chain_datum_tx_item_get(a_tx, 0, TX_ITEM_TYPE_IN_COND, 0)))
+        if (NULL == (l_tx_in_cond = (dap_chain_tx_in_cond_t *)dap_chain_datum_tx_item_get(a_tx_in, 0, TX_ITEM_TYPE_IN_COND, 0)))
 			return false;
 		if (dap_hash_fast_is_blank(&l_tx_in_cond->header.tx_prev_hash))
 			return false;
