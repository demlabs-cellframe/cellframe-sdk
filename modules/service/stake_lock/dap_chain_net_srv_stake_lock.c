/*
 * Authors:
 * Davlet Sibgatullin <davlet.sibgatullin@demlabs.net>
 * DeM Labs Inc.   https://demlabs.net
 * DeM Labs Open source community https://gitlab.demlabs.net
 * Copyright  (c) 2022
 * All rights reserved.

 This file is part of DAP (Deus Applications Prototypes) the open source project

    DAP (Deus Applicaions Prototypes) is free software: you can redistribute it and/or modify
    it under the terms of the GNU General Public License as published by
    the Free Software Foundation, either version 3 of the License, or
    (at your option) any later version.

    DAP is distributed in the hope that it will be useful,
    but WITHOUT ANY WARRANTY; without even the implied warranty of
    MERCHANTABILITY or FITNESS FOR A PARTICULAR PURPOSE.  See the
    GNU General Public License for more details.

    You should have received a copy of the GNU General Public License
    along with any DAP based project.  If not, see <http://www.gnu.org/licenses/>.
*/

#include "dap_chain_net_srv.h"
#include "dap_chain_net_srv_stake_lock.h"
#include "dap_chain_net_tx.h"
#include "dap_chain_node_cli.h"
#include "dap_chain_mempool.h"
#include "dap_chain_wallet.h"
#include "dap_chain_ledger.h"
#include "dap_common.h"
#include "dap_hash.h"
#include "dap_time.h"

static bool s_debug_more = false;

enum error_code {
    STAKE_NO_ERROR 				= 0,
    NET_ARG_ERROR				= 1,
    NET_ERROR					= 2,
    TOKEN_ARG_ERROR 			= 3,
    TOKEN_ERROR					= 4,
    COINS_ARG_ERROR				= 5,
    COINS_FORMAT_ERROR			= 6,
    ADDR_ARG_ERROR				= 7,
    ADDR_FORMAT_ERROR			= 8,
    CERT_ARG_ERROR				= 9,
    CERT_LOAD_ERROR				= 10,
    CHAIN_ERROR					= 11,
    CHAIN_EMISSION_ERROR		= 12,
    TIME_ERROR					= 13,
    NO_MONEY_ERROR				= 14,
    WALLET_ARG_ERROR			= 15,
    WALLET_OPEN_ERROR			= 16,
    CERT_KEY_ERROR				= 17,
    WALLET_ADDR_ERROR			= 18,
    STAKE_ERROR  				= 19,
    TX_ARG_ERROR				= 20,
    HASH_IS_BLANK_ERROR			= 21,
    NO_TX_ERROR					= 22,
    CREATE_LOCK_TX_ERROR		= 23,
    TX_TICKER_ERROR				= 24,
    NO_DELEGATE_TOKEN_ERROR		= 25,
    NO_VALID_SUBTYPE_ERROR		= 26,
    IS_USED_OUT_ERROR			= 27,
    OWNER_KEY_ERROR				= 28,
    CREATE_TX_ERROR				= 29,
    CREATE_BURNING_TX_ERROR		= 31,
    CREATE_RECEIPT_ERROR		= 32,
    SIGN_ERROR					= 33,
    CREATE_DATUM_ERROR			= 34,
    ADD_DATUM_BURNING_TX_ERROR	= 35,
    ADD_DATUM_TX_TAKE_ERROR		= 36,
    BASE_TX_CREATE_ERROR		= 37,
    WRONG_PARAM_SIZE			= 38,
    NOT_ENOUGH_TIME				= 39,
    REINVEST_ARG_ERROR			= 40,
    HASH_TYPE_ARG_ERROR         = 41,
    FEE_ARG_ERROR               = 42,
    FEE_FORMAT_ERROR            = 43,
    FEE_ADD_NTW_ERROR           = 44,
    FEE_ADD_VAL_ERROR           = 45,
    COIN_BACK_ERROR             = 46
};

typedef struct dap_chain_ledger_token_emission_for_stake_lock_item {
    dap_chain_hash_fast_t	datum_token_emission_for_stake_lock_hash;
    dap_chain_hash_fast_t	tx_used_out;
//	const char 				datum_token_emission_hash[DAP_CHAIN_HASH_FAST_STR_SIZE];
    UT_hash_handle hh;
} dap_chain_ledger_token_emission_for_stake_lock_item_t;

#define LOG_TAG		"dap_chain_net_stake_lock"
#define MONTH_INDEX	8
#define YEAR_INDEX	12

static int												s_cli_stake_lock(int a_argc, char **a_argv, char **a_str_reply);
static char                                             *dap_chain_mempool_base_tx_for_stake_lock_create(dap_chain_t *a_chain, dap_chain_hash_fast_t *a_emission_hash,
                                                                              dap_chain_id_t a_emission_chain_id, uint256_t a_emission_value, const char *a_ticker,
                                                                              dap_chain_addr_t *a_addr_to, dap_enc_key_t *a_key_from, const char *a_hash_out_type, uint256_t a_value_fee,
                                                                              uint256_t a_value_change, uint32_t a_tx_out_prev_idx);
// Callbacks
static void												s_callback_decree (dap_chain_net_srv_t * a_srv, dap_chain_net_t *a_net, dap_chain_t * a_chain,
                                                                              dap_chain_datum_decree_t * a_decree, size_t a_decree_size);
static bool s_stake_lock_callback_verificator_added(dap_ledger_t *a_ledger, dap_chain_datum_tx_t *a_tx, dap_chain_tx_out_cond_t *a_tx_item);
static bool s_stake_lock_callback_verificator(dap_ledger_t *a_ledger, dap_hash_fast_t *a_tx_out_hash, dap_chain_tx_out_cond_t *a_cond,
                                   dap_chain_datum_tx_t *a_tx_in, bool a_owner);
/**
 * @brief dap_chain_net_srv_external_stake_init
 * @return
 */
int dap_chain_net_srv_stake_lock_init()
{
    dap_chain_ledger_verificator_add(DAP_CHAIN_TX_OUT_COND_SUBTYPE_SRV_STAKE_LOCK, s_stake_lock_callback_verificator, s_stake_lock_callback_verificator_added);
    dap_cli_server_cmd_add("stake_lock", s_cli_stake_lock, "Stake lock service commands",
       "Command:"
                "stake_lock hold\n"
                "Required parameters:\n"
                "-net <net name> -wallet <wallet name> -time_staking <in YYMMDD>\n"
                "-token <ticker> -coins <value> -fee <value>\n"
                "Optional parameters:\n"
                "-cert <name> -chain <chain> -reinvest <percentage from 1 to 100>\n"
                "-no_base_tx(flag to create a transaction without base transaction)\n"
                "Command:"
                "stake_lock take\n"
                "Required parameters:\n"
                "-net <net name> -wallet <wallet name> -tx <transaction hash> -fee <value>\n"
                "Optional parameters:\n"
                "-chain <chain>\n"
    );

    s_debug_more = dap_config_get_item_bool_default(g_config,"ledger","debug_more",false);

    dap_chain_net_srv_uid_t l_uid = { .uint64 = DAP_CHAIN_NET_SRV_STAKE_LOCK_ID };
    dap_chain_net_srv_callbacks_t l_srv_callbacks = {};
    l_srv_callbacks.decree = s_callback_decree;

    dap_chain_net_srv_t *l_srv = dap_chain_net_srv_add(l_uid, "stake_lock", &l_srv_callbacks);
    return 0;
}

/**
 * @brief dap_chain_net_srv_stake_lock_deinit
 */
void dap_chain_net_srv_stake_lock_deinit()
{

}

/**
 * @brief s_callback_decree
 * @param a_srv
 * @param a_net
 * @param a_chain
 * @param a_decree
 * @param a_decree_size
 */
static void s_callback_decree (dap_chain_net_srv_t * a_srv, dap_chain_net_t *a_net, dap_chain_t * a_chain, dap_chain_datum_decree_t * a_decree, size_t a_decree_size)
{

}

/**
 * @brief s_receipt_create
 * @param hash_burning_transaction
 * @param token
 * @param datoshi_burned
 * @return
 */
static dap_chain_datum_tx_receipt_t *s_receipt_create(dap_hash_fast_t *hash_burning_transaction, const char *token, uint256_t datoshi_burned)
{
    uint32_t l_ext_size	= sizeof(dap_hash_fast_t) + dap_strlen(token) + 1;
    uint8_t *l_ext		= DAP_NEW_STACK_SIZE(uint8_t, l_ext_size);

    memcpy(l_ext, hash_burning_transaction, sizeof(dap_hash_fast_t));
    strcpy((char *)&l_ext[sizeof(dap_hash_fast_t)], token);

    dap_chain_net_srv_price_unit_uid_t l_unit	= { .uint32 = SERV_UNIT_UNDEFINED};
    dap_chain_net_srv_uid_t l_uid				= { .uint64 = DAP_CHAIN_NET_SRV_STAKE_LOCK_ID };
    dap_chain_datum_tx_receipt_t *l_receipt		= dap_chain_datum_tx_receipt_create(l_uid, l_unit, 0, datoshi_burned,
                                                                                 l_ext, l_ext_size);
    return l_receipt;
}

/**
 * @brief s_cli_hold
 * @param a_argc
 * @param a_argv
 * @param a_arg_index
 * @param output_line
 * @return
 */
static enum error_code s_cli_hold(int a_argc, char **a_argv, int a_arg_index, dap_string_t *output_line)
{
    const char *l_net_str, *l_ticker_str, *l_coins_str, *l_wallet_str, *l_cert_str, *l_chain_str, /* *l_chain_emission_str,*/ *l_time_staking_str, *l_reinvest_percent_str, *l_value_fee_str;
    l_net_str = l_ticker_str = l_coins_str = l_wallet_str = l_cert_str = l_chain_str = /*l_chain_emission_str =*/ l_time_staking_str = l_reinvest_percent_str = l_value_fee_str = NULL;
    const char *l_wallets_path								=	dap_chain_wallet_get_path(g_config);
    char 	delegate_ticker_str[DAP_CHAIN_TICKER_SIZE_MAX] 	=	{[0] = 'm'};
    dap_chain_net_t						*l_net				=	NULL;
    dap_chain_t							*l_chain			=	NULL;
    dap_hash_fast_t                     l_tx_cond_hash;
    dap_cert_t							*l_cert				=	NULL;
    dap_pkey_t							*l_key_cond			=	NULL;
    dap_chain_net_srv_uid_t				l_uid				=	{ .uint64 = DAP_CHAIN_NET_SRV_STAKE_LOCK_ID };
    dap_time_t              			l_time_staking		=	0;
    uint256_t						    l_reinvest_percent	=	{};
    uint256_t							l_value_delegated	=	{};
    uint256_t                           l_value_fee     	=	{};
    bool								create_base_tx		=	true;
    uint256_t 							l_value;
    dap_ledger_t						*l_ledger;
    char								*l_hash_str;
    dap_enc_key_t						*l_key_from;
    dap_chain_wallet_t					*l_wallet;
    dap_chain_addr_t					*l_addr_holder;
    dap_chain_datum_token_t 			*delegate_token;
    dap_tsd_t							*l_tsd;
    dap_chain_datum_token_tsd_delegate_from_stake_lock_t l_tsd_section;

    dap_string_append_printf(output_line, "---> HOLD <---\n");

    const char *l_hash_out_type = NULL;
    dap_cli_server_cmd_find_option_val(a_argv, 1, a_argc, "-H", &l_hash_out_type);
    if(!l_hash_out_type)
        l_hash_out_type = "hex";
    if(dap_strcmp(l_hash_out_type,"hex") && dap_strcmp(l_hash_out_type, "base58"))
        return HASH_TYPE_ARG_ERROR;

    if (!dap_cli_server_cmd_find_option_val(a_argv, a_arg_index, a_argc, "-net", &l_net_str)
    ||	NULL == l_net_str)
        return NET_ARG_ERROR;

    if (NULL == (l_net = dap_chain_net_by_name(l_net_str))) {
        dap_string_append_printf(output_line, "'%s'", l_net_str);
        return NET_ERROR;
    }

    if (!dap_cli_server_cmd_find_option_val(a_argv, a_arg_index, a_argc, "-token", &l_ticker_str)
    || NULL == l_ticker_str
    || dap_strlen(l_ticker_str) > 8) // for 'm' delegated
        return TOKEN_ARG_ERROR;

    l_ledger = l_net->pub.ledger;

    if (NULL == dap_chain_ledger_token_ticker_check(l_ledger, l_ticker_str)) {
        dap_string_append_printf(output_line, "'%s'", l_ticker_str);
        return TOKEN_ERROR;
    }

    if (dap_cli_server_cmd_check_option(a_argv, a_arg_index, a_argc, "-no_base_tx") >= 0)
        create_base_tx = false;

    if (create_base_tx) {
        strcpy(delegate_ticker_str + 1, l_ticker_str);

        if (NULL == (delegate_token = dap_chain_ledger_token_ticker_check(l_ledger, delegate_ticker_str))
        ||	(delegate_token->type != DAP_CHAIN_DATUM_TOKEN_TYPE_NATIVE_DECL && delegate_token->type != DAP_CHAIN_DATUM_TOKEN_TYPE_NATIVE_UPDATE)
        ||	!delegate_token->header_native_decl.tsd_total_size
        ||	NULL == (l_tsd = dap_tsd_find(delegate_token->data_n_tsd, delegate_token->header_native_decl.tsd_total_size, DAP_CHAIN_DATUM_TOKEN_TSD_TYPE_DELEGATE_EMISSION_FROM_STAKE_LOCK))) {
            dap_string_append_printf(output_line, "'%s'", delegate_ticker_str);
            return NO_DELEGATE_TOKEN_ERROR;
        }

        l_tsd_section = dap_tsd_get_scalar(l_tsd, dap_chain_datum_token_tsd_delegate_from_stake_lock_t);
        if (strcmp(l_ticker_str, l_tsd_section.ticker_token_from))
            return TOKEN_ERROR;
    }

    if (!dap_cli_server_cmd_find_option_val(a_argv, a_arg_index, a_argc, "-coins", &l_coins_str)
    ||	NULL == l_coins_str)
        return COINS_ARG_ERROR;

    if (IS_ZERO_256( (l_value = dap_chain_balance_scan(l_coins_str)) ))
        return COINS_FORMAT_ERROR;

    if (create_base_tx
    &&	!IS_ZERO_256(l_tsd_section.emission_rate)) {
        MULT_256_COIN(l_value, l_tsd_section.emission_rate, &l_value_delegated);
        if (IS_ZERO_256(l_value_delegated))
            return COINS_FORMAT_ERROR;
    } else
        l_value_delegated = l_value;

    dap_cli_server_cmd_find_option_val(a_argv, a_arg_index, a_argc, "-cert", &l_cert_str);

    if (NULL != l_cert_str
    &&	NULL == (l_cert = dap_cert_find_by_name(l_cert_str))) {
        dap_string_append_printf(output_line, "'%s'", l_cert_str);
        return CERT_LOAD_ERROR;
    }

    if (dap_cli_server_cmd_find_option_val(a_argv, a_arg_index, a_argc, "-chain", &l_chain_str)
    &&	l_chain_str)
        l_chain = dap_chain_net_get_chain_by_name(l_net, l_chain_str);
    else
        l_chain = dap_chain_net_get_default_chain_by_chain_type(l_net, CHAIN_TYPE_TX);
    if(!l_chain)
        return CHAIN_ERROR;

    if (!dap_cli_server_cmd_find_option_val(a_argv, a_arg_index, a_argc, "-wallet", &l_wallet_str)
    ||	NULL == l_wallet_str)
        return WALLET_ARG_ERROR;

    if (!dap_cli_server_cmd_find_option_val(a_argv, a_arg_index, a_argc, "-fee", &l_value_fee_str)
    ||	NULL == l_value_fee_str)
        return FEE_ARG_ERROR;

    if (IS_ZERO_256( (l_value_fee = dap_chain_balance_scan(l_value_fee_str)) ))
        return FEE_FORMAT_ERROR;

    // Read time staking
    if (!dap_cli_server_cmd_find_option_val(a_argv, a_arg_index, a_argc, "-time_staking", &l_time_staking_str)
    ||	NULL == l_time_staking_str)
        return TIME_ERROR;

    l_time_staking = dap_time_from_str_simplified(l_time_staking_str);
    if (0 == l_time_staking)
        return TIME_ERROR;
    dap_time_t l_time_now = dap_time_now();
    if (l_time_staking < l_time_now)
        return TIME_ERROR;
    l_time_staking  -= l_time_now;

    if (dap_cli_server_cmd_find_option_val(a_argv, a_arg_index, a_argc, "-reinvest", &l_reinvest_percent_str)
    && NULL != l_reinvest_percent_str) {
        l_reinvest_percent = dap_chain_coins_to_balance(l_reinvest_percent_str);
        if (compare256(l_reinvest_percent, dap_chain_coins_to_balance("100.0")) == 1)
            return REINVEST_ARG_ERROR;
        if (IS_ZERO_256(l_reinvest_percent)) {
            int l_reinvest_percent_int = atoi(l_reinvest_percent_str);
            if (l_reinvest_percent_int <= 0 || l_reinvest_percent_int > 100)
                return REINVEST_ARG_ERROR;
            l_reinvest_percent = dap_chain_uint256_from(l_reinvest_percent_int);
            MULT_256_256(l_reinvest_percent, GET_256_FROM_64(1000000000000000000ULL), &l_reinvest_percent);
        }
    }

/*________________________________________________________________________________________________________________*/

    if(NULL == (l_wallet = dap_chain_wallet_open(l_wallet_str, l_wallets_path))) {
        dap_string_append_printf(output_line, "'%s'", l_wallet_str);
        return WALLET_OPEN_ERROR;
    }

    if (compare256(dap_chain_wallet_get_balance(l_wallet, l_net->pub.id, l_ticker_str), l_value) == -1) {
        dap_chain_wallet_close(l_wallet);
        return NO_MONEY_ERROR;
    }

    if (NULL == (l_addr_holder = dap_chain_wallet_get_addr(l_wallet, l_net->pub.id))) {
        dap_chain_wallet_close(l_wallet);
        dap_string_append_printf(output_line, "'%s'", l_wallet_str);
        return WALLET_ADDR_ERROR;
    }

    l_key_from = dap_chain_wallet_get_key(l_wallet, 0);

    if (NULL != l_cert
    &&	NULL == (l_key_cond = dap_pkey_from_enc_key(l_cert->enc_key))) {
        dap_chain_wallet_close(l_wallet);
        DAP_DEL_Z(l_addr_holder);
        dap_string_append_printf(output_line, "'%s'", l_cert_str);
        return CERT_KEY_ERROR;
    }
    uint256_t l_value_change = {};
    uint32_t l_tx_out_prev_idx = 0;

    // Make transfer transaction
    dap_chain_datum_t *l_datum = dap_chain_net_srv_stake_lock_datum_create(l_net, l_key_from, l_key_cond,
                                                                 l_ticker_str,l_value,l_value_fee, l_uid,
                                                                 l_time_staking, l_reinvest_percent, create_base_tx,&l_value_change,&l_tx_out_prev_idx);
    DAP_DEL_Z(l_key_cond);
    if (create_base_tx)
        dap_hash_fast(l_datum->data, l_datum->header.data_size, &l_tx_cond_hash);
    l_hash_str = dap_chain_mempool_datum_add(l_datum, l_chain, l_hash_out_type);
    DAP_DEL_Z(l_datum);

    if (l_hash_str)
        dap_string_append_printf(output_line, "TX STAKE LOCK CREATED\nSuccessfully hash=%s\nSave to take!\n", l_hash_str);
    else {
        dap_chain_wallet_close(l_wallet);
        DAP_DEL_Z(l_addr_holder);
        return CREATE_LOCK_TX_ERROR;
    }

    DAP_DEL_Z(l_hash_str);

    if (create_base_tx)
        l_hash_str = dap_chain_mempool_base_tx_for_stake_lock_create(l_chain, &l_tx_cond_hash, l_chain->id,
                                                      l_value_delegated, delegate_ticker_str, l_addr_holder,
                                                      l_key_from, l_hash_out_type, l_value_fee,l_value_change,l_tx_out_prev_idx);

    dap_chain_wallet_close(l_wallet);

    if (create_base_tx) {
        if (l_hash_str)
            dap_string_append_printf(output_line, "BASE_TX_DATUM_HASH=%s\n", l_hash_str);
        else {
            DAP_DEL_Z(l_addr_holder);
            return BASE_TX_CREATE_ERROR;
        }
    }

    DAP_DEL_Z(l_addr_holder);
    DAP_DEL_Z(l_hash_str);

    return STAKE_NO_ERROR;
}

static enum error_code s_cli_take(int a_argc, char **a_argv, int a_arg_index, dap_string_t *output_line)
{
    const char *l_net_str, *l_ticker_str, *l_wallet_str, *l_tx_str, *l_tx_burning_str, *l_chain_str, *l_value_fee_str;
    l_net_str = l_ticker_str = l_wallet_str = l_tx_str = l_tx_burning_str = l_chain_str = NULL;
    dap_chain_net_t						*l_net				=	NULL;
    dap_chain_datum_t					*l_datum_burning_tx	=	NULL;
    const char							*l_wallets_path		=	dap_chain_wallet_get_path(g_config);
    char 	delegate_ticker_str[DAP_CHAIN_TICKER_SIZE_MAX] 	=	{[0] = 'm'};
    int									l_prev_cond_idx		=	0;
    uint256_t							l_value_delegated	= 	{};
    uint256_t                           l_value_fee     	=	{};
    uint256_t                           l_net_fee           =   {};
    uint256_t                           l_value_transfer    =   {};
    uint256_t                           l_value_need        =   {};
    char 								*l_datum_hash_str;
    dap_ledger_t						*l_ledger;
    dap_chain_wallet_t					*l_wallet;
    dap_hash_fast_t						l_tx_hash;
    dap_hash_fast_t 					l_tx_burning_hash;
    dap_chain_datum_tx_receipt_t		*l_receipt;
    dap_chain_datum_tx_t				*l_tx;
    dap_chain_datum_tx_t				*l_cond_tx;
    dap_chain_tx_out_cond_t				*l_tx_out_cond;
    dap_chain_addr_t					*l_owner_addr;
    dap_chain_addr_t                     l_addr_fee         = {};
    dap_enc_key_t						*l_owner_key;
    size_t								l_tx_size;
    dap_chain_datum_t					*l_datum;
    dap_chain_t							*l_chain;
    dap_chain_datum_token_t				*delegate_token;
    dap_tsd_t							*l_tsd;
    dap_chain_datum_token_tsd_delegate_from_stake_lock_t l_tsd_section;

    dap_string_append_printf(output_line, "---> TAKE <---\n");

    const char *l_hash_out_type = NULL;
    dap_cli_server_cmd_find_option_val(a_argv, 1, a_argc, "-H", &l_hash_out_type);
    if(!l_hash_out_type)
        l_hash_out_type = "hex";
    if(dap_strcmp(l_hash_out_type,"hex") && dap_strcmp(l_hash_out_type, "base58"))
        return HASH_TYPE_ARG_ERROR;

    if (!dap_cli_server_cmd_find_option_val(a_argv, a_arg_index, a_argc, "-net", &l_net_str)
    ||	NULL == l_net_str)
        return NET_ARG_ERROR;

    if (NULL == (l_net = dap_chain_net_by_name(l_net_str))) {
        dap_string_append_printf(output_line, "'%s'", l_net_str);
        return NET_ERROR;
    }

    if (dap_cli_server_cmd_find_option_val(a_argv, a_arg_index, a_argc, "-chain", &l_chain_str)
        &&	l_chain_str)
        l_chain = dap_chain_net_get_chain_by_name(l_net, l_chain_str);
    else
        l_chain = dap_chain_net_get_default_chain_by_chain_type(l_net, CHAIN_TYPE_TX);
    if(!l_chain)
        return CHAIN_ERROR;

    if (!dap_cli_server_cmd_find_option_val(a_argv, a_arg_index, a_argc, "-tx", &l_tx_str)
    ||	NULL == l_tx_str)
        return TX_ARG_ERROR;

    dap_chain_hash_fast_from_hex_str(l_tx_str, &l_tx_hash);

    if (dap_hash_fast_is_blank(&l_tx_hash))
        return HASH_IS_BLANK_ERROR;

    l_ledger = l_net->pub.ledger;

    l_cond_tx = dap_chain_ledger_tx_find_by_hash(l_ledger, &l_tx_hash);

    if (NULL == (l_tx_out_cond = dap_chain_datum_tx_out_cond_get(l_cond_tx, DAP_CHAIN_TX_OUT_COND_SUBTYPE_SRV_STAKE_LOCK,
                                                                 &l_prev_cond_idx)))
        return NO_TX_ERROR;

    if (l_tx_out_cond->header.subtype != DAP_CHAIN_TX_OUT_COND_SUBTYPE_SRV_STAKE_LOCK)
        return NO_VALID_SUBTYPE_ERROR;

    if (dap_chain_ledger_tx_hash_is_used_out_item(l_ledger, &l_tx_hash, l_prev_cond_idx)) {
        return IS_USED_OUT_ERROR;
    }

    if (NULL == (l_ticker_str = dap_chain_ledger_tx_get_token_ticker_by_hash(l_ledger, &l_tx_hash)))
        return TX_TICKER_ERROR;

    if (l_tx_out_cond->subtype.srv_stake_lock.flags & DAP_CHAIN_NET_SRV_STAKE_LOCK_FLAG_CREATE_BASE_TX) {
        strcpy(delegate_ticker_str + 1, l_ticker_str);

        if (NULL == (delegate_token = dap_chain_ledger_token_ticker_check(l_ledger, delegate_ticker_str))
            ||	(delegate_token->type != DAP_CHAIN_DATUM_TOKEN_TYPE_NATIVE_DECL && delegate_token->type != DAP_CHAIN_DATUM_TOKEN_TYPE_NATIVE_UPDATE)
            ||	!delegate_token->header_native_decl.tsd_total_size
            ||	NULL == (l_tsd = dap_tsd_find(delegate_token->data_n_tsd, delegate_token->header_native_decl.tsd_total_size, DAP_CHAIN_DATUM_TOKEN_TSD_TYPE_DELEGATE_EMISSION_FROM_STAKE_LOCK))) {
            dap_string_append_printf(output_line, "'%s'", delegate_ticker_str);
            return NO_DELEGATE_TOKEN_ERROR;
        }

        l_tsd_section = dap_tsd_get_scalar(l_tsd, dap_chain_datum_token_tsd_delegate_from_stake_lock_t);
        if (strcmp(l_ticker_str, l_tsd_section.ticker_token_from))
            return TOKEN_ERROR;
    }

    if ((l_tx_out_cond->subtype.srv_stake_lock.flags & DAP_CHAIN_NET_SRV_STAKE_LOCK_FLAG_CREATE_BASE_TX)
    &&	!IS_ZERO_256(l_tsd_section.emission_rate)) {
        MULT_256_COIN(l_tx_out_cond->header.value, l_tsd_section.emission_rate, &l_value_delegated);
        if (IS_ZERO_256(l_value_delegated))
            return COINS_FORMAT_ERROR;
    } else
        l_value_delegated = l_tx_out_cond->header.value;

    if (!dap_cli_server_cmd_find_option_val(a_argv, a_arg_index, a_argc, "-wallet", &l_wallet_str)
    ||	NULL == l_wallet_str)
        return WALLET_ARG_ERROR;

    if (!dap_cli_server_cmd_find_option_val(a_argv, a_arg_index, a_argc, "-fee", &l_value_fee_str)
    ||	NULL == l_value_fee_str)
        return FEE_ARG_ERROR;

    if (IS_ZERO_256( (l_value_fee = dap_chain_balance_scan(l_value_fee_str)) ))
        return FEE_FORMAT_ERROR;

    if (NULL == (l_wallet = dap_chain_wallet_open(l_wallet_str, l_wallets_path)))
        return WALLET_OPEN_ERROR;

    if (NULL == (l_owner_key = dap_chain_wallet_get_key(l_wallet, 0))) {
        dap_chain_wallet_close(l_wallet);
        return OWNER_KEY_ERROR;
    }

    size_t l_owner_pkey_size;
    uint8_t *l_owner_pkey = dap_enc_key_serealize_pub_key(l_owner_key, &l_owner_pkey_size);
    dap_sign_t *l_owner_sign = NULL;
    dap_chain_tx_sig_t *l_tx_sign = (dap_chain_tx_sig_t *)dap_chain_datum_tx_item_get(
                                                            l_cond_tx, NULL, TX_ITEM_TYPE_SIG, NULL);
    if (l_tx_sign)
        l_owner_sign = dap_chain_datum_tx_item_sign_get_sig(l_tx_sign);
    if (!l_owner_sign || l_owner_pkey_size != l_owner_sign->header.sign_pkey_size ||
            memcmp(l_owner_sign->pkey_n_sign, l_owner_pkey, l_owner_pkey_size)) {
        dap_chain_wallet_close(l_wallet);
        return OWNER_KEY_ERROR;
    }

    if (NULL == (l_owner_addr = (dap_chain_addr_t *)dap_chain_wallet_get_addr(l_wallet, l_net->pub.id))) {
        dap_chain_wallet_close(l_wallet);
        return WALLET_ADDR_ERROR;
    }

    if (l_tx_out_cond->subtype.srv_stake_lock.flags & DAP_CHAIN_NET_SRV_STAKE_LOCK_FLAG_BY_TIME &&
            l_tx_out_cond->subtype.srv_stake_lock.time_unlock > dap_time_now()) {
        dap_chain_wallet_close(l_wallet);
        DAP_DEL_Z(l_owner_addr);
        return NOT_ENOUGH_TIME;
    }
/*________________________________________________________________________________________________________________*/


    bool l_net_fee_used = dap_chain_net_tx_get_fee(l_chain->net_id, NULL, &l_net_fee, &l_addr_fee);
    if(l_net_fee_used)
        SUM_256_256(l_value_need,l_net_fee,&l_value_need);
    SUM_256_256(l_value_need,l_value_fee,&l_value_need);


    //add tx
    if (NULL == (l_tx = dap_chain_datum_tx_create())) {//malloc
        dap_chain_wallet_close(l_wallet);
        DAP_DEL_Z(l_owner_addr);
        return CREATE_TX_ERROR;
    }

    dap_chain_datum_tx_add_in_cond_item(&l_tx, &l_tx_hash, l_prev_cond_idx, 0);

    dap_chain_datum_tx_add_out_item(&l_tx, l_owner_addr, l_tx_out_cond->header.value);

    uint256_t l_value_back = {},l_value_pack = {};
    // Network fee
    if (l_net_fee_used) {
        if (dap_chain_datum_tx_add_out_item(&l_tx, &l_addr_fee, l_net_fee) != 1) {
            dap_chain_datum_tx_delete(l_tx);
            return FEE_ADD_NTW_ERROR;
        }
        SUM_256_256(l_value_pack, l_net_fee, &l_value_pack);
    }
    // Validator's fee
    if (!IS_ZERO_256(l_value_fee)) {
        if (dap_chain_datum_tx_add_fee_item(&l_tx, l_value_fee) != 1) {
            dap_chain_datum_tx_delete(l_tx);
            return FEE_ADD_VAL_ERROR;
        }
        SUM_256_256(l_value_pack, l_value_fee, &l_value_pack);
    }

    //add burning tx
    if (l_tx_out_cond->subtype.srv_stake_lock.flags & DAP_CHAIN_NET_SRV_STAKE_LOCK_FLAG_CREATE_BASE_TX) {
        dap_chain_addr_t l_addr_blank = {0};
        uint32_t l_tx_out_prev_idx = 0;
        uint256_t l_value_change = {};
        if (NULL == (l_datum_burning_tx = dap_chain_burning_tx_create(l_chain, l_owner_key, l_owner_addr, &l_addr_blank,
                                                                  delegate_ticker_str, l_value_delegated, l_value_fee,&l_tx_out_prev_idx,&l_value_change))) {//malloc
            dap_chain_wallet_close(l_wallet);
            DAP_DEL_Z(l_owner_addr);
            dap_chain_datum_tx_delete(l_tx);
            return CREATE_BURNING_TX_ERROR;
        }

        //get tx hash
        dap_hash_fast(l_datum_burning_tx->data, l_datum_burning_tx->header.data_size, &l_tx_burning_hash);

        if (NULL == (l_receipt = s_receipt_create(&l_tx_burning_hash, delegate_ticker_str, l_value_delegated))) {
            dap_chain_wallet_close(l_wallet);
            DAP_DEL_Z(l_owner_addr);
            dap_chain_datum_tx_delete(l_tx);
            DAP_DEL_Z(l_datum_burning_tx);
            return CREATE_RECEIPT_ERROR;
        }

        dap_chain_datum_tx_add_item(&l_tx, (byte_t *)l_receipt);

        dap_chain_tx_in_t *l_in = dap_chain_datum_tx_item_in_create(&l_tx_burning_hash, l_tx_out_prev_idx-1);
        dap_chain_datum_tx_add_item(&l_tx, (const uint8_t*) l_in);
        l_value_transfer = l_value_change;
    }
    else
    {
            dap_list_t *l_list_used_out = dap_chain_ledger_get_list_tx_outs_with_val(l_ledger, l_ticker_str,
                                                                                     l_owner_addr, l_value_need, &l_value_transfer);
            if(!l_list_used_out) {
                log_it( L_ERROR, "Nothing to transfer (not enough funds)");
                return -1;
            }

            {
                uint256_t l_value_to_items = dap_chain_datum_tx_add_in_item_list(&l_tx, l_list_used_out);
                assert(EQUAL_256(l_value_to_items, l_value_transfer));
                dap_list_free_full(l_list_used_out, free);
            }
    }
    // coin back

    SUBTRACT_256_256(l_value_transfer, l_value_pack, &l_value_back);
    //SUM_256_256(l_value_back, l_tx_out_cond->header.value, &l_value_back);
    if (!IS_ZERO_256(l_value_back)) {
        if(dap_chain_datum_tx_add_out_item(&l_tx, l_owner_addr, l_value_back) != 1)
        {
            dap_chain_datum_tx_delete(l_tx);
            return COIN_BACK_ERROR;
        }
    }

    if(dap_chain_datum_tx_add_sign_item(&l_tx, l_owner_key) != 1) {
        dap_chain_wallet_close(l_wallet);
        DAP_DEL_Z(l_owner_addr);
        dap_chain_datum_tx_delete(l_tx);
        DAP_DEL_Z(l_datum_burning_tx);
        log_it(L_ERROR, "Can't add sign output");
        return SIGN_ERROR;
    }

    dap_chain_wallet_close(l_wallet);
    DAP_DEL_Z(l_owner_addr);

    // Put the transaction to mempool or directly to chains
    l_tx_size = dap_chain_datum_tx_get_size(l_tx);
    if (NULL == (l_datum = dap_chain_datum_create(DAP_CHAIN_DATUM_TX, l_tx, l_tx_size))) {
        dap_chain_datum_tx_delete(l_tx);
        DAP_DEL_Z(l_datum_burning_tx);
        return CREATE_DATUM_ERROR;
    }

    dap_chain_datum_tx_delete(l_tx);

    if (l_tx_out_cond->subtype.srv_stake_lock.flags & DAP_CHAIN_NET_SRV_STAKE_LOCK_FLAG_CREATE_BASE_TX) {
        if (NULL == (l_datum_hash_str = dap_chain_mempool_datum_add(l_datum_burning_tx, l_chain, l_hash_out_type))) {
            DAP_DEL_Z(l_datum_burning_tx);
            DAP_DEL_Z(l_datum);
            return ADD_DATUM_BURNING_TX_ERROR;
        }

        dap_string_append_printf(output_line, "BURNING_TX_DATUM_HASH=%s\n", l_datum_hash_str);
        DAP_DEL_Z(l_datum_burning_tx);
        DAP_DEL_Z(l_datum_hash_str);
    }

    // Processing will be made according to autoprocess policy
    if (NULL == (l_datum_hash_str = dap_chain_mempool_datum_add(l_datum, l_chain, l_hash_out_type))) {
        DAP_DEL_Z(l_datum);
        return ADD_DATUM_TX_TAKE_ERROR;
    }

    dap_string_append_printf(output_line, "TAKE_TX_DATUM_HASH=%s\n", l_datum_hash_str);

    DAP_DEL_Z(l_datum_hash_str);
    DAP_DEL_Z(l_datum);

    return STAKE_NO_ERROR;
}

/**
 * @brief s_error_handler
 * @param errorCode
 * @param output_line
 */
static void s_error_handler(enum error_code errorCode, dap_string_t *output_line)
{
    dap_string_append_printf(output_line, "ERROR!\n");
    switch (errorCode)
    {
        case NET_ARG_ERROR: {
            dap_string_append_printf(output_line, "stake_lock command required parameter -net");
            } break;

        case NET_ERROR: {
            dap_string_append_printf(output_line, " ^^^ network not found");
            } break;

        case TOKEN_ARG_ERROR: {
            dap_string_append_printf(output_line, "stake_lock command required parameter -token");
            } break;

        case TOKEN_ERROR: {
            dap_string_append_printf(output_line, " ^^^ token ticker not found");
            } break;

        case COINS_ARG_ERROR: {
            dap_string_append_printf(output_line, "stake_lock command required parameter -coins");
            } break;

        case COINS_FORMAT_ERROR: {
            dap_string_append_printf(output_line, "Format -coins <256 bit integer>");
            } break;

        case ADDR_ARG_ERROR: {
            dap_string_append_printf(output_line, "stake_lock command required parameter -addr_holder");
            } break;

        case ADDR_FORMAT_ERROR: {
            dap_string_append_printf(output_line, "wrong address holder format");
            } break;

        case CERT_ARG_ERROR: {
            dap_string_append_printf(output_line, "stake_lock command required parameter -cert");
            } break;

        case CERT_LOAD_ERROR: {
            dap_string_append_printf(output_line, " ^^^ can't load cert");
            } break;

        case CHAIN_ERROR: {
            dap_string_append_printf(output_line, "stake_lock command requires parameter '-chain'.\n"
                                                                        "you can set default datum type in chain configuration file");
            } break;

        case CHAIN_EMISSION_ERROR: {
            dap_string_append_printf(output_line, "stake_lock command requires parameter '-chain_emission'.\n"
                                                                        "you can set default datum type in chain configuration file");
            } break;

        case TIME_ERROR: {
            dap_string_append_printf(output_line, "stake_lock command requires parameter '-time_staking' in simplified format YYMMDD\n"
                                                                "Example: \"220610\" == \"10 june 2022 00:00\"");
            } break;

        case NO_MONEY_ERROR: {
            dap_string_append_printf(output_line, "Not enough money");
            } break;

        case WALLET_ARG_ERROR: {
            dap_string_append_printf(output_line, "stake_lock command required parameter -wallet");
            } break;

        case WALLET_OPEN_ERROR: {
            dap_string_append_printf(output_line, " ^^^ can't open wallet");
            } break;

        case CERT_KEY_ERROR: {
            dap_string_append_printf(output_line, " ^^^ cert doesn't contain a valid public key");
            } break;

        case WALLET_ADDR_ERROR: {
            dap_string_append_printf(output_line, " ^^^ failed to get wallet address");
            } break;

        case TX_ARG_ERROR: {
            dap_string_append_printf(output_line, "stake_lock command required parameter -tx");
            } break;

        case HASH_IS_BLANK_ERROR: {
            dap_string_append_printf(output_line, "tx hash is blank");
            } break;

        case NO_TX_ERROR: {
            dap_string_append_printf(output_line, " ^^^ could not find transaction");
            } break;

        case STAKE_ERROR: {
            dap_string_append_printf(output_line, "STAKE ERROR");
            } break;

        case NOT_ENOUGH_TIME: {
            dap_string_append_printf(output_line, "Not enough time has passed");
            } break;

        case TX_TICKER_ERROR: {
            dap_string_append_printf(output_line, "ticker not found");
            } break;

        case NO_DELEGATE_TOKEN_ERROR: {
            dap_string_append_printf(output_line, " ^^^ delegated token not found");
            } break;

        case NO_VALID_SUBTYPE_ERROR: {
            dap_string_append_printf(output_line, "wrong subtype for transaction");
            } break;

        case IS_USED_OUT_ERROR: {
            dap_string_append_printf(output_line, "tx hash is used out");
            } break;

        case OWNER_KEY_ERROR: {
            dap_string_append_printf(output_line, "wallet key is not equal tx owner key");
            } break;

        case CREATE_TX_ERROR: {
            dap_string_append_printf(output_line, "memory allocation error when creating a transaction");
            } break;

        case CREATE_BURNING_TX_ERROR: {
            dap_string_append_printf(output_line, "failed to create a transaction that burns funds");
            } break;

        case CREATE_RECEIPT_ERROR: {
            dap_string_append_printf(output_line, "failed to create receipt");
            } break;

        case SIGN_ERROR: {
            dap_string_append_printf(output_line, "failed to sign transaction");
            } break;

        case ADD_DATUM_BURNING_TX_ERROR: {
            dap_string_append_printf(output_line, "failed to add datum with burning-transaction to mempool");
            } break;

        case ADD_DATUM_TX_TAKE_ERROR: {
            dap_string_append_printf(output_line, "failed to add datum with take-transaction to mempool");
            } break;

        case BASE_TX_CREATE_ERROR: {
            dap_string_append_printf(output_line, "failed to create the base transaction for emission");
            } break;

        case WRONG_PARAM_SIZE: {
            dap_string_append_printf(output_line, "error while checking conditional transaction parameters");
            } break;

        case CREATE_LOCK_TX_ERROR: {
            dap_string_append_printf(output_line, "error creating transaction");
            } break;

        case CREATE_DATUM_ERROR: {
            dap_string_append_printf(output_line, "error while creating datum from transaction");
            } break;

        case REINVEST_ARG_ERROR: {
            dap_string_append_printf(output_line, "reinvestment is set as a percentage from 1 to 100");
            } break;

        case FEE_ARG_ERROR: {
            dap_string_append_printf(output_line, "stake_lock command required parameter -fee");
        } break;

        case FEE_FORMAT_ERROR: {
            dap_string_append_printf(output_line, "Format -fee <256 bit integer>");
        } break;

        case FEE_ADD_NTW_ERROR: {
            dap_string_append_printf(output_line, "Cant add network fee output");
        } break;

        case FEE_ADD_VAL_ERROR: {
            dap_string_append_printf(output_line, "Cant add validator's fee output");
        } break;

        case COIN_BACK_ERROR: {
            dap_string_append_printf(output_line, "Cant add coin back output");
        } break;

        default: {
            dap_string_append_printf(output_line, "STAKE_LOCK: Unrecognized error");
            } break;
    }
}

/**
 * @brief s_cli_stake_lock
 * @param a_argc
 * @param a_argv
 * @param a_str_reply
 * @return
 */
static int s_cli_stake_lock(int a_argc, char **a_argv, char **a_str_reply)
{
    enum{
        CMD_NONE, CMD_HOLD, CMD_TAKE
    };

    enum error_code	errorCode;
    int				l_arg_index		= 1;
    int				l_cmd_num		= CMD_NONE;
    dap_string_t	*output_line	= dap_string_new(NULL);

    if (dap_cli_server_cmd_find_option_val(a_argv, l_arg_index, min(a_argc, l_arg_index + 1), "hold", NULL))
        l_cmd_num = CMD_HOLD;
    else if (dap_cli_server_cmd_find_option_val(a_argv, l_arg_index, min(a_argc, l_arg_index + 1), "take", NULL))
        l_cmd_num = CMD_TAKE;

    switch (l_cmd_num) {

        case CMD_HOLD: {
            errorCode = s_cli_hold(a_argc, a_argv, l_arg_index + 1, output_line);
            } break;

        case CMD_TAKE: {
            errorCode = s_cli_take(a_argc, a_argv, l_arg_index + 1, output_line);
            } break;

        default: {
            dap_cli_server_cmd_set_reply_text(a_str_reply, "Command %s not recognized", a_argv[l_arg_index]);
            dap_string_free(output_line, false);
            } return 1;
    }

    if (STAKE_NO_ERROR != errorCode)
        s_error_handler(errorCode, output_line);
    else
        dap_string_append_printf(output_line, "Contribution successfully made");

    dap_cli_server_cmd_set_reply_text(a_str_reply, output_line->str);
    dap_string_free(output_line, true);

    return 0;
}

/**
 * @brief s_give_month_str_from_month_count
 * @param month_count
 * @return
 */
static const char *s_give_month_str_from_month_count(uint8_t month_count)
{

    switch (month_count)
    {
        case 1: {
            return "Jan";
        }
        case 2: {
            return "Feb";
        }
        case 3: {
            return "Mar";
        }
        case 4: {
            return "Apr";
        }
        case 5: {
            return "May";
        }
        case 6: {
            return "Jun";
        }
        case 7: {
            return "Jul";
        }
        case 8: {
            return "Aug";
        }
        case 9: {
            return "Sep";
        }
        case 10: {
            return "Oct";
        }
        case 11: {
            return "Nov";
        }
        case 12: {
            return "Dec";
        }

        default: {
            return "";
        }
    }
}

/**
 * @brief s_give_month_count_from_time_str
 * @param time
 * @return
 */
static uint8_t s_give_month_count_from_time_str(char *time)
{
    const uint8_t len_month = 3;

    if (!memcmp(&time[MONTH_INDEX], "Jan", len_month))
        return 1;
    else if (!memcmp(&time[MONTH_INDEX], "Feb", len_month))
        return 2;
    else if (!memcmp(&time[MONTH_INDEX], "Mar", len_month))
        return 3;
    else if (!memcmp(&time[MONTH_INDEX], "Apr", len_month))
        return 4;
    else if (!memcmp(&time[MONTH_INDEX], "May", len_month))
        return 5;
    else if (!memcmp(&time[MONTH_INDEX], "Jun", len_month))
        return 6;
    else if (!memcmp(&time[MONTH_INDEX], "Jul", len_month))
        return 7;
    else if (!memcmp(&time[MONTH_INDEX], "Aug", len_month))
        return 8;
    else if (!memcmp(&time[MONTH_INDEX], "Sep", len_month))
        return 9;
    else if (!memcmp(&time[MONTH_INDEX], "Oct", len_month))
        return 10;
    else if (!memcmp(&time[MONTH_INDEX], "Nov", len_month))
        return 11;
    else if (!memcmp(&time[MONTH_INDEX], "Dec", len_month))
        return 12;
    else
        return 0;
}

/**
 * @brief s_update_date_by_using_month_count
 * @param time
 * @param month_count
 * @return
 */
static char *s_update_date_by_using_month_count(char *time, uint8_t month_count)
{
    uint8_t		current_month;
    int			current_year;
    const char 	*month_str;
    const char 	*year_str;

    if (!time || !month_count)
        return NULL;
    if (	(current_month = s_give_month_count_from_time_str(time))	== 0	)
        return NULL;
    if (	(current_year = atoi(&time[YEAR_INDEX])) 					<= 0
    ||		current_year 												< 22
    ||		current_year 												> 99	)
        return NULL;


    for (uint8_t i = 0; i < month_count; i++) {
        if (current_month == 12)
        {
            current_month = 1;
            current_year++;
        }
        else
            current_month++;
    }

    month_str	= s_give_month_str_from_month_count(current_month);
    year_str	= dap_itoa(current_year);

    if (*month_str
    &&	*year_str
    &&	dap_strlen(year_str) == 2) {
        memcpy(&time[MONTH_INDEX],	month_str,	3);	// 3 == len month in time RFC822 format
        memcpy(&time[YEAR_INDEX],	year_str,	2);	// 2 == len year in time RFC822 format
    } else
        return NULL;

    return time;
}

/**
 * @brief s_callback_verificator
 * @param a_ledger
 * @param a_tx_out_hash
 * @param a_cond
 * @param a_tx_in
 * @param a_owner
 * @return
 */
static bool s_stake_lock_callback_verificator(dap_ledger_t *a_ledger, dap_hash_fast_t *a_tx_out_hash, dap_chain_tx_out_cond_t *a_cond,
                                   dap_chain_datum_tx_t *a_tx_in, bool a_owner)
{
    UNUSED(a_tx_out_hash);
    dap_chain_datum_tx_t									*burning_tx					= NULL;
    dap_chain_tx_out_t										*burning_transaction_out	= NULL;
    dap_chain_datum_tx_receipt_t							*l_receipt					= NULL;
    uint256_t												l_value_delegated			= {};
    dap_hash_fast_t											hash_burning_transaction;
    dap_chain_datum_token_tsd_delegate_from_stake_lock_t	l_tsd_section;
    dap_tsd_t												*l_tsd;
    dap_chain_tx_out_t										*l_tx_out;
    dap_chain_tx_in_cond_t									*l_tx_in_cond;
    const char												*l_tx_ticker;
    dap_chain_datum_token_t									*delegate_token;
    char 													delegated_ticker[DAP_CHAIN_TICKER_SIZE_MAX];

    if (!a_owner)
        return false;

    if (a_cond->subtype.srv_stake_lock.flags & DAP_CHAIN_NET_SRV_STAKE_LOCK_FLAG_BY_TIME) {
        if (a_cond->subtype.srv_stake_lock.time_unlock > dap_time_now())
            return false;
    }

    if (a_cond->subtype.srv_stake_lock.flags & DAP_CHAIN_NET_SRV_STAKE_LOCK_FLAG_CREATE_BASE_TX) {
        l_receipt = (dap_chain_datum_tx_receipt_t *)dap_chain_datum_tx_item_get(a_tx_in, 0, TX_ITEM_TYPE_RECEIPT, 0);
        if (!l_receipt)
            return false;

#if DAP_CHAIN_NET_SRV_UID_SIZE == 8
        if (l_receipt->receipt_info.srv_uid.uint64 != DAP_CHAIN_NET_SRV_STAKE_LOCK_ID)
            return false;
#elif DAP_CHAIN_NET_SRV_UID_SIZE == 16
        if (l_receipt->receipt_info.srv_uid.uint128 != DAP_CHAIN_NET_SRV_EXTERNAL_STAKE_ID)
            return false;
#endif

        if (l_receipt->exts_size) {
            hash_burning_transaction = *(dap_hash_fast_t*)l_receipt->exts_n_signs;
            strcpy(delegated_ticker, (char *)&l_receipt->exts_n_signs[sizeof(dap_hash_fast_t)]);
        } else
            return false;

        if (dap_hash_fast_is_blank(&hash_burning_transaction))
            return false;
    }

    l_tx_out = (dap_chain_tx_out_t *)dap_chain_datum_tx_item_get(a_tx_in, 0, TX_ITEM_TYPE_OUT, 0);

    if (!l_tx_out)
        return false;

    if (!EQUAL_256(a_cond->header.value, l_tx_out->header.value))
    {
        char *l_balance_coins = dap_chain_balance_to_coins(a_cond->header.value);
        log_it(L_ERROR, "a_cond->header.value - %s", l_balance_coins);
        l_balance_coins = dap_chain_balance_to_coins(l_tx_out->header.value);
        log_it(L_ERROR, "l_tx_out->header.value - %s", l_balance_coins);
        return false;
    }

    if (a_cond->subtype.srv_stake_lock.flags & DAP_CHAIN_NET_SRV_STAKE_LOCK_FLAG_CREATE_BASE_TX) {
        if (NULL == (delegate_token = dap_chain_ledger_token_ticker_check(a_ledger, delegated_ticker))
            ||	(delegate_token->type != DAP_CHAIN_DATUM_TOKEN_TYPE_NATIVE_DECL && delegate_token->type != DAP_CHAIN_DATUM_TOKEN_TYPE_NATIVE_UPDATE)
            ||	!delegate_token->header_native_decl.tsd_total_size
            ||	NULL == (l_tsd = dap_tsd_find(delegate_token->data_n_tsd, delegate_token->header_native_decl.tsd_total_size, DAP_CHAIN_DATUM_TOKEN_TSD_TYPE_DELEGATE_EMISSION_FROM_STAKE_LOCK))) {
            return false;
        }

        l_tsd_section = dap_tsd_get_scalar(l_tsd, dap_chain_datum_token_tsd_delegate_from_stake_lock_t);

        if (NULL == (l_tx_in_cond = (dap_chain_tx_in_cond_t *)dap_chain_datum_tx_item_get(a_tx_in, 0, TX_ITEM_TYPE_IN_COND, 0)))
            return false;
        if (dap_hash_fast_is_blank(&l_tx_in_cond->header.tx_prev_hash))
            return false;
        if (NULL == (l_tx_ticker = dap_chain_ledger_tx_get_token_ticker_by_hash(a_ledger, &l_tx_in_cond->header.tx_prev_hash)))
            return false;
        if (strcmp(l_tx_ticker, l_tsd_section.ticker_token_from))
            return false;
        if (NULL == (l_tx_ticker = dap_chain_ledger_tx_get_token_ticker_by_hash(a_ledger, &hash_burning_transaction)))
            return false;
        if (strcmp(l_tx_ticker, delegated_ticker))
            return false;

        burning_tx = dap_chain_ledger_tx_find_by_hash(a_ledger, &hash_burning_transaction);
        burning_transaction_out = (dap_chain_tx_out_t *)dap_chain_datum_tx_item_get(burning_tx, 0, TX_ITEM_TYPE_OUT,0);

        if (!burning_transaction_out)
            return false;

        if (!dap_hash_fast_is_blank(&burning_transaction_out->addr.data.hash_fast)) {
            if (s_debug_more) {
                const char *addr_srt = dap_chain_hash_fast_to_str_new(&burning_transaction_out->addr.data.hash_fast);
                log_it(L_ERROR, "ADDR from burning NOT BLANK: %s", addr_srt);
                DAP_DEL_Z(addr_srt);
            }
            return false;
        }

        if (!IS_ZERO_256(l_tsd_section.emission_rate)) {
            MULT_256_COIN(l_tx_out->header.value, l_tsd_section.emission_rate, &l_value_delegated);
            if (IS_ZERO_256(l_value_delegated))
                return COINS_FORMAT_ERROR;
        } else
            l_value_delegated = l_tx_out->header.value;

        if (s_debug_more) {
            char *str1 = dap_chain_balance_print(burning_transaction_out->header.value);
            char *str2 = dap_chain_balance_print(l_tx_out->header.value);
            char *str3 = dap_chain_balance_print(l_value_delegated);
            log_it(L_INFO, "burning_value: |%s|",	str1);
            log_it(L_INFO, "hold/take_value: |%s|",	str2);
            log_it(L_INFO, "delegated_value |%s|",	str3);
            DAP_DEL_Z(str1);
            DAP_DEL_Z(str2);
            DAP_DEL_Z(str3);
        }

        if (!EQUAL_256(burning_transaction_out->header.value, l_value_delegated))
            return false;
    }

    return true;
}

/**
 * @brief s_callback_verificator_added
 * @param a_tx
 * @param a_tx_item
 * @param a_tx_item_idx
 * @return
 */
static bool s_stake_lock_callback_verificator_added(dap_ledger_t *a_ledger, dap_chain_datum_tx_t *a_tx, dap_chain_tx_out_cond_t *a_tx_item)
{
    if (a_tx_item)  // this is IN_COND tx
        return true;
    int l_out_num = 0;
    dap_chain_tx_out_cond_t *l_cond = dap_chain_datum_tx_out_cond_get(a_tx, DAP_CHAIN_TX_OUT_COND_SUBTYPE_SRV_STAKE_LOCK, &l_out_num);
    if (l_cond->subtype.srv_stake_lock.flags & DAP_CHAIN_NET_SRV_STAKE_LOCK_FLAG_CREATE_BASE_TX) {
        dap_chain_hash_fast_t l_tx_cond_hash;
        dap_hash_fast( a_tx, dap_chain_datum_tx_get_size(a_tx), &l_tx_cond_hash);
        if (dap_hash_fast_is_blank(&l_tx_cond_hash))
            return false;
        dap_chain_ledger_emission_for_stake_lock_item_add(a_ledger, &l_tx_cond_hash);
    }
    return true;
}

/**
 * @brief s_mempool_create
 * @param a_net
 * @param a_key_from
 * @param a_key_cond
 * @param a_token_ticker
 * @param a_value
 * @param a_srv_uid
 * @param a_addr_holder
 * @param a_count_months
 * @return
 */
dap_chain_datum_t *dap_chain_net_srv_stake_lock_datum_create(dap_chain_net_t *a_net,
                                                   dap_enc_key_t *a_key_from, dap_pkey_t *a_key_cond,
                                                   const char a_token_ticker[DAP_CHAIN_TICKER_SIZE_MAX],
                                                   uint256_t a_value, uint256_t a_value_fee, dap_chain_net_srv_uid_t a_srv_uid,
                                                   dap_time_t a_time_staking, uint256_t a_reinvest_percent,
                                                   bool a_create_base_tx,uint256_t *a_value_change, uint32_t *a_tx_out_prev_idx)
{
    dap_ledger_t * l_ledger = a_net ? dap_chain_ledger_by_net_name( a_net->pub.name ) : NULL;
    // check valid param
    if (!a_net || !l_ledger || !a_key_from ||
        !a_key_from->priv_key_data || !a_key_from->priv_key_data_size || IS_ZERO_256(a_value))
        return NULL;

    // find the transactions from which to take away coins
    uint256_t l_value_transfer = {}; // how many coins to transfer
    uint256_t l_value_need = {}, l_net_fee = {}, l_total_fee = {};
    SUM_256_256(a_value, a_value_fee, &l_value_need);
    // where to take coins for service
    dap_chain_addr_t l_addr_from;
    dap_chain_addr_t l_net_fee_addr = {};
    bool l_net_fee_used = dap_chain_net_tx_get_fee(a_net->pub.id, NULL, &l_net_fee, &l_net_fee_addr);
    if(l_net_fee_used)
        SUM_256_256(l_value_need,l_net_fee,&l_value_need);

    dap_chain_addr_fill_from_key(&l_addr_from, a_key_from, a_net->pub.id);
    // list of transaction with 'out' items
    dap_list_t *l_list_used_out = dap_chain_ledger_get_list_tx_outs_with_val(l_ledger, a_token_ticker,
                                                                             &l_addr_from, l_value_need, &l_value_transfer);
    if(!l_list_used_out) {
        log_it( L_ERROR, "Nothing to transfer (not enough funds)");
        return NULL;
    }

    // create empty transaction
    dap_chain_datum_tx_t *l_tx = dap_chain_datum_tx_create();
    // add 'in' items
    {
        uint256_t l_value_to_items = dap_chain_datum_tx_add_in_item_list(&l_tx, l_list_used_out);
        assert(EQUAL_256(l_value_to_items, l_value_transfer));
        dap_list_free_full(l_list_used_out, free);
    }
    // add 'out_cond' and 'out' items
    {
        uint256_t l_value_pack = {}; // how much coin add to 'out' items
        dap_chain_tx_out_cond_t* l_tx_out_cond = dap_chain_net_srv_stake_lock_create_cond_out(a_key_cond, a_srv_uid, a_value, a_time_staking, a_reinvest_percent, a_create_base_tx);
        if(l_tx_out_cond) {
            SUM_256_256(l_value_pack, a_value, &l_value_pack);
            dap_chain_datum_tx_add_item(&l_tx, (const uint8_t *)l_tx_out_cond);
            DAP_DEL_Z(l_tx_out_cond);
            // transaction fee
//			if (!IS_ZERO_256(a_value_fee)) {
                // TODO add condition with fee for mempool-as-service
//			}
        }//TODO: else return false;
        (*a_tx_out_prev_idx)++;

        uint256_t l_value_back = {};
        // Network fee
        if (l_net_fee_used) {
            if (dap_chain_datum_tx_add_out_item(&l_tx, &l_net_fee_addr, l_net_fee) != 1) {
                dap_chain_datum_tx_delete(l_tx);
                log_it(L_ERROR, "Cant add network fee output");
                return NULL;
            }
            SUM_256_256(l_value_pack, l_net_fee, &l_value_pack);
            (*a_tx_out_prev_idx)++;
        }
        // Validator's fee
        if (!IS_ZERO_256(a_value_fee)) {
            if (dap_chain_datum_tx_add_fee_item(&l_tx, a_value_fee) != 1) {
                dap_chain_datum_tx_delete(l_tx);
                log_it(L_ERROR, "Cant add validator's fee output");
                return NULL;
            }
            SUM_256_256(l_value_pack, a_value_fee, &l_value_pack);
            (*a_tx_out_prev_idx)++;
        }
        // coin back
        SUBTRACT_256_256(l_value_transfer, l_value_pack, &l_value_back);
        if (!IS_ZERO_256(l_value_back)) {
            if(dap_chain_datum_tx_add_out_item(&l_tx, &l_addr_from, l_value_back) != 1) {
                dap_chain_datum_tx_delete(l_tx);
                log_it( L_ERROR, "Cant add coin back output");
                return NULL;
            }
            (*a_tx_out_prev_idx)++;
            *a_value_change = l_value_back;
        }
    }

    // add 'sign' items
    if(dap_chain_datum_tx_add_sign_item(&l_tx, a_key_from) != 1) {
        dap_chain_datum_tx_delete(l_tx);
        log_it( L_ERROR, "Can't add sign output");
        return NULL;
    }

    size_t l_tx_size = dap_chain_datum_tx_get_size( l_tx );
    dap_chain_datum_t *l_datum = dap_chain_datum_create( DAP_CHAIN_DATUM_TX, l_tx, l_tx_size );

    return l_datum;
}

/**
 * @brief dap_chain_net_srv_stake_lock_create_cond_out
 * @param a_key
 * @param a_srv_uid
 * @param a_value
 * @param a_time_staking
 * @param token
 * @return
 */
dap_chain_tx_out_cond_t *dap_chain_net_srv_stake_lock_create_cond_out(dap_pkey_t *a_key, dap_chain_net_srv_uid_t a_srv_uid,
                                                                      uint256_t a_value, uint64_t a_time_staking,
                                                                      uint256_t a_reinvest_percent, bool create_base_tx)
{
    if (IS_ZERO_256(a_value))
        return NULL;
    dap_chain_tx_out_cond_t *l_item = DAP_NEW_Z(dap_chain_tx_out_cond_t);
    l_item->header.item_type = TX_ITEM_TYPE_OUT_COND;
    l_item->header.value = a_value;
    l_item->header.subtype = DAP_CHAIN_TX_OUT_COND_SUBTYPE_SRV_STAKE_LOCK;
    l_item->header.srv_uid = a_srv_uid;
    l_item->subtype.srv_stake_lock.reinvest_percent = a_reinvest_percent;
    if (a_time_staking) {
//		l_item->header.ts_expires = dap_time_now() + a_time_staking;
        l_item->subtype.srv_stake_lock.time_unlock = dap_time_now() + a_time_staking;
        l_item->subtype.srv_stake_lock.flags |= DAP_CHAIN_NET_SRV_STAKE_LOCK_FLAG_BY_TIME;
    }
    if (create_base_tx)
        l_item->subtype.srv_stake_lock.flags |= DAP_CHAIN_NET_SRV_STAKE_LOCK_FLAG_CREATE_BASE_TX;
    if (a_key)
        dap_hash_fast(a_key->pkey, a_key->header.size, &l_item->subtype.srv_stake_lock.pkey_delegated);

    return l_item;
}

dap_chain_datum_t *dap_chain_burning_tx_create(dap_chain_t *a_chain, dap_enc_key_t *a_key_from,
                                             const dap_chain_addr_t* a_addr_from, const dap_chain_addr_t* a_addr_to,
                                             const char a_token_ticker[DAP_CHAIN_TICKER_SIZE_MAX],
                                             uint256_t a_value, uint256_t a_value_fee, uint32_t *a_tx_out_prev_idx,uint256_t *a_value_change)
{
    // check valid param
    if(!a_chain | !a_key_from || ! a_addr_from || !a_key_from->priv_key_data || !a_key_from->priv_key_data_size ||
       !dap_chain_addr_check_sum(a_addr_from) || !a_addr_to || !dap_chain_addr_check_sum(a_addr_to) || IS_ZERO_256(a_value))
        return NULL;

    // find the transactions from which to take away coins
    uint256_t l_value_transfer = {}; // how many coins to transfer
    uint256_t l_net_fee = {};
    uint256_t l_total_fee = a_value_fee;
    dap_chain_addr_t l_addr_fee = {};
    const char *l_native_ticker = dap_chain_net_by_id(a_chain->net_id)->pub.native_ticker;
    dap_list_t *l_list_used_out = dap_chain_ledger_get_list_tx_outs_with_val(a_chain->ledger, a_token_ticker,
                                                                             a_addr_from, a_value, &l_value_transfer);
    bool l_net_fee_used = dap_chain_net_tx_get_fee(a_chain->net_id, &l_net_fee, &l_addr_fee);
    if(l_net_fee_used)
        SUM_256_256(l_total_fee,l_net_fee,&l_total_fee);

    if (!l_list_used_out) {
        log_it(L_WARNING,"Not enough funds to transfer");
        return NULL;
    }
    // create empty transaction    
    dap_chain_datum_tx_t *l_tx = dap_chain_datum_tx_create();
    //----------burning add transaction------------
    // add 'in' items
    {
        uint256_t l_value_to_items = dap_chain_datum_tx_add_in_item_list(&l_tx, l_list_used_out);
        assert(EQUAL_256(l_value_to_items, l_value_transfer));
        dap_list_free_full(l_list_used_out, free);
    }
    // add 'out' items
    {
        uint256_t l_value_pack = {}; // how much datoshi add to 'out' items
        if (dap_chain_datum_tx_add_out_ext_item(&l_tx, a_addr_to, a_value, a_token_ticker)==1){
            SUM_256_256(l_value_pack, a_value, &l_value_pack);
            (*a_tx_out_prev_idx)++;
        }
        // coin back
        uint256_t l_value_back;
        SUBTRACT_256_256(l_value_transfer, l_value_pack, &l_value_back);
        if(!IS_ZERO_256(l_value_back)) {
            if (!dap_chain_datum_tx_add_out_ext_item(&l_tx, a_addr_from, l_value_back, a_token_ticker)){
                dap_chain_datum_tx_delete(l_tx);
                return NULL;
            }
            (*a_tx_out_prev_idx)++;
        }        
    }
    //----------fee add transaction------------
    l_list_used_out = dap_chain_ledger_get_list_tx_outs_with_val(a_chain->ledger, l_native_ticker,
                                                                                 a_addr_from, l_total_fee, &l_value_transfer);
    // add 'in' items
    {
        uint256_t l_value_to_items_fee = dap_chain_datum_tx_add_in_item_list(&l_tx, l_list_used_out);
        assert(EQUAL_256(l_value_to_items_fee, l_value_transfer));
        dap_list_free_full(l_list_used_out, free);
    }
    // add 'out fee' items
    {
        uint256_t l_value_pack = {};
        // Network fee
        if(l_net_fee_used){
            if (!dap_chain_datum_tx_add_out_ext_item(&l_tx, &l_addr_fee, l_net_fee, l_native_ticker)){
                dap_chain_datum_tx_delete(l_tx);
                return NULL;
            }
            SUM_256_256(l_value_pack, l_net_fee, &l_value_pack);
            (*a_tx_out_prev_idx)++;
        }
        // Validator's fee
        if (!IS_ZERO_256(a_value_fee)) {
            if (dap_chain_datum_tx_add_fee_item(&l_tx, a_value_fee) == 1)
            {
                SUM_256_256(l_value_pack, a_value_fee, &l_value_pack);
                (*a_tx_out_prev_idx)++;
            }
            else {
                dap_chain_datum_tx_delete(l_tx);
                return NULL;
            }
        }
        // coin back
        uint256_t l_value_back;
        SUBTRACT_256_256(l_value_transfer, l_value_pack, &l_value_back);
        if(!IS_ZERO_256(l_value_back)) {
            if(dap_chain_datum_tx_add_out_ext_item(&l_tx, a_addr_from, l_value_back,l_native_ticker) != 1) {
                dap_chain_datum_tx_delete(l_tx);
                return NULL;
            }
            (*a_tx_out_prev_idx)++;
            *a_value_change = l_value_back;
        }
    }

    // add 'sign' items
    if(dap_chain_datum_tx_add_sign_item(&l_tx, a_key_from) != 1) {
        dap_chain_datum_tx_delete(l_tx);
        return NULL;
    }

    size_t l_tx_size = dap_chain_datum_tx_get_size(l_tx);
    dap_chain_datum_t *l_datum = dap_chain_datum_create(DAP_CHAIN_DATUM_TX, l_tx, l_tx_size);

    DAP_DELETE(l_tx);

    return l_datum;
}

static char *dap_chain_mempool_base_tx_for_stake_lock_create(dap_chain_t *a_chain, dap_chain_hash_fast_t *a_emission_hash,
                                                        dap_chain_id_t a_emission_chain_id, uint256_t a_emission_value, const char *a_ticker,
                                                        dap_chain_addr_t *a_addr_to, dap_enc_key_t *a_key_from, const char *a_hash_out_type,
                                                        uint256_t a_value_fee, uint256_t a_value_change, uint32_t a_tx_out_prev_idx)
{

    uint256_t l_net_fee = {};
    uint256_t l_value_transfer = {}; // how many coins to transfer
    uint256_t l_value_need = a_value_fee;
    dap_chain_addr_t l_net_fee_addr = {};
<<<<<<< HEAD
    bool l_net_fee_used = dap_chain_net_tx_get_fee(a_chain->net_id, NULL, &l_net_fee, &l_net_fee_addr);
=======
    dap_chain_addr_t *l_addr_from;
    dap_chain_net_t *l_net = dap_chain_net_by_id(a_chain->net_id);

    const char *l_native_ticker = l_net->pub.native_ticker;
    bool l_net_fee_used = dap_chain_net_tx_get_fee(a_chain->net_id, &l_net_fee, &l_net_fee_addr);
    if(l_net_fee_used)
        SUM_256_256(l_value_need,l_net_fee,&l_value_need);
>>>>>>> 9884504a
    // create first transaction (with tx_token)
    dap_chain_datum_tx_t *l_tx = DAP_NEW_Z_SIZE(dap_chain_datum_tx_t, sizeof(dap_chain_datum_tx_t));
    l_tx->header.ts_created = time(NULL);

    l_addr_from = DAP_NEW_Z(dap_chain_addr_t);
    dap_chain_addr_fill_from_key(l_addr_from, a_key_from, l_net->pub.id);
    // create items

    dap_chain_tx_in_ems_t *l_tx_token = dap_chain_datum_tx_item_token_create(a_emission_chain_id, a_emission_hash, a_ticker);

    dap_chain_tx_in_t *l_in = dap_chain_datum_tx_item_in_create(a_emission_hash, a_tx_out_prev_idx-1);
    //dap_chain_tx_out_t *l_out = dap_chain_datum_tx_item_out_create(a_addr_to, a_emission_value);

    // pack items to transaction
    dap_chain_datum_tx_add_item(&l_tx, (const uint8_t*) l_tx_token);
    dap_chain_datum_tx_add_item(&l_tx, (const uint8_t*) l_in);
    //dap_chain_datum_tx_add_item(&l_tx, (const uint8_t*) l_out);
    if (!dap_chain_datum_tx_add_out_ext_item(&l_tx, a_addr_to, a_emission_value, a_ticker)){
        dap_chain_datum_tx_delete(l_tx);
        return NULL;
    }

//    dap_list_t *l_list_used_out = dap_chain_ledger_get_list_tx_outs_with_val(a_chain->ledger, l_native_ticker,
//                                                                             l_addr_from, l_value_need, &l_value_transfer);
    if(compare256(a_value_change,l_value_need)<0) {
        log_it(L_WARNING,"Not enough funds to transfer");
        DAP_DEL_Z(l_addr_from);
        dap_chain_datum_tx_delete(l_tx);
        return NULL;
    }
    l_value_transfer = a_value_change;
    uint256_t l_value_back = l_value_transfer;
    //add in
//    uint256_t l_value_to_items = dap_chain_datum_tx_add_in_item_list(&l_tx, l_list_used_out);
//    assert(EQUAL_256(l_value_to_items, l_value_transfer));
//    dap_list_free_full(l_list_used_out, NULL);
    // Network fee
    if(l_net_fee_used){
        if (!dap_chain_datum_tx_add_out_ext_item(&l_tx, &l_net_fee_addr, l_net_fee, l_native_ticker)){
            dap_chain_datum_tx_delete(l_tx);
            DAP_DEL_Z(l_addr_from);
            return NULL;
        }
        SUBTRACT_256_256(l_value_back, l_net_fee, &l_value_back);
    }
    // Validator's fee
    if (dap_chain_datum_tx_add_fee_item(&l_tx, a_value_fee) != 1) {
        dap_chain_datum_tx_delete(l_tx);
        log_it(L_ERROR, "Cant add validator's fee output");
        return NULL;
    }
    SUBTRACT_256_256(l_value_back, a_value_fee, &l_value_back);
    // coin back
    if (!dap_chain_datum_tx_add_out_ext_item(&l_tx, l_addr_from, l_value_back, l_native_ticker)){
        dap_chain_datum_tx_delete(l_tx);
        DAP_DEL_Z(l_addr_from);
        return NULL;
    }
    DAP_DEL_Z(l_addr_from);

    if (a_key_from) {
        if(dap_chain_datum_tx_add_sign_item(&l_tx, a_key_from) < 0) {
            log_it(L_WARNING, "Private key not valid");
            return NULL;
        }
    } else {
        log_it(L_WARNING, "No private key for base TX!");
        return NULL;
    }

    DAP_DEL_Z(l_tx_token);
    DAP_DEL_Z(l_addr_from);
    //DAP_DEL_Z(l_in);
   // DAP_DEL_Z(l_out);

    size_t l_tx_size = dap_chain_datum_tx_get_size(l_tx);

    // Pack transaction into the datum
    dap_chain_datum_t * l_datum_tx = dap_chain_datum_create(DAP_CHAIN_DATUM_TX, l_tx, l_tx_size);
    DAP_DEL_Z(l_tx);
    return dap_chain_mempool_datum_add(l_datum_tx, a_chain, a_hash_out_type);
}<|MERGE_RESOLUTION|>--- conflicted
+++ resolved
@@ -1516,17 +1516,14 @@
     uint256_t l_value_transfer = {}; // how many coins to transfer
     uint256_t l_value_need = a_value_fee;
     dap_chain_addr_t l_net_fee_addr = {};
-<<<<<<< HEAD
-    bool l_net_fee_used = dap_chain_net_tx_get_fee(a_chain->net_id, NULL, &l_net_fee, &l_net_fee_addr);
-=======
     dap_chain_addr_t *l_addr_from;
     dap_chain_net_t *l_net = dap_chain_net_by_id(a_chain->net_id);
 
     const char *l_native_ticker = l_net->pub.native_ticker;
-    bool l_net_fee_used = dap_chain_net_tx_get_fee(a_chain->net_id, &l_net_fee, &l_net_fee_addr);
+    bool l_net_fee_used = dap_chain_net_tx_get_fee(a_chain->net_id, NULL, &l_net_fee, &l_net_fee_addr);
     if(l_net_fee_used)
         SUM_256_256(l_value_need,l_net_fee,&l_value_need);
->>>>>>> 9884504a
+
     // create first transaction (with tx_token)
     dap_chain_datum_tx_t *l_tx = DAP_NEW_Z_SIZE(dap_chain_datum_tx_t, sizeof(dap_chain_datum_tx_t));
     l_tx->header.ts_created = time(NULL);
