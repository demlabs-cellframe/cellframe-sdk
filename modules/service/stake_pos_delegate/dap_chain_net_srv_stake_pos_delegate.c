/*
 * Authors:
 * Roman Khlopkov <roman.khlopkov@demlabs.net>
 * DeM Labs Inc.   https://demlabs.net
 * DeM Labs Open source community https://gitlab.demlabs.net
 * Copyright  (c) 2017-2020
 * All rights reserved.

 This file is part of DAP (Deus Applications Prototypes) the open source project

    DAP (Deus Applicaions Prototypes) is free software: you can redistribute it and/or modify
    it under the terms of the GNU General Public License as published by
    the Free Software Foundation, either version 3 of the License, or
    (at your option) any later version.

    DAP is distributed in the hope that it will be useful,
    but WITHOUT ANY WARRANTY; without even the implied warranty of
    MERCHANTABILITY or FITNESS FOR A PARTICULAR PURPOSE.  See the
    GNU General Public License for more details.

    You should have received a copy of the GNU General Public License
    along with any DAP based project.  If not, see <http://www.gnu.org/licenses/>.
*/

#include <math.h>
#include "dap_chain_node_cli.h"
#include "dap_config.h"
#include "dap_string.h"
#include "dap_list.h"
#include "dap_enc_base58.h"
#include "dap_chain_common.h"
#include "dap_chain_mempool.h"
#include "dap_chain_net_tx.h"
#include "dap_chain_net_srv.h"
#include "dap_chain_cs_block_poa.h"
#include "dap_chain_cs_dag_poa.h"
#include "dap_chain_net_srv_stake_pos_delegate.h"
#include "dap_stream_ch_chain_net.h"

#include "dap_chain_node_client.h"
#include "dap_stream_ch_chain_net_pkt.h"
#include "dap_chain_node_cli_cmd.h"

#define LOG_TAG "dap_chain_net_srv_stake"

#define DAP_CHAIN_NET_SRV_STAKE_POS_DELEGATE_GDB_GROUP "delegate_keys"

static int s_cli_srv_stake(int a_argc, char **a_argv, char **a_str_reply);

static bool s_stake_verificator_callback(dap_ledger_t * a_ledger,dap_hash_fast_t *a_tx_out_hash, dap_chain_tx_out_cond_t *a_cond,
                                                      dap_chain_datum_tx_t *a_tx_in, bool a_owner);
static void s_stake_updater_callback(dap_ledger_t *a_ledger, dap_chain_datum_tx_t *a_tx, dap_chain_tx_out_cond_t *a_cond);

static void s_cache_data(dap_ledger_t *a_ledger, dap_chain_datum_tx_t *a_tx, dap_chain_addr_t *a_signing_addr);

static dap_chain_net_srv_stake_t *s_srv_stake = NULL;

/**
 * @brief dap_stream_ch_vpn_init Init actions for VPN stream channel
 * @param vpn_addr Zero if only client mode. Address if the node shares its local VPN
 * @param vpn_mask Zero if only client mode. Mask if the node shares its local VPN
 * @return 0 if everything is okay, lesser then zero if errors
 */
int dap_chain_net_srv_stake_pos_delegate_init()
{
    dap_chain_ledger_verificator_add(DAP_CHAIN_TX_OUT_COND_SUBTYPE_SRV_STAKE_POS_DELEGATE, s_stake_verificator_callback, s_stake_updater_callback);
    dap_cli_server_cmd_add("srv_stake", s_cli_srv_stake, "Delegated stake service commands",
    "\t\t=== Commands for work with orders ===\n"
    "srv_stake order create -net <net_name> -value <value> -cert <priv_cert_name> \n"
        "\tCreates a new order signed with a delegated key, which declares the commission for which \n"
        "\tthe node agrees to conduct the transaction.\n"
    "srv_stake order remove -net <net_name> -order <order_hash> [-H {hex | base58(default)}]\n"
         "\tRemove order with specified hash\n"
    "srv_stake order update -net <net_name> -order <order_hash> [-H {hex | base58(default)}] -cert <priv_cert_name>  -value <value>\n"
         "\tUpdate order with specified hash\n"
    "srv_stake order list -net <net_name>\n"
         "\tGet the fee orders list within specified net name\n"
     "\t\t === Commands for work with stake delegate ===\n"
    "srv_stake delegate -cert <pub_cert_name> -net <net_name> -wallet <wallet_name> -value <datoshi> [-node_addr <node_addr>] -fee <value> \n"
         "\tDelegate public key in specified certificate with specified net name. Pay with specified value of m-tokens of native net token.\n"
    "srv_stake approve -net <net_name> -tx <transaction_hash> -poa_cert <priv_cert_name>\n"
         "\tApprove stake transaction by root node certificate within specified net name\n"
    "srv_stake list keys -net <net_name> [-cert <delegated_cert>]\n"
         "\tShow the list of active stake keys (optional delegated with specified cert).\n"
    "srv_stake list tx -net <net_name> \n"
         "\tShow the list of key delegation transactions.\n"
    "srv_stake invalidate -net <net_name> {-tx <transaction_hash> | -cert <delegated_cert> | -cert_pkey_hash <pkey_hash>}"
                            " {-wallet <wallet_name> -fee <value> | -poa_cert <cert_name>}\n"
         "\tInvalidate requested delegated stake transaction by hash or cert name or cert pkey hash within net name and"
         " return m-tokens to specified wallet (if any)\n"
    "srv_stake min_value -net <net_name> -cert <cert_name> -value <value>"
         "\tSets the minimum stake value"
    );

    s_srv_stake = DAP_NEW_Z(dap_chain_net_srv_stake_t);
    s_srv_stake->delegate_allowed_min = dap_chain_coins_to_balance("1.0");

    return 0;
}

void s_stake_ht_clear()
{
    dap_chain_net_srv_stake_item_t *l_stake, *l_tmp;
    HASH_ITER(ht, s_srv_stake->tx_itemlist, l_stake, l_tmp) {
        // Clang bug at this, l_stake should change at every loop cycle
        HASH_DELETE(ht, s_srv_stake->tx_itemlist, l_stake);
    }
    HASH_ITER(hh, s_srv_stake->itemlist, l_stake, l_tmp) {
        // Clang bug at this, l_stake should change at every loop cycle
        HASH_DEL(s_srv_stake->itemlist, l_stake);
        DAP_DELETE(l_stake);
    }
    dap_chain_net_srv_stake_cache_item_t *l_cache_item, *l_cache_tmp;
    HASH_ITER(hh, s_srv_stake->cache, l_cache_item, l_cache_tmp) {
        // Clang bug at this, l_stake should change at every loop cycle
        HASH_DEL(s_srv_stake->cache, l_cache_item);
        DAP_DELETE(l_cache_item);
    }
}

void dap_chain_net_srv_stake_pos_delegate_deinit()
{
    s_stake_ht_clear();
    DAP_DEL_Z(s_srv_stake);
}

static bool s_stake_verificator_callback(dap_ledger_t UNUSED_ARG *a_ledger, dap_hash_fast_t UNUSED_ARG *a_tx_out_hash,
                                         dap_chain_tx_out_cond_t UNUSED_ARG *a_cond, dap_chain_datum_tx_t UNUSED_ARG *a_tx_in,
                                         bool a_owner)
{
    assert(s_srv_stake);
    if (!a_owner)
        return false;
    return true;
}

static void s_stake_updater_callback(dap_ledger_t *a_ledger, dap_chain_datum_tx_t *a_tx, dap_chain_tx_out_cond_t *a_cond)
{
    assert(s_srv_stake);
    if (!a_cond)
        return;
    dap_chain_addr_t *l_signing_addr = &a_cond->subtype.srv_stake_pos_delegate.signing_addr;
    dap_chain_net_srv_stake_key_invalidate(l_signing_addr);
    s_cache_data(a_ledger, a_tx, l_signing_addr);
}

static bool s_srv_stake_is_poa_cert(dap_chain_net_t *a_net, dap_enc_key_t *a_key)
{
    bool l_is_poa_cert = false;
    dap_pkey_t *l_pkey = dap_pkey_from_enc_key(a_key);
    for (dap_list_t *it = a_net->pub.decree->pkeys; it; it = it->next)
        if (dap_pkey_compare(l_pkey, (dap_pkey_t *)it->data)) {
            l_is_poa_cert = true;
            break;
        }
    DAP_DELETE(l_pkey);
    return l_is_poa_cert;
}

void dap_chain_net_srv_stake_key_delegate(dap_chain_net_t *a_net, dap_chain_addr_t *a_signing_addr, dap_hash_fast_t *a_stake_tx_hash,
                                          uint256_t a_value, dap_chain_node_addr_t *a_node_addr)
{
    assert(s_srv_stake);
    if (!a_signing_addr || !a_node_addr || !a_stake_tx_hash)
        return;
    dap_chain_net_srv_stake_item_t *l_stake = NULL;
    bool l_found = false;
    HASH_FIND(hh, s_srv_stake->itemlist, a_signing_addr, sizeof(dap_chain_addr_t), l_stake);
    if (!l_stake)
        l_stake = DAP_NEW_Z(dap_chain_net_srv_stake_item_t);
    else {
        l_found = true;
        HASH_DELETE(ht, s_srv_stake->tx_itemlist, l_stake);
    }
    l_stake->net = a_net;
    l_stake->node_addr = *a_node_addr;
    l_stake->signing_addr = *a_signing_addr;
    l_stake->value = a_value;
    l_stake->tx_hash = *a_stake_tx_hash;
    if (!l_found)
        HASH_ADD(hh, s_srv_stake->itemlist, signing_addr, sizeof(dap_chain_addr_t), l_stake);
    if (!dap_hash_fast_is_blank(a_stake_tx_hash))
        HASH_ADD(ht, s_srv_stake->tx_itemlist, tx_hash, sizeof(dap_chain_hash_fast_t), l_stake);
}

void dap_chain_net_srv_stake_key_invalidate(dap_chain_addr_t *a_signing_addr)
{
    assert(s_srv_stake);
    if (!a_signing_addr)
        return;
    dap_chain_net_srv_stake_item_t *l_stake = NULL;
    HASH_FIND(hh, s_srv_stake->itemlist, a_signing_addr, sizeof(dap_chain_addr_t), l_stake);
    if (l_stake) {
        HASH_DEL(s_srv_stake->itemlist, l_stake);
        HASH_DELETE(ht, s_srv_stake->tx_itemlist, l_stake);
        DAP_DELETE(l_stake);
    }
}

void dap_chain_net_srv_stake_set_allowed_min_value(uint256_t a_value)
{
    assert(s_srv_stake);
    s_srv_stake->delegate_allowed_min = a_value;
    for (dap_chain_net_srv_stake_item_t *it = s_srv_stake->itemlist; it; it = it->hh.next)
        if (dap_hash_fast_is_blank(&it->tx_hash))
            it->value = a_value;
}

uint256_t dap_chain_net_srv_stake_get_allowed_min_value()
{
    assert(s_srv_stake);
    return s_srv_stake->delegate_allowed_min;
}

bool dap_chain_net_srv_stake_key_delegated(dap_chain_addr_t *a_signing_addr)
{
    assert(s_srv_stake);
    if (!a_signing_addr)
        return false;

    dap_chain_net_srv_stake_item_t *l_stake = NULL;
    HASH_FIND(hh, s_srv_stake->itemlist, a_signing_addr, sizeof(dap_chain_addr_t), l_stake);
    if (l_stake) // public key delegated for this network
        return true;
    return false;
}

dap_list_t *dap_chain_net_srv_stake_get_validators(dap_chain_net_id_t a_net_id)
{
    dap_list_t *l_ret = NULL;
    if (!s_srv_stake || !s_srv_stake->itemlist)
        return l_ret;
    for (dap_chain_net_srv_stake_item_t *l_stake = s_srv_stake->itemlist; l_stake; l_stake = l_stake->hh.next)
        if (a_net_id.uint64 == l_stake->signing_addr.net_id.uint64)
            l_ret = dap_list_append(l_ret, DAP_DUP(l_stake));
    return l_ret;
}

int dap_chain_net_srv_stake_verify_key_and_node(dap_chain_addr_t *a_signing_addr, dap_chain_node_addr_t *a_node_addr)
{
    assert(s_srv_stake);
    if (!a_signing_addr || !a_node_addr){
        log_it(L_WARNING, "Bad srv_stake_verify arguments");
        return -100;
    }

    dap_chain_net_srv_stake_item_t *l_stake = NULL, *l_tmp = NULL;
    HASH_ITER(hh, s_srv_stake->itemlist, l_stake, l_tmp){
        //check key not activated for other node
        if(dap_chain_addr_compare(a_signing_addr, &l_stake->signing_addr)){
            log_it(L_WARNING, "Key %s already active for node"NODE_ADDR_FP_STR,
                   dap_chain_addr_to_str(a_signing_addr), NODE_ADDR_FP_ARGS(a_node_addr));
            return -101;
        }

        //chek node have not other delegated key
        if(a_node_addr->uint64 == l_stake->node_addr.uint64){
            log_it(L_WARNING, "Node "NODE_ADDR_FP_STR" already have active key", NODE_ADDR_FP_ARGS(a_node_addr));
            return -102;
        }
    }

    return 0;
}

static bool s_stake_cache_check_tx(dap_hash_fast_t *a_tx_hash)
{
    dap_chain_net_srv_stake_cache_item_t *l_stake;
    HASH_FIND(hh, s_srv_stake->cache, a_tx_hash, sizeof(*a_tx_hash), l_stake);
    if (l_stake) {
        dap_chain_net_srv_stake_key_invalidate(&l_stake->signing_addr);
        return true;
    }
    return false;
}

int dap_chain_net_srv_stake_load_cache(dap_chain_net_t *a_net)
{
    dap_ledger_t *l_ledger = a_net->pub.ledger;
    if (!dap_chain_ledger_cache_enabled(l_ledger))
        return 0;
    char *l_gdb_group = dap_chain_ledger_get_gdb_group(l_ledger, DAP_CHAIN_NET_SRV_STAKE_POS_DELEGATE_GDB_GROUP);
    size_t l_objs_count = 0;
    dap_store_obj_t *l_store_obj = dap_global_db_get_all_raw_sync(l_gdb_group, 0, &l_objs_count);
    if (!l_objs_count || !l_store_obj) {
        log_it(L_ATT, "Stake cache data not found");
        return -1;
    }
    for (size_t i = 0; i < l_objs_count; i++){
        dap_chain_net_srv_stake_cache_data_t *l_cache_data =
                (dap_chain_net_srv_stake_cache_data_t *)l_store_obj[i].value;
        dap_chain_net_srv_stake_cache_item_t *l_cache = DAP_NEW_Z(dap_chain_net_srv_stake_cache_item_t);
        l_cache->signing_addr   = l_cache_data->signing_addr;
        l_cache->tx_hash        = l_cache_data->tx_hash;
        HASH_ADD(hh, s_srv_stake->cache, tx_hash, sizeof(dap_hash_fast_t), l_cache);
    }
    dap_store_obj_free(l_store_obj, l_objs_count);
    dap_chain_ledger_set_cache_tx_check_callback(l_ledger, s_stake_cache_check_tx);
    return 0;
}

void dap_chain_net_srv_stake_purge(dap_chain_net_t *a_net)
{
    dap_ledger_t *l_ledger = a_net->pub.ledger;
    char *l_gdb_group = dap_chain_ledger_get_gdb_group(l_ledger, DAP_CHAIN_NET_SRV_STAKE_POS_DELEGATE_GDB_GROUP);
    dap_global_db_del(l_gdb_group, NULL, NULL, NULL);
    DAP_DELETE(l_gdb_group);

    s_stake_ht_clear();
}


// Freeze staker's funds when delegating a key
static dap_chain_datum_tx_t *s_stake_tx_create(dap_chain_net_t * a_net, dap_chain_wallet_t *a_wallet,
                                               uint256_t a_value, uint256_t a_fee,
                                               dap_chain_addr_t *a_signing_addr, dap_chain_node_addr_t *a_node_addr)
{
    if (!a_net || !a_wallet || IS_ZERO_256(a_value) || !a_signing_addr || !a_node_addr)
        return NULL;



    const char *l_native_ticker = a_net->pub.native_ticker;
    char l_delegated_ticker[DAP_CHAIN_TICKER_SIZE_MAX];
    dap_chain_datum_token_get_delegated_ticker(l_delegated_ticker, l_native_ticker);
    dap_ledger_t *l_ledger = dap_chain_ledger_by_net_name(a_net->pub.name);
    uint256_t l_value_transfer = {}, l_fee_transfer = {}; // how many coins to transfer
    // list of transaction with 'out' items to sell
    dap_chain_addr_t *l_owner_addr = (dap_chain_addr_t *)dap_chain_wallet_get_addr(a_wallet, a_net->pub.id);
    uint256_t l_net_fee, l_fee_total = a_fee;
    dap_chain_addr_t l_net_fee_addr;
    bool l_net_fee_used = dap_chain_net_tx_get_fee(a_net->pub.id, &l_net_fee, &l_net_fee_addr);
    if (l_net_fee_used)
        SUM_256_256(l_fee_total, l_net_fee, &l_fee_total);
    dap_list_t *l_list_used_out = dap_chain_ledger_get_list_tx_outs_with_val(l_ledger, l_delegated_ticker,
                                                                             l_owner_addr, a_value, &l_value_transfer);
    if (!l_list_used_out) {
        log_it(L_WARNING, "Nothing to pay for delegate (not enough funds)");
        DAP_DELETE(l_owner_addr);
        return NULL;
    }
    dap_list_t *l_list_fee_out = dap_chain_ledger_get_list_tx_outs_with_val(l_ledger, l_native_ticker,
                                                                            l_owner_addr, l_fee_total, &l_fee_transfer);
    if (!l_list_fee_out) {
        log_it(L_WARNING, "Nothing to pay for fee (not enough funds)");
        DAP_DELETE(l_owner_addr);
        return NULL;
    }

    // create empty transaction
    dap_chain_datum_tx_t *l_tx = dap_chain_datum_tx_create();

    // add 'in' items to pay for delegate
    uint256_t l_value_to_items = dap_chain_datum_tx_add_in_item_list(&l_tx, l_list_used_out);
    dap_list_free_full(l_list_used_out, NULL);
    if (!EQUAL_256(l_value_to_items, l_value_transfer)) {
        log_it(L_ERROR, "Can't compose the transaction input");
        goto tx_fail;
    }
    // add 'in' items to pay fee
    uint256_t l_value_fee_items = dap_chain_datum_tx_add_in_item_list(&l_tx, l_list_fee_out);
    dap_list_free_full(l_list_fee_out, NULL);
    if (!EQUAL_256(l_value_fee_items, l_fee_transfer)) {
        log_it(L_ERROR, "Can't compose the transaction input");
        goto tx_fail;
    }

    // add 'out_cond' & 'out_ext' items
    dap_chain_net_srv_uid_t l_uid = { .uint64 = DAP_CHAIN_NET_SRV_STAKE_POS_DELEGATE_ID };
    dap_chain_tx_out_cond_t *l_tx_out = dap_chain_datum_tx_item_out_cond_create_srv_stake(l_uid, a_value, a_signing_addr, a_node_addr);
    if (!l_tx_out) {
        log_it(L_ERROR, "Can't compose the transaction conditional output");
        goto tx_fail;
    }
    dap_chain_datum_tx_add_item(&l_tx, (const uint8_t *)l_tx_out);
    DAP_DELETE(l_tx_out);
    // coin back
    uint256_t l_value_back = {};
    SUBTRACT_256_256(l_value_transfer, a_value, &l_value_back);
    if (!IS_ZERO_256(l_value_back)) {
        if (dap_chain_datum_tx_add_out_ext_item(&l_tx, l_owner_addr, l_value_back, l_delegated_ticker) != 1) {
            log_it(L_ERROR, "Cant add coin back output");
            goto tx_fail;
        }
    }

    // add fee items
    if (l_net_fee_used) {
        if (dap_chain_datum_tx_add_out_ext_item(&l_tx, &l_net_fee_addr, l_net_fee, l_native_ticker) != 1) {
            dap_chain_datum_tx_delete(l_tx);
            return NULL;
        }
    }
    if (!IS_ZERO_256(a_fee)) {
        if (dap_chain_datum_tx_add_fee_item(&l_tx, a_fee) != 1) {
            dap_chain_datum_tx_delete(l_tx);
            return NULL;
        }
    }
    uint256_t l_fee_back = {};
    // fee coin back
    SUBTRACT_256_256(l_fee_transfer, l_fee_total, &l_fee_back);
    if(!IS_ZERO_256(l_fee_back)) {
        if(dap_chain_datum_tx_add_out_ext_item(&l_tx, l_owner_addr, l_fee_back, l_native_ticker) != 1) {
            dap_chain_datum_tx_delete(l_tx);
            return NULL;
        }
    }

    // add 'sign' item
    if(dap_chain_datum_tx_add_sign_item(&l_tx, dap_chain_wallet_get_key(a_wallet, 0)) != 1) {
        log_it(L_ERROR, "Can't add sign output");
        goto tx_fail;
    }
    DAP_DELETE(l_owner_addr);
    return l_tx;

tx_fail:
    dap_chain_datum_tx_delete(l_tx);
    DAP_DELETE(l_owner_addr);
    return NULL;
}

// Put the transaction to mempool
static char *s_stake_tx_put(dap_chain_datum_tx_t *a_tx, dap_chain_net_t *a_net)
{
    size_t l_tx_size = dap_chain_datum_tx_get_size(a_tx);
    dap_chain_datum_t *l_datum = dap_chain_datum_create(DAP_CHAIN_DATUM_TX, a_tx, l_tx_size);
    dap_chain_t *l_chain = dap_chain_net_get_default_chain_by_chain_type(a_net, CHAIN_TYPE_TX);
    if (!l_chain) {
        return NULL;
    }
    // Processing will be made according to autoprocess policy
    char *l_ret = dap_chain_mempool_datum_add(l_datum, l_chain, "hex");
    DAP_DELETE(l_datum);
    return l_ret;
}

dap_chain_datum_decree_t *dap_chain_net_srv_stake_decree_approve(dap_chain_net_t *a_net, dap_hash_fast_t *a_stake_tx_hash, dap_cert_t *a_cert)
{
    dap_ledger_t *l_ledger = dap_chain_ledger_by_net_name(a_net->pub.name);

    dap_chain_datum_tx_t *l_cond_tx = dap_chain_ledger_tx_find_by_hash(l_ledger, a_stake_tx_hash);
    if (!l_cond_tx) {
        log_it(L_WARNING, "Requested conditional transaction not found");
        return NULL;
    }
    int l_prev_cond_idx = 0;
    dap_chain_tx_out_cond_t *l_tx_out_cond = dap_chain_datum_tx_out_cond_get(l_cond_tx,
                                                  DAP_CHAIN_TX_OUT_COND_SUBTYPE_SRV_STAKE_POS_DELEGATE, &l_prev_cond_idx);
    if (!l_tx_out_cond) {
        log_it(L_WARNING, "Requested conditional transaction has no requires conditional output");
        return NULL;
    }
    if (dap_chain_ledger_tx_hash_is_used_out_item(l_ledger, a_stake_tx_hash, l_prev_cond_idx)) {
        log_it(L_WARNING, "Requested conditional transaction is already used out");
        return NULL;
    }
    char l_delegated_ticker[DAP_CHAIN_TICKER_SIZE_MAX];
    dap_chain_datum_token_get_delegated_ticker(l_delegated_ticker, a_net->pub.native_ticker);
    const char *l_tx_ticker = dap_chain_ledger_tx_get_token_ticker_by_hash(l_ledger, a_stake_tx_hash);
    if (dap_strcmp(l_tx_ticker, l_delegated_ticker)) {
        log_it(L_WARNING, "Requested conditional transaction have another ticker (not %s)", l_delegated_ticker);
        return NULL;
    }
    if (compare256(l_tx_out_cond->header.value, s_srv_stake->delegate_allowed_min) == -1) {
        log_it(L_WARNING, "Requested conditional transaction have not enough funds");
        return NULL;
    }

    if(dap_chain_net_srv_stake_verify_key_and_node(&l_tx_out_cond->subtype.srv_stake_pos_delegate.signing_addr, &l_tx_out_cond->subtype.srv_stake_pos_delegate.signer_node_addr)){
        log_it(L_WARNING, "Key and node verification error");
        return NULL;
    }

    // create approve decree
    size_t l_total_tsd_size = 0;
    dap_chain_datum_decree_t *l_decree = NULL;
    dap_list_t *l_tsd_list = NULL;
    dap_tsd_t *l_tsd = NULL;

    l_total_tsd_size += sizeof(dap_tsd_t) + sizeof(dap_hash_fast_t);
    l_tsd = DAP_NEW_Z_SIZE(dap_tsd_t, l_total_tsd_size);
    l_tsd->type = DAP_CHAIN_DATUM_DECREE_TSD_TYPE_STAKE_TX_HASH;
    l_tsd->size = sizeof(dap_hash_fast_t);
    *(dap_hash_fast_t*)(l_tsd->data) = *a_stake_tx_hash;
    l_tsd_list = dap_list_append(l_tsd_list, l_tsd);

    l_total_tsd_size += sizeof(dap_tsd_t) + sizeof(uint256_t);
    l_tsd = DAP_NEW_Z_SIZE(dap_tsd_t, l_total_tsd_size);
    l_tsd->type = DAP_CHAIN_DATUM_DECREE_TSD_TYPE_STAKE_VALUE;
    l_tsd->size = sizeof(uint256_t);
    *(uint256_t*)(l_tsd->data) = l_tx_out_cond->header.value;
    l_tsd_list = dap_list_append(l_tsd_list, l_tsd);

    l_total_tsd_size += sizeof(dap_tsd_t) + sizeof(dap_chain_addr_t);
    l_tsd = DAP_NEW_Z_SIZE(dap_tsd_t, l_total_tsd_size);
    l_tsd->type = DAP_CHAIN_DATUM_DECREE_TSD_TYPE_STAKE_SIGNING_ADDR;
    l_tsd->size = sizeof(dap_chain_addr_t);
    *(dap_chain_addr_t*)(l_tsd->data) = l_tx_out_cond->subtype.srv_stake_pos_delegate.signing_addr;
    l_tsd_list = dap_list_append(l_tsd_list, l_tsd);

    l_total_tsd_size += sizeof(dap_tsd_t) + sizeof(dap_chain_node_addr_t);
    l_tsd = DAP_NEW_Z_SIZE(dap_tsd_t, l_total_tsd_size);
    l_tsd->type = DAP_CHAIN_DATUM_DECREE_TSD_TYPE_STAKE_SIGNER_NODE_ADDR;
    l_tsd->size = sizeof(dap_chain_node_addr_t);
    *(dap_chain_node_addr_t*)(l_tsd->data) = l_tx_out_cond->subtype.srv_stake_pos_delegate.signer_node_addr;
    l_tsd_list = dap_list_append(l_tsd_list, l_tsd);

    l_decree = DAP_NEW_Z_SIZE(dap_chain_datum_decree_t, sizeof(dap_chain_datum_decree_t) + l_total_tsd_size);
    l_decree->decree_version = DAP_CHAIN_DATUM_DECREE_VERSION;
    l_decree->header.ts_created = dap_time_now();
    l_decree->header.type = DAP_CHAIN_DATUM_DECREE_TYPE_COMMON;
    l_decree->header.common_decree_params.net_id = a_net->pub.id;
    dap_chain_t *l_chain = dap_chain_net_get_default_chain_by_chain_type(a_net, CHAIN_TYPE_ANCHOR);
    if (!l_chain)
        l_chain =  dap_chain_net_get_chain_by_chain_type(a_net, CHAIN_TYPE_ANCHOR);
    if (!l_chain) {
        log_it(L_ERROR, "No chain supported anchor datum type");
        return NULL;
    }
    l_decree->header.common_decree_params.chain_id = l_chain->id;
    l_decree->header.common_decree_params.cell_id = *dap_chain_net_get_cur_cell(a_net);
    l_decree->header.sub_type = DAP_CHAIN_DATUM_DECREE_COMMON_SUBTYPE_STAKE_APPROVE;
    l_decree->header.data_size = l_total_tsd_size;
    l_decree->header.signs_size = 0;

    size_t l_data_tsd_offset = 0;
    for ( dap_list_t* l_iter=dap_list_first(l_tsd_list); l_iter; l_iter=l_iter->next){
        dap_tsd_t * l_b_tsd = (dap_tsd_t *) l_iter->data;
        size_t l_tsd_size = dap_tsd_size(l_b_tsd);
        memcpy((byte_t*)l_decree->data_n_signs + l_data_tsd_offset, l_b_tsd, l_tsd_size);
        l_data_tsd_offset += l_tsd_size;
    }
    dap_list_free_full(l_tsd_list, NULL);

    size_t l_cur_sign_offset = l_decree->header.data_size + l_decree->header.signs_size;
    size_t l_total_signs_size = l_decree->header.signs_size;

    dap_sign_t * l_sign = dap_cert_sign(a_cert,  l_decree,
       sizeof(dap_chain_datum_decree_t) + l_decree->header.data_size, 0);

    if (l_sign) {
        size_t l_sign_size = dap_sign_get_size(l_sign);
        l_decree = DAP_REALLOC(l_decree, sizeof(dap_chain_datum_decree_t) + l_cur_sign_offset + l_sign_size);
        memcpy((byte_t*)l_decree->data_n_signs + l_cur_sign_offset, l_sign, l_sign_size);
        l_total_signs_size += l_sign_size;
        l_cur_sign_offset += l_sign_size;
        l_decree->header.signs_size = l_total_signs_size;
        DAP_DELETE(l_sign);
        log_it(L_DEBUG,"<-- Signed with '%s'", a_cert->name);
    }else{
        log_it(L_ERROR, "Decree signing failed");
        DAP_DELETE(l_decree);
        return NULL;
    }

    return l_decree;
}

// Put the decree to mempool
static char *s_stake_decree_put(dap_chain_datum_decree_t *a_decree, dap_chain_net_t *a_net)
{
    size_t l_decree_size = dap_chain_datum_decree_get_size(a_decree);
    dap_chain_datum_t *l_datum = dap_chain_datum_create(DAP_CHAIN_DATUM_DECREE, a_decree, l_decree_size);
    dap_chain_t *l_chain = dap_chain_net_get_default_chain_by_chain_type(a_net, CHAIN_TYPE_DECREE);
    if (!l_chain)
        l_chain =  dap_chain_net_get_chain_by_chain_type(a_net, CHAIN_TYPE_DECREE);
    if (!l_chain) {
        log_it(L_ERROR, "No chain supported decree datum type");
        return NULL;
    }
    // Processing will be made according to autoprocess policy
    char *l_ret = dap_chain_mempool_datum_add(l_datum, l_chain, "hex");
    DAP_DELETE(l_datum);
    return l_ret;
}

static dap_chain_datum_tx_t *s_stake_tx_invalidate(dap_chain_net_t *a_net, dap_hash_fast_t *a_tx_hash, uint256_t a_fee, dap_enc_key_t *a_key)
{
    dap_ledger_t *l_ledger = dap_chain_ledger_by_net_name(a_net->pub.name);

    dap_chain_datum_tx_t *l_cond_tx = dap_chain_ledger_tx_find_by_hash(l_ledger, a_tx_hash);
    if (!l_cond_tx) {
        log_it(L_WARNING, "Requested conditional transaction not found");
        return NULL;
    }
    int l_prev_cond_idx = 0;
    dap_chain_tx_out_cond_t *l_tx_out_cond = dap_chain_datum_tx_out_cond_get(l_cond_tx,
                                                  DAP_CHAIN_TX_OUT_COND_SUBTYPE_SRV_STAKE_POS_DELEGATE, &l_prev_cond_idx);
    if (!l_tx_out_cond) {
        log_it(L_WARNING, "Requested conditional transaction has no requires conditional output");
        return NULL;
    }
    if (dap_chain_ledger_tx_hash_is_used_out_item(l_ledger, a_tx_hash, l_prev_cond_idx)) {
        log_it(L_WARNING, "Requested conditional transaction is already used out");
        return NULL;
    }
    // Get sign item
    dap_chain_tx_sig_t *l_tx_sig = (dap_chain_tx_sig_t*) dap_chain_datum_tx_item_get(l_cond_tx, NULL,
            TX_ITEM_TYPE_SIG, NULL);
    // Get sign from sign item
    dap_sign_t *l_sign = dap_chain_datum_tx_item_sign_get_sig(l_tx_sig);
    dap_chain_addr_t l_owner_addr;
    dap_chain_addr_fill_from_sign(&l_owner_addr, l_sign, a_net->pub.id);
    dap_chain_addr_t l_wallet_addr;
    dap_chain_addr_fill_from_key(&l_wallet_addr, a_key, a_net->pub.id);
    if (!dap_chain_addr_compare(&l_owner_addr, &l_wallet_addr)) {
        log_it(L_WARNING, "Try to invalidate delegating tx with not a owner wallet");
        return NULL;
    }
    const char *l_native_ticker = a_net->pub.native_ticker;
    const char *l_delegated_ticker = dap_chain_ledger_tx_get_token_ticker_by_hash(l_ledger, a_tx_hash);
    uint256_t l_fee_transfer = {}; // how many coins to transfer
    // list of transaction with 'out' items to sell
    uint256_t l_net_fee, l_fee_total = a_fee;
    dap_chain_addr_t l_net_fee_addr;
    bool l_net_fee_used = dap_chain_net_tx_get_fee(a_net->pub.id, &l_net_fee, &l_net_fee_addr);
    if (l_net_fee_used)
        SUM_256_256(l_fee_total, l_net_fee, &l_fee_total);
    dap_list_t *l_list_fee_out = dap_chain_ledger_get_list_tx_outs_with_val(l_ledger, l_native_ticker,
                                                                            &l_owner_addr, l_fee_total, &l_fee_transfer);
    if (!l_list_fee_out) {
        log_it(L_WARNING, "Nothing to pay for fee (not enough funds)");
        return NULL;
    }

    // create empty transaction
    dap_chain_datum_tx_t *l_tx = dap_chain_datum_tx_create();

    // add 'in' item to buy from conditional transaction
    dap_chain_datum_tx_add_in_cond_item(&l_tx, a_tx_hash, l_prev_cond_idx, 0);

    // add 'in' items to pay fee
    uint256_t l_value_fee_items = dap_chain_datum_tx_add_in_item_list(&l_tx, l_list_fee_out);
    dap_list_free_full(l_list_fee_out, NULL);
    if (!EQUAL_256(l_value_fee_items, l_fee_transfer)) {
        log_it(L_ERROR, "Can't compose the transaction input");
        dap_chain_datum_tx_delete(l_tx);
        return NULL;
    }

    // add 'out_ext' item
    if (dap_chain_datum_tx_add_out_ext_item(&l_tx, &l_owner_addr, l_tx_out_cond->header.value, l_delegated_ticker) == -1) {
        dap_chain_datum_tx_delete(l_tx);
        log_it(L_ERROR, "Cant add returning coins output");
        return NULL;
    }
    // add fee items
    if (l_net_fee_used) {
        if (dap_chain_datum_tx_add_out_ext_item(&l_tx, &l_net_fee_addr, l_net_fee, l_native_ticker) != 1) {
            dap_chain_datum_tx_delete(l_tx);
            return NULL;
        }
    }
    if (!IS_ZERO_256(a_fee)) {
        if (dap_chain_datum_tx_add_fee_item(&l_tx, a_fee) != 1) {
            dap_chain_datum_tx_delete(l_tx);
            return NULL;
        }
    }
    // fee coin back
    uint256_t l_fee_back = {};
    SUBTRACT_256_256(l_fee_transfer, l_fee_total, &l_fee_back);
    if(!IS_ZERO_256(l_fee_back)) {
        if(dap_chain_datum_tx_add_out_ext_item(&l_tx, &l_owner_addr, l_fee_back, l_native_ticker) != 1) {
            dap_chain_datum_tx_delete(l_tx);
            return NULL;
        }
    }
    // add 'sign' items
    if(dap_chain_datum_tx_add_sign_item(&l_tx, a_key) != 1) {
        dap_chain_datum_tx_delete(l_tx);
        log_it( L_ERROR, "Can't add sign output");
        return NULL;
    }
    return l_tx;
}

static dap_chain_datum_decree_t *s_stake_decree_invalidate(dap_chain_net_t *a_net, dap_hash_fast_t *a_stake_tx_hash, dap_cert_t *a_cert)
{
    dap_ledger_t *l_ledger = dap_chain_ledger_by_net_name(a_net->pub.name);

    // add 'in' item to buy from conditional transaction
    dap_chain_datum_tx_t *l_cond_tx = dap_chain_ledger_tx_find_by_hash(l_ledger, a_stake_tx_hash);
    if (!l_cond_tx) {
        log_it(L_WARNING, "Requested conditional transaction not found");
        return NULL;
    }
    int l_prev_cond_idx = 0;
    dap_chain_tx_out_cond_t *l_tx_out_cond = dap_chain_datum_tx_out_cond_get(l_cond_tx,
                                                  DAP_CHAIN_TX_OUT_COND_SUBTYPE_SRV_STAKE_POS_DELEGATE, &l_prev_cond_idx);
    if (!l_tx_out_cond) {
        log_it(L_WARNING, "Requested conditional transaction has no requires conditional output");
        return NULL;
    }

    // create invalidate decree
    size_t l_total_tsd_size = 0;
    dap_chain_datum_decree_t *l_decree = NULL;
    dap_list_t *l_tsd_list = NULL;
    dap_tsd_t *l_tsd = NULL;

    l_total_tsd_size += sizeof(dap_tsd_t) + sizeof(dap_chain_addr_t);
    l_tsd = DAP_NEW_Z_SIZE(dap_tsd_t, l_total_tsd_size);
    l_tsd->type = DAP_CHAIN_DATUM_DECREE_TSD_TYPE_STAKE_SIGNING_ADDR;
    l_tsd->size = sizeof(dap_chain_addr_t);
    *(dap_chain_addr_t*)(l_tsd->data) = l_tx_out_cond->subtype.srv_stake_pos_delegate.signing_addr;
    l_tsd_list = dap_list_append(l_tsd_list, l_tsd);

    l_decree = DAP_NEW_Z_SIZE(dap_chain_datum_decree_t, sizeof(dap_chain_datum_decree_t) + l_total_tsd_size);
    l_decree->decree_version = DAP_CHAIN_DATUM_DECREE_VERSION;
    l_decree->header.ts_created = dap_time_now();
    l_decree->header.type = DAP_CHAIN_DATUM_DECREE_TYPE_COMMON;
    l_decree->header.common_decree_params.net_id = a_net->pub.id;
    dap_chain_t *l_chain = dap_chain_net_get_default_chain_by_chain_type(a_net, CHAIN_TYPE_ANCHOR);
    if (!l_chain)
        l_chain =  dap_chain_net_get_chain_by_chain_type(a_net, CHAIN_TYPE_ANCHOR);
    if (!l_chain) {
        log_it(L_ERROR, "No chain supported anchor datum type");
        return NULL;
    }
    l_decree->header.common_decree_params.chain_id = l_chain->id;
    l_decree->header.common_decree_params.cell_id = *dap_chain_net_get_cur_cell(a_net);
    l_decree->header.sub_type = DAP_CHAIN_DATUM_DECREE_COMMON_SUBTYPE_STAKE_INVALIDATE;
    l_decree->header.data_size = l_total_tsd_size;
    l_decree->header.signs_size = 0;

    size_t l_data_tsd_offset = 0;
    for ( dap_list_t* l_iter=dap_list_first(l_tsd_list); l_iter; l_iter=l_iter->next){
        dap_tsd_t * l_b_tsd = (dap_tsd_t *) l_iter->data;
        size_t l_tsd_size = dap_tsd_size(l_b_tsd);
        memcpy((byte_t*)l_decree->data_n_signs + l_data_tsd_offset, l_b_tsd, l_tsd_size);
        l_data_tsd_offset += l_tsd_size;
    }
    dap_list_free_full(l_tsd_list, NULL);

    size_t l_cur_sign_offset = l_decree->header.data_size + l_decree->header.signs_size;
    size_t l_total_signs_size = l_decree->header.signs_size;

    dap_sign_t * l_sign = dap_cert_sign(a_cert,  l_decree,
       sizeof(dap_chain_datum_decree_t) + l_decree->header.data_size, 0);

    if (l_sign) {
        size_t l_sign_size = dap_sign_get_size(l_sign);
        l_decree = DAP_REALLOC(l_decree, sizeof(dap_chain_datum_decree_t) + l_cur_sign_offset + l_sign_size);
        memcpy((byte_t*)l_decree->data_n_signs + l_cur_sign_offset, l_sign, l_sign_size);
        l_total_signs_size += l_sign_size;
        l_cur_sign_offset += l_sign_size;
        l_decree->header.signs_size = l_total_signs_size;
        DAP_DELETE(l_sign);
        log_it(L_DEBUG,"<-- Signed with '%s'", a_cert->name);
    }else{
        log_it(L_ERROR, "Decree signing failed");
        DAP_DELETE(l_decree);
        return NULL;
    }

    return l_decree;
}

static dap_chain_datum_decree_t *s_stake_decree_set_min_stake(dap_chain_net_t *a_net, uint256_t a_value, dap_cert_t *a_cert)
{
    size_t l_total_tsd_size = 0;
    dap_chain_datum_decree_t *l_decree = NULL;
    dap_list_t *l_tsd_list = NULL;
    dap_tsd_t *l_tsd = NULL;

    l_total_tsd_size += sizeof(dap_tsd_t) + sizeof(uint256_t);
    l_tsd = DAP_NEW_Z_SIZE(dap_tsd_t, l_total_tsd_size);
    l_tsd->type = DAP_CHAIN_DATUM_DECREE_TSD_TYPE_STAKE_MIN_VALUE;
    l_tsd->size = sizeof(uint256_t);
    *(uint256_t*)(l_tsd->data) = a_value;
    l_tsd_list = dap_list_append(l_tsd_list, l_tsd);

    l_decree = DAP_NEW_Z_SIZE(dap_chain_datum_decree_t, sizeof(dap_chain_datum_decree_t) + l_total_tsd_size);
    l_decree->decree_version = DAP_CHAIN_DATUM_DECREE_VERSION;
    l_decree->header.ts_created = dap_time_now();
    l_decree->header.type = DAP_CHAIN_DATUM_DECREE_TYPE_COMMON;
    l_decree->header.common_decree_params.net_id = a_net->pub.id;
    dap_chain_t *l_chain = dap_chain_net_get_default_chain_by_chain_type(a_net, CHAIN_TYPE_ANCHOR);
    if (!l_chain)
        l_chain =  dap_chain_net_get_chain_by_chain_type(a_net, CHAIN_TYPE_ANCHOR);
    if (!l_chain) {
        log_it(L_ERROR, "No chain supported anchor datum type");
        return NULL;
    }
    l_decree->header.common_decree_params.chain_id = l_chain->id;
    l_decree->header.common_decree_params.cell_id = *dap_chain_net_get_cur_cell(a_net);
    l_decree->header.sub_type = DAP_CHAIN_DATUM_DECREE_COMMON_SUBTYPE_STAKE_MIN_VALUE;
    l_decree->header.data_size = l_total_tsd_size;
    l_decree->header.signs_size = 0;

    size_t l_data_tsd_offset = 0;
    for ( dap_list_t* l_iter=dap_list_first(l_tsd_list); l_iter; l_iter=l_iter->next){
        dap_tsd_t * l_b_tsd = (dap_tsd_t *) l_iter->data;
        size_t l_tsd_size = dap_tsd_size(l_b_tsd);
        memcpy((byte_t*)l_decree->data_n_signs + l_data_tsd_offset, l_b_tsd, l_tsd_size);
        l_data_tsd_offset += l_tsd_size;
    }
    dap_list_free_full(l_tsd_list, NULL);

    size_t l_cur_sign_offset = l_decree->header.data_size + l_decree->header.signs_size;
    size_t l_total_signs_size = l_decree->header.signs_size;

    dap_sign_t * l_sign = dap_cert_sign(a_cert,  l_decree,
       sizeof(dap_chain_datum_decree_t) + l_decree->header.data_size, 0);

    if (l_sign) {
        size_t l_sign_size = dap_sign_get_size(l_sign);
        l_decree = DAP_REALLOC(l_decree, sizeof(dap_chain_datum_decree_t) + l_cur_sign_offset + l_sign_size);
        memcpy((byte_t*)l_decree->data_n_signs + l_cur_sign_offset, l_sign, l_sign_size);
        l_total_signs_size += l_sign_size;
        l_cur_sign_offset += l_sign_size;
        l_decree->header.signs_size = l_total_signs_size;
        DAP_DELETE(l_sign);
        log_it(L_DEBUG,"<-- Signed with '%s'", a_cert->name);
    }else{
        log_it(L_ERROR, "Decree signing failed");
        DAP_DELETE(l_decree);
        return NULL;
    }

    return l_decree;
}

char *s_stake_order_create(dap_chain_net_t *a_net, uint256_t *a_fee, dap_enc_key_t *a_key)
{
    dap_chain_hash_fast_t l_tx_hash = {};
    dap_chain_net_srv_order_direction_t l_dir = SERV_DIR_SELL;
    const char *l_native_ticker = a_net->pub.native_ticker;
    dap_chain_node_addr_t *l_node_addr = dap_chain_net_get_cur_addr(a_net);
    dap_chain_net_srv_price_unit_uid_t l_unit = { .uint32 =  SERV_UNIT_PCS};
    dap_chain_net_srv_uid_t l_uid = { .uint64 = DAP_CHAIN_NET_SRV_STAKE_POS_DELEGATE_ID };
    char *l_order_hash_str = dap_chain_net_srv_order_create(a_net, l_dir, l_uid, *l_node_addr,
                                                            l_tx_hash, a_fee, l_unit, l_native_ticker, 0,
                                                            NULL, 0, NULL, 0, a_key);
    return l_order_hash_str;
}

static int s_cli_srv_stake_order(int a_argc, char **a_argv, int a_arg_index, char **a_str_reply, const char *a_hash_out_type)
{
    enum {
        CMD_NONE, CMD_CREATE, CMD_DECLARE, CMD_REMOVE, CMD_LIST, CMD_UPDATE
    };
    int l_cmd_num = CMD_NONE;
    if(dap_cli_server_cmd_find_option_val(a_argv, a_arg_index, min(a_argc, a_arg_index + 1), "create", NULL)) {
        l_cmd_num = CMD_CREATE;
    }
    else if(dap_cli_server_cmd_find_option_val(a_argv, a_arg_index, min(a_argc, a_arg_index + 1), "remove", NULL)) {
        l_cmd_num = CMD_REMOVE;
    }
    else if(dap_cli_server_cmd_find_option_val(a_argv, a_arg_index, min(a_argc, a_arg_index + 1), "list", NULL)) {
        l_cmd_num = CMD_LIST;
    }
    else if(dap_cli_server_cmd_find_option_val(a_argv, a_arg_index, min(a_argc, a_arg_index + 1), "update", NULL)) {
        l_cmd_num = CMD_UPDATE;
    }
    int l_arg_index = a_arg_index + 1;
    switch (l_cmd_num) {
        case CMD_CREATE: {
            const char *l_net_str = NULL,
                       *l_value_str = NULL,
                       *l_cert_str = NULL;
            dap_chain_net_t *l_net = NULL;
            dap_cli_server_cmd_find_option_val(a_argv, l_arg_index, a_argc, "-net", &l_net_str);
            if (!l_net_str) {
                dap_cli_server_cmd_set_reply_text(a_str_reply, "Command 'order create' requires parameter -net");
                return -3;
            }
            l_net = dap_chain_net_by_name(l_net_str);
            if (!l_net) {
                dap_cli_server_cmd_set_reply_text(a_str_reply, "Network %s not found", l_net_str);
                return -4;
            }
            dap_cli_server_cmd_find_option_val(a_argv, l_arg_index, a_argc, "-value", &l_value_str);
            if (!l_value_str) {
                dap_cli_server_cmd_set_reply_text(a_str_reply, "Command 'order create' requires parameter -coins");
                return -5;
            }
            uint256_t l_value = dap_chain_balance_scan(l_value_str);
            if (IS_ZERO_256(l_value)) {
                dap_cli_server_cmd_set_reply_text(a_str_reply, "Format -value <256 bit integer>");
                return -6;
            }
            dap_cli_server_cmd_find_option_val(a_argv, l_arg_index, a_argc, "-cert", &l_cert_str);
            if (!l_cert_str) {
                dap_cli_server_cmd_set_reply_text(a_str_reply, "Command 'order create' requires parameter -cert");
                return -7;
            }
            dap_cert_t *l_cert = dap_cert_find_by_name(l_cert_str);
            if (!l_cert) {
                dap_cli_server_cmd_set_reply_text(a_str_reply, "Can't load cert %s", l_cert_str);
                return -8;
            }
            // Create the order & put it in GDB
            char *l_order_hash_str = s_stake_order_create(l_net, &l_value, l_cert->enc_key);
            if (l_order_hash_str) {
                dap_cli_server_cmd_set_reply_text(a_str_reply, "Successfully created order %s", l_order_hash_str);
                DAP_DELETE(l_order_hash_str);
            } else {
                dap_cli_server_cmd_set_reply_text(a_str_reply, "Can't compose the order");
                return -9;
            }
        } break;
        case CMD_REMOVE: {
            const char *l_net_str = NULL, *l_order_hash_str = NULL;
            dap_chain_net_t *l_net = NULL;
            dap_cli_server_cmd_find_option_val(a_argv, l_arg_index, a_argc, "-net", &l_net_str);
            if (!l_net_str) {
                dap_cli_server_cmd_set_reply_text(a_str_reply, "Command 'order remove' requires parameter -net");
                return -3;
            }
            l_net = dap_chain_net_by_name(l_net_str);
            if (!l_net) {
                dap_cli_server_cmd_set_reply_text(a_str_reply, "Network %s not found", l_net_str);
                return -4;
            }
            dap_cli_server_cmd_find_option_val(a_argv, l_arg_index, a_argc, "-order", &l_order_hash_str);

            char *l_order_hash_hex_str;
            char *l_order_hash_base58_str;
            // datum hash may be in hex or base58 format
            if(!dap_strncmp(l_order_hash_str, "0x", 2) || !dap_strncmp(l_order_hash_str, "0X", 2)) {
                l_order_hash_hex_str = dap_strdup(l_order_hash_str);
                l_order_hash_base58_str = dap_enc_base58_from_hex_str_to_str(l_order_hash_str);
            }
            else {
                l_order_hash_hex_str = dap_enc_base58_to_hex_str_from_str(l_order_hash_str);
                l_order_hash_base58_str = dap_strdup(l_order_hash_str);
            }

            dap_chain_net_srv_order_t *l_order =  dap_chain_net_srv_order_find_by_hash_str(l_net, l_order_hash_str);
            if (!l_order) {
                if(!dap_strcmp(a_hash_out_type,"hex"))
                    dap_cli_server_cmd_set_reply_text(a_str_reply, "Can't find order %s\n", l_order_hash_hex_str);
                else
                    dap_cli_server_cmd_set_reply_text(a_str_reply, "Can't find order %s\n", l_order_hash_base58_str);
                return -5;
            }

            if (l_order->srv_uid.uint64 != DAP_CHAIN_NET_SRV_STAKE_POS_DELEGATE_ID) {
                if(!dap_strcmp(a_hash_out_type,"hex"))
                    dap_cli_server_cmd_set_reply_text(a_str_reply, "Order %s is not a delegated stake order.\n",
                                                      l_order_hash_hex_str);
                else
                    dap_cli_server_cmd_set_reply_text(a_str_reply,
                                                      "Order %s is not a delegated stake order.\n", l_order_hash_base58_str);
                return -6;
            }

            if (dap_chain_net_srv_order_delete_by_hash_str_sync(l_net, l_order_hash_hex_str)) {
                if(!dap_strcmp(a_hash_out_type,"hex"))
                    dap_cli_server_cmd_set_reply_text(a_str_reply, "Can't remove order %s\n", l_order_hash_hex_str);
                else
                    dap_cli_server_cmd_set_reply_text(a_str_reply, "Can't remove order %s\n", l_order_hash_base58_str);
                return -14;
            }
            dap_cli_server_cmd_set_reply_text(a_str_reply, "Stake order successfully removed");
        } break;
        case CMD_UPDATE: {
            const char *l_net_str = NULL, *l_value_str = NULL;
            const char *l_cert_str = NULL, *l_order_hash_str = NULL;
            dap_chain_net_t *l_net = NULL;
            dap_enc_key_t *l_key = NULL;
            dap_cli_server_cmd_find_option_val(a_argv, l_arg_index, a_argc, "-net", &l_net_str);
            if (!l_net_str) {
                dap_cli_server_cmd_set_reply_text(a_str_reply, "Command 'order update' requires parameter -net");
                return -3;
            }
            l_net = dap_chain_net_by_name(l_net_str);
            if (!l_net) {
                dap_cli_server_cmd_set_reply_text(a_str_reply, "Network %s not found", l_net_str);
                return -4;
            }
            if (!l_net_str) {
                dap_cli_server_cmd_set_reply_text(a_str_reply, "Command 'order update' requires parameter -order");
                return -5;
            }
            dap_chain_net_srv_order_t *l_order =  dap_chain_net_srv_order_find_by_hash_str(l_net, l_order_hash_str);

            char *l_order_hash_hex_str;
            char *l_order_hash_base58_str;
            // datum hash may be in hex or base58 format
            if(!dap_strncmp(l_order_hash_str, "0x", 2) || !dap_strncmp(l_order_hash_str, "0X", 2)) {
                l_order_hash_hex_str = dap_strdup(l_order_hash_str);
                l_order_hash_base58_str = dap_enc_base58_from_hex_str_to_str(l_order_hash_str);
            } else {
                l_order_hash_hex_str = dap_enc_base58_to_hex_str_from_str(l_order_hash_str);
                l_order_hash_base58_str = dap_strdup(l_order_hash_str);
            }

            if (!l_order) {
                if(!dap_strcmp(a_hash_out_type,"hex"))
                    dap_cli_server_cmd_set_reply_text(a_str_reply, "Can't find order %s\n", l_order_hash_hex_str);
                else
                    dap_cli_server_cmd_set_reply_text(a_str_reply, "Can't find order %s\n", l_order_hash_base58_str);
                return -6;
            }

            if (l_order->srv_uid.uint64 != DAP_CHAIN_NET_SRV_STAKE_POS_DELEGATE_ID) {
                if(!dap_strcmp(a_hash_out_type,"hex"))
                    dap_cli_server_cmd_set_reply_text(a_str_reply, "Order %s is not a delegated stake order.\n",
                                                      l_order_hash_hex_str);
                else
                    dap_cli_server_cmd_set_reply_text(a_str_reply,
                                                      "Order %s is not a delegated stake order.\n", l_order_hash_base58_str);
                return -7;
            }

            dap_cli_server_cmd_find_option_val(a_argv, l_arg_index, a_argc, "-value", &l_value_str);
            uint256_t l_value = {0};
            if (l_value_str) {
                l_value = dap_chain_balance_scan(l_value_str);
                if (IS_ZERO_256(l_value)) {
                    dap_cli_server_cmd_set_reply_text(a_str_reply, "Format -value <uint256_t>");
                    return -8;
                }
            }
            dap_cert_t *l_cert = dap_cert_find_by_name(l_cert_str);
            if (!l_cert) {
                dap_cli_server_cmd_set_reply_text(a_str_reply, "Can't load cert %s", l_cert_str);
                return -9;
            }
            l_key = l_cert->enc_key;
            // Remove old order and create the order & put it to GDB
            dap_chain_net_srv_order_delete_by_hash_str_sync(l_net, l_order_hash_hex_str);
            DAP_DELETE(l_order_hash_hex_str);
            DAP_DELETE(l_order_hash_base58_str);
            l_order_hash_hex_str = s_stake_order_create(l_net, &l_value, l_key);
            if(!l_order_hash_hex_str) {
                dap_cli_server_cmd_set_reply_text(a_str_reply, "Can't create new order");
                return -15;
            }
            if(!dap_strcmp(a_hash_out_type, "hex")) {
                dap_cli_server_cmd_set_reply_text(a_str_reply, "Successfully created order %s", l_order_hash_hex_str);
            } else {
                l_order_hash_base58_str = dap_enc_base58_from_hex_str_to_str(l_order_hash_hex_str);
                dap_cli_server_cmd_set_reply_text(a_str_reply, "Successfully created order %s", l_order_hash_base58_str);
                DAP_DELETE(l_order_hash_base58_str);
            }
            DAP_DELETE(l_order_hash_hex_str);
        } break;
        case CMD_LIST: {
            const char *l_net_str = NULL;
            dap_cli_server_cmd_find_option_val(a_argv, l_arg_index, a_argc, "-net", &l_net_str);
            if (!l_net_str) {
                dap_cli_server_cmd_set_reply_text(a_str_reply, "Command 'order list' requires parameter -net");
                return -3;
            }
            dap_chain_net_t *l_net = dap_chain_net_by_name(l_net_str);
            if (!l_net) {
                dap_cli_server_cmd_set_reply_text(a_str_reply, "Network %s not found", l_net_str);
                return -4;
            }
            char * l_gdb_group_str = dap_chain_net_srv_order_get_gdb_group(l_net);
            size_t l_orders_count = 0;
            dap_global_db_obj_t * l_orders = dap_global_db_get_all_sync(l_gdb_group_str, &l_orders_count);
            dap_string_t *l_reply_str = dap_string_new("");
            for (size_t i = 0; i < l_orders_count; i++) {
                dap_chain_net_srv_order_t *l_order = (dap_chain_net_srv_order_t *)l_orders[i].value;
                if (l_order->srv_uid.uint64 != DAP_CHAIN_NET_SRV_STAKE_POS_DELEGATE_ID)
                    continue;
                // TODO add filters to list (token, address, etc.)
                char *l_price = dap_chain_balance_print(l_order->price);
                char *l_node_addr = dap_strdup_printf(NODE_ADDR_FP_STR, NODE_ADDR_FP_ARGS_S(l_order->node_addr));
                char l_created[80] = {'\0'};
                dap_time_t l_ts_created = l_order->ts_created;
                dap_ctime_r(&l_ts_created, l_created);
                dap_string_append_printf(l_reply_str, "Order: %s\n"
                                                      "\tCreated: %s"
                                                      "\tPrice: %s %s\n"
                                                      "\tNode addr: %s\n",
                                                      l_orders[i].key, l_created, l_price, l_order->price_ticker, l_node_addr);
                DAP_DELETE(l_price);
                DAP_DELETE(l_node_addr);
            }
            dap_global_db_objs_delete(l_orders, l_orders_count);
            DAP_DELETE( l_gdb_group_str);
            if (!l_reply_str->len) {
                dap_string_append(l_reply_str, "No orders found");
            }
            *a_str_reply = dap_string_free(l_reply_str, false);
        } break;
        default: {
            dap_cli_server_cmd_set_reply_text(a_str_reply, "Subcommand %s not recognized", a_argv[a_arg_index]);
            return -2;
        }
    }
    return 0;
}

static void s_srv_stake_print(dap_chain_net_srv_stake_item_t *a_stake, dap_string_t *a_string)
{
    char *l_tx_hash_str = dap_chain_hash_fast_to_str_new(&a_stake->tx_hash);
    char *l_pkey_hash_str = dap_chain_hash_fast_to_str_new(&a_stake->signing_addr.data.hash_fast);
    char *l_balance = dap_chain_balance_to_coins(a_stake->value);
    dap_string_append_printf(a_string, "Pkey hash: %s\n"
                                        "\tStake value: %s\n"
                                        "\tTx hash: %s\n"
                                        "\tNode addr: "NODE_ADDR_FP_STR"\n\n",
                             l_pkey_hash_str, l_balance, l_tx_hash_str, NODE_ADDR_FP_ARGS_S(a_stake->node_addr));
    DAP_DELETE(l_balance);
    DAP_DELETE(l_tx_hash_str);
    DAP_DELETE(l_pkey_hash_str);
}

/**
 * @brief The get_tx_cond_pos_del_from_tx struct
 */
struct get_tx_cond_pos_del_from_tx
{
    dap_list_t * ret;

};

/**
 * @brief s_get_tx_filter_callback
 * @param a_net
 * @param a_tx
 * @param a_arg
 */
static void s_get_tx_filter_callback(dap_chain_net_t* a_net, dap_chain_datum_tx_t *a_tx, void *a_arg)
{
    struct get_tx_cond_pos_del_from_tx * l_args = (struct get_tx_cond_pos_del_from_tx* ) a_arg;
    int l_out_idx_tmp = 0;
    dap_chain_tx_out_cond_t *l_tx_out_cond = NULL;
    dap_hash_fast_t l_datum_hash;

    if (NULL != (l_tx_out_cond = dap_chain_datum_tx_out_cond_get(a_tx, DAP_CHAIN_TX_OUT_COND_SUBTYPE_SRV_STAKE_POS_DELEGATE,
                                                                 &l_out_idx_tmp)))
    {
        dap_hash_fast(a_tx, dap_chain_datum_tx_get_size(a_tx), &l_datum_hash);
        if (!dap_chain_ledger_tx_hash_is_used_out_item(a_net->pub.ledger, &l_datum_hash, l_out_idx_tmp)) {
            dap_chain_net_srv_stake_item_t *l_stake = NULL;
            HASH_FIND(ht, s_srv_stake->tx_itemlist, &l_datum_hash, sizeof(dap_hash_fast_t), l_stake);
            if(!l_stake){
                l_args->ret = dap_list_append(l_args->ret,a_tx);
            }
        }
    }
    return;
}

static int callback_compare_tx_list(const void * a_datum1, const void * a_datum2, void *a_unused)
{
    UNUSED(a_unused);
    dap_chain_datum_tx_t *l_datum1 = (dap_chain_datum_tx_t*) a_datum1;
    dap_chain_datum_tx_t *l_datum2 = (dap_chain_datum_tx_t*) a_datum2;
    if(!l_datum1 || !l_datum2 || l_datum1->header.ts_created == l_datum2->header.ts_created)
        return 0;
    if(l_datum1->header.ts_created > l_datum2->header.ts_created)
        return 1;
    return -1;
}

void


static dap_chain_node_info_t* node_info_read_and_reply(dap_chain_net_t * a_net, dap_chain_node_addr_t *a_address,
        char **a_str_reply)
{
    char *l_key = dap_chain_node_addr_to_hash_str(a_address);
    if(!l_key)
    {
        dap_cli_server_cmd_set_reply_text(a_str_reply, "can't calculate hash of addr");
        return NULL;
    }
    size_t node_info_size = 0;
    dap_chain_node_info_t *node_info;
    // read node
    node_info = (dap_chain_node_info_t *) dap_global_db_get_sync(a_net->pub.gdb_nodes, l_key, &node_info_size, NULL, NULL);

    if(!node_info) {
        dap_cli_server_cmd_set_reply_text(a_str_reply, "node not found in base");
        DAP_DELETE(l_key);
        return NULL;
    }
    /* if(!node_info->hdr.ext_port)
        node_info->hdr.ext_port = 8079; */
    size_t node_info_size_must_be = dap_chain_node_info_get_size(node_info);
    if(node_info_size_must_be != node_info_size) {
        dap_cli_server_cmd_set_reply_text(a_str_reply, "node has bad size in base=%zu (must be %zu)", node_info_size,
                node_info_size_must_be);
        DAP_DELETE(node_info);
        DAP_DELETE(l_key);
        return NULL;
    }

    DAP_DELETE(l_key);
    return node_info;
}

static int s_cli_srv_stake(int a_argc, char **a_argv, char **a_str_reply)
{
    enum {
        CMD_NONE, CMD_ORDER, CMD_DELEGATE, CMD_APPROVE, CMD_LIST, CMD_INVALIDATE, CMD_MIN_VALUE,CMD_test
    };
    int l_arg_index = 1;

    const char * l_hash_out_type = NULL;
    dap_cli_server_cmd_find_option_val(a_argv, l_arg_index, min(a_argc, l_arg_index + 1), "-H", &l_hash_out_type);
    if(!l_hash_out_type)
        l_hash_out_type = "base58";
    if(dap_strcmp(l_hash_out_type," hex") && dap_strcmp(l_hash_out_type, "base58")) {
        dap_cli_server_cmd_set_reply_text(a_str_reply, "invalid parameter -H, valid values: -H <hex | base58>");
        return -1;
    }
    int l_cmd_num = CMD_NONE;
    if (dap_cli_server_cmd_find_option_val(a_argv, l_arg_index, min(a_argc, l_arg_index + 1), "order", NULL)) {
        l_cmd_num = CMD_ORDER;
    }
    // Create tx to freeze staker's funds and delete order
    else if (dap_cli_server_cmd_find_option_val(a_argv, l_arg_index, min(a_argc, l_arg_index + 1), "delegate", NULL)) {
        l_cmd_num = CMD_DELEGATE;
    }
    // Create tx to approve staker's funds freeze
    else if (dap_cli_server_cmd_find_option_val(a_argv, l_arg_index, min(a_argc, l_arg_index + 1), "approve", NULL)) {
        l_cmd_num = CMD_APPROVE;
    }
    // Show the tx list with frozen staker funds
    else if (dap_cli_server_cmd_find_option_val(a_argv, l_arg_index, min(a_argc, l_arg_index + 1), "list", NULL)) {
        l_cmd_num = CMD_LIST;
    }
    // Return staker's funds
    else if (dap_cli_server_cmd_find_option_val(a_argv, l_arg_index, min(a_argc, l_arg_index + 1), "invalidate", NULL)) {
        l_cmd_num = CMD_INVALIDATE;
    }
    // RSetss stake minimum value
    else if (dap_cli_server_cmd_find_option_val(a_argv, l_arg_index, min(a_argc, l_arg_index + 1), "min_value", NULL)) {
        l_cmd_num = CMD_MIN_VALUE;
    }
    else if(dap_cli_server_cmd_find_option_val(a_argv, l_arg_index, min(a_argc, l_arg_index + 1), "test_com", NULL)) {
        l_cmd_num = CMD_test;
    }

    switch (l_cmd_num) {
        case CMD_test:
<<<<<<< HEAD
        {
            const char *chain = NULL;
            const char * l_netst = NULL;
            const char * l_hash = NULL;
            const char * l_key = NULL;
            const char * str_tx_hash = NULL;
            const char * alias_str = NULL;
            dap_cert_t **l_certs = NULL;
            size_t l_certs_count = 0;
            dap_chain_t * l_chain = NULL;
            dap_chain_net_t * l_net = NULL;
            dap_hash_fast_t * l_tx = NULL;
            dap_chain_hash_fast_t l_hash_block;
            uint256_t l_value_out_block = {};
            uint8_t rnd_mass[10] = {0};

            dap_cli_server_cmd_find_option_val(a_argv, l_arg_index, a_argc, "-chain", &chain);
            dap_cli_server_cmd_find_option_val(a_argv, l_arg_index, a_argc, "-net", &l_netst);
            dap_cli_server_cmd_find_option_val(a_argv, l_arg_index, a_argc, "-hash", &l_hash);
            dap_cli_server_cmd_find_option_val(a_argv, l_arg_index, a_argc, "-alias", &alias_str);
            //dap_cli_server_cmd_find_option_val(a_argv, l_arg_index, a_argc, "-cert", &l_key);
            dap_cli_server_cmd_find_option_val(a_argv, l_arg_index, a_argc, "-tx", &str_tx_hash);
            l_net = dap_chain_net_by_name(l_netst);
            dap_ledger_t *l_ledger = dap_chain_ledger_by_net_name(l_net->pub.name);

            dap_chain_datum_tx_t *l_cond_tx = dap_chain_ledger_tx_find_by_hash(l_ledger, l_tx);

            //dap_cert_parse_str_list(l_key, &l_certs, &l_certs_count);
            /*
            int l_prev_cond_idx = 0;
            dap_chain_tx_out_cond_t *l_tx_out_cond = dap_chain_datum_tx_out_cond_get(l_cond_tx,
                                                          DAP_CHAIN_TX_OUT_COND_SUBTYPE_SRV_STAKE_POS_DELEGATE, &l_prev_cond_idx);
            if (!l_tx_out_cond) {
                log_it(L_WARNING, "Requested conditional transaction has no requires conditional output");
                return NULL;
            }*/
            dap_chain_node_addr_t *address_tmp = dap_chain_node_addr_get_by_alias(l_net, alias_str);
            //проверка адреса
            //удаление адреса

            randombytes(rnd_mass, sizeof(rnd_mass));

            //формирование команды отправка
            //-------------------------------------------------

            dap_chain_node_addr_t l_node_addr = { 0 };
            dap_chain_node_info_t *l_remote_node_info;
            dap_chain_node_client_t *l_node_client;
            int res;
            l_remote_node_info = node_info_read_and_reply(l_net, address_tmp, a_str_reply);
            if(!l_remote_node_info) {
                return -1;
            }
            // start connect
            l_node_client = dap_chain_node_client_connect_channels(l_net,l_remote_node_info,"N");
            //l_node_client = dap_chain_node_client_create_n_connect(l_net,l_remote_node_info,"N",NULL,data);
            if(!l_node_client) {
                dap_cli_server_cmd_set_reply_text(a_str_reply, "can't connect");
                DAP_DELETE(l_remote_node_info);
                return -2;
            }
            // wait connected
            int timeout_ms = 7000; // 7 sec = 7000 ms
            res = dap_chain_node_client_wait(l_node_client, NODE_CLIENT_STATE_ESTABLISHED, timeout_ms);
            if (res) {
                dap_cli_server_cmd_set_reply_text(a_str_reply, "No response from node");
                // clean client struct
                dap_chain_node_client_close_mt(l_node_client);
                DAP_DELETE(l_remote_node_info);
                return -3;
            }
            log_it(L_NOTICE, "Stream connection established");

            uint8_t l_ch_id = dap_stream_ch_chain_net_get_id();
            dap_stream_ch_t * l_ch_chain = dap_client_get_stream_ch_unsafe(l_node_client->client, l_ch_id);

            size_t res1 = dap_stream_ch_chain_net_pkt_write(l_ch_chain,
            DAP_STREAM_CH_CHAIN_NET_PKT_TYPE_NODE_VALIDATOR_READY_REQUEST,
            l_net->pub.id,
            rnd_mass, sizeof(rnd_mass));
            dap_stream_ch_set_ready_to_write_unsafe(l_ch_chain, true);
            if(res1 == 0) {
                log_it(L_WARNING, "Can't send DAP_STREAM_CH_CHAIN_NET_PKT_TYPE_NODE_VALIDATOR_READY_REQUEST packet");
                dap_chain_node_client_close_mt(l_node_client);
                DAP_DELETE(l_remote_node_info);
                return -4;
            }

            timeout_ms = 15000; // 15 sec = 15 000 ms
            res1 = dap_chain_node_client_wait(l_node_client, NODE_CLIENT_STATE_VALID_READY, timeout_ms);
            if(!res1){
                dap_stream_ch_chain_rnd_t *validators_data = (dap_stream_ch_chain_rnd_t*)l_node_client->callbacks_arg;
                dap_sign_t *l_sign = NULL;
                uint8_t * d = rnd_mass;
                uint8_t * r = validators_data->header.data;
                if(validators_data->header.sign_size)
                    l_sign = (dap_sign_t*)(l_node_client->callbacks_arg + sizeof(dap_stream_ch_chain_rnd_t));
                dap_cli_server_cmd_set_reply_text(a_str_reply,
                                                  "-------------------------------------------------\n"
                                                  "SEND DATA \t |  %X-%X-%X-%X-%X-%X-%X-%X-%X-%X \n"
                                                  "-------------------------------------------------\n"
                                                  "RECIVED DATA \t |  %X-%X-%X-%X-%X-%X-%X-%X-%X-%X \n"
                                                  "-------------------------------------------------\n"
                                                  "VERSION \t |  %s \n"
                                                  "-------------------------------------------------\n"
                                                  "AUTO_PROC \t |  %s \n"
                                                  "-------------------------------------------------\n"
                                                  "ORDER \t\t |  %s \n"
                                                  "-------------------------------------------------\n"
                                                  "AUTO_ONLINE \t |  %s \n"
                                                  "-------------------------------------------------\n"
                                                  "AUTO_UPDATE \t |  %s \n"
                                                  "-------------------------------------------------\n"
                                                  "DATA_SIGN \t |  %s \n"
                                                  "-------------------------------------------------\n"
                                                  "FOUND SERT \t |  %s \n",
                        d[0],d[1],d[2],d[3],d[4],d[5],d[6],d[7],d[8],d[9],
                        r[0],r[1],r[2],r[3],r[4],r[5],r[6],r[7],r[8],r[9],
                        validators_data->header.version,
                        (validators_data->header.flags & 0x01)?"true":"false",
                        (validators_data->header.flags & 0x02)?"true":"false",
                        (validators_data->header.flags & 0x04)?"true":"false",
                        (validators_data->header.flags & 0x08)?"true":"false",
                        (validators_data->header.flags & 0x40)?"true":"false",
                        (validators_data->header.flags & 0x81)?"true":"false");
            }

            dap_chain_node_client_close_mt(l_node_client);
            DAP_DELETE(l_remote_node_info);

            DAP_DELETE(address_tmp);
=======
        {           

>>>>>>> f4e3da9e
        }
        break;
        case CMD_ORDER:
            return s_cli_srv_stake_order(a_argc, a_argv, l_arg_index + 1, a_str_reply, l_hash_out_type);
        case CMD_DELEGATE: {
            const char *l_net_str = NULL,
                       *l_wallet_str = NULL,
                       *l_cert_str = NULL,
                       *l_value_str = NULL,
                       *l_fee_str = NULL,
                       *l_node_addr_str = NULL;
            l_arg_index++;
            dap_cli_server_cmd_find_option_val(a_argv, l_arg_index, a_argc, "-net", &l_net_str);
            if (!l_net_str) {
                dap_cli_server_cmd_set_reply_text(a_str_reply, "Command 'delegate' requires parameter -net");
                return -3;
            }
            dap_chain_net_t *l_net = dap_chain_net_by_name(l_net_str);
            if (!l_net) {
                dap_cli_server_cmd_set_reply_text(a_str_reply, "Network %s not found", l_net_str);
                return -4;
            }
            dap_cli_server_cmd_find_option_val(a_argv, l_arg_index, a_argc, "-wallet", &l_wallet_str);
            if (!l_wallet_str) {
                dap_cli_server_cmd_set_reply_text(a_str_reply, "Command 'delegate' requires parameter -wallet");
                return -17;
            }
            dap_chain_wallet_t *l_wallet = dap_chain_wallet_open(l_wallet_str, dap_chain_wallet_get_path(g_config));
            if (!l_wallet) {
                dap_cli_server_cmd_set_reply_text(a_str_reply, "Specified wallet not found");
                return -18;
            }
            dap_cli_server_cmd_find_option_val(a_argv, l_arg_index, a_argc, "-cert", &l_cert_str);
            if (!l_cert_str) {
                dap_cli_server_cmd_set_reply_text(a_str_reply, "Command 'delegate' requires parameter -cert");
                return -13;
            }
            dap_cert_t *l_signing_cert = dap_cert_find_by_name(l_cert_str);
            if (!l_signing_cert) {
                dap_cli_server_cmd_set_reply_text(a_str_reply, "Specified certificate not found");
                return -19;
            }
            dap_chain_addr_t l_signing_addr;
            if (dap_chain_addr_fill_from_key(&l_signing_addr, l_signing_cert->enc_key, l_net->pub.id)) {
                dap_cli_server_cmd_set_reply_text(a_str_reply, "Specified certificate is wrong");
                return -20;
            }
            if (dap_chain_net_srv_stake_key_delegated(&l_signing_addr)) {
                dap_cli_server_cmd_set_reply_text(a_str_reply, "Specified certificate is already delegated");
                return -21;
            }
            dap_cli_server_cmd_find_option_val(a_argv, l_arg_index, a_argc, "-value", &l_value_str);
            if (!l_value_str) {
                dap_cli_server_cmd_set_reply_text(a_str_reply, "Command 'delegate' requires parameter -value");
                return -9;
            }
            uint256_t l_value = dap_chain_balance_scan(l_value_str);
            if (IS_ZERO_256(l_value)) {
                dap_cli_server_cmd_set_reply_text(a_str_reply, "Unrecognized number in '-value' param");
                return -10;
            }
            if (compare256(l_value, s_srv_stake->delegate_allowed_min) == -1) {
                char *l_coin_str = dap_chain_balance_to_coins(l_value);
                char *l_value_min_str = dap_chain_balance_print(s_srv_stake->delegate_allowed_min);
                char *l_coin_min_str = dap_chain_balance_to_coins(s_srv_stake->delegate_allowed_min);
                dap_cli_server_cmd_set_reply_text(a_str_reply, "Number in '-value' param %s(%s) is lower than minimum allowed value %s(%s)",
                                                  l_coin_str, l_value_str, l_coin_min_str, l_value_min_str);
                DAP_DELETE(l_coin_str);
                DAP_DELETE(l_value_min_str);
                DAP_DELETE(l_coin_min_str);
                return -11;
            }
            dap_chain_node_addr_t l_node_addr;
            dap_cli_server_cmd_find_option_val(a_argv, l_arg_index, a_argc, "-node_addr", &l_node_addr_str);
            if (l_node_addr_str) {
                if (dap_chain_node_addr_from_str(&l_node_addr, l_node_addr_str)) {
                    dap_cli_server_cmd_set_reply_text(a_str_reply, "Unrecognized node addr %s", l_node_addr_str);
                    return -14;
                }
            } else
                l_node_addr.uint64 = dap_chain_net_get_cur_addr_int(l_net);
            dap_cli_server_cmd_find_option_val(a_argv, l_arg_index, a_argc, "-fee", &l_fee_str);
            if (!l_fee_str) {
                dap_cli_server_cmd_set_reply_text(a_str_reply, "Command 'delegate' requires parameter -fee");
                return -15;
            }
            uint256_t l_fee = dap_chain_balance_scan(l_fee_str);
            if (IS_ZERO_256(l_fee)) {
                dap_cli_server_cmd_set_reply_text(a_str_reply, "Unrecognized number in '-fee' param");
                return -16;
            }

            // Create conditional transaction
            int ret_val = 0;
            if((ret_val = dap_chain_net_srv_stake_verify_key_and_node(&l_signing_addr, &l_node_addr)) != 0){
                if (ret_val == -101){
                    dap_cli_server_cmd_set_reply_text(a_str_reply, "Key %s already active for node %s", dap_chain_addr_to_str(&l_signing_addr), dap_chain_node_addr_to_hash_str(&l_node_addr));
                    return ret_val;
                } else if (ret_val == -102){
                    dap_cli_server_cmd_set_reply_text(a_str_reply, "Node %s already have active key.", dap_chain_node_addr_to_hash_str(&l_node_addr));
                    return ret_val;
                }else{
                    dap_cli_server_cmd_set_reply_text(a_str_reply, "Key and node verification error");
                    return ret_val;
                }

            }

            dap_chain_datum_tx_t *l_tx = s_stake_tx_create(l_net, l_wallet, l_value, l_fee, &l_signing_addr, &l_node_addr);
            dap_chain_wallet_close(l_wallet);
            if (!l_tx || !s_stake_tx_put(l_tx, l_net)) {
                dap_cli_server_cmd_set_reply_text(a_str_reply, "Stake transaction error");
                return -12;
            }
            dap_hash_fast_t l_tx_hash;
            dap_hash_fast(l_tx, dap_chain_datum_tx_get_size(l_tx), &l_tx_hash);
            DAP_DELETE(l_tx);
            char *l_tx_hash_str = dap_hash_fast_to_str_new(&l_tx_hash);
            dap_cli_server_cmd_set_reply_text(a_str_reply, "SAVE TO TAKE ===>>> Stake transaction %s has done", l_tx_hash_str);
            DAP_DELETE(l_tx_hash_str);
        } break;
        case CMD_APPROVE: {
            const char *l_net_str = NULL, *l_tx_hash_str = NULL, *l_cert_str = NULL;
            l_arg_index++;
            dap_cli_server_cmd_find_option_val(a_argv, l_arg_index, a_argc, "-net", &l_net_str);
            if (!l_net_str) {
                dap_cli_server_cmd_set_reply_text(a_str_reply, "Command 'approve' requires parameter -net");
                return -3;
            }
            dap_chain_net_t *l_net = dap_chain_net_by_name(l_net_str);
            if (!l_net) {
                dap_cli_server_cmd_set_reply_text(a_str_reply, "Network %s not found", l_net_str);
                return -4;
            }
            dap_cli_server_cmd_find_option_val(a_argv, l_arg_index, a_argc, "-poa_cert", &l_cert_str);
            if (!l_cert_str) {
                dap_cli_server_cmd_set_reply_text(a_str_reply, "Command 'approve' requires parameter -poa_cert");
                return -17;
            }
            dap_cert_t *l_cert = dap_cert_find_by_name(l_cert_str);
            if (!l_cert) {
                dap_cli_server_cmd_set_reply_text(a_str_reply, "Specified certificate not found");
                return -18;
            }
            if (!s_srv_stake_is_poa_cert(l_net, l_cert->enc_key)) {
                dap_cli_server_cmd_set_reply_text(a_str_reply, "Specified certificate is not PoA root one");
                return -21;
            }
            dap_cli_server_cmd_find_option_val(a_argv, l_arg_index, a_argc, "-tx", &l_tx_hash_str);
            if (!l_tx_hash_str) {
                dap_cli_server_cmd_set_reply_text(a_str_reply, "Command 'approve' requires parameter -tx");
                return -13;
            }
            dap_chain_hash_fast_t l_tx_hash = {};
            if (dap_chain_hash_fast_from_str(l_tx_hash_str, &l_tx_hash)) {
                dap_cli_server_cmd_set_reply_text(a_str_reply, "Invalid transaction hash format");
                return -14;
            }
            dap_chain_datum_decree_t *l_decree = dap_chain_net_srv_stake_decree_approve(l_net, &l_tx_hash, l_cert);
            char *l_decree_hash_str = NULL;
            if (!l_decree || !(l_decree_hash_str = s_stake_decree_put(l_decree, l_net))) {
                dap_cli_server_cmd_set_reply_text(a_str_reply, "Approve decree error");
                return -12;
            }
            DAP_DELETE(l_decree);
            dap_cli_server_cmd_set_reply_text(a_str_reply, "Approve decree %s successfully created",
                                              l_decree_hash_str);
            DAP_DELETE(l_decree_hash_str);
        } break;
        case CMD_LIST: {
            l_arg_index++;            
            if (dap_cli_server_cmd_find_option_val(a_argv, l_arg_index, a_argc, "keys", NULL)) {
                const char *l_net_str = NULL,
                           *l_cert_str = NULL;
                l_arg_index++;
                dap_cli_server_cmd_find_option_val(a_argv, l_arg_index, a_argc, "-net", &l_net_str);
                if (!l_net_str) {
                    dap_cli_server_cmd_set_reply_text(a_str_reply, "Command 'list keys' requires parameter -net");
                    return -3;
                }
                dap_chain_net_t *l_net = dap_chain_net_by_name(l_net_str);
                if (!l_net) {
                    dap_cli_server_cmd_set_reply_text(a_str_reply, "Network %s not found", l_net_str);
                    return -4;
                }
                dap_chain_net_srv_stake_item_t *l_stake = NULL, *l_tmp;
                dap_cli_server_cmd_find_option_val(a_argv, l_arg_index, a_argc, "-cert", &l_cert_str);
                if (l_cert_str) {
                    dap_cert_t *l_cert = dap_cert_find_by_name(l_cert_str);
                    if (!l_cert) {
                        dap_cli_server_cmd_set_reply_text(a_str_reply, "Specified certificate not found");
                        return -18;
                    }
                    dap_chain_addr_t l_signing_addr;
                    if (dap_chain_addr_fill_from_key(&l_signing_addr, l_cert->enc_key, l_net->pub.id)) {
                        dap_cli_server_cmd_set_reply_text(a_str_reply, "Specified certificate is wrong");
                        return -20;
                    }
                    HASH_FIND(hh, s_srv_stake->itemlist, &l_signing_addr, sizeof(dap_chain_addr_t), l_stake);
                    if (!l_stake) {
                        dap_cli_server_cmd_set_reply_text(a_str_reply, "Specified certificate isn't delegated or it's delegating isn't approved");
                        return -21;
                    }
                }
                dap_string_t *l_reply_str = dap_string_new("");
                if (l_stake)
                    s_srv_stake_print(l_stake, l_reply_str);
                else
                    HASH_ITER(hh, s_srv_stake->itemlist, l_stake, l_tmp) {
                        if (l_stake->net->pub.id.uint64 != l_net->pub.id.uint64) {
                            continue;
                        }
                        s_srv_stake_print(l_stake, l_reply_str);
                    }
                if (!HASH_CNT(hh, s_srv_stake->itemlist)) {
                    dap_string_append(l_reply_str, "No keys found\n");
                }
                char *l_delegate_min_str = dap_chain_balance_to_coins(s_srv_stake->delegate_allowed_min);
                char l_delegated_ticker[DAP_CHAIN_TICKER_SIZE_MAX];
                dap_chain_datum_token_get_delegated_ticker(l_delegated_ticker, l_net->pub.native_ticker);
                dap_string_append_printf(l_reply_str, "Minimum value for key delegating: %s %s",
                                         l_delegate_min_str, l_delegated_ticker);
                DAP_DELETE(l_delegate_min_str);
                *a_str_reply = dap_string_free(l_reply_str, false);
            } else if (dap_cli_server_cmd_find_option_val(a_argv, l_arg_index, a_argc, "tx", NULL)) {
                const char *l_net_str = NULL;
                l_arg_index++;
                dap_cli_server_cmd_find_option_val(a_argv, l_arg_index, a_argc, "-net", &l_net_str);
                if (!l_net_str) {
                    dap_cli_server_cmd_set_reply_text(a_str_reply, "Command 'list tx' requires parameter -net");
                    return -3;
                }
                dap_chain_net_t *l_net = dap_chain_net_by_name(l_net_str);
                if (!l_net) {
                    dap_cli_server_cmd_set_reply_text(a_str_reply, "Network %s not found", l_net_str);
                    return -4;
                }
                struct get_tx_cond_pos_del_from_tx * l_args = DAP_NEW_Z(struct get_tx_cond_pos_del_from_tx);
                dap_string_t * l_str_tmp = dap_string_new(NULL);
                dap_hash_fast_t l_datum_hash;
                dap_chain_datum_tx_t *l_datum_tx = NULL;
                dap_chain_tx_out_cond_t *l_tx_out_cond = NULL;
                int l_out_idx_tmp = 0;
                char *l_hash_str = NULL;
                char *spaces = {"--------------------------------------------------------------------------------------------------------------------"};
                char *l_signing_addr_str = NULL;
                char *l_balance = NULL;
                char *l_coins = NULL;
                char *l_pkey_hash_str = NULL;
                char* l_node_address_text_block = NULL;
                dap_chain_net_get_tx_all(l_net,TX_SEARCH_TYPE_NET,s_get_tx_filter_callback, l_args);
                l_args->ret = dap_list_sort(l_args->ret, callback_compare_tx_list);
                for(dap_list_t *tx = l_args->ret; tx; tx = tx->next)
                {
                    l_datum_tx = (dap_chain_datum_tx_t*)tx->data;
                    dap_time_t l_ts_create = (dap_time_t)l_datum_tx->header.ts_created;
                    char buf[50] = {[0]='\0'};
                    dap_hash_fast(l_datum_tx, dap_chain_datum_tx_get_size(l_datum_tx), &l_datum_hash);
                    l_tx_out_cond = dap_chain_datum_tx_out_cond_get(l_datum_tx, DAP_CHAIN_TX_OUT_COND_SUBTYPE_SRV_STAKE_POS_DELEGATE,
                                                                                     &l_out_idx_tmp);
                    l_hash_str = dap_chain_hash_fast_to_str_new(&l_datum_hash);                    
                    dap_string_append_printf(l_str_tmp,"%s \n",spaces);
                    dap_string_append_printf(l_str_tmp,"%s \n",dap_ctime_r(&l_ts_create, buf));
                    dap_string_append_printf(l_str_tmp,"tx_hash:\t%s \n",l_hash_str);

                    l_signing_addr_str = dap_chain_addr_to_str(&l_tx_out_cond->subtype.srv_stake_pos_delegate.signing_addr);
                    l_pkey_hash_str = dap_chain_hash_fast_to_str_new(&l_tx_out_cond->subtype.srv_stake_pos_delegate.signing_addr.data.hash_fast);
                    l_coins = dap_chain_balance_to_coins(l_tx_out_cond->header.value);
                    l_balance = dap_chain_balance_print(l_tx_out_cond->header.value);
                    char *l_pkey_hash_str = dap_chain_hash_fast_to_str_new(&l_tx_out_cond->subtype.srv_stake_pos_delegate.signing_addr.data.hash_fast);

                    dap_string_append_printf(l_str_tmp,"signing_addr:\t%s \n",l_signing_addr_str);
                    dap_string_append_printf(l_str_tmp,"signing_hash:\t%s \n",l_pkey_hash_str);
                    l_node_address_text_block = dap_strdup_printf("node_address:\t" NODE_ADDR_FP_STR,NODE_ADDR_FP_ARGS_S(l_tx_out_cond->subtype.srv_stake_pos_delegate.signer_node_addr));
                    dap_string_append_printf(l_str_tmp,"%s \n",l_node_address_text_block);
                    dap_string_append_printf(l_str_tmp,"value:\t\t%s (%s) \n",l_coins,l_balance);

                    DAP_DELETE(l_node_address_text_block);
                    DAP_DELETE(l_signing_addr_str);
                    DAP_DELETE(l_pkey_hash_str);
                    DAP_DELETE(l_balance);
                    DAP_DELETE(l_hash_str);
                    DAP_DEL_Z(l_coins);
                }

                dap_cli_server_cmd_set_reply_text(a_str_reply, "%s", l_str_tmp->str);
                dap_string_free(l_str_tmp, true);
               DAP_DELETE(l_args);
            } else {
                dap_cli_server_cmd_set_reply_text(a_str_reply, "Subcommand '%s' not recognized", a_argv[l_arg_index]);
                return -2;
            }
        } break;
        case CMD_INVALIDATE: {
            const char *l_net_str = NULL,
                       *l_wallet_str = NULL,
                       *l_fee_str = NULL,
                       *l_tx_hash_str = NULL,
                       *l_cert_str = NULL,
                       *l_poa_cert_str = NULL,
                       *l_signing_pkey_hash_str = NULL,
                       *l_signing_pkey_type_str = NULL;
            l_arg_index++;
            dap_cli_server_cmd_find_option_val(a_argv, l_arg_index, a_argc, "-net", &l_net_str);
            if (!l_net_str) {
                dap_cli_server_cmd_set_reply_text(a_str_reply, "Command 'invalidate' requires parameter -net");
                return -3;
            }
            dap_chain_net_t *l_net = dap_chain_net_by_name(l_net_str);
            if (!l_net) {
                dap_cli_server_cmd_set_reply_text(a_str_reply, "Network %s not found", l_net_str);
                return -4;
            }
            uint256_t l_fee;
            dap_cli_server_cmd_find_option_val(a_argv, l_arg_index, a_argc, "-wallet", &l_wallet_str);
            if (!l_wallet_str) {
                dap_cli_server_cmd_find_option_val(a_argv, l_arg_index, a_argc, "-poa_cert", &l_poa_cert_str);
                if (!l_poa_cert_str) {
                    dap_cli_server_cmd_set_reply_text(a_str_reply, "Command 'invalidate' requires parameter -wallet or -poa_cert");
                    return -17;
                }
            } else {
                dap_cli_server_cmd_find_option_val(a_argv, l_arg_index, a_argc, "-fee", &l_fee_str);
                if (!l_fee_str) {
                    dap_cli_server_cmd_set_reply_text(a_str_reply, "Command 'delegate' requires parameter -fee");
                    return -5;
                }
                l_fee = dap_chain_balance_scan(l_fee_str);
                if (IS_ZERO_256(l_fee)) {
                    dap_cli_server_cmd_set_reply_text(a_str_reply, "Unrecognized number in '-fee' param");
                    return -6;
                }
            }
            dap_cli_server_cmd_find_option_val(a_argv, l_arg_index, a_argc, "-tx", &l_tx_hash_str);
            if (!l_tx_hash_str) {
                dap_cli_server_cmd_find_option_val(a_argv, l_arg_index, a_argc, "-cert", &l_cert_str);
                if (!l_cert_str) {
                    dap_cli_server_cmd_find_option_val(a_argv, l_arg_index, a_argc, "-signing_pkey_hash", &l_signing_pkey_hash_str);
                    if (!l_signing_pkey_hash_str) {
                        dap_cli_server_cmd_set_reply_text(a_str_reply, "Command 'invalidate' requires parameter -tx or -cert or -signing_pkey_hash");
                        return -13;
                    }
                    dap_cli_server_cmd_find_option_val(a_argv, l_arg_index, a_argc, "-signing_pkey_type", &l_signing_pkey_type_str);
                    if (!l_signing_pkey_type_str) {
                        dap_cli_server_cmd_set_reply_text(a_str_reply, "Command 'invalidate' requires parameter -signing_pkey_type");
                        return -14;
                    }
                    if (dap_sign_type_from_str(l_signing_pkey_type_str).type == SIG_TYPE_NULL) {
                        dap_cli_server_cmd_set_reply_text(a_str_reply, "Invalid signing_pkey_type %s", l_signing_pkey_type_str);
                        return -15;
                    }
                }
            }

            dap_hash_fast_t *l_final_tx_hash = NULL;
            if (l_tx_hash_str) {
                dap_hash_fast_t l_tx_hash = {};
                dap_chain_hash_fast_from_str(l_tx_hash_str, &l_tx_hash);
                l_final_tx_hash = dap_chain_ledger_get_final_chain_tx_hash(l_net->pub.ledger, DAP_CHAIN_TX_OUT_COND_SUBTYPE_SRV_STAKE_POS_DELEGATE, &l_tx_hash);
                if (!l_final_tx_hash) {
                    dap_cli_server_cmd_set_reply_text(a_str_reply, "Transaction %s is not found or already used", l_tx_hash_str);
                    return -20;
                }
            } else {
                dap_chain_addr_t l_signing_addr;
                if (l_cert_str) {
                    dap_cert_t *l_cert = dap_cert_find_by_name(l_cert_str);
                    if (!l_cert) {
                        dap_cli_server_cmd_set_reply_text(a_str_reply, "Specified certificate not found");
                        return -18;
                    }
                    if (dap_chain_addr_fill_from_key(&l_signing_addr, l_cert->enc_key, l_net->pub.id)) {
                        dap_cli_server_cmd_set_reply_text(a_str_reply, "Specified certificate is wrong");
                        return -22;
                    }
                } else {
                    dap_hash_fast_t l_pkey_hash = {};
                    if (dap_chain_hash_fast_from_str(l_tx_hash_str, &l_pkey_hash)) {
                        dap_cli_server_cmd_set_reply_text(a_str_reply, "Invalid pkey hash format");
                        return -23;
                    }
                    dap_chain_addr_fill(&l_signing_addr, dap_sign_type_from_str(l_signing_pkey_type_str), &l_pkey_hash, l_net->pub.id);
                }
                dap_chain_net_srv_stake_item_t *l_stake;
                HASH_FIND(hh, s_srv_stake->itemlist, &l_signing_addr, sizeof(dap_chain_addr_t), l_stake);
                if (!l_stake) {
                    dap_cli_server_cmd_set_reply_text(a_str_reply, "Specified certificate/pkey hash is not delegated nor this delegating is approved."
                                                                   " Try to invalidate with tx hash instead");
                    return -24;
                }
                l_final_tx_hash = &l_stake->tx_hash;
            }
            if (l_wallet_str) {
                dap_chain_wallet_t *l_wallet = dap_chain_wallet_open(l_wallet_str, dap_chain_wallet_get_path(g_config));
                if (!l_wallet) {
                    dap_cli_server_cmd_set_reply_text(a_str_reply, "Specified wallet not found");
                    return -18;
                }
                dap_chain_datum_tx_t *l_tx = s_stake_tx_invalidate(l_net, l_final_tx_hash, l_fee, dap_chain_wallet_get_key(l_wallet, 0));
                dap_chain_wallet_close(l_wallet);
                char *l_decree_hash_str = NULL;
                if (l_tx && (l_decree_hash_str = s_stake_tx_put(l_tx, l_net))) {
                    dap_cli_server_cmd_set_reply_text(a_str_reply, "All m-tokens successfully returned to "
                                                                   "owner. Returning tx hash %s.", l_decree_hash_str);
                    DAP_DELETE(l_decree_hash_str);
                    DAP_DELETE(l_tx);
                } else {
                    char *l_final_tx_hash_str = dap_chain_hash_fast_to_str_new(l_final_tx_hash);
                    dap_cli_server_cmd_set_reply_text(a_str_reply, "Can't invalidate transaction %s, examine log files for details", l_final_tx_hash_str);
                    DAP_DELETE(l_final_tx_hash_str);
                    DAP_DELETE(l_tx);
                    return -21;
                }
            } else {
                dap_cert_t *l_poa_cert = dap_cert_find_by_name(l_poa_cert_str);
                if (!l_poa_cert) {
                    dap_cli_server_cmd_set_reply_text(a_str_reply, "Specified certificate not found");
                    return -25;
                }
                if (!s_srv_stake_is_poa_cert(l_net, l_poa_cert->enc_key)) {
                    dap_cli_server_cmd_set_reply_text(a_str_reply, "Specified certificate is not PoA root one");
                    return -26;
                }
                dap_chain_datum_decree_t *l_decree = s_stake_decree_invalidate(l_net, l_final_tx_hash, l_poa_cert);
                char *l_decree_hash_str = NULL;
                if (l_decree && (l_decree_hash_str = s_stake_decree_put(l_decree, l_net))) {
                    dap_cli_server_cmd_set_reply_text(a_str_reply, "Specified delageted key invalidated. "
                                                                   "Created key invalidation decree %s."
                                                                   "Try to execute this command with -wallet to return m-tokens to owner", l_decree_hash_str);
                    DAP_DELETE(l_decree);
                    DAP_DELETE(l_decree_hash_str);
                } else {
                    char *l_final_tx_hash_str = dap_chain_hash_fast_to_str_new(l_final_tx_hash);
                    dap_cli_server_cmd_set_reply_text(a_str_reply, "Can't invalidate transaction %s, examine log files for details", l_final_tx_hash_str);
                    DAP_DELETE(l_final_tx_hash_str);
                    DAP_DELETE(l_decree);
                    return -21;
                }
            }
        } break;
        case CMD_MIN_VALUE: {
            const char *l_net_str = NULL,
                       *l_cert_str = NULL,
                       *l_value_str = NULL;
            l_arg_index++;
            dap_cli_server_cmd_find_option_val(a_argv, l_arg_index, a_argc, "-net", &l_net_str);
            if (!l_net_str) {
                dap_cli_server_cmd_set_reply_text(a_str_reply, "Command 'min_value' requires parameter -net");
                return -3;
            }
            dap_chain_net_t *l_net = dap_chain_net_by_name(l_net_str);
            if (!l_net) {
                dap_cli_server_cmd_set_reply_text(a_str_reply, "Network %s not found", l_net_str);
                return -4;
            }

            dap_cli_server_cmd_find_option_val(a_argv, l_arg_index, a_argc, "-cert", &l_cert_str);
            if (!l_cert_str) {
                dap_cli_server_cmd_set_reply_text(a_str_reply, "Command 'min_value' requires parameter -cert");
                return -3;
            }
            dap_cert_t *l_poa_cert = dap_cert_find_by_name(l_cert_str);
            if (!l_poa_cert) {
                dap_cli_server_cmd_set_reply_text(a_str_reply, "Specified certificate not found");
                return -25;
            }
            if (!s_srv_stake_is_poa_cert(l_net, l_poa_cert->enc_key)) {
                dap_cli_server_cmd_set_reply_text(a_str_reply, "Specified certificate is not PoA root one");
                return -26;
            }

            dap_cli_server_cmd_find_option_val(a_argv, l_arg_index, a_argc, "-value", &l_value_str);
            if (!l_value_str) {
                dap_cli_server_cmd_set_reply_text(a_str_reply, "Command 'min_value' requires parameter -value");
                return -9;
            }
            uint256_t l_value = dap_chain_balance_scan(l_value_str);
            if (IS_ZERO_256(l_value)) {
                dap_cli_server_cmd_set_reply_text(a_str_reply, "Unrecognized number in '-value' param");
                return -10;
            }

            dap_chain_datum_decree_t *l_decree = s_stake_decree_set_min_stake(l_net, l_value, l_poa_cert);
            char *l_decree_hash_str = NULL;
            if (l_decree && (l_decree_hash_str = s_stake_decree_put(l_decree, l_net))) {
                dap_cli_server_cmd_set_reply_text(a_str_reply, "Minimum stake value has been set."
                                                                " Decree hash %s", l_decree_hash_str);
                DAP_DELETE(l_decree);
                DAP_DELETE(l_decree_hash_str);
            } else {
                dap_cli_server_cmd_set_reply_text(a_str_reply, "Minimum stake value setting failed");
                DAP_DEL_Z(l_decree);
                return -21;
            }
        } break;        
        default: {
            dap_cli_server_cmd_set_reply_text(a_str_reply, "Command %s not recognized", a_argv[l_arg_index]);
            return -1;
        }
    }
    return 0;
}

bool dap_chain_net_srv_stake_get_fee_validators(dap_chain_net_t *a_net,
                                                uint256_t *a_max_fee, uint256_t *a_average_fee, uint256_t *a_min_fee) {
    if (!a_net)
        return false;
    char * l_gdb_group_str = dap_chain_net_srv_order_get_gdb_group(a_net);
    size_t l_orders_count = 0;
    dap_global_db_obj_t * l_orders = dap_global_db_get_all_sync(l_gdb_group_str, &l_orders_count);
    uint256_t l_max = {0};
    uint256_t l_min = {0};
    uint256_t l_average = {0};
    uint64_t l_order_fee_count = 0;
    for (size_t i = 0; i < l_orders_count; i++) {
        dap_chain_net_srv_order_t *l_order = (dap_chain_net_srv_order_t *)l_orders[i].value;
        if (l_order->srv_uid.uint64 != DAP_CHAIN_NET_SRV_STAKE_POS_DELEGATE_ID)
            continue;
        if (l_orders_count == 0) {
            l_min = l_order->price;
            l_max = l_order->price;
        }
        l_order_fee_count++;
        uint256_t t = {0};
        SUM_256_256(l_order->price, l_average, &t);
        l_average = t;
        int res = compare256(l_min, l_order->price);
        if (res == 1) {
            l_min = l_order->price;
        }
        res = compare256(l_max, l_order->price);
        if (res == -1) {
            l_max = l_order->price;
        }
    }
    uint256_t t = {0};
    if (!IS_ZERO_256(l_average)) DIV_256(l_average, dap_chain_uint256_from(l_order_fee_count), &t);
    dap_global_db_objs_delete(l_orders, l_orders_count);
    DAP_DELETE( l_gdb_group_str);
    if (a_min_fee)
        *a_min_fee = l_min;
    if (a_average_fee)
        *a_average_fee = l_average;
    if (a_max_fee)
        *a_max_fee = l_max;
    return true;
}

void dap_chain_net_srv_stake_get_fee_validators_str(dap_chain_net_t *a_net, dap_string_t *a_string_ret)
{
    if (!a_net || !a_string_ret)
        return;
    uint256_t l_min = {0};
    uint256_t l_average = {0};
    uint256_t  l_max = {0};
    dap_chain_net_srv_stake_get_fee_validators(a_net, &l_max, &l_average, &l_min);
    const char *l_native_token  =  a_net->pub.native_ticker;
    char *l_min_balance = dap_chain_balance_print(l_min);
    char *l_min_coins = dap_chain_balance_to_coins(l_min);
    char *l_max_balance = dap_chain_balance_print(l_max);
    char *l_max_coins = dap_chain_balance_to_coins(l_max);
    char *l_average_balance = dap_chain_balance_print(l_average);
    char *l_average_coins = dap_chain_balance_to_coins(l_average);
    dap_string_append_printf(a_string_ret, "Validator fee: \n"
                                           "\t MIN: %s (%s) %s\n"
                                           "\t MAX: %s (%s) %s\n"
                                           "\t Average: %s (%s) %s \n", l_min_coins, l_min_balance, l_native_token,
                                           l_max_coins, l_max_balance, l_native_token,
                                           l_average_coins, l_average_balance, l_native_token);
    DAP_DELETE(l_min_balance);
    DAP_DELETE(l_min_coins);
    DAP_DELETE(l_max_balance);
    DAP_DELETE(l_max_coins);
    DAP_DELETE(l_average_balance);
    DAP_DELETE(l_average_coins);
}

static void s_cache_data(dap_ledger_t *a_ledger, dap_chain_datum_tx_t *a_tx, dap_chain_addr_t *a_signing_addr)
{
    if (!dap_chain_ledger_cache_enabled(a_ledger))
        return;
    dap_chain_net_srv_stake_cache_data_t l_cache_data;
    dap_hash_fast(a_tx, dap_chain_datum_tx_get_size(a_tx), &l_cache_data.tx_hash);
    l_cache_data.signing_addr = *a_signing_addr;
    char *l_data_key = dap_chain_hash_fast_to_str_new(&l_cache_data.tx_hash);
    char *l_gdb_group = dap_chain_ledger_get_gdb_group(a_ledger, DAP_CHAIN_NET_SRV_STAKE_POS_DELEGATE_GDB_GROUP);
    if (dap_global_db_set(l_gdb_group, l_data_key, &l_cache_data, sizeof(l_cache_data), true, NULL, NULL))
        log_it(L_WARNING, "Stake service cache mismatch");
    DAP_DELETE(l_data_key);
}<|MERGE_RESOLUTION|>--- conflicted
+++ resolved
@@ -1236,7 +1236,6 @@
 
     switch (l_cmd_num) {
         case CMD_test:
-<<<<<<< HEAD
         {
             const char *chain = NULL;
             const char * l_netst = NULL;
@@ -1367,11 +1366,8 @@
             dap_chain_node_client_close_mt(l_node_client);
             DAP_DELETE(l_remote_node_info);
 
-            DAP_DELETE(address_tmp);
-=======
-        {           
-
->>>>>>> f4e3da9e
+            DAP_DELETE(address_tmp);                  
+
         }
         break;
         case CMD_ORDER:
