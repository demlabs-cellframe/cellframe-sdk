/*
 * Authors:
 * Roman Khlopkov <roman.khlopkov@demlabs.net>
 * DeM Labs Inc.   https://demlabs.net
 * DeM Labs Open source community https://gitlab.demlabs.net
 * Copyright  (c) 2017-2020
 * All rights reserved.

 This file is part of DAP (Deus Applications Prototypes) the open source project

    DAP (Deus Applicaions Prototypes) is free software: you can redistribute it and/or modify
    it under the terms of the GNU General Public License as published by
    the Free Software Foundation, either version 3 of the License, or
    (at your option) any later version.

    DAP is distributed in the hope that it will be useful,
    but WITHOUT ANY WARRANTY; without even the implied warranty of
    MERCHANTABILITY or FITNESS FOR A PARTICULAR PURPOSE.  See the
    GNU General Public License for more details.

    You should have received a copy of the GNU General Public License
    along with any DAP based project.  If not, see <http://www.gnu.org/licenses/>.
*/

#include <math.h>
#include "dap_chain_node_cli.h"
#include "dap_config.h"
#include "dap_string.h"
#include "dap_list.h"
#include "dap_enc_base58.h"
#include "dap_chain_common.h"
#include "dap_chain_mempool.h"
#include "dap_chain_net_tx.h"
#include "dap_chain_net_srv.h"
#include "dap_chain_cs_block_poa.h"
#include "dap_chain_cs_dag_poa.h"
#include "dap_chain_net_srv_stake_pos_delegate.h"

#define LOG_TAG "dap_chain_net_srv_stake"

#define DAP_CHAIN_NET_SRV_STAKE_POS_DELEGATE_GDB_GROUP "delegate_keys"

static int s_cli_srv_stake(int a_argc, char **a_argv, char **a_str_reply);

static bool s_stake_verificator_callback(dap_ledger_t * a_ledger,dap_hash_fast_t *a_tx_out_hash, dap_chain_tx_out_cond_t *a_cond,
                                                      dap_chain_datum_tx_t *a_tx_in, bool a_owner);
static void s_cache_data();
static void s_stake_updater_callback(dap_ledger_t *a_ledger, dap_chain_datum_tx_t *a_tx, dap_chain_tx_out_cond_t *a_cond);

static dap_chain_net_srv_stake_t *s_srv_stake = NULL;
<<<<<<< HEAD
static bool s_debug_more = false;
=======
>>>>>>> 6f18ca54
typedef struct dap_chain_net_srv_stake_cache_data
{
    uint256_t value;
    dap_chain_addr_t signing_addr;
    dap_chain_hash_fast_t tx_hash;
    dap_chain_node_addr_t node_addr;
} DAP_ALIGN_PACKED dap_chain_net_srv_stake_cache_data_t;

/**
 * @brief dap_stream_ch_vpn_init Init actions for VPN stream channel
 * @param vpn_addr Zero if only client mode. Address if the node shares its local VPN
 * @param vpn_mask Zero if only client mode. Mask if the node shares its local VPN
 * @return 0 if everything is okay, lesser then zero if errors
 */
int dap_chain_net_srv_stake_pos_delegate_init()
{
    dap_chain_ledger_verificator_add(DAP_CHAIN_TX_OUT_COND_SUBTYPE_SRV_STAKE_POS_DELEGATE, s_stake_verificator_callback, s_stake_updater_callback);
    dap_cli_server_cmd_add("srv_stake", s_cli_srv_stake, "Delegated stake service commands",
    "\t\t=== Commands for work with orders ===\n"
    "srv_stake order create -net <net_name> -value <value> -cert <priv_cert_name> \n"
        "\tCreates a new order signed with a delegated key, which declares the commission for which \n"
        "\tthe node agrees to conduct the transaction.\n"
    "srv_stake order remove -net <net_name> -order <order_hash> [-H {hex | base58(default)}]\n"
         "\tRemove order with specified hash\n"
    "srv_stake order update -net <net_name> -order <order_hash> [-H {hex | base58(default)}] -cert <priv_cert_name>  -value <value>\n"
         "\tUpdate order with specified hash\n"
    "srv_stake order list -net <net_name>\n"
         "\tGet the fee orders list within specified net name\n"
     "\t\t === Commands for work with stake delegate ===\n"
    "srv_stake delegate -cert <pub_cert_name> -net <net_name> -wallet <wallet_name> -value <datoshi> [-node_addr <node_addr>] -fee <value> \n"
         "\tDelegate public key in specified certificate with specified net name. Pay with specified value of m-tokens of native net token.\n"
    "srv_stake approve -net <net_name> -tx <transaction_hash> -poa_cert <priv_cert_name>\n"
         "\tApprove stake transaction by root node certificate within specified net name\n"
    "srv_stake transactions -net <net_name> [-cert <delegated_cert>]\n"
         "\tShow the list of requested, active and canceled stake transactions (optional delegated from addr).\n"
    "srv_stake invalidate -net <net_name> {-tx <transaction_hash> | -cert <delegated_cert> | -cert_pkey_hash <pkey_hash>}"
                            " {-wallet <wallet_name> -fee <value> | -poa_cert <cert_name>}\n"
         "\tInvalidate requested delegated stake transaction by hash or cert name or cert pkey hash within net name and"
         " return m-tokens to specified wallet (if any)\n"
    "srv_stake min_value -net <net_name> -cert <cert_name> -value <value>"
         "\tSets the minimum stake value"
    );

    s_debug_more = dap_config_get_item_bool_default(g_config,"ledger","debug_more",false);
    s_srv_stake = DAP_NEW_Z(dap_chain_net_srv_stake_t);
    s_srv_stake->delegate_allowed_min = dap_chain_coins_to_balance("1.0");

    return 0;
}

void dap_chain_net_srv_stake_pos_delegate_deinit()
{
    dap_chain_net_srv_stake_item_t *l_stake = NULL, *l_tmp;
    HASH_ITER(hh, s_srv_stake->itemlist, l_stake, l_tmp) {
        // Clang bug at this, l_stake should change at every loop cycle
        HASH_DEL(s_srv_stake->itemlist, l_stake);
        DAP_DELETE(l_stake);
    }
    DAP_DEL_Z(s_srv_stake);
}

static bool s_stake_verificator_callback(dap_ledger_t UNUSED_ARG *a_ledger, dap_hash_fast_t UNUSED_ARG *a_tx_out_hash,
                                         dap_chain_tx_out_cond_t UNUSED_ARG *a_cond, dap_chain_datum_tx_t UNUSED_ARG *a_tx_in,
                                         bool a_owner)
{
    assert(s_srv_stake);
    if (!a_owner)
        return false;
    return true;
}

static void s_stake_updater_callback(dap_ledger_t UNUSED_ARG *a_ledger, dap_chain_datum_tx_t UNUSED_ARG *a_tx, dap_chain_tx_out_cond_t *a_cond)
{
    assert(s_srv_stake);
    if (!a_cond)
        return;
    dap_chain_net_srv_stake_key_invalidate(&a_cond->subtype.srv_stake_pos_delegate.signing_addr);
}

static bool s_srv_stake_is_poa_cert(dap_chain_net_t *a_net, dap_enc_key_t *a_key)
{
    bool l_is_poa_cert = false;
    dap_pkey_t *l_pkey = dap_pkey_from_enc_key(a_key);
    for (dap_list_t *it = a_net->pub.decree->pkeys; it; it = it->next)
        if (dap_pkey_compare(l_pkey, (dap_pkey_t *)it->data)) {
            l_is_poa_cert = true;
            break;
        }
    DAP_DELETE(l_pkey);
    return l_is_poa_cert;
}

void dap_chain_net_srv_stake_key_delegate(dap_chain_net_t *a_net, dap_chain_addr_t *a_signing_addr, dap_hash_fast_t *a_stake_tx_hash,
                                          uint256_t a_value, dap_chain_node_addr_t *a_node_addr)
{
    assert(s_srv_stake);
    if (!a_signing_addr || !a_node_addr || !a_stake_tx_hash)
        return;
    dap_chain_net_srv_stake_item_t *l_stake = DAP_NEW_Z(dap_chain_net_srv_stake_item_t);
    l_stake->net = a_net;
    l_stake->node_addr = *a_node_addr;
    l_stake->signing_addr = *a_signing_addr;
    l_stake->value = a_value;
    l_stake->tx_hash = *a_stake_tx_hash;
    HASH_ADD(hh, s_srv_stake->itemlist, signing_addr, sizeof(dap_chain_addr_t), l_stake);

}

void dap_chain_net_srv_stake_key_invalidate(dap_chain_addr_t *a_signing_addr)
{
    assert(s_srv_stake);
    if (!a_signing_addr)
        return;
    dap_chain_net_srv_stake_item_t *l_stake = NULL;
    HASH_FIND(hh, s_srv_stake->itemlist, a_signing_addr, sizeof(dap_chain_addr_t), l_stake);
    if (l_stake) {
        HASH_DEL(s_srv_stake->itemlist, l_stake);
        DAP_DELETE(l_stake);
    }
}

void dap_chain_net_srv_stake_set_allowed_min_value(uint256_t a_value)
{
    assert(s_srv_stake);
    s_srv_stake->delegate_allowed_min = a_value;
}

uint256_t dap_chain_net_srv_stake_get_allowed_min_value()
{
    assert(s_srv_stake);
    return s_srv_stake->delegate_allowed_min;
}

bool dap_chain_net_srv_stake_key_delegated(dap_chain_addr_t *a_signing_addr)
{
    assert(s_srv_stake);
    if (!a_signing_addr)
        return false;

    dap_chain_net_srv_stake_item_t *l_stake = NULL;
    HASH_FIND(hh, s_srv_stake->itemlist, a_signing_addr, sizeof(dap_chain_addr_t), l_stake);
    if (l_stake) // public key delegated for this network
        return true;
    return false;
}

dap_list_t *dap_chain_net_srv_stake_get_validators()
{
    dap_list_t *l_ret = NULL;
    if (!s_srv_stake || !s_srv_stake->itemlist)
        return l_ret;
    dap_chain_net_srv_stake_item_t *l_stake, *l_tmp;
    HASH_ITER(hh, s_srv_stake->itemlist, l_stake, l_tmp)
        l_ret = dap_list_append(l_ret, DAP_DUP(l_stake));
    return l_ret;
}

bool dap_chain_net_srv_stake_check_tx_activator(dap_hash_fast_t a_tx_hash){
    dap_chain_net_srv_stake_item_t *l_stake, *l_tmp;
//    HASH_ITER(hh, s_srv_stake->itemlist, l_stake, l_tmp) {
//        if (!memcmp(&l_stake->tx_hash, &a_tx_hash, sizeof(dap_hash_fast_t))){
//            l_stake->is_active = true;
//            return true;
//        }
//    }
    return false;
}

int dap_chain_net_srv_stake_load_cache(dap_chain_net_t *a_net){
    dap_ledger_t *l_ledger = dap_chain_ledger_by_net_name(a_net->pub.name);
    char *l_gdb_group = dap_chain_ledger_get_gdb_group(l_ledger, DAP_CHAIN_NET_SRV_STAKE_POS_DELEGATE_GDB_GROUP);
    size_t l_objs_count = 0;
    dap_store_obj_t *l_store_obj = dap_global_db_get_all_raw_sync(l_gdb_group, 0, &l_objs_count);

    if(!l_objs_count || !l_store_obj)
    {
        log_it(L_WARNING, "Stake cache data not found");
        return -1;
    }

    dap_chain_net_srv_stake_item_t *l_stake;
    for(size_t i = 0; i < l_objs_count; i++){
        dap_chain_net_srv_stake_item_t *l_srv_stake = (dap_chain_net_srv_stake_item_t *)l_store_obj[i].value;
        l_stake = DAP_NEW_Z(dap_chain_net_srv_stake_item_t);
        l_stake->node_addr      = l_srv_stake->node_addr;
        l_stake->signing_addr   = l_srv_stake->signing_addr;
        l_stake->value          = l_srv_stake->value;
        l_stake->tx_hash        = l_srv_stake->tx_hash;
        HASH_ADD(hh, s_srv_stake->itemlist, signing_addr, sizeof(dap_chain_addr_t), l_stake);
    }
    dap_store_obj_free(l_store_obj, l_objs_count);

    return 0;
}

// Freeze staker's funds when delegating a key
static dap_chain_datum_tx_t *s_stake_tx_create(dap_chain_net_t * a_net, dap_chain_wallet_t *a_wallet,
                                               uint256_t a_value, uint256_t a_fee,
                                               dap_chain_addr_t *a_signing_addr, dap_chain_node_addr_t *a_node_addr)
{
    if (!a_net || !a_wallet || IS_ZERO_256(a_value) || !a_signing_addr || !a_node_addr)
        return NULL;

    const char *l_native_ticker = a_net->pub.native_ticker;
    char l_delegated_ticker[DAP_CHAIN_TICKER_SIZE_MAX];
    dap_chain_datum_token_get_delegated_ticker(l_delegated_ticker, l_native_ticker);
    dap_ledger_t *l_ledger = dap_chain_ledger_by_net_name(a_net->pub.name);
    uint256_t l_value_transfer = {}, l_fee_transfer = {}; // how many coins to transfer
    // list of transaction with 'out' items to sell
    dap_chain_addr_t *l_owner_addr = (dap_chain_addr_t *)dap_chain_wallet_get_addr(a_wallet, a_net->pub.id);
    uint256_t l_net_fee, l_fee_total = a_fee;
    dap_chain_addr_t l_net_fee_addr;
    bool l_net_fee_used = dap_chain_net_tx_get_fee(a_net->pub.id, NULL, &l_net_fee, &l_net_fee_addr);
    if (l_net_fee_used)
        SUM_256_256(l_fee_total, l_net_fee, &l_fee_total);
    dap_list_t *l_list_used_out = dap_chain_ledger_get_list_tx_outs_with_val(l_ledger, l_delegated_ticker,
                                                                             l_owner_addr, a_value, &l_value_transfer);
    if (!l_list_used_out) {
        log_it(L_WARNING, "Nothing to pay for delegate (not enough funds)");
        DAP_DELETE(l_owner_addr);
        return NULL;
    }
    dap_list_t *l_list_fee_out = dap_chain_ledger_get_list_tx_outs_with_val(l_ledger, l_native_ticker,
                                                                            l_owner_addr, l_fee_total, &l_fee_transfer);
    if (!l_list_fee_out) {
        log_it(L_WARNING, "Nothing to pay for fee (not enough funds)");
        DAP_DELETE(l_owner_addr);
        return NULL;
    }

    // create empty transaction
    dap_chain_datum_tx_t *l_tx = dap_chain_datum_tx_create();

    // add 'in' items to pay for delegate
    uint256_t l_value_to_items = dap_chain_datum_tx_add_in_item_list(&l_tx, l_list_used_out);
    dap_list_free_full(l_list_used_out, NULL);
    if (!EQUAL_256(l_value_to_items, l_value_transfer)) {
        log_it(L_ERROR, "Can't compose the transaction input");
        goto tx_fail;
    }
    // add 'in' items to delegate
    uint256_t l_value_fee_items = dap_chain_datum_tx_add_in_item_list(&l_tx, l_list_fee_out);
    dap_list_free_full(l_list_fee_out, NULL);
    if (!EQUAL_256(l_value_fee_items, l_fee_transfer)) {
        log_it(L_ERROR, "Can't compose the transaction input");
        goto tx_fail;
    }

    // add 'out_cond' & 'out_ext' items
    dap_chain_net_srv_uid_t l_uid = { .uint64 = DAP_CHAIN_NET_SRV_STAKE_POS_DELEGATE_ID };
    dap_chain_tx_out_cond_t *l_tx_out = dap_chain_datum_tx_item_out_cond_create_srv_stake(l_uid, a_value, a_signing_addr, a_node_addr);
    if (!l_tx_out) {
        log_it(L_ERROR, "Can't compose the transaction conditional output");
        goto tx_fail;
    }
    dap_chain_datum_tx_add_item(&l_tx, (const uint8_t *)l_tx_out);
    DAP_DELETE(l_tx_out);
    // coin back
    uint256_t l_value_back = {};
    SUBTRACT_256_256(l_value_transfer, a_value, &l_value_back);
    if (!IS_ZERO_256(l_value_back)) {
        if (dap_chain_datum_tx_add_out_ext_item(&l_tx, l_owner_addr, l_value_back, l_delegated_ticker) != 1) {
            log_it(L_ERROR, "Cant add coin back output");
            goto tx_fail;
        }
    }

    // add fee items
    if (l_net_fee_used) {
        if (dap_chain_datum_tx_add_out_ext_item(&l_tx, &l_net_fee_addr, l_net_fee, l_native_ticker) != 1) {
            dap_chain_datum_tx_delete(l_tx);
            return NULL;
        }
    }
    if (!IS_ZERO_256(a_fee)) {
        if (dap_chain_datum_tx_add_fee_item(&l_tx, a_fee) != 1) {
            dap_chain_datum_tx_delete(l_tx);
            return NULL;
        }
    }
    uint256_t l_fee_back = {};
    // fee coin back
    SUBTRACT_256_256(l_fee_transfer, l_fee_total, &l_fee_back);
    if(!IS_ZERO_256(l_fee_back)) {
        if(dap_chain_datum_tx_add_out_ext_item(&l_tx, l_owner_addr, l_fee_back, l_native_ticker) != 1) {
            dap_chain_datum_tx_delete(l_tx);
            return NULL;
        }
    }

    // add 'sign' item
    if(dap_chain_datum_tx_add_sign_item(&l_tx, dap_chain_wallet_get_key(a_wallet, 0)) != 1) {
        log_it(L_ERROR, "Can't add sign output");
        goto tx_fail;
    }
    DAP_DELETE(l_owner_addr);
    return l_tx;

tx_fail:
    dap_chain_datum_tx_delete(l_tx);
    DAP_DELETE(l_owner_addr);
    return NULL;
}

// Put the transaction to mempool or
static char *s_stake_tx_put(dap_chain_datum_tx_t *a_tx, dap_chain_net_t *a_net)
{
    // Put the transaction to mempool or directly to chains
    size_t l_tx_size = dap_chain_datum_tx_get_size(a_tx);
    dap_chain_datum_t *l_datum = dap_chain_datum_create(DAP_CHAIN_DATUM_TX, a_tx, l_tx_size);
    dap_chain_t *l_chain = dap_chain_net_get_default_chain_by_chain_type(a_net, CHAIN_TYPE_TX);
    if (!l_chain) {
        return NULL;
    }
    // Processing will be made according to autoprocess policy
    char *l_ret = dap_chain_mempool_datum_add(l_datum, l_chain, "hex");
    DAP_DELETE(l_datum);
    return l_ret;
}

static dap_chain_datum_decree_t *s_stake_decree_approve(dap_chain_net_t *a_net, dap_hash_fast_t *a_stake_tx_hash, dap_cert_t *a_cert)
{
    dap_ledger_t *l_ledger = dap_chain_ledger_by_net_name(a_net->pub.name);

    // add 'in' item to buy from conditional transaction
    dap_chain_datum_tx_t *l_cond_tx = dap_chain_ledger_tx_find_by_hash(l_ledger, a_stake_tx_hash);
    if (!l_cond_tx) {
        log_it(L_WARNING, "Requested conditional transaction not found");
        return NULL;
    }
    int l_prev_cond_idx = 0;
    dap_chain_tx_out_cond_t *l_tx_out_cond = dap_chain_datum_tx_out_cond_get(l_cond_tx,
                                                  DAP_CHAIN_TX_OUT_COND_SUBTYPE_SRV_STAKE_POS_DELEGATE, &l_prev_cond_idx);
    if (!l_tx_out_cond) {
        log_it(L_WARNING, "Requested conditional transaction has no required conditional output");
        return NULL;
    }
    if (dap_chain_ledger_tx_hash_is_used_out_item(l_ledger, a_stake_tx_hash, l_prev_cond_idx)) {
        log_it(L_WARNING, "Requested conditional transaction is already used out");
        return NULL;
    }
    char l_delegated_ticker[DAP_CHAIN_TICKER_SIZE_MAX];
    dap_chain_datum_token_get_delegated_ticker(l_delegated_ticker, a_net->pub.native_ticker);
    const char *l_tx_ticker = dap_chain_ledger_tx_get_token_ticker_by_hash(l_ledger, a_stake_tx_hash);
    if (dap_strcmp(l_tx_ticker, l_delegated_ticker)) {
        log_it(L_WARNING, "Requested conditional transaction have another ticker (not %s)", l_delegated_ticker);
        return NULL;
    }
    if (compare256(l_tx_out_cond->header.value, s_srv_stake->delegate_allowed_min) == -1) {
        log_it(L_WARNING, "Requested conditional transaction have not enough funds");
        return NULL;
    }

    // create approve decree
    size_t l_total_tsd_size = 0;
    dap_chain_datum_decree_t *l_decree = NULL;
    dap_list_t *l_tsd_list = NULL;
    dap_tsd_t *l_tsd = NULL;

    l_total_tsd_size += sizeof(dap_tsd_t) + sizeof(dap_hash_fast_t);
    l_tsd = DAP_NEW_Z_SIZE(dap_tsd_t, l_total_tsd_size);
    l_tsd->type = DAP_CHAIN_DATUM_DECREE_TSD_TYPE_STAKE_TX_HASH;
    l_tsd->size = sizeof(dap_hash_fast_t);
    *(dap_hash_fast_t*)(l_tsd->data) = *a_stake_tx_hash;
    l_tsd_list = dap_list_append(l_tsd_list, l_tsd);

    l_total_tsd_size += sizeof(dap_tsd_t) + sizeof(uint256_t);
    l_tsd = DAP_NEW_Z_SIZE(dap_tsd_t, l_total_tsd_size);
    l_tsd->type = DAP_CHAIN_DATUM_DECREE_TSD_TYPE_STAKE_VALUE;
    l_tsd->size = sizeof(uint256_t);
    *(uint256_t*)(l_tsd->data) = l_tx_out_cond->header.value;
    l_tsd_list = dap_list_append(l_tsd_list, l_tsd);

    l_total_tsd_size += sizeof(dap_tsd_t) + sizeof(dap_chain_addr_t);
    l_tsd = DAP_NEW_Z_SIZE(dap_tsd_t, l_total_tsd_size);
    l_tsd->type = DAP_CHAIN_DATUM_DECREE_TSD_TYPE_STAKE_SIGNING_ADDR;
    l_tsd->size = sizeof(dap_chain_addr_t);
    *(dap_chain_addr_t*)(l_tsd->data) = l_tx_out_cond->subtype.srv_stake_pos_delegate.signing_addr;
    l_tsd_list = dap_list_append(l_tsd_list, l_tsd);

    l_total_tsd_size += sizeof(dap_tsd_t) + sizeof(dap_chain_node_addr_t);
    l_tsd = DAP_NEW_Z_SIZE(dap_tsd_t, l_total_tsd_size);
    l_tsd->type = DAP_CHAIN_DATUM_DECREE_TSD_TYPE_STAKE_SIGNER_NODE_ADDR;
    l_tsd->size = sizeof(dap_chain_node_addr_t);
    *(dap_chain_node_addr_t*)(l_tsd->data) = l_tx_out_cond->subtype.srv_stake_pos_delegate.signer_node_addr;
    l_tsd_list = dap_list_append(l_tsd_list, l_tsd);

    l_decree = DAP_NEW_Z_SIZE(dap_chain_datum_decree_t, sizeof(dap_chain_datum_decree_t) + l_total_tsd_size);
    l_decree->decree_version = DAP_CHAIN_DATUM_DECREE_VERSION;
    l_decree->header.ts_created = dap_time_now();
    l_decree->header.type = DAP_CHAIN_DATUM_DECREE_TYPE_COMMON;
    l_decree->header.common_decree_params.net_id = a_net->pub.id;
    l_decree->header.common_decree_params.chain_id = dap_chain_net_get_default_chain_by_chain_type(a_net, CHAIN_TYPE_DECREE)->id;
    l_decree->header.common_decree_params.cell_id = *dap_chain_net_get_cur_cell(a_net);
    l_decree->header.sub_type = DAP_CHAIN_DATUM_DECREE_COMMON_SUBTYPE_STAKE_APPROVE;
    l_decree->header.data_size = l_total_tsd_size;
    l_decree->header.signs_size = 0;

    size_t l_data_tsd_offset = 0;
    for ( dap_list_t* l_iter=dap_list_first(l_tsd_list); l_iter; l_iter=l_iter->next){
        dap_tsd_t * l_b_tsd = (dap_tsd_t *) l_iter->data;
        size_t l_tsd_size = dap_tsd_size(l_b_tsd);
        memcpy((byte_t*)l_decree->data_n_signs + l_data_tsd_offset, l_b_tsd, l_tsd_size);
        l_data_tsd_offset += l_tsd_size;
    }
    dap_list_free_full(l_tsd_list, NULL);

    size_t l_cur_sign_offset = l_decree->header.data_size + l_decree->header.signs_size;
    size_t l_total_signs_size = l_decree->header.signs_size;

    dap_sign_t * l_sign = dap_cert_sign(a_cert,  l_decree,
       sizeof(dap_chain_datum_decree_t) + l_decree->header.data_size, 0);

    if (l_sign) {
        size_t l_sign_size = dap_sign_get_size(l_sign);
        l_decree = DAP_REALLOC(l_decree, sizeof(dap_chain_datum_decree_t) + l_cur_sign_offset + l_sign_size);
        memcpy((byte_t*)l_decree->data_n_signs + l_cur_sign_offset, l_sign, l_sign_size);
        l_total_signs_size += l_sign_size;
        l_cur_sign_offset += l_sign_size;
        l_decree->header.signs_size = l_total_signs_size;
        DAP_DELETE(l_sign);
        log_it(L_DEBUG,"<-- Signed with '%s'", a_cert->name);
    }else{
        log_it(L_ERROR, "Decree signing failed");
        DAP_DELETE(l_decree);
        return NULL;
    }

    //TODO: form decree for key delegating
    /*  Used sections
    a_stake_tx_hash
    l_tx_out_cond->header.value,
    l_tx_out_cond->subtype.srv_stake_pos_delegate.signing_addr,
    l_tx_out_cond->subtype.srv_stake_pos_delegate.signer_node_addr

    // add 'sign' items
    if(dap_chain_datum_tx_add_sign_item(&l_tx, a_cert->enc_key) != 1) {
        dap_chain_datum_tx_delete(l_tx);
        log_it( L_ERROR, "Can't add sign output");
        return NULL;
    } */

    return l_decree;
}

// Put the decree to mempool
static char *s_stake_decree_put(dap_chain_datum_decree_t *a_decree, dap_chain_net_t *a_net)
{
    // Put the transaction to mempool or directly to chains
    size_t l_decree_size = dap_chain_datum_decree_get_size(a_decree);
    dap_chain_datum_t *l_datum = dap_chain_datum_create(DAP_CHAIN_DATUM_DECREE, a_decree, l_decree_size);
    dap_chain_t *l_chain = dap_chain_net_get_chain_by_chain_type(a_net, CHAIN_TYPE_DECREE);
    if (!l_chain) {
        return NULL;
    }
    // Processing will be made according to autoprocess policy
    char *l_ret = dap_chain_mempool_datum_add(l_datum, l_chain, "hex");
    DAP_DELETE(l_datum);
    return l_ret;
}

static dap_chain_datum_tx_t *s_stake_tx_invalidate(dap_chain_net_t *a_net, dap_hash_fast_t *a_tx_hash, uint256_t a_fee, dap_enc_key_t *a_key)
{
    dap_ledger_t *l_ledger = dap_chain_ledger_by_net_name(a_net->pub.name);

    dap_chain_datum_tx_t *l_cond_tx = dap_chain_ledger_tx_find_by_hash(l_ledger, a_tx_hash);
    if (!l_cond_tx) {
        log_it(L_WARNING, "Requested conditional transaction not found");
        return NULL;
    }
    int l_prev_cond_idx = 0;
    dap_chain_tx_out_cond_t *l_tx_out_cond = dap_chain_datum_tx_out_cond_get(l_cond_tx,
                                                  DAP_CHAIN_TX_OUT_COND_SUBTYPE_SRV_STAKE_POS_DELEGATE, &l_prev_cond_idx);
    if (!l_tx_out_cond) {
        log_it(L_WARNING, "Requested conditional transaction has no required conditional output");
        return NULL;
    }
    if (dap_chain_ledger_tx_hash_is_used_out_item(l_ledger, a_tx_hash, l_prev_cond_idx)) {
        log_it(L_WARNING, "Requested conditional transaction is already used out");
        return NULL;
    }
    // Get sign item
    dap_chain_tx_sig_t *l_tx_sig = (dap_chain_tx_sig_t*) dap_chain_datum_tx_item_get(l_cond_tx, NULL,
            TX_ITEM_TYPE_SIG, NULL);
    // Get sign from sign item
    dap_sign_t *l_sign = dap_chain_datum_tx_item_sign_get_sig(l_tx_sig);
    dap_chain_addr_t l_owner_addr;
    dap_chain_addr_fill_from_sign(&l_owner_addr, l_sign, a_net->pub.id);
    dap_chain_addr_t l_wallet_addr;
    dap_chain_addr_fill_from_key(&l_wallet_addr, a_key, a_net->pub.id);
    if (!dap_chain_addr_compare(&l_owner_addr, &l_wallet_addr)) {
        log_it(L_WARNING, "Try to invalidate delegating tx with not a owner wallet");
        return NULL;
    }
    const char *l_native_ticker = a_net->pub.native_ticker;
    const char *l_delegated_ticker = dap_chain_ledger_tx_get_token_ticker_by_hash(l_ledger, a_tx_hash);
    uint256_t l_fee_transfer = {}; // how many coins to transfer
    // list of transaction with 'out' items to sell
    uint256_t l_net_fee, l_fee_total = a_fee;
    dap_chain_addr_t l_net_fee_addr;
    bool l_net_fee_used = dap_chain_net_tx_get_fee(a_net->pub.id, NULL, &l_net_fee, &l_net_fee_addr);
    if (l_net_fee_used)
        SUM_256_256(l_fee_total, l_net_fee, &l_fee_total);
    dap_list_t *l_list_fee_out = dap_chain_ledger_get_list_tx_outs_with_val(l_ledger, l_native_ticker,
                                                                            &l_owner_addr, l_fee_total, &l_fee_transfer);
    if (!l_list_fee_out) {
        log_it(L_WARNING, "Nothing to pay for fee (not enough funds)");
        return NULL;
    }

    // create empty transaction
    dap_chain_datum_tx_t *l_tx = dap_chain_datum_tx_create();

    // add 'in' item to buy from conditional transaction
    dap_chain_datum_tx_add_in_cond_item(&l_tx, a_tx_hash, l_prev_cond_idx, 0);

    // add 'out_ext' item
    if (dap_chain_datum_tx_add_out_ext_item(&l_tx, &l_owner_addr, l_tx_out_cond->header.value, l_delegated_ticker) == -1) {
        dap_chain_datum_tx_delete(l_tx);
        log_it(L_ERROR, "Cant add returning coins output");
        return NULL;
    }
    // add fee items
    if (l_net_fee_used) {
        if (dap_chain_datum_tx_add_out_ext_item(&l_tx, &l_net_fee_addr, l_net_fee, l_native_ticker) != 1) {
            dap_chain_datum_tx_delete(l_tx);
            return NULL;
        }
    }
    if (!IS_ZERO_256(a_fee)) {
        if (dap_chain_datum_tx_add_fee_item(&l_tx, a_fee) != 1) {
            dap_chain_datum_tx_delete(l_tx);
            return NULL;
        }
    }
    // fee coin back
    uint256_t l_fee_back = {};
    SUBTRACT_256_256(l_fee_transfer, l_fee_total, &l_fee_back);
    if(!IS_ZERO_256(l_fee_back)) {
        if(dap_chain_datum_tx_add_out_ext_item(&l_tx, &l_owner_addr, l_fee_back, l_native_ticker) != 1) {
            dap_chain_datum_tx_delete(l_tx);
            return NULL;
        }
    }
    // add 'sign' items
    if(dap_chain_datum_tx_add_sign_item(&l_tx, a_key) != 1) {
        dap_chain_datum_tx_delete(l_tx);
        log_it( L_ERROR, "Can't add sign output");
        return NULL;
    }
    return l_tx;
}

static dap_chain_datum_decree_t *s_stake_decree_invalidate(dap_chain_net_t *a_net, dap_hash_fast_t *a_stake_tx_hash, dap_cert_t *a_cert)
{
    dap_ledger_t *l_ledger = dap_chain_ledger_by_net_name(a_net->pub.name);

    // add 'in' item to buy from conditional transaction
    dap_chain_datum_tx_t *l_cond_tx = dap_chain_ledger_tx_find_by_hash(l_ledger, a_stake_tx_hash);
    if (!l_cond_tx) {
        log_it(L_WARNING, "Requested conditional transaction not found");
        return NULL;
    }
    int l_prev_cond_idx = 0;
    dap_chain_tx_out_cond_t *l_tx_out_cond = dap_chain_datum_tx_out_cond_get(l_cond_tx,
                                                  DAP_CHAIN_TX_OUT_COND_SUBTYPE_SRV_STAKE_POS_DELEGATE, &l_prev_cond_idx);
    if (!l_tx_out_cond) {
        log_it(L_WARNING, "Requested conditional transaction has no required conditional output");
        return NULL;
    }

    // create invalidate decree
    size_t l_total_tsd_size = 0;
    dap_chain_datum_decree_t *l_decree = NULL;
    dap_list_t *l_tsd_list = NULL;
    dap_tsd_t *l_tsd = NULL;

    l_total_tsd_size += sizeof(dap_tsd_t) + sizeof(dap_chain_addr_t);
    l_tsd = DAP_NEW_Z_SIZE(dap_tsd_t, l_total_tsd_size);
    l_tsd->type = DAP_CHAIN_DATUM_DECREE_TSD_TYPE_STAKE_SIGNING_ADDR;
    l_tsd->size = sizeof(dap_chain_addr_t);
    *(dap_chain_addr_t*)(l_tsd->data) = l_tx_out_cond->subtype.srv_stake_pos_delegate.signing_addr;
    l_tsd_list = dap_list_append(l_tsd_list, l_tsd);

    l_decree = DAP_NEW_Z_SIZE(dap_chain_datum_decree_t, sizeof(dap_chain_datum_decree_t) + l_total_tsd_size);
    l_decree->decree_version = DAP_CHAIN_DATUM_DECREE_VERSION;
    l_decree->header.ts_created = dap_time_now();
    l_decree->header.type = DAP_CHAIN_DATUM_DECREE_TYPE_COMMON;
    l_decree->header.common_decree_params.net_id = a_net->pub.id;
    l_decree->header.common_decree_params.chain_id = dap_chain_net_get_default_chain_by_chain_type(a_net, CHAIN_TYPE_DECREE)->id;
    l_decree->header.common_decree_params.cell_id = *dap_chain_net_get_cur_cell(a_net);
    l_decree->header.sub_type = DAP_CHAIN_DATUM_DECREE_COMMON_SUBTYPE_STAKE_INVALIDATE;
    l_decree->header.data_size = l_total_tsd_size;
    l_decree->header.signs_size = 0;

    size_t l_data_tsd_offset = 0;
    for ( dap_list_t* l_iter=dap_list_first(l_tsd_list); l_iter; l_iter=l_iter->next){
        dap_tsd_t * l_b_tsd = (dap_tsd_t *) l_iter->data;
        size_t l_tsd_size = dap_tsd_size(l_b_tsd);
        memcpy((byte_t*)l_decree->data_n_signs + l_data_tsd_offset, l_b_tsd, l_tsd_size);
        l_data_tsd_offset += l_tsd_size;
    }
    dap_list_free_full(l_tsd_list, NULL);

    size_t l_cur_sign_offset = l_decree->header.data_size + l_decree->header.signs_size;
    size_t l_total_signs_size = l_decree->header.signs_size;

    dap_sign_t * l_sign = dap_cert_sign(a_cert,  l_decree,
       sizeof(dap_chain_datum_decree_t) + l_decree->header.data_size, 0);

    if (l_sign) {
        size_t l_sign_size = dap_sign_get_size(l_sign);
        l_decree = DAP_REALLOC(l_decree, sizeof(dap_chain_datum_decree_t) + l_cur_sign_offset + l_sign_size);
        memcpy((byte_t*)l_decree->data_n_signs + l_cur_sign_offset, l_sign, l_sign_size);
        l_total_signs_size += l_sign_size;
        l_cur_sign_offset += l_sign_size;
        l_decree->header.signs_size = l_total_signs_size;
        DAP_DELETE(l_sign);
        log_it(L_DEBUG,"<-- Signed with '%s'", a_cert->name);
    }else{
        log_it(L_ERROR, "Decree signing failed");
        DAP_DELETE(l_decree);
        return NULL;
    }

    /*  Used sections

    l_tx_out_cond->subtype.srv_stake_pos_delegate.signing_addr,

    // add 'sign' items
    if(dap_chain_datum_tx_add_sign_item(&l_tx, a_key) != 1) {
        dap_chain_datum_tx_delete(l_tx);
        log_it( L_ERROR, "Can't add sign output");
        return NULL;
    } */
    return l_decree;
}

static dap_chain_datum_decree_t *s_stake_decree_set_min_stake(dap_chain_net_t *a_net, uint256_t a_value, dap_cert_t *a_cert)
{
    size_t l_total_tsd_size = 0;
    dap_chain_datum_decree_t *l_decree = NULL;
    dap_list_t *l_tsd_list = NULL;
    dap_tsd_t *l_tsd = NULL;

    l_total_tsd_size += sizeof(dap_tsd_t) + sizeof(uint256_t);
    l_tsd = DAP_NEW_Z_SIZE(dap_tsd_t, l_total_tsd_size);
    l_tsd->type = DAP_CHAIN_DATUM_DECREE_TSD_TYPE_STAKE_MIN_VALUE;
    l_tsd->size = sizeof(uint256_t);
    *(uint256_t*)(l_tsd->data) = a_value;
    l_tsd_list = dap_list_append(l_tsd_list, l_tsd);

    l_decree = DAP_NEW_Z_SIZE(dap_chain_datum_decree_t, sizeof(dap_chain_datum_decree_t) + l_total_tsd_size);
    l_decree->decree_version = DAP_CHAIN_DATUM_DECREE_VERSION;
    l_decree->header.ts_created = dap_time_now();
    l_decree->header.type = DAP_CHAIN_DATUM_DECREE_TYPE_COMMON;
    l_decree->header.common_decree_params.net_id = a_net->pub.id;
    l_decree->header.common_decree_params.chain_id = dap_chain_net_get_default_chain_by_chain_type(a_net, CHAIN_TYPE_DECREE)->id;
    l_decree->header.common_decree_params.cell_id = *dap_chain_net_get_cur_cell(a_net);
    l_decree->header.sub_type = DAP_CHAIN_DATUM_DECREE_COMMON_SUBTYPE_STAKE_MIN_VALUE;
    l_decree->header.data_size = l_total_tsd_size;
    l_decree->header.signs_size = 0;

    size_t l_data_tsd_offset = 0;
    for ( dap_list_t* l_iter=dap_list_first(l_tsd_list); l_iter; l_iter=l_iter->next){
        dap_tsd_t * l_b_tsd = (dap_tsd_t *) l_iter->data;
        size_t l_tsd_size = dap_tsd_size(l_b_tsd);
        memcpy((byte_t*)l_decree->data_n_signs + l_data_tsd_offset, l_b_tsd, l_tsd_size);
        l_data_tsd_offset += l_tsd_size;
    }
    dap_list_free_full(l_tsd_list, NULL);

    size_t l_cur_sign_offset = l_decree->header.data_size + l_decree->header.signs_size;
    size_t l_total_signs_size = l_decree->header.signs_size;

    dap_sign_t * l_sign = dap_cert_sign(a_cert,  l_decree,
       sizeof(dap_chain_datum_decree_t) + l_decree->header.data_size, 0);

    if (l_sign) {
        size_t l_sign_size = dap_sign_get_size(l_sign);
        l_decree = DAP_REALLOC(l_decree, sizeof(dap_chain_datum_decree_t) + l_cur_sign_offset + l_sign_size);
        memcpy((byte_t*)l_decree->data_n_signs + l_cur_sign_offset, l_sign, l_sign_size);
        l_total_signs_size += l_sign_size;
        l_cur_sign_offset += l_sign_size;
        l_decree->header.signs_size = l_total_signs_size;
        DAP_DELETE(l_sign);
        log_it(L_DEBUG,"<-- Signed with '%s'", a_cert->name);
    }else{
        log_it(L_ERROR, "Decree signing failed");
        DAP_DELETE(l_decree);
        return NULL;
    }

    return l_decree;
}

char *s_stake_order_create(dap_chain_net_t *a_net, uint256_t *a_fee, dap_enc_key_t *a_key)
{
    dap_chain_hash_fast_t l_tx_hash = {};
    dap_chain_net_srv_order_direction_t l_dir = SERV_DIR_SELL;
    const char *l_native_ticker = a_net->pub.native_ticker;
    dap_chain_node_addr_t *l_node_addr = dap_chain_net_get_cur_addr(a_net);
    dap_chain_net_srv_price_unit_uid_t l_unit = { .uint32 =  SERV_UNIT_PCS};
    dap_chain_net_srv_uid_t l_uid = { .uint64 = DAP_CHAIN_NET_SRV_STAKE_POS_DELEGATE_ID };
    char *l_order_hash_str = dap_chain_net_srv_order_create(a_net, l_dir, l_uid, *l_node_addr,
                                                            l_tx_hash, a_fee, l_unit, l_native_ticker, 0,
                                                            NULL, 0, NULL, 0, a_key);
    return l_order_hash_str;
}

static int s_cli_srv_stake_order(int a_argc, char **a_argv, int a_arg_index, char **a_str_reply, const char *a_hash_out_type)
{
    enum {
        CMD_NONE, CMD_CREATE, CMD_DECLARE, CMD_REMOVE, CMD_LIST, CMD_UPDATE
    };
    int l_cmd_num = CMD_NONE;
    if(dap_cli_server_cmd_find_option_val(a_argv, a_arg_index, min(a_argc, a_arg_index + 1), "create", NULL)) {
        l_cmd_num = CMD_CREATE;
    }
    else if(dap_cli_server_cmd_find_option_val(a_argv, a_arg_index, min(a_argc, a_arg_index + 1), "remove", NULL)) {
        l_cmd_num = CMD_REMOVE;
    }
    else if(dap_cli_server_cmd_find_option_val(a_argv, a_arg_index, min(a_argc, a_arg_index + 1), "list", NULL)) {
        l_cmd_num = CMD_LIST;
    }
    else if(dap_cli_server_cmd_find_option_val(a_argv, a_arg_index, min(a_argc, a_arg_index + 1), "update", NULL)) {
        l_cmd_num = CMD_UPDATE;
    }
    int l_arg_index = a_arg_index + 1;
    switch (l_cmd_num) {
        case CMD_CREATE: {
            const char *l_net_str = NULL,
                       *l_value_str = NULL,
                       *l_cert_str = NULL;
            dap_chain_net_t *l_net = NULL;
            dap_cli_server_cmd_find_option_val(a_argv, l_arg_index, a_argc, "-net", &l_net_str);
            if (!l_net_str) {
                dap_cli_server_cmd_set_reply_text(a_str_reply, "Command 'order create' required parameter -net");
                return -3;
            }
            l_net = dap_chain_net_by_name(l_net_str);
            if (!l_net) {
                dap_cli_server_cmd_set_reply_text(a_str_reply, "Network %s not found", l_net_str);
                return -4;
            }
            dap_cli_server_cmd_find_option_val(a_argv, l_arg_index, a_argc, "-value", &l_value_str);
            if (!l_value_str) {
                dap_cli_server_cmd_set_reply_text(a_str_reply, "Command 'order create' required parameter -coins");
                return -5;
            }
            uint256_t l_value = dap_chain_balance_scan(l_value_str);
            if (IS_ZERO_256(l_value)) {
                dap_cli_server_cmd_set_reply_text(a_str_reply, "Format -value <256 bit integer>");
                return -6;
            }
            dap_cli_server_cmd_find_option_val(a_argv, l_arg_index, a_argc, "-cert", &l_cert_str);
            if (!l_cert_str) {
                dap_cli_server_cmd_set_reply_text(a_str_reply, "Command 'order create' required parameter -cert");
                return -7;
            }
            dap_cert_t *l_cert = dap_cert_find_by_name(l_cert_str);
            if (!l_cert) {
                dap_cli_server_cmd_set_reply_text(a_str_reply, "Can't load cert %s", l_cert_str);
                return -8;
            }
            // Create the order & put it in GDB
            char *l_order_hash_str = s_stake_order_create(l_net, &l_value, l_cert->enc_key);
            if (l_order_hash_str) {
                dap_cli_server_cmd_set_reply_text(a_str_reply, "Successfully created order %s", l_order_hash_str);
                DAP_DELETE(l_order_hash_str);
            } else {
                dap_cli_server_cmd_set_reply_text(a_str_reply, "Can't compose the order");
                return -9;
            }
        } break;
        case CMD_REMOVE: {
            const char *l_net_str = NULL, *l_order_hash_str = NULL;
            dap_chain_net_t *l_net = NULL;
            dap_cli_server_cmd_find_option_val(a_argv, l_arg_index, a_argc, "-net", &l_net_str);
            if (!l_net_str) {
                dap_cli_server_cmd_set_reply_text(a_str_reply, "Command 'order remove' requires parameter -net");
                return -3;
            }
            l_net = dap_chain_net_by_name(l_net_str);
            if (!l_net) {
                dap_cli_server_cmd_set_reply_text(a_str_reply, "Network %s not found", l_net_str);
                return -4;
            }
            dap_cli_server_cmd_find_option_val(a_argv, l_arg_index, a_argc, "-order", &l_order_hash_str);

            char *l_order_hash_hex_str;
            char *l_order_hash_base58_str;
            // datum hash may be in hex or base58 format
            if(!dap_strncmp(l_order_hash_str, "0x", 2) || !dap_strncmp(l_order_hash_str, "0X", 2)) {
                l_order_hash_hex_str = dap_strdup(l_order_hash_str);
                l_order_hash_base58_str = dap_enc_base58_from_hex_str_to_str(l_order_hash_str);
            }
            else {
                l_order_hash_hex_str = dap_enc_base58_to_hex_str_from_str(l_order_hash_str);
                l_order_hash_base58_str = dap_strdup(l_order_hash_str);
            }

            dap_chain_net_srv_order_t *l_order =  dap_chain_net_srv_order_find_by_hash_str(l_net, l_order_hash_str);
            if (!l_order) {
                if(!dap_strcmp(a_hash_out_type,"hex"))
                    dap_cli_server_cmd_set_reply_text(a_str_reply, "Can't find order %s\n", l_order_hash_hex_str);
                else
                    dap_cli_server_cmd_set_reply_text(a_str_reply, "Can't find order %s\n", l_order_hash_base58_str);
                return -5;
            }

            if (l_order->srv_uid.uint64 != DAP_CHAIN_NET_SRV_STAKE_POS_DELEGATE_ID) {
                if(!dap_strcmp(a_hash_out_type,"hex"))
                    dap_cli_server_cmd_set_reply_text(a_str_reply, "Order %s is not a delegated stake order.\n",
                                                      l_order_hash_hex_str);
                else
                    dap_cli_server_cmd_set_reply_text(a_str_reply,
                                                      "Order %s is not a delegated stake order.\n", l_order_hash_base58_str);
                return -6;
            }

            if (dap_chain_net_srv_order_delete_by_hash_str_sync(l_net, l_order_hash_hex_str)) {
                if(!dap_strcmp(a_hash_out_type,"hex"))
                    dap_cli_server_cmd_set_reply_text(a_str_reply, "Can't remove order %s\n", l_order_hash_hex_str);
                else
                    dap_cli_server_cmd_set_reply_text(a_str_reply, "Can't remove order %s\n", l_order_hash_base58_str);
                return -14;
            }
            dap_cli_server_cmd_set_reply_text(a_str_reply, "Stake order successfully removed");
        } break;
        case CMD_UPDATE: {
            const char *l_net_str = NULL, *l_value_str = NULL;
            const char *l_cert_str = NULL, *l_order_hash_str = NULL;
            dap_chain_net_t *l_net = NULL;
            dap_enc_key_t *l_key = NULL;
            dap_cli_server_cmd_find_option_val(a_argv, l_arg_index, a_argc, "-net", &l_net_str);
            if (!l_net_str) {
                dap_cli_server_cmd_set_reply_text(a_str_reply, "Command 'order update' required parameter -net");
                return -3;
            }
            l_net = dap_chain_net_by_name(l_net_str);
            if (!l_net) {
                dap_cli_server_cmd_set_reply_text(a_str_reply, "Network %s not found", l_net_str);
                return -4;
            }
            if (!l_net_str) {
                dap_cli_server_cmd_set_reply_text(a_str_reply, "Command 'order update' requires parameter -order");
                return -5;
            }
            dap_chain_net_srv_order_t *l_order =  dap_chain_net_srv_order_find_by_hash_str(l_net, l_order_hash_str);

            char *l_order_hash_hex_str;
            char *l_order_hash_base58_str;
            // datum hash may be in hex or base58 format
            if(!dap_strncmp(l_order_hash_str, "0x", 2) || !dap_strncmp(l_order_hash_str, "0X", 2)) {
                l_order_hash_hex_str = dap_strdup(l_order_hash_str);
                l_order_hash_base58_str = dap_enc_base58_from_hex_str_to_str(l_order_hash_str);
            } else {
                l_order_hash_hex_str = dap_enc_base58_to_hex_str_from_str(l_order_hash_str);
                l_order_hash_base58_str = dap_strdup(l_order_hash_str);
            }

            if (!l_order) {
                if(!dap_strcmp(a_hash_out_type,"hex"))
                    dap_cli_server_cmd_set_reply_text(a_str_reply, "Can't find order %s\n", l_order_hash_hex_str);
                else
                    dap_cli_server_cmd_set_reply_text(a_str_reply, "Can't find order %s\n", l_order_hash_base58_str);
                return -6;
            }

            if (l_order->srv_uid.uint64 != DAP_CHAIN_NET_SRV_STAKE_POS_DELEGATE_ID) {
                if(!dap_strcmp(a_hash_out_type,"hex"))
                    dap_cli_server_cmd_set_reply_text(a_str_reply, "Order %s is not a delegated stake order.\n",
                                                      l_order_hash_hex_str);
                else
                    dap_cli_server_cmd_set_reply_text(a_str_reply,
                                                      "Order %s is not a delegated stake order.\n", l_order_hash_base58_str);
                return -7;
            }

            dap_cli_server_cmd_find_option_val(a_argv, l_arg_index, a_argc, "-value", &l_value_str);
            uint256_t l_value = {0};
            if (l_value_str) {
                l_value = dap_chain_balance_scan(l_value_str);
                if (IS_ZERO_256(l_value)) {
                    dap_cli_server_cmd_set_reply_text(a_str_reply, "Format -value <uint256_t>");
                    return -8;
                }
            }
            dap_cert_t *l_cert = dap_cert_find_by_name(l_cert_str);
            if (!l_cert) {
                dap_cli_server_cmd_set_reply_text(a_str_reply, "Can't load cert %s", l_cert_str);
                return -9;
            }
            l_key = l_cert->enc_key;
            // Remove old order and create the order & put it to GDB
            dap_chain_net_srv_order_delete_by_hash_str_sync(l_net, l_order_hash_hex_str);
            DAP_DELETE(l_order_hash_hex_str);
            DAP_DELETE(l_order_hash_base58_str);
            l_order_hash_hex_str = s_stake_order_create(l_net, &l_value, l_key);
            if(!l_order_hash_hex_str) {
                dap_cli_server_cmd_set_reply_text(a_str_reply, "Can't create new order");
                return -15;
            }
            if(!dap_strcmp(a_hash_out_type, "hex")) {
                dap_cli_server_cmd_set_reply_text(a_str_reply, "Successfully created order %s", l_order_hash_hex_str);
            } else {
                l_order_hash_base58_str = dap_enc_base58_from_hex_str_to_str(l_order_hash_hex_str);
                dap_cli_server_cmd_set_reply_text(a_str_reply, "Successfully created order %s", l_order_hash_base58_str);
                DAP_DELETE(l_order_hash_base58_str);
            }
            DAP_DELETE(l_order_hash_hex_str);
        } break;
        case CMD_LIST: {
            const char *l_net_str = NULL;
            dap_cli_server_cmd_find_option_val(a_argv, l_arg_index, a_argc, "-net", &l_net_str);
            if (!l_net_str) {
                dap_cli_server_cmd_set_reply_text(a_str_reply, "Command 'order list' required parameter -net");
                return -3;
            }
            dap_chain_net_t *l_net = dap_chain_net_by_name(l_net_str);
            if (!l_net) {
                dap_cli_server_cmd_set_reply_text(a_str_reply, "Network %s not found", l_net_str);
                return -4;
            }
            char * l_gdb_group_str = dap_chain_net_srv_order_get_gdb_group(l_net);
            size_t l_orders_count = 0;
            dap_global_db_obj_t * l_orders = dap_global_db_get_all_sync(l_gdb_group_str, &l_orders_count);
            dap_string_t *l_reply_str = dap_string_new("");
            for (size_t i = 0; i < l_orders_count; i++) {
                dap_chain_net_srv_order_t *l_order = (dap_chain_net_srv_order_t *)l_orders[i].value;
                if (l_order->srv_uid.uint64 != DAP_CHAIN_NET_SRV_STAKE_POS_DELEGATE_ID)
                    continue;
                // TODO add filters to list (token, address, etc.)
                char *l_price = dap_chain_balance_print(l_order->price);
                char *l_node_addr = dap_strdup_printf(NODE_ADDR_FP_STR, NODE_ADDR_FP_ARGS_S(l_order->node_addr));
                char l_created[80] = {'\0'};
                dap_time_t l_ts_created = l_order->ts_created;
                dap_ctime_r(&l_ts_created, l_created);
                dap_string_append_printf(l_reply_str, "Order: %s\n"
                                                      "\tCreated: %s"
                                                      "\tPrice: %s %s\n"
                                                      "\tNode addr: %s\n",
                                                      l_orders[i].key, l_created, l_price, l_order->price_ticker, l_node_addr);
                DAP_DELETE(l_price);
                DAP_DELETE(l_node_addr);
            }
            dap_global_db_objs_delete(l_orders, l_orders_count);
            DAP_DELETE( l_gdb_group_str);
            if (!l_reply_str->len) {
                dap_string_append(l_reply_str, "No orders found");
            }
            *a_str_reply = dap_string_free(l_reply_str, false);
        } break;
        default: {
            dap_cli_server_cmd_set_reply_text(a_str_reply, "Subcommand %s not recognized", a_argv[a_arg_index]);
            return -2;
        }
    }
    return 0;
}

static void s_srv_stake_print(dap_chain_net_srv_stake_item_t *a_stake, dap_string_t *a_string)
{
    char *l_tx_hash_str = dap_chain_hash_fast_to_str_new(&a_stake->tx_hash);
    char *l_signing_addr_str = dap_chain_addr_to_str(&a_stake->signing_addr);
    char *l_balance = dap_chain_balance_print(a_stake->value);
    dap_string_append_printf(a_string, "%s %s %s\n", l_tx_hash_str, l_balance, l_signing_addr_str);
    DAP_DELETE(l_balance);
    DAP_DELETE(l_tx_hash_str);
    DAP_DELETE(l_signing_addr_str);
}

static int s_cli_srv_stake(int a_argc, char **a_argv, char **a_str_reply)
{
    enum {
        CMD_NONE, CMD_ORDER, CMD_DELEGATE, CMD_APPROVE, CMD_TX_LIST, CMD_INVALIDATE, CMD_MIN_VALUE
    };
    int l_arg_index = 1;

    const char * l_hash_out_type = NULL;
    dap_cli_server_cmd_find_option_val(a_argv, l_arg_index, min(a_argc, l_arg_index + 1), "-H", &l_hash_out_type);
    if(!l_hash_out_type)
        l_hash_out_type = "base58";
    if(dap_strcmp(l_hash_out_type," hex") && dap_strcmp(l_hash_out_type, "base58")) {
        dap_cli_server_cmd_set_reply_text(a_str_reply, "invalid parameter -H, valid values: -H <hex | base58>");
        return -1;
    }
    int l_cmd_num = CMD_NONE;
    if (dap_cli_server_cmd_find_option_val(a_argv, l_arg_index, min(a_argc, l_arg_index + 1), "order", NULL)) {
        l_cmd_num = CMD_ORDER;
    }
    // Create tx to freeze staker's funds and delete order
    else if (dap_cli_server_cmd_find_option_val(a_argv, l_arg_index, min(a_argc, l_arg_index + 1), "delegate", NULL)) {
        l_cmd_num = CMD_DELEGATE;
    }
    // Create tx to approve staker's funds freeze
    else if (dap_cli_server_cmd_find_option_val(a_argv, l_arg_index, min(a_argc, l_arg_index + 1), "approve", NULL)) {
        l_cmd_num = CMD_APPROVE;
    }
    // Show the tx list with frozen staker funds
    else if (dap_cli_server_cmd_find_option_val(a_argv, l_arg_index, min(a_argc, l_arg_index + 1), "transactions", NULL)) {
        l_cmd_num = CMD_TX_LIST;
    }
    // Return staker's funds
    else if (dap_cli_server_cmd_find_option_val(a_argv, l_arg_index, min(a_argc, l_arg_index + 1), "invalidate", NULL)) {
        l_cmd_num = CMD_INVALIDATE;
    }
    // RSetss stake minimum value
    else if (dap_cli_server_cmd_find_option_val(a_argv, l_arg_index, min(a_argc, l_arg_index + 1), "min_value", NULL)) {
        l_cmd_num = CMD_MIN_VALUE;
    }

    switch (l_cmd_num) {
        case CMD_ORDER:
            return s_cli_srv_stake_order(a_argc, a_argv, l_arg_index + 1, a_str_reply, l_hash_out_type);
        case CMD_DELEGATE: {
            const char *l_net_str = NULL,
                       *l_wallet_str = NULL,
                       *l_cert_str = NULL,
                       *l_value_str = NULL,
                       *l_fee_str = NULL,
                       *l_node_addr_str = NULL;
            l_arg_index++;
            dap_cli_server_cmd_find_option_val(a_argv, l_arg_index, a_argc, "-net", &l_net_str);
            if (!l_net_str) {
                dap_cli_server_cmd_set_reply_text(a_str_reply, "Command 'delegate' required parameter -net");
                return -3;
            }
            dap_chain_net_t *l_net = dap_chain_net_by_name(l_net_str);
            if (!l_net) {
                dap_cli_server_cmd_set_reply_text(a_str_reply, "Network %s not found", l_net_str);
                return -4;
            }
            dap_cli_server_cmd_find_option_val(a_argv, l_arg_index, a_argc, "-wallet", &l_wallet_str);
            if (!l_wallet_str) {
                dap_cli_server_cmd_set_reply_text(a_str_reply, "Command 'delegate' required parameter -wallet");
                return -17;
            }
            dap_chain_wallet_t *l_wallet = dap_chain_wallet_open(l_wallet_str, dap_chain_wallet_get_path(g_config));
            if (!l_wallet) {
                dap_cli_server_cmd_set_reply_text(a_str_reply, "Specified wallet not found");
                return -18;
            }
            dap_cli_server_cmd_find_option_val(a_argv, l_arg_index, a_argc, "-cert", &l_cert_str);
            if (!l_cert_str) {
                dap_cli_server_cmd_set_reply_text(a_str_reply, "Command 'delegate' required parameter -cert");
                return -13;
            }
            dap_cert_t *l_signing_cert = dap_cert_find_by_name(l_cert_str);
            if (!l_signing_cert) {
                dap_cli_server_cmd_set_reply_text(a_str_reply, "Specified certificate not found");
                return -19;
            }
            dap_chain_addr_t l_signing_addr;
            if (dap_chain_addr_fill_from_key(&l_signing_addr, l_signing_cert->enc_key, l_net->pub.id)) {
                dap_cli_server_cmd_set_reply_text(a_str_reply, "Specified certificate is wrong");
                return -20;
            }
            if (dap_chain_net_srv_stake_key_delegated(&l_signing_addr)) {
                dap_cli_server_cmd_set_reply_text(a_str_reply, "Specified certificate is already delegated");
                return -21;
            }
            dap_cli_server_cmd_find_option_val(a_argv, l_arg_index, a_argc, "-value", &l_value_str);
            if (!l_value_str) {
                dap_cli_server_cmd_set_reply_text(a_str_reply, "Command 'delegate' required parameter -value");
                return -9;
            }
            uint256_t l_value = dap_chain_balance_scan(l_value_str);
            if (IS_ZERO_256(l_value)) {
                dap_cli_server_cmd_set_reply_text(a_str_reply, "Unrecognized number in '-value' param");
                return -10;
            }
            if (compare256(l_value, s_srv_stake->delegate_allowed_min) == -1) {
                char *l_coin_str = dap_chain_balance_to_coins(l_value);
                char *l_value_min_str = dap_chain_balance_print(s_srv_stake->delegate_allowed_min);
                char *l_coin_min_str = dap_chain_balance_to_coins(s_srv_stake->delegate_allowed_min);
                dap_cli_server_cmd_set_reply_text(a_str_reply, "Number in '-value' param %s(%s) is lower than minimum allowed value %s(%s)",
                                                  l_coin_str, l_value_str, l_coin_min_str, l_value_min_str);
                DAP_DELETE(l_coin_str);
                DAP_DELETE(l_value_min_str);
                DAP_DELETE(l_coin_min_str);
                return -11;
            }
            dap_chain_node_addr_t l_node_addr;
            dap_cli_server_cmd_find_option_val(a_argv, l_arg_index, a_argc, "-node_addr", &l_node_addr_str);
            if (l_node_addr_str) {
                if (dap_chain_node_addr_from_str(&l_node_addr, l_node_addr_str)) {
                    dap_cli_server_cmd_set_reply_text(a_str_reply, "Unrecognized node addr %s", l_node_addr_str);
                    return -14;
                }
            } else
                l_node_addr.uint64 = dap_chain_net_get_cur_addr_int(l_net);
            dap_cli_server_cmd_find_option_val(a_argv, l_arg_index, a_argc, "-fee", &l_fee_str);
            if (!l_fee_str) {
                dap_cli_server_cmd_set_reply_text(a_str_reply, "Command 'delegate' required parameter -fee");
                return -15;
            }
            uint256_t l_fee = dap_chain_balance_scan(l_fee_str);
            if (IS_ZERO_256(l_fee)) {
                dap_cli_server_cmd_set_reply_text(a_str_reply, "Unrecognized number in '-fee' param");
                return -16;
            }

            // Create conditional transaction
            dap_chain_datum_tx_t *l_tx = s_stake_tx_create(l_net, l_wallet, l_value, l_fee, &l_signing_addr, &l_node_addr);
            dap_chain_wallet_close(l_wallet);
            if (!l_tx || !s_stake_tx_put(l_tx, l_net)) {
                dap_cli_server_cmd_set_reply_text(a_str_reply, "Stake transaction error");
                return -12;
            }
            dap_hash_fast_t l_tx_hash;
            dap_hash_fast(l_tx, dap_chain_datum_tx_get_size(l_tx), &l_tx_hash);
            DAP_DELETE(l_tx);
            char *l_tx_hash_str = dap_hash_fast_to_str_new(&l_tx_hash);
            dap_cli_server_cmd_set_reply_text(a_str_reply, "SAVE TO TAKE ===>>> Stake transaction %s has done", l_tx_hash_str);
            DAP_DELETE(l_tx_hash_str);
        } break;
        case CMD_APPROVE: {
            const char *l_net_str = NULL, *l_tx_hash_str = NULL, *l_cert_str = NULL;
            l_arg_index++;
            dap_cli_server_cmd_find_option_val(a_argv, l_arg_index, a_argc, "-net", &l_net_str);
            if (!l_net_str) {
                dap_cli_server_cmd_set_reply_text(a_str_reply, "Command 'approve' required parameter -net");
                return -3;
            }
            dap_chain_net_t *l_net = dap_chain_net_by_name(l_net_str);
            if (!l_net) {
                dap_cli_server_cmd_set_reply_text(a_str_reply, "Network %s not found", l_net_str);
                return -4;
            }
            dap_cli_server_cmd_find_option_val(a_argv, l_arg_index, a_argc, "-poa_cert", &l_cert_str);
            if (!l_cert_str) {
                dap_cli_server_cmd_set_reply_text(a_str_reply, "Command 'approve' required parameter -poa_cert");
                return -17;
            }
            dap_cert_t *l_cert = dap_cert_find_by_name(l_cert_str);
            if (!l_cert) {
                dap_cli_server_cmd_set_reply_text(a_str_reply, "Specified certificate not found");
                return -18;
            }
            if (!s_srv_stake_is_poa_cert(l_net, l_cert->enc_key)) {
                dap_cli_server_cmd_set_reply_text(a_str_reply, "Specified certificate is not PoA root one");
                return -21;
            }
            dap_cli_server_cmd_find_option_val(a_argv, l_arg_index, a_argc, "-tx", &l_tx_hash_str);
            if (!l_tx_hash_str) {
                dap_cli_server_cmd_set_reply_text(a_str_reply, "Command 'approve' required parameter -tx");
                return -13;
            }
            dap_chain_hash_fast_t l_tx_hash = {};
            if (dap_chain_hash_fast_from_str(l_tx_hash_str, &l_tx_hash)) {
                dap_cli_server_cmd_set_reply_text(a_str_reply, "Invalid transaction hash format");
                return -14;
            }
            dap_chain_datum_decree_t *l_decree = s_stake_decree_approve(l_net, &l_tx_hash, l_cert);
            if (!l_decree || !s_stake_decree_put(l_decree, l_net)) {
                dap_cli_server_cmd_set_reply_text(a_str_reply, "Approve decree error");
                return -12;
            }
            DAP_DELETE(l_decree);
            dap_cli_server_cmd_set_reply_text(a_str_reply, "Approve decree successfully created");
        } break;
        case CMD_TX_LIST: {
            const char *l_net_str = NULL,
                       *l_cert_str = NULL;
            l_arg_index++;
            dap_cli_server_cmd_find_option_val(a_argv, l_arg_index, a_argc, "-net", &l_net_str);
            if (!l_net_str) {
                dap_cli_server_cmd_set_reply_text(a_str_reply, "Command 'transactions' required parameter -net");
                return -3;
            }
            dap_chain_net_t *l_net = dap_chain_net_by_name(l_net_str);
            if (!l_net) {
                dap_cli_server_cmd_set_reply_text(a_str_reply, "Network %s not found", l_net_str);
                return -4;
            }
            dap_chain_net_srv_stake_item_t *l_stake = NULL, *l_tmp;
            dap_cli_server_cmd_find_option_val(a_argv, l_arg_index, a_argc, "-cert", &l_cert_str);
            if (l_cert_str) {
                dap_cert_t *l_cert = dap_cert_find_by_name(l_cert_str);
                if (!l_cert) {
                    dap_cli_server_cmd_set_reply_text(a_str_reply, "Specified certificate not found");
                    return -18;
                }
                dap_chain_addr_t l_signing_addr;
                if (dap_chain_addr_fill_from_key(&l_signing_addr, l_cert->enc_key, l_net->pub.id)) {
                    dap_cli_server_cmd_set_reply_text(a_str_reply, "Specified certificate is wrong");
                    return -20;
                }
                HASH_FIND(hh, s_srv_stake->itemlist, &l_signing_addr, sizeof(dap_chain_addr_t), l_stake);
                if (!l_stake) {
                    dap_cli_server_cmd_set_reply_text(a_str_reply, "Specified certificate isn't delegated or it's delegating isn't approved");
                    return -21;
                }
            }
            dap_string_t *l_reply_str = dap_string_new("");
            if (l_stake)
                s_srv_stake_print(l_stake, l_reply_str);
            else
                HASH_ITER(hh, s_srv_stake->itemlist, l_stake, l_tmp) {
                    if (l_stake->net->pub.id.uint64 != l_net->pub.id.uint64) {
                        continue;
                    }
                    s_srv_stake_print(l_stake, l_reply_str);
                }
            if (!l_reply_str->len) {
                dap_string_append(l_reply_str, "No transaction found");
            }
            *a_str_reply = dap_string_free(l_reply_str, false);
        } break;
        case CMD_INVALIDATE: {
            const char *l_net_str = NULL,
                       *l_wallet_str = NULL,
                       *l_fee_str = NULL,
                       *l_tx_hash_str = NULL,
                       *l_cert_str = NULL,
                       *l_poa_cert_str = NULL,
                       *l_signing_pkey_hash_str = NULL,
                       *l_signing_pkey_type_str = NULL;
            l_arg_index++;
            dap_cli_server_cmd_find_option_val(a_argv, l_arg_index, a_argc, "-net", &l_net_str);
            if (!l_net_str) {
                dap_cli_server_cmd_set_reply_text(a_str_reply, "Command 'invalidate' required parameter -net");
                return -3;
            }
            dap_chain_net_t *l_net = dap_chain_net_by_name(l_net_str);
            if (!l_net) {
                dap_cli_server_cmd_set_reply_text(a_str_reply, "Network %s not found", l_net_str);
                return -4;
            }
            uint256_t l_fee;
            dap_cli_server_cmd_find_option_val(a_argv, l_arg_index, a_argc, "-wallet", &l_wallet_str);
            if (!l_wallet_str) {
                dap_cli_server_cmd_find_option_val(a_argv, l_arg_index, a_argc, "-poa_cert", &l_poa_cert_str);
                if (!l_poa_cert_str) {
                    dap_cli_server_cmd_set_reply_text(a_str_reply, "Command 'invalidate' required parameter -wallet or -poa_cert");
                    return -17;
                }
            } else {
                dap_cli_server_cmd_find_option_val(a_argv, l_arg_index, a_argc, "-fee", &l_fee_str);
                if (!l_fee_str) {
                    dap_cli_server_cmd_set_reply_text(a_str_reply, "Command 'delegate' required parameter -fee");
                    return -5;
                }
                l_fee = dap_chain_balance_scan(l_fee_str);
                if (IS_ZERO_256(l_fee)) {
                    dap_cli_server_cmd_set_reply_text(a_str_reply, "Unrecognized number in '-fee' param");
                    return -6;
                }
            }
            dap_cli_server_cmd_find_option_val(a_argv, l_arg_index, a_argc, "-tx", &l_tx_hash_str);
            if (!l_tx_hash_str) {
                dap_cli_server_cmd_find_option_val(a_argv, l_arg_index, a_argc, "-cert", &l_cert_str);
                if (!l_cert_str) {
                    dap_cli_server_cmd_find_option_val(a_argv, l_arg_index, a_argc, "-signing_pkey_hash", &l_signing_pkey_hash_str);
                    if (!l_signing_pkey_hash_str) {
                        dap_cli_server_cmd_set_reply_text(a_str_reply, "Command 'invalidate' required parameter -tx or -cert or -signing_pkey_hash");
                        return -13;
                    }
                    dap_cli_server_cmd_find_option_val(a_argv, l_arg_index, a_argc, "-signing_pkey_type", &l_signing_pkey_type_str);
                    if (!l_signing_pkey_type_str) {
                        dap_cli_server_cmd_set_reply_text(a_str_reply, "Command 'invalidate' required parameter -signing_pkey_type");
                        return -14;
                    }
                    if (dap_sign_type_from_str(l_signing_pkey_type_str).type == SIG_TYPE_NULL) {
                        dap_cli_server_cmd_set_reply_text(a_str_reply, "Invalid signing_pkey_type %s", l_signing_pkey_type_str);
                        return -15;
                    }
                }
            }

            dap_hash_fast_t *l_final_tx_hash = NULL;
            if (l_tx_hash_str) {
                dap_hash_fast_t l_tx_hash = {};
                dap_chain_hash_fast_from_str(l_tx_hash_str, &l_tx_hash);
                l_final_tx_hash = dap_chain_ledger_get_final_chain_tx_hash(l_net->pub.ledger, DAP_CHAIN_TX_OUT_COND_SUBTYPE_SRV_STAKE_POS_DELEGATE, &l_tx_hash);
                if (!l_final_tx_hash) {
                    dap_cli_server_cmd_set_reply_text(a_str_reply, "Transaction %s is not found or already used", l_tx_hash_str);
                    return -20;
                }
            } else {
                dap_chain_addr_t l_signing_addr;
                if (l_cert_str) {
                    dap_cert_t *l_cert = dap_cert_find_by_name(l_cert_str);
                    if (!l_cert) {
                        dap_cli_server_cmd_set_reply_text(a_str_reply, "Specified certificate not found");
                        return -18;
                    }
                    if (dap_chain_addr_fill_from_key(&l_signing_addr, l_cert->enc_key, l_net->pub.id)) {
                        dap_cli_server_cmd_set_reply_text(a_str_reply, "Specified certificate is wrong");
                        return -22;
                    }
                } else {
                    dap_hash_fast_t l_pkey_hash = {};
                    if (dap_chain_hash_fast_from_str(l_tx_hash_str, &l_pkey_hash)) {
                        dap_cli_server_cmd_set_reply_text(a_str_reply, "Invalid pkey hash format");
                        return -23;
                    }
                    dap_chain_addr_fill(&l_signing_addr, dap_sign_type_from_str(l_signing_pkey_type_str), &l_pkey_hash, l_net->pub.id);
                }
                dap_chain_net_srv_stake_item_t *l_stake;
                HASH_FIND(hh, s_srv_stake->itemlist, &l_signing_addr, sizeof(dap_chain_addr_t), l_stake);
                if (!l_stake) {
                    dap_cli_server_cmd_set_reply_text(a_str_reply, "Specified certificate/pkey hash is not delegated nor this delegating is approved."
                                                                   " Try to invalidate with tx hash instead");
                    return -24;
                }
                l_final_tx_hash = &l_stake->tx_hash;
            }
            if (l_wallet_str) {
                dap_chain_wallet_t *l_wallet = dap_chain_wallet_open(l_wallet_str, dap_chain_wallet_get_path(g_config));
                if (!l_wallet) {
                    dap_cli_server_cmd_set_reply_text(a_str_reply, "Specified wallet not found");
                    return -18;
                }
                dap_chain_datum_tx_t *l_tx = s_stake_tx_invalidate(l_net, l_final_tx_hash, l_fee, dap_chain_wallet_get_key(l_wallet, 0));
                dap_chain_wallet_close(l_wallet);
                if (l_tx && s_stake_tx_put(l_tx, l_net)) {
                    dap_cli_server_cmd_set_reply_text(a_str_reply, "All m-tokens successfully returned to owner");
                    DAP_DELETE(l_tx);
                } else {
                    char *l_final_tx_hash_str = dap_chain_hash_fast_to_str_new(l_final_tx_hash);
                    dap_cli_server_cmd_set_reply_text(a_str_reply, "Can't invalidate transaction %s, examine log files for details", l_final_tx_hash_str);
                    DAP_DELETE(l_final_tx_hash_str);
                    DAP_DELETE(l_tx);
                    return -21;
                }
            } else {
                dap_cert_t *l_poa_cert = dap_cert_find_by_name(l_poa_cert_str);
                if (!l_poa_cert) {
                    dap_cli_server_cmd_set_reply_text(a_str_reply, "Specified certificate not found");
                    return -25;
                }
                if (!s_srv_stake_is_poa_cert(l_net, l_poa_cert->enc_key)) {
                    dap_cli_server_cmd_set_reply_text(a_str_reply, "Specified certificate is not PoA root one");
                    return -26;
                }
                dap_chain_datum_decree_t *l_decree = s_stake_decree_invalidate(l_net, l_final_tx_hash, l_poa_cert);
                if (l_decree && s_stake_decree_put(l_decree, l_net)) {
                    dap_cli_server_cmd_set_reply_text(a_str_reply, "Specified delageted key invalidated. "
                                                                   "Try to execute this command with -wallet to return m-tokens to owner");
                    DAP_DELETE(l_decree);
                } else {
                    char *l_final_tx_hash_str = dap_chain_hash_fast_to_str_new(l_final_tx_hash);
                    dap_cli_server_cmd_set_reply_text(a_str_reply, "Can't invalidate transaction %s, examine log files for details", l_final_tx_hash_str);
                    DAP_DELETE(l_final_tx_hash_str);
                    DAP_DELETE(l_decree);
                    return -21;
                }
            }
        } break;
        case CMD_MIN_VALUE: {
            const char *l_net_str = NULL,
                       *l_cert_str = NULL,
                       *l_value_str = NULL;
            l_arg_index++;
            dap_cli_server_cmd_find_option_val(a_argv, l_arg_index, a_argc, "-net", &l_net_str);
            if (!l_net_str) {
                dap_cli_server_cmd_set_reply_text(a_str_reply, "Command 'min_value' required parameter -net");
                return -3;
            }
            dap_chain_net_t *l_net = dap_chain_net_by_name(l_net_str);
            if (!l_net) {
                dap_cli_server_cmd_set_reply_text(a_str_reply, "Network %s not found", l_net_str);
                return -4;
            }

            dap_cli_server_cmd_find_option_val(a_argv, l_arg_index, a_argc, "-cert", &l_cert_str);
            if (!l_cert_str) {
                dap_cli_server_cmd_set_reply_text(a_str_reply, "Command 'min_value' required parameter -cert");
                return -3;
            }
            dap_cert_t *l_poa_cert = dap_cert_find_by_name(l_cert_str);
            if (!l_poa_cert) {
                dap_cli_server_cmd_set_reply_text(a_str_reply, "Specified certificate not found");
                return -25;
            }
            if (!s_srv_stake_is_poa_cert(l_net, l_poa_cert->enc_key)) {
                dap_cli_server_cmd_set_reply_text(a_str_reply, "Specified certificate is not PoA root one");
                return -26;
            }

            dap_cli_server_cmd_find_option_val(a_argv, l_arg_index, a_argc, "-value", &l_value_str);
            if (!l_value_str) {
                dap_cli_server_cmd_set_reply_text(a_str_reply, "Command 'min_value' required parameter -value");
                return -9;
            }
            uint256_t l_value = dap_chain_balance_scan(l_value_str);
            if (IS_ZERO_256(l_value)) {
                dap_cli_server_cmd_set_reply_text(a_str_reply, "Unrecognized number in '-value' param");
                return -10;
            }

            dap_chain_datum_decree_t *l_decree = s_stake_decree_set_min_stake(l_net, l_value, l_poa_cert);
            if (l_decree && s_stake_decree_put(l_decree, l_net)) {
                dap_cli_server_cmd_set_reply_text(a_str_reply, "Minimum stake value is setted");
                DAP_DELETE(l_decree);
            } else {
                dap_cli_server_cmd_set_reply_text(a_str_reply, "Minimum stake value setting failed");
                DAP_DELETE(l_decree);
                return -21;
            }
        } break;
        default: {
            dap_cli_server_cmd_set_reply_text(a_str_reply, "Command %s not recognized", a_argv[l_arg_index]);
            return -1;
        }
    }
    return 0;
}

void dap_chain_net_srv_stake_get_fee_validators(dap_chain_net_t *a_net, dap_string_t *a_string_ret){
    if (!a_net || !a_string_ret)
        return;
    char * l_gdb_group_str = dap_chain_net_srv_order_get_gdb_group(a_net);
    size_t l_orders_count = 0;
    dap_global_db_obj_t * l_orders = dap_global_db_get_all_sync(l_gdb_group_str, &l_orders_count);
    uint256_t l_max = {0};
    uint256_t l_min = {0};
    uint256_t l_average = {0};
//    bool setMinimal = false;
    uint64_t l_order_fee_count = 0;
    for (size_t i = 0; i < l_orders_count; i++) {
        dap_chain_net_srv_order_t *l_order = (dap_chain_net_srv_order_t *)l_orders[i].value;
        if (l_order->srv_uid.uint64 != DAP_CHAIN_NET_SRV_STAKE_POS_DELEGATE_ID)
            continue;
        if (l_orders_count == 0) {
            l_min = l_order->price;
            l_max = l_order->price;
        }
        l_order_fee_count++;
        uint256_t t = {0};
        SUM_256_256(l_order->price, l_average, &t);
        l_average = t;
        int res = compare256(l_min, l_order->price);
        if (res == 1) {
            l_min = l_order->price;
        }
        res = compare256(l_max, l_order->price);
        if (res == -1) {
            l_max = l_order->price;
        }
    }
    uint256_t t = {0};
    if (!IS_ZERO_256(l_average)) DIV_256(l_average, dap_chain_uint256_from(l_order_fee_count), &t);
    dap_global_db_objs_delete(l_orders, l_orders_count);
    DAP_DELETE( l_gdb_group_str);
    const char *l_native_token  =  a_net->pub.native_ticker;
    char *l_min_balance = dap_chain_balance_print(l_min);
    char *l_min_coins = dap_chain_balance_to_coins(l_min);
    char *l_max_balance = dap_chain_balance_print(l_max);
    char *l_max_coins = dap_chain_balance_to_coins(l_max);
    char *l_average_balance = dap_chain_balance_print(t);
    char *l_average_coins = dap_chain_balance_to_coins(t);
    dap_string_append_printf(a_string_ret, "Validator fee: \n"
                                           "\t MIN: %s (%s) %s\n"
                                           "\t MAX: %s (%s) %s\n"
                                           "\t Average: %s (%s) %s \n", l_min_coins, l_min_balance, l_native_token,
                                           l_max_coins, l_max_balance, l_native_token,
                                           l_average_coins, l_average_balance, l_native_token);
    DAP_DELETE(l_min_balance);
    DAP_DELETE(l_min_coins);
    DAP_DELETE(l_max_balance);
    DAP_DELETE(l_max_coins);
    DAP_DELETE(l_average_balance);
    DAP_DELETE(l_average_coins);
}
<<<<<<< HEAD

static void s_cache_data(char* a_net_name, dap_chain_net_srv_stake_item_t *a_stake){
    // TODO: check leger cache is enable
    dap_ledger_t *l_ledger = dap_chain_ledger_by_net_name(a_net_name);
    char *l_gdb_group = dap_chain_ledger_get_gdb_group(l_ledger, DAP_CHAIN_NET_SRV_STAKE_POS_DELEGATE_GDB_GROUP);

    if (!dap_chain_ledger_cache_enabled(l_ledger))
        return;

    dap_store_obj_t *l_store_obj = DAP_NEW_SIZE(dap_store_obj_t, sizeof(dap_chain_net_srv_stake_cache_data_t));
    dap_chain_net_srv_stake_cache_data_t *l_cache_data = DAP_NEW_STACK_SIZE(dap_chain_net_srv_stake_cache_data_t, sizeof(dap_chain_net_srv_stake_cache_data_t));
    l_cache_data->node_addr = a_stake->node_addr;
    l_cache_data->signing_addr = a_stake->signing_addr;
    l_cache_data->tx_hash = a_stake->tx_hash;
    l_cache_data->value = a_stake->value;

    dap_chain_addr_t *l_key_byte_buf = DAP_NEW_SIZE(dap_chain_addr_t, sizeof(dap_chain_addr_t));
    memcpy(l_key_byte_buf, &l_cache_data->signing_addr, sizeof(dap_chain_addr_t));
    l_store_obj->key_byte = (byte_t*)l_key_byte_buf;
    l_store_obj->key_len = sizeof(l_cache_data->signing_addr);
    l_store_obj->value = (uint8_t*)l_cache_data;
    l_store_obj->value_len = sizeof(dap_chain_net_srv_stake_cache_data_t);
    l_store_obj->group = l_gdb_group;
    if (dap_global_db_set_raw(l_store_obj, 1, NULL, NULL))
        debug_if(s_debug_more, L_WARNING, "Ledger cache mismatch");

    DAP_DELETE(l_store_obj);
    DAP_DELETE(l_cache_data);
    DAP_DELETE(l_key_byte_buf);
}
=======
>>>>>>> 6f18ca54
<|MERGE_RESOLUTION|>--- conflicted
+++ resolved
@@ -44,21 +44,11 @@
 
 static bool s_stake_verificator_callback(dap_ledger_t * a_ledger,dap_hash_fast_t *a_tx_out_hash, dap_chain_tx_out_cond_t *a_cond,
                                                       dap_chain_datum_tx_t *a_tx_in, bool a_owner);
-static void s_cache_data();
 static void s_stake_updater_callback(dap_ledger_t *a_ledger, dap_chain_datum_tx_t *a_tx, dap_chain_tx_out_cond_t *a_cond);
 
+static void s_cache_data(dap_ledger_t *a_ledger, dap_chain_datum_tx_t *a_tx, dap_chain_addr_t *a_signing_addr);
+
 static dap_chain_net_srv_stake_t *s_srv_stake = NULL;
-<<<<<<< HEAD
-static bool s_debug_more = false;
-=======
->>>>>>> 6f18ca54
-typedef struct dap_chain_net_srv_stake_cache_data
-{
-    uint256_t value;
-    dap_chain_addr_t signing_addr;
-    dap_chain_hash_fast_t tx_hash;
-    dap_chain_node_addr_t node_addr;
-} DAP_ALIGN_PACKED dap_chain_net_srv_stake_cache_data_t;
 
 /**
  * @brief dap_stream_ch_vpn_init Init actions for VPN stream channel
@@ -95,7 +85,6 @@
          "\tSets the minimum stake value"
     );
 
-    s_debug_more = dap_config_get_item_bool_default(g_config,"ledger","debug_more",false);
     s_srv_stake = DAP_NEW_Z(dap_chain_net_srv_stake_t);
     s_srv_stake->delegate_allowed_min = dap_chain_coins_to_balance("1.0");
 
@@ -104,12 +93,18 @@
 
 void dap_chain_net_srv_stake_pos_delegate_deinit()
 {
-    dap_chain_net_srv_stake_item_t *l_stake = NULL, *l_tmp;
+    dap_chain_net_srv_stake_item_t *l_stake, *l_tmp;
     HASH_ITER(hh, s_srv_stake->itemlist, l_stake, l_tmp) {
         // Clang bug at this, l_stake should change at every loop cycle
         HASH_DEL(s_srv_stake->itemlist, l_stake);
         DAP_DELETE(l_stake);
     }
+    dap_chain_net_srv_stake_cache_item_t *l_cache_item, *l_cache_tmp;
+    HASH_ITER(hh, s_srv_stake->cache, l_cache_item, l_cache_tmp) {
+        // Clang bug at this, l_stake should change at every loop cycle
+        HASH_DEL(s_srv_stake->cache, l_cache_item);
+        DAP_DELETE(l_cache_item);
+    }
     DAP_DEL_Z(s_srv_stake);
 }
 
@@ -123,12 +118,14 @@
     return true;
 }
 
-static void s_stake_updater_callback(dap_ledger_t UNUSED_ARG *a_ledger, dap_chain_datum_tx_t UNUSED_ARG *a_tx, dap_chain_tx_out_cond_t *a_cond)
+static void s_stake_updater_callback(dap_ledger_t *a_ledger, dap_chain_datum_tx_t *a_tx, dap_chain_tx_out_cond_t *a_cond)
 {
     assert(s_srv_stake);
     if (!a_cond)
         return;
-    dap_chain_net_srv_stake_key_invalidate(&a_cond->subtype.srv_stake_pos_delegate.signing_addr);
+    dap_chain_addr_t *l_signing_addr = &a_cond->subtype.srv_stake_pos_delegate.signing_addr;
+    dap_chain_net_srv_stake_key_invalidate(l_signing_addr);
+    s_cache_data(a_ledger, a_tx, l_signing_addr);
 }
 
 static bool s_srv_stake_is_poa_cert(dap_chain_net_t *a_net, dap_enc_key_t *a_key)
@@ -209,43 +206,56 @@
     return l_ret;
 }
 
-bool dap_chain_net_srv_stake_check_tx_activator(dap_hash_fast_t a_tx_hash){
-    dap_chain_net_srv_stake_item_t *l_stake, *l_tmp;
-//    HASH_ITER(hh, s_srv_stake->itemlist, l_stake, l_tmp) {
-//        if (!memcmp(&l_stake->tx_hash, &a_tx_hash, sizeof(dap_hash_fast_t))){
-//            l_stake->is_active = true;
-//            return true;
-//        }
-//    }
+static bool s_stake_cache_check_tx(dap_hash_fast_t *a_tx_hash)
+{
+    dap_chain_net_srv_stake_cache_item_t *l_stake;
+    HASH_FIND(hh, s_srv_stake->cache, a_tx_hash, sizeof(*a_tx_hash), l_stake);
+    if (l_stake) {
+        dap_chain_net_srv_stake_key_invalidate(&l_stake->signing_addr);
+        return true;
+    }
     return false;
 }
 
-int dap_chain_net_srv_stake_load_cache(dap_chain_net_t *a_net){
-    dap_ledger_t *l_ledger = dap_chain_ledger_by_net_name(a_net->pub.name);
+int dap_chain_net_srv_stake_load_cache(dap_chain_net_t *a_net)
+{
+    dap_ledger_t *l_ledger = a_net->pub.ledger;
+    if (!dap_chain_ledger_cache_enabled(l_ledger))
+        return 0;
     char *l_gdb_group = dap_chain_ledger_get_gdb_group(l_ledger, DAP_CHAIN_NET_SRV_STAKE_POS_DELEGATE_GDB_GROUP);
     size_t l_objs_count = 0;
     dap_store_obj_t *l_store_obj = dap_global_db_get_all_raw_sync(l_gdb_group, 0, &l_objs_count);
-
-    if(!l_objs_count || !l_store_obj)
-    {
-        log_it(L_WARNING, "Stake cache data not found");
+    if (!l_objs_count || !l_store_obj) {
+        log_it(L_ATT, "Stake cache data not found");
         return -1;
     }
-
-    dap_chain_net_srv_stake_item_t *l_stake;
-    for(size_t i = 0; i < l_objs_count; i++){
-        dap_chain_net_srv_stake_item_t *l_srv_stake = (dap_chain_net_srv_stake_item_t *)l_store_obj[i].value;
-        l_stake = DAP_NEW_Z(dap_chain_net_srv_stake_item_t);
-        l_stake->node_addr      = l_srv_stake->node_addr;
-        l_stake->signing_addr   = l_srv_stake->signing_addr;
-        l_stake->value          = l_srv_stake->value;
-        l_stake->tx_hash        = l_srv_stake->tx_hash;
-        HASH_ADD(hh, s_srv_stake->itemlist, signing_addr, sizeof(dap_chain_addr_t), l_stake);
+    for (size_t i = 0; i < l_objs_count; i++){
+        dap_chain_net_srv_stake_cache_data_t *l_cache_data =
+                (dap_chain_net_srv_stake_cache_data_t *)l_store_obj[i].value;
+        dap_chain_net_srv_stake_cache_item_t *l_cache = DAP_NEW_Z(dap_chain_net_srv_stake_cache_item_t);
+        l_cache->signing_addr   = l_cache_data->signing_addr;
+        l_cache->tx_hash        = l_cache_data->tx_hash;
+        HASH_ADD(hh, s_srv_stake->cache, tx_hash, sizeof(dap_hash_fast_t), l_cache);
     }
     dap_store_obj_free(l_store_obj, l_objs_count);
-
+    dap_chain_ledger_set_cache_tx_check_callback(l_ledger, s_stake_cache_check_tx);
     return 0;
 }
+
+void dap_chain_net_srv_stake_cache_purge(dap_chain_net_t *a_net)
+{
+    dap_ledger_t *l_ledger = a_net->pub.ledger;
+    char *l_gdb_group = dap_chain_ledger_get_gdb_group(l_ledger, DAP_CHAIN_NET_SRV_STAKE_POS_DELEGATE_GDB_GROUP);
+    dap_global_db_del(l_gdb_group, NULL, NULL, NULL);
+    DAP_DELETE(l_gdb_group);
+    dap_chain_net_srv_stake_cache_item_t *l_cache_item, *l_cache_tmp;
+    HASH_ITER(hh, s_srv_stake->cache, l_cache_item, l_cache_tmp) {
+        // Clang bug at this, l_stake should change at every loop cycle
+        HASH_DEL(s_srv_stake->cache, l_cache_item);
+        DAP_DELETE(l_cache_item);
+    }
+}
+
 
 // Freeze staker's funds when delegating a key
 static dap_chain_datum_tx_t *s_stake_tx_create(dap_chain_net_t * a_net, dap_chain_wallet_t *a_wallet,
@@ -480,20 +490,6 @@
         return NULL;
     }
 
-    //TODO: form decree for key delegating
-    /*  Used sections
-    a_stake_tx_hash
-    l_tx_out_cond->header.value,
-    l_tx_out_cond->subtype.srv_stake_pos_delegate.signing_addr,
-    l_tx_out_cond->subtype.srv_stake_pos_delegate.signer_node_addr
-
-    // add 'sign' items
-    if(dap_chain_datum_tx_add_sign_item(&l_tx, a_cert->enc_key) != 1) {
-        dap_chain_datum_tx_delete(l_tx);
-        log_it( L_ERROR, "Can't add sign output");
-        return NULL;
-    } */
-
     return l_decree;
 }
 
@@ -677,16 +673,6 @@
         return NULL;
     }
 
-    /*  Used sections
-
-    l_tx_out_cond->subtype.srv_stake_pos_delegate.signing_addr,
-
-    // add 'sign' items
-    if(dap_chain_datum_tx_add_sign_item(&l_tx, a_key) != 1) {
-        dap_chain_datum_tx_delete(l_tx);
-        log_it( L_ERROR, "Can't add sign output");
-        return NULL;
-    } */
     return l_decree;
 }
 
@@ -1464,7 +1450,8 @@
     return 0;
 }
 
-void dap_chain_net_srv_stake_get_fee_validators(dap_chain_net_t *a_net, dap_string_t *a_string_ret){
+void dap_chain_net_srv_stake_get_fee_validators(dap_chain_net_t *a_net, dap_string_t *a_string_ret)
+{
     if (!a_net || !a_string_ret)
         return;
     char * l_gdb_group_str = dap_chain_net_srv_order_get_gdb_group(a_net);
@@ -1520,36 +1507,17 @@
     DAP_DELETE(l_average_balance);
     DAP_DELETE(l_average_coins);
 }
-<<<<<<< HEAD
-
-static void s_cache_data(char* a_net_name, dap_chain_net_srv_stake_item_t *a_stake){
-    // TODO: check leger cache is enable
-    dap_ledger_t *l_ledger = dap_chain_ledger_by_net_name(a_net_name);
-    char *l_gdb_group = dap_chain_ledger_get_gdb_group(l_ledger, DAP_CHAIN_NET_SRV_STAKE_POS_DELEGATE_GDB_GROUP);
-
-    if (!dap_chain_ledger_cache_enabled(l_ledger))
+
+static void s_cache_data(dap_ledger_t *a_ledger, dap_chain_datum_tx_t *a_tx, dap_chain_addr_t *a_signing_addr)
+{
+    if (!dap_chain_ledger_cache_enabled(a_ledger))
         return;
-
-    dap_store_obj_t *l_store_obj = DAP_NEW_SIZE(dap_store_obj_t, sizeof(dap_chain_net_srv_stake_cache_data_t));
-    dap_chain_net_srv_stake_cache_data_t *l_cache_data = DAP_NEW_STACK_SIZE(dap_chain_net_srv_stake_cache_data_t, sizeof(dap_chain_net_srv_stake_cache_data_t));
-    l_cache_data->node_addr = a_stake->node_addr;
-    l_cache_data->signing_addr = a_stake->signing_addr;
-    l_cache_data->tx_hash = a_stake->tx_hash;
-    l_cache_data->value = a_stake->value;
-
-    dap_chain_addr_t *l_key_byte_buf = DAP_NEW_SIZE(dap_chain_addr_t, sizeof(dap_chain_addr_t));
-    memcpy(l_key_byte_buf, &l_cache_data->signing_addr, sizeof(dap_chain_addr_t));
-    l_store_obj->key_byte = (byte_t*)l_key_byte_buf;
-    l_store_obj->key_len = sizeof(l_cache_data->signing_addr);
-    l_store_obj->value = (uint8_t*)l_cache_data;
-    l_store_obj->value_len = sizeof(dap_chain_net_srv_stake_cache_data_t);
-    l_store_obj->group = l_gdb_group;
-    if (dap_global_db_set_raw(l_store_obj, 1, NULL, NULL))
-        debug_if(s_debug_more, L_WARNING, "Ledger cache mismatch");
-
-    DAP_DELETE(l_store_obj);
-    DAP_DELETE(l_cache_data);
-    DAP_DELETE(l_key_byte_buf);
-}
-=======
->>>>>>> 6f18ca54
+    dap_chain_net_srv_stake_cache_data_t l_cache_data;
+    dap_hash_fast(a_tx, dap_chain_datum_tx_get_size(a_tx), &l_cache_data.tx_hash);
+    l_cache_data.signing_addr = *a_signing_addr;
+    char *l_data_key = dap_chain_hash_fast_to_str_new(&l_cache_data.tx_hash);
+    char *l_gdb_group = dap_chain_ledger_get_gdb_group(a_ledger, DAP_CHAIN_NET_SRV_STAKE_POS_DELEGATE_GDB_GROUP);
+    if (dap_global_db_set(l_gdb_group, l_data_key, &l_cache_data, sizeof(l_cache_data), true, NULL, NULL))
+        log_it(L_WARNING, "Stake service cache mismatch");
+    DAP_DELETE(l_data_key);
+}