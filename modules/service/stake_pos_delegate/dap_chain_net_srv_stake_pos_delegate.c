/*
 * Authors:
 * Roman Khlopkov <roman.khlopkov@demlabs.net>
 * DeM Labs Inc.   https://demlabs.net
 * DeM Labs Open source community https://gitlab.demlabs.net
 * Copyright  (c) 2017-2020
 * All rights reserved.

 This file is part of DAP (Deus Applications Prototypes) the open source project

    DAP (Deus Applicaions Prototypes) is free software: you can redistribute it and/or modify
    it under the terms of the GNU General Public License as published by
    the Free Software Foundation, either version 3 of the License, or
    (at your option) any later version.

    DAP is distributed in the hope that it will be useful,
    but WITHOUT ANY WARRANTY; without even the implied warranty of
    MERCHANTABILITY or FITNESS FOR A PARTICULAR PURPOSE.  See the
    GNU General Public License for more details.

    You should have received a copy of the GNU General Public License
    along with any DAP based project.  If not, see <http://www.gnu.org/licenses/>.
*/

#include <math.h>
#include "dap_chain_node_cli.h"
#include "dap_config.h"
#include "dap_string.h"
#include "dap_list.h"
#include "dap_enc_base58.h"
#include "dap_chain_common.h"
#include "dap_chain_mempool.h"
#include "dap_chain_net_srv.h"
#include "dap_chain_cs_block_poa.h"
#include "dap_chain_cs_dag_poa.h"
#include "dap_chain_net_srv_stake_pos_delegate.h"

#define LOG_TAG "dap_chain_net_srv_stake"

#define DAP_CHAIN_NET_SRV_STAKE_POS_DELEGATE_GDB_GROUP "delegate_keys"

static int s_cli_srv_stake(int a_argc, char **a_argv, char **a_str_reply);

static bool s_stake_verificator_callback(dap_ledger_t * a_ledger,dap_hash_fast_t *a_tx_out_hash, dap_chain_tx_out_cond_t *a_cond,
                                                      dap_chain_datum_tx_t *a_tx_in, bool a_owner);
<<<<<<< HEAD
static bool s_verificator_stake_updater_callback(dap_ledger_t *a_ledger, dap_chain_datum_tx_t *a_tx, dap_chain_tx_out_cond_t *a_cond);
static void s_cache_data();
=======
static void s_stake_updater_callback(dap_ledger_t *a_ledger, dap_chain_datum_tx_t *a_tx, dap_chain_tx_out_cond_t *a_cond);

>>>>>>> e20208b7
static dap_chain_net_srv_stake_t *s_srv_stake = NULL;
static bool s_debug_more = false;
typedef struct dap_chain_net_srv_stake_cache_data
{
    uint256_t value;
    dap_chain_addr_t signing_addr;
    dap_chain_hash_fast_t tx_hash;
    dap_chain_node_addr_t node_addr;
} DAP_ALIGN_PACKED dap_chain_net_srv_stake_cache_data_t;

/**
 * @brief dap_stream_ch_vpn_init Init actions for VPN stream channel
 * @param vpn_addr Zero if only client mode. Address if the node shares its local VPN
 * @param vpn_mask Zero if only client mode. Mask if the node shares its local VPN
 * @return 0 if everything is okay, lesser then zero if errors
 */
int dap_chain_net_srv_stake_pos_delegate_init()
{
    dap_chain_ledger_verificator_add(DAP_CHAIN_TX_OUT_COND_SUBTYPE_SRV_STAKE_POS_DELEGATE, s_stake_verificator_callback, s_stake_updater_callback);
    dap_cli_server_cmd_add("srv_stake", s_cli_srv_stake, "Delegated stake service commands",
    "\t\t=== Commands for work with orders ===\n"
    "srv_stake order create -net <net_name> -value <value> -cert <priv_cert_name> \n"
        "\tCreates a new order signed with a delegated key, which declares the commission for which \n"
        "\tthe node agrees to conduct the transaction.\n"
    "srv_stake order remove -net <net_name> -order <order_hash> [-H {hex | base58(default)}]\n"
         "\tRemove order with specified hash\n"
    "srv_stake order update -net <net_name> -order <order_hash> [-H {hex | base58(default)}] -cert <priv_cert_name>  -value <value>\n"
         "\tUpdate order with specified hash\n"
    "srv_stake order list -net <net_name>\n"
         "\tGet the fee orders list within specified net name\n"
     "\t\t === Commands for work with stake delegate ===\n"
    "srv_stake delegate -cert <pub_cert_name> -net <net_name> -wallet <wallet_name> -value <datoshi> [-node_addr <node_addr>] -fee <value> \n"
         "\tDelegate public key in specified certificate with specified net name. Pay with specified value of m-tokens of native net token.\n"
    "srv_stake approve -net <net_name> -tx <transaction_hash> -poa_cert <priv_cert_name>\n"
         "\tApprove stake transaction by root node certificate within specified net name\n"
    "srv_stake transactions -net <net_name> [-cert <delegated_cert>]\n"
         "\tShow the list of requested, active and canceled stake transactions (optional delegated from addr).\n"
    "srv_stake invalidate -net <net_name> {-tx <transaction_hash> | -cert <delegated_cert> | -cert_pkey_hash <pkey_hash>}"
                            " {-wallet <wallet_name> -fee <value> | -poa_cert <cert_name>}\n"
         "\tInvalidate requested delegated stake transaction by hash or cert name or cert pkey hash within net name and"
         " return m-tokens to specified wallet (if any)\n"
    );

    s_debug_more = dap_config_get_item_bool_default(g_config,"ledger","debug_more",false);
    s_srv_stake = DAP_NEW_Z(dap_chain_net_srv_stake_t);

<<<<<<< HEAD
//    dap_chain_net_srv_uid_t l_uid = { .uint64 = DAP_CHAIN_NET_SRVDAP_CHAIN_NET_SRV_STAKE_POS_DELEGATE_ID _STAKE_ID };
//    dap_chain_net_srv_t* l_srv = dap_chain_net_srv_add(l_uid, "srv_stake", s_callback_requested,
//                                                       s_callback_response_success, s_callback_response_error,
//                                                       s_callback_receipt_next_success, NULL);
//    l_srv->_internal = s_srv_stake;

    /*uint16_t l_net_count;
=======
    uint16_t l_net_count;
>>>>>>> e20208b7
    dap_chain_net_t **l_net_list = dap_chain_net_list(&l_net_count);
    for (uint16_t i = 0; i < l_net_count; i++) {
        size_t l_auth_certs_count = 0;
        for (dap_chain_t *l_chain = l_net_list[i]->pub.chains; l_chain; l_chain = l_chain->next)
            if ( (s_srv_stake->auth_cert_pkeys = l_chain->callback_get_poa_certs(l_chain, &l_auth_certs_count, NULL)) )
                break;
    }
    DAP_DELETE(l_net_list);
<<<<<<< HEAD
    s_srv_stake->initialized = true;*/
=======
    s_srv_stake->delegate_allowed_min = dap_chain_coins_to_balance("1.0");
    s_srv_stake->initialized = true;
>>>>>>> e20208b7

    return 0;
}

void dap_chain_net_srv_stake_pos_delegate_deinit()
{
    dap_chain_net_srv_stake_item_t *l_stake = NULL, *l_tmp;
    HASH_ITER(hh, s_srv_stake->itemlist, l_stake, l_tmp) {
        // Clang bug at this, l_stake should change at every loop cycle
        HASH_DEL(s_srv_stake->itemlist, l_stake);
        DAP_DELETE(l_stake);
    }
    DAP_DEL_Z(s_srv_stake);
}

static bool s_stake_verificator_callback(dap_ledger_t UNUSED_ARG *a_ledger, dap_hash_fast_t UNUSED_ARG *a_tx_out_hash,
                                         dap_chain_tx_out_cond_t UNUSED_ARG *a_cond, dap_chain_datum_tx_t UNUSED_ARG *a_tx_in,
                                         bool a_owner)
{
    assert(s_srv_stake);
    if (!a_owner)
        return false;
    return true;
}

static void s_stake_updater_callback(dap_ledger_t UNUSED_ARG *a_ledger, dap_chain_datum_tx_t UNUSED_ARG *a_tx, dap_chain_tx_out_cond_t *a_cond)
{
    assert(s_srv_stake);
    if (!a_cond)
        return;
<<<<<<< HEAD
    }
    // Update stake parameters
    if (!a_cond) {
        // New stake transaction
        l_stake->signing_addr = l_out_cond->subtype.srv_stake.signing_addr;
        HASH_ADD(hh, s_srv_stake->itemlist, signing_addr, sizeof(dap_chain_addr_t), l_stake);
        s_cache_data(l_stake->net->pub.name, l_stake);
    }
    else if (memcmp(&a_cond->subtype.srv_stake.signing_addr, &l_out_cond->subtype.srv_stake.signing_addr, sizeof(dap_chain_addr_t))) {
        HASH_DEL(s_srv_stake->itemlist, l_stake);
        dap_chain_net_srv_stake_item_t *l_stake_cur = NULL;
        HASH_FIND(hh, s_srv_stake->itemlist, &l_out_cond->subtype.srv_stake.signing_addr, sizeof(dap_chain_addr_t), l_stake_cur);
        if (l_stake_cur) {
            DAP_DELETE(l_stake);
            l_stake = l_stake_cur;
        }
        l_stake->signing_addr = l_out_cond->subtype.srv_stake.signing_addr;
        if (l_stake_cur){
            HASH_ADD(hh, s_srv_stake->itemlist, signing_addr, sizeof(dap_chain_addr_t), l_stake);
            s_cache_data(l_stake->net->pub.name, l_stake);
        }
    }
    if (a_authorized) {
        l_stake->is_active = true;
    }
    l_stake->addr_hldr  = l_out_cond->subtype.srv_stake.hldr_addr;
    l_stake->addr_fee   = l_out_cond->subtype.srv_stake.fee_addr;
    l_stake->fee_value  = l_out_cond->subtype.srv_stake.fee_value;
    l_stake->node_addr  = l_out_cond->subtype.srv_stake.signer_node_addr;
    dap_hash_fast(a_tx, dap_chain_datum_tx_get_size(a_tx), &l_stake->tx_hash);
=======
    dap_chain_net_srv_stake_key_invalidate(&a_cond->subtype.srv_stake_pos_delegate.signing_addr);
>>>>>>> e20208b7
}

static bool s_srv_stake_is_poa_cert(dap_enc_key_t *a_key)
{
    bool l_is_poa_cert = false;
    dap_pkey_t *l_pkey = dap_pkey_from_enc_key(a_key);
    for (dap_list_t *it = s_srv_stake->auth_cert_pkeys; it; it = it->next)
        if (dap_pkey_compare(l_pkey, (dap_pkey_t *)it->data)) {
            l_is_poa_cert = true;
            break;
        }
    DAP_DELETE(l_pkey);
    return l_is_poa_cert;
}

void dap_chain_net_srv_stake_key_delegate(dap_chain_net_t *a_net, dap_chain_addr_t *a_signing_addr, dap_hash_fast_t *a_stake_tx_hash,
                                          uint256_t a_value, dap_chain_node_addr_t *a_node_addr)
{
    assert(s_srv_stake);
    if (!a_signing_addr || !a_node_addr || !a_stake_tx_hash)
        return;
    dap_chain_net_srv_stake_item_t *l_stake = DAP_NEW_Z(dap_chain_net_srv_stake_item_t);
    l_stake->net = a_net;
    l_stake->node_addr = *a_node_addr;
    l_stake->signing_addr = *a_signing_addr;
    l_stake->value = a_value;
    l_stake->tx_hash = *a_stake_tx_hash;
    HASH_ADD(hh, s_srv_stake->itemlist, signing_addr, sizeof(dap_chain_addr_t), l_stake);
}

void dap_chain_net_srv_stake_key_invalidate(dap_chain_addr_t *a_signing_addr)
{
    assert(s_srv_stake);
    if (!a_signing_addr)
        return;
    dap_chain_net_srv_stake_item_t *l_stake = NULL;
    HASH_FIND(hh, s_srv_stake->itemlist, a_signing_addr, sizeof(dap_chain_addr_t), l_stake);
    if (l_stake) {
        HASH_DEL(s_srv_stake->itemlist, l_stake);
        DAP_DELETE(l_stake);
    }
}

void dap_chain_net_srv_stake_set_allowed_min_value(uint256_t a_value)
{
    assert(s_srv_stake);
    s_srv_stake->delegate_allowed_min = a_value;
}

bool dap_chain_net_srv_stake_key_delegated(dap_chain_addr_t *a_signing_addr)
{
    assert(s_srv_stake);
    if (!a_signing_addr)
        return false;
    while (!s_srv_stake->initialized);

    dap_chain_net_srv_stake_item_t *l_stake = NULL;
    HASH_FIND(hh, s_srv_stake->itemlist, a_signing_addr, sizeof(dap_chain_addr_t), l_stake);
    if (l_stake) // public key delegated for this network
        return true;
    return false;
}

dap_list_t *dap_chain_net_srv_stake_get_validators()
{
    dap_list_t *l_ret = NULL;
    if (!s_srv_stake || !s_srv_stake->itemlist)
        return l_ret;
    dap_chain_net_srv_stake_item_t *l_stake, *l_tmp;
    HASH_ITER(hh, s_srv_stake->itemlist, l_stake, l_tmp)
        l_ret = dap_list_append(l_ret, DAP_DUP(l_stake));
    return l_ret;
}

<<<<<<< HEAD

bool dap_chain_net_srv_stake_validator(dap_chain_addr_t *a_addr, dap_chain_datum_t *a_datum)
{
    if (!s_srv_stake) { // Drop all atoms if stake service inactivated
        return false;
    }
    while (!s_srv_stake->initialized);

    if (!a_addr || !a_datum) {
        return false;
    }
    dap_chain_net_srv_stake_item_t *l_stake = NULL;
    HASH_FIND(hh, s_srv_stake->itemlist, a_addr, sizeof(dap_chain_addr_t), l_stake);
    if (!l_stake || !l_stake->is_active) { // public key not delegated for this network
        return false;
    }
    if (a_datum->header.type_id != DAP_CHAIN_DATUM_TX)
        return true;
    dap_chain_datum_tx_t *l_tx = (dap_chain_datum_tx_t *)a_datum->data;
    dap_chain_tx_sig_t *l_tx_sig = (dap_chain_tx_sig_t *)dap_chain_datum_tx_item_get(l_tx, NULL, TX_ITEM_TYPE_SIG, NULL);
    dap_sign_t *l_sign = dap_chain_datum_tx_item_sign_get_sig((dap_chain_tx_sig_t *)l_tx_sig);
    dap_chain_hash_fast_t l_pkey_hash = {};
    dap_sign_get_pkey_hash(l_sign, &l_pkey_hash);
    dap_chain_addr_t l_owner_addr = {};
    dap_chain_addr_fill(&l_owner_addr, l_sign->header.type, &l_pkey_hash, a_addr->net_id);
    uint256_t l_outs_sum = {}, l_fee_sum = {};
    dap_list_t *l_list_out_items = dap_chain_datum_tx_items_get(l_tx, TX_ITEM_TYPE_OUT_ALL, NULL);
    uint32_t l_out_idx_tmp = 0; // current index of 'out' item
    for (dap_list_t *l_list_tmp = l_list_out_items; l_list_tmp; l_list_tmp = dap_list_next(l_list_tmp), l_out_idx_tmp++) {
        dap_chain_tx_item_type_t l_type = *(uint8_t *)l_list_tmp->data;
        if (l_type == TX_ITEM_TYPE_OUT_OLD) {
            dap_chain_tx_out_old_t *l_out = (dap_chain_tx_out_old_t *)l_list_tmp->data;
            if (!memcmp(&l_stake->addr_fee, &l_out->addr, sizeof(dap_chain_addr_t))) {
                SUM_256_256(l_fee_sum, dap_chain_uint256_from(l_out->header.value), &l_fee_sum);
            } else if (memcmp(&l_owner_addr, &l_out->addr, sizeof(dap_chain_addr_t))) {
                SUM_256_256(l_outs_sum, dap_chain_uint256_from(l_out->header.value), &l_outs_sum);
            }
        }
        if (l_type == TX_ITEM_TYPE_OUT) {
            dap_chain_tx_out_t *l_out = (dap_chain_tx_out_t *)l_list_tmp->data;
            if (!memcmp(&l_stake->addr_fee, &l_out->addr, sizeof(dap_chain_addr_t))) {
                SUM_256_256(l_fee_sum, l_out->header.value, &l_fee_sum);
            } else if (memcmp(&l_owner_addr, &l_out->addr, sizeof(dap_chain_addr_t))) {
                SUM_256_256(l_outs_sum, l_out->header.value, &l_outs_sum);
            }
        }
        if (l_type == TX_ITEM_TYPE_OUT_EXT) {
            dap_chain_tx_out_ext_t *l_out_ext = (dap_chain_tx_out_ext_t *)l_list_tmp->data;
            if (!memcmp(&l_stake->addr_fee, &l_out_ext->addr, sizeof(dap_chain_addr_t))) {
                SUM_256_256(l_fee_sum, l_out_ext->header.value, &l_fee_sum);
            } else if (memcmp(&l_owner_addr, &l_out_ext->addr, sizeof(dap_chain_addr_t))) {
                SUM_256_256(l_outs_sum, l_out_ext->header.value, &l_outs_sum);
            }
        }
    }
    dap_list_free(l_list_out_items);
    uint256_t l_fee = uint256_0; // TODO replace with fractional mult MULT_256_FRAC_FRAC(l_outs_sum, l_stake->fee_value / 100.0); +++
    DIV_256(l_stake->fee_value, dap_chain_coins_to_balance("100.0"), &l_fee);
    if (MULT_256_COIN(l_outs_sum, l_fee, &l_fee)) {
        log_it(L_WARNING, "DANGER: MULT_256_COIN overflow! in dap_chain_net_srv_stake_validator()");
        l_fee = uint256_0;
    }
    if (compare256(l_fee_sum, l_fee) == -1) {
        return false;
    }
    return true;
}

bool dap_chain_net_srv_stake_check_tx_activator(dap_hash_fast_t a_tx_hash){
    dap_chain_net_srv_stake_item_t *l_stake, *l_tmp;
    HASH_ITER(hh, s_srv_stake->itemlist, l_stake, l_tmp) {
        if (!memcmp(&l_stake->tx_hash, &a_tx_hash, sizeof(dap_hash_fast_t))){
            l_stake->is_active = true;
            return true;
        }
    }
    return false;
}

int dap_chain_net_srv_stake_load_cache(dap_chain_net_t *a_net){
    dap_ledger_t *l_ledger = dap_chain_ledger_by_net_name(a_net->pub.name);
    char *l_gdb_group = dap_chain_ledger_get_gdb_group(l_ledger, DAP_CHAIN_NET_SRV_STAKE_POS_DELEGATE_GDB_GROUP);
    size_t l_objs_count = 0;
    dap_store_obj_t *l_store_obj = dap_global_db_get_all_raw_sync(l_gdb_group, 0, &l_objs_count);

    if(!l_objs_count || !l_store_obj)
    {
        log_it(L_WARNING, "Stake cache data not found");
        return -1;
    }

    dap_chain_net_srv_stake_item_t *l_stake;
    for(size_t i = 0; i < l_objs_count; i++){
        dap_chain_net_srv_stake_item_t *l_srv_stake = (dap_chain_net_srv_stake_item_t *)l_store_obj[i].value;
        l_stake = DAP_NEW_Z(dap_chain_net_srv_stake_item_t);
        l_stake->node_addr      = l_srv_stake->node_addr;
        l_stake->signing_addr   = l_srv_stake->signing_addr;
        l_stake->value          = l_srv_stake->value;
        l_stake->tx_hash        = l_srv_stake->tx_hash;
        HASH_ADD(hh, s_srv_stake->itemlist, signing_addr, sizeof(dap_chain_addr_t), l_stake);
    }
    dap_store_obj_free(l_store_obj, l_objs_count);

    return 0;
}

// Freeze staker's funds when delegating an order
static dap_chain_datum_tx_t *s_stake_tx_create(dap_chain_net_srv_stake_item_t *a_stake, dap_chain_wallet_t *a_wallet)
=======
// Freeze staker's funds when delegating a key
static dap_chain_datum_tx_t *s_stake_tx_create(dap_chain_net_t * a_net, dap_chain_wallet_t *a_wallet,
                                               uint256_t a_value, dap_chain_addr_t *a_signing_addr,
                                               dap_chain_node_addr_t *a_node_addr)
>>>>>>> e20208b7
{
    if (!a_net || !a_wallet || IS_ZERO_256(a_value) || !a_signing_addr || !a_node_addr)
        return NULL;

    char l_delegated_ticker[DAP_CHAIN_TICKER_SIZE_MAX];
    dap_chain_datum_token_get_delegated_ticker(l_delegated_ticker, a_net->pub.native_ticker);
    dap_ledger_t *l_ledger = dap_chain_ledger_by_net_name(a_net->pub.name);
    uint256_t l_value_sell = {}; // how many coins to transfer
    // list of transaction with 'out' items to sell
    dap_chain_addr_t *l_owner_addr = (dap_chain_addr_t *)dap_chain_wallet_get_addr(a_wallet, a_net->pub.id);
    dap_list_t *l_list_used_out = dap_chain_ledger_get_list_tx_outs_with_val(l_ledger, l_delegated_ticker, l_owner_addr, a_value, &l_value_sell);
    if (!l_list_used_out) {
        log_it(L_WARNING, "Nothing to delegate (not enough funds)");
        DAP_DELETE(l_owner_addr);
        return NULL;
    }

    // create empty transaction
    dap_chain_datum_tx_t *l_tx = dap_chain_datum_tx_create();

    // add 'in' items to sell
    uint256_t l_value_to_items = dap_chain_datum_tx_add_in_item_list(&l_tx, l_list_used_out);
    dap_list_free_full(l_list_used_out, NULL);
    if (!EQUAL_256(l_value_to_items, l_value_sell)) {
        log_it(L_ERROR, "Can't compose the transaction input");
        goto tx_fail;
    }

    // add 'out_cond' & 'out' items
    dap_chain_net_srv_uid_t l_uid = { .uint64 = DAP_CHAIN_NET_SRV_STAKE_POS_DELEGATE_ID };
    dap_chain_tx_out_cond_t *l_tx_out = dap_chain_datum_tx_item_out_cond_create_srv_stake(l_uid, a_value, a_signing_addr, a_node_addr);
    if (!l_tx_out) {
        log_it(L_ERROR, "Can't compose the transaction conditional output");
        goto tx_fail;
    }
    dap_chain_datum_tx_add_item(&l_tx, (const uint8_t *)l_tx_out);
    DAP_DELETE(l_tx_out);
    // coin back
    uint256_t l_value_back = {};
    SUBTRACT_256_256(l_value_sell, a_value, &l_value_back);
    if (!IS_ZERO_256(l_value_back)) {
        if (dap_chain_datum_tx_add_out_item(&l_tx, l_owner_addr, l_value_back) != 1) {
            log_it(L_ERROR, "Cant add coin back output");
            goto tx_fail;
        }
    }

    // add 'sign' item
    if(dap_chain_datum_tx_add_sign_item(&l_tx, dap_chain_wallet_get_key(a_wallet, 0)) != 1) {
        log_it(L_ERROR, "Can't add sign output");
        goto tx_fail;
    }
    DAP_DELETE(l_owner_addr);
    return l_tx;
tx_fail:
    dap_chain_datum_tx_delete(l_tx);
    DAP_DELETE(l_owner_addr);
    return NULL;
}

// Put the transaction to mempool or
static char *s_stake_tx_put(dap_chain_datum_tx_t *a_tx, dap_chain_net_t *a_net)
{
    // Put the transaction to mempool or directly to chains
    size_t l_tx_size = dap_chain_datum_tx_get_size(a_tx);
    dap_chain_datum_t *l_datum = dap_chain_datum_create(DAP_CHAIN_DATUM_TX, a_tx, l_tx_size);
    dap_chain_t *l_chain = dap_chain_net_get_default_chain_by_chain_type(a_net, CHAIN_TYPE_TX);
    if (!l_chain) {
        return NULL;
    }
    // Processing will be made according to autoprocess policy
    char *l_ret = dap_chain_mempool_datum_add(l_datum, l_chain, "hex");
    DAP_DELETE(l_datum);
    return l_ret;
}

static dap_chain_datum_decree_t *s_stake_decree_approve(dap_chain_net_t *a_net, dap_hash_fast_t *a_stake_tx_hash, dap_cert_t *a_cert)
{
    dap_ledger_t *l_ledger = dap_chain_ledger_by_net_name(a_net->pub.name);

    // add 'in' item to buy from conditional transaction
    dap_chain_datum_tx_t *l_cond_tx = dap_chain_ledger_tx_find_by_hash(l_ledger, a_stake_tx_hash);
    if (!l_cond_tx) {
        log_it(L_WARNING, "Requested conditional transaction not found");
        return NULL;
    }
    int l_prev_cond_idx = 0;
    dap_chain_tx_out_cond_t *l_tx_out_cond = dap_chain_datum_tx_out_cond_get(l_cond_tx,
                                                  DAP_CHAIN_TX_OUT_COND_SUBTYPE_SRV_STAKE_POS_DELEGATE, &l_prev_cond_idx);
    if (!l_tx_out_cond) {
        log_it(L_WARNING, "Requested conditional transaction has no required conditional output");
        return NULL;
    }
    if (dap_chain_ledger_tx_hash_is_used_out_item(l_ledger, a_stake_tx_hash, l_prev_cond_idx)) {
        log_it(L_WARNING, "Requested conditional transaction is already used out");
        return NULL;
    }
    char l_delegated_ticker[DAP_CHAIN_TICKER_SIZE_MAX];
    dap_chain_datum_token_get_delegated_ticker(l_delegated_ticker, a_net->pub.native_ticker);
    const char *l_tx_ticker = dap_chain_ledger_tx_get_token_ticker_by_hash(l_ledger, a_stake_tx_hash);
    if (dap_strcmp(l_tx_ticker, l_delegated_ticker)) {
        log_it(L_WARNING, "Requested conditional transaction have another ticker (not %s)", l_delegated_ticker);
        return NULL;
    }
    if (compare256(l_tx_out_cond->header.value, s_srv_stake->delegate_allowed_min) == -1) {
        log_it(L_WARNING, "Requested conditional transaction have not enough funds");
        return NULL;
    }

    // create approve decree
    dap_chain_datum_decree_t *l_decree = NULL;
    //TODO: form decree for key delegating

    /*  Used sections

    a_stake_tx_hash
    l_tx_out_cond->header.value,
    l_tx_out_cond->subtype.srv_stake_pos_delegate.signing_addr,
    l_tx_out_cond->subtype.srv_stake_pos_delegate.signer_node_addr

    // add 'sign' items
    if(dap_chain_datum_tx_add_sign_item(&l_tx, a_cert->enc_key) != 1) {
        dap_chain_datum_tx_delete(l_tx);
        log_it( L_ERROR, "Can't add sign output");
        return NULL;
    } */
    return l_decree;
}

// Put the decree to mempool
static char *s_stake_decree_put(dap_chain_datum_decree_t *a_decree, dap_chain_net_t *a_net)
{
    // Put the transaction to mempool or directly to chains
    size_t l_decree_size = dap_chain_datum_decree_get_size(a_decree);
    dap_chain_datum_t *l_datum = dap_chain_datum_create(DAP_CHAIN_DATUM_DECREE, a_decree, l_decree_size);
    dap_chain_t *l_chain = dap_chain_net_get_chain_by_chain_type(a_net, CHAIN_TYPE_DECREE);
    if (!l_chain) {
        return NULL;
    }
    // Processing will be made according to autoprocess policy
    char *l_ret = dap_chain_mempool_datum_add(l_datum, l_chain, "hex");
    DAP_DELETE(l_datum);
    return l_ret;
}

static dap_chain_datum_tx_t *s_stake_tx_invalidate(dap_chain_net_t *a_net, dap_hash_fast_t *a_tx_hash, dap_enc_key_t *a_key)
{
    dap_ledger_t *l_ledger = dap_chain_ledger_by_net_name(a_net->pub.name);

    dap_chain_datum_tx_t *l_cond_tx = dap_chain_ledger_tx_find_by_hash(l_ledger, a_tx_hash);
    if (!l_cond_tx) {
        log_it(L_WARNING, "Requested conditional transaction not found");
        return NULL;
    }
    int l_prev_cond_idx = 0;
    dap_chain_tx_out_cond_t *l_tx_out_cond = dap_chain_datum_tx_out_cond_get(l_cond_tx,
                                                  DAP_CHAIN_TX_OUT_COND_SUBTYPE_SRV_STAKE_POS_DELEGATE, &l_prev_cond_idx);
    if (!l_tx_out_cond) {
        log_it(L_WARNING, "Requested conditional transaction has no required conditional output");
        return NULL;
    }
    if (dap_chain_ledger_tx_hash_is_used_out_item(l_ledger, a_tx_hash, l_prev_cond_idx)) {
        log_it(L_WARNING, "Requested conditional transaction is already used out");
        return NULL;
    }
    // Get sign item
    dap_chain_tx_sig_t *l_tx_sig = (dap_chain_tx_sig_t*) dap_chain_datum_tx_item_get(l_cond_tx, NULL,
            TX_ITEM_TYPE_SIG, NULL);
    // Get sign from sign item
    dap_sign_t *l_sign = dap_chain_datum_tx_item_sign_get_sig(l_tx_sig);
    dap_chain_addr_t l_owner_addr;
    dap_chain_addr_fill_from_sign(&l_owner_addr, l_sign, a_net->pub.id);
    dap_chain_addr_t l_wallet_addr;
    dap_chain_addr_fill_from_key(&l_wallet_addr, a_key, a_net->pub.id);
    if (!dap_chain_addr_compare(&l_owner_addr, &l_wallet_addr)) {
        log_it(L_WARNING, "Try to invalidate delegating tx with not a owner wallet");
        return NULL;
    }

    // create empty transaction
    dap_chain_datum_tx_t *l_tx = dap_chain_datum_tx_create();

    // add 'in' item to buy from conditional transaction
    dap_chain_datum_tx_add_in_cond_item(&l_tx, a_tx_hash, l_prev_cond_idx, 0);

    // add 'out' item
    if (dap_chain_datum_tx_add_out_item(&l_tx, &l_owner_addr, l_tx_out_cond->header.value) == -1) {
        dap_chain_datum_tx_delete(l_tx);
        log_it(L_ERROR, "Cant add returning coins output");
        return NULL;
    }

    // add 'sign' items
    if(dap_chain_datum_tx_add_sign_item(&l_tx, a_key) != 1) {
        dap_chain_datum_tx_delete(l_tx);
        log_it( L_ERROR, "Can't add sign output");
        return NULL;
    }
    return l_tx;
}

static dap_chain_datum_decree_t *s_stake_decree_invalidate(dap_chain_net_t *a_net, dap_hash_fast_t *a_stake_tx_hash, dap_enc_key_t *a_key)
{
    dap_ledger_t *l_ledger = dap_chain_ledger_by_net_name(a_net->pub.name);

    // add 'in' item to buy from conditional transaction
    dap_chain_datum_tx_t *l_cond_tx = dap_chain_ledger_tx_find_by_hash(l_ledger, a_stake_tx_hash);
    if (!l_cond_tx) {
        log_it(L_WARNING, "Requested conditional transaction not found");
        return NULL;
    }
    int l_prev_cond_idx = 0;
    dap_chain_tx_out_cond_t *l_tx_out_cond = dap_chain_datum_tx_out_cond_get(l_cond_tx,
                                                  DAP_CHAIN_TX_OUT_COND_SUBTYPE_SRV_STAKE_POS_DELEGATE, &l_prev_cond_idx);
    if (!l_tx_out_cond) {
        log_it(L_WARNING, "Requested conditional transaction has no required conditional output");
        return NULL;
    }

    // create invalidate decree
    dap_chain_datum_decree_t *l_decree = NULL;
    //TODO: form decree for key delegating

    /*  Used sections

    l_tx_out_cond->subtype.srv_stake_pos_delegate.signing_addr,

    // add 'sign' items
    if(dap_chain_datum_tx_add_sign_item(&l_tx, a_key) != 1) {
        dap_chain_datum_tx_delete(l_tx);
        log_it( L_ERROR, "Can't add sign output");
        return NULL;
    } */
    return l_decree;
}

char *s_stake_order_create(dap_chain_net_t *a_net, uint256_t *a_fee, dap_enc_key_t *a_key)
{
    dap_chain_hash_fast_t l_tx_hash = {};
    dap_chain_net_srv_order_direction_t l_dir = SERV_DIR_SELL;
    const char *l_native_ticker = a_net->pub.native_ticker;
    dap_chain_node_addr_t *l_node_addr = dap_chain_net_get_cur_addr(a_net);
    dap_chain_net_srv_price_unit_uid_t l_unit = { .uint32 =  SERV_UNIT_PCS};
    dap_chain_net_srv_uid_t l_uid = { .uint64 = DAP_CHAIN_NET_SRV_STAKE_POS_DELEGATE_ID };
    char *l_order_hash_str = dap_chain_net_srv_order_create(a_net, l_dir, l_uid, *l_node_addr,
                                                            l_tx_hash, a_fee, l_unit, l_native_ticker, 0,
                                                            NULL, 0, NULL, 0, a_key);
    return l_order_hash_str;
}

static int s_cli_srv_stake_order(int a_argc, char **a_argv, int a_arg_index, char **a_str_reply, const char *a_hash_out_type)
{
    enum {
        CMD_NONE, CMD_CREATE, CMD_DECLARE, CMD_REMOVE, CMD_LIST, CMD_UPDATE
    };
    int l_cmd_num = CMD_NONE;
    if(dap_cli_server_cmd_find_option_val(a_argv, a_arg_index, min(a_argc, a_arg_index + 1), "create", NULL)) {
        l_cmd_num = CMD_CREATE;
    }
    else if(dap_cli_server_cmd_find_option_val(a_argv, a_arg_index, min(a_argc, a_arg_index + 1), "remove", NULL)) {
        l_cmd_num = CMD_REMOVE;
    }
    else if(dap_cli_server_cmd_find_option_val(a_argv, a_arg_index, min(a_argc, a_arg_index + 1), "list", NULL)) {
        l_cmd_num = CMD_LIST;
    }
    else if(dap_cli_server_cmd_find_option_val(a_argv, a_arg_index, min(a_argc, a_arg_index + 1), "update", NULL)) {
        l_cmd_num = CMD_UPDATE;
    }
    int l_arg_index = a_arg_index + 1;
    switch (l_cmd_num) {
        case CMD_CREATE: {
            const char *l_net_str = NULL,
                       *l_value_str = NULL,
                       *l_cert_str = NULL;
            dap_chain_net_t *l_net = NULL;
            dap_cli_server_cmd_find_option_val(a_argv, l_arg_index, a_argc, "-net", &l_net_str);
            if (!l_net_str) {
                dap_cli_server_cmd_set_reply_text(a_str_reply, "Command 'order create' required parameter -net");
                return -3;
            }
            l_net = dap_chain_net_by_name(l_net_str);
            if (!l_net) {
                dap_cli_server_cmd_set_reply_text(a_str_reply, "Network %s not found", l_net_str);
                return -4;
            }
            dap_cli_server_cmd_find_option_val(a_argv, l_arg_index, a_argc, "-value", &l_value_str);
            if (!l_value_str) {
                dap_cli_server_cmd_set_reply_text(a_str_reply, "Command 'order create' required parameter -coins");
                return -5;
            }
            uint256_t l_value = dap_chain_balance_scan(l_value_str);
            if (IS_ZERO_256(l_value)) {
                dap_cli_server_cmd_set_reply_text(a_str_reply, "Format -value <256 bit integer>");
                return -6;
            }
            dap_cli_server_cmd_find_option_val(a_argv, l_arg_index, a_argc, "-cert", &l_cert_str);
            if (!l_cert_str) {
                dap_cli_server_cmd_set_reply_text(a_str_reply, "Command 'order create' required parameter -cert");
                return -7;
            }
            dap_cert_t *l_cert = dap_cert_find_by_name(l_cert_str);
            if (!l_cert) {
                dap_cli_server_cmd_set_reply_text(a_str_reply, "Can't load cert %s", l_cert_str);
                return -8;
            }
            // Create the order & put it in GDB
            char *l_order_hash_str = s_stake_order_create(l_net, &l_value, l_cert->enc_key);
            if (l_order_hash_str) {
                dap_cli_server_cmd_set_reply_text(a_str_reply, "Successfully created order %s", l_order_hash_str);
                DAP_DELETE(l_order_hash_str);
            } else {
                dap_cli_server_cmd_set_reply_text(a_str_reply, "Can't compose the order");
                return -9;
            }
        } break;
        case CMD_REMOVE: {
            const char *l_net_str = NULL, *l_order_hash_str = NULL;
            dap_chain_net_t *l_net = NULL;
            dap_cli_server_cmd_find_option_val(a_argv, l_arg_index, a_argc, "-net", &l_net_str);
            if (!l_net_str) {
                dap_cli_server_cmd_set_reply_text(a_str_reply, "Command 'order remove' requires parameter -net");
                return -3;
            }
            l_net = dap_chain_net_by_name(l_net_str);
            if (!l_net) {
                dap_cli_server_cmd_set_reply_text(a_str_reply, "Network %s not found", l_net_str);
                return -4;
            }
            dap_cli_server_cmd_find_option_val(a_argv, l_arg_index, a_argc, "-order", &l_order_hash_str);

            char *l_order_hash_hex_str;
            char *l_order_hash_base58_str;
            // datum hash may be in hex or base58 format
            if(!dap_strncmp(l_order_hash_str, "0x", 2) || !dap_strncmp(l_order_hash_str, "0X", 2)) {
                l_order_hash_hex_str = dap_strdup(l_order_hash_str);
                l_order_hash_base58_str = dap_enc_base58_from_hex_str_to_str(l_order_hash_str);
            }
            else {
                l_order_hash_hex_str = dap_enc_base58_to_hex_str_from_str(l_order_hash_str);
                l_order_hash_base58_str = dap_strdup(l_order_hash_str);
            }

            dap_chain_net_srv_order_t *l_order =  dap_chain_net_srv_order_find_by_hash_str(l_net, l_order_hash_str);
            if (!l_order) {
                if(!dap_strcmp(a_hash_out_type,"hex"))
                    dap_cli_server_cmd_set_reply_text(a_str_reply, "Can't find order %s\n", l_order_hash_hex_str);
                else
                    dap_cli_server_cmd_set_reply_text(a_str_reply, "Can't find order %s\n", l_order_hash_base58_str);
                return -5;
            }

            if (l_order->srv_uid.uint64 != DAP_CHAIN_NET_SRV_STAKE_POS_DELEGATE_ID) {
                if(!dap_strcmp(a_hash_out_type,"hex"))
                    dap_cli_server_cmd_set_reply_text(a_str_reply, "Order %s is not a delegated stake order.\n",
                                                      l_order_hash_hex_str);
                else
                    dap_cli_server_cmd_set_reply_text(a_str_reply,
                                                      "Order %s is not a delegated stake order.\n", l_order_hash_base58_str);
                return -6;
            }

            if (dap_chain_net_srv_order_delete_by_hash_str_sync(l_net, l_order_hash_hex_str)) {
                if(!dap_strcmp(a_hash_out_type,"hex"))
                    dap_cli_server_cmd_set_reply_text(a_str_reply, "Can't remove order %s\n", l_order_hash_hex_str);
                else
                    dap_cli_server_cmd_set_reply_text(a_str_reply, "Can't remove order %s\n", l_order_hash_base58_str);
                return -14;
            }
            dap_cli_server_cmd_set_reply_text(a_str_reply, "Stake order successfully removed");
        } break;
        case CMD_UPDATE: {
            const char *l_net_str = NULL, *l_value_str = NULL;
            const char *l_cert_str = NULL, *l_order_hash_str = NULL;
            dap_chain_net_t *l_net = NULL;
            dap_enc_key_t *l_key = NULL;
            dap_cli_server_cmd_find_option_val(a_argv, l_arg_index, a_argc, "-net", &l_net_str);
            if (!l_net_str) {
                dap_cli_server_cmd_set_reply_text(a_str_reply, "Command 'order update' required parameter -net");
                return -3;
            }
            l_net = dap_chain_net_by_name(l_net_str);
            if (!l_net) {
                dap_cli_server_cmd_set_reply_text(a_str_reply, "Network %s not found", l_net_str);
                return -4;
            }
            if (!l_net_str) {
                dap_cli_server_cmd_set_reply_text(a_str_reply, "Command 'order update' requires parameter -order");
                return -5;
            }
            dap_chain_net_srv_order_t *l_order =  dap_chain_net_srv_order_find_by_hash_str(l_net, l_order_hash_str);

            char *l_order_hash_hex_str;
            char *l_order_hash_base58_str;
            // datum hash may be in hex or base58 format
            if(!dap_strncmp(l_order_hash_str, "0x", 2) || !dap_strncmp(l_order_hash_str, "0X", 2)) {
                l_order_hash_hex_str = dap_strdup(l_order_hash_str);
                l_order_hash_base58_str = dap_enc_base58_from_hex_str_to_str(l_order_hash_str);
            } else {
                l_order_hash_hex_str = dap_enc_base58_to_hex_str_from_str(l_order_hash_str);
                l_order_hash_base58_str = dap_strdup(l_order_hash_str);
            }

            if (!l_order) {
                if(!dap_strcmp(a_hash_out_type,"hex"))
                    dap_cli_server_cmd_set_reply_text(a_str_reply, "Can't find order %s\n", l_order_hash_hex_str);
                else
                    dap_cli_server_cmd_set_reply_text(a_str_reply, "Can't find order %s\n", l_order_hash_base58_str);
                return -6;
            }

            if (l_order->srv_uid.uint64 != DAP_CHAIN_NET_SRV_STAKE_POS_DELEGATE_ID) {
                if(!dap_strcmp(a_hash_out_type,"hex"))
                    dap_cli_server_cmd_set_reply_text(a_str_reply, "Order %s is not a delegated stake order.\n",
                                                      l_order_hash_hex_str);
                else
                    dap_cli_server_cmd_set_reply_text(a_str_reply,
                                                      "Order %s is not a delegated stake order.\n", l_order_hash_base58_str);
                return -7;
            }

            dap_cli_server_cmd_find_option_val(a_argv, l_arg_index, a_argc, "-value", &l_value_str);
            uint256_t l_value = {0};
            if (l_value_str) {
                l_value = dap_chain_balance_scan(l_value_str);
                if (IS_ZERO_256(l_value)) {
                    dap_cli_server_cmd_set_reply_text(a_str_reply, "Format -value <uint256_t>");
                    return -8;
                }
            }
            dap_cert_t *l_cert = dap_cert_find_by_name(l_cert_str);
            if (!l_cert) {
                dap_cli_server_cmd_set_reply_text(a_str_reply, "Can't load cert %s", l_cert_str);
                return -9;
            }
            l_key = l_cert->enc_key;
            // Remove old order and create the order & put it to GDB
            dap_chain_net_srv_order_delete_by_hash_str_sync(l_net, l_order_hash_hex_str);
            DAP_DELETE(l_order_hash_hex_str);
            DAP_DELETE(l_order_hash_base58_str);
            l_order_hash_hex_str = s_stake_order_create(l_net, &l_value, l_key);
            if(!l_order_hash_hex_str) {
                dap_cli_server_cmd_set_reply_text(a_str_reply, "Can't create new order");
                return -15;
            }
            if(!dap_strcmp(a_hash_out_type, "hex")) {
                dap_cli_server_cmd_set_reply_text(a_str_reply, "Successfully created order %s", l_order_hash_hex_str);
            } else {
                l_order_hash_base58_str = dap_enc_base58_from_hex_str_to_str(l_order_hash_hex_str);
                dap_cli_server_cmd_set_reply_text(a_str_reply, "Successfully created order %s", l_order_hash_base58_str);
                DAP_DELETE(l_order_hash_base58_str);
            }
            DAP_DELETE(l_order_hash_hex_str);
        } break;
        case CMD_LIST: {
            const char *l_net_str = NULL;
            dap_cli_server_cmd_find_option_val(a_argv, l_arg_index, a_argc, "-net", &l_net_str);
            if (!l_net_str) {
                dap_cli_server_cmd_set_reply_text(a_str_reply, "Command 'order list' required parameter -net");
                return -3;
            }
            dap_chain_net_t *l_net = dap_chain_net_by_name(l_net_str);
            if (!l_net) {
                dap_cli_server_cmd_set_reply_text(a_str_reply, "Network %s not found", l_net_str);
                return -4;
            }
            char * l_gdb_group_str = dap_chain_net_srv_order_get_gdb_group(l_net);
            size_t l_orders_count = 0;
            dap_global_db_obj_t * l_orders = dap_global_db_get_all_sync(l_gdb_group_str, &l_orders_count);
            dap_string_t *l_reply_str = dap_string_new("");
            for (size_t i = 0; i < l_orders_count; i++) {
                dap_chain_net_srv_order_t *l_order = (dap_chain_net_srv_order_t *)l_orders[i].value;
                if (l_order->srv_uid.uint64 != DAP_CHAIN_NET_SRV_STAKE_POS_DELEGATE_ID)
                    continue;
                // TODO add filters to list (token, address, etc.)
                char *l_price = dap_chain_balance_print(l_order->price);
                char *l_node_addr = dap_strdup_printf(NODE_ADDR_FP_STR, NODE_ADDR_FP_ARGS_S(l_order->node_addr));
                char l_created[80] = {'\0'};
                dap_time_t l_ts_created = l_order->ts_created;
                dap_ctime_r(&l_ts_created, l_created);
                dap_string_append_printf(l_reply_str, "Order: %s\n"
                                                      "\tCreated: %s"
                                                      "\tPrice: %s %s\n"
                                                      "\tNode addr: %s\n",
                                                      l_orders[i].key, l_created, l_price, l_order->price_ticker, l_node_addr);
                DAP_DELETE(l_price);
                DAP_DELETE(l_node_addr);
            }
            dap_global_db_objs_delete(l_orders, l_orders_count);
            DAP_DELETE( l_gdb_group_str);
            if (!l_reply_str->len) {
                dap_string_append(l_reply_str, "No orders found");
            }
            *a_str_reply = dap_string_free(l_reply_str, false);
        } break;
        default: {
            dap_cli_server_cmd_set_reply_text(a_str_reply, "Subcommand %s not recognized", a_argv[a_arg_index]);
            return -2;
        }
    }
    return 0;
}

static void s_srv_stake_print(dap_chain_net_srv_stake_item_t *a_stake, dap_string_t *a_string)
{
    char *l_tx_hash_str = dap_chain_hash_fast_to_str_new(&a_stake->tx_hash);
    char *l_signing_addr_str = dap_chain_addr_to_str(&a_stake->signing_addr);
    char *l_balance = dap_chain_balance_print(a_stake->value);
    dap_string_append_printf(a_string, "%s %s %s\n", l_tx_hash_str, l_balance, l_signing_addr_str);
    DAP_DELETE(l_balance);
    DAP_DELETE(l_tx_hash_str);
    DAP_DELETE(l_signing_addr_str);
}

static int s_cli_srv_stake(int a_argc, char **a_argv, char **a_str_reply)
{
    enum {
        CMD_NONE, CMD_ORDER, CMD_DELEGATE, CMD_APPROVE, CMD_TX_LIST, CMD_INVALIDATE
    };
    int l_arg_index = 1;

    const char * l_hash_out_type = NULL;
    dap_cli_server_cmd_find_option_val(a_argv, l_arg_index, min(a_argc, l_arg_index + 1), "-H", &l_hash_out_type);
    if(!l_hash_out_type)
        l_hash_out_type = "base58";
    if(dap_strcmp(l_hash_out_type," hex") && dap_strcmp(l_hash_out_type, "base58")) {
        dap_cli_server_cmd_set_reply_text(a_str_reply, "invalid parameter -H, valid values: -H <hex | base58>");
        return -1;
    }
    int l_cmd_num = CMD_NONE;
    if (dap_cli_server_cmd_find_option_val(a_argv, l_arg_index, min(a_argc, l_arg_index + 1), "order", NULL)) {
        l_cmd_num = CMD_ORDER;
    }
    // Create tx to freeze staker's funds and delete order
    else if (dap_cli_server_cmd_find_option_val(a_argv, l_arg_index, min(a_argc, l_arg_index + 1), "delegate", NULL)) {
        l_cmd_num = CMD_DELEGATE;
    }
    // Create tx to approve staker's funds freeze
    else if (dap_cli_server_cmd_find_option_val(a_argv, l_arg_index, min(a_argc, l_arg_index + 1), "approve", NULL)) {
        l_cmd_num = CMD_APPROVE;
    }
    // Show the tx list with frozen staker funds
    else if (dap_cli_server_cmd_find_option_val(a_argv, l_arg_index, min(a_argc, l_arg_index + 1), "transactions", NULL)) {
        l_cmd_num = CMD_TX_LIST;
    }
    // Return staker's funds
    else if (dap_cli_server_cmd_find_option_val(a_argv, l_arg_index, min(a_argc, l_arg_index + 1), "invalidate", NULL)) {
        l_cmd_num = CMD_INVALIDATE;
    }
    switch (l_cmd_num) {
        case CMD_ORDER:
            return s_cli_srv_stake_order(a_argc, a_argv, l_arg_index + 1, a_str_reply, l_hash_out_type);
        case CMD_DELEGATE: {
        //     "srv_stake delegate -cert <pub_cert_name> -net <net_name> -wallet <wallet_name> -value <addr> [-node_addr <node_addr>]\n"
        //     "\tDelegate tokens with specified order within specified net name. Specify fee address.\n"
            const char *l_net_str = NULL,
                       *l_wallet_str = NULL,
                       *l_cert_str = NULL,
                       *l_value_str = NULL,
                       *l_node_addr_str = NULL;
            l_arg_index++;
            dap_cli_server_cmd_find_option_val(a_argv, l_arg_index, a_argc, "-net", &l_net_str);
            if (!l_net_str) {
                dap_cli_server_cmd_set_reply_text(a_str_reply, "Command 'delegate' required parameter -net");
                return -3;
            }
            dap_chain_net_t *l_net = dap_chain_net_by_name(l_net_str);
            if (!l_net) {
                dap_cli_server_cmd_set_reply_text(a_str_reply, "Network %s not found", l_net_str);
                return -4;
            }
            dap_cli_server_cmd_find_option_val(a_argv, l_arg_index, a_argc, "-wallet", &l_wallet_str);
            if (!l_wallet_str) {
                dap_cli_server_cmd_set_reply_text(a_str_reply, "Command 'delegate' required parameter -wallet");
                return -17;
            }
            dap_chain_wallet_t *l_wallet = dap_chain_wallet_open(l_wallet_str, dap_chain_wallet_get_path(g_config));
            if (!l_wallet) {
                dap_cli_server_cmd_set_reply_text(a_str_reply, "Specified wallet not found");
                return -18;
            }
            dap_cli_server_cmd_find_option_val(a_argv, l_arg_index, a_argc, "-cert", &l_cert_str);
            if (!l_cert_str) {
                dap_cli_server_cmd_set_reply_text(a_str_reply, "Command 'delegate' required parameter -cert");
                return -13;
            }
            dap_cert_t *l_signing_cert = dap_cert_find_by_name(l_cert_str);
            if (!l_signing_cert) {
                dap_cli_server_cmd_set_reply_text(a_str_reply, "Specified certificate not found");
                return -19;
            }
            dap_chain_addr_t l_signing_addr;
            if (dap_chain_addr_fill_from_key(&l_signing_addr, l_signing_cert->enc_key, l_net->pub.id)) {
                dap_cli_server_cmd_set_reply_text(a_str_reply, "Specified certificate is wrong");
                return -20;
            }
            if (dap_chain_net_srv_stake_key_delegated(&l_signing_addr)) {
                dap_cli_server_cmd_set_reply_text(a_str_reply, "Specified certificate is already delegated");
                return -21;
            }
            dap_cli_server_cmd_find_option_val(a_argv, l_arg_index, a_argc, "-value", &l_value_str);
            if (!l_value_str) {
                dap_cli_server_cmd_set_reply_text(a_str_reply, "Command 'delegate' required parameter -value");
                return -9;
            }
            uint256_t l_value = dap_chain_balance_scan(l_value_str);
            if (IS_ZERO_256(l_value)) {
                dap_cli_server_cmd_set_reply_text(a_str_reply, "Unrecognized number in '-value' param");
                return -10;
            }
            if (compare256(l_value, s_srv_stake->delegate_allowed_min) == -1) {
                char *l_coin_str = dap_chain_balance_to_coins(l_value);
                char *l_value_min_str = dap_chain_balance_print(s_srv_stake->delegate_allowed_min);
                char *l_coin_min_str = dap_chain_balance_to_coins(s_srv_stake->delegate_allowed_min);
                dap_cli_server_cmd_set_reply_text(a_str_reply, "Number in '-value' param %s(%s) is lower than minimum allowed value %s(%s)",
                                                  l_coin_str, l_value_str, l_coin_min_str, l_value_min_str);
                DAP_DELETE(l_coin_str);
                DAP_DELETE(l_value_min_str);
                DAP_DELETE(l_coin_min_str);
                return -11;
            }
            dap_chain_node_addr_t l_node_addr;
            dap_cli_server_cmd_find_option_val(a_argv, l_arg_index, a_argc, "-node_addr", &l_node_addr_str);
            if (l_node_addr_str) {
                if (dap_chain_node_addr_from_str(&l_node_addr, l_node_addr_str)) {
                    dap_cli_server_cmd_set_reply_text(a_str_reply, "Unrecognized node addr %s", l_node_addr_str);
                    return -14;
                }
<<<<<<< HEAD
                HASH_ADD(hh, s_srv_stake->itemlist, signing_addr, sizeof(dap_chain_addr_t), l_stake);
                s_cache_data(l_stake->net->pub.name, l_stake);
            } else {
                DAP_DELETE(l_addr_fee);
                dap_cli_server_cmd_set_reply_text(a_str_reply, "Specified order not found");
                return -14;
            }
=======
            } else
                l_node_addr.uint64 = dap_chain_net_get_cur_addr_int(l_net);

            // Create conditional transaction
            dap_chain_datum_tx_t *l_tx = s_stake_tx_create(l_net, l_wallet, l_value, &l_signing_addr, &l_node_addr);
            dap_chain_wallet_close(l_wallet);
            if (!l_tx || !s_stake_tx_put(l_tx, l_net)) {
                dap_cli_server_cmd_set_reply_text(a_str_reply, "Stake transaction error");
                return -12;
            }
            dap_hash_fast_t l_tx_hash;
            dap_hash_fast(l_tx, dap_chain_datum_tx_get_size(l_tx), &l_tx_hash);
            DAP_DELETE(l_tx);
            char *l_tx_hash_str = dap_hash_fast_to_str_new(&l_tx_hash);
            dap_cli_server_cmd_set_reply_text(a_str_reply, "SAVE TO TAKE ===>>> Stake transaction %s has done", l_tx_hash_str);
            DAP_DELETE(l_tx_hash_str);
>>>>>>> e20208b7
        } break;
        case CMD_APPROVE: {
            const char *l_net_str = NULL, *l_tx_hash_str = NULL, *l_cert_str = NULL;
            l_arg_index++;
            dap_cli_server_cmd_find_option_val(a_argv, l_arg_index, a_argc, "-net", &l_net_str);
            if (!l_net_str) {
                dap_cli_server_cmd_set_reply_text(a_str_reply, "Command 'approve' required parameter -net");
                return -3;
            }
            dap_chain_net_t *l_net = dap_chain_net_by_name(l_net_str);
            if (!l_net) {
                dap_cli_server_cmd_set_reply_text(a_str_reply, "Network %s not found", l_net_str);
                return -4;
            }
            dap_cli_server_cmd_find_option_val(a_argv, l_arg_index, a_argc, "-poa_cert", &l_cert_str);
            if (!l_cert_str) {
                dap_cli_server_cmd_set_reply_text(a_str_reply, "Command 'approve' required parameter -poa_cert");
                return -17;
            }
            dap_cert_t *l_cert = dap_cert_find_by_name(l_cert_str);
            if (!l_cert) {
                dap_cli_server_cmd_set_reply_text(a_str_reply, "Specified certificate not found");
                return -18;
            }
            if (!s_srv_stake_is_poa_cert(l_cert->enc_key)) {
                dap_cli_server_cmd_set_reply_text(a_str_reply, "Specified certificate is not PoA root one");
                return -21;
            }
            dap_cli_server_cmd_find_option_val(a_argv, l_arg_index, a_argc, "-tx", &l_tx_hash_str);
            if (!l_tx_hash_str) {
                dap_cli_server_cmd_set_reply_text(a_str_reply, "Command 'approve' required parameter -tx");
                return -13;
            }
            dap_chain_hash_fast_t l_tx_hash = {};
            if (dap_chain_hash_fast_from_str(l_tx_hash_str, &l_tx_hash)) {
                dap_cli_server_cmd_set_reply_text(a_str_reply, "Invalid transaction hash format");
                return -14;
            }
            dap_chain_datum_decree_t *l_decree = s_stake_decree_approve(l_net, &l_tx_hash, l_cert);
            if (!l_decree || !s_stake_decree_put(l_decree, l_net)) {
                dap_cli_server_cmd_set_reply_text(a_str_reply, "Approve decree error");
                return -12;
            }
            DAP_DELETE(l_decree);
            dap_cli_server_cmd_set_reply_text(a_str_reply, "Approve decree successfully created");
        } break;
        case CMD_TX_LIST: {
            const char *l_net_str = NULL,
                       *l_cert_str = NULL;
            l_arg_index++;
            dap_cli_server_cmd_find_option_val(a_argv, l_arg_index, a_argc, "-net", &l_net_str);
            if (!l_net_str) {
                dap_cli_server_cmd_set_reply_text(a_str_reply, "Command 'transactions' required parameter -net");
                return -3;
            }
            dap_chain_net_t *l_net = dap_chain_net_by_name(l_net_str);
            if (!l_net) {
                dap_cli_server_cmd_set_reply_text(a_str_reply, "Network %s not found", l_net_str);
                return -4;
            }
            dap_chain_net_srv_stake_item_t *l_stake = NULL, *l_tmp;
            dap_cli_server_cmd_find_option_val(a_argv, l_arg_index, a_argc, "-cert", &l_cert_str);
            if (l_cert_str) {
                dap_cert_t *l_cert = dap_cert_find_by_name(l_cert_str);
                if (!l_cert) {
                    dap_cli_server_cmd_set_reply_text(a_str_reply, "Specified certificate not found");
                    return -18;
                }
                dap_chain_addr_t l_signing_addr;
                if (dap_chain_addr_fill_from_key(&l_signing_addr, l_cert->enc_key, l_net->pub.id)) {
                    dap_cli_server_cmd_set_reply_text(a_str_reply, "Specified certificate is wrong");
                    return -20;
                }
                HASH_FIND(hh, s_srv_stake->itemlist, &l_signing_addr, sizeof(dap_chain_addr_t), l_stake);
                if (!l_stake) {
                    dap_cli_server_cmd_set_reply_text(a_str_reply, "Specified certificate isn't delegated or it's delegating isn't approved");
                    return -21;
                }
            }
            dap_string_t *l_reply_str = dap_string_new("");
            if (l_stake)
                s_srv_stake_print(l_stake, l_reply_str);
            else
                HASH_ITER(hh, s_srv_stake->itemlist, l_stake, l_tmp) {
                    if (l_stake->net->pub.id.uint64 != l_net->pub.id.uint64) {
                        continue;
                    }
                    s_srv_stake_print(l_stake, l_reply_str);
                }
            if (!l_reply_str->len) {
                dap_string_append(l_reply_str, "No transaction found");
            }
            *a_str_reply = dap_string_free(l_reply_str, false);
        } break;
        case CMD_INVALIDATE: {
            const char *l_net_str = NULL,
                       *l_wallet_str = NULL,
                       *l_tx_hash_str = NULL,
                       *l_cert_str = NULL,
                       *l_poa_cert_str = NULL,
                       *l_signing_pkey_hash_str = NULL,
                       *l_signing_pkey_type_str = NULL;
            l_arg_index++;
            dap_cli_server_cmd_find_option_val(a_argv, l_arg_index, a_argc, "-net", &l_net_str);
            if (!l_net_str) {
                dap_cli_server_cmd_set_reply_text(a_str_reply, "Command 'invalidate' required parameter -net");
                return -3;
            }
            dap_chain_net_t *l_net = dap_chain_net_by_name(l_net_str);
            if (!l_net) {
                dap_cli_server_cmd_set_reply_text(a_str_reply, "Network %s not found", l_net_str);
                return -4;
            }
            dap_cli_server_cmd_find_option_val(a_argv, l_arg_index, a_argc, "-wallet", &l_wallet_str);
            if (!l_wallet_str) {
                dap_cli_server_cmd_find_option_val(a_argv, l_arg_index, a_argc, "-poa_cert", &l_poa_cert_str);
                if (!l_poa_cert_str) {
                    dap_cli_server_cmd_set_reply_text(a_str_reply, "Command 'invalidate' required parameter -wallet or -poa_cert");
                    return -17;
                }
            }
            dap_cli_server_cmd_find_option_val(a_argv, l_arg_index, a_argc, "-tx", &l_tx_hash_str);
            if (!l_tx_hash_str) {
                dap_cli_server_cmd_find_option_val(a_argv, l_arg_index, a_argc, "-cert", &l_cert_str);
                if (!l_cert_str) {
                    dap_cli_server_cmd_find_option_val(a_argv, l_arg_index, a_argc, "-signing_pkey_hash", &l_signing_pkey_hash_str);
                    if (!l_signing_pkey_hash_str) {
                        dap_cli_server_cmd_set_reply_text(a_str_reply, "Command 'invalidate' required parameter -tx or -cert or -signing_pkey_hash");
                        return -13;
                    }
                    dap_cli_server_cmd_find_option_val(a_argv, l_arg_index, a_argc, "-signing_pkey_type", &l_signing_pkey_type_str);
                    if (!l_signing_pkey_type_str) {
                        dap_cli_server_cmd_set_reply_text(a_str_reply, "Command 'invalidate' required parameter -signing_pkey_type");
                        return -14;
                    }
                    if (dap_sign_type_from_str(l_signing_pkey_type_str).type == SIG_TYPE_NULL) {
                        dap_cli_server_cmd_set_reply_text(a_str_reply, "Invalid signing_pkey_type %s", l_signing_pkey_type_str);
                        return -15;
                    }
                }
            }

            dap_hash_fast_t *l_final_tx_hash = NULL;
            if (l_tx_hash_str) {
                dap_hash_fast_t l_tx_hash = {};
                dap_chain_hash_fast_from_str(l_tx_hash_str, &l_tx_hash);
                l_final_tx_hash = dap_chain_ledger_get_final_chain_tx_hash(l_net->pub.ledger, DAP_CHAIN_TX_OUT_COND_SUBTYPE_SRV_STAKE_POS_DELEGATE, &l_tx_hash);
                if (!l_final_tx_hash) {
                    dap_cli_server_cmd_set_reply_text(a_str_reply, "Transaction %s is not found or already used", l_tx_hash_str);
                    return -20;
                }
            } else {
                dap_chain_addr_t l_signing_addr;
                if (l_cert_str) {
                    dap_cert_t *l_cert = dap_cert_find_by_name(l_cert_str);
                    if (!l_cert) {
                        dap_cli_server_cmd_set_reply_text(a_str_reply, "Specified certificate not found");
                        return -18;
                    }
                    if (dap_chain_addr_fill_from_key(&l_signing_addr, l_cert->enc_key, l_net->pub.id)) {
                        dap_cli_server_cmd_set_reply_text(a_str_reply, "Specified certificate is wrong");
                        return -22;
                    }
                } else {
                    dap_hash_fast_t l_pkey_hash = {};
                    if (dap_chain_hash_fast_from_str(l_tx_hash_str, &l_pkey_hash)) {
                        dap_cli_server_cmd_set_reply_text(a_str_reply, "Invalid pkey hash format");
                        return -23;
                    }
                    dap_chain_addr_fill(&l_signing_addr, dap_sign_type_from_str(l_signing_pkey_type_str), &l_pkey_hash, l_net->pub.id);
                }
                dap_chain_net_srv_stake_item_t *l_stake;
                HASH_FIND(hh, s_srv_stake->itemlist, &l_signing_addr, sizeof(dap_chain_addr_t), l_stake);
                if (!l_stake) {
                    dap_cli_server_cmd_set_reply_text(a_str_reply, "Specified certificate/pkey hash is not delegated nor this delegating is approved."
                                                                   " Try to invalidate with tx hash instead");
                    return -24;
                }
                l_final_tx_hash = &l_stake->tx_hash;
            }
            if (l_wallet_str) {
                dap_chain_wallet_t *l_wallet = dap_chain_wallet_open(l_wallet_str, dap_chain_wallet_get_path(g_config));
                if (!l_wallet) {
                    dap_cli_server_cmd_set_reply_text(a_str_reply, "Specified wallet not found");
                    return -18;
                }
                dap_chain_datum_tx_t *l_tx = s_stake_tx_invalidate(l_net, l_final_tx_hash, dap_chain_wallet_get_key(l_wallet, 0));
                dap_chain_wallet_close(l_wallet);
                if (l_tx && s_stake_tx_put(l_tx, l_net)) {
                    dap_cli_server_cmd_set_reply_text(a_str_reply, "All m-tokens successfully returned to owner");
                    DAP_DELETE(l_tx);
                } else {
                    char *l_final_tx_hash_str = dap_chain_hash_fast_to_str_new(l_final_tx_hash);
                    dap_cli_server_cmd_set_reply_text(a_str_reply, "Can't invalidate transaction %s, examine log files for details", l_final_tx_hash_str);
                    DAP_DELETE(l_final_tx_hash_str);
                    DAP_DELETE(l_tx);
                    return -21;
                }
            } else {
                dap_cert_t *l_poa_cert = dap_cert_find_by_name(l_poa_cert_str);
                if (!l_poa_cert) {
                    dap_cli_server_cmd_set_reply_text(a_str_reply, "Specified certificate not found");
                    return -25;
                }
                if (!s_srv_stake_is_poa_cert(l_poa_cert->enc_key)) {
                    dap_cli_server_cmd_set_reply_text(a_str_reply, "Specified certificate is not PoA root one");
                    return -26;
                }
                dap_chain_datum_decree_t *l_decree = s_stake_decree_invalidate(l_net, l_final_tx_hash, l_poa_cert->enc_key);
                if (l_decree && s_stake_decree_put(l_decree, l_net)) {
                    dap_cli_server_cmd_set_reply_text(a_str_reply, "Specified delageted key invalidated. Try to execute this command with -wallet to return m-tokens to owner");
                    DAP_DELETE(l_decree);
                } else {
                    char *l_final_tx_hash_str = dap_chain_hash_fast_to_str_new(l_final_tx_hash);
                    dap_cli_server_cmd_set_reply_text(a_str_reply, "Can't invalidate transaction %s, examine log files for details", l_final_tx_hash_str);
                    DAP_DELETE(l_final_tx_hash_str);
                    DAP_DELETE(l_decree);
                    return -21;
                }
            }
        } break;

        default: {
            dap_cli_server_cmd_set_reply_text(a_str_reply, "Command %s not recognized", a_argv[l_arg_index]);
            return -1;
        }
    }
    return 0;
}

void dap_chain_net_srv_stake_get_fee_validators(dap_chain_net_t *a_net, dap_string_t *a_string_ret){
    if (!a_net || !a_string_ret)
        return;
    char * l_gdb_group_str = dap_chain_net_srv_order_get_gdb_group(a_net);
    size_t l_orders_count = 0;
    dap_global_db_obj_t * l_orders = dap_global_db_get_all_sync(l_gdb_group_str, &l_orders_count);
    uint256_t l_max = {0};
    uint256_t l_min = {0};
    uint256_t l_average = {0};
//    bool setMinimal = false;
    uint64_t l_order_fee_count = 0;
    for (size_t i = 0; i < l_orders_count; i++) {
        dap_chain_net_srv_order_t *l_order = (dap_chain_net_srv_order_t *)l_orders[i].value;
        if (l_order->srv_uid.uint64 != DAP_CHAIN_NET_SRV_STAKE_POS_DELEGATE_ID)
            continue;
        if (l_orders_count == 0) {
            l_min = l_order->price;
            l_max = l_order->price;
        }
        l_order_fee_count++;
        uint256_t t = {0};
        SUM_256_256(l_order->price, l_average, &t);
        l_average = t;
        int res = compare256(l_min, l_order->price);
        if (res == 1) {
            l_min = l_order->price;
        }
        res = compare256(l_max, l_order->price);
        if (res == -1) {
            l_max = l_order->price;
        }
    }
    uint256_t t = {0};
    if (!IS_ZERO_256(l_average)) DIV_256(l_average, dap_chain_uint256_from(l_order_fee_count), &t);
    dap_global_db_objs_delete(l_orders, l_orders_count);
    DAP_DELETE( l_gdb_group_str);
    const char *l_native_token  =  a_net->pub.native_ticker;
    char *l_min_balance = dap_chain_balance_print(l_min);
    char *l_min_coins = dap_chain_balance_to_coins(l_min);
    char *l_max_balance = dap_chain_balance_print(l_max);
    char *l_max_coins = dap_chain_balance_to_coins(l_max);
    char *l_average_balance = dap_chain_balance_print(t);
    char *l_average_coins = dap_chain_balance_to_coins(t);
    dap_string_append_printf(a_string_ret, "Validator fee: \n"
                                           "\t MIN: %s (%s) %s\n"
                                           "\t MAX: %s (%s) %s\n"
                                           "\t Average: %s (%s) %s \n", l_min_coins, l_min_balance, l_native_token,
                                           l_max_coins, l_max_balance, l_native_token,
                                           l_average_coins, l_average_balance, l_native_token);
    DAP_DELETE(l_min_balance);
    DAP_DELETE(l_min_coins);
    DAP_DELETE(l_max_balance);
    DAP_DELETE(l_max_coins);
    DAP_DELETE(l_average_balance);
    DAP_DELETE(l_average_coins);
}

static void s_cache_data(char* a_net_name, dap_chain_net_srv_stake_item_t *a_stake){
    // TODO: check leger cache is enable
    dap_ledger_t *l_ledger = dap_chain_ledger_by_net_name(a_net_name);
    char *l_gdb_group = dap_chain_ledger_get_gdb_group(l_ledger, DAP_CHAIN_NET_SRV_STAKE_POS_DELEGATE_GDB_GROUP);

    if (!dap_chain_ledger_cache_enabled(l_ledger))
        return;

    dap_store_obj_t *l_store_obj = DAP_NEW_SIZE(dap_store_obj_t, sizeof(dap_chain_net_srv_stake_cache_data_t));
    dap_chain_net_srv_stake_cache_data_t *l_cache_data = DAP_NEW_STACK_SIZE(dap_chain_net_srv_stake_cache_data_t, sizeof(dap_chain_net_srv_stake_cache_data_t));
    l_cache_data->node_addr = a_stake->node_addr;
    l_cache_data->signing_addr = a_stake->signing_addr;
    l_cache_data->tx_hash = a_stake->tx_hash;
    l_cache_data->value = a_stake->value;

    dap_chain_addr_t *l_key_byte_buf = DAP_NEW_SIZE(dap_chain_addr_t, sizeof(dap_chain_addr_t));
    memcpy(l_key_byte_buf, &l_cache_data->signing_addr, sizeof(dap_chain_addr_t));
    l_store_obj->key_byte = (byte_t*)l_key_byte_buf;
    l_store_obj->key_len = sizeof(l_cache_data->signing_addr);
    l_store_obj->value = (uint8_t*)l_cache_data;
    l_store_obj->value_len = sizeof(dap_chain_net_srv_stake_cache_data_t);
    l_store_obj->group = l_gdb_group;
    if (dap_global_db_set_raw(l_store_obj, 1, NULL, NULL))
        debug_if(s_debug_more, L_WARNING, "Ledger cache mismatch");

    DAP_DELETE(l_store_obj);
    DAP_DELETE(l_cache_data);
    DAP_DELETE(l_key_byte_buf);
}<|MERGE_RESOLUTION|>--- conflicted
+++ resolved
@@ -43,13 +43,9 @@
 
 static bool s_stake_verificator_callback(dap_ledger_t * a_ledger,dap_hash_fast_t *a_tx_out_hash, dap_chain_tx_out_cond_t *a_cond,
                                                       dap_chain_datum_tx_t *a_tx_in, bool a_owner);
-<<<<<<< HEAD
-static bool s_verificator_stake_updater_callback(dap_ledger_t *a_ledger, dap_chain_datum_tx_t *a_tx, dap_chain_tx_out_cond_t *a_cond);
 static void s_cache_data();
-=======
 static void s_stake_updater_callback(dap_ledger_t *a_ledger, dap_chain_datum_tx_t *a_tx, dap_chain_tx_out_cond_t *a_cond);
 
->>>>>>> e20208b7
 static dap_chain_net_srv_stake_t *s_srv_stake = NULL;
 static bool s_debug_more = false;
 typedef struct dap_chain_net_srv_stake_cache_data
@@ -96,17 +92,7 @@
     s_debug_more = dap_config_get_item_bool_default(g_config,"ledger","debug_more",false);
     s_srv_stake = DAP_NEW_Z(dap_chain_net_srv_stake_t);
 
-<<<<<<< HEAD
-//    dap_chain_net_srv_uid_t l_uid = { .uint64 = DAP_CHAIN_NET_SRVDAP_CHAIN_NET_SRV_STAKE_POS_DELEGATE_ID _STAKE_ID };
-//    dap_chain_net_srv_t* l_srv = dap_chain_net_srv_add(l_uid, "srv_stake", s_callback_requested,
-//                                                       s_callback_response_success, s_callback_response_error,
-//                                                       s_callback_receipt_next_success, NULL);
-//    l_srv->_internal = s_srv_stake;
-
-    /*uint16_t l_net_count;
-=======
     uint16_t l_net_count;
->>>>>>> e20208b7
     dap_chain_net_t **l_net_list = dap_chain_net_list(&l_net_count);
     for (uint16_t i = 0; i < l_net_count; i++) {
         size_t l_auth_certs_count = 0;
@@ -115,12 +101,8 @@
                 break;
     }
     DAP_DELETE(l_net_list);
-<<<<<<< HEAD
-    s_srv_stake->initialized = true;*/
-=======
     s_srv_stake->delegate_allowed_min = dap_chain_coins_to_balance("1.0");
     s_srv_stake->initialized = true;
->>>>>>> e20208b7
 
     return 0;
 }
@@ -151,40 +133,7 @@
     assert(s_srv_stake);
     if (!a_cond)
         return;
-<<<<<<< HEAD
-    }
-    // Update stake parameters
-    if (!a_cond) {
-        // New stake transaction
-        l_stake->signing_addr = l_out_cond->subtype.srv_stake.signing_addr;
-        HASH_ADD(hh, s_srv_stake->itemlist, signing_addr, sizeof(dap_chain_addr_t), l_stake);
-        s_cache_data(l_stake->net->pub.name, l_stake);
-    }
-    else if (memcmp(&a_cond->subtype.srv_stake.signing_addr, &l_out_cond->subtype.srv_stake.signing_addr, sizeof(dap_chain_addr_t))) {
-        HASH_DEL(s_srv_stake->itemlist, l_stake);
-        dap_chain_net_srv_stake_item_t *l_stake_cur = NULL;
-        HASH_FIND(hh, s_srv_stake->itemlist, &l_out_cond->subtype.srv_stake.signing_addr, sizeof(dap_chain_addr_t), l_stake_cur);
-        if (l_stake_cur) {
-            DAP_DELETE(l_stake);
-            l_stake = l_stake_cur;
-        }
-        l_stake->signing_addr = l_out_cond->subtype.srv_stake.signing_addr;
-        if (l_stake_cur){
-            HASH_ADD(hh, s_srv_stake->itemlist, signing_addr, sizeof(dap_chain_addr_t), l_stake);
-            s_cache_data(l_stake->net->pub.name, l_stake);
-        }
-    }
-    if (a_authorized) {
-        l_stake->is_active = true;
-    }
-    l_stake->addr_hldr  = l_out_cond->subtype.srv_stake.hldr_addr;
-    l_stake->addr_fee   = l_out_cond->subtype.srv_stake.fee_addr;
-    l_stake->fee_value  = l_out_cond->subtype.srv_stake.fee_value;
-    l_stake->node_addr  = l_out_cond->subtype.srv_stake.signer_node_addr;
-    dap_hash_fast(a_tx, dap_chain_datum_tx_get_size(a_tx), &l_stake->tx_hash);
-=======
     dap_chain_net_srv_stake_key_invalidate(&a_cond->subtype.srv_stake_pos_delegate.signing_addr);
->>>>>>> e20208b7
 }
 
 static bool s_srv_stake_is_poa_cert(dap_enc_key_t *a_key)
@@ -259,75 +208,6 @@
     return l_ret;
 }
 
-<<<<<<< HEAD
-
-bool dap_chain_net_srv_stake_validator(dap_chain_addr_t *a_addr, dap_chain_datum_t *a_datum)
-{
-    if (!s_srv_stake) { // Drop all atoms if stake service inactivated
-        return false;
-    }
-    while (!s_srv_stake->initialized);
-
-    if (!a_addr || !a_datum) {
-        return false;
-    }
-    dap_chain_net_srv_stake_item_t *l_stake = NULL;
-    HASH_FIND(hh, s_srv_stake->itemlist, a_addr, sizeof(dap_chain_addr_t), l_stake);
-    if (!l_stake || !l_stake->is_active) { // public key not delegated for this network
-        return false;
-    }
-    if (a_datum->header.type_id != DAP_CHAIN_DATUM_TX)
-        return true;
-    dap_chain_datum_tx_t *l_tx = (dap_chain_datum_tx_t *)a_datum->data;
-    dap_chain_tx_sig_t *l_tx_sig = (dap_chain_tx_sig_t *)dap_chain_datum_tx_item_get(l_tx, NULL, TX_ITEM_TYPE_SIG, NULL);
-    dap_sign_t *l_sign = dap_chain_datum_tx_item_sign_get_sig((dap_chain_tx_sig_t *)l_tx_sig);
-    dap_chain_hash_fast_t l_pkey_hash = {};
-    dap_sign_get_pkey_hash(l_sign, &l_pkey_hash);
-    dap_chain_addr_t l_owner_addr = {};
-    dap_chain_addr_fill(&l_owner_addr, l_sign->header.type, &l_pkey_hash, a_addr->net_id);
-    uint256_t l_outs_sum = {}, l_fee_sum = {};
-    dap_list_t *l_list_out_items = dap_chain_datum_tx_items_get(l_tx, TX_ITEM_TYPE_OUT_ALL, NULL);
-    uint32_t l_out_idx_tmp = 0; // current index of 'out' item
-    for (dap_list_t *l_list_tmp = l_list_out_items; l_list_tmp; l_list_tmp = dap_list_next(l_list_tmp), l_out_idx_tmp++) {
-        dap_chain_tx_item_type_t l_type = *(uint8_t *)l_list_tmp->data;
-        if (l_type == TX_ITEM_TYPE_OUT_OLD) {
-            dap_chain_tx_out_old_t *l_out = (dap_chain_tx_out_old_t *)l_list_tmp->data;
-            if (!memcmp(&l_stake->addr_fee, &l_out->addr, sizeof(dap_chain_addr_t))) {
-                SUM_256_256(l_fee_sum, dap_chain_uint256_from(l_out->header.value), &l_fee_sum);
-            } else if (memcmp(&l_owner_addr, &l_out->addr, sizeof(dap_chain_addr_t))) {
-                SUM_256_256(l_outs_sum, dap_chain_uint256_from(l_out->header.value), &l_outs_sum);
-            }
-        }
-        if (l_type == TX_ITEM_TYPE_OUT) {
-            dap_chain_tx_out_t *l_out = (dap_chain_tx_out_t *)l_list_tmp->data;
-            if (!memcmp(&l_stake->addr_fee, &l_out->addr, sizeof(dap_chain_addr_t))) {
-                SUM_256_256(l_fee_sum, l_out->header.value, &l_fee_sum);
-            } else if (memcmp(&l_owner_addr, &l_out->addr, sizeof(dap_chain_addr_t))) {
-                SUM_256_256(l_outs_sum, l_out->header.value, &l_outs_sum);
-            }
-        }
-        if (l_type == TX_ITEM_TYPE_OUT_EXT) {
-            dap_chain_tx_out_ext_t *l_out_ext = (dap_chain_tx_out_ext_t *)l_list_tmp->data;
-            if (!memcmp(&l_stake->addr_fee, &l_out_ext->addr, sizeof(dap_chain_addr_t))) {
-                SUM_256_256(l_fee_sum, l_out_ext->header.value, &l_fee_sum);
-            } else if (memcmp(&l_owner_addr, &l_out_ext->addr, sizeof(dap_chain_addr_t))) {
-                SUM_256_256(l_outs_sum, l_out_ext->header.value, &l_outs_sum);
-            }
-        }
-    }
-    dap_list_free(l_list_out_items);
-    uint256_t l_fee = uint256_0; // TODO replace with fractional mult MULT_256_FRAC_FRAC(l_outs_sum, l_stake->fee_value / 100.0); +++
-    DIV_256(l_stake->fee_value, dap_chain_coins_to_balance("100.0"), &l_fee);
-    if (MULT_256_COIN(l_outs_sum, l_fee, &l_fee)) {
-        log_it(L_WARNING, "DANGER: MULT_256_COIN overflow! in dap_chain_net_srv_stake_validator()");
-        l_fee = uint256_0;
-    }
-    if (compare256(l_fee_sum, l_fee) == -1) {
-        return false;
-    }
-    return true;
-}
-
 bool dap_chain_net_srv_stake_check_tx_activator(dap_hash_fast_t a_tx_hash){
     dap_chain_net_srv_stake_item_t *l_stake, *l_tmp;
     HASH_ITER(hh, s_srv_stake->itemlist, l_stake, l_tmp) {
@@ -366,14 +246,10 @@
     return 0;
 }
 
-// Freeze staker's funds when delegating an order
-static dap_chain_datum_tx_t *s_stake_tx_create(dap_chain_net_srv_stake_item_t *a_stake, dap_chain_wallet_t *a_wallet)
-=======
 // Freeze staker's funds when delegating a key
 static dap_chain_datum_tx_t *s_stake_tx_create(dap_chain_net_t * a_net, dap_chain_wallet_t *a_wallet,
                                                uint256_t a_value, dap_chain_addr_t *a_signing_addr,
                                                dap_chain_node_addr_t *a_node_addr)
->>>>>>> e20208b7
 {
     if (!a_net || !a_wallet || IS_ZERO_256(a_value) || !a_signing_addr || !a_node_addr)
         return NULL;
@@ -1001,15 +877,6 @@
                     dap_cli_server_cmd_set_reply_text(a_str_reply, "Unrecognized node addr %s", l_node_addr_str);
                     return -14;
                 }
-<<<<<<< HEAD
-                HASH_ADD(hh, s_srv_stake->itemlist, signing_addr, sizeof(dap_chain_addr_t), l_stake);
-                s_cache_data(l_stake->net->pub.name, l_stake);
-            } else {
-                DAP_DELETE(l_addr_fee);
-                dap_cli_server_cmd_set_reply_text(a_str_reply, "Specified order not found");
-                return -14;
-            }
-=======
             } else
                 l_node_addr.uint64 = dap_chain_net_get_cur_addr_int(l_net);
 
@@ -1026,7 +893,6 @@
             char *l_tx_hash_str = dap_hash_fast_to_str_new(&l_tx_hash);
             dap_cli_server_cmd_set_reply_text(a_str_reply, "SAVE TO TAKE ===>>> Stake transaction %s has done", l_tx_hash_str);
             DAP_DELETE(l_tx_hash_str);
->>>>>>> e20208b7
         } break;
         case CMD_APPROVE: {
             const char *l_net_str = NULL, *l_tx_hash_str = NULL, *l_cert_str = NULL;
