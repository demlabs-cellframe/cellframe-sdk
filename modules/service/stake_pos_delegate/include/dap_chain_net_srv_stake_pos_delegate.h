--- conflicted
+++ resolved
@@ -54,12 +54,8 @@
 
 typedef struct dap_chain_net_srv_stake {
     uint256_t delegate_allowed_min;
-<<<<<<< HEAD
-    dap_chain_net_srv_stake_item_t *itemlist, *h_itemlist;
-=======
     dap_chain_net_srv_stake_item_t *itemlist;
     dap_chain_net_srv_stake_item_t *tx_itemlist;
->>>>>>> 02ef76b8
     dap_chain_net_srv_stake_cache_item_t *cache;
 } dap_chain_net_srv_stake_t;
 
