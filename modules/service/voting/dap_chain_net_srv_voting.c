--- conflicted
+++ resolved
@@ -30,12 +30,6 @@
 #include "uthash.h"
 #include "dap_chain_srv.h"
 #include "dap_cli_server.h"
-<<<<<<< HEAD
-#include "dap_chain_datum_tx_voting.h"
-#include "dap_chain_datum_service_state.h"
-#include "dap_chain_datum_tx_voting.h"
-=======
->>>>>>> 6a007c0d
 #include "dap_chain_wallet_cache.h"
 
 #define LOG_TAG "dap_chain_net_srv_voting"
@@ -205,8 +199,7 @@
         return NULL;
     }
     size_t l_options_count = dap_list_length(l_voting->params->options);
-    uint64_t *l_voting_results;
-    DAP_NEW_Z_COUNT_RET_VAL(l_voting_results, uint64_t, l_options_count, NULL, NULL);
+    uint64_t *l_voting_results = DAP_NEW_Z_COUNT_RET_VAL_IF_FAIL(uint64_t, l_options_count);
 
     for (dap_list_t *it = l_voting->votes; it; it = it->next) {
         struct vote *l_vote = it->data;
@@ -293,71 +286,13 @@
         return DAP_LEDGER_CHECK_OK;
     }
 
-<<<<<<< HEAD
-    struct voting *l_item;
-    DAP_NEW_Z_RET_VAL(l_item, struct voting, -DAP_LEDGER_CHECK_NOT_ENOUGH_MEMORY, NULL);
+    struct voting *l_item = DAP_NEW_Z_RET_VAL_IF_FAIL(struct voting, -DAP_LEDGER_CHECK_NOT_ENOUGH_MEMORY);
     l_item->hash = *a_tx_hash;
     l_item->start_time = a_tx_in->header.ts_created;
     l_item->params = dap_chain_datum_tx_voting_parse_tsd(a_tx_in);
     if (!l_item->params)
-        return -DAP_LEDGER_CHECK_NOT_ENOUGH_MEMORY;
+        return DAP_DELETE(l_item), -DAP_LEDGER_CHECK_NOT_ENOUGH_MEMORY;
     s_voting_add(a_ledger->net->pub.id, l_item);
-=======
-    dap_chain_net_votings_t *l_item = DAP_NEW_Z_RET_VAL_IF_FAIL(dap_chain_net_votings_t, -DAP_LEDGER_CHECK_NOT_ENOUGH_MEMORY);
-    l_item->voting_hash = *a_tx_hash;
-    l_item->voting_params.voting_tx = a_tx_in;
-    l_item->net_id = a_ledger->net->pub.id;
-    pthread_rwlock_init(&l_item->s_tx_outs_rwlock, NULL);
-
-    dap_list_t* l_tsd_list = dap_chain_datum_tx_items_get(a_tx_in, TX_ITEM_TYPE_TSD, NULL);
-    for (dap_list_t *it = l_tsd_list; it; it = it->next) {
-        dap_tsd_t* l_tsd = (dap_tsd_t *)((dap_chain_tx_tsd_t*)it->data)->tsd;
-        dap_chain_net_vote_option_t *l_vote_option = NULL;
-        switch(l_tsd->type){
-        case VOTING_TSD_TYPE_QUESTION:
-            l_item->voting_params.voting_question_offset = (size_t)(l_tsd->data - (byte_t*)l_item->voting_params.voting_tx);
-            l_item->voting_params.voting_question_length = l_tsd->size;
-            break;
-        case VOTING_TSD_TYPE_ANSWER:
-            l_vote_option = DAP_NEW_Z(dap_chain_net_vote_option_t);
-            l_vote_option->vote_option_offset = (size_t)(l_tsd->data - (byte_t*)l_item->voting_params.voting_tx);
-            l_vote_option->vote_option_length = l_tsd->size;
-            l_item->voting_params.option_offsets_list = dap_list_append(l_item->voting_params.option_offsets_list, l_vote_option);
-            break;
-        case VOTING_TSD_TYPE_EXPIRE:
-            if (l_tsd->size != sizeof(dap_time_t)) {
-                log_it(L_WARNING, "Incorrect size %u of TSD section EXPIRE vot voting %s", l_tsd->size, dap_hash_fast_to_str_static(a_tx_hash));
-                return -DAP_LEDGER_CHECK_INVALID_SIZE;
-            }
-            l_item->voting_params.voting_expire = *(dap_time_t *)l_tsd->data;
-            break;
-        case VOTING_TSD_TYPE_MAX_VOTES_COUNT:
-            if (l_tsd->size != sizeof(uint64_t)) {
-                log_it(L_WARNING, "Incorrect size %u of TSD section MAX_VOTES_COUNT vot voting %s", l_tsd->size, dap_hash_fast_to_str_static(a_tx_hash));
-                return -DAP_LEDGER_CHECK_INVALID_SIZE;
-            }
-            l_item->voting_params.votes_max_count = *(uint64_t *)l_tsd->data;
-            break;
-        case VOTING_TSD_TYPE_DELEGATED_KEY_REQUIRED:
-            if (l_tsd->size != sizeof(byte_t)) {
-                log_it(L_WARNING, "Incorrect size %u of TSD section DELEGATED_KEY_REQUIRED vot voting %s", l_tsd->size, dap_hash_fast_to_str_static(a_tx_hash));
-                return -DAP_LEDGER_CHECK_INVALID_SIZE;
-            }
-            l_item->voting_params.delegate_key_required = *(byte_t *)l_tsd->data;
-            break;
-        case VOTING_TSD_TYPE_VOTE_CHANGING_ALLOWED:
-            if (l_tsd->size != sizeof(byte_t)) {
-                log_it(L_WARNING, "Incorrect size %u of TSD section VOTE_CHANGING_ALLOWED vot voting %s", l_tsd->size, dap_hash_fast_to_str_static(a_tx_hash));
-                return -DAP_LEDGER_CHECK_INVALID_SIZE;
-            }
-            l_item->voting_params.vote_changing_allowed = *(byte_t *)l_tsd->data;
-            break;
-        default:
-            break;
-        }
-    }
-    dap_list_free(l_tsd_list);
->>>>>>> 6a007c0d
 
     return DAP_LEDGER_CHECK_OK;
 }
@@ -438,23 +373,9 @@
             dap_tsd_t *l_tsd = (dap_tsd_t *)((dap_chain_tx_tsd_t *)l_item)->tsd;
             if (l_tsd->type != VOTING_TSD_TYPE_VOTE_TX_COND)
                 continue;
-<<<<<<< HEAD
             l_tx_hash = ((dap_chain_tx_voting_tx_cond_t *)l_tsd->data)->tx_hash;
             l_out_idx = ((dap_chain_tx_voting_tx_cond_t *)l_tsd->data)->out_idx;
             break;
-=======
-            if (SUM_256_256(l_weight, l_prev_out->header.value, &l_weight)) {
-                log_it(L_WARNING, "Integer overflow while parsing vote tx %s", dap_chain_hash_fast_to_str_static(a_tx_hash));
-                return -DAP_LEDGER_CHECK_INTEGER_OVERFLOW;
-            }
-
-            dap_chain_net_voting_cond_outs_t *l_item = DAP_NEW_Z_RET_VAL_IF_FAIL(dap_chain_net_voting_cond_outs_t, -DAP_LEDGER_CHECK_NOT_ENOUGH_MEMORY);
-            l_item->tx_hash = l_hash;
-            l_item->out_idx = l_out_idx;
-            pthread_rwlock_wrlock(&l_voting->s_tx_outs_rwlock);
-            HASH_ADD(hh, l_voting->voting_spent_cond_outs, tx_hash, sizeof(dap_hash_fast_t), l_item);
-            pthread_rwlock_unlock(&l_voting->s_tx_outs_rwlock);
->>>>>>> 6a007c0d
         }
         default:
             continue;
@@ -478,12 +399,7 @@
     }
 
     if (a_apply) {
-<<<<<<< HEAD
-        struct vote *l_vote_item;
-        DAP_NEW_Z_RET_VAL(l_vote_item, struct vote, -DAP_LEDGER_CHECK_NOT_ENOUGH_MEMORY, NULL);
-=======
-        dap_chain_net_vote_t *l_vote_item = DAP_NEW_Z_RET_VAL_IF_FAIL(dap_chain_net_vote_t, -DAP_LEDGER_CHECK_NOT_ENOUGH_MEMORY);
->>>>>>> 6a007c0d
+        struct vote *l_vote_item = DAP_NEW_Z_RET_VAL_IF_FAIL(struct vote, -DAP_LEDGER_CHECK_NOT_ENOUGH_MEMORY);
         l_vote_item->vote_hash = *a_tx_hash;
         l_vote_item->pkey_hash = pkey_hash;
         l_vote_item->answer_idx = l_vote_tx_item->answer_idx;
@@ -1093,14 +1009,10 @@
     SUM_256_256(l_net_fee, a_fee, &l_total_fee);
 
     dap_ledger_t* l_ledger = a_net->pub.ledger;
-<<<<<<< HEAD
-    dap_list_t *l_list_used_out = dap_chain_wallet_get_list_tx_outs_with_val(l_ledger, l_native_ticker, l_addr_from, l_total_fee, &l_value_transfer);
-=======
     dap_list_t *l_list_used_out = NULL;
     if (dap_chain_wallet_cache_tx_find_outs_with_val(a_net, l_native_ticker, l_addr_from, &l_list_used_out, l_total_fee, &l_value_transfer) == -101)
         l_list_used_out = dap_ledger_get_list_tx_outs_with_val(l_ledger, l_native_ticker,
-                                                                       l_addr_from, l_total_fee, &l_value_transfer);
->>>>>>> 6a007c0d
+                                                               l_addr_from, l_total_fee, &l_value_transfer);
     if (!l_list_used_out) {
         return DAP_CHAIN_NET_VOTE_CREATE_NOT_ENOUGH_FUNDS_TO_TRANSFER;
     }
@@ -1426,9 +1338,7 @@
 
 dap_chain_net_voting_info_t *s_voting_extract_info(struct voting *a_voting)
 {
-    dap_chain_net_voting_info_t *l_info;
-    DAP_NEW_Z_RET_VAL(l_info, dap_chain_net_voting_info_t, NULL, NULL);
-
+    dap_chain_net_voting_info_t *l_info = DAP_NEW_Z_RET_VAL_IF_FAIL(dap_chain_net_voting_info_t, NULL);
     l_info->question.question_size = strlen(a_voting->params->question);
     l_info->question.question_str = a_voting->params->question;
     l_info->hash = a_voting->hash;
@@ -1441,8 +1351,7 @@
     for (uint64_t i = 0; i < l_info->options.count_option; i++){
         dap_list_t* l_option = dap_list_nth(a_voting->params->options, (uint64_t)i);
         struct vote_option* l_vote_option = (struct vote_option*)l_option->data;
-        dap_chain_net_voting_option_info_t *l_option_info;
-        DAP_NEW_Z_RET_VAL(l_option_info, dap_chain_net_voting_option_info_t, NULL, NULL);
+        dap_chain_net_voting_option_info_t *l_option_info = DAP_NEW_Z(dap_chain_net_voting_option_info_t);
         l_option_info->option_idx = i;
         l_option_info->description_size = strlen(l_option->data);
         l_option_info->description = l_option->data;
@@ -1589,12 +1498,12 @@
         struct voting *l_voting = NULL;
         HASH_FIND_BYHASHVALUE(hh, l_service_internal->ht, &cur->hash, sizeof(dap_hash_fast_t), l_hash_value, l_voting);
         if (!l_voting) {
-            DAP_NEW_Z_RET_VAL(l_voting, struct voting, -3, NULL);
+            l_voting = DAP_NEW_Z_RET_VAL_IF_FAIL(struct voting, -3);
             *l_voting = (struct voting) {
-                    .hash = cur->hash,
-                    .start_time = cur->voting_start
+                .hash = cur->hash,
+                .start_time = cur->voting_start
             };
-            DAP_NEW_Z_RET_VAL(l_voting->params, dap_chain_datum_tx_voting_params_t, -3, l_voting, NULL);
+            l_voting->params = DAP_NEW_Z_RET_VAL_IF_FAIL(dap_chain_datum_tx_voting_params_t, -3, l_voting);
             *l_voting->params = (dap_chain_datum_tx_voting_params_t) {
                     .voting_expire = cur->voting_expire,
                     .votes_max_count = cur->votes_max_count,
@@ -1607,7 +1516,7 @@
                          a_data_size - sizeof(struct voting_serial)) {
                 switch (l_tsd->type) {
                 case VOTING_TSD_TYPE_QUESTION:
-                    l_voting->params->question = DAP_DUP_SIZE(l_tsd->data, l_tsd->size);
+                    l_voting->params->question = DAP_DUP_SIZE((byte_t*)l_tsd->data, l_tsd->size);
                     if (!l_voting->params->question) {
                         dap_chain_datum_tx_voting_params_delete(l_voting->params);
                         DAP_DELETE(l_voting);
@@ -1616,7 +1525,7 @@
                     }
                     break;
                 case VOTING_TSD_TYPE_OPTION: {
-                    char *l_option = DAP_DUP_SIZE(l_tsd->data, l_tsd->size);
+                    char *l_option = DAP_DUP_SIZE((byte_t*)l_tsd->data, l_tsd->size);
                     if (!l_option) {
                         dap_chain_datum_tx_voting_params_delete(l_voting->params);
                         DAP_DELETE(l_voting);
