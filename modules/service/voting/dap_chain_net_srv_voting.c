/*
 * Authors:
 * Daniil Frolov <daniil.frolov@demlabs.net>
 * DeM Labs Inc.   https://demlabs.net
 * DeM Labs Open source community https://github.com/demlabsinc
 * Copyright  (c) 2017-2019
 * All rights reserved.

 This file is part of DAP (Distributed Applications Platform) the open source project

 DAP (Distributed Applications Platform) is free software: you can redistribute it and/or modify
 it under the terms of the GNU General Public License as published by
 the Free Software Foundation, either version 3 of the License, or
 (at your option) any later version.

 DAP is distributed in the hope that it will be useful,
 but WITHOUT ANY WARRANTY; without even the implied warranty of
 MERCHANTABILITY or FITNESS FOR A PARTICULAR PURPOSE.  See the
 GNU General Public License for more details.

 You should have received a copy of the GNU General Public License
 along with any DAP based project.  If not, see <http://www.gnu.org/licenses/>.
 */
#include <time.h>
#include <stdio.h>
#include <stdlib.h>
#include <stddef.h>
#include <stdint.h>
#include <string.h>
#include <errno.h>
#include <pthread.h>

#include "dap_chain_net_srv_voting.h"
#include "dap_chain_net_srv_stake_pos_delegate.h"
#include "dap_chain_net_tx.h"
#include "dap_chain_mempool.h"
#include "uthash.h"
#include "utlist.h"
#include "dap_cli_server.h"

#define LOG_TAG "chain_net_voting"

typedef struct dap_chain_net_voting_params_offsets{
    dap_chain_datum_tx_t* voting_tx;
    size_t voting_question_offset;
    size_t voting_question_length;
    dap_list_t *option_offsets_list;
    dap_time_t voting_expire;
    uint64_t votes_max_count;
    bool delegate_key_required;
    bool vote_changing_allowed;
} dap_chain_net_voting_params_offsets_t;

typedef struct dap_chain_net_vote_option {
    size_t vote_option_offset;
    size_t vote_option_length;
} dap_chain_net_vote_option_t;

typedef struct dap_chain_net_voting_cond_outs {
    dap_chain_hash_fast_t tx_hash;
    int out_idx;

    UT_hash_handle hh;
} dap_chain_net_voting_cond_outs_t;

typedef struct dap_chain_net_vote {
    dap_chain_hash_fast_t vote_hash;
    dap_chain_hash_fast_t pkey_hash;
    uint64_t answer_idx;
    uint256_t weight;
} dap_chain_net_vote_t;

typedef struct dap_chain_net_votings {
    dap_chain_hash_fast_t voting_hash;
    dap_chain_net_voting_params_offsets_t voting_params;
    dap_list_t *votes;
    dap_chain_net_id_t net_id;

    pthread_rwlock_t s_tx_outs_rwlock;
    dap_chain_net_voting_cond_outs_t *voting_spent_cond_outs;

    UT_hash_handle hh;
} dap_chain_net_votings_t;

static dap_chain_net_votings_t *s_votings;
static pthread_rwlock_t s_votings_rwlock;

static int s_datum_tx_voting_coin_check_cond_out(dap_chain_net_t *a_net, dap_hash_fast_t a_voting_hash, dap_hash_fast_t a_tx_cond_hash, int a_cond_out_idx);
/// -1 error, 0 - unspent, 1 - spent
static int s_datum_tx_voting_coin_check_spent(dap_chain_net_t *a_net, dap_hash_fast_t a_voting_hash, dap_hash_fast_t a_tx_prev_hash, int a_out_idx, dap_hash_fast_t *a_pkey_hash);
static int s_datum_tx_voting_verification_callback(dap_ledger_t *a_ledger, dap_chain_tx_item_type_t a_type, dap_chain_datum_tx_t *a_tx_in, dap_hash_fast_t *a_tx_hash, bool a_apply);
static bool s_datum_tx_voting_verification_delete_callback(dap_ledger_t *a_ledger, dap_chain_tx_item_type_t a_type, dap_chain_datum_tx_t *a_tx_in);
static int s_cli_voting(int argc, char **argv, void **a_str_reply);

static bool s_tag_check_voting(dap_ledger_t *a_ledger, dap_chain_datum_tx_t *a_tx,  dap_chain_datum_tx_item_groups_t *a_items_grp, dap_chain_tx_tag_action_type_t *a_action)
{
    //voting open 
    if (a_items_grp->items_voting) {
        *a_action = DAP_CHAIN_TX_TAG_ACTION_OPEN;
        return true;
    }

    //voting use
    if (a_items_grp->items_vote) {
        *a_action = DAP_CHAIN_TX_TAG_ACTION_USE;
        return true;
    }

    return false;
}

int dap_chain_net_srv_voting_init()
{
    pthread_rwlock_init(&s_votings_rwlock, NULL);
    dap_chain_ledger_voting_verificator_add(s_datum_tx_voting_verification_callback, s_datum_tx_voting_verification_delete_callback);
    dap_cli_server_cmd_add("voting", s_cli_voting, "Voting commands.", ""
                            "voting create -net <net_name> -question <\"Question_string\"> -options <\"Option0\", \"Option1\" ... \"OptionN\"> [-expire <voting_expire_time_in_RCF822>] [-max_votes_count <Votes_count>] [-delegated_key_required] [-vote_changing_allowed] -fee <value_datoshi> -w <fee_wallet_name>\n"
                            "voting vote -net <net_name> -hash <voting_hash> -option_idx <option_index> [-cert <delegate_cert_name>] -fee <value_datoshi> -w <fee_wallet_name>\n"
                            "voting list -net <net_name>\n"
                            "voting dump -net <net_name> -hash <voting_hash>\n");

    
    dap_chain_net_srv_uid_t l_uid = { .uint64 = DAP_CHAIN_NET_SRV_VOTING_ID };
    dap_ledger_service_add(l_uid, "voting", s_tag_check_voting);

    return 0;
}

void dap_chain_net_srv_voting_deinit()
{

}

uint64_t* dap_chain_net_voting_get_result(dap_ledger_t* a_ledger, dap_chain_hash_fast_t* a_voting_hash)
{
    if(!a_voting_hash){
        return NULL;
    }

    uint64_t* l_voting_results = NULL;

    dap_chain_net_votings_t * l_voting = NULL;
    pthread_rwlock_rdlock(&s_votings_rwlock);
    HASH_FIND(hh, s_votings, a_voting_hash, sizeof(dap_hash_fast_t), l_voting);
    pthread_rwlock_unlock(&s_votings_rwlock);
    if(!l_voting || l_voting->net_id.uint64 != a_ledger->net->pub.id.uint64){
        char* l_hash_str = dap_hash_fast_to_str_new(a_voting_hash);
        log_it(L_ERROR, "Can't find voting with hash %s in net %s", l_hash_str, a_ledger->net->pub.name);
        DAP_DEL_Z(l_hash_str);
        return NULL;
    }

    l_voting_results = DAP_NEW_Z_SIZE(uint64_t, sizeof(uint64_t)*dap_list_length(l_voting->voting_params.option_offsets_list));
    if (!l_voting_results){
        log_it(L_CRITICAL, "%s", c_error_memory_alloc);
        return NULL;
    }

    dap_list_t* l_temp = l_voting->votes;
    while(l_temp){
        dap_chain_net_vote_t* l_vote = l_temp->data;
        if (l_vote->answer_idx >= dap_list_length(l_voting->voting_params.option_offsets_list))
            continue;

        l_voting_results[l_vote->answer_idx]++;

        l_temp = l_temp->next;
    }


    return l_voting_results;
}


static int s_voting_verificator(dap_ledger_t *a_ledger, dap_chain_tx_item_type_t a_type, dap_chain_datum_tx_t *a_tx_in, dap_hash_fast_t *a_tx_hash, bool a_apply)
{
    if (!a_apply) {
        dap_chain_net_votings_t * l_voting = NULL;
        pthread_rwlock_rdlock(&s_votings_rwlock);
        HASH_FIND(hh, s_votings, a_tx_hash, sizeof(dap_hash_fast_t), l_voting);
        pthread_rwlock_unlock(&s_votings_rwlock);
        if (l_voting && l_voting->net_id.uint64 == a_ledger->net->pub.id.uint64) {
            log_it(L_DEBUG, "Voting with hash %s is already presents in net %s",  dap_hash_fast_to_str_static(a_tx_hash), a_ledger->net->pub.name);
            return -1;
        }

        dap_list_t* l_tsd_list = dap_chain_datum_tx_items_get(a_tx_in, TX_ITEM_TYPE_TSD, NULL);
        size_t l_question_len = 0, l_options_count = 0;
        for (dap_list_t *it = l_tsd_list; it; it = it->next) {
            dap_tsd_t *l_tsd = (dap_tsd_t *)((dap_chain_tx_tsd_t *)it->data)->tsd;
            switch (l_tsd->type) {
            case VOTING_TSD_TYPE_QUESTION:
                l_question_len = l_tsd->size;
                break;
            case VOTING_TSD_TYPE_ANSWER:
                l_options_count++;
                break;
            default:
                break;
            }
        }
        dap_list_free(l_tsd_list);

        if (!l_question_len || !l_options_count) {
            log_it(L_WARNING, "Voting with hash %s contain no question or answer options", dap_hash_fast_to_str_static(a_tx_hash));
            return -2;
        }

        return DAP_LEDGER_CHECK_OK;
    }

    dap_chain_net_votings_t *l_item;
    DAP_NEW_Z_SIZE_RET_VAL(l_item, dap_chain_net_votings_t, sizeof(dap_chain_net_votings_t), -DAP_LEDGER_CHECK_NOT_ENOUGH_MEMORY, NULL);
    l_item->voting_hash = *a_tx_hash;
    l_item->voting_params.voting_tx = a_tx_in;
    l_item->net_id = a_ledger->net->pub.id;
    pthread_rwlock_init(&l_item->s_tx_outs_rwlock, NULL);

    dap_list_t* l_tsd_list = dap_chain_datum_tx_items_get(a_tx_in, TX_ITEM_TYPE_TSD, NULL);
    for (dap_list_t *it = l_tsd_list; it; it = it->next) {
        dap_tsd_t* l_tsd = (dap_tsd_t *)((dap_chain_tx_tsd_t*)it->data)->tsd;
        dap_chain_net_vote_option_t *l_vote_option = NULL;
        switch(l_tsd->type){
        case VOTING_TSD_TYPE_QUESTION:
            l_item->voting_params.voting_question_offset = (size_t)(l_tsd->data - (byte_t*)l_item->voting_params.voting_tx);
            l_item->voting_params.voting_question_length = l_tsd->size;
            break;
        case VOTING_TSD_TYPE_ANSWER:
            l_vote_option = DAP_NEW_Z(dap_chain_net_vote_option_t);
            l_vote_option->vote_option_offset = (size_t)(l_tsd->data - (byte_t*)l_item->voting_params.voting_tx);
            l_vote_option->vote_option_length = l_tsd->size;
            l_item->voting_params.option_offsets_list = dap_list_append(l_item->voting_params.option_offsets_list, l_vote_option);
            break;
        case VOTING_TSD_TYPE_EXPIRE:
            if (l_tsd->size != sizeof(dap_time_t)) {
                log_it(L_WARNING, "Incorrect size %u of TSD section EXPIRE vot voting %s", l_tsd->size, dap_hash_fast_to_str_static(a_tx_hash));
                return -DAP_LEDGER_CHECK_INVALID_SIZE;
            }
            l_item->voting_params.voting_expire = *(dap_time_t *)l_tsd->data;
            break;
        case VOTING_TSD_TYPE_MAX_VOTES_COUNT:
            if (l_tsd->size != sizeof(uint64_t)) {
                log_it(L_WARNING, "Incorrect size %u of TSD section MAX_VOTES_COUNT vot voting %s", l_tsd->size, dap_hash_fast_to_str_static(a_tx_hash));
                return -DAP_LEDGER_CHECK_INVALID_SIZE;
            }
            l_item->voting_params.votes_max_count = *(uint64_t *)l_tsd->data;
            break;
        case VOTING_TSD_TYPE_DELEGATED_KEY_REQUIRED:
            if (l_tsd->size != sizeof(byte_t)) {
                log_it(L_WARNING, "Incorrect size %u of TSD section DELEGATED_KEY_REQUIRED vot voting %s", l_tsd->size, dap_hash_fast_to_str_static(a_tx_hash));
                return -DAP_LEDGER_CHECK_INVALID_SIZE;
            }
            l_item->voting_params.delegate_key_required = *(byte_t *)l_tsd->data;
            break;
        case VOTING_TSD_TYPE_VOTE_CHANGING_ALLOWED:
            if (l_tsd->size != sizeof(byte_t)) {
                log_it(L_WARNING, "Incorrect size %u of TSD section VOTE_CHANGING_ALLOWED vot voting %s", l_tsd->size, dap_hash_fast_to_str_static(a_tx_hash));
                return -DAP_LEDGER_CHECK_INVALID_SIZE;
            }
            l_item->voting_params.vote_changing_allowed = *(byte_t *)l_tsd->data;
            break;
        default:
            break;
        }
    }
    dap_list_free(l_tsd_list);

    pthread_rwlock_wrlock(&s_votings_rwlock);
    HASH_ADD(hh, s_votings, voting_hash, sizeof(dap_hash_fast_t), l_item);
    pthread_rwlock_unlock(&s_votings_rwlock);
    return DAP_LEDGER_CHECK_OK;
}

static int s_vote_verificator(dap_ledger_t *a_ledger, dap_chain_tx_item_type_t a_type, dap_chain_datum_tx_t *a_tx_in, dap_hash_fast_t *a_tx_hash, bool a_apply)
{
    dap_chain_tx_vote_t *l_vote_tx_item = (dap_chain_tx_vote_t*)dap_chain_datum_tx_item_get(a_tx_in, NULL, NULL, TX_ITEM_TYPE_VOTE, NULL);
    if (!l_vote_tx_item) {
        log_it(L_ERROR, "Can't find vote item for tx %s", dap_chain_hash_fast_to_str_static(a_tx_hash));
        return -4;
    }

    dap_chain_net_votings_t *l_voting = NULL;
    pthread_rwlock_wrlock(&s_votings_rwlock);
    HASH_FIND(hh, s_votings, &l_vote_tx_item->voting_hash, sizeof(dap_hash_fast_t), l_voting);
    pthread_rwlock_unlock(&s_votings_rwlock);
    if (!l_voting || l_voting->net_id.uint64 != a_ledger->net->pub.id.uint64) {
        log_it(L_ERROR, "Can't find voting with hash %s in net %s",
               dap_chain_hash_fast_to_str_static(&l_vote_tx_item->voting_hash), a_ledger->net->pub.name);
        return -5;
    }

    dap_hash_fast_t pkey_hash = {};
    int l_item_cnt = 0;
    dap_list_t *l_signs_list = dap_chain_datum_tx_items_get(a_tx_in, TX_ITEM_TYPE_SIG, &l_item_cnt);

    if (!l_signs_list) {
        log_it(L_WARNING, "Can't get signs from tx %s", dap_chain_hash_fast_to_str_static(a_tx_hash));
        return -9;
    }
    dap_chain_tx_sig_t *l_vote_sig = (dap_chain_tx_sig_t *)(dap_list_last(l_signs_list)->data);
    dap_sign_get_pkey_hash((dap_sign_t*)l_vote_sig->sig, &pkey_hash);
    dap_list_free(l_signs_list);

    if (!a_apply) {
        if (l_vote_tx_item->answer_idx > dap_list_length(l_voting->voting_params.option_offsets_list)) {
            log_it(L_WARNING, "Invalid vote option index %" DAP_UINT64_FORMAT_U " for vote tx %s",
                                                    l_vote_tx_item->answer_idx, dap_chain_hash_fast_to_str_static(a_tx_hash));
            return -6;
        }
        if (l_voting->voting_params.votes_max_count && dap_list_length(l_voting->votes) >= l_voting->voting_params.votes_max_count){
            log_it(L_WARNING, "The required number of votes has been collected for voting %s", dap_chain_hash_fast_to_str_static(&l_voting->voting_hash));
            return -7;
        }
        if (l_voting->voting_params.voting_expire && l_voting->voting_params.voting_expire <= a_tx_in->header.ts_created) {
            log_it(L_WARNING, "The voting %s has been expired", dap_chain_hash_fast_to_str_static(&l_voting->voting_hash));
            return -8;
        }

        if (l_voting->voting_params.delegate_key_required &&
                !dap_chain_net_srv_stake_check_pkey_hash(a_ledger->net->pub.id, &pkey_hash)){
            log_it(L_WARNING, "Voting %s required a delegated key", dap_chain_hash_fast_to_str_static(&l_voting->voting_hash));
            return -10;
        }

        for (dap_list_t *it = l_voting->votes; it; it = it->next) {
            if (dap_hash_fast_compare(&((dap_chain_net_vote_t *)it->data)->pkey_hash, &pkey_hash)) {
                dap_hash_fast_t *l_vote_hash = &((dap_chain_net_vote_t *)it->data)->vote_hash;
                if (!l_voting->voting_params.vote_changing_allowed) {
                    char l_vote_hash_str[DAP_HASH_FAST_STR_SIZE];
                    dap_hash_fast_to_str(l_vote_hash, l_vote_hash_str, DAP_HASH_FAST_STR_SIZE);
                    log_it(L_WARNING, "The voting %s don't allow change your vote %s",
                           dap_hash_fast_to_str_static(&l_voting->voting_hash), l_vote_hash_str);
                    return -11;
                }
                break;
            }
        }
    }

    uint256_t l_weight = {};

    // check out conds
    dap_list_t *l_tsd_list = dap_chain_datum_tx_items_get(a_tx_in, TX_ITEM_TYPE_TSD, NULL);
    for (dap_list_t *it = l_tsd_list; it; it = it->next) {
        dap_tsd_t *l_tsd = (dap_tsd_t *)((dap_chain_tx_tsd_t*)it->data)->tsd;
        dap_hash_fast_t l_hash = ((dap_chain_tx_voting_tx_cond_t*)l_tsd->data)->tx_hash;
        int l_out_idx = ((dap_chain_tx_voting_tx_cond_t*)l_tsd->data)->out_idx;
        if (l_tsd->type == VOTING_TSD_TYPE_VOTE_TX_COND) {
            if (s_datum_tx_voting_coin_check_cond_out(a_ledger->net, l_vote_tx_item->voting_hash, l_hash, l_out_idx))
                continue;
            dap_chain_datum_tx_t *l_tx_prev_temp = dap_ledger_tx_find_by_hash(a_ledger, &l_hash);
            dap_chain_tx_out_cond_t *l_prev_out = (dap_chain_tx_out_cond_t*)dap_chain_datum_tx_item_get(l_tx_prev_temp, &l_out_idx, NULL, TX_ITEM_TYPE_OUT_COND, NULL);
            if (!l_prev_out || l_prev_out->header.subtype != DAP_CHAIN_TX_OUT_COND_SUBTYPE_SRV_STAKE_LOCK)
                continue;
            if (SUM_256_256(l_weight, l_prev_out->header.value, &l_weight)) {
                log_it(L_WARNING, "Integer overflow while parsing vote tx %s", dap_chain_hash_fast_to_str_static(a_tx_hash));
                return -DAP_LEDGER_CHECK_INTEGER_OVERFLOW;
            }

            dap_chain_net_voting_cond_outs_t *l_item;
            DAP_NEW_Z_SIZE_RET_VAL(l_item, dap_chain_net_voting_cond_outs_t, sizeof(dap_chain_net_voting_cond_outs_t), -DAP_LEDGER_CHECK_NOT_ENOUGH_MEMORY, NULL);
            l_item->tx_hash = l_hash;
            l_item->out_idx = l_out_idx;
            pthread_rwlock_wrlock(&l_voting->s_tx_outs_rwlock);
            HASH_ADD(hh, l_voting->voting_spent_cond_outs, tx_hash, sizeof(dap_hash_fast_t), l_item);
            pthread_rwlock_unlock(&l_voting->s_tx_outs_rwlock);
        }
    }
    dap_list_free(l_tsd_list);
    // check inputs
    dap_list_t *l_ins_list = dap_chain_datum_tx_items_get(a_tx_in, TX_ITEM_TYPE_IN, NULL);
    if (!l_ins_list) {
        log_it(L_WARNING, "Can't get inputs from vote tx %s", dap_chain_hash_fast_to_str_static(a_tx_hash));
        return -12;
    }
    for (dap_list_t *it = l_ins_list; it; it = it->next) {
        dap_chain_tx_in_t *l_tx_in = (dap_chain_tx_in_t *)it->data;
        if (!s_datum_tx_voting_coin_check_spent(a_ledger->net, l_vote_tx_item->voting_hash,
                                                l_tx_in->header.tx_prev_hash, l_tx_in->header.tx_out_prev_idx, &pkey_hash)) {
            dap_chain_datum_tx_t *l_tx_prev_temp = dap_ledger_tx_find_by_hash(a_ledger, &l_tx_in->header.tx_prev_hash);
            dap_chain_tx_out_t *l_prev_out_union = (dap_chain_tx_out_t *)dap_chain_datum_tx_out_get_by_out_idx(l_tx_prev_temp, l_tx_in->header.tx_out_prev_idx);
            if (!l_prev_out_union)
                continue;
            if ((l_prev_out_union->header.type == TX_ITEM_TYPE_OUT || l_prev_out_union->header.type == TX_ITEM_TYPE_OUT_EXT) &&
                    SUM_256_256(l_weight, l_prev_out_union->header.value, &l_weight)) {
                log_it(L_WARNING, "Integer overflow while parsing vote tx %s", dap_chain_hash_fast_to_str_static(a_tx_hash));
                return -DAP_LEDGER_CHECK_INTEGER_OVERFLOW;
            }
        }
    }
    dap_list_free(l_ins_list);

    if (IS_ZERO_256(l_weight)) {
        log_it(L_ERROR, "No unspent coins found in vote tx %s", dap_chain_hash_fast_to_str_static(a_tx_hash));
        return -13;
    }

    if (a_apply) {

        dap_chain_net_vote_t *l_vote_item;
        DAP_NEW_Z_RET_VAL(l_vote_item, dap_chain_net_vote_t, -DAP_LEDGER_CHECK_NOT_ENOUGH_MEMORY, NULL);
        l_vote_item->vote_hash = *a_tx_hash;
        l_vote_item->pkey_hash = pkey_hash;
        l_vote_item->answer_idx = l_vote_tx_item->answer_idx;
        l_vote_item->weight = l_weight;

        // cycle is safe cause return after link deletion
        for (dap_list_t *it = l_voting->votes; it; it = it->next) {
            if (dap_hash_fast_compare(&((dap_chain_net_vote_t *)it->data)->pkey_hash, &pkey_hash)){
                if (!l_voting->voting_params.vote_changing_allowed) {
                    char l_vote_hash_str[DAP_HASH_FAST_STR_SIZE];
                    dap_hash_fast_to_str(a_tx_hash, l_vote_hash_str, DAP_HASH_FAST_STR_SIZE);
                    log_it(L_WARNING, "The voting %s don't allow change your vote %s",
                           dap_hash_fast_to_str_static(&l_voting->voting_hash), l_vote_hash_str);
                    DAP_DELETE(l_vote_item);
                    return -11;
                }
                dap_hash_fast_t *l_vote_hash = &((dap_chain_net_vote_t *)it->data)->vote_hash;
                //delete conditional outputs
                dap_chain_datum_tx_t *l_old_tx = dap_ledger_tx_find_by_hash(a_ledger, l_vote_hash);
                if (!l_old_tx) {
                    char l_vote_hash_str[DAP_HASH_FAST_STR_SIZE];
                    dap_hash_fast_to_str(l_vote_hash, l_vote_hash_str, DAP_HASH_FAST_STR_SIZE);
                    log_it(L_ERROR, "Can't find old vote %s of voting %s in ledger",
                           l_vote_hash_str, dap_hash_fast_to_str_static(&l_voting->voting_hash));
                }
                dap_list_t* l_tsd_list = dap_chain_datum_tx_items_get(l_old_tx, TX_ITEM_TYPE_TSD, NULL);
                for (dap_list_t *it_tsd = l_tsd_list; it_tsd; it_tsd = it_tsd->next) {
                    dap_tsd_t* l_tsd = (dap_tsd_t*)((dap_chain_tx_tsd_t*)it_tsd->data)->tsd;
                    dap_hash_fast_t *l_hash = &((dap_chain_tx_voting_tx_cond_t*)l_tsd->data)->tx_hash;
                    if (l_tsd->type == VOTING_TSD_TYPE_VOTE_TX_COND) {
                        dap_chain_net_voting_cond_outs_t *l_tx_outs = NULL;
                        pthread_rwlock_wrlock(&l_voting->s_tx_outs_rwlock);
                        HASH_FIND(hh, l_voting->voting_spent_cond_outs, l_hash, sizeof(dap_hash_fast_t), l_tx_outs);
                        if(l_tx_outs)
                            HASH_DELETE(hh, l_voting->voting_spent_cond_outs, l_tx_outs);
                        pthread_rwlock_unlock(&l_voting->s_tx_outs_rwlock);
                    }
                }
                dap_list_free(l_tsd_list);
                // change vote & move it to the end of list
                l_voting->votes = dap_list_remove_link(l_voting->votes, it);
                l_voting->votes = dap_list_append(l_voting->votes, l_vote_item);
                char l_vote_hash_str[DAP_HASH_FAST_STR_SIZE];
                dap_hash_fast_to_str(&((dap_chain_net_vote_t *)it->data)->vote_hash, l_vote_hash_str, DAP_HASH_FAST_STR_SIZE);
                DAP_DELETE(it->data);
                log_it(L_INFO, "Vote %s of voting %s has been changed", l_vote_hash_str, dap_hash_fast_to_str_static(&l_voting->voting_hash));
                return DAP_LEDGER_CHECK_OK;
            }
        }
        l_voting->votes = dap_list_append(l_voting->votes, l_vote_item);
        char l_vote_hash_str[DAP_HASH_FAST_STR_SIZE];
        dap_hash_fast_to_str(a_tx_hash, l_vote_hash_str, DAP_HASH_FAST_STR_SIZE);
        log_it(L_INFO, "Vote %s of voting %s has been accepted", l_vote_hash_str, dap_hash_fast_to_str_static(&l_voting->voting_hash));
    }
    return DAP_LEDGER_CHECK_OK;
}

int s_datum_tx_voting_verification_callback(dap_ledger_t *a_ledger, dap_chain_tx_item_type_t a_type, dap_chain_datum_tx_t *a_tx_in, dap_hash_fast_t *a_tx_hash, bool a_apply)
{
    if (a_type == TX_ITEM_TYPE_VOTING)
        return s_voting_verificator(a_ledger, a_type, a_tx_in, a_tx_hash, a_apply);
    if (a_type == TX_ITEM_TYPE_VOTE)
        return s_vote_verificator(a_ledger, a_type, a_tx_in, a_tx_hash, a_apply);
    log_it(L_ERROR, "Item %d is not supported in votings", a_type);
    return -3;
}

static bool s_datum_tx_voting_verification_delete_callback(dap_ledger_t *a_ledger, dap_chain_tx_item_type_t a_type, dap_chain_datum_tx_t *a_tx_in)
{
    dap_hash_fast_t l_hash = {};
    dap_hash_fast(a_tx_in, dap_chain_datum_tx_get_size(a_tx_in), &l_hash);

    if (a_type == TX_ITEM_TYPE_VOTING){
        dap_chain_net_votings_t * l_voting = NULL;
        pthread_rwlock_wrlock(&s_votings_rwlock);
        HASH_FIND(hh, s_votings, &l_hash, sizeof(dap_hash_fast_t), l_voting);
        if(!l_voting){
            char* l_hash_str = dap_hash_fast_to_str_new(&l_hash);
            log_it(L_ERROR, "Can't find voting with hash %s in net %s", l_hash_str, a_ledger->net->pub.name);
            DAP_DEL_Z(l_hash_str);
            pthread_rwlock_unlock(&s_votings_rwlock);
            return false;
        }
        HASH_DEL(s_votings, l_voting);
        pthread_rwlock_unlock(&s_votings_rwlock);

        if (l_voting->voting_params.option_offsets_list)
            dap_list_free_full(l_voting->voting_params.option_offsets_list, NULL);

        if(l_voting->votes)
            dap_list_free_full(l_voting->votes, NULL);

        dap_chain_net_voting_cond_outs_t *l_el = NULL, *l_tmp = NULL;
        if(l_voting->voting_spent_cond_outs && l_voting->voting_spent_cond_outs->hh.tbl->num_items){
            HASH_ITER(hh, l_voting->voting_spent_cond_outs, l_el, l_tmp){
                if (l_el){
                    HASH_DEL(l_voting->voting_spent_cond_outs, l_el);
                    DAP_DELETE(l_el);
                }
            }
        }

        DAP_DELETE(l_voting);

        return true;
    } else if (a_type == TX_ITEM_TYPE_VOTE){
        dap_chain_tx_vote_t *l_vote_tx_item = (dap_chain_tx_vote_t *)dap_chain_datum_tx_item_get(a_tx_in, NULL, NULL, TX_ITEM_TYPE_VOTE, NULL);
        if(!l_vote_tx_item){
            log_it(L_ERROR, "Can't find vote item");
            return false;
        }

        dap_chain_net_votings_t * l_voting = NULL;
        pthread_rwlock_wrlock(&s_votings_rwlock);
        HASH_FIND(hh, s_votings, &l_vote_tx_item->voting_hash, sizeof(dap_hash_fast_t), l_voting);
        pthread_rwlock_unlock(&s_votings_rwlock);
        if(!l_voting || l_voting->net_id.uint64 != a_ledger->net->pub.id.uint64) {
            char *l_hash_str = dap_chain_hash_fast_to_str_new(&l_hash);
            log_it(L_ERROR, "Can't find voting with hash %s in net %s", l_hash_str, a_ledger->net->pub.name);
            DAP_DELETE(l_hash_str);
            return false;
        }

        for (dap_list_t *l_vote = l_voting->votes; l_vote; l_vote = l_vote->next) {
            if (dap_hash_fast_compare(&((dap_chain_net_vote_t *)l_vote->data)->vote_hash, &l_hash)){
                // Delete vote
                DAP_DELETE(l_vote->data);
                l_voting->votes = dap_list_remove(l_voting->votes, l_vote->data);
                break;
            }
        }
    }

    return true;
}

static dap_list_t* s_get_options_list_from_str(const char* a_str)
{
    dap_list_t* l_ret = NULL;
    char * l_options_str_dup = strdup(a_str);
    if (!l_options_str_dup) {
        log_it(L_ERROR, "Memory allocation error in %s, line %d", __PRETTY_FUNCTION__, __LINE__);
        return 0;
    }

    size_t l_opt_str_len = strlen(l_options_str_dup);
    char* l_option_start_ptr = l_options_str_dup;
    dap_string_t* l_option_str = dap_string_new(NULL);
    for (size_t i = 0; i <= l_opt_str_len; i++){
        if(i == l_opt_str_len){
            l_option_str = dap_string_append_len(l_option_str, l_option_start_ptr, &l_options_str_dup[i] - l_option_start_ptr);
            char* l_option = dap_string_free(l_option_str, false);
            l_option = dap_strstrip(l_option);// removes leading and trailing spaces
            l_ret = dap_list_append(l_ret, l_option);
            break;
        }
        if (l_options_str_dup [i] == ','){
            if(i > 0 && l_options_str_dup [i-1] == '\\'){
                l_option_str = dap_string_append_len(l_option_str, l_option_start_ptr, i-1);
                l_option_start_ptr = &l_options_str_dup [i];
                continue;
            }
            l_option_str = dap_string_append_len(l_option_str, l_option_start_ptr, &l_options_str_dup[i] - l_option_start_ptr);
            l_option_start_ptr = &l_options_str_dup [i+1];
            char* l_option = dap_string_free(l_option_str, false);
            l_option_str = dap_string_new(NULL);
            l_option = dap_strstrip(l_option);// removes leading and trailing spaces
            l_ret = dap_list_append(l_ret, l_option);
        }
    }

    free(l_options_str_dup);

    return l_ret;
}

static int s_cli_voting(int a_argc, char **a_argv, void **a_str_reply)
{
    json_object **json_arr_reply = (json_object **)a_str_reply;
    enum {CMD_NONE=0, CMD_CREATE, CMD_VOTE, CMD_LIST, CMD_DUMP};

    const char* l_net_str = NULL;
    int arg_index = 1;
    dap_chain_net_t *l_net = NULL;

    const char *l_hash_out_type = NULL;
    dap_cli_server_cmd_find_option_val(a_argv, 1, a_argc, "-H", &l_hash_out_type);
    if(!l_hash_out_type)
        l_hash_out_type = "hex";
    if(dap_strcmp(l_hash_out_type,"hex") && dap_strcmp(l_hash_out_type, "base58"))
        return -1;


    dap_cli_server_cmd_find_option_val(a_argv, arg_index, a_argc, "-net", &l_net_str);
    // Select chain network
    if(!l_net_str) {
        dap_json_rpc_error_add(DAP_CHAIN_NET_VOTE_VOTING_NET_PARAM_MISSING, "command requires parameter '-net'");
        return -DAP_CHAIN_NET_VOTE_VOTING_NET_PARAM_MISSING;
    } else {
        if((l_net = dap_chain_net_by_name(l_net_str)) == NULL) { // Can't find such network
            dap_json_rpc_error_add(DAP_CHAIN_NET_VOTE_VOTING_NET_PARAM_NOT_VALID, "command requires parameter '-net' to be valid chain network name");            
            return -DAP_CHAIN_NET_VOTE_VOTING_NET_PARAM_NOT_VALID;
        }
    }

    int l_cmd = CMD_NONE;
    if (dap_cli_server_cmd_find_option_val(a_argv, 1, 2, "create", NULL))
        l_cmd = CMD_CREATE;
    else if (dap_cli_server_cmd_find_option_val(a_argv, 1, 2, "vote", NULL))
        l_cmd = CMD_VOTE;
    else if (dap_cli_server_cmd_find_option_val(a_argv, 1, 2, "list", NULL))
        l_cmd = CMD_LIST;
    else if (dap_cli_server_cmd_find_option_val(a_argv, 1, 2, "dump", NULL))
        l_cmd = CMD_DUMP;


    switch(l_cmd){
    case CMD_CREATE:{
        const char* l_question_str = NULL;
        const char* l_options_list_str = NULL;
        const char* l_voting_expire_str = NULL;
        const char* l_max_votes_count_str = NULL;
        const char* l_fee_str = NULL;
        const char* l_wallet_str = NULL;

        dap_cli_server_cmd_find_option_val(a_argv, arg_index, a_argc, "-question", &l_question_str);
        if (!l_question_str){
            dap_json_rpc_error_add(DAP_CHAIN_NET_VOTE_CREATE_QUESTION_PARAM_MISSING, "Voting requires a question parameter to be valid.");
            return -DAP_CHAIN_NET_VOTE_CREATE_QUESTION_PARAM_MISSING;
        }

        if (strlen(l_question_str) > DAP_CHAIN_DATUM_TX_VOTING_QUESTION_MAX_LENGTH){
            dap_json_rpc_error_add(DAP_CHAIN_NET_VOTE_CREATE_QUESTION_CONTAIN_MAX_CHARACTERS, 
            "The question must contain no more than %d characters", DAP_CHAIN_DATUM_TX_VOTING_QUESTION_MAX_LENGTH);
            return -DAP_CHAIN_NET_VOTE_CREATE_QUESTION_CONTAIN_MAX_CHARACTERS;
        }

        dap_list_t *l_options_list = NULL;
        dap_cli_server_cmd_find_option_val(a_argv, arg_index, a_argc, "-options", &l_options_list_str);
        if (!l_options_list_str){
            dap_json_rpc_error_add(DAP_CHAIN_NET_VOTE_CREATE_OPTION_PARAM_MISSING, "Voting requires a question parameter to be valid.");
            return -DAP_CHAIN_NET_VOTE_CREATE_OPTION_PARAM_MISSING;
        }
        // Parse options list
        l_options_list = s_get_options_list_from_str(l_options_list_str);
        if(!l_options_list || dap_list_length(l_options_list) < 2){
            dap_json_rpc_error_add(DAP_CHAIN_NET_VOTE_CREATE_NUMBER_OPTIONS_ERROR, "Number of options must be 2 or greater.");
            return -DAP_CHAIN_NET_VOTE_CREATE_NUMBER_OPTIONS_ERROR;
        }

        if(dap_list_length(l_options_list)>DAP_CHAIN_DATUM_TX_VOTING_OPTION_MAX_COUNT){
            dap_json_rpc_error_add(DAP_CHAIN_NET_VOTE_CREATE_CONTAIN_MAX_OPTIONS, 
            "The voting can contain no more than %d options", DAP_CHAIN_DATUM_TX_VOTING_OPTION_MAX_COUNT);            
            return -DAP_CHAIN_NET_VOTE_CREATE_CONTAIN_MAX_OPTIONS;
        }

        dap_cli_server_cmd_find_option_val(a_argv, arg_index, a_argc, "-expire", &l_voting_expire_str);
        dap_cli_server_cmd_find_option_val(a_argv, arg_index, a_argc, "-max_votes_count", &l_max_votes_count_str);
        dap_cli_server_cmd_find_option_val(a_argv, arg_index, a_argc, "-fee", &l_fee_str);
        if (!l_fee_str){
            dap_json_rpc_error_add(DAP_CHAIN_NET_VOTE_CREATE_FEE_PARAM_NOT_VALID, "Voting requires paramete -fee to be valid.");
            return -DAP_CHAIN_NET_VOTE_CREATE_FEE_PARAM_NOT_VALID;
        }
        uint256_t l_value_fee = dap_chain_balance_scan(l_fee_str);

        dap_cli_server_cmd_find_option_val(a_argv, arg_index, a_argc, "-w", &l_wallet_str);
        if (!l_wallet_str){
            dap_json_rpc_error_add(DAP_CHAIN_NET_VOTE_CREATE_WALLET_PARAM_NOT_VALID, "Voting requires parameter -w to be valid.");
            return -DAP_CHAIN_NET_VOTE_CREATE_WALLET_PARAM_NOT_VALID;
        }

        dap_time_t l_time_expire = 0;
        if (l_voting_expire_str)
            l_time_expire = dap_time_from_str_rfc822(l_voting_expire_str);
<<<<<<< HEAD
        if(!l_time_expire){
            dap_json_rpc_error_add(DAP_CHAIN_NET_VOTE_CREATE_WRONG_TIME_FORMAT, 
                                    "Wrong time format. -expire parameter must be in format \"Day Month Year HH:MM:SS Timezone\" e.g. \"19 August 2024 22:00:00 +00\"");
            return -DAP_CHAIN_NET_VOTE_CREATE_WRONG_TIME_FORMAT;
=======
        if(l_voting_expire_str && !l_time_expire){
            dap_cli_server_cmd_set_reply_text(a_str_reply, "Wrong time format. -expire parameter must be in format \"Day Month Year HH:MM:SS Timezone\" e.g. \"19 August 2024 22:00:00 +00\"");
            return -104;
>>>>>>> 1ec41004
        }
        uint64_t l_max_count = 0;
        if (l_max_votes_count_str)
            l_max_count = strtoul(l_max_votes_count_str, NULL, 10);

        bool l_is_delegated_key = dap_cli_server_cmd_find_option_val(a_argv, arg_index, a_argc, "-delegated_key_required", NULL) ? true : false;
        bool l_is_vote_changing_allowed = dap_cli_server_cmd_find_option_val(a_argv, arg_index, a_argc, "-vote_changing_allowed", NULL) ? true : false;
        const char *c_wallets_path = dap_chain_wallet_get_path(g_config);
        dap_chain_wallet_t *l_wallet_fee = dap_chain_wallet_open(l_wallet_str, c_wallets_path,NULL);
        if (!l_wallet_fee) {
            dap_json_rpc_error_add(DAP_CHAIN_NET_VOTE_CREATE_WALLET_DOES_NOT_EXIST, "Wallet %s does not exist", l_wallet_str);
            return -DAP_CHAIN_NET_VOTE_CREATE_WALLET_DOES_NOT_EXIST;
        }

        char *l_hash_ret = NULL;
        int res = dap_chain_net_vote_create(l_question_str, l_options_list, l_time_expire, l_max_count, l_value_fee, l_is_delegated_key, l_is_vote_changing_allowed, l_wallet_fee, l_net, l_hash_out_type, &l_hash_ret);
        dap_list_free(l_options_list);
        dap_chain_wallet_close(l_wallet_fee);

        switch (res) {
            case DAP_CHAIN_NET_VOTE_CREATE_OK: {
                json_object* json_obj_inf = json_object_new_object();
                json_object_object_add(json_obj_inf, "Datum add successfully", json_object_new_string(l_hash_ret));
                json_object_array_add(*json_arr_reply, json_obj_inf);
                DAP_DELETE(l_hash_ret);
                return DAP_CHAIN_NET_VOTE_CREATE_OK;
            } break;
            case DAP_CHAIN_NET_VOTE_CREATE_LENGTH_QUESTION_OVERSIZE_MAX: {
                dap_json_rpc_error_add(DAP_CHAIN_NET_VOTE_CREATE_LENGTH_QUESTION_OVERSIZE_MAX, "The question must contain no more than %d characters",
                                                  DAP_CHAIN_DATUM_TX_VOTING_QUESTION_MAX_LENGTH);
                return DAP_CHAIN_NET_VOTE_CREATE_LENGTH_QUESTION_OVERSIZE_MAX;
            } break;
            case DAP_CHAIN_NET_VOTE_CREATE_COUNT_OPTION_OVERSIZE_MAX: {
                dap_json_rpc_error_add(DAP_CHAIN_NET_VOTE_CREATE_COUNT_OPTION_OVERSIZE_MAX, "The voting can contain no more than %d options",
                                                  DAP_CHAIN_DATUM_TX_VOTING_OPTION_MAX_COUNT);
                return DAP_CHAIN_NET_VOTE_CREATE_COUNT_OPTION_OVERSIZE_MAX;
            } break;
            case DAP_CHAIN_NET_VOTE_CREATE_FEE_IS_ZERO: {
                dap_json_rpc_error_add(DAP_CHAIN_NET_VOTE_CREATE_FEE_IS_ZERO, "The commission amount must be greater than zero");
                return DAP_CHAIN_NET_VOTE_CREATE_FEE_IS_ZERO;
            } break;
            case DAP_CHAIN_NET_VOTE_CREATE_SOURCE_ADDRESS_IS_INVALID: {
                dap_json_rpc_error_add(DAP_CHAIN_NET_VOTE_CREATE_SOURCE_ADDRESS_IS_INVALID, "source address is invalid");
                return DAP_CHAIN_NET_VOTE_CREATE_SOURCE_ADDRESS_IS_INVALID;
            } break;
            case DAP_CHAIN_NET_VOTE_CREATE_NOT_ENOUGH_FUNDS_TO_TRANSFER: {
                dap_json_rpc_error_add(DAP_CHAIN_NET_VOTE_CREATE_NOT_ENOUGH_FUNDS_TO_TRANSFER, "Not enough funds to transfer");
                return DAP_CHAIN_NET_VOTE_CREATE_NOT_ENOUGH_FUNDS_TO_TRANSFER;
            } break;
            case DAP_CHAIN_NET_VOTE_CREATE_MAX_COUNT_OPTION_EXCEEDED: {
                dap_json_rpc_error_add(DAP_CHAIN_NET_VOTE_CREATE_MAX_COUNT_OPTION_EXCEEDED, "The option must contain no more than %d characters",
                                                  DAP_CHAIN_DATUM_TX_VOTING_OPTION_MAX_LENGTH);
                return DAP_CHAIN_NET_VOTE_CREATE_MAX_COUNT_OPTION_EXCEEDED;
            } break;
            case DAP_CHAIN_NET_VOTE_CREATE_CAN_NOT_OPTION_TSD_ITEM: {
                dap_json_rpc_error_add(DAP_CHAIN_NET_VOTE_CREATE_CAN_NOT_OPTION_TSD_ITEM, "Can't create voting with expired time");
                return DAP_CHAIN_NET_VOTE_CREATE_CAN_NOT_OPTION_TSD_ITEM;
            } break;
            case DAP_CHAIN_NET_VOTE_CREATE_INPUT_TIME_MORE_CURRENT_TIME: {
                dap_json_rpc_error_add(DAP_CHAIN_NET_VOTE_CREATE_INPUT_TIME_MORE_CURRENT_TIME, "Can't create voting with expired time");
                return DAP_CHAIN_NET_VOTE_CREATE_INPUT_TIME_MORE_CURRENT_TIME;
            } break;
            case DAP_CHAIN_NET_VOTE_CREATE_CAN_NOT_CREATE_TSD_EXPIRE_TIME: {
                dap_json_rpc_error_add(DAP_CHAIN_NET_VOTE_CREATE_CAN_NOT_CREATE_TSD_EXPIRE_TIME, "Can't create expired tsd item.");
                return DAP_CHAIN_NET_VOTE_CREATE_CAN_NOT_CREATE_TSD_EXPIRE_TIME;
            } break;
            case DAP_CHAIN_NET_VOTE_CREATE_CAN_NOT_CREATE_TSD_DELEGATE_KEY: {
                dap_json_rpc_error_add(DAP_CHAIN_NET_VOTE_CREATE_CAN_NOT_CREATE_TSD_DELEGATE_KEY, "Can't create delegated key req tsd item.");
                return DAP_CHAIN_NET_VOTE_CREATE_CAN_NOT_CREATE_TSD_DELEGATE_KEY;
            } break;
            case DAP_CHAIN_NET_VOTE_CREATE_CAN_NOT_ADD_NET_FEE_OUT: {
                dap_json_rpc_error_add(DAP_CHAIN_NET_VOTE_CREATE_CAN_NOT_ADD_NET_FEE_OUT, "Can't add net fee out.");
                return DAP_CHAIN_NET_VOTE_CREATE_CAN_NOT_ADD_NET_FEE_OUT;
            } break;
            case DAP_CHAIN_NET_VOTE_CREATE_CAN_NOT_ADD_OUT_WITH_VALUE_BACK: {
                dap_json_rpc_error_add(DAP_CHAIN_NET_VOTE_CREATE_CAN_NOT_ADD_OUT_WITH_VALUE_BACK, "Can't add out with value back");
                return DAP_CHAIN_NET_VOTE_CREATE_CAN_NOT_ADD_OUT_WITH_VALUE_BACK;
            } break;
            case DAP_CHAIN_NET_VOTE_CREATE_CAN_NOT_SIGNED_TX: {
                dap_json_rpc_error_add(DAP_CHAIN_NET_VOTE_CREATE_CAN_NOT_SIGNED_TX, "Can not sign transaction");
                return DAP_CHAIN_NET_VOTE_CREATE_CAN_NOT_SIGNED_TX;
            } break;
            case DAP_CHAIN_NET_VOTE_CREATE_CAN_NOT_POOL_DATUM_IN_MEMPOOL: {
                dap_json_rpc_error_add(DAP_CHAIN_NET_VOTE_CREATE_CAN_NOT_POOL_DATUM_IN_MEMPOOL, "Can not pool transaction in mempool");
                return DAP_CHAIN_NET_VOTE_CREATE_CAN_NOT_POOL_DATUM_IN_MEMPOOL;
            } break;
            default: {
                dap_json_rpc_error_add(DAP_CHAIN_NET_VOTE_CREATE_UNKNOWN_ERR, "Unknown error. Code: %d", res);
                return -DAP_CHAIN_NET_VOTE_CREATE_UNKNOWN_ERR;
            }
        }
    }break;
    case CMD_VOTE:{
        const char* l_cert_name = NULL;
        const char* l_fee_str = NULL;
        const char* l_wallet_str = NULL;
        const char* l_hash_str = NULL;
        const char* l_option_idx_str = NULL;

        dap_cli_server_cmd_find_option_val(a_argv, arg_index, a_argc, "-hash", &l_hash_str);
        if(!l_hash_str){
            dap_json_rpc_error_add(DAP_CHAIN_NET_VOTE_VOTING_HASH_NOT_FOUND, "Command 'vote' require the parameter -hash");
            return -DAP_CHAIN_NET_VOTE_VOTING_HASH_NOT_FOUND;
        }

        dap_hash_fast_t l_voting_hash = {};
        dap_chain_hash_fast_from_str(l_hash_str, &l_voting_hash);


        dap_chain_hash_fast_t l_pkey_hash;
        dap_cli_server_cmd_find_option_val(a_argv, arg_index, a_argc, "-cert", &l_cert_name);
        dap_cert_t * l_cert = dap_cert_find_by_name(l_cert_name);
        if (l_cert_name){
            if (l_cert == NULL) {
                dap_json_rpc_error_add(DAP_CHAIN_NET_VOTE_VOTING_CAN_NOT_FIND_CERT, "Can't find \"%s\" certificate", l_cert_name);
                return -DAP_CHAIN_NET_VOTE_VOTING_CAN_NOT_FIND_CERT;
            }
        }

        dap_cli_server_cmd_find_option_val(a_argv, arg_index, a_argc, "-fee", &l_fee_str);
        if (!l_fee_str){
            dap_json_rpc_error_add(DAP_CHAIN_NET_VOTE_VOTING_FEE_PARAM_NOT_VALID, "Command 'vote' requires paramete -fee to be valid.");
            return -DAP_CHAIN_NET_VOTE_VOTING_FEE_PARAM_NOT_VALID;
        }
        uint256_t l_value_fee = dap_chain_balance_scan(l_fee_str);
        if (IS_ZERO_256(l_value_fee)) {
            dap_json_rpc_error_add(DAP_CHAIN_NET_VOTE_VOTING_FEE_PARAM_BAD_TYPE, "command requires parameter '-fee' to be valid uint256");            
            return -DAP_CHAIN_NET_VOTE_VOTING_FEE_PARAM_BAD_TYPE;
        }

        dap_cli_server_cmd_find_option_val(a_argv, arg_index, a_argc, "-w", &l_wallet_str);
        if (!l_wallet_str){
            dap_json_rpc_error_add(DAP_CHAIN_NET_VOTE_VOTING_WALLET_PARAM_NOT_VALID, "Command 'vote' requires parameter -w to be valid.");
            return -DAP_CHAIN_NET_VOTE_VOTING_WALLET_PARAM_NOT_VALID;
        }

        dap_cli_server_cmd_find_option_val(a_argv, arg_index, a_argc, "-option_idx", &l_option_idx_str);
        if (!l_option_idx_str){
            dap_json_rpc_error_add(DAP_CHAIN_NET_VOTE_VOTING_OPTION_IDX_PARAM_NOT_VALID, "Command 'vote' requires parameter -option_idx to be valid.");
            return -DAP_CHAIN_NET_VOTE_VOTING_OPTION_IDX_PARAM_NOT_VALID;
        }

        const char *c_wallets_path = dap_chain_wallet_get_path(g_config);
        dap_chain_wallet_t *l_wallet_fee = dap_chain_wallet_open(l_wallet_str, c_wallets_path,NULL);
        if (!l_wallet_fee) {
            dap_json_rpc_error_add(DAP_CHAIN_NET_VOTE_VOTING_WALLET_DOES_NOT_EXIST, "Wallet %s does not exist", l_wallet_str);
            return -DAP_CHAIN_NET_VOTE_VOTING_WALLET_DOES_NOT_EXIST;
        }

        uint64_t l_option_idx_count = strtoul(l_option_idx_str, NULL, 10);

        char *l_hash_tx;

        int res = dap_chain_net_vote_voting(l_cert, l_value_fee, l_wallet_fee, l_voting_hash, l_option_idx_count,
                                            l_net, l_hash_out_type, &l_hash_tx);
        dap_chain_wallet_close(l_wallet_fee);

        switch (res) {
            case DAP_CHAIN_NET_VOTE_VOTING_OK: {
                json_object* json_obj_inf = json_object_new_object();
                json_object_object_add(json_obj_inf, "Datum add successfully to mempool", json_object_new_string(l_hash_tx));
                json_object_array_add(*json_arr_reply, json_obj_inf);
                DAP_DELETE(l_hash_tx);
                return DAP_CHAIN_NET_VOTE_CREATE_OK;
            } break;
            case DAP_CHAIN_NET_VOTE_VOTING_CAN_NOT_FIND_VOTE: {
                dap_json_rpc_error_add(DAP_CHAIN_NET_VOTE_VOTING_CAN_NOT_FIND_VOTE, "Can't find voting with hash %s", l_hash_str);
            } break;
            case DAP_CHAIN_NET_VOTE_VOTING_THIS_VOTING_HAVE_MAX_VALUE_VOTES: {
                dap_json_rpc_error_add(DAP_CHAIN_NET_VOTE_VOTING_THIS_VOTING_HAVE_MAX_VALUE_VOTES, 
                                                  "This voting already received the required number of votes.");
            } break;
            case DAP_CHAIN_NET_VOTE_VOTING_ALREADY_EXPIRED: {
                dap_json_rpc_error_add(DAP_CHAIN_NET_VOTE_VOTING_ALREADY_EXPIRED, "This voting already expired.");
            } break;
            case DAP_CHAIN_NET_VOTE_VOTING_NO_KEY_FOUND_IN_CERT: {
                dap_json_rpc_error_add(DAP_CHAIN_NET_VOTE_VOTING_NO_KEY_FOUND_IN_CERT, 
                                                    "No key found in \"%s\" certificate", l_cert_name);                
            } break;
            case DAP_CHAIN_NET_VOTE_VOTING_CERT_REQUIRED: {
                dap_json_rpc_error_add(DAP_CHAIN_NET_VOTE_VOTING_CERT_REQUIRED, 
                                                    "This voting required a delegated key. Parameter -cert must contain a valid certificate name");
            } break;
            case DAP_CHAIN_NET_VOTE_VOTING_NO_PUBLIC_KEY_IN_CERT: {
                dap_json_rpc_error_add(DAP_CHAIN_NET_VOTE_VOTING_NO_PUBLIC_KEY_IN_CERT, 
                                                    "Can't serialize public key of certificate \"%s\"",
                                                    l_cert_name);
            } break;
            case DAP_CHAIN_NET_VOTE_VOTING_KEY_IS_NOT_DELEGATED: {
                dap_json_rpc_error_add(DAP_CHAIN_NET_VOTE_VOTING_KEY_IS_NOT_DELEGATED, "Your key is not delegated.");
            } break;
            case DAP_CHAIN_NET_VOTE_VOTING_DOES_NOT_ALLOW_CHANGE_YOUR_VOTE: {
                dap_json_rpc_error_add(DAP_CHAIN_NET_VOTE_VOTING_DOES_NOT_ALLOW_CHANGE_YOUR_VOTE, "The voting doesn't allow change your vote.");
            } break;
            case DAP_CHAIN_NET_VOTE_VOTING_SOURCE_ADDRESS_INVALID: {
                dap_json_rpc_error_add(DAP_CHAIN_NET_VOTE_VOTING_SOURCE_ADDRESS_INVALID, "source address is invalid");
            } break;
            case DAP_CHAIN_NET_VOTE_VOTING_NOT_ENOUGH_FUNDS_TO_TRANSFER: {
                dap_json_rpc_error_add(DAP_CHAIN_NET_VOTE_VOTING_NOT_ENOUGH_FUNDS_TO_TRANSFER, "Not enough funds to transfer");
            } break;
            case DAP_CHAIN_NET_VOTE_VOTING_UNSPENT_UTX0_FOR_PARTICIPATION_THIS_VOTING: {
                dap_json_rpc_error_add(DAP_CHAIN_NET_VOTE_VOTING_UNSPENT_UTX0_FOR_PARTICIPATION_THIS_VOTING, 
                                                  "You have not unspent UTXO for participation in this voting.");
            } break;
            case DAP_CHAIN_NET_VOTE_VOTING_INVALID_OPTION_INDEX: {
                dap_json_rpc_error_add(DAP_CHAIN_NET_VOTE_VOTING_INVALID_OPTION_INDEX, "Invalid option index.");
            } break;
            case DAP_CHAIN_NET_VOTE_VOTING_CAN_NOT_CREATE_VOTE_ITEM: {
                dap_json_rpc_error_add(DAP_CHAIN_NET_VOTE_VOTING_CAN_NOT_CREATE_VOTE_ITEM, "Can't create vote item.");
            } break;
            case DAP_CHAIN_NET_VOTE_VOTING_CAN_NOT_CREATE_TSD_TX_COND_ITEM: {
                dap_json_rpc_error_add(DAP_CHAIN_NET_VOTE_VOTING_CAN_NOT_CREATE_TSD_TX_COND_ITEM, "Can't create tsd tx cond item.");
            } break;
            case DAP_CHAIN_NET_VOTE_VOTING_CAN_NOT_ADD_NET_FEE_OUT: {
                dap_json_rpc_error_add(DAP_CHAIN_NET_VOTE_VOTING_CAN_NOT_ADD_NET_FEE_OUT, "Can't add net fee out.");
            } break;
            case DAP_CHAIN_NET_VOTE_VOTING_CAN_NOT_ADD_OUT_WITH_VALUE_BACK: {
                dap_json_rpc_error_add(DAP_CHAIN_NET_VOTE_VOTING_CAN_NOT_ADD_OUT_WITH_VALUE_BACK, "Can't add out with value back");
            }
                break;
            case DAP_CHAIN_NET_VOTE_VOTING_CAN_NOT_SIGN_TX: {
                dap_json_rpc_error_add(DAP_CHAIN_NET_VOTE_VOTING_CAN_NOT_SIGN_TX, "Can't sign tx");
            }
                break;
            case DAP_CHAIN_NET_VOTE_VOTING_CAN_NOT_POOL_IN_MEMPOOL: {
                dap_json_rpc_error_add(DAP_CHAIN_NET_VOTE_VOTING_CAN_NOT_POOL_IN_MEMPOOL, "Can't add datum to mempool");
            }
                break;
            default: {
                dap_json_rpc_error_add(DAP_CHAIN_NET_VOTE_VOTING_UNKNOWN_ERR, "Undefined error code: %d", res);
            } break;
        }
        return res;
    }break;
    case CMD_LIST:{
        dap_string_t *l_str_out = dap_string_new(NULL);
        dap_string_append_printf(l_str_out, "List of votings in net %s:\n\n", l_net->pub.name);
        dap_chain_net_votings_t *l_voting = NULL, *l_tmp;
        pthread_rwlock_rdlock(&s_votings_rwlock);
        HASH_ITER(hh, s_votings, l_voting, l_tmp){
            if (l_voting->net_id.uint64 != l_net->pub.id.uint64)
                continue;

            dap_string_append_printf(l_str_out, "Voting hash: %s\n",
                dap_chain_hash_fast_to_str_static(&l_voting->voting_hash));
            dap_string_append(l_str_out, "Voting question:\n");
            char* l_voting_question = (char*)((byte_t*)l_voting->voting_params.voting_tx + l_voting->voting_params.voting_question_offset);
            dap_string_append_len(l_str_out,
                                  l_voting_question,
                                  l_voting->voting_params.voting_question_length > strlen(l_voting_question) ? strlen(l_voting_question) : l_voting->voting_params.voting_question_length);
            dap_string_append(l_str_out, "\n\n");
        }
        pthread_rwlock_unlock(&s_votings_rwlock);

        dap_cli_server_cmd_set_reply_text(a_str_reply, "%s", l_str_out->str);
        dap_string_free(l_str_out, true);
    }break;
    case CMD_DUMP:{
        const char* l_hash_str = NULL;

        dap_cli_server_cmd_find_option_val(a_argv, arg_index, a_argc, "-hash", &l_hash_str);
        if(!l_hash_str){
            dap_cli_server_cmd_set_reply_text(a_str_reply, "Command 'results' require the parameter -hash");
            return -110;
        }

        dap_hash_fast_t l_voting_hash = {};
        dap_chain_hash_fast_from_str(l_hash_str, &l_voting_hash);
        dap_chain_net_votings_t *l_voting = NULL;
        pthread_rwlock_rdlock(&s_votings_rwlock);
        HASH_FIND(hh, s_votings, &l_voting_hash, sizeof(l_voting_hash),l_voting);
        pthread_rwlock_unlock(&s_votings_rwlock);
        if(!l_voting){
            dap_cli_server_cmd_set_reply_text(a_str_reply, "Can't find voting with hash %s", l_hash_str);
            return -111;
        }

        uint64_t l_options_count = 0;
        l_options_count = dap_list_length(l_voting->voting_params.option_offsets_list);
        if(!l_options_count){
            dap_cli_server_cmd_set_reply_text(a_str_reply, "No options. May be datum is crashed.");
            return -111;
        }

        struct voting_results {uint64_t num_of_votes; uint256_t weights;};

        struct voting_results* l_results = DAP_NEW_Z_SIZE(struct voting_results, sizeof(struct voting_results)*l_options_count);
        if(!l_results){
            dap_cli_server_cmd_set_reply_text(a_str_reply, "Memlory allocation error!");
            return -111;
        }
        dap_list_t* l_list_tmp = l_voting->votes;
        uint256_t l_total_weight = {};
        while(l_list_tmp){
            dap_chain_net_vote_t *l_vote = l_list_tmp->data;
            l_results[l_vote->answer_idx].num_of_votes++;
            SUM_256_256(l_results[l_vote->answer_idx].weights, l_vote->weight, &l_results[l_vote->answer_idx].weights);
            l_list_tmp = l_list_tmp->next;
            SUM_256_256(l_total_weight, l_vote->weight, &l_total_weight);
        }

        uint64_t l_votes_count = 0;
        l_votes_count = dap_list_length(l_voting->votes);
        dap_string_t *l_str_out = dap_string_new(NULL);
        dap_string_append_printf(l_str_out, "Dump of voting %s:\n\n", l_hash_str);
        dap_string_append_len(l_str_out,
                              (char*)((byte_t*)l_voting->voting_params.voting_tx + l_voting->voting_params.voting_question_offset),
                              l_voting->voting_params.voting_question_length);
        dap_string_append(l_str_out, "\n\n");

        if (l_voting->voting_params.voting_expire) {
            char l_tmp_buf[DAP_TIME_STR_SIZE];
            dap_time_to_str_rfc822(l_tmp_buf, DAP_TIME_STR_SIZE, l_voting->voting_params.voting_expire);
            dap_string_append_printf(l_str_out, "\t Voting expire: %s\n", l_tmp_buf);
            dap_string_truncate(l_str_out, l_str_out->len - 1);
            dap_string_append_printf(l_str_out, " (%s)\n", l_voting->voting_params.voting_expire > dap_time_now() ? "active" : "expired");
        }
        if (l_voting->voting_params.votes_max_count)
            dap_string_append_printf(l_str_out, "\t Votes max count: %"DAP_UINT64_FORMAT_U" (%s)\n", l_voting->voting_params.votes_max_count,
                                     l_voting->voting_params.votes_max_count <= l_votes_count ? "closed" : "active");
        dap_string_append_printf(l_str_out, "\t Changing vote is %s available.\n", l_voting->voting_params.vote_changing_allowed ? "" : "not");
        dap_string_append_printf(l_str_out, "\t A delegated key is%s required to participate in voting. \n", l_voting->voting_params.delegate_key_required ? "" : " not");
        dap_string_append_printf(l_str_out, "\n\nResults:\n\n");
        for (uint64_t i = 0; i < dap_list_length(l_voting->voting_params.option_offsets_list); i++){
            dap_string_append_printf(l_str_out, "%"DAP_UINT64_FORMAT_U")  ", i);
            dap_list_t* l_option = dap_list_nth(l_voting->voting_params.option_offsets_list, (uint64_t)i);
            dap_chain_net_vote_option_t* l_vote_option = (dap_chain_net_vote_option_t*)l_option->data;
            dap_string_append_len(l_str_out,
                                  (char*)((byte_t*)l_voting->voting_params.voting_tx + l_vote_option->vote_option_offset),
                                  l_vote_option->vote_option_length);
            float l_percentage = l_votes_count ? ((float)l_results[i].num_of_votes/l_votes_count)*100 : 0;
            uint256_t l_weight_percentage = {};

            DIV_256_COIN(l_results[i].weights, l_total_weight, &l_weight_percentage);
            MULT_256_COIN(l_weight_percentage, dap_chain_coins_to_balance("100.0"), &l_weight_percentage);
            const char *l_weight_percentage_str = dap_uint256_decimal_to_round_char(l_weight_percentage, 2, true);
            const char *l_w_coins, *l_w_datoshi = dap_uint256_to_char(l_results[i].weights, &l_w_coins);
            dap_string_append_printf(l_str_out, "\nVotes: %"DAP_UINT64_FORMAT_U" (%.2f%%)\nWeight: %s (%s) %s (%s%%)\n",
                                     l_results[i].num_of_votes, l_percentage, l_w_coins, l_w_datoshi, l_net->pub.native_ticker, l_weight_percentage_str);
        }
        DAP_DELETE(l_results);
        dap_string_append_printf(l_str_out, "\nTotal number of votes: %"DAP_UINT64_FORMAT_U, l_votes_count);
        const char *l_tw_coins, *l_tw_datoshi = dap_uint256_to_char(l_total_weight, &l_tw_coins);
        dap_string_append_printf(l_str_out, "\nTotal weight: %s (%s) %s\n\n", l_tw_coins, l_tw_datoshi, l_net->pub.native_ticker);
        dap_cli_server_cmd_set_reply_text(a_str_reply, "%s", l_str_out->str);
        dap_string_free(l_str_out, true);
    }break;
    default:{

    }break;
    }

    return 0;
}

static int s_datum_tx_voting_coin_check_spent(dap_chain_net_t *a_net, dap_hash_fast_t a_voting_hash, dap_hash_fast_t a_tx_prev_hash, int a_out_idx, dap_hash_fast_t *a_pkey_hash)
{
    int l_coin_is_spent = 0;


    dap_ledger_t *l_ledger = a_net->pub.ledger;
    if(!l_ledger){
        log_it(L_ERROR, "Can't find ledger");
        return -1;
    }

    dap_chain_datum_tx_t *l_voting_tx = dap_ledger_tx_find_by_hash(l_ledger, &a_voting_hash);
    const char *l_native_ticker = a_net->pub.native_ticker;

    dap_list_t *l_tx_list = NULL; // "stack" for saving txs on up level
    dap_chain_datum_tx_t *l_tx = dap_ledger_tx_find_by_hash(l_ledger, &a_tx_prev_hash);
    if (!l_tx){
        log_it(L_ERROR, "Can't find tx");
        return -1;
    }

    if (l_tx->header.ts_created < l_voting_tx->header.ts_created){
        return 0;
    }

    if (s_datum_tx_voting_coin_check_cond_out(a_net, a_voting_hash, a_tx_prev_hash, a_out_idx) != 0){
        return 1;
    }

    dap_chain_tx_vote_t *l_vote = (dap_chain_tx_vote_t *)dap_chain_datum_tx_item_get(l_tx, NULL, NULL, TX_ITEM_TYPE_VOTE, NULL);
    if (l_vote && dap_hash_fast_compare(&l_vote->voting_hash, &a_voting_hash)) {
        dap_chain_net_votings_t *l_voting = NULL;
        pthread_rwlock_wrlock(&s_votings_rwlock);
        HASH_FIND(hh, s_votings, &a_voting_hash, sizeof(dap_hash_fast_t), l_voting);
        pthread_rwlock_unlock(&s_votings_rwlock);
        if (l_voting) {
            for (dap_list_t *it = l_voting->votes; it; it = it->next) {
                dap_chain_net_vote_t *l_vote = (dap_chain_net_vote_t *)it->data;
                if (dap_hash_fast_compare(&l_vote->vote_hash, &a_tx_prev_hash)) {
                    if (l_voting->voting_params.vote_changing_allowed &&
                            !dap_hash_fast_is_blank(a_pkey_hash) &&
                            dap_hash_fast_compare(&l_vote->pkey_hash, a_pkey_hash))
                        break;  // it's vote changing, allow it
                    return 1;
                }
            }
        }
    }


    dap_list_t *l_ins_list_temp = dap_chain_datum_tx_items_get(l_tx, TX_ITEM_TYPE_IN, NULL);
    dap_list_t *l_cond_ins_list = dap_chain_datum_tx_items_get(l_tx, TX_ITEM_TYPE_IN_COND, NULL);
    if (!l_ins_list_temp && !l_cond_ins_list){
        log_it(L_ERROR, "Can't get inputs from tx");
        return -1;
    }

    dap_list_t *l_ins_list = NULL;
    l_ins_list = dap_list_concat(l_ins_list, l_ins_list_temp);
    l_ins_list = dap_list_concat(l_ins_list, l_cond_ins_list);

    l_tx_list = dap_list_append(l_tx_list, l_ins_list);
    dap_list_t* l_tx_temp = dap_list_last(l_tx_list);

    while(l_tx_temp && !l_coin_is_spent){
        if (l_tx_temp->data == NULL){
            l_tx_list = dap_list_delete_link(l_tx_list, l_tx_temp);
            l_tx_temp = l_tx_list ? dap_list_last(l_tx_list) : NULL;
            continue;
        }
        dap_list_t *l_ins_list = (dap_list_t*)l_tx_temp->data;
        dap_chain_tx_in_t* l_temp_in = (dap_chain_tx_in_t*)l_ins_list->data;
        dap_chain_datum_tx_t *l_tx_prev_temp = dap_ledger_tx_find_by_hash(l_ledger, &l_temp_in->header.tx_prev_hash);

        const char* l_tx_token = NULL;
        dap_chain_tx_out_t *l_prev_out_union = (dap_chain_tx_out_t*)dap_chain_datum_tx_out_get_by_out_idx(l_tx_prev_temp, l_temp_in->header.tx_out_prev_idx);
        if (!l_prev_out_union){
            l_tx_temp->data = dap_list_remove(l_tx_temp->data, l_temp_in);
            if (l_tx_temp->data == NULL){
                l_tx_list = dap_list_delete_link(l_tx_list, l_tx_temp);
                l_tx_temp = l_tx_list ? dap_list_last(l_tx_list) : NULL;
            }
            continue;
        }

        switch (l_prev_out_union->header.type) {
        case TX_ITEM_TYPE_OUT:{
            l_tx_token = dap_ledger_tx_get_token_ticker_by_hash(l_ledger, &l_temp_in->header.tx_prev_hash);
        }break;
        case TX_ITEM_TYPE_OUT_EXT:{
            dap_chain_tx_out_ext_t *l_temp_out = (dap_chain_tx_out_ext_t *)l_prev_out_union;
            l_tx_token = l_temp_out->token;
        }break;
        case TX_ITEM_TYPE_OUT_COND:{
            dap_chain_tx_out_cond_t *l_temp_out = (dap_chain_tx_out_cond_t*)l_prev_out_union;
            if (l_temp_out->header.subtype == DAP_CHAIN_TX_OUT_COND_SUBTYPE_SRV_STAKE_LOCK ||
                s_datum_tx_voting_coin_check_cond_out(a_net, a_voting_hash, l_temp_in->header.tx_prev_hash, l_temp_in->header.tx_out_prev_idx) == 0)
                break;
        }
        default:
            l_tx_temp->data = dap_list_remove((dap_list_t*)l_tx_temp->data, l_temp_in);
            if (l_tx_temp->data == NULL){
                l_tx_list = dap_list_delete_link(l_tx_list, l_tx_temp);
                l_tx_temp = l_tx_list ? dap_list_last(l_tx_list) : NULL;
            }
            continue;
        }

        if (l_tx_prev_temp->header.ts_created < l_voting_tx->header.ts_created ||
            dap_strcmp(l_tx_token, l_native_ticker)){
            l_tx_temp->data = dap_list_remove((dap_list_t*)l_tx_temp->data, l_temp_in);
            if (l_tx_temp->data == NULL){
                l_tx_list = dap_list_delete_link(l_tx_list, l_tx_temp);
                l_tx_temp = l_tx_list ? dap_list_last(l_tx_list) : NULL;
            }
            continue;
        }


        dap_chain_tx_vote_t *l_vote =(dap_chain_tx_vote_t *) dap_chain_datum_tx_item_get(l_tx_prev_temp, NULL, NULL, TX_ITEM_TYPE_VOTE, NULL);
        if(l_vote && dap_hash_fast_compare(&l_vote->voting_hash, &a_voting_hash)){
            dap_chain_net_votings_t *l_voting = NULL;
            pthread_rwlock_wrlock(&s_votings_rwlock);
            HASH_FIND(hh, s_votings, &a_voting_hash, sizeof(dap_hash_fast_t), l_voting);
            pthread_rwlock_unlock(&s_votings_rwlock);
            dap_list_t *l_temp = NULL;
            while (l_temp){
                dap_chain_net_vote_t *l_vote = (dap_chain_net_vote_t *)l_temp->data;
                if (dap_hash_fast_compare(&l_vote->vote_hash, &l_temp_in->header.tx_prev_hash)){
                    l_coin_is_spent = 1;
                    break;
                }
                l_temp = l_temp->next;
            }
        }


        l_ins_list = dap_chain_datum_tx_items_get(l_tx_prev_temp, TX_ITEM_TYPE_IN, NULL);
        l_tx_list = dap_list_append(l_tx_list, l_ins_list);
        l_tx_temp->data = dap_list_remove((dap_list_t*)l_tx_temp->data, l_temp_in);
        l_tx_temp = l_tx_list ? dap_list_last(l_tx_list) : NULL;

    }

    if(l_tx_list){
        l_tx_temp = l_tx_list;
        while(l_tx_temp){
            if (l_tx_temp->data)
                dap_list_free((dap_list_t*)l_tx_temp->data);
            l_tx_list = dap_list_delete_link(l_tx_list, l_tx_temp);
            l_tx_temp = dap_list_first(l_tx_list);
        }
    }

    return l_coin_is_spent;
}

static int s_datum_tx_voting_coin_check_cond_out(dap_chain_net_t *a_net, dap_hash_fast_t a_voting_hash, dap_hash_fast_t a_tx_cond_hash, int a_cond_out_idx)
{

    dap_chain_net_votings_t * l_voting = NULL;
    pthread_rwlock_wrlock(&s_votings_rwlock);
    HASH_FIND(hh, s_votings, &a_voting_hash, sizeof(dap_hash_fast_t), l_voting);
    pthread_rwlock_unlock(&s_votings_rwlock);
    if(!l_voting || l_voting->net_id.uint64 != a_net->pub.id.uint64) {
        log_it(L_ERROR, "Can't find voting with hash %s in net %s",
            dap_chain_hash_fast_to_str_static(&a_voting_hash), a_net->pub.name);
        return -1;
    }

    dap_chain_net_voting_cond_outs_t *l_tx_outs = NULL;
    pthread_rwlock_wrlock(&l_voting->s_tx_outs_rwlock);
    HASH_FIND(hh, l_voting->voting_spent_cond_outs, &a_tx_cond_hash, sizeof(dap_hash_fast_t), l_tx_outs);
    pthread_rwlock_unlock(&l_voting->s_tx_outs_rwlock);

    if (!l_tx_outs || l_tx_outs->out_idx != a_cond_out_idx){
        return 0;
    }

    return 1;
}

int dap_chain_net_vote_create(const char *a_question, dap_list_t *a_options, dap_time_t a_expire_vote,
                              uint64_t a_max_vote, uint256_t a_fee, bool a_delegated_key_required,
                              bool a_vote_changing_allowed, dap_chain_wallet_t *a_wallet,
                              dap_chain_net_t *a_net, const char *a_hash_out_type, char **a_hash_output) {

    if (strlen(a_question) > DAP_CHAIN_DATUM_TX_VOTING_QUESTION_MAX_LENGTH){
        return DAP_CHAIN_NET_VOTE_CREATE_LENGTH_QUESTION_OVERSIZE_MAX;
    }

    // Parse options list

    if(dap_list_length(a_options) > DAP_CHAIN_DATUM_TX_VOTING_OPTION_MAX_COUNT){
        return DAP_CHAIN_NET_VOTE_CREATE_COUNT_OPTION_OVERSIZE_MAX;
    }

    if (IS_ZERO_256(a_fee)) {
        return DAP_CHAIN_NET_VOTE_CREATE_FEE_IS_ZERO;
    }

    dap_enc_key_t *l_priv_key = NULL;
    l_priv_key = dap_chain_wallet_get_key(a_wallet, 0);

    const dap_chain_addr_t *l_addr_from = (const dap_chain_addr_t *) dap_chain_wallet_get_addr(a_wallet, a_net->pub.id);

    if(!l_addr_from) {
        return DAP_CHAIN_NET_VOTE_CREATE_SOURCE_ADDRESS_IS_INVALID;
    }

    const char *l_native_ticker = a_net->pub.native_ticker;
    uint256_t l_net_fee = {}, l_total_fee = {}, l_value_transfer;
    dap_chain_addr_t l_addr_fee = {};
    bool l_net_fee_used = dap_chain_net_tx_get_fee(a_net->pub.id, &l_net_fee, &l_addr_fee);
    SUM_256_256(l_net_fee, a_fee, &l_total_fee);

    dap_ledger_t* l_ledger = a_net->pub.ledger;
    dap_list_t *l_list_used_out = dap_ledger_get_list_tx_outs_with_val(l_ledger, l_native_ticker,
                                                                       l_addr_from, l_total_fee, &l_value_transfer);
    if (!l_list_used_out) {
        return DAP_CHAIN_NET_VOTE_CREATE_NOT_ENOUGH_FUNDS_TO_TRANSFER;
    }
    // create empty transaction
    dap_chain_datum_tx_t *l_tx = dap_chain_datum_tx_create();

    // Add Voting item
    dap_chain_tx_voting_t* l_voting_item = dap_chain_datum_tx_item_voting_create();

    dap_chain_datum_tx_add_item(&l_tx, l_voting_item);
    DAP_DELETE(l_voting_item);

    // Add question to tsd data
    dap_chain_tx_tsd_t* l_question_tsd = dap_chain_datum_voting_question_tsd_create(a_question, strlen(a_question));
    dap_chain_datum_tx_add_item(&l_tx, l_question_tsd);

    // Add options to tsd
    dap_list_t *l_temp = a_options;
    while(l_temp){
        if(strlen((char*)l_temp->data) > DAP_CHAIN_DATUM_TX_VOTING_OPTION_MAX_LENGTH){
            dap_chain_datum_tx_delete(l_tx);
            return DAP_CHAIN_NET_VOTE_CREATE_MAX_COUNT_OPTION_EXCEEDED;
        }
        dap_chain_tx_tsd_t* l_option = dap_chain_datum_voting_answer_tsd_create((char*)l_temp->data, strlen((char*)l_temp->data));
        if(!l_option){
            dap_chain_datum_tx_delete(l_tx);
            return DAP_CHAIN_NET_VOTE_CREATE_CAN_NOT_OPTION_TSD_ITEM;
        }
        dap_chain_datum_tx_add_item(&l_tx, l_option);
        DAP_DEL_Z(l_option);

        l_temp = l_temp->next;
    }

    // add voting expire time if needed
    if(a_expire_vote != 0){
        dap_time_t l_expired_vote = a_expire_vote;
        if (l_expired_vote < dap_time_now()){
            dap_chain_datum_tx_delete(l_tx);
            return DAP_CHAIN_NET_VOTE_CREATE_INPUT_TIME_MORE_CURRENT_TIME;
        }

        dap_chain_tx_tsd_t* l_expired_item = dap_chain_datum_voting_expire_tsd_create(l_expired_vote);
        if(!l_expired_item){
            dap_chain_datum_tx_delete(l_tx);
            return DAP_CHAIN_NET_VOTE_CREATE_CAN_NOT_CREATE_TSD_EXPIRE_TIME;
        }
        dap_chain_datum_tx_add_item(&l_tx, l_expired_item);
        DAP_DEL_Z(l_expired_item);
    }

    // Add vote max count if needed
    if (a_max_vote != 0) {
        dap_chain_tx_tsd_t* l_max_votes_item = dap_chain_datum_voting_max_votes_count_tsd_create(a_max_vote);
        if(!l_max_votes_item){
            dap_chain_datum_tx_delete(l_tx);
            return DAP_CHAIN_NET_VOTE_CREATE_CAN_NOT_CREATE_TSD_EXPIRE_TIME;
        }
        dap_chain_datum_tx_add_item(&l_tx, l_max_votes_item);
        DAP_DEL_Z(l_max_votes_item);
    }

    if (a_delegated_key_required) {
        dap_chain_tx_tsd_t* l_delegated_key_req_item = dap_chain_datum_voting_delegated_key_required_tsd_create(true);
        if(!l_delegated_key_req_item){
            dap_chain_datum_tx_delete(l_tx);
            return DAP_CHAIN_NET_VOTE_CREATE_CAN_NOT_CREATE_TSD_DELEGATE_KEY;
        }
        dap_chain_datum_tx_add_item(&l_tx, l_delegated_key_req_item);
        DAP_DEL_Z(l_delegated_key_req_item);
    }

    if(a_vote_changing_allowed){
        dap_chain_tx_tsd_t* l_vote_changing_item = dap_chain_datum_voting_vote_changing_allowed_tsd_create(true);
        if(!l_vote_changing_item){
            dap_chain_datum_tx_delete(l_tx);
            return DAP_CHAIN_NET_VOTE_CREATE_CAN_NOT_CREATE_TSD_DELEGATE_KEY;
        }
        dap_chain_datum_tx_add_item(&l_tx, l_vote_changing_item);
        DAP_DEL_Z(l_vote_changing_item);
    }

    // add 'in' items
    uint256_t l_value_to_items = dap_chain_datum_tx_add_in_item_list(&l_tx, l_list_used_out);
    assert(EQUAL_256(l_value_to_items, l_value_transfer));
    dap_list_free_full(l_list_used_out, NULL);
    uint256_t l_value_pack = {};
    // Network fee
    if (l_net_fee_used) {
        if (dap_chain_datum_tx_add_out_item(&l_tx, &l_addr_fee, l_net_fee) == 1)
            SUM_256_256(l_value_pack, l_net_fee, &l_value_pack);
        else {
            dap_chain_datum_tx_delete(l_tx);
            return DAP_CHAIN_NET_VOTE_CREATE_CAN_NOT_ADD_NET_FEE_OUT;
        }
    }
    // Validator's fee
    if (!IS_ZERO_256(a_fee)) {
        if (dap_chain_datum_tx_add_fee_item(&l_tx, a_fee) == 1)
            SUM_256_256(l_value_pack, a_fee, &l_value_pack);
        else {
            dap_chain_datum_tx_delete(l_tx);
            return DAP_CHAIN_NET_VOTE_CREATE_CAN_NOT_ADD_NET_FEE_OUT;
        }
    }
    // coin back
    uint256_t l_value_back;
    SUBTRACT_256_256(l_value_transfer, l_value_pack, &l_value_back);
    if(!IS_ZERO_256(l_value_back)) {
        if(dap_chain_datum_tx_add_out_item(&l_tx, l_addr_from, l_value_back) != 1) {
            dap_chain_datum_tx_delete(l_tx);
            return DAP_CHAIN_NET_VOTE_CREATE_CAN_NOT_ADD_OUT_WITH_VALUE_BACK;
        }
    }

    // add 'sign' items
    if(dap_chain_datum_tx_add_sign_item(&l_tx, l_priv_key) != 1) {
        dap_chain_datum_tx_delete(l_tx);
        return DAP_CHAIN_NET_VOTE_CREATE_CAN_NOT_SIGNED_TX;
    }

    size_t l_tx_size = dap_chain_datum_tx_get_size(l_tx);
    dap_hash_fast_t l_tx_hash;
    dap_hash_fast(l_tx, l_tx_size, &l_tx_hash);
    dap_chain_datum_t *l_datum = dap_chain_datum_create(DAP_CHAIN_DATUM_TX, l_tx, l_tx_size);
    DAP_DELETE(l_tx);
    dap_chain_t* l_chain = dap_chain_net_get_default_chain_by_chain_type(a_net, CHAIN_TYPE_TX);

    char *l_ret = dap_chain_mempool_datum_add(l_datum, l_chain, a_hash_out_type);
    DAP_DELETE(l_datum);
    if (l_ret) {
        *a_hash_output = l_ret;
        return DAP_CHAIN_NET_VOTE_CREATE_OK;
    } else {
        return DAP_CHAIN_NET_VOTE_CREATE_CAN_NOT_POOL_DATUM_IN_MEMPOOL;
    }
}

int dap_chain_net_vote_voting(dap_cert_t *a_cert, uint256_t a_fee, dap_chain_wallet_t *a_wallet, dap_hash_fast_t a_hash,
                              uint64_t a_option_idx, dap_chain_net_t *a_net, const char *a_hash_out_type,
                              char **a_hash_tx_out) {


    dap_chain_net_votings_t *l_voting = NULL;
    pthread_rwlock_rdlock(&s_votings_rwlock);
    HASH_FIND(hh, s_votings, &a_hash, sizeof(dap_hash_fast_t),l_voting);
    pthread_rwlock_unlock(&s_votings_rwlock);
    if (!l_voting || l_voting->net_id.uint64 != a_net->pub.id.uint64)
        return DAP_CHAIN_NET_VOTE_VOTING_CAN_NOT_FIND_VOTE;

    if (l_voting->voting_params.votes_max_count && dap_list_length(l_voting->votes) >= l_voting->voting_params.votes_max_count)
        return DAP_CHAIN_NET_VOTE_VOTING_THIS_VOTING_HAVE_MAX_VALUE_VOTES;

    if (l_voting->voting_params.voting_expire && dap_time_now() > l_voting->voting_params.voting_expire)
        return DAP_CHAIN_NET_VOTE_VOTING_ALREADY_EXPIRED;

    dap_hash_fast_t l_pkey_hash = {0};

    if (l_voting->voting_params.delegate_key_required) {
        if (!a_cert)
            return DAP_CHAIN_NET_VOTE_VOTING_CERT_REQUIRED;
        if (!a_cert->enc_key)
            return DAP_CHAIN_NET_VOTE_VOTING_NO_KEY_FOUND_IN_CERT;
        // Get publivc key hash
        size_t l_pub_key_size = 0;
        uint8_t *l_pub_key = dap_enc_key_serialize_pub_key(a_cert->enc_key, &l_pub_key_size);;
        if (l_pub_key == NULL)
            return DAP_CHAIN_NET_VOTE_VOTING_NO_PUBLIC_KEY_IN_CERT;

        dap_hash_fast(l_pub_key, l_pub_key_size, &l_pkey_hash);
        DAP_DELETE(l_pub_key);
        if (!dap_chain_net_srv_stake_check_pkey_hash(a_net->pub.id, &l_pkey_hash))
            return DAP_CHAIN_NET_VOTE_VOTING_KEY_IS_NOT_DELEGATED;
        for (dap_list_t *it = l_voting->votes; it; it = it->next)
            if (dap_hash_fast_compare(&((dap_chain_net_vote_t *)it->data)->pkey_hash, &l_pkey_hash) &&
                    !l_voting->voting_params.vote_changing_allowed)
                return DAP_CHAIN_NET_VOTE_VOTING_DOES_NOT_ALLOW_CHANGE_YOUR_VOTE;
    }

    dap_enc_key_t *l_priv_key = NULL;

    l_priv_key = dap_chain_wallet_get_key(a_wallet, 0);

    const dap_chain_addr_t *l_addr_from = (const dap_chain_addr_t *) dap_chain_wallet_get_addr(a_wallet, a_net->pub.id);

    if (!l_addr_from)
        return DAP_CHAIN_NET_VOTE_VOTING_SOURCE_ADDRESS_INVALID;

    const char *l_native_ticker = a_net->pub.native_ticker;
    uint256_t l_net_fee = {}, l_total_fee = {}, l_value_transfer;
    dap_chain_addr_t l_addr_fee = {};
    bool l_net_fee_used = dap_chain_net_tx_get_fee(a_net->pub.id, &l_net_fee, &l_addr_fee);
    SUM_256_256(l_net_fee, a_fee, &l_total_fee);

    dap_ledger_t* l_ledger = dap_ledger_by_net_name(a_net->pub.name);
    dap_list_t *l_list_used_out = dap_ledger_get_list_tx_outs(l_ledger, l_native_ticker, l_addr_from, &l_value_transfer);
    if (!l_list_used_out || compare256(l_value_transfer, l_total_fee) <= 0) {
        return DAP_CHAIN_NET_VOTE_VOTING_NOT_ENOUGH_FUNDS_TO_TRANSFER;
    }

    // check outputs UTXOs
    uint256_t l_value_transfer_new = {};
    dap_list_t *it, *tmp;
    DL_FOREACH_SAFE(l_list_used_out, it, tmp) {
        dap_chain_tx_used_out_item_t *l_out = (dap_chain_tx_used_out_item_t *)it->data;
        if (s_datum_tx_voting_coin_check_spent(a_net, a_hash, l_out->tx_hash_fast, l_out->num_idx_out, &l_pkey_hash) &&
                !l_voting->voting_params.vote_changing_allowed) {
            dap_list_delete_link(l_list_used_out, it);
            continue;
        }
        if (SUM_256_256(l_value_transfer_new, l_out->value, &l_value_transfer_new))
            return DAP_CHAIN_NET_VOTE_VOTING_INTEGER_OVERFLOW;
    }

    if (IS_ZERO_256(l_value_transfer_new) || compare256(l_value_transfer_new, l_total_fee) <= 0){
        return DAP_CHAIN_NET_VOTE_VOTING_UNSPENT_UTX0_FOR_PARTICIPATION_THIS_VOTING;
    }

    l_value_transfer = l_value_transfer_new;

    // create empty transaction
    dap_chain_datum_tx_t *l_tx = dap_chain_datum_tx_create();

    // Add vote item
    if (a_option_idx > dap_list_length(l_voting->voting_params.option_offsets_list)){
        dap_chain_datum_tx_delete(l_tx);
        return DAP_CHAIN_NET_VOTE_VOTING_INVALID_OPTION_INDEX;
    }
    dap_chain_tx_vote_t* l_vote_item = dap_chain_datum_tx_item_vote_create(&a_hash, &a_option_idx);
    if(!l_vote_item){
        dap_chain_datum_tx_delete(l_tx);
        return DAP_CHAIN_NET_VOTE_VOTING_CAN_NOT_CREATE_VOTE_ITEM;
    }
    dap_chain_datum_tx_add_item(&l_tx, l_vote_item);
    DAP_DEL_Z(l_vote_item);

    // add stake out conds items
    dap_list_t *l_outs = dap_ledger_get_list_tx_cond_outs(l_ledger, a_net->pub.native_ticker,  l_addr_from,
                                                          DAP_CHAIN_TX_OUT_COND_SUBTYPE_SRV_STAKE_LOCK, NULL);
    dap_list_t *l_temp = l_outs;
    while(l_temp){
        dap_chain_tx_used_out_item_t *l_out_item = (dap_chain_tx_used_out_item_t *)l_temp->data;
        if (dap_ledger_tx_hash_is_used_out_item(a_net->pub.ledger, &l_out_item->tx_hash_fast, l_out_item->num_idx_out, NULL) ||
            s_datum_tx_voting_coin_check_cond_out(a_net, a_hash, l_out_item->tx_hash_fast, l_out_item->num_idx_out ) != 0){
            l_temp = l_temp->next;
            continue;
        }
        dap_chain_tx_tsd_t *l_item = dap_chain_datum_voting_vote_tx_cond_tsd_create(l_out_item->tx_hash_fast, l_out_item->num_idx_out);
        if(!l_item){
            dap_chain_datum_tx_delete(l_tx);

            dap_list_free_full(l_outs, NULL);
            return DAP_CHAIN_NET_VOTE_VOTING_CAN_NOT_CREATE_TSD_TX_COND_ITEM;
        }
        dap_chain_datum_tx_add_item(&l_tx, l_item);
        DAP_DEL_Z(l_item);
        l_temp = l_temp->next;
    }
    dap_list_free_full(l_outs, NULL);

    // add 'in' items
    uint256_t l_value_to_items = dap_chain_datum_tx_add_in_item_list(&l_tx, l_list_used_out);
    assert(EQUAL_256(l_value_to_items, l_value_transfer));
    dap_list_free_full(l_list_used_out, NULL);
    uint256_t l_value_pack = {};
    // Network fee
    if (l_net_fee_used) {
        if (dap_chain_datum_tx_add_out_item(&l_tx, &l_addr_fee, l_net_fee) == 1)
            SUM_256_256(l_value_pack, l_net_fee, &l_value_pack);
        else {
            dap_chain_datum_tx_delete(l_tx);
            return DAP_CHAIN_NET_VOTE_VOTING_CAN_NOT_ADD_NET_FEE_OUT;
        }
    }
    // Validator's fee
    if (!IS_ZERO_256(a_fee)) {
        if (dap_chain_datum_tx_add_fee_item(&l_tx, a_fee) == 1)
            SUM_256_256(l_value_pack, a_fee, &l_value_pack);
        else {
            dap_chain_datum_tx_delete(l_tx);
            return DAP_CHAIN_NET_VOTE_VOTING_CAN_NOT_ADD_NET_FEE_OUT;
        }
    }
    // coin back
    uint256_t l_value_back;
    SUBTRACT_256_256(l_value_transfer, l_value_pack, &l_value_back);
    if(!IS_ZERO_256(l_value_back)) {
        if(dap_chain_datum_tx_add_out_item(&l_tx, l_addr_from, l_value_back) != 1) {
            dap_chain_datum_tx_delete(l_tx);
            return DAP_CHAIN_NET_VOTE_VOTING_CAN_NOT_ADD_OUT_WITH_VALUE_BACK;
        }
    }

    // add 'sign' items with wallet sign
    if(dap_chain_datum_tx_add_sign_item(&l_tx, l_priv_key) != 1) {
        dap_chain_datum_tx_delete(l_tx);
        return DAP_CHAIN_NET_VOTE_VOTING_CAN_NOT_SIGN_TX;
    }

    // add 'sign' items with delegated key if needed
    if(a_cert){
        if(dap_chain_datum_tx_add_sign_item(&l_tx, a_cert->enc_key) != 1) {
            dap_chain_datum_tx_delete(l_tx);
            return DAP_CHAIN_NET_VOTE_VOTING_CAN_NOT_SIGN_TX;
        }
    }

    size_t l_tx_size = dap_chain_datum_tx_get_size(l_tx);
    dap_hash_fast_t l_tx_hash;
    dap_hash_fast(l_tx, l_tx_size, &l_tx_hash);
    dap_chain_datum_t *l_datum = dap_chain_datum_create(DAP_CHAIN_DATUM_TX, l_tx, l_tx_size);
    DAP_DELETE(l_tx);
    dap_chain_t* l_chain = dap_chain_net_get_default_chain_by_chain_type(a_net, CHAIN_TYPE_TX);

    char *l_ret = dap_chain_mempool_datum_add(l_datum, l_chain, a_hash_out_type);
    DAP_DELETE(l_datum);
    if (l_ret) {
        *a_hash_tx_out = l_ret;
        return DAP_CHAIN_NET_VOTE_VOTING_OK;
    } else {
        return DAP_CHAIN_NET_VOTE_VOTING_CAN_NOT_POOL_IN_MEMPOOL;
    }
}

dap_chain_net_vote_info_t *s_dap_chain_net_vote_extract_info(dap_chain_net_votings_t *a_voting) {
    if (!a_voting) {
        return NULL;
    }
    dap_chain_net_vote_info_t *l_info = DAP_NEW(dap_chain_net_vote_info_t);

    l_info->question.question_size = a_voting->voting_params.voting_question_length;
    l_info->question.question_str = (char*)((byte_t*)a_voting->voting_params.voting_tx + a_voting->voting_params.voting_question_offset);
    l_info->hash = a_voting->voting_hash;
    l_info->is_expired = (l_info->expired = a_voting->voting_params.voting_expire);
    l_info->is_max_count_votes = (l_info->max_count_votes = a_voting->voting_params.votes_max_count);
    l_info->is_changing_allowed = a_voting->voting_params.vote_changing_allowed;
    l_info->is_delegate_key_required = a_voting->voting_params.delegate_key_required;
    l_info->options.count_option = dap_list_length(a_voting->voting_params.option_offsets_list);
    dap_chain_net_vote_info_option_t **l_options = DAP_NEW_Z_COUNT(dap_chain_net_vote_info_option_t*, l_info->options.count_option);
    for (uint64_t i = 0; i < l_info->options.count_option; i++){
        dap_list_t* l_option = dap_list_nth(a_voting->voting_params.option_offsets_list, (uint64_t)i);
        dap_chain_net_vote_option_t* l_vote_option = (dap_chain_net_vote_option_t*)l_option->data;
        dap_chain_net_vote_info_option_t *l_option_info = DAP_NEW(dap_chain_net_vote_info_option_t);
        l_option_info->option_idx = i;
        l_option_info->description_size = l_vote_option->vote_option_length;
        l_option_info->description = (char*)((byte_t*)a_voting->voting_params.voting_tx + l_vote_option->vote_option_offset);
        l_option_info->votes_count = 0;
        l_option_info->weight = uint256_0;
        l_option_info->hashes_tx_votes = NULL;
        for (dap_list_t *it = a_voting->votes; it; it = it->next) {
            dap_chain_net_vote_t *l_vote = it->data;
            if (l_option_info->option_idx  != l_vote->answer_idx) {
                continue;
            }
            l_option_info->votes_count++;
            SUM_256_256(l_option_info->weight, l_vote->weight, &l_option_info->weight);
            l_option_info->hashes_tx_votes = dap_list_append(l_option_info->hashes_tx_votes, &l_vote->vote_hash);
        }
        l_options[i] = l_option_info;
    }
    l_info->options.options = l_options;
    return l_info;
}

dap_list_t *dap_chain_net_vote_list(dap_chain_net_t *a_net) {
    if (!a_net)
        return NULL;
    dap_chain_net_votings_t *l_voting = NULL, *l_tmp;
    dap_list_t *l_list = NULL;
    pthread_rwlock_rdlock(&s_votings_rwlock);
    HASH_ITER(hh, s_votings, l_voting, l_tmp){
        if (l_voting->net_id.uint64 != a_net->pub.id.uint64)
            continue;
        dap_chain_net_vote_info_t *l_info = s_dap_chain_net_vote_extract_info(l_voting);
        if (!l_info)
            continue;
        l_list = dap_list_append(l_list, l_info);
    }
    pthread_rwlock_unlock(&s_votings_rwlock);
    return l_list;
}

dap_chain_net_vote_info_t *dap_chain_net_vote_extract_info(dap_chain_net_t *a_net, dap_hash_fast_t *a_voting)
{
    if (!a_net || !a_voting)
        return NULL;
    dap_chain_net_votings_t *l_voting = NULL;
    pthread_rwlock_rdlock(&s_votings_rwlock);
    HASH_FIND(hh, s_votings, a_voting, sizeof(dap_hash_fast_t), l_voting);
    pthread_rwlock_unlock(&s_votings_rwlock);
    return l_voting ? s_dap_chain_net_vote_extract_info(l_voting) : NULL;
}

void dap_chain_net_vote_info_free(dap_chain_net_vote_info_t *a_info){
    size_t l_count_options = a_info->options.count_option;
    for (size_t i = 0; i < l_count_options; i++) {
        dap_chain_net_vote_info_option_t *l_option = a_info->options.options[i];
        DAP_DELETE(l_option);
    }
    DAP_DELETE(a_info->options.options);
    DAP_DELETE(a_info);
}<|MERGE_RESOLUTION|>--- conflicted
+++ resolved
@@ -673,16 +673,10 @@
         dap_time_t l_time_expire = 0;
         if (l_voting_expire_str)
             l_time_expire = dap_time_from_str_rfc822(l_voting_expire_str);
-<<<<<<< HEAD
-        if(!l_time_expire){
+        if (l_voting_expire_str && !l_time_expire){
             dap_json_rpc_error_add(DAP_CHAIN_NET_VOTE_CREATE_WRONG_TIME_FORMAT, 
                                     "Wrong time format. -expire parameter must be in format \"Day Month Year HH:MM:SS Timezone\" e.g. \"19 August 2024 22:00:00 +00\"");
             return -DAP_CHAIN_NET_VOTE_CREATE_WRONG_TIME_FORMAT;
-=======
-        if(l_voting_expire_str && !l_time_expire){
-            dap_cli_server_cmd_set_reply_text(a_str_reply, "Wrong time format. -expire parameter must be in format \"Day Month Year HH:MM:SS Timezone\" e.g. \"19 August 2024 22:00:00 +00\"");
-            return -104;
->>>>>>> 1ec41004
         }
         uint64_t l_max_count = 0;
         if (l_max_votes_count_str)
