/*
 * Authors:
 * Daniil Frolov <daniil.frolov@demlabs.net>
 * DeM Labs Inc.   https://demlabs.net
 * DeM Labs Open source community https://github.com/demlabsinc
 * Copyright  (c) 2017-2019
 * All rights reserved.

 This file is part of DAP (Distributed Applications Platform) the open source project

 DAP (Distributed Applications Platform) is free software: you can redistribute it and/or modify
 it under the terms of the GNU General Public License as published by
 the Free Software Foundation, either version 3 of the License, or
 (at your option) any later version.

 DAP is distributed in the hope that it will be useful,
 but WITHOUT ANY WARRANTY; without even the implied warranty of
 MERCHANTABILITY or FITNESS FOR A PARTICULAR PURPOSE.  See the
 GNU General Public License for more details.

 You should have received a copy of the GNU General Public License
 along with any DAP based project.  If not, see <http://www.gnu.org/licenses/>.
 */
#include <time.h>
#include <stdio.h>
#include <stdlib.h>
#include <stddef.h>
#include <stdint.h>
#include <string.h>
#include <errno.h>
#include <pthread.h>

#include "dap_chain_net_srv_voting.h"
#include "dap_chain_net_srv_stake_pos_delegate.h"
#include "dap_chain_net_tx.h"
#include "dap_chain_mempool.h"
#include "uthash.h"
#include "utlist.h"
#include "dap_cli_server.h"
#include "dap_chain_wallet_cache.h"

#define LOG_TAG "chain_net_voting"

typedef struct dap_chain_net_voting_params_offsets{
    dap_chain_datum_tx_t* voting_tx;
    size_t voting_question_offset;
    size_t voting_question_length;
    dap_list_t *option_offsets_list;
    dap_time_t voting_expire;
    uint64_t votes_max_count;
    bool delegate_key_required;
    bool vote_changing_allowed;
} dap_chain_net_voting_params_offsets_t;

typedef struct dap_chain_net_vote_option {
    size_t vote_option_offset;
    size_t vote_option_length;
} dap_chain_net_vote_option_t;

typedef struct dap_chain_net_voting_cond_outs {
    dap_chain_hash_fast_t tx_hash;
    int out_idx;

    UT_hash_handle hh;
} dap_chain_net_voting_cond_outs_t;

typedef struct dap_chain_net_vote {
    dap_chain_hash_fast_t vote_hash;
    dap_chain_hash_fast_t pkey_hash;
    uint64_t answer_idx;
    uint256_t weight;
} dap_chain_net_vote_t;

typedef struct dap_chain_net_votings {
    dap_chain_hash_fast_t voting_hash;
    dap_chain_net_voting_params_offsets_t voting_params;
    dap_list_t *votes;
    dap_chain_net_id_t net_id;

    pthread_rwlock_t s_tx_outs_rwlock;
    dap_chain_net_voting_cond_outs_t *voting_spent_cond_outs;

    UT_hash_handle hh;
} dap_chain_net_votings_t;

static dap_chain_net_votings_t *s_votings;
static pthread_rwlock_t s_votings_rwlock;

static int s_datum_tx_voting_coin_check_cond_out(dap_chain_net_t *a_net, dap_hash_fast_t a_voting_hash, dap_hash_fast_t a_tx_cond_hash, int a_cond_out_idx);
/// -1 error, 0 - unspent, 1 - spent
static int s_datum_tx_voting_coin_check_spent(dap_chain_net_t *a_net, dap_hash_fast_t a_voting_hash, dap_hash_fast_t a_tx_prev_hash, int a_out_idx, dap_hash_fast_t *a_pkey_hash);
static int s_datum_tx_voting_verification_callback(dap_ledger_t *a_ledger, dap_chain_tx_item_type_t a_type, dap_chain_datum_tx_t *a_tx_in, dap_hash_fast_t *a_tx_hash, bool a_apply);
static bool s_datum_tx_voting_verification_delete_callback(dap_ledger_t *a_ledger, dap_chain_tx_item_type_t a_type, dap_chain_datum_tx_t *a_tx_in);
static int s_cli_voting(int argc, char **argv, void **a_str_reply);

static bool s_tag_check_voting(dap_ledger_t *a_ledger, dap_chain_datum_tx_t *a_tx,  dap_chain_datum_tx_item_groups_t *a_items_grp, dap_chain_tx_tag_action_type_t *a_action)
{
    //voting open 
    if (a_items_grp->items_voting) {
        *a_action = DAP_CHAIN_TX_TAG_ACTION_OPEN;
        return true;
    }

    //voting use
    if (a_items_grp->items_vote) {
        *a_action = DAP_CHAIN_TX_TAG_ACTION_USE;
        return true;
    }

    return false;
}

int dap_chain_net_srv_voting_init()
{
    pthread_rwlock_init(&s_votings_rwlock, NULL);
    dap_chain_ledger_voting_verificator_add(s_datum_tx_voting_verification_callback, s_datum_tx_voting_verification_delete_callback);
    dap_cli_server_cmd_add("voting", s_cli_voting, "Voting commands.", ""
                            "voting create -net <net_name> -question <\"Question_string\"> -options <\"Option0\", \"Option1\" ... \"OptionN\"> [-expire <voting_expire_time_in_RCF822>] [-max_votes_count <Votes_count>] [-delegated_key_required] [-vote_changing_allowed] -fee <value_datoshi> -w <fee_wallet_name>\n"
                            "voting vote -net <net_name> -hash <voting_hash> -option_idx <option_index> [-cert <delegate_cert_name>] -fee <value_datoshi> -w <fee_wallet_name>\n"
                            "voting list -net <net_name>\n"
                            "voting dump -net <net_name> -hash <voting_hash>\n");

    
    dap_chain_net_srv_uid_t l_uid = { .uint64 = DAP_CHAIN_NET_SRV_VOTING_ID };
    dap_ledger_service_add(l_uid, "voting", s_tag_check_voting);

    return 0;
}

void dap_chain_net_srv_voting_deinit()
{

}

uint64_t* dap_chain_net_voting_get_result(dap_ledger_t* a_ledger, dap_chain_hash_fast_t* a_voting_hash)
{
    if(!a_voting_hash){
        return NULL;
    }

    uint64_t* l_voting_results = NULL;

    dap_chain_net_votings_t * l_voting = NULL;
    pthread_rwlock_rdlock(&s_votings_rwlock);
    HASH_FIND(hh, s_votings, a_voting_hash, sizeof(dap_hash_fast_t), l_voting);
    pthread_rwlock_unlock(&s_votings_rwlock);
    if(!l_voting || l_voting->net_id.uint64 != a_ledger->net->pub.id.uint64){
        char* l_hash_str = dap_hash_fast_to_str_new(a_voting_hash);
        log_it(L_ERROR, "Can't find voting with hash %s in net %s", l_hash_str, a_ledger->net->pub.name);
        DAP_DEL_Z(l_hash_str);
        return NULL;
    }

    l_voting_results = DAP_NEW_Z_SIZE(uint64_t, sizeof(uint64_t)*dap_list_length(l_voting->voting_params.option_offsets_list));
    if (!l_voting_results){
        log_it(L_CRITICAL, "%s", c_error_memory_alloc);
        return NULL;
    }

    dap_list_t* l_temp = l_voting->votes;
    while(l_temp){
        dap_chain_net_vote_t* l_vote = l_temp->data;
        if (l_vote->answer_idx >= dap_list_length(l_voting->voting_params.option_offsets_list))
            continue;

        l_voting_results[l_vote->answer_idx]++;

        l_temp = l_temp->next;
    }


    return l_voting_results;
}


static int s_voting_verificator(dap_ledger_t *a_ledger, dap_chain_tx_item_type_t a_type, dap_chain_datum_tx_t *a_tx_in, dap_hash_fast_t *a_tx_hash, bool a_apply)
{
    if (!a_apply) {
        dap_chain_net_votings_t * l_voting = NULL;
        pthread_rwlock_rdlock(&s_votings_rwlock);
        HASH_FIND(hh, s_votings, a_tx_hash, sizeof(dap_hash_fast_t), l_voting);
        pthread_rwlock_unlock(&s_votings_rwlock);
        if (l_voting && l_voting->net_id.uint64 == a_ledger->net->pub.id.uint64) {
            log_it(L_DEBUG, "Voting with hash %s is already presents in net %s",  dap_hash_fast_to_str_static(a_tx_hash), a_ledger->net->pub.name);
            return -1;
        }

        dap_list_t* l_tsd_list = dap_chain_datum_tx_items_get(a_tx_in, TX_ITEM_TYPE_TSD, NULL);
        size_t l_question_len = 0, l_options_count = 0;
        for (dap_list_t *it = l_tsd_list; it; it = it->next) {
            dap_tsd_t *l_tsd = (dap_tsd_t *)((dap_chain_tx_tsd_t *)it->data)->tsd;
            switch (l_tsd->type) {
            case VOTING_TSD_TYPE_QUESTION:
                l_question_len = l_tsd->size;
                break;
            case VOTING_TSD_TYPE_ANSWER:
                l_options_count++;
                break;
            default:
                break;
            }
        }
        dap_list_free(l_tsd_list);

        if (!l_question_len || !l_options_count) {
            log_it(L_WARNING, "Voting with hash %s contain no question or answer options", dap_hash_fast_to_str_static(a_tx_hash));
            return -2;
        }

        return DAP_LEDGER_CHECK_OK;
    }

    dap_chain_net_votings_t *l_item = DAP_NEW_Z_RET_VAL_IF_FAIL(dap_chain_net_votings_t, -DAP_LEDGER_CHECK_NOT_ENOUGH_MEMORY);
    l_item->voting_hash = *a_tx_hash;
    l_item->voting_params.voting_tx = a_tx_in;
    l_item->net_id = a_ledger->net->pub.id;
    pthread_rwlock_init(&l_item->s_tx_outs_rwlock, NULL);

    dap_list_t* l_tsd_list = dap_chain_datum_tx_items_get(a_tx_in, TX_ITEM_TYPE_TSD, NULL);
    for (dap_list_t *it = l_tsd_list; it; it = it->next) {
        dap_tsd_t* l_tsd = (dap_tsd_t *)((dap_chain_tx_tsd_t*)it->data)->tsd;
        dap_chain_net_vote_option_t *l_vote_option = NULL;
        switch(l_tsd->type){
        case VOTING_TSD_TYPE_QUESTION:
            l_item->voting_params.voting_question_offset = (size_t)(l_tsd->data - (byte_t*)l_item->voting_params.voting_tx);
            l_item->voting_params.voting_question_length = l_tsd->size;
            break;
        case VOTING_TSD_TYPE_ANSWER:
            l_vote_option = DAP_NEW_Z(dap_chain_net_vote_option_t);
            l_vote_option->vote_option_offset = (size_t)(l_tsd->data - (byte_t*)l_item->voting_params.voting_tx);
            l_vote_option->vote_option_length = l_tsd->size;
            l_item->voting_params.option_offsets_list = dap_list_append(l_item->voting_params.option_offsets_list, l_vote_option);
            break;
        case VOTING_TSD_TYPE_EXPIRE:
            if (l_tsd->size != sizeof(dap_time_t)) {
                log_it(L_WARNING, "Incorrect size %u of TSD section EXPIRE vot voting %s", l_tsd->size, dap_hash_fast_to_str_static(a_tx_hash));
                return -DAP_LEDGER_CHECK_INVALID_SIZE;
            }
            l_item->voting_params.voting_expire = *(dap_time_t *)l_tsd->data;
            break;
        case VOTING_TSD_TYPE_MAX_VOTES_COUNT:
            if (l_tsd->size != sizeof(uint64_t)) {
                log_it(L_WARNING, "Incorrect size %u of TSD section MAX_VOTES_COUNT vot voting %s", l_tsd->size, dap_hash_fast_to_str_static(a_tx_hash));
                return -DAP_LEDGER_CHECK_INVALID_SIZE;
            }
            l_item->voting_params.votes_max_count = *(uint64_t *)l_tsd->data;
            break;
        case VOTING_TSD_TYPE_DELEGATED_KEY_REQUIRED:
            if (l_tsd->size != sizeof(byte_t)) {
                log_it(L_WARNING, "Incorrect size %u of TSD section DELEGATED_KEY_REQUIRED vot voting %s", l_tsd->size, dap_hash_fast_to_str_static(a_tx_hash));
                return -DAP_LEDGER_CHECK_INVALID_SIZE;
            }
            l_item->voting_params.delegate_key_required = *(byte_t *)l_tsd->data;
            break;
        case VOTING_TSD_TYPE_VOTE_CHANGING_ALLOWED:
            if (l_tsd->size != sizeof(byte_t)) {
                log_it(L_WARNING, "Incorrect size %u of TSD section VOTE_CHANGING_ALLOWED vot voting %s", l_tsd->size, dap_hash_fast_to_str_static(a_tx_hash));
                return -DAP_LEDGER_CHECK_INVALID_SIZE;
            }
            l_item->voting_params.vote_changing_allowed = *(byte_t *)l_tsd->data;
            break;
        default:
            break;
        }
    }
    dap_list_free(l_tsd_list);

    pthread_rwlock_wrlock(&s_votings_rwlock);
    HASH_ADD(hh, s_votings, voting_hash, sizeof(dap_hash_fast_t), l_item);
    pthread_rwlock_unlock(&s_votings_rwlock);
    return DAP_LEDGER_CHECK_OK;
}

static int s_vote_verificator(dap_ledger_t *a_ledger, dap_chain_tx_item_type_t a_type, dap_chain_datum_tx_t *a_tx_in, dap_hash_fast_t *a_tx_hash, bool a_apply)
{
    dap_chain_tx_vote_t *l_vote_tx_item = (dap_chain_tx_vote_t*)dap_chain_datum_tx_item_get(a_tx_in, NULL, NULL, TX_ITEM_TYPE_VOTE, NULL);
    if (!l_vote_tx_item) {
        log_it(L_ERROR, "Can't find vote item for tx %s", dap_chain_hash_fast_to_str_static(a_tx_hash));
        return -4;
    }

    dap_chain_net_votings_t *l_voting = NULL;
    pthread_rwlock_wrlock(&s_votings_rwlock);
    HASH_FIND(hh, s_votings, &l_vote_tx_item->voting_hash, sizeof(dap_hash_fast_t), l_voting);
    pthread_rwlock_unlock(&s_votings_rwlock);
    if (!l_voting || l_voting->net_id.uint64 != a_ledger->net->pub.id.uint64) {
        log_it(L_ERROR, "Can't find voting with hash %s in net %s",
               dap_chain_hash_fast_to_str_static(&l_vote_tx_item->voting_hash), a_ledger->net->pub.name);
        return -5;
    }

    dap_hash_fast_t pkey_hash = {};
    int l_item_cnt = 0;
    dap_list_t *l_signs_list = dap_chain_datum_tx_items_get(a_tx_in, TX_ITEM_TYPE_SIG, &l_item_cnt);

    if (!l_signs_list) {
        log_it(L_WARNING, "Can't get signs from tx %s", dap_chain_hash_fast_to_str_static(a_tx_hash));
        return -9;
    }
    dap_chain_tx_sig_t *l_vote_sig = (dap_chain_tx_sig_t *)(dap_list_last(l_signs_list)->data);
    dap_sign_get_pkey_hash((dap_sign_t*)l_vote_sig->sig, &pkey_hash);
    dap_list_free(l_signs_list);

    if (!a_apply) {
        if (l_vote_tx_item->answer_idx > dap_list_length(l_voting->voting_params.option_offsets_list)) {
            log_it(L_WARNING, "Invalid vote option index %" DAP_UINT64_FORMAT_U " for vote tx %s",
                                                    l_vote_tx_item->answer_idx, dap_chain_hash_fast_to_str_static(a_tx_hash));
            return -6;
        }
        if (l_voting->voting_params.votes_max_count && dap_list_length(l_voting->votes) >= l_voting->voting_params.votes_max_count){
            log_it(L_WARNING, "The required number of votes has been collected for voting %s", dap_chain_hash_fast_to_str_static(&l_voting->voting_hash));
            return -7;
        }
        if (l_voting->voting_params.voting_expire && l_voting->voting_params.voting_expire <= a_tx_in->header.ts_created) {
            log_it(L_WARNING, "The voting %s has been expired", dap_chain_hash_fast_to_str_static(&l_voting->voting_hash));
            return -8;
        }

        if (l_voting->voting_params.delegate_key_required &&
                !dap_chain_net_srv_stake_check_pkey_hash(a_ledger->net->pub.id, &pkey_hash)){
            log_it(L_WARNING, "Voting %s required a delegated key", dap_chain_hash_fast_to_str_static(&l_voting->voting_hash));
            return -10;
        }

        for (dap_list_t *it = l_voting->votes; it; it = it->next) {
            if (dap_hash_fast_compare(&((dap_chain_net_vote_t *)it->data)->pkey_hash, &pkey_hash)) {
                dap_hash_fast_t *l_vote_hash = &((dap_chain_net_vote_t *)it->data)->vote_hash;
                if (!l_voting->voting_params.vote_changing_allowed) {
                    char l_vote_hash_str[DAP_HASH_FAST_STR_SIZE];
                    dap_hash_fast_to_str(l_vote_hash, l_vote_hash_str, DAP_HASH_FAST_STR_SIZE);
                    log_it(L_WARNING, "The voting %s don't allow change your vote %s",
                           dap_hash_fast_to_str_static(&l_voting->voting_hash), l_vote_hash_str);
                    return -11;
                }
                break;
            }
        }
    }

    uint256_t l_weight = {};

    // check out conds
    dap_list_t *l_tsd_list = dap_chain_datum_tx_items_get(a_tx_in, TX_ITEM_TYPE_TSD, NULL);
    for (dap_list_t *it = l_tsd_list; it; it = it->next) {
        dap_tsd_t *l_tsd = (dap_tsd_t *)((dap_chain_tx_tsd_t*)it->data)->tsd;
        dap_hash_fast_t l_hash = ((dap_chain_tx_voting_tx_cond_t*)l_tsd->data)->tx_hash;
        int l_out_idx = ((dap_chain_tx_voting_tx_cond_t*)l_tsd->data)->out_idx;
        if (l_tsd->type == VOTING_TSD_TYPE_VOTE_TX_COND) {
            if (s_datum_tx_voting_coin_check_cond_out(a_ledger->net, l_vote_tx_item->voting_hash, l_hash, l_out_idx))
                continue;
            dap_chain_datum_tx_t *l_tx_prev_temp = dap_ledger_tx_find_by_hash(a_ledger, &l_hash);
            dap_chain_tx_out_cond_t *l_prev_out = (dap_chain_tx_out_cond_t*)dap_chain_datum_tx_item_get(l_tx_prev_temp, &l_out_idx, NULL, TX_ITEM_TYPE_OUT_COND, NULL);
            if (!l_prev_out || l_prev_out->header.subtype != DAP_CHAIN_TX_OUT_COND_SUBTYPE_SRV_STAKE_LOCK)
                continue;
            if (SUM_256_256(l_weight, l_prev_out->header.value, &l_weight)) {
                log_it(L_WARNING, "Integer overflow while parsing vote tx %s", dap_chain_hash_fast_to_str_static(a_tx_hash));
                return -DAP_LEDGER_CHECK_INTEGER_OVERFLOW;
            }

            dap_chain_net_voting_cond_outs_t *l_item = DAP_NEW_Z_RET_VAL_IF_FAIL(dap_chain_net_voting_cond_outs_t, -DAP_LEDGER_CHECK_NOT_ENOUGH_MEMORY);
            l_item->tx_hash = l_hash;
            l_item->out_idx = l_out_idx;
            pthread_rwlock_wrlock(&l_voting->s_tx_outs_rwlock);
            HASH_ADD(hh, l_voting->voting_spent_cond_outs, tx_hash, sizeof(dap_hash_fast_t), l_item);
            pthread_rwlock_unlock(&l_voting->s_tx_outs_rwlock);
        }
    }
    dap_list_free(l_tsd_list);
    // check inputs
    dap_list_t *l_ins_list = dap_chain_datum_tx_items_get(a_tx_in, TX_ITEM_TYPE_IN, NULL);
    if (!l_ins_list) {
        log_it(L_WARNING, "Can't get inputs from vote tx %s", dap_chain_hash_fast_to_str_static(a_tx_hash));
        return -12;
    }
    for (dap_list_t *it = l_ins_list; it; it = it->next) {
        dap_chain_tx_in_t *l_tx_in = (dap_chain_tx_in_t *)it->data;
        if (!s_datum_tx_voting_coin_check_spent(a_ledger->net, l_vote_tx_item->voting_hash,
                                                l_tx_in->header.tx_prev_hash, l_tx_in->header.tx_out_prev_idx, &pkey_hash)) {
            dap_chain_datum_tx_t *l_tx_prev_temp = dap_ledger_tx_find_by_hash(a_ledger, &l_tx_in->header.tx_prev_hash);
            dap_chain_tx_out_t *l_prev_out_union = (dap_chain_tx_out_t *)dap_chain_datum_tx_out_get_by_out_idx(l_tx_prev_temp, l_tx_in->header.tx_out_prev_idx);
            if (!l_prev_out_union)
                continue;
            if ((l_prev_out_union->header.type == TX_ITEM_TYPE_OUT || l_prev_out_union->header.type == TX_ITEM_TYPE_OUT_EXT) &&
                    SUM_256_256(l_weight, l_prev_out_union->header.value, &l_weight)) {
                log_it(L_WARNING, "Integer overflow while parsing vote tx %s", dap_chain_hash_fast_to_str_static(a_tx_hash));
                return -DAP_LEDGER_CHECK_INTEGER_OVERFLOW;
            }
        }
    }
    dap_list_free(l_ins_list);

    if (IS_ZERO_256(l_weight)) {
        log_it(L_ERROR, "No unspent coins found in vote tx %s", dap_chain_hash_fast_to_str_static(a_tx_hash));
        return -13;
    }

    if (a_apply) {
        dap_chain_net_vote_t *l_vote_item = DAP_NEW_Z_RET_VAL_IF_FAIL(dap_chain_net_vote_t, -DAP_LEDGER_CHECK_NOT_ENOUGH_MEMORY);
        l_vote_item->vote_hash = *a_tx_hash;
        l_vote_item->pkey_hash = pkey_hash;
        l_vote_item->answer_idx = l_vote_tx_item->answer_idx;
        l_vote_item->weight = l_weight;

        // cycle is safe cause return after link deletion
        for (dap_list_t *it = l_voting->votes; it; it = it->next) {
            if (dap_hash_fast_compare(&((dap_chain_net_vote_t *)it->data)->pkey_hash, &pkey_hash)){
                if (!l_voting->voting_params.vote_changing_allowed) {
                    char l_vote_hash_str[DAP_HASH_FAST_STR_SIZE];
                    dap_hash_fast_to_str(a_tx_hash, l_vote_hash_str, DAP_HASH_FAST_STR_SIZE);
                    log_it(L_WARNING, "The voting %s don't allow change your vote %s",
                           dap_hash_fast_to_str_static(&l_voting->voting_hash), l_vote_hash_str);
                    DAP_DELETE(l_vote_item);
                    return -11;
                }
                dap_hash_fast_t *l_vote_hash = &((dap_chain_net_vote_t *)it->data)->vote_hash;
                //delete conditional outputs
                dap_chain_datum_tx_t *l_old_tx = dap_ledger_tx_find_by_hash(a_ledger, l_vote_hash);
                if (!l_old_tx) {
                    char l_vote_hash_str[DAP_HASH_FAST_STR_SIZE];
                    dap_hash_fast_to_str(l_vote_hash, l_vote_hash_str, DAP_HASH_FAST_STR_SIZE);
                    log_it(L_ERROR, "Can't find old vote %s of voting %s in ledger",
                           l_vote_hash_str, dap_hash_fast_to_str_static(&l_voting->voting_hash));
                }
                dap_list_t* l_tsd_list = dap_chain_datum_tx_items_get(l_old_tx, TX_ITEM_TYPE_TSD, NULL);
                for (dap_list_t *it_tsd = l_tsd_list; it_tsd; it_tsd = it_tsd->next) {
                    dap_tsd_t* l_tsd = (dap_tsd_t*)((dap_chain_tx_tsd_t*)it_tsd->data)->tsd;
                    dap_hash_fast_t *l_hash = &((dap_chain_tx_voting_tx_cond_t*)l_tsd->data)->tx_hash;
                    if (l_tsd->type == VOTING_TSD_TYPE_VOTE_TX_COND) {
                        dap_chain_net_voting_cond_outs_t *l_tx_outs = NULL;
                        pthread_rwlock_wrlock(&l_voting->s_tx_outs_rwlock);
                        HASH_FIND(hh, l_voting->voting_spent_cond_outs, l_hash, sizeof(dap_hash_fast_t), l_tx_outs);
                        if(l_tx_outs)
                            HASH_DELETE(hh, l_voting->voting_spent_cond_outs, l_tx_outs);
                        pthread_rwlock_unlock(&l_voting->s_tx_outs_rwlock);
                    }
                }
                dap_list_free(l_tsd_list);
                // change vote & move it to the end of list
                l_voting->votes = dap_list_remove_link(l_voting->votes, it);
                l_voting->votes = dap_list_append(l_voting->votes, l_vote_item);
                char l_vote_hash_str[DAP_HASH_FAST_STR_SIZE];
                dap_hash_fast_to_str(&((dap_chain_net_vote_t *)it->data)->vote_hash, l_vote_hash_str, DAP_HASH_FAST_STR_SIZE);
                DAP_DELETE(it->data);
                log_it(L_INFO, "Vote %s of voting %s has been changed", l_vote_hash_str, dap_hash_fast_to_str_static(&l_voting->voting_hash));
                return DAP_LEDGER_CHECK_OK;
            }
        }
        l_voting->votes = dap_list_append(l_voting->votes, l_vote_item);
        char l_vote_hash_str[DAP_HASH_FAST_STR_SIZE];
        dap_hash_fast_to_str(a_tx_hash, l_vote_hash_str, DAP_HASH_FAST_STR_SIZE);
        log_it(L_INFO, "Vote %s of voting %s has been accepted", l_vote_hash_str, dap_hash_fast_to_str_static(&l_voting->voting_hash));
    }
    return DAP_LEDGER_CHECK_OK;
}

int s_datum_tx_voting_verification_callback(dap_ledger_t *a_ledger, dap_chain_tx_item_type_t a_type, dap_chain_datum_tx_t *a_tx_in, dap_hash_fast_t *a_tx_hash, bool a_apply)
{
    if (a_type == TX_ITEM_TYPE_VOTING)
        return s_voting_verificator(a_ledger, a_type, a_tx_in, a_tx_hash, a_apply);
    if (a_type == TX_ITEM_TYPE_VOTE)
        return s_vote_verificator(a_ledger, a_type, a_tx_in, a_tx_hash, a_apply);
    log_it(L_ERROR, "Item %d is not supported in votings", a_type);
    return -3;
}

static bool s_datum_tx_voting_verification_delete_callback(dap_ledger_t *a_ledger, dap_chain_tx_item_type_t a_type, dap_chain_datum_tx_t *a_tx_in)
{
    dap_hash_fast_t l_hash = {};
    dap_hash_fast(a_tx_in, dap_chain_datum_tx_get_size(a_tx_in), &l_hash);

    if (a_type == TX_ITEM_TYPE_VOTING){
        dap_chain_net_votings_t * l_voting = NULL;
        pthread_rwlock_wrlock(&s_votings_rwlock);
        HASH_FIND(hh, s_votings, &l_hash, sizeof(dap_hash_fast_t), l_voting);
        if(!l_voting){
            char* l_hash_str = dap_hash_fast_to_str_new(&l_hash);
            log_it(L_ERROR, "Can't find voting with hash %s in net %s", l_hash_str, a_ledger->net->pub.name);
            DAP_DEL_Z(l_hash_str);
            pthread_rwlock_unlock(&s_votings_rwlock);
            return false;
        }
        HASH_DEL(s_votings, l_voting);
        pthread_rwlock_unlock(&s_votings_rwlock);

        if (l_voting->voting_params.option_offsets_list)
            dap_list_free_full(l_voting->voting_params.option_offsets_list, NULL);

        if(l_voting->votes)
            dap_list_free_full(l_voting->votes, NULL);

        dap_chain_net_voting_cond_outs_t *l_el = NULL, *l_tmp = NULL;
        if(l_voting->voting_spent_cond_outs && l_voting->voting_spent_cond_outs->hh.tbl->num_items){
            HASH_ITER(hh, l_voting->voting_spent_cond_outs, l_el, l_tmp){
                if (l_el){
                    HASH_DEL(l_voting->voting_spent_cond_outs, l_el);
                    DAP_DELETE(l_el);
                }
            }
        }

        DAP_DELETE(l_voting);

        return true;
    } else if (a_type == TX_ITEM_TYPE_VOTE){
        dap_chain_tx_vote_t *l_vote_tx_item = (dap_chain_tx_vote_t *)dap_chain_datum_tx_item_get(a_tx_in, NULL, NULL, TX_ITEM_TYPE_VOTE, NULL);
        if(!l_vote_tx_item){
            log_it(L_ERROR, "Can't find vote item");
            return false;
        }

        dap_chain_net_votings_t * l_voting = NULL;
        pthread_rwlock_wrlock(&s_votings_rwlock);
        HASH_FIND(hh, s_votings, &l_vote_tx_item->voting_hash, sizeof(dap_hash_fast_t), l_voting);
        pthread_rwlock_unlock(&s_votings_rwlock);
        if(!l_voting || l_voting->net_id.uint64 != a_ledger->net->pub.id.uint64) {
            char *l_hash_str = dap_chain_hash_fast_to_str_new(&l_hash);
            log_it(L_ERROR, "Can't find voting with hash %s in net %s", l_hash_str, a_ledger->net->pub.name);
            DAP_DELETE(l_hash_str);
            return false;
        }

        for (dap_list_t *l_vote = l_voting->votes; l_vote; l_vote = l_vote->next) {
            if (dap_hash_fast_compare(&((dap_chain_net_vote_t *)l_vote->data)->vote_hash, &l_hash)){
                // Delete vote
                DAP_DELETE(l_vote->data);
                l_voting->votes = dap_list_remove(l_voting->votes, l_vote->data);
                break;
            }
        }
    }

    return true;
}

static dap_list_t* s_get_options_list_from_str(const char* a_str)
{
    dap_list_t* l_ret = NULL;
    char * l_options_str_dup = strdup(a_str);
    if (!l_options_str_dup) {
        log_it(L_ERROR, "Memory allocation error in %s, line %d", __PRETTY_FUNCTION__, __LINE__);
        return 0;
    }

    size_t l_opt_str_len = strlen(l_options_str_dup);
    char* l_option_start_ptr = l_options_str_dup;
    dap_string_t* l_option_str = dap_string_new(NULL);
    for (size_t i = 0; i <= l_opt_str_len; i++){
        if(i == l_opt_str_len){
            l_option_str = dap_string_append_len(l_option_str, l_option_start_ptr, &l_options_str_dup[i] - l_option_start_ptr);
            char* l_option = dap_string_free(l_option_str, false);
            l_option = dap_strstrip(l_option);// removes leading and trailing spaces
            l_ret = dap_list_append(l_ret, l_option);
            break;
        }
        if (l_options_str_dup [i] == ','){
            if(i > 0 && l_options_str_dup [i-1] == '\\'){
                l_option_str = dap_string_append_len(l_option_str, l_option_start_ptr, i-1);
                l_option_start_ptr = &l_options_str_dup [i];
                continue;
            }
            l_option_str = dap_string_append_len(l_option_str, l_option_start_ptr, &l_options_str_dup[i] - l_option_start_ptr);
            l_option_start_ptr = &l_options_str_dup [i+1];
            char* l_option = dap_string_free(l_option_str, false);
            l_option_str = dap_string_new(NULL);
            l_option = dap_strstrip(l_option);// removes leading and trailing spaces
            l_ret = dap_list_append(l_ret, l_option);
        }
    }

    free(l_options_str_dup);

    return l_ret;
}

static int s_cli_voting(int a_argc, char **a_argv, void **a_str_reply)
{
    json_object **json_arr_reply = (json_object **)a_str_reply;
    enum {CMD_NONE=0, CMD_CREATE, CMD_VOTE, CMD_LIST, CMD_DUMP};

    const char* l_net_str = NULL;
    int arg_index = 1;
    dap_chain_net_t *l_net = NULL;

    const char *l_hash_out_type = NULL;
    dap_cli_server_cmd_find_option_val(a_argv, 1, a_argc, "-H", &l_hash_out_type);
    if(!l_hash_out_type)
        l_hash_out_type = "hex";
    if(dap_strcmp(l_hash_out_type,"hex") && dap_strcmp(l_hash_out_type, "base58"))
        return -1;


    dap_cli_server_cmd_find_option_val(a_argv, arg_index, a_argc, "-net", &l_net_str);
    // Select chain network
    if(!l_net_str) {
        dap_json_rpc_error_add(*json_arr_reply, DAP_CHAIN_NET_VOTE_VOTING_NET_PARAM_MISSING, "command requires parameter '-net'");
        return -DAP_CHAIN_NET_VOTE_VOTING_NET_PARAM_MISSING;
    } else {
        if((l_net = dap_chain_net_by_name(l_net_str)) == NULL) { // Can't find such network
            dap_json_rpc_error_add(*json_arr_reply, DAP_CHAIN_NET_VOTE_VOTING_NET_PARAM_NOT_VALID, "command requires parameter '-net' to be valid chain network name");            
            return -DAP_CHAIN_NET_VOTE_VOTING_NET_PARAM_NOT_VALID;
        }
    }

    int l_cmd = CMD_NONE;
    if (dap_cli_server_cmd_find_option_val(a_argv, 1, 2, "create", NULL))
        l_cmd = CMD_CREATE;
    else if (dap_cli_server_cmd_find_option_val(a_argv, 1, 2, "vote", NULL))
        l_cmd = CMD_VOTE;
    else if (dap_cli_server_cmd_find_option_val(a_argv, 1, 2, "list", NULL))
        l_cmd = CMD_LIST;
    else if (dap_cli_server_cmd_find_option_val(a_argv, 1, 2, "dump", NULL))
        l_cmd = CMD_DUMP;


    switch(l_cmd){
    case CMD_CREATE:{
        const char* l_question_str = NULL;
        const char* l_options_list_str = NULL;
        const char* l_voting_expire_str = NULL;
        const char* l_max_votes_count_str = NULL;
        const char* l_fee_str = NULL;
        const char* l_wallet_str = NULL;

        dap_cli_server_cmd_find_option_val(a_argv, arg_index, a_argc, "-question", &l_question_str);
        if (!l_question_str){
            dap_json_rpc_error_add(*json_arr_reply, DAP_CHAIN_NET_VOTE_CREATE_QUESTION_PARAM_MISSING, "Voting requires a question parameter to be valid.");
            return -DAP_CHAIN_NET_VOTE_CREATE_QUESTION_PARAM_MISSING;
        }

        if (strlen(l_question_str) > DAP_CHAIN_DATUM_TX_VOTING_QUESTION_MAX_LENGTH){
            dap_json_rpc_error_add(*json_arr_reply, DAP_CHAIN_NET_VOTE_CREATE_QUESTION_CONTAIN_MAX_CHARACTERS, 
            "The question must contain no more than %d characters", DAP_CHAIN_DATUM_TX_VOTING_QUESTION_MAX_LENGTH);
            return -DAP_CHAIN_NET_VOTE_CREATE_QUESTION_CONTAIN_MAX_CHARACTERS;
        }

        dap_list_t *l_options_list = NULL;
        dap_cli_server_cmd_find_option_val(a_argv, arg_index, a_argc, "-options", &l_options_list_str);
        if (!l_options_list_str){
            dap_json_rpc_error_add(*json_arr_reply, DAP_CHAIN_NET_VOTE_CREATE_OPTION_PARAM_MISSING, "Voting requires a question parameter to be valid.");
            return -DAP_CHAIN_NET_VOTE_CREATE_OPTION_PARAM_MISSING;
        }
        // Parse options list
        l_options_list = s_get_options_list_from_str(l_options_list_str);
        if(!l_options_list || dap_list_length(l_options_list) < 2){
            dap_json_rpc_error_add(*json_arr_reply, DAP_CHAIN_NET_VOTE_CREATE_NUMBER_OPTIONS_ERROR, "Number of options must be 2 or greater.");
            return -DAP_CHAIN_NET_VOTE_CREATE_NUMBER_OPTIONS_ERROR;
        }

        if(dap_list_length(l_options_list)>DAP_CHAIN_DATUM_TX_VOTING_OPTION_MAX_COUNT){
            dap_json_rpc_error_add(*json_arr_reply, DAP_CHAIN_NET_VOTE_CREATE_CONTAIN_MAX_OPTIONS, 
            "The voting can contain no more than %d options", DAP_CHAIN_DATUM_TX_VOTING_OPTION_MAX_COUNT);            
            return -DAP_CHAIN_NET_VOTE_CREATE_CONTAIN_MAX_OPTIONS;
        }

        dap_cli_server_cmd_find_option_val(a_argv, arg_index, a_argc, "-expire", &l_voting_expire_str);
        dap_cli_server_cmd_find_option_val(a_argv, arg_index, a_argc, "-max_votes_count", &l_max_votes_count_str);
        dap_cli_server_cmd_find_option_val(a_argv, arg_index, a_argc, "-fee", &l_fee_str);
        if (!l_fee_str){
            dap_json_rpc_error_add(*json_arr_reply, DAP_CHAIN_NET_VOTE_CREATE_FEE_PARAM_NOT_VALID, "Voting requires paramete -fee to be valid.");
            return -DAP_CHAIN_NET_VOTE_CREATE_FEE_PARAM_NOT_VALID;
        }
        uint256_t l_value_fee = dap_chain_balance_scan(l_fee_str);

        dap_cli_server_cmd_find_option_val(a_argv, arg_index, a_argc, "-w", &l_wallet_str);
        if (!l_wallet_str){
            dap_json_rpc_error_add(*json_arr_reply, DAP_CHAIN_NET_VOTE_CREATE_WALLET_PARAM_NOT_VALID, "Voting requires parameter -w to be valid.");
            return -DAP_CHAIN_NET_VOTE_CREATE_WALLET_PARAM_NOT_VALID;
        }

        dap_time_t l_time_expire = 0;
        if (l_voting_expire_str)
            l_time_expire = dap_time_from_str_rfc822(l_voting_expire_str);
        if (l_voting_expire_str && !l_time_expire){
            dap_json_rpc_error_add(*json_arr_reply, DAP_CHAIN_NET_VOTE_CREATE_WRONG_TIME_FORMAT, 
                                    "Wrong time format. -expire parameter must be in format \"Day Month Year HH:MM:SS Timezone\" e.g. \"19 August 2024 22:00:00 +00\"");
            return -DAP_CHAIN_NET_VOTE_CREATE_WRONG_TIME_FORMAT;
        }
        uint64_t l_max_count = 0;
        if (l_max_votes_count_str)
            l_max_count = strtoul(l_max_votes_count_str, NULL, 10);

        bool l_is_delegated_key = dap_cli_server_cmd_find_option_val(a_argv, arg_index, a_argc, "-delegated_key_required", NULL) ? true : false;
        bool l_is_vote_changing_allowed = dap_cli_server_cmd_find_option_val(a_argv, arg_index, a_argc, "-vote_changing_allowed", NULL) ? true : false;
        const char *c_wallets_path = dap_chain_wallet_get_path(g_config);
        dap_chain_wallet_t *l_wallet_fee = dap_chain_wallet_open(l_wallet_str, c_wallets_path,NULL);
        if (!l_wallet_fee) {
            dap_json_rpc_error_add(*json_arr_reply, DAP_CHAIN_NET_VOTE_CREATE_WALLET_DOES_NOT_EXIST, "Wallet %s does not exist", l_wallet_str);
            return -DAP_CHAIN_NET_VOTE_CREATE_WALLET_DOES_NOT_EXIST;
        }

        char *l_hash_ret = NULL;
        int res = dap_chain_net_vote_create(l_question_str, l_options_list, l_time_expire, l_max_count, l_value_fee, l_is_delegated_key, l_is_vote_changing_allowed, l_wallet_fee, l_net, l_hash_out_type, &l_hash_ret);
        dap_list_free(l_options_list);
        dap_chain_wallet_close(l_wallet_fee);

        switch (res) {
            case DAP_CHAIN_NET_VOTE_CREATE_OK: {
                json_object* json_obj_inf = json_object_new_object();
                json_object_object_add(json_obj_inf, "Datum add successfully", json_object_new_string(l_hash_ret));
                json_object_array_add(*json_arr_reply, json_obj_inf);
                DAP_DELETE(l_hash_ret);
                return DAP_CHAIN_NET_VOTE_CREATE_OK;
            } break;
            case DAP_CHAIN_NET_VOTE_CREATE_LENGTH_QUESTION_OVERSIZE_MAX: {
                dap_json_rpc_error_add(*json_arr_reply, DAP_CHAIN_NET_VOTE_CREATE_LENGTH_QUESTION_OVERSIZE_MAX, "The question must contain no more than %d characters",
                                                  DAP_CHAIN_DATUM_TX_VOTING_QUESTION_MAX_LENGTH);
                return DAP_CHAIN_NET_VOTE_CREATE_LENGTH_QUESTION_OVERSIZE_MAX;
            } break;
            case DAP_CHAIN_NET_VOTE_CREATE_COUNT_OPTION_OVERSIZE_MAX: {
                dap_json_rpc_error_add(*json_arr_reply, DAP_CHAIN_NET_VOTE_CREATE_COUNT_OPTION_OVERSIZE_MAX, "The voting can contain no more than %d options",
                                                  DAP_CHAIN_DATUM_TX_VOTING_OPTION_MAX_COUNT);
                return DAP_CHAIN_NET_VOTE_CREATE_COUNT_OPTION_OVERSIZE_MAX;
            } break;
            case DAP_CHAIN_NET_VOTE_CREATE_FEE_IS_ZERO: {
                dap_json_rpc_error_add(*json_arr_reply, DAP_CHAIN_NET_VOTE_CREATE_FEE_IS_ZERO, "The commission amount must be greater than zero");
                return DAP_CHAIN_NET_VOTE_CREATE_FEE_IS_ZERO;
            } break;
            case DAP_CHAIN_NET_VOTE_CREATE_SOURCE_ADDRESS_IS_INVALID: {
                dap_json_rpc_error_add(*json_arr_reply, DAP_CHAIN_NET_VOTE_CREATE_SOURCE_ADDRESS_IS_INVALID, "source address is invalid");
                return DAP_CHAIN_NET_VOTE_CREATE_SOURCE_ADDRESS_IS_INVALID;
            } break;
            case DAP_CHAIN_NET_VOTE_CREATE_NOT_ENOUGH_FUNDS_TO_TRANSFER: {
                dap_json_rpc_error_add(*json_arr_reply, DAP_CHAIN_NET_VOTE_CREATE_NOT_ENOUGH_FUNDS_TO_TRANSFER, "Not enough funds to transfer");
                return DAP_CHAIN_NET_VOTE_CREATE_NOT_ENOUGH_FUNDS_TO_TRANSFER;
            } break;
            case DAP_CHAIN_NET_VOTE_CREATE_MAX_COUNT_OPTION_EXCEEDED: {
                dap_json_rpc_error_add(*json_arr_reply, DAP_CHAIN_NET_VOTE_CREATE_MAX_COUNT_OPTION_EXCEEDED, "The option must contain no more than %d characters",
                                                  DAP_CHAIN_DATUM_TX_VOTING_OPTION_MAX_LENGTH);
                return DAP_CHAIN_NET_VOTE_CREATE_MAX_COUNT_OPTION_EXCEEDED;
            } break;
            case DAP_CHAIN_NET_VOTE_CREATE_CAN_NOT_OPTION_TSD_ITEM: {
                dap_json_rpc_error_add(*json_arr_reply, DAP_CHAIN_NET_VOTE_CREATE_CAN_NOT_OPTION_TSD_ITEM, "Can't create voting with expired time");
                return DAP_CHAIN_NET_VOTE_CREATE_CAN_NOT_OPTION_TSD_ITEM;
            } break;
            case DAP_CHAIN_NET_VOTE_CREATE_INPUT_TIME_MORE_CURRENT_TIME: {
                dap_json_rpc_error_add(*json_arr_reply, DAP_CHAIN_NET_VOTE_CREATE_INPUT_TIME_MORE_CURRENT_TIME, "Can't create voting with expired time");
                return DAP_CHAIN_NET_VOTE_CREATE_INPUT_TIME_MORE_CURRENT_TIME;
            } break;
            case DAP_CHAIN_NET_VOTE_CREATE_CAN_NOT_CREATE_TSD_EXPIRE_TIME: {
                dap_json_rpc_error_add(*json_arr_reply, DAP_CHAIN_NET_VOTE_CREATE_CAN_NOT_CREATE_TSD_EXPIRE_TIME, "Can't create expired tsd item.");
                return DAP_CHAIN_NET_VOTE_CREATE_CAN_NOT_CREATE_TSD_EXPIRE_TIME;
            } break;
            case DAP_CHAIN_NET_VOTE_CREATE_CAN_NOT_CREATE_TSD_DELEGATE_KEY: {
                dap_json_rpc_error_add(*json_arr_reply, DAP_CHAIN_NET_VOTE_CREATE_CAN_NOT_CREATE_TSD_DELEGATE_KEY, "Can't create delegated key req tsd item.");
                return DAP_CHAIN_NET_VOTE_CREATE_CAN_NOT_CREATE_TSD_DELEGATE_KEY;
            } break;
            case DAP_CHAIN_NET_VOTE_CREATE_CAN_NOT_ADD_NET_FEE_OUT: {
                dap_json_rpc_error_add(*json_arr_reply, DAP_CHAIN_NET_VOTE_CREATE_CAN_NOT_ADD_NET_FEE_OUT, "Can't add net fee out.");
                return DAP_CHAIN_NET_VOTE_CREATE_CAN_NOT_ADD_NET_FEE_OUT;
            } break;
            case DAP_CHAIN_NET_VOTE_CREATE_CAN_NOT_ADD_OUT_WITH_VALUE_BACK: {
                dap_json_rpc_error_add(*json_arr_reply, DAP_CHAIN_NET_VOTE_CREATE_CAN_NOT_ADD_OUT_WITH_VALUE_BACK, "Can't add out with value back");
                return DAP_CHAIN_NET_VOTE_CREATE_CAN_NOT_ADD_OUT_WITH_VALUE_BACK;
            } break;
            case DAP_CHAIN_NET_VOTE_CREATE_CAN_NOT_SIGNED_TX: {
                dap_json_rpc_error_add(*json_arr_reply, DAP_CHAIN_NET_VOTE_CREATE_CAN_NOT_SIGNED_TX, "Can not sign transaction");
                return DAP_CHAIN_NET_VOTE_CREATE_CAN_NOT_SIGNED_TX;
            } break;
            case DAP_CHAIN_NET_VOTE_CREATE_CAN_NOT_POOL_DATUM_IN_MEMPOOL: {
                dap_json_rpc_error_add(*json_arr_reply, DAP_CHAIN_NET_VOTE_CREATE_CAN_NOT_POOL_DATUM_IN_MEMPOOL, "Can not pool transaction in mempool");
                return DAP_CHAIN_NET_VOTE_CREATE_CAN_NOT_POOL_DATUM_IN_MEMPOOL;
            } break;
            default: {
                dap_json_rpc_error_add(*json_arr_reply, DAP_CHAIN_NET_VOTE_CREATE_UNKNOWN_ERR, "Unknown error. Code: %d", res);
                return -DAP_CHAIN_NET_VOTE_CREATE_UNKNOWN_ERR;
            }
        }
    }break;
    case CMD_VOTE:{
        const char* l_cert_name = NULL;
        const char* l_fee_str = NULL;
        const char* l_wallet_str = NULL;
        const char* l_hash_str = NULL;
        const char* l_option_idx_str = NULL;

        dap_cli_server_cmd_find_option_val(a_argv, arg_index, a_argc, "-hash", &l_hash_str);
        if(!l_hash_str){
            dap_json_rpc_error_add(*json_arr_reply, DAP_CHAIN_NET_VOTE_VOTING_HASH_NOT_FOUND, "Command 'vote' require the parameter -hash");
            return -DAP_CHAIN_NET_VOTE_VOTING_HASH_NOT_FOUND;
        }

        dap_hash_fast_t l_voting_hash = {};
        dap_chain_hash_fast_from_str(l_hash_str, &l_voting_hash);


        dap_chain_hash_fast_t l_pkey_hash;
        dap_cli_server_cmd_find_option_val(a_argv, arg_index, a_argc, "-cert", &l_cert_name);
        dap_cert_t * l_cert = dap_cert_find_by_name(l_cert_name);
        if (l_cert_name){
            if (l_cert == NULL) {
                dap_json_rpc_error_add(*json_arr_reply, DAP_CHAIN_NET_VOTE_VOTING_CAN_NOT_FIND_CERT, "Can't find \"%s\" certificate", l_cert_name);
                return -DAP_CHAIN_NET_VOTE_VOTING_CAN_NOT_FIND_CERT;
            }
        }

        dap_cli_server_cmd_find_option_val(a_argv, arg_index, a_argc, "-fee", &l_fee_str);
        if (!l_fee_str){
            dap_json_rpc_error_add(*json_arr_reply, DAP_CHAIN_NET_VOTE_VOTING_FEE_PARAM_NOT_VALID, "Command 'vote' requires paramete -fee to be valid.");
            return -DAP_CHAIN_NET_VOTE_VOTING_FEE_PARAM_NOT_VALID;
        }
        uint256_t l_value_fee = dap_chain_balance_scan(l_fee_str);
        if (IS_ZERO_256(l_value_fee)) {
            dap_json_rpc_error_add(*json_arr_reply, DAP_CHAIN_NET_VOTE_VOTING_FEE_PARAM_BAD_TYPE, "command requires parameter '-fee' to be valid uint256");            
            return -DAP_CHAIN_NET_VOTE_VOTING_FEE_PARAM_BAD_TYPE;
        }

        dap_cli_server_cmd_find_option_val(a_argv, arg_index, a_argc, "-w", &l_wallet_str);
        if (!l_wallet_str){
            dap_json_rpc_error_add(*json_arr_reply, DAP_CHAIN_NET_VOTE_VOTING_WALLET_PARAM_NOT_VALID, "Command 'vote' requires parameter -w to be valid.");
            return -DAP_CHAIN_NET_VOTE_VOTING_WALLET_PARAM_NOT_VALID;
        }

        dap_cli_server_cmd_find_option_val(a_argv, arg_index, a_argc, "-option_idx", &l_option_idx_str);
        if (!l_option_idx_str){
            dap_json_rpc_error_add(*json_arr_reply, DAP_CHAIN_NET_VOTE_VOTING_OPTION_IDX_PARAM_NOT_VALID, "Command 'vote' requires parameter -option_idx to be valid.");
            return -DAP_CHAIN_NET_VOTE_VOTING_OPTION_IDX_PARAM_NOT_VALID;
        }

        const char *c_wallets_path = dap_chain_wallet_get_path(g_config);
        dap_chain_wallet_t *l_wallet_fee = dap_chain_wallet_open(l_wallet_str, c_wallets_path,NULL);
        if (!l_wallet_fee) {
            dap_json_rpc_error_add(*json_arr_reply, DAP_CHAIN_NET_VOTE_VOTING_WALLET_DOES_NOT_EXIST, "Wallet %s does not exist", l_wallet_str);
            return -DAP_CHAIN_NET_VOTE_VOTING_WALLET_DOES_NOT_EXIST;
        }

        uint64_t l_option_idx_count = strtoul(l_option_idx_str, NULL, 10);

        char *l_hash_tx;

        int res = dap_chain_net_vote_voting(l_cert, l_value_fee, l_wallet_fee, l_voting_hash, l_option_idx_count,
                                            l_net, l_hash_out_type, &l_hash_tx);
        dap_chain_wallet_close(l_wallet_fee);

        switch (res) {
            case DAP_CHAIN_NET_VOTE_VOTING_OK: {
                json_object* json_obj_inf = json_object_new_object();
                json_object_object_add(json_obj_inf, "Datum add successfully to mempool", json_object_new_string(l_hash_tx));
                json_object_array_add(*json_arr_reply, json_obj_inf);
                DAP_DELETE(l_hash_tx);
                return DAP_CHAIN_NET_VOTE_CREATE_OK;
            } break;
            case DAP_CHAIN_NET_VOTE_VOTING_CAN_NOT_FIND_VOTE: {
                dap_json_rpc_error_add(*json_arr_reply, DAP_CHAIN_NET_VOTE_VOTING_CAN_NOT_FIND_VOTE, "Can't find voting with hash %s", l_hash_str);
            } break;
            case DAP_CHAIN_NET_VOTE_VOTING_THIS_VOTING_HAVE_MAX_VALUE_VOTES: {
                dap_json_rpc_error_add(*json_arr_reply, DAP_CHAIN_NET_VOTE_VOTING_THIS_VOTING_HAVE_MAX_VALUE_VOTES, 
                                                  "This voting already received the required number of votes.");
            } break;
            case DAP_CHAIN_NET_VOTE_VOTING_ALREADY_EXPIRED: {
                dap_json_rpc_error_add(*json_arr_reply, DAP_CHAIN_NET_VOTE_VOTING_ALREADY_EXPIRED, "This voting already expired.");
            } break;
            case DAP_CHAIN_NET_VOTE_VOTING_NO_KEY_FOUND_IN_CERT: {
                dap_json_rpc_error_add(*json_arr_reply, DAP_CHAIN_NET_VOTE_VOTING_NO_KEY_FOUND_IN_CERT, 
                                                    "No key found in \"%s\" certificate", l_cert_name);                
            } break;
            case DAP_CHAIN_NET_VOTE_VOTING_CERT_REQUIRED: {
                dap_json_rpc_error_add(*json_arr_reply, DAP_CHAIN_NET_VOTE_VOTING_CERT_REQUIRED, 
                                                    "This voting required a delegated key. Parameter -cert must contain a valid certificate name");
            } break;
            case DAP_CHAIN_NET_VOTE_VOTING_NO_PUBLIC_KEY_IN_CERT: {
                dap_json_rpc_error_add(*json_arr_reply, DAP_CHAIN_NET_VOTE_VOTING_NO_PUBLIC_KEY_IN_CERT, 
                                                    "Can't serialize public key of certificate \"%s\"",
                                                    l_cert_name);
            } break;
            case DAP_CHAIN_NET_VOTE_VOTING_KEY_IS_NOT_DELEGATED: {
                dap_json_rpc_error_add(*json_arr_reply, DAP_CHAIN_NET_VOTE_VOTING_KEY_IS_NOT_DELEGATED, "Your key is not delegated.");
            } break;
            case DAP_CHAIN_NET_VOTE_VOTING_DOES_NOT_ALLOW_CHANGE_YOUR_VOTE: {
                dap_json_rpc_error_add(*json_arr_reply, DAP_CHAIN_NET_VOTE_VOTING_DOES_NOT_ALLOW_CHANGE_YOUR_VOTE, "The voting doesn't allow change your vote.");
            } break;
            case DAP_CHAIN_NET_VOTE_VOTING_SOURCE_ADDRESS_INVALID: {
                dap_json_rpc_error_add(*json_arr_reply, DAP_CHAIN_NET_VOTE_VOTING_SOURCE_ADDRESS_INVALID, "source address is invalid");
            } break;
            case DAP_CHAIN_NET_VOTE_VOTING_NOT_ENOUGH_FUNDS_TO_TRANSFER: {
                dap_json_rpc_error_add(*json_arr_reply, DAP_CHAIN_NET_VOTE_VOTING_NOT_ENOUGH_FUNDS_TO_TRANSFER, "Not enough funds to transfer");
            } break;
            case DAP_CHAIN_NET_VOTE_VOTING_UNSPENT_UTX0_FOR_PARTICIPATION_THIS_VOTING: {
                dap_json_rpc_error_add(*json_arr_reply, DAP_CHAIN_NET_VOTE_VOTING_UNSPENT_UTX0_FOR_PARTICIPATION_THIS_VOTING, 
                                                  "You have not unspent UTXO for participation in this voting.");
            } break;
            case DAP_CHAIN_NET_VOTE_VOTING_INVALID_OPTION_INDEX: {
                dap_json_rpc_error_add(*json_arr_reply, DAP_CHAIN_NET_VOTE_VOTING_INVALID_OPTION_INDEX, "Invalid option index.");
            } break;
            case DAP_CHAIN_NET_VOTE_VOTING_CAN_NOT_CREATE_VOTE_ITEM: {
                dap_json_rpc_error_add(*json_arr_reply, DAP_CHAIN_NET_VOTE_VOTING_CAN_NOT_CREATE_VOTE_ITEM, "Can't create vote item.");
            } break;
            case DAP_CHAIN_NET_VOTE_VOTING_CAN_NOT_CREATE_TSD_TX_COND_ITEM: {
                dap_json_rpc_error_add(*json_arr_reply, DAP_CHAIN_NET_VOTE_VOTING_CAN_NOT_CREATE_TSD_TX_COND_ITEM, "Can't create tsd tx cond item.");
            } break;
            case DAP_CHAIN_NET_VOTE_VOTING_CAN_NOT_ADD_NET_FEE_OUT: {
                dap_json_rpc_error_add(*json_arr_reply, DAP_CHAIN_NET_VOTE_VOTING_CAN_NOT_ADD_NET_FEE_OUT, "Can't add net fee out.");
            } break;
            case DAP_CHAIN_NET_VOTE_VOTING_CAN_NOT_ADD_OUT_WITH_VALUE_BACK: {
                dap_json_rpc_error_add(*json_arr_reply, DAP_CHAIN_NET_VOTE_VOTING_CAN_NOT_ADD_OUT_WITH_VALUE_BACK, "Can't add out with value back");
            }
                break;
            case DAP_CHAIN_NET_VOTE_VOTING_CAN_NOT_SIGN_TX: {
                dap_json_rpc_error_add(*json_arr_reply, DAP_CHAIN_NET_VOTE_VOTING_CAN_NOT_SIGN_TX, "Can't sign tx");
            }
                break;
            case DAP_CHAIN_NET_VOTE_VOTING_CAN_NOT_POOL_IN_MEMPOOL: {
                dap_json_rpc_error_add(*json_arr_reply, DAP_CHAIN_NET_VOTE_VOTING_CAN_NOT_POOL_IN_MEMPOOL, "Can't add datum to mempool");
            }
                break;
            default: {
                dap_json_rpc_error_add(*json_arr_reply, DAP_CHAIN_NET_VOTE_VOTING_UNKNOWN_ERR, "Undefined error code: %d", res);
            } break;
        }
        return res;
    }break;
    case CMD_LIST:{
        json_object* json_vote_out = json_object_new_object();
        json_object_object_add(json_vote_out, "List of votings in net", json_object_new_string(l_net->pub.name));
        json_object* json_arr_voting_out = json_object_new_array();
        dap_chain_net_votings_t *l_voting = NULL, *l_tmp;
        pthread_rwlock_rdlock(&s_votings_rwlock);
        HASH_ITER(hh, s_votings, l_voting, l_tmp){
            if (l_voting->net_id.uint64 != l_net->pub.id.uint64)
                continue;
            json_object* json_obj_vote = json_object_new_object();
            json_object_object_add(json_obj_vote, "Voting hash", 
                                    json_object_new_string(dap_chain_hash_fast_to_str_static(&l_voting->voting_hash)));            
            char* l_voting_question = (char*)((byte_t*)l_voting->voting_params.voting_tx + l_voting->voting_params.voting_question_offset);
            json_object_object_add(json_obj_vote, "Voting question", 
                                    json_object_new_string_len(l_voting_question, l_voting->voting_params.voting_question_length > strlen(l_voting_question) ? 
                                    strlen(l_voting_question) : l_voting->voting_params.voting_question_length));
            json_object_array_add(json_arr_voting_out, json_obj_vote);
        }
        pthread_rwlock_unlock(&s_votings_rwlock);
        json_object_array_add(*json_arr_reply, json_arr_voting_out);
    }break;
    case CMD_DUMP:{
        const char* l_hash_str = NULL;

        dap_cli_server_cmd_find_option_val(a_argv, arg_index, a_argc, "-hash", &l_hash_str);
        if(!l_hash_str){
            dap_json_rpc_error_add(*json_arr_reply, DAP_CHAIN_NET_VOTE_DUMP_HASH_PARAM_NOT_FOUND, "Command 'results' require the parameter -hash");
            return -DAP_CHAIN_NET_VOTE_DUMP_HASH_PARAM_NOT_FOUND;
        }

        dap_hash_fast_t l_voting_hash = {};
        dap_chain_hash_fast_from_str(l_hash_str, &l_voting_hash);
        dap_chain_net_votings_t *l_voting = NULL;
        pthread_rwlock_rdlock(&s_votings_rwlock);
        HASH_FIND(hh, s_votings, &l_voting_hash, sizeof(l_voting_hash),l_voting);
        pthread_rwlock_unlock(&s_votings_rwlock);
        if(!l_voting){
            dap_json_rpc_error_add(*json_arr_reply, DAP_CHAIN_NET_VOTE_DUMP_CAN_NOT_FIND_VOTE, "Can't find voting with hash %s", l_hash_str);
            return -DAP_CHAIN_NET_VOTE_DUMP_CAN_NOT_FIND_VOTE;
        }

        uint64_t l_options_count = 0;
        l_options_count = dap_list_length(l_voting->voting_params.option_offsets_list);
        if(!l_options_count){
            dap_json_rpc_error_add(*json_arr_reply, DAP_CHAIN_NET_VOTE_DUMP_NO_OPTIONS, "No options. May be datum is crashed.");
            return -DAP_CHAIN_NET_VOTE_DUMP_NO_OPTIONS;
        }

        struct voting_results {uint64_t num_of_votes; uint256_t weights;};

        struct voting_results* l_results = DAP_NEW_Z_SIZE(struct voting_results, sizeof(struct voting_results)*l_options_count);
        if(!l_results){
            dap_json_rpc_error_add(*json_arr_reply, DAP_CHAIN_NET_VOTE_DUMP_MEMORY_ERR, "Memory allocation error!");
            return -DAP_CHAIN_NET_VOTE_DUMP_MEMORY_ERR;
        }
        dap_list_t* l_list_tmp = l_voting->votes;
        uint256_t l_total_weight = {};
        while(l_list_tmp){
            dap_chain_net_vote_t *l_vote = l_list_tmp->data;
            l_results[l_vote->answer_idx].num_of_votes++;
            SUM_256_256(l_results[l_vote->answer_idx].weights, l_vote->weight, &l_results[l_vote->answer_idx].weights);
            l_list_tmp = l_list_tmp->next;
            SUM_256_256(l_total_weight, l_vote->weight, &l_total_weight);
        }

        uint64_t l_votes_count = 0;
        l_votes_count = dap_list_length(l_voting->votes);
        json_object* json_vote_out = json_object_new_object();
        json_object_object_add(json_vote_out, "hash of voting", 
                                    json_object_new_string(l_hash_str));
        json_object_object_add(json_vote_out, "question", 
                                    json_object_new_string_len((char*)((byte_t*)l_voting->voting_params.voting_tx + l_voting->voting_params.voting_question_offset),
                              l_voting->voting_params.voting_question_length));
        if (l_voting->voting_params.voting_expire) {
            char l_tmp_buf[DAP_TIME_STR_SIZE];
            dap_time_to_str_rfc822(l_tmp_buf, DAP_TIME_STR_SIZE, l_voting->voting_params.voting_expire);
            json_object_object_add(json_vote_out, "Voting expire", 
                                    json_object_new_string(l_tmp_buf));
            //dap_string_truncate(l_str_out, l_str_out->len - 1);
            json_object_object_add(json_vote_out, "status", 
                                    l_voting->voting_params.voting_expire > dap_time_now() ? 
                                    json_object_new_string("active") :
                                    json_object_new_string("expired"));
        }
        if (l_voting->voting_params.votes_max_count){
            char *l_val = dap_strdup_printf("%"DAP_UINT64_FORMAT_U" (%s)", l_voting->voting_params.votes_max_count,
                                     l_voting->voting_params.votes_max_count <= l_votes_count ? "closed" : "active");
            json_object_object_add(json_vote_out, "Votes max count", json_object_new_string(l_val));
            DAP_DELETE(l_val);
        }
        json_object_object_add(json_vote_out, "changing vote status", l_voting->voting_params.vote_changing_allowed ? 
                                                                        json_object_new_string("available") : 
                                                                        json_object_new_string("not available"));
        json_object_object_add(json_vote_out, "delegated voting key status", l_voting->voting_params.delegate_key_required ? 
                                                                        json_object_new_string("is required") : 
                                                                        json_object_new_string("not required"));
        
        json_object* json_arr_vote_out = json_object_new_array();
        for (uint64_t i = 0; i < dap_list_length(l_voting->voting_params.option_offsets_list); i++){
            json_object* json_vote_obj = json_object_new_object();
            char *l_val = NULL;
<<<<<<< HEAD
            l_val = dap_strdup_printf(" %"DAP_UINT64_FORMAT_U" ", i);
=======
            l_val = dap_strdup_printf("%"DAP_UINT64_FORMAT_U")", i);
>>>>>>> 14dabb6e
            json_object_object_add(json_vote_obj, "#", json_object_new_string(l_val));
            DAP_DELETE(l_val);
            dap_list_t* l_option = dap_list_nth(l_voting->voting_params.option_offsets_list, (uint64_t)i);
            dap_chain_net_vote_option_t* l_vote_option = (dap_chain_net_vote_option_t*)l_option->data;
            json_object_object_add(json_vote_obj, "voting tx", 
                                    json_object_new_string_len((char*)((byte_t*)l_voting->voting_params.voting_tx + l_vote_option->vote_option_offset),
                                  l_vote_option->vote_option_length));            
            float l_percentage = l_votes_count ? ((float)l_results[i].num_of_votes/l_votes_count)*100 : 0;
            uint256_t l_weight_percentage = {};

            DIV_256_COIN(l_results[i].weights, l_total_weight, &l_weight_percentage);
            MULT_256_COIN(l_weight_percentage, dap_chain_coins_to_balance("100.0"), &l_weight_percentage);
            const char *l_weight_percentage_str = dap_uint256_decimal_to_round_char(l_weight_percentage, 2, true);
            const char *l_w_coins, *l_w_datoshi = dap_uint256_to_char(l_results[i].weights, &l_w_coins);
<<<<<<< HEAD
            l_val = dap_strdup_printf("%"DAP_UINT64_FORMAT_U" (%.2f%%)", l_results[i].num_of_votes);
            json_object_object_add(json_vote_obj, "votes", json_object_new_string(l_val));
            l_val = dap_strdup_printf("%s (%s) %s (%s%%)",  l_percentage, l_w_coins, l_w_datoshi, l_net->pub.native_ticker, l_weight_percentage_str);
            json_object_object_add(json_vote_obj, "weight", json_object_new_string(l_val));
=======
            l_val = dap_strdup_printf("Votes: %"DAP_UINT64_FORMAT_U" (%.2f%%) Weight: %s (%s) %s (%s%%)",
                                     l_results[i].num_of_votes, l_percentage, l_w_coins, l_w_datoshi, l_net->pub.native_ticker, l_weight_percentage_str);
            json_object_object_add(json_vote_obj, "price", json_object_new_string(l_val));
>>>>>>> 14dabb6e
            DAP_DELETE(l_val);
            json_object_array_add(json_arr_vote_out, json_vote_obj);
        }
        json_object_object_add(json_vote_out, "Results", json_arr_vote_out);
        DAP_DELETE(l_results);
        char *l_val = NULL;
<<<<<<< HEAD
        l_val = dap_strdup_printf(" %"DAP_UINT64_FORMAT_U, l_votes_count);
        json_object_object_add(json_vote_out, "total number of votes", json_object_new_string(l_val));
        DAP_DELETE(l_val);
        const char *l_tw_coins, *l_tw_datoshi = dap_uint256_to_char(l_total_weight, &l_tw_coins);
        l_val = dap_strdup_printf("%s (%s) %s\n\n", l_tw_coins, l_tw_datoshi, l_net->pub.native_ticker);
        json_object_object_add(json_vote_out, "total weight", json_object_new_string(l_val));
=======
        l_val = dap_strdup_printf("%"DAP_UINT64_FORMAT_U, l_votes_count);
        json_object_object_add(json_vote_out, "Total number of votes", json_object_new_string(l_val));
        DAP_DELETE(l_val);
        const char *l_tw_coins, *l_tw_datoshi = dap_uint256_to_char(l_total_weight, &l_tw_coins);
        l_val = dap_strdup_printf("%s (%s) %s", l_tw_coins, l_tw_datoshi, l_net->pub.native_ticker);
        json_object_object_add(json_vote_out, "Total weight", json_object_new_string(l_val));
>>>>>>> 14dabb6e
        DAP_DELETE(l_val);
        json_object_array_add(*json_arr_reply, json_vote_out);
    }break;
    default:{

    }break;
    }

    return 0;
}

static int s_datum_tx_voting_coin_check_spent(dap_chain_net_t *a_net, dap_hash_fast_t a_voting_hash, dap_hash_fast_t a_tx_prev_hash, int a_out_idx, dap_hash_fast_t *a_pkey_hash)
{
    int l_coin_is_spent = 0;


    dap_ledger_t *l_ledger = a_net->pub.ledger;
    if(!l_ledger){
        log_it(L_ERROR, "Can't find ledger");
        return -1;
    }

    dap_chain_datum_tx_t *l_voting_tx = dap_ledger_tx_find_by_hash(l_ledger, &a_voting_hash);
    const char *l_native_ticker = a_net->pub.native_ticker;

    dap_list_t *l_tx_list = NULL; // "stack" for saving txs on up level
    dap_chain_datum_tx_t *l_tx = dap_ledger_tx_find_by_hash(l_ledger, &a_tx_prev_hash);
    if (!l_tx){
        log_it(L_ERROR, "Can't find tx");
        return -1;
    }

    if (l_tx->header.ts_created < l_voting_tx->header.ts_created){
        return 0;
    }

    if (s_datum_tx_voting_coin_check_cond_out(a_net, a_voting_hash, a_tx_prev_hash, a_out_idx) != 0){
        return 1;
    }

    dap_chain_tx_vote_t *l_vote = (dap_chain_tx_vote_t *)dap_chain_datum_tx_item_get(l_tx, NULL, NULL, TX_ITEM_TYPE_VOTE, NULL);
    if (l_vote && dap_hash_fast_compare(&l_vote->voting_hash, &a_voting_hash)) {
        dap_chain_net_votings_t *l_voting = NULL;
        pthread_rwlock_wrlock(&s_votings_rwlock);
        HASH_FIND(hh, s_votings, &a_voting_hash, sizeof(dap_hash_fast_t), l_voting);
        pthread_rwlock_unlock(&s_votings_rwlock);
        if (l_voting) {
            for (dap_list_t *it = l_voting->votes; it; it = it->next) {
                dap_chain_net_vote_t *l_vote = (dap_chain_net_vote_t *)it->data;
                if (dap_hash_fast_compare(&l_vote->vote_hash, &a_tx_prev_hash)) {
                    if (l_voting->voting_params.vote_changing_allowed &&
                            !dap_hash_fast_is_blank(a_pkey_hash) &&
                            dap_hash_fast_compare(&l_vote->pkey_hash, a_pkey_hash))
                        break;  // it's vote changing, allow it
                    return 1;
                }
            }
        }
    }


    dap_list_t *l_ins_list_temp = dap_chain_datum_tx_items_get(l_tx, TX_ITEM_TYPE_IN, NULL);
    dap_list_t *l_cond_ins_list = dap_chain_datum_tx_items_get(l_tx, TX_ITEM_TYPE_IN_COND, NULL);
    if (!l_ins_list_temp && !l_cond_ins_list){
        log_it(L_ERROR, "Can't get inputs from tx");
        return -1;
    }

    dap_list_t *l_ins_list = NULL;
    l_ins_list = dap_list_concat(l_ins_list, l_ins_list_temp);
    l_ins_list = dap_list_concat(l_ins_list, l_cond_ins_list);

    l_tx_list = dap_list_append(l_tx_list, l_ins_list);
    dap_list_t* l_tx_temp = dap_list_last(l_tx_list);

    while(l_tx_temp && !l_coin_is_spent){
        if (l_tx_temp->data == NULL){
            l_tx_list = dap_list_delete_link(l_tx_list, l_tx_temp);
            l_tx_temp = l_tx_list ? dap_list_last(l_tx_list) : NULL;
            continue;
        }
        dap_list_t *l_ins_list = (dap_list_t*)l_tx_temp->data;
        dap_chain_tx_in_t* l_temp_in = (dap_chain_tx_in_t*)l_ins_list->data;
        dap_chain_datum_tx_t *l_tx_prev_temp = dap_ledger_tx_find_by_hash(l_ledger, &l_temp_in->header.tx_prev_hash);

        const char* l_tx_token = NULL;
        dap_chain_tx_out_t *l_prev_out_union = (dap_chain_tx_out_t*)dap_chain_datum_tx_out_get_by_out_idx(l_tx_prev_temp, l_temp_in->header.tx_out_prev_idx);
        if (!l_prev_out_union){
            l_tx_temp->data = dap_list_remove(l_tx_temp->data, l_temp_in);
            if (l_tx_temp->data == NULL){
                l_tx_list = dap_list_delete_link(l_tx_list, l_tx_temp);
                l_tx_temp = l_tx_list ? dap_list_last(l_tx_list) : NULL;
            }
            continue;
        }

        switch (l_prev_out_union->header.type) {
        case TX_ITEM_TYPE_OUT:{
            l_tx_token = dap_ledger_tx_get_token_ticker_by_hash(l_ledger, &l_temp_in->header.tx_prev_hash);
        }break;
        case TX_ITEM_TYPE_OUT_EXT:{
            dap_chain_tx_out_ext_t *l_temp_out = (dap_chain_tx_out_ext_t *)l_prev_out_union;
            l_tx_token = l_temp_out->token;
        }break;
        case TX_ITEM_TYPE_OUT_COND:{
            dap_chain_tx_out_cond_t *l_temp_out = (dap_chain_tx_out_cond_t*)l_prev_out_union;
            if (l_temp_out->header.subtype == DAP_CHAIN_TX_OUT_COND_SUBTYPE_SRV_STAKE_LOCK ||
                s_datum_tx_voting_coin_check_cond_out(a_net, a_voting_hash, l_temp_in->header.tx_prev_hash, l_temp_in->header.tx_out_prev_idx) == 0)
                break;
        }
        default:
            l_tx_temp->data = dap_list_remove((dap_list_t*)l_tx_temp->data, l_temp_in);
            if (l_tx_temp->data == NULL){
                l_tx_list = dap_list_delete_link(l_tx_list, l_tx_temp);
                l_tx_temp = l_tx_list ? dap_list_last(l_tx_list) : NULL;
            }
            continue;
        }

        if (l_tx_prev_temp->header.ts_created < l_voting_tx->header.ts_created ||
            dap_strcmp(l_tx_token, l_native_ticker)){
            l_tx_temp->data = dap_list_remove((dap_list_t*)l_tx_temp->data, l_temp_in);
            if (l_tx_temp->data == NULL){
                l_tx_list = dap_list_delete_link(l_tx_list, l_tx_temp);
                l_tx_temp = l_tx_list ? dap_list_last(l_tx_list) : NULL;
            }
            continue;
        }


        dap_chain_tx_vote_t *l_vote =(dap_chain_tx_vote_t *) dap_chain_datum_tx_item_get(l_tx_prev_temp, NULL, NULL, TX_ITEM_TYPE_VOTE, NULL);
        if(l_vote && dap_hash_fast_compare(&l_vote->voting_hash, &a_voting_hash)){
            dap_chain_net_votings_t *l_voting = NULL;
            pthread_rwlock_wrlock(&s_votings_rwlock);
            HASH_FIND(hh, s_votings, &a_voting_hash, sizeof(dap_hash_fast_t), l_voting);
            pthread_rwlock_unlock(&s_votings_rwlock);
            dap_list_t *l_temp = NULL;
            while (l_temp){
                dap_chain_net_vote_t *l_vote = (dap_chain_net_vote_t *)l_temp->data;
                if (dap_hash_fast_compare(&l_vote->vote_hash, &l_temp_in->header.tx_prev_hash)){
                    l_coin_is_spent = 1;
                    break;
                }
                l_temp = l_temp->next;
            }
        }


        l_ins_list = dap_chain_datum_tx_items_get(l_tx_prev_temp, TX_ITEM_TYPE_IN, NULL);
        l_tx_list = dap_list_append(l_tx_list, l_ins_list);
        l_tx_temp->data = dap_list_remove((dap_list_t*)l_tx_temp->data, l_temp_in);
        l_tx_temp = l_tx_list ? dap_list_last(l_tx_list) : NULL;

    }

    if(l_tx_list){
        l_tx_temp = l_tx_list;
        while(l_tx_temp){
            if (l_tx_temp->data)
                dap_list_free((dap_list_t*)l_tx_temp->data);
            l_tx_list = dap_list_delete_link(l_tx_list, l_tx_temp);
            l_tx_temp = dap_list_first(l_tx_list);
        }
    }

    return l_coin_is_spent;
}

static int s_datum_tx_voting_coin_check_cond_out(dap_chain_net_t *a_net, dap_hash_fast_t a_voting_hash, dap_hash_fast_t a_tx_cond_hash, int a_cond_out_idx)
{

    dap_chain_net_votings_t * l_voting = NULL;
    pthread_rwlock_wrlock(&s_votings_rwlock);
    HASH_FIND(hh, s_votings, &a_voting_hash, sizeof(dap_hash_fast_t), l_voting);
    pthread_rwlock_unlock(&s_votings_rwlock);
    if(!l_voting || l_voting->net_id.uint64 != a_net->pub.id.uint64) {
        log_it(L_ERROR, "Can't find voting with hash %s in net %s",
            dap_chain_hash_fast_to_str_static(&a_voting_hash), a_net->pub.name);
        return -1;
    }

    dap_chain_net_voting_cond_outs_t *l_tx_outs = NULL;
    pthread_rwlock_wrlock(&l_voting->s_tx_outs_rwlock);
    HASH_FIND(hh, l_voting->voting_spent_cond_outs, &a_tx_cond_hash, sizeof(dap_hash_fast_t), l_tx_outs);
    pthread_rwlock_unlock(&l_voting->s_tx_outs_rwlock);

    if (!l_tx_outs || l_tx_outs->out_idx != a_cond_out_idx){
        return 0;
    }

    return 1;
}

int dap_chain_net_vote_create(const char *a_question, dap_list_t *a_options, dap_time_t a_expire_vote,
                              uint64_t a_max_vote, uint256_t a_fee, bool a_delegated_key_required,
                              bool a_vote_changing_allowed, dap_chain_wallet_t *a_wallet,
                              dap_chain_net_t *a_net, const char *a_hash_out_type, char **a_hash_output) {

    if (strlen(a_question) > DAP_CHAIN_DATUM_TX_VOTING_QUESTION_MAX_LENGTH){
        return DAP_CHAIN_NET_VOTE_CREATE_LENGTH_QUESTION_OVERSIZE_MAX;
    }

    // Parse options list

    if(dap_list_length(a_options) > DAP_CHAIN_DATUM_TX_VOTING_OPTION_MAX_COUNT){
        return DAP_CHAIN_NET_VOTE_CREATE_COUNT_OPTION_OVERSIZE_MAX;
    }

    if (IS_ZERO_256(a_fee)) {
        return DAP_CHAIN_NET_VOTE_CREATE_FEE_IS_ZERO;
    }

    dap_enc_key_t *l_priv_key = NULL;
    l_priv_key = dap_chain_wallet_get_key(a_wallet, 0);

    const dap_chain_addr_t *l_addr_from = (const dap_chain_addr_t *) dap_chain_wallet_get_addr(a_wallet, a_net->pub.id);

    if(!l_addr_from) {
        return DAP_CHAIN_NET_VOTE_CREATE_SOURCE_ADDRESS_IS_INVALID;
    }

    const char *l_native_ticker = a_net->pub.native_ticker;
    uint256_t l_net_fee = {}, l_total_fee = {}, l_value_transfer;
    dap_chain_addr_t l_addr_fee = {};
    bool l_net_fee_used = dap_chain_net_tx_get_fee(a_net->pub.id, &l_net_fee, &l_addr_fee);
    SUM_256_256(l_net_fee, a_fee, &l_total_fee);

    dap_ledger_t* l_ledger = a_net->pub.ledger;
    dap_list_t *l_list_used_out = NULL;
    if (dap_chain_wallet_cache_tx_find_outs_with_val(a_net, l_native_ticker, l_addr_from, &l_list_used_out, l_total_fee, &l_value_transfer) == -101)
        l_list_used_out = dap_ledger_get_list_tx_outs_with_val(l_ledger, l_native_ticker,
                                                                       l_addr_from, l_total_fee, &l_value_transfer);
    if (!l_list_used_out) {
        return DAP_CHAIN_NET_VOTE_CREATE_NOT_ENOUGH_FUNDS_TO_TRANSFER;
    }
    // create empty transaction
    dap_chain_datum_tx_t *l_tx = dap_chain_datum_tx_create();

    // Add Voting item
    dap_chain_tx_voting_t* l_voting_item = dap_chain_datum_tx_item_voting_create();

    dap_chain_datum_tx_add_item(&l_tx, l_voting_item);
    DAP_DELETE(l_voting_item);

    // Add question to tsd data
    dap_chain_tx_tsd_t* l_question_tsd = dap_chain_datum_voting_question_tsd_create(a_question, strlen(a_question));
    dap_chain_datum_tx_add_item(&l_tx, l_question_tsd);

    // Add options to tsd
    dap_list_t *l_temp = a_options;
    while(l_temp){
        if(strlen((char*)l_temp->data) > DAP_CHAIN_DATUM_TX_VOTING_OPTION_MAX_LENGTH){
            dap_chain_datum_tx_delete(l_tx);
            return DAP_CHAIN_NET_VOTE_CREATE_MAX_COUNT_OPTION_EXCEEDED;
        }
        dap_chain_tx_tsd_t* l_option = dap_chain_datum_voting_answer_tsd_create((char*)l_temp->data, strlen((char*)l_temp->data));
        if(!l_option){
            dap_chain_datum_tx_delete(l_tx);
            return DAP_CHAIN_NET_VOTE_CREATE_CAN_NOT_OPTION_TSD_ITEM;
        }
        dap_chain_datum_tx_add_item(&l_tx, l_option);
        DAP_DEL_Z(l_option);

        l_temp = l_temp->next;
    }

    // add voting expire time if needed
    if(a_expire_vote != 0){
        dap_time_t l_expired_vote = a_expire_vote;
        if (l_expired_vote < dap_time_now()){
            dap_chain_datum_tx_delete(l_tx);
            return DAP_CHAIN_NET_VOTE_CREATE_INPUT_TIME_MORE_CURRENT_TIME;
        }

        dap_chain_tx_tsd_t* l_expired_item = dap_chain_datum_voting_expire_tsd_create(l_expired_vote);
        if(!l_expired_item){
            dap_chain_datum_tx_delete(l_tx);
            return DAP_CHAIN_NET_VOTE_CREATE_CAN_NOT_CREATE_TSD_EXPIRE_TIME;
        }
        dap_chain_datum_tx_add_item(&l_tx, l_expired_item);
        DAP_DEL_Z(l_expired_item);
    }

    // Add vote max count if needed
    if (a_max_vote != 0) {
        dap_chain_tx_tsd_t* l_max_votes_item = dap_chain_datum_voting_max_votes_count_tsd_create(a_max_vote);
        if(!l_max_votes_item){
            dap_chain_datum_tx_delete(l_tx);
            return DAP_CHAIN_NET_VOTE_CREATE_CAN_NOT_CREATE_TSD_EXPIRE_TIME;
        }
        dap_chain_datum_tx_add_item(&l_tx, l_max_votes_item);
        DAP_DEL_Z(l_max_votes_item);
    }

    if (a_delegated_key_required) {
        dap_chain_tx_tsd_t* l_delegated_key_req_item = dap_chain_datum_voting_delegated_key_required_tsd_create(true);
        if(!l_delegated_key_req_item){
            dap_chain_datum_tx_delete(l_tx);
            return DAP_CHAIN_NET_VOTE_CREATE_CAN_NOT_CREATE_TSD_DELEGATE_KEY;
        }
        dap_chain_datum_tx_add_item(&l_tx, l_delegated_key_req_item);
        DAP_DEL_Z(l_delegated_key_req_item);
    }

    if(a_vote_changing_allowed){
        dap_chain_tx_tsd_t* l_vote_changing_item = dap_chain_datum_voting_vote_changing_allowed_tsd_create(true);
        if(!l_vote_changing_item){
            dap_chain_datum_tx_delete(l_tx);
            return DAP_CHAIN_NET_VOTE_CREATE_CAN_NOT_CREATE_TSD_DELEGATE_KEY;
        }
        dap_chain_datum_tx_add_item(&l_tx, l_vote_changing_item);
        DAP_DEL_Z(l_vote_changing_item);
    }

    // add 'in' items
    uint256_t l_value_to_items = dap_chain_datum_tx_add_in_item_list(&l_tx, l_list_used_out);
    assert(EQUAL_256(l_value_to_items, l_value_transfer));
    dap_list_free_full(l_list_used_out, NULL);
    uint256_t l_value_pack = {};
    // Network fee
    if (l_net_fee_used) {
        if (dap_chain_datum_tx_add_out_item(&l_tx, &l_addr_fee, l_net_fee) == 1)
            SUM_256_256(l_value_pack, l_net_fee, &l_value_pack);
        else {
            dap_chain_datum_tx_delete(l_tx);
            return DAP_CHAIN_NET_VOTE_CREATE_CAN_NOT_ADD_NET_FEE_OUT;
        }
    }
    // Validator's fee
    if (!IS_ZERO_256(a_fee)) {
        if (dap_chain_datum_tx_add_fee_item(&l_tx, a_fee) == 1)
            SUM_256_256(l_value_pack, a_fee, &l_value_pack);
        else {
            dap_chain_datum_tx_delete(l_tx);
            return DAP_CHAIN_NET_VOTE_CREATE_CAN_NOT_ADD_NET_FEE_OUT;
        }
    }
    // coin back
    uint256_t l_value_back;
    SUBTRACT_256_256(l_value_transfer, l_value_pack, &l_value_back);
    if(!IS_ZERO_256(l_value_back)) {
        if(dap_chain_datum_tx_add_out_item(&l_tx, l_addr_from, l_value_back) != 1) {
            dap_chain_datum_tx_delete(l_tx);
            return DAP_CHAIN_NET_VOTE_CREATE_CAN_NOT_ADD_OUT_WITH_VALUE_BACK;
        }
    }

    // add 'sign' items
    if(dap_chain_datum_tx_add_sign_item(&l_tx, l_priv_key) != 1) {
        dap_chain_datum_tx_delete(l_tx);
        return DAP_CHAIN_NET_VOTE_CREATE_CAN_NOT_SIGNED_TX;
    }

    size_t l_tx_size = dap_chain_datum_tx_get_size(l_tx);
    dap_hash_fast_t l_tx_hash;
    dap_hash_fast(l_tx, l_tx_size, &l_tx_hash);
    dap_chain_datum_t *l_datum = dap_chain_datum_create(DAP_CHAIN_DATUM_TX, l_tx, l_tx_size);
    DAP_DELETE(l_tx);
    dap_chain_t* l_chain = dap_chain_net_get_default_chain_by_chain_type(a_net, CHAIN_TYPE_TX);

    char *l_ret = dap_chain_mempool_datum_add(l_datum, l_chain, a_hash_out_type);
    DAP_DELETE(l_datum);
    if (l_ret) {
        *a_hash_output = l_ret;
        return DAP_CHAIN_NET_VOTE_CREATE_OK;
    } else {
        return DAP_CHAIN_NET_VOTE_CREATE_CAN_NOT_POOL_DATUM_IN_MEMPOOL;
    }
}

int dap_chain_net_vote_voting(dap_cert_t *a_cert, uint256_t a_fee, dap_chain_wallet_t *a_wallet, dap_hash_fast_t a_hash,
                              uint64_t a_option_idx, dap_chain_net_t *a_net, const char *a_hash_out_type,
                              char **a_hash_tx_out) {


    dap_chain_net_votings_t *l_voting = NULL;
    pthread_rwlock_rdlock(&s_votings_rwlock);
    HASH_FIND(hh, s_votings, &a_hash, sizeof(dap_hash_fast_t),l_voting);
    pthread_rwlock_unlock(&s_votings_rwlock);
    if (!l_voting || l_voting->net_id.uint64 != a_net->pub.id.uint64)
        return DAP_CHAIN_NET_VOTE_VOTING_CAN_NOT_FIND_VOTE;

    if (l_voting->voting_params.votes_max_count && dap_list_length(l_voting->votes) >= l_voting->voting_params.votes_max_count)
        return DAP_CHAIN_NET_VOTE_VOTING_THIS_VOTING_HAVE_MAX_VALUE_VOTES;

    if (l_voting->voting_params.voting_expire && dap_time_now() > l_voting->voting_params.voting_expire)
        return DAP_CHAIN_NET_VOTE_VOTING_ALREADY_EXPIRED;

    dap_hash_fast_t l_pkey_hash = {0};

    if (l_voting->voting_params.delegate_key_required) {
        if (!a_cert)
            return DAP_CHAIN_NET_VOTE_VOTING_CERT_REQUIRED;
        if (!a_cert->enc_key)
            return DAP_CHAIN_NET_VOTE_VOTING_NO_KEY_FOUND_IN_CERT;
        // Get publivc key hash
        size_t l_pub_key_size = 0;
        uint8_t *l_pub_key = dap_enc_key_serialize_pub_key(a_cert->enc_key, &l_pub_key_size);;
        if (l_pub_key == NULL)
            return DAP_CHAIN_NET_VOTE_VOTING_NO_PUBLIC_KEY_IN_CERT;

        dap_hash_fast(l_pub_key, l_pub_key_size, &l_pkey_hash);
        DAP_DELETE(l_pub_key);
        if (!dap_chain_net_srv_stake_check_pkey_hash(a_net->pub.id, &l_pkey_hash))
            return DAP_CHAIN_NET_VOTE_VOTING_KEY_IS_NOT_DELEGATED;
        for (dap_list_t *it = l_voting->votes; it; it = it->next)
            if (dap_hash_fast_compare(&((dap_chain_net_vote_t *)it->data)->pkey_hash, &l_pkey_hash) &&
                    !l_voting->voting_params.vote_changing_allowed)
                return DAP_CHAIN_NET_VOTE_VOTING_DOES_NOT_ALLOW_CHANGE_YOUR_VOTE;
    }

    dap_enc_key_t *l_priv_key = NULL;

    l_priv_key = dap_chain_wallet_get_key(a_wallet, 0);

    const dap_chain_addr_t *l_addr_from = (const dap_chain_addr_t *) dap_chain_wallet_get_addr(a_wallet, a_net->pub.id);

    if (!l_addr_from)
        return DAP_CHAIN_NET_VOTE_VOTING_SOURCE_ADDRESS_INVALID;

    const char *l_native_ticker = a_net->pub.native_ticker;
    uint256_t l_net_fee = {}, l_total_fee = {}, l_value_transfer;
    dap_chain_addr_t l_addr_fee = {};
    bool l_net_fee_used = dap_chain_net_tx_get_fee(a_net->pub.id, &l_net_fee, &l_addr_fee);
    SUM_256_256(l_net_fee, a_fee, &l_total_fee);

    dap_ledger_t* l_ledger = dap_ledger_by_net_name(a_net->pub.name);
    dap_list_t *l_list_used_out = dap_ledger_get_list_tx_outs(l_ledger, l_native_ticker, l_addr_from, &l_value_transfer);
    if (!l_list_used_out || compare256(l_value_transfer, l_total_fee) <= 0) {
        return DAP_CHAIN_NET_VOTE_VOTING_NOT_ENOUGH_FUNDS_TO_TRANSFER;
    }

    // check outputs UTXOs
    uint256_t l_value_transfer_new = {};
    dap_list_t *it, *tmp;
    DL_FOREACH_SAFE(l_list_used_out, it, tmp) {
        dap_chain_tx_used_out_item_t *l_out = (dap_chain_tx_used_out_item_t *)it->data;
        if (s_datum_tx_voting_coin_check_spent(a_net, a_hash, l_out->tx_hash_fast, l_out->num_idx_out, &l_pkey_hash) &&
                !l_voting->voting_params.vote_changing_allowed) {
            dap_list_delete_link(l_list_used_out, it);
            continue;
        }
        if (SUM_256_256(l_value_transfer_new, l_out->value, &l_value_transfer_new))
            return DAP_CHAIN_NET_VOTE_VOTING_INTEGER_OVERFLOW;
    }

    if (IS_ZERO_256(l_value_transfer_new) || compare256(l_value_transfer_new, l_total_fee) <= 0){
        return DAP_CHAIN_NET_VOTE_VOTING_UNSPENT_UTX0_FOR_PARTICIPATION_THIS_VOTING;
    }

    l_value_transfer = l_value_transfer_new;

    // create empty transaction
    dap_chain_datum_tx_t *l_tx = dap_chain_datum_tx_create();

    // Add vote item
    if (a_option_idx > dap_list_length(l_voting->voting_params.option_offsets_list)){
        dap_chain_datum_tx_delete(l_tx);
        return DAP_CHAIN_NET_VOTE_VOTING_INVALID_OPTION_INDEX;
    }
    dap_chain_tx_vote_t* l_vote_item = dap_chain_datum_tx_item_vote_create(&a_hash, &a_option_idx);
    if(!l_vote_item){
        dap_chain_datum_tx_delete(l_tx);
        return DAP_CHAIN_NET_VOTE_VOTING_CAN_NOT_CREATE_VOTE_ITEM;
    }
    dap_chain_datum_tx_add_item(&l_tx, l_vote_item);
    DAP_DEL_Z(l_vote_item);

    // add stake out conds items
    dap_list_t *l_outs = dap_ledger_get_list_tx_cond_outs(l_ledger, a_net->pub.native_ticker,  l_addr_from,
                                                          DAP_CHAIN_TX_OUT_COND_SUBTYPE_SRV_STAKE_LOCK, NULL);
    dap_list_t *l_temp = l_outs;
    while(l_temp){
        dap_chain_tx_used_out_item_t *l_out_item = (dap_chain_tx_used_out_item_t *)l_temp->data;
        if (dap_ledger_tx_hash_is_used_out_item(a_net->pub.ledger, &l_out_item->tx_hash_fast, l_out_item->num_idx_out, NULL) ||
            s_datum_tx_voting_coin_check_cond_out(a_net, a_hash, l_out_item->tx_hash_fast, l_out_item->num_idx_out ) != 0){
            l_temp = l_temp->next;
            continue;
        }
        dap_chain_tx_tsd_t *l_item = dap_chain_datum_voting_vote_tx_cond_tsd_create(l_out_item->tx_hash_fast, l_out_item->num_idx_out);
        if(!l_item){
            dap_chain_datum_tx_delete(l_tx);

            dap_list_free_full(l_outs, NULL);
            return DAP_CHAIN_NET_VOTE_VOTING_CAN_NOT_CREATE_TSD_TX_COND_ITEM;
        }
        dap_chain_datum_tx_add_item(&l_tx, l_item);
        DAP_DEL_Z(l_item);
        l_temp = l_temp->next;
    }
    dap_list_free_full(l_outs, NULL);

    // add 'in' items
    uint256_t l_value_to_items = dap_chain_datum_tx_add_in_item_list(&l_tx, l_list_used_out);
    assert(EQUAL_256(l_value_to_items, l_value_transfer));
    dap_list_free_full(l_list_used_out, NULL);
    uint256_t l_value_pack = {};
    // Network fee
    if (l_net_fee_used) {
        if (dap_chain_datum_tx_add_out_item(&l_tx, &l_addr_fee, l_net_fee) == 1)
            SUM_256_256(l_value_pack, l_net_fee, &l_value_pack);
        else {
            dap_chain_datum_tx_delete(l_tx);
            return DAP_CHAIN_NET_VOTE_VOTING_CAN_NOT_ADD_NET_FEE_OUT;
        }
    }
    // Validator's fee
    if (!IS_ZERO_256(a_fee)) {
        if (dap_chain_datum_tx_add_fee_item(&l_tx, a_fee) == 1)
            SUM_256_256(l_value_pack, a_fee, &l_value_pack);
        else {
            dap_chain_datum_tx_delete(l_tx);
            return DAP_CHAIN_NET_VOTE_VOTING_CAN_NOT_ADD_NET_FEE_OUT;
        }
    }
    // coin back
    uint256_t l_value_back;
    SUBTRACT_256_256(l_value_transfer, l_value_pack, &l_value_back);
    if(!IS_ZERO_256(l_value_back)) {
        if(dap_chain_datum_tx_add_out_item(&l_tx, l_addr_from, l_value_back) != 1) {
            dap_chain_datum_tx_delete(l_tx);
            return DAP_CHAIN_NET_VOTE_VOTING_CAN_NOT_ADD_OUT_WITH_VALUE_BACK;
        }
    }

    // add 'sign' items with wallet sign
    if(dap_chain_datum_tx_add_sign_item(&l_tx, l_priv_key) != 1) {
        dap_chain_datum_tx_delete(l_tx);
        return DAP_CHAIN_NET_VOTE_VOTING_CAN_NOT_SIGN_TX;
    }

    // add 'sign' items with delegated key if needed
    if(a_cert){
        if(dap_chain_datum_tx_add_sign_item(&l_tx, a_cert->enc_key) != 1) {
            dap_chain_datum_tx_delete(l_tx);
            return DAP_CHAIN_NET_VOTE_VOTING_CAN_NOT_SIGN_TX;
        }
    }

    size_t l_tx_size = dap_chain_datum_tx_get_size(l_tx);
    dap_hash_fast_t l_tx_hash;
    dap_hash_fast(l_tx, l_tx_size, &l_tx_hash);
    dap_chain_datum_t *l_datum = dap_chain_datum_create(DAP_CHAIN_DATUM_TX, l_tx, l_tx_size);
    DAP_DELETE(l_tx);
    dap_chain_t* l_chain = dap_chain_net_get_default_chain_by_chain_type(a_net, CHAIN_TYPE_TX);

    char *l_ret = dap_chain_mempool_datum_add(l_datum, l_chain, a_hash_out_type);
    DAP_DELETE(l_datum);
    if (l_ret) {
        *a_hash_tx_out = l_ret;
        return DAP_CHAIN_NET_VOTE_VOTING_OK;
    } else {
        return DAP_CHAIN_NET_VOTE_VOTING_CAN_NOT_POOL_IN_MEMPOOL;
    }
}

dap_chain_net_vote_info_t *s_dap_chain_net_vote_extract_info(dap_chain_net_votings_t *a_voting) {
    if (!a_voting) {
        return NULL;
    }
    dap_chain_net_vote_info_t *l_info = DAP_NEW(dap_chain_net_vote_info_t);

    l_info->question.question_size = a_voting->voting_params.voting_question_length;
    l_info->question.question_str = (char*)((byte_t*)a_voting->voting_params.voting_tx + a_voting->voting_params.voting_question_offset);
    l_info->hash = a_voting->voting_hash;
    l_info->is_expired = (l_info->expired = a_voting->voting_params.voting_expire);
    l_info->is_max_count_votes = (l_info->max_count_votes = a_voting->voting_params.votes_max_count);
    l_info->is_changing_allowed = a_voting->voting_params.vote_changing_allowed;
    l_info->is_delegate_key_required = a_voting->voting_params.delegate_key_required;
    l_info->options.count_option = dap_list_length(a_voting->voting_params.option_offsets_list);
    dap_chain_net_vote_info_option_t **l_options = DAP_NEW_Z_COUNT(dap_chain_net_vote_info_option_t*, l_info->options.count_option);
    for (uint64_t i = 0; i < l_info->options.count_option; i++){
        dap_list_t* l_option = dap_list_nth(a_voting->voting_params.option_offsets_list, (uint64_t)i);
        dap_chain_net_vote_option_t* l_vote_option = (dap_chain_net_vote_option_t*)l_option->data;
        dap_chain_net_vote_info_option_t *l_option_info = DAP_NEW(dap_chain_net_vote_info_option_t);
        l_option_info->option_idx = i;
        l_option_info->description_size = l_vote_option->vote_option_length;
        l_option_info->description = (char*)((byte_t*)a_voting->voting_params.voting_tx + l_vote_option->vote_option_offset);
        l_option_info->votes_count = 0;
        l_option_info->weight = uint256_0;
        l_option_info->hashes_tx_votes = NULL;
        for (dap_list_t *it = a_voting->votes; it; it = it->next) {
            dap_chain_net_vote_t *l_vote = it->data;
            if (l_option_info->option_idx  != l_vote->answer_idx) {
                continue;
            }
            l_option_info->votes_count++;
            SUM_256_256(l_option_info->weight, l_vote->weight, &l_option_info->weight);
            l_option_info->hashes_tx_votes = dap_list_append(l_option_info->hashes_tx_votes, &l_vote->vote_hash);
        }
        l_options[i] = l_option_info;
    }
    l_info->options.options = l_options;
    return l_info;
}

dap_list_t *dap_chain_net_vote_list(dap_chain_net_t *a_net) {
    if (!a_net)
        return NULL;
    dap_chain_net_votings_t *l_voting = NULL, *l_tmp;
    dap_list_t *l_list = NULL;
    pthread_rwlock_rdlock(&s_votings_rwlock);
    HASH_ITER(hh, s_votings, l_voting, l_tmp){
        if (l_voting->net_id.uint64 != a_net->pub.id.uint64)
            continue;
        dap_chain_net_vote_info_t *l_info = s_dap_chain_net_vote_extract_info(l_voting);
        if (!l_info)
            continue;
        l_list = dap_list_append(l_list, l_info);
    }
    pthread_rwlock_unlock(&s_votings_rwlock);
    return l_list;
}

dap_chain_net_vote_info_t *dap_chain_net_vote_extract_info(dap_chain_net_t *a_net, dap_hash_fast_t *a_voting)
{
    if (!a_net || !a_voting)
        return NULL;
    dap_chain_net_votings_t *l_voting = NULL;
    pthread_rwlock_rdlock(&s_votings_rwlock);
    HASH_FIND(hh, s_votings, a_voting, sizeof(dap_hash_fast_t), l_voting);
    pthread_rwlock_unlock(&s_votings_rwlock);
    return l_voting ? s_dap_chain_net_vote_extract_info(l_voting) : NULL;
}

void dap_chain_net_vote_info_free(dap_chain_net_vote_info_t *a_info){
    size_t l_count_options = a_info->options.count_option;
    for (size_t i = 0; i < l_count_options; i++) {
        dap_chain_net_vote_info_option_t *l_option = a_info->options.options[i];
        DAP_DELETE(l_option);
    }
    DAP_DELETE(a_info->options.options);
    DAP_DELETE(a_info);
}<|MERGE_RESOLUTION|>--- conflicted
+++ resolved
@@ -984,7 +984,7 @@
         if (l_voting->voting_params.voting_expire) {
             char l_tmp_buf[DAP_TIME_STR_SIZE];
             dap_time_to_str_rfc822(l_tmp_buf, DAP_TIME_STR_SIZE, l_voting->voting_params.voting_expire);
-            json_object_object_add(json_vote_out, "Voting expire", 
+            json_object_object_add(json_vote_out, "voting expire", 
                                     json_object_new_string(l_tmp_buf));
             //dap_string_truncate(l_str_out, l_str_out->len - 1);
             json_object_object_add(json_vote_out, "status", 
@@ -995,7 +995,7 @@
         if (l_voting->voting_params.votes_max_count){
             char *l_val = dap_strdup_printf("%"DAP_UINT64_FORMAT_U" (%s)", l_voting->voting_params.votes_max_count,
                                      l_voting->voting_params.votes_max_count <= l_votes_count ? "closed" : "active");
-            json_object_object_add(json_vote_out, "Votes max count", json_object_new_string(l_val));
+            json_object_object_add(json_vote_out, "votes max count", json_object_new_string(l_val));
             DAP_DELETE(l_val);
         }
         json_object_object_add(json_vote_out, "changing vote status", l_voting->voting_params.vote_changing_allowed ? 
@@ -1009,11 +1009,7 @@
         for (uint64_t i = 0; i < dap_list_length(l_voting->voting_params.option_offsets_list); i++){
             json_object* json_vote_obj = json_object_new_object();
             char *l_val = NULL;
-<<<<<<< HEAD
-            l_val = dap_strdup_printf(" %"DAP_UINT64_FORMAT_U" ", i);
-=======
-            l_val = dap_strdup_printf("%"DAP_UINT64_FORMAT_U")", i);
->>>>>>> 14dabb6e
+            l_val = dap_strdup_printf("%"DAP_UINT64_FORMAT_U, i);
             json_object_object_add(json_vote_obj, "#", json_object_new_string(l_val));
             DAP_DELETE(l_val);
             dap_list_t* l_option = dap_list_nth(l_voting->voting_params.option_offsets_list, (uint64_t)i);
@@ -1028,37 +1024,22 @@
             MULT_256_COIN(l_weight_percentage, dap_chain_coins_to_balance("100.0"), &l_weight_percentage);
             const char *l_weight_percentage_str = dap_uint256_decimal_to_round_char(l_weight_percentage, 2, true);
             const char *l_w_coins, *l_w_datoshi = dap_uint256_to_char(l_results[i].weights, &l_w_coins);
-<<<<<<< HEAD
             l_val = dap_strdup_printf("%"DAP_UINT64_FORMAT_U" (%.2f%%)", l_results[i].num_of_votes);
             json_object_object_add(json_vote_obj, "votes", json_object_new_string(l_val));
             l_val = dap_strdup_printf("%s (%s) %s (%s%%)",  l_percentage, l_w_coins, l_w_datoshi, l_net->pub.native_ticker, l_weight_percentage_str);
             json_object_object_add(json_vote_obj, "weight", json_object_new_string(l_val));
-=======
-            l_val = dap_strdup_printf("Votes: %"DAP_UINT64_FORMAT_U" (%.2f%%) Weight: %s (%s) %s (%s%%)",
-                                     l_results[i].num_of_votes, l_percentage, l_w_coins, l_w_datoshi, l_net->pub.native_ticker, l_weight_percentage_str);
-            json_object_object_add(json_vote_obj, "price", json_object_new_string(l_val));
->>>>>>> 14dabb6e
             DAP_DELETE(l_val);
             json_object_array_add(json_arr_vote_out, json_vote_obj);
         }
-        json_object_object_add(json_vote_out, "Results", json_arr_vote_out);
+        json_object_object_add(json_vote_out, "results", json_arr_vote_out);
         DAP_DELETE(l_results);
         char *l_val = NULL;
-<<<<<<< HEAD
-        l_val = dap_strdup_printf(" %"DAP_UINT64_FORMAT_U, l_votes_count);
+        l_val = dap_strdup_printf("%"DAP_UINT64_FORMAT_U, l_votes_count);
         json_object_object_add(json_vote_out, "total number of votes", json_object_new_string(l_val));
         DAP_DELETE(l_val);
         const char *l_tw_coins, *l_tw_datoshi = dap_uint256_to_char(l_total_weight, &l_tw_coins);
-        l_val = dap_strdup_printf("%s (%s) %s\n\n", l_tw_coins, l_tw_datoshi, l_net->pub.native_ticker);
+        l_val = dap_strdup_printf("%s (%s) %s", l_tw_coins, l_tw_datoshi, l_net->pub.native_ticker);
         json_object_object_add(json_vote_out, "total weight", json_object_new_string(l_val));
-=======
-        l_val = dap_strdup_printf("%"DAP_UINT64_FORMAT_U, l_votes_count);
-        json_object_object_add(json_vote_out, "Total number of votes", json_object_new_string(l_val));
-        DAP_DELETE(l_val);
-        const char *l_tw_coins, *l_tw_datoshi = dap_uint256_to_char(l_total_weight, &l_tw_coins);
-        l_val = dap_strdup_printf("%s (%s) %s", l_tw_coins, l_tw_datoshi, l_net->pub.native_ticker);
-        json_object_object_add(json_vote_out, "Total weight", json_object_new_string(l_val));
->>>>>>> 14dabb6e
         DAP_DELETE(l_val);
         json_object_array_add(*json_arr_reply, json_vote_out);
     }break;
