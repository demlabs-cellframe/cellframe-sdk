--- conflicted
+++ resolved
@@ -1412,27 +1412,17 @@
     }
     
     // Copy all fields from original params
+    l_info->params = a_voting->params;
     if (a_voting->params->question) {
         l_info->params->question = dap_strdup(a_voting->params->question);
     }
     l_info->params->options = dap_list_copy(a_voting->params->options);
-    l_info->params->voting_expire = a_voting->params->voting_expire;
-    l_info->params->votes_max_count = a_voting->params->votes_max_count;
-    l_info->params->delegate_key_required = a_voting->params->delegate_key_required;
-    l_info->params->vote_changing_allowed = a_voting->params->vote_changing_allowed;
     strncpy(l_info->params->token_ticker, a_voting->params->token_ticker, DAP_CHAIN_TICKER_SIZE_MAX - 1);
     
     // Set info-specific fields
     l_info->hash = a_voting->hash;
-<<<<<<< HEAD
-    l_info->is_expired = (l_info->expired = a_voting->params->voting_expire);
-    l_info->is_max_count_votes = (l_info->max_count_votes = a_voting->params->votes_max_count);
-    l_info->is_changing_allowed = a_voting->params->vote_changing_allowed;
-    l_info->is_delegate_key_required = a_voting->params->delegate_key_required;
-=======
     l_info->is_expired = (a_voting->params->voting_expire && a_voting->params->voting_expire < dap_time_now());
     l_info->is_cancelled = !dap_strcmp(s_get_voting_status(a_voting), "cancelled");
->>>>>>> ea03993a
     l_info->options.count_option = dap_list_length(a_voting->params->options);
     dap_chain_net_voting_option_info_t **l_options = DAP_NEW_Z_COUNT(dap_chain_net_voting_option_info_t*, l_info->options.count_option);
     for (uint64_t i = 0; i < l_info->options.count_option; i++){
@@ -1642,8 +1632,6 @@
         l_cur_ptr = l_cur_ptr + cur->size;
     }
     return 0;
-<<<<<<< HEAD
-=======
 }
 
 int dap_chain_net_vote_cancel(json_object *a_json_reply, uint256_t a_fee, dap_chain_wallet_t *a_wallet, dap_hash_fast_t *a_voting_hash, dap_chain_net_t *a_net, const char *a_hash_out_type, char **a_hash_tx_out)
@@ -1805,5 +1793,4 @@
     } else {
         return DAP_CHAIN_NET_VOTE_CANCEL_CAN_NOT_POOL_IN_MEMPOOL;
     }
->>>>>>> ea03993a
 }