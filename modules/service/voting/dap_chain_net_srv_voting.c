--- conflicted
+++ resolved
@@ -131,44 +131,22 @@
 
 }
 
-<<<<<<< HEAD
-uint64_t *dap_chain_net_voting_get_result(dap_ledger_t *a_ledger, dap_chain_hash_fast_t *a_voting_hash)
-{
-    dap_return_val_if_fail(a_voting_hash && a_ledger, NULL);
-
-    uint64_t *l_voting_results = NULL;
-    dap_chain_net_votings_t *l_voting = NULL;
-    pthread_rwlock_rdlock(&s_votings_rwlock);
-    HASH_FIND(hh, s_votings, a_voting_hash, sizeof(dap_hash_fast_t), l_voting);
-    pthread_rwlock_unlock(&s_votings_rwlock);
-    if(!l_voting || l_voting->net_id.uint64 != a_ledger->net->pub.id.uint64){
-        char* l_hash_str = dap_hash_fast_to_str_new(a_voting_hash);
-        log_it(L_ERROR, "Can't find voting with hash %s in net %s", l_hash_str, a_ledger->net->pub.name);
-        DAP_DEL_Z(l_hash_str);
-=======
 static inline struct voting *s_voting_find(dap_chain_net_id_t a_net_id, dap_hash_fast_t *a_voting_hash)
 {
     struct voting *l_voting = NULL,
                   *votings_ht = dap_chain_srv_get_internal(a_net_id, (dap_chain_srv_uid_t) { .uint64 = DAP_CHAIN_NET_SRV_VOTING_ID });
     if (!votings_ht)
->>>>>>> 428d4bbf
         return NULL;
     HASH_FIND(hh, votings_ht, a_voting_hash, sizeof(dap_hash_fast_t), l_voting);
     return l_voting;
 }
 
-<<<<<<< HEAD
-    l_voting_results = DAP_NEW_Z_SIZE(uint64_t, sizeof(uint64_t) * dap_list_length(l_voting->voting_params.option_offsets_list));
-    if (!l_voting_results) {
-        log_it(L_CRITICAL, "%s", c_error_memory_alloc);
-=======
 uint64_t *dap_chain_net_voting_get_result(dap_ledger_t *a_ledger, dap_chain_hash_fast_t *a_voting_hash)
 {
     dap_return_val_if_fail(a_ledger && a_voting_hash, NULL);
     struct voting *l_voting = s_voting_find(a_ledger->net->pub.id, a_voting_hash);
     if (!l_voting) {
         log_it(L_ERROR, "Can't find voting with hash %s in net %s", dap_hash_fast_to_str_static(a_voting_hash), a_ledger->net->pub.name);
->>>>>>> 428d4bbf
         return NULL;
     }
     size_t l_options_count = dap_list_length(l_voting->params.options);
@@ -184,28 +162,12 @@
         }
         l_voting_results[l_vote->answer_idx]++;
     }
-<<<<<<< HEAD
-
-=======
->>>>>>> 428d4bbf
     return l_voting_results;
 }
 
 static int s_voting_verificator(dap_ledger_t *a_ledger, dap_chain_datum_tx_t *a_tx_in, dap_hash_fast_t *a_tx_hash, bool a_apply)
 {
     if (!a_apply) {
-<<<<<<< HEAD
-=======
-        struct voting * l_voting = NULL;
-        pthread_rwlock_rdlock(&s_votings_rwlock);
-        HASH_FIND(hh, s_votings, a_tx_hash, sizeof(dap_hash_fast_t), l_voting);
-        pthread_rwlock_unlock(&s_votings_rwlock);
-        if (l_voting && l_voting->net_id.uint64 == a_ledger->net->pub.id.uint64) {
-            log_it(L_DEBUG, "Voting with hash %s is already presents in net %s",  dap_hash_fast_to_str_static(a_tx_hash), a_ledger->net->pub.name);
-            return -1;
-        }
-
->>>>>>> 428d4bbf
         dap_list_t* l_tsd_list = dap_chain_datum_tx_items_get(a_tx_in, TX_ITEM_TYPE_TSD, NULL);
         size_t l_question_len = 0, l_options_count = 0;
         for (dap_list_t *it = l_tsd_list; it; it = it->next) {
