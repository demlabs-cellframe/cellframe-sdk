/*
 * Authors:
 * Daniil Frolov <daniil.frolov@demlabs.net>
 * DeM Labs Inc.   https://demlabs.net
 * Cellframe Network https://cellframe.net
 * Copyright  (c) 2022
 * All rights reserved.

 This file is part of DAP (Distributed Applications Platform) the open source project

    DAP (Distributed Applications Platform) is free software: you can redistribute it and/or modify
    it under the terms of the GNU General Public License as published by
    the Free Software Foundation, either version 3 of the License, or
    (at your option) any later version.

    DAP is distributed in the hope that it will be useful,
    but WITHOUT ANY WARRANTY; without even the implied warranty of
    MERCHANTABILITY or FITNESS FOR A PARTICULAR PURPOSE.  See the
    GNU General Public License for more details.

    You should have received a copy of the GNU General Public License
    along with any DAP based project.  If not, see <http://www.gnu.org/licenses/>.
*/
#pragma once
#include "dap_chain_datum_tx_voting.h"
#include "dap_chain_ledger.h"
#include "dap_chain_net.h"
#include "dap_chain_common.h"
#include "dap_chain_wallet.h"

#define DAP_CHAIN_NET_SRV_VOTING_ID 0x06


//typedef struct dap_chain_net_vote_info_result {
//    uint64_t answer_idx;
//    uint64_t votes_count;
//}dap_chain_net_vote_result_t;


typedef struct dap_chain_net_vote_info_option{
    uint64_t option_idx;
    uint64_t votes_count;
    uint256_t weight;
    uint64_t description_size;
    char *description;
    dap_list_t *hashes_tx_votes;
}dap_chain_net_vote_info_option_t;
typedef struct dap_chain_net_vote_info{
    dap_hash_fast_t hash;
    dap_chain_net_id_t net_id;
    bool is_expired;
    dap_time_t expired;
    bool is_max_count_votes;
    uint64_t max_count_votes;
    bool is_changing_allowed;
    bool is_delegate_key_required;
    struct {
        size_t question_size;
        char *question_str;
    } question;
    struct {
        uint64_t count_option;
        dap_chain_net_vote_info_option_t **options;
    } options;
}dap_chain_net_vote_info_t;

int dap_chain_net_srv_voting_init();
void dap_chain_net_srv_voting_deinit();

uint64_t* dap_chain_net_voting_get_result(dap_ledger_t* a_ledger, dap_chain_hash_fast_t* a_voting_hash);

enum DAP_CHAIN_NET_VOTE_CREATE_ERROR {
    DAP_CHAIN_NET_VOTE_CREATE_OK,
    DAP_CHAIN_NET_VOTE_CREATE_LENGTH_QUESTION_OVERSIZE_MAX,
    DAP_CHAIN_NET_VOTE_CREATE_COUNT_OPTION_OVERSIZE_MAX,
    DAP_CHAIN_NET_VOTE_CREATE_FEE_IS_ZERO,
    DAP_CHAIN_NET_VOTE_CREATE_SOURCE_ADDRESS_IS_INVALID,
    DAP_CHAIN_NET_VOTE_CREATE_NOT_ENOUGH_FUNDS_TO_TRANSFER,
    DAP_CHAIN_NET_VOTE_CREATE_MAX_COUNT_OPTION_EXCEEDED,
    DAP_CHAIN_NET_VOTE_CREATE_CAN_NOT_OPTION_TSD_ITEM,
    DAP_CHAIN_NET_VOTE_CREATE_INPUT_TIME_MORE_CURRENT_TIME,
    DAP_CHAIN_NET_VOTE_CREATE_CAN_NOT_CREATE_TSD_EXPIRE_TIME,
    DAP_CHAIN_NET_VOTE_CREATE_CAN_NOT_CREATE_TSD_DELEGATE_KEY,
    DAP_CHAIN_NET_VOTE_CREATE_CAN_NOT_ADD_NET_FEE_OUT,
    DAP_CHAIN_NET_VOTE_CREATE_CAN_NOT_ADD_OUT_WITH_VALUE_BACK,
    DAP_CHAIN_NET_VOTE_CREATE_CAN_NOT_SIGNED_TX,
    DAP_CHAIN_NET_VOTE_CREATE_CAN_NOT_POOL_DATUM_IN_MEMPOOL,
    DAP_CHAIN_NET_VOTE_CREATE_QUESTION_PARAM_MISSING,
    DAP_CHAIN_NET_VOTE_CREATE_QUESTION_CONTAIN_MAX_CHARACTERS,
    DAP_CHAIN_NET_VOTE_CREATE_OPTION_PARAM_MISSING,
    DAP_CHAIN_NET_VOTE_CREATE_NUMBER_OPTIONS_ERROR,
    DAP_CHAIN_NET_VOTE_CREATE_CONTAIN_MAX_OPTIONS,
    DAP_CHAIN_NET_VOTE_CREATE_FEE_PARAM_NOT_VALID,
    DAP_CHAIN_NET_VOTE_CREATE_WALLET_PARAM_NOT_VALID,
    DAP_CHAIN_NET_VOTE_CREATE_WALLET_DOES_NOT_EXIST,
    DAP_CHAIN_NET_VOTE_CREATE_WRONG_TIME_FORMAT,
    DAP_CHAIN_NET_VOTE_CREATE_WRONG_TOKEN,
    DAP_CHAIN_NET_VOTE_CREATE_CAN_NOT_CREATE_TSD_TOKEN,
<<<<<<< HEAD
    DAP_CHAIN_NET_VOTE_CREATE_UNKNOWN_ERR
=======
    DAP_CHAIN_NET_VOTE_CREATE_UNKNOWN_ERR,
    DAP_CHAIN_NET_VOTE_CREATE_ERROR_CAN_NOT_GET_TX_OUTS
>>>>>>> 44c27ef6
};
int dap_chain_net_vote_create(const char *a_question, dap_list_t *a_options, dap_time_t a_expire_vote,
                             uint64_t a_max_vote, uint256_t a_fee, bool a_delegated_key_required,
                             bool a_vote_changing_allowed, dap_chain_wallet_t *a_wallet,
                             dap_chain_net_t *a_net, const char *a_token_ticker, const char *a_hash_out_type, char **a_hash_output);

enum DAP_CHAIN_NET_VOTE_VOTING_ERROR{
    DAP_CHAIN_NET_VOTE_VOTING_OK,
    DAP_CHAIN_NET_VOTE_VOTING_CAN_NOT_FIND_VOTE,
    DAP_CHAIN_NET_VOTE_VOTING_THIS_VOTING_HAVE_MAX_VALUE_VOTES,
    DAP_CHAIN_NET_VOTE_VOTING_ALREADY_EXPIRED,
    DAP_CHAIN_NET_VOTE_VOTING_NO_KEY_FOUND_IN_CERT,
    DAP_CHAIN_NET_VOTE_VOTING_CERT_REQUIRED,
    DAP_CHAIN_NET_VOTE_VOTING_KEY_IS_NOT_DELEGATED,
    DAP_CHAIN_NET_VOTE_VOTING_DOES_NOT_ALLOW_CHANGE_YOUR_VOTE,
    DAP_CHAIN_NET_VOTE_VOTING_SOURCE_ADDRESS_INVALID,
    DAP_CHAIN_NET_VOTE_VOTING_NOT_ENOUGH_FUNDS_TO_TRANSFER,
    DAP_CHAIN_NET_VOTE_VOTING_UNSPENT_UTX0_FOR_PARTICIPATION_THIS_VOTING,
    DAP_CHAIN_NET_VOTE_VOTING_INVALID_OPTION_INDEX,
    DAP_CHAIN_NET_VOTE_VOTING_CAN_NOT_CREATE_VOTE_ITEM,
    DAP_CHAIN_NET_VOTE_VOTING_CAN_NOT_CREATE_TSD_TX_COND_ITEM,
    DAP_CHAIN_NET_VOTE_VOTING_CAN_NOT_ADD_NET_FEE_OUT,
    DAP_CHAIN_NET_VOTE_VOTING_CAN_NOT_ADD_OUT_WITH_VALUE_BACK,
    DAP_CHAIN_NET_VOTE_VOTING_CAN_NOT_SIGN_TX,
    DAP_CHAIN_NET_VOTE_VOTING_CAN_NOT_POOL_IN_MEMPOOL,
    DAP_CHAIN_NET_VOTE_VOTING_NET_PARAM_MISSING,
    DAP_CHAIN_NET_VOTE_VOTING_NET_PARAM_NOT_VALID,
    DAP_CHAIN_NET_VOTE_VOTING_HASH_NOT_FOUND,
    DAP_CHAIN_NET_VOTE_VOTING_HASH_INVALID,
    DAP_CHAIN_NET_VOTE_VOTING_CAN_NOT_FIND_CERT,
    DAP_CHAIN_NET_VOTE_VOTING_FEE_PARAM_NOT_VALID,
    DAP_CHAIN_NET_VOTE_VOTING_FEE_PARAM_BAD_TYPE,
    DAP_CHAIN_NET_VOTE_VOTING_WALLET_PARAM_NOT_VALID,
    DAP_CHAIN_NET_VOTE_VOTING_OPTION_IDX_PARAM_NOT_VALID,
    DAP_CHAIN_NET_VOTE_VOTING_WALLET_DOES_NOT_EXIST,

    DAP_CHAIN_NET_VOTE_VOTING_UNKNOWN_ERR,
    DAP_CHAIN_NET_VOTE_VOTING_INTEGER_OVERFLOW

};

enum DAP_CHAIN_NET_VOTE_DUMP_ERROR{
    DAP_CHAIN_NET_VOTE_DUMP_HASH_PARAM_NOT_FOUND,
    DAP_CHAIN_NET_VOTE_DUMP_HASH_PARAM_INVALID,
    DAP_CHAIN_NET_VOTE_DUMP_CAN_NOT_FIND_VOTE,
    DAP_CHAIN_NET_VOTE_DUMP_NO_OPTIONS,
    DAP_CHAIN_NET_VOTE_DUMP_MEMORY_ERR

};
#if defined(__cplusplus)
extern "C" {
#endif

int dap_chain_net_vote_voting(dap_cert_t *a_cert, uint256_t a_fee, dap_chain_wallet_t *a_wallet, dap_hash_fast_t a_hash,
                              uint64_t a_option_idx, dap_chain_net_t *a_net, const char *a_hash_out_type,
                              char **a_hash_tx_out);

dap_list_t *dap_chain_net_vote_list(dap_chain_net_t *a_net);
dap_list_t* dap_get_options_list_from_str(const char* a_str);
dap_chain_net_vote_info_t *dap_chain_net_vote_extract_info(dap_chain_net_t *a_net, dap_hash_fast_t *a_vote_hash);
void dap_chain_net_vote_info_free(dap_chain_net_vote_info_t *a_info);
<<<<<<< HEAD

#if defined(__cplusplus)
}
#endif
=======
dap_list_t* dap_get_options_list_from_str(const char* a_str);
>>>>>>> 44c27ef6
<|MERGE_RESOLUTION|>--- conflicted
+++ resolved
@@ -95,13 +95,10 @@
     DAP_CHAIN_NET_VOTE_CREATE_WALLET_DOES_NOT_EXIST,
     DAP_CHAIN_NET_VOTE_CREATE_WRONG_TIME_FORMAT,
     DAP_CHAIN_NET_VOTE_CREATE_WRONG_TOKEN,
+    DAP_CHAIN_NET_VOTE_CREATE_CAN_NOT_CREATE_TSD_TOKEN,    DAP_CHAIN_NET_VOTE_CREATE_WRONG_TOKEN,
     DAP_CHAIN_NET_VOTE_CREATE_CAN_NOT_CREATE_TSD_TOKEN,
-<<<<<<< HEAD
-    DAP_CHAIN_NET_VOTE_CREATE_UNKNOWN_ERR
-=======
     DAP_CHAIN_NET_VOTE_CREATE_UNKNOWN_ERR,
     DAP_CHAIN_NET_VOTE_CREATE_ERROR_CAN_NOT_GET_TX_OUTS
->>>>>>> 44c27ef6
 };
 int dap_chain_net_vote_create(const char *a_question, dap_list_t *a_options, dap_time_t a_expire_vote,
                              uint64_t a_max_vote, uint256_t a_fee, bool a_delegated_key_required,
@@ -163,11 +160,8 @@
 dap_list_t* dap_get_options_list_from_str(const char* a_str);
 dap_chain_net_vote_info_t *dap_chain_net_vote_extract_info(dap_chain_net_t *a_net, dap_hash_fast_t *a_vote_hash);
 void dap_chain_net_vote_info_free(dap_chain_net_vote_info_t *a_info);
-<<<<<<< HEAD
+dap_list_t* dap_get_options_list_from_str(const char* a_str);
 
 #if defined(__cplusplus)
 }
-#endif
-=======
-dap_list_t* dap_get_options_list_from_str(const char* a_str);
->>>>>>> 44c27ef6
+#endif