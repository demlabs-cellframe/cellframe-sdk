/*
 * Authors:
 * Daniil Frolov <daniil.frolov@demlabs.net>
 * DeM Labs Inc.   https://demlabs.net
 * Cellframe Network https://cellframe.net
 * Copyright  (c) 2022
 * All rights reserved.

 This file is part of DAP (Distributed Applications Platform) the open source project

    DAP (Distributed Applications Platform) is free software: you can redistribute it and/or modify
    it under the terms of the GNU General Public License as published by
    the Free Software Foundation, either version 3 of the License, or
    (at your option) any later version.

    DAP is distributed in the hope that it will be useful,
    but WITHOUT ANY WARRANTY; without even the implied warranty of
    MERCHANTABILITY or FITNESS FOR A PARTICULAR PURPOSE.  See the
    GNU General Public License for more details.

    You should have received a copy of the GNU General Public License
    along with any DAP based project.  If not, see <http://www.gnu.org/licenses/>.
*/
#pragma once
#include "dap_chain_datum_tx_voting.h"
#include "dap_chain_ledger.h"
#include "dap_chain_net.h"
#include "dap_chain_common.h"
#include "dap_chain_wallet.h"

#define DAP_CHAIN_NET_SRV_VOTING_ID 0x06


//typedef struct dap_chain_net_vote_info_result {
//    uint64_t answer_idx;
//    uint64_t votes_count;
//}dap_chain_net_vote_result_t;


typedef struct dap_chain_net_vote_info_option{
    uint64_t option_idx;
    uint64_t votes_count;
    uint256_t weight;
    uint64_t description_size;
    char *description;
    dap_list_t *hashes_tx_votes;
}dap_chain_net_vote_info_option_t;
typedef struct dap_chain_net_vote_info{
    dap_hash_fast_t hash;
    dap_chain_net_id_t net_id;
    bool is_expired;
    dap_time_t expired;
    bool is_max_count_votes;
    uint64_t max_count_votes;
    bool is_changing_allowed;
    bool is_delegate_key_required;
    struct {
        size_t question_size;
        char *question_str;
    } question;
    struct {
        uint64_t count_option;
        dap_chain_net_vote_info_option_t **options;
    } options;
}dap_chain_net_vote_info_t;

int dap_chain_net_srv_voting_init();
void dap_chain_net_srv_voting_deinit();

uint64_t* dap_chain_net_voting_get_result(dap_ledger_t* a_ledger, dap_chain_hash_fast_t* a_voting_hash);

enum DAP_CHAIN_NET_VOTE_CREATE_ERROR {
    DAP_CHAIN_NET_VOTE_CREATE_OK,
    DAP_CHAIN_NET_VOTE_CREATE_LENGTH_QUESTION_OVERSIZE_MAX,
    DAP_CHAIN_NET_VOTE_CREATE_COUNT_OPTION_OVERSIZE_MAX,
    DAP_CHAIN_NET_VOTE_CREATE_FEE_IS_ZERO,
    DAP_CHAIN_NET_VOTE_CREATE_SOURCE_ADDRESS_IS_INVALID,
    DAP_CHAIN_NET_VOTE_CREATE_NOT_ENOUGH_FUNDS_TO_TRANSFER,
    DAP_CHAIN_NET_VOTE_CREATE_MAX_COUNT_OPTION_EXCEEDED,
    DAP_CHAIN_NET_VOTE_CREATE_CAN_NOT_OPTION_TSD_ITEM,
    DAP_CHAIN_NET_VOTE_CREATE_INPUT_TIME_MORE_CURRENT_TIME,
    DAP_CHAIN_NET_VOTE_CREATE_CAN_NOT_CREATE_TSD_EXPIRE_TIME,
    DAP_CHAIN_NET_VOTE_CREATE_CAN_NOT_CREATE_TSD_DELEGATE_KEY,
    DAP_CHAIN_NET_VOTE_CREATE_CAN_NOT_ADD_NET_FEE_OUT,
    DAP_CHAIN_NET_VOTE_CREATE_CAN_NOT_ADD_OUT_WITH_VALUE_BACK,
    DAP_CHAIN_NET_VOTE_CREATE_CAN_NOT_SIGNED_TX,
    DAP_CHAIN_NET_VOTE_CREATE_CAN_NOT_POOL_DATUM_IN_MEMPOOL,
    DAP_CHAIN_NET_VOTE_CREATE_QUESTION_PARAM_MISSING,
    DAP_CHAIN_NET_VOTE_CREATE_QUESTION_CONTAIN_MAX_CHARACTERS,
    DAP_CHAIN_NET_VOTE_CREATE_OPTION_PARAM_MISSING,
    DAP_CHAIN_NET_VOTE_CREATE_NUMBER_OPTIONS_ERROR,
    DAP_CHAIN_NET_VOTE_CREATE_CONTAIN_MAX_OPTIONS,
    DAP_CHAIN_NET_VOTE_CREATE_FEE_PARAM_NOT_VALID,
    DAP_CHAIN_NET_VOTE_CREATE_WALLET_PARAM_NOT_VALID,
    DAP_CHAIN_NET_VOTE_CREATE_WALLET_DOES_NOT_EXIST,
    DAP_CHAIN_NET_VOTE_CREATE_WRONG_TIME_FORMAT,

    DAP_CHAIN_NET_VOTE_CREATE_UNKNOWN_ERR
};
int dap_chain_net_vote_create(const char *a_question, dap_list_t *a_options, dap_time_t a_expire_vote,
                             uint64_t a_max_vote, uint256_t a_fee, bool a_delegated_key_required,
                             bool a_vote_changing_allowed, dap_chain_wallet_t *a_wallet,
                             dap_chain_net_t *a_net, const char *a_hash_out_type, char **a_hash_output);

enum DAP_CHAIN_NET_VOTE_VOTING_ERROR{
    DAP_CHAIN_NET_VOTE_VOTING_OK,
    DAP_CHAIN_NET_VOTE_VOTING_CAN_NOT_FIND_VOTE,
    DAP_CHAIN_NET_VOTE_VOTING_THIS_VOTING_HAVE_MAX_VALUE_VOTES,
    DAP_CHAIN_NET_VOTE_VOTING_ALREADY_EXPIRED,
    DAP_CHAIN_NET_VOTE_VOTING_NO_KEY_FOUND_IN_CERT,
    DAP_CHAIN_NET_VOTE_VOTING_NO_PUBLIC_KEY_IN_CERT,
    DAP_CHAIN_NET_VOTE_VOTING_CERT_REQUIRED,
    DAP_CHAIN_NET_VOTE_VOTING_KEY_IS_NOT_DELEGATED,
    DAP_CHAIN_NET_VOTE_VOTING_DOES_NOT_ALLOW_CHANGE_YOUR_VOTE,
    DAP_CHAIN_NET_VOTE_VOTING_SOURCE_ADDRESS_INVALID,
    DAP_CHAIN_NET_VOTE_VOTING_NOT_ENOUGH_FUNDS_TO_TRANSFER,
    DAP_CHAIN_NET_VOTE_VOTING_UNSPENT_UTX0_FOR_PARTICIPATION_THIS_VOTING,
    DAP_CHAIN_NET_VOTE_VOTING_INVALID_OPTION_INDEX,
    DAP_CHAIN_NET_VOTE_VOTING_CAN_NOT_CREATE_VOTE_ITEM,
    DAP_CHAIN_NET_VOTE_VOTING_CAN_NOT_CREATE_TSD_TX_COND_ITEM,
    DAP_CHAIN_NET_VOTE_VOTING_CAN_NOT_ADD_NET_FEE_OUT,
    DAP_CHAIN_NET_VOTE_VOTING_CAN_NOT_ADD_OUT_WITH_VALUE_BACK,
    DAP_CHAIN_NET_VOTE_VOTING_CAN_NOT_SIGN_TX,
    DAP_CHAIN_NET_VOTE_VOTING_CAN_NOT_POOL_IN_MEMPOOL,
<<<<<<< HEAD
    DAP_CHAIN_NET_VOTE_VOTING_NET_PARAM_MISSING,
    DAP_CHAIN_NET_VOTE_VOTING_NET_PARAM_NOT_VALID,
    DAP_CHAIN_NET_VOTE_VOTING_HASH_NOT_FOUND,
    DAP_CHAIN_NET_VOTE_VOTING_CAN_NOT_FIND_CERT,
    DAP_CHAIN_NET_VOTE_VOTING_FEE_PARAM_NOT_VALID,
    DAP_CHAIN_NET_VOTE_VOTING_FEE_PARAM_BAD_TYPE,
    DAP_CHAIN_NET_VOTE_VOTING_WALLET_PARAM_NOT_VALID,
    

    DAP_CHAIN_NET_VOTE_VOTING_UNKNOWN_ERR    

=======
    DAP_CHAIN_NET_VOTE_VOTING_INTEGER_OVERFLOW
>>>>>>> 54c2ecbf
};
int dap_chain_net_vote_voting(dap_cert_t *a_cert, uint256_t a_fee, dap_chain_wallet_t *a_wallet, dap_hash_fast_t a_hash,
                              uint64_t a_option_idx, dap_chain_net_t *a_net, const char *a_hash_out_type,
                              char **a_hash_tx_out);

dap_list_t *dap_chain_net_vote_list(dap_chain_net_t *a_net);
dap_chain_net_vote_info_t *dap_chain_net_vote_extract_info(dap_chain_net_t *a_net, dap_hash_fast_t *a_vote_hash);
void dap_chain_net_vote_info_free(dap_chain_net_vote_info_t *a_info);
<|MERGE_RESOLUTION|>--- conflicted
+++ resolved
@@ -122,7 +122,6 @@
     DAP_CHAIN_NET_VOTE_VOTING_CAN_NOT_ADD_OUT_WITH_VALUE_BACK,
     DAP_CHAIN_NET_VOTE_VOTING_CAN_NOT_SIGN_TX,
     DAP_CHAIN_NET_VOTE_VOTING_CAN_NOT_POOL_IN_MEMPOOL,
-<<<<<<< HEAD
     DAP_CHAIN_NET_VOTE_VOTING_NET_PARAM_MISSING,
     DAP_CHAIN_NET_VOTE_VOTING_NET_PARAM_NOT_VALID,
     DAP_CHAIN_NET_VOTE_VOTING_HASH_NOT_FOUND,
@@ -133,10 +132,8 @@
     
 
     DAP_CHAIN_NET_VOTE_VOTING_UNKNOWN_ERR    
+    DAP_CHAIN_NET_VOTE_VOTING_INTEGER_OVERFLOW
 
-=======
-    DAP_CHAIN_NET_VOTE_VOTING_INTEGER_OVERFLOW
->>>>>>> 54c2ecbf
 };
 int dap_chain_net_vote_voting(dap_cert_t *a_cert, uint256_t a_fee, dap_chain_wallet_t *a_wallet, dap_hash_fast_t a_hash,
                               uint64_t a_option_idx, dap_chain_net_t *a_net, const char *a_hash_out_type,
