--- conflicted
+++ resolved
@@ -166,16 +166,8 @@
 dap_chain_net_voting_info_t *dap_chain_net_voting_extract_info(dap_chain_net_t *a_net, dap_hash_fast_t *a_voting_hash);
 void dap_chain_net_voting_info_free(dap_chain_net_voting_info_t *a_info);
 dap_list_t* dap_get_options_list_from_str(const char* a_str);
-<<<<<<< HEAD
-int dap_chain_net_vote_cancel(dap_json_t *a_json_reply, uint256_t a_fee, dap_chain_wallet_t *a_wallet, dap_hash_fast_t *a_voting_hash,
-                              dap_chain_net_t *a_net, const char *a_hash_out_type, char **a_hash_tx_out);
-
-dap_list_t *dap_chain_net_vote_list(dap_chain_net_t *a_net);
-dap_list_t *dap_get_options_list_from_str(const char* a_str);
-=======
 int dap_chain_net_vote_cancel(dap_json_t *a_json_arr_reply, uint256_t a_fee, dap_chain_wallet_t *a_wallet, dap_hash_fast_t *a_voting_hash,
                               dap_chain_net_t *a_net, const char *a_hash_out_type, char **a_hash_tx_out);
->>>>>>> 56ae9939
 
 #if defined(__cplusplus)
 }
