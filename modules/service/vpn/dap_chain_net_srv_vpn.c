--- conflicted
+++ resolved
@@ -1138,7 +1138,6 @@
     char *l_remain_limits_gdb_group =  dap_strdup_printf( "local.srv_pay.%s.vpn_srv.remain_limits", l_net->pub.name);
     char *l_user_key = dap_chain_hash_fast_to_str_new(&l_usage->client_pkey_hash);
     log_it(L_DEBUG, "Save user %s remain service into group %s", l_user_key, l_remain_limits_gdb_group);
-<<<<<<< HEAD
 
     dap_stream_ch_chain_net_srv_remain_service_store_t l_remain_service = {};
     dap_sign_t * l_receipt_sign = NULL;
@@ -1146,15 +1145,6 @@
         l_receipt_sign = dap_chain_datum_tx_receipt_sign_get( l_srv_session->usage_active->receipt_next, l_srv_session->usage_active->receipt_next->size, 1);
     }
 
-=======
-
-    dap_stream_ch_chain_net_srv_remain_service_store_t l_remain_service = {};
-    dap_sign_t * l_receipt_sign = NULL;
-    if (l_srv_session->usage_active->receipt_next && !l_srv_session->usage_active->is_grace){
-        l_receipt_sign = dap_chain_datum_tx_receipt_sign_get( l_srv_session->usage_active->receipt_next, l_srv_session->usage_active->receipt_next->size, 1);
-    }
-
->>>>>>> caf29b37
     l_remain_service.remain_units_type.enm = l_srv_session->limits_units_type.enm;
     switch(l_remain_service.remain_units_type.enm){
         case SERV_UNIT_SEC:
@@ -1319,17 +1309,7 @@
     // Check if there are time limits
 
     if (a_usage->is_free || (!a_usage->receipt && !a_usage->is_grace) || !a_usage->is_active)
-<<<<<<< HEAD
-=======
         return;
-
-    if (a_usage->is_grace && !a_usage->receipt){
-        a_srv_session->limits_bytes -= (intmax_t) a_bytes;
-        a_srv_session->limits_ts -= time(NULL) - a_srv_session->last_update_ts;
-        a_srv_session->last_update_ts = time(NULL);
->>>>>>> caf29b37
-        return;
-    }
 
     if (a_usage->is_grace && !a_usage->receipt){
         a_srv_session->limits_bytes -= (intmax_t) a_bytes;
@@ -1362,19 +1342,12 @@
 
         if( a_srv_session->limits_ts <= 0 && !a_usage->is_grace){
             log_it(L_INFO, "Limits by timestamp are over. Switch to the next receipt");
-<<<<<<< HEAD
-            dap_sign_t * l_receipt_sign = dap_chain_datum_tx_receipt_sign_get( a_usage->receipt_next, a_usage->receipt_next->size, 1);
-            if ( ! l_receipt_sign ){
-                log_it(L_WARNING, "Next receipt does not have client's sign. Delete it.");
-                DAP_DEL_Z(a_usage->receipt_next);
-=======
             if (a_usage->receipt_next){
                 dap_sign_t * l_receipt_sign = dap_chain_datum_tx_receipt_sign_get( a_usage->receipt_next, a_usage->receipt_next->size, 1);
                 if ( ! l_receipt_sign ){
                     log_it(L_WARNING, "Next receipt does not have client's sign. Delete it.");
                     DAP_DEL_Z(a_usage->receipt_next);
                 }
->>>>>>> caf29b37
             }
             DAP_DEL_Z(a_usage->receipt);
             a_usage->receipt = a_usage->receipt_next;
@@ -1433,20 +1406,12 @@
 
         if (a_srv_session->limits_bytes <= 0  && !a_usage->is_grace){
             log_it(L_INFO, "Limits by traffic is over. Switch to the next receipt");
-<<<<<<< HEAD
-            // get a second signature - from the client (first sign in server, second sign in client)
-            dap_sign_t * l_receipt_sign = dap_chain_datum_tx_receipt_sign_get( a_usage->receipt_next, a_usage->receipt_next->size, 1);
-            if ( ! l_receipt_sign ){
-                log_it(L_WARNING, "Next receipt does not have client's sign. Delete it.");
-                DAP_DEL_Z(a_usage->receipt_next);
-=======
             if (a_usage->receipt_next){
                 dap_sign_t * l_receipt_sign = dap_chain_datum_tx_receipt_sign_get( a_usage->receipt_next, a_usage->receipt_next->size, 1);
                 if ( ! l_receipt_sign ){
                     log_it(L_WARNING, "Next receipt does not have client's sign. Delete it.");
                     DAP_DEL_Z(a_usage->receipt_next);
                 }
->>>>>>> caf29b37
             }
             DAP_DEL_Z(a_usage->receipt);
             a_usage->receipt = a_usage->receipt_next;
