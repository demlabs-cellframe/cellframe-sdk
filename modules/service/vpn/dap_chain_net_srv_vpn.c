--- conflicted
+++ resolved
@@ -2256,17 +2256,10 @@
         json_object_object_add(l_json_response, "server_pkey_hash", l_new_data);
 
         l_new_data = json_object_new_uint64(l_remain_service ? l_remain_service->limits_bytes : 0);
-<<<<<<< HEAD
-        json_object_object_add(l_json_response, "limits_bytes", l_new_data);
-
-        l_new_data = json_object_new_uint64(l_remain_service ? l_remain_service->limits_ts : 0);
-        json_object_object_add(l_json_response, "limits_sec", l_new_data);
-=======
         json_object_object_add(l_json_response, "limit_bytes", l_new_data);
 
         l_new_data = json_object_new_uint64(l_remain_service ? l_remain_service->limits_ts : 0);
         json_object_object_add(l_json_response, "limit_sec", l_new_data);
->>>>>>> 0c651e35
 
         const char *output_string = json_object_to_json_string(l_json_response);
         dap_http_simple_reply(a_http_simple, (void*)output_string, strlen(output_string));
