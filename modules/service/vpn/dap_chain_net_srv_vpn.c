/*
 * Authors:
 * Dmitriy A. Gearasimov <gerasimov.dmitriy@demlabs.net>
 * Alexander Lysikov <alexander.lysikov@demlabs.net>
 * DeM Labs Inc.   https://demlabs.net
 * CellFrame       https://cellframe.net
 * Sources         https://gitlab.demlabs.net/cellframe
 * Copyright  (c) 2017-2019
 * All rights reserved.

 This file is part of DAP (Deus Applications Prototypes) the open source project

    DAP (Deus Applicaions Prototypes) is free software: you can redistribute it and/or modify
    it under the terms of the GNU General Public License as published by
    the Free Software Foundation, either version 3 of the License, or
    (at your option) any later version.

    DAP is distributed in the hope that it will be useful,
    but WITHOUT ANY WARRANTY; without even the implied warranty of
    MERCHANTABILITY or FITNESS FOR A PARTICULAR PURPOSE.  See the
    GNU General Public License for more details.

    You should have received a copy of the GNU General Public License
    along with any DAP based project.  If not, see <http://www.gnu.org/licenses/>.
*/

#ifdef DAP_OS_LINUX
#include <netinet/in.h>
#include <linux/if.h>
#include <linux/if_tun.h>
#include <sys/ioctl.h>
#include <sys/epoll.h>
#endif

#ifdef DAP_OS_DARWIN
#include <net/if.h>
#include <net/if_utun.h>
#include <sys/kern_control.h>
#include <sys/types.h>
#include <sys/ioctl.h>
#include <sys/socket.h>
#include <sys/sys_domain.h>
#include <netinet/in.h>

#elif defined(DAP_OS_BSD)
#include <netinet/in.h>
#include <net/if.h>
#include <net/if_tun.h>
#include <sys/ioctl.h>
#endif

#if defined (DAP_OS_BSD)
typedef struct ip dap_os_iphdr_t;
#else
typedef struct iphdr dap_os_iphdr_t;
#endif


#include <sys/select.h>
#include <sys/types.h>
#include <sys/socket.h>
#include <sys/un.h>

#include <netinet/in.h>
#include <netinet/ip.h>
#include <arpa/inet.h>

#include <pthread.h>
#include <semaphore.h>
#include <stdint.h>
#include <unistd.h>
#include <fcntl.h>
#include <time.h>
#include <errno.h>
#include <signal.h>
#include <stddef.h>

#include "uthash.h"
#include "utlist.h"

#include "dap_common.h"
#include "dap_strfuncs.h"
#include "dap_config.h"

#include "dap_events_socket.h"
#include "dap_http_client.h"

#include "dap_stream.h"
#include "dap_stream_ch.h"
#include "dap_stream_ch_proc.h"
#include "dap_stream_ch_pkt.h"

#include "dap_chain_net.h"
#include "dap_chain_net_srv.h"
#include "dap_chain_net_srv_client.h"
#include "dap_chain_net_srv_vpn.h"
#include "dap_chain_net_srv_stream_session.h"
#include "dap_chain_net_vpn_client.h"
#include "dap_chain_net_vpn_client_tun.h"
#include "dap_chain_net_srv_vpn_cmd.h"
#include "dap_chain_node_cli.h"
#include "dap_chain_ledger.h"
#include "dap_events.h"

#define LOG_TAG "dap_chain_net_srv_vpn"

#define SF_MAX_EVENTS 256

typedef struct vpn_local_network {
    struct in_addr ipv4_lease_last;
    struct in_addr ipv4_network_mask;
    struct in_addr ipv4_network_addr;
    struct in_addr ipv4_gw;
    int tun_ctl_fd;
    char * tun_device_name;
    int tun_fd;
#ifndef DAP_OS_DARWIN
    struct ifreq ifr;
#endif
    bool auto_cpu_reassignment;

    ch_vpn_pkt_t * pkt_out[400];
    size_t pkt_out_size;
    size_t pkt_out_rindex;
    size_t pkt_out_windex;
    pthread_mutex_t pkt_out_mutex;
    pthread_rwlock_t rwlock;
} vpn_local_network_t;

// Message for QUEUE_PTR operations
typedef struct tun_socket_msg{
    enum{
        TUN_SOCKET_MSG_NONE,
        TUN_SOCKET_MSG_IP_ASSIGNED,
        TUN_SOCKET_MSG_IP_UNASSIGNED,
        TUN_SOCKET_MSG_CH_VPN_SEND,
        TUN_SOCKET_MSG_ESOCKET_REASSIGNED,
    } type;
    dap_chain_net_srv_ch_vpn_t * ch_vpn;
    dap_events_socket_t * esocket;
    dap_events_socket_uuid_t esocket_uuid;
    bool is_reassigned_once;
    union{
        struct{ // Esocket reassigment
            uint32_t worker_id;
            struct in_addr addr;
        } esocket_reassigment;
        struct{  // IP assign/unassign
            uint32_t worker_id;
            struct in_addr addr;
            uint32_t usage_id;
        } ip_assigment;
        struct{  // IP assign/unassign
            uint32_t worker_id;
            struct in_addr addr;
        } ip_unassigment;
        struct{ // CH VPN send operation
            ch_vpn_pkt_t * pkt;
        } ch_vpn_send;
    };
} tun_socket_msg_t;


dap_chain_net_srv_vpn_tun_socket_t ** s_tun_sockets = NULL;
dap_events_socket_t ** s_tun_sockets_queue_msg = NULL;

pthread_mutex_t s_tun_sockets_mutex_started;
pthread_cond_t s_tun_sockets_cond_started;
uint32_t s_tun_sockets_started = 0;

uint32_t s_tun_sockets_count = 0;
bool s_debug_more = false;

static usage_client_t * s_clients = NULL;
static dap_chain_net_srv_ch_vpn_t * s_ch_vpn_addrs  = NULL;
static pthread_rwlock_t s_clients_rwlock = PTHREAD_RWLOCK_INITIALIZER;

static vpn_local_network_t *s_raw_server = NULL;
static pthread_rwlock_t s_raw_server_rwlock = PTHREAD_RWLOCK_INITIALIZER;

// Service callbacks
static int s_callback_requested(dap_chain_net_srv_t * a_srv, uint32_t a_usage_id, dap_chain_net_srv_client_remote_t * a_srv_client
                                    , const void * a_custom_data, size_t a_custom_data_size );
static int s_callback_response_success(dap_chain_net_srv_t * a_srv, uint32_t a_usage_id, dap_chain_net_srv_client_remote_t * a_srv_client
                                    , const void * a_custom_data, size_t a_custom_data_size );
static int s_callback_response_error(dap_chain_net_srv_t * a_srv, uint32_t a_usage_id, dap_chain_net_srv_client_remote_t * a_srv_client
                                    , const void * a_custom_data, size_t a_custom_data_size );

static int s_callback_receipt_next_success(dap_chain_net_srv_t * a_srv, uint32_t a_usage_id, dap_chain_net_srv_client_remote_t * a_srv_client,
                    const void * a_receipt_next, size_t a_receipt_next_size);


// Stream callbacks
static void s_ch_vpn_new(dap_stream_ch_t* ch, void* arg);
static void s_ch_vpn_delete(dap_stream_ch_t* ch, void* arg);
static void s_ch_packet_in(dap_stream_ch_t* ch, void* a_arg);
static void s_ch_packet_out(dap_stream_ch_t* ch, void* arg);

static void s_ch_vpn_esocket_assigned(dap_events_socket_t* a_es, dap_worker_t * l_worker);
static void s_ch_vpn_esocket_unassigned(dap_events_socket_t* a_es, dap_worker_t * l_worker);


//static int srv_ch_sf_raw_write(uint8_t op_code, const void * data, size_t data_size);
//static void srv_stream_sf_disconnect(ch_vpn_socket_proxy_t * sf_sock);

static char *s_srv_vpn_addr = NULL, *s_srv_vpn_mask = NULL;

static void s_update_limits(dap_stream_ch_t * a_ch ,
                           dap_chain_net_srv_stream_session_t * a_srv_session,
                           dap_chain_net_srv_usage_t * a_usage, size_t a_bytes);

static void s_es_tun_new(dap_events_socket_t * a_es, void * arg);
static void s_es_tun_delete(dap_events_socket_t * a_es, void * arg);
static void s_es_tun_read(dap_events_socket_t * a_es, void * arg);
static void s_es_tun_error(dap_events_socket_t * a_es,int arg);
static void s_es_tun_write(dap_events_socket_t* a_es, void* arg);
static void s_es_tun_write_finished(dap_events_socket_t* a_es, void* a_arg, int a_errno);

static void s_tun_recv_msg_callback(dap_events_socket_t * a_esocket_queue, void * a_msg );
static void s_tun_send_msg_ip_assigned(uint32_t a_worker_own_id, uint32_t a_worker_id, dap_chain_net_srv_ch_vpn_t * a_ch_vpn, struct in_addr a_addr);
static void s_tun_send_msg_ip_assigned_all(uint32_t a_worker_own_id, dap_chain_net_srv_ch_vpn_t * a_ch_vpn, struct in_addr a_addr);
static void s_tun_send_msg_ip_unassigned(uint32_t a_worker_own_id, uint32_t a_worker_id, dap_chain_net_srv_ch_vpn_t * a_ch_vpn, struct in_addr a_addr);
static void s_tun_send_msg_ip_unassigned_all(uint32_t a_worker_own_id, dap_chain_net_srv_ch_vpn_t * a_ch_vpn, struct in_addr a_addr);

#if !defined(DAP_OS_DARWIN) && (defined(DAP_OS_LINUX) || defined (DAP_OS_BSD))

static int s_tun_deattach_queue(int fd);
static int s_tun_attach_queue(int fd);
#endif

static bool s_tun_client_send_data(dap_chain_net_srv_ch_vpn_info_t * a_ch_vpn_info, const void * a_data, size_t a_data_size);
static bool s_tun_client_send_data_unsafe(dap_chain_net_srv_ch_vpn_t * l_ch_vpn, ch_vpn_pkt_t * l_pkt_out);


static bool s_tun_client_send_data_unsafe(dap_chain_net_srv_ch_vpn_t * l_ch_vpn, ch_vpn_pkt_t * l_pkt_out)
{
    dap_chain_net_srv_stream_session_t *l_srv_session = DAP_CHAIN_NET_SRV_STREAM_SESSION(l_ch_vpn->ch->stream->session);
    dap_chain_net_srv_usage_t *l_usage = l_srv_session->usage_active;// dap_chain_net_srv_usage_find_unsafe(l_srv_session, l_ch_vpn->usage_id);
    size_t l_data_to_send = (l_pkt_out->header.op_data.data_size + sizeof(l_pkt_out->header));
    debug_if(s_debug_more, L_DEBUG, "Sent stream pkt size %zu on worker #%u", l_data_to_send, l_ch_vpn->ch->stream_worker->worker->id);
    size_t l_data_sent = dap_stream_ch_pkt_write_unsafe(l_ch_vpn->ch, DAP_STREAM_CH_PKT_TYPE_NET_SRV_VPN_DATA, l_pkt_out, l_data_to_send);
    s_update_limits(l_ch_vpn->ch,l_srv_session,l_usage, l_data_sent);
    l_srv_session->stats.bytes_recv += l_data_sent;
    if ( l_data_sent < l_data_to_send){
        log_it(L_WARNING, "Wasn't sent all the data in tunnel (%zd was sent from %zd): probably buffer overflow", l_data_sent, l_data_to_send);
        l_srv_session->stats.bytes_recv_lost += l_data_to_send - l_data_sent;
        l_srv_session->stats.packets_recv_lost++;
        return false;
    } else {
        l_srv_session->stats.packets_recv++;
        return true;
    }
}

/**
 * @brief s_tun_client_send_data_inter
 * @param a_es_input
 * @param a_ch_vpn
 * @param a_pkt_out
 * @return
 */
static bool s_tun_client_send_data_inter(dap_events_socket_t * a_es_input, dap_chain_net_srv_ch_vpn_t  * a_ch_vpn, ch_vpn_pkt_t * a_pkt_out)
{
    dap_chain_net_srv_stream_session_t * l_srv_session = DAP_CHAIN_NET_SRV_STREAM_SESSION (a_ch_vpn->ch->stream->session );
    dap_chain_net_srv_usage_t * l_usage = l_srv_session->usage_active;// dap_chain_net_srv_usage_find_unsafe(l_srv_session,  a_ch_vpn->usage_id);

    size_t l_data_to_send = (a_pkt_out->header.op_data.data_size + sizeof(a_pkt_out->header));
    size_t l_data_sent = dap_stream_ch_pkt_write_inter(a_es_input, a_ch_vpn->ch->uuid, DAP_STREAM_CH_PKT_TYPE_NET_SRV_VPN_DATA, a_pkt_out, l_data_to_send);
    s_update_limits(a_ch_vpn->ch,l_srv_session,l_usage, l_data_sent );
    if ( l_data_sent < l_data_to_send){
        log_it(L_WARNING, "Wasn't sent all the data in tunnel (%zd was sent from %zd): probably buffer overflow", l_data_sent, l_data_to_send);
        l_srv_session->stats.bytes_recv_lost += l_data_to_send - l_data_sent;
        l_srv_session->stats.packets_recv_lost++;
        return false;
    }else{
        l_srv_session->stats.bytes_recv += l_data_sent;
        l_srv_session->stats.packets_recv++;
        return true;
    }
}


static bool s_tun_client_send_data(dap_chain_net_srv_ch_vpn_info_t * l_ch_vpn_info, const void * a_data, size_t a_data_size)
{
    assert(a_data_size > sizeof (dap_os_iphdr_t));
    ch_vpn_pkt_t *l_pkt_out             = DAP_NEW_Z_SIZE(ch_vpn_pkt_t, sizeof(l_pkt_out->header) + a_data_size);
    if (!l_pkt_out) {
        log_it(L_CRITICAL, "Memory allocation error");
        return false;
    }
    l_pkt_out->header.op_code           = VPN_PACKET_OP_CODE_VPN_RECV;
    l_pkt_out->header.sock_id           = s_raw_server->tun_fd;
    l_pkt_out->header.usage_id          = l_ch_vpn_info->usage_id;
    l_pkt_out->header.op_data.data_size = a_data_size;
    memcpy(l_pkt_out->data, a_data, a_data_size);

    if(l_ch_vpn_info->is_on_this_worker){
        dap_events_socket_t* l_es = dap_context_find(l_ch_vpn_info->worker->context, l_ch_vpn_info->esocket_uuid);
        if (!l_es) {
            log_it(L_ERROR, "No esocket %p on worker #%u, lost %zd data", l_ch_vpn_info->esocket, l_ch_vpn_info->worker->id, a_data_size);
            DAP_DEL_Z(l_pkt_out);
            return false;
        }
        if (l_es != l_ch_vpn_info->esocket) {
            log_it(L_ERROR, "Wrong esocket %p on worker #%u, lost %zd data", l_ch_vpn_info->esocket, l_ch_vpn_info->worker->id, a_data_size);
            DAP_DEL_Z(l_pkt_out);
            return false;
        }
       /*
        dap_stream_worker_t *l_stream_worker = (dap_stream_worker_t *)dap_worker_get_current()->_inheritor;
        s_tun_client_send_data_inter(l_stream_worker->queue_ch_io_input[l_ch_vpn_info->worker->id], l_ch_vpn_info->ch_vpn, l_pkt_out);
        */
        if(s_debug_more){
#ifdef DAP_OS_LINUX
            struct in_addr l_in_daddr = { .s_addr = ((dap_os_iphdr_t*)l_pkt_out->data)->daddr };
#else
            struct in_addr l_in_daddr;
            l_in_daddr.s_addr = ((dap_os_iphdr_t*)l_pkt_out->data)->ip_dst.s_addr;
#endif
            char l_str_daddr[INET_ADDRSTRLEN];
            inet_ntop(AF_INET, &l_in_daddr, l_str_daddr, sizeof(l_in_daddr));
            log_it(L_INFO, "Sent packet (%zd bytes) to desitnation %s in own context", a_data_size, l_str_daddr);
        }
        s_tun_client_send_data_unsafe(l_ch_vpn_info->ch_vpn, l_pkt_out);
    } else {
        /* Shift it to other worker context */
        tun_socket_msg_t* l_msg = DAP_NEW_Z(tun_socket_msg_t);
        if (!l_msg) {
            log_it(L_CRITICAL, "Memory allocation error");
            DAP_DEL_Z(l_pkt_out);
            return false;
        }
        l_msg->type             = TUN_SOCKET_MSG_CH_VPN_SEND;
        l_msg->ch_vpn           = l_ch_vpn_info->ch_vpn;
        l_msg->esocket          = l_ch_vpn_info->esocket;
        l_msg->esocket_uuid     = l_ch_vpn_info->esocket_uuid;
        l_msg->ch_vpn_send.pkt  = DAP_DUP_SIZE(l_pkt_out, sizeof(l_pkt_out->header) + a_data_size);

        if (dap_events_socket_queue_ptr_send(l_ch_vpn_info->queue_msg, l_msg) != 0) {
            log_it(L_WARNING, "Error on sending packet to foreign context queue, lost %zd bytes", a_data_size);
            DAP_DELETE(l_msg->ch_vpn_send.pkt);
            DAP_DELETE(l_msg);
            DAP_DEL_Z(l_pkt_out);
            return false;
        }

        if (s_debug_more) {
#ifdef DAP_OS_LINUX
            struct in_addr l_in_daddr = { .s_addr = ((struct iphdr*)l_pkt_out->data)->daddr };
#else
            struct in_addr l_in_daddr = { .s_addr = ((struct ip*)l_pkt_out->data)->ip_dst.s_addr };
#endif
            char l_str_daddr[INET_ADDRSTRLEN];
            inet_ntop(AF_INET, &l_in_daddr, l_str_daddr, sizeof(l_in_daddr));
            log_it(L_INFO, "Sent packet (%zd bytes) to desitnation %s in foreign context", a_data_size, l_str_daddr);
        }
    }
    DAP_DEL_Z(l_pkt_out);
    return true;
}

/**
 * @brief s_tun_recv_msg_callback
 * @param a_esocket_queue
 * @param a_msg
 */
static void s_tun_recv_msg_callback(dap_events_socket_t * a_esocket_queue, void * a_msg )
{
    tun_socket_msg_t *l_msg = (tun_socket_msg_t*)a_msg;
    switch (l_msg->type) {
        case TUN_SOCKET_MSG_ESOCKET_REASSIGNED: {
            assert(l_msg->esocket_reassigment.worker_id < s_tun_sockets_count);
            dap_chain_net_srv_vpn_tun_socket_t* l_tun_sock = s_tun_sockets[a_esocket_queue->context->worker->id];
            assert(l_tun_sock);
            dap_chain_net_srv_ch_vpn_info_t* l_info = NULL;
            HASH_FIND(hh, l_tun_sock->clients, &l_msg->esocket_reassigment.addr, sizeof(l_msg->esocket_reassigment.addr), l_info);
            if (l_info) { // Updating info
                l_info->worker = dap_events_worker_get(l_msg->esocket_reassigment.worker_id);
                l_info->queue_msg = s_tun_sockets_queue_msg[l_msg->esocket_reassigment.worker_id];
                l_info->is_reassigned_once = true;
                l_info->is_on_this_worker = (a_esocket_queue->context->worker->id == l_msg->esocket_reassigment.worker_id);
                if (s_debug_more) {
                    char l_addrbuf[INET_ADDRSTRLEN];
                    inet_ntop(AF_INET, &l_msg->esocket_reassigment.addr, l_addrbuf, sizeof(l_addrbuf));
                    log_it(L_INFO, "Tun:%u message: addr %s reassign on worker #%u", a_esocket_queue->context->worker->id,
                        l_addrbuf, l_msg->esocket_reassigment.worker_id);
                }
            }
            else  if (dap_log_level_get() <= L_INFO) {
                char l_addrbuf[INET_ADDRSTRLEN];
                inet_ntop(AF_INET, &l_msg->esocket_reassigment.addr, l_addrbuf, sizeof(l_addrbuf));
                log_it(L_INFO, "Reassigment message for address %s on worker %u comes but no such address was found on tun socket %u",
                    l_addrbuf, l_msg->esocket_reassigment.worker_id, a_esocket_queue->context->worker->id);
            }
        } break; /* l_msg->type == TUN_SOCKET_MSG_ESOCKET_REASSIGNED */

        case TUN_SOCKET_MSG_IP_ASSIGNED:{
            assert(l_msg->ip_assigment.worker_id < s_tun_sockets_count);
            dap_chain_net_srv_vpn_tun_socket_t * l_tun_sock = s_tun_sockets[a_esocket_queue->context->worker->id];
            assert(l_tun_sock);

            dap_chain_net_srv_ch_vpn_info_t * l_new_info = NULL;
            HASH_FIND(hh,l_tun_sock->clients,&l_msg->ip_assigment.addr, sizeof (l_msg->ip_assigment.addr), l_new_info);
            if( l_new_info){
                char l_addrbuf[INET_ADDRSTRLEN]= { [0]='\0'};
                inet_ntop(AF_INET,&l_msg->ip_assigment.addr, l_addrbuf, sizeof (l_addrbuf));
                log_it(L_WARNING, "Already assigned address %s on tun sock #%u", l_addrbuf, l_tun_sock->worker_id);
            }else{
                l_new_info                      = DAP_NEW_Z(dap_chain_net_srv_ch_vpn_info_t);
                if (!l_new_info) {
        log_it(L_CRITICAL, "Memory allocation error");
                    DAP_DELETE(l_msg);
                    return;
                }
                l_new_info->ch_vpn              = l_msg->ch_vpn;
                l_new_info->addr_ipv4           = l_msg->ip_assigment.addr;
                l_new_info->queue_msg           = s_tun_sockets_queue_msg[l_msg->ip_assigment.worker_id];
                l_new_info->usage_id            = l_msg->ip_assigment.usage_id;
                l_new_info->is_reassigned_once  = l_msg->is_reassigned_once;
                l_new_info->is_on_this_worker   = (l_msg->ip_assigment.worker_id == a_esocket_queue->context->worker->id);
                l_new_info->esocket             = l_msg->esocket;
                l_new_info->esocket_uuid        = l_msg->esocket_uuid;
                l_new_info->worker              = dap_events_worker_get(l_msg->ip_assigment.worker_id);
                HASH_ADD(hh,l_tun_sock->clients, addr_ipv4, sizeof (l_new_info->addr_ipv4), l_new_info);
                if (dap_log_level_get() <= L_INFO) {
                    char l_addrbuf[INET_ADDRSTRLEN];
                    inet_ntop(AF_INET, &l_msg->ip_assigment.addr, l_addrbuf, sizeof(l_addrbuf));
                    log_it(L_DEBUG, "Tun:%u message: addr %s assigned for worker #%u on tun #u", a_esocket_queue->context->worker->id,
                        l_addrbuf, l_msg->ip_assigment.worker_id);
                }
            }
        }break; /* l_msg->type == TUN_SOCKET_MSG_IP_ASSIGNED */

        case TUN_SOCKET_MSG_IP_UNASSIGNED:{
            assert(l_msg->ip_unassigment.worker_id < s_tun_sockets_count);
            dap_chain_net_srv_vpn_tun_socket_t *l_tun_sock = s_tun_sockets[a_esocket_queue->context->worker->id];
            assert(l_tun_sock);

            dap_chain_net_srv_ch_vpn_info_t *l_new_info = NULL;
            HASH_FIND(hh, l_tun_sock->clients, &l_msg->ip_unassigment.addr, sizeof(l_msg->ip_unassigment.addr), l_new_info);
            if( l_new_info){
                HASH_DELETE(hh, l_tun_sock->clients, l_new_info);
                DAP_DELETE(l_new_info);
                if( dap_log_level_get() <= L_INFO){
                    char l_addrbuf[INET_ADDRSTRLEN];
                    inet_ntop(AF_INET, &l_msg->ip_unassigment.addr, l_addrbuf, sizeof(l_addrbuf));
                    log_it(L_INFO, "Unassigned %s address from tun sock #%u", l_addrbuf, l_tun_sock->worker_id);
                }
            }else{
                char l_addrbuf[INET_ADDRSTRLEN];
                inet_ntop(AF_INET, &l_msg->ip_unassigment.addr, l_addrbuf, sizeof(l_addrbuf));
                log_it(L_ERROR, "Can't find address %s on tun sock #%u to unassign it", l_addrbuf, l_tun_sock->worker_id);
            }
        }break; /* l_msg->type == TUN_SOCKET_MSG_IP_UNASSIGNED */

        case TUN_SOCKET_MSG_CH_VPN_SEND: {
            if (dap_context_find(a_esocket_queue->context->worker->context, l_msg->esocket_uuid) == l_msg->esocket) {
                s_tun_client_send_data_unsafe(l_msg->ch_vpn, l_msg->ch_vpn_send.pkt);
                if (s_debug_more) {
                    char l_addrbuf[INET_ADDRSTRLEN];
                    inet_ntop(AF_INET, &l_msg->ip_assigment.addr, l_addrbuf, sizeof(l_addrbuf));
                    log_it(L_DEBUG, "Tun:%u message: send %u bytes for ch vpn protocol",
                        a_esocket_queue->context->worker->id, l_msg->ch_vpn_send.pkt->header.op_data.data_size);
                }
            }
            else {
                log_it(L_ERROR, "MSG: No esocket %p on worker #%u, lost %d data",
                    l_msg->esocket, a_esocket_queue->context->worker->id, l_msg->ch_vpn_send.pkt->header.op_data.data_size);
            }
            DAP_DELETE(l_msg->ch_vpn_send.pkt);
        } break; /* l_msg->type == TUN_SOCKET_MSG_CH_VPN_SEND */

        default:
            log_it(L_ERROR, "Wrong tun socket message type %d", l_msg->type);
    }
    DAP_DELETE(l_msg);
}

/**
 * @brief s_tun_send_msg_ip_assigned
 * @param a_worker_id
 * @param a_ch_vpn
 * @param a_addr
 */
static void s_tun_send_msg_ip_assigned(uint32_t a_worker_own_id, uint32_t a_worker_id, dap_chain_net_srv_ch_vpn_t * a_ch_vpn, struct in_addr a_addr )
{
    struct tun_socket_msg * l_msg = DAP_NEW_Z(struct tun_socket_msg);
    if (!l_msg) {
        log_it(L_CRITICAL, "Memory allocation error");
        return;
    }
    l_msg->type = TUN_SOCKET_MSG_IP_ASSIGNED;
    l_msg->ch_vpn = a_ch_vpn;
    l_msg->esocket = a_ch_vpn->ch->stream->esocket;
    l_msg->esocket_uuid = a_ch_vpn->ch->stream->esocket->uuid;
    l_msg->is_reassigned_once = a_ch_vpn->ch->stream->esocket->was_reassigned;
    l_msg->ip_assigment.addr = a_addr;
    l_msg->ip_assigment.worker_id = a_ch_vpn->ch->stream_worker->worker->id;
    l_msg->ip_assigment.usage_id = a_ch_vpn->usage_id;
    if(a_worker_own_id != a_worker_id){
        if (dap_events_socket_queue_ptr_send(s_tun_sockets_queue_msg[a_worker_id], l_msg) != 0){
            log_it(L_WARNING, "Cant send new  ip assign message to the tun msg queue #%u", a_worker_id);
        }
    }else{ // We're sending on our own worker so lets just call the process callback
        s_tun_recv_msg_callback(s_tun_sockets_queue_msg[a_worker_id], l_msg);
    }
}

/**
 * @brief s_tun_send_msg_ip_assigned_all
 * @param a_ch_vpn
 * @param a_addr
 */
static void s_tun_send_msg_ip_assigned_all(uint32_t a_worker_own_id, dap_chain_net_srv_ch_vpn_t * a_ch_vpn, struct in_addr a_addr)
{
    for (uint32_t i = 0; i < s_tun_sockets_count; i++)
        s_tun_send_msg_ip_assigned(a_worker_own_id, i, a_ch_vpn, a_addr);
}

/**
 * @brief s_tun_send_msg_ip_unassigned
 * @param a_worker_id
 * @param a_ch_vpn
 * @param a_addr
 */
static void s_tun_send_msg_ip_unassigned(uint32_t a_worker_own_id, uint32_t a_worker_id, dap_chain_net_srv_ch_vpn_t * a_ch_vpn, struct in_addr a_addr)
{
    struct tun_socket_msg * l_msg = DAP_NEW_Z(struct tun_socket_msg);
    if (!l_msg) {
        log_it(L_CRITICAL, "Memory allocation error");
        return;
    }
    l_msg->type = TUN_SOCKET_MSG_IP_UNASSIGNED;
    l_msg->ch_vpn = a_ch_vpn;
    l_msg->ip_unassigment.addr = a_addr;
    l_msg->ip_unassigment.worker_id = a_ch_vpn->ch->stream_worker->worker->id;
    l_msg->esocket = a_ch_vpn->ch->stream->esocket;
    l_msg->esocket_uuid = a_ch_vpn->ch->stream->esocket ? a_ch_vpn->ch->stream->esocket->uuid : 0;
    l_msg->is_reassigned_once = a_ch_vpn->ch->stream->esocket ? a_ch_vpn->ch->stream->esocket->was_reassigned : false;


    if( a_worker_own_id != a_worker_id){
        if ( dap_events_socket_queue_ptr_send(s_tun_sockets_queue_msg[a_worker_id], l_msg) != 0 ) {
            log_it(L_WARNING, "Cant send new ip unassign message to the tun msg queue #%u", a_worker_id);
        }
    }else{ // We're sending on our own worker so lets just call the process callback
        s_tun_recv_msg_callback(s_tun_sockets_queue_msg[a_worker_id], l_msg);
    }
}

/**
 * @brief s_tun_send_msg_ip_unassigned_all
 * @param a_worker_own_id Current worker's id to not to send message on it but process it unsafely at current context
 * @param a_ch_vpn
 * @param a_addr
 */
static void s_tun_send_msg_ip_unassigned_all(uint32_t a_worker_own_id, dap_chain_net_srv_ch_vpn_t * a_ch_vpn, struct in_addr a_addr)
{
    for( uint32_t i=0; i< s_tun_sockets_count; i++)
        s_tun_send_msg_ip_unassigned(a_worker_own_id,i, a_ch_vpn, a_addr);
}

/**
 * @brief s_tun_send_msg_esocket_reassigned_inter
 * @param a_worker_own_id Current worker's id
 * @param a_tun_socket
 * @param a_ch_vpn
 * @param a_esocket
 * @param a_esocket_uuid
 * @param a_addr
 * @param a_esocket_worker_id
 */
static void s_tun_send_msg_esocket_reassigned_inter(uint32_t a_worker_own_id, dap_chain_net_srv_vpn_tun_socket_t * a_tun_socket,
                                                   dap_chain_net_srv_ch_vpn_t * a_ch_vpn, dap_events_socket_t * a_esocket,
                                                   dap_events_socket_uuid_t a_esocket_uuid, struct in_addr a_addr)
{
    struct tun_socket_msg * l_msg = DAP_NEW_Z(struct tun_socket_msg);
    if (!l_msg) {
        log_it(L_CRITICAL, "Memory allocation error");
        return;
    }
    l_msg->type = TUN_SOCKET_MSG_ESOCKET_REASSIGNED ;
    l_msg->ch_vpn = a_ch_vpn;
    l_msg->esocket_reassigment.addr = a_addr;
    l_msg->esocket_reassigment.worker_id = a_worker_own_id;
    l_msg->esocket = a_esocket;
    l_msg->esocket_uuid = a_esocket_uuid;
    l_msg->is_reassigned_once = true;

    if (a_worker_own_id != a_tun_socket->worker_id){
        if (dap_events_socket_queue_ptr_send_to_input(a_tun_socket->queue_tun_msg_input[a_tun_socket->worker_id] , l_msg) != 0){
            log_it(L_WARNING, "Cant send esocket reassigment message to the tun msg queue #%u", a_tun_socket->worker_id );
        }else
            log_it(L_DEBUG,"Sent reassign message to tun:%u", a_tun_socket->worker_id);
    }else
        s_tun_recv_msg_callback(s_tun_sockets_queue_msg[a_tun_socket->worker_id], l_msg);
}

/**
 * @brief s_tun_send_msg_esocket_reassigned_all_inter
 * @param a_worker_own_id  Current worker id
 * @param a_ch_vpn
 * @param a_esocket
 * @param a_esocket_uuid
 * @param a_addr
 * @param a_worker_id
 */
static void s_tun_send_msg_esocket_reassigned_all_inter(uint32_t a_worker_own_id, dap_chain_net_srv_ch_vpn_t * a_ch_vpn, dap_events_socket_t * a_esocket,
                                                       dap_events_socket_uuid_t a_esocket_uuid, struct in_addr a_addr)
{
    for( uint32_t i=0; i< s_tun_sockets_count; i++)
        s_tun_send_msg_esocket_reassigned_inter(a_worker_own_id, s_tun_sockets[i] , a_ch_vpn, a_esocket, a_esocket_uuid, a_addr);
}


/**
 * @brief s_tun_event_stream_create
 * @param a_worker
 * @param a_tun_fd
 * @return
 */
static dap_events_socket_t * s_tun_event_stream_create(dap_worker_t * a_worker, int a_tun_fd)
{
    assert(a_worker);
    dap_events_socket_callbacks_t l_s_callbacks = {
        .new_callback            = s_es_tun_new,
        .read_callback           = s_es_tun_read,
        .write_callback          = s_es_tun_write,
        .error_callback          = s_es_tun_error,
        .delete_callback         = s_es_tun_delete,
        .write_finished_callback = s_es_tun_write_finished
    };

    dap_events_socket_t * l_es = dap_events_socket_wrap_no_add( a_tun_fd, &l_s_callbacks);
    l_es->type = DESCRIPTOR_TYPE_FILE;
    l_es->no_close = true;
    dap_events_socket_assign_on_worker_mt(l_es, a_worker);

    return l_es;
}

/**
 * @brief s_vpn_tun_create
 * @param g_config
 * @return
 */
static int s_vpn_tun_create(dap_config_t * g_config)
{
    const char *c_addr = dap_config_get_item_str(g_config, "srv_vpn", "network_address");
    const char *c_mask = dap_config_get_item_str(g_config, "srv_vpn", "network_mask");
    if(!c_addr || !c_mask){
        log_it(L_CRITICAL, "Error while reading network parameters from config (network_address and network_mask)");
        DAP_DELETE((void*)c_addr);
        DAP_DELETE((void*)c_mask);
        return -1;
    }

    inet_aton(c_addr, &s_raw_server->ipv4_network_addr );
    inet_aton(c_mask, &s_raw_server->ipv4_network_mask );
    s_raw_server->ipv4_gw.s_addr= (s_raw_server->ipv4_network_addr.s_addr | 0x01000000);
    s_raw_server->ipv4_lease_last.s_addr = s_raw_server->ipv4_gw.s_addr;

#ifdef DAP_OS_DARWIN
    s_tun_sockets_count = 1;
#elif defined (DAP_OS_LINUX) || defined (DAP_OS_BSD)
// Not for Darwin
    s_tun_sockets_count = dap_get_cpu_count();
    memset(&s_raw_server->ifr, 0, sizeof(s_raw_server->ifr));
    s_raw_server->ifr.ifr_flags = IFF_TUN | IFF_MULTI_QUEUE| IFF_NO_PI;
    s_raw_server->auto_cpu_reassignment = dap_config_get_item_bool_default(g_config, "srv_vpn", "auto_cpu_reassignment", false);
#else
#error "Undefined tun create for your platform"
#endif
    log_it(L_NOTICE, "Auto cpu reassignment is set to '%s'", s_raw_server->auto_cpu_reassignment ? "true" : "false");
    log_it(L_INFO, "Trying to initialize multiqueue for %u workers", s_tun_sockets_count);
    s_tun_sockets = DAP_NEW_Z_SIZE(dap_chain_net_srv_vpn_tun_socket_t*,s_tun_sockets_count*sizeof(dap_chain_net_srv_vpn_tun_socket_t*));
    s_tun_sockets_queue_msg =  DAP_NEW_Z_SIZE(dap_events_socket_t*,s_tun_sockets_count*sizeof(dap_events_socket_t*));

    int l_err = 0;
#if defined (DAP_OS_DARWIN)
    // Prepare structs
    struct ctl_info l_ctl_info = {0};

    // Copy utun control name
    if (strlcpy(l_ctl_info.ctl_name, UTUN_CONTROL_NAME, sizeof(l_ctl_info.ctl_name))
            >= sizeof(l_ctl_info.ctl_name)){
        l_err = -100; // How its possible to came into this part? Idk
        log_it(L_ERROR,"UTUN_CONTROL_NAME \"%s\" too long", UTUN_CONTROL_NAME);
        goto lb_err;
    }

    // Create utun socket
    int l_tun_fd = socket(PF_SYSTEM, SOCK_DGRAM, SYSPROTO_CONTROL);
    if( l_tun_fd < 0){
        int l_errno = errno;
        char l_errbuf[256];
        strerror_r(l_errno, l_errbuf,sizeof(l_errbuf));
        log_it(L_ERROR,"Opening utun device control (SYSPROTO_CONTROL) error: '%s' (code %d)", l_errbuf, l_errno);
        l_err = -101;
        goto lb_err;
    }
    log_it(L_INFO, "Utun SYSPROTO_CONTROL descriptor obtained");
    s_raw_server->tun_ctl_fd = l_tun_fd;

    // Pass control structure to the utun socket
    if( ioctl(l_tun_fd, CTLIOCGINFO, &l_ctl_info ) < 0 ){
        int l_errno = errno;
        char l_errbuf[256];
        strerror_r(l_errno, l_errbuf,sizeof(l_errbuf));
        log_it(L_ERROR,"Can't execute ioctl(CTLIOCGINFO): '%s' (code %d)", l_errbuf, l_errno);
        l_err = -102;
        goto lb_err;

    }
    log_it(L_INFO, "Utun CTLIOCGINFO structure passed through ioctl");

    // Trying to connect with one of utunX devices
    int l_ret = -1;
    for(int l_unit = 0; l_unit < 256; l_unit++){
        struct sockaddr_ctl l_sa_ctl = {0};
        l_sa_ctl.sc_id = l_ctl_info.ctl_id;
        l_sa_ctl.sc_len = sizeof(l_sa_ctl);
        l_sa_ctl.sc_family = AF_SYSTEM;
        l_sa_ctl.ss_sysaddr = AF_SYS_CONTROL;
        l_sa_ctl.sc_unit = l_unit + 1;

        // If connect successful, new utunX device should be created
        l_ret = connect(l_tun_fd, (struct sockaddr *)&l_sa_ctl, sizeof(l_sa_ctl));
        if(l_ret == 0)
            break;
    }
    if (l_ret < 0){
        int l_errno = errno;
        char l_errbuf[256];
        strerror_r(l_errno, l_errbuf,sizeof(l_errbuf));
        log_it(L_ERROR,"Can't create utun device: '%s' (code %d)", l_errbuf, l_errno);
        l_err = -103;
        goto lb_err;

    }

    // Get iface name of newly created utun dev.
    log_it(L_NOTICE, "Utun device created");
    char l_utunname[20];
    socklen_t l_utunname_len = sizeof(l_utunname);
    if (getsockopt(l_tun_fd, SYSPROTO_CONTROL, UTUN_OPT_IFNAME, l_utunname, &l_utunname_len) ){
        int l_errno = errno;
        char l_errbuf[256];
        strerror_r(l_errno, l_errbuf,sizeof(l_errbuf));
        log_it(L_ERROR,"Can't get utun device name: '%s' (code %d)", l_errbuf, l_errno);
        l_err = -104;
        goto lb_err;
    }
    s_raw_server->tun_device_name = strndup(l_utunname, l_utunname_len);
    log_it(L_NOTICE, "Utun device name \"%s\"", s_raw_server->tun_device_name);
#endif

    pthread_mutex_lock(&s_tun_sockets_mutex_started);
    for( uint8_t i =0; i< s_tun_sockets_count; i++){
        dap_worker_t * l_worker = dap_events_worker_get(i);
        assert( l_worker );
#if !defined(DAP_OS_DARWIN) &&( defined (DAP_OS_LINUX) || defined (DAP_OS_BSD))
        int l_tun_fd;
        if( (l_tun_fd = open("/dev/net/tun", O_RDWR | O_NONBLOCK)) < 0 ) {
            log_it(L_ERROR,"Opening /dev/net/tun error: '%s'", strerror(errno));
            l_err = -100;
            break;
        }
        log_it(L_DEBUG,"Opening /dev/net/tun:%u", i);
        if( (l_err = ioctl(l_tun_fd, TUNSETIFF, (void *)& s_raw_server->ifr)) < 0 ) {
            log_it(L_CRITICAL, "ioctl(TUNSETIFF) error: '%s' ",strerror(errno));
            close(l_tun_fd);
            break;
        }
        s_tun_deattach_queue(l_tun_fd);
        s_raw_server->tun_device_name = strdup(s_raw_server->ifr.ifr_name);
        s_raw_server->tun_fd = l_tun_fd;

#elif !defined (DAP_OS_DARWIN)
#error "Undefined tun interface attach for your platform"
#endif
        s_tun_event_stream_create(l_worker, l_tun_fd);
    }
    if (l_err) {
        pthread_mutex_unlock(&s_tun_sockets_mutex_started);
        goto lb_err;
    }

    // Waiting for all the tun sockets
    while (s_tun_sockets_started != s_tun_sockets_count)
        pthread_cond_wait(&s_tun_sockets_cond_started, &s_tun_sockets_mutex_started);
    pthread_mutex_unlock(&s_tun_sockets_mutex_started);

    // Fill inter tun qyueue
    // Create for all previous created sockets the input queue
    for (size_t n=0; n< s_tun_sockets_count; n++){
        dap_chain_net_srv_vpn_tun_socket_t * l_tun_socket = s_tun_sockets[n];
        dap_worker_t * l_worker = dap_events_worker_get(n);
        for (size_t k=0; k< s_tun_sockets_count; k++){
            dap_events_socket_t * l_queue_msg_input = dap_events_socket_queue_ptr_create_input( s_tun_sockets_queue_msg[n] );
            l_tun_socket->queue_tun_msg_input[k] = l_queue_msg_input;
            dap_events_socket_assign_on_worker_mt( l_queue_msg_input, l_worker );
        }
    }

    char buf[256], l_str_ipv4_gw[INET_ADDRSTRLEN], l_str_ipv4_netmask[INET_ADDRSTRLEN];
    inet_ntop(AF_INET, &s_raw_server->ipv4_gw, l_str_ipv4_gw, INET_ADDRSTRLEN);
    inet_ntop(AF_INET, &s_raw_server->ipv4_network_mask, l_str_ipv4_netmask, INET_ADDRSTRLEN);
    log_it(L_NOTICE, "Brought up %s virtual network interface (%s/%s)", s_raw_server->tun_device_name, l_str_ipv4_gw, l_str_ipv4_netmask);
#if defined (DAP_OS_ANDROID) || defined (DAP_OS_LINUX)
    snprintf(buf,sizeof(buf),"ip link set %s up", s_raw_server->tun_device_name);
    system(buf);
    snprintf(buf,sizeof(buf),"ip addr add %s/%s dev %s ", 
        l_str_ipv4_gw, l_str_ipv4_netmask, s_raw_server->tun_device_name);
    system(buf);
#elif defined (DAP_OS_DARWIN)
    snprintf(buf,sizeof(buf),"ifconfig %s %s %s up",s_raw_server->tun_device_name,
             inet_ntoa(s_raw_server->ipv4_gw),inet_ntoa(s_raw_server->ipv4_gw));
    system(buf);
    snprintf(buf,sizeof(buf),"route add -net %s -netmask %s -interface %s", inet_ntoa(s_raw_server->ipv4_gw),c_mask,s_raw_server->tun_device_name );
    system(buf);
#else
#error "Not defined for your platform"
#endif
lb_err:
    return l_err;
}

/**
* @brief s_vpn_tun_init
* @return
*/
static int s_vpn_tun_init()
{
    s_raw_server=DAP_NEW_Z(vpn_local_network_t);
    if (!s_raw_server) {
        log_it(L_CRITICAL, "Memory allocation error");
        return -1;
    }
    pthread_rwlock_init(&s_raw_server->rwlock, NULL);
    pthread_mutex_init(&s_raw_server->pkt_out_mutex,NULL);
    pthread_mutex_init(&s_tun_sockets_mutex_started, NULL);
    pthread_cond_init(&s_tun_sockets_cond_started, NULL);

    return 0;
}

/**
 * @brief s_vpn_service_create
 * @param g_config
 * @return
 */
static int s_vpn_service_create(dap_config_t * g_config)
{
    dap_chain_net_srv_uid_t l_uid = { .uint64 = DAP_CHAIN_NET_SRV_VPN_ID };
    dap_chain_net_srv_callbacks_t l_srv_callbacks = {};
    l_srv_callbacks.requested = s_callback_requested;
    l_srv_callbacks.response_success = s_callback_response_success;
    l_srv_callbacks.response_error = s_callback_response_error;
    l_srv_callbacks.receipt_next_success = s_callback_receipt_next_success;

    dap_chain_net_srv_t* l_srv = dap_chain_net_srv_add(l_uid, "srv_vpn", &l_srv_callbacks);

    dap_chain_net_srv_vpn_t* l_srv_vpn  = DAP_NEW_Z( dap_chain_net_srv_vpn_t);
    if(!l_srv_vpn) {
        log_it(L_CRITICAL, "Memory allocation error");
        return -1;
    }
    l_srv->_internal = l_srv_vpn;
    l_srv_vpn->parent = l_srv;

    // Read if we need to dump all pkt operations
    s_debug_more= dap_config_get_item_bool_default(g_config,"srv_vpn", "debug_more",false);
    return 0;

}


/**
 * @brief dap_stream_ch_vpn_init Init actions for VPN stream channel
 * @param g_config
 * @return 0 if everything is okay, lesser then zero if errors
 */
int dap_chain_net_srv_vpn_init(dap_config_t * g_config) {
    s_vpn_tun_init();

    log_it(L_DEBUG,"Initializing TUN driver...");
    if(s_vpn_tun_create(g_config) != 0){
        log_it(L_CRITICAL, "Error initializing TUN device driver!");
        return -1;
    }

    log_it(L_INFO,"TUN driver configured successfuly");
    s_vpn_service_create(g_config);
    dap_stream_ch_proc_add(DAP_STREAM_CH_ID_NET_SRV_VPN, s_ch_vpn_new, s_ch_vpn_delete, s_ch_packet_in,
            s_ch_packet_out);

    // add console command to display vpn statistics
    dap_cli_server_cmd_add ("vpn_stat", com_vpn_statistics, "VPN statistics",
            "vpn_stat -net <net name> [-full]\n"
            );
    return 0;
}

/**
 * @brief ch_sf_deinit
 */
void dap_chain_net_srv_vpn_deinit(void)
{
    pthread_mutex_destroy(&s_tun_sockets_mutex_started);
    pthread_cond_destroy(&s_tun_sockets_cond_started);
    DAP_DELETE(s_srv_vpn_addr);
    DAP_DELETE(s_srv_vpn_mask);
    if(s_raw_server)
        DAP_DELETE(s_raw_server);
}

/**
 * Callback calls after successful request for service
 */
static int s_callback_requested(dap_chain_net_srv_t * a_srv, uint32_t a_usage_id, dap_chain_net_srv_client_remote_t * a_srv_client
                                    , const void * a_custom_data, size_t a_custom_data_size )
{

    // TODO parse custom data like JSON or smth like this
    (void) a_custom_data;
    (void) a_custom_data_size;
    (void) a_srv;
    return 0; // aways allow to use it for now
}

/**
 * Called if responses success with all signature checks
 */
static int s_callback_response_success(dap_chain_net_srv_t * a_srv, uint32_t a_usage_id, dap_chain_net_srv_client_remote_t * a_srv_client
                                    , const void * a_request, size_t a_request_size )
{
    int l_ret = 0;
    const dap_chain_datum_tx_receipt_t * l_receipt = (const dap_chain_datum_tx_receipt_t *) a_request;
    size_t l_receipt_size = a_request_size;
    log_it( L_INFO, "s_callback_response_success is called");

//    dap_stream_ch_chain_net_srv_pkt_request_t * l_request =  (dap_stream_ch_chain_net_srv_pkt_request_t *) a_request;
//    dap_chain_net_srv_stream_session_t * l_srv_session = (dap_chain_net_srv_stream_session_t *) a_srv_client->ch->stream->session->_inheritor;
    dap_chain_net_srv_stream_session_t * l_srv_session = (dap_chain_net_srv_stream_session_t *) a_srv_client->ch->stream->session->_inheritor;
    dap_chain_net_srv_usage_t * l_usage_active = l_srv_session->usage_active;// dap_chain_net_srv_usage_find_unsafe(l_srv_session,a_usage_id);
    dap_chain_net_srv_ch_vpn_t * l_srv_ch_vpn =(dap_chain_net_srv_ch_vpn_t*) a_srv_client->ch->stream->channel[DAP_CHAIN_NET_SRV_VPN_ID] ?
            a_srv_client->ch->stream->channel[DAP_CHAIN_NET_SRV_VPN_ID]->internal : NULL;

    if ( !l_usage_active){
        log_it( L_ERROR, "No active service usage, can't success");
        return -1;
    }

    usage_client_t * l_usage_client = NULL;

    l_usage_client = DAP_NEW_Z(usage_client_t);
    if (!l_usage_client) {
        log_it(L_CRITICAL, "Memory allocation error");
        return -1;
    }
    l_usage_client->usage_id = a_usage_id;

    if (!l_usage_active->is_free){
        l_usage_client->receipt = DAP_DUP_SIZE(l_receipt, l_receipt_size);
        if (!l_usage_client->receipt) {
        log_it(L_CRITICAL, "Memory allocation error");
            DAP_DEL_Z(l_usage_client);
            return -1;
        }
    }
    pthread_rwlock_wrlock(&s_clients_rwlock);
    HASH_ADD(hh, s_clients,usage_id,sizeof(a_usage_id),l_usage_client);
    l_srv_session->usage_active = l_usage_active;
    l_srv_session->usage_active->is_active = true;
    log_it(L_NOTICE,"Enable VPN service");

    if ( l_srv_ch_vpn ){ // If channel is already opened

        dap_stream_ch_set_ready_to_read_unsafe( l_srv_ch_vpn->ch , true );

        l_srv_ch_vpn->usage_id = a_usage_id;
        // So complicated to update usage client to be sure that nothing breaks it
        l_usage_client->ch_vpn = l_srv_ch_vpn;
    } else{
        log_it(L_WARNING, "VPN channel is not open, will be no data transmission");
        l_ret = -2;
    }

    // set start limits
    if(!l_usage_active->is_free){
        switch( l_usage_active->receipt->receipt_info.units_type.enm){
            case SERV_UNIT_DAY:{
                l_srv_session->last_update_ts = time(NULL);
                if (l_usage_active->is_grace || l_srv_session->limits_ts == 0)
                    l_srv_session->limits_ts = (time_t)l_usage_active->receipt->receipt_info.units*24*3600;
                log_it(L_INFO,"%"DAP_UINT64_FORMAT_U" seconds more for VPN usage", l_usage_active->receipt->receipt_info.units);
            } break;
            case SERV_UNIT_SEC:{
                l_srv_session->last_update_ts = time(NULL);
                if (l_usage_active->is_grace || l_srv_session->limits_ts == 0)
                    l_srv_session->limits_ts = (time_t)l_usage_active->receipt->receipt_info.units;
                log_it(L_INFO,"%"DAP_UINT64_FORMAT_U" seconds more for VPN usage", l_usage_active->receipt->receipt_info.units);
            } break;
            case SERV_UNIT_B:{
                if (l_usage_active->is_grace || l_srv_session->limits_bytes == 0)
                    l_srv_session->limits_bytes = (uintmax_t) l_usage_active->receipt->receipt_info.units;
                log_it(L_INFO,"%"DAP_UINT64_FORMAT_U" bytes more for VPN usage", l_usage_active->receipt->receipt_info.units);
            } break;
            case SERV_UNIT_KB:{
                if (l_usage_active->is_grace || l_srv_session->limits_bytes == 0)
                    l_srv_session->limits_bytes = 1000ull * ( (uintmax_t) l_usage_active->receipt->receipt_info.units);
                log_it(L_INFO,"%"DAP_UINT64_FORMAT_U" bytes more for VPN usage", l_usage_active->receipt->receipt_info.units);
            } break;
            case SERV_UNIT_MB:{
                if (l_usage_active->is_grace || l_srv_session->limits_bytes == 0)
                    l_srv_session->limits_bytes = 1000000ull * ( (uintmax_t) l_usage_active->receipt->receipt_info.units);
                log_it(L_INFO,"%"DAP_UINT64_FORMAT_U" bytes more for VPN usage", l_usage_active->receipt->receipt_info.units);
            } break;
            default: {
                log_it(L_WARNING, "VPN doesnt accept serv unit type 0x%08X", l_usage_active->receipt->receipt_info.units_type.uint32 );
                dap_stream_ch_set_ready_to_write_unsafe(l_usage_active->client->ch,false);
                dap_stream_ch_set_ready_to_read_unsafe(l_usage_active->client->ch,false);
                dap_stream_ch_pkt_write_unsafe(l_usage_active->client->ch, DAP_STREAM_CH_CHAIN_NET_SRV_PKT_TYPE_NOTIFY_STOPPED , NULL, 0 );
            }
        }
    }
    pthread_rwlock_unlock(&s_clients_rwlock);
    return l_ret;
}



static int s_callback_receipt_next_success(dap_chain_net_srv_t * a_srv, uint32_t a_usage_id, dap_chain_net_srv_client_remote_t * a_srv_client,
                    const void * a_receipt_next, size_t a_receipt_next_size)
{
    dap_chain_net_srv_stream_session_t * l_srv_session = (dap_chain_net_srv_stream_session_t *) a_srv_client->ch->stream->session->_inheritor;
    dap_chain_net_srv_ch_vpn_t * l_srv_ch_vpn =(dap_chain_net_srv_ch_vpn_t*) a_srv_client->ch->stream->channel[DAP_CHAIN_NET_SRV_VPN_ID] ?
            a_srv_client->ch->stream->channel[DAP_CHAIN_NET_SRV_VPN_ID]->internal : NULL;

    if ( ! l_srv_ch_vpn ){
        log_it(L_ERROR, "No VPN service stream channel, its closed?");
        return -3;
    }

    const dap_chain_datum_tx_receipt_t * l_receipt_next = (const dap_chain_datum_tx_receipt_t *) a_receipt_next;
    size_t l_receipt_next_size = a_receipt_next_size;



    log_it(L_INFO, "Next receipt successfuly accepted");
    // usage is present, we've accepted packets
    dap_stream_ch_set_ready_to_read_unsafe( l_srv_ch_vpn->ch , true );
    return 0;
}

/**
 * If error
 */
static int s_callback_response_error(dap_chain_net_srv_t * a_srv, uint32_t a_usage_id, dap_chain_net_srv_client_remote_t * a_srv_client
                                    , const void * a_custom_data, size_t a_custom_data_size )
{
    if (a_custom_data_size != sizeof (dap_stream_ch_chain_net_srv_pkt_error_t)){
        log_it(L_ERROR, "Wrong custom data size, must be %zd", sizeof(dap_stream_ch_chain_net_srv_pkt_error_t) );
        return -1;
    }
    dap_stream_ch_chain_net_srv_pkt_error_t * l_err = (dap_stream_ch_chain_net_srv_pkt_error_t *)a_custom_data;
    log_it(L_WARNING,"Response error code 0x%08X", l_err->code);
    return 0;
}



static void s_ch_vpn_esocket_assigned(dap_events_socket_t *a_es, dap_worker_t *a_worker)
{
    dap_http_client_t *l_http_client = DAP_HTTP_CLIENT(a_es);
    assert(l_http_client);
    dap_stream_t *l_stream = DAP_STREAM(l_http_client);
    if (!l_stream)
        return;
    dap_stream_ch_t *l_ch = l_stream->channel[DAP_CHAIN_NET_SRV_VPN_ID];
    if (!l_ch)
        return;
    dap_chain_net_srv_ch_vpn_t * l_ch_vpn = CH_VPN(l_ch);
    assert(l_ch_vpn);
    s_tun_send_msg_esocket_reassigned_all_inter(a_worker->id, l_ch_vpn, l_ch_vpn->ch->stream->esocket,
                                               l_ch_vpn->ch->stream->esocket_uuid, l_ch_vpn->addr_ipv4);
}


static void s_ch_vpn_esocket_unassigned(dap_events_socket_t* a_es, dap_worker_t * a_worker)
{
    dap_chain_net_srv_ch_vpn_t * l_ch_vpn =  CH_VPN(((dap_stream_ch_t*) a_es->_inheritor)); //!!! a_es->_inheritor = dap_http_client
//    dap_chain_net_srv_vpn_tun_socket_t * l_tun_sock = l_ch_vpn->tun_socket;

   //dap_chain_net_srv_ch_vpn_info_t * l_info = NULL;
   // HASH_FIND(hh,l_tun_sock->clients,&l_ch_vpn->addr_ipv4 , sizeof (l_ch_vpn->addr_ipv4), l_info);

    s_tun_send_msg_esocket_reassigned_all_inter(a_es->context->worker->id, l_ch_vpn, l_ch_vpn->ch->stream->esocket,
                                               l_ch_vpn->ch->stream->esocket_uuid, l_ch_vpn->addr_ipv4);
}


/**
 * @brief s_new Callback to constructor of object of Ch
 * @param ch
 * @param arg
 */
void s_ch_vpn_new(dap_stream_ch_t* a_ch, void* a_arg)
{
    (void) a_arg;
    a_ch->stream->esocket->flags |= DAP_SOCK_REASSIGN_ONCE; // We will try to reassign on another worker
                                                            // to use FlowControl if its present in system
                                                            // If not - we prevent jumping between workers with this trick
    a_ch->stream->esocket->callbacks.worker_assign_callback = s_ch_vpn_esocket_assigned;

    a_ch->internal = DAP_NEW_Z(dap_chain_net_srv_ch_vpn_t);
    if (!a_ch->internal) {
        log_it(L_CRITICAL, "Memory allocation error");
        return;
    }
    dap_chain_net_srv_ch_vpn_t * l_srv_vpn = CH_VPN(a_ch);

    if(a_ch->stream->session->_inheritor == NULL && a_ch->stream->session != NULL)
        dap_chain_net_srv_stream_session_create(a_ch->stream->session);
    dap_chain_net_srv_uid_t l_uid = { .uint64 = DAP_CHAIN_NET_SRV_VPN_ID };
    l_srv_vpn->net_srv = dap_chain_net_srv_get(l_uid);
    l_srv_vpn->ch = a_ch;

    dap_chain_net_srv_stream_session_t * l_srv_session = (dap_chain_net_srv_stream_session_t *) a_ch->stream->session->_inheritor;

    l_srv_vpn->usage_id = l_srv_session->usage_active ?  l_srv_session->usage_active->id : 0;

    if( l_srv_vpn->usage_id) {
        // So complicated to update usage client to be sure that nothing breaks it
        usage_client_t * l_usage_client = NULL;
        pthread_rwlock_rdlock(&s_clients_rwlock);
        HASH_FIND(hh,s_clients, &l_srv_vpn->usage_id,sizeof(l_srv_vpn->usage_id),l_usage_client );
        if (l_usage_client){
            l_usage_client->ch_vpn = l_srv_vpn;
        }
        pthread_rwlock_unlock(&s_clients_rwlock);
    }
}




/**
 * @brief stream_sf_delete
 * @param ch
 * @param arg
 */
static void s_ch_vpn_delete(dap_stream_ch_t* a_ch, void* arg)
{
    (void) arg;
    dap_chain_net_srv_ch_vpn_t * l_ch_vpn = CH_VPN(a_ch);
    dap_chain_net_srv_vpn_t * l_srv_vpn =(dap_chain_net_srv_vpn_t *) l_ch_vpn->net_srv->_internal;


    // So complicated to update usage client to be sure that nothing breaks it
    usage_client_t * l_usage_client = NULL;

    bool l_is_unleased = false;
    if ( l_ch_vpn->addr_ipv4.s_addr ){ // if leased address
        s_tun_send_msg_ip_unassigned_all(a_ch->stream_worker->worker->id,l_ch_vpn, l_ch_vpn->addr_ipv4); // Signal all the workers that we're switching off

        pthread_rwlock_wrlock(& s_raw_server_rwlock);
        if( s_raw_server){
            if ( s_raw_server->ipv4_lease_last.s_addr == l_ch_vpn->addr_ipv4.s_addr ){
                s_raw_server->ipv4_lease_last.s_addr = ntohl( ntohl(s_raw_server->ipv4_lease_last.s_addr)-1 );
            }
            else
                l_is_unleased = true;
        }
        pthread_rwlock_unlock(& s_raw_server_rwlock);
    }
    pthread_rwlock_wrlock(&s_clients_rwlock);
    if(s_ch_vpn_addrs) {
        HASH_DEL(s_ch_vpn_addrs, l_ch_vpn);
    }

    if ( l_is_unleased ){ // If unleased
        log_it(L_DEBUG, "Unlease address %s and store in treshold", inet_ntoa(l_ch_vpn->addr_ipv4));
        dap_chain_net_srv_vpn_item_ipv4_t * l_item_unleased = DAP_NEW_Z(dap_chain_net_srv_vpn_item_ipv4_t);
        if (!l_item_unleased) {
            log_it(L_CRITICAL, "Memory allocation error");
            pthread_rwlock_unlock(&s_clients_rwlock);
            return;
        }
        l_item_unleased->addr.s_addr = l_ch_vpn->addr_ipv4.s_addr;
        l_item_unleased->next = l_srv_vpn->ipv4_unleased;
        l_srv_vpn->ipv4_unleased = l_item_unleased;
    }

    HASH_FIND(hh,s_clients, &l_ch_vpn->usage_id,sizeof(l_ch_vpn->usage_id),l_usage_client );
    if (l_usage_client){
        l_usage_client->ch_vpn = NULL; // NULL the channel, nobody uses that indicates
    }

    pthread_rwlock_unlock(&s_clients_rwlock);

    l_ch_vpn->ch = NULL;
    l_ch_vpn->net_srv = NULL;
    l_ch_vpn->is_allowed =false;
    DAP_DEL_Z(a_ch->internal);
}

/**
 * @brief s_check_limits
 * @param a_ch
 * @param a_srv_session
 * @param a_usage
 * @param a_bytes
 */
static void s_update_limits(dap_stream_ch_t * a_ch ,
                           dap_chain_net_srv_stream_session_t * a_srv_session,
                           dap_chain_net_srv_usage_t * a_usage, size_t a_bytes)
{
    bool l_issue_new_receipt = false;
    // Check if there are time limits

    if (a_usage->is_free || !a_usage->receipt || !a_usage->is_active)
        return;

    if (a_usage->receipt->receipt_info.units_type.enm == SERV_UNIT_DAY ||
        a_usage->receipt->receipt_info.units_type.enm == SERV_UNIT_SEC){
        time_t l_current_limit_ts = 0;

        switch( a_usage->receipt->receipt_info.units_type.enm){
            case SERV_UNIT_DAY:{
                l_current_limit_ts = (time_t)a_usage->receipt->receipt_info.units*24*3600;
            } break;
            case SERV_UNIT_SEC:{
                l_current_limit_ts = (time_t)a_usage->receipt->receipt_info.units;
            }
        }

        a_srv_session->limits_ts -= time(NULL) - a_srv_session->last_update_ts;

        if(a_srv_session->limits_ts < l_current_limit_ts/2 && !a_usage->receipt_next && !a_usage->is_grace){
            l_issue_new_receipt = true;
        }
        a_srv_session->last_update_ts = time(NULL);


        if( a_srv_session->limits_ts <= 0 && !a_usage->is_grace){
            log_it(L_INFO, "Limits by timestamp are over. Switch to the next receipt");
            DAP_DEL_Z(a_usage->receipt);
            a_usage->receipt = a_usage->receipt_next;
            a_usage->receipt_next = NULL;
            if ( a_usage->receipt){ // If there is next receipt add the time and request the next receipt
                a_srv_session->limits_units_type.uint32 = a_usage->receipt->receipt_info.units_type.uint32;
                switch( a_usage->receipt->receipt_info.units_type.enm){
                case SERV_UNIT_DAY:{
                    a_srv_session->limits_ts += (time_t)a_usage->receipt->receipt_info.units*24*3600;
                    log_it(L_INFO,"%"DAP_UINT64_FORMAT_U" days more for VPN usage", a_usage->receipt->receipt_info.units);
                } break;
                case SERV_UNIT_SEC:{
                    a_srv_session->limits_ts += (time_t)a_usage->receipt->receipt_info.units;
                    log_it(L_INFO,"%"DAP_UINT64_FORMAT_U" seconds more for VPN usage", a_srv_session->limits_ts);
                } break;
                default: {
                    log_it(L_WARNING, "VPN doesnt accept serv unit type 0x%08X for limits_ts", a_usage->receipt->receipt_info.units_type.uint32 );
                    dap_stream_ch_set_ready_to_write_unsafe(a_ch,false);
                    dap_stream_ch_set_ready_to_read_unsafe(a_ch,false);
                    dap_stream_ch_pkt_write_unsafe( a_usage->client->ch , DAP_STREAM_CH_CHAIN_NET_SRV_PKT_TYPE_NOTIFY_STOPPED , NULL, 0 );
                }
                }
            }else if (!a_usage->is_grace){
                log_it( L_NOTICE, "No activate receipt in usage, switch off write callback for channel");
                dap_stream_ch_chain_net_srv_pkt_error_t l_err = { };
                l_err.code = DAP_STREAM_CH_CHAIN_NET_SRV_PKT_TYPE_RESPONSE_ERROR_CODE_RECEIPT_CANT_FIND ;
                dap_stream_ch_set_ready_to_write_unsafe(a_ch,false);
                dap_stream_ch_set_ready_to_read_unsafe(a_ch,false);
                dap_stream_ch_pkt_write_unsafe( a_usage->client->ch , DAP_STREAM_CH_CHAIN_NET_SRV_PKT_TYPE_NOTIFY_STOPPED , &l_err, sizeof(l_err));
            }
        }
    }else if ( a_usage->receipt->receipt_info.units_type.enm == SERV_UNIT_B ||
               a_usage->receipt->receipt_info.units_type.enm == SERV_UNIT_KB ||
               a_usage->receipt->receipt_info.units_type.enm == SERV_UNIT_MB ){
        intmax_t current_limit_bytes = 0;
        if ( a_usage->receipt){// if we have active receipt and a_srv_session->last_update_ts == 0 then we counts units by traffic
            switch( a_usage->receipt->receipt_info.units_type.enm){
            case SERV_UNIT_B:{
                current_limit_bytes = (uintmax_t) a_usage->receipt->receipt_info.units;
            } break;
            case SERV_UNIT_KB:{
                current_limit_bytes = 1000ull * ( (uintmax_t) a_usage->receipt->receipt_info.units);
            } break;
            case SERV_UNIT_MB:{
                current_limit_bytes = 1000000ull * ( (uintmax_t) a_usage->receipt->receipt_info.units);
            } break;
            }
        }


        a_srv_session->limits_bytes -= (intmax_t) a_bytes;

        if (a_srv_session->limits_bytes && a_srv_session->limits_bytes < current_limit_bytes/2 && ! a_usage->receipt_next){
            l_issue_new_receipt = true;
        }

        if (a_srv_session->limits_bytes <= 0  && !a_usage->is_grace){
            log_it(L_INFO, "Limits by traffic is over. Switch to the next receipt");
            DAP_DEL_Z(a_usage->receipt);
            a_usage->receipt = a_usage->receipt_next;
            a_usage->receipt_next = NULL;
            if ( a_usage->receipt){ // If there is next receipt add the time and request the next receipt
                a_srv_session->limits_units_type.uint32 = a_usage->receipt->receipt_info.units_type.uint32;
                switch( a_usage->receipt->receipt_info.units_type.enm){
                case SERV_UNIT_B:{
                    a_srv_session->limits_bytes +=  (uintmax_t) a_usage->receipt->receipt_info.units;
                    log_it(L_INFO,"%"DAP_UINT64_FORMAT_U" bytes more for VPN usage", a_usage->receipt->receipt_info.units);
                } break;
                case SERV_UNIT_KB:{
                    a_srv_session->limits_bytes += 1000ull * ( (uintmax_t) a_usage->receipt->receipt_info.units);
                    log_it(L_INFO,"%"DAP_UINT64_FORMAT_U" bytes more for VPN usage", a_usage->receipt->receipt_info.units);
                } break;
                case SERV_UNIT_MB:{
                    a_srv_session->limits_bytes += 1000000ull * ( (uintmax_t) a_usage->receipt->receipt_info.units);
                    log_it(L_INFO,"%"DAP_UINT64_FORMAT_U" bytes more for VPN usage", a_usage->receipt->receipt_info.units);
                } break;
                default: {
                    log_it(L_WARNING, "VPN doesnt accept serv unit type 0x%08X for limits_bytes", a_usage->receipt->receipt_info.units_type.uint32 );
                    dap_stream_ch_set_ready_to_write_unsafe(a_ch,false);
                    dap_stream_ch_set_ready_to_read_unsafe(a_ch,false);
                    dap_stream_ch_pkt_write_unsafe( a_usage->client->ch , DAP_STREAM_CH_CHAIN_NET_SRV_PKT_TYPE_NOTIFY_STOPPED , NULL, 0 );
                }
                }
            }else if (!a_usage->is_grace){
                log_it( L_NOTICE, "No activate receipt in usage, switch off write callback for channel");
                dap_stream_ch_chain_net_srv_pkt_error_t l_err = { };
                l_err.code = DAP_STREAM_CH_CHAIN_NET_SRV_PKT_TYPE_RESPONSE_ERROR_CODE_RECEIPT_CANT_FIND ;
                dap_stream_ch_set_ready_to_write_unsafe(a_ch,false);
                dap_stream_ch_set_ready_to_read_unsafe(a_ch,false);
                dap_stream_ch_pkt_write_unsafe( a_usage->client->ch , DAP_STREAM_CH_CHAIN_NET_SRV_PKT_TYPE_NOTIFY_STOPPED , &l_err, sizeof(l_err));
            }
        }

    }
    // If issue new receipt
    if ( l_issue_new_receipt && !dap_hash_fast_is_blank(&a_usage->tx_cond_hash)) {
        if ( a_usage->receipt){
            log_it( L_NOTICE, "Send next receipt to sign");
            a_usage->receipt_next = dap_chain_net_srv_issue_receipt(a_usage->service, a_usage->price, NULL, 0);
            dap_stream_ch_pkt_write_unsafe(a_usage->client->ch, DAP_STREAM_CH_CHAIN_NET_SRV_PKT_TYPE_SIGN_REQUEST,
                                           a_usage->receipt_next, a_usage->receipt_next->size);
        }
    }

}


static void send_pong_pkt(dap_stream_ch_t* a_ch)
{
//    log_it(L_DEBUG,"---------------------------------- PONG!");
    ch_vpn_pkt_t *pkt_out = (ch_vpn_pkt_t*) calloc(1, sizeof(pkt_out->header));
    if (!pkt_out) {
        log_it(L_CRITICAL, "Memory allocation error");
        return;
    }
    pkt_out->header.op_code = VPN_PACKET_OP_CODE_PONG;

    dap_stream_ch_pkt_write_unsafe(a_ch, 'd', pkt_out,
            pkt_out->header.op_data.data_size + sizeof(pkt_out->header));
    dap_stream_ch_set_ready_to_write_unsafe(a_ch, true);
    DAP_DELETE(pkt_out);
}

/**
 * @brief s_ch_packet_in_vpn_address_request
 * @param a_ch
 * @param a_usage
 */
static void s_ch_packet_in_vpn_address_request(dap_stream_ch_t* a_ch, dap_chain_net_srv_usage_t * a_usage){
    dap_chain_net_srv_ch_vpn_t         *l_ch_vpn = CH_VPN(a_ch);
    dap_chain_net_srv_vpn_t            *l_srv_vpn = (dap_chain_net_srv_vpn_t*)a_usage->service->_internal;
    dap_chain_net_srv_stream_session_t *l_srv_session = DAP_CHAIN_NET_SRV_STREAM_SESSION(l_ch_vpn->ch->stream->session);

    if (! s_raw_server)
        return;

    if ( l_ch_vpn->addr_ipv4.s_addr ) {
        log_it(L_WARNING, "IP address is already leased");
        ch_vpn_pkt_t* pkt_out           = DAP_NEW_STACK_SIZE(ch_vpn_pkt_t, sizeof(pkt_out->header));
        if (!pkt_out) {
            log_it(L_CRITICAL, "Memory allocation error");
            return;
        }
        pkt_out->header.op_code         = VPN_PACKET_OP_CODE_PROBLEM;
        pkt_out->header.sock_id         = s_raw_server->tun_fd;
        pkt_out->header.usage_id        = a_usage->id;
        pkt_out->header.op_problem.code = VPN_PROBLEM_CODE_ALREADY_ASSIGNED_ADDR;

        size_t l_data_to_write = /*pkt_out->header.op_data.data_size +*/ sizeof(pkt_out->header);
        size_t l_data_wrote = dap_stream_ch_pkt_write_unsafe(a_ch, DAP_STREAM_CH_PKT_TYPE_NET_SRV_VPN_DATA,
            pkt_out, l_data_to_write);
        l_srv_session->stats.bytes_sent += l_data_wrote;
        if (l_data_wrote < l_data_to_write) {
            log_it(L_WARNING, "Buffer overflow: can't send packet with VPN_PROBLEM_CODE_ALREADY_ASSIGNED_ADDR: sent only %zd from %zd",
                l_data_wrote, l_data_to_write);
            l_srv_session->stats.bytes_sent_lost += l_data_to_write - l_data_wrote;
            l_srv_session->stats.packets_sent_lost++;
        }else{
            l_srv_session->stats.packets_sent++;
        }
        return;
    }
    dap_chain_net_srv_vpn_item_ipv4_t* l_item_ipv4 = l_srv_vpn->ipv4_unleased;
    if (l_item_ipv4) {
        log_it(L_WARNING, "Found a recently unleased IP address");
        l_ch_vpn->addr_ipv4.s_addr = l_item_ipv4->addr.s_addr;
        pthread_rwlock_wrlock( &s_clients_rwlock );
        HASH_ADD(hh, s_ch_vpn_addrs, addr_ipv4, sizeof (l_ch_vpn->addr_ipv4), l_ch_vpn);
        pthread_rwlock_unlock( &s_clients_rwlock );

        ch_vpn_pkt_t *l_pkt_out = DAP_NEW_STACK_SIZE(ch_vpn_pkt_t,
                sizeof(l_pkt_out->header) + sizeof(l_ch_vpn->addr_ipv4) + sizeof(s_raw_server->ipv4_network_addr));
        l_pkt_out->header.sock_id           = s_raw_server->tun_fd;
        l_pkt_out->header.op_code           = VPN_PACKET_OP_CODE_VPN_ADDR_REPLY;
        l_pkt_out->header.usage_id          = a_usage->id;
        l_pkt_out->header.op_data.data_size = sizeof(l_ch_vpn->addr_ipv4) + sizeof(s_raw_server->ipv4_gw);

        memcpy(l_pkt_out->data, &l_ch_vpn->addr_ipv4, sizeof(l_ch_vpn->addr_ipv4));
        memcpy(l_pkt_out->data + sizeof(l_ch_vpn->addr_ipv4), &s_raw_server->ipv4_gw ,
                sizeof(s_raw_server->ipv4_gw));

        size_t l_data_to_write = l_pkt_out->header.op_data.data_size + sizeof(l_pkt_out->header);
        size_t l_data_wrote = dap_stream_ch_pkt_write_unsafe(a_ch, DAP_STREAM_CH_PKT_TYPE_NET_SRV_VPN_DATA , l_pkt_out,
                l_data_to_write);
        l_srv_session->stats.bytes_sent += l_data_wrote;
        if (l_data_wrote < l_data_to_write){
            log_it(L_WARNING, "Buffer overflow: can't send packet with VPN_PACKET_OP_CODE_VPN_ADDR_REPLY: sent only %zd from %zd",
                    l_data_wrote,l_data_to_write );
            l_srv_session->stats.bytes_sent_lost += l_data_to_write - l_data_wrote;
            l_srv_session->stats.packets_sent_lost++;
        } else {
            char    l_str_ipv4addr[INET_ADDRSTRLEN],
                    l_str_ipv4gw[INET_ADDRSTRLEN],
                    l_str_ipv4mask[INET_ADDRSTRLEN],
                    l_str_ipv4netaddr[INET_ADDRSTRLEN],
                    l_str_ipv4last[INET_ADDRSTRLEN];

            inet_ntop(AF_INET, &l_ch_vpn->addr_ipv4, l_str_ipv4addr, INET_ADDRSTRLEN);
            inet_ntop(AF_INET, &s_raw_server->ipv4_gw, l_str_ipv4gw, INET_ADDRSTRLEN);
            inet_ntop(AF_INET, &s_raw_server->ipv4_network_mask, l_str_ipv4mask, INET_ADDRSTRLEN);
            inet_ntop(AF_INET, &s_raw_server->ipv4_network_addr, l_str_ipv4netaddr, INET_ADDRSTRLEN);
            inet_ntop(AF_INET, &s_raw_server->ipv4_lease_last, l_str_ipv4last, INET_ADDRSTRLEN);

            log_it(L_INFO, "VPN client IP address %s leased"
                    "\r\n\tnet gateway %s"
                    "\r\n\tnet mask %s"
                    "\r\n\tgw %s"
                    "\r\n\tlast_addr %s"
                    , l_str_ipv4addr
                    , l_str_ipv4gw
                    , l_str_ipv4mask
                    , l_str_ipv4netaddr
                    , l_str_ipv4last);

            l_srv_vpn->ipv4_unleased = l_item_ipv4->next;
            DAP_DEL_Z(l_item_ipv4);
            l_srv_session->stats.packets_sent++;
            s_tun_send_msg_ip_assigned_all(a_ch->stream_worker->worker->id, l_ch_vpn, l_ch_vpn->addr_ipv4);
        }
    }else{
        struct in_addr n_addr = { 0 }, n_addr_max;
        n_addr.s_addr = ntohl(s_raw_server->ipv4_lease_last.s_addr);
        n_addr.s_addr++;
        n_addr_max.s_addr = (ntohl(s_raw_server->ipv4_gw.s_addr)
                             | ~ntohl(s_raw_server->ipv4_network_mask.s_addr));

        //  Just for log output we revert it back and forward
        n_addr.s_addr = htonl(n_addr.s_addr);
        n_addr_max.s_addr = htonl(n_addr_max.s_addr);

        char l_str_naddr[INET_ADDRSTRLEN], l_str_naddr_max[INET_ADDRSTRLEN];
        inet_ntop(AF_INET, &n_addr, l_str_naddr, INET_ADDRSTRLEN);
        inet_ntop(AF_INET, &n_addr_max, l_str_naddr_max, INET_ADDRSTRLEN);

        log_it(L_DEBUG, "\tnew_address         = %s"
                        "\r\n\tnew_address_max = %s"
               , l_str_naddr, l_str_naddr_max);

        n_addr.s_addr = ntohl(n_addr.s_addr);
        n_addr_max.s_addr = ntohl(n_addr_max.s_addr);
        if(n_addr.s_addr <= n_addr_max.s_addr) {
            n_addr.s_addr = htonl(n_addr.s_addr);
            n_addr_max.s_addr = htonl(n_addr_max.s_addr);

            s_raw_server->ipv4_lease_last.s_addr =n_addr.s_addr;
            a_ch->stream->session->tun_client_addr.s_addr = n_addr.s_addr;
            l_ch_vpn->addr_ipv4.s_addr = n_addr.s_addr;

            char    l_str_ipv4gw[INET_ADDRSTRLEN],
                    l_str_ipv4mask[INET_ADDRSTRLEN],
                    l_str_ipv4netaddr[INET_ADDRSTRLEN],
                    l_str_ipv4last[INET_ADDRSTRLEN];

            inet_ntop(AF_INET, &s_raw_server->ipv4_gw, l_str_ipv4gw, INET_ADDRSTRLEN);
            inet_ntop(AF_INET, &s_raw_server->ipv4_network_mask, l_str_ipv4mask, INET_ADDRSTRLEN);
            inet_ntop(AF_INET, &s_raw_server->ipv4_network_addr, l_str_ipv4netaddr, INET_ADDRSTRLEN);
            inet_ntop(AF_INET, &s_raw_server->ipv4_lease_last, l_str_ipv4last, INET_ADDRSTRLEN);

            log_it(L_INFO, "VPN client new IP address %s leased"
                    "\r\n\tgateway %s"
                    "\r\n\tnet mask %s"
                    "\r\n\tnet addr %s"
                    "\r\n\tlast_addr %s"
                    , l_str_naddr
                    , l_str_ipv4gw
                    , l_str_ipv4mask
                    , l_str_ipv4netaddr
                    , l_str_ipv4last);

            pthread_rwlock_wrlock( &s_clients_rwlock );
            HASH_ADD(hh, s_ch_vpn_addrs, addr_ipv4, sizeof (l_ch_vpn->addr_ipv4), l_ch_vpn);
            pthread_rwlock_unlock( &s_clients_rwlock );

            ch_vpn_pkt_t *pkt_out = DAP_NEW_STACK_SIZE(ch_vpn_pkt_t,
                    sizeof(pkt_out->header) + sizeof(l_ch_vpn->addr_ipv4) + sizeof(s_raw_server->ipv4_gw));
            pkt_out->header.sock_id             = s_raw_server->tun_fd;
            pkt_out->header.op_code             = VPN_PACKET_OP_CODE_VPN_ADDR_REPLY;
            pkt_out->header.op_data.data_size   = sizeof(l_ch_vpn->addr_ipv4) + sizeof(s_raw_server->ipv4_gw);
            pkt_out->header.usage_id            = a_usage->id;

            memcpy(pkt_out->data, &l_ch_vpn->addr_ipv4, sizeof(l_ch_vpn->addr_ipv4));
            memcpy(pkt_out->data + sizeof(l_ch_vpn->addr_ipv4), &s_raw_server->ipv4_gw,
                    sizeof(s_raw_server->ipv4_gw));

            size_t l_data_to_write = pkt_out->header.op_data.data_size + sizeof(pkt_out->header);
            size_t l_data_wrote = dap_stream_ch_pkt_write_unsafe(a_ch, DAP_STREAM_CH_PKT_TYPE_NET_SRV_VPN_DATA, pkt_out,
                                       l_data_to_write);
            l_srv_session->stats.bytes_sent += l_data_wrote;
            if (l_data_wrote < l_data_to_write){
                log_it(L_WARNING, "Buffer overflow: can't send packet with VPN_PACKET_OP_CODE_VPN_ADDR_REPLY: sent only %zd from %zd",
                        l_data_wrote,l_data_to_write );
                l_srv_session->stats.bytes_sent_lost += l_data_to_write - l_data_wrote;
                l_srv_session->stats.packets_sent_lost++;
            } else {
                l_srv_session->stats.packets_sent++;
                s_tun_send_msg_ip_assigned_all(a_ch->stream_worker->worker->id,l_ch_vpn, l_ch_vpn->addr_ipv4);
            }
        } else { // All the network is filled with clients, can't lease a new address
            log_it(L_ERROR, "No free IP address left, can't lease one...");
            ch_vpn_pkt_t* pkt_out           = DAP_NEW_STACK_SIZE(ch_vpn_pkt_t, sizeof(pkt_out->header));
            pkt_out->header.sock_id         = s_raw_server->tun_fd;
            pkt_out->header.op_code         = VPN_PACKET_OP_CODE_PROBLEM;
            pkt_out->header.usage_id        = a_usage->id;
            pkt_out->header.op_problem.code = VPN_PROBLEM_CODE_NO_FREE_ADDR;
            size_t l_data_to_write = /*pkt_out->header.op_data.data_size +*/ sizeof(pkt_out->header);
            size_t l_data_wrote = dap_stream_ch_pkt_write_unsafe(a_ch, DAP_STREAM_CH_PKT_TYPE_NET_SRV_VPN_DATA, pkt_out, l_data_to_write);
            l_srv_session->stats.bytes_sent += l_data_wrote;
            if (l_data_wrote < l_data_to_write) {
                log_it(L_WARNING, "Buffer overflow: can't send packet with VPN_PACKET_OP_CODE_PROBLEM: sent only %zd from %zd",
                    l_data_wrote, l_data_to_write);
                l_srv_session->stats.bytes_sent_lost += l_data_to_write - l_data_wrote;
                l_srv_session->stats.packets_sent_lost++;
            } else {
                l_srv_session->stats.packets_sent++;
            }
        }
    }
}

/**
 * @brief stream_sf_packet_in
 * @param ch
 * @param arg
 */
void s_ch_packet_in(dap_stream_ch_t* a_ch, void* a_arg)
{
    dap_stream_ch_pkt_t * l_pkt = (dap_stream_ch_pkt_t *) a_arg;
    dap_chain_net_srv_stream_session_t * l_srv_session = DAP_CHAIN_NET_SRV_STREAM_SESSION (a_ch->stream->session );
    dap_chain_net_srv_ch_vpn_t *l_ch_vpn = CH_VPN(a_ch);
    dap_chain_net_srv_usage_t * l_usage = l_srv_session->usage_active;// dap_chain_net_srv_usage_find_unsafe(l_srv_session,  l_ch_vpn->usage_id);

    if ( ! l_usage){
        log_it(L_NOTICE, "No active usage in list, possible disconnected. Send nothing on this channel");
        dap_stream_ch_set_ready_to_write_unsafe(a_ch,false);
        dap_stream_ch_set_ready_to_read_unsafe(a_ch,false);
        return;
    }

    if ( ! l_usage->is_active ){
        log_it(L_INFO, "Usage inactivation: switch off packet input & output channels");
        if (l_usage->client)
            dap_stream_ch_pkt_write_unsafe( l_usage->client->ch , DAP_STREAM_CH_CHAIN_NET_SRV_PKT_TYPE_NOTIFY_STOPPED , NULL, 0 );
        dap_stream_ch_set_ready_to_write_unsafe(a_ch,false);
        dap_stream_ch_set_ready_to_read_unsafe(a_ch,false);
        return;
    }
    // check role
<<<<<<< HEAD
    if (dap_chain_net_get_role(l_usage->net).enums > NODE_ROLE_MASTER) { 
=======
    if (dap_chain_net_get_role(l_usage->net).enums > NODE_ROLE_MASTER) {
>>>>>>> 356ad361
        log_it(L_ERROR, 
            "You can't provide service with ID %"DAP_UINT64_FORMAT_X" in net %s. Node role should be not lower than master\n",
            l_usage->service->uid.uint64, l_usage->net->pub.name
            );
        if (l_usage->client)
            dap_stream_ch_pkt_write_unsafe( l_usage->client->ch , DAP_STREAM_CH_CHAIN_NET_SRV_PKT_TYPE_NOTIFY_STOPPED , NULL, 0 );
        dap_stream_ch_set_ready_to_write_unsafe(a_ch,false);
        dap_stream_ch_set_ready_to_read_unsafe(a_ch,false);
        return;
    }

    // TODO move address leasing to this structure
    //dap_chain_net_srv_vpn_t * l_srv_vpn =(dap_chain_net_srv_vpn_t *) l_usage->service->_internal;

    ch_vpn_pkt_t * l_vpn_pkt = (ch_vpn_pkt_t *) l_pkt->data;
    size_t l_vpn_pkt_size = l_pkt->hdr.data_size - sizeof (l_vpn_pkt->header);

    debug_if(s_debug_more, L_INFO, "Got srv_vpn packet with op_code=0x%02x", l_vpn_pkt->header.op_code);

    if(l_vpn_pkt->header.op_code >= 0xb0) { // Raw packets
        switch (l_vpn_pkt->header.op_code) {
            case VPN_PACKET_OP_CODE_PING:
                a_ch->stream->esocket->last_ping_request = time(NULL);
                l_srv_session->stats.bytes_recv += l_vpn_pkt_size;
                l_srv_session->stats.packets_recv++;
                send_pong_pkt(a_ch);
            break;
            case VPN_PACKET_OP_CODE_PONG:
                a_ch->stream->esocket->last_ping_request = time(NULL);
                l_srv_session->stats.bytes_recv += l_vpn_pkt_size;
                l_srv_session->stats.packets_recv++;
            break;
            // for client
            case VPN_PACKET_OP_CODE_VPN_ADDR_REPLY: { // Assigned address for peer
                if(ch_sf_tun_addr_leased(CH_VPN(a_ch), l_vpn_pkt, l_vpn_pkt_size) < 0) {
                    log_it(L_ERROR, "Can't create tun");
                }else
                    s_tun_send_msg_ip_assigned_all(a_ch->stream_worker->worker->id, CH_VPN(a_ch), CH_VPN(a_ch)->addr_ipv4);
                l_srv_session->stats.bytes_recv += l_vpn_pkt_size;
                l_srv_session->stats.packets_recv++;
            } break;
            // for server
            case VPN_PACKET_OP_CODE_VPN_ADDR_REQUEST: { // Client request after L3 connection the new IP address
                log_it(L_INFO, "Received address request  ");
                if(s_raw_server){
                    s_ch_packet_in_vpn_address_request(a_ch, l_usage);
                }else{
                    dap_stream_ch_chain_net_srv_pkt_error_t l_err={0};
                    l_err.code = DAP_STREAM_CH_CHAIN_NET_SRV_PKT_TYPE_RESPONSE_ERROR_CODE_SERVICE_IN_CLIENT_MODE;
                    dap_stream_ch_pkt_write_unsafe( l_usage->client->ch , DAP_STREAM_CH_CHAIN_NET_SRV_PKT_TYPE_RESPONSE_ERROR,
                                                    &l_err, sizeof (l_err));
                }
                l_srv_session->stats.bytes_recv += l_vpn_pkt_size;
                l_srv_session->stats.packets_recv++;
            } break;
            // for client only
            case VPN_PACKET_OP_CODE_VPN_RECV:{
                a_ch->stream->esocket->last_ping_request = time(NULL); // not ping, but better  ;-)
                dap_events_socket_t *l_es = dap_chain_net_vpn_client_tun_get_esock();
                // Find tun socket for current worker
                dap_chain_net_srv_vpn_tun_socket_t *l_tun =  l_es ? l_es->_inheritor : NULL; //!!! a_es->_inheritor = dap_stream_t
                //ch_sf_tun_socket_t * l_tun = s_tun_sockets[a_ch->stream_worker->worker->id];
                assert(l_tun);
                size_t l_ret = dap_events_socket_write_unsafe(l_tun->es, l_vpn_pkt->data, l_vpn_pkt->header.op_data.data_size);
                l_srv_session->stats.bytes_sent += l_ret;
                if (l_ret == l_vpn_pkt->header.op_data.data_size) {
                    l_srv_session->stats.packets_sent++;
                } else if (l_ret > 0) {
                    log_it (L_WARNING, "Lost %zd bytes, buffer overflow", l_vpn_pkt->header.op_data.data_size - l_ret);
                    l_srv_session->stats.bytes_sent_lost += (l_vpn_pkt->header.op_data.data_size - l_ret);
                    l_srv_session->stats.packets_sent_lost++;
                }
            } break;

            // for server only
            case VPN_PACKET_OP_CODE_VPN_SEND: {
                dap_chain_net_srv_vpn_tun_socket_t *l_tun = s_tun_sockets[a_ch->stream_worker->worker->id];
                assert(l_tun);
                size_t l_ret = dap_events_socket_write_unsafe(l_tun->es, l_vpn_pkt,
                    sizeof(l_vpn_pkt->header) + l_vpn_pkt->header.op_data.data_size) - sizeof(l_vpn_pkt->header);
                l_srv_session->stats.bytes_sent += l_ret;
                s_update_limits(a_ch, l_srv_session, l_usage, l_ret);
                if (l_ret == l_vpn_pkt->header.op_data.data_size) {
                    l_srv_session->stats.packets_sent++;
                }
                else if (l_ret > 0) {
                    log_it(L_WARNING, "Lost %zd bytes, buffer overflow", l_vpn_pkt->header.op_data.data_size - l_ret);
                    l_srv_session->stats.bytes_sent_lost += (l_vpn_pkt->header.op_data.data_size - l_ret);
                    l_srv_session->stats.packets_sent_lost++;
                }
            } break;
            default:
                log_it(L_WARNING, "Can't process SF type 0x%02x", l_vpn_pkt->header.op_code);
        }
    }
}

/**
 * @brief stream_sf_packet_out Packet Out Ch callback
 * @param ch
 * @param arg
 */
static void s_ch_packet_out(dap_stream_ch_t* a_ch, void* a_arg)
{
    (void) a_arg;
    dap_chain_net_srv_stream_session_t * l_srv_session = DAP_CHAIN_NET_SRV_STREAM_SESSION( a_ch->stream->session );
    dap_chain_net_srv_ch_vpn_t *l_ch_vpn = CH_VPN(a_ch);

    dap_chain_net_srv_usage_t * l_usage = l_srv_session->usage_active;// dap_chain_net_srv_usage_find_unsafe(l_srv_session,  l_ch_vpn->usage_id);
    if ( ! l_usage){
        log_it(L_NOTICE, "No active usage in list, possible disconnected. Send nothing on this channel");
        dap_stream_ch_set_ready_to_write_unsafe(a_ch,false);
        dap_stream_ch_set_ready_to_read_unsafe(a_ch,false);
        return;
    }

    if ( ! l_usage->is_active ){
        log_it(L_INFO, "Usage inactivation: switch off packet input & output channels");
        if (l_usage->client)
            dap_stream_ch_pkt_write_unsafe( l_usage->client->ch , DAP_STREAM_CH_CHAIN_NET_SRV_PKT_TYPE_NOTIFY_STOPPED , NULL, 0 );
        dap_stream_ch_set_ready_to_write_unsafe(a_ch,false);
        dap_stream_ch_set_ready_to_read_unsafe(a_ch,false);
        return;
    }
    if ( (! l_usage->is_free) && (! l_usage->receipt) ){
        log_it(L_WARNING, "No active receipt, switching off");
        if (l_usage->client)
            dap_stream_ch_pkt_write_unsafe( l_usage->client->ch , DAP_STREAM_CH_CHAIN_NET_SRV_PKT_TYPE_NOTIFY_STOPPED , NULL, 0 );
        dap_stream_ch_set_ready_to_write_unsafe(a_ch,false);
        dap_stream_ch_set_ready_to_read_unsafe(a_ch,false);
        return;
    }
    // Check for empty buffer out here to prevent warnings in worker
    if ( ! a_ch->stream->esocket->buf_out_size )
        dap_events_socket_set_writable_unsafe(a_ch->stream->esocket,false);

}

/**
 * @brief m_es_tun_delete
 * @param a_es
 * @param arg
 */
static void s_es_tun_delete(dap_events_socket_t * a_es, void * arg)
{
    (void) arg;
    if (a_es->context->worker) {
        s_tun_sockets[a_es->context->worker->id] = NULL;
        dap_events_socket_remove_and_delete_unsafe(s_tun_sockets_queue_msg[a_es->context->worker->id],false);
        log_it(L_NOTICE,"Destroyed TUN event socket");
    }
}

/**
 * @brief s_es_tun_write
 * @param a_es
 * @param arg
 */
static void s_es_tun_write(dap_events_socket_t *a_es, void *arg)
{
    (void) arg;
    dap_chain_net_srv_vpn_tun_socket_t *l_tun = CH_SF_TUN_SOCKET(a_es);
    assert(l_tun);
    assert(l_tun->es == a_es);
    size_t l_shift = 0;
    debug_if(s_debug_more, L_DEBUG, "Write %lu bytes to tun", l_tun->es->buf_out_size);
    for (ssize_t l_pkt_size = 0, l_bytes_written = 0; l_tun->es->buf_out_size; ) {
        ch_vpn_pkt_t *l_vpn_pkt = (ch_vpn_pkt_t *)(l_tun->es->buf_out + l_shift);
        l_pkt_size = l_vpn_pkt->header.op_data.data_size;
        debug_if(s_debug_more, L_DEBUG, "Packet: op_code 0x%02x, data size %ld",
                 l_vpn_pkt->header.op_code, l_pkt_size);
        l_bytes_written = write(l_tun->es->fd, l_vpn_pkt->data, l_pkt_size);
        if (l_bytes_written == l_pkt_size) {
            l_pkt_size += sizeof(l_vpn_pkt->header);
            l_tun->es->buf_out_size -= l_pkt_size;
            l_shift += l_pkt_size;
        } else {
            int l_errno = errno;
            debug_if(l_bytes_written > 0, L_WARNING, /* How on earth can this be?... */
                     "Error on writing to tun: wrote %zd / %zd bytes", l_bytes_written, l_pkt_size);
            switch (l_errno) {
            case EAGAIN:
                /* Unwritten packets remain untouched in da buffa */
                break;
            case EINVAL:
                /* Something wrong with this packet... Doomp eet */
                debug_if(s_debug_more, L_ERROR, "Skip this packet...");
                l_pkt_size += sizeof(l_vpn_pkt->header);
                l_tun->es->buf_out_size -= l_pkt_size;
                l_shift += l_pkt_size;
                break;
            default: {
                char l_errbuf[128];
                strerror_r(l_errno, l_errbuf, sizeof(l_errbuf));
                log_it(L_ERROR, "Error on writing to tun: \"%s\" code %d", l_errbuf, errno);
                break;
            }}
            break; // Finish the buffer processing immediately
        }
    }
    if (l_tun->es->buf_out_size) {
        debug_if(s_debug_more, L_DEBUG, "Left %lu bytes unwritten", l_tun->es->buf_out_size);
        if (l_shift)
            memmove(l_tun->es->buf_out, &l_tun->es->buf_out[l_shift], l_tun->es->buf_out_size);
    }
    l_tun->buf_size_aux = l_tun->es->buf_out_size;  /* We backup the genuine buffer size... */
    l_tun->es->buf_out_size = 0;                    /* ... and insure the socket against coursing thru regular writing operations */
}

static void s_es_tun_write_finished(dap_events_socket_t *a_es, void *a_arg, int a_errno) {
    UNUSED(a_arg);
    UNUSED(a_errno);
    dap_chain_net_srv_vpn_tun_socket_t *l_tun = CH_SF_TUN_SOCKET(a_es);
    assert(l_tun);
    assert(l_tun->es == a_es);
    l_tun->es->buf_out_size = l_tun->buf_size_aux; /* Backup the genuine buffer size */
    dap_events_socket_set_writable_unsafe(a_es, l_tun->buf_size_aux > 0);
    debug_if(s_debug_more && (l_tun->buf_size_aux > 0), L_INFO, "%zd bytes still in buf_out, poll again", l_tun->buf_size_aux);
    l_tun->buf_size_aux = 0;
}

/**
 * @brief s_es_tun_read
 * @param a_es
 * @param arg
 */
static void s_es_tun_read(dap_events_socket_t * a_es, void * arg)
{
    (void) arg;
    dap_chain_net_srv_vpn_tun_socket_t * l_tun_socket = CH_SF_TUN_SOCKET(a_es);
    assert(l_tun_socket);
    size_t l_buf_in_size = a_es->buf_in_size;
    dap_os_iphdr_t *iph = ( dap_os_iphdr_t*) a_es->buf_in;
    if (s_debug_more){
        char l_str_daddr[INET_ADDRSTRLEN]={[0]='\0'};
        char l_str_saddr[INET_ADDRSTRLEN]={[0]='\0'};
        struct in_addr l_daddr;
        struct in_addr l_saddr;
        size_t l_ip_tot_len;
#ifdef DAP_OS_LINUX
        l_daddr.s_addr = iph->daddr;
        l_saddr.s_addr = iph->saddr;
        l_ip_tot_len = ntohs(iph->tot_len);
#else
        l_daddr.s_addr = iph->ip_dst.s_addr;
        l_saddr.s_addr = iph->ip_src.s_addr;
        l_ip_tot_len = ntohs(iph->ip_len);
#endif
        inet_ntop(AF_INET, &l_daddr, l_str_daddr, INET_ADDRSTRLEN);
        inet_ntop(AF_INET, &l_saddr, l_str_saddr, INET_ADDRSTRLEN);
        log_it(L_DEBUG,"TUN#%u received ip packet %s->%s tot_len: %zu",
                        l_tun_socket->worker_id, l_str_saddr, l_str_daddr, l_ip_tot_len);
    }

    if(l_buf_in_size) {
        struct in_addr l_in_daddr;
#ifdef DAP_OS_LINUX
        l_in_daddr.s_addr = iph->daddr;
#else
        l_in_daddr.s_addr = iph->ip_dst.s_addr;
#endif
        dap_chain_net_srv_ch_vpn_info_t * l_vpn_info = NULL;
        // Try to find in worker's clients, without locks
        if ( l_tun_socket->clients){
            HASH_FIND_INT( l_tun_socket->clients,&l_in_daddr.s_addr,l_vpn_info );
        }
        if (l_vpn_info) {
            if ( !l_vpn_info->is_on_this_worker && !l_vpn_info->is_reassigned_once && s_raw_server->auto_cpu_reassignment) {
                log_it(L_NOTICE, "Reassigning from worker %u to %u", l_vpn_info->worker->id, a_es->context->worker->id);
                l_vpn_info->is_reassigned_once = true;
                s_tun_send_msg_esocket_reassigned_all_inter(a_es->context->worker->id, l_vpn_info->ch_vpn, l_vpn_info->esocket, l_vpn_info->esocket_uuid,
                    l_vpn_info->addr_ipv4);
                dap_events_socket_reassign_between_workers_mt(l_vpn_info->worker, l_vpn_info->esocket, a_es->context->worker);
            }
            s_tun_client_send_data(l_vpn_info, a_es->buf_in, l_buf_in_size);
        } else if(s_debug_more) {
            char l_str_daddr[INET_ADDRSTRLEN];
            inet_ntop(AF_INET, &l_in_daddr, l_str_daddr, sizeof(l_in_daddr));
            log_it(L_WARNING, "Can't find route for desitnation %s", l_str_daddr);
        }
        a_es->buf_in_size = 0;
    }
}

/**
 * @brief m_es_tun_error
 * @param a_es
 * @param a_error
 */
static void s_es_tun_error(dap_events_socket_t * a_es, int a_error)
{
    if (! a_es->_inheritor)
        return;
    log_it(L_CRITICAL, "Error %d in socket %"DAP_FORMAT_SOCKET" (socket type %d)", a_error, a_es->socket, a_es->type);
}

/**
 * @brief m_es_tun_new
 * @param a_es
 * @param arg
 */
static void s_es_tun_new(dap_events_socket_t * a_es, void * arg)
{
    (void) arg;
    dap_chain_net_srv_vpn_tun_socket_t * l_tun_socket = DAP_NEW_Z(dap_chain_net_srv_vpn_tun_socket_t);
    if ( l_tun_socket ){
        dap_worker_t * l_worker = l_tun_socket->worker = a_es->context->worker;
        uint32_t l_worker_id = l_tun_socket->worker_id = l_worker->id;
        l_tun_socket->es = a_es;

        s_tun_sockets_queue_msg[l_worker_id] = dap_context_create_queue(l_worker->context, s_tun_recv_msg_callback );
        s_tun_sockets[l_worker_id] = l_tun_socket;

        l_tun_socket->queue_tun_msg_input = DAP_NEW_Z_SIZE(dap_events_socket_t*,sizeof(dap_events_socket_t*)*
                                                            dap_events_thread_get_count());
        a_es->_inheritor = l_tun_socket;

#if !defined(DAP_OS_DARWIN) && (defined(DAP_OS_LINUX) || defined (DAP_OS_BSD))
        s_tun_attach_queue( a_es->fd );
#endif
        // Signal thats its ready
        pthread_mutex_lock(&s_tun_sockets_mutex_started);
        s_tun_sockets_started++;
        pthread_cond_broadcast(&s_tun_sockets_cond_started);
        pthread_mutex_unlock(&s_tun_sockets_mutex_started);

        log_it(L_NOTICE,"New TUN event socket initialized for worker %u" , l_tun_socket->worker_id);

    }else{
        log_it(L_ERROR, "Can't allocate memory for tun socket");
    }
}



#if !defined(DAP_OS_DARWIN) && (defined(DAP_OS_LINUX) || defined (DAP_OS_BSD))
/**
 * @brief s_tun_attach_queue
 * @param fd
 * @return
 */
static int s_tun_attach_queue(int fd)
{
    struct ifreq ifr;
    memset(&ifr, 0, sizeof(ifr));
    ifr.ifr_flags = IFF_ATTACH_QUEUE;
    return ioctl(fd, TUNSETQUEUE, (void *)&ifr);
}

/**
 * @brief s_tun_deattach_queue
 * @param fd
 * @return
 */
static int s_tun_deattach_queue(int fd)
{
    struct ifreq ifr;
    memset(&ifr, 0, sizeof(ifr));
    ifr.ifr_flags = IFF_DETACH_QUEUE;
    return ioctl(fd, TUNSETQUEUE, (void *)&ifr);
}

#endif<|MERGE_RESOLUTION|>--- conflicted
+++ resolved
@@ -1592,11 +1592,7 @@
         return;
     }
     // check role
-<<<<<<< HEAD
-    if (dap_chain_net_get_role(l_usage->net).enums > NODE_ROLE_MASTER) { 
-=======
     if (dap_chain_net_get_role(l_usage->net).enums > NODE_ROLE_MASTER) {
->>>>>>> 356ad361
         log_it(L_ERROR, 
             "You can't provide service with ID %"DAP_UINT64_FORMAT_X" in net %s. Node role should be not lower than master\n",
             l_usage->service->uid.uint64, l_usage->net->pub.name
