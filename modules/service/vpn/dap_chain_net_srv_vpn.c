--- conflicted
+++ resolved
@@ -157,22 +157,6 @@
 
 dap_events_socket_t * s_tun_event_stream_create(dap_worker_t * a_worker, int a_tun_fd)
 {
-<<<<<<< HEAD
-  static dap_events_socket_callbacks_t l_s_callbacks = {
-          .read_callback = m_es_tun_read,// for server
-          .write_callback = NULL,// for client
-          .error_callback = m_es_tun_error,
-          .delete_callback = m_es_tun_delete
-  };
-
-  s_raw_server->tun_events_socket = dap_events_socket_wrap_no_add(NULL,
-                                                                  s_raw_server->tun_fd, &l_s_callbacks);
-  s_raw_server->tun_events_socket->type = DESCRIPTOR_TYPE_FILE;
-  dap_worker_add_events_socket_auto(s_raw_server->tun_events_socket);
-  s_raw_server->tun_events_socket->_inheritor = s_raw_server;
-
-  return 0;
-=======
     assert(a_worker);
     static dap_events_socket_callbacks_t l_s_callbacks = {{ 0 }};
     l_s_callbacks.new_callback = m_es_tun_new;
@@ -188,7 +172,6 @@
     dap_events_socket_assign_on_worker_mt(l_es, a_worker);
 
     return l_es;
->>>>>>> dc525154
 }
 
 
