--- conflicted
+++ resolved
@@ -1321,13 +1321,7 @@
                 // Find tun socket for current worker
                 ch_sf_tun_socket_t * l_tun = s_tun_sockets[a_ch->stream_worker->worker->id];
                 assert(l_tun);
-<<<<<<< HEAD
-                // Unsafely send it
-                dap_events_socket_write_unsafe( l_tun->es, l_vpn_pkt->data, l_vpn_pkt->header.op_data.data_size);
-                dap_events_socket_set_writable_unsafe(l_tun->es, true);
-=======
                 s_stream_session_esocket_send(l_srv_session, l_tun->es, l_vpn_pkt->data, l_vpn_pkt->header.op_data.data_size);
->>>>>>> 1ef8c494
             } break;
 
             // for servier only
@@ -1335,13 +1329,7 @@
                 ch_sf_tun_socket_t * l_tun = s_tun_sockets[a_ch->stream_worker->worker->id];
                 assert(l_tun);
                 // Unsafely send it
-<<<<<<< HEAD
-                size_t l_ret = dap_events_socket_write_unsafe( l_tun->es, l_vpn_pkt->data, l_vpn_pkt->header.op_data.data_size);
-                dap_events_socket_set_writable_unsafe(l_tun->es, true);
-=======
                 size_t l_ret = s_stream_session_esocket_send(l_srv_session, l_tun->es, l_vpn_pkt->data, l_vpn_pkt->header.op_data.data_size);
-                //dap_events_socket_set_writable_unsafe(l_tun->es, true);
->>>>>>> 1ef8c494
                 if( l_ret)
                     s_update_limits (a_ch, l_srv_session, l_usage,l_ret );
             } break;
