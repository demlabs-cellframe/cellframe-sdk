--- conflicted
+++ resolved
@@ -936,11 +936,6 @@
  */
 void s_ch_vpn_delete(dap_stream_ch_t* ch, void* arg)
 {
-<<<<<<< HEAD
-    //log_it(L_DEBUG, "ch_sf_delete() for %s", ch->stream->conn->s_ip); <<- causes segfault
-=======
-    log_it(L_DEBUG, "ch_sf_delete() for %s", ch->stream->esocket->hostaddr);
->>>>>>> 6c2ea815
     dap_chain_net_srv_ch_vpn_t * l_ch_vpn = CH_VPN(ch);
     dap_chain_net_srv_vpn_t * l_srv_vpn =(dap_chain_net_srv_vpn_t *) l_ch_vpn->net_srv->_inhertor;
 
