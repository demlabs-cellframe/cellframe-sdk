/*
 * Authors:
 * Dmitriy A. Gearasimov <gerasimov.dmitriy@demlabs.net>
 * DeM Labs Inc.   https://demlabs.net
 * CellFrame       https://cellframe.net
 * Sources         https://gitlab.demlabs.net/cellframe
 * Copyright  (c) 2017-2019
 * All rights reserved.

 This file is part of CellFrame SDK the open source project

    CellFrame SDK is free software: you can redistribute it and/or modify
    it under the terms of the GNU General Public License as published by
    the Free Software Foundation, either version 3 of the License, or
    (at your option) any later version.

    CellFrame SDK is distributed in the hope that it will be useful,
    but WITHOUT ANY WARRANTY; without even the implied warranty of
    MERCHANTABILITY or FITNESS FOR A PARTICULAR PURPOSE.  See the
    GNU General Public License for more details.

    You should have received a copy of the GNU General Public License
    along with any CellFrame SDK based project.  If not, see <http://www.gnu.org/licenses/>.
*/
#include "utlist.h"
#include "dap_common.h"
#include "dap_config.h"
#include "dap_enc_http.h"
#include "dap_enc_base64.h"
#include "dap_http.h"

#include "dap_chain.h"
#include "dap_chain_net.h"
#include "dap_chain_ledger.h"
#include "dap_chain_wallet.h"
#include "dap_chain_datum_tx.h"
#include "dap_chain_datum_tx_in.h"
#include "dap_chain_datum_tx_in_cond.h"
#include "dap_chain_datum_tx_out_cond.h"
#include "dap_chain_datum_tx_out.h"
#include "dap_chain_datum_tx_pkey.h"
#include "dap_chain_datum_tx_receipt.h"
#include "dap_chain_datum_tx_sig.h"
#include "dap_chain_global_db.h"

#include "dap_chain_node_cli.h"

#include "dap_chain_mempool.h"
#include "dap_pkey.h"

#include "dap_chain_net_srv_vpn.h"
#include "dap_chain_net_srv_vpn_cdb.h"
#include "dap_chain_net_srv_vpn_cdb_auth.h"
#include "dap_chain_net_srv_vpn_cdb_server_list.h"


#define LOG_TAG "dap_chain_net_srv_vpn_cdb"

#define DB_URL "/db"
#define NODELIST_URL "/nodelist"

typedef struct tx_cond_template{
    char * wallet_name;
    dap_chain_wallet_t * wallet;

    long double value_coins;
    uint128_t value_datoshi;

    char token_ticker[DAP_CHAIN_TICKER_SIZE_MAX];
    char * net_name;
    dap_chain_net_t * net;
    dap_ledger_t * ledger;
    time_t min_time; // Minimum time between transactions
    struct tx_cond_template *prev, *next;
} tx_cond_template_t;

static tx_cond_template_t *s_tx_cond_templates = NULL;
const char *c_wallets_path = NULL;

static int s_cli_vpn_cdb(int a_argc, char ** a_argv, void *arg_func, char **a_str_reply);

/**
 * @brief dap_chain_net_srv_vpn_cdb_init
 * @return
 */
int dap_chain_net_srv_vpn_cdb_init(dap_http_t * a_http)
{
    int ret=0;
    c_wallets_path = dap_chain_wallet_get_path(g_config);
    if (dap_config_get_item_bool_default( g_config,
                                                                "cdb",
                                                                "servers_list_enabled",
                                                                false)) {

        if (dap_chain_net_srv_vpn_cdb_server_list_init() != 0) {
            log_it(L_CRITICAL,"Can't init vpn servers list");
            return -10;
        }
    }

    dap_chain_node_cli_cmd_item_create ("vpn_cdb", s_cli_vpn_cdb, NULL, "VPN Central DataBase (CDB) commands",
        "vpn_cdb user create --login <Login> --password <Password> [--first_name <First Name] [--last_name <Last Name>] [--email <Email>]"
        "[--acive_days <Setup active day thats left for user >]\n"
            "\tCreate user with login, password and some more optional fields\n\n"
        "vpn_cdb user update --login <Login> [--password <Password>] [--first_name <First Name] [--last_name <Last Name>] [--email <Email>]"
                             "[--active_days <Setup active days that left for user >]\n"
            "\tUpdate existent user\n"
        "vpn_cdb user delete --login <Login>\n"
            "\tDelete user by login\n"
        "vpn_cdb user show --login <Login>\n"
            "\tShow user fields by login\n"
        "vpn_cdb user check --login <Login> --password <Password>\n"
            "\tCompare <Password> with stored in GDB for <Login>\n"
        "vpn_cdb user list\n"
            "\tShow all users\n"
        "vpn_cdb serial generate -n <number of serial keys>] [-acive_days <active days that left for serial>]\n"
            "\tGenerate new serial keys\n"
        "vpn_cdb serial list [-n <How many show serial keys>] [-shift <How many skip serial keys>] [-nototal]\n"
            "\tShow serial keys\n"
        "vpn_cdb serial update -serial <serial keys> -acive_days <active days that left for serial>\n"
            "\tEdit serial key\n"
                                        );

    // Load all chain networks
    if (dap_config_get_item_bool_default( g_config,
                                                        "cdb",
                                                        "servers_list_enabled",
                                                        false)) {
        dap_chain_net_srv_vpn_cdb_server_list_add_proc ( a_http, NODELIST_URL);
    }
    if (dap_config_get_item_bool_default( g_config,"cdb_auth","enabled",false) ){

        ret = dap_chain_net_srv_vpn_cdb_auth_init(  dap_config_get_item_str_default(g_config,"cdb_auth","domain","cdb"),
                                              dap_config_get_item_str_default(g_config,"cdb_auth","mode","passwd"),
                                              dap_config_get_item_bool_default(g_config,"cdb_auth","registration_open",false));
        if(ret<0)
            return ret;
        dap_chain_net_srv_vpn_cdb_auth_add_proc( a_http , DB_URL );

        // Produce transaction for authorized users
        if (dap_config_get_item_bool_default( g_config,
                                                            "cdb_auth",
                                                            "tx_cond_create",
                                                            false)) {
            // Parse tx cond templates
            uint16_t l_tx_cond_tpls_count = 0;

            /* ! IMPORTANT ! This fetch is single-action and cannot be further reused, since it modifies the stored config data
             * ! it also must NOT be freed within this module !
             */
            char **l_tx_cond_tpls = dap_config_get_array_str(g_config, "cdb_auth", "tx_cond_templates", &l_tx_cond_tpls_count);
            if (l_tx_cond_tpls_count == 0) {
                log_it( L_ERROR, "No condition tpl, can't setup auth callback");
                return -5;
            }

            for (size_t i = 0 ; i < l_tx_cond_tpls_count; i++) {
                tx_cond_template_t *l_tx_cond_template = DAP_NEW_Z(tx_cond_template_t);

                // Parse template entries
                short l_step = 0;
                char *ctx;
                for (char *l_tpl_token = strtok_r(l_tx_cond_tpls[i], ":", &ctx); l_tpl_token || l_step == 5; l_tpl_token = strtok_r(NULL, ":", &ctx), ++l_step) {
                    switch (l_step) {
                    case 0:
                        if(!(l_tx_cond_template->wallet = dap_chain_wallet_open(l_tpl_token, c_wallets_path))) {
                            log_it(L_ERROR, "Can't open wallet \"%s\"", l_tpl_token);
                            DAP_DELETE(l_tx_cond_template);
                            break;
                        }
                        l_tx_cond_template->wallet_name = l_tpl_token;
                        continue;
                    case 1:
                        if (!(l_tx_cond_template->value_coins = strtold(l_tpl_token, NULL))) {
                            log_it(L_ERROR, "Error parsing tpl: text on 2nd position \"%s\" is not a number", l_tpl_token);
                            DAP_DELETE(l_tx_cond_template->wallet);
                            DAP_DELETE(l_tx_cond_template);
                            l_step = 0;
                            break;
                        }
                        l_tx_cond_template->value_datoshi = dap_chain_coins_to_balance(l_tx_cond_template->value_coins);
                        continue;
                    case 2:
                        if (!(l_tx_cond_template->min_time = (time_t)atoll(l_tpl_token))) {
                            log_it(L_ERROR, "Error parsing tpl: text on 3d position \"%s\" is not a number", l_tpl_token);
                            DAP_DELETE(l_tx_cond_template->wallet);
                            DAP_DELETE(l_tx_cond_template);
                            l_step = 0;
                            break;
                        }
                        continue;
                    case 3:
                        dap_stpcpy(l_tx_cond_template->token_ticker, l_tpl_token);
                        continue;
                    case 4:
                        if (!(l_tx_cond_template->net = dap_chain_net_by_name(l_tpl_token))
                                || !(l_tx_cond_template->ledger = dap_chain_ledger_by_net_name(l_tpl_token)))
                        {
                            log_it(L_ERROR, "Can't open network \"%s\" or ledger in it", l_tpl_token);
                            DAP_DELETE(l_tx_cond_template->wallet);
                            DAP_DELETE(l_tx_cond_template);
                            l_step = 0;
                            break;
                        }
                        l_tx_cond_template->net_name = l_tpl_token;
                        continue;
                    case 5:
                        log_it(L_INFO, "Condition template correct, added to list");
                        DL_APPEND(s_tx_cond_templates, l_tx_cond_template);
                        break;
                    default:
                        break;
                    }
                    log_it(L_DEBUG, "Done with tpl item %d", i);
                    break; // double break exits tokenizer loop and steps to next tpl item
                }
            }
            if (!s_tx_cond_templates) ret = -1;
        } else {
            log_it(L_INFO, "No conditional transactions, provide VPN service for free");
        }
    }
    return ret;
}

static int s_cli_vpn_cdb(int a_argc, char ** a_argv, void *arg_func, char **a_str_reply)
{
    const char *l_user_str = NULL;
    const char *l_serial_add_param_str = NULL;
    int l_arg_index = 1;
    int l_ret = -1;

    int l_user_pos = dap_chain_node_cli_find_option_val(a_argv, l_arg_index, a_argc, "user", &l_user_str);
    int l_serial_pos = dap_chain_node_cli_find_option_val(a_argv, l_arg_index, a_argc, "serial", &l_serial_add_param_str);


    // Selected 'user' subcommand
    if ( l_user_str ){
<<<<<<< HEAD
        return dap_chain_net_srv_vpn_cdb_auth_cli_cmd_user(l_user_str,l_arg_index,  a_argc,  a_argv,a_str_reply);
=======
        l_ret = 0;
        return dap_chain_net_srv_vpn_cdb_auth_cli_cmd_user(l_user_str,l_arg_index,  a_argc,  a_argv,a_str_reply);
    }
    // Selected 'serial' subcoummand
    else if(l_serial_add_param_str) {
        l_ret = 0;
        return dap_chain_net_srv_vpn_cdb_auth_cli_cmd_serial(l_serial_add_param_str, l_arg_index, a_argc, a_argv, a_str_reply);
    }
    else {
        if(l_user_pos || l_user_pos)
            dap_chain_node_cli_set_reply_text(a_str_reply, "require additional subcommand, see 'help vpn_cdb'");
        else
            dap_chain_node_cli_set_reply_text(a_str_reply, "unknown subcommand, use 'user' or 'serial'", l_user_str);
>>>>>>> 8d38f9f7
    }
    return l_ret;
}


/**
 * @brief dap_chain_net_srv_vpn_cdb_deinit
 */
void dap_chain_net_srv_vpn_cdb_deinit()
{

}

/**
 * @brief dap_chain_net_srv_vpn_cdb_auth_after
 * @param a_delegate
 * @param a_login
 * @param a_pkey_b64
 */
void dap_chain_net_srv_vpn_cdb_auth_after(enc_http_delegate_t* a_delegate, const char * a_login, const char * a_pkey_b64 )
{
#ifndef __ANDROID__

    dap_enc_key_t *l_client_key = NULL;
    byte_t *l_pkey_raw = NULL;
    size_t l_pkey_raw_size = 0;
    log_it( L_DEBUG, "Authorized, now need to create conditioned transaction if not present key_len=%d", dap_strlen( a_pkey_b64));
    {
        size_t l_pkey_b64_length = dap_strlen( a_pkey_b64);
        l_pkey_raw = DAP_NEW_Z_SIZE(byte_t,l_pkey_b64_length);
        memset(l_pkey_raw, 0, l_pkey_b64_length);
        l_pkey_raw_size = dap_enc_base64_decode(a_pkey_b64, l_pkey_b64_length, l_pkey_raw, DAP_ENC_DATA_TYPE_B64_URLSAFE);
        char *l_pkey_gdb_group =  dap_strdup_printf( "cdb.%s.pkey", DAP_CHAIN_NET_SRV_VPN_CDB_GDB_PREFIX);
        log_it(L_DEBUG, "Pkey group '%s'", l_pkey_gdb_group);
        dap_chain_global_db_gr_set( dap_strdup(a_login), l_pkey_raw, l_pkey_raw_size, l_pkey_gdb_group);

        l_client_key = dap_enc_key_new(DAP_ENC_KEY_TYPE_SIG_TESLA);
        int l_res = dap_enc_key_deserealize_pub_key(l_client_key, l_pkey_raw, l_pkey_raw_size);
        // bad pkey
        if(l_res){
            log_it(L_WARNING, "dap_enc_key_deserealize_priv_key='%d'", l_res);
            DAP_DELETE(l_pkey_raw);
            l_pkey_raw_size = 0;
            l_pkey_raw = NULL;
        }
        DAP_DELETE(l_pkey_gdb_group);
    }

    tx_cond_template_t *l_tpl;
    DL_FOREACH(s_tx_cond_templates, l_tpl) {
        size_t l_gdb_group_size = 0;

        // Try to load from gdb
        //char *l_tx_cond_gdb_group =  dap_strdup_printf( "%s.%s.tx_cond", l_tpl->net->pub.name, DAP_CHAIN_NET_SRV_VPN_CDB_GDB_PREFIX);
        char *l_tx_cond_gdb_group =  dap_strdup_printf( "cdb.%s.tx_cond", DAP_CHAIN_NET_SRV_VPN_CDB_GDB_PREFIX);
        log_it(L_DEBUG, "Checkout group %s", l_tx_cond_gdb_group);
        // get key for tx_cond
        char *l_user_key;
        {
            dap_chain_hash_fast_t l_hash = { 0 };
            char *l_key_hash_str = NULL;
            if(dap_hash_fast(a_pkey_b64, dap_strlen(a_pkey_b64), &l_hash))
                l_key_hash_str = dap_chain_hash_fast_to_str_new(&l_hash);
            l_user_key = dap_strdup_printf("%s/%s", a_login, l_key_hash_str);
            DAP_DELETE(l_key_hash_str);
        }
        log_it(L_DEBUG, "\ndbg l_user_key=%s\n", l_user_key);
        dap_chain_hash_fast_t *l_tx_cond_hash = (dap_chain_hash_fast_t*) dap_chain_global_db_gr_get(l_user_key, &l_gdb_group_size, l_tx_cond_gdb_group);

        // Check for entry size
        if (l_gdb_group_size && l_gdb_group_size != sizeof(dap_chain_hash_fast_t)) {
            log_it(L_ERROR, "Wrong size of tx condition on database (%zd but expected %zd), may be old entry",
                   l_gdb_group_size, sizeof(dap_chain_hash_fast_t));
        }

        time_t l_tx_cond_ts = 0;
        // If loaded lets check is it spent or not
        if ( l_tx_cond_hash ){
            log_it(L_DEBUG, "2791: Search for unspent tx, net %s", l_tpl->net_name);
            dap_chain_datum_tx_t *l_tx = dap_chain_net_get_tx_by_hash(l_tpl->net, l_tx_cond_hash, TX_SEARCH_TYPE_NET_UNSPENT);
            if ( !l_tx ){ // If not found - all outs are used. Create new one
                // pass all chains
                l_tx = dap_chain_net_get_tx_by_hash(l_tpl->net, l_tx_cond_hash, TX_SEARCH_TYPE_NET);
                DAP_DELETE(l_tx_cond_hash);
                l_tx_cond_hash = NULL;
                if ( l_tx ){
                    l_tx_cond_ts =(time_t) l_tx->header.ts_created;
                    log_it(L_DEBUG, "2791: got some tx, created %d", l_tx->header.ts_created);
                }
            }
        }

        // Try to create condition
        if (! l_tx_cond_hash ) {
            dap_chain_wallet_t *l_wallet_from = l_tpl->wallet;
            log_it(L_DEBUG, "Create tx from wallet %s", l_wallet_from->name);
            dap_enc_key_t *l_key_from = dap_chain_wallet_get_key(l_wallet_from, 0);


            //dap_chain_cell_id_t *xccell = dap_chain_net_get_cur_cell(l_tpl->net);
            //uint64_t uint64 =dap_chain_net_get_cur_cell(l_tpl->net)->uint64;


            // where to take coins for service
            dap_chain_addr_t *l_addr_from = dap_chain_wallet_get_addr(l_wallet_from, l_tpl->net->pub.id);
            dap_chain_net_srv_price_unit_uid_t l_price_unit = { .enm = SERV_UNIT_SEC };
            dap_chain_net_srv_uid_t l_srv_uid = { .uint64 = DAP_CHAIN_NET_SRV_VPN_ID };
            l_tx_cond_hash = dap_chain_proc_tx_create_cond(l_tpl->net, l_key_from, l_client_key, l_addr_from, l_tpl->token_ticker,
                                                       (uint64_t) l_tpl->value_datoshi, 0, l_price_unit, l_srv_uid, 0, l_pkey_raw, l_pkey_raw_size);
            char *l_addr_from_str = dap_chain_addr_to_str( l_addr_from );
            DAP_DELETE( l_addr_from);
            if (!l_tx_cond_hash) {
                log_it(L_ERROR, "Can't create condition for user");
            } else {
                // save transaction for login
                dap_chain_global_db_gr_set(l_user_key, l_tx_cond_hash, sizeof(dap_chain_hash_fast_t), l_tx_cond_gdb_group);
                log_it(L_NOTICE, "User \"%s\": created conditioned transaction from %s(%s) on "
                                , a_login, l_tpl->wallet_name, l_addr_from_str);
            }
            DAP_DELETE( l_addr_from_str );
        }
        DAP_DELETE(l_user_key);
        // dbg
        //dap_ledger_t * l_ledger = dap_chain_ledger_by_net_name( l_tpl->net->pub.name);
        //dap_chain_datum_tx_t *l_tx = dap_chain_ledger_tx_find_by_hash( l_ledger, l_tx_cond_hash);

        // If we loaded or created hash
        if( l_tx_cond_hash ){
            char * l_tx_cond_hash_str = dap_chain_hash_fast_to_str_new(l_tx_cond_hash);
            enc_http_reply_f(a_delegate,"\t<tx_cond_tpl>\n");
            //enc_http_reply_f(a_delegate,"\t\t<net>%s</net>\n",l_tpl->net_name);
            enc_http_reply_f(a_delegate,"\t\t<net>0x%x</net>\n",l_tpl->net->pub.id.uint64);
            enc_http_reply_f(a_delegate,"\t\t<token>%s</token>\n",l_tpl->token_ticker);
            enc_http_reply_f(a_delegate,"\t\t<tx_cond>%s</tx_cond>\n",l_tx_cond_hash_str);
            enc_http_reply_f(a_delegate,"\t</tx_cond_tpl>\n");
            DAP_DELETE(l_tx_cond_hash);
            DAP_DELETE(l_tx_cond_hash_str);
        }

        DAP_DELETE(l_tx_cond_gdb_group);
    }
    if (l_client_key)
        dap_enc_key_delete(l_client_key);
#endif
}<|MERGE_RESOLUTION|>--- conflicted
+++ resolved
@@ -236,9 +236,6 @@
 
     // Selected 'user' subcommand
     if ( l_user_str ){
-<<<<<<< HEAD
-        return dap_chain_net_srv_vpn_cdb_auth_cli_cmd_user(l_user_str,l_arg_index,  a_argc,  a_argv,a_str_reply);
-=======
         l_ret = 0;
         return dap_chain_net_srv_vpn_cdb_auth_cli_cmd_user(l_user_str,l_arg_index,  a_argc,  a_argv,a_str_reply);
     }
@@ -252,7 +249,6 @@
             dap_chain_node_cli_set_reply_text(a_str_reply, "require additional subcommand, see 'help vpn_cdb'");
         else
             dap_chain_node_cli_set_reply_text(a_str_reply, "unknown subcommand, use 'user' or 'serial'", l_user_str);
->>>>>>> 8d38f9f7
     }
     return l_ret;
 }
