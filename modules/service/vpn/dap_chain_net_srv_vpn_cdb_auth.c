/*
 * Authors:
 * Dmitriy A. Gearasimov <gerasimov.dmitriy@demlabs.net>
 * DeM Labs Inc.   https://demlabs.net
 * CellFrame       https://cellframe.net
 * Sources         https://gitlab.demlabs.net/cellframe
 * Copyright  (c) 2017-2020
 * All rights reserved.

 This file is part of CellFrame SDK the open source project

    CellFrame SDK is free software: you can redistribute it and/or modify
    it under the terms of the GNU General Public License as published by
    the Free Software Foundation, either version 3 of the License, or
    (at your option) any later version.

    CellFrame SDK is distributed in the hope that it will be useful,
    but WITHOUT ANY WARRANTY; without even the implied warranty of
    MERCHANTABILITY or FITNESS FOR A PARTICULAR PURPOSE.  See the
    GNU General Public License for more details.

    You should have received a copy of the GNU General Public License
    along with any CellFrame SDK based project.  If not, see <http://www.gnu.org/licenses/>.
*/


#include <string.h>
#include <stdlib.h>
#include <stdio.h>
#include <sys/wait.h>
#include <rand/dap_rand.h>

#include <time.h>

#include "dap_common.h"
#include "dap_string.h"
#include "dap_strfuncs.h"
#include "dap_client_remote.h"

#include "dap_http.h"
#include "dap_http_client.h"
#include "dap_http_simple.h"

#include "dap_enc.h"
#include "dap_enc_key.h"
#include "dap_enc_ks.h"
#include "dap_enc_http.h"
#include "dap_enc_base64.h"
#include "dap_server.h"

#include "dap_chain_node_cli.h"
#include "dap_chain_global_db.h"

#include "http_status_code.h"

#include "dap_chain_net_srv_vpn_cdb.h"
#include "dap_chain_net_srv_vpn_cdb_auth.h"

#define LOG_TAG "dap_chain_net_srv_vpn_cdb_auth"

#define OP_CODE_LOGIN_INCORRECT_PSWD "0xf2"
#define OP_CODE_LOGIN_INCORRECT_SIGN "0xf2"
#define OP_CODE_NOT_FOUND_LOGIN_IN_DB "0xf3"
#define OP_CODE_SUBSCRIBE_EXPIRIED "0xf4"
#define OP_CODE_INCORRECT_SYMOLS "0xf6"
#define OP_CODE_LOGIN_INACTIVE  "0xf7"
#define OP_CODE_SERIAL_ACTIVED  "0xf8"


dap_enc_http_callback_t s_callback_success = NULL;

static char * s_domain = NULL;
static char * s_group_users = NULL;
static char * s_group_serials = NULL;
static char * s_group_serials_activated = NULL;

static char * s_group_password = NULL;
static char * s_group_first_name = NULL;
static char * s_group_last_name = NULL;
static char * s_group_email = NULL;
static char * s_group_ts_updated = NULL;
static char * s_group_ts_last_login = NULL;
static char * s_group_cookies = NULL;
static char * s_group_cookie = NULL;
static char * s_group_ts_active_till = NULL;

static char * s_salt_str = "Ijg24GAS56h3hg7hj245b";

static bool s_is_registration_open = false;
static bool s_mode_passwd = true;

static int s_input_validation(const char * str);
static void s_http_enc_proc(enc_http_delegate_t *a_delegate, void * a_arg);
static void s_http_enc_proc_key(enc_http_delegate_t *a_delegate, void * a_arg);
static void s_http_proc(dap_http_simple_t *a_http_simple, void * arg );
/**
 * @brief dap_chain_net_srv_vpn_cdb_auth_init
 * @param a_domain
 * @return
 */
int dap_chain_net_srv_vpn_cdb_auth_init (const char * a_domain, const char * a_mode, bool a_is_registration_open)
{
    s_is_registration_open = a_is_registration_open;

    s_domain = dap_strdup(a_domain);

    // Prefix for gdb groups
    s_group_users = dap_strdup_printf("cdb.%s.users",s_domain);
    s_group_serials = dap_strdup_printf("cdb.%s.serials",s_domain);
    s_group_serials_activated = dap_strdup_printf("cdb.%s.serials_activated",s_domain);

    // Cookie -> login
    s_group_cookies = dap_strdup_printf("cdb.%s.cookies",s_domain);

    // mode: passwd or serial
    if(!dap_strcmp(a_mode, "serial"))
        s_mode_passwd = false;
    else if(!dap_strcmp(a_mode, "passwd"))
        s_mode_passwd = true;
    else{
        log_it( L_ERROR, "Unknown cdb mode=%s", a_mode);
        return -1;
    }

    // Login -> Password, First Name, Last Name, Email, Cookie,Timestamp Last Update, Timestamp Last Login
    s_group_password = dap_strdup_printf("%s.password",s_group_users);
    s_group_first_name = dap_strdup_printf("%s.first_name",s_group_users);
    s_group_last_name = dap_strdup_printf("%s.last_name",s_group_users);
    s_group_email = dap_strdup_printf("%s.email",s_group_users);
    s_group_cookie  = dap_strdup_printf("%s.cookie",s_group_users);
    s_group_ts_updated = dap_strdup_printf("%s.ts_updated",s_group_users);
    s_group_ts_last_login = dap_strdup_printf("%s.ts_last_login",s_group_users);
    s_group_ts_active_till = dap_strdup_printf("%s.ts_active_till",s_group_users);

    return 0;
}

/**
 * @brief dap_chain_net_srv_vpn_cdb_auth_deinit
 */
void dap_chain_net_srv_vpn_cdb_auth_deinit()
{
}

/**
 * @brief dap_chain_net_srv_vpn_cdb_auth_set_callback
 * @param a_callback_success
 */
void dap_chain_net_srv_vpn_cdb_auth_set_callback(dap_enc_http_callback_t a_callback_success)
{
    s_callback_success = a_callback_success;
}

/*
 * Convert XXXXXXXXXXXXXXXX -> XXXX-XXXX-XXXX-XXXX
 */
static char* make_fullserial(const char * a_serial)
{
    if(dap_strlen(a_serial)!=16)
        return dap_strdup(a_serial);
    return dap_strdup_printf("%c%c%c%c-%c%c%c%c-%c%c%c%c-%c%c%c%c",
            a_serial[0], a_serial[1], a_serial[2], a_serial[3],
            a_serial[4], a_serial[5], a_serial[6], a_serial[7],
            a_serial[8], a_serial[9], a_serial[10], a_serial[11],
            a_serial[12], a_serial[13], a_serial[14], a_serial[15]
            );
}

/**
 * @brief dap_chain_net_srv_vpn_cdb_auth_check_password
 * @param a_login
 * @param a_password
 * @return
 */
int dap_chain_net_srv_vpn_cdb_auth_check_login(const char * a_login, const char * a_password)
{
    int l_ret;

    size_t l_tmp_size=0;
    dap_chain_hash_fast_t *l_gdb_password_hash;
    if ( (l_gdb_password_hash = (dap_chain_hash_fast_t*) dap_chain_global_db_gr_get (
             a_login,&l_tmp_size  ,s_group_password ) ) ==NULL ){
        // No user in database
        return -1;
    }

    char * l_hash_str = dap_strdup_printf("%s%s",a_password, s_salt_str );
    dap_chain_hash_fast_t l_password_hash = {0};
    dap_hash_fast(l_hash_str,dap_strlen(l_hash_str), &l_password_hash );
    DAP_DELETE(l_hash_str);

    l_ret = (memcmp(&l_password_hash, l_gdb_password_hash,sizeof (l_password_hash) ) == 0)? 0: -2;
    DAP_DELETE(l_gdb_password_hash);

    // if password check passed lets see is it active or not
    if ( l_ret == 0){
        time_t *l_ts_active_till= (time_t*) dap_chain_global_db_gr_get( a_login, &l_tmp_size, s_group_ts_active_till );
        if ( l_ts_active_till ){
            if ( *l_ts_active_till < time(NULL) )
                l_ret = -4;
        }else
            l_ret = -3;
    }
    return l_ret;
}

/**
 * @brief dap_chain_net_srv_vpn_cdb_auth_activate_serial
 * @param a_login
 * @param a_password
 * @return
 */
int dap_chain_net_srv_vpn_cdb_auth_activate_serial(const char * a_serial_raw, const char * a_serial, const char * a_sign, const char * a_pkey)
{
    int l_ret = -1;
    if(!a_sign || !a_pkey)
        return -2;//OP_CODE_LOGIN_INCORRECT_SIGN
    dap_serial_key_t *l_serial_key = dap_chain_net_srv_vpn_cdb_auth_get_serial_param(a_serial, NULL);
    // not found
    if(!l_serial_key)
        return -1;//OP_CODE_NOT_FOUND_LOGIN_IN_DB
    // already activated
    if(l_serial_key->header.activated) {
        l_ret = 0;// OK
    }
    else {
        // check sign
        int l_res = 0;
        byte_t *l_pkey_raw = NULL;
        size_t l_pkey_raw_size = 0;
        {
            // deserealize pkey
            dap_enc_key_t *l_client_key = NULL;
            size_t l_pkey_length = dap_strlen(a_pkey);
            l_pkey_raw = DAP_NEW_Z_SIZE(byte_t, l_pkey_length);
            memset(l_pkey_raw, 0, l_pkey_length);
            l_pkey_raw_size = dap_enc_base64_decode(a_pkey, l_pkey_length, l_pkey_raw, DAP_ENC_DATA_TYPE_B64_URLSAFE);
            l_client_key = dap_enc_key_new(DAP_ENC_KEY_TYPE_SIG_TESLA);
            l_res = dap_enc_key_deserealize_pub_key(l_client_key, l_pkey_raw, l_pkey_raw_size);
            // verify sign
            if(!l_res) {
                byte_t *l_sign_raw = NULL;
                size_t l_sign_length = dap_strlen(a_sign);
                l_sign_raw = DAP_NEW_Z_SIZE(byte_t, l_sign_length*2);
                size_t l_sign_raw_size = dap_enc_base64_decode(a_sign, l_sign_length, l_sign_raw, DAP_ENC_DATA_TYPE_B64_URLSAFE);
                dap_sign_t *l_sign = (dap_sign_t*)l_sign_raw;//dap_sign_pack(l_client_key, l_sign_raw, l_sign_raw_size, l_pkey_raw, l_pkey_length);
                size_t as = dap_sign_get_size(l_sign);
                size_t l_serial_len = dap_strlen(a_serial_raw);
                l_res = dap_sign_verify(l_sign, a_serial_raw, l_serial_len);
                DAP_DELETE(l_sign_raw);
            }
            //dap_enc_key_deserealize_sign
        }

        // activate serial key
        if(l_res==1) {
            // added pkey to serial
            l_serial_key->header.ext_size = l_pkey_raw_size;
            l_serial_key = DAP_REALLOC(l_serial_key,dap_serial_key_len(l_serial_key));
            l_serial_key->header.activated = time(NULL);
            memcpy(l_serial_key->ext, l_pkey_raw, l_pkey_raw_size);
            // save updated serial
            if(dap_chain_global_db_gr_set(dap_strdup(l_serial_key->header.serial), l_serial_key,
                    dap_serial_key_len(l_serial_key),
                    s_group_serials_activated)) {
                dap_chain_global_db_gr_del(l_serial_key->header.serial, s_group_serials);
                l_ret = 0;// OK
            }
        }
        else{
            return -2;//OP_CODE_LOGIN_INCORRECT_SIGN
        }
        DAP_DELETE(l_pkey_raw);
    }
    DAP_DELETE(l_serial_key);
    return l_ret;
}

/**
 * @brief dap_chain_net_srv_vpn_cdb_auth_check_password
 * @param a_login
 * @param a_password
 * @return
 */
int dap_chain_net_srv_vpn_cdb_auth_check_serial(const char * a_serial, const char * a_pkey_b64)
{
    int l_ret = 0;
    dap_serial_key_t *l_serial_key = dap_chain_net_srv_vpn_cdb_auth_get_serial_param(a_serial, NULL);
    // not found
    if(!l_serial_key)
        return -1;
    // inactive serial key
    if(!l_serial_key->header.activated) {
        l_ret = -3;
    }
    // check time expired
    else if(l_serial_key->header.expired) {
        if((l_serial_key->header.activated + l_serial_key->header.expired) < time(NULL))
            l_ret = -4;
    }
    DAP_DELETE(l_serial_key);
    return l_ret;
}

/**
 * @brief s_input_validation
 * @param str
 * @return
 */
static int s_input_validation(const char * str)
{
        // The compiler will stack "multiple" "strings" "end" "to" "end"
        // into "multiplestringsendtoend", so we don't need one giant line.
        static const char *nospecial="0123456789"
                "abcdefghijklmnopqrstuvwxyz"
                "ABCDEFGHIJKLMNOPQRSTUVWXYZ"
                ".=@?_!#$%-";// /+
        while(*str) // Loop until (*url) == 0.  (*url) is about equivalent to url[0].
        {
                // Can we find the character at *url in the string 'nospecial'?
                // If not, it's a special character and we should return 0.
                if(strchr(nospecial, *str) == NULL){
                    return(0);
                }
                str++; // Jump to the next character.  Adding one to a pointer moves it ahead one element.
        }

        return(1); // Return 1 for success.
}

/**
 * Generate serial number like xxx-xxx-xxx
 * without symbols 0,1,L,I,O
 * a_group_sepa may be NULL
 */
static char* generate_serial(int a_group_count, int a_group_len, const char *a_group_sepa)
{
    size_t l_group_sepa_len = a_group_sepa ? strlen(a_group_sepa) : 0;
    char *l_serial = DAP_NEW_Z_SIZE(char, a_group_count * (a_group_len + l_group_sepa_len));
    int l_serial_pos = 0;
    for(int l_group_count = 0; l_group_count < a_group_count; l_group_count++) {
        for(int l_group_len = 0; l_group_len < a_group_len; l_group_len++) {
            uint32_t l_max_len = 'Z' - 'A' + 5; //['Z' - 'A' - 3]alpha + [10 - 2]digit
            uint32_t l_value = random_uint32_t(l_max_len);
            char l_sym;
            if(l_value < 8)
                l_sym = '2' + l_value;
            // replace unused characters I,O,L
            else if(l_value == 'I' - 'A' + 8)
                l_sym = 'X';
            else if(l_value == 'L' - 'A' + 8)
                l_sym = 'Y';
            else if(l_value == 'O' - 'A' + 8)
                l_sym = 'Z';
            else
                l_sym = 'A' + l_value - 8;
            l_serial[l_serial_pos] = l_sym;
            l_serial_pos++;
        }
        // copy separator to serial
        if(l_group_sepa_len && l_group_count < a_group_count - 1) {
            dap_stpcpy(l_serial + l_serial_pos, a_group_sepa);
            l_serial_pos += l_group_sepa_len;
        }
    }
    return l_serial;
}


size_t dap_serial_key_len(dap_serial_key_t *a_serial_key)
{
    if(!a_serial_key)
        return 0;
    return sizeof(dap_serial_key_t) + a_serial_key->header.ext_size;
}

/**
 * @brief dap_chain_net_srv_vpn_cdb_auth_cli_cmd_serial
 * @param a_user_str
 * @param a_arg_index
 * @param a_argc
 * @param a_argv
 * @param a_str_reply
 * @param a_group_out
 * @return
 */
dap_serial_key_t* dap_chain_net_srv_vpn_cdb_auth_get_serial_param(const char *a_serial_str, const char **a_group_out)
{
    const char *l_group_out = s_group_serials_activated;
    if(!a_serial_str)
        return NULL;
    size_t l_serial_data_len = 0;
    dap_serial_key_t *l_serial_key = (dap_serial_key_t*)dap_chain_global_db_gr_get(a_serial_str, &l_serial_data_len, s_group_serials_activated);
    if(!l_serial_key){
        l_serial_key = (dap_serial_key_t*)dap_chain_global_db_gr_get(a_serial_str, &l_serial_data_len, s_group_serials);
        l_group_out = s_group_serials;
    }
    if(l_serial_data_len>=sizeof(dap_serial_key_t)){
        if(a_group_out)
            *a_group_out = l_group_out;
        return l_serial_key;
    }
    DAP_DELETE(l_serial_key);
    return NULL;
}

/**
 * @brief dap_chain_net_srv_vpn_cdb_auth_cli_cmd_serial
 * @param a_user_str
 * @param a_arg_index
 * @param a_argc
 * @param a_argv
 * @param a_str_reply
 * @return
 */
<<<<<<< HEAD
int dap_chain_net_srv_vpn_cdb_auth_cli_cmd_user (    const char *a_user_str,int a_arg_index, int a_argc, char ** a_argv, char **a_str_reply)
=======
int dap_chain_net_srv_vpn_cdb_auth_cli_cmd_serial(const char *a_serial_str, int a_arg_index, int a_argc, char ** a_argv, char **a_str_reply)
{
    int l_ret = 0;
    // Command 'serial list'
    if(!dap_strcmp(a_serial_str, "list")) {
        const char * l_serial_count_str = NULL;
        const char * l_serial_shift_str = NULL;
        int l_serial_nototal = dap_chain_node_cli_find_option_val(a_argv, a_arg_index, a_argc, "-nototal", NULL);
        dap_chain_node_cli_find_option_val(a_argv, a_arg_index, a_argc, "-n", &l_serial_count_str);
        dap_chain_node_cli_find_option_val(a_argv, a_arg_index, a_argc, "-shift", &l_serial_shift_str);
        size_t l_serial_count = l_serial_count_str ? strtoll(l_serial_count_str, NULL, 10) : 0;
        size_t l_serial_shift = l_serial_shift_str ? strtoll(l_serial_shift_str, NULL, 10)+1 : 1;
        size_t l_total = dap_chain_global_db_driver_count(s_group_serials, l_serial_shift);
        l_serial_count = l_serial_count ? min(l_serial_count, l_total - l_serial_shift) : l_total;
        dap_store_obj_t *l_obj = dap_chain_global_db_driver_cond_read(s_group_serials, l_serial_shift, &l_serial_count);
        if(l_serial_count > 0) {
            dap_string_t *l_keys = l_serial_count > 1 ? dap_string_new("serial keys:\n") : dap_string_new("serial key: ");
            for(size_t i = 0; i < l_serial_count; i++) {
                if((l_obj + i)->value_len < sizeof(dap_serial_key_t))
                    continue;
                dap_serial_key_t *l_serial = (dap_serial_key_t*) (l_obj + i)->value;
                dap_string_append(l_keys, l_serial->header.serial);
                //if(i < l_serial_count - 1)
                    dap_string_append(l_keys, "\n");
            }
            if(!l_serial_nototal){
                char *l_total_str = dap_strdup_printf("total %u keys", l_total);
                dap_string_append(l_keys, l_total_str);
                DAP_DELETE(l_total_str);
                //dap_chain_node_cli_set_reply_text(a_str_reply, "\ntotal %u keys", l_total);
                //return 0;
            }
            dap_chain_node_cli_set_reply_text(a_str_reply, "%s", l_keys->str);
            dap_string_free(l_keys, true);
            dap_store_obj_free(l_obj, l_serial_count);
        }
        else
            dap_chain_node_cli_set_reply_text(a_str_reply, "keys not found");
        return 0;
    }
    else
    // Command 'serial generate'
    if(!dap_strcmp(a_serial_str, "generate")) {
        const char * l_serial_count_str = NULL;
        const char * l_active_days_str = NULL;
        dap_chain_node_cli_find_option_val(a_argv, a_arg_index, a_argc, "-n", &l_serial_count_str);
        dap_chain_node_cli_find_option_val(a_argv, a_arg_index, a_argc, "-active_days", &l_active_days_str);
        uint32_t l_serial_count = l_serial_count_str ? strtoll(l_serial_count_str, NULL, 10) : 1;
        size_t l_active_days = l_active_days_str ? strtoll(l_active_days_str, NULL, 10) : 0;
        if(l_serial_count < 1)
            l_serial_count = 1;
        dap_string_t *l_keys = l_serial_count > 1 ? dap_string_new("serial keys:\n") : dap_string_new("serial key: ");
        for(uint32_t i = 0; i < l_serial_count; i++) {
            dap_serial_key_t l_serial;
            memset(&l_serial, 0, sizeof(dap_serial_key_t));
            while(1) {
                char *l_serial_str = generate_serial(4, 4, "-");
                uint8_t *l_serial_str_prev = dap_chain_global_db_gr_get(l_serial_str, NULL, s_group_serials);
                if(l_serial_str_prev)
                    DAP_DELETE(l_serial_str_prev);
                else{
                    strncpy(l_serial.header.serial, l_serial_str, sizeof(l_serial.header.serial));
                    if(l_active_days)
                        l_serial.header.expired = l_active_days * 86400;// days to sec
                    break;
                }
            };
            l_serial.header.ext_size = 0;

            if(dap_chain_global_db_gr_set(dap_strdup(l_serial.header.serial), &l_serial, sizeof(l_serial), s_group_serials)) {
                dap_string_append(l_keys, l_serial.header.serial);
                if(i < l_serial_count - 1)
                    dap_string_append(l_keys, "\n");
            }
        }
        dap_chain_node_cli_set_reply_text(a_str_reply, "generated new %s", l_keys->str);
        dap_string_free(l_keys, true);
        // save gdb
        dap_chain_global_db_flush();
        return 0;
    }
    else
    // Command 'serial update'
    if(!dap_strcmp(a_serial_str, "update")) {
        const char * l_serial_number_str = NULL;
        const char * l_active_days_str = NULL;
        dap_chain_node_cli_find_option_val(a_argv, a_arg_index, a_argc, "-serial", &l_serial_number_str);
        dap_chain_node_cli_find_option_val(a_argv, a_arg_index, a_argc, "-active_days", &l_active_days_str);
        size_t l_active_days = l_active_days_str ? strtoll(l_active_days_str, NULL, 10) : 0;
        if(!l_serial_number_str) {
            dap_chain_node_cli_set_reply_text(a_str_reply, "option '-serial XXXX-XXXX-XXXX-XXXX' is not defined");
        }
        else if(!l_active_days_str) {
            dap_chain_node_cli_set_reply_text(a_str_reply, "option '-active_days <active days that left for serial after activation>' is not defined");
        }
        else {
            const char *l_group;
            dap_serial_key_t *l_serial_key = dap_chain_net_srv_vpn_cdb_auth_get_serial_param(l_serial_number_str, &l_group);
            if(l_serial_key){
                l_serial_key->header.expired = l_active_days;
                // save updated serial
                if(dap_chain_global_db_gr_set(dap_strdup(l_serial_key->header.serial), l_serial_key, dap_serial_key_len(l_serial_key), l_group)) {
                    dap_chain_node_cli_set_reply_text(a_str_reply, "serial '%s' successfully updated", l_serial_key->header.serial);
                    DAP_DELETE(l_serial_key);
                    // save gdb
                    dap_chain_global_db_flush();
                    return 0;
                }
                else{
                    dap_chain_node_cli_set_reply_text(a_str_reply, "serial '%s' can't updated", l_serial_key->header.serial);
                }
                DAP_DELETE(l_serial_key);
            }
            else{
                dap_chain_node_cli_set_reply_text(a_str_reply, "serial '%s' not found", l_serial_number_str);
            }
            return 0;
        }
    }
    else {
        dap_chain_node_cli_set_reply_text(a_str_reply, "unknown subcommand %s, use 'generate', 'list' or 'update'", a_serial_str);
    }
    return -1;
}

/**
 * @brief dap_chain_net_srv_vpn_cdb_auth_cli_cmd_user
 * @param a_user_str
 * @param a_arg_index
 * @param a_argc
 * @param a_argv
 * @param a_str_reply
 * @return
 */
int dap_chain_net_srv_vpn_cdb_auth_cli_cmd_user(const char *a_user_str, int a_arg_index, int a_argc, char ** a_argv, char **a_str_reply)
>>>>>>> 8d38f9f7
{
    int l_ret = 0;
    dap_string_t * l_ret_str = dap_string_new("");
    // Command 'user create'
    bool l_is_user_create = (dap_strcmp(a_user_str, "create") == 0 );
    bool l_is_user_update = (dap_strcmp(a_user_str, "update") == 0 );
    if ( l_is_user_create  || l_is_user_update ){
        const char * l_login_str = NULL;
        const char * l_password_str = NULL;
        const char * l_first_name_str = NULL;
        const char * l_last_name_str = NULL;
        const char * l_email_str = NULL;
        const char * l_active_days_str = NULL;
        dap_chain_node_cli_find_option_val(a_argv, a_arg_index, a_argc, "--login", &l_login_str);
        dap_chain_node_cli_find_option_val(a_argv, a_arg_index, a_argc, "--password", &l_password_str);
        dap_chain_node_cli_find_option_val(a_argv, a_arg_index, a_argc, "--first_name", &l_first_name_str);
        dap_chain_node_cli_find_option_val(a_argv, a_arg_index, a_argc, "--last_name", &l_last_name_str);
        dap_chain_node_cli_find_option_val(a_argv, a_arg_index, a_argc, "--email", &l_email_str);
        dap_chain_node_cli_find_option_val(a_argv, a_arg_index, a_argc, "--active_days", &l_active_days_str);

        if ( ( l_is_user_create && l_login_str && l_password_str ) ||
             ( l_is_user_update && l_login_str && ( l_password_str || l_first_name_str || l_last_name_str || l_email_str ) ) ){

            if (l_password_str){
                char * l_hash_str = dap_strdup_printf("%s%s",l_password_str, s_salt_str );
                dap_chain_hash_fast_t *l_password_hash = DAP_NEW_Z(dap_chain_hash_fast_t);
                dap_hash_fast(l_hash_str,dap_strlen(l_hash_str), l_password_hash );
                DAP_DELETE(l_hash_str);
                dap_chain_global_db_gr_set(dap_strdup(l_login_str), l_password_hash,sizeof(*l_password_hash),s_group_password );
            }

            if ( l_first_name_str )
                dap_chain_global_db_gr_set(dap_strdup(l_login_str), dap_strdup(l_first_name_str),strlen(l_first_name_str)+1,s_group_first_name );

            if ( l_last_name_str )
                dap_chain_global_db_gr_set(dap_strdup(l_login_str), dap_strdup(l_last_name_str),strlen(l_last_name_str)+1,s_group_last_name );

            if ( l_email_str )
                dap_chain_global_db_gr_set(dap_strdup(l_login_str), dap_strdup(l_email_str),strlen(l_email_str)+1,s_group_email );

            // Update timestamp
            dap_chain_time_t *l_time = DAP_NEW_Z(dap_chain_time_t);
            *l_time = dap_chain_time_now();
            dap_chain_global_db_gr_set(dap_strdup(l_login_str), l_time,sizeof (*l_time),s_group_ts_updated );
            l_time = NULL; // to prevent usage uleased memory that could be free in any moment

            if ( l_active_days_str ){
                uint64_t l_active_days = strtoull(l_active_days_str,NULL,10);
                if ( l_active_days ){
                    l_time = DAP_NEW_Z(dap_chain_time_t);
                    *l_time = dap_chain_time_now() + (dap_chain_time_t) l_active_days*86400ull;
                    dap_chain_global_db_gr_set(dap_strdup(l_login_str), l_time,sizeof (*l_time) ,s_group_ts_active_till );
                }else
                    dap_string_append_printf(l_ret_str,"WARNING: Wrong --active_time format\n");
            }

            if (l_is_user_create){
                dap_string_append_printf(l_ret_str,"OK: Created user '%s'\n",l_login_str );
                l_ret = 0;
            }else if (l_is_user_update){
                dap_string_append_printf(l_ret_str,"OK: Updated user '%s'\n",l_login_str );
                l_ret = 0;
            }else{
                dap_string_append_printf(l_ret_str,"OK: Unknown action success\n");
                l_ret = 0;
            }
        }else{
            if (l_is_user_create){
                dap_string_append_printf(l_ret_str,"ERROR: Need at least --login and --password options\n" );
                l_ret = -2;
            }else if (l_is_user_update){
                dap_string_append_printf(l_ret_str,"ERROR: Need at least --login and one of next options: --password, --first_name, --last_name or --email\n" );
                l_ret = -3;
            }else{
                dap_string_append_printf(l_ret_str,"ERROR: Unknown error in options\n");
                l_ret = -4;
            }
        }

    }else if ( dap_strcmp(a_user_str, "delete") == 0 ){
        const char * l_login_str = NULL;
        dap_chain_node_cli_find_option_val(a_argv, a_arg_index, a_argc, "--login", &l_login_str);
        if ( l_login_str ) {
            if ( dap_chain_global_db_gr_del( dap_strdup( l_login_str),s_group_password ) ){
                dap_chain_global_db_gr_del( dap_strdup( l_login_str),s_group_last_name );
                dap_chain_global_db_gr_del( dap_strdup( l_login_str),s_group_first_name );
                dap_chain_global_db_gr_del( dap_strdup( l_login_str),s_group_email );
                dap_chain_global_db_gr_del( dap_strdup( l_login_str),s_group_cookie );

                // Find if present cookie and delete it
                size_t l_cookie_size = 0;
                char * l_cookie = (char*) dap_chain_global_db_gr_get(l_login_str,&l_cookie_size, s_group_cookie );
                if ( l_cookie ){
                    dap_chain_global_db_gr_del( l_cookie,s_group_cookies );
                    log_it(L_WARNING,"Deleted user but its cookie is active in table. Deleted that but better also to close session");
                    // TODO close session when cookie deleted
                }

                dap_string_append_printf(l_ret_str,"OK: Deleted user '%s'\n",l_login_str );
                l_ret = 0;
            }else{
                l_ret = -6;
                dap_string_append_printf(l_ret_str,"ERROR: Can't find login '%s' in database\n", l_login_str );
            }
        }else{
            l_ret = -5;
            dap_string_append_printf(l_ret_str,"ERROR: Need --login option\n" );
        }
    }else if ( dap_strcmp(a_user_str, "check") == 0 ){
        const char * l_login_str = NULL;
        dap_chain_node_cli_find_option_val(a_argv, a_arg_index, a_argc, "--login", &l_login_str);
        const char * l_password_str = NULL;
        dap_chain_node_cli_find_option_val(a_argv, a_arg_index, a_argc, "--password", &l_password_str);
        if ( l_login_str && l_password_str) {
            int l_check = dap_chain_net_srv_vpn_cdb_auth_check_login (l_login_str, l_password_str);
            if ( l_check == 0){
                dap_string_append_printf(l_ret_str,"OK: Passed password check for '%s'\n",l_login_str );
                l_ret = 0;
            }else if (l_check == -1){
                l_ret = -7;
                dap_string_append_printf(l_ret_str,"ERROR: Can't find login '%s' in database\n", l_login_str );
            }else if (l_check == -2){
                l_ret = -8;
                dap_string_append_printf(l_ret_str,"ERROR: Wrong password for login '%s'\n", l_login_str );
            }else if (l_check == -3){
                l_ret = -10;
                dap_string_append_printf(l_ret_str,"ERROR: Login '%s' is not activated\n", l_login_str );
            }else if (l_check == -4){
                l_ret = -11;
                dap_string_append_printf(l_ret_str,"ERROR: Login '%s' activation is overdue\n", l_login_str );
            }else {
                l_ret = -9;
                dap_string_append_printf(l_ret_str,"ERROR: Unknown error in password check for login '%s'\n", l_login_str );
            }
        }else{
            l_ret = -5;
            dap_string_append_printf(l_ret_str,"ERROR: Need --login option\n" );
        }
    }else if ( dap_strcmp(a_user_str, "show") == 0 ){
        const char * l_login_str = NULL;
        dap_chain_node_cli_find_option_val(a_argv, a_arg_index, a_argc, "--login", &l_login_str);
        if ( l_login_str ) {
            size_t l_password_hash_size=0;
            dap_chain_hash_fast_t *l_password_hash;
            if ( (l_password_hash = (dap_chain_hash_fast_t*) dap_chain_global_db_gr_get (
                     l_login_str,&l_password_hash_size  ,s_group_password ) ) !=NULL ){
                dap_string_append_printf(l_ret_str,"OK: Find user '%s'\n",l_login_str );

                size_t l_first_name_size=0;
                char * l_first_name =(char *) dap_chain_global_db_gr_get (  l_login_str,&l_first_name_size  ,s_group_first_name ) ;
                if ( l_first_name ){
                    dap_string_append_printf(l_ret_str,"\tFirst_name: %s\n", l_first_name);
                    DAP_DELETE( l_first_name );
                }

                size_t l_last_name_size=0;
                char * l_last_name =(char *) dap_chain_global_db_gr_get (  l_login_str,&l_last_name_size  ,s_group_last_name ) ;
                if (l_last_name){
                    dap_string_append_printf(l_ret_str,"\tLast_name: %s\n", l_last_name);
                    DAP_DELETE( l_last_name );
                }

                size_t l_email_size=0;
                char * l_email =(char *) dap_chain_global_db_gr_get (  l_login_str,&l_email_size  ,s_group_email ) ;
                if (l_email){
                    dap_string_append_printf(l_ret_str,"\tEmail: %s\n", l_email);
                    DAP_DELETE( l_email );
                }

                size_t l_ts_active_till_size = 0;
                time_t *l_ts_active_till = (time_t*) dap_chain_global_db_gr_get(l_login_str, &l_ts_active_till_size, s_group_ts_active_till);
                if(l_ts_active_till_size) {
                    double l_dt_days = difftime(*l_ts_active_till, time(NULL)) / 86400;

                    if(l_dt_days < 1) {
                        if(l_dt_days < 0)
                            l_dt_days = 0;
                        dap_string_append_printf(l_ret_str, "\tActive hours: %.2lf\n", l_dt_days * 24);
                    }
                    else
                        dap_string_append_printf(l_ret_str, "\tActive days: %.2lf\n", l_dt_days);
                    DAP_DELETE(l_ts_active_till);
                }

                l_ret = 0;
            }else{
                l_ret = -6;
                dap_string_append_printf(l_ret_str,"ERROR: Can't find login '%s' in database\n", l_login_str );
            }
        }else{
            l_ret = -5;
            dap_string_append_printf(l_ret_str,"ERROR: Need --login option\n" );
        }
    }else if ( dap_strcmp(a_user_str, "list") == 0 ){
        size_t l_users_size = 0;
        dap_global_db_obj_t* l_users = dap_chain_global_db_gr_load(s_group_password,&l_users_size);
        if (l_users_size){
            dap_string_append_printf(l_ret_str,"OK: %zd users in DB\n",l_users_size);
            for ( size_t i = 0; i < l_users_size; i++ ){
                dap_string_append_printf(l_ret_str,"\t%s\n",l_users[i].key);
            }
            dap_chain_global_db_objs_delete(l_users, l_users_size);
        }else{
            dap_string_append_printf(l_ret_str,"OK: 0 users in DB\n");
        }
    }else {
        dap_string_append_printf(l_ret_str,"ERROR: Unknown command 'user %s'\n", a_user_str );
        l_ret = -1;
    }
    dap_chain_node_cli_set_reply_text( a_str_reply, l_ret_str->str );
    dap_string_free( l_ret_str, false );
    return l_ret;
}


void dap_chain_net_srv_vpn_cdb_auth_add_proc(dap_http_t * a_http, const char * a_url)
{
    dap_http_simple_proc_add(a_http,a_url,24000, s_http_proc);
}

/**
 * @brief s_http_proc Process auth request
 * @param sh HTTP simple client instance
 * @param arg Return if ok
 */
static void s_http_proc(dap_http_simple_t *a_http_simple, void * arg )
{
    http_status_code_t * return_code = (http_status_code_t*)arg;
    enc_http_delegate_t * l_delegate;
    strcpy(a_http_simple->reply_mime,"application/octet-stream");

    l_delegate = enc_http_request_decode(a_http_simple);
    if(l_delegate){
        if(strcmp(l_delegate->url_path, "auth") == 0) {
            s_http_enc_proc(l_delegate, arg);
        }
        else if(strcmp(l_delegate->url_path, "auth_key") == 0) {
            s_http_enc_proc_key(l_delegate, arg);
        }
        else {

            if(l_delegate->url_path)
                log_it(L_ERROR,"Wrong auth request %s",l_delegate->url_path);
            else
                log_it(L_ERROR,"Wrong auth request: nothing after / ");

            *return_code = Http_Status_BadRequest;
        }

        enc_http_reply_encode(a_http_simple,l_delegate);
        enc_http_delegate_delete(l_delegate);
    }else{
        *return_code = Http_Status_Unauthorized;
        log_it(L_WARNING,"No KeyID in the request");
    }
}

/**
 * @brief s_http_enc_proc Auth http interface
 * @param a_delegate HTTP Simple client instance
 * @param a_arg Pointer to bool with okay status (true if everything is ok, by default)
 */
static void s_http_enc_proc(enc_http_delegate_t *a_delegate, void * a_arg)
{
    http_status_code_t * l_return_code = (http_status_code_t*)a_arg;

    if((a_delegate->request)&&(strcmp(a_delegate->action,"POST")==0)){
        if(a_delegate->in_query==NULL){
            log_it(L_WARNING,"Empty auth action");
            *l_return_code = Http_Status_BadRequest;
            return;
        }else{
            if(strcmp(a_delegate->in_query,"logout")==0 ){
                if(dap_chain_global_db_gr_del(dap_strdup( a_delegate->cookie), s_group_cookies)){
                    enc_http_reply_f(a_delegate,
                                     "<?xml version=\"1.0\" encoding=\"UTF-8\" standalone=\"no\" ?>\n"
                                     "<return>Successfuly logouted</return>\n"
                                     );
                    *l_return_code = Http_Status_OK;
                }else{
                    log_it(L_NOTICE,"Logout action: cookie %s is already logouted (by timeout?)", a_delegate->cookie);
                    enc_http_reply_f(a_delegate,
                                     "<?xml version=\"1.0\" encoding=\"UTF-8\" standalone=\"no\" ?>\n"
                                     "<err_str>No session in table</err_str>\n"
                                     );
                    *l_return_code = Http_Status_OK;
                }

            }else if(strcmp(a_delegate->in_query,"login")==0 || strcmp(a_delegate->in_query,"serial")==0 ){
                char l_login[128]={0};
                char l_password[256]={0};
                char l_pkey[6001]={0};//char l_pkey[4096]={0};

                char l_domain[64], l_domain2[64];

                //log_it(L_DEBUG, "request_size=%d request_str='%s'\n",a_delegate->request_size, a_delegate->request_str);

                // password mode
                if(s_mode_passwd) {
                    if(sscanf(a_delegate->request_str, "%127s %255s %63s %6000s %63s", l_login, l_password, l_domain,
                            l_pkey, l_domain2) >= 4 ||
                            sscanf(a_delegate->request_str, "%127s %255s %6000s ", l_login, l_password, l_pkey) >= 3) {
                        log_it(L_INFO, "Trying to login with username '%s'", l_login);

                        if(s_input_validation(l_login) == 0) {
                            log_it(L_WARNING, "Wrong symbols in username");
                            enc_http_reply_f(a_delegate, OP_CODE_INCORRECT_SYMOLS);
                            *l_return_code = Http_Status_BadRequest;
                            return;
                        }
                        if(s_input_validation(l_password) == 0) {
                            log_it(L_WARNING, "Wrong symbols in password");
                            enc_http_reply_f(a_delegate, OP_CODE_INCORRECT_SYMOLS);
                            *l_return_code = Http_Status_BadRequest;
                            return;
                        }
                        if(s_input_validation(l_pkey) == 0) {
                            log_it(L_WARNING, "Wrong symbols in base64 pkey string");
                            enc_http_reply_f(a_delegate, OP_CODE_INCORRECT_SYMOLS);
                            *l_return_code = Http_Status_BadRequest;
                            return;
                        }

<<<<<<< HEAD
                    int l_login_result = dap_chain_net_srv_vpn_cdb_auth_check_login( l_login, l_password );
                    switch (l_login_result) {
                        case 0:{
=======
                        int l_login_result = dap_chain_net_srv_vpn_cdb_auth_check_login(l_login, l_password);
                        switch (l_login_result) {
                        case 0: {
>>>>>>> 8d38f9f7
                            size_t l_tmp_size;
                            char * l_first_name = (char*) dap_chain_global_db_gr_get(l_login, &l_tmp_size,
                                    s_group_first_name);
                            char * l_last_name = (char*) dap_chain_global_db_gr_get(l_login, &l_tmp_size,
                                    s_group_last_name);
                            char * l_email = (char*) dap_chain_global_db_gr_get(l_login, &l_tmp_size, s_group_email);
                            dap_chain_time_t * l_ts_last_logined = (dap_chain_time_t*) dap_chain_global_db_gr_get(
                                    l_login, &l_tmp_size, s_group_ts_last_login);
                            dap_chain_time_t *l_ts_active_till = (dap_chain_time_t*) dap_chain_global_db_gr_get(l_login,
                                    &l_tmp_size, s_group_ts_active_till);

                            enc_http_reply_f(a_delegate,
                                    "<?xml version=\"1.0\" encoding=\"UTF-8\" standalone=\"no\" ?>\n"
                                            "<auth_info>\n"
                                    );
                            enc_http_reply_f(a_delegate, "\t<login>%s</login>\n", l_login);
                            if(l_first_name)
                                enc_http_reply_f(a_delegate, "\t<first_name>%s</first_name>\n", l_first_name);
                            if(l_last_name)
                                enc_http_reply_f(a_delegate, "\t<last_name>%s</last_name>\n", l_last_name);
                            if(l_email)
                                enc_http_reply_f(a_delegate, "\t<email>%s</email>\n", l_email);
                            if(l_ts_last_logined)
                                enc_http_reply_f(a_delegate, "\t<ts_prev_login>%llu</ts_prev_login>\n", (long long unsigned) *l_ts_last_logined);
                            if(l_ts_active_till)
                                enc_http_reply_f(a_delegate, "\t<ts_active_till>%llu</ts_acyive_till>\n", (long long unsigned) *l_ts_active_till);

                            if(a_delegate->cookie)
                                enc_http_reply_f(a_delegate, "\t<cookie>%s</cookie>\n", a_delegate->cookie);
                            dap_chain_net_srv_vpn_cdb_auth_after(a_delegate, l_login, l_pkey); // Here if smbd want to add smth to the output
                            enc_http_reply_f(a_delegate, "</auth_info>");
                            log_it(L_INFO, "Login: Successfuly logined user %s", l_login);
                            *l_return_code = Http_Status_OK;
                            //log_it(L_DEBUG, "response_size='%d'",a_delegate->response_size);
                            DAP_DELETE(l_first_name);
                            DAP_DELETE(l_last_name);
                            DAP_DELETE(l_email);
                            DAP_DELETE(l_ts_last_logined);
                            DAP_DELETE(l_ts_active_till);

                            // Update last logined
                            l_ts_last_logined = DAP_NEW_Z(dap_chain_time_t);
                            *l_ts_last_logined = dap_chain_time_now();
                            dap_chain_global_db_gr_set(dap_strdup(l_login), l_ts_last_logined, sizeof(time_t), s_group_ts_last_login);
                            DAP_DELETE(l_ts_last_logined);
                        }
                            break;
                        case -1:
                            enc_http_reply_f(a_delegate, OP_CODE_NOT_FOUND_LOGIN_IN_DB);
                            *l_return_code = Http_Status_OK;
                            break;
                        case -2:
                            enc_http_reply_f(a_delegate, OP_CODE_LOGIN_INCORRECT_PSWD);
                            *l_return_code = Http_Status_OK;
                            break;
                        case -3:
                            enc_http_reply_f(a_delegate, OP_CODE_LOGIN_INACTIVE);
                            *l_return_code = Http_Status_OK;
                            break;
                        case -4:
                            enc_http_reply_f(a_delegate, OP_CODE_SUBSCRIBE_EXPIRIED);
                            *l_return_code = Http_Status_PaymentRequired;
                            break;
                        default:
                            log_it(L_WARNING, "Login: Unknown authorize error for login '%s'", l_login);
                            *l_return_code = Http_Status_BadRequest;
                            break;
                        }
                    } else {
                        log_it(L_DEBUG, "Login: wrong auth's request body ");
                        *l_return_code = Http_Status_BadRequest;
                    }
                }
                // serial mode
                else
                {
                    char l_serial_tmp[64]={0};
                    if(sscanf(a_delegate->request_str, "%63s %63s %6000s", l_serial_tmp, l_domain, l_pkey) >= 3) {
                        char *l_serial = make_fullserial(l_serial_tmp);
                        log_it(L_INFO, "Trying to login with serial '%s'", l_serial);
                        if(s_input_validation(l_serial) == 0) {
                            log_it(L_WARNING, "Wrong symbols in serial");
                            enc_http_reply_f(a_delegate, OP_CODE_INCORRECT_SYMOLS);
                            *l_return_code = Http_Status_BadRequest;
                            DAP_DELETE(l_serial);
                            return;
                        }
                        if(s_input_validation(l_domain) == 0) {
                            log_it(L_WARNING, "Wrong symbols in l_domain");
                            enc_http_reply_f(a_delegate, OP_CODE_INCORRECT_SYMOLS);
                            *l_return_code = Http_Status_BadRequest;
                            DAP_DELETE(l_serial);
                            return;
                        }
                        if(s_input_validation(l_pkey) == 0) {
                            log_it(L_WARNING, "Wrong symbols in base64 pkey string");
                            enc_http_reply_f(a_delegate, OP_CODE_INCORRECT_SYMOLS);
                            *l_return_code = Http_Status_BadRequest;
                            DAP_DELETE(l_serial);
                            return;
                        }
                        int l_login_result = dap_chain_net_srv_vpn_cdb_auth_check_serial(l_serial, l_pkey);
                        log_it(L_INFO, "Check serial '%s' with code %d (Ok=0)", l_serial, l_login_result);
                        switch (l_login_result) {
                        case 0: {
                            size_t l_tmp_size;
                            enc_http_reply_f(a_delegate,
                                    "<?xml version=\"1.0\" encoding=\"UTF-8\" standalone=\"no\" ?>\n"
                                            "<auth_info>\n"
                                    );
                            enc_http_reply_f(a_delegate, "\t<serial>%s</serial>\n", l_serial);

                            dap_chain_time_t * l_ts_last_logined = (dap_chain_time_t*) dap_chain_global_db_gr_get(l_serial, &l_tmp_size, s_group_ts_last_login);
                            dap_chain_time_t *l_ts_active_till = (dap_chain_time_t*) dap_chain_global_db_gr_get(l_serial, &l_tmp_size, s_group_ts_active_till);
                            if(l_ts_last_logined)
                                enc_http_reply_f(a_delegate, "\t<ts_prev_login>%llu</ts_prev_login>\n", (long long unsigned) *l_ts_last_logined);
                            if(l_ts_active_till)
                                enc_http_reply_f(a_delegate, "\t<ts_active_till>%llu</ts_acyive_till>\n", (long long unsigned) *l_ts_active_till);
                            if(a_delegate->cookie)
                                enc_http_reply_f(a_delegate, "\t<cookie>%s</cookie>\n", a_delegate->cookie);
                            dap_chain_net_srv_vpn_cdb_auth_after(a_delegate, l_serial, l_pkey); // Here if smbd want to add smth to the output
                            enc_http_reply_f(a_delegate, "</auth_info>");
                            log_it(L_INFO, "Login: Successfuly logined user %s", l_login);
                            *l_return_code = Http_Status_OK;
                            //log_it(L_DEBUG, "response_size='%d'",a_delegate->response_size);

                            DAP_DELETE(l_ts_last_logined);
                            DAP_DELETE(l_ts_active_till);

                            // Update last logined
                            l_ts_last_logined = DAP_NEW_Z(dap_chain_time_t);
                            *l_ts_last_logined = dap_chain_time_now();
                            dap_chain_global_db_gr_set(dap_strdup(l_serial), l_ts_last_logined, sizeof(time_t),s_group_ts_last_login);
                            DAP_DELETE(l_ts_last_logined);
                        }
                            break;
                        case -1:
                            enc_http_reply_f(a_delegate, OP_CODE_NOT_FOUND_LOGIN_IN_DB);
                            *l_return_code = Http_Status_OK;
                            break;
                        /*case -2:
                            enc_http_reply_f(a_delegate, OP_CODE_LOGIN_INCORRECT_PSWD);
                            *l_return_code = Http_Status_OK;
                            break;*/
                        case -3:
                            enc_http_reply_f(a_delegate, OP_CODE_LOGIN_INACTIVE);
                            *l_return_code = Http_Status_OK;
                            break;
                        case -4:
                            enc_http_reply_f(a_delegate, OP_CODE_SUBSCRIBE_EXPIRIED);
                            *l_return_code = Http_Status_PaymentRequired;
                            break;
                        default:
                            log_it(L_WARNING, "Login: Unknown authorize error for login '%s'", l_login);
                            *l_return_code = Http_Status_BadRequest;
                            break;
                        }
                        DAP_DELETE(l_serial);
                    }
                }
            }else if (s_is_registration_open && strcmp(a_delegate->in_query,"register")==0){
                char l_login[128];
                char l_password[256];
                char l_first_name[128];
                char l_last_name[128];
                char l_email[256];

                log_it(L_INFO, "Request str = %s", a_delegate->request_str);
                if(sscanf(a_delegate->request_str,"%127s %255s %127s %127s %255s"
                          ,l_login,l_password,l_email,l_first_name,l_last_name)>=3){
                    if(s_input_validation(l_login)==0){
                        log_it(L_WARNING,"Registration: Wrong symbols in the username '%s'",l_login);
                        *l_return_code = Http_Status_BadRequest;
                        return;
                    }
                    if(s_input_validation(l_password)==0){
                        log_it(L_WARNING,"Registration: Wrong symbols in the password");
                        *l_return_code = Http_Status_BadRequest;
                        return;
                    }
                    if(s_input_validation(l_first_name)==0){
                        log_it(L_WARNING,"Registration: Wrong symbols in the first name '%s'",l_first_name);
                        *l_return_code = Http_Status_BadRequest;
                        return;
                    }
                    if(s_input_validation(l_last_name)==0){
                        log_it(L_WARNING,"Registration: Wrong symbols in the last name '%s'",l_last_name);
                        *l_return_code = Http_Status_BadRequest;
                        return;
                    }
                    if(s_input_validation(l_email)==0){
                        log_it(L_WARNING,"Registration: Wrong symbols in the email '%s'",l_email);
                        *l_return_code = Http_Status_BadRequest;
                        return;
                    }
                    if ( l_login[0] && l_password[0] && l_email[0] ){

                        // Hash password with salt
                        char * l_hash_str = dap_strdup_printf("%s%s",l_password, s_salt_str );
                        dap_chain_hash_fast_t *l_password_hash = DAP_NEW_Z(dap_chain_hash_fast_t);
                        dap_hash_fast(l_hash_str,dap_strlen(l_hash_str), l_password_hash );
                        DAP_DELETE(l_hash_str);
                        dap_chain_global_db_gr_set(dap_strdup(l_login), l_password_hash,sizeof(*l_password_hash),s_group_password );

                        // Write email in db
                        dap_chain_global_db_gr_set(dap_strdup(l_login), dap_strdup(l_email),strlen(l_email)+1,s_group_email );

                        enc_http_reply_f(a_delegate,
                                         "<?xml version=\"1.0\" encoding=\"UTF-8\" standalone=\"no\" ?>\n"
                                         "<auth_info>\n"
                                         );

                        enc_http_reply_f(a_delegate,"\t<login>%s</login>\n",l_login);
                        // Write first and last names in db if present
                        if ( l_first_name[0] ){
                            dap_chain_global_db_gr_set( dap_strdup(l_login), dap_strdup(l_first_name),strlen(l_first_name)+1,
                                                        s_group_first_name );
                            enc_http_reply_f(a_delegate,"\t<first_name>%s</first_name>\n",l_first_name);
                        }

                        if ( l_last_name[0] ){
                            dap_chain_global_db_gr_set( dap_strdup(l_login), dap_strdup( l_last_name ), strlen( l_last_name)+1,
                                                        s_group_last_name );
                            enc_http_reply_f(a_delegate,"\t<last_name>%s</last_name>\n",l_last_name);
                        }

                        // If cookie present - report it
                        if ( a_delegate->cookie )
                            enc_http_reply_f(a_delegate,"\t<cookie>%s</cookie>\n",a_delegate->cookie );
                        enc_http_reply_f(a_delegate,"</auth_info>");

                        log_it(L_NOTICE,"Registration: new user %s \"%s %s\"<%s> is registred",l_login,l_first_name,l_last_name,l_email);
                    }
                }else{
                    log_it(L_ERROR, "Registration: Wrong auth's request body ");
                    *l_return_code = Http_Status_BadRequest;
                }
            }else{
                log_it(L_ERROR, "Unknown auth command was selected (query_string='%s')",a_delegate->in_query);
                *l_return_code = Http_Status_BadRequest;
            }
        }
    }else{
        log_it(L_ERROR, "Wrong auth request action '%s'",a_delegate->action);
        *l_return_code = Http_Status_BadRequest;
    }
}

/**
 * @brief s_http_enc_proc Auth http interface
 * @param a_delegate HTTP Simple client instance
 * @param a_arg Pointer to bool with okay status (true if everything is ok, by default)
 */
static void s_http_enc_proc_key(enc_http_delegate_t *a_delegate, void * a_arg)
{
    http_status_code_t * l_return_code = (http_status_code_t*) a_arg;

    if((a_delegate->request) && (strcmp(a_delegate->action, "POST") == 0)) {
        if(a_delegate->in_query == NULL) {
            log_it(L_WARNING, "Empty auth action");
            *l_return_code = Http_Status_BadRequest;
            return;
        } else {
            if(strcmp(a_delegate->in_query, "serial") == 0) {
                char l_serial_raw[64] = { 0 };
                char l_serial_sign[12000] = { 0 };
                char l_pkey[6001] = { 0 };

                // only for serial mode
                if(!s_mode_passwd)
                {
                    char l_domain[64];
                    if(sscanf(a_delegate->request_str, "%63s %12000s %63s %6000s", l_serial_raw, l_serial_sign, l_domain, l_pkey) >= 4) {
                        char *l_serial = make_fullserial(l_serial_raw);
                        /*size_t a1 = dap_strlen(l_serial);
                        size_t a2 = dap_strlen(l_serial_sign);
                        size_t a3 = dap_strlen(l_pkey);*/
                        log_it(L_INFO, "Trying to activate with serial '%s'", l_serial);
                        if(s_input_validation(l_serial) == 0) {
                            log_it(L_WARNING, "Wrong symbols in serial");
                            enc_http_reply_f(a_delegate, OP_CODE_INCORRECT_SYMOLS);
                            *l_return_code = Http_Status_BadRequest;
                            DAP_DELETE(l_serial);
                            return;
                        }
                        if(s_input_validation(l_pkey) == 0) {
                            log_it(L_WARNING, "Wrong symbols in base64 pkey string");
                            enc_http_reply_f(a_delegate, OP_CODE_INCORRECT_SYMOLS);
                            *l_return_code = Http_Status_BadRequest;
                            DAP_DELETE(l_serial);
                            return;
                        }
                        if(s_input_validation(l_serial_sign) == 0) {
                            log_it(L_WARNING, "Wrong symbols in base64 serial sign");
                            enc_http_reply_f(a_delegate, OP_CODE_INCORRECT_SYMOLS);
                            *l_return_code = Http_Status_BadRequest;
                            DAP_DELETE(l_serial);
                            return;
                        }
                        int l_activate_result = dap_chain_net_srv_vpn_cdb_auth_activate_serial(l_serial_raw, l_serial, l_serial_sign, l_pkey);
                        log_it(L_INFO, "Serial '%s' activated with code %d (Ok=0)", l_serial, l_activate_result);
                        switch (l_activate_result) {
                        case 0:
                            enc_http_reply_f(a_delegate, OP_CODE_SERIAL_ACTIVED);
                            *l_return_code = Http_Status_OK;
                            break;
                        case -1:
                            enc_http_reply_f(a_delegate, OP_CODE_NOT_FOUND_LOGIN_IN_DB);
                            *l_return_code = Http_Status_OK;
                            break;
                        case -2:
                            enc_http_reply_f(a_delegate, OP_CODE_LOGIN_INCORRECT_SIGN);
                            *l_return_code = Http_Status_OK;
                            break;
                            /*case -3:
                             enc_http_reply_f(a_delegate, OP_CODE_LOGIN_INACTIVE);
                             *l_return_code = Http_Status_OK;
                             break;*/
                        case -4:
                            enc_http_reply_f(a_delegate, OP_CODE_SUBSCRIBE_EXPIRIED);
                            *l_return_code = Http_Status_PaymentRequired;
                            break;
                        default:
                            log_it(L_WARNING, "Login: Unknown authorize error for activate serial '%s'", l_serial);
                            *l_return_code = Http_Status_BadRequest;
                            break;
                        }
                        DAP_DELETE(l_serial);
                    }
                    else {
                        log_it(L_ERROR, "Registration: Wrong auth_key's request body ");
                        *l_return_code = Http_Status_BadRequest;
                    }
                }
            } else {
                log_it(L_ERROR, "Unknown auth command was selected (query_string='%s')", a_delegate->in_query);
                *l_return_code = Http_Status_BadRequest;
            }
        }
    } else {
        log_it(L_ERROR, "Wrong auth request action '%s'", a_delegate->action);
        *l_return_code = Http_Status_BadRequest;
    }
}<|MERGE_RESOLUTION|>--- conflicted
+++ resolved
@@ -413,9 +413,6 @@
  * @param a_str_reply
  * @return
  */
-<<<<<<< HEAD
-int dap_chain_net_srv_vpn_cdb_auth_cli_cmd_user (    const char *a_user_str,int a_arg_index, int a_argc, char ** a_argv, char **a_str_reply)
-=======
 int dap_chain_net_srv_vpn_cdb_auth_cli_cmd_serial(const char *a_serial_str, int a_arg_index, int a_argc, char ** a_argv, char **a_str_reply)
 {
     int l_ret = 0;
@@ -551,7 +548,6 @@
  * @return
  */
 int dap_chain_net_srv_vpn_cdb_auth_cli_cmd_user(const char *a_user_str, int a_arg_index, int a_argc, char ** a_argv, char **a_str_reply)
->>>>>>> 8d38f9f7
 {
     int l_ret = 0;
     dap_string_t * l_ret_str = dap_string_new("");
@@ -875,15 +871,9 @@
                             return;
                         }
 
-<<<<<<< HEAD
-                    int l_login_result = dap_chain_net_srv_vpn_cdb_auth_check_login( l_login, l_password );
-                    switch (l_login_result) {
-                        case 0:{
-=======
                         int l_login_result = dap_chain_net_srv_vpn_cdb_auth_check_login(l_login, l_password);
                         switch (l_login_result) {
                         case 0: {
->>>>>>> 8d38f9f7
                             size_t l_tmp_size;
                             char * l_first_name = (char*) dap_chain_global_db_gr_get(l_login, &l_tmp_size,
                                     s_group_first_name);
