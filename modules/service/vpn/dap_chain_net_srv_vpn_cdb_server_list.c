/*
 * Authors:
 * Dmitriy A. Gearasimov <gerasimov.dmitriy@demlabs.net>
 * Alexander Lysikov <alexander.lysikov@demlabs.net>
 * DeM Labs Inc.   https://demlabs.net
 * CellFrame       https://cellframe.net
 * Sources         https://gitlab.demlabs.net/cellframe
 * Copyright  (c) 2017-2019
 * All rights reserved.

 This file is part of DAP (Deus Applications Prototypes) the open source project

    DAP (Deus Applicaions Prototypes) is free software: you can redistribute it and/or modify
    it under the terms of the GNU General Public License as published by
    the Free Software Foundation, either version 3 of the License, or
    (at your option) any later version.

    DAP is distributed in the hope that it will be useful,
    but WITHOUT ANY WARRANTY; without even the implied warranty of
    MERCHANTABILITY or FITNESS FOR A PARTICULAR PURPOSE.  See the
    GNU General Public License for more details.

    You should have received a copy of the GNU General Public License
    along with any DAP based project.  If not, see <http://www.gnu.org/licenses/>.
*/

#include <time.h>
#include <stdio.h>
#include <stdlib.h>
#include <stdint.h>
#include <string.h>
#include <unistd.h>

#include <sys/socket.h>
#include <netinet/in.h>
#include <arpa/inet.h>


#include "dap_common.h"
#include "dap_config.h"

#include "dap_chain.h"
#include "dap_chain_net.h"
#include "dap_chain_net_srv.h"
#include "dap_chain_net_srv_vpn.h"
#include "dap_chain_net_srv_order.h"
#include "dap_chain_net_srv_geoip.h"

#include "dap_http.h"
#include "dap_http_simple.h"
#include "http_status_code.h"

#include "dap_chain_net_srv_vpn_cdb_server_list.h"

#define LOG_TAG "dap_chain_net_srv_vpn_cdb_server_list"


static size_t s_cdb_net_count = 0;
static dap_chain_net_t ** s_cdb_net = NULL;
static void s_http_simple_proc(dap_http_simple_t *a_http_simple, void *a_arg);

int dap_chain_net_srv_vpn_cdb_server_list_init()
{
    char **l_cdb_networks;
    uint16_t l_cdb_networks_count = 0;
    log_it(L_NOTICE,"Initialized Server List Module");
    l_cdb_networks = dap_config_get_array_str( g_config, "cdb", "servers_list_networks", &l_cdb_networks_count );

    if ( l_cdb_networks_count ){
        s_cdb_net = DAP_NEW_Z_SIZE(dap_chain_net_t*, sizeof (dap_chain_net_t*)* l_cdb_networks_count );
        s_cdb_net_count = l_cdb_networks_count;
        for ( size_t i = 0; i < l_cdb_networks_count ; i++) {
            s_cdb_net[i] = dap_chain_net_by_name( l_cdb_networks[i] );
            if ( s_cdb_net[i] )
                log_it( L_INFO, "Added \"%s\" network for server list fetchs", l_cdb_networks[i]);
            else
                log_it( L_WARNING, "Can't find \"%s\" network to add to server list fetchs", l_cdb_networks[i]);
        }
    } else
        log_it( L_WARNING, "No chain networks listed in config");

    return 0;
}

void dap_chain_net_srv_vpn_cdb_server_list_deinit(void)
{
}


/**
 * @brief order_info_print
 * @param a_server_location for server name, NULL not used
 * @param a_node_number for server name, <0 not use
 */
static int order_info_print(dap_string_t *a_reply_str, dap_chain_net_t * a_net, dap_chain_net_srv_order_t * a_order, const char *a_server_name, int a_node_number)
{
    dap_chain_node_info_t * l_node_info = dap_chain_node_info_read(a_net, &a_order->node_addr);
    if(l_node_info) {
        char l_node_ext_ipv4_str[INET_ADDRSTRLEN] = { 0 };
        char l_node_ext_ipv6_str[INET6_ADDRSTRLEN] = { 0 };
        if(l_node_info->hdr.ext_addr_v4.s_addr)
            inet_ntop(AF_INET, &l_node_info->hdr.ext_addr_v4, l_node_ext_ipv4_str, sizeof(l_node_ext_ipv4_str));
        if(*((uint128_t *) l_node_info->hdr.ext_addr_v6.s6_addr))
            inet_ntop(AF_INET6, &l_node_info->hdr.ext_addr_v6, l_node_ext_ipv6_str, sizeof(l_node_ext_ipv6_str));

        uint8_t l_continent_num = 0;
        char *l_region = NULL;
        dap_chain_net_srv_order_get_continent_region(a_order, &l_continent_num, &l_region);
        const char *l_continent_str = dap_chain_net_srv_order_continent_to_str(l_continent_num);
        // ext_out in hex view
        char *l_ext_out = a_order->ext_size ? DAP_NEW_Z_SIZE(char, a_order->ext_size * 2 + 1) : NULL;
        dap_bin2hex(l_ext_out, a_order->ext, a_order->ext_size);

        dap_string_append_printf(a_reply_str, "    {\n");
        dap_string_append_printf(a_reply_str, "        \"Location\":\"%s\",\n", l_region ? l_region : "None"); //NETHERLANDS
                //l_continent_str ? l_continent_str : "None", l_region ? l_region : "None");


        dap_string_append_printf(a_reply_str, "        \"ChainNet\":\"%s\",\n", a_net->pub.name);
        //dap_string_append_printf(a_reply_str, "        \"Name\":\"%s.Cell-%lu.%zd\",\n", a_net->pub.name, l_node_info->hdr.cell_id.uint64, 0);
        if(a_server_name)
            dap_string_append_printf(a_reply_str, "        \"Name\":\"%s\",\n", a_server_name);
        else
            dap_string_append_printf(a_reply_str, "        \"Name\":\"%s.%s.%zd\",\n", l_continent_str ? l_continent_str : "", l_region ? l_region : "", a_node_number + 1);
            //dap_string_append_printf(a_reply_str, "        \"Name\":\"%s.%s.Cell-%lu.%zd\",\n", l_continent_str ? l_continent_str : "", l_region ? l_region : "", l_node_info->hdr.cell_id.uint64, a_node_number + 1);
        if(l_node_ext_ipv4_str[0])
            dap_string_append_printf(a_reply_str, "        \"Address\":\"%s\",\n", l_node_ext_ipv4_str);
        if(l_node_ext_ipv6_str[0])
            dap_string_append_printf(a_reply_str, "        \"Address6\":\"%s\",\n", l_node_ext_ipv6_str);
        dap_string_append_printf(a_reply_str, "        \"Port\":%hu,\n", l_node_info->hdr.ext_port ? l_node_info->hdr.ext_port : 80);

        //dap_string_append_printf(a_reply_str, "        \"Ext\":\"%s-%s\",\n", l_continent_str ? l_continent_str : "", l_region ? l_region : "");
        if(l_ext_out)
            dap_string_append_printf(a_reply_str, "        \"Ext\":\"0x%s\",\n", l_ext_out);
        else
            dap_string_append_printf(a_reply_str, "        \"Ext\":\"0x0\",\n");
        dap_string_append_printf(a_reply_str, "        \"Price\":%lu,\n", a_order->price);
        dap_string_append_printf(a_reply_str, "        \"PriceUnits\":%u,\n", a_order->price_unit.uint32);
        dap_string_append_printf(a_reply_str, "        \"PriceToken\":\"%s\"\n", a_order->price_ticker);
        dap_string_append_printf(a_reply_str, "    }");
        DAP_DELETE(l_region);
        DAP_DELETE(l_ext_out);


    } else{
        log_it(L_WARNING, "Order in \"%s\" network issued by node without ext_ipv4 field", a_net->pub.name);
        return -1;
    }
    return 0;
}


static void s_http_simple_proc(dap_http_simple_t *a_http_simple, void *a_arg)
{
    http_status_code_t * l_ret_code = (http_status_code_t*)a_arg;
    dap_string_t *l_reply_str = dap_string_new("[\n");


<<<<<<< HEAD
    char *l_client_ip = a_http_simple->http->client->s_ip;//"134.209.97.195"
=======
    char *l_client_ip = a_http_simple->http->client->s_ip;//"64.225.61.216"
>>>>>>> 8d38f9f7
    geoip_info_t *l_geoip_info = chain_net_geoip_get_ip_info(l_client_ip);

    log_it(L_DEBUG, "Have %zd chain networks for cdb lists", s_cdb_net_count );

    for ( size_t i = 0; i < s_cdb_net_count ; i++ ) {
        dap_chain_net_t * l_net = s_cdb_net[i];
        if ( l_net ) {
            dap_chain_net_srv_order_t * l_orders = NULL;
            size_t l_orders_num = 0;
            dap_chain_net_srv_price_unit_uid_t l_unit_uid = {{0}};
            dap_chain_net_srv_uid_t l_srv_uid = { .uint64 =DAP_CHAIN_NET_SRV_VPN_ID };
            dap_chain_net_srv_order_find_all_by( l_net, SERV_DIR_SELL,  l_srv_uid, l_unit_uid ,
                                                 NULL,0,0, &l_orders, &l_orders_num );
            log_it(L_DEBUG, "Found %zd orders in \"%s\" network", l_orders_num, l_net->pub.name );


            // find the shift for each node
            dap_chain_net_srv_order_t *l_orders_pos[l_orders_num];
            size_t l_orders_size = 0;
            for(size_t j = 0; j < l_orders_num; j++) {
                l_orders_pos[j] = (dap_chain_net_srv_order_t*) ((char*) l_orders + l_orders_size);
                l_orders_size += dap_chain_net_srv_order_get_size(l_orders_pos[j]);
            }


            // list of node numbers
            size_t l_continents_count = dap_chain_net_srv_order_continents_count(); //int *l_node_numbering = DAP_NEW_Z_SIZE(int, l_orders_num * sizeof(int));
            // list of the number of nodes in each continent
            int l_continents_numbers[l_continents_count]; //int *l_continents_numbers = DAP_NEW_Z_SIZE(int, l_continents_count * sizeof(int));
            int l_node_numbering[l_continents_count][l_orders_num];
            // init arrays
            for(size_t m1 = 0; m1 < l_continents_count; m1++) {
                l_continents_numbers[m1] = 0;
                for(size_t m2 = 0; m2 < l_orders_num; m2++)
                    l_node_numbering[m1][m2] = -1;
            }

            // node numbering
            size_t l_orders_used_num = 0;
            {
                // filling l_continents_numbers and l_node_numbering
                for(size_t j = 0; j < l_orders_num; j++) {
                    dap_chain_net_srv_order_t *l_order = l_orders_pos[j];
                    uint8_t l_continent_num;
                    if(!dap_chain_net_srv_order_get_continent_region(l_order, &l_continent_num, NULL))
                        continue;
                    l_node_numbering[l_continent_num][j] = l_continents_numbers[l_continent_num]++;
                    l_orders_used_num++;
                }
                // shuffle nodes for each continent
                for(size_t m1 = 0; m1 < l_continents_count; m1++) {
                    int l_cont_num = l_continents_numbers[m1];
                    if(l_cont_num <= 1)
                        continue;
                    // number of shuffles
                    int l_shuffle_num = rand() % (l_cont_num + 1);
                    for(size_t l_sh = 0; l_sh <= l_shuffle_num; l_sh++) {
                        size_t l_pos1 = 0;
                        size_t l_pos2 = 0;
                        while(l_pos1 == l_pos2) {
                            l_pos1 = rand() % l_cont_num;
                            l_pos2 = rand() % l_cont_num;
                        }
                        for(size_t m2 = 0; m2 < l_orders_num; m2++) {
                            if(l_node_numbering[m1][m2] == l_pos1)
                                l_node_numbering[m1][m2] = l_pos2;
                            else if(l_node_numbering[m1][m2] == l_pos2)
                                l_node_numbering[m1][m2] = l_pos1;
                        }
                    }
                }
            }

            int8_t l_client_continent = l_geoip_info ? dap_chain_net_srv_order_continent_to_num(l_geoip_info->continent) : 0;
            // random node on client's continent
<<<<<<< HEAD
			if (l_client_continent>0 && l_continents_numbers[l_client_continent]>1) {
				int l_count = 0;
				while (l_orders_num > 0) {
					size_t k = rand() % l_continents_numbers[l_client_continent];
					size_t l_node_pos = -1;
=======
            if(l_client_continent > 0 && l_continents_numbers[l_client_continent] > 1) {
                int l_count = 0;
                while(l_orders_num > 0) {
                    size_t k = rand() % l_continents_numbers[l_client_continent];
                    size_t l_node_pos = -1;
>>>>>>> 8d38f9f7
                    for(size_t j2 = 0; j2 <= l_orders_num; j2++) {
                        if(k == l_node_numbering[l_client_continent][j2]) {
                            l_node_pos = j2;
                            break;
                        }
                    }
<<<<<<< HEAD
                    if(l_node_pos == -1){
=======
                    if(l_node_pos == -1) {
>>>>>>> 8d38f9f7
                        // random node for the whole world
                        l_node_pos = rand() % l_orders_num;
                    }
                    dap_chain_net_srv_order_t *l_order = l_orders_pos[l_node_pos];
<<<<<<< HEAD
					const char *country_code = dap_chain_net_srv_order_get_country_code(l_order);
					if (country_code) {
						// only for other countries
						if (dap_strcmp(l_geoip_info->country_code, country_code)){
							if (!order_info_print(l_reply_str, l_net, l_order, "Auto", -1)) {
								dap_string_append_printf(l_reply_str, ",\n");
								break;
							}
						}
					}
					if (l_count > 20)
						break;
					l_count++;
				}
=======
                    const char *country_code = dap_chain_net_srv_order_get_country_code(l_order);
                    if(country_code) {
                        // only for other countries
                        if(dap_strcmp(l_geoip_info->country_code, country_code)) {
                            if(!order_info_print(l_reply_str, l_net, l_order, "Auto", -1)) {
                                dap_string_append_printf(l_reply_str, ",\n");
                                break;
                            }
                        }
                    }
                    if(l_count > 20)
                        break;
                    l_count++;
                }
>>>>>>> 8d38f9f7

            }
            // random node for the whole world
			else {
				int l_count = 0;
				while(l_orders_num > 0) {
					// first random node
					size_t k = rand() % l_orders_num;
					dap_chain_net_srv_order_t *l_order = l_orders_pos[k];
					if(!order_info_print(l_reply_str, l_net, l_order, "Auto", -1)){
						dap_string_append_printf(l_reply_str, ",\n");
						break;
					}
					if (l_count>20)
						break;
					l_count++;
				}
            }
            // random nodes for continents
            int l_count = 0;
            for(size_t l_c = 0; l_c < l_continents_count; l_c++) {
                while(l_continents_numbers[l_c] > 0) {
                    // random node for continent
                    size_t k = rand() % l_continents_numbers[l_c];
                    size_t l_node_pos = -1;
                    for(size_t j2 = 0; j2 <= l_orders_num; j2++) {
                        if(k == l_node_numbering[l_c][j2]) {
                            l_node_pos = j2;
                            break;
                        }
                    }
                    if(l_node_pos == -1)
                        break;
                    dap_chain_net_srv_order_t *l_order = l_orders_pos[l_node_pos];
                    char *l_server_name = dap_strdup_printf("%s", dap_chain_net_srv_order_continent_to_str(l_c));
                    if(!order_info_print(l_reply_str, l_net, l_order, l_server_name, -1)) {
                        dap_string_append_printf(l_reply_str, ",\n");
                        DAP_DELETE(l_server_name);
                        break;
                    }
                    else
                        DAP_DELETE(l_server_name);
                    if(l_count > 20)
                        break;
                    l_count++;
                }
            }

            for(size_t l_c = 0; l_c < l_continents_count; l_c++) {
                // print all nodes for continent
                for(size_t l_n = 0; l_n < l_continents_numbers[l_c]; l_n++) {
                    // since the nodes are shuffled, look for the desired node index
                    for(size_t l_o = 0; l_o < l_orders_num; l_o++) {
                        if(l_node_numbering[l_c][l_o] != l_n)
                            continue;
                        dap_chain_net_srv_order_t *l_order = l_orders_pos[l_o];
                        if(!order_info_print(l_reply_str, l_net, l_order, NULL, l_n)) {
                            dap_string_append_printf(l_reply_str, ",\n");
                        }
                        break;
                    }
                }
            }
        }
    }
    DAP_DELETE(l_geoip_info);
    //delete trailing comma if exists
    if(l_reply_str->str[l_reply_str->len - 2] == ','){
        dap_string_truncate(l_reply_str, l_reply_str->len - 2);
        dap_string_append_printf(l_reply_str, "\n");
    }

    dap_string_append_printf( l_reply_str, "]\n\n");
    dap_http_simple_reply( a_http_simple, l_reply_str->str, l_reply_str->len );
    dap_string_free(l_reply_str, true);
    //log_it(L_DEBUG,"Reply in buffer: %s", a_http_simple->reply_str );
    *l_ret_code = Http_Status_OK;

}

/**
 * @brief dap_chain_net_srv_vpn_cdb_server_list_add_proc
 * @param sh
 * @param url
 */
void dap_chain_net_srv_vpn_cdb_server_list_add_proc(dap_http_t *a_http, const char *a_url)
{
    dap_http_simple_proc_add(a_http,a_url,100000,s_http_simple_proc);
}<|MERGE_RESOLUTION|>--- conflicted
+++ resolved
@@ -156,11 +156,7 @@
     dap_string_t *l_reply_str = dap_string_new("[\n");
 
 
-<<<<<<< HEAD
-    char *l_client_ip = a_http_simple->http->client->s_ip;//"134.209.97.195"
-=======
     char *l_client_ip = a_http_simple->http->client->s_ip;//"64.225.61.216"
->>>>>>> 8d38f9f7
     geoip_info_t *l_geoip_info = chain_net_geoip_get_ip_info(l_client_ip);
 
     log_it(L_DEBUG, "Have %zd chain networks for cdb lists", s_cdb_net_count );
@@ -236,50 +232,22 @@
 
             int8_t l_client_continent = l_geoip_info ? dap_chain_net_srv_order_continent_to_num(l_geoip_info->continent) : 0;
             // random node on client's continent
-<<<<<<< HEAD
-			if (l_client_continent>0 && l_continents_numbers[l_client_continent]>1) {
-				int l_count = 0;
-				while (l_orders_num > 0) {
-					size_t k = rand() % l_continents_numbers[l_client_continent];
-					size_t l_node_pos = -1;
-=======
             if(l_client_continent > 0 && l_continents_numbers[l_client_continent] > 1) {
                 int l_count = 0;
                 while(l_orders_num > 0) {
                     size_t k = rand() % l_continents_numbers[l_client_continent];
                     size_t l_node_pos = -1;
->>>>>>> 8d38f9f7
                     for(size_t j2 = 0; j2 <= l_orders_num; j2++) {
                         if(k == l_node_numbering[l_client_continent][j2]) {
                             l_node_pos = j2;
                             break;
                         }
                     }
-<<<<<<< HEAD
-                    if(l_node_pos == -1){
-=======
                     if(l_node_pos == -1) {
->>>>>>> 8d38f9f7
                         // random node for the whole world
                         l_node_pos = rand() % l_orders_num;
                     }
                     dap_chain_net_srv_order_t *l_order = l_orders_pos[l_node_pos];
-<<<<<<< HEAD
-					const char *country_code = dap_chain_net_srv_order_get_country_code(l_order);
-					if (country_code) {
-						// only for other countries
-						if (dap_strcmp(l_geoip_info->country_code, country_code)){
-							if (!order_info_print(l_reply_str, l_net, l_order, "Auto", -1)) {
-								dap_string_append_printf(l_reply_str, ",\n");
-								break;
-							}
-						}
-					}
-					if (l_count > 20)
-						break;
-					l_count++;
-				}
-=======
                     const char *country_code = dap_chain_net_srv_order_get_country_code(l_order);
                     if(country_code) {
                         // only for other countries
@@ -294,7 +262,6 @@
                         break;
                     l_count++;
                 }
->>>>>>> 8d38f9f7
 
             }
             // random node for the whole world
