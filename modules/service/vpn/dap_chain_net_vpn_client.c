/*
 * Authors:
 * Alexander Lysikov <alexander.lysikov@demlabs.net>
 * DeM Labs Inc.   https://demlabs.net
 * Kelvin Project https://gitlab.demlabs.net/cellframe
 * Copyright  (c) 2019
 * All rights reserved.

 This file is part of DAP (Deus Applications Prototypes) the open source project

 DAP (Deus Applicaions Prototypes) is free software: you can redistribute it and/or modify
 it under the terms of the GNU General Public License as published by
 the Free Software Foundation, either version 3 of the License, or
 (at your option) any later version.

 DAP is distributed in the hope that it will be useful,
 but WITHOUT ANY WARRANTY; without even the implied warranty of
 MERCHANTABILITY or FITNESS FOR A PARTICULAR PURPOSE.  See the
 GNU General Public License for more details.

 You should have received a copy of the GNU General Public License
 along with any DAP based project.  If not, see <http://www.gnu.org/licenses/>.
 */

#include <pthread.h>
#include <stdbool.h>
#include <stdint.h>
#include <stdio.h>
#include <time.h>
#include <fcntl.h>
#include <unistd.h>
#include <stdlib.h>
#include <errno.h>
#include <sys/select.h>
#include <sys/ioctl.h>
#include <sys/time.h>
#include <sys/epoll.h>
#include <sys/types.h>
#include <sys/socket.h>
#include <arpa/inet.h>
#include "dap_common.h"
#include "dap_config.h"
#include "dap_strfuncs.h"
#include "rand/dap_rand.h"

#ifdef DAP_OS_LINUX
#include <dlfcn.h>
#endif

#include "dap_client.h"
#include "dap_enc_base58.h"
#include "dap_chain_node_client.h"

#include "dap_stream_ch_proc.h"
//#include "dap_stream_ch_chain_net_srv.h"

#include "dap_chain_common.h"
#include "dap_chain_mempool.h"
#include "dap_chain_node_cli.h"
#include "dap_chain_net_srv_vpn.h"
#include "dap_chain_net_vpn_client.h"

#include "dap_stream_ch_pkt.h"
#include "dap_stream_ch_chain_net_srv.h"
#include "dap_chain_net_vpn_client_tun.h"
#include "dap_chain_net_srv_vpn_cmd.h"
#include "dap_modules_dynamic_cdb.h"

/*
 #if !defined( dap_http_client_state_t )
 typedef enum dap_http_client_state {
 DAP_HTTP_CLIENT_STATE_NONE = 0,
 DAP_HTTP_CLIENT_STATE_START = 1,
 DAP_HTTP_CLIENT_STATE_HEADERS = 2,
 DAP_HTTP_CLIENT_STATE_DATA = 3
 } dap_http_client_state_t;
 #endif
 */

#define LOG_TAG "vpn_client"

static EPOLL_HANDLE sf_socks_epoll_fd;


static pthread_mutex_t sf_socks_mutex;

static dap_chain_node_info_t *s_node_info = NULL;
static dap_chain_node_client_t *s_vpn_client = NULL;

dap_stream_worker_t* dap_chain_net_vpn_client_get_stream_worker(void)
{
    if(!s_vpn_client)
        return NULL;
    return dap_client_get_stream_worker( s_vpn_client->client );
}

dap_stream_ch_t* dap_chain_net_vpn_client_get_stream_ch(void)
{
    if(!s_vpn_client)
        return NULL;
    dap_stream_ch_t *l_stream = dap_client_get_stream_ch_unsafe(s_vpn_client->client, DAP_STREAM_CH_ID_NET_SRV_VPN);
    return l_stream;
}

/// TODO convert below callback to processor of stage
/*
 void s_stage_callback()
 {
 char* l_full_path = NULL;
 const char * l_path = "stream";
 const char *l_suburl = "globaldb";
 int l_full_path_size = snprintf(l_full_path, 0, "%s/%s?session_id=%s", DAP_UPLINK_PATH_STREAM, l_suburl,
 dap_client_get_stream_id(a_client_pvt->client));
 l_full_path = DAP_NEW_Z_SIZE(char, l_full_path_size + 1);
 snprintf(l_full_path, l_full_path_size + 1, "%s/%s?session_id=%s", DAP_UPLINK_PATH_STREAM, l_suburl,
 dap_client_get_stream_id(a_client_pvt->client));

 //dap_client_request(a_client_pvt->client, l_full_path, "12345", 0, m_stream_response, m_stream_error);

 const char *l_add_str = "";
 // if connect to vpn server
 const char l_active_vpn_channels[] = { VPN_CLIENT_ID, 0 };
 if(!dap_strcmp(a_client_pvt->active_channels, l_active_vpn_channels))
 l_add_str = "\r\nService-Key: test";

 {
 char *l_message = dap_strdup_printf("GET /%s HTTP/1.1\r\nHost: %s:%d%s\r\n\r\n",
 l_full_path, a_client_pvt->uplink_addr, a_client_pvt->uplink_port, l_add_str);
 size_t l_message_size = dap_strlen(l_message);
 int count = send(a_client_pvt->stream_socket, l_message, l_message_size, 0);
 DAP_DELETE(l_message);
 }
 DAP_DELETE(l_full_path);

 }*/

/**
 * Get tx_cond_hash
 *
 * return: 0 Ok, 1 Already started, <0 Error
 */
static dap_chain_hash_fast_t* dap_chain_net_vpn_client_tx_cond_hash(dap_chain_net_t *a_net,
        dap_chain_wallet_t *a_wallet, const char *a_token_ticker, uint64_t a_value_datoshi)
{
    uint8_t *l_pkey_b64 = NULL;
    size_t l_pkey_b64_size = 0;

    // Try to load from gdb
    size_t l_gdb_group_size = 0;
    char *l_gdb_group = dap_strdup_printf("local.%s", DAP_CHAIN_NET_SRV_VPN_CDB_GDB_PREFIX);
    dap_chain_hash_fast_t *l_tx_cond_hash = (dap_chain_hash_fast_t*) dap_chain_global_db_gr_get(
            dap_strdup("client_tx_cond_hash"), &l_gdb_group_size, l_gdb_group);

    time_t l_tx_cond_ts = 0;
    // Check for entry size
    if(l_tx_cond_hash && l_gdb_group_size && l_gdb_group_size != sizeof(dap_chain_hash_fast_t)) {
        log_it(L_ERROR, "Wrong size of tx condition on database (%zd but expected %zd), may be old entry",
                l_gdb_group_size, sizeof(dap_chain_hash_fast_t));
        l_tx_cond_hash = NULL;
    }
    // If loaded lets check is it spent or not
    if(l_tx_cond_hash) {
        log_it(L_DEBUG, "2791: Search for unspent tx, net %s", a_net);
        dap_chain_datum_tx_t *l_tx = dap_chain_net_get_tx_by_hash(a_net, l_tx_cond_hash, TX_SEARCH_TYPE_NET_UNSPENT);
        if(!l_tx) { // If not found - all outs are used. Create new one
            // pass all chains
            l_tx = dap_chain_net_get_tx_by_hash(a_net, l_tx_cond_hash, TX_SEARCH_TYPE_NET);
            DAP_DELETE(l_tx_cond_hash);
            l_tx_cond_hash = NULL;
            if(l_tx) {
                l_tx_cond_ts = (time_t) l_tx->header.ts_created;
                log_it(L_DEBUG, "2791: got some tx, created %d", l_tx->header.ts_created);
            }
        }
    }
    if(l_tx_cond_hash)
        return l_tx_cond_hash;

    //l_pkey_b64 = (char*) dap_chain_global_db_gr_get(dap_strdup("client_pkey"), &l_gdb_group_size, l_gdb_group);
    dap_enc_key_t *l_enc_key = NULL;
    if(a_wallet) {
        l_enc_key = dap_chain_wallet_get_key(a_wallet, 0);
    }
    // use default pkey
    else {

    }
    /*
     // generate new pub key
     if(!l_pkey_b64){
     //if(!l_pub_key_data || !l_pub_key_data_size){
     char *l_certs_name_str = dap_strdup_printf("client.%s", DAP_CHAIN_NET_SRV_VPN_CDB_GDB_PREFIX);
     dap_cert_t ** l_certs = NULL;
     size_t l_certs_size = 0;
     dap_cert_t * l_cert = NULL;
     // Load certs or create if not found
     if(!dap_cert_parse_str_list(l_certs_name_str, &l_certs, &l_certs_size)) { // Load certs
     const char *l_cert_folder = dap_cert_get_folder(0);
     // create new cert
     if(l_cert_folder) {
     char *l_cert_path = dap_strdup_printf("%s/%s.dcert", l_cert_folder, l_certs_name_str);
     l_cert = dap_cert_generate(l_certs_name_str, l_cert_path, DAP_ENC_KEY_TYPE_SIG_DILITHIUM);
     DAP_DELETE(l_cert_path);
     }
     }
     if(l_certs_size > 0)
     l_cert = l_certs[0];
     if(l_cert) {
     size_t l_pub_key_data_size = 0;
     uint8_t *l_pub_key_data = dap_enc_key_serealize_pub_key(l_cert->enc_key, &l_pub_key_data_size);
     // save pub key
     if(l_pub_key_data && l_pub_key_data_size > 0){
     if(dap_chain_global_db_gr_set(dap_strdup("client_pkey"), l_pub_key_data, l_pub_key_data_size,
     l_gdb_group)){
     l_pkey_b64 = l_pub_key_data;
     l_pkey_b64_size = l_pub_key_data_size;
     }
     else
     DAP_DELETE(l_pub_key_data);
     }
     }
     DAP_DELETE(l_certs_name_str);
     }*/

    if(!l_enc_key)
        return NULL;

    // Try to create condition
    if(!l_tx_cond_hash) {
        dap_chain_wallet_t *l_wallet_from = a_wallet;
        log_it(L_DEBUG, "Create tx from wallet %s", l_wallet_from->name);
        dap_enc_key_t *l_key_from = l_enc_key; //dap_chain_wallet_get_key(l_wallet_from, 0);
        dap_enc_key_t *l_client_key = l_enc_key;
        //dap_chain_cell_id_t *xccell = dap_chain_net_get_cur_cell(l_tpl->net);
        //uint64_t uint64 =dap_chain_net_get_cur_cell(l_tpl->net)->uint64;

        size_t l_pub_key_data_size = 0;
        uint8_t *l_pub_key_data = dap_enc_key_serealize_pub_key(l_enc_key, &l_pub_key_data_size);
        // where to take coins for service
        dap_chain_addr_t *l_addr_from = dap_chain_wallet_get_addr(l_wallet_from, a_net->pub.id);
        dap_chain_net_srv_price_unit_uid_t l_price_unit = { .enm = SERV_UNIT_SEC };
        dap_chain_net_srv_uid_t l_srv_uid = { .uint64 = DAP_CHAIN_NET_SRV_VPN_ID };
        l_tx_cond_hash = dap_chain_proc_tx_create_cond(a_net, l_key_from, l_client_key, l_addr_from,
                a_token_ticker, a_value_datoshi, 0, l_price_unit, l_srv_uid, 0, l_pub_key_data, l_pub_key_data_size);
        //char *l_addr_from_str = dap_chain_addr_to_str(l_addr_from);
        DAP_DELETE(l_addr_from);
        if(!l_tx_cond_hash) {
            log_it(L_ERROR, "Can't create condition for user");
        } else {
            // save transaction for login
            dap_chain_global_db_gr_set("client_tx_cond_hash", l_tx_cond_hash, sizeof(dap_chain_hash_fast_t),
                    l_gdb_group);
        }
        //DAP_DELETE(l_addr_from_str);
        DAP_DELETE(l_pub_key_data);
    }
    DAP_DELETE(l_tx_cond_hash);
    dap_enc_key_delete(l_enc_key);
    DAP_DELETE(l_gdb_group);
    return l_tx_cond_hash;
}

/**
 * Init VPN client
 *
 * return: 0 Ok, 1 Ok, <0 Error
 */

int dap_chain_net_vpn_client_update(dap_chain_net_t *a_net, const char *a_wallet_name, const char *a_str_token,
        uint64_t a_value_datoshi)
{
    dap_chain_wallet_t *l_wallet = dap_chain_wallet_open(a_wallet_name, dap_chain_wallet_get_path(g_config));
    if(!l_wallet) {
        return -1;
    }
    size_t l_gdb_group_size = 0;
    char *l_gdb_group = dap_strdup_printf("local.%s", DAP_CHAIN_NET_SRV_VPN_CDB_GDB_PREFIX);
    if(!dap_chain_global_db_gr_set(dap_strdup("wallet_name"), (void*) a_wallet_name, dap_strlen(a_wallet_name) + 1,
            l_gdb_group))
        return -2;
    if(!dap_chain_global_db_gr_set(dap_strdup("token_name"), (void*) a_str_token, dap_strlen(a_str_token) + 1,
            l_gdb_group))
        return -2;
    if(!dap_chain_global_db_gr_set(dap_strdup("value_datoshi"), &a_value_datoshi, sizeof(a_value_datoshi), l_gdb_group))
        return -2;
    DAP_DELETE(l_gdb_group);
    dap_chain_hash_fast_t *l_hash = dap_chain_net_vpn_client_tx_cond_hash(a_net, l_wallet, a_str_token,
            a_value_datoshi);
    dap_chain_wallet_close(l_wallet);
    if(!l_hash)
        return -3;
    DAP_DELETE(l_hash);
    return 0;
}

/**
 * Init VPN client
 *
 * return: 0 Ok, 1 Ok, <0 Error
 */

int dap_chain_net_vpn_client_get_wallet_info(dap_chain_net_t *a_net, char **a_wallet_name, char **a_str_token,
        uint64_t *a_value_datoshi)
{
    size_t l_gdb_group_size = 0;
    char *l_gdb_group = dap_strdup_printf("local.%s", DAP_CHAIN_NET_SRV_VPN_CDB_GDB_PREFIX);
    if(a_wallet_name)
        *a_wallet_name = (char*) dap_chain_global_db_gr_get("wallet_name", NULL, l_gdb_group);
    if(a_str_token)
        *a_str_token = (char*) dap_chain_global_db_gr_get("token_name", NULL, l_gdb_group);
    if(a_value_datoshi) {
        uint64_t *l_value_datoshi = (uint64_t*) dap_chain_global_db_gr_get("value_datoshi", NULL, l_gdb_group);
        *a_value_datoshi = l_value_datoshi ? *l_value_datoshi : 0;
        DAP_DELETE(l_value_datoshi);
    }
    return 0;
}


static const char * s_default_path_modules = "var/modules";
// get_order_state() from dynamic library
static int get_order_state_so(dap_chain_node_addr_t a_node_addr)
{
    char l_lib_path[MAX_PATH] = {'\0'};
#if defined (DAP_OS_LINUX) && !defined (__ANDROID__)
    const char * l_cdb_so_name = "libcellframe-node-cdb.so";
    dap_sprintf(l_lib_path, "%s/%s/%s", g_sys_dir_path, s_default_path_modules, l_cdb_so_name);

    void* l_cdb_handle = NULL;
    l_cdb_handle = dlopen(l_lib_path, RTLD_NOW);
    if(!l_cdb_handle){
        log_it(L_ERROR,"Can't load %s module: %s", l_cdb_so_name, dlerror());
        return -1;
    }

    int (*get_order_state_so)(dap_chain_node_addr_t);
    const char * l_init_func_name = "get_order_state";
    *(void **) (&get_order_state_so) = dlsym(l_cdb_handle, l_init_func_name);
    char* error;
    if (( error = dlerror()) != NULL) {
        log_it(L_ERROR,"%s module: %s error loading (%s)", l_cdb_so_name, l_init_func_name, error);
        return -2;
     }

    return (*get_order_state_so)(a_node_addr);
#else
    log_it(L_ERROR,"%s: module is not supported on current platfrom", __PRETTY_FUNCTION__);
    return -1;
#endif

}

char *dap_chain_net_vpn_client_check_result(dap_chain_net_t *a_net, const char* a_hash_out_type)
{


    dap_chain_net_srv_order_t * l_orders = NULL;
    size_t l_orders_num = 0;
    dap_chain_net_srv_uid_t l_srv_uid = { { 0 } };
    uint64_t l_price_min = 0, l_price_max = 0;
    dap_chain_net_srv_price_unit_uid_t l_price_unit = { { 0 } };
    dap_chain_net_srv_order_direction_t l_direction = SERV_DIR_UNDEFINED;
    dap_string_t *l_string_ret = dap_string_new("");

    if(dap_chain_net_srv_order_find_all_by(a_net, l_direction, l_srv_uid, l_price_unit, NULL, l_price_min, l_price_max, &l_orders, &l_orders_num) == 0){
        size_t l_orders_size = 0;
        for(size_t i = 0; i < l_orders_num; i++) {
            dap_chain_net_srv_order_t *l_order = (dap_chain_net_srv_order_t *) (((byte_t*) l_orders) + l_orders_size);
            //dap_chain_net_srv_order_dump_to_string(l_order, l_string_ret, l_hash_out_type);
            dap_chain_hash_fast_t l_hash={0};
            char *l_hash_str;
            dap_hash_fast(l_order, dap_chain_net_srv_order_get_size(l_order), &l_hash);
            if(!dap_strcmp(a_hash_out_type, "hex"))
                l_hash_str = dap_chain_hash_fast_to_str_new(&l_hash);
            else
                l_hash_str = dap_enc_base58_encode_hash_to_str(&l_hash);
            int l_state = get_order_state_so(l_order->node_addr);
            const char *l_state_str;
            switch (l_state)
            {
            case 0:
                l_state_str = "Not available";
                break;
            case 1:
                l_state_str = "Available";
                break;
            default:
                l_state_str = "Unknown";
            }
            dap_string_append_printf(l_string_ret, "Order %s: State %s\n", l_hash_str, l_state_str);
            DAP_DELETE(l_hash_str);
            l_orders_size += dap_chain_net_srv_order_get_size(l_order);
            //dap_string_append(l_string_ret, "\n");
        }
    }
    // return str from dap_string_t
    return dap_string_free(l_string_ret, false);
}

/**
 * Check  VPN server
 *
 * return: 0 Ok, <0 Error
 */
int dap_chain_net_vpn_client_check(dap_chain_net_t *a_net, const char *a_ipv4_str, const char *a_ipv6_str, int a_port, size_t a_data_size_to_send, size_t a_data_size_to_recv, int a_timeout_test_ms)
{
    // default 10k
    if(a_data_size_to_send==-1)
        a_data_size_to_send = 10240;
    if(a_data_size_to_recv==-1)
        a_data_size_to_recv = 10240;
    // default 10 sec = 10000 ms
    if(a_timeout_test_ms==-1)
        a_timeout_test_ms = 10000;
<<<<<<< HEAD
    // default 10 sec = 10000 ms
    int l_timeout_conn_ms = 10000;
=======
    // default 5 sec = 5000 ms
    int l_timeout_conn_ms = 25000;
>>>>>>> 4109e40a

    int l_ret = 0;
    if(!a_ipv4_str) // && !a_ipv6_str)
        return -1;
    if(!s_node_info)
        s_node_info = DAP_NEW_Z(dap_chain_node_info_t);
    s_node_info->hdr.ext_port = a_port;


    // measuring connection time
    struct timeval l_t;
    gettimeofday(&l_t, NULL);//get_cur_time_msec
    long l_t1 = (long) l_t.tv_sec * 1000 + l_t.tv_usec / 1000;

    const char l_active_channels[] = { dap_stream_ch_chain_net_srv_get_id(), 0 }; //only R, without S
    if(a_ipv4_str)
        inet_pton(AF_INET, a_ipv4_str, &(s_node_info->hdr.ext_addr_v4));
    if(a_ipv6_str)
        inet_pton(AF_INET6, a_ipv6_str, &(s_node_info->hdr.ext_addr_v6));

    s_vpn_client = dap_chain_node_client_create_n_connect(a_net, s_node_info, l_active_channels, NULL, NULL);
    if(!s_vpn_client) {
        log_it(L_ERROR, "Can't connect to VPN server=%s:%d", a_ipv4_str, a_port);
        DAP_DELETE(s_node_info);
        s_node_info = NULL;
        return -2;
    }
    // wait connected
    int l_timeout_ms = l_timeout_conn_ms; //5 sec = 5000 ms
    int l_res = dap_chain_node_client_wait(s_vpn_client, NODE_CLIENT_STATE_ESTABLISHED, l_timeout_ms);
    if(l_res) {
        log_it(L_ERROR, "No response from VPN server=%s:%d", a_ipv4_str, a_port);
        // clean client struct
        dap_chain_node_client_close(s_vpn_client);
        DAP_DELETE(s_node_info);
        s_node_info = NULL;
        return -3;
    }

    gettimeofday(&l_t, NULL);
    long l_t2 = (long) l_t.tv_sec * 1000 + l_t.tv_usec / 1000;
    int l_dtime_connect_ms = l_t2-l_t1;

    //l_ret = dap_chain_net_vpn_client_tun_init(a_ipv4_str);

    // send first packet to server
    {
        uint8_t l_ch_id = dap_stream_ch_chain_net_srv_get_id(); // Channel id for chain net request = 'R'
        dap_stream_ch_t *l_ch = dap_client_get_stream_ch_unsafe(s_vpn_client->client, l_ch_id);
        if(l_ch) {
            dap_stream_ch_chain_net_srv_pkt_test_t *l_request = DAP_NEW_Z_SIZE(dap_stream_ch_chain_net_srv_pkt_test_t, sizeof(dap_stream_ch_chain_net_srv_pkt_test_t) + a_data_size_to_send);
            l_request->net_id.uint64 = a_net->pub.id.uint64;
            l_request->srv_uid.uint64 = DAP_CHAIN_NET_SRV_VPN_ID;
            l_request->data_size_send = a_data_size_to_send;
            l_request->data_size_recv = a_data_size_to_recv;
            l_request->data_size = a_data_size_to_send;
            randombytes(l_request->data, a_data_size_to_send);
            dap_chain_hash_fast_t l_data_hash;
            dap_hash_fast(l_request->data, l_request->data_size, &l_request->data_hash);
            if(a_ipv4_str)
                memcpy(l_request->ip_recv, a_ipv4_str, min(sizeof(l_request->ip_recv), strlen(a_ipv4_str)));

            l_request->time_connect_ms = l_dtime_connect_ms;
            gettimeofday(&l_request->send_time1, NULL);
            size_t l_request_size = l_request->data_size + sizeof(dap_stream_ch_chain_net_srv_pkt_test_t);
            dap_stream_ch_pkt_write_unsafe(l_ch, DAP_STREAM_CH_CHAIN_NET_SRV_PKT_TYPE_CHECK_REQUEST, l_request, l_request_size);
            dap_stream_ch_set_ready_to_write_unsafe(l_ch, true);
            DAP_DELETE(l_request);
        }
    }
    // wait testing
    //int timeout_test_ms = 10000; //10 sec = 10000 ms
    a_timeout_test_ms -=l_dtime_connect_ms;
    // timeout not less then 5 sec
    if(a_timeout_test_ms<5000)
        a_timeout_test_ms = 5000;
    l_res = dap_chain_node_client_wait(s_vpn_client, NODE_CLIENT_STATE_CHECKED, a_timeout_test_ms);
    if(l_res) {
        log_it(L_ERROR, "No response from VPN server=%s:%d", a_ipv4_str, a_port);
    }
    else{
        log_it(L_NOTICE, "Got response from VPN server=%s:%d", a_ipv4_str, a_port);
    }
    // clean client struct
    dap_chain_node_client_close(s_vpn_client);
    DAP_DELETE(s_node_info);
    s_node_info = NULL;
    if(l_res)
        return -3;
    return l_ret;
}


/**
 * Start VPN client
 *
 * return: 0 Ok, 1 Already started, <0 Error
 */
int dap_chain_net_vpn_client_start(dap_chain_net_t *a_net, const char *a_ipv4_str, const char *a_ipv6_str, int a_port)
{
    int l_ret = 0;
    if(!a_ipv4_str) // && !a_ipv6_str)
        return -1;
    if(!s_node_info)
        s_node_info = DAP_NEW_Z(dap_chain_node_info_t);
    s_node_info->hdr.ext_port = a_port;

    const char l_active_channels[] = { dap_stream_ch_chain_net_srv_get_id(), DAP_STREAM_CH_ID_NET_SRV_VPN, 0 }; //R, S
    if(a_ipv4_str)
        inet_pton(AF_INET, a_ipv4_str, &(s_node_info->hdr.ext_addr_v4));
    if(a_ipv6_str)
        inet_pton(AF_INET6, a_ipv6_str, &(s_node_info->hdr.ext_addr_v6));

    s_vpn_client = dap_chain_node_client_connect_channels(a_net,s_node_info, l_active_channels);
    if(!s_vpn_client) {
        log_it(L_ERROR, "Can't connect to VPN server=%s:%d", a_ipv4_str, a_port);
        // clean client struct
        dap_chain_node_client_close(s_vpn_client);
        DAP_DELETE(s_node_info);
        s_node_info = NULL;
        return -2;
    }
    // wait connected
    int timeout_ms = 5000; //5 sec = 5000 ms
    int res = dap_chain_node_client_wait(s_vpn_client, NODE_CLIENT_STATE_ESTABLISHED, timeout_ms);
    if(res) {
        log_it(L_ERROR, "No response from VPN server=%s:%d", a_ipv4_str, a_port);
        // clean client struct
        dap_chain_node_client_close(s_vpn_client);
        DAP_DELETE(s_node_info);
        s_node_info = NULL;
        return -3;
    }

    l_ret = dap_chain_net_vpn_client_tun_init(a_ipv4_str);

    // send first packet to server
    {
        uint8_t l_ch_id = dap_stream_ch_chain_net_srv_get_id(); // Channel id for chain net request = 'R'
        dap_stream_ch_t *l_ch = dap_client_get_stream_ch_unsafe(s_vpn_client->client, l_ch_id);
        if(l_ch) {
            dap_stream_ch_chain_net_srv_pkt_request_t l_request;
            memset(&l_request, 0, sizeof(dap_stream_ch_chain_net_srv_pkt_request_t));
            l_request.hdr.net_id.uint64 = a_net->pub.id.uint64;
            l_request.hdr.srv_uid.uint64 = DAP_CHAIN_NET_SRV_VPN_ID;
            dap_chain_hash_fast_t *l_tx_cond = dap_chain_net_vpn_client_tx_cond_hash(a_net, NULL, NULL, 0);
            if(l_tx_cond) {
                memcpy(&l_request.hdr.tx_cond, l_tx_cond, sizeof(dap_chain_hash_fast_t));
                DAP_DELETE(l_tx_cond);
            }
            // set srv id
            dap_stream_ch_chain_net_srv_set_srv_uid(l_ch, l_request.hdr.srv_uid);
            //dap_chain_hash_fast_t l_request
            //.hdr.tx_cond = a_txCond.value();
//    	    strncpy(l_request->hdr.token, a_token.toLatin1().constData(),sizeof (l_request->hdr.token)-1);
            dap_stream_ch_pkt_write_unsafe(l_ch, DAP_STREAM_CH_CHAIN_NET_SRV_PKT_TYPE_REQUEST, &l_request, sizeof(l_request));
            dap_stream_ch_set_ready_to_write_unsafe(l_ch, true);
        }
    }

    return l_ret;
}

int dap_chain_net_vpn_client_stop(void)
{
    // delete connection with VPN server
    if(s_vpn_client) {
        dap_chain_node_client_close(s_vpn_client);
        s_vpn_client = NULL;
    }
    DAP_DELETE(s_node_info);
    s_node_info = NULL;
    int l_ret = dap_chain_net_vpn_client_tun_delete();

    return l_ret;
}

dap_chain_net_vpn_client_status_t dap_chain_net_vpn_client_status(void)
{
    if(s_vpn_client) {
        uint8_t l_ch_id = dap_stream_ch_chain_net_srv_get_id(); // Channel id for chain net request = 'R'
        dap_stream_ch_t *l_ch = dap_client_get_stream_ch_unsafe(s_vpn_client->client, l_ch_id);
        if(!l_ch)
            return VPN_CLIENT_STATUS_CONN_LOST;
    }
    else
        return VPN_CLIENT_STATUS_NOT_STARTED;
    if(!dap_chain_net_vpn_client_tun_status())
        // VPN client started
        return VPN_CLIENT_STATUS_STARTED;
    return VPN_CLIENT_STATUS_STOPPED;
}

/**
 * @brief dap_chain_net_vpn_client_pkt_in
 * @param a_ch
 * @param a_arg
 */
void dap_chain_net_vpn_client_pkt_in(dap_stream_ch_t* a_ch, dap_stream_ch_pkt_t* a_pkt)
{
    ch_vpn_pkt_t * l_sf_pkt = (ch_vpn_pkt_t *) a_pkt->data;
    size_t l_sf_pkt_data_size = a_pkt->hdr.size - sizeof(l_sf_pkt->header);

    if(!a_pkt->hdr.size) {
        log_it(L_WARNING, "Bad input packet");
        return;
    }

    int remote_sock_id = l_sf_pkt->header.sock_id;
    if(l_sf_pkt->header.op_code == 0) { // Raw packets
        log_it(L_WARNING, "Bad op_code=0");
        return;
    }
//    log_it(L_DEBUG,"Got SF packet: remote_sock_id:%d op_code:0x%02x data_size:%lu"
//           ,remote_sock_id, l_sf_pkt->header.op_code, l_sf_pkt_data_size );
    if(l_sf_pkt->header.op_code >= 0xb0) { // Raw packets
        switch (l_sf_pkt->header.op_code) {
        /*        case VPN_PACKET_OP_CODE_VPN_ADDR_REPLY: { // Assigned address for peer
         if(ch_sf_tun_addr_leased(CH_VPN(a_ch), l_sf_pkt, l_sf_pkt_data_size) < 0) {
         log_it(L_WARNING, "Can't create tun");
         }
         }
         break;
         case VPN_PACKET_OP_CODE_VPN_ADDR_REQUEST: // Client request after L3 connection the new IP address
         log_it(L_WARNING, "Got VPN_PACKET_OP_CODE_VPN_ADDR_REQUEST packet with id %d, it's very strange' ",
         remote_sock_id);
         break;
         case VPN_PACKET_OP_CODE_VPN_SEND:
         log_it(L_WARNING, "Got VPN_PACKET_OP_CODE_VPN_SEND packet with id %d, it's very strange' ", remote_sock_id);

         case VPN_PACKET_OP_CODE_VPN_RECV:
         a_ch->stream->events_socket->last_ping_request = time(NULL); // not ping, but better  ;-)
         ch_sf_tun_send(CH_VPN(a_ch), l_sf_pkt->data, l_sf_pkt->header.op_data.data_size);
         break;*/
        /*
         case VPN_PACKET_OP_CODE_PING:
         a_ch->stream->events_socket->last_ping_request = time(NULL);
         send_pong_pkt(a_ch);
         break;
         case VPN_PACKET_OP_CODE_PONG:
         a_ch->stream->events_socket->last_ping_request = time(NULL);
         break;
         */
            default:
                log_it(L_WARNING, "Can't process SF type 0x%02x", l_sf_pkt->header.op_code);
        }

    }

}

/**
 * @brief dap_chain_net_vpn_client_pkt_out
 * @param a_ch
 */
void dap_chain_net_vpn_client_pkt_out(dap_stream_ch_t* a_ch)
{
    /*    ch->writable = isSmthOut;
     if(isSmthOut) {
     if(ch->stream->conn_http)
     ch->stream->conn_http->state_write = DAP_HTTP_CLIENT_STATE_DATA; //SAP_HTTP_CONN_STATE_DATA;
     }*/
}

int dap_chain_net_vpn_client_init(dap_config_t * g_config)
{
    pthread_mutex_init(&sf_socks_mutex, NULL);

    // vpn client command
    dap_chain_node_cli_cmd_item_create ("vpn_client", com_vpn_client, NULL, "VPN client control",
    "vpn_client [start -addr <server address> -port <server port>| stop | status] -net <net name>\n"
    "vpn_client init -w <wallet name> -token <token name> -value <value> -net <net name>\n"
            "vpn_client stop -net <net name>\n"
            "vpn_client status -net <net name>\n"
            "vpn_client check -addr <ip addr> -port <port> -net <net name>\n"
            "vpn_client check result -net <net name> [-H hex|base58(default)]\n"
            );


    return dap_chain_net_srv_client_vpn_init(g_config);
}

void dap_chain_net_vpn_client_deinit()
{
}<|MERGE_RESOLUTION|>--- conflicted
+++ resolved
@@ -412,14 +412,8 @@
     // default 10 sec = 10000 ms
     if(a_timeout_test_ms==-1)
         a_timeout_test_ms = 10000;
-<<<<<<< HEAD
-    // default 10 sec = 10000 ms
+
     int l_timeout_conn_ms = 10000;
-=======
-    // default 5 sec = 5000 ms
-    int l_timeout_conn_ms = 25000;
->>>>>>> 4109e40a
-
     int l_ret = 0;
     if(!a_ipv4_str) // && !a_ipv6_str)
         return -1;
