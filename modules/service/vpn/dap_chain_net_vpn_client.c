--- conflicted
+++ resolved
@@ -554,14 +554,8 @@
             if(a_ipv4_str)
                 memcpy(l_request->ip_recv, a_ipv4_str, min(sizeof(l_request->ip_recv), strlen(a_ipv4_str)));
             l_request->time_connect_ms = l_dtime_connect_ms;
-<<<<<<< HEAD
-            clock_gettime(CLOCK_REALTIME, &l_t);
-            l_request->send_time1 = l_t;
-            size_t l_request_size = l_request->data_size + sizeof(pkt_t);
-=======
             l_request->send_time1 = dap_nanotime_now();
             size_t l_request_size = l_request->data_size + sizeof(dap_stream_ch_chain_net_srv_pkt_test_t);
->>>>>>> 326588f3
             dap_stream_ch_pkt_write_unsafe(l_ch, DAP_STREAM_CH_CHAIN_NET_SRV_PKT_TYPE_CHECK_REQUEST, l_request, l_request_size);
             dap_stream_ch_set_ready_to_write_unsafe(l_ch, true);
         }
