/*
 * Authors:
 * Alexander Lysikov <alexander.lysikov@demlabs.net>
 * DeM Labs Inc.   https://demlabs.net
 * Kelvin Project https://gitlab.demlabs.net/cellframe
 * Copyright  (c) 2019
 * All rights reserved.

 This file is part of DAP (Deus Applications Prototypes) the open source project

 DAP (Deus Applicaions Prototypes) is free software: you can redistribute it and/or modify
 it under the terms of the GNU General Public License as published by
 the Free Software Foundation, either version 3 of the License, or
 (at your option) any later version.

 DAP is distributed in the hope that it will be useful,
 but WITHOUT ANY WARRANTY; without even the implied warranty of
 MERCHANTABILITY or FITNESS FOR A PARTICULAR PURPOSE.  See the
 GNU General Public License for more details.

 You should have received a copy of the GNU General Public License
 along with any DAP based project.  If not, see <http://www.gnu.org/licenses/>.
 */
#include <arpa/inet.h>
#include <fcntl.h>
#ifdef DAP_OS_LINUX
#include <netpacket/packet.h>
#include <linux/if_tun.h>
#elif defined (DAP_OS_DARWIN)
#include <net/if.h>
#include <net/if_utun.h>
#include <sys/kern_control.h>
#include <sys/types.h>
#include <sys/ioctl.h>
#include <sys/socket.h>
#include <sys/sys_domain.h>
#include <netinet/in.h>
#endif


#include <net/if.h>
#include <netinet/in.h>
#include <netinet/ip.h>

#include "utlist.h"

#include "dap_common.h"
#include "dap_config.h"
#include "dap_strfuncs.h"
#include "dap_stream.h"
#include "dap_stream_ch_pkt.h"
#include "dap_client.h"



#include "dap_chain_net_srv_vpn.h"
#include "dap_chain_net_vpn_client.h"
#include "dap_chain_net_vpn_client_tun.h"

#define LOG_TAG "vpn_client_tun"

static int s_fd_tun; // tun0 file descriptor

static char s_dev[IFNAMSIZ];
// gateway address before tun start
static char *s_cur_gw = NULL;
// vpn server address
static char *s_cur_ipv4_server = NULL;
// new connection name
static const char *s_conn_name = "nodeVPNClient";
static char *s_last_used_connection_name = NULL, *s_last_used_connection_device = NULL;

static pthread_mutex_t s_clients_mutex;
static dap_events_socket_t * s_tun_events_socket = NULL;

//list_addr_element * list_addr_head = NULL;
//ch_sf_tun_server_t * m_tun_server = NULL;
//pthread_t sf_socks_tun_pid;

int tun_device_create(char *dev)
{
#ifdef DAP_OS_LINUX
    struct ifreq ifr;
    int fd, err;
    char clonedev[] = "/dev/net/tun";
    // open the clone device
    if((fd = open(clonedev, O_RDWR)) < 0) {
        log_it(L_ERROR, "Can't open %s device!", clonedev);
        return -1;
    }
    memset(&ifr, 0, sizeof(ifr));

    /* Flags: IFF_TUN   - TUN device (no Ethernet headers)
     *        IFF_TAP   - TAP device
     *
     *        IFF_NO_PI - Do not provide packet information
     */
    ifr.ifr_flags = IFF_TUN | IFF_NO_PI;
    if(dev && *dev)
        strncpy(ifr.ifr_name, dev, IFNAMSIZ);

    // try to create the device
    if((err = ioctl(fd, TUNSETIFF, (void *) &ifr)) < 0) {
        close(fd);
        log_it(L_ERROR, "Can't create tun network interface!");
        //qCritical() << "Can't create tun network interface!";
        return err;
    }
    if(dev)
        strcpy(dev, ifr.ifr_name);
    log_it(L_INFO, "Created %s network interface", ifr.ifr_name);
    return fd;
#elif defined DAP_OS_DARWIN
    // Prepare structs
    struct ctl_info l_ctl_info = {0};
    int l_errno = 0;

    // Copy utun control name
    if (strlcpy(l_ctl_info.ctl_name, UTUN_CONTROL_NAME, sizeof(l_ctl_info.ctl_name))
            >= sizeof(l_ctl_info.ctl_name)){
        l_errno = -100; // How its possible to came into this part? Idk
        log_it(L_ERROR,"UTUN_CONTROL_NAME \"%s\" too long", UTUN_CONTROL_NAME);
        goto lb_err;
    }

    // Create utun socket
    int l_tun_fd = socket(PF_SYSTEM, SOCK_DGRAM, SYSPROTO_CONTROL);
    if( l_tun_fd < 0){
        l_errno = errno;
        char l_errbuf[256];
        strerror_r(l_errno, l_errbuf,sizeof(l_errbuf));
        log_it(L_ERROR,"Opening utun device control (SYSPROTO_CONTROL) error: '%s' (code %d)", l_errbuf, l_errno);
        goto lb_err;
    }
    log_it(L_INFO, "Utun SYSPROTO_CONTROL descriptor obtained");

    // Pass control structure to the utun socket
    if( ioctl(l_tun_fd, CTLIOCGINFO, &l_ctl_info ) < 0 ){
        l_errno = errno;
        char l_errbuf[256];
        strerror_r(l_errno, l_errbuf,sizeof(l_errbuf));
        log_it(L_ERROR,"Can't execute ioctl(CTLIOCGINFO): '%s' (code %d)", l_errbuf, l_errno);
        goto lb_err;

    }
    log_it(L_INFO, "Utun CTLIOCGINFO structure passed through ioctl");

    // Trying to connect with one of utunX devices
    int l_ret = -1;
    for(int l_unit = 0; l_unit < 256; l_unit++){
        struct sockaddr_ctl l_sa_ctl = {0};
        l_sa_ctl.sc_id = l_ctl_info.ctl_id;
        l_sa_ctl.sc_len = sizeof(l_sa_ctl);
        l_sa_ctl.sc_family = AF_SYSTEM;
        l_sa_ctl.ss_sysaddr = AF_SYS_CONTROL;
        l_sa_ctl.sc_unit = l_unit + 1;

        // If connect successful, new utunX device should be created
        l_ret = connect(l_tun_fd, (struct sockaddr *)&l_sa_ctl, sizeof(l_sa_ctl));
        if(l_ret == 0)
            break;
    }
    if (l_ret < 0){
        l_errno = errno;
        char l_errbuf[256];
        strerror_r(l_errno, l_errbuf,sizeof(l_errbuf));
        log_it(L_ERROR,"Can't create utun device: '%s' (code %d)", l_errbuf, l_errno);
        goto lb_err;

    }

    // Get iface name of newly created utun dev.
    log_it(L_NOTICE, "Utun device created");
    char l_utunname[20];
    socklen_t l_utunname_len = sizeof(l_utunname);
    if (getsockopt(l_tun_fd, SYSPROTO_CONTROL, UTUN_OPT_IFNAME, l_utunname, &l_utunname_len) ){
        l_errno = errno;
        char l_errbuf[256];
        strerror_r(l_errno, l_errbuf,sizeof(l_errbuf));
        log_it(L_ERROR,"Can't get utun device name: '%s' (code %d)", l_errbuf, l_errno);
        goto lb_err;
    }
    log_it(L_NOTICE, "Utun device name \"%s\"", l_utunname);
    return l_tun_fd;
lb_err:
    return l_errno;
#endif
}

static char* run_bash_cmd(const char *a_cmd)
{
    char* l_ret_str = NULL;
    FILE* fp = popen(a_cmd, "r");
    char line[256] = { 0x0 };
    if(fgets(line, sizeof(line), fp) != NULL)
        l_ret_str = dap_strdup(dap_strstrip(line));
    pclose(fp);
    return l_ret_str;
}

static void exe_bash_cmd(const char *a_cmd)
{
//    char* l_ret_str = NULL;
    FILE* fp = popen(a_cmd, "r");
    pclose(fp);
}

/**
 * Get default gateway (only for Unix-like)
 *
 * return: gateway or NULL if error
 */
static char* get_def_gateway(void)
{
    char* l_gateway = run_bash_cmd("netstat -rn | grep 'UG[ \t]' | awk '{print $2}'"); //netstat -rn = route -n(for root only)
    return l_gateway;
}

/**
 * Get connection
 *
 * return: connection name or NULL
 */
static char* get_connection(const char *a_conn_name, char **a_connection_dev)
{
    if(!a_conn_name)
        return NULL;
    // NAME                UUID                                  TYPE      DEVICE
    //nodeVPNClient       a2b4cbc4-b8d2-4dd9-ac7f-81d9bf6fa276  tun       --
    char *l_cmd = dap_strdup_printf("nmcli connection show | grep %s | awk '{print $1}'", a_conn_name);
    char* l_connection_name = run_bash_cmd(l_cmd);
    DAP_DELETE(l_cmd);
    if(a_connection_dev) {
        l_cmd = dap_strdup_printf("nmcli connection show | grep %s | awk '{print $4}'", a_conn_name);
        *a_connection_dev = run_bash_cmd(l_cmd);
        DAP_DELETE(l_cmd);
    }
    return l_connection_name;
}

void save_current_connection_interface_data(char **a_last_used_connection_name, char **a_last_used_connection_device)
{
    // nmcli -t -f NAME,TIMESTAMP con show | sort -t: -nk2 | tail -n1 | cut -d: -f1
    char* l_res_str = run_bash_cmd("nmcli -terse --fields NAME,DEVICE con show | head -n1");

    char **l_res_str_arr = dap_strsplit(l_res_str, ":", 2);

    if(dap_str_countv(l_res_str_arr) != 2) {
        log_it(L_ERROR, "Can't get current connection interface name!");
        dap_strfreev(l_res_str_arr);
        return;
    }
    if(a_last_used_connection_name)
        *a_last_used_connection_name = l_res_str_arr[0];
    if(a_last_used_connection_device)
        *a_last_used_connection_device = l_res_str_arr[1];
    DAP_DELETE(l_res_str_arr);
}

void disableIPV6(const char *l_device_name)
{
    if(!l_device_name) {
        log_it(L_ERROR, "Can't disable IPV6 device name is empty");
        return;
    }
    char *l_disable_cmd = dap_strdup_printf("echo 1 > /proc/sys/net/ipv6/conf/%s/disable_ipv6", l_device_name);
    char* l_ret = run_bash_cmd(l_disable_cmd);
    DAP_DELETE(l_disable_cmd);
    DAP_DELETE(l_ret);
}

void enableIPV6(const char *l_device_name)
{
    if(!l_device_name) {
        log_it(L_ERROR, "Can't enable IPV6 device name is empty");
        return;
    }
    char *l_enable_cmd = dap_strdup_printf("echo 0 > /proc/sys/net/ipv6/conf/%s/disable_ipv6", l_device_name);
    char* l_ret = run_bash_cmd(l_enable_cmd);
    DAP_DELETE(l_enable_cmd);
    DAP_DELETE(l_ret);
}

static bool is_local_address(const char *a_address)
{
    if(!a_address)
        return true;
    //In accordance with the IANA standard
    char **l_octets = dap_strsplit(a_address, ".", -1);

    if(dap_str_countv(l_octets) < 4) {
        dap_strfreev(l_octets);
        return false;
    }
    int first_octet = strtol(l_octets[0], NULL, 10);
    int second_octet = strtol(l_octets[1], NULL, 10);
    if(first_octet == 10)
        return true;
    else if(first_octet == 172 && second_octet >= 16 && second_octet < 32)
        return true;
    else if(first_octet == 192 && second_octet == 168)
        return true;
    return false;

}


int dap_chain_net_vpn_client_tun_init(const char *a_ipv4_server_str)
{
    if(s_cur_ipv4_server)
        DAP_DELETE(s_cur_ipv4_server);
    // set server address
    s_cur_ipv4_server = dap_strdup(a_ipv4_server_str);
    return 0;
}


static void m_client_tun_delete(dap_events_socket_t * a_es, void * arg)
{
  log_it(L_DEBUG, __PRETTY_FUNCTION__);
  //dap_chain_net_vpn_client_tun_delete();
  log_it(L_NOTICE, "Raw sockets listen thread is stopped");
}

static void m_client_tun_write(dap_events_socket_t * a_es, void * arg)
{
//    log_it(L_WARNING, __PRETTY_FUNCTION__);
}

void m_client_tun_new(dap_events_socket_t * a_es, void * arg)
{
    (void) arg;
    dap_chain_net_srv_vpn_tun_socket_t * l_tun_socket = DAP_NEW_Z(dap_chain_net_srv_vpn_tun_socket_t);
    if ( l_tun_socket ){
        l_tun_socket->worker = a_es->worker;
        l_tun_socket->worker_id = l_tun_socket->worker->id;
        l_tun_socket->es = a_es;
        //s_tun_sockets_queue_msg[a_es->worker->id] = dap_events_socket_create_type_queue_ptr_unsafe(a_es->worker, s_tun_recv_msg_callback );
        //s_tun_sockets[a_es->worker->id] = l_tun_socket;

        a_es->_inheritor = l_tun_socket;
        //s_tun_attach_queue( a_es->fd );
#ifdef DAP_OS_LINUX
        {
            struct ifreq ifr;
            memset(&ifr, 0, sizeof(ifr));
            ifr.ifr_flags = IFF_ATTACH_QUEUE;
            ioctl(a_es->fd, TUNSETQUEUE, (void *)&ifr);
        }
#endif
        log_it(L_NOTICE,"New TUN event socket initialized for worker %u" , l_tun_socket->worker_id);

    }else{
        log_it(L_ERROR, "Can't allocate memory for tun socket");
    }
}

static void m_client_tun_read(dap_events_socket_t * a_es, void * arg)
{
<<<<<<< HEAD
    const static int tun_MTU = 100000; /// TODO Replace with detection of MTU size
    uint8_t l_tmp_buf[tun_MTU];

    size_t l_read_ret;
    log_it(L_WARNING, __PRETTY_FUNCTION__);

    do{
        l_read_ret = dap_events_socket_pop_from_buf_in(a_es, l_tmp_buf, sizeof(l_tmp_buf));

        if(l_read_ret > 0) {
            struct in_addr in_daddr, in_saddr;
#ifdef DAP_OS_LINUX
            struct iphdr *iph = (struct iphdr*) l_tmp_buf;
            in_daddr.s_addr = iph->daddr;
            in_saddr.s_addr = iph->saddr;
#else
            struct ip *iph = (struct ip*) l_tmp_buf;
            in_daddr.s_addr = iph->ip_dst.s_addr;
            in_saddr.s_addr = iph->ip_src.s_addr;
#endif
            char str_daddr[42], str_saddr[42];
            dap_snprintf(str_saddr, sizeof(str_saddr), "%s",inet_ntoa(in_saddr) );
            dap_snprintf(str_daddr, sizeof(str_daddr), "%s",inet_ntoa(in_daddr) );

            dap_stream_ch_t *l_ch = dap_chain_net_vpn_client_get_stream_ch();
            if(l_ch) {
                // form packet to vpn-server
                ch_vpn_pkt_t *pkt_out = (ch_vpn_pkt_t*) calloc(1, sizeof(pkt_out->header) + l_read_ret);
                pkt_out->header.op_code = VPN_PACKET_OP_CODE_VPN_SEND; //VPN_PACKET_OP_CODE_VPN_RECV
                pkt_out->header.sock_id = s_fd_tun;
                pkt_out->header.op_data.data_size = l_read_ret;
                memcpy(pkt_out->data, l_tmp_buf, l_read_ret);

                pthread_mutex_lock(&s_clients_mutex);
                // sent packet to vpn server
                dap_stream_ch_pkt_write_mt(l_ch->stream_worker,l_ch->uuid, DAP_STREAM_CH_PKT_TYPE_NET_SRV_VPN_DATA, pkt_out,
                        pkt_out->header.op_data.data_size + sizeof(pkt_out->header));
                pthread_mutex_unlock(&s_clients_mutex);

                DAP_DELETE(pkt_out);
            }
            else {
                log_it(L_DEBUG, "No remote client for income IP packet with addr %s", inet_ntoa(in_daddr));
            }
=======
    dap_stream_ch_t *l_ch = dap_chain_net_vpn_client_get_stream_ch();
    size_t l_read_bytes = 0, l_shift = 0;

    for (; (l_read_bytes = MIN(a_es->buf_in_size, TUN_MTU)); a_es->buf_in_size -= l_read_bytes, l_shift += l_read_bytes) {
        if (!l_ch) {
            struct in_addr  in_daddr = { .s_addr = ((struct iphdr*)a_es->buf_in)->daddr },
                            in_saddr = { .s_addr = ((struct iphdr*)a_es->buf_in)->saddr };
            char l_str_daddr[INET_ADDRSTRLEN], l_str_saddr[INET_ADDRSTRLEN];
            inet_ntop(AF_INET, &in_daddr, l_str_daddr, sizeof(in_daddr));
            inet_ntop(AF_INET, &in_saddr, l_str_saddr, sizeof(in_saddr));
            log_it(L_ERROR, "No remote client for incoming ip packet %s -> %s", l_str_saddr, l_str_daddr);
            break;
>>>>>>> ba9abaee
        }
        ch_vpn_pkt_t *pkt_out               = DAP_NEW_S_SIZE(ch_vpn_pkt_t, sizeof(pkt_out->header) + l_read_bytes);
        pkt_out->header.op_code             = VPN_PACKET_OP_CODE_VPN_SEND;
        pkt_out->header.sock_id             = s_fd_tun;
        pkt_out->header.op_data.data_size   = l_read_bytes;
        memcpy(pkt_out->data, a_es->buf_in + l_shift, l_read_bytes);
        // pthread_mutex_lock(&s_clients_mutex);
        dap_stream_ch_pkt_write_mt(l_ch->stream_worker,l_ch->uuid, DAP_STREAM_CH_PKT_TYPE_NET_SRV_VPN_DATA, pkt_out,
                pkt_out->header.op_data.data_size + sizeof(pkt_out->header));
        // pthread_mutex_unlock(&s_clients_mutex);
    }
    dap_events_socket_set_readable_unsafe(a_es, true);
}

static void m_client_tun_error(dap_events_socket_t * a_es, int a_arg)
{
  log_it(L_WARNING, " TUN client problems: code %d", a_arg);
}

dap_events_socket_t* dap_chain_net_vpn_client_tun_get_esock(void) {
    return s_tun_events_socket;
}

int dap_chain_net_vpn_client_tun_create(const char *a_ipv4_addr_str, const char *a_ipv4_gw_str)
{
    //    char dev[IFNAMSIZ] = { 0 };
    memset(s_dev, 0, IFNAMSIZ);
    if((s_fd_tun = tun_device_create(s_dev)) < 0) {
        return -1;
    }
    // get current gateway
    DAP_DELETE(s_cur_gw);
    s_cur_gw = get_def_gateway();
    if(!s_cur_gw) {
        log_it(L_ERROR, "Can't get default gateway");
        return -2;
    }

    // delete default gateway
    char *l_cmd_del_gw = dap_strdup_printf("ip route del default via %s", s_cur_gw);
    char *l_cmd_ret = run_bash_cmd(l_cmd_del_gw);
    DAP_DELETE(l_cmd_del_gw);
    // check gateway
    char *s_cur_gw_tmp = get_def_gateway();
    if(s_cur_gw_tmp) {
        log_it(L_ERROR, "Can't delete default gateway %s)", s_cur_gw);
        DAP_DELETE(s_cur_gw_tmp);
        return -3;
    }
    DAP_DELETE(l_cmd_ret);

    DAP_DELETE(s_last_used_connection_name);
    DAP_DELETE(s_last_used_connection_device);
    s_last_used_connection_name = NULL;
    s_last_used_connection_device = NULL;
    save_current_connection_interface_data(&s_last_used_connection_name, &s_last_used_connection_device);
    disableIPV6(s_last_used_connection_device);

    // add new default gateway for vpn-server address
    if(!is_local_address(s_cur_ipv4_server)) {
        // This route don't need if address is local
        char *l_str_cmd = dap_strdup_printf("route add -host %s gw %s metric 10", s_cur_ipv4_server, s_cur_gw);
        char *l_cmd_ret = run_bash_cmd(l_str_cmd);
        DAP_DELETE(l_str_cmd);
        DAP_DELETE(l_cmd_ret);
    }

    // check and delete present connection
    char *l_conn_present = get_connection(s_conn_name, NULL);
    if(!dap_strcmp(l_conn_present, s_conn_name)) {
        char *l_str_cmd = dap_strdup_printf("nmcli c delete %s", s_conn_name);
        exe_bash_cmd(l_str_cmd);
        DAP_DELETE(l_str_cmd);
    }
    DAP_DELETE(l_conn_present);
    int l_ret = 0;
    // create new connection
    {
        // nmcli connection show
        char *l_cmd_add_con = dap_strdup_printf(
                "nmcli connection add type tun con-name %s autoconnect false ifname %s mode tun ip4 %s gw4 %s",
                s_conn_name, s_dev, a_ipv4_addr_str, a_ipv4_gw_str);
        char *l_cmd_ret = run_bash_cmd(l_cmd_add_con);
        l_conn_present = get_connection(s_conn_name, NULL);
        if(dap_strcmp(l_conn_present, s_conn_name))
            l_ret = -1;
        DAP_DELETE(l_cmd_ret);
        DAP_DELETE(l_cmd_add_con);
        DAP_DELETE(l_conn_present);
    }
    if(l_ret < 0) {
        log_it(L_ERROR, "Can't create network configuration (connection=%s)", s_conn_name);
        if(s_cur_gw) {
            char *l_str_cmd = dap_strdup_printf("ip route add default via %s", s_cur_gw);
            exe_bash_cmd(l_str_cmd);
            DAP_DELETE(l_str_cmd);
        }
        DAP_DELETE(s_cur_gw);
        return l_ret;
    }
    // modify new connection and up
    {
        char *l_str_cmd = dap_strdup_printf("nmcli connection modify %s +ipv4.ignore-auto-routes true", s_conn_name);
        exe_bash_cmd(l_str_cmd);
        DAP_DELETE(l_str_cmd);
        l_str_cmd = dap_strdup_printf("nmcli connection modify %s +ipv4.ignore-auto-dns true", s_conn_name);
        exe_bash_cmd(l_str_cmd);
        DAP_DELETE(l_str_cmd);
        l_str_cmd = dap_strdup_printf("nmcli connection modify %s +ipv4.dns-search %s", s_conn_name, s_conn_name);
        exe_bash_cmd(l_str_cmd);
        DAP_DELETE(l_str_cmd);
        l_str_cmd = dap_strdup_printf("nmcli connection modify %s ipv4.dns-priority 10", s_conn_name);
        exe_bash_cmd(l_str_cmd);
        DAP_DELETE(l_str_cmd);
        l_str_cmd = dap_strdup_printf("nmcli connection modify %s +ipv4.method manual", s_conn_name);
        exe_bash_cmd(l_str_cmd);
        DAP_DELETE(l_str_cmd);
        l_str_cmd = dap_strdup_printf("nmcli connection modify %s +ipv4.dns %s", s_conn_name, s_cur_gw);
        exe_bash_cmd(l_str_cmd);
        DAP_DELETE(l_str_cmd);
        l_str_cmd = dap_strdup_printf("nmcli connection modify %s +ipv4.route-metric 10", s_conn_name);
        exe_bash_cmd(l_str_cmd);
        DAP_DELETE(l_str_cmd);
        l_str_cmd = dap_strdup_printf("nmcli connection up %s", s_conn_name);
        exe_bash_cmd(l_str_cmd);
        DAP_DELETE(l_str_cmd);
    }

    pthread_mutex_init(&s_clients_mutex, NULL);

    static dap_events_socket_callbacks_t l_s_callbacks = {
            .new_callback       = m_client_tun_new,
            .read_callback      = m_client_tun_read,    // for server
            .write_callback     = m_client_tun_write,   // for client
            .error_callback     = m_client_tun_error,
            .delete_callback    = m_client_tun_delete
    };

    s_tun_events_socket = dap_events_socket_wrap_no_add(dap_events_get_default(), s_fd_tun, &l_s_callbacks);
    s_tun_events_socket->type = DESCRIPTOR_TYPE_FILE;
    dap_worker_add_events_socket_auto(s_tun_events_socket);
    //dap_events_socket_assign_on_worker_mt(l_es, a_worker);
    s_tun_events_socket->_inheritor = NULL;

    //return 0;

    //m_tunDeviceName = dev;
    //m_tunSocket = fd;
    return l_ret;
}

int dap_chain_net_vpn_client_tun_delete(void)
{
    if(s_tun_events_socket) {
        pthread_mutex_lock(&s_clients_mutex);
        dap_events_socket_remove_and_delete_mt(s_tun_events_socket->worker, s_tun_events_socket->uuid);
        s_tun_events_socket = NULL;
        pthread_mutex_unlock(&s_clients_mutex);
    }

    // restore previous routing
    if(!s_conn_name || !s_last_used_connection_name)
        return -1;
    if(s_fd_tun > 0) {
        int l_fd_tun = s_fd_tun;
        s_fd_tun = 0;
        close(l_fd_tun);
    }
    char *l_str_cmd = dap_strdup_printf("ifconfig %s down", s_dev);
    exe_bash_cmd(l_str_cmd);
    DAP_DELETE(l_str_cmd);

    l_str_cmd = dap_strdup_printf("nmcli connection down %s", s_conn_name);
    exe_bash_cmd(l_str_cmd);
    DAP_DELETE(l_str_cmd);

    l_str_cmd = dap_strdup_printf("nmcli connection delete %s", s_conn_name);
    exe_bash_cmd(l_str_cmd);
    DAP_DELETE(l_str_cmd);

    // for example, ip route add default via 192.168.100.1
    if(s_cur_gw) {
        l_str_cmd = dap_strdup_printf("ip route add default via %s", s_cur_gw);
        exe_bash_cmd(l_str_cmd);
        DAP_DELETE(l_str_cmd);
    }

    enableIPV6(s_last_used_connection_device);

    l_str_cmd = dap_strdup_printf("nmcli connection up \"%s\"", s_last_used_connection_name);
    exe_bash_cmd(l_str_cmd);
    DAP_DELETE(l_str_cmd);

    DAP_DELETE(s_last_used_connection_name);
    DAP_DELETE(s_last_used_connection_device);
    s_last_used_connection_name = NULL;
    s_last_used_connection_device = NULL;
    return 0;
}

int dap_chain_net_vpn_client_tun_status(void)
{
    char *l_conn_dev = NULL;
    char *l_str_cmd = get_connection(s_conn_name, &l_conn_dev);
    if(!l_str_cmd)
        return -1;
    // connection must be present
    if(dap_strcmp(l_str_cmd, s_conn_name) || dap_strcmp(l_conn_dev, s_dev)) {
        DAP_DELETE(l_str_cmd);
        DAP_DELETE(l_conn_dev);
        return -2;
    }
    DAP_DELETE(l_str_cmd);
    DAP_DELETE(l_conn_dev);

    /* alternative method
    char *l_used_connection_name = NULL;
    char *l_used_connection_device = NULL;
    save_current_connection_interface_data(&l_used_connection_name, &l_used_connection_device);
    // connection must be upped
    if(!s_dev || dap_strcmp(l_used_connection_name, s_conn_name) || dap_strcmp(l_used_connection_device, s_dev)) {
        DAP_DELETE(l_used_connection_name);
        DAP_DELETE(l_used_connection_device);
        return -1;
    }
    DAP_DELETE(l_used_connection_name);
    DAP_DELETE(l_used_connection_device);*/

    // VPN client started
    return 0;
}

static void ch_sf_pkt_send(dap_stream_ch_t * a_ch, void * a_data, size_t a_data_size)
{
    ch_vpn_pkt_t *l_pkt_out;
    size_t l_pkt_out_size = sizeof(l_pkt_out->header) + a_data_size;
    //log_it(L_DEBUG,"Peer for addr %s found (pkt_size %d)"
    //       ,inet_ntoa(in_daddr), read_ret);
    if(!a_ch) {
        log_it(L_ERROR, "Try to send to NULL channel");
//        return;
    }
    l_pkt_out = DAP_NEW_Z_SIZE(ch_vpn_pkt_t, l_pkt_out_size);
    l_pkt_out->header.op_code = VPN_PACKET_OP_CODE_VPN_RECV;
    l_pkt_out->header.sock_id = a_ch->stream->esocket->socket;
    l_pkt_out->header.op_data.data_size = a_data_size;
    memcpy(l_pkt_out->data, a_data, a_data_size);
    dap_stream_ch_pkt_write_unsafe(a_ch, 'd', l_pkt_out, l_pkt_out_size);
}

/**
 * @brief ch_sf_tun_send
 * @param ch_sf
 * @param pkt_data
 * @param pkt_data_size
 */
void ch_sf_tun_client_send(dap_chain_net_srv_ch_vpn_t * ch_sf, void * pkt_data, size_t pkt_data_size) {
    log_it(L_CRITICAL, "Unimplemented tun_client_send");

    struct in_addr in_saddr, in_daddr, in_daddr_net;
#ifdef DAP_OS_LINUX
    in_saddr.s_addr = ((struct iphdr*) pkt_data)->saddr;
    in_daddr.s_addr = ((struct iphdr*) pkt_data)->daddr;
#else
    in_saddr.s_addr = ((struct ip*) pkt_data)->ip_src.s_addr;
    in_daddr.s_addr = ((struct ip*) pkt_data)->ip_dst.s_addr;
#endif

    in_daddr_net.s_addr = ch_sf->ch->stream->session->tun_client_addr.s_addr; //in_daddr_net.s_addr = in_daddr.s_addr & m_tun_server->int_network_mask.s_addr;
    char * in_daddr_str = strdup(inet_ntoa(in_daddr));
    char * in_saddr_str = strdup(inet_ntoa(in_saddr));

    int ret;
    //            log_it(L_DEBUG, "Route packet %s=>%s size %u to the OS network stack",in_saddr_str,
    //                   in_daddr_str,pkt_data_size);
    //if( ch_sf_raw_write(STREAM_SF_PACKET_OP_CODE_RAW_SEND, sf_pkt->data, sf_pkt->op_data.data_size)<0){
    struct sockaddr_in sin = { 0 };
    sin.sin_family = AF_INET;
    sin.sin_port = 0;
    sin.sin_addr.s_addr = in_daddr.s_addr;
    if((ret = /*sendto(ch_sf->raw_l3_sock, pkt_data, pkt_data_size, 0, (struct sockaddr *) &sin, sizeof(sin))*/-1  )
            < 0) {
        //    if((ret = write(raw_server->tun_fd, sf_pkt->data, sf_pkt->header.op_data.data_size))<0){
        log_it(L_ERROR, "write() returned error %d : '%s'", ret, strerror(errno));
        //log_it(ERROR,"raw socket ring buffer overflowed");
        ch_vpn_pkt_t *pkt_out = (ch_vpn_pkt_t*) calloc(1, sizeof(pkt_out->header));
        pkt_out->header.op_code = VPN_PACKET_OP_CODE_PROBLEM;
        pkt_out->header.op_problem.code = VPN_PROBLEM_CODE_PACKET_LOST;
        pkt_out->header.sock_id = s_fd_tun;
        dap_stream_ch_pkt_write_unsafe(ch_sf->ch, 'd', pkt_out,
                pkt_out->header.op_data.data_size + sizeof(pkt_out->header));
    } else {
        //log_it(L_DEBUG, "Raw IP packet daddr:%s saddr:%s  %u from %d bytes sent to tun/tap interface",
        //  str_saddr,str_daddr, sf_pkt->header.op_data.data_size,ret);
    //                log_it(L_DEBUG,"Raw IP sent %u bytes ",ret);
    }

    if(in_daddr_str)
    free(in_daddr_str);
    if(in_saddr_str)
    free(in_saddr_str);
}

/**
 * @brief ch_sf_tun_addr_leased
 * @param a_sf
 * @param a_pkt
 * @param a_pkt_data_size
 */
int ch_sf_tun_addr_leased(dap_chain_net_srv_ch_vpn_t * a_sf, ch_vpn_pkt_t * a_pkt, size_t a_pkt_data_size)
{
    // we'd receive address assigment from server
    struct in_addr l_addr = { 0 };
    struct in_addr l_netmask = { 0 };
    struct in_addr l_netaddr = { 0 };
    struct in_addr l_gw = { 0 };

    size_t l_route_net_count = 0;

    if(a_pkt_data_size < (sizeof(l_addr) + sizeof(l_gw))) {
        log_it(L_ERROR, "Too small ADDR_REPLY packet (%zu bytes, need at least %zu", a_pkt_data_size, sizeof(l_addr));
        return -1;
    }

    l_route_net_count = (a_pkt_data_size - 3 * sizeof(struct in_addr)) / (2 * sizeof(struct in_addr));
    memcpy(&l_addr, a_pkt->data, sizeof(l_addr));
    memcpy(&l_gw, a_pkt->data + sizeof(l_addr), sizeof(l_gw));
    memcpy(&l_netmask, a_pkt->data + sizeof(l_addr) + sizeof(l_gw), sizeof(l_netmask));
    l_netaddr.s_addr = l_addr.s_addr & l_netmask.s_addr;

    char l_addr_buf[INET_ADDRSTRLEN];
    char l_gw_buf[INET_ADDRSTRLEN];
    inet_ntop(AF_INET, &l_addr, l_addr_buf, sizeof(l_addr_buf));
    inet_ntop(AF_INET, &l_gw, l_gw_buf, sizeof(l_gw_buf));
    log_it(L_INFO, "Leased address %s with gateway %s", l_addr_buf, l_gw_buf);

    // start new tun connection with vpn address and vpn gateway
    int l_res = dap_chain_net_vpn_client_tun_create(l_addr_buf, l_gw_buf);
    return l_res;

}
<|MERGE_RESOLUTION|>--- conflicted
+++ resolved
@@ -357,65 +357,28 @@
 
 static void m_client_tun_read(dap_events_socket_t * a_es, void * arg)
 {
-<<<<<<< HEAD
-    const static int tun_MTU = 100000; /// TODO Replace with detection of MTU size
-    uint8_t l_tmp_buf[tun_MTU];
-
-    size_t l_read_ret;
-    log_it(L_WARNING, __PRETTY_FUNCTION__);
-
-    do{
-        l_read_ret = dap_events_socket_pop_from_buf_in(a_es, l_tmp_buf, sizeof(l_tmp_buf));
-
-        if(l_read_ret > 0) {
+    dap_stream_ch_t *l_ch = dap_chain_net_vpn_client_get_stream_ch();
+    size_t l_read_bytes = 0, l_shift = 0;
+
+
+    for (; (l_read_bytes = MIN(a_es->buf_in_size, TUN_MTU)); a_es->buf_in_size -= l_read_bytes, l_shift += l_read_bytes) {
+        if (!l_ch) {
             struct in_addr in_daddr, in_saddr;
 #ifdef DAP_OS_LINUX
-            struct iphdr *iph = (struct iphdr*) l_tmp_buf;
+            struct iphdr *iph = (struct iphdr*) a_es->buf_in;
             in_daddr.s_addr = iph->daddr;
             in_saddr.s_addr = iph->saddr;
 #else
-            struct ip *iph = (struct ip*) l_tmp_buf;
+            struct ip *iph = (struct ip*) a_es->buf_in;
             in_daddr.s_addr = iph->ip_dst.s_addr;
             in_saddr.s_addr = iph->ip_src.s_addr;
 #endif
-            char str_daddr[42], str_saddr[42];
-            dap_snprintf(str_saddr, sizeof(str_saddr), "%s",inet_ntoa(in_saddr) );
-            dap_snprintf(str_daddr, sizeof(str_daddr), "%s",inet_ntoa(in_daddr) );
-
-            dap_stream_ch_t *l_ch = dap_chain_net_vpn_client_get_stream_ch();
-            if(l_ch) {
-                // form packet to vpn-server
-                ch_vpn_pkt_t *pkt_out = (ch_vpn_pkt_t*) calloc(1, sizeof(pkt_out->header) + l_read_ret);
-                pkt_out->header.op_code = VPN_PACKET_OP_CODE_VPN_SEND; //VPN_PACKET_OP_CODE_VPN_RECV
-                pkt_out->header.sock_id = s_fd_tun;
-                pkt_out->header.op_data.data_size = l_read_ret;
-                memcpy(pkt_out->data, l_tmp_buf, l_read_ret);
-
-                pthread_mutex_lock(&s_clients_mutex);
-                // sent packet to vpn server
-                dap_stream_ch_pkt_write_mt(l_ch->stream_worker,l_ch->uuid, DAP_STREAM_CH_PKT_TYPE_NET_SRV_VPN_DATA, pkt_out,
-                        pkt_out->header.op_data.data_size + sizeof(pkt_out->header));
-                pthread_mutex_unlock(&s_clients_mutex);
-
-                DAP_DELETE(pkt_out);
-            }
-            else {
-                log_it(L_DEBUG, "No remote client for income IP packet with addr %s", inet_ntoa(in_daddr));
-            }
-=======
-    dap_stream_ch_t *l_ch = dap_chain_net_vpn_client_get_stream_ch();
-    size_t l_read_bytes = 0, l_shift = 0;
-
-    for (; (l_read_bytes = MIN(a_es->buf_in_size, TUN_MTU)); a_es->buf_in_size -= l_read_bytes, l_shift += l_read_bytes) {
-        if (!l_ch) {
-            struct in_addr  in_daddr = { .s_addr = ((struct iphdr*)a_es->buf_in)->daddr },
-                            in_saddr = { .s_addr = ((struct iphdr*)a_es->buf_in)->saddr };
+
             char l_str_daddr[INET_ADDRSTRLEN], l_str_saddr[INET_ADDRSTRLEN];
             inet_ntop(AF_INET, &in_daddr, l_str_daddr, sizeof(in_daddr));
             inet_ntop(AF_INET, &in_saddr, l_str_saddr, sizeof(in_saddr));
             log_it(L_ERROR, "No remote client for incoming ip packet %s -> %s", l_str_saddr, l_str_daddr);
             break;
->>>>>>> ba9abaee
         }
         ch_vpn_pkt_t *pkt_out               = DAP_NEW_S_SIZE(ch_vpn_pkt_t, sizeof(pkt_out->header) + l_read_bytes);
         pkt_out->header.op_code             = VPN_PACKET_OP_CODE_VPN_SEND;
