/*
 * Authors:
 * Alexander Lysikov <alexander.lysikov@demlabs.net>
 * DeM Labs Inc.   https://demlabs.net
 * Kelvin Project https://gitlab.demlabs.net/cellframe
 * Copyright  (c) 2019
 * All rights reserved.

 This file is part of DAP (Deus Applications Prototypes) the open source project

 DAP (Deus Applicaions Prototypes) is free software: you can redistribute it and/or modify
 it under the terms of the GNU General Public License as published by
 the Free Software Foundation, either version 3 of the License, or
 (at your option) any later version.

 DAP is distributed in the hope that it will be useful,
 but WITHOUT ANY WARRANTY; without even the implied warranty of
 MERCHANTABILITY or FITNESS FOR A PARTICULAR PURPOSE.  See the
 GNU General Public License for more details.

 You should have received a copy of the GNU General Public License
 along with any DAP based project.  If not, see <http://www.gnu.org/licenses/>.
 */

#include <sys/epoll.h>
#include <sys/un.h>
#include <sys/ioctl.h>
#include <sys/stat.h>
#include <sys/socket.h>

#include <arpa/inet.h>
#include <net/ethernet.h>
#include <netpacket/packet.h>
#include <netinet/in.h>

#include <time.h>
#include <fcntl.h>
#include <unistd.h>
#include <errno.h>
#include <stdio.h>
#include <stdarg.h>
#include "utlist.h"

#include "dap_common.h"
#include "dap_config.h"
#include "dap_strfuncs.h"
#include "dap_stream.h"
#include "dap_stream_ch_pkt.h"
#include "dap_client.h"

#include <arpa/inet.h>
#include <fcntl.h>
#include <linux/if_tun.h>
#include <net/if.h>
#include <netinet/in.h>
#include <netinet/ip.h>

#include "dap_chain_net_srv_vpn.h"
#include "dap_chain_net_vpn_client.h"
#include "dap_chain_net_vpn_client_tun.h"

#define LOG_TAG "vpn_client_tun"

static int s_fd_tun; // tun0 file descriptor

static char s_dev[IFNAMSIZ];
// gateway address before tun start
static char *s_cur_gw = NULL;
// vpn server address
static char *s_cur_ipv4_server = NULL;
// new connection name
static const char *s_conn_name = "nodeVPNClient";
static char *s_last_used_connection_name = NULL, *s_last_used_connection_device = NULL;

static pthread_mutex_t s_clients_mutex;
static dap_events_socket_t * s_tun_events_socket = NULL;

//list_addr_element * list_addr_head = NULL;
//ch_sf_tun_server_t * m_tun_server = NULL;
//pthread_t sf_socks_tun_pid;

int tun_device_create(char *dev)
{
    struct ifreq ifr;
    int fd, err;
    char clonedev[] = "/dev/net/tun";
    // open the clone device
    if((fd = open(clonedev, O_RDWR)) < 0) {
        log_it(L_ERROR, "Can't open %s device!", clonedev);
        return -1;
    }
    memset(&ifr, 0, sizeof(ifr));

    /* Flags: IFF_TUN   - TUN device (no Ethernet headers)
     *        IFF_TAP   - TAP device
     *
     *        IFF_NO_PI - Do not provide packet information
     */
    ifr.ifr_flags = IFF_TUN | IFF_NO_PI;
    if(dev && *dev)
        strncpy(ifr.ifr_name, dev, IFNAMSIZ);

    // try to create the device
    if((err = ioctl(fd, TUNSETIFF, (void *) &ifr)) < 0) {
        close(fd);
        log_it(L_ERROR, "Can't create tun network interface!");
        //qCritical() << "Can't create tun network interface!";
        return err;
    }
    if(dev)
        strcpy(dev, ifr.ifr_name);
    log_it(L_INFO, "Created %s network interface", ifr.ifr_name);
    return fd;
}

static char* run_bash_cmd(const char *a_cmd)
{
    char* l_ret_str = NULL;
    FILE* fp = popen(a_cmd, "r");
    char line[256] = { 0x0 };
    if(fgets(line, sizeof(line), fp) != NULL)
        l_ret_str = dap_strdup(dap_strstrip(line));
    pclose(fp);
    return l_ret_str;
}

static void exe_bash_cmd(const char *a_cmd)
{
//    char* l_ret_str = NULL;
    FILE* fp = popen(a_cmd, "r");
    pclose(fp);
}

/**
 * Get default gateway (only for Unix-like)
 *
 * return: gateway or NULL if error
 */
static char* get_def_gateway(void)
{
    char* l_gateway = run_bash_cmd("netstat -rn | grep 'UG[ \t]' | awk '{print $2}'"); //netstat -rn = route -n(for root only)
    return l_gateway;
}

/**
 * Get connection
 *
 * return: connection name or NULL
 */
static char* get_connection(const char *a_conn_name, char **a_connection_dev)
{
    if(!a_conn_name)
        return NULL;
    // NAME                UUID                                  TYPE      DEVICE
    //nodeVPNClient       a2b4cbc4-b8d2-4dd9-ac7f-81d9bf6fa276  tun       --
    char *l_cmd = dap_strdup_printf("nmcli connection show | grep %s | awk '{print $1}'", a_conn_name);
    char* l_connection_name = run_bash_cmd(l_cmd);
    DAP_DELETE(l_cmd);
    if(a_connection_dev) {
        l_cmd = dap_strdup_printf("nmcli connection show | grep %s | awk '{print $4}'", a_conn_name);
        *a_connection_dev = run_bash_cmd(l_cmd);
        DAP_DELETE(l_cmd);
    }
    return l_connection_name;
}

void save_current_connection_interface_data(char **a_last_used_connection_name, char **a_last_used_connection_device)
{
    // nmcli -t -f NAME,TIMESTAMP con show | sort -t: -nk2 | tail -n1 | cut -d: -f1
    char* l_res_str = run_bash_cmd("nmcli -terse --fields NAME,DEVICE con show | head -n1");

    char **l_res_str_arr = dap_strsplit(l_res_str, ":", 2);

    if(dap_str_countv(l_res_str_arr) != 2) {
        log_it(L_ERROR, "Can't get current connection interface name!");
        dap_strfreev(l_res_str_arr);
        return;
    }
    if(a_last_used_connection_name)
        *a_last_used_connection_name = l_res_str_arr[0];
    if(a_last_used_connection_device)
        *a_last_used_connection_device = l_res_str_arr[1];
    DAP_DELETE(l_res_str_arr);
}

void disableIPV6(const char *l_device_name)
{
    if(!l_device_name) {
        log_it(L_ERROR, "Can't disable IPV6 device name is empty");
        return;
    }
    char *l_disable_cmd = dap_strdup_printf("echo 1 > /proc/sys/net/ipv6/conf/%s/disable_ipv6", l_device_name);
    char* l_ret = run_bash_cmd(l_disable_cmd);
    DAP_DELETE(l_disable_cmd);
    DAP_DELETE(l_ret);
}

void enableIPV6(const char *l_device_name)
{
    if(!l_device_name) {
        log_it(L_ERROR, "Can't enable IPV6 device name is empty");
        return;
    }
    char *l_enable_cmd = dap_strdup_printf("echo 0 > /proc/sys/net/ipv6/conf/%s/disable_ipv6", l_device_name);
    char* l_ret = run_bash_cmd(l_enable_cmd);
    DAP_DELETE(l_enable_cmd);
    DAP_DELETE(l_ret);
}

static bool is_local_address(const char *a_address)
{
    if(!a_address)
        return true;
    //In accordance with the IANA standard
    char **l_octets = dap_strsplit(a_address, ".", -1);

    if(dap_str_countv(l_octets) < 4) {
        dap_strfreev(l_octets);
        return false;
    }
    int first_octet = strtol(l_octets[0], NULL, 10);
    int second_octet = strtol(l_octets[1], NULL, 10);
    if(first_octet == 10)
        return true;
    else if(first_octet == 172 && second_octet >= 16 && second_octet < 32)
        return true;
    else if(first_octet == 192 && second_octet == 168)
        return true;
    return false;

}


int dap_chain_net_vpn_client_tun_init(const char *a_ipv4_server_str)
{
    if(s_cur_ipv4_server)
        DAP_DELETE(s_cur_ipv4_server);
    // set server address
    s_cur_ipv4_server = dap_strdup(a_ipv4_server_str);
    return 0;
}


static void m_client_tun_delete(dap_events_socket_t * a_es, void * arg)
{
  log_it(L_DEBUG, __PRETTY_FUNCTION__);
  //dap_chain_net_vpn_client_tun_delete();
  log_it(L_NOTICE, "Raw sockets listen thread is stopped");
}

static void m_client_tun_write(dap_events_socket_t * a_es, void * arg)
{
//    log_it(L_WARNING, __PRETTY_FUNCTION__);
}

static void m_client_tun_read(dap_events_socket_t * a_es, void * arg)
{
    const static int tun_MTU = 100000; /// TODO Replace with detection of MTU size
    uint8_t l_tmp_buf[tun_MTU];

    size_t l_read_ret;
    log_it(L_WARNING, __PRETTY_FUNCTION__);

    do{
        l_read_ret = dap_events_socket_pop_from_buf_in(a_es, l_tmp_buf, sizeof(l_tmp_buf));

        if(l_read_ret > 0) {
            struct iphdr *iph = (struct iphdr*) l_tmp_buf;
            struct in_addr in_daddr, in_saddr;
            in_daddr.s_addr = iph->daddr;
            in_saddr.s_addr = iph->saddr;
            char str_daddr[42], str_saddr[42];
            dap_snprintf(str_saddr, sizeof(str_saddr), "%s",inet_ntoa(in_saddr) );
            dap_snprintf(str_daddr, sizeof(str_daddr), "%s",inet_ntoa(in_daddr) );

            dap_stream_ch_t *l_ch = dap_chain_net_vpn_client_get_stream_ch();
            if(l_ch) {
                // form packet to vpn-server
                ch_vpn_pkt_t *pkt_out = (ch_vpn_pkt_t*) calloc(1, sizeof(pkt_out->header) + l_read_ret);
                pkt_out->header.op_code = VPN_PACKET_OP_CODE_VPN_SEND; //VPN_PACKET_OP_CODE_VPN_RECV
                pkt_out->header.sock_id = s_fd_tun;
                pkt_out->header.op_data.data_size = l_read_ret;
                memcpy(pkt_out->data, l_tmp_buf, l_read_ret);

                pthread_mutex_lock(&s_clients_mutex);
                // sent packet to vpn server
                dap_stream_ch_pkt_write_mt(l_ch->stream_worker,l_ch, DAP_STREAM_CH_PKT_TYPE_NET_SRV_VPN_DATA, pkt_out,
                        pkt_out->header.op_data.data_size + sizeof(pkt_out->header));
                pthread_mutex_unlock(&s_clients_mutex);

                DAP_DELETE(pkt_out);
            }
            else {
                log_it(L_DEBUG, "No remote client for income IP packet with addr %s", inet_ntoa(in_daddr));
            }
        }
    }while(l_read_ret > 0);

    dap_events_socket_set_readable_unsafe(a_es, true);
}

static void m_client_tun_error(dap_events_socket_t * a_es, void * arg)
{
  log_it(L_DEBUG, __PRETTY_FUNCTION__);
}

int dap_chain_net_vpn_client_tun_create(const char *a_ipv4_addr_str, const char *a_ipv4_gw_str)
{
    //    char dev[IFNAMSIZ] = { 0 };
    memset(s_dev, 0, IFNAMSIZ);
    if((s_fd_tun = tun_device_create(s_dev)) < 0) {
        return -1;
    }
    // get current gateway
    DAP_DELETE(s_cur_gw);
    s_cur_gw = get_def_gateway();
    if(!s_cur_gw) {
        log_it(L_ERROR, "Can't get default gateway");
        return -2;
    }

    // delete default gateway
    char *l_cmd_del_gw = dap_strdup_printf("ip route del default via %s", s_cur_gw);
    char *l_cmd_ret = run_bash_cmd(l_cmd_del_gw);
    DAP_DELETE(l_cmd_del_gw);
    // check gateway
    char *s_cur_gw_tmp = get_def_gateway();
    if(s_cur_gw_tmp) {
        log_it(L_ERROR, "Can't delete default gateway %s)", s_cur_gw);
        DAP_DELETE(s_cur_gw_tmp);
        return -3;
    }
    DAP_DELETE(l_cmd_ret);

    DAP_DELETE(s_last_used_connection_name);
    DAP_DELETE(s_last_used_connection_device);
    s_last_used_connection_name = NULL;
    s_last_used_connection_device = NULL;
    save_current_connection_interface_data(&s_last_used_connection_name, &s_last_used_connection_device);
    disableIPV6(s_last_used_connection_device);

    // add new default gateway for vpn-server address
    if(!is_local_address(s_cur_ipv4_server)) {
        // This route don't need if address is local
        char *l_str_cmd = dap_strdup_printf("route add -host %s gw %s metric 10", s_cur_ipv4_server, s_cur_gw);
        char *l_cmd_ret = run_bash_cmd(l_str_cmd);
        DAP_DELETE(l_str_cmd);
        DAP_DELETE(l_cmd_ret);
    }

    // check and delete present connection
    char *l_conn_present = get_connection(s_conn_name, NULL);
    if(!dap_strcmp(l_conn_present, s_conn_name)) {
        char *l_str_cmd = dap_strdup_printf("nmcli c delete %s", s_conn_name);
        exe_bash_cmd(l_str_cmd);
        DAP_DELETE(l_str_cmd);
    }
    DAP_DELETE(l_conn_present);
    int l_ret = 0;
    // create new connection
    {
        // nmcli connection show
        char *l_cmd_add_con = dap_strdup_printf(
                "nmcli connection add type tun con-name %s autoconnect false ifname %s mode tun ip4 %s gw4 %s",
                s_conn_name, s_dev, a_ipv4_addr_str, a_ipv4_gw_str);
        char *l_cmd_ret = run_bash_cmd(l_cmd_add_con);
        l_conn_present = get_connection(s_conn_name, NULL);
        if(dap_strcmp(l_conn_present, s_conn_name))
            l_ret = -1;
        DAP_DELETE(l_cmd_ret);
        DAP_DELETE(l_cmd_add_con);
        DAP_DELETE(l_conn_present);
    }
    if(l_ret < 0) {
        log_it(L_ERROR, "Can't create network configuration (connection=%s)", s_conn_name);
        if(s_cur_gw) {
            char *l_str_cmd = dap_strdup_printf("ip route add default via %s", s_cur_gw);
            exe_bash_cmd(l_str_cmd);
            DAP_DELETE(l_str_cmd);
        }
        DAP_DELETE(s_cur_gw);
        return l_ret;
    }
    // modify new connection and up
    {
        char *l_str_cmd = dap_strdup_printf("nmcli connection modify %s +ipv4.ignore-auto-routes true", s_conn_name);
        exe_bash_cmd(l_str_cmd);
        DAP_DELETE(l_str_cmd);
        l_str_cmd = dap_strdup_printf("nmcli connection modify %s +ipv4.ignore-auto-dns true", s_conn_name);
        exe_bash_cmd(l_str_cmd);
        DAP_DELETE(l_str_cmd);
        l_str_cmd = dap_strdup_printf("nmcli connection modify %s +ipv4.dns-search %s", s_conn_name, s_conn_name);
        exe_bash_cmd(l_str_cmd);
        DAP_DELETE(l_str_cmd);
        l_str_cmd = dap_strdup_printf("nmcli connection modify %s ipv4.dns-priority 10", s_conn_name);
        exe_bash_cmd(l_str_cmd);
        DAP_DELETE(l_str_cmd);
        l_str_cmd = dap_strdup_printf("nmcli connection modify %s +ipv4.method manual", s_conn_name);
        exe_bash_cmd(l_str_cmd);
        DAP_DELETE(l_str_cmd);
        l_str_cmd = dap_strdup_printf("nmcli connection modify %s +ipv4.dns %s", s_conn_name, s_cur_gw);
        exe_bash_cmd(l_str_cmd);
        DAP_DELETE(l_str_cmd);
        l_str_cmd = dap_strdup_printf("nmcli connection modify %s +ipv4.route-metric 10", s_conn_name);
        exe_bash_cmd(l_str_cmd);
        DAP_DELETE(l_str_cmd);
        l_str_cmd = dap_strdup_printf("nmcli connection up %s", s_conn_name);
        exe_bash_cmd(l_str_cmd);
        DAP_DELETE(l_str_cmd);
    }

    pthread_mutex_init(&s_clients_mutex, NULL);

    static dap_events_socket_callbacks_t l_s_callbacks = {
            .read_callback = m_client_tun_read,// for server
            .write_callback = m_client_tun_write,// for client
            .error_callback = m_client_tun_error,
            .delete_callback = m_client_tun_delete
    };

<<<<<<< HEAD
        s_tun_events_socket = dap_events_socket_wrap_no_add(NULL, s_fd_tun, &l_s_callbacks);
        s_tun_events_socket->type = DESCRIPTOR_TYPE_FILE;
        dap_worker_add_events_socket_auto(s_tun_events_socket);
        s_tun_events_socket->_inheritor = NULL;

        return 0;
    }
    else {
        pthread_create(&s_thread_read_tun_id, NULL, thread_read_tun, NULL);
    }
=======
    s_tun_events_socket = dap_events_socket_wrap_no_add(NULL, s_fd_tun, &l_s_callbacks);
    s_tun_events_socket->type = DESCRIPTOR_TYPE_FILE;
    dap_worker_add_events_socket_auto(s_tun_events_socket);
    s_tun_events_socket->_inheritor = NULL;
>>>>>>> dc525154

    return 0;

    //m_tunDeviceName = dev;
    //m_tunSocket = fd;
    return l_ret;
}

int dap_chain_net_vpn_client_tun_delete(void)
{
    pthread_mutex_lock(&s_clients_mutex);
    dap_events_socket_remove_and_delete_mt(s_tun_events_socket->worker, s_tun_events_socket);
    s_tun_events_socket = NULL;
    pthread_mutex_unlock(&s_clients_mutex);

    // restore previous routing
    if(!s_conn_name || !s_last_used_connection_name)
        return -1;
    if(s_fd_tun > 0) {
        int l_fd_tun = s_fd_tun;
        s_fd_tun = 0;
        close(l_fd_tun);
    }
    char *l_str_cmd = dap_strdup_printf("ifconfig %s down", s_dev);
    exe_bash_cmd(l_str_cmd);
    DAP_DELETE(l_str_cmd);

    l_str_cmd = dap_strdup_printf("nmcli connection down %s", s_conn_name);
    exe_bash_cmd(l_str_cmd);
    DAP_DELETE(l_str_cmd);

    l_str_cmd = dap_strdup_printf("nmcli connection delete %s", s_conn_name);
    exe_bash_cmd(l_str_cmd);
    DAP_DELETE(l_str_cmd);

    // for example, ip route add default via 192.168.100.1
    if(s_cur_gw) {
        l_str_cmd = dap_strdup_printf("ip route add default via %s", s_cur_gw);
        exe_bash_cmd(l_str_cmd);
        DAP_DELETE(l_str_cmd);
    }

    enableIPV6(s_last_used_connection_device);

    l_str_cmd = dap_strdup_printf("nmcli connection up \"%s\"", s_last_used_connection_name);
    exe_bash_cmd(l_str_cmd);
    DAP_DELETE(l_str_cmd);

    DAP_DELETE(s_last_used_connection_name);
    DAP_DELETE(s_last_used_connection_device);
    s_last_used_connection_name = NULL;
    s_last_used_connection_device = NULL;
    return 0;
}

int dap_chain_net_vpn_client_tun_status(void)
{
    char *l_conn_dev = NULL;
    char *l_str_cmd = get_connection(s_conn_name, &l_conn_dev);
    if(!l_str_cmd)
        return -1;
    // connection must be present
    if(dap_strcmp(l_str_cmd, s_conn_name) || dap_strcmp(l_conn_dev, s_dev)) {
        DAP_DELETE(l_str_cmd);
        DAP_DELETE(l_conn_dev);
        return -2;
    }
    DAP_DELETE(l_str_cmd);
    DAP_DELETE(l_conn_dev);

    /* alternative method
    char *l_used_connection_name = NULL;
    char *l_used_connection_device = NULL;
    save_current_connection_interface_data(&l_used_connection_name, &l_used_connection_device);
    // connection must be upped
    if(!s_dev || dap_strcmp(l_used_connection_name, s_conn_name) || dap_strcmp(l_used_connection_device, s_dev)) {
        DAP_DELETE(l_used_connection_name);
        DAP_DELETE(l_used_connection_device);
        return -1;
    }
    DAP_DELETE(l_used_connection_name);
    DAP_DELETE(l_used_connection_device);*/

    // VPN client started
    return 0;
}

static void ch_sf_pkt_send(dap_stream_ch_t * a_ch, void * a_data, size_t a_data_size)
{
    ch_vpn_pkt_t *l_pkt_out;
    size_t l_pkt_out_size = sizeof(l_pkt_out->header) + a_data_size;
    //log_it(L_DEBUG,"Peer for addr %s found (pkt_size %d)"
    //       ,inet_ntoa(in_daddr), read_ret);
    if(!a_ch) {
        log_it(L_ERROR, "Try to send to NULL channel");
//        return;
    }
    l_pkt_out = DAP_NEW_Z_SIZE(ch_vpn_pkt_t, l_pkt_out_size);
    l_pkt_out->header.op_code = VPN_PACKET_OP_CODE_VPN_RECV;
    l_pkt_out->header.sock_id = a_ch->stream->esocket->socket;
    l_pkt_out->header.op_data.data_size = a_data_size;
    memcpy(l_pkt_out->data, a_data, a_data_size);
    dap_stream_ch_pkt_write_unsafe(a_ch, 'd', l_pkt_out, l_pkt_out_size);
}

void ch_sf_tun_send(dap_chain_net_srv_ch_vpn_t * ch_sf, void * pkt_data, size_t pkt_data_size) {
    bool passPacket = true;
    /*switch(ch_sf_snort_pkt(pkt_data,pkt_data_size)){
     case SNORT_ALERT: passPacket=false; break;
     default: passPacket=true;
     }*/
//    log_it(L_DEBUG,"==== ch_sf_tun_send()");
    if(passPacket) {
//        log_it(L_DEBUG,"==== ch_sf_tun_send() ++");
        struct in_addr in_saddr, in_daddr, in_daddr_net;
        in_saddr.s_addr = ((struct iphdr*) pkt_data)->saddr;
        in_daddr.s_addr = ((struct iphdr*) pkt_data)->daddr;
        in_daddr_net.s_addr = ch_sf->ch->stream->session->tun_client_addr.s_addr; //in_daddr_net.s_addr = in_daddr.s_addr & m_tun_server->int_network_mask.s_addr;
        char * in_daddr_str = strdup(inet_ntoa(in_daddr));
        char * in_saddr_str = strdup(inet_ntoa(in_saddr));

        dap_stream_ch_t * l_route_ch = NULL; //ch_sf_peer_ch_find(ch_sf->ch->stream->session, pkt_data, pkt_data_size);

        if(l_route_ch) {
//            log_it(L_DEBUG, "Route packet %s=>%s to %d socket", in_saddr_str,in_daddr_str,l_route_ch->stream->events_socket->socket);
            ch_sf_pkt_send(l_route_ch, pkt_data, pkt_data_size);
//        }else /*if(m_tun_server->int_network.s_addr != in_daddr_net.s_addr )*/{ // No ways to route so write it out to the OS network stack
//        }else if(ch_sf_peer_ch_find(NULL, pkt_data,pkt_data_size)){ // No ways to route so write it out to the OS network stack
        } else { // if(!ch_sf_peer_ch_check(pkt_data,pkt_data_size)){ // No ways to route so write it out to the OS network stack
            int ret;
//            log_it(L_DEBUG, "Route packet %s=>%s size %u to the OS network stack",in_saddr_str,
//                   in_daddr_str,pkt_data_size);
            //if( ch_sf_raw_write(STREAM_SF_PACKET_OP_CODE_RAW_SEND, sf_pkt->data, sf_pkt->op_data.data_size)<0){
            struct sockaddr_in sin = { 0 };
            sin.sin_family = AF_INET;
            sin.sin_port = 0;
            sin.sin_addr.s_addr = in_daddr.s_addr;
            if((ret = sendto(ch_sf->raw_l3_sock, pkt_data, pkt_data_size, 0, (struct sockaddr *) &sin, sizeof(sin)))
                    < 0) {
                //    if((ret = write(raw_server->tun_fd, sf_pkt->data, sf_pkt->header.op_data.data_size))<0){
                log_it(L_ERROR, "write() returned error %d : '%s'", ret, strerror(errno));
                //log_it(ERROR,"raw socket ring buffer overflowed");
                ch_vpn_pkt_t *pkt_out = (ch_vpn_pkt_t*) calloc(1, sizeof(pkt_out->header));
                pkt_out->header.op_code = VPN_PACKET_OP_CODE_PROBLEM;
                pkt_out->header.op_problem.code = VPN_PROBLEM_CODE_PACKET_LOST;
                pkt_out->header.sock_id = s_fd_tun;
                dap_stream_ch_pkt_write_unsafe(ch_sf->ch, 'd', pkt_out,
                        pkt_out->header.op_data.data_size + sizeof(pkt_out->header));
            } else {
                //log_it(L_DEBUG, "Raw IP packet daddr:%s saddr:%s  %u from %d bytes sent to tun/tap interface",
                //  str_saddr,str_daddr, sf_pkt->header.op_data.data_size,ret);
//                log_it(L_DEBUG,"Raw IP sent %u bytes ",ret);
            }
        }/*else log_it(L_ERROR,"I don't know what to do with packet");*/

        if(in_daddr_str)
            free(in_daddr_str);
        if(in_saddr_str)
            free(in_saddr_str);
    }
}

/**
 * @brief ch_sf_tun_addr_leased
 * @param a_sf
 * @param a_pkt
 * @param a_pkt_data_size
 */
int ch_sf_tun_addr_leased(dap_chain_net_srv_ch_vpn_t * a_sf, ch_vpn_pkt_t * a_pkt, size_t a_pkt_data_size)
{
    // we'd receive address assigment from server
    struct in_addr l_addr = { 0 };
    struct in_addr l_netmask = { 0 };
    struct in_addr l_netaddr = { 0 };
    struct in_addr l_gw = { 0 };

    size_t l_route_net_count = 0;

    if(a_pkt_data_size < (sizeof(l_addr) + sizeof(l_gw))) {
        log_it(L_ERROR, "Too small ADDR_REPLY packet (%u bytes, need at least %u"
                , a_pkt_data_size, sizeof(l_addr));
        return -1;
    }

    l_route_net_count = (a_pkt_data_size - 3 * sizeof(struct in_addr)) / (2 * sizeof(struct in_addr));
    memcpy(&l_addr, a_pkt->data, sizeof(l_addr));
    memcpy(&l_gw, a_pkt->data + sizeof(l_addr), sizeof(l_gw));
    memcpy(&l_netmask, a_pkt->data + sizeof(l_addr) + sizeof(l_gw), sizeof(l_netmask));
    l_netaddr.s_addr = l_addr.s_addr & l_netmask.s_addr;

    char l_addr_buf[INET_ADDRSTRLEN];
    char l_gw_buf[INET_ADDRSTRLEN];
    //char l_netmask_buf[INET_ADDRSTRLEN];
    //char l_netaddr_buf[INET_ADDRSTRLEN];
    inet_ntop(AF_INET, &l_addr, l_addr_buf, sizeof(l_addr_buf));
    inet_ntop(AF_INET, &l_gw, l_gw_buf, sizeof(l_gw_buf));
    //inet_ntop(AF_INET, &l_netmask, l_netmask_buf, sizeof(l_netmask_buf));
    //inet_ntop(AF_INET, &l_netaddr, l_netaddr_buf, sizeof(l_netaddr_buf));

    // start new tun connection with vpn address and vpn gateway
    int l_res = dap_chain_net_vpn_client_tun_create(l_addr_buf, l_gw_buf);
    return l_res;

    //log_it(L_DEBUG, "Raw IP packet daddr:%s saddr:%s  %u from %d bytes sent to tun/tap interface",

//    n_client->addr = l_addr.s_addr;
//    if(a_sf->ch->stream->session) {
//        a_sf->ch->stream->session->tun_client_addr.s_addr = l_addr.s_addr;
//        a_sf->ch->stream->session->tun_client_gw.s_addr = l_gw.s_addr;
//        a_sf->ch->stream->session->tun_client_mask.s_addr = l_netmask.s_addr;
//    }
//    HASH_ADD_INT(m_tun_server->clients, addr, n_client);
//    char l_addr_buf[INET_ADDRSTRLEN];
//    char l_netmask_buf[INET_ADDRSTRLEN];
//    char l_netaddr_buf[INET_ADDRSTRLEN];
//    char l_gw_buf[INET_ADDRSTRLEN];
//    char* err;
//    pthread_mutex_unlock(&m_tun_server->clients_mutex);
//    inet_ntop(AF_INET, &l_addr, l_addr_buf, sizeof(l_addr_buf));
//    inet_ntop(AF_INET, &l_gw, l_gw_buf, sizeof(l_gw_buf));
//    inet_ntop(AF_INET, &l_netmask, l_netmask_buf, sizeof(l_netmask_buf));
//    inet_ntop(AF_INET, &l_netaddr, l_netaddr_buf, sizeof(l_netaddr_buf));
//    log_it(L_NOTICE, "Registred tunnel %s=>%s  to %s/%s via remote socket %d", l_addr_buf, l_gw_buf, l_netaddr_buf,
//            l_netmask_buf,
//            a_sf->ch->stream->events_socket->socket);
//    if(a_sf->ch->stream->is_client_to_uplink) {
//        log_it(L_NOTICE, "Assign address %s to the network device %s", l_addr_buf, m_tun_server->ifr.ifr_name);
//        if(exec_with_ret_f(&err, "ip address add %s/%s dev %s", l_addr_buf, l_netmask_buf, m_tun_server->ifr.ifr_name))
//                {
//            log_it(L_ERROR,
//                    "Can't assign ip address, leased from remote server. Routing to the remote network will not work");
//            log_it(L_ERROR, "exec returns: '%s'", err);
//        }
//        ch_sf_tun_peer_add(a_sf, l_addr.s_addr, l_gw.s_addr, l_netmask.s_addr & l_gw.s_addr, l_netmask.s_addr);
//
//        size_t i;
//        log_it(L_DEBUG, "Found %u networks in reply", l_route_net_count);
//        for(i = 0; i < l_route_net_count; i++) {
//            in_addr_t l_r_netaddr;
//            in_addr_t l_r_netmask;
//
//            memcpy(&l_r_netaddr, a_pkt->data + (3 + i * 2) * sizeof(in_addr_t), sizeof(in_addr_t));
//            memcpy(&l_r_netmask, a_pkt->data + (4 + i * 2) * sizeof(in_addr_t), sizeof(in_addr_t));
//
//            if(!l_r_netaddr && !l_r_netmask) {
//                log_it(L_DEBUG, "Ignores default route from upstream");
//                continue;
//            }
//
////            ch_sf_tun_peer_add(a_sf, 0,0,l_r_netaddr,l_r_netmask);
//            ch_sf_tun_peer_add(a_sf, l_r_netaddr, l_r_netmask, l_r_netaddr, l_r_netmask);
//            inet_ntop(AF_INET, &l_r_netmask, l_netmask_buf, sizeof(l_netmask_buf));
//            inet_ntop(AF_INET, &l_r_netaddr, l_netaddr_buf, sizeof(l_netaddr_buf));
//
////            if(!l_r_netaddr && !l_r_netmask){
////                log_it(L_DEBUG,"Ignores default route from upstream");
////                log_it(L_DEBUG," %s/%s ",l_netaddr_buf, l_netmask_buf);
////                continue;
////            }
//
//            char *l_cmd = dap_strdup_printf("route add -net %s netmask %s dev %s metric 2",
//                    l_netaddr_buf, l_netmask_buf, m_tun_server->ifr.ifr_ifrn.ifrn_name);
//            exe_bash_cmd(l_cmd);
//        }
//
//    }
}
<|MERGE_RESOLUTION|>--- conflicted
+++ resolved
@@ -418,23 +418,10 @@
             .delete_callback = m_client_tun_delete
     };
 
-<<<<<<< HEAD
-        s_tun_events_socket = dap_events_socket_wrap_no_add(NULL, s_fd_tun, &l_s_callbacks);
-        s_tun_events_socket->type = DESCRIPTOR_TYPE_FILE;
-        dap_worker_add_events_socket_auto(s_tun_events_socket);
-        s_tun_events_socket->_inheritor = NULL;
-
-        return 0;
-    }
-    else {
-        pthread_create(&s_thread_read_tun_id, NULL, thread_read_tun, NULL);
-    }
-=======
     s_tun_events_socket = dap_events_socket_wrap_no_add(NULL, s_fd_tun, &l_s_callbacks);
     s_tun_events_socket->type = DESCRIPTOR_TYPE_FILE;
     dap_worker_add_events_socket_auto(s_tun_events_socket);
     s_tun_events_socket->_inheritor = NULL;
->>>>>>> dc525154
 
     return 0;
 
