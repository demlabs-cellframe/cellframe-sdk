--- conflicted
+++ resolved
@@ -153,11 +153,6 @@
     s_srv_xchange->parent = l_srv;
     s_srv_xchange->enabled = false;
 
-<<<<<<< HEAD
-    dap_chain_ledger_verificator_add(DAP_CHAIN_TX_OUT_COND_SUBTYPE_SRV_XCHANGE, s_verificator_callback, NULL);
-
-=======
->>>>>>> cd4124b8
     return 0;
 }
 
