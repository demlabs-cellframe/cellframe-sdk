/*
 * Authors:
 * Roman Khlopkov <roman.khlopkov@demlabs.net>
 * DeM Labs Inc.   https://demlabs.net
 * DeM Labs Open source community https://gitlab.demlabs.net
 * Copyright  (c) 2017-2020
 * All rights reserved.

 This file is part of DAP (Distributed Applications Platform) the open source project

    DAP (Distributed Applications Platform) is free software: you can redistribute it and/or modify
    it under the terms of the GNU General Public License as published by
    the Free Software Foundation, either version 3 of the License, or
    (at your option) any later version.

    DAP is distributed in the hope that it will be useful,
    but WITHOUT ANY WARRANTY; without even the implied warranty of
    MERCHANTABILITY or FITNESS FOR A PARTICULAR PURPOSE.  See the
    GNU General Public License for more details.

    You should have received a copy of the GNU General Public License
    along with any DAP based project.  If not, see <http://www.gnu.org/licenses/>.
*/

#include <math.h>
#include <pthread.h>
#include <stdbool.h>
#include "dap_chain_net.h"
#include "dap_chain_datum_tx.h"
#include "dap_chain_datum_tx_out_cond.h"
#include "dap_chain_datum_tx_sig.h"
#include "dap_list.h"
#include "dap_sign.h"
#include "dap_time.h"
#include "dap_chain_net_srv.h"
#include "dap_chain_ledger.h"
#include "dap_common.h"
#include "dap_hash.h"
#include "dap_math_ops.h"
#include "dap_string.h"
#include "dap_chain_common.h"
#include "dap_chain_mempool.h"
#include "dap_chain_datum_decree.h"
#include "dap_chain_net_tx.h"
#include "dap_chain_net_srv.h"
#include "dap_chain_net_srv_xchange.h"
#include "uthash.h"
#include "dap_cli_server.h"
#include "dap_chain_wallet_cache.h"

#define LOG_TAG "dap_chain_net_srv_xchange"

typedef enum tx_opt_status {
    TX_STATUS_ALL = 0,
    TX_STATUS_ACTIVE,
    TX_STATUS_INACTIVE
} tx_opt_status_t;

typedef enum xchange_cache_state{
    XCHANGE_CACHE_DISABLED = 0,
    XCHANGE_CACHE_ENABLED,
} xchange_cache_state_t;
 
typedef struct xchange_tx_list {
    dap_chain_datum_tx_t *tx;
    dap_hash_fast_t hash;
}xchange_tx_list_t;
typedef struct xchange_tx_cache {
    dap_chain_hash_fast_t hash;
    dap_chain_datum_tx_t *tx;
    xchange_tx_type_t tx_type;
    dap_chain_addr_t seller_addr;
    char buy_token[DAP_CHAIN_TICKER_SIZE_MAX];
    char sell_token[DAP_CHAIN_TICKER_SIZE_MAX];
    uint256_t rate;
    union {
        struct {
            dap_chain_net_srv_xchange_order_status_t order_status;
            uint256_t value;
            uint256_t value_ammount;
            dap_hash_fast_t next_hash;
            uint64_t percent_completed;
        } order_info;
        struct {
            dap_hash_fast_t order_hash;
            dap_hash_fast_t prev_hash;
            dap_hash_fast_t next_hash;
            dap_chain_addr_t buyer_addr;
            uint256_t buy_value;
        } exchange_info;
        struct {
            dap_hash_fast_t order_hash;
            dap_hash_fast_t prev_hash;
            uint256_t returned_value;
        } invalidate_info;
    } tx_info;
    UT_hash_handle hh;
} xchange_tx_cache_t;

typedef struct xchange_orders_cache_net {
    dap_chain_net_id_t net_id;
    xchange_tx_cache_t *cache;
} xchange_orders_cache_net_t;

static dap_chain_net_srv_fee_item_t *s_service_fees = NULL; // Governance statements for networks
static pthread_rwlock_t s_service_fees_rwlock = PTHREAD_RWLOCK_INITIALIZER;

static dap_list_t *s_net_cache = NULL;
static xchange_cache_state_t s_xchange_cache_state = XCHANGE_CACHE_DISABLED;

static void s_callback_decree (dap_chain_net_srv_t * a_srv, dap_chain_net_t *a_net, dap_chain_t * a_chain, dap_chain_datum_decree_t * a_decree, size_t a_decree_size);
static int s_xchange_verificator_callback(dap_ledger_t * a_ledger, dap_chain_tx_out_cond_t *a_cond,
                            dap_chain_datum_tx_t *a_tx_in, bool a_owner);
const dap_chain_net_srv_uid_t c_dap_chain_net_srv_xchange_uid = {.uint64= DAP_CHAIN_NET_SRV_XCHANGE_ID};


static int s_cli_srv_xchange(int a_argc, char **a_argv, void **a_str_reply, int a_version);
static int s_callback_requested(dap_chain_net_srv_t *a_srv, uint32_t a_usage_id, dap_chain_net_srv_client_remote_t *a_srv_client, const void *a_data, size_t a_data_size);
static int s_callback_response_success(dap_chain_net_srv_t *a_srv, uint32_t a_usage_id, dap_chain_net_srv_client_remote_t *a_srv_client, const void *a_data, size_t a_data_size);
static int s_callback_response_error(dap_chain_net_srv_t *a_srv, uint32_t a_usage_id, dap_chain_net_srv_client_remote_t *a_srv_client, const void *a_data, size_t a_data_size);
static int s_callback_receipt_next_success(dap_chain_net_srv_t *a_srv, uint32_t a_usage_id, dap_chain_net_srv_client_remote_t *a_srv_client, const void *a_data, size_t a_data_size);

static dap_chain_net_srv_xchange_order_status_t s_tx_check_for_open_close(dap_chain_net_t * a_net, dap_chain_datum_tx_t * a_tx);
static bool s_string_append_tx_cond_info_json(json_object * a_json_out, dap_chain_net_t *a_net, dap_chain_addr_t *a_owner_addr, dap_chain_addr_t *a_buyer_addr,
                                              dap_chain_datum_tx_t *a_tx, dap_hash_fast_t *a_tx_hash, tx_opt_status_t a_filter_by_status,
                                              bool a_append_prev_hash, bool a_print_status, bool a_print_ts, int a_version);

dap_chain_net_srv_xchange_price_t *s_xchange_price_from_order(dap_chain_net_t *a_net, dap_chain_datum_tx_t *a_order, dap_hash_fast_t *a_order_hash, uint256_t *a_fee, bool a_ret_is_invalid);
static void s_ledger_tx_add_notify(void *a_arg, dap_ledger_t *a_ledger, dap_chain_datum_tx_t *a_tx, dap_hash_fast_t *a_tx_hash, dap_chan_ledger_notify_opcodes_t a_opcode);

static dap_chain_net_srv_xchange_t *s_srv_xchange;
static bool s_debug_more = false;

static xchange_orders_cache_net_t *s_get_xchange_cache_by_net_id(dap_chain_net_id_t a_net_id)
{
    xchange_orders_cache_net_t *l_cache = NULL;

    for (dap_list_t *l_temp = s_net_cache; l_temp; l_temp=l_temp->next){
        if (((xchange_orders_cache_net_t*)l_temp->data)->net_id.uint64 == a_net_id.uint64){
            l_cache = (xchange_orders_cache_net_t*)l_temp->data;
            break;
        }
    }

    return l_cache;
}

static bool s_tag_check_xchange(dap_ledger_t *a_ledger, dap_chain_datum_tx_t *a_tx, dap_chain_datum_tx_item_groups_t *a_items_grp, dap_chain_tx_tag_action_type_t *a_action)
{
    //check if we have in or out for xchange
    
    bool have_xchange_out = false;
    bool have_xchange_in = false;
    if (a_items_grp->items_out_cond_srv_xchange) {
        dap_chain_tx_out_cond_t *l_cond_out = a_items_grp->items_out_cond_srv_xchange->data; 
        if (l_cond_out->header.srv_uid.uint64 == DAP_CHAIN_NET_SRV_XCHANGE_ID)
            have_xchange_out = true;
    }
    
    if (a_items_grp->items_in_cond) {
       for (dap_list_t *it = a_items_grp->items_in_cond; it; it = it->next) {
            dap_chain_tx_in_cond_t *l_tx_in = it->data;
            dap_chain_tx_out_cond_t *l_tx_out_cond = dap_chain_ledger_get_tx_out_cond_linked_to_tx_in_cond(a_ledger, l_tx_in);

            if (l_tx_out_cond && 
                l_tx_out_cond->header.subtype == DAP_CHAIN_TX_OUT_COND_SUBTYPE_SRV_XCHANGE &&
                l_tx_out_cond->header.srv_uid.uint64 == DAP_CHAIN_NET_SRV_XCHANGE_ID) {
                    have_xchange_in = true;
            }
        }
    }

    if (have_xchange_in || have_xchange_out) {
        //xchange by xchange module
        dap_chain_tx_out_cond_t *l_out_cond_item = NULL;
        xchange_tx_type_t type = dap_chain_net_srv_xchange_tx_get_type(a_ledger, a_tx, &l_out_cond_item, NULL, NULL);
        switch(type)
        {
            case TX_TYPE_ORDER:
            { 
                if(a_action) *a_action = DAP_CHAIN_TX_TAG_ACTION_OPEN;
                return true;
            }

            case TX_TYPE_EXCHANGE:
            { 

                if(a_action) {
                    if(l_out_cond_item)
                        *a_action = DAP_CHAIN_TX_TAG_ACTION_USE;
                    else
                        *a_action = DAP_CHAIN_TX_TAG_ACTION_CLOSE;
                }
                return true;
            }

            case TX_TYPE_INVALIDATE:
            { 
                if(a_action) *a_action = DAP_CHAIN_TX_TAG_ACTION_CLOSE;
                return true;
            } 
            default:
            {
                if(a_action) *a_action = DAP_CHAIN_TX_TAG_ACTION_UNKNOWN;
                return false;
            }
        }
    }

    return false;
    
}

/**
 * @brief dap_chain_net_srv_xchange_init Init actions for xchanger stream channel
 * @return 0 if everything is okay, lesser then zero if errors
 */
int dap_chain_net_srv_xchange_init()
{
    dap_ledger_verificator_add(DAP_CHAIN_TX_OUT_COND_SUBTYPE_SRV_XCHANGE, s_xchange_verificator_callback, NULL, NULL);
    dap_cli_server_cmd_add("srv_xchange", s_cli_srv_xchange, "eXchange service commands",

    "srv_xchange order create -net <net_name> -token_sell <token_ticker> -token_buy <token_ticker> -w <wallet_name>"
                                            " -value <value> -rate <value> -fee <value>\n"
        "\tCreate a new order and tx with specified amount of datoshi to exchange with specified rate (buy / sell)\n"
    "srv_xchange order remove -net <net_name> -order <order_hash> -w <wallet_name> -fee <value_datoshi>\n"
         "\tRemove order with specified order hash in specified net name\n"
    "srv_xchange order history -net <net_name> {-order <order_hash> | -addr <wallet_addr>}\n"
         "\tShows transaction history for the selected order\n"
    "srv_xchange order status -net <net_name> -order <order_hash>\n"
         "\tShows current amount of unselled coins from the selected order and percentage of its completion\n"
    "srv_xchange orders -net <net_name> [-status {opened|closed|all}] [-token_from <token_ticker>] [-token_to <token_ticker>] [-addr <wallet_addr>] [-limit <limit>] [-offset <offset>] [-head]\n"
         "\tGet the exchange orders list within specified net name\n"

    "srv_xchange purchase -order <order hash> -net <net_name> -w <wallet_name> -value <value> -fee <value>\n"
         "\tExchange tokens with specified order within specified net name. Specify how many datoshies to sell with rate specified by order\n"

    "srv_xchange tx_list -net <net_name> [-time_from <From_time>] [-time_to <To_time>]"
        "[-addr <wallet_addr>]  [-status {inactive|active|all}]\n"                /* @RRL:  #6294  */
        "\tList of exchange transactions\n"
        "\tAll times are in RFC822. For example: \"7 Dec 2023 21:18:04\"\n"

    "srv_xchange token_pair -net <net_name> list all [-limit <limit>] [-offset <offset>]\n"
        "\tList of all token pairs\n"
    "srv_xchange token_pair -net <net_name> rate average -token_from <token_ticker> -token_to <token_ticker> [-time_from <From_time>] [-time_to <To_time>]\n"
        "\tGet average rate for token pair <token from>:<token to> from <From time> to <To time> \n"
    "srv_xchange token_pair -net <net_name> rate history -token_from <token_ticker> -token_to <token_ticker> [-time_from <From_time>] [-time_to <To_time>] [-limit <limit>] [-offset <offset>]\n"
        "\tPrint rate history for token pair <token from>:<token to> from <From time> to <To time>\n"
        "\tAll times are in RFC822. For example: \"7 Dec 2023 21:18:04\"\n"

    "srv_xchange enable\n"
         "\tEnable eXchange service\n"
    "srv_xchange disable\n"
         "\tDisable eXchange service\n"
    );
    dap_chain_net_srv_uid_t l_uid = { .uint64 = DAP_CHAIN_NET_SRV_XCHANGE_ID };
    dap_chain_net_srv_callbacks_t l_srv_callbacks = {};
    l_srv_callbacks.requested = s_callback_requested;
    l_srv_callbacks.response_success = s_callback_response_success;
    l_srv_callbacks.response_error = s_callback_response_error;
    l_srv_callbacks.receipt_next_success = s_callback_receipt_next_success;
    l_srv_callbacks.decree = s_callback_decree;

    //register service for tagging
    dap_ledger_service_add(l_uid, "xchange", s_tag_check_xchange);


    dap_chain_net_srv_t* l_srv = dap_chain_net_srv_add(l_uid, "srv_xchange", &l_srv_callbacks);
    s_srv_xchange = DAP_NEW_Z(dap_chain_net_srv_xchange_t);
    if (!s_srv_xchange || !l_srv) {
        log_it(L_CRITICAL, "%s", c_error_memory_alloc);
        return -1;
    }
    l_srv->_internal = s_srv_xchange;
    s_srv_xchange->parent = l_srv;
    s_srv_xchange->enabled = false;
    s_debug_more = dap_config_get_item_bool_default(g_config, "srv_xchange", "debug_more", s_debug_more);

    const char *l_cache_state_str = dap_config_get_item_str_default(g_config, "srv_xchange", "cache", "enable");

    if (!strcmp(l_cache_state_str, "disable"))
        s_xchange_cache_state = XCHANGE_CACHE_DISABLED;
    else if (!strcmp(l_cache_state_str, "enable"))
        s_xchange_cache_state = XCHANGE_CACHE_ENABLED;


    if (s_xchange_cache_state == XCHANGE_CACHE_ENABLED){
        for(dap_chain_net_t *l_net = dap_chain_net_iter_start(); l_net; l_net=dap_chain_net_iter_next(l_net)){
            xchange_orders_cache_net_t *l_net_cache = DAP_NEW_Z(xchange_orders_cache_net_t);
            l_net_cache->net_id.uint64 = l_net->pub.id.uint64;
            s_net_cache = dap_list_append(s_net_cache, l_net_cache);
            dap_ledger_tx_add_notify(l_net->pub.ledger, s_ledger_tx_add_notify, NULL);
        }
    }
    

    /*************************/
    /*int l_fee_type = dap_config_get_item_int64_default(g_config, "srv_xchange", "fee_type", (int)SERIVCE_FEE_NATIVE_PERCENT);
    uint256_t l_fee_value = dap_chain_coins_to_balance(dap_config_get_item_str_default(g_config, "srv_xchange", "fee_value", "0.02"));
    const char *l_wallet_addr = dap_config_get_item_str_default(g_config, "srv_xchange", "wallet_addr", NULL);
    if(!l_wallet_addr){
        log_it(L_CRITICAL, "%s", c_error_memory_alloc);
        return -1;
    }
    const char *l_net_str = dap_config_get_item_str_default(g_config, "srv_xchange", "net", NULL);
    ///
    dap_chain_net_srv_fee_item_t *l_fee = NULL;
    l_fee = DAP_NEW_Z(dap_chain_net_srv_fee_item_t);
    l_fee->fee_type = l_fee_type;
    l_fee->fee = l_fee_value;
    l_fee->fee_addr = *dap_chain_addr_from_str(l_wallet_addr);
    l_fee->net_id = dap_chain_net_by_name(l_net_str)->pub.id;
    HASH_ADD(hh, s_service_fees, net_id, sizeof(l_fee->net_id), l_fee);*/

    return 0;
}

void dap_chain_net_srv_xchange_deinit()
{
    if(!s_srv_xchange)
        return;
    dap_chain_net_srv_del(s_srv_xchange->parent);
    DAP_DEL_Z(s_srv_xchange);
}

/**
 * @brief s_verificator_callback
 * @param a_ledger
 * @param a_tx_out_hash
 * @param a_cond
 * @param a_tx_in
 * @param a_owner
 * @return
 */
static int s_xchange_verificator_callback(dap_ledger_t *a_ledger, dap_chain_tx_out_cond_t *a_tx_out_cond,
                                           dap_chain_datum_tx_t *a_tx_in, bool a_owner)
{
    if (a_owner)
        return 0;
    if(!a_tx_in || !a_tx_out_cond)
        return -1;

    dap_chain_tx_in_cond_t *l_tx_in_cond = (dap_chain_tx_in_cond_t *)dap_chain_datum_tx_item_get(a_tx_in, NULL, NULL, TX_ITEM_TYPE_IN_COND, NULL);
    if (!l_tx_in_cond)
        return -2;
    if (dap_hash_fast_is_blank(&l_tx_in_cond->header.tx_prev_hash))
        return -3;
    const char *l_sell_ticker = dap_ledger_tx_get_token_ticker_by_hash(a_ledger, &l_tx_in_cond->header.tx_prev_hash);
    if (!l_sell_ticker)
        return -4;
    const char *l_buy_ticker = a_tx_out_cond->subtype.srv_xchange.buy_token;

    uint256_t l_buy_val = {}, l_fee_val = {},
              l_sell_again_val = {}, l_service_fee_val = {};

    dap_chain_addr_t l_service_fee_addr, *l_seller_addr = &a_tx_out_cond->subtype.srv_xchange.seller_addr;
    uint16_t l_service_fee_type = 0;
    dap_chain_net_t *l_net = a_ledger->net;
    bool l_service_fee_used = dap_chain_net_srv_xchange_get_fee(l_net->pub.id, &l_service_fee_val, &l_service_fee_addr, &l_service_fee_type);
    const char *l_native_ticker = l_net->pub.native_ticker;
    const char *l_service_ticker = (l_service_fee_type == SERVICE_FEE_OWN_FIXED || l_service_fee_type == SERVICE_FEE_OWN_PERCENT) ?
                l_buy_ticker : l_native_ticker;
    byte_t *l_tx_item; size_t l_size;
    TX_ITEM_ITER_TX(l_tx_item, l_size, a_tx_in) {
        switch (*l_tx_item) {
        case TX_ITEM_TYPE_OUT_EXT:
        case TX_ITEM_TYPE_OUT_STD: {
            const char *l_out_token = *l_tx_item == TX_ITEM_TYPE_OUT_EXT ? ((dap_chain_tx_out_ext_t *)l_tx_item)->token
                                                                         : ((dap_chain_tx_out_std_t *)l_tx_item)->token;
            uint256_t l_out_value = *l_tx_item == TX_ITEM_TYPE_OUT_EXT ? ((dap_chain_tx_out_ext_t *)l_tx_item)->header.value
                                                                       : ((dap_chain_tx_out_std_t *)l_tx_item)->value;
            dap_chain_addr_t l_out_addr = *l_tx_item == TX_ITEM_TYPE_OUT_EXT ? ((dap_chain_tx_out_ext_t *)l_tx_item)->addr
                                                                             : ((dap_chain_tx_out_std_t *)l_tx_item)->addr;
            // Out is with token to buy
            if (!strcmp(l_out_token, l_buy_ticker) &&
                    !memcmp(&l_out_addr, l_seller_addr, sizeof(l_out_addr)) &&
                    SUM_256_256(l_buy_val, l_out_value, &l_buy_val)) {
                log_it(L_WARNING, "Integer overflow for buyer value of exchange tx");
                return -5;
            }
            // Out is with token to fee
            if (l_service_fee_used && !strcmp(l_out_token, l_service_ticker) &&
                    !memcmp(&l_out_addr, &l_service_fee_addr, sizeof(l_out_addr)) &&
                    SUM_256_256(l_fee_val, l_out_value, &l_fee_val)) {
                log_it(L_WARNING, "Integer overflow for fee value of exchange tx");
                return -5;
            }
        } break;
        case TX_ITEM_TYPE_OUT_COND: {
            dap_chain_tx_out_cond_t *l_tx_in_output = (dap_chain_tx_out_cond_t*)l_tx_item;
            if (l_tx_in_output->header.subtype == a_tx_out_cond->header.subtype &&                             // Same subtype
                    l_tx_in_output->header.srv_uid.uint64 == a_tx_out_cond->header.srv_uid.uint64 &&          // Same service uid
                    l_tx_in_output->header.ts_expires == a_tx_out_cond->header.ts_expires &&                  // Same expires time
                    l_tx_in_output->tsd_size == a_tx_out_cond->tsd_size &&                              // Same params size
                    memcmp(l_tx_in_output->tsd, a_tx_out_cond->tsd, l_tx_in_output->tsd_size) == 0 && // Same params itself
                    memcmp(&l_tx_in_output->subtype.srv_xchange, &a_tx_out_cond->subtype.srv_xchange,         // Same subtype header
                        sizeof(a_tx_out_cond->subtype.srv_xchange)) == 0) {
                l_sell_again_val = l_tx_in_output->header.value;                                    // It is back to cond owner value
            }
        } break;
        default:
            break;
        }
    }

    /* Check the condition for rate verification success
     * seller rate >= buyer_rate
     * OR
     * a_cond.srv_xchange.rate (a_cond->header.value / a_cond->subtype.srv_xchange.buy_value) >=
     * a_tx.out.rate ((a_cond->header.value - new_cond->header.value) / out_ext.seller_addr(buy_ticker).value)
     * OR
     * a_cond->header.value * out_ext.seller_addr(buy_ticker).value >=
     * a_cond->subtype.srv_xchange.buy_value * (a_cond->header.value - new_cond->header.value)
     */


    uint256_t l_sell_val, l_buyer_val_expected;
    if (SUBTRACT_256_256(a_tx_out_cond->header.value, l_sell_again_val, &l_sell_val)) {
        log_it(L_WARNING, "Integer overflow for resell value of exchange tx");
        return -5;
    }
    MULT_256_COIN(l_sell_val, a_tx_out_cond->subtype.srv_xchange.rate, &l_buyer_val_expected);
    if (s_debug_more) {
        const char *l_value_str;
        dap_uint256_to_char(a_tx_out_cond->header.value, &l_value_str);
        log_it(L_NOTICE, "Total sell %s %s from %s", l_value_str, l_sell_ticker, dap_hash_fast_to_str_static(&l_tx_in_cond->header.tx_prev_hash));
        dap_uint256_to_char(a_tx_out_cond->subtype.srv_xchange.rate, &l_value_str);
        log_it(L_NOTICE, "Rate is %s", l_value_str);
        dap_uint256_to_char(l_sell_again_val, &l_value_str);
        log_it(L_NOTICE, "Resell %s %s", l_value_str, l_sell_ticker);
        dap_uint256_to_char(l_buyer_val_expected, &l_value_str);
        log_it(L_NOTICE, "Expect to buy %s %s", l_value_str, l_buy_ticker);
        dap_uint256_to_char(l_buy_val, &l_value_str);
        log_it(L_NOTICE, "Buy %s %s", l_value_str, l_buy_ticker);
        dap_uint256_to_char(l_fee_val, &l_value_str);
        log_it(L_NOTICE, "Service fee is %s %s", l_value_str, l_service_ticker);
    }
    if (compare256(l_buyer_val_expected, l_buy_val) > 0)
        return -6;

    /* Check the condition for fee verification success
     * out_ext.fee_addr(fee_ticker).value >= fee_value
     */
    if (l_service_fee_used) {
        if (l_service_fee_type == SERIVCE_FEE_NATIVE_PERCENT || l_service_fee_type == SERVICE_FEE_OWN_PERCENT)
            MULT_256_COIN(l_service_fee_val, l_sell_val, &l_service_fee_val);
        if (compare256(l_fee_val, l_service_fee_val) < 0)
            return -7;
    }
    return 0;
}

/**
 * @brief s_callback_decree
 * @param a_srv
 * @param a_net
 * @param a_chain
 * @param a_decree
 * @param a_decree_size
 */
static void s_callback_decree (dap_chain_net_srv_t * a_srv, dap_chain_net_t *a_net, dap_chain_t * a_chain, dap_chain_datum_decree_t * a_decree, size_t a_decree_size)
{

//    TODO: finish function
    pthread_rwlock_wrlock(&s_service_fees_rwlock);
    dap_chain_net_srv_fee_item_t *l_fee = NULL;
//    switch(a_decree->header.action){
//        case DAP_CHAIN_DATUM_DECREE_ACTION_UPDATE:{
//            HASH_FIND(hh,s_service_fees,&a_net->pub.id, sizeof(a_net->pub.id), l_fee);
//            if(l_fee == NULL){
//                log_it(L_WARNING,"Decree update for net id 0x%016" DAP_UINT64_FORMAT_X" when such id can't find in hash table", a_net->pub.id.uint64);
//                pthread_rwlock_unlock(&s_service_fees_rwlock);
//                return;
//            }
//        }break;
//        case DAP_CHAIN_DATUM_DECREE_ACTION_CREATE:{
//            HASH_FIND(hh,s_service_fees,&a_net->pub.id, sizeof(a_net->pub.id), l_fee);
//            if (l_fee) {
//                log_it(L_WARNING, "Decree create for net id 0x%016" DAP_UINT64_FORMAT_X" when such id already in hash table", a_net->pub.id.uint64);
//                pthread_rwlock_unlock(&s_service_fees_rwlock);
//                return;
//            }
//            l_fee = DAP_NEW_Z(dap_chain_net_srv_fee_item_t);
//            l_fee->net_id = a_net->pub.id;
//            HASH_ADD(hh, s_service_fees, net_id, sizeof(l_fee->net_id), l_fee);
//        } break;
//    }
//    size_t l_tsd_offset = 0;
//    TODO: move to ACTION_CREATE
//    while(l_tsd_offset < (a_decree_size - sizeof(a_decree->header)) ){
//        dap_tsd_t *l_tsd = (dap_tsd_t*) (a_decree->data_n_signs + l_tsd_offset);
//        switch((dap_chain_net_srv_fee_tsd_type_t)l_tsd->type) {
//        case TSD_FEE_TYPE:
//            l_fee->fee_type = dap_tsd_get_scalar(l_tsd, uint16_t);
//            break;
//        case TSD_FEE:
//            l_fee->fee = dap_tsd_get_scalar(l_tsd, uint256_t);
//            break;
//        case TSD_FEE_ADDR:
//            l_fee->fee_addr = dap_tsd_get_scalar(l_tsd, dap_chain_addr_t);
//        default:
//            break;
//        }
//        l_tsd_offset += dap_tsd_size(l_tsd);
//    }
//    pthread_rwlock_unlock(&s_service_fees_rwlock);
}

bool dap_chain_net_srv_xchange_get_fee(dap_chain_net_id_t a_net_id, uint256_t *a_fee, dap_chain_addr_t *a_addr, uint16_t *a_type)
{
    pthread_rwlock_wrlock(&s_service_fees_rwlock);
    dap_chain_net_srv_fee_item_t *l_fee = NULL;
    HASH_FIND(hh,s_service_fees, &a_net_id, sizeof(a_net_id), l_fee);
    pthread_rwlock_unlock(&s_service_fees_rwlock);
    if (!l_fee || IS_ZERO_256(l_fee->fee))
        return false;
    if (a_type)
        *a_type = l_fee->fee_type;
    if (a_addr)
        *a_addr = l_fee->fee_addr;
    if (a_fee)
        *a_fee = l_fee->fee;
    return true;
}

static dap_chain_datum_tx_t *s_xchange_tx_create_request(dap_chain_net_srv_xchange_price_t *a_price, dap_chain_wallet_t *a_wallet)
{
    if (!a_price || !a_price->net || !*a_price->token_sell || !*a_price->token_buy || !a_wallet) {
        return NULL;
    }
    const char *l_native_ticker = a_price->net->pub.native_ticker;
    bool l_single_channel = !dap_strcmp(a_price->token_sell, l_native_ticker);
    // find the transactions from which to take away coins
    uint256_t l_value_transfer; // how many coins to transfer
    uint256_t l_value_need = a_price->datoshi_sell,
              l_net_fee,
              l_total_fee = a_price->fee,
              l_fee_transfer;
    dap_chain_addr_t l_addr_net_fee;
    dap_list_t *l_list_fee_out = NULL;
    bool l_net_fee_used = dap_chain_net_tx_get_fee(a_price->net->pub.id, &l_net_fee, &l_addr_net_fee);
    if (l_net_fee_used)
        SUM_256_256(l_total_fee, l_net_fee, &l_total_fee);

    dap_ledger_t *l_ledger = a_price->net->pub.ledger;
    dap_chain_addr_t *l_wallet_addr = dap_chain_wallet_get_addr(a_wallet, a_price->net->pub.id);
    dap_chain_addr_t l_seller_addr = *l_wallet_addr;
    DAP_DELETE(l_wallet_addr);
    if (l_single_channel)
        SUM_256_256(l_value_need, l_total_fee, &l_value_need);
    else {
        if (dap_chain_wallet_cache_tx_find_outs_with_val(l_ledger->net, l_native_ticker, &l_seller_addr, &l_list_fee_out, l_total_fee, &l_fee_transfer) == -101)
            l_list_fee_out = dap_ledger_get_list_tx_outs_with_val(l_ledger, l_native_ticker,
                                                              &l_seller_addr, l_total_fee, &l_fee_transfer);
        if (!l_list_fee_out) {
            log_it(L_WARNING, "Not enough funds to pay fee");
            return NULL;
        }
    }
    // list of transaction with 'out' items to sell
    dap_list_t *l_list_used_out = NULL;
    if (dap_chain_wallet_cache_tx_find_outs_with_val(l_ledger->net, a_price->token_sell, &l_seller_addr, &l_list_used_out, l_value_need, &l_value_transfer) == -101)
        l_list_used_out = dap_ledger_get_list_tx_outs_with_val(l_ledger, a_price->token_sell,
                                                                       &l_seller_addr, l_value_need, &l_value_transfer);
    if(!l_list_used_out) {
        log_it(L_WARNING, "Nothing to change from %s (not enough funds in %s (%s))",
               dap_chain_addr_to_str_static( &l_seller_addr), a_price->token_sell, dap_chain_balance_print(l_value_need));
        return NULL;
    }

    // create empty transaction
    dap_chain_datum_tx_t *l_tx = dap_chain_datum_tx_create();

    // add 'in' items to sell
    uint256_t l_value_to_items = dap_chain_datum_tx_add_in_item_list(&l_tx, l_list_used_out);
    dap_list_free_full(l_list_used_out, NULL);
    if (!EQUAL_256(l_value_to_items, l_value_transfer) != 0) {
        dap_chain_datum_tx_delete(l_tx);
        log_it(L_ERROR, "Can't compose the transaction input");
        return NULL;
    }
    if (!l_single_channel) {
        // add 'in' items to fee
        uint256_t l_value_fee_items = dap_chain_datum_tx_add_in_item_list(&l_tx, l_list_fee_out);
        if (!EQUAL_256(l_value_fee_items, l_fee_transfer) != 0) {
            dap_chain_datum_tx_delete(l_tx);
            log_it(L_ERROR, "Can't compose the transaction input");
            return NULL;
        }
    }

    // add 'out_cond' & 'out' items

    {
        dap_chain_net_srv_uid_t l_uid = { .uint64 = DAP_CHAIN_NET_SRV_XCHANGE_ID };
        dap_chain_tx_out_cond_t *l_tx_out = dap_chain_datum_tx_item_out_cond_create_srv_xchange(l_uid, a_price->net->pub.id, a_price->datoshi_sell,
                                                                                                a_price->net->pub.id, a_price->token_buy, a_price->rate,
                                                                                                &l_seller_addr, NULL, 0);
        if (!l_tx_out) {
            dap_chain_datum_tx_delete(l_tx);
            log_it(L_ERROR, "Can't compose the transaction conditional output");
            return NULL;
        }
        dap_chain_datum_tx_add_item(&l_tx, (const uint8_t *)l_tx_out);
        DAP_DELETE(l_tx_out);
        // Network fee
        if (l_net_fee_used) {
            if ( dap_chain_datum_tx_add_out_ext_item(&l_tx, &l_addr_net_fee, l_net_fee, l_native_ticker) != 1) {
                dap_chain_datum_tx_delete(l_tx);
                log_it(L_ERROR, "Cant add network fee output");
                return NULL;
            }
        }
        // Validator's fee
        if (!IS_ZERO_256(a_price->fee)) {
            if (dap_chain_datum_tx_add_fee_item(&l_tx, a_price->fee) != 1) {
                dap_chain_datum_tx_delete(l_tx);
                log_it(L_ERROR, "Cant add validator's fee output");
                return NULL;
            }
        }
        // coin back
        uint256_t l_value_back = {};
        SUBTRACT_256_256(l_value_transfer, l_value_need, &l_value_back);
        if (!IS_ZERO_256(l_value_back)) {
            if ((l_single_channel &&
                        dap_chain_datum_tx_add_out_ext_item(&l_tx, &l_seller_addr, l_value_back, l_native_ticker) != 1) ||
                    (!l_single_channel &&
                        dap_chain_datum_tx_add_out_ext_item(&l_tx, &l_seller_addr, l_value_back, a_price->token_sell) != 1)) {
                dap_chain_datum_tx_delete(l_tx);
                log_it(L_ERROR, "Cant add coin back output");
                return NULL;
            }
        }
        // Fee coinback
        if (!l_single_channel) {
            uint256_t l_fee_coinback = {};
            SUBTRACT_256_256(l_fee_transfer, l_total_fee, &l_fee_coinback);
            if (!IS_ZERO_256(l_fee_coinback)) {
                if (dap_chain_datum_tx_add_out_ext_item(&l_tx, &l_seller_addr, l_fee_coinback, l_native_ticker) != 1) {
                    dap_chain_datum_tx_delete(l_tx);
                    log_it(L_ERROR, "Cant add fee back output");
                    return NULL;
                }
            }
        }
    }

    dap_enc_key_t *l_seller_key = dap_chain_wallet_get_key(a_wallet, 0);
    // add 'sign' item
    if(dap_chain_datum_tx_add_sign_item(&l_tx, l_seller_key) != 1) {
        dap_chain_datum_tx_delete(l_tx);
        dap_enc_key_delete(l_seller_key);
        log_it(L_ERROR, "Can't add sign output");
        return NULL;
    }
    dap_enc_key_delete(l_seller_key);
    return l_tx;
}

static dap_chain_datum_tx_t *s_xchange_tx_create_exchange(dap_chain_net_srv_xchange_price_t *a_price,
                                                          dap_chain_wallet_t *a_wallet, uint256_t a_datoshi_buy,
                                                          uint256_t a_datoshi_fee)
{
    if (!a_price || !a_price->net || !*a_price->token_sell || !*a_price->token_buy || !a_wallet) {
        return NULL;
    }
    const char *l_native_ticker = a_price->net->pub.native_ticker;
    const char *l_service_ticker = NULL;
    // find the transactions from which to take away coins
    uint256_t l_value_transfer, // how many coins to transfer
              l_value_need = a_datoshi_buy,
              l_net_fee,
              l_service_fee,
              l_total_fee = a_datoshi_fee,
              l_fee_transfer;
    dap_chain_addr_t l_net_fee_addr, l_service_fee_addr;
    dap_list_t *l_list_fee_out = NULL;
    bool l_net_fee_used = dap_chain_net_tx_get_fee(a_price->net->pub.id, &l_net_fee, &l_net_fee_addr);
    if (l_net_fee_used)
        SUM_256_256(l_net_fee, a_price->fee, &l_total_fee);
    uint16_t l_service_fee_type  = 0;
    bool l_service_fee_used = dap_chain_net_srv_xchange_get_fee(a_price->net->pub.id, &l_service_fee, &l_service_fee_addr, &l_service_fee_type);
    if (l_service_fee_used) {
        switch (l_service_fee_type) {
        case SERIVCE_FEE_NATIVE_PERCENT:
            MULT_256_COIN(l_service_fee, a_datoshi_buy, &l_service_fee);
        case SERVICE_FEE_NATIVE_FIXED:
            SUM_256_256(l_total_fee, l_service_fee, &l_total_fee);
            l_service_ticker = l_native_ticker;
            break;
        case SERVICE_FEE_OWN_PERCENT:
            MULT_256_COIN(l_service_fee, a_datoshi_buy, &l_service_fee);
        case SERVICE_FEE_OWN_FIXED:
            SUM_256_256(l_value_need, l_service_fee, &l_value_need);
            l_service_ticker = a_price->token_buy;
        default:
            break;
        }
    }

    dap_ledger_t *l_ledger = a_price->net->pub.ledger;
    dap_chain_addr_t *l_wallet_addr = dap_chain_wallet_get_addr(a_wallet, a_price->net->pub.id);
    dap_chain_addr_t l_buyer_addr = *l_wallet_addr;
    DAP_DELETE(l_wallet_addr);

    // list of transaction with 'out' items to sell
    dap_list_t *l_list_used_out = NULL;
    if (dap_chain_wallet_cache_tx_find_outs_with_val(l_ledger->net, a_price->token_buy, &l_buyer_addr, &l_list_used_out, l_value_need, &l_value_transfer) == -101)
        l_list_used_out = dap_ledger_get_list_tx_outs_with_val(l_ledger, a_price->token_buy,
                                                                       &l_buyer_addr, l_value_need, &l_value_transfer);
    if (!l_list_used_out) {
        log_it(L_WARNING, "Nothing to change from %s (not enough funds in %s (%s))",
               dap_chain_addr_to_str_static( &l_buyer_addr), a_price->token_buy, dap_chain_balance_print(l_value_need));
        return NULL;
    }
    bool l_pay_with_native = !dap_strcmp(a_price->token_sell, l_native_ticker);
    bool l_buy_with_native = !dap_strcmp(a_price->token_buy, l_native_ticker);
    if (!l_pay_with_native) {
        if (l_buy_with_native)
            SUM_256_256(l_value_need, l_total_fee, &l_value_need);
        else {
            if (dap_chain_wallet_cache_tx_find_outs_with_val(l_ledger->net, l_native_ticker, &l_buyer_addr, &l_list_fee_out, l_total_fee, &l_fee_transfer) == -101)
                l_list_fee_out = dap_ledger_get_list_tx_outs_with_val(l_ledger, l_native_ticker,
                                                                        &l_buyer_addr, l_total_fee, &l_fee_transfer);
            if (!l_list_fee_out) {
                dap_list_free_full(l_list_used_out, NULL);
                log_it(L_WARNING, "Not enough funds to pay fee");
                return NULL;
            }
        }
    }

    // create empty transaction
    dap_chain_datum_tx_t *l_tx = dap_chain_datum_tx_create();

    // add 'in' items to sell
    uint256_t l_value_to_items = dap_chain_datum_tx_add_in_item_list(&l_tx, l_list_used_out);
    dap_list_free_full(l_list_used_out, NULL);
    if (!EQUAL_256(l_value_to_items, l_value_transfer)) {
        dap_list_free_full(l_list_fee_out, NULL);
        dap_chain_datum_tx_delete(l_tx);
        log_it(L_ERROR, "Can't compose the transaction input");
        return NULL;
    }
    if (!l_pay_with_native && !l_buy_with_native) {
        // add 'in' items to fee
        uint256_t l_value_fee_items = dap_chain_datum_tx_add_in_item_list(&l_tx, l_list_fee_out);
        dap_list_free_full(l_list_fee_out, NULL);
        if (!EQUAL_256(l_value_fee_items, l_fee_transfer)) {
            dap_chain_datum_tx_delete(l_tx);
            log_it(L_ERROR, "Can't compose the transaction input");
            return NULL;
        }
    }
    // add 'in' item to buy from conditional transaction
    dap_chain_datum_tx_t *l_cond_tx = dap_ledger_tx_find_by_hash(l_ledger, &a_price->tx_hash);
    if (!l_cond_tx) {
        dap_chain_datum_tx_delete(l_tx);
        log_it(L_WARNING, "Requested conditional transaction not found");
        return NULL;
    }
    int l_prev_cond_idx = 0;
    dap_chain_tx_out_cond_t *l_tx_out_cond = dap_chain_datum_tx_out_cond_get(l_cond_tx, DAP_CHAIN_TX_OUT_COND_SUBTYPE_SRV_XCHANGE,
                                                                             &l_prev_cond_idx);
    if (!l_tx_out_cond) {
        dap_chain_datum_tx_delete(l_tx);
        log_it(L_WARNING, "Requested transaction has no conditional output");
        return NULL;
    }
    if (dap_ledger_tx_hash_is_used_out_item(l_ledger, &a_price->tx_hash, l_prev_cond_idx, NULL)) {
        dap_chain_datum_tx_delete(l_tx);
        log_it(L_WARNING, "Requested conditional transaction is already used out");
        return NULL;
    }
    const dap_chain_addr_t *l_seller_addr = &l_tx_out_cond->subtype.srv_xchange.seller_addr;
    if (1 != dap_chain_datum_tx_add_in_cond_item(&l_tx, &a_price->tx_hash, l_prev_cond_idx, 0)) {
        dap_chain_datum_tx_delete(l_tx);
        log_it(L_ERROR, "Can't add conditional input");
        return NULL;
    }

    // add 'out' items
    // transfer selling coins
    uint256_t l_datoshi_sell,
              l_datoshi_buy,
              l_value_back;
    if (!IS_ZERO_256(a_price->rate)) {
        DIV_256_COIN(a_datoshi_buy, a_price->rate, &l_datoshi_sell);
        if (compare256(l_tx_out_cond->header.value, l_datoshi_sell) < 0) {
            l_datoshi_sell = l_tx_out_cond->header.value;
            MULT_256_COIN(l_datoshi_sell, a_price->rate, &l_datoshi_buy);
            uint256_t l_exceed = {}; // Correct requested transfer value
            SUBTRACT_256_256(a_datoshi_buy, l_datoshi_buy, &l_exceed);
            SUBTRACT_256_256(l_value_need, l_exceed, &l_value_need);
        } else
            l_datoshi_buy = a_datoshi_buy;
        
        if (s_debug_more) {
            const char *l_datoshi_sell_str; dap_uint256_to_char(l_datoshi_sell, &l_datoshi_sell_str);
            log_it(L_NOTICE, "l_value_sell = %s %s", l_datoshi_sell_str, a_price->token_sell);
        }
        
        uint256_t l_value_sell = l_datoshi_sell;
        if (l_pay_with_native) {
            if (compare256(l_datoshi_sell, l_total_fee) <= 0) {
                dap_chain_datum_tx_delete(l_tx);
                log_it(L_WARNING, "Fee is greater or equal than transfer value");
                return NULL;
            }
            SUBTRACT_256_256(l_datoshi_sell, l_total_fee, &l_value_sell);
        }
        if (dap_chain_datum_tx_add_out_ext_item(&l_tx, &l_buyer_addr, l_value_sell, a_price->token_sell) == -1) {
            dap_chain_datum_tx_delete(l_tx);
            log_it(L_ERROR, "Can't add selling coins output");
            return NULL;
        }
    } else {
        log_it(L_ERROR, "Can't add selling coins output because price rate is 0");
        return NULL;
    }
    // transfer unselling coins (partial exchange)
    if (s_debug_more) {
        const char *l_value_str; dap_uint256_to_char(l_tx_out_cond->header.value, &l_value_str);
        log_it(L_NOTICE, "l_value_cond = %s", l_value_str);
    }
    
    if (compare256(l_tx_out_cond->header.value, l_datoshi_sell) == 1) {
        SUBTRACT_256_256(l_tx_out_cond->header.value, l_datoshi_sell, &l_value_back);
        if (s_debug_more) {
            const char *l_value_back_str; dap_uint256_to_char(l_value_back, &l_value_back_str);
            log_it(L_NOTICE, "l_value_unselled = %s", l_value_back_str);
        }
        
        dap_chain_tx_out_cond_t *l_tx_out = dap_chain_datum_tx_item_out_cond_create_srv_xchange(
                    c_dap_chain_net_srv_xchange_uid, a_price->net->pub.id, l_value_back,
                    a_price->net->pub.id, a_price->token_buy, a_price->rate,
                    l_seller_addr, NULL, 0);
        if (!l_tx_out) {
            dap_chain_datum_tx_delete(l_tx);
            log_it(L_ERROR, "Can't add selling coins back conditioned output (cond cashback)");
            return NULL;
        }
        dap_chain_datum_tx_add_item(&l_tx, (const uint8_t *)l_tx_out);
        DAP_DELETE(l_tx_out);
    } 

    // transfer buying coins
    if (dap_chain_datum_tx_add_out_ext_item(&l_tx, l_seller_addr, l_datoshi_buy, a_price->token_buy) == -1) {
        dap_chain_datum_tx_delete(l_tx);
        log_it(L_ERROR, "Can't add buying coins output");
        return NULL;
    }
    if (s_debug_more) {
        const char *l_buy_str; dap_uint256_to_char(l_datoshi_buy, &l_buy_str);
        log_it(L_NOTICE, "l_value_buy = %s %s", l_buy_str, a_price->token_buy);
    }
    
    // transfer validator's fee
    if (!IS_ZERO_256(a_datoshi_fee)) {
        if (dap_chain_datum_tx_add_fee_item(&l_tx, a_datoshi_fee) == -1) {
            dap_chain_datum_tx_delete(l_tx);
            log_it(L_ERROR, "Can't add validator fee output");
            return NULL;
        }
        if (s_debug_more) {
            const char *l_fee_str; dap_uint256_to_char(a_datoshi_fee, &l_fee_str);
            log_it (L_NOTICE, "l_validator_fee = %s", l_fee_str);
        }
    }
    // transfer net fee
    if (l_net_fee_used) {
        if (dap_chain_datum_tx_add_out_ext_item(&l_tx, &l_net_fee_addr, l_net_fee, l_native_ticker) == -1) {
            dap_chain_datum_tx_delete(l_tx);
            log_it(L_ERROR, "Can't add net fee output");
            return NULL;
        }
        if (s_debug_more) {
            const char *l_net_fee_str; dap_uint256_to_char(l_net_fee, &l_net_fee_str);
            log_it(L_NOTICE, "l_net_fee = %s", l_net_fee_str);
        }
    }
    // transfer service fee
    if (l_service_fee_used) {
        if (dap_chain_datum_tx_add_out_ext_item(&l_tx, &l_service_fee_addr, l_service_fee, l_service_ticker) == -1) {
            dap_chain_datum_tx_delete(l_tx);
            log_it(L_ERROR, "Can't add net fee output");
            return NULL;
        }
        if (s_debug_more) {
            const char *l_srv_fee_str; dap_uint256_to_char(l_service_fee, &l_srv_fee_str);
            log_it(L_NOTICE, "l_service_fee = %s %s", 
                             l_srv_fee_str, l_service_ticker ? l_service_ticker : "<undefined>");
        }
    }
    // coin back
    SUBTRACT_256_256(l_value_transfer, l_value_need, &l_value_back);
    if (!IS_ZERO_256(l_value_back)) {
        if (dap_chain_datum_tx_add_out_ext_item(&l_tx, &l_buyer_addr, l_value_back, a_price->token_buy) == -1) {
            dap_chain_datum_tx_delete(l_tx);
            log_it(L_ERROR, "Can't add buying coins back output");
            return NULL;
        }
    }
    if (s_debug_more) {
        const char *l_value_transfer_str; dap_uint256_to_char(l_value_transfer, &l_value_transfer_str);
        log_it(L_NOTICE, "l_value_transfer = %s", l_value_transfer_str);
        const char *l_value_back_str; dap_uint256_to_char(l_value_back, &l_value_back_str);
        log_it(L_NOTICE, "l_value_back = %s", l_value_back_str);
    }
    // fee back
    if (!l_pay_with_native && !l_buy_with_native) {
        SUBTRACT_256_256(l_fee_transfer, l_total_fee, &l_value_back);
        if (!IS_ZERO_256(l_value_back)) {
            if (dap_chain_datum_tx_add_out_ext_item(&l_tx, &l_buyer_addr, l_value_back, l_native_ticker) == -1) {
                dap_chain_datum_tx_delete(l_tx);
                log_it(L_ERROR, "Can't add buying coins back output");
                return NULL;
            }
        }
        if (s_debug_more) {
            const char *l_fee_transfer_str; dap_uint256_to_char(l_fee_transfer, &l_fee_transfer_str);
            log_it(L_NOTICE, "l_fee_transfer = %s", l_fee_transfer_str);
            const char *l_val_back_str; dap_uint256_to_char(l_value_back, &l_val_back_str);
            log_it(L_NOTICE, "l_cashback = %s", l_val_back_str);
        }
    }

    // add 'sign' items
    dap_enc_key_t *l_buyer_key = dap_chain_wallet_get_key(a_wallet, 0);
    if (dap_chain_datum_tx_add_sign_item(&l_tx, l_buyer_key) != 1) {
        dap_chain_datum_tx_delete(l_tx);
        dap_enc_key_delete(l_buyer_key);
        log_it( L_ERROR, "Can't add sign output");
        return NULL;
    }
    dap_enc_key_delete(l_buyer_key);
    return l_tx;
}

uint64_t dap_chain_net_srv_xchange_get_order_completion_rate(dap_chain_net_t *a_net, dap_hash_fast_t a_order_tx_hash)
{

    dap_chain_datum_tx_t * l_tx = dap_ledger_tx_find_by_hash(a_net->pub.ledger, &a_order_tx_hash);
    if (!l_tx){
        log_it(L_ERROR, "Cant find such tx in ledger");
        return 0;
    }

    dap_chain_tx_out_cond_t *l_out_cond = dap_chain_datum_tx_out_cond_get(l_tx, DAP_CHAIN_TX_OUT_COND_SUBTYPE_SRV_XCHANGE , NULL);
    if (!l_out_cond || l_out_cond->header.srv_uid.uint64 != DAP_CHAIN_NET_SRV_XCHANGE_ID){
        log_it(L_ERROR, "It's not an order");
        return 0;
    }

    // TODO add filters to list (tokens, network, etc.)
    dap_chain_net_srv_xchange_price_t * l_price = NULL;
    l_price = s_xchange_price_from_order(a_net, l_tx, &a_order_tx_hash, NULL, true);
    if( !l_price ){
        log_it(L_ERROR, "Can't get price from order");
        return 0;
    }

    dap_hash_fast_t l_last_tx_hash = dap_ledger_get_final_chain_tx_hash(a_net->pub.ledger, DAP_CHAIN_TX_OUT_COND_SUBTYPE_SRV_XCHANGE, &l_price->tx_hash, false);
    if ( dap_hash_fast_is_blank(&l_last_tx_hash) ){
        log_it(L_ERROR, " Can't get last tx cond hash from order");
        return 0;
    }

    dap_chain_datum_tx_t * l_last_tx = dap_ledger_tx_find_by_hash(a_net->pub.ledger, &l_last_tx_hash);
    if(!l_last_tx){
        log_it(L_ERROR, "Can't find last tx");
        return 0;
    }

    uint256_t l_percent_completed = {};
    dap_chain_tx_out_cond_t *l_out_cond_last_tx = dap_chain_datum_tx_out_cond_get(l_last_tx, DAP_CHAIN_TX_OUT_COND_SUBTYPE_SRV_XCHANGE , NULL);

    if(l_out_cond_last_tx){
        SUBTRACT_256_256(l_out_cond->header.value, l_out_cond_last_tx->header.value, &l_percent_completed);
        DIV_256_COIN(l_percent_completed, l_out_cond->header.value, &l_percent_completed);
        MULT_256_COIN(l_percent_completed, dap_chain_coins_to_balance("100.0"), &l_percent_completed);
    } else {
        dap_chain_tx_out_cond_t *l_out_prev_cond_item = NULL;
        xchange_tx_type_t tx_type = dap_chain_net_srv_xchange_tx_get_type(a_net->pub.ledger, l_last_tx, NULL, NULL, &l_out_prev_cond_item);
        if (tx_type == TX_TYPE_EXCHANGE){
            l_percent_completed = dap_chain_coins_to_balance("100.0");
        } else if (tx_type == TX_TYPE_INVALIDATE){
            SUBTRACT_256_256(l_out_cond->header.value, l_out_prev_cond_item->header.value, &l_percent_completed);
            DIV_256_COIN(l_percent_completed, l_out_cond->header.value, &l_percent_completed);
            MULT_256_COIN(l_percent_completed, dap_chain_coins_to_balance("100.0"), &l_percent_completed);
        }
    }
        
    return dap_chain_balance_to_coins_uint64(l_percent_completed);
}

dap_chain_net_srv_xchange_order_status_t dap_chain_net_srv_xchange_get_order_status(dap_chain_net_t *a_net, dap_hash_fast_t a_order_tx_hash)
{
    dap_chain_datum_tx_t * l_tx = dap_ledger_tx_find_by_hash(a_net->pub.ledger, &a_order_tx_hash);
    if (!l_tx){
        log_it(L_ERROR, "Cant find such tx in ledger");
        return XCHANGE_ORDER_STATUS_UNKNOWN;
    }
    dap_chain_tx_out_cond_t *l_out_cond = dap_chain_datum_tx_out_cond_get(l_tx, DAP_CHAIN_TX_OUT_COND_SUBTYPE_SRV_XCHANGE , NULL);
    if (!l_out_cond || l_out_cond->header.srv_uid.uint64 != DAP_CHAIN_NET_SRV_XCHANGE_ID){
        log_it(L_ERROR, "It's not an order");
        return XCHANGE_ORDER_STATUS_UNKNOWN;
    }
    // TODO add filters to list (tokens, network, etc.)
    dap_chain_net_srv_xchange_price_t * l_price = NULL;
    l_price = s_xchange_price_from_order(a_net, l_tx, &a_order_tx_hash, NULL, true);
    if( !l_price ){
        log_it(L_ERROR, "Can't get price from order");
        return XCHANGE_ORDER_STATUS_UNKNOWN;
    }

    dap_hash_fast_t l_last_tx_hash = dap_ledger_get_final_chain_tx_hash(a_net->pub.ledger, DAP_CHAIN_TX_OUT_COND_SUBTYPE_SRV_XCHANGE, &l_price->tx_hash, false);
    if ( dap_hash_fast_is_blank(&l_last_tx_hash) ) {
        log_it(L_ERROR, " Can't get last tx cond hash from order");
        return XCHANGE_ORDER_STATUS_UNKNOWN;
    }

    dap_chain_datum_tx_t * l_last_tx = dap_ledger_tx_find_by_hash(a_net->pub.ledger, &l_last_tx_hash);
    if (!l_last_tx) {
        log_it(L_ERROR, "Can't find last tx");
        return XCHANGE_ORDER_STATUS_UNKNOWN;
    }

    dap_chain_tx_out_cond_t *l_out_cond_last_tx = dap_chain_datum_tx_out_cond_get(l_last_tx, DAP_CHAIN_TX_OUT_COND_SUBTYPE_SRV_XCHANGE , NULL);
    if (!l_out_cond_last_tx || IS_ZERO_256(l_out_cond_last_tx->header.value)){
        DAP_DEL_Z(l_price);
        return XCHANGE_ORDER_STATUS_CLOSED;
    } else {
        DAP_DEL_Z(l_price);
        return XCHANGE_ORDER_STATUS_OPENED;
    }
    DAP_DEL_Z(l_price);
    return XCHANGE_ORDER_STATUS_UNKNOWN;

}

// Put the transaction to mempool
static char*  s_xchange_tx_put(dap_chain_datum_tx_t *a_tx, dap_chain_net_t *a_net)
{
    size_t l_tx_size = dap_chain_datum_tx_get_size(a_tx);
    dap_chain_datum_t *l_datum = dap_chain_datum_create(DAP_CHAIN_DATUM_TX, a_tx, l_tx_size);
    DAP_DELETE(a_tx);
    dap_chain_t *l_chain = dap_chain_net_get_default_chain_by_chain_type(a_net, CHAIN_TYPE_TX);
    if (!l_chain) {
        DAP_DELETE(l_datum);
        return NULL;
    }
    // Processing will be made according to autoprocess policy
    char *l_ret = dap_chain_mempool_datum_add(l_datum, l_chain, "hex");

    DAP_DELETE(l_datum);

    return l_ret;
}

static char* s_xchange_tx_invalidate(dap_chain_net_srv_xchange_price_t *a_price, dap_chain_wallet_t *a_wallet)
{
    char * l_ret = NULL;

    if (!a_price) {
        log_it(L_WARNING, "An a_price NULL argument was passed to the s_xchange_tx_invalidate() function.");
        return l_ret;
    }
    if (!a_wallet) {
        log_it(L_WARNING, "An a_wallet NULL argument was passed to the s_xchange_tx_invalidate() function.");
        return l_ret;
    }
    const char *l_native_ticker = a_price->net->pub.native_ticker;

    dap_ledger_t *l_ledger = dap_ledger_by_net_name(a_price->net->pub.name);
    dap_chain_addr_t *l_wallet_addr = dap_chain_wallet_get_addr(a_wallet, a_price->net->pub.id);
    dap_chain_addr_t l_seller_addr = *l_wallet_addr;
    DAP_DELETE(l_wallet_addr);

    dap_chain_datum_tx_t *l_cond_tx = dap_ledger_tx_find_by_hash(l_ledger, &a_price->tx_hash);
    if (!l_cond_tx) {
        log_it(L_WARNING, "Requested conditional transaction not found");
        return l_ret;
    }
    const char *l_tx_ticker = dap_ledger_tx_get_token_ticker_by_hash(l_ledger, &a_price->tx_hash);
    if (!l_tx_ticker) {
        log_it(L_WARNING, "Can't get ticker from tx");
        return l_ret;
    }
    bool l_single_channel = !dap_strcmp(l_tx_ticker, l_native_ticker);

    // check 'out_cond' item
    int l_prev_cond_idx = 0;
    dap_chain_tx_out_cond_t *l_tx_out_cond = dap_chain_datum_tx_out_cond_get(l_cond_tx, DAP_CHAIN_TX_OUT_COND_SUBTYPE_SRV_XCHANGE,
                                                                             &l_prev_cond_idx);
    if (!l_tx_out_cond) {
        log_it(L_WARNING, "Requested conditional transaction has no XCHANGE output");
        return l_ret;
    }
    if (dap_ledger_tx_hash_is_used_out_item(l_ledger, &a_price->tx_hash, l_prev_cond_idx, NULL)) {
        log_it(L_WARNING, "Requested conditional transaction is already used out");
        return l_ret;
    }
    if (!dap_chain_addr_compare(&l_seller_addr, &l_tx_out_cond->subtype.srv_xchange.seller_addr)) {
        log_it(L_WARNING, "Only owner can invalidate exchange transaction");
        return l_ret;
    }

    // create empty transaction
    dap_chain_datum_tx_t *l_tx = dap_chain_datum_tx_create();
    // add 'in' item to buy from conditional transaction
    dap_chain_datum_tx_add_in_cond_item(&l_tx, &a_price->tx_hash, l_prev_cond_idx, 0);
    uint256_t l_net_fee = {};
    dap_chain_addr_t l_addr_fee = {};
    bool l_net_fee_used = dap_chain_net_tx_get_fee(a_price->net->pub.id, &l_net_fee, &l_addr_fee);
    uint256_t l_total_fee = a_price->fee;
    if (l_net_fee_used)
        SUM_256_256(l_total_fee, l_net_fee, &l_total_fee);

    if (!l_single_channel) {
        uint256_t l_transfer_fee = {}, l_fee_back = {};
        // list of transaction with 'out' items to get net fee
        dap_list_t *l_list_used_out = NULL;
        if (dap_chain_wallet_cache_tx_find_outs_with_val(l_ledger->net, l_native_ticker, &l_seller_addr, &l_list_used_out, l_total_fee, &l_transfer_fee) == -101)
            l_list_used_out = dap_ledger_get_list_tx_outs_with_val(l_ledger, l_native_ticker,
                                                                           &l_seller_addr, l_total_fee, &l_transfer_fee);
        if (!l_list_used_out) {
            dap_chain_datum_tx_delete(l_tx);
            log_it(L_WARNING, "Nothing to pay for network fee (not enough funds)");
            return l_ret;
        }
        // add 'in' items to net fee
        uint256_t l_value_to_items = dap_chain_datum_tx_add_in_item_list(&l_tx, l_list_used_out);
        dap_list_free_full(l_list_used_out, NULL);
        if (!EQUAL_256(l_value_to_items, l_transfer_fee)) {
            dap_chain_datum_tx_delete(l_tx);
            log_it(L_ERROR, "Can't compose the transaction input");
            return l_ret;
        }
        // return coins to owner
        if (dap_chain_datum_tx_add_out_ext_item(&l_tx, &l_seller_addr, l_tx_out_cond->header.value, l_tx_ticker) == -1) {
            dap_chain_datum_tx_delete(l_tx);
            log_it(L_ERROR, "Cant add returning coins output");
            return l_ret;
        }
        // Network fee
        if (l_net_fee_used &&
                dap_chain_datum_tx_add_out_ext_item(&l_tx, &l_addr_fee, l_net_fee, l_native_ticker) != 1) {
            dap_chain_datum_tx_delete(l_tx);
            log_it(L_ERROR, "Cant add network fee output");
            return l_ret;
        }
        // put fee coinback
        SUBTRACT_256_256(l_transfer_fee, l_total_fee, &l_fee_back);
        if (!IS_ZERO_256(l_fee_back) &&
                dap_chain_datum_tx_add_out_ext_item(&l_tx, &l_seller_addr, l_fee_back, l_native_ticker) == -1) {
            dap_chain_datum_tx_delete(l_tx);
            log_it(L_ERROR, "Cant add fee cachback output");
            return l_ret;
        }
    } else {
        uint256_t l_coin_back = {};
        if (compare256(l_total_fee, l_tx_out_cond->header.value) >= 0) {
            dap_chain_datum_tx_delete(l_tx);
            log_it(L_WARNING, "Total fee is greater or equal than order liquidity");
            return l_ret;
        }
        SUBTRACT_256_256(l_tx_out_cond->header.value, l_total_fee, &l_coin_back);
        // return coins to owner
        if (dap_chain_datum_tx_add_out_ext_item(&l_tx, &l_seller_addr, l_coin_back, l_native_ticker) == -1) {
            dap_chain_datum_tx_delete(l_tx);
            log_it(L_ERROR, "Cant add returning coins output");
            return l_ret;
        }
        // Network fee
        if (l_net_fee_used &&
            dap_chain_datum_tx_add_out_ext_item(&l_tx, &l_addr_fee, l_net_fee, l_native_ticker) != 1) {
            dap_chain_datum_tx_delete(l_tx);
            log_it(L_ERROR, "Cant add network fee output");
            return l_ret;
        }
    }
    // Validator's fee
    if (!IS_ZERO_256(a_price->fee)) {
        if (dap_chain_datum_tx_add_fee_item(&l_tx, a_price->fee) == -1) {
            dap_chain_datum_tx_delete(l_tx);
            log_it(L_ERROR, "Cant add validator's fee output");
            return l_ret;
        }
    }
    // add 'sign' items
    dap_enc_key_t *l_seller_key = dap_chain_wallet_get_key(a_wallet, 0);
    if(dap_chain_datum_tx_add_sign_item(&l_tx, l_seller_key) != 1) {
        dap_chain_datum_tx_delete(l_tx);
        dap_enc_key_delete(l_seller_key);
        log_it( L_ERROR, "Can't add sign output");
        return false;
    }
    dap_enc_key_delete(l_seller_key);
    l_ret = s_xchange_tx_put(l_tx, a_price->net);

    return l_ret;
}

/**
 * @brief s_xchange_price_from_order
 * @param a_net
 * @param a_order
 * @return
 */
dap_chain_net_srv_xchange_price_t *s_xchange_price_from_order(dap_chain_net_t *a_net, dap_chain_datum_tx_t *a_order, dap_hash_fast_t *a_order_hash, uint256_t *a_fee, bool a_ret_is_invalid)
{
    dap_return_val_if_pass(!a_net || !a_order, NULL);
    dap_chain_tx_out_cond_t *l_out_cond = dap_chain_datum_tx_out_cond_get(a_order, DAP_CHAIN_TX_OUT_COND_SUBTYPE_SRV_XCHANGE , NULL);
    if (!l_out_cond)
        return NULL;
    dap_chain_net_srv_xchange_price_t *l_price = DAP_NEW_Z_RET_VAL_IF_FAIL(dap_chain_net_srv_xchange_price_t, NULL);
    l_price->creation_date = a_order->header.ts_created;
    dap_strncpy(l_price->token_buy, l_out_cond->subtype.srv_xchange.buy_token, sizeof(l_price->token_buy) - 1);

    l_price->order_hash = *a_order_hash;
    const char *l_token_sell = dap_ledger_tx_get_token_ticker_by_hash(a_net->pub.ledger, &l_price->order_hash);
    if (!l_token_sell){
        log_it(L_CRITICAL, "Can't find tx token");
        DAP_DELETE(l_price);
        return NULL;
    }
    strncpy(l_price->token_sell, l_token_sell, sizeof(l_price->token_sell) - 1);

    if (a_fee)
        l_price->fee = *a_fee;

    l_price->datoshi_sell = l_out_cond->header.value;
    l_price->net = a_net;
    l_price->creator_addr = l_out_cond->subtype.srv_xchange.seller_addr;
    l_price->rate = l_out_cond->subtype.srv_xchange.rate;
    dap_hash_fast_t l_final_hash = dap_ledger_get_final_chain_tx_hash(a_net->pub.ledger,
                                        DAP_CHAIN_TX_OUT_COND_SUBTYPE_SRV_XCHANGE, &l_price->order_hash, false);
    if ( !dap_hash_fast_is_blank(&l_final_hash) ) {
        l_price->tx_hash = l_final_hash;
        return l_price;
    } else {
        log_it(L_WARNING, "This order have no active conditional transaction");
        if (a_ret_is_invalid) {
            dap_hash_fast_t l_tx_hash_zero = {0};
            l_price->tx_hash = l_tx_hash_zero;
            return l_price;
        }
    }

    return NULL;
}

/**
 * @brief s_cli_srv_xchange_order
 * @param a_argc
 * @param a_argv
 * @param a_arg_index
 * @param a_str_reply
 * @return
 */
static int s_cli_srv_xchange_order(int a_argc, char **a_argv, int a_arg_index, json_object **a_json_arr_reply, int a_version)
{
    enum {
        CMD_NONE, CMD_CREATE, CMD_REMOVE, CMD_UPDATE, CMD_HISTORY, CMD_STATUS
    };
    int l_cmd_num = CMD_NONE;
    if(dap_cli_server_cmd_find_option_val(a_argv, a_arg_index, dap_min(a_argc, a_arg_index + 1), "create", NULL)) {
        l_cmd_num = CMD_CREATE;
    }
    else if(dap_cli_server_cmd_find_option_val(a_argv, a_arg_index, dap_min(a_argc, a_arg_index + 1), "remove", NULL)) {
        l_cmd_num = CMD_REMOVE;
    }
    else if(dap_cli_server_cmd_find_option_val(a_argv, a_arg_index, dap_min(a_argc, a_arg_index + 1), "history", NULL)) {
        l_cmd_num = CMD_HISTORY;
    }
    else if(dap_cli_server_cmd_find_option_val(a_argv, a_arg_index, dap_min(a_argc, a_arg_index + 1), "status", NULL)) {
        l_cmd_num = CMD_STATUS;
    }
    int l_arg_index = a_arg_index + 1;
    const char *l_net_str = NULL;
    const char *l_token_sell_str = NULL, *l_token_buy_str = NULL;
    const char *l_wallet_str = NULL;
    dap_chain_net_t *l_net = NULL;
    switch (l_cmd_num) {
        case CMD_CREATE: {
            dap_cli_server_cmd_find_option_val(a_argv, l_arg_index, a_argc, "-net", &l_net_str);
            if (!l_net_str) {
                dap_json_rpc_error_add(*a_json_arr_reply, DAP_CHAIN_NODE_CLI_COM_NET_SRV_XCNGE_ORDRS_REQ_PARAM_NET_ERR, "Command 'order create' requires parameter -net");
                return -DAP_CHAIN_NODE_CLI_COM_NET_SRV_XCNGE_ORDRS_REQ_PARAM_NET_ERR;
            }
            l_net = dap_chain_net_by_name(l_net_str);
            if (!l_net) {
                dap_json_rpc_error_add(*a_json_arr_reply, DAP_CHAIN_NODE_CLI_COM_NET_SRV_XCNGE_ORDRS_NET_NOT_FOUND_ERR, "Command 'order create' requires parameter -net");
                return -DAP_CHAIN_NODE_CLI_COM_NET_SRV_XCNGE_ORDRS_NET_NOT_FOUND_ERR;
            }
            dap_cli_server_cmd_find_option_val(a_argv, l_arg_index, a_argc, "-token_sell", &l_token_sell_str);
            if (!l_token_sell_str) {
                dap_json_rpc_error_add(*a_json_arr_reply, DAP_CHAIN_NODE_CLI_COM_NET_SRV_XCNGE_ORDRS_PARAM_TOKEN_SELL_ERR, 
                                                "Command 'order create' requires parameter -token_sell");
                return -DAP_CHAIN_NODE_CLI_COM_NET_SRV_XCNGE_ORDRS_PARAM_TOKEN_SELL_ERR;
            }
            dap_cli_server_cmd_find_option_val(a_argv, l_arg_index, a_argc, "-token_buy", &l_token_buy_str);
            if (!l_token_buy_str) {
                dap_json_rpc_error_add(*a_json_arr_reply, DAP_CHAIN_NODE_CLI_COM_NET_SRV_XCNGE_ORDRS_PARAM_TOKEN_BUY_ERR, 
                                                "Command 'order create' requires parameter -token_buy");
                return -DAP_CHAIN_NODE_CLI_COM_NET_SRV_XCNGE_ORDRS_PARAM_TOKEN_BUY_ERR;
            }
            if (!dap_ledger_token_ticker_check(l_net->pub.ledger, l_token_buy_str)) {
                dap_json_rpc_error_add(*a_json_arr_reply, DAP_CHAIN_NODE_CLI_COM_NET_SRV_XCNGE_ORDRS_PARAM_TICKR_NOTF_ERR, 
                                                "Token ticker %s not found", l_token_buy_str);
                return -DAP_CHAIN_NODE_CLI_COM_NET_SRV_XCNGE_ORDRS_PARAM_TICKR_NOTF_ERR;
            }

            if (!strcmp(l_token_sell_str, l_token_buy_str)){
                dap_json_rpc_error_add(*a_json_arr_reply, DAP_CHAIN_NODE_CLI_COM_NET_SRV_XCNGE_ORDRS_TOKEN_EQUAL_ERR, 
                                                "token_buy and token_sell must be different!");
                return -DAP_CHAIN_NODE_CLI_COM_NET_SRV_XCNGE_ORDRS_TOKEN_EQUAL_ERR;
            }

            const char *l_val_sell_str = NULL, *l_val_rate_str = NULL;
            dap_cli_server_cmd_find_option_val(a_argv, l_arg_index, a_argc, "-value", &l_val_sell_str);
            if (!l_val_sell_str) {
                dap_json_rpc_error_add(*a_json_arr_reply, DAP_CHAIN_NODE_CLI_COM_NET_SRV_XCNGE_ORDRS_CRTE_REQ_PARAM_VALUE_ERR, 
                                                "Command 'order create' requires parameter -value");
                return -DAP_CHAIN_NODE_CLI_COM_NET_SRV_XCNGE_ORDRS_CRTE_REQ_PARAM_VALUE_ERR;
            }
            uint256_t l_datoshi_sell = dap_chain_balance_scan(l_val_sell_str);
            dap_cli_server_cmd_find_option_val(a_argv, l_arg_index, a_argc, "-rate", &l_val_rate_str);
            if (!l_val_rate_str) {
                dap_json_rpc_error_add(*a_json_arr_reply, DAP_CHAIN_NODE_CLI_COM_NET_SRV_XCNGE_ORDRS_CRTE_REQ_PARAM_RATE_ERR, 
                                                "Command 'order create' requires parameter -rate");
                return -DAP_CHAIN_NODE_CLI_COM_NET_SRV_XCNGE_ORDRS_CRTE_REQ_PARAM_RATE_ERR;
            }
            uint256_t l_rate = dap_chain_coins_to_balance(l_val_rate_str);
            const char *l_fee_str = NULL;
            dap_cli_server_cmd_find_option_val(a_argv, l_arg_index, a_argc, "-fee", &l_fee_str);
            if (!l_fee_str) {
                dap_json_rpc_error_add(*a_json_arr_reply, DAP_CHAIN_NODE_CLI_COM_NET_SRV_XCNGE_ORDRS_CRTE_REQ_PARAM_FEE_ERR, 
                                                "Command 'order create' requires parameter -fee");
                return -DAP_CHAIN_NODE_CLI_COM_NET_SRV_XCNGE_ORDRS_CRTE_REQ_PARAM_FEE_ERR;
            }
            uint256_t l_fee = dap_chain_balance_scan(l_fee_str);
            dap_cli_server_cmd_find_option_val(a_argv, l_arg_index, a_argc, "-w", &l_wallet_str);
            if (!l_wallet_str) {
                dap_json_rpc_error_add(*a_json_arr_reply, DAP_CHAIN_NODE_CLI_COM_NET_SRV_XCNGE_ORDRS_CRTE_REQ_PARAM_W_ERR, 
                                                "Command 'order create' requires parameter -w");
                return -DAP_CHAIN_NODE_CLI_COM_NET_SRV_XCNGE_ORDRS_CRTE_REQ_PARAM_W_ERR;
            }
            dap_chain_wallet_t *l_wallet = dap_chain_wallet_open(l_wallet_str, dap_chain_wallet_get_path(g_config), NULL);
            if (!l_wallet) {
                dap_json_rpc_error_add(*a_json_arr_reply, DAP_CHAIN_NODE_CLI_COM_NET_SRV_XCNGE_ORDRS_CRTE_WALLET_NOT_FOUND_ERR, 
                                                "Specified wallet not found");
                return -DAP_CHAIN_NODE_CLI_COM_NET_SRV_XCNGE_ORDRS_CRTE_WALLET_NOT_FOUND_ERR;
            }
            const char* l_sign_str = dap_chain_wallet_check_sign(l_wallet);
            char *l_hash_ret = NULL;
            int ret_code = dap_chain_net_srv_xchange_create(l_net, l_token_buy_str, l_token_sell_str, l_datoshi_sell, l_rate, l_fee, l_wallet, &l_hash_ret);
            dap_chain_wallet_close(l_wallet);
            switch (ret_code) {
                case XCHANGE_CREATE_ERROR_OK: {
                    json_object* json_obj_order = json_object_new_object();
                    json_object_object_add(json_obj_order, "status", json_object_new_string(a_version == 1 ? "Successfully created" : "success"));
                    json_object_object_add(json_obj_order, "sign", json_object_new_string(l_sign_str));
                    json_object_object_add(json_obj_order, "hash", json_object_new_string(l_hash_ret));
                    json_object_array_add(*a_json_arr_reply, json_obj_order);
                    DAP_DELETE(l_hash_ret);
                    return DAP_CHAIN_NODE_CLI_COM_NET_SRV_XCNGE_OK;
                }
                case XCHANGE_CREATE_ERROR_INVALID_ARGUMENT: {
                    dap_json_rpc_error_add(*a_json_arr_reply, XCHANGE_CREATE_ERROR_INVALID_ARGUMENT, 
                                                "Some parameters could not be set during a function call");
                    return -XCHANGE_CREATE_ERROR_INVALID_ARGUMENT;
                }
                case XCHANGE_CREATE_ERROR_TOKEN_TICKER_SELL_IS_NOT_FOUND_LEDGER: {
                    dap_json_rpc_error_add(*a_json_arr_reply, XCHANGE_CREATE_ERROR_TOKEN_TICKER_SELL_IS_NOT_FOUND_LEDGER, 
                                                "Token ticker %s not found", l_token_sell_str);
                    return -XCHANGE_CREATE_ERROR_TOKEN_TICKER_SELL_IS_NOT_FOUND_LEDGER;
                }
                case XCHANGE_CREATE_ERROR_TOKEN_TICKER_BUY_IS_NOT_FOUND_LEDGER: {
                    dap_json_rpc_error_add(*a_json_arr_reply, XCHANGE_CREATE_ERROR_TOKEN_TICKER_BUY_IS_NOT_FOUND_LEDGER, 
                                                "Token ticker %s not found", l_token_buy_str);
                    return -XCHANGE_CREATE_ERROR_TOKEN_TICKER_BUY_IS_NOT_FOUND_LEDGER;
                }
                case XCHANGE_CREATE_ERROR_RATE_IS_ZERO: {
                    dap_json_rpc_error_add(*a_json_arr_reply, XCHANGE_CREATE_ERROR_RATE_IS_ZERO, 
                                                "Format -rate n.n = buy / sell (eg: 1.0, 1.135)");
                    return -XCHANGE_CREATE_ERROR_RATE_IS_ZERO;
                }
                case XCHANGE_CREATE_ERROR_FEE_IS_ZERO: {
                    dap_json_rpc_error_add(*a_json_arr_reply, XCHANGE_CREATE_ERROR_FEE_IS_ZERO, 
                                                "Format -value <unsigned integer 256>");
                    return -XCHANGE_CREATE_ERROR_FEE_IS_ZERO;
                }
                case XCHANGE_CREATE_ERROR_VALUE_SELL_IS_ZERO: {
                    dap_json_rpc_error_add(*a_json_arr_reply, XCHANGE_CREATE_ERROR_VALUE_SELL_IS_ZERO, 
                                                "Format -value <unsigned integer 256>");
                    return -XCHANGE_CREATE_ERROR_VALUE_SELL_IS_ZERO;
                }
                case XCHANGE_CREATE_ERROR_INTEGER_OVERFLOW_WITH_SUM_OF_VALUE_AND_FEE: {
                    log_it(L_ERROR, "Integer overflow with sum of value and fee");
                    dap_json_rpc_error_add(*a_json_arr_reply, XCHANGE_CREATE_ERROR_INTEGER_OVERFLOW_WITH_SUM_OF_VALUE_AND_FEE, 
                                                "Integer overflow with sum of value and fee");
                    return -XCHANGE_CREATE_ERROR_INTEGER_OVERFLOW_WITH_SUM_OF_VALUE_AND_FEE;
                }
                case XCHANGE_CREATE_ERROR_NOT_ENOUGH_CASH_FOR_FEE_IN_SPECIFIED_WALLET: {
                    dap_json_rpc_error_add(*a_json_arr_reply, XCHANGE_CREATE_ERROR_NOT_ENOUGH_CASH_FOR_FEE_IN_SPECIFIED_WALLET, 
                                                "%s\nNot enough cash for fee in specified wallet", l_sign_str);
                    return -XCHANGE_CREATE_ERROR_NOT_ENOUGH_CASH_FOR_FEE_IN_SPECIFIED_WALLET;
                }
                case XCHANGE_CREATE_ERROR_NOT_ENOUGH_CASH_IN_SPECIFIED_WALLET: {
                    dap_json_rpc_error_add(*a_json_arr_reply, XCHANGE_CREATE_ERROR_NOT_ENOUGH_CASH_IN_SPECIFIED_WALLET, 
                                                "%s\nNot enough cash in specified wallet", l_sign_str);
                    return -XCHANGE_CREATE_ERROR_NOT_ENOUGH_CASH_IN_SPECIFIED_WALLET;
                }
                case XCHANGE_CREATE_ERROR_MEMORY_ALLOCATED: {
                    dap_json_rpc_error_add(*a_json_arr_reply, XCHANGE_CREATE_ERROR_MEMORY_ALLOCATED, 
                                                "Out of memory");
                    return -XCHANGE_CREATE_ERROR_MEMORY_ALLOCATED;
                }
                case XCHANGE_CREATE_ERROR_CAN_NOT_COMPOSE_THE_CONDITIONAL_TRANSACTION: {
                    dap_json_rpc_error_add(*a_json_arr_reply, XCHANGE_CREATE_ERROR_CAN_NOT_COMPOSE_THE_CONDITIONAL_TRANSACTION, 
                                                "%s\nCan't compose the conditional transaction", l_sign_str);
                    return -XCHANGE_CREATE_ERROR_CAN_NOT_COMPOSE_THE_CONDITIONAL_TRANSACTION;
                }
                case XCHANGE_CREATE_ERROR_CAN_NOT_PUT_TRANSACTION_TO_MEMPOOL: {
                    dap_json_rpc_error_add(*a_json_arr_reply, XCHANGE_CREATE_ERROR_CAN_NOT_PUT_TRANSACTION_TO_MEMPOOL, 
                                                "%s\nCan't compose the conditional transaction", l_sign_str);
                    return -XCHANGE_CREATE_ERROR_CAN_NOT_PUT_TRANSACTION_TO_MEMPOOL;
                }
            }
        } break;

        case CMD_HISTORY:{
            json_object* l_json_obj_order = NULL;
            dap_cli_server_cmd_find_option_val(a_argv, l_arg_index, a_argc, "-net", &l_net_str);
            if (!l_net_str) {
                dap_json_rpc_error_add(*a_json_arr_reply, DAP_CHAIN_NODE_CLI_COM_NET_SRV_XCNGE_ORDRS_HIST_REQ_PARAM_NET_ERR, 
                                                "Command 'order history' requires parameter -net");
                return -DAP_CHAIN_NODE_CLI_COM_NET_SRV_XCNGE_ORDRS_HIST_REQ_PARAM_NET_ERR;
            }
            l_net = dap_chain_net_by_name(l_net_str);
            if (!l_net) {
                dap_json_rpc_error_add(*a_json_arr_reply, DAP_CHAIN_NODE_CLI_COM_NET_SRV_XCNGE_ORDRS_HIST_NET_NOT_FOUND_ERR, 
                                                "Network %s not found", l_net_str);
                return -DAP_CHAIN_NODE_CLI_COM_NET_SRV_XCNGE_ORDRS_HIST_NET_NOT_FOUND_ERR;
            }

            const char * l_order_hash_str = NULL;
            const char * l_addr_hash_str = NULL;

            dap_cli_server_cmd_find_option_val(a_argv, l_arg_index, a_argc, "-order", &l_order_hash_str);
            dap_cli_server_cmd_find_option_val(a_argv, l_arg_index, a_argc, "-addr", &l_addr_hash_str);

            if (!l_order_hash_str && ! l_addr_hash_str) {
                dap_json_rpc_error_add(*a_json_arr_reply, DAP_CHAIN_NODE_CLI_COM_NET_SRV_XCNGE_ORDRS_HIST_REQ_PARAM_ORDER_ADDR_ERR, 
                                                "Command 'order history' requires parameter -order or -addr" );
                return -DAP_CHAIN_NODE_CLI_COM_NET_SRV_XCNGE_ORDRS_HIST_REQ_PARAM_ORDER_ADDR_ERR;
            }


            if(l_addr_hash_str){
                dap_chain_addr_t *l_addr = dap_chain_addr_from_str(l_addr_hash_str);
                if (!l_addr) {
                    dap_json_rpc_error_add(*a_json_arr_reply, DAP_CHAIN_NODE_CLI_COM_NET_SRV_XCNGE_ORDRS_HIST_CAN_NOT_CONVERT_ERR, "Cannot convert "
                                                                   "string '%s' to binary address.", l_addr_hash_str);
                    return -DAP_CHAIN_NODE_CLI_COM_NET_SRV_XCNGE_ORDRS_HIST_CAN_NOT_CONVERT_ERR;
                }
                if (dap_chain_addr_check_sum(l_addr) != 0 ) {
                    dap_json_rpc_error_add(*a_json_arr_reply, DAP_CHAIN_NODE_CLI_COM_NET_SRV_XCNGE_ORDRS_HIST_INCORRECT_ADDR_ERR, "Incorrect address wallet");
                    return -DAP_CHAIN_NODE_CLI_COM_NET_SRV_XCNGE_ORDRS_HIST_INCORRECT_ADDR_ERR;
                }
                if (l_addr->net_id.uint64 != l_net->pub.id.uint64) {
                    dap_json_rpc_error_add(*a_json_arr_reply, DAP_CHAIN_NODE_CLI_COM_NET_SRV_XCNGE_ORDRS_HIST_DOES_NOT_BELONG_ERR, "Address %s does not belong to the %s network.",
                                                      l_addr_hash_str, l_net->pub.name);
                    return -DAP_CHAIN_NODE_CLI_COM_NET_SRV_XCNGE_ORDRS_HIST_DOES_NOT_BELONG_ERR;
                }

                dap_hash_fast_t l_hash_curr ={};
                bool l_from_wallet_cache = dap_chain_wallet_cache_tx_find(l_addr, NULL, NULL, &l_hash_curr, NULL) == 0 ? true : false;
                l_hash_curr = (dap_hash_fast_t){0};
                size_t l_total = 0;
                if(l_from_wallet_cache) {
                    xchange_orders_cache_net_t* l_cache = NULL;
                    if(s_xchange_cache_state == XCHANGE_CACHE_ENABLED){
                        l_cache = s_get_xchange_cache_by_net_id(l_net->pub.id);
                        if(!l_cache){
                            dap_json_rpc_error_add(*a_json_arr_reply, DAP_CHAIN_NODE_CLI_COM_NET_SRV_XCNGE_ORDRS_HIST_DOES_NO_HISTORY_ERR, "No history");
                            break;
                        }
                    }
                    l_json_obj_order = json_object_new_object();
                    dap_chain_wallet_cache_iter_t *l_iter = dap_chain_wallet_cache_iter_create(*l_addr);
                    for(dap_chain_datum_tx_t *l_datum_tx = dap_chain_wallet_cache_iter_get(l_iter, DAP_CHAIN_WALLET_CACHE_GET_FIRST);
                            l_datum_tx; l_datum_tx = dap_chain_wallet_cache_iter_get(l_iter, DAP_CHAIN_WALLET_CACHE_GET_NEXT))
                    {
                        if (l_iter->ret_code != 0)
                            continue; 

                        
                        if(s_xchange_cache_state == XCHANGE_CACHE_ENABLED){
                            xchange_tx_cache_t* l_item = NULL;
                            HASH_FIND(hh, l_cache->cache, l_iter->cur_hash, sizeof(dap_hash_fast_t), l_item); 
                            if (!l_item)
                                continue;

                            if (s_string_append_tx_cond_info_json(l_json_obj_order, l_net, &l_item->seller_addr, 
                                l_item->tx_type == TX_TYPE_EXCHANGE ?  &l_item->tx_info.exchange_info.buyer_addr : NULL, 
                                l_datum_tx, l_iter->cur_hash, TX_STATUS_ALL, true, true, false, a_version))
                                
                                l_total++;
                        } else {
                            if (s_string_append_tx_cond_info_json(l_json_obj_order, l_net, NULL, NULL, l_datum_tx, l_iter->cur_hash, TX_STATUS_ALL, true, true, false, a_version))
                                l_total++;
                        }
                    }
                    dap_chain_wallet_cache_iter_delete(l_iter);
                    
                    if(!l_total)
                        dap_json_rpc_error_add(*a_json_arr_reply, DAP_CHAIN_NODE_CLI_COM_NET_SRV_XCNGE_ORDRS_HIST_DOES_NO_HISTORY_ERR, "No history");
                    else {
<<<<<<< HEAD
                        char *l_orders = dap_strdup_printf("Found %"DAP_UINT64_FORMAT_U, l_total);
                        json_object_object_add(l_json_obj_order, "number_of_orders", json_object_new_string(l_orders));                        
                        DAP_DELETE(l_orders);
=======
                        if (a_version == 1) {
                            char *l_orders = dap_strdup_printf("Found %zu", l_total);
                            json_object_object_add(l_json_obj_order, "number of orders", json_object_new_string(l_orders));                        
                            DAP_DELETE(l_orders);
                        } else {
                            json_object_object_add(l_json_obj_order, "total_orders_count", json_object_new_uint64(l_total)); 
                        }
>>>>>>> 0c651e35
                    }
                    json_object_array_add(*a_json_arr_reply, l_json_obj_order);
                } else { 
                    dap_list_t *l_tx_list = dap_chain_net_get_tx_cond_all_for_addr(l_net,l_addr, c_dap_chain_net_srv_xchange_uid );

                    if (l_tx_list){
                        dap_list_t *l_tx_list_temp = l_tx_list;
                        l_json_obj_order = json_object_new_object();
                        json_object_object_add(l_json_obj_order, "wallet", json_object_new_string(l_addr_hash_str));
                        while(l_tx_list_temp ){
                            dap_chain_datum_tx_t * l_tx_cur = (dap_chain_datum_tx_t*) l_tx_list_temp->data;
                            dap_hash_fast_t l_hash = {};
                            dap_hash_fast(l_tx_cur, dap_chain_datum_tx_get_size(l_tx_cur), &l_hash);
                            if ( s_string_append_tx_cond_info_json(l_json_obj_order, l_net, NULL, NULL, l_tx_cur, &l_hash, TX_STATUS_ALL, true, true, false, a_version) )
                                l_total++;
                            l_tx_list_temp = l_tx_list_temp->next;
                        }
                        dap_list_free(l_tx_list);
<<<<<<< HEAD
                        
                        char *l_orders = dap_strdup_printf("Found %"DAP_UINT64_FORMAT_U, l_total);
                        json_object_object_add(l_json_obj_order, "number_of_orders", json_object_new_string(l_orders));
=======
                        if (a_version == 1) {
                            char *l_orders = dap_strdup_printf("Found %zu", l_total);
                            json_object_object_add(l_json_obj_order, "number of orders", json_object_new_string(l_orders));
                            DAP_DELETE(l_orders);
                        } else {
                            json_object_object_add(l_json_obj_order, "total_orders_count", json_object_new_uint64(l_total));
                        }
>>>>>>> 0c651e35
                        json_object_array_add(*a_json_arr_reply, l_json_obj_order);
                        
                    }else{
                        dap_json_rpc_error_add(*a_json_arr_reply, DAP_CHAIN_NODE_CLI_COM_NET_SRV_XCNGE_ORDRS_HIST_DOES_NO_HISTORY_ERR, "No history");
                    }
                }
                DAP_DELETE(l_addr);
                break;
            }

            if(l_order_hash_str){
                dap_hash_fast_t l_order_tx_hash = {};
                dap_chain_hash_fast_from_str(l_order_hash_str, &l_order_tx_hash);
                l_json_obj_order = json_object_new_object();
                if(s_xchange_cache_state == XCHANGE_CACHE_DISABLED){
                    dap_chain_datum_tx_t* l_tx = dap_chain_net_get_tx_by_hash(l_net, &l_order_tx_hash, TX_SEARCH_TYPE_NET);
                    if( l_tx){
                        xchange_tx_type_t l_tx_type = dap_chain_net_srv_xchange_tx_get_type(l_net->pub.ledger, l_tx, NULL, NULL, NULL);
                        char *l_tx_hash = dap_chain_hash_fast_to_str_new(&l_order_tx_hash);
                        if(l_tx_type != TX_TYPE_ORDER){
<<<<<<< HEAD
                            json_object_object_add(l_json_obj_order, "datum_status", json_object_new_string("is not order"));
                            json_object_object_add(l_json_obj_order, "datum_hash", json_object_new_string(l_tx_hash));
                        } else {
                            dap_chain_net_srv_xchange_order_status_t l_rc = s_tx_check_for_open_close(l_net,l_tx);
                            if(l_rc == XCHANGE_ORDER_STATUS_UNKNOWN){
                                json_object_object_add(l_json_obj_order, "wrong_tx", json_object_new_string(l_tx_hash));
=======
                            json_object_object_add(l_json_obj_order, a_version == 1 ? "datum status" : "datum_status", json_object_new_string(a_version == 1 ? "is not order" : "is_not_order"));
                            json_object_object_add(l_json_obj_order, a_version == 1 ? "datum hash" : "datum_hash", json_object_new_string(l_tx_hash));
                        } else {
                            dap_chain_net_srv_xchange_order_status_t l_rc = s_tx_check_for_open_close(l_net,l_tx);
                            if(l_rc == XCHANGE_ORDER_STATUS_UNKNOWN){
                                json_object_object_add(l_json_obj_order, a_version == 1 ? "WRONG TX" : "wrong_tx", json_object_new_string(l_tx_hash));
>>>>>>> 0c651e35
                            }else{
                                dap_list_t *l_tx_list = dap_chain_net_get_tx_cond_chain(l_net, &l_order_tx_hash, c_dap_chain_net_srv_xchange_uid );
                                dap_list_t *l_tx_list_temp = l_tx_list;
                                json_object* l_json_obj_tx_arr = json_object_new_array();
                                while(l_tx_list_temp ){
                                    json_object* l_json_obj_cur_tx = json_object_new_object();
                                    dap_chain_datum_tx_t * l_tx_cur = (dap_chain_datum_tx_t*) l_tx_list_temp->data;
                                    dap_hash_fast_t l_hash = {};
                                    dap_hash_fast(l_tx_cur, dap_chain_datum_tx_get_size(l_tx_cur), &l_hash);
                                    s_string_append_tx_cond_info_json(l_json_obj_cur_tx, l_net, NULL, NULL, l_tx_cur, &l_hash, TX_STATUS_ALL, true, true, false, a_version);
                                    json_object_array_add(l_json_obj_tx_arr, l_json_obj_cur_tx);
                                    l_tx_list_temp = l_tx_list_temp->next;
                                }
<<<<<<< HEAD
                                json_object_object_add(l_json_obj_order, "history_for_order", l_json_obj_tx_arr);
=======
                                json_object_object_add(l_json_obj_order, a_version == 1 ? "history for order" : "history_for_order", l_json_obj_tx_arr);
>>>>>>> 0c651e35
                                dap_list_free(l_tx_list);
                            }
                        }
                        DAP_DELETE(l_tx_hash);
                    }else{
                        dap_json_rpc_error_add(*a_json_arr_reply, DAP_CHAIN_NODE_CLI_COM_NET_SRV_XCNGE_ORDRS_HIST_DOES_NO_HISTORY_ERR, "No history");
                    }
                } else {
                    xchange_orders_cache_net_t* l_cache = NULL;
                    dap_list_t *l_tx_cache_list = NULL;
                    l_cache = s_get_xchange_cache_by_net_id(l_net->pub.id);
                    xchange_tx_cache_t* l_item = NULL;
                    dap_hash_fast_t l_cur_hash = l_order_tx_hash;
                    l_json_obj_order = json_object_new_object();
                    HASH_FIND(hh, l_cache->cache, &l_cur_hash, sizeof(dap_hash_fast_t), l_item);
                    if (!l_item){
                        dap_json_rpc_error_add(*a_json_arr_reply, DAP_CHAIN_NODE_CLI_COM_NET_SRV_XCNGE_ORDRS_HIST_DOES_NO_HISTORY_ERR, "No history");
                        return -DAP_CHAIN_NODE_CLI_COM_NET_SRV_XCNGE_ORDRS_HIST_DOES_NO_HISTORY_ERR;
                    }
                    json_object* l_json_obj_tx_arr = json_object_new_array();
                    while(l_item){
                        json_object* l_json_obj_cur_tx = json_object_new_object();
                        s_string_append_tx_cond_info_json(l_json_obj_cur_tx, l_net, &l_item->seller_addr, 
                                l_item->tx_type == TX_TYPE_EXCHANGE ?  &l_item->tx_info.exchange_info.buyer_addr : NULL, 
                                l_item->tx, &l_item->hash, TX_STATUS_ALL, true, true, false, a_version);
                        json_object_array_add(l_json_obj_tx_arr, l_json_obj_cur_tx);
                        switch(l_item->tx_type){
                            case TX_TYPE_ORDER:{
                                l_cur_hash = l_item->tx_info.order_info.next_hash;
                            } break;
                            case TX_TYPE_EXCHANGE:{
                                l_cur_hash = l_item->tx_info.exchange_info.next_hash;
                            } break;
                            case TX_TYPE_INVALIDATE:{
                                l_cur_hash = (dap_hash_fast_t){0};
                            } break;
                            default:break;
                        }
                        if (dap_hash_fast_is_blank(&l_cur_hash))
                            break;
                        HASH_FIND(hh, l_cache->cache, &l_cur_hash, sizeof(dap_hash_fast_t), l_item);
                    }
<<<<<<< HEAD
                    json_object_object_add(l_json_obj_order, "history_for_order", l_json_obj_tx_arr);
=======
                    json_object_object_add(l_json_obj_order, a_version == 1 ? "history for order" : "history_for_order", l_json_obj_tx_arr);
>>>>>>> 0c651e35
                }
            }
            json_object_array_add(*a_json_arr_reply, l_json_obj_order);
        } break;

        case CMD_REMOVE:
        {
            const char * l_order_hash_str = NULL;
            const char * l_fee_str = NULL;
            json_object* json_obj_order = NULL;
            dap_cli_server_cmd_find_option_val(a_argv, l_arg_index, a_argc, "-net", &l_net_str);
            if (!l_net_str) {
                dap_json_rpc_error_add(*a_json_arr_reply, DAP_CHAIN_NODE_CLI_COM_NET_SRV_XCNGE_ORDRS_RMOVE_REQ_PARAM_NET_ERR, "Command 'order %s' requires parameter -net",
                                                                l_cmd_num == CMD_REMOVE ? "remove" : "update");
                return -DAP_CHAIN_NODE_CLI_COM_NET_SRV_XCNGE_ORDRS_RMOVE_REQ_PARAM_NET_ERR;
            }
            dap_chain_net_t *l_net = dap_chain_net_by_name(l_net_str);
            if (!l_net) {
                dap_json_rpc_error_add(*a_json_arr_reply, DAP_CHAIN_NODE_CLI_COM_NET_SRV_XCNGE_ORDRS_RMOVE_NET_NOT_FOUND_ERR, 
                                                                            "Network %s not found", l_net_str);
                return -DAP_CHAIN_NODE_CLI_COM_NET_SRV_XCNGE_ORDRS_RMOVE_NET_NOT_FOUND_ERR;
            }
            dap_cli_server_cmd_find_option_val(a_argv, l_arg_index, a_argc, "-w", &l_wallet_str);
            if (!l_wallet_str) {
                dap_json_rpc_error_add(*a_json_arr_reply, DAP_CHAIN_NODE_CLI_COM_NET_SRV_XCNGE_ORDRS_RMOVE_REQ_PARAM_W_ERR, 
                                                                            "Command 'order %s' requires parameter -w",
                                                                l_cmd_num == CMD_REMOVE ? "remove" : "update");
                return -DAP_CHAIN_NODE_CLI_COM_NET_SRV_XCNGE_ORDRS_RMOVE_REQ_PARAM_W_ERR;
            }
            dap_chain_wallet_t *l_wallet = dap_chain_wallet_open(l_wallet_str, dap_chain_wallet_get_path(g_config), NULL);
            if (!l_wallet) {
                dap_json_rpc_error_add(*a_json_arr_reply, DAP_CHAIN_NODE_CLI_COM_NET_SRV_XCNGE_ORDRS_RMOVE_WALLET_NOT_FOUND_ERR,
                                                                            "Specified wallet not found");
                return -DAP_CHAIN_NODE_CLI_COM_NET_SRV_XCNGE_ORDRS_RMOVE_WALLET_NOT_FOUND_ERR;
            }
            const char* l_sign_str = dap_chain_wallet_check_sign(l_wallet);
            dap_cli_server_cmd_find_option_val(a_argv, l_arg_index, a_argc, "-order", &l_order_hash_str);
            if (!l_order_hash_str) {
                dap_json_rpc_error_add(*a_json_arr_reply, DAP_CHAIN_NODE_CLI_COM_NET_SRV_XCNGE_ORDRS_RMOVE_REQ_PARAM_ORDER_ADDR_ERR, 
                                                                            "Command 'order %s' requires parameter -order",
                                                                l_cmd_num == CMD_REMOVE ? "remove" : "update");
                return -DAP_CHAIN_NODE_CLI_COM_NET_SRV_XCNGE_ORDRS_RMOVE_REQ_PARAM_ORDER_ADDR_ERR;
            }
            dap_cli_server_cmd_find_option_val(a_argv, l_arg_index, a_argc, "-fee", &l_fee_str);
            if (!l_fee_str) {
                dap_json_rpc_error_add(*a_json_arr_reply, DAP_CHAIN_NODE_CLI_COM_NET_SRV_XCNGE_ORDRS_RMOVE_REQ_PARAM_FEE_ERR, 
                                                                            "Command 'order %s' requires parameter -fee",
                                                  l_cmd_num == CMD_REMOVE ? "remove" : "update");
                return -DAP_CHAIN_NODE_CLI_COM_NET_SRV_XCNGE_ORDRS_RMOVE_REQ_PARAM_FEE_ERR;
            }
            uint256_t l_fee = dap_chain_balance_scan(l_fee_str);
            dap_hash_fast_t l_tx_hash = {};
            dap_chain_hash_fast_from_str(l_order_hash_str, &l_tx_hash);
            char *l_tx_hash_ret = NULL;
            int l_ret_code = dap_chain_net_srv_xchange_remove(l_net, &l_tx_hash, l_fee, l_wallet, &l_tx_hash_ret);
            dap_chain_wallet_close(l_wallet);
            
            switch (l_ret_code) {
                case XCHANGE_REMOVE_ERROR_OK:
                    json_obj_order = json_object_new_object();
<<<<<<< HEAD
                    json_object_object_add(json_obj_order, "status", json_object_new_string("Order successfully removed"));
                    json_object_object_add(json_obj_order, "created_inactivate_tx_with_hash", json_object_new_string(l_tx_hash_ret));
=======
                    if (a_version == 1) {
                        json_object_object_add(json_obj_order, "status", json_object_new_string("Order successfully removed"));
                        json_object_object_add(json_obj_order, "Created inactivate tx with hash", json_object_new_string(l_tx_hash_ret));
                    } else {
                        json_object_object_add(json_obj_order, "status", json_object_new_string("success"));
                        json_object_object_add(json_obj_order, "tx_hash", json_object_new_string(l_tx_hash_ret));
                    }
>>>>>>> 0c651e35
                    json_object_array_add(*a_json_arr_reply, json_obj_order);
                    DAP_DELETE(l_tx_hash_ret);
                    break;
                case XCHANGE_REMOVE_ERROR_CAN_NOT_FIND_TX:
                    dap_json_rpc_error_add(*a_json_arr_reply, XCHANGE_REMOVE_ERROR_CAN_NOT_FIND_TX, "%s\nSpecified order not found", l_sign_str);
                    break;
                case XCHANGE_REMOVE_ERROR_CAN_NOT_CREATE_PRICE:
                    dap_json_rpc_error_add(*a_json_arr_reply, XCHANGE_REMOVE_ERROR_CAN_NOT_CREATE_PRICE, "%s\nCan't create price object from order", l_sign_str);
                    break;
                case XCHANGE_REMOVE_ERROR_FEE_IS_ZERO:
                    dap_json_rpc_error_add(*a_json_arr_reply, XCHANGE_REMOVE_ERROR_FEE_IS_ZERO, "Can't get fee value.");
                    break;
                case XCHANGE_REMOVE_ERROR_CAN_NOT_INVALIDATE_TX: {
                    dap_chain_datum_tx_t *l_cond_tx = dap_ledger_tx_find_by_hash(l_net->pub.ledger, &l_tx_hash);
                    dap_chain_net_srv_xchange_price_t *l_price = s_xchange_price_from_order(l_net, l_cond_tx, &l_tx_hash, &l_fee, false);
                    const char *l_final_tx_hash_str = dap_chain_hash_fast_to_str_static(&l_price->tx_hash);
                    dap_json_rpc_error_add(*a_json_arr_reply, XCHANGE_REMOVE_ERROR_CAN_NOT_INVALIDATE_TX, "Can't create invalidate transaction from: %s\n", l_final_tx_hash_str);
                    DAP_DELETE(l_price);
                } break;
                default:
                    dap_json_rpc_error_add(*a_json_arr_reply, DAP_CHAIN_NODE_CLI_COM_NET_SRV_XCNGE_ORDRS_RMOVE_UNKNOWN_ERR, "An error occurred with an unknown code: %d.", l_ret_code);
                    break;
            }
            return l_ret_code;
        } break;

        case CMD_STATUS: {
            dap_cli_server_cmd_find_option_val(a_argv, l_arg_index, a_argc, "-net", &l_net_str);
            if (!l_net_str) {
                dap_json_rpc_error_add(*a_json_arr_reply, DAP_CHAIN_NODE_CLI_COM_NET_SRV_XCNGE_ORDRS_STATUS_REQ_PARAM_NET_ERR, 
                                                            "Command 'order status' requires parameter -net");
                return -DAP_CHAIN_NODE_CLI_COM_NET_SRV_XCNGE_ORDRS_STATUS_REQ_PARAM_NET_ERR;
            }
            l_net = dap_chain_net_by_name(l_net_str);
            if (!l_net) {
                dap_json_rpc_error_add(*a_json_arr_reply, DAP_CHAIN_NODE_CLI_COM_NET_SRV_XCNGE_ORDRS_STATUS_NET_NOT_FOUND_ERR, 
                                                            "Network %s not found", l_net_str);
                return -DAP_CHAIN_NODE_CLI_COM_NET_SRV_XCNGE_ORDRS_STATUS_NET_NOT_FOUND_ERR;
            }
            const char * l_order_hash_str = NULL;
            dap_cli_server_cmd_find_option_val(a_argv, l_arg_index, a_argc, "-order", &l_order_hash_str);
            if (!l_order_hash_str) {
                dap_json_rpc_error_add(*a_json_arr_reply, DAP_CHAIN_NODE_CLI_COM_NET_SRV_XCNGE_ORDRS_STATUS_REQ_PARAM_ORDER_ADDR_ERR, 
                                                            "Command 'order status' requires parameter -order or -addr" );
                return -DAP_CHAIN_NODE_CLI_COM_NET_SRV_XCNGE_ORDRS_STATUS_REQ_PARAM_ORDER_ADDR_ERR;
            }
            dap_hash_fast_t l_order_tx_hash = {};
            dap_chain_hash_fast_from_str(l_order_hash_str, &l_order_tx_hash);

            char *l_status_order = NULL, *l_token_buy = NULL, *l_token_sell = NULL, *l_owner_addr = NULL;
            const char *l_cp_rate, *l_amount_coins_str = NULL, *l_amount_datoshi_str = NULL, *l_proposed_coins_str = NULL, *l_proposed_datoshi_str = NULL;
            uint64_t l_percent_completed = 0;
            dap_chain_datum_tx_t *l_tx = NULL;
            uint256_t l_amount, l_rate, l_proposed;

            if (s_xchange_cache_state == XCHANGE_CACHE_ENABLED){
                xchange_orders_cache_net_t* l_cache = NULL;
                dap_list_t *l_tx_cache_list = NULL;
                l_cache = s_get_xchange_cache_by_net_id(l_net->pub.id);
                xchange_tx_cache_t* l_item = NULL;
                HASH_FIND(hh, l_cache->cache, &l_order_tx_hash, sizeof(dap_hash_fast_t), l_item);
                l_tx = l_item ? l_item->tx : NULL;
                if (!l_tx){
                    dap_json_rpc_error_add(*a_json_arr_reply, DAP_CHAIN_NODE_CLI_COM_NET_SRV_XCNGE_ORDRS_STATUS_CANT_FIND_ORDER_ERR, 
                                                            "Can't find order %s", l_order_hash_str);
                    return -DAP_CHAIN_NODE_CLI_COM_NET_SRV_XCNGE_ORDRS_STATUS_CANT_FIND_ORDER_ERR;
                }

                if (l_item->tx_type != TX_TYPE_ORDER){
                    dap_json_rpc_error_add(*a_json_arr_reply, DAP_CHAIN_NODE_CLI_COM_NET_SRV_XCNGE_ORDRS_STATUS_ITS_NOT_ORDER_ERR,
                                            "Item is not an order");
                    return DAP_CHAIN_NODE_CLI_COM_NET_SRV_XCNGE_ORDRS_STATUS_ITS_NOT_ORDER_ERR;
                }

                switch (l_item->tx_info.order_info.order_status)
                {
                    case XCHANGE_ORDER_STATUS_OPENED:
                        l_status_order = "OPENED";
                        break;
                    case XCHANGE_ORDER_STATUS_CLOSED:
                        l_status_order = "CLOSED";
                        break;
                    default:
                        l_status_order = "UNKNOWN";
                        break;
                };

                l_amount = l_item->tx_info.order_info.value_ammount;
                l_rate = l_item->rate;
                
                l_token_sell = l_item->sell_token;
                l_token_buy = l_item->buy_token;
                l_proposed = l_item->tx_info.order_info.value;
                
                l_percent_completed = l_item->tx_info.order_info.percent_completed;
                l_owner_addr = dap_strdup(dap_chain_addr_to_str(&l_item->seller_addr));
            } else {
                l_tx = dap_ledger_tx_find_by_hash(l_net->pub.ledger, &l_order_tx_hash);
                if (!l_tx){
                    dap_json_rpc_error_add(*a_json_arr_reply, DAP_CHAIN_NODE_CLI_COM_NET_SRV_XCNGE_ORDRS_STATUS_CANT_FIND_ORDER_ERR, 
                                                            "Can't find order %s", l_order_hash_str);
                    return -DAP_CHAIN_NODE_CLI_COM_NET_SRV_XCNGE_ORDRS_STATUS_CANT_FIND_ORDER_ERR;
                }

                // Find SRV_XCHANGE in_cond item
                int l_item_idx = 0;
                byte_t *l_tx_item = dap_chain_datum_tx_item_get(l_tx, &l_item_idx, NULL, TX_ITEM_TYPE_IN_COND , NULL);
                dap_chain_tx_in_cond_t * l_in_cond = l_tx_item ? (dap_chain_tx_in_cond_t *) l_tx_item : NULL;
                int l_prev_cond_idx = 0;
                dap_chain_datum_tx_t * l_prev_tx = l_in_cond ? dap_ledger_tx_find_by_hash(l_net->pub.ledger, &l_in_cond->header.tx_prev_hash) : NULL;
                dap_chain_tx_out_cond_t *l_out_prev_cond_item = l_prev_tx ? dap_chain_datum_tx_out_cond_get(l_prev_tx, DAP_CHAIN_TX_OUT_COND_SUBTYPE_SRV_XCHANGE,
                                                                                                &l_prev_cond_idx) : NULL;
                if(l_out_prev_cond_item){
                    dap_json_rpc_error_add(*a_json_arr_reply, DAP_CHAIN_NODE_CLI_COM_NET_SRV_XCNGE_ORDRS_STATUS_ITS_NOT_ORDER_ERR,
                                            "Item is not an order");
                    return DAP_CHAIN_NODE_CLI_COM_NET_SRV_XCNGE_ORDRS_STATUS_ITS_NOT_ORDER_ERR;
                }

                // TODO add filters to list (tokens, network, etc.)
                dap_chain_net_srv_xchange_price_t *l_price = s_xchange_price_from_order(l_net, l_tx, &l_order_tx_hash, NULL, true);
                if( !l_price ){
                    dap_json_rpc_error_add(*a_json_arr_reply, DAP_CHAIN_NODE_CLI_COM_NET_SRV_XCNGE_ORDRS_STATUS_CANT_GET_PRICE_ERR, 
                                                            "Can't get price from order");
                    return -DAP_CHAIN_NODE_CLI_COM_NET_SRV_XCNGE_ORDRS_STATUS_CANT_GET_PRICE_ERR;
                }

                dap_ledger_t * l_ledger = dap_ledger_by_net_name(l_net->pub.name);
                
                dap_hash_fast_t l_last_tx_hash = dap_ledger_get_final_chain_tx_hash(l_ledger, DAP_CHAIN_TX_OUT_COND_SUBTYPE_SRV_XCHANGE, &l_price->tx_hash, false);
                if( dap_hash_fast_is_blank(&l_last_tx_hash) ){
                    dap_json_rpc_error_add(*a_json_arr_reply, DAP_CHAIN_NODE_CLI_COM_NET_SRV_XCNGE_ORDRS_STATUS_CANT_GET_LAST_TX_ERR, 
                                                            "Can't get last tx cond hash from order");
                    return -DAP_CHAIN_NODE_CLI_COM_NET_SRV_XCNGE_ORDRS_STATUS_CANT_GET_LAST_TX_ERR;
                }

                dap_chain_datum_tx_t * l_last_tx = dap_ledger_tx_find_by_hash(l_ledger, &l_last_tx_hash);
                log_it(L_INFO, "Last tx hash %s", dap_hash_fast_to_str_static(&l_last_tx_hash));
                if (!l_last_tx){
                    dap_json_rpc_error_add(*a_json_arr_reply, DAP_CHAIN_NODE_CLI_COM_NET_SRV_XCNGE_ORDRS_STATUS_CANT_FIND_LAST_TX_ERR, 
                                                            "Can't find last tx");
                    return -DAP_CHAIN_NODE_CLI_COM_NET_SRV_XCNGE_ORDRS_STATUS_CANT_FIND_LAST_TX_ERR;
                }

                dap_chain_tx_out_cond_t *l_out_cond_last_tx = dap_chain_datum_tx_out_cond_get(l_last_tx, DAP_CHAIN_TX_OUT_COND_SUBTYPE_SRV_XCHANGE , NULL);
            
                l_percent_completed = dap_chain_net_srv_xchange_get_order_completion_rate(l_net, l_order_tx_hash);

                l_token_sell = dap_strdup(l_price->token_sell);
                l_token_buy = dap_strdup(l_price->token_buy);

                l_proposed = l_price->datoshi_sell;
                l_amount = l_out_cond_last_tx ? l_out_cond_last_tx->header.value : uint256_0;
                l_rate = l_price->rate;

                switch (dap_chain_net_srv_xchange_get_order_status(l_net, l_order_tx_hash))
                {
                    case XCHANGE_ORDER_STATUS_OPENED:
                        l_status_order = "OPENED";
                        break;
                    case XCHANGE_ORDER_STATUS_CLOSED:
                        l_status_order = "CLOSED";
                        break;
                    default:
                        l_status_order = "UNKNOWN";
                        break;
                };

                l_owner_addr =  dap_strdup(dap_chain_addr_to_str(&l_price->creator_addr));
                DAP_DELETE(l_price);
            }

            char l_tmp_buf[DAP_TIME_STR_SIZE];
            dap_time_to_str_rfc822(l_tmp_buf, DAP_TIME_STR_SIZE, l_tx->header.ts_created);

            json_object* json_obj_order = json_object_new_object();
            json_object_object_add(json_obj_order, "order_hash", json_object_new_string(l_order_hash_str));
            json_object_object_add(json_obj_order, "ts_created", json_object_new_string(l_tmp_buf));
            json_object_object_add(json_obj_order, "status", json_object_new_string(l_status_order));

            l_proposed_datoshi_str = dap_uint256_to_char(l_proposed, &l_proposed_coins_str);
            json_object_object_add(json_obj_order, "proposed_coins", json_object_new_string(*l_proposed_coins_str ? l_proposed_coins_str : "0.0"));
            json_object_object_add(json_obj_order, "proposed_datoshi", json_object_new_string(*l_proposed_datoshi_str ? l_proposed_datoshi_str : "0"));
            
            l_amount_datoshi_str = dap_uint256_to_char(l_amount, &l_amount_coins_str);
            json_object_object_add(json_obj_order, "amount_coins", json_object_new_string(*l_amount_coins_str ? l_amount_coins_str : "0.0")); 
            json_object_object_add(json_obj_order, "amount_datoshi", json_object_new_string(*l_amount_datoshi_str ? l_amount_datoshi_str : "0")); 
            json_object_object_add(json_obj_order, "filled_percent", json_object_new_uint64(l_percent_completed));
            json_object_object_add(json_obj_order, "token_buy", json_object_new_string(l_token_buy));
            json_object_object_add(json_obj_order, "token_sell", json_object_new_string(l_token_sell));

            dap_uint256_to_char(l_rate, &l_cp_rate);
            json_object_object_add(json_obj_order, "rate", json_object_new_string(l_cp_rate));

            json_object_object_add(json_obj_order, "net", json_object_new_string(l_net->pub.name));
            json_object_object_add(json_obj_order, "owner_addr", json_object_new_string(l_owner_addr));
            json_object_array_add(*a_json_arr_reply, json_obj_order);
            DAP_DELETE(l_owner_addr);
            if ( s_xchange_cache_state != XCHANGE_CACHE_ENABLED ) 
                DAP_DEL_MULTY(l_token_buy, l_token_sell);
        } break;

        default: {
            dap_json_rpc_error_add(*a_json_arr_reply, DAP_CHAIN_NODE_CLI_COM_NET_SRV_XCNGE_ORDRS_SUB_NOT_FOUND_ERR, 
                                                            "Subcommand %s not recognized", a_argv[a_arg_index]);
            return -DAP_CHAIN_NODE_CLI_COM_NET_SRV_XCNGE_ORDRS_SUB_NOT_FOUND_ERR;
        }
    }
    return 0;
}

// Filter for find tx with DAP_CHAIN_TX_OUT_COND_SUBTYPE_SRV_XCHANGE
static bool s_filter_tx_list(dap_chain_datum_t *a_datum, dap_chain_t *a_chain, void *a_filter_func_param)
{
    // Datum type filter -> only tx
    if(!a_datum || a_datum->header.type_id != DAP_CHAIN_DATUM_TX)
        return false;
    dap_chain_datum_tx_t *l_datum_tx = (dap_chain_datum_tx_t*) a_datum->data;
    // Get time from parameters
    dap_time_t *l_time_mass = (dap_time_t*) a_filter_func_param;
    dap_time_t l_time_begin = 0;
    dap_time_t l_time_end = 0;
    if(l_time_mass) {
        l_time_begin = l_time_mass[0];
        l_time_end = l_time_mass[1];
    }
    dap_chain_net_t *l_net = dap_chain_net_by_id(a_chain->net_id);
    // Time filter
    if(l_time_begin && l_datum_tx->header.ts_created < l_time_begin)
        return false;
    if(l_time_end && l_datum_tx->header.ts_created > l_time_end)
        return false;
    // Find SRV_XCHANGE out_cond item
    int l_cond_idx = 0;
    dap_chain_tx_out_cond_t *l_out_cond_item = dap_chain_datum_tx_out_cond_get(l_datum_tx, DAP_CHAIN_TX_OUT_COND_SUBTYPE_SRV_XCHANGE,
                                                                               &l_cond_idx);
    if (l_out_cond_item)
        return true;
    // Find SRV_XCHANGE in_cond item
    int l_item_idx = 0;
    dap_chain_tx_in_cond_t * l_in_cond = (dap_chain_tx_in_cond_t *)dap_chain_datum_tx_item_get(l_datum_tx, &l_item_idx, NULL, TX_ITEM_TYPE_IN_COND , NULL);
    int l_prev_cond_idx = 0;
    dap_chain_datum_tx_t * l_prev_tx = l_in_cond ? dap_ledger_tx_find_by_hash(l_net->pub.ledger, &l_in_cond->header.tx_prev_hash) : NULL;
    dap_chain_tx_out_cond_t *l_out_prev_cond_item = l_prev_tx ? dap_chain_datum_tx_out_cond_get(l_prev_tx, DAP_CHAIN_TX_OUT_COND_SUBTYPE_SRV_XCHANGE,
                                                                                                &l_prev_cond_idx) : NULL;
    if(l_out_prev_cond_item)
        return true;
    return false;
}

xchange_tx_type_t dap_chain_net_srv_xchange_tx_get_type (dap_ledger_t * a_ledger, dap_chain_datum_tx_t * a_tx, dap_chain_tx_out_cond_t **a_out_cond_item, 
                                                            int *a_item_idx, dap_chain_tx_out_cond_t **a_out_prev_cond_item)
{
    int l_tx_type = TX_TYPE_UNDEFINED;

    // Find SRV_XCHANGE out_cond item
    int l_cond_idx = 0;
    dap_chain_tx_out_cond_t *l_out_cond_item = dap_chain_datum_tx_out_cond_get(a_tx, DAP_CHAIN_TX_OUT_COND_SUBTYPE_SRV_XCHANGE,
                                                                               &l_cond_idx);
    // Find SRV_XCHANGE in_cond item
    int l_item_idx = 0;
    byte_t *l_tx_item = dap_chain_datum_tx_item_get(a_tx, &l_item_idx, NULL, TX_ITEM_TYPE_IN_COND , NULL);
    dap_chain_tx_in_cond_t * l_in_cond = l_tx_item ? (dap_chain_tx_in_cond_t *) l_tx_item : NULL;
    int l_prev_cond_idx = 0;
    dap_chain_datum_tx_t * l_prev_tx = l_in_cond ? dap_ledger_tx_find_by_hash(a_ledger, &l_in_cond->header.tx_prev_hash) : NULL;
    dap_chain_tx_out_cond_t *l_out_prev_cond_item = l_prev_tx ? dap_chain_datum_tx_out_cond_get(l_prev_tx, DAP_CHAIN_TX_OUT_COND_SUBTYPE_SRV_XCHANGE,
                                                                                                &l_prev_cond_idx) : NULL;

    if(l_out_prev_cond_item && l_out_prev_cond_item->header.subtype != DAP_CHAIN_TX_OUT_COND_SUBTYPE_SRV_XCHANGE)
        return l_tx_type;
    
    if (l_in_cond && l_prev_cond_idx >= 0 && (uint32_t)l_prev_cond_idx != l_in_cond->header.tx_out_prev_idx)
        return l_tx_type;
    
    if (l_out_cond_item && !l_out_prev_cond_item)
        l_tx_type = TX_TYPE_ORDER;
    else if (l_out_cond_item && l_out_prev_cond_item) {
        l_tx_type = TX_TYPE_EXCHANGE;
    }
    else if (!l_out_cond_item && l_out_prev_cond_item)
    {
        dap_chain_datum_tx_t * l_prev_tx_temp = a_tx;
        byte_t *l_tx_item_temp = NULL;
        while((l_tx_item_temp = dap_chain_datum_tx_item_get(l_prev_tx_temp, &l_item_idx, NULL, TX_ITEM_TYPE_IN_COND , NULL)) != NULL)
        {
                dap_chain_tx_in_cond_t * l_in_cond_temp = (dap_chain_tx_in_cond_t *) l_tx_item_temp;
                l_prev_tx_temp = dap_ledger_tx_find_by_hash(a_ledger, &l_in_cond_temp->header.tx_prev_hash);
        }
        dap_chain_tx_sig_t *l_tx_prev_sig = (dap_chain_tx_sig_t *)dap_chain_datum_tx_item_get(l_prev_tx_temp, NULL, NULL, TX_ITEM_TYPE_SIG, NULL);
        dap_sign_t *l_prev_sign = dap_chain_datum_tx_item_sign_get_sig((dap_chain_tx_sig_t *)l_tx_prev_sig);
        dap_chain_tx_sig_t *l_tx_sig = (dap_chain_tx_sig_t *)dap_chain_datum_tx_item_get(a_tx, NULL, NULL, TX_ITEM_TYPE_SIG, NULL);
        dap_sign_t *l_sign = dap_chain_datum_tx_item_sign_get_sig((dap_chain_tx_sig_t *)l_tx_sig);

        bool l_owner = false;
        l_owner = dap_sign_compare_pkeys(l_prev_sign,l_sign);
        if (l_owner)
                l_tx_type = TX_TYPE_INVALIDATE;
        else
                l_tx_type = TX_TYPE_EXCHANGE;
    }
    if(a_out_cond_item)
        *a_out_cond_item = l_out_cond_item;
    if(a_out_prev_cond_item)
        *a_out_prev_cond_item = l_out_prev_cond_item;
    if (a_item_idx)
        *a_item_idx = l_cond_idx;
    return l_tx_type;
}

/**
 * @brief Check for open/close
 * @param a_net
 * @param a_tx
 * @return 0 if its not SRV_XCHANGE transaction, 1 if its closed, 2 if its open
 */
static dap_chain_net_srv_xchange_order_status_t s_tx_check_for_open_close(dap_chain_net_t * a_net, dap_chain_datum_tx_t * a_tx)
{
    dap_ledger_t * l_ledger = dap_ledger_by_net_name(a_net->pub.name);

    dap_hash_fast_t l_tx_hash = {};
    dap_hash_fast(a_tx, dap_chain_datum_tx_get_size(a_tx), &l_tx_hash);
    dap_hash_fast_t l_last_tx_hash = dap_ledger_get_final_chain_tx_hash(l_ledger, DAP_CHAIN_TX_OUT_COND_SUBTYPE_SRV_XCHANGE, &l_tx_hash, false);
    if ( dap_hash_fast_is_blank(&l_last_tx_hash) ) {
        log_it(L_WARNING,"Can't get last tx cond hash from order");
        return XCHANGE_ORDER_STATUS_UNKNOWN;
    }

    dap_chain_datum_tx_t * l_last_tx = dap_ledger_tx_find_by_hash(l_ledger, &l_last_tx_hash);
    if (!l_last_tx) {
        log_it(L_WARNING,"Can't find last tx");
        return XCHANGE_ORDER_STATUS_UNKNOWN;
    }

    dap_chain_tx_out_cond_t *l_out_cond_last_tx = dap_chain_datum_tx_out_cond_get(l_last_tx, DAP_CHAIN_TX_OUT_COND_SUBTYPE_SRV_XCHANGE , NULL);
    if (!l_out_cond_last_tx || IS_ZERO_256(l_out_cond_last_tx->header.value)){
        return XCHANGE_ORDER_STATUS_CLOSED;
    } else {
        return XCHANGE_ORDER_STATUS_OPENED;
    }
    return XCHANGE_ORDER_STATUS_UNKNOWN;
}

/**
 * @brief Append tx info to the reply string
 * @param a_reply_str
 * @param a_net
 * @param a_tx
 */
#if 0
static bool s_string_append_tx_cond_info( dap_string_t * a_reply_str, dap_chain_net_t * a_net,
                                         dap_chain_addr_t *a_owner_addr, dap_chain_addr_t *a_buyer_addr,
                                         dap_chain_datum_tx_t * a_tx, dap_hash_fast_t *a_tx_hash,
                                         tx_opt_status_t a_filter_by_status,
                                         bool a_print_prev_hash, bool a_print_status, bool a_print_ts)
{
    size_t l_tx_size = dap_chain_datum_tx_get_size(a_tx);
    const char *l_tx_hash_str = dap_chain_hash_fast_to_str_static(a_tx_hash);
    // Get input token ticker
    const char * l_tx_input_ticker = dap_ledger_tx_get_token_ticker_by_hash(
                a_net->pub.ledger, a_tx_hash);
    if(!l_tx_input_ticker){
        log_it(L_WARNING, "Can't get ticker from tx");
        return false;
    }
    dap_chain_tx_out_cond_t *l_out_prev_cond_item = NULL;
    dap_chain_tx_out_cond_t *l_out_cond_item = NULL;
    int l_cond_idx = 0;

    xchange_tx_type_t l_tx_type = dap_chain_net_srv_xchange_tx_get_type(a_net->pub.ledger, a_tx, &l_out_cond_item, &l_cond_idx, &l_out_prev_cond_item);

    bool l_is_closed = dap_ledger_tx_hash_is_used_out_item(a_net->pub.ledger, a_tx_hash, l_cond_idx, NULL);
    if ((a_filter_by_status == TX_STATUS_ACTIVE && l_is_closed) || (a_filter_by_status == TX_STATUS_INACTIVE && !l_is_closed)
     || (a_filter_by_status == TX_STATUS_ACTIVE && l_tx_type == TX_TYPE_INVALIDATE))
        return false;

    if(l_out_prev_cond_item && l_out_prev_cond_item->header.subtype != DAP_CHAIN_TX_OUT_COND_SUBTYPE_SRV_XCHANGE)
        return false;

    switch(l_tx_type){
        case TX_TYPE_ORDER:{
            if (!l_out_cond_item) {
                log_it(L_ERROR, "Can't find conditional output");
                return false;
            }
            char *l_rate_str = dap_chain_balance_to_coins(l_out_cond_item->subtype.srv_xchange.rate);
            const char *l_amount_str, *l_amount_datoshi_str = dap_uint256_to_char(l_out_cond_item->header.value, &l_amount_str);

            dap_string_append_printf(a_reply_str, "Hash: %s\n", l_tx_hash_str);
            if(a_print_ts){
                char l_tmp_buf[DAP_TIME_STR_SIZE];
                dap_time_to_str_rfc822(l_tmp_buf, DAP_TIME_STR_SIZE, a_tx->header.ts_created);
                dap_string_append_printf(a_reply_str, "  ts_created: %s", l_tmp_buf);
            }
            if( a_print_status)
                dap_string_append_printf(a_reply_str, "  Status: %s,", l_is_closed ? "inactive" : "active");
            dap_string_append_printf(a_reply_str, "  proposed %s (%s) %s for exchange to %s,", l_amount_str, l_amount_datoshi_str, l_tx_input_ticker, l_out_cond_item->subtype.srv_xchange.buy_token);
            dap_string_append_printf(a_reply_str, "  rate (%s/%s): %s, net: %s", l_out_cond_item->subtype.srv_xchange.buy_token, l_tx_input_ticker, l_rate_str, a_net->pub.name);
            dap_chain_addr_t l_owner_addr = {};
            if (!a_owner_addr){
                l_owner_addr = l_out_cond_item ? l_out_cond_item->subtype.srv_xchange.seller_addr : (l_out_prev_cond_item ? l_out_prev_cond_item->subtype.srv_xchange.seller_addr : (dap_chain_addr_t){0});
            } else {
                l_owner_addr = *a_owner_addr;
            }

            dap_string_append_printf(a_reply_str, "\nowner addr %s \n", dap_chain_addr_to_str_static(&l_owner_addr));

            DAP_DELETE(l_rate_str);
        } break;
        case TX_TYPE_EXCHANGE:{
            dap_chain_tx_in_cond_t *l_in_cond 
                = (dap_chain_tx_in_cond_t*)dap_chain_datum_tx_item_get(a_tx, NULL, NULL, TX_ITEM_TYPE_IN_COND , NULL);
            char l_tx_prev_cond_hash_str[DAP_CHAIN_HASH_FAST_STR_SIZE];
            dap_hash_fast_to_str(&l_in_cond->header.tx_prev_hash, l_tx_prev_cond_hash_str, sizeof(l_tx_prev_cond_hash_str));

            if (!l_out_prev_cond_item) {
                log_it(L_ERROR, "Can't find previous transaction");
                return false;
            }

            uint256_t l_rate = l_out_cond_item 
                ? l_out_cond_item->subtype.srv_xchange.rate
                : l_out_prev_cond_item->subtype.srv_xchange.rate,
                     l_value_from = {}, l_value_to = {};

            if (l_out_cond_item)
                SUBTRACT_256_256(l_out_prev_cond_item->header.value, l_out_cond_item->header.value, &l_value_from);
            else
                l_value_from = l_out_prev_cond_item->header.value;
            MULT_256_COIN(l_value_from, l_rate, &l_value_to);

            char *l_buy_ticker = l_out_cond_item 
                ? l_out_cond_item->subtype.srv_xchange.buy_token
                : l_out_prev_cond_item->subtype.srv_xchange.buy_token;

            dap_string_append_printf(a_reply_str, "Hash: %s\n", l_tx_hash_str);
            if(a_print_ts){
                char l_tmp_buf[DAP_TIME_STR_SIZE];
                dap_time_to_str_rfc822(l_tmp_buf, DAP_TIME_STR_SIZE, a_tx->header.ts_created);
                dap_string_append_printf(a_reply_str, "  ts_created: %s", l_tmp_buf);
            }
            if(a_print_status)
                dap_string_append_printf(a_reply_str, "  Status: %s,", l_is_closed ? "inactive" : "active");
            
            const char *l_value_from_str, *l_value_from_datoshi_str = dap_uint256_to_char(l_value_from, &l_value_from_str);
            dap_string_append_printf(a_reply_str, "  changed %s (%s) %s", l_value_from_str, l_value_from_datoshi_str, l_tx_input_ticker);

            const char *l_value_to_str, *l_value_to_datoshi_str = dap_uint256_to_char(l_value_to, &l_value_to_str);
            dap_string_append_printf(a_reply_str, " for %s (%s) %s,", l_value_to_str, l_value_to_datoshi_str, l_buy_ticker);

            const char *l_rate_str; dap_uint256_to_char(l_rate, &l_rate_str);
            dap_string_append_printf(a_reply_str, "  rate (%s/%s): %s,", l_buy_ticker, l_tx_input_ticker, l_rate_str);

            const char *l_amount_str = NULL,
                 *l_amount_datoshi_str = l_out_cond_item ? dap_uint256_to_char(l_out_cond_item->header.value, &l_amount_str) : "0";
            dap_string_append_printf(a_reply_str, "  remain amount %s (%s) %s, net: %s", l_amount_str ? l_amount_str : "0.0",
                                                                        l_amount_datoshi_str, l_tx_input_ticker, a_net->pub.name);
            if (a_print_prev_hash)
                dap_string_append_printf(a_reply_str, "\n  Prev cond: %s", l_tx_prev_cond_hash_str);

            dap_chain_tx_out_cond_subtype_t l_cond_type = l_out_cond_item ? l_out_cond_item->header.subtype : l_out_prev_cond_item->header.subtype;
            dap_hash_fast_t l_order_hash = dap_ledger_get_first_chain_tx_hash(a_net->pub.ledger, a_tx, l_cond_type);
            if ( dap_hash_fast_is_blank(&l_order_hash) )
                l_order_hash = l_in_cond->header.tx_prev_hash;
            char l_order_hash_str[DAP_CHAIN_HASH_FAST_STR_SIZE];
            dap_hash_fast_to_str(&l_order_hash, l_order_hash_str, sizeof(l_order_hash_str));            
            dap_string_append_printf(a_reply_str, "\norder hash: %s\n", l_order_hash_str);

            dap_chain_addr_t l_owner_addr = {};
            if (!a_owner_addr){
                l_owner_addr = l_out_cond_item ? l_out_cond_item->subtype.srv_xchange.seller_addr : (l_out_prev_cond_item ? l_out_prev_cond_item->subtype.srv_xchange.seller_addr : (dap_chain_addr_t){0});
            } else {
                l_owner_addr = *a_owner_addr;
            }
            dap_string_append_printf(a_reply_str, "owner addr: %s \n", dap_chain_addr_to_str_static(&l_owner_addr));

            dap_chain_addr_t l_buyer_addr = {};
            if(!a_buyer_addr){
                dap_chain_tx_sig_t *l_tx_sig = (dap_chain_tx_sig_t *)dap_chain_datum_tx_item_get(a_tx, NULL, NULL, TX_ITEM_TYPE_SIG, NULL);
                dap_sign_t *l_sign = dap_chain_datum_tx_item_sign_get_sig((dap_chain_tx_sig_t *)l_tx_sig);
                dap_enc_key_t *l_key_buyer = dap_sign_to_enc_key(l_sign);
                dap_chain_addr_fill_from_key(&l_buyer_addr, l_key_buyer, a_net->pub.id);
                dap_enc_key_delete(l_key_buyer);
            } else 
                l_buyer_addr = *a_buyer_addr;
            dap_string_append_printf(a_reply_str, "buyer addr: %s \n", dap_chain_addr_to_str_static(&l_buyer_addr));

        } break;
        case TX_TYPE_INVALIDATE:{
            dap_chain_tx_in_cond_t * l_in_cond = (dap_chain_tx_in_cond_t *)dap_chain_datum_tx_item_get(a_tx, NULL, NULL, TX_ITEM_TYPE_IN_COND , NULL);
            char l_tx_prev_cond_hash_str[DAP_CHAIN_HASH_FAST_STR_SIZE];
            dap_hash_fast_to_str(&l_in_cond->header.tx_prev_hash,l_tx_prev_cond_hash_str, sizeof(l_tx_prev_cond_hash_str));

            if (!l_out_prev_cond_item) {
                log_it(L_ERROR, "Can't find previous transaction");
                return false;
            }

            dap_chain_datum_tx_t *l_prev_tx = dap_ledger_tx_find_by_hash(a_net->pub.ledger, &l_in_cond->header.tx_prev_hash);
            if (!l_prev_tx)
                return false;

            int l_out_num = l_in_cond->header.tx_out_prev_idx;
            dap_chain_tx_out_cond_t *l_out_cond = dap_chain_datum_tx_out_cond_get(l_prev_tx, DAP_CHAIN_TX_OUT_COND_SUBTYPE_SRV_XCHANGE, &l_out_num);
            if (!l_out_cond) {
                log_it(L_ERROR, "Can't find datum tx");
                return false;
            }
            dap_hash_fast_t l_order_hash = dap_ledger_get_first_chain_tx_hash(a_net->pub.ledger, a_tx, l_out_cond->header.subtype);
            if ( dap_hash_fast_is_blank(&l_order_hash) )
                l_order_hash = l_in_cond->header.tx_prev_hash;

            char *l_value_from_str = dap_chain_balance_to_coins(l_out_prev_cond_item->header.value);
            char *l_value_from_datoshi_str = dap_chain_balance_print(l_out_prev_cond_item->header.value);

            dap_string_append_printf(a_reply_str, "Hash: %s\n", l_tx_hash_str);
            if(a_print_ts){
                char l_tmp_buf[DAP_TIME_STR_SIZE];
                dap_time_to_str_rfc822(l_tmp_buf, DAP_TIME_STR_SIZE, a_tx->header.ts_created);
                dap_string_append_printf(a_reply_str, "  ts_created: %s", l_tmp_buf);
            }
            if (a_print_status)
                dap_string_append_printf(a_reply_str, "  Status: inactive,");

            char l_order_hash_str[DAP_CHAIN_HASH_FAST_STR_SIZE];
            dap_hash_fast_to_str(&l_order_hash, l_order_hash_str, sizeof(l_order_hash_str));
            dap_string_append_printf(a_reply_str, "  returned %s(%s) %s to owner from order %s\n", l_value_from_str, l_value_from_datoshi_str, l_tx_input_ticker, l_order_hash_str);
            if(a_print_prev_hash)
                dap_string_append_printf(a_reply_str, "\n  Prev cond: %s", l_tx_prev_cond_hash_str);

            dap_chain_addr_t l_owner_addr = {};
            if (!a_owner_addr){
                l_owner_addr = l_out_cond_item ? l_out_cond_item->subtype.srv_xchange.seller_addr : (l_out_prev_cond_item ? l_out_prev_cond_item->subtype.srv_xchange.seller_addr : (dap_chain_addr_t){0});
            } else {
                l_owner_addr = *a_owner_addr;
            }
            dap_string_append_printf(a_reply_str, "owner addr %s \n", dap_chain_addr_to_str_static(&l_owner_addr));

            DAP_DELETE(l_value_from_str);
            DAP_DELETE(l_value_from_datoshi_str);
        } break;
        default: return false;
    }

    dap_string_append_printf(a_reply_str, "\n\n");
    return true;
}
#endif

/**
 * @brief Append tx info to the reply string
 * @param a_json_out
 * @param a_net
 * @param a_tx
 */

static bool s_string_append_tx_cond_info_json(json_object * a_json_out, dap_chain_net_t *a_net, dap_chain_addr_t *a_owner_addr, dap_chain_addr_t *a_buyer_addr,
                                              dap_chain_datum_tx_t *a_tx, dap_hash_fast_t *a_tx_hash, tx_opt_status_t a_filter_by_status,
                                              bool a_print_prev_hash, bool a_print_status, bool a_print_ts, int a_version)
{
    size_t l_tx_size = dap_chain_datum_tx_get_size(a_tx);
    const char *l_tx_hash_str = dap_chain_hash_fast_to_str_static(a_tx_hash);

    // Get input token ticker
    const char *l_tx_input_ticker = dap_ledger_tx_get_token_ticker_by_hash(a_net->pub.ledger, a_tx_hash);
    if (!l_tx_input_ticker)
        return log_it(L_WARNING, "Can't get ticker from TX %s", l_tx_hash_str), false;

    dap_chain_tx_out_cond_t *l_out_prev_cond_item = NULL, *l_out_cond_item = NULL;
    int l_cond_idx = 0;

    xchange_tx_type_t l_tx_type = dap_chain_net_srv_xchange_tx_get_type(a_net->pub.ledger, a_tx, &l_out_cond_item, &l_cond_idx, &l_out_prev_cond_item);

    bool l_is_closed = dap_ledger_tx_hash_is_used_out_item(a_net->pub.ledger, a_tx_hash, l_cond_idx, NULL);
    if ((a_filter_by_status == TX_STATUS_ACTIVE && l_is_closed) || (a_filter_by_status == TX_STATUS_INACTIVE && !l_is_closed)
     || (a_filter_by_status == TX_STATUS_ACTIVE && l_tx_type == TX_TYPE_INVALIDATE))
        return false;

    if (l_out_prev_cond_item && l_out_prev_cond_item->header.subtype != DAP_CHAIN_TX_OUT_COND_SUBTYPE_SRV_XCHANGE)
        return false;

    switch(l_tx_type){
        case TX_TYPE_ORDER:{
            if (!l_out_cond_item)
                return log_it(L_ERROR, "Can't find conditional output in TX %s", l_tx_hash_str), false;

            json_object_object_add(a_json_out, "hash", json_object_new_string(l_tx_hash_str));
            if (a_print_ts){
                char l_tmp_buf[DAP_TIME_STR_SIZE];
                dap_time_to_str_rfc822(l_tmp_buf, DAP_TIME_STR_SIZE, a_tx->header.ts_created);
                json_object_object_add(a_json_out, "ts_created", json_object_new_string(l_tmp_buf));
            }
            if (a_print_status)
                json_object_object_add(a_json_out, "status", json_object_new_string(l_is_closed ? "inactive" : "active"));

            const char *l_rate_str, *l_amount_str, *l_amount_datoshi_str = dap_uint256_to_char(l_out_cond_item->header.value, &l_amount_str);
            json_object_object_add(a_json_out, "proposed_coins", json_object_new_string(l_amount_str));
            json_object_object_add(a_json_out, "proposed_datoshi", json_object_new_string(l_amount_datoshi_str));
            json_object_object_add(a_json_out, "ticker", json_object_new_string(l_tx_input_ticker));
            json_object_object_add(a_json_out, "buy_token", json_object_new_string(l_out_cond_item->subtype.srv_xchange.buy_token));
            dap_uint256_to_char(l_out_cond_item->subtype.srv_xchange.rate, &l_rate_str);
            json_object_object_add(a_json_out, "rate", json_object_new_string(l_rate_str));
            json_object_object_add(a_json_out, "net", json_object_new_string(a_net->pub.name));
            dap_chain_addr_t l_owner_addr = a_owner_addr ? *a_owner_addr :
                l_out_cond_item ? l_out_cond_item->subtype.srv_xchange.seller_addr :
                    l_out_prev_cond_item ? l_out_prev_cond_item->subtype.srv_xchange.seller_addr : (dap_chain_addr_t){ };
            json_object_object_add(a_json_out, "owner_addr", json_object_new_string(dap_chain_addr_to_str_static(&l_owner_addr)));
        } break;
        case TX_TYPE_EXCHANGE:{
            dap_chain_tx_in_cond_t *l_in_cond 
                = (dap_chain_tx_in_cond_t*)dap_chain_datum_tx_item_get(a_tx, NULL, NULL, TX_ITEM_TYPE_IN_COND , NULL);
            char *l_tx_prev_cond_hash_str = dap_hash_fast_to_str_static(&l_in_cond->header.tx_prev_hash);

            if (!l_out_prev_cond_item)
                return log_it(L_ERROR, "Can't find previous cond item for tx %s", l_tx_hash_str), false;

            uint256_t l_rate = l_out_cond_item 
                ? l_out_cond_item->subtype.srv_xchange.rate
                : l_out_prev_cond_item->subtype.srv_xchange.rate,
                     l_value_from = {}, l_value_to = {};

            if (l_out_cond_item)
                SUBTRACT_256_256(l_out_prev_cond_item->header.value, l_out_cond_item->header.value, &l_value_from);
            else
                l_value_from = l_out_prev_cond_item->header.value;
            MULT_256_COIN(l_value_from, l_rate, &l_value_to);

            char *l_buy_ticker = l_out_cond_item 
                ? l_out_cond_item->subtype.srv_xchange.buy_token
                : l_out_prev_cond_item->subtype.srv_xchange.buy_token;

            json_object_object_add(a_json_out, "hash", json_object_new_string(l_tx_hash_str));
            if(a_print_ts){
                char l_tmp_buf[DAP_TIME_STR_SIZE];
                dap_time_to_str_rfc822(l_tmp_buf, DAP_TIME_STR_SIZE, a_tx->header.ts_created);
                json_object_object_add(a_json_out, "ts_created", json_object_new_string(l_tmp_buf));
            }
            if(a_print_status)
                json_object_object_add(a_json_out, "status", json_object_new_string(l_is_closed ? "inactive" : "active"));
            
            const char *l_value_from_str, *l_value_from_datoshi_str = dap_uint256_to_char(l_value_from, &l_value_from_str);
            json_object_object_add(a_json_out, "changed_coins", json_object_new_string(l_value_from_str));
            json_object_object_add(a_json_out, "changed_datoshi", json_object_new_string(l_value_from_datoshi_str));
            json_object_object_add(a_json_out, "ticker", json_object_new_string(l_tx_input_ticker));

            const char *l_value_to_str, *l_value_to_datoshi_str = dap_uint256_to_char(l_value_to, &l_value_to_str);
            json_object_object_add(a_json_out, "for_coins", json_object_new_string(l_value_to_str));
            json_object_object_add(a_json_out, "for_datoshi", json_object_new_string(l_value_to_datoshi_str));
            json_object_object_add(a_json_out, "ticker", json_object_new_string(l_buy_ticker));

            const char *l_rate_str; dap_uint256_to_char(l_rate, &l_rate_str);
            json_object_object_add(a_json_out, "rate", json_object_new_string(l_rate_str));

            const char *l_amount_str = NULL,
                 *l_amount_datoshi_str = l_out_cond_item ? dap_uint256_to_char(l_out_cond_item->header.value, &l_amount_str) : "0";
            json_object_object_add(a_json_out, "remain_coins", json_object_new_string(l_amount_str ? l_amount_str : "0.0"));
            json_object_object_add(a_json_out, "remain_datoshi", json_object_new_string(l_amount_datoshi_str));
            json_object_object_add(a_json_out, "ticker", json_object_new_string(l_tx_input_ticker));
            json_object_object_add(a_json_out, "net", json_object_new_string(a_net->pub.name));
            if (a_print_prev_hash)
                json_object_object_add(a_json_out, "prev_tx", json_object_new_string(l_tx_prev_cond_hash_str));
            
            dap_chain_addr_t l_owner_addr = a_owner_addr ? *a_owner_addr :
                l_out_cond_item ? l_out_cond_item->subtype.srv_xchange.seller_addr :
                    l_out_prev_cond_item ? l_out_prev_cond_item->subtype.srv_xchange.seller_addr : (dap_chain_addr_t){ };
            json_object_object_add(a_json_out, "owner_addr", json_object_new_string(dap_chain_addr_to_str_static(&l_owner_addr)));
            dap_chain_addr_t l_buyer_addr;
            if (a_buyer_addr)
                l_buyer_addr = *a_buyer_addr;
            else {
                dap_sign_t *l_sign = dap_chain_datum_tx_item_sign_get_sig((dap_chain_tx_sig_t*)dap_chain_datum_tx_item_get(a_tx, NULL, NULL, TX_ITEM_TYPE_SIG, NULL));
                dap_enc_key_t *l_key_buyer = dap_sign_to_enc_key(l_sign);
                dap_chain_addr_fill_from_key(&l_buyer_addr, l_key_buyer, a_net->pub.id);
                dap_enc_key_delete(l_key_buyer);
            }
            json_object_object_add(a_json_out, "buyer_addr", json_object_new_string(dap_chain_addr_to_str_static(&l_buyer_addr)));
        } break;
        case TX_TYPE_INVALIDATE:{
            dap_chain_tx_in_cond_t * l_in_cond = (dap_chain_tx_in_cond_t *)dap_chain_datum_tx_item_get(a_tx, NULL, NULL, TX_ITEM_TYPE_IN_COND , NULL);
            char l_tx_prev_cond_hash_str[DAP_CHAIN_HASH_FAST_STR_SIZE];
            dap_hash_fast_to_str(&l_in_cond->header.tx_prev_hash,l_tx_prev_cond_hash_str, sizeof(l_tx_prev_cond_hash_str));

            if (!l_out_prev_cond_item)
                return log_it(L_ERROR, "Can't find previous cond item for tx %s", l_tx_hash_str), false;

            dap_chain_datum_tx_t *l_prev_tx = dap_ledger_tx_find_by_hash(a_net->pub.ledger, &l_in_cond->header.tx_prev_hash);
            if (!l_prev_tx)
                return false;

            int l_out_num = l_in_cond->header.tx_out_prev_idx;
            dap_chain_tx_out_cond_t *l_out_cond = dap_chain_datum_tx_out_cond_get(l_prev_tx, DAP_CHAIN_TX_OUT_COND_SUBTYPE_SRV_XCHANGE, &l_out_num);
            if (!l_out_cond)
                return log_it(L_ERROR, "Can't find OUT_COND in prev tx"), false;

            dap_hash_fast_t l_order_hash = dap_ledger_get_first_chain_tx_hash(a_net->pub.ledger, a_tx, l_out_cond->header.subtype);
            if ( dap_hash_fast_is_blank(&l_order_hash) )
                l_order_hash = l_in_cond->header.tx_prev_hash;

            json_object_object_add(a_json_out, "hash", json_object_new_string(l_tx_hash_str));
            if(a_print_ts){
                char l_tmp_buf[DAP_TIME_STR_SIZE];
                dap_time_to_str_rfc822(l_tmp_buf, DAP_TIME_STR_SIZE, a_tx->header.ts_created);
                json_object_object_add(a_json_out, "ts_created", json_object_new_string(l_tmp_buf));
            }
            if (a_print_status)
                json_object_object_add(a_json_out, "status", json_object_new_string("inactive"));

            const char *l_value_from_str, *l_value_from_datoshi_str = dap_uint256_to_char(l_out_prev_cond_item->header.value, &l_value_from_str);
            json_object_object_add(a_json_out, "returned_coins", json_object_new_string(l_value_from_str));
            json_object_object_add(a_json_out, "returned_datoshi", json_object_new_string(l_value_from_datoshi_str));
            json_object_object_add(a_json_out, "ticker", json_object_new_string(l_tx_input_ticker));
            json_object_object_add(a_json_out, "order_hash", json_object_new_string( dap_hash_fast_to_str_static(&l_order_hash) ));
            if(a_print_prev_hash)
<<<<<<< HEAD
                json_object_object_add(a_json_out, "prev_cond_hash", json_object_new_string(l_tx_prev_cond_hash_str));
=======
                json_object_object_add(a_json_out, a_version == 1 ? "prev cond hash" : "prev_cond_hash", json_object_new_string(l_tx_prev_cond_hash_str));
>>>>>>> 0c651e35
            dap_chain_addr_t l_owner_addr = a_owner_addr ? *a_owner_addr :
                l_out_cond_item ? l_out_cond_item->subtype.srv_xchange.seller_addr :
                    l_out_prev_cond_item ? l_out_prev_cond_item->subtype.srv_xchange.seller_addr : (dap_chain_addr_t){ };
            json_object_object_add(a_json_out, "owner_addr", json_object_new_string(dap_chain_addr_to_str_static(&l_owner_addr)));
        } break;
        default:
            return false;
    }
    return true;
}


static int s_cli_srv_xchange_tx_list_addr_json(dap_chain_net_t *a_net, dap_time_t a_after, dap_time_t a_before,
                                          dap_chain_addr_t *a_addr, int a_opt_status, json_object* json_obj_out, int a_version)
{
    dap_chain_hash_fast_t l_tx_first_hash = {0};    
    size_t l_tx_total;

    memset(&l_tx_first_hash, 0, sizeof(dap_chain_hash_fast_t));             /* Initial hash == zero */
    json_object* json_arr_datum_out = json_object_new_array();

    size_t l_tx_count = 0;
    dap_hash_fast_t l_hash_curr = {};
    bool l_from_wallet_cache = dap_chain_wallet_cache_tx_find(a_addr, NULL, NULL, &l_hash_curr, NULL) == 0 ? true : false;
    l_hash_curr = (dap_hash_fast_t){0};

    if(!l_from_wallet_cache){  
        dap_chain_datum_tx_t *l_datum_tx = NULL;
        for (l_tx_total = 0;
                (l_datum_tx = dap_ledger_tx_find_by_addr(a_net->pub.ledger, NULL, a_addr, &l_hash_curr, false));
                    l_tx_total++)
        {
            /* Check time range (if need ) */
            if ( a_after && !(l_datum_tx->header.ts_created > a_after) )
                continue;

            if ( a_before && (l_datum_tx->header.ts_created > a_before) )
                continue;

            json_object* json_obj_tx = json_object_new_object();
            if (s_string_append_tx_cond_info_json(json_obj_tx, a_net, NULL, NULL, l_datum_tx, &l_hash_curr, a_opt_status, false, true, true, a_version)) {
                json_object_array_add(json_arr_datum_out, json_obj_tx);
                l_tx_count++;
            }
        }
    } else {
        int l_ret_code = 0;
        dap_chain_wallet_cache_iter_t *l_iter = dap_chain_wallet_cache_iter_create(*a_addr);
        if(!l_iter){
            log_it(L_ERROR, "Can't create iterator item for wallet %s", dap_chain_addr_to_str_static(a_addr));
            return -1;
        }
        for(dap_chain_datum_tx_t *l_datum_tx = dap_chain_wallet_cache_iter_get(l_iter, DAP_CHAIN_WALLET_CACHE_GET_FIRST);
            l_datum_tx; l_datum_tx = dap_chain_wallet_cache_iter_get(l_iter, DAP_CHAIN_WALLET_CACHE_GET_NEXT))
        {
            if (l_iter->ret_code != 0)
                continue; 
            /* Check time range (if need ) */
            if ( a_after && !(l_datum_tx->header.ts_created > a_after) )
                continue;

            if ( a_before && (l_datum_tx->header.ts_created > a_before) )
                continue;
            json_object* json_obj_tx = json_object_new_object();
            if (s_string_append_tx_cond_info_json(json_obj_tx, a_net, NULL, NULL, l_datum_tx, l_iter->cur_hash, a_opt_status, false, true, true, a_version)) {
                json_object_array_add(json_arr_datum_out, json_obj_tx);
                l_tx_count++;
            }
        }
        dap_chain_wallet_cache_iter_delete(l_iter);
    }

    json_object_object_add(json_obj_out, "transactions", json_arr_datum_out);
<<<<<<< HEAD
    char *l_transactions = dap_strdup_printf("\nFound %"DAP_UINT64_FORMAT_U" transactions", l_tx_count);
    json_object_object_add(json_obj_out, "number_of_transactions", json_object_new_string(l_transactions));
    DAP_DELETE(l_transactions);                    /* Free string descriptor, but keep ASCIZ buffer itself */
=======
    if (a_version == 1) {
        char *l_transactions = dap_strdup_printf("\nFound %zu transactions", l_tx_count);
        json_object_object_add(json_obj_out, "number of transactions", json_object_new_string(l_transactions));
        DAP_DELETE(l_transactions);                 /* Free string descriptor, but keep ASCIZ buffer itself */
    } else {
        json_object_object_add(json_obj_out, "total_tx_count", json_object_new_uint64(l_tx_count)); 
    }
>>>>>>> 0c651e35
    return  0;
}

void s_tx_is_order_check(UNUSED_ARG dap_chain_net_t* a_net, dap_chain_datum_tx_t *a_tx, UNUSED_ARG dap_hash_fast_t *a_tx_hash, void *a_arg)
{
    dap_list_t **l_tx_list_ptr = a_arg;
    if ( dap_chain_datum_tx_out_cond_get(a_tx, DAP_CHAIN_TX_OUT_COND_SUBTYPE_SRV_XCHANGE, NULL) &&
        !dap_chain_datum_tx_item_get(a_tx, NULL, NULL, TX_ITEM_TYPE_IN_COND, NULL)){

        xchange_tx_list_t *l_list_item = DAP_NEW_Z(xchange_tx_list_t);
        l_list_item->hash = *a_tx_hash;
        l_list_item->tx = a_tx;
        *l_tx_list_ptr = dap_list_append(*l_tx_list_ptr, l_list_item);
    }
       
}

static int s_cli_srv_xchange(int a_argc, char **a_argv, void **a_str_reply, int a_version)
{
    json_object **json_arr_reply = (json_object **)a_str_reply;

    enum {CMD_NONE = 0, CMD_ORDER, CMD_ORDERS, CMD_PURCHASE, CMD_ENABLE, CMD_DISABLE, CMD_TX_LIST, CMD_TOKEN_PAIR };
    int l_arg_index = 1, l_cmd_num = CMD_NONE;

    if(dap_cli_server_cmd_find_option_val(a_argv, l_arg_index, dap_min(a_argc, l_arg_index + 1), "order", NULL)) {
        l_cmd_num = CMD_ORDER;
    }
    else if(dap_cli_server_cmd_find_option_val(a_argv, l_arg_index, dap_min(a_argc, l_arg_index + 1), "orders", NULL)) {
        l_cmd_num = CMD_ORDERS;
    }
    else if(dap_cli_server_cmd_find_option_val(a_argv, l_arg_index, dap_min(a_argc, l_arg_index + 1), "purchase", NULL)) {
        l_cmd_num = CMD_PURCHASE;
    }
    else if(dap_cli_server_cmd_find_option_val(a_argv, l_arg_index, dap_min(a_argc, l_arg_index + 1), "enable", NULL)) {
        l_cmd_num = CMD_ENABLE;
    }
    else if(dap_cli_server_cmd_find_option_val(a_argv, l_arg_index, dap_min(a_argc, l_arg_index + 1), "disable", NULL)) {
        l_cmd_num = CMD_DISABLE;
    }
    else if(dap_cli_server_cmd_find_option_val(a_argv, l_arg_index, dap_min(a_argc, l_arg_index + 1), "tx_list", NULL)) {
        l_cmd_num = CMD_TX_LIST;
    }
    else if(dap_cli_server_cmd_find_option_val(a_argv, l_arg_index, dap_min(a_argc, l_arg_index + 1), "token_pair", NULL)) {
        l_cmd_num = CMD_TOKEN_PAIR;
    }


    switch (l_cmd_num) {
        case CMD_ORDER: {
            int res = s_cli_srv_xchange_order(a_argc, a_argv, l_arg_index + 1, json_arr_reply, a_version);
            return res;
        }
        case CMD_ORDERS: {
            const char *l_net_str = NULL;
            const char *l_status_str = NULL;
            l_arg_index++;
            dap_cli_server_cmd_find_option_val(a_argv, l_arg_index, a_argc, "-net", &l_net_str);
            if (!l_net_str) {
                dap_json_rpc_error_add(*json_arr_reply, DAP_CHAIN_NODE_CLI_COM_NET_SRV_XCNGE_ORDRS_REQ_PARAM_NET_ERR, "Command 'orders' requires parameter -net");
                return -DAP_CHAIN_NODE_CLI_COM_NET_SRV_XCNGE_ORDRS_REQ_PARAM_NET_ERR;
            }
            dap_chain_net_t *l_net = dap_chain_net_by_name(l_net_str);
            if (!l_net) {
                dap_json_rpc_error_add(*json_arr_reply, DAP_CHAIN_NODE_CLI_COM_NET_SRV_XCNGE_ORDRS_NET_NOT_FOUND_ERR, "Network %s not found", l_net_str);
                return -DAP_CHAIN_NODE_CLI_COM_NET_SRV_XCNGE_ORDRS_NET_NOT_FOUND_ERR;
            }
       
            dap_list_t *l_list = NULL;
            if (s_xchange_cache_state == XCHANGE_CACHE_ENABLED){
                xchange_orders_cache_net_t* l_cache = NULL;
                dap_list_t *l_tx_cache_list = NULL;
                l_cache = s_get_xchange_cache_by_net_id(l_net->pub.id);
                xchange_tx_cache_t* l_temp, *l_item;
                HASH_ITER(hh, l_cache->cache, l_item, l_temp){
                    if (l_item->tx_type == TX_TYPE_ORDER)
                        l_tx_cache_list = dap_list_append(l_tx_cache_list, l_item);
                }
                l_list = l_tx_cache_list;
            } else {
                dap_list_t *l_tx_list = NULL;
                dap_chain_net_get_tx_all(l_net, TX_SEARCH_TYPE_NET, s_tx_is_order_check, &l_tx_list);
                l_list = l_tx_list;
            }

            dap_cli_server_cmd_find_option_val(a_argv, l_arg_index, a_argc, "-status", &l_status_str);

            /* Validate input arguments ... */
            int l_opt_status = 0;   /* 0 - all */

            if ( l_status_str )
            {
                /* 1 - closed, 2 - open  */
                if ( dap_strcmp (l_status_str, "opened") == 0 )
                    l_opt_status = 1;
                else if ( dap_strcmp (l_status_str, "closed") == 0 )
                    l_opt_status = 2;
                else if ( dap_strcmp (l_status_str, "all") == 0 )
                    l_opt_status = 0;
                else  {
                    dap_json_rpc_error_add(*json_arr_reply, DAP_CHAIN_NODE_CLI_COM_NET_SRV_XCNGE_ORDRS_UNREC_STATUS_ERR, "Unrecognized '-status %s'", l_status_str);
                    return -DAP_CHAIN_NODE_CLI_COM_NET_SRV_XCNGE_ORDRS_UNREC_STATUS_ERR;
                }
            }

            const char * l_token_from_str = NULL;
            const char * l_token_to_str = NULL;
            const char * l_head_str = NULL;
            dap_cli_server_cmd_find_option_val(a_argv, l_arg_index, a_argc, "-token_from", &l_token_from_str);
            if(l_token_from_str){
                dap_chain_datum_token_t * l_token_from_datum = dap_ledger_token_ticker_check( l_net->pub.ledger, l_token_from_str);
                if(!l_token_from_datum){
                    dap_json_rpc_error_add(*json_arr_reply, DAP_CHAIN_NODE_CLI_COM_NET_SRV_XCNGE_ORDRS_CANT_FIND_TOKEN_FROM_ERR, 
                                            "Can't find \"%s\" token in network \"%s\" for argument '-token_from' ", l_token_from_str, l_net->pub.name);
                    return -DAP_CHAIN_NODE_CLI_COM_NET_SRV_XCNGE_ORDRS_CANT_FIND_TOKEN_FROM_ERR;
                }
            }

            dap_cli_server_cmd_find_option_val(a_argv, l_arg_index, a_argc, "-token_to", &l_token_to_str);
            if(l_token_to_str){
                dap_chain_datum_token_t * l_token_to_datum = dap_ledger_token_ticker_check( l_net->pub.ledger, l_token_to_str);
                if(!l_token_to_datum){
                    dap_json_rpc_error_add(*json_arr_reply, DAP_CHAIN_NODE_CLI_COM_NET_SRV_XCNGE_ORDRS_CANT_FIND_TOKEN_TO_ERR, 
                                            "Can't find \"%s\" token in network \"%s\" for argument '-token_to' ", l_token_to_str, l_net->pub.name);
                    return -DAP_CHAIN_NODE_CLI_COM_NET_SRV_XCNGE_ORDRS_CANT_FIND_TOKEN_TO_ERR;
                }
            }

            bool l_head = dap_cli_server_cmd_find_option_val(a_argv, l_arg_index, a_argc, "-head", &l_head_str) ? true : false;
            
            dap_chain_addr_t *l_addr = NULL;
            const char *l_addr_str = NULL;
            dap_cli_server_cmd_find_option_val(a_argv, l_arg_index, a_argc, "-addr", &l_addr_str);
            if (l_addr_str) 
                l_addr = dap_chain_addr_from_str(l_addr_str);

            uint64_t l_printed_orders_count = 0;
            const char *l_limit_str = NULL;
            const char *l_offset_str = NULL;
            dap_cli_server_cmd_find_option_val(a_argv, l_arg_index, a_argc, "-limit", &l_limit_str);
            dap_cli_server_cmd_find_option_val(a_argv, l_arg_index, a_argc, "-offset", &l_offset_str);
            size_t l_limit = l_limit_str ? strtoul(l_limit_str, NULL, 10) : 1000;
            size_t l_offset = l_offset_str ? strtoul(l_offset_str, NULL, 10) : 0;
            size_t l_arr_start = 0;            
            size_t l_arr_end = 0;
            json_object* json_obj_order = json_object_new_object();
            json_object* json_arr_orders_limit = json_object_new_array();
            json_object* json_arr_orders_out = json_object_new_array();
            dap_chain_set_offset_limit_json(json_arr_orders_limit, &l_arr_start, &l_arr_end, l_limit, l_offset, dap_list_length(l_list), true);
            json_object_object_add(json_obj_order, "pagina", json_arr_orders_limit);

            size_t i_tmp = 0;

            // Print all txs
            for (dap_list_t *it = l_head ? dap_list_last(l_list) : dap_list_first(l_list);
                    it; it = l_head ? it->prev : it->next) {
                dap_chain_datum_tx_t *l_tx = NULL;
                char l_buy_token[DAP_CHAIN_TICKER_SIZE_MAX] = {0};
                char l_sell_token[DAP_CHAIN_TICKER_SIZE_MAX] = {0};
                uint256_t l_rate = uint256_0;
                char* l_status_order_str = NULL;
                dap_chain_net_srv_xchange_order_status_t l_order_status = XCHANGE_ORDER_STATUS_UNKNOWN;
                dap_hash_fast_t l_tx_hash = {};
                uint64_t l_percent_completed = 0;
                char *l_owner_addr = NULL;
                uint256_t l_amount = {}, l_proposed;
                const char *l_amount_coins_str = NULL, *l_amount_datoshi_str = NULL, 
                        *l_proposed_coins_str = NULL, *l_proposed_datoshi_str = NULL;

                if (s_xchange_cache_state == XCHANGE_CACHE_ENABLED){
                    xchange_tx_cache_t *l_item = (xchange_tx_cache_t*)it->data;
                    if (l_item->tx_type != TX_TYPE_ORDER)
                        continue;

                    if (l_addr && dap_chain_addr_compare(&l_item->seller_addr, l_addr) == 0)
                        continue;
                    
                    l_owner_addr = dap_strdup(dap_chain_addr_to_str(&l_item->seller_addr));
                    l_tx = l_item->tx;
                    l_tx_hash = l_item->hash;
                    memcpy(l_buy_token, l_item->buy_token, strlen(l_item->buy_token));
                    memcpy(l_sell_token, l_item->sell_token, strlen(l_item->sell_token));
                    l_order_status = l_item->tx_info.order_info.order_status;
                    l_rate = l_item->rate;
                    l_amount = l_item->tx_info.order_info.value_ammount;
                    l_proposed = l_item->tx_info.order_info.value;
                    l_percent_completed = l_item->tx_info.order_info.percent_completed;
                } else {
                    xchange_tx_list_t *l_tx_item = (xchange_tx_list_t*)it->data;
                    l_tx = l_tx_item->tx;
                    l_tx_hash = l_tx_item->hash;
                    dap_chain_tx_out_cond_t *l_out_cond = dap_chain_datum_tx_out_cond_get(l_tx, DAP_CHAIN_TX_OUT_COND_SUBTYPE_SRV_XCHANGE , NULL);
                    if (!l_out_cond || l_out_cond->header.srv_uid.uint64 != DAP_CHAIN_NET_SRV_XCHANGE_ID)
                        continue;

                    dap_chain_net_srv_xchange_price_t * l_price = NULL;
                    l_price = s_xchange_price_from_order(l_net, l_tx, &l_tx_hash, NULL, true);
                    if( !l_price ){
                        log_it(L_WARNING,"Can't create price from order");
                        continue;
                    }

                    if(l_addr && dap_chain_addr_compare(&l_price->creator_addr, l_addr) == 0)
                        continue;

                    memcpy(l_buy_token, l_price->token_buy, strlen(l_price->token_buy));
                    memcpy(l_sell_token, l_price->token_sell, strlen(l_price->token_sell));

                    dap_ledger_t * l_ledger = dap_ledger_by_net_name(l_net->pub.name);
                    
                    dap_hash_fast_t l_last_tx_hash = dap_ledger_get_final_chain_tx_hash(l_ledger, DAP_CHAIN_TX_OUT_COND_SUBTYPE_SRV_XCHANGE, &l_price->tx_hash, false);
                    if ( dap_hash_fast_is_blank(&l_last_tx_hash) ) {
                        log_it(L_WARNING,"Can't get last tx cond hash from order");
                        continue;
                    }

                    dap_chain_datum_tx_t * l_last_tx = dap_ledger_tx_find_by_hash(l_ledger, &l_last_tx_hash);
                    if(!l_last_tx){
                        log_it(L_WARNING,"Can't find last tx");
                        continue;
                    }

                    dap_chain_tx_out_cond_t *l_out_cond_last_tx = dap_chain_datum_tx_out_cond_get(l_last_tx, DAP_CHAIN_TX_OUT_COND_SUBTYPE_SRV_XCHANGE , NULL);
                    if (!l_out_cond_last_tx || IS_ZERO_256(l_out_cond_last_tx->header.value)){
                        if (l_opt_status == 1)
                            continue;
                        l_order_status  = XCHANGE_ORDER_STATUS_CLOSED;
                    } else {
                        if (l_opt_status == 2)
                            continue;
                        l_order_status = XCHANGE_ORDER_STATUS_OPENED;
                    }

                    l_rate = l_price->rate;
                    l_percent_completed = dap_chain_net_srv_xchange_get_order_completion_rate(l_net, l_tx_hash);
                    l_amount = l_out_cond_last_tx ? l_out_cond_last_tx->header.value : uint256_0;
                    l_owner_addr = dap_strdup(dap_chain_addr_to_str(&l_price->creator_addr));
                    l_proposed = l_price->datoshi_sell;
                    DAP_DEL_Z(l_price);
                }

                if (l_token_from_str && strcmp(l_sell_token, l_token_from_str))
                    continue;

                if (l_token_to_str && strcmp(l_buy_token, l_token_to_str))
                    continue;

                if (l_order_status == XCHANGE_ORDER_STATUS_OPENED){
                    if (l_opt_status == 2)
                        continue;
                    l_status_order_str = "OPENED";
                } else if (l_order_status == XCHANGE_ORDER_STATUS_CLOSED) {
                    if (l_opt_status == 1)
                        continue;
                    l_status_order_str = "CLOSED";
                } else {
                    continue;
                }

                if (i_tmp < l_arr_start) {
                    i_tmp++;
                    continue;
                }

                if (i_tmp >= l_arr_end) {
                    break;
                }
                i_tmp++;

                char l_tmp_buf[DAP_TIME_STR_SIZE];
                dap_time_to_str_rfc822(l_tmp_buf, DAP_TIME_STR_SIZE, l_tx->header.ts_created);

                json_object* l_json_obj_order = json_object_new_object();
                json_object_object_add(l_json_obj_order, "order_hash", json_object_new_string(dap_chain_hash_fast_to_str_static(&l_tx_hash)));
                json_object_object_add(l_json_obj_order, "ts_created", json_object_new_string(l_tmp_buf));
                json_object_object_add(l_json_obj_order, "status", json_object_new_string(l_status_order_str));

                l_proposed_datoshi_str = dap_uint256_to_char(l_proposed, &l_proposed_coins_str);
                json_object_object_add(l_json_obj_order, "proposed_coins", json_object_new_string(*l_proposed_coins_str ? l_proposed_coins_str : "0.0"));
                json_object_object_add(l_json_obj_order, "proposed_datoshi", json_object_new_string(*l_proposed_datoshi_str ? l_proposed_datoshi_str : "0"));
                
                l_amount_datoshi_str = dap_uint256_to_char(l_amount, &l_amount_coins_str);
                json_object_object_add(l_json_obj_order, "amount_coins", json_object_new_string(*l_amount_coins_str ? l_amount_coins_str : "0.0")); 
                json_object_object_add(l_json_obj_order, "amount_datoshi", json_object_new_string(*l_amount_datoshi_str ? l_amount_datoshi_str : "0")); 
                json_object_object_add(l_json_obj_order, "filled_percent", json_object_new_uint64(l_percent_completed));
                json_object_object_add(l_json_obj_order, "token_buy", json_object_new_string(l_buy_token));
                json_object_object_add(l_json_obj_order, "token_sell", json_object_new_string(l_sell_token));

                const char *l_cp_rate;
                dap_uint256_to_char(l_rate, &l_cp_rate);
                json_object_object_add(l_json_obj_order, "rate", json_object_new_string(l_cp_rate));

                json_object_object_add(l_json_obj_order, "net", json_object_new_string(l_net->pub.name));
                json_object_object_add(l_json_obj_order, "owner_addr", json_object_new_string(l_owner_addr));
                json_object_array_add(json_arr_orders_out, l_json_obj_order);
                DAP_DELETE(l_owner_addr);
                l_printed_orders_count++; 
                if (l_head && (it->prev->next == NULL)) break;              
            }
<<<<<<< HEAD
             
=======
            json_object_object_add(json_obj_order, a_version == 1 ? "ORDERS" : "orders", json_arr_orders_out);
            json_object_array_add(*json_arr_reply, json_obj_order); 
>>>>>>> 0c651e35
            if (s_xchange_cache_state == XCHANGE_CACHE_ENABLED){
                dap_list_free(l_list);
            } else {
                dap_list_free_full(l_list, NULL);
            }
<<<<<<< HEAD
            
            json_object_object_add(json_obj_order, "orders", json_arr_orders_out);
            json_object_object_add(json_obj_order, "total", json_object_new_uint64(i_tmp));
            json_object_array_add(*json_arr_reply, json_obj_order);
=======
            if (a_version == 1) {
                char *l_total = dap_strdup_printf("Total %zu orders.\n\r", i_tmp);
                json_object_object_add(json_obj_order, "number of transactions", json_object_new_string(l_total));
                DAP_DELETE(l_total);
            } else {
                json_object_object_add(json_obj_order, a_version == 1 ? "ORDERS" : "orders", json_arr_orders_out);
                json_object_object_add(json_obj_order, "total", json_object_new_uint64(i_tmp));
                json_object_array_add(*json_arr_reply, json_obj_order);
            }
>>>>>>> 0c651e35

            if (!json_object_array_length(json_arr_orders_out)) {
                dap_json_rpc_error_add(*json_arr_reply, DAP_CHAIN_NODE_CLI_COM_NET_SRV_XCNGE_ORDRS_UNREC_STATUS_ERR, "No orders found");
            }
        } break;

        case CMD_PURCHASE: {
            const char *l_net_str = NULL, *l_wallet_str = NULL, *l_order_hash_str = NULL, *l_val_buy_str = NULL, *l_val_fee_str = NULL;
            l_arg_index++;            
            dap_cli_server_cmd_find_option_val(a_argv, l_arg_index, a_argc, "-net", &l_net_str);
            if (!l_net_str) {
                dap_json_rpc_error_add(*json_arr_reply, DAP_CHAIN_NODE_CLI_COM_NET_SRV_XCNGE_PURCHASE_REQ_PARAM_NET_ERR, "Command 'purchase' requires parameter -net");
                return -DAP_CHAIN_NODE_CLI_COM_NET_SRV_XCNGE_PURCHASE_REQ_PARAM_NET_ERR;
            }
            dap_chain_net_t *l_net = dap_chain_net_by_name(l_net_str);
            if (!l_net) {
                dap_json_rpc_error_add(*json_arr_reply, DAP_CHAIN_NODE_CLI_COM_NET_SRV_XCNGE_PURCHASE_NET_NOT_FOUND_ERR, "Network %s not found", l_net_str);
                return -DAP_CHAIN_NODE_CLI_COM_NET_SRV_XCNGE_PURCHASE_NET_NOT_FOUND_ERR;
            }
            dap_cli_server_cmd_find_option_val(a_argv, l_arg_index, a_argc, "-w", &l_wallet_str);
            if (!l_wallet_str) {
                dap_json_rpc_error_add(*json_arr_reply, DAP_CHAIN_NODE_CLI_COM_NET_SRV_XCNGE_PURCHASE_REQ_PARAM_W_ERR, "Command 'purchase' requires parameter -w");
                return -DAP_CHAIN_NODE_CLI_COM_NET_SRV_XCNGE_PURCHASE_REQ_PARAM_W_ERR;
            }
            dap_chain_wallet_t *l_wallet = dap_chain_wallet_open(l_wallet_str, dap_chain_wallet_get_path(g_config), NULL);
            if (!l_wallet) {
                dap_json_rpc_error_add(*json_arr_reply, DAP_CHAIN_NODE_CLI_COM_NET_SRV_XCNGE_PURCHASE_WALLET_NOT_FOUND_ERR, "Specified wallet not found");
                return -DAP_CHAIN_NODE_CLI_COM_NET_SRV_XCNGE_PURCHASE_WALLET_NOT_FOUND_ERR;
            }
            dap_cli_server_cmd_find_option_val(a_argv, l_arg_index, a_argc, "-order", &l_order_hash_str);
            if (!l_order_hash_str) {
                dap_json_rpc_error_add(*json_arr_reply, DAP_CHAIN_NODE_CLI_COM_NET_SRV_XCNGE_PURCHASE_REQ_PARAM_ORDER_ERR, 
                                            "Command 'purchase' requires parameter -order");
                return -DAP_CHAIN_NODE_CLI_COM_NET_SRV_XCNGE_PURCHASE_REQ_PARAM_ORDER_ERR;
            }
            dap_cli_server_cmd_find_option_val(a_argv, l_arg_index, a_argc, "-value", &l_val_buy_str);
            if (!l_val_buy_str) {
                dap_json_rpc_error_add(*json_arr_reply, DAP_CHAIN_NODE_CLI_COM_NET_SRV_XCNGE_PURCHASE_REQ_PARAM_VALUE_ERR, 
                                            "Command 'purchase' requires parameter -value");
                return -DAP_CHAIN_NODE_CLI_COM_NET_SRV_XCNGE_PURCHASE_REQ_PARAM_VALUE_ERR;
            }
            uint256_t l_datoshi_buy = dap_chain_balance_scan(l_val_buy_str);
            dap_cli_server_cmd_find_option_val(a_argv, l_arg_index, a_argc, "-fee", &l_val_fee_str);
            if (!l_val_fee_str) {
                dap_json_rpc_error_add(*json_arr_reply, DAP_CHAIN_NODE_CLI_COM_NET_SRV_XCNGE_PURCHASE_REQ_PARAM_FEE_ERR, 
                                            "Command 'purchase' requires parameter -fee");
                return  -DAP_CHAIN_NODE_CLI_COM_NET_SRV_XCNGE_PURCHASE_REQ_PARAM_FEE_ERR;
            }
            uint256_t  l_datoshi_fee = dap_chain_balance_scan(l_val_fee_str);
            dap_hash_fast_t l_tx_hash = {};
            dap_chain_hash_fast_from_str(l_order_hash_str, &l_tx_hash);
            char *l_str_ret_hash = NULL;
            int l_ret_code = dap_chain_net_srv_xchange_purchase(l_net, &l_tx_hash, l_datoshi_buy, l_datoshi_fee,
                                                                l_wallet, &l_str_ret_hash);
            switch (l_ret_code) {
                case XCHANGE_PURCHASE_ERROR_OK: {
                    json_object* json_obj_orders = json_object_new_object();
                    json_object_object_add(json_obj_orders, "status", json_object_new_string("Exchange transaction has done"));
                    json_object_object_add(json_obj_orders, "hash", json_object_new_string(l_str_ret_hash));
                    json_object_array_add(*json_arr_reply, json_obj_orders);
                    DAP_DELETE(l_str_ret_hash);
                    return 0;
                }
                case XCHANGE_PURCHASE_ERROR_SPECIFIED_ORDER_NOT_FOUND: {
                    dap_json_rpc_error_add(*json_arr_reply, XCHANGE_PURCHASE_ERROR_SPECIFIED_ORDER_NOT_FOUND,"Specified order not found");
                    return -XCHANGE_PURCHASE_ERROR_SPECIFIED_ORDER_NOT_FOUND;
                }
                case XCHANGE_PURCHASE_ERROR_CAN_NOT_CREATE_PRICE: {
                    dap_json_rpc_error_add(*json_arr_reply, XCHANGE_PURCHASE_ERROR_CAN_NOT_CREATE_PRICE, "Can't create price from order");
                    return -XCHANGE_PURCHASE_ERROR_CAN_NOT_CREATE_PRICE;
                }
                case XCHANGE_PURCHASE_ERROR_CAN_NOT_CREATE_EXCHANGE_TX: {
                    dap_json_rpc_error_add(*json_arr_reply, XCHANGE_PURCHASE_ERROR_CAN_NOT_CREATE_EXCHANGE_TX, "Exchange transaction error");
                    return -XCHANGE_PURCHASE_ERROR_CAN_NOT_CREATE_EXCHANGE_TX;
                }
                default: {
                    dap_json_rpc_error_add(*json_arr_reply, DAP_CHAIN_NODE_CLI_COM_NET_SRV_XCNGE_PURCHASE_UNKNOWN_ERR, 
                                                                "An error occurred with an unknown code: %d.", l_ret_code);
                    return -DAP_CHAIN_NODE_CLI_COM_NET_SRV_XCNGE_PURCHASE_UNKNOWN_ERR;
                }
            }
        } break;
        case CMD_ENABLE: {
            json_object* json_obj_orders_enable = json_object_new_object();
            s_srv_xchange->enabled = true;
            json_object_object_add(json_obj_orders_enable, "status", json_object_new_string("enable"));
            json_object_array_add(*json_arr_reply, json_obj_orders_enable);
        } break;
        case CMD_DISABLE: {
            json_object* json_obj_orders_enable = json_object_new_object();
            s_srv_xchange->enabled = false;
            json_object_object_add(json_obj_orders_enable, "status", json_object_new_string("disable"));
            json_object_array_add(*json_arr_reply, json_obj_orders_enable);
        } break;
        case CMD_TX_LIST: {
            const char *l_net_str = NULL, *l_time_begin_str = NULL, *l_time_end_str = NULL;
            const char *l_status_str = NULL, *l_addr_str = NULL;  /* @RRL:  #6294 */
            int     l_opt_status, l_show_tx_nr = 0;
            dap_chain_addr_t *l_addr;

            l_arg_index++;
            dap_cli_server_cmd_find_option_val(a_argv, l_arg_index, a_argc, "-net", &l_net_str);
            dap_cli_server_cmd_find_option_val(a_argv, l_arg_index, a_argc, "-time_from", &l_time_begin_str);
            dap_cli_server_cmd_find_option_val(a_argv, l_arg_index, a_argc, "-time_to", &l_time_end_str);

            /*
             * @RRL:  #6294: [[-addr <addr> [-status closed | open]]
             * we should check for valid combination of the status and addr options
             */
            dap_cli_server_cmd_find_option_val(a_argv, l_arg_index, a_argc, "-addr", &l_addr_str);
            dap_cli_server_cmd_find_option_val(a_argv, l_arg_index, a_argc, "-status", &l_status_str);


            /* Validate input arguments ... */
            l_opt_status = TX_STATUS_ALL;   /* 0 - all */

            if ( l_status_str )
            {
                /* 1 - closed, 2 - open  */
                if ( dap_strcmp (l_status_str, "inactive") == 0 )
                    l_opt_status = TX_STATUS_INACTIVE;
                else if ( dap_strcmp (l_status_str, "active") == 0 )
                    l_opt_status = TX_STATUS_ACTIVE;
                else if ( dap_strcmp (l_status_str, "all") == 0 )
                    l_opt_status = TX_STATUS_ALL;
                else  {
                    dap_json_rpc_error_add(*json_arr_reply, DAP_CHAIN_NODE_CLI_COM_NET_SRV_XCNGE_LIST_UNREC_STATUS_ERR, 
                                                                "Unrecognized '-status %s'", l_status_str);
                    return -DAP_CHAIN_NODE_CLI_COM_NET_SRV_XCNGE_LIST_UNREC_STATUS_ERR;
                }
            }

            if(!l_net_str) {
                dap_json_rpc_error_add(*json_arr_reply, DAP_CHAIN_NODE_CLI_COM_NET_SRV_XCNGE_LIST_REQ_PARAM_NET_ERR, 
                                                                "Command 'tx_list' requires parameter -net");
                return -DAP_CHAIN_NODE_CLI_COM_NET_SRV_XCNGE_LIST_REQ_PARAM_NET_ERR;
            }
            dap_chain_net_t *l_net = dap_chain_net_by_name(l_net_str);
            if(!l_net) {
                dap_json_rpc_error_add(*json_arr_reply, DAP_CHAIN_NODE_CLI_COM_NET_SRV_XCNGE_LIST_NET_NOT_FOUND_ERR, 
                                                                "Network %s not found", l_net_str);
                return -DAP_CHAIN_NODE_CLI_COM_NET_SRV_XCNGE_LIST_NET_NOT_FOUND_ERR;
            }

            dap_time_t l_time[2];
            l_time[0] = dap_time_from_str_rfc822(l_time_begin_str);
            l_time[1] = dap_time_from_str_rfc822(l_time_end_str);

            /* Dispatch request processing to ... */
            if ( l_addr_str )
            {
                if ( !(l_addr = dap_chain_addr_from_str(l_addr_str)) ) {
                    dap_json_rpc_error_add(*json_arr_reply, DAP_CHAIN_NODE_CLI_COM_NET_SRV_XCNGE_ORDRS_LIST_CAN_NOT_CONVERT_ERR,
                                           "Cannot convert -addr '%s' to internal representative", l_addr_str);
                    return -EINVAL;
                }
                json_object* json_obj_order = json_object_new_object();
                s_cli_srv_xchange_tx_list_addr_json(l_net, l_time[0], l_time[1], l_addr, l_opt_status, json_obj_order, a_version);
                json_object_array_add(*json_arr_reply, json_obj_order);
                return 0;
            }

            // Find transactions using filter function s_filter_tx_list()
            if (s_xchange_cache_state == XCHANGE_CACHE_ENABLED){
                xchange_orders_cache_net_t* l_cache = NULL;
                dap_list_t *l_tx_cache_list = NULL;
                json_object* json_arr_bl_out = json_object_new_array();                
                l_cache = s_get_xchange_cache_by_net_id(l_net->pub.id);
                xchange_tx_cache_t* l_temp, *l_item;
                HASH_ITER(hh, l_cache->cache, l_item, l_temp){
                    if (l_time[0] && l_item->tx->header.ts_created < l_time[0])
                        continue;

                    if (l_time[1] && l_item->tx->header.ts_created > l_time[1])
                        break;
                    json_object* json_obj_order = json_object_new_object();
                    if (s_string_append_tx_cond_info_json(json_obj_order, l_net,  &l_item->seller_addr, 
                            l_item->tx_type == TX_TYPE_EXCHANGE ?  &l_item->tx_info.exchange_info.buyer_addr : NULL,
                            l_item->tx, &l_item->hash, l_opt_status, false, true, true, a_version)){

                        json_object_array_add(json_arr_bl_out, json_obj_order);
                        l_show_tx_nr++;
                    }
                }
                json_object_array_add(*json_arr_reply, json_arr_bl_out);
            } else {
                dap_list_t *l_datum_list0 = dap_chain_datum_list(l_net,  NULL, s_filter_tx_list, l_time);
                size_t l_datum_num = dap_list_length(l_datum_list0);
                json_object* json_arr_bl_out = json_object_new_array(); 
                if (l_datum_num > 0) {
                    dap_list_t *l_datum_list = l_datum_list0;
                    while(l_datum_list) {
                        dap_chain_datum_tx_t *l_datum_tx = (dap_chain_datum_tx_t*) ((dap_chain_datum_t*) l_datum_list->data)->data;
                        if (l_time[0] && l_datum_tx->header.ts_created < l_time[0])
                            continue;

                        if (l_time[1] && l_datum_tx->header.ts_created > l_time[1])
                            break;
                        json_object* json_obj_order = json_object_new_object();
                        dap_hash_fast_t l_hash = {};
                        dap_hash_fast(l_datum_tx, dap_chain_datum_tx_get_size(l_datum_tx), &l_hash);
                        if (s_string_append_tx_cond_info_json(json_obj_order, l_net, NULL, NULL, l_datum_tx, &l_hash, l_opt_status, false, true, true, a_version)) {
                            json_object_array_add(json_arr_bl_out, json_obj_order);
                            l_show_tx_nr++;
                        }
                        l_datum_list = dap_list_next(l_datum_list);
                    } 
                    json_object_array_add(*json_arr_reply, json_arr_bl_out);
                }
                dap_list_free_full(l_datum_list0, NULL);
            }
            json_object* json_obj_orders = json_object_new_object();
<<<<<<< HEAD

            if(l_show_tx_nr)
                json_object_object_add(json_obj_orders, "number_of_transactions", json_object_new_int(l_show_tx_nr));
            else
                json_object_object_add(json_obj_orders, "number_of_transactions", json_object_new_string("Transactions not found"));
=======
            if (a_version == 1) {
                if(l_show_tx_nr)
                    json_object_object_add(json_obj_orders, "number of transactions", json_object_new_int(l_show_tx_nr));
                else
                    json_object_object_add(json_obj_orders, "number of transactions", json_object_new_string("Transactions not found"));
            } else {
                json_object_object_add(json_obj_orders, "total_tx_count", json_object_new_int(l_show_tx_nr));
            }
>>>>>>> 0c651e35
            json_object_array_add(*json_arr_reply, json_obj_orders);
        } break;
        // Token pair control
        case CMD_TOKEN_PAIR: {

            // Find and check the network
            const char *l_net_str = NULL;
            dap_cli_server_cmd_find_option_val(a_argv, l_arg_index, a_argc, "-net", &l_net_str);
            if(!l_net_str) {
                dap_json_rpc_error_add(*json_arr_reply, DAP_CHAIN_NODE_CLI_COM_NET_SRV_XCNGE_PAIR_REQ_PARAM_NET_ERR,
                                       "Command 'token_pair' requires parameter -net");
                return -DAP_CHAIN_NODE_CLI_COM_NET_SRV_XCNGE_PAIR_REQ_PARAM_NET_ERR;
            }
            dap_chain_net_t *l_net = dap_chain_net_by_name(l_net_str);
            if(!l_net) {
                dap_json_rpc_error_add(*json_arr_reply, DAP_CHAIN_NODE_CLI_COM_NET_SRV_XCNGE_PAIR_NET_NOT_FOUND_ERR,
                                       "Network %s not found", l_net_str);
                return -DAP_CHAIN_NODE_CLI_COM_NET_SRV_XCNGE_PAIR_NET_NOT_FOUND_ERR;
            }

            // Select subcommands

            // check for price subcommand
            const char * l_price_subcommand = NULL;
            dap_cli_server_cmd_find_option_val(a_argv, l_arg_index, a_argc, "rate", &l_price_subcommand);
            if ( l_price_subcommand ){
                // Check for token_from
                const char * l_token_from_str = NULL;
                dap_cli_server_cmd_find_option_val(a_argv, l_arg_index, a_argc, "-token_from", &l_token_from_str);
                if(!l_token_from_str){
                    dap_json_rpc_error_add(*json_arr_reply, DAP_CHAIN_NODE_CLI_COM_NET_SRV_XCNGE_PAIR_TOKEN_FROM_ARG_ERR,
                                           "No argument '-token_from'");
                    return -DAP_CHAIN_NODE_CLI_COM_NET_SRV_XCNGE_PAIR_TOKEN_FROM_ARG_ERR;
                }
                dap_chain_datum_token_t * l_token_from_datum = dap_ledger_token_ticker_check( l_net->pub.ledger, l_token_from_str);
                if(!l_token_from_datum){
                    dap_json_rpc_error_add(*json_arr_reply, DAP_CHAIN_NODE_CLI_COM_NET_SRV_XCNGE_PAIR_TOKEN_FROM_ERR,
                                           "Can't find \"%s\" token in network \"%s\" for argument '-token_from' ", l_token_from_str, l_net->pub.name);
                    return -DAP_CHAIN_NODE_CLI_COM_NET_SRV_XCNGE_PAIR_TOKEN_FROM_ERR;
                }

                // Check for token_to
                const char * l_token_to_str = NULL;
                dap_cli_server_cmd_find_option_val(a_argv, l_arg_index, a_argc, "-token_to", &l_token_to_str);
                if(!l_token_to_str){
                    dap_json_rpc_error_add(*json_arr_reply, DAP_CHAIN_NODE_CLI_COM_NET_SRV_XCNGE_PAIR_TOKEN_TO_ERR,
                                           "No argument '-token_to'");
                    return -DAP_CHAIN_NODE_CLI_COM_NET_SRV_XCNGE_PAIR_TOKEN_TO_ERR;
                }
                dap_chain_datum_token_t * l_token_to_datum = dap_ledger_token_ticker_check( l_net->pub.ledger, l_token_to_str);
                if(!l_token_to_datum){
                    dap_json_rpc_error_add(*json_arr_reply, DAP_CHAIN_NODE_CLI_COM_NET_SRV_XCNGE_PAIR_CANT_FIND_TOKEN_ERR,
                                           "Can't find \"%s\" token in network \"%s\" for argument '-token_to' ", l_token_to_str, l_net->pub.name);
                    return -DAP_CHAIN_NODE_CLI_COM_NET_SRV_XCNGE_PAIR_CANT_FIND_TOKEN_ERR;
                }

                // Read time_from
                dap_time_t l_time_from = 0;
                const char * l_time_from_str = NULL;
                dap_cli_server_cmd_find_option_val(a_argv, l_arg_index, a_argc, "-time_from", &l_time_from_str);
                l_time_from = dap_time_from_str_rfc822(l_time_from_str);

                // Read time_to
                dap_time_t l_time_to = 0;
                const char * l_time_to_str = NULL;
                dap_cli_server_cmd_find_option_val(a_argv, l_arg_index, a_argc, "-time_to", &l_time_to_str);
                l_time_to = dap_time_from_str_rfc822(l_time_to_str);

                // Check for price subcommand
                if (strcmp(l_price_subcommand,"average") == 0){

                    dap_list_t *l_list = NULL;
                    if (s_xchange_cache_state == XCHANGE_CACHE_ENABLED){
                        xchange_orders_cache_net_t* l_cache = NULL;
                        dap_list_t *l_tx_cache_list = NULL;
                        l_cache = s_get_xchange_cache_by_net_id(l_net->pub.id);
                        xchange_tx_cache_t* l_temp, *l_item;
                        HASH_ITER(hh, l_cache->cache, l_item, l_temp){
                            if (l_item->tx_type != TX_TYPE_EXCHANGE)
                                continue;

                            if (l_time_from && l_item->tx->header.ts_created < l_time_from)
                                continue;
                            
                            if (l_time_to && l_item->tx->header.ts_created > l_time_to)
                                break;

                            l_tx_cache_list = dap_list_append(l_tx_cache_list, l_item);
                        }
                        l_list = l_tx_cache_list;
                    } else {
                        dap_list_t *l_tx_list = NULL;
                        l_list = dap_chain_net_get_tx_cond_all_by_srv_uid(l_net, c_dap_chain_net_srv_xchange_uid, l_time_from,l_time_to,TX_SEARCH_TYPE_NET);
                    }


                    dap_list_t * l_cur = l_list;
                    
                    uint256_t l_total_rates = {0};
                    uint256_t l_total_rates_count = {0};
                    dap_time_t l_last_rate_time = 0;
                    uint256_t l_rate = {};
                    while(l_cur){
                        dap_chain_datum_tx_t * l_tx = NULL;
                        dap_hash_fast_t l_tx_hash = {};
                        const char * l_tx_input_ticker = NULL;
                        const char * l_tx_out_ticker = NULL;
                        uint256_t l_b_rate = {};
                        
                        if (s_xchange_cache_state == XCHANGE_CACHE_ENABLED){
                            xchange_tx_cache_t* l_item = (xchange_tx_cache_t*)l_cur->data;
                            l_tx = l_item->tx;
                            l_tx_hash = l_item->hash;
                            l_tx_input_ticker = l_item->sell_token;
                            l_tx_out_ticker = l_item->buy_token;
                            l_b_rate = l_item->rate;
                        } else {
                            dap_chain_datum_tx_cond_list_item_t *l_item = (dap_chain_datum_tx_cond_list_item_t *)l_cur->data;
                            l_tx_hash = l_item->hash;
                            l_tx = l_item->tx;
                            int l_cond_idx = 0;
                            dap_chain_tx_out_cond_t *l_out_cond_item = NULL;
                            if (dap_chain_net_srv_xchange_tx_get_type(l_net->pub.ledger, l_tx, &l_out_cond_item, &l_cond_idx, NULL) != TX_TYPE_EXCHANGE){
                                l_cur = dap_list_next(l_cur);
                                continue;
                            }
                            
                            l_tx_input_ticker = dap_ledger_tx_get_token_ticker_by_hash(l_net->pub.ledger, &l_tx_hash);
                            l_tx_out_ticker = l_out_cond_item->subtype.srv_xchange.buy_token;
                            l_b_rate = l_out_cond_item->subtype.srv_xchange.rate;
                        }
                        
                        if (!l_tx_input_ticker || strcmp(l_tx_input_ticker, l_token_from_str)){
                            l_cur = dap_list_next(l_cur);
                            continue;
                        }

                        if (!l_tx_out_ticker || strcmp(l_tx_out_ticker, l_token_to_str)){
                            l_cur = dap_list_next(l_cur);
                            continue;
                        }
                      
                        l_rate = l_b_rate;
                        l_last_rate_time = l_tx->header.ts_created;
                        if(SUM_256_256(l_rate, l_total_rates, &l_total_rates )!= 0)
                            log_it(L_ERROR, "Overflow on average price calculation (summing)");
                        INCR_256(&l_total_rates_count);

                        l_cur = dap_list_next(l_cur);
                    }

                    dap_list_free(l_list);

                    if (IS_ZERO_256(l_total_rates) || IS_ZERO_256(l_rate) || !l_last_rate_time){
                        dap_json_rpc_error_add(*json_arr_reply, DAP_CHAIN_NODE_CLI_COM_NET_SRV_XCNGE_PAIR_CANT_FIND_ORDER_ERR,
                                       "Can't find orders for specified token pair\n");
                    } else {
                        uint256_t l_rate_average = {0};
                        if (!IS_ZERO_256(l_total_rates_count))
                            DIV_256(l_total_rates,l_total_rates_count,&l_rate_average);

                        char l_tmp_buf[DAP_TIME_STR_SIZE];
                        dap_time_to_str_rfc822(l_tmp_buf, DAP_TIME_STR_SIZE, l_last_rate_time);
                        const char *l_rate_average_str; dap_uint256_to_char(l_rate_average, &l_rate_average_str);
                        json_object* json_obj_order = json_object_new_object();
<<<<<<< HEAD
                        json_object_object_add(json_obj_order, "average_rate", json_object_new_string(l_rate_average_str));
                        const char *l_last_rate_str; dap_uint256_to_char(l_rate, &l_last_rate_str);
                        json_object_object_add(json_obj_order, "last_rate", json_object_new_string(l_last_rate_str));
                        json_object_object_add(json_obj_order, "last_rate_time", json_object_new_string(l_tmp_buf));
=======
                        json_object_object_add(json_obj_order, a_version == 1 ? "Average rate" : "average_rate", json_object_new_string(l_rate_average_str));
                        const char *l_last_rate_str; dap_uint256_to_char(l_rate, &l_last_rate_str);
                        json_object_object_add(json_obj_order, a_version == 1 ? "Last rate" : "last_rate", json_object_new_string(l_last_rate_str));
                        json_object_object_add(json_obj_order, a_version == 1 ? "Last rate time" : "last_rate_time", json_object_new_string(l_tmp_buf));
>>>>>>> 0c651e35
                        json_object_array_add(*json_arr_reply, json_obj_order);
                    }
                    break;
                }else if (strcmp(l_price_subcommand,"history") == 0){
                    const char *l_limit_str = NULL, *l_offset_str = NULL;
                    dap_cli_server_cmd_find_option_val(a_argv, l_arg_index, a_argc, "-limit", &l_limit_str);
                    dap_cli_server_cmd_find_option_val(a_argv, l_arg_index, a_argc, "-offset", &l_offset_str);
                    size_t l_limit = l_limit_str ? strtoul(l_limit_str, NULL, 10) : 1000;
                    size_t l_offset = l_offset_str ? strtoul(l_offset_str, NULL, 10) : 0;

                    uint256_t l_token_from_value = {}, l_token_to_value = {};
                    dap_list_t *l_list = NULL;
                    dap_time_t l_time[2];
                    l_time[0] = l_time_from;
                    l_time[1] = l_time_to;

                    if (s_xchange_cache_state == XCHANGE_CACHE_ENABLED){
                        xchange_orders_cache_net_t* l_cache = NULL;
                        dap_list_t *l_tx_cache_list = NULL;
                        l_cache = s_get_xchange_cache_by_net_id(l_net->pub.id);
                        xchange_tx_cache_t* l_temp, *l_item;
                        HASH_ITER(hh, l_cache->cache, l_item, l_temp){
                            if (l_time_from && l_item->tx->header.ts_created < l_time_from)
                                continue;
                            
                            if (l_time_to && l_item->tx->header.ts_created > l_time_to)
                                break;

                            l_tx_cache_list = dap_list_append(l_tx_cache_list, l_item);
                        }
                        l_list = l_tx_cache_list;
                    } else {
                        dap_list_t *l_tx_list = NULL;
                        l_list = dap_chain_datum_list(l_net, NULL, s_filter_tx_list, l_time);
                    }

                    size_t l_datum_num = dap_list_length(l_list);

                    if (l_datum_num == 0){
                        dap_json_rpc_error_add(*json_arr_reply, DAP_CHAIN_NODE_CLI_COM_NET_SRV_XCNGE_PAIR_CANT_FIND_TX_ERR,
                                           "Can't find transactions");
                        return -DAP_CHAIN_NODE_CLI_COM_NET_SRV_XCNGE_PAIR_CANT_FIND_TX_ERR;
                    }
                    json_object* json_arr_bl_cache_out = json_object_new_array();
                    size_t l_arr_start = 0;
                    size_t l_arr_end  = 0;
                    dap_chain_set_offset_limit_json(json_arr_bl_cache_out, &l_arr_start, &l_arr_end, l_limit, l_offset, l_datum_num, false);
                    
                    size_t i_tmp = 0;

                    size_t l_total = 0;
                    dap_list_t * l_cur = l_list;
                    while(l_cur){
                        dap_hash_fast_t l_tx_hash = {};
                        dap_chain_datum_tx_t *l_tx = NULL;
                        const char * l_tx_sell_ticker = NULL;
                        const char * l_tx_buy_ticker = NULL;

                        uint256_t l_token_curr_from_value = {}, l_token_curr_to_value = {};

                        if (s_xchange_cache_state == XCHANGE_CACHE_ENABLED){
                            xchange_tx_cache_t* l_item = (xchange_tx_cache_t*)l_cur->data;
                            l_tx_hash = l_item->hash;
                            l_tx = l_item->tx;
                            l_tx_sell_ticker = l_item->sell_token;
                            l_tx_buy_ticker = l_item->buy_token;

                            if (l_item->tx_type == TX_TYPE_EXCHANGE){
                                l_token_curr_from_value = l_item->tx_info.exchange_info.buy_value;
                                MULT_256_COIN(l_item->rate, l_item->tx_info.exchange_info.buy_value, &l_token_curr_to_value);
                            }
                        } else {
                            l_tx = (dap_chain_datum_tx_t*) ((dap_chain_datum_t*) l_cur->data)->data;
                            if(!l_tx){
                                l_cur = dap_list_next(l_cur);
                                continue;
                            }
                            dap_hash_fast(l_tx, dap_chain_datum_tx_get_size(l_tx), &l_tx_hash);
                            l_tx_sell_ticker = dap_ledger_tx_get_token_ticker_by_hash(l_net->pub.ledger, &l_tx_hash);
                            dap_chain_tx_out_cond_t *l_out_cond_item = NULL;
                            dap_chain_tx_out_cond_t *l_out_prev_cond_item = NULL;

                            xchange_tx_type_t tx_type = dap_chain_net_srv_xchange_tx_get_type(l_net->pub.ledger, l_tx, &l_out_cond_item, NULL, &l_out_prev_cond_item);
                            
                            if(!l_out_cond_item && l_out_prev_cond_item){
                                l_tx_buy_ticker = l_out_prev_cond_item->subtype.srv_xchange.buy_token;
                                if (tx_type == TX_TYPE_EXCHANGE){
                                    l_token_curr_from_value = l_out_prev_cond_item->header.value;
                                    MULT_256_COIN(l_out_prev_cond_item->subtype.srv_xchange.rate, l_out_prev_cond_item->header.value, &l_token_curr_to_value);
                                }
                            } else if (l_out_cond_item) {
                                l_tx_buy_ticker = l_out_cond_item->subtype.srv_xchange.buy_token;
                                if (tx_type == TX_TYPE_EXCHANGE){
                                    uint256_t l_b_buy_value = {};
                                    SUBTRACT_256_256(l_out_prev_cond_item->header.value, l_out_cond_item->header.value, &l_b_buy_value);
                                    l_token_curr_from_value = l_b_buy_value;
                                    MULT_256_COIN(l_out_cond_item->subtype.srv_xchange.rate, l_b_buy_value, &l_token_curr_to_value);
                                }
                            }
                        }   


                        if (!l_tx_sell_ticker || strcmp(l_tx_sell_ticker, l_token_from_str)){
                            l_cur = dap_list_next(l_cur);
                            continue;
                        }

                        if (!l_tx_buy_ticker || strcmp(l_tx_buy_ticker, l_token_to_str)){
                            l_cur = dap_list_next(l_cur);
                            continue;
                        }

                        if (i_tmp < l_arr_start) {
                            i_tmp++;
                            l_cur = dap_list_next(l_cur);
                            continue;
                        }
                        if (i_tmp >= l_arr_end)
                            break;

                        i_tmp++;  

                        json_object* json_obj_out = json_object_new_object();
                        if(s_string_append_tx_cond_info_json(json_obj_out, l_net, NULL, NULL, l_tx, &l_tx_hash, TX_STATUS_ALL, false, false, true, a_version)){
                            l_total++;
                            SUM_256_256(l_token_to_value, l_token_curr_to_value, &l_token_to_value);
                            SUM_256_256(l_token_from_value, l_token_curr_from_value, &l_token_from_value);
                            json_object_array_add(json_arr_bl_cache_out, json_obj_out);
                        }
                        l_cur = dap_list_next(l_cur);
                    }

                    json_object_array_add(*json_arr_reply, json_arr_bl_cache_out);
                    dap_list_free(l_list);
                    json_object* json_obj_order = json_object_new_object();
                    json_object_object_add(json_obj_order, "tx_count", json_object_new_uint64(l_total));

                    const char *l_token_from_value_coins_str = NULL, *l_token_from_value_datoshi_str = dap_uint256_to_char(l_token_from_value, &l_token_from_value_coins_str);
                    json_object_object_add(json_obj_order, "trading_val_from_coins", json_object_new_string(l_token_from_value_coins_str));
                    json_object_object_add(json_obj_order, "trading_val_from_datoshi", json_object_new_string(l_token_from_value_datoshi_str));

                    const char *l_token_to_value_coins_str = NULL, *l_token_to_value_datoshi_str = dap_uint256_to_char(l_token_to_value, &l_token_to_value_coins_str);
                    json_object_object_add(json_obj_order, "trading_val_to_coins", json_object_new_string(l_token_to_value_coins_str));
                    json_object_object_add(json_obj_order, "trading_val_to_datoshi", json_object_new_string(l_token_to_value_datoshi_str));
                    
                    json_object_array_add(*json_arr_reply, json_obj_order);
                    break;

                } else {
                    dap_json_rpc_error_add(*json_arr_reply, DAP_CHAIN_NODE_CLI_COM_NET_SRV_XCNGE_PAIR_UNKNOWN_ERR,
                                           "Unrecognized subcommand '%s'", l_price_subcommand);                    
                    return -DAP_CHAIN_NODE_CLI_COM_NET_SRV_XCNGE_PAIR_UNKNOWN_ERR;
                }
            }

            const char * l_list_subcommand = NULL;
            dap_cli_server_cmd_find_option_val(a_argv, l_arg_index, a_argc, "list", &l_list_subcommand);
            if( l_list_subcommand ){
                if (strcmp(l_list_subcommand,"all") == 0){
                    const char *l_limit_str = NULL, *l_offset_str = NULL;
                    dap_cli_server_cmd_find_option_val(a_argv, l_arg_index, a_argc, "-limit", &l_limit_str);
                    dap_cli_server_cmd_find_option_val(a_argv, l_arg_index, a_argc, "-offset", &l_offset_str);
                    size_t l_offset = l_offset_str ? strtoul(l_offset_str, NULL, 10) : 0;
                    size_t l_limit  = l_limit_str ? strtoul(l_limit_str, NULL, 10) : 1000;
                    
                    char ** l_tickers = NULL;
                    size_t l_tickers_count = 0;
                    dap_ledger_addr_get_token_ticker_all( l_net->pub.ledger,NULL,&l_tickers,&l_tickers_count);
                    json_object* json_obj_out = json_object_new_object();
                    size_t l_pairs_count = 0;
                    if(l_tickers){
                        size_t l_arr_start = 0;
                        size_t l_arr_end  = 0;
                        json_object* json_arr_bl_cache_out = json_object_new_array();
                        dap_chain_set_offset_limit_json(json_arr_bl_cache_out, &l_arr_start, &l_arr_end, l_limit, l_offset, l_tickers_count*l_tickers_count, false); 

                        size_t i_tmp = 0;
                        for(size_t i = 0; i< l_tickers_count; i++){
                            for(size_t j = i+1; j< l_tickers_count; j++){
                                if(l_tickers[i] && l_tickers[j] && i != j){
                                    if ((l_arr_start && i_tmp < l_arr_start) || 
                                        (l_arr_end &&i_tmp > l_arr_end)) {
                                        i_tmp++;
                                        continue;
                                    }
                                    i_tmp++;
                                    json_object* json_obj_bl = json_object_new_object();
                                    json_object_object_add(json_obj_bl, "ticker_1",json_object_new_string(l_tickers[i]));
                                    json_object_object_add(json_obj_bl, "ticker_2",json_object_new_string(l_tickers[j]));
                                    json_object_array_add(json_arr_bl_cache_out, json_obj_bl);
                                    l_pairs_count++;
                                }
                            }

                        }
<<<<<<< HEAD
                        json_object_object_add(json_obj_out, "tickers_pair", json_arr_bl_cache_out);
=======
                        json_object_object_add(json_obj_out, a_version == 1 ? "TICKERS PAIR" : "tickers_pair", json_arr_bl_cache_out);
>>>>>>> 0c651e35

                        // Free tickers array
                        for(size_t i = 0; i< l_tickers_count; i++){
                            DAP_DELETE(l_tickers[i]);
                        }
                        DAP_DELETE(l_tickers);
                    }
<<<<<<< HEAD
                    json_object_object_add(json_obj_out, "pair_count", json_object_new_uint64(l_pairs_count));
=======
                    json_object_object_add(json_obj_out, a_version == 1 ? "pair count" : "pair_count", json_object_new_uint64(l_pairs_count));
>>>>>>> 0c651e35
                    json_object_array_add(*json_arr_reply, json_obj_out);
                    break;
                }
            }

            // No subcommand selected
            json_object* json_obj_out = json_object_new_object();
<<<<<<< HEAD
            json_object_object_add(json_obj_out, "token_pair_status", json_object_new_string("Command 'token pair' requires proper subcommand," 
=======
            json_object_object_add(json_obj_out, a_version == 1 ? "token pair status" : "token_pair_status", json_object_new_string("Command 'token pair' requires proper subcommand," 
>>>>>>> 0c651e35
                                                                                        "please read its manual with command 'help srv_xchange'"));
            json_object_array_add(*json_arr_reply, json_obj_out);

        } break;

        default: {
            dap_json_rpc_error_add(*json_arr_reply, DAP_CHAIN_NODE_CLI_COM_NET_SRV_XCNGE_UNKNOWN_COMMAND_ERR,
                                           "Command %s not recognized", a_argv[l_arg_index]);
            return -DAP_CHAIN_NODE_CLI_COM_NET_SRV_XCNGE_UNKNOWN_COMMAND_ERR;
        }
    }
    return 0;
}

static int s_callback_requested(dap_chain_net_srv_t *a_srv, uint32_t a_usage_id, dap_chain_net_srv_client_remote_t *a_srv_client, const void *a_data, size_t a_data_size)
{
    return 0;
}

static int s_callback_response_success(dap_chain_net_srv_t *a_srv, uint32_t a_usage_id, dap_chain_net_srv_client_remote_t *a_srv_client, const void *a_data, size_t a_data_size)
{
    return 0;
}

static int s_callback_response_error(dap_chain_net_srv_t *a_srv, uint32_t a_usage_id, dap_chain_net_srv_client_remote_t *a_srv_client, const void *a_data, size_t a_data_size)
{
    return 0;
}

static int s_callback_receipt_next_success(dap_chain_net_srv_t *a_srv, uint32_t a_usage_id, dap_chain_net_srv_client_remote_t *a_srv_client, const void *a_data, size_t a_data_size)
{
    return 0;
}

json_object *dap_chain_net_srv_xchange_print_fee_json(dap_chain_net_t *a_net) {
    if (!a_net)
        return NULL;
    uint256_t l_fee = {0};
    dap_chain_addr_t l_addr = {0};
    uint16_t l_type = 0;
    if (dap_chain_net_srv_xchange_get_fee(a_net->pub.id, &l_fee, &l_addr, &l_type)) {
        const char *l_fee_coins, *l_fee_balance = dap_uint256_to_char(l_fee, &l_fee_coins);
        json_object *l_jobj_xchange = json_object_new_object();
        json_object_object_add(l_jobj_xchange, "coin",      json_object_new_string(l_fee_coins));
        json_object_object_add(l_jobj_xchange, "balance",   json_object_new_string(l_fee_balance));
        json_object_object_add(l_jobj_xchange, "addr",      json_object_new_string(dap_chain_addr_to_str_static(&l_addr)));
        json_object_object_add(l_jobj_xchange, "type",      json_object_new_string(dap_chain_net_srv_fee_type_to_str((dap_chain_net_srv_fee_type_t)l_type)));
        return l_jobj_xchange;
    } else {
        return json_object_new_string("service has not announced a commission fee");
    }
}

void dap_chain_net_srv_xchange_print_fee(dap_chain_net_t *a_net, dap_string_t *a_string_ret){
    if (!a_net || !a_string_ret)
        return;
    uint256_t l_fee = {0};
    dap_chain_addr_t l_addr = {0};
    uint16_t l_type = 0;
    if (dap_chain_net_srv_xchange_get_fee(a_net->pub.id, &l_fee, &l_addr, &l_type)) {
        const char *l_fee_coins, *l_fee_balance = dap_uint256_to_char(l_fee, &l_fee_coins);
        dap_string_append_printf(a_string_ret, "\txchange:\n"
                                               "\t\tFee: %s (%s)\n"
                                               "\t\tAddr: %s\n"
                                               "\t\tType: %s\n",
                                l_fee_coins, l_fee_balance, dap_chain_addr_to_str_static(&l_addr),
                                dap_chain_net_srv_fee_type_to_str((dap_chain_net_srv_fee_type_t)l_type));
    } else {
        dap_string_append_printf(a_string_ret, "\txchange:\n"
                                               "\t\tThe xchanger service has not announced a commission fee.\n");
    }
}

dap_list_t *dap_chain_net_srv_xchange_get_prices(dap_chain_net_t *a_net) {
    dap_list_t *l_list_prices = NULL;
    dap_list_t *l_list_tx =  dap_chain_net_get_tx_cond_all_by_srv_uid(a_net, c_dap_chain_net_srv_xchange_uid, 0, 0,TX_SEARCH_TYPE_NET);
    dap_list_t *l_temp = l_list_tx;
    while(l_temp)
    {


        // TODO: getting from cache too
        dap_chain_datum_tx_cond_list_item_t *l_item = (dap_chain_datum_tx_cond_list_item_t*)l_temp->data;
        dap_chain_net_srv_xchange_price_t *l_price = s_xchange_price_from_order(a_net, l_item->tx, &l_item->hash, NULL, true);
        if(!l_price ){
            log_it(L_WARNING,"Can't create price from order");
            l_temp = l_temp->next;
            continue;
        }
        l_list_prices = dap_list_append(l_list_prices, l_price);
        l_temp = l_temp->next;
    }
    dap_list_free(l_list_tx);
    return l_list_prices;
}

dap_chain_net_srv_xchange_create_error_t dap_chain_net_srv_xchange_create(dap_chain_net_t *a_net, const char *a_token_buy,
                                     const char *a_token_sell, uint256_t a_datoshi_sell,
                                     uint256_t a_rate, uint256_t a_fee, dap_chain_wallet_t *a_wallet,
                                     char **a_out_tx_hash){
    if (!a_net || !a_token_buy || !a_token_sell || !a_wallet || !a_out_tx_hash) {
        return XCHANGE_CREATE_ERROR_INVALID_ARGUMENT;
    }
    if (!dap_ledger_token_ticker_check(a_net->pub.ledger, a_token_sell)) {
        return XCHANGE_CREATE_ERROR_TOKEN_TICKER_SELL_IS_NOT_FOUND_LEDGER;
    }
    if (!dap_ledger_token_ticker_check(a_net->pub.ledger, a_token_buy)) {
        return XCHANGE_CREATE_ERROR_TOKEN_TICKER_BUY_IS_NOT_FOUND_LEDGER;
    }
    if (IS_ZERO_256(a_rate)) {
        return XCHANGE_CREATE_ERROR_RATE_IS_ZERO;
    }
    if (IS_ZERO_256(a_fee)) {
        return XCHANGE_CREATE_ERROR_FEE_IS_ZERO;
    }
    if (IS_ZERO_256(a_datoshi_sell)) {
        return XCHANGE_CREATE_ERROR_VALUE_SELL_IS_ZERO;
    }
    const char* l_sign_str = dap_chain_wallet_check_sign(a_wallet);
    uint256_t l_value = dap_chain_wallet_get_balance(a_wallet, a_net->pub.id, a_token_sell);
    uint256_t l_value_sell = a_datoshi_sell;
    if (!dap_strcmp(a_net->pub.native_ticker, a_token_sell)) {
        if (SUM_256_256(l_value_sell, a_fee, &l_value_sell)) {
            log_it(L_ERROR, "Integer overflow with sum of value and fee");
            return XCHANGE_CREATE_ERROR_INTEGER_OVERFLOW_WITH_SUM_OF_VALUE_AND_FEE;
        }
    } else { // sell non-native ticker
        uint256_t l_fee_value = dap_chain_wallet_get_balance(a_wallet, a_net->pub.id, a_net->pub.native_ticker);
        if (compare256(l_fee_value, a_fee) == -1) {
            return XCHANGE_CREATE_ERROR_NOT_ENOUGH_CASH_FOR_FEE_IN_SPECIFIED_WALLET;
        }
    }
    if (compare256(l_value, l_value_sell) == -1) {
        return XCHANGE_CREATE_ERROR_NOT_ENOUGH_CASH_IN_SPECIFIED_WALLET;
    }
    // Create the price
    dap_chain_net_srv_xchange_price_t *l_price = DAP_NEW_Z(dap_chain_net_srv_xchange_price_t);
    if (!l_price) {
        log_it(L_CRITICAL, "%s", c_error_memory_alloc);
        return XCHANGE_CREATE_ERROR_MEMORY_ALLOCATED;
    }
    dap_stpcpy(l_price->token_sell, a_token_sell);
    l_price->net = a_net;
    dap_stpcpy(l_price->token_buy, a_token_buy);
    l_price->datoshi_sell = a_datoshi_sell;
    l_price->rate = a_rate;
    l_price->fee = a_fee;
    // Create conditional transaction
    dap_chain_datum_tx_t *l_tx = s_xchange_tx_create_request(l_price, a_wallet);
    if (!l_tx) {
        DAP_DELETE(l_price);
        return XCHANGE_CREATE_ERROR_CAN_NOT_COMPOSE_THE_CONDITIONAL_TRANSACTION;
    }
    dap_hash_fast_t l_tx_hash ={};
    dap_hash_fast(l_tx, dap_chain_datum_tx_get_size(l_tx), &l_tx_hash);
    char* l_ret = NULL;
    if(!(l_ret = s_xchange_tx_put(l_tx, a_net))) {
        DAP_DELETE(l_price);
        return XCHANGE_CREATE_ERROR_CAN_NOT_PUT_TRANSACTION_TO_MEMPOOL;
    }
    // To avoid confusion, the term "order" will apply to the original conditional exchange offer transactions.
    *a_out_tx_hash = l_ret;
    return XCHANGE_CREATE_ERROR_OK;
}

dap_chain_net_srv_xchange_remove_error_t dap_chain_net_srv_xchange_remove(dap_chain_net_t *a_net, dap_hash_fast_t *a_hash_tx, uint256_t a_fee,
                                     dap_chain_wallet_t *a_wallet, char **a_out_hash_tx) {
    if (!a_net || !a_hash_tx || !a_wallet) {
        return XCHANGE_REMOVE_ERROR_INVALID_ARGUMENT;
    }
    if(IS_ZERO_256(a_fee)){
        return XCHANGE_REMOVE_ERROR_FEE_IS_ZERO;
    }
    dap_chain_datum_tx_t *l_cond_tx = dap_ledger_tx_find_by_hash(a_net->pub.ledger, a_hash_tx);
    if (!l_cond_tx) {
        return XCHANGE_REMOVE_ERROR_CAN_NOT_FIND_TX;
    }
    dap_chain_net_srv_xchange_price_t *l_price = s_xchange_price_from_order(a_net, l_cond_tx, a_hash_tx, &a_fee, false);
    if (!l_price) {
        return XCHANGE_REMOVE_ERROR_CAN_NOT_CREATE_PRICE;
    }
    char*  l_ret = s_xchange_tx_invalidate(l_price, a_wallet);
    if (!l_ret){
        DAP_DELETE(l_price);
        return XCHANGE_REMOVE_ERROR_CAN_NOT_INVALIDATE_TX;
    }
    *a_out_hash_tx = l_ret;
    DAP_DELETE(l_price);
    return XCHANGE_REMOVE_ERROR_OK;
}

dap_chain_net_srv_xchange_purchase_error_t dap_chain_net_srv_xchange_purchase(dap_chain_net_t *a_net, dap_hash_fast_t *a_order_hash, uint256_t a_value,
                                       uint256_t a_fee, dap_chain_wallet_t *a_wallet, char **a_hash_out){
    if (!a_net || !a_order_hash || !a_wallet || !a_hash_out) {
        return XCHANGE_PURCHASE_ERROR_INVALID_ARGUMENT;
    }
    dap_chain_datum_tx_t *l_cond_tx = dap_ledger_tx_find_by_hash(a_net->pub.ledger, a_order_hash);
    if (l_cond_tx) {
        dap_chain_net_srv_xchange_price_t *l_price = s_xchange_price_from_order(a_net, l_cond_tx, a_order_hash, &a_fee, false);
        if(!l_price){
            return XCHANGE_PURCHASE_ERROR_CAN_NOT_CREATE_PRICE;
        }
        // Create conditional transaction
        char *l_ret = NULL;
        dap_chain_datum_tx_t *l_tx = s_xchange_tx_create_exchange(l_price, a_wallet, a_value, a_fee);
        if (l_tx ) {
            l_ret = s_xchange_tx_put(l_tx, a_net);
        }
        DAP_DELETE(l_price);
        if (l_tx && l_ret){
            *a_hash_out = l_ret;
            return XCHANGE_PURCHASE_ERROR_OK;
        } else
            return XCHANGE_PURCHASE_ERROR_CAN_NOT_CREATE_EXCHANGE_TX;
    } else {
        return XCHANGE_PURCHASE_ERROR_SPECIFIED_ORDER_NOT_FOUND;
    }
}

static dap_hash_fast_t s_get_order_from_cache(xchange_tx_cache_t *a_cache_head, dap_hash_fast_t *a_curr_tx_hash)
{   
    dap_hash_fast_t l_prev_hash = {0};

    xchange_tx_cache_t *l_cur_cache = NULL;
    HASH_FIND(hh, a_cache_head, a_curr_tx_hash, sizeof(dap_hash_fast_t), l_cur_cache);
    if (!l_cur_cache){
        log_it(L_ERROR, "Can't find previous in cache. Hash : %s", dap_hash_fast_to_str_static(a_curr_tx_hash));
        return l_prev_hash;
    }
        

    if (l_cur_cache->tx_type == TX_TYPE_ORDER)
        return l_cur_cache->hash;
    else if (l_cur_cache->tx_type == TX_TYPE_EXCHANGE){
        l_prev_hash = l_cur_cache->tx_info.exchange_info.prev_hash;
    } else {
        l_prev_hash = l_cur_cache->tx_info.invalidate_info.prev_hash;
    }
    
    do {
        l_prev_hash = l_cur_cache->tx_info.exchange_info.prev_hash;
        HASH_FIND(hh, a_cache_head, &l_prev_hash, sizeof(dap_hash_fast_t), l_cur_cache);
    } while (l_cur_cache && l_cur_cache->tx_type != TX_TYPE_ORDER);
    
    if (l_cur_cache)
        l_prev_hash = l_cur_cache->hash;

    return l_prev_hash;
}


static void s_ledger_tx_add_notify(void *a_arg, dap_ledger_t *a_ledger, dap_chain_datum_tx_t *a_tx, dap_hash_fast_t *a_tx_hash, dap_chan_ledger_notify_opcodes_t a_opcode)
{
    if (a_opcode == 'a'){
        // check and add tx into cache
        dap_chain_tx_out_cond_t *l_out_cond_item = NULL;
        int l_item_idx = 0;
        dap_chain_tx_out_cond_t *l_out_prev_cond_item = NULL;
        dap_hash_fast_t l_prev_tx_hash = {};
        xchange_tx_type_t l_tx_type = dap_chain_net_srv_xchange_tx_get_type(a_ledger, a_tx, &l_out_cond_item, &l_item_idx, &l_out_prev_cond_item);
        if (l_tx_type == TX_TYPE_UNDEFINED)
            return;

        xchange_orders_cache_net_t* l_cache_net = s_get_xchange_cache_by_net_id(a_ledger->net->pub.id);
        if(!l_cache_net)
            return;

        xchange_tx_cache_t* l_cache = DAP_NEW_Z_RET_IF_FAIL(xchange_tx_cache_t);
        l_cache->hash = *a_tx_hash;
        l_cache->tx = a_tx;
        l_cache->tx_type = l_tx_type;

        const char *l_sell_token = dap_ledger_tx_get_token_ticker_by_hash(a_ledger, a_tx_hash);
        if (l_sell_token)
            dap_strncpy(l_cache->sell_token, l_sell_token, sizeof(l_cache->sell_token));

        dap_strncpy(l_cache->buy_token, 
                    l_out_cond_item  ?  l_out_cond_item->subtype.srv_xchange.buy_token : 
                                        l_out_prev_cond_item->subtype.srv_xchange.buy_token,
                                        sizeof(l_cache->buy_token));

        l_cache->seller_addr = l_out_cond_item ? l_out_cond_item->subtype.srv_xchange.seller_addr : (l_out_prev_cond_item ? l_out_prev_cond_item->subtype.srv_xchange.seller_addr : (dap_chain_addr_t){0});
        
        if (l_tx_type == TX_TYPE_ORDER){
            l_cache->rate = l_out_cond_item->subtype.srv_xchange.rate;
            l_cache->tx_info.order_info.order_status = XCHANGE_ORDER_STATUS_OPENED;
            l_cache->tx_info.order_info.value = l_out_cond_item->header.value;
            l_cache->tx_info.order_info.value_ammount = l_cache->tx_info.order_info.value;
            l_cache->tx_info.order_info.percent_completed = 0;
        } else if (l_tx_type == TX_TYPE_EXCHANGE){
            l_cache->rate = l_out_prev_cond_item->subtype.srv_xchange.rate;
            dap_strncpy(l_cache->buy_token, l_out_prev_cond_item->subtype.srv_xchange.buy_token, sizeof(l_cache->buy_token));
            SUBTRACT_256_256(l_out_prev_cond_item->header.value, l_out_cond_item ? l_out_cond_item->header.value : uint256_0, &l_cache->tx_info.exchange_info.buy_value);
            
            byte_t *l_tx_item = dap_chain_datum_tx_item_get(a_tx, NULL, NULL, TX_ITEM_TYPE_IN_COND , NULL);
            dap_chain_tx_in_cond_t * l_in_cond = l_tx_item ? (dap_chain_tx_in_cond_t *) l_tx_item : NULL;

            if (l_in_cond)
                l_cache->tx_info.exchange_info.prev_hash = l_in_cond->header.tx_prev_hash;
            
            l_cache->tx_info.exchange_info.order_hash = s_get_order_from_cache(l_cache_net->cache, &l_cache->tx_info.exchange_info.prev_hash);
            dap_hash_fast_is_blank(&l_cache->tx_info.exchange_info.order_hash);

            dap_chain_tx_sig_t *l_tx_sig = (dap_chain_tx_sig_t *)dap_chain_datum_tx_item_get(a_tx, NULL, NULL, TX_ITEM_TYPE_SIG, NULL);
            dap_sign_t *l_sign = dap_chain_datum_tx_item_sign_get_sig((dap_chain_tx_sig_t *)l_tx_sig);
            dap_enc_key_t *l_key_buyer = dap_sign_to_enc_key(l_sign);
            dap_chain_addr_fill_from_key(&l_cache->tx_info.exchange_info.buyer_addr, l_key_buyer, a_ledger->net->pub.id);
            dap_enc_key_delete(l_key_buyer);
            // find order in cache and change it state
            xchange_tx_cache_t* l_cache_order = NULL;
            HASH_FIND(hh, l_cache_net->cache, &l_cache->tx_info.exchange_info.order_hash, sizeof(dap_hash_fast_t), l_cache_order);
            if(l_cache_order){
                if (l_cache_order->tx_type == TX_TYPE_ORDER){
                    l_cache_order->tx_info.order_info.value_ammount = l_out_cond_item && !IS_ZERO_256(l_out_cond_item->header.value) ? l_out_cond_item->header.value : uint256_0;
                    if (l_out_cond_item && !IS_ZERO_256(l_out_cond_item->header.value)){
                        uint256_t l_percent_completed = {};
                        SUBTRACT_256_256(l_cache_order->tx_info.order_info.value, l_cache_order->tx_info.order_info.value_ammount, &l_percent_completed);
                        DIV_256_COIN(l_percent_completed, l_cache_order->tx_info.order_info.value, &l_percent_completed);
                        MULT_256_COIN(l_percent_completed, dap_chain_coins_to_balance("100.0"), &l_percent_completed);
                        l_cache_order->tx_info.order_info.percent_completed = dap_chain_balance_to_coins_uint64(l_percent_completed);
                    } else {
                        l_cache_order->tx_info.order_info.percent_completed = dap_chain_balance_to_coins_uint64(dap_chain_coins_to_balance("100.0"));
                    }
                    l_cache_order->tx_info.order_info.order_status = IS_ZERO_256(l_cache_order->tx_info.order_info.value_ammount) ? XCHANGE_ORDER_STATUS_CLOSED : XCHANGE_ORDER_STATUS_OPENED;
                    if (dap_hash_fast_is_blank(&l_cache_order->tx_info.order_info.next_hash))
                        l_cache_order->tx_info.order_info.next_hash = *a_tx_hash;
                }
            }

            xchange_tx_cache_t* l_cache_prev_tx = NULL;
            HASH_FIND(hh, l_cache_net->cache, &l_cache->tx_info.exchange_info.prev_hash, sizeof(dap_hash_fast_t), l_cache_prev_tx);
            if(l_cache_prev_tx){
                if (l_cache_prev_tx->tx_type == TX_TYPE_EXCHANGE){
                        l_cache_prev_tx->tx_info.exchange_info.next_hash = *a_tx_hash;
                }
            }

        } else if (l_tx_type == TX_TYPE_INVALIDATE){
            l_cache->rate = l_out_prev_cond_item->subtype.srv_xchange.rate;
            dap_strncpy(l_cache->buy_token, l_out_prev_cond_item->subtype.srv_xchange.buy_token, sizeof(l_cache->buy_token));
            l_cache->tx_info.invalidate_info.returned_value = l_out_prev_cond_item->header.value;

            // find order in cache and change it state
            byte_t *l_tx_item = dap_chain_datum_tx_item_get(a_tx, NULL, NULL, TX_ITEM_TYPE_IN_COND , NULL);
            dap_chain_tx_in_cond_t * l_in_cond = l_tx_item ? (dap_chain_tx_in_cond_t *) l_tx_item : NULL;

            if (l_in_cond)
                l_cache->tx_info.invalidate_info.prev_hash = l_in_cond->header.tx_prev_hash;

            l_cache->tx_info.invalidate_info.order_hash = s_get_order_from_cache(l_cache_net->cache, &l_cache->tx_info.invalidate_info.prev_hash);
            xchange_tx_cache_t* l_cache_order = NULL;
            HASH_FIND(hh, l_cache_net->cache, &l_cache->tx_info.exchange_info.order_hash, sizeof(dap_hash_fast_t), l_cache_order);
            if(l_cache_order){
                if (l_cache_order->tx_type == TX_TYPE_ORDER){
                    l_cache_order->tx_info.order_info.value_ammount = uint256_0;
                    l_cache_order->tx_info.order_info.order_status = XCHANGE_ORDER_STATUS_CLOSED;
                    if (dap_hash_fast_is_blank(&l_cache_order->tx_info.order_info.next_hash))
                        l_cache_order->tx_info.order_info.next_hash = *a_tx_hash;
                }
            }

            xchange_tx_cache_t* l_cache_prev_tx = NULL;
            HASH_FIND(hh, l_cache_net->cache, &l_cache->tx_info.invalidate_info.prev_hash, sizeof(dap_hash_fast_t), l_cache_prev_tx);
            if(l_cache_prev_tx){
                if (l_cache_prev_tx->tx_type == TX_TYPE_EXCHANGE){
                        l_cache_prev_tx->tx_info.exchange_info.next_hash = *a_tx_hash;
                }
            }
        }
        HASH_ADD(hh, l_cache_net->cache, hash, sizeof(dap_hash_fast_t), l_cache);
    } else if (a_opcode == 'd') {
        // delete tx from cache if present
        xchange_orders_cache_net_t* l_cache = s_get_xchange_cache_by_net_id(a_ledger->net->pub.id);
        xchange_tx_cache_t* l_cache_found = NULL;
        if (l_cache){
            HASH_FIND(hh, l_cache->cache, a_tx_hash, sizeof(dap_hash_fast_t), l_cache_found);
            if (l_cache_found){
                xchange_tx_type_t l_tx_type = l_cache_found->tx_type;
                if (l_tx_type == TX_TYPE_EXCHANGE){
                    xchange_tx_cache_t* l_cache_prev_tx = NULL;
                    HASH_FIND(hh, l_cache->cache, &l_cache_found->tx_info.exchange_info.prev_hash, sizeof(dap_hash_fast_t), l_cache_prev_tx);
                    if(l_cache_prev_tx){
                        if (l_cache_prev_tx->tx_type == TX_TYPE_EXCHANGE){
                            xchange_tx_cache_t* l_cache_order = NULL;
                            HASH_FIND(hh, l_cache->cache, &l_cache_found->tx_info.exchange_info.order_hash, sizeof(dap_hash_fast_t), l_cache_order);
                            l_cache_prev_tx->tx_info.exchange_info.next_hash = (dap_hash_fast_t){0};
                            SUM_256_256(l_cache_order->tx_info.order_info.value_ammount, l_cache_found->tx_info.exchange_info.buy_value, &l_cache_order->tx_info.order_info.value_ammount);
                            uint256_t l_percent_completed = {};
                            SUBTRACT_256_256(l_cache_order->tx_info.order_info.value, l_cache_order->tx_info.order_info.value_ammount, &l_percent_completed);
                            DIV_256_COIN(l_percent_completed, l_cache_order->tx_info.order_info.value, &l_percent_completed);
                            MULT_256_COIN(l_percent_completed, dap_chain_coins_to_balance("100.0"), &l_percent_completed);
                            l_cache_order->tx_info.order_info.percent_completed = dap_chain_balance_to_coins_uint64(l_percent_completed);
                        } else if (l_cache_prev_tx->tx_type == TX_TYPE_ORDER){
                            l_cache_prev_tx->tx_info.order_info.next_hash = (dap_hash_fast_t){0};
                            l_cache_prev_tx->tx_info.order_info.value_ammount = l_cache_prev_tx->tx_info.order_info.value;
                            l_cache_prev_tx->tx_info.order_info.percent_completed = 0;
                        }
                    }
                } else if (l_tx_type == TX_TYPE_INVALIDATE){
                    xchange_tx_cache_t* l_cache_prev_tx = NULL;
                    HASH_FIND(hh, l_cache->cache, &l_cache_found->tx_info.exchange_info.prev_hash, sizeof(dap_hash_fast_t), l_cache_prev_tx);
                    if(l_cache_prev_tx){
                        if (l_cache_prev_tx->tx_type == TX_TYPE_EXCHANGE){
                            xchange_tx_cache_t* l_cache_order = NULL;
                            HASH_FIND(hh, l_cache->cache, &l_cache_found->tx_info.exchange_info.order_hash, sizeof(dap_hash_fast_t), l_cache_order);
                            l_cache_prev_tx->tx_info.exchange_info.next_hash = (dap_hash_fast_t){0};
                            l_cache_order->tx_info.order_info.value_ammount = l_cache_found->tx_info.invalidate_info.returned_value;
                        } else if (l_cache_prev_tx->tx_type == TX_TYPE_ORDER){
                            l_cache_prev_tx->tx_info.order_info.next_hash = (dap_hash_fast_t){0};
                            l_cache_prev_tx->tx_info.order_info.value_ammount = l_cache_prev_tx->tx_info.order_info.value;
                        }
                    }
                }

                HASH_DEL(l_cache->cache, l_cache_found);
                DAP_DELETE(l_cache_found);
            }
        }
    } 
}<|MERGE_RESOLUTION|>--- conflicted
+++ resolved
@@ -1520,11 +1520,6 @@
                     if(!l_total)
                         dap_json_rpc_error_add(*a_json_arr_reply, DAP_CHAIN_NODE_CLI_COM_NET_SRV_XCNGE_ORDRS_HIST_DOES_NO_HISTORY_ERR, "No history");
                     else {
-<<<<<<< HEAD
-                        char *l_orders = dap_strdup_printf("Found %"DAP_UINT64_FORMAT_U, l_total);
-                        json_object_object_add(l_json_obj_order, "number_of_orders", json_object_new_string(l_orders));                        
-                        DAP_DELETE(l_orders);
-=======
                         if (a_version == 1) {
                             char *l_orders = dap_strdup_printf("Found %zu", l_total);
                             json_object_object_add(l_json_obj_order, "number of orders", json_object_new_string(l_orders));                        
@@ -1532,7 +1527,6 @@
                         } else {
                             json_object_object_add(l_json_obj_order, "total_orders_count", json_object_new_uint64(l_total)); 
                         }
->>>>>>> 0c651e35
                     }
                     json_object_array_add(*a_json_arr_reply, l_json_obj_order);
                 } else { 
@@ -1551,11 +1545,6 @@
                             l_tx_list_temp = l_tx_list_temp->next;
                         }
                         dap_list_free(l_tx_list);
-<<<<<<< HEAD
-                        
-                        char *l_orders = dap_strdup_printf("Found %"DAP_UINT64_FORMAT_U, l_total);
-                        json_object_object_add(l_json_obj_order, "number_of_orders", json_object_new_string(l_orders));
-=======
                         if (a_version == 1) {
                             char *l_orders = dap_strdup_printf("Found %zu", l_total);
                             json_object_object_add(l_json_obj_order, "number of orders", json_object_new_string(l_orders));
@@ -1563,7 +1552,6 @@
                         } else {
                             json_object_object_add(l_json_obj_order, "total_orders_count", json_object_new_uint64(l_total));
                         }
->>>>>>> 0c651e35
                         json_object_array_add(*a_json_arr_reply, l_json_obj_order);
                         
                     }else{
@@ -1584,21 +1572,12 @@
                         xchange_tx_type_t l_tx_type = dap_chain_net_srv_xchange_tx_get_type(l_net->pub.ledger, l_tx, NULL, NULL, NULL);
                         char *l_tx_hash = dap_chain_hash_fast_to_str_new(&l_order_tx_hash);
                         if(l_tx_type != TX_TYPE_ORDER){
-<<<<<<< HEAD
-                            json_object_object_add(l_json_obj_order, "datum_status", json_object_new_string("is not order"));
-                            json_object_object_add(l_json_obj_order, "datum_hash", json_object_new_string(l_tx_hash));
-                        } else {
-                            dap_chain_net_srv_xchange_order_status_t l_rc = s_tx_check_for_open_close(l_net,l_tx);
-                            if(l_rc == XCHANGE_ORDER_STATUS_UNKNOWN){
-                                json_object_object_add(l_json_obj_order, "wrong_tx", json_object_new_string(l_tx_hash));
-=======
                             json_object_object_add(l_json_obj_order, a_version == 1 ? "datum status" : "datum_status", json_object_new_string(a_version == 1 ? "is not order" : "is_not_order"));
                             json_object_object_add(l_json_obj_order, a_version == 1 ? "datum hash" : "datum_hash", json_object_new_string(l_tx_hash));
                         } else {
                             dap_chain_net_srv_xchange_order_status_t l_rc = s_tx_check_for_open_close(l_net,l_tx);
                             if(l_rc == XCHANGE_ORDER_STATUS_UNKNOWN){
                                 json_object_object_add(l_json_obj_order, a_version == 1 ? "WRONG TX" : "wrong_tx", json_object_new_string(l_tx_hash));
->>>>>>> 0c651e35
                             }else{
                                 dap_list_t *l_tx_list = dap_chain_net_get_tx_cond_chain(l_net, &l_order_tx_hash, c_dap_chain_net_srv_xchange_uid );
                                 dap_list_t *l_tx_list_temp = l_tx_list;
@@ -1612,11 +1591,7 @@
                                     json_object_array_add(l_json_obj_tx_arr, l_json_obj_cur_tx);
                                     l_tx_list_temp = l_tx_list_temp->next;
                                 }
-<<<<<<< HEAD
-                                json_object_object_add(l_json_obj_order, "history_for_order", l_json_obj_tx_arr);
-=======
                                 json_object_object_add(l_json_obj_order, a_version == 1 ? "history for order" : "history_for_order", l_json_obj_tx_arr);
->>>>>>> 0c651e35
                                 dap_list_free(l_tx_list);
                             }
                         }
@@ -1659,11 +1634,7 @@
                             break;
                         HASH_FIND(hh, l_cache->cache, &l_cur_hash, sizeof(dap_hash_fast_t), l_item);
                     }
-<<<<<<< HEAD
-                    json_object_object_add(l_json_obj_order, "history_for_order", l_json_obj_tx_arr);
-=======
                     json_object_object_add(l_json_obj_order, a_version == 1 ? "history for order" : "history_for_order", l_json_obj_tx_arr);
->>>>>>> 0c651e35
                 }
             }
             json_object_array_add(*a_json_arr_reply, l_json_obj_order);
@@ -1724,10 +1695,6 @@
             switch (l_ret_code) {
                 case XCHANGE_REMOVE_ERROR_OK:
                     json_obj_order = json_object_new_object();
-<<<<<<< HEAD
-                    json_object_object_add(json_obj_order, "status", json_object_new_string("Order successfully removed"));
-                    json_object_object_add(json_obj_order, "created_inactivate_tx_with_hash", json_object_new_string(l_tx_hash_ret));
-=======
                     if (a_version == 1) {
                         json_object_object_add(json_obj_order, "status", json_object_new_string("Order successfully removed"));
                         json_object_object_add(json_obj_order, "Created inactivate tx with hash", json_object_new_string(l_tx_hash_ret));
@@ -1735,7 +1702,6 @@
                         json_object_object_add(json_obj_order, "status", json_object_new_string("success"));
                         json_object_object_add(json_obj_order, "tx_hash", json_object_new_string(l_tx_hash_ret));
                     }
->>>>>>> 0c651e35
                     json_object_array_add(*a_json_arr_reply, json_obj_order);
                     DAP_DELETE(l_tx_hash_ret);
                     break;
@@ -2447,11 +2413,7 @@
             json_object_object_add(a_json_out, "ticker", json_object_new_string(l_tx_input_ticker));
             json_object_object_add(a_json_out, "order_hash", json_object_new_string( dap_hash_fast_to_str_static(&l_order_hash) ));
             if(a_print_prev_hash)
-<<<<<<< HEAD
-                json_object_object_add(a_json_out, "prev_cond_hash", json_object_new_string(l_tx_prev_cond_hash_str));
-=======
                 json_object_object_add(a_json_out, a_version == 1 ? "prev cond hash" : "prev_cond_hash", json_object_new_string(l_tx_prev_cond_hash_str));
->>>>>>> 0c651e35
             dap_chain_addr_t l_owner_addr = a_owner_addr ? *a_owner_addr :
                 l_out_cond_item ? l_out_cond_item->subtype.srv_xchange.seller_addr :
                     l_out_prev_cond_item ? l_out_prev_cond_item->subtype.srv_xchange.seller_addr : (dap_chain_addr_t){ };
@@ -2525,11 +2487,6 @@
     }
 
     json_object_object_add(json_obj_out, "transactions", json_arr_datum_out);
-<<<<<<< HEAD
-    char *l_transactions = dap_strdup_printf("\nFound %"DAP_UINT64_FORMAT_U" transactions", l_tx_count);
-    json_object_object_add(json_obj_out, "number_of_transactions", json_object_new_string(l_transactions));
-    DAP_DELETE(l_transactions);                    /* Free string descriptor, but keep ASCIZ buffer itself */
-=======
     if (a_version == 1) {
         char *l_transactions = dap_strdup_printf("\nFound %zu transactions", l_tx_count);
         json_object_object_add(json_obj_out, "number of transactions", json_object_new_string(l_transactions));
@@ -2537,7 +2494,6 @@
     } else {
         json_object_object_add(json_obj_out, "total_tx_count", json_object_new_uint64(l_tx_count)); 
     }
->>>>>>> 0c651e35
     return  0;
 }
 
@@ -2836,23 +2792,13 @@
                 l_printed_orders_count++; 
                 if (l_head && (it->prev->next == NULL)) break;              
             }
-<<<<<<< HEAD
-             
-=======
             json_object_object_add(json_obj_order, a_version == 1 ? "ORDERS" : "orders", json_arr_orders_out);
             json_object_array_add(*json_arr_reply, json_obj_order); 
->>>>>>> 0c651e35
             if (s_xchange_cache_state == XCHANGE_CACHE_ENABLED){
                 dap_list_free(l_list);
             } else {
                 dap_list_free_full(l_list, NULL);
             }
-<<<<<<< HEAD
-            
-            json_object_object_add(json_obj_order, "orders", json_arr_orders_out);
-            json_object_object_add(json_obj_order, "total", json_object_new_uint64(i_tmp));
-            json_object_array_add(*json_arr_reply, json_obj_order);
-=======
             if (a_version == 1) {
                 char *l_total = dap_strdup_printf("Total %zu orders.\n\r", i_tmp);
                 json_object_object_add(json_obj_order, "number of transactions", json_object_new_string(l_total));
@@ -2862,7 +2808,6 @@
                 json_object_object_add(json_obj_order, "total", json_object_new_uint64(i_tmp));
                 json_object_array_add(*json_arr_reply, json_obj_order);
             }
->>>>>>> 0c651e35
 
             if (!json_object_array_length(json_arr_orders_out)) {
                 dap_json_rpc_error_add(*json_arr_reply, DAP_CHAIN_NODE_CLI_COM_NET_SRV_XCNGE_ORDRS_UNREC_STATUS_ERR, "No orders found");
@@ -3075,13 +3020,6 @@
                 dap_list_free_full(l_datum_list0, NULL);
             }
             json_object* json_obj_orders = json_object_new_object();
-<<<<<<< HEAD
-
-            if(l_show_tx_nr)
-                json_object_object_add(json_obj_orders, "number_of_transactions", json_object_new_int(l_show_tx_nr));
-            else
-                json_object_object_add(json_obj_orders, "number_of_transactions", json_object_new_string("Transactions not found"));
-=======
             if (a_version == 1) {
                 if(l_show_tx_nr)
                     json_object_object_add(json_obj_orders, "number of transactions", json_object_new_int(l_show_tx_nr));
@@ -3090,7 +3028,6 @@
             } else {
                 json_object_object_add(json_obj_orders, "total_tx_count", json_object_new_int(l_show_tx_nr));
             }
->>>>>>> 0c651e35
             json_object_array_add(*json_arr_reply, json_obj_orders);
         } break;
         // Token pair control
@@ -3256,17 +3193,10 @@
                         dap_time_to_str_rfc822(l_tmp_buf, DAP_TIME_STR_SIZE, l_last_rate_time);
                         const char *l_rate_average_str; dap_uint256_to_char(l_rate_average, &l_rate_average_str);
                         json_object* json_obj_order = json_object_new_object();
-<<<<<<< HEAD
-                        json_object_object_add(json_obj_order, "average_rate", json_object_new_string(l_rate_average_str));
-                        const char *l_last_rate_str; dap_uint256_to_char(l_rate, &l_last_rate_str);
-                        json_object_object_add(json_obj_order, "last_rate", json_object_new_string(l_last_rate_str));
-                        json_object_object_add(json_obj_order, "last_rate_time", json_object_new_string(l_tmp_buf));
-=======
                         json_object_object_add(json_obj_order, a_version == 1 ? "Average rate" : "average_rate", json_object_new_string(l_rate_average_str));
                         const char *l_last_rate_str; dap_uint256_to_char(l_rate, &l_last_rate_str);
                         json_object_object_add(json_obj_order, a_version == 1 ? "Last rate" : "last_rate", json_object_new_string(l_last_rate_str));
                         json_object_object_add(json_obj_order, a_version == 1 ? "Last rate time" : "last_rate_time", json_object_new_string(l_tmp_buf));
->>>>>>> 0c651e35
                         json_object_array_add(*json_arr_reply, json_obj_order);
                     }
                     break;
@@ -3462,11 +3392,7 @@
                             }
 
                         }
-<<<<<<< HEAD
-                        json_object_object_add(json_obj_out, "tickers_pair", json_arr_bl_cache_out);
-=======
                         json_object_object_add(json_obj_out, a_version == 1 ? "TICKERS PAIR" : "tickers_pair", json_arr_bl_cache_out);
->>>>>>> 0c651e35
 
                         // Free tickers array
                         for(size_t i = 0; i< l_tickers_count; i++){
@@ -3474,11 +3400,7 @@
                         }
                         DAP_DELETE(l_tickers);
                     }
-<<<<<<< HEAD
-                    json_object_object_add(json_obj_out, "pair_count", json_object_new_uint64(l_pairs_count));
-=======
                     json_object_object_add(json_obj_out, a_version == 1 ? "pair count" : "pair_count", json_object_new_uint64(l_pairs_count));
->>>>>>> 0c651e35
                     json_object_array_add(*json_arr_reply, json_obj_out);
                     break;
                 }
@@ -3486,11 +3408,7 @@
 
             // No subcommand selected
             json_object* json_obj_out = json_object_new_object();
-<<<<<<< HEAD
-            json_object_object_add(json_obj_out, "token_pair_status", json_object_new_string("Command 'token pair' requires proper subcommand," 
-=======
             json_object_object_add(json_obj_out, a_version == 1 ? "token pair status" : "token_pair_status", json_object_new_string("Command 'token pair' requires proper subcommand," 
->>>>>>> 0c651e35
                                                                                         "please read its manual with command 'help srv_xchange'"));
             json_object_array_add(*json_arr_reply, json_obj_out);
 
