--- conflicted
+++ resolved
@@ -120,12 +120,10 @@
 static int s_callback_receipt_next_success(dap_chain_net_srv_t *a_srv, uint32_t a_usage_id, dap_chain_net_srv_client_remote_t *a_srv_client, const void *a_data, size_t a_data_size);
 
 static dap_chain_net_srv_xchange_order_status_t s_tx_check_for_open_close(dap_chain_net_t * a_net, dap_chain_datum_tx_t * a_tx);
-<<<<<<< HEAD
-static bool s_string_append_tx_cond_info( dap_string_t * a_reply_str, dap_chain_net_t * a_net, dap_chain_datum_tx_t * a_tx, dap_hash_fast_t *a_tx_hash, tx_opt_status_t a_filter_by_status, bool a_append_prev_hash, bool a_print_status,bool a_print_ts);
-static bool s_string_append_tx_cond_info_json( json_object * a_json_out, dap_chain_net_t * a_net, dap_chain_datum_tx_t * a_tx, tx_opt_status_t a_filter_by_status, bool a_print_prev_hash, bool a_print_status, bool a_print_ts);
-=======
-static bool s_string_append_tx_cond_info( dap_string_t * a_reply_str, dap_chain_net_t * a_net, dap_chain_addr_t *a_owner_addr, dap_chain_addr_t *a_buyer_addr, dap_chain_datum_tx_t * a_tx, dap_hash_fast_t *a_tx_hash, tx_opt_status_t a_filter_by_status, bool a_append_prev_hash, bool a_print_status,bool a_print_ts);
->>>>>>> ca994c36
+static bool s_string_append_tx_cond_info_json(json_object * a_json_out, dap_chain_net_t *a_net, dap_chain_addr_t *a_owner_addr, dap_chain_addr_t *a_buyer_addr,
+                                              dap_chain_datum_tx_t *a_tx, dap_hash_fast_t *a_tx_hash, tx_opt_status_t a_filter_by_status,
+                                              bool a_append_prev_hash, bool a_print_status, bool a_print_ts);
+
 dap_chain_net_srv_xchange_price_t *s_xchange_price_from_order(dap_chain_net_t *a_net, dap_chain_datum_tx_t *a_order, dap_hash_fast_t *a_order_hash, uint256_t *a_fee, bool a_ret_is_invalid);
 static void s_ledger_tx_add_notify(void *a_arg, dap_ledger_t *a_ledger, dap_chain_datum_tx_t *a_tx, dap_hash_fast_t *a_tx_hash, dap_chan_ledger_notify_opcodes_t a_opcode);
 
@@ -1490,15 +1488,7 @@
                 bool l_from_wallet_cache = dap_chain_wallet_cache_tx_find(l_addr, NULL, NULL, &l_hash_curr, NULL) == 0 ? true : false;
                 l_hash_curr = (dap_hash_fast_t){0};
                 size_t l_total = 0;
-<<<<<<< HEAD
-                if(l_from_wallet_cache){
-                    
-                    dap_chain_datum_tx_t *l_datum_tx = NULL;
-=======
-                if(l_from_wallet_cache){  
-                    dap_string_t * l_str_reply = dap_string_new("");
-
->>>>>>> ca994c36
+                if(l_from_wallet_cache) {
                     xchange_orders_cache_net_t* l_cache = NULL;
                     if(s_xchange_cache_state == XCHANGE_CACHE_ENABLED){
                         l_cache = s_get_xchange_cache_by_net_id(l_net->pub.id);
@@ -1521,21 +1511,16 @@
                             HASH_FIND(hh, l_cache->cache, l_iter->cur_hash, sizeof(dap_hash_fast_t), l_item); 
                             if (!l_item)
                                 continue;
-                                
-                            if (s_string_append_tx_cond_info(l_str_reply, l_net, &l_item->seller_addr, 
+
+                            if (s_string_append_tx_cond_info_json(l_json_obj_order, l_net, &l_item->seller_addr, 
                                 l_item->tx_type == TX_TYPE_EXCHANGE ?  &l_item->tx_info.exchange_info.buyer_addr : NULL, 
                                 l_datum_tx, l_iter->cur_hash, TX_STATUS_ALL, true, true, false))
                                 
                                 l_total++;
                         } else {
-                            if (s_string_append_tx_cond_info(l_str_reply, l_net, NULL, NULL, l_datum_tx, l_iter->cur_hash, TX_STATUS_ALL, true, true, false))
+                            if (s_string_append_tx_cond_info_json(l_json_obj_order, l_net, NULL, NULL, l_datum_tx, l_iter->cur_hash, TX_STATUS_ALL, true, true, false))
                                 l_total++;
                         }
-<<<<<<< HEAD
-                        if (s_string_append_tx_cond_info_json(l_json_obj_order, l_net, l_datum_tx, TX_STATUS_ALL, true, true, false))
-                            l_total++;
-=======
->>>>>>> ca994c36
                     }
                     dap_chain_wallet_cache_iter_delete(l_iter);
                     
@@ -1553,16 +1538,12 @@
                     if (l_tx_list){
                         dap_list_t *l_tx_list_temp = l_tx_list;
                         l_json_obj_order = json_object_new_object();
-                        json_object_object_add(l_json_obj_order, "Wallet %s history:\n\n", l_addr_hash_str);
+                        json_object_object_add(l_json_obj_order, "wallet", json_object_new_string(l_addr_hash_str));
                         while(l_tx_list_temp ){
                             dap_chain_datum_tx_t * l_tx_cur = (dap_chain_datum_tx_t*) l_tx_list_temp->data;
                             dap_hash_fast_t l_hash = {};
                             dap_hash_fast(l_tx_cur, dap_chain_datum_tx_get_size(l_tx_cur), &l_hash);
-<<<<<<< HEAD
-                            if (s_string_append_tx_cond_info_json(l_json_obj_order, l_net, l_tx_cur, TX_STATUS_ALL, true, true, false))
-=======
-                            if (s_string_append_tx_cond_info(l_str_reply, l_net, NULL, NULL, l_tx_cur, &l_hash, TX_STATUS_ALL, true, true, false))
->>>>>>> ca994c36
+                            if ( s_string_append_tx_cond_info_json(l_json_obj_order, l_net, NULL, NULL, l_tx_cur, &l_hash, TX_STATUS_ALL, true, true, false) )
                                 l_total++;
                             l_tx_list_temp = l_tx_list_temp->next;
                         }
@@ -1604,11 +1585,7 @@
                                     dap_chain_datum_tx_t * l_tx_cur = (dap_chain_datum_tx_t*) l_tx_list_temp->data;
                                     dap_hash_fast_t l_hash = {};
                                     dap_hash_fast(l_tx_cur, dap_chain_datum_tx_get_size(l_tx_cur), &l_hash);
-<<<<<<< HEAD
-                                    s_string_append_tx_cond_info_json(l_json_obj_order, l_net, l_tx_cur, TX_STATUS_ALL, true, true, false);
-=======
-                                    s_string_append_tx_cond_info(l_str_reply, l_net, NULL, NULL, l_tx_cur, &l_hash, TX_STATUS_ALL, true, true, false);
->>>>>>> ca994c36
+                                    s_string_append_tx_cond_info_json(l_json_obj_order, l_net, NULL, NULL, l_tx_cur, &l_hash, TX_STATUS_ALL, true, true, false);
                                     l_tx_list_temp = l_tx_list_temp->next;
                                 }
                                 dap_list_free(l_tx_list);
@@ -1631,13 +1608,9 @@
                         return -DAP_CHAIN_NODE_CLI_COM_NET_SRV_XCNGE_ORDRS_HIST_DOES_NO_HISTORY_ERR;
                     }
                     while(l_item){
-<<<<<<< HEAD
-                        s_string_append_tx_cond_info_json(l_json_obj_order, l_net, l_item->tx, TX_STATUS_ALL, true, true, false);
-=======
-                        s_string_append_tx_cond_info(l_str_reply, l_net, &l_item->seller_addr, 
+                        s_string_append_tx_cond_info_json(l_json_obj_order, l_net, &l_item->seller_addr, 
                                 l_item->tx_type == TX_TYPE_EXCHANGE ?  &l_item->tx_info.exchange_info.buyer_addr : NULL, 
                                 l_item->tx, &l_item->hash, TX_STATUS_ALL, true, true, false);
->>>>>>> ca994c36
                         switch(l_item->tx_type){
                             case TX_TYPE_ORDER:{
                                 l_cur_hash = l_item->tx_info.order_info.next_hash;
@@ -1765,13 +1738,8 @@
             dap_hash_fast_t l_order_tx_hash = {};
             dap_chain_hash_fast_from_str(l_order_hash_str, &l_order_tx_hash);
 
-            char *l_cp_rate;
-            char* l_status_order = NULL;
-            const char *l_token_buy = NULL;
-            const char *l_token_sell = NULL;
-            const char *l_owner_addr = NULL;
-            const char *l_amount_coins_str = NULL, *l_amount_datoshi_str = NULL, 
-                        *l_proposed_coins_str = NULL, *l_proposed_datoshi_str = NULL;
+            char *l_status_order = NULL, *l_token_buy = NULL, *l_token_sell = NULL, *l_owner_addr = NULL;
+            const char *l_cp_rate, *l_amount_coins_str = NULL, *l_amount_datoshi_str = NULL, *l_proposed_coins_str = NULL, *l_proposed_datoshi_str = NULL;
             uint64_t l_percent_completed = 0;
             dap_chain_datum_tx_t *l_tx = NULL;
             uint256_t l_amount, l_rate, l_proposed;
@@ -1790,8 +1758,9 @@
                 }
 
                 if (l_item->tx_type != TX_TYPE_ORDER){
-                    dap_cli_server_cmd_set_reply_text(a_str_reply, "It's not an order");
-                    return -18;
+                    dap_json_rpc_error_add(*a_json_arr_reply, DAP_CHAIN_NODE_CLI_COM_NET_SRV_XCNGE_ORDRS_STATUS_ITS_NOT_ORDER_ERR,
+                                            "Item is not an order");
+                    return DAP_CHAIN_NODE_CLI_COM_NET_SRV_XCNGE_ORDRS_STATUS_ITS_NOT_ORDER_ERR;
                 }
 
                 switch (l_item->tx_info.order_info.order_status)
@@ -1820,9 +1789,7 @@
                 MULT_256_COIN(l_completed, dap_chain_coins_to_balance("100.0"), &l_completed);
 
                 l_percent_completed = dap_chain_balance_to_coins_uint64(l_completed);
-
-                l_amount_datoshi_str = dap_uint256_to_char(l_item->tx_info.order_info.value_ammount, &l_amount_coins_str);
-                l_owner_addr = dap_chain_addr_to_str_static(&l_item->seller_addr);
+                l_owner_addr = dap_strdup(dap_chain_addr_to_str(&l_item->seller_addr));
             } else {
                 l_tx = dap_ledger_tx_find_by_hash(l_net->pub.ledger, &l_order_tx_hash);
                 if (!l_tx){
@@ -1840,15 +1807,9 @@
                 dap_chain_tx_out_cond_t *l_out_prev_cond_item = l_prev_tx ? dap_chain_datum_tx_out_cond_get(l_prev_tx, DAP_CHAIN_TX_OUT_COND_SUBTYPE_SRV_XCHANGE,
                                                                                                 &l_prev_cond_idx) : NULL;
                 if(l_out_prev_cond_item){
-                    dap_cli_server_cmd_set_reply_text(a_str_reply, "It's not an order");
-                    return -18;
-                }
-
-                dap_chain_tx_out_cond_t *l_out_cond = dap_chain_datum_tx_out_cond_get(l_tx, DAP_CHAIN_TX_OUT_COND_SUBTYPE_SRV_XCHANGE , NULL);
-                if (!l_out_cond || l_out_cond->header.srv_uid.uint64 != DAP_CHAIN_NET_SRV_XCHANGE_ID){
-                    dap_json_rpc_error_add(*a_json_arr_reply, DAP_CHAIN_NODE_CLI_COM_NET_SRV_XCNGE_ORDRS_STATUS_ITS_NOT_ORDER_ERR, 
-                                                            "It's not an order");
-                    return -DAP_CHAIN_NODE_CLI_COM_NET_SRV_XCNGE_ORDRS_STATUS_ITS_NOT_ORDER_ERR;
+                    dap_json_rpc_error_add(*a_json_arr_reply, DAP_CHAIN_NODE_CLI_COM_NET_SRV_XCNGE_ORDRS_STATUS_ITS_NOT_ORDER_ERR,
+                                            "Item is not an order");
+                    return DAP_CHAIN_NODE_CLI_COM_NET_SRV_XCNGE_ORDRS_STATUS_ITS_NOT_ORDER_ERR;
                 }
 
                 // TODO add filters to list (tokens, network, etc.)
@@ -1900,62 +1861,37 @@
                         break;
                 };
 
-                l_owner_addr = dap_chain_addr_to_str_static(&l_price->creator_addr);
-                DAP_DEL_Z(l_price);
+                l_owner_addr =  dap_strdup(dap_chain_addr_to_str(&l_price->creator_addr));
+                DAP_DELETE(l_price);
             }
 
             char l_tmp_buf[DAP_TIME_STR_SIZE];
             dap_time_to_str_rfc822(l_tmp_buf, DAP_TIME_STR_SIZE, l_tx->header.ts_created);
 
-            l_amount_datoshi_str = dap_uint256_uninteger_to_char(l_amount);
-            l_amount_coins_str = dap_uint256_decimal_to_char(l_amount);
-<<<<<<< HEAD
-            l_cp_rate = dap_chain_balance_to_coins(l_rate);
             json_object* json_obj_order = json_object_new_object();
-
-            json_object_object_add(json_obj_order, "orderHash", json_object_new_string(l_order_hash_str));
+            json_object_object_add(json_obj_order, "order_hash", json_object_new_string(l_order_hash_str));
             json_object_object_add(json_obj_order, "ts_created", json_object_new_string(l_tmp_buf));
             json_object_object_add(json_obj_order, "status", json_object_new_string(l_status_order));
-            json_object_object_add(json_obj_order, "amount coins", l_amount_coins_str ? json_object_new_string(l_amount_coins_str) 
-                                                                                : json_object_new_string("0.0"));
-            json_object_object_add(json_obj_order, "amount datoshi", l_amount_datoshi_str ? json_object_new_string(l_amount_datoshi_str) 
-                                                                                : json_object_new_string("0"));
-            json_object_object_add(json_obj_order, "token", json_object_new_string(l_token_sell));
-            char *l_filled = dap_strdup_printf("%lu%%", l_percent_completed);
-            json_object_object_add(json_obj_order, "filled", json_object_new_string(l_filled));
-            DAP_DELETE(l_filled);
-            json_object_object_add(json_obj_order, "token buy", json_object_new_string(l_token_buy));
-            json_object_object_add(json_obj_order, "token sell", json_object_new_string(l_token_sell));
+
+            l_proposed_datoshi_str = dap_uint256_to_char(l_proposed, &l_proposed_coins_str);
+            json_object_object_add(json_obj_order, "proposed_coins", json_object_new_string(*l_proposed_coins_str ? l_proposed_coins_str : "0.0"));
+            json_object_object_add(json_obj_order, "proposed_datoshi", json_object_new_string(*l_proposed_datoshi_str ? l_proposed_datoshi_str : "0"));
+            
+            l_amount_datoshi_str = dap_uint256_to_char(l_amount, &l_amount_coins_str);
+            json_object_object_add(json_obj_order, "amount_coins", json_object_new_string(*l_amount_coins_str ? l_amount_coins_str : "0.0")); 
+            json_object_object_add(json_obj_order, "amount_datoshi", json_object_new_string(*l_amount_datoshi_str ? l_amount_datoshi_str : "0")); 
+            json_object_object_add(json_obj_order, "filled_percent", json_object_new_uint64(l_percent_completed));
+            json_object_object_add(json_obj_order, "token_buy", json_object_new_string(l_token_buy));
+            json_object_object_add(json_obj_order, "token_sell", json_object_new_string(l_token_sell));
+
+            dap_uint256_to_char(l_rate, &l_cp_rate);
             json_object_object_add(json_obj_order, "rate", json_object_new_string(l_cp_rate));
+
             json_object_object_add(json_obj_order, "net", json_object_new_string(l_net->pub.name));
             json_object_array_add(*a_json_arr_reply, json_obj_order);
-=======
-            l_proposed_coins_str = dap_uint256_decimal_to_char(l_proposed); 
-            l_proposed_datoshi_str = dap_uint256_uninteger_to_char(l_proposed);
-            l_cp_rate = dap_chain_balance_to_coins(l_rate); 
-            dap_cli_server_cmd_set_reply_text(a_str_reply, "orderHash: %s\n ts_created: %s\n Status: %s, proposed: %s(%s) %s, amount: %s (%s) %s, filled: %lu%%, rate (%s/%s): %s, net: %s\n\n"
-                                     "owner addr: %s\n\n", l_order_hash_str,
-                                     l_tmp_buf, l_status_order, 
-                                     l_proposed_coins_str ? l_proposed_coins_str : "0.0", 
-                                     l_proposed_datoshi_str ? l_proposed_datoshi_str : "0.0", 
-                                     l_token_sell,
-                                     l_amount_coins_str ? l_amount_coins_str : "0.0",
-                                     l_amount_datoshi_str ? l_amount_datoshi_str : "0",
-                                     l_token_sell, l_percent_completed,
-                                     l_token_buy, l_token_sell,
-                                     l_cp_rate,
-                                     l_net->pub.name, l_owner_addr ? l_owner_addr : "unknown" );
->>>>>>> ca994c36
-
-            if (s_xchange_cache_state != XCHANGE_CACHE_ENABLED){
-                DAP_DEL_Z(l_token_sell);
-                DAP_DEL_Z(l_token_buy);
-            }
-            DAP_DEL_Z(l_cp_rate);
-            DAP_DEL_Z(l_amount_coins_str);
-            DAP_DEL_Z(l_amount_datoshi_str);
-            DAP_DEL_Z(l_proposed_coins_str);
-            DAP_DEL_Z(l_proposed_datoshi_str);
+            DAP_DELETE(l_owner_addr);
+            if ( s_xchange_cache_state != XCHANGE_CACHE_ENABLED ) 
+                DAP_DEL_MULTY(l_token_buy, l_token_sell);
         } break;
 
         default: {
@@ -2104,6 +2040,7 @@
  * @param a_net
  * @param a_tx
  */
+#if 0
 static bool s_string_append_tx_cond_info( dap_string_t * a_reply_str, dap_chain_net_t * a_net,
                                          dap_chain_addr_t *a_owner_addr, dap_chain_addr_t *a_buyer_addr,
                                          dap_chain_datum_tx_t * a_tx, dap_hash_fast_t *a_tx_hash,
@@ -2301,6 +2238,7 @@
     dap_string_append_printf(a_reply_str, "\n\n");
     return true;
 }
+#endif
 
 /**
  * @brief Append tx info to the reply string
@@ -2308,48 +2246,81 @@
  * @param a_net
  * @param a_tx
  */
-static bool s_string_append_tx_cond_info_json( json_object * a_json_out,
-                                         dap_chain_net_t * a_net,
-                                         dap_chain_datum_tx_t * a_tx,
-                                         tx_opt_status_t a_filter_by_status,
-                                         bool a_print_prev_hash, bool a_print_status, bool a_print_ts)
+
+static bool s_string_append_tx_cond_info_json(json_object * a_json_out, dap_chain_net_t *a_net, dap_chain_addr_t *a_owner_addr, dap_chain_addr_t *a_buyer_addr,
+                                              dap_chain_datum_tx_t *a_tx, dap_hash_fast_t *a_tx_hash, tx_opt_status_t a_filter_by_status,
+                                              bool a_print_prev_hash, bool a_print_status, bool a_print_ts)
 {
     size_t l_tx_size = dap_chain_datum_tx_get_size(a_tx);
-
-    dap_hash_fast_t l_tx_hash = {0};
-
-    dap_hash_fast(a_tx, l_tx_size, &l_tx_hash);
-    const char *l_tx_hash_str = dap_chain_hash_fast_to_str_static(&l_tx_hash);
+    const char *l_tx_hash_str = dap_chain_hash_fast_to_str_static(a_tx_hash);
 
     // Get input token ticker
-    const char * l_tx_input_ticker = dap_ledger_tx_get_token_ticker_by_hash(
-                a_net->pub.ledger, &l_tx_hash);
-    if(!l_tx_input_ticker){
-        log_it(L_WARNING, "Can't get ticker from tx");
-        return false;
-    }
-    dap_chain_tx_out_cond_t *l_out_prev_cond_item = NULL;
-    dap_chain_tx_out_cond_t *l_out_cond_item = NULL;
+    const char *l_tx_input_ticker = dap_ledger_tx_get_token_ticker_by_hash(a_net->pub.ledger, a_tx_hash);
+    if (!l_tx_input_ticker)
+        return log_it(L_WARNING, "Can't get ticker from TX %s", l_tx_hash_str), false;
+
+    dap_chain_tx_out_cond_t *l_out_prev_cond_item = NULL, *l_out_cond_item = NULL;
     int l_cond_idx = 0;
 
     xchange_tx_type_t l_tx_type = dap_chain_net_srv_xchange_tx_get_type(a_net->pub.ledger, a_tx, &l_out_cond_item, &l_cond_idx, &l_out_prev_cond_item);
 
-    bool l_is_closed = dap_ledger_tx_hash_is_used_out_item(a_net->pub.ledger, &l_tx_hash, l_cond_idx, NULL);
+    bool l_is_closed = dap_ledger_tx_hash_is_used_out_item(a_net->pub.ledger, a_tx_hash, l_cond_idx, NULL);
     if ((a_filter_by_status == TX_STATUS_ACTIVE && l_is_closed) || (a_filter_by_status == TX_STATUS_INACTIVE && !l_is_closed)
      || (a_filter_by_status == TX_STATUS_ACTIVE && l_tx_type == TX_TYPE_INVALIDATE))
         return false;
 
-    if(l_out_prev_cond_item && l_out_prev_cond_item->header.subtype != DAP_CHAIN_TX_OUT_COND_SUBTYPE_SRV_XCHANGE)
+    if (l_out_prev_cond_item && l_out_prev_cond_item->header.subtype != DAP_CHAIN_TX_OUT_COND_SUBTYPE_SRV_XCHANGE)
         return false;
 
     switch(l_tx_type){
         case TX_TYPE_ORDER:{
-            if (!l_out_cond_item) {
-                log_it(L_ERROR, "Can't find conditional output");
-                return false;
-            }
-            char *l_rate_str = dap_chain_balance_to_coins(l_out_cond_item->subtype.srv_xchange.rate);
-            const char *l_amount_str, *l_amount_datoshi_str = dap_uint256_to_char(l_out_cond_item->header.value, &l_amount_str);
+            if (!l_out_cond_item)
+                log_it(L_ERROR, "Can't find conditional output in TX %s", l_tx_hash_str), false;
+
+            json_object_object_add(a_json_out, "hash", json_object_new_string(l_tx_hash_str));
+            if (a_print_ts){
+                char l_tmp_buf[DAP_TIME_STR_SIZE];
+                dap_time_to_str_rfc822(l_tmp_buf, DAP_TIME_STR_SIZE, a_tx->header.ts_created);
+                json_object_object_add(a_json_out, "ts_created", json_object_new_string(l_tmp_buf));
+            }
+            if (a_print_status)
+                json_object_object_add(a_json_out, "status", json_object_new_string(l_is_closed ? "inactive" : "active"));
+
+            const char *l_rate_str, *l_amount_str, *l_amount_datoshi_str = dap_uint256_to_char(l_out_cond_item->header.value, &l_amount_str);
+            json_object_object_add(a_json_out, "proposed_coins", json_object_new_string(l_amount_str));
+            json_object_object_add(a_json_out, "proposed_datoshi", json_object_new_string(l_amount_datoshi_str));
+            json_object_object_add(a_json_out, "ticker", json_object_new_string(l_tx_input_ticker));
+            json_object_object_add(a_json_out, "buy_token", json_object_new_string(l_out_cond_item->subtype.srv_xchange.buy_token));
+            dap_uint256_to_char(l_out_cond_item->subtype.srv_xchange.rate, &l_rate_str);
+            json_object_object_add(a_json_out, "rate", json_object_new_string(l_rate_str));
+            json_object_object_add(a_json_out, "net", json_object_new_string(a_net->pub.name));
+            dap_chain_addr_t l_owner_addr = a_owner_addr ? *a_owner_addr :
+                l_out_cond_item ? l_out_cond_item->subtype.srv_xchange.seller_addr :
+                    l_out_prev_cond_item ? l_out_prev_cond_item->subtype.srv_xchange.seller_addr : (dap_chain_addr_t){ };
+            json_object_object_add(a_json_out, "owner_addr", json_object_new_string(dap_chain_addr_to_str_static(&l_owner_addr)));
+        } break;
+        case TX_TYPE_EXCHANGE:{
+            dap_chain_tx_in_cond_t *l_in_cond 
+                = (dap_chain_tx_in_cond_t*)dap_chain_datum_tx_item_get(a_tx, NULL, NULL, TX_ITEM_TYPE_IN_COND , NULL);
+            char *l_tx_prev_cond_hash_str = dap_hash_fast_to_str_static(&l_in_cond->header.tx_prev_hash);
+
+            if (!l_out_prev_cond_item)
+                return log_it(L_ERROR, "Can't find previous cond item for tx %s", l_tx_hash_str), false;
+
+            uint256_t l_rate = l_out_cond_item 
+                ? l_out_cond_item->subtype.srv_xchange.rate
+                : l_out_prev_cond_item->subtype.srv_xchange.rate,
+                     l_value_from = {}, l_value_to = {};
+
+            if (l_out_cond_item)
+                SUBTRACT_256_256(l_out_prev_cond_item->header.value, l_out_cond_item->header.value, &l_value_from);
+            else
+                l_value_from = l_out_prev_cond_item->header.value;
+            MULT_256_COIN(l_value_from, l_rate, &l_value_to);
+
+            char *l_buy_ticker = l_out_cond_item 
+                ? l_out_cond_item->subtype.srv_xchange.buy_token
+                : l_out_prev_cond_item->subtype.srv_xchange.buy_token;
 
             json_object_object_add(a_json_out, "hash", json_object_new_string(l_tx_hash_str));
             if(a_print_ts){
@@ -2357,43 +2328,66 @@
                 dap_time_to_str_rfc822(l_tmp_buf, DAP_TIME_STR_SIZE, a_tx->header.ts_created);
                 json_object_object_add(a_json_out, "ts_created", json_object_new_string(l_tmp_buf));
             }
-            if( a_print_status)
-                json_object_object_add(a_json_out, "status", l_is_closed ? json_object_new_string("inactive") 
-                                                                         : json_object_new_string("active"));
-            json_object_object_add(a_json_out, "proposed price", json_object_new_string(l_amount_str));
-            json_object_object_add(a_json_out, "proposed datoshi", json_object_new_string(l_amount_datoshi_str));
+            if(a_print_status)
+                json_object_object_add(a_json_out, "status", json_object_new_string(l_is_closed ? "inactive" : "active"));
+            
+            const char *l_value_from_str, *l_value_from_datoshi_str = dap_uint256_to_char(l_value_from, &l_value_from_str);
+            json_object_object_add(a_json_out, "changed_coins", json_object_new_string(l_value_from_str));
+            json_object_object_add(a_json_out, "changed_datoshi", json_object_new_string(l_value_from_datoshi_str));
             json_object_object_add(a_json_out, "ticker", json_object_new_string(l_tx_input_ticker));
-            json_object_object_add(a_json_out, "buy token", json_object_new_string(l_out_cond_item->subtype.srv_xchange.buy_token));
+
+            const char *l_value_to_str, *l_value_to_datoshi_str = dap_uint256_to_char(l_value_to, &l_value_to_str);
+            json_object_object_add(a_json_out, "for_coins", json_object_new_string(l_value_to_str));
+            json_object_object_add(a_json_out, "for_datoshi", json_object_new_string(l_value_to_datoshi_str));
+            json_object_object_add(a_json_out, "ticker", json_object_new_string(l_buy_ticker));
+
+            const char *l_rate_str; dap_uint256_to_char(l_rate, &l_rate_str);
             json_object_object_add(a_json_out, "rate", json_object_new_string(l_rate_str));
+
+            const char *l_amount_str = NULL,
+                 *l_amount_datoshi_str = l_out_cond_item ? dap_uint256_to_char(l_out_cond_item->header.value, &l_amount_str) : "0";
+            json_object_object_add(a_json_out, "remain_coins", json_object_new_string(l_amount_str ? l_amount_str : "0.0"));
+            json_object_object_add(a_json_out, "remain_datoshi", json_object_new_string(l_amount_datoshi_str));
+            json_object_object_add(a_json_out, "ticker", json_object_new_string(l_tx_input_ticker));
             json_object_object_add(a_json_out, "net", json_object_new_string(a_net->pub.name));
-
-            DAP_DELETE(l_rate_str);
+            if (a_print_prev_hash)
+                json_object_object_add(a_json_out, "prev_tx", json_object_new_string(l_tx_prev_cond_hash_str));
+            
+            dap_chain_addr_t l_owner_addr = a_owner_addr ? *a_owner_addr :
+                l_out_cond_item ? l_out_cond_item->subtype.srv_xchange.seller_addr :
+                    l_out_prev_cond_item ? l_out_prev_cond_item->subtype.srv_xchange.seller_addr : (dap_chain_addr_t){ };
+            json_object_object_add(a_json_out, "owner_addr", json_object_new_string(dap_chain_addr_to_str_static(&l_owner_addr)));
+            dap_chain_addr_t l_buyer_addr;
+            if (a_buyer_addr)
+                l_buyer_addr = *a_buyer_addr;
+            else {
+                dap_sign_t *l_sign = dap_chain_datum_tx_item_sign_get_sig((dap_chain_tx_sig_t*)dap_chain_datum_tx_item_get(a_tx, NULL, NULL, TX_ITEM_TYPE_SIG, NULL));
+                dap_enc_key_t *l_key_buyer = dap_sign_to_enc_key(l_sign);
+                dap_chain_addr_fill_from_key(&l_buyer_addr, l_key_buyer, a_net->pub.id);
+                dap_enc_key_delete(l_key_buyer);
+            }
+            json_object_object_add(a_json_out, "buyer_addr", json_object_new_string(dap_chain_addr_to_str_static(&l_buyer_addr)));
         } break;
-        case TX_TYPE_EXCHANGE:{
-            dap_chain_tx_in_cond_t *l_in_cond 
-                = (dap_chain_tx_in_cond_t*)dap_chain_datum_tx_item_get(a_tx, NULL, NULL, TX_ITEM_TYPE_IN_COND , NULL);
+        case TX_TYPE_INVALIDATE:{
+            dap_chain_tx_in_cond_t * l_in_cond = (dap_chain_tx_in_cond_t *)dap_chain_datum_tx_item_get(a_tx, NULL, NULL, TX_ITEM_TYPE_IN_COND , NULL);
             char l_tx_prev_cond_hash_str[DAP_CHAIN_HASH_FAST_STR_SIZE];
-            dap_hash_fast_to_str(&l_in_cond->header.tx_prev_hash, l_tx_prev_cond_hash_str, sizeof(l_tx_prev_cond_hash_str));
-
-            if (!l_out_prev_cond_item) {
-                log_it(L_ERROR, "Can't find previous transaction");
+            dap_hash_fast_to_str(&l_in_cond->header.tx_prev_hash,l_tx_prev_cond_hash_str, sizeof(l_tx_prev_cond_hash_str));
+
+            if (!l_out_prev_cond_item)
+                return log_it(L_ERROR, "Can't find previous cond item for tx %s", l_tx_hash_str), false;
+
+            dap_chain_datum_tx_t *l_prev_tx = dap_ledger_tx_find_by_hash(a_net->pub.ledger, &l_in_cond->header.tx_prev_hash);
+            if (!l_prev_tx)
                 return false;
-            }
-
-            uint256_t l_rate = l_out_cond_item 
-                ? l_out_cond_item->subtype.srv_xchange.rate
-                : l_out_prev_cond_item->subtype.srv_xchange.rate,
-                     l_value_from = {}, l_value_to = {};
-
-            if (l_out_cond_item)
-                SUBTRACT_256_256(l_out_prev_cond_item->header.value, l_out_cond_item->header.value, &l_value_from);
-            else
-                l_value_from = l_out_prev_cond_item->header.value;
-            MULT_256_COIN(l_value_from, l_rate, &l_value_to);
-
-            char *l_buy_ticker = l_out_cond_item 
-                ? l_out_cond_item->subtype.srv_xchange.buy_token
-                : l_out_prev_cond_item->subtype.srv_xchange.buy_token;
+
+            int l_out_num = l_in_cond->header.tx_out_prev_idx;
+            dap_chain_tx_out_cond_t *l_out_cond = dap_chain_datum_tx_out_cond_get(l_prev_tx, DAP_CHAIN_TX_OUT_COND_SUBTYPE_SRV_XCHANGE, &l_out_num);
+            if (!l_out_cond)
+                return log_it(L_ERROR, "Can't find OUT_COND in prev tx"), false;
+
+            dap_hash_fast_t l_order_hash = dap_ledger_get_first_chain_tx_hash(a_net->pub.ledger, a_tx, l_out_cond->header.subtype);
+            if ( dap_hash_fast_is_blank(&l_order_hash) )
+                l_order_hash = l_in_cond->header.tx_prev_hash;
 
             json_object_object_add(a_json_out, "hash", json_object_new_string(l_tx_hash_str));
             if(a_print_ts){
@@ -2401,83 +2395,23 @@
                 dap_time_to_str_rfc822(l_tmp_buf, DAP_TIME_STR_SIZE, a_tx->header.ts_created);
                 json_object_object_add(a_json_out, "ts_created", json_object_new_string(l_tmp_buf));
             }
-            if(a_print_status)
-                json_object_object_add(a_json_out, "status", l_is_closed ? json_object_new_string("inactive") 
-                                                                         : json_object_new_string("active"));
-            
-            const char *l_value_from_str, *l_value_from_datoshi_str = dap_uint256_to_char(l_value_from, &l_value_from_str);
-            json_object_object_add(a_json_out, "changed", json_object_new_string(l_value_from_str));
-            json_object_object_add(a_json_out, "changed datoshi", json_object_new_string(l_value_from_datoshi_str));
-            json_object_object_add(a_json_out, "ticker", json_object_new_string(l_tx_input_ticker));
-
-            const char *l_value_to_str, *l_value_to_datoshi_str = dap_uint256_to_char(l_value_to, &l_value_to_str);
-
-            json_object_object_add(a_json_out, "for", json_object_new_string(l_value_to_str));
-            json_object_object_add(a_json_out, "for datoshi", json_object_new_string(l_value_to_datoshi_str));
-            json_object_object_add(a_json_out, "ticker", json_object_new_string(l_buy_ticker));
-
-            const char *l_rate_str; dap_uint256_to_char(l_rate, &l_rate_str);
-            json_object_object_add(a_json_out, "rate", json_object_new_string(l_rate_str));
-
-            const char *l_amount_str = NULL,
-                 *l_amount_datoshi_str = l_out_cond_item ? dap_uint256_to_char(l_out_cond_item->header.value, &l_amount_str) : "0";
-            json_object_object_add(a_json_out, "remain amount", l_amount_str ? json_object_new_string(l_amount_str) 
-                                                                             : json_object_new_string("0.0"));
-            json_object_object_add(a_json_out, "remain amount datoshi", json_object_new_string(l_amount_datoshi_str));
-            json_object_object_add(a_json_out, "ticker", json_object_new_string(l_tx_input_ticker));
-            json_object_object_add(a_json_out, "net", json_object_new_string(a_net->pub.name));
-            if (a_print_prev_hash)
-                json_object_object_add(a_json_out, "Prev cond", json_object_new_string(l_tx_prev_cond_hash_str));
-        } break;
-        case TX_TYPE_INVALIDATE:{
-            dap_chain_tx_in_cond_t * l_in_cond = (dap_chain_tx_in_cond_t *)dap_chain_datum_tx_item_get(a_tx, NULL, NULL, TX_ITEM_TYPE_IN_COND , NULL);
-            char l_tx_prev_cond_hash_str[DAP_CHAIN_HASH_FAST_STR_SIZE];
-            dap_hash_fast_to_str(&l_in_cond->header.tx_prev_hash,l_tx_prev_cond_hash_str, sizeof(l_tx_prev_cond_hash_str));
-
-            if (!l_out_prev_cond_item) {
-                log_it(L_ERROR, "Can't find previous transaction");
-                return false;
-            }
-
-            dap_chain_datum_tx_t *l_prev_tx = dap_ledger_tx_find_by_hash(a_net->pub.ledger, &l_in_cond->header.tx_prev_hash);
-            if (!l_prev_tx)
-                return false;
-
-            int l_out_num = l_in_cond->header.tx_out_prev_idx;
-            dap_chain_tx_out_cond_t *l_out_cond = dap_chain_datum_tx_out_cond_get(l_prev_tx, DAP_CHAIN_TX_OUT_COND_SUBTYPE_SRV_XCHANGE, &l_out_num);
-            if (!l_out_cond) {
-                log_it(L_ERROR, "Can't find datum tx");
-                return false;
-            }
-            dap_hash_fast_t l_order_hash = dap_ledger_get_first_chain_tx_hash(a_net->pub.ledger, a_tx, l_out_cond->header.subtype);
-            if ( dap_hash_fast_is_blank(&l_order_hash) )
-                l_order_hash = l_in_cond->header.tx_prev_hash;
-
-            char *l_value_from_str = dap_chain_balance_to_coins(l_out_prev_cond_item->header.value);
-            char *l_value_from_datoshi_str = dap_chain_balance_print(l_out_prev_cond_item->header.value);
-
-            json_object_object_add(a_json_out, "hash", json_object_new_string(l_tx_hash_str));
-            if(a_print_ts){
-                char l_tmp_buf[DAP_TIME_STR_SIZE];
-                dap_time_to_str_rfc822(l_tmp_buf, DAP_TIME_STR_SIZE, a_tx->header.ts_created);
-                json_object_object_add(a_json_out, "ts_created", json_object_new_string(l_tmp_buf));
-            }
             if (a_print_status)
                 json_object_object_add(a_json_out, "status", json_object_new_string("inactive"));
 
-            char l_order_hash_str[DAP_CHAIN_HASH_FAST_STR_SIZE];
-            dap_hash_fast_to_str(&l_order_hash, l_order_hash_str, sizeof(l_order_hash_str));
-            json_object_object_add(a_json_out, "returned from", json_object_new_string(l_value_from_str));
-            json_object_object_add(a_json_out, "returned datoshi", json_object_new_string(l_value_from_datoshi_str));
+            const char *l_value_from_str, *l_value_from_datoshi_str = dap_uint256_to_char(l_out_prev_cond_item->header.value, &l_value_from_str);
+            json_object_object_add(a_json_out, "returned_coins", json_object_new_string(l_value_from_str));
+            json_object_object_add(a_json_out, "returned_datoshi", json_object_new_string(l_value_from_datoshi_str));
             json_object_object_add(a_json_out, "ticker", json_object_new_string(l_tx_input_ticker));
-            json_object_object_add(a_json_out, "order hash", json_object_new_string(l_order_hash_str));
+            json_object_object_add(a_json_out, "order_hash", json_object_new_string( dap_hash_fast_to_str_static(&l_order_hash) ));
             if(a_print_prev_hash)
                 json_object_object_add(a_json_out, "prev cond hash", json_object_new_string(l_tx_prev_cond_hash_str));
-
-            DAP_DELETE(l_value_from_str);
-            DAP_DELETE(l_value_from_datoshi_str);
+            dap_chain_addr_t l_owner_addr = a_owner_addr ? *a_owner_addr :
+                l_out_cond_item ? l_out_cond_item->subtype.srv_xchange.seller_addr :
+                    l_out_prev_cond_item ? l_out_prev_cond_item->subtype.srv_xchange.seller_addr : (dap_chain_addr_t){ };
+            json_object_object_add(a_json_out, "owner_addr", json_object_new_string(dap_chain_addr_to_str_static(&l_owner_addr)));
         } break;
-        default: return false;
+        default:
+            return false;
     }
     return true;
 }
@@ -2510,13 +2444,9 @@
             if ( a_before && (l_datum_tx->header.ts_created > a_before) )
                 continue;
 
-<<<<<<< HEAD
             json_object* json_obj_tx = json_object_new_object();
-            if (s_string_append_tx_cond_info_json(json_obj_tx, a_net, l_datum_tx, a_opt_status, false, true, false)) {
+            if (s_string_append_tx_cond_info_json(json_obj_tx, a_net, NULL, NULL, l_datum_tx, &l_hash_curr, a_opt_status, false, true, true)) {
                 json_object_array_add(json_arr_datum_out, json_obj_tx);
-=======
-            if (s_string_append_tx_cond_info(l_reply_str, a_net, NULL, NULL, l_datum_tx, &l_hash_curr, a_opt_status, false, true, true))
->>>>>>> ca994c36
                 l_tx_count++;
             }
         }
@@ -2538,14 +2468,9 @@
 
             if ( a_before && (l_datum_tx->header.ts_created > a_before) )
                 continue;
-<<<<<<< HEAD
             json_object* json_obj_tx = json_object_new_object();
-            if (s_string_append_tx_cond_info_json(json_obj_tx, a_net, l_datum_tx, a_opt_status, false, true, false)) {
+            if (s_string_append_tx_cond_info_json(json_obj_tx, a_net, NULL, NULL, l_datum_tx, l_iter->cur_hash, a_opt_status, false, true, true)) {
                 json_object_array_add(json_arr_datum_out, json_obj_tx);
-=======
-
-            if (s_string_append_tx_cond_info(l_reply_str, a_net, NULL, NULL, l_datum_tx, l_iter->cur_hash, a_opt_status, false, true, true))
->>>>>>> ca994c36
                 l_tx_count++;
             }
         }
@@ -2712,7 +2637,7 @@
                 dap_chain_net_srv_xchange_order_status_t l_order_status = XCHANGE_ORDER_STATUS_UNKNOWN;
                 dap_hash_fast_t l_tx_hash = {};
                 uint64_t l_percent_completed = 0;
-                const char *l_owner_addr = NULL;
+                char *l_owner_addr = NULL;
                 uint256_t l_amount = {}, l_proposed;
                 const char *l_amount_coins_str = NULL, *l_amount_datoshi_str = NULL, 
                         *l_proposed_coins_str = NULL, *l_proposed_datoshi_str = NULL;
@@ -2725,7 +2650,7 @@
                     if (l_addr && dap_chain_addr_compare(&l_item->seller_addr, l_addr) == 0)
                         continue;
                     
-                    l_owner_addr = dap_chain_addr_to_str_static(&l_item->seller_addr);
+                    l_owner_addr = dap_strdup(dap_chain_addr_to_str(&l_item->seller_addr));
                     l_tx = l_item->tx;
                     l_tx_hash = l_item->hash;
                     memcpy(l_buy_token, l_item->buy_token, strlen(l_item->buy_token));
@@ -2789,7 +2714,7 @@
                     l_rate = l_price->rate;
                     l_percent_completed = dap_chain_net_srv_xchange_get_order_completion_rate(l_net, l_tx_hash);
                     l_amount = l_out_cond_last_tx ? l_out_cond_last_tx->header.value : uint256_0;
-                    l_owner_addr = dap_chain_addr_to_str_static(&l_price->creator_addr);
+                    l_owner_addr = dap_strdup(dap_chain_addr_to_str(&l_price->creator_addr));
                     l_proposed = l_price->datoshi_sell;
                     DAP_DEL_Z(l_price);
                 }
@@ -2818,55 +2743,33 @@
                 }
                 i_tmp++;
 
-                const char *l_tx_hash_str = dap_chain_hash_fast_to_str_static(&l_tx_hash);
-
                 char l_tmp_buf[DAP_TIME_STR_SIZE];
                 dap_time_to_str_rfc822(l_tmp_buf, DAP_TIME_STR_SIZE, l_tx->header.ts_created);
-                char *l_cp_rate;
-                l_cp_rate = dap_uint256_decimal_to_char(l_rate);
-                l_amount_datoshi_str = dap_uint256_uninteger_to_char(l_amount);
-                l_amount_coins_str = dap_uint256_decimal_to_char(l_amount);
-                l_proposed_coins_str = dap_uint256_decimal_to_char(l_proposed); 
-                l_proposed_datoshi_str = dap_uint256_uninteger_to_char(l_proposed);
-
-<<<<<<< HEAD
-                json_object* json_obj_orders = json_object_new_object();
-                json_object_object_add(json_obj_orders, "orderHash", json_object_new_string(l_tx_hash_str));
-                json_object_object_add(json_obj_orders, "ts_created", json_object_new_string(l_tmp_buf));
-                json_object_object_add(json_obj_orders, "status", json_object_new_string(l_status_order_str));
-                json_object_object_add(json_obj_orders, "amount coins", l_amount_coins_str ? 
-                                                json_object_new_string(l_amount_coins_str) : 
-                                                json_object_new_string("0.0"));
-                json_object_object_add(json_obj_orders, "amount datoshi", l_amount_datoshi_str ? 
-                                                json_object_new_string(l_amount_datoshi_str) : 
-                                                json_object_new_string("0"));
-                json_object_object_add(json_obj_orders, "token sell", json_object_new_string(l_sell_token));
-                json_object_object_add(json_obj_orders, "filled", json_object_new_uint64(l_percent_completed));
-                json_object_object_add(json_obj_orders, "token buy", json_object_new_string(l_buy_token));
-                json_object_object_add(json_obj_orders, "token sell", json_object_new_string(l_sell_token));
-                json_object_object_add(json_obj_orders, "balance rate", json_object_new_string(l_cp_rate));
-                json_object_object_add(json_obj_orders, "net name", json_object_new_string(l_net->pub.name));
-                json_object_array_add(json_arr_orders_out, json_obj_orders);
-=======
-                dap_string_append_printf(l_reply_str, "orderHash: %s\n ts_created: %s\n Status: %s, proposed: %s(%s) %s, amount: %s (%s) %s, filled: %lu%%, rate (%s/%s): %s, net: %s\n\n"
-                                         "owner addr: %s\n\n", l_tx_hash_str,
-                                         l_tmp_buf, l_status_order_str,
-                                         l_proposed_coins_str ? l_proposed_coins_str : "0.0",
-                                         l_proposed_datoshi_str ? l_proposed_datoshi_str : "0",
-                                         l_sell_token, 
-                                         l_amount_coins_str ? l_amount_coins_str : "0.0",
-                                         l_amount_datoshi_str ? l_amount_datoshi_str : "0",
-                                         l_sell_token, l_percent_completed,
-                                         l_buy_token, l_sell_token,
-                                         l_cp_rate,
-                                         l_net->pub.name, l_owner_addr ? l_owner_addr : "unknown");
->>>>>>> ca994c36
+
+                json_object* json_obj_order = json_object_new_object();
+                json_object_object_add(json_obj_order, "order_hash", json_object_new_string(dap_chain_hash_fast_to_str_static(&l_tx_hash)));
+                json_object_object_add(json_obj_order, "ts_created", json_object_new_string(l_tmp_buf));
+                json_object_object_add(json_obj_order, "status", json_object_new_string(l_status_order_str));
+
+                l_proposed_datoshi_str = dap_uint256_to_char(l_proposed, &l_proposed_coins_str);
+                json_object_object_add(json_obj_order, "proposed_coins", json_object_new_string(*l_proposed_coins_str ? l_proposed_coins_str : "0.0"));
+                json_object_object_add(json_obj_order, "proposed_datoshi", json_object_new_string(*l_proposed_datoshi_str ? l_proposed_datoshi_str : "0"));
+                
+                l_amount_datoshi_str = dap_uint256_to_char(l_amount, &l_amount_coins_str);
+                json_object_object_add(json_obj_order, "amount_coins", json_object_new_string(*l_amount_coins_str ? l_amount_coins_str : "0.0")); 
+                json_object_object_add(json_obj_order, "amount_datoshi", json_object_new_string(*l_amount_datoshi_str ? l_amount_datoshi_str : "0")); 
+                json_object_object_add(json_obj_order, "filled_percent", json_object_new_uint64(l_percent_completed));
+                json_object_object_add(json_obj_order, "token_buy", json_object_new_string(l_buy_token));
+                json_object_object_add(json_obj_order, "token_sell", json_object_new_string(l_sell_token));
+
+                const char *l_cp_rate;
+                dap_uint256_to_char(l_rate, &l_cp_rate);
+                json_object_object_add(json_obj_order, "rate", json_object_new_string(l_cp_rate));
+
+                json_object_object_add(json_obj_order, "net", json_object_new_string(l_net->pub.name));
+                json_object_array_add(*json_arr_reply, json_obj_order);
+                DAP_DELETE(l_owner_addr);
                 l_printed_orders_count++;
-                DAP_DEL_Z(l_cp_rate);
-                DAP_DEL_Z(l_amount_datoshi_str);
-                DAP_DEL_Z(l_amount_coins_str);
-                DAP_DEL_Z(l_proposed_coins_str);
-                DAP_DEL_Z(l_proposed_datoshi_str);
             }
             json_object_object_add(json_obj_order, "ORDERS", json_arr_orders_out);
             json_object_array_add(*json_arr_reply, json_obj_order);            
@@ -3054,15 +2957,11 @@
                     if (l_time[1] && l_item->tx->header.ts_created > l_time[1])
                         break;
                     json_object* json_obj_order = json_object_new_object();
-                    if (s_string_append_tx_cond_info_json(json_obj_order, l_net, l_item->tx, l_opt_status, false, true, true)){
-
-<<<<<<< HEAD
+                    if (s_string_append_tx_cond_info_json(json_obj_order, l_net,  &l_item->seller_addr, 
+                            l_item->tx_type == TX_TYPE_EXCHANGE ?  &l_item->tx_info.exchange_info.buyer_addr : NULL,
+                            l_item->tx, &l_item->hash, l_opt_status, false, true, true)){
+
                         json_object_array_add(json_arr_bl_out, json_obj_order);
-=======
-                    if (s_string_append_tx_cond_info(l_reply_str, l_net,  &l_item->seller_addr, 
-                                l_item->tx_type == TX_TYPE_EXCHANGE ?  &l_item->tx_info.exchange_info.buyer_addr : NULL,
-                                l_item->tx, &l_item->hash, l_opt_status, false, true, true))
->>>>>>> ca994c36
                         l_show_tx_nr++;
                     }
                 }
@@ -3082,13 +2981,8 @@
                         json_object* json_obj_order = json_object_new_object();
                         dap_hash_fast_t l_hash = {};
                         dap_hash_fast(l_datum_tx, dap_chain_datum_tx_get_size(l_datum_tx), &l_hash);
-<<<<<<< HEAD
-                        if (s_string_append_tx_cond_info_json(json_obj_order, l_net, l_datum_tx, l_opt_status, false, true, true)){
-
+                        if (s_string_append_tx_cond_info_json(json_obj_order, l_net, NULL, NULL, l_datum_tx, &l_hash, l_opt_status, false, true, true)) {
                             json_object_array_add(json_arr_bl_out, json_obj_order);
-=======
-                        if (s_string_append_tx_cond_info(l_reply_str, l_net, NULL, NULL, l_datum_tx, &l_hash, l_opt_status, false, true, true))
->>>>>>> ca994c36
                             l_show_tx_nr++;
                         }
                         l_datum_list = dap_list_next(l_datum_list);
@@ -3281,12 +3175,7 @@
                     size_t l_limit = l_limit_str ? strtoul(l_limit_str, NULL, 10) : 1000;
                     size_t l_offset = l_offset_str ? strtoul(l_offset_str, NULL, 10) : 0;
 
-<<<<<<< HEAD
-=======
                     uint256_t l_token_from_value = {}, l_token_to_value = {};
-
-                    dap_string_t *l_reply_str = dap_string_new("");
->>>>>>> ca994c36
                     dap_list_t *l_list = NULL;
                     dap_time_t l_time[2];
                     l_time[0] = l_time_from;
@@ -3314,15 +3203,12 @@
 
                     size_t l_datum_num = dap_list_length(l_list);
 
-<<<<<<< HEAD
                     if (l_datum_num == 0){
                         dap_json_rpc_error_add(*json_arr_reply, DAP_CHAIN_NODE_CLI_COM_NET_SRV_XCNGE_PAIR_CANT_FIND_TX_ERR,
                                            "Can't find transactions");
                         return -DAP_CHAIN_NODE_CLI_COM_NET_SRV_XCNGE_PAIR_CANT_FIND_TX_ERR;
                     }
                     json_object* json_arr_bl_cache_out = json_object_new_array();
-=======
->>>>>>> ca994c36
                     size_t l_arr_start = 0;
                     size_t l_arr_end  = 0;
                     dap_chain_set_offset_limit_json(json_arr_bl_cache_out, &l_arr_start, &l_arr_end, l_limit, l_offset, l_datum_num);
@@ -3399,59 +3285,32 @@
                         if (i_tmp >= l_arr_end)
                             break;
 
-                        i_tmp++; 
-<<<<<<< HEAD
+                        i_tmp++;  
+
                         json_object* json_obj_out = json_object_new_object();
-                        if(s_string_append_tx_cond_info_json(json_obj_out, l_net, l_tx, TX_STATUS_ALL, false, false, true)) {
-                            l_total++;
-                            json_object_array_add(json_arr_bl_cache_out, json_obj_out);
-                        }
-                            
-=======
-
-                        
-
-                        if(s_string_append_tx_cond_info(l_reply_str, l_net, NULL, NULL, l_tx, &l_tx_hash, TX_STATUS_ALL, false, false, true)){
+                        if(s_string_append_tx_cond_info_json(json_obj_out, l_net, NULL, NULL, l_tx, &l_tx_hash, TX_STATUS_ALL, false, false, true)){
                             l_total++;
                             SUM_256_256(l_token_to_value, l_token_curr_to_value, &l_token_to_value);
                             SUM_256_256(l_token_from_value, l_token_curr_from_value, &l_token_from_value);
+                            json_object_array_add(json_arr_bl_cache_out, json_obj_out);
                         }
-
->>>>>>> ca994c36
-
                         l_cur = dap_list_next(l_cur);
                     }
 
                     json_object_array_add(*json_arr_reply, json_arr_bl_cache_out);
                     dap_list_free(l_list);
-<<<<<<< HEAD
                     json_object* json_obj_order = json_object_new_object();
-                    char *l_total_str = dap_strdup_printf("Found %"DAP_UINT64_FORMAT_U" transactions\n", l_total);
-                    json_object_object_add(json_obj_order, "number of transactions", json_object_new_string(l_total_str));
-                    DAP_DELETE(l_total_str);
+                    json_object_object_add(json_obj_order, "tx_count", json_object_new_uint64(l_total));
+
+                    const char *l_token_from_value_coins_str = NULL, *l_token_from_value_datoshi_str = dap_uint256_to_char(l_token_from_value, &l_token_from_value_coins_str);
+                    json_object_object_add(json_obj_order, "trading_val_from_coins", json_object_new_string(l_token_from_value_coins_str));
+                    json_object_object_add(json_obj_order, "trading_val_from_datoshi", json_object_new_string(l_token_from_value_datoshi_str));
+
+                    const char *l_token_to_value_coins_str = NULL, *l_token_to_value_datoshi_str = dap_uint256_to_char(l_token_to_value, &l_token_to_value_coins_str);
+                    json_object_object_add(json_obj_order, "trading_val_to_coins", json_object_new_string(l_token_to_value_coins_str));
+                    json_object_object_add(json_obj_order, "trading_val_to_datoshi", json_object_new_string(l_token_to_value_datoshi_str));
+                    
                     json_object_array_add(*json_arr_reply, json_obj_order);
-                    
-=======
-                    dap_string_append_printf(l_reply_str, "Found %"DAP_UINT64_FORMAT_U" transactions\n", l_total);
-
-                    const char *l_token_from_value_coins_str = NULL, *l_token_from_value_datoshi_str = NULL,
-                                *l_token_to_value_coins_str = NULL, *l_token_to_value_datoshi_str = NULL;
-
-                    l_token_from_value_datoshi_str = dap_chain_balance_print(l_token_from_value);
-                    l_token_from_value_coins_str = dap_chain_balance_to_coins(l_token_from_value);
-                    l_token_to_value_datoshi_str = dap_chain_balance_print(l_token_to_value);
-                    l_token_to_value_coins_str = dap_chain_balance_to_coins(l_token_to_value);
-
-                    dap_string_append_printf(l_reply_str, "Traiding value:\n\t%s (%s) %s\n\t%s (%s) %s\n", l_token_from_value_coins_str, l_token_from_value_datoshi_str, l_token_from_str,
-                                                                                                    l_token_to_value_coins_str, l_token_to_value_datoshi_str, l_token_to_str);
-
-                    DAP_DEL_Z(l_token_from_value_datoshi_str);
-                    DAP_DEL_Z(l_token_from_value_coins_str);
-                    DAP_DEL_Z(l_token_to_value_datoshi_str);
-                    DAP_DEL_Z(l_token_to_value_coins_str);
-
-                    *a_str_reply = dap_string_free(l_reply_str, false);
->>>>>>> ca994c36
                     break;
 
                 } else {
