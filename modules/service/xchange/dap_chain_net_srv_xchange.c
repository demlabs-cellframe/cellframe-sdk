--- conflicted
+++ resolved
@@ -2497,15 +2497,9 @@
                 else if ( dap_strcmp (l_status_str, "all") == 0 )
                     l_opt_status = TX_STATUS_ALL;
                 else  {
-<<<<<<< HEAD
                     dap_json_rpc_error_add(DAP_CHAIN_NODE_CLI_COM_NET_SRV_XCNGE_LIST_UNREC_STATUS_ERR, 
                                                                 "Unrecognized '-status %s'", l_status_str);
                     return -DAP_CHAIN_NODE_CLI_COM_NET_SRV_XCNGE_LIST_UNREC_STATUS_ERR;
-=======
-                    
-                    dap_cli_server_cmd_set_reply_text(a_str_reply, "Unrecognized '-status %s'", l_status_str);
-                    return -3;
->>>>>>> 335cd6ef
                 }
             }
 
