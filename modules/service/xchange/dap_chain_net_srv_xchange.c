/*
 * Authors:
 * Roman Khlopkov <roman.khlopkov@demlabs.net>
 * DeM Labs Inc.   https://demlabs.net
 * DeM Labs Open source community https://gitlab.demlabs.net
 * Copyright  (c) 2017-2020
 * All rights reserved.

 This file is part of DAP (Deus Applications Prototypes) the open source project

    DAP (Deus Applicaions Prototypes) is free software: you can redistribute it and/or modify
    it under the terms of the GNU General Public License as published by
    the Free Software Foundation, either version 3 of the License, or
    (at your option) any later version.

    DAP is distributed in the hope that it will be useful,
    but WITHOUT ANY WARRANTY; without even the implied warranty of
    MERCHANTABILITY or FITNESS FOR A PARTICULAR PURPOSE.  See the
    GNU General Public License for more details.

    You should have received a copy of the GNU General Public License
    along with any DAP based project.  If not, see <http://www.gnu.org/licenses/>.
*/

#include <math.h>
#include <pthread.h>
#include <stdbool.h>
#include "dap_chain_net.h"
#include "dap_chain_datum_tx.h"
#include "dap_chain_datum_tx_out_cond.h"
#include "dap_chain_datum_tx_sig.h"
#include "dap_list.h"
#include "dap_sign.h"
#include "dap_time.h"
#include "dap_chain_net_srv.h"
#include "dap_chain_ledger.h"
#include "dap_chain_node_cli.h"
#include "dap_common.h"
#include "dap_hash.h"
#include "dap_math_ops.h"
#include "dap_string.h"
#include "dap_chain_common.h"
#include "dap_chain_mempool.h"
#include "dap_chain_datum_decree.h"
#include "dap_tsd.h"
#include "dap_chain_net_tx.h"
#include "dap_chain_net_srv.h"
#include "dap_chain_net_srv_xchange.h"
#include "uthash.h"

#define LOG_TAG "dap_chain_net_srv_xchange"

typedef struct order_find_list{
    dap_list_t *tx_list;
}order_find_list_t;

typedef enum tx_opt_status {
    TX_STATUS_ALL = 0,
    TX_STATUS_ACTIVE,
    TX_STATUS_INACTIVE
} tx_opt_status_t;

typedef enum xchange_tx_type{
    TX_TYPE_UNDEFINED=0,
    TX_TYPE_ORDER,
    TX_TYPE_EXCHANGE,
    TX_TYPE_INVALIDATE
}   xchange_tx_type_t;

static dap_chain_net_srv_fee_item_t *s_service_fees = NULL; // Governance statements for networks
static pthread_rwlock_t s_service_fees_rwlock = PTHREAD_RWLOCK_INITIALIZER;

static void s_callback_decree (dap_chain_net_srv_t * a_srv, dap_chain_net_t *a_net, dap_chain_t * a_chain, dap_chain_datum_decree_t * a_decree, size_t a_decree_size);
static bool s_xchange_verificator_callback(dap_ledger_t * a_ledger, dap_chain_tx_out_cond_t *a_cond,
                            dap_chain_datum_tx_t *a_tx_in, bool a_owner);
const dap_chain_net_srv_uid_t c_dap_chain_net_srv_xchange_uid = {.uint64= DAP_CHAIN_NET_SRV_XCHANGE_ID};


static int s_cli_srv_xchange(int a_argc, char **a_argv, void **reply);
static int s_callback_requested(dap_chain_net_srv_t *a_srv, uint32_t a_usage_id, dap_chain_net_srv_client_remote_t *a_srv_client, const void *a_data, size_t a_data_size);
static int s_callback_response_success(dap_chain_net_srv_t *a_srv, uint32_t a_usage_id, dap_chain_net_srv_client_remote_t *a_srv_client, const void *a_data, size_t a_data_size);
static int s_callback_response_error(dap_chain_net_srv_t *a_srv, uint32_t a_usage_id, dap_chain_net_srv_client_remote_t *a_srv_client, const void *a_data, size_t a_data_size);
static int s_callback_receipt_next_success(dap_chain_net_srv_t *a_srv, uint32_t a_usage_id, dap_chain_net_srv_client_remote_t *a_srv_client, const void *a_data, size_t a_data_size);

static xchange_tx_type_t s_xchange_tx_get_type (dap_chain_net_t * a_net, dap_chain_datum_tx_t * a_tx, dap_chain_tx_out_cond_t **a_out_cond_item, int *a_item_idx, dap_chain_tx_out_cond_t **a_out_prev_cond_item);
static int s_tx_check_for_open_close(dap_chain_net_t * a_net, dap_chain_datum_tx_t * a_tx);
static bool s_string_append_tx_cond_info( dap_string_t * a_reply_str, dap_chain_net_t * a_net, dap_chain_datum_tx_t * a_tx, tx_opt_status_t a_filter_by_status, bool a_append_prev_hash, bool a_print_status,bool a_print_ts);
static bool s_srv_xchange_get_fee(dap_chain_net_id_t a_net_id, uint256_t *a_fee, dap_chain_addr_t *a_addr, uint16_t *a_type);

static dap_chain_net_srv_xchange_t *s_srv_xchange;
static bool s_debug_more = true;

/**
 * @brief dap_stream_ch_vpn_init Init actions for VPN stream channel
 * @return 0 if everything is okay, lesser then zero if errors
 */
int dap_chain_net_srv_xchange_init()
{
    dap_ledger_verificator_add(DAP_CHAIN_TX_OUT_COND_SUBTYPE_SRV_XCHANGE, s_xchange_verificator_callback, NULL);
    dap_cli_server_cmd_add("srv_xchange", s_cli_srv_xchange, "eXchange service commands",

    "srv_xchange order create -net <net_name> -token_sell <token_ticker> -token_buy <token_ticker> -w <wallet_name>"
                                            " -value <value> -rate <value> -fee <value>\n"
        "\tCreate a new order and tx with specified amount of datoshi to exchange with specified rate (buy / sell)\n"
    "srv_xchange order remove -net <net_name> -order <order_hash> -w <wallet_name>\n -fee <value_datoshi>"
         "\tRemove order with specified order hash in specified net name\n"
<<<<<<< HEAD
    "srv_xchange order update -net <net_name> -order <order_hash> -w <wallet_name> [-token_sell <token_ticker>] "
                            "[-net_buy <net_name>] [-token_buy <token_ticker>] [-coins <value>] [-rate <value>]\n"
         "\tUpdate order with specified order hash in specified net name\n"
    "srv_xchange order history -net <net_name> {-order <order_hash> | -addr <wallet_addr>}\n"
=======
    "srv_xchange order history -net <net_name> {-order <order_hash> | -addr <wallet_addr>}"
>>>>>>> 05307c5b
         "\tShows transaction history for the selected order\n"
    "srv_xchange order status -net <net_name> -order <order_hash>\n"
         "\tShows current amount of unselled coins from the selected order and percentage of its completion\n"
    "srv_xchange orders -net <net_name> [-status {opened|closed|all}] [-token_from <token_ticker>] [-token_to <token_ticker>]\n"
         "\tGet the exchange orders list within specified net name\n"

    "srv_xchange purchase -order <order_hash> -net <net_name> -w <wallet_name> -value <value> -fee <value>\n"
         "\tExchange tokens with specified order within specified net name. Specify how many datoshies to sell with rate specified by order\n"

<<<<<<< HEAD
    "srv_xchange tx_list -net <net_name> [-time_from <yymmdd> -time_to <yymmdd>]"
        "[-addr <wallet_addr>  [-status {closed | open}]]\n"                /* @RRL:  #6294  */
=======
    "srv_xchange tx_list -net <net_name> [-time_from <From time>] [-time_to <To time>]"
        "[[-addr <wallet_addr>  [-status {inactive|active|all}] ]\n"                /* @RRL:  #6294  */
>>>>>>> 05307c5b
        "\tList of exchange transactions\n"
        "\tAll times are in RFC822. For example: \"Thu, 7 Dec 2023 21:18:04\"\n"

    "srv_xchange token_pair -net <net_name> list all\n"
        "\tList of all token pairs\n"
<<<<<<< HEAD
    "srv_xchange token_pair -net <net_name> price average -token_from <token_ticker> -token_to <token_ticker> [-time_from <from_time>] [-time_to <to_time>]  \n"
        "\tGet average rate for token pair <token from>:<token to> from <from_time> to <to_time> \n"
        "\tAll times are in RFC822\n"
    "srv_xchange token_pair -net <net_name> price history -token_from <token_ticker> -token_to <token_ticker> [-time_from <from_time>] [-time_to <to_time>] \n"
        "\tPrint rate history for token pair <token from>:<token to> from <from_time> to <to_time>\n"
        "\tAll times are in RFC822\n"
=======
    "srv_xchange token_pair -net <net_name> price average -token_from <token_ticker> -token_to <token_ticker>\n"
        "\tGet average rate for token pair <token from>:<token to> from <From time> to <To time> \n"
    "srv_xchange token_pair -net <net_name> price history -token_from <token_ticker> -token_to <token_ticker> [-time_from <From time>] [-time_to <To time>] \n"
        "\tPrint rate history for token pair <token from>:<token to> from <From time> to <To time>\n"
        "\tAll times are in RFC822. For example: \"Thu, 7 Dec 2023 21:18:04\"\n"
>>>>>>> 05307c5b

    "srv_xchange enable\n"
         "\tEnable eXchange service\n"
    "srv_xchange disable\n"
         "\tDisable eXchange service\n"
    );
    dap_chain_net_srv_uid_t l_uid = { .uint64 = DAP_CHAIN_NET_SRV_XCHANGE_ID };
    dap_chain_net_srv_callbacks_t l_srv_callbacks = {};
    l_srv_callbacks.requested = s_callback_requested;
    l_srv_callbacks.response_success = s_callback_response_success;
    l_srv_callbacks.response_error = s_callback_response_error;
    l_srv_callbacks.receipt_next_success = s_callback_receipt_next_success;
    l_srv_callbacks.decree = s_callback_decree;

    dap_chain_net_srv_t* l_srv = dap_chain_net_srv_add(l_uid, "srv_xchange", &l_srv_callbacks);
    s_srv_xchange = DAP_NEW_Z(dap_chain_net_srv_xchange_t);
    if (!s_srv_xchange || !l_srv) {
        log_it(L_CRITICAL, "Memory allocation error");
        return -1;
    }
    l_srv->_internal = s_srv_xchange;
    s_srv_xchange->parent = l_srv;
    s_srv_xchange->enabled = false;
    s_debug_more = dap_config_get_item_bool_default(g_config, "srv_xchange", "debug_more", s_debug_more);


    /*************************/
    /*int l_fee_type = dap_config_get_item_int64_default(g_config, "srv_xchange", "fee_type", (int)SERIVCE_FEE_NATIVE_PERCENT);
    uint256_t l_fee_value = dap_chain_coins_to_balance(dap_config_get_item_str_default(g_config, "srv_xchange", "fee_value", "0.02"));
    const char *l_wallet_addr = dap_config_get_item_str_default(g_config, "srv_xchange", "wallet_addr", NULL);
    if(!l_wallet_addr){
        log_it(L_CRITICAL, "Memory allocation error");
        return -1;
    }
    const char *l_net_str = dap_config_get_item_str_default(g_config, "srv_xchange", "net", NULL);
    ///
    dap_chain_net_srv_fee_item_t *l_fee = NULL;
    l_fee = DAP_NEW_Z(dap_chain_net_srv_fee_item_t);
    l_fee->fee_type = l_fee_type;
    l_fee->fee = l_fee_value;
    l_fee->fee_addr = *dap_chain_addr_from_str(l_wallet_addr);
    l_fee->net_id = dap_chain_net_by_name(l_net_str)->pub.id;
    HASH_ADD(hh, s_service_fees, net_id, sizeof(l_fee->net_id), l_fee);*/

    return 0;
}

void dap_chain_net_srv_xchange_deinit()
{
    if(!s_srv_xchange)
        return;
    dap_chain_net_srv_del(s_srv_xchange->parent);
    DAP_DELETE(s_srv_xchange);
}

/**
 * @brief s_verificator_callback
 * @param a_ledger
 * @param a_tx_out_hash
 * @param a_cond
 * @param a_tx_in
 * @param a_owner
 * @return
 */
static bool s_xchange_verificator_callback(dap_ledger_t *a_ledger, dap_chain_tx_out_cond_t *a_tx_out_cond,
                                           dap_chain_datum_tx_t *a_tx_in, bool a_owner)
{
    return true;//for tests
    if (a_owner)
        return true;
    if(!a_tx_in || !a_tx_out_cond)
        return false;

    dap_chain_tx_in_cond_t *l_tx_in_cond = (dap_chain_tx_in_cond_t *)dap_chain_datum_tx_item_get(a_tx_in, 0, TX_ITEM_TYPE_IN_COND, 0);
    if (!l_tx_in_cond)
        return false;
    if (dap_hash_fast_is_blank(&l_tx_in_cond->header.tx_prev_hash))
        return false;
    const char *l_sell_ticker = dap_ledger_tx_get_token_ticker_by_hash(a_ledger, &l_tx_in_cond->header.tx_prev_hash);
    if (!l_sell_ticker)
        return false;
    const char *l_buy_ticker = a_tx_out_cond->subtype.srv_xchange.buy_token;

    uint256_t l_buy_val = {}, l_fee_val = {},
              l_sell_again_val = {}, l_service_fee_val = {};
    int l_item_idx_start = 0;
    byte_t * l_tx_item;

    dap_chain_addr_t l_service_fee_addr, *l_seller_addr = &a_tx_out_cond->subtype.srv_xchange.seller_addr;
    uint16_t l_service_fee_type;
    dap_chain_net_t *l_net = a_ledger->net;
    bool l_service_fee_used = s_srv_xchange_get_fee(l_net->pub.id, &l_service_fee_val, &l_service_fee_addr, &l_service_fee_type);
    const char *l_native_ticker = l_net->pub.native_ticker;
    const char *l_service_ticker = (l_service_fee_type == SERVICE_FEE_OWN_FIXED || l_service_fee_type == SERVICE_FEE_OWN_PERCENT) ?
                l_buy_ticker : l_native_ticker;
    while ((l_tx_item = dap_chain_datum_tx_item_get(a_tx_in, &l_item_idx_start, TX_ITEM_TYPE_OUT_ALL, NULL)) != NULL)
    {
        dap_chain_tx_item_type_t l_tx_out_type = dap_chain_datum_tx_item_get_type(l_tx_item);
        switch(l_tx_out_type){
            case TX_ITEM_TYPE_OUT_EXT: {
                dap_chain_tx_out_ext_t *l_tx_in_output = (dap_chain_tx_out_ext_t *)l_tx_item;
                const char * l_out_token = l_tx_in_output->token;
                const uint256_t *l_out_value = &l_tx_in_output->header.value;
                dap_chain_addr_t * l_out_addr = &l_tx_in_output->addr;
                // Out is with token to buy
                if (!strcmp(l_out_token, l_buy_ticker) &&
                        !memcmp(l_out_addr, l_seller_addr, sizeof(*l_out_addr)))
                    SUM_256_256(l_buy_val, *l_out_value, &l_buy_val);
                // Out is with token to fee
                if (l_service_fee_used && !strcmp(l_out_token, l_service_ticker) &&
                        !memcmp(l_out_addr, &l_service_fee_addr, sizeof(*l_out_addr)))
                    SUM_256_256(l_fee_val, *l_out_value, &l_fee_val);
            } break;
            case TX_ITEM_TYPE_OUT_COND: {
                dap_chain_tx_out_cond_t *l_tx_in_output = (dap_chain_tx_out_cond_t *)l_tx_item;
                if (l_tx_in_output->header.subtype == a_tx_out_cond->header.subtype &&                             // Same subtype
                        l_tx_in_output->header.srv_uid.uint64 == a_tx_out_cond->header.srv_uid.uint64 &&          // Same service uid
                        l_tx_in_output->header.ts_expires == a_tx_out_cond->header.ts_expires &&                  // Same expires time
                        l_tx_in_output->tsd_size == a_tx_out_cond->tsd_size &&                              // Same params size
                        memcmp(l_tx_in_output->tsd, a_tx_out_cond->tsd, l_tx_in_output->tsd_size) == 0 && // Same params itself
                        memcmp(&l_tx_in_output->subtype.srv_xchange, &a_tx_out_cond->subtype.srv_xchange,         // Same subtype header
                           sizeof(a_tx_out_cond->subtype.srv_xchange)) == 0) {
                    l_sell_again_val = l_tx_in_output->header.value;                                    // It is back to cond owner value
                }
            }break;
            default: break;
        }
        l_item_idx_start++;
    }

    /* Check the condition for rate verification success
     * seller rate >= buyer_rate
     * OR
     * a_cond.srv_xchange.rate (a_cond->header.value / a_cond->subtype.srv_xchange.buy_value) >=
     * a_tx.out.rate ((a_cond->header.value - new_cond->header.value) / out_ext.seller_addr(buy_ticker).value)
     * OR
     * a_cond->header.value * out_ext.seller_addr(buy_ticker).value >=
     * a_cond->subtype.srv_xchange.buy_value * (a_cond->header.value - new_cond->header.value)
     */

    uint256_t l_sell_val, l_buyer_mul, l_seller_mul;
    if (compare256(l_sell_again_val, a_tx_out_cond->header.value) >= 0)
        return false;
    SUBTRACT_256_256(a_tx_out_cond->header.value, l_sell_again_val, &l_sell_val);
    MULT_256_256(a_tx_out_cond->header.value, l_buy_val, &l_seller_mul);

//    MULT_256_256(a_tx_out_cond->subtype.srv_xchange.buy_value, l_sell_val, &l_buyer_mul);
    if (compare256(l_seller_mul, l_buyer_mul) < 0)
        return false;

    /* Check the condition for fee verification success
     * out_ext.fee_addr(fee_ticker).value >= fee_value
     */
    if (l_service_fee_used) {
        if (l_service_fee_type == SERIVCE_FEE_NATIVE_PERCENT || l_service_fee_type == SERVICE_FEE_OWN_PERCENT)
            MULT_256_COIN(l_service_fee_val, l_sell_val, &l_service_fee_val);
        if (compare256(l_fee_val, l_service_fee_val) < 0)
            return false;
    }
    return true;
}

/**
 * @brief s_callback_decree
 * @param a_srv
 * @param a_net
 * @param a_chain
 * @param a_decree
 * @param a_decree_size
 */
static void s_callback_decree (dap_chain_net_srv_t * a_srv, dap_chain_net_t *a_net, dap_chain_t * a_chain, dap_chain_datum_decree_t * a_decree, size_t a_decree_size)
{

//    TODO: finish function
    pthread_rwlock_wrlock(&s_service_fees_rwlock);
    dap_chain_net_srv_fee_item_t *l_fee = NULL;
//    switch(a_decree->header.action){
//        case DAP_CHAIN_DATUM_DECREE_ACTION_UPDATE:{
//            HASH_FIND(hh,s_service_fees,&a_net->pub.id, sizeof(a_net->pub.id), l_fee);
//            if(l_fee == NULL){
//                log_it(L_WARNING,"Decree update for net id 0x%016" DAP_UINT64_FORMAT_X" when such id can't find in hash table", a_net->pub.id.uint64);
//                pthread_rwlock_unlock(&s_service_fees_rwlock);
//                return;
//            }
//        }break;
//        case DAP_CHAIN_DATUM_DECREE_ACTION_CREATE:{
//            HASH_FIND(hh,s_service_fees,&a_net->pub.id, sizeof(a_net->pub.id), l_fee);
//            if (l_fee) {
//                log_it(L_WARNING, "Decree create for net id 0x%016" DAP_UINT64_FORMAT_X" when such id already in hash table", a_net->pub.id.uint64);
//                pthread_rwlock_unlock(&s_service_fees_rwlock);
//                return;
//            }
//            l_fee = DAP_NEW_Z(dap_chain_net_srv_fee_item_t);
//            l_fee->net_id = a_net->pub.id;
//            HASH_ADD(hh, s_service_fees, net_id, sizeof(l_fee->net_id), l_fee);
//        } break;
//    }
//    size_t l_tsd_offset = 0;
//    TODO: move to ACTION_CREATE
//    while(l_tsd_offset < (a_decree_size - sizeof(a_decree->header)) ){
//        dap_tsd_t *l_tsd = (dap_tsd_t*) (a_decree->data_n_signs + l_tsd_offset);
//        switch((dap_chain_net_srv_fee_tsd_type_t)l_tsd->type) {
//        case TSD_FEE_TYPE:
//            l_fee->fee_type = dap_tsd_get_scalar(l_tsd, uint16_t);
//            break;
//        case TSD_FEE:
//            l_fee->fee = dap_tsd_get_scalar(l_tsd, uint256_t);
//            break;
//        case TSD_FEE_ADDR:
//            l_fee->fee_addr = dap_tsd_get_scalar(l_tsd, dap_chain_addr_t);
//        default:
//            break;
//        }
//        l_tsd_offset += dap_tsd_size(l_tsd);
//    }
//    pthread_rwlock_unlock(&s_service_fees_rwlock);
}

static bool s_srv_xchange_get_fee(dap_chain_net_id_t a_net_id, uint256_t *a_fee, dap_chain_addr_t *a_addr, uint16_t *a_type)
{
    pthread_rwlock_wrlock(&s_service_fees_rwlock);
    dap_chain_net_srv_fee_item_t *l_fee = NULL;
    HASH_FIND(hh,s_service_fees, &a_net_id, sizeof(a_net_id), l_fee);
    pthread_rwlock_unlock(&s_service_fees_rwlock);
    if (!l_fee || IS_ZERO_256(l_fee->fee))
        return false;
    if (a_type)
        *a_type = l_fee->fee_type;
    if (a_addr)
        *a_addr = l_fee->fee_addr;
    if (a_fee)
        *a_fee = l_fee->fee;
    return true;
}

static dap_chain_datum_tx_receipt_t *s_xchange_receipt_create(dap_chain_net_srv_xchange_price_t *a_price, uint256_t a_datoshi_buy)
{
    uint32_t l_ext_size = sizeof(uint256_t) + DAP_CHAIN_TICKER_SIZE_MAX;
    uint8_t *l_ext = DAP_NEW_STACK_SIZE(uint8_t, l_ext_size);
    if (!l_ext) {
        log_it(L_CRITICAL, "Memory allocation error");
        return NULL;
    }
    memcpy(l_ext, &a_datoshi_buy, sizeof(uint256_t));
    strcpy((char *)&l_ext[sizeof(uint256_t)], a_price->token_buy);
    dap_chain_net_srv_price_unit_uid_t l_unit = { .uint32 = SERV_UNIT_UNDEFINED};
    dap_chain_net_srv_uid_t l_uid = { .uint64 = DAP_CHAIN_NET_SRV_XCHANGE_ID };
    uint256_t l_datoshi_sell = {};
    if (!IS_ZERO_256(a_price->rate)){
        DIV_256_COIN(a_datoshi_buy, a_price->rate, &l_datoshi_sell);
        dap_chain_datum_tx_receipt_t *l_receipt =  dap_chain_datum_tx_receipt_create(l_uid, l_unit, 0, l_datoshi_sell,
                                                                                 l_ext, l_ext_size);
        return l_receipt;
    }
    return NULL;
}

static dap_chain_datum_tx_t *s_xchange_tx_create_request(dap_chain_net_srv_xchange_price_t *a_price, dap_chain_wallet_t *a_wallet)
{
    if (!a_price || !a_price->net || !*a_price->token_sell || !*a_price->token_buy || !a_wallet) {
        return NULL;
    }
    const char *l_native_ticker = a_price->net->pub.native_ticker;
    bool l_single_channel = !dap_strcmp(a_price->token_sell, l_native_ticker);
    // find the transactions from which to take away coins
    uint256_t l_value_transfer; // how many coins to transfer
    uint256_t l_value_need = a_price->datoshi_sell,
              l_net_fee,
              l_total_fee = a_price->fee,
              l_fee_transfer;
    dap_chain_addr_t l_addr_net_fee;
    dap_list_t *l_list_fee_out = NULL;
    bool l_net_fee_used = dap_chain_net_tx_get_fee(a_price->net->pub.id, &l_net_fee, &l_addr_net_fee);
    if (l_net_fee_used)
        SUM_256_256(l_total_fee, l_net_fee, &l_total_fee);

    dap_ledger_t *l_ledger = a_price->net->pub.ledger;
    dap_chain_addr_t *l_seller_addr = (dap_chain_addr_t *)dap_chain_wallet_get_addr(a_wallet, a_price->net->pub.id);
    if (l_single_channel)
        SUM_256_256(l_value_need, l_total_fee, &l_value_need);
    else {
        l_list_fee_out = dap_ledger_get_list_tx_outs_with_val(l_ledger, l_native_ticker,
                                                                    l_seller_addr, l_total_fee, &l_fee_transfer);
        if (!l_list_fee_out) {
            log_it(L_WARNING, "Not enough funds to pay fee");
            return NULL;
        }
    }
    dap_enc_key_t *l_seller_key = dap_chain_wallet_get_key(a_wallet, 0);
    // list of transaction with 'out' items to sell
    dap_list_t *l_list_used_out = dap_ledger_get_list_tx_outs_with_val(l_ledger, a_price->token_sell,
                                                                             l_seller_addr, l_value_need, &l_value_transfer);
    if(!l_list_used_out) {
        DAP_DELETE(l_seller_addr);
        log_it(L_WARNING, "Nothing to change (not enough funds)");
        return NULL;
    }

    // create empty transaction
    dap_chain_datum_tx_t *l_tx = dap_chain_datum_tx_create();

    // add 'in' items to sell
    uint256_t l_value_to_items = dap_chain_datum_tx_add_in_item_list(&l_tx, l_list_used_out);
    dap_list_free_full(l_list_used_out, NULL);
    if (!EQUAL_256(l_value_to_items, l_value_transfer) != 0) {
        dap_chain_datum_tx_delete(l_tx);
        DAP_DELETE(l_seller_addr);
        log_it(L_ERROR, "Can't compose the transaction input");
        return NULL;
    }
    if (!l_single_channel) {
        // add 'in' items to fee
        uint256_t l_value_fee_items = dap_chain_datum_tx_add_in_item_list(&l_tx, l_list_fee_out);
        if (!EQUAL_256(l_value_fee_items, l_fee_transfer) != 0) {
            dap_chain_datum_tx_delete(l_tx);
            DAP_DELETE(l_seller_addr);
            log_it(L_ERROR, "Can't compose the transaction input");
            return NULL;
        }
    }

    // add 'out_cond' & 'out' items

    {
        dap_chain_net_srv_uid_t l_uid = { .uint64 = DAP_CHAIN_NET_SRV_XCHANGE_ID };
        dap_chain_tx_out_cond_t *l_tx_out = dap_chain_datum_tx_item_out_cond_create_srv_xchange(l_uid, a_price->net->pub.id, a_price->datoshi_sell,
                                                                                                a_price->net->pub.id, a_price->token_buy, a_price->rate,
                                                                                                l_seller_addr, NULL, 0);
        if (!l_tx_out) {
            dap_chain_datum_tx_delete(l_tx);
            DAP_DELETE(l_seller_addr);
            log_it(L_ERROR, "Can't compose the transaction conditional output");
            return NULL;
        }
        dap_chain_datum_tx_add_item(&l_tx, (const uint8_t *)l_tx_out);
        DAP_DELETE(l_tx_out);
        // Network fee
        if (l_net_fee_used) {
            if (dap_chain_datum_tx_add_out_item(&l_tx, &l_addr_net_fee, l_net_fee) != 1) {
                dap_chain_datum_tx_delete(l_tx);
                DAP_DELETE(l_seller_addr);
                log_it(L_ERROR, "Cant add network fee output");
                return NULL;
            }
        }
        // Validator's fee
        if (!IS_ZERO_256(a_price->fee)) {
            if (dap_chain_datum_tx_add_fee_item(&l_tx, a_price->fee) != 1) {
                dap_chain_datum_tx_delete(l_tx);
                DAP_DELETE(l_seller_addr);
                log_it(L_ERROR, "Cant add validator's fee output");
                return NULL;
            }
        }
        // coin back
        uint256_t l_value_back = {};
        SUBTRACT_256_256(l_value_transfer, l_value_need, &l_value_back);
        if (!IS_ZERO_256(l_value_back)) {
            if (dap_chain_datum_tx_add_out_item(&l_tx, l_seller_addr, l_value_back) != 1) {
                dap_chain_datum_tx_delete(l_tx);
                DAP_DELETE(l_seller_addr);
                log_it(L_ERROR, "Cant add coin back output");
                return NULL;
            }
        }
        // Fee coinback
        if (!l_single_channel) {
            SUBTRACT_256_256(l_fee_transfer, l_total_fee, &l_value_back);
            if (!IS_ZERO_256(l_value_back)) {
                if (dap_chain_datum_tx_add_out_ext_item(&l_tx, l_seller_addr, l_value_back,
                                                        a_price->net->pub.native_ticker) != 1) {
                    dap_chain_datum_tx_delete(l_tx);
                    DAP_DELETE(l_seller_addr);
                    log_it(L_ERROR, "Cant add fee back output");
                    return NULL;
                }
            }
        }
    }
    DAP_DELETE(l_seller_addr);

    // add 'sign' item
    if(dap_chain_datum_tx_add_sign_item(&l_tx, l_seller_key) != 1) {
        dap_chain_datum_tx_delete(l_tx);
        log_it(L_ERROR, "Can't add sign output");
        return NULL;
    }

    return l_tx;
}

static dap_chain_datum_tx_t *s_xchange_tx_create_exchange(dap_chain_net_srv_xchange_price_t *a_price,
                                                          dap_chain_wallet_t *a_wallet, uint256_t a_datoshi_buy,
                                                          uint256_t a_datoshi_fee)
{
    if (!a_price || !a_price->net || !*a_price->token_sell || !*a_price->token_buy || !a_wallet) {
        return NULL;
    }
    const char *l_native_ticker = a_price->net->pub.native_ticker;
    const char *l_service_ticker = NULL;
    bool l_pay_with_native = !dap_strcmp(a_price->token_buy, l_native_ticker);
    // find the transactions from which to take away coins
    uint256_t l_value_transfer, // how many coins to transfer
              l_value_need = a_datoshi_buy, //a_price->datoshi_buy,
              l_net_fee,
              l_service_fee,
              l_total_fee = a_datoshi_fee,
              l_fee_transfer;
    dap_chain_addr_t l_net_fee_addr, l_service_fee_addr;
    dap_list_t *l_list_fee_out = NULL;
    bool l_net_fee_used = dap_chain_net_tx_get_fee(a_price->net->pub.id, &l_net_fee, &l_net_fee_addr);
    if (l_net_fee_used)
        SUM_256_256(l_net_fee, a_price->fee, &l_total_fee);
    uint16_t l_service_fee_type;
    bool l_service_fee_used = s_srv_xchange_get_fee(a_price->net->pub.id, &l_service_fee, &l_service_fee_addr, &l_service_fee_type);
    if (l_service_fee_used) {
        switch (l_service_fee_type) {
        case SERIVCE_FEE_NATIVE_PERCENT:
            MULT_256_COIN(l_service_fee, a_datoshi_buy, &l_service_fee);
        case SERVICE_FEE_NATIVE_FIXED:
            SUM_256_256(l_total_fee, l_service_fee, &l_total_fee);
            l_service_ticker = l_native_ticker;
            break;
        case SERVICE_FEE_OWN_PERCENT:
            MULT_256_COIN(l_service_fee, a_datoshi_buy, &l_service_fee);
        case SERVICE_FEE_OWN_FIXED:
            SUM_256_256(l_value_need, l_service_fee, &l_value_need);
            l_service_ticker = a_price->token_buy;
        default:
            break;
        }
    }
    dap_ledger_t *l_ledger = a_price->net->pub.ledger;
    dap_chain_addr_t *l_buyer_addr = (dap_chain_addr_t *)dap_chain_wallet_get_addr(a_wallet, a_price->net->pub.id);
    if (l_pay_with_native)
        SUM_256_256(l_value_need, l_total_fee, &l_value_need);
    else {
        l_list_fee_out = dap_ledger_get_list_tx_outs_with_val(l_ledger, l_native_ticker,
                                                                    l_buyer_addr, l_total_fee, &l_fee_transfer);
        if (!l_list_fee_out) {
            log_it(L_WARNING, "Not enough funds to pay fee");
            return NULL;
        }
    }
    // list of transaction with 'out' items to sell
    dap_list_t *l_list_used_out = dap_ledger_get_list_tx_outs_with_val(l_ledger, a_price->token_buy,
                                                                             l_buyer_addr, l_value_need, &l_value_transfer);
    if(!l_list_used_out) {
        DAP_DELETE(l_buyer_addr);
        log_it(L_WARNING, "Nothing to change (not enough funds)");
        return NULL;
    }

    dap_enc_key_t *l_seller_key = dap_chain_wallet_get_key(a_wallet, 0);

    // create empty transaction
    dap_chain_datum_tx_t *l_tx = dap_chain_datum_tx_create();

    // create and add reciept
    dap_chain_datum_tx_receipt_t *l_receipt = s_xchange_receipt_create(a_price, a_datoshi_buy);
    if( l_receipt == NULL){
        DAP_DELETE(l_buyer_addr);
        log_it(L_ERROR, "Can't compose the receipt");
        return NULL;
    }
    dap_chain_datum_tx_add_item(&l_tx, (byte_t *)l_receipt);
    DAP_DELETE(l_receipt);
    // add 'in' items to sell
    uint256_t l_value_to_items = dap_chain_datum_tx_add_in_item_list(&l_tx, l_list_used_out);
    dap_list_free_full(l_list_used_out, NULL);
    if (!EQUAL_256(l_value_to_items, l_value_transfer)) {
        dap_chain_datum_tx_delete(l_tx);
        DAP_DELETE(l_buyer_addr);
        log_it(L_ERROR, "Can't compose the transaction input");
        return NULL;
    }
    if (!l_pay_with_native) {
        // add 'in' items to fee
        uint256_t l_value_fee_items = dap_chain_datum_tx_add_in_item_list(&l_tx, l_list_fee_out);
        if (!EQUAL_256(l_value_fee_items, l_fee_transfer)) {
            dap_chain_datum_tx_delete(l_tx);
            DAP_DELETE(l_buyer_addr);
            log_it(L_ERROR, "Can't compose the transaction input");
            return NULL;
        }
    }
    // add 'in' item to buy from conditional transaction
    dap_chain_datum_tx_t *l_cond_tx = dap_ledger_tx_find_by_hash(l_ledger, &a_price->tx_hash);
    if (!l_cond_tx) {
        log_it(L_WARNING, "Requested conditional transaction not found");
        return NULL;
    }
    int l_prev_cond_idx = 0;
    dap_chain_tx_out_cond_t *l_tx_out_cond = dap_chain_datum_tx_out_cond_get(l_cond_tx, DAP_CHAIN_TX_OUT_COND_SUBTYPE_SRV_XCHANGE,
                                                                             &l_prev_cond_idx);
    if (!l_tx_out_cond) {
        log_it(L_WARNING, "Requested transaction has no conditional output");
        return NULL;
    }
    if (dap_ledger_tx_hash_is_used_out_item(l_ledger, &a_price->tx_hash, l_prev_cond_idx, NULL)) {
        log_it(L_WARNING, "Requested conditional transaction is already used out");
        return NULL;
    }
    const dap_chain_addr_t *l_seller_addr = &l_tx_out_cond->subtype.srv_xchange.seller_addr;
    dap_chain_datum_tx_add_in_cond_item(&l_tx, &a_price->tx_hash, l_prev_cond_idx, 0);

    // add 'out' items
    // transfer selling coins
    uint256_t l_datoshi_sell,
              l_datoshi_buy,
              l_value_back;
    if (!IS_ZERO_256(a_price->rate)) {
        DIV_256_COIN(a_datoshi_buy, a_price->rate, &l_datoshi_sell);
        if (compare256(l_tx_out_cond->header.value, l_datoshi_sell) < 0) {
            l_datoshi_sell = l_tx_out_cond->header.value;
            MULT_256_COIN(l_datoshi_sell, a_price->rate, &l_datoshi_buy);
        } else
            l_datoshi_buy = a_datoshi_buy;
        debug_if(s_debug_more, L_NOTICE, "l_datoshi_sell = %s", dap_chain_balance_to_coins(l_datoshi_sell));
        if (dap_chain_datum_tx_add_out_ext_item(&l_tx, l_buyer_addr, l_datoshi_sell, a_price->token_sell) == -1) {
            dap_chain_datum_tx_delete(l_tx);
            DAP_DELETE(l_buyer_addr);
            log_it(L_ERROR, "Can't add selling coins output");
            return NULL;
        }
    }else{
        DAP_DELETE(l_buyer_addr);
        log_it(L_ERROR, "Can't add selling coins output because price rate is 0");
        return NULL;
    }
    // transfer unselling coins (partial exchange)
    debug_if(s_debug_more, L_NOTICE, "l_datoshi_cond = %s", dap_chain_balance_to_coins(l_tx_out_cond->header.value));
    if (compare256(l_tx_out_cond->header.value, l_datoshi_sell) == 1) {
        SUBTRACT_256_256(l_tx_out_cond->header.value, l_datoshi_sell, &l_value_back);
        debug_if(s_debug_more, L_NOTICE, "l_value_back = %s", dap_chain_balance_to_coins(l_value_back));
        uint256_t l_datoshi_buy_again;
        MULT_256_COIN(l_value_back, a_price->rate, &l_datoshi_buy_again);
        debug_if(s_debug_more, L_NOTICE, "l_datoshi_buy_again = %s", dap_chain_balance_to_coins(l_datoshi_buy_again));
        dap_chain_tx_out_cond_t *l_tx_out = dap_chain_datum_tx_item_out_cond_create_srv_xchange(
                    c_dap_chain_net_srv_xchange_uid, a_price->net->pub.id, l_value_back,
                    a_price->net->pub.id, a_price->token_buy, a_price->rate,
                    l_seller_addr, NULL, 0);
        if (!l_tx_out) {
            dap_chain_datum_tx_delete(l_tx);
            log_it(L_WARNING, "Can't add selling coins back conditioned output (cond cashback)");
            return NULL;
        }
        dap_chain_datum_tx_add_item(&l_tx, (const uint8_t *)l_tx_out);
        DAP_DELETE(l_tx_out);
    } else // mark price order as ready
        memset(&a_price->order_hash, 0, sizeof(dap_hash_fast_t));

    // transfer buying coins
    if (dap_chain_datum_tx_add_out_ext_item(&l_tx, l_seller_addr, l_datoshi_buy, a_price->token_buy) == -1) {
        dap_chain_datum_tx_delete(l_tx);
        DAP_DELETE(l_buyer_addr);
        log_it(L_ERROR, "Can't add buying coins output");
        return NULL;
    }
    debug_if(s_debug_more, L_NOTICE, "l_datoshi_buy = %s", dap_chain_balance_to_coins(l_datoshi_buy));
    // transfer validator's fee
    if (!IS_ZERO_256(a_datoshi_fee)) {
        if (dap_chain_datum_tx_add_fee_item(&l_tx, a_datoshi_fee) == -1) {
            dap_chain_datum_tx_delete(l_tx);
            DAP_DELETE(l_buyer_addr);
            log_it(L_ERROR, "Can't add validator fee output");
            return NULL;
        }
        debug_if(s_debug_more, L_NOTICE, "l_validator_fee = %s", dap_chain_balance_to_coins(a_datoshi_fee));
    }
    // transfer net fee
    if (l_net_fee_used) {
        if (dap_chain_datum_tx_add_out_ext_item(&l_tx, &l_net_fee_addr, l_net_fee, l_native_ticker) == -1) {
            dap_chain_datum_tx_delete(l_tx);
            DAP_DELETE(l_buyer_addr);
            log_it(L_ERROR, "Can't add net fee output");
            return NULL;
        }
        debug_if(s_debug_more, L_NOTICE, "l_net_fee = %s", dap_chain_balance_to_coins(l_net_fee));
    }
    // transfer service fee
    if (l_service_fee_used) {
        if (dap_chain_datum_tx_add_out_ext_item(&l_tx, &l_service_fee_addr, l_service_fee, l_service_ticker) == -1) {
            dap_chain_datum_tx_delete(l_tx);
            DAP_DELETE(l_buyer_addr);
            log_it(L_ERROR, "Can't add net fee output");
            return NULL;
        }
        debug_if(s_debug_more, L_NOTICE, "l_service_fee = %s", dap_chain_balance_to_coins(l_net_fee));
    }
    // coin back
    SUBTRACT_256_256(l_value_transfer, l_value_need, &l_value_back);
    if (!IS_ZERO_256(l_value_back)) {
        if (dap_chain_datum_tx_add_out_ext_item(&l_tx, l_buyer_addr, l_value_back, a_price->token_buy) == -1) {
            dap_chain_datum_tx_delete(l_tx);
            DAP_DELETE(l_buyer_addr);
            log_it(L_ERROR, "Can't add buying coins back output");
            return NULL;
        }
    }
    debug_if(s_debug_more, L_NOTICE, "l_value_transfer = %s", dap_chain_balance_to_coins(l_value_transfer));
    debug_if(s_debug_more, L_NOTICE, "l_value_back = %s", dap_chain_balance_to_coins(l_value_back));
    // fee back
    if (!l_pay_with_native) {
        SUBTRACT_256_256(l_fee_transfer, l_total_fee, &l_value_back);
        if (!IS_ZERO_256(l_value_back)) {
            if (dap_chain_datum_tx_add_out_ext_item(&l_tx, l_buyer_addr, l_value_back, l_native_ticker) == -1) {
                dap_chain_datum_tx_delete(l_tx);
                DAP_DELETE(l_buyer_addr);
                log_it(L_ERROR, "Can't add buying coins back output");
                return NULL;
            }
        }
        debug_if(s_debug_more, L_NOTICE, "l_fee_transfer = %s", dap_chain_balance_to_coins(l_fee_transfer));
        debug_if(s_debug_more, L_NOTICE, "l_value_back = %s", dap_chain_balance_to_coins(l_value_back));
    }
    // add 'sign' items
    if(dap_chain_datum_tx_add_sign_item(&l_tx, l_seller_key) != 1) {
        dap_chain_datum_tx_delete(l_tx);
        log_it( L_ERROR, "Can't add sign output");
        DAP_DELETE(l_buyer_addr);
        return NULL;
    }
    DAP_DELETE(l_buyer_addr);
    return l_tx;
}



// Put the transaction to mempool
static char*  s_xchange_tx_put(dap_chain_datum_tx_t *a_tx, dap_chain_net_t *a_net)
{
    size_t l_tx_size = dap_chain_datum_tx_get_size(a_tx);
    dap_chain_datum_t *l_datum = dap_chain_datum_create(DAP_CHAIN_DATUM_TX, a_tx, l_tx_size);
    DAP_DELETE(a_tx);
    dap_chain_t *l_chain = dap_chain_net_get_default_chain_by_chain_type(a_net, CHAIN_TYPE_TX);
    if (!l_chain) {
        DAP_DELETE(l_datum);
        return NULL;
    }
    // Processing will be made according to autoprocess policy
    char *l_ret = dap_chain_mempool_datum_add(l_datum, l_chain, "hex");

    DAP_DELETE(l_datum);

    return l_ret;
}

static char* s_xchange_tx_invalidate(dap_chain_net_srv_xchange_price_t *a_price, dap_chain_wallet_t *a_wallet)
{
    char * l_ret = NULL;

    if (!a_price) {
        log_it(L_WARNING, "An a_price NULL argument was passed to the s_xchange_tx_invalidate() function.");
        return l_ret;
    }
    if (!a_wallet) {
        log_it(L_WARNING, "An a_wallet NULL argument was passed to the s_xchange_tx_invalidate() function.");
        return l_ret;
    }
    const char *l_native_ticker = a_price->net->pub.native_ticker;
    // create empty transaction
    dap_chain_datum_tx_t *l_tx = dap_chain_datum_tx_create();

    dap_ledger_t *l_ledger = dap_ledger_by_net_name(a_price->net->pub.name);
    dap_chain_addr_t *l_seller_addr = (dap_chain_addr_t *)dap_chain_wallet_get_addr(a_wallet, a_price->net->pub.id);
    dap_enc_key_t *l_seller_key = dap_chain_wallet_get_key(a_wallet, 0);

    // create and add reciept
    dap_chain_datum_tx_receipt_t *l_receipt = s_xchange_receipt_create(a_price, uint256_0);
    if (!l_receipt) {
        log_it(L_WARNING, "Can't create receipt");
        dap_chain_datum_tx_delete(l_tx);
        return l_ret;
    }
    dap_chain_datum_tx_add_item(&l_tx, (byte_t *)l_receipt);
    DAP_DELETE(l_receipt);

    // add 'in' item to buy from conditional transaction
    dap_chain_datum_tx_t *l_cond_tx = dap_ledger_tx_find_by_hash(l_ledger, &a_price->tx_hash);
    if (!l_cond_tx) {
        log_it(L_WARNING, "Requested conditional transaction not found");
        dap_chain_datum_tx_delete(l_tx);
        return l_ret;
    }
    const char *l_tx_ticker = dap_ledger_tx_get_token_ticker_by_hash(l_ledger, &a_price->tx_hash);
    if(!l_tx_ticker){
        log_it(L_WARNING, "Can't get ticker from tx");
        dap_chain_datum_tx_delete(l_tx);
        return l_ret;
    }
    bool l_single_channel = !dap_strcmp(l_tx_ticker, l_native_ticker);
    int l_prev_cond_idx = 0;
    dap_chain_tx_out_cond_t *l_tx_out_cond = dap_chain_datum_tx_out_cond_get(l_cond_tx, DAP_CHAIN_TX_OUT_COND_SUBTYPE_SRV_XCHANGE,
                                                                             &l_prev_cond_idx);
    if (!l_tx_out_cond || dap_ledger_tx_hash_is_used_out_item(l_ledger, &a_price->tx_hash, l_prev_cond_idx, NULL)) {
        log_it(L_WARNING, "Requested conditional transaction is already used out");
        dap_chain_datum_tx_delete(l_tx);
        return l_ret;
    }
    dap_chain_datum_tx_add_in_cond_item(&l_tx, &a_price->tx_hash, l_prev_cond_idx, 0);

    // check 'out_cond' item
    dap_chain_addr_t *l_cond_addr = &l_tx_out_cond->subtype.srv_xchange.seller_addr;
    if (!dap_hash_fast_compare(&l_seller_addr->data.hash_fast, &l_cond_addr->data.hash_fast)) {
        log_it(L_WARNING, "Only owner can invalidate exchange transaction");
        dap_chain_datum_tx_delete(l_tx);
        return l_ret;
    }
    uint256_t l_net_fee = {}, l_transfer_fee;
    dap_chain_addr_t l_addr_fee = {};
    bool l_net_fee_used = dap_chain_net_tx_get_fee(a_price->net->pub.id, &l_net_fee, &l_addr_fee);
    uint256_t l_total_fee = {};
    SUM_256_256(a_price->fee, l_net_fee, &l_total_fee);
    // list of transaction with 'out' items to get net fee
    dap_list_t *l_list_used_out = dap_ledger_get_list_tx_outs_with_val(l_ledger, l_native_ticker,
                                                                             l_seller_addr, l_total_fee, &l_transfer_fee);
    if(!l_list_used_out) {
        dap_chain_datum_tx_delete(l_tx);
        log_it(L_WARNING, "Nothing to pay for network fee (not enough funds)");
        return l_ret;
    }
    // add 'in' items to net fee
    uint256_t l_value_to_items = dap_chain_datum_tx_add_in_item_list(&l_tx, l_list_used_out);
    dap_list_free_full(l_list_used_out, NULL);
    if (!EQUAL_256(l_value_to_items, l_transfer_fee)) {
        dap_chain_datum_tx_delete(l_tx);
        log_it(L_ERROR, "Can't compose the transaction input");
        return l_ret;
    }

    // return coins to owner
    if (dap_chain_datum_tx_add_out_item(&l_tx, l_seller_addr, l_tx_out_cond->header.value) == -1) {
        dap_chain_datum_tx_delete(l_tx);
        DAP_DELETE(l_seller_addr);
        log_it(L_ERROR, "Cant add returning coins output");
        return l_ret;
    }

    // Network fee
    if (l_net_fee_used) {
        if (l_single_channel) {
            if (dap_chain_datum_tx_add_out_item(&l_tx, &l_addr_fee, l_net_fee) != 1) {
                dap_chain_datum_tx_delete(l_tx);
                DAP_DELETE(l_seller_addr);
                log_it(L_ERROR, "Cant add network fee output");
                return l_ret;
            }
        } else {
            if (dap_chain_datum_tx_add_out_ext_item(&l_tx, &l_addr_fee, l_net_fee, l_native_ticker) != 1) {
                dap_chain_datum_tx_delete(l_tx);
                DAP_DELETE(l_seller_addr);
                log_it(L_ERROR, "Cant add network fee output");
                return l_ret;
            }
        }
    }
    // Validator's fee
    if (!IS_ZERO_256(a_price->fee)) {
        if (dap_chain_datum_tx_add_fee_item(&l_tx, a_price->fee) == -1) {
            dap_chain_datum_tx_delete(l_tx);
            DAP_DELETE(l_seller_addr);
            log_it(L_ERROR, "Cant add validator's fee output");
            return l_ret;
        }
    }

    // put the net fee cashback
    uint256_t l_fee_back = {};
    SUBTRACT_256_256(l_transfer_fee, l_total_fee, &l_fee_back);
    if (!IS_ZERO_256(l_fee_back)){
        if (l_single_channel) {
            if ((dap_chain_datum_tx_add_out_item(&l_tx, l_seller_addr, l_fee_back) == -1)){
                dap_chain_datum_tx_delete(l_tx);
                DAP_DELETE(l_seller_addr);
                log_it(L_ERROR, "Cant add fee cachback output");
                return l_ret;
              }
        } else{
            if ((dap_chain_datum_tx_add_out_ext_item(&l_tx, l_seller_addr, l_fee_back, l_native_ticker) == -1)){
                dap_chain_datum_tx_delete(l_tx);
                DAP_DELETE(l_seller_addr);
                log_it(L_ERROR, "Cant add fee cachback output");
                return l_ret;
            }
        }
    }
    DAP_DELETE(l_seller_addr);

    // add 'sign' items
    if(dap_chain_datum_tx_add_sign_item(&l_tx, l_seller_key) != 1) {
        dap_chain_datum_tx_delete(l_tx);
        log_it( L_ERROR, "Can't add sign output");
        return false;
    }

    if (!(l_ret = s_xchange_tx_put(l_tx, a_price->net))) {
        return l_ret;
    }

    return l_ret;
}

/**
 * @brief s_xchange_order_create
 * @param a_price
 * @param a_tx
 * @return
 */
char *s_xchange_order_create(dap_chain_net_srv_xchange_price_t *a_price, dap_chain_datum_tx_t *a_tx)
{
    dap_chain_hash_fast_t l_tx_hash = {};
    dap_hash_fast(a_tx, dap_chain_datum_tx_get_size(a_tx), &l_tx_hash);
    a_price->tx_hash = l_tx_hash;
    dap_chain_node_addr_t *l_node_addr = dap_chain_net_get_cur_addr(a_price->net);
    dap_chain_net_srv_price_unit_uid_t l_unit = { .uint32 =  SERV_UNIT_UNDEFINED};
    dap_chain_net_srv_uid_t l_uid = { .uint64 = DAP_CHAIN_NET_SRV_XCHANGE_ID };
    uint256_t l_datoshi_buy = uint256_0;
    MULT_256_COIN(a_price->datoshi_sell, a_price->rate, &l_datoshi_buy);
    dap_srv_xchange_order_ext_t l_ext={0};
    l_ext.datoshi_buy = l_datoshi_buy;
    strncpy(l_ext.token_buy, a_price->token_buy, DAP_CHAIN_TICKER_SIZE_MAX);
    uint32_t l_ext_size = sizeof(dap_srv_xchange_order_ext_t);
    char *l_order_hash_str = dap_chain_net_srv_order_create(a_price->net, SERV_DIR_SELL, l_uid, *l_node_addr,
                                                            l_tx_hash, &a_price->datoshi_sell, l_unit, a_price->token_sell, 0,
                                                            (uint8_t *)&l_ext, l_ext_size, 0, NULL, 0, a_price->wallet_key);
    return l_order_hash_str;
}

/**
 * @brief s_xchange_price_from_order
 * @param a_net
 * @param a_order
 * @return
 */
dap_chain_net_srv_xchange_price_t *s_xchange_price_from_order(dap_chain_net_t *a_net, dap_chain_datum_tx_t *a_order, uint256_t *a_fee, bool a_ret_is_invalid)
{
    if (!a_net || !a_order)
        return NULL;
    dap_chain_net_srv_xchange_price_t *l_price = DAP_NEW_Z(dap_chain_net_srv_xchange_price_t);
    if (!l_price) {
        log_it(L_CRITICAL, "Memory allocation error");
        return NULL;
    }

    dap_chain_tx_out_cond_t *l_out_cond = dap_chain_datum_tx_out_cond_get(a_order, DAP_CHAIN_TX_OUT_COND_SUBTYPE_SRV_XCHANGE , NULL);

    strcpy(l_price->token_buy, l_out_cond->subtype.srv_xchange.buy_token);
    MULT_256_COIN(l_out_cond->header.value, l_out_cond->subtype.srv_xchange.rate, &l_price->datoshi_buy);

    dap_hash_fast_t l_tx_hash = {};
    dap_hash_fast(a_order, dap_chain_datum_tx_get_size(a_order), &l_tx_hash);
    const char *l_token_sell = dap_ledger_tx_get_token_ticker_by_hash(a_net->pub.ledger, &l_tx_hash);
    if (!l_token_sell){
        log_it(L_CRITICAL, "Can't find tx token");
        DAP_DELETE(l_price);
        return NULL;
    }
    strcpy(l_price->token_sell, l_token_sell);

    if(a_fee)
        l_price->fee = *a_fee;

    l_price->datoshi_sell = l_out_cond->header.value;
    l_price->net = a_net;
    if (!IS_ZERO_256(l_price->datoshi_buy)) {
        l_price->rate = l_out_cond->subtype.srv_xchange.rate;
        dap_hash_fast_t *l_final_hash = dap_ledger_get_final_chain_tx_hash(a_net->pub.ledger,
                                            DAP_CHAIN_TX_OUT_COND_SUBTYPE_SRV_XCHANGE, &l_tx_hash);
        if (l_final_hash) {
            l_price->tx_hash = *l_final_hash;
            return l_price;
        } else {
            log_it(L_WARNING, "This order have no active conditional transaction");
            if (a_ret_is_invalid) {
                dap_hash_fast_t l_tx_hash_zero = {0};
                l_price->tx_hash = l_tx_hash_zero;
                return l_price;
            }
        }
    } else
        log_it(L_WARNING, "Can't calculate price rate, because amount od datoshi sell is zero");
    DAP_DELETE(l_price);
    return NULL;
}

/**
 * @brief s_cli_srv_xchange_order
 * @param a_argc
 * @param a_argv
 * @param a_arg_index
 * @param a_str_reply
 * @return
 */
static int s_cli_srv_xchange_order(int a_argc, char **a_argv, int a_arg_index, char **a_str_reply)
{
    enum {
        CMD_NONE, CMD_CREATE, CMD_REMOVE, CMD_UPDATE, CMD_HISTORY, CMD_STATUS
    };
    int l_cmd_num = CMD_NONE;
    if(dap_cli_server_cmd_find_option_val(a_argv, a_arg_index, dap_min(a_argc, a_arg_index + 1), "create", NULL)) {
        l_cmd_num = CMD_CREATE;
    }
    else if(dap_cli_server_cmd_find_option_val(a_argv, a_arg_index, dap_min(a_argc, a_arg_index + 1), "remove", NULL)) {
        l_cmd_num = CMD_REMOVE;
    }
    else if(dap_cli_server_cmd_find_option_val(a_argv, a_arg_index, dap_min(a_argc, a_arg_index + 1), "history", NULL)) {
        l_cmd_num = CMD_HISTORY;
    }
    else if(dap_cli_server_cmd_find_option_val(a_argv, a_arg_index, dap_min(a_argc, a_arg_index + 1), "status", NULL)) {
        l_cmd_num = CMD_STATUS;
    }
    int l_arg_index = a_arg_index + 1;
    const char *l_net_str = NULL;
    const char *l_token_sell_str = NULL, *l_token_buy_str = NULL;
    const char *l_wallet_str = NULL;
    dap_chain_net_t *l_net = NULL;
    switch (l_cmd_num) {
        case CMD_CREATE: {
            dap_cli_server_cmd_find_option_val(a_argv, l_arg_index, a_argc, "-net", &l_net_str);
            if (!l_net_str) {
                dap_cli_server_cmd_set_reply_text(a_str_reply, "Command 'order create' requires parameter -net");
                return -2;
            }
            l_net = dap_chain_net_by_name(l_net_str);
            if (!l_net) {
                dap_cli_server_cmd_set_reply_text(a_str_reply, "Network %s not found", l_net_str);
                return -3;
            }
            dap_cli_server_cmd_find_option_val(a_argv, l_arg_index, a_argc, "-token_sell", &l_token_sell_str);
            if (!l_token_sell_str) {
                dap_cli_server_cmd_set_reply_text(a_str_reply, "Command 'price create' requires parameter -token_sell");
                return -5;
            }
            if (!dap_ledger_token_ticker_check(l_net->pub.ledger, l_token_sell_str)) {
                dap_cli_server_cmd_set_reply_text(a_str_reply, "Token ticker %s not found", l_token_sell_str);
                return -6;
            }
            dap_cli_server_cmd_find_option_val(a_argv, l_arg_index, a_argc, "-token_buy", &l_token_buy_str);
            if (!l_token_buy_str) {
                dap_cli_server_cmd_set_reply_text(a_str_reply, "Command 'price create' requires parameter -token_buy");
                return -5;
            }
            if (!dap_ledger_token_ticker_check(l_net->pub.ledger, l_token_buy_str)) {
                dap_cli_server_cmd_set_reply_text(a_str_reply, "Token ticker %s not found", l_token_buy_str);
                return -6;
            }
            const char *l_val_sell_str = NULL, *l_val_rate_str = NULL;
            dap_cli_server_cmd_find_option_val(a_argv, l_arg_index, a_argc, "-value", &l_val_sell_str);
            if (!l_val_sell_str) {
                dap_cli_server_cmd_set_reply_text(a_str_reply, "Command 'price create' requires parameter -value");
                return -8;
            }
            uint256_t l_datoshi_sell = dap_chain_balance_scan(l_val_sell_str);
            if (IS_ZERO_256(l_datoshi_sell)) {
                dap_cli_server_cmd_set_reply_text(a_str_reply, "Format -value <unsigned integer 256>");
                return -9;
            }
            dap_cli_server_cmd_find_option_val(a_argv, l_arg_index, a_argc, "-rate", &l_val_rate_str);
            if (!l_val_rate_str) {
                dap_cli_server_cmd_set_reply_text(a_str_reply, "Command 'price create' requires parameter -rate");
                return -8;
            }
            uint256_t l_rate = dap_chain_coins_to_balance(l_val_rate_str);
            if (IS_ZERO_256(l_rate)) {
                dap_cli_server_cmd_set_reply_text(a_str_reply, "Format -rate n.n = buy / sell (eg: 1.0, 1.135)");
                return -9;
            }
            const char *l_fee_str = NULL;
            dap_cli_server_cmd_find_option_val(a_argv, l_arg_index, a_argc, "-fee", &l_fee_str);
            if (!l_fee_str) {
                dap_cli_server_cmd_set_reply_text(a_str_reply, "Command 'price create' requires parameter -fee");
                return -20;
            }
            uint256_t l_fee = dap_chain_balance_scan(l_fee_str);
            if (IS_ZERO_256(l_fee)) {
                dap_cli_server_cmd_set_reply_text(a_str_reply, "Format -fee <unsigned integer 256>");
                return -21;
            }
            dap_cli_server_cmd_find_option_val(a_argv, l_arg_index, a_argc, "-w", &l_wallet_str);
            if (!l_wallet_str) {
                dap_cli_server_cmd_set_reply_text(a_str_reply, "Command 'price create' requires parameter -w");
                return -10;
            }
            dap_chain_wallet_t *l_wallet = dap_chain_wallet_open(l_wallet_str, dap_chain_wallet_get_path(g_config));
            const char* l_sign_str = "";
            if (!l_wallet) {
                dap_cli_server_cmd_set_reply_text(a_str_reply, "Specified wallet not found");
                return -11;
            } else {
                l_sign_str = dap_chain_wallet_check_bliss_sign(l_wallet);
            }
            uint256_t l_value = dap_chain_wallet_get_balance(l_wallet, l_net->pub.id, l_token_sell_str);
            uint256_t l_value_sell = l_datoshi_sell;
            if (!dap_strcmp(l_net->pub.native_ticker, l_token_sell_str)) {
                if (SUM_256_256(l_value_sell, l_fee, &l_value_sell)) {
                    dap_chain_wallet_close(l_wallet);
                    log_it(L_ERROR, "Integer overflow with sum of value and fee");
                    return -22;
                }
            } else { // sell non-native ticker
                uint256_t l_fee_value = dap_chain_wallet_get_balance(l_wallet, l_net->pub.id, l_net->pub.native_ticker);
                if (compare256(l_fee_value, l_fee) == -1) {
                    dap_cli_server_cmd_set_reply_text(a_str_reply, "%s\nNot enough cash for fee in specified wallet", l_sign_str);
                    dap_chain_wallet_close(l_wallet);
                    return -23;
                }
            }
            if (compare256(l_value, l_value_sell) == -1) {
                dap_cli_server_cmd_set_reply_text(a_str_reply, "%s\nNot enough cash in specified wallet", l_sign_str);
                dap_chain_wallet_close(l_wallet);
                return -12;
            }
            // Create the price
            dap_chain_net_srv_xchange_price_t *l_price = DAP_NEW_Z(dap_chain_net_srv_xchange_price_t);
            if (!l_price) {
                log_it(L_CRITICAL, "Memory allocation error");
                dap_cli_server_cmd_set_reply_text(a_str_reply, "Out of memory");
                dap_chain_wallet_close(l_wallet);
                return -1;
            }
            l_price->wallet_str = dap_strdup(l_wallet_str);
            dap_stpcpy(l_price->token_sell, l_token_sell_str);
            l_price->net = l_net;
            dap_stpcpy(l_price->token_buy, l_token_buy_str);
            l_price->datoshi_sell = l_datoshi_sell;
            l_price->rate = l_rate;
            l_price->fee = l_fee;
            // Create conditional transaction
            dap_chain_datum_tx_t *l_tx = s_xchange_tx_create_request(l_price, l_wallet);
            if (!l_tx) {
                dap_cli_server_cmd_set_reply_text(a_str_reply, "%s\nCan't compose the conditional transaction", l_sign_str);
                DAP_DELETE(l_price->wallet_str);
                DAP_DELETE(l_price);
                dap_chain_wallet_close(l_wallet);
                return -14;
            }
            dap_hash_fast_t l_tx_hash ={};
            dap_hash_fast(l_tx, dap_chain_datum_tx_get_size(l_tx), &l_tx_hash);
            char* l_ret = NULL;
            if(!(l_ret = s_xchange_tx_put(l_tx, l_net))) {
                dap_cli_server_cmd_set_reply_text(a_str_reply, "%s\nCan't put transaction to mempool", l_sign_str);
                DAP_DELETE(l_price->wallet_str);
                DAP_DELETE(l_price);
                return -15;
            }
            // To avoid confusion, the term "order" will apply to the original conditional exchange offer transactions.
            dap_cli_server_cmd_set_reply_text(a_str_reply, "%s\nSuccessfully created order %s", l_sign_str, l_ret);
            DAP_DELETE(l_ret);
        } break;

        case CMD_HISTORY:{
            dap_cli_server_cmd_find_option_val(a_argv, l_arg_index, a_argc, "-net", &l_net_str);
            if (!l_net_str) {
                dap_cli_server_cmd_set_reply_text(a_str_reply, "Command 'order history' requires parameter -net");
                return -2;
            }
            l_net = dap_chain_net_by_name(l_net_str);
            if (!l_net) {
                dap_cli_server_cmd_set_reply_text(a_str_reply, "Network %s not found", l_net_str);
                return -3;
            }

            const char * l_order_hash_str = NULL;
            const char * l_addr_hash_str = NULL;

            dap_cli_server_cmd_find_option_val(a_argv, l_arg_index, a_argc, "-order", &l_order_hash_str);
            dap_cli_server_cmd_find_option_val(a_argv, l_arg_index, a_argc, "-addr", &l_addr_hash_str);

            if (!l_order_hash_str && ! l_addr_hash_str) {
                dap_cli_server_cmd_set_reply_text(a_str_reply, "Command 'order history' requires parameter -order or -addr" );
                return -12;
            }

            if(l_addr_hash_str){
                dap_chain_addr_t *l_addr = dap_chain_addr_from_str(l_addr_hash_str);
                if (!l_addr) {
                    dap_cli_server_cmd_set_reply_text(a_str_reply, "Incorrect chain address");
                    return -14;
                }
                if (dap_chain_addr_check_sum(l_addr)) {
                    dap_cli_server_cmd_set_reply_text(a_str_reply, "Incorrect chain address");
                    return -15;
                }
                dap_list_t *l_tx_list = dap_chain_net_get_tx_cond_all_for_addr(l_net,l_addr, c_dap_chain_net_srv_xchange_uid );
                dap_string_t * l_str_reply = dap_string_new("");

                if (l_tx_list){
                    dap_list_t *l_tx_list_temp = l_tx_list;
                    dap_string_append_printf(l_str_reply, "Wallet %s hisrory:\n\n", l_addr_hash_str);
                    while(l_tx_list_temp ){
                    dap_chain_datum_tx_t * l_tx_cur = (dap_chain_datum_tx_t*) l_tx_list_temp->data;
                    s_string_append_tx_cond_info(l_str_reply, l_net, l_tx_cur, TX_STATUS_ALL, true, true, false);
                    l_tx_list_temp = l_tx_list_temp->next;
                    }
                    dap_list_free(l_tx_list);
                    *a_str_reply = dap_string_free(l_str_reply, false);
                }else{
                    dap_cli_server_cmd_set_reply_text(a_str_reply, "No history");
                }
                DAP_DELETE(l_addr);
            }

            if(l_order_hash_str){
                dap_hash_fast_t l_order_tx_hash = {};
                dap_chain_hash_fast_from_str(l_order_hash_str, &l_order_tx_hash);
                dap_chain_datum_tx_t * l_tx = dap_chain_net_get_tx_by_hash(l_net, &l_order_tx_hash, TX_SEARCH_TYPE_NET);
                if( l_tx){
                    int l_rc = s_tx_check_for_open_close(l_net,l_tx);
                    char *l_tx_hash = dap_chain_hash_fast_to_str_new(&l_order_tx_hash);
                    if(l_rc == 0){
                        dap_cli_server_cmd_set_reply_text(a_str_reply, "WRONG TX %s", l_tx_hash);
                    }else{
                        dap_string_t * l_str_reply = dap_string_new("");
                        dap_string_append_printf(l_str_reply, "Order %s hisrory:\n\n", l_order_hash_str);
                        dap_list_t *l_tx_list = dap_chain_net_get_tx_cond_chain(l_net, &l_order_tx_hash, c_dap_chain_net_srv_xchange_uid );
                        dap_list_t *l_tx_list_temp = l_tx_list;
                        while(l_tx_list_temp ){
                            dap_chain_datum_tx_t * l_tx_cur = (dap_chain_datum_tx_t*) l_tx_list_temp->data;
                            s_string_append_tx_cond_info(l_str_reply, l_net, l_tx_cur, TX_STATUS_ALL, true, true, false);
                            l_tx_list_temp = l_tx_list_temp->next;
                        }
                        dap_list_free(l_tx_list);
                        *a_str_reply = dap_string_free(l_str_reply, false);
                    }
                }else{
                    dap_cli_server_cmd_set_reply_text(a_str_reply, "No history");
                }
            }
        } break;

        case CMD_REMOVE:
        {
            const char * l_order_hash_str = NULL;
            const char * l_fee_str = NULL;
            dap_cli_server_cmd_find_option_val(a_argv, l_arg_index, a_argc, "-net", &l_net_str);
            if (!l_net_str) {
                dap_cli_server_cmd_set_reply_text(a_str_reply, "Command 'price %s' requires parameter -net",
                                                                l_cmd_num == CMD_REMOVE ? "remove" : "update");
                return -2;
            }
            dap_chain_net_t *l_net = dap_chain_net_by_name(l_net_str);
            if (!l_net) {
                dap_cli_server_cmd_set_reply_text(a_str_reply, "Network %s not found", l_net_str);
                return -3;
            }
            dap_cli_server_cmd_find_option_val(a_argv, l_arg_index, a_argc, "-w", &l_wallet_str);
            if (!l_wallet_str) {
                dap_cli_server_cmd_set_reply_text(a_str_reply, "Command 'order %s' requires parameter -w",
                                                                l_cmd_num == CMD_REMOVE ? "remove" : "update");
                return -10;
            }
            dap_chain_wallet_t *l_wallet = dap_chain_wallet_open(l_wallet_str, dap_chain_wallet_get_path(g_config));
            const char* l_sign_str = "";
            if (!l_wallet) {
                dap_cli_server_cmd_set_reply_text(a_str_reply, "Specified wallet not found");
                return -11;
            } else {
                l_sign_str = dap_chain_wallet_check_bliss_sign(l_wallet);
            }
            dap_cli_server_cmd_find_option_val(a_argv, l_arg_index, a_argc, "-order", &l_order_hash_str);
            if (!l_order_hash_str) {
                dap_cli_server_cmd_set_reply_text(a_str_reply, "Command 'order %s' requires parameter -order",
                                                                l_cmd_num == CMD_REMOVE ? "remove" : "update");
                return -12;
            }
            dap_cli_server_cmd_find_option_val(a_argv, l_arg_index, a_argc, "-fee", &l_fee_str);
            if (!l_fee_str) {
                dap_cli_server_cmd_set_reply_text(a_str_reply, "Command 'order %s' requires parameter -fee",
                                                  l_cmd_num == CMD_REMOVE ? "remove" : "update");
                return -12;
            }
            uint256_t l_fee = dap_chain_balance_scan(l_fee_str);
            if(IS_ZERO_256(l_fee)){
                dap_cli_server_cmd_set_reply_text(a_str_reply, "Can't get fee value.");
                return -13;
            }
            dap_hash_fast_t l_tx_hash = {};
            dap_chain_hash_fast_from_str(l_order_hash_str, &l_tx_hash);
            dap_chain_datum_tx_t *l_cond_tx = dap_ledger_tx_find_by_hash(l_net->pub.ledger, &l_tx_hash);
            if (!l_cond_tx) {
                dap_cli_server_cmd_set_reply_text(a_str_reply, "%s\nSpecified order not found", l_sign_str);
                return -13;
            }
            dap_chain_net_srv_xchange_price_t *l_price = s_xchange_price_from_order(l_net, l_cond_tx, &l_fee, false);
            if (!l_price) {
                dap_cli_server_cmd_set_reply_text(a_str_reply, "%s\nCan't create price object from order", l_sign_str);
                return -13;
            }

            if (l_cmd_num == CMD_REMOVE) {
                dap_string_t *l_str_reply = dap_string_new(l_sign_str);
                char*  l_ret = s_xchange_tx_invalidate(l_price, l_wallet);
                dap_chain_wallet_close(l_wallet);
                if (!l_ret) {
                    if (!l_price) {
                        dap_string_append_printf(l_str_reply, "Can't get price for order %s\n", l_order_hash_str);
                    } else {
                        char *l_tx_hash_str = dap_chain_hash_fast_to_str_new(&l_price->tx_hash);
                        dap_string_append_printf(l_str_reply, "Can't invalidate transaction %s\n", l_tx_hash_str);
                        DAP_DELETE(l_tx_hash_str);
                    }
                }else{
                    dap_string_append_printf(l_str_reply, "Price successfully removed. Created inactivate tx with hash %s", l_ret);
                }
                DAP_DELETE(l_price);
                DAP_DEL_Z(l_ret);
                *a_str_reply = dap_string_free(l_str_reply, false);
            }
        } break;

        case CMD_STATUS: {
            dap_cli_server_cmd_find_option_val(a_argv, l_arg_index, a_argc, "-net", &l_net_str);
            if (!l_net_str) {
                dap_cli_server_cmd_set_reply_text(a_str_reply, "Command 'order status' requires parameter -net");
                return -2;
            }
            l_net = dap_chain_net_by_name(l_net_str);
            if (!l_net) {
                dap_cli_server_cmd_set_reply_text(a_str_reply, "Network %s not found", l_net_str);
                return -3;
            }
            const char * l_order_hash_str = NULL;
            dap_cli_server_cmd_find_option_val(a_argv, l_arg_index, a_argc, "-order", &l_order_hash_str);
            if (!l_order_hash_str) {
                dap_cli_server_cmd_set_reply_text(a_str_reply, "Command 'order history' requires parameter -order or -addr" );
                return -12;
            }
            dap_hash_fast_t l_order_tx_hash = {};
            dap_chain_hash_fast_from_str(l_order_hash_str, &l_order_tx_hash);
            dap_chain_datum_tx_t * l_tx = dap_ledger_tx_find_by_hash(l_net->pub.ledger, &l_order_tx_hash);
            if (!l_tx){
                dap_cli_server_cmd_set_reply_text(a_str_reply, "Can't find order %s", l_order_hash_str);
                return -18;
            }

            dap_chain_tx_out_cond_t *l_out_cond = dap_chain_datum_tx_out_cond_get(l_tx, DAP_CHAIN_TX_OUT_COND_SUBTYPE_SRV_XCHANGE , NULL);
            if (!l_out_cond || l_out_cond->header.srv_uid.uint64 != DAP_CHAIN_NET_SRV_XCHANGE_ID){
                dap_cli_server_cmd_set_reply_text(a_str_reply, "It's not an order");
                return -18;
            }

            // TODO add filters to list (tokens, network, etc.)
            dap_chain_net_srv_xchange_price_t * l_price = NULL;
            l_price = s_xchange_price_from_order(l_net, l_tx, NULL, true);
            if( !l_price ){
                dap_cli_server_cmd_set_reply_text(a_str_reply, "Can't get price from order");
                return -18;
            }

            dap_ledger_t * l_ledger = dap_ledger_by_net_name(l_net->pub.name);
            char *l_cp_rate;
            char* l_status_order = NULL;
            dap_hash_fast_t * l_last_tx_hash = dap_ledger_get_final_chain_tx_hash(l_ledger, DAP_CHAIN_TX_OUT_COND_SUBTYPE_SRV_XCHANGE, &l_price->tx_hash);
            if(!l_last_tx_hash){
                dap_cli_server_cmd_set_reply_text(a_str_reply, "Can't get last tx cond hash from order");
                return -18;
            }

            dap_chain_datum_tx_t * l_last_tx = dap_ledger_tx_find_by_hash(l_ledger, l_last_tx_hash);
            if(!l_last_tx_hash){
                dap_cli_server_cmd_set_reply_text(a_str_reply, "Can't find last tx");
                return -18;
            }

            dap_chain_tx_out_cond_t *l_out_cond_last_tx = dap_chain_datum_tx_out_cond_get(l_last_tx, DAP_CHAIN_TX_OUT_COND_SUBTYPE_SRV_XCHANGE , NULL);
            if (!l_out_cond_last_tx || IS_ZERO_256(l_out_cond_last_tx->header.value)){
                l_status_order  = "CLOSED";
            } else {
                l_status_order = "OPENED";
            }

            dap_hash_fast_t l_tx_hash = {};
            dap_hash_fast(l_tx, dap_chain_datum_tx_get_size(l_tx), &l_tx_hash);
            char *l_tx_hash_str = dap_chain_hash_fast_to_str_new(&l_tx_hash);

            char *l_amount_coins_str = l_out_cond_last_tx ? dap_chain_balance_to_coins(l_out_cond_last_tx->header.value) : NULL;
            char *l_amount_datoshi_str = l_out_cond_last_tx ? dap_chain_balance_print(l_out_cond_last_tx->header.value) : NULL;
            char *l_percent_completed_str = NULL;

            uint256_t l_percent_completed = {};
            if(l_out_cond_last_tx){

                SUBTRACT_256_256(l_out_cond->header.value, l_out_cond_last_tx->header.value, &l_percent_completed);
                DIV_256_COIN(l_percent_completed, l_out_cond->header.value, &l_percent_completed);
                MULT_256_COIN(l_percent_completed, dap_chain_coins_to_balance("100.0"), &l_percent_completed);
            } else {
                dap_chain_tx_out_cond_t *l_out_prev_cond_item = NULL;
                xchange_tx_type_t tx_type = s_xchange_tx_get_type(l_net, l_last_tx, NULL, NULL, &l_out_prev_cond_item);
                if (tx_type == TX_TYPE_EXCHANGE){
                    SUBTRACT_256_256(l_out_cond->header.value, uint256_0, &l_percent_completed);
                    DIV_256_COIN(l_percent_completed, l_out_cond->header.value, &l_percent_completed);
                    MULT_256_COIN(l_percent_completed, dap_chain_coins_to_balance("100.0"), &l_percent_completed);
                } else if (tx_type == TX_TYPE_INVALIDATE){
                    SUBTRACT_256_256(l_out_cond->header.value, l_out_prev_cond_item->header.value, &l_percent_completed);
                    DIV_256_COIN(l_percent_completed, l_out_cond->header.value, &l_percent_completed);
                    MULT_256_COIN(l_percent_completed, dap_chain_coins_to_balance("100.0"), &l_percent_completed);
                }
            }

            l_percent_completed_str = dap_chain_balance_to_coins(l_percent_completed);
            size_t l_str_len = strlen(l_percent_completed_str);
            char*  l_dot_pos = strstr(l_percent_completed_str, ".");
            if (l_dot_pos && (l_str_len - (l_dot_pos - l_percent_completed_str)) > 2){
                *(char*)(l_dot_pos + 3) = '\0';
            }

            char l_tmp_buf[70] = {};
            dap_time_t l_ts_create = (dap_time_t)l_tx->header.ts_created;
            dap_ctime_r(&l_ts_create, l_tmp_buf);
            l_tmp_buf[strlen(l_tmp_buf) - 1] = '\0';

            dap_cli_server_cmd_set_reply_text(a_str_reply, "orderHash: %s\n ts_created: %s (%"DAP_UINT64_FORMAT_U")\n Status: %s, amount: %s (%s) %s, filled: %s%%, rate (%s/%s): %s, net: %s\n\n", l_tx_hash_str,
                                     l_tmp_buf, l_ts_create, l_status_order,
                                     l_amount_coins_str ? l_amount_coins_str : "0.0",
                                     l_amount_datoshi_str ? l_amount_datoshi_str : "0",
                                     l_price->token_sell, l_percent_completed_str,
                                     l_price->token_buy, l_price->token_sell,
                                     l_cp_rate = dap_chain_balance_to_coins(l_price->rate),
                                     l_price->net->pub.name);

            DAP_DEL_Z(l_tx_hash_str);
            DAP_DEL_Z(l_percent_completed_str);
            DAP_DEL_Z(l_amount_coins_str);
            DAP_DEL_Z(l_amount_datoshi_str);
            DAP_DEL_Z(l_cp_rate);
            DAP_DEL_Z(l_price);
        } break;

        default: {
            dap_cli_server_cmd_set_reply_text(a_str_reply, "Subcommand %s not recognized", a_argv[a_arg_index]);
            return -4;
        }
    }
    return 0;
}

// Filter for find tx with DAP_CHAIN_TX_OUT_COND_SUBTYPE_SRV_XCHANGE
static bool s_filter_tx_list(dap_chain_datum_t *a_datum, dap_chain_t *a_chain, void *a_filter_func_param)
{
    // Datum type filter -> only tx
    if(!a_datum || a_datum->header.type_id != DAP_CHAIN_DATUM_TX)
        return false;
    dap_chain_datum_tx_t *l_datum_tx = (dap_chain_datum_tx_t*) a_datum->data;
    // Get time from parameters
    dap_time_t *l_time_mass = (dap_time_t*) a_filter_func_param;
    dap_time_t l_time_begin = 0;
    dap_time_t l_time_end = 0;
    if(l_time_mass) {
        l_time_begin = l_time_mass[0];
        l_time_end = l_time_mass[1];
    }
    dap_chain_net_t *l_net = dap_chain_net_by_id(a_chain->net_id);
    // Time filter
    if(l_time_begin && l_datum_tx->header.ts_created < l_time_begin)
        return false;
    if(l_time_end && l_datum_tx->header.ts_created > l_time_end)
        return false;
    // Find SRV_XCHANGE out_cond item
    int l_cond_idx = 0;
    dap_chain_tx_out_cond_t *l_out_cond_item = dap_chain_datum_tx_out_cond_get(l_datum_tx, DAP_CHAIN_TX_OUT_COND_SUBTYPE_SRV_XCHANGE,
                                                                               &l_cond_idx);
    if (l_out_cond_item)
        return true;
    // Find SRV_XCHANGE in_cond item
    int l_item_idx = 0;
    dap_chain_tx_in_cond_t * l_in_cond = (dap_chain_tx_in_cond_t *)dap_chain_datum_tx_item_get(l_datum_tx, &l_item_idx, TX_ITEM_TYPE_IN_COND , NULL);
    int l_prev_cond_idx = 0;
    dap_chain_datum_tx_t * l_prev_tx = l_in_cond ? dap_ledger_tx_find_by_hash(l_net->pub.ledger, &l_in_cond->header.tx_prev_hash) : NULL;
    dap_chain_tx_out_cond_t *l_out_prev_cond_item = l_prev_tx ? dap_chain_datum_tx_out_cond_get(l_prev_tx, DAP_CHAIN_TX_OUT_COND_SUBTYPE_SRV_XCHANGE,
                                                                                                &l_prev_cond_idx) : NULL;
    if(l_out_prev_cond_item)
        return true;
    return false;
}

static xchange_tx_type_t s_xchange_tx_get_type (dap_chain_net_t * a_net, dap_chain_datum_tx_t * a_tx, dap_chain_tx_out_cond_t **a_out_cond_item, int *a_item_idx, dap_chain_tx_out_cond_t **a_out_prev_cond_item)
{
    int l_tx_type = TX_TYPE_UNDEFINED;

    // Find SRV_XCHANGE out_cond item
    int l_cond_idx = 0;
    dap_chain_tx_out_cond_t *l_out_cond_item = dap_chain_datum_tx_out_cond_get(a_tx, DAP_CHAIN_TX_OUT_COND_SUBTYPE_SRV_XCHANGE,
                                                                               &l_cond_idx);
    // Find SRV_XCHANGE in_cond item
    int l_item_idx = 0;
    byte_t *l_tx_item = dap_chain_datum_tx_item_get(a_tx, &l_item_idx, TX_ITEM_TYPE_IN_COND , NULL);
    dap_chain_tx_in_cond_t * l_in_cond = l_tx_item ? (dap_chain_tx_in_cond_t *) l_tx_item : NULL;
    int l_prev_cond_idx = 0;
    dap_chain_datum_tx_t * l_prev_tx = l_in_cond ? dap_ledger_tx_find_by_hash(a_net->pub.ledger, &l_in_cond->header.tx_prev_hash) : NULL;
    dap_chain_tx_out_cond_t *l_out_prev_cond_item = l_prev_tx ? dap_chain_datum_tx_out_cond_get(l_prev_tx, DAP_CHAIN_TX_OUT_COND_SUBTYPE_SRV_XCHANGE,
                                                                                                &l_prev_cond_idx) : NULL;

    if(l_out_prev_cond_item && l_out_prev_cond_item->header.subtype != DAP_CHAIN_TX_OUT_COND_SUBTYPE_SRV_XCHANGE)
        return l_tx_type;

    if (l_out_cond_item && !l_out_prev_cond_item)
        l_tx_type = TX_TYPE_ORDER;
    else if (l_out_cond_item && l_out_prev_cond_item)
        l_tx_type = TX_TYPE_EXCHANGE;
    else if (!l_out_cond_item && l_out_prev_cond_item){
        dap_chain_datum_tx_t * l_prev_tx_temp = a_tx;
        byte_t *l_tx_item_temp = NULL;
        while((l_tx_item_temp = dap_chain_datum_tx_item_get(l_prev_tx_temp, &l_item_idx, TX_ITEM_TYPE_IN_COND , NULL)) != NULL){
                dap_chain_tx_in_cond_t * l_in_cond_temp = (dap_chain_tx_in_cond_t *) l_tx_item_temp;
                l_prev_tx_temp = dap_ledger_tx_find_by_hash(a_net->pub.ledger, &l_in_cond_temp->header.tx_prev_hash);
        }

        dap_chain_tx_sig_t *l_tx_prev_sig = (dap_chain_tx_sig_t *)dap_chain_datum_tx_item_get(l_prev_tx_temp, NULL, TX_ITEM_TYPE_SIG, NULL);
        dap_sign_t *l_prev_sign = dap_chain_datum_tx_item_sign_get_sig((dap_chain_tx_sig_t *)l_tx_prev_sig);
        dap_chain_tx_sig_t *l_tx_sig = (dap_chain_tx_sig_t *)dap_chain_datum_tx_item_get(a_tx, NULL, TX_ITEM_TYPE_SIG, NULL);
        dap_sign_t *l_sign = dap_chain_datum_tx_item_sign_get_sig((dap_chain_tx_sig_t *)l_tx_sig);

        bool l_owner = false;
        l_owner = dap_sign_match_pkey_signs(l_prev_sign,l_sign);
        if (l_owner)
                l_tx_type = TX_TYPE_INVALIDATE;
        else
                l_tx_type = TX_TYPE_EXCHANGE;
    }

    if(a_out_cond_item)
        *a_out_cond_item = l_out_cond_item;
    if(a_out_prev_cond_item)
        *a_out_prev_cond_item = l_out_prev_cond_item;
    if (a_item_idx)
        *a_item_idx = l_cond_idx;
    return l_tx_type;
}

/**
 * @brief Check for open/close
 * @param a_net
 * @param a_tx
 * @return 0 if its not SRV_XCHANGE transaction, 1 if its closed, 2 if its open
 */
static int s_tx_check_for_open_close(dap_chain_net_t * a_net, dap_chain_datum_tx_t * a_tx)
{
    dap_ledger_t * l_ledger = dap_ledger_by_net_name(a_net->pub.name);

    dap_hash_fast_t l_tx_hash = {};
    dap_hash_fast(a_tx, dap_chain_datum_tx_get_size(a_tx), &l_tx_hash);
    dap_hash_fast_t * l_last_tx_hash = dap_ledger_get_final_chain_tx_hash(l_ledger, DAP_CHAIN_TX_OUT_COND_SUBTYPE_SRV_XCHANGE, &l_tx_hash);
    if(!l_last_tx_hash){
        log_it(L_WARNING,"Can't get last tx cond hash from order");
        return 0;
    }

    dap_chain_datum_tx_t * l_last_tx = dap_ledger_tx_find_by_hash(l_ledger, l_last_tx_hash);
    if(!l_last_tx_hash){
        log_it(L_WARNING,"Can't find last tx");
        return 0;
    }

    dap_chain_tx_out_cond_t *l_out_cond_last_tx = dap_chain_datum_tx_out_cond_get(l_last_tx, DAP_CHAIN_TX_OUT_COND_SUBTYPE_SRV_XCHANGE , NULL);
    if (!l_out_cond_last_tx || IS_ZERO_256(l_out_cond_last_tx->header.value)){
        return 1;
    } else {
        return 2;
    }
    return 0;
}

/**
 * @brief Append tx info to the reply string
 * @param a_reply_str
 * @param a_net
 * @param a_tx
 */
static bool s_string_append_tx_cond_info( dap_string_t * a_reply_str,
                                         dap_chain_net_t * a_net,
                                         dap_chain_datum_tx_t * a_tx,
                                         tx_opt_status_t a_filter_by_status,
                                         bool a_print_prev_hash, bool a_print_status, bool a_print_ts)
{
    enum{TX_TYPE_NONE, TX_TYPE_ORDER, TX_TYPE_EXCHANGE, TX_TYPE_INVALIDATE};
    size_t l_tx_size = dap_chain_datum_tx_get_size(a_tx);

    dap_hash_fast_t l_tx_hash = {0};
    char l_tx_hash_str[DAP_CHAIN_HASH_FAST_STR_SIZE+1];

    dap_hash_fast(a_tx, l_tx_size, &l_tx_hash);
    dap_chain_hash_fast_to_str(&l_tx_hash, l_tx_hash_str, DAP_CHAIN_HASH_FAST_STR_SIZE + 1);

    // Get input token ticker
    const char * l_tx_input_ticker = dap_ledger_tx_get_token_ticker_by_hash(
                a_net->pub.ledger, &l_tx_hash);
    if(!l_tx_input_ticker){
        log_it(L_WARNING, "Can't get ticker from tx");
        return false;
    }
    dap_chain_tx_out_cond_t *l_out_prev_cond_item = NULL;
    dap_chain_tx_out_cond_t *l_out_cond_item = NULL;
    int l_cond_idx = 0;

    xchange_tx_type_t l_tx_type = s_xchange_tx_get_type(a_net, a_tx, &l_out_cond_item, &l_cond_idx, &l_out_prev_cond_item);

    bool l_is_closed = dap_ledger_tx_hash_is_used_out_item(a_net->pub.ledger, &l_tx_hash, l_cond_idx, NULL);
    if ((a_filter_by_status == TX_STATUS_ACTIVE && l_is_closed) || (a_filter_by_status == TX_STATUS_INACTIVE && !l_is_closed))
        return false;

    if(l_out_prev_cond_item && l_out_prev_cond_item->header.subtype != DAP_CHAIN_TX_OUT_COND_SUBTYPE_SRV_XCHANGE)
        return false;

    switch(l_tx_type){
        case TX_TYPE_ORDER:{
            uint256_t l_value_from = l_out_cond_item->header.value;
            uint256_t l_rate = l_out_cond_item->subtype.srv_xchange.rate;
            char *l_rate_str = dap_chain_balance_to_coins(l_rate);
            char *l_amount_str = dap_chain_balance_to_coins(l_value_from);
            char *l_amount_datoshi_str = dap_chain_balance_print(l_value_from);

            dap_string_append_printf(a_reply_str, "Hash: %s\n", l_tx_hash_str);
            if(a_print_ts){
                char l_tmp_buf[70];
                dap_time_t l_ts_create = (dap_time_t)a_tx->header.ts_created;
                dap_string_append_printf(a_reply_str, "  ts_created: %s", dap_ctime_r(&l_ts_create, l_tmp_buf));
            }
            if( a_print_status)
                dap_string_append_printf(a_reply_str, "  Status: %s,", l_is_closed ? "inactive" : "active");
            dap_string_append_printf(a_reply_str, "  proposed %s (%s) %s for exchange to %s,", l_amount_str, l_amount_datoshi_str, l_tx_input_ticker, l_out_cond_item->subtype.srv_xchange.buy_token);
            dap_string_append_printf(a_reply_str, "  rate (%s/%s): %s, net: %s", l_out_cond_item->subtype.srv_xchange.buy_token, l_tx_input_ticker, l_rate_str, a_net->pub.name);

            DAP_DELETE(l_amount_str);
            DAP_DELETE(l_rate_str);
            DAP_DELETE(l_amount_datoshi_str);
        } break;
        case TX_TYPE_EXCHANGE:{
            dap_chain_tx_in_cond_t * l_in_cond = (dap_chain_tx_in_cond_t *)dap_chain_datum_tx_item_get(a_tx, NULL, TX_ITEM_TYPE_IN_COND , NULL);
            char l_tx_prev_cond_hash_str[DAP_CHAIN_HASH_FAST_STR_SIZE];
            dap_hash_fast_to_str(&l_in_cond->header.tx_prev_hash,l_tx_prev_cond_hash_str, sizeof(l_tx_prev_cond_hash_str));

            uint256_t l_rate = l_out_cond_item ? l_out_cond_item->subtype.srv_xchange.rate : l_out_prev_cond_item->subtype.srv_xchange.rate;
            uint256_t l_value_from = {};
            uint256_t l_value_to = {};
            if (l_out_cond_item)
                SUBTRACT_256_256(l_out_prev_cond_item->header.value, l_out_cond_item->header.value, &l_value_from);
            else
                l_value_from = l_out_prev_cond_item->header.value;
            MULT_256_COIN(l_value_from, l_rate, &l_value_to);

            char *l_value_from_str = dap_chain_balance_to_coins(l_value_from);
            char *l_value_from_datoshi_str = dap_chain_balance_print(l_value_from);
            char *l_value_to_str = dap_chain_balance_to_coins(l_value_to);
            char *l_value_to_datoshi_str = dap_chain_balance_print(l_value_to);


            char *l_rate_str = dap_chain_balance_to_coins(l_rate);
            char *l_amount_str = l_out_cond_item ? dap_chain_balance_to_coins(l_out_cond_item->header.value) : dap_chain_balance_to_coins(uint256_0);
            char *l_amount_datoshi_str = l_out_cond_item ? dap_chain_balance_print(l_out_cond_item->header.value) : dap_chain_balance_print(uint256_0);
            char *l_buy_ticker = l_out_cond_item ? l_out_cond_item->subtype.srv_xchange.buy_token : l_out_prev_cond_item->subtype.srv_xchange.buy_token;

            dap_string_append_printf(a_reply_str, "Hash: %s\n", l_tx_hash_str);
            if(a_print_ts){
                char l_tmp_buf[70];
                dap_time_t l_ts_create = (dap_time_t)a_tx->header.ts_created;
                dap_string_append_printf(a_reply_str, "  ts_created: %s", dap_ctime_r(&l_ts_create, l_tmp_buf));
            }
            if(a_print_status)
                dap_string_append_printf(a_reply_str, "  Status: %s,", l_is_closed ? "inactive" : "active");
            dap_string_append_printf(a_reply_str, "  changed %s (%s) %s for %s (%s) %s,", l_value_from_str, l_value_from_datoshi_str, l_tx_input_ticker, l_value_to_str, l_value_to_datoshi_str, l_buy_ticker);
            dap_string_append_printf(a_reply_str, "  rate (%s/%s): %s,", l_buy_ticker, l_tx_input_ticker, l_rate_str);
            dap_string_append_printf(a_reply_str, "  remain amount %s (%s) %s, net: %s", l_amount_str, l_amount_datoshi_str, l_tx_input_ticker, a_net->pub.name);
            if(a_print_prev_hash)
                dap_string_append_printf(a_reply_str, "\n  Prev cond: %s", l_tx_prev_cond_hash_str);

            DAP_DELETE(l_value_from_str);
            DAP_DELETE(l_value_from_datoshi_str);
            DAP_DELETE(l_value_to_str);
            DAP_DELETE(l_value_to_datoshi_str);
            DAP_DELETE(l_amount_str);
            DAP_DELETE(l_rate_str);
            DAP_DELETE(l_amount_datoshi_str);
        } break;
        case TX_TYPE_INVALIDATE:{
            dap_chain_tx_in_cond_t * l_in_cond = (dap_chain_tx_in_cond_t *)dap_chain_datum_tx_item_get(a_tx, NULL, TX_ITEM_TYPE_IN_COND , NULL);
            char l_tx_prev_cond_hash_str[DAP_CHAIN_HASH_FAST_STR_SIZE];
            dap_hash_fast_to_str(&l_in_cond->header.tx_prev_hash,l_tx_prev_cond_hash_str, sizeof(l_tx_prev_cond_hash_str));

            char *l_value_from_str = dap_chain_balance_to_coins(l_out_prev_cond_item->header.value);
            char *l_value_from_datoshi_str = dap_chain_balance_print(l_out_prev_cond_item->header.value);

            dap_string_append_printf(a_reply_str, "Hash: %s\n", l_tx_hash_str);
            if(a_print_ts){
                char l_tmp_buf[70];
                dap_time_t l_ts_create = (dap_time_t)a_tx->header.ts_created;
                dap_string_append_printf(a_reply_str, "  ts_created: %s", dap_ctime_r(&l_ts_create, l_tmp_buf));
            }
            if (a_print_status)
                dap_string_append_printf(a_reply_str, "  Status: inactive,");
            dap_string_append_printf(a_reply_str, "  returned %s(%s) %s to owner", l_value_from_str, l_value_from_datoshi_str, l_tx_input_ticker);
            if(a_print_prev_hash)
                dap_string_append_printf(a_reply_str, "\n  Prev cond: %s", l_tx_prev_cond_hash_str);

            DAP_DELETE(l_value_from_str);
            DAP_DELETE(l_value_from_datoshi_str);
        } break;
        default: return false;
    }

    dap_string_append_printf(a_reply_str, "\n\n");
    return true;
}


static int s_cli_srv_xchange_tx_list_addr (
                    dap_chain_net_t     *a_net,
                        dap_time_t      a_after,
                        dap_time_t      a_before,
                    dap_chain_addr_t    *a_addr,
                            int         a_opt_status,
                                char    **a_str_reply
                                          )
{
dap_chain_hash_fast_t l_tx_first_hash = {0};
dap_chain_datum_tx_t    *l_datum_tx;
dap_string_t *l_reply_str;
size_t l_tx_total;

    if ( !(l_reply_str = dap_string_new("")) )                              /* Prepare output string discriptor*/
        return  log_it(L_CRITICAL, "Memory allocation error in %s, line %d", __PRETTY_FUNCTION__, __LINE__), -ENOMEM;

    memset(&l_tx_first_hash, 0, sizeof(dap_chain_hash_fast_t));             /* Initial hash == zero */


    for (l_tx_total = 0;
            (l_datum_tx = dap_ledger_tx_find_by_addr(a_net->pub.ledger, NULL, a_addr, &l_tx_first_hash));
                l_tx_total++)
    {
        /* Check time range (if need ) */
        if ( a_after && !(l_datum_tx->header.ts_created > a_after) )
            continue;

        if ( a_before && (l_datum_tx->header.ts_created > a_before) )
            continue;

        s_string_append_tx_cond_info(l_reply_str, a_net, l_datum_tx, a_opt_status, false, true, false);
    }
    *a_str_reply = dap_string_free(l_reply_str, false);                     /* Free string descriptor, but keep ASCIZ buffer itself */
    return  0;
}


void s_tx_is_order_check (dap_chain_net_t* a_net, dap_chain_datum_tx_t *a_tx, void *a_arg)
{
    UNUSED(a_net);

    order_find_list_t *l_arg = (order_find_list_t*)a_arg;

    if (dap_chain_datum_tx_out_cond_get(a_tx, DAP_CHAIN_TX_OUT_COND_SUBTYPE_SRV_XCHANGE , NULL) &&
        !dap_chain_datum_tx_items_get(a_tx, TX_ITEM_TYPE_IN_COND, NULL))
    {
        l_arg->tx_list = dap_list_append(l_arg->tx_list, a_tx);
    }

}

static int s_cli_srv_xchange(int a_argc, char **a_argv, void **reply)
{
    char ** a_str_reply = (char **) reply;
    enum {CMD_NONE = 0, CMD_ORDER, CMD_ORDERS, CMD_PURCHASE, CMD_ENABLE, CMD_DISABLE, CMD_TX_LIST, CMD_TOKEN_PAIR };
    int l_arg_index = 1, l_cmd_num = CMD_NONE;
    bool l_rc;

    if(dap_cli_server_cmd_find_option_val(a_argv, l_arg_index, dap_min(a_argc, l_arg_index + 1), "order", NULL)) {
        l_cmd_num = CMD_ORDER;
    }
    else if(dap_cli_server_cmd_find_option_val(a_argv, l_arg_index, dap_min(a_argc, l_arg_index + 1), "orders", NULL)) {
        l_cmd_num = CMD_ORDERS;
    }
    else if(dap_cli_server_cmd_find_option_val(a_argv, l_arg_index, dap_min(a_argc, l_arg_index + 1), "purchase", NULL)) {
        l_cmd_num = CMD_PURCHASE;
    }
    else if(dap_cli_server_cmd_find_option_val(a_argv, l_arg_index, dap_min(a_argc, l_arg_index + 1), "enable", NULL)) {
        l_cmd_num = CMD_ENABLE;
    }
    else if(dap_cli_server_cmd_find_option_val(a_argv, l_arg_index, dap_min(a_argc, l_arg_index + 1), "disable", NULL)) {
        l_cmd_num = CMD_DISABLE;
    }
    else if(dap_cli_server_cmd_find_option_val(a_argv, l_arg_index, dap_min(a_argc, l_arg_index + 1), "tx_list", NULL)) {
        l_cmd_num = CMD_TX_LIST;
    }
    else if(dap_cli_server_cmd_find_option_val(a_argv, l_arg_index, dap_min(a_argc, l_arg_index + 1), "token_pair", NULL)) {
        l_cmd_num = CMD_TOKEN_PAIR;
    }


    switch (l_cmd_num) {
        case CMD_ORDER:
            return s_cli_srv_xchange_order(a_argc, a_argv, l_arg_index + 1, a_str_reply);
        case CMD_ORDERS: {
            const char *l_net_str = NULL;
            const char *l_status_str = NULL;
            l_arg_index++;
            dap_cli_server_cmd_find_option_val(a_argv, l_arg_index, a_argc, "-net", &l_net_str);
            if (!l_net_str) {
                dap_cli_server_cmd_set_reply_text(a_str_reply, "Command 'orders' requires parameter -net");
                return -2;
            }
            dap_chain_net_t *l_net = dap_chain_net_by_name(l_net_str);
            if (!l_net) {
                dap_cli_server_cmd_set_reply_text(a_str_reply, "Network %s not found", l_net_str);
                return -3;
            }
            dap_string_t *l_reply_str = dap_string_new("");

            // Iterate blockchain, find txs with xchange cond out and without cond input
            order_find_list_t l_arg = {};
            dap_chain_net_get_tx_all(l_net,TX_SEARCH_TYPE_NET, s_tx_is_order_check, &l_arg);

            dap_cli_server_cmd_find_option_val(a_argv, l_arg_index, a_argc, "-status", &l_status_str);


            /* Validate input arguments ... */
            int l_opt_status = 0;   /* 0 - all */

            if ( l_status_str )
            {
                /* 1 - closed, 2 - open  */
                if ( dap_strcmp (l_status_str, "opened") == 0 )
                    l_opt_status = 1;
                else if ( dap_strcmp (l_status_str, "closed") == 0 )
                    l_opt_status = 2;
                else if ( dap_strcmp (l_status_str, "all") == 0 )
                    l_opt_status = 0;
                else  {
                    dap_cli_server_cmd_set_reply_text(a_str_reply, "Unrecognized '-status %s'", l_status_str);
                    return -3;
                }
            }

            const char * l_token_from_str = NULL;
            const char * l_token_to_str = NULL;
            dap_cli_server_cmd_find_option_val(a_argv, l_arg_index, a_argc, "-token_from", &l_token_from_str);
            if(l_token_from_str){
                dap_chain_datum_token_t * l_token_from_datum = dap_ledger_token_ticker_check( l_net->pub.ledger, l_token_from_str);
                if(!l_token_from_datum){
                    dap_cli_server_cmd_set_reply_text(a_str_reply,"Can't find \"%s\" token in network \"%s\" for argument '-token_from' ", l_token_from_str, l_net->pub.name);
                    return -6;
                }
            }

            dap_cli_server_cmd_find_option_val(a_argv, l_arg_index, a_argc, "-token_to", &l_token_to_str);
            if(l_token_to_str){
                dap_chain_datum_token_t * l_token_to_datum = dap_ledger_token_ticker_check( l_net->pub.ledger, l_token_to_str);
                if(!l_token_to_datum){
                    dap_cli_server_cmd_set_reply_text(a_str_reply,"Can't find \"%s\" token in network \"%s\" for argument '-token_to' ", l_token_to_str, l_net->pub.name);
                    return -6;
                }
            }


            // Print all txs
            dap_list_t *l_temp = l_arg.tx_list;
            while(l_temp)
            {
//                dap_chain_net_srv_order_t *l_order = (dap_chain_net_srv_order_t *)l_orders[i].value;
                dap_chain_datum_tx_t *l_tx = (dap_chain_datum_tx_t *)l_temp->data;
                dap_chain_tx_out_cond_t *l_out_cond = dap_chain_datum_tx_out_cond_get(l_tx, DAP_CHAIN_TX_OUT_COND_SUBTYPE_SRV_XCHANGE , NULL);
                if (!l_out_cond || l_out_cond->header.srv_uid.uint64 != DAP_CHAIN_NET_SRV_XCHANGE_ID){
                    l_temp = l_temp->next;
                    continue;
                }

                // TODO add filters to list (tokens, network, etc.)
                dap_chain_net_srv_xchange_price_t * l_price = NULL;
                l_price = s_xchange_price_from_order(l_net, l_tx, NULL, true);
                if( !l_price ){
                    log_it(L_WARNING,"Can't create price from order");
                    l_temp = l_temp->next;
                    continue;
                }

                if(l_token_from_str && strcmp(l_price->token_sell, l_token_from_str)){
                    l_temp = l_temp->next;
                    continue;
                }

                if(l_token_to_str && strcmp(l_price->token_buy, l_token_to_str)){
                    l_temp = l_temp->next;
                    continue;
                }


                dap_ledger_t * l_ledger = dap_ledger_by_net_name(l_net->pub.name);
                char *l_cp_rate;
                char* l_status_order = NULL;
                dap_hash_fast_t * l_last_tx_hash = dap_ledger_get_final_chain_tx_hash(l_ledger, DAP_CHAIN_TX_OUT_COND_SUBTYPE_SRV_XCHANGE, &l_price->tx_hash);
                if(!l_last_tx_hash){
                    log_it(L_WARNING,"Can't get last tx cond hash from order");
                    l_temp = l_temp->next;
                    continue;
                }

                dap_chain_datum_tx_t * l_last_tx = dap_ledger_tx_find_by_hash(l_ledger, l_last_tx_hash);
                if(!l_last_tx_hash){
                    log_it(L_WARNING,"Can't find last tx");
                    l_temp = l_temp->next;
                    continue;
                }

                dap_chain_tx_out_cond_t *l_out_cond_last_tx = dap_chain_datum_tx_out_cond_get(l_last_tx, DAP_CHAIN_TX_OUT_COND_SUBTYPE_SRV_XCHANGE , NULL);
                if (!l_out_cond_last_tx || IS_ZERO_256(l_out_cond_last_tx->header.value)){
                    if (l_opt_status == 1){
                        l_temp = l_temp->next;
                        continue;
                    }
                    l_status_order  = "CLOSED";
                } else {
                    if (l_opt_status == 2){
                        l_temp = l_temp->next;
                        continue;
                    }
                    l_status_order = "OPENED";
                }

                dap_hash_fast_t l_tx_hash = {};
                dap_hash_fast(l_tx, dap_chain_datum_tx_get_size(l_tx), &l_tx_hash);
                char *l_tx_hash_str = dap_chain_hash_fast_to_str_new(&l_tx_hash);

                char *l_amount_coins_str = l_out_cond_last_tx ? dap_chain_balance_to_coins(l_out_cond_last_tx->header.value) : NULL;
                char *l_amount_datoshi_str = l_out_cond_last_tx ? dap_chain_balance_print(l_out_cond_last_tx->header.value) : NULL;
                char *l_percent_completed_str = NULL;

                uint256_t l_percent_completed = {};
                if(l_out_cond_last_tx){

                    SUBTRACT_256_256(l_out_cond->header.value, l_out_cond_last_tx->header.value, &l_percent_completed);
                    DIV_256_COIN(l_percent_completed, l_out_cond->header.value, &l_percent_completed);
                    MULT_256_COIN(l_percent_completed, dap_chain_coins_to_balance("100.0"), &l_percent_completed);
                } else {
                    dap_chain_tx_out_cond_t *l_out_prev_cond_item = NULL;
                    xchange_tx_type_t tx_type = s_xchange_tx_get_type(l_net, l_last_tx, NULL, NULL, &l_out_prev_cond_item);
                    if (tx_type == TX_TYPE_EXCHANGE){
                        SUBTRACT_256_256(l_out_cond->header.value, uint256_0, &l_percent_completed);
                        DIV_256_COIN(l_percent_completed, l_out_cond->header.value, &l_percent_completed);
                        MULT_256_COIN(l_percent_completed, dap_chain_coins_to_balance("100.0"), &l_percent_completed);
                    } else if (tx_type == TX_TYPE_INVALIDATE){
                        SUBTRACT_256_256(l_out_cond->header.value, l_out_prev_cond_item->header.value, &l_percent_completed);
                        DIV_256_COIN(l_percent_completed, l_out_cond->header.value, &l_percent_completed);
                        MULT_256_COIN(l_percent_completed, dap_chain_coins_to_balance("100.0"), &l_percent_completed);
                    }
                }

                l_percent_completed_str = dap_chain_balance_to_coins(l_percent_completed);
                size_t l_str_len = strlen(l_percent_completed_str);
                char*  l_dot_pos = strstr(l_percent_completed_str, ".");
                if (l_dot_pos && (l_str_len - (l_dot_pos - l_percent_completed_str)) > 2){
                    *(char*)(l_dot_pos + 3) = '\0';
                }

                char l_tmp_buf[70] = {};
                dap_time_t l_ts_create = (dap_time_t)l_tx->header.ts_created;
                dap_ctime_r(&l_ts_create, l_tmp_buf);
                l_tmp_buf[strlen(l_tmp_buf) - 1] = '\0';

                dap_string_append_printf(l_reply_str, "orderHash: %s\n ts_created: %s (%"DAP_UINT64_FORMAT_U")\n Status: %s, amount: %s (%s) %s, filled: %s%%, rate (%s/%s): %s, net: %s\n\n", l_tx_hash_str,
                                         l_tmp_buf, l_ts_create, l_status_order,
                                         l_amount_coins_str ? l_amount_coins_str : "0.0",
                                         l_amount_datoshi_str ? l_amount_datoshi_str : "0",
                                         l_price->token_sell, l_percent_completed_str,
                                         l_price->token_buy, l_price->token_sell,
                                         l_cp_rate = dap_chain_balance_to_coins(l_price->rate),
                                         l_price->net->pub.name);

                DAP_DEL_Z(l_tx_hash_str);
                DAP_DEL_Z(l_amount_coins_str);
                DAP_DEL_Z(l_amount_datoshi_str);
                DAP_DEL_Z(l_cp_rate);
                DAP_DEL_Z(l_price);
                l_temp = l_temp->next;
            }
            dap_list_free(l_arg.tx_list);
            if (!l_reply_str->len) {
                dap_string_append(l_reply_str, "No orders found");
            }
            *a_str_reply = dap_string_free(l_reply_str, false);
        } break;


        case CMD_PURCHASE: {
            const char *l_net_str = NULL, *l_wallet_str = NULL, *l_order_hash_str = NULL, *l_val_buy_str = NULL, *l_val_fee_str = NULL;
            l_arg_index++;
            dap_cli_server_cmd_find_option_val(a_argv, l_arg_index, a_argc, "-net", &l_net_str);
            if (!l_net_str) {
                dap_cli_server_cmd_set_reply_text(a_str_reply, "Command 'purchase' requires parameter -net");
                return -2;
            }
            dap_chain_net_t *l_net = dap_chain_net_by_name(l_net_str);
            if (!l_net) {
                dap_cli_server_cmd_set_reply_text(a_str_reply, "Network %s not found", l_net_str);
                return -3;
            }
            dap_cli_server_cmd_find_option_val(a_argv, l_arg_index, a_argc, "-w", &l_wallet_str);
            if (!l_wallet_str) {
                dap_cli_server_cmd_set_reply_text(a_str_reply, "Command 'purchase' requires parameter -w");
                return -10;
            }
            dap_chain_wallet_t *l_wallet = dap_chain_wallet_open(l_wallet_str, dap_chain_wallet_get_path(g_config));
            if (!l_wallet) {
                dap_cli_server_cmd_set_reply_text(a_str_reply, "Specified wallet not found");
                return -11;
            }
            dap_cli_server_cmd_find_option_val(a_argv, l_arg_index, a_argc, "-order", &l_order_hash_str);
            if (!l_order_hash_str) {
                dap_cli_server_cmd_set_reply_text(a_str_reply, "Command 'purchase' requires parameter -order");
                return -12;
            }
            dap_cli_server_cmd_find_option_val(a_argv, l_arg_index, a_argc, "-value", &l_val_buy_str);
            if (!l_val_buy_str) {
                dap_cli_server_cmd_set_reply_text(a_str_reply, "Command 'purchase' requires parameter -value");
                return -8;
            }
            uint256_t l_datoshi_buy = dap_chain_balance_scan(l_val_buy_str);
            if (IS_ZERO_256(l_datoshi_buy)) {
                dap_cli_server_cmd_set_reply_text(a_str_reply, "Format -value <unsigned int256>");
                return -9;
            }
            dap_cli_server_cmd_find_option_val(a_argv, l_arg_index, a_argc, "-fee", &l_val_fee_str);
            if (!l_val_fee_str) {
                dap_cli_server_cmd_set_reply_text(a_str_reply, "Command 'purchase' requires parameter -fee");
                return  -8;
            }
            uint256_t  l_datoshi_fee = dap_chain_balance_scan(l_val_fee_str);
            if (IS_ZERO_256(l_datoshi_fee)) {
                dap_cli_server_cmd_set_reply_text(a_str_reply, "Format -fee <unsigned int256>");
                return -9;
            }
            dap_hash_fast_t l_tx_hash = {};
            dap_chain_hash_fast_from_str(l_order_hash_str, &l_tx_hash);
            dap_chain_datum_tx_t *l_cond_tx = dap_ledger_tx_find_by_hash(l_net->pub.ledger, &l_tx_hash);

            if (l_cond_tx) {
                dap_chain_net_srv_xchange_price_t *l_price = s_xchange_price_from_order(l_net, l_cond_tx, &l_datoshi_fee, false);
                if(!l_price){
                    dap_cli_server_cmd_set_reply_text(a_str_reply, "Can't create price from order");
                    return -13;
                }
                // Create conditional transaction
                dap_chain_hash_fast_from_str(l_order_hash_str, &l_price->order_hash);
                char *l_ret = NULL;
                dap_chain_datum_tx_t *l_tx = s_xchange_tx_create_exchange(l_price, l_wallet, l_datoshi_buy, l_datoshi_fee);
                if (l_tx && (l_ret = s_xchange_tx_put(l_tx, l_net)) &&
                        dap_hash_fast_is_blank(&l_price->order_hash))
                    dap_chain_net_srv_order_delete_by_hash_str_sync(l_price->net, l_order_hash_str);
                DAP_DELETE(l_price);
                if (l_tx && l_ret){
                    dap_cli_server_cmd_set_reply_text(a_str_reply, "Exchange transaction has done. tx hash: %s", l_ret);
                } else
                    dap_cli_server_cmd_set_reply_text(a_str_reply,  "Exchange transaction error");

                DAP_DEL_Z(l_ret);
            } else {
                dap_cli_server_cmd_set_reply_text(a_str_reply, "Specified order not found");
                return -13;
            }
        } break;
        case CMD_ENABLE: {
            s_srv_xchange->enabled = true;
        } break;
        case CMD_DISABLE: {
            s_srv_xchange->enabled = false;
        } break;
        case CMD_TX_LIST: {
            const char *l_net_str = NULL, *l_time_begin_str = NULL, *l_time_end_str = NULL;
            const char *l_status_str = NULL, *l_addr_str = NULL;  /* @RRL:  #6294 */
            int     l_opt_status, l_show_tx_nr = 0;
            dap_chain_addr_t *l_addr;

            l_arg_index++;
            dap_cli_server_cmd_find_option_val(a_argv, l_arg_index, a_argc, "-net", &l_net_str);
            dap_cli_server_cmd_find_option_val(a_argv, l_arg_index, a_argc, "-time_from", &l_time_begin_str);
            dap_cli_server_cmd_find_option_val(a_argv, l_arg_index, a_argc, "-time_to", &l_time_end_str);

            /*
             * @RRL:  #6294: [[-addr <addr> [-status closed | open]]
             * we should check for valid combination of the status and addr options
             */
            dap_cli_server_cmd_find_option_val(a_argv, l_arg_index, a_argc, "-addr", &l_addr_str);
            dap_cli_server_cmd_find_option_val(a_argv, l_arg_index, a_argc, "-status", &l_status_str);


            /* Validate input arguments ... */
            l_opt_status = TX_STATUS_ALL;   /* 0 - all */

            if ( l_status_str )
            {
                /* 1 - closed, 2 - open  */
                if ( dap_strcmp (l_status_str, "inactive") == 0 )
                    l_opt_status = TX_STATUS_INACTIVE;
                else if ( dap_strcmp (l_status_str, "active") == 0 )
                    l_opt_status = TX_STATUS_ACTIVE;
                else if ( dap_strcmp (l_status_str, "all") == 0 )
                    l_opt_status = TX_STATUS_ALL;
                else  {
                    dap_cli_server_cmd_set_reply_text(a_str_reply, "Unrecognized '-status %s'", l_status_str);
                    return -3;
                }
            }


            if(!l_net_str) {
                dap_cli_server_cmd_set_reply_text(a_str_reply, "Command 'tx_list' requires parameter -net");
                return -3;
            }
            dap_chain_net_t *l_net = dap_chain_net_by_name(l_net_str);
            if(!l_net) {
                dap_cli_server_cmd_set_reply_text(a_str_reply, "Network %s not found", l_net_str);
                return -4;
            }

            dap_time_t l_time[2];
            l_time[0] = dap_time_from_str_rfc822(l_time_begin_str);
            l_time[1] = dap_time_from_str_rfc822(l_time_end_str);


            /* Dispatch request processing to ... */
            if ( l_addr_str )
            {
                if ( !(l_addr = dap_chain_addr_from_str(l_addr_str)) )
                    return  dap_cli_server_cmd_set_reply_text(a_str_reply, "Cannot convert -addr '%s' to internal representative", l_addr_str), -EINVAL;

                return  s_cli_srv_xchange_tx_list_addr (l_net, l_time[0], l_time[1], l_addr, l_opt_status, a_str_reply);
            }


            // Prepare output string
            dap_string_t *l_reply_str = dap_string_new("");

            // Find transactions using filter function s_filter_tx_list()
            dap_list_t *l_datum_list0 = dap_chain_datum_list(l_net, NULL, s_filter_tx_list, l_time);
            size_t l_datum_num = dap_list_length(l_datum_list0);

            if(l_datum_num > 0) {
                //dap_string_append_printf(l_reply_str, "Found %zu transactions:\n", l_datum_num);
                log_it(L_DEBUG,  "Found %zu transactions:\n", l_datum_num);

                dap_list_t *l_datum_list = l_datum_list0;
                char l_hash_str [DAP_CHAIN_HASH_FAST_STR_SIZE + 8] = {0};

                while(l_datum_list) {

                    dap_chain_datum_tx_t *l_datum_tx = (dap_chain_datum_tx_t*) ((dap_chain_datum_t*) l_datum_list->data)->data;

                    if (s_string_append_tx_cond_info(l_reply_str, l_net, l_datum_tx, l_opt_status, false, true, false))
                        l_show_tx_nr++;
                    l_datum_list = dap_list_next(l_datum_list);
                }
                dap_string_append_printf(l_reply_str, "Found %d transactions", l_show_tx_nr);
            }
            else{
                dap_string_append(l_reply_str, "Transactions not found");
            }
            dap_list_free_full(l_datum_list0, NULL);
            *a_str_reply = dap_string_free(l_reply_str, false);
        } break;
        // Token pair control
        case CMD_TOKEN_PAIR: {

            // Find and check the network
            const char *l_net_str = NULL;
            dap_cli_server_cmd_find_option_val(a_argv, l_arg_index, a_argc, "-net", &l_net_str);
            if(!l_net_str) {
                dap_cli_server_cmd_set_reply_text(a_str_reply, "Command 'token_pair' requires parameter -net");
                return -3;
            }
            dap_chain_net_t *l_net = dap_chain_net_by_name(l_net_str);
            if(!l_net) {
                dap_cli_server_cmd_set_reply_text(a_str_reply, "Network %s not found", l_net_str);
                return -4;
            }


            // Select subcommands

            // check for price subcommand
            const char * l_price_subcommand = NULL;
            dap_cli_server_cmd_find_option_val(a_argv, l_arg_index, a_argc, "price", &l_price_subcommand);

            // check for get subcommand
            if ( l_price_subcommand ){
                // Check for token1
                const char * l_token_from_str = NULL;
                dap_cli_server_cmd_find_option_val(a_argv, l_arg_index, a_argc, "-token_from", &l_token_from_str);
                if(!l_token_from_str){
                    dap_cli_server_cmd_set_reply_text(a_str_reply,"No argument '-token_from'");
                    return -5;
                }
                dap_chain_datum_token_t * l_token_from_datum = dap_ledger_token_ticker_check( l_net->pub.ledger, l_token_from_str);
                if(!l_token_from_datum){
                    dap_cli_server_cmd_set_reply_text(a_str_reply,"Can't find \"%s\" token in network \"%s\" for argument '-token_from' ", l_token_from_str, l_net->pub.name);
                    return -6;
                }

                // Check for token_to
                const char * l_token_to_str = NULL;
                dap_cli_server_cmd_find_option_val(a_argv, l_arg_index, a_argc, "-token_to", &l_token_to_str);
                if(!l_token_to_str){
                    dap_cli_server_cmd_set_reply_text(a_str_reply,"No argument '-token_to'");
                    return -5;
                }
                dap_chain_datum_token_t * l_token_to_datum = dap_ledger_token_ticker_check( l_net->pub.ledger, l_token_to_str);
                if(!l_token_to_datum){
                    dap_cli_server_cmd_set_reply_text(a_str_reply,"Can't find \"%s\" token in network \"%s\" for argument '-token_to' ", l_token_to_str, l_net->pub.name);
                    return -6;
                }

                // Read time_from
                dap_time_t l_time_from = 0;
                const char * l_time_from_str = NULL;
                dap_cli_server_cmd_find_option_val(a_argv, l_arg_index, a_argc, "-time_from", &l_time_from_str);
                l_time_from = dap_time_from_str_rfc822(l_time_from_str);

                // Read time_to
                dap_time_t l_time_to = 0;
                const char * l_time_to_str = NULL;
                dap_cli_server_cmd_find_option_val(a_argv, l_arg_index, a_argc, "-time_to", &l_time_to_str);
                l_time_to = dap_time_from_str_rfc822(l_time_to_str);

                // Check for price subcommand
                if (strcmp(l_price_subcommand,"average") == 0){
                    dap_string_t *l_reply_str = dap_string_new("");

                    dap_list_t *l_tx_cond_list = dap_chain_net_get_tx_cond_all_by_srv_uid(l_net, c_dap_chain_net_srv_xchange_uid,
                                                                                          0,0,TX_SEARCH_TYPE_NET );
                    dap_list_t * l_cur = l_tx_cond_list;
                    uint256_t l_total_rates = {0};
                    uint256_t l_total_rates_count = {0};
                    uint256_t l_rate = {};
                    while(l_cur){
                        dap_chain_datum_tx_t * l_tx =(dap_chain_datum_tx_t *) l_cur->data;
                        if(l_tx){
                            dap_hash_fast_t l_tx_hash = {};
                            dap_hash_fast(l_tx, dap_chain_datum_tx_get_size(l_tx), &l_tx_hash);

                            int l_cond_idx = 0;
                            dap_chain_tx_out_cond_t *l_out_cond_item = NULL;

                            if (s_xchange_tx_get_type(l_net, l_tx, &l_out_cond_item, &l_cond_idx, NULL) != TX_TYPE_ORDER){
                                l_cur = dap_list_next(l_cur);
                                continue;
                            }

                            const char * l_tx_input_ticker = dap_ledger_tx_get_token_ticker_by_hash(l_net->pub.ledger, &l_tx_hash);

                            if (!l_tx_input_ticker || strcmp(l_tx_input_ticker, l_token_from_str)){
                                l_cur = dap_list_next(l_cur);
                                continue;
                            }

                            if (strcmp(l_out_cond_item->subtype.srv_xchange.buy_token, l_token_to_str)){
                                l_cur = dap_list_next(l_cur);
                                continue;
                            }

                            if (s_tx_check_for_open_close(l_net, l_tx) != 2){
                                l_cur = dap_list_next(l_cur);
                                continue;
                            }

                            uint256_t l_value_sell = l_out_cond_item->header.value;
                            l_rate = l_out_cond_item->subtype.srv_xchange.rate;
                                if (!IS_ZERO_256(l_value_sell)) {
                                    if(SUM_256_256(l_rate, l_total_rates, &l_total_rates )!= 0)
                                        log_it(L_ERROR, "Overflow on average price calculation (summing)");
                                    INCR_256(&l_total_rates_count);
                                }else{
                                    log_it(L_ERROR, "Sell value is 0 in avarage price calculation (summing)");
                                }
                        }
                        l_cur = dap_list_next(l_cur);
                    }
                    dap_list_free(l_tx_cond_list);
                    uint256_t l_rate_average = {0};
                    if (!IS_ZERO_256(l_total_rates_count))
                        DIV_256(l_total_rates,l_total_rates_count,&l_rate_average);

                    char *l_rate_average_str = dap_chain_balance_to_coins(l_rate_average);
                    char *l_last_rate_str = dap_chain_balance_to_coins(l_rate);
                    dap_string_append_printf(l_reply_str,"Average price: %s   Last price: %s", l_rate_average_str, l_last_rate_str);
                    DAP_DELETE(l_rate_average_str);
                    DAP_DELETE(l_last_rate_str);
                    *a_str_reply = dap_string_free(l_reply_str, false);
                    break;
                }else if (strcmp(l_price_subcommand,"history") == 0){

                    dap_string_t *l_reply_str = dap_string_new("");
                    dap_time_t l_time[2];
                    l_time[0] = l_time_from;
                    l_time[1] = l_time_to;

                    // Find transactions using filter function s_filter_tx_list()
                    dap_list_t *l_datum_list0 = dap_chain_datum_list(l_net, NULL, s_filter_tx_list, l_time);
                    size_t l_datum_num = dap_list_length(l_datum_list0);

                    if (l_datum_num == 0){
                        dap_cli_server_cmd_set_reply_text(a_str_reply,"Can't find transactions");
                        return -6;
                    }

                    dap_list_t * l_cur = l_datum_list0;
                    while(l_cur){
                        dap_chain_datum_tx_t *l_tx = (dap_chain_datum_tx_t*) ((dap_chain_datum_t*) l_cur->data)->data;
                        if(l_tx){
                            dap_hash_fast_t l_tx_hash = {};
                            dap_hash_fast(l_tx, dap_chain_datum_tx_get_size(l_tx), &l_tx_hash);

                            const char * l_tx_input_ticker = dap_ledger_tx_get_token_ticker_by_hash(l_net->pub.ledger, &l_tx_hash);

                            if (!l_tx_input_ticker || strcmp(l_tx_input_ticker, l_token_from_str)){
                                l_cur = dap_list_next(l_cur);
                                continue;
                            }

                            dap_chain_tx_out_cond_t *l_out_cond_item = dap_chain_datum_tx_out_cond_get(l_tx, DAP_CHAIN_TX_OUT_COND_SUBTYPE_SRV_XCHANGE,
                                                                                                       NULL);
                            if(!l_out_cond_item){
                                int l_item_idx = 0;
                                byte_t *l_tx_item = dap_chain_datum_tx_item_get(l_tx, &l_item_idx, TX_ITEM_TYPE_IN_COND , NULL);
                                dap_chain_tx_in_cond_t * l_in_cond = l_tx_item ? (dap_chain_tx_in_cond_t *) l_tx_item : NULL;
                                int l_prev_cond_idx = 0;
                                dap_chain_datum_tx_t * l_prev_tx = l_in_cond ? dap_ledger_tx_find_by_hash(l_net->pub.ledger, &l_in_cond->header.tx_prev_hash) : NULL;
                                dap_chain_tx_out_cond_t *l_out_prev_cond_item = l_prev_tx ? dap_chain_datum_tx_out_cond_get(l_prev_tx, DAP_CHAIN_TX_OUT_COND_SUBTYPE_SRV_XCHANGE,
                                                                                                                            &l_prev_cond_idx) : NULL;

                                if (!l_out_prev_cond_item || strcmp(l_out_prev_cond_item->subtype.srv_xchange.buy_token, l_token_to_str)){
                                    l_cur = dap_list_next(l_cur);
                                    continue;
                                }
                            } else if (strcmp(l_out_cond_item->subtype.srv_xchange.buy_token, l_token_to_str)){
                                l_cur = dap_list_next(l_cur);
                                continue;
                            }

                            s_string_append_tx_cond_info(l_reply_str, l_net, l_tx, TX_STATUS_ALL, false, false, true);
                        }
                        l_cur = dap_list_next(l_cur);
                    }

                    *a_str_reply = dap_string_free(l_reply_str, false);
                    break;

                } else {
                    dap_cli_server_cmd_set_reply_text(a_str_reply, "Unrecognized subcommand '%s'",
                                                      l_price_subcommand);
                    return -38;
                }
            }

            const char * l_list_subcommand = NULL;
            dap_cli_server_cmd_find_option_val(a_argv, l_arg_index, a_argc, "list", &l_list_subcommand);
            if( l_list_subcommand ){
                if (strcmp(l_list_subcommand,"all") == 0){
                    dap_string_t *l_reply_str = dap_string_new("");
                    char ** l_tickers = NULL;
                    size_t l_tickers_count = 0;
                    dap_ledger_addr_get_token_ticker_all( l_net->pub.ledger,NULL,&l_tickers,&l_tickers_count);

                    size_t l_pairs_count = 0;
                    if(l_tickers){
                        for(size_t i = 0; i< l_tickers_count; i++){
                            for(size_t j = i+1; j< l_tickers_count; j++){
                                if(l_tickers[i] && l_tickers[j]){
                                    dap_string_append_printf(l_reply_str,"%s:%s ", l_tickers[i], l_tickers[j]);
                                    l_pairs_count++;
                                }
                            }

                        }

                        // Free tickers array
                        for(size_t i = 0; i< l_tickers_count; i++){
                            DAP_DELETE(l_tickers[i]);
                        }
                        DAP_DELETE(l_tickers);
                    }
                    dap_string_prepend_printf( l_reply_str,"Tokens count pair: %zd\n", l_pairs_count);
                    *a_str_reply = dap_string_free(l_reply_str, false);
                    break;
                }
            }

            // No subcommand selected
            dap_cli_server_cmd_set_reply_text(a_str_reply,"Command 'token pair' requires proper subcommand, please read its manual with command 'help srv_xchange'");


        } break;

        default: {
            dap_cli_server_cmd_set_reply_text(a_str_reply, "Command %s not recognized", a_argv[l_arg_index]);
            return -1;
        }
    }
    return 0;
}

static int s_callback_requested(dap_chain_net_srv_t *a_srv, uint32_t a_usage_id, dap_chain_net_srv_client_remote_t *a_srv_client, const void *a_data, size_t a_data_size)
{
    return 0;
}

static int s_callback_response_success(dap_chain_net_srv_t *a_srv, uint32_t a_usage_id, dap_chain_net_srv_client_remote_t *a_srv_client, const void *a_data, size_t a_data_size)
{
    return 0;
}

static int s_callback_response_error(dap_chain_net_srv_t *a_srv, uint32_t a_usage_id, dap_chain_net_srv_client_remote_t *a_srv_client, const void *a_data, size_t a_data_size)
{
    return 0;
}

static int s_callback_receipt_next_success(dap_chain_net_srv_t *a_srv, uint32_t a_usage_id, dap_chain_net_srv_client_remote_t *a_srv_client, const void *a_data, size_t a_data_size)
{
    return 0;
}

void dap_chain_net_srv_xchange_print_fee(dap_chain_net_t *a_net, dap_string_t *a_string_ret){
    if (!a_net || !a_string_ret)
        return;
    uint256_t l_fee = {0};
    dap_chain_addr_t l_addr = {0};
    uint16_t l_type = 0;
    if (s_srv_xchange_get_fee(a_net->pub.id, &l_fee, &l_addr, &l_type)) {
        char *l_fee_balance = dap_chain_balance_print(l_fee);
        char *l_fee_coins = dap_chain_balance_to_coins(l_fee);
        char *l_addr_str = dap_chain_addr_to_str(&l_addr);
        const char *l_type_str = dap_chain_net_srv_fee_type_to_str((dap_chain_net_srv_fee_type_t)l_type);
        dap_string_append_printf(a_string_ret, "\txchange:\n"
                                               "\t\tFee: %s (%s)\n"
                                               "\t\tAddr: %s\n"
                                               "\t\tType: %s\n", l_fee_coins, l_fee_balance, l_addr_str, l_type_str);
    } else {
        dap_string_append_printf(a_string_ret, "\txchange:\n"
                                               "\t\tThe xchanger service has not announced a commission fee.\n");
    }
}<|MERGE_RESOLUTION|>--- conflicted
+++ resolved
@@ -104,14 +104,7 @@
         "\tCreate a new order and tx with specified amount of datoshi to exchange with specified rate (buy / sell)\n"
     "srv_xchange order remove -net <net_name> -order <order_hash> -w <wallet_name>\n -fee <value_datoshi>"
          "\tRemove order with specified order hash in specified net name\n"
-<<<<<<< HEAD
-    "srv_xchange order update -net <net_name> -order <order_hash> -w <wallet_name> [-token_sell <token_ticker>] "
-                            "[-net_buy <net_name>] [-token_buy <token_ticker>] [-coins <value>] [-rate <value>]\n"
-         "\tUpdate order with specified order hash in specified net name\n"
-    "srv_xchange order history -net <net_name> {-order <order_hash> | -addr <wallet_addr>}\n"
-=======
     "srv_xchange order history -net <net_name> {-order <order_hash> | -addr <wallet_addr>}"
->>>>>>> 05307c5b
          "\tShows transaction history for the selected order\n"
     "srv_xchange order status -net <net_name> -order <order_hash>\n"
          "\tShows current amount of unselled coins from the selected order and percentage of its completion\n"
@@ -121,32 +114,18 @@
     "srv_xchange purchase -order <order_hash> -net <net_name> -w <wallet_name> -value <value> -fee <value>\n"
          "\tExchange tokens with specified order within specified net name. Specify how many datoshies to sell with rate specified by order\n"
 
-<<<<<<< HEAD
-    "srv_xchange tx_list -net <net_name> [-time_from <yymmdd> -time_to <yymmdd>]"
-        "[-addr <wallet_addr>  [-status {closed | open}]]\n"                /* @RRL:  #6294  */
-=======
     "srv_xchange tx_list -net <net_name> [-time_from <From time>] [-time_to <To time>]"
         "[[-addr <wallet_addr>  [-status {inactive|active|all}] ]\n"                /* @RRL:  #6294  */
->>>>>>> 05307c5b
         "\tList of exchange transactions\n"
         "\tAll times are in RFC822. For example: \"Thu, 7 Dec 2023 21:18:04\"\n"
 
     "srv_xchange token_pair -net <net_name> list all\n"
         "\tList of all token pairs\n"
-<<<<<<< HEAD
-    "srv_xchange token_pair -net <net_name> price average -token_from <token_ticker> -token_to <token_ticker> [-time_from <from_time>] [-time_to <to_time>]  \n"
-        "\tGet average rate for token pair <token from>:<token to> from <from_time> to <to_time> \n"
-        "\tAll times are in RFC822\n"
-    "srv_xchange token_pair -net <net_name> price history -token_from <token_ticker> -token_to <token_ticker> [-time_from <from_time>] [-time_to <to_time>] \n"
-        "\tPrint rate history for token pair <token from>:<token to> from <from_time> to <to_time>\n"
-        "\tAll times are in RFC822\n"
-=======
     "srv_xchange token_pair -net <net_name> price average -token_from <token_ticker> -token_to <token_ticker>\n"
         "\tGet average rate for token pair <token from>:<token to> from <From time> to <To time> \n"
     "srv_xchange token_pair -net <net_name> price history -token_from <token_ticker> -token_to <token_ticker> [-time_from <From time>] [-time_to <To time>] \n"
         "\tPrint rate history for token pair <token from>:<token to> from <From time> to <To time>\n"
         "\tAll times are in RFC822. For example: \"Thu, 7 Dec 2023 21:18:04\"\n"
->>>>>>> 05307c5b
 
     "srv_xchange enable\n"
          "\tEnable eXchange service\n"
