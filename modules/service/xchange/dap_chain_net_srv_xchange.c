--- conflicted
+++ resolved
@@ -1293,16 +1293,9 @@
             }
             dap_chain_wallet_t *l_wallet = dap_chain_wallet_open(l_wallet_str, dap_chain_wallet_get_path(g_config), NULL);
             if (!l_wallet) {
-<<<<<<< HEAD
                 dap_json_rpc_error_add(*a_json_arr_reply, DAP_CHAIN_NODE_CLI_COM_NET_SRV_XCNGE_ORDRS_CRTE_WALLET_NOT_FOUND_ERR, 
                                                 "Specified wallet not found");
                 return -DAP_CHAIN_NODE_CLI_COM_NET_SRV_XCNGE_ORDRS_CRTE_WALLET_NOT_FOUND_ERR;
-            } else {
-                l_sign_str = dap_chain_wallet_check_sign(l_wallet);
-=======
-                dap_cli_server_cmd_set_reply_text(a_str_reply, "Specified wallet not found");
-                return -11;
->>>>>>> fd430010
             }
             const char* l_sign_str = dap_chain_wallet_check_sign(l_wallet);
             char *l_hash_ret = NULL;
@@ -1503,16 +1496,9 @@
             }
             dap_chain_wallet_t *l_wallet = dap_chain_wallet_open(l_wallet_str, dap_chain_wallet_get_path(g_config), NULL);
             if (!l_wallet) {
-<<<<<<< HEAD
                 dap_json_rpc_error_add(*a_json_arr_reply, DAP_CHAIN_NODE_CLI_COM_NET_SRV_XCNGE_ORDRS_RMOVE_WALLET_NOT_FOUND_ERR,
                                                                             "Specified wallet not found");
                 return -DAP_CHAIN_NODE_CLI_COM_NET_SRV_XCNGE_ORDRS_RMOVE_WALLET_NOT_FOUND_ERR;
-            } else {
-                l_sign_str = dap_chain_wallet_check_sign(l_wallet);
-=======
-                dap_cli_server_cmd_set_reply_text(a_str_reply, "Specified wallet not found");
-                return -11;
->>>>>>> fd430010
             }
             const char* l_sign_str = dap_chain_wallet_check_sign(l_wallet);
             dap_cli_server_cmd_find_option_val(a_argv, l_arg_index, a_argc, "-order", &l_order_hash_str);
@@ -2165,17 +2151,12 @@
 static int s_cli_srv_xchange_tx_list_addr_json(dap_chain_net_t *a_net, dap_time_t a_after, dap_time_t a_before,
                                           dap_chain_addr_t *a_addr, int a_opt_status, json_object* json_obj_out)
 {
-dap_chain_hash_fast_t l_tx_first_hash = {0};
-dap_chain_datum_tx_t    *l_datum_tx;
-size_t l_tx_total;
-
-<<<<<<< HEAD
+    dap_chain_hash_fast_t l_tx_first_hash = {0};
+    dap_chain_datum_tx_t    *l_datum_tx;
+    size_t l_tx_total;
+
     memset(&l_tx_first_hash, 0, sizeof(dap_chain_hash_fast_t));             /* Initial hash == zero */
     json_object* json_arr_datum_out = json_object_new_array();
-=======
-    if ( !(l_reply_str = dap_string_new("")) )
-        return  log_it(L_CRITICAL, "%s", c_error_memory_alloc), -ENOMEM;
->>>>>>> fd430010
 
     size_t l_tx_count = 0;
     for (l_tx_total = 0;
