--- conflicted
+++ resolved
@@ -2643,13 +2643,7 @@
             json_object* json_obj_order = json_object_new_object();
             json_object* json_arr_orders_limit = json_object_new_array();
             json_object* json_arr_orders_out = json_object_new_array();
-<<<<<<< HEAD
             dap_chain_set_offset_limit_json(json_arr_orders_out, &l_arr_start, &l_arr_end, l_limit, l_offset, dap_list_length(l_list),l_head);
-=======
-            dap_chain_set_offset_limit_json(json_arr_orders_limit, &l_arr_start, &l_arr_end, l_limit, l_offset, dap_list_length(l_list), true);
-            json_object_object_add(json_obj_order, "pagina", json_arr_orders_limit);
-
->>>>>>> cf8b8bd7
             size_t i_tmp = 0;
 
             // Print all txs
