--- conflicted
+++ resolved
@@ -159,11 +159,7 @@
          "\tExchange tokens with specified order within specified net name. Specify how many datoshies to sell with rate specified by order\n"
 
     "srv_xchange tx_list -net <net_name> [-time_from <From_time>] [-time_to <To_time>]"
-<<<<<<< HEAD
-        "[-addr <wallet_addr>] [-status {inactive|active|all}]\n"                /* @RRL:  #6294  */
-=======
         "[-addr <wallet_addr>]  [-status {inactive|active|all}]\n"                /* @RRL:  #6294  */
->>>>>>> c5f277ca
         "\tList of exchange transactions\n"
         "\tAll times are in RFC822. For example: \"7 Dec 2023 21:18:04\"\n"
 
@@ -2220,7 +2216,7 @@
                 else if ( dap_strcmp (l_status_str, "all") == 0 )
                     l_opt_status = TX_STATUS_ALL;
                 else  {
-                    
+
                     dap_cli_server_cmd_set_reply_text(a_str_reply, "Unrecognized '-status %s'", l_status_str);
                     return -3;
                 }
