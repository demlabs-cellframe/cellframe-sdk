--- conflicted
+++ resolved
@@ -53,15 +53,9 @@
 int dap_chain_net_srv_xchange_init()
 {
     dap_chain_node_cli_cmd_item_create("srv_xchange", s_cli_srv_xchange, "eXchange service commands",
-<<<<<<< HEAD
     "srv_xchange price create -net_sell <net_name> -token_sell <token_ticker> -net_buy <net_name> -token_buy <token_ticker> -wallet <wallet_name> -coins <value> -rate <value>\n"
         "\tCreate a new price with specified amount of datoshi to exchange with specified rate (sell : buy)\n"
     "srv_xchange price remove -net_sell <net_name> -token_sell <token_ticker> -net_buy <net_name> -token_buy <token_ticker>\n"
-=======
-    "srv_xchange price create -net_sell <net_name> -token_sell <token ticker> -net_buy <net_name> -token_buy <token ticker> -wallet <name> -coins <value> -rate <value>\n"
-        "\tCreate a new price with specified amount of datoshi to exchange with specified rate (buy / sell)\n"
-    "srv_xchange price remove -net_sell <net_name> -token_sell <token ticker> -net_buy <net_name> -token_buy <token ticker>\n"
->>>>>>> 5dd4d453
          "\tRemove price with specified tickers within specified net names\n"
     "srv_xchange price list\n"
          "\tList all active prices\n"
@@ -267,17 +261,6 @@
     dap_enc_key_t *l_seller_key = dap_chain_wallet_get_key(a_wallet, 0);
     uint256_t l_value_buy = {}; // how many coins to transfer
     // list of transaction with 'out' items to sell
-<<<<<<< HEAD
-    uint256_t l_datoshi_buy = uint256_0; // TODO rework it with fixed point MULT_256_FRAC_FRAC(a_price->datoshi_sell, 1 / a_price->rate); +++
-    if( compare256(a_price->rate, uint256_0) != 0 )
-        DIV_256(dap_chain_coins_to_balance("1.0"), a_price->rate, &l_datoshi_buy);
-
-    if (MULT_256_COIN(a_price->datoshi_sell, l_datoshi_buy, &l_datoshi_buy)) {
-        log_it(L_WARNING, "DANGER: MULT_256_COIN overflow! in s_xchange_tx_create_exchange()");
-        l_datoshi_buy = uint256_0;
-    }
-=======
->>>>>>> 5dd4d453
     dap_list_t *l_list_used_out = dap_chain_ledger_get_list_tx_outs_with_val(l_ledger, a_price->token_buy,
                                                                              l_buyer_addr, a_datoshi_buy, &l_value_buy);
     if(!l_list_used_out) {
@@ -459,15 +442,8 @@
     dap_chain_node_addr_t *l_node_addr = dap_chain_net_get_cur_addr(a_price->net_sell);
     dap_chain_net_srv_price_unit_uid_t l_unit = { .uint32 =  SERV_UNIT_UNDEFINED};
     dap_chain_net_srv_uid_t l_uid = { .uint64 = DAP_CHAIN_NET_SRV_XCHANGE_ID };
-<<<<<<< HEAD
-    uint256_t l_datoshi_buy = uint256_0; // TODO rework it with fixed point MULT_256_FRAC_FRAC(a_price->datoshi_sell, 1 / a_price->rate); +++
-
-    s_div_256_coin(dap_chain_coins_to_balance("1.0"), a_price->rate, &l_datoshi_buy);
-=======
     uint256_t l_datoshi_buy = uint256_0;
     MULT_256_COIN(a_price->datoshi_sell, a_price->rate, &l_datoshi_buy);
->>>>>>> 5dd4d453
-
     char *l_order_hash_str = dap_chain_net_srv_order_create(a_price->net_buy, SERV_DIR_BUY, l_uid, *l_node_addr,
                                                             l_tx_hash, &l_datoshi_buy, l_unit, a_price->token_buy, 0,
                                                             (uint8_t *)&l_ext, l_ext_size, NULL, 0, a_price->wallet_key);
