--- conflicted
+++ resolved
@@ -2641,12 +2641,9 @@
             json_object* json_obj_order = json_object_new_object();
             json_object* json_arr_orders_limit = json_object_new_array();
             json_object* json_arr_orders_out = json_object_new_array();
-<<<<<<< HEAD
-            dap_chain_set_offset_limit_json(json_arr_orders_limit, &l_arr_start, &l_arr_end, l_limit, l_offset, dap_list_length(l_list));
-            json_object_object_add(json_obj_order, "PAGINA", json_arr_orders_limit);
-=======
-            dap_chain_set_offset_limit_json(json_arr_orders_out, &l_arr_start, &l_arr_end, l_limit, l_offset, dap_list_length(l_list),true);
->>>>>>> 9f1e6845
+            dap_chain_set_offset_limit_json(json_arr_orders_limit, &l_arr_start, &l_arr_end, l_limit, l_offset, dap_list_length(l_list), true);
+            json_object_object_add(json_arr_orders_out, "PAGINA", json_arr_orders_limit);
+
             size_t i_tmp = 0;
 
             // Print all txs
