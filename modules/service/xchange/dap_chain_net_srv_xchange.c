--- conflicted
+++ resolved
@@ -2642,15 +2642,10 @@
             json_object* json_obj_order = json_object_new_object();
             json_object* json_arr_orders_limit = json_object_new_array();
             json_object* json_arr_orders_out = json_object_new_array();
-<<<<<<< HEAD
-            dap_chain_set_offset_limit_json(json_arr_orders_out, &l_arr_start, &l_arr_end, l_limit, l_offset, l_total,true);
-            size_t i_tmp = 0, l_orders_count = 0;
-=======
             dap_chain_set_offset_limit_json(json_arr_orders_limit, &l_arr_start, &l_arr_end, l_limit, l_offset, dap_list_length(l_list), true);
             json_object_object_add(json_obj_order, "pagina", json_arr_orders_limit);
 
             size_t i_tmp = 0;
->>>>>>> cc875792
 
             // Print all txs
             for (dap_list_t *it = l_head ? dap_list_last(l_list) : dap_list_first(l_list);
@@ -2805,15 +2800,11 @@
             } else {
                 dap_list_free_full(l_list, NULL);
             }
-<<<<<<< HEAD
-            json_object_object_add(json_obj_order, "Filtered orders", json_object_new_uint64(l_orders_count));
-            json_object_object_add(json_obj_order, "Total orders", json_object_new_uint64(l_total));
-=======
             
             json_object_object_add(json_obj_order, "orders", json_arr_orders_out);
-            json_object_object_add(json_obj_order, "total", json_object_new_uint64(i_tmp));
+            json_object_object_add(json_obj_order, "filtered_orders", json_object_new_uint64(l_orders_count));
+            json_object_object_add(json_obj_order, "total", json_object_new_uint64(l_total));
             json_object_array_add(*json_arr_reply, json_obj_order);
->>>>>>> cc875792
 
             if (!json_object_array_length(json_arr_orders_out)) {
                 dap_json_rpc_error_add(*json_arr_reply, DAP_CHAIN_NODE_CLI_COM_NET_SRV_XCNGE_ORDRS_UNREC_STATUS_ERR, "No orders found");
