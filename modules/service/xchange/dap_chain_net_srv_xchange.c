/*
 * Authors:
 * Roman Khlopkov <roman.khlopkov@demlabs.net>
 * DeM Labs Inc.   https://demlabs.net
 * DeM Labs Open source community https://gitlab.demlabs.net
 * Copyright  (c) 2017-2020
 * All rights reserved.

 This file is part of DAP (Deus Applications Prototypes) the open source project

    DAP (Deus Applicaions Prototypes) is free software: you can redistribute it and/or modify
    it under the terms of the GNU General Public License as published by
    the Free Software Foundation, either version 3 of the License, or
    (at your option) any later version.

    DAP is distributed in the hope that it will be useful,
    but WITHOUT ANY WARRANTY; without even the implied warranty of
    MERCHANTABILITY or FITNESS FOR A PARTICULAR PURPOSE.  See the
    GNU General Public License for more details.

    You should have received a copy of the GNU General Public License
    along with any DAP based project.  If not, see <http://www.gnu.org/licenses/>.
*/

#include <math.h>
#include "dap_string.h"
#include "dap_chain_common.h"
#include "dap_chain_node_cli.h"
#include "dap_chain_mempool.h"
#include "dap_chain_net_srv_common.h"
#include "dap_chain_net_srv_xchange.h"

#define LOG_TAG "dap_chain_net_srv_xchange"

static int s_cli_srv_xchange(int a_argc, char **a_argv, void *a_arg_func, char **a_str_reply);
static int s_callback_requested(dap_chain_net_srv_t *a_srv, uint32_t a_usage_id, dap_chain_net_srv_client_t *a_srv_client, const void *a_data, size_t a_data_size);
static int s_callback_response_success(dap_chain_net_srv_t *a_srv, uint32_t a_usage_id, dap_chain_net_srv_client_t *a_srv_client, const void *a_data, size_t a_data_size);
static int s_callback_response_error(dap_chain_net_srv_t *a_srv, uint32_t a_usage_id, dap_chain_net_srv_client_t *a_srv_client, const void *a_data, size_t a_data_size);
static int s_callback_receipt_next_success(dap_chain_net_srv_t *a_srv, uint32_t a_usage_id, dap_chain_net_srv_client_t *a_srv_client, const void *a_data, size_t a_data_size);
static dap_chain_net_srv_xchange_price_t *s_xchange_db_load(char *a_key, uint8_t *a_item);

static dap_chain_net_srv_xchange_t *s_srv_xchange;

/**
 * @brief dap_stream_ch_vpn_init Init actions for VPN stream channel
 * @param vpn_addr Zero if only client mode. Address if the node shares its local VPN
 * @param vpn_mask Zero if only client mode. Mask if the node shares its local VPN
 * @return 0 if everything is okay, lesser then zero if errors
 */
int dap_chain_net_srv_xchange_init()
{
    dap_chain_node_cli_cmd_item_create("srv_xchange", s_cli_srv_xchange, NULL, "eXchange service commands",
    "srv_xchange price create -net_sell <net name> -token_sell <token ticker> -net_buy <net_name> -token_buy <token ticker>"
                                        "-wallet <name> -coins <value> -rate <value>\n"
        "\tCreate a new price with specified amount of datoshi to exchange with specified rate (sell : buy)\n"
    "srv_xchange price remove -net_sell <net name> -token_sell <token ticker> -net_buy <net_name> -token_buy <token ticker>\n"
         "\tRemove price with specified tickers within specified net names\n"
    "srv_xchange price list\n"
         "\tList all active prices\n"
    "srv_xchange price update -net_sell <net name> -token_sell <token ticker> -net_buy <net_name> -token_buy <token ticker>"
                                        "{-coins <value> | rate <value> | -wallet <name>}\n"
         "\tUpdate price with specified tickers within specified net names\n"
    "srv_xchange orders -net <net name>\n"
         "\tGet the exchange orders list within specified net name\n"
    "srv_xchange purchase -order <order hash> -net <net name> -wallet <wallet_name> -coins <value>\n"
         "\tExchange tokens with specified order within specified net name. Specify how datoshies to buy\n"
    "srv_xchange enable\n"
         "\tEnable eXchange service\n"
    "srv_xchange disable\n"
         "\tDisable eXchange service\n"
    );
    dap_chain_net_srv_uid_t l_uid = { .uint64 = DAP_CHAIN_NET_SRV_XCHANGE_ID };
    dap_chain_net_srv_t* l_srv = dap_chain_net_srv_add(l_uid, s_callback_requested, s_callback_response_success,
                                                       s_callback_response_error, s_callback_receipt_next_success);
    s_srv_xchange = DAP_NEW_Z(dap_chain_net_srv_xchange_t);
    l_srv->_inhertor = s_srv_xchange;
    s_srv_xchange->enabled = false;
    size_t l_prices_count = 0;
    dap_global_db_obj_t *l_prices = dap_chain_global_db_gr_load(GROUP_LOCAL_XCHANGE, &l_prices_count);
    for (size_t i = 0; i < l_prices_count; i++) {
        dap_chain_net_srv_xchange_price_t *l_price = s_xchange_db_load(l_prices[i].key, l_prices[i].value);
        HASH_ADD_KEYPTR(hh, s_srv_xchange->pricelist, l_price->key_ptr, strlen(l_price->key_ptr), l_price);
    }
    dap_chain_global_db_objs_delete(l_prices, l_prices_count);
    return 0;
}

void dap_chain_net_srv_xchange_deinit()
{
    dap_chain_net_srv_xchange_price_t *l_price = NULL, *l_tmp;
    HASH_ITER(hh, s_srv_xchange->pricelist, l_price, l_tmp) {
        HASH_DEL(s_srv_xchange->pricelist, l_price);
        DAP_DELETE(l_price->wallet_str);
        DAP_DELETE(l_price->key_ptr);
        DAP_DELETE(l_price);
    }
    dap_chain_net_srv_del(s_srv_xchange->parent);
    DAP_DELETE(s_srv_xchange);
}

bool dap_chain_net_srv_xchange_verificator(dap_chain_tx_out_cond_t *a_cond, dap_chain_datum_tx_t *a_tx)
{
    /* Check the condition for verification success
     * a_cond.srv_xchange.rate >= a_tx.out.rate
     */
    dap_list_t *l_list_out = dap_chain_datum_tx_items_get(a_tx, TX_ITEM_TYPE_OUT_EXT, NULL);
    long double l_seller_rate = (long double)a_cond->header.value / a_cond->subtype.srv_xchange.value;
    uint64_t l_out_val = 0, l_back_val = 0;
    char *l_ticker_ctrl = NULL;
    for (dap_list_t *l_list_tmp = l_list_out; l_list_tmp;  l_list_tmp = l_list_tmp->next) {
        dap_chain_tx_out_ext_t *l_tx_out = (dap_chain_tx_out_ext_t *)l_list_tmp->data;
        if (memcmp(&l_tx_out->addr, &a_cond->params, sizeof(dap_chain_addr_t))) {
            continue;
        }
        if (strcmp(l_tx_out->token, a_cond->subtype.srv_xchange.token)) {
            if (l_ticker_ctrl && strcmp(l_ticker_ctrl, l_tx_out->token)) {
                return false;   // too many tokens
            }
            l_ticker_ctrl = l_tx_out->token;
            l_back_val += l_tx_out->header.value;
        } else {                // buying token
            l_out_val += l_tx_out->header.value;
        }
    }
    long double l_buyer_rate = (a_cond->header.value - l_back_val) / (long double)l_out_val;
    if (l_seller_rate < l_buyer_rate) {
        return false;           // wrong changing rate
    }
    return true;
}

static dap_chain_datum_tx_receipt_t *s_xchage_receipt_create(dap_chain_net_srv_xchange_price_t *a_price)
{
    uint32_t l_ext_size = sizeof(uint64_t) + DAP_CHAIN_TICKER_SIZE_MAX;
    uint8_t *l_ext = DAP_NEW_SIZE(uint8_t, l_ext_size);
    uint64_t l_datoshi_buy = (long double)a_price->datoshi_sell / a_price->rate;
    dap_lendian_put64(l_ext, l_datoshi_buy);
    strcpy((char *)&l_ext[sizeof(uint64_t)], a_price->token_buy);
    dap_chain_net_srv_price_unit_uid_t l_unit = { .uint32 = SERV_UNIT_UNDEFINED};
    dap_chain_net_srv_uid_t l_uid = { .uint64 = DAP_CHAIN_NET_SRV_XCHANGE_ID };
    dap_chain_datum_tx_receipt_t *l_receipt =  dap_chain_datum_tx_receipt_create(l_uid, l_unit, 0, a_price->datoshi_sell,
                                                                                 l_ext, l_ext_size);
    return l_receipt;
}

static dap_chain_datum_tx_t *s_xchange_tx_create_request(dap_chain_net_srv_xchange_price_t *a_price, dap_chain_wallet_t *a_wallet)
{
    if (!a_price || !a_price->net_sell || !a_price->net_buy || !*a_price->token_sell || !*a_price->token_buy || !a_wallet) {
        return NULL;
    }

    // create empty transaction
    dap_chain_datum_tx_t *l_tx = dap_chain_datum_tx_create();

    dap_ledger_t *l_ledger = dap_chain_ledger_by_net_name(a_price->net_sell->pub.name);
    dap_chain_addr_t *l_seller_addr = (dap_chain_addr_t *)dap_chain_wallet_get_addr(a_wallet, a_price->net_sell->pub.id);
    dap_enc_key_t *l_seller_key = dap_chain_wallet_get_key(a_wallet, 0);
    uint64_t l_value_sell = 0; // how many coins to transfer
    // list of transaction with 'out' items to sell
    dap_list_t *l_list_used_out = dap_chain_ledger_get_list_tx_outs_with_val(l_ledger, a_price->token_sell,
                                                                             l_seller_addr, a_price->datoshi_sell, &l_value_sell);
    if(!l_list_used_out) {
        dap_chain_datum_tx_delete(l_tx);
        DAP_DELETE(l_seller_addr);
        log_it(L_WARNING, "Nothing to change (not enough funds)");
        return NULL;
    }

    // add 'in' items to sell
    uint64_t l_value_to_items = dap_chain_datum_tx_add_in_item_list(&l_tx, l_list_used_out);
    dap_list_free_full(l_list_used_out, free);
    if (l_value_to_items != l_value_sell) {
        dap_chain_datum_tx_delete(l_tx);
        DAP_DELETE(l_seller_addr);
        log_it(L_ERROR, "Can't compose the transaction input");
        return NULL;
    }

    // add 'out_cond' & 'out' items
    {
        dap_chain_net_srv_uid_t l_uid = { .uint64 = DAP_CHAIN_NET_SRV_XCHANGE_ID };
        dap_chain_tx_out_cond_t *l_tx_out = dap_chain_datum_tx_item_out_cond_create_srv_xchange(l_uid, a_price->net_sell->pub.id,
                                                                                                a_price->token_sell, a_price->datoshi_sell,
                                                                                                (void *)l_seller_addr, sizeof(dap_chain_addr_t));
        if (!l_tx_out) {
            dap_chain_datum_tx_delete(l_tx);
            DAP_DELETE(l_seller_addr);
            log_it(L_ERROR, "Can't compose the transaction conditional output");
            return NULL;
        }
        dap_chain_datum_tx_add_item(&l_tx, (const uint8_t *)l_tx_out);
        DAP_DELETE(l_tx_out);
        // coin back
        uint64_t l_value_back = l_value_sell - a_price->datoshi_sell;
        if (l_value_back) {
            if (dap_chain_datum_tx_add_out_item(&l_tx, l_seller_addr, l_value_back) != 1) {
                dap_chain_datum_tx_delete(l_tx);
                DAP_DELETE(l_seller_addr);
                log_it(L_ERROR, "Cant add coin back output");
                return NULL;
            }
        }
    }
    DAP_DELETE(l_seller_addr);

    // add 'sign' item
    if(dap_chain_datum_tx_add_sign_item(&l_tx, l_seller_key) != 1) {
        dap_chain_datum_tx_delete(l_tx);
        log_it(L_ERROR, "Can't add sign output");
        return NULL;
    }

    return l_tx;
}

static dap_chain_datum_tx_t *s_xchange_tx_create_exchange(dap_chain_net_srv_xchange_price_t *a_price, dap_chain_hash_fast_t *a_tx_cond_hash, dap_chain_wallet_t *a_wallet)
{
    if (!a_price || !a_price->net_sell || !a_price->net_buy || !*a_price->token_sell || !*a_price->token_buy || !a_wallet) {
        return NULL;
    }

    // create empty transaction
    dap_chain_datum_tx_t *l_tx = dap_chain_datum_tx_create();

    dap_ledger_t *l_ledger = dap_chain_ledger_by_net_name(a_price->net_buy->pub.name);
    dap_chain_addr_t *l_seller_addr = (dap_chain_addr_t *)dap_chain_wallet_get_addr(a_wallet, a_price->net_buy->pub.id);
    dap_enc_key_t *l_seller_key = dap_chain_wallet_get_key(a_wallet, 0);
    uint64_t l_value_buy = 0; // how many coins to transfer
    // list of transaction with 'out' items to sell
    uint64_t l_datoshi_buy = ceill(a_price->datoshi_sell / a_price->rate);
    dap_list_t *l_list_used_out = dap_chain_ledger_get_list_tx_outs_with_val(l_ledger, a_price->token_buy,
                                                                             l_seller_addr, l_datoshi_buy, &l_value_buy);
    if(!l_list_used_out) {
        dap_chain_datum_tx_delete(l_tx);
        log_it(L_WARNING, "Nothing to change (not enough funds)");
        return NULL;
    }

    // create and add reciept
    dap_chain_datum_tx_receipt_t *l_receipt = s_xchage_receipt_create(a_price);
    dap_chain_datum_tx_add_item(&l_tx, (byte_t *)l_receipt);
    DAP_DELETE(l_receipt);
    // add 'in' items to sell
    uint64_t l_value_to_items = dap_chain_datum_tx_add_in_item_list(&l_tx, l_list_used_out);
    dap_list_free_full(l_list_used_out, free);
    if (l_value_to_items != l_value_buy) {
        dap_chain_datum_tx_delete(l_tx);
        DAP_DELETE(l_seller_addr);
        log_it(L_ERROR, "Can't compose the transaction input");
        return NULL;
    }
    // add 'in' item to buy from conditional transaction
    dap_chain_datum_tx_t *l_cond_tx = dap_chain_ledger_tx_find_by_hash(l_ledger, a_tx_cond_hash);
    if (!l_cond_tx) {
        log_it(L_WARNING, "Requested conditional transaction not found");
        return NULL;
    }
    int l_prev_cond_idx;
    dap_chain_tx_out_cond_t *l_tx_out_cond = dap_chain_datum_tx_out_cond_get(l_cond_tx, &l_prev_cond_idx);
    if (dap_chain_ledger_tx_hash_is_used_out_item(l_ledger, &a_price->tx_hash, l_prev_cond_idx)) {
        log_it(L_WARNING, "Requested conditional transaction is already used out");
        return false;
    }
    dap_chain_datum_tx_add_in_cond_item(&l_tx, a_tx_cond_hash, l_prev_cond_idx, 0);
    // add 'out' items
    {
        // transfer selling coins
        const dap_chain_addr_t *l_buyer_addr = (dap_chain_addr_t *)l_tx_out_cond->params;
        if (dap_chain_datum_tx_add_out_ext_item(&l_tx, l_buyer_addr, l_datoshi_buy, a_price->token_buy) == -1) {
            dap_chain_datum_tx_delete(l_tx);
            DAP_DELETE(l_seller_addr);
            log_it(L_ERROR, "Can't add selling coins output");
            return NULL;
        }
        // coin back
        uint64_t l_value_back = l_value_buy - l_datoshi_buy;
        if (l_value_back) {
            if (dap_chain_datum_tx_add_out_ext_item(&l_tx, l_seller_addr, l_value_back, a_price->token_buy) == -1) {
                dap_chain_datum_tx_delete(l_tx);
                DAP_DELETE(l_seller_addr);
                log_it(L_ERROR, "Can't add selling coins back output");
                return NULL;
            }
        }
        //transfer buying coins
        if (dap_chain_datum_tx_add_out_ext_item(&l_tx, l_seller_addr, a_price->datoshi_sell, a_price->token_sell) == -1) {
            dap_chain_datum_tx_delete(l_tx);
            DAP_DELETE(l_seller_addr);
            log_it(L_ERROR, "Can't add buying coins output");
            return NULL;
        }
        DAP_DELETE(l_seller_addr);
        //transfer unbuying coins (partial exchange)
        uint64_t l_buying_value = l_tx_out_cond->header.value;
        l_value_back = l_buying_value - a_price->datoshi_sell;
        if (l_value_back) {
            if (dap_chain_datum_tx_add_out_ext_item(&l_tx, l_buyer_addr, l_value_back, a_price->token_sell) == -1) {
                log_it(L_WARNING, "Can't add buying coins back output (cashback)");
                return NULL;
            }
        }
    }

    // add 'sign' items
    if(dap_chain_datum_tx_add_sign_item(&l_tx, l_seller_key) != 1) {
        dap_chain_datum_tx_delete(l_tx);
        log_it( L_ERROR, "Can't add sign output");
        return NULL;
    }

    return l_tx;
}


// Put the transaction to mempool or directly to chains & write transaction's hash to the price
static bool s_xchange_tx_put(dap_chain_datum_tx_t *a_tx, dap_chain_net_t *a_net)
{
    // Put the transaction to mempool or directly to chains
    size_t l_tx_size = dap_chain_datum_tx_get_size(a_tx);
    dap_chain_datum_t *l_datum = dap_chain_datum_create(DAP_CHAIN_DATUM_TX, a_tx, l_tx_size);
    DAP_DELETE(a_tx);
    dap_chain_t *l_chain = dap_chain_net_get_chain_by_chain_type(a_net, CHAIN_TYPE_TX);
    if (!l_chain) {
        return false;
    }
    // Processing will be made according to autoprocess policy
    if (dap_chain_mempool_datum_add(l_datum, l_chain)) {
        DAP_DELETE(l_datum);
        return false;
    }
    return true;
}

static bool s_xchage_tx_invalidate(dap_chain_net_srv_xchange_price_t *a_price, dap_chain_wallet_t *a_wallet)
{
    // create empty transaction
    dap_chain_datum_tx_t *l_tx = dap_chain_datum_tx_create();

    dap_ledger_t *l_ledger = dap_chain_ledger_by_net_name(a_price->net_buy->pub.name);
    dap_chain_addr_t *l_seller_addr = (dap_chain_addr_t *)dap_chain_wallet_get_addr(a_wallet, a_price->net_buy->pub.id);
    dap_enc_key_t *l_seller_key = dap_chain_wallet_get_key(a_wallet, 0);

    // create and add reciept
    dap_chain_datum_tx_receipt_t *l_receipt = s_xchage_receipt_create(a_price);
    dap_chain_datum_tx_add_item(&l_tx, (byte_t *)l_receipt);
    DAP_DELETE(l_receipt);

    // add 'in' item to buy from conditional transaction
    dap_chain_datum_tx_t *l_cond_tx = dap_chain_ledger_tx_find_by_hash(l_ledger, &a_price->tx_hash);
    if (!l_cond_tx) {
        log_it(L_WARNING, "Requested conditional transaction not found");
        return false;
    }   
    int l_prev_cond_idx;
    dap_chain_tx_out_cond_t *l_tx_out_cond = dap_chain_datum_tx_out_cond_get(l_cond_tx, &l_prev_cond_idx);
    if (dap_chain_ledger_tx_hash_is_used_out_item(l_ledger, &a_price->tx_hash, l_prev_cond_idx)) {
        log_it(L_WARNING, "Requested conditional transaction is already used out");
        return false;
    }
    dap_chain_datum_tx_add_in_cond_item(&l_tx, &a_price->tx_hash, l_prev_cond_idx, 0);

    // add 'out' item
    const dap_chain_addr_t *l_buyer_addr = (dap_chain_addr_t *)l_tx_out_cond->params;
    if (memcmp(l_seller_addr->data.hash, l_buyer_addr->data.hash, sizeof(dap_chain_hash_fast_t))) {
        log_it(L_WARNING, "Only owner can invalidate exchange transaction");
        return false;
    }
    if (dap_chain_datum_tx_add_out_item(&l_tx, l_seller_addr, l_tx_out_cond->header.value) == -1) {
        dap_chain_datum_tx_delete(l_tx);
        DAP_DELETE(l_seller_addr);
        log_it(L_ERROR, "Cant add returning coins output");
        return false;
    }
    DAP_DELETE(l_seller_addr);

    // add 'sign' items
    if(dap_chain_datum_tx_add_sign_item(&l_tx, l_seller_key) != 1) {
        dap_chain_datum_tx_delete(l_tx);
        log_it( L_ERROR, "Can't add sign output");
        return false;
    }
    if (!s_xchange_tx_put(l_tx, a_price->net_buy)) {
        return false;
    }
    return true;
}

char *s_xchange_order_create(dap_chain_net_srv_xchange_price_t *a_price, dap_chain_datum_tx_t *a_tx)
{
    dap_chain_hash_fast_t l_tx_hash = {};
    dap_hash_fast(a_tx, dap_chain_datum_tx_get_size(a_tx), &l_tx_hash);
    memcpy(&a_price->tx_hash, &l_tx_hash, sizeof(dap_chain_hash_fast_t));
    dap_srv_xchange_order_ext_t l_ext;
    dap_lendian_put64((uint8_t *)&l_ext.net_sell_id, a_price->net_sell->pub.id.uint64);
    dap_lendian_put64((uint8_t *)&l_ext.datoshi_sell, a_price->datoshi_sell);
    strcpy(l_ext.token_sell, a_price->token_sell);
    uint32_t l_ext_size = sizeof(dap_srv_xchange_order_ext_t);
    dap_chain_node_addr_t *l_node_addr = dap_chain_net_get_cur_addr(a_price->net_sell);
    dap_chain_net_srv_price_unit_uid_t l_unit = { .uint32 =  SERV_UNIT_UNDEFINED};
    dap_chain_net_srv_uid_t l_uid = { .uint64 = DAP_CHAIN_NET_SRV_XCHANGE_ID };
    uint64_t l_datoshi_buy = ceill(a_price->datoshi_sell / a_price->rate);
    char *l_order_hash_str = dap_chain_net_srv_order_create(a_price->net_buy, SERV_DIR_SELL, l_uid, *l_node_addr,
<<<<<<< HEAD
                                                            l_tx_hash, l_datoshi_buy, l_unit, a_price->token_buy, 0,
                                                            (uint8_t *)&l_ext, l_ext_size, NULL, 0);
=======
                                                            l_tx_hash, a_price->datoshi_buy, l_unit, a_price->token_buy, 0,
                                                            (uint8_t *)&l_ext, l_ext_size, NULL, 0, NULL);
>>>>>>> df42355f
    return l_order_hash_str;
}

dap_chain_net_srv_xchange_price_t *s_xchange_price_from_order(dap_chain_net_t *a_net, dap_chain_net_srv_order_t *a_order)
{
    dap_chain_net_srv_xchange_price_t *l_price = DAP_NEW_Z(dap_chain_net_srv_xchange_price_t);
    dap_srv_xchange_order_ext_t *l_ext = (dap_srv_xchange_order_ext_t *)a_order->ext;
    dap_chain_net_id_t l_net_buy_id = { .uint64 = dap_lendian_get64((uint8_t *)&l_ext->net_sell_id) };
    l_price->net_sell = dap_chain_net_by_id(l_net_buy_id);
    l_price->datoshi_sell = dap_lendian_get64((uint8_t *)&l_ext->datoshi_sell);
    strcpy(l_price->token_sell, l_ext->token_sell);
    l_price->net_buy = a_net;
    strcpy(l_price->token_buy, a_order->price_ticker);
    l_price->rate = (long double)l_price->datoshi_sell / a_order->price;
    return l_price;
}

static bool s_xchange_db_add(dap_chain_net_srv_xchange_price_t *a_price)
{
    size_t l_size = sizeof(dap_chain_net_srv_xchange_db_item_t) + strlen(a_price->wallet_str) + 1;
    dap_chain_net_srv_xchange_db_item_t *l_item = DAP_NEW_Z_SIZE(dap_chain_net_srv_xchange_db_item_t, l_size);
    strcpy(l_item->token_sell, a_price->token_sell);
    strcpy(l_item->token_buy, a_price->token_buy);
    l_item->net_sell_id = a_price->net_sell->pub.id.uint64;
    l_item->net_buy_id = a_price->net_buy->pub.id.uint64;
    l_item->datoshi_sell = a_price->datoshi_sell;
    l_item->rate = a_price->rate;
    memcpy(&l_item->tx_hash, &a_price->tx_hash, sizeof(dap_chain_hash_fast_t));
    memcpy(&l_item->order_hash, &a_price->order_hash, sizeof(dap_chain_hash_fast_t));
    strcpy(l_item->wallet_str, a_price->wallet_str);
    return dap_chain_global_db_gr_set(dap_strdup(a_price->key_ptr), (uint8_t *)l_item, l_size, GROUP_LOCAL_XCHANGE);
}

static dap_chain_net_srv_xchange_price_t *s_xchange_db_load(char *a_key, uint8_t *a_item)
{
    dap_chain_net_srv_xchange_db_item_t *l_item = (dap_chain_net_srv_xchange_db_item_t *)a_item;
    dap_chain_net_srv_xchange_price_t *l_price = DAP_NEW_Z(dap_chain_net_srv_xchange_price_t);
    l_price->key_ptr = dap_strdup(a_key);
    strcpy(l_price->token_sell, l_item->token_sell);
    strcpy(l_price->token_buy, l_item->token_buy);
    dap_chain_net_id_t l_id = { .uint64 = l_item->net_sell_id};
    l_price->net_sell = dap_chain_net_by_id(l_id);
    l_id.uint64 = l_item->net_buy_id;
    l_price->net_buy = dap_chain_net_by_id(l_id);
    l_price->datoshi_sell = l_item->datoshi_sell;
    l_price->rate = l_item->rate;
    memcpy(&l_price->tx_hash, &l_item->tx_hash, sizeof(dap_chain_hash_fast_t));
    memcpy(&l_price->order_hash, &l_item->order_hash, sizeof(dap_chain_hash_fast_t));
    l_price->wallet_str = dap_strdup(l_item->wallet_str);
    return l_price;
}

static int s_cli_srv_xchange_price(int a_argc, char **a_argv, int a_arg_index, char **a_str_reply)
{
    enum {
        CMD_NONE, CMD_CREATE, CMD_REMOVE, CMD_LIST, CMD_UPDATE
    };
    int l_cmd_num = CMD_NONE;
    if(dap_chain_node_cli_find_option_val(a_argv, a_arg_index, min(a_argc, a_arg_index + 1), "create", NULL)) {
        l_cmd_num = CMD_CREATE;
    }
    else if(dap_chain_node_cli_find_option_val(a_argv, a_arg_index, min(a_argc, a_arg_index + 1), "remove", NULL)) {
        l_cmd_num = CMD_REMOVE;
    }
    else if(dap_chain_node_cli_find_option_val(a_argv, a_arg_index, min(a_argc, a_arg_index + 1), "list", NULL)) {
        l_cmd_num = CMD_LIST;
    }
    else if(dap_chain_node_cli_find_option_val(a_argv, a_arg_index, min(a_argc, a_arg_index + 1), "update", NULL)) {
        l_cmd_num = CMD_UPDATE;
    }
    int l_arg_index = a_arg_index + 1;
    const char *l_net_sell_str = NULL, *l_net_buy_str = NULL;
    const char *l_token_sell_str = NULL, *l_token_buy_str = NULL;
    dap_chain_net_t *l_net_sell = NULL, *l_net_buy = NULL;
    char *l_strkey;
    if (l_cmd_num == CMD_CREATE || l_cmd_num == CMD_REMOVE || l_cmd_num == CMD_UPDATE) {
        dap_chain_node_cli_find_option_val(a_argv, l_arg_index, a_argc, "-net_sell", &l_net_sell_str);
        if (!l_net_sell_str) {
            dap_chain_node_cli_set_reply_text(a_str_reply, "Command 'price %s' required parameter -net_sell",
                                                            l_cmd_num == CMD_CREATE ? "create" : (l_cmd_num == CMD_REMOVE ? "remove" : "update"));
            return -2;
        }
        l_net_sell = dap_chain_net_by_name(l_net_sell_str);
        if (!l_net_sell) {
            dap_chain_node_cli_set_reply_text(a_str_reply, "Network %s not found", l_net_sell_str);
            return -3;
        }
        dap_chain_node_cli_find_option_val(a_argv, l_arg_index, a_argc, "-net_buy", &l_net_buy_str);
        if (!l_net_buy_str) {
            dap_chain_node_cli_set_reply_text(a_str_reply, "Command 'price %s' required parameter -net_buy",
                                                            l_cmd_num == CMD_CREATE ? "create" : (l_cmd_num == CMD_REMOVE ? "remove" : "update"));
            return -2;
        }
        l_net_buy = dap_chain_net_by_name(l_net_buy_str);
        if (!l_net_sell) {
            dap_chain_node_cli_set_reply_text(a_str_reply, "Network %s not found", l_net_buy_str);
            return -3;
        }
        dap_chain_node_cli_find_option_val(a_argv, l_arg_index, a_argc, "-token_sell", &l_token_sell_str);
        if (!l_token_sell_str) {
            dap_chain_node_cli_set_reply_text(a_str_reply, "Command 'price %s' required parameter -token_sell",
                                                            l_cmd_num == CMD_CREATE ? "create" : (l_cmd_num == CMD_REMOVE ? "remove" : "update"));
            return -5;
        }
        if (!dap_chain_ledger_token_ticker_check(l_net_sell->pub.ledger, l_token_sell_str)) {
            dap_chain_node_cli_set_reply_text(a_str_reply, "Token ticker %s not found", l_token_sell_str);
            return -6;
        }
        dap_chain_node_cli_find_option_val(a_argv, l_arg_index, a_argc, "-token_buy", &l_token_buy_str);
        if (!l_token_buy_str) {
            dap_chain_node_cli_set_reply_text(a_str_reply, "Command 'price %s' required parameter -token_buy",
                                                            l_cmd_num == CMD_CREATE ? "create" : (l_cmd_num == CMD_REMOVE ? "remove" : "update"));
            return -5;
        }
        if (!dap_chain_ledger_token_ticker_check(l_net_buy->pub.ledger, l_token_buy_str)) {
            dap_chain_node_cli_set_reply_text(a_str_reply, "Token ticker %s not found", l_token_buy_str);
            return -6;
        }
        l_strkey = DAP_NEW_SIZE(char, dap_strlen(l_token_sell_str) + dap_strlen(l_net_sell_str) +
                                dap_strlen(l_token_buy_str) + dap_strlen(l_net_buy_str) + 1);
        dap_stpcpy(l_strkey, l_token_sell_str);
        strcat(l_strkey, l_net_sell_str);
        strcat(l_strkey, l_token_buy_str);
        strcat(l_strkey, l_net_buy_str);
    }
    switch (l_cmd_num) {
        case CMD_CREATE: {
            dap_chain_net_srv_xchange_price_t *l_price = NULL;
            HASH_FIND_STR(s_srv_xchange->pricelist, l_strkey, l_price);
            if (l_price) {
                dap_chain_node_cli_set_reply_text(a_str_reply, "Price with provided pair of token ticker + net name already exist");
                return -7;
            }
            const char *l_val_sell_str = NULL, *l_val_rate_str = NULL, *l_wallet_str = NULL;
            dap_chain_node_cli_find_option_val(a_argv, l_arg_index, a_argc, "-coins", &l_val_sell_str);
            if (!l_val_sell_str) {
                dap_chain_node_cli_set_reply_text(a_str_reply, "Command 'price create' required parameter -coins");
                return -8;
            }
            uint64_t l_datoshi_sell = strtoull(l_val_sell_str, NULL, 10);
            if (!l_datoshi_sell) {
                dap_chain_node_cli_set_reply_text(a_str_reply, "Format -coins <unsigned long long>");
                return -9;
            }
            dap_chain_node_cli_find_option_val(a_argv, l_arg_index, a_argc, "-rate", &l_val_rate_str);
            if (!l_val_rate_str) {
                dap_chain_node_cli_set_reply_text(a_str_reply, "Command 'price create' required parameter -rate");
                return -8;
            }
            long double l_rate = strtold(l_val_rate_str, NULL);
            if (!l_rate) {
                dap_chain_node_cli_set_reply_text(a_str_reply, "Format -rate <long double> = sell / buy");
                return -9;
            }
            dap_chain_node_cli_find_option_val(a_argv, l_arg_index, a_argc, "-wallet", &l_wallet_str);
            if (!l_wallet_str) {
                dap_chain_node_cli_set_reply_text(a_str_reply, "Command 'price create' required parameter -wallet");
                return -10;
            }
            dap_chain_wallet_t *l_wallet = dap_chain_wallet_open(l_wallet_str, dap_chain_wallet_get_path(g_config));
            if (!l_wallet) {
                dap_chain_node_cli_set_reply_text(a_str_reply, "Specified wallet not found");
                return -11;
            }
            if (dap_chain_wallet_get_balance(l_wallet, l_net_sell->pub.id, l_token_sell_str) < l_datoshi_sell) {
                dap_chain_node_cli_set_reply_text(a_str_reply, "Not enough cash in specified wallet");
                dap_chain_wallet_close(l_wallet);
                return -12;
            }
            // Create the price
            l_price = DAP_NEW_Z(dap_chain_net_srv_xchange_price_t);
            l_price->wallet_str = dap_strdup(l_wallet_str);
            dap_stpcpy(l_price->token_sell, l_token_sell_str);
            l_price->net_sell = l_net_sell;
            dap_stpcpy(l_price->token_buy, l_token_buy_str);
            l_price->net_buy = l_net_buy;
            l_price->key_ptr = l_strkey;
            l_price->datoshi_sell = l_datoshi_sell;
            l_price->rate = l_rate;
            // Create conditional transaction
            dap_chain_datum_tx_t *l_tx = s_xchange_tx_create_request(l_price, l_wallet);
            dap_chain_wallet_close(l_wallet);
            if (!l_tx) {
                dap_chain_node_cli_set_reply_text(a_str_reply, "Can't compose the conditional transaction");
                DAP_DELETE(l_price->key_ptr);
                DAP_DELETE(l_price->wallet_str);
                DAP_DELETE(l_price);
                return -14;
            }
            // Create the order & put it to GDB
            char *l_order_hash_str = s_xchange_order_create(l_price, l_tx);
            if (l_order_hash_str) {
                dap_chain_str_to_hash_fast(l_order_hash_str, &l_price->order_hash);
                if(!s_xchange_tx_put(l_tx, l_net_buy)) {
                    dap_chain_node_cli_set_reply_text(a_str_reply, "Can't put transaction to mempool");
                    dap_chain_net_srv_order_delete_by_hash_str(l_net_buy, l_order_hash_str);
                    DAP_DELETE(l_order_hash_str);
                    DAP_DELETE(l_price->key_ptr);
                    DAP_DELETE(l_price->wallet_str);
                    DAP_DELETE(l_price);
                    return -15;
                }
                if (!s_xchange_db_add(l_price)) {
                    dap_chain_node_cli_set_reply_text(a_str_reply, "Can't save price in database");
                    dap_chain_net_srv_order_delete_by_hash_str(l_net_buy, l_order_hash_str);
                    DAP_DELETE(l_order_hash_str);
                    DAP_DELETE(l_price->key_ptr);
                    DAP_DELETE(l_price->wallet_str);
                    DAP_DELETE(l_price);
                    return -16;
                }
                dap_chain_node_cli_set_reply_text(a_str_reply, "Successfully created order %s", l_order_hash_str);
                DAP_DELETE(l_order_hash_str);
                // Add active price to pricelist
                HASH_ADD_KEYPTR(hh, s_srv_xchange->pricelist, l_price->key_ptr, strlen(l_price->key_ptr), l_price);
            } else {
                dap_chain_node_cli_set_reply_text(a_str_reply, "Can't compose the order");
                DAP_DELETE(l_price->key_ptr);
                DAP_DELETE(l_price->wallet_str);
                DAP_DELETE(l_price);
                return -18;
            }
        } break;
        case CMD_REMOVE:
        case CMD_UPDATE: {
            dap_chain_net_srv_xchange_price_t *l_price = NULL;
            HASH_FIND_STR(s_srv_xchange->pricelist, l_strkey, l_price);
            if (!l_price) {
                dap_chain_node_cli_set_reply_text(a_str_reply, "Price with provided pair of token ticker + net name is not exist");
                return -1;
            }
            if (l_cmd_num == CMD_REMOVE) {
                dap_string_t *l_str_reply = dap_string_new("");
                HASH_DEL(s_srv_xchange->pricelist, l_price);
                dap_chain_global_db_gr_del(l_price->key_ptr, GROUP_LOCAL_XCHANGE);
                dap_chain_wallet_t *l_wallet = dap_chain_wallet_open(l_price->wallet_str, dap_chain_wallet_get_path(g_config));
                bool l_ret = s_xchage_tx_invalidate(l_price, l_wallet);
                dap_chain_wallet_close(l_wallet);
                if (!l_ret) {
                    char *l_tx_hash_str = dap_chain_hash_fast_to_str_new(&l_price->tx_hash);
                    dap_string_append_printf(l_str_reply, "Can't invalidate transaction %s\n", l_tx_hash_str);
                    DAP_DELETE(l_tx_hash_str);
                }
                char *l_order_hash_str = dap_chain_hash_fast_to_str_new(&l_price->order_hash);
                if (dap_chain_net_srv_order_delete_by_hash_str(l_price->net_buy, l_order_hash_str)) {
                    dap_string_append_printf(l_str_reply, "Can't remove order %s\n", l_order_hash_str);
                }
                DAP_DELETE(l_order_hash_str);
                DAP_DELETE(l_price->wallet_str);
                DAP_DELETE(l_price->key_ptr);
                DAP_DELETE(l_price);
                if (!l_str_reply->len) {
                    dap_string_append(l_str_reply, "Price successfully removed");
                }
                *a_str_reply = dap_string_free(l_str_reply, false);
            } else {    // CMD_UPDATE
                const char *l_val_sell_str = NULL, *l_val_rate_str = NULL, *l_wallet_str = NULL, *l_new_wallet_str = NULL;
                uint64_t l_datoshi_sell = 0;
                long double l_rate = 0;
                dap_chain_wallet_t *l_wallet = NULL;
                dap_chain_node_cli_find_option_val(a_argv, l_arg_index, a_argc, "-coins", &l_val_sell_str);
                if (l_val_sell_str) {
                    l_datoshi_sell = strtoull(l_val_sell_str, NULL, 10);
                    if (!l_datoshi_sell) {
                        dap_chain_node_cli_set_reply_text(a_str_reply, "Format -coins <unsigned long long>");
                        return -9;
                    }
                }
                dap_chain_node_cli_find_option_val(a_argv, l_arg_index, a_argc, "-rate", &l_val_rate_str);
                if (l_val_rate_str) {
                    l_rate = strtold(l_val_rate_str, NULL);
                    if (!l_rate) {
                        dap_chain_node_cli_set_reply_text(a_str_reply, "Format -rate <long double> = sell / buy");
                        return -9;
                    }
                }
                dap_chain_node_cli_find_option_val(a_argv, l_arg_index, a_argc, "-wallet", &l_new_wallet_str);
                l_wallet_str = l_new_wallet_str ? l_new_wallet_str : l_price->wallet_str;
                l_wallet = dap_chain_wallet_open(l_wallet_str, dap_chain_wallet_get_path(g_config));
                if (!l_wallet) {
                    dap_chain_node_cli_set_reply_text(a_str_reply, "Specified wallet not found");
                    return -11;
                }
                if (!l_val_sell_str && !l_val_rate_str && !l_wallet_str) {
                    dap_chain_node_cli_set_reply_text(a_str_reply, "At least one of updating parameters is mandatory");
                    return -13;
                }
                if (l_datoshi_sell && dap_chain_wallet_get_balance(l_wallet, l_net_sell->pub.id, l_token_sell_str) < l_datoshi_sell) {
                        dap_chain_node_cli_set_reply_text(a_str_reply, "Not enough cash in specified wallet");
                        dap_chain_wallet_close(l_wallet);
                        return -12;
                }
                if (l_val_sell_str) {
                    l_price->datoshi_sell = l_datoshi_sell;
                }
                if (l_val_rate_str) {
                    l_price->rate = l_rate;
                }
                // Update the transaction
                dap_chain_datum_tx_t *l_tx = s_xchange_tx_create_request(l_price, l_wallet);
                if (l_new_wallet_str) {
                    dap_chain_wallet_close(l_wallet);
                    l_wallet = dap_chain_wallet_open(l_price->wallet_str, dap_chain_wallet_get_path(g_config));
                    DAP_DELETE(l_price->wallet_str);
                    l_price->wallet_str = dap_strdup(l_new_wallet_str);
                }
                if (!l_tx) {
                    dap_chain_node_cli_set_reply_text(a_str_reply, "Can't compose the conditional transaction");
                    return -14;
                }
                HASH_DEL(s_srv_xchange->pricelist, l_price);
                dap_chain_global_db_gr_del(l_price->key_ptr, GROUP_LOCAL_XCHANGE);
                bool l_ret = s_xchage_tx_invalidate(l_price, l_wallet); // may be changed to old price later
                dap_chain_wallet_close(l_wallet);
                if (!l_ret) {
                    char *l_tx_hash_str = dap_chain_hash_fast_to_str_new(&l_price->tx_hash);
                    dap_chain_node_cli_set_reply_text(a_str_reply, "Can't invalidate transaction %s\n", l_tx_hash_str);
                    DAP_DELETE(l_tx_hash_str);
                    return -17;
                }
                // Update the order
                char *l_order_hash_str = dap_chain_hash_fast_to_str_new(&l_price->order_hash);
                dap_chain_net_srv_order_delete_by_hash_str(l_price->net_buy, l_order_hash_str);
                DAP_DELETE(l_order_hash_str);
                l_order_hash_str = s_xchange_order_create(l_price, l_tx);
                if (l_order_hash_str) {
                    dap_chain_str_to_hash_fast(l_order_hash_str, &l_price->order_hash);
                    if(!s_xchange_tx_put(l_tx, l_net_buy)) {
                        dap_chain_node_cli_set_reply_text(a_str_reply, "Can't put transaction to mempool");
                        dap_chain_net_srv_order_delete_by_hash_str(l_net_buy, l_order_hash_str);
                        DAP_DELETE(l_order_hash_str);
                        return -15;
                    }
                    if (!s_xchange_db_add(l_price)) {
                        dap_chain_node_cli_set_reply_text(a_str_reply, "Can't save price in database");
                        dap_chain_net_srv_order_delete_by_hash_str(l_net_buy, l_order_hash_str);
                        DAP_DELETE(l_order_hash_str);
                        return -16;
                    }
                    dap_chain_node_cli_set_reply_text(a_str_reply, "Successfully created order %s", l_order_hash_str);
                    DAP_DELETE(l_order_hash_str);
                } else {
                    dap_chain_node_cli_set_reply_text(a_str_reply, "Can't compose the order");
                    DAP_DELETE(l_price->wallet_str);
                    DAP_DELETE(l_price->key_ptr);
                    DAP_DELETE(l_price);
                    return -18;
                }
                // Update the pricelist
                HASH_ADD_KEYPTR(hh, s_srv_xchange->pricelist, l_price->key_ptr, strlen(l_price->key_ptr), l_price);
            }
        } break;
        case CMD_LIST: {
            dap_chain_net_srv_xchange_price_t *l_price = NULL, *l_tmp;
            dap_string_t *l_reply_str = dap_string_new("");
            HASH_ITER(hh, s_srv_xchange->pricelist, l_price, l_tmp) {
                char *l_order_hash_str = dap_chain_hash_fast_to_str_new(&l_price->order_hash);
                dap_string_append_printf(l_reply_str, "%s %s %s %s %s %lu %llf %s\n", l_order_hash_str, l_price->token_sell,
                                         l_price->net_sell->pub.name, l_price->token_buy, l_price->net_buy->pub.name,
                                         l_price->datoshi_sell, l_price->rate, l_price->wallet_str);
                DAP_DELETE(l_order_hash_str);
            }
            if (!l_reply_str->len) {
                dap_string_append(l_reply_str, "Pricelist is empty");
            }
            *a_str_reply = dap_string_free(l_reply_str, false);
        } break;
        default: {
            dap_chain_node_cli_set_reply_text(a_str_reply, "Subcommand %s not recognized", a_argv[a_arg_index]);
            return -4;
        }
    }
    return 0;
}

static int s_cli_srv_xchange(int a_argc, char **a_argv, void *a_arg_func, char **a_str_reply)
{
    UNUSED(a_arg_func);
    enum {
        CMD_NONE, CMD_PRICE, CMD_ORDERS, CMD_PURCHASE, CMD_ENABLE, CMD_DISABLE
    };
    int l_arg_index = 1;
    int l_cmd_num = CMD_NONE;
    if(dap_chain_node_cli_find_option_val(a_argv, l_arg_index, min(a_argc, l_arg_index + 1), "price", NULL)) {
        l_cmd_num = CMD_PRICE;
    }
    else if(dap_chain_node_cli_find_option_val(a_argv, l_arg_index, min(a_argc, l_arg_index + 1), "orders", NULL)) {
        l_cmd_num = CMD_ORDERS;
    }
    else if(dap_chain_node_cli_find_option_val(a_argv, l_arg_index, min(a_argc, l_arg_index + 1), "purchase", NULL)) {
        l_cmd_num = CMD_PURCHASE;
    }
    else if(dap_chain_node_cli_find_option_val(a_argv, l_arg_index, min(a_argc, l_arg_index + 1), "enable", NULL)) {
        l_cmd_num = CMD_ENABLE;
    }
    else if(dap_chain_node_cli_find_option_val(a_argv, l_arg_index, min(a_argc, l_arg_index + 1), "disable", NULL)) {
        l_cmd_num = CMD_DISABLE;
    }
    switch (l_cmd_num) {
        case CMD_PRICE:
            return s_cli_srv_xchange_price(a_argc, a_argv, l_arg_index + 1, a_str_reply);
        case CMD_ORDERS: {
            const char *l_net_str = NULL;
            l_arg_index++;
            dap_chain_node_cli_find_option_val(a_argv, l_arg_index, a_argc, "-net", &l_net_str);
            if (!l_net_str) {
                dap_chain_node_cli_set_reply_text(a_str_reply, "Command 'purchase' required parameter -net");
                return -2;
            }
            dap_chain_net_t *l_net = dap_chain_net_by_name(l_net_str);
            if (!l_net) {
                dap_chain_node_cli_set_reply_text(a_str_reply, "Network %s not found", l_net_str);
                return -3;
            }
            char * l_gdb_group_str = dap_chain_net_srv_order_get_gdb_group(l_net);
            size_t l_orders_count = 0;
            dap_global_db_obj_t * l_orders = dap_chain_global_db_gr_load(l_gdb_group_str, &l_orders_count);
            dap_chain_net_srv_xchange_price_t *l_price;
            dap_string_t *l_reply_str = dap_string_new("");
            for (size_t i = 0; i < l_orders_count; i++) {
                dap_chain_net_srv_order_t *l_order = (dap_chain_net_srv_order_t *)l_orders[i].value;
                if (l_order->srv_uid.uint64 != DAP_CHAIN_NET_SRV_XCHANGE_ID)
                    continue;
                // TODO add filters to list (tokens, network, etc.)
                l_price = s_xchange_price_from_order(l_net, l_order);
                dap_string_append_printf(l_reply_str, "%s %s %s %s %s %lu %llf\n", l_orders[i].key, l_price->token_sell,
                                         l_price->net_sell->pub.name, l_price->token_buy, l_price->net_buy->pub.name,
                                         l_price->datoshi_sell, l_price->rate);
                DAP_DELETE(l_price);
            }
            dap_chain_global_db_objs_delete(l_orders, l_orders_count);
            DAP_DELETE( l_gdb_group_str);
            if (!l_reply_str->len) {
                dap_string_append(l_reply_str, "No orders found");
            }
            *a_str_reply = dap_string_free(l_reply_str, false);
        } break;
        case CMD_PURCHASE: {
            const char *l_net_str = NULL, *l_wallet_str = NULL, *l_order_hash_str = NULL, *l_val_sell_str = NULL;
            l_arg_index++;
            dap_chain_node_cli_find_option_val(a_argv, l_arg_index, a_argc, "-net", &l_net_str);
            if (!l_net_str) {
                dap_chain_node_cli_set_reply_text(a_str_reply, "Command 'purchase' required parameter -net");
                return -2;
            }
            dap_chain_net_t *l_net = dap_chain_net_by_name(l_net_str);
            if (!l_net) {
                dap_chain_node_cli_set_reply_text(a_str_reply, "Network %s not found", l_net_str);
                return -3;
            }
            dap_chain_node_cli_find_option_val(a_argv, l_arg_index, a_argc, "-wallet", &l_wallet_str);
            if (!l_wallet_str) {
                dap_chain_node_cli_set_reply_text(a_str_reply, "Command 'purchase' required parameter -wallet");
                return -10;
            }
            dap_chain_wallet_t *l_wallet = dap_chain_wallet_open(l_wallet_str, dap_chain_wallet_get_path(g_config));
            if (!l_wallet) {
                dap_chain_node_cli_set_reply_text(a_str_reply, "Specified wallet not found");
                return -11;
            }
            dap_chain_node_cli_find_option_val(a_argv, l_arg_index, a_argc, "-order", &l_order_hash_str);
            if (!l_order_hash_str) {
                dap_chain_node_cli_set_reply_text(a_str_reply, "Command 'purchase' required parameter -order");
                return -12;
            }
            dap_chain_node_cli_find_option_val(a_argv, l_arg_index, a_argc, "-coins", &l_val_sell_str);
            if (!l_val_sell_str) {
                dap_chain_node_cli_set_reply_text(a_str_reply, "Command 'purchase' required parameter -coins");
                return -8;
            }
            uint64_t l_datoshi_sell = strtoull(l_val_sell_str, NULL, 10);
            if (!l_datoshi_sell) {
                dap_chain_node_cli_set_reply_text(a_str_reply, "Format -coins <unsigned long long>");
                return -9;
            }
            dap_chain_net_srv_order_t *l_order = dap_chain_net_srv_order_find_by_hash_str(l_net, l_order_hash_str);
            if (l_order) {
                dap_chain_net_srv_xchange_price_t *l_price = s_xchange_price_from_order(l_net, l_order);
                l_price->datoshi_sell = l_datoshi_sell;
                // Create conditional transaction
                dap_chain_datum_tx_t *l_tx = s_xchange_tx_create_exchange(l_price, &l_order->tx_cond_hash, l_wallet);
                if (l_tx && s_xchange_tx_put(l_tx, l_net)) {
                    // TODO send request to seller to update / delete order & price
                    dap_chain_net_srv_order_delete_by_hash_str(l_price->net_buy, l_order_hash_str);
                }
                DAP_DELETE(l_price);
                DAP_DELETE(l_order);
                dap_chain_node_cli_set_reply_text(a_str_reply, l_tx ? "Exchange transaction has done" :
                                                                      "Exchange transaction error");
            } else {
                dap_chain_node_cli_set_reply_text(a_str_reply, "Specified order not found");
                return -13;
            }
        } break;
        case CMD_ENABLE: {
            s_srv_xchange->enabled = true;
        } break;
        case CMD_DISABLE: {
            s_srv_xchange->enabled = false;
        } break;
        default: {
            dap_chain_node_cli_set_reply_text(a_str_reply, "Command %s not recognized", a_argv[l_arg_index]);
            return -1;
        }
    }
    return 0;
}

static int s_callback_requested(dap_chain_net_srv_t *a_srv, uint32_t a_usage_id, dap_chain_net_srv_client_t *a_srv_client, const void *a_data, size_t a_data_size)
{
    return 0;
}

static int s_callback_response_success(dap_chain_net_srv_t *a_srv, uint32_t a_usage_id, dap_chain_net_srv_client_t *a_srv_client, const void *a_data, size_t a_data_size)
{
    return 0;
}

static int s_callback_response_error(dap_chain_net_srv_t *a_srv, uint32_t a_usage_id, dap_chain_net_srv_client_t *a_srv_client, const void *a_data, size_t a_data_size)
{
    return 0;
}

static int s_callback_receipt_next_success(dap_chain_net_srv_t *a_srv, uint32_t a_usage_id, dap_chain_net_srv_client_t *a_srv_client, const void *a_data, size_t a_data_size)
{
    return 0;
}
<|MERGE_RESOLUTION|>--- conflicted
+++ resolved
@@ -1,936 +1,931 @@
-/*
- * Authors:
- * Roman Khlopkov <roman.khlopkov@demlabs.net>
- * DeM Labs Inc.   https://demlabs.net
- * DeM Labs Open source community https://gitlab.demlabs.net
- * Copyright  (c) 2017-2020
- * All rights reserved.
-
- This file is part of DAP (Deus Applications Prototypes) the open source project
-
-    DAP (Deus Applicaions Prototypes) is free software: you can redistribute it and/or modify
-    it under the terms of the GNU General Public License as published by
-    the Free Software Foundation, either version 3 of the License, or
-    (at your option) any later version.
-
-    DAP is distributed in the hope that it will be useful,
-    but WITHOUT ANY WARRANTY; without even the implied warranty of
-    MERCHANTABILITY or FITNESS FOR A PARTICULAR PURPOSE.  See the
-    GNU General Public License for more details.
-
-    You should have received a copy of the GNU General Public License
-    along with any DAP based project.  If not, see <http://www.gnu.org/licenses/>.
-*/
-
-#include <math.h>
-#include "dap_string.h"
-#include "dap_chain_common.h"
-#include "dap_chain_node_cli.h"
-#include "dap_chain_mempool.h"
-#include "dap_chain_net_srv_common.h"
-#include "dap_chain_net_srv_xchange.h"
-
-#define LOG_TAG "dap_chain_net_srv_xchange"
-
-static int s_cli_srv_xchange(int a_argc, char **a_argv, void *a_arg_func, char **a_str_reply);
-static int s_callback_requested(dap_chain_net_srv_t *a_srv, uint32_t a_usage_id, dap_chain_net_srv_client_t *a_srv_client, const void *a_data, size_t a_data_size);
-static int s_callback_response_success(dap_chain_net_srv_t *a_srv, uint32_t a_usage_id, dap_chain_net_srv_client_t *a_srv_client, const void *a_data, size_t a_data_size);
-static int s_callback_response_error(dap_chain_net_srv_t *a_srv, uint32_t a_usage_id, dap_chain_net_srv_client_t *a_srv_client, const void *a_data, size_t a_data_size);
-static int s_callback_receipt_next_success(dap_chain_net_srv_t *a_srv, uint32_t a_usage_id, dap_chain_net_srv_client_t *a_srv_client, const void *a_data, size_t a_data_size);
-static dap_chain_net_srv_xchange_price_t *s_xchange_db_load(char *a_key, uint8_t *a_item);
-
-static dap_chain_net_srv_xchange_t *s_srv_xchange;
-
-/**
- * @brief dap_stream_ch_vpn_init Init actions for VPN stream channel
- * @param vpn_addr Zero if only client mode. Address if the node shares its local VPN
- * @param vpn_mask Zero if only client mode. Mask if the node shares its local VPN
- * @return 0 if everything is okay, lesser then zero if errors
- */
-int dap_chain_net_srv_xchange_init()
-{
-    dap_chain_node_cli_cmd_item_create("srv_xchange", s_cli_srv_xchange, NULL, "eXchange service commands",
-    "srv_xchange price create -net_sell <net name> -token_sell <token ticker> -net_buy <net_name> -token_buy <token ticker>"
-                                        "-wallet <name> -coins <value> -rate <value>\n"
-        "\tCreate a new price with specified amount of datoshi to exchange with specified rate (sell : buy)\n"
-    "srv_xchange price remove -net_sell <net name> -token_sell <token ticker> -net_buy <net_name> -token_buy <token ticker>\n"
-         "\tRemove price with specified tickers within specified net names\n"
-    "srv_xchange price list\n"
-         "\tList all active prices\n"
-    "srv_xchange price update -net_sell <net name> -token_sell <token ticker> -net_buy <net_name> -token_buy <token ticker>"
-                                        "{-coins <value> | rate <value> | -wallet <name>}\n"
-         "\tUpdate price with specified tickers within specified net names\n"
-    "srv_xchange orders -net <net name>\n"
-         "\tGet the exchange orders list within specified net name\n"
-    "srv_xchange purchase -order <order hash> -net <net name> -wallet <wallet_name> -coins <value>\n"
-         "\tExchange tokens with specified order within specified net name. Specify how datoshies to buy\n"
-    "srv_xchange enable\n"
-         "\tEnable eXchange service\n"
-    "srv_xchange disable\n"
-         "\tDisable eXchange service\n"
-    );
-    dap_chain_net_srv_uid_t l_uid = { .uint64 = DAP_CHAIN_NET_SRV_XCHANGE_ID };
-    dap_chain_net_srv_t* l_srv = dap_chain_net_srv_add(l_uid, s_callback_requested, s_callback_response_success,
-                                                       s_callback_response_error, s_callback_receipt_next_success);
-    s_srv_xchange = DAP_NEW_Z(dap_chain_net_srv_xchange_t);
-    l_srv->_inhertor = s_srv_xchange;
-    s_srv_xchange->enabled = false;
-    size_t l_prices_count = 0;
-    dap_global_db_obj_t *l_prices = dap_chain_global_db_gr_load(GROUP_LOCAL_XCHANGE, &l_prices_count);
-    for (size_t i = 0; i < l_prices_count; i++) {
-        dap_chain_net_srv_xchange_price_t *l_price = s_xchange_db_load(l_prices[i].key, l_prices[i].value);
-        HASH_ADD_KEYPTR(hh, s_srv_xchange->pricelist, l_price->key_ptr, strlen(l_price->key_ptr), l_price);
-    }
-    dap_chain_global_db_objs_delete(l_prices, l_prices_count);
-    return 0;
-}
-
-void dap_chain_net_srv_xchange_deinit()
-{
-    dap_chain_net_srv_xchange_price_t *l_price = NULL, *l_tmp;
-    HASH_ITER(hh, s_srv_xchange->pricelist, l_price, l_tmp) {
-        HASH_DEL(s_srv_xchange->pricelist, l_price);
-        DAP_DELETE(l_price->wallet_str);
-        DAP_DELETE(l_price->key_ptr);
-        DAP_DELETE(l_price);
-    }
-    dap_chain_net_srv_del(s_srv_xchange->parent);
-    DAP_DELETE(s_srv_xchange);
-}
-
-bool dap_chain_net_srv_xchange_verificator(dap_chain_tx_out_cond_t *a_cond, dap_chain_datum_tx_t *a_tx)
-{
-    /* Check the condition for verification success
-     * a_cond.srv_xchange.rate >= a_tx.out.rate
-     */
-    dap_list_t *l_list_out = dap_chain_datum_tx_items_get(a_tx, TX_ITEM_TYPE_OUT_EXT, NULL);
-    long double l_seller_rate = (long double)a_cond->header.value / a_cond->subtype.srv_xchange.value;
-    uint64_t l_out_val = 0, l_back_val = 0;
-    char *l_ticker_ctrl = NULL;
-    for (dap_list_t *l_list_tmp = l_list_out; l_list_tmp;  l_list_tmp = l_list_tmp->next) {
-        dap_chain_tx_out_ext_t *l_tx_out = (dap_chain_tx_out_ext_t *)l_list_tmp->data;
-        if (memcmp(&l_tx_out->addr, &a_cond->params, sizeof(dap_chain_addr_t))) {
-            continue;
-        }
-        if (strcmp(l_tx_out->token, a_cond->subtype.srv_xchange.token)) {
-            if (l_ticker_ctrl && strcmp(l_ticker_ctrl, l_tx_out->token)) {
-                return false;   // too many tokens
-            }
-            l_ticker_ctrl = l_tx_out->token;
-            l_back_val += l_tx_out->header.value;
-        } else {                // buying token
-            l_out_val += l_tx_out->header.value;
-        }
-    }
-    long double l_buyer_rate = (a_cond->header.value - l_back_val) / (long double)l_out_val;
-    if (l_seller_rate < l_buyer_rate) {
-        return false;           // wrong changing rate
-    }
-    return true;
-}
-
-static dap_chain_datum_tx_receipt_t *s_xchage_receipt_create(dap_chain_net_srv_xchange_price_t *a_price)
-{
-    uint32_t l_ext_size = sizeof(uint64_t) + DAP_CHAIN_TICKER_SIZE_MAX;
-    uint8_t *l_ext = DAP_NEW_SIZE(uint8_t, l_ext_size);
-    uint64_t l_datoshi_buy = (long double)a_price->datoshi_sell / a_price->rate;
-    dap_lendian_put64(l_ext, l_datoshi_buy);
-    strcpy((char *)&l_ext[sizeof(uint64_t)], a_price->token_buy);
-    dap_chain_net_srv_price_unit_uid_t l_unit = { .uint32 = SERV_UNIT_UNDEFINED};
-    dap_chain_net_srv_uid_t l_uid = { .uint64 = DAP_CHAIN_NET_SRV_XCHANGE_ID };
-    dap_chain_datum_tx_receipt_t *l_receipt =  dap_chain_datum_tx_receipt_create(l_uid, l_unit, 0, a_price->datoshi_sell,
-                                                                                 l_ext, l_ext_size);
-    return l_receipt;
-}
-
-static dap_chain_datum_tx_t *s_xchange_tx_create_request(dap_chain_net_srv_xchange_price_t *a_price, dap_chain_wallet_t *a_wallet)
-{
-    if (!a_price || !a_price->net_sell || !a_price->net_buy || !*a_price->token_sell || !*a_price->token_buy || !a_wallet) {
-        return NULL;
-    }
-
-    // create empty transaction
-    dap_chain_datum_tx_t *l_tx = dap_chain_datum_tx_create();
-
-    dap_ledger_t *l_ledger = dap_chain_ledger_by_net_name(a_price->net_sell->pub.name);
-    dap_chain_addr_t *l_seller_addr = (dap_chain_addr_t *)dap_chain_wallet_get_addr(a_wallet, a_price->net_sell->pub.id);
-    dap_enc_key_t *l_seller_key = dap_chain_wallet_get_key(a_wallet, 0);
-    uint64_t l_value_sell = 0; // how many coins to transfer
-    // list of transaction with 'out' items to sell
-    dap_list_t *l_list_used_out = dap_chain_ledger_get_list_tx_outs_with_val(l_ledger, a_price->token_sell,
-                                                                             l_seller_addr, a_price->datoshi_sell, &l_value_sell);
-    if(!l_list_used_out) {
-        dap_chain_datum_tx_delete(l_tx);
-        DAP_DELETE(l_seller_addr);
-        log_it(L_WARNING, "Nothing to change (not enough funds)");
-        return NULL;
-    }
-
-    // add 'in' items to sell
-    uint64_t l_value_to_items = dap_chain_datum_tx_add_in_item_list(&l_tx, l_list_used_out);
-    dap_list_free_full(l_list_used_out, free);
-    if (l_value_to_items != l_value_sell) {
-        dap_chain_datum_tx_delete(l_tx);
-        DAP_DELETE(l_seller_addr);
-        log_it(L_ERROR, "Can't compose the transaction input");
-        return NULL;
-    }
-
-    // add 'out_cond' & 'out' items
-    {
-        dap_chain_net_srv_uid_t l_uid = { .uint64 = DAP_CHAIN_NET_SRV_XCHANGE_ID };
-        dap_chain_tx_out_cond_t *l_tx_out = dap_chain_datum_tx_item_out_cond_create_srv_xchange(l_uid, a_price->net_sell->pub.id,
-                                                                                                a_price->token_sell, a_price->datoshi_sell,
-                                                                                                (void *)l_seller_addr, sizeof(dap_chain_addr_t));
-        if (!l_tx_out) {
-            dap_chain_datum_tx_delete(l_tx);
-            DAP_DELETE(l_seller_addr);
-            log_it(L_ERROR, "Can't compose the transaction conditional output");
-            return NULL;
-        }
-        dap_chain_datum_tx_add_item(&l_tx, (const uint8_t *)l_tx_out);
-        DAP_DELETE(l_tx_out);
-        // coin back
-        uint64_t l_value_back = l_value_sell - a_price->datoshi_sell;
-        if (l_value_back) {
-            if (dap_chain_datum_tx_add_out_item(&l_tx, l_seller_addr, l_value_back) != 1) {
-                dap_chain_datum_tx_delete(l_tx);
-                DAP_DELETE(l_seller_addr);
-                log_it(L_ERROR, "Cant add coin back output");
-                return NULL;
-            }
-        }
-    }
-    DAP_DELETE(l_seller_addr);
-
-    // add 'sign' item
-    if(dap_chain_datum_tx_add_sign_item(&l_tx, l_seller_key) != 1) {
-        dap_chain_datum_tx_delete(l_tx);
-        log_it(L_ERROR, "Can't add sign output");
-        return NULL;
-    }
-
-    return l_tx;
-}
-
-static dap_chain_datum_tx_t *s_xchange_tx_create_exchange(dap_chain_net_srv_xchange_price_t *a_price, dap_chain_hash_fast_t *a_tx_cond_hash, dap_chain_wallet_t *a_wallet)
-{
-    if (!a_price || !a_price->net_sell || !a_price->net_buy || !*a_price->token_sell || !*a_price->token_buy || !a_wallet) {
-        return NULL;
-    }
-
-    // create empty transaction
-    dap_chain_datum_tx_t *l_tx = dap_chain_datum_tx_create();
-
-    dap_ledger_t *l_ledger = dap_chain_ledger_by_net_name(a_price->net_buy->pub.name);
-    dap_chain_addr_t *l_seller_addr = (dap_chain_addr_t *)dap_chain_wallet_get_addr(a_wallet, a_price->net_buy->pub.id);
-    dap_enc_key_t *l_seller_key = dap_chain_wallet_get_key(a_wallet, 0);
-    uint64_t l_value_buy = 0; // how many coins to transfer
-    // list of transaction with 'out' items to sell
-    uint64_t l_datoshi_buy = ceill(a_price->datoshi_sell / a_price->rate);
-    dap_list_t *l_list_used_out = dap_chain_ledger_get_list_tx_outs_with_val(l_ledger, a_price->token_buy,
-                                                                             l_seller_addr, l_datoshi_buy, &l_value_buy);
-    if(!l_list_used_out) {
-        dap_chain_datum_tx_delete(l_tx);
-        log_it(L_WARNING, "Nothing to change (not enough funds)");
-        return NULL;
-    }
-
-    // create and add reciept
-    dap_chain_datum_tx_receipt_t *l_receipt = s_xchage_receipt_create(a_price);
-    dap_chain_datum_tx_add_item(&l_tx, (byte_t *)l_receipt);
-    DAP_DELETE(l_receipt);
-    // add 'in' items to sell
-    uint64_t l_value_to_items = dap_chain_datum_tx_add_in_item_list(&l_tx, l_list_used_out);
-    dap_list_free_full(l_list_used_out, free);
-    if (l_value_to_items != l_value_buy) {
-        dap_chain_datum_tx_delete(l_tx);
-        DAP_DELETE(l_seller_addr);
-        log_it(L_ERROR, "Can't compose the transaction input");
-        return NULL;
-    }
-    // add 'in' item to buy from conditional transaction
-    dap_chain_datum_tx_t *l_cond_tx = dap_chain_ledger_tx_find_by_hash(l_ledger, a_tx_cond_hash);
-    if (!l_cond_tx) {
-        log_it(L_WARNING, "Requested conditional transaction not found");
-        return NULL;
-    }
-    int l_prev_cond_idx;
-    dap_chain_tx_out_cond_t *l_tx_out_cond = dap_chain_datum_tx_out_cond_get(l_cond_tx, &l_prev_cond_idx);
-    if (dap_chain_ledger_tx_hash_is_used_out_item(l_ledger, &a_price->tx_hash, l_prev_cond_idx)) {
-        log_it(L_WARNING, "Requested conditional transaction is already used out");
-        return false;
-    }
-    dap_chain_datum_tx_add_in_cond_item(&l_tx, a_tx_cond_hash, l_prev_cond_idx, 0);
-    // add 'out' items
-    {
-        // transfer selling coins
-        const dap_chain_addr_t *l_buyer_addr = (dap_chain_addr_t *)l_tx_out_cond->params;
-        if (dap_chain_datum_tx_add_out_ext_item(&l_tx, l_buyer_addr, l_datoshi_buy, a_price->token_buy) == -1) {
-            dap_chain_datum_tx_delete(l_tx);
-            DAP_DELETE(l_seller_addr);
-            log_it(L_ERROR, "Can't add selling coins output");
-            return NULL;
-        }
-        // coin back
-        uint64_t l_value_back = l_value_buy - l_datoshi_buy;
-        if (l_value_back) {
-            if (dap_chain_datum_tx_add_out_ext_item(&l_tx, l_seller_addr, l_value_back, a_price->token_buy) == -1) {
-                dap_chain_datum_tx_delete(l_tx);
-                DAP_DELETE(l_seller_addr);
-                log_it(L_ERROR, "Can't add selling coins back output");
-                return NULL;
-            }
-        }
-        //transfer buying coins
-        if (dap_chain_datum_tx_add_out_ext_item(&l_tx, l_seller_addr, a_price->datoshi_sell, a_price->token_sell) == -1) {
-            dap_chain_datum_tx_delete(l_tx);
-            DAP_DELETE(l_seller_addr);
-            log_it(L_ERROR, "Can't add buying coins output");
-            return NULL;
-        }
-        DAP_DELETE(l_seller_addr);
-        //transfer unbuying coins (partial exchange)
-        uint64_t l_buying_value = l_tx_out_cond->header.value;
-        l_value_back = l_buying_value - a_price->datoshi_sell;
-        if (l_value_back) {
-            if (dap_chain_datum_tx_add_out_ext_item(&l_tx, l_buyer_addr, l_value_back, a_price->token_sell) == -1) {
-                log_it(L_WARNING, "Can't add buying coins back output (cashback)");
-                return NULL;
-            }
-        }
-    }
-
-    // add 'sign' items
-    if(dap_chain_datum_tx_add_sign_item(&l_tx, l_seller_key) != 1) {
-        dap_chain_datum_tx_delete(l_tx);
-        log_it( L_ERROR, "Can't add sign output");
-        return NULL;
-    }
-
-    return l_tx;
-}
-
-
-// Put the transaction to mempool or directly to chains & write transaction's hash to the price
-static bool s_xchange_tx_put(dap_chain_datum_tx_t *a_tx, dap_chain_net_t *a_net)
-{
-    // Put the transaction to mempool or directly to chains
-    size_t l_tx_size = dap_chain_datum_tx_get_size(a_tx);
-    dap_chain_datum_t *l_datum = dap_chain_datum_create(DAP_CHAIN_DATUM_TX, a_tx, l_tx_size);
-    DAP_DELETE(a_tx);
-    dap_chain_t *l_chain = dap_chain_net_get_chain_by_chain_type(a_net, CHAIN_TYPE_TX);
-    if (!l_chain) {
-        return false;
-    }
-    // Processing will be made according to autoprocess policy
-    if (dap_chain_mempool_datum_add(l_datum, l_chain)) {
-        DAP_DELETE(l_datum);
-        return false;
-    }
-    return true;
-}
-
-static bool s_xchage_tx_invalidate(dap_chain_net_srv_xchange_price_t *a_price, dap_chain_wallet_t *a_wallet)
-{
-    // create empty transaction
-    dap_chain_datum_tx_t *l_tx = dap_chain_datum_tx_create();
-
-    dap_ledger_t *l_ledger = dap_chain_ledger_by_net_name(a_price->net_buy->pub.name);
-    dap_chain_addr_t *l_seller_addr = (dap_chain_addr_t *)dap_chain_wallet_get_addr(a_wallet, a_price->net_buy->pub.id);
-    dap_enc_key_t *l_seller_key = dap_chain_wallet_get_key(a_wallet, 0);
-
-    // create and add reciept
-    dap_chain_datum_tx_receipt_t *l_receipt = s_xchage_receipt_create(a_price);
-    dap_chain_datum_tx_add_item(&l_tx, (byte_t *)l_receipt);
-    DAP_DELETE(l_receipt);
-
-    // add 'in' item to buy from conditional transaction
-    dap_chain_datum_tx_t *l_cond_tx = dap_chain_ledger_tx_find_by_hash(l_ledger, &a_price->tx_hash);
-    if (!l_cond_tx) {
-        log_it(L_WARNING, "Requested conditional transaction not found");
-        return false;
-    }   
-    int l_prev_cond_idx;
-    dap_chain_tx_out_cond_t *l_tx_out_cond = dap_chain_datum_tx_out_cond_get(l_cond_tx, &l_prev_cond_idx);
-    if (dap_chain_ledger_tx_hash_is_used_out_item(l_ledger, &a_price->tx_hash, l_prev_cond_idx)) {
-        log_it(L_WARNING, "Requested conditional transaction is already used out");
-        return false;
-    }
-    dap_chain_datum_tx_add_in_cond_item(&l_tx, &a_price->tx_hash, l_prev_cond_idx, 0);
-
-    // add 'out' item
-    const dap_chain_addr_t *l_buyer_addr = (dap_chain_addr_t *)l_tx_out_cond->params;
-    if (memcmp(l_seller_addr->data.hash, l_buyer_addr->data.hash, sizeof(dap_chain_hash_fast_t))) {
-        log_it(L_WARNING, "Only owner can invalidate exchange transaction");
-        return false;
-    }
-    if (dap_chain_datum_tx_add_out_item(&l_tx, l_seller_addr, l_tx_out_cond->header.value) == -1) {
-        dap_chain_datum_tx_delete(l_tx);
-        DAP_DELETE(l_seller_addr);
-        log_it(L_ERROR, "Cant add returning coins output");
-        return false;
-    }
-    DAP_DELETE(l_seller_addr);
-
-    // add 'sign' items
-    if(dap_chain_datum_tx_add_sign_item(&l_tx, l_seller_key) != 1) {
-        dap_chain_datum_tx_delete(l_tx);
-        log_it( L_ERROR, "Can't add sign output");
-        return false;
-    }
-    if (!s_xchange_tx_put(l_tx, a_price->net_buy)) {
-        return false;
-    }
-    return true;
-}
-
-char *s_xchange_order_create(dap_chain_net_srv_xchange_price_t *a_price, dap_chain_datum_tx_t *a_tx)
-{
-    dap_chain_hash_fast_t l_tx_hash = {};
-    dap_hash_fast(a_tx, dap_chain_datum_tx_get_size(a_tx), &l_tx_hash);
-    memcpy(&a_price->tx_hash, &l_tx_hash, sizeof(dap_chain_hash_fast_t));
-    dap_srv_xchange_order_ext_t l_ext;
-    dap_lendian_put64((uint8_t *)&l_ext.net_sell_id, a_price->net_sell->pub.id.uint64);
-    dap_lendian_put64((uint8_t *)&l_ext.datoshi_sell, a_price->datoshi_sell);
-    strcpy(l_ext.token_sell, a_price->token_sell);
-    uint32_t l_ext_size = sizeof(dap_srv_xchange_order_ext_t);
-    dap_chain_node_addr_t *l_node_addr = dap_chain_net_get_cur_addr(a_price->net_sell);
-    dap_chain_net_srv_price_unit_uid_t l_unit = { .uint32 =  SERV_UNIT_UNDEFINED};
-    dap_chain_net_srv_uid_t l_uid = { .uint64 = DAP_CHAIN_NET_SRV_XCHANGE_ID };
-    uint64_t l_datoshi_buy = ceill(a_price->datoshi_sell / a_price->rate);
-    char *l_order_hash_str = dap_chain_net_srv_order_create(a_price->net_buy, SERV_DIR_SELL, l_uid, *l_node_addr,
-<<<<<<< HEAD
-                                                            l_tx_hash, l_datoshi_buy, l_unit, a_price->token_buy, 0,
-                                                            (uint8_t *)&l_ext, l_ext_size, NULL, 0);
-=======
-                                                            l_tx_hash, a_price->datoshi_buy, l_unit, a_price->token_buy, 0,
-                                                            (uint8_t *)&l_ext, l_ext_size, NULL, 0, NULL);
->>>>>>> df42355f
-    return l_order_hash_str;
-}
-
-dap_chain_net_srv_xchange_price_t *s_xchange_price_from_order(dap_chain_net_t *a_net, dap_chain_net_srv_order_t *a_order)
-{
-    dap_chain_net_srv_xchange_price_t *l_price = DAP_NEW_Z(dap_chain_net_srv_xchange_price_t);
-    dap_srv_xchange_order_ext_t *l_ext = (dap_srv_xchange_order_ext_t *)a_order->ext;
-    dap_chain_net_id_t l_net_buy_id = { .uint64 = dap_lendian_get64((uint8_t *)&l_ext->net_sell_id) };
-    l_price->net_sell = dap_chain_net_by_id(l_net_buy_id);
-    l_price->datoshi_sell = dap_lendian_get64((uint8_t *)&l_ext->datoshi_sell);
-    strcpy(l_price->token_sell, l_ext->token_sell);
-    l_price->net_buy = a_net;
-    strcpy(l_price->token_buy, a_order->price_ticker);
-    l_price->rate = (long double)l_price->datoshi_sell / a_order->price;
-    return l_price;
-}
-
-static bool s_xchange_db_add(dap_chain_net_srv_xchange_price_t *a_price)
-{
-    size_t l_size = sizeof(dap_chain_net_srv_xchange_db_item_t) + strlen(a_price->wallet_str) + 1;
-    dap_chain_net_srv_xchange_db_item_t *l_item = DAP_NEW_Z_SIZE(dap_chain_net_srv_xchange_db_item_t, l_size);
-    strcpy(l_item->token_sell, a_price->token_sell);
-    strcpy(l_item->token_buy, a_price->token_buy);
-    l_item->net_sell_id = a_price->net_sell->pub.id.uint64;
-    l_item->net_buy_id = a_price->net_buy->pub.id.uint64;
-    l_item->datoshi_sell = a_price->datoshi_sell;
-    l_item->rate = a_price->rate;
-    memcpy(&l_item->tx_hash, &a_price->tx_hash, sizeof(dap_chain_hash_fast_t));
-    memcpy(&l_item->order_hash, &a_price->order_hash, sizeof(dap_chain_hash_fast_t));
-    strcpy(l_item->wallet_str, a_price->wallet_str);
-    return dap_chain_global_db_gr_set(dap_strdup(a_price->key_ptr), (uint8_t *)l_item, l_size, GROUP_LOCAL_XCHANGE);
-}
-
-static dap_chain_net_srv_xchange_price_t *s_xchange_db_load(char *a_key, uint8_t *a_item)
-{
-    dap_chain_net_srv_xchange_db_item_t *l_item = (dap_chain_net_srv_xchange_db_item_t *)a_item;
-    dap_chain_net_srv_xchange_price_t *l_price = DAP_NEW_Z(dap_chain_net_srv_xchange_price_t);
-    l_price->key_ptr = dap_strdup(a_key);
-    strcpy(l_price->token_sell, l_item->token_sell);
-    strcpy(l_price->token_buy, l_item->token_buy);
-    dap_chain_net_id_t l_id = { .uint64 = l_item->net_sell_id};
-    l_price->net_sell = dap_chain_net_by_id(l_id);
-    l_id.uint64 = l_item->net_buy_id;
-    l_price->net_buy = dap_chain_net_by_id(l_id);
-    l_price->datoshi_sell = l_item->datoshi_sell;
-    l_price->rate = l_item->rate;
-    memcpy(&l_price->tx_hash, &l_item->tx_hash, sizeof(dap_chain_hash_fast_t));
-    memcpy(&l_price->order_hash, &l_item->order_hash, sizeof(dap_chain_hash_fast_t));
-    l_price->wallet_str = dap_strdup(l_item->wallet_str);
-    return l_price;
-}
-
-static int s_cli_srv_xchange_price(int a_argc, char **a_argv, int a_arg_index, char **a_str_reply)
-{
-    enum {
-        CMD_NONE, CMD_CREATE, CMD_REMOVE, CMD_LIST, CMD_UPDATE
-    };
-    int l_cmd_num = CMD_NONE;
-    if(dap_chain_node_cli_find_option_val(a_argv, a_arg_index, min(a_argc, a_arg_index + 1), "create", NULL)) {
-        l_cmd_num = CMD_CREATE;
-    }
-    else if(dap_chain_node_cli_find_option_val(a_argv, a_arg_index, min(a_argc, a_arg_index + 1), "remove", NULL)) {
-        l_cmd_num = CMD_REMOVE;
-    }
-    else if(dap_chain_node_cli_find_option_val(a_argv, a_arg_index, min(a_argc, a_arg_index + 1), "list", NULL)) {
-        l_cmd_num = CMD_LIST;
-    }
-    else if(dap_chain_node_cli_find_option_val(a_argv, a_arg_index, min(a_argc, a_arg_index + 1), "update", NULL)) {
-        l_cmd_num = CMD_UPDATE;
-    }
-    int l_arg_index = a_arg_index + 1;
-    const char *l_net_sell_str = NULL, *l_net_buy_str = NULL;
-    const char *l_token_sell_str = NULL, *l_token_buy_str = NULL;
-    dap_chain_net_t *l_net_sell = NULL, *l_net_buy = NULL;
-    char *l_strkey;
-    if (l_cmd_num == CMD_CREATE || l_cmd_num == CMD_REMOVE || l_cmd_num == CMD_UPDATE) {
-        dap_chain_node_cli_find_option_val(a_argv, l_arg_index, a_argc, "-net_sell", &l_net_sell_str);
-        if (!l_net_sell_str) {
-            dap_chain_node_cli_set_reply_text(a_str_reply, "Command 'price %s' required parameter -net_sell",
-                                                            l_cmd_num == CMD_CREATE ? "create" : (l_cmd_num == CMD_REMOVE ? "remove" : "update"));
-            return -2;
-        }
-        l_net_sell = dap_chain_net_by_name(l_net_sell_str);
-        if (!l_net_sell) {
-            dap_chain_node_cli_set_reply_text(a_str_reply, "Network %s not found", l_net_sell_str);
-            return -3;
-        }
-        dap_chain_node_cli_find_option_val(a_argv, l_arg_index, a_argc, "-net_buy", &l_net_buy_str);
-        if (!l_net_buy_str) {
-            dap_chain_node_cli_set_reply_text(a_str_reply, "Command 'price %s' required parameter -net_buy",
-                                                            l_cmd_num == CMD_CREATE ? "create" : (l_cmd_num == CMD_REMOVE ? "remove" : "update"));
-            return -2;
-        }
-        l_net_buy = dap_chain_net_by_name(l_net_buy_str);
-        if (!l_net_sell) {
-            dap_chain_node_cli_set_reply_text(a_str_reply, "Network %s not found", l_net_buy_str);
-            return -3;
-        }
-        dap_chain_node_cli_find_option_val(a_argv, l_arg_index, a_argc, "-token_sell", &l_token_sell_str);
-        if (!l_token_sell_str) {
-            dap_chain_node_cli_set_reply_text(a_str_reply, "Command 'price %s' required parameter -token_sell",
-                                                            l_cmd_num == CMD_CREATE ? "create" : (l_cmd_num == CMD_REMOVE ? "remove" : "update"));
-            return -5;
-        }
-        if (!dap_chain_ledger_token_ticker_check(l_net_sell->pub.ledger, l_token_sell_str)) {
-            dap_chain_node_cli_set_reply_text(a_str_reply, "Token ticker %s not found", l_token_sell_str);
-            return -6;
-        }
-        dap_chain_node_cli_find_option_val(a_argv, l_arg_index, a_argc, "-token_buy", &l_token_buy_str);
-        if (!l_token_buy_str) {
-            dap_chain_node_cli_set_reply_text(a_str_reply, "Command 'price %s' required parameter -token_buy",
-                                                            l_cmd_num == CMD_CREATE ? "create" : (l_cmd_num == CMD_REMOVE ? "remove" : "update"));
-            return -5;
-        }
-        if (!dap_chain_ledger_token_ticker_check(l_net_buy->pub.ledger, l_token_buy_str)) {
-            dap_chain_node_cli_set_reply_text(a_str_reply, "Token ticker %s not found", l_token_buy_str);
-            return -6;
-        }
-        l_strkey = DAP_NEW_SIZE(char, dap_strlen(l_token_sell_str) + dap_strlen(l_net_sell_str) +
-                                dap_strlen(l_token_buy_str) + dap_strlen(l_net_buy_str) + 1);
-        dap_stpcpy(l_strkey, l_token_sell_str);
-        strcat(l_strkey, l_net_sell_str);
-        strcat(l_strkey, l_token_buy_str);
-        strcat(l_strkey, l_net_buy_str);
-    }
-    switch (l_cmd_num) {
-        case CMD_CREATE: {
-            dap_chain_net_srv_xchange_price_t *l_price = NULL;
-            HASH_FIND_STR(s_srv_xchange->pricelist, l_strkey, l_price);
-            if (l_price) {
-                dap_chain_node_cli_set_reply_text(a_str_reply, "Price with provided pair of token ticker + net name already exist");
-                return -7;
-            }
-            const char *l_val_sell_str = NULL, *l_val_rate_str = NULL, *l_wallet_str = NULL;
-            dap_chain_node_cli_find_option_val(a_argv, l_arg_index, a_argc, "-coins", &l_val_sell_str);
-            if (!l_val_sell_str) {
-                dap_chain_node_cli_set_reply_text(a_str_reply, "Command 'price create' required parameter -coins");
-                return -8;
-            }
-            uint64_t l_datoshi_sell = strtoull(l_val_sell_str, NULL, 10);
-            if (!l_datoshi_sell) {
-                dap_chain_node_cli_set_reply_text(a_str_reply, "Format -coins <unsigned long long>");
-                return -9;
-            }
-            dap_chain_node_cli_find_option_val(a_argv, l_arg_index, a_argc, "-rate", &l_val_rate_str);
-            if (!l_val_rate_str) {
-                dap_chain_node_cli_set_reply_text(a_str_reply, "Command 'price create' required parameter -rate");
-                return -8;
-            }
-            long double l_rate = strtold(l_val_rate_str, NULL);
-            if (!l_rate) {
-                dap_chain_node_cli_set_reply_text(a_str_reply, "Format -rate <long double> = sell / buy");
-                return -9;
-            }
-            dap_chain_node_cli_find_option_val(a_argv, l_arg_index, a_argc, "-wallet", &l_wallet_str);
-            if (!l_wallet_str) {
-                dap_chain_node_cli_set_reply_text(a_str_reply, "Command 'price create' required parameter -wallet");
-                return -10;
-            }
-            dap_chain_wallet_t *l_wallet = dap_chain_wallet_open(l_wallet_str, dap_chain_wallet_get_path(g_config));
-            if (!l_wallet) {
-                dap_chain_node_cli_set_reply_text(a_str_reply, "Specified wallet not found");
-                return -11;
-            }
-            if (dap_chain_wallet_get_balance(l_wallet, l_net_sell->pub.id, l_token_sell_str) < l_datoshi_sell) {
-                dap_chain_node_cli_set_reply_text(a_str_reply, "Not enough cash in specified wallet");
-                dap_chain_wallet_close(l_wallet);
-                return -12;
-            }
-            // Create the price
-            l_price = DAP_NEW_Z(dap_chain_net_srv_xchange_price_t);
-            l_price->wallet_str = dap_strdup(l_wallet_str);
-            dap_stpcpy(l_price->token_sell, l_token_sell_str);
-            l_price->net_sell = l_net_sell;
-            dap_stpcpy(l_price->token_buy, l_token_buy_str);
-            l_price->net_buy = l_net_buy;
-            l_price->key_ptr = l_strkey;
-            l_price->datoshi_sell = l_datoshi_sell;
-            l_price->rate = l_rate;
-            // Create conditional transaction
-            dap_chain_datum_tx_t *l_tx = s_xchange_tx_create_request(l_price, l_wallet);
-            dap_chain_wallet_close(l_wallet);
-            if (!l_tx) {
-                dap_chain_node_cli_set_reply_text(a_str_reply, "Can't compose the conditional transaction");
-                DAP_DELETE(l_price->key_ptr);
-                DAP_DELETE(l_price->wallet_str);
-                DAP_DELETE(l_price);
-                return -14;
-            }
-            // Create the order & put it to GDB
-            char *l_order_hash_str = s_xchange_order_create(l_price, l_tx);
-            if (l_order_hash_str) {
-                dap_chain_str_to_hash_fast(l_order_hash_str, &l_price->order_hash);
-                if(!s_xchange_tx_put(l_tx, l_net_buy)) {
-                    dap_chain_node_cli_set_reply_text(a_str_reply, "Can't put transaction to mempool");
-                    dap_chain_net_srv_order_delete_by_hash_str(l_net_buy, l_order_hash_str);
-                    DAP_DELETE(l_order_hash_str);
-                    DAP_DELETE(l_price->key_ptr);
-                    DAP_DELETE(l_price->wallet_str);
-                    DAP_DELETE(l_price);
-                    return -15;
-                }
-                if (!s_xchange_db_add(l_price)) {
-                    dap_chain_node_cli_set_reply_text(a_str_reply, "Can't save price in database");
-                    dap_chain_net_srv_order_delete_by_hash_str(l_net_buy, l_order_hash_str);
-                    DAP_DELETE(l_order_hash_str);
-                    DAP_DELETE(l_price->key_ptr);
-                    DAP_DELETE(l_price->wallet_str);
-                    DAP_DELETE(l_price);
-                    return -16;
-                }
-                dap_chain_node_cli_set_reply_text(a_str_reply, "Successfully created order %s", l_order_hash_str);
-                DAP_DELETE(l_order_hash_str);
-                // Add active price to pricelist
-                HASH_ADD_KEYPTR(hh, s_srv_xchange->pricelist, l_price->key_ptr, strlen(l_price->key_ptr), l_price);
-            } else {
-                dap_chain_node_cli_set_reply_text(a_str_reply, "Can't compose the order");
-                DAP_DELETE(l_price->key_ptr);
-                DAP_DELETE(l_price->wallet_str);
-                DAP_DELETE(l_price);
-                return -18;
-            }
-        } break;
-        case CMD_REMOVE:
-        case CMD_UPDATE: {
-            dap_chain_net_srv_xchange_price_t *l_price = NULL;
-            HASH_FIND_STR(s_srv_xchange->pricelist, l_strkey, l_price);
-            if (!l_price) {
-                dap_chain_node_cli_set_reply_text(a_str_reply, "Price with provided pair of token ticker + net name is not exist");
-                return -1;
-            }
-            if (l_cmd_num == CMD_REMOVE) {
-                dap_string_t *l_str_reply = dap_string_new("");
-                HASH_DEL(s_srv_xchange->pricelist, l_price);
-                dap_chain_global_db_gr_del(l_price->key_ptr, GROUP_LOCAL_XCHANGE);
-                dap_chain_wallet_t *l_wallet = dap_chain_wallet_open(l_price->wallet_str, dap_chain_wallet_get_path(g_config));
-                bool l_ret = s_xchage_tx_invalidate(l_price, l_wallet);
-                dap_chain_wallet_close(l_wallet);
-                if (!l_ret) {
-                    char *l_tx_hash_str = dap_chain_hash_fast_to_str_new(&l_price->tx_hash);
-                    dap_string_append_printf(l_str_reply, "Can't invalidate transaction %s\n", l_tx_hash_str);
-                    DAP_DELETE(l_tx_hash_str);
-                }
-                char *l_order_hash_str = dap_chain_hash_fast_to_str_new(&l_price->order_hash);
-                if (dap_chain_net_srv_order_delete_by_hash_str(l_price->net_buy, l_order_hash_str)) {
-                    dap_string_append_printf(l_str_reply, "Can't remove order %s\n", l_order_hash_str);
-                }
-                DAP_DELETE(l_order_hash_str);
-                DAP_DELETE(l_price->wallet_str);
-                DAP_DELETE(l_price->key_ptr);
-                DAP_DELETE(l_price);
-                if (!l_str_reply->len) {
-                    dap_string_append(l_str_reply, "Price successfully removed");
-                }
-                *a_str_reply = dap_string_free(l_str_reply, false);
-            } else {    // CMD_UPDATE
-                const char *l_val_sell_str = NULL, *l_val_rate_str = NULL, *l_wallet_str = NULL, *l_new_wallet_str = NULL;
-                uint64_t l_datoshi_sell = 0;
-                long double l_rate = 0;
-                dap_chain_wallet_t *l_wallet = NULL;
-                dap_chain_node_cli_find_option_val(a_argv, l_arg_index, a_argc, "-coins", &l_val_sell_str);
-                if (l_val_sell_str) {
-                    l_datoshi_sell = strtoull(l_val_sell_str, NULL, 10);
-                    if (!l_datoshi_sell) {
-                        dap_chain_node_cli_set_reply_text(a_str_reply, "Format -coins <unsigned long long>");
-                        return -9;
-                    }
-                }
-                dap_chain_node_cli_find_option_val(a_argv, l_arg_index, a_argc, "-rate", &l_val_rate_str);
-                if (l_val_rate_str) {
-                    l_rate = strtold(l_val_rate_str, NULL);
-                    if (!l_rate) {
-                        dap_chain_node_cli_set_reply_text(a_str_reply, "Format -rate <long double> = sell / buy");
-                        return -9;
-                    }
-                }
-                dap_chain_node_cli_find_option_val(a_argv, l_arg_index, a_argc, "-wallet", &l_new_wallet_str);
-                l_wallet_str = l_new_wallet_str ? l_new_wallet_str : l_price->wallet_str;
-                l_wallet = dap_chain_wallet_open(l_wallet_str, dap_chain_wallet_get_path(g_config));
-                if (!l_wallet) {
-                    dap_chain_node_cli_set_reply_text(a_str_reply, "Specified wallet not found");
-                    return -11;
-                }
-                if (!l_val_sell_str && !l_val_rate_str && !l_wallet_str) {
-                    dap_chain_node_cli_set_reply_text(a_str_reply, "At least one of updating parameters is mandatory");
-                    return -13;
-                }
-                if (l_datoshi_sell && dap_chain_wallet_get_balance(l_wallet, l_net_sell->pub.id, l_token_sell_str) < l_datoshi_sell) {
-                        dap_chain_node_cli_set_reply_text(a_str_reply, "Not enough cash in specified wallet");
-                        dap_chain_wallet_close(l_wallet);
-                        return -12;
-                }
-                if (l_val_sell_str) {
-                    l_price->datoshi_sell = l_datoshi_sell;
-                }
-                if (l_val_rate_str) {
-                    l_price->rate = l_rate;
-                }
-                // Update the transaction
-                dap_chain_datum_tx_t *l_tx = s_xchange_tx_create_request(l_price, l_wallet);
-                if (l_new_wallet_str) {
-                    dap_chain_wallet_close(l_wallet);
-                    l_wallet = dap_chain_wallet_open(l_price->wallet_str, dap_chain_wallet_get_path(g_config));
-                    DAP_DELETE(l_price->wallet_str);
-                    l_price->wallet_str = dap_strdup(l_new_wallet_str);
-                }
-                if (!l_tx) {
-                    dap_chain_node_cli_set_reply_text(a_str_reply, "Can't compose the conditional transaction");
-                    return -14;
-                }
-                HASH_DEL(s_srv_xchange->pricelist, l_price);
-                dap_chain_global_db_gr_del(l_price->key_ptr, GROUP_LOCAL_XCHANGE);
-                bool l_ret = s_xchage_tx_invalidate(l_price, l_wallet); // may be changed to old price later
-                dap_chain_wallet_close(l_wallet);
-                if (!l_ret) {
-                    char *l_tx_hash_str = dap_chain_hash_fast_to_str_new(&l_price->tx_hash);
-                    dap_chain_node_cli_set_reply_text(a_str_reply, "Can't invalidate transaction %s\n", l_tx_hash_str);
-                    DAP_DELETE(l_tx_hash_str);
-                    return -17;
-                }
-                // Update the order
-                char *l_order_hash_str = dap_chain_hash_fast_to_str_new(&l_price->order_hash);
-                dap_chain_net_srv_order_delete_by_hash_str(l_price->net_buy, l_order_hash_str);
-                DAP_DELETE(l_order_hash_str);
-                l_order_hash_str = s_xchange_order_create(l_price, l_tx);
-                if (l_order_hash_str) {
-                    dap_chain_str_to_hash_fast(l_order_hash_str, &l_price->order_hash);
-                    if(!s_xchange_tx_put(l_tx, l_net_buy)) {
-                        dap_chain_node_cli_set_reply_text(a_str_reply, "Can't put transaction to mempool");
-                        dap_chain_net_srv_order_delete_by_hash_str(l_net_buy, l_order_hash_str);
-                        DAP_DELETE(l_order_hash_str);
-                        return -15;
-                    }
-                    if (!s_xchange_db_add(l_price)) {
-                        dap_chain_node_cli_set_reply_text(a_str_reply, "Can't save price in database");
-                        dap_chain_net_srv_order_delete_by_hash_str(l_net_buy, l_order_hash_str);
-                        DAP_DELETE(l_order_hash_str);
-                        return -16;
-                    }
-                    dap_chain_node_cli_set_reply_text(a_str_reply, "Successfully created order %s", l_order_hash_str);
-                    DAP_DELETE(l_order_hash_str);
-                } else {
-                    dap_chain_node_cli_set_reply_text(a_str_reply, "Can't compose the order");
-                    DAP_DELETE(l_price->wallet_str);
-                    DAP_DELETE(l_price->key_ptr);
-                    DAP_DELETE(l_price);
-                    return -18;
-                }
-                // Update the pricelist
-                HASH_ADD_KEYPTR(hh, s_srv_xchange->pricelist, l_price->key_ptr, strlen(l_price->key_ptr), l_price);
-            }
-        } break;
-        case CMD_LIST: {
-            dap_chain_net_srv_xchange_price_t *l_price = NULL, *l_tmp;
-            dap_string_t *l_reply_str = dap_string_new("");
-            HASH_ITER(hh, s_srv_xchange->pricelist, l_price, l_tmp) {
-                char *l_order_hash_str = dap_chain_hash_fast_to_str_new(&l_price->order_hash);
-                dap_string_append_printf(l_reply_str, "%s %s %s %s %s %lu %llf %s\n", l_order_hash_str, l_price->token_sell,
-                                         l_price->net_sell->pub.name, l_price->token_buy, l_price->net_buy->pub.name,
-                                         l_price->datoshi_sell, l_price->rate, l_price->wallet_str);
-                DAP_DELETE(l_order_hash_str);
-            }
-            if (!l_reply_str->len) {
-                dap_string_append(l_reply_str, "Pricelist is empty");
-            }
-            *a_str_reply = dap_string_free(l_reply_str, false);
-        } break;
-        default: {
-            dap_chain_node_cli_set_reply_text(a_str_reply, "Subcommand %s not recognized", a_argv[a_arg_index]);
-            return -4;
-        }
-    }
-    return 0;
-}
-
-static int s_cli_srv_xchange(int a_argc, char **a_argv, void *a_arg_func, char **a_str_reply)
-{
-    UNUSED(a_arg_func);
-    enum {
-        CMD_NONE, CMD_PRICE, CMD_ORDERS, CMD_PURCHASE, CMD_ENABLE, CMD_DISABLE
-    };
-    int l_arg_index = 1;
-    int l_cmd_num = CMD_NONE;
-    if(dap_chain_node_cli_find_option_val(a_argv, l_arg_index, min(a_argc, l_arg_index + 1), "price", NULL)) {
-        l_cmd_num = CMD_PRICE;
-    }
-    else if(dap_chain_node_cli_find_option_val(a_argv, l_arg_index, min(a_argc, l_arg_index + 1), "orders", NULL)) {
-        l_cmd_num = CMD_ORDERS;
-    }
-    else if(dap_chain_node_cli_find_option_val(a_argv, l_arg_index, min(a_argc, l_arg_index + 1), "purchase", NULL)) {
-        l_cmd_num = CMD_PURCHASE;
-    }
-    else if(dap_chain_node_cli_find_option_val(a_argv, l_arg_index, min(a_argc, l_arg_index + 1), "enable", NULL)) {
-        l_cmd_num = CMD_ENABLE;
-    }
-    else if(dap_chain_node_cli_find_option_val(a_argv, l_arg_index, min(a_argc, l_arg_index + 1), "disable", NULL)) {
-        l_cmd_num = CMD_DISABLE;
-    }
-    switch (l_cmd_num) {
-        case CMD_PRICE:
-            return s_cli_srv_xchange_price(a_argc, a_argv, l_arg_index + 1, a_str_reply);
-        case CMD_ORDERS: {
-            const char *l_net_str = NULL;
-            l_arg_index++;
-            dap_chain_node_cli_find_option_val(a_argv, l_arg_index, a_argc, "-net", &l_net_str);
-            if (!l_net_str) {
-                dap_chain_node_cli_set_reply_text(a_str_reply, "Command 'purchase' required parameter -net");
-                return -2;
-            }
-            dap_chain_net_t *l_net = dap_chain_net_by_name(l_net_str);
-            if (!l_net) {
-                dap_chain_node_cli_set_reply_text(a_str_reply, "Network %s not found", l_net_str);
-                return -3;
-            }
-            char * l_gdb_group_str = dap_chain_net_srv_order_get_gdb_group(l_net);
-            size_t l_orders_count = 0;
-            dap_global_db_obj_t * l_orders = dap_chain_global_db_gr_load(l_gdb_group_str, &l_orders_count);
-            dap_chain_net_srv_xchange_price_t *l_price;
-            dap_string_t *l_reply_str = dap_string_new("");
-            for (size_t i = 0; i < l_orders_count; i++) {
-                dap_chain_net_srv_order_t *l_order = (dap_chain_net_srv_order_t *)l_orders[i].value;
-                if (l_order->srv_uid.uint64 != DAP_CHAIN_NET_SRV_XCHANGE_ID)
-                    continue;
-                // TODO add filters to list (tokens, network, etc.)
-                l_price = s_xchange_price_from_order(l_net, l_order);
-                dap_string_append_printf(l_reply_str, "%s %s %s %s %s %lu %llf\n", l_orders[i].key, l_price->token_sell,
-                                         l_price->net_sell->pub.name, l_price->token_buy, l_price->net_buy->pub.name,
-                                         l_price->datoshi_sell, l_price->rate);
-                DAP_DELETE(l_price);
-            }
-            dap_chain_global_db_objs_delete(l_orders, l_orders_count);
-            DAP_DELETE( l_gdb_group_str);
-            if (!l_reply_str->len) {
-                dap_string_append(l_reply_str, "No orders found");
-            }
-            *a_str_reply = dap_string_free(l_reply_str, false);
-        } break;
-        case CMD_PURCHASE: {
-            const char *l_net_str = NULL, *l_wallet_str = NULL, *l_order_hash_str = NULL, *l_val_sell_str = NULL;
-            l_arg_index++;
-            dap_chain_node_cli_find_option_val(a_argv, l_arg_index, a_argc, "-net", &l_net_str);
-            if (!l_net_str) {
-                dap_chain_node_cli_set_reply_text(a_str_reply, "Command 'purchase' required parameter -net");
-                return -2;
-            }
-            dap_chain_net_t *l_net = dap_chain_net_by_name(l_net_str);
-            if (!l_net) {
-                dap_chain_node_cli_set_reply_text(a_str_reply, "Network %s not found", l_net_str);
-                return -3;
-            }
-            dap_chain_node_cli_find_option_val(a_argv, l_arg_index, a_argc, "-wallet", &l_wallet_str);
-            if (!l_wallet_str) {
-                dap_chain_node_cli_set_reply_text(a_str_reply, "Command 'purchase' required parameter -wallet");
-                return -10;
-            }
-            dap_chain_wallet_t *l_wallet = dap_chain_wallet_open(l_wallet_str, dap_chain_wallet_get_path(g_config));
-            if (!l_wallet) {
-                dap_chain_node_cli_set_reply_text(a_str_reply, "Specified wallet not found");
-                return -11;
-            }
-            dap_chain_node_cli_find_option_val(a_argv, l_arg_index, a_argc, "-order", &l_order_hash_str);
-            if (!l_order_hash_str) {
-                dap_chain_node_cli_set_reply_text(a_str_reply, "Command 'purchase' required parameter -order");
-                return -12;
-            }
-            dap_chain_node_cli_find_option_val(a_argv, l_arg_index, a_argc, "-coins", &l_val_sell_str);
-            if (!l_val_sell_str) {
-                dap_chain_node_cli_set_reply_text(a_str_reply, "Command 'purchase' required parameter -coins");
-                return -8;
-            }
-            uint64_t l_datoshi_sell = strtoull(l_val_sell_str, NULL, 10);
-            if (!l_datoshi_sell) {
-                dap_chain_node_cli_set_reply_text(a_str_reply, "Format -coins <unsigned long long>");
-                return -9;
-            }
-            dap_chain_net_srv_order_t *l_order = dap_chain_net_srv_order_find_by_hash_str(l_net, l_order_hash_str);
-            if (l_order) {
-                dap_chain_net_srv_xchange_price_t *l_price = s_xchange_price_from_order(l_net, l_order);
-                l_price->datoshi_sell = l_datoshi_sell;
-                // Create conditional transaction
-                dap_chain_datum_tx_t *l_tx = s_xchange_tx_create_exchange(l_price, &l_order->tx_cond_hash, l_wallet);
-                if (l_tx && s_xchange_tx_put(l_tx, l_net)) {
-                    // TODO send request to seller to update / delete order & price
-                    dap_chain_net_srv_order_delete_by_hash_str(l_price->net_buy, l_order_hash_str);
-                }
-                DAP_DELETE(l_price);
-                DAP_DELETE(l_order);
-                dap_chain_node_cli_set_reply_text(a_str_reply, l_tx ? "Exchange transaction has done" :
-                                                                      "Exchange transaction error");
-            } else {
-                dap_chain_node_cli_set_reply_text(a_str_reply, "Specified order not found");
-                return -13;
-            }
-        } break;
-        case CMD_ENABLE: {
-            s_srv_xchange->enabled = true;
-        } break;
-        case CMD_DISABLE: {
-            s_srv_xchange->enabled = false;
-        } break;
-        default: {
-            dap_chain_node_cli_set_reply_text(a_str_reply, "Command %s not recognized", a_argv[l_arg_index]);
-            return -1;
-        }
-    }
-    return 0;
-}
-
-static int s_callback_requested(dap_chain_net_srv_t *a_srv, uint32_t a_usage_id, dap_chain_net_srv_client_t *a_srv_client, const void *a_data, size_t a_data_size)
-{
-    return 0;
-}
-
-static int s_callback_response_success(dap_chain_net_srv_t *a_srv, uint32_t a_usage_id, dap_chain_net_srv_client_t *a_srv_client, const void *a_data, size_t a_data_size)
-{
-    return 0;
-}
-
-static int s_callback_response_error(dap_chain_net_srv_t *a_srv, uint32_t a_usage_id, dap_chain_net_srv_client_t *a_srv_client, const void *a_data, size_t a_data_size)
-{
-    return 0;
-}
-
-static int s_callback_receipt_next_success(dap_chain_net_srv_t *a_srv, uint32_t a_usage_id, dap_chain_net_srv_client_t *a_srv_client, const void *a_data, size_t a_data_size)
-{
-    return 0;
-}
+/*
+ * Authors:
+ * Roman Khlopkov <roman.khlopkov@demlabs.net>
+ * DeM Labs Inc.   https://demlabs.net
+ * DeM Labs Open source community https://gitlab.demlabs.net
+ * Copyright  (c) 2017-2020
+ * All rights reserved.
+
+ This file is part of DAP (Deus Applications Prototypes) the open source project
+
+    DAP (Deus Applicaions Prototypes) is free software: you can redistribute it and/or modify
+    it under the terms of the GNU General Public License as published by
+    the Free Software Foundation, either version 3 of the License, or
+    (at your option) any later version.
+
+    DAP is distributed in the hope that it will be useful,
+    but WITHOUT ANY WARRANTY; without even the implied warranty of
+    MERCHANTABILITY or FITNESS FOR A PARTICULAR PURPOSE.  See the
+    GNU General Public License for more details.
+
+    You should have received a copy of the GNU General Public License
+    along with any DAP based project.  If not, see <http://www.gnu.org/licenses/>.
+*/
+
+#include <math.h>
+#include "dap_string.h"
+#include "dap_chain_common.h"
+#include "dap_chain_node_cli.h"
+#include "dap_chain_mempool.h"
+#include "dap_chain_net_srv_common.h"
+#include "dap_chain_net_srv_xchange.h"
+
+#define LOG_TAG "dap_chain_net_srv_xchange"
+
+static int s_cli_srv_xchange(int a_argc, char **a_argv, void *a_arg_func, char **a_str_reply);
+static int s_callback_requested(dap_chain_net_srv_t *a_srv, uint32_t a_usage_id, dap_chain_net_srv_client_t *a_srv_client, const void *a_data, size_t a_data_size);
+static int s_callback_response_success(dap_chain_net_srv_t *a_srv, uint32_t a_usage_id, dap_chain_net_srv_client_t *a_srv_client, const void *a_data, size_t a_data_size);
+static int s_callback_response_error(dap_chain_net_srv_t *a_srv, uint32_t a_usage_id, dap_chain_net_srv_client_t *a_srv_client, const void *a_data, size_t a_data_size);
+static int s_callback_receipt_next_success(dap_chain_net_srv_t *a_srv, uint32_t a_usage_id, dap_chain_net_srv_client_t *a_srv_client, const void *a_data, size_t a_data_size);
+static dap_chain_net_srv_xchange_price_t *s_xchange_db_load(char *a_key, uint8_t *a_item);
+
+static dap_chain_net_srv_xchange_t *s_srv_xchange;
+
+/**
+ * @brief dap_stream_ch_vpn_init Init actions for VPN stream channel
+ * @param vpn_addr Zero if only client mode. Address if the node shares its local VPN
+ * @param vpn_mask Zero if only client mode. Mask if the node shares its local VPN
+ * @return 0 if everything is okay, lesser then zero if errors
+ */
+int dap_chain_net_srv_xchange_init()
+{
+    dap_chain_node_cli_cmd_item_create("srv_xchange", s_cli_srv_xchange, NULL, "eXchange service commands",
+    "srv_xchange price create -net_sell <net name> -token_sell <token ticker> -net_buy <net_name> -token_buy <token ticker>"
+                                        "-wallet <name> -coins <value> -rate <value>\n"
+        "\tCreate a new price with specified amount of datoshi to exchange with specified rate (sell : buy)\n"
+    "srv_xchange price remove -net_sell <net name> -token_sell <token ticker> -net_buy <net_name> -token_buy <token ticker>\n"
+         "\tRemove price with specified tickers within specified net names\n"
+    "srv_xchange price list\n"
+         "\tList all active prices\n"
+    "srv_xchange price update -net_sell <net name> -token_sell <token ticker> -net_buy <net_name> -token_buy <token ticker>"
+                                        "{-coins <value> | rate <value> | -wallet <name>}\n"
+         "\tUpdate price with specified tickers within specified net names\n"
+    "srv_xchange orders -net <net name>\n"
+         "\tGet the exchange orders list within specified net name\n"
+    "srv_xchange purchase -order <order hash> -net <net name> -wallet <wallet_name> -coins <value>\n"
+         "\tExchange tokens with specified order within specified net name. Specify how datoshies to buy\n"
+    "srv_xchange enable\n"
+         "\tEnable eXchange service\n"
+    "srv_xchange disable\n"
+         "\tDisable eXchange service\n"
+    );
+    dap_chain_net_srv_uid_t l_uid = { .uint64 = DAP_CHAIN_NET_SRV_XCHANGE_ID };
+    dap_chain_net_srv_t* l_srv = dap_chain_net_srv_add(l_uid, s_callback_requested, s_callback_response_success,
+                                                       s_callback_response_error, s_callback_receipt_next_success);
+    s_srv_xchange = DAP_NEW_Z(dap_chain_net_srv_xchange_t);
+    l_srv->_inhertor = s_srv_xchange;
+    s_srv_xchange->enabled = false;
+    size_t l_prices_count = 0;
+    dap_global_db_obj_t *l_prices = dap_chain_global_db_gr_load(GROUP_LOCAL_XCHANGE, &l_prices_count);
+    for (size_t i = 0; i < l_prices_count; i++) {
+        dap_chain_net_srv_xchange_price_t *l_price = s_xchange_db_load(l_prices[i].key, l_prices[i].value);
+        HASH_ADD_KEYPTR(hh, s_srv_xchange->pricelist, l_price->key_ptr, strlen(l_price->key_ptr), l_price);
+    }
+    dap_chain_global_db_objs_delete(l_prices, l_prices_count);
+    return 0;
+}
+
+void dap_chain_net_srv_xchange_deinit()
+{
+    dap_chain_net_srv_xchange_price_t *l_price = NULL, *l_tmp;
+    HASH_ITER(hh, s_srv_xchange->pricelist, l_price, l_tmp) {
+        HASH_DEL(s_srv_xchange->pricelist, l_price);
+        DAP_DELETE(l_price->wallet_str);
+        DAP_DELETE(l_price->key_ptr);
+        DAP_DELETE(l_price);
+    }
+    dap_chain_net_srv_del(s_srv_xchange->parent);
+    DAP_DELETE(s_srv_xchange);
+}
+
+bool dap_chain_net_srv_xchange_verificator(dap_chain_tx_out_cond_t *a_cond, dap_chain_datum_tx_t *a_tx)
+{
+    /* Check the condition for verification success
+     * a_cond.srv_xchange.rate >= a_tx.out.rate
+     */
+    dap_list_t *l_list_out = dap_chain_datum_tx_items_get(a_tx, TX_ITEM_TYPE_OUT_EXT, NULL);
+    long double l_seller_rate = (long double)a_cond->header.value / a_cond->subtype.srv_xchange.value;
+    uint64_t l_out_val = 0, l_back_val = 0;
+    char *l_ticker_ctrl = NULL;
+    for (dap_list_t *l_list_tmp = l_list_out; l_list_tmp;  l_list_tmp = l_list_tmp->next) {
+        dap_chain_tx_out_ext_t *l_tx_out = (dap_chain_tx_out_ext_t *)l_list_tmp->data;
+        if (memcmp(&l_tx_out->addr, &a_cond->params, sizeof(dap_chain_addr_t))) {
+            continue;
+        }
+        if (strcmp(l_tx_out->token, a_cond->subtype.srv_xchange.token)) {
+            if (l_ticker_ctrl && strcmp(l_ticker_ctrl, l_tx_out->token)) {
+                return false;   // too many tokens
+            }
+            l_ticker_ctrl = l_tx_out->token;
+            l_back_val += l_tx_out->header.value;
+        } else {                // buying token
+            l_out_val += l_tx_out->header.value;
+        }
+    }
+    long double l_buyer_rate = (a_cond->header.value - l_back_val) / (long double)l_out_val;
+    if (l_seller_rate < l_buyer_rate) {
+        return false;           // wrong changing rate
+    }
+    return true;
+}
+
+static dap_chain_datum_tx_receipt_t *s_xchage_receipt_create(dap_chain_net_srv_xchange_price_t *a_price)
+{
+    uint32_t l_ext_size = sizeof(uint64_t) + DAP_CHAIN_TICKER_SIZE_MAX;
+    uint8_t *l_ext = DAP_NEW_SIZE(uint8_t, l_ext_size);
+    uint64_t l_datoshi_buy = (long double)a_price->datoshi_sell / a_price->rate;
+    dap_lendian_put64(l_ext, l_datoshi_buy);
+    strcpy((char *)&l_ext[sizeof(uint64_t)], a_price->token_buy);
+    dap_chain_net_srv_price_unit_uid_t l_unit = { .uint32 = SERV_UNIT_UNDEFINED};
+    dap_chain_net_srv_uid_t l_uid = { .uint64 = DAP_CHAIN_NET_SRV_XCHANGE_ID };
+    dap_chain_datum_tx_receipt_t *l_receipt =  dap_chain_datum_tx_receipt_create(l_uid, l_unit, 0, a_price->datoshi_sell,
+                                                                                 l_ext, l_ext_size);
+    return l_receipt;
+}
+
+static dap_chain_datum_tx_t *s_xchange_tx_create_request(dap_chain_net_srv_xchange_price_t *a_price, dap_chain_wallet_t *a_wallet)
+{
+    if (!a_price || !a_price->net_sell || !a_price->net_buy || !*a_price->token_sell || !*a_price->token_buy || !a_wallet) {
+        return NULL;
+    }
+
+    // create empty transaction
+    dap_chain_datum_tx_t *l_tx = dap_chain_datum_tx_create();
+
+    dap_ledger_t *l_ledger = dap_chain_ledger_by_net_name(a_price->net_sell->pub.name);
+    dap_chain_addr_t *l_seller_addr = (dap_chain_addr_t *)dap_chain_wallet_get_addr(a_wallet, a_price->net_sell->pub.id);
+    dap_enc_key_t *l_seller_key = dap_chain_wallet_get_key(a_wallet, 0);
+    uint64_t l_value_sell = 0; // how many coins to transfer
+    // list of transaction with 'out' items to sell
+    dap_list_t *l_list_used_out = dap_chain_ledger_get_list_tx_outs_with_val(l_ledger, a_price->token_sell,
+                                                                             l_seller_addr, a_price->datoshi_sell, &l_value_sell);
+    if(!l_list_used_out) {
+        dap_chain_datum_tx_delete(l_tx);
+        DAP_DELETE(l_seller_addr);
+        log_it(L_WARNING, "Nothing to change (not enough funds)");
+        return NULL;
+    }
+
+    // add 'in' items to sell
+    uint64_t l_value_to_items = dap_chain_datum_tx_add_in_item_list(&l_tx, l_list_used_out);
+    dap_list_free_full(l_list_used_out, free);
+    if (l_value_to_items != l_value_sell) {
+        dap_chain_datum_tx_delete(l_tx);
+        DAP_DELETE(l_seller_addr);
+        log_it(L_ERROR, "Can't compose the transaction input");
+        return NULL;
+    }
+
+    // add 'out_cond' & 'out' items
+    {
+        dap_chain_net_srv_uid_t l_uid = { .uint64 = DAP_CHAIN_NET_SRV_XCHANGE_ID };
+        dap_chain_tx_out_cond_t *l_tx_out = dap_chain_datum_tx_item_out_cond_create_srv_xchange(l_uid, a_price->net_sell->pub.id,
+                                                                                                a_price->token_sell, a_price->datoshi_sell,
+                                                                                                (void *)l_seller_addr, sizeof(dap_chain_addr_t));
+        if (!l_tx_out) {
+            dap_chain_datum_tx_delete(l_tx);
+            DAP_DELETE(l_seller_addr);
+            log_it(L_ERROR, "Can't compose the transaction conditional output");
+            return NULL;
+        }
+        dap_chain_datum_tx_add_item(&l_tx, (const uint8_t *)l_tx_out);
+        DAP_DELETE(l_tx_out);
+        // coin back
+        uint64_t l_value_back = l_value_sell - a_price->datoshi_sell;
+        if (l_value_back) {
+            if (dap_chain_datum_tx_add_out_item(&l_tx, l_seller_addr, l_value_back) != 1) {
+                dap_chain_datum_tx_delete(l_tx);
+                DAP_DELETE(l_seller_addr);
+                log_it(L_ERROR, "Cant add coin back output");
+                return NULL;
+            }
+        }
+    }
+    DAP_DELETE(l_seller_addr);
+
+    // add 'sign' item
+    if(dap_chain_datum_tx_add_sign_item(&l_tx, l_seller_key) != 1) {
+        dap_chain_datum_tx_delete(l_tx);
+        log_it(L_ERROR, "Can't add sign output");
+        return NULL;
+    }
+
+    return l_tx;
+}
+
+static dap_chain_datum_tx_t *s_xchange_tx_create_exchange(dap_chain_net_srv_xchange_price_t *a_price, dap_chain_hash_fast_t *a_tx_cond_hash, dap_chain_wallet_t *a_wallet)
+{
+    if (!a_price || !a_price->net_sell || !a_price->net_buy || !*a_price->token_sell || !*a_price->token_buy || !a_wallet) {
+        return NULL;
+    }
+
+    // create empty transaction
+    dap_chain_datum_tx_t *l_tx = dap_chain_datum_tx_create();
+
+    dap_ledger_t *l_ledger = dap_chain_ledger_by_net_name(a_price->net_buy->pub.name);
+    dap_chain_addr_t *l_seller_addr = (dap_chain_addr_t *)dap_chain_wallet_get_addr(a_wallet, a_price->net_buy->pub.id);
+    dap_enc_key_t *l_seller_key = dap_chain_wallet_get_key(a_wallet, 0);
+    uint64_t l_value_buy = 0; // how many coins to transfer
+    // list of transaction with 'out' items to sell
+    uint64_t l_datoshi_buy = ceill(a_price->datoshi_sell / a_price->rate);
+    dap_list_t *l_list_used_out = dap_chain_ledger_get_list_tx_outs_with_val(l_ledger, a_price->token_buy,
+                                                                             l_seller_addr, l_datoshi_buy, &l_value_buy);
+    if(!l_list_used_out) {
+        dap_chain_datum_tx_delete(l_tx);
+        log_it(L_WARNING, "Nothing to change (not enough funds)");
+        return NULL;
+    }
+
+    // create and add reciept
+    dap_chain_datum_tx_receipt_t *l_receipt = s_xchage_receipt_create(a_price);
+    dap_chain_datum_tx_add_item(&l_tx, (byte_t *)l_receipt);
+    DAP_DELETE(l_receipt);
+    // add 'in' items to sell
+    uint64_t l_value_to_items = dap_chain_datum_tx_add_in_item_list(&l_tx, l_list_used_out);
+    dap_list_free_full(l_list_used_out, free);
+    if (l_value_to_items != l_value_buy) {
+        dap_chain_datum_tx_delete(l_tx);
+        DAP_DELETE(l_seller_addr);
+        log_it(L_ERROR, "Can't compose the transaction input");
+        return NULL;
+    }
+    // add 'in' item to buy from conditional transaction
+    dap_chain_datum_tx_t *l_cond_tx = dap_chain_ledger_tx_find_by_hash(l_ledger, a_tx_cond_hash);
+    if (!l_cond_tx) {
+        log_it(L_WARNING, "Requested conditional transaction not found");
+        return NULL;
+    }
+    int l_prev_cond_idx;
+    dap_chain_tx_out_cond_t *l_tx_out_cond = dap_chain_datum_tx_out_cond_get(l_cond_tx, &l_prev_cond_idx);
+    if (dap_chain_ledger_tx_hash_is_used_out_item(l_ledger, &a_price->tx_hash, l_prev_cond_idx)) {
+        log_it(L_WARNING, "Requested conditional transaction is already used out");
+        return false;
+    }
+    dap_chain_datum_tx_add_in_cond_item(&l_tx, a_tx_cond_hash, l_prev_cond_idx, 0);
+    // add 'out' items
+    {
+        // transfer selling coins
+        const dap_chain_addr_t *l_buyer_addr = (dap_chain_addr_t *)l_tx_out_cond->params;
+        if (dap_chain_datum_tx_add_out_ext_item(&l_tx, l_buyer_addr, l_datoshi_buy, a_price->token_buy) == -1) {
+            dap_chain_datum_tx_delete(l_tx);
+            DAP_DELETE(l_seller_addr);
+            log_it(L_ERROR, "Can't add selling coins output");
+            return NULL;
+        }
+        // coin back
+        uint64_t l_value_back = l_value_buy - l_datoshi_buy;
+        if (l_value_back) {
+            if (dap_chain_datum_tx_add_out_ext_item(&l_tx, l_seller_addr, l_value_back, a_price->token_buy) == -1) {
+                dap_chain_datum_tx_delete(l_tx);
+                DAP_DELETE(l_seller_addr);
+                log_it(L_ERROR, "Can't add selling coins back output");
+                return NULL;
+            }
+        }
+        //transfer buying coins
+        if (dap_chain_datum_tx_add_out_ext_item(&l_tx, l_seller_addr, a_price->datoshi_sell, a_price->token_sell) == -1) {
+            dap_chain_datum_tx_delete(l_tx);
+            DAP_DELETE(l_seller_addr);
+            log_it(L_ERROR, "Can't add buying coins output");
+            return NULL;
+        }
+        DAP_DELETE(l_seller_addr);
+        //transfer unbuying coins (partial exchange)
+        uint64_t l_buying_value = l_tx_out_cond->header.value;
+        l_value_back = l_buying_value - a_price->datoshi_sell;
+        if (l_value_back) {
+            if (dap_chain_datum_tx_add_out_ext_item(&l_tx, l_buyer_addr, l_value_back, a_price->token_sell) == -1) {
+                log_it(L_WARNING, "Can't add buying coins back output (cashback)");
+                return NULL;
+            }
+        }
+    }
+
+    // add 'sign' items
+    if(dap_chain_datum_tx_add_sign_item(&l_tx, l_seller_key) != 1) {
+        dap_chain_datum_tx_delete(l_tx);
+        log_it( L_ERROR, "Can't add sign output");
+        return NULL;
+    }
+
+    return l_tx;
+}
+
+
+// Put the transaction to mempool or directly to chains & write transaction's hash to the price
+static bool s_xchange_tx_put(dap_chain_datum_tx_t *a_tx, dap_chain_net_t *a_net)
+{
+    // Put the transaction to mempool or directly to chains
+    size_t l_tx_size = dap_chain_datum_tx_get_size(a_tx);
+    dap_chain_datum_t *l_datum = dap_chain_datum_create(DAP_CHAIN_DATUM_TX, a_tx, l_tx_size);
+    DAP_DELETE(a_tx);
+    dap_chain_t *l_chain = dap_chain_net_get_chain_by_chain_type(a_net, CHAIN_TYPE_TX);
+    if (!l_chain) {
+        return false;
+    }
+    // Processing will be made according to autoprocess policy
+    if (dap_chain_mempool_datum_add(l_datum, l_chain)) {
+        DAP_DELETE(l_datum);
+        return false;
+    }
+    return true;
+}
+
+static bool s_xchage_tx_invalidate(dap_chain_net_srv_xchange_price_t *a_price, dap_chain_wallet_t *a_wallet)
+{
+    // create empty transaction
+    dap_chain_datum_tx_t *l_tx = dap_chain_datum_tx_create();
+
+    dap_ledger_t *l_ledger = dap_chain_ledger_by_net_name(a_price->net_buy->pub.name);
+    dap_chain_addr_t *l_seller_addr = (dap_chain_addr_t *)dap_chain_wallet_get_addr(a_wallet, a_price->net_buy->pub.id);
+    dap_enc_key_t *l_seller_key = dap_chain_wallet_get_key(a_wallet, 0);
+
+    // create and add reciept
+    dap_chain_datum_tx_receipt_t *l_receipt = s_xchage_receipt_create(a_price);
+    dap_chain_datum_tx_add_item(&l_tx, (byte_t *)l_receipt);
+    DAP_DELETE(l_receipt);
+
+    // add 'in' item to buy from conditional transaction
+    dap_chain_datum_tx_t *l_cond_tx = dap_chain_ledger_tx_find_by_hash(l_ledger, &a_price->tx_hash);
+    if (!l_cond_tx) {
+        log_it(L_WARNING, "Requested conditional transaction not found");
+        return false;
+    }   
+    int l_prev_cond_idx;
+    dap_chain_tx_out_cond_t *l_tx_out_cond = dap_chain_datum_tx_out_cond_get(l_cond_tx, &l_prev_cond_idx);
+    if (dap_chain_ledger_tx_hash_is_used_out_item(l_ledger, &a_price->tx_hash, l_prev_cond_idx)) {
+        log_it(L_WARNING, "Requested conditional transaction is already used out");
+        return false;
+    }
+    dap_chain_datum_tx_add_in_cond_item(&l_tx, &a_price->tx_hash, l_prev_cond_idx, 0);
+
+    // add 'out' item
+    const dap_chain_addr_t *l_buyer_addr = (dap_chain_addr_t *)l_tx_out_cond->params;
+    if (memcmp(l_seller_addr->data.hash, l_buyer_addr->data.hash, sizeof(dap_chain_hash_fast_t))) {
+        log_it(L_WARNING, "Only owner can invalidate exchange transaction");
+        return false;
+    }
+    if (dap_chain_datum_tx_add_out_item(&l_tx, l_seller_addr, l_tx_out_cond->header.value) == -1) {
+        dap_chain_datum_tx_delete(l_tx);
+        DAP_DELETE(l_seller_addr);
+        log_it(L_ERROR, "Cant add returning coins output");
+        return false;
+    }
+    DAP_DELETE(l_seller_addr);
+
+    // add 'sign' items
+    if(dap_chain_datum_tx_add_sign_item(&l_tx, l_seller_key) != 1) {
+        dap_chain_datum_tx_delete(l_tx);
+        log_it( L_ERROR, "Can't add sign output");
+        return false;
+    }
+    if (!s_xchange_tx_put(l_tx, a_price->net_buy)) {
+        return false;
+    }
+    return true;
+}
+
+char *s_xchange_order_create(dap_chain_net_srv_xchange_price_t *a_price, dap_chain_datum_tx_t *a_tx)
+{
+    dap_chain_hash_fast_t l_tx_hash = {};
+    dap_hash_fast(a_tx, dap_chain_datum_tx_get_size(a_tx), &l_tx_hash);
+    memcpy(&a_price->tx_hash, &l_tx_hash, sizeof(dap_chain_hash_fast_t));
+    dap_srv_xchange_order_ext_t l_ext;
+    dap_lendian_put64((uint8_t *)&l_ext.net_sell_id, a_price->net_sell->pub.id.uint64);
+    dap_lendian_put64((uint8_t *)&l_ext.datoshi_sell, a_price->datoshi_sell);
+    strcpy(l_ext.token_sell, a_price->token_sell);
+    uint32_t l_ext_size = sizeof(dap_srv_xchange_order_ext_t);
+    dap_chain_node_addr_t *l_node_addr = dap_chain_net_get_cur_addr(a_price->net_sell);
+    dap_chain_net_srv_price_unit_uid_t l_unit = { .uint32 =  SERV_UNIT_UNDEFINED};
+    dap_chain_net_srv_uid_t l_uid = { .uint64 = DAP_CHAIN_NET_SRV_XCHANGE_ID };
+    uint64_t l_datoshi_buy = ceill(a_price->datoshi_sell / a_price->rate);
+    char *l_order_hash_str = dap_chain_net_srv_order_create(a_price->net_buy, SERV_DIR_SELL, l_uid, *l_node_addr,
+                                                            l_tx_hash, l_datoshi_buy, l_unit, a_price->token_buy, 0,
+                                                            (uint8_t *)&l_ext, l_ext_size, NULL, 0, NULL);
+    return l_order_hash_str;
+}
+
+dap_chain_net_srv_xchange_price_t *s_xchange_price_from_order(dap_chain_net_t *a_net, dap_chain_net_srv_order_t *a_order)
+{
+    dap_chain_net_srv_xchange_price_t *l_price = DAP_NEW_Z(dap_chain_net_srv_xchange_price_t);
+    dap_srv_xchange_order_ext_t *l_ext = (dap_srv_xchange_order_ext_t *)a_order->ext;
+    dap_chain_net_id_t l_net_buy_id = { .uint64 = dap_lendian_get64((uint8_t *)&l_ext->net_sell_id) };
+    l_price->net_sell = dap_chain_net_by_id(l_net_buy_id);
+    l_price->datoshi_sell = dap_lendian_get64((uint8_t *)&l_ext->datoshi_sell);
+    strcpy(l_price->token_sell, l_ext->token_sell);
+    l_price->net_buy = a_net;
+    strcpy(l_price->token_buy, a_order->price_ticker);
+    l_price->rate = (long double)l_price->datoshi_sell / a_order->price;
+    return l_price;
+}
+
+static bool s_xchange_db_add(dap_chain_net_srv_xchange_price_t *a_price)
+{
+    size_t l_size = sizeof(dap_chain_net_srv_xchange_db_item_t) + strlen(a_price->wallet_str) + 1;
+    dap_chain_net_srv_xchange_db_item_t *l_item = DAP_NEW_Z_SIZE(dap_chain_net_srv_xchange_db_item_t, l_size);
+    strcpy(l_item->token_sell, a_price->token_sell);
+    strcpy(l_item->token_buy, a_price->token_buy);
+    l_item->net_sell_id = a_price->net_sell->pub.id.uint64;
+    l_item->net_buy_id = a_price->net_buy->pub.id.uint64;
+    l_item->datoshi_sell = a_price->datoshi_sell;
+    l_item->rate = a_price->rate;
+    memcpy(&l_item->tx_hash, &a_price->tx_hash, sizeof(dap_chain_hash_fast_t));
+    memcpy(&l_item->order_hash, &a_price->order_hash, sizeof(dap_chain_hash_fast_t));
+    strcpy(l_item->wallet_str, a_price->wallet_str);
+    return dap_chain_global_db_gr_set(dap_strdup(a_price->key_ptr), (uint8_t *)l_item, l_size, GROUP_LOCAL_XCHANGE);
+}
+
+static dap_chain_net_srv_xchange_price_t *s_xchange_db_load(char *a_key, uint8_t *a_item)
+{
+    dap_chain_net_srv_xchange_db_item_t *l_item = (dap_chain_net_srv_xchange_db_item_t *)a_item;
+    dap_chain_net_srv_xchange_price_t *l_price = DAP_NEW_Z(dap_chain_net_srv_xchange_price_t);
+    l_price->key_ptr = dap_strdup(a_key);
+    strcpy(l_price->token_sell, l_item->token_sell);
+    strcpy(l_price->token_buy, l_item->token_buy);
+    dap_chain_net_id_t l_id = { .uint64 = l_item->net_sell_id};
+    l_price->net_sell = dap_chain_net_by_id(l_id);
+    l_id.uint64 = l_item->net_buy_id;
+    l_price->net_buy = dap_chain_net_by_id(l_id);
+    l_price->datoshi_sell = l_item->datoshi_sell;
+    l_price->rate = l_item->rate;
+    memcpy(&l_price->tx_hash, &l_item->tx_hash, sizeof(dap_chain_hash_fast_t));
+    memcpy(&l_price->order_hash, &l_item->order_hash, sizeof(dap_chain_hash_fast_t));
+    l_price->wallet_str = dap_strdup(l_item->wallet_str);
+    return l_price;
+}
+
+static int s_cli_srv_xchange_price(int a_argc, char **a_argv, int a_arg_index, char **a_str_reply)
+{
+    enum {
+        CMD_NONE, CMD_CREATE, CMD_REMOVE, CMD_LIST, CMD_UPDATE
+    };
+    int l_cmd_num = CMD_NONE;
+    if(dap_chain_node_cli_find_option_val(a_argv, a_arg_index, min(a_argc, a_arg_index + 1), "create", NULL)) {
+        l_cmd_num = CMD_CREATE;
+    }
+    else if(dap_chain_node_cli_find_option_val(a_argv, a_arg_index, min(a_argc, a_arg_index + 1), "remove", NULL)) {
+        l_cmd_num = CMD_REMOVE;
+    }
+    else if(dap_chain_node_cli_find_option_val(a_argv, a_arg_index, min(a_argc, a_arg_index + 1), "list", NULL)) {
+        l_cmd_num = CMD_LIST;
+    }
+    else if(dap_chain_node_cli_find_option_val(a_argv, a_arg_index, min(a_argc, a_arg_index + 1), "update", NULL)) {
+        l_cmd_num = CMD_UPDATE;
+    }
+    int l_arg_index = a_arg_index + 1;
+    const char *l_net_sell_str = NULL, *l_net_buy_str = NULL;
+    const char *l_token_sell_str = NULL, *l_token_buy_str = NULL;
+    dap_chain_net_t *l_net_sell = NULL, *l_net_buy = NULL;
+    char *l_strkey;
+    if (l_cmd_num == CMD_CREATE || l_cmd_num == CMD_REMOVE || l_cmd_num == CMD_UPDATE) {
+        dap_chain_node_cli_find_option_val(a_argv, l_arg_index, a_argc, "-net_sell", &l_net_sell_str);
+        if (!l_net_sell_str) {
+            dap_chain_node_cli_set_reply_text(a_str_reply, "Command 'price %s' required parameter -net_sell",
+                                                            l_cmd_num == CMD_CREATE ? "create" : (l_cmd_num == CMD_REMOVE ? "remove" : "update"));
+            return -2;
+        }
+        l_net_sell = dap_chain_net_by_name(l_net_sell_str);
+        if (!l_net_sell) {
+            dap_chain_node_cli_set_reply_text(a_str_reply, "Network %s not found", l_net_sell_str);
+            return -3;
+        }
+        dap_chain_node_cli_find_option_val(a_argv, l_arg_index, a_argc, "-net_buy", &l_net_buy_str);
+        if (!l_net_buy_str) {
+            dap_chain_node_cli_set_reply_text(a_str_reply, "Command 'price %s' required parameter -net_buy",
+                                                            l_cmd_num == CMD_CREATE ? "create" : (l_cmd_num == CMD_REMOVE ? "remove" : "update"));
+            return -2;
+        }
+        l_net_buy = dap_chain_net_by_name(l_net_buy_str);
+        if (!l_net_sell) {
+            dap_chain_node_cli_set_reply_text(a_str_reply, "Network %s not found", l_net_buy_str);
+            return -3;
+        }
+        dap_chain_node_cli_find_option_val(a_argv, l_arg_index, a_argc, "-token_sell", &l_token_sell_str);
+        if (!l_token_sell_str) {
+            dap_chain_node_cli_set_reply_text(a_str_reply, "Command 'price %s' required parameter -token_sell",
+                                                            l_cmd_num == CMD_CREATE ? "create" : (l_cmd_num == CMD_REMOVE ? "remove" : "update"));
+            return -5;
+        }
+        if (!dap_chain_ledger_token_ticker_check(l_net_sell->pub.ledger, l_token_sell_str)) {
+            dap_chain_node_cli_set_reply_text(a_str_reply, "Token ticker %s not found", l_token_sell_str);
+            return -6;
+        }
+        dap_chain_node_cli_find_option_val(a_argv, l_arg_index, a_argc, "-token_buy", &l_token_buy_str);
+        if (!l_token_buy_str) {
+            dap_chain_node_cli_set_reply_text(a_str_reply, "Command 'price %s' required parameter -token_buy",
+                                                            l_cmd_num == CMD_CREATE ? "create" : (l_cmd_num == CMD_REMOVE ? "remove" : "update"));
+            return -5;
+        }
+        if (!dap_chain_ledger_token_ticker_check(l_net_buy->pub.ledger, l_token_buy_str)) {
+            dap_chain_node_cli_set_reply_text(a_str_reply, "Token ticker %s not found", l_token_buy_str);
+            return -6;
+        }
+        l_strkey = DAP_NEW_SIZE(char, dap_strlen(l_token_sell_str) + dap_strlen(l_net_sell_str) +
+                                dap_strlen(l_token_buy_str) + dap_strlen(l_net_buy_str) + 1);
+        dap_stpcpy(l_strkey, l_token_sell_str);
+        strcat(l_strkey, l_net_sell_str);
+        strcat(l_strkey, l_token_buy_str);
+        strcat(l_strkey, l_net_buy_str);
+    }
+    switch (l_cmd_num) {
+        case CMD_CREATE: {
+            dap_chain_net_srv_xchange_price_t *l_price = NULL;
+            HASH_FIND_STR(s_srv_xchange->pricelist, l_strkey, l_price);
+            if (l_price) {
+                dap_chain_node_cli_set_reply_text(a_str_reply, "Price with provided pair of token ticker + net name already exist");
+                return -7;
+            }
+            const char *l_val_sell_str = NULL, *l_val_rate_str = NULL, *l_wallet_str = NULL;
+            dap_chain_node_cli_find_option_val(a_argv, l_arg_index, a_argc, "-coins", &l_val_sell_str);
+            if (!l_val_sell_str) {
+                dap_chain_node_cli_set_reply_text(a_str_reply, "Command 'price create' required parameter -coins");
+                return -8;
+            }
+            uint64_t l_datoshi_sell = strtoull(l_val_sell_str, NULL, 10);
+            if (!l_datoshi_sell) {
+                dap_chain_node_cli_set_reply_text(a_str_reply, "Format -coins <unsigned long long>");
+                return -9;
+            }
+            dap_chain_node_cli_find_option_val(a_argv, l_arg_index, a_argc, "-rate", &l_val_rate_str);
+            if (!l_val_rate_str) {
+                dap_chain_node_cli_set_reply_text(a_str_reply, "Command 'price create' required parameter -rate");
+                return -8;
+            }
+            long double l_rate = strtold(l_val_rate_str, NULL);
+            if (!l_rate) {
+                dap_chain_node_cli_set_reply_text(a_str_reply, "Format -rate <long double> = sell / buy");
+                return -9;
+            }
+            dap_chain_node_cli_find_option_val(a_argv, l_arg_index, a_argc, "-wallet", &l_wallet_str);
+            if (!l_wallet_str) {
+                dap_chain_node_cli_set_reply_text(a_str_reply, "Command 'price create' required parameter -wallet");
+                return -10;
+            }
+            dap_chain_wallet_t *l_wallet = dap_chain_wallet_open(l_wallet_str, dap_chain_wallet_get_path(g_config));
+            if (!l_wallet) {
+                dap_chain_node_cli_set_reply_text(a_str_reply, "Specified wallet not found");
+                return -11;
+            }
+            if (dap_chain_wallet_get_balance(l_wallet, l_net_sell->pub.id, l_token_sell_str) < l_datoshi_sell) {
+                dap_chain_node_cli_set_reply_text(a_str_reply, "Not enough cash in specified wallet");
+                dap_chain_wallet_close(l_wallet);
+                return -12;
+            }
+            // Create the price
+            l_price = DAP_NEW_Z(dap_chain_net_srv_xchange_price_t);
+            l_price->wallet_str = dap_strdup(l_wallet_str);
+            dap_stpcpy(l_price->token_sell, l_token_sell_str);
+            l_price->net_sell = l_net_sell;
+            dap_stpcpy(l_price->token_buy, l_token_buy_str);
+            l_price->net_buy = l_net_buy;
+            l_price->key_ptr = l_strkey;
+            l_price->datoshi_sell = l_datoshi_sell;
+            l_price->rate = l_rate;
+            // Create conditional transaction
+            dap_chain_datum_tx_t *l_tx = s_xchange_tx_create_request(l_price, l_wallet);
+            dap_chain_wallet_close(l_wallet);
+            if (!l_tx) {
+                dap_chain_node_cli_set_reply_text(a_str_reply, "Can't compose the conditional transaction");
+                DAP_DELETE(l_price->key_ptr);
+                DAP_DELETE(l_price->wallet_str);
+                DAP_DELETE(l_price);
+                return -14;
+            }
+            // Create the order & put it to GDB
+            char *l_order_hash_str = s_xchange_order_create(l_price, l_tx);
+            if (l_order_hash_str) {
+                dap_chain_str_to_hash_fast(l_order_hash_str, &l_price->order_hash);
+                if(!s_xchange_tx_put(l_tx, l_net_buy)) {
+                    dap_chain_node_cli_set_reply_text(a_str_reply, "Can't put transaction to mempool");
+                    dap_chain_net_srv_order_delete_by_hash_str(l_net_buy, l_order_hash_str);
+                    DAP_DELETE(l_order_hash_str);
+                    DAP_DELETE(l_price->key_ptr);
+                    DAP_DELETE(l_price->wallet_str);
+                    DAP_DELETE(l_price);
+                    return -15;
+                }
+                if (!s_xchange_db_add(l_price)) {
+                    dap_chain_node_cli_set_reply_text(a_str_reply, "Can't save price in database");
+                    dap_chain_net_srv_order_delete_by_hash_str(l_net_buy, l_order_hash_str);
+                    DAP_DELETE(l_order_hash_str);
+                    DAP_DELETE(l_price->key_ptr);
+                    DAP_DELETE(l_price->wallet_str);
+                    DAP_DELETE(l_price);
+                    return -16;
+                }
+                dap_chain_node_cli_set_reply_text(a_str_reply, "Successfully created order %s", l_order_hash_str);
+                DAP_DELETE(l_order_hash_str);
+                // Add active price to pricelist
+                HASH_ADD_KEYPTR(hh, s_srv_xchange->pricelist, l_price->key_ptr, strlen(l_price->key_ptr), l_price);
+            } else {
+                dap_chain_node_cli_set_reply_text(a_str_reply, "Can't compose the order");
+                DAP_DELETE(l_price->key_ptr);
+                DAP_DELETE(l_price->wallet_str);
+                DAP_DELETE(l_price);
+                return -18;
+            }
+        } break;
+        case CMD_REMOVE:
+        case CMD_UPDATE: {
+            dap_chain_net_srv_xchange_price_t *l_price = NULL;
+            HASH_FIND_STR(s_srv_xchange->pricelist, l_strkey, l_price);
+            if (!l_price) {
+                dap_chain_node_cli_set_reply_text(a_str_reply, "Price with provided pair of token ticker + net name is not exist");
+                return -1;
+            }
+            if (l_cmd_num == CMD_REMOVE) {
+                dap_string_t *l_str_reply = dap_string_new("");
+                HASH_DEL(s_srv_xchange->pricelist, l_price);
+                dap_chain_global_db_gr_del(l_price->key_ptr, GROUP_LOCAL_XCHANGE);
+                dap_chain_wallet_t *l_wallet = dap_chain_wallet_open(l_price->wallet_str, dap_chain_wallet_get_path(g_config));
+                bool l_ret = s_xchage_tx_invalidate(l_price, l_wallet);
+                dap_chain_wallet_close(l_wallet);
+                if (!l_ret) {
+                    char *l_tx_hash_str = dap_chain_hash_fast_to_str_new(&l_price->tx_hash);
+                    dap_string_append_printf(l_str_reply, "Can't invalidate transaction %s\n", l_tx_hash_str);
+                    DAP_DELETE(l_tx_hash_str);
+                }
+                char *l_order_hash_str = dap_chain_hash_fast_to_str_new(&l_price->order_hash);
+                if (dap_chain_net_srv_order_delete_by_hash_str(l_price->net_buy, l_order_hash_str)) {
+                    dap_string_append_printf(l_str_reply, "Can't remove order %s\n", l_order_hash_str);
+                }
+                DAP_DELETE(l_order_hash_str);
+                DAP_DELETE(l_price->wallet_str);
+                DAP_DELETE(l_price->key_ptr);
+                DAP_DELETE(l_price);
+                if (!l_str_reply->len) {
+                    dap_string_append(l_str_reply, "Price successfully removed");
+                }
+                *a_str_reply = dap_string_free(l_str_reply, false);
+            } else {    // CMD_UPDATE
+                const char *l_val_sell_str = NULL, *l_val_rate_str = NULL, *l_wallet_str = NULL, *l_new_wallet_str = NULL;
+                uint64_t l_datoshi_sell = 0;
+                long double l_rate = 0;
+                dap_chain_wallet_t *l_wallet = NULL;
+                dap_chain_node_cli_find_option_val(a_argv, l_arg_index, a_argc, "-coins", &l_val_sell_str);
+                if (l_val_sell_str) {
+                    l_datoshi_sell = strtoull(l_val_sell_str, NULL, 10);
+                    if (!l_datoshi_sell) {
+                        dap_chain_node_cli_set_reply_text(a_str_reply, "Format -coins <unsigned long long>");
+                        return -9;
+                    }
+                }
+                dap_chain_node_cli_find_option_val(a_argv, l_arg_index, a_argc, "-rate", &l_val_rate_str);
+                if (l_val_rate_str) {
+                    l_rate = strtold(l_val_rate_str, NULL);
+                    if (!l_rate) {
+                        dap_chain_node_cli_set_reply_text(a_str_reply, "Format -rate <long double> = sell / buy");
+                        return -9;
+                    }
+                }
+                dap_chain_node_cli_find_option_val(a_argv, l_arg_index, a_argc, "-wallet", &l_new_wallet_str);
+                l_wallet_str = l_new_wallet_str ? l_new_wallet_str : l_price->wallet_str;
+                l_wallet = dap_chain_wallet_open(l_wallet_str, dap_chain_wallet_get_path(g_config));
+                if (!l_wallet) {
+                    dap_chain_node_cli_set_reply_text(a_str_reply, "Specified wallet not found");
+                    return -11;
+                }
+                if (!l_val_sell_str && !l_val_rate_str && !l_wallet_str) {
+                    dap_chain_node_cli_set_reply_text(a_str_reply, "At least one of updating parameters is mandatory");
+                    return -13;
+                }
+                if (l_datoshi_sell && dap_chain_wallet_get_balance(l_wallet, l_net_sell->pub.id, l_token_sell_str) < l_datoshi_sell) {
+                        dap_chain_node_cli_set_reply_text(a_str_reply, "Not enough cash in specified wallet");
+                        dap_chain_wallet_close(l_wallet);
+                        return -12;
+                }
+                if (l_val_sell_str) {
+                    l_price->datoshi_sell = l_datoshi_sell;
+                }
+                if (l_val_rate_str) {
+                    l_price->rate = l_rate;
+                }
+                // Update the transaction
+                dap_chain_datum_tx_t *l_tx = s_xchange_tx_create_request(l_price, l_wallet);
+                if (l_new_wallet_str) {
+                    dap_chain_wallet_close(l_wallet);
+                    l_wallet = dap_chain_wallet_open(l_price->wallet_str, dap_chain_wallet_get_path(g_config));
+                    DAP_DELETE(l_price->wallet_str);
+                    l_price->wallet_str = dap_strdup(l_new_wallet_str);
+                }
+                if (!l_tx) {
+                    dap_chain_node_cli_set_reply_text(a_str_reply, "Can't compose the conditional transaction");
+                    return -14;
+                }
+                HASH_DEL(s_srv_xchange->pricelist, l_price);
+                dap_chain_global_db_gr_del(l_price->key_ptr, GROUP_LOCAL_XCHANGE);
+                bool l_ret = s_xchage_tx_invalidate(l_price, l_wallet); // may be changed to old price later
+                dap_chain_wallet_close(l_wallet);
+                if (!l_ret) {
+                    char *l_tx_hash_str = dap_chain_hash_fast_to_str_new(&l_price->tx_hash);
+                    dap_chain_node_cli_set_reply_text(a_str_reply, "Can't invalidate transaction %s\n", l_tx_hash_str);
+                    DAP_DELETE(l_tx_hash_str);
+                    return -17;
+                }
+                // Update the order
+                char *l_order_hash_str = dap_chain_hash_fast_to_str_new(&l_price->order_hash);
+                dap_chain_net_srv_order_delete_by_hash_str(l_price->net_buy, l_order_hash_str);
+                DAP_DELETE(l_order_hash_str);
+                l_order_hash_str = s_xchange_order_create(l_price, l_tx);
+                if (l_order_hash_str) {
+                    dap_chain_str_to_hash_fast(l_order_hash_str, &l_price->order_hash);
+                    if(!s_xchange_tx_put(l_tx, l_net_buy)) {
+                        dap_chain_node_cli_set_reply_text(a_str_reply, "Can't put transaction to mempool");
+                        dap_chain_net_srv_order_delete_by_hash_str(l_net_buy, l_order_hash_str);
+                        DAP_DELETE(l_order_hash_str);
+                        return -15;
+                    }
+                    if (!s_xchange_db_add(l_price)) {
+                        dap_chain_node_cli_set_reply_text(a_str_reply, "Can't save price in database");
+                        dap_chain_net_srv_order_delete_by_hash_str(l_net_buy, l_order_hash_str);
+                        DAP_DELETE(l_order_hash_str);
+                        return -16;
+                    }
+                    dap_chain_node_cli_set_reply_text(a_str_reply, "Successfully created order %s", l_order_hash_str);
+                    DAP_DELETE(l_order_hash_str);
+                } else {
+                    dap_chain_node_cli_set_reply_text(a_str_reply, "Can't compose the order");
+                    DAP_DELETE(l_price->wallet_str);
+                    DAP_DELETE(l_price->key_ptr);
+                    DAP_DELETE(l_price);
+                    return -18;
+                }
+                // Update the pricelist
+                HASH_ADD_KEYPTR(hh, s_srv_xchange->pricelist, l_price->key_ptr, strlen(l_price->key_ptr), l_price);
+            }
+        } break;
+        case CMD_LIST: {
+            dap_chain_net_srv_xchange_price_t *l_price = NULL, *l_tmp;
+            dap_string_t *l_reply_str = dap_string_new("");
+            HASH_ITER(hh, s_srv_xchange->pricelist, l_price, l_tmp) {
+                char *l_order_hash_str = dap_chain_hash_fast_to_str_new(&l_price->order_hash);
+                dap_string_append_printf(l_reply_str, "%s %s %s %s %s %lu %llf %s\n", l_order_hash_str, l_price->token_sell,
+                                         l_price->net_sell->pub.name, l_price->token_buy, l_price->net_buy->pub.name,
+                                         l_price->datoshi_sell, l_price->rate, l_price->wallet_str);
+                DAP_DELETE(l_order_hash_str);
+            }
+            if (!l_reply_str->len) {
+                dap_string_append(l_reply_str, "Pricelist is empty");
+            }
+            *a_str_reply = dap_string_free(l_reply_str, false);
+        } break;
+        default: {
+            dap_chain_node_cli_set_reply_text(a_str_reply, "Subcommand %s not recognized", a_argv[a_arg_index]);
+            return -4;
+        }
+    }
+    return 0;
+}
+
+static int s_cli_srv_xchange(int a_argc, char **a_argv, void *a_arg_func, char **a_str_reply)
+{
+    UNUSED(a_arg_func);
+    enum {
+        CMD_NONE, CMD_PRICE, CMD_ORDERS, CMD_PURCHASE, CMD_ENABLE, CMD_DISABLE
+    };
+    int l_arg_index = 1;
+    int l_cmd_num = CMD_NONE;
+    if(dap_chain_node_cli_find_option_val(a_argv, l_arg_index, min(a_argc, l_arg_index + 1), "price", NULL)) {
+        l_cmd_num = CMD_PRICE;
+    }
+    else if(dap_chain_node_cli_find_option_val(a_argv, l_arg_index, min(a_argc, l_arg_index + 1), "orders", NULL)) {
+        l_cmd_num = CMD_ORDERS;
+    }
+    else if(dap_chain_node_cli_find_option_val(a_argv, l_arg_index, min(a_argc, l_arg_index + 1), "purchase", NULL)) {
+        l_cmd_num = CMD_PURCHASE;
+    }
+    else if(dap_chain_node_cli_find_option_val(a_argv, l_arg_index, min(a_argc, l_arg_index + 1), "enable", NULL)) {
+        l_cmd_num = CMD_ENABLE;
+    }
+    else if(dap_chain_node_cli_find_option_val(a_argv, l_arg_index, min(a_argc, l_arg_index + 1), "disable", NULL)) {
+        l_cmd_num = CMD_DISABLE;
+    }
+    switch (l_cmd_num) {
+        case CMD_PRICE:
+            return s_cli_srv_xchange_price(a_argc, a_argv, l_arg_index + 1, a_str_reply);
+        case CMD_ORDERS: {
+            const char *l_net_str = NULL;
+            l_arg_index++;
+            dap_chain_node_cli_find_option_val(a_argv, l_arg_index, a_argc, "-net", &l_net_str);
+            if (!l_net_str) {
+                dap_chain_node_cli_set_reply_text(a_str_reply, "Command 'purchase' required parameter -net");
+                return -2;
+            }
+            dap_chain_net_t *l_net = dap_chain_net_by_name(l_net_str);
+            if (!l_net) {
+                dap_chain_node_cli_set_reply_text(a_str_reply, "Network %s not found", l_net_str);
+                return -3;
+            }
+            char * l_gdb_group_str = dap_chain_net_srv_order_get_gdb_group(l_net);
+            size_t l_orders_count = 0;
+            dap_global_db_obj_t * l_orders = dap_chain_global_db_gr_load(l_gdb_group_str, &l_orders_count);
+            dap_chain_net_srv_xchange_price_t *l_price;
+            dap_string_t *l_reply_str = dap_string_new("");
+            for (size_t i = 0; i < l_orders_count; i++) {
+                dap_chain_net_srv_order_t *l_order = (dap_chain_net_srv_order_t *)l_orders[i].value;
+                if (l_order->srv_uid.uint64 != DAP_CHAIN_NET_SRV_XCHANGE_ID)
+                    continue;
+                // TODO add filters to list (tokens, network, etc.)
+                l_price = s_xchange_price_from_order(l_net, l_order);
+                dap_string_append_printf(l_reply_str, "%s %s %s %s %s %lu %llf\n", l_orders[i].key, l_price->token_sell,
+                                         l_price->net_sell->pub.name, l_price->token_buy, l_price->net_buy->pub.name,
+                                         l_price->datoshi_sell, l_price->rate);
+                DAP_DELETE(l_price);
+            }
+            dap_chain_global_db_objs_delete(l_orders, l_orders_count);
+            DAP_DELETE( l_gdb_group_str);
+            if (!l_reply_str->len) {
+                dap_string_append(l_reply_str, "No orders found");
+            }
+            *a_str_reply = dap_string_free(l_reply_str, false);
+        } break;
+        case CMD_PURCHASE: {
+            const char *l_net_str = NULL, *l_wallet_str = NULL, *l_order_hash_str = NULL, *l_val_sell_str = NULL;
+            l_arg_index++;
+            dap_chain_node_cli_find_option_val(a_argv, l_arg_index, a_argc, "-net", &l_net_str);
+            if (!l_net_str) {
+                dap_chain_node_cli_set_reply_text(a_str_reply, "Command 'purchase' required parameter -net");
+                return -2;
+            }
+            dap_chain_net_t *l_net = dap_chain_net_by_name(l_net_str);
+            if (!l_net) {
+                dap_chain_node_cli_set_reply_text(a_str_reply, "Network %s not found", l_net_str);
+                return -3;
+            }
+            dap_chain_node_cli_find_option_val(a_argv, l_arg_index, a_argc, "-wallet", &l_wallet_str);
+            if (!l_wallet_str) {
+                dap_chain_node_cli_set_reply_text(a_str_reply, "Command 'purchase' required parameter -wallet");
+                return -10;
+            }
+            dap_chain_wallet_t *l_wallet = dap_chain_wallet_open(l_wallet_str, dap_chain_wallet_get_path(g_config));
+            if (!l_wallet) {
+                dap_chain_node_cli_set_reply_text(a_str_reply, "Specified wallet not found");
+                return -11;
+            }
+            dap_chain_node_cli_find_option_val(a_argv, l_arg_index, a_argc, "-order", &l_order_hash_str);
+            if (!l_order_hash_str) {
+                dap_chain_node_cli_set_reply_text(a_str_reply, "Command 'purchase' required parameter -order");
+                return -12;
+            }
+            dap_chain_node_cli_find_option_val(a_argv, l_arg_index, a_argc, "-coins", &l_val_sell_str);
+            if (!l_val_sell_str) {
+                dap_chain_node_cli_set_reply_text(a_str_reply, "Command 'purchase' required parameter -coins");
+                return -8;
+            }
+            uint64_t l_datoshi_sell = strtoull(l_val_sell_str, NULL, 10);
+            if (!l_datoshi_sell) {
+                dap_chain_node_cli_set_reply_text(a_str_reply, "Format -coins <unsigned long long>");
+                return -9;
+            }
+            dap_chain_net_srv_order_t *l_order = dap_chain_net_srv_order_find_by_hash_str(l_net, l_order_hash_str);
+            if (l_order) {
+                dap_chain_net_srv_xchange_price_t *l_price = s_xchange_price_from_order(l_net, l_order);
+                l_price->datoshi_sell = l_datoshi_sell;
+                // Create conditional transaction
+                dap_chain_datum_tx_t *l_tx = s_xchange_tx_create_exchange(l_price, &l_order->tx_cond_hash, l_wallet);
+                if (l_tx && s_xchange_tx_put(l_tx, l_net)) {
+                    // TODO send request to seller to update / delete order & price
+                    dap_chain_net_srv_order_delete_by_hash_str(l_price->net_buy, l_order_hash_str);
+                }
+                DAP_DELETE(l_price);
+                DAP_DELETE(l_order);
+                dap_chain_node_cli_set_reply_text(a_str_reply, l_tx ? "Exchange transaction has done" :
+                                                                      "Exchange transaction error");
+            } else {
+                dap_chain_node_cli_set_reply_text(a_str_reply, "Specified order not found");
+                return -13;
+            }
+        } break;
+        case CMD_ENABLE: {
+            s_srv_xchange->enabled = true;
+        } break;
+        case CMD_DISABLE: {
+            s_srv_xchange->enabled = false;
+        } break;
+        default: {
+            dap_chain_node_cli_set_reply_text(a_str_reply, "Command %s not recognized", a_argv[l_arg_index]);
+            return -1;
+        }
+    }
+    return 0;
+}
+
+static int s_callback_requested(dap_chain_net_srv_t *a_srv, uint32_t a_usage_id, dap_chain_net_srv_client_t *a_srv_client, const void *a_data, size_t a_data_size)
+{
+    return 0;
+}
+
+static int s_callback_response_success(dap_chain_net_srv_t *a_srv, uint32_t a_usage_id, dap_chain_net_srv_client_t *a_srv_client, const void *a_data, size_t a_data_size)
+{
+    return 0;
+}
+
+static int s_callback_response_error(dap_chain_net_srv_t *a_srv, uint32_t a_usage_id, dap_chain_net_srv_client_t *a_srv_client, const void *a_data, size_t a_data_size)
+{
+    return 0;
+}
+
+static int s_callback_receipt_next_success(dap_chain_net_srv_t *a_srv, uint32_t a_usage_id, dap_chain_net_srv_client_t *a_srv_client, const void *a_data, size_t a_data_size)
+{
+    return 0;
+}