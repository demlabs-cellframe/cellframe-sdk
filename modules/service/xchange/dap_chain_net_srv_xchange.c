--- conflicted
+++ resolved
@@ -1692,13 +1692,9 @@
             char* l_status_order = NULL;
             const char *l_token_buy = NULL;
             const char *l_token_sell = NULL;
-<<<<<<< HEAD
-            const char *l_amount_coins_str = NULL, *l_amount_datoshi_str = NULL;
             const char *l_owner_addr = NULL;
-=======
             const char *l_amount_coins_str = NULL, *l_amount_datoshi_str = NULL, 
                         *l_proposed_coins_str = NULL, *l_proposed_datoshi_str = NULL;
->>>>>>> 097ee1b4
             uint64_t l_percent_completed = 0;
             dap_chain_datum_tx_t *l_tx = NULL;
             uint256_t l_amount, l_rate, l_proposed;
@@ -1828,18 +1824,12 @@
             l_proposed_coins_str = dap_uint256_decimal_to_char(l_proposed); 
             l_proposed_datoshi_str = dap_uint256_uninteger_to_char(l_proposed);
             l_cp_rate = dap_chain_balance_to_coins(l_rate); 
-<<<<<<< HEAD
             dap_cli_server_cmd_set_reply_text(a_str_reply, "orderHash: %s\n ts_created: %s\n Status: %s, amount: %s (%s) %s, filled: %lu%%, rate (%s/%s): %s, net: %s\n\n"
                                      "owner addr: %s\n\n", l_order_hash_str,
-                                     l_tmp_buf, l_status_order,
-=======
-            dap_cli_server_cmd_set_reply_text(a_str_reply, "orderHash: %s\n ts_created: %s\n Status: %s, proposed: %s(%s) %s, amount: %s (%s) %s, filled: %lu%%, rate (%s/%s): %s, net: %s\n\n",
-                                     l_order_hash_str,
                                      l_tmp_buf, l_status_order, 
                                      l_proposed_coins_str ? l_proposed_coins_str : "0.0", 
                                      l_proposed_datoshi_str ? l_proposed_datoshi_str : "0.0", 
                                      l_token_sell,
->>>>>>> 097ee1b4
                                      l_amount_coins_str ? l_amount_coins_str : "0.0",
                                      l_amount_datoshi_str ? l_amount_datoshi_str : "0",
                                      l_token_sell, l_percent_completed,
@@ -2251,13 +2241,8 @@
             if ( a_before && (l_datum_tx->header.ts_created > a_before) )
                 continue;
 
-<<<<<<< HEAD
             if (s_string_append_tx_cond_info(l_reply_str, a_net, NULL, NULL, l_datum_tx, &l_hash_curr, a_opt_status, false, true, true))
                 l_tx_count++;
-=======
-            if (s_string_append_tx_cond_info(l_reply_str, a_net, l_datum_tx, l_iter->cur_hash, a_opt_status, false, true, true))
-                l_tx_count++;            
->>>>>>> 097ee1b4
         }
         dap_chain_wallet_cache_iter_delete(l_iter);
     }
@@ -2423,16 +2408,10 @@
                 dap_chain_net_srv_xchange_order_status_t l_order_status = XCHANGE_ORDER_STATUS_UNKNOWN;
                 dap_hash_fast_t l_tx_hash = {};
                 uint64_t l_percent_completed = 0;
-<<<<<<< HEAD
-                uint256_t l_amount = {};
-                const char *l_amount_coins_str = NULL;
-                const char *l_amount_datoshi_str = NULL;
                 const char *l_owner_addr = NULL;
-=======
                 uint256_t l_amount = {}, l_proposed;
                 const char *l_amount_coins_str = NULL, *l_amount_datoshi_str = NULL, 
                         *l_proposed_coins_str = NULL, *l_proposed_datoshi_str = NULL;
->>>>>>> 097ee1b4
 
                 if (s_xchange_cache_state == XCHANGE_CACHE_ENABLED){
                     xchange_tx_cache_t *l_item = (xchange_tx_cache_t*)it->data;
@@ -2506,11 +2485,8 @@
                     l_rate = l_price->rate;
                     l_percent_completed = dap_chain_net_srv_xchange_get_order_completion_rate(l_net, l_tx_hash);
                     l_amount = l_out_cond_last_tx ? l_out_cond_last_tx->header.value : uint256_0;
-<<<<<<< HEAD
                     l_owner_addr = dap_chain_addr_to_str_static(&l_price->creator_addr);
-=======
                     l_proposed = l_price->datoshi_sell;
->>>>>>> 097ee1b4
                     DAP_DEL_Z(l_price);
                 }
 
@@ -2549,12 +2525,8 @@
                 l_proposed_coins_str = dap_uint256_decimal_to_char(l_proposed); 
                 l_proposed_datoshi_str = dap_uint256_uninteger_to_char(l_proposed);
 
-<<<<<<< HEAD
                 dap_string_append_printf(l_reply_str, "orderHash: %s\n ts_created: %s\n Status: %s, amount: %s (%s) %s, filled: %lu%%, rate (%s/%s): %s, net: %s\n"
                                          "owner addr: %s\n\n", l_tx_hash_str,
-=======
-                dap_string_append_printf(l_reply_str, "orderHash: %s\n ts_created: %s\n Status: %s, proposed: %s (%s) %s, amount: %s (%s) %s, filled: %lu%%, rate (%s/%s): %s, net: %s\n\n", l_tx_hash_str,
->>>>>>> 097ee1b4
                                          l_tmp_buf, l_status_order_str,
                                          l_proposed_coins_str ? l_proposed_coins_str : "0.0",
                                          l_proposed_datoshi_str ? l_proposed_datoshi_str : "0",
