--- conflicted
+++ resolved
@@ -941,15 +941,9 @@
     l_price->datoshi_sell = l_out_cond->header.value;
     l_price->net = a_net;
     if (!IS_ZERO_256(l_price->datoshi_buy)) {
-<<<<<<< HEAD
-        DIV_256_COIN(l_price->datoshi_buy, l_price->datoshi_sell, &l_price->rate);
+        l_price->rate = l_out_cond->subtype.srv_xchange.rate;
         dap_hash_fast_t *l_final_hash = dap_ledger_get_final_chain_tx_hash(a_net->pub.ledger,
-                                           DAP_CHAIN_TX_OUT_COND_SUBTYPE_SRV_XCHANGE, &a_order->tx_cond_hash);
-=======
-        l_price->rate = l_out_cond->subtype.srv_xchange.rate;
-        dap_hash_fast_t *l_final_hash = dap_chain_ledger_get_final_chain_tx_hash(a_net->pub.ledger,
                                             DAP_CHAIN_TX_OUT_COND_SUBTYPE_SRV_XCHANGE, &l_tx_hash);
->>>>>>> ec96cce3
         if (l_final_hash) {
             l_price->tx_hash = *l_final_hash;
             return l_price;
@@ -1441,13 +1435,8 @@
     dap_chain_tx_out_cond_t *l_out_cond_item = dap_chain_datum_tx_out_cond_get(a_tx, DAP_CHAIN_TX_OUT_COND_SUBTYPE_SRV_XCHANGE,
                                                                                &l_cond_idx);
     if (l_out_cond_item) {
-<<<<<<< HEAD
         if(dap_ledger_tx_hash_is_used_out_item(a_net->pub.ledger, &l_tx_hash, l_cond_idx, NULL))
-            return 1; // If its SRV_XCHANGE and spent its closed
-=======
-        if(dap_chain_ledger_tx_hash_is_used_out_item(a_net->pub.ledger, &l_tx_hash, l_cond_idx, NULL))
             return 2; // If its SRV_XCHANGE and spent its closed
->>>>>>> ec96cce3
         else
             return 1; // If its SRV_XCHANGE and not spent its open
     }
@@ -2058,29 +2047,11 @@
                     while(l_cur){
                         dap_chain_datum_tx_t * l_tx =(dap_chain_datum_tx_t *) l_cur->data;
                         if(l_tx){
+                            // TODO find another way to get current tx hash
                             dap_hash_fast_t * l_tx_hash = dap_chain_node_datum_tx_calc_hash(l_tx);
-
-<<<<<<< HEAD
-                            // Get input token ticker
-                            const char * l_tx_input_ticker = dap_ledger_tx_get_token_ticker_by_hash(
-                                        l_net->pub.ledger, l_tx_hash);
-
-                            int l_direction = 0; //  1 - from/to,  -1  - to/from
-                            // Compare with token_from and token_to
-                            if(dap_strcmp(l_tx_input_ticker, l_token_from_str) == 0)
-                                l_direction = 1;
-                            else if (dap_strcmp(l_tx_input_ticker, l_token_to_str) == 0)
-                                l_direction = -1;
-                            else {
-                                l_cur = dap_list_next(l_cur);
-                                DAP_DEL_Z(l_tx_hash);
-                                continue;
-                            }
-=======
->>>>>>> ec96cce3
                             int l_cond_idx = 0;
                             dap_chain_tx_out_cond_t *l_out_cond_item = dap_chain_datum_tx_out_cond_get(l_tx, DAP_CHAIN_TX_OUT_COND_SUBTYPE_SRV_XCHANGE,
-                                                                                                       &l_cond_idx);
+                                                                                                    &l_cond_idx);
                             if (l_out_cond_item &&
                                     dap_ledger_tx_hash_is_used_out_item(l_net->pub.ledger, l_tx_hash, l_cond_idx, NULL)) {
                                 uint256_t l_value_sell = l_out_cond_item->header.value;
@@ -2092,8 +2063,8 @@
                                     }else{
                                         log_it(L_ERROR, "Sell value is 0 in avarage price calculation (summing)");
                                     }
-                                DAP_DEL_Z(l_tx_hash);
                             }
+                            DAP_DEL_Z(l_tx_hash);
                         }
                         l_cur = dap_list_next(l_cur);
                     }
