/*
 * Authors:
 * Roman Khlopkov <roman.khlopkov@demlabs.net>
 * DeM Labs Inc.   https://demlabs.net
 * DeM Labs Open source community https://gitlab.demlabs.net
 * Copyright  (c) 2017-2020
 * All rights reserved.

 This file is part of DAP (Deus Applications Prototypes) the open source project

    DAP (Deus Applicaions Prototypes) is free software: you can redistribute it and/or modify
    it under the terms of the GNU General Public License as published by
    the Free Software Foundation, either version 3 of the License, or
    (at your option) any later version.

    DAP is distributed in the hope that it will be useful,
    but WITHOUT ANY WARRANTY; without even the implied warranty of
    MERCHANTABILITY or FITNESS FOR A PARTICULAR PURPOSE.  See the
    GNU General Public License for more details.

    You should have received a copy of the GNU General Public License
    along with any DAP based project.  If not, see <http://www.gnu.org/licenses/>.
*/

#include <math.h>
#include <pthread.h>
#include <stdbool.h>
#include "dap_chain_net.h"
#include "dap_chain_datum_tx.h"
#include "dap_chain_datum_tx_out_cond.h"
#include "dap_chain_datum_tx_sig.h"
#include "dap_list.h"
#include "dap_sign.h"
#include "dap_time.h"
#include "dap_chain_net_srv.h"
#include "dap_chain_ledger.h"
#include "dap_chain_node_cli.h"
#include "dap_common.h"
#include "dap_hash.h"
#include "dap_math_ops.h"
#include "dap_string.h"
#include "dap_chain_common.h"
#include "dap_chain_mempool.h"
#include "dap_chain_datum_decree.h"
#include "dap_tsd.h"
#include "dap_chain_net_tx.h"
#include "dap_chain_net_srv.h"
#include "dap_chain_net_srv_xchange.h"
#include "uthash.h"

#define LOG_TAG "dap_chain_net_srv_xchange"

typedef enum tx_opt_status {
    TX_STATUS_ALL = 0,
    TX_STATUS_ACTIVE,
    TX_STATUS_INACTIVE
} tx_opt_status_t;

typedef enum xchange_tx_type {
    TX_TYPE_UNDEFINED=0,
    TX_TYPE_ORDER,
    TX_TYPE_EXCHANGE,
    TX_TYPE_INVALIDATE
} xchange_tx_type_t;

static dap_chain_net_srv_fee_item_t *s_service_fees = NULL; // Governance statements for networks
static pthread_rwlock_t s_service_fees_rwlock = PTHREAD_RWLOCK_INITIALIZER;

static void s_callback_decree (dap_chain_net_srv_t * a_srv, dap_chain_net_t *a_net, dap_chain_t * a_chain, dap_chain_datum_decree_t * a_decree, size_t a_decree_size);
static bool s_xchange_verificator_callback(dap_ledger_t * a_ledger, dap_chain_tx_out_cond_t *a_cond,
                            dap_chain_datum_tx_t *a_tx_in, bool a_owner);
const dap_chain_net_srv_uid_t c_dap_chain_net_srv_xchange_uid = {.uint64= DAP_CHAIN_NET_SRV_XCHANGE_ID};


static int s_cli_srv_xchange(int a_argc, char **a_argv, void **a_str_reply);
static int s_callback_requested(dap_chain_net_srv_t *a_srv, uint32_t a_usage_id, dap_chain_net_srv_client_remote_t *a_srv_client, const void *a_data, size_t a_data_size);
static int s_callback_response_success(dap_chain_net_srv_t *a_srv, uint32_t a_usage_id, dap_chain_net_srv_client_remote_t *a_srv_client, const void *a_data, size_t a_data_size);
static int s_callback_response_error(dap_chain_net_srv_t *a_srv, uint32_t a_usage_id, dap_chain_net_srv_client_remote_t *a_srv_client, const void *a_data, size_t a_data_size);
static int s_callback_receipt_next_success(dap_chain_net_srv_t *a_srv, uint32_t a_usage_id, dap_chain_net_srv_client_remote_t *a_srv_client, const void *a_data, size_t a_data_size);

static xchange_tx_type_t s_xchange_tx_get_type (dap_chain_net_t * a_net, dap_chain_datum_tx_t * a_tx, dap_chain_tx_out_cond_t **a_out_cond_item, int *a_item_idx, dap_chain_tx_out_cond_t **a_out_prev_cond_item);
static int s_tx_check_for_open_close(dap_chain_net_t * a_net, dap_chain_datum_tx_t * a_tx);
static bool s_string_append_tx_cond_info( dap_string_t * a_reply_str, dap_chain_net_t * a_net, dap_chain_datum_tx_t * a_tx, tx_opt_status_t a_filter_by_status, bool a_append_prev_hash, bool a_print_status,bool a_print_ts);
static bool s_srv_xchange_get_fee(dap_chain_net_id_t a_net_id, uint256_t *a_fee, dap_chain_addr_t *a_addr, uint16_t *a_type);

static dap_chain_net_srv_xchange_t *s_srv_xchange;
static bool s_debug_more = true;

/**
 * @brief dap_stream_ch_vpn_init Init actions for VPN stream channel
 * @return 0 if everything is okay, lesser then zero if errors
 */
int dap_chain_net_srv_xchange_init()
{
    dap_ledger_verificator_add(DAP_CHAIN_TX_OUT_COND_SUBTYPE_SRV_XCHANGE, s_xchange_verificator_callback, NULL);
    dap_cli_server_cmd_add("srv_xchange", s_cli_srv_xchange, "eXchange service commands",

    "srv_xchange order create -net <net_name> -token_sell <token_ticker> -token_buy <token_ticker> -w <wallet_name>"
                                            " -value <value> -rate <value> -fee <value>\n"
        "\tCreate a new order and tx with specified amount of datoshi to exchange with specified rate (buy / sell)\n"
    "srv_xchange order remove -net <net_name> -order <order_hash> -w <wallet_name>\n -fee <value_datoshi>"
         "\tRemove order with specified order hash in specified net name\n"
    "srv_xchange order history -net <net_name> {-order <order_hash> | -addr <wallet_addr>}"
         "\tShows transaction history for the selected order\n"
    "srv_xchange order status -net <net_name> -order <order_hash>"
         "\tShows current amount of unselled coins from the selected order and percentage of its completion\n"
    "srv_xchange orders -net <net_name> [-status {opened|closed|all}] [-token_from <token_ticker>] [-token_to <token_ticker>]\n"
         "\tGet the exchange orders list within specified net name\n"

    "srv_xchange purchase -order <order hash> -net <net_name> -w <wallet_name> -value <value> -fee <value>\n"
         "\tExchange tokens with specified order within specified net name. Specify how many datoshies to sell with rate specified by order\n"

    "srv_xchange tx_list -net <net_name> [-time_from <From time>] [-time_to <To time>]"
        "[[-addr <wallet_addr>  [-status {inactive|active|all}] ]\n"                /* @RRL:  #6294  */
        "\tList of exchange transactions\n"
        "\tAll times are in RFC822. For example: \"Thu, 7 Dec 2023 21:18:04\"\n"

    "srv_xchange token_pair -net <net_name> list all\n"
        "\tList of all token pairs\n"
    "srv_xchange token_pair -net <net_name> rate average -token_from <token_ticker> -token_to <token_ticker>\n"
        "\tGet average rate for token pair <token from>:<token to> from <From time> to <To time> \n"
    "srv_xchange token_pair -net <net_name> rate history -token_from <token_ticker> -token_to <token_ticker> [-time_from <From_time>] [-time_to <To_time>] \n"
        "\tPrint rate history for token pair <token from>:<token to> from <From time> to <To time>\n"
        "\tAll times are in RFC822. For example: \"Thu, 7 Dec 2023 21:18:04\"\n"

    "srv_xchange enable\n"
         "\tEnable eXchange service\n"
    "srv_xchange disable\n"
         "\tDisable eXchange service\n"
    );
    dap_chain_net_srv_uid_t l_uid = { .uint64 = DAP_CHAIN_NET_SRV_XCHANGE_ID };
    dap_chain_net_srv_callbacks_t l_srv_callbacks = {};
    l_srv_callbacks.requested = s_callback_requested;
    l_srv_callbacks.response_success = s_callback_response_success;
    l_srv_callbacks.response_error = s_callback_response_error;
    l_srv_callbacks.receipt_next_success = s_callback_receipt_next_success;
    l_srv_callbacks.decree = s_callback_decree;

    dap_chain_net_srv_t* l_srv = dap_chain_net_srv_add(l_uid, "srv_xchange", &l_srv_callbacks);
    s_srv_xchange = DAP_NEW_Z(dap_chain_net_srv_xchange_t);
    if (!s_srv_xchange || !l_srv) {
        log_it(L_CRITICAL, "Memory allocation error");
        return -1;
    }
    l_srv->_internal = s_srv_xchange;
    s_srv_xchange->parent = l_srv;
    s_srv_xchange->enabled = false;
    s_debug_more = dap_config_get_item_bool_default(g_config, "srv_xchange", "debug_more", s_debug_more);


    /*************************/
    /*int l_fee_type = dap_config_get_item_int64_default(g_config, "srv_xchange", "fee_type", (int)SERIVCE_FEE_NATIVE_PERCENT);
    uint256_t l_fee_value = dap_chain_coins_to_balance(dap_config_get_item_str_default(g_config, "srv_xchange", "fee_value", "0.02"));
    const char *l_wallet_addr = dap_config_get_item_str_default(g_config, "srv_xchange", "wallet_addr", NULL);
    if(!l_wallet_addr){
        log_it(L_CRITICAL, "Memory allocation error");
        return -1;
    }
    const char *l_net_str = dap_config_get_item_str_default(g_config, "srv_xchange", "net", NULL);
    ///
    dap_chain_net_srv_fee_item_t *l_fee = NULL;
    l_fee = DAP_NEW_Z(dap_chain_net_srv_fee_item_t);
    l_fee->fee_type = l_fee_type;
    l_fee->fee = l_fee_value;
    l_fee->fee_addr = *dap_chain_addr_from_str(l_wallet_addr);
    l_fee->net_id = dap_chain_net_by_name(l_net_str)->pub.id;
    HASH_ADD(hh, s_service_fees, net_id, sizeof(l_fee->net_id), l_fee);*/

    return 0;
}

void dap_chain_net_srv_xchange_deinit()
{
    if(!s_srv_xchange)
        return;
    dap_chain_net_srv_del(s_srv_xchange->parent);
    DAP_DELETE(s_srv_xchange);
}

/**
 * @brief s_verificator_callback
 * @param a_ledger
 * @param a_tx_out_hash
 * @param a_cond
 * @param a_tx_in
 * @param a_owner
 * @return
 */
static bool s_xchange_verificator_callback(dap_ledger_t *a_ledger, dap_chain_tx_out_cond_t *a_tx_out_cond,
                                           dap_chain_datum_tx_t *a_tx_in, bool a_owner)
{
    return true;//for tests
    if (a_owner)
        return true;
    if(!a_tx_in || !a_tx_out_cond)
        return false;

    dap_chain_tx_in_cond_t *l_tx_in_cond = (dap_chain_tx_in_cond_t *)dap_chain_datum_tx_item_get(a_tx_in, 0, TX_ITEM_TYPE_IN_COND, 0);
    if (!l_tx_in_cond)
        return false;
    if (dap_hash_fast_is_blank(&l_tx_in_cond->header.tx_prev_hash))
        return false;
    const char *l_sell_ticker = dap_ledger_tx_get_token_ticker_by_hash(a_ledger, &l_tx_in_cond->header.tx_prev_hash);
    if (!l_sell_ticker)
        return false;
    const char *l_buy_ticker = a_tx_out_cond->subtype.srv_xchange.buy_token;

    uint256_t l_buy_val = {}, l_fee_val = {},
              l_sell_again_val = {}, l_service_fee_val = {};
    int l_item_idx_start = 0;
    byte_t * l_tx_item;

    dap_chain_addr_t l_service_fee_addr, *l_seller_addr = &a_tx_out_cond->subtype.srv_xchange.seller_addr;
    uint16_t l_service_fee_type;
    dap_chain_net_t *l_net = a_ledger->net;
    bool l_service_fee_used = s_srv_xchange_get_fee(l_net->pub.id, &l_service_fee_val, &l_service_fee_addr, &l_service_fee_type);
    const char *l_native_ticker = l_net->pub.native_ticker;
    const char *l_service_ticker = (l_service_fee_type == SERVICE_FEE_OWN_FIXED || l_service_fee_type == SERVICE_FEE_OWN_PERCENT) ?
                l_buy_ticker : l_native_ticker;
    while ((l_tx_item = dap_chain_datum_tx_item_get(a_tx_in, &l_item_idx_start, TX_ITEM_TYPE_OUT_ALL, NULL)) != NULL)
    {
        dap_chain_tx_item_type_t l_tx_out_type = dap_chain_datum_tx_item_get_type(l_tx_item);
        switch(l_tx_out_type){
            case TX_ITEM_TYPE_OUT_EXT: {
                dap_chain_tx_out_ext_t *l_tx_in_output = (dap_chain_tx_out_ext_t *)l_tx_item;
                const char * l_out_token = l_tx_in_output->token;
                const uint256_t *l_out_value = &l_tx_in_output->header.value;
                dap_chain_addr_t * l_out_addr = &l_tx_in_output->addr;
                // Out is with token to buy
                if (!strcmp(l_out_token, l_buy_ticker) &&
                        !memcmp(l_out_addr, l_seller_addr, sizeof(*l_out_addr)))
                    SUM_256_256(l_buy_val, *l_out_value, &l_buy_val);
                // Out is with token to fee
                if (l_service_fee_used && !strcmp(l_out_token, l_service_ticker) &&
                        !memcmp(l_out_addr, &l_service_fee_addr, sizeof(*l_out_addr)))
                    SUM_256_256(l_fee_val, *l_out_value, &l_fee_val);
            } break;
            case TX_ITEM_TYPE_OUT_COND: {
                dap_chain_tx_out_cond_t *l_tx_in_output = (dap_chain_tx_out_cond_t *)l_tx_item;
                if (l_tx_in_output->header.subtype == a_tx_out_cond->header.subtype &&                             // Same subtype
                        l_tx_in_output->header.srv_uid.uint64 == a_tx_out_cond->header.srv_uid.uint64 &&          // Same service uid
                        l_tx_in_output->header.ts_expires == a_tx_out_cond->header.ts_expires &&                  // Same expires time
                        l_tx_in_output->tsd_size == a_tx_out_cond->tsd_size &&                              // Same params size
                        memcmp(l_tx_in_output->tsd, a_tx_out_cond->tsd, l_tx_in_output->tsd_size) == 0 && // Same params itself
                        memcmp(&l_tx_in_output->subtype.srv_xchange, &a_tx_out_cond->subtype.srv_xchange,         // Same subtype header
                           sizeof(a_tx_out_cond->subtype.srv_xchange)) == 0) {
                    l_sell_again_val = l_tx_in_output->header.value;                                    // It is back to cond owner value
                }
            }break;
            default: break;
        }
        l_item_idx_start++;
    }

    /* Check the condition for rate verification success
     * seller rate >= buyer_rate
     * OR
     * a_cond.srv_xchange.rate (a_cond->header.value / a_cond->subtype.srv_xchange.buy_value) >=
     * a_tx.out.rate ((a_cond->header.value - new_cond->header.value) / out_ext.seller_addr(buy_ticker).value)
     * OR
     * a_cond->header.value * out_ext.seller_addr(buy_ticker).value >=
     * a_cond->subtype.srv_xchange.buy_value * (a_cond->header.value - new_cond->header.value)
     */

    uint256_t l_sell_val, l_buyer_mul, l_seller_mul;
    if (compare256(l_sell_again_val, a_tx_out_cond->header.value) >= 0)
        return false;
    SUBTRACT_256_256(a_tx_out_cond->header.value, l_sell_again_val, &l_sell_val);
    MULT_256_256(a_tx_out_cond->header.value, l_buy_val, &l_seller_mul);

//    MULT_256_256(a_tx_out_cond->subtype.srv_xchange.buy_value, l_sell_val, &l_buyer_mul);
    if (compare256(l_seller_mul, l_buyer_mul) < 0)
        return false;

    /* Check the condition for fee verification success
     * out_ext.fee_addr(fee_ticker).value >= fee_value
     */
    if (l_service_fee_used) {
        if (l_service_fee_type == SERIVCE_FEE_NATIVE_PERCENT || l_service_fee_type == SERVICE_FEE_OWN_PERCENT)
            MULT_256_COIN(l_service_fee_val, l_sell_val, &l_service_fee_val);
        if (compare256(l_fee_val, l_service_fee_val) < 0)
            return false;
    }
    return true;
}

/**
 * @brief s_callback_decree
 * @param a_srv
 * @param a_net
 * @param a_chain
 * @param a_decree
 * @param a_decree_size
 */
static void s_callback_decree (dap_chain_net_srv_t * a_srv, dap_chain_net_t *a_net, dap_chain_t * a_chain, dap_chain_datum_decree_t * a_decree, size_t a_decree_size)
{

//    TODO: finish function
    pthread_rwlock_wrlock(&s_service_fees_rwlock);
    dap_chain_net_srv_fee_item_t *l_fee = NULL;
//    switch(a_decree->header.action){
//        case DAP_CHAIN_DATUM_DECREE_ACTION_UPDATE:{
//            HASH_FIND(hh,s_service_fees,&a_net->pub.id, sizeof(a_net->pub.id), l_fee);
//            if(l_fee == NULL){
//                log_it(L_WARNING,"Decree update for net id 0x%016" DAP_UINT64_FORMAT_X" when such id can't find in hash table", a_net->pub.id.uint64);
//                pthread_rwlock_unlock(&s_service_fees_rwlock);
//                return;
//            }
//        }break;
//        case DAP_CHAIN_DATUM_DECREE_ACTION_CREATE:{
//            HASH_FIND(hh,s_service_fees,&a_net->pub.id, sizeof(a_net->pub.id), l_fee);
//            if (l_fee) {
//                log_it(L_WARNING, "Decree create for net id 0x%016" DAP_UINT64_FORMAT_X" when such id already in hash table", a_net->pub.id.uint64);
//                pthread_rwlock_unlock(&s_service_fees_rwlock);
//                return;
//            }
//            l_fee = DAP_NEW_Z(dap_chain_net_srv_fee_item_t);
//            l_fee->net_id = a_net->pub.id;
//            HASH_ADD(hh, s_service_fees, net_id, sizeof(l_fee->net_id), l_fee);
//        } break;
//    }
//    size_t l_tsd_offset = 0;
//    TODO: move to ACTION_CREATE
//    while(l_tsd_offset < (a_decree_size - sizeof(a_decree->header)) ){
//        dap_tsd_t *l_tsd = (dap_tsd_t*) (a_decree->data_n_signs + l_tsd_offset);
//        switch((dap_chain_net_srv_fee_tsd_type_t)l_tsd->type) {
//        case TSD_FEE_TYPE:
//            l_fee->fee_type = dap_tsd_get_scalar(l_tsd, uint16_t);
//            break;
//        case TSD_FEE:
//            l_fee->fee = dap_tsd_get_scalar(l_tsd, uint256_t);
//            break;
//        case TSD_FEE_ADDR:
//            l_fee->fee_addr = dap_tsd_get_scalar(l_tsd, dap_chain_addr_t);
//        default:
//            break;
//        }
//        l_tsd_offset += dap_tsd_size(l_tsd);
//    }
//    pthread_rwlock_unlock(&s_service_fees_rwlock);
}

static bool s_srv_xchange_get_fee(dap_chain_net_id_t a_net_id, uint256_t *a_fee, dap_chain_addr_t *a_addr, uint16_t *a_type)
{
    pthread_rwlock_wrlock(&s_service_fees_rwlock);
    dap_chain_net_srv_fee_item_t *l_fee = NULL;
    HASH_FIND(hh,s_service_fees, &a_net_id, sizeof(a_net_id), l_fee);
    pthread_rwlock_unlock(&s_service_fees_rwlock);
    if (!l_fee || IS_ZERO_256(l_fee->fee))
        return false;
    if (a_type)
        *a_type = l_fee->fee_type;
    if (a_addr)
        *a_addr = l_fee->fee_addr;
    if (a_fee)
        *a_fee = l_fee->fee;
    return true;
}

static dap_chain_datum_tx_receipt_t *s_xchange_receipt_create(dap_chain_net_srv_xchange_price_t *a_price, uint256_t a_datoshi_buy)
{
    uint32_t l_ext_size = sizeof(uint256_t) + DAP_CHAIN_TICKER_SIZE_MAX;
    uint8_t *l_ext = DAP_NEW_STACK_SIZE(uint8_t, l_ext_size);
    if (!l_ext) {
        log_it(L_CRITICAL, "Memory allocation error");
        return NULL;
    }
    memcpy(l_ext, &a_datoshi_buy, sizeof(uint256_t));
    strcpy((char *)&l_ext[sizeof(uint256_t)], a_price->token_buy);
    dap_chain_net_srv_price_unit_uid_t l_unit = { .uint32 = SERV_UNIT_UNDEFINED};
    dap_chain_net_srv_uid_t l_uid = { .uint64 = DAP_CHAIN_NET_SRV_XCHANGE_ID };
    uint256_t l_datoshi_sell = {};
    if (!IS_ZERO_256(a_price->rate)){
        DIV_256_COIN(a_datoshi_buy, a_price->rate, &l_datoshi_sell);
        dap_chain_datum_tx_receipt_t *l_receipt =  dap_chain_datum_tx_receipt_create(l_uid, l_unit, 0, l_datoshi_sell,
                                                                                 l_ext, l_ext_size);
        return l_receipt;
    }
    return NULL;
}

static dap_chain_datum_tx_t *s_xchange_tx_create_request(dap_chain_net_srv_xchange_price_t *a_price, dap_chain_wallet_t *a_wallet)
{
    if (!a_price || !a_price->net || !*a_price->token_sell || !*a_price->token_buy || !a_wallet) {
        return NULL;
    }
    const char *l_native_ticker = a_price->net->pub.native_ticker;
    bool l_single_channel = !dap_strcmp(a_price->token_sell, l_native_ticker);
    // find the transactions from which to take away coins
    uint256_t l_value_transfer; // how many coins to transfer
    uint256_t l_value_need = a_price->datoshi_sell,
              l_net_fee,
              l_total_fee = a_price->fee,
              l_fee_transfer;
    dap_chain_addr_t l_addr_net_fee;
    dap_list_t *l_list_fee_out = NULL;
    bool l_net_fee_used = dap_chain_net_tx_get_fee(a_price->net->pub.id, &l_net_fee, &l_addr_net_fee);
    if (l_net_fee_used)
        SUM_256_256(l_total_fee, l_net_fee, &l_total_fee);

    dap_ledger_t *l_ledger = a_price->net->pub.ledger;
    dap_chain_addr_t *l_wallet_addr = dap_chain_wallet_get_addr(a_wallet, a_price->net->pub.id);
    dap_chain_addr_t l_seller_addr = *l_wallet_addr;
    DAP_DELETE(l_wallet_addr);
    if (l_single_channel)
        SUM_256_256(l_value_need, l_total_fee, &l_value_need);
    else {
        l_list_fee_out = dap_ledger_get_list_tx_outs_with_val(l_ledger, l_native_ticker,
                                                              &l_seller_addr, l_total_fee, &l_fee_transfer);
        if (!l_list_fee_out) {
            log_it(L_WARNING, "Not enough funds to pay fee");
            return NULL;
        }
    }
    // list of transaction with 'out' items to sell
    dap_list_t *l_list_used_out = dap_ledger_get_list_tx_outs_with_val(l_ledger, a_price->token_sell,
                                                                       &l_seller_addr, l_value_need, &l_value_transfer);
    if(!l_list_used_out) {
        log_it(L_WARNING, "Nothing to change (not enough funds)");
        return NULL;
    }

    // create empty transaction
    dap_chain_datum_tx_t *l_tx = dap_chain_datum_tx_create();

    // add 'in' items to sell
    uint256_t l_value_to_items = dap_chain_datum_tx_add_in_item_list(&l_tx, l_list_used_out);
    dap_list_free_full(l_list_used_out, NULL);
    if (!EQUAL_256(l_value_to_items, l_value_transfer) != 0) {
        dap_chain_datum_tx_delete(l_tx);
        log_it(L_ERROR, "Can't compose the transaction input");
        return NULL;
    }
    if (!l_single_channel) {
        // add 'in' items to fee
        uint256_t l_value_fee_items = dap_chain_datum_tx_add_in_item_list(&l_tx, l_list_fee_out);
        if (!EQUAL_256(l_value_fee_items, l_fee_transfer) != 0) {
            dap_chain_datum_tx_delete(l_tx);
            log_it(L_ERROR, "Can't compose the transaction input");
            return NULL;
        }
    }

    // add 'out_cond' & 'out' items

    {
        dap_chain_net_srv_uid_t l_uid = { .uint64 = DAP_CHAIN_NET_SRV_XCHANGE_ID };
        dap_chain_tx_out_cond_t *l_tx_out = dap_chain_datum_tx_item_out_cond_create_srv_xchange(l_uid, a_price->net->pub.id, a_price->datoshi_sell,
                                                                                                a_price->net->pub.id, a_price->token_buy, a_price->rate,
                                                                                                &l_seller_addr, NULL, 0);
        if (!l_tx_out) {
            dap_chain_datum_tx_delete(l_tx);
            log_it(L_ERROR, "Can't compose the transaction conditional output");
            return NULL;
        }
        dap_chain_datum_tx_add_item(&l_tx, (const uint8_t *)l_tx_out);
        DAP_DELETE(l_tx_out);
        // Network fee
        if (l_net_fee_used) {
            if ((l_single_channel &&
                        dap_chain_datum_tx_add_out_item(&l_tx, &l_addr_net_fee, l_net_fee) != 1) ||
                    (!l_single_channel &&
                        dap_chain_datum_tx_add_out_ext_item(&l_tx, &l_addr_net_fee, l_net_fee, l_native_ticker) != 1)) {
                dap_chain_datum_tx_delete(l_tx);
                log_it(L_ERROR, "Cant add network fee output");
                return NULL;
            }
        }
        // Validator's fee
        if (!IS_ZERO_256(a_price->fee)) {
            if (dap_chain_datum_tx_add_fee_item(&l_tx, a_price->fee) != 1) {
                dap_chain_datum_tx_delete(l_tx);
                log_it(L_ERROR, "Cant add validator's fee output");
                return NULL;
            }
        }
        // coin back
        uint256_t l_value_back = {};
        SUBTRACT_256_256(l_value_transfer, l_value_need, &l_value_back);
        if (!IS_ZERO_256(l_value_back)) {
            if ((l_single_channel &&
                        dap_chain_datum_tx_add_out_item(&l_tx, &l_seller_addr, l_value_back) != 1) ||
                    (!l_single_channel &&
                        dap_chain_datum_tx_add_out_ext_item(&l_tx, &l_seller_addr, l_value_back, a_price->token_sell) != 1)) {
                dap_chain_datum_tx_delete(l_tx);
                log_it(L_ERROR, "Cant add coin back output");
                return NULL;
            }
        }
        // Fee coinback
        if (!l_single_channel) {
            uint256_t l_fee_coinback = {};
            SUBTRACT_256_256(l_fee_transfer, l_total_fee, &l_fee_coinback);
            if (!IS_ZERO_256(l_fee_coinback)) {
                if (dap_chain_datum_tx_add_out_ext_item(&l_tx, &l_seller_addr, l_fee_coinback, l_native_ticker) != 1) {
                    dap_chain_datum_tx_delete(l_tx);
                    log_it(L_ERROR, "Cant add fee back output");
                    return NULL;
                }
            }
        }
    }

    dap_enc_key_t *l_seller_key = dap_chain_wallet_get_key(a_wallet, 0);
    // add 'sign' item
    if(dap_chain_datum_tx_add_sign_item(&l_tx, l_seller_key) != 1) {
        dap_chain_datum_tx_delete(l_tx);
        dap_enc_key_delete(l_seller_key);
        log_it(L_ERROR, "Can't add sign output");
        return NULL;
    }
    dap_enc_key_delete(l_seller_key);
    return l_tx;
}

static dap_chain_datum_tx_t *s_xchange_tx_create_exchange(dap_chain_net_srv_xchange_price_t *a_price,
                                                          dap_chain_wallet_t *a_wallet, uint256_t a_datoshi_buy,
                                                          uint256_t a_datoshi_fee)
{
    if (!a_price || !a_price->net || !*a_price->token_sell || !*a_price->token_buy || !a_wallet) {
        return NULL;
    }
    const char *l_native_ticker = a_price->net->pub.native_ticker;
    const char *l_service_ticker = NULL;
    // find the transactions from which to take away coins
    uint256_t l_value_transfer, // how many coins to transfer
              l_value_need = a_datoshi_buy,
              l_net_fee,
              l_service_fee,
              l_total_fee = a_datoshi_fee,
              l_fee_transfer;
    dap_chain_addr_t l_net_fee_addr, l_service_fee_addr;
    dap_list_t *l_list_fee_out = NULL;
    bool l_net_fee_used = dap_chain_net_tx_get_fee(a_price->net->pub.id, &l_net_fee, &l_net_fee_addr);
    if (l_net_fee_used)
        SUM_256_256(l_net_fee, a_price->fee, &l_total_fee);
    uint16_t l_service_fee_type  = 0;
    bool l_service_fee_used = s_srv_xchange_get_fee(a_price->net->pub.id, &l_service_fee, &l_service_fee_addr, &l_service_fee_type);
    if (l_service_fee_used) {
        switch (l_service_fee_type) {
        case SERIVCE_FEE_NATIVE_PERCENT:
            MULT_256_COIN(l_service_fee, a_datoshi_buy, &l_service_fee);
        case SERVICE_FEE_NATIVE_FIXED:
            SUM_256_256(l_total_fee, l_service_fee, &l_total_fee);
            l_service_ticker = l_native_ticker;
            break;
        case SERVICE_FEE_OWN_PERCENT:
            MULT_256_COIN(l_service_fee, a_datoshi_buy, &l_service_fee);
        case SERVICE_FEE_OWN_FIXED:
            SUM_256_256(l_value_need, l_service_fee, &l_value_need);
            l_service_ticker = a_price->token_buy;
        default:
            break;
        }
    }

    dap_ledger_t *l_ledger = a_price->net->pub.ledger;
    dap_chain_addr_t *l_wallet_addr = dap_chain_wallet_get_addr(a_wallet, a_price->net->pub.id);
    dap_chain_addr_t l_buyer_addr = *l_wallet_addr;
    DAP_DELETE(l_wallet_addr);

    // list of transaction with 'out' items to sell
    dap_list_t *l_list_used_out = dap_ledger_get_list_tx_outs_with_val(l_ledger, a_price->token_buy,
                                                                       &l_buyer_addr, l_value_need, &l_value_transfer);
    if (!l_list_used_out) {
        log_it(L_WARNING, "Nothing to change (not enough funds)");
        return NULL;
    }
    bool l_pay_with_native = !dap_strcmp(a_price->token_sell, l_native_ticker);
    bool l_buy_with_native = !dap_strcmp(a_price->token_buy, l_native_ticker);
    if (!l_pay_with_native) {
        if (l_buy_with_native)
            SUM_256_256(l_value_need, l_total_fee, &l_value_need);
        else {
            l_list_fee_out = dap_ledger_get_list_tx_outs_with_val(l_ledger, l_native_ticker,
                                                                  &l_buyer_addr, l_total_fee, &l_fee_transfer);
            if (!l_list_fee_out) {
                dap_list_free_full(l_list_used_out, NULL);
                log_it(L_WARNING, "Not enough funds to pay fee");
                return NULL;
            }
        }
    }

    // create empty transaction
    dap_chain_datum_tx_t *l_tx = dap_chain_datum_tx_create();

    // add 'in' items to sell
    uint256_t l_value_to_items = dap_chain_datum_tx_add_in_item_list(&l_tx, l_list_used_out);
    dap_list_free_full(l_list_used_out, NULL);
    if (!EQUAL_256(l_value_to_items, l_value_transfer)) {
        dap_list_free_full(l_list_fee_out, NULL);
        dap_chain_datum_tx_delete(l_tx);
        log_it(L_ERROR, "Can't compose the transaction input");
        return NULL;
    }
    if (!l_pay_with_native && !l_buy_with_native) {
        // add 'in' items to fee
        uint256_t l_value_fee_items = dap_chain_datum_tx_add_in_item_list(&l_tx, l_list_fee_out);
        dap_list_free_full(l_list_fee_out, NULL);
        if (!EQUAL_256(l_value_fee_items, l_fee_transfer)) {
            dap_chain_datum_tx_delete(l_tx);
            log_it(L_ERROR, "Can't compose the transaction input");
            return NULL;
        }
    }
    // add 'in' item to buy from conditional transaction
    dap_chain_datum_tx_t *l_cond_tx = dap_ledger_tx_find_by_hash(l_ledger, &a_price->tx_hash);
    if (!l_cond_tx) {
        dap_chain_datum_tx_delete(l_tx);
        log_it(L_WARNING, "Requested conditional transaction not found");
        return NULL;
    }
    int l_prev_cond_idx = 0;
    dap_chain_tx_out_cond_t *l_tx_out_cond = dap_chain_datum_tx_out_cond_get(l_cond_tx, DAP_CHAIN_TX_OUT_COND_SUBTYPE_SRV_XCHANGE,
                                                                             &l_prev_cond_idx);
    if (!l_tx_out_cond) {
        dap_chain_datum_tx_delete(l_tx);
        log_it(L_WARNING, "Requested transaction has no conditional output");
        return NULL;
    }
    if (dap_ledger_tx_hash_is_used_out_item(l_ledger, &a_price->tx_hash, l_prev_cond_idx, NULL)) {
        dap_chain_datum_tx_delete(l_tx);
        log_it(L_WARNING, "Requested conditional transaction is already used out");
        return NULL;
    }
    const dap_chain_addr_t *l_seller_addr = &l_tx_out_cond->subtype.srv_xchange.seller_addr;
    if (dap_chain_datum_tx_add_in_cond_item(&l_tx, &a_price->tx_hash, l_prev_cond_idx, 0)) {
        dap_chain_datum_tx_delete(l_tx);
        log_it(L_ERROR, "Can't add conditional input");
        return NULL;
    }

    // add 'out' items
    // transfer selling coins
    uint256_t l_datoshi_sell,
              l_datoshi_buy,
              l_value_back;
    if (!IS_ZERO_256(a_price->rate)) {
        DIV_256_COIN(a_datoshi_buy, a_price->rate, &l_datoshi_sell);
        if (compare256(l_tx_out_cond->header.value, l_datoshi_sell) < 0) {
            l_datoshi_sell = l_tx_out_cond->header.value;
            MULT_256_COIN(l_datoshi_sell, a_price->rate, &l_datoshi_buy);
            uint256_t l_exceed = {}; // Correct requested transfer value
            SUBTRACT_256_256(a_datoshi_buy, l_datoshi_buy, &l_exceed);
            SUBTRACT_256_256(l_value_need, l_exceed, &l_value_need);
        } else
            l_datoshi_buy = a_datoshi_buy;
        
        if (s_debug_more) {
            char *l_datoshi_sell_str; dap_uint256_to_char(l_datoshi_sell, &l_datoshi_sell_str);
            log_it(L_NOTICE, "l_value_sell = %s %s", l_datoshi_sell_str, a_price->token_sell);
        }
        
        uint256_t l_value_sell = l_datoshi_sell;
        if (l_pay_with_native) {
            if (compare256(l_datoshi_sell, l_total_fee) <= 0) {
                dap_chain_datum_tx_delete(l_tx);
                log_it(L_WARNING, "Fee is greater or equal than transfer value");
                return NULL;
            }
            SUBTRACT_256_256(l_datoshi_sell, l_total_fee, &l_value_sell);
        }
        if (dap_chain_datum_tx_add_out_ext_item(&l_tx, &l_buyer_addr, l_value_sell, a_price->token_sell) == -1) {
            dap_chain_datum_tx_delete(l_tx);
            log_it(L_ERROR, "Can't add selling coins output");
            return NULL;
        }
    } else {
        log_it(L_ERROR, "Can't add selling coins output because price rate is 0");
        return NULL;
    }
    // transfer unselling coins (partial exchange)
    if (s_debug_more) {
        char *l_value_str; dap_uint256_to_char(l_tx_out_cond->header.value, &l_value_str);
        log_it(L_NOTICE, "l_value_cond = %s", l_value_str);
    }
    
    if (compare256(l_tx_out_cond->header.value, l_datoshi_sell) == 1) {
        SUBTRACT_256_256(l_tx_out_cond->header.value, l_datoshi_sell, &l_value_back);
        if (s_debug_more) {
            char *l_value_back_str; dap_uint256_to_char(l_value_back, &l_value_back_str);
            log_it(L_NOTICE, "l_value_unselled = %s", l_value_back_str);
        }
        
        dap_chain_tx_out_cond_t *l_tx_out = dap_chain_datum_tx_item_out_cond_create_srv_xchange(
                    c_dap_chain_net_srv_xchange_uid, a_price->net->pub.id, l_value_back,
                    a_price->net->pub.id, a_price->token_buy, a_price->rate,
                    l_seller_addr, NULL, 0);
        if (!l_tx_out) {
            dap_chain_datum_tx_delete(l_tx);
            log_it(L_ERROR, "Can't add selling coins back conditioned output (cond cashback)");
            return NULL;
        }
        dap_chain_datum_tx_add_item(&l_tx, (const uint8_t *)l_tx_out);
        DAP_DELETE(l_tx_out);
    } else // mark price order as ready
        memset(&a_price->order_hash, 0, sizeof(dap_hash_fast_t));

    // transfer buying coins
    if (dap_chain_datum_tx_add_out_ext_item(&l_tx, l_seller_addr, l_datoshi_buy, a_price->token_buy) == -1) {
        dap_chain_datum_tx_delete(l_tx);
        log_it(L_ERROR, "Can't add buying coins output");
        return NULL;
    }
    if (s_debug_more) {
        char *l_buy_str; dap_uint256_to_char(l_datoshi_buy, &l_buy_str);
        log_it(L_NOTICE, "l_value_buy = %s %s", l_buy_str, a_price->token_buy);
    }
    
    // transfer validator's fee
    if (!IS_ZERO_256(a_datoshi_fee)) {
        if (dap_chain_datum_tx_add_fee_item(&l_tx, a_datoshi_fee) == -1) {
            dap_chain_datum_tx_delete(l_tx);
            log_it(L_ERROR, "Can't add validator fee output");
            return NULL;
        }
        if (s_debug_more) {
            char *l_fee_str; dap_uint256_to_char(a_datoshi_fee, &l_fee_str);
            log_it (L_NOTICE, "l_validator_fee = %s", l_fee_str);
        }
    }
    // transfer net fee
    if (l_net_fee_used) {
        if (dap_chain_datum_tx_add_out_ext_item(&l_tx, &l_net_fee_addr, l_net_fee, l_native_ticker) == -1) {
            dap_chain_datum_tx_delete(l_tx);
            log_it(L_ERROR, "Can't add net fee output");
            return NULL;
        }
        if (s_debug_more) {
            char *l_net_fee_str; dap_uint256_to_char(l_net_fee, &l_net_fee_str);
            log_it(L_NOTICE, "l_net_fee = %s", l_net_fee_str);
        }
    }
    // transfer service fee
    if (l_service_fee_used) {
        if (dap_chain_datum_tx_add_out_ext_item(&l_tx, &l_service_fee_addr, l_service_fee, l_service_ticker) == -1) {
            dap_chain_datum_tx_delete(l_tx);
            log_it(L_ERROR, "Can't add net fee output");
            return NULL;
        }
        if (s_debug_more) {
            char *l_srv_fee_str; dap_uint256_to_char(l_service_fee, &l_srv_fee_str);
            log_it(L_NOTICE, "l_service_fee = %s %s", 
                             l_srv_fee_str, l_service_ticker ? l_service_ticker : "<undefined>");
        }
    }
    // coin back
    SUBTRACT_256_256(l_value_transfer, l_value_need, &l_value_back);
    if (!IS_ZERO_256(l_value_back)) {
        if (dap_chain_datum_tx_add_out_ext_item(&l_tx, &l_buyer_addr, l_value_back, a_price->token_buy) == -1) {
            dap_chain_datum_tx_delete(l_tx);
            log_it(L_ERROR, "Can't add buying coins back output");
            return NULL;
        }
    }
    if (s_debug_more) {
        char *l_value_transfer_str; dap_uint256_to_char(l_value_transfer, &l_value_transfer_str);
        log_it(L_NOTICE, "l_value_transfer = %s", l_value_transfer_str);
        char *l_value_back_str; dap_uint256_to_char(l_value_back, &l_value_back_str);
        log_it(L_NOTICE, "l_value_back = %s", l_value_back_str);
    }
    // fee back
    if (!l_pay_with_native && !l_buy_with_native) {
        SUBTRACT_256_256(l_fee_transfer, l_total_fee, &l_value_back);
        if (!IS_ZERO_256(l_value_back)) {
            if (dap_chain_datum_tx_add_out_ext_item(&l_tx, &l_buyer_addr, l_value_back, l_native_ticker) == -1) {
                dap_chain_datum_tx_delete(l_tx);
                log_it(L_ERROR, "Can't add buying coins back output");
                return NULL;
            }
        }
        if (s_debug_more) {
            char *l_fee_transfer_str; dap_uint256_to_char(l_fee_transfer, &l_fee_transfer_str);
            log_it(L_NOTICE, "l_fee_transfer = %s", l_fee_transfer_str);
            char *l_val_back_str; dap_uint256_to_char(l_value_back, &l_val_back_str);
            log_it(L_NOTICE, "l_cashback = %s", l_val_back_str);
        }
    }

    // add 'sign' items
    dap_enc_key_t *l_buyer_key = dap_chain_wallet_get_key(a_wallet, 0);
    if (dap_chain_datum_tx_add_sign_item(&l_tx, l_buyer_key) != 1) {
        dap_chain_datum_tx_delete(l_tx);
        dap_enc_key_delete(l_buyer_key);
        log_it( L_ERROR, "Can't add sign output");
        return NULL;
    }
    dap_enc_key_delete(l_buyer_key);
    return l_tx;
}



// Put the transaction to mempool
static char*  s_xchange_tx_put(dap_chain_datum_tx_t *a_tx, dap_chain_net_t *a_net)
{
    size_t l_tx_size = dap_chain_datum_tx_get_size(a_tx);
    dap_chain_datum_t *l_datum = dap_chain_datum_create(DAP_CHAIN_DATUM_TX, a_tx, l_tx_size);
    DAP_DELETE(a_tx);
    dap_chain_t *l_chain = dap_chain_net_get_default_chain_by_chain_type(a_net, CHAIN_TYPE_TX);
    if (!l_chain) {
        DAP_DELETE(l_datum);
        return NULL;
    }
    // Processing will be made according to autoprocess policy
    char *l_ret = dap_chain_mempool_datum_add(l_datum, l_chain, "hex");

    DAP_DELETE(l_datum);

    return l_ret;
}

static char* s_xchange_tx_invalidate(dap_chain_net_srv_xchange_price_t *a_price, dap_chain_wallet_t *a_wallet)
{
    char * l_ret = NULL;

    if (!a_price) {
        log_it(L_WARNING, "An a_price NULL argument was passed to the s_xchange_tx_invalidate() function.");
        return l_ret;
    }
    if (!a_wallet) {
        log_it(L_WARNING, "An a_wallet NULL argument was passed to the s_xchange_tx_invalidate() function.");
        return l_ret;
    }
    const char *l_native_ticker = a_price->net->pub.native_ticker;

    dap_ledger_t *l_ledger = dap_ledger_by_net_name(a_price->net->pub.name);
    dap_chain_addr_t *l_wallet_addr = dap_chain_wallet_get_addr(a_wallet, a_price->net->pub.id);
    dap_chain_addr_t l_seller_addr = *l_wallet_addr;
    DAP_DELETE(l_wallet_addr);

    dap_chain_datum_tx_t *l_cond_tx = dap_ledger_tx_find_by_hash(l_ledger, &a_price->tx_hash);
    if (!l_cond_tx) {
        log_it(L_WARNING, "Requested conditional transaction not found");
        return l_ret;
    }
    const char *l_tx_ticker = dap_ledger_tx_get_token_ticker_by_hash(l_ledger, &a_price->tx_hash);
    if (!l_tx_ticker) {
        log_it(L_WARNING, "Can't get ticker from tx");
        return l_ret;
    }
    bool l_single_channel = !dap_strcmp(l_tx_ticker, l_native_ticker);

    // check 'out_cond' item
    int l_prev_cond_idx = 0;
    dap_chain_tx_out_cond_t *l_tx_out_cond = dap_chain_datum_tx_out_cond_get(l_cond_tx, DAP_CHAIN_TX_OUT_COND_SUBTYPE_SRV_XCHANGE,
                                                                             &l_prev_cond_idx);
    if (!l_tx_out_cond) {
        log_it(L_WARNING, "Requested conditional transaction has no XCHANGE output");
        return l_ret;
    }
    if (dap_ledger_tx_hash_is_used_out_item(l_ledger, &a_price->tx_hash, l_prev_cond_idx, NULL)) {
        log_it(L_WARNING, "Requested conditional transaction is already used out");
        return l_ret;
    }
    if (!dap_chain_addr_compare(&l_seller_addr, &l_tx_out_cond->subtype.srv_xchange.seller_addr)) {
        log_it(L_WARNING, "Only owner can invalidate exchange transaction");
        return l_ret;
    }

    // create empty transaction
    dap_chain_datum_tx_t *l_tx = dap_chain_datum_tx_create();
    // add 'in' item to buy from conditional transaction
    dap_chain_datum_tx_add_in_cond_item(&l_tx, &a_price->tx_hash, l_prev_cond_idx, 0);
    uint256_t l_net_fee = {};
    dap_chain_addr_t l_addr_fee = {};
    bool l_net_fee_used = dap_chain_net_tx_get_fee(a_price->net->pub.id, &l_net_fee, &l_addr_fee);
    uint256_t l_total_fee = a_price->fee;
    if (l_net_fee_used)
        SUM_256_256(l_total_fee, l_net_fee, &l_total_fee);

    if (!l_single_channel) {
        uint256_t l_transfer_fee = {}, l_fee_back = {};
        // list of transaction with 'out' items to get net fee
        dap_list_t *l_list_used_out = dap_ledger_get_list_tx_outs_with_val(l_ledger, l_native_ticker,
                                                                           &l_seller_addr, l_total_fee, &l_transfer_fee);
        if (!l_list_used_out) {
            dap_chain_datum_tx_delete(l_tx);
            log_it(L_WARNING, "Nothing to pay for network fee (not enough funds)");
            return l_ret;
        }
        // add 'in' items to net fee
        uint256_t l_value_to_items = dap_chain_datum_tx_add_in_item_list(&l_tx, l_list_used_out);
        dap_list_free_full(l_list_used_out, NULL);
        if (!EQUAL_256(l_value_to_items, l_transfer_fee)) {
            dap_chain_datum_tx_delete(l_tx);
            log_it(L_ERROR, "Can't compose the transaction input");
            return l_ret;
        }
        // return coins to owner
        if (dap_chain_datum_tx_add_out_ext_item(&l_tx, &l_seller_addr, l_tx_out_cond->header.value, l_tx_ticker) == -1) {
            dap_chain_datum_tx_delete(l_tx);
            log_it(L_ERROR, "Cant add returning coins output");
            return l_ret;
        }
        // Network fee
        if (l_net_fee_used &&
                dap_chain_datum_tx_add_out_ext_item(&l_tx, &l_addr_fee, l_net_fee, l_native_ticker) != 1) {
            dap_chain_datum_tx_delete(l_tx);
            log_it(L_ERROR, "Cant add network fee output");
            return l_ret;
        }
        // put fee coinback
        SUBTRACT_256_256(l_transfer_fee, l_total_fee, &l_fee_back);
        if (!IS_ZERO_256(l_fee_back) &&
                dap_chain_datum_tx_add_out_ext_item(&l_tx, &l_seller_addr, l_fee_back, l_native_ticker) == -1) {
            dap_chain_datum_tx_delete(l_tx);
            log_it(L_ERROR, "Cant add fee cachback output");
            return l_ret;
        }
    } else {
        uint256_t l_coin_back = {};
        if (compare256(l_total_fee, l_tx_out_cond->header.value) >= 0) {
            dap_chain_datum_tx_delete(l_tx);
            log_it(L_WARNING, "Total fee is greater or equal than order liquidity");
            return l_ret;
        }
        SUBTRACT_256_256(l_tx_out_cond->header.value, l_total_fee, &l_coin_back);
        // return coins to owner
        if (dap_chain_datum_tx_add_out_item(&l_tx, &l_seller_addr, l_coin_back) == -1) {
            dap_chain_datum_tx_delete(l_tx);
            log_it(L_ERROR, "Cant add returning coins output");
            return l_ret;
        }
        // Network fee
        if (l_net_fee_used &&
                dap_chain_datum_tx_add_out_item(&l_tx, &l_addr_fee, l_net_fee) != 1) {
            dap_chain_datum_tx_delete(l_tx);
            log_it(L_ERROR, "Cant add network fee output");
            return l_ret;
        }
    }
    // Validator's fee
    if (!IS_ZERO_256(a_price->fee)) {
        if (dap_chain_datum_tx_add_fee_item(&l_tx, a_price->fee) == -1) {
            dap_chain_datum_tx_delete(l_tx);
            log_it(L_ERROR, "Cant add validator's fee output");
            return l_ret;
        }
    }
    // add 'sign' items
    dap_enc_key_t *l_seller_key = dap_chain_wallet_get_key(a_wallet, 0);
    if(dap_chain_datum_tx_add_sign_item(&l_tx, l_seller_key) != 1) {
        dap_chain_datum_tx_delete(l_tx);
        dap_enc_key_delete(l_seller_key);
        log_it( L_ERROR, "Can't add sign output");
        return false;
    }
    dap_enc_key_delete(l_seller_key);
    l_ret = s_xchange_tx_put(l_tx, a_price->net);

    return l_ret;
}

/**
 * @brief s_xchange_price_from_order
 * @param a_net
 * @param a_order
 * @return
 */
dap_chain_net_srv_xchange_price_t *s_xchange_price_from_order(dap_chain_net_t *a_net, dap_chain_datum_tx_t *a_order, uint256_t *a_fee, bool a_ret_is_invalid)
{
    if (!a_net || !a_order)
        return NULL;
    dap_chain_net_srv_xchange_price_t *l_price = DAP_NEW_Z(dap_chain_net_srv_xchange_price_t);
    if (!l_price) {
        log_it(L_CRITICAL, "Memory allocation error");
        return NULL;
    }
    dap_chain_tx_out_cond_t *l_out_cond = dap_chain_datum_tx_out_cond_get(a_order, DAP_CHAIN_TX_OUT_COND_SUBTYPE_SRV_XCHANGE , NULL);
    strcpy(l_price->token_buy, l_out_cond->subtype.srv_xchange.buy_token);
    MULT_256_COIN(l_out_cond->header.value, l_out_cond->subtype.srv_xchange.rate, &l_price->datoshi_buy);

    dap_hash_fast_t l_tx_hash = {};
    dap_hash_fast(a_order, dap_chain_datum_tx_get_size(a_order), &l_tx_hash);
    const char *l_token_sell = dap_ledger_tx_get_token_ticker_by_hash(a_net->pub.ledger, &l_tx_hash);
    if (!l_token_sell){
        log_it(L_CRITICAL, "Can't find tx token");
        DAP_DELETE(l_price);
        return NULL;
    }
    strcpy(l_price->token_sell, l_token_sell);

    if (a_fee)
        l_price->fee = *a_fee;

    l_price->datoshi_sell = l_out_cond->header.value;
    l_price->net = a_net;
    if (!IS_ZERO_256(l_price->datoshi_buy)) {
        l_price->rate = l_out_cond->subtype.srv_xchange.rate;
        dap_hash_fast_t *l_final_hash = dap_ledger_get_final_chain_tx_hash(a_net->pub.ledger,
                                            DAP_CHAIN_TX_OUT_COND_SUBTYPE_SRV_XCHANGE, &l_tx_hash);
        if (l_final_hash) {
            l_price->tx_hash = *l_final_hash;
            return l_price;
        } else {
            log_it(L_WARNING, "This order have no active conditional transaction");
            if (a_ret_is_invalid) {
                dap_hash_fast_t l_tx_hash_zero = {0};
                l_price->tx_hash = l_tx_hash_zero;
                return l_price;
            }
        }
    } else
        log_it(L_WARNING, "Can't calculate price rate, because amount od datoshi sell is zero");
    DAP_DELETE(l_price);
    return NULL;
}

/**
 * @brief s_cli_srv_xchange_order
 * @param a_argc
 * @param a_argv
 * @param a_arg_index
 * @param a_str_reply
 * @return
 */
static int s_cli_srv_xchange_order(int a_argc, char **a_argv, int a_arg_index, void **a_str_reply)
{
    enum {
        CMD_NONE, CMD_CREATE, CMD_REMOVE, CMD_UPDATE, CMD_HISTORY, CMD_STATUS
    };
    int l_cmd_num = CMD_NONE;
    if(dap_cli_server_cmd_find_option_val(a_argv, a_arg_index, dap_min(a_argc, a_arg_index + 1), "create", NULL)) {
        l_cmd_num = CMD_CREATE;
    }
    else if(dap_cli_server_cmd_find_option_val(a_argv, a_arg_index, dap_min(a_argc, a_arg_index + 1), "remove", NULL)) {
        l_cmd_num = CMD_REMOVE;
    }
    else if(dap_cli_server_cmd_find_option_val(a_argv, a_arg_index, dap_min(a_argc, a_arg_index + 1), "history", NULL)) {
        l_cmd_num = CMD_HISTORY;
    }
    else if(dap_cli_server_cmd_find_option_val(a_argv, a_arg_index, dap_min(a_argc, a_arg_index + 1), "status", NULL)) {
        l_cmd_num = CMD_STATUS;
    }
    int l_arg_index = a_arg_index + 1;
    const char *l_net_str = NULL;
    const char *l_token_sell_str = NULL, *l_token_buy_str = NULL;
    const char *l_wallet_str = NULL;
    dap_chain_net_t *l_net = NULL;
    switch (l_cmd_num) {
        case CMD_CREATE: {
            dap_cli_server_cmd_find_option_val(a_argv, l_arg_index, a_argc, "-net", &l_net_str);
            if (!l_net_str) {
                dap_cli_server_cmd_set_reply_text(a_str_reply, "Command 'order create' requires parameter -net");
                return -2;
            }
            l_net = dap_chain_net_by_name(l_net_str);
            if (!l_net) {
                dap_cli_server_cmd_set_reply_text(a_str_reply, "Network %s not found", l_net_str);
                return -3;
            }
            dap_cli_server_cmd_find_option_val(a_argv, l_arg_index, a_argc, "-token_sell", &l_token_sell_str);
            if (!l_token_sell_str) {
                dap_cli_server_cmd_set_reply_text(a_str_reply, "Command 'order create' requires parameter -token_sell");
                return -5;
            }
            dap_cli_server_cmd_find_option_val(a_argv, l_arg_index, a_argc, "-token_buy", &l_token_buy_str);
            if (!l_token_buy_str) {
                dap_cli_server_cmd_set_reply_text(a_str_reply, "Command 'order create' requires parameter -token_buy");
                return -5;
            }
            const char *l_val_sell_str = NULL, *l_val_rate_str = NULL;
            dap_cli_server_cmd_find_option_val(a_argv, l_arg_index, a_argc, "-value", &l_val_sell_str);
            if (!l_val_sell_str) {
                dap_cli_server_cmd_set_reply_text(a_str_reply, "Command 'order create' requires parameter -value");
                return -8;
            }
            uint256_t l_datoshi_sell = dap_chain_balance_scan(l_val_sell_str);
            dap_cli_server_cmd_find_option_val(a_argv, l_arg_index, a_argc, "-rate", &l_val_rate_str);
            if (!l_val_rate_str) {
                dap_cli_server_cmd_set_reply_text(a_str_reply, "Command 'order create' requires parameter -rate");
                return -8;
            }
            uint256_t l_rate = dap_chain_coins_to_balance(l_val_rate_str);
            const char *l_fee_str = NULL;
            dap_cli_server_cmd_find_option_val(a_argv, l_arg_index, a_argc, "-fee", &l_fee_str);
            if (!l_fee_str) {
                dap_cli_server_cmd_set_reply_text(a_str_reply, "Command 'order create' requires parameter -fee");
                return -20;
            }
            uint256_t l_fee = dap_chain_balance_scan(l_fee_str);
            dap_cli_server_cmd_find_option_val(a_argv, l_arg_index, a_argc, "-w", &l_wallet_str);
            if (!l_wallet_str) {
                dap_cli_server_cmd_set_reply_text(a_str_reply, "Command 'order create' requires parameter -w");
                return -10;
            }
            dap_chain_wallet_t *l_wallet = dap_chain_wallet_open(l_wallet_str, dap_chain_wallet_get_path(g_config));
            const char* l_sign_str = "";
            if (!l_wallet) {
                dap_cli_server_cmd_set_reply_text(a_str_reply, "Specified wallet not found");
                return -11;
            } else {
                l_sign_str = dap_chain_wallet_check_sign(l_wallet);
            }
            char *l_hash_ret = NULL;
            int ret_code = dap_chain_net_srv_xchange_create(l_net, l_token_buy_str, l_token_sell_str, l_datoshi_sell, l_rate, l_fee, l_wallet, &l_hash_ret);
            dap_chain_wallet_close(l_wallet);
            switch (ret_code) {
                case XCHANGE_CREATE_ERROR_OK: {
                    dap_cli_server_cmd_set_reply_text(a_str_reply, "%s\nSuccessfully created order %s", l_sign_str, l_hash_ret);
                    DAP_DELETE(l_hash_ret);
                    return 0;
                }
                case XCHANGE_CREATE_ERROR_INVALID_ARGUMENT: {
                    dap_cli_server_cmd_set_reply_text(a_str_reply, "Some parameters could not be set during a function call");
                    DAP_DELETE(l_hash_ret);
                    return -24;
                }
                case XCHANGE_CREATE_ERROR_TOKEN_TICKER_SELL_IS_NOT_FOUND_LEDGER: {
                    dap_cli_server_cmd_set_reply_text(a_str_reply, "Token ticker %s not found", l_token_sell_str);
                    DAP_DELETE(l_hash_ret);
                    return -6;
                }
                case XCHANGE_CREATE_ERROR_TOKEN_TICKER_BUY_IS_NOT_FOUND_LEDGER: {
                    dap_cli_server_cmd_set_reply_text(a_str_reply, "Token ticker %s not found", l_token_buy_str);
                    DAP_DELETE(l_hash_ret);
                    return -6;
                }
                case XCHANGE_CREATE_ERROR_RATE_IS_ZERO: {
                    dap_cli_server_cmd_set_reply_text(a_str_reply, "Format -rate n.n = buy / sell (eg: 1.0, 1.135)");
                    DAP_DELETE(l_hash_ret);
                    return -9;
                }
                case XCHANGE_CREATE_ERROR_FEE_IS_ZERO: {
                    dap_cli_server_cmd_set_reply_text(a_str_reply, "Format -value <unsigned integer 256>");
                    DAP_DELETE(l_hash_ret);
                    return -21;
                }
                case XCHANGE_CREATE_ERROR_VALUE_SELL_IS_ZERO: {
                    dap_cli_server_cmd_set_reply_text(a_str_reply, "Format -value <unsigned integer 256>");
                    DAP_DELETE(l_hash_ret);
                    return -9;
                }
                case XCHANGE_CREATE_ERROR_INTEGER_OVERFLOW_WITH_SUM_OF_VALUE_AND_FEE: {
                    log_it(L_ERROR, "Integer overflow with sum of value and fee");
                    dap_cli_server_cmd_set_reply_text(a_str_reply, "Integer overflow with sum of value and fee");
                    DAP_DELETE(l_hash_ret);
                    return -22;
                }
                case XCHANGE_CREATE_ERROR_NOT_ENOUGH_CASH_FOR_FEE_IN_SPECIFIED_WALLET: {
                    dap_cli_server_cmd_set_reply_text(a_str_reply, "%s\nNot enough cash for fee in specified wallet", l_sign_str);
                    DAP_DELETE(l_hash_ret);
                    return -23;
                }
                case XCHANGE_CREATE_ERROR_NOT_ENOUGH_CASH_IN_SPECIFIED_WALLET: {
                    dap_cli_server_cmd_set_reply_text(a_str_reply, "%s\nNot enough cash in specified wallet", l_sign_str);
                    DAP_DELETE(l_hash_ret);
                    return -12;
                }
                case XCHANGE_CREATE_ERROR_MEMORY_ALLOCATED: {
                    dap_cli_server_cmd_set_reply_text(a_str_reply, "Out of memory");
                    DAP_DELETE(l_hash_ret);
                    return -1;
                }
                case XCHANGE_CREATE_ERROR_CAN_NOT_COMPOSE_THE_CONDITIONAL_TRANSACTION: {
                    dap_cli_server_cmd_set_reply_text(a_str_reply, "%s\nCan't compose the conditional transaction", l_sign_str);
                    DAP_DELETE(l_hash_ret);
                    return -14;
                }
                case XCHANGE_CREATE_ERROR_CAN_NOT_PUT_TRANSACTION_TO_MEMPOOL: {
                    dap_cli_server_cmd_set_reply_text(a_str_reply, "%s\nCan't compose the conditional transaction", l_sign_str);
                    DAP_DELETE(l_hash_ret);
                    return -15;
                }
            }

            // Create the price
            dap_chain_net_srv_xchange_price_t *l_price = DAP_NEW_Z(dap_chain_net_srv_xchange_price_t);
            if (!l_price) {
                log_it(L_CRITICAL, "Memory allocation error");
                dap_cli_server_cmd_set_reply_text(a_str_reply, "Out of memory");
                dap_chain_wallet_close(l_wallet);
                return -1;
            }
            dap_stpcpy(l_price->token_sell, l_token_sell_str);
            l_price->net = l_net;
            dap_stpcpy(l_price->token_buy, l_token_buy_str);
            l_price->datoshi_sell = l_datoshi_sell;
            l_price->rate = l_rate;
            l_price->fee = l_fee;
            // Create conditional transaction
            dap_chain_datum_tx_t *l_tx = s_xchange_tx_create_request(l_price, l_wallet);
            if (!l_tx) {
                dap_cli_server_cmd_set_reply_text(a_str_reply, "%s\nCan't compose the conditional transaction", l_sign_str);
                DAP_DELETE(l_price);
                dap_chain_wallet_close(l_wallet);
                return -14;
            }
            dap_hash_fast_t l_tx_hash ={};
            dap_hash_fast(l_tx, dap_chain_datum_tx_get_size(l_tx), &l_tx_hash);
            char* l_ret = NULL;
            if(!(l_ret = s_xchange_tx_put(l_tx, l_net))) {
                dap_cli_server_cmd_set_reply_text(a_str_reply, "%s\nCan't put transaction to mempool", l_sign_str);
                DAP_DELETE(l_price);
                return -15;
            }
            // To avoid confusion, the term "order" will apply to the original conditional exchange offer transactions.
            dap_cli_server_cmd_set_reply_text(a_str_reply, "%s\nSuccessfully created order %s", l_sign_str, l_ret);
            DAP_DELETE(l_ret);
        } break;

        case CMD_HISTORY:{
            dap_cli_server_cmd_find_option_val(a_argv, l_arg_index, a_argc, "-net", &l_net_str);
            if (!l_net_str) {
                dap_cli_server_cmd_set_reply_text(a_str_reply, "Command 'order history' requires parameter -net");
                return -2;
            }
            l_net = dap_chain_net_by_name(l_net_str);
            if (!l_net) {
                dap_cli_server_cmd_set_reply_text(a_str_reply, "Network %s not found", l_net_str);
                return -3;
            }

            const char * l_order_hash_str = NULL;
            const char * l_addr_hash_str = NULL;

            dap_cli_server_cmd_find_option_val(a_argv, l_arg_index, a_argc, "-order", &l_order_hash_str);
            dap_cli_server_cmd_find_option_val(a_argv, l_arg_index, a_argc, "-addr", &l_addr_hash_str);

            if (!l_order_hash_str && ! l_addr_hash_str) {
                dap_cli_server_cmd_set_reply_text(a_str_reply, "Command 'order history' requires parameter -order or -addr" );
                return -12;
            }

            if(l_addr_hash_str){
                dap_chain_addr_t *l_addr = dap_chain_addr_from_str(l_addr_hash_str);
                if (!l_addr) {
                    dap_cli_server_cmd_set_reply_text(a_str_reply, "Incorrect chain address");
                    return -14;
                }
                if (dap_chain_addr_check_sum(l_addr) != 1 ) {
                    dap_cli_server_cmd_set_reply_text(a_str_reply, "Incorrect chain address");
                    return -15;
                }
                dap_list_t *l_tx_list = dap_chain_net_get_tx_cond_all_for_addr(l_net,l_addr, c_dap_chain_net_srv_xchange_uid );
                dap_string_t * l_str_reply = dap_string_new("");

                if (l_tx_list){
                    dap_list_t *l_tx_list_temp = l_tx_list;
                    dap_string_append_printf(l_str_reply, "Wallet %s hisrory:\n\n", l_addr_hash_str);
                    while(l_tx_list_temp ){
                    dap_chain_datum_tx_t * l_tx_cur = (dap_chain_datum_tx_t*) l_tx_list_temp->data;
                    s_string_append_tx_cond_info(l_str_reply, l_net, l_tx_cur, TX_STATUS_ALL, true, true, false);
                    l_tx_list_temp = l_tx_list_temp->next;
                    }
                    dap_list_free(l_tx_list);
                    *a_str_reply = dap_string_free(l_str_reply, false);
                }else{
                    dap_cli_server_cmd_set_reply_text(a_str_reply, "No history");
                }
                DAP_DELETE(l_addr);
            }

            if(l_order_hash_str){
                dap_hash_fast_t l_order_tx_hash = {};
                dap_chain_hash_fast_from_str(l_order_hash_str, &l_order_tx_hash);
                dap_chain_datum_tx_t * l_tx = dap_chain_net_get_tx_by_hash(l_net, &l_order_tx_hash, TX_SEARCH_TYPE_NET);
                if( l_tx){
                    int l_rc = s_tx_check_for_open_close(l_net,l_tx);
                    if(l_rc == 0){
                        dap_cli_server_cmd_set_reply_text(a_str_reply, "WRONG TX %s",
                            dap_chain_hash_fast_to_str_static(&l_order_tx_hash));
                    }else{
                        dap_string_t * l_str_reply = dap_string_new("");
                        dap_string_append_printf(l_str_reply, "Order %s hisrory:\n\n", l_order_hash_str);
                        dap_list_t *l_tx_list = dap_chain_net_get_tx_cond_chain(l_net, &l_order_tx_hash, c_dap_chain_net_srv_xchange_uid );
                        dap_list_t *l_tx_list_temp = l_tx_list;
                        while(l_tx_list_temp ){
                            dap_chain_datum_tx_t * l_tx_cur = (dap_chain_datum_tx_t*) l_tx_list_temp->data;
                            s_string_append_tx_cond_info(l_str_reply, l_net, l_tx_cur, TX_STATUS_ALL, true, true, false);
                            l_tx_list_temp = l_tx_list_temp->next;
                        }
                        dap_list_free(l_tx_list);
                        *a_str_reply = dap_string_free(l_str_reply, false);
                    }
                }else{
                    dap_cli_server_cmd_set_reply_text(a_str_reply, "No history");
                }
            }
        } break;

        case CMD_REMOVE:
        {
            const char * l_order_hash_str = NULL;
            const char * l_fee_str = NULL;
            dap_cli_server_cmd_find_option_val(a_argv, l_arg_index, a_argc, "-net", &l_net_str);
            if (!l_net_str) {
                dap_cli_server_cmd_set_reply_text(a_str_reply, "Command 'order %s' requires parameter -net",
                                                                l_cmd_num == CMD_REMOVE ? "remove" : "update");
                return -2;
            }
            dap_chain_net_t *l_net = dap_chain_net_by_name(l_net_str);
            if (!l_net) {
                dap_cli_server_cmd_set_reply_text(a_str_reply, "Network %s not found", l_net_str);
                return -3;
            }
            dap_cli_server_cmd_find_option_val(a_argv, l_arg_index, a_argc, "-w", &l_wallet_str);
            if (!l_wallet_str) {
                dap_cli_server_cmd_set_reply_text(a_str_reply, "Command 'order %s' requires parameter -w",
                                                                l_cmd_num == CMD_REMOVE ? "remove" : "update");
                return -10;
            }
            dap_chain_wallet_t *l_wallet = dap_chain_wallet_open(l_wallet_str, dap_chain_wallet_get_path(g_config));
            const char* l_sign_str = "";
            if (!l_wallet) {
                dap_cli_server_cmd_set_reply_text(a_str_reply, "Specified wallet not found");
                return -11;
            } else {
                l_sign_str = dap_chain_wallet_check_sign(l_wallet);
            }
            dap_cli_server_cmd_find_option_val(a_argv, l_arg_index, a_argc, "-order", &l_order_hash_str);
            if (!l_order_hash_str) {
                dap_cli_server_cmd_set_reply_text(a_str_reply, "Command 'order %s' requires parameter -order",
                                                                l_cmd_num == CMD_REMOVE ? "remove" : "update");
                return -12;
            }
            dap_cli_server_cmd_find_option_val(a_argv, l_arg_index, a_argc, "-fee", &l_fee_str);
            if (!l_fee_str) {
                dap_cli_server_cmd_set_reply_text(a_str_reply, "Command 'order %s' requires parameter -fee",
                                                  l_cmd_num == CMD_REMOVE ? "remove" : "update");
                return -12;
            }
            uint256_t l_fee = dap_chain_balance_scan(l_fee_str);
            dap_hash_fast_t l_tx_hash = {};
            dap_chain_hash_fast_from_str(l_order_hash_str, &l_tx_hash);
<<<<<<< HEAD
            dap_chain_datum_tx_t *l_cond_tx = dap_ledger_tx_find_by_hash(l_net->pub.ledger, &l_tx_hash);
            if (!l_cond_tx) {
                dap_cli_server_cmd_set_reply_text(a_str_reply, "%s\nSpecified order not found", l_sign_str);
                return -13;
            }
            dap_chain_net_srv_xchange_price_t *l_price = s_xchange_price_from_order(l_net, l_cond_tx, &l_fee, false);
            if (!l_price) {
                dap_cli_server_cmd_set_reply_text(a_str_reply, "%s\nCan't create price object from order", l_sign_str);
                return -13;
            }

            if (l_cmd_num == CMD_REMOVE) {
                dap_string_t *l_str_reply = dap_string_new(l_sign_str);
                char*  l_ret = s_xchange_tx_invalidate(l_price, l_wallet);
                dap_chain_wallet_close(l_wallet);
                if (!l_ret) {
                    if (!l_price) {
                        dap_string_append_printf(l_str_reply, "Can't get price for order %s\n", l_order_hash_str);
                    } else {
                        dap_string_append_printf(l_str_reply, "Can't invalidate transaction %s\n",
                            dap_chain_hash_fast_to_str_static(&l_price->tx_hash));
                    }
                } else
                    dap_string_append_printf(l_str_reply, "Order successfully removed. Created inactivate tx with hash %s", l_ret);
                DAP_DELETE(l_price);
                DAP_DEL_Z(l_ret);
                *a_str_reply = dap_string_free(l_str_reply, false);
=======
            dap_chain_wallet_close(l_wallet);
            char *l_tx_hash_ret = NULL;
            int l_ret_code = dap_chain_net_srv_xchange_remove(l_net, &l_tx_hash, l_fee, l_wallet, &l_tx_hash_ret);
            switch (l_ret_code) {
                case XCHANGE_REMOVE_ERROR_OK:
                    dap_cli_server_cmd_set_reply_text(a_str_reply, "Order successfully removed. Created inactivate tx with hash %s", l_tx_hash_ret);
                    DAP_DELETE(l_tx_hash_ret);
                    break;
                case XCHANGE_REMOVE_ERROR_CAN_NOT_FIND_TX:
                    dap_cli_server_cmd_set_reply_text(a_str_reply, "%s\nSpecified order not found", l_sign_str);
                    break;
                case XCHANGE_REMOVE_ERROR_CAN_NOT_CREATE_PRICE:
                    dap_cli_server_cmd_set_reply_text(a_str_reply, "%s\nCan't create price object from order", l_sign_str);
                    break;
                case XCHANGE_REMOVE_ERROR_FEE_IS_ZERO:
                    dap_cli_server_cmd_set_reply_text(a_str_reply, "Can't get fee value.");
                    break;
                case XCHANGE_REMOVE_ERROR_CAN_NOT_INVALIDATE_TX: {
                    dap_chain_datum_tx_t *l_cond_tx = dap_ledger_tx_find_by_hash(l_net->pub.ledger, &l_tx_hash);
                    dap_chain_net_srv_xchange_price_t *l_price = s_xchange_price_from_order(l_net, l_cond_tx, &l_fee, false);
                    char *l_finaly_tx_hash_str = dap_chain_hash_fast_to_str_new(&l_price->tx_hash);
                    dap_cli_server_cmd_set_reply_text(a_str_reply, "Can't create invalidate transaction from: %s\n", l_finaly_tx_hash_str);
                    DAP_DELETE(l_price);
                    DAP_DELETE(l_finaly_tx_hash_str);
                } break;
                default:
                    dap_cli_server_cmd_set_reply_text(a_str_reply, "An error occurred with an unknown code: %d.", l_ret_code);
                    break;
>>>>>>> 26508e8b
            }
            DAP_DELETE(l_sign_str);
            return l_ret_code;
        } break;

        case CMD_STATUS: {
            dap_cli_server_cmd_find_option_val(a_argv, l_arg_index, a_argc, "-net", &l_net_str);
            if (!l_net_str) {
                dap_cli_server_cmd_set_reply_text(a_str_reply, "Command 'order status' requires parameter -net");
                return -2;
            }
            l_net = dap_chain_net_by_name(l_net_str);
            if (!l_net) {
                dap_cli_server_cmd_set_reply_text(a_str_reply, "Network %s not found", l_net_str);
                return -3;
            }
            const char * l_order_hash_str = NULL;
            dap_cli_server_cmd_find_option_val(a_argv, l_arg_index, a_argc, "-order", &l_order_hash_str);
            if (!l_order_hash_str) {
                dap_cli_server_cmd_set_reply_text(a_str_reply, "Command 'order history' requires parameter -order or -addr" );
                return -12;
            }
            dap_hash_fast_t l_order_tx_hash = {};
            dap_chain_hash_fast_from_str(l_order_hash_str, &l_order_tx_hash);
            dap_chain_datum_tx_t * l_tx = dap_ledger_tx_find_by_hash(l_net->pub.ledger, &l_order_tx_hash);
            if (!l_tx){
                dap_cli_server_cmd_set_reply_text(a_str_reply, "Can't find order %s", l_order_hash_str);
                return -18;
            }

            dap_chain_tx_out_cond_t *l_out_cond = dap_chain_datum_tx_out_cond_get(l_tx, DAP_CHAIN_TX_OUT_COND_SUBTYPE_SRV_XCHANGE , NULL);
            if (!l_out_cond || l_out_cond->header.srv_uid.uint64 != DAP_CHAIN_NET_SRV_XCHANGE_ID){
                dap_cli_server_cmd_set_reply_text(a_str_reply, "It's not an order");
                return -18;
            }

            // TODO add filters to list (tokens, network, etc.)
            dap_chain_net_srv_xchange_price_t *l_price = s_xchange_price_from_order(l_net, l_tx, NULL, true);
            if( !l_price ){
                dap_cli_server_cmd_set_reply_text(a_str_reply, "Can't get price from order");
                return -18;
            }

            dap_ledger_t * l_ledger = dap_ledger_by_net_name(l_net->pub.name);
            char *l_cp_rate;
            char* l_status_order = NULL;
            dap_hash_fast_t * l_last_tx_hash = dap_ledger_get_final_chain_tx_hash(l_ledger, DAP_CHAIN_TX_OUT_COND_SUBTYPE_SRV_XCHANGE, &l_price->tx_hash);
            if(!l_last_tx_hash){
                dap_cli_server_cmd_set_reply_text(a_str_reply, "Can't get last tx cond hash from order");
                return -18;
            }

            dap_chain_datum_tx_t * l_last_tx = dap_ledger_tx_find_by_hash(l_ledger, l_last_tx_hash);
            if(!l_last_tx_hash){
                dap_cli_server_cmd_set_reply_text(a_str_reply, "Can't find last tx");
                return -18;
            }

            dap_chain_tx_out_cond_t *l_out_cond_last_tx = dap_chain_datum_tx_out_cond_get(l_last_tx, DAP_CHAIN_TX_OUT_COND_SUBTYPE_SRV_XCHANGE , NULL);
            if (!l_out_cond_last_tx || IS_ZERO_256(l_out_cond_last_tx->header.value)){
                l_status_order  = "CLOSED";
            } else {
                l_status_order = "OPENED";
            }

            dap_hash_fast_t l_tx_hash = {};
            dap_hash_fast(l_tx, dap_chain_datum_tx_get_size(l_tx), &l_tx_hash);

            char *l_amount_coins_str = "0.0", *l_amount_datoshi_str = "0", *l_percent_completed_str = NULL;

            uint256_t l_percent_completed = {};
            if(l_out_cond_last_tx){
                SUBTRACT_256_256(l_out_cond->header.value, l_out_cond_last_tx->header.value, &l_percent_completed);
                DIV_256_COIN(l_percent_completed, l_out_cond->header.value, &l_percent_completed);
                MULT_256_COIN(l_percent_completed, dap_chain_coins_to_balance("100.0"), &l_percent_completed);
            } else {
                dap_chain_tx_out_cond_t *l_out_prev_cond_item = NULL;
                xchange_tx_type_t tx_type = s_xchange_tx_get_type(l_net, l_last_tx, NULL, NULL, &l_out_prev_cond_item);
                if (tx_type == TX_TYPE_EXCHANGE){
                    SUBTRACT_256_256(l_out_cond->header.value, uint256_0, &l_percent_completed);
                    DIV_256_COIN(l_percent_completed, l_out_cond->header.value, &l_percent_completed);
                    MULT_256_COIN(l_percent_completed, dap_chain_coins_to_balance("100.0"), &l_percent_completed);
                } else if (tx_type == TX_TYPE_INVALIDATE){
                    SUBTRACT_256_256(l_out_cond->header.value, l_out_prev_cond_item->header.value, &l_percent_completed);
                    DIV_256_COIN(l_percent_completed, l_out_cond->header.value, &l_percent_completed);
                    MULT_256_COIN(l_percent_completed, dap_chain_coins_to_balance("100.0"), &l_percent_completed);
                }
            }

            l_percent_completed_str = dap_chain_balance_to_coins(l_percent_completed); // must be free'd
            size_t l_str_len = strlen(l_percent_completed_str);
            char*  l_dot_pos = strchr(l_percent_completed_str, '.');
            if (l_dot_pos && (l_str_len - (l_dot_pos - l_percent_completed_str)) > 2){
                *(char*)(l_dot_pos + 3) = '\0';
            }

            l_cp_rate = dap_chain_balance_to_coins(l_price->rate); // must be free'd

            char l_tmp_buf[DAP_TIME_STR_SIZE] = {};
            dap_time_t l_ts_create = (dap_time_t)l_tx->header.ts_created;
            dap_time_to_str_rfc822(l_tmp_buf, DAP_TIME_STR_SIZE, l_ts_create);
            l_tmp_buf[strlen(l_tmp_buf) - 1] = '\0';

            if (l_out_cond_last_tx) {
                l_amount_datoshi_str = dap_uint256_to_char(l_out_cond_last_tx->header.value, &l_amount_coins_str);
            }

            dap_cli_server_cmd_set_reply_text(a_str_reply, "orderHash: %s\n ts_created: %s (%"DAP_UINT64_FORMAT_U")\n Status: %s, amount: %s (%s) %s, filled: %s%%, rate (%s/%s): %s, net: %s\n\n",
                                     dap_chain_hash_fast_to_str_static(&l_tx_hash),
                                     l_tmp_buf, l_ts_create, l_status_order,
                                     l_amount_coins_str ? l_amount_coins_str : "0.0",
                                     l_amount_datoshi_str ? l_amount_datoshi_str : "0",
                                     l_price->token_sell, l_percent_completed_str,
                                     l_price->token_buy, l_price->token_sell,
                                     l_cp_rate,
                                     l_price->net->pub.name);

            DAP_DEL_Z(l_percent_completed_str);
            DAP_DEL_Z(l_cp_rate);
            DAP_DEL_Z(l_price);
        } break;

        default: {
            dap_cli_server_cmd_set_reply_text(a_str_reply, "Subcommand %s not recognized", a_argv[a_arg_index]);
            return -4;
        }
    }
    return 0;
}

// Filter for find tx with DAP_CHAIN_TX_OUT_COND_SUBTYPE_SRV_XCHANGE
static bool s_filter_tx_list(dap_chain_datum_t *a_datum, dap_chain_t *a_chain, void *a_filter_func_param)
{
    // Datum type filter -> only tx
    if(!a_datum || a_datum->header.type_id != DAP_CHAIN_DATUM_TX)
        return false;
    dap_chain_datum_tx_t *l_datum_tx = (dap_chain_datum_tx_t*) a_datum->data;
    // Get time from parameters
    dap_time_t *l_time_mass = (dap_time_t*) a_filter_func_param;
    dap_time_t l_time_begin = 0;
    dap_time_t l_time_end = 0;
    if(l_time_mass) {
        l_time_begin = l_time_mass[0];
        l_time_end = l_time_mass[1];
    }
    dap_chain_net_t *l_net = dap_chain_net_by_id(a_chain->net_id);
    // Time filter
    if(l_time_begin && l_datum_tx->header.ts_created < l_time_begin)
        return false;
    if(l_time_end && l_datum_tx->header.ts_created > l_time_end)
        return false;
    // Find SRV_XCHANGE out_cond item
    int l_cond_idx = 0;
    dap_chain_tx_out_cond_t *l_out_cond_item = dap_chain_datum_tx_out_cond_get(l_datum_tx, DAP_CHAIN_TX_OUT_COND_SUBTYPE_SRV_XCHANGE,
                                                                               &l_cond_idx);
    if (l_out_cond_item)
        return true;
    // Find SRV_XCHANGE in_cond item
    int l_item_idx = 0;
    dap_chain_tx_in_cond_t * l_in_cond = (dap_chain_tx_in_cond_t *)dap_chain_datum_tx_item_get(l_datum_tx, &l_item_idx, TX_ITEM_TYPE_IN_COND , NULL);
    int l_prev_cond_idx = 0;
    dap_chain_datum_tx_t * l_prev_tx = l_in_cond ? dap_ledger_tx_find_by_hash(l_net->pub.ledger, &l_in_cond->header.tx_prev_hash) : NULL;
    dap_chain_tx_out_cond_t *l_out_prev_cond_item = l_prev_tx ? dap_chain_datum_tx_out_cond_get(l_prev_tx, DAP_CHAIN_TX_OUT_COND_SUBTYPE_SRV_XCHANGE,
                                                                                                &l_prev_cond_idx) : NULL;
    if(l_out_prev_cond_item)
        return true;
    return false;
}

static xchange_tx_type_t s_xchange_tx_get_type (dap_chain_net_t * a_net, dap_chain_datum_tx_t * a_tx, dap_chain_tx_out_cond_t **a_out_cond_item, int *a_item_idx, dap_chain_tx_out_cond_t **a_out_prev_cond_item)
{
    int l_tx_type = TX_TYPE_UNDEFINED;

    // Find SRV_XCHANGE out_cond item
    int l_cond_idx = 0;
    dap_chain_tx_out_cond_t *l_out_cond_item = dap_chain_datum_tx_out_cond_get(a_tx, DAP_CHAIN_TX_OUT_COND_SUBTYPE_SRV_XCHANGE,
                                                                               &l_cond_idx);
    // Find SRV_XCHANGE in_cond item
    int l_item_idx = 0;
    byte_t *l_tx_item = dap_chain_datum_tx_item_get(a_tx, &l_item_idx, TX_ITEM_TYPE_IN_COND , NULL);
    dap_chain_tx_in_cond_t * l_in_cond = l_tx_item ? (dap_chain_tx_in_cond_t *) l_tx_item : NULL;
    int l_prev_cond_idx = 0;
    dap_chain_datum_tx_t * l_prev_tx = l_in_cond ? dap_ledger_tx_find_by_hash(a_net->pub.ledger, &l_in_cond->header.tx_prev_hash) : NULL;
    dap_chain_tx_out_cond_t *l_out_prev_cond_item = l_prev_tx ? dap_chain_datum_tx_out_cond_get(l_prev_tx, DAP_CHAIN_TX_OUT_COND_SUBTYPE_SRV_XCHANGE,
                                                                                                &l_prev_cond_idx) : NULL;

    if(l_out_prev_cond_item && l_out_prev_cond_item->header.subtype != DAP_CHAIN_TX_OUT_COND_SUBTYPE_SRV_XCHANGE)
        return l_tx_type;

    if (l_out_cond_item && !l_out_prev_cond_item)
        l_tx_type = TX_TYPE_ORDER;
    else if (l_out_cond_item && l_out_prev_cond_item)
        l_tx_type = TX_TYPE_EXCHANGE;
    else if (!l_out_cond_item && l_out_prev_cond_item){
        dap_chain_datum_tx_t * l_prev_tx_temp = a_tx;
        byte_t *l_tx_item_temp = NULL;
        while((l_tx_item_temp = dap_chain_datum_tx_item_get(l_prev_tx_temp, &l_item_idx, TX_ITEM_TYPE_IN_COND , NULL)) != NULL){
                dap_chain_tx_in_cond_t * l_in_cond_temp = (dap_chain_tx_in_cond_t *) l_tx_item_temp;
                l_prev_tx_temp = dap_ledger_tx_find_by_hash(a_net->pub.ledger, &l_in_cond_temp->header.tx_prev_hash);
        }

        dap_chain_tx_sig_t *l_tx_prev_sig = (dap_chain_tx_sig_t *)dap_chain_datum_tx_item_get(l_prev_tx_temp, NULL, TX_ITEM_TYPE_SIG, NULL);
        dap_sign_t *l_prev_sign = dap_chain_datum_tx_item_sign_get_sig((dap_chain_tx_sig_t *)l_tx_prev_sig);
        dap_chain_tx_sig_t *l_tx_sig = (dap_chain_tx_sig_t *)dap_chain_datum_tx_item_get(a_tx, NULL, TX_ITEM_TYPE_SIG, NULL);
        dap_sign_t *l_sign = dap_chain_datum_tx_item_sign_get_sig((dap_chain_tx_sig_t *)l_tx_sig);

        bool l_owner = false;
        l_owner = dap_sign_compare_pkeys(l_prev_sign,l_sign);
        if (l_owner)
                l_tx_type = TX_TYPE_INVALIDATE;
        else
                l_tx_type = TX_TYPE_EXCHANGE;
    }

    if(a_out_cond_item)
        *a_out_cond_item = l_out_cond_item;
    if(a_out_prev_cond_item)
        *a_out_prev_cond_item = l_out_prev_cond_item;
    if (a_item_idx)
        *a_item_idx = l_cond_idx;
    return l_tx_type;
}

/**
 * @brief Check for open/close
 * @param a_net
 * @param a_tx
 * @return 0 if its not SRV_XCHANGE transaction, 1 if its closed, 2 if its open
 */
static int s_tx_check_for_open_close(dap_chain_net_t * a_net, dap_chain_datum_tx_t * a_tx)
{
    dap_ledger_t * l_ledger = dap_ledger_by_net_name(a_net->pub.name);

    dap_hash_fast_t l_tx_hash = {};
    dap_hash_fast(a_tx, dap_chain_datum_tx_get_size(a_tx), &l_tx_hash);
    dap_hash_fast_t * l_last_tx_hash = dap_ledger_get_final_chain_tx_hash(l_ledger, DAP_CHAIN_TX_OUT_COND_SUBTYPE_SRV_XCHANGE, &l_tx_hash);
    if(!l_last_tx_hash){
        log_it(L_WARNING,"Can't get last tx cond hash from order");
        return 0;
    }

    dap_chain_datum_tx_t * l_last_tx = dap_ledger_tx_find_by_hash(l_ledger, l_last_tx_hash);
    if(!l_last_tx_hash){
        log_it(L_WARNING,"Can't find last tx");
        return 0;
    }

    dap_chain_tx_out_cond_t *l_out_cond_last_tx = dap_chain_datum_tx_out_cond_get(l_last_tx, DAP_CHAIN_TX_OUT_COND_SUBTYPE_SRV_XCHANGE , NULL);
    if (!l_out_cond_last_tx || IS_ZERO_256(l_out_cond_last_tx->header.value)){
        return 1;
    } else {
        return 2;
    }
    return 0;
}

/**
 * @brief Append tx info to the reply string
 * @param a_reply_str
 * @param a_net
 * @param a_tx
 */
static bool s_string_append_tx_cond_info( dap_string_t * a_reply_str,
                                         dap_chain_net_t * a_net,
                                         dap_chain_datum_tx_t * a_tx,
                                         tx_opt_status_t a_filter_by_status,
                                         bool a_print_prev_hash, bool a_print_status, bool a_print_ts)
{
    enum{TX_TYPE_NONE, TX_TYPE_ORDER, TX_TYPE_EXCHANGE, TX_TYPE_INVALIDATE};
    size_t l_tx_size = dap_chain_datum_tx_get_size(a_tx);

    dap_hash_fast_t l_tx_hash = {0};

    dap_hash_fast(a_tx, l_tx_size, &l_tx_hash);
    char *l_tx_hash_str = dap_chain_hash_fast_to_str_static(&l_tx_hash);

    // Get input token ticker
    const char * l_tx_input_ticker = dap_ledger_tx_get_token_ticker_by_hash(
                a_net->pub.ledger, &l_tx_hash);
    if(!l_tx_input_ticker){
        log_it(L_WARNING, "Can't get ticker from tx");
        return false;
    }
    dap_chain_tx_out_cond_t *l_out_prev_cond_item = NULL;
    dap_chain_tx_out_cond_t *l_out_cond_item = NULL;
    int l_cond_idx = 0;

    xchange_tx_type_t l_tx_type = s_xchange_tx_get_type(a_net, a_tx, &l_out_cond_item, &l_cond_idx, &l_out_prev_cond_item);

    bool l_is_closed = dap_ledger_tx_hash_is_used_out_item(a_net->pub.ledger, &l_tx_hash, l_cond_idx, NULL);
    if ((a_filter_by_status == TX_STATUS_ACTIVE && l_is_closed) || (a_filter_by_status == TX_STATUS_INACTIVE && !l_is_closed))
        return false;

    if(l_out_prev_cond_item && l_out_prev_cond_item->header.subtype != DAP_CHAIN_TX_OUT_COND_SUBTYPE_SRV_XCHANGE)
        return false;

    switch(l_tx_type){
        case TX_TYPE_ORDER:{
            char *l_rate_str = dap_chain_balance_to_coins(l_out_cond_item->subtype.srv_xchange.rate),
                 *l_amount_str, 
                 *l_amount_datoshi_str = dap_uint256_to_char(l_out_cond_item->header.value, &l_amount_str);

            dap_string_append_printf(a_reply_str, "Hash: %s\n", l_tx_hash_str);
            if(a_print_ts){
                char l_tmp_buf[DAP_TIME_STR_SIZE];
                dap_time_to_str_rfc822(l_tmp_buf, DAP_TIME_STR_SIZE, a_tx->header.ts_created);
                dap_string_append_printf(a_reply_str, "  ts_created: %s", l_tmp_buf);
            }
            if( a_print_status)
                dap_string_append_printf(a_reply_str, "  Status: %s,", l_is_closed ? "inactive" : "active");
            dap_string_append_printf(a_reply_str, "  proposed %s (%s) %s for exchange to %s,", l_amount_str, l_amount_datoshi_str, l_tx_input_ticker, l_out_cond_item->subtype.srv_xchange.buy_token);
            dap_string_append_printf(a_reply_str, "  rate (%s/%s): %s, net: %s", l_out_cond_item->subtype.srv_xchange.buy_token, l_tx_input_ticker, l_rate_str, a_net->pub.name);

            DAP_DELETE(l_rate_str);
        } break;
        case TX_TYPE_EXCHANGE:{
            dap_chain_tx_in_cond_t *l_in_cond 
                = (dap_chain_tx_in_cond_t*)dap_chain_datum_tx_item_get(a_tx, NULL, TX_ITEM_TYPE_IN_COND , NULL);
            char l_tx_prev_cond_hash_str[DAP_CHAIN_HASH_FAST_STR_SIZE];
            dap_hash_fast_to_str(&l_in_cond->header.tx_prev_hash, l_tx_prev_cond_hash_str, sizeof(l_tx_prev_cond_hash_str));

            uint256_t l_rate = l_out_cond_item 
                ? l_out_cond_item->subtype.srv_xchange.rate
                : l_out_prev_cond_item->subtype.srv_xchange.rate,
                     l_value_from = {}, l_value_to = {};

            if (l_out_cond_item)
                SUBTRACT_256_256(l_out_prev_cond_item->header.value, l_out_cond_item->header.value, &l_value_from);
            else
                l_value_from = l_out_prev_cond_item->header.value;
            MULT_256_COIN(l_value_from, l_rate, &l_value_to);

            char *l_buy_ticker = l_out_cond_item 
                ? l_out_cond_item->subtype.srv_xchange.buy_token
                : l_out_prev_cond_item->subtype.srv_xchange.buy_token;

            dap_string_append_printf(a_reply_str, "Hash: %s\n", l_tx_hash_str);
            if(a_print_ts){
                char l_tmp_buf[DAP_TIME_STR_SIZE];
                dap_time_to_str_rfc822(l_tmp_buf, DAP_TIME_STR_SIZE, a_tx->header.ts_created);
                dap_string_append_printf(a_reply_str, "  ts_created: %s", l_tmp_buf);
            }
            if(a_print_status)
                dap_string_append_printf(a_reply_str, "  Status: %s,", l_is_closed ? "inactive" : "active");
            
            char *l_value_from_str, *l_value_from_datoshi_str = dap_uint256_to_char(l_value_from, &l_value_from_str);
            dap_string_append_printf(a_reply_str, "  changed %s (%s) %s", l_value_from_str, l_value_from_datoshi_str, l_tx_input_ticker);

            char *l_value_to_str, *l_value_to_datoshi_str = dap_uint256_to_char(l_value_to, &l_value_to_str);
            dap_string_append_printf(a_reply_str, " for %s (%s) %s,", l_value_to_str, l_value_to_datoshi_str, l_buy_ticker);

            char *l_rate_str; dap_uint256_to_char(l_rate, &l_rate_str);
            dap_string_append_printf(a_reply_str, "  rate (%s/%s): %s,", l_buy_ticker, l_tx_input_ticker, l_rate_str);

            char *l_amount_str = "0.0",
                 *l_amount_datoshi_str = l_out_cond_item ? dap_uint256_to_char(l_out_cond_item->header.value, &l_amount_str) : "0";
            dap_string_append_printf(a_reply_str, "  remain amount %s (%s) %s, net: %s", l_amount_str, l_amount_datoshi_str, l_tx_input_ticker, a_net->pub.name);
            if(a_print_prev_hash)
                dap_string_append_printf(a_reply_str, "\n  Prev cond: %s", l_tx_prev_cond_hash_str);
        } break;
        case TX_TYPE_INVALIDATE:{
            dap_chain_tx_in_cond_t * l_in_cond = (dap_chain_tx_in_cond_t *)dap_chain_datum_tx_item_get(a_tx, NULL, TX_ITEM_TYPE_IN_COND , NULL);
            char l_tx_prev_cond_hash_str[DAP_CHAIN_HASH_FAST_STR_SIZE];
            dap_hash_fast_to_str(&l_in_cond->header.tx_prev_hash,l_tx_prev_cond_hash_str, sizeof(l_tx_prev_cond_hash_str));

            dap_string_append_printf(a_reply_str, "Hash: %s\n", l_tx_hash_str);
            if(a_print_ts){
                char l_tmp_buf[DAP_TIME_STR_SIZE];
                dap_time_to_str_rfc822(l_tmp_buf, DAP_TIME_STR_SIZE, a_tx->header.ts_created);
                dap_string_append_printf(a_reply_str, "  ts_created: %s", l_tmp_buf);
            }
            if (a_print_status)
                dap_string_append_printf(a_reply_str, "  Status: inactive,");
            char *l_value_from_str, *l_value_from_datoshi_str = dap_uint256_to_char(l_out_prev_cond_item->header.value, &l_value_from_str);
            dap_string_append_printf(a_reply_str, "  returned %s(%s) %s to owner", l_value_from_str, l_value_from_datoshi_str, l_tx_input_ticker);
            if(a_print_prev_hash)
                dap_string_append_printf(a_reply_str, "\n  Prev cond: %s", l_tx_prev_cond_hash_str);
        } break;
        default: return false;
    }

    dap_string_append_printf(a_reply_str, "\n\n");
    return true;
}


static int s_cli_srv_xchange_tx_list_addr(dap_chain_net_t *a_net, dap_time_t a_after, dap_time_t a_before,
                                          dap_chain_addr_t *a_addr, int a_opt_status, void **a_str_reply)
{
dap_chain_hash_fast_t l_tx_first_hash = {0};
dap_chain_datum_tx_t    *l_datum_tx;
dap_string_t *l_reply_str;
size_t l_tx_total;

    if ( !(l_reply_str = dap_string_new("")) )                              /* Prepare output string discriptor*/
        return  log_it(L_CRITICAL, "Memory allocation error"), -ENOMEM;

    memset(&l_tx_first_hash, 0, sizeof(dap_chain_hash_fast_t));             /* Initial hash == zero */


    for (l_tx_total = 0;
            (l_datum_tx = dap_ledger_tx_find_by_addr(a_net->pub.ledger, NULL, a_addr, &l_tx_first_hash));
                l_tx_total++)
    {
        /* Check time range (if need ) */
        if ( a_after && !(l_datum_tx->header.ts_created > a_after) )
            continue;

        if ( a_before && (l_datum_tx->header.ts_created > a_before) )
            continue;

        s_string_append_tx_cond_info(l_reply_str, a_net, l_datum_tx, a_opt_status, false, true, false);
    }
    *a_str_reply = dap_string_free(l_reply_str, false);                     /* Free string descriptor, but keep ASCIZ buffer itself */
    return  0;
}

void s_tx_is_order_check (dap_chain_net_t* a_net, dap_chain_datum_tx_t *a_tx, dap_hash_fast_t *a_tx_hash, void *a_arg)
{
    UNUSED(a_net);
    UNUSED(a_tx_hash);
    dap_list_t **l_tx_list_ptr = a_arg;
    if (dap_chain_datum_tx_out_cond_get(a_tx, DAP_CHAIN_TX_OUT_COND_SUBTYPE_SRV_XCHANGE , NULL) &&
            !dap_chain_datum_tx_items_get(a_tx, TX_ITEM_TYPE_IN_COND, NULL))
       *l_tx_list_ptr = dap_list_append(*l_tx_list_ptr, a_tx);
}

static int s_cli_srv_xchange(int a_argc, char **a_argv, void **a_str_reply)
{
    enum {CMD_NONE = 0, CMD_ORDER, CMD_ORDERS, CMD_PURCHASE, CMD_ENABLE, CMD_DISABLE, CMD_TX_LIST, CMD_TOKEN_PAIR };
    int l_arg_index = 1, l_cmd_num = CMD_NONE;

    if(dap_cli_server_cmd_find_option_val(a_argv, l_arg_index, dap_min(a_argc, l_arg_index + 1), "order", NULL)) {
        l_cmd_num = CMD_ORDER;
    }
    else if(dap_cli_server_cmd_find_option_val(a_argv, l_arg_index, dap_min(a_argc, l_arg_index + 1), "orders", NULL)) {
        l_cmd_num = CMD_ORDERS;
    }
    else if(dap_cli_server_cmd_find_option_val(a_argv, l_arg_index, dap_min(a_argc, l_arg_index + 1), "purchase", NULL)) {
        l_cmd_num = CMD_PURCHASE;
    }
    else if(dap_cli_server_cmd_find_option_val(a_argv, l_arg_index, dap_min(a_argc, l_arg_index + 1), "enable", NULL)) {
        l_cmd_num = CMD_ENABLE;
    }
    else if(dap_cli_server_cmd_find_option_val(a_argv, l_arg_index, dap_min(a_argc, l_arg_index + 1), "disable", NULL)) {
        l_cmd_num = CMD_DISABLE;
    }
    else if(dap_cli_server_cmd_find_option_val(a_argv, l_arg_index, dap_min(a_argc, l_arg_index + 1), "tx_list", NULL)) {
        l_cmd_num = CMD_TX_LIST;
    }
    else if(dap_cli_server_cmd_find_option_val(a_argv, l_arg_index, dap_min(a_argc, l_arg_index + 1), "token_pair", NULL)) {
        l_cmd_num = CMD_TOKEN_PAIR;
    }


    switch (l_cmd_num) {
        case CMD_ORDER:
            return s_cli_srv_xchange_order(a_argc, a_argv, l_arg_index + 1, a_str_reply);
        case CMD_ORDERS: {
            const char *l_net_str = NULL;
            const char *l_status_str = NULL;
            l_arg_index++;
            dap_cli_server_cmd_find_option_val(a_argv, l_arg_index, a_argc, "-net", &l_net_str);
            if (!l_net_str) {
                dap_cli_server_cmd_set_reply_text(a_str_reply, "Command 'orders' requires parameter -net");
                return -2;
            }
            dap_chain_net_t *l_net = dap_chain_net_by_name(l_net_str);
            if (!l_net) {
                dap_cli_server_cmd_set_reply_text(a_str_reply, "Network %s not found", l_net_str);
                return -3;
            }
            dap_string_t *l_reply_str = dap_string_new("");
            // Iterate blockchain, find txs with xchange cond out and without cond input
            dap_list_t *l_tx_list = NULL;
            dap_chain_net_get_tx_all(l_net,TX_SEARCH_TYPE_NET, s_tx_is_order_check, &l_tx_list);

            dap_cli_server_cmd_find_option_val(a_argv, l_arg_index, a_argc, "-status", &l_status_str);

            /* Validate input arguments ... */
            int l_opt_status = 0;   /* 0 - all */

            if ( l_status_str )
            {
                /* 1 - closed, 2 - open  */
                if ( dap_strcmp (l_status_str, "opened") == 0 )
                    l_opt_status = 1;
                else if ( dap_strcmp (l_status_str, "closed") == 0 )
                    l_opt_status = 2;
                else if ( dap_strcmp (l_status_str, "all") == 0 )
                    l_opt_status = 0;
                else  {
                    dap_cli_server_cmd_set_reply_text(a_str_reply, "Unrecognized '-status %s'", l_status_str);
                    return -3;
                }
            }

            const char * l_token_from_str = NULL;
            const char * l_token_to_str = NULL;
            dap_cli_server_cmd_find_option_val(a_argv, l_arg_index, a_argc, "-token_from", &l_token_from_str);
            if(l_token_from_str){
                dap_chain_datum_token_t * l_token_from_datum = dap_ledger_token_ticker_check( l_net->pub.ledger, l_token_from_str);
                if(!l_token_from_datum){
                    dap_cli_server_cmd_set_reply_text(a_str_reply,"Can't find \"%s\" token in network \"%s\" for argument '-token_from' ", l_token_from_str, l_net->pub.name);
                    return -6;
                }
            }

            dap_cli_server_cmd_find_option_val(a_argv, l_arg_index, a_argc, "-token_to", &l_token_to_str);
            if(l_token_to_str){
                dap_chain_datum_token_t * l_token_to_datum = dap_ledger_token_ticker_check( l_net->pub.ledger, l_token_to_str);
                if(!l_token_to_datum){
                    dap_cli_server_cmd_set_reply_text(a_str_reply,"Can't find \"%s\" token in network \"%s\" for argument '-token_to' ", l_token_to_str, l_net->pub.name);
                    return -6;
                }
            }

            uint64_t l_printed_orders_count = 0;
            // Print all txs
            for (dap_list_t *it = l_tx_list; it; it = it->next) {
                dap_chain_datum_tx_t *l_tx = (dap_chain_datum_tx_t *)it->data;
                dap_chain_tx_out_cond_t *l_out_cond = dap_chain_datum_tx_out_cond_get(l_tx, DAP_CHAIN_TX_OUT_COND_SUBTYPE_SRV_XCHANGE , NULL);
                if (!l_out_cond || l_out_cond->header.srv_uid.uint64 != DAP_CHAIN_NET_SRV_XCHANGE_ID)
                    continue;

                // TODO add filters to list (tokens, network, etc.)
                dap_chain_net_srv_xchange_price_t * l_price = NULL;
                l_price = s_xchange_price_from_order(l_net, l_tx, NULL, true);
                if( !l_price ){
                    log_it(L_WARNING,"Can't create price from order");
                    continue;
                }
                if (l_token_from_str && strcmp(l_price->token_sell, l_token_from_str))
                    continue;

                if (l_token_to_str && strcmp(l_price->token_buy, l_token_to_str))
                    continue;

                dap_ledger_t * l_ledger = dap_ledger_by_net_name(l_net->pub.name);
                char *l_cp_rate;
                char* l_status_order = NULL;
                dap_hash_fast_t * l_last_tx_hash = dap_ledger_get_final_chain_tx_hash(l_ledger, DAP_CHAIN_TX_OUT_COND_SUBTYPE_SRV_XCHANGE, &l_price->tx_hash);
                if(!l_last_tx_hash){
                    log_it(L_WARNING,"Can't get last tx cond hash from order");
                    continue;
                }

                dap_chain_datum_tx_t * l_last_tx = dap_ledger_tx_find_by_hash(l_ledger, l_last_tx_hash);
                if(!l_last_tx_hash){
                    log_it(L_WARNING,"Can't find last tx");
                    continue;
                }

                dap_chain_tx_out_cond_t *l_out_cond_last_tx = dap_chain_datum_tx_out_cond_get(l_last_tx, DAP_CHAIN_TX_OUT_COND_SUBTYPE_SRV_XCHANGE , NULL);
                if (!l_out_cond_last_tx || IS_ZERO_256(l_out_cond_last_tx->header.value)){
                    if (l_opt_status == 1)
                        continue;
                    l_status_order  = "CLOSED";
                } else {
                    if (l_opt_status == 2)
                        continue;
                    l_status_order = "OPENED";
                }

                dap_hash_fast_t l_tx_hash = {};
                dap_hash_fast(l_tx, dap_chain_datum_tx_get_size(l_tx), &l_tx_hash);
                char *l_tx_hash_str = dap_chain_hash_fast_to_str_static(&l_tx_hash);

                uint256_t l_percent_completed = {};
                if(l_out_cond_last_tx){

                    SUBTRACT_256_256(l_out_cond->header.value, l_out_cond_last_tx->header.value, &l_percent_completed);
                    DIV_256_COIN(l_percent_completed, l_out_cond->header.value, &l_percent_completed);
                    MULT_256_COIN(l_percent_completed, dap_chain_coins_to_balance("100.0"), &l_percent_completed);
                } else {
                    dap_chain_tx_out_cond_t *l_out_prev_cond_item = NULL;
                    xchange_tx_type_t tx_type = s_xchange_tx_get_type(l_net, l_last_tx, NULL, NULL, &l_out_prev_cond_item);
                    if (tx_type == TX_TYPE_EXCHANGE){
                        SUBTRACT_256_256(l_out_cond->header.value, uint256_0, &l_percent_completed);
                        DIV_256_COIN(l_percent_completed, l_out_cond->header.value, &l_percent_completed);
                        MULT_256_COIN(l_percent_completed, dap_chain_coins_to_balance("100.0"), &l_percent_completed);
                    } else if (tx_type == TX_TYPE_INVALIDATE){
                        SUBTRACT_256_256(l_out_cond->header.value, l_out_prev_cond_item->header.value, &l_percent_completed);
                        DIV_256_COIN(l_percent_completed, l_out_cond->header.value, &l_percent_completed);
                        MULT_256_COIN(l_percent_completed, dap_chain_coins_to_balance("100.0"), &l_percent_completed);
                    }
                }

                char *l_percent_completed_str = dap_chain_balance_to_coins(l_percent_completed);
                size_t l_str_len = strlen(l_percent_completed_str);
                char*  l_dot_pos = strstr(l_percent_completed_str, ".");
                if (l_dot_pos && (l_str_len - (l_dot_pos - l_percent_completed_str)) > 2){
                    *(char*)(l_dot_pos + 3) = '\0';
                }

                char l_tmp_buf[DAP_TIME_STR_SIZE];
                dap_time_t l_ts_create = l_tx->header.ts_created;
                dap_time_to_str_rfc822(l_tmp_buf, DAP_TIME_STR_SIZE, l_ts_create);
                l_tmp_buf[strlen(l_tmp_buf) - 1] = '\0';

                l_cp_rate = dap_chain_balance_to_coins(l_price->rate);

                char *l_amount_coins_str = "0.0",
                     *l_amount_datoshi_str = l_out_cond_last_tx ? dap_uint256_to_char(l_out_cond_last_tx->header.value, &l_amount_coins_str) : "0";
                dap_string_append_printf(l_reply_str, "orderHash: %s\n ts_created: %s (%"DAP_UINT64_FORMAT_U")\n Status: %s, amount: %s (%s) %s, filled: %s%%, rate (%s/%s): %s, net: %s\n\n", l_tx_hash_str,
                                         l_tmp_buf, l_ts_create, l_status_order,
                                         l_amount_coins_str ? l_amount_coins_str : "0.0",
                                         l_amount_datoshi_str ? l_amount_datoshi_str : "0",
                                         l_price->token_sell, l_percent_completed_str,
                                         l_price->token_buy, l_price->token_sell,
                                         l_cp_rate,
                                         l_price->net->pub.name);
                l_printed_orders_count++;
                DAP_DEL_MULTY(l_cp_rate, l_price, l_percent_completed_str);
            }
            dap_list_free(l_tx_list);
            if (!l_reply_str->len) {
                dap_string_append(l_reply_str, "No orders found");
            }
            *a_str_reply = dap_string_free(l_reply_str, false);
        } break;


        case CMD_PURCHASE: {
            const char *l_net_str = NULL, *l_wallet_str = NULL, *l_order_hash_str = NULL, *l_val_buy_str = NULL, *l_val_fee_str = NULL;
            l_arg_index++;
            dap_cli_server_cmd_find_option_val(a_argv, l_arg_index, a_argc, "-net", &l_net_str);
            if (!l_net_str) {
                dap_cli_server_cmd_set_reply_text(a_str_reply, "Command 'purchase' requires parameter -net");
                return -2;
            }
            dap_chain_net_t *l_net = dap_chain_net_by_name(l_net_str);
            if (!l_net) {
                dap_cli_server_cmd_set_reply_text(a_str_reply, "Network %s not found", l_net_str);
                return -3;
            }
            dap_cli_server_cmd_find_option_val(a_argv, l_arg_index, a_argc, "-w", &l_wallet_str);
            if (!l_wallet_str) {
                dap_cli_server_cmd_set_reply_text(a_str_reply, "Command 'purchase' requires parameter -w");
                return -10;
            }
            dap_chain_wallet_t *l_wallet = dap_chain_wallet_open(l_wallet_str, dap_chain_wallet_get_path(g_config));
            if (!l_wallet) {
                dap_cli_server_cmd_set_reply_text(a_str_reply, "Specified wallet not found");
                return -11;
            }
            dap_cli_server_cmd_find_option_val(a_argv, l_arg_index, a_argc, "-order", &l_order_hash_str);
            if (!l_order_hash_str) {
                dap_cli_server_cmd_set_reply_text(a_str_reply, "Command 'purchase' requires parameter -order");
                return -12;
            }
            dap_cli_server_cmd_find_option_val(a_argv, l_arg_index, a_argc, "-value", &l_val_buy_str);
            if (!l_val_buy_str) {
                dap_cli_server_cmd_set_reply_text(a_str_reply, "Command 'purchase' requires parameter -value");
                return -8;
            }
            uint256_t l_datoshi_buy = dap_chain_balance_scan(l_val_buy_str);
            dap_cli_server_cmd_find_option_val(a_argv, l_arg_index, a_argc, "-fee", &l_val_fee_str);
            if (!l_val_fee_str) {
                dap_cli_server_cmd_set_reply_text(a_str_reply, "Command 'purchase' requires parameter -fee");
                return  -8;
            }
            uint256_t  l_datoshi_fee = dap_chain_balance_scan(l_val_fee_str);
            dap_hash_fast_t l_tx_hash = {};
            dap_chain_hash_fast_from_str(l_order_hash_str, &l_tx_hash);
            char *l_str_ret_hash = NULL;
            int l_ret_code = dap_chain_net_srv_xchange_purchase(l_net, &l_tx_hash, l_datoshi_buy, l_datoshi_fee,
                                                                l_wallet, &l_str_ret_hash);
            switch (l_ret_code) {
                case XCHANGE_PURCHASE_ERROR_OK: {
                    dap_cli_server_cmd_set_reply_text(a_str_reply, "Exchange transaction has done. tx hash: %s", l_str_ret_hash);
                    DAP_DELETE(l_str_ret_hash);
                    return 0;
                }
                case XCHANGE_PURCHASE_ERROR_SPECIFIED_ORDER_NOT_FOUND: {
                    dap_cli_server_cmd_set_reply_text(a_str_reply, "Specified order not found");
                    return -13;
                }
                case XCHANGE_PURCHASE_ERROR_CAN_NOT_CREATE_PRICE: {
                    dap_cli_server_cmd_set_reply_text(a_str_reply, "Can't create price from order");
                    return -13;
                }
                case XCHANGE_PURCHASE_ERROR_CAN_NOT_CREATE_EXCHANGE_TX: {
                    dap_cli_server_cmd_set_reply_text(a_str_reply,  "Exchange transaction error");
                    return -13;
                }
                default: {
                    dap_cli_server_cmd_set_reply_text(a_str_reply, "An error occurred with an unknown code: %d.", l_ret_code);
                    return -14;
                }
            }
        } break;
        case CMD_ENABLE: {
            s_srv_xchange->enabled = true;
        } break;
        case CMD_DISABLE: {
            s_srv_xchange->enabled = false;
        } break;
        case CMD_TX_LIST: {
            const char *l_net_str = NULL, *l_time_begin_str = NULL, *l_time_end_str = NULL;
            const char *l_status_str = NULL, *l_addr_str = NULL;  /* @RRL:  #6294 */
            int     l_opt_status, l_show_tx_nr = 0;
            dap_chain_addr_t *l_addr;

            l_arg_index++;
            dap_cli_server_cmd_find_option_val(a_argv, l_arg_index, a_argc, "-net", &l_net_str);
            dap_cli_server_cmd_find_option_val(a_argv, l_arg_index, a_argc, "-time_from", &l_time_begin_str);
            dap_cli_server_cmd_find_option_val(a_argv, l_arg_index, a_argc, "-time_to", &l_time_end_str);

            /*
             * @RRL:  #6294: [[-addr <addr> [-status closed | open]]
             * we should check for valid combination of the status and addr options
             */
            dap_cli_server_cmd_find_option_val(a_argv, l_arg_index, a_argc, "-addr", &l_addr_str);
            dap_cli_server_cmd_find_option_val(a_argv, l_arg_index, a_argc, "-status", &l_status_str);


            /* Validate input arguments ... */
            l_opt_status = TX_STATUS_ALL;   /* 0 - all */

            if ( l_status_str )
            {
                /* 1 - closed, 2 - open  */
                if ( dap_strcmp (l_status_str, "inactive") == 0 )
                    l_opt_status = TX_STATUS_INACTIVE;
                else if ( dap_strcmp (l_status_str, "active") == 0 )
                    l_opt_status = TX_STATUS_ACTIVE;
                else if ( dap_strcmp (l_status_str, "all") == 0 )
                    l_opt_status = TX_STATUS_ALL;
                else  {
                    dap_cli_server_cmd_set_reply_text(a_str_reply, "Unrecognized '-status %s'", l_status_str);
                    return -3;
                }
            }

            if(!l_net_str) {
                dap_cli_server_cmd_set_reply_text(a_str_reply, "Command 'tx_list' requires parameter -net");
                return -3;
            }
            dap_chain_net_t *l_net = dap_chain_net_by_name(l_net_str);
            if(!l_net) {
                dap_cli_server_cmd_set_reply_text(a_str_reply, "Network %s not found", l_net_str);
                return -4;
            }

            dap_time_t l_time[2];
            l_time[0] = dap_time_from_str_rfc822(l_time_begin_str);
            l_time[1] = dap_time_from_str_rfc822(l_time_end_str);

            /* Dispatch request processing to ... */
            if ( l_addr_str )
            {
                if ( !(l_addr = dap_chain_addr_from_str(l_addr_str)) )
                    return  dap_cli_server_cmd_set_reply_text(a_str_reply, "Cannot convert -addr '%s' to internal representative", l_addr_str), -EINVAL;

                return  s_cli_srv_xchange_tx_list_addr (l_net, l_time[0], l_time[1], l_addr, l_opt_status, a_str_reply);
            }

            // Prepare output string
            dap_string_t *l_reply_str = dap_string_new("");

            // Find transactions using filter function s_filter_tx_list()
            dap_list_t *l_datum_list0 = dap_chain_datum_list(l_net, NULL, s_filter_tx_list, l_time);
            size_t l_datum_num = dap_list_length(l_datum_list0);

            if (l_datum_num > 0) {
                log_it(L_DEBUG,  "Found %zu transactions:\n", l_datum_num);
                dap_list_t *l_datum_list = l_datum_list0;
                while(l_datum_list) {

                    dap_chain_datum_tx_t *l_datum_tx = (dap_chain_datum_tx_t*) ((dap_chain_datum_t*) l_datum_list->data)->data;
                    if (s_string_append_tx_cond_info(l_reply_str, l_net, l_datum_tx, l_opt_status, false, true, false))
                        l_show_tx_nr++;
                    l_datum_list = dap_list_next(l_datum_list);
                }
                dap_string_append_printf(l_reply_str, "Found %d transactions", l_show_tx_nr);
            }
            else{
                dap_string_append(l_reply_str, "Transactions not found");
            }
            dap_list_free_full(l_datum_list0, NULL);
            *a_str_reply = dap_string_free(l_reply_str, false);
        } break;
        // Token pair control
        case CMD_TOKEN_PAIR: {

            // Find and check the network
            const char *l_net_str = NULL;
            dap_cli_server_cmd_find_option_val(a_argv, l_arg_index, a_argc, "-net", &l_net_str);
            if(!l_net_str) {
                dap_cli_server_cmd_set_reply_text(a_str_reply, "Command 'token_pair' requires parameter -net");
                return -3;
            }
            dap_chain_net_t *l_net = dap_chain_net_by_name(l_net_str);
            if(!l_net) {
                dap_cli_server_cmd_set_reply_text(a_str_reply, "Network %s not found", l_net_str);
                return -4;
            }

            // Select subcommands

            // check for price subcommand
            const char * l_price_subcommand = NULL;
            dap_cli_server_cmd_find_option_val(a_argv, l_arg_index, a_argc, "rate", &l_price_subcommand);
            if ( l_price_subcommand ){
                // Check for token_from
                const char * l_token_from_str = NULL;
                dap_cli_server_cmd_find_option_val(a_argv, l_arg_index, a_argc, "-token_from", &l_token_from_str);
                if(!l_token_from_str){
                    dap_cli_server_cmd_set_reply_text(a_str_reply,"No argument '-token_from'");
                    return -5;
                }
                dap_chain_datum_token_t * l_token_from_datum = dap_ledger_token_ticker_check( l_net->pub.ledger, l_token_from_str);
                if(!l_token_from_datum){
                    dap_cli_server_cmd_set_reply_text(a_str_reply,"Can't find \"%s\" token in network \"%s\" for argument '-token_from' ", l_token_from_str, l_net->pub.name);
                    return -6;
                }

                // Check for token_to
                const char * l_token_to_str = NULL;
                dap_cli_server_cmd_find_option_val(a_argv, l_arg_index, a_argc, "-token_to", &l_token_to_str);
                if(!l_token_to_str){
                    dap_cli_server_cmd_set_reply_text(a_str_reply,"No argument '-token_to'");
                    return -5;
                }
                dap_chain_datum_token_t * l_token_to_datum = dap_ledger_token_ticker_check( l_net->pub.ledger, l_token_to_str);
                if(!l_token_to_datum){
                    dap_cli_server_cmd_set_reply_text(a_str_reply,"Can't find \"%s\" token in network \"%s\" for argument '-token_to' ", l_token_to_str, l_net->pub.name);
                    return -6;
                }

                // Read time_from
                dap_time_t l_time_from = 0;
                const char * l_time_from_str = NULL;
                dap_cli_server_cmd_find_option_val(a_argv, l_arg_index, a_argc, "-time_from", &l_time_from_str);
                l_time_from = dap_time_from_str_rfc822(l_time_from_str);

                // Read time_to
                dap_time_t l_time_to = 0;
                const char * l_time_to_str = NULL;
                dap_cli_server_cmd_find_option_val(a_argv, l_arg_index, a_argc, "-time_to", &l_time_to_str);
                l_time_to = dap_time_from_str_rfc822(l_time_to_str);

                // Check for price subcommand
                if (strcmp(l_price_subcommand,"average") == 0){
                    dap_string_t *l_reply_str = dap_string_new("");

                    dap_list_t *l_tx_cond_list = dap_chain_net_get_tx_cond_all_by_srv_uid(l_net, c_dap_chain_net_srv_xchange_uid,
                                                                                          0,0,TX_SEARCH_TYPE_NET );
                    dap_list_t * l_cur = l_tx_cond_list;
                    uint256_t l_total_rates = {0};
                    uint256_t l_total_rates_count = {0};
                    uint256_t l_rate = {};
                    dap_time_t l_last_rate_time = 0;
                    while(l_cur){
                        dap_chain_datum_tx_t * l_tx =(dap_chain_datum_tx_t *) l_cur->data;
                        if(l_tx){
                             // TODO find another way to get current tx hash
                            dap_hash_fast_t l_tx_hash = {};
                            dap_hash_fast(l_tx, dap_chain_datum_tx_get_size(l_tx), &l_tx_hash);

                            int l_cond_idx = 0;
                            dap_chain_tx_out_cond_t *l_out_cond_item = NULL;

                            if (s_xchange_tx_get_type(l_net, l_tx, &l_out_cond_item, &l_cond_idx, NULL) != TX_TYPE_ORDER){
                                l_cur = dap_list_next(l_cur);
                                continue;
                            }

                            const char * l_tx_input_ticker = dap_ledger_tx_get_token_ticker_by_hash(l_net->pub.ledger, &l_tx_hash);

                            if (!l_tx_input_ticker || strcmp(l_tx_input_ticker, l_token_from_str)){
                                l_cur = dap_list_next(l_cur);
                                continue;
                            }

                            if (strcmp(l_out_cond_item->subtype.srv_xchange.buy_token, l_token_to_str)){
                                l_cur = dap_list_next(l_cur);
                                continue;
                            }

                            if (s_tx_check_for_open_close(l_net, l_tx) != 2){
                                l_cur = dap_list_next(l_cur);
                                continue;
                            }

                            uint256_t l_value_sell = l_out_cond_item->header.value;
                            l_rate = l_out_cond_item->subtype.srv_xchange.rate;
                            l_last_rate_time = l_tx->header.ts_created;
                                if (!IS_ZERO_256(l_value_sell)) {
                                    if(SUM_256_256(l_rate, l_total_rates, &l_total_rates )!= 0)
                                        log_it(L_ERROR, "Overflow on average price calculation (summing)");
                                    INCR_256(&l_total_rates_count);
                                }else{
                                    log_it(L_ERROR, "Sell value is 0 in avarage price calculation (summing)");
                                }
                        }
                        l_cur = dap_list_next(l_cur);
                    }
                    dap_list_free(l_tx_cond_list);
                    uint256_t l_rate_average = {0};
                    if (!IS_ZERO_256(l_total_rates_count))
                        DIV_256(l_total_rates,l_total_rates_count,&l_rate_average);

                    char l_tmp_buf[DAP_TIME_STR_SIZE];
                    dap_time_to_str_rfc822(l_tmp_buf, DAP_TIME_STR_SIZE, l_last_rate_time);
                    l_tmp_buf[strlen(l_tmp_buf) - 1] = '\0';
                    char *l_rate_average_str; dap_uint256_to_char(l_rate_average, &l_rate_average_str);
                    dap_string_append_printf(l_reply_str,"Average rate: %s   \r\n", l_rate_average_str);
                    char *l_last_rate_str; dap_uint256_to_char(l_rate, &l_last_rate_str);
                    dap_string_append_printf(l_reply_str, "Last rate: %s Last rate time: %s (%"DAP_UINT64_FORMAT_U")",
                                             l_last_rate_str, l_tmp_buf, l_last_rate_time);
                    *a_str_reply = dap_string_free(l_reply_str, false);
                    break;
                }else if (strcmp(l_price_subcommand,"history") == 0){

                    dap_string_t *l_reply_str = dap_string_new("");
                    dap_time_t l_time[2];
                    l_time[0] = l_time_from;
                    l_time[1] = l_time_to;

                    // Find transactions using filter function s_filter_tx_list()
                    dap_list_t *l_datum_list0 = dap_chain_datum_list(l_net, NULL, s_filter_tx_list, l_time);
                    size_t l_datum_num = dap_list_length(l_datum_list0);

                    if (l_datum_num == 0){
                        dap_cli_server_cmd_set_reply_text(a_str_reply,"Can't find transactions");
                        return -6;
                    }

                    dap_list_t * l_cur = l_datum_list0;
                    while(l_cur){
                        dap_chain_datum_tx_t *l_tx = (dap_chain_datum_tx_t*) ((dap_chain_datum_t*) l_cur->data)->data;
                        if(l_tx){
                            dap_hash_fast_t l_tx_hash = {};
                            dap_hash_fast(l_tx, dap_chain_datum_tx_get_size(l_tx), &l_tx_hash);

                            const char * l_tx_input_ticker = dap_ledger_tx_get_token_ticker_by_hash(l_net->pub.ledger, &l_tx_hash);

                            if (!l_tx_input_ticker || strcmp(l_tx_input_ticker, l_token_from_str)){
                                l_cur = dap_list_next(l_cur);
                                continue;
                            }

                            dap_chain_tx_out_cond_t *l_out_cond_item = dap_chain_datum_tx_out_cond_get(l_tx, DAP_CHAIN_TX_OUT_COND_SUBTYPE_SRV_XCHANGE,
                                                                                                       NULL);
                            if(!l_out_cond_item){
                                int l_item_idx = 0;
                                byte_t *l_tx_item = dap_chain_datum_tx_item_get(l_tx, &l_item_idx, TX_ITEM_TYPE_IN_COND , NULL);
                                dap_chain_tx_in_cond_t * l_in_cond = l_tx_item ? (dap_chain_tx_in_cond_t *) l_tx_item : NULL;
                                int l_prev_cond_idx = 0;
                                dap_chain_datum_tx_t * l_prev_tx = l_in_cond ? dap_ledger_tx_find_by_hash(l_net->pub.ledger, &l_in_cond->header.tx_prev_hash) : NULL;
                                dap_chain_tx_out_cond_t *l_out_prev_cond_item = l_prev_tx ? dap_chain_datum_tx_out_cond_get(l_prev_tx, DAP_CHAIN_TX_OUT_COND_SUBTYPE_SRV_XCHANGE,
                                                                                                                            &l_prev_cond_idx) : NULL;

                                if (!l_out_prev_cond_item || strcmp(l_out_prev_cond_item->subtype.srv_xchange.buy_token, l_token_to_str)){
                                    l_cur = dap_list_next(l_cur);
                                    continue;
                                }
                            } else if (strcmp(l_out_cond_item->subtype.srv_xchange.buy_token, l_token_to_str)){
                                l_cur = dap_list_next(l_cur);
                                continue;
                            }

                            s_string_append_tx_cond_info(l_reply_str, l_net, l_tx, TX_STATUS_ALL, false, false, true);
                        }
                        l_cur = dap_list_next(l_cur);
                    }

                    *a_str_reply = dap_string_free(l_reply_str, false);
                    break;

                } else {
                    dap_cli_server_cmd_set_reply_text(a_str_reply, "Unrecognized subcommand '%s'",
                                                      l_price_subcommand);
                    return -38;
                }
            }

            const char * l_list_subcommand = NULL;
            dap_cli_server_cmd_find_option_val(a_argv, l_arg_index, a_argc, "list", &l_list_subcommand);
            if( l_list_subcommand ){
                if (strcmp(l_list_subcommand,"all") == 0){
                    dap_string_t *l_reply_str = dap_string_new("");
                    char ** l_tickers = NULL;
                    size_t l_tickers_count = 0;
                    dap_ledger_addr_get_token_ticker_all( l_net->pub.ledger,NULL,&l_tickers,&l_tickers_count);

                    size_t l_pairs_count = 0;
                    if(l_tickers){
                        for(size_t i = 0; i< l_tickers_count; i++){
                            for(size_t j = i+1; j< l_tickers_count; j++){
                                if(l_tickers[i] && l_tickers[j]){
                                    dap_string_append_printf(l_reply_str,"%s:%s ", l_tickers[i], l_tickers[j]);
                                    l_pairs_count++;
                                }
                            }

                        }

                        // Free tickers array
                        for(size_t i = 0; i< l_tickers_count; i++){
                            DAP_DELETE(l_tickers[i]);
                        }
                        DAP_DELETE(l_tickers);
                    }
                    dap_string_prepend_printf( l_reply_str,"Tokens count pair: %zd\n", l_pairs_count);
                    *a_str_reply = dap_string_free(l_reply_str, false);
                    break;
                }
            }

            // No subcommand selected
            dap_cli_server_cmd_set_reply_text(a_str_reply,"Command 'token pair' requires proper subcommand, please read its manual with command 'help srv_xchange'");

        } break;

        default: {
            dap_cli_server_cmd_set_reply_text(a_str_reply, "Command %s not recognized", a_argv[l_arg_index]);
            return -1;
        }
    }
    return 0;
}

static int s_callback_requested(dap_chain_net_srv_t *a_srv, uint32_t a_usage_id, dap_chain_net_srv_client_remote_t *a_srv_client, const void *a_data, size_t a_data_size)
{
    return 0;
}

static int s_callback_response_success(dap_chain_net_srv_t *a_srv, uint32_t a_usage_id, dap_chain_net_srv_client_remote_t *a_srv_client, const void *a_data, size_t a_data_size)
{
    return 0;
}

static int s_callback_response_error(dap_chain_net_srv_t *a_srv, uint32_t a_usage_id, dap_chain_net_srv_client_remote_t *a_srv_client, const void *a_data, size_t a_data_size)
{
    return 0;
}

static int s_callback_receipt_next_success(dap_chain_net_srv_t *a_srv, uint32_t a_usage_id, dap_chain_net_srv_client_remote_t *a_srv_client, const void *a_data, size_t a_data_size)
{
    return 0;
}

json_object *dap_chain_net_srv_xchange_print_fee_json(dap_chain_net_t *a_net) {
    if (!a_net)
        return NULL;
    uint256_t l_fee = {0};
    dap_chain_addr_t l_addr = {0};
    uint16_t l_type = 0;
    if (s_srv_xchange_get_fee(a_net->pub.id, &l_fee, &l_addr, &l_type)) {
        char *l_fee_coins, *l_fee_balance = dap_uint256_to_char(l_fee, &l_fee_coins);
        json_object *l_jobj_xchange = json_object_new_object();
        json_object_object_add(l_jobj_xchange, "coin",      json_object_new_string(l_fee_coins));
        json_object_object_add(l_jobj_xchange, "balance",   json_object_new_string(l_fee_balance));
        json_object_object_add(l_jobj_xchange, "addr",      json_object_new_string(dap_chain_addr_to_str(&l_addr)));
        json_object_object_add(l_jobj_xchange, "type",      json_object_new_string(dap_chain_net_srv_fee_type_to_str((dap_chain_net_srv_fee_type_t)l_type)));
        return l_jobj_xchange;
    } else {
        return json_object_new_string("service has not announced a commission fee");
    }
}

void dap_chain_net_srv_xchange_print_fee(dap_chain_net_t *a_net, dap_string_t *a_string_ret){
    if (!a_net || !a_string_ret)
        return;
    uint256_t l_fee = {0};
    dap_chain_addr_t l_addr = {0};
    uint16_t l_type = 0;
    if (s_srv_xchange_get_fee(a_net->pub.id, &l_fee, &l_addr, &l_type)) {
        char *l_fee_coins, *l_fee_balance = dap_uint256_to_char(l_fee, &l_fee_coins);
        dap_string_append_printf(a_string_ret, "\txchange:\n"
                                               "\t\tFee: %s (%s)\n"
                                               "\t\tAddr: %s\n"
                                               "\t\tType: %s\n",
                                l_fee_coins, l_fee_balance, dap_chain_addr_to_str(&l_addr),
                                dap_chain_net_srv_fee_type_to_str((dap_chain_net_srv_fee_type_t)l_type));
    } else {
        dap_string_append_printf(a_string_ret, "\txchange:\n"
                                               "\t\tThe xchanger service has not announced a commission fee.\n");
    }
}

dap_list_t *dap_chain_net_srv_xchange_get_prices(dap_chain_net_t *a_net) {
    dap_list_t *l_list_prices = NULL;
    dap_list_t *l_list_tx =  dap_chain_net_get_tx_cond_all_by_srv_uid(a_net, c_dap_chain_net_srv_xchange_uid, 0, 0,TX_SEARCH_TYPE_NET);
    dap_list_t *l_temp = l_list_tx;
    while(l_temp)
    {
        dap_chain_datum_tx_t *l_tx = (dap_chain_datum_tx_t *)l_temp->data;

        dap_chain_net_srv_xchange_price_t * l_price = NULL;
        l_price = s_xchange_price_from_order(a_net, l_tx, NULL, true);
        if(!l_price ){
            log_it(L_WARNING,"Can't create price from order");
            l_temp = l_temp->next;
            continue;
        }
        l_list_prices = dap_list_append(l_list_prices, l_price);
        l_temp = l_temp->next;
    }
    dap_list_free(l_list_tx);
    return l_list_prices;
}

int dap_chain_net_srv_xchange_create(dap_chain_net_t *a_net, const char *a_token_buy,
                                     const char *a_token_sell, uint256_t a_datoshi_sell,
                                     uint256_t a_rate, uint256_t a_fee, dap_chain_wallet_t *a_wallet,
                                     char **a_out_tx_hash){
    if (!a_net || !a_token_buy || !a_token_sell || !a_wallet || !a_out_tx_hash) {
        return XCHANGE_CREATE_ERROR_INVALID_ARGUMENT;
    }
    if (!dap_ledger_token_ticker_check(a_net->pub.ledger, a_token_sell)) {
        return XCHANGE_CREATE_ERROR_TOKEN_TICKER_SELL_IS_NOT_FOUND_LEDGER;
    }
    if (!dap_ledger_token_ticker_check(a_net->pub.ledger, a_token_buy)) {
        return XCHANGE_CREATE_ERROR_TOKEN_TICKER_BUY_IS_NOT_FOUND_LEDGER;
    }
    if (IS_ZERO_256(a_rate)) {
        return XCHANGE_CREATE_ERROR_RATE_IS_ZERO;
    }
    if (IS_ZERO_256(a_fee)) {
        return XCHANGE_CREATE_ERROR_FEE_IS_ZERO;
    }
    if (IS_ZERO_256(a_datoshi_sell)) {
        return XCHANGE_CREATE_ERROR_VALUE_SELL_IS_ZERO;
    }
    const char* l_sign_str = dap_chain_wallet_check_sign(a_wallet);
    uint256_t l_value = dap_chain_wallet_get_balance(a_wallet, a_net->pub.id, a_token_sell);
    uint256_t l_value_sell = a_datoshi_sell;
    if (!dap_strcmp(a_net->pub.native_ticker, a_token_sell)) {
        if (SUM_256_256(l_value_sell, a_fee, &l_value_sell)) {
            log_it(L_ERROR, "Integer overflow with sum of value and fee");
            return XCHANGE_CREATE_ERROR_INTEGER_OVERFLOW_WITH_SUM_OF_VALUE_AND_FEE;
        }
    } else { // sell non-native ticker
        uint256_t l_fee_value = dap_chain_wallet_get_balance(a_wallet, a_net->pub.id, a_net->pub.native_ticker);
        if (compare256(l_fee_value, a_fee) == -1) {
            return XCHANGE_CREATE_ERROR_NOT_ENOUGH_CASH_FOR_FEE_IN_SPECIFIED_WALLET;
        }
    }
    if (compare256(l_value, l_value_sell) == -1) {
        return XCHANGE_CREATE_ERROR_NOT_ENOUGH_CASH_IN_SPECIFIED_WALLET;
    }
    // Create the price
    dap_chain_net_srv_xchange_price_t *l_price = DAP_NEW_Z(dap_chain_net_srv_xchange_price_t);
    if (!l_price) {
        log_it(L_CRITICAL, "Memory allocation error");
        return XCHANGE_CREATE_ERROR_MEMORY_ALLOCATED;
    }
    dap_stpcpy(l_price->token_sell, a_token_sell);
    l_price->net = a_net;
    dap_stpcpy(l_price->token_buy, a_token_buy);
    l_price->datoshi_sell = a_datoshi_sell;
    l_price->rate = a_rate;
    l_price->fee = a_fee;
    // Create conditional transaction
    dap_chain_datum_tx_t *l_tx = s_xchange_tx_create_request(l_price, a_wallet);
    if (!l_tx) {
        DAP_DELETE(l_price);
        return XCHANGE_CREATE_ERROR_CAN_NOT_COMPOSE_THE_CONDITIONAL_TRANSACTION;
    }
    dap_hash_fast_t l_tx_hash ={};
    dap_hash_fast(l_tx, dap_chain_datum_tx_get_size(l_tx), &l_tx_hash);
    char* l_ret = NULL;
    if(!(l_ret = s_xchange_tx_put(l_tx, a_net))) {
        DAP_DELETE(l_price);
        return XCHANGE_CREATE_ERROR_CAN_NOT_PUT_TRANSACTION_TO_MEMPOOL;
    }
    // To avoid confusion, the term "order" will apply to the original conditional exchange offer transactions.
    *a_out_tx_hash = l_ret;
    return XCHANGE_CREATE_ERROR_OK;
}

int dap_chain_net_srv_xchange_remove(dap_chain_net_t *a_net, dap_hash_fast_t *a_hash_tx, uint256_t a_fee,
                                     dap_chain_wallet_t *a_wallet, char **a_out_hash_tx) {
    if (!a_net || !a_hash_tx || !a_wallet) {
        return XCHANGE_REMOVE_ERROR_INVALID_ARGUMENT;
    }
    if(IS_ZERO_256(a_fee)){
        return XCHANGE_REMOVE_ERROR_FEE_IS_ZERO;
    }
    dap_chain_datum_tx_t *l_cond_tx = dap_ledger_tx_find_by_hash(a_net->pub.ledger, a_hash_tx);
    if (!l_cond_tx) {
        return XCHANGE_REMOVE_ERROR_CAN_NOT_FIND_TX;
    }
    dap_chain_net_srv_xchange_price_t *l_price = s_xchange_price_from_order(a_net, l_cond_tx, &a_fee, false);
    if (!l_price) {
        return XCHANGE_REMOVE_ERROR_CAN_NOT_CREATE_PRICE;
    }
    char*  l_ret = s_xchange_tx_invalidate(l_price, a_wallet);
    if (!l_ret){
        DAP_DELETE(l_price);
        return XCHANGE_REMOVE_ERROR_CAN_NOT_INVALIDATE_TX;
    }
    *a_out_hash_tx = l_ret;
    DAP_DELETE(l_price);
    return XCHANGE_REMOVE_ERROR_OK;
}

int dap_chain_net_srv_xchange_purchase(dap_chain_net_t *a_net, dap_hash_fast_t *a_order_hash, uint256_t a_value,
                                       uint256_t a_fee, dap_chain_wallet_t *a_wallet, char **a_hash_out){
    if (!a_net || !a_order_hash || !a_wallet || !a_hash_out) {
        return XCHANGE_PURCHASE_ERROR_INVALID_ARGUMENT;
    }
    dap_chain_datum_tx_t *l_cond_tx = dap_ledger_tx_find_by_hash(a_net->pub.ledger, a_order_hash);
    if (l_cond_tx) {
        dap_chain_net_srv_xchange_price_t *l_price = s_xchange_price_from_order(a_net, l_cond_tx, &a_fee, false);
        if(!l_price){
            return XCHANGE_PURCHASE_ERROR_CAN_NOT_CREATE_PRICE;
        }
        // Create conditional transaction
        char *l_ret = NULL;
        dap_chain_datum_tx_t *l_tx = s_xchange_tx_create_exchange(l_price, a_wallet, a_value, a_fee);
        if (l_tx && (l_ret = s_xchange_tx_put(l_tx, a_net)) &&
            dap_hash_fast_is_blank(&l_price->order_hash)) {
            char *l_order_hash_str = dap_hash_fast_to_str_new(a_order_hash);
            dap_chain_net_srv_order_delete_by_hash_str_sync(l_price->net, l_order_hash_str);
            DAP_DELETE(l_order_hash_str);
        }
        DAP_DELETE(l_price);
        if (l_tx && l_ret){
            *a_hash_out = l_ret;
            return XCHANGE_PURCHASE_ERROR_OK;
        } else
            return XCHANGE_PURCHASE_ERROR_CAN_NOT_CREATE_EXCHANGE_TX;
    } else {
        return XCHANGE_PURCHASE_ERROR_SPECIFIED_ORDER_NOT_FOUND;
    }
}<|MERGE_RESOLUTION|>--- conflicted
+++ resolved
@@ -1325,35 +1325,6 @@
             uint256_t l_fee = dap_chain_balance_scan(l_fee_str);
             dap_hash_fast_t l_tx_hash = {};
             dap_chain_hash_fast_from_str(l_order_hash_str, &l_tx_hash);
-<<<<<<< HEAD
-            dap_chain_datum_tx_t *l_cond_tx = dap_ledger_tx_find_by_hash(l_net->pub.ledger, &l_tx_hash);
-            if (!l_cond_tx) {
-                dap_cli_server_cmd_set_reply_text(a_str_reply, "%s\nSpecified order not found", l_sign_str);
-                return -13;
-            }
-            dap_chain_net_srv_xchange_price_t *l_price = s_xchange_price_from_order(l_net, l_cond_tx, &l_fee, false);
-            if (!l_price) {
-                dap_cli_server_cmd_set_reply_text(a_str_reply, "%s\nCan't create price object from order", l_sign_str);
-                return -13;
-            }
-
-            if (l_cmd_num == CMD_REMOVE) {
-                dap_string_t *l_str_reply = dap_string_new(l_sign_str);
-                char*  l_ret = s_xchange_tx_invalidate(l_price, l_wallet);
-                dap_chain_wallet_close(l_wallet);
-                if (!l_ret) {
-                    if (!l_price) {
-                        dap_string_append_printf(l_str_reply, "Can't get price for order %s\n", l_order_hash_str);
-                    } else {
-                        dap_string_append_printf(l_str_reply, "Can't invalidate transaction %s\n",
-                            dap_chain_hash_fast_to_str_static(&l_price->tx_hash));
-                    }
-                } else
-                    dap_string_append_printf(l_str_reply, "Order successfully removed. Created inactivate tx with hash %s", l_ret);
-                DAP_DELETE(l_price);
-                DAP_DEL_Z(l_ret);
-                *a_str_reply = dap_string_free(l_str_reply, false);
-=======
             dap_chain_wallet_close(l_wallet);
             char *l_tx_hash_ret = NULL;
             int l_ret_code = dap_chain_net_srv_xchange_remove(l_net, &l_tx_hash, l_fee, l_wallet, &l_tx_hash_ret);
@@ -1374,15 +1345,13 @@
                 case XCHANGE_REMOVE_ERROR_CAN_NOT_INVALIDATE_TX: {
                     dap_chain_datum_tx_t *l_cond_tx = dap_ledger_tx_find_by_hash(l_net->pub.ledger, &l_tx_hash);
                     dap_chain_net_srv_xchange_price_t *l_price = s_xchange_price_from_order(l_net, l_cond_tx, &l_fee, false);
-                    char *l_finaly_tx_hash_str = dap_chain_hash_fast_to_str_new(&l_price->tx_hash);
+                    char *l_final_tx_hash_str = dap_chain_hash_fast_to_str_static(&l_price->tx_hash);
                     dap_cli_server_cmd_set_reply_text(a_str_reply, "Can't create invalidate transaction from: %s\n", l_finaly_tx_hash_str);
                     DAP_DELETE(l_price);
-                    DAP_DELETE(l_finaly_tx_hash_str);
                 } break;
                 default:
                     dap_cli_server_cmd_set_reply_text(a_str_reply, "An error occurred with an unknown code: %d.", l_ret_code);
                     break;
->>>>>>> 26508e8b
             }
             DAP_DELETE(l_sign_str);
             return l_ret_code;
