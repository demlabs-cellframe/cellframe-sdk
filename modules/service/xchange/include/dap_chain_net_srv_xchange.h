/*
 * Authors:
 * Roman Khlopkov <roman.khlopkov@demlabs.net>
 * DeM Labs Inc.   https://demlabs.net
 * DeM Labs Open source community https://gitlab.demlabs.net
 * Copyright  (c) 2017-2020
 * All rights reserved.

 This file is part of DAP (Deus Applications Prototypes) the open source project

    DAP (Deus Applicaions Prototypes) is free software: you can redistribute it and/or modify
    it under the terms of the GNU General Public License as published by
    the Free Software Foundation, either version 3 of the License, or
    (at your option) any later version.

    DAP is distributed in the hope that it will be useful,
    but WITHOUT ANY WARRANTY; without even the implied warranty of
    MERCHANTABILITY or FITNESS FOR A PARTICULAR PURPOSE.  See the
    GNU General Public License for more details.

    You should have received a copy of the GNU General Public License
    along with any DAP based project.  If not, see <http://www.gnu.org/licenses/>.
*/

#pragma once

#include "dap_chain_net_srv.h"
#include "dap_chain_net_srv_order.h"

#define DAP_CHAIN_NET_SRV_XCHANGE_ID 0x2
#define GROUP_LOCAL_XCHANGE "local.xchange"

typedef struct dap_chain_net_srv_xchange_price {
    char token_sell[DAP_CHAIN_TICKER_SIZE_MAX];
    uint256_t datoshi_sell;
    dap_chain_net_t *net;
    char token_buy[DAP_CHAIN_TICKER_SIZE_MAX];
    uint256_t datoshi_buy;
    uint256_t rate;
    uint256_t fee;
    dap_chain_hash_fast_t tx_hash;
    dap_chain_hash_fast_t order_hash;
    dap_chain_addr_t creator_addr;
    dap_time_t creation_date;
} dap_chain_net_srv_xchange_price_t;

typedef struct dap_srv_xchange_order_ext {
    uint64_t padding;
    uint256_t datoshi_buy;
    char token_buy[DAP_CHAIN_TICKER_SIZE_MAX];
} DAP_ALIGN_PACKED dap_srv_xchange_order_ext_t;

typedef struct dap_chain_net_srv_xchange {
    dap_chain_net_srv_t *parent;
    bool enabled;
} dap_chain_net_srv_xchange_t;

extern const dap_chain_net_srv_uid_t c_dap_chain_net_srv_xchange_uid;

int dap_chain_net_srv_xchange_init();
void dap_chain_net_srv_xchange_deinit();

<<<<<<< HEAD
json_object *dap_chain_net_srv_xchange_print_fee_json(dap_chain_net_t *a_net);
void dap_chain_net_srv_xchange_print_fee(dap_chain_net_t *a_net, dap_string_t *a_string_ret);

=======
void dap_chain_net_srv_xchange_print_fee(dap_chain_net_t *a_net, dap_string_t *a_string_ret);

typedef enum dap_chain_net_srv_xchange_create_error_list{
    XCHANGE_CREATE_ERROR_OK = 0,
    XCHANGE_CREATE_ERROR_INVALID_ARGUMENT,
    XCHANGE_CREATE_ERROR_TOKEN_TICKER_SELL_IS_NOT_FOUND_LEDGER,
    XCHANGE_CREATE_ERROR_TOKEN_TICKER_BUY_IS_NOT_FOUND_LEDGER,
    XCHANGE_CREATE_ERROR_RATE_IS_ZERO,
    XCHANGE_CREATE_ERROR_FEE_IS_ZERO,
    XCHANGE_CREATE_ERROR_VALUE_SELL_IS_ZERO,
    XCHANGE_CREATE_ERROR_INTEGER_OVERFLOW_WITH_SUM_OF_VALUE_AND_FEE,
    XCHANGE_CREATE_ERROR_NOT_ENOUGH_CASH_FOR_FEE_IN_SPECIFIED_WALLET,
    XCHANGE_CREATE_ERROR_NOT_ENOUGH_CASH_IN_SPECIFIED_WALLET,
    XCHANGE_CREATE_ERROR_MEMORY_ALLOCATED,
    XCHANGE_CREATE_ERROR_CAN_NOT_COMPOSE_THE_CONDITIONAL_TRANSACTION,
    XCHANGE_CREATE_ERROR_CAN_NOT_PUT_TRANSACTION_TO_MEMPOOL,
} dap_chain_net_srv_xchange_create_error_t;
dap_chain_net_srv_xchange_create_error_t dap_chain_net_srv_xchange_create(dap_chain_net_t *a_net, const char *a_token_buy,
                                                  const char *a_token_sell, uint256_t a_datoshi_sell,
                                                  uint256_t a_rate, uint256_t a_fee, dap_chain_wallet_t *a_wallet,
                                                  char **a_out_tx_hash);

typedef enum dap_chain_net_srv_xchange_remove_error_list{
    XCHANGE_REMOVE_ERROR_OK = 0,
    XCHANGE_REMOVE_ERROR_INVALID_ARGUMENT,
    XCHANGE_REMOVE_ERROR_FEE_IS_ZERO,
    XCHANGE_REMOVE_ERROR_CAN_NOT_FIND_TX,
    XCHANGE_REMOVE_ERROR_CAN_NOT_CREATE_PRICE,
    XCHANGE_REMOVE_ERROR_CAN_NOT_INVALIDATE_TX
} dap_chain_net_srv_xchange_remove_error_t ;
dap_chain_net_srv_xchange_remove_error_t dap_chain_net_srv_xchange_remove(dap_chain_net_t *a_net, dap_hash_fast_t *a_hash_tx, uint256_t a_fee,
                                     dap_chain_wallet_t *a_wallet, char **a_out_hash_tx);

dap_list_t *dap_chain_net_srv_xchange_get_tx_xchange(dap_chain_net_t *a_net);
dap_list_t *dap_chain_net_srv_xchange_get_prices(dap_chain_net_t *a_net);

typedef enum dap_chain_net_srv_xchange_purchase_error_list{
    XCHANGE_PURCHASE_ERROR_OK = 0,
    XCHANGE_PURCHASE_ERROR_INVALID_ARGUMENT,
    XCHANGE_PURCHASE_ERROR_SPECIFIED_ORDER_NOT_FOUND,
    XCHANGE_PURCHASE_ERROR_CAN_NOT_CREATE_PRICE,
    XCHANGE_PURCHASE_ERROR_CAN_NOT_CREATE_EXCHANGE_TX,
} dap_chain_net_srv_xchange_purchase_error_t;

dap_chain_net_srv_xchange_purchase_error_t dap_chain_net_srv_xchange_purchase(dap_chain_net_t *a_net, dap_hash_fast_t *a_order_hash, uint256_t a_value,
                                       uint256_t a_fee, dap_chain_wallet_t *a_wallet, char **a_hash_out);

int dap_chain_net_srv_xchange_get_order_completion_rate(dap_chain_net_t *a_net, dap_hash_fast_t a_order_tx_hash);

typedef enum dap_chain_net_srv_xchange_order_status{
    XCHANGE_ORDER_STATUS_OPENED = 0,
    XCHANGE_ORDER_STATUS_CLOSED,
    XCHANGE_ORDER_STATUS_UNKNOWN,
} dap_chain_net_srv_xchange_order_status_t;


dap_chain_net_srv_xchange_order_status_t dap_chain_net_srv_xchange_get_order_status(dap_chain_net_t *a_net, dap_hash_fast_t a_order_tx_hash);
bool dap_chain_net_srv_xchange_get_fee(dap_chain_net_id_t a_net_id, uint256_t *a_fee, dap_chain_addr_t *a_addr, uint16_t *a_type);
>>>>>>> 817cdaa4
<|MERGE_RESOLUTION|>--- conflicted
+++ resolved
@@ -1,126 +1,121 @@
-/*
- * Authors:
- * Roman Khlopkov <roman.khlopkov@demlabs.net>
- * DeM Labs Inc.   https://demlabs.net
- * DeM Labs Open source community https://gitlab.demlabs.net
- * Copyright  (c) 2017-2020
- * All rights reserved.
-
- This file is part of DAP (Deus Applications Prototypes) the open source project
-
-    DAP (Deus Applicaions Prototypes) is free software: you can redistribute it and/or modify
-    it under the terms of the GNU General Public License as published by
-    the Free Software Foundation, either version 3 of the License, or
-    (at your option) any later version.
-
-    DAP is distributed in the hope that it will be useful,
-    but WITHOUT ANY WARRANTY; without even the implied warranty of
-    MERCHANTABILITY or FITNESS FOR A PARTICULAR PURPOSE.  See the
-    GNU General Public License for more details.
-
-    You should have received a copy of the GNU General Public License
-    along with any DAP based project.  If not, see <http://www.gnu.org/licenses/>.
-*/
-
-#pragma once
-
-#include "dap_chain_net_srv.h"
-#include "dap_chain_net_srv_order.h"
-
-#define DAP_CHAIN_NET_SRV_XCHANGE_ID 0x2
-#define GROUP_LOCAL_XCHANGE "local.xchange"
-
-typedef struct dap_chain_net_srv_xchange_price {
-    char token_sell[DAP_CHAIN_TICKER_SIZE_MAX];
-    uint256_t datoshi_sell;
-    dap_chain_net_t *net;
-    char token_buy[DAP_CHAIN_TICKER_SIZE_MAX];
-    uint256_t datoshi_buy;
-    uint256_t rate;
-    uint256_t fee;
-    dap_chain_hash_fast_t tx_hash;
-    dap_chain_hash_fast_t order_hash;
-    dap_chain_addr_t creator_addr;
-    dap_time_t creation_date;
-} dap_chain_net_srv_xchange_price_t;
-
-typedef struct dap_srv_xchange_order_ext {
-    uint64_t padding;
-    uint256_t datoshi_buy;
-    char token_buy[DAP_CHAIN_TICKER_SIZE_MAX];
-} DAP_ALIGN_PACKED dap_srv_xchange_order_ext_t;
-
-typedef struct dap_chain_net_srv_xchange {
-    dap_chain_net_srv_t *parent;
-    bool enabled;
-} dap_chain_net_srv_xchange_t;
-
-extern const dap_chain_net_srv_uid_t c_dap_chain_net_srv_xchange_uid;
-
-int dap_chain_net_srv_xchange_init();
-void dap_chain_net_srv_xchange_deinit();
-
-<<<<<<< HEAD
-json_object *dap_chain_net_srv_xchange_print_fee_json(dap_chain_net_t *a_net);
-void dap_chain_net_srv_xchange_print_fee(dap_chain_net_t *a_net, dap_string_t *a_string_ret);
-
-=======
-void dap_chain_net_srv_xchange_print_fee(dap_chain_net_t *a_net, dap_string_t *a_string_ret);
-
-typedef enum dap_chain_net_srv_xchange_create_error_list{
-    XCHANGE_CREATE_ERROR_OK = 0,
-    XCHANGE_CREATE_ERROR_INVALID_ARGUMENT,
-    XCHANGE_CREATE_ERROR_TOKEN_TICKER_SELL_IS_NOT_FOUND_LEDGER,
-    XCHANGE_CREATE_ERROR_TOKEN_TICKER_BUY_IS_NOT_FOUND_LEDGER,
-    XCHANGE_CREATE_ERROR_RATE_IS_ZERO,
-    XCHANGE_CREATE_ERROR_FEE_IS_ZERO,
-    XCHANGE_CREATE_ERROR_VALUE_SELL_IS_ZERO,
-    XCHANGE_CREATE_ERROR_INTEGER_OVERFLOW_WITH_SUM_OF_VALUE_AND_FEE,
-    XCHANGE_CREATE_ERROR_NOT_ENOUGH_CASH_FOR_FEE_IN_SPECIFIED_WALLET,
-    XCHANGE_CREATE_ERROR_NOT_ENOUGH_CASH_IN_SPECIFIED_WALLET,
-    XCHANGE_CREATE_ERROR_MEMORY_ALLOCATED,
-    XCHANGE_CREATE_ERROR_CAN_NOT_COMPOSE_THE_CONDITIONAL_TRANSACTION,
-    XCHANGE_CREATE_ERROR_CAN_NOT_PUT_TRANSACTION_TO_MEMPOOL,
-} dap_chain_net_srv_xchange_create_error_t;
-dap_chain_net_srv_xchange_create_error_t dap_chain_net_srv_xchange_create(dap_chain_net_t *a_net, const char *a_token_buy,
-                                                  const char *a_token_sell, uint256_t a_datoshi_sell,
-                                                  uint256_t a_rate, uint256_t a_fee, dap_chain_wallet_t *a_wallet,
-                                                  char **a_out_tx_hash);
-
-typedef enum dap_chain_net_srv_xchange_remove_error_list{
-    XCHANGE_REMOVE_ERROR_OK = 0,
-    XCHANGE_REMOVE_ERROR_INVALID_ARGUMENT,
-    XCHANGE_REMOVE_ERROR_FEE_IS_ZERO,
-    XCHANGE_REMOVE_ERROR_CAN_NOT_FIND_TX,
-    XCHANGE_REMOVE_ERROR_CAN_NOT_CREATE_PRICE,
-    XCHANGE_REMOVE_ERROR_CAN_NOT_INVALIDATE_TX
-} dap_chain_net_srv_xchange_remove_error_t ;
-dap_chain_net_srv_xchange_remove_error_t dap_chain_net_srv_xchange_remove(dap_chain_net_t *a_net, dap_hash_fast_t *a_hash_tx, uint256_t a_fee,
-                                     dap_chain_wallet_t *a_wallet, char **a_out_hash_tx);
-
-dap_list_t *dap_chain_net_srv_xchange_get_tx_xchange(dap_chain_net_t *a_net);
-dap_list_t *dap_chain_net_srv_xchange_get_prices(dap_chain_net_t *a_net);
-
-typedef enum dap_chain_net_srv_xchange_purchase_error_list{
-    XCHANGE_PURCHASE_ERROR_OK = 0,
-    XCHANGE_PURCHASE_ERROR_INVALID_ARGUMENT,
-    XCHANGE_PURCHASE_ERROR_SPECIFIED_ORDER_NOT_FOUND,
-    XCHANGE_PURCHASE_ERROR_CAN_NOT_CREATE_PRICE,
-    XCHANGE_PURCHASE_ERROR_CAN_NOT_CREATE_EXCHANGE_TX,
-} dap_chain_net_srv_xchange_purchase_error_t;
-
-dap_chain_net_srv_xchange_purchase_error_t dap_chain_net_srv_xchange_purchase(dap_chain_net_t *a_net, dap_hash_fast_t *a_order_hash, uint256_t a_value,
-                                       uint256_t a_fee, dap_chain_wallet_t *a_wallet, char **a_hash_out);
-
-int dap_chain_net_srv_xchange_get_order_completion_rate(dap_chain_net_t *a_net, dap_hash_fast_t a_order_tx_hash);
-
-typedef enum dap_chain_net_srv_xchange_order_status{
-    XCHANGE_ORDER_STATUS_OPENED = 0,
-    XCHANGE_ORDER_STATUS_CLOSED,
-    XCHANGE_ORDER_STATUS_UNKNOWN,
-} dap_chain_net_srv_xchange_order_status_t;
-
-
-dap_chain_net_srv_xchange_order_status_t dap_chain_net_srv_xchange_get_order_status(dap_chain_net_t *a_net, dap_hash_fast_t a_order_tx_hash);
-bool dap_chain_net_srv_xchange_get_fee(dap_chain_net_id_t a_net_id, uint256_t *a_fee, dap_chain_addr_t *a_addr, uint16_t *a_type);
->>>>>>> 817cdaa4
+/*
+ * Authors:
+ * Roman Khlopkov <roman.khlopkov@demlabs.net>
+ * DeM Labs Inc.   https://demlabs.net
+ * DeM Labs Open source community https://gitlab.demlabs.net
+ * Copyright  (c) 2017-2020
+ * All rights reserved.
+
+ This file is part of DAP (Deus Applications Prototypes) the open source project
+
+    DAP (Deus Applicaions Prototypes) is free software: you can redistribute it and/or modify
+    it under the terms of the GNU General Public License as published by
+    the Free Software Foundation, either version 3 of the License, or
+    (at your option) any later version.
+
+    DAP is distributed in the hope that it will be useful,
+    but WITHOUT ANY WARRANTY; without even the implied warranty of
+    MERCHANTABILITY or FITNESS FOR A PARTICULAR PURPOSE.  See the
+    GNU General Public License for more details.
+
+    You should have received a copy of the GNU General Public License
+    along with any DAP based project.  If not, see <http://www.gnu.org/licenses/>.
+*/
+
+#pragma once
+
+#include "dap_chain_net_srv.h"
+#include "dap_chain_net_srv_order.h"
+
+#define DAP_CHAIN_NET_SRV_XCHANGE_ID 0x2
+#define GROUP_LOCAL_XCHANGE "local.xchange"
+
+typedef struct dap_chain_net_srv_xchange_price {
+    char token_sell[DAP_CHAIN_TICKER_SIZE_MAX];
+    uint256_t datoshi_sell;
+    dap_chain_net_t *net;
+    char token_buy[DAP_CHAIN_TICKER_SIZE_MAX];
+    uint256_t datoshi_buy;
+    uint256_t rate;
+    uint256_t fee;
+    dap_chain_hash_fast_t tx_hash;
+    dap_chain_hash_fast_t order_hash;
+    dap_chain_addr_t creator_addr;
+    dap_time_t creation_date;
+} dap_chain_net_srv_xchange_price_t;
+
+typedef struct dap_srv_xchange_order_ext {
+    uint64_t padding;
+    uint256_t datoshi_buy;
+    char token_buy[DAP_CHAIN_TICKER_SIZE_MAX];
+} DAP_ALIGN_PACKED dap_srv_xchange_order_ext_t;
+
+typedef struct dap_chain_net_srv_xchange {
+    dap_chain_net_srv_t *parent;
+    bool enabled;
+} dap_chain_net_srv_xchange_t;
+
+extern const dap_chain_net_srv_uid_t c_dap_chain_net_srv_xchange_uid;
+
+int dap_chain_net_srv_xchange_init();
+void dap_chain_net_srv_xchange_deinit();
+
+json_object *dap_chain_net_srv_xchange_print_fee_json(dap_chain_net_t *a_net);
+void dap_chain_net_srv_xchange_print_fee(dap_chain_net_t *a_net, dap_string_t *a_string_ret);
+
+typedef enum dap_chain_net_srv_xchange_create_error_list{
+    XCHANGE_CREATE_ERROR_OK = 0,
+    XCHANGE_CREATE_ERROR_INVALID_ARGUMENT,
+    XCHANGE_CREATE_ERROR_TOKEN_TICKER_SELL_IS_NOT_FOUND_LEDGER,
+    XCHANGE_CREATE_ERROR_TOKEN_TICKER_BUY_IS_NOT_FOUND_LEDGER,
+    XCHANGE_CREATE_ERROR_RATE_IS_ZERO,
+    XCHANGE_CREATE_ERROR_FEE_IS_ZERO,
+    XCHANGE_CREATE_ERROR_VALUE_SELL_IS_ZERO,
+    XCHANGE_CREATE_ERROR_INTEGER_OVERFLOW_WITH_SUM_OF_VALUE_AND_FEE,
+    XCHANGE_CREATE_ERROR_NOT_ENOUGH_CASH_FOR_FEE_IN_SPECIFIED_WALLET,
+    XCHANGE_CREATE_ERROR_NOT_ENOUGH_CASH_IN_SPECIFIED_WALLET,
+    XCHANGE_CREATE_ERROR_MEMORY_ALLOCATED,
+    XCHANGE_CREATE_ERROR_CAN_NOT_COMPOSE_THE_CONDITIONAL_TRANSACTION,
+    XCHANGE_CREATE_ERROR_CAN_NOT_PUT_TRANSACTION_TO_MEMPOOL,
+} dap_chain_net_srv_xchange_create_error_t;
+dap_chain_net_srv_xchange_create_error_t dap_chain_net_srv_xchange_create(dap_chain_net_t *a_net, const char *a_token_buy,
+                                                  const char *a_token_sell, uint256_t a_datoshi_sell,
+                                                  uint256_t a_rate, uint256_t a_fee, dap_chain_wallet_t *a_wallet,
+                                                  char **a_out_tx_hash);
+
+typedef enum dap_chain_net_srv_xchange_remove_error_list{
+    XCHANGE_REMOVE_ERROR_OK = 0,
+    XCHANGE_REMOVE_ERROR_INVALID_ARGUMENT,
+    XCHANGE_REMOVE_ERROR_FEE_IS_ZERO,
+    XCHANGE_REMOVE_ERROR_CAN_NOT_FIND_TX,
+    XCHANGE_REMOVE_ERROR_CAN_NOT_CREATE_PRICE,
+    XCHANGE_REMOVE_ERROR_CAN_NOT_INVALIDATE_TX
+} dap_chain_net_srv_xchange_remove_error_t ;
+dap_chain_net_srv_xchange_remove_error_t dap_chain_net_srv_xchange_remove(dap_chain_net_t *a_net, dap_hash_fast_t *a_hash_tx, uint256_t a_fee,
+                                     dap_chain_wallet_t *a_wallet, char **a_out_hash_tx);
+
+dap_list_t *dap_chain_net_srv_xchange_get_tx_xchange(dap_chain_net_t *a_net);
+dap_list_t *dap_chain_net_srv_xchange_get_prices(dap_chain_net_t *a_net);
+
+typedef enum dap_chain_net_srv_xchange_purchase_error_list{
+    XCHANGE_PURCHASE_ERROR_OK = 0,
+    XCHANGE_PURCHASE_ERROR_INVALID_ARGUMENT,
+    XCHANGE_PURCHASE_ERROR_SPECIFIED_ORDER_NOT_FOUND,
+    XCHANGE_PURCHASE_ERROR_CAN_NOT_CREATE_PRICE,
+    XCHANGE_PURCHASE_ERROR_CAN_NOT_CREATE_EXCHANGE_TX,
+} dap_chain_net_srv_xchange_purchase_error_t;
+
+dap_chain_net_srv_xchange_purchase_error_t dap_chain_net_srv_xchange_purchase(dap_chain_net_t *a_net, dap_hash_fast_t *a_order_hash, uint256_t a_value,
+                                       uint256_t a_fee, dap_chain_wallet_t *a_wallet, char **a_hash_out);
+
+int dap_chain_net_srv_xchange_get_order_completion_rate(dap_chain_net_t *a_net, dap_hash_fast_t a_order_tx_hash);
+
+typedef enum dap_chain_net_srv_xchange_order_status{
+    XCHANGE_ORDER_STATUS_OPENED = 0,
+    XCHANGE_ORDER_STATUS_CLOSED,
+    XCHANGE_ORDER_STATUS_UNKNOWN,
+} dap_chain_net_srv_xchange_order_status_t;
+
+
+dap_chain_net_srv_xchange_order_status_t dap_chain_net_srv_xchange_get_order_status(dap_chain_net_t *a_net, dap_hash_fast_t a_order_tx_hash);
+bool dap_chain_net_srv_xchange_get_fee(dap_chain_net_id_t a_net_id, uint256_t *a_fee, dap_chain_addr_t *a_addr, uint16_t *a_type);