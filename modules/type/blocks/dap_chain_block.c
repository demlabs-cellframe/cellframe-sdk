/*
 * Authors:
 * Dmitriy A. Gearasimov <gerasimov.dmitriy@demlabs.net>
 * DeM Labs Ltd   https://demlabs.net
 * Copyright  (c) 2017-2020
 * All rights reserved.

 This file is part of DAP SDK the open source project

    DAP SDK is free software: you can redistribute it and/or modify
    it under the terms of the GNU General Public License as published by
    the Free Software Foundation, either version 3 of the License, or
    (at your option) any later version.

    DAP SDK is distributed in the hope that it will be useful,
    but WITHOUT ANY WARRANTY; without even the implied warranty of
    MERCHANTABILITY or FITNESS FOR A PARTICULAR PURPOSE.  See the
    GNU General Public License for more details.

    You should have received a copy of the GNU General Public License
    along with any DAP SDK based project.  If not, see <http://www.gnu.org/licenses/>.
*/
#include <stddef.h>
#include "string.h"
#include "dap_chain_net.h"
#include "dap_common.h"
#include "dap_config.h"
#include "dap_hash.h"
#include "dap_chain_block.h"
#include "dap_chain_block_cache.h"

#define LOG_TAG "dap_chain_block"

bool s_seed_mode = false;

/**
 * @brief dap_chain_block_init
 * @return
 */
int dap_chain_block_init()
{
    s_seed_mode = dap_config_get_item_bool_default(g_config,"general","seed_mode",false);

    return 0;
}

/**
 * @brief dap_chain_block_deinit
 */
void dap_chain_block_deinit()
{

}


/**
 * @brief dap_chain_block_new
 * @param a_prev_block
 * @return
 */
dap_chain_block_t *dap_chain_block_new(dap_chain_hash_fast_t *a_prev_block, size_t *a_block_size)
{
<<<<<<< HEAD
    // Type sizeof's misunderstanding in malloc?
    dap_chain_block_t * l_block = DAP_NEW_Z_SIZE (dap_chain_block_t,sizeof(l_block->hdr));
=======
    dap_chain_block_t * l_block = DAP_NEW_Z_SIZE(dap_chain_block_t,sizeof(l_block->hdr));
>>>>>>> 533a313a
    if( l_block == NULL){
        log_it(L_CRITICAL, "Can't allocate memory for the new block");
        return NULL;
    }else{
        l_block->hdr.signature = DAP_CHAIN_BLOCK_SIGNATURE;
        l_block->hdr.version = 1;
        l_block->hdr.ts_created = time(NULL);

        dap_chain_hash_fast_t l_hash_null={0};
        memcpy(&l_block->hdr.merkle, &l_hash_null, sizeof(dap_chain_hash_fast_t));

        size_t l_block_size = sizeof(l_block->hdr);
        if( a_prev_block ){
            l_block_size = dap_chain_block_meta_add(&l_block, l_block_size, DAP_CHAIN_BLOCK_META_PREV,
                                                    a_prev_block, sizeof(*a_prev_block));
        }else{
            l_block_size = dap_chain_block_meta_add(&l_block, l_block_size, DAP_CHAIN_BLOCK_META_GENESIS, NULL, 0);
            log_it(L_INFO, "Genesis block produced");
        }
        if (a_block_size)
            *a_block_size = l_block_size;
        return l_block;
    }
}

/**
 * @brief s_block_get_datum_offset
 * @param a_block
 * @param a_block_size
 * @return
 */
size_t s_block_get_datum_offset (dap_chain_block_t * a_block, size_t a_block_size)
{
    if( a_block_size < sizeof(a_block->hdr) ){
        log_it(L_ERROR, "Can't get datum offset: corrupted block size %zu / header size %zu", a_block_size, sizeof (a_block->hdr));
    }
    size_t l_offset = 0;
    dap_chain_block_meta_t * l_meta=NULL;
    for( size_t i = 0; i< a_block->hdr.meta_count &&
                       l_offset < (a_block_size-sizeof (a_block->hdr)) &&
                       sizeof (l_meta->hdr) <=  (a_block_size-sizeof (a_block->hdr)) - l_offset ; i++){
        l_meta =(dap_chain_block_meta_t *) (a_block->meta_n_datum_n_sign +l_offset);
        size_t l_meta_data_size = l_meta->hdr.data_size;
        if (l_meta_data_size + sizeof (l_meta->hdr) + l_offset <= (a_block_size-sizeof (a_block->hdr)) ){
            l_offset += sizeof (l_meta->hdr);
            l_offset += l_meta_data_size;
        }else
            l_offset = (a_block_size-sizeof (a_block->hdr));
    }
    return l_offset;
}

//
/**
 * @brief dap_chain_block_meta_add
 * @details Add metadata in block
 * @param a_block_ptr
 * @param a_block_size
 * @param a_meta_type
 * @param a_data
 * @param a_data_size
 * @return
 */
size_t dap_chain_block_meta_add(dap_chain_block_t ** a_block_ptr, size_t a_block_size, uint8_t a_meta_type, const void * a_data, size_t a_data_size)
{
    assert(a_block_ptr);
    dap_chain_block_t * l_block = *a_block_ptr;
    dap_chain_block_meta_t * l_meta = NULL;
    if( a_block_size < sizeof(l_block->hdr) ){
        log_it(L_ERROR,"Meta add: Corrupted block size %zd thats smaller then block header size %zd ", a_block_size, sizeof (l_block->hdr));
        return 0;
    }
    if(l_block->hdr.meta_count == UINT16_MAX){
        log_it(L_ERROR,"Meta add: Can't add more, maximum meta count %hu is achieved", UINT16_MAX);
        return 0;
    }
    if( UINT32_MAX - l_block->hdr.meta_n_datum_n_signs_size < a_data_size + sizeof (l_meta->hdr) ){
        log_it(L_ERROR,"Meta add: Can't add more, maximum block data section size %u achieved", UINT32_MAX);
        return 0;
    }

    size_t l_add_size = sizeof(l_meta->hdr) + a_data_size;
    *a_block_ptr = l_block = DAP_REALLOC(l_block, a_block_size + l_add_size);
    size_t l_offset = s_block_get_datum_offset(l_block, a_block_size);
    size_t l_datum_n_sign_copy_size = a_block_size - sizeof(l_block->hdr) - l_offset;
    if (l_datum_n_sign_copy_size) {
        byte_t *l_meta_end = l_block->meta_n_datum_n_sign + l_offset;
        memmove(l_meta_end + l_add_size, l_meta_end, l_datum_n_sign_copy_size);
    }
    l_meta = (dap_chain_block_meta_t *)(l_block->meta_n_datum_n_sign + l_offset); // Update data end in reallocated block
    l_meta->hdr.data_size = a_data_size;
    l_meta->hdr.type = a_meta_type;
    if (a_data_size)
        memcpy(l_meta->data, a_data, a_data_size);
    l_block->hdr.meta_n_datum_n_signs_size = l_offset + l_datum_n_sign_copy_size;
    l_block->hdr.meta_count++;
    return a_block_size + l_add_size;
}

/**
 * @brief dap_chain_block_datum_add
 * @param a_block_ptr
 * @param a_block_size
 * @param a_datum
 * @param a_datum_size
 * @return
 */
size_t dap_chain_block_datum_add(dap_chain_block_t ** a_block_ptr, size_t a_block_size, dap_chain_datum_t * a_datum, size_t a_datum_size)
{
    assert(a_block_ptr);
    dap_chain_block_t * l_block = *a_block_ptr;
    assert(l_block);
    assert(a_datum_size);
    size_t l_offset = s_block_get_datum_offset(l_block,a_block_size);
    dap_chain_datum_t * l_datum =(dap_chain_datum_t *) (l_block->meta_n_datum_n_sign + l_offset);
    // Pass all datums to the end
    for(size_t n=0; n<l_block->hdr.datum_count && l_offset<(a_block_size-sizeof (l_block->hdr)) ; n++){
        size_t l_datum_size = dap_chain_datum_size(l_datum);

        // Check if size 0
        if(! l_datum_size){
            log_it(L_ERROR,"Datum size is 0, smth is corrupted in block");
            return a_block_size;
        }
        // Check if size of of block size
        if (l_datum_size+l_offset >(a_block_size-sizeof (l_block->hdr))){
            log_it(L_ERROR,"Datum size is too big %zu thats with offset %zu is bigger than block size %zu (without header)", l_datum_size, l_offset,
                   (a_block_size-sizeof (l_block->hdr)));
            return a_block_size;
        }
        // update offset and current datum pointer
        l_offset += l_datum_size;
        l_datum =(dap_chain_datum_t *) (l_block->meta_n_datum_n_sign + l_offset);
    }
    if (l_offset> (a_block_size-sizeof (l_block->hdr))){
        log_it(L_ERROR,"Offset %zd is bigger than block size %zd (without header)", l_offset, (a_block_size-sizeof (l_block->hdr)));
        return a_block_size;
    }
    if (a_datum_size + l_block->hdr.meta_n_datum_n_signs_size < UINT32_MAX && l_block->hdr.datum_count < UINT16_MAX) {
        // If were signs - they would be deleted after because signed should be all the block filled
        *a_block_ptr = l_block = DAP_REALLOC(l_block, sizeof(l_block->hdr) + l_offset + a_datum_size);
        memcpy(l_block->meta_n_datum_n_sign + l_offset, a_datum, a_datum_size);
        l_offset += a_datum_size;
        l_block->hdr.datum_count++;
        l_block->hdr.meta_n_datum_n_signs_size = l_offset;
        return l_offset + sizeof(l_block->hdr);
    }else{
        //log_it(L_ERROR,"");
        return a_block_size;
    }
}

/**
 * @brief dap_chain_block_datum_del_by_hash
 * @param a_block_ptr
 * @param a_block_size
 * @param a_datum_hash
 * @return
 */
size_t dap_chain_block_datum_del_by_hash(dap_chain_block_t ** a_block_ptr, size_t a_block_size, dap_chain_hash_fast_t* a_datum_hash)
{
    assert(a_block_ptr);
    dap_chain_block_t * l_block = *a_block_ptr;
    assert(l_block);
    assert(a_datum_hash);
    if(a_block_size>=sizeof (l_block->hdr)){
        log_it(L_ERROR, "Corrupted block, block size %zd is lesser than block header size %zd", a_block_size,sizeof (l_block->hdr));
        return 0;
    }
    size_t l_offset = s_block_get_datum_offset(l_block,a_block_size);
    dap_chain_datum_t * l_datum =(dap_chain_datum_t *) (l_block->meta_n_datum_n_sign + l_offset);
    // Pass all datums to the end
    for(size_t n=0; n<l_block->hdr.datum_count && l_offset<(a_block_size-sizeof (l_block->hdr)) ; n++){
        size_t l_datum_size = dap_chain_datum_size(l_datum);

        // Check if size 0
        if(! l_datum_size){
            log_it(L_ERROR,"Datum size is 0, smth is corrupted in block");
            return a_block_size;
        }
        // Check if size of of block size
        if (l_datum_size+l_offset >(a_block_size-sizeof (l_block->hdr))){
            log_it(L_ERROR,"Datum size is too big %zu thats with offset %zu is bigger than block size %zu(without hdr)", l_datum_size, l_offset,
                   (a_block_size-sizeof (l_block->hdr)));
            return a_block_size;
        }
        // Calc current datum hash
        dap_chain_hash_fast_t l_datum_hash;
        dap_hash_fast(l_datum,l_datum_size,&l_datum_hash);
        // Check datum hash and delete if compares successfuly
        if (dap_hash_fast_compare(&l_datum_hash,a_datum_hash)){
            memmove(l_datum, (byte_t*)l_datum +l_datum_size,(a_block_size-sizeof (l_block->hdr))-l_offset-l_datum_size );
            *a_block_ptr = l_block = DAP_REALLOC(l_block, a_block_size - l_datum_size);
            l_block->hdr.datum_count--;
            l_block->hdr.meta_n_datum_n_signs_size -= l_datum_size;
            // here we don't update offset
        }else{
            // update offset
            l_offset += l_datum_size;
        }
        // Updae current datum pointer, if it was deleted - we also need to update it after realloc
        l_datum =(dap_chain_datum_t *) (l_block->meta_n_datum_n_sign + l_offset);

    }
    if (l_offset> (a_block_size-sizeof (l_block->hdr))){
        log_it(L_ERROR,"Offset %zd is bigger than block size %zd (without header)", l_offset, (a_block_size-sizeof (l_block->hdr)));
        return a_block_size;
    }

    return l_offset;
}

/**
 * @brief s_block_get_sign_offset
 * @param a_block
 * @param a_block_size
 * @return
 */
size_t dap_chain_block_get_sign_offset(dap_chain_block_t *a_block, size_t a_block_size)
{
    assert(a_block);
    assert(a_block_size);
    if (a_block_size <= sizeof(a_block->hdr)) {
        log_it(L_ERROR, "Get sign: corrupted block, block size %zd is lesser than block header size %zd", a_block_size,sizeof (a_block->hdr));
        return 0;
    }

    size_t l_offset = s_block_get_datum_offset(a_block,a_block_size);
    dap_chain_datum_t * l_datum =(dap_chain_datum_t *) (a_block->meta_n_datum_n_sign + l_offset);
    // Pass all datums to the end
    for(size_t n=0; n<a_block->hdr.datum_count && l_offset< (a_block_size-sizeof (a_block->hdr)) ; n++){
        size_t l_datum_size = dap_chain_datum_size(l_datum);

        // Check if size 0
        if(! l_datum_size){
            log_it(L_ERROR,"Datum size is 0, smth is corrupted in block");
            return a_block_size;
        }
        // Check if size of of block size
        if ( (l_datum_size+l_offset) > (a_block_size-sizeof (a_block->hdr)) ){
            log_it(L_ERROR,"Datum size is too big %zu thats with offset %zu is bigger than block size %zu", l_datum_size, l_offset, a_block_size);
            return a_block_size;
        }
        l_offset += l_datum_size;
        // Updae current datum pointer, if it was deleted - we also need to update it after realloc
        l_datum =(dap_chain_datum_t *) (a_block->meta_n_datum_n_sign + l_offset);
    }
    if (l_offset> (a_block_size-sizeof (a_block->hdr))){
        log_it(L_ERROR,"Offset %zd with block header %zu is bigger than block size %zu", l_offset,sizeof (a_block->hdr),a_block_size);
        return a_block_size;
    }

    return l_offset;
}

/**
 * @brief dap_chain_block_sign_add
 * @param a_block_ptr
 * @param a_block_size
 * @param a_cert
 * @return
 */
size_t dap_chain_block_sign_add(dap_chain_block_t **a_block_ptr, size_t a_block_size, dap_enc_key_t *a_key)
{
    assert(a_block_ptr);
    dap_chain_block_t *l_block = *a_block_ptr;
    size_t l_offset = dap_chain_block_get_sign_offset(l_block, a_block_size);
    dap_sign_t *l_block_sign = dap_sign_create(a_key, l_block, l_offset + sizeof(l_block->hdr), 0);
    size_t l_block_sign_size = dap_sign_get_size(l_block_sign);
    if (!l_block_sign_size)
        return 0;
    *a_block_ptr = l_block = DAP_REALLOC(l_block, l_block_sign_size + a_block_size);
    memcpy(((byte_t *)l_block) + a_block_size, l_block_sign, l_block_sign_size);
    DAP_DELETE(l_block_sign);
    return a_block_size + l_block_sign_size;
}

/**
 * @brief dap_chain_block_sign_get
 * @param a_block
 * @param a_block_size
 * @param a_sign_num
 * @return
 */
dap_sign_t *dap_chain_block_sign_get ( dap_chain_block_t * a_block, size_t a_block_size, uint16_t a_sign_num )
{
    assert(a_block);
    size_t l_offset = dap_chain_block_get_sign_offset(a_block, a_block_size);
    uint16_t l_sign_cur = 0;
    dap_sign_t *l_sign = (dap_sign_t *)(a_block->meta_n_datum_n_sign + l_offset);
    while (l_sign_cur < a_sign_num) {

        size_t l_sign_size = dap_sign_get_size(l_sign);
        if (!l_sign_size){
            log_it(L_ERROR, "Empty sign #%u",  l_sign_cur );
            return NULL;
        }
        if (l_sign_size >  a_block_size- l_offset - sizeof (a_block->hdr) ){
            log_it(L_ERROR, "Corrupted sign #%u size %zu",  l_sign_cur, l_sign_size );
            return NULL;
        }
        l_offset += l_sign_size;
        l_sign_cur++;
        l_sign = (dap_sign_t*)(a_block->meta_n_datum_n_sign+l_offset);
    }
    return l_sign_cur == a_sign_num ? l_sign : NULL;
}

size_t dap_chain_block_get_signs_count(dap_chain_block_t * a_block, size_t a_block_size)
{
    assert(a_block);
    assert(a_block_size);
    uint16_t l_sign_count = 0;
    size_t l_offset = dap_chain_block_get_sign_offset(a_block,a_block_size);
    for ( ; l_offset+sizeof(a_block->hdr) < a_block_size; l_sign_count++) {
        dap_sign_t *l_sign = (dap_sign_t *)(a_block->meta_n_datum_n_sign + l_offset);
        size_t l_sign_size = dap_sign_get_size(l_sign);
        if (!l_sign_size){
            log_it(L_WARNING, "Empty sign #%hu", l_sign_count);
            return l_sign_count;
        }
        if (l_sign_size > a_block_size - l_offset - sizeof(a_block->hdr)) {
            log_it(L_ERROR, "Corrupted sign #%hu size %zu", l_sign_count, l_sign_size);
            return l_sign_count;
        }
        l_offset += l_sign_size;
    }
    return l_sign_count;
}

/**
 * @brief dap_chain_block_get_datums
 * @param a_block
 * @param a_block_size
 * @param a_datums_count
 * @return
 */
dap_chain_datum_t** dap_chain_block_get_datums(dap_chain_block_t * a_block, size_t a_block_size,size_t * a_datums_count )
{
    assert(a_block);
    assert(a_block_size);
    if( a_block_size<sizeof (a_block->hdr)){
        log_it(L_ERROR, "Get datums: corrupted block size %zd lesser than block header size %zd", a_block_size, sizeof (a_block->hdr));
        return NULL;
    }
    if (a_datums_count)
        *a_datums_count = 0;
    if (a_block->hdr.datum_count == 0)
        return NULL;
    size_t l_offset = s_block_get_datum_offset(a_block,a_block_size);
    dap_chain_datum_t * l_datum =(dap_chain_datum_t *) (a_block->meta_n_datum_n_sign + l_offset);
    dap_chain_datum_t ** l_ret =DAP_NEW_Z_SIZE( dap_chain_datum_t *, sizeof (dap_chain_datum_t *)* a_block->hdr.datum_count);

    for(size_t n=0; n<a_block->hdr.datum_count && l_offset<(a_block_size-sizeof (a_block->hdr)) ; n++){
        size_t l_datum_size = dap_chain_datum_size(l_datum);

        // Check if size 0
        if(! l_datum_size){
            log_it(L_ERROR,"Datum size in block is 0");
            return l_ret;
        }
        // Check if size of of block size
        if (l_datum_size+l_offset >(a_block_size-sizeof (a_block->hdr))){
            log_it(L_ERROR,"Datum size is too big %zu thats with offset %zu is bigger than block size %zu (without header)", l_datum_size, l_offset,
                   (a_block_size-sizeof (a_block->hdr)));
            return l_ret;
        }
        l_ret[n] = l_datum;
        if (a_datums_count)
            (*a_datums_count)++;
        // Update current datum pointer and offset
        l_offset += l_datum_size;
        l_datum =(dap_chain_datum_t *) (a_block->meta_n_datum_n_sign + l_offset);
    }
    if (l_offset> (a_block_size-sizeof (a_block->hdr))){
        log_it(L_ERROR,"Offset %zd is bigger than block size %zd (without header)", l_offset, (a_block_size-sizeof (a_block->hdr)));
    }

    return l_ret;
}

/**
 * @brief dap_chain_block_get_meta
 * @param a_block
 * @param a_block_size
 * @param a_meta_count
 * @return
 */
dap_chain_block_meta_t** dap_chain_block_get_meta(dap_chain_block_t * a_block, size_t a_block_size,size_t * a_meta_count )
{
    if( a_block_size < sizeof(a_block->hdr) ){
        log_it(L_ERROR,"Get meta: corrupted block size %zu thats smaller then block header size %zu", a_block_size, sizeof (a_block->hdr));
    }
    if (a_meta_count)
        *a_meta_count = 0;
    if (a_block->hdr.meta_count == 0) // no meta - nothing to return
        return NULL;
    size_t l_offset = 0;
    dap_chain_block_meta_t * l_meta=NULL;
    dap_chain_block_meta_t ** l_ret = DAP_NEW_Z_SIZE(dap_chain_block_meta_t *,sizeof (dap_chain_block_meta_t *)* a_block->hdr.meta_count );
    for( size_t i = 0; i< a_block->hdr.meta_count &&
                       l_offset < (a_block_size-sizeof (a_block->hdr)) &&
                       sizeof (l_meta->hdr) <=  (a_block_size-sizeof (a_block->hdr)) - l_offset ; i++){
        l_meta =(dap_chain_block_meta_t *) (a_block->meta_n_datum_n_sign +l_offset);
        size_t l_meta_data_size = l_meta->hdr.data_size;
        if (l_meta_data_size + sizeof (l_meta->hdr) + l_offset <= (a_block_size-sizeof (a_block->hdr)) ){
            l_ret[i] = l_meta;
            if (a_meta_count)
                (*a_meta_count)++;
            l_offset += sizeof(l_meta->hdr) + l_meta_data_size;
        }else {
            log_it(L_WARNING, "Get meta: corrupted block, can read only %zu from %hu metas", i, a_block->hdr.meta_count);
            return l_ret;
        }
    }
    return l_ret;
}

/**
 * @brief dap_chain_block_meta_extract_generals
 * @param a_meta
 * @param a_meta_count
 * @param a_block_prev_hash
 * @param a_block_anchor_hash
 * @param a_is_genesis
 * @param a_nonce
 * @param a_nonce2
 */
void dap_chain_block_meta_extract(dap_chain_block_meta_t ** a_meta, size_t a_meta_count,
                                    dap_chain_hash_fast_t * a_block_prev_hash,
                                    dap_chain_hash_fast_t * a_block_anchor_hash,
                                    dap_chain_hash_fast_t *a_merkle,
                                    dap_chain_hash_fast_t ** a_block_links,
                                    size_t *a_block_links_count,
                                    bool * a_is_genesis,
                                    uint64_t *a_nonce,
                                    uint64_t *a_nonce2
                                  )
{
    if (!a_meta || !a_meta_count)
        return;
    // Check for meta that could be faced only once
    bool l_was_prev = false;
    bool l_was_genesis = false;
    bool l_was_anchor = false;
    bool l_was_nonce = false;
    bool l_was_nonce2 = false;
    bool l_was_merkle = false;
    // Init links parsing
    size_t l_links_count_max = 5;
    if (a_block_links_count)
        *a_block_links_count = 0;


    for(size_t i = 0; i < a_meta_count; i++){
        dap_chain_block_meta_t * l_meta = a_meta[i];
        switch (l_meta->hdr.type) {
            case DAP_CHAIN_BLOCK_META_GENESIS:
                if(l_was_genesis){
                    log_it(L_WARNING, "Genesis meta could be only one in the block, meta #%zu is ignored ", i);
                    break;
                }
                l_was_genesis = true;
                if (a_is_genesis)
                    *a_is_genesis = true;
            break;
            case DAP_CHAIN_BLOCK_META_PREV:
                if(l_was_prev){
                    log_it(L_WARNING, "Prev meta could be only one in the block, meta #%zu is ignored ", i);
                    break;
                }
                l_was_prev = true;
                if (a_block_prev_hash){
                    if (l_meta->hdr.data_size == sizeof (*a_block_prev_hash) )
                        memcpy(a_block_prev_hash, l_meta->data, l_meta->hdr.data_size);
                    else
                        log_it(L_WARNING, "Meta  #%zu PREV has wrong size %hu when expecting %zu",i, l_meta->hdr.data_size, sizeof (*a_block_prev_hash));
                }
            break;
            case DAP_CHAIN_BLOCK_META_ANCHOR:
                if(l_was_anchor){
                    log_it(L_WARNING, "Anchor meta could be only one in the block, meta #%zu is ignored ", i);
                    break;
                }
                l_was_anchor = true;
                if ( a_block_anchor_hash){
                    if (l_meta->hdr.data_size == sizeof (*a_block_anchor_hash) )
                        memcpy(a_block_anchor_hash, l_meta->data, l_meta->hdr.data_size);
                    else
                        log_it(L_WARNING, "Anchor meta #%zu has wrong size %hu when expecting %zu",i, l_meta->hdr.data_size, sizeof (*a_block_prev_hash));
                }
            break;
            case DAP_CHAIN_BLOCK_META_LINK:
                if ( a_block_links && a_block_links_count){
                    if ( *a_block_links_count == 0 ){
                        // Type sizeof's misunderstanding in malloc?
                        *a_block_links = DAP_NEW_Z_SIZE(dap_chain_hash_fast_t, sizeof (dap_chain_hash_fast_t *) *l_links_count_max);
                        *a_block_links_count = 0;
                    }else if ( *a_block_links_count == l_links_count_max ){
                        l_links_count_max *=2;
                        *a_block_links = DAP_REALLOC(*a_block_links, l_links_count_max);
                    }

                    if (l_meta->hdr.data_size == sizeof (**a_block_links) ){
                        memcpy(&a_block_links[*a_block_links_count], l_meta->data, l_meta->hdr.data_size);
                        (*a_block_links_count)++;
                    }else
                        log_it(L_WARNING, "Link meta #%zu has wrong size %hu when expecting %zu", i, l_meta->hdr.data_size, sizeof (*a_block_prev_hash));
                }
            break;
            case DAP_CHAIN_BLOCK_META_NONCE:
                if(l_was_nonce){
                    log_it(L_WARNING, "NONCE could be only one in the block, meta #%zu is ignored ", i);
                    break;
                }
                l_was_nonce = true;

                if ( a_nonce){
                    if (l_meta->hdr.data_size == sizeof (*a_nonce ) )
                        memcpy(a_nonce, l_meta->data, l_meta->hdr.data_size);
                    else
                        log_it(L_WARNING, "NONCE meta #%zu has wrong size %hu when expecting %zu",i, l_meta->hdr.data_size, sizeof (*a_nonce));
                }
            break;
            case DAP_CHAIN_BLOCK_META_NONCE2:
                if(l_was_nonce2){
                    log_it(L_WARNING, "NONCE2 could be only one in the block, meta #%zu is ignored ", i);
                    break;
                }
                l_was_nonce2 = true;
                if ( a_nonce2){
                    if (l_meta->hdr.data_size == sizeof (*a_nonce2 ) )
                        memcpy(a_nonce2, l_meta->data, l_meta->hdr.data_size);
                    else
                        log_it(L_WARNING, "NONCE2 meta #%zu has wrong size %hu when expecting %zu",i, l_meta->hdr.data_size, sizeof (*a_nonce2));
                }
            break;
            case DAP_CHAIN_BLOCK_META_MERKLE:
                if(l_was_merkle){
                    log_it(L_WARNING, "Merckle root could be only one in the block, meta #%zu is ignored ", i);
                    break;
                }
                l_was_merkle = true;
                if (a_merkle) {
                    if (l_meta->hdr.data_size == sizeof(*a_merkle))
                        memcpy(a_merkle, l_meta->data, l_meta->hdr.data_size);
                    else
                        log_it(L_WARNING, "Merkle root meta #%zu has wrong size %hu when expecting %zu", i, l_meta->hdr.data_size, sizeof (*a_nonce2));
                }
            break;
            default: { log_it(L_WARNING, "Unknown meta #%zu type 0x%02hx (size %hu), possible corrupted block or you need to upgrade your software",
                                 i, l_meta->hdr.type, l_meta->hdr.type); }
        }
    }
}<|MERGE_RESOLUTION|>--- conflicted
+++ resolved
@@ -60,12 +60,8 @@
  */
 dap_chain_block_t *dap_chain_block_new(dap_chain_hash_fast_t *a_prev_block, size_t *a_block_size)
 {
-<<<<<<< HEAD
     // Type sizeof's misunderstanding in malloc?
     dap_chain_block_t * l_block = DAP_NEW_Z_SIZE (dap_chain_block_t,sizeof(l_block->hdr));
-=======
-    dap_chain_block_t * l_block = DAP_NEW_Z_SIZE(dap_chain_block_t,sizeof(l_block->hdr));
->>>>>>> 533a313a
     if( l_block == NULL){
         log_it(L_CRITICAL, "Can't allocate memory for the new block");
         return NULL;
