--- conflicted
+++ resolved
@@ -1185,13 +1185,8 @@
             if (l_hash_tx) {
                 json_object* json_obj_out = json_object_new_object();
                 char *l_val = dap_strdup_printf("TX for %s collection created successfully, hash = %s\n", l_subcmd_str, l_hash_tx);
-<<<<<<< HEAD
-                json_object_object_add(json_obj_out, "status", json_object_new_string(l_val));
-                DAP_DELETE(l_val);
-=======
                 json_object_object_add(json_obj_out, "status", json_object_new_string(l_val ? l_val : "(null)"));
                 DAP_DEL_Z(l_val);
->>>>>>> 6168bad2
                 json_object_array_add(*json_arr_reply, json_obj_out);
                 DAP_DELETE(l_hash_tx);
             } else {
