--- conflicted
+++ resolved
@@ -188,10 +188,6 @@
     dap_chain_cs_class_add("blocks", l_callbacks);
 
     dap_chain_block_init();
-<<<<<<< HEAD
-=======
-    dap_chain_cs_type_add("blocks", s_chain_cs_blocks_new, NULL);
->>>>>>> 6a007c0d
     s_seed_mode = dap_config_get_item_bool_default(g_config,"general","seed_mode",false);
     s_debug_more = dap_config_get_item_bool_default(g_config, "blocks", "debug_more", false);
 
@@ -1755,11 +1751,7 @@
                 dap_chain_block_cache_t *l_bcache_last = HASH_LAST(PVT(l_blocks)->blocks);
                 // Send it to notificator listeners
 #ifndef DAP_CHAIN_BLOCKS_TEST
-<<<<<<< HEAD
                 if (!dap_chain_net_get_load_mode(l_net)) {
-=======
-                if (!dap_chain_net_get_load_mode( dap_chain_net_by_id(a_chain->net_id))){
->>>>>>> 6a007c0d
 #endif
                     dap_list_t *l_iter;
                     DL_FOREACH(a_chain->atom_confirmed_notifiers, l_iter) {
@@ -1767,16 +1759,11 @@
                         dap_chain_block_cache_t *l_tmp = l_bcache_last;
                         int l_checked_atoms_cnt = l_notifier->block_notify_cnt != 0 ? l_notifier->block_notify_cnt : PVT(l_blocks)->block_confirm_cnt;
                         for (; l_tmp && l_checked_atoms_cnt; l_tmp = l_tmp->hh.prev, l_checked_atoms_cnt--);
-<<<<<<< HEAD
                         if (l_checked_atoms_cnt == 0 && l_tmp) {
                             l_notifier->callback(l_notifier->arg, a_chain, a_chain->active_cell_id, &l_tmp->block_hash, (void*)l_tmp->block, l_tmp->block_size);
                             for (size_t i = 0; i < l_tmp->datum_count; i++)
                                 dap_ledger_tx_clear_colour(l_net->pub.ledger, l_tmp->datum_hash + i);
                         }
-=======
-                        if (l_checked_atoms_cnt == 0 && l_tmp)
-                            l_notifier->callback(l_notifier->arg, a_chain, a_chain->active_cell_id, &l_tmp->block_hash, (void*)l_tmp->block, l_tmp->block_size);
->>>>>>> 6a007c0d
                     }    
 #ifndef DAP_CHAIN_BLOCKS_TEST
                 }
@@ -2227,11 +2214,7 @@
                 json_object_object_add(json_obj_meta, "# -", json_object_new_string(l_hexbuf));
                 int l_len = l_meta->hdr.data_size * 2 + 5;
                 char *l_data_hex = DAP_NEW_STACK_SIZE(char, l_len);
-<<<<<<< HEAD
                 strcpy(l_data_hex, "0x");
-=======
-                snprintf(l_data_hex, 3, "%s", "0x");
->>>>>>> 6a007c0d
                 dap_bin2hex(l_data_hex + 2, l_meta->data, l_meta->hdr.data_size);
                 json_object_object_add(json_obj_meta, "Data hex - ", json_object_new_string(l_data_hex));
             }
