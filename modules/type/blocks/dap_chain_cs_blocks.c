--- conflicted
+++ resolved
@@ -1529,7 +1529,7 @@
     }
 }
 
-static void s_select_longest_branch(dap_chain_cs_blocks_t * a_blocks, dap_chain_block_cache_t * a_bcache, uint64_t current_block_idx)
+static void s_select_longest_branch(dap_chain_cs_blocks_t * a_blocks, dap_chain_block_cache_t * a_bcache, uint64_t current_block_idx, dap_chain_cell_t *a_cell)
 {
     dap_chain_cs_blocks_t * l_blocks = a_blocks;
     if (!a_blocks){
@@ -1584,6 +1584,7 @@
             HASH_ADD(hh, PVT(l_blocks)->blocks, block_hash, sizeof(l_curr_atom->block_hash), l_curr_atom);
             debug_if(s_debug_more, L_DEBUG, "Verified atom %p: ACCEPTED", l_curr_atom);
             s_add_atom_datums(l_blocks, l_curr_atom);
+            dap_chain_atom_notify(a_cell, &l_curr_atom->block_hash, (byte_t*)l_curr_atom->block, l_curr_atom->block_size);
             new_main_branch = new_main_branch->next;
         }
         dap_list_free(l_longest_branch_cache_ptr->forked_branch_atoms);
@@ -1604,28 +1605,37 @@
     dap_chain_cs_blocks_t * l_blocks = DAP_CHAIN_CS_BLOCKS(a_chain);
     dap_chain_block_t * l_block = (dap_chain_block_t *) a_atom;
 
-<<<<<<< HEAD
     dap_chain_hash_fast_t l_block_hash = *a_atom_hash;
-=======
-    dap_chain_hash_fast_t l_block_hash;
-    dap_hash_fast(l_block, a_atom_size, &l_block_hash);
->>>>>>> 99299c81
-
-    dap_chain_block_cache_t * l_block_cache = dap_chain_block_cache_new(&l_block_hash, l_block, l_block_size, PVT(l_blocks)->blocks_count + 1);
-    if (!l_block_cache) {
-        log_it(L_DEBUG, "... corrupted block");
-        pthread_rwlock_unlock(&PVT(l_blocks)->rwlock);
-        return ATOM_REJECT;
-    }
-    debug_if(s_debug_more, L_DEBUG, "... new block %s", l_block_cache->block_hash_str);
+
+    dap_chain_block_cache_t * l_block_cache = NULL;
 
     dap_chain_atom_verify_res_t ret = s_callback_atom_verify(a_chain, a_atom, a_atom_size, &l_block_hash);
     dap_hash_t *l_prev_hash_meta_data = (dap_hash_t *)dap_chain_block_meta_get(l_block, a_atom_size, DAP_CHAIN_BLOCK_META_PREV);
     dap_hash_t l_block_prev_hash = l_prev_hash_meta_data ? *l_prev_hash_meta_data : (dap_hash_t){};
 
     switch (ret) {
-<<<<<<< HEAD
     case ATOM_ACCEPT:{
+        dap_chain_cell_t *l_cell = dap_chain_cell_find_by_id(a_chain, l_block->hdr.cell_id);
+        if ( !dap_chain_net_get_load_mode( dap_chain_net_by_id(a_chain->net_id)) ) {
+            if ( (ret = dap_chain_atom_save(l_cell, a_atom, a_atom_size, &l_block_hash)) < 0 ) {
+                log_it(L_ERROR, "Can't save atom to file, code %d", ret);
+                pthread_rwlock_unlock(&PVT(l_blocks)->rwlock);
+                return ATOM_REJECT;
+            } else if (a_chain->is_mapped) {
+                l_block = (dap_chain_block_t*)( l_cell->map_pos += sizeof(uint64_t) );  // Switching to mapped area
+                l_cell->map_pos += a_atom_size;
+            }
+            ret = ATOM_PASS;
+        }
+
+        l_block_cache = dap_chain_block_cache_new(&l_block_hash, l_block, a_atom_size, PVT(l_blocks)->blocks_count + 1, !a_chain->is_mapped);
+        if (!l_block_cache) {
+            log_it(L_DEBUG, "%s", "... corrupted block");
+            pthread_rwlock_unlock(&PVT(l_blocks)->rwlock);
+            return ATOM_REJECT;
+        }
+        debug_if(s_debug_more, L_DEBUG, "... new block %s", l_block_cache->block_hash_str);
+
         dap_chain_block_cache_t * l_prev_bcache = NULL, *l_tmp = NULL;
         uint64_t l_current_item_index = 0;
         dap_chain_cs_blocks_pvt_t *l_block_pvt = PVT(l_blocks);
@@ -1640,6 +1650,8 @@
                     HASH_ADD(hh, PVT(l_blocks)->blocks, block_hash, sizeof(l_block_cache->block_hash), l_block_cache);
                     debug_if(s_debug_more, L_DEBUG, "Verified atom %p: ACCEPTED", a_atom);
                     s_add_atom_datums(l_blocks, l_block_cache);
+                    dap_chain_atom_notify(l_cell, &l_block_cache->block_hash, (byte_t*)l_block, a_atom_size);
+                    dap_chain_atom_add_from_threshold(a_chain);
                     pthread_rwlock_unlock(&PVT(l_blocks)->rwlock);
                     return ATOM_ACCEPT;
                 }
@@ -1652,7 +1664,7 @@
                         dap_chain_block_cache_t * l_branch_last_bcache = (dap_chain_block_cache_t *)(dap_list_last(l_cur_branch_cache->forked_branch_atoms))->data;
                         if(dap_hash_fast_compare(&l_branch_last_bcache->block_hash, &l_block_prev_hash)){
                             l_cur_branch_cache->forked_branch_atoms = dap_list_append(l_cur_branch_cache->forked_branch_atoms, l_block_cache);
-                            s_select_longest_branch(l_blocks, l_prev_bcache, l_current_item_index);
+                            s_select_longest_branch(l_blocks, l_prev_bcache, l_current_item_index, l_cell);
                             pthread_rwlock_unlock(&PVT(l_blocks)->rwlock);
                             debug_if(s_debug_more, L_DEBUG, "Verified atom %p: ACCEPTED to a forked branch.", a_atom);
                             return ATOM_FORK;
@@ -1667,41 +1679,13 @@
             pthread_rwlock_unlock(&PVT(l_blocks)->rwlock);
             debug_if(s_debug_more, L_DEBUG, "Verified atom %p: ACCEPTED", a_atom);
             s_add_atom_datums(l_blocks, l_block_cache);
+            dap_chain_atom_notify(l_cell, &l_block_cache->block_hash, (byte_t*)l_block, a_atom_size);
+            dap_chain_atom_add_from_threshold(a_chain);
             return ret;
         }
         pthread_rwlock_unlock(&PVT(l_blocks)->rwlock);
         debug_if(s_debug_more, L_DEBUG, "Verified atom %p: REJECTED", a_atom);
         return ATOM_REJECT;
-=======
-    case ATOM_ACCEPT: {
-        dap_chain_cell_t *l_cell = dap_chain_cell_find_by_id(a_chain, l_block->hdr.cell_id);
-        if ( !dap_chain_net_get_load_mode( dap_chain_net_by_id(a_chain->net_id)) ) {
-            if ( (ret = dap_chain_atom_save(l_cell, a_atom, a_atom_size, &l_block_hash)) < 0 ) {
-                log_it(L_ERROR, "Can't save atom to file, code %d", ret);
-                pthread_rwlock_unlock(&PVT(l_blocks)->rwlock);
-                return ATOM_REJECT;
-            } else if (a_chain->is_mapped) {
-                l_block = (dap_chain_block_t*)( l_cell->map_pos += sizeof(uint64_t) );  // Switching to mapped area
-                l_cell->map_pos += a_atom_size;
-            }
-            ret = ATOM_PASS;
-        }         
-        if ( !(l_block_cache = dap_chain_block_cache_new(&l_block_hash, l_block, a_atom_size,
-                                                         PVT(l_blocks)->blocks_count + 1, !a_chain->is_mapped)) )
-        {
-            log_it(L_DEBUG, "... corrupted block");
-            pthread_rwlock_unlock(&PVT(l_blocks)->rwlock);
-            return ATOM_REJECT;
-        }
-        debug_if(s_debug_more, L_DEBUG, "... new block %s", l_block_cache->block_hash_str);
-        HASH_ADD(hh, PVT(l_blocks)->blocks, block_hash, sizeof(l_block_cache->block_hash), l_block_cache);
-        ++PVT(l_blocks)->blocks_count;
-        debug_if(s_debug_more, L_DEBUG, "Verified atom %p: ACCEPTED", a_atom);
-        s_add_atom_datums(l_blocks, l_block_cache);
-        dap_chain_atom_notify(l_cell, &l_block_cache->block_hash, (byte_t*)l_block, a_atom_size);
-        dap_chain_atom_add_from_threshold(a_chain);
-        break;
->>>>>>> 99299c81
     }
     case ATOM_MOVE_TO_THRESHOLD:
         // TODO: reimplement and enable threshold for blocks
@@ -1743,10 +1727,7 @@
         debug_if(s_debug_more, L_DEBUG, "Unknown verification ret code %d", ret);
         break;
     }
-<<<<<<< HEAD
-=======
     pthread_rwlock_unlock(&PVT(l_blocks)->rwlock);
->>>>>>> 99299c81
     return ret;
 }
 
