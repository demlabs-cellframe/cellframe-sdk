/*
 * Authors:
 * Dmitriy A. Gearasimov <gerasimov.dmitriy@demlabs.net>
 * DeM Labs Ltd   https://demlabs.net
 * Copyright  (c) 2017-2020
 * All rights reserved.

 This file is part of DAP SDK the open source project

    DAP SDK is free software: you can redistribute it and/or modify
    it under the terms of the GNU General Public License as published by
    the Free Software Foundation, either version 3 of the License, or
    (at your option) any later version.

    DAP SDK is distributed in the hope that it will be useful,
    but WITHOUT ANY WARRANTY; without even the implied warranty of
    MERCHANTABILITY or FITNESS FOR A PARTICULAR PURPOSE.  See the
    GNU General Public License for more details.

    You should have received a copy of the GNU General Public License
    along with any DAP SDK based project.  If not, see <http://www.gnu.org/licenses/>.
*/
#include <pthread.h>
#include "dap_common.h"
#include "dap_chain.h"
#include "dap_chain_cell.h"
#include "dap_chain_cs.h"
#include "dap_chain_cs_blocks.h"
#include "dap_chain_block.h"
#include "dap_chain_block_cache.h"
#include "dap_cli_server.h"
#include "dap_chain_node_cli_cmd.h"
#include "dap_chain_mempool.h"
#include "dap_chain_net_srv_stake_pos_delegate.h"
#include "dap_chain_cs_esbocs.h"
#include "dap_chain_datum.h"
#include "dap_enc_base58.h"

#define LOG_TAG "dap_chain_cs_blocks"

#ifndef DAP_CHAIN_BLOCKS_TEST
#define DAP_FORK_MAX_DEPTH_DEFAULT 10
#else
#define DAP_FORK_MAX_DEPTH_DEFAULT 5
#endif


typedef struct dap_chain_block_datum_index {
    dap_chain_hash_fast_t datum_hash;
    int ret_code;
    time_t ts_added;
    dap_chain_block_cache_t *block_cache;
    size_t datum_index;
    char token_ticker[DAP_CHAIN_TICKER_SIZE_MAX];
    dap_chain_net_srv_uid_t service_uid;
    dap_chain_tx_tag_action_type_t action;
    UT_hash_handle hh;
} dap_chain_block_datum_index_t;

struct cs_blocks_hal_item {
    dap_chain_hash_fast_t hash;
    UT_hash_handle hh;
};

typedef struct dap_chain_cs_blocks_pvt {
    // Parent link
    dap_chain_cs_blocks_t *cs_blocks;

    // All the blocks are here
    dap_chain_block_cache_t *blocks;
    dap_chain_block_cache_t *blocks_num;
    _Atomic uint64_t blocks_count;

    // Brnches and forks
    size_t forked_br_cnt;
    dap_chain_block_forked_branch_t **forked_branches; // list of lists with atoms in side branches
    pthread_rwlock_t forked_branches_rwlock;

    // Datum search in blocks
    dap_chain_block_datum_index_t *datum_index;
    pthread_rwlock_t datums_rwlock;
     _Atomic uint64_t tx_count;

    dap_chain_hash_fast_t genesis_block_hash;
    dap_chain_hash_fast_t static_genesis_block_hash;

    bool is_celled;

    pthread_rwlock_t rwlock;
    struct cs_blocks_hal_item *hal;
    // Number of blocks for one block confirmation
    uint64_t block_confirm_cnt;
} dap_chain_cs_blocks_pvt_t;

typedef struct dap_chain_block_fork_resolved_notificator{
    dap_chain_cs_blocks_callback_fork_resolved_t callback;
    void *arg;
} dap_chain_block_fork_resolved_notificator_t;

#define PVT(a) ((dap_chain_cs_blocks_pvt_t *)(a)->_pvt )

#define print_rdlock(blocks) log_it(L_DEBUG, "Try to rdlock, %s, %d, thread_id=%u", __FUNCTION__, __LINE__, dap_gettid());\
        pthread_rwlock_rdlock(& PVT(blocks)->rwlock);\
        log_it(L_DEBUG, "Locked rdlock, %s, %d, thread_id=%u", __FUNCTION__, __LINE__, dap_gettid());

#define print_wrlock(blocks) log_it(L_DEBUG, "Try to wrlock, %s, %d, thread_id=%u", __FUNCTION__, __LINE__, dap_gettid());\
        pthread_rwlock_wrlock(& PVT(blocks)->rwlock);\
        log_it(L_DEBUG, "Locked wrlock, %s, %d, thread_id=%u", __FUNCTION__, __LINE__, dap_gettid());

#define print_unlock(blocks) log_it(L_DEBUG, "Try to unlock, %s, %d, thread_id=%u", __FUNCTION__, __LINE__, dap_gettid());\
        pthread_rwlock_unlock(& PVT(blocks)->rwlock);\
        log_it(L_DEBUG, "Unlocked rwqlock, %s, %d, thread_id=%u", __FUNCTION__, __LINE__, dap_gettid());

static int s_cli_parse_cmd_hash(char ** a_argv, int a_arg_index, int a_argc, void **a_str_reply,const char * a_param, dap_chain_hash_fast_t * a_datum_hash);
static void s_cli_meta_hash_print(  json_object* a_json_obj_out, const char * a_meta_title, dap_chain_block_meta_t * a_meta, const char *a_hash_out_type);
static int s_cli_blocks(int a_argc, char ** a_argv, void **a_str_reply, int a_version);

// Setup BFT consensus and select the longest chunk
static void s_bft_consensus_setup(dap_chain_cs_blocks_t * a_blocks);

static bool s_chain_find_atom(dap_chain_block_cache_t* a_blocks, dap_chain_hash_fast_t* a_atom_hash);

// Callbacks
static void s_callback_delete(dap_chain_t * a_chain);
// Accept new block
static dap_chain_atom_verify_res_t s_callback_atom_add(dap_chain_t * a_chain, dap_chain_atom_ptr_t , size_t, dap_hash_fast_t * a_atom_hash, bool a_atom_new);
//    Verify new block
static dap_chain_atom_verify_res_t s_callback_atom_verify(dap_chain_t * a_chain, dap_chain_atom_ptr_t , size_t, dap_hash_fast_t * a_atom_hash);

//    Get block header size
static size_t s_callback_atom_get_static_hdr_size(void);

static dap_chain_atom_iter_t *s_callback_atom_iter_create(dap_chain_t *a_chain, dap_chain_cell_id_t a_cell_id, dap_hash_fast_t *a_hash_from);
static dap_chain_atom_ptr_t s_callback_atom_iter_find_by_hash(dap_chain_atom_iter_t * a_atom_iter ,
                                                                       dap_chain_hash_fast_t * a_atom_hash, size_t * a_atom_size);
static json_object *s_callback_atom_dump_json(json_object **a_arr_out, dap_chain_t *a_chain, dap_chain_atom_ptr_t a_atom_ptr, size_t a_atom_size, const char *a_hash_out_type, int a_version);
static dap_chain_atom_ptr_t s_callback_atom_iter_get_by_num(dap_chain_atom_iter_t *a_atom_iter, uint64_t a_atom_num);
static dap_chain_datum_t *s_callback_datum_find_by_hash(dap_chain_t *a_chain, dap_chain_hash_fast_t *a_datum_hash,
                                                        dap_chain_hash_fast_t *a_block_hash, int *a_ret_code);

static dap_chain_atom_ptr_t s_callback_block_find_by_tx_hash(dap_chain_t * a_chain, dap_chain_hash_fast_t * a_tx_hash, size_t *a_block_size);

static dap_chain_datum_t** s_callback_atom_get_datums(dap_chain_atom_ptr_t a_atom, size_t a_atom_size, size_t * a_datums_count);
static dap_time_t s_chain_callback_atom_get_timestamp(dap_chain_atom_ptr_t a_atom) { return ((dap_chain_block_t *)a_atom)->hdr.ts_created; }
static uint256_t s_callback_calc_reward(dap_chain_t *a_chain, dap_hash_fast_t *a_block_hash, dap_pkey_t *a_block_sign_pkey);
//    Get blocks
static dap_chain_atom_ptr_t s_callback_atom_iter_get(dap_chain_atom_iter_t *a_atom_iter, dap_chain_iter_op_t a_operation, size_t *a_atom_size);
static dap_chain_atom_ptr_t *s_callback_atom_iter_get_links( dap_chain_atom_iter_t * a_atom_iter , size_t *a_links_size,
                                                                  size_t ** a_links_size_ptr );  //    Get list of linked blocks
//Get list of hashes
static dap_list_t *s_block_parse_str_list(char *a_hash_str, size_t * a_hash_size, dap_chain_t * a_chain);

// Delete iterator
static void s_callback_atom_iter_delete(dap_chain_atom_iter_t * a_atom_iter );                  //    Get the fisrt block

// Datum ops
static dap_chain_datum_iter_t *s_chain_callback_datum_iter_create(dap_chain_t *a_chain);
static void s_chain_callback_datum_iter_delete(dap_chain_datum_iter_t *a_datum_iter);
static dap_chain_datum_t *s_chain_callback_datum_iter_get_first(dap_chain_datum_iter_t *a_datum_iter); // Get the fisrt datum from blocks
static dap_chain_datum_t *s_chain_callback_datum_iter_get_last(dap_chain_datum_iter_t *a_datum_iter); // Get the last datum from blocks
static dap_chain_datum_t *s_chain_callback_datum_iter_get_next(dap_chain_datum_iter_t *a_datum_iter); // Get the next datum from blocks
static dap_chain_datum_t *s_chain_callback_datum_iter_get_prev(dap_chain_datum_iter_t *a_datum_iter); // Get the prev datum from blocks

static size_t s_callback_add_datums(dap_chain_t * a_chain, dap_chain_datum_t ** a_datums, size_t a_datums_count);

static void s_callback_cs_blocks_purge(dap_chain_t *a_chain);

static dap_chain_block_t *s_new_block_move(dap_chain_cs_blocks_t *a_blocks, size_t *a_new_block_size);

//Work with atoms
static uint64_t s_callback_count_atom(dap_chain_t *a_chain);
static dap_list_t *s_callback_get_atoms(dap_chain_t *a_chain, size_t a_count, size_t a_page, bool a_reverse);
// Get TXs callbacks
static uint64_t s_callback_count_txs(dap_chain_t *a_chain);
static dap_list_t *s_callback_get_txs(dap_chain_t *a_chain, size_t a_count, size_t a_page, bool a_reverse);
static int s_chain_cs_blocks_new(dap_chain_t * a_chain, dap_config_t * a_chain_config);

static bool s_seed_mode = false;
static bool s_debug_more = false;

static dap_list_t *s_fork_resolved_notificators = NULL;

/**
 * @brief dap_chain_cs_blocks_init
 * @return
 */
int dap_chain_cs_blocks_init()
{
    dap_chain_block_init();
    dap_chain_cs_type_add("blocks", s_chain_cs_blocks_new, NULL);
    s_seed_mode = dap_config_get_item_bool_default(g_config,"general","seed_mode",false);
    s_debug_more = dap_config_get_item_bool_default(g_config, "blocks", "debug_more", false);
    dap_cli_server_cmd_add ("block", s_cli_blocks, "Create and explore blockchains",
        "New block create, fill and complete commands:\n"
            "block -net <net_name> [-chain <chain_name>] new\n"
                "\t\tCreate new block and flush memory if was smth formed before\n\n"

            "block -net <net_name> [-chain <chain_name>] new_datum_add <datum_hash>\n"
                "\t\tAdd block section from datum <datum hash> taken from the mempool\n\n"

            "block -net <net_name> [-chain <chain_name>] new_datum_del <datum_hash>\n"
                "\t\tDel block section with datum <datum hash>\n\n"

            "block -net <net_name> [-chain <chain_name>] new_datum_list\n"
                "\t\tList block sections and show their datums hashes\n\n"

            "block -net <net_name> [-chain <chain_name>] new_datum\n\n"
                "\t\tComplete the current new round, verify it and if everything is ok - publish new blocks in chain\n\n"

        "Blockchain explorer:\n"
            "block -net <net_name> [-chain <chain_name>] [-brief] dump {-hash <block_hash> | -num <block_number>}\n"
                "\t\tDump block info\n\n"

            "block -net <net_name> [-chain <chain_name>] list [{signed | first_signed}] [-limit] [-offset] [-head]"
            " [-from_hash <block_hash>] [-to_hash <block_hash>] [-from_date <YYMMDD>] [-to_date <YYMMDD>]"
            " [{-cert <signing_cert_name> | -pkey_hash <signing_cert_pkey_hash>}] [-unspent]\n"
                "\t\t List blocks\n\n"

            "block -net <net_name> [-chain <chain_name>] count\n"
                "\t\t Show count block\n\n"

            "block -net <net_name> -chain <chain_name> last\n\n"
                "\t\tShow last block in chain\n\n"

            "block -net <net_name> -chain <chain_name> find -datum <datum_hash>\n\n"
                "\t\tSearches and shows blocks that contains specify datum\n\n"

        "Commission collect:\n"
            "block -net <net_name> [-chain <chain_name>] fee collect"
            " -cert <priv_cert_name> -addr <addr> -hashes <hashes_list> -fee <value>\n"
                "\t\t Take delegated part of commission\n\n"

        "Reward for block signs:\n"
            "block -net <net_name> [-chain <chain_name>] reward set"
            " -poa_cert <poa_cert_name> -value <value>\n"
                "\t\t Set base reward for sign for one block at one minute\n\n"

            "block -net <net_name> [-chain <chain_name>] reward show\n"
                "\t\t Show base reward for sign for one block at one minute\n\n"

            "block -net <net_name> [-chain <chain_name>] reward collect"
            " -cert <priv_cert_name> -addr <addr> -hashes <hashes_list> -fee <value>\n"
                "\t\t Take delegated part of reward\n\n"

        "Rewards and fees autocollect status:\n"
            "block -net <net_name> [-chain <chain_name>] autocollect status\n"
                "\t\t Show rewards and fees automatic collecting status (enabled or not)."
                    " Show prepared blocks for collecting rewards and fees if status is enabled\n\n"

        "Rewards and fees autocollect renew:\n"
            "block -net <net_name> [-chain <chain_name>] autocollect renew\n"
            " -cert <priv_cert_name> -addr <addr>\n"
                "\t\t Update reward and fees block table."
                    " Automatic collection of commission in case of triggering of the setting\n\n"
        
                                        );
    if( dap_chain_block_cache_init() ) {
        log_it(L_WARNING, "Can't init blocks cache");
        return -1;
    }
    log_it(L_NOTICE,"Initialized blocks(m) chain type");

    return 0;
}

/**
 * @brief dap_chain_cs_blocks_deinit
 */
void dap_chain_cs_blocks_deinit()
{
    dap_chain_block_cache_deinit();
}

static int s_chain_cs_blocks_new(dap_chain_t *a_chain, dap_config_t *a_chain_config)
{
    dap_chain_cs_blocks_t * l_cs_blocks = DAP_NEW_Z(dap_chain_cs_blocks_t);
    if (!l_cs_blocks) {
        log_it(L_CRITICAL, "%s", c_error_memory_alloc);
        return -1;
    }
    a_chain->_inheritor = l_cs_blocks;
    l_cs_blocks->chain = a_chain;

    a_chain->callback_delete = s_callback_delete;

    // Atom element callbacks
    a_chain->callback_atom_add = s_callback_atom_add ;  // Accept new element in chain
    a_chain->callback_atom_verify = s_callback_atom_verify ;  // Verify new element in chain
    a_chain->callback_atom_get_hdr_static_size = s_callback_atom_get_static_hdr_size; // Get block hdr size

    a_chain->callback_atom_iter_create = s_callback_atom_iter_create;
    a_chain->callback_atom_iter_delete = s_callback_atom_iter_delete;
    a_chain->callback_atom_iter_get = s_callback_atom_iter_get; // Linear pass through

    a_chain->callback_atom_iter_get_links = s_callback_atom_iter_get_links;

    // Datum operations callbacks
    a_chain->callback_datum_iter_create = s_chain_callback_datum_iter_create; // Datum iterator create
    a_chain->callback_datum_iter_delete = s_chain_callback_datum_iter_delete; // Datum iterator delete
    a_chain->callback_datum_iter_get_first = s_chain_callback_datum_iter_get_first; // Get the fisrt datum from chain
    a_chain->callback_datum_iter_get_last = s_chain_callback_datum_iter_get_last; // Get the last datum from chain
    a_chain->callback_datum_iter_get_next = s_chain_callback_datum_iter_get_next; // Get the next datum from chain from the current one
    a_chain->callback_datum_iter_get_prev = s_chain_callback_datum_iter_get_prev; // Get the next datum from chain from the current one

    a_chain->callback_atom_get_datums = s_callback_atom_get_datums;
    a_chain->callback_atom_get_timestamp = s_chain_callback_atom_get_timestamp;

    a_chain->callback_atom_find_by_hash = s_callback_atom_iter_find_by_hash;
    a_chain->callback_atom_dump_json = s_callback_atom_dump_json;
    a_chain->callback_atom_get_by_num = s_callback_atom_iter_get_by_num;
    a_chain->callback_datum_find_by_hash = s_callback_datum_find_by_hash;
//    a_chain->callback_atom_dump_json =

    a_chain->callback_block_find_by_tx_hash = s_callback_block_find_by_tx_hash;
    a_chain->callback_calc_reward = s_callback_calc_reward;

    a_chain->callback_add_datums = s_callback_add_datums;
    a_chain->callback_purge = s_callback_cs_blocks_purge;

    a_chain->callback_count_atom = s_callback_count_atom;
    a_chain->callback_get_atoms = s_callback_get_atoms;
    a_chain->callback_count_tx = s_callback_count_txs;
    a_chain->callback_get_txs = s_callback_get_txs;


    l_cs_blocks->callback_new_block_move = s_new_block_move;

    dap_chain_cs_blocks_pvt_t *l_cs_blocks_pvt = DAP_NEW_Z(dap_chain_cs_blocks_pvt_t);
    if (!l_cs_blocks_pvt) {
        log_it(L_CRITICAL, "%s", c_error_memory_alloc);
        return -1;
    }
    l_cs_blocks->_pvt = l_cs_blocks_pvt;
    pthread_rwlock_init(&l_cs_blocks_pvt->rwlock,NULL);
    pthread_rwlock_init(&l_cs_blocks_pvt->datums_rwlock, NULL);
    pthread_rwlock_init(&l_cs_blocks_pvt->forked_branches_rwlock, NULL);

    
    l_cs_blocks_pvt->block_confirm_cnt = dap_config_get_item_uint64_default(a_chain_config,"blocks","blocks_for_confirmation",DAP_FORK_MAX_DEPTH_DEFAULT);
    const char * l_genesis_blocks_hash_str = dap_config_get_item_str_default(a_chain_config,"blocks","genesis_block",NULL);
    if ( l_genesis_blocks_hash_str ){
        int lhr;
        if ( (lhr= dap_chain_hash_fast_from_str(l_genesis_blocks_hash_str,&l_cs_blocks_pvt->genesis_block_hash) )!= 0 ){
            log_it( L_ERROR, "Can't read hash from genesis_block \"%s\", ret code %d ", l_genesis_blocks_hash_str, lhr);
        }
    }
    l_cs_blocks_pvt->is_celled = dap_config_get_item_bool_default(a_chain_config, "blocks", "is_celled", false);
    const char * l_static_genesis_blocks_hash_str = dap_config_get_item_str_default(a_chain_config,"blocks","static_genesis_block",NULL);
    if ( l_static_genesis_blocks_hash_str ){
        int lhr;
        if ( (lhr= dap_chain_hash_fast_from_str(l_static_genesis_blocks_hash_str,&l_cs_blocks_pvt->static_genesis_block_hash) )!= 0 ){
            log_it( L_ERROR, "Can't read hash from static_genesis_block \"%s\", ret code %d ", l_static_genesis_blocks_hash_str, lhr);
        }
    }

    uint16_t l_list_len = 0;
    const char **l_hard_accept_list = dap_config_get_array_str(a_chain_config, "blocks", "hard_accept_list", &l_list_len);
    log_it(L_MSG, "HAL for blocks contains %d whitelisted events", l_list_len);
    for (uint16_t i = 0; i < l_list_len; i++) {
        struct cs_blocks_hal_item *l_hal_item = DAP_NEW_Z(struct cs_blocks_hal_item);
        if (!l_hal_item){
        log_it(L_CRITICAL, "%s", c_error_memory_alloc);
            DAP_DEL_Z(l_cs_blocks_pvt);
            DAP_DELETE(l_cs_blocks);
            return -10;
        }
        dap_chain_hash_fast_from_str(l_hard_accept_list[i], &l_hal_item->hash);
        HASH_ADD(hh, l_cs_blocks_pvt->hal, hash, sizeof(l_hal_item->hash), l_hal_item);
    }

    return 0;
}

/**
 * @brief dap_chain_block_cache_get_by_hash
 * @param a_blocks
 * @param a_block_hash
 * @return
 */
dap_chain_block_cache_t * dap_chain_block_cache_get_by_hash(dap_chain_cs_blocks_t * a_blocks,  dap_chain_hash_fast_t *a_block_hash)
{
    dap_chain_block_cache_t * l_ret = NULL;
    pthread_rwlock_rdlock(& PVT(a_blocks)->rwlock);
    HASH_FIND(hh, PVT(a_blocks)->blocks,a_block_hash, sizeof (*a_block_hash), l_ret );
    pthread_rwlock_unlock(& PVT(a_blocks)->rwlock);
    return l_ret;
}

/**
 * @brief dap_chain_block_cache_get_by_number
 * @param a_blocks
 * @param a_block_number
 * @return
 */
dap_chain_block_cache_t * dap_chain_block_cache_get_by_number(dap_chain_cs_blocks_t * a_blocks,  uint64_t a_block_number)
{
    dap_chain_block_cache_t * l_ret = NULL;
    pthread_rwlock_rdlock(& PVT(a_blocks)->rwlock);
    HASH_FIND_BYHASHVALUE(hh2, PVT(a_blocks)->blocks_num, &a_block_number, sizeof (a_block_number), a_block_number, l_ret);
    pthread_rwlock_unlock(& PVT(a_blocks)->rwlock);
    return l_ret;
}

int dap_chain_block_add_fork_notificator(dap_chain_cs_blocks_callback_fork_resolved_t a_callback, void *a_arg)
{
    if (!a_callback)
        return -100;

    dap_chain_block_fork_resolved_notificator_t *l_notificator = DAP_NEW_Z(dap_chain_block_fork_resolved_notificator_t);
    if (!l_notificator) {
        log_it(L_CRITICAL, "%s", c_error_memory_alloc);
        return -1;
    }

    l_notificator->arg = a_arg;
    l_notificator->callback = a_callback;

    s_fork_resolved_notificators = dap_list_append(s_fork_resolved_notificators, l_notificator);

    return 0;
}

static char *s_blocks_decree_set_reward(dap_chain_net_t *a_net, dap_chain_t *a_chain, uint256_t a_value, dap_cert_t *a_cert)
{
    dap_return_val_if_fail(a_net && a_cert && a_cert->enc_key &&
                           a_cert->enc_key->priv_key_data && a_cert->enc_key->priv_key_data_size, NULL);
    dap_chain_t *l_chain_anchor = a_chain ? a_chain : dap_chain_net_get_default_chain_by_chain_type(a_net, CHAIN_TYPE_ANCHOR);
    if (!l_chain_anchor) {
        log_it(L_ERROR, "Can't find chain with anchor support");
        return NULL;
    }
    dap_chain_t *l_chain_decree = dap_chain_net_get_default_chain_by_chain_type(a_net, CHAIN_TYPE_DECREE);
    if (!l_chain_decree) {
        log_it(L_ERROR, "Can't find chain with decree support");
        return NULL;
    }
    // Create decree
    size_t l_tsd_total_size = sizeof(dap_tsd_t) + sizeof(uint256_t);
    size_t l_decree_size = sizeof(dap_chain_datum_decree_t) + l_tsd_total_size;
    dap_chain_datum_decree_t *l_decree = DAP_NEW_Z_SIZE_RET_VAL_IF_FAIL(dap_chain_datum_decree_t, l_decree_size, NULL);
    // Fill the header
    l_decree->decree_version = DAP_CHAIN_DATUM_DECREE_VERSION;
    l_decree->header.ts_created = dap_time_now();
    l_decree->header.type = DAP_CHAIN_DATUM_DECREE_TYPE_COMMON;
    l_decree->header.common_decree_params.net_id = a_net->pub.id;
    l_decree->header.common_decree_params.chain_id = l_chain_anchor->id;
    l_decree->header.common_decree_params.cell_id = *dap_chain_net_get_cur_cell(a_net);
    l_decree->header.sub_type = DAP_CHAIN_DATUM_DECREE_COMMON_SUBTYPE_REWARD;
    l_decree->header.data_size = l_tsd_total_size;
    // Fill a TSD section
    dap_tsd_t *l_tsd = (dap_tsd_t *)l_decree->data_n_signs;
    l_tsd->type = DAP_CHAIN_DATUM_DECREE_TSD_TYPE_VALUE;
    l_tsd->size = sizeof(uint256_t);
    *(uint256_t*)(l_tsd->data) = a_value;
    // Sign it
    dap_sign_t *l_sign = dap_cert_sign(a_cert, l_decree, l_decree_size);
    if (!l_sign) {
        log_it(L_ERROR, "Decree signing failed");
        DAP_DELETE(l_decree);
        return NULL;
    }
    log_it(L_NOTICE, "<-- Signed with '%s'", a_cert->name);
    size_t l_sign_size = dap_sign_get_size(l_sign);
    l_decree_size += l_sign_size;
    l_decree->header.signs_size = l_sign_size;
    dap_chain_datum_decree_t *l_decree_rl = DAP_REALLOC_RET_VAL_IF_FAIL(l_decree, l_decree_size, NULL, l_decree, l_sign);
    l_decree = l_decree_rl;
    memcpy(l_decree->data_n_signs + l_tsd_total_size, l_sign, l_sign_size);
    DAP_DELETE(l_sign);

    dap_chain_datum_t *l_datum = dap_chain_datum_create(DAP_CHAIN_DATUM_DECREE, l_decree, l_decree_size);
    // Processing will be made according to autoprocess policy
    char *l_ret = dap_chain_mempool_datum_add(l_datum, l_chain_decree, "hex");
    DAP_DELETE(l_datum);
    DAP_DEL_Z(l_decree);
    return l_ret;
}

/**
 * @brief s_cli_parse_cmd_hash
 * @param a_argv
 * @param a_arg_index
 * @param a_argc
 * @param a_str_reply
 * @param a_param
 * @param a_datum_hash
 * @return
 */
static int s_cli_parse_cmd_hash(char ** a_argv, int a_arg_index, int a_argc, void **a_str_reply,const char * a_param,
                                dap_chain_hash_fast_t * a_datum_hash)
{
    assert(a_datum_hash);

    const char *l_datum_hash_str = NULL;
    dap_cli_server_cmd_find_option_val(a_argv, a_arg_index, a_argc, a_param, &l_datum_hash_str);

    return dap_chain_hash_fast_from_str(l_datum_hash_str, a_datum_hash);
}

/**
 * @brief s_cli_meta_hash_print
 * @param a_str_tmp
 * @param a_meta_title
 * @param a_meta
 * @param a_hash_out_type
 */
static void s_cli_meta_hash_print(json_object* a_json_obj_out, const char *a_meta_title, dap_chain_block_meta_t *a_meta, const char *a_hash_out_type)
{
    if (a_meta->hdr.data_size == sizeof (dap_chain_hash_fast_t)) {
        const char *l_hash_str = !dap_strcmp(a_hash_out_type, "base58") ?
                dap_enc_base58_encode_hash_to_str_static((dap_chain_hash_fast_t*)a_meta->data) :
                dap_chain_hash_fast_to_str_static((dap_chain_hash_fast_t*)a_meta->data);
        json_object_object_add(a_json_obj_out, a_meta_title, json_object_new_string(l_hash_str));
//        if (dap_strcmp(a_hash_out_type, "base58")) {
//            const char *l_hash_str = dap_enc_base58_encode_hash_to_str_static(a_meta->data);
            //
//        } else {
//            char l_hash_str[DAP_CHAIN_HASH_FAST_STR_SIZE];
//            dap_chain_hash_fast_to_str((dap_chain_hash_fast_t *) a_meta->data, l_hash_str, sizeof(l_hash_str));
//        }
    } else
        json_object_object_add(a_json_obj_out, a_meta_title, json_object_new_string("Error, hash size is incorrect"));
}

/**
 * @brief s_cli_meta_hex_print
 * @param a_str_tmp
 * @param a_meta_title
 * @param a_meta
 */
static void s_cli_meta_hex_print(json_object* a_json_obj_out, const char * a_meta_title, dap_chain_block_meta_t * a_meta)
{
    char l_str[a_meta->hdr.data_size * 2 + 3];
    strcpy(l_str, "0x");
    dap_bin2hex(l_str + 2, a_meta->data, a_meta->hdr.data_size);
    json_object_object_add(a_json_obj_out, a_meta_title, json_object_new_string(l_str));
}

static void s_print_autocollect_table(dap_chain_net_t *a_net, json_object *a_json_obj_out, const char *a_table_name, int a_version)
{
    size_t l_objs_count = 0;
    char *l_group = dap_strcmp(a_table_name, "Fees") ? dap_chain_cs_blocks_get_reward_group(a_net->pub.name)
                                                     : dap_chain_cs_blocks_get_fee_group(a_net->pub.name);
    dap_global_db_obj_t *l_objs = dap_global_db_get_all_sync(l_group, &l_objs_count);
    DAP_DELETE(l_group);
    uint256_t l_total_value = uint256_0;
    json_object* json_arr_out = json_object_new_array();
    for (size_t i = 0; i < l_objs_count; i++) {
        json_object* json_obj_t = json_object_new_object();
        dap_global_db_obj_t *l_obj_cur = l_objs + i;
        uint256_t l_cur_value = *(uint256_t*)l_obj_cur->value;
        const char *l_value_str; dap_uint256_to_char(l_cur_value, &l_value_str);
        json_object_object_add(json_obj_t, "obj_key", json_object_new_string(l_obj_cur->key));
        json_object_object_add(json_obj_t, "obj_val", json_object_new_string(l_value_str));
        json_object_array_add(json_arr_out, json_obj_t);
        SUM_256_256(l_total_value, l_cur_value, &l_total_value);
    }
    char *l_val = dap_strdup_printf("Autocollect tables content for === %s ===", a_table_name);
    json_object_object_add(a_json_obj_out, l_val, json_arr_out);
    DAP_DEL_Z(l_val);
    if (l_objs_count) {
        dap_global_db_objs_delete(l_objs, l_objs_count);
        uint256_t l_collect_fee = dap_chain_esbocs_get_fee(a_net->pub.id);
        SUM_256_256(l_collect_fee, a_net->pub.fee_value, &l_collect_fee);
        uint256_t l_collect_tax = {}, l_collect_value = {};
        if (compare256(l_total_value, l_collect_fee) == 1) {
            SUBTRACT_256_256(l_total_value, l_collect_fee, &l_collect_value);
            dap_pkey_t *l_my_sign_pkey = dap_chain_esbocs_get_sign_pkey(a_net->pub.id);
            dap_hash_t l_my_sign_pkey_hash;
            dap_hash_fast(l_my_sign_pkey->pkey, l_my_sign_pkey->header.size, &l_my_sign_pkey_hash);
            dap_chain_net_srv_stake_item_t *l_key_item = dap_chain_net_srv_stake_check_pkey_hash(a_net->pub.id, &l_my_sign_pkey_hash);
            if (l_key_item && !IS_ZERO_256(l_key_item->sovereign_tax) &&
                    !dap_chain_addr_is_blank(&l_key_item->sovereign_addr)) {
                MULT_256_COIN(l_collect_value, l_key_item->sovereign_tax, &l_collect_tax);
                SUBTRACT_256_256(l_collect_value, l_collect_tax, &l_collect_value);
            }
        }
        char *l_total_str = dap_chain_balance_to_coins(l_total_value);
        char *l_profit_str = dap_chain_balance_to_coins(l_collect_value);
        char *l_tax_str = dap_chain_balance_to_coins(l_collect_tax);
        char *l_fee_str = dap_chain_balance_to_coins(l_collect_fee);
        l_val = dap_strdup_printf("Total prepared value: %s %s, where profit is %s, tax is %s, fee is %s\n",
                                 l_total_str, a_net->pub.native_ticker, l_profit_str, l_tax_str, l_fee_str);
        DAP_DEL_MULTY(l_total_str, l_profit_str, l_tax_str, l_fee_str);
    }
    char *l_key = NULL;
    if (a_version == 1) {
        l_key = dap_strdup_printf("%s status", a_table_name);
        json_object_object_add(a_json_obj_out, l_key, json_object_new_string(l_val ? l_val : "Empty"));
    } else {
        l_key = dap_strdup_printf("%s_status", a_table_name);
        json_object_object_add(a_json_obj_out, l_key, json_object_new_string(l_val ? l_val : "empty"));
    }
    DAP_DEL_MULTY(l_key, l_val);
}



static int block_list_sort_by_date(const void *a, const void *b)
{
    struct json_object *obj_a = *(struct json_object **)a;
    struct json_object *obj_b = *(struct json_object **)b;

    struct json_object *timestamp_a = json_object_object_get(obj_a, "timestamp");
    struct json_object *timestamp_b = json_object_object_get(obj_b, "timestamp");

    int64_t time_a = json_object_get_int64(timestamp_a);
    int64_t time_b = json_object_get_int64(timestamp_b);

    return time_a - time_b;
}

static int block_list_sort_by_date_back(const void *a, const void *b)
{
    struct json_object *obj_a = *(struct json_object **)a;
    struct json_object *obj_b = *(struct json_object **)b;

    struct json_object *timestamp_a = json_object_object_get(obj_a, "timestamp");
    struct json_object *timestamp_b = json_object_object_get(obj_b, "timestamp");

    int64_t time_a = json_object_get_int64(timestamp_a);
    int64_t time_b = json_object_get_int64(timestamp_b);

    return time_b - time_a;
}

/**
 * @brief s_cli_blocks
 * @param argc
 * @param argv
 * @param arg_func
 * @param a_str_reply
 * @return
 */
static int s_cli_blocks(int a_argc, char ** a_argv, void **a_str_reply, int a_version)
{
    json_object **a_json_arr_reply = (json_object **)a_str_reply;

    //char ** a_str_reply = (char **) reply;    
    enum {
        SUBCMD_UNDEFINED =0,
        SUBCMD_NEW_FLUSH,
        SUBCMD_NEW_DATUM_ADD,
        SUBCMD_NEW_DATUM_DEL,
        SUBCMD_NEW_DATUM_LIST,
        SUBCMD_NEW_COMPLETE,
        SUBCMD_DUMP,
        SUBCMD_LIST,
        SUBCMD_FEE,
        SUBCMD_DROP,
        SUBCMD_REWARD,
        SUBCMD_AUTOCOLLECT,
        SUBCMD_COUNT,
        SUBCMD_LAST,
        SUBCMD_FIND
    } l_subcmd={0};

    const char* l_subcmd_strs[]={
        [SUBCMD_NEW_FLUSH]="new",
        [SUBCMD_NEW_DATUM_ADD]="new_datum_add",
        [SUBCMD_NEW_DATUM_DEL]="new_datum_del",
        [SUBCMD_NEW_DATUM_LIST]="new_datum_list",
        [SUBCMD_NEW_COMPLETE]="new_complete",
        [SUBCMD_DUMP]="dump",
        [SUBCMD_LIST]="list",
        [SUBCMD_FEE]="fee",
        [SUBCMD_DROP]="drop",
        [SUBCMD_REWARD] = "reward",
        [SUBCMD_AUTOCOLLECT] = "autocollect",
        [SUBCMD_COUNT] = "count",
        [SUBCMD_LAST] = "last",
        [SUBCMD_FIND] = "find",
        [SUBCMD_UNDEFINED]=NULL
    };
    const size_t l_subcmd_str_count=sizeof(l_subcmd_strs)/sizeof(*l_subcmd_strs);
    const char* l_subcmd_str_args[l_subcmd_str_count];
	for(size_t i=0;i<l_subcmd_str_count;i++)
        l_subcmd_str_args[i]=NULL;
    const char* l_subcmd_str_arg = NULL, *l_subcmd_str = NULL;

    int arg_index = 1;

    dap_chain_t * l_chain = NULL;
    dap_chain_cs_blocks_t * l_blocks = NULL;
    dap_chain_net_t * l_net = NULL;

    // Parse default values
    if (dap_chain_node_cli_cmd_values_parse_net_chain_for_json(*a_json_arr_reply, &arg_index, a_argc, a_argv, &l_chain, &l_net, CHAIN_TYPE_TX))
        return -DAP_CHAIN_NODE_CLI_COM_BLOCK_PARAM_ERR;

    const char *l_chain_type = dap_chain_get_cs_type(l_chain);

    if (!strstr(l_chain_type, "block_") && strcmp(l_chain_type, "esbocs")){
        dap_json_rpc_error_add(*a_json_arr_reply, DAP_CHAIN_NODE_CLI_COM_BLOCK_CHAIN_TYPE_ERR, "Type of chain %s is not block. This chain with type %s is not supported by this command",
                        l_chain->name, l_chain_type);
        return DAP_CHAIN_NODE_CLI_COM_BLOCK_CHAIN_TYPE_ERR;
    }

    l_blocks = DAP_CHAIN_CS_BLOCKS(l_chain);

    // Parse commands
    for (size_t i=0; i<l_subcmd_str_count; i++){
        int l_opt_idx = dap_cli_server_cmd_check_option(a_argv, arg_index,a_argc, l_subcmd_strs[i]);
        if( l_opt_idx >= 0 ){
            dap_cli_server_cmd_find_option_val(a_argv, l_opt_idx, a_argc, l_subcmd_strs[i], &l_subcmd_str_args[i] );
            l_subcmd = i;
            l_subcmd_str = l_subcmd_strs[i];
            l_subcmd_str_arg = l_subcmd_str_args[i];
        }
    }
    int ret = 0;
    // Do subcommand action
    switch ( l_subcmd ){
        // Flush memory for the new block
        case SUBCMD_NEW_FLUSH:{
            pthread_rwlock_wrlock( &PVT(l_blocks)->rwlock );
            if ( l_blocks->block_new )
                DAP_DELETE( l_blocks->block_new );
            dap_chain_block_cache_t *l_bcache_last = PVT(l_blocks)->blocks ? PVT(l_blocks)->blocks->hh.tbl->tail->prev : NULL;
            l_bcache_last = l_bcache_last ? l_bcache_last->hh.next : PVT(l_blocks)->blocks;
            l_blocks->block_new = dap_chain_block_new(l_bcache_last ? &l_bcache_last->block_hash : NULL,
                                                      &l_blocks->block_new_size);
            pthread_rwlock_unlock( &PVT(l_blocks)->rwlock );
        } break;

        // Add datum to the forming new block
        case SUBCMD_NEW_DATUM_LIST:{
            pthread_rwlock_wrlock( &PVT(l_blocks)->rwlock );
            pthread_rwlock_unlock( &PVT(l_blocks)->rwlock );
        }break;
        case SUBCMD_NEW_DATUM_DEL:{
            pthread_rwlock_wrlock( &PVT(l_blocks)->rwlock );
            if ( l_blocks->block_new ){
                dap_chain_hash_fast_t l_datum_hash;
                s_cli_parse_cmd_hash(a_argv,arg_index,a_argc,a_str_reply,"-datum", &l_datum_hash );
                l_blocks->block_new_size=dap_chain_block_datum_del_by_hash( &l_blocks->block_new, l_blocks->block_new_size, &l_datum_hash );
            }else {
                dap_json_rpc_error_add(*a_json_arr_reply, DAP_CHAIN_NODE_CLI_COM_BLOCK_DATUM_DEL_ERR, "Error! Can't delete datum from hash because no forming new block! Check pls you role, it must be MASTER NODE or greater");
                ret = DAP_CHAIN_NODE_CLI_COM_BLOCK_DATUM_DEL_ERR;
            }
            pthread_rwlock_unlock( &PVT(l_blocks)->rwlock );
        }break;
        case SUBCMD_NEW_DATUM_ADD:{
            size_t l_datums_count=1;
            char * l_gdb_group_mempool = dap_chain_net_get_gdb_group_mempool_new(l_chain);
            dap_chain_datum_t ** l_datums = DAP_NEW_Z_SIZE(dap_chain_datum_t*,
                                                           sizeof(dap_chain_datum_t*)*l_datums_count);
            if (!l_datums) {
                log_it(L_CRITICAL, "%s", c_error_memory_alloc);
                dap_json_rpc_error_add(*a_json_arr_reply, DAP_CHAIN_NODE_CLI_COM_BLOCK_MEMORY_ERR, "Out of memory in s_cli_blocks");
                return DAP_CHAIN_NODE_CLI_COM_BLOCK_MEMORY_ERR;
            }
            size_t l_datum_size = 0;

            dap_chain_datum_t * l_datum = (dap_chain_datum_t*) dap_global_db_get_sync(l_gdb_group_mempool, l_subcmd_str_arg ,
                                                                                              &l_datum_size, NULL, NULL);
            l_datums[0] = l_datum;
            for (size_t i = 0; i < l_datums_count; i++) {
                if ( dap_chain_node_mempool_process(l_chain, l_datums[i], l_subcmd_str_arg, NULL) ) {
                    dap_json_rpc_error_add(*a_json_arr_reply, DAP_CHAIN_NODE_CLI_COM_BLOCK_VERIF_ERR, "Error! Datum %s doesn't pass verifications, examine node log files",
                                                      l_subcmd_str_arg);
                    DAP_DEL_MULTY(l_datum, l_datums, l_gdb_group_mempool);
                    return DAP_CHAIN_NODE_CLI_COM_BLOCK_VERIF_ERR;
                }
                log_it(L_INFO, "Pass datum %s from mempool to block in the new forming round ",
                               l_subcmd_str_arg);
            }
            json_object* json_obj_out = json_object_new_string("All datums processed");
            json_object_array_add(*a_json_arr_reply, json_obj_out);
            ret = DAP_CHAIN_NODE_CLI_COM_BLOCK_OK;
            DAP_DEL_MULTY(l_datum, l_datums, l_gdb_group_mempool);
        } break;

        case SUBCMD_NEW_COMPLETE:{
            // TODO
        } break;

        case SUBCMD_DROP:{
            // TODO
        }break;

        case SUBCMD_DUMP:{
            const char *l_hash_out_type = NULL;
            const char *l_hash_str = NULL;
            const char *l_num_str = NULL;
            dap_chain_hash_fast_t l_block_hash={0};
            bool l_brief = (dap_cli_server_cmd_check_option(a_argv, arg_index, a_argc, "-brief") != -1) ? true : false;
            dap_cli_server_cmd_find_option_val(a_argv, arg_index, a_argc, "-H", &l_hash_out_type);
            if(!l_hash_out_type)
                l_hash_out_type = "hex";
            if(dap_strcmp(l_hash_out_type,"hex") && dap_strcmp(l_hash_out_type,"base58")) {
                dap_json_rpc_error_add(*a_json_arr_reply, DAP_CHAIN_NODE_CLI_COM_BLOCK_PARAM_ERR, "invalid parameter -H, valid values: -H <hex | base58>");
                return DAP_CHAIN_NODE_CLI_COM_BLOCK_PARAM_ERR;
            }           
            dap_cli_server_cmd_find_option_val(a_argv, arg_index, a_argc, "-hash", &l_hash_str);
            dap_cli_server_cmd_find_option_val(a_argv, arg_index, a_argc, "-num", &l_num_str);
            if (!l_hash_str && !l_num_str) {
                dap_json_rpc_error_add(*a_json_arr_reply, DAP_CHAIN_NODE_CLI_COM_BLOCK_HASH_ERR, "Enter block hash or block number");
                return DAP_CHAIN_NODE_CLI_COM_BLOCK_HASH_ERR;
            }

            dap_chain_hash_fast_from_str(l_hash_str, &l_block_hash);
            dap_chain_block_cache_t *l_block_cache = NULL;
            if (l_hash_str)
                l_block_cache = dap_chain_block_cache_get_by_hash(l_blocks, &l_block_hash);
            else {
                uint64_t num = 0;
                dap_digit_from_string(l_num_str, &num, sizeof(uint64_t));
                if (!num && dap_strcmp(l_num_str, "0")) {
                    dap_json_rpc_error_add(*a_json_arr_reply, DAP_CHAIN_NODE_CLI_COM_BLOCK_HASH_ERR, "Invalid block number %s", l_num_str);
                    return DAP_CHAIN_NODE_CLI_COM_BLOCK_HASH_ERR;
                }
                l_block_cache = dap_chain_block_cache_get_by_number(l_blocks, num);
            }
            if (!l_block_cache) {
                dap_json_rpc_error_add(*a_json_arr_reply, DAP_CHAIN_NODE_CLI_COM_BLOCK_FIND_ERR, "Can't find block %s ", l_hash_str);
                return DAP_CHAIN_NODE_CLI_COM_BLOCK_FIND_ERR;
            }
            dap_chain_block_t *l_block = l_block_cache->block;

            char l_time_buf[DAP_TIME_STR_SIZE], l_hexbuf[32] = { '\0' };
            // Header
            json_object* json_obj_inf = json_object_new_object();
<<<<<<< HEAD
            json_object_object_add(json_obj_inf, "block_number", json_object_new_uint64(l_block_cache->block_number));
            json_object_object_add(json_obj_inf, "hash", json_object_new_string(l_block_cache->block_hash_str));
=======
            json_object_object_add(json_obj_inf, a_version == 1 ? "Block number" : "block_num", json_object_new_uint64(l_block_cache->block_number));
            json_object_object_add(json_obj_inf, a_version == 1 ? "hash" : "block_hash", json_object_new_string(l_block_cache->block_hash_str));
>>>>>>> 0c651e35
            snprintf(l_hexbuf, sizeof(l_hexbuf), "0x%04X",l_block->hdr.version);
            
            json_object_object_add(json_obj_inf, "version", json_object_new_string(l_hexbuf));
            snprintf(l_hexbuf, sizeof(l_hexbuf), "0x%016"DAP_UINT64_FORMAT_X"",l_block->hdr.cell_id.uint64);
            json_object_object_add(json_obj_inf, "cell_id", json_object_new_string(l_hexbuf));
            snprintf(l_hexbuf, sizeof(l_hexbuf), "0x%016"DAP_UINT64_FORMAT_X"",l_block->hdr.chain_id.uint64);
            json_object_object_add(json_obj_inf, "chain_id", json_object_new_string(l_hexbuf));
            dap_time_to_str_rfc822(l_time_buf, DAP_TIME_STR_SIZE, l_block->hdr.ts_created);
            json_object_object_add(json_obj_inf, "ts_created", json_object_new_string(l_time_buf));

            // Dump Metadata
            size_t l_offset = 0;
<<<<<<< HEAD
            json_object_object_add(json_obj_inf, "metadata_count", json_object_new_int(l_block->hdr.meta_count));
=======
            json_object_object_add(json_obj_inf, a_version == 1 ? "Metadata: count" : "metadata_count", json_object_new_int(l_block->hdr.meta_count));
>>>>>>> 0c651e35
            json_object* json_arr_meta_out = json_object_new_array();
            json_object_array_add(*a_json_arr_reply, json_obj_inf);
            for (uint32_t i=0; i < l_block->hdr.meta_count; i++) {
                json_object* json_obj_meta = json_object_new_object();
                dap_chain_block_meta_t *l_meta = (dap_chain_block_meta_t *)(l_block->meta_n_datum_n_sign + l_offset);
                switch (l_meta->hdr.type) {
                case DAP_CHAIN_BLOCK_META_GENESIS:
<<<<<<< HEAD
                    json_object_object_add(json_obj_meta, "genesis", json_object_new_string("GENESIS"));
                    break;
                case DAP_CHAIN_BLOCK_META_PREV:
                    s_cli_meta_hash_print(json_obj_meta,"prev", l_meta, l_hash_out_type);
                    break;
                case DAP_CHAIN_BLOCK_META_ANCHOR:
                    s_cli_meta_hash_print(json_obj_meta, "anchor", l_meta, l_hash_out_type);
                    break;
                case DAP_CHAIN_BLOCK_META_LINK:
                    s_cli_meta_hash_print(json_obj_meta, "link", l_meta, l_hash_out_type);
                    break;
                case DAP_CHAIN_BLOCK_META_NONCE:
                    s_cli_meta_hex_print(json_obj_meta, "nonce", l_meta);
                    break;
                case DAP_CHAIN_BLOCK_META_NONCE2:
                    s_cli_meta_hex_print(json_obj_meta, "nonce2", l_meta);
=======
                    json_object_object_add(json_obj_meta,  a_version == 1 ? "GENESIS" : "genesis", json_object_new_string(a_version == 1 ? "GENESIS" : ""));
                    break;
                case DAP_CHAIN_BLOCK_META_PREV:
                    s_cli_meta_hash_print(json_obj_meta, a_version == 1 ? "PREV" : "prev", l_meta, l_hash_out_type);
                    break;
                case DAP_CHAIN_BLOCK_META_ANCHOR:
                    s_cli_meta_hash_print(json_obj_meta, a_version == 1 ? "ANCHOR" : "anchor", l_meta, l_hash_out_type);
                    break;
                case DAP_CHAIN_BLOCK_META_LINK:
                    s_cli_meta_hash_print(json_obj_meta, a_version == 1 ? "LINK" : "link", l_meta, l_hash_out_type);
                    break;
                case DAP_CHAIN_BLOCK_META_NONCE:
                    s_cli_meta_hex_print(json_obj_meta, a_version == 1 ? "NONCE" : "nonce", l_meta);
                    break;
                case DAP_CHAIN_BLOCK_META_NONCE2:
                    s_cli_meta_hex_print(json_obj_meta, a_version == 1 ? "NONCE2" : "nonce2", l_meta);
>>>>>>> 0c651e35
                    break;
                case DAP_CHAIN_BLOCK_META_EVM_DATA:
                    s_cli_meta_hex_print(json_obj_meta, a_version == 1 ? "EVM_DATA" : "evm_data", l_meta);
                    break;
                default: {
                    snprintf(l_hexbuf, sizeof(l_hexbuf), "0x%0X", i);
<<<<<<< HEAD
                    json_object_object_add(json_obj_meta, "number", json_object_new_string(l_hexbuf));
=======
                    json_object_object_add(json_obj_meta, a_version == 1 ? "# -" : "num", json_object_new_string(l_hexbuf));
>>>>>>> 0c651e35
                    int l_len = l_meta->hdr.data_size * 2 + 5;
                    char *l_data_hex = DAP_NEW_STACK_SIZE(char, l_len);
                    strcpy(l_data_hex, "0x");
                    dap_bin2hex(l_data_hex + 2, l_meta->data, l_meta->hdr.data_size);
<<<<<<< HEAD
                    json_object_object_add(json_obj_meta, "data_hex", json_object_new_string(l_data_hex)); }
=======
                    json_object_object_add(json_obj_meta, a_version == 1 ? "Data hex - " : "data_hex", json_object_new_string(l_data_hex)); }
>>>>>>> 0c651e35
                }
                json_object_array_add(json_arr_meta_out, json_obj_meta);
                l_offset += sizeof(l_meta->hdr) + l_meta->hdr.data_size;
            }
<<<<<<< HEAD
            json_object_array_add(*a_json_arr_reply, json_arr_meta_out);
            json_object* json_obj_datum = json_object_new_object();
            json_object_object_add(json_obj_datum, "datums_count", json_object_new_uint64(l_block_cache->datum_count));
            json_object_array_add(*a_json_arr_reply, json_obj_datum);
=======
            if (a_version == 1)
                json_object_array_add(*a_json_arr_reply, json_arr_meta_out); 
            else
                json_object_object_add(json_obj_inf, "metadata", json_arr_meta_out);
            
            if (a_version == 1) {
                json_object* json_obj_datum = json_object_new_object();
                json_object_array_add(*a_json_arr_reply, json_obj_datum);
                json_object_object_add(json_obj_datum, "Datums: count", json_object_new_uint64(l_block_cache->datum_count));
            } else {
                json_object_object_add(json_obj_inf, "datums_count", json_object_new_uint64(l_block_cache->datum_count));
            }

>>>>>>> 0c651e35
            json_object* json_arr_datum_out = json_object_new_array();
            for (uint32_t i=0; i < l_block_cache->datum_count ; i++){
                json_object* json_obj_tx = json_object_new_object();
                dap_chain_datum_t * l_datum = l_block_cache->datum[i];
                size_t l_datum_size =  dap_chain_datum_size(l_datum);
                if (l_brief){
                    const char *l_hash_str = dap_strcmp(l_hash_out_type, "hex")
                            ? dap_enc_base58_encode_hash_to_str_static(&l_block_cache->datum_hash[i])
                            : dap_chain_hash_fast_to_str_static(&l_block_cache->datum_hash[i]);
                    json_object_object_add(json_obj_tx, "num",json_object_new_uint64(i));
                    json_object_object_add(json_obj_tx, a_version == 1 ? "hash" : "datum_hash",json_object_new_string(l_hash_str));
                } else {
<<<<<<< HEAD
                    json_object_object_add(json_obj_tx, "datum_size ",json_object_new_uint64(l_datum_size));
=======
                    json_object_object_add(json_obj_tx, a_version == 1 ? "datum size " : "datum_size",json_object_new_uint64(l_datum_size));
>>>>>>> 0c651e35
                    if (l_datum_size < sizeof (l_datum->header) ){
                        dap_json_rpc_error_add(*a_json_arr_reply, DAP_CHAIN_NODE_CLI_COM_BLOCK_DATUM_SIZE_ERR, "ERROR: datum size %zu is smaller than header size %zu \n",l_datum_size,
                                                sizeof (l_datum->header));
                        break;
                    }
                    // Nested datums
                    snprintf(l_hexbuf, sizeof(l_hexbuf), "0x%02X",l_datum->header.version_id);
                    json_object_object_add(json_obj_tx, "version",json_object_new_string(l_hexbuf));
                    const char * l_datum_type_str = "UNKNOWN";
                    DAP_DATUM_TYPE_STR(l_datum->header.type_id, l_datum_type_str);
                    json_object_object_add(json_obj_tx, "type_id",json_object_new_string(l_datum_type_str));
                    dap_time_to_str_rfc822(l_time_buf, DAP_TIME_STR_SIZE, l_datum->header.ts_create);
                    json_object_object_add(json_obj_tx, "ts_create",json_object_new_string(l_time_buf));
                    json_object_object_add(json_obj_tx, "data_size",json_object_new_int(l_datum->header.data_size));
                    dap_chain_datum_dump_json(*a_json_arr_reply, json_obj_tx,l_datum,l_hash_out_type,l_net->pub.id, true, a_version);
                }            
                json_object_array_add(json_arr_datum_out, json_obj_tx);
            }
            // Datums
            if (a_version == 1)
                json_object_array_add(*a_json_arr_reply, json_arr_datum_out);
            else
                json_object_object_add(json_obj_inf, "datums", json_arr_datum_out);
            // Signatures
<<<<<<< HEAD
            json_object_array_add(*a_json_arr_reply, json_arr_datum_out);
            // Signatures
            json_object* json_obj_sig = json_object_new_object();
            json_object_object_add(json_obj_sig, "signatures_count", json_object_new_uint64(l_block_cache->sign_count));
            json_object_array_add(*a_json_arr_reply, json_obj_sig);
=======
            if (a_version == 1) {
                json_object* json_obj_sig = json_object_new_object();
                json_object_object_add(json_obj_sig, "signatures count", json_object_new_uint64(l_block_cache->sign_count));
                json_object_array_add(*a_json_arr_reply, json_obj_sig);
            } else {
                json_object_object_add(json_obj_inf, "sig_count", json_object_new_uint64(l_block_cache->sign_count));
            }
>>>>>>> 0c651e35
            json_object* json_arr_sign_out = json_object_new_array();
            for (uint32_t i=0; i < l_block_cache->sign_count ; i++) {
                json_object* json_obj_sign = json_object_new_object();
                dap_sign_t * l_sign = dap_chain_block_sign_get(l_block_cache->block, l_block_cache->block_size, i);
                size_t l_sign_size = dap_sign_get_size(l_sign);
                dap_chain_hash_fast_t l_pkey_hash;
                dap_sign_get_pkey_hash(l_sign, &l_pkey_hash);
                const char *l_hash_str = !dap_strcmp(l_hash_out_type, "base58") ?
                        dap_enc_base58_encode_hash_to_str_static(&l_pkey_hash) :
                        dap_chain_hash_fast_to_str_static(&l_pkey_hash);
                json_object_object_add(json_obj_sign, a_version == 1 ? "type" : "sig_type", json_object_new_string(dap_sign_type_to_str( l_sign->header.type )));
                json_object_object_add(json_obj_sign, a_version == 1 ? "size" : "sig_size",json_object_new_uint64(l_sign_size));
                json_object_object_add(json_obj_sign, a_version == 1 ? "pkey_hash" : "sig_pkey_hash",json_object_new_string(l_hash_str));
                json_object_array_add(json_arr_sign_out, json_obj_sign);
            }
            if (a_version == 1)
                json_object_array_add(*a_json_arr_reply, json_arr_sign_out);
            else
                json_object_object_add(json_obj_inf, "signs", json_arr_sign_out);
        } break;

        case SUBCMD_LIST:{
            const char *l_cert_name = NULL, *l_from_hash_str = NULL, *l_to_hash_str = NULL, *l_head_str = NULL,
                        *l_from_date_str = NULL, *l_to_date_str = NULL, *l_pkey_hash_str = NULL, *l_limit_str = NULL, *l_offset_str = NULL;
            bool l_unspent_flag = false, l_first_signed_flag = false, l_signed_flag = false, l_hash_flag = false;
            dap_pkey_t * l_pub_key = NULL;
            dap_hash_fast_t l_from_hash = {}, l_to_hash = {}, l_pkey_hash = {};
            dap_time_t l_from_time = 0, l_to_time = 0;
            l_signed_flag = dap_cli_server_cmd_check_option(a_argv, 1, a_argc, "signed") > 0;
            l_first_signed_flag = dap_cli_server_cmd_check_option(a_argv, 1, a_argc, "first_signed") > 0;
            l_unspent_flag = dap_cli_server_cmd_check_option(a_argv, 1, a_argc, "-unspent") > 0;
            dap_cli_server_cmd_find_option_val(a_argv, arg_index, a_argc, "-cert", &l_cert_name);
            dap_cli_server_cmd_find_option_val(a_argv, arg_index, a_argc, "-pkey_hash", &l_pkey_hash_str);
            dap_cli_server_cmd_find_option_val(a_argv, arg_index, a_argc, "-from_hash", &l_from_hash_str);
            dap_cli_server_cmd_find_option_val(a_argv, arg_index, a_argc, "-to_hash", &l_to_hash_str);
            dap_cli_server_cmd_find_option_val(a_argv, arg_index, a_argc, "-from_date", &l_from_date_str);
            dap_cli_server_cmd_find_option_val(a_argv, arg_index, a_argc, "-to_date", &l_to_date_str);
            dap_cli_server_cmd_find_option_val(a_argv, arg_index, a_argc, "-limit", &l_limit_str);
            dap_cli_server_cmd_find_option_val(a_argv, arg_index, a_argc, "-offset", &l_offset_str);
            bool l_head = dap_cli_server_cmd_find_option_val(a_argv, arg_index, a_argc, "-head", &l_head_str) ? true : false;
            size_t l_offset = l_offset_str ? strtoul(l_offset_str, NULL, 10) : 0;
            size_t l_limit = l_limit_str ? strtoul(l_limit_str, NULL, 10) : 0;

            if (l_signed_flag && l_first_signed_flag) {
                dap_json_rpc_error_add(*a_json_arr_reply, DAP_CHAIN_NODE_CLI_COM_BLOCK_PARAM_ERR, "Choose only one option from 'singed' and 'first_signed'");
                return DAP_CHAIN_NODE_CLI_COM_BLOCK_PARAM_ERR;
            }
            if ((l_signed_flag || l_first_signed_flag) && !l_cert_name && !l_pkey_hash_str) {
                dap_json_rpc_error_add(*a_json_arr_reply, DAP_CHAIN_NODE_CLI_COM_BLOCK_PARAM_ERR, "Option from '%s' requires parameter '-cert' or 'pkey_hash'",
                                                                l_first_signed_flag ? "first_signed" : "signed");
                return DAP_CHAIN_NODE_CLI_COM_BLOCK_PARAM_ERR;
            }
            if (l_cert_name) {
                dap_cert_t *l_cert = dap_cert_find_by_name(l_cert_name);
                if (!l_cert) {
                    dap_json_rpc_error_add(*a_json_arr_reply, DAP_CHAIN_NODE_CLI_COM_BLOCK_CERT_ERR, "Can't find \"%s\" certificate", l_cert_name);
                    return DAP_CHAIN_NODE_CLI_COM_BLOCK_CERT_ERR;
                }
                l_pub_key = dap_pkey_from_enc_key(l_cert->enc_key);
                if (!l_pub_key) {
                    dap_json_rpc_error_add(*a_json_arr_reply, DAP_CHAIN_NODE_CLI_COM_BLOCK_PUB_KEY_ERR, "Corrupted certificate \"%s\" have no public key data", l_cert_name);
                    return DAP_CHAIN_NODE_CLI_COM_BLOCK_PUB_KEY_ERR;
                }
            } else if (l_pkey_hash_str) {
                if (dap_chain_hash_fast_from_str(l_pkey_hash_str, &l_pkey_hash)) {
                    dap_json_rpc_error_add(*a_json_arr_reply, DAP_CHAIN_NODE_CLI_COM_BLOCK_CONVERT_ERR, "Can't convert \"%s\" to hash", l_pkey_hash_str);
                    return DAP_CHAIN_NODE_CLI_COM_BLOCK_CONVERT_ERR;
                }
            }
            if (l_unspent_flag && l_signed_flag && !l_pkey_hash_str)
                dap_hash_fast(l_pub_key->pkey, l_pub_key->header.size, &l_pkey_hash);
            if ((l_cert_name || l_pkey_hash_str) && !l_signed_flag && !l_first_signed_flag)
                l_first_signed_flag = true;

            if (l_from_hash_str) {
                if (dap_chain_hash_fast_from_str(l_from_hash_str, &l_from_hash)) {
                    dap_json_rpc_error_add(*a_json_arr_reply, DAP_CHAIN_NODE_CLI_COM_BLOCK_CONVERT_ERR, "Can't convert \"%s\" to hash", l_from_hash_str);
                    return DAP_CHAIN_NODE_CLI_COM_BLOCK_CONVERT_ERR;
                }
            }
            if (l_to_hash_str) {
                if (dap_chain_hash_fast_from_str(l_to_hash_str, &l_to_hash)) {
                    dap_json_rpc_error_add(*a_json_arr_reply, DAP_CHAIN_NODE_CLI_COM_BLOCK_CONVERT_ERR, "Can't convert \"%s\" to hash", l_to_hash_str);
                    return DAP_CHAIN_NODE_CLI_COM_BLOCK_CONVERT_ERR;
                }
            }

            if (l_from_date_str) {
                l_from_time = dap_time_from_str_simplified(l_from_date_str);
                if (!l_from_time) {
                    dap_json_rpc_error_add(*a_json_arr_reply, DAP_CHAIN_NODE_CLI_COM_BLOCK_CONVERT_ERR, "Can't convert \"%s\" to date", l_from_date_str);
                    return DAP_CHAIN_NODE_CLI_COM_BLOCK_CONVERT_ERR;
                }
            }
            if (l_to_date_str) {
                l_to_time = dap_time_from_str_simplified(l_to_date_str);
                if (!l_to_time) {
                    dap_json_rpc_error_add(*a_json_arr_reply, DAP_CHAIN_NODE_CLI_COM_BLOCK_CONVERT_ERR, "Can't convert \"%s\" to date", l_to_date_str);
                    return DAP_CHAIN_NODE_CLI_COM_BLOCK_CONVERT_ERR;
                }
                struct tm *l_localtime = localtime((time_t *)&l_to_time);
                l_localtime->tm_mday += 1;  // + 1 day to end date, got it inclusive
                l_to_time = mktime(l_localtime);
            }

            pthread_rwlock_rdlock(&PVT(l_blocks)->rwlock);
            json_object* json_arr_bl_cache_out = json_object_new_array();
            size_t l_start_arr = 0;
            size_t l_arr_end = 0;
            dap_chain_set_offset_limit_json(json_arr_bl_cache_out, &l_start_arr, &l_arr_end, l_limit, l_offset, PVT(l_blocks)->blocks_count, false);
            
            size_t i_tmp = 0;
            dap_chain_block_cache_t *l_block_cache = PVT(l_blocks)->blocks;
            if (!l_head)
                l_block_cache = HASH_LAST(l_block_cache);             
            for ( ; l_block_cache; l_block_cache = l_head ? l_block_cache->hh.next : l_block_cache->hh.prev) {
                dap_time_t l_ts = l_block_cache->block->hdr.ts_created;
                if (l_from_time && l_ts < l_from_time)
                    continue;
                if (l_to_time && l_ts >= l_to_time)
                    break;
                if (l_from_hash_str && !l_hash_flag) {
                   if (!dap_hash_fast_compare(&l_from_hash, &l_block_cache->block_hash))
                       continue;
                   l_hash_flag = true;
                }
                if (l_first_signed_flag) {
                    dap_sign_t *l_sign = dap_chain_block_sign_get(l_block_cache->block, l_block_cache->block_size, 0);
                    if (!l_pub_key) {
                        dap_hash_fast_t l_sign_pkey_hash;
                        dap_sign_get_pkey_hash(l_sign, &l_sign_pkey_hash);
                        if (!dap_hash_fast_compare(&l_pkey_hash, &l_sign_pkey_hash))
                            continue;
                    } else if (!dap_pkey_compare_with_sign(l_pub_key, l_sign))
                        continue;
                    if (l_unspent_flag) {
                        bool l_found = false;
                        for (size_t i = 0; i < l_block_cache->datum_count; i++) {
                            if (l_block_cache->datum[i]->header.type_id != DAP_CHAIN_DATUM_TX)
                                continue;
                            dap_chain_datum_tx_t *l_tx = (dap_chain_datum_tx_t *)l_block_cache->datum[i]->data;
                            int l_out_idx_tmp = 0;
                            if (NULL == dap_chain_datum_tx_out_cond_get(l_tx, DAP_CHAIN_TX_OUT_COND_SUBTYPE_FEE, &l_out_idx_tmp))
                                continue;
                            if (!dap_ledger_tx_hash_is_used_out_item(l_net->pub.ledger, l_block_cache->datum_hash + i, l_out_idx_tmp, NULL)) {
                                l_found = true;
                                break;
                            }
                        }
                        if (!l_found)
                            continue;
                    }
                } else if (l_signed_flag) {
                    if (l_unspent_flag && l_ts < DAP_REWARD_INIT_TIMESTAMP)
                        continue;
                    if (!l_pub_key) {
                        bool l_found = false;
                        // TODO optimize performance by precalculated sign hashes in block cache
                        for (size_t i = 0; i < l_block_cache->sign_count ; i++) {
                            dap_sign_t *l_sign = dap_chain_block_sign_get(l_block_cache->block, l_block_cache->block_size, i);
                            dap_hash_fast_t l_sign_pkey_hash;
                            dap_sign_get_pkey_hash(l_sign, &l_sign_pkey_hash);
                            if (dap_hash_fast_compare(&l_pkey_hash, &l_sign_pkey_hash)) {
                                l_found = true;
                                break;
                            }
                        }
                        if (!l_found)
                            continue;
                    } else if (!dap_chain_block_sign_match_pkey(l_block_cache->block, l_block_cache->block_size, l_pub_key))
                        continue;
                    if (l_unspent_flag) {
                        if (dap_ledger_is_used_reward(l_net->pub.ledger, &l_block_cache->block_hash, &l_pkey_hash))
                            continue;
                    }
                }
                if (i_tmp < l_start_arr || i_tmp >= l_arr_end) {
                    i_tmp++;
                    continue;
                }
                i_tmp++;
                char l_buf[DAP_TIME_STR_SIZE];
                json_object* json_obj_bl_cache = json_object_new_object();
                dap_time_to_str_rfc822(l_buf, DAP_TIME_STR_SIZE, l_ts);
<<<<<<< HEAD
                json_object_object_add(json_obj_bl_cache, "block_number",json_object_new_uint64(l_block_cache->block_number));
                json_object_object_add(json_obj_bl_cache, "hash",json_object_new_string(l_block_cache->block_hash_str));
=======
                json_object_object_add(json_obj_bl_cache, a_version == 1 ? "block number" : "block_num",json_object_new_uint64(l_block_cache->block_number));
                json_object_object_add(json_obj_bl_cache, a_version == 1 ? "hash" : "block_hash",json_object_new_string(l_block_cache->block_hash_str));
>>>>>>> 0c651e35
                json_object_object_add(json_obj_bl_cache, "timestamp", json_object_new_uint64(l_ts));
                json_object_object_add(json_obj_bl_cache, "ts_create",json_object_new_string(l_buf));
                json_object_array_add(json_arr_bl_cache_out, json_obj_bl_cache);
                if (l_to_hash_str && dap_hash_fast_compare(&l_to_hash, &l_block_cache->block_hash))
                    break;
            }
            pthread_rwlock_unlock(&PVT(l_blocks)->rwlock);
            //sort by time
            if (!l_head)
                json_object_array_sort(json_arr_bl_cache_out, block_list_sort_by_date_back);
            else
                json_object_array_sort(json_arr_bl_cache_out, block_list_sort_by_date);
            // Remove the timestamp and change block num
            size_t l_length = json_object_array_length(json_arr_bl_cache_out);
            for (size_t i = 0; i < l_length; i++) {
                struct json_object *obj = json_object_array_get_idx(json_arr_bl_cache_out, i);
                json_object_object_del(obj, "timestamp");
                if (json_object_object_get_ex(obj, "block", NULL)) 
                    json_object_object_add(obj, "block", json_object_new_uint64(i));
            }
            json_object_array_add(*a_json_arr_reply, json_arr_bl_cache_out);

            char *l_filtered_criteria = "none";
            json_object* json_obj_out = json_object_new_object();
            if (l_cert_name || l_pkey_hash_str || l_from_hash_str || l_to_hash_str || l_from_date_str || l_to_date_str)
                l_filtered_criteria = " filtered according to the specified criteria";
            char *l_key = dap_strdup_printf("%s.%s with filter - %s, have blocks",l_net->pub.name,l_chain->name,l_filtered_criteria);
            json_object_object_add(json_obj_out, l_key, json_object_new_uint64(i_tmp));
            DAP_DELETE(l_key);
            json_object_array_add(*a_json_arr_reply,json_obj_out);
        } break;
        case SUBCMD_LAST: {
            json_object* json_obj_out = json_object_new_object();
            dap_chain_block_cache_t *l_last_block = HASH_LAST(PVT(l_blocks)->blocks);
            char l_buf[DAP_TIME_STR_SIZE];
            if (l_last_block)
                dap_time_to_str_rfc822(l_buf, DAP_TIME_STR_SIZE, l_last_block->ts_created);
<<<<<<< HEAD
            json_object_object_add(json_obj_out, "last_block_num", json_object_new_uint64(l_last_block ? l_last_block->block_number : 0));
            json_object_object_add(json_obj_out, "last_block_hash", json_object_new_string(l_last_block ? l_last_block->block_hash_str : "empty"));
=======
            json_object_object_add(json_obj_out, a_version == 1 ? "Last block num" : "last_block_num", json_object_new_uint64(l_last_block ? l_last_block->block_number : 0));
            json_object_object_add(json_obj_out, a_version == 1 ? "Last block hash" : "last_block_hash", json_object_new_string(l_last_block ? l_last_block->block_hash_str : "empty"));
>>>>>>> 0c651e35
            json_object_object_add(json_obj_out, "ts_created", json_object_new_string(l_last_block ? l_buf : "never"));

            char *l_key = dap_strdup_printf("%s.%s has blocks", l_net->pub.name, l_chain->name);
            json_object_object_add(json_obj_out, l_key, json_object_new_uint64(PVT(l_blocks)->blocks_count));
            DAP_DELETE(l_key);
            json_object_array_add(*a_json_arr_reply, json_obj_out);
        } break;
        case SUBCMD_FIND: {
            const char* l_datum_hash_str = NULL;
            json_object* json_obj_out = json_object_new_object();
            dap_cli_server_cmd_find_option_val(a_argv, arg_index, a_argc, "-datum", &l_datum_hash_str);
            if (!l_datum_hash_str) {
                dap_json_rpc_error_add(*a_json_arr_reply, DAP_CHAIN_NODE_CLI_COM_BLOCK_PARAM_ERR, "Command 'event find' requires parameter '-datum'");
                return DAP_CHAIN_NODE_CLI_COM_BLOCK_PARAM_ERR;
            }
            dap_hash_fast_t l_datum_hash = {};
            int ret_code = 0;
            int l_atoms_cnt = 0;
            dap_chain_hash_fast_from_str(l_datum_hash_str, &l_datum_hash);
            pthread_rwlock_rdlock(&PVT(l_blocks)->datums_rwlock);
            dap_chain_block_cache_t *l_curr_block = PVT(l_blocks)->blocks;
            json_object* json_arr_bl_cache_out = json_object_new_array();
            for (;l_curr_block;l_curr_block = l_curr_block->hh.next){
                for (size_t i = 0; i < l_curr_block->datum_count; i++){
                    if (dap_hash_fast_compare(&l_datum_hash, &l_curr_block->datum_hash[i])){
                        json_object_array_add(json_arr_bl_cache_out, json_object_new_string(dap_hash_fast_to_str_static(&l_curr_block->block_hash)));
                        l_atoms_cnt++;
                        continue;
                    }
                }
            }
            pthread_rwlock_unlock(&PVT(l_blocks)->datums_rwlock);
<<<<<<< HEAD
            json_object_object_add(json_obj_out, "blocks", json_arr_bl_cache_out);
            json_object_object_add(json_obj_out, "total",json_object_new_int(l_atoms_cnt));
=======
            json_object_object_add(json_obj_out, a_version == 1 ? "Blocks" : "blocks", json_arr_bl_cache_out);
            json_object_object_add(json_obj_out, a_version == 1 ? "Total" : "total",json_object_new_int(l_atoms_cnt));
>>>>>>> 0c651e35
            json_object_array_add(*a_json_arr_reply, json_obj_out);
        } break;
        case SUBCMD_COUNT: {
            json_object* json_obj_out = json_object_new_object();
            char *l_key = dap_strdup_printf("%s.%s has blocks - ", l_net->pub.name,l_chain->name);
            json_object_object_add(json_obj_out, l_key, json_object_new_uint64(PVT(l_blocks)->blocks_count));
            DAP_DELETE(l_key);
            json_object_array_add(*a_json_arr_reply, json_obj_out);

        } break;

        case SUBCMD_FEE:
        case SUBCMD_REWARD: {
            const char * l_fee_value_str = NULL;
            const char * l_cert_name = NULL;
            const char * l_addr_str = NULL;
            const char * l_hash_out_type = NULL;
            const char * l_hash_str = NULL;

            uint256_t               l_fee_value = {};
            size_t                  l_hashes_count = 0;
            dap_list_t              *l_block_list = NULL;
            dap_chain_addr_t        *l_addr = NULL;

            if (l_subcmd == SUBCMD_FEE) {
                if (dap_cli_server_cmd_check_option(a_argv, arg_index, a_argc, "collect") == -1) {
                    dap_json_rpc_error_add(*a_json_arr_reply, DAP_CHAIN_NODE_CLI_COM_BLOCK_PARAM_ERR, "Command 'block fee' requires subcommand 'collect'");
                    return DAP_CHAIN_NODE_CLI_COM_BLOCK_PARAM_ERR;
                }
            } else { // l_sumcmd == SUBCMD_REWARD
                if (dap_cli_server_cmd_check_option(a_argv, arg_index, a_argc, "set") >= 0) {
                    const char *l_value_str = NULL;
                    dap_cli_server_cmd_find_option_val(a_argv, arg_index, a_argc, "-poa_cert", &l_cert_name);
                    if(!l_cert_name) {
                        dap_json_rpc_error_add(*a_json_arr_reply, DAP_CHAIN_NODE_CLI_COM_BLOCK_PARAM_ERR, "Command 'block reward set' requires parameter '-poa_cert'");
                        return DAP_CHAIN_NODE_CLI_COM_BLOCK_PARAM_ERR;
                    }
                    dap_cert_t *l_cert = dap_cert_find_by_name(l_cert_name);
                    if (!l_cert) {
                        dap_json_rpc_error_add(*a_json_arr_reply, DAP_CHAIN_NODE_CLI_COM_BLOCK_CERT_ERR, "Can't find \"%s\" certificate", l_cert_name);
                        return DAP_CHAIN_NODE_CLI_COM_BLOCK_CERT_ERR;
                    }
                    if (!l_cert->enc_key || !l_cert->enc_key->priv_key_data || !l_cert->enc_key->priv_key_data_size) {
                        dap_json_rpc_error_add(*a_json_arr_reply, DAP_CHAIN_NODE_CLI_COM_BLOCK_PVT_KEY_ERR, "Certificate \"%s\" doesn't contains private key", l_cert_name);
                        return DAP_CHAIN_NODE_CLI_COM_BLOCK_PVT_KEY_ERR;
                    }

                    dap_cli_server_cmd_find_option_val(a_argv, arg_index, a_argc, "-value", &l_value_str);
                    uint256_t l_value = dap_chain_balance_scan(l_value_str);
                    if (!l_value_str || IS_ZERO_256(l_value)) {
                        dap_json_rpc_error_add(*a_json_arr_reply, DAP_CHAIN_NODE_CLI_COM_BLOCK_PARAM_ERR, "Command 'block reward set' requires parameter '-value' to be valid 256-bit unsigned integer");
                        return DAP_CHAIN_NODE_CLI_COM_BLOCK_PARAM_ERR;
                    }
                    char *l_decree_hash_str = s_blocks_decree_set_reward(l_net, l_chain, l_value, l_cert);
                    if (l_decree_hash_str) {
                        //dap_json_rpc_error_add(*a_json_arr_reply, DAP_CHAIN_NODE_CLI_COM_BLOCK_OK, "Decree with hash %s created to set basic block sign reward", l_decree_hash_str);
                        json_object* json_obj_out = json_object_new_object();
                        char *l_val = dap_strdup_printf("Decree with hash %s created to set basic block sign reward", l_decree_hash_str);
                        DAP_DELETE(l_decree_hash_str);
                        json_object_object_add(json_obj_out, "status", json_object_new_string(l_val));
                        DAP_DELETE(l_val);
                        json_object_array_add(*a_json_arr_reply, json_obj_out);
                    } else {
                        dap_json_rpc_error_add(*a_json_arr_reply, DAP_CHAIN_NODE_CLI_COM_BLOCK_SIGN_ERR, "Basic block sign reward setting failed. Examine log file for details");
                        return DAP_CHAIN_NODE_CLI_COM_BLOCK_SIGN_ERR;
                    }
                    break;
                } else if (dap_cli_server_cmd_check_option(a_argv, arg_index, a_argc, "show") >= 0) {
                    uint256_t l_cur_reward = dap_chain_net_get_reward(l_net, UINT64_MAX);
                    const char *l_reward_str; dap_uint256_to_char(l_cur_reward, &l_reward_str);
                    json_object* json_obj_out = json_object_new_object();
                    char *l_val = dap_strdup_printf("Current base block reward is %s\n", l_reward_str);
                    json_object_object_add(json_obj_out, "status", json_object_new_string(l_val));
                    DAP_DELETE(l_val);
                    json_object_array_add(*a_json_arr_reply, json_obj_out);
                    break;
                } else if (dap_cli_server_cmd_check_option(a_argv, arg_index, a_argc, "collect") == -1) {
                    dap_json_rpc_error_add(*a_json_arr_reply, DAP_CHAIN_NODE_CLI_COM_BLOCK_PARAM_ERR, "Command 'block reward' requires subcommands 'set' or 'show' or 'collect'");
                    return DAP_CHAIN_NODE_CLI_COM_BLOCK_PARAM_ERR;
                }
            }

            // Fee or reward collect handler
            dap_cli_server_cmd_find_option_val(a_argv, arg_index, a_argc, "-H", &l_hash_out_type);
            if(!l_hash_out_type)
                l_hash_out_type = "hex";
            if(dap_strcmp(l_hash_out_type,"hex") && dap_strcmp(l_hash_out_type,"base58")) {
                dap_json_rpc_error_add(*a_json_arr_reply, DAP_CHAIN_NODE_CLI_COM_BLOCK_PARAM_ERR, "invalid parameter -H, valid values: -H <hex | base58>");
                return DAP_CHAIN_NODE_CLI_COM_BLOCK_PARAM_ERR;
            }

            // Private certificate
            dap_cli_server_cmd_find_option_val(a_argv, arg_index, a_argc, "-cert", &l_cert_name);
            // The address of the wallet to which the commission is received
            dap_cli_server_cmd_find_option_val(a_argv, arg_index, a_argc, "-addr", &l_addr_str);
            dap_cli_server_cmd_find_option_val(a_argv, arg_index, a_argc, "-hashes", &l_hash_str);
            dap_cli_server_cmd_find_option_val(a_argv, arg_index, a_argc, "-fee", &l_fee_value_str);

            if (!l_addr_str) {
                dap_json_rpc_error_add(*a_json_arr_reply, DAP_CHAIN_NODE_CLI_COM_BLOCK_PARAM_ERR, "Command 'block %s collect' requires parameter '-addr'", l_subcmd_str);
                return DAP_CHAIN_NODE_CLI_COM_BLOCK_PARAM_ERR;
            }
            l_addr = dap_chain_addr_from_str(l_addr_str);
            if(!l_cert_name) {
                dap_json_rpc_error_add(*a_json_arr_reply, DAP_CHAIN_NODE_CLI_COM_BLOCK_PARAM_ERR, "Command 'block %s collect' requires parameter '-cert'", l_subcmd_str);
                return DAP_CHAIN_NODE_CLI_COM_BLOCK_PARAM_ERR;
            }
            dap_cert_t *l_cert = dap_cert_find_by_name(l_cert_name);
            if (!l_cert) {
                dap_json_rpc_error_add(*a_json_arr_reply, DAP_CHAIN_NODE_CLI_COM_BLOCK_CERT_ERR, "Can't find \"%s\" certificate", l_cert_name);
                return DAP_CHAIN_NODE_CLI_COM_BLOCK_CERT_ERR;
            }
            if (!l_cert->enc_key || !l_cert->enc_key->priv_key_data || !l_cert->enc_key->priv_key_data_size) {
                dap_json_rpc_error_add(*a_json_arr_reply, DAP_CHAIN_NODE_CLI_COM_BLOCK_CERT_ERR,
                                        "Certificate \"%s\" doesn't contains private key", l_cert_name);
                return DAP_CHAIN_NODE_CLI_COM_BLOCK_CERT_ERR;
            }
            if (!l_fee_value_str) {
                dap_json_rpc_error_add(*a_json_arr_reply, DAP_CHAIN_NODE_CLI_COM_BLOCK_PARAM_ERR, "Command 'block %s collect' requires parameter '-fee'", l_subcmd_str);
                return DAP_CHAIN_NODE_CLI_COM_BLOCK_PARAM_ERR;
            }
            l_fee_value = dap_chain_balance_scan(l_fee_value_str);
            if (!l_fee_value_str || IS_ZERO_256(l_fee_value)) {
                dap_json_rpc_error_add(*a_json_arr_reply, DAP_CHAIN_NODE_CLI_COM_BLOCK_PARAM_ERR, "Command 'block %s collect' requires parameter '-fee' to be valid uint256", l_subcmd_str);
                return DAP_CHAIN_NODE_CLI_COM_BLOCK_PARAM_ERR;
            }

            if (!l_hash_str) {
                dap_json_rpc_error_add(*a_json_arr_reply, DAP_CHAIN_NODE_CLI_COM_BLOCK_PARAM_ERR, "Command 'block fee collect' requires parameter '-hashes'");
                return DAP_CHAIN_NODE_CLI_COM_BLOCK_PARAM_ERR;
            }
            // NOTE: This call will modify source string
            l_block_list = s_block_parse_str_list((char *)l_hash_str, &l_hashes_count, l_chain);            
            if (!l_block_list || !l_hashes_count) {
                dap_json_rpc_error_add(*a_json_arr_reply, DAP_CHAIN_NODE_CLI_COM_BLOCK_HASH_ERR,
                                            "Block fee collection requires at least one hash to create a transaction");
                return DAP_CHAIN_NODE_CLI_COM_BLOCK_HASH_ERR;
            }

            char *l_hash_tx = l_subcmd == SUBCMD_FEE
                ? dap_chain_mempool_tx_coll_fee_create(l_blocks, l_cert->enc_key, l_addr, l_block_list, l_fee_value, l_hash_out_type)
                : dap_chain_mempool_tx_reward_create(l_blocks, l_cert->enc_key, l_addr, l_block_list, l_fee_value, l_hash_out_type);
            if (l_hash_tx) {
                json_object* json_obj_out = json_object_new_object();
                char *l_val = dap_strdup_printf("TX for %s collection created successfully, hash = %s\n", l_subcmd_str, l_hash_tx);
                DAP_DELETE(l_hash_tx);
                json_object_object_add(json_obj_out, "status", json_object_new_string(l_val ? l_val : "(null)"));
                DAP_DELETE(l_val);
                json_object_array_add(*a_json_arr_reply, json_obj_out);
            } else {
                dap_json_rpc_error_add(*a_json_arr_reply, DAP_CHAIN_NODE_CLI_COM_BLOCK_HASH_ERR,
                                            "Can't create %s collect TX\n", l_subcmd_str);
                return DAP_CHAIN_NODE_CLI_COM_BLOCK_HASH_ERR;
            }
            dap_list_free_full(l_block_list, NULL);
        }break;

        case SUBCMD_AUTOCOLLECT: {
            const char *l_cert_name = NULL, *l_addr_str = NULL;
            dap_hash_fast_t l_pkey_hash = {};
            size_t l_block_count = 0;
            if (dap_cli_server_cmd_check_option(a_argv, arg_index,a_argc, "renew") > 0) {
                dap_cli_server_cmd_find_option_val(a_argv, arg_index, a_argc, "-cert", &l_cert_name);
                if(!l_cert_name) {
                    dap_json_rpc_error_add(*a_json_arr_reply, DAP_CHAIN_NODE_CLI_COM_BLOCK_PARAM_ERR,
                                            "Command 'block autocollect renew' requires parameter '-cert'", l_subcmd_str);
                    return DAP_CHAIN_NODE_CLI_COM_BLOCK_PARAM_ERR;
                }
                dap_cert_t *l_cert = dap_cert_find_by_name(l_cert_name);
                if (!l_cert) {
                    dap_json_rpc_error_add(*a_json_arr_reply, DAP_CHAIN_NODE_CLI_COM_BLOCK_CERT_ERR,
                                            "Can't find \"%s\" certificate", l_cert_name);
                    return DAP_CHAIN_NODE_CLI_COM_BLOCK_CERT_ERR;
                }
                dap_pkey_t *l_pub_key = dap_pkey_from_enc_key(l_cert->enc_key);
                if (!l_pub_key) {
                    dap_json_rpc_error_add(*a_json_arr_reply, DAP_CHAIN_NODE_CLI_COM_BLOCK_PUB_KEY_ERR,
                                            "Corrupted certificate \"%s\" have no public key data", l_cert_name);
                    return DAP_CHAIN_NODE_CLI_COM_BLOCK_PUB_KEY_ERR;
                }
                dap_cli_server_cmd_find_option_val(a_argv, arg_index, a_argc, "-addr", &l_addr_str);
                if (!l_addr_str) {
                    dap_json_rpc_error_add(*a_json_arr_reply, DAP_CHAIN_NODE_CLI_COM_BLOCK_PARAM_ERR,
                                            "Command 'block autocollect renew' requires parameter '-addr'", l_subcmd_str);
                    return DAP_CHAIN_NODE_CLI_COM_BLOCK_PARAM_ERR;
                }
                dap_chain_addr_t *l_addr = dap_chain_addr_from_str(l_addr_str);
                if (!l_addr) {
                    dap_json_rpc_error_add(*a_json_arr_reply, DAP_CHAIN_NODE_CLI_COM_BLOCK_CONVERT_ERR,
                                            "Can't convert sring %s to wallet address", l_addr_str);
                    return DAP_CHAIN_NODE_CLI_COM_BLOCK_PARAM_ERR;
                }
                if (l_addr->net_id.uint64 != l_net->pub.id.uint64) {
                    dap_json_rpc_error_add(*a_json_arr_reply, DAP_CHAIN_NODE_CLI_COM_BLOCK_NET_ERR,
                                            "Wallet address should be from the collecting network");
                    return DAP_CHAIN_NODE_CLI_COM_BLOCK_NET_ERR;
                }
                dap_chain_esbocs_block_collect_t l_block_collect_params = (dap_chain_esbocs_block_collect_t){
                        .collecting_level = dap_chain_esbocs_get_collecting_level(l_chain),
                        .minimum_fee = dap_chain_esbocs_get_fee(l_chain->net_id),
                        .chain = l_chain,
                        .blocks_sign_key = l_cert->enc_key,
                        .block_sign_pkey = l_pub_key,
                        .collecting_addr = l_addr
                };
                //Clear gdb
                char *l_group_fee = dap_chain_cs_blocks_get_fee_group(l_net->pub.name);
                dap_global_db_erase_table_sync(l_group_fee);
                DAP_DELETE(l_group_fee);
                char *l_group_reward = dap_chain_cs_blocks_get_reward_group(l_net->pub.name);
                dap_global_db_erase_table_sync(l_group_reward);
                DAP_DELETE(l_group_reward);

                json_object* json_arr_bl_out = json_object_new_array();

                for (dap_chain_block_cache_t *l_block_cache = PVT(l_blocks)->blocks; l_block_cache; l_block_cache = l_block_cache->hh.next) {
                    dap_time_t l_ts = l_block_cache->block->hdr.ts_created;
                    dap_sign_t *l_sign = dap_chain_block_sign_get(l_block_cache->block, l_block_cache->block_size, 0);
                    if (!l_pub_key) {
                        dap_hash_fast_t l_sign_pkey_hash;
                        dap_sign_get_pkey_hash(l_sign, &l_sign_pkey_hash);
                        if (!dap_hash_fast_compare(&l_pkey_hash, &l_sign_pkey_hash))
                            continue;
                    } else if (!dap_pkey_compare_with_sign(l_pub_key, l_sign))
                        continue;
                    for (size_t i = 0; i < l_block_cache->datum_count; i++) {
                        if (l_block_cache->datum[i]->header.type_id != DAP_CHAIN_DATUM_TX)
                            continue;
                        dap_chain_datum_tx_t *l_tx = (dap_chain_datum_tx_t *)l_block_cache->datum[i]->data;
                        int l_out_idx_tmp = 0;
                        if (NULL == dap_chain_datum_tx_out_cond_get(l_tx, DAP_CHAIN_TX_OUT_COND_SUBTYPE_FEE, &l_out_idx_tmp))
                            continue;
                        if (!dap_ledger_tx_hash_is_used_out_item(l_net->pub.ledger, l_block_cache->datum_hash + i, l_out_idx_tmp, NULL)) {
                            dap_chain_esbocs_add_block_collect(l_block_cache, &l_block_collect_params, DAP_CHAIN_BLOCK_COLLECT_FEES);
                            char l_buf[DAP_TIME_STR_SIZE];
                            json_object* json_obj_bl = json_object_new_object();
                            dap_time_to_str_rfc822(l_buf, DAP_TIME_STR_SIZE, l_ts);
                            char *l_val = dap_strdup_printf("fee - \t%s: ts_create=%s", l_block_cache->block_hash_str, l_buf);
                            json_object_object_add(json_obj_bl, "block", json_object_new_string(l_val));
                            DAP_DELETE(l_val);
                            json_object_array_add(json_arr_bl_out, json_obj_bl);
                            l_block_count++;
                            break;
                        }
                    } 
                    if (l_ts < DAP_REWARD_INIT_TIMESTAMP)
                            continue;
                    
                    if (!l_pub_key) {
                        bool l_found = false;
                        for (size_t i = 0; i < l_block_cache->sign_count ; i++) {
                            dap_sign_t *l_sign = dap_chain_block_sign_get(l_block_cache->block, l_block_cache->block_size, i);
                            dap_hash_fast_t l_sign_pkey_hash;
                            dap_sign_get_pkey_hash(l_sign, &l_sign_pkey_hash);
                            if (dap_hash_fast_compare(&l_pkey_hash, &l_sign_pkey_hash)) {
                                l_found = true;
                                break;
                            }
                        }
                        if(!l_found)
                            continue;
                    } else if (!dap_chain_block_sign_match_pkey(l_block_cache->block, l_block_cache->block_size, l_pub_key))
                        continue;
                    if (dap_ledger_is_used_reward(l_net->pub.ledger, &l_block_cache->block_hash, &l_pkey_hash))
                        continue;
                    dap_chain_esbocs_add_block_collect(l_block_cache, &l_block_collect_params, DAP_CHAIN_BLOCK_COLLECT_REWARDS);
                    char l_buf[DAP_TIME_STR_SIZE];
                    json_object* json_obj_bl = json_object_new_object();
                    dap_time_to_str_rfc822(l_buf, DAP_TIME_STR_SIZE, l_ts);
                    char *l_val = dap_strdup_printf("rewards - \t%s: ts_create=%s\n", l_block_cache->block_hash_str, l_buf);
                    json_object_object_add(json_obj_bl, "block", json_object_new_string(l_val));
                    DAP_DELETE(l_val);
                    json_object_array_add(json_arr_bl_out, json_obj_bl);
                    l_block_count++;
                }
                json_object_array_add(*a_json_arr_reply, json_arr_bl_out);
                json_object* json_obj_out = json_object_new_object();
                char *l_val = dap_strdup_printf("%s.%s: Have %"DAP_UINT64_FORMAT_U" blocks\n",
                                     l_net->pub.name, l_chain->name, l_block_count);
                json_object_object_add(json_obj_out, "status", json_object_new_string(l_val));
                DAP_DELETE(l_val);
                json_object_array_add(*a_json_arr_reply, json_obj_out);
            } else {
                if (dap_cli_server_cmd_check_option(a_argv, arg_index, a_argc, "status") == -1) {
                    dap_json_rpc_error_add(*a_json_arr_reply, DAP_CHAIN_NODE_CLI_COM_BLOCK_PARAM_ERR,
                                            "Command 'block autocollect' requires subcommand 'status'");
                    return DAP_CHAIN_NODE_CLI_COM_BLOCK_PARAM_ERR;
                }
                json_object* json_obj_out = json_object_new_object();
                json_object_array_add(*a_json_arr_reply, json_obj_out);
                bool l_status = dap_chain_esbocs_get_autocollect_status(l_net->pub.id);
                char *l_val = dap_strdup_printf("for network %s is %s\n", l_net->pub.name,
                                                l_status ? "active" : "inactive cause of the network config or consensus starting problems");
<<<<<<< HEAD
                json_object_object_add(json_obj_out, "autocollect_status", json_object_new_string(l_val));
=======
                json_object_object_add(json_obj_out, a_version == 1 ? "Autocollect status" : "autocollect_status", json_object_new_string(l_val));
>>>>>>> 0c651e35
                DAP_DELETE(l_val);
                if (!l_status)
                    break;
                s_print_autocollect_table(l_net, json_obj_out, a_version == 1 ? "Fees" : "fees", a_version);
                s_print_autocollect_table(l_net, json_obj_out, a_version == 1 ? "Rewards" : "rewards", a_version);
            }            
        } break;

        case SUBCMD_UNDEFINED:
        default: {
            json_object* json_obj_out = json_object_new_object();
            char *l_val = dap_strdup_printf("Undefined block subcommand \"%s\" ", l_subcmd_str);
            json_object_object_add(json_obj_out, "status", json_object_new_string(l_val));
            DAP_DELETE(l_val);
            json_object_array_add(*a_json_arr_reply, json_obj_out);
            ret = DAP_CHAIN_NODE_CLI_COM_BLOCK_UNKNOWN;

        } break;
    }
    return ret;
}

static dap_list_t *s_block_parse_str_list(char *a_hash_str, size_t *a_hash_size, dap_chain_t *a_chain)
{
    dap_list_t *l_block_list = NULL;
    dap_chain_hash_fast_t l_hash_block;
    char *l_hashes_tmp_ptrs = NULL;
    char *l_hashes_str = strtok_r(a_hash_str, ",", &l_hashes_tmp_ptrs);
    size_t l_hashes_pos = 0;
    while (l_hashes_str) {
        l_hashes_str = dap_strstrip(l_hashes_str);
        if (!l_hashes_str || dap_chain_hash_fast_from_str(l_hashes_str, &l_hash_block)) {
            log_it(L_WARNING, "Can't convert string %s to hash", l_hashes_str ? l_hashes_str : "(null)");
            l_hashes_pos = 0;
            break;
        }
        dap_chain_block_t *l_block = (dap_chain_block_t *)dap_chain_get_atom_by_hash(a_chain, &l_hash_block, NULL);
        if (!l_block) {
            log_it(L_WARNING, "There is no block pointed by hash %s", l_hashes_str);
            l_hashes_pos = 0;
            break;
        }
        dap_hash_fast_t *l_block_hash_new = DAP_DUP(&l_hash_block);
        if (!l_block_hash_new) {
            log_it(L_CRITICAL, "Memory allocaton error");
            l_hashes_pos = 0;
            break;
        }
        l_block_list = dap_list_append(l_block_list, l_block_hash_new);
        l_hashes_str = strtok_r(NULL, ",", &l_hashes_tmp_ptrs);
        l_hashes_pos++;
    }
    if (a_hash_size)
        *a_hash_size = l_hashes_pos;
    if (!l_hashes_pos && l_block_list) {
        dap_list_free_full(l_block_list, NULL);
        l_block_list = NULL;
    }
    return l_block_list;
}

/**
 * @brief s_callback_delete
 * @details Destructor for blocks consensus chain
 * @param a_chain
 */
static void s_callback_delete(dap_chain_t * a_chain)
{
    s_callback_cs_blocks_purge(a_chain);
    dap_chain_cs_blocks_t * l_blocks = DAP_CHAIN_CS_BLOCKS(a_chain);
    pthread_rwlock_wrlock(&PVT(l_blocks)->rwlock);
    if(l_blocks->callback_delete )
        l_blocks->callback_delete(l_blocks);
    pthread_rwlock_unlock(&PVT(l_blocks)->rwlock);
    pthread_rwlock_destroy(&PVT(l_blocks)->rwlock);
    pthread_rwlock_destroy(&PVT(l_blocks)->datums_rwlock);
    pthread_rwlock_destroy(&PVT(l_blocks)->forked_branches_rwlock);
    DAP_DEL_Z(l_blocks->_inheritor);
    DAP_DEL_Z(l_blocks->_pvt);
    log_it(L_INFO, "Block destructed");
}

static void s_callback_cs_blocks_purge(dap_chain_t *a_chain)
{
    dap_chain_cs_blocks_t *l_blocks = DAP_CHAIN_CS_BLOCKS(a_chain);

    pthread_rwlock_wrlock(&PVT(l_blocks)->forked_branches_rwlock);
    for (size_t i = 0; i < PVT(l_blocks)->forked_br_cnt; i++){
        dap_chain_block_forked_branch_atoms_table_t *l_atom_tmp, *l_atom;
        HASH_ITER(hh, PVT(l_blocks)->forked_branches[i]->forked_branch_atoms, l_atom, l_atom_tmp) {
            HASH_DEL(PVT(l_blocks)->forked_branches[i]->forked_branch_atoms, l_atom);
            l_atom = NULL;
        }
        DAP_DEL_Z(PVT(l_blocks)->forked_branches[i]);
    }
    DAP_DEL_Z(PVT(l_blocks)->forked_branches);
    pthread_rwlock_unlock(&PVT(l_blocks)->forked_branches_rwlock);

    pthread_rwlock_wrlock(&PVT(l_blocks)->rwlock);
    dap_chain_block_cache_t *l_block = NULL, *l_block_tmp = NULL;
    HASH_ITER(hh, PVT(l_blocks)->blocks, l_block, l_block_tmp) {
        HASH_DEL(PVT(l_blocks)->blocks, l_block);
        if (!a_chain->is_mapped)
            DAP_DELETE(l_block->block);
        dap_chain_block_cache_delete(l_block);
    }
    PVT(l_blocks)->blocks_count = 0;
    HASH_CLEAR(hh2, PVT(l_blocks)->blocks_num);
    pthread_rwlock_unlock(&PVT(l_blocks)->rwlock);
    
    dap_chain_block_datum_index_t *l_datum_index = NULL, *l_datum_index_tmp = NULL;
    pthread_rwlock_wrlock(&PVT(l_blocks)->datums_rwlock);
    HASH_ITER(hh, PVT(l_blocks)->datum_index, l_datum_index, l_datum_index_tmp) {
        HASH_DEL(PVT(l_blocks)->datum_index, l_datum_index);
        DAP_DELETE(l_datum_index);
        l_datum_index = NULL;
    }
    pthread_rwlock_unlock(&PVT(l_blocks)->datums_rwlock);
    dap_chain_cell_delete_all(a_chain);
}

/**
 * @brief s_add_atom_to_ledger
 * @param a_blocks
 * @param a_block_cache
 * @return
 */
static int s_add_atom_datums(dap_chain_cs_blocks_t *a_blocks, dap_chain_block_cache_t *a_block_cache)
{
    if (! a_block_cache->datum_count){
        log_it(L_WARNING,"Block %s has no datums at all, can't add anything to ledger", a_block_cache->block_hash_str);
        return 1; // No errors just empty block
    }
    int l_ret = 0;

    size_t l_block_offset = 0;
    size_t l_datum_size = 0;
    for(size_t i=0; i<a_block_cache->datum_count && l_block_offset +sizeof(a_block_cache->block->hdr) < a_block_cache->block_size ;
        i++, l_block_offset += l_datum_size ){
        dap_chain_datum_t *l_datum = a_block_cache->datum[i];
        size_t l_datum_data_size = l_datum->header.data_size;
        l_datum_size = l_datum_data_size + sizeof(l_datum->header);
        if(l_datum_size>a_block_cache->block_size- l_block_offset ){
            log_it(L_WARNING, "Corrupted block %s has strange datum on offset %zd with size %zd out of block size",
                   a_block_cache->block_hash_str, l_block_offset,l_datum_size );
            break;
        }
        dap_hash_fast_t *l_datum_hash = a_block_cache->datum_hash + i;
        dap_ledger_datum_iter_data_t l_datum_index_data = { .token_ticker = "0", .action = DAP_CHAIN_TX_TAG_ACTION_UNKNOWN , .uid.uint64 = 0 };

        int l_res = dap_chain_datum_add(a_blocks->chain, l_datum, l_datum_size, l_datum_hash, &l_datum_index_data);
        if (l_datum->header.type_id != DAP_CHAIN_DATUM_TX || l_res != DAP_LEDGER_CHECK_ALREADY_CACHED){ // If this is any datum other than a already cached transaction
            l_ret++;
            if (l_datum->header.type_id == DAP_CHAIN_DATUM_TX)
                PVT(a_blocks)->tx_count++;  
            // Save datum hash -> block_hash link in hash table
            dap_chain_block_datum_index_t *l_datum_index = DAP_NEW_Z(dap_chain_block_datum_index_t);
            if (!l_datum_index) {
            log_it(L_CRITICAL, "%s", c_error_memory_alloc);
                return 1;
            }
            l_datum_index->ts_added = time(NULL);
            l_datum_index->block_cache = a_block_cache;
            l_datum_index->datum_hash = *l_datum_hash;
            l_datum_index->ret_code = l_res;
            l_datum_index->datum_index = i;
            l_datum_index->action = l_datum_index_data.action;
            l_datum_index->service_uid = l_datum_index_data.uid;
            dap_strncpy(l_datum_index->token_ticker, l_datum_index_data.token_ticker, DAP_CHAIN_TICKER_SIZE_MAX);
            pthread_rwlock_wrlock(&PVT(a_blocks)->datums_rwlock);
            HASH_ADD(hh, PVT(a_blocks)->datum_index, datum_hash, sizeof(*l_datum_hash), l_datum_index);
            pthread_rwlock_unlock(&PVT(a_blocks)->datums_rwlock);
            dap_chain_cell_t *l_cell = dap_chain_cell_find_by_id(a_blocks->chain, a_blocks->chain->active_cell_id);
            dap_chain_datum_notify(l_cell, l_datum_hash, &l_datum_index->block_cache->block_hash, (byte_t*)l_datum, l_datum_size, l_res, l_datum_index_data.action, l_datum_index_data.uid);
        }
    }
    debug_if(s_debug_more, L_DEBUG, "Block %s checked, %s", a_block_cache->block_hash_str,
             l_ret == (int)a_block_cache->datum_count ? "all correct" : "there are rejected datums");
    return l_ret;
}


static int s_delete_atom_datums(dap_chain_cs_blocks_t *a_blocks, dap_chain_block_cache_t *a_block_cache)
{
    if (! a_block_cache->datum_count){
        log_it(L_WARNING,"Block %s has no datums at all, can't remove anything from ledger", a_block_cache->block_hash_str);
        return 1; // No errors just empty block
    }
    int l_ret = 0;

    size_t l_block_offset = 0;
    size_t l_datum_size = 0;
    for(size_t i=0; i<a_block_cache->datum_count && l_block_offset +sizeof(a_block_cache->block->hdr) < a_block_cache->block_size;
            i++, l_block_offset += l_datum_size){
        dap_hash_fast_t *l_datum_hash = a_block_cache->datum_hash + i;
        dap_chain_datum_t *l_datum = a_block_cache->datum[i];
        dap_chain_block_datum_index_t *l_datum_index = NULL;
        size_t l_datum_data_size = l_datum->header.data_size;
        l_datum_size = l_datum_data_size + sizeof(l_datum->header);
        HASH_FIND(hh, PVT(a_blocks)->datum_index, l_datum_hash, sizeof(dap_hash_fast_t), l_datum_index);
        if (l_datum_index){
            if (l_datum_index->ret_code >= 0)
                dap_chain_datum_remove(a_blocks->chain, l_datum, l_datum_size, l_datum_hash);
            l_ret++;
            HASH_DEL(PVT(a_blocks)->datum_index, l_datum_index);
            // notify datum removed
            dap_chain_cell_t *l_cell = dap_chain_cell_find_by_id(a_blocks->chain, a_blocks->chain->active_cell_id);
            dap_chain_datum_removed_notify(l_cell, l_datum_hash, l_datum);
        }
    }
    debug_if(s_debug_more, L_DEBUG, "Block %s checked, %s", a_block_cache->block_hash_str,
             l_ret == (int)a_block_cache->datum_count ? "all correct" : "there are rejected datums");
    return l_ret;
}

/**
 * @brief s_add_atom_to_blocks
 * @param a_blocks
 * @param a_block_cache
 * @return
 */
static void s_add_atom_to_blocks(dap_chain_cs_blocks_t *a_blocks, dap_chain_block_cache_t *a_block_cache)
{

    return;
}


static bool s_select_longest_branch(dap_chain_cs_blocks_t * a_blocks, dap_chain_block_cache_t * a_bcache, uint64_t a_main_branch_length, dap_chain_cell_t *a_cell)
{
    dap_chain_cs_blocks_t * l_blocks = a_blocks;
    if (!a_blocks){
        log_it(L_ERROR,"a_blocks is NULL");
        return false;
    }

    if (!a_bcache){
        log_it(L_ERROR,"a_bcache is NULL");
        return false;
    }

    if (!a_bcache->forked_branches){
        log_it(L_ERROR,"This block is not a forked.");
        return false;
    }

    // Find longest forked branch 
    dap_list_t *l_branch = a_bcache->forked_branches;
    dap_chain_block_forked_branch_t *l_longest_branch_cache_ptr = l_branch ? (dap_chain_block_forked_branch_t*)l_branch->data : NULL;
    uint64_t l_longest_branch_length = a_main_branch_length;
    while (l_branch){
        uint64_t l_branch_length = (((dap_chain_block_forked_branch_t*)l_branch->data)->forked_branch_atoms)->hh.tbl->num_items;
        if (l_branch_length > l_longest_branch_length){
            l_longest_branch_length = l_branch_length;
            l_longest_branch_cache_ptr = (dap_chain_block_forked_branch_t*)l_branch->data;
        }
        l_branch = l_branch->next;
    }

    if (a_main_branch_length < l_longest_branch_length){
        dap_list_t *l_reverted_blocks_list= NULL;
        uint64_t l_reverted_blocks_cnt = 0;
        uint64_t l_main_blocks_cnt = 0;

        log_it(L_INFO,"Found new longest branch. Start switching.");
        // Switch branches
        dap_chain_block_forked_branch_atoms_table_t *l_new_forked_branch = NULL;
        // First we must save all atoms from main branch into new forked branch
        unsigned l_curr_index;
        dap_chain_block_cache_t *l_atom = NULL;
        for (l_atom = a_bcache->hh.next, l_curr_index = 0; 
            a_main_branch_length > l_curr_index && l_atom; l_curr_index++){
                dap_chain_block_forked_branch_atoms_table_t *l_new_item = DAP_NEW_Z(dap_chain_block_forked_branch_atoms_table_t);
                l_new_item->block_cache = l_atom;
                l_new_item->block_hash = l_atom->block_hash;
                HASH_ADD(hh, l_new_forked_branch, block_hash, sizeof(dap_hash_fast_t), l_new_item);
                l_reverted_blocks_cnt++;
                dap_hash_fast_t *l_reverted_block_hash = DAP_DUP_SIZE(&l_atom->block_hash, sizeof(l_atom->block_hash));
                l_reverted_blocks_list = dap_list_prepend(l_reverted_blocks_list, l_reverted_block_hash);
                l_atom = l_atom->hh.next;
        }
        // Next we must to remove all blocks from main branch and delete all datums in this atoms from storages
        unsigned l_new_forked_branch_len = HASH_COUNT(l_new_forked_branch);
        for (l_curr_index = 0; l_curr_index < l_new_forked_branch_len; ++l_curr_index) {
            dap_chain_block_cache_t *l_curr_atom = HASH_LAST(PVT(l_blocks)->blocks);
            s_delete_atom_datums(l_blocks, l_curr_atom);
            --PVT(l_blocks)->blocks_count;
            HASH_DEL(PVT(l_blocks)->blocks, l_curr_atom);
            HASH_DELETE(hh2, PVT(l_blocks)->blocks_num, l_curr_atom);
            dap_time_t l_prev_block_timestamp = l_curr_atom->hh.prev ? ((dap_chain_block_cache_t *)l_curr_atom->hh.prev)->block->hdr.ts_created : 0;
            dap_chain_atom_remove_notify(a_blocks->chain, l_curr_atom->block->hdr.cell_id, l_prev_block_timestamp);
        }
        // Next we add all atoms from new main branch into blockchain 
        // and their datums into storages and remove old HT with former forked atoms
        dap_chain_block_forked_branch_atoms_table_t *new_main_branch = l_longest_branch_cache_ptr->forked_branch_atoms,
                                                    *l_temp = NULL, *l_item = NULL;

        HASH_ITER(hh, new_main_branch, l_item, l_temp){
            dap_chain_block_cache_t *l_curr_atom = l_item->block_cache;
            ++PVT(l_blocks)->blocks_count;
            HASH_ADD(hh, PVT(l_blocks)->blocks, block_hash, sizeof(l_curr_atom->block_hash), l_curr_atom);
            HASH_ADD_BYHASHVALUE(hh2, PVT(l_blocks)->blocks_num, block_number, sizeof(l_curr_atom->block_number), l_curr_atom->block_number, l_curr_atom);
            debug_if(s_debug_more, L_DEBUG, "Verified atom %p: ACCEPTED", l_curr_atom);
            s_add_atom_datums(l_blocks, l_curr_atom);
            dap_chain_atom_notify(a_cell, &l_curr_atom->block_hash, (byte_t*)l_curr_atom->block, l_curr_atom->block_size, l_curr_atom->block->hdr.ts_created);
            HASH_DEL(new_main_branch, l_item);
            DAP_DELETE(l_item);
            l_main_blocks_cnt++;
        }
        // Notify about branch switching
        for (dap_list_t *l_temp = s_fork_resolved_notificators; l_temp; l_temp = l_temp->next){
            dap_chain_block_fork_resolved_notificator_t *l_notificator = (dap_chain_block_fork_resolved_notificator_t*)l_temp->data;
            l_notificator->callback(l_blocks->chain, a_bcache->block_hash, l_reverted_blocks_list, l_reverted_blocks_cnt, l_main_blocks_cnt, l_notificator->arg);
        }

        dap_list_free_full(l_reverted_blocks_list, NULL);
        // Next we save pointer to new forked branch (former main branch) instead of it
        l_longest_branch_cache_ptr->forked_branch_atoms = l_new_forked_branch;
        return true;
    }
    return false;
}

/**
 * @brief s_callback_atom_add
 * @details Accept new atom in blockchain
 * @param a_chain
 * @param a_atom
 * @param a_atom_size
 * @return
 */
static dap_chain_atom_verify_res_t s_callback_atom_add(dap_chain_t * a_chain, dap_chain_atom_ptr_t a_atom , size_t a_atom_size, dap_hash_fast_t *a_atom_hash, bool a_atom_new)
{
    dap_chain_cs_blocks_t * l_blocks = DAP_CHAIN_CS_BLOCKS(a_chain);
    dap_chain_block_t * l_block = (dap_chain_block_t *) a_atom;

    dap_chain_hash_fast_t l_block_hash = *a_atom_hash;

    dap_chain_block_cache_t * l_block_cache = NULL;

    dap_chain_atom_verify_res_t ret = s_callback_atom_verify(a_chain, a_atom, a_atom_size, &l_block_hash);
    dap_hash_t *l_prev_hash_meta_data = (dap_hash_t *)dap_chain_block_meta_get(l_block, a_atom_size, DAP_CHAIN_BLOCK_META_PREV);
    dap_hash_t l_block_prev_hash = l_prev_hash_meta_data ? *l_prev_hash_meta_data : (dap_hash_t){};

    switch (ret) {
    case ATOM_ACCEPT:{
        dap_chain_cell_t *l_cell = dap_chain_cell_find_by_id(a_chain, l_block->hdr.cell_id);
#ifndef DAP_CHAIN_BLOCKS_TEST
        if ( !dap_chain_net_get_load_mode( dap_chain_net_by_id(a_chain->net_id)) ) {
            if ( (ret = dap_chain_atom_save(l_cell, a_atom, a_atom_size, a_atom_new ? &l_block_hash : NULL)) < 0 ) {
                log_it(L_ERROR, "Can't save atom to file, code %d", ret);
                return ATOM_REJECT;
            } else if (a_chain->is_mapped) {
                l_block = (dap_chain_block_t*)( l_cell->map_pos += sizeof(uint64_t) );  // Switching to mapped area
                l_cell->map_pos += a_atom_size;
            }
            ret = ATOM_ACCEPT;
        }
#endif
        l_block_cache = dap_chain_block_cache_new(&l_block_hash, l_block, a_atom_size, PVT(l_blocks)->blocks_count + 1, !a_chain->is_mapped);
        if (!l_block_cache) {
            log_it(L_DEBUG, "%s", "... corrupted block");
            return ATOM_REJECT;
        }
        debug_if(s_debug_more, L_DEBUG, "... new block %s", l_block_cache->block_hash_str);

        pthread_rwlock_wrlock(& PVT(l_blocks)->rwlock);
        if (PVT(l_blocks)->blocks){
            dap_chain_block_cache_t *l_last_block = HASH_LAST(PVT(l_blocks)->blocks);
            if (l_last_block && dap_hash_fast_compare(&l_last_block->block_hash, &l_block_prev_hash)){
                ++PVT(l_blocks)->blocks_count;
                HASH_ADD(hh, PVT(l_blocks)->blocks, block_hash, sizeof(l_block_cache->block_hash), l_block_cache);
                HASH_ADD_BYHASHVALUE(hh2, PVT(l_blocks)->blocks_num, block_number, sizeof(l_block_cache->block_number), l_block_cache->block_number, l_block_cache);
                debug_if(s_debug_more, L_DEBUG, "Verified atom %p: ACCEPTED", a_atom);
                s_add_atom_datums(l_blocks, l_block_cache);
                dap_chain_atom_notify(l_cell, &l_block_cache->block_hash, (byte_t*)l_block, a_atom_size, l_block->hdr.ts_created);
                dap_chain_atom_add_from_threshold(a_chain);
                pthread_rwlock_unlock(&PVT(l_blocks)->rwlock);

                dap_chain_block_cache_t *l_bcache_last = HASH_LAST(PVT(l_blocks)->blocks);
                // Send it to notificator listeners
#ifndef DAP_CHAIN_BLOCKS_TEST
                if (!dap_chain_net_get_load_mode( dap_chain_net_by_id(a_chain->net_id))){
#endif
                    dap_list_t *l_iter;
                    DL_FOREACH(a_chain->atom_confirmed_notifiers, l_iter) {
                        dap_chain_atom_confirmed_notifier_t *l_notifier = (dap_chain_atom_confirmed_notifier_t*)l_iter->data;
                        dap_chain_block_cache_t *l_tmp = l_bcache_last;
                        int l_checked_atoms_cnt = l_notifier->block_notify_cnt != 0 ? l_notifier->block_notify_cnt : PVT(l_blocks)->block_confirm_cnt;
                        for (; l_tmp && l_checked_atoms_cnt; l_tmp = l_tmp->hh.prev, l_checked_atoms_cnt--);
                        if (l_checked_atoms_cnt == 0 && l_tmp)
                            l_notifier->callback(l_notifier->arg, a_chain, a_chain->active_cell_id, &l_tmp->block_hash, (void*)l_tmp->block, l_tmp->block_size, l_tmp->block->hdr.ts_created);
                    }    
#ifndef DAP_CHAIN_BLOCKS_TEST
                }
#endif
                return ATOM_ACCEPT;
            }


            for (size_t i = 0; i < PVT(l_blocks)->forked_br_cnt; i++){
                dap_chain_block_forked_branch_t *l_cur_branch = PVT(l_blocks)->forked_branches[i];
                dap_chain_block_forked_branch_atoms_table_t *l_last = HASH_LAST(l_cur_branch->forked_branch_atoms);
                if(!l_last){
                    continue;
                }

                if (dap_hash_fast_compare(&l_last->block_hash, &l_block_prev_hash)){
                    dap_chain_block_forked_branch_atoms_table_t *l_new_item = DAP_NEW_Z(dap_chain_block_forked_branch_atoms_table_t);
                    l_new_item->block_cache = l_block_cache;
                    l_new_item->block_hash = l_block_cache->block_hash;
                    l_block_cache->block_number = l_last->block_cache->block_number + 1;
                    HASH_ADD(hh, l_cur_branch->forked_branch_atoms, block_hash, sizeof(dap_hash_fast_t), l_new_item);
                    uint64_t l_main_branch_length = PVT(l_blocks)->blocks_count - l_cur_branch->connected_block->block_number;
                    if (s_select_longest_branch(l_blocks, l_cur_branch->connected_block, l_main_branch_length, l_cell)){
                        dap_chain_block_cache_t *l_bcache_last = HASH_LAST(PVT(l_blocks)->blocks);
                        // Send it to notificator listeners
#ifndef DAP_CHAIN_BLOCKS_TEST
                        if (!dap_chain_net_get_load_mode( dap_chain_net_by_id(a_chain->net_id))){
#endif
                            dap_list_t *l_iter;
                            DL_FOREACH(a_chain->atom_confirmed_notifiers, l_iter) {
                                dap_chain_atom_confirmed_notifier_t *l_notifier = (dap_chain_atom_confirmed_notifier_t*)l_iter->data;
                                dap_chain_block_cache_t *l_tmp = l_bcache_last;
                                int l_checked_atoms_cnt = l_notifier->block_notify_cnt != 0 ? l_notifier->block_notify_cnt : PVT(l_blocks)->block_confirm_cnt;
                                for (; l_tmp && l_checked_atoms_cnt; l_tmp = l_tmp->hh.prev, l_checked_atoms_cnt--);
                                if (l_checked_atoms_cnt == 0 && l_tmp)
                                    l_notifier->callback(l_notifier->arg, a_chain, a_chain->active_cell_id, &l_tmp->block_hash, (void*)l_tmp->block, l_tmp->block_size, l_tmp->block->hdr.ts_created);
                            }    
#ifndef DAP_CHAIN_BLOCKS_TEST
                        }
#endif
                    }
                    pthread_rwlock_unlock(&PVT(l_blocks)->rwlock);
                    debug_if(s_debug_more, L_DEBUG, "Verified atom %p: ACCEPTED to a forked branch.", a_atom);
                    return ATOM_FORK;
                }
            }

        } else {            
            HASH_ADD(hh, PVT(l_blocks)->blocks, block_hash, sizeof(l_block_cache->block_hash), l_block_cache);
            HASH_ADD_BYHASHVALUE(hh2, PVT(l_blocks)->blocks_num, block_number, sizeof(l_block_cache->block_number), l_block_cache->block_number, l_block_cache);
            ++PVT(l_blocks)->blocks_count;
            debug_if(s_debug_more, L_DEBUG, "Verified atom %p: ACCEPTED", a_atom);
            s_add_atom_datums(l_blocks, l_block_cache);
            dap_chain_atom_notify(l_cell, &l_block_cache->block_hash, (byte_t*)l_block, a_atom_size, l_block->hdr.ts_created);
            dap_chain_atom_add_from_threshold(a_chain);
            pthread_rwlock_unlock(&PVT(l_blocks)->rwlock);
            return ret;
        }

        DAP_DELETE(l_block_cache);
        pthread_rwlock_unlock(&PVT(l_blocks)->rwlock);
        debug_if(s_debug_more, L_DEBUG, "Verified atom %p: REJECTED", a_atom);
        return ATOM_REJECT;
    }
    case ATOM_MOVE_TO_THRESHOLD:
        // TODO: reimplement and enable threshold for blocks
/*      {
            debug_if(s_debug_more, L_DEBUG, "Verified atom %p: THRESHOLDED", a_atom);
            break;
        }
*/
        ret = ATOM_REJECT;
    case ATOM_REJECT:
        debug_if(s_debug_more, L_DEBUG, "Verified atom %p with hash %s: REJECTED", a_atom, dap_chain_hash_fast_to_str_static(&l_block_hash));
        break;
    case ATOM_FORK:{
        dap_chain_cell_t *l_cell = dap_chain_cell_find_by_id(a_chain, l_block->hdr.cell_id);
#ifndef DAP_CHAIN_BLOCKS_TEST
        if ( !dap_chain_net_get_load_mode( dap_chain_net_by_id(a_chain->net_id)) ) {
            if ( (ret = dap_chain_atom_save(l_cell, a_atom, a_atom_size, a_atom_new ? &l_block_hash : NULL)) < 0 ) {
                log_it(L_ERROR, "Can't save atom to file, code %d", ret);
                return ATOM_REJECT;
            } else if (a_chain->is_mapped) {
                l_block = (dap_chain_block_t*)( l_cell->map_pos += sizeof(uint64_t) );  // Switching to mapped area
                l_cell->map_pos += a_atom_size;
            }
            ret = ATOM_FORK;
        }
#endif
        l_block_cache = dap_chain_block_cache_new(&l_block_hash, l_block, a_atom_size, PVT(l_blocks)->blocks_count + 1, !a_chain->is_mapped);
        if (!l_block_cache) {
            log_it(L_DEBUG, "%s", "... corrupted block");
            return ATOM_REJECT;
        }
        debug_if(s_debug_more, L_DEBUG, "... new block %s", l_block_cache->block_hash_str);
        dap_chain_block_cache_t *l_prev_bcache = NULL, *l_tmp = NULL;
        pthread_rwlock_wrlock(& PVT(l_blocks)->rwlock);        log_it(L_INFO, "New fork. Previous block hash %s, current block hash %s", dap_chain_hash_fast_to_str_static(&l_block_prev_hash), 
                                                                                    l_block_cache->block_hash_str);
        HASH_FIND(hh, PVT(l_blocks)->blocks, &l_block_prev_hash, sizeof(dap_hash_fast_t), l_prev_bcache);
        if (l_prev_bcache){
            dap_chain_block_forked_branch_atoms_table_t *l_new_item = DAP_NEW_Z(dap_chain_block_forked_branch_atoms_table_t);
            l_new_item->block_cache = l_block_cache;
            l_new_item->block_hash = l_block_cache->block_hash;
            l_block_cache->block_number = l_prev_bcache->block_number + 1;

            dap_chain_block_forked_branch_t *forked_branch = DAP_NEW_Z(dap_chain_block_forked_branch_t);
            forked_branch->connected_block = l_prev_bcache;
            HASH_ADD(hh, forked_branch->forked_branch_atoms, block_hash, sizeof(dap_hash_fast_t), l_new_item);
            
            PVT(l_blocks)->forked_br_cnt++;
            PVT(l_blocks)->forked_branches = DAP_REALLOC_COUNT(PVT(l_blocks)->forked_branches, PVT(l_blocks)->forked_br_cnt);
            PVT(l_blocks)->forked_branches[PVT(l_blocks)->forked_br_cnt-1] = forked_branch;

            l_prev_bcache->forked_branches = dap_list_append(l_prev_bcache->forked_branches, PVT(l_blocks)->forked_branches[PVT(l_blocks)->forked_br_cnt-1]);
            pthread_rwlock_unlock(& PVT(l_blocks)->rwlock);
            debug_if(s_debug_more, L_DEBUG, "Fork is made successfuly.");
            return ATOM_FORK;
        }

        DAP_DELETE(l_block_cache);
        pthread_rwlock_unlock(& PVT(l_blocks)->rwlock);
        return ATOM_REJECT;
    }
    case ATOM_PASS:
        debug_if(s_debug_more, L_DEBUG, "... %s is already present", dap_chain_hash_fast_to_str_static(&l_block_hash));
        break;
    default:
        debug_if(s_debug_more, L_DEBUG, "Unknown verification ret code %d", ret);
        break;
    }
    return ret;
}

/**
 * @brief s_callback_atom_verify
 * @param a_chain
 * @param a_atom
 * @param a_atom_size
 * @return
 */
static dap_chain_atom_verify_res_t s_callback_atom_verify(dap_chain_t *a_chain, dap_chain_atom_ptr_t a_atom, size_t a_atom_size, dap_chain_hash_fast_t *a_atom_hash)
{
    dap_return_val_if_fail(a_chain && a_atom && a_atom_size && a_atom_hash, ATOM_REJECT);
    dap_chain_cs_blocks_t * l_blocks = DAP_CHAIN_CS_BLOCKS(a_chain);
    assert(l_blocks);
    dap_chain_cs_blocks_pvt_t *l_blocks_pvt = PVT(l_blocks);
    assert(l_blocks_pvt);
    dap_chain_block_t * l_block = (dap_chain_block_t *)a_atom;
    dap_chain_hash_fast_t l_block_hash = *a_atom_hash;

    if (sizeof(l_block->hdr) >= a_atom_size) {
        log_it(L_WARNING, "Size of block %s is %zd that is equal or less then block's header size %zd",
                                dap_hash_fast_to_str_static(a_atom_hash), a_atom_size, sizeof(l_block->hdr));
        return ATOM_REJECT;
    }
    size_t l_offset = dap_chain_block_get_sign_offset(l_block, a_atom_size);
    if (!l_offset) {
        log_it(L_WARNING, "Block %s with size %zu parsing error", dap_hash_fast_to_str_static(a_atom_hash), a_atom_size);
        return ATOM_REJECT;
    }
    if ((l_block->hdr.version >= 2 || /* Old bug, crutch for it */ l_block->hdr.meta_n_datum_n_signs_size != l_offset) &&
            l_block->hdr.meta_n_datum_n_signs_size + sizeof(l_block->hdr) != a_atom_size) {
        // Hard accept list
        struct cs_blocks_hal_item *l_hash_found = NULL;
        HASH_FIND(hh, l_blocks_pvt->hal, &l_block_hash, sizeof(l_block_hash), l_hash_found);
        if (!l_hash_found) {
            log_it(L_WARNING, "Incorrect size %zu of block %s, expected %zu", l_block->hdr.meta_n_datum_n_signs_size + sizeof(l_block->hdr),
                                                                    dap_hash_fast_to_str_static(a_atom_hash), a_atom_size);
            return ATOM_REJECT;
        }
    }
    while (sizeof(l_block->hdr) + l_offset + sizeof(dap_sign_t) < a_atom_size) {
        dap_sign_t *l_sign = (dap_sign_t *)((byte_t *)a_atom + sizeof(l_block->hdr) + l_offset);
        size_t l_sign_size = dap_sign_get_size(l_sign);
        if (l_offset + l_sign_size <= l_offset)
            break;
        l_offset += l_sign_size;
    }
    if (l_offset + sizeof(l_block->hdr) != a_atom_size) {
        // Hard accept list
        struct cs_blocks_hal_item *l_hash_found = NULL;
        HASH_FIND(hh, l_blocks_pvt->hal, &l_block_hash, sizeof(l_block_hash), l_hash_found);
        if (!l_hash_found) {
            log_it(L_WARNING, "Incorrect size %zu of block %s, expected %zu", l_offset + sizeof(l_block->hdr),
                                                                    dap_hash_fast_to_str_static(a_atom_hash), a_atom_size);
            return ATOM_REJECT;
        }
    }

    if (!l_block->hdr.ts_created || l_block->hdr.ts_created > dap_time_now() + 600) {
        log_it(L_WARNING, "Incorrect block %s timestamp", dap_hash_fast_to_str_static(a_atom_hash));
        return ATOM_REJECT;
    }

    int ret = ATOM_MOVE_TO_THRESHOLD;
// Parse metadata
    bool l_is_genesis = dap_chain_block_meta_get(l_block, a_atom_size, DAP_CHAIN_BLOCK_META_GENESIS);
    // genesis or seed mode
    if (l_is_genesis) {
        if (PVT(l_blocks)->blocks) {
            log_it(L_WARNING, "Can't accept genesis block %s: already present data in blockchain", dap_hash_fast_to_str_static(a_atom_hash));
            return ATOM_REJECT;
        }
#ifndef DAP_CHAIN_BLOCKS_TEST
        if (s_seed_mode)
            log_it(L_NOTICE, "Accepting new genesis block %s", dap_hash_fast_to_str_static(a_atom_hash));
        else if(dap_hash_fast_compare(&l_block_hash, &PVT(l_blocks)->static_genesis_block_hash)
                && !dap_hash_fast_is_blank(&l_block_hash))
            log_it(L_NOTICE, "Accepting static genesis block %s", dap_hash_fast_to_str_static(a_atom_hash));
        else {
            char l_hash_str[DAP_CHAIN_HASH_FAST_STR_SIZE];
            dap_hash_fast_to_str(&PVT(l_blocks)->static_genesis_block_hash, l_hash_str, sizeof(l_hash_str));
            log_it(L_WARNING, "Can't accept genesis block %s: seed mode not enabled or hash mismatch with static genesis block %s in configuration",
                                dap_hash_fast_to_str_static(a_atom_hash), l_hash_str);
            return ATOM_REJECT;
        }
#else
        PVT(l_blocks)->genesis_block_hash = *a_atom_hash;
#endif
        ret = ATOM_ACCEPT;
    } else {
        dap_hash_t *l_prev_hash_meta_data = (dap_hash_t *)dap_chain_block_meta_get(l_block, a_atom_size, DAP_CHAIN_BLOCK_META_PREV);
        if (!l_prev_hash_meta_data) {
            log_it(L_WARNING, "Block %s isn't a genesis one but not contains previous block hash in metadata", dap_hash_fast_to_str_static(a_atom_hash));
            return ATOM_REJECT;
        }
        dap_hash_t l_block_prev_hash = *l_prev_hash_meta_data;
        if (s_debug_more) {
            char l_prev_block_hash_str[DAP_HASH_FAST_STR_SIZE];
            dap_hash_fast_to_str(&l_block_prev_hash, l_prev_block_hash_str, DAP_HASH_FAST_STR_SIZE);
            log_it(L_DEBUG, "Verify new block with hash %s. Previous block hash is %s", dap_hash_fast_to_str_static(a_atom_hash), l_prev_block_hash_str);
        }
        dap_chain_block_cache_t *l_bcache_last = HASH_LAST(PVT(l_blocks)->blocks);
        if (l_bcache_last && dap_hash_fast_compare(&l_bcache_last->block_hash, &l_block_prev_hash))
            ret = ATOM_ACCEPT;
        else { // search block and previous block in forked branch
            pthread_rwlock_rdlock(& PVT(l_blocks)->rwlock);
            for (size_t i = 0; i < PVT(l_blocks)->forked_br_cnt; i++){
                dap_chain_block_forked_branch_t *l_cur_branch = PVT(l_blocks)->forked_branches[i];
                dap_chain_block_forked_branch_atoms_table_t *l_item = NULL;
                // Check block already present in forked branch
                HASH_FIND(hh, l_cur_branch->forked_branch_atoms, &l_block_hash, sizeof(dap_hash_fast_t), l_item);
                if (l_item) {
                    debug_if(s_debug_more,L_DEBUG,"%s","Block already exist in forked branch.");
                    ret = ATOM_PASS;
                    break;
                }
                l_item = NULL;
                // Find previous block is last block in current branch
                HASH_FIND(hh, l_cur_branch->forked_branch_atoms, &l_block_prev_hash, sizeof(dap_hash_fast_t), l_item);
                if (!l_item)
                    continue;
                if (l_item->hh.next) {
                    debug_if(s_debug_more,L_DEBUG,"%s","Found previous block in forked branch. Can't add block into branch because previous block is not last in the branch.");
                    ret = ATOM_PASS;
                    break;
                } else {
                    debug_if(s_debug_more,L_DEBUG,"%s","Accept block to a forked branch.");
                    ret = ATOM_ACCEPT;
                    break;
                }
            }
            if (ret == ATOM_MOVE_TO_THRESHOLD) {
                // search block and previous block in main branch
                unsigned l_checked_atoms_cnt = PVT(l_blocks)->block_confirm_cnt;
                for (dap_chain_block_cache_t *l_tmp = l_bcache_last; l_tmp && l_checked_atoms_cnt; l_tmp = l_tmp->hh.prev, l_checked_atoms_cnt--){
                    if(dap_hash_fast_compare(&l_tmp->block_hash, &l_block_hash)){
                        debug_if(s_debug_more,L_DEBUG,"%s","Block is already exist in main branch.");
                        ret = ATOM_PASS;
                        break;
                    }

                    if (dap_hash_fast_compare(&l_tmp->block_hash, &l_block_prev_hash)) {
                        if (l_tmp->hh.next) {
                            debug_if(s_debug_more,L_DEBUG,"%s","New fork!");
                            ret = ATOM_FORK;
                            break;
                        }
                        debug_if(s_debug_more,L_DEBUG,"%s","Accept block to a main branch.");
                        ret = ATOM_ACCEPT;
                        break;
                    }
                }
            }
            pthread_rwlock_unlock(&PVT(l_blocks)->rwlock);
        }
    }

    if (ret == ATOM_FORK || ret == ATOM_ACCEPT) {
        // 2nd level consensus
        if (l_blocks->callback_block_verify && l_blocks->callback_block_verify(l_blocks, l_block, a_atom_hash, /* Old bug, crutch for it */ a_atom_size)) {
            // Hard accept list
            struct cs_blocks_hal_item *l_hash_found = NULL;
            HASH_FIND(hh, l_blocks_pvt->hal, &l_block_hash, sizeof(l_block_hash), l_hash_found);
            if (!l_hash_found) {
                log_it(L_WARNING, "Block %s rejected by block verificator", dap_hash_fast_to_str_static(a_atom_hash));
                return ATOM_REJECT;
            }
        }
    } else if (ret == ATOM_MOVE_TO_THRESHOLD) {
        debug_if(s_debug_more,L_DEBUG,"%s","Can't find valid previous block in chain or forked branches.");
        return ATOM_REJECT;
    }
    return ret;
}

/**
 * @brief s_callback_atom_get_static_hdr_size
 * @return
 */
static size_t s_callback_atom_get_static_hdr_size(void)
{
    return sizeof (dap_chain_block_hdr_t);
}

/**
 * @brief s_callback_atom_iter_find_by_hash
 * @param a_atom_iter
 * @param a_atom_hash
 * @param a_atom_size
 * @return
 */
static dap_chain_atom_ptr_t s_callback_atom_iter_find_by_hash(dap_chain_atom_iter_t * a_atom_iter, dap_chain_hash_fast_t *a_atom_hash,
                                                              size_t * a_atom_size)
{
    assert(a_atom_iter);
    dap_chain_cs_blocks_t *l_blocks = DAP_CHAIN_CS_BLOCKS(a_atom_iter->chain);
    dap_chain_block_cache_t *l_block_cache = dap_chain_block_cache_get_by_hash(l_blocks, a_atom_hash);
    a_atom_iter->cur_item = l_block_cache;
    if (l_block_cache) {
        a_atom_iter->cur        = l_block_cache->block;
        a_atom_iter->cur_size   = l_block_cache->block_size;
        a_atom_iter->cur_hash   = &l_block_cache->block_hash;
        a_atom_iter->cur_num    = l_block_cache->block_number;
    } else
        *a_atom_iter = (dap_chain_atom_iter_t) { .chain = a_atom_iter->chain,
                                                 .cell_id = a_atom_iter->cell_id };
    if (a_atom_size)
        *a_atom_size = a_atom_iter->cur_size;
    return a_atom_iter->cur;
}

static dap_chain_atom_ptr_t s_callback_atom_iter_get_by_num(dap_chain_atom_iter_t *a_atom_iter, uint64_t a_atom_num)
{
    assert(a_atom_iter);
    dap_chain_cs_blocks_t *l_blocks = DAP_CHAIN_CS_BLOCKS(a_atom_iter->chain);
    dap_chain_block_cache_t *l_block_cache = NULL;
    pthread_rwlock_rdlock(&PVT(l_blocks)->rwlock);
    for (l_block_cache = PVT(l_blocks)->blocks; l_block_cache; l_block_cache = l_block_cache->hh.next)
        if (l_block_cache->block_number == a_atom_num)
            break;
    a_atom_iter->cur_item = l_block_cache;
    if (l_block_cache) {
        a_atom_iter->cur        = l_block_cache->block;
        a_atom_iter->cur_size   = l_block_cache->block_size;
        a_atom_iter->cur_hash   = &l_block_cache->block_hash;
        a_atom_iter->cur_num    = l_block_cache->block_number;
    } else
        *a_atom_iter = (dap_chain_atom_iter_t) { .chain = a_atom_iter->chain,
                                                 .cell_id = a_atom_iter->cell_id };
    pthread_rwlock_unlock(&PVT(l_blocks)->rwlock);
    return a_atom_iter->cur;
}

/**
 * @brief s_callback_atom_iter_find_by_tx_hash
 * @param a_chain
 * @param a_atom_hash
 * @return
 */
static dap_chain_datum_t *s_callback_datum_find_by_hash(dap_chain_t *a_chain, dap_chain_hash_fast_t *a_datum_hash,
                                                        dap_chain_hash_fast_t *a_block_hash, int *a_ret_code)
{
    dap_chain_cs_blocks_t * l_cs_blocks = DAP_CHAIN_CS_BLOCKS(a_chain);
    dap_chain_block_datum_index_t *l_datum_index = NULL;
    pthread_rwlock_rdlock(&PVT(l_cs_blocks)->datums_rwlock);
    HASH_FIND(hh, PVT(l_cs_blocks)->datum_index, a_datum_hash, sizeof (*a_datum_hash), l_datum_index);
    pthread_rwlock_unlock(&PVT(l_cs_blocks)->datums_rwlock);
    if (!l_datum_index || !l_datum_index->block_cache)
        return NULL;
    if (a_block_hash)
        *a_block_hash = l_datum_index->block_cache->block_hash;
    if (a_ret_code)
        *a_ret_code = l_datum_index->ret_code;
    return l_datum_index->block_cache->datum[l_datum_index->datum_index];
}

/**
 * @brief s_callback_block_find_by_tx_hash
 * @param a_datums
 * @param a_tx_hash
 * @return atom_ptr
 */
static dap_chain_atom_ptr_t s_callback_block_find_by_tx_hash(dap_chain_t * a_chain, dap_chain_hash_fast_t * a_tx_hash, size_t *a_block_size)
{
    dap_chain_cs_blocks_t * l_cs_blocks = DAP_CHAIN_CS_BLOCKS(a_chain);
    dap_chain_block_datum_index_t *l_datum_index = NULL;
    pthread_rwlock_rdlock(&PVT(l_cs_blocks)->datums_rwlock);
    HASH_FIND(hh, PVT(l_cs_blocks)->datum_index, a_tx_hash, sizeof (*a_tx_hash), l_datum_index);
    pthread_rwlock_unlock(&PVT(l_cs_blocks)->datums_rwlock);
    if (!l_datum_index)
        return NULL;
    if (a_block_size)
        *a_block_size = l_datum_index->block_cache->block_size;
    return l_datum_index->block_cache->block;
}

static json_object *s_callback_atom_dump_json(json_object **a_arr_out, dap_chain_t *a_chain, dap_chain_atom_ptr_t a_atom_ptr, size_t a_atom_size, const char *a_hash_out_type, int a_version) {
   dap_chain_block_t *l_block = (dap_chain_block_t *) a_atom_ptr;
    json_object *l_obj_ret = json_object_new_object();
    char l_time_buf[DAP_TIME_STR_SIZE], l_hexbuf[32] = { '\0' };
    snprintf(l_hexbuf, sizeof(l_hexbuf), "0x%04X", l_block->hdr.version);

    json_object_object_add(l_obj_ret, "version", json_object_new_string(l_hexbuf));
    snprintf(l_hexbuf, sizeof(l_hexbuf), "0x%016"DAP_UINT64_FORMAT_X"", l_block->hdr.cell_id.uint64);
    json_object_object_add(l_obj_ret, "cell_id", json_object_new_string(l_hexbuf));
    snprintf(l_hexbuf, sizeof(l_hexbuf), "0x%016"DAP_UINT64_FORMAT_X"", l_block->hdr.chain_id.uint64);
    json_object_object_add(l_obj_ret, "chain_id", json_object_new_string(l_hexbuf));
    dap_time_to_str_rfc822(l_time_buf, DAP_TIME_STR_SIZE, l_block->hdr.ts_created);
    json_object_object_add(l_obj_ret, "ts_created", json_object_new_string(l_time_buf));

    // Dump Metadata
    size_t l_offset = 0;
    json_object *l_jobj_metadata = json_object_new_array();
    for (uint32_t i = 0; i < l_block->hdr.meta_count; i++) {
        json_object *json_obj_meta = json_object_new_object();
        dap_chain_block_meta_t *l_meta = (dap_chain_block_meta_t *) (l_block->meta_n_datum_n_sign + l_offset);
        switch (l_meta->hdr.type) {
            case DAP_CHAIN_BLOCK_META_GENESIS:
<<<<<<< HEAD
                json_object_object_add(json_obj_meta, "genesis", json_object_new_string("GENESIS"));
                break;
            case DAP_CHAIN_BLOCK_META_PREV:
                s_cli_meta_hash_print(json_obj_meta, "prev", l_meta, a_hash_out_type);
                break;
            case DAP_CHAIN_BLOCK_META_ANCHOR:
                s_cli_meta_hash_print(json_obj_meta, "anchor", l_meta, a_hash_out_type);
                break;
            case DAP_CHAIN_BLOCK_META_LINK:
                s_cli_meta_hash_print(json_obj_meta, "link", l_meta, a_hash_out_type);
                break;
            case DAP_CHAIN_BLOCK_META_NONCE:
                s_cli_meta_hex_print(json_obj_meta, "nonce", l_meta);
                break;
            case DAP_CHAIN_BLOCK_META_NONCE2:
                s_cli_meta_hex_print(json_obj_meta, "nonce2", l_meta);
=======
                json_object_object_add(json_obj_meta, a_version == 1 ? "GENESIS" : "genesis", json_object_new_string("GENESIS"));
                break;
            case DAP_CHAIN_BLOCK_META_PREV:
                s_cli_meta_hash_print(json_obj_meta, a_version == 1 ? "PREV" : "prev", l_meta, a_hash_out_type);
                break;
            case DAP_CHAIN_BLOCK_META_ANCHOR:
                s_cli_meta_hash_print(json_obj_meta, a_version == 1 ? "ANCHOR" : "anchor", l_meta, a_hash_out_type);
                break;
            case DAP_CHAIN_BLOCK_META_LINK:
                s_cli_meta_hash_print(json_obj_meta, a_version == 1 ? "LINK" : "link", l_meta, a_hash_out_type);
                break;
            case DAP_CHAIN_BLOCK_META_NONCE:
                s_cli_meta_hex_print(json_obj_meta, a_version == 1 ? "NONCE" : "nonce", l_meta);
                break;
            case DAP_CHAIN_BLOCK_META_NONCE2:
                s_cli_meta_hex_print(json_obj_meta, a_version == 1 ? "NONCE2" : "nonce2", l_meta);
>>>>>>> 0c651e35
                break;
            case DAP_CHAIN_BLOCK_META_EVM_DATA:
                s_cli_meta_hex_print(json_obj_meta, a_version == 1 ? "EVM_DATA" : "evm_data", l_meta);
                break;
            default: {
                snprintf(l_hexbuf, sizeof(l_hexbuf), "0x%0X", i);
                json_object_object_add(json_obj_meta, a_version == 1 ? "# -" : "num", json_object_new_string(l_hexbuf));
                int l_len = l_meta->hdr.data_size * 2 + 5;
                char *l_data_hex = DAP_NEW_STACK_SIZE(char, l_len);
                snprintf(l_data_hex, 3, "%s", "0x");
                dap_bin2hex(l_data_hex + 2, l_meta->data, l_meta->hdr.data_size);
<<<<<<< HEAD
                json_object_object_add(json_obj_meta, "data_hex", json_object_new_string(l_data_hex));
=======
                json_object_object_add(json_obj_meta, a_version == 1 ? "Data hex - " : "data_hex", json_object_new_string(l_data_hex));
>>>>>>> 0c651e35
            }
        }
        json_object_array_add(l_jobj_metadata, json_obj_meta);
        l_offset += sizeof(l_meta->hdr) + l_meta->hdr.data_size;
    }
    json_object_object_add(l_obj_ret, "metadata", l_jobj_metadata);
    json_object *l_jobj_datums = json_object_new_array();
    for (uint16_t i = 0; i < l_block->hdr.datum_count; i++) {
        dap_chain_datum_t *l_datum = (dap_chain_datum_t*)(l_block->meta_n_datum_n_sign + l_offset);
        json_object *l_jobj_datum = json_object_new_object();
        size_t l_datum_size =  dap_chain_datum_size(l_datum);
<<<<<<< HEAD
        json_object_object_add(l_jobj_datum, "datum_size ",json_object_new_uint64(l_datum_size));
=======
        json_object_object_add(l_jobj_datum, a_version == 1 ? "datum size " : "datum_size",json_object_new_uint64(l_datum_size));
>>>>>>> 0c651e35
        if (l_datum_size < sizeof (l_datum->header) ){
            dap_json_rpc_error_add(*a_arr_out, DAP_CHAIN_NODE_CLI_COM_BLOCK_DATUM_SIZE_ERR, "ERROR: datum size %zu is smaller than header size %zu",l_datum_size,
                                    sizeof (l_datum->header));
            break;
        }
        // Nested datums
        snprintf(l_hexbuf, sizeof(l_hexbuf),"0x%02X",l_datum->header.version_id);
        json_object_object_add(l_jobj_datum, "version",json_object_new_string(l_hexbuf));
        const char * l_datum_type_str = "UNKNOWN";
        DAP_DATUM_TYPE_STR(l_datum->header.type_id, l_datum_type_str);
        json_object_object_add(l_jobj_datum, "type_id",json_object_new_string(l_datum_type_str));
        dap_time_to_str_rfc822(l_time_buf, DAP_TIME_STR_SIZE, l_datum->header.ts_create);
        json_object_object_add(l_jobj_datum, "ts_create",json_object_new_string(l_time_buf));
        json_object_object_add(l_jobj_datum, "data_size",json_object_new_int(l_datum->header.data_size));
        dap_chain_datum_dump_json(*a_arr_out, l_jobj_datum,l_datum, a_hash_out_type, a_chain->net_id, true, a_version);
        json_object_array_add(l_jobj_datums, l_jobj_datum);
        l_offset += l_datum_size;
    }
    json_object_object_add(l_obj_ret, "datums", l_jobj_datums);
    json_object *l_jobj_signatures = json_object_new_array();
    size_t l_block_signs = dap_chain_block_get_signs_count(l_block, a_atom_size);
    for (uint32_t i = 0; i < l_block_signs; i++) {
        json_object* json_obj_sign = json_object_new_object();
        dap_sign_t * l_sign = dap_chain_block_sign_get(l_block, dap_chain_block_get_size(l_block), i);
        size_t l_sign_size = dap_sign_get_size(l_sign);
        dap_chain_hash_fast_t l_pkey_hash;
        dap_sign_get_pkey_hash(l_sign, &l_pkey_hash);
        const char *l_hash_str = !dap_strcmp(a_hash_out_type, "base58") ?
                dap_enc_base58_encode_hash_to_str_static(&l_pkey_hash) :
                dap_chain_hash_fast_to_str_static(&l_pkey_hash);
        json_object_object_add(json_obj_sign, a_version == 1 ? "type" : "sig_type",json_object_new_string(dap_sign_type_to_str( l_sign->header.type )));
        json_object_object_add(json_obj_sign, a_version == 1 ? "size" : "sig_size",json_object_new_uint64(l_sign_size));
        json_object_object_add(json_obj_sign, a_version == 1 ? "pkey_hash" : "sig_pkey_hash",json_object_new_string(l_hash_str));
        json_object_array_add(l_jobj_signatures, json_obj_sign);
    }
    json_object_object_add(l_obj_ret, "signatures", l_jobj_signatures);
    return l_obj_ret;
}

/**
 * @brief s_callback_atom_get_datum
 * @param a_event
 * @param a_atom_size
 * @return
 */
static dap_chain_datum_t** s_callback_atom_get_datums(dap_chain_atom_ptr_t a_atom, size_t a_atom_size, size_t * a_datums_count)
{
    assert(a_datums_count);
    dap_chain_datum_t ** l_ret = dap_chain_block_get_datums((dap_chain_block_t *)a_atom, a_atom_size,a_datums_count);
    return l_ret;
}

/**
 * @brief s_callback_atom_iter_create
 * @param a_chain
 * @return
 */
static dap_chain_atom_iter_t *s_callback_atom_iter_create(dap_chain_t *a_chain, dap_chain_cell_id_t a_cell_id, dap_hash_fast_t *a_hash_from)
{
    dap_chain_atom_iter_t * l_atom_iter = DAP_NEW_Z(dap_chain_atom_iter_t);
    if (!l_atom_iter) {
        log_it(L_CRITICAL, "%s", c_error_memory_alloc);
        return NULL;
    }
    l_atom_iter->chain = a_chain;
    l_atom_iter->cell_id = a_cell_id;
    if (a_hash_from)
        s_callback_atom_iter_find_by_hash(l_atom_iter, a_hash_from, NULL);
    return l_atom_iter;
}

/**
 * @brief s_callback_atom_iter_get
 * @param a_atom_iter
 * @param a_operation
 * @param a_atom_size
 * @return
 */
static dap_chain_atom_ptr_t s_callback_atom_iter_get(dap_chain_atom_iter_t *a_atom_iter, dap_chain_iter_op_t a_operation, size_t *a_atom_size)
{
    dap_return_val_if_fail(a_atom_iter, NULL);
    dap_chain_cs_blocks_t * l_blocks = DAP_CHAIN_CS_BLOCKS(a_atom_iter->chain);
    dap_chain_cs_blocks_pvt_t *l_blocks_pvt = l_blocks ? PVT(l_blocks) : NULL;
    dap_chain_atom_ptr_t l_ret = NULL;
    if (!l_blocks_pvt) {
        log_it(L_ERROR, "l_blocks_pvt is NULL");
        return NULL;
    }
    pthread_rwlock_rdlock(&l_blocks_pvt->rwlock);
    switch (a_operation) {
    case DAP_CHAIN_ITER_OP_FIRST:
        a_atom_iter->cur_item = l_blocks_pvt->blocks;
        break;
    case DAP_CHAIN_ITER_OP_LAST:
        a_atom_iter->cur_item = HASH_LAST(l_blocks_pvt->blocks);
        break;
    case DAP_CHAIN_ITER_OP_NEXT:
        if (a_atom_iter->cur_item)
            a_atom_iter->cur_item = ((dap_chain_block_cache_t *)a_atom_iter->cur_item)->hh.next;
        break;
    case DAP_CHAIN_ITER_OP_PREV:
        if (a_atom_iter->cur_item)
            a_atom_iter->cur_item = ((dap_chain_block_cache_t *)a_atom_iter->cur_item)->hh.prev;
        break;
    }
    if (a_atom_iter->cur_item) {
        dap_chain_block_cache_t *l_item = a_atom_iter->cur_item;
        a_atom_iter->cur        = l_item->block;
        a_atom_iter->cur_size   = l_item->block_size;
        a_atom_iter->cur_hash   = &l_item->block_hash;
        a_atom_iter->cur_num    = l_item->block_number;
        a_atom_iter->cur_ts     = l_item->ts_created;
    } else 
        *a_atom_iter = (dap_chain_atom_iter_t) { .chain = a_atom_iter->chain,
                                                 .cell_id = a_atom_iter->cell_id };
    pthread_rwlock_unlock(&l_blocks_pvt->rwlock);
    if (a_atom_size)
        *a_atom_size = a_atom_iter->cur_size;

    return a_atom_iter->cur;
}

/**
 * @brief s_callback_atom_iter_delete
 * @param a_atom_iter
 */
static void s_callback_atom_iter_delete(dap_chain_atom_iter_t * a_atom_iter)
{
    DAP_DELETE(a_atom_iter);
}

/**
 * @brief s_callback_atom_iter_get_links
 * @param a_atom_iter
 * @param a_links_size
 * @param a_links_size_ptr
 * @return
 */
static dap_chain_atom_ptr_t *s_callback_atom_iter_get_links(dap_chain_atom_iter_t *a_atom_iter , size_t *a_links_size, size_t **a_links_size_ptr)
{
    dap_return_val_if_fail(a_atom_iter, NULL);
    assert(a_links_size);
    assert(a_links_size_ptr);
    if (!a_atom_iter->cur_item) {
        return NULL;
    }
    dap_chain_block_cache_t * l_block_cache =(dap_chain_block_cache_t *) a_atom_iter->cur_item;
    if (!l_block_cache->links_hash_count) {
        return NULL;
    }
    *a_links_size_ptr = DAP_NEW_Z_COUNT_RET_VAL_IF_FAIL(size_t, l_block_cache->links_hash_count, NULL);
    *a_links_size = l_block_cache->links_hash_count;
    dap_chain_atom_ptr_t *l_ret = DAP_NEW_Z_SIZE(dap_chain_atom_ptr_t, l_block_cache->links_hash_count * sizeof(dap_chain_atom_ptr_t));
    for (size_t i = 0; i < l_block_cache->links_hash_count; ++i){
        dap_chain_cs_blocks_t *l_cs_blocks = DAP_CHAIN_CS_BLOCKS(a_atom_iter->chain);
        dap_chain_block_cache_t *l_link = dap_chain_block_cache_get_by_hash(l_cs_blocks, &l_block_cache->links_hash[i]);
        assert(l_link);
        if (!l_link) {
            DAP_DEL_Z(a_links_size_ptr);
            DAP_DEL_Z(l_ret);
            return NULL;
        }
        (*a_links_size_ptr)[i] = l_link->block_size;
        l_ret[i] = l_link->block;
    }
    return l_ret;
}

static dap_chain_datum_iter_t *s_chain_callback_datum_iter_create(dap_chain_t *a_chain)
{
    dap_chain_datum_iter_t *l_ret = DAP_NEW_Z(dap_chain_datum_iter_t);
    if (!l_ret) {
        log_it(L_CRITICAL, "%s", c_error_memory_alloc);
        return NULL;
    }
    l_ret->chain = a_chain;
    return l_ret;
}

static void s_chain_callback_datum_iter_delete(dap_chain_datum_iter_t *a_datum_iter)
{
    DAP_DELETE(a_datum_iter);
}

static void s_datum_iter_fill(dap_chain_datum_iter_t *a_datum_iter, dap_chain_block_datum_index_t *a_datum_index)
{
    a_datum_iter->cur_item = a_datum_index;
    if (a_datum_index && a_datum_index->block_cache->datum) {
        a_datum_iter->cur = a_datum_index->block_cache->datum[a_datum_index->datum_index];
        a_datum_iter->cur_size = dap_chain_datum_size(a_datum_iter->cur);
        a_datum_iter->cur_hash = &a_datum_index->datum_hash;
        a_datum_iter->cur_atom_hash = &a_datum_index->block_cache->block_hash;
        a_datum_iter->ret_code = a_datum_index->ret_code;
        a_datum_iter->action = a_datum_index->action;
        a_datum_iter->uid = a_datum_index->service_uid;    
        a_datum_iter->token_ticker = dap_strcmp(a_datum_index->token_ticker, "0") ? a_datum_index->token_ticker : NULL;
    } else {
        a_datum_iter->cur = NULL;
        a_datum_iter->cur_hash = NULL;
        a_datum_iter->cur_atom_hash = NULL;
        a_datum_iter->cur_size = 0;
        a_datum_iter->ret_code = 0;
        a_datum_iter->token_ticker = NULL;
        a_datum_iter->action = 0;
        a_datum_iter->uid.uint64 = 0;
    }
    debug_if(a_datum_index && !a_datum_index->block_cache->datum, L_ERROR, "Chains was deleted with errors");
}

static dap_chain_datum_t *s_chain_callback_datum_iter_get_first(dap_chain_datum_iter_t *a_datum_iter)
{
    dap_chain_cs_blocks_t * l_cs_blocks = DAP_CHAIN_CS_BLOCKS(a_datum_iter->chain);
    pthread_rwlock_rdlock(&PVT(l_cs_blocks)->datums_rwlock);
    dap_chain_block_datum_index_t *l_datum_index = PVT(l_cs_blocks)->datum_index;
    s_datum_iter_fill(a_datum_iter, l_datum_index);
    pthread_rwlock_unlock(&PVT(l_cs_blocks)->datums_rwlock);
    return a_datum_iter->cur;
}

static dap_chain_datum_t *s_chain_callback_datum_iter_get_last(dap_chain_datum_iter_t *a_datum_iter)
{
    dap_chain_cs_blocks_t * l_cs_blocks = DAP_CHAIN_CS_BLOCKS(a_datum_iter->chain);
    pthread_rwlock_rdlock(&PVT(l_cs_blocks)->datums_rwlock);
    //dap_chain_block_datum_index_t *l_datum_index = PVT(l_cs_blocks)->datum_index;
    dap_chain_block_datum_index_t *l_datum_index = HASH_LAST(PVT(l_cs_blocks)->datum_index);    
    s_datum_iter_fill(a_datum_iter, l_datum_index);
    pthread_rwlock_unlock(&PVT(l_cs_blocks)->datums_rwlock);
    return a_datum_iter->cur;
}

static dap_chain_datum_t *s_chain_callback_datum_iter_get_next(dap_chain_datum_iter_t *a_datum_iter)
{
    dap_chain_cs_blocks_t * l_cs_blocks = DAP_CHAIN_CS_BLOCKS(a_datum_iter->chain);
    pthread_rwlock_rdlock(&PVT(l_cs_blocks)->datums_rwlock);
    dap_chain_block_datum_index_t *l_datum_index = a_datum_iter->cur_item;
    if (l_datum_index)
        l_datum_index = l_datum_index->hh.next;
    s_datum_iter_fill(a_datum_iter, l_datum_index);
    pthread_rwlock_unlock(&PVT(l_cs_blocks)->datums_rwlock);
    return a_datum_iter->cur;
}

static dap_chain_datum_t *s_chain_callback_datum_iter_get_prev(dap_chain_datum_iter_t *a_datum_iter)
{
    dap_chain_cs_blocks_t * l_cs_blocks = DAP_CHAIN_CS_BLOCKS(a_datum_iter->chain);
    pthread_rwlock_rdlock(&PVT(l_cs_blocks)->datums_rwlock);
    dap_chain_block_datum_index_t *l_datum_index = a_datum_iter->cur_item;
    if (l_datum_index)
        l_datum_index = l_datum_index->hh.prev;
    s_datum_iter_fill(a_datum_iter, l_datum_index);
    pthread_rwlock_unlock(&PVT(l_cs_blocks)->datums_rwlock);
    return a_datum_iter->cur;
}


static dap_chain_block_t *s_new_block_move(dap_chain_cs_blocks_t *a_blocks, size_t *a_new_block_size)
{
    size_t l_ret_size = 0;
    dap_chain_block_t *l_ret = NULL;
    dap_chain_cs_blocks_pvt_t *l_blocks_pvt = PVT(a_blocks);
    pthread_rwlock_wrlock(&l_blocks_pvt->rwlock);
    if ( a_blocks->block_new ) {
        l_ret = a_blocks->block_new;
        l_ret_size = a_blocks->block_new_size;
        a_blocks->block_new = NULL;
        a_blocks->block_new_size = 0;
    }
    pthread_rwlock_unlock(&l_blocks_pvt->rwlock);
    if (a_new_block_size)
        *a_new_block_size = l_ret_size;
    return l_ret;
}

/**
 * @brief s_callback_datums_pool_proc
 * @param a_chain
 * @param a_datums
 * @param a_datums_size
 * @return
 */
static size_t s_callback_add_datums(dap_chain_t *a_chain, dap_chain_datum_t **a_datums, size_t a_datums_count)
{
    dap_chain_cs_blocks_t *l_blocks = DAP_CHAIN_CS_BLOCKS(a_chain);
    dap_chain_cs_blocks_pvt_t *l_blocks_pvt = PVT(l_blocks);
    // dap_chain_net_t *l_net = dap_chain_net_by_id(a_chain->net_id);

    size_t l_datum_processed = 0;
    pthread_rwlock_wrlock(&l_blocks_pvt->rwlock);
#ifdef DAP_TPS_TEST
    log_it(L_TPS, "Start tps %zu datums add", a_datums_count);
#endif
    for (size_t i = 0; i < a_datums_count; ++i) {
        dap_chain_datum_t *l_datum = a_datums[i];
        size_t l_datum_size = dap_chain_datum_size(l_datum);
        if (!l_datum_size) {
            log_it(L_WARNING, "Empty datum"); /* How might it be? */
            continue;
        }
        if (l_blocks->block_new_size + l_datum_size > DAP_CHAIN_ATOM_MAX_SIZE) {
            log_it(L_DEBUG, "Maximum size exeeded, %zu > %d", l_blocks->block_new_size + l_datum_size, DAP_CHAIN_ATOM_MAX_SIZE);
            break;
        }
        if (!l_blocks->block_new) {
            dap_chain_block_cache_t *l_bcache_last = l_blocks_pvt->blocks ? l_blocks_pvt->blocks->hh.tbl->tail->prev : NULL;
            l_bcache_last = l_bcache_last ? l_bcache_last->hh.next : l_blocks_pvt->blocks;
            l_blocks->block_new = dap_chain_block_new(&l_bcache_last->block_hash, &l_blocks->block_new_size);
            l_blocks->block_new->hdr.cell_id.uint64 = a_chain->cells->id.uint64;
            l_blocks->block_new->hdr.chain_id.uint64 = l_blocks->chain->id.uint64;
        }
        l_blocks->block_new_size = dap_chain_block_datum_add(&l_blocks->block_new, l_blocks->block_new_size, l_datum, l_datum_size);
        l_datum_processed++;
    }
#ifdef DAP_TPS_TEST
    log_it(L_TPS, "Finish tps %zu datums add", a_datums_count);
#endif
    pthread_rwlock_unlock(&l_blocks_pvt->rwlock);
    return l_datum_processed;
}

/**
 * @brief s_callback_count_atom Gets the number of blocks
 * @param a_chain Chain object
 * @return size_t
 */
static uint64_t s_callback_count_atom(dap_chain_t *a_chain)
{
    dap_chain_cs_blocks_t *l_blocks = DAP_CHAIN_CS_BLOCKS(a_chain);
    assert(l_blocks && l_blocks->chain == a_chain);
    uint64_t l_ret = 0;
    l_ret = PVT(l_blocks)->blocks_count;
    return l_ret;
}

/**
 * @brief s_callback_get_atoms Gets the specified number of blocks with an offset
 * @param a_chain Chain object
 * @param a_count Number of blocks
 * @param a_page The page from which you need to pick up the set number of blocks
 * @param a_reverse Boolean value to specify the first page comes from the beginning or end of the list
 * @return List of blocks
 */
static dap_list_t *s_callback_get_atoms(dap_chain_t *a_chain, size_t a_count, size_t a_page, bool a_reverse)
{
    dap_chain_cs_blocks_t *l_blocks = DAP_CHAIN_CS_BLOCKS(a_chain);
    dap_chain_cs_blocks_pvt_t *l_blocks_pvt = PVT(l_blocks);
    pthread_rwlock_rdlock(&PVT(l_blocks)->rwlock);
    if (!l_blocks_pvt->blocks) {
        pthread_rwlock_unlock(&PVT(l_blocks)->rwlock);
        return NULL;
    }
    size_t l_offset = a_count * (a_page - 1);
    size_t l_count = l_blocks_pvt->blocks_count;
    if (a_page < 2)
        l_offset = 0;
    if (l_offset > l_count){
        pthread_rwlock_unlock(&PVT(l_blocks)->rwlock);
        return NULL;
    }
    dap_list_t *l_list = NULL;
    size_t l_counter = 0;
    size_t l_end = l_offset + a_count;

    if (a_reverse) {
        dap_chain_block_cache_t *l_ptr = l_blocks_pvt->blocks->hh.tbl->tail->prev;
        if (!l_ptr)
            l_ptr = l_blocks_pvt->blocks;
        else
            l_ptr = l_ptr->hh.next;
        for (dap_chain_block_cache_t *ptr = l_ptr; ptr != NULL && l_counter < l_end; ptr = ptr->hh.prev) {
            if (l_counter >= l_offset) {
                dap_chain_block_t *l_block = ptr->block;
                l_list = dap_list_append(l_list, l_block);
                l_list = dap_list_append(l_list, &ptr->block_size);
            }
            l_counter++;
        }
    } else {
        dap_chain_block_cache_t *l_ptr = l_blocks_pvt->blocks;
        if (!l_ptr)
            l_ptr = l_blocks_pvt->blocks;
        else
            l_ptr = l_ptr->hh.next;
        for (dap_chain_block_cache_t *ptr = l_ptr; ptr != NULL && l_counter < l_end; ptr = ptr->hh.next) {
            if (l_counter >= l_offset) {
                dap_chain_block_t *l_block = ptr->block;
                l_list = dap_list_append(l_list, l_block);
                l_list = dap_list_append(l_list, &ptr->block_size);
            }
            l_counter++;
        }
    }
    pthread_rwlock_unlock(&PVT(l_blocks)->rwlock);
    return l_list;
}

static const dap_time_t s_block_timediff_unit_size = 60;

static uint256_t s_callback_calc_reward(dap_chain_t *a_chain, dap_hash_fast_t *a_block_hash, dap_pkey_t *a_block_sign_pkey)
{
    uint256_t l_ret = uint256_0;
    dap_chain_cs_blocks_t *l_blocks = DAP_CHAIN_CS_BLOCKS(a_chain);
    dap_chain_block_cache_t *l_block_cache = NULL;
    HASH_FIND(hh, PVT(l_blocks)->blocks, a_block_hash, sizeof(*a_block_hash), l_block_cache);
    if (!l_block_cache)
        return l_ret;
    const dap_chain_block_t *l_block = l_block_cache->block;
    size_t l_block_size = l_block_cache->block_size;
    if (!dap_chain_block_sign_match_pkey(l_block, l_block_size, a_block_sign_pkey))
        return l_ret;
    dap_chain_net_t *l_net = dap_chain_net_by_id(a_chain->net_id);
    if (!l_net) {
        log_it(L_ERROR, "Invalid chain object");
        return l_ret;
    }
    dap_time_t l_block_time = l_block->hdr.ts_created;
    if (l_block_time < DAP_REWARD_INIT_TIMESTAMP) {
        log_it(L_WARNING, "Reward is not set for this block");
        return l_ret;
    }
    l_ret = dap_chain_net_get_reward(l_net, l_block_cache->block_number);
    size_t l_signs_count = l_block_cache->sign_count;
    if (l_block_cache->is_genesis) {
        DIV_256(l_ret, GET_256_FROM_64(l_signs_count), &l_ret);
        return l_ret;
    }
    dap_hash_fast_t l_prev_block_hash = l_block_cache->prev_hash;
    l_block_cache = NULL;
    HASH_FIND(hh, PVT(l_blocks)->blocks, &l_prev_block_hash, sizeof(l_prev_block_hash), l_block_cache);
    if (!l_block_cache) {
        log_it(L_ERROR, "l_block_cache is NULL");
        return l_ret;
    }
    l_block = l_block_cache->block;
    if (!l_block) {
        log_it(L_ERROR, "l_block is NULL");
        return l_ret;
    }
    assert(l_block);
    dap_time_t l_cur_time = dap_max(l_block->hdr.ts_created, DAP_REWARD_INIT_TIMESTAMP);
    if ( l_block_time > l_cur_time ) {
        dap_time_t l_time_diff = l_block_time - l_cur_time;
        if (MULT_256_256(l_ret, GET_256_FROM_64(l_time_diff), &l_ret))
            return log_it(L_ERROR, "Integer overflow while multiplication execution to calculate final reward"), uint256_0;
    }
    DIV_256(l_ret, GET_256_FROM_64(s_block_timediff_unit_size * l_signs_count), &l_ret);
    return l_ret;
}

static uint64_t s_callback_count_txs(dap_chain_t *a_chain)
{
    return PVT(DAP_CHAIN_CS_BLOCKS(a_chain))->tx_count;
}


static dap_list_t *s_callback_get_txs(dap_chain_t *a_chain, size_t a_count, size_t a_page, bool a_reverse)
{
    UNUSED(a_reverse); // TODO
    size_t l_count = s_callback_count_txs(a_chain);
    size_t l_offset = a_count * a_page;
    if (l_offset > l_count)
        return NULL;
    if (a_page < 2)
        l_offset = 0;
    dap_list_t *l_list = NULL;
    size_t l_counter = 0;
    size_t l_end = l_offset + a_count;
    for (dap_chain_block_datum_index_t *it = PVT(DAP_CHAIN_CS_BLOCKS(a_chain))->datum_index;
                it && l_counter < l_end;
                it = it->hh.next) {
        dap_chain_datum_t *l_datum = it->block_cache->datum[it->datum_index];
        if (l_datum->header.type_id == DAP_CHAIN_DATUM_TX && l_counter++ >= l_offset) {
            dap_chain_datum_tx_t *l_tx = (dap_chain_datum_tx_t *)l_datum->data;
            l_list = dap_list_append(l_list, l_tx);
        }
    }
    return l_list;
}

/**
 * @brief search pkey in block signs
 * @param a_chain chain to search
 * @param a_pkey_hash - pkey hash
 * @return pointer to dap_pkey_t if finded, other - NULL
 */
dap_pkey_t *dap_chain_cs_blocks_get_pkey_by_hash(dap_chain_net_t *a_net, dap_hash_fast_t *a_pkey_hash)
{
    dap_return_val_if_pass(!a_pkey_hash, NULL);
    dap_chain_t *l_chain = dap_chain_net_get_chain_by_chain_type(a_net, CHAIN_TYPE_TX);
    if (!l_chain || !DAP_CHAIN_CS_BLOCKS(l_chain) || !PVT(DAP_CHAIN_CS_BLOCKS(l_chain)))
        return NULL;
    dap_pkey_t *l_ret = NULL;
    pthread_rwlock_rdlock(&PVT(DAP_CHAIN_CS_BLOCKS(l_chain))->rwlock);
    for (dap_chain_block_cache_t *l_block_cache = PVT(DAP_CHAIN_CS_BLOCKS(l_chain))->blocks; l_block_cache; l_block_cache = l_block_cache->hh.next) {
        for (size_t i = 0; i < l_block_cache->sign_count; i++) {
            dap_sign_t *l_sign = dap_chain_block_sign_get(l_block_cache->block, l_block_cache->block_size, i);
            if (dap_sign_is_use_pkey_hash(l_sign))
                continue;
            dap_chain_hash_fast_t l_sign_hash = {};
            dap_sign_get_pkey_hash(l_sign, &l_sign_hash);
            if(!memcmp(&l_sign_hash, a_pkey_hash, sizeof(dap_chain_hash_fast_t))) {
                l_ret = dap_pkey_get_from_sign(l_sign);
                break;
            }
        }
    }
    pthread_rwlock_unlock(&PVT(DAP_CHAIN_CS_BLOCKS(l_chain))->rwlock);
    return l_ret;
}

dap_list_t *dap_chain_cs_blocks_get_block_signers_rewards(dap_chain_t *a_chain, dap_hash_fast_t *a_block_hash)
{
    dap_list_t *l_ret = NULL;

    dap_chain_block_cache_t *l_block_cache = dap_chain_block_cache_get_by_hash(DAP_CHAIN_CS_BLOCKS(a_chain), a_block_hash);
    if (!l_block_cache) {
        log_it(L_ERROR, "Can't find block %s in cache.", dap_hash_fast_to_str_static(a_block_hash));
        return NULL;
    }

    size_t l_signs_count = dap_chain_block_get_signs_count(l_block_cache->block, l_block_cache->block_size);
    for (size_t i = 0; i < l_signs_count; i++) {
        dap_sign_t *l_sign = dap_chain_block_sign_get(l_block_cache->block, l_block_cache->block_size, i);

        dap_hash_fast_t l_pkey_hash = {};
        if (dap_sign_get_pkey_hash(l_sign, &l_pkey_hash) == false) {
            log_it(L_ERROR, "Can't get pkey hash from sign");
            continue;
        }
        dap_pkey_t *l_pkey = dap_pkey_get_from_sign(l_sign);
        if (!l_pkey) {
            log_it(L_ERROR, "Can't get pkey from sign");
            continue;
        }
        uint256_t l_value_reward = s_callback_calc_reward(a_chain, a_block_hash, l_pkey);
        DAP_DELETE(l_pkey);
        dap_chain_cs_block_rewards_t *l_reward = DAP_NEW_Z(dap_chain_cs_block_rewards_t);
        l_reward->pkey_hash = l_pkey_hash;
        l_reward->reward = l_value_reward;
        l_ret = dap_list_append(l_ret, l_reward);
    }

    return l_ret;
}<|MERGE_RESOLUTION|>--- conflicted
+++ resolved
@@ -821,13 +821,8 @@
             char l_time_buf[DAP_TIME_STR_SIZE], l_hexbuf[32] = { '\0' };
             // Header
             json_object* json_obj_inf = json_object_new_object();
-<<<<<<< HEAD
-            json_object_object_add(json_obj_inf, "block_number", json_object_new_uint64(l_block_cache->block_number));
-            json_object_object_add(json_obj_inf, "hash", json_object_new_string(l_block_cache->block_hash_str));
-=======
             json_object_object_add(json_obj_inf, a_version == 1 ? "Block number" : "block_num", json_object_new_uint64(l_block_cache->block_number));
             json_object_object_add(json_obj_inf, a_version == 1 ? "hash" : "block_hash", json_object_new_string(l_block_cache->block_hash_str));
->>>>>>> 0c651e35
             snprintf(l_hexbuf, sizeof(l_hexbuf), "0x%04X",l_block->hdr.version);
             
             json_object_object_add(json_obj_inf, "version", json_object_new_string(l_hexbuf));
@@ -840,11 +835,7 @@
 
             // Dump Metadata
             size_t l_offset = 0;
-<<<<<<< HEAD
-            json_object_object_add(json_obj_inf, "metadata_count", json_object_new_int(l_block->hdr.meta_count));
-=======
             json_object_object_add(json_obj_inf, a_version == 1 ? "Metadata: count" : "metadata_count", json_object_new_int(l_block->hdr.meta_count));
->>>>>>> 0c651e35
             json_object* json_arr_meta_out = json_object_new_array();
             json_object_array_add(*a_json_arr_reply, json_obj_inf);
             for (uint32_t i=0; i < l_block->hdr.meta_count; i++) {
@@ -852,24 +843,6 @@
                 dap_chain_block_meta_t *l_meta = (dap_chain_block_meta_t *)(l_block->meta_n_datum_n_sign + l_offset);
                 switch (l_meta->hdr.type) {
                 case DAP_CHAIN_BLOCK_META_GENESIS:
-<<<<<<< HEAD
-                    json_object_object_add(json_obj_meta, "genesis", json_object_new_string("GENESIS"));
-                    break;
-                case DAP_CHAIN_BLOCK_META_PREV:
-                    s_cli_meta_hash_print(json_obj_meta,"prev", l_meta, l_hash_out_type);
-                    break;
-                case DAP_CHAIN_BLOCK_META_ANCHOR:
-                    s_cli_meta_hash_print(json_obj_meta, "anchor", l_meta, l_hash_out_type);
-                    break;
-                case DAP_CHAIN_BLOCK_META_LINK:
-                    s_cli_meta_hash_print(json_obj_meta, "link", l_meta, l_hash_out_type);
-                    break;
-                case DAP_CHAIN_BLOCK_META_NONCE:
-                    s_cli_meta_hex_print(json_obj_meta, "nonce", l_meta);
-                    break;
-                case DAP_CHAIN_BLOCK_META_NONCE2:
-                    s_cli_meta_hex_print(json_obj_meta, "nonce2", l_meta);
-=======
                     json_object_object_add(json_obj_meta,  a_version == 1 ? "GENESIS" : "genesis", json_object_new_string(a_version == 1 ? "GENESIS" : ""));
                     break;
                 case DAP_CHAIN_BLOCK_META_PREV:
@@ -886,37 +859,22 @@
                     break;
                 case DAP_CHAIN_BLOCK_META_NONCE2:
                     s_cli_meta_hex_print(json_obj_meta, a_version == 1 ? "NONCE2" : "nonce2", l_meta);
->>>>>>> 0c651e35
                     break;
                 case DAP_CHAIN_BLOCK_META_EVM_DATA:
                     s_cli_meta_hex_print(json_obj_meta, a_version == 1 ? "EVM_DATA" : "evm_data", l_meta);
                     break;
                 default: {
                     snprintf(l_hexbuf, sizeof(l_hexbuf), "0x%0X", i);
-<<<<<<< HEAD
-                    json_object_object_add(json_obj_meta, "number", json_object_new_string(l_hexbuf));
-=======
                     json_object_object_add(json_obj_meta, a_version == 1 ? "# -" : "num", json_object_new_string(l_hexbuf));
->>>>>>> 0c651e35
                     int l_len = l_meta->hdr.data_size * 2 + 5;
                     char *l_data_hex = DAP_NEW_STACK_SIZE(char, l_len);
                     strcpy(l_data_hex, "0x");
                     dap_bin2hex(l_data_hex + 2, l_meta->data, l_meta->hdr.data_size);
-<<<<<<< HEAD
-                    json_object_object_add(json_obj_meta, "data_hex", json_object_new_string(l_data_hex)); }
-=======
                     json_object_object_add(json_obj_meta, a_version == 1 ? "Data hex - " : "data_hex", json_object_new_string(l_data_hex)); }
->>>>>>> 0c651e35
                 }
                 json_object_array_add(json_arr_meta_out, json_obj_meta);
                 l_offset += sizeof(l_meta->hdr) + l_meta->hdr.data_size;
             }
-<<<<<<< HEAD
-            json_object_array_add(*a_json_arr_reply, json_arr_meta_out);
-            json_object* json_obj_datum = json_object_new_object();
-            json_object_object_add(json_obj_datum, "datums_count", json_object_new_uint64(l_block_cache->datum_count));
-            json_object_array_add(*a_json_arr_reply, json_obj_datum);
-=======
             if (a_version == 1)
                 json_object_array_add(*a_json_arr_reply, json_arr_meta_out); 
             else
@@ -930,7 +888,6 @@
                 json_object_object_add(json_obj_inf, "datums_count", json_object_new_uint64(l_block_cache->datum_count));
             }
 
->>>>>>> 0c651e35
             json_object* json_arr_datum_out = json_object_new_array();
             for (uint32_t i=0; i < l_block_cache->datum_count ; i++){
                 json_object* json_obj_tx = json_object_new_object();
@@ -943,11 +900,7 @@
                     json_object_object_add(json_obj_tx, "num",json_object_new_uint64(i));
                     json_object_object_add(json_obj_tx, a_version == 1 ? "hash" : "datum_hash",json_object_new_string(l_hash_str));
                 } else {
-<<<<<<< HEAD
-                    json_object_object_add(json_obj_tx, "datum_size ",json_object_new_uint64(l_datum_size));
-=======
                     json_object_object_add(json_obj_tx, a_version == 1 ? "datum size " : "datum_size",json_object_new_uint64(l_datum_size));
->>>>>>> 0c651e35
                     if (l_datum_size < sizeof (l_datum->header) ){
                         dap_json_rpc_error_add(*a_json_arr_reply, DAP_CHAIN_NODE_CLI_COM_BLOCK_DATUM_SIZE_ERR, "ERROR: datum size %zu is smaller than header size %zu \n",l_datum_size,
                                                 sizeof (l_datum->header));
@@ -972,13 +925,6 @@
             else
                 json_object_object_add(json_obj_inf, "datums", json_arr_datum_out);
             // Signatures
-<<<<<<< HEAD
-            json_object_array_add(*a_json_arr_reply, json_arr_datum_out);
-            // Signatures
-            json_object* json_obj_sig = json_object_new_object();
-            json_object_object_add(json_obj_sig, "signatures_count", json_object_new_uint64(l_block_cache->sign_count));
-            json_object_array_add(*a_json_arr_reply, json_obj_sig);
-=======
             if (a_version == 1) {
                 json_object* json_obj_sig = json_object_new_object();
                 json_object_object_add(json_obj_sig, "signatures count", json_object_new_uint64(l_block_cache->sign_count));
@@ -986,7 +932,6 @@
             } else {
                 json_object_object_add(json_obj_inf, "sig_count", json_object_new_uint64(l_block_cache->sign_count));
             }
->>>>>>> 0c651e35
             json_object* json_arr_sign_out = json_object_new_array();
             for (uint32_t i=0; i < l_block_cache->sign_count ; i++) {
                 json_object* json_obj_sign = json_object_new_object();
@@ -1171,13 +1116,8 @@
                 char l_buf[DAP_TIME_STR_SIZE];
                 json_object* json_obj_bl_cache = json_object_new_object();
                 dap_time_to_str_rfc822(l_buf, DAP_TIME_STR_SIZE, l_ts);
-<<<<<<< HEAD
-                json_object_object_add(json_obj_bl_cache, "block_number",json_object_new_uint64(l_block_cache->block_number));
-                json_object_object_add(json_obj_bl_cache, "hash",json_object_new_string(l_block_cache->block_hash_str));
-=======
                 json_object_object_add(json_obj_bl_cache, a_version == 1 ? "block number" : "block_num",json_object_new_uint64(l_block_cache->block_number));
                 json_object_object_add(json_obj_bl_cache, a_version == 1 ? "hash" : "block_hash",json_object_new_string(l_block_cache->block_hash_str));
->>>>>>> 0c651e35
                 json_object_object_add(json_obj_bl_cache, "timestamp", json_object_new_uint64(l_ts));
                 json_object_object_add(json_obj_bl_cache, "ts_create",json_object_new_string(l_buf));
                 json_object_array_add(json_arr_bl_cache_out, json_obj_bl_cache);
@@ -1215,13 +1155,8 @@
             char l_buf[DAP_TIME_STR_SIZE];
             if (l_last_block)
                 dap_time_to_str_rfc822(l_buf, DAP_TIME_STR_SIZE, l_last_block->ts_created);
-<<<<<<< HEAD
-            json_object_object_add(json_obj_out, "last_block_num", json_object_new_uint64(l_last_block ? l_last_block->block_number : 0));
-            json_object_object_add(json_obj_out, "last_block_hash", json_object_new_string(l_last_block ? l_last_block->block_hash_str : "empty"));
-=======
             json_object_object_add(json_obj_out, a_version == 1 ? "Last block num" : "last_block_num", json_object_new_uint64(l_last_block ? l_last_block->block_number : 0));
             json_object_object_add(json_obj_out, a_version == 1 ? "Last block hash" : "last_block_hash", json_object_new_string(l_last_block ? l_last_block->block_hash_str : "empty"));
->>>>>>> 0c651e35
             json_object_object_add(json_obj_out, "ts_created", json_object_new_string(l_last_block ? l_buf : "never"));
 
             char *l_key = dap_strdup_printf("%s.%s has blocks", l_net->pub.name, l_chain->name);
@@ -1254,13 +1189,8 @@
                 }
             }
             pthread_rwlock_unlock(&PVT(l_blocks)->datums_rwlock);
-<<<<<<< HEAD
-            json_object_object_add(json_obj_out, "blocks", json_arr_bl_cache_out);
-            json_object_object_add(json_obj_out, "total",json_object_new_int(l_atoms_cnt));
-=======
             json_object_object_add(json_obj_out, a_version == 1 ? "Blocks" : "blocks", json_arr_bl_cache_out);
             json_object_object_add(json_obj_out, a_version == 1 ? "Total" : "total",json_object_new_int(l_atoms_cnt));
->>>>>>> 0c651e35
             json_object_array_add(*a_json_arr_reply, json_obj_out);
         } break;
         case SUBCMD_COUNT: {
@@ -1554,11 +1484,7 @@
                 bool l_status = dap_chain_esbocs_get_autocollect_status(l_net->pub.id);
                 char *l_val = dap_strdup_printf("for network %s is %s\n", l_net->pub.name,
                                                 l_status ? "active" : "inactive cause of the network config or consensus starting problems");
-<<<<<<< HEAD
-                json_object_object_add(json_obj_out, "autocollect_status", json_object_new_string(l_val));
-=======
                 json_object_object_add(json_obj_out, a_version == 1 ? "Autocollect status" : "autocollect_status", json_object_new_string(l_val));
->>>>>>> 0c651e35
                 DAP_DELETE(l_val);
                 if (!l_status)
                     break;
@@ -2380,24 +2306,6 @@
         dap_chain_block_meta_t *l_meta = (dap_chain_block_meta_t *) (l_block->meta_n_datum_n_sign + l_offset);
         switch (l_meta->hdr.type) {
             case DAP_CHAIN_BLOCK_META_GENESIS:
-<<<<<<< HEAD
-                json_object_object_add(json_obj_meta, "genesis", json_object_new_string("GENESIS"));
-                break;
-            case DAP_CHAIN_BLOCK_META_PREV:
-                s_cli_meta_hash_print(json_obj_meta, "prev", l_meta, a_hash_out_type);
-                break;
-            case DAP_CHAIN_BLOCK_META_ANCHOR:
-                s_cli_meta_hash_print(json_obj_meta, "anchor", l_meta, a_hash_out_type);
-                break;
-            case DAP_CHAIN_BLOCK_META_LINK:
-                s_cli_meta_hash_print(json_obj_meta, "link", l_meta, a_hash_out_type);
-                break;
-            case DAP_CHAIN_BLOCK_META_NONCE:
-                s_cli_meta_hex_print(json_obj_meta, "nonce", l_meta);
-                break;
-            case DAP_CHAIN_BLOCK_META_NONCE2:
-                s_cli_meta_hex_print(json_obj_meta, "nonce2", l_meta);
-=======
                 json_object_object_add(json_obj_meta, a_version == 1 ? "GENESIS" : "genesis", json_object_new_string("GENESIS"));
                 break;
             case DAP_CHAIN_BLOCK_META_PREV:
@@ -2414,7 +2322,6 @@
                 break;
             case DAP_CHAIN_BLOCK_META_NONCE2:
                 s_cli_meta_hex_print(json_obj_meta, a_version == 1 ? "NONCE2" : "nonce2", l_meta);
->>>>>>> 0c651e35
                 break;
             case DAP_CHAIN_BLOCK_META_EVM_DATA:
                 s_cli_meta_hex_print(json_obj_meta, a_version == 1 ? "EVM_DATA" : "evm_data", l_meta);
@@ -2426,11 +2333,7 @@
                 char *l_data_hex = DAP_NEW_STACK_SIZE(char, l_len);
                 snprintf(l_data_hex, 3, "%s", "0x");
                 dap_bin2hex(l_data_hex + 2, l_meta->data, l_meta->hdr.data_size);
-<<<<<<< HEAD
-                json_object_object_add(json_obj_meta, "data_hex", json_object_new_string(l_data_hex));
-=======
                 json_object_object_add(json_obj_meta, a_version == 1 ? "Data hex - " : "data_hex", json_object_new_string(l_data_hex));
->>>>>>> 0c651e35
             }
         }
         json_object_array_add(l_jobj_metadata, json_obj_meta);
@@ -2442,11 +2345,7 @@
         dap_chain_datum_t *l_datum = (dap_chain_datum_t*)(l_block->meta_n_datum_n_sign + l_offset);
         json_object *l_jobj_datum = json_object_new_object();
         size_t l_datum_size =  dap_chain_datum_size(l_datum);
-<<<<<<< HEAD
-        json_object_object_add(l_jobj_datum, "datum_size ",json_object_new_uint64(l_datum_size));
-=======
         json_object_object_add(l_jobj_datum, a_version == 1 ? "datum size " : "datum_size",json_object_new_uint64(l_datum_size));
->>>>>>> 0c651e35
         if (l_datum_size < sizeof (l_datum->header) ){
             dap_json_rpc_error_add(*a_arr_out, DAP_CHAIN_NODE_CLI_COM_BLOCK_DATUM_SIZE_ERR, "ERROR: datum size %zu is smaller than header size %zu",l_datum_size,
                                     sizeof (l_datum->header));
