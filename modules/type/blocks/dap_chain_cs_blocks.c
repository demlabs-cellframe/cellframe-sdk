--- conflicted
+++ resolved
@@ -1098,17 +1098,6 @@
         }break;
 
         case SUBCMD_AUTOCOLLECT: {
-<<<<<<< HEAD
-            if (dap_cli_server_cmd_check_option(a_argv, arg_index, a_argc, "status") == -1) {
-                dap_json_rpc_error_add(DAP_CHAIN_NODE_CLI_COM_LEDGER_PARAM_ERR, "Command 'block autocollect' requires subcommand 'status'");
-                return DAP_CHAIN_NODE_CLI_COM_LEDGER_PARAM_ERR;
-            }
-            dap_string_t *l_reply_str = dap_string_new("");
-            s_print_autocollect_table(l_net, l_reply_str, "Fees");
-            s_print_autocollect_table(l_net, l_reply_str, "Rewards");
-            dap_cli_server_cmd_set_reply_text(a_str_reply, "%s", l_reply_str->str);
-            dap_string_free(l_reply_str, true);
-=======
             const char * l_cert_name  = NULL, * l_addr_str = NULL;
             dap_pkey_t * l_pub_key = NULL;
             dap_hash_fast_t l_pkey_hash = {};
@@ -1230,8 +1219,6 @@
                 dap_cli_server_cmd_set_reply_text(a_str_reply, "%s", l_reply_str->str);
                 dap_string_free(l_reply_str, true);
             }   
-
->>>>>>> 57508122
         } break;
 
         case SUBCMD_UNDEFINED:
