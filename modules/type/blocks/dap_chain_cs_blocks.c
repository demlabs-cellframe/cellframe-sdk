/*
 * Authors:
 * Dmitriy A. Gearasimov <gerasimov.dmitriy@demlabs.net>
 * DeM Labs Ltd   https://demlabs.net
 * Copyright  (c) 2017-2020
 * All rights reserved.

 This file is part of DAP SDK the open source project

    DAP SDK is free software: you can redistribute it and/or modify
    it under the terms of the GNU General Public License as published by
    the Free Software Foundation, either version 3 of the License, or
    (at your option) any later version.

    DAP SDK is distributed in the hope that it will be useful,
    but WITHOUT ANY WARRANTY; without even the implied warranty of
    MERCHANTABILITY or FITNESS FOR A PARTICULAR PURPOSE.  See the
    GNU General Public License for more details.

    You should have received a copy of the GNU General Public License
    along with any DAP SDK based project.  If not, see <http://www.gnu.org/licenses/>.
*/

#include <pthread.h>
#include "dap_common.h"
#include "dap_enc_base58.h"
#include "dap_chain.h"
#include "dap_chain_cell.h"
#include "dap_chain_cs.h"
#include "dap_chain_cs_blocks.h"
#include "dap_chain_block.h"
#include "dap_chain_block_cache.h"
#include "dap_chain_block_chunk.h"
#include "dap_timerfd.h"
#include "dap_cli_server.h"
#include "dap_chain_node_cli_cmd.h"
#include "dap_chain_mempool.h"

#define LOG_TAG "dap_chain_cs_blocks"

typedef struct dap_chain_block_datum_index {
    dap_chain_hash_fast_t datum_hash;
    int ret_code;
    time_t ts_added;
    dap_chain_block_cache_t *block_cache;
    size_t datum_index;
    UT_hash_handle hh;
} dap_chain_block_datum_index_t;

typedef struct dap_chain_cs_blocks_pvt
{
    pthread_rwlock_t rwlock;
    // Parent link
    dap_chain_cs_blocks_t * cs_blocks;

    // All the blocks are here. In feature should be limited with 1000 when the rest would be loaded from file when needs them
    dap_chain_block_cache_t * blocks;
    dap_chain_block_cache_t * blocks_tx_treshold;

    // Chunks treshold
    dap_chain_block_chunks_t * chunks;

    pthread_rwlock_t datums_rwlock;
    dap_chain_block_datum_index_t *datum_index; // To find datum in blocks

    // General links
    dap_chain_block_cache_t * block_cache_first; // Mapped area start
    dap_chain_block_cache_t * block_cache_last; // Last block in mapped area
    dap_chain_hash_fast_t genesis_block_hash;
    dap_chain_hash_fast_t static_genesis_block_hash;

    uint64_t blocks_count;

    time_t time_between_blocks_minimum; // Minimal time between blocks
    bool is_celled;

    dap_timerfd_t *fill_timer;
    pthread_rwlock_t datums_lock;
    uint64_t fill_timeout;

} dap_chain_cs_blocks_pvt_t;

#define PVT(a) ((dap_chain_cs_blocks_pvt_t *)(a)->_pvt )

static int s_cli_parse_cmd_hash(char ** a_argv, int a_arg_index, int a_argc, char **a_str_reply,const char * a_param, dap_chain_hash_fast_t * a_datum_hash);
static void s_cli_meta_hash_print(  dap_string_t * a_str_tmp, const char * a_meta_title, dap_chain_block_meta_t * a_meta);
static int s_cli_blocks(int a_argc, char ** a_argv, char **a_str_reply);

// Setup BFT consensus and select the longest chunk
static void s_bft_consensus_setup(dap_chain_cs_blocks_t * a_blocks);

// Callbacks
static void s_callback_delete(dap_chain_t * a_chain);
// Accept new block
static dap_chain_atom_verify_res_t s_callback_atom_add(dap_chain_t * a_chain, dap_chain_atom_ptr_t , size_t);
//    Verify new block
static dap_chain_atom_verify_res_t s_callback_atom_verify(dap_chain_t * a_chain, dap_chain_atom_ptr_t , size_t);

//    Get block header size
static size_t s_callback_atom_get_static_hdr_size(void);

static dap_chain_atom_iter_t *s_callback_atom_iter_create(dap_chain_t *a_chain, dap_chain_cell_id_t a_cell_id, bool a_with_treshold);
static dap_chain_atom_iter_t* s_callback_atom_iter_create_from(dap_chain_t *  ,
                                                                     dap_chain_atom_ptr_t , size_t);
static dap_chain_atom_ptr_t s_callback_atom_iter_find_by_hash(dap_chain_atom_iter_t * a_atom_iter ,
                                                                       dap_chain_hash_fast_t * a_atom_hash, size_t * a_atom_size);
static dap_chain_datum_t *s_callback_datum_find_by_hash(dap_chain_t *a_chain, dap_chain_hash_fast_t *a_datum_hash,
                                                        dap_chain_hash_fast_t *a_block_hash, int *a_ret_code);

static dap_chain_atom_ptr_t s_callback_block_find_by_tx_hash(dap_chain_t * a_chain, dap_chain_hash_fast_t * a_tx_hash);

static dap_chain_datum_t** s_callback_atom_get_datums(dap_chain_atom_ptr_t a_atom, size_t a_atom_size, size_t * a_datums_count);
static dap_time_t s_chain_callback_atom_get_timestamp(dap_chain_atom_ptr_t a_atom) { return ((dap_chain_block_t *)a_atom)->hdr.ts_created; }
//    Get blocks
static dap_chain_atom_ptr_t s_callback_atom_iter_get_first( dap_chain_atom_iter_t * a_atom_iter, size_t *a_atom_size ); //    Get the fisrt block
static dap_chain_atom_ptr_t s_callback_atom_iter_get_next( dap_chain_atom_iter_t * a_atom_iter,size_t *a_atom_size );  //    Get the next block
static dap_chain_atom_ptr_t *s_callback_atom_iter_get_links( dap_chain_atom_iter_t * a_atom_iter , size_t *a_links_size,
                                                                  size_t ** a_links_size_ptr );  //    Get list of linked blocks
static dap_chain_atom_ptr_t *s_callback_atom_iter_get_lasts( dap_chain_atom_iter_t * a_atom_iter ,size_t *a_links_size,
                                                                  size_t ** a_lasts_size_ptr );  //    Get list of linked blocks
//Get list of hashes
static dap_list_t *s_block_parse_str_list(const char * a_hash_str,size_t * a_hash_size, dap_chain_t * a_chain, dap_cert_t * a_cert);

// Delete iterator
static void s_callback_atom_iter_delete(dap_chain_atom_iter_t * a_atom_iter );                  //    Get the fisrt block

// Datum ops
static dap_chain_datum_iter_t *s_chain_callback_datum_iter_create(dap_chain_t *a_chain);
static void s_chain_callback_datum_iter_delete(dap_chain_datum_iter_t *a_datum_iter);
static dap_chain_datum_t *s_chain_callback_datum_iter_get_first(dap_chain_datum_iter_t *a_datum_iter); // Get the fisrt datum from blocks
static dap_chain_datum_t *s_chain_callback_datum_iter_get_next(dap_chain_datum_iter_t *a_datum_iter); // Get the next datum from blocks

static size_t s_callback_add_datums(dap_chain_t * a_chain, dap_chain_datum_t ** a_datums, size_t a_datums_count);

static void s_callback_cs_blocks_purge(dap_chain_t *a_chain);

static dap_chain_block_t *s_new_block_move(dap_chain_cs_blocks_t *a_blocks, size_t *a_new_block_size);

//Work with atoms
static size_t s_callback_count_atom(dap_chain_t *a_chain);
static dap_list_t *s_callback_get_atoms(dap_chain_t *a_chain, size_t a_count, size_t a_page, bool a_reverse);

static bool s_seed_mode = false;
static bool s_debug_more = false;


/**
 * @brief dap_chain_cs_blocks_init
 * @return
 */
int dap_chain_cs_blocks_init()
{
    dap_chain_cs_type_add("blocks", dap_chain_cs_blocks_new );
    s_seed_mode = dap_config_get_item_bool_default(g_config,"general","seed_mode",false);
    s_debug_more = dap_config_get_item_bool_default(g_config, "blocks", "debug_more", false);
    dap_cli_server_cmd_add ("block", s_cli_blocks, "Create and explore blockchains",
        "New block create, fill and complete commands:\n"
            "block -net <net_name> -chain <chain_name> new\n"
                "\t\tCreate new block and flush memory if was smth formed before\n\n"

            "block -net <net_name> -chain <chain_name> new_datum_add <datum_hash>\n"
                "\t\tAdd block section from datum <datum hash> taken from the mempool\n\n"

            "block -net <net_name> -chain <chain_name> new_datum_del <datum_hash>\n"
                "\t\tDel block section with datum <datum hash>\n\n"

            "block -net <net_name> -chain <chain_name> new_datum_list\n"
                "\t\tList block sections and show their datums hashes\n\n"

            "block -net <net_name> -chain <chain_name> new_datum\n\n"
                "\t\tComplete the current new round, verify it and if everything is ok - publish new blocks in chain\n\n"

        "Blockchain explorer:\n"
            "block -net <net_name> -chain <chain_name> dump <block_hash>\n"
                "\t\tDump block info\n\n"

            "block -net <net_name> -chain <chain_name> list [-from_hash <block_hash>] [-to_hash <block_hash>]"
            "[-from_dt <datetime>] [-to_dt <datetime>] [-cert <priv_cert_name> -unspent]\n"
                "\t\t List blocks\n\n"
        "Commission collect:\n"
            "block -net <net_name> -chain <chain_name> fee collect\n"
            "-cert <priv_cert_name> -addr <addr> -hashes <hashes list> -fee <value>\n"
                "\t\t Take the whole commission\n\n"

                                        );
    if (dap_chain_block_cache_init() != 0){
        log_it(L_WARNING, "Can't init blocks cache");
    }
    log_it(L_NOTICE,"Initialized blocks(m) chain type");

    return 0;
}

/**
 * @brief dap_chain_cs_blocks_deinit
 */
void dap_chain_cs_blocks_deinit()
{
    dap_chain_block_cache_deinit();
}

int dap_chain_cs_blocks_new(dap_chain_t * a_chain, dap_config_t * a_chain_config)
{
    dap_chain_cs_blocks_t * l_cs_blocks = DAP_NEW_Z(dap_chain_cs_blocks_t);
    a_chain->_inheritor = l_cs_blocks;
    l_cs_blocks->chain = a_chain;

    a_chain->callback_delete = s_callback_delete;

    // Atom element callbacks
    a_chain->callback_atom_add = s_callback_atom_add ;  // Accept new element in chain
    a_chain->callback_atom_verify = s_callback_atom_verify ;  // Verify new element in chain
    a_chain->callback_atom_get_hdr_static_size = s_callback_atom_get_static_hdr_size; // Get block hdr size

    a_chain->callback_atom_iter_create = s_callback_atom_iter_create;
    a_chain->callback_atom_iter_create_from = s_callback_atom_iter_create_from;
    a_chain->callback_atom_iter_delete = s_callback_atom_iter_delete;
    // Linear pass through
    a_chain->callback_atom_iter_get_first = s_callback_atom_iter_get_first; // Get the fisrt element from chain
    a_chain->callback_atom_iter_get_next = s_callback_atom_iter_get_next; // Get the next element from chain from the current one
    a_chain->callback_atom_iter_get_links = s_callback_atom_iter_get_links; // Get the next element from chain from the current one
    a_chain->callback_atom_iter_get_lasts = s_callback_atom_iter_get_lasts;

    // Datum operations callbacks
    a_chain->callback_datum_iter_create = s_chain_callback_datum_iter_create; // Datum iterator create
    a_chain->callback_datum_iter_delete = s_chain_callback_datum_iter_delete; // Datum iterator delete
    a_chain->callback_datum_iter_get_first = s_chain_callback_datum_iter_get_first; // Get the fisrt datum from chain
    a_chain->callback_datum_iter_get_next = s_chain_callback_datum_iter_get_next; // Get the next datum from chain from the current one

    a_chain->callback_atom_get_datums = s_callback_atom_get_datums;
    a_chain->callback_atom_get_timestamp = s_chain_callback_atom_get_timestamp;

    a_chain->callback_atom_find_by_hash = s_callback_atom_iter_find_by_hash;
    a_chain->callback_datum_find_by_hash = s_callback_datum_find_by_hash;

    a_chain->callback_block_find_by_tx_hash = s_callback_block_find_by_tx_hash;

    a_chain->callback_add_datums = s_callback_add_datums;
    a_chain->callback_purge = s_callback_cs_blocks_purge;

    a_chain->callback_count_atom = s_callback_count_atom;
    a_chain->callback_get_atoms = s_callback_get_atoms;

    l_cs_blocks->callback_new_block_move = s_new_block_move;

    dap_chain_cs_blocks_pvt_t *l_cs_blocks_pvt = DAP_NEW_Z(dap_chain_cs_blocks_pvt_t);
    l_cs_blocks->_pvt = l_cs_blocks_pvt;
    pthread_rwlock_init(&l_cs_blocks_pvt->rwlock,NULL);
    pthread_rwlock_init(&l_cs_blocks_pvt->datums_lock, NULL);

    const char * l_genesis_blocks_hash_str = dap_config_get_item_str_default(a_chain_config,"blocks","genesis_block",NULL);
    if ( l_genesis_blocks_hash_str ){
        int lhr;
        if ( (lhr= dap_chain_hash_fast_from_str(l_genesis_blocks_hash_str,&l_cs_blocks_pvt->genesis_block_hash) )!= 0 ){
            log_it( L_ERROR, "Can't read hash from genesis_block \"%s\", ret code %d ", l_genesis_blocks_hash_str, lhr);
        }
    }
    l_cs_blocks_pvt->is_celled = dap_config_get_item_bool_default(a_chain_config,"blocks","is_celled",false);
    const char * l_static_genesis_blocks_hash_str = dap_config_get_item_str_default(a_chain_config,"blocks","static_genesis_block",NULL);
    if ( l_static_genesis_blocks_hash_str ){
        int lhr;
        if ( (lhr= dap_chain_hash_fast_from_str(l_static_genesis_blocks_hash_str,&l_cs_blocks_pvt->static_genesis_block_hash) )!= 0 ){
            log_it( L_ERROR, "Can't read hash from static_genesis_block \"%s\", ret code %d ", l_static_genesis_blocks_hash_str, lhr);
        }
    }
    l_cs_blocks_pvt->chunks = dap_chain_block_chunks_create(l_cs_blocks);

    l_cs_blocks_pvt->fill_timeout = dap_config_get_item_uint64_default(a_chain_config, "blocks", "fill_timeout", 60) * 1000; // 1 min
    l_cs_blocks_pvt->blocks_count = 0;

    return 0;
}

/**
 * @brief dap_chain_cs_blocks_delete
 * @param a_chain
 */
void dap_chain_cs_blocks_delete(dap_chain_t * a_chain)
{
    s_callback_delete(a_chain);
}

/**
 * @brief dap_chain_block_cs_cache_get_by_hash
 * @param a_blocks
 * @param a_block_hash
 * @return
 */
dap_chain_block_cache_t * dap_chain_block_cs_cache_get_by_hash(dap_chain_cs_blocks_t * a_blocks,  dap_chain_hash_fast_t *a_block_hash)
{
    dap_chain_block_cache_t * l_ret = NULL;
    pthread_rwlock_rdlock(& PVT(a_blocks)->rwlock);
    HASH_FIND(hh, PVT(a_blocks)->blocks,a_block_hash, sizeof (*a_block_hash), l_ret );
    pthread_rwlock_unlock(& PVT(a_blocks)->rwlock);
    return l_ret;
}

/**
 * @brief s_cli_parse_cmd_hash
 * @param a_argv
 * @param a_arg_index
 * @param a_argc
 * @param a_str_reply
 * @param a_param
 * @param a_datum_hash
 * @return
 */
static int s_cli_parse_cmd_hash(char ** a_argv, int a_arg_index, int a_argc, char **a_str_reply,const char * a_param,
                                dap_chain_hash_fast_t * a_datum_hash)
{
    assert(a_datum_hash);

    const char *l_datum_hash_str = NULL;
    dap_cli_server_cmd_find_option_val(a_argv, a_arg_index, a_argc, a_param, &l_datum_hash_str);

    return dap_chain_hash_fast_from_str(l_datum_hash_str, a_datum_hash);
}

/**
 * @brief s_cli_meta_hash_print
 * @param a_str_tmp
 * @param a_meta_title
 * @param a_meta
 */
static void s_cli_meta_hash_print(  dap_string_t * a_str_tmp, const char * a_meta_title, dap_chain_block_meta_t * a_meta)
{
    if (a_meta->hdr.data_size == sizeof (dap_chain_hash_fast_t)) {
        char l_hash_str[DAP_CHAIN_HASH_FAST_STR_SIZE];
        dap_chain_hash_fast_to_str((dap_chain_hash_fast_t*)a_meta->data, l_hash_str, sizeof(l_hash_str));
        dap_string_append_printf(a_str_tmp,"\t\tPREV: \"%s\": %s\n", a_meta_title,l_hash_str);
    } else {
        char *l_data_hex = DAP_NEW_Z_SIZE(char,a_meta->hdr.data_size * 2 + 3);
        dap_bin2hex(l_data_hex, a_meta->data, a_meta->hdr.data_size);
        dap_string_append_printf(a_str_tmp,"\t\t\%s: 0x%s\n", a_meta_title, l_data_hex);
        DAP_DELETE(l_data_hex);
    }
}

/**
 * @brief s_cli_meta_hex_print
 * @param a_str_tmp
 * @param a_meta_title
 * @param a_meta
 */
static void s_cli_meta_hex_print(  dap_string_t * a_str_tmp, const char * a_meta_title, dap_chain_block_meta_t * a_meta)
{
    char *l_data_hex = DAP_NEW_Z_SIZE(char, a_meta->hdr.data_size * 2 + 3);
    dap_bin2hex(l_data_hex, a_meta->data, a_meta->hdr.data_size);
    dap_string_append_printf(a_str_tmp,"\t\t\%s: 0x%s\n", a_meta_title, l_data_hex);
    DAP_DELETE(l_data_hex);
}

/**
 * @brief s_cli_blocks
 * @param argc
 * @param argv
 * @param arg_func
 * @param a_str_reply
 * @return
 */
static int s_cli_blocks(int a_argc, char ** a_argv, char **a_str_reply)
{
    enum {
        SUBCMD_UNDEFINED =0,
        SUBCMD_NEW_FLUSH,
        SUBCMD_NEW_DATUM_ADD,
        SUBCMD_NEW_DATUM_DEL,
        SUBCMD_NEW_DATUM_LIST,
        SUBCMD_NEW_COMPLETE,
        SUBCMD_DUMP,
        SUBCMD_LIST,
        SUBCMD_FEE,
        SUBCMD_DROP
    } l_subcmd={0};

    const char* l_subcmd_strs[]={
        [SUBCMD_NEW_FLUSH]="new",
        [SUBCMD_NEW_DATUM_ADD]="new_datum_add",
        [SUBCMD_NEW_DATUM_DEL]="new_datum_del",
        [SUBCMD_NEW_DATUM_LIST]="new_datum_list",
        [SUBCMD_NEW_COMPLETE]="new_complete",
        [SUBCMD_DUMP]="dump",
        [SUBCMD_LIST]="list",
        [SUBCMD_FEE]="fee",
        [SUBCMD_DROP]="drop",
        [SUBCMD_UNDEFINED]=NULL
    };
    const size_t l_subcmd_str_count=sizeof(l_subcmd_strs)/sizeof(*l_subcmd_strs);
    const char* l_subcmd_str_args[l_subcmd_str_count];
	for(size_t i=0;i<l_subcmd_str_count;i++)
        l_subcmd_str_args[i]=NULL;
    const char* l_subcmd_str_arg;
    const char* l_subcmd_str = NULL;

    int arg_index = 1;

    dap_chain_t * l_chain = NULL;
    dap_chain_cs_blocks_t * l_blocks = NULL;
    dap_chain_net_t * l_net = NULL;

    // Parse default values
    if(dap_chain_node_cli_cmd_values_parse_net_chain(&arg_index, a_argc, a_argv, a_str_reply, &l_chain, &l_net) < 0)
        return -11;

    const char *l_chain_type = dap_chain_net_get_type(l_chain);

    if (!strstr(l_chain_type, "block_") && strcmp(l_chain_type, "esbocs")){
            dap_cli_server_cmd_set_reply_text(a_str_reply,
                        "Type of chain %s is not block. This chain with type %s is not supported by this command",
                        l_chain->name, l_chain_type);
            return -42;
    }

    l_blocks = DAP_CHAIN_CS_BLOCKS(l_chain);

    // Parse commands
    for (size_t i=0; i<l_subcmd_str_count; i++){
        int l_opt_idx = dap_cli_server_cmd_check_option(a_argv, arg_index,a_argc, l_subcmd_strs[i]);
        if( l_opt_idx >= 0 ){
            dap_cli_server_cmd_find_option_val(a_argv, l_opt_idx, a_argc, l_subcmd_strs[i], &l_subcmd_str_args[i] );
            l_subcmd = i;
            l_subcmd_str = l_subcmd_strs[i];
            l_subcmd_str_arg = l_subcmd_str_args[i];
        }
    }
    int ret=-1000;
    // Do subcommand action
    switch ( l_subcmd ){
        // Flush memory for the new block
        case SUBCMD_NEW_FLUSH:{
            pthread_rwlock_wrlock( &PVT(l_blocks)->rwlock );
            if ( l_blocks->block_new )
                DAP_DELETE( l_blocks->block_new );
            l_blocks->block_new = dap_chain_block_new(PVT(l_blocks)->block_cache_last ?
                                                      &PVT(l_blocks)->block_cache_last->block_hash : NULL,
                                                      &l_blocks->block_new_size);
            pthread_rwlock_unlock( &PVT(l_blocks)->rwlock );
        } break;

        // Add datum to the forming new block
        case SUBCMD_NEW_DATUM_LIST:{
            pthread_rwlock_wrlock( &PVT(l_blocks)->rwlock );
            pthread_rwlock_unlock( &PVT(l_blocks)->rwlock );
        }break;
        case SUBCMD_NEW_DATUM_DEL:{
            pthread_rwlock_wrlock( &PVT(l_blocks)->rwlock );
            if ( l_blocks->block_new ){
                dap_chain_hash_fast_t l_datum_hash;
                s_cli_parse_cmd_hash(a_argv,arg_index,a_argc,a_str_reply,"-datum", &l_datum_hash );
                l_blocks->block_new_size=dap_chain_block_datum_del_by_hash( &l_blocks->block_new, l_blocks->block_new_size, &l_datum_hash );
            }else {
                dap_cli_server_cmd_set_reply_text(a_str_reply,
                          "Error! Can't delete datum from hash because no forming new block! Check pls you role, it must be MASTER NODE or greater");
                ret = -12;
            }
            pthread_rwlock_unlock( &PVT(l_blocks)->rwlock );
        }break;
        case SUBCMD_NEW_DATUM_ADD:{
            size_t l_datums_count=1;
            char * l_gdb_group_mempool = dap_chain_net_get_gdb_group_mempool_new(l_chain);
            dap_chain_datum_t ** l_datums = DAP_NEW_Z_SIZE(dap_chain_datum_t*,
                                                           sizeof(dap_chain_datum_t*)*l_datums_count);
            size_t l_datum_size = 0;

            dap_chain_datum_t * l_datum = (dap_chain_datum_t*) dap_global_db_get_sync(l_gdb_group_mempool, l_subcmd_str_arg ,
                                                                                              &l_datum_size, NULL, NULL);
            l_datums[0] = l_datum;
            for (size_t i = 0; i < l_datums_count; i++) {
<<<<<<< HEAD
                char *l_datums_datum_hash_str;
                dap_get_data_hash_str_static(l_datums[i]->data, l_datums[i]->header.data_size, l_datums_datum_hash_str);
                bool l_err = dap_chain_node_mempool_process(l_chain, l_datums[i]);
=======
                bool l_err = dap_chain_node_mempool_process(l_chain, l_datums[i], l_subcmd_str_arg);
>>>>>>> a3add0d8
                if (l_err) {
                    dap_cli_server_cmd_set_reply_text(a_str_reply, "Error! Datum %s doesn't pass verifications, examine node log files",
                                                      l_subcmd_str_arg);
                    ret = -9;
                } else {
                   log_it(L_INFO, "Pass datum %s from mempool to block in the new forming round ",
                                                     l_subcmd_str_arg);
                   ret = 0;
                }
                if (l_err)
                    break;
            }
            dap_cli_server_cmd_set_reply_text(a_str_reply, "All datums processed");
            DAP_DELETE(l_gdb_group_mempool);
        } break;

        case SUBCMD_NEW_COMPLETE:{
            dap_chain_net_sync_all(l_net);
        } break;

        case SUBCMD_DROP:{
            dap_chain_net_sync_all(l_net);
        }break;
        case SUBCMD_DUMP:{
            dap_chain_block_t  * l_block;
            size_t l_block_size = 0;
            dap_chain_hash_fast_t l_block_hash={0};
			if(l_subcmd_str_arg){
					dap_chain_hash_fast_from_str( l_subcmd_str_arg, &l_block_hash); // Convert argument to hash
					l_block = (dap_chain_block_t*) dap_chain_get_atom_by_hash( l_chain, &l_block_hash, &l_block_size);
					if ( l_block){
						dap_chain_block_cache_t *l_block_cache = dap_chain_block_cs_cache_get_by_hash(l_blocks, &l_block_hash);
						if ( l_block_cache ){
							dap_string_t * l_str_tmp = dap_string_new(NULL);
							char buf[50];
							time_t l_ts_reated = (time_t) l_block->hdr.ts_created;
							// Header
							dap_string_append_printf(l_str_tmp,"Block %s:\n", l_subcmd_str_arg);
							dap_string_append_printf(l_str_tmp, "\t\t\tversion: 0x%04X\n", l_block->hdr.version);
							dap_string_append_printf(l_str_tmp,"\t\t\tcell_id: 0x%016"DAP_UINT64_FORMAT_X"\n",l_block->hdr.cell_id.uint64);
							dap_string_append_printf(l_str_tmp,"\t\t\tchain_id: 0x%016"DAP_UINT64_FORMAT_X"\n",l_block->hdr.chain_id.uint64);
							ctime_r(&l_ts_reated, buf);
							dap_string_append_printf(l_str_tmp,"\t\t\tts_created: %s\n", buf);
		
							// Dump Metadata
							dap_string_append_printf(l_str_tmp,"\tMetadata. Count: %us\n",l_block->hdr.meta_count );
							for (uint32_t i=0; i < l_block_cache->meta_count; i++){
								dap_chain_block_meta_t * l_meta = l_block_cache->meta[i];
								switch (l_meta->hdr.type) {
									case DAP_CHAIN_BLOCK_META_GENESIS:{
										dap_string_append_printf(l_str_tmp, "\t\tGENESIS\n");
									}break;
									case DAP_CHAIN_BLOCK_META_PREV:{
										s_cli_meta_hash_print(l_str_tmp, "PREV", l_meta);
									}break;
									case DAP_CHAIN_BLOCK_META_ANCHOR:{
										s_cli_meta_hash_print(l_str_tmp, "ANCHOR", l_meta);
									}break;
									case DAP_CHAIN_BLOCK_META_LINK:{
										s_cli_meta_hash_print(l_str_tmp, "LINK", l_meta);
									}break;
									case DAP_CHAIN_BLOCK_META_NONCE:{
										s_cli_meta_hex_print(l_str_tmp,"NONCE", l_meta);
									}break;
									case DAP_CHAIN_BLOCK_META_NONCE2:{
										s_cli_meta_hex_print(l_str_tmp,"NONCE2", l_meta);
									}break;
									default:{
										char * l_data_hex = DAP_NEW_Z_SIZE(char,l_meta->hdr.data_size*2+3);
										dap_bin2hex(l_data_hex, l_meta->data, l_meta->hdr.data_size);
										dap_string_append_printf(l_str_tmp, "\t\t 0x%0X: 0x%s\n", i, l_data_hex );
										DAP_DELETE(l_data_hex);
									}
								}
							}
							dap_string_append_printf(l_str_tmp,"\t\tdatums:\tcount: %zu\n",l_block_cache->datum_count);
							for (uint32_t i=0; i < l_block_cache->datum_count ; i++){
								dap_chain_datum_t * l_datum = l_block_cache->datum[i];
								size_t l_datum_size =  dap_chain_datum_size(l_datum);
								dap_string_append_printf(l_str_tmp,"\t\t\tdatum:\tdatum_size: %zu\n",l_datum_size);
								if (l_datum_size < sizeof (l_datum->header) ){
									dap_string_append_printf(l_str_tmp,"\t\t\tERROR: datum size %zu is smaller than header size %zu \n",l_datum_size,
															sizeof (l_datum->header));
									break;
								}
								time_t l_datum_ts_create = (time_t) l_datum->header.ts_create;
								// Nested datums
								dap_string_append_printf(l_str_tmp,"\t\t\t\tversion:=0x%02X\n", l_datum->header.version_id);
								const char * l_datum_type_str="UNKNOWN";
								DAP_DATUM_TYPE_STR(l_datum->header.type_id, l_datum_type_str);
								dap_string_append_printf(l_str_tmp,"\t\t\t\ttype_id:=%s\n", l_datum_type_str);
								ctime_r(&l_datum_ts_create, buf);
								dap_string_append_printf(l_str_tmp,"\t\t\t\tts_create=%s\n", buf);
								dap_string_append_printf(l_str_tmp,"\t\t\t\tdata_size=%u\n", l_datum->header.data_size);
								dap_chain_datum_dump(l_str_tmp, l_datum, "hex");
							}
							// Signatures
							dap_string_append_printf(l_str_tmp,"\t\tsignatures:\tcount: %zu\n",l_block_cache->sign_count );
                            for (uint32_t i=0; i < l_block_cache->sign_count ; i++) {
								dap_sign_t * l_sign = dap_chain_block_sign_get(l_block_cache->block, l_block_cache->block_size, i);
								size_t l_sign_size = dap_sign_get_size(l_sign);
								dap_chain_hash_fast_t l_pkey_hash;
								dap_sign_get_pkey_hash(l_sign, &l_pkey_hash);
<<<<<<< HEAD
								dap_chain_addr_fill(&l_addr, l_sign->header.type, &l_pkey_hash, l_net->pub.id);
                                char l_pkey_hash_str[DAP_CHAIN_HASH_FAST_STR_SIZE];
                                dap_chain_hash_fast_to_str(&l_pkey_hash, l_pkey_hash_str, sizeof(l_pkey_hash_str));
                                char *l_addr_str = dap_chain_addr_to_str(&l_addr);
								dap_string_append_printf(l_str_tmp,"\t\t\ttype:%s size: %zd pkey_hash: %s \n"
																"\t\t\t\taddr: %s \n", dap_sign_type_to_str( l_sign->header.type ),
																		l_sign_size, l_pkey_hash_str, l_addr_str );
=======
                                char l_pkey_hash_str[DAP_CHAIN_HASH_FAST_STR_SIZE];
                                dap_chain_hash_fast_to_str(&l_pkey_hash, l_pkey_hash_str, sizeof(l_pkey_hash_str));
								dap_string_append_printf(l_str_tmp,"\t\t\ttype:%s size: %zd pkey_hash: %s \n"
																"\t\t\t\n", dap_sign_type_to_str( l_sign->header.type ),
																		l_sign_size, l_pkey_hash_str );
>>>>>>> a3add0d8
							}
                            dap_cli_server_cmd_set_reply_text(a_str_reply, "%s", l_str_tmp->str);
                            dap_string_free(l_str_tmp, true);
							ret=0;
						}
					}else {
						dap_cli_server_cmd_set_reply_text(a_str_reply, "Can't find block %s ", l_subcmd_str_arg);
						ret=-10;
					}
			}
			else
            {
                dap_cli_server_cmd_set_reply_text(a_str_reply, "Enter block hash ");
                ret=-13;
            }
        }break;
        case SUBCMD_LIST:{
                const char * l_cert_name = NULL;
                bool l_unspent_fl = false;
                size_t l_block_count = 0;
                dap_cert_t * l_cert = NULL;
                dap_pkey_t * l_pub_key = NULL;

                dap_cli_server_cmd_find_option_val(a_argv, arg_index, a_argc, "-cert", &l_cert_name);

                if(l_cert_name) {

                    l_cert = dap_cert_find_by_name( l_cert_name );
                    if( l_cert == NULL ){
                        dap_cli_server_cmd_set_reply_text(a_str_reply,
                                "Can't find \"%s\" certificate", l_cert_name );
                        return -18;
                    }
                    if( l_cert->enc_key == NULL ){
                        dap_cli_server_cmd_set_reply_text(a_str_reply,
                                "Corrupted certificate \"%s\" without keys certificate", l_cert_name );
                        return -20;
                    }
                    if(l_cert) {
                        l_pub_key = dap_pkey_from_enc_key(l_cert->enc_key);
                    }
                    if(dap_cli_server_cmd_find_option_val(a_argv, arg_index, a_argc, "-unspent", NULL))
                        l_unspent_fl = true;
                }

                pthread_rwlock_rdlock(&PVT(l_blocks)->rwlock);
                dap_string_t * l_str_tmp = dap_string_new(NULL);             
                for (dap_chain_block_cache_t *l_block_cache = PVT(l_blocks)->blocks; l_block_cache; l_block_cache = l_block_cache->hh.next) {
                    char l_buf[50];
                    time_t l_ts = l_block_cache->block->hdr.ts_created;
                    ctime_r(&l_ts, l_buf);
                    dap_sign_t * l_sign = dap_chain_block_sign_get(l_block_cache->block, l_block_cache->block_size, 0);
                    if(l_cert)
                    {
                        if(!dap_pkey_compare_with_sign(l_pub_key, l_sign))
                            continue;
                        if(l_unspent_fl){
                            bool fl_found = false;
                            for (size_t i = 0; i < l_block_cache->datum_count; i++) {
                                if (l_block_cache->datum[i]->header.type_id != DAP_CHAIN_DATUM_TX)
                                    continue;
                                dap_chain_datum_tx_t *l_tx = (dap_chain_datum_tx_t *)l_block_cache->datum[i]->data;
                                int l_out_idx_tmp = 0;
                                if (NULL == dap_chain_datum_tx_out_cond_get(l_tx, DAP_CHAIN_TX_OUT_COND_SUBTYPE_FEE, &l_out_idx_tmp))
                                    continue;
                                if (!dap_chain_ledger_tx_hash_is_used_out_item(l_net->pub.ledger, l_block_cache->datum_hash + i, l_out_idx_tmp)) {
                                    fl_found = true;
                                    break;
                                }
                            }
                            if(!fl_found)
                                continue;
                        }
                    }

                    dap_string_append_printf(l_str_tmp,"\t%s: ts_create=%s",
                                                 l_block_cache->block_hash_str, l_buf);
                    l_block_count++;
                }
                if(l_cert){
                    dap_string_append_printf(l_str_tmp,"%s.%s: Have %"DAP_UINT64_FORMAT_U" blocks signed with %s certificate :\n",
                                             l_net->pub.name,l_chain->name,l_block_count,l_cert_name);
                }
                else
                    dap_string_append_printf(l_str_tmp,"%s.%s: Have %"DAP_UINT64_FORMAT_U" blocks :\n",
                                             l_net->pub.name,l_chain->name,PVT(l_blocks)->blocks_count);

                pthread_rwlock_unlock(&PVT(l_blocks)->rwlock);
                dap_cli_server_cmd_set_reply_text(a_str_reply, "%s", l_str_tmp->str);
                dap_string_free(l_str_tmp, true);

        }break;
        case SUBCMD_FEE:{
            const char * str_tmp = NULL;
            const char * l_cert_name = NULL;
            const char * l_addr_str = NULL;
            const char * l_hash_out_type = NULL;
            const char * l_hash_str = NULL;

            uint256_t               l_fee_value = {};
            size_t                  l_hashes_count = 0;
            dap_list_t              *l_block_list = NULL;
            dap_chain_addr_t        *l_addr = NULL;

            //arg_index++;

            if(!dap_cli_server_cmd_find_option_val(a_argv, arg_index, a_argc, "collect", NULL)) {
                dap_cli_server_cmd_set_reply_text(a_str_reply, "Command 'block fee' requires parameter 'collect'");
                return -14;
            }
            dap_cli_server_cmd_find_option_val(a_argv, arg_index, a_argc, "-H", &l_hash_out_type);
            if(!l_hash_out_type)
                l_hash_out_type = "hex";
            if(dap_strcmp(l_hash_out_type,"hex") && dap_strcmp(l_hash_out_type,"base58")) {
                dap_cli_server_cmd_set_reply_text(a_str_reply, "invalid parameter -H, valid values: -H <hex | base58>");
                return -15;
            }

            // Private certificate
            dap_cli_server_cmd_find_option_val(a_argv, arg_index, a_argc, "-cert", &l_cert_name);
            // The address of the wallet to which the commission is received
            dap_cli_server_cmd_find_option_val(a_argv, arg_index, a_argc, "-addr", &l_addr_str);
            dap_cli_server_cmd_find_option_val(a_argv, arg_index, a_argc, "-hashes", &l_hash_str);
            dap_cli_server_cmd_find_option_val(a_argv, arg_index, a_argc, "-fee", &str_tmp);

            if(!l_addr_str) {
                dap_cli_server_cmd_set_reply_text(a_str_reply, "Command 'block fee collect' requires parameter '-addr'");
                return -16;
            }
            l_addr = dap_chain_addr_from_str(l_addr_str);

            if(!l_cert_name) {
                dap_cli_server_cmd_set_reply_text(a_str_reply, "Command 'block fee collect' requires parameter '-cert'");
                return -17;
            }
            dap_cert_t * l_cert = dap_cert_find_by_name( l_cert_name );

            if( l_cert == NULL ){
                dap_cli_server_cmd_set_reply_text(a_str_reply,
                        "Can't find \"%s\" certificate", l_cert_name );
                return -18;
            }

            l_fee_value = dap_chain_balance_scan(str_tmp);
            if(!str_tmp||IS_ZERO_256(l_fee_value)) {
                dap_cli_server_cmd_set_reply_text(a_str_reply, "Command 'block fee collect' requires parameter '-fee' to be valid uint256");
                return -19;
            }

            if( l_cert->enc_key == NULL ){
                dap_cli_server_cmd_set_reply_text(a_str_reply,
                        "Corrupted certificate \"%s\" without keys certificate", l_cert_name );
                return -20;
            }

            if(!l_hash_str){
                dap_cli_server_cmd_set_reply_text(a_str_reply, "Command 'block fee collect' requires parameter '-hashes'");
                return -21;
            }
            l_block_list = s_block_parse_str_list(l_hash_str, &l_hashes_count,l_chain,l_cert);

            if(!l_hashes_count){
                dap_cli_server_cmd_set_reply_text(a_str_reply,
                        "Block fee collection requires at least one hash to create a transaction");
                return -22;
            }

            char * l_hash_tx = dap_chain_mempool_tx_coll_fee_create(l_cert->enc_key,l_addr,l_block_list,l_fee_value,l_hash_out_type);
            if (l_hash_tx) {
                dap_cli_server_cmd_set_reply_text(a_str_reply, "Fee collect TX created succefully, hash=%s\n", l_hash_tx);
                ret = 0;
            }
            else
                dap_cli_server_cmd_set_reply_text(a_str_reply, "Can't create fee collect TX\n");
            ret = -24;

            DAP_DELETE(l_hash_tx);
            dap_list_free(l_block_list);
        }break;
        case SUBCMD_UNDEFINED: {
            dap_cli_server_cmd_set_reply_text(a_str_reply,
                                              "Undefined block subcommand \"%s\" ",
                                              l_subcmd_str);
            ret=-11;
        }
    }
    return ret;
}

static dap_list_t * s_block_parse_str_list(const char * a_hash_str,size_t * a_hash_size, dap_chain_t * a_chain, dap_cert_t *a_cert)
{
    dap_list_t *l_block_list = NULL;
    char * l_hashes_tmp_ptrs = NULL;
    char * l_hashes_str_dup = dap_strdup(a_hash_str);
    char *l_hashes_str = strtok_r(l_hashes_str_dup, ",", &l_hashes_tmp_ptrs);
    dap_chain_hash_fast_t   l_hash_block;
    dap_chain_block_t       *l_block;
    dap_chain_cs_blocks_t * l_blocks = DAP_CHAIN_CS_BLOCKS(a_chain);

    dap_pkey_t *l_pub_key = NULL;
    if(a_cert) {
        l_pub_key = dap_pkey_from_enc_key(a_cert->enc_key);
    }
    // First we just calc items
    while(l_hashes_str) {
        l_hashes_str = strtok_r(NULL, ",", &l_hashes_tmp_ptrs);
        (*a_hash_size)++;
    }
    strcpy(l_hashes_str_dup, a_hash_str);
    l_hashes_str = strtok_r(l_hashes_str_dup, ",", &l_hashes_tmp_ptrs);

    size_t l_hashes_pos = 0;
    while(l_hashes_str) {
        l_hashes_str = dap_strstrip(l_hashes_str);
        if(dap_chain_hash_fast_from_hex_str(l_hashes_str, &l_hash_block)!=0) {
            log_it(L_WARNING,"Can't load hash %s",l_hashes_str);
            *a_hash_size = 0;
             DAP_FREE(l_hashes_str_dup);
            return NULL;
        }
        size_t l_block_size = 0;
        l_block = (dap_chain_block_t*) dap_chain_get_atom_by_hash( a_chain, &l_hash_block, &l_block_size);
        if(!l_block)
        {
            log_it(L_WARNING,"There aren't any block by this hash");
            *a_hash_size = 0;
             DAP_FREE(l_hashes_str_dup);
            return NULL;
        }
        dap_chain_block_cache_t *l_block_cache = dap_chain_block_cs_cache_get_by_hash(l_blocks, &l_hash_block);
        //verification of signatures of all blocks
        dap_sign_t * l_sign = dap_chain_block_sign_get(l_block_cache->block, l_block_cache->block_size, 0);
        if(dap_pkey_compare_with_sign(l_pub_key, l_sign))
            l_block_list = dap_list_append(l_block_list, l_block_cache);
        else
             log_it(L_WARNING,"Block %s signature does not match certificate key", l_block_cache->block_hash_str);

        l_hashes_str = strtok_r(NULL, ",", &l_hashes_tmp_ptrs);
        l_hashes_pos++;
    }
    DAP_FREE(l_hashes_str_dup);
    return l_block_list;
}

/**
 * @brief s_callback_delete
 * @details Destructor for blocks consensus chain
 * @param a_chain
 */
static void s_callback_delete(dap_chain_t * a_chain)
{
    s_callback_cs_blocks_purge(a_chain);
    dap_chain_cs_blocks_t * l_blocks = DAP_CHAIN_CS_BLOCKS(a_chain);
    pthread_rwlock_wrlock(&PVT(l_blocks)->rwlock);
    if(l_blocks->callback_delete )
        l_blocks->callback_delete(l_blocks);
    pthread_rwlock_unlock(&PVT(l_blocks)->rwlock);
    pthread_rwlock_destroy(&PVT(l_blocks)->rwlock);
    pthread_rwlock_destroy(&PVT(l_blocks)->datums_lock);
    DAP_DEL_Z(l_blocks->_inheritor);
    DAP_DEL_Z(l_blocks->_pvt);
    log_it(L_INFO, "Block destructed");
}

static void s_callback_cs_blocks_purge(dap_chain_t *a_chain)
{
    dap_chain_cs_blocks_t *l_blocks = DAP_CHAIN_CS_BLOCKS(a_chain);
    pthread_rwlock_wrlock(&PVT(l_blocks)->rwlock);
    dap_chain_block_cache_t *l_block, *l_block_tmp;
    HASH_ITER(hh, PVT(l_blocks)->blocks, l_block, l_block_tmp) {
        HASH_DEL(PVT(l_blocks)->blocks, l_block);
        DAP_DELETE(l_block->block);
        dap_chain_block_cache_delete(l_block);
    }
    pthread_rwlock_unlock(&PVT(l_blocks)->rwlock);
    dap_chain_block_chunks_delete(PVT(l_blocks)->chunks);
    PVT(l_blocks)->block_cache_last = NULL;
    PVT(l_blocks)->block_cache_first = NULL;
    dap_chain_cell_t *l_cell = NULL, *l_cell_tmp = NULL;
    HASH_ITER(hh, a_chain->cells, l_cell, l_cell_tmp) {
        dap_chain_cell_delete(l_cell);
    }
    PVT(l_blocks)->chunks = dap_chain_block_chunks_create(l_blocks);
}

/**
 * @brief s_add_atom_to_ledger
 * @param a_blocks
 * @param a_block_cache
 * @return
 */
static int s_add_atom_datums(dap_chain_cs_blocks_t *a_blocks, dap_chain_block_cache_t *a_block_cache)
{
    if (! a_block_cache->datum_count){
        log_it(L_WARNING,"Block %s has no datums at all, can't add anything to ledger", a_block_cache->block_hash_str);
        return 1; // No errors just empty block
    }
    int l_ret = 0;

    size_t l_block_offset = 0;
    size_t l_datum_size = 0;
    for(size_t i=0; i<a_block_cache->datum_count && l_block_offset +sizeof(a_block_cache->block->hdr) < a_block_cache->block_size ;
        i++, l_block_offset += l_datum_size ){
        dap_chain_datum_t *l_datum = a_block_cache->datum[i];
        size_t l_datum_data_size = l_datum->header.data_size;
        l_datum_size = l_datum_data_size + sizeof(l_datum->header);
        if(l_datum_size>a_block_cache->block_size- l_block_offset ){
            log_it(L_WARNING,"Corrupted block %s has strange datum on offset %zd with size %zd out of block sizee",
                   a_block_cache->block_hash_str, l_block_offset,l_datum_size );
            break;
        }
        dap_hash_fast_t *l_datum_hash = a_block_cache->datum_hash + i;
        int l_res = dap_chain_datum_add(a_blocks->chain, l_datum, l_datum_size, l_datum_hash);
        l_ret++;
        // Save datum hash -> block_hash link in hash table
        dap_chain_block_datum_index_t *l_datum_index = DAP_NEW_Z(dap_chain_block_datum_index_t);
        l_datum_index->ts_added = time(NULL);
        l_datum_index->block_cache = a_block_cache;
        l_datum_index->datum_hash = *l_datum_hash;
        l_datum_index->ret_code = l_res;
        l_datum_index->datum_index = i;
        pthread_rwlock_wrlock(&PVT(a_blocks)->datums_rwlock);
        HASH_ADD(hh, PVT(a_blocks)->datum_index, datum_hash, sizeof(*l_datum_hash), l_datum_index);
        pthread_rwlock_unlock(&PVT(a_blocks)->datums_rwlock);

    }
    return l_ret;
}


/**
 * @brief s_add_atom_to_blocks
 * @param a_blocks
 * @param a_block_cache
 * @return
 */
static int s_add_atom_to_blocks(dap_chain_cs_blocks_t *a_blocks, dap_chain_block_cache_t *a_block_cache )
{
    int l_res = 0;
    l_res = s_add_atom_datums(a_blocks, a_block_cache);
    debug_if(s_debug_more, L_DEBUG, "Block %s checked, %s", a_block_cache->block_hash_str,
                                                            l_res == (int)a_block_cache->datum_count ?
                                                            "all correct" : "but ledger declined");
    //All correct, no matter for result
    pthread_rwlock_wrlock( &PVT(a_blocks)->rwlock );
    HASH_ADD(hh, PVT(a_blocks)->blocks,block_hash,sizeof (a_block_cache->block_hash), a_block_cache);
    PVT(a_blocks)->blocks_count++;
    if (! (PVT(a_blocks)->block_cache_first ) )
            PVT(a_blocks)->block_cache_first = a_block_cache;
    if (PVT(a_blocks)->block_cache_last)
        PVT(a_blocks)->block_cache_last->next = a_block_cache;
    a_block_cache->prev = PVT(a_blocks)->block_cache_last;
    PVT(a_blocks)->block_cache_last = a_block_cache;
    pthread_rwlock_unlock( &PVT(a_blocks)->rwlock );
    return 1;
}


/**
 * @brief s_bft_consensus_setup
 * @param a_blocks
 */
static void s_bft_consensus_setup(dap_chain_cs_blocks_t * a_blocks)
{
    bool l_was_chunks_changed = false;
    // Compare all chunks with chain's tail
    for(dap_chain_block_chunk_t * l_chunk = PVT(a_blocks)->chunks->chunks_last ; l_chunk; l_chunk=l_chunk->prev ){
        size_t l_chunk_length = HASH_COUNT(l_chunk->block_cache_hash);
        dap_chain_block_cache_t * l_block_cache_chunk_top_prev = dap_chain_block_cs_cache_get_by_hash(a_blocks,&l_chunk->block_cache_top->prev_hash);
        dap_chain_block_cache_t * l_block_cache= l_block_cache_chunk_top_prev;
        if ( l_block_cache ){ // we found prev block in main chain
            size_t l_tail_length = 0;
            // Now lets calc tail length
            for( ;l_block_cache; l_block_cache=l_block_cache->prev){
                l_tail_length++;
                if(l_tail_length>l_chunk_length)
                    break;
            }
            if(l_tail_length<l_chunk_length ){ // This generals consensus is bigger than the current one
                // Cutoff current chank from the list
                if( l_chunk->next)
                    l_chunk->next->prev = l_chunk->prev;
                if( l_chunk->prev)
                    l_chunk->prev->next = l_chunk->next;

                // Pass through all the tail and move it to chunks
                for(l_block_cache= l_block_cache_chunk_top_prev ;l_block_cache; l_block_cache=l_block_cache->prev){
                    pthread_rwlock_wrlock(& PVT(a_blocks)->rwlock);
                    if(l_block_cache->prev)
                        l_block_cache->prev->next = l_block_cache->next;
                    if(l_block_cache->next)
                        l_block_cache->next->prev = l_block_cache->prev;
                    HASH_DEL(PVT(a_blocks)->blocks,l_block_cache);
                    PVT(a_blocks)->blocks_count--;
                    pthread_rwlock_unlock(& PVT(a_blocks)->rwlock);
                    dap_chain_block_chunks_add(PVT(a_blocks)->chunks,l_block_cache);
                }
                // Pass through all the chunk and add it to main chain
                for(l_block_cache= l_chunk->block_cache_top ;l_block_cache; l_block_cache=l_block_cache->prev){
                    int l_check_res = 0;
                    if (a_blocks->callback_block_verify)
                        l_check_res = a_blocks->callback_block_verify(a_blocks, l_block_cache->block, l_block_cache->block_size);
                    if (!l_check_res)
                        l_check_res = s_add_atom_to_blocks(a_blocks, l_block_cache);
                    if ( l_check_res != 0 ){
                        log_it(L_WARNING,"Can't move block %s from chunk to main chain - data inside wasn't verified: code %d",
                                            l_block_cache->block_hash_str, l_check_res);
                        dap_chain_block_chunks_add(PVT(a_blocks)->chunks,l_block_cache);
                    }
                }
                dap_chain_block_chunk_delete(l_chunk );
                l_was_chunks_changed = true;
            }
        }

    }
    if(l_was_chunks_changed){
        dap_chain_block_chunks_sort( PVT(a_blocks)->chunks);
        log_it(L_INFO,"Recursive BFT stage additional check...");
        s_bft_consensus_setup(a_blocks);
    }
}

/**
 * @brief s_callback_atom_add
 * @details Accept new atom in blockchain
 * @param a_chain
 * @param a_atom
 * @param a_atom_size
 * @return
 */
static dap_chain_atom_verify_res_t s_callback_atom_add(dap_chain_t * a_chain, dap_chain_atom_ptr_t a_atom , size_t a_atom_size)
{
    dap_chain_cs_blocks_t * l_blocks = DAP_CHAIN_CS_BLOCKS(a_chain);
    dap_chain_block_t * l_block = (dap_chain_block_t *) a_atom;
    size_t l_block_size = a_atom_size;

    pthread_rwlock_wrlock(&PVT(l_blocks)->datums_lock);
    dap_chain_hash_fast_t l_block_hash;
    dap_hash_fast(l_block, l_block_size, &l_block_hash);
    dap_chain_block_cache_t * l_block_cache = dap_chain_block_cs_cache_get_by_hash(l_blocks, &l_block_hash);
    if (l_block_cache ){
        debug_if(s_debug_more, L_DEBUG, "... already present in blocks %s", l_block_cache->block_hash_str);
        pthread_rwlock_unlock(&PVT(l_blocks)->datums_lock);
        return ATOM_PASS;
    } else {
        l_block_cache = dap_chain_block_cache_new(l_blocks, &l_block_hash, l_block, l_block_size);
        if (!l_block_cache) {
            log_it(L_DEBUG, "... corrupted block");
            pthread_rwlock_unlock(&PVT(l_blocks)->datums_lock);
            return ATOM_REJECT;
        }
        debug_if(s_debug_more, L_DEBUG, "... new block %s", l_block_cache->block_hash_str);
    }
    pthread_rwlock_unlock(&PVT(l_blocks)->datums_lock);

    // verify hashes and consensus
    dap_chain_atom_verify_res_t ret = s_callback_atom_verify (a_chain, a_atom, a_atom_size);

    if (ret == ATOM_MOVE_TO_THRESHOLD)
        ret = ATOM_REJECT; // TODO remove it when threshold will work

    if( ret == ATOM_ACCEPT){
        int l_consensus_check = s_add_atom_to_blocks(l_blocks, l_block_cache);
        if(l_consensus_check == 1){
             debug_if(s_debug_more, L_DEBUG, "... added");
        }else if (l_consensus_check == DAP_CHAIN_CS_VERIFY_CODE_TX_NO_PREVIOUS){
            pthread_rwlock_wrlock( &PVT(l_blocks)->rwlock );
            HASH_ADD(hh, PVT(l_blocks)->blocks_tx_treshold, block_hash, sizeof(l_block_cache->block_hash), l_block_cache);
            pthread_rwlock_unlock( &PVT(l_blocks)->rwlock );
            debug_if(s_debug_more, L_DEBUG, "... tresholded for tx ledger");
        }else{
             debug_if(s_debug_more, L_WARNING, "... error adding (code %d)", l_consensus_check);
             ret = ATOM_REJECT;
        }
         // !TODO make chunks add to blocks
    }else if(ret == ATOM_MOVE_TO_THRESHOLD){
        if (dap_chain_block_cs_cache_get_by_hash(l_blocks, &l_block_hash)) {
            // if it was concurrent atom processed before
            dap_chain_block_cache_delete(l_block_cache);
            return ATOM_PASS;
        }
        dap_chain_block_chunks_add( PVT(l_blocks)->chunks,l_block_cache);
        //dap_chain_block_chunks_sort(PVT(l_blocks)->chunks);
    }else if (ret == ATOM_REJECT ){
        dap_chain_block_cache_delete(l_block_cache);
    }
    debug_if(s_debug_more, L_DEBUG, "Verified atom %p: %s", a_atom, ret == ATOM_ACCEPT ? "accepted" :
                                                   (ret == ATOM_REJECT ? "rejected" : "thresholded"));
    //s_bft_consensus_setup(l_blocks);
    return ret;
}

/**
 * @brief s_callback_atom_verify
 * @param a_chain
 * @param a_atom
 * @param a_atom_size
 * @return
 */
static dap_chain_atom_verify_res_t s_callback_atom_verify(dap_chain_t * a_chain, dap_chain_atom_ptr_t a_atom , size_t a_atom_size)
{
    dap_chain_cs_blocks_t * l_blocks = DAP_CHAIN_CS_BLOCKS(a_chain);
    assert(l_blocks);
    dap_chain_cs_blocks_pvt_t * l_blocks_pvt = PVT(l_blocks);
    assert(l_blocks_pvt);
    dap_chain_block_t * l_block = (dap_chain_block_t *) a_atom;

    if(sizeof (l_block->hdr) >= a_atom_size){
        log_it(L_WARNING,"Size of block is %zd that is equal or less then block's header size %zd",a_atom_size,sizeof (l_block->hdr));
        return  ATOM_REJECT;
    }
    size_t l_meta_count = 0;
    dap_chain_block_meta_t ** l_meta=  dap_chain_block_get_meta(l_block, a_atom_size, & l_meta_count);
    // Parse metadata
    bool l_is_genesis=false;
    dap_chain_hash_fast_t l_block_prev_hash = {0};
    dap_chain_hash_fast_t l_block_anchor_hash = {0};
    uint64_t l_nonce = 0;
    uint64_t l_nonce2 = 0;
    dap_chain_hash_fast_t l_block_hash;

    dap_chain_block_meta_extract(l_meta, l_meta_count,
                                        &l_block_prev_hash,
                                        &l_block_anchor_hash,
                                        NULL,
                                        NULL,
                                        NULL,
                                        &l_is_genesis,
                                        &l_nonce,
                                        &l_nonce2 ) ;
    DAP_DELETE(l_meta);

    // 2nd level consensus
    if(l_blocks->callback_block_verify)
        if (l_blocks->callback_block_verify(l_blocks, l_block, a_atom_size))
            return ATOM_REJECT;

    // genesis or seed mode
    if (l_is_genesis) {
        if (!l_blocks_pvt->blocks) {
            dap_hash_fast(l_block, a_atom_size, &l_block_hash);
            if (s_seed_mode)
                log_it(L_NOTICE, "Accepting new genesis block");

            else if(dap_hash_fast_compare(&l_block_hash,&l_blocks_pvt->static_genesis_block_hash)
                    &&!dap_hash_fast_is_blank(&l_block_hash))
                log_it(L_NOTICE, "Accepting static genesis block");
            else{
                log_it(L_WARNING,"Cant accept genesis block: seed mode not enabled or hash mismatch with static genesis block in configuration");
                return ATOM_REJECT;
            }
        } else {
            log_it(L_WARNING,"Cant accept genesis block: already present data in blockchain");
            return ATOM_REJECT;
        }
    } else if (!PVT(l_blocks)->block_cache_last ||
                !dap_hash_fast_compare(&PVT(l_blocks)->block_cache_last->block_hash, &l_block_prev_hash))
        return ATOM_MOVE_TO_THRESHOLD;
    return ATOM_ACCEPT;
}

/**
 * @brief s_callback_atom_get_static_hdr_size
 * @return
 */
static size_t s_callback_atom_get_static_hdr_size(void)
{
    return sizeof (dap_chain_block_hdr_t);
}

/**
 * @brief s_callback_atom_iter_create
 * @param a_chain
 * @return
 */
static dap_chain_atom_iter_t *s_callback_atom_iter_create(dap_chain_t *a_chain, dap_chain_cell_id_t a_cell_id, bool a_with_treshold)
{
    dap_chain_atom_iter_t * l_atom_iter = DAP_NEW_Z(dap_chain_atom_iter_t);
    l_atom_iter->chain = a_chain;
    l_atom_iter->cell_id = a_cell_id;
    l_atom_iter->with_treshold = a_with_treshold;
#ifdef WIN32
    log_it(L_DEBUG, "! %p create caller id %lu", l_atom_iter, GetThreadId(GetCurrentThread()));
#endif
    return l_atom_iter;
}

/**
 * @brief s_callback_atom_iter_create_from
 * @param a_chain
 * @param a_atom
 * @param a_atom_size
 * @return
 */
static dap_chain_atom_iter_t* s_callback_atom_iter_create_from(dap_chain_t * a_chain, dap_chain_atom_ptr_t a_atom, size_t a_atom_size)
{
    if (a_atom && a_atom_size){
        dap_chain_hash_fast_t l_atom_hash;
        dap_hash_fast(a_atom, a_atom_size, &l_atom_hash);
        dap_chain_atom_iter_t * l_atom_iter = s_callback_atom_iter_create(a_chain, a_chain->cells->id, 0);
        if (l_atom_iter){
            dap_chain_cs_blocks_t *l_blocks = DAP_CHAIN_CS_BLOCKS(a_chain);
            l_atom_iter->cur_item = dap_chain_block_cs_cache_get_by_hash(l_blocks, &l_atom_hash);
            l_atom_iter->cur = a_atom;
            l_atom_iter->cur_size = a_atom_size;
            return l_atom_iter;
        }else
            return NULL;
    }else
        return NULL;
}

/**
 * @brief s_callback_atom_iter_find_by_hash
 * @param a_atom_iter
 * @param a_atom_hash
 * @param a_atom_size
 * @return
 */
static dap_chain_atom_ptr_t s_callback_atom_iter_find_by_hash(dap_chain_atom_iter_t * a_atom_iter, dap_chain_hash_fast_t * a_atom_hash,
                                                              size_t * a_atom_size)
{
    assert(a_atom_iter);
    dap_chain_cs_blocks_pvt_t *l_blocks_pvt = PVT(DAP_CHAIN_CS_BLOCKS(a_atom_iter->chain));
    dap_chain_block_cache_t * l_block_cache = NULL;
    pthread_rwlock_rdlock(&l_blocks_pvt->rwlock);
    HASH_FIND(hh, l_blocks_pvt->blocks, a_atom_hash, sizeof(*a_atom_hash), l_block_cache);
    pthread_rwlock_unlock(&l_blocks_pvt->rwlock);
    a_atom_iter->cur_item = l_block_cache;
    if (l_block_cache) {
        a_atom_iter->cur = l_block_cache->block;
        a_atom_iter->cur_size = l_block_cache->block_size;
    } else {
        a_atom_iter->cur = NULL;
        a_atom_iter->cur_size = 0;
    }
    if (a_atom_size)
        *a_atom_size = a_atom_iter->cur_size;
    return a_atom_iter->cur;
}

/**
 * @brief s_callback_atom_iter_find_by_tx_hash
 * @param a_chain
 * @param a_atom_hash
 * @return
 */
static dap_chain_datum_t *s_callback_datum_find_by_hash(dap_chain_t *a_chain, dap_chain_hash_fast_t *a_datum_hash,
                                                        dap_chain_hash_fast_t *a_block_hash, int *a_ret_code)
{
    dap_chain_cs_blocks_t * l_cs_blocks = DAP_CHAIN_CS_BLOCKS(a_chain);
    dap_chain_block_datum_index_t *l_datum_index = NULL;
    pthread_rwlock_rdlock(&PVT(l_cs_blocks)->datums_rwlock);
    HASH_FIND(hh, PVT(l_cs_blocks)->datum_index, a_datum_hash, sizeof (*a_datum_hash), l_datum_index);
    pthread_rwlock_unlock(&PVT(l_cs_blocks)->datums_rwlock);
    if (!l_datum_index || !l_datum_index->block_cache)
        return NULL;
    if (a_block_hash)
        *a_block_hash = l_datum_index->block_cache->block_hash;
    if (a_ret_code)
        *a_ret_code = l_datum_index->ret_code;
    return l_datum_index->block_cache->datum[l_datum_index->datum_index];
}

/**
 * @brief s_callback_block_find_by_tx_hash
 * @param a_datums
 * @param a_tx_hash
 * @return atom_ptr
 */
static dap_chain_atom_ptr_t s_callback_block_find_by_tx_hash(dap_chain_t * a_chain, dap_chain_hash_fast_t * a_tx_hash)
{
    dap_chain_cs_blocks_t * l_cs_blocks = DAP_CHAIN_CS_BLOCKS(a_chain);
    dap_chain_block_datum_index_t *l_datum_index = NULL;
    pthread_rwlock_rdlock(&PVT(l_cs_blocks)->datums_rwlock);
    HASH_FIND(hh, PVT(l_cs_blocks)->datum_index, a_tx_hash, sizeof (*a_tx_hash), l_datum_index);
    pthread_rwlock_unlock(&PVT(l_cs_blocks)->datums_rwlock);
    if (!l_datum_index)
        return NULL;
    return l_datum_index->block_cache;
}

/**
 * @brief s_callback_atom_get_datum
 * @param a_event
 * @param a_atom_size
 * @return
 */
static dap_chain_datum_t** s_callback_atom_get_datums(dap_chain_atom_ptr_t a_atom, size_t a_atom_size, size_t * a_datums_count)
{
    assert(a_datums_count);
    dap_chain_datum_t ** l_ret = dap_chain_block_get_datums((dap_chain_block_t *)a_atom, a_atom_size,a_datums_count);
    return l_ret;
}

/**
 * @brief s_callback_atom_iter_get_first
 * @param a_atom_iter
 * @param a_atom_size
 * @return
 */
static dap_chain_atom_ptr_t s_callback_atom_iter_get_first( dap_chain_atom_iter_t * a_atom_iter, size_t *a_atom_size )
{
    if(! a_atom_iter){
        log_it(L_ERROR, "NULL iterator on input for atom_iter_get_first function");
        return NULL;
    }
    dap_chain_cs_blocks_t * l_blocks = DAP_CHAIN_CS_BLOCKS(a_atom_iter->chain);
    dap_chain_cs_blocks_pvt_t *l_blocks_pvt = l_blocks ? PVT(l_blocks) : NULL;
    assert(l_blocks_pvt);
    a_atom_iter->cur_item = l_blocks_pvt->block_cache_first;
    a_atom_iter->cur = l_blocks_pvt->block_cache_first ?  l_blocks_pvt->block_cache_first->block : NULL;
    a_atom_iter->cur_size = l_blocks_pvt->block_cache_first ? l_blocks_pvt->block_cache_first->block_size : 0;
    a_atom_iter->cur_hash = l_blocks_pvt->block_cache_first ? &l_blocks_pvt->block_cache_first->block_hash : NULL;

    if (a_atom_size)
        *a_atom_size = a_atom_iter->cur_size;
    return a_atom_iter->cur;
}

/**
 * @brief s_callback_atom_iter_get_next
 * @param a_atom_iter
 * @param a_atom_size
 * @return
 */
static dap_chain_atom_ptr_t s_callback_atom_iter_get_next( dap_chain_atom_iter_t * a_atom_iter,size_t *a_atom_size )
{
    assert(a_atom_iter);
    assert(a_atom_iter->cur_item);

    dap_chain_block_cache_t * l_cur_cache =(dap_chain_block_cache_t *) a_atom_iter->cur_item;
    a_atom_iter->cur_item = l_cur_cache = l_cur_cache->next;
    if (l_cur_cache){
        a_atom_iter->cur = l_cur_cache->block;
        a_atom_iter->cur_size = l_cur_cache->block_size;
        a_atom_iter->cur_hash = &l_cur_cache->block_hash;
        if(a_atom_size)
            *a_atom_size = l_cur_cache->block_size;
        return l_cur_cache->block;
    }
    a_atom_iter->cur = NULL;
    a_atom_iter->cur_size = 0;
    a_atom_iter->cur_hash = NULL;
    if (a_atom_size)
        *a_atom_size = 0;
    return NULL;
}

/**
 * @brief s_callback_atom_iter_get_links
 * @param a_atom_iter
 * @param a_links_size
 * @param a_links_size_ptr
 * @return
 */
static dap_chain_atom_ptr_t *s_callback_atom_iter_get_links( dap_chain_atom_iter_t * a_atom_iter , size_t *a_links_size, size_t ** a_links_size_ptr )
{
    assert(a_atom_iter);
    assert(a_links_size);
    assert(a_links_size_ptr);
    if (a_atom_iter->cur_item){
        dap_chain_block_cache_t * l_block_cache =(dap_chain_block_cache_t *) a_atom_iter->cur_item;
        if (l_block_cache->links_hash_count){
            *a_links_size_ptr = DAP_NEW_Z_SIZE( size_t, l_block_cache->links_hash_count*sizeof (size_t));
            *a_links_size = l_block_cache->links_hash_count;
            dap_chain_atom_ptr_t * l_ret = DAP_NEW_Z_SIZE(dap_chain_atom_ptr_t, l_block_cache->links_hash_count *sizeof (dap_chain_atom_ptr_t) );
            for (size_t i = 0; i< l_block_cache->links_hash_count; i ++){
                dap_chain_cs_blocks_t *l_cs_blocks = (dap_chain_cs_blocks_t *)l_block_cache->_inheritor;
                dap_chain_block_cache_t *l_link = dap_chain_block_cs_cache_get_by_hash(l_cs_blocks, &l_block_cache->links_hash[i]);
                assert(l_link);
                (*a_links_size_ptr)[i] = l_link->block_size;
                l_ret[i] = l_link->block;
            }
            return l_ret;
        }else
            return NULL;
    }else
        return NULL;
}

/**
 * @brief s_callback_atom_iter_get_lasts
 * @param a_atom_iter
 * @param a_links_size
 * @param a_lasts_size_ptr
 * @return
 */
static dap_chain_atom_ptr_t *s_callback_atom_iter_get_lasts( dap_chain_atom_iter_t *a_atom_iter, size_t *a_links_size, size_t **a_lasts_size_ptr)
{
    assert(a_atom_iter);

    dap_chain_block_cache_t *l_block_cache_last = PVT(DAP_CHAIN_CS_BLOCKS(a_atom_iter->chain))->block_cache_last;
    if (l_block_cache_last) {
        a_atom_iter->cur = l_block_cache_last->block;
        a_atom_iter->cur_size = l_block_cache_last->block_size;
        a_atom_iter->cur_hash = &l_block_cache_last->block_hash;
        if (a_links_size)
            *a_links_size = 1;
        if (a_lasts_size_ptr) {
            *a_lasts_size_ptr = DAP_NEW_Z(size_t);
            (*a_lasts_size_ptr)[0] = l_block_cache_last->block_size;
        }
        dap_chain_atom_ptr_t *l_ret = DAP_NEW_Z(dap_chain_atom_ptr_t);
        l_ret[0] = l_block_cache_last->block;
        return l_ret;
    }
    a_atom_iter->cur = NULL;
    a_atom_iter->cur_size = 0;
    a_atom_iter->cur_hash = NULL;
    if (a_links_size)
        *a_links_size = 0;
    if (a_lasts_size_ptr)
        *a_lasts_size_ptr = NULL;
    return NULL;
}

/**
 * @brief s_callback_atom_iter_delete
 * @param a_atom_iter
 */
static void s_callback_atom_iter_delete(dap_chain_atom_iter_t * a_atom_iter)
{
#ifdef WIN32
    log_it(L_DEBUG, "! %p delete caller id %lu", a_atom_iter, GetThreadId(GetCurrentThread()));
#endif
    DAP_DELETE(a_atom_iter);
}

static dap_chain_datum_iter_t *s_chain_callback_datum_iter_create(dap_chain_t *a_chain)
{
    dap_chain_datum_iter_t *l_ret = DAP_NEW_Z(dap_chain_datum_iter_t);
    l_ret->chain = a_chain;
    return l_ret;
}

static void s_chain_callback_datum_iter_delete(dap_chain_datum_iter_t *a_datum_iter)
{
    DAP_DELETE(a_datum_iter);
}

static void s_datum_iter_fill(dap_chain_datum_iter_t *a_datum_iter, dap_chain_block_datum_index_t *a_datum_index)
{
    a_datum_iter->cur_item = a_datum_index;
    if (a_datum_index) {
        a_datum_iter->cur = a_datum_index->block_cache->datum[a_datum_index->datum_index];
        a_datum_iter->cur_size = dap_chain_datum_size(a_datum_iter->cur);
        a_datum_iter->cur_hash = &a_datum_index->datum_hash;
        a_datum_iter->cur_atom_hash = &a_datum_index->block_cache->block_hash;
        a_datum_iter->ret_code = a_datum_index->ret_code;
    } else {
        a_datum_iter->cur = NULL;
        a_datum_iter->cur_hash = NULL;
        a_datum_iter->cur_atom_hash = NULL;
        a_datum_iter->cur_size = 0;
        a_datum_iter->ret_code = 0;
    }
}

static dap_chain_datum_t *s_chain_callback_datum_iter_get_first(dap_chain_datum_iter_t *a_datum_iter)
{
    dap_chain_cs_blocks_t * l_cs_blocks = DAP_CHAIN_CS_BLOCKS(a_datum_iter->chain);
    pthread_rwlock_rdlock(&PVT(l_cs_blocks)->datums_rwlock);
    dap_chain_block_datum_index_t *l_datum_index = PVT(l_cs_blocks)->datum_index;
    s_datum_iter_fill(a_datum_iter, l_datum_index);
    pthread_rwlock_unlock(&PVT(l_cs_blocks)->datums_rwlock);
    return a_datum_iter->cur;
}

static dap_chain_datum_t *s_chain_callback_datum_iter_get_next(dap_chain_datum_iter_t *a_datum_iter)
{
    dap_chain_cs_blocks_t * l_cs_blocks = DAP_CHAIN_CS_BLOCKS(a_datum_iter->chain);
    pthread_rwlock_rdlock(&PVT(l_cs_blocks)->datums_rwlock);
    dap_chain_block_datum_index_t *l_datum_index = a_datum_iter->cur_item;
    if (l_datum_index)
        l_datum_index = l_datum_index->hh.next;
    s_datum_iter_fill(a_datum_iter, l_datum_index);
    pthread_rwlock_unlock(&PVT(l_cs_blocks)->datums_rwlock);
    return a_datum_iter->cur;
}


static dap_chain_block_t *s_new_block_move(dap_chain_cs_blocks_t *a_blocks, size_t *a_new_block_size)
{
    size_t l_ret_size = 0;
    dap_chain_block_t *l_ret = NULL;
    dap_chain_cs_blocks_pvt_t *l_blocks_pvt = PVT(a_blocks);
    pthread_rwlock_wrlock(&l_blocks_pvt->datums_lock);
    if ( a_blocks->block_new ) {
        l_ret = a_blocks->block_new;
        l_ret_size = a_blocks->block_new_size;
        a_blocks->block_new = NULL;
        a_blocks->block_new_size = 0;
    }
    pthread_rwlock_unlock(&l_blocks_pvt->datums_lock);
    if (a_new_block_size)
        *a_new_block_size = l_ret_size;
    return l_ret;
}

/**
 * @brief s_callback_datums_pool_proc
 * @param a_chain
 * @param a_datums
 * @param a_datums_size
 * @return
 */
static size_t s_callback_add_datums(dap_chain_t *a_chain, dap_chain_datum_t **a_datums, size_t a_datums_count)
{
    dap_chain_cs_blocks_t *l_blocks = DAP_CHAIN_CS_BLOCKS(a_chain);
    dap_chain_cs_blocks_pvt_t *l_blocks_pvt = PVT(l_blocks);

    size_t l_datum_processed = 0;
    pthread_rwlock_wrlock(&l_blocks_pvt->datums_lock);
    for (size_t i = 0; i < a_datums_count; ++i) {
        dap_chain_datum_t *l_datum = a_datums[i];
        size_t l_datum_size = dap_chain_datum_size(l_datum);
        if (!l_datum_size) {
            log_it(L_WARNING, "Empty datum"); /* How might it be? */
            continue;
        }
        if (l_blocks->block_new_size + l_datum_size > DAP_CHAIN_CS_BLOCKS_MAX_BLOCK_SIZE) {
            log_it(L_DEBUG, "Maximum size exeeded, %zu > %d", l_blocks->block_new_size + l_datum_size, DAP_CHAIN_CS_BLOCKS_MAX_BLOCK_SIZE);
            break;
        }
        if (!l_blocks->block_new) {
            l_blocks->block_new = dap_chain_block_new(&l_blocks_pvt->block_cache_last->block_hash, &l_blocks->block_new_size);
            l_blocks->block_new->hdr.cell_id.uint64 = a_chain->cells->id.uint64;
            l_blocks->block_new->hdr.chain_id.uint64 = l_blocks->chain->id.uint64;
        }

        l_blocks->block_new_size = dap_chain_block_datum_add(&l_blocks->block_new, l_blocks->block_new_size, l_datum, l_datum_size);
        l_datum_processed++;
    }
    pthread_rwlock_unlock(&l_blocks_pvt->datums_lock);
    return l_datum_processed;
}

/**
 * @brief s_callback_count_atom Gets the number of blocks
 * @param a_chain Chain object
 * @return size_t
 */
static size_t s_callback_count_atom(dap_chain_t *a_chain){
    dap_chain_cs_blocks_t *l_blocks = DAP_CHAIN_CS_BLOCKS(a_chain);
    dap_chain_cs_blocks_pvt_t *l_blocks_pvt = PVT(l_blocks);
    return l_blocks_pvt->blocks_count;
}

/**
 * @brief s_callback_get_atoms Gets the specified number of blocks with an offset
 * @param a_chain Chain object
 * @param a_count Number of blocks
 * @param a_page The page from which you need to pick up the set number of blocks
 * @param a_reverse Boolean value to specify the first page comes from the beginning or end of the list
 * @return List of blocks
 */
static dap_list_t *s_callback_get_atoms(dap_chain_t *a_chain, size_t a_count, size_t a_page, bool a_reverse)
{
    dap_chain_cs_blocks_t *l_blocks = DAP_CHAIN_CS_BLOCKS(a_chain);
    dap_chain_cs_blocks_pvt_t *l_blocks_pvt = PVT(l_blocks);
    if (!l_blocks_pvt->blocks) {
        return NULL;
    }
    size_t l_offset = a_count * (a_page - 1);
    size_t l_count = l_blocks_pvt->blocks_count;
    if (a_page < 2)
        l_offset = 0;
    if (l_offset > l_count){
        return NULL;
    }
    dap_list_t *l_list = NULL;
    size_t l_counter = 0;
    size_t l_end = l_offset + a_count;

    if (a_reverse) {
        dap_chain_block_cache_t *l_ptr = l_blocks_pvt->blocks->hh.tbl->tail->prev;
        if (!l_ptr)
            l_ptr = l_blocks_pvt->blocks;
        else
            l_ptr = l_ptr->hh.next;
        for (dap_chain_block_cache_t *ptr = l_ptr; ptr != NULL && l_counter < l_end; ptr = ptr->hh.prev) {
            if (l_counter >= l_offset) {
                dap_chain_block_t *l_block = ptr->block;
                l_list = dap_list_append(l_list, l_block);
                l_list = dap_list_append(l_list, &ptr->block_size);
            }
            l_counter++;
        }
    } else {
        dap_chain_block_cache_t *l_ptr = l_blocks_pvt->blocks;
        if (!l_ptr)
            l_ptr = l_blocks_pvt->blocks;
        else
            l_ptr = l_ptr->hh.next;
        for (dap_chain_block_cache_t *ptr = l_ptr; ptr != NULL && l_counter < l_end; ptr = ptr->hh.next) {
            if (l_counter >= l_offset) {
                dap_chain_block_t *l_block = ptr->block;
                l_list = dap_list_append(l_list, l_block);
                l_list = dap_list_append(l_list, &ptr->block_size);
            }
            l_counter++;
        }
    }
    return l_list;
}<|MERGE_RESOLUTION|>--- conflicted
+++ resolved
@@ -466,13 +466,7 @@
                                                                                               &l_datum_size, NULL, NULL);
             l_datums[0] = l_datum;
             for (size_t i = 0; i < l_datums_count; i++) {
-<<<<<<< HEAD
-                char *l_datums_datum_hash_str;
-                dap_get_data_hash_str_static(l_datums[i]->data, l_datums[i]->header.data_size, l_datums_datum_hash_str);
-                bool l_err = dap_chain_node_mempool_process(l_chain, l_datums[i]);
-=======
                 bool l_err = dap_chain_node_mempool_process(l_chain, l_datums[i], l_subcmd_str_arg);
->>>>>>> a3add0d8
                 if (l_err) {
                     dap_cli_server_cmd_set_reply_text(a_str_reply, "Error! Datum %s doesn't pass verifications, examine node log files",
                                                       l_subcmd_str_arg);
@@ -576,21 +570,11 @@
 								size_t l_sign_size = dap_sign_get_size(l_sign);
 								dap_chain_hash_fast_t l_pkey_hash;
 								dap_sign_get_pkey_hash(l_sign, &l_pkey_hash);
-<<<<<<< HEAD
-								dap_chain_addr_fill(&l_addr, l_sign->header.type, &l_pkey_hash, l_net->pub.id);
-                                char l_pkey_hash_str[DAP_CHAIN_HASH_FAST_STR_SIZE];
-                                dap_chain_hash_fast_to_str(&l_pkey_hash, l_pkey_hash_str, sizeof(l_pkey_hash_str));
-                                char *l_addr_str = dap_chain_addr_to_str(&l_addr);
-								dap_string_append_printf(l_str_tmp,"\t\t\ttype:%s size: %zd pkey_hash: %s \n"
-																"\t\t\t\taddr: %s \n", dap_sign_type_to_str( l_sign->header.type ),
-																		l_sign_size, l_pkey_hash_str, l_addr_str );
-=======
                                 char l_pkey_hash_str[DAP_CHAIN_HASH_FAST_STR_SIZE];
                                 dap_chain_hash_fast_to_str(&l_pkey_hash, l_pkey_hash_str, sizeof(l_pkey_hash_str));
 								dap_string_append_printf(l_str_tmp,"\t\t\ttype:%s size: %zd pkey_hash: %s \n"
 																"\t\t\t\n", dap_sign_type_to_str( l_sign->header.type ),
 																		l_sign_size, l_pkey_hash_str );
->>>>>>> a3add0d8
 							}
                             dap_cli_server_cmd_set_reply_text(a_str_reply, "%s", l_str_tmp->str);
                             dap_string_free(l_str_tmp, true);
