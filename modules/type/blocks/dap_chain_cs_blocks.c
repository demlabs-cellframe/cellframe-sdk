--- conflicted
+++ resolved
@@ -1398,7 +1398,6 @@
     if (!l_block_cache) {
         log_it(L_DEBUG, "... corrupted block");
         pthread_rwlock_unlock(&PVT(l_blocks)->rwlock);
-<<<<<<< HEAD
         return ATOM_REJECT;
     }
     debug_if(s_debug_more, L_DEBUG, "... new block %s", l_block_cache->block_hash_str);
@@ -1450,21 +1449,6 @@
         debug_if(s_debug_more, L_DEBUG, "Verified atom %p: REJECTED", a_atom);
         return ATOM_REJECT;
     }
-=======
-        return ATOM_PASS;
-    }
-    dap_chain_atom_verify_res_t ret = s_callback_atom_verify(a_chain, a_atom, a_atom_size);
-    switch (ret) {
-    case ATOM_ACCEPT:
-        l_block_cache = dap_chain_block_cache_new(&l_block_hash, l_block, l_block_size, PVT(l_blocks)->blocks_count + 1);
-        if (!l_block_cache)
-            break;
-        debug_if(s_debug_more, L_DEBUG, "... new block %s", l_block_cache->block_hash_str);
-        HASH_ADD(hh, PVT(l_blocks)->blocks, block_hash, sizeof(l_block_cache->block_hash), l_block_cache);
-        ++PVT(l_blocks)->blocks_count;
-        debug_if(s_debug_more, L_DEBUG, "Verified atom %p: ACCEPTED", a_atom);
-        break;
->>>>>>> 26508e8b
     case ATOM_MOVE_TO_THRESHOLD:
         // TODO: reimplement and enable threshold for blocks
 /*      {
@@ -1499,12 +1483,6 @@
         debug_if(s_debug_more, L_DEBUG, "Unknown verification ret code %d", ret);
         break;
     }
-<<<<<<< HEAD
-=======
-    pthread_rwlock_unlock(&PVT(l_blocks)->rwlock);
-    if (ret == ATOM_ACCEPT)
-        s_add_atom_datums(l_blocks, l_block_cache);
->>>>>>> 26508e8b
     return ret;
 }
 
