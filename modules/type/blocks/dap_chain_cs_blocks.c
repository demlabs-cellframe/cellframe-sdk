/*
 * Authors:
 * Dmitriy A. Gearasimov <gerasimov.dmitriy@demlabs.net>
 * DeM Labs Ltd   https://demlabs.net
 * Copyright  (c) 2017-2020
 * All rights reserved.

 This file is part of DAP SDK the open source project

    DAP SDK is free software: you can redistribute it and/or modify
    it under the terms of the GNU General Public License as published by
    the Free Software Foundation, either version 3 of the License, or
    (at your option) any later version.

    DAP SDK is distributed in the hope that it will be useful,
    but WITHOUT ANY WARRANTY; without even the implied warranty of
    MERCHANTABILITY or FITNESS FOR A PARTICULAR PURPOSE.  See the
    GNU General Public License for more details.

    You should have received a copy of the GNU General Public License
    along with any DAP SDK based project.  If not, see <http://www.gnu.org/licenses/>.
*/
#include <pthread.h>
#include "dap_common.h"
#include "dap_chain.h"
#include "dap_chain_cell.h"
#include "dap_chain_cs.h"
#include "dap_chain_cs_blocks.h"
#include "dap_chain_block.h"
#include "dap_chain_block_cache.h"
#include "dap_cli_server.h"
#include "dap_chain_datum.h"
#include "dap_chain_datum_decree.h"
#include "dap_chain_net.h"
#include "dap_chain_mempool.h"
#include "dap_chain_cs_esbocs.h"
<<<<<<< HEAD
#include "dap_chain_net_srv_stake_pos_delegate.h"
#include "dap_chain_node_cli_cmd.h"
=======
#include "dap_chain_datum.h"
#include "dap_enc_base58.h"
>>>>>>> 858ddb6f

#define LOG_TAG "dap_chain_cs_blocks"

typedef struct dap_chain_block_datum_index {
    dap_chain_hash_fast_t datum_hash;
    int ret_code;
    time_t ts_added;
    dap_chain_block_cache_t *block_cache;
    size_t datum_index;
    char token_ticker[DAP_CHAIN_TICKER_SIZE_MAX];
    dap_chain_srv_uid_t service_uid;
    dap_chain_tx_tag_action_type_t action;
    UT_hash_handle hh;
} dap_chain_block_datum_index_t;

struct cs_blocks_hal_item {
    dap_chain_hash_fast_t hash;
    UT_hash_handle hh;
};

typedef struct dap_chain_cs_blocks_pvt {
    // Parent link
    dap_chain_cs_blocks_t *cs_blocks;

    // All the blocks are here
    dap_chain_block_cache_t *blocks;
     _Atomic uint64_t blocks_count;

    // Brnches and forks
    size_t forked_br_cnt;
    dap_chain_block_forked_branch_t **forked_branches; // list of lists with atoms in side branches
    pthread_rwlock_t forked_branches_rwlock;

    // Datum search in blocks
    dap_chain_block_datum_index_t *datum_index;
    pthread_rwlock_t datums_rwlock;
     _Atomic uint64_t tx_count;

    dap_chain_hash_fast_t genesis_block_hash;
    dap_chain_hash_fast_t static_genesis_block_hash;

    bool is_celled;

    pthread_rwlock_t rwlock;
    struct cs_blocks_hal_item *hal;
} dap_chain_cs_blocks_pvt_t;

#define PVT(a) ((dap_chain_cs_blocks_pvt_t *)(a)->_pvt )

#define print_rdlock(blocks) log_it(L_DEBUG, "Try to rdlock, %s, %d, thread_id=%u", __FUNCTION__, __LINE__, dap_gettid());\
        pthread_rwlock_rdlock(& PVT(blocks)->rwlock);\
        log_it(L_DEBUG, "Locked rdlock, %s, %d, thread_id=%u", __FUNCTION__, __LINE__, dap_gettid());

#define print_wrlock(blocks) log_it(L_DEBUG, "Try to wrlock, %s, %d, thread_id=%u", __FUNCTION__, __LINE__, dap_gettid());\
        pthread_rwlock_wrlock(& PVT(blocks)->rwlock);\
        log_it(L_DEBUG, "Locked wrlock, %s, %d, thread_id=%u", __FUNCTION__, __LINE__, dap_gettid());

#define print_unlock(blocks) log_it(L_DEBUG, "Try to unlock, %s, %d, thread_id=%u", __FUNCTION__, __LINE__, dap_gettid());\
        pthread_rwlock_unlock(& PVT(blocks)->rwlock);\
        log_it(L_DEBUG, "Unlocked rwqlock, %s, %d, thread_id=%u", __FUNCTION__, __LINE__, dap_gettid());

static int s_cli_parse_cmd_hash(char ** a_argv, int a_arg_index, int a_argc, void **a_str_reply,const char * a_param, dap_chain_hash_fast_t * a_datum_hash);
static void s_cli_meta_hash_print(  json_object* a_json_obj_out, const char * a_meta_title, dap_chain_block_meta_t * a_meta, const char *a_hash_out_type);
static int s_cli_blocks(int a_argc, char ** a_argv, void **a_str_reply);

// Setup BFT consensus and select the longest chunk
static void s_bft_consensus_setup(dap_chain_cs_blocks_t * a_blocks);

static bool s_chain_find_atom(dap_chain_block_cache_t* a_blocks, dap_chain_hash_fast_t* a_atom_hash);

// Callbacks
static int s_callback_delete(dap_chain_t * a_chain);
// Accept new block
static dap_chain_atom_verify_res_t s_callback_atom_add(dap_chain_t * a_chain, dap_chain_atom_ptr_t , size_t, dap_hash_fast_t * a_atom_hash, bool a_atom_new);
//    Verify new block
static dap_chain_atom_verify_res_t s_callback_atom_verify(dap_chain_t * a_chain, dap_chain_atom_ptr_t , size_t, dap_hash_fast_t * a_atom_hash);

//    Get block header size
static size_t s_callback_atom_get_static_hdr_size(void);

static dap_chain_atom_iter_t *s_callback_atom_iter_create(dap_chain_t *a_chain, dap_chain_cell_id_t a_cell_id, dap_hash_fast_t *a_hash_from);
static dap_chain_atom_ptr_t s_callback_atom_iter_find_by_hash(dap_chain_atom_iter_t * a_atom_iter ,
                                                                       dap_chain_hash_fast_t * a_atom_hash, size_t * a_atom_size);
static json_object *s_callback_atom_dump_json(json_object **a_arr_out, dap_chain_t *a_chain, dap_chain_atom_ptr_t a_atom_ptr, size_t a_atom_size, const char *a_hash_out_type);
static dap_chain_atom_ptr_t s_callback_atom_iter_get_by_num(dap_chain_atom_iter_t *a_atom_iter, uint64_t a_atom_num);
static dap_chain_datum_t *s_callback_datum_find_by_hash(dap_chain_t *a_chain, dap_chain_hash_fast_t *a_datum_hash,
                                                        dap_chain_hash_fast_t *a_block_hash, int *a_ret_code);

static dap_chain_atom_ptr_t s_callback_block_find_by_tx_hash(dap_chain_t * a_chain, dap_chain_hash_fast_t * a_tx_hash, size_t *a_block_size);

static dap_chain_datum_t** s_callback_atom_get_datums(dap_chain_atom_ptr_t a_atom, size_t a_atom_size, size_t * a_datums_count);
static dap_time_t s_chain_callback_atom_get_timestamp(dap_chain_atom_ptr_t a_atom) { return ((dap_chain_block_t *)a_atom)->hdr.ts_created; }
static uint256_t s_callback_calc_reward(dap_chain_t *a_chain, dap_hash_fast_t *a_block_hash, dap_pkey_t *a_block_sign_pkey);
static int s_fee_verificator_callback(dap_ledger_t * a_ledger, dap_chain_tx_out_cond_t *a_cond,
                                        dap_chain_datum_tx_t *a_tx_in, bool a_owner);
//    Get blocks
static dap_chain_atom_ptr_t s_callback_atom_iter_get(dap_chain_atom_iter_t *a_atom_iter, dap_chain_iter_op_t a_operation, size_t *a_atom_size);
static dap_chain_atom_ptr_t *s_callback_atom_iter_get_links( dap_chain_atom_iter_t * a_atom_iter , size_t *a_links_size,
                                                                  size_t ** a_links_size_ptr );  //    Get list of linked blocks
//Get list of hashes
static dap_list_t *s_block_parse_str_list(char *a_hash_str, size_t * a_hash_size, dap_chain_t * a_chain);

// Delete iterator
static void s_callback_atom_iter_delete(dap_chain_atom_iter_t * a_atom_iter );                  //    Get the fisrt block

// Datum ops
static dap_chain_datum_iter_t *s_chain_callback_datum_iter_create(dap_chain_t *a_chain);
static void s_chain_callback_datum_iter_delete(dap_chain_datum_iter_t *a_datum_iter);
static dap_chain_datum_t *s_chain_callback_datum_iter_get_first(dap_chain_datum_iter_t *a_datum_iter); // Get the fisrt datum from blocks
static dap_chain_datum_t *s_chain_callback_datum_iter_get_last(dap_chain_datum_iter_t *a_datum_iter); // Get the last datum from blocks
static dap_chain_datum_t *s_chain_callback_datum_iter_get_next(dap_chain_datum_iter_t *a_datum_iter); // Get the next datum from blocks
static dap_chain_datum_t *s_chain_callback_datum_iter_get_prev(dap_chain_datum_iter_t *a_datum_iter); // Get the prev datum from blocks

static size_t s_callback_add_datums(dap_chain_t * a_chain, dap_chain_datum_t ** a_datums, size_t a_datums_count);

static int s_callback_cs_blocks_purge(dap_chain_t *a_chain);

static dap_chain_block_t *s_new_block_move(dap_chain_cs_blocks_t *a_blocks, size_t *a_new_block_size);

//Work with atoms
static uint64_t s_callback_count_atom(dap_chain_t *a_chain);
static dap_list_t *s_callback_get_atoms(dap_chain_t *a_chain, size_t a_count, size_t a_page, bool a_reverse);
// Get TXs callbacks
static uint64_t s_callback_count_txs(dap_chain_t *a_chain);
static dap_list_t *s_callback_get_txs(dap_chain_t *a_chain, size_t a_count, size_t a_page, bool a_reverse);
static int s_chain_cs_blocks_new(dap_chain_t * a_chain, dap_config_t * a_chain_config);

static bool s_seed_mode = false;
static bool s_debug_more = false;


/**
 * @brief dap_chain_cs_blocks_init
 * @return
 */
int dap_chain_cs_blocks_init()
{
    dap_chain_cs_class_callbacks_t l_callbacks = { .callback_init = s_chain_cs_blocks_new,
                                                   .callback_delete = s_callback_delete,
                                                   .callback_purge = s_callback_cs_blocks_purge };
    dap_chain_cs_class_add("blocks", l_callbacks);

    dap_chain_block_init();
    s_seed_mode = dap_config_get_item_bool_default(g_config,"general","seed_mode",false);
    s_debug_more = dap_config_get_item_bool_default(g_config, "blocks", "debug_more", false);

    dap_cli_server_cmd_add ("block", s_cli_blocks, "Create and explore blockchains",
        "New block create, fill and complete commands:\n"
            "block -net <net_name> [-chain <chain_name>] new\n"
                "\t\tCreate new block and flush memory if was smth formed before\n\n"

            "block -net <net_name> [-chain <chain_name>] new_datum_add <datum_hash>\n"
                "\t\tAdd block section from datum <datum hash> taken from the mempool\n\n"

            "block -net <net_name> [-chain <chain_name>] new_datum_del <datum_hash>\n"
                "\t\tDel block section with datum <datum hash>\n\n"

            "block -net <net_name> [-chain <chain_name>] new_datum_list\n"
                "\t\tList block sections and show their datums hashes\n\n"

            "block -net <net_name> [-chain <chain_name>] new_datum\n\n"
                "\t\tComplete the current new round, verify it and if everything is ok - publish new blocks in chain\n\n"

        "Blockchain explorer:\n"
            "block -net <net_name> [-chain <chain_name>] dump <block_hash>\n"
                "\t\tDump block info\n\n"

            "block -net <net_name> [-chain <chain_name>] list [{signed | first_signed}] [-limit] [-offset] [-head]"
            " [-from_hash <block_hash>] [-to_hash <block_hash>] [-from_date <YYMMDD>] [-to_date <YYMMDD>]"
            " [{-cert <signing_cert_name> | -pkey_hash <signing_cert_pkey_hash>}] [-unspent]\n"
                "\t\t List blocks\n\n"

            "block -net <net_name> [-chain <chain_name>] count\n"
                "\t\t Show count block\n\n"

            "block -net <net_name> -chain <chain_name> last\n\n"
                "\t\tShow last block in chain\n\n"

            "block -net <net_name> -chain <chain_name> find -datum <datum_hash>\n\n"
                "\t\tSearches and shows blocks that contains specify datum\n\n"

        "Commission collect:\n"
            "block -net <net_name> [-chain <chain_name>] fee collect"
            " -cert <priv_cert_name> -addr <addr> -hashes <hashes_list> -fee <value>\n"
                "\t\t Take delegated part of commission\n\n"

        "Reward for block signs:\n"
            "block -net <net_name> [-chain <chain_name>] reward set"
            " -poa_cert <poa_cert_name> -value <value>\n"
                "\t\t Set base reward for sign for one block at one minute\n\n"

            "block -net <net_name> [-chain <chain_name>] reward show\n"
                "\t\t Show base reward for sign for one block at one minute\n\n"

            "block -net <net_name> [-chain <chain_name>] reward collect"
            " -cert <priv_cert_name> -addr <addr> -hashes <hashes_list> -fee <value>\n"
                "\t\t Take delegated part of reward\n\n"

        "Rewards and fees autocollect status:\n"
            "block -net <net_name> [-chain <chain_name>] autocollect status\n"
                "\t\t Show rewards and fees automatic collecting status (enabled or not)."
                    " Show prepared blocks for collecting rewards and fees if status is enabled\n\n"

        "Rewards and fees autocollect renew:\n"
            "block -net <net_name> [-chain <chain_name>] autocollect renew\n"
            " -cert <priv_cert_name> -addr <addr>\n"
                "\t\t Update reward and fees block table."
                    " Automatic collection of commission in case of triggering of the setting\n\n"
        
        "Hint:\n"
        "\texample coins amount syntax (only natural) 1.0 123.4567\n"
        "\texample datoshi amount syntax (only integer) 1 20 0.4321e+4\n\n"
        
                                        );
    if( dap_chain_block_cache_init() ) {
        log_it(L_WARNING, "Can't init blocks cache");
        return -1;
    }
    dap_ledger_verificator_add(DAP_CHAIN_TX_OUT_COND_SUBTYPE_FEE, s_fee_verificator_callback, NULL, NULL);
    log_it(L_NOTICE,"Initialized blocks(m) chain type");

    return 0;
}

/**
 * @brief dap_chain_cs_blocks_deinit
 */
void dap_chain_cs_blocks_deinit()
{
    dap_chain_block_cache_deinit();
}

static int s_chain_cs_blocks_new(dap_chain_t *a_chain, dap_config_t *a_chain_config)
{
    dap_chain_cs_blocks_t * l_cs_blocks = DAP_NEW_Z(dap_chain_cs_blocks_t);
    if (!l_cs_blocks) {
        log_it(L_CRITICAL, "%s", c_error_memory_alloc);
        return -1;
    }
    a_chain->_inheritor = l_cs_blocks;
    l_cs_blocks->chain = a_chain;

    // Atom element callbacks
    a_chain->callback_atom_add = s_callback_atom_add ;  // Accept new element in chain
    a_chain->callback_atom_verify = s_callback_atom_verify ;  // Verify new element in chain
    a_chain->callback_atom_get_hdr_static_size = s_callback_atom_get_static_hdr_size; // Get block hdr size

    a_chain->callback_atom_iter_create = s_callback_atom_iter_create;
    a_chain->callback_atom_iter_delete = s_callback_atom_iter_delete;
    a_chain->callback_atom_iter_get = s_callback_atom_iter_get; // Linear pass through

    a_chain->callback_atom_iter_get_links = s_callback_atom_iter_get_links;

    // Datum operations callbacks
    a_chain->callback_datum_iter_create = s_chain_callback_datum_iter_create; // Datum iterator create
    a_chain->callback_datum_iter_delete = s_chain_callback_datum_iter_delete; // Datum iterator delete
    a_chain->callback_datum_iter_get_first = s_chain_callback_datum_iter_get_first; // Get the fisrt datum from chain
    a_chain->callback_datum_iter_get_last = s_chain_callback_datum_iter_get_last; // Get the last datum from chain
    a_chain->callback_datum_iter_get_next = s_chain_callback_datum_iter_get_next; // Get the next datum from chain from the current one
    a_chain->callback_datum_iter_get_prev = s_chain_callback_datum_iter_get_prev; // Get the next datum from chain from the current one

    a_chain->callback_atom_get_datums = s_callback_atom_get_datums;
    a_chain->callback_atom_get_timestamp = s_chain_callback_atom_get_timestamp;

    a_chain->callback_atom_find_by_hash = s_callback_atom_iter_find_by_hash;
    a_chain->callback_atom_dump_json = s_callback_atom_dump_json;
    a_chain->callback_atom_get_by_num = s_callback_atom_iter_get_by_num;
    a_chain->callback_datum_find_by_hash = s_callback_datum_find_by_hash;
//    a_chain->callback_atom_dump_json =

    a_chain->callback_block_find_by_tx_hash = s_callback_block_find_by_tx_hash;
    a_chain->callback_calc_reward = s_callback_calc_reward;

    a_chain->callback_add_datums = s_callback_add_datums;

    a_chain->callback_count_atom = s_callback_count_atom;
    a_chain->callback_get_atoms = s_callback_get_atoms;
    a_chain->callback_count_tx = s_callback_count_txs;
    a_chain->callback_get_txs = s_callback_get_txs;


    l_cs_blocks->callback_new_block_move = s_new_block_move;

    dap_chain_cs_blocks_pvt_t *l_cs_blocks_pvt = DAP_NEW_Z(dap_chain_cs_blocks_pvt_t);
    if (!l_cs_blocks_pvt) {
        log_it(L_CRITICAL, "%s", c_error_memory_alloc);
        return -1;
    }
    l_cs_blocks->_pvt = l_cs_blocks_pvt;
    pthread_rwlock_init(&l_cs_blocks_pvt->rwlock,NULL);
    pthread_rwlock_init(&l_cs_blocks_pvt->datums_rwlock, NULL);
    pthread_rwlock_init(&l_cs_blocks_pvt->forked_branches_rwlock, NULL);

    const char * l_genesis_blocks_hash_str = dap_config_get_item_str_default(a_chain_config,"blocks","genesis_block",NULL);
    if ( l_genesis_blocks_hash_str ){
        int lhr;
        if ( (lhr= dap_chain_hash_fast_from_str(l_genesis_blocks_hash_str,&l_cs_blocks_pvt->genesis_block_hash) )!= 0 ){
            log_it( L_ERROR, "Can't read hash from genesis_block \"%s\", ret code %d ", l_genesis_blocks_hash_str, lhr);
        }
    }
    l_cs_blocks_pvt->is_celled = dap_config_get_item_bool_default(a_chain_config, "blocks", "is_celled", false);
    const char * l_static_genesis_blocks_hash_str = dap_config_get_item_str_default(a_chain_config,"blocks","static_genesis_block",NULL);
    if ( l_static_genesis_blocks_hash_str ){
        int lhr;
        if ( (lhr= dap_chain_hash_fast_from_str(l_static_genesis_blocks_hash_str,&l_cs_blocks_pvt->static_genesis_block_hash) )!= 0 ){
            log_it( L_ERROR, "Can't read hash from static_genesis_block \"%s\", ret code %d ", l_static_genesis_blocks_hash_str, lhr);
        }
    }

    uint16_t l_list_len = 0;
    const char **l_hard_accept_list = dap_config_get_array_str(a_chain_config, "blocks", "hard_accept_list", &l_list_len);
    log_it(L_MSG, "HAL for blocks contains %d whitelisted events", l_list_len);
    for (uint16_t i = 0; i < l_list_len; i++) {
        struct cs_blocks_hal_item *l_hal_item = DAP_NEW_Z(struct cs_blocks_hal_item);
        if (!l_hal_item){
        log_it(L_CRITICAL, "%s", c_error_memory_alloc);
            DAP_DEL_Z(l_cs_blocks_pvt);
            DAP_DELETE(l_cs_blocks);
            return -10;
        }
        dap_chain_hash_fast_from_str(l_hard_accept_list[i], &l_hal_item->hash);
        HASH_ADD(hh, l_cs_blocks_pvt->hal, hash, sizeof(l_hal_item->hash), l_hal_item);
    }

    return 0;
}

/**
 * @brief dap_chain_block_cache_get_by_hash
 * @param a_blocks
 * @param a_block_hash
 * @return
 */
dap_chain_block_cache_t * dap_chain_block_cache_get_by_hash(dap_chain_cs_blocks_t * a_blocks,  dap_chain_hash_fast_t *a_block_hash)
{
    dap_chain_block_cache_t * l_ret = NULL;
    pthread_rwlock_rdlock(& PVT(a_blocks)->rwlock);
    HASH_FIND(hh, PVT(a_blocks)->blocks,a_block_hash, sizeof (*a_block_hash), l_ret );
    pthread_rwlock_unlock(& PVT(a_blocks)->rwlock);
    return l_ret;
}

static char *s_blocks_decree_set_reward(dap_chain_net_t *a_net, dap_chain_t *a_chain, uint256_t a_value, dap_cert_t *a_cert)
{
    dap_return_val_if_fail(a_net && a_cert && a_cert->enc_key &&
                           a_cert->enc_key->priv_key_data && a_cert->enc_key->priv_key_data_size, NULL);
    dap_chain_t *l_chain_anchor = a_chain ? a_chain : dap_chain_net_get_default_chain_by_chain_type(a_net, CHAIN_TYPE_ANCHOR);
    if (!l_chain_anchor) {
        log_it(L_ERROR, "Can't find chain with anchor support");
        return NULL;
    }
    dap_chain_t *l_chain_decree = dap_chain_net_get_default_chain_by_chain_type(a_net, CHAIN_TYPE_DECREE);
    if (!l_chain_decree) {
        log_it(L_ERROR, "Can't find chain with decree support");
        return NULL;
    }
    // Create decree
    size_t l_tsd_total_size = sizeof(dap_tsd_t) + sizeof(uint256_t);
    size_t l_decree_size = sizeof(dap_chain_datum_decree_t) + l_tsd_total_size;
    dap_chain_datum_decree_t *l_decree = DAP_NEW_Z_SIZE(dap_chain_datum_decree_t, l_decree_size);
    if (!l_decree) {
        log_it(L_CRITICAL, "%s", c_error_memory_alloc);
        return NULL;
    }
    // Fill the header
    l_decree->decree_version = DAP_CHAIN_DATUM_DECREE_VERSION;
    l_decree->header.ts_created = dap_time_now();
    l_decree->header.type = DAP_CHAIN_DATUM_DECREE_TYPE_COMMON;
    l_decree->header.common_decree_params.net_id = a_net->pub.id;
    l_decree->header.common_decree_params.chain_id = l_chain_anchor->id;
    l_decree->header.common_decree_params.cell_id = *dap_chain_net_get_cur_cell(a_net);
    l_decree->header.sub_type = DAP_CHAIN_DATUM_DECREE_COMMON_SUBTYPE_REWARD;
    l_decree->header.data_size = l_tsd_total_size;
    // Fill a TSD section
    dap_tsd_t *l_tsd = (dap_tsd_t *)l_decree->data_n_signs;
    l_tsd->type = DAP_CHAIN_DATUM_DECREE_TSD_TYPE_VALUE;
    l_tsd->size = sizeof(uint256_t);
    *(uint256_t*)(l_tsd->data) = a_value;
    // Sign it
    dap_sign_t *l_sign = dap_cert_sign(a_cert, l_decree, l_decree_size, 0);
    if (!l_sign) {
        log_it(L_ERROR, "Decree signing failed");
        DAP_DELETE(l_decree);
        return NULL;
    }
    log_it(L_NOTICE, "<-- Signed with '%s'", a_cert->name);
    size_t l_sign_size = dap_sign_get_size(l_sign);
    l_decree_size += l_sign_size;
    l_decree->header.signs_size = l_sign_size;
    void *l_decree_rl = DAP_REALLOC(l_decree, l_decree_size);
    if (!l_decree_rl) {
        log_it(L_CRITICAL, "Memory reallocation error");
        DAP_DELETE(l_decree);
        return NULL;
    } else
        l_decree = l_decree_rl;
    memcpy(l_decree->data_n_signs + l_tsd_total_size, l_sign, l_sign_size);
    DAP_DELETE(l_sign);

    dap_chain_datum_t *l_datum = dap_chain_datum_create(DAP_CHAIN_DATUM_DECREE, l_decree, l_decree_size);
    // Processing will be made according to autoprocess policy
    char *l_ret = dap_chain_mempool_datum_add(l_datum, l_chain_decree, "hex");
    DAP_DELETE(l_datum);
    DAP_DEL_Z(l_decree);
    return l_ret;
}

/**
 * @brief s_cli_parse_cmd_hash
 * @param a_argv
 * @param a_arg_index
 * @param a_argc
 * @param a_str_reply
 * @param a_param
 * @param a_datum_hash
 * @return
 */
static int s_cli_parse_cmd_hash(char ** a_argv, int a_arg_index, int a_argc, void **a_str_reply,const char * a_param,
                                dap_chain_hash_fast_t * a_datum_hash)
{
    assert(a_datum_hash);

    const char *l_datum_hash_str = NULL;
    dap_cli_server_cmd_find_option_val(a_argv, a_arg_index, a_argc, a_param, &l_datum_hash_str);

    return dap_chain_hash_fast_from_str(l_datum_hash_str, a_datum_hash);
}

/**
 * @brief s_cli_meta_hash_print
 * @param a_str_tmp
 * @param a_meta_title
 * @param a_meta
 * @param a_hash_out_type
 */
static void s_cli_meta_hash_print(json_object* a_json_obj_out, const char *a_meta_title, dap_chain_block_meta_t *a_meta, const char *a_hash_out_type)
{
    if (a_meta->hdr.data_size == sizeof (dap_chain_hash_fast_t)) {
        const char *l_hash_str = !dap_strcmp(a_hash_out_type, "base58") ?
                dap_enc_base58_encode_hash_to_str_static((dap_chain_hash_fast_t*)a_meta->data) :
                dap_chain_hash_fast_to_str_static((dap_chain_hash_fast_t*)a_meta->data);
        json_object_object_add(a_json_obj_out, a_meta_title, json_object_new_string(l_hash_str));
//        if (dap_strcmp(a_hash_out_type, "base58")) {
//            const char *l_hash_str = dap_enc_base58_encode_hash_to_str_static(a_meta->data);
            //
//        } else {
//            char l_hash_str[DAP_CHAIN_HASH_FAST_STR_SIZE];
//            dap_chain_hash_fast_to_str((dap_chain_hash_fast_t *) a_meta->data, l_hash_str, sizeof(l_hash_str));
//        }
    } else
        json_object_object_add(a_json_obj_out, a_meta_title, json_object_new_string("Error, hash size is incorrect"));
}

/**
 * @brief s_cli_meta_hex_print
 * @param a_str_tmp
 * @param a_meta_title
 * @param a_meta
 */
static void s_cli_meta_hex_print(json_object* a_json_obj_out, const char * a_meta_title, dap_chain_block_meta_t * a_meta)
{
    char l_str[a_meta->hdr.data_size * 2 + 3];
    strcpy(l_str, "0x");
    dap_bin2hex(l_str + 2, a_meta->data, a_meta->hdr.data_size);
    json_object_object_add(a_json_obj_out, a_meta_title, json_object_new_string(l_str));
}

static void s_print_autocollect_table(dap_chain_net_t *a_net, json_object *a_json_obj_out, const char *a_table_name)
{
    size_t l_objs_count = 0;
    char *l_group = dap_strcmp(a_table_name, "Fees") ? dap_chain_cs_blocks_get_reward_group(a_net->pub.name)
                                                     : dap_chain_cs_blocks_get_fee_group(a_net->pub.name);
    dap_global_db_obj_t *l_objs = dap_global_db_get_all_sync(l_group, &l_objs_count);
    DAP_DELETE(l_group);
    uint256_t l_total_value = uint256_0;
    json_object* json_arr_out = json_object_new_array();
    for (size_t i = 0; i < l_objs_count; i++) {
        json_object* json_obj_t = json_object_new_object();
        dap_global_db_obj_t *l_obj_cur = l_objs + i;
        uint256_t l_cur_value = *(uint256_t*)l_obj_cur->value;
        const char *l_value_str; dap_uint256_to_char(l_cur_value, &l_value_str);
        json_object_object_add(json_obj_t, "obj_key", json_object_new_string(l_obj_cur->key));
        json_object_object_add(json_obj_t, "obj_val", json_object_new_string(l_value_str));
        json_object_array_add(json_arr_out, json_obj_t);
        SUM_256_256(l_total_value, l_cur_value, &l_total_value);
    }
    char *l_val = dap_strdup_printf("Autocollect tables content for === %s ===", a_table_name);
    json_object_object_add(a_json_obj_out, l_val, json_arr_out);
    DAP_DEL_Z(l_val);
    if (l_objs_count) {
        dap_global_db_objs_delete(l_objs, l_objs_count);
        uint256_t l_collect_fee = dap_chain_esbocs_get_fee(a_net->pub.id);
        SUM_256_256(l_collect_fee, a_net->pub.fee_value, &l_collect_fee);
        uint256_t l_collect_tax = {}, l_collect_value = {};
        if (compare256(l_total_value, l_collect_fee) == 1) {
            SUBTRACT_256_256(l_total_value, l_collect_fee, &l_collect_value);
            dap_pkey_t *l_my_sign_pkey = dap_chain_esbocs_get_sign_pkey(a_net->pub.id);
            dap_hash_t l_my_sign_pkey_hash;
            dap_hash_fast(l_my_sign_pkey->pkey, l_my_sign_pkey->header.size, &l_my_sign_pkey_hash);
            dap_chain_net_srv_stake_item_t *l_key_item = dap_chain_net_srv_stake_check_pkey_hash(a_net->pub.id, &l_my_sign_pkey_hash);
            if (l_key_item && !IS_ZERO_256(l_key_item->sovereign_tax) &&
                    !dap_chain_addr_is_blank(&l_key_item->sovereign_addr)) {
                MULT_256_COIN(l_collect_value, l_key_item->sovereign_tax, &l_collect_tax);
                SUBTRACT_256_256(l_collect_value, l_collect_tax, &l_collect_value);
            }
        }
        char *l_total_str = dap_chain_balance_coins_print(l_total_value);
        char *l_profit_str = dap_chain_balance_coins_print(l_collect_value);
        char *l_tax_str = dap_chain_balance_coins_print(l_collect_tax);
        char *l_fee_str = dap_chain_balance_coins_print(l_collect_fee);
        l_val = dap_strdup_printf("Total prepared value: %s %s, where profit is %s, tax is %s, fee is %s\n",
                                 l_total_str, a_net->pub.native_ticker, l_profit_str, l_tax_str, l_fee_str);
        DAP_DEL_MULTY(l_total_str, l_profit_str, l_tax_str, l_fee_str);
    }
    char *l_key = dap_strdup_printf("%s status", a_table_name);
    json_object_object_add(a_json_obj_out, l_key, json_object_new_string(l_val ? l_val : "Empty"));
    DAP_DEL_MULTY(l_key, l_val);
}



static int block_list_sort_by_date(const void *a, const void *b)
{
    struct json_object *obj_a = *(struct json_object **)a;
    struct json_object *obj_b = *(struct json_object **)b;

    struct json_object *timestamp_a = json_object_object_get(obj_a, "timestamp");
    struct json_object *timestamp_b = json_object_object_get(obj_b, "timestamp");

    int64_t time_a = json_object_get_int64(timestamp_a);
    int64_t time_b = json_object_get_int64(timestamp_b);

    return time_a - time_b;
}

/**
 * @brief s_cli_blocks
 * @param argc
 * @param argv
 * @param arg_func
 * @param a_str_reply
 * @return
 */
static int s_cli_blocks(int a_argc, char ** a_argv, void **a_str_reply)
{
    json_object **a_json_arr_reply = (json_object **)a_str_reply;
    //char ** a_str_reply = (char **) reply;    
    enum {
        SUBCMD_UNDEFINED =0,
        SUBCMD_NEW_FLUSH,
        SUBCMD_NEW_DATUM_ADD,
        SUBCMD_NEW_DATUM_DEL,
        SUBCMD_NEW_DATUM_LIST,
        SUBCMD_NEW_COMPLETE,
        SUBCMD_DUMP,
        SUBCMD_LIST,
        SUBCMD_FEE,
        SUBCMD_DROP,
        SUBCMD_REWARD,
        SUBCMD_AUTOCOLLECT,
        SUBCMD_COUNT,
        SUBCMD_LAST,
        SUBCMD_FIND
    } l_subcmd={0};

    const char* l_subcmd_strs[]={
        [SUBCMD_NEW_FLUSH]="new",
        [SUBCMD_NEW_DATUM_ADD]="new_datum_add",
        [SUBCMD_NEW_DATUM_DEL]="new_datum_del",
        [SUBCMD_NEW_DATUM_LIST]="new_datum_list",
        [SUBCMD_NEW_COMPLETE]="new_complete",
        [SUBCMD_DUMP]="dump",
        [SUBCMD_LIST]="list",
        [SUBCMD_FEE]="fee",
        [SUBCMD_DROP]="drop",
        [SUBCMD_REWARD] = "reward",
        [SUBCMD_AUTOCOLLECT] = "autocollect",
        [SUBCMD_COUNT] = "count",
        [SUBCMD_LAST] = "last",
        [SUBCMD_FIND] = "find",
        [SUBCMD_UNDEFINED]=NULL
    };
    const size_t l_subcmd_str_count=sizeof(l_subcmd_strs)/sizeof(*l_subcmd_strs);
    const char* l_subcmd_str_args[l_subcmd_str_count];
	for(size_t i=0;i<l_subcmd_str_count;i++)
        l_subcmd_str_args[i]=NULL;
    const char* l_subcmd_str_arg = NULL, *l_subcmd_str = NULL;

    int arg_index = 1;

    dap_chain_t * l_chain = NULL;
    dap_chain_cs_blocks_t * l_blocks = NULL;
    dap_chain_net_t * l_net = NULL;

    // Parse default values
    if (dap_chain_node_cli_cmd_values_parse_net_chain_for_json(*a_json_arr_reply, &arg_index, a_argc, a_argv, &l_chain, &l_net, CHAIN_TYPE_TX))
        return -DAP_CHAIN_NODE_CLI_COM_BLOCK_PARAM_ERR;

    const char *l_chain_type = dap_chain_get_cs_type(l_chain);

    if (!strstr(l_chain_type, "block_") && strcmp(l_chain_type, "esbocs")){
        dap_json_rpc_error_add(*a_json_arr_reply, DAP_CHAIN_NODE_CLI_COM_BLOCK_CHAIN_TYPE_ERR, "Type of chain %s is not block. This chain with type %s is not supported by this command",
                        l_chain->name, l_chain_type);
        return DAP_CHAIN_NODE_CLI_COM_BLOCK_CHAIN_TYPE_ERR;
    }

    l_blocks = DAP_CHAIN_CS_BLOCKS(l_chain);

    // Parse commands
    for (size_t i=0; i<l_subcmd_str_count; i++){
        int l_opt_idx = dap_cli_server_cmd_check_option(a_argv, arg_index,a_argc, l_subcmd_strs[i]);
        if( l_opt_idx >= 0 ){
            dap_cli_server_cmd_find_option_val(a_argv, l_opt_idx, a_argc, l_subcmd_strs[i], &l_subcmd_str_args[i] );
            l_subcmd = i;
            l_subcmd_str = l_subcmd_strs[i];
            l_subcmd_str_arg = l_subcmd_str_args[i];
        }
    }
    int ret = 0;
    // Do subcommand action
    switch ( l_subcmd ){
        // Flush memory for the new block
        case SUBCMD_NEW_FLUSH:{
            pthread_rwlock_wrlock( &PVT(l_blocks)->rwlock );
            if ( l_blocks->block_new )
                DAP_DELETE( l_blocks->block_new );
            dap_chain_block_cache_t *l_bcache_last = PVT(l_blocks)->blocks ? PVT(l_blocks)->blocks->hh.tbl->tail->prev : NULL;
            l_bcache_last = l_bcache_last ? l_bcache_last->hh.next : PVT(l_blocks)->blocks;
            l_blocks->block_new = dap_chain_block_new(l_bcache_last ? &l_bcache_last->block_hash : NULL,
                                                      &l_blocks->block_new_size);
            pthread_rwlock_unlock( &PVT(l_blocks)->rwlock );
        } break;

        // Add datum to the forming new block
        case SUBCMD_NEW_DATUM_LIST:{
            pthread_rwlock_wrlock( &PVT(l_blocks)->rwlock );
            pthread_rwlock_unlock( &PVT(l_blocks)->rwlock );
        }break;
        case SUBCMD_NEW_DATUM_DEL:{
            pthread_rwlock_wrlock( &PVT(l_blocks)->rwlock );
            if ( l_blocks->block_new ){
                dap_chain_hash_fast_t l_datum_hash;
                s_cli_parse_cmd_hash(a_argv,arg_index,a_argc,a_str_reply,"-datum", &l_datum_hash );
                l_blocks->block_new_size=dap_chain_block_datum_del_by_hash( &l_blocks->block_new, l_blocks->block_new_size, &l_datum_hash );
            }else {
                dap_json_rpc_error_add(*a_json_arr_reply, DAP_CHAIN_NODE_CLI_COM_BLOCK_DATUM_DEL_ERR, "Error! Can't delete datum from hash because no forming new block! Check pls you role, it must be MASTER NODE or greater");
                ret = DAP_CHAIN_NODE_CLI_COM_BLOCK_DATUM_DEL_ERR;
            }
            pthread_rwlock_unlock( &PVT(l_blocks)->rwlock );
        }break;
        case SUBCMD_NEW_DATUM_ADD:{
            size_t l_datums_count=1;
            char * l_gdb_group_mempool = dap_chain_net_get_gdb_group_mempool_new(l_chain);
            dap_chain_datum_t ** l_datums = DAP_NEW_Z_SIZE(dap_chain_datum_t*,
                                                           sizeof(dap_chain_datum_t*)*l_datums_count);
            if (!l_datums) {
                log_it(L_CRITICAL, "%s", c_error_memory_alloc);
                dap_json_rpc_error_add(*a_json_arr_reply, DAP_CHAIN_NODE_CLI_COM_BLOCK_MEMORY_ERR, "Out of memory in s_cli_blocks");
                return DAP_CHAIN_NODE_CLI_COM_BLOCK_MEMORY_ERR;
            }
            size_t l_datum_size = 0;

            dap_chain_datum_t * l_datum = (dap_chain_datum_t*) dap_global_db_get_sync(l_gdb_group_mempool, l_subcmd_str_arg ,
                                                                                              &l_datum_size, NULL, NULL);
            l_datums[0] = l_datum;
            for (size_t i = 0; i < l_datums_count; i++) {
                bool l_err = dap_chain_node_mempool_process(l_chain, l_datums[i], l_subcmd_str_arg);
                if (l_err) {
                    dap_json_rpc_error_add(*a_json_arr_reply, DAP_CHAIN_NODE_CLI_COM_BLOCK_VERIF_ERR, "Error! Datum %s doesn't pass verifications, examine node log files",
                                                      l_subcmd_str_arg);
                    ret = DAP_CHAIN_NODE_CLI_COM_BLOCK_VERIF_ERR;
                } else
                   log_it(L_INFO, "Pass datum %s from mempool to block in the new forming round ",
                                                     l_subcmd_str_arg);
                if (l_err)
                    break;
            }
            json_object* json_obj_out = json_object_new_string("All datums processed");
            json_object_array_add(*a_json_arr_reply, json_obj_out);
            ret = DAP_CHAIN_NODE_CLI_COM_BLOCK_OK;
            DAP_DEL_Z(l_datums);
            DAP_DELETE(l_gdb_group_mempool);
        } break;

        case SUBCMD_NEW_COMPLETE:{
            // TODO
        } break;

        case SUBCMD_DROP:{
            // TODO
        }break;

        case SUBCMD_DUMP:{
            const char *l_hash_out_type = NULL;
            dap_chain_hash_fast_t l_block_hash={0};
            dap_cli_server_cmd_find_option_val(a_argv, arg_index, a_argc, "-H", &l_hash_out_type);
            if(!l_hash_out_type)
                l_hash_out_type = "hex";
            if(dap_strcmp(l_hash_out_type,"hex") && dap_strcmp(l_hash_out_type,"base58")) {
                dap_json_rpc_error_add(*a_json_arr_reply, DAP_CHAIN_NODE_CLI_COM_BLOCK_PARAM_ERR, "invalid parameter -H, valid values: -H <hex | base58>");
                return DAP_CHAIN_NODE_CLI_COM_BLOCK_PARAM_ERR;
            }
            if (!l_subcmd_str_arg) {
                dap_json_rpc_error_add(*a_json_arr_reply, DAP_CHAIN_NODE_CLI_COM_BLOCK_HASH_ERR, "Enter block hash ");
                return DAP_CHAIN_NODE_CLI_COM_BLOCK_HASH_ERR;
            }
            dap_chain_hash_fast_from_str(l_subcmd_str_arg, &l_block_hash); // Convert argument to hash
            dap_chain_block_cache_t *l_block_cache = dap_chain_block_cache_get_by_hash(l_blocks, &l_block_hash);
            if (!l_block_cache) {
                dap_json_rpc_error_add(*a_json_arr_reply, DAP_CHAIN_NODE_CLI_COM_BLOCK_FIND_ERR, "Can't find block %s ", l_subcmd_str_arg);
                return DAP_CHAIN_NODE_CLI_COM_BLOCK_FIND_ERR;
            }
            dap_chain_block_t *l_block = l_block_cache->block;

            char l_time_buf[DAP_TIME_STR_SIZE], l_hexbuf[32] = { '\0' };
            // Header
            json_object* json_obj_inf = json_object_new_object();
            json_object_object_add(json_obj_inf, "Block number", json_object_new_uint64(l_block_cache->block_number));
            json_object_object_add(json_obj_inf, "hash", json_object_new_string(l_subcmd_str_arg));
            sprintf(l_hexbuf,"0x%04X",l_block->hdr.version);
            
            json_object_object_add(json_obj_inf, "version", json_object_new_string(l_hexbuf));
            sprintf(l_hexbuf,"0x%016"DAP_UINT64_FORMAT_X"",l_block->hdr.cell_id.uint64);
            json_object_object_add(json_obj_inf, "cell_id", json_object_new_string(l_hexbuf));
            sprintf(l_hexbuf,"0x%016"DAP_UINT64_FORMAT_X"",l_block->hdr.chain_id.uint64);
            json_object_object_add(json_obj_inf, "chain_id", json_object_new_string(l_hexbuf));
            dap_time_to_str_rfc822(l_time_buf, DAP_TIME_STR_SIZE, l_block->hdr.ts_created);
            json_object_object_add(json_obj_inf, "ts_created", json_object_new_string(l_time_buf));

            // Dump Metadata
            size_t l_offset = 0;
            json_object_object_add(json_obj_inf, "Metadata: count", json_object_new_int(l_block->hdr.meta_count));
            json_object* json_arr_meta_out = json_object_new_array();
            json_object_array_add(*a_json_arr_reply, json_obj_inf);
            for (uint32_t i=0; i < l_block->hdr.meta_count; i++) {
                json_object* json_obj_meta = json_object_new_object();
                dap_chain_block_meta_t *l_meta = (dap_chain_block_meta_t *)(l_block->meta_n_datum_n_sign + l_offset);
                switch (l_meta->hdr.type) {
                case DAP_CHAIN_BLOCK_META_GENESIS:
                    json_object_object_add(json_obj_meta, "GENESIS", json_object_new_string("GENESIS"));
                    break;
                case DAP_CHAIN_BLOCK_META_PREV:
                    s_cli_meta_hash_print(json_obj_meta,"PREV", l_meta, l_hash_out_type);
                    break;
                case DAP_CHAIN_BLOCK_META_ANCHOR:
                    s_cli_meta_hash_print(json_obj_meta, "ANCHOR", l_meta, l_hash_out_type);
                    break;
                case DAP_CHAIN_BLOCK_META_LINK:
                    s_cli_meta_hash_print(json_obj_meta, "LINK", l_meta, l_hash_out_type);
                    break;
                case DAP_CHAIN_BLOCK_META_NONCE:
                    s_cli_meta_hex_print(json_obj_meta, "NONCE", l_meta);
                    break;
                case DAP_CHAIN_BLOCK_META_NONCE2:
                    s_cli_meta_hex_print(json_obj_meta, "NONCE2", l_meta);
                    break;
                default: {
                    sprintf(l_hexbuf, "0x%0X", i);
                    json_object_object_add(json_obj_meta, "# -", json_object_new_string(l_hexbuf));
                    int l_len = l_meta->hdr.data_size * 2 + 5;
                    char *l_data_hex = DAP_NEW_STACK_SIZE(char, l_len);
                    strcpy(l_data_hex, "0x");
                    dap_bin2hex(l_data_hex + 2, l_meta->data, l_meta->hdr.data_size);
                    json_object_object_add(json_obj_meta, "Data hex - ", json_object_new_string(l_data_hex)); }
                }
                json_object_array_add(json_arr_meta_out, json_obj_meta);
                l_offset += sizeof(l_meta->hdr) + l_meta->hdr.data_size;
            }
            json_object_array_add(*a_json_arr_reply, json_arr_meta_out);
            json_object* json_obj_datum = json_object_new_object();
            json_object_object_add(json_obj_datum, "Datums: count", json_object_new_uint64(l_block_cache->datum_count));
            json_object_array_add(*a_json_arr_reply, json_obj_datum);
            json_object* json_arr_datum_out = json_object_new_array();
            for (uint32_t i=0; i < l_block_cache->datum_count ; i++){
                json_object* json_obj_tx = json_object_new_object();
                dap_chain_datum_t * l_datum = l_block_cache->datum[i];
                size_t l_datum_size =  dap_chain_datum_size(l_datum);
                json_object_object_add(json_obj_tx, "datum size ",json_object_new_uint64(l_datum_size));
                if (l_datum_size < sizeof (l_datum->header) ){
                    dap_json_rpc_error_add(*a_json_arr_reply, DAP_CHAIN_NODE_CLI_COM_BLOCK_DATUM_SIZE_ERR, "ERROR: datum size %zu is smaller than header size %zu \n",l_datum_size,
                                            sizeof (l_datum->header));
                    break;
                }
                // Nested datums
                sprintf(l_hexbuf,"0x%02X",l_datum->header.version_id);
                json_object_object_add(json_obj_tx, "version",json_object_new_string(l_hexbuf));
                const char * l_datum_type_str = "UNKNOWN";
                DAP_DATUM_TYPE_STR(l_datum->header.type_id, l_datum_type_str);
                json_object_object_add(json_obj_tx, "type_id",json_object_new_string(l_datum_type_str));
                dap_time_to_str_rfc822(l_time_buf, DAP_TIME_STR_SIZE, l_datum->header.ts_create);
                json_object_object_add(json_obj_tx, "ts_create",json_object_new_string(l_time_buf));
                json_object_object_add(json_obj_tx, "data_size",json_object_new_int(l_datum->header.data_size));
                dap_chain_datum_dump_json(*a_json_arr_reply, json_obj_tx,l_datum,l_hash_out_type,l_net->pub.id);
                json_object_array_add(json_arr_datum_out, json_obj_tx);
            }
            // Signatures
            json_object_array_add(*a_json_arr_reply, json_arr_datum_out);
            // Signatures
            json_object* json_obj_sig = json_object_new_object();
            json_object_object_add(json_obj_sig, "signatures count", json_object_new_uint64(l_block_cache->sign_count));
            json_object_array_add(*a_json_arr_reply, json_obj_sig);
            json_object* json_arr_sign_out = json_object_new_array();
            for (uint32_t i=0; i < l_block_cache->sign_count ; i++) {
                json_object* json_obj_sign = json_object_new_object();
                dap_sign_t * l_sign = dap_chain_block_sign_get(l_block_cache->block, l_block_cache->block_size, i);
                size_t l_sign_size = dap_sign_get_size(l_sign);
                dap_chain_hash_fast_t l_pkey_hash;
                dap_sign_get_pkey_hash(l_sign, &l_pkey_hash);
                const char *l_hash_str = !dap_strcmp(l_hash_out_type, "base58") ?
                        dap_enc_base58_encode_hash_to_str_static(&l_pkey_hash) :
                        dap_chain_hash_fast_to_str_static(&l_pkey_hash);
                json_object_object_add(json_obj_sign, "type",json_object_new_string(dap_sign_type_to_str( l_sign->header.type )));
                json_object_object_add(json_obj_sign, "size",json_object_new_uint64(l_sign_size));
                json_object_object_add(json_obj_sign, "pkey_hash",json_object_new_string(l_hash_str));
                json_object_array_add(json_arr_sign_out, json_obj_sign);
            }
            json_object_array_add(*a_json_arr_reply, json_arr_sign_out);
        } break;

        case SUBCMD_LIST:{
            const char *l_cert_name = NULL, *l_from_hash_str = NULL, *l_to_hash_str = NULL, *l_head_str = NULL,
                        *l_from_date_str = NULL, *l_to_date_str = NULL, *l_pkey_hash_str = NULL, *l_limit_str = NULL, *l_offset_str = NULL;
            bool l_unspent_flag = false, l_first_signed_flag = false, l_signed_flag = false, l_hash_flag = false;
            dap_pkey_t * l_pub_key = NULL;
            dap_hash_fast_t l_from_hash = {}, l_to_hash = {}, l_pkey_hash = {};
            dap_time_t l_from_time = 0, l_to_time = 0;
            l_signed_flag = dap_cli_server_cmd_check_option(a_argv, 1, a_argc, "signed") > 0;
            l_first_signed_flag = dap_cli_server_cmd_check_option(a_argv, 1, a_argc, "first_signed") > 0;
            l_unspent_flag = dap_cli_server_cmd_check_option(a_argv, 1, a_argc, "-unspent") > 0;
            dap_cli_server_cmd_find_option_val(a_argv, arg_index, a_argc, "-cert", &l_cert_name);
            dap_cli_server_cmd_find_option_val(a_argv, arg_index, a_argc, "-pkey_hash", &l_pkey_hash_str);
            dap_cli_server_cmd_find_option_val(a_argv, arg_index, a_argc, "-from_hash", &l_from_hash_str);
            dap_cli_server_cmd_find_option_val(a_argv, arg_index, a_argc, "-to_hash", &l_to_hash_str);
            dap_cli_server_cmd_find_option_val(a_argv, arg_index, a_argc, "-from_date", &l_from_date_str);
            dap_cli_server_cmd_find_option_val(a_argv, arg_index, a_argc, "-to_date", &l_to_date_str);
            dap_cli_server_cmd_find_option_val(a_argv, arg_index, a_argc, "-limit", &l_limit_str);
            dap_cli_server_cmd_find_option_val(a_argv, arg_index, a_argc, "-offset", &l_offset_str);
            bool l_head = dap_cli_server_cmd_find_option_val(a_argv, arg_index, a_argc, "-head", &l_head_str) ? true : false;
            size_t l_offset = l_offset_str ? strtoul(l_offset_str, NULL, 10) : 0;
            size_t l_limit = l_limit_str ? strtoul(l_limit_str, NULL, 10) : 0;

            if (l_signed_flag && l_first_signed_flag) {
                dap_json_rpc_error_add(*a_json_arr_reply, DAP_CHAIN_NODE_CLI_COM_BLOCK_PARAM_ERR, "Choose only one option from 'singed' and 'first_signed'");
                return DAP_CHAIN_NODE_CLI_COM_BLOCK_PARAM_ERR;
            }
            if ((l_signed_flag || l_first_signed_flag) && !l_cert_name && !l_pkey_hash_str) {
                dap_json_rpc_error_add(*a_json_arr_reply, DAP_CHAIN_NODE_CLI_COM_BLOCK_PARAM_ERR, "Option from '%s' requires parameter '-cert' or 'pkey_hash'",
                                                                l_first_signed_flag ? "first_signed" : "signed");
                return DAP_CHAIN_NODE_CLI_COM_BLOCK_PARAM_ERR;
            }
            if (l_cert_name) {
                dap_cert_t *l_cert = dap_cert_find_by_name(l_cert_name);
                if (!l_cert) {
                    dap_json_rpc_error_add(*a_json_arr_reply, DAP_CHAIN_NODE_CLI_COM_BLOCK_CERT_ERR, "Can't find \"%s\" certificate", l_cert_name);
                    return DAP_CHAIN_NODE_CLI_COM_BLOCK_CERT_ERR;
                }
                l_pub_key = dap_pkey_from_enc_key(l_cert->enc_key);
                if (!l_pub_key) {
                    dap_json_rpc_error_add(*a_json_arr_reply, DAP_CHAIN_NODE_CLI_COM_BLOCK_PUB_KEY_ERR, "Corrupted certificate \"%s\" have no public key data", l_cert_name);
                    return DAP_CHAIN_NODE_CLI_COM_BLOCK_PUB_KEY_ERR;
                }
            } else if (l_pkey_hash_str) {
                if (dap_chain_hash_fast_from_str(l_pkey_hash_str, &l_pkey_hash)) {
                    dap_json_rpc_error_add(*a_json_arr_reply, DAP_CHAIN_NODE_CLI_COM_BLOCK_CONVERT_ERR, "Can't convert \"%s\" to hash", l_pkey_hash_str);
                    return DAP_CHAIN_NODE_CLI_COM_BLOCK_CONVERT_ERR;
                }
            }
            if (l_unspent_flag && l_signed_flag && !l_pkey_hash_str)
                dap_hash_fast(l_pub_key->pkey, l_pub_key->header.size, &l_pkey_hash);
            if ((l_cert_name || l_pkey_hash_str) && !l_signed_flag && !l_first_signed_flag)
                l_first_signed_flag = true;

            if (l_from_hash_str) {
                if (dap_chain_hash_fast_from_str(l_from_hash_str, &l_from_hash)) {
                    dap_json_rpc_error_add(*a_json_arr_reply, DAP_CHAIN_NODE_CLI_COM_BLOCK_CONVERT_ERR, "Can't convert \"%s\" to hash", l_from_hash_str);
                    return DAP_CHAIN_NODE_CLI_COM_BLOCK_CONVERT_ERR;
                }
            }
            if (l_to_hash_str) {
                if (dap_chain_hash_fast_from_str(l_to_hash_str, &l_to_hash)) {
                    dap_json_rpc_error_add(*a_json_arr_reply, DAP_CHAIN_NODE_CLI_COM_BLOCK_CONVERT_ERR, "Can't convert \"%s\" to hash", l_to_hash_str);
                    return DAP_CHAIN_NODE_CLI_COM_BLOCK_CONVERT_ERR;
                }
            }

            if (l_from_date_str) {
                l_from_time = dap_time_from_str_simplified(l_from_date_str);
                if (!l_from_time) {
                    dap_json_rpc_error_add(*a_json_arr_reply, DAP_CHAIN_NODE_CLI_COM_BLOCK_CONVERT_ERR, "Can't convert \"%s\" to date", l_from_date_str);
                    return DAP_CHAIN_NODE_CLI_COM_BLOCK_CONVERT_ERR;
                }
            }
            if (l_to_date_str) {
                l_to_time = dap_time_from_str_simplified(l_to_date_str);
                if (!l_to_time) {
                    dap_json_rpc_error_add(*a_json_arr_reply, DAP_CHAIN_NODE_CLI_COM_BLOCK_CONVERT_ERR, "Can't convert \"%s\" to date", l_to_date_str);
                    return DAP_CHAIN_NODE_CLI_COM_BLOCK_CONVERT_ERR;
                }
                struct tm *l_localtime = localtime((time_t *)&l_to_time);
                l_localtime->tm_mday += 1;  // + 1 day to end date, got it inclusive
                l_to_time = mktime(l_localtime);
            }

            pthread_rwlock_rdlock(&PVT(l_blocks)->rwlock);
            json_object* json_arr_bl_cache_out = json_object_new_array();
            size_t l_start_arr = 0;
            size_t l_arr_end = 0;
            dap_chain_set_offset_limit_json(json_arr_bl_cache_out, &l_start_arr, &l_arr_end, l_limit, l_offset, PVT(l_blocks)->blocks_count);
            
            size_t i_tmp = 0;
            dap_chain_block_cache_t *l_block_cache = PVT(l_blocks)->blocks;
            if (!l_head)
                l_block_cache = HASH_LAST(l_block_cache);             
            for ( ; l_block_cache; l_block_cache = l_head ? l_block_cache->hh.next : l_block_cache->hh.prev) {
                dap_time_t l_ts = l_block_cache->block->hdr.ts_created;
                if (l_from_time && l_ts < l_from_time)
                    continue;
                if (l_to_time && l_ts >= l_to_time)
                    break;
                if (l_from_hash_str && !l_hash_flag) {
                   if (!dap_hash_fast_compare(&l_from_hash, &l_block_cache->block_hash))
                       continue;
                   l_hash_flag = true;
                }
                if (l_first_signed_flag) {
                    dap_sign_t *l_sign = dap_chain_block_sign_get(l_block_cache->block, l_block_cache->block_size, 0);
                    if (!l_pub_key) {
                        dap_hash_fast_t l_sign_pkey_hash;
                        dap_sign_get_pkey_hash(l_sign, &l_sign_pkey_hash);
                        if (!dap_hash_fast_compare(&l_pkey_hash, &l_sign_pkey_hash))
                            continue;
                    } else if (!dap_pkey_compare_with_sign(l_pub_key, l_sign))
                        continue;
                    if (l_unspent_flag) {
                        bool l_found = false;
                        for (size_t i = 0; i < l_block_cache->datum_count; i++) {
                            if (l_block_cache->datum[i]->header.type_id != DAP_CHAIN_DATUM_TX)
                                continue;
                            dap_chain_datum_tx_t *l_tx = (dap_chain_datum_tx_t *)l_block_cache->datum[i]->data;
                            int l_out_idx_tmp = 0;
                            if (NULL == dap_chain_datum_tx_out_cond_get(l_tx, DAP_CHAIN_TX_OUT_COND_SUBTYPE_FEE, &l_out_idx_tmp))
                                continue;
                            if (!dap_ledger_tx_hash_is_used_out_item(l_net->pub.ledger, l_block_cache->datum_hash + i, l_out_idx_tmp, NULL)) {
                                l_found = true;
                                break;
                            }
                        }
                        if (!l_found)
                            continue;
                    }
                } else if (l_signed_flag) {
                    if (l_unspent_flag && l_ts < DAP_REWARD_INIT_TIMESTAMP)
                        continue;
                    if (!l_pub_key) {
                        bool l_found = false;
                        // TODO optimize performance by precalculated sign hashes in block cache
                        for (size_t i = 0; i < l_block_cache->sign_count ; i++) {
                            dap_sign_t *l_sign = dap_chain_block_sign_get(l_block_cache->block, l_block_cache->block_size, i);
                            dap_hash_fast_t l_sign_pkey_hash;
                            dap_sign_get_pkey_hash(l_sign, &l_sign_pkey_hash);
                            if (dap_hash_fast_compare(&l_pkey_hash, &l_sign_pkey_hash)) {
                                l_found = true;
                                break;
                            }
                        }
                        if (!l_found)
                            continue;
                    } else if (!dap_chain_block_sign_match_pkey(l_block_cache->block, l_block_cache->block_size, l_pub_key))
                        continue;
                    if (l_unspent_flag) {
                        if (dap_ledger_is_used_reward(l_net->pub.ledger, &l_block_cache->block_hash, &l_pkey_hash))
                            continue;
                    }
                }
                if (i_tmp < l_start_arr || i_tmp >= l_arr_end) {
                    i_tmp++;
                    continue;
                }
                i_tmp++;
                char l_buf[DAP_TIME_STR_SIZE];
                json_object* json_obj_bl_cache = json_object_new_object();
                dap_time_to_str_rfc822(l_buf, DAP_TIME_STR_SIZE, l_ts);
                json_object_object_add(json_obj_bl_cache, "#",json_object_new_uint64(i_tmp));
                json_object_object_add(json_obj_bl_cache, "block number",json_object_new_uint64(l_block_cache->block_number));
                json_object_object_add(json_obj_bl_cache, "hash",json_object_new_string(l_block_cache->block_hash_str));
                json_object_object_add(json_obj_bl_cache, "timestamp", json_object_new_uint64(l_ts));
                json_object_object_add(json_obj_bl_cache, "ts_create",json_object_new_string(l_buf));
                json_object_array_add(json_arr_bl_cache_out, json_obj_bl_cache);
                if (l_to_hash_str && dap_hash_fast_compare(&l_to_hash, &l_block_cache->block_hash))
                    break;
            }
            pthread_rwlock_unlock(&PVT(l_blocks)->rwlock);
            //sort by time
            json_object_array_sort(json_arr_bl_cache_out, block_list_sort_by_date);
            // Remove the timestamp and change block num
            size_t l_length = json_object_array_length(json_arr_bl_cache_out);
            for (size_t i = 0; i < l_length; i++) {
                struct json_object *obj = json_object_array_get_idx(json_arr_bl_cache_out, i);
                json_object_object_del(obj, "timestamp");
                if (json_object_object_get_ex(obj, "block", NULL)) 
                    json_object_object_add(obj, "block", json_object_new_uint64(i));
            }
            json_object_array_add(*a_json_arr_reply, json_arr_bl_cache_out);

            char *l_filtered_criteria = "none";
            json_object* json_obj_out = json_object_new_object();
            if (l_cert_name || l_pkey_hash_str || l_from_hash_str || l_to_hash_str || l_from_date_str || l_to_date_str)
                l_filtered_criteria = " filtered according to the specified criteria";
            char *l_key = dap_strdup_printf("%s.%s with filter - %s, have blocks",l_net->pub.name,l_chain->name,l_filtered_criteria);
            json_object_object_add(json_obj_out, l_key, json_object_new_uint64(i_tmp));
            DAP_DELETE(l_key);
            json_object_array_add(*a_json_arr_reply,json_obj_out);
        } break;
        case SUBCMD_LAST: {
            json_object* json_obj_out = json_object_new_object();
            dap_chain_block_cache_t *l_last_block = HASH_LAST(PVT(l_blocks)->blocks);
            char l_buf[DAP_TIME_STR_SIZE];
            if (l_last_block)
                dap_time_to_str_rfc822(l_buf, DAP_TIME_STR_SIZE, l_last_block->ts_created);
            json_object_object_add(json_obj_out, "Last block num", json_object_new_uint64(l_last_block ? l_last_block->block_number : 0));
            json_object_object_add(json_obj_out, "Last block hash", json_object_new_string(l_last_block ? l_last_block->block_hash_str : "empty"));
            json_object_object_add(json_obj_out, "ts_created", json_object_new_string(l_last_block ? l_buf : "never"));

            char *l_key = dap_strdup_printf("%s.%s has blocks", l_net->pub.name, l_chain->name);
            json_object_object_add(json_obj_out, l_key, json_object_new_uint64(PVT(l_blocks)->blocks_count));
            DAP_DELETE(l_key);
            json_object_array_add(*a_json_arr_reply, json_obj_out);
        } break;
        case SUBCMD_FIND: {
            const char* l_datum_hash_str = NULL;
            json_object* json_obj_out = json_object_new_object();
            dap_cli_server_cmd_find_option_val(a_argv, arg_index, a_argc, "-datum", &l_datum_hash_str);
            if (!l_datum_hash_str) {
                dap_json_rpc_error_add(*a_json_arr_reply, DAP_CHAIN_NODE_CLI_COM_BLOCK_PARAM_ERR, "Command 'event find' requires parameter '-datum'");
                return DAP_CHAIN_NODE_CLI_COM_BLOCK_PARAM_ERR;
            }
            dap_hash_fast_t l_datum_hash = {};
            int ret_code = 0;
            int l_atoms_cnt = 0;
            dap_chain_hash_fast_from_str(l_datum_hash_str, &l_datum_hash);
            pthread_rwlock_rdlock(&PVT(l_blocks)->datums_rwlock);
            dap_chain_block_cache_t *l_curr_block = PVT(l_blocks)->blocks;
            json_object* json_arr_bl_cache_out = json_object_new_array();
            for (;l_curr_block;l_curr_block = l_curr_block->hh.next){
                for (size_t i = 0; i < l_curr_block->datum_count; i++){
                    if (dap_hash_fast_compare(&l_datum_hash, &l_curr_block->datum_hash[i])){
                        json_object_array_add(json_arr_bl_cache_out, json_object_new_string(dap_hash_fast_to_str_static(&l_curr_block->block_hash)));
                        l_atoms_cnt++;
                        continue;
                    }
                }
            }
            pthread_rwlock_unlock(&PVT(l_blocks)->datums_rwlock);
            json_object_object_add(json_obj_out, "Blocks", json_arr_bl_cache_out);
            json_object_object_add(json_obj_out, "Total",json_object_new_int(l_atoms_cnt));
            json_object_array_add(*a_json_arr_reply, json_obj_out);
        } break;
        case SUBCMD_COUNT: {
            json_object* json_obj_out = json_object_new_object();
            char *l_key = dap_strdup_printf("%s.%s has blocks - ", l_net->pub.name,l_chain->name);
            json_object_object_add(json_obj_out, l_key, json_object_new_uint64(PVT(l_blocks)->blocks_count));
            DAP_DELETE(l_key);
            json_object_array_add(*a_json_arr_reply, json_obj_out);

        } break;

        case SUBCMD_FEE:
        case SUBCMD_REWARD: {
            const char * l_fee_value_str = NULL;
            const char * l_cert_name = NULL;
            const char * l_addr_str = NULL;
            const char * l_hash_out_type = NULL;
            const char * l_hash_str = NULL;

            uint256_t               l_fee_value = {};
            size_t                  l_hashes_count = 0;
            dap_list_t              *l_block_list = NULL;
            dap_chain_addr_t        *l_addr = NULL;

            if (l_subcmd == SUBCMD_FEE) {
                if (dap_cli_server_cmd_check_option(a_argv, arg_index, a_argc, "collect") == -1) {
                    dap_json_rpc_error_add(*a_json_arr_reply, DAP_CHAIN_NODE_CLI_COM_BLOCK_PARAM_ERR, "Command 'block fee' requires subcommand 'collect'");
                    return DAP_CHAIN_NODE_CLI_COM_BLOCK_PARAM_ERR;
                }
            } else { // l_sumcmd == SUBCMD_REWARD
                if (dap_cli_server_cmd_check_option(a_argv, arg_index, a_argc, "set") >= 0) {
                    const char *l_value_str = NULL;
                    dap_cli_server_cmd_find_option_val(a_argv, arg_index, a_argc, "-poa_cert", &l_cert_name);
                    if(!l_cert_name) {
                        dap_json_rpc_error_add(*a_json_arr_reply, DAP_CHAIN_NODE_CLI_COM_BLOCK_PARAM_ERR, "Command 'block reward set' requires parameter '-poa_cert'");
                        return DAP_CHAIN_NODE_CLI_COM_BLOCK_PARAM_ERR;
                    }
                    dap_cert_t *l_cert = dap_cert_find_by_name(l_cert_name);
                    if (!l_cert) {
                        dap_json_rpc_error_add(*a_json_arr_reply, DAP_CHAIN_NODE_CLI_COM_BLOCK_CERT_ERR, "Can't find \"%s\" certificate", l_cert_name);
                        return DAP_CHAIN_NODE_CLI_COM_BLOCK_CERT_ERR;
                    }
                    if (!l_cert->enc_key || !l_cert->enc_key->priv_key_data || !l_cert->enc_key->priv_key_data_size) {
                        dap_json_rpc_error_add(*a_json_arr_reply, DAP_CHAIN_NODE_CLI_COM_BLOCK_PVT_KEY_ERR, "Certificate \"%s\" doesn't contains private key", l_cert_name);
                        return DAP_CHAIN_NODE_CLI_COM_BLOCK_PVT_KEY_ERR;
                    }

                    dap_cli_server_cmd_find_option_val(a_argv, arg_index, a_argc, "-value", &l_value_str);
                    uint256_t l_value = dap_chain_balance_scan(l_value_str);
                    if (!l_value_str || IS_ZERO_256(l_value)) {
                        dap_json_rpc_error_add(*a_json_arr_reply, DAP_CHAIN_NODE_CLI_COM_BLOCK_PARAM_ERR, "Command 'block reward set' requires parameter '-value' to be valid 256-bit unsigned integer");
                        return DAP_CHAIN_NODE_CLI_COM_BLOCK_PARAM_ERR;
                    }
                    char *l_decree_hash_str = s_blocks_decree_set_reward(l_net, l_chain, l_value, l_cert);
                    if (l_decree_hash_str) {
                        json_object* json_obj_out = json_object_new_object();
                        char *l_val = dap_strdup_printf("Decree with hash %s created to set basic block sign reward", l_decree_hash_str);
                        DAP_DELETE(l_decree_hash_str);
                        json_object_object_add(json_obj_out, "status", json_object_new_string(l_val));
                        DAP_DELETE(l_val);
                        json_object_array_add(*a_json_arr_reply, json_obj_out);
                    } else {
                        dap_json_rpc_error_add(*a_json_arr_reply, DAP_CHAIN_NODE_CLI_COM_BLOCK_SIGN_ERR, "Basic block sign reward setting failed. Examine log file for details");
                        return DAP_CHAIN_NODE_CLI_COM_BLOCK_SIGN_ERR;
                    }
                    break;
                } else if (dap_cli_server_cmd_check_option(a_argv, arg_index, a_argc, "show") >= 0) {
                    uint256_t l_cur_reward = dap_chain_net_get_reward(l_net, UINT64_MAX);
                    const char *l_reward_str; dap_uint256_to_char(l_cur_reward, &l_reward_str);
                    json_object* json_obj_out = json_object_new_object();
                    char *l_val = dap_strdup_printf("Current base block reward is %s\n", l_reward_str);
                    json_object_object_add(json_obj_out, "status", json_object_new_string(l_val));
                    DAP_DELETE(l_val);
                    json_object_array_add(*a_json_arr_reply, json_obj_out);
                    break;
                } else if (dap_cli_server_cmd_check_option(a_argv, arg_index, a_argc, "collect") == -1) {
                    dap_json_rpc_error_add(*a_json_arr_reply, DAP_CHAIN_NODE_CLI_COM_BLOCK_PARAM_ERR, "Command 'block reward' requires subcommands 'set' or 'show' or 'collect'");
                    return DAP_CHAIN_NODE_CLI_COM_BLOCK_PARAM_ERR;
                }
            }

            // Fee or reward collect handler
            dap_cli_server_cmd_find_option_val(a_argv, arg_index, a_argc, "-H", &l_hash_out_type);
            if(!l_hash_out_type)
                l_hash_out_type = "hex";
            if(dap_strcmp(l_hash_out_type,"hex") && dap_strcmp(l_hash_out_type,"base58")) {
                dap_json_rpc_error_add(*a_json_arr_reply, DAP_CHAIN_NODE_CLI_COM_BLOCK_PARAM_ERR, "invalid parameter -H, valid values: -H <hex | base58>");
                return DAP_CHAIN_NODE_CLI_COM_BLOCK_PARAM_ERR;
            }

            // Private certificate
            dap_cli_server_cmd_find_option_val(a_argv, arg_index, a_argc, "-cert", &l_cert_name);
            // The address of the wallet to which the commission is received
            dap_cli_server_cmd_find_option_val(a_argv, arg_index, a_argc, "-addr", &l_addr_str);
            dap_cli_server_cmd_find_option_val(a_argv, arg_index, a_argc, "-hashes", &l_hash_str);
            dap_cli_server_cmd_find_option_val(a_argv, arg_index, a_argc, "-fee", &l_fee_value_str);

            if (!l_addr_str) {
                dap_json_rpc_error_add(*a_json_arr_reply, DAP_CHAIN_NODE_CLI_COM_BLOCK_PARAM_ERR, "Command 'block %s collect' requires parameter '-addr'", l_subcmd_str);
                return DAP_CHAIN_NODE_CLI_COM_BLOCK_PARAM_ERR;
            }
            l_addr = dap_chain_addr_from_str(l_addr_str);
            if(!l_cert_name) {
                dap_json_rpc_error_add(*a_json_arr_reply, DAP_CHAIN_NODE_CLI_COM_BLOCK_PARAM_ERR, "Command 'block %s collect' requires parameter '-cert'", l_subcmd_str);
                return DAP_CHAIN_NODE_CLI_COM_BLOCK_PARAM_ERR;
            }
            dap_cert_t *l_cert = dap_cert_find_by_name(l_cert_name);
            if (!l_cert) {
                dap_json_rpc_error_add(*a_json_arr_reply, DAP_CHAIN_NODE_CLI_COM_BLOCK_CERT_ERR, "Can't find \"%s\" certificate", l_cert_name);
                return DAP_CHAIN_NODE_CLI_COM_BLOCK_CERT_ERR;
            }
            if (!l_cert->enc_key || !l_cert->enc_key->priv_key_data || !l_cert->enc_key->priv_key_data_size) {
                dap_json_rpc_error_add(*a_json_arr_reply, DAP_CHAIN_NODE_CLI_COM_BLOCK_CERT_ERR,
                                        "Certificate \"%s\" doesn't contains private key", l_cert_name);
                return DAP_CHAIN_NODE_CLI_COM_BLOCK_CERT_ERR;
            }
            if (!l_fee_value_str) {
                dap_json_rpc_error_add(*a_json_arr_reply, DAP_CHAIN_NODE_CLI_COM_BLOCK_PARAM_ERR, "Command 'block %s collect' requires parameter '-fee'", l_subcmd_str);
                return DAP_CHAIN_NODE_CLI_COM_BLOCK_PARAM_ERR;
            }
            l_fee_value = dap_chain_balance_scan(l_fee_value_str);
            if (!l_fee_value_str || IS_ZERO_256(l_fee_value)) {
                dap_json_rpc_error_add(*a_json_arr_reply, DAP_CHAIN_NODE_CLI_COM_BLOCK_PARAM_ERR, "Command 'block %s collect' requires parameter '-fee' to be valid uint256", l_subcmd_str);
                return DAP_CHAIN_NODE_CLI_COM_BLOCK_PARAM_ERR;
            }

            if (!l_hash_str) {
                dap_json_rpc_error_add(*a_json_arr_reply, DAP_CHAIN_NODE_CLI_COM_BLOCK_PARAM_ERR, "Command 'block fee collect' requires parameter '-hashes'");
                return DAP_CHAIN_NODE_CLI_COM_BLOCK_PARAM_ERR;
            }
            // NOTE: This call will modify source string
            l_block_list = s_block_parse_str_list((char *)l_hash_str, &l_hashes_count, l_chain);            
            if (!l_block_list || !l_hashes_count) {
                dap_json_rpc_error_add(*a_json_arr_reply, DAP_CHAIN_NODE_CLI_COM_BLOCK_HASH_ERR,
                                            "Block fee collection requires at least one hash to create a transaction");
                return DAP_CHAIN_NODE_CLI_COM_BLOCK_HASH_ERR;
            }

            char *l_hash_tx = l_subcmd == SUBCMD_FEE
                ? dap_chain_mempool_tx_coll_fee_create(l_blocks, l_cert->enc_key, l_addr, l_block_list, l_fee_value, l_hash_out_type)
                : dap_chain_mempool_tx_reward_create(l_blocks, l_cert->enc_key, l_addr, l_block_list, l_fee_value, l_hash_out_type);
            if (l_hash_tx) {
                json_object* json_obj_out = json_object_new_object();
                char *l_val = dap_strdup_printf("TX for %s collection created successfully, hash = %s\n", l_subcmd_str, l_hash_tx);
                DAP_DELETE(l_hash_tx);
                json_object_object_add(json_obj_out, "status", json_object_new_string(l_val ? l_val : "(null)"));
                DAP_DELETE(l_val);
                json_object_array_add(*a_json_arr_reply, json_obj_out);
            } else {
                dap_json_rpc_error_add(*a_json_arr_reply, DAP_CHAIN_NODE_CLI_COM_BLOCK_HASH_ERR,
                                            "Can't create %s collect TX\n", l_subcmd_str);
                return DAP_CHAIN_NODE_CLI_COM_BLOCK_HASH_ERR;
            }
            dap_list_free_full(l_block_list, NULL);
        }break;

        case SUBCMD_AUTOCOLLECT: {
            const char *l_cert_name = NULL, *l_addr_str = NULL;
            dap_hash_fast_t l_pkey_hash = {};
            size_t l_block_count = 0;
            if (dap_cli_server_cmd_check_option(a_argv, arg_index,a_argc, "renew") > 0) {
                dap_cli_server_cmd_find_option_val(a_argv, arg_index, a_argc, "-cert", &l_cert_name);
                if(!l_cert_name) {
                    dap_json_rpc_error_add(*a_json_arr_reply, DAP_CHAIN_NODE_CLI_COM_BLOCK_PARAM_ERR,
                                            "Command 'block autocollect renew' requires parameter '-cert'", l_subcmd_str);
                    return DAP_CHAIN_NODE_CLI_COM_BLOCK_PARAM_ERR;
                }
                dap_cert_t *l_cert = dap_cert_find_by_name(l_cert_name);
                if (!l_cert) {
                    dap_json_rpc_error_add(*a_json_arr_reply, DAP_CHAIN_NODE_CLI_COM_BLOCK_CERT_ERR,
                                            "Can't find \"%s\" certificate", l_cert_name);
                    return DAP_CHAIN_NODE_CLI_COM_BLOCK_CERT_ERR;
                }
                dap_pkey_t *l_pub_key = dap_pkey_from_enc_key(l_cert->enc_key);
                if (!l_pub_key) {
                    dap_json_rpc_error_add(*a_json_arr_reply, DAP_CHAIN_NODE_CLI_COM_BLOCK_PUB_KEY_ERR,
                                            "Corrupted certificate \"%s\" have no public key data", l_cert_name);
                    return DAP_CHAIN_NODE_CLI_COM_BLOCK_PUB_KEY_ERR;
                }
                dap_cli_server_cmd_find_option_val(a_argv, arg_index, a_argc, "-addr", &l_addr_str);
                if (!l_addr_str) {
                    dap_json_rpc_error_add(*a_json_arr_reply, DAP_CHAIN_NODE_CLI_COM_BLOCK_PARAM_ERR,
                                            "Command 'block autocollect renew' requires parameter '-addr'", l_subcmd_str);
                    return DAP_CHAIN_NODE_CLI_COM_BLOCK_PARAM_ERR;
                }
                dap_chain_addr_t *l_addr = dap_chain_addr_from_str(l_addr_str);
                if (!l_addr) {
                    dap_json_rpc_error_add(*a_json_arr_reply, DAP_CHAIN_NODE_CLI_COM_BLOCK_CONVERT_ERR,
                                            "Can't convert sring %s to wallet address", l_addr_str);
                    return DAP_CHAIN_NODE_CLI_COM_BLOCK_PARAM_ERR;
                }
                if (l_addr->net_id.uint64 != l_net->pub.id.uint64) {
                    dap_json_rpc_error_add(*a_json_arr_reply, DAP_CHAIN_NODE_CLI_COM_BLOCK_NET_ERR,
                                            "Wallet address should be from the collecting network");
                    return DAP_CHAIN_NODE_CLI_COM_BLOCK_NET_ERR;
                }
                dap_chain_esbocs_block_collect_t l_block_collect_params = (dap_chain_esbocs_block_collect_t){
                        .collecting_level = dap_chain_esbocs_get_collecting_level(l_chain),
                        .minimum_fee = dap_chain_esbocs_get_fee(l_chain->net_id),
                        .chain = l_chain,
                        .blocks_sign_key = l_cert->enc_key,
                        .block_sign_pkey = l_pub_key,
                        .collecting_addr = l_addr
                };
                //Clear gdb
                char *l_group_fee = dap_chain_cs_blocks_get_fee_group(l_net->pub.name);
                dap_global_db_erase_table_sync(l_group_fee);
                DAP_DELETE(l_group_fee);
                char *l_group_reward = dap_chain_cs_blocks_get_reward_group(l_net->pub.name);
                dap_global_db_erase_table_sync(l_group_reward);
                DAP_DELETE(l_group_reward);

                json_object* json_arr_bl_out = json_object_new_array();

                for (dap_chain_block_cache_t *l_block_cache = PVT(l_blocks)->blocks; l_block_cache; l_block_cache = l_block_cache->hh.next) {
                    dap_time_t l_ts = l_block_cache->block->hdr.ts_created;
                    dap_sign_t *l_sign = dap_chain_block_sign_get(l_block_cache->block, l_block_cache->block_size, 0);
                    if (!l_pub_key) {
                        dap_hash_fast_t l_sign_pkey_hash;
                        dap_sign_get_pkey_hash(l_sign, &l_sign_pkey_hash);
                        if (!dap_hash_fast_compare(&l_pkey_hash, &l_sign_pkey_hash))
                            continue;
                    } else if (!dap_pkey_compare_with_sign(l_pub_key, l_sign))
                        continue;
                    for (size_t i = 0; i < l_block_cache->datum_count; i++) {
                        if (l_block_cache->datum[i]->header.type_id != DAP_CHAIN_DATUM_TX)
                            continue;
                        dap_chain_datum_tx_t *l_tx = (dap_chain_datum_tx_t *)l_block_cache->datum[i]->data;
                        int l_out_idx_tmp = 0;
                        if (NULL == dap_chain_datum_tx_out_cond_get(l_tx, DAP_CHAIN_TX_OUT_COND_SUBTYPE_FEE, &l_out_idx_tmp))
                            continue;
                        if (!dap_ledger_tx_hash_is_used_out_item(l_net->pub.ledger, l_block_cache->datum_hash + i, l_out_idx_tmp, NULL)) {
                            dap_chain_esbocs_add_block_collect(l_block_cache, &l_block_collect_params, DAP_CHAIN_BLOCK_COLLECT_FEES);
                            char l_buf[DAP_TIME_STR_SIZE];
                            json_object* json_obj_bl = json_object_new_object();
                            dap_time_to_str_rfc822(l_buf, DAP_TIME_STR_SIZE, l_ts);
                            char *l_val = dap_strdup_printf("fee - \t%s: ts_create=%s", l_block_cache->block_hash_str, l_buf);
                            json_object_object_add(json_obj_bl, "block", json_object_new_string(l_val));
                            DAP_DELETE(l_val);
                            json_object_array_add(json_arr_bl_out, json_obj_bl);
                            l_block_count++;
                            break;
                        }
                    } 
                    if (l_ts < DAP_REWARD_INIT_TIMESTAMP)
                            continue;
                    
                    if (!l_pub_key) {
                        bool l_found = false;
                        for (size_t i = 0; i < l_block_cache->sign_count ; i++) {
                            dap_sign_t *l_sign = dap_chain_block_sign_get(l_block_cache->block, l_block_cache->block_size, i);
                            dap_hash_fast_t l_sign_pkey_hash;
                            dap_sign_get_pkey_hash(l_sign, &l_sign_pkey_hash);
                            if (dap_hash_fast_compare(&l_pkey_hash, &l_sign_pkey_hash)) {
                                l_found = true;
                                break;
                            }
                        }
                        if(!l_found)
                            continue;
                    } else if (!dap_chain_block_sign_match_pkey(l_block_cache->block, l_block_cache->block_size, l_pub_key))
                        continue;
                    if (dap_ledger_is_used_reward(l_net->pub.ledger, &l_block_cache->block_hash, &l_pkey_hash))
                        continue;
                    dap_chain_esbocs_add_block_collect(l_block_cache, &l_block_collect_params, DAP_CHAIN_BLOCK_COLLECT_REWARDS);
                    char l_buf[DAP_TIME_STR_SIZE];
                    json_object* json_obj_bl = json_object_new_object();
                    dap_time_to_str_rfc822(l_buf, DAP_TIME_STR_SIZE, l_ts);
                    char *l_val = dap_strdup_printf("rewards - \t%s: ts_create=%s\n", l_block_cache->block_hash_str, l_buf);
                    json_object_object_add(json_obj_bl, "block", json_object_new_string(l_val));
                    DAP_DELETE(l_val);
                    json_object_array_add(json_arr_bl_out, json_obj_bl);
                    l_block_count++;
                }
                json_object_array_add(*a_json_arr_reply, json_arr_bl_out);
                json_object* json_obj_out = json_object_new_object();
                char *l_val = dap_strdup_printf("%s.%s: Have %"DAP_UINT64_FORMAT_U" blocks\n",
                                     l_net->pub.name, l_chain->name, l_block_count);
                json_object_object_add(json_obj_out, "status", json_object_new_string(l_val));
                DAP_DELETE(l_val);
                json_object_array_add(*a_json_arr_reply, json_obj_out);
            } else {
                if (dap_cli_server_cmd_check_option(a_argv, arg_index, a_argc, "status") == -1) {
                    dap_json_rpc_error_add(*a_json_arr_reply, DAP_CHAIN_NODE_CLI_COM_BLOCK_PARAM_ERR,
                                            "Command 'block autocollect' requires subcommand 'status'");
                    return DAP_CHAIN_NODE_CLI_COM_BLOCK_PARAM_ERR;
                }
                json_object* json_obj_out = json_object_new_object();
                json_object_array_add(*a_json_arr_reply, json_obj_out);
                bool l_status = dap_chain_esbocs_get_autocollect_status(l_net->pub.id);
                char *l_val = dap_strdup_printf("for network %s is %s\n", l_net->pub.name,
                                                l_status ? "active" : "inactive cause of the network config or consensus starting problems");
                json_object_object_add(json_obj_out, "Autocollect status", json_object_new_string(l_val));
                DAP_DELETE(l_val);
                if (!l_status)
                    break;
                s_print_autocollect_table(l_net, json_obj_out, "Fees");
                s_print_autocollect_table(l_net, json_obj_out, "Rewards");
            }            
        } break;

        case SUBCMD_UNDEFINED:
        default: {
            json_object* json_obj_out = json_object_new_object();
            char *l_val = dap_strdup_printf("Undefined block subcommand \"%s\" ", l_subcmd_str);
            json_object_object_add(json_obj_out, "status", json_object_new_string(l_val));
            DAP_DELETE(l_val);
            json_object_array_add(*a_json_arr_reply, json_obj_out);
            ret = DAP_CHAIN_NODE_CLI_COM_BLOCK_UNKNOWN;

        } break;
    }
    return ret;
}

static dap_list_t *s_block_parse_str_list(char *a_hash_str, size_t *a_hash_size, dap_chain_t *a_chain)
{
    dap_list_t *l_block_list = NULL;
    dap_chain_hash_fast_t l_hash_block;
    char *l_hashes_tmp_ptrs = NULL;
    char *l_hashes_str = strtok_r(a_hash_str, ",", &l_hashes_tmp_ptrs);
    size_t l_hashes_pos = 0;
    while (l_hashes_str) {
        l_hashes_str = dap_strstrip(l_hashes_str);
        if (!l_hashes_str || dap_chain_hash_fast_from_str(l_hashes_str, &l_hash_block)) {
            log_it(L_WARNING, "Can't convert string %s to hash", l_hashes_str ? l_hashes_str : "(null)");
            l_hashes_pos = 0;
            break;
        }
        dap_chain_block_t *l_block = (dap_chain_block_t *)dap_chain_get_atom_by_hash(a_chain, &l_hash_block, NULL);
        if (!l_block) {
            log_it(L_WARNING, "There is no block pointed by hash %s", l_hashes_str);
            l_hashes_pos = 0;
            break;
        }
        dap_hash_fast_t *l_block_hash_new = DAP_DUP(&l_hash_block);
        if (!l_block_hash_new) {
            log_it(L_CRITICAL, "Memory allocaton error");
            l_hashes_pos = 0;
            break;
        }
        l_block_list = dap_list_append(l_block_list, l_block_hash_new);
        l_hashes_str = strtok_r(NULL, ",", &l_hashes_tmp_ptrs);
        l_hashes_pos++;
    }
    if (a_hash_size)
        *a_hash_size = l_hashes_pos;
    if (!l_hashes_pos && l_block_list) {
        dap_list_free_full(l_block_list, NULL);
        l_block_list = NULL;
    }
    return l_block_list;
}

/**
 * @brief s_callback_delete
 * @details Destructor for blocks consensus chain
 * @param a_chain
 */
static int s_callback_delete(dap_chain_t * a_chain)
{
    s_callback_cs_blocks_purge(a_chain);
    dap_chain_cs_blocks_t * l_blocks = DAP_CHAIN_CS_BLOCKS(a_chain);
    pthread_rwlock_wrlock(&PVT(l_blocks)->rwlock);
    if(l_blocks->callback_delete )
        l_blocks->callback_delete(l_blocks);
    pthread_rwlock_unlock(&PVT(l_blocks)->rwlock);
    pthread_rwlock_destroy(&PVT(l_blocks)->rwlock);
    pthread_rwlock_destroy(&PVT(l_blocks)->datums_rwlock);
    pthread_rwlock_destroy(&PVT(l_blocks)->forked_branches_rwlock);
    DAP_DEL_Z(l_blocks->_inheritor);
    DAP_DEL_Z(l_blocks->_pvt);
    log_it(L_INFO, "Block destructed");
    return 0;
}

static int s_callback_cs_blocks_purge(dap_chain_t *a_chain)
{
    dap_chain_cs_blocks_t *l_blocks = DAP_CHAIN_CS_BLOCKS(a_chain);

    pthread_rwlock_wrlock(&PVT(l_blocks)->forked_branches_rwlock);
    for (size_t i = 0; i < PVT(l_blocks)->forked_br_cnt; i++){
        dap_chain_block_forked_branch_atoms_table_t *l_atom_tmp, *l_atom;
        HASH_ITER(hh, PVT(l_blocks)->forked_branches[i]->forked_branch_atoms, l_atom, l_atom_tmp) {
            HASH_DEL(PVT(l_blocks)->forked_branches[i]->forked_branch_atoms, l_atom);
            l_atom = NULL;
        }
        DAP_DEL_Z(PVT(l_blocks)->forked_branches[i]);
    }
    DAP_DEL_Z(PVT(l_blocks)->forked_branches);
    pthread_rwlock_unlock(&PVT(l_blocks)->forked_branches_rwlock);

    pthread_rwlock_wrlock(&PVT(l_blocks)->rwlock);
    dap_chain_block_cache_t *l_block = NULL, *l_block_tmp = NULL;
    HASH_ITER(hh, PVT(l_blocks)->blocks, l_block, l_block_tmp) {
        HASH_DEL(PVT(l_blocks)->blocks, l_block);
        if (!a_chain->is_mapped)
            DAP_DELETE(l_block->block);
        dap_chain_block_cache_delete(l_block);
    }
    PVT(l_blocks)->blocks_count = 0;
    pthread_rwlock_unlock(&PVT(l_blocks)->rwlock);
    
    dap_chain_block_datum_index_t *l_datum_index = NULL, *l_datum_index_tmp = NULL;
    pthread_rwlock_wrlock(&PVT(l_blocks)->datums_rwlock);
    HASH_ITER(hh, PVT(l_blocks)->datum_index, l_datum_index, l_datum_index_tmp) {
        HASH_DEL(PVT(l_blocks)->datum_index, l_datum_index);
        DAP_DELETE(l_datum_index);
        l_datum_index = NULL;
    }
    pthread_rwlock_unlock(&PVT(l_blocks)->datums_rwlock);
    dap_chain_cell_delete_all(a_chain);
    return 0;
}

/**
 * @brief s_add_atom_to_ledger
 * @param a_blocks
 * @param a_block_cache
 * @return
 */
static int s_add_atom_datums(dap_chain_cs_blocks_t *a_blocks, dap_chain_block_cache_t *a_block_cache)
{
    if (! a_block_cache->datum_count){
        log_it(L_WARNING,"Block %s has no datums at all, can't add anything to ledger", a_block_cache->block_hash_str);
        return 1; // No errors just empty block
    }
    int l_ret = 0;

    size_t l_block_offset = 0;
    size_t l_datum_size = 0;
    for(size_t i=0; i<a_block_cache->datum_count && l_block_offset +sizeof(a_block_cache->block->hdr) < a_block_cache->block_size ;
        i++, l_block_offset += l_datum_size ){
        dap_chain_datum_t *l_datum = a_block_cache->datum[i];
        size_t l_datum_data_size = l_datum->header.data_size;
        l_datum_size = l_datum_data_size + sizeof(l_datum->header);
        if(l_datum_size>a_block_cache->block_size- l_block_offset ){
            log_it(L_WARNING, "Corrupted block %s has strange datum on offset %zd with size %zd out of block size",
                   a_block_cache->block_hash_str, l_block_offset,l_datum_size );
            break;
        }
        dap_hash_fast_t *l_datum_hash = a_block_cache->datum_hash + i;
        dap_ledger_datum_iter_data_t l_datum_index_data = { .token_ticker = "0", .action = DAP_CHAIN_TX_TAG_ACTION_UNKNOWN , .uid.uint64 = 0 };

        int l_res = dap_chain_datum_add(a_blocks->chain, l_datum, l_datum_size, l_datum_hash, &l_datum_index_data);
        l_ret++;
        if (l_datum->header.type_id == DAP_CHAIN_DATUM_TX)
            PVT(a_blocks)->tx_count++;  
        // Save datum hash -> block_hash link in hash table
        dap_chain_block_datum_index_t *l_datum_index = DAP_NEW_Z(dap_chain_block_datum_index_t);
        if (!l_datum_index) {
        log_it(L_CRITICAL, "%s", c_error_memory_alloc);
            return 1;
        }
        l_datum_index->ts_added = time(NULL);
        l_datum_index->block_cache = a_block_cache;
        l_datum_index->datum_hash = *l_datum_hash;
        l_datum_index->ret_code = l_res;
        l_datum_index->datum_index = i;
        l_datum_index->action = l_datum_index_data.action;
        l_datum_index->service_uid = l_datum_index_data.uid;
        dap_strncpy(l_datum_index->token_ticker, l_datum_index_data.token_ticker, DAP_CHAIN_TICKER_SIZE_MAX);
        pthread_rwlock_wrlock(&PVT(a_blocks)->datums_rwlock);
        HASH_ADD(hh, PVT(a_blocks)->datum_index, datum_hash, sizeof(*l_datum_hash), l_datum_index);
        pthread_rwlock_unlock(&PVT(a_blocks)->datums_rwlock);

    }
    debug_if(s_debug_more, L_DEBUG, "Block %s checked, %s", a_block_cache->block_hash_str,
             l_ret == (int)a_block_cache->datum_count ? "all correct" : "there are rejected datums");
    return l_ret;
}


static int s_delete_atom_datums(dap_chain_cs_blocks_t *a_blocks, dap_chain_block_cache_t *a_block_cache)
{
    if (! a_block_cache->datum_count){
        log_it(L_WARNING,"Block %s has no datums at all, can't remove anything from ledger", a_block_cache->block_hash_str);
        return 1; // No errors just empty block
    }
    int l_ret = 0;

    size_t l_block_offset = 0;
    size_t l_datum_size = 0;
    for(size_t i=0; i<a_block_cache->datum_count && l_block_offset +sizeof(a_block_cache->block->hdr) < a_block_cache->block_size;
            i++, l_block_offset += l_datum_size){
        dap_hash_fast_t *l_datum_hash = a_block_cache->datum_hash + i;
        dap_chain_datum_t *l_datum = a_block_cache->datum[i];
        dap_chain_block_datum_index_t *l_datum_index = NULL;
        size_t l_datum_data_size = l_datum->header.data_size;
        l_datum_size = l_datum_data_size + sizeof(l_datum->header);
        HASH_FIND(hh, PVT(a_blocks)->datum_index, l_datum_hash, sizeof(dap_hash_fast_t), l_datum_index);
        if (l_datum_index){
            if (l_datum_index->ret_code >= 0)
                dap_chain_datum_remove(a_blocks->chain, l_datum, l_datum_size, l_datum_hash);
            l_ret++;
            HASH_DEL(PVT(a_blocks)->datum_index, l_datum_index);
        }
    }
    debug_if(s_debug_more, L_DEBUG, "Block %s checked, %s", a_block_cache->block_hash_str,
             l_ret == (int)a_block_cache->datum_count ? "all correct" : "there are rejected datums");
    return l_ret;
}

/**
 * @brief s_add_atom_to_blocks
 * @param a_blocks
 * @param a_block_cache
 * @return
 */
static void s_add_atom_to_blocks(dap_chain_cs_blocks_t *a_blocks, dap_chain_block_cache_t *a_block_cache)
{

    return;
}


static void s_select_longest_branch(dap_chain_cs_blocks_t * a_blocks, dap_chain_block_cache_t * a_bcache, uint64_t a_main_branch_length, dap_chain_cell_t *a_cell)
{
    dap_chain_cs_blocks_t * l_blocks = a_blocks;
    if (!a_blocks){
        log_it(L_ERROR,"a_blocks is NULL");
        return;
    }

    if (!a_bcache){
        log_it(L_ERROR,"a_bcache is NULL");
        return;
    }

    if (!a_bcache->forked_branches){
        log_it(L_ERROR,"This block is not a forked.");
        return;
    }

    // Find longest forked branch 
    dap_list_t *l_branch = a_bcache->forked_branches;
    dap_chain_block_forked_branch_t *l_longest_branch_cache_ptr = l_branch ? (dap_chain_block_forked_branch_t*)l_branch->data : NULL;
    uint64_t l_longest_branch_length = a_main_branch_length;
    while (l_branch){
        uint64_t l_branch_length = (((dap_chain_block_forked_branch_t*)l_branch->data)->forked_branch_atoms)->hh.tbl->num_items;
        if (l_branch_length > l_longest_branch_length){
            l_longest_branch_length = l_branch_length;
            l_longest_branch_cache_ptr = (dap_chain_block_forked_branch_t*)l_branch->data;
        }
        l_branch = l_branch->next;
    }

    if (a_main_branch_length < l_longest_branch_length){
        log_it(L_INFO,"Found new longest branch. Start switching.");
        // Switch branches
        dap_chain_block_forked_branch_atoms_table_t *l_new_forked_branch = NULL;
        // First we must save all atoms from main branch into new forked branch
        unsigned l_curr_index;
        dap_chain_block_cache_t *l_atom = NULL;
        for (l_atom = a_bcache->hh.next, l_curr_index = 0; 
            a_main_branch_length > l_curr_index && l_atom; l_curr_index++){
                dap_chain_block_forked_branch_atoms_table_t *l_new_item = DAP_NEW_Z(dap_chain_block_forked_branch_atoms_table_t);
                l_new_item->block_cache = l_atom;
                l_new_item->block_hash = l_atom->block_hash;
                HASH_ADD(hh, l_new_forked_branch, block_hash, sizeof(dap_hash_fast_t), l_new_item);
                l_atom = l_atom->hh.next;
            }
        // Next we must to remove all blocks from main branch and delete all datums in this atoms from storages
        dap_chain_block_forked_branch_atoms_table_t *l_last_new_forked_item = HASH_LAST(l_new_forked_branch);
        l_curr_index = 0;
        for (l_curr_index = 0; l_last_new_forked_item && l_curr_index < a_main_branch_length; l_last_new_forked_item = l_last_new_forked_item->hh.prev, l_curr_index++){
            s_delete_atom_datums(l_blocks, l_last_new_forked_item->block_cache);
            --PVT(l_blocks)->blocks_count;
            HASH_DEL(PVT(l_blocks)->blocks, l_last_new_forked_item->block_cache);
        }

        // Next we add all atoms from new main branch into blockchain 
        // and their datums into storages and remove old HT with former forked atoms
        dap_chain_block_forked_branch_atoms_table_t *new_main_branch = l_longest_branch_cache_ptr->forked_branch_atoms,
                                                    *l_temp = NULL, *l_item = NULL;

        HASH_ITER(hh, new_main_branch, l_item, l_temp){
            dap_chain_block_cache_t *l_curr_atom = l_item->block_cache;
            ++PVT(l_blocks)->blocks_count;
            HASH_ADD(hh, PVT(l_blocks)->blocks, block_hash, sizeof(l_curr_atom->block_hash), l_curr_atom);
            debug_if(s_debug_more, L_DEBUG, "Verified atom %p: ACCEPTED", l_curr_atom);
            s_add_atom_datums(l_blocks, l_curr_atom);
            dap_chain_atom_notify(a_cell, &l_curr_atom->block_hash, (byte_t*)l_curr_atom->block, l_curr_atom->block_size);
            HASH_DEL(new_main_branch, l_item);
        }
        // Next we save pointer to new forked branch (former main branch) instead of it
        l_longest_branch_cache_ptr->forked_branch_atoms = l_new_forked_branch;
    }
}

/**
 * @brief s_callback_atom_add
 * @details Accept new atom in blockchain
 * @param a_chain
 * @param a_atom
 * @param a_atom_size
 * @return
 */
static dap_chain_atom_verify_res_t s_callback_atom_add(dap_chain_t * a_chain, dap_chain_atom_ptr_t a_atom , size_t a_atom_size, dap_hash_fast_t *a_atom_hash, bool a_atom_new)
{
    dap_chain_cs_blocks_t * l_blocks = DAP_CHAIN_CS_BLOCKS(a_chain);
    dap_chain_block_t * l_block = (dap_chain_block_t *) a_atom;

    dap_chain_hash_fast_t l_block_hash = *a_atom_hash;

    dap_chain_block_cache_t * l_block_cache = NULL;

    dap_chain_atom_verify_res_t ret = s_callback_atom_verify(a_chain, a_atom, a_atom_size, &l_block_hash);
    dap_hash_t *l_prev_hash_meta_data = (dap_hash_t *)dap_chain_block_meta_get(l_block, a_atom_size, DAP_CHAIN_BLOCK_META_PREV);
    dap_hash_t l_block_prev_hash = l_prev_hash_meta_data ? *l_prev_hash_meta_data : (dap_hash_t){};

    switch (ret) {
    case ATOM_ACCEPT:{
        dap_chain_cell_t *l_cell = dap_chain_cell_find_by_id(a_chain, l_block->hdr.cell_id);
#ifndef DAP_CHAIN_BLOCKS_TEST
        if ( !dap_chain_net_get_load_mode( dap_chain_net_by_id(a_chain->net_id)) ) {
            if ( (ret = dap_chain_atom_save(l_cell, a_atom, a_atom_size, a_atom_new ? &l_block_hash : NULL)) < 0 ) {
                log_it(L_ERROR, "Can't save atom to file, code %d", ret);
                return ATOM_REJECT;
            } else if (a_chain->is_mapped) {
                l_block = (dap_chain_block_t*)( l_cell->map_pos += sizeof(uint64_t) );  // Switching to mapped area
                l_cell->map_pos += a_atom_size;
            }
            ret = ATOM_ACCEPT;
        }
#endif
        l_block_cache = dap_chain_block_cache_new(&l_block_hash, l_block, a_atom_size, PVT(l_blocks)->blocks_count + 1, !a_chain->is_mapped);
        if (!l_block_cache) {
            log_it(L_DEBUG, "%s", "... corrupted block");
            return ATOM_REJECT;
        }
        debug_if(s_debug_more, L_DEBUG, "... new block %s", l_block_cache->block_hash_str);

        pthread_rwlock_wrlock(& PVT(l_blocks)->rwlock);
        if (PVT(l_blocks)->blocks){
            dap_chain_block_cache_t *l_last_block = HASH_LAST(PVT(l_blocks)->blocks);
            if (l_last_block && dap_hash_fast_compare(&l_last_block->block_hash, &l_block_prev_hash)){
                ++PVT(l_blocks)->blocks_count;
                HASH_ADD(hh, PVT(l_blocks)->blocks, block_hash, sizeof(l_block_cache->block_hash), l_block_cache);
                debug_if(s_debug_more, L_DEBUG, "Verified atom %p: ACCEPTED", a_atom);
                s_add_atom_datums(l_blocks, l_block_cache);
                dap_chain_atom_notify(l_cell, &l_block_cache->block_hash, (byte_t*)l_block, a_atom_size);
                dap_chain_atom_add_from_threshold(a_chain);
                pthread_rwlock_unlock(&PVT(l_blocks)->rwlock);
                return ATOM_ACCEPT;
            }


            for (size_t i = 0; i < PVT(l_blocks)->forked_br_cnt; i++){
                dap_chain_block_forked_branch_t *l_cur_branch = PVT(l_blocks)->forked_branches[i];
                dap_chain_block_forked_branch_atoms_table_t *l_last = HASH_LAST(l_cur_branch->forked_branch_atoms);
                if(!l_last){
                    continue;
                }

                if (dap_hash_fast_compare(&l_last->block_hash, &l_block_prev_hash)){
                    dap_chain_block_forked_branch_atoms_table_t *l_new_item = DAP_NEW_Z(dap_chain_block_forked_branch_atoms_table_t);
                    l_new_item->block_cache = l_block_cache;
                    l_new_item->block_hash = l_block_cache->block_hash;
                    l_block_cache->block_number = l_last->block_cache->block_number + 1;
                    HASH_ADD(hh, l_cur_branch->forked_branch_atoms, block_hash, sizeof(dap_hash_fast_t), l_new_item);
                    uint64_t l_main_branch_length = PVT(l_blocks)->blocks_count - l_cur_branch->connected_block->block_number;
                    s_select_longest_branch(l_blocks, l_cur_branch->connected_block, l_main_branch_length, l_cell);
                    pthread_rwlock_unlock(&PVT(l_blocks)->rwlock);
                    debug_if(s_debug_more, L_DEBUG, "Verified atom %p: ACCEPTED to a forked branch.", a_atom);
                    return ATOM_FORK;
                }
            }

        } else {
            HASH_ADD(hh, PVT(l_blocks)->blocks, block_hash, sizeof(l_block_cache->block_hash), l_block_cache);
            ++PVT(l_blocks)->blocks_count;
            debug_if(s_debug_more, L_DEBUG, "Verified atom %p: ACCEPTED", a_atom);
            s_add_atom_datums(l_blocks, l_block_cache);
            dap_chain_atom_notify(l_cell, &l_block_cache->block_hash, (byte_t*)l_block, a_atom_size);
            dap_chain_atom_add_from_threshold(a_chain);
            pthread_rwlock_unlock(&PVT(l_blocks)->rwlock);
            return ret;
        }

        DAP_DELETE(l_block_cache);
        pthread_rwlock_unlock(&PVT(l_blocks)->rwlock);
        debug_if(s_debug_more, L_DEBUG, "Verified atom %p: REJECTED", a_atom);
        return ATOM_REJECT;
    }
    case ATOM_MOVE_TO_THRESHOLD:
        // TODO: reimplement and enable threshold for blocks
/*      {
            debug_if(s_debug_more, L_DEBUG, "Verified atom %p: THRESHOLDED", a_atom);
            break;
        }
*/
        ret = ATOM_REJECT;
    case ATOM_REJECT:
        debug_if(s_debug_more, L_DEBUG, "Verified atom %p with hash %s: REJECTED", a_atom, dap_chain_hash_fast_to_str_static(&l_block_hash));
        break;
    case ATOM_FORK:{
        dap_chain_cell_t *l_cell = dap_chain_cell_find_by_id(a_chain, l_block->hdr.cell_id);
#ifndef DAP_CHAIN_BLOCKS_TEST
        if ( !dap_chain_net_get_load_mode( dap_chain_net_by_id(a_chain->net_id)) ) {
            if ( (ret = dap_chain_atom_save(l_cell, a_atom, a_atom_size, a_atom_new ? &l_block_hash : NULL)) < 0 ) {
                log_it(L_ERROR, "Can't save atom to file, code %d", ret);
                return ATOM_REJECT;
            } else if (a_chain->is_mapped) {
                l_block = (dap_chain_block_t*)( l_cell->map_pos += sizeof(uint64_t) );  // Switching to mapped area
                l_cell->map_pos += a_atom_size;
            }
            ret = ATOM_FORK;
        }
#endif
        l_block_cache = dap_chain_block_cache_new(&l_block_hash, l_block, a_atom_size, PVT(l_blocks)->blocks_count + 1, !a_chain->is_mapped);
        if (!l_block_cache) {
            log_it(L_DEBUG, "%s", "... corrupted block");
            return ATOM_REJECT;
        }
        debug_if(s_debug_more, L_DEBUG, "... new block %s", l_block_cache->block_hash_str);
        dap_chain_block_cache_t *l_prev_bcache = NULL, *l_tmp = NULL;
        pthread_rwlock_wrlock(& PVT(l_blocks)->rwlock);        log_it(L_INFO, "New fork. Previous block hash %s, current block hash %s", dap_chain_hash_fast_to_str_static(&l_block_prev_hash), 
                                                                                    l_block_cache->block_hash_str);
        HASH_FIND(hh, PVT(l_blocks)->blocks, &l_block_prev_hash, sizeof(dap_hash_fast_t), l_prev_bcache);
        if (l_prev_bcache){
            dap_chain_block_forked_branch_atoms_table_t *l_new_item = DAP_NEW_Z(dap_chain_block_forked_branch_atoms_table_t);
            l_new_item->block_cache = l_block_cache;
            l_new_item->block_hash = l_block_cache->block_hash;
            l_block_cache->block_number = l_prev_bcache->block_number + 1;

            dap_chain_block_forked_branch_t *forked_branch = DAP_NEW_Z(dap_chain_block_forked_branch_t);
            forked_branch->connected_block = l_prev_bcache;
            HASH_ADD(hh, forked_branch->forked_branch_atoms, block_hash, sizeof(dap_hash_fast_t), l_new_item);
            
            PVT(l_blocks)->forked_br_cnt++;
            PVT(l_blocks)->forked_branches = DAP_REALLOC_COUNT(PVT(l_blocks)->forked_branches, PVT(l_blocks)->forked_br_cnt);
            PVT(l_blocks)->forked_branches[PVT(l_blocks)->forked_br_cnt-1] = forked_branch;

            l_prev_bcache->forked_branches = dap_list_append(l_prev_bcache->forked_branches, PVT(l_blocks)->forked_branches[PVT(l_blocks)->forked_br_cnt-1]);
            pthread_rwlock_unlock(& PVT(l_blocks)->rwlock);
            debug_if(s_debug_more, L_DEBUG, "Fork is made successfuly.");
            return ATOM_FORK;
        }

        DAP_DELETE(l_block_cache);
        pthread_rwlock_unlock(& PVT(l_blocks)->rwlock);
        return ATOM_REJECT;
    }
    case ATOM_PASS:
        debug_if(s_debug_more, L_DEBUG, "... %s is already present", dap_chain_hash_fast_to_str_static(&l_block_hash));
        break;
    default:
        debug_if(s_debug_more, L_DEBUG, "Unknown verification ret code %d", ret);
        break;
    }
    return ret;
}

/**
 * @brief s_callback_atom_verify
 * @param a_chain
 * @param a_atom
 * @param a_atom_size
 * @return
 */
static dap_chain_atom_verify_res_t s_callback_atom_verify(dap_chain_t *a_chain, dap_chain_atom_ptr_t a_atom, size_t a_atom_size, dap_chain_hash_fast_t *a_atom_hash)
{
    dap_return_val_if_fail(a_chain && a_atom && a_atom_size && a_atom_hash, ATOM_REJECT);
    dap_chain_cs_blocks_t * l_blocks = DAP_CHAIN_CS_BLOCKS(a_chain);
    assert(l_blocks);
    dap_chain_cs_blocks_pvt_t *l_blocks_pvt = PVT(l_blocks);
    assert(l_blocks_pvt);
    dap_chain_block_t * l_block = (dap_chain_block_t *)a_atom;
    dap_chain_hash_fast_t l_block_hash = *a_atom_hash;

    if (sizeof(l_block->hdr) >= a_atom_size) {
        log_it(L_WARNING, "Size of block %s is %zd that is equal or less then block's header size %zd",
                                dap_hash_fast_to_str_static(a_atom_hash), a_atom_size, sizeof(l_block->hdr));
        return ATOM_REJECT;
    }
    size_t l_offset = dap_chain_block_get_sign_offset(l_block, a_atom_size);
    if (!l_offset) {
        log_it(L_WARNING, "Block %s with size %zu parsing error", dap_hash_fast_to_str_static(a_atom_hash), a_atom_size);
        return ATOM_REJECT;
    }
    if ((l_block->hdr.version >= 2 || /* Old bug, crutch for it */ l_block->hdr.meta_n_datum_n_signs_size != l_offset) &&
            l_block->hdr.meta_n_datum_n_signs_size + sizeof(l_block->hdr) != a_atom_size) {
        // Hard accept list
        struct cs_blocks_hal_item *l_hash_found = NULL;
        HASH_FIND(hh, l_blocks_pvt->hal, &l_block_hash, sizeof(l_block_hash), l_hash_found);
        if (!l_hash_found) {
            log_it(L_WARNING, "Incorrect size %zu of block %s, expected %zu", l_block->hdr.meta_n_datum_n_signs_size + sizeof(l_block->hdr),
                                                                    dap_hash_fast_to_str_static(a_atom_hash), a_atom_size);
            return ATOM_REJECT;
        }
    }
    while (sizeof(l_block->hdr) + l_offset + sizeof(dap_sign_t) < a_atom_size) {
        dap_sign_t *l_sign = (dap_sign_t *)((byte_t *)a_atom + sizeof(l_block->hdr) + l_offset);
        size_t l_sign_size = dap_sign_get_size(l_sign);
        if (l_offset + l_sign_size <= l_offset)
            break;
        l_offset += l_sign_size;
    }
    if (l_offset + sizeof(l_block->hdr) != a_atom_size) {
        // Hard accept list
        struct cs_blocks_hal_item *l_hash_found = NULL;
        HASH_FIND(hh, l_blocks_pvt->hal, &l_block_hash, sizeof(l_block_hash), l_hash_found);
        if (!l_hash_found) {
            log_it(L_WARNING, "Incorrect size %zu of block %s, expected %zu", l_offset + sizeof(l_block->hdr),
                                                                    dap_hash_fast_to_str_static(a_atom_hash), a_atom_size);
            return ATOM_REJECT;
        }
    }

    if (!l_block->hdr.ts_created || l_block->hdr.ts_created > dap_time_now() + 600) {
        log_it(L_WARNING, "Incorrect block %s timestamp", dap_hash_fast_to_str_static(a_atom_hash));
        return ATOM_REJECT;
    }

    int ret = ATOM_MOVE_TO_THRESHOLD;
// Parse metadata
    bool l_is_genesis = dap_chain_block_meta_get(l_block, a_atom_size, DAP_CHAIN_BLOCK_META_GENESIS);
    // genesis or seed mode
    if (l_is_genesis) {
        if (PVT(l_blocks)->blocks) {
            log_it(L_WARNING, "Can't accept genesis block %s: already present data in blockchain", dap_hash_fast_to_str_static(a_atom_hash));
            return ATOM_REJECT;
        }
#ifndef DAP_CHAIN_BLOCKS_TEST
        if (s_seed_mode)
            log_it(L_NOTICE, "Accepting new genesis block %s", dap_hash_fast_to_str_static(a_atom_hash));
        else if(dap_hash_fast_compare(&l_block_hash, &PVT(l_blocks)->static_genesis_block_hash)
                && !dap_hash_fast_is_blank(&l_block_hash))
            log_it(L_NOTICE, "Accepting static genesis block %s", dap_hash_fast_to_str_static(a_atom_hash));
        else {
            char l_hash_str[DAP_CHAIN_HASH_FAST_STR_SIZE];
            dap_hash_fast_to_str(&PVT(l_blocks)->static_genesis_block_hash, l_hash_str, sizeof(l_hash_str));
            log_it(L_WARNING, "Can't accept genesis block %s: seed mode not enabled or hash mismatch with static genesis block %s in configuration",
                                dap_hash_fast_to_str_static(a_atom_hash), l_hash_str);
            return ATOM_REJECT;
        }
#else
        PVT(l_blocks)->genesis_block_hash = *a_atom_hash;
#endif
        ret = ATOM_ACCEPT;
    } else {
        dap_hash_t *l_prev_hash_meta_data = (dap_hash_t *)dap_chain_block_meta_get(l_block, a_atom_size, DAP_CHAIN_BLOCK_META_PREV);
        if (!l_prev_hash_meta_data) {
            log_it(L_WARNING, "Block %s isn't a genesis one but not contains previous block hash in metadata", dap_hash_fast_to_str_static(a_atom_hash));
            return ATOM_REJECT;
        }
        dap_hash_t l_block_prev_hash = *l_prev_hash_meta_data;
        if (s_debug_more) {
            char l_prev_block_hash_str[DAP_HASH_FAST_STR_SIZE];
            dap_hash_fast_to_str(&l_block_prev_hash, l_prev_block_hash_str, DAP_HASH_FAST_STR_SIZE);
            log_it(L_DEBUG, "Verify new block with hash %s. Previous block hash is %s", dap_hash_fast_to_str_static(a_atom_hash), l_prev_block_hash_str);
        }
        dap_chain_block_cache_t *l_bcache_last = HASH_LAST(PVT(l_blocks)->blocks);
        if (l_bcache_last && dap_hash_fast_compare(&l_bcache_last->block_hash, &l_block_prev_hash))
            ret = ATOM_ACCEPT;
        else { // search block and previous block in forked branch
            pthread_rwlock_rdlock(& PVT(l_blocks)->rwlock);
            for (size_t i = 0; i < PVT(l_blocks)->forked_br_cnt; i++){
                dap_chain_block_forked_branch_t *l_cur_branch = PVT(l_blocks)->forked_branches[i];
                dap_chain_block_forked_branch_atoms_table_t *l_item = NULL;
                // Check block already present in forked branch
                HASH_FIND(hh, l_cur_branch->forked_branch_atoms, &l_block_hash, sizeof(dap_hash_fast_t), l_item);
                if (l_item) {
                    debug_if(s_debug_more,L_DEBUG,"%s","Block already exist in forked branch.");
                    ret = ATOM_PASS;
                    break;
                }
                l_item = NULL;
                // Find previous block is last block in current branch
                HASH_FIND(hh, l_cur_branch->forked_branch_atoms, &l_block_prev_hash, sizeof(dap_hash_fast_t), l_item);
                if (!l_item)
                    continue;
                if (l_item->hh.next) {
                    debug_if(s_debug_more,L_DEBUG,"%s","Found previous block in forked branch. Can't add block into branch because previous block is not last in the branch.");
                    ret = ATOM_PASS;
                    break;
                } else {
                    debug_if(s_debug_more,L_DEBUG,"%s","Accept block to a forked branch.");
                    ret = ATOM_ACCEPT;
                    break;
                }
            }
            if (ret == ATOM_MOVE_TO_THRESHOLD) {
                // search block and previous block in main branch
                unsigned l_checked_atoms_cnt = DAP_FORK_MAX_DEPTH;
                for (dap_chain_block_cache_t *l_tmp = l_bcache_last; l_tmp && l_checked_atoms_cnt; l_tmp = l_tmp->hh.prev, l_checked_atoms_cnt--){
                    if(dap_hash_fast_compare(&l_tmp->block_hash, &l_block_hash)){
                        debug_if(s_debug_more,L_DEBUG,"%s","Block is already exist in main branch.");
                        ret = ATOM_PASS;
                        break;
                    }

                    if (dap_hash_fast_compare(&l_tmp->block_hash, &l_block_prev_hash)) {
                        if (l_tmp->hh.next) {
                            debug_if(s_debug_more,L_DEBUG,"%s","New fork!");
                            ret = ATOM_FORK;
                            break;
                        }
                        debug_if(s_debug_more,L_DEBUG,"%s","Accept block to a main branch.");
                        ret = ATOM_ACCEPT;
                        break;
                    }
                }
            }
            pthread_rwlock_unlock(&PVT(l_blocks)->rwlock);
        }
    }

    if (ret == ATOM_FORK || ret == ATOM_ACCEPT) {
        // 2nd level consensus
        if (l_blocks->callback_block_verify && l_blocks->callback_block_verify(l_blocks, l_block, a_atom_hash, /* Old bug, crutch for it */ a_atom_size)) {
            // Hard accept list
            struct cs_blocks_hal_item *l_hash_found = NULL;
            HASH_FIND(hh, l_blocks_pvt->hal, &l_block_hash, sizeof(l_block_hash), l_hash_found);
            if (!l_hash_found) {
                log_it(L_WARNING, "Block %s rejected by block verificator", dap_hash_fast_to_str_static(a_atom_hash));
                return ATOM_REJECT;
            }
        }
    } else if (ret == ATOM_MOVE_TO_THRESHOLD) {
        debug_if(s_debug_more,L_DEBUG,"%s","Can't find valid previous block in chain or forked branches.");
        return ATOM_REJECT;
    }
    return ret;
}

/**
 * @brief s_callback_atom_get_static_hdr_size
 * @return
 */
static size_t s_callback_atom_get_static_hdr_size(void)
{
    return sizeof (dap_chain_block_hdr_t);
}

/**
 * @brief s_callback_atom_iter_find_by_hash
 * @param a_atom_iter
 * @param a_atom_hash
 * @param a_atom_size
 * @return
 */
static dap_chain_atom_ptr_t s_callback_atom_iter_find_by_hash(dap_chain_atom_iter_t * a_atom_iter, dap_chain_hash_fast_t *a_atom_hash,
                                                              size_t * a_atom_size)
{
    assert(a_atom_iter);
    dap_chain_cs_blocks_t *l_blocks = DAP_CHAIN_CS_BLOCKS(a_atom_iter->chain);
    dap_chain_block_cache_t *l_block_cache = dap_chain_block_cache_get_by_hash(l_blocks, a_atom_hash);
    a_atom_iter->cur_item = l_block_cache;
    if (l_block_cache) {
        a_atom_iter->cur        = l_block_cache->block;
        a_atom_iter->cur_size   = l_block_cache->block_size;
        a_atom_iter->cur_hash   = &l_block_cache->block_hash;
        a_atom_iter->cur_num    = l_block_cache->block_number;
    } else
        *a_atom_iter = (dap_chain_atom_iter_t) { .chain = a_atom_iter->chain,
                                                 .cell_id = a_atom_iter->cell_id };
    if (a_atom_size)
        *a_atom_size = a_atom_iter->cur_size;
    return a_atom_iter->cur;
}

static dap_chain_atom_ptr_t s_callback_atom_iter_get_by_num(dap_chain_atom_iter_t *a_atom_iter, uint64_t a_atom_num)
{
    assert(a_atom_iter);
    dap_chain_cs_blocks_t *l_blocks = DAP_CHAIN_CS_BLOCKS(a_atom_iter->chain);
    dap_chain_block_cache_t *l_block_cache = NULL;
    pthread_rwlock_rdlock(&PVT(l_blocks)->rwlock);
    for (l_block_cache = PVT(l_blocks)->blocks; l_block_cache; l_block_cache = l_block_cache->hh.next)
        if (l_block_cache->block_number == a_atom_num)
            break;
    a_atom_iter->cur_item = l_block_cache;
    if (l_block_cache) {
        a_atom_iter->cur        = l_block_cache->block;
        a_atom_iter->cur_size   = l_block_cache->block_size;
        a_atom_iter->cur_hash   = &l_block_cache->block_hash;
        a_atom_iter->cur_num    = l_block_cache->block_number;
    } else
        *a_atom_iter = (dap_chain_atom_iter_t) { .chain = a_atom_iter->chain,
                                                 .cell_id = a_atom_iter->cell_id };
    pthread_rwlock_unlock(&PVT(l_blocks)->rwlock);
    return a_atom_iter->cur;
}

/**
 * @brief s_callback_atom_iter_find_by_tx_hash
 * @param a_chain
 * @param a_atom_hash
 * @return
 */
static dap_chain_datum_t *s_callback_datum_find_by_hash(dap_chain_t *a_chain, dap_chain_hash_fast_t *a_datum_hash,
                                                        dap_chain_hash_fast_t *a_block_hash, int *a_ret_code)
{
    dap_chain_cs_blocks_t * l_cs_blocks = DAP_CHAIN_CS_BLOCKS(a_chain);
    dap_chain_block_datum_index_t *l_datum_index = NULL;
    pthread_rwlock_rdlock(&PVT(l_cs_blocks)->datums_rwlock);
    HASH_FIND(hh, PVT(l_cs_blocks)->datum_index, a_datum_hash, sizeof (*a_datum_hash), l_datum_index);
    pthread_rwlock_unlock(&PVT(l_cs_blocks)->datums_rwlock);
    if (!l_datum_index || !l_datum_index->block_cache)
        return NULL;
    if (a_block_hash)
        *a_block_hash = l_datum_index->block_cache->block_hash;
    if (a_ret_code)
        *a_ret_code = l_datum_index->ret_code;
    return l_datum_index->block_cache->datum[l_datum_index->datum_index];
}

/**
 * @brief s_callback_block_find_by_tx_hash
 * @param a_datums
 * @param a_tx_hash
 * @return atom_ptr
 */
static dap_chain_atom_ptr_t s_callback_block_find_by_tx_hash(dap_chain_t * a_chain, dap_chain_hash_fast_t * a_tx_hash, size_t *a_block_size)
{
    dap_chain_cs_blocks_t * l_cs_blocks = DAP_CHAIN_CS_BLOCKS(a_chain);
    dap_chain_block_datum_index_t *l_datum_index = NULL;
    pthread_rwlock_rdlock(&PVT(l_cs_blocks)->datums_rwlock);
    HASH_FIND(hh, PVT(l_cs_blocks)->datum_index, a_tx_hash, sizeof (*a_tx_hash), l_datum_index);
    pthread_rwlock_unlock(&PVT(l_cs_blocks)->datums_rwlock);
    if (!l_datum_index)
        return NULL;
    if (a_block_size)
        *a_block_size = l_datum_index->block_cache->block_size;
    return l_datum_index->block_cache->block;
}

static json_object *s_callback_atom_dump_json(json_object **a_arr_out, dap_chain_t *a_chain, dap_chain_atom_ptr_t a_atom_ptr, size_t a_atom_size, const char *a_hash_out_type) {
   dap_chain_block_t *l_block = (dap_chain_block_t *) a_atom_ptr;
    json_object *l_obj_ret = json_object_new_object();
    char l_time_buf[DAP_TIME_STR_SIZE], l_hexbuf[32] = { '\0' };
    sprintf(l_hexbuf, "0x%04X", l_block->hdr.version);

    json_object_object_add(l_obj_ret, "version", json_object_new_string(l_hexbuf));
    sprintf(l_hexbuf, "0x%016"DAP_UINT64_FORMAT_X"", l_block->hdr.cell_id.uint64);
    json_object_object_add(l_obj_ret, "cell_id", json_object_new_string(l_hexbuf));
    sprintf(l_hexbuf, "0x%016"DAP_UINT64_FORMAT_X"", l_block->hdr.chain_id.uint64);
    json_object_object_add(l_obj_ret, "chain_id", json_object_new_string(l_hexbuf));
    dap_time_to_str_rfc822(l_time_buf, DAP_TIME_STR_SIZE, l_block->hdr.ts_created);
    json_object_object_add(l_obj_ret, "ts_created", json_object_new_string(l_time_buf));

    // Dump Metadata
    size_t l_offset = 0;
    json_object *l_jobj_metadata = json_object_new_array();
    for (uint32_t i = 0; i < l_block->hdr.meta_count; i++) {
        json_object *json_obj_meta = json_object_new_object();
        dap_chain_block_meta_t *l_meta = (dap_chain_block_meta_t *) (l_block->meta_n_datum_n_sign + l_offset);
        switch (l_meta->hdr.type) {
            case DAP_CHAIN_BLOCK_META_GENESIS:
                json_object_object_add(json_obj_meta, "GENESIS", json_object_new_string("GENESIS"));
                break;
            case DAP_CHAIN_BLOCK_META_PREV:
                s_cli_meta_hash_print(json_obj_meta, "PREV", l_meta, a_hash_out_type);
                break;
            case DAP_CHAIN_BLOCK_META_ANCHOR:
                s_cli_meta_hash_print(json_obj_meta, "ANCHOR", l_meta, a_hash_out_type);
                break;
            case DAP_CHAIN_BLOCK_META_LINK:
                s_cli_meta_hash_print(json_obj_meta, "LINK", l_meta, a_hash_out_type);
                break;
            case DAP_CHAIN_BLOCK_META_NONCE:
                s_cli_meta_hex_print(json_obj_meta, "NONCE", l_meta);
                break;
            case DAP_CHAIN_BLOCK_META_NONCE2:
                s_cli_meta_hex_print(json_obj_meta, "NONCE2", l_meta);
                break;
            default: {
                sprintf(l_hexbuf, "0x%0X", i);
                json_object_object_add(json_obj_meta, "# -", json_object_new_string(l_hexbuf));
                int l_len = l_meta->hdr.data_size * 2 + 5;
                char *l_data_hex = DAP_NEW_STACK_SIZE(char, l_len);
                snprintf(l_data_hex, 2, "0x");
                dap_bin2hex(l_data_hex + 2, l_meta->data, l_meta->hdr.data_size);
                json_object_object_add(json_obj_meta, "Data hex - ", json_object_new_string(l_data_hex));
            }
        }
        json_object_array_add(l_jobj_metadata, json_obj_meta);
        l_offset += sizeof(l_meta->hdr) + l_meta->hdr.data_size;
    }
    json_object_object_add(l_obj_ret, "metadata", l_jobj_metadata);
    json_object *l_jobj_datums = json_object_new_array();
    for (uint16_t i = 0; i < l_block->hdr.datum_count; i++) {
        dap_chain_datum_t *l_datum = (dap_chain_datum_t*)(l_block->meta_n_datum_n_sign + l_offset);
        json_object *l_jobj_datum = json_object_new_object();
        size_t l_datum_size =  dap_chain_datum_size(l_datum);
        json_object_object_add(l_jobj_datum, "datum size ",json_object_new_uint64(l_datum_size));
        if (l_datum_size < sizeof (l_datum->header) ){
            dap_json_rpc_error_add(*a_arr_out, DAP_CHAIN_NODE_CLI_COM_BLOCK_DATUM_SIZE_ERR, "ERROR: datum size %zu is smaller than header size %zu",l_datum_size,
                                    sizeof (l_datum->header));
            break;
        }
        // Nested datums
        sprintf(l_hexbuf,"0x%02X",l_datum->header.version_id);
        json_object_object_add(l_jobj_datum, "version",json_object_new_string(l_hexbuf));
        const char * l_datum_type_str = "UNKNOWN";
        DAP_DATUM_TYPE_STR(l_datum->header.type_id, l_datum_type_str);
        json_object_object_add(l_jobj_datum, "type_id",json_object_new_string(l_datum_type_str));
        dap_time_to_str_rfc822(l_time_buf, DAP_TIME_STR_SIZE, l_datum->header.ts_create);
        json_object_object_add(l_jobj_datum, "ts_create",json_object_new_string(l_time_buf));
        json_object_object_add(l_jobj_datum, "data_size",json_object_new_int(l_datum->header.data_size));
        dap_chain_datum_dump_json(*a_arr_out, l_jobj_datum,l_datum, a_hash_out_type, a_chain->net_id);
        json_object_array_add(l_jobj_datums, l_jobj_datum);
        l_offset += l_datum_size;
    }
    json_object_object_add(l_obj_ret, "datums", l_jobj_datums);
    json_object *l_jobj_signatures = json_object_new_array();
    size_t l_block_signs = dap_chain_block_get_signs_count(l_block, a_atom_size);
    for (uint32_t i = 0; i < l_block_signs; i++) {
        json_object* json_obj_sign = json_object_new_object();
        dap_sign_t * l_sign = dap_chain_block_sign_get(l_block, dap_chain_block_get_size(l_block), i);
        size_t l_sign_size = dap_sign_get_size(l_sign);
        dap_chain_hash_fast_t l_pkey_hash;
        dap_sign_get_pkey_hash(l_sign, &l_pkey_hash);
        const char *l_hash_str = !dap_strcmp(a_hash_out_type, "base58") ?
                dap_enc_base58_encode_hash_to_str_static(&l_pkey_hash) :
                dap_chain_hash_fast_to_str_static(&l_pkey_hash);
        json_object_object_add(json_obj_sign, "type",json_object_new_string(dap_sign_type_to_str( l_sign->header.type )));
        json_object_object_add(json_obj_sign, "size",json_object_new_uint64(l_sign_size));
        json_object_object_add(json_obj_sign, "pkey_hash",json_object_new_string(l_hash_str));
        json_object_array_add(l_jobj_signatures, json_obj_sign);
    }
    json_object_object_add(l_obj_ret, "signatures", l_jobj_signatures);
    return l_obj_ret;
}

/**
 * @brief s_callback_atom_get_datum
 * @param a_event
 * @param a_atom_size
 * @return
 */
static dap_chain_datum_t** s_callback_atom_get_datums(dap_chain_atom_ptr_t a_atom, size_t a_atom_size, size_t * a_datums_count)
{
    assert(a_datums_count);
    dap_chain_datum_t ** l_ret = dap_chain_block_get_datums((dap_chain_block_t *)a_atom, a_atom_size,a_datums_count);
    return l_ret;
}

/**
 * @brief s_callback_atom_iter_create
 * @param a_chain
 * @return
 */
static dap_chain_atom_iter_t *s_callback_atom_iter_create(dap_chain_t *a_chain, dap_chain_cell_id_t a_cell_id, dap_hash_fast_t *a_hash_from)
{
    dap_chain_atom_iter_t * l_atom_iter = DAP_NEW_Z(dap_chain_atom_iter_t);
    if (!l_atom_iter) {
        log_it(L_CRITICAL, "%s", c_error_memory_alloc);
        return NULL;
    }
    l_atom_iter->chain = a_chain;
    l_atom_iter->cell_id = a_cell_id;
    if (a_hash_from)
        s_callback_atom_iter_find_by_hash(l_atom_iter, a_hash_from, NULL);
    return l_atom_iter;
}

/**
 * @brief s_callback_atom_iter_get
 * @param a_atom_iter
 * @param a_operation
 * @param a_atom_size
 * @return
 */
static dap_chain_atom_ptr_t s_callback_atom_iter_get(dap_chain_atom_iter_t *a_atom_iter, dap_chain_iter_op_t a_operation, size_t *a_atom_size)
{
    dap_return_val_if_fail(a_atom_iter, NULL);
    dap_chain_cs_blocks_t * l_blocks = DAP_CHAIN_CS_BLOCKS(a_atom_iter->chain);
    dap_chain_cs_blocks_pvt_t *l_blocks_pvt = l_blocks ? PVT(l_blocks) : NULL;
    dap_chain_atom_ptr_t l_ret = NULL;
    if (!l_blocks_pvt) {
        log_it(L_ERROR, "l_blocks_pvt is NULL");
        return NULL;
    }
    pthread_rwlock_rdlock(&l_blocks_pvt->rwlock);
    switch (a_operation) {
    case DAP_CHAIN_ITER_OP_FIRST:
        a_atom_iter->cur_item = l_blocks_pvt->blocks;
        break;
    case DAP_CHAIN_ITER_OP_LAST:
        a_atom_iter->cur_item = HASH_LAST(l_blocks_pvt->blocks);
        break;
    case DAP_CHAIN_ITER_OP_NEXT:
        if (a_atom_iter->cur_item)
            a_atom_iter->cur_item = ((dap_chain_block_cache_t *)a_atom_iter->cur_item)->hh.next;
        break;
    case DAP_CHAIN_ITER_OP_PREV:
        if (a_atom_iter->cur_item)
            a_atom_iter->cur_item = ((dap_chain_block_cache_t *)a_atom_iter->cur_item)->hh.prev;
        break;
    }
    if (a_atom_iter->cur_item) {
        dap_chain_block_cache_t *l_item = a_atom_iter->cur_item;
        a_atom_iter->cur        = l_item->block;
        a_atom_iter->cur_size   = l_item->block_size;
        a_atom_iter->cur_hash   = &l_item->block_hash;
        a_atom_iter->cur_num    = l_item->block_number;
        a_atom_iter->cur_ts     = l_item->ts_created;
    } else 
        *a_atom_iter = (dap_chain_atom_iter_t) { .chain = a_atom_iter->chain,
                                                 .cell_id = a_atom_iter->cell_id };
    pthread_rwlock_unlock(&l_blocks_pvt->rwlock);
    if (a_atom_size)
        *a_atom_size = a_atom_iter->cur_size;

    return a_atom_iter->cur;
}

/**
 * @brief s_callback_atom_iter_delete
 * @param a_atom_iter
 */
static void s_callback_atom_iter_delete(dap_chain_atom_iter_t * a_atom_iter)
{
    DAP_DELETE(a_atom_iter);
}

/**
 * @brief s_callback_atom_iter_get_links
 * @param a_atom_iter
 * @param a_links_size
 * @param a_links_size_ptr
 * @return
 */
static dap_chain_atom_ptr_t *s_callback_atom_iter_get_links(dap_chain_atom_iter_t *a_atom_iter , size_t *a_links_size, size_t **a_links_size_ptr)
{
    dap_return_val_if_fail(a_atom_iter, NULL);
    assert(a_links_size);
    assert(a_links_size_ptr);
    if (!a_atom_iter->cur_item) {
        return NULL;
    }
    dap_chain_block_cache_t * l_block_cache =(dap_chain_block_cache_t *) a_atom_iter->cur_item;
    if (!l_block_cache->links_hash_count) {
        return NULL;
    }
    *a_links_size_ptr = DAP_NEW_Z_SIZE(size_t, l_block_cache->links_hash_count * sizeof(size_t));
    *a_links_size = l_block_cache->links_hash_count;
    dap_chain_atom_ptr_t *l_ret = DAP_NEW_Z_SIZE(dap_chain_atom_ptr_t, l_block_cache->links_hash_count * sizeof(dap_chain_atom_ptr_t));
    for (size_t i = 0; i < l_block_cache->links_hash_count; ++i){
        dap_chain_cs_blocks_t *l_cs_blocks = DAP_CHAIN_CS_BLOCKS(a_atom_iter->chain);
        dap_chain_block_cache_t *l_link = dap_chain_block_cache_get_by_hash(l_cs_blocks, &l_block_cache->links_hash[i]);
        assert(l_link);
        if (!l_link) {
            DAP_DEL_Z(a_links_size_ptr);
            DAP_DEL_Z(l_ret);
            return NULL;
        }
        (*a_links_size_ptr)[i] = l_link->block_size;
        l_ret[i] = l_link->block;
    }
    return l_ret;
}

static dap_chain_datum_iter_t *s_chain_callback_datum_iter_create(dap_chain_t *a_chain)
{
    dap_chain_datum_iter_t *l_ret = DAP_NEW_Z(dap_chain_datum_iter_t);
    if (!l_ret) {
        log_it(L_CRITICAL, "%s", c_error_memory_alloc);
        return NULL;
    }
    l_ret->chain = a_chain;
    return l_ret;
}

static void s_chain_callback_datum_iter_delete(dap_chain_datum_iter_t *a_datum_iter)
{
    DAP_DELETE(a_datum_iter);
}

static void s_datum_iter_fill(dap_chain_datum_iter_t *a_datum_iter, dap_chain_block_datum_index_t *a_datum_index)
{
    a_datum_iter->cur_item = a_datum_index;
    if (a_datum_index && a_datum_index->block_cache->datum) {
        a_datum_iter->cur = a_datum_index->block_cache->datum[a_datum_index->datum_index];
        a_datum_iter->cur_size = dap_chain_datum_size(a_datum_iter->cur);
        a_datum_iter->cur_hash = &a_datum_index->datum_hash;
        a_datum_iter->cur_atom_hash = &a_datum_index->block_cache->block_hash;
        a_datum_iter->ret_code = a_datum_index->ret_code;
        a_datum_iter->action = a_datum_index->action;
        a_datum_iter->uid = a_datum_index->service_uid;    
        a_datum_iter->token_ticker = dap_strcmp(a_datum_index->token_ticker, "0") ? a_datum_index->token_ticker : NULL;
    } else {
        a_datum_iter->cur = NULL;
        a_datum_iter->cur_hash = NULL;
        a_datum_iter->cur_atom_hash = NULL;
        a_datum_iter->cur_size = 0;
        a_datum_iter->ret_code = 0;
        a_datum_iter->token_ticker = NULL;
        a_datum_iter->action = 0;
        a_datum_iter->uid.uint64 = 0;
    }
    debug_if(a_datum_index && !a_datum_index->block_cache->datum, L_ERROR, "Chains was deleted with errors");
}

static dap_chain_datum_t *s_chain_callback_datum_iter_get_first(dap_chain_datum_iter_t *a_datum_iter)
{
    dap_chain_cs_blocks_t * l_cs_blocks = DAP_CHAIN_CS_BLOCKS(a_datum_iter->chain);
    pthread_rwlock_rdlock(&PVT(l_cs_blocks)->datums_rwlock);
    dap_chain_block_datum_index_t *l_datum_index = PVT(l_cs_blocks)->datum_index;
    s_datum_iter_fill(a_datum_iter, l_datum_index);
    pthread_rwlock_unlock(&PVT(l_cs_blocks)->datums_rwlock);
    return a_datum_iter->cur;
}

static dap_chain_datum_t *s_chain_callback_datum_iter_get_last(dap_chain_datum_iter_t *a_datum_iter)
{
    dap_chain_cs_blocks_t * l_cs_blocks = DAP_CHAIN_CS_BLOCKS(a_datum_iter->chain);
    pthread_rwlock_rdlock(&PVT(l_cs_blocks)->datums_rwlock);
    //dap_chain_block_datum_index_t *l_datum_index = PVT(l_cs_blocks)->datum_index;
    dap_chain_block_datum_index_t *l_datum_index = HASH_LAST(PVT(l_cs_blocks)->datum_index);    
    s_datum_iter_fill(a_datum_iter, l_datum_index);
    pthread_rwlock_unlock(&PVT(l_cs_blocks)->datums_rwlock);
    return a_datum_iter->cur;
}

static dap_chain_datum_t *s_chain_callback_datum_iter_get_next(dap_chain_datum_iter_t *a_datum_iter)
{
    dap_chain_cs_blocks_t * l_cs_blocks = DAP_CHAIN_CS_BLOCKS(a_datum_iter->chain);
    pthread_rwlock_rdlock(&PVT(l_cs_blocks)->datums_rwlock);
    dap_chain_block_datum_index_t *l_datum_index = a_datum_iter->cur_item;
    if (l_datum_index)
        l_datum_index = l_datum_index->hh.next;
    s_datum_iter_fill(a_datum_iter, l_datum_index);
    pthread_rwlock_unlock(&PVT(l_cs_blocks)->datums_rwlock);
    return a_datum_iter->cur;
}

static dap_chain_datum_t *s_chain_callback_datum_iter_get_prev(dap_chain_datum_iter_t *a_datum_iter)
{
    dap_chain_cs_blocks_t * l_cs_blocks = DAP_CHAIN_CS_BLOCKS(a_datum_iter->chain);
    pthread_rwlock_rdlock(&PVT(l_cs_blocks)->datums_rwlock);
    dap_chain_block_datum_index_t *l_datum_index = a_datum_iter->cur_item;
    if (l_datum_index)
        l_datum_index = l_datum_index->hh.prev;
    s_datum_iter_fill(a_datum_iter, l_datum_index);
    pthread_rwlock_unlock(&PVT(l_cs_blocks)->datums_rwlock);
    return a_datum_iter->cur;
}


static dap_chain_block_t *s_new_block_move(dap_chain_cs_blocks_t *a_blocks, size_t *a_new_block_size)
{
    size_t l_ret_size = 0;
    dap_chain_block_t *l_ret = NULL;
    dap_chain_cs_blocks_pvt_t *l_blocks_pvt = PVT(a_blocks);
    pthread_rwlock_wrlock(&l_blocks_pvt->rwlock);
    if ( a_blocks->block_new ) {
        l_ret = a_blocks->block_new;
        l_ret_size = a_blocks->block_new_size;
        a_blocks->block_new = NULL;
        a_blocks->block_new_size = 0;
    }
    pthread_rwlock_unlock(&l_blocks_pvt->rwlock);
    if (a_new_block_size)
        *a_new_block_size = l_ret_size;
    return l_ret;
}

/**
 * @brief s_callback_datums_pool_proc
 * @param a_chain
 * @param a_datums
 * @param a_datums_size
 * @return
 */
static size_t s_callback_add_datums(dap_chain_t *a_chain, dap_chain_datum_t **a_datums, size_t a_datums_count)
{
    dap_chain_cs_blocks_t *l_blocks = DAP_CHAIN_CS_BLOCKS(a_chain);
    dap_chain_cs_blocks_pvt_t *l_blocks_pvt = PVT(l_blocks);
    // dap_chain_net_t *l_net = dap_chain_net_by_id(a_chain->net_id);

    size_t l_datum_processed = 0;
    pthread_rwlock_wrlock(&l_blocks_pvt->rwlock);
#ifdef DAP_TPS_TEST
    log_it(L_TPS, "Start tps %zu datums add", a_datums_count);
#endif
    for (size_t i = 0; i < a_datums_count; ++i) {
        dap_chain_datum_t *l_datum = a_datums[i];
        size_t l_datum_size = dap_chain_datum_size(l_datum);
        if (!l_datum_size) {
            log_it(L_WARNING, "Empty datum"); /* How might it be? */
            continue;
        }
        if (l_blocks->block_new_size + l_datum_size > DAP_CHAIN_ATOM_MAX_SIZE) {
            log_it(L_DEBUG, "Maximum size exeeded, %zu > %d", l_blocks->block_new_size + l_datum_size, DAP_CHAIN_ATOM_MAX_SIZE);
            break;
        }
        if (!l_blocks->block_new) {
            dap_chain_block_cache_t *l_bcache_last = l_blocks_pvt->blocks ? l_blocks_pvt->blocks->hh.tbl->tail->prev : NULL;
            l_bcache_last = l_bcache_last ? l_bcache_last->hh.next : l_blocks_pvt->blocks;
            l_blocks->block_new = dap_chain_block_new(&l_bcache_last->block_hash, &l_blocks->block_new_size);
            l_blocks->block_new->hdr.cell_id.uint64 = a_chain->cells->id.uint64;
            l_blocks->block_new->hdr.chain_id.uint64 = l_blocks->chain->id.uint64;
        }
        l_blocks->block_new_size = dap_chain_block_datum_add(&l_blocks->block_new, l_blocks->block_new_size, l_datum, l_datum_size);
        l_datum_processed++;
    }
#ifdef DAP_TPS_TEST
    log_it(L_TPS, "Finish tps %zu datums add", a_datums_count);
#endif
    pthread_rwlock_unlock(&l_blocks_pvt->rwlock);
    return l_datum_processed;
}

/**
 * @brief s_callback_count_atom Gets the number of blocks
 * @param a_chain Chain object
 * @return size_t
 */
static uint64_t s_callback_count_atom(dap_chain_t *a_chain)
{
    dap_chain_cs_blocks_t *l_blocks = DAP_CHAIN_CS_BLOCKS(a_chain);
    assert(l_blocks && l_blocks->chain == a_chain);
    uint64_t l_ret = 0;
    l_ret = PVT(l_blocks)->blocks_count;
    return l_ret;
}

/**
 * @brief s_callback_get_atoms Gets the specified number of blocks with an offset
 * @param a_chain Chain object
 * @param a_count Number of blocks
 * @param a_page The page from which you need to pick up the set number of blocks
 * @param a_reverse Boolean value to specify the first page comes from the beginning or end of the list
 * @return List of blocks
 */
static dap_list_t *s_callback_get_atoms(dap_chain_t *a_chain, size_t a_count, size_t a_page, bool a_reverse)
{
    dap_chain_cs_blocks_t *l_blocks = DAP_CHAIN_CS_BLOCKS(a_chain);
    dap_chain_cs_blocks_pvt_t *l_blocks_pvt = PVT(l_blocks);
    pthread_rwlock_rdlock(&PVT(l_blocks)->rwlock);
    if (!l_blocks_pvt->blocks) {
        pthread_rwlock_unlock(&PVT(l_blocks)->rwlock);
        return NULL;
    }
    size_t l_offset = a_count * (a_page - 1);
    size_t l_count = l_blocks_pvt->blocks_count;
    if (a_page < 2)
        l_offset = 0;
    if (l_offset > l_count){
        pthread_rwlock_unlock(&PVT(l_blocks)->rwlock);
        return NULL;
    }
    dap_list_t *l_list = NULL;
    size_t l_counter = 0;
    size_t l_end = l_offset + a_count;

    if (a_reverse) {
        dap_chain_block_cache_t *l_ptr = l_blocks_pvt->blocks->hh.tbl->tail->prev;
        if (!l_ptr)
            l_ptr = l_blocks_pvt->blocks;
        else
            l_ptr = l_ptr->hh.next;
        for (dap_chain_block_cache_t *ptr = l_ptr; ptr != NULL && l_counter < l_end; ptr = ptr->hh.prev) {
            if (l_counter >= l_offset) {
                dap_chain_block_t *l_block = ptr->block;
                l_list = dap_list_append(l_list, l_block);
                l_list = dap_list_append(l_list, &ptr->block_size);
            }
            l_counter++;
        }
    } else {
        dap_chain_block_cache_t *l_ptr = l_blocks_pvt->blocks;
        if (!l_ptr)
            l_ptr = l_blocks_pvt->blocks;
        else
            l_ptr = l_ptr->hh.next;
        for (dap_chain_block_cache_t *ptr = l_ptr; ptr != NULL && l_counter < l_end; ptr = ptr->hh.next) {
            if (l_counter >= l_offset) {
                dap_chain_block_t *l_block = ptr->block;
                l_list = dap_list_append(l_list, l_block);
                l_list = dap_list_append(l_list, &ptr->block_size);
            }
            l_counter++;
        }
    }
    pthread_rwlock_unlock(&PVT(l_blocks)->rwlock);
    return l_list;
}

static const dap_time_t s_block_timediff_unit_size = 60;

static uint256_t s_callback_calc_reward(dap_chain_t *a_chain, dap_hash_fast_t *a_block_hash, dap_pkey_t *a_block_sign_pkey)
{
    uint256_t l_ret = uint256_0;
    dap_chain_cs_blocks_t *l_blocks = DAP_CHAIN_CS_BLOCKS(a_chain);
    dap_chain_block_cache_t *l_block_cache = NULL;
    HASH_FIND(hh, PVT(l_blocks)->blocks, a_block_hash, sizeof(*a_block_hash), l_block_cache);
    if (!l_block_cache)
        return l_ret;
    const dap_chain_block_t *l_block = l_block_cache->block;
    size_t l_block_size = l_block_cache->block_size;
    if (!dap_chain_block_sign_match_pkey(l_block, l_block_size, a_block_sign_pkey))
        return l_ret;
    dap_chain_net_t *l_net = dap_chain_net_by_id(a_chain->net_id);
    if (!l_net) {
        log_it(L_ERROR, "Invalid chain object");
        return l_ret;
    }
    dap_time_t l_block_time = l_block->hdr.ts_created;
    if (l_block_time < DAP_REWARD_INIT_TIMESTAMP) {
        log_it(L_WARNING, "Reward is not set for this block");
        return l_ret;
    }
    l_ret = dap_chain_net_get_reward(l_net, l_block_cache->block_number);
    size_t l_signs_count = l_block_cache->sign_count;
    if (l_block_cache->is_genesis) {
        DIV_256(l_ret, GET_256_FROM_64(l_signs_count), &l_ret);
        return l_ret;
    }
    dap_hash_fast_t l_prev_block_hash = l_block_cache->prev_hash;
    l_block_cache = NULL;
    HASH_FIND(hh, PVT(l_blocks)->blocks, &l_prev_block_hash, sizeof(l_prev_block_hash), l_block_cache);
    if (!l_block_cache) {
        log_it(L_ERROR, "l_block_cache is NULL");
        return l_ret;
    }
    l_block = l_block_cache->block;
    if (!l_block) {
        log_it(L_ERROR, "l_block is NULL");
        return l_ret;
    }
    assert(l_block);
    dap_time_t l_cur_time = dap_max(l_block->hdr.ts_created, DAP_REWARD_INIT_TIMESTAMP);
    if ( l_block_time > l_cur_time ) {
        dap_time_t l_time_diff = l_block_time - l_cur_time;
        if (MULT_256_256(l_ret, GET_256_FROM_64(l_time_diff), &l_ret))
            return log_it(L_ERROR, "Integer overflow while multiplication execution to calculate final reward"), uint256_0;
    }
    DIV_256(l_ret, GET_256_FROM_64(s_block_timediff_unit_size * l_signs_count), &l_ret);
    return l_ret;
}

/**
 * @brief s_fee_verificator_callback
 * @param a_ledger
 * @param a_tx_out_hash
 * @param a_cond
 * @param a_tx_in
 * @param a_owner
 * @return
 */
static int s_fee_verificator_callback(dap_ledger_t *a_ledger, dap_chain_tx_out_cond_t UNUSED_ARG *a_cond,
                                       dap_chain_datum_tx_t *a_tx_in, bool UNUSED_ARG a_owner)
{
    dap_chain_net_t *l_net = a_ledger->net;
    assert(l_net);
    dap_chain_t *l_chain;
    DL_FOREACH(l_net->pub.chains, l_chain) {
        if (!l_chain->callback_block_find_by_tx_hash)
            continue;
        dap_chain_tx_in_cond_t *l_tx_in_cond = (dap_chain_tx_in_cond_t*)dap_chain_datum_tx_item_get(a_tx_in, NULL, NULL, TX_ITEM_TYPE_IN_COND, NULL);
        if (!l_tx_in_cond)
            return -1;
        if (dap_hash_fast_is_blank(&l_tx_in_cond->header.tx_prev_hash))
            return -2;
        size_t l_block_size = 0;
        dap_chain_block_t *l_block = (dap_chain_block_t *)l_chain->callback_block_find_by_tx_hash(
                                                    l_chain, &l_tx_in_cond->header.tx_prev_hash, &l_block_size);
        if (!l_block)
            continue;
        dap_sign_t *l_sign_block = dap_chain_block_sign_get(l_block, l_block_size, 0);
        if (!l_sign_block)
            return -3;

        // TX sign is already verified, just compare pkeys
        dap_chain_tx_sig_t *l_tx_sig = (dap_chain_tx_sig_t *)dap_chain_datum_tx_item_get(a_tx_in, NULL, NULL, TX_ITEM_TYPE_SIG, NULL);
        dap_sign_t *l_sign_tx = dap_chain_datum_tx_item_sign_get_sig(l_tx_sig);
        return dap_sign_compare_pkeys(l_sign_block, l_sign_tx) ? 0 : -5;
    }
    return -4;
}

static uint64_t s_callback_count_txs(dap_chain_t *a_chain)
{
    return PVT(DAP_CHAIN_CS_BLOCKS(a_chain))->tx_count;
}


static dap_list_t *s_callback_get_txs(dap_chain_t *a_chain, size_t a_count, size_t a_page, bool a_reverse)
{
    UNUSED(a_reverse); // TODO
    size_t l_count = s_callback_count_txs(a_chain);
    size_t l_offset = a_count * a_page;
    if (l_offset > l_count)
        return NULL;
    if (a_page < 2)
        l_offset = 0;
    dap_list_t *l_list = NULL;
    size_t l_counter = 0;
    size_t l_end = l_offset + a_count;
    for (dap_chain_block_datum_index_t *it = PVT(DAP_CHAIN_CS_BLOCKS(a_chain))->datum_index;
                it && l_counter < l_end;
                it = it->hh.next) {
        dap_chain_datum_t *l_datum = it->block_cache->datum[it->datum_index];
        if (l_datum->header.type_id == DAP_CHAIN_DATUM_TX && l_counter++ >= l_offset) {
            dap_chain_datum_tx_t *l_tx = (dap_chain_datum_tx_t *)l_datum->data;
            l_list = dap_list_append(l_list, l_tx);
        }
    }
    return l_list;
}

static int s_compare_fees(dap_chain_cs_blocks_hardfork_fees_t *a_list1, dap_chain_cs_blocks_hardfork_fees_t *a_list2)
{
    return !dap_sign_compare_pkeys(a_list1->owner_sign, a_list2->owner_sign);
}

static int s_aggregate_fees(dap_chain_cs_blocks_hardfork_fees_t **a_out_list, dap_chain_block_autocollect_type_t a_type, dap_sign_t *a_sign, uint256_t a_value)
{
    dap_chain_cs_blocks_hardfork_fees_t l_new_fee = { .owner_sign = a_sign };
    dap_chain_cs_blocks_hardfork_fees_t *l_exist = NULL;
    DL_SEARCH(*a_out_list, l_exist, &l_new_fee, s_compare_fees);
    if (!l_exist) {
        l_exist = DAP_DUP(&l_new_fee);
        if (!l_exist) {
            log_it(L_CRITICAL, "%s", c_error_memory_alloc);
            return -1;
        }
        DL_APPEND(*a_out_list, l_exist);
    }
    switch (a_type) {
    case DAP_CHAIN_BLOCK_COLLECT_FEES:
        if (SUM_256_256(l_exist->fees_sum, a_value, &l_exist->fees_sum)) {
            log_it(L_ERROR, "Integer overflow of hardfork aggregated data for not withdrowed fees");
            return -2;
        } break;
    case DAP_CHAIN_BLOCK_COLLECT_REWARDS:
        if (SUM_256_256(l_exist->rewards_sum, a_value, &l_exist->rewards_sum)) {
            log_it(L_ERROR, "Integer overflow of hardfork aggregated data for not withdrowed rewards");
            return -2;
        } break;
    default:
        log_it(L_ERROR, "Illegal block autocollect type %d", a_type);
        return -3;
    }
    return 0;
}

dap_chain_cs_blocks_hardfork_fees_t *dap_chain_cs_blocks_fees_aggregate(dap_chain_t *a_chain)
{
    dap_chain_cs_blocks_hardfork_fees_t *ret = NULL;
    dap_chain_cs_blocks_t *l_blocks = DAP_CHAIN_CS_BLOCKS(a_chain);
    dap_chain_net_t *l_net = dap_chain_net_by_id(a_chain->net_id);
    for (dap_chain_block_cache_t *l_block_cache = PVT(l_blocks)->blocks; l_block_cache; l_block_cache = l_block_cache->hh.next) {
        dap_time_t l_ts = l_block_cache->block->hdr.ts_created;
        for (size_t i = 0; i < l_block_cache->sign_count; i++) {
            dap_sign_t *l_sign = dap_chain_block_sign_get(l_block_cache->block, l_block_cache->block_size, i);
            if (i == 0) {
                for (size_t j = 0; j < l_block_cache->datum_count; j++) {
                    if (l_block_cache->datum[j]->header.type_id != DAP_CHAIN_DATUM_TX)
                        continue;
                    dap_chain_datum_tx_t *l_tx = (dap_chain_datum_tx_t *)l_block_cache->datum[j]->data;
                    int l_out_idx_tmp = 0;
                    dap_chain_tx_out_cond_t *l_cond = dap_chain_datum_tx_out_cond_get(l_tx, DAP_CHAIN_TX_OUT_COND_SUBTYPE_FEE, &l_out_idx_tmp);
                    if (!l_cond)
                        continue;
                    if (!dap_ledger_tx_hash_is_used_out_item(l_net->pub.ledger, l_block_cache->datum_hash + j, l_out_idx_tmp, NULL))
                        s_aggregate_fees(&ret, DAP_CHAIN_BLOCK_COLLECT_FEES, l_sign, l_cond->header.value);
                }
            }
            if (l_ts < DAP_REWARD_INIT_TIMESTAMP)
                break;
            //dap_chain_cs_esbocs_get_precached_key_hash(l_sign);
            dap_hash_fast_t l_pkey_hash;
            dap_sign_get_pkey_hash(l_sign, &l_pkey_hash);
            if (dap_ledger_is_used_reward(l_net->pub.ledger, &l_block_cache->block_hash, &l_pkey_hash))
                continue;
            dap_pkey_t *l_sign_pkey = dap_pkey_get_from_sign(l_sign);
            uint256_t l_reward_value = s_callback_calc_reward(a_chain, &l_block_cache->block_hash, l_sign_pkey);
            DAP_DELETE(l_sign_pkey);
            s_aggregate_fees(&ret, DAP_CHAIN_BLOCK_COLLECT_REWARDS, l_sign, l_reward_value);
        }
    }
    return ret;
}<|MERGE_RESOLUTION|>--- conflicted
+++ resolved
@@ -34,13 +34,9 @@
 #include "dap_chain_net.h"
 #include "dap_chain_mempool.h"
 #include "dap_chain_cs_esbocs.h"
-<<<<<<< HEAD
 #include "dap_chain_net_srv_stake_pos_delegate.h"
-#include "dap_chain_node_cli_cmd.h"
-=======
 #include "dap_chain_datum.h"
 #include "dap_enc_base58.h"
->>>>>>> 858ddb6f
 
 #define LOG_TAG "dap_chain_cs_blocks"
 
@@ -2168,7 +2164,7 @@
                 json_object_object_add(json_obj_meta, "# -", json_object_new_string(l_hexbuf));
                 int l_len = l_meta->hdr.data_size * 2 + 5;
                 char *l_data_hex = DAP_NEW_STACK_SIZE(char, l_len);
-                snprintf(l_data_hex, 2, "0x");
+                strcpy(l_data_hex, "0x");
                 dap_bin2hex(l_data_hex + 2, l_meta->data, l_meta->hdr.data_size);
                 json_object_object_add(json_obj_meta, "Data hex - ", json_object_new_string(l_data_hex));
             }
