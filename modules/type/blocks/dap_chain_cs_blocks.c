--- conflicted
+++ resolved
@@ -191,12 +191,7 @@
     dap_chain_cs_type_add("blocks", s_chain_cs_blocks_new, NULL);
     s_seed_mode = dap_config_get_item_bool_default(g_config,"general","seed_mode",false);
     s_debug_more = dap_config_get_item_bool_default(g_config, "blocks", "debug_more", false);
-<<<<<<< HEAD
-    
-    dap_cli_server_cmd_add ("block", s_cli_blocks, "Create and explore blockchains",
-=======
     dap_cli_server_cmd_add ("block", s_cli_blocks, NULL, "Create and explore blockchains",
->>>>>>> 275b1897
         "New block create, fill and complete commands:\n"
             "block -net <net_name> [-chain <chain_name>] new\n"
                 "\t\tCreate new block and flush memory if was smth formed before\n\n"
