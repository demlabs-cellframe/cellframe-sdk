--- conflicted
+++ resolved
@@ -521,19 +521,11 @@
                 SUBTRACT_256_256(l_collect_value, l_collect_tax, &l_collect_value);
             }
         }
-<<<<<<< HEAD
         char *l_total_str = dap_chain_balance_coins_print(l_total_value);
         char *l_profit_str = dap_chain_balance_coins_print(l_collect_value);
         char *l_tax_str = dap_chain_balance_coins_print(l_collect_tax);
         char *l_fee_str = dap_chain_balance_coins_print(l_collect_fee);
-        sprintf(l_tmp_buff,"Total prepared value: %s %s, where profit is %s, tax is %s, fee is %s\n",
-=======
-        char *l_total_str = dap_chain_balance_to_coins(l_total_value);
-        char *l_profit_str = dap_chain_balance_to_coins(l_collect_value);
-        char *l_tax_str = dap_chain_balance_to_coins(l_collect_tax);
-        char *l_fee_str = dap_chain_balance_to_coins(l_collect_fee);
         l_val = dap_strdup_printf("Total prepared value: %s %s, where profit is %s, tax is %s, fee is %s\n",
->>>>>>> f208cdfa
                                  l_total_str, a_net->pub.native_ticker, l_profit_str, l_tax_str, l_fee_str);
         DAP_DEL_MULTY(l_total_str, l_profit_str, l_tax_str, l_fee_str);
     }
