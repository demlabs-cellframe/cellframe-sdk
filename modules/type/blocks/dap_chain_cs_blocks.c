--- conflicted
+++ resolved
@@ -1831,14 +1831,6 @@
         if (l_offset + l_sign_size <= l_offset)
             break;
         l_offset += l_sign_size;
-<<<<<<< HEAD
-    }
-    if (l_offset + sizeof(l_block->hdr) != a_atom_size) {
-        log_it(L_WARNING, "Incorrect size %zu of block %s, expected %zu", l_offset + sizeof(l_block->hdr),
-                                                                dap_hash_fast_to_str_static(a_atom_hash), a_atom_size);
-        return ATOM_REJECT;
-    }
-=======
     }
     if (l_offset + sizeof(l_block->hdr) != a_atom_size) {
         // Hard accept list
@@ -1850,7 +1842,6 @@
             return ATOM_REJECT;
         }
     }
->>>>>>> 0128d53e
 
     if (!l_block->hdr.ts_created || l_block->hdr.ts_created > dap_time_now() + 600) {
         log_it(L_WARNING, "Incorrect block %s timestamp", dap_hash_fast_to_str_static(a_atom_hash));
