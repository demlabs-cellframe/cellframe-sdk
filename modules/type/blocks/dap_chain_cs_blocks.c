/*
 * Authors:
 * Dmitriy A. Gearasimov <gerasimov.dmitriy@demlabs.net>
 * DeM Labs Ltd   https://demlabs.net
 * Copyright  (c) 2017-2020
 * All rights reserved.

 This file is part of DAP SDK the open source project

    DAP SDK is free software: you can redistribute it and/or modify
    it under the terms of the GNU General Public License as published by
    the Free Software Foundation, either version 3 of the License, or
    (at your option) any later version.

    DAP SDK is distributed in the hope that it will be useful,
    but WITHOUT ANY WARRANTY; without even the implied warranty of
    MERCHANTABILITY or FITNESS FOR A PARTICULAR PURPOSE.  See the
    GNU General Public License for more details.

    You should have received a copy of the GNU General Public License
    along with any DAP SDK based project.  If not, see <http://www.gnu.org/licenses/>.
*/
#include <pthread.h>
#include "dap_common.h"
#include "dap_chain.h"
#include "dap_chain_cell.h"
#include "dap_chain_cs.h"
#include "dap_chain_cs_blocks.h"
#include "dap_chain_block.h"
#include "dap_chain_block_cache.h"
#include "dap_cli_server.h"
#include "dap_chain_datum.h"
#include "dap_chain_datum_decree.h"
#include "dap_chain_net.h"
#include "dap_chain_mempool.h"
#include "dap_chain_cs_esbocs.h"
#include "dap_chain_net_srv_stake_pos_delegate.h"
#include "dap_chain_datum.h"
#include "dap_enc_base58.h"

#define LOG_TAG "dap_chain_cs_blocks"

#ifndef DAP_CHAIN_BLOCKS_TEST
#define DAP_FORK_MAX_DEPTH_DEFAULT 10
#else
#define DAP_FORK_MAX_DEPTH_DEFAULT 5
#endif


typedef struct dap_chain_block_datum_index {
    dap_chain_hash_fast_t datum_hash;
    int ret_code;
    time_t ts_added;
    dap_chain_block_cache_t *block_cache;
    size_t datum_index;
    char token_ticker[DAP_CHAIN_TICKER_SIZE_MAX];
    dap_chain_srv_uid_t service_uid;
    dap_chain_tx_tag_action_type_t action;
    UT_hash_handle hh;
} dap_chain_block_datum_index_t;

struct cs_blocks_hal_item {
    dap_chain_hash_fast_t hash;
    UT_hash_handle hh;
};

typedef struct dap_chain_cs_blocks_pvt {
    // Parent link
    dap_chain_cs_blocks_t *cs_blocks;

    // All the blocks are here
    dap_chain_block_cache_t *blocks;
     _Atomic uint64_t blocks_count;

    // Brnches and forks
    size_t forked_br_cnt;
    dap_chain_block_forked_branch_t **forked_branches; // list of lists with atoms in side branches
    pthread_rwlock_t forked_branches_rwlock;

    // Datum search in blocks
    dap_chain_block_datum_index_t *datum_index;
    pthread_rwlock_t datums_rwlock;
     _Atomic uint64_t tx_count;

    dap_chain_hash_fast_t genesis_block_hash;
    dap_chain_hash_fast_t static_genesis_block_hash;

    bool is_celled;

    pthread_rwlock_t rwlock;
    struct cs_blocks_hal_item *hal;
    // Number of blocks for one block confirmation
    uint64_t block_confirm_cnt;
} dap_chain_cs_blocks_pvt_t;

#define PVT(a) ((dap_chain_cs_blocks_pvt_t *)(a)->_pvt )

#define print_rdlock(blocks) log_it(L_DEBUG, "Try to rdlock, %s, %d, thread_id=%u", __FUNCTION__, __LINE__, dap_gettid());\
        pthread_rwlock_rdlock(& PVT(blocks)->rwlock);\
        log_it(L_DEBUG, "Locked rdlock, %s, %d, thread_id=%u", __FUNCTION__, __LINE__, dap_gettid());

#define print_wrlock(blocks) log_it(L_DEBUG, "Try to wrlock, %s, %d, thread_id=%u", __FUNCTION__, __LINE__, dap_gettid());\
        pthread_rwlock_wrlock(& PVT(blocks)->rwlock);\
        log_it(L_DEBUG, "Locked wrlock, %s, %d, thread_id=%u", __FUNCTION__, __LINE__, dap_gettid());

#define print_unlock(blocks) log_it(L_DEBUG, "Try to unlock, %s, %d, thread_id=%u", __FUNCTION__, __LINE__, dap_gettid());\
        pthread_rwlock_unlock(& PVT(blocks)->rwlock);\
        log_it(L_DEBUG, "Unlocked rwqlock, %s, %d, thread_id=%u", __FUNCTION__, __LINE__, dap_gettid());

static int s_cli_parse_cmd_hash(char ** a_argv, int a_arg_index, int a_argc, void **a_str_reply,const char * a_param, dap_chain_hash_fast_t * a_datum_hash);
static void s_cli_meta_hash_print(  json_object* a_json_obj_out, const char * a_meta_title, dap_chain_block_meta_t * a_meta, const char *a_hash_out_type);
static int s_cli_blocks(int a_argc, char ** a_argv, void **a_str_reply);

// Setup BFT consensus and select the longest chunk
static void s_bft_consensus_setup(dap_chain_cs_blocks_t * a_blocks);

static bool s_chain_find_atom(dap_chain_block_cache_t* a_blocks, dap_chain_hash_fast_t* a_atom_hash);

// Callbacks
static int s_callback_delete(dap_chain_t * a_chain);
// Accept new block
static dap_chain_atom_verify_res_t s_callback_atom_add(dap_chain_t * a_chain, dap_chain_atom_ptr_t , size_t, dap_hash_fast_t * a_atom_hash, bool a_atom_new);
//    Verify new block
static dap_chain_atom_verify_res_t s_callback_atom_verify(dap_chain_t * a_chain, dap_chain_atom_ptr_t , size_t, dap_hash_fast_t * a_atom_hash);

//    Get block header size
static size_t s_callback_atom_get_static_hdr_size(void);

static dap_chain_atom_iter_t *s_callback_atom_iter_create(dap_chain_t *a_chain, dap_chain_cell_id_t a_cell_id, dap_hash_fast_t *a_hash_from);
static dap_chain_atom_ptr_t s_callback_atom_iter_find_by_hash(dap_chain_atom_iter_t * a_atom_iter ,
                                                                       dap_chain_hash_fast_t * a_atom_hash, size_t * a_atom_size);
static json_object *s_callback_atom_dump_json(json_object **a_arr_out, dap_chain_t *a_chain, dap_chain_atom_ptr_t a_atom_ptr, size_t a_atom_size, const char *a_hash_out_type);
static dap_chain_atom_ptr_t s_callback_atom_iter_get_by_num(dap_chain_atom_iter_t *a_atom_iter, uint64_t a_atom_num);
static dap_chain_datum_t *s_callback_datum_find_by_hash(dap_chain_t *a_chain, dap_chain_hash_fast_t *a_datum_hash,
                                                        dap_chain_hash_fast_t *a_block_hash, int *a_ret_code);

static dap_chain_atom_ptr_t s_callback_block_find_by_tx_hash(dap_chain_t * a_chain, dap_chain_hash_fast_t * a_tx_hash, size_t *a_block_size);

static dap_chain_datum_t** s_callback_atom_get_datums(dap_chain_atom_ptr_t a_atom, size_t a_atom_size, size_t * a_datums_count);
static dap_time_t s_chain_callback_atom_get_timestamp(dap_chain_atom_ptr_t a_atom) { return ((dap_chain_block_t *)a_atom)->hdr.ts_created; }
static uint256_t s_callback_calc_reward(dap_chain_t *a_chain, dap_hash_fast_t *a_block_hash, dap_pkey_t *a_block_sign_pkey);
static int s_fee_verificator_callback(dap_ledger_t * a_ledger, dap_chain_datum_tx_t *a_tx_in, dap_hash_fast_t *a_tx_in_hash, dap_chain_tx_out_cond_t *a_cond, bool a_owner);
static int s_fee_stack_verificator_callback(dap_ledger_t * a_ledger, dap_chain_datum_tx_t *a_tx_in, dap_hash_fast_t *a_tx_in_hash, dap_chain_tx_out_cond_t *a_cond, bool a_owner);
//    Get blocks
static dap_chain_atom_ptr_t s_callback_atom_iter_get(dap_chain_atom_iter_t *a_atom_iter, dap_chain_iter_op_t a_operation, size_t *a_atom_size);
static dap_chain_atom_ptr_t *s_callback_atom_iter_get_links( dap_chain_atom_iter_t * a_atom_iter , size_t *a_links_size,
                                                                  size_t ** a_links_size_ptr );  //    Get list of linked blocks
//Get list of hashes
static dap_list_t *s_block_parse_str_list(char *a_hash_str, size_t * a_hash_size, dap_chain_t * a_chain);

// Delete iterator
static void s_callback_atom_iter_delete(dap_chain_atom_iter_t * a_atom_iter );                  //    Get the fisrt block

// Datum ops
static dap_chain_datum_iter_t *s_chain_callback_datum_iter_create(dap_chain_t *a_chain);
static void s_chain_callback_datum_iter_delete(dap_chain_datum_iter_t *a_datum_iter);
static dap_chain_datum_t *s_chain_callback_datum_iter_get_first(dap_chain_datum_iter_t *a_datum_iter); // Get the fisrt datum from blocks
static dap_chain_datum_t *s_chain_callback_datum_iter_get_last(dap_chain_datum_iter_t *a_datum_iter); // Get the last datum from blocks
static dap_chain_datum_t *s_chain_callback_datum_iter_get_next(dap_chain_datum_iter_t *a_datum_iter); // Get the next datum from blocks
static dap_chain_datum_t *s_chain_callback_datum_iter_get_prev(dap_chain_datum_iter_t *a_datum_iter); // Get the prev datum from blocks

static size_t s_callback_add_datums(dap_chain_t * a_chain, dap_chain_datum_t ** a_datums, size_t a_datums_count);

static int s_callback_cs_blocks_purge(dap_chain_t *a_chain);

static dap_chain_block_t *s_new_block_move(dap_chain_cs_blocks_t *a_blocks, size_t *a_new_block_size);

//Work with atoms
static uint64_t s_callback_count_atom(dap_chain_t *a_chain);
static dap_list_t *s_callback_get_atoms(dap_chain_t *a_chain, size_t a_count, size_t a_page, bool a_reverse);
// Get TXs callbacks
static uint64_t s_callback_count_txs(dap_chain_t *a_chain);
static dap_list_t *s_callback_get_txs(dap_chain_t *a_chain, size_t a_count, size_t a_page, bool a_reverse);
static int s_chain_cs_blocks_new(dap_chain_t * a_chain, dap_config_t * a_chain_config);

static bool s_seed_mode = false;
static bool s_debug_more = false;


/**
 * @brief dap_chain_cs_blocks_init
 * @return
 */
int dap_chain_cs_blocks_init()
{
    dap_chain_cs_class_callbacks_t l_callbacks = { .callback_init = s_chain_cs_blocks_new,
                                                   .callback_delete = s_callback_delete,
                                                   .callback_purge = s_callback_cs_blocks_purge };
    dap_chain_cs_class_add("blocks", l_callbacks);

    dap_chain_block_init();
    s_seed_mode = dap_config_get_item_bool_default(g_config,"general","seed_mode",false);
    s_debug_more = dap_config_get_item_bool_default(g_config, "blocks", "debug_more", false);

    dap_cli_server_cmd_add ("block", s_cli_blocks, "Create and explore blockchains",
        "New block create, fill and complete commands:\n"
            "block -net <net_name> [-chain <chain_name>] new\n"
                "\t\tCreate new block and flush memory if was smth formed before\n\n"

            "block -net <net_name> [-chain <chain_name>] new_datum_add <datum_hash>\n"
                "\t\tAdd block section from datum <datum hash> taken from the mempool\n\n"

            "block -net <net_name> [-chain <chain_name>] new_datum_del <datum_hash>\n"
                "\t\tDel block section with datum <datum hash>\n\n"

            "block -net <net_name> [-chain <chain_name>] new_datum_list\n"
                "\t\tList block sections and show their datums hashes\n\n"

            "block -net <net_name> [-chain <chain_name>] new_datum\n\n"
                "\t\tComplete the current new round, verify it and if everything is ok - publish new blocks in chain\n\n"

        "Blockchain explorer:\n"
            "block -net <net_name> [-chain <chain_name>] dump -hash <block_hash>\n"
                "\t\tDump block info\n\n"

            "block -net <net_name> [-chain <chain_name>] list [{signed | first_signed}] [-limit] [-offset] [-head]"
            " [-from_hash <block_hash>] [-to_hash <block_hash>] [-from_date <YYMMDD>] [-to_date <YYMMDD>]"
            " [{-cert <signing_cert_name> | -pkey_hash <signing_cert_pkey_hash>}] [-unspent]\n"
                "\t\t List blocks\n\n"

            "block -net <net_name> [-chain <chain_name>] count\n"
                "\t\t Show count block\n\n"

            "block -net <net_name> -chain <chain_name> last\n\n"
                "\t\tShow last block in chain\n\n"

            "block -net <net_name> -chain <chain_name> find -datum <datum_hash>\n\n"
                "\t\tSearches and shows blocks that contains specify datum\n\n"

        "Commission collect:\n"
            "block -net <net_name> [-chain <chain_name>] fee collect"
            " -cert <priv_cert_name> -addr <addr> -hashes <hashes_list> -fee <value> {-before_hardfork}\n"
                "\t\t Take delegated part of commission\n\n"
                "\t\t {-before_hardfork} collect fees from blocks before hardfork\n\n"

        "Reward for block signs:\n"
            "block -net <net_name> [-chain <chain_name>] reward set"
            " -poa_cert <poa_cert_name> -value <value>\n"
                "\t\t Set base reward for sign for one block at one minute\n\n"

            "block -net <net_name> [-chain <chain_name>] reward show\n"
                "\t\t Show base reward for sign for one block at one minute\n\n"

            "block -net <net_name> [-chain <chain_name>] reward collect"
            " -cert <priv_cert_name> -addr <addr> -hashes <hashes_list> -fee <value> {-before_hardfork}\n"
                "\t\t Take delegated part of reward\n\n"
                "\t\t {-before_hardfork} collect rewards from blocks before hardfork\n\n"

        "Rewards and fees autocollect status:\n"
            "block -net <net_name> [-chain <chain_name>] autocollect status\n"
                "\t\t Show rewards and fees automatic collecting status (enabled or not)."
                    " Show prepared blocks for collecting rewards and fees if status is enabled\n\n"

        "Rewards and fees autocollect renew:\n"
            "block -net <net_name> [-chain <chain_name>] autocollect renew\n"
            " -cert <priv_cert_name> -addr <addr>\n"
                "\t\t Update reward and fees block table."
                    " Automatic collection of commission in case of triggering of the setting\n\n"
        
        "Hint:\n"
        "\texample coins amount syntax (only natural) 1.0 123.4567\n"
        "\texample datoshi amount syntax (only integer) 1 20 0.4321e+4\n\n"
        
                                        );
    if( dap_chain_block_cache_init() ) {
        log_it(L_WARNING, "Can't init blocks cache");
        return -1;
    }
    dap_ledger_verificator_add(DAP_CHAIN_TX_OUT_COND_SUBTYPE_FEE, s_fee_verificator_callback, NULL, NULL, NULL, NULL, NULL);
    log_it(L_NOTICE ,"Initialized blocks(m) chain type");

    dap_ledger_verificator_add(DAP_CHAIN_TX_OUT_COND_SUBTYPE_FEE_STACK, s_fee_stack_verificator_callback, NULL, NULL, NULL, NULL, NULL);
    log_it(L_NOTICE ,"Initialized blocks(m) chain type verificator for fee stack subtype");

    return 0;
}

/**
 * @brief dap_chain_cs_blocks_deinit
 */
void dap_chain_cs_blocks_deinit()
{
    dap_chain_block_cache_deinit();
}

static int s_chain_cs_blocks_new(dap_chain_t *a_chain, dap_config_t *a_chain_config)
{
    dap_chain_cs_blocks_t * l_cs_blocks = DAP_NEW_Z_RET_VAL_IF_FAIL(dap_chain_cs_blocks_t, -1);
    a_chain->_inheritor = l_cs_blocks;
    l_cs_blocks->chain = a_chain;

    // Atom element callbacks
    a_chain->callback_atom_add = s_callback_atom_add ;  // Accept new element in chain
    a_chain->callback_atom_verify = s_callback_atom_verify ;  // Verify new element in chain
    a_chain->callback_atom_get_hdr_static_size = s_callback_atom_get_static_hdr_size; // Get block hdr size

    a_chain->callback_atom_iter_create = s_callback_atom_iter_create;
    a_chain->callback_atom_iter_delete = s_callback_atom_iter_delete;
    a_chain->callback_atom_iter_get = s_callback_atom_iter_get; // Linear pass through

    a_chain->callback_atom_iter_get_links = s_callback_atom_iter_get_links;

    // Datum operations callbacks
    a_chain->callback_datum_iter_create = s_chain_callback_datum_iter_create; // Datum iterator create
    a_chain->callback_datum_iter_delete = s_chain_callback_datum_iter_delete; // Datum iterator delete
    a_chain->callback_datum_iter_get_first = s_chain_callback_datum_iter_get_first; // Get the fisrt datum from chain
    a_chain->callback_datum_iter_get_last = s_chain_callback_datum_iter_get_last; // Get the last datum from chain
    a_chain->callback_datum_iter_get_next = s_chain_callback_datum_iter_get_next; // Get the next datum from chain from the current one
    a_chain->callback_datum_iter_get_prev = s_chain_callback_datum_iter_get_prev; // Get the next datum from chain from the current one

    a_chain->callback_atom_get_datums = s_callback_atom_get_datums;
    a_chain->callback_atom_get_timestamp = s_chain_callback_atom_get_timestamp;

    a_chain->callback_atom_find_by_hash = s_callback_atom_iter_find_by_hash;
    a_chain->callback_atom_dump_json = s_callback_atom_dump_json;
    a_chain->callback_atom_get_by_num = s_callback_atom_iter_get_by_num;
    a_chain->callback_datum_find_by_hash = s_callback_datum_find_by_hash;
//    a_chain->callback_atom_dump_json =

    a_chain->callback_block_find_by_tx_hash = s_callback_block_find_by_tx_hash;
    a_chain->callback_calc_reward = s_callback_calc_reward;

    a_chain->callback_add_datums = s_callback_add_datums;

    a_chain->callback_count_atom = s_callback_count_atom;
    a_chain->callback_get_atoms = s_callback_get_atoms;
    a_chain->callback_count_tx = s_callback_count_txs;
    a_chain->callback_get_txs = s_callback_get_txs;


    l_cs_blocks->callback_new_block_move = s_new_block_move;

    dap_chain_cs_blocks_pvt_t *l_cs_blocks_pvt = DAP_NEW_Z(dap_chain_cs_blocks_pvt_t);
    if (!l_cs_blocks_pvt) {
        log_it(L_CRITICAL, "%s", c_error_memory_alloc);
        return -1;
    }
    l_cs_blocks->_pvt = l_cs_blocks_pvt;
    pthread_rwlock_init(&l_cs_blocks_pvt->rwlock,NULL);
    pthread_rwlock_init(&l_cs_blocks_pvt->datums_rwlock, NULL);
    pthread_rwlock_init(&l_cs_blocks_pvt->forked_branches_rwlock, NULL);

    
    l_cs_blocks_pvt->block_confirm_cnt = dap_config_get_item_uint64_default(a_chain_config,"blocks","blocks_for_confirmation",DAP_FORK_MAX_DEPTH_DEFAULT);
    const char * l_genesis_blocks_hash_str = dap_config_get_item_str_default(a_chain_config,"blocks","genesis_block",NULL);
    if ( l_genesis_blocks_hash_str ){
        int lhr;
        if ( (lhr= dap_chain_hash_fast_from_str(l_genesis_blocks_hash_str,&l_cs_blocks_pvt->genesis_block_hash) )!= 0 ){
            log_it( L_ERROR, "Can't read hash from genesis_block \"%s\", ret code %d ", l_genesis_blocks_hash_str, lhr);
        }
    }
    l_cs_blocks_pvt->is_celled = dap_config_get_item_bool_default(a_chain_config, "blocks", "is_celled", false);
    const char * l_static_genesis_blocks_hash_str = dap_config_get_item_str_default(a_chain_config,"blocks","static_genesis_block",NULL);
    if ( l_static_genesis_blocks_hash_str ){
        int lhr;
        if ( (lhr= dap_chain_hash_fast_from_str(l_static_genesis_blocks_hash_str,&l_cs_blocks_pvt->static_genesis_block_hash) )!= 0 ){
            log_it( L_ERROR, "Can't read hash from static_genesis_block \"%s\", ret code %d ", l_static_genesis_blocks_hash_str, lhr);
        }
    }

    uint16_t l_list_len = 0;
    const char **l_hard_accept_list = dap_config_get_array_str(a_chain_config, "blocks", "hard_accept_list", &l_list_len);
    log_it(L_MSG, "HAL for blocks contains %d whitelisted events", l_list_len);
    for (uint16_t i = 0; i < l_list_len; i++) {
        struct cs_blocks_hal_item *l_hal_item = DAP_NEW_Z(struct cs_blocks_hal_item);
        if (!l_hal_item){
        log_it(L_CRITICAL, "%s", c_error_memory_alloc);
            DAP_DEL_Z(l_cs_blocks_pvt);
            DAP_DELETE(l_cs_blocks);
            return -10;
        }
        dap_chain_hash_fast_from_str(l_hard_accept_list[i], &l_hal_item->hash);
        HASH_ADD(hh, l_cs_blocks_pvt->hal, hash, sizeof(l_hal_item->hash), l_hal_item);
    }

    return 0;
}

/**
 * @brief dap_chain_block_cache_get_by_hash
 * @param a_blocks
 * @param a_block_hash
 * @return
 */
dap_chain_block_cache_t * dap_chain_block_cache_get_by_hash(dap_chain_cs_blocks_t * a_blocks,  dap_chain_hash_fast_t *a_block_hash)
{
    dap_chain_block_cache_t * l_ret = NULL;
    pthread_rwlock_rdlock(& PVT(a_blocks)->rwlock);
    HASH_FIND(hh, PVT(a_blocks)->blocks,a_block_hash, sizeof (*a_block_hash), l_ret );
    pthread_rwlock_unlock(& PVT(a_blocks)->rwlock);
    return l_ret;
}

static char *s_blocks_decree_set_reward(dap_chain_net_t *a_net, dap_chain_t *a_chain, uint256_t a_value, dap_cert_t *a_cert)
{
    dap_return_val_if_fail(a_net && a_cert && a_cert->enc_key &&
                           a_cert->enc_key->priv_key_data && a_cert->enc_key->priv_key_data_size, NULL);
    dap_chain_t *l_chain_anchor = a_chain ? a_chain : dap_chain_net_get_default_chain_by_chain_type(a_net, CHAIN_TYPE_ANCHOR);
    if (!l_chain_anchor) {
        log_it(L_ERROR, "Can't find chain with anchor support");
        return NULL;
    }
    dap_chain_t *l_chain_decree = dap_chain_net_get_default_chain_by_chain_type(a_net, CHAIN_TYPE_DECREE);
    if (!l_chain_decree) {
        log_it(L_ERROR, "Can't find chain with decree support");
        return NULL;
    }
    // Create decree
    size_t l_tsd_total_size = sizeof(dap_tsd_t) + sizeof(uint256_t);
    size_t l_decree_size = sizeof(dap_chain_datum_decree_t) + l_tsd_total_size;
    dap_chain_datum_decree_t *l_decree = DAP_NEW_Z_SIZE_RET_VAL_IF_FAIL(dap_chain_datum_decree_t, l_decree_size, NULL);
    // Fill the header
    l_decree->decree_version = DAP_CHAIN_DATUM_DECREE_VERSION;
    l_decree->header.ts_created = dap_time_now();
    l_decree->header.type = DAP_CHAIN_DATUM_DECREE_TYPE_COMMON;
    l_decree->header.common_decree_params.net_id = a_net->pub.id;
    l_decree->header.common_decree_params.chain_id = l_chain_anchor->id;
    l_decree->header.common_decree_params.cell_id = *dap_chain_net_get_cur_cell(a_net);
    l_decree->header.sub_type = DAP_CHAIN_DATUM_DECREE_COMMON_SUBTYPE_REWARD;
    l_decree->header.data_size = l_tsd_total_size;
    // Fill a TSD section
    dap_tsd_t *l_tsd = (dap_tsd_t *)l_decree->data_n_signs;
    l_tsd->type = DAP_CHAIN_DATUM_DECREE_TSD_TYPE_VALUE;
    l_tsd->size = sizeof(uint256_t);
    *(uint256_t*)(l_tsd->data) = a_value;
    // Sign it
    dap_sign_t *l_sign = dap_cert_sign(a_cert, l_decree, l_decree_size);
    if (!l_sign) {
        log_it(L_ERROR, "Decree signing failed");
        DAP_DELETE(l_decree);
        return NULL;
    }
    log_it(L_NOTICE, "<-- Signed with '%s'", a_cert->name);
    size_t l_sign_size = dap_sign_get_size(l_sign);
    l_decree_size += l_sign_size;
    l_decree->header.signs_size = l_sign_size;
    dap_chain_datum_decree_t *l_decree_rl = DAP_REALLOC_RET_VAL_IF_FAIL(l_decree, l_decree_size, NULL, l_decree, l_sign);
    l_decree = l_decree_rl;
    memcpy(l_decree->data_n_signs + l_tsd_total_size, l_sign, l_sign_size);
    DAP_DELETE(l_sign);

    dap_chain_datum_t *l_datum = dap_chain_datum_create(DAP_CHAIN_DATUM_DECREE, l_decree, l_decree_size);
    // Processing will be made according to autoprocess policy
    char *l_ret = dap_chain_mempool_datum_add(l_datum, l_chain_decree, "hex");
    DAP_DELETE(l_datum);
    DAP_DEL_Z(l_decree);
    return l_ret;
}

/**
 * @brief s_cli_parse_cmd_hash
 * @param a_argv
 * @param a_arg_index
 * @param a_argc
 * @param a_str_reply
 * @param a_param
 * @param a_datum_hash
 * @return
 */
static int s_cli_parse_cmd_hash(char ** a_argv, int a_arg_index, int a_argc, void **a_str_reply,const char * a_param,
                                dap_chain_hash_fast_t * a_datum_hash)
{
    assert(a_datum_hash);

    const char *l_datum_hash_str = NULL;
    dap_cli_server_cmd_find_option_val(a_argv, a_arg_index, a_argc, a_param, &l_datum_hash_str);

    return dap_chain_hash_fast_from_str(l_datum_hash_str, a_datum_hash);
}

/**
 * @brief s_cli_meta_hash_print
 * @param a_str_tmp
 * @param a_meta_title
 * @param a_meta
 * @param a_hash_out_type
 */
static void s_cli_meta_hash_print(json_object* a_json_obj_out, const char *a_meta_title, dap_chain_block_meta_t *a_meta, const char *a_hash_out_type)
{
    if (a_meta->hdr.data_size == sizeof (dap_chain_hash_fast_t)) {
        const char *l_hash_str = !dap_strcmp(a_hash_out_type, "base58") ?
                dap_enc_base58_encode_hash_to_str_static((dap_chain_hash_fast_t*)a_meta->data) :
                dap_chain_hash_fast_to_str_static((dap_chain_hash_fast_t*)a_meta->data);
        json_object_object_add(a_json_obj_out, a_meta_title, json_object_new_string(l_hash_str));
//        if (dap_strcmp(a_hash_out_type, "base58")) {
//            const char *l_hash_str = dap_enc_base58_encode_hash_to_str_static(a_meta->data);
            //
//        } else {
//            char l_hash_str[DAP_CHAIN_HASH_FAST_STR_SIZE];
//            dap_chain_hash_fast_to_str((dap_chain_hash_fast_t *) a_meta->data, l_hash_str, sizeof(l_hash_str));
//        }
    } else
        json_object_object_add(a_json_obj_out, a_meta_title, json_object_new_string("Error, hash size is incorrect"));
}

/**
 * @brief s_cli_meta_hex_print
 * @param a_str_tmp
 * @param a_meta_title
 * @param a_meta
 */
static void s_cli_meta_hex_print(json_object* a_json_obj_out, const char * a_meta_title, dap_chain_block_meta_t * a_meta)
{
    char l_str[a_meta->hdr.data_size * 2 + 3];
    strcpy(l_str, "0x");
    dap_bin2hex(l_str + 2, a_meta->data, a_meta->hdr.data_size);
    json_object_object_add(a_json_obj_out, a_meta_title, json_object_new_string(l_str));
}

static void s_print_autocollect_table(dap_chain_net_t *a_net, json_object *a_json_obj_out, const char *a_table_name)
{
    size_t l_objs_count = 0;
    char *l_group = dap_strcmp(a_table_name, "Fees") ? dap_chain_cs_blocks_get_reward_group(a_net->pub.name)
                                                     : dap_chain_cs_blocks_get_fee_group(a_net->pub.name);
    dap_global_db_obj_t *l_objs = dap_global_db_get_all_sync(l_group, &l_objs_count);
    DAP_DELETE(l_group);
    uint256_t l_total_value = uint256_0;
    json_object* json_arr_out = json_object_new_array();
    for (size_t i = 0; i < l_objs_count; i++) {
        json_object* json_obj_t = json_object_new_object();
        dap_global_db_obj_t *l_obj_cur = l_objs + i;
        uint256_t l_cur_value = *(uint256_t*)l_obj_cur->value;
        const char *l_value_str; dap_uint256_to_char(l_cur_value, &l_value_str);
        json_object_object_add(json_obj_t, "obj_key", json_object_new_string(l_obj_cur->key));
        json_object_object_add(json_obj_t, "obj_val", json_object_new_string(l_value_str));
        json_object_array_add(json_arr_out, json_obj_t);
        SUM_256_256(l_total_value, l_cur_value, &l_total_value);
    }
    char *l_val = dap_strdup_printf("Autocollect tables content for === %s ===", a_table_name);
    json_object_object_add(a_json_obj_out, l_val, json_arr_out);
    DAP_DEL_Z(l_val);
    if (l_objs_count) {
        dap_global_db_objs_delete(l_objs, l_objs_count);
        uint256_t l_collect_fee = dap_chain_esbocs_get_fee(a_net->pub.id);
        SUM_256_256(l_collect_fee, a_net->pub.fee_value, &l_collect_fee);
        uint256_t l_collect_tax = {}, l_collect_value = {};
        if (compare256(l_total_value, l_collect_fee) == 1) {
            SUBTRACT_256_256(l_total_value, l_collect_fee, &l_collect_value);
            dap_pkey_t *l_my_sign_pkey = dap_chain_esbocs_get_sign_pkey(a_net->pub.id);
            dap_hash_t l_my_sign_pkey_hash;
            dap_hash_fast(l_my_sign_pkey->pkey, l_my_sign_pkey->header.size, &l_my_sign_pkey_hash);
            dap_chain_net_srv_stake_item_t *l_key_item = dap_chain_net_srv_stake_check_pkey_hash(a_net->pub.id, &l_my_sign_pkey_hash);
            if (l_key_item && !IS_ZERO_256(l_key_item->sovereign_tax) &&
                    !dap_chain_addr_is_blank(&l_key_item->sovereign_addr)) {
                MULT_256_COIN(l_collect_value, l_key_item->sovereign_tax, &l_collect_tax);
                SUBTRACT_256_256(l_collect_value, l_collect_tax, &l_collect_value);
            }
        }
        char *l_total_str = dap_chain_balance_coins_print(l_total_value);
        char *l_profit_str = dap_chain_balance_coins_print(l_collect_value);
        char *l_tax_str = dap_chain_balance_coins_print(l_collect_tax);
        char *l_fee_str = dap_chain_balance_coins_print(l_collect_fee);
        l_val = dap_strdup_printf("Total prepared value: %s %s, where profit is %s, tax is %s, fee is %s\n",
                                 l_total_str, a_net->pub.native_ticker, l_profit_str, l_tax_str, l_fee_str);
        DAP_DEL_MULTY(l_total_str, l_profit_str, l_tax_str, l_fee_str);
    }
    char *l_key = dap_strdup_printf("%s status", a_table_name);
    json_object_object_add(a_json_obj_out, l_key, json_object_new_string(l_val ? l_val : "Empty"));
    DAP_DEL_MULTY(l_key, l_val);
}

static int block_list_sort_by_date(const void *a, const void *b, bool a_forward)
{
    struct json_object *obj_a = (struct json_object*)a,
                       *obj_b = (struct json_object*)b;

    struct json_object *timestamp_a = json_object_object_get(obj_a, "timestamp"), 
                       *timestamp_b = json_object_object_get(obj_b, "timestamp");
    int l_fwd = a_forward ? 1 : -1;
    return timestamp_a > timestamp_b ? a_forward : timestamp_a < timestamp_b ? -a_forward : 0;
}

static int blocks_sort_fwd(const void *a, const void *b) {
    return block_list_sort_by_date(a, b, true);
}

static int blocks_sort_rev(const void *a, const void *b) {
    return block_list_sort_by_date(a, b, false);
}

/**
 * @brief s_cli_blocks
 * @param argc
 * @param argv
 * @param arg_func
 * @param a_str_reply
 * @return
 */
static int s_cli_blocks(int a_argc, char ** a_argv, void **a_str_reply)
{
    json_object **a_json_arr_reply = (json_object **)a_str_reply;
    //char ** a_str_reply = (char **) reply;    
    enum {
        SUBCMD_UNDEFINED =0,
        SUBCMD_NEW_FLUSH,
        SUBCMD_NEW_DATUM_ADD,
        SUBCMD_NEW_DATUM_DEL,
        SUBCMD_NEW_DATUM_LIST,
        SUBCMD_NEW_COMPLETE,
        SUBCMD_DUMP,
        SUBCMD_LIST,
        SUBCMD_FEE,
        SUBCMD_DROP,
        SUBCMD_REWARD,
        SUBCMD_AUTOCOLLECT,
        SUBCMD_COUNT,
        SUBCMD_LAST,
        SUBCMD_FIND
    } l_subcmd={0};

    const char* l_subcmd_strs[]={
        [SUBCMD_NEW_FLUSH]="new",
        [SUBCMD_NEW_DATUM_ADD]="new_datum_add",
        [SUBCMD_NEW_DATUM_DEL]="new_datum_del",
        [SUBCMD_NEW_DATUM_LIST]="new_datum_list",
        [SUBCMD_NEW_COMPLETE]="new_complete",
        [SUBCMD_DUMP]="dump",
        [SUBCMD_LIST]="list",
        [SUBCMD_FEE]="fee",
        [SUBCMD_DROP]="drop",
        [SUBCMD_REWARD] = "reward",
        [SUBCMD_AUTOCOLLECT] = "autocollect",
        [SUBCMD_COUNT] = "count",
        [SUBCMD_LAST] = "last",
        [SUBCMD_FIND] = "find",
        [SUBCMD_UNDEFINED]=NULL
    };
    const size_t l_subcmd_str_count=sizeof(l_subcmd_strs)/sizeof(*l_subcmd_strs);
    const char* l_subcmd_str_args[l_subcmd_str_count];
	for(size_t i=0;i<l_subcmd_str_count;i++)
        l_subcmd_str_args[i]=NULL;
    const char* l_subcmd_str_arg = NULL, *l_subcmd_str = NULL;

    int arg_index = 1;

    dap_chain_t * l_chain = NULL;
    dap_chain_cs_blocks_t * l_blocks = NULL;
    dap_chain_net_t * l_net = NULL;

    // Parse default values
    if (dap_chain_node_cli_cmd_values_parse_net_chain_for_json(*a_json_arr_reply, &arg_index, a_argc, a_argv, &l_chain, &l_net, CHAIN_TYPE_TX))
        return -DAP_CHAIN_NODE_CLI_COM_BLOCK_PARAM_ERR;

    const char *l_chain_type = dap_chain_get_cs_type(l_chain);

    if (!strstr(l_chain_type, "block_") && strcmp(l_chain_type, "esbocs")){
        dap_json_rpc_error_add(*a_json_arr_reply, DAP_CHAIN_NODE_CLI_COM_BLOCK_CHAIN_TYPE_ERR, "Type of chain %s is not block. This chain with type %s is not supported by this command",
                        l_chain->name, l_chain_type);
        return DAP_CHAIN_NODE_CLI_COM_BLOCK_CHAIN_TYPE_ERR;
    }

    l_blocks = DAP_CHAIN_CS_BLOCKS(l_chain);

    // Parse commands
    for (size_t i=0; i<l_subcmd_str_count; i++){
        int l_opt_idx = dap_cli_server_cmd_check_option(a_argv, arg_index,a_argc, l_subcmd_strs[i]);
        if( l_opt_idx >= 0 ){
            dap_cli_server_cmd_find_option_val(a_argv, l_opt_idx, a_argc, l_subcmd_strs[i], &l_subcmd_str_args[i] );
            l_subcmd = i;
            l_subcmd_str = l_subcmd_strs[i];
            l_subcmd_str_arg = l_subcmd_str_args[i];
        }
    }
    int ret = 0;
    // Do subcommand action
    switch ( l_subcmd ){
        // Flush memory for the new block
        case SUBCMD_NEW_FLUSH:{
            pthread_rwlock_wrlock( &PVT(l_blocks)->rwlock );
            if ( l_blocks->block_new )
                DAP_DELETE( l_blocks->block_new );
            dap_chain_block_cache_t *l_bcache_last = PVT(l_blocks)->blocks ? PVT(l_blocks)->blocks->hh.tbl->tail->prev : NULL;
            l_bcache_last = l_bcache_last ? l_bcache_last->hh.next : PVT(l_blocks)->blocks;
            l_blocks->block_new = dap_chain_block_new(l_bcache_last ? &l_bcache_last->block_hash : NULL,
                                                      &l_blocks->block_new_size);
            pthread_rwlock_unlock( &PVT(l_blocks)->rwlock );
        } break;

        // Add datum to the forming new block
        case SUBCMD_NEW_DATUM_LIST:{
            pthread_rwlock_wrlock( &PVT(l_blocks)->rwlock );
            pthread_rwlock_unlock( &PVT(l_blocks)->rwlock );
        }break;
        case SUBCMD_NEW_DATUM_DEL:{
            pthread_rwlock_wrlock( &PVT(l_blocks)->rwlock );
            if ( l_blocks->block_new ){
                dap_chain_hash_fast_t l_datum_hash;
                s_cli_parse_cmd_hash(a_argv,arg_index,a_argc,a_str_reply,"-datum", &l_datum_hash );
                l_blocks->block_new_size=dap_chain_block_datum_del_by_hash( &l_blocks->block_new, l_blocks->block_new_size, &l_datum_hash );
            }else {
                dap_json_rpc_error_add(*a_json_arr_reply, DAP_CHAIN_NODE_CLI_COM_BLOCK_DATUM_DEL_ERR, "Error! Can't delete datum from hash because no forming new block! Check pls you role, it must be MASTER NODE or greater");
                ret = DAP_CHAIN_NODE_CLI_COM_BLOCK_DATUM_DEL_ERR;
            }
            pthread_rwlock_unlock( &PVT(l_blocks)->rwlock );
        }break;
        case SUBCMD_NEW_DATUM_ADD:{
            size_t l_datums_count=1;
            char * l_gdb_group_mempool = dap_chain_mempool_group_new(l_chain);
            dap_chain_datum_t ** l_datums = DAP_NEW_Z_SIZE(dap_chain_datum_t*,
                                                           sizeof(dap_chain_datum_t*)*l_datums_count);
            if (!l_datums) {
                log_it(L_CRITICAL, "%s", c_error_memory_alloc);
                dap_json_rpc_error_add(*a_json_arr_reply, DAP_CHAIN_NODE_CLI_COM_BLOCK_MEMORY_ERR, "Out of memory in s_cli_blocks");
                return DAP_CHAIN_NODE_CLI_COM_BLOCK_MEMORY_ERR;
            }
            size_t l_datum_size = 0;

            dap_chain_datum_t * l_datum = (dap_chain_datum_t*) dap_global_db_get_sync(l_gdb_group_mempool, l_subcmd_str_arg ,
                                                                                              &l_datum_size, NULL, NULL);
            l_datums[0] = l_datum;
            for (size_t i = 0; i < l_datums_count; i++) {
                if ( dap_chain_node_mempool_process(l_chain, l_datums[i], l_subcmd_str_arg, NULL) ) {
                    dap_json_rpc_error_add(*a_json_arr_reply, DAP_CHAIN_NODE_CLI_COM_BLOCK_VERIF_ERR, "Error! Datum %s doesn't pass verifications, examine node log files",
                                                      l_subcmd_str_arg);
                    DAP_DEL_MULTY(l_datum, l_datums, l_gdb_group_mempool);
                    return DAP_CHAIN_NODE_CLI_COM_BLOCK_VERIF_ERR;
                }
                log_it(L_INFO, "Pass datum %s from mempool to block in the new forming round ",
                               l_subcmd_str_arg);
            }
            json_object* json_obj_out = json_object_new_string("All datums processed");
            json_object_array_add(*a_json_arr_reply, json_obj_out);
            ret = DAP_CHAIN_NODE_CLI_COM_BLOCK_OK;
            DAP_DEL_MULTY(l_datum, l_datums, l_gdb_group_mempool);
        } break;

        case SUBCMD_NEW_COMPLETE:{
            // TODO
        } break;

        case SUBCMD_DROP:{
            // TODO
        }break;

        case SUBCMD_DUMP:{
            const char *l_hash_out_type = NULL;
            const char *l_hash_str = NULL;
            dap_chain_hash_fast_t l_block_hash={0};
            dap_cli_server_cmd_find_option_val(a_argv, arg_index, a_argc, "-H", &l_hash_out_type);
            if(!l_hash_out_type)
                l_hash_out_type = "hex";
            if(dap_strcmp(l_hash_out_type,"hex") && dap_strcmp(l_hash_out_type,"base58")) {
                dap_json_rpc_error_add(*a_json_arr_reply, DAP_CHAIN_NODE_CLI_COM_BLOCK_PARAM_ERR, "invalid parameter -H, valid values: -H <hex | base58>");
                return DAP_CHAIN_NODE_CLI_COM_BLOCK_PARAM_ERR;
            }           
            dap_cli_server_cmd_find_option_val(a_argv, arg_index, a_argc, "-hash", &l_hash_str);
            if (!l_hash_str) {
                dap_json_rpc_error_add(*a_json_arr_reply, DAP_CHAIN_NODE_CLI_COM_BLOCK_HASH_ERR, "Enter block hash ");
                return DAP_CHAIN_NODE_CLI_COM_BLOCK_HASH_ERR;
            }

            dap_chain_hash_fast_from_str(l_hash_str, &l_block_hash);
            dap_chain_block_cache_t *l_block_cache = dap_chain_block_cache_get_by_hash(l_blocks, &l_block_hash);
            if (!l_block_cache) {
                dap_json_rpc_error_add(*a_json_arr_reply, DAP_CHAIN_NODE_CLI_COM_BLOCK_FIND_ERR, "Can't find block %s ", l_hash_str);
                return DAP_CHAIN_NODE_CLI_COM_BLOCK_FIND_ERR;
            }
            dap_chain_block_t *l_block = l_block_cache->block;

            char l_time_buf[DAP_TIME_STR_SIZE], l_hexbuf[32] = { '\0' };
            // Header
            json_object* json_obj_inf = json_object_new_object();
            json_object_object_add(json_obj_inf, "Block number", json_object_new_uint64(l_block_cache->block_number));
            json_object_object_add(json_obj_inf, "hash", json_object_new_string(l_subcmd_str_arg));
            snprintf(l_hexbuf, sizeof(l_hexbuf), "0x%04X",l_block->hdr.version);
            
            json_object_object_add(json_obj_inf, "version", json_object_new_string(l_hexbuf));
            snprintf(l_hexbuf, sizeof(l_hexbuf), "0x%016"DAP_UINT64_FORMAT_X"",l_block->hdr.cell_id.uint64);
            json_object_object_add(json_obj_inf, "cell_id", json_object_new_string(l_hexbuf));
            snprintf(l_hexbuf, sizeof(l_hexbuf), "0x%016"DAP_UINT64_FORMAT_X"",l_block->hdr.chain_id.uint64);
            json_object_object_add(json_obj_inf, "chain_id", json_object_new_string(l_hexbuf));
            dap_time_to_str_rfc822(l_time_buf, DAP_TIME_STR_SIZE, l_block->hdr.ts_created);
            json_object_object_add(json_obj_inf, "ts_created", json_object_new_string(l_time_buf));

            // Dump Metadata
            size_t l_offset = 0;
            json_object_object_add(json_obj_inf, "Metadata: count", json_object_new_int(l_block->hdr.meta_count));
            json_object* json_arr_meta_out = json_object_new_array();
            json_object_array_add(*a_json_arr_reply, json_obj_inf);
            for (uint32_t i=0; i < l_block->hdr.meta_count; i++) {
                json_object* json_obj_meta = json_object_new_object();
                dap_chain_block_meta_t *l_meta = (dap_chain_block_meta_t *)(l_block->meta_n_datum_n_sign + l_offset);
                switch (l_meta->hdr.type) {
                case DAP_CHAIN_BLOCK_META_GENESIS:
                    json_object_object_add(json_obj_meta, "GENESIS", json_object_new_string("GENESIS"));
                    break;
                case DAP_CHAIN_BLOCK_META_PREV:
                    s_cli_meta_hash_print(json_obj_meta,"PREV", l_meta, l_hash_out_type);
                    break;
                case DAP_CHAIN_BLOCK_META_ANCHOR:
                    s_cli_meta_hash_print(json_obj_meta, "ANCHOR", l_meta, l_hash_out_type);
                    break;
                case DAP_CHAIN_BLOCK_META_LINK:
                    s_cli_meta_hash_print(json_obj_meta, "LINK", l_meta, l_hash_out_type);
                    break;
                case DAP_CHAIN_BLOCK_META_NONCE:
                    s_cli_meta_hex_print(json_obj_meta, "NONCE", l_meta);
                    break;
                case DAP_CHAIN_BLOCK_META_NONCE2:
                    s_cli_meta_hex_print(json_obj_meta, "NONCE2", l_meta);
                    break;
                default: {
                    snprintf(l_hexbuf, sizeof(l_hexbuf), "0x%0X", i);
                    json_object_object_add(json_obj_meta, "# -", json_object_new_string(l_hexbuf));
                    int l_len = l_meta->hdr.data_size * 2 + 5;
                    char *l_data_hex = DAP_NEW_STACK_SIZE(char, l_len);
                    strcpy(l_data_hex, "0x");
                    dap_bin2hex(l_data_hex + 2, l_meta->data, l_meta->hdr.data_size);
                    json_object_object_add(json_obj_meta, "Data hex - ", json_object_new_string(l_data_hex)); }
                }
                json_object_array_add(json_arr_meta_out, json_obj_meta);
                l_offset += sizeof(l_meta->hdr) + l_meta->hdr.data_size;
            }
            json_object_array_add(*a_json_arr_reply, json_arr_meta_out);
            json_object* json_obj_datum = json_object_new_object();
            json_object_object_add(json_obj_datum, "Datums: count", json_object_new_uint64(l_block_cache->datum_count));
            json_object_array_add(*a_json_arr_reply, json_obj_datum);
            json_object* json_arr_datum_out = json_object_new_array();
            for (uint32_t i=0; i < l_block_cache->datum_count ; i++){
                json_object* json_obj_tx = json_object_new_object();
                dap_chain_datum_t * l_datum = l_block_cache->datum[i];
                size_t l_datum_size =  dap_chain_datum_size(l_datum);
                json_object_object_add(json_obj_tx, "datum size ",json_object_new_uint64(l_datum_size));
                if (l_datum_size < sizeof (l_datum->header) ){
                    dap_json_rpc_error_add(*a_json_arr_reply, DAP_CHAIN_NODE_CLI_COM_BLOCK_DATUM_SIZE_ERR, "ERROR: datum size %zu is smaller than header size %zu \n",l_datum_size,
                                            sizeof (l_datum->header));
                    break;
                }
                // Nested datums
                snprintf(l_hexbuf, sizeof(l_hexbuf), "0x%02X",l_datum->header.version_id);
                json_object_object_add(json_obj_tx, "version",json_object_new_string(l_hexbuf));
                const char * l_datum_type_str = "UNKNOWN";
                DAP_DATUM_TYPE_STR(l_datum->header.type_id, l_datum_type_str);
                json_object_object_add(json_obj_tx, "type_id",json_object_new_string(l_datum_type_str));
                dap_time_to_str_rfc822(l_time_buf, DAP_TIME_STR_SIZE, l_datum->header.ts_create);
                json_object_object_add(json_obj_tx, "ts_create",json_object_new_string(l_time_buf));
                json_object_object_add(json_obj_tx, "data_size",json_object_new_int(l_datum->header.data_size));
                dap_chain_datum_dump_json(*a_json_arr_reply, json_obj_tx,l_datum,l_hash_out_type,l_net->pub.id, true);
                json_object_array_add(json_arr_datum_out, json_obj_tx);
            }
            // Signatures
            json_object_array_add(*a_json_arr_reply, json_arr_datum_out);
            // Signatures
            json_object* json_obj_sig = json_object_new_object();
            json_object_object_add(json_obj_sig, "signatures count", json_object_new_uint64(l_block_cache->sign_count));
            json_object_array_add(*a_json_arr_reply, json_obj_sig);
            json_object* json_arr_sign_out = json_object_new_array();
            for (uint32_t i=0; i < l_block_cache->sign_count ; i++) {
                json_object* json_obj_sign = json_object_new_object();
                dap_sign_t * l_sign = dap_chain_block_sign_get(l_block_cache->block, l_block_cache->block_size, i);
                size_t l_sign_size = dap_sign_get_size(l_sign);
                dap_chain_hash_fast_t l_pkey_hash;
                dap_sign_get_pkey_hash(l_sign, &l_pkey_hash);
                const char *l_hash_str = !dap_strcmp(l_hash_out_type, "base58") ?
                        dap_enc_base58_encode_hash_to_str_static(&l_pkey_hash) :
                        dap_chain_hash_fast_to_str_static(&l_pkey_hash);
                json_object_object_add(json_obj_sign, "type",json_object_new_string(dap_sign_type_to_str( l_sign->header.type )));
                json_object_object_add(json_obj_sign, "size",json_object_new_uint64(l_sign_size));
                json_object_object_add(json_obj_sign, "pkey_hash",json_object_new_string(l_hash_str));
                json_object_array_add(json_arr_sign_out, json_obj_sign);
            }
            json_object_array_add(*a_json_arr_reply, json_arr_sign_out);
        } break;

        case SUBCMD_LIST:{
            const char *l_cert_name = NULL, *l_from_hash_str = NULL, *l_to_hash_str = NULL, *l_head_str = NULL,
                        *l_from_date_str = NULL, *l_to_date_str = NULL, *l_pkey_hash_str = NULL, *l_limit_str = NULL, *l_offset_str = NULL;
            bool l_unspent_flag = false, l_first_signed_flag = false, l_signed_flag = false, l_hash_flag = false;
            dap_pkey_t * l_pub_key = NULL;
            dap_hash_fast_t l_from_hash = {}, l_to_hash = {}, l_pkey_hash = {};
            dap_time_t l_from_time = 0, l_to_time = 0;
            l_signed_flag = dap_cli_server_cmd_check_option(a_argv, 1, a_argc, "signed") > 0;
            l_first_signed_flag = dap_cli_server_cmd_check_option(a_argv, 1, a_argc, "first_signed") > 0;
            l_unspent_flag = dap_cli_server_cmd_check_option(a_argv, 1, a_argc, "-unspent") > 0;
            dap_cli_server_cmd_find_option_val(a_argv, arg_index, a_argc, "-cert", &l_cert_name);
            dap_cli_server_cmd_find_option_val(a_argv, arg_index, a_argc, "-pkey_hash", &l_pkey_hash_str);
            dap_cli_server_cmd_find_option_val(a_argv, arg_index, a_argc, "-from_hash", &l_from_hash_str);
            dap_cli_server_cmd_find_option_val(a_argv, arg_index, a_argc, "-to_hash", &l_to_hash_str);
            dap_cli_server_cmd_find_option_val(a_argv, arg_index, a_argc, "-from_date", &l_from_date_str);
            dap_cli_server_cmd_find_option_val(a_argv, arg_index, a_argc, "-to_date", &l_to_date_str);
            dap_cli_server_cmd_find_option_val(a_argv, arg_index, a_argc, "-limit", &l_limit_str);
            dap_cli_server_cmd_find_option_val(a_argv, arg_index, a_argc, "-offset", &l_offset_str);
            bool l_head = dap_cli_server_cmd_find_option_val(a_argv, arg_index, a_argc, "-head", &l_head_str) ? true : false;
            size_t l_offset = l_offset_str ? strtoul(l_offset_str, NULL, 10) : 0;
            size_t l_limit = l_limit_str ? strtoul(l_limit_str, NULL, 10) : 0;

            if (l_signed_flag && l_first_signed_flag) {
                dap_json_rpc_error_add(*a_json_arr_reply, DAP_CHAIN_NODE_CLI_COM_BLOCK_PARAM_ERR, "Choose only one option from 'singed' and 'first_signed'");
                return DAP_CHAIN_NODE_CLI_COM_BLOCK_PARAM_ERR;
            }
            if ((l_signed_flag || l_first_signed_flag) && !l_cert_name && !l_pkey_hash_str) {
                dap_json_rpc_error_add(*a_json_arr_reply, DAP_CHAIN_NODE_CLI_COM_BLOCK_PARAM_ERR, "Option from '%s' requires parameter '-cert' or 'pkey_hash'",
                                                                l_first_signed_flag ? "first_signed" : "signed");
                return DAP_CHAIN_NODE_CLI_COM_BLOCK_PARAM_ERR;
            }
            if (l_cert_name) {
                dap_cert_t *l_cert = dap_cert_find_by_name(l_cert_name);
                if (!l_cert) {
                    dap_json_rpc_error_add(*a_json_arr_reply, DAP_CHAIN_NODE_CLI_COM_BLOCK_CERT_ERR, "Can't find \"%s\" certificate", l_cert_name);
                    return DAP_CHAIN_NODE_CLI_COM_BLOCK_CERT_ERR;
                }
                l_pub_key = dap_pkey_from_enc_key(l_cert->enc_key);
                if (!l_pub_key) {
                    dap_json_rpc_error_add(*a_json_arr_reply, DAP_CHAIN_NODE_CLI_COM_BLOCK_PUB_KEY_ERR, "Corrupted certificate \"%s\" have no public key data", l_cert_name);
                    return DAP_CHAIN_NODE_CLI_COM_BLOCK_PUB_KEY_ERR;
                }
            } else if (l_pkey_hash_str) {
                if (dap_chain_hash_fast_from_str(l_pkey_hash_str, &l_pkey_hash)) {
                    dap_json_rpc_error_add(*a_json_arr_reply, DAP_CHAIN_NODE_CLI_COM_BLOCK_CONVERT_ERR, "Can't convert \"%s\" to hash", l_pkey_hash_str);
                    return DAP_CHAIN_NODE_CLI_COM_BLOCK_CONVERT_ERR;
                }
            }
            if (l_unspent_flag && l_signed_flag && !l_pkey_hash_str)
                dap_hash_fast(l_pub_key->pkey, l_pub_key->header.size, &l_pkey_hash);
            if ((l_cert_name || l_pkey_hash_str) && !l_signed_flag && !l_first_signed_flag)
                l_first_signed_flag = true;

            if (l_from_hash_str) {
                if (dap_chain_hash_fast_from_str(l_from_hash_str, &l_from_hash)) {
                    dap_json_rpc_error_add(*a_json_arr_reply, DAP_CHAIN_NODE_CLI_COM_BLOCK_CONVERT_ERR, "Can't convert \"%s\" to hash", l_from_hash_str);
                    return DAP_CHAIN_NODE_CLI_COM_BLOCK_CONVERT_ERR;
                }
            }
            if (l_to_hash_str) {
                if (dap_chain_hash_fast_from_str(l_to_hash_str, &l_to_hash)) {
                    dap_json_rpc_error_add(*a_json_arr_reply, DAP_CHAIN_NODE_CLI_COM_BLOCK_CONVERT_ERR, "Can't convert \"%s\" to hash", l_to_hash_str);
                    return DAP_CHAIN_NODE_CLI_COM_BLOCK_CONVERT_ERR;
                }
            }

            if (l_from_date_str) {
                l_from_time = dap_time_from_str_simplified(l_from_date_str);
                if (!l_from_time) {
                    dap_json_rpc_error_add(*a_json_arr_reply, DAP_CHAIN_NODE_CLI_COM_BLOCK_CONVERT_ERR, "Can't convert \"%s\" to date", l_from_date_str);
                    return DAP_CHAIN_NODE_CLI_COM_BLOCK_CONVERT_ERR;
                }
            }
            if (l_to_date_str) {
                l_to_time = dap_time_from_str_simplified(l_to_date_str);
                if (!l_to_time) {
                    dap_json_rpc_error_add(*a_json_arr_reply, DAP_CHAIN_NODE_CLI_COM_BLOCK_CONVERT_ERR, "Can't convert \"%s\" to date", l_to_date_str);
                    return DAP_CHAIN_NODE_CLI_COM_BLOCK_CONVERT_ERR;
                }
                struct tm *l_localtime = localtime((time_t *)&l_to_time);
                l_localtime->tm_mday += 1;  // + 1 day to end date, got it inclusive
                l_to_time = mktime(l_localtime);
            }

            pthread_rwlock_rdlock(&PVT(l_blocks)->rwlock);
            json_object* json_arr_bl_cache_out = json_object_new_array();
            size_t l_start_arr = 0;
            size_t l_arr_end = 0;
            dap_chain_set_offset_limit_json(json_arr_bl_cache_out, &l_start_arr, &l_arr_end, l_limit, l_offset, PVT(l_blocks)->blocks_count);
            
            size_t i_tmp = 0;
            dap_chain_block_cache_t *l_block_cache = PVT(l_blocks)->blocks;
            if (!l_head)
                l_block_cache = HASH_LAST(l_block_cache);             
            for ( ; l_block_cache; l_block_cache = l_head ? l_block_cache->hh.next : l_block_cache->hh.prev) {
                dap_time_t l_ts = l_block_cache->block->hdr.ts_created;
                if (l_from_time && l_ts < l_from_time)
                    continue;
                if (l_to_time && l_ts >= l_to_time)
                    continue;
                if (l_from_hash_str && !l_hash_flag) {
                   if (!dap_hash_fast_compare(&l_from_hash, &l_block_cache->block_hash))
                       continue;
                   l_hash_flag = true;
                }
                if (l_first_signed_flag) {
                    dap_sign_t *l_sign = dap_chain_block_sign_get(l_block_cache->block, l_block_cache->block_size, 0);
                    if (!l_pub_key) {
                        dap_hash_fast_t l_sign_pkey_hash;
                        dap_sign_get_pkey_hash(l_sign, &l_sign_pkey_hash);
                        if (!dap_hash_fast_compare(&l_pkey_hash, &l_sign_pkey_hash))
                            continue;
                    } else if (!dap_pkey_compare_with_sign(l_pub_key, l_sign))
                        continue;
                    if (l_unspent_flag) {
                        bool l_found = false;
                        for (size_t i = 0; i < l_block_cache->datum_count; i++) {
                            if (l_block_cache->datum[i]->header.type_id != DAP_CHAIN_DATUM_TX)
                                continue;
                            dap_chain_datum_tx_t *l_tx = (dap_chain_datum_tx_t *)l_block_cache->datum[i]->data;
                            int l_out_idx_tmp = 0;
                            if (NULL == dap_chain_datum_tx_out_cond_get(l_tx, DAP_CHAIN_TX_OUT_COND_SUBTYPE_FEE, &l_out_idx_tmp))
                                continue;
                            if (!dap_ledger_tx_hash_is_used_out_item(l_net->pub.ledger, l_block_cache->datum_hash + i, l_out_idx_tmp, NULL)) {
                                l_found = true;
                                break;
                            }
                        }
                        if (!l_found)
                            continue;
                    }
                } else if (l_signed_flag) {
                    if (l_unspent_flag && l_ts < DAP_REWARD_INIT_TIMESTAMP)
                        continue;
                    if (!l_pub_key) {
                        bool l_found = false;
                        // TODO optimize performance by precalculated sign hashes in block cache
                        for (size_t i = 0; i < l_block_cache->sign_count ; i++) {
                            dap_sign_t *l_sign = dap_chain_block_sign_get(l_block_cache->block, l_block_cache->block_size, i);
                            dap_hash_fast_t l_sign_pkey_hash;
                            dap_sign_get_pkey_hash(l_sign, &l_sign_pkey_hash);
                            if (dap_hash_fast_compare(&l_pkey_hash, &l_sign_pkey_hash)) {
                                l_found = true;
                                break;
                            }
                        }
                        if (!l_found)
                            continue;
                    } else if (!dap_chain_block_sign_match_pkey(l_block_cache->block, l_block_cache->block_size, l_pub_key))
                        continue;
                    if (l_unspent_flag) {
                        if (dap_ledger_is_used_reward(l_net->pub.ledger, &l_block_cache->block_hash, &l_pkey_hash))
                            continue;
                    }
                }
                if (i_tmp < l_start_arr || i_tmp >= l_arr_end) {
                    i_tmp++;
                    continue;
                }
                i_tmp++;
                char l_buf[DAP_TIME_STR_SIZE];
                dap_time_to_str_rfc822(l_buf, DAP_TIME_STR_SIZE, l_ts);
                json_object* json_obj_bl_cache = json_object_new_object();
                json_object_object_add(json_obj_bl_cache, "block number",json_object_new_uint64(l_block_cache->block_number));
                json_object_object_add(json_obj_bl_cache, "hash",json_object_new_string(l_block_cache->block_hash_str));
                json_object_object_add(json_obj_bl_cache, "timestamp", json_object_new_uint64(l_ts));
                json_object_object_add(json_obj_bl_cache, "ts_create",json_object_new_string(l_buf));
                json_object_array_add(json_arr_bl_cache_out, json_obj_bl_cache);
                if (l_to_hash_str && dap_hash_fast_compare(&l_to_hash, &l_block_cache->block_hash))
                    break;
            }
            pthread_rwlock_unlock(&PVT(l_blocks)->rwlock);
            //sort by time
            json_object_array_sort(json_arr_bl_cache_out, l_head ? blocks_sort_fwd : blocks_sort_rev);
            // Remove the timestamp and change block num
            size_t l_length = json_object_array_length(json_arr_bl_cache_out);
            for (size_t i = 0; i < l_length; i++) {
                struct json_object *obj = json_object_array_get_idx(json_arr_bl_cache_out, i);
                json_object_object_del(obj, "timestamp");
                if (json_object_object_get_ex(obj, "block", NULL)) 
                    json_object_object_add(obj, "block", json_object_new_uint64(i));
            }
            json_object_array_add(*a_json_arr_reply, json_arr_bl_cache_out);

            char *l_filtered_criteria = "none";
            json_object* json_obj_out = json_object_new_object();
            if (l_cert_name || l_pkey_hash_str || l_from_hash_str || l_to_hash_str || l_from_date_str || l_to_date_str)
                l_filtered_criteria = " filtered according to the specified criteria";
            char *l_key = dap_strdup_printf("%s.%s with filter - %s, have blocks",l_net->pub.name,l_chain->name,l_filtered_criteria);
            json_object_object_add(json_obj_out, l_key, json_object_new_uint64(i_tmp));
            DAP_DELETE(l_key);
            json_object_array_add(*a_json_arr_reply,json_obj_out);
        } break;
        case SUBCMD_LAST: {
            json_object* json_obj_out = json_object_new_object();
            dap_chain_block_cache_t *l_last_block = HASH_LAST(PVT(l_blocks)->blocks);
            char l_buf[DAP_TIME_STR_SIZE];
            if (l_last_block)
                dap_time_to_str_rfc822(l_buf, DAP_TIME_STR_SIZE, l_last_block->ts_created);
            json_object_object_add(json_obj_out, "Last block num", json_object_new_uint64(l_last_block ? l_last_block->block_number : 0));
            json_object_object_add(json_obj_out, "Last block hash", json_object_new_string(l_last_block ? l_last_block->block_hash_str : "empty"));
            json_object_object_add(json_obj_out, "ts_created", json_object_new_string(l_last_block ? l_buf : "never"));

            char *l_key = dap_strdup_printf("%s.%s has blocks", l_net->pub.name, l_chain->name);
            json_object_object_add(json_obj_out, l_key, json_object_new_uint64(PVT(l_blocks)->blocks_count));
            DAP_DELETE(l_key);
            json_object_array_add(*a_json_arr_reply, json_obj_out);
        } break;
        case SUBCMD_FIND: {
            const char* l_datum_hash_str = NULL;
            json_object* json_obj_out = json_object_new_object();
            dap_cli_server_cmd_find_option_val(a_argv, arg_index, a_argc, "-datum", &l_datum_hash_str);
            if (!l_datum_hash_str) {
                dap_json_rpc_error_add(*a_json_arr_reply, DAP_CHAIN_NODE_CLI_COM_BLOCK_PARAM_ERR, "Command 'event find' requires parameter '-datum'");
                return DAP_CHAIN_NODE_CLI_COM_BLOCK_PARAM_ERR;
            }
            dap_hash_fast_t l_datum_hash = {};
            int ret_code = 0;
            int l_atoms_cnt = 0;
            dap_chain_hash_fast_from_str(l_datum_hash_str, &l_datum_hash);
            pthread_rwlock_rdlock(&PVT(l_blocks)->datums_rwlock);
            dap_chain_block_cache_t *l_curr_block = PVT(l_blocks)->blocks;
            json_object* json_arr_bl_cache_out = json_object_new_array();
            for (;l_curr_block;l_curr_block = l_curr_block->hh.next){
                for (size_t i = 0; i < l_curr_block->datum_count; i++){
                    if (dap_hash_fast_compare(&l_datum_hash, &l_curr_block->datum_hash[i])){
                        json_object_array_add(json_arr_bl_cache_out, json_object_new_string(dap_hash_fast_to_str_static(&l_curr_block->block_hash)));
                        l_atoms_cnt++;
                        continue;
                    }
                }
            }
            pthread_rwlock_unlock(&PVT(l_blocks)->datums_rwlock);
            json_object_object_add(json_obj_out, "Blocks", json_arr_bl_cache_out);
            json_object_object_add(json_obj_out, "Total",json_object_new_int(l_atoms_cnt));
            json_object_array_add(*a_json_arr_reply, json_obj_out);
        } break;
        case SUBCMD_COUNT: {
            json_object* json_obj_out = json_object_new_object();
            char *l_key = dap_strdup_printf("%s.%s has blocks - ", l_net->pub.name,l_chain->name);
            json_object_object_add(json_obj_out, l_key, json_object_new_uint64(PVT(l_blocks)->blocks_count));
            DAP_DELETE(l_key);
            json_object_array_add(*a_json_arr_reply, json_obj_out);

        } break;

        case SUBCMD_FEE:
        case SUBCMD_REWARD: {
            const char * l_fee_value_str = NULL;
            const char * l_cert_name = NULL;
            const char * l_addr_str = NULL;
            const char * l_hash_out_type = NULL;
            const char * l_hash_str = NULL;

            uint256_t               l_fee_value = {};
            size_t                  l_hashes_count = 0;
            dap_list_t              *l_block_list = NULL;
            dap_chain_addr_t        *l_addr = NULL;

            if (l_subcmd == SUBCMD_FEE) {
                if (dap_cli_server_cmd_check_option(a_argv, arg_index, a_argc, "collect") == -1) {
                    dap_json_rpc_error_add(*a_json_arr_reply, DAP_CHAIN_NODE_CLI_COM_BLOCK_PARAM_ERR, "Command 'block fee' requires subcommand 'collect'");
                    return DAP_CHAIN_NODE_CLI_COM_BLOCK_PARAM_ERR;
                }
            } else { // l_sumcmd == SUBCMD_REWARD
                if (dap_cli_server_cmd_check_option(a_argv, arg_index, a_argc, "set") >= 0) {
                    const char *l_value_str = NULL;
                    dap_cli_server_cmd_find_option_val(a_argv, arg_index, a_argc, "-poa_cert", &l_cert_name);
                    if(!l_cert_name) {
                        dap_json_rpc_error_add(*a_json_arr_reply, DAP_CHAIN_NODE_CLI_COM_BLOCK_PARAM_ERR, "Command 'block reward set' requires parameter '-poa_cert'");
                        return DAP_CHAIN_NODE_CLI_COM_BLOCK_PARAM_ERR;
                    }
                    dap_cert_t *l_cert = dap_cert_find_by_name(l_cert_name);
                    if (!l_cert) {
                        dap_json_rpc_error_add(*a_json_arr_reply, DAP_CHAIN_NODE_CLI_COM_BLOCK_CERT_ERR, "Can't find \"%s\" certificate", l_cert_name);
                        return DAP_CHAIN_NODE_CLI_COM_BLOCK_CERT_ERR;
                    }
                    if (!l_cert->enc_key || !l_cert->enc_key->priv_key_data || !l_cert->enc_key->priv_key_data_size) {
                        dap_json_rpc_error_add(*a_json_arr_reply, DAP_CHAIN_NODE_CLI_COM_BLOCK_PVT_KEY_ERR, "Certificate \"%s\" doesn't contains private key", l_cert_name);
                        return DAP_CHAIN_NODE_CLI_COM_BLOCK_PVT_KEY_ERR;
                    }

                    dap_cli_server_cmd_find_option_val(a_argv, arg_index, a_argc, "-value", &l_value_str);
                    uint256_t l_value = dap_chain_balance_scan(l_value_str);
                    if (!l_value_str || IS_ZERO_256(l_value)) {
                        dap_json_rpc_error_add(*a_json_arr_reply, DAP_CHAIN_NODE_CLI_COM_BLOCK_PARAM_ERR, "Command 'block reward set' requires parameter '-value' to be valid 256-bit unsigned integer");
                        return DAP_CHAIN_NODE_CLI_COM_BLOCK_PARAM_ERR;
                    }
                    char *l_decree_hash_str = s_blocks_decree_set_reward(l_net, l_chain, l_value, l_cert);
                    if (l_decree_hash_str) {
                        json_object* json_obj_out = json_object_new_object();
                        char *l_val = dap_strdup_printf("Decree with hash %s created to set basic block sign reward", l_decree_hash_str);
                        DAP_DELETE(l_decree_hash_str);
                        json_object_object_add(json_obj_out, "status", json_object_new_string(l_val));
                        DAP_DELETE(l_val);
                        json_object_array_add(*a_json_arr_reply, json_obj_out);
                    } else {
                        dap_json_rpc_error_add(*a_json_arr_reply, DAP_CHAIN_NODE_CLI_COM_BLOCK_SIGN_ERR, "Basic block sign reward setting failed. Examine log file for details");
                        return DAP_CHAIN_NODE_CLI_COM_BLOCK_SIGN_ERR;
                    }
                    break;
                } else if (dap_cli_server_cmd_check_option(a_argv, arg_index, a_argc, "show") >= 0) {
                    uint256_t l_cur_reward = dap_chain_net_get_reward(l_net, UINT64_MAX);
                    const char *l_reward_str; dap_uint256_to_char(l_cur_reward, &l_reward_str);
                    json_object* json_obj_out = json_object_new_object();
                    char *l_val = dap_strdup_printf("Current base block reward is %s\n", l_reward_str);
                    json_object_object_add(json_obj_out, "status", json_object_new_string(l_val));
                    DAP_DELETE(l_val);
                    json_object_array_add(*a_json_arr_reply, json_obj_out);
                    break;
                } else if (dap_cli_server_cmd_check_option(a_argv, arg_index, a_argc, "collect") == -1) {
                    dap_json_rpc_error_add(*a_json_arr_reply, DAP_CHAIN_NODE_CLI_COM_BLOCK_PARAM_ERR, "Command 'block reward' requires subcommands 'set' or 'show' or 'collect'");
                    return DAP_CHAIN_NODE_CLI_COM_BLOCK_PARAM_ERR;
                }
            }

            // Fee or reward collect handler
            dap_cli_server_cmd_find_option_val(a_argv, arg_index, a_argc, "-H", &l_hash_out_type);
            if(!l_hash_out_type)
                l_hash_out_type = "hex";
            if(dap_strcmp(l_hash_out_type,"hex") && dap_strcmp(l_hash_out_type,"base58")) {
                dap_json_rpc_error_add(*a_json_arr_reply, DAP_CHAIN_NODE_CLI_COM_BLOCK_PARAM_ERR, "invalid parameter -H, valid values: -H <hex | base58>");
                return DAP_CHAIN_NODE_CLI_COM_BLOCK_PARAM_ERR;
            }

            // Private certificate
            dap_cli_server_cmd_find_option_val(a_argv, arg_index, a_argc, "-cert", &l_cert_name);
            // The address of the wallet to which the commission is received
            dap_cli_server_cmd_find_option_val(a_argv, arg_index, a_argc, "-addr", &l_addr_str);
            dap_cli_server_cmd_find_option_val(a_argv, arg_index, a_argc, "-hashes", &l_hash_str);
            dap_cli_server_cmd_find_option_val(a_argv, arg_index, a_argc, "-fee", &l_fee_value_str);
            dap_cli_server_cmd_find_option_val(a_argv, arg_index, a_argc, "-before_hardfork", &l_fee_value_str);
            int l_before_hardfork = dap_cli_server_cmd_find_option_val(a_argv, arg_index, a_argc, "-before_hardfork", NULL);

            if (!l_addr_str) {
                dap_json_rpc_error_add(*a_json_arr_reply, DAP_CHAIN_NODE_CLI_COM_BLOCK_PARAM_ERR, "Command 'block %s collect' requires parameter '-addr'", l_subcmd_str);
                return DAP_CHAIN_NODE_CLI_COM_BLOCK_PARAM_ERR;
            }
            l_addr = dap_chain_addr_from_str(l_addr_str);
            if(!l_cert_name) {
                dap_json_rpc_error_add(*a_json_arr_reply, DAP_CHAIN_NODE_CLI_COM_BLOCK_PARAM_ERR, "Command 'block %s collect' requires parameter '-cert'", l_subcmd_str);
                return DAP_CHAIN_NODE_CLI_COM_BLOCK_PARAM_ERR;
            }
            dap_cert_t *l_cert = dap_cert_find_by_name(l_cert_name);
            if (!l_cert) {
                dap_json_rpc_error_add(*a_json_arr_reply, DAP_CHAIN_NODE_CLI_COM_BLOCK_CERT_ERR, "Can't find \"%s\" certificate", l_cert_name);
                return DAP_CHAIN_NODE_CLI_COM_BLOCK_CERT_ERR;
            }
            if (!l_cert->enc_key || !l_cert->enc_key->priv_key_data || !l_cert->enc_key->priv_key_data_size) {
                dap_json_rpc_error_add(*a_json_arr_reply, DAP_CHAIN_NODE_CLI_COM_BLOCK_CERT_ERR,
                                        "Certificate \"%s\" doesn't contains private key", l_cert_name);
                return DAP_CHAIN_NODE_CLI_COM_BLOCK_CERT_ERR;
            }
            if (!l_fee_value_str) {
                dap_json_rpc_error_add(*a_json_arr_reply, DAP_CHAIN_NODE_CLI_COM_BLOCK_PARAM_ERR, "Command 'block %s collect' requires parameter '-fee'", l_subcmd_str);
                return DAP_CHAIN_NODE_CLI_COM_BLOCK_PARAM_ERR;
            }
            l_fee_value = dap_chain_balance_scan(l_fee_value_str);
            if (!l_fee_value_str || IS_ZERO_256(l_fee_value)) {
                dap_json_rpc_error_add(*a_json_arr_reply, DAP_CHAIN_NODE_CLI_COM_BLOCK_PARAM_ERR, "Command 'block %s collect' requires parameter '-fee' to be valid uint256", l_subcmd_str);
                return DAP_CHAIN_NODE_CLI_COM_BLOCK_PARAM_ERR;
            }

            if (!l_hash_str) {
                dap_json_rpc_error_add(*a_json_arr_reply, DAP_CHAIN_NODE_CLI_COM_BLOCK_PARAM_ERR, "Command 'block fee collect' requires parameter '-hashes'");
                return DAP_CHAIN_NODE_CLI_COM_BLOCK_PARAM_ERR;
            }

            char *l_hash_tx = NULL;
            if (l_before_hardfork == 0) {
                // NOTE: This call will modify source string
                l_block_list = s_block_parse_str_list((char *)l_hash_str, &l_hashes_count, l_chain);            
                if (!l_block_list || !l_hashes_count) {
                    dap_json_rpc_error_add(*a_json_arr_reply, DAP_CHAIN_NODE_CLI_COM_BLOCK_HASH_ERR,
                                                "Block fee collection requires at least one hash to create a transaction");
                    return DAP_CHAIN_NODE_CLI_COM_BLOCK_HASH_ERR;
                }
                char *l_hash_tx = l_subcmd == SUBCMD_FEE
                    ? dap_chain_mempool_tx_coll_fee_create(l_blocks, l_cert->enc_key, l_addr, l_block_list, l_fee_value, l_hash_out_type)
                    : dap_chain_mempool_tx_reward_create(l_blocks, l_cert->enc_key, l_addr, l_block_list, l_fee_value, l_hash_out_type);
            } else {
                char *l_hash_tx = dap_chain_mempool_tx_coll_fee_stack_create(l_blocks, l_cert->enc_key, l_addr, l_fee_value, l_hash_out_type);
            }
            
            if (l_hash_tx) {
                json_object* json_obj_out = json_object_new_object();
                char *l_val = dap_strdup_printf("TX for %s collection created successfully, hash = %s\n", l_subcmd_str, l_hash_tx);
                DAP_DELETE(l_hash_tx);
                json_object_object_add(json_obj_out, "status", json_object_new_string(l_val ? l_val : "(null)"));
                DAP_DELETE(l_val);
                json_object_array_add(*a_json_arr_reply, json_obj_out);
            } else {
                dap_json_rpc_error_add(*a_json_arr_reply, DAP_CHAIN_NODE_CLI_COM_BLOCK_HASH_ERR,
                                            "Can't create %s collect TX\n", l_subcmd_str);
                return DAP_CHAIN_NODE_CLI_COM_BLOCK_HASH_ERR;
            }
            dap_list_free_full(l_block_list, NULL);
        }break;

        case SUBCMD_AUTOCOLLECT: {
            const char *l_cert_name = NULL, *l_addr_str = NULL;
            dap_hash_fast_t l_pkey_hash = {};
            size_t l_block_count = 0;
            if (dap_cli_server_cmd_check_option(a_argv, arg_index,a_argc, "renew") > 0) {
                dap_cli_server_cmd_find_option_val(a_argv, arg_index, a_argc, "-cert", &l_cert_name);
                if(!l_cert_name) {
                    dap_json_rpc_error_add(*a_json_arr_reply, DAP_CHAIN_NODE_CLI_COM_BLOCK_PARAM_ERR,
                                            "Command 'block autocollect renew' requires parameter '-cert'", l_subcmd_str);
                    return DAP_CHAIN_NODE_CLI_COM_BLOCK_PARAM_ERR;
                }
                dap_cert_t *l_cert = dap_cert_find_by_name(l_cert_name);
                if (!l_cert) {
                    dap_json_rpc_error_add(*a_json_arr_reply, DAP_CHAIN_NODE_CLI_COM_BLOCK_CERT_ERR,
                                            "Can't find \"%s\" certificate", l_cert_name);
                    return DAP_CHAIN_NODE_CLI_COM_BLOCK_CERT_ERR;
                }
                dap_pkey_t *l_pub_key = dap_pkey_from_enc_key(l_cert->enc_key);
                if (!l_pub_key) {
                    dap_json_rpc_error_add(*a_json_arr_reply, DAP_CHAIN_NODE_CLI_COM_BLOCK_PUB_KEY_ERR,
                                            "Corrupted certificate \"%s\" have no public key data", l_cert_name);
                    return DAP_CHAIN_NODE_CLI_COM_BLOCK_PUB_KEY_ERR;
                }
                dap_cli_server_cmd_find_option_val(a_argv, arg_index, a_argc, "-addr", &l_addr_str);
                if (!l_addr_str) {
                    dap_json_rpc_error_add(*a_json_arr_reply, DAP_CHAIN_NODE_CLI_COM_BLOCK_PARAM_ERR,
                                            "Command 'block autocollect renew' requires parameter '-addr'", l_subcmd_str);
                    return DAP_CHAIN_NODE_CLI_COM_BLOCK_PARAM_ERR;
                }
                dap_chain_addr_t *l_addr = dap_chain_addr_from_str(l_addr_str);
                if (!l_addr) {
                    dap_json_rpc_error_add(*a_json_arr_reply, DAP_CHAIN_NODE_CLI_COM_BLOCK_CONVERT_ERR,
                                            "Can't convert sring %s to wallet address", l_addr_str);
                    return DAP_CHAIN_NODE_CLI_COM_BLOCK_PARAM_ERR;
                }
                if (l_addr->net_id.uint64 != l_net->pub.id.uint64) {
                    dap_json_rpc_error_add(*a_json_arr_reply, DAP_CHAIN_NODE_CLI_COM_BLOCK_NET_ERR,
                                            "Wallet address should be from the collecting network");
                    return DAP_CHAIN_NODE_CLI_COM_BLOCK_NET_ERR;
                }
                dap_chain_esbocs_block_collect_t l_block_collect_params = (dap_chain_esbocs_block_collect_t){
                        .collecting_level = dap_chain_esbocs_get_collecting_level(l_chain),
                        .minimum_fee = dap_chain_esbocs_get_fee(l_chain->net_id),
                        .chain = l_chain,
                        .blocks_sign_key = l_cert->enc_key,
                        .block_sign_pkey = l_pub_key,
                        .collecting_addr = l_addr
                };
                //Clear gdb
                char *l_group_fee = dap_chain_cs_blocks_get_fee_group(l_net->pub.name);
                dap_global_db_erase_table_sync(l_group_fee);
                DAP_DELETE(l_group_fee);
                char *l_group_reward = dap_chain_cs_blocks_get_reward_group(l_net->pub.name);
                dap_global_db_erase_table_sync(l_group_reward);
                DAP_DELETE(l_group_reward);

                json_object* json_arr_bl_out = json_object_new_array();

                for (dap_chain_block_cache_t *l_block_cache = PVT(l_blocks)->blocks; l_block_cache; l_block_cache = l_block_cache->hh.next) {
                    dap_time_t l_ts = l_block_cache->block->hdr.ts_created;
                    dap_sign_t *l_sign = dap_chain_block_sign_get(l_block_cache->block, l_block_cache->block_size, 0);
                    if (!l_pub_key) {
                        dap_hash_fast_t l_sign_pkey_hash;
                        dap_sign_get_pkey_hash(l_sign, &l_sign_pkey_hash);
                        if (!dap_hash_fast_compare(&l_pkey_hash, &l_sign_pkey_hash))
                            continue;
                    } else if (!dap_pkey_compare_with_sign(l_pub_key, l_sign))
                        continue;
                    for (size_t i = 0; i < l_block_cache->datum_count; i++) {
                        if (l_block_cache->datum[i]->header.type_id != DAP_CHAIN_DATUM_TX)
                            continue;
                        dap_chain_datum_tx_t *l_tx = (dap_chain_datum_tx_t *)l_block_cache->datum[i]->data;
                        int l_out_idx_tmp = 0;
                        if (NULL == dap_chain_datum_tx_out_cond_get(l_tx, DAP_CHAIN_TX_OUT_COND_SUBTYPE_FEE, &l_out_idx_tmp))
                            continue;
                        if (!dap_ledger_tx_hash_is_used_out_item(l_net->pub.ledger, l_block_cache->datum_hash + i, l_out_idx_tmp, NULL)) {
                            dap_chain_esbocs_add_block_collect(l_block_cache, &l_block_collect_params, DAP_CHAIN_BLOCK_COLLECT_FEES);
                            char l_buf[DAP_TIME_STR_SIZE];
                            json_object* json_obj_bl = json_object_new_object();
                            dap_time_to_str_rfc822(l_buf, DAP_TIME_STR_SIZE, l_ts);
                            char *l_val = dap_strdup_printf("fee - \t%s: ts_create=%s", l_block_cache->block_hash_str, l_buf);
                            json_object_object_add(json_obj_bl, "block", json_object_new_string(l_val));
                            DAP_DELETE(l_val);
                            json_object_array_add(json_arr_bl_out, json_obj_bl);
                            l_block_count++;
                            break;
                        }
                    } 
                    if (l_ts < DAP_REWARD_INIT_TIMESTAMP)
                            continue;
                    
                    if (!l_pub_key) {
                        bool l_found = false;
                        for (size_t i = 0; i < l_block_cache->sign_count ; i++) {
                            dap_sign_t *l_sign = dap_chain_block_sign_get(l_block_cache->block, l_block_cache->block_size, i);
                            dap_hash_fast_t l_sign_pkey_hash;
                            dap_sign_get_pkey_hash(l_sign, &l_sign_pkey_hash);
                            if (dap_hash_fast_compare(&l_pkey_hash, &l_sign_pkey_hash)) {
                                l_found = true;
                                break;
                            }
                        }
                        if(!l_found)
                            continue;
                    } else if (!dap_chain_block_sign_match_pkey(l_block_cache->block, l_block_cache->block_size, l_pub_key))
                        continue;
                    if (dap_ledger_is_used_reward(l_net->pub.ledger, &l_block_cache->block_hash, &l_pkey_hash))
                        continue;
                    dap_chain_esbocs_add_block_collect(l_block_cache, &l_block_collect_params, DAP_CHAIN_BLOCK_COLLECT_REWARDS);
                    char l_buf[DAP_TIME_STR_SIZE];
                    json_object* json_obj_bl = json_object_new_object();
                    dap_time_to_str_rfc822(l_buf, DAP_TIME_STR_SIZE, l_ts);
                    char *l_val = dap_strdup_printf("rewards - \t%s: ts_create=%s\n", l_block_cache->block_hash_str, l_buf);
                    json_object_object_add(json_obj_bl, "block", json_object_new_string(l_val));
                    DAP_DELETE(l_val);
                    json_object_array_add(json_arr_bl_out, json_obj_bl);
                    l_block_count++;
                }
                json_object_array_add(*a_json_arr_reply, json_arr_bl_out);
                json_object* json_obj_out = json_object_new_object();
                char *l_val = dap_strdup_printf("%s.%s: Have %"DAP_UINT64_FORMAT_U" blocks\n",
                                     l_net->pub.name, l_chain->name, l_block_count);
                json_object_object_add(json_obj_out, "status", json_object_new_string(l_val));
                DAP_DELETE(l_val);
                json_object_array_add(*a_json_arr_reply, json_obj_out);
            } else {
                if (dap_cli_server_cmd_check_option(a_argv, arg_index, a_argc, "status") == -1) {
                    dap_json_rpc_error_add(*a_json_arr_reply, DAP_CHAIN_NODE_CLI_COM_BLOCK_PARAM_ERR,
                                            "Command 'block autocollect' requires subcommand 'status'");
                    return DAP_CHAIN_NODE_CLI_COM_BLOCK_PARAM_ERR;
                }
                json_object* json_obj_out = json_object_new_object();
                json_object_array_add(*a_json_arr_reply, json_obj_out);
                bool l_status = dap_chain_esbocs_get_autocollect_status(l_net->pub.id);
                char *l_val = dap_strdup_printf("for network %s is %s\n", l_net->pub.name,
                                                l_status ? "active" : "inactive cause of the network config or consensus starting problems");
                json_object_object_add(json_obj_out, "Autocollect status", json_object_new_string(l_val));
                DAP_DELETE(l_val);
                if (!l_status)
                    break;
                s_print_autocollect_table(l_net, json_obj_out, "Fees");
                s_print_autocollect_table(l_net, json_obj_out, "Rewards");
            }            
        } break;

        case SUBCMD_UNDEFINED:
        default: {
            json_object* json_obj_out = json_object_new_object();
            char *l_val = dap_strdup_printf("Undefined block subcommand \"%s\" ", l_subcmd_str);
            json_object_object_add(json_obj_out, "status", json_object_new_string(l_val));
            DAP_DELETE(l_val);
            json_object_array_add(*a_json_arr_reply, json_obj_out);
            ret = DAP_CHAIN_NODE_CLI_COM_BLOCK_UNKNOWN;

        } break;
    }
    return ret;
}

static dap_list_t *s_block_parse_str_list(char *a_hash_str, size_t *a_hash_size, dap_chain_t *a_chain)
{
    dap_list_t *l_block_list = NULL;
    dap_chain_hash_fast_t l_hash_block;
    char *l_hashes_tmp_ptrs = NULL;
    char *l_hashes_str = strtok_r(a_hash_str, ",", &l_hashes_tmp_ptrs);
    size_t l_hashes_pos = 0;
    while (l_hashes_str) {
        l_hashes_str = dap_strstrip(l_hashes_str);
        if (!l_hashes_str || dap_chain_hash_fast_from_str(l_hashes_str, &l_hash_block)) {
            log_it(L_WARNING, "Can't convert string %s to hash", l_hashes_str ? l_hashes_str : "(null)");
            l_hashes_pos = 0;
            break;
        }
        dap_chain_block_t *l_block = (dap_chain_block_t *)dap_chain_get_atom_by_hash(a_chain, &l_hash_block, NULL);
        if (!l_block) {
            log_it(L_WARNING, "There is no block pointed by hash %s", l_hashes_str);
            l_hashes_pos = 0;
            break;
        }
        dap_hash_fast_t *l_block_hash_new = DAP_DUP(&l_hash_block);
        if (!l_block_hash_new) {
            log_it(L_CRITICAL, "Memory allocaton error");
            l_hashes_pos = 0;
            break;
        }
        l_block_list = dap_list_append(l_block_list, l_block_hash_new);
        l_hashes_str = strtok_r(NULL, ",", &l_hashes_tmp_ptrs);
        l_hashes_pos++;
    }
    if (a_hash_size)
        *a_hash_size = l_hashes_pos;
    if (!l_hashes_pos && l_block_list) {
        dap_list_free_full(l_block_list, NULL);
        l_block_list = NULL;
    }
    return l_block_list;
}

/**
 * @brief s_callback_delete
 * @details Destructor for blocks consensus chain
 * @param a_chain
 */
static int s_callback_delete(dap_chain_t * a_chain)
{
    s_callback_cs_blocks_purge(a_chain);
    dap_chain_cs_blocks_t * l_blocks = DAP_CHAIN_CS_BLOCKS(a_chain);
    pthread_rwlock_wrlock(&PVT(l_blocks)->rwlock);
    if(l_blocks->callback_delete )
        l_blocks->callback_delete(l_blocks);
    pthread_rwlock_unlock(&PVT(l_blocks)->rwlock);
    pthread_rwlock_destroy(&PVT(l_blocks)->rwlock);
    pthread_rwlock_destroy(&PVT(l_blocks)->datums_rwlock);
    pthread_rwlock_destroy(&PVT(l_blocks)->forked_branches_rwlock);
    DAP_DEL_Z(l_blocks->_inheritor);
    DAP_DEL_Z(l_blocks->_pvt);
    log_it(L_INFO, "Block destructed");
    return 0;
}

static int s_callback_cs_blocks_purge(dap_chain_t *a_chain)
{
    dap_chain_cs_blocks_t *l_blocks = DAP_CHAIN_CS_BLOCKS(a_chain);

    pthread_rwlock_wrlock(&PVT(l_blocks)->forked_branches_rwlock);
    for (size_t i = 0; i < PVT(l_blocks)->forked_br_cnt; i++){
        dap_chain_block_forked_branch_atoms_table_t *l_atom_tmp, *l_atom;
        HASH_ITER(hh, PVT(l_blocks)->forked_branches[i]->forked_branch_atoms, l_atom, l_atom_tmp) {
            HASH_DEL(PVT(l_blocks)->forked_branches[i]->forked_branch_atoms, l_atom);
            l_atom = NULL;
        }
        DAP_DEL_Z(PVT(l_blocks)->forked_branches[i]);
    }
    DAP_DEL_Z(PVT(l_blocks)->forked_branches);
    pthread_rwlock_unlock(&PVT(l_blocks)->forked_branches_rwlock);

    pthread_rwlock_wrlock(&PVT(l_blocks)->rwlock);
    dap_chain_block_cache_t *l_block = NULL, *l_block_tmp = NULL;
    HASH_ITER(hh, PVT(l_blocks)->blocks, l_block, l_block_tmp) {
        HASH_DEL(PVT(l_blocks)->blocks, l_block);
        if (!a_chain->is_mapped)
            DAP_DELETE(l_block->block);
        dap_chain_block_cache_delete(l_block);
    }
    PVT(l_blocks)->blocks_count = 0;
    pthread_rwlock_unlock(&PVT(l_blocks)->rwlock);
    
    dap_chain_block_datum_index_t *l_datum_index = NULL, *l_datum_index_tmp = NULL;
    pthread_rwlock_wrlock(&PVT(l_blocks)->datums_rwlock);
    HASH_ITER(hh, PVT(l_blocks)->datum_index, l_datum_index, l_datum_index_tmp) {
        HASH_DEL(PVT(l_blocks)->datum_index, l_datum_index);
        DAP_DELETE(l_datum_index);
        l_datum_index = NULL;
    }
    pthread_rwlock_unlock(&PVT(l_blocks)->datums_rwlock);
    dap_chain_cell_close_all(a_chain);
    return 0;
}

/**
 * @brief s_add_atom_to_ledger
 * @param a_blocks
 * @param a_block_cache
 * @return
 */
static int s_add_atom_datums(dap_chain_cs_blocks_t *a_blocks, dap_chain_block_cache_t *a_block_cache)
{
    if (! a_block_cache->datum_count){
        log_it(L_WARNING,"Block %s has no datums at all, can't add anything to ledger", a_block_cache->block_hash_str);
        return 1; // No errors just empty block
    }
    int l_ret = 0;

    size_t l_block_offset = 0;
    size_t l_datum_size = 0;
    for (size_t i = 0;
            i < a_block_cache->datum_count && l_block_offset + sizeof(a_block_cache->block->hdr) < a_block_cache->block_size;
            i++, l_block_offset += l_datum_size) {
        dap_chain_datum_t *l_datum = a_block_cache->datum[i];
        size_t l_datum_data_size = l_datum->header.data_size;
        l_datum_size = l_datum_data_size + sizeof(l_datum->header);
        if(l_datum_size>a_block_cache->block_size- l_block_offset ){
            log_it(L_WARNING, "Corrupted block %s has strange datum on offset %zd with size %zd out of block size",
                   a_block_cache->block_hash_str, l_block_offset,l_datum_size );
            break;
        }
        dap_hash_fast_t *l_datum_hash = a_block_cache->datum_hash + i;
        dap_ledger_datum_iter_data_t l_datum_index_data = { .token_ticker = "0", .action = DAP_CHAIN_TX_TAG_ACTION_UNKNOWN , .uid.uint64 = 0 };
        bool is_hardfork_related_block = a_block_cache->generation && a_block_cache->generation == a_blocks->chain->generation;
        int l_res = dap_chain_datum_add(a_blocks->chain, l_datum, l_datum_size, l_datum_hash, &l_datum_index_data);
        if (l_datum->header.type_id != DAP_CHAIN_DATUM_TX || l_res != DAP_LEDGER_CHECK_ALREADY_CACHED) { // If this is any datum other than a already cached transaction
            l_ret++;
            if (l_datum->header.type_id == DAP_CHAIN_DATUM_TX)
                PVT(a_blocks)->tx_count++;  
            // Save datum hash -> block_hash link in hash table
            dap_chain_block_datum_index_t *l_datum_index = DAP_NEW_Z(dap_chain_block_datum_index_t);
            if (!l_datum_index) {
            log_it(L_CRITICAL, "%s", c_error_memory_alloc);
                return 1;
            }
            l_datum_index->ts_added = time(NULL);
            l_datum_index->block_cache = a_block_cache;
            l_datum_index->datum_hash = *l_datum_hash;
            l_datum_index->ret_code = l_res;
            l_datum_index->datum_index = i;
            l_datum_index->action = l_datum_index_data.action;
            l_datum_index->service_uid = l_datum_index_data.uid;
            dap_strncpy(l_datum_index->token_ticker, l_datum_index_data.token_ticker, DAP_CHAIN_TICKER_SIZE_MAX);
            pthread_rwlock_wrlock(&PVT(a_blocks)->datums_rwlock);
            HASH_ADD(hh, PVT(a_blocks)->datum_index, datum_hash, sizeof(*l_datum_hash), l_datum_index);
            pthread_rwlock_unlock(&PVT(a_blocks)->datums_rwlock);
            dap_chain_datum_notify(a_blocks->chain, a_block_cache->block->hdr.cell_id, l_datum_hash, &l_datum_index->block_cache->block_hash,
                                   (byte_t*)l_datum, l_datum_size, l_res, l_datum_index_data.action, l_datum_index_data.uid);
        }
    }
    debug_if(s_debug_more, L_DEBUG, "Block %s checked, %s", a_block_cache->block_hash_str,
             l_ret == (int)a_block_cache->datum_count ? "all correct" : "there are rejected datums");
    return l_ret;
}


static int s_delete_atom_datums(dap_chain_cs_blocks_t *a_blocks, dap_chain_block_cache_t *a_block_cache)
{
    if (! a_block_cache->datum_count){
        log_it(L_WARNING,"Block %s has no datums at all, can't remove anything from ledger", a_block_cache->block_hash_str);
        return 1; // No errors just empty block
    }
    int l_ret = 0;

    size_t l_block_offset = 0;
    size_t l_datum_size = 0;
    for(size_t i=0; i<a_block_cache->datum_count && l_block_offset +sizeof(a_block_cache->block->hdr) < a_block_cache->block_size;
            i++, l_block_offset += l_datum_size){
        dap_hash_fast_t *l_datum_hash = a_block_cache->datum_hash + i;
        dap_chain_datum_t *l_datum = a_block_cache->datum[i];
        dap_chain_block_datum_index_t *l_datum_index = NULL;
        size_t l_datum_data_size = l_datum->header.data_size;
        l_datum_size = l_datum_data_size + sizeof(l_datum->header);
        HASH_FIND(hh, PVT(a_blocks)->datum_index, l_datum_hash, sizeof(dap_hash_fast_t), l_datum_index);
        if (l_datum_index){
            if (l_datum_index->ret_code >= 0)
                dap_chain_datum_remove(a_blocks->chain, l_datum, l_datum_size, l_datum_hash);
            l_ret++;
            HASH_DEL(PVT(a_blocks)->datum_index, l_datum_index);
            // notify datum removed
            dap_chain_datum_removed_notify(a_blocks->chain, a_block_cache->block->hdr.cell_id, l_datum_hash);
        }
    }
    debug_if(s_debug_more, L_DEBUG, "Block %s checked, %s", a_block_cache->block_hash_str,
             l_ret == (int)a_block_cache->datum_count ? "all correct" : "there are rejected datums");
    return l_ret;
}

/**
 * @brief s_add_atom_to_blocks
 * @param a_blocks
 * @param a_block_cache
 * @return
 */
static void s_add_atom_to_blocks(dap_chain_cs_blocks_t *a_blocks, dap_chain_block_cache_t *a_block_cache)
{

    return;
}


static bool s_select_longest_branch(dap_chain_cs_blocks_t * a_blocks, dap_chain_block_cache_t * a_bcache, uint64_t a_main_branch_length)
{
    dap_chain_cs_blocks_t * l_blocks = a_blocks;
    if (!a_blocks){
        log_it(L_ERROR,"a_blocks is NULL");
        return false;
    }

    if (!a_bcache){
        log_it(L_ERROR,"a_bcache is NULL");
        return false;
    }

    if (!a_bcache->forked_branches){
        log_it(L_ERROR,"This block is not a forked.");
        return false;
    }

    // Find longest forked branch 
    dap_list_t *l_branch = a_bcache->forked_branches;
    dap_chain_block_forked_branch_t *l_longest_branch_cache_ptr = l_branch ? (dap_chain_block_forked_branch_t*)l_branch->data : NULL;
    uint64_t l_longest_branch_length = a_main_branch_length;
    while (l_branch){
        uint64_t l_branch_length = (((dap_chain_block_forked_branch_t*)l_branch->data)->forked_branch_atoms)->hh.tbl->num_items;
        if (l_branch_length > l_longest_branch_length){
            l_longest_branch_length = l_branch_length;
            l_longest_branch_cache_ptr = (dap_chain_block_forked_branch_t*)l_branch->data;
        }
        l_branch = l_branch->next;
    }

    if (a_main_branch_length < l_longest_branch_length){
        log_it(L_INFO,"Found new longest branch. Start switching.");
        // Switch branches
        dap_chain_block_forked_branch_atoms_table_t *l_new_forked_branch = NULL;
        // First we must save all atoms from main branch into new forked branch
        unsigned l_curr_index;
        dap_chain_block_cache_t *l_atom = NULL;
        for (l_atom = a_bcache->hh.next, l_curr_index = 0; 
            a_main_branch_length > l_curr_index && l_atom; l_curr_index++){
                dap_chain_block_forked_branch_atoms_table_t *l_new_item = DAP_NEW_Z(dap_chain_block_forked_branch_atoms_table_t);
                l_new_item->block_cache = l_atom;
                l_new_item->block_hash = l_atom->block_hash;
                HASH_ADD(hh, l_new_forked_branch, block_hash, sizeof(dap_hash_fast_t), l_new_item);
                l_atom = l_atom->hh.next;
            }
        // Next we must to remove all blocks from main branch and delete all datums in this atoms from storages
        dap_chain_block_forked_branch_atoms_table_t *l_last_new_forked_item = HASH_LAST(l_new_forked_branch);
        for (l_curr_index = 0; l_last_new_forked_item && l_curr_index < a_main_branch_length; l_last_new_forked_item = l_last_new_forked_item->hh.prev, ++l_curr_index){
            s_delete_atom_datums(l_blocks, l_last_new_forked_item->block_cache);
            --PVT(l_blocks)->blocks_count;
            HASH_DEL(PVT(l_blocks)->blocks, l_last_new_forked_item->block_cache);
        }

        // Next we add all atoms from new main branch into blockchain 
        // and their datums into storages and remove old HT with former forked atoms
        dap_chain_block_forked_branch_atoms_table_t *new_main_branch = l_longest_branch_cache_ptr->forked_branch_atoms,
                                                    *l_temp = NULL, *l_item = NULL;

        HASH_ITER(hh, new_main_branch, l_item, l_temp){
            dap_chain_block_cache_t *l_curr_atom = l_item->block_cache;
            ++PVT(l_blocks)->blocks_count;
            HASH_ADD(hh, PVT(l_blocks)->blocks, block_hash, sizeof(l_curr_atom->block_hash), l_curr_atom);
            debug_if(s_debug_more, L_DEBUG, "Verified atom %p: ACCEPTED", l_curr_atom);
            s_add_atom_datums(l_blocks, l_curr_atom);
            dap_chain_atom_notify(a_blocks->chain, l_curr_atom->block->hdr.cell_id, &l_curr_atom->block_hash, (byte_t*)l_curr_atom->block, l_curr_atom->block_size);
            HASH_DEL(new_main_branch, l_item);
        }
        // Next we save pointer to new forked branch (former main branch) instead of it
        l_longest_branch_cache_ptr->forked_branch_atoms = l_new_forked_branch;
        return true;
    }
    return false;
}

/**
 * @brief s_callback_atom_add
 * @details Accept new atom in blockchain
 * @param a_chain
 * @param a_atom
 * @param a_atom_size
 * @return
 */
static dap_chain_atom_verify_res_t s_callback_atom_add(dap_chain_t * a_chain, dap_chain_atom_ptr_t a_atom , size_t a_atom_size, dap_hash_fast_t *a_atom_hash, bool a_atom_new)
{
    dap_chain_cs_blocks_t * l_blocks = DAP_CHAIN_CS_BLOCKS(a_chain);
    dap_chain_block_t * l_block = (dap_chain_block_t *) a_atom;

    dap_chain_hash_fast_t l_block_hash = *a_atom_hash;

    dap_chain_block_cache_t * l_block_cache = NULL;

    dap_chain_atom_verify_res_t ret = s_callback_atom_verify(a_chain, a_atom, a_atom_size, &l_block_hash);
    dap_hash_t *l_prev_hash_meta_data = (dap_hash_t *)dap_chain_block_meta_get(l_block, a_atom_size, DAP_CHAIN_BLOCK_META_PREV);
    dap_hash_t l_block_prev_hash = l_prev_hash_meta_data ? *l_prev_hash_meta_data : (dap_hash_t){};

    switch (ret) {
    case ATOM_ACCEPT:{
<<<<<<< HEAD
        dap_chain_net_t *l_net = dap_chain_net_by_id(a_chain->net_id);
        assert(l_net);
=======
        dap_chain_cell_t *l_cell = dap_chain_cell_find_by_id(a_chain, l_block->hdr.cell_id);
>>>>>>> d55a5f4b
#ifndef DAP_CHAIN_BLOCKS_TEST
        dap_chain_net_t *l_net = dap_chain_net_by_id(a_chain->net_id);
        assert(l_net);
        if ( !dap_chain_net_get_load_mode(l_net) ) {
<<<<<<< HEAD
            int l_err = dap_chain_atom_save(a_chain, l_block->hdr.cell_id, a_atom, a_atom_size, a_atom_new ? &l_block_hash : NULL, (char**)&l_block);
            dap_return_val_if_pass_err(l_err, ATOM_REJECT, "Can't save atom to file, code %d", l_err);
        }
#endif
        l_block_cache = dap_chain_block_cache_new(&l_block_hash, l_block, a_atom_size, PVT(l_blocks)->blocks_count + 1, !a_chain->is_mapped);
        dap_return_val_if_fail_err(l_block_cache, dap_chain_net_get_load_mode(l_net) ? ATOM_CORRUPTED : ATOM_REJECT,
                                   "Block %s is corrupted!", l_block_cache->block_hash_str);
=======
            if ( dap_chain_atom_save(l_cell, a_atom, a_atom_size, a_atom_new ? &l_block_hash : NULL) < 0 ) {
                log_it(L_ERROR, "Can't save atom to file");
                dap_chain_net_srv_stake_switch_table(a_chain->net_id, false);
                return ATOM_REJECT;
            } else if (a_chain->is_mapped) {
                l_block = (dap_chain_block_t*)( l_cell->map_pos += sizeof(uint64_t) );  // Switching to mapped area
                l_cell->map_pos += a_atom_size;
            }
            ret = ATOM_ACCEPT;
        }
#endif
        l_block_cache = dap_chain_block_cache_new(&l_block_hash, l_block, a_atom_size, PVT(l_blocks)->blocks_count + 1, !a_chain->is_mapped);
        if (!l_block_cache) {
            log_it(L_DEBUG, "%s", "... corrupted block");
            dap_chain_net_srv_stake_switch_table(a_chain->net_id, false);
            return ATOM_REJECT;
        }
>>>>>>> d55a5f4b
        debug_if(s_debug_more, L_DEBUG, "... new block %s", l_block_cache->block_hash_str);

        pthread_rwlock_wrlock(& PVT(l_blocks)->rwlock);
        if (PVT(l_blocks)->blocks){
            dap_chain_block_cache_t *l_last_block = HASH_LAST(PVT(l_blocks)->blocks);
            if (l_last_block && dap_hash_fast_compare(&l_last_block->block_hash, &l_block_prev_hash)){
                ++PVT(l_blocks)->blocks_count;
                HASH_ADD(hh, PVT(l_blocks)->blocks, block_hash, sizeof(l_block_cache->block_hash), l_block_cache);
                debug_if(s_debug_more, L_DEBUG, "Verified atom %p: ACCEPTED", a_atom);
                s_add_atom_datums(l_blocks, l_block_cache);
                dap_chain_atom_notify(a_chain, l_block->hdr.cell_id, &l_block_cache->block_hash, (byte_t*)l_block, a_atom_size);
                dap_chain_atom_add_from_threshold(a_chain);
                pthread_rwlock_unlock(&PVT(l_blocks)->rwlock);

                dap_chain_block_cache_t *l_bcache_last = HASH_LAST(PVT(l_blocks)->blocks);
                // Send it to notificator listeners
#ifndef DAP_CHAIN_BLOCKS_TEST
                if (!dap_chain_net_get_load_mode(l_net)) {
#endif
                    dap_list_t *l_iter;
                    DL_FOREACH(a_chain->atom_confirmed_notifiers, l_iter) {
                        dap_chain_atom_confirmed_notifier_t *l_notifier = (dap_chain_atom_confirmed_notifier_t*)l_iter->data;
                        dap_chain_block_cache_t *l_tmp = l_bcache_last;
                        int l_checked_atoms_cnt = l_notifier->block_notify_cnt != 0 ? l_notifier->block_notify_cnt : PVT(l_blocks)->block_confirm_cnt;
                        for (; l_tmp && l_checked_atoms_cnt; l_tmp = l_tmp->hh.prev, l_checked_atoms_cnt--);
                        if (l_checked_atoms_cnt == 0 && l_tmp) {
                            l_notifier->callback(l_notifier->arg, a_chain, a_chain->active_cell_id, &l_tmp->block_hash, (void*)l_tmp->block, l_tmp->block_size);
#ifndef DAP_CHAIN_BLOCKS_TEST
                            for (size_t i = 0; i < l_tmp->datum_count; i++)
                                dap_ledger_tx_clear_colour(l_net->pub.ledger, l_tmp->datum_hash + i);
#endif
                        }
                    }    
#ifndef DAP_CHAIN_BLOCKS_TEST
                }
#endif
                return ATOM_ACCEPT;
            }
            for (size_t i = 0; i < PVT(l_blocks)->forked_br_cnt; i++){
                dap_chain_block_forked_branch_t *l_cur_branch = PVT(l_blocks)->forked_branches[i];
                dap_chain_block_forked_branch_atoms_table_t *l_last = HASH_LAST(l_cur_branch->forked_branch_atoms);
                if(!l_last){
                    continue;
                }

                if (dap_hash_fast_compare(&l_last->block_hash, &l_block_prev_hash)){
                    dap_chain_block_forked_branch_atoms_table_t *l_new_item = DAP_NEW_Z(dap_chain_block_forked_branch_atoms_table_t);
                    l_new_item->block_cache = l_block_cache;
                    l_new_item->block_hash = l_block_cache->block_hash;
                    l_block_cache->block_number = l_last->block_cache->block_number + 1;
                    HASH_ADD(hh, l_cur_branch->forked_branch_atoms, block_hash, sizeof(dap_hash_fast_t), l_new_item);
                    uint64_t l_main_branch_length = PVT(l_blocks)->blocks_count - l_cur_branch->connected_block->block_number;
                    if ( s_select_longest_branch(l_blocks, l_cur_branch->connected_block, l_main_branch_length) ) {
                        dap_chain_block_cache_t *l_bcache_last = HASH_LAST(PVT(l_blocks)->blocks);
                        // Send it to notificator listeners
#ifndef DAP_CHAIN_BLOCKS_TEST
                        if (!dap_chain_net_get_load_mode( dap_chain_net_by_id(a_chain->net_id))){
#endif
                            dap_list_t *l_iter;
                            DL_FOREACH(a_chain->atom_confirmed_notifiers, l_iter) {
                                dap_chain_atom_confirmed_notifier_t *l_notifier = (dap_chain_atom_confirmed_notifier_t*)l_iter->data;
                                dap_chain_block_cache_t *l_tmp = l_bcache_last;
                                int l_checked_atoms_cnt = l_notifier->block_notify_cnt != 0 ? l_notifier->block_notify_cnt : PVT(l_blocks)->block_confirm_cnt;
                                for (; l_tmp && l_checked_atoms_cnt; l_tmp = l_tmp->hh.prev, l_checked_atoms_cnt--);
                                if (l_checked_atoms_cnt == 0 && l_tmp)
                                    l_notifier->callback(l_notifier->arg, a_chain, a_chain->active_cell_id, &l_tmp->block_hash, (void*)l_tmp->block, l_tmp->block_size);
                            }    
#ifndef DAP_CHAIN_BLOCKS_TEST
                        }
#endif
                    }
                    pthread_rwlock_unlock(&PVT(l_blocks)->rwlock);
                    debug_if(s_debug_more, L_DEBUG, "Verified atom %p: ACCEPTED to a forked branch.", a_atom);
                    return ATOM_FORK;
                }
            }

        } else {
            uint8_t *l_generation_meta = dap_chain_block_meta_get(l_block, a_atom_size, DAP_CHAIN_BLOCK_META_GENERATION);
            uint16_t l_generation = l_generation_meta ? *(uint16_t *)l_generation_meta : 0;
            if (l_generation && a_chain->generation < l_generation) {
                dap_hash_fast_t *l_hardfork_decree_hash = (dap_hash_fast_t *)dap_chain_block_meta_get(l_block, a_atom_size, DAP_CHAIN_BLOCK_META_LINK);
                if (!l_hardfork_decree_hash) {
                    log_it(L_ERROR, "Can't find hardfork decree hash in candidate block meta");
                    return ATOM_REJECT;
                }
                if (dap_chain_net_srv_stake_hardfork_data_import(a_chain->net_id, l_hardfork_decree_hash)) { // True import
                    log_it(L_ERROR, "Can't accept hardfork genesis block %s: error in hardfork data restoring", dap_hash_fast_to_str_static(a_atom_hash));
                    return ATOM_REJECT;
                }
            }
            HASH_ADD(hh, PVT(l_blocks)->blocks, block_hash, sizeof(l_block_cache->block_hash), l_block_cache);
            ++PVT(l_blocks)->blocks_count;
            debug_if(s_debug_more, L_DEBUG, "Verified genesis atom %p: ACCEPTED", a_atom);
            s_add_atom_datums(l_blocks, l_block_cache);
            dap_chain_atom_notify(a_chain, l_block->hdr.cell_id, &l_block_cache->block_hash, (byte_t*)l_block, a_atom_size);
            dap_chain_atom_add_from_threshold(a_chain);
            pthread_rwlock_unlock(&PVT(l_blocks)->rwlock);
            return ret;
        }

        DAP_DELETE(l_block_cache);
        pthread_rwlock_unlock(&PVT(l_blocks)->rwlock);
        debug_if(s_debug_more, L_DEBUG, "Verified atom %p: REJECTED", a_atom);
        return ATOM_REJECT;
    }
    case ATOM_MOVE_TO_THRESHOLD:
        // TODO: reimplement and enable threshold for blocks
/*      {
            debug_if(s_debug_more, L_DEBUG, "Verified atom %p: THRESHOLDED", a_atom);
            break;
        }
*/
        ret = ATOM_REJECT;
    case ATOM_REJECT:
        debug_if(s_debug_more, L_DEBUG, "Verified atom %p with hash %s: REJECTED", a_atom, dap_chain_hash_fast_to_str_static(&l_block_hash));
        break;
    case ATOM_FORK:{
#ifndef DAP_CHAIN_BLOCKS_TEST
        if ( !dap_chain_net_get_load_mode( dap_chain_net_by_id(a_chain->net_id)) ) {
            int l_err = dap_chain_atom_save(a_chain, l_block->hdr.cell_id, a_atom, a_atom_size, a_atom_new ? &l_block_hash : NULL, (char**)&l_block);
            dap_return_val_if_pass_err(l_err, ATOM_REJECT, "Can't save atom to file, code %d", l_err);
            ret = ATOM_FORK;
        }
#endif
        l_block_cache = dap_chain_block_cache_new(&l_block_hash, l_block, a_atom_size, PVT(l_blocks)->blocks_count + 1, !a_chain->is_mapped);
        if (!l_block_cache) {
            log_it(L_DEBUG, "%s", "... corrupted block");
            return ATOM_REJECT;
        }
        debug_if(s_debug_more, L_DEBUG, "... new block %s", l_block_cache->block_hash_str);
        dap_chain_block_cache_t *l_prev_bcache = NULL, *l_tmp = NULL;
        pthread_rwlock_wrlock(& PVT(l_blocks)->rwlock);        log_it(L_INFO, "New fork. Previous block hash %s, current block hash %s", dap_chain_hash_fast_to_str_static(&l_block_prev_hash), 
                                                                                    l_block_cache->block_hash_str);
        HASH_FIND(hh, PVT(l_blocks)->blocks, &l_block_prev_hash, sizeof(dap_hash_fast_t), l_prev_bcache);
        if (l_prev_bcache){
            dap_chain_block_forked_branch_atoms_table_t *l_new_item = DAP_NEW_Z(dap_chain_block_forked_branch_atoms_table_t);
            l_new_item->block_cache = l_block_cache;
            l_new_item->block_hash = l_block_cache->block_hash;
            l_block_cache->block_number = l_prev_bcache->block_number + 1;

            dap_chain_block_forked_branch_t *forked_branch = DAP_NEW_Z(dap_chain_block_forked_branch_t);
            forked_branch->connected_block = l_prev_bcache;
            HASH_ADD(hh, forked_branch->forked_branch_atoms, block_hash, sizeof(dap_hash_fast_t), l_new_item);
            
            PVT(l_blocks)->forked_br_cnt++;
            PVT(l_blocks)->forked_branches = DAP_REALLOC_COUNT(PVT(l_blocks)->forked_branches, PVT(l_blocks)->forked_br_cnt);
            PVT(l_blocks)->forked_branches[PVT(l_blocks)->forked_br_cnt-1] = forked_branch;

            l_prev_bcache->forked_branches = dap_list_append(l_prev_bcache->forked_branches, PVT(l_blocks)->forked_branches[PVT(l_blocks)->forked_br_cnt-1]);
            pthread_rwlock_unlock(& PVT(l_blocks)->rwlock);
            debug_if(s_debug_more, L_DEBUG, "Fork is made successfuly.");
            return ATOM_FORK;
        }

        DAP_DELETE(l_block_cache);
        pthread_rwlock_unlock(& PVT(l_blocks)->rwlock);
        return ATOM_REJECT;
    }
    case ATOM_PASS:
        debug_if(s_debug_more, L_DEBUG, "... %s is already present", dap_chain_hash_fast_to_str_static(&l_block_hash));
        break;
    case ATOM_CORRUPTED:
        debug_if(s_debug_more, L_DEBUG, "... atom is corrupted.%s", dap_chain_net_get_load_mode(dap_chain_net_by_id(a_chain->net_id))
            ? " The file will be truncated!" : "");
    default:
        debug_if(s_debug_more, L_DEBUG, "Unknown verification ret code %d", ret);
        break;
    }
    return ret;
}

/**
 * @brief s_callback_atom_verify
 * @param a_chain
 * @param a_atom
 * @param a_atom_size
 * @return
 */
static dap_chain_atom_verify_res_t s_callback_atom_verify(dap_chain_t *a_chain, dap_chain_atom_ptr_t a_atom, size_t a_atom_size, dap_chain_hash_fast_t *a_atom_hash)
{
    dap_return_val_if_fail(a_chain && a_atom && a_atom_size && a_atom_hash, ATOM_REJECT);
    bool l_load_mode = dap_chain_net_get_load_mode(dap_chain_net_by_id(a_chain->net_id));
    dap_chain_cs_blocks_t * l_blocks = DAP_CHAIN_CS_BLOCKS(a_chain);
    assert(l_blocks);
    dap_chain_cs_blocks_pvt_t *l_blocks_pvt = PVT(l_blocks);
    assert(l_blocks_pvt);
    dap_chain_block_t * l_block = (dap_chain_block_t *)a_atom;
    dap_chain_hash_fast_t l_block_hash = *a_atom_hash;

    if (sizeof(l_block->hdr) >= a_atom_size) {
        log_it(L_WARNING, "Block %s size %zd <= block header size %zd",
                                dap_hash_fast_to_str_static(a_atom_hash), a_atom_size, sizeof(l_block->hdr));
        return l_load_mode ? ATOM_CORRUPTED : ATOM_REJECT;
    }
    size_t l_offset = dap_chain_block_get_sign_offset(l_block, a_atom_size);
    if (!l_offset) {
        log_it(L_WARNING, "Block %s with size %zu parsing error", dap_hash_fast_to_str_static(a_atom_hash), a_atom_size);
        return l_load_mode ? ATOM_CORRUPTED : ATOM_REJECT;
    }
    if ((l_block->hdr.version >= 2 || /* Old bug, crutch for it */ l_block->hdr.meta_n_datum_n_signs_size != l_offset) &&
            l_block->hdr.meta_n_datum_n_signs_size + sizeof(l_block->hdr) != a_atom_size) {
        // Hard accept list
        struct cs_blocks_hal_item *l_hash_found = NULL;
        HASH_FIND(hh, l_blocks_pvt->hal, &l_block_hash, sizeof(l_block_hash), l_hash_found);
        if (!l_hash_found) {
            log_it(L_WARNING, "Incorrect size %zu of block %s, expected %zu", l_block->hdr.meta_n_datum_n_signs_size + sizeof(l_block->hdr),
                                                                    dap_hash_fast_to_str_static(a_atom_hash), a_atom_size);
            return l_load_mode ? ATOM_CORRUPTED : ATOM_REJECT;
        }
    }
    while (sizeof(l_block->hdr) + l_offset + sizeof(dap_sign_t) < a_atom_size) {
        dap_sign_t *l_sign = (dap_sign_t *)((byte_t *)a_atom + sizeof(l_block->hdr) + l_offset);
        size_t l_sign_size = dap_sign_get_size(l_sign);
        if (l_offset + l_sign_size <= l_offset)
            break;
        l_offset += l_sign_size;
    }
    if (l_offset + sizeof(l_block->hdr) != a_atom_size) {
        // Hard accept list
        struct cs_blocks_hal_item *l_hash_found = NULL;
        HASH_FIND(hh, l_blocks_pvt->hal, &l_block_hash, sizeof(l_block_hash), l_hash_found);
        if (!l_hash_found) {
            log_it(L_WARNING, "Incorrect size %zu of block %s, expected %zu", l_offset + sizeof(l_block->hdr),
                                                                    dap_hash_fast_to_str_static(a_atom_hash), a_atom_size);
            return l_load_mode ? ATOM_CORRUPTED : ATOM_REJECT;
        }
    }

    if (!l_block->hdr.ts_created || l_block->hdr.ts_created > dap_time_now() + 600) {
        log_it(L_WARNING, "Incorrect block %s timestamp", dap_hash_fast_to_str_static(a_atom_hash));
        return ATOM_REJECT;
    }

    int ret = ATOM_MOVE_TO_THRESHOLD;
// Parse metadata
    bool l_is_genesis = dap_chain_block_meta_get(l_block, a_atom_size, DAP_CHAIN_BLOCK_META_GENESIS);
    uint8_t *l_generation_meta = dap_chain_block_meta_get(l_block, a_atom_size, DAP_CHAIN_BLOCK_META_GENERATION);
    uint16_t l_generation = l_generation_meta ? *(uint16_t *)l_generation_meta : 0;
    // genesis or seed mode
    if (l_is_genesis) {
#ifndef DAP_CHAIN_BLOCKS_TEST
        if (s_seed_mode)
            log_it(L_NOTICE, "Accepting new genesis block %s", dap_hash_fast_to_str_static(a_atom_hash));
        else if(dap_hash_fast_compare(&l_block_hash, &PVT(l_blocks)->static_genesis_block_hash)
                && !dap_hash_fast_is_blank(&l_block_hash))
            log_it(L_NOTICE, "Accepting static genesis block %s", dap_hash_fast_to_str_static(a_atom_hash));
        else if (l_generation && a_chain->generation < l_generation) {
            log_it(L_NOTICE, "Accepting hardfork genesis block %s and restore data", dap_hash_fast_to_str_static(a_atom_hash));
            dap_hash_fast_t *l_hardfork_decree_hash = (dap_hash_fast_t *)dap_chain_block_meta_get(l_block, a_atom_size, DAP_CHAIN_BLOCK_META_LINK);
            if (!l_hardfork_decree_hash) {
                log_it(L_ERROR, "Can't find hardfork decree hash in candidate block meta");
                return ATOM_REJECT;
            }
            if (dap_chain_net_srv_stake_switch_table(a_chain->net_id, true)) { // to Sandbox
                log_it(L_ERROR, "Can't accept hardfork genesis block %s: error in switching to sandbox table", dap_hash_fast_to_str_static(a_atom_hash));
                return ATOM_REJECT;
            }
            if (dap_chain_net_srv_stake_hardfork_data_import(a_chain->net_id, l_hardfork_decree_hash)) { // Sandbox
                log_it(L_ERROR, "Can't accept hardfork genesis block %s: error in hardfork data restoring", dap_hash_fast_to_str_static(a_atom_hash));
                return ATOM_REJECT;
            }
            if (dap_chain_net_srv_stake_switch_table(a_chain->net_id, false)) {  // return to main
                log_it(L_CRITICAL, "Can't accept hardfork genesis block %s: error in switching to main table", dap_hash_fast_to_str_static(a_atom_hash));
                return ATOM_REJECT;
            }
        } else {
            char l_hash_str[DAP_CHAIN_HASH_FAST_STR_SIZE];
            dap_hash_fast_to_str(&PVT(l_blocks)->static_genesis_block_hash, l_hash_str, sizeof(l_hash_str));
            log_it(L_WARNING, "Can't accept genesis block %s: seed mode not enabled or hash mismatch with static genesis block %s in configuration or hardfork decree is blank",
                                dap_hash_fast_to_str_static(a_atom_hash), l_hash_str);
            return ATOM_REJECT;
        }
#else
        PVT(l_blocks)->genesis_block_hash = *a_atom_hash;
#endif
        ret = ATOM_ACCEPT;
    } else {
        dap_hash_t *l_prev_hash_meta_data = (dap_hash_t *)dap_chain_block_meta_get(l_block, a_atom_size, DAP_CHAIN_BLOCK_META_PREV);
        if (!l_prev_hash_meta_data) {
            log_it(L_WARNING, "Block %s isn't a genesis one but not contains previous block hash in metadata", dap_hash_fast_to_str_static(a_atom_hash));
            return ATOM_REJECT;
        }
        dap_hash_t l_block_prev_hash = *l_prev_hash_meta_data;
        if (s_debug_more) {
            char l_prev_block_hash_str[DAP_HASH_FAST_STR_SIZE];
            dap_hash_fast_to_str(&l_block_prev_hash, l_prev_block_hash_str, DAP_HASH_FAST_STR_SIZE);
            log_it(L_DEBUG, "Verify new block with hash %s. Previous block hash is %s", dap_hash_fast_to_str_static(a_atom_hash), l_prev_block_hash_str);
        }
        dap_chain_block_cache_t *l_bcache_last = HASH_LAST(PVT(l_blocks)->blocks);
        if (l_bcache_last && dap_hash_fast_compare(&l_bcache_last->block_hash, &l_block_prev_hash))
            ret = ATOM_ACCEPT;
        else { // search block and previous block in forked branch
            pthread_rwlock_rdlock(& PVT(l_blocks)->rwlock);
            for (size_t i = 0; i < PVT(l_blocks)->forked_br_cnt; i++){
                dap_chain_block_forked_branch_t *l_cur_branch = PVT(l_blocks)->forked_branches[i];
                dap_chain_block_forked_branch_atoms_table_t *l_item = NULL;
                // Check block already present in forked branch
                HASH_FIND(hh, l_cur_branch->forked_branch_atoms, &l_block_hash, sizeof(dap_hash_fast_t), l_item);
                if (l_item) {
                    debug_if(s_debug_more,L_DEBUG,"%s","Block already exist in forked branch.");
                    ret = ATOM_PASS;
                    break;
                }
                l_item = NULL;
                // Find previous block is last block in current branch
                HASH_FIND(hh, l_cur_branch->forked_branch_atoms, &l_block_prev_hash, sizeof(dap_hash_fast_t), l_item);
                if (!l_item)
                    continue;
                if (l_item->hh.next) {
                    debug_if(s_debug_more,L_DEBUG,"%s","Found previous block in forked branch. Can't add block into branch because previous block is not last in the branch.");
                    ret = ATOM_PASS;
                    break;
                } else {
                    debug_if(s_debug_more,L_DEBUG,"%s","Accept block to a forked branch.");
                    ret = ATOM_ACCEPT;
                    break;
                }
            }
            if (ret == ATOM_MOVE_TO_THRESHOLD) {
                // search block and previous block in main branch
                unsigned l_checked_atoms_cnt = PVT(l_blocks)->block_confirm_cnt;
                for (dap_chain_block_cache_t *l_tmp = l_bcache_last; l_tmp && l_checked_atoms_cnt; l_tmp = l_tmp->hh.prev, l_checked_atoms_cnt--){
                    if(dap_hash_fast_compare(&l_tmp->block_hash, &l_block_hash)){
                        debug_if(s_debug_more,L_DEBUG,"%s","Block is already exist in main branch.");
                        ret = ATOM_PASS;
                        break;
                    }

                    if (dap_hash_fast_compare(&l_tmp->block_hash, &l_block_prev_hash)) {
                        if (l_tmp->hh.next) {
                            debug_if(s_debug_more,L_DEBUG,"%s","New fork!");
                            ret = ATOM_FORK;
                            break;
                        }
                        debug_if(s_debug_more,L_DEBUG,"%s","Accept block to a main branch.");
                        ret = ATOM_ACCEPT;
                        break;
                    }
                }
            }
            pthread_rwlock_unlock(&PVT(l_blocks)->rwlock);
        }
    }

    if (ret == ATOM_ACCEPT || (!l_generation && ret == ATOM_FORK)) {
        // 2nd level consensus
        if (l_blocks->callback_block_verify && l_blocks->callback_block_verify(l_blocks, l_block, a_atom_hash, /* Old bug, crutch for it */ a_atom_size)) {
            // Hard accept list
            struct cs_blocks_hal_item *l_hash_found = NULL;
            HASH_FIND(hh, l_blocks_pvt->hal, &l_block_hash, sizeof(l_block_hash), l_hash_found);
            if (!l_hash_found) {
                log_it(L_WARNING, "Block %s rejected by block verificator", dap_hash_fast_to_str_static(a_atom_hash));
                return ATOM_REJECT;
            }
        }
    } else if (ret == ATOM_MOVE_TO_THRESHOLD) {
        debug_if(s_debug_more,L_DEBUG,"%s","Can't find valid previous block in chain or forked branches.");
        return ATOM_REJECT;
    }
    return ret;
}

/**
 * @brief s_callback_atom_get_static_hdr_size
 * @return
 */
static size_t s_callback_atom_get_static_hdr_size(void)
{
    return sizeof (dap_chain_block_hdr_t);
}

/**
 * @brief s_callback_atom_iter_find_by_hash
 * @param a_atom_iter
 * @param a_atom_hash
 * @param a_atom_size
 * @return
 */
static dap_chain_atom_ptr_t s_callback_atom_iter_find_by_hash(dap_chain_atom_iter_t * a_atom_iter, dap_chain_hash_fast_t *a_atom_hash,
                                                              size_t * a_atom_size)
{
    assert(a_atom_iter);
    dap_chain_cs_blocks_t *l_blocks = DAP_CHAIN_CS_BLOCKS(a_atom_iter->chain);
    dap_chain_block_cache_t *l_block_cache = dap_chain_block_cache_get_by_hash(l_blocks, a_atom_hash);
    a_atom_iter->cur_item = l_block_cache;
    if (l_block_cache) {
        a_atom_iter->cur        = l_block_cache->block;
        a_atom_iter->cur_size   = l_block_cache->block_size;
        a_atom_iter->cur_hash   = &l_block_cache->block_hash;
        a_atom_iter->cur_num    = l_block_cache->block_number;
    } else
        *a_atom_iter = (dap_chain_atom_iter_t) { .chain = a_atom_iter->chain,
                                                 .cell_id = a_atom_iter->cell_id };
    if (a_atom_size)
        *a_atom_size = a_atom_iter->cur_size;
    return a_atom_iter->cur;
}

static dap_chain_atom_ptr_t s_callback_atom_iter_get_by_num(dap_chain_atom_iter_t *a_atom_iter, uint64_t a_atom_num)
{
    assert(a_atom_iter);
    dap_chain_cs_blocks_t *l_blocks = DAP_CHAIN_CS_BLOCKS(a_atom_iter->chain);
    dap_chain_block_cache_t *l_block_cache = NULL;
    pthread_rwlock_rdlock(&PVT(l_blocks)->rwlock);
    for (l_block_cache = PVT(l_blocks)->blocks; l_block_cache; l_block_cache = l_block_cache->hh.next)
        if (l_block_cache->block_number == a_atom_num)
            break;
    a_atom_iter->cur_item = l_block_cache;
    if (l_block_cache) {
        a_atom_iter->cur        = l_block_cache->block;
        a_atom_iter->cur_size   = l_block_cache->block_size;
        a_atom_iter->cur_hash   = &l_block_cache->block_hash;
        a_atom_iter->cur_num    = l_block_cache->block_number;
    } else
        *a_atom_iter = (dap_chain_atom_iter_t) { .chain = a_atom_iter->chain,
                                                 .cell_id = a_atom_iter->cell_id };
    pthread_rwlock_unlock(&PVT(l_blocks)->rwlock);
    return a_atom_iter->cur;
}

/**
 * @brief s_callback_atom_iter_find_by_tx_hash
 * @param a_chain
 * @param a_atom_hash
 * @return
 */
static dap_chain_datum_t *s_callback_datum_find_by_hash(dap_chain_t *a_chain, dap_chain_hash_fast_t *a_datum_hash,
                                                        dap_chain_hash_fast_t *a_block_hash, int *a_ret_code)
{
    dap_chain_cs_blocks_t * l_cs_blocks = DAP_CHAIN_CS_BLOCKS(a_chain);
    dap_chain_block_datum_index_t *l_datum_index = NULL;
    pthread_rwlock_rdlock(&PVT(l_cs_blocks)->datums_rwlock);
    HASH_FIND(hh, PVT(l_cs_blocks)->datum_index, a_datum_hash, sizeof (*a_datum_hash), l_datum_index);
    pthread_rwlock_unlock(&PVT(l_cs_blocks)->datums_rwlock);
    if (!l_datum_index || !l_datum_index->block_cache)
        return NULL;
    if (a_block_hash)
        *a_block_hash = l_datum_index->block_cache->block_hash;
    if (a_ret_code)
        *a_ret_code = l_datum_index->ret_code;
    return l_datum_index->block_cache->datum[l_datum_index->datum_index];
}

/**
 * @brief s_callback_block_find_by_tx_hash
 * @param a_datums
 * @param a_tx_hash
 * @return atom_ptr
 */
static dap_chain_atom_ptr_t s_callback_block_find_by_tx_hash(dap_chain_t * a_chain, dap_chain_hash_fast_t * a_tx_hash, size_t *a_block_size)
{
    dap_chain_cs_blocks_t * l_cs_blocks = DAP_CHAIN_CS_BLOCKS(a_chain);
    dap_chain_block_datum_index_t *l_datum_index = NULL;
    pthread_rwlock_rdlock(&PVT(l_cs_blocks)->datums_rwlock);
    HASH_FIND(hh, PVT(l_cs_blocks)->datum_index, a_tx_hash, sizeof (*a_tx_hash), l_datum_index);
    pthread_rwlock_unlock(&PVT(l_cs_blocks)->datums_rwlock);
    if (!l_datum_index)
        return NULL;
    if (a_block_size)
        *a_block_size = l_datum_index->block_cache->block_size;
    return l_datum_index->block_cache->block;
}

static json_object *s_callback_atom_dump_json(json_object **a_arr_out, dap_chain_t *a_chain, dap_chain_atom_ptr_t a_atom_ptr, size_t a_atom_size, const char *a_hash_out_type) {
   dap_chain_block_t *l_block = (dap_chain_block_t *) a_atom_ptr;
    json_object *l_obj_ret = json_object_new_object();
    char l_time_buf[DAP_TIME_STR_SIZE], l_hexbuf[32] = { '\0' };
    snprintf(l_hexbuf, sizeof(l_hexbuf), "0x%04X", l_block->hdr.version);

    json_object_object_add(l_obj_ret, "version", json_object_new_string(l_hexbuf));
    snprintf(l_hexbuf, sizeof(l_hexbuf), "0x%016"DAP_UINT64_FORMAT_X"", l_block->hdr.cell_id.uint64);
    json_object_object_add(l_obj_ret, "cell_id", json_object_new_string(l_hexbuf));
    snprintf(l_hexbuf, sizeof(l_hexbuf), "0x%016"DAP_UINT64_FORMAT_X"", l_block->hdr.chain_id.uint64);
    json_object_object_add(l_obj_ret, "chain_id", json_object_new_string(l_hexbuf));
    dap_time_to_str_rfc822(l_time_buf, DAP_TIME_STR_SIZE, l_block->hdr.ts_created);
    json_object_object_add(l_obj_ret, "ts_created", json_object_new_string(l_time_buf));

    // Dump Metadata
    size_t l_offset = 0;
    json_object *l_jobj_metadata = json_object_new_array();
    for (uint32_t i = 0; i < l_block->hdr.meta_count; i++) {
        json_object *json_obj_meta = json_object_new_object();
        dap_chain_block_meta_t *l_meta = (dap_chain_block_meta_t *) (l_block->meta_n_datum_n_sign + l_offset);
        switch (l_meta->hdr.type) {
            case DAP_CHAIN_BLOCK_META_GENESIS:
                json_object_object_add(json_obj_meta, "GENESIS", json_object_new_string("GENESIS"));
                break;
            case DAP_CHAIN_BLOCK_META_PREV:
                s_cli_meta_hash_print(json_obj_meta, "PREV", l_meta, a_hash_out_type);
                break;
            case DAP_CHAIN_BLOCK_META_ANCHOR:
                s_cli_meta_hash_print(json_obj_meta, "ANCHOR", l_meta, a_hash_out_type);
                break;
            case DAP_CHAIN_BLOCK_META_LINK:
                s_cli_meta_hash_print(json_obj_meta, "LINK", l_meta, a_hash_out_type);
                break;
            case DAP_CHAIN_BLOCK_META_NONCE:
                s_cli_meta_hex_print(json_obj_meta, "NONCE", l_meta);
                break;
            case DAP_CHAIN_BLOCK_META_NONCE2:
                s_cli_meta_hex_print(json_obj_meta, "NONCE2", l_meta);
                break;
            default: {
                snprintf(l_hexbuf, sizeof(l_hexbuf), "0x%0X", i);
                json_object_object_add(json_obj_meta, "# -", json_object_new_string(l_hexbuf));
                int l_len = l_meta->hdr.data_size * 2 + 5;
                char *l_data_hex = DAP_NEW_STACK_SIZE(char, l_len);
                strcpy(l_data_hex, "0x");
                dap_bin2hex(l_data_hex + 2, l_meta->data, l_meta->hdr.data_size);
                json_object_object_add(json_obj_meta, "Data hex - ", json_object_new_string(l_data_hex));
            }
        }
        json_object_array_add(l_jobj_metadata, json_obj_meta);
        l_offset += sizeof(l_meta->hdr) + l_meta->hdr.data_size;
    }
    json_object_object_add(l_obj_ret, "metadata", l_jobj_metadata);
    json_object *l_jobj_datums = json_object_new_array();
    for (uint16_t i = 0; i < l_block->hdr.datum_count; i++) {
        dap_chain_datum_t *l_datum = (dap_chain_datum_t*)(l_block->meta_n_datum_n_sign + l_offset);
        json_object *l_jobj_datum = json_object_new_object();
        size_t l_datum_size =  dap_chain_datum_size(l_datum);
        json_object_object_add(l_jobj_datum, "datum size ",json_object_new_uint64(l_datum_size));
        if (l_datum_size < sizeof (l_datum->header) ){
            dap_json_rpc_error_add(*a_arr_out, DAP_CHAIN_NODE_CLI_COM_BLOCK_DATUM_SIZE_ERR, "ERROR: datum size %zu is smaller than header size %zu",l_datum_size,
                                    sizeof (l_datum->header));
            break;
        }
        // Nested datums
        snprintf(l_hexbuf, sizeof(l_hexbuf),"0x%02X",l_datum->header.version_id);
        json_object_object_add(l_jobj_datum, "version",json_object_new_string(l_hexbuf));
        const char * l_datum_type_str = "UNKNOWN";
        DAP_DATUM_TYPE_STR(l_datum->header.type_id, l_datum_type_str);
        json_object_object_add(l_jobj_datum, "type_id",json_object_new_string(l_datum_type_str));
        dap_time_to_str_rfc822(l_time_buf, DAP_TIME_STR_SIZE, l_datum->header.ts_create);
        json_object_object_add(l_jobj_datum, "ts_create",json_object_new_string(l_time_buf));
        json_object_object_add(l_jobj_datum, "data_size",json_object_new_int(l_datum->header.data_size));
        dap_chain_datum_dump_json(*a_arr_out, l_jobj_datum,l_datum, a_hash_out_type, a_chain->net_id, true);
        json_object_array_add(l_jobj_datums, l_jobj_datum);
        l_offset += l_datum_size;
    }
    json_object_object_add(l_obj_ret, "datums", l_jobj_datums);
    json_object *l_jobj_signatures = json_object_new_array();
    size_t l_block_signs = dap_chain_block_get_signs_count(l_block, a_atom_size);
    for (uint32_t i = 0; i < l_block_signs; i++) {
        json_object* json_obj_sign = json_object_new_object();
        dap_sign_t * l_sign = dap_chain_block_sign_get(l_block, dap_chain_block_get_size(l_block), i);
        size_t l_sign_size = dap_sign_get_size(l_sign);
        dap_chain_hash_fast_t l_pkey_hash;
        dap_sign_get_pkey_hash(l_sign, &l_pkey_hash);
        const char *l_hash_str = !dap_strcmp(a_hash_out_type, "base58") ?
                dap_enc_base58_encode_hash_to_str_static(&l_pkey_hash) :
                dap_chain_hash_fast_to_str_static(&l_pkey_hash);
        json_object_object_add(json_obj_sign, "type",json_object_new_string(dap_sign_type_to_str( l_sign->header.type )));
        json_object_object_add(json_obj_sign, "size",json_object_new_uint64(l_sign_size));
        json_object_object_add(json_obj_sign, "pkey_hash",json_object_new_string(l_hash_str));
        json_object_array_add(l_jobj_signatures, json_obj_sign);
    }
    json_object_object_add(l_obj_ret, "signatures", l_jobj_signatures);
    return l_obj_ret;
}

/**
 * @brief s_callback_atom_get_datum
 * @param a_event
 * @param a_atom_size
 * @return
 */
static dap_chain_datum_t** s_callback_atom_get_datums(dap_chain_atom_ptr_t a_atom, size_t a_atom_size, size_t * a_datums_count)
{
    assert(a_datums_count);
    dap_chain_datum_t ** l_ret = dap_chain_block_get_datums((dap_chain_block_t *)a_atom, a_atom_size,a_datums_count);
    return l_ret;
}

/**
 * @brief s_callback_atom_iter_create
 * @param a_chain
 * @return
 */
static dap_chain_atom_iter_t *s_callback_atom_iter_create(dap_chain_t *a_chain, dap_chain_cell_id_t a_cell_id, dap_hash_fast_t *a_hash_from)
{
    dap_chain_atom_iter_t * l_atom_iter = DAP_NEW_Z(dap_chain_atom_iter_t);
    if (!l_atom_iter) {
        log_it(L_CRITICAL, "%s", c_error_memory_alloc);
        return NULL;
    }
    l_atom_iter->chain = a_chain;
    l_atom_iter->cell_id = a_cell_id;
    if (a_hash_from)
        s_callback_atom_iter_find_by_hash(l_atom_iter, a_hash_from, NULL);
    return l_atom_iter;
}

/**
 * @brief s_callback_atom_iter_get
 * @param a_atom_iter
 * @param a_operation
 * @param a_atom_size
 * @return
 */
static dap_chain_atom_ptr_t s_callback_atom_iter_get(dap_chain_atom_iter_t *a_atom_iter, dap_chain_iter_op_t a_operation, size_t *a_atom_size)
{
    dap_return_val_if_fail(a_atom_iter, NULL);
    dap_chain_cs_blocks_t * l_blocks = DAP_CHAIN_CS_BLOCKS(a_atom_iter->chain);
    dap_chain_cs_blocks_pvt_t *l_blocks_pvt = l_blocks ? PVT(l_blocks) : NULL;
    dap_chain_atom_ptr_t l_ret = NULL;
    if (!l_blocks_pvt) {
        log_it(L_ERROR, "l_blocks_pvt is NULL");
        return NULL;
    }
    pthread_rwlock_rdlock(&l_blocks_pvt->rwlock);
    switch (a_operation) {
    case DAP_CHAIN_ITER_OP_FIRST:
        a_atom_iter->cur_item = l_blocks_pvt->blocks;
        break;
    case DAP_CHAIN_ITER_OP_LAST:
        a_atom_iter->cur_item = HASH_LAST(l_blocks_pvt->blocks);
        break;
    case DAP_CHAIN_ITER_OP_NEXT:
        if (a_atom_iter->cur_item)
            a_atom_iter->cur_item = ((dap_chain_block_cache_t *)a_atom_iter->cur_item)->hh.next;
        break;
    case DAP_CHAIN_ITER_OP_PREV:
        if (a_atom_iter->cur_item)
            a_atom_iter->cur_item = ((dap_chain_block_cache_t *)a_atom_iter->cur_item)->hh.prev;
        break;
    }
    if (a_atom_iter->cur_item) {
        dap_chain_block_cache_t *l_item = a_atom_iter->cur_item;
        a_atom_iter->cur        = l_item->block;
        a_atom_iter->cur_size   = l_item->block_size;
        a_atom_iter->cur_hash   = &l_item->block_hash;
        a_atom_iter->cur_num    = l_item->block_number;
        a_atom_iter->cur_ts     = l_item->ts_created;
    } else 
        *a_atom_iter = (dap_chain_atom_iter_t) { .chain = a_atom_iter->chain,
                                                 .cell_id = a_atom_iter->cell_id };
    pthread_rwlock_unlock(&l_blocks_pvt->rwlock);
    if (a_atom_size)
        *a_atom_size = a_atom_iter->cur_size;

    return a_atom_iter->cur;
}

/**
 * @brief s_callback_atom_iter_delete
 * @param a_atom_iter
 */
static void s_callback_atom_iter_delete(dap_chain_atom_iter_t * a_atom_iter)
{
    DAP_DELETE(a_atom_iter);
}

/**
 * @brief s_callback_atom_iter_get_links
 * @param a_atom_iter
 * @param a_links_size
 * @param a_links_size_ptr
 * @return
 */
static dap_chain_atom_ptr_t *s_callback_atom_iter_get_links(dap_chain_atom_iter_t *a_atom_iter , size_t *a_links_size, size_t **a_links_size_ptr)
{
    dap_return_val_if_fail(a_atom_iter, NULL);
    assert(a_links_size);
    assert(a_links_size_ptr);
    if (!a_atom_iter->cur_item) {
        return NULL;
    }
    dap_chain_block_cache_t * l_block_cache =(dap_chain_block_cache_t *) a_atom_iter->cur_item;
    if (!l_block_cache->links_hash_count) {
        return NULL;
    }
    *a_links_size_ptr = DAP_NEW_Z_COUNT_RET_VAL_IF_FAIL(size_t, l_block_cache->links_hash_count, NULL);
    *a_links_size = l_block_cache->links_hash_count;
    dap_chain_atom_ptr_t *l_ret = DAP_NEW_Z_SIZE(dap_chain_atom_ptr_t, l_block_cache->links_hash_count * sizeof(dap_chain_atom_ptr_t));
    for (size_t i = 0; i < l_block_cache->links_hash_count; ++i){
        dap_chain_cs_blocks_t *l_cs_blocks = DAP_CHAIN_CS_BLOCKS(a_atom_iter->chain);
        dap_chain_block_cache_t *l_link = dap_chain_block_cache_get_by_hash(l_cs_blocks, &l_block_cache->links_hash[i]);
        assert(l_link);
        if (!l_link) {
            DAP_DEL_Z(a_links_size_ptr);
            DAP_DEL_Z(l_ret);
            return NULL;
        }
        (*a_links_size_ptr)[i] = l_link->block_size;
        l_ret[i] = l_link->block;
    }
    return l_ret;
}

static dap_chain_datum_iter_t *s_chain_callback_datum_iter_create(dap_chain_t *a_chain)
{
    dap_chain_datum_iter_t *l_ret = DAP_NEW_Z(dap_chain_datum_iter_t);
    if (!l_ret) {
        log_it(L_CRITICAL, "%s", c_error_memory_alloc);
        return NULL;
    }
    l_ret->chain = a_chain;
    return l_ret;
}

static void s_chain_callback_datum_iter_delete(dap_chain_datum_iter_t *a_datum_iter)
{
    DAP_DELETE(a_datum_iter);
}

static void s_datum_iter_fill(dap_chain_datum_iter_t *a_datum_iter, dap_chain_block_datum_index_t *a_datum_index)
{
    a_datum_iter->cur_item = a_datum_index;
    if (a_datum_index && a_datum_index->block_cache->datum) {
        a_datum_iter->cur = a_datum_index->block_cache->datum[a_datum_index->datum_index];
        a_datum_iter->cur_size = dap_chain_datum_size(a_datum_iter->cur);
        a_datum_iter->cur_hash = &a_datum_index->datum_hash;
        a_datum_iter->cur_atom_hash = &a_datum_index->block_cache->block_hash;
        a_datum_iter->ret_code = a_datum_index->ret_code;
        a_datum_iter->action = a_datum_index->action;
        a_datum_iter->uid = a_datum_index->service_uid;    
        a_datum_iter->token_ticker = dap_strcmp(a_datum_index->token_ticker, "0") ? a_datum_index->token_ticker : NULL;
    } else {
        a_datum_iter->cur = NULL;
        a_datum_iter->cur_hash = NULL;
        a_datum_iter->cur_atom_hash = NULL;
        a_datum_iter->cur_size = 0;
        a_datum_iter->ret_code = 0;
        a_datum_iter->token_ticker = NULL;
        a_datum_iter->action = 0;
        a_datum_iter->uid.uint64 = 0;
    }
    debug_if(a_datum_index && !a_datum_index->block_cache->datum, L_ERROR, "Chains was deleted with errors");
}

static dap_chain_datum_t *s_chain_callback_datum_iter_get_first(dap_chain_datum_iter_t *a_datum_iter)
{
    dap_chain_cs_blocks_t * l_cs_blocks = DAP_CHAIN_CS_BLOCKS(a_datum_iter->chain);
    pthread_rwlock_rdlock(&PVT(l_cs_blocks)->datums_rwlock);
    dap_chain_block_datum_index_t *l_datum_index = PVT(l_cs_blocks)->datum_index;
    s_datum_iter_fill(a_datum_iter, l_datum_index);
    pthread_rwlock_unlock(&PVT(l_cs_blocks)->datums_rwlock);
    return a_datum_iter->cur;
}

static dap_chain_datum_t *s_chain_callback_datum_iter_get_last(dap_chain_datum_iter_t *a_datum_iter)
{
    dap_chain_cs_blocks_t * l_cs_blocks = DAP_CHAIN_CS_BLOCKS(a_datum_iter->chain);
    pthread_rwlock_rdlock(&PVT(l_cs_blocks)->datums_rwlock);
    //dap_chain_block_datum_index_t *l_datum_index = PVT(l_cs_blocks)->datum_index;
    dap_chain_block_datum_index_t *l_datum_index = HASH_LAST(PVT(l_cs_blocks)->datum_index);    
    s_datum_iter_fill(a_datum_iter, l_datum_index);
    pthread_rwlock_unlock(&PVT(l_cs_blocks)->datums_rwlock);
    return a_datum_iter->cur;
}

static dap_chain_datum_t *s_chain_callback_datum_iter_get_next(dap_chain_datum_iter_t *a_datum_iter)
{
    dap_chain_cs_blocks_t * l_cs_blocks = DAP_CHAIN_CS_BLOCKS(a_datum_iter->chain);
    pthread_rwlock_rdlock(&PVT(l_cs_blocks)->datums_rwlock);
    dap_chain_block_datum_index_t *l_datum_index = a_datum_iter->cur_item;
    if (l_datum_index)
        l_datum_index = l_datum_index->hh.next;
    s_datum_iter_fill(a_datum_iter, l_datum_index);
    pthread_rwlock_unlock(&PVT(l_cs_blocks)->datums_rwlock);
    return a_datum_iter->cur;
}

static dap_chain_datum_t *s_chain_callback_datum_iter_get_prev(dap_chain_datum_iter_t *a_datum_iter)
{
    dap_chain_cs_blocks_t * l_cs_blocks = DAP_CHAIN_CS_BLOCKS(a_datum_iter->chain);
    pthread_rwlock_rdlock(&PVT(l_cs_blocks)->datums_rwlock);
    dap_chain_block_datum_index_t *l_datum_index = a_datum_iter->cur_item;
    if (l_datum_index)
        l_datum_index = l_datum_index->hh.prev;
    s_datum_iter_fill(a_datum_iter, l_datum_index);
    pthread_rwlock_unlock(&PVT(l_cs_blocks)->datums_rwlock);
    return a_datum_iter->cur;
}


static dap_chain_block_t *s_new_block_move(dap_chain_cs_blocks_t *a_blocks, size_t *a_new_block_size)
{
    size_t l_ret_size = 0;
    dap_chain_block_t *l_ret = NULL;
    dap_chain_cs_blocks_pvt_t *l_blocks_pvt = PVT(a_blocks);
    pthread_rwlock_wrlock(&l_blocks_pvt->rwlock);
    if ( a_blocks->block_new ) {
        l_ret = a_blocks->block_new;
        l_ret_size = a_blocks->block_new_size;
        a_blocks->block_new = NULL;
        a_blocks->block_new_size = 0;
    }
    pthread_rwlock_unlock(&l_blocks_pvt->rwlock);
    if (a_new_block_size)
        *a_new_block_size = l_ret_size;
    return l_ret;
}

/**
 * @brief s_callback_datums_pool_proc
 * @param a_chain
 * @param a_datums
 * @param a_datums_size
 * @return
 */
static size_t s_callback_add_datums(dap_chain_t *a_chain, dap_chain_datum_t **a_datums, size_t a_datums_count)
{
    dap_chain_cs_blocks_t *l_blocks = DAP_CHAIN_CS_BLOCKS(a_chain);
    dap_chain_cs_blocks_pvt_t *l_blocks_pvt = PVT(l_blocks);
    // dap_chain_net_t *l_net = dap_chain_net_by_id(a_chain->net_id);

    size_t l_datum_processed = 0;
    pthread_rwlock_wrlock(&l_blocks_pvt->rwlock);
#ifdef DAP_TPS_TEST
    log_it(L_TPS, "Start tps %zu datums add", a_datums_count);
#endif
    for (size_t i = 0; i < a_datums_count; ++i) {
        dap_chain_datum_t *l_datum = a_datums[i];
        size_t l_datum_size = dap_chain_datum_size(l_datum);
        if (!l_datum_size) {
            log_it(L_WARNING, "Empty datum"); /* How might it be? */
            continue;
        }
        if (l_blocks->block_new_size + l_datum_size > DAP_CHAIN_ATOM_MAX_SIZE) {
            log_it(L_DEBUG, "Maximum size exeeded, %zu > %d", l_blocks->block_new_size + l_datum_size, DAP_CHAIN_ATOM_MAX_SIZE);
            break;
        }
        if (!l_blocks->block_new) {
            dap_chain_block_cache_t *l_bcache_last = HASH_LAST(l_blocks_pvt->blocks);
            l_blocks->block_new = dap_chain_block_new(&l_bcache_last->block_hash, &l_blocks->block_new_size);
            l_blocks->block_new->hdr.cell_id.uint64 = a_chain->cells->id.uint64;
            l_blocks->block_new->hdr.chain_id.uint64 = l_blocks->chain->id.uint64;
        }
        l_blocks->block_new_size = dap_chain_block_datum_add(&l_blocks->block_new, l_blocks->block_new_size, l_datum, l_datum_size);
        l_datum_processed++;
    }
#ifdef DAP_TPS_TEST
    log_it(L_TPS, "Finish tps %zu datums add", a_datums_count);
#endif
    pthread_rwlock_unlock(&l_blocks_pvt->rwlock);
    return l_datum_processed;
}

/**
 * @brief s_callback_count_atom Gets the number of blocks
 * @param a_chain Chain object
 * @return size_t
 */
static uint64_t s_callback_count_atom(dap_chain_t *a_chain)
{
    dap_chain_cs_blocks_t *l_blocks = DAP_CHAIN_CS_BLOCKS(a_chain);
    assert(l_blocks && l_blocks->chain == a_chain);
    uint64_t l_ret = 0;
    l_ret = PVT(l_blocks)->blocks_count;
    return l_ret;
}

/**
 * @brief s_callback_get_atoms Gets the specified number of blocks with an offset
 * @param a_chain Chain object
 * @param a_count Number of blocks
 * @param a_page The page from which you need to pick up the set number of blocks
 * @param a_reverse Boolean value to specify the first page comes from the beginning or end of the list
 * @return List of blocks
 */
static dap_list_t *s_callback_get_atoms(dap_chain_t *a_chain, size_t a_count, size_t a_page, bool a_reverse)
{
    dap_chain_cs_blocks_t *l_blocks = DAP_CHAIN_CS_BLOCKS(a_chain);
    dap_chain_cs_blocks_pvt_t *l_blocks_pvt = PVT(l_blocks);
    pthread_rwlock_rdlock(&PVT(l_blocks)->rwlock);
    if (!l_blocks_pvt->blocks) {
        pthread_rwlock_unlock(&PVT(l_blocks)->rwlock);
        return NULL;
    }
    size_t l_offset = a_count * (a_page - 1);
    size_t l_count = l_blocks_pvt->blocks_count;
    if (a_page < 2)
        l_offset = 0;
    if (l_offset > l_count){
        pthread_rwlock_unlock(&PVT(l_blocks)->rwlock);
        return NULL;
    }
    dap_list_t *l_list = NULL;
    size_t l_counter = 0;
    size_t l_end = l_offset + a_count;

    if (a_reverse) {
        dap_chain_block_cache_t *l_ptr = l_blocks_pvt->blocks->hh.tbl->tail->prev;
        if (!l_ptr)
            l_ptr = l_blocks_pvt->blocks;
        else
            l_ptr = l_ptr->hh.next;
        for (dap_chain_block_cache_t *ptr = l_ptr; ptr != NULL && l_counter < l_end; ptr = ptr->hh.prev) {
            if (l_counter >= l_offset) {
                dap_chain_block_t *l_block = ptr->block;
                l_list = dap_list_append(l_list, l_block);
                l_list = dap_list_append(l_list, &ptr->block_size);
            }
            l_counter++;
        }
    } else {
        dap_chain_block_cache_t *l_ptr = l_blocks_pvt->blocks;
        if (!l_ptr)
            l_ptr = l_blocks_pvt->blocks;
        else
            l_ptr = l_ptr->hh.next;
        for (dap_chain_block_cache_t *ptr = l_ptr; ptr != NULL && l_counter < l_end; ptr = ptr->hh.next) {
            if (l_counter >= l_offset) {
                dap_chain_block_t *l_block = ptr->block;
                l_list = dap_list_append(l_list, l_block);
                l_list = dap_list_append(l_list, &ptr->block_size);
            }
            l_counter++;
        }
    }
    pthread_rwlock_unlock(&PVT(l_blocks)->rwlock);
    return l_list;
}

static const dap_time_t s_block_timediff_unit_size = 60;

static uint256_t s_callback_calc_reward(dap_chain_t *a_chain, dap_hash_fast_t *a_block_hash, dap_pkey_t *a_block_sign_pkey)
{
    uint256_t l_ret = uint256_0;
    dap_chain_cs_blocks_t *l_blocks = DAP_CHAIN_CS_BLOCKS(a_chain);
    dap_chain_block_cache_t *l_block_cache = NULL;
    HASH_FIND(hh, PVT(l_blocks)->blocks, a_block_hash, sizeof(*a_block_hash), l_block_cache);
    if (!l_block_cache)
        return l_ret;
    const dap_chain_block_t *l_block = l_block_cache->block;
    size_t l_block_size = l_block_cache->block_size;
    if (!dap_chain_block_sign_match_pkey(l_block, l_block_size, a_block_sign_pkey))
        return l_ret;
    dap_chain_net_t *l_net = dap_chain_net_by_id(a_chain->net_id);
    if (!l_net) {
        log_it(L_ERROR, "Invalid chain object");
        return l_ret;
    }
    dap_time_t l_block_time = l_block->hdr.ts_created;
    if (l_block_time < DAP_REWARD_INIT_TIMESTAMP) {
        log_it(L_WARNING, "Reward is not set for this block");
        return l_ret;
    }
    l_ret = dap_chain_net_get_reward(l_net, l_block_cache->block_number);
    size_t l_signs_count = l_block_cache->sign_count;
    if (l_block_cache->is_genesis) {
        DIV_256(l_ret, GET_256_FROM_64(l_signs_count), &l_ret);
        return l_ret;
    }
    dap_hash_fast_t l_prev_block_hash = l_block_cache->prev_hash;
    l_block_cache = NULL;
    HASH_FIND(hh, PVT(l_blocks)->blocks, &l_prev_block_hash, sizeof(l_prev_block_hash), l_block_cache);
    if (!l_block_cache) {
        log_it(L_ERROR, "l_block_cache is NULL");
        return l_ret;
    }
    l_block = l_block_cache->block;
    if (!l_block) {
        log_it(L_ERROR, "l_block is NULL");
        return l_ret;
    }
    assert(l_block);
    dap_time_t l_cur_time = dap_max(l_block->hdr.ts_created, DAP_REWARD_INIT_TIMESTAMP);
    if ( l_block_time > l_cur_time ) {
        dap_time_t l_time_diff = l_block_time - l_cur_time;
        if (MULT_256_256(l_ret, GET_256_FROM_64(l_time_diff), &l_ret))
            return log_it(L_ERROR, "Integer overflow while multiplication execution to calculate final reward"), uint256_0;
    }
    DIV_256(l_ret, GET_256_FROM_64(s_block_timediff_unit_size * l_signs_count), &l_ret);
    return l_ret;
}

/**
 * @brief s_fee_verificator_callback
 * @param a_ledger
 * @param a_tx_out_hash
 * @param a_cond
 * @param a_tx_in
 * @param a_owner
 * @return
 */
static int s_fee_verificator_callback(dap_ledger_t *a_ledger, dap_chain_datum_tx_t *a_tx_in, dap_hash_fast_t UNUSED_ARG *a_tx_in_hash,
                                      dap_chain_tx_out_cond_t UNUSED_ARG *a_cond, bool a_owner)
{
    dap_chain_net_t *l_net = a_ledger->net;
    assert(l_net);
    dap_chain_t *l_chain;
    DL_FOREACH(l_net->pub.chains, l_chain) {
        if (!l_chain->callback_block_find_by_tx_hash)
            continue;
        dap_chain_tx_in_cond_t *l_tx_in_cond = (dap_chain_tx_in_cond_t*)dap_chain_datum_tx_item_get(a_tx_in, NULL, NULL, TX_ITEM_TYPE_IN_COND, NULL);
        if (!l_tx_in_cond)
            return -1;
        if (dap_hash_fast_is_blank(&l_tx_in_cond->header.tx_prev_hash))
            return -2;
        size_t l_block_size = 0;
        dap_chain_block_t *l_block = (dap_chain_block_t *)l_chain->callback_block_find_by_tx_hash(
                                                    l_chain, &l_tx_in_cond->header.tx_prev_hash, &l_block_size);
        if (!l_block)
            continue;
        dap_sign_t *l_sign_block = dap_chain_block_sign_get(l_block, l_block_size, 0);
        if (!l_sign_block)
            return -3;

        // TX sign is already verified, just compare pkeys
        dap_chain_tx_sig_t *l_tx_sig = (dap_chain_tx_sig_t *)dap_chain_datum_tx_item_get(a_tx_in, NULL, NULL, TX_ITEM_TYPE_SIG, NULL);
        dap_sign_t *l_sign_tx = dap_chain_datum_tx_item_sig_get_sign(l_tx_sig);
        return dap_sign_compare_pkeys(l_sign_block, l_sign_tx) ? 0 : -5;
    }
    return -4;
}


static int s_fee_stack_verificator_callback(dap_ledger_t *a_ledger, dap_chain_datum_tx_t *a_tx_in, dap_hash_fast_t UNUSED_ARG *a_tx_in_hash,
                                      dap_chain_tx_out_cond_t UNUSED_ARG *a_cond, bool a_owner)
{
    return a_owner ? 0 : -1;
}



static uint64_t s_callback_count_txs(dap_chain_t *a_chain)
{
    return PVT(DAP_CHAIN_CS_BLOCKS(a_chain))->tx_count;
}


static dap_list_t *s_callback_get_txs(dap_chain_t *a_chain, size_t a_count, size_t a_page, bool a_reverse)
{
    UNUSED(a_reverse); // TODO
    size_t l_count = s_callback_count_txs(a_chain);
    size_t l_offset = a_count * a_page;
    if (l_offset > l_count)
        return NULL;
    if (a_page < 2)
        l_offset = 0;
    dap_list_t *l_list = NULL;
    size_t l_counter = 0;
    size_t l_end = l_offset + a_count;
    for (dap_chain_block_datum_index_t *it = PVT(DAP_CHAIN_CS_BLOCKS(a_chain))->datum_index;
                it && l_counter < l_end;
                it = it->hh.next) {
        dap_chain_datum_t *l_datum = it->block_cache->datum[it->datum_index];
        if (l_datum->header.type_id == DAP_CHAIN_DATUM_TX && l_counter++ >= l_offset) {
            dap_chain_datum_tx_t *l_tx = (dap_chain_datum_tx_t *)l_datum->data;
            l_list = dap_list_append(l_list, l_tx);
        }
    }
    return l_list;
}

static int s_compare_fees(dap_chain_cs_blocks_hardfork_fees_t *a_list1, dap_chain_cs_blocks_hardfork_fees_t *a_list2)
{
    return !dap_sign_compare_pkeys(a_list1->owner_sign, a_list2->owner_sign);
}

static int s_aggregate_fees(dap_chain_cs_blocks_hardfork_fees_t **a_out_list, dap_chain_block_autocollect_type_t a_type, dap_sign_t *a_sign, uint256_t a_value)
{
    dap_chain_cs_blocks_hardfork_fees_t l_new_fee = { .owner_sign = a_sign };
    dap_chain_cs_blocks_hardfork_fees_t *l_exist = NULL;
    DL_SEARCH(*a_out_list, l_exist, &l_new_fee, s_compare_fees);
    if (!l_exist) {
        l_exist = DAP_DUP(&l_new_fee);
        if (!l_exist) {
            log_it(L_CRITICAL, "%s", c_error_memory_alloc);
            return -1;
        }
        DL_APPEND(*a_out_list, l_exist);
    }
    switch (a_type) {
    case DAP_CHAIN_BLOCK_COLLECT_FEES:
        if (SUM_256_256(l_exist->fees_n_rewards_sum, a_value, &l_exist->fees_n_rewards_sum)) {
            log_it(L_ERROR, "Integer overflow of hardfork aggregated data for not withdrowed fees");
            return -2;
        } break;
    case DAP_CHAIN_BLOCK_COLLECT_REWARDS:
        if (SUM_256_256(l_exist->fees_n_rewards_sum, a_value, &l_exist->fees_n_rewards_sum)) {
            log_it(L_ERROR, "Integer overflow of hardfork aggregated data for not withdrowed rewards");
            return -2;
        } break;
    default:
        log_it(L_ERROR, "Illegal block autocollect type %d", a_type);
        return -3;
    }
    return 0;
}

dap_chain_cs_blocks_hardfork_fees_t *dap_chain_cs_blocks_fees_aggregate(dap_chain_t *a_chain)
{
    dap_chain_cs_blocks_hardfork_fees_t *ret = NULL;
    dap_chain_cs_blocks_t *l_blocks = DAP_CHAIN_CS_BLOCKS(a_chain);
    dap_chain_net_t *l_net = dap_chain_net_by_id(a_chain->net_id);
    for (dap_chain_block_cache_t *l_block_cache = PVT(l_blocks)->blocks; l_block_cache; l_block_cache = l_block_cache->hh.next) {
        dap_time_t l_ts = l_block_cache->block->hdr.ts_created;
        for (size_t i = 0; i < l_block_cache->sign_count; i++) {
            dap_sign_t *l_sign = dap_chain_block_sign_get(l_block_cache->block, l_block_cache->block_size, i);
            if (i == 0) {
                for (size_t j = 0; j < l_block_cache->datum_count; j++) {
                    if (l_block_cache->datum[j]->header.type_id != DAP_CHAIN_DATUM_TX)
                        continue;
                    dap_chain_datum_tx_t *l_tx = (dap_chain_datum_tx_t *)l_block_cache->datum[j]->data;
                    int l_out_idx_tmp = 0;
                    dap_chain_tx_out_cond_t *l_cond = dap_chain_datum_tx_out_cond_get(l_tx, DAP_CHAIN_TX_OUT_COND_SUBTYPE_FEE, &l_out_idx_tmp);
                    if (!l_cond)
                        continue;
                    if (!dap_ledger_tx_hash_is_used_out_item(l_net->pub.ledger, l_block_cache->datum_hash + j, l_out_idx_tmp, NULL))
                        s_aggregate_fees(&ret, DAP_CHAIN_BLOCK_COLLECT_FEES, l_sign, l_cond->header.value);
                }
            }
            if (l_ts < DAP_REWARD_INIT_TIMESTAMP)
                break;
            //dap_chain_cs_esbocs_get_precached_key_hash(l_sign);
            dap_hash_fast_t l_pkey_hash;
            dap_sign_get_pkey_hash(l_sign, &l_pkey_hash);
            if (dap_ledger_is_used_reward(l_net->pub.ledger, &l_block_cache->block_hash, &l_pkey_hash))
                continue;
            dap_pkey_t *l_sign_pkey = dap_pkey_get_from_sign(l_sign);
            uint256_t l_reward_value = s_callback_calc_reward(a_chain, &l_block_cache->block_hash, l_sign_pkey);
            DAP_DELETE(l_sign_pkey);
            s_aggregate_fees(&ret, DAP_CHAIN_BLOCK_COLLECT_REWARDS, l_sign, l_reward_value);
        }
    }
    return ret;
}<|MERGE_RESOLUTION|>--- conflicted
+++ resolved
@@ -1725,43 +1725,25 @@
 
     switch (ret) {
     case ATOM_ACCEPT:{
-<<<<<<< HEAD
         dap_chain_net_t *l_net = dap_chain_net_by_id(a_chain->net_id);
         assert(l_net);
-=======
-        dap_chain_cell_t *l_cell = dap_chain_cell_find_by_id(a_chain, l_block->hdr.cell_id);
->>>>>>> d55a5f4b
 #ifndef DAP_CHAIN_BLOCKS_TEST
         dap_chain_net_t *l_net = dap_chain_net_by_id(a_chain->net_id);
         assert(l_net);
         if ( !dap_chain_net_get_load_mode(l_net) ) {
-<<<<<<< HEAD
             int l_err = dap_chain_atom_save(a_chain, l_block->hdr.cell_id, a_atom, a_atom_size, a_atom_new ? &l_block_hash : NULL, (char**)&l_block);
-            dap_return_val_if_pass_err(l_err, ATOM_REJECT, "Can't save atom to file, code %d", l_err);
+            if (l_err) {
+                dap_chain_net_srv_stake_switch_table(a_chain->net_id, false);
+                log_it(L_ERROR, "Can't save atom to file, code %d", l_err);
+                return ATOM_REJECT;
+            }
         }
 #endif
-        l_block_cache = dap_chain_block_cache_new(&l_block_hash, l_block, a_atom_size, PVT(l_blocks)->blocks_count + 1, !a_chain->is_mapped);
-        dap_return_val_if_fail_err(l_block_cache, dap_chain_net_get_load_mode(l_net) ? ATOM_CORRUPTED : ATOM_REJECT,
-                                   "Block %s is corrupted!", l_block_cache->block_hash_str);
-=======
-            if ( dap_chain_atom_save(l_cell, a_atom, a_atom_size, a_atom_new ? &l_block_hash : NULL) < 0 ) {
-                log_it(L_ERROR, "Can't save atom to file");
-                dap_chain_net_srv_stake_switch_table(a_chain->net_id, false);
-                return ATOM_REJECT;
-            } else if (a_chain->is_mapped) {
-                l_block = (dap_chain_block_t*)( l_cell->map_pos += sizeof(uint64_t) );  // Switching to mapped area
-                l_cell->map_pos += a_atom_size;
-            }
-            ret = ATOM_ACCEPT;
-        }
-#endif
-        l_block_cache = dap_chain_block_cache_new(&l_block_hash, l_block, a_atom_size, PVT(l_blocks)->blocks_count + 1, !a_chain->is_mapped);
-        if (!l_block_cache) {
-            log_it(L_DEBUG, "%s", "... corrupted block");
+        if (!( l_block_cache = dap_chain_block_cache_new(&l_block_hash, l_block, a_atom_size, PVT(l_blocks)->blocks_count + 1, !a_chain->is_mapped) )) {
             dap_chain_net_srv_stake_switch_table(a_chain->net_id, false);
-            return ATOM_REJECT;
-        }
->>>>>>> d55a5f4b
+            log_it(L_ERROR, "Block %s is corrupted!", l_block_cache->block_hash_str);
+            return dap_chain_net_get_load_mode(l_net) ? ATOM_CORRUPTED : ATOM_REJECT;
+        }
         debug_if(s_debug_more, L_DEBUG, "... new block %s", l_block_cache->block_hash_str);
 
         pthread_rwlock_wrlock(& PVT(l_blocks)->rwlock);
