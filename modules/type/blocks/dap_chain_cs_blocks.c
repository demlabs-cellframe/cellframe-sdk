/*
 * Authors:
 * Dmitriy A. Gearasimov <gerasimov.dmitriy@demlabs.net>
 * DeM Labs Ltd   https://demlabs.net
 * Copyright  (c) 2017-2020
 * All rights reserved.

 This file is part of DAP SDK the open source project

    DAP SDK is free software: you can redistribute it and/or modify
    it under the terms of the GNU General Public License as published by
    the Free Software Foundation, either version 3 of the License, or
    (at your option) any later version.

    DAP SDK is distributed in the hope that it will be useful,
    but WITHOUT ANY WARRANTY; without even the implied warranty of
    MERCHANTABILITY or FITNESS FOR A PARTICULAR PURPOSE.  See the
    GNU General Public License for more details.

    You should have received a copy of the GNU General Public License
    along with any DAP SDK based project.  If not, see <http://www.gnu.org/licenses/>.
*/
#include <pthread.h>
#include "dap_common.h"
#include "dap_chain.h"
#include "dap_chain_cell.h"
#include "dap_chain_cs.h"
#include "dap_chain_cs_blocks.h"
#include "dap_chain_block.h"
#include "dap_chain_block_cache.h"
#include "dap_cli_server.h"
#include "dap_chain_node_cli_cmd.h"
#include "dap_chain_mempool.h"
#include "dap_chain_net_srv_stake_pos_delegate.h"
#include "dap_chain_cs_esbocs.h"
#include "dap_chain_datum.h"
#include "dap_enc_base58.h"

#define LOG_TAG "dap_chain_cs_blocks"

#ifndef DAP_CHAIN_BLOCKS_TEST
#define DAP_FORK_MAX_DEPTH_DEFAULT 10
#else
#define DAP_FORK_MAX_DEPTH_DEFAULT 5
#endif


typedef struct dap_chain_block_datum_index {
    dap_chain_hash_fast_t datum_hash;
    int ret_code;
    time_t ts_added;
    dap_chain_block_cache_t *block_cache;
    size_t datum_index;
    char token_ticker[DAP_CHAIN_TICKER_SIZE_MAX];
    dap_chain_net_srv_uid_t service_uid;
    dap_chain_tx_tag_action_type_t action;
    UT_hash_handle hh;
} dap_chain_block_datum_index_t;

struct cs_blocks_hal_item {
    dap_chain_hash_fast_t hash;
    UT_hash_handle hh;
};

typedef struct dap_chain_cs_blocks_pvt {
    // Parent link
    dap_chain_cs_blocks_t *cs_blocks;

    // All the blocks are here
    dap_chain_block_cache_t *blocks;
    dap_chain_block_cache_t *blocks_num;
    _Atomic uint64_t blocks_count;

    // Brnches and forks
    size_t forked_br_cnt;
    dap_chain_block_forked_branch_t **forked_branches; // list of lists with atoms in side branches
    pthread_rwlock_t forked_branches_rwlock;

    // Datum search in blocks
    dap_chain_block_datum_index_t *datum_index;
    pthread_rwlock_t datums_rwlock;
     _Atomic uint64_t tx_count;

    dap_chain_hash_fast_t genesis_block_hash;
    dap_chain_hash_fast_t static_genesis_block_hash;

    bool is_celled;

    pthread_rwlock_t rwlock;
    struct cs_blocks_hal_item *hal;
    // Number of blocks for one block confirmation
    uint64_t block_confirm_cnt;
} dap_chain_cs_blocks_pvt_t;

typedef struct dap_chain_block_fork_resolved_notificator{
    dap_chain_cs_blocks_callback_fork_resolved_t callback;
    void *arg;
} dap_chain_block_fork_resolved_notificator_t;

#define PVT(a) ((dap_chain_cs_blocks_pvt_t *)(a)->_pvt )

#define print_rdlock(blocks) log_it(L_DEBUG, "Try to rdlock, %s, %d, thread_id=%u", __FUNCTION__, __LINE__, dap_gettid());\
        pthread_rwlock_rdlock(& PVT(blocks)->rwlock);\
        log_it(L_DEBUG, "Locked rdlock, %s, %d, thread_id=%u", __FUNCTION__, __LINE__, dap_gettid());

#define print_wrlock(blocks) log_it(L_DEBUG, "Try to wrlock, %s, %d, thread_id=%u", __FUNCTION__, __LINE__, dap_gettid());\
        pthread_rwlock_wrlock(& PVT(blocks)->rwlock);\
        log_it(L_DEBUG, "Locked wrlock, %s, %d, thread_id=%u", __FUNCTION__, __LINE__, dap_gettid());

#define print_unlock(blocks) log_it(L_DEBUG, "Try to unlock, %s, %d, thread_id=%u", __FUNCTION__, __LINE__, dap_gettid());\
        pthread_rwlock_unlock(& PVT(blocks)->rwlock);\
        log_it(L_DEBUG, "Unlocked rwqlock, %s, %d, thread_id=%u", __FUNCTION__, __LINE__, dap_gettid());

static int s_cli_parse_cmd_hash(char ** a_argv, int a_arg_index, int a_argc, void **a_str_reply,const char * a_param, dap_chain_hash_fast_t * a_datum_hash);
static void s_cli_meta_hash_print(  json_object* a_json_obj_out, const char * a_meta_title, dap_chain_block_meta_t * a_meta, const char *a_hash_out_type);
static int s_cli_blocks(int a_argc, char ** a_argv, void **a_str_reply, int a_version);

// Setup BFT consensus and select the longest chunk
static void s_bft_consensus_setup(dap_chain_cs_blocks_t * a_blocks);

static bool s_chain_find_atom(dap_chain_block_cache_t* a_blocks, dap_chain_hash_fast_t* a_atom_hash);

// Callbacks
static void s_callback_delete(dap_chain_t * a_chain);
// Accept new block
static dap_chain_atom_verify_res_t s_callback_atom_add(dap_chain_t * a_chain, dap_chain_atom_ptr_t , size_t, dap_hash_fast_t * a_atom_hash, bool a_atom_new);
//    Verify new block
static dap_chain_atom_verify_res_t s_callback_atom_verify(dap_chain_t * a_chain, dap_chain_atom_ptr_t , size_t, dap_hash_fast_t * a_atom_hash);

//    Get block header size
static size_t s_callback_atom_get_static_hdr_size(void);

static dap_chain_atom_iter_t *s_callback_atom_iter_create(dap_chain_t *a_chain, dap_chain_cell_id_t a_cell_id, dap_hash_fast_t *a_hash_from);
static dap_chain_atom_ptr_t s_callback_atom_iter_find_by_hash(dap_chain_atom_iter_t * a_atom_iter ,
                                                                       dap_chain_hash_fast_t * a_atom_hash, size_t * a_atom_size);
static json_object *s_callback_atom_dump_json(json_object **a_arr_out, dap_chain_t *a_chain, dap_chain_atom_ptr_t a_atom_ptr, size_t a_atom_size, const char *a_hash_out_type, int a_version);
static dap_chain_atom_ptr_t s_callback_atom_iter_get_by_num(dap_chain_atom_iter_t *a_atom_iter, uint64_t a_atom_num);
static dap_chain_datum_t *s_callback_datum_find_by_hash(dap_chain_t *a_chain, dap_chain_hash_fast_t *a_datum_hash,
                                                        dap_chain_hash_fast_t *a_block_hash, int *a_ret_code);

static dap_chain_atom_ptr_t s_callback_block_find_by_tx_hash(dap_chain_t * a_chain, dap_chain_hash_fast_t * a_tx_hash, size_t *a_block_size);

static dap_chain_datum_t** s_callback_atom_get_datums(dap_chain_atom_ptr_t a_atom, size_t a_atom_size, size_t * a_datums_count);
static dap_time_t s_chain_callback_atom_get_timestamp(dap_chain_atom_ptr_t a_atom) { return ((dap_chain_block_t *)a_atom)->hdr.ts_created; }
static uint256_t s_callback_calc_reward(dap_chain_t *a_chain, dap_hash_fast_t *a_block_hash, dap_pkey_t *a_block_sign_pkey);
//    Get blocks
static dap_chain_atom_ptr_t s_callback_atom_iter_get(dap_chain_atom_iter_t *a_atom_iter, dap_chain_iter_op_t a_operation, size_t *a_atom_size);
static dap_chain_atom_ptr_t *s_callback_atom_iter_get_links( dap_chain_atom_iter_t * a_atom_iter , size_t *a_links_size,
                                                                  size_t ** a_links_size_ptr );  //    Get list of linked blocks
//Get list of hashes
static dap_list_t *s_block_parse_str_list(char *a_hash_str, size_t * a_hash_size, dap_chain_t * a_chain);

// Delete iterator
static void s_callback_atom_iter_delete(dap_chain_atom_iter_t * a_atom_iter );                  //    Get the fisrt block

// Datum ops
static dap_chain_datum_iter_t *s_chain_callback_datum_iter_create(dap_chain_t *a_chain);
static void s_chain_callback_datum_iter_delete(dap_chain_datum_iter_t *a_datum_iter);
static dap_chain_datum_t *s_chain_callback_datum_iter_get_first(dap_chain_datum_iter_t *a_datum_iter); // Get the fisrt datum from blocks
static dap_chain_datum_t *s_chain_callback_datum_iter_get_last(dap_chain_datum_iter_t *a_datum_iter); // Get the last datum from blocks
static dap_chain_datum_t *s_chain_callback_datum_iter_get_next(dap_chain_datum_iter_t *a_datum_iter); // Get the next datum from blocks
static dap_chain_datum_t *s_chain_callback_datum_iter_get_prev(dap_chain_datum_iter_t *a_datum_iter); // Get the prev datum from blocks

static size_t s_callback_add_datums(dap_chain_t * a_chain, dap_chain_datum_t ** a_datums, size_t a_datums_count);

static void s_callback_cs_blocks_purge(dap_chain_t *a_chain);

static dap_chain_block_t *s_new_block_move(dap_chain_cs_blocks_t *a_blocks, size_t *a_new_block_size);

//Work with atoms
static uint64_t s_callback_count_atom(dap_chain_t *a_chain);
static dap_list_t *s_callback_get_atoms(dap_chain_t *a_chain, size_t a_count, size_t a_page, bool a_reverse);
// Get TXs callbacks
static uint64_t s_callback_count_txs(dap_chain_t *a_chain);
static uint64_t s_callback_count_tx_increase(dap_chain_t *a_chain);
static uint64_t s_callback_count_tx_decrease(dap_chain_t *a_chain);
static dap_list_t *s_callback_get_txs(dap_chain_t *a_chain, size_t a_count, size_t a_page, bool a_reverse);
static int s_chain_cs_blocks_new(dap_chain_t * a_chain, dap_config_t * a_chain_config);

static bool s_seed_mode = false;
static bool s_debug_more = false;

static dap_list_t *s_fork_resolved_notificators = NULL;

/**
 * @brief dap_chain_cs_blocks_init
 * @return
 */
int dap_chain_cs_blocks_init()
{
    dap_chain_block_init();
    dap_chain_cs_type_add("blocks", s_chain_cs_blocks_new, NULL);
    s_seed_mode = dap_config_get_item_bool_default(g_config,"general","seed_mode",false);
    s_debug_more = dap_config_get_item_bool_default(g_config, "blocks", "debug_more", false);
    dap_cli_server_cmd_add ("block", s_cli_blocks, "Create and explore blockchains",
        "New block create, fill and complete commands:\n"
            "block -net <net_name> [-chain <chain_name>] new\n"
                "\t\tCreate new block and flush memory if was smth formed before\n\n"

            "block -net <net_name> [-chain <chain_name>] new_datum_add <datum_hash>\n"
                "\t\tAdd block section from datum <datum hash> taken from the mempool\n\n"

            "block -net <net_name> [-chain <chain_name>] new_datum_del <datum_hash>\n"
                "\t\tDel block section with datum <datum hash>\n\n"

            "block -net <net_name> [-chain <chain_name>] new_datum_list\n"
                "\t\tList block sections and show their datums hashes\n\n"

            "block -net <net_name> [-chain <chain_name>] new_datum\n\n"
                "\t\tComplete the current new round, verify it and if everything is ok - publish new blocks in chain\n\n"

        "Blockchain explorer:\n"
            "block -net <net_name> [-chain <chain_name>] [-brief] dump {-hash <block_hash> | -num <block_number>}\n"
                "\t\tDump block info\n\n"

            "block -net <net_name> [-chain <chain_name>] list [{signed | first_signed}] [-limit] [-offset] [-head]"
            " [-from_hash <block_hash>] [-to_hash <block_hash>] [-from_date <YYMMDD>] [-to_date <YYMMDD>]"
            " [{-cert <signing_cert_name> | -pkey_hash <signing_cert_pkey_hash>}] [-unspent]\n"
                "\t\t List blocks\n\n"

            "block -net <net_name> [-chain <chain_name>] count\n"
                "\t\t Show count block\n\n"

            "block -net <net_name> -chain <chain_name> last\n\n"
                "\t\tShow last block in chain\n\n"

            "block -net <net_name> -chain <chain_name> find -datum <datum_hash>\n\n"
                "\t\tSearches and shows blocks that contains specify datum\n\n"

        "Commission collect:\n"
            "block -net <net_name> [-chain <chain_name>] fee collect"
            " -cert <priv_cert_name> -addr <addr> -hashes <hashes_list> -fee <value>\n"
                "\t\t Take delegated part of commission\n\n"

        "Reward for block signs:\n"
            "block -net <net_name> [-chain <chain_name>] reward set"
            " -poa_cert <poa_cert_name> -value <value>\n"
                "\t\t Set base reward for sign for one block at one minute\n\n"

            "block -net <net_name> [-chain <chain_name>] reward show\n"
                "\t\t Show base reward for sign for one block at one minute\n\n"

            "block -net <net_name> [-chain <chain_name>] reward collect"
            " -cert <priv_cert_name> -addr <addr> -hashes <hashes_list> -fee <value>\n"
                "\t\t Take delegated part of reward\n\n"

        "Rewards and fees autocollect status:\n"
            "block -net <net_name> [-chain <chain_name>] autocollect status\n"
                "\t\t Show rewards and fees automatic collecting status (enabled or not)."
                    " Show prepared blocks for collecting rewards and fees if status is enabled\n\n"

        "Rewards and fees autocollect renew:\n"
            "block -net <net_name> [-chain <chain_name>] autocollect renew\n"
            " -cert <priv_cert_name> -addr <addr>\n"
                "\t\t Update reward and fees block table."
                    " Automatic collection of commission in case of triggering of the setting\n\n"
        
                                        );
    if( dap_chain_block_cache_init() ) {
        log_it(L_WARNING, "Can't init blocks cache");
        return -1;
    }
    log_it(L_NOTICE,"Initialized blocks(m) chain type");

    return 0;
}

/**
 * @brief dap_chain_cs_blocks_deinit
 */
void dap_chain_cs_blocks_deinit()
{
    dap_chain_block_cache_deinit();
}

static int s_chain_cs_blocks_new(dap_chain_t *a_chain, dap_config_t *a_chain_config)
{
    dap_chain_cs_blocks_t * l_cs_blocks = DAP_NEW_Z(dap_chain_cs_blocks_t);
    if (!l_cs_blocks) {
        log_it(L_CRITICAL, "%s", c_error_memory_alloc);
        return -1;
    }
    a_chain->_inheritor = l_cs_blocks;
    l_cs_blocks->chain = a_chain;

    a_chain->callback_delete = s_callback_delete;

    // Atom element callbacks
    a_chain->callback_atom_add = s_callback_atom_add ;  // Accept new element in chain
    a_chain->callback_atom_verify = s_callback_atom_verify ;  // Verify new element in chain
    a_chain->callback_atom_get_hdr_static_size = s_callback_atom_get_static_hdr_size; // Get block hdr size

    a_chain->callback_atom_iter_create = s_callback_atom_iter_create;
    a_chain->callback_atom_iter_delete = s_callback_atom_iter_delete;
    a_chain->callback_atom_iter_get = s_callback_atom_iter_get; // Linear pass through

    a_chain->callback_atom_iter_get_links = s_callback_atom_iter_get_links;

    // Datum operations callbacks
    a_chain->callback_datum_iter_create = s_chain_callback_datum_iter_create; // Datum iterator create
    a_chain->callback_datum_iter_delete = s_chain_callback_datum_iter_delete; // Datum iterator delete
    a_chain->callback_datum_iter_get_first = s_chain_callback_datum_iter_get_first; // Get the fisrt datum from chain
    a_chain->callback_datum_iter_get_last = s_chain_callback_datum_iter_get_last; // Get the last datum from chain
    a_chain->callback_datum_iter_get_next = s_chain_callback_datum_iter_get_next; // Get the next datum from chain from the current one
    a_chain->callback_datum_iter_get_prev = s_chain_callback_datum_iter_get_prev; // Get the next datum from chain from the current one

    a_chain->callback_atom_get_datums = s_callback_atom_get_datums;
    a_chain->callback_atom_get_timestamp = s_chain_callback_atom_get_timestamp;

    a_chain->callback_atom_find_by_hash = s_callback_atom_iter_find_by_hash;
    a_chain->callback_atom_dump_json = s_callback_atom_dump_json;
    a_chain->callback_atom_get_by_num = s_callback_atom_iter_get_by_num;
    a_chain->callback_datum_find_by_hash = s_callback_datum_find_by_hash;
//    a_chain->callback_atom_dump_json =

    a_chain->callback_block_find_by_tx_hash = s_callback_block_find_by_tx_hash;
    a_chain->callback_calc_reward = s_callback_calc_reward;

    a_chain->callback_add_datums = s_callback_add_datums;
    a_chain->callback_purge = s_callback_cs_blocks_purge;

    a_chain->callback_count_atom = s_callback_count_atom;
    a_chain->callback_get_atoms = s_callback_get_atoms;
    a_chain->callback_count_tx = s_callback_count_txs;
    a_chain->callback_count_tx_increase = s_callback_count_tx_increase;
    a_chain->callback_count_tx_decrease = s_callback_count_tx_decrease;
    a_chain->callback_get_txs = s_callback_get_txs;


    l_cs_blocks->callback_new_block_move = s_new_block_move;

    dap_chain_cs_blocks_pvt_t *l_cs_blocks_pvt = DAP_NEW_Z(dap_chain_cs_blocks_pvt_t);
    if (!l_cs_blocks_pvt) {
        log_it(L_CRITICAL, "%s", c_error_memory_alloc);
        return -1;
    }
    l_cs_blocks->_pvt = l_cs_blocks_pvt;
    pthread_rwlock_init(&l_cs_blocks_pvt->rwlock,NULL);
    pthread_rwlock_init(&l_cs_blocks_pvt->datums_rwlock, NULL);
    pthread_rwlock_init(&l_cs_blocks_pvt->forked_branches_rwlock, NULL);

    
    l_cs_blocks_pvt->block_confirm_cnt = dap_config_get_item_uint64_default(a_chain_config,"blocks","blocks_for_confirmation",DAP_FORK_MAX_DEPTH_DEFAULT);
    const char * l_genesis_blocks_hash_str = dap_config_get_item_str_default(a_chain_config,"blocks","genesis_block",NULL);
    if ( l_genesis_blocks_hash_str ){
        int lhr;
        if ( (lhr= dap_chain_hash_fast_from_str(l_genesis_blocks_hash_str,&l_cs_blocks_pvt->genesis_block_hash) )!= 0 ){
            log_it( L_ERROR, "Can't read hash from genesis_block \"%s\", ret code %d ", l_genesis_blocks_hash_str, lhr);
        }
    }
    l_cs_blocks_pvt->is_celled = dap_config_get_item_bool_default(a_chain_config, "blocks", "is_celled", false);
    const char * l_static_genesis_blocks_hash_str = dap_config_get_item_str_default(a_chain_config,"blocks","static_genesis_block",NULL);
    if ( l_static_genesis_blocks_hash_str ){
        int lhr;
        if ( (lhr= dap_chain_hash_fast_from_str(l_static_genesis_blocks_hash_str,&l_cs_blocks_pvt->static_genesis_block_hash) )!= 0 ){
            log_it( L_ERROR, "Can't read hash from static_genesis_block \"%s\", ret code %d ", l_static_genesis_blocks_hash_str, lhr);
        }
    }

    uint16_t l_list_len = 0;
    const char **l_hard_accept_list = dap_config_get_array_str(a_chain_config, "blocks", "hard_accept_list", &l_list_len);
    log_it(L_MSG, "HAL for blocks contains %d whitelisted events", l_list_len);
    for (uint16_t i = 0; i < l_list_len; i++) {
        struct cs_blocks_hal_item *l_hal_item = DAP_NEW_Z(struct cs_blocks_hal_item);
        if (!l_hal_item){
        log_it(L_CRITICAL, "%s", c_error_memory_alloc);
            DAP_DEL_Z(l_cs_blocks_pvt);
            DAP_DELETE(l_cs_blocks);
            return -10;
        }
        dap_chain_hash_fast_from_str(l_hard_accept_list[i], &l_hal_item->hash);
        HASH_ADD(hh, l_cs_blocks_pvt->hal, hash, sizeof(l_hal_item->hash), l_hal_item);
    }

    return 0;
}

/**
 * @brief dap_chain_block_cache_get_by_hash
 * @param a_blocks
 * @param a_block_hash
 * @return
 */
dap_chain_block_cache_t * dap_chain_block_cache_get_by_hash(dap_chain_cs_blocks_t * a_blocks,  dap_chain_hash_fast_t *a_block_hash)
{
    dap_chain_block_cache_t * l_ret = NULL;
    pthread_rwlock_rdlock(& PVT(a_blocks)->rwlock);
    HASH_FIND(hh, PVT(a_blocks)->blocks,a_block_hash, sizeof (*a_block_hash), l_ret );
    pthread_rwlock_unlock(& PVT(a_blocks)->rwlock);
    return l_ret;
}

/**
 * @brief dap_chain_block_cache_get_by_number
 * @param a_blocks
 * @param a_block_number
 * @return
 */
dap_chain_block_cache_t * dap_chain_block_cache_get_by_number(dap_chain_cs_blocks_t * a_blocks,  uint64_t a_block_number)
{
    dap_chain_block_cache_t * l_ret = NULL;
    pthread_rwlock_rdlock(& PVT(a_blocks)->rwlock);
    HASH_FIND_BYHASHVALUE(hh2, PVT(a_blocks)->blocks_num, &a_block_number, sizeof (a_block_number), a_block_number, l_ret);
    pthread_rwlock_unlock(& PVT(a_blocks)->rwlock);
    return l_ret;
}

int dap_chain_block_add_fork_notificator(dap_chain_cs_blocks_callback_fork_resolved_t a_callback, void *a_arg)
{
    if (!a_callback)
        return -100;

    dap_chain_block_fork_resolved_notificator_t *l_notificator = DAP_NEW_Z(dap_chain_block_fork_resolved_notificator_t);
    if (!l_notificator) {
        log_it(L_CRITICAL, "%s", c_error_memory_alloc);
        return -1;
    }

    l_notificator->arg = a_arg;
    l_notificator->callback = a_callback;

    s_fork_resolved_notificators = dap_list_append(s_fork_resolved_notificators, l_notificator);

    return 0;
}

static char *s_blocks_decree_set_reward(dap_chain_net_t *a_net, dap_chain_t *a_chain, uint256_t a_value, dap_cert_t *a_cert)
{
    dap_return_val_if_fail(a_net && a_cert && a_cert->enc_key &&
                           a_cert->enc_key->priv_key_data && a_cert->enc_key->priv_key_data_size, NULL);
    dap_chain_t *l_chain_anchor = a_chain ? a_chain : dap_chain_net_get_default_chain_by_chain_type(a_net, CHAIN_TYPE_ANCHOR);
    if (!l_chain_anchor) {
        log_it(L_ERROR, "Can't find chain with anchor support");
        return NULL;
    }
    dap_chain_t *l_chain_decree = dap_chain_net_get_default_chain_by_chain_type(a_net, CHAIN_TYPE_DECREE);
    if (!l_chain_decree) {
        log_it(L_ERROR, "Can't find chain with decree support");
        return NULL;
    }
    // Create decree
    size_t l_tsd_total_size = sizeof(dap_tsd_t) + sizeof(uint256_t);
    size_t l_decree_size = sizeof(dap_chain_datum_decree_t) + l_tsd_total_size;
    dap_chain_datum_decree_t *l_decree = DAP_NEW_Z_SIZE_RET_VAL_IF_FAIL(dap_chain_datum_decree_t, l_decree_size, NULL);
    // Fill the header
    l_decree->decree_version = DAP_CHAIN_DATUM_DECREE_VERSION;
    l_decree->header.ts_created = dap_time_now();
    l_decree->header.type = DAP_CHAIN_DATUM_DECREE_TYPE_COMMON;
    l_decree->header.common_decree_params.net_id = a_net->pub.id;
    l_decree->header.common_decree_params.chain_id = l_chain_anchor->id;
    l_decree->header.common_decree_params.cell_id = *dap_chain_net_get_cur_cell(a_net);
    l_decree->header.sub_type = DAP_CHAIN_DATUM_DECREE_COMMON_SUBTYPE_REWARD;
    l_decree->header.data_size = l_tsd_total_size;
    // Fill a TSD section
    dap_tsd_t *l_tsd = (dap_tsd_t *)l_decree->data_n_signs;
    l_tsd->type = DAP_CHAIN_DATUM_DECREE_TSD_TYPE_VALUE;
    l_tsd->size = sizeof(uint256_t);
    *(uint256_t*)(l_tsd->data) = a_value;
    // Sign it
    dap_sign_t *l_sign = dap_cert_sign(a_cert, l_decree, l_decree_size);
    if (!l_sign) {
        log_it(L_ERROR, "Decree signing failed");
        DAP_DELETE(l_decree);
        return NULL;
    }
    log_it(L_NOTICE, "<-- Signed with '%s'", a_cert->name);
    size_t l_sign_size = dap_sign_get_size(l_sign);
    l_decree_size += l_sign_size;
    l_decree->header.signs_size = l_sign_size;
    dap_chain_datum_decree_t *l_decree_rl = DAP_REALLOC_RET_VAL_IF_FAIL(l_decree, l_decree_size, NULL, l_decree, l_sign);
    l_decree = l_decree_rl;
    memcpy(l_decree->data_n_signs + l_tsd_total_size, l_sign, l_sign_size);
    DAP_DELETE(l_sign);

    dap_chain_datum_t *l_datum = dap_chain_datum_create(DAP_CHAIN_DATUM_DECREE, l_decree, l_decree_size);
    // Processing will be made according to autoprocess policy
    char *l_ret = dap_chain_mempool_datum_add(l_datum, l_chain_decree, "hex");
    DAP_DELETE(l_datum);
    DAP_DEL_Z(l_decree);
    return l_ret;
}

/**
 * @brief s_cli_parse_cmd_hash
 * @param a_argv
 * @param a_arg_index
 * @param a_argc
 * @param a_str_reply
 * @param a_param
 * @param a_datum_hash
 * @return
 */
static int s_cli_parse_cmd_hash(char ** a_argv, int a_arg_index, int a_argc, void **a_str_reply,const char * a_param,
                                dap_chain_hash_fast_t * a_datum_hash)
{
    assert(a_datum_hash);

    const char *l_datum_hash_str = NULL;
    dap_cli_server_cmd_find_option_val(a_argv, a_arg_index, a_argc, a_param, &l_datum_hash_str);

    return dap_chain_hash_fast_from_str(l_datum_hash_str, a_datum_hash);
}

/**
 * @brief s_cli_meta_hash_print
 * @param a_str_tmp
 * @param a_meta_title
 * @param a_meta
 * @param a_hash_out_type
 */
static void s_cli_meta_hash_print(json_object* a_json_obj_out, const char *a_meta_title, dap_chain_block_meta_t *a_meta, const char *a_hash_out_type)
{
    if (a_meta->hdr.data_size == sizeof (dap_chain_hash_fast_t)) {
        const char *l_hash_str = !dap_strcmp(a_hash_out_type, "base58") ?
                dap_enc_base58_encode_hash_to_str_static((dap_chain_hash_fast_t*)a_meta->data) :
                dap_chain_hash_fast_to_str_static((dap_chain_hash_fast_t*)a_meta->data);
        json_object_object_add(a_json_obj_out, a_meta_title, json_object_new_string(l_hash_str));
//        if (dap_strcmp(a_hash_out_type, "base58")) {
//            const char *l_hash_str = dap_enc_base58_encode_hash_to_str_static(a_meta->data);
            //
//        } else {
//            char l_hash_str[DAP_CHAIN_HASH_FAST_STR_SIZE];
//            dap_chain_hash_fast_to_str((dap_chain_hash_fast_t *) a_meta->data, l_hash_str, sizeof(l_hash_str));
//        }
    } else
        json_object_object_add(a_json_obj_out, a_meta_title, json_object_new_string("Error, hash size is incorrect"));
}

/**
 * @brief s_cli_meta_hex_print
 * @param a_str_tmp
 * @param a_meta_title
 * @param a_meta
 */
static void s_cli_meta_hex_print(json_object* a_json_obj_out, const char * a_meta_title, dap_chain_block_meta_t * a_meta)
{
    char l_str[a_meta->hdr.data_size * 2 + 3];
    strcpy(l_str, "0x");
    dap_bin2hex(l_str + 2, a_meta->data, a_meta->hdr.data_size);
    json_object_object_add(a_json_obj_out, a_meta_title, json_object_new_string(l_str));
}

static void s_print_autocollect_table(dap_chain_net_t *a_net, json_object *a_json_obj_out, const char *a_table_name, int a_version)
{
    size_t l_objs_count = 0;
    char *l_group = dap_strcmp(a_table_name, a_version == 1 ? "Fees" : "fees") ? dap_chain_cs_blocks_get_reward_group(a_net->pub.name)
                                                     : dap_chain_cs_blocks_get_fee_group(a_net->pub.name);
    dap_global_db_obj_t *l_objs = dap_global_db_get_all_sync(l_group, &l_objs_count);
    DAP_DELETE(l_group);
    uint256_t l_total_value = uint256_0;
    json_object* json_arr_out = json_object_new_array();
    for (size_t i = 0; i < l_objs_count; i++) {
        json_object* json_obj_t = json_object_new_object();
        dap_global_db_obj_t *l_obj_cur = l_objs + i;
        uint256_t l_cur_value = *(uint256_t*)l_obj_cur->value;
        const char *l_value_str; dap_uint256_to_char(l_cur_value, &l_value_str);
        json_object_object_add(json_obj_t, "obj_key", json_object_new_string(l_obj_cur->key));
        json_object_object_add(json_obj_t, "obj_val", json_object_new_string(l_value_str));
        json_object_array_add(json_arr_out, json_obj_t);
        SUM_256_256(l_total_value, l_cur_value, &l_total_value);
    }
    char *l_val = dap_strdup_printf("Autocollect tables content for === %s ===", a_table_name);
    json_object_object_add(a_json_obj_out, l_val, json_arr_out);
    DAP_DEL_Z(l_val);
    if (l_objs_count) {
        dap_global_db_objs_delete(l_objs, l_objs_count);
        uint256_t l_collect_fee = dap_chain_esbocs_get_fee(a_net->pub.id);
        SUM_256_256(l_collect_fee, a_net->pub.fee_value, &l_collect_fee);
        uint256_t l_collect_tax = {}, l_collect_value = {};
        if (compare256(l_total_value, l_collect_fee) == 1) {
            SUBTRACT_256_256(l_total_value, l_collect_fee, &l_collect_value);
            dap_pkey_t *l_my_sign_pkey = dap_chain_esbocs_get_sign_pkey(a_net->pub.id);
            dap_hash_t l_my_sign_pkey_hash;
            dap_hash_fast(l_my_sign_pkey->pkey, l_my_sign_pkey->header.size, &l_my_sign_pkey_hash);
            dap_chain_net_srv_stake_item_t *l_key_item = dap_chain_net_srv_stake_check_pkey_hash(a_net->pub.id, &l_my_sign_pkey_hash);
            if (l_key_item && !IS_ZERO_256(l_key_item->sovereign_tax) &&
                    !dap_chain_addr_is_blank(&l_key_item->sovereign_addr)) {
                MULT_256_COIN(l_collect_value, l_key_item->sovereign_tax, &l_collect_tax);
                SUBTRACT_256_256(l_collect_value, l_collect_tax, &l_collect_value);
            }
        }
        char *l_total_str = dap_chain_balance_to_coins(l_total_value);
        char *l_profit_str = dap_chain_balance_to_coins(l_collect_value);
        char *l_tax_str = dap_chain_balance_to_coins(l_collect_tax);
        char *l_fee_str = dap_chain_balance_to_coins(l_collect_fee);
        l_val = dap_strdup_printf("Total prepared value: %s %s, where profit is %s, tax is %s, fee is %s\n",
                                 l_total_str, a_net->pub.native_ticker, l_profit_str, l_tax_str, l_fee_str);
        DAP_DEL_MULTY(l_total_str, l_profit_str, l_tax_str, l_fee_str);
    }
    char *l_key = NULL;
    if (a_version == 1) {
        l_key = dap_strdup_printf("%s status", a_table_name);
        json_object_object_add(a_json_obj_out, l_key, json_object_new_string(l_val ? l_val : "Empty"));
    } else {
        l_key = dap_strdup_printf("%s_status", a_table_name);
        json_object_object_add(a_json_obj_out, l_key, json_object_new_string(l_val ? l_val : "empty"));
    }
    DAP_DEL_MULTY(l_key, l_val);
}



static int block_list_sort_by_date(const void *a, const void *b)
{
    struct json_object *obj_a = *(struct json_object **)a;
    struct json_object *obj_b = *(struct json_object **)b;

    struct json_object *timestamp_a = json_object_object_get(obj_a, "timestamp");
    struct json_object *timestamp_b = json_object_object_get(obj_b, "timestamp");

    int64_t time_a = json_object_get_int64(timestamp_a);
    int64_t time_b = json_object_get_int64(timestamp_b);

    return time_a - time_b;
}

static int block_list_sort_by_date_back(const void *a, const void *b)
{
    struct json_object *obj_a = *(struct json_object **)a;
    struct json_object *obj_b = *(struct json_object **)b;

    struct json_object *timestamp_a = json_object_object_get(obj_a, "timestamp");
    struct json_object *timestamp_b = json_object_object_get(obj_b, "timestamp");

    int64_t time_a = json_object_get_int64(timestamp_a);
    int64_t time_b = json_object_get_int64(timestamp_b);

    return time_b - time_a;
}

/**
 * @brief s_cli_blocks
 * @param argc
 * @param argv
 * @param arg_func
 * @param a_str_reply
 * @return
 */
static int s_cli_blocks(int a_argc, char ** a_argv, void **a_str_reply, int a_version)
{
    json_object **a_json_arr_reply = (json_object **)a_str_reply;

    //char ** a_str_reply = (char **) reply;    
    enum {
        SUBCMD_UNDEFINED =0,
        SUBCMD_NEW_FLUSH,
        SUBCMD_NEW_DATUM_ADD,
        SUBCMD_NEW_DATUM_DEL,
        SUBCMD_NEW_DATUM_LIST,
        SUBCMD_NEW_COMPLETE,
        SUBCMD_DUMP,
        SUBCMD_LIST,
        SUBCMD_FEE,
        SUBCMD_DROP,
        SUBCMD_REWARD,
        SUBCMD_AUTOCOLLECT,
        SUBCMD_COUNT,
        SUBCMD_LAST,
        SUBCMD_FIND
    } l_subcmd={0};

    const char* l_subcmd_strs[]={
        [SUBCMD_NEW_FLUSH]="new",
        [SUBCMD_NEW_DATUM_ADD]="new_datum_add",
        [SUBCMD_NEW_DATUM_DEL]="new_datum_del",
        [SUBCMD_NEW_DATUM_LIST]="new_datum_list",
        [SUBCMD_NEW_COMPLETE]="new_complete",
        [SUBCMD_DUMP]="dump",
        [SUBCMD_LIST]="list",
        [SUBCMD_FEE]="fee",
        [SUBCMD_DROP]="drop",
        [SUBCMD_REWARD] = "reward",
        [SUBCMD_AUTOCOLLECT] = "autocollect",
        [SUBCMD_COUNT] = "count",
        [SUBCMD_LAST] = "last",
        [SUBCMD_FIND] = "find",
        [SUBCMD_UNDEFINED]=NULL
    };
    const size_t l_subcmd_str_count=sizeof(l_subcmd_strs)/sizeof(*l_subcmd_strs);
    const char* l_subcmd_str_args[l_subcmd_str_count];
	for(size_t i=0;i<l_subcmd_str_count;i++)
        l_subcmd_str_args[i]=NULL;
    const char* l_subcmd_str_arg = NULL, *l_subcmd_str = NULL;

    int arg_index = 1;

    dap_chain_t * l_chain = NULL;
    dap_chain_cs_blocks_t * l_blocks = NULL;
    dap_chain_net_t * l_net = NULL;

    // Parse default values
    if (dap_chain_node_cli_cmd_values_parse_net_chain_for_json(*a_json_arr_reply, &arg_index, a_argc, a_argv, &l_chain, &l_net, CHAIN_TYPE_TX))
        return -DAP_CHAIN_NODE_CLI_COM_BLOCK_PARAM_ERR;

    const char *l_chain_type = dap_chain_get_cs_type(l_chain);

    if (!strstr(l_chain_type, "block_") && strcmp(l_chain_type, "esbocs")){
        dap_json_rpc_error_add(*a_json_arr_reply, DAP_CHAIN_NODE_CLI_COM_BLOCK_CHAIN_TYPE_ERR, "Type of chain %s is not block. This chain with type %s is not supported by this command",
                        l_chain->name, l_chain_type);
        return DAP_CHAIN_NODE_CLI_COM_BLOCK_CHAIN_TYPE_ERR;
    }

    l_blocks = DAP_CHAIN_CS_BLOCKS(l_chain);

    // Parse commands
    for (size_t i=0; i<l_subcmd_str_count; i++){
        int l_opt_idx = dap_cli_server_cmd_check_option(a_argv, arg_index,a_argc, l_subcmd_strs[i]);
        if( l_opt_idx >= 0 ){
            dap_cli_server_cmd_find_option_val(a_argv, l_opt_idx, a_argc, l_subcmd_strs[i], &l_subcmd_str_args[i] );
            l_subcmd = i;
            l_subcmd_str = l_subcmd_strs[i];
            l_subcmd_str_arg = l_subcmd_str_args[i];
        }
    }
    int ret = 0;
    // Do subcommand action
    switch ( l_subcmd ){
        // Flush memory for the new block
        case SUBCMD_NEW_FLUSH:{
            pthread_rwlock_wrlock( &PVT(l_blocks)->rwlock );
            if ( l_blocks->block_new )
                DAP_DELETE( l_blocks->block_new );
            dap_chain_block_cache_t *l_bcache_last = PVT(l_blocks)->blocks ? PVT(l_blocks)->blocks->hh.tbl->tail->prev : NULL;
            l_bcache_last = l_bcache_last ? l_bcache_last->hh.next : PVT(l_blocks)->blocks;
            l_blocks->block_new = dap_chain_block_new(l_bcache_last ? &l_bcache_last->block_hash : NULL,
                                                      &l_blocks->block_new_size);
            pthread_rwlock_unlock( &PVT(l_blocks)->rwlock );
        } break;

        // Add datum to the forming new block
        case SUBCMD_NEW_DATUM_LIST:{
            pthread_rwlock_wrlock( &PVT(l_blocks)->rwlock );
            pthread_rwlock_unlock( &PVT(l_blocks)->rwlock );
        }break;
        case SUBCMD_NEW_DATUM_DEL:{
            pthread_rwlock_wrlock( &PVT(l_blocks)->rwlock );
            if ( l_blocks->block_new ){
                dap_chain_hash_fast_t l_datum_hash;
                s_cli_parse_cmd_hash(a_argv,arg_index,a_argc,a_str_reply,"-datum", &l_datum_hash );
                l_blocks->block_new_size=dap_chain_block_datum_del_by_hash( &l_blocks->block_new, l_blocks->block_new_size, &l_datum_hash );
            }else {
                dap_json_rpc_error_add(*a_json_arr_reply, DAP_CHAIN_NODE_CLI_COM_BLOCK_DATUM_DEL_ERR, "Error! Can't delete datum from hash because no forming new block! Check pls you role, it must be MASTER NODE or greater");
                ret = DAP_CHAIN_NODE_CLI_COM_BLOCK_DATUM_DEL_ERR;
            }
            pthread_rwlock_unlock( &PVT(l_blocks)->rwlock );
        }break;
        case SUBCMD_NEW_DATUM_ADD:{
            size_t l_datums_count=1;
            char * l_gdb_group_mempool = dap_chain_net_get_gdb_group_mempool_new(l_chain);
            dap_chain_datum_t ** l_datums = DAP_NEW_Z_SIZE(dap_chain_datum_t*,
                                                           sizeof(dap_chain_datum_t*)*l_datums_count);
            if (!l_datums) {
                log_it(L_CRITICAL, "%s", c_error_memory_alloc);
                dap_json_rpc_error_add(*a_json_arr_reply, DAP_CHAIN_NODE_CLI_COM_BLOCK_MEMORY_ERR, "Out of memory in s_cli_blocks");
                return DAP_CHAIN_NODE_CLI_COM_BLOCK_MEMORY_ERR;
            }
            size_t l_datum_size = 0;

            dap_chain_datum_t * l_datum = (dap_chain_datum_t*) dap_global_db_get_sync(l_gdb_group_mempool, l_subcmd_str_arg ,
                                                                                              &l_datum_size, NULL, NULL);
            l_datums[0] = l_datum;
            for (size_t i = 0; i < l_datums_count; i++) {
                if ( dap_chain_node_mempool_process(l_chain, l_datums[i], l_subcmd_str_arg, NULL) ) {
                    dap_json_rpc_error_add(*a_json_arr_reply, DAP_CHAIN_NODE_CLI_COM_BLOCK_VERIF_ERR, "Error! Datum %s doesn't pass verifications, examine node log files",
                                                      l_subcmd_str_arg);
                    DAP_DEL_MULTY(l_datum, l_datums, l_gdb_group_mempool);
                    return DAP_CHAIN_NODE_CLI_COM_BLOCK_VERIF_ERR;
                }
                log_it(L_INFO, "Pass datum %s from mempool to block in the new forming round ",
                               l_subcmd_str_arg);
            }
            json_object* json_obj_out = json_object_new_string("All datums processed");
            json_object_array_add(*a_json_arr_reply, json_obj_out);
            ret = DAP_CHAIN_NODE_CLI_COM_BLOCK_OK;
            DAP_DEL_MULTY(l_datum, l_datums, l_gdb_group_mempool);
        } break;

        case SUBCMD_NEW_COMPLETE:{
            // TODO
        } break;

        case SUBCMD_DROP:{
            // TODO
        }break;

        case SUBCMD_DUMP:{
            const char *l_hash_out_type = NULL;
            const char *l_hash_str = NULL;
            const char *l_num_str = NULL;
            dap_chain_hash_fast_t l_block_hash={0};
            bool l_brief = (dap_cli_server_cmd_check_option(a_argv, arg_index, a_argc, "-brief") != -1) ? true : false;
            dap_cli_server_cmd_find_option_val(a_argv, arg_index, a_argc, "-H", &l_hash_out_type);
            if(!l_hash_out_type)
                l_hash_out_type = "hex";
            if(dap_strcmp(l_hash_out_type,"hex") && dap_strcmp(l_hash_out_type,"base58")) {
                dap_json_rpc_error_add(*a_json_arr_reply, DAP_CHAIN_NODE_CLI_COM_BLOCK_PARAM_ERR, "invalid parameter -H, valid values: -H <hex | base58>");
                return DAP_CHAIN_NODE_CLI_COM_BLOCK_PARAM_ERR;
            }           
            dap_cli_server_cmd_find_option_val(a_argv, arg_index, a_argc, "-hash", &l_hash_str);
            dap_cli_server_cmd_find_option_val(a_argv, arg_index, a_argc, "-num", &l_num_str);
            if (!l_hash_str && !l_num_str) {
                dap_json_rpc_error_add(*a_json_arr_reply, DAP_CHAIN_NODE_CLI_COM_BLOCK_HASH_ERR, "Enter block hash or block number");
                return DAP_CHAIN_NODE_CLI_COM_BLOCK_HASH_ERR;
            }

            dap_chain_hash_fast_from_str(l_hash_str, &l_block_hash);
            dap_chain_block_cache_t *l_block_cache = NULL;
            if (l_hash_str)
                l_block_cache = dap_chain_block_cache_get_by_hash(l_blocks, &l_block_hash);
            else {
                uint64_t num = 0;
                dap_digit_from_string(l_num_str, &num, sizeof(uint64_t));
                if (!num && dap_strcmp(l_num_str, "0")) {
                    dap_json_rpc_error_add(*a_json_arr_reply, DAP_CHAIN_NODE_CLI_COM_BLOCK_HASH_ERR, "Invalid block number %s", l_num_str);
                    return DAP_CHAIN_NODE_CLI_COM_BLOCK_HASH_ERR;
                }
                l_block_cache = dap_chain_block_cache_get_by_number(l_blocks, num);
            }
            if (!l_block_cache) {
                dap_json_rpc_error_add(*a_json_arr_reply, DAP_CHAIN_NODE_CLI_COM_BLOCK_FIND_ERR, "Can't find block %s ", l_hash_str);
                return DAP_CHAIN_NODE_CLI_COM_BLOCK_FIND_ERR;
            }
            dap_chain_block_t *l_block = l_block_cache->block;

            char l_time_buf[DAP_TIME_STR_SIZE], l_hexbuf[32] = { '\0' };
            // Header
            json_object* json_obj_inf = json_object_new_object();
            json_object_object_add(json_obj_inf, a_version == 1 ? "Block number" : "block_num", json_object_new_uint64(l_block_cache->block_number));
            json_object_object_add(json_obj_inf, a_version == 1 ? "hash" : "block_hash", json_object_new_string(l_block_cache->block_hash_str));
            snprintf(l_hexbuf, sizeof(l_hexbuf), "0x%04X",l_block->hdr.version);
            
            json_object_object_add(json_obj_inf, "version", json_object_new_string(l_hexbuf));
            snprintf(l_hexbuf, sizeof(l_hexbuf), "0x%016"DAP_UINT64_FORMAT_X"",l_block->hdr.cell_id.uint64);
            json_object_object_add(json_obj_inf, "cell_id", json_object_new_string(l_hexbuf));
            snprintf(l_hexbuf, sizeof(l_hexbuf), "0x%016"DAP_UINT64_FORMAT_X"",l_block->hdr.chain_id.uint64);
            json_object_object_add(json_obj_inf, "chain_id", json_object_new_string(l_hexbuf));
            dap_time_to_str_rfc822(l_time_buf, DAP_TIME_STR_SIZE, l_block->hdr.ts_created);
            json_object_object_add(json_obj_inf, "ts_created", json_object_new_string(l_time_buf));

            // Dump Metadata
            size_t l_offset = 0;
            json_object_object_add(json_obj_inf, a_version == 1 ? "Metadata: count" : "metadata_count", json_object_new_int(l_block->hdr.meta_count));
            json_object* json_arr_meta_out = json_object_new_array();
            json_object_array_add(*a_json_arr_reply, json_obj_inf);
            for (uint32_t i=0; i < l_block->hdr.meta_count; i++) {
                json_object* json_obj_meta = json_object_new_object();
                dap_chain_block_meta_t *l_meta = (dap_chain_block_meta_t *)(l_block->meta_n_datum_n_sign + l_offset);
                switch (l_meta->hdr.type) {
                case DAP_CHAIN_BLOCK_META_GENESIS:
                    json_object_object_add(json_obj_meta,  a_version == 1 ? "GENESIS" : "genesis", json_object_new_string(a_version == 1 ? "GENESIS" : ""));
                    break;
                case DAP_CHAIN_BLOCK_META_PREV:
                    s_cli_meta_hash_print(json_obj_meta, a_version == 1 ? "PREV" : "prev", l_meta, l_hash_out_type);
                    break;
                case DAP_CHAIN_BLOCK_META_ANCHOR:
                    s_cli_meta_hash_print(json_obj_meta, a_version == 1 ? "ANCHOR" : "anchor", l_meta, l_hash_out_type);
                    break;
                case DAP_CHAIN_BLOCK_META_LINK:
                    s_cli_meta_hash_print(json_obj_meta, a_version == 1 ? "LINK" : "link", l_meta, l_hash_out_type);
                    break;
                case DAP_CHAIN_BLOCK_META_NONCE:
                    s_cli_meta_hex_print(json_obj_meta, a_version == 1 ? "NONCE" : "nonce", l_meta);
                    break;
                case DAP_CHAIN_BLOCK_META_NONCE2:
                    s_cli_meta_hex_print(json_obj_meta, a_version == 1 ? "NONCE2" : "nonce2", l_meta);
                    break;
                case DAP_CHAIN_BLOCK_META_EVM_DATA:
                    s_cli_meta_hex_print(json_obj_meta, a_version == 1 ? "EVM_DATA" : "evm_data", l_meta);
                    break;
                default: {
                    snprintf(l_hexbuf, sizeof(l_hexbuf), "0x%0X", i);
                    json_object_object_add(json_obj_meta, a_version == 1 ? "# -" : "num", json_object_new_string(l_hexbuf));
                    int l_len = l_meta->hdr.data_size * 2 + 5;
                    char *l_data_hex = DAP_NEW_STACK_SIZE(char, l_len);
                    strcpy(l_data_hex, "0x");
                    dap_bin2hex(l_data_hex + 2, l_meta->data, l_meta->hdr.data_size);
                    json_object_object_add(json_obj_meta, a_version == 1 ? "Data hex - " : "data_hex", json_object_new_string(l_data_hex)); }
                }
                json_object_array_add(json_arr_meta_out, json_obj_meta);
                l_offset += sizeof(l_meta->hdr) + l_meta->hdr.data_size;
            }
            if (a_version == 1)
                json_object_array_add(*a_json_arr_reply, json_arr_meta_out); 
            else
                json_object_object_add(json_obj_inf, "metadata", json_arr_meta_out);
            
            if (a_version == 1) {
                json_object* json_obj_datum = json_object_new_object();
                json_object_array_add(*a_json_arr_reply, json_obj_datum);
                json_object_object_add(json_obj_datum, "Datums: count", json_object_new_uint64(l_block_cache->datum_count));
            } else {
                json_object_object_add(json_obj_inf, "datums_count", json_object_new_uint64(l_block_cache->datum_count));
            }

            json_object* json_arr_datum_out = json_object_new_array();
            for (uint32_t i=0; i < l_block_cache->datum_count ; i++){
                json_object* json_obj_tx = json_object_new_object();
                dap_chain_datum_t * l_datum = l_block_cache->datum[i];
                size_t l_datum_size =  dap_chain_datum_size(l_datum);
                if (l_brief){
                    const char *l_hash_str = dap_strcmp(l_hash_out_type, "hex")
                            ? dap_enc_base58_encode_hash_to_str_static(&l_block_cache->datum_hash[i])
                            : dap_chain_hash_fast_to_str_static(&l_block_cache->datum_hash[i]);
                    json_object_object_add(json_obj_tx, "num",json_object_new_uint64(i));
                    json_object_object_add(json_obj_tx, a_version == 1 ? "hash" : "datum_hash",json_object_new_string(l_hash_str));
                } else {
                    json_object_object_add(json_obj_tx, a_version == 1 ? "datum size " : "datum_size",json_object_new_uint64(l_datum_size));
                    if (l_datum_size < sizeof (l_datum->header) ){
                        dap_json_rpc_error_add(*a_json_arr_reply, DAP_CHAIN_NODE_CLI_COM_BLOCK_DATUM_SIZE_ERR, "ERROR: datum size %zu is smaller than header size %zu \n",l_datum_size,
                                                sizeof (l_datum->header));
                        break;
                    }
                    // Nested datums
                    snprintf(l_hexbuf, sizeof(l_hexbuf), "0x%02X",l_datum->header.version_id);
                    json_object_object_add(json_obj_tx, "version",json_object_new_string(l_hexbuf));
                    const char * l_datum_type_str = "UNKNOWN";
                    DAP_DATUM_TYPE_STR(l_datum->header.type_id, l_datum_type_str);
                    json_object_object_add(json_obj_tx, "type_id",json_object_new_string(l_datum_type_str));
                    dap_time_to_str_rfc822(l_time_buf, DAP_TIME_STR_SIZE, l_datum->header.ts_create);
                    json_object_object_add(json_obj_tx, "ts_create",json_object_new_string(l_time_buf));
                    json_object_object_add(json_obj_tx, "data_size",json_object_new_int(l_datum->header.data_size));
                    dap_chain_datum_dump_json(*a_json_arr_reply, json_obj_tx,l_datum,l_hash_out_type,l_net->pub.id, true, a_version);
                }            
                json_object_array_add(json_arr_datum_out, json_obj_tx);
            }
            // Datums
            if (a_version == 1)
                json_object_array_add(*a_json_arr_reply, json_arr_datum_out);
            else
                json_object_object_add(json_obj_inf, "datums", json_arr_datum_out);
            // Signatures
            if (a_version == 1) {
                json_object* json_obj_sig = json_object_new_object();
                json_object_object_add(json_obj_sig, "signatures count", json_object_new_uint64(l_block_cache->sign_count));
                json_object_array_add(*a_json_arr_reply, json_obj_sig);
            } else {
                json_object_object_add(json_obj_inf, "sig_count", json_object_new_uint64(l_block_cache->sign_count));
            }
            json_object* json_arr_sign_out = json_object_new_array();
            for (uint32_t i=0; i < l_block_cache->sign_count ; i++) {
                json_object* json_obj_sign = json_object_new_object();
                dap_sign_t * l_sign = dap_chain_block_sign_get(l_block_cache->block, l_block_cache->block_size, i);
                size_t l_sign_size = dap_sign_get_size(l_sign);
                dap_chain_hash_fast_t l_pkey_hash;
                dap_sign_get_pkey_hash(l_sign, &l_pkey_hash);
                const char *l_hash_str = !dap_strcmp(l_hash_out_type, "base58") ?
                        dap_enc_base58_encode_hash_to_str_static(&l_pkey_hash) :
                        dap_chain_hash_fast_to_str_static(&l_pkey_hash);
                json_object_object_add(json_obj_sign, a_version == 1 ? "type" : "sig_type", json_object_new_string(dap_sign_type_to_str( l_sign->header.type )));
                json_object_object_add(json_obj_sign, a_version == 1 ? "size" : "sig_size",json_object_new_uint64(l_sign_size));
                json_object_object_add(json_obj_sign, a_version == 1 ? "pkey_hash" : "sig_pkey_hash",json_object_new_string(l_hash_str));
                json_object_array_add(json_arr_sign_out, json_obj_sign);
            }
            if (a_version == 1)
                json_object_array_add(*a_json_arr_reply, json_arr_sign_out);
            else
                json_object_object_add(json_obj_inf, "signs", json_arr_sign_out);
        } break;

        case SUBCMD_LIST:{
            const char *l_cert_name = NULL, *l_from_hash_str = NULL, *l_to_hash_str = NULL, *l_head_str = NULL,
                        *l_from_date_str = NULL, *l_to_date_str = NULL, *l_pkey_hash_str = NULL, *l_limit_str = NULL, *l_offset_str = NULL;
            bool l_unspent_flag = false, l_first_signed_flag = false, l_signed_flag = false, l_hash_flag = false;
            dap_pkey_t * l_pub_key = NULL;
            dap_hash_fast_t l_from_hash = {}, l_to_hash = {}, l_pkey_hash = {};
            dap_time_t l_from_time = 0, l_to_time = 0;
            l_signed_flag = dap_cli_server_cmd_check_option(a_argv, 1, a_argc, "signed") > 0;
            l_first_signed_flag = dap_cli_server_cmd_check_option(a_argv, 1, a_argc, "first_signed") > 0;
            l_unspent_flag = dap_cli_server_cmd_check_option(a_argv, 1, a_argc, "-unspent") > 0;
            dap_cli_server_cmd_find_option_val(a_argv, arg_index, a_argc, "-cert", &l_cert_name);
            dap_cli_server_cmd_find_option_val(a_argv, arg_index, a_argc, "-pkey_hash", &l_pkey_hash_str);
            dap_cli_server_cmd_find_option_val(a_argv, arg_index, a_argc, "-from_hash", &l_from_hash_str);
            dap_cli_server_cmd_find_option_val(a_argv, arg_index, a_argc, "-to_hash", &l_to_hash_str);
            dap_cli_server_cmd_find_option_val(a_argv, arg_index, a_argc, "-from_date", &l_from_date_str);
            dap_cli_server_cmd_find_option_val(a_argv, arg_index, a_argc, "-to_date", &l_to_date_str);
            dap_cli_server_cmd_find_option_val(a_argv, arg_index, a_argc, "-limit", &l_limit_str);
            dap_cli_server_cmd_find_option_val(a_argv, arg_index, a_argc, "-offset", &l_offset_str);
            bool l_head = dap_cli_server_cmd_find_option_val(a_argv, arg_index, a_argc, "-head", &l_head_str) ? true : false;
            size_t l_offset = l_offset_str ? strtoul(l_offset_str, NULL, 10) : 0;
            size_t l_limit = l_limit_str ? strtoul(l_limit_str, NULL, 10) : 0;

            if (l_signed_flag && l_first_signed_flag) {
                dap_json_rpc_error_add(*a_json_arr_reply, DAP_CHAIN_NODE_CLI_COM_BLOCK_PARAM_ERR, "Choose only one option from 'singed' and 'first_signed'");
                return DAP_CHAIN_NODE_CLI_COM_BLOCK_PARAM_ERR;
            }
            if ((l_signed_flag || l_first_signed_flag) && !l_cert_name && !l_pkey_hash_str) {
                dap_json_rpc_error_add(*a_json_arr_reply, DAP_CHAIN_NODE_CLI_COM_BLOCK_PARAM_ERR, "Option from '%s' requires parameter '-cert' or 'pkey_hash'",
                                                                l_first_signed_flag ? "first_signed" : "signed");
                return DAP_CHAIN_NODE_CLI_COM_BLOCK_PARAM_ERR;
            }
            if (l_cert_name) {
                dap_cert_t *l_cert = dap_cert_find_by_name(l_cert_name);
                if (!l_cert) {
                    dap_json_rpc_error_add(*a_json_arr_reply, DAP_CHAIN_NODE_CLI_COM_BLOCK_CERT_ERR, "Can't find \"%s\" certificate", l_cert_name);
                    return DAP_CHAIN_NODE_CLI_COM_BLOCK_CERT_ERR;
                }
                l_pub_key = dap_pkey_from_enc_key(l_cert->enc_key);
                if (!l_pub_key) {
                    dap_json_rpc_error_add(*a_json_arr_reply, DAP_CHAIN_NODE_CLI_COM_BLOCK_PUB_KEY_ERR, "Corrupted certificate \"%s\" have no public key data", l_cert_name);
                    return DAP_CHAIN_NODE_CLI_COM_BLOCK_PUB_KEY_ERR;
                }
            } else if (l_pkey_hash_str) {
                if (dap_chain_hash_fast_from_str(l_pkey_hash_str, &l_pkey_hash)) {
                    dap_json_rpc_error_add(*a_json_arr_reply, DAP_CHAIN_NODE_CLI_COM_BLOCK_CONVERT_ERR, "Can't convert \"%s\" to hash", l_pkey_hash_str);
                    return DAP_CHAIN_NODE_CLI_COM_BLOCK_CONVERT_ERR;
                }
            }
            if (l_unspent_flag && l_signed_flag && !l_pkey_hash_str)
                dap_hash_fast(l_pub_key->pkey, l_pub_key->header.size, &l_pkey_hash);
            if ((l_cert_name || l_pkey_hash_str) && !l_signed_flag && !l_first_signed_flag)
                l_first_signed_flag = true;

            if (l_from_hash_str) {
                if (dap_chain_hash_fast_from_str(l_from_hash_str, &l_from_hash)) {
                    dap_json_rpc_error_add(*a_json_arr_reply, DAP_CHAIN_NODE_CLI_COM_BLOCK_CONVERT_ERR, "Can't convert \"%s\" to hash", l_from_hash_str);
                    return DAP_CHAIN_NODE_CLI_COM_BLOCK_CONVERT_ERR;
                }
            }
            if (l_to_hash_str) {
                if (dap_chain_hash_fast_from_str(l_to_hash_str, &l_to_hash)) {
                    dap_json_rpc_error_add(*a_json_arr_reply, DAP_CHAIN_NODE_CLI_COM_BLOCK_CONVERT_ERR, "Can't convert \"%s\" to hash", l_to_hash_str);
                    return DAP_CHAIN_NODE_CLI_COM_BLOCK_CONVERT_ERR;
                }
            }

            if (l_from_date_str) {
                l_from_time = dap_time_from_str_simplified(l_from_date_str);
                if (!l_from_time) {
                    dap_json_rpc_error_add(*a_json_arr_reply, DAP_CHAIN_NODE_CLI_COM_BLOCK_CONVERT_ERR, "Can't convert \"%s\" to date", l_from_date_str);
                    return DAP_CHAIN_NODE_CLI_COM_BLOCK_CONVERT_ERR;
                }
            }
            if (l_to_date_str) {
                l_to_time = dap_time_from_str_simplified(l_to_date_str);
                if (!l_to_time) {
                    dap_json_rpc_error_add(*a_json_arr_reply, DAP_CHAIN_NODE_CLI_COM_BLOCK_CONVERT_ERR, "Can't convert \"%s\" to date", l_to_date_str);
                    return DAP_CHAIN_NODE_CLI_COM_BLOCK_CONVERT_ERR;
                }
                struct tm *l_localtime = localtime((time_t *)&l_to_time);
                l_localtime->tm_mday += 1;  // + 1 day to end date, got it inclusive
                l_to_time = mktime(l_localtime);
            }

            pthread_rwlock_rdlock(&PVT(l_blocks)->rwlock);
            json_object* json_arr_bl_cache_out = json_object_new_array();
            size_t l_start_arr = 0;
            size_t l_arr_end = 0;
            dap_chain_set_offset_limit_json(json_arr_bl_cache_out, &l_start_arr, &l_arr_end, l_limit, l_offset, PVT(l_blocks)->blocks_count, false);
            
            size_t i_tmp = 0;
            dap_chain_block_cache_t *l_block_cache = PVT(l_blocks)->blocks;
            if (!l_head)
                l_block_cache = HASH_LAST(l_block_cache);             
            for ( ; l_block_cache; l_block_cache = l_head ? l_block_cache->hh.next : l_block_cache->hh.prev) {
                dap_time_t l_ts = l_block_cache->block->hdr.ts_created;
                if (l_from_time && l_ts < l_from_time)
                    continue;
                if (l_to_time && l_ts >= l_to_time)
                    break;
                if (l_from_hash_str && !l_hash_flag) {
                   if (!dap_hash_fast_compare(&l_from_hash, &l_block_cache->block_hash))
                       continue;
                   l_hash_flag = true;
                }
                if (l_first_signed_flag) {
                    dap_sign_t *l_sign = dap_chain_block_sign_get(l_block_cache->block, l_block_cache->block_size, 0);
                    if (!l_pub_key) {
                        dap_hash_fast_t l_sign_pkey_hash;
                        dap_sign_get_pkey_hash(l_sign, &l_sign_pkey_hash);
                        if (!dap_hash_fast_compare(&l_pkey_hash, &l_sign_pkey_hash))
                            continue;
                    } else if (!dap_pkey_compare_with_sign(l_pub_key, l_sign))
                        continue;
                    if (l_unspent_flag) {
                        bool l_found = false;
                        for (size_t i = 0; i < l_block_cache->datum_count; i++) {
                            if (l_block_cache->datum[i]->header.type_id != DAP_CHAIN_DATUM_TX)
                                continue;
                            dap_chain_datum_tx_t *l_tx = (dap_chain_datum_tx_t *)l_block_cache->datum[i]->data;
                            int l_out_idx_tmp = 0;
                            if (NULL == dap_chain_datum_tx_out_cond_get(l_tx, DAP_CHAIN_TX_OUT_COND_SUBTYPE_FEE, &l_out_idx_tmp))
                                continue;
                            if (!dap_ledger_tx_hash_is_used_out_item(l_net->pub.ledger, l_block_cache->datum_hash + i, l_out_idx_tmp, NULL)) {
                                l_found = true;
                                break;
                            }
                        }
                        if (!l_found)
                            continue;
                    }
                } else if (l_signed_flag) {
                    if (l_unspent_flag && l_ts < DAP_REWARD_INIT_TIMESTAMP)
                        continue;
                    if (!l_pub_key) {
                        bool l_found = false;
                        // TODO optimize performance by precalculated sign hashes in block cache
                        for (size_t i = 0; i < l_block_cache->sign_count ; i++) {
                            dap_sign_t *l_sign = dap_chain_block_sign_get(l_block_cache->block, l_block_cache->block_size, i);
                            dap_hash_fast_t l_sign_pkey_hash;
                            dap_sign_get_pkey_hash(l_sign, &l_sign_pkey_hash);
                            if (dap_hash_fast_compare(&l_pkey_hash, &l_sign_pkey_hash)) {
                                l_found = true;
                                break;
                            }
                        }
                        if (!l_found)
                            continue;
                    } else if (!dap_chain_block_sign_match_pkey(l_block_cache->block, l_block_cache->block_size, l_pub_key))
                        continue;
                    if (l_unspent_flag) {
                        if (dap_ledger_is_used_reward(l_net->pub.ledger, &l_block_cache->block_hash, &l_pkey_hash))
                            continue;
                    }
                }
                if (i_tmp < l_start_arr || i_tmp >= l_arr_end) {
                    i_tmp++;
                    continue;
                }
                i_tmp++;
                char l_buf[DAP_TIME_STR_SIZE];
                json_object* json_obj_bl_cache = json_object_new_object();
                dap_time_to_str_rfc822(l_buf, DAP_TIME_STR_SIZE, l_ts);
                json_object_object_add(json_obj_bl_cache, a_version == 1 ? "block number" : "block_num",json_object_new_uint64(l_block_cache->block_number));
                json_object_object_add(json_obj_bl_cache, a_version == 1 ? "hash" : "block_hash",json_object_new_string(l_block_cache->block_hash_str));
                json_object_object_add(json_obj_bl_cache, "timestamp", json_object_new_uint64(l_ts));
                json_object_object_add(json_obj_bl_cache, "ts_create",json_object_new_string(l_buf));
                json_object_array_add(json_arr_bl_cache_out, json_obj_bl_cache);
                if (l_to_hash_str && dap_hash_fast_compare(&l_to_hash, &l_block_cache->block_hash))
                    break;
            }
            pthread_rwlock_unlock(&PVT(l_blocks)->rwlock);
            //sort by time
            if (!l_head)
                json_object_array_sort(json_arr_bl_cache_out, block_list_sort_by_date_back);
            else
                json_object_array_sort(json_arr_bl_cache_out, block_list_sort_by_date);
            // Remove the timestamp and change block num
            size_t l_length = json_object_array_length(json_arr_bl_cache_out);
            for (size_t i = 0; i < l_length; i++) {
                struct json_object *obj = json_object_array_get_idx(json_arr_bl_cache_out, i);
                json_object_object_del(obj, "timestamp");
                if (json_object_object_get_ex(obj, "block", NULL)) 
                    json_object_object_add(obj, "block", json_object_new_uint64(i));
            }
            json_object_array_add(*a_json_arr_reply, json_arr_bl_cache_out);

            char *l_filtered_criteria = "none";
            json_object* json_obj_out = json_object_new_object();
            if (l_cert_name || l_pkey_hash_str || l_from_hash_str || l_to_hash_str || l_from_date_str || l_to_date_str)
                l_filtered_criteria = " filtered according to the specified criteria";
            char *l_key = dap_strdup_printf("%s.%s with filter - %s, have blocks",l_net->pub.name,l_chain->name,l_filtered_criteria);
            json_object_object_add(json_obj_out, l_key, json_object_new_uint64(i_tmp));
            DAP_DELETE(l_key);
            json_object_array_add(*a_json_arr_reply,json_obj_out);
        } break;
        case SUBCMD_LAST: {
            json_object* json_obj_out = json_object_new_object();
            dap_chain_block_cache_t *l_last_block = HASH_LAST(PVT(l_blocks)->blocks);
            char l_buf[DAP_TIME_STR_SIZE];
            if (l_last_block)
                dap_time_to_str_rfc822(l_buf, DAP_TIME_STR_SIZE, l_last_block->ts_created);
            json_object_object_add(json_obj_out, a_version == 1 ? "Last block num" : "last_block_num", json_object_new_uint64(l_last_block ? l_last_block->block_number : 0));
            json_object_object_add(json_obj_out, a_version == 1 ? "Last block hash" : "last_block_hash", json_object_new_string(l_last_block ? l_last_block->block_hash_str : "empty"));
            json_object_object_add(json_obj_out, "ts_created", json_object_new_string(l_last_block ? l_buf : "never"));

            char *l_key = dap_strdup_printf("%s.%s has blocks", l_net->pub.name, l_chain->name);
            json_object_object_add(json_obj_out, l_key, json_object_new_uint64(PVT(l_blocks)->blocks_count));
            DAP_DELETE(l_key);
            json_object_array_add(*a_json_arr_reply, json_obj_out);
        } break;
        case SUBCMD_FIND: {
            const char* l_datum_hash_str = NULL;
            json_object* json_obj_out = json_object_new_object();
            dap_cli_server_cmd_find_option_val(a_argv, arg_index, a_argc, "-datum", &l_datum_hash_str);
            if (!l_datum_hash_str) {
                dap_json_rpc_error_add(*a_json_arr_reply, DAP_CHAIN_NODE_CLI_COM_BLOCK_PARAM_ERR, "Command 'event find' requires parameter '-datum'");
                return DAP_CHAIN_NODE_CLI_COM_BLOCK_PARAM_ERR;
            }
            dap_hash_fast_t l_datum_hash = {};
            int ret_code = 0;
            int l_atoms_cnt = 0;
            dap_chain_hash_fast_from_str(l_datum_hash_str, &l_datum_hash);
            pthread_rwlock_rdlock(&PVT(l_blocks)->datums_rwlock);
            dap_chain_block_cache_t *l_curr_block = PVT(l_blocks)->blocks;
            json_object* json_arr_bl_cache_out = json_object_new_array();
            for (;l_curr_block;l_curr_block = l_curr_block->hh.next){
                for (size_t i = 0; i < l_curr_block->datum_count; i++){
                    if (dap_hash_fast_compare(&l_datum_hash, &l_curr_block->datum_hash[i])){
                        json_object_array_add(json_arr_bl_cache_out, json_object_new_string(dap_hash_fast_to_str_static(&l_curr_block->block_hash)));
                        l_atoms_cnt++;
                        continue;
                    }
                }
            }
            pthread_rwlock_unlock(&PVT(l_blocks)->datums_rwlock);
            json_object_object_add(json_obj_out, a_version == 1 ? "Blocks" : "blocks", json_arr_bl_cache_out);
            json_object_object_add(json_obj_out, a_version == 1 ? "Total" : "total",json_object_new_int(l_atoms_cnt));
            json_object_array_add(*a_json_arr_reply, json_obj_out);
        } break;
        case SUBCMD_COUNT: {
            json_object* json_obj_out = json_object_new_object();
            char *l_key = dap_strdup_printf("%s.%s has blocks - ", l_net->pub.name,l_chain->name);
            json_object_object_add(json_obj_out, l_key, json_object_new_uint64(PVT(l_blocks)->blocks_count));
            DAP_DELETE(l_key);
            json_object_array_add(*a_json_arr_reply, json_obj_out);

        } break;

        case SUBCMD_FEE:
        case SUBCMD_REWARD: {
            const char * l_fee_value_str = NULL;
            const char * l_cert_name = NULL;
            const char * l_addr_str = NULL;
            const char * l_hash_out_type = NULL;
            const char * l_hash_str = NULL;

            uint256_t               l_fee_value = {};
            size_t                  l_hashes_count = 0;
            dap_list_t              *l_block_list = NULL;
            dap_chain_addr_t        *l_addr = NULL;

            if (l_subcmd == SUBCMD_FEE) {
                if (dap_cli_server_cmd_check_option(a_argv, arg_index, a_argc, "collect") == -1) {
                    dap_json_rpc_error_add(*a_json_arr_reply, DAP_CHAIN_NODE_CLI_COM_BLOCK_PARAM_ERR, "Command 'block fee' requires subcommand 'collect'");
                    return DAP_CHAIN_NODE_CLI_COM_BLOCK_PARAM_ERR;
                }
            } else { // l_sumcmd == SUBCMD_REWARD
                if (dap_cli_server_cmd_check_option(a_argv, arg_index, a_argc, "set") >= 0) {
                    const char *l_value_str = NULL;
                    dap_cli_server_cmd_find_option_val(a_argv, arg_index, a_argc, "-poa_cert", &l_cert_name);
                    if(!l_cert_name) {
                        dap_json_rpc_error_add(*a_json_arr_reply, DAP_CHAIN_NODE_CLI_COM_BLOCK_PARAM_ERR, "Command 'block reward set' requires parameter '-poa_cert'");
                        return DAP_CHAIN_NODE_CLI_COM_BLOCK_PARAM_ERR;
                    }
                    dap_cert_t *l_cert = dap_cert_find_by_name(l_cert_name);
                    if (!l_cert) {
                        dap_json_rpc_error_add(*a_json_arr_reply, DAP_CHAIN_NODE_CLI_COM_BLOCK_CERT_ERR, "Can't find \"%s\" certificate", l_cert_name);
                        return DAP_CHAIN_NODE_CLI_COM_BLOCK_CERT_ERR;
                    }
                    if (!l_cert->enc_key || !l_cert->enc_key->priv_key_data || !l_cert->enc_key->priv_key_data_size) {
                        dap_json_rpc_error_add(*a_json_arr_reply, DAP_CHAIN_NODE_CLI_COM_BLOCK_PVT_KEY_ERR, "Certificate \"%s\" doesn't contains private key", l_cert_name);
                        return DAP_CHAIN_NODE_CLI_COM_BLOCK_PVT_KEY_ERR;
                    }

                    dap_cli_server_cmd_find_option_val(a_argv, arg_index, a_argc, "-value", &l_value_str);
                    uint256_t l_value = dap_chain_balance_scan(l_value_str);
                    if (!l_value_str || IS_ZERO_256(l_value)) {
                        dap_json_rpc_error_add(*a_json_arr_reply, DAP_CHAIN_NODE_CLI_COM_BLOCK_PARAM_ERR, "Command 'block reward set' requires parameter '-value' to be valid 256-bit unsigned integer");
                        return DAP_CHAIN_NODE_CLI_COM_BLOCK_PARAM_ERR;
                    }
                    char *l_decree_hash_str = s_blocks_decree_set_reward(l_net, l_chain, l_value, l_cert);
                    if (l_decree_hash_str) {
                        //dap_json_rpc_error_add(*a_json_arr_reply, DAP_CHAIN_NODE_CLI_COM_BLOCK_OK, "Decree with hash %s created to set basic block sign reward", l_decree_hash_str);
                        json_object* json_obj_out = json_object_new_object();
                        char *l_val = dap_strdup_printf("Decree with hash %s created to set basic block sign reward", l_decree_hash_str);
                        DAP_DELETE(l_decree_hash_str);
                        json_object_object_add(json_obj_out, "status", json_object_new_string(l_val));
                        DAP_DELETE(l_val);
                        json_object_array_add(*a_json_arr_reply, json_obj_out);
                    } else {
                        dap_json_rpc_error_add(*a_json_arr_reply, DAP_CHAIN_NODE_CLI_COM_BLOCK_SIGN_ERR, "Basic block sign reward setting failed. Examine log file for details");
                        return DAP_CHAIN_NODE_CLI_COM_BLOCK_SIGN_ERR;
                    }
                    break;
                } else if (dap_cli_server_cmd_check_option(a_argv, arg_index, a_argc, "show") >= 0) {
                    uint256_t l_cur_reward = dap_chain_net_get_reward(l_net, UINT64_MAX);
                    const char *l_reward_str; dap_uint256_to_char(l_cur_reward, &l_reward_str);
                    json_object* json_obj_out = json_object_new_object();
                    char *l_val = dap_strdup_printf("Current base block reward is %s\n", l_reward_str);
                    json_object_object_add(json_obj_out, "status", json_object_new_string(l_val));
                    DAP_DELETE(l_val);
                    json_object_array_add(*a_json_arr_reply, json_obj_out);
                    break;
                } else if (dap_cli_server_cmd_check_option(a_argv, arg_index, a_argc, "collect") == -1) {
                    dap_json_rpc_error_add(*a_json_arr_reply, DAP_CHAIN_NODE_CLI_COM_BLOCK_PARAM_ERR, "Command 'block reward' requires subcommands 'set' or 'show' or 'collect'");
                    return DAP_CHAIN_NODE_CLI_COM_BLOCK_PARAM_ERR;
                }
            }

            // Fee or reward collect handler
            dap_cli_server_cmd_find_option_val(a_argv, arg_index, a_argc, "-H", &l_hash_out_type);
            if(!l_hash_out_type)
                l_hash_out_type = "hex";
            if(dap_strcmp(l_hash_out_type,"hex") && dap_strcmp(l_hash_out_type,"base58")) {
                dap_json_rpc_error_add(*a_json_arr_reply, DAP_CHAIN_NODE_CLI_COM_BLOCK_PARAM_ERR, "invalid parameter -H, valid values: -H <hex | base58>");
                return DAP_CHAIN_NODE_CLI_COM_BLOCK_PARAM_ERR;
            }

            // Private certificate
            dap_cli_server_cmd_find_option_val(a_argv, arg_index, a_argc, "-cert", &l_cert_name);
            // The address of the wallet to which the commission is received
            dap_cli_server_cmd_find_option_val(a_argv, arg_index, a_argc, "-addr", &l_addr_str);
            dap_cli_server_cmd_find_option_val(a_argv, arg_index, a_argc, "-hashes", &l_hash_str);
            dap_cli_server_cmd_find_option_val(a_argv, arg_index, a_argc, "-fee", &l_fee_value_str);

            if (!l_addr_str) {
                dap_json_rpc_error_add(*a_json_arr_reply, DAP_CHAIN_NODE_CLI_COM_BLOCK_PARAM_ERR, "Command 'block %s collect' requires parameter '-addr'", l_subcmd_str);
                return DAP_CHAIN_NODE_CLI_COM_BLOCK_PARAM_ERR;
            }
            l_addr = dap_chain_addr_from_str(l_addr_str);
            if(!l_cert_name) {
                dap_json_rpc_error_add(*a_json_arr_reply, DAP_CHAIN_NODE_CLI_COM_BLOCK_PARAM_ERR, "Command 'block %s collect' requires parameter '-cert'", l_subcmd_str);
                return DAP_CHAIN_NODE_CLI_COM_BLOCK_PARAM_ERR;
            }
            dap_cert_t *l_cert = dap_cert_find_by_name(l_cert_name);
            if (!l_cert) {
                dap_json_rpc_error_add(*a_json_arr_reply, DAP_CHAIN_NODE_CLI_COM_BLOCK_CERT_ERR, "Can't find \"%s\" certificate", l_cert_name);
                return DAP_CHAIN_NODE_CLI_COM_BLOCK_CERT_ERR;
            }
            if (!l_cert->enc_key || !l_cert->enc_key->priv_key_data || !l_cert->enc_key->priv_key_data_size) {
                dap_json_rpc_error_add(*a_json_arr_reply, DAP_CHAIN_NODE_CLI_COM_BLOCK_CERT_ERR,
                                        "Certificate \"%s\" doesn't contains private key", l_cert_name);
                return DAP_CHAIN_NODE_CLI_COM_BLOCK_CERT_ERR;
            }
            if (!l_fee_value_str) {
                dap_json_rpc_error_add(*a_json_arr_reply, DAP_CHAIN_NODE_CLI_COM_BLOCK_PARAM_ERR, "Command 'block %s collect' requires parameter '-fee'", l_subcmd_str);
                return DAP_CHAIN_NODE_CLI_COM_BLOCK_PARAM_ERR;
            }
            l_fee_value = dap_chain_balance_scan(l_fee_value_str);
            if (!l_fee_value_str || IS_ZERO_256(l_fee_value)) {
                dap_json_rpc_error_add(*a_json_arr_reply, DAP_CHAIN_NODE_CLI_COM_BLOCK_PARAM_ERR, "Command 'block %s collect' requires parameter '-fee' to be valid uint256", l_subcmd_str);
                return DAP_CHAIN_NODE_CLI_COM_BLOCK_PARAM_ERR;
            }

            if (!l_hash_str) {
                dap_json_rpc_error_add(*a_json_arr_reply, DAP_CHAIN_NODE_CLI_COM_BLOCK_PARAM_ERR, "Command 'block fee collect' requires parameter '-hashes'");
                return DAP_CHAIN_NODE_CLI_COM_BLOCK_PARAM_ERR;
            }
            // NOTE: This call will modify source string
            l_block_list = s_block_parse_str_list((char *)l_hash_str, &l_hashes_count, l_chain);            
            if (!l_block_list || !l_hashes_count) {
                dap_json_rpc_error_add(*a_json_arr_reply, DAP_CHAIN_NODE_CLI_COM_BLOCK_HASH_ERR,
                                            "Block fee collection requires at least one hash to create a transaction");
                return DAP_CHAIN_NODE_CLI_COM_BLOCK_HASH_ERR;
            }

            char *l_hash_tx = l_subcmd == SUBCMD_FEE
                ? dap_chain_mempool_tx_coll_fee_create(l_blocks, l_cert->enc_key, l_addr, l_block_list, l_fee_value, l_hash_out_type)
                : dap_chain_mempool_tx_reward_create(l_blocks, l_cert->enc_key, l_addr, l_block_list, l_fee_value, l_hash_out_type);
            if (l_hash_tx) {
                json_object* json_obj_out = json_object_new_object();
                char *l_val = dap_strdup_printf("TX for %s collection created successfully, hash = %s\n", l_subcmd_str, l_hash_tx);
                DAP_DELETE(l_hash_tx);
                json_object_object_add(json_obj_out, "status", json_object_new_string(l_val ? l_val : "(null)"));
                DAP_DELETE(l_val);
                json_object_array_add(*a_json_arr_reply, json_obj_out);
            } else {
                dap_json_rpc_error_add(*a_json_arr_reply, DAP_CHAIN_NODE_CLI_COM_BLOCK_HASH_ERR,
                                            "Can't create %s collect TX\n", l_subcmd_str);
                return DAP_CHAIN_NODE_CLI_COM_BLOCK_HASH_ERR;
            }
            dap_list_free_full(l_block_list, NULL);
        }break;

        case SUBCMD_AUTOCOLLECT: {
            const char *l_cert_name = NULL, *l_addr_str = NULL;
            dap_hash_fast_t l_pkey_hash = {};
            size_t l_block_count = 0;
            if (dap_cli_server_cmd_check_option(a_argv, arg_index,a_argc, "renew") > 0) {
                dap_cli_server_cmd_find_option_val(a_argv, arg_index, a_argc, "-cert", &l_cert_name);
                if(!l_cert_name) {
                    dap_json_rpc_error_add(*a_json_arr_reply, DAP_CHAIN_NODE_CLI_COM_BLOCK_PARAM_ERR,
                                            "Command 'block autocollect renew' requires parameter '-cert'", l_subcmd_str);
                    return DAP_CHAIN_NODE_CLI_COM_BLOCK_PARAM_ERR;
                }
                dap_cert_t *l_cert = dap_cert_find_by_name(l_cert_name);
                if (!l_cert) {
                    dap_json_rpc_error_add(*a_json_arr_reply, DAP_CHAIN_NODE_CLI_COM_BLOCK_CERT_ERR,
                                            "Can't find \"%s\" certificate", l_cert_name);
                    return DAP_CHAIN_NODE_CLI_COM_BLOCK_CERT_ERR;
                }
                dap_pkey_t *l_pub_key = dap_pkey_from_enc_key(l_cert->enc_key);
                if (!l_pub_key) {
                    dap_json_rpc_error_add(*a_json_arr_reply, DAP_CHAIN_NODE_CLI_COM_BLOCK_PUB_KEY_ERR,
                                            "Corrupted certificate \"%s\" have no public key data", l_cert_name);
                    return DAP_CHAIN_NODE_CLI_COM_BLOCK_PUB_KEY_ERR;
                }
                dap_cli_server_cmd_find_option_val(a_argv, arg_index, a_argc, "-addr", &l_addr_str);
                if (!l_addr_str) {
                    dap_json_rpc_error_add(*a_json_arr_reply, DAP_CHAIN_NODE_CLI_COM_BLOCK_PARAM_ERR,
                                            "Command 'block autocollect renew' requires parameter '-addr'", l_subcmd_str);
                    return DAP_CHAIN_NODE_CLI_COM_BLOCK_PARAM_ERR;
                }
                dap_chain_addr_t *l_addr = dap_chain_addr_from_str(l_addr_str);
                if (!l_addr) {
                    dap_json_rpc_error_add(*a_json_arr_reply, DAP_CHAIN_NODE_CLI_COM_BLOCK_CONVERT_ERR,
                                            "Can't convert sring %s to wallet address", l_addr_str);
                    return DAP_CHAIN_NODE_CLI_COM_BLOCK_PARAM_ERR;
                }
                if (l_addr->net_id.uint64 != l_net->pub.id.uint64) {
                    dap_json_rpc_error_add(*a_json_arr_reply, DAP_CHAIN_NODE_CLI_COM_BLOCK_NET_ERR,
                                            "Wallet address should be from the collecting network");
                    return DAP_CHAIN_NODE_CLI_COM_BLOCK_NET_ERR;
                }
                dap_chain_esbocs_block_collect_t l_block_collect_params = (dap_chain_esbocs_block_collect_t){
                        .collecting_level = dap_chain_esbocs_get_collecting_level(l_chain),
                        .minimum_fee = dap_chain_esbocs_get_fee(l_chain->net_id),
                        .chain = l_chain,
                        .blocks_sign_key = l_cert->enc_key,
                        .block_sign_pkey = l_pub_key,
                        .collecting_addr = l_addr
                };
                //Clear gdb
                char *l_group_fee = dap_chain_cs_blocks_get_fee_group(l_net->pub.name);
                dap_global_db_erase_table_sync(l_group_fee);
                DAP_DELETE(l_group_fee);
                char *l_group_reward = dap_chain_cs_blocks_get_reward_group(l_net->pub.name);
                dap_global_db_erase_table_sync(l_group_reward);
                DAP_DELETE(l_group_reward);

                json_object* json_arr_bl_out = json_object_new_array();

                for (dap_chain_block_cache_t *l_block_cache = PVT(l_blocks)->blocks; l_block_cache; l_block_cache = l_block_cache->hh.next) {
                    dap_time_t l_ts = l_block_cache->block->hdr.ts_created;
                    dap_sign_t *l_sign = dap_chain_block_sign_get(l_block_cache->block, l_block_cache->block_size, 0);
                    if (!l_pub_key) {
                        dap_hash_fast_t l_sign_pkey_hash;
                        dap_sign_get_pkey_hash(l_sign, &l_sign_pkey_hash);
                        if (!dap_hash_fast_compare(&l_pkey_hash, &l_sign_pkey_hash))
                            continue;
                    } else if (!dap_pkey_compare_with_sign(l_pub_key, l_sign))
                        continue;
                    for (size_t i = 0; i < l_block_cache->datum_count; i++) {
                        if (l_block_cache->datum[i]->header.type_id != DAP_CHAIN_DATUM_TX)
                            continue;
                        dap_chain_datum_tx_t *l_tx = (dap_chain_datum_tx_t *)l_block_cache->datum[i]->data;
                        int l_out_idx_tmp = 0;
                        if (NULL == dap_chain_datum_tx_out_cond_get(l_tx, DAP_CHAIN_TX_OUT_COND_SUBTYPE_FEE, &l_out_idx_tmp))
                            continue;
                        if (!dap_ledger_tx_hash_is_used_out_item(l_net->pub.ledger, l_block_cache->datum_hash + i, l_out_idx_tmp, NULL)) {
                            dap_chain_esbocs_add_block_collect(l_block_cache, &l_block_collect_params, DAP_CHAIN_BLOCK_COLLECT_FEES);
                            char l_buf[DAP_TIME_STR_SIZE];
                            json_object* json_obj_bl = json_object_new_object();
                            dap_time_to_str_rfc822(l_buf, DAP_TIME_STR_SIZE, l_ts);
                            char *l_val = dap_strdup_printf("fee - \t%s: ts_create=%s", l_block_cache->block_hash_str, l_buf);
                            json_object_object_add(json_obj_bl, "block", json_object_new_string(l_val));
                            DAP_DELETE(l_val);
                            json_object_array_add(json_arr_bl_out, json_obj_bl);
                            l_block_count++;
                            break;
                        }
                    } 
                    if (l_ts < DAP_REWARD_INIT_TIMESTAMP)
                            continue;
                    
                    if (!l_pub_key) {
                        bool l_found = false;
                        for (size_t i = 0; i < l_block_cache->sign_count ; i++) {
                            dap_sign_t *l_sign = dap_chain_block_sign_get(l_block_cache->block, l_block_cache->block_size, i);
                            dap_hash_fast_t l_sign_pkey_hash;
                            dap_sign_get_pkey_hash(l_sign, &l_sign_pkey_hash);
                            if (dap_hash_fast_compare(&l_pkey_hash, &l_sign_pkey_hash)) {
                                l_found = true;
                                break;
                            }
                        }
                        if(!l_found)
                            continue;
                    } else if (!dap_chain_block_sign_match_pkey(l_block_cache->block, l_block_cache->block_size, l_pub_key))
                        continue;
                    if (dap_ledger_is_used_reward(l_net->pub.ledger, &l_block_cache->block_hash, &l_pkey_hash))
                        continue;
                    dap_chain_esbocs_add_block_collect(l_block_cache, &l_block_collect_params, DAP_CHAIN_BLOCK_COLLECT_REWARDS);
                    char l_buf[DAP_TIME_STR_SIZE];
                    json_object* json_obj_bl = json_object_new_object();
                    dap_time_to_str_rfc822(l_buf, DAP_TIME_STR_SIZE, l_ts);
                    char *l_val = dap_strdup_printf("rewards - \t%s: ts_create=%s\n", l_block_cache->block_hash_str, l_buf);
                    json_object_object_add(json_obj_bl, "block", json_object_new_string(l_val));
                    DAP_DELETE(l_val);
                    json_object_array_add(json_arr_bl_out, json_obj_bl);
                    l_block_count++;
                }
                json_object_array_add(*a_json_arr_reply, json_arr_bl_out);
                json_object* json_obj_out = json_object_new_object();
                char *l_val = dap_strdup_printf("%s.%s: Have %"DAP_UINT64_FORMAT_U" blocks\n",
                                     l_net->pub.name, l_chain->name, l_block_count);
                json_object_object_add(json_obj_out, "status", json_object_new_string(l_val));
                DAP_DELETE(l_val);
                json_object_array_add(*a_json_arr_reply, json_obj_out);
            } else {
                if (dap_cli_server_cmd_check_option(a_argv, arg_index, a_argc, "status") == -1) {
                    dap_json_rpc_error_add(*a_json_arr_reply, DAP_CHAIN_NODE_CLI_COM_BLOCK_PARAM_ERR,
                                            "Command 'block autocollect' requires subcommand 'status'");
                    return DAP_CHAIN_NODE_CLI_COM_BLOCK_PARAM_ERR;
                }
                json_object* json_obj_out = json_object_new_object();
                json_object_array_add(*a_json_arr_reply, json_obj_out);
                bool l_status = dap_chain_esbocs_get_autocollect_status(l_net->pub.id);
                char *l_val = dap_strdup_printf("for network %s is %s\n", l_net->pub.name,
                                                l_status ? "active" : "inactive cause of the network config or consensus starting problems");
                json_object_object_add(json_obj_out, a_version == 1 ? "Autocollect status" : "autocollect_status", json_object_new_string(l_val));
                DAP_DELETE(l_val);
                if (!l_status)
                    break;
                s_print_autocollect_table(l_net, json_obj_out, a_version == 1 ? "Fees" : "fees", a_version);
                s_print_autocollect_table(l_net, json_obj_out, a_version == 1 ? "Rewards" : "rewards", a_version);
            }            
        } break;

        case SUBCMD_UNDEFINED:
        default: {
            json_object* json_obj_out = json_object_new_object();
            char *l_val = dap_strdup_printf("Undefined block subcommand \"%s\" ", l_subcmd_str);
            json_object_object_add(json_obj_out, "status", json_object_new_string(l_val));
            DAP_DELETE(l_val);
            json_object_array_add(*a_json_arr_reply, json_obj_out);
            ret = DAP_CHAIN_NODE_CLI_COM_BLOCK_UNKNOWN;

        } break;
    }
    return ret;
}

static dap_list_t *s_block_parse_str_list(char *a_hash_str, size_t *a_hash_size, dap_chain_t *a_chain)
{
    dap_list_t *l_block_list = NULL;
    dap_chain_hash_fast_t l_hash_block;
    char *l_hashes_tmp_ptrs = NULL;
    char *l_hashes_str = strtok_r(a_hash_str, ",", &l_hashes_tmp_ptrs);
    size_t l_hashes_pos = 0;
    while (l_hashes_str) {
        l_hashes_str = dap_strstrip(l_hashes_str);
        if (!l_hashes_str || dap_chain_hash_fast_from_str(l_hashes_str, &l_hash_block)) {
            log_it(L_WARNING, "Can't convert string %s to hash", l_hashes_str ? l_hashes_str : "(null)");
            l_hashes_pos = 0;
            break;
        }
        dap_chain_block_t *l_block = (dap_chain_block_t *)dap_chain_get_atom_by_hash(a_chain, &l_hash_block, NULL);
        if (!l_block) {
            log_it(L_WARNING, "There is no block pointed by hash %s", l_hashes_str);
            l_hashes_pos = 0;
            break;
        }
        dap_hash_fast_t *l_block_hash_new = DAP_DUP(&l_hash_block);
        if (!l_block_hash_new) {
            log_it(L_CRITICAL, "Memory allocaton error");
            l_hashes_pos = 0;
            break;
        }
        l_block_list = dap_list_append(l_block_list, l_block_hash_new);
        l_hashes_str = strtok_r(NULL, ",", &l_hashes_tmp_ptrs);
        l_hashes_pos++;
    }
    if (a_hash_size)
        *a_hash_size = l_hashes_pos;
    if (!l_hashes_pos && l_block_list) {
        dap_list_free_full(l_block_list, NULL);
        l_block_list = NULL;
    }
    return l_block_list;
}

/**
 * @brief s_callback_delete
 * @details Destructor for blocks consensus chain
 * @param a_chain
 */
static void s_callback_delete(dap_chain_t * a_chain)
{
    s_callback_cs_blocks_purge(a_chain);
    dap_chain_cs_blocks_t * l_blocks = DAP_CHAIN_CS_BLOCKS(a_chain);
    pthread_rwlock_wrlock(&PVT(l_blocks)->rwlock);
    if(l_blocks->callback_delete )
        l_blocks->callback_delete(l_blocks);
    pthread_rwlock_unlock(&PVT(l_blocks)->rwlock);
    pthread_rwlock_destroy(&PVT(l_blocks)->rwlock);
    pthread_rwlock_destroy(&PVT(l_blocks)->datums_rwlock);
    pthread_rwlock_destroy(&PVT(l_blocks)->forked_branches_rwlock);
    DAP_DEL_Z(l_blocks->_inheritor);
    DAP_DEL_Z(l_blocks->_pvt);
    log_it(L_INFO, "Block destructed");
}

static void s_callback_cs_blocks_purge(dap_chain_t *a_chain)
{
    dap_chain_cs_blocks_t *l_blocks = DAP_CHAIN_CS_BLOCKS(a_chain);

    pthread_rwlock_wrlock(&PVT(l_blocks)->forked_branches_rwlock);
    for (size_t i = 0; i < PVT(l_blocks)->forked_br_cnt; i++){
        dap_chain_block_forked_branch_atoms_table_t *l_atom_tmp, *l_atom;
        HASH_ITER(hh, PVT(l_blocks)->forked_branches[i]->forked_branch_atoms, l_atom, l_atom_tmp) {
            HASH_DEL(PVT(l_blocks)->forked_branches[i]->forked_branch_atoms, l_atom);
            l_atom = NULL;
        }
        DAP_DEL_Z(PVT(l_blocks)->forked_branches[i]);
    }
    DAP_DEL_Z(PVT(l_blocks)->forked_branches);
    pthread_rwlock_unlock(&PVT(l_blocks)->forked_branches_rwlock);

    pthread_rwlock_wrlock(&PVT(l_blocks)->rwlock);
    dap_chain_block_cache_t *l_block = NULL, *l_block_tmp = NULL;
    HASH_ITER(hh, PVT(l_blocks)->blocks, l_block, l_block_tmp) {
        HASH_DEL(PVT(l_blocks)->blocks, l_block);
        if (!a_chain->is_mapped)
            DAP_DELETE(l_block->block);
        dap_chain_block_cache_delete(l_block);
    }
    PVT(l_blocks)->blocks_count = 0;
    HASH_CLEAR(hh2, PVT(l_blocks)->blocks_num);
    pthread_rwlock_unlock(&PVT(l_blocks)->rwlock);
    
    dap_chain_block_datum_index_t *l_datum_index = NULL, *l_datum_index_tmp = NULL;
    pthread_rwlock_wrlock(&PVT(l_blocks)->datums_rwlock);
    HASH_ITER(hh, PVT(l_blocks)->datum_index, l_datum_index, l_datum_index_tmp) {
        HASH_DEL(PVT(l_blocks)->datum_index, l_datum_index);
        DAP_DELETE(l_datum_index);
        l_datum_index = NULL;
    }
    pthread_rwlock_unlock(&PVT(l_blocks)->datums_rwlock);
    dap_chain_cell_delete_all(a_chain);
}

/**
 * @brief s_add_atom_to_ledger
 * @param a_blocks
 * @param a_block_cache
 * @return
 */
static int s_add_atom_datums(dap_chain_cs_blocks_t *a_blocks, dap_chain_block_cache_t *a_block_cache)
{
    if (! a_block_cache->datum_count){
        log_it(L_WARNING,"Block %s has no datums at all, can't add anything to ledger", a_block_cache->block_hash_str);
        return 1; // No errors just empty block
    }
    int l_ret = 0;

    size_t l_block_offset = 0;
    size_t l_datum_size = 0;
    for(size_t i=0; i<a_block_cache->datum_count && l_block_offset +sizeof(a_block_cache->block->hdr) < a_block_cache->block_size ;
        i++, l_block_offset += l_datum_size ){
        dap_chain_datum_t *l_datum = a_block_cache->datum[i];
        size_t l_datum_data_size = l_datum->header.data_size;
        l_datum_size = l_datum_data_size + sizeof(l_datum->header);
        if(l_datum_size>a_block_cache->block_size- l_block_offset ){
            log_it(L_WARNING, "Corrupted block %s has strange datum on offset %zd with size %zd out of block size",
                   a_block_cache->block_hash_str, l_block_offset,l_datum_size );
            break;
        }
        dap_hash_fast_t *l_datum_hash = a_block_cache->datum_hash + i;
        dap_ledger_datum_iter_data_t l_datum_index_data = { .token_ticker = "0", .action = DAP_CHAIN_TX_TAG_ACTION_UNKNOWN , .uid.uint64 = 0 };

        int l_res = dap_chain_datum_add(a_blocks->chain, l_datum, l_datum_size, l_datum_hash, &l_datum_index_data);
        if (l_datum->header.type_id != DAP_CHAIN_DATUM_TX || l_res != DAP_LEDGER_CHECK_ALREADY_CACHED){ // If this is any datum other than a already cached transaction
            l_ret++;
<<<<<<< HEAD
            if (l_datum->header.type_id == DAP_CHAIN_DATUM_TX) {
                PVT(a_blocks)->tx_count++;  
                log_it(L_INFO, "Block %s has %"DAP_UINT64_FORMAT_U" transactions", a_block_cache->block_hash_str, PVT(a_blocks)->tx_count);
            }
=======
            // Note: tx_count increment moved to dap_ledger_tx_add() to ensure it only increments for successfully verified transactions
>>>>>>> 4ffe8ed9
            // Save datum hash -> block_hash link in hash table
            dap_chain_block_datum_index_t *l_datum_index = DAP_NEW_Z(dap_chain_block_datum_index_t);
            if (!l_datum_index) {
            log_it(L_CRITICAL, "%s", c_error_memory_alloc);
                return 1;
            }
            l_datum_index->ts_added = time(NULL);
            l_datum_index->block_cache = a_block_cache;
            l_datum_index->datum_hash = *l_datum_hash;
            l_datum_index->ret_code = l_res;
            l_datum_index->datum_index = i;
            l_datum_index->action = l_datum_index_data.action;
            l_datum_index->service_uid = l_datum_index_data.uid;
            dap_strncpy(l_datum_index->token_ticker, l_datum_index_data.token_ticker, DAP_CHAIN_TICKER_SIZE_MAX);
            pthread_rwlock_wrlock(&PVT(a_blocks)->datums_rwlock);
            HASH_ADD(hh, PVT(a_blocks)->datum_index, datum_hash, sizeof(*l_datum_hash), l_datum_index);
            pthread_rwlock_unlock(&PVT(a_blocks)->datums_rwlock);
            dap_chain_cell_t *l_cell = dap_chain_cell_find_by_id(a_blocks->chain, a_blocks->chain->active_cell_id);
            dap_chain_datum_notify(l_cell, l_datum_hash, &l_datum_index->block_cache->block_hash, (byte_t*)l_datum, l_datum_size, l_res, l_datum_index_data.action, l_datum_index_data.uid);
        }
    }
    debug_if(s_debug_more, L_DEBUG, "Block %s checked, %s", a_block_cache->block_hash_str,
             l_ret == (int)a_block_cache->datum_count ? "all correct" : "there are rejected datums");
    return l_ret;
}


static int s_delete_atom_datums(dap_chain_cs_blocks_t *a_blocks, dap_chain_block_cache_t *a_block_cache)
{
    if (! a_block_cache->datum_count){
        log_it(L_WARNING,"Block %s has no datums at all, can't remove anything from ledger", a_block_cache->block_hash_str);
        return 1; // No errors just empty block
    }
    int l_ret = 0;

    size_t l_block_offset = 0;
    size_t l_datum_size = 0;
    for(size_t i=0; i<a_block_cache->datum_count && l_block_offset +sizeof(a_block_cache->block->hdr) < a_block_cache->block_size;
            i++, l_block_offset += l_datum_size){
        dap_hash_fast_t *l_datum_hash = a_block_cache->datum_hash + i;
        dap_chain_datum_t *l_datum = a_block_cache->datum[i];
        dap_chain_block_datum_index_t *l_datum_index = NULL;
        size_t l_datum_data_size = l_datum->header.data_size;
        l_datum_size = l_datum_data_size + sizeof(l_datum->header);
        HASH_FIND(hh, PVT(a_blocks)->datum_index, l_datum_hash, sizeof(dap_hash_fast_t), l_datum_index);
        if (l_datum_index){
            if (l_datum_index->ret_code >= 0)
                dap_chain_datum_remove(a_blocks->chain, l_datum, l_datum_size, l_datum_hash);
            l_ret++;
            HASH_DEL(PVT(a_blocks)->datum_index, l_datum_index);
            // notify datum removed
            dap_chain_cell_t *l_cell = dap_chain_cell_find_by_id(a_blocks->chain, a_blocks->chain->active_cell_id);
            dap_chain_datum_removed_notify(l_cell, l_datum_hash, l_datum);
        }
    }
    debug_if(s_debug_more, L_DEBUG, "Block %s checked, %s", a_block_cache->block_hash_str,
             l_ret == (int)a_block_cache->datum_count ? "all correct" : "there are rejected datums");
    return l_ret;
}

/**
 * @brief s_add_atom_to_blocks
 * @param a_blocks
 * @param a_block_cache
 * @return
 */
static void s_add_atom_to_blocks(dap_chain_cs_blocks_t *a_blocks, dap_chain_block_cache_t *a_block_cache)
{

    return;
}


static bool s_select_longest_branch(dap_chain_cs_blocks_t * a_blocks, dap_chain_block_cache_t * a_bcache, uint64_t a_main_branch_length, dap_chain_cell_t *a_cell)
{
    dap_chain_cs_blocks_t * l_blocks = a_blocks;
    if (!a_blocks){
        log_it(L_ERROR,"a_blocks is NULL");
        return false;
    }

    if (!a_bcache){
        log_it(L_ERROR,"a_bcache is NULL");
        return false;
    }

    if (!a_bcache->forked_branches){
        log_it(L_ERROR,"This block is not a forked.");
        return false;
    }

    // Find longest forked branch 
    dap_list_t *l_branch = a_bcache->forked_branches;
    dap_chain_block_forked_branch_t *l_longest_branch_cache_ptr = l_branch ? (dap_chain_block_forked_branch_t*)l_branch->data : NULL;
    uint64_t l_longest_branch_length = a_main_branch_length;
    while (l_branch){
        uint64_t l_branch_length = (((dap_chain_block_forked_branch_t*)l_branch->data)->forked_branch_atoms)->hh.tbl->num_items;
        if (l_branch_length > l_longest_branch_length){
            l_longest_branch_length = l_branch_length;
            l_longest_branch_cache_ptr = (dap_chain_block_forked_branch_t*)l_branch->data;
        }
        l_branch = l_branch->next;
    }

    if (a_main_branch_length < l_longest_branch_length){
        dap_list_t *l_reverted_blocks_list= NULL;
        uint64_t l_reverted_blocks_cnt = 0;
        uint64_t l_main_blocks_cnt = 0;

        log_it(L_INFO,"Found new longest branch. Start switching.");
        // Switch branches
        dap_chain_block_forked_branch_atoms_table_t *l_new_forked_branch = NULL;
        // First we must save all atoms from main branch into new forked branch
        unsigned l_curr_index;
        dap_chain_block_cache_t *l_atom = NULL;
        for (l_atom = a_bcache->hh.next, l_curr_index = 0; 
            a_main_branch_length > l_curr_index && l_atom; l_curr_index++){
                dap_chain_block_forked_branch_atoms_table_t *l_new_item = DAP_NEW_Z(dap_chain_block_forked_branch_atoms_table_t);
                l_new_item->block_cache = l_atom;
                l_new_item->block_hash = l_atom->block_hash;
                HASH_ADD(hh, l_new_forked_branch, block_hash, sizeof(dap_hash_fast_t), l_new_item);
                l_reverted_blocks_cnt++;
                dap_hash_fast_t *l_reverted_block_hash = DAP_DUP_SIZE(&l_atom->block_hash, sizeof(l_atom->block_hash));
                l_reverted_blocks_list = dap_list_prepend(l_reverted_blocks_list, l_reverted_block_hash);
                l_atom = l_atom->hh.next;
        }
        // Next we must to remove all blocks from main branch and delete all datums in this atoms from storages
        unsigned l_new_forked_branch_len = HASH_COUNT(l_new_forked_branch);
        for (l_curr_index = 0; l_curr_index < l_new_forked_branch_len; ++l_curr_index) {
            dap_chain_block_cache_t *l_curr_atom = HASH_LAST(PVT(l_blocks)->blocks);
            s_delete_atom_datums(l_blocks, l_curr_atom);
            --PVT(l_blocks)->blocks_count;
            HASH_DEL(PVT(l_blocks)->blocks, l_curr_atom);
            HASH_DELETE(hh2, PVT(l_blocks)->blocks_num, l_curr_atom);
            dap_time_t l_prev_block_timestamp = l_curr_atom->hh.prev ? ((dap_chain_block_cache_t *)l_curr_atom->hh.prev)->block->hdr.ts_created : 0;
            dap_chain_atom_remove_notify(a_blocks->chain, l_curr_atom->block->hdr.cell_id, l_prev_block_timestamp);
        }
        // Next we add all atoms from new main branch into blockchain 
        // and their datums into storages and remove old HT with former forked atoms
        dap_chain_block_forked_branch_atoms_table_t *new_main_branch = l_longest_branch_cache_ptr->forked_branch_atoms,
                                                    *l_temp = NULL, *l_item = NULL;

        HASH_ITER(hh, new_main_branch, l_item, l_temp){
            dap_chain_block_cache_t *l_curr_atom = l_item->block_cache;
            ++PVT(l_blocks)->blocks_count;
            HASH_ADD(hh, PVT(l_blocks)->blocks, block_hash, sizeof(l_curr_atom->block_hash), l_curr_atom);
            HASH_ADD_BYHASHVALUE(hh2, PVT(l_blocks)->blocks_num, block_number, sizeof(l_curr_atom->block_number), l_curr_atom->block_number, l_curr_atom);
            debug_if(s_debug_more, L_DEBUG, "Verified atom %p: ACCEPTED", l_curr_atom);
            s_add_atom_datums(l_blocks, l_curr_atom);
            dap_chain_atom_notify(a_cell, &l_curr_atom->block_hash, (byte_t*)l_curr_atom->block, l_curr_atom->block_size, l_curr_atom->block->hdr.ts_created);
            HASH_DEL(new_main_branch, l_item);
            DAP_DELETE(l_item);
            l_main_blocks_cnt++;
        }
        // Notify about branch switching
        for (dap_list_t *l_temp = s_fork_resolved_notificators; l_temp; l_temp = l_temp->next){
            dap_chain_block_fork_resolved_notificator_t *l_notificator = (dap_chain_block_fork_resolved_notificator_t*)l_temp->data;
            l_notificator->callback(l_blocks->chain, a_bcache->block_hash, l_reverted_blocks_list, l_reverted_blocks_cnt, l_main_blocks_cnt, l_notificator->arg);
        }

        dap_list_free_full(l_reverted_blocks_list, NULL);
        // Next we save pointer to new forked branch (former main branch) instead of it
        l_longest_branch_cache_ptr->forked_branch_atoms = l_new_forked_branch;
        return true;
    }
    return false;
}

/**
 * @brief s_callback_atom_add
 * @details Accept new atom in blockchain
 * @param a_chain
 * @param a_atom
 * @param a_atom_size
 * @return
 */
static dap_chain_atom_verify_res_t s_callback_atom_add(dap_chain_t * a_chain, dap_chain_atom_ptr_t a_atom , size_t a_atom_size, dap_hash_fast_t *a_atom_hash, bool a_atom_new)
{
    dap_chain_cs_blocks_t * l_blocks = DAP_CHAIN_CS_BLOCKS(a_chain);
    dap_chain_block_t * l_block = (dap_chain_block_t *) a_atom;

    dap_chain_hash_fast_t l_block_hash = *a_atom_hash;

    dap_chain_block_cache_t * l_block_cache = NULL;

    dap_chain_atom_verify_res_t ret = s_callback_atom_verify(a_chain, a_atom, a_atom_size, &l_block_hash);
    dap_hash_t *l_prev_hash_meta_data = (dap_hash_t *)dap_chain_block_meta_get(l_block, a_atom_size, DAP_CHAIN_BLOCK_META_PREV);
    dap_hash_t l_block_prev_hash = l_prev_hash_meta_data ? *l_prev_hash_meta_data : (dap_hash_t){};

    switch (ret) {
    case ATOM_ACCEPT:{
        dap_chain_cell_t *l_cell = dap_chain_cell_find_by_id(a_chain, l_block->hdr.cell_id);
#ifndef DAP_CHAIN_BLOCKS_TEST
        if ( !dap_chain_net_get_load_mode( dap_chain_net_by_id(a_chain->net_id)) ) {
            ssize_t l_err = dap_chain_atom_save(l_cell, a_atom, a_atom_size, a_atom_new ? &l_block_hash : NULL);
            if (l_err < 0) {
                log_it(L_ERROR, "Can't save atom to file, code %ld", l_err);
                return ATOM_REJECT;
            } else if (a_chain->is_mapped) {
                l_block = (dap_chain_block_t*)( l_cell->map_pos += sizeof(uint64_t) );  // Switching to mapped area
                l_cell->map_pos += a_atom_size;
            }
            ret = ATOM_ACCEPT;
        }
#endif
        l_block_cache = dap_chain_block_cache_new(&l_block_hash, l_block, a_atom_size, PVT(l_blocks)->blocks_count + 1, !a_chain->is_mapped);
        if (!l_block_cache) {
            log_it(L_DEBUG, "%s", "... corrupted block");
            return ATOM_REJECT;
        }
        debug_if(s_debug_more, L_DEBUG, "... new block %s", l_block_cache->block_hash_str);

        pthread_rwlock_wrlock(& PVT(l_blocks)->rwlock);
        if (PVT(l_blocks)->blocks){
            dap_chain_block_cache_t *l_last_block = HASH_LAST(PVT(l_blocks)->blocks);
            if (l_last_block && dap_hash_fast_compare(&l_last_block->block_hash, &l_block_prev_hash)){
                ++PVT(l_blocks)->blocks_count;
                HASH_ADD(hh, PVT(l_blocks)->blocks, block_hash, sizeof(l_block_cache->block_hash), l_block_cache);
                HASH_ADD_BYHASHVALUE(hh2, PVT(l_blocks)->blocks_num, block_number, sizeof(l_block_cache->block_number), l_block_cache->block_number, l_block_cache);
                debug_if(s_debug_more, L_DEBUG, "Verified atom %p: ACCEPTED", a_atom);
                s_add_atom_datums(l_blocks, l_block_cache);
                dap_chain_atom_notify(l_cell, &l_block_cache->block_hash, (byte_t*)l_block, a_atom_size, l_block->hdr.ts_created);
                dap_chain_atom_add_from_threshold(a_chain);
                pthread_rwlock_unlock(&PVT(l_blocks)->rwlock);

                dap_chain_block_cache_t *l_bcache_last = HASH_LAST(PVT(l_blocks)->blocks);
                // Send it to notificator listeners
#ifndef DAP_CHAIN_BLOCKS_TEST
                if (!dap_chain_net_get_load_mode( dap_chain_net_by_id(a_chain->net_id))){
#endif
                    dap_list_t *l_iter;
                    DL_FOREACH(a_chain->atom_confirmed_notifiers, l_iter) {
                        dap_chain_atom_confirmed_notifier_t *l_notifier = (dap_chain_atom_confirmed_notifier_t*)l_iter->data;
                        dap_chain_block_cache_t *l_tmp = l_bcache_last;
                        int l_checked_atoms_cnt = l_notifier->block_notify_cnt != 0 ? l_notifier->block_notify_cnt : PVT(l_blocks)->block_confirm_cnt;
                        for (; l_tmp && l_checked_atoms_cnt; l_tmp = l_tmp->hh.prev, l_checked_atoms_cnt--);
                        if (l_checked_atoms_cnt == 0 && l_tmp)
                            l_notifier->callback(l_notifier->arg, a_chain, a_chain->active_cell_id, &l_tmp->block_hash, (void*)l_tmp->block, l_tmp->block_size, l_tmp->block->hdr.ts_created);
                    }    
#ifndef DAP_CHAIN_BLOCKS_TEST
                }
#endif
                return ATOM_ACCEPT;
            }


            for (size_t i = 0; i < PVT(l_blocks)->forked_br_cnt; i++){
                dap_chain_block_forked_branch_t *l_cur_branch = PVT(l_blocks)->forked_branches[i];
                dap_chain_block_forked_branch_atoms_table_t *l_last = HASH_LAST(l_cur_branch->forked_branch_atoms);
                if(!l_last){
                    continue;
                }

                if (dap_hash_fast_compare(&l_last->block_hash, &l_block_prev_hash)){
                    dap_chain_block_forked_branch_atoms_table_t *l_new_item = DAP_NEW_Z(dap_chain_block_forked_branch_atoms_table_t);
                    l_new_item->block_cache = l_block_cache;
                    l_new_item->block_hash = l_block_cache->block_hash;
                    l_block_cache->block_number = l_last->block_cache->block_number + 1;
                    HASH_ADD(hh, l_cur_branch->forked_branch_atoms, block_hash, sizeof(dap_hash_fast_t), l_new_item);
                    uint64_t l_main_branch_length = PVT(l_blocks)->blocks_count - l_cur_branch->connected_block->block_number;
                    if (s_select_longest_branch(l_blocks, l_cur_branch->connected_block, l_main_branch_length, l_cell)){
                        dap_chain_block_cache_t *l_bcache_last = HASH_LAST(PVT(l_blocks)->blocks);
                        // Send it to notificator listeners
#ifndef DAP_CHAIN_BLOCKS_TEST
                        if (!dap_chain_net_get_load_mode( dap_chain_net_by_id(a_chain->net_id))){
#endif
                            dap_list_t *l_iter;
                            DL_FOREACH(a_chain->atom_confirmed_notifiers, l_iter) {
                                dap_chain_atom_confirmed_notifier_t *l_notifier = (dap_chain_atom_confirmed_notifier_t*)l_iter->data;
                                dap_chain_block_cache_t *l_tmp = l_bcache_last;
                                int l_checked_atoms_cnt = l_notifier->block_notify_cnt != 0 ? l_notifier->block_notify_cnt : PVT(l_blocks)->block_confirm_cnt;
                                for (; l_tmp && l_checked_atoms_cnt; l_tmp = l_tmp->hh.prev, l_checked_atoms_cnt--);
                                if (l_checked_atoms_cnt == 0 && l_tmp)
                                    l_notifier->callback(l_notifier->arg, a_chain, a_chain->active_cell_id, &l_tmp->block_hash, (void*)l_tmp->block, l_tmp->block_size, l_tmp->block->hdr.ts_created);
                            }    
#ifndef DAP_CHAIN_BLOCKS_TEST
                        }
#endif
                    }
                    pthread_rwlock_unlock(&PVT(l_blocks)->rwlock);
                    debug_if(s_debug_more, L_DEBUG, "Verified atom %p: ACCEPTED to a forked branch.", a_atom);
                    return ATOM_FORK;
                }
            }

        } else {            
            HASH_ADD(hh, PVT(l_blocks)->blocks, block_hash, sizeof(l_block_cache->block_hash), l_block_cache);
            HASH_ADD_BYHASHVALUE(hh2, PVT(l_blocks)->blocks_num, block_number, sizeof(l_block_cache->block_number), l_block_cache->block_number, l_block_cache);
            ++PVT(l_blocks)->blocks_count;
            debug_if(s_debug_more, L_DEBUG, "Verified atom %p: ACCEPTED", a_atom);
            s_add_atom_datums(l_blocks, l_block_cache);
            dap_chain_atom_notify(l_cell, &l_block_cache->block_hash, (byte_t*)l_block, a_atom_size, l_block->hdr.ts_created);
            dap_chain_atom_add_from_threshold(a_chain);
            pthread_rwlock_unlock(&PVT(l_blocks)->rwlock);
            return ret;
        }

        DAP_DELETE(l_block_cache);
        pthread_rwlock_unlock(&PVT(l_blocks)->rwlock);
        debug_if(s_debug_more, L_DEBUG, "Verified atom %p: REJECTED", a_atom);
        return ATOM_REJECT;
    }
    case ATOM_MOVE_TO_THRESHOLD:
        // TODO: reimplement and enable threshold for blocks
/*      {
            debug_if(s_debug_more, L_DEBUG, "Verified atom %p: THRESHOLDED", a_atom);
            break;
        }
*/
        ret = ATOM_REJECT;
    case ATOM_REJECT:
        debug_if(s_debug_more, L_DEBUG, "Verified atom %p with hash %s: REJECTED", a_atom, dap_chain_hash_fast_to_str_static(&l_block_hash));
        break;
    case ATOM_FORK:{
        dap_chain_cell_t *l_cell = dap_chain_cell_find_by_id(a_chain, l_block->hdr.cell_id);
#ifndef DAP_CHAIN_BLOCKS_TEST
        if ( !dap_chain_net_get_load_mode( dap_chain_net_by_id(a_chain->net_id)) ) {
            if ( (ret = dap_chain_atom_save(l_cell, a_atom, a_atom_size, a_atom_new ? &l_block_hash : NULL)) < 0 ) {
                log_it(L_ERROR, "Can't save atom to file, code %d", ret);
                return ATOM_REJECT;
            } else if (a_chain->is_mapped) {
                l_block = (dap_chain_block_t*)( l_cell->map_pos += sizeof(uint64_t) );  // Switching to mapped area
                l_cell->map_pos += a_atom_size;
            }
            ret = ATOM_FORK;
        }
#endif
        l_block_cache = dap_chain_block_cache_new(&l_block_hash, l_block, a_atom_size, PVT(l_blocks)->blocks_count + 1, !a_chain->is_mapped);
        if (!l_block_cache) {
            log_it(L_DEBUG, "%s", "... corrupted block");
            return ATOM_REJECT;
        }
        debug_if(s_debug_more, L_DEBUG, "... new block %s", l_block_cache->block_hash_str);
        dap_chain_block_cache_t *l_prev_bcache = NULL, *l_tmp = NULL;
        pthread_rwlock_wrlock(& PVT(l_blocks)->rwlock);        log_it(L_INFO, "New fork. Previous block hash %s, current block hash %s", dap_chain_hash_fast_to_str_static(&l_block_prev_hash), 
                                                                                    l_block_cache->block_hash_str);
        HASH_FIND(hh, PVT(l_blocks)->blocks, &l_block_prev_hash, sizeof(dap_hash_fast_t), l_prev_bcache);
        if (l_prev_bcache){
            dap_chain_block_forked_branch_atoms_table_t *l_new_item = DAP_NEW_Z(dap_chain_block_forked_branch_atoms_table_t);
            l_new_item->block_cache = l_block_cache;
            l_new_item->block_hash = l_block_cache->block_hash;
            l_block_cache->block_number = l_prev_bcache->block_number + 1;

            dap_chain_block_forked_branch_t *forked_branch = DAP_NEW_Z(dap_chain_block_forked_branch_t);
            forked_branch->connected_block = l_prev_bcache;
            HASH_ADD(hh, forked_branch->forked_branch_atoms, block_hash, sizeof(dap_hash_fast_t), l_new_item);
            
            PVT(l_blocks)->forked_br_cnt++;
            PVT(l_blocks)->forked_branches = DAP_REALLOC_COUNT(PVT(l_blocks)->forked_branches, PVT(l_blocks)->forked_br_cnt);
            PVT(l_blocks)->forked_branches[PVT(l_blocks)->forked_br_cnt-1] = forked_branch;

            l_prev_bcache->forked_branches = dap_list_append(l_prev_bcache->forked_branches, PVT(l_blocks)->forked_branches[PVT(l_blocks)->forked_br_cnt-1]);
            pthread_rwlock_unlock(& PVT(l_blocks)->rwlock);
            debug_if(s_debug_more, L_DEBUG, "Fork is made successfuly.");
            return ATOM_FORK;
        }

        DAP_DELETE(l_block_cache);
        pthread_rwlock_unlock(& PVT(l_blocks)->rwlock);
        return ATOM_REJECT;
    }
    case ATOM_PASS:
        debug_if(s_debug_more, L_DEBUG, "... %s is already present", dap_chain_hash_fast_to_str_static(&l_block_hash));
        break;
    default:
        debug_if(s_debug_more, L_DEBUG, "Unknown verification ret code %d", ret);
        break;
    }
    return ret;
}

/**
 * @brief s_callback_atom_verify
 * @param a_chain
 * @param a_atom
 * @param a_atom_size
 * @return
 */
static dap_chain_atom_verify_res_t s_callback_atom_verify(dap_chain_t *a_chain, dap_chain_atom_ptr_t a_atom, size_t a_atom_size, dap_chain_hash_fast_t *a_atom_hash)
{
    dap_return_val_if_fail(a_chain && a_atom && a_atom_size && a_atom_hash, ATOM_REJECT);
    dap_chain_cs_blocks_t * l_blocks = DAP_CHAIN_CS_BLOCKS(a_chain);
    assert(l_blocks);
    dap_chain_cs_blocks_pvt_t *l_blocks_pvt = PVT(l_blocks);
    assert(l_blocks_pvt);
    dap_chain_block_t * l_block = (dap_chain_block_t *)a_atom;
    dap_chain_hash_fast_t l_block_hash = *a_atom_hash;

    if (sizeof(l_block->hdr) >= a_atom_size) {
        log_it(L_WARNING, "Size of block %s is %zd that is equal or less then block's header size %zd",
                                dap_hash_fast_to_str_static(a_atom_hash), a_atom_size, sizeof(l_block->hdr));
        return ATOM_REJECT;
    }
    size_t l_offset = dap_chain_block_get_sign_offset(l_block, a_atom_size);
    if (!l_offset) {
        log_it(L_WARNING, "Block %s with size %zu parsing error", dap_hash_fast_to_str_static(a_atom_hash), a_atom_size);
        return ATOM_REJECT;
    }
    if ((l_block->hdr.version >= 2 || /* Old bug, crutch for it */ l_block->hdr.meta_n_datum_n_signs_size != l_offset) &&
            l_block->hdr.meta_n_datum_n_signs_size + sizeof(l_block->hdr) != a_atom_size) {
        // Hard accept list
        struct cs_blocks_hal_item *l_hash_found = NULL;
        HASH_FIND(hh, l_blocks_pvt->hal, &l_block_hash, sizeof(l_block_hash), l_hash_found);
        if (!l_hash_found) {
            log_it(L_WARNING, "Incorrect size %zu of block %s, expected %zu", l_block->hdr.meta_n_datum_n_signs_size + sizeof(l_block->hdr),
                                                                    dap_hash_fast_to_str_static(a_atom_hash), a_atom_size);
            return ATOM_REJECT;
        }
    }
    while (sizeof(l_block->hdr) + l_offset + sizeof(dap_sign_t) < a_atom_size) {
        dap_sign_t *l_sign = (dap_sign_t *)((byte_t *)a_atom + sizeof(l_block->hdr) + l_offset);
        size_t l_sign_size = dap_sign_get_size(l_sign);
        if (l_offset + l_sign_size <= l_offset)
            break;
        l_offset += l_sign_size;
    }
    if (l_offset + sizeof(l_block->hdr) != a_atom_size) {
        // Hard accept list
        struct cs_blocks_hal_item *l_hash_found = NULL;
        HASH_FIND(hh, l_blocks_pvt->hal, &l_block_hash, sizeof(l_block_hash), l_hash_found);
        if (!l_hash_found) {
            log_it(L_WARNING, "Incorrect size %zu of block %s, expected %zu", l_offset + sizeof(l_block->hdr),
                                                                    dap_hash_fast_to_str_static(a_atom_hash), a_atom_size);
            return ATOM_REJECT;
        }
    }

    if (!l_block->hdr.ts_created || l_block->hdr.ts_created > dap_time_now() + 600) {
        log_it(L_WARNING, "Incorrect block %s timestamp", dap_hash_fast_to_str_static(a_atom_hash));
        return ATOM_REJECT;
    }

    int ret = ATOM_MOVE_TO_THRESHOLD;
// Parse metadata
    bool l_is_genesis = dap_chain_block_meta_get(l_block, a_atom_size, DAP_CHAIN_BLOCK_META_GENESIS);
    // genesis or seed mode
    if (l_is_genesis) {
        if (PVT(l_blocks)->blocks) {
            log_it(L_WARNING, "Can't accept genesis block %s: already present data in blockchain", dap_hash_fast_to_str_static(a_atom_hash));
            return ATOM_REJECT;
        }
#ifndef DAP_CHAIN_BLOCKS_TEST
        if (s_seed_mode)
            log_it(L_NOTICE, "Accepting new genesis block %s", dap_hash_fast_to_str_static(a_atom_hash));
        else if(dap_hash_fast_compare(&l_block_hash, &PVT(l_blocks)->static_genesis_block_hash)
                && !dap_hash_fast_is_blank(&l_block_hash))
            log_it(L_NOTICE, "Accepting static genesis block %s", dap_hash_fast_to_str_static(a_atom_hash));
        else {
            char l_hash_str[DAP_CHAIN_HASH_FAST_STR_SIZE];
            dap_hash_fast_to_str(&PVT(l_blocks)->static_genesis_block_hash, l_hash_str, sizeof(l_hash_str));
            log_it(L_WARNING, "Can't accept genesis block %s: seed mode not enabled or hash mismatch with static genesis block %s in configuration",
                                dap_hash_fast_to_str_static(a_atom_hash), l_hash_str);
            return ATOM_REJECT;
        }
#else
        PVT(l_blocks)->genesis_block_hash = *a_atom_hash;
#endif
        ret = ATOM_ACCEPT;
    } else {
        dap_hash_t *l_prev_hash_meta_data = (dap_hash_t *)dap_chain_block_meta_get(l_block, a_atom_size, DAP_CHAIN_BLOCK_META_PREV);
        if (!l_prev_hash_meta_data) {
            log_it(L_WARNING, "Block %s isn't a genesis one but not contains previous block hash in metadata", dap_hash_fast_to_str_static(a_atom_hash));
            return ATOM_REJECT;
        }
        dap_hash_t l_block_prev_hash = *l_prev_hash_meta_data;
        if (s_debug_more) {
            char l_prev_block_hash_str[DAP_HASH_FAST_STR_SIZE];
            dap_hash_fast_to_str(&l_block_prev_hash, l_prev_block_hash_str, DAP_HASH_FAST_STR_SIZE);
            log_it(L_DEBUG, "Verify new block with hash %s. Previous block hash is %s", dap_hash_fast_to_str_static(a_atom_hash), l_prev_block_hash_str);
        }
        dap_chain_block_cache_t *l_bcache_last = HASH_LAST(PVT(l_blocks)->blocks);
        if (l_bcache_last && dap_hash_fast_compare(&l_bcache_last->block_hash, &l_block_prev_hash))
            ret = ATOM_ACCEPT;
        else { // search block and previous block in forked branch
            pthread_rwlock_rdlock(& PVT(l_blocks)->rwlock);
            for (size_t i = 0; i < PVT(l_blocks)->forked_br_cnt; i++){
                dap_chain_block_forked_branch_t *l_cur_branch = PVT(l_blocks)->forked_branches[i];
                dap_chain_block_forked_branch_atoms_table_t *l_item = NULL;
                // Check block already present in forked branch
                HASH_FIND(hh, l_cur_branch->forked_branch_atoms, &l_block_hash, sizeof(dap_hash_fast_t), l_item);
                if (l_item) {
                    debug_if(s_debug_more,L_DEBUG,"%s","Block already exist in forked branch.");
                    ret = ATOM_PASS;
                    break;
                }
                l_item = NULL;
                // Find previous block is last block in current branch
                HASH_FIND(hh, l_cur_branch->forked_branch_atoms, &l_block_prev_hash, sizeof(dap_hash_fast_t), l_item);
                if (!l_item)
                    continue;
                if (l_item->hh.next) {
                    debug_if(s_debug_more,L_DEBUG,"%s","Found previous block in forked branch. Can't add block into branch because previous block is not last in the branch.");
                    ret = ATOM_PASS;
                    break;
                } else {
                    debug_if(s_debug_more,L_DEBUG,"%s","Accept block to a forked branch.");
                    ret = ATOM_ACCEPT;
                    break;
                }
            }
            if (ret == ATOM_MOVE_TO_THRESHOLD) {
                // search block and previous block in main branch
                unsigned l_checked_atoms_cnt = PVT(l_blocks)->block_confirm_cnt;
                for (dap_chain_block_cache_t *l_tmp = l_bcache_last; l_tmp && l_checked_atoms_cnt; l_tmp = l_tmp->hh.prev, l_checked_atoms_cnt--){
                    if(dap_hash_fast_compare(&l_tmp->block_hash, &l_block_hash)){
                        debug_if(s_debug_more,L_DEBUG,"%s","Block is already exist in main branch.");
                        ret = ATOM_PASS;
                        break;
                    }

                    if (dap_hash_fast_compare(&l_tmp->block_hash, &l_block_prev_hash)) {
                        if (l_tmp->hh.next) {
                            debug_if(s_debug_more,L_DEBUG,"%s","New fork!");
                            ret = ATOM_FORK;
                            break;
                        }
                        debug_if(s_debug_more,L_DEBUG,"%s","Accept block to a main branch.");
                        ret = ATOM_ACCEPT;
                        break;
                    }
                }
            }
            pthread_rwlock_unlock(&PVT(l_blocks)->rwlock);
        }
    }

    if (ret == ATOM_FORK || ret == ATOM_ACCEPT) {
        // 2nd level consensus
        if (l_blocks->callback_block_verify && l_blocks->callback_block_verify(l_blocks, l_block, a_atom_hash, /* Old bug, crutch for it */ a_atom_size)) {
            // Hard accept list
            struct cs_blocks_hal_item *l_hash_found = NULL;
            HASH_FIND(hh, l_blocks_pvt->hal, &l_block_hash, sizeof(l_block_hash), l_hash_found);
            if (!l_hash_found) {
                log_it(L_WARNING, "Block %s rejected by block verificator", dap_hash_fast_to_str_static(a_atom_hash));
                return ATOM_REJECT;
            }
        }
    } else if (ret == ATOM_MOVE_TO_THRESHOLD) {
        debug_if(s_debug_more,L_DEBUG,"%s","Can't find valid previous block in chain or forked branches.");
        return ATOM_REJECT;
    }
    return ret;
}

/**
 * @brief s_callback_atom_get_static_hdr_size
 * @return
 */
static size_t s_callback_atom_get_static_hdr_size(void)
{
    return sizeof (dap_chain_block_hdr_t);
}

/**
 * @brief s_callback_atom_iter_find_by_hash
 * @param a_atom_iter
 * @param a_atom_hash
 * @param a_atom_size
 * @return
 */
static dap_chain_atom_ptr_t s_callback_atom_iter_find_by_hash(dap_chain_atom_iter_t * a_atom_iter, dap_chain_hash_fast_t *a_atom_hash,
                                                              size_t * a_atom_size)
{
    assert(a_atom_iter);
    dap_chain_cs_blocks_t *l_blocks = DAP_CHAIN_CS_BLOCKS(a_atom_iter->chain);
    dap_chain_block_cache_t *l_block_cache = dap_chain_block_cache_get_by_hash(l_blocks, a_atom_hash);
    a_atom_iter->cur_item = l_block_cache;
    if (l_block_cache) {
        a_atom_iter->cur        = l_block_cache->block;
        a_atom_iter->cur_size   = l_block_cache->block_size;
        a_atom_iter->cur_hash   = &l_block_cache->block_hash;
        a_atom_iter->cur_num    = l_block_cache->block_number;
    } else
        *a_atom_iter = (dap_chain_atom_iter_t) { .chain = a_atom_iter->chain,
                                                 .cell_id = a_atom_iter->cell_id };
    if (a_atom_size)
        *a_atom_size = a_atom_iter->cur_size;
    return a_atom_iter->cur;
}

static dap_chain_atom_ptr_t s_callback_atom_iter_get_by_num(dap_chain_atom_iter_t *a_atom_iter, uint64_t a_atom_num)
{
    assert(a_atom_iter);
    dap_chain_cs_blocks_t *l_blocks = DAP_CHAIN_CS_BLOCKS(a_atom_iter->chain);
    dap_chain_block_cache_t *l_block_cache = NULL;
    pthread_rwlock_rdlock(&PVT(l_blocks)->rwlock);
    for (l_block_cache = PVT(l_blocks)->blocks; l_block_cache; l_block_cache = l_block_cache->hh.next)
        if (l_block_cache->block_number == a_atom_num)
            break;
    a_atom_iter->cur_item = l_block_cache;
    if (l_block_cache) {
        a_atom_iter->cur        = l_block_cache->block;
        a_atom_iter->cur_size   = l_block_cache->block_size;
        a_atom_iter->cur_hash   = &l_block_cache->block_hash;
        a_atom_iter->cur_num    = l_block_cache->block_number;
    } else
        *a_atom_iter = (dap_chain_atom_iter_t) { .chain = a_atom_iter->chain,
                                                 .cell_id = a_atom_iter->cell_id };
    pthread_rwlock_unlock(&PVT(l_blocks)->rwlock);
    return a_atom_iter->cur;
}

/**
 * @brief s_callback_atom_iter_find_by_tx_hash
 * @param a_chain
 * @param a_atom_hash
 * @return
 */
static dap_chain_datum_t *s_callback_datum_find_by_hash(dap_chain_t *a_chain, dap_chain_hash_fast_t *a_datum_hash,
                                                        dap_chain_hash_fast_t *a_block_hash, int *a_ret_code)
{
    dap_chain_cs_blocks_t * l_cs_blocks = DAP_CHAIN_CS_BLOCKS(a_chain);
    dap_chain_block_datum_index_t *l_datum_index = NULL;
    pthread_rwlock_rdlock(&PVT(l_cs_blocks)->datums_rwlock);
    HASH_FIND(hh, PVT(l_cs_blocks)->datum_index, a_datum_hash, sizeof (*a_datum_hash), l_datum_index);
    pthread_rwlock_unlock(&PVT(l_cs_blocks)->datums_rwlock);
    if (!l_datum_index || !l_datum_index->block_cache)
        return NULL;
    if (a_block_hash)
        *a_block_hash = l_datum_index->block_cache->block_hash;
    if (a_ret_code)
        *a_ret_code = l_datum_index->ret_code;
    return l_datum_index->block_cache->datum[l_datum_index->datum_index];
}

/**
 * @brief s_callback_block_find_by_tx_hash
 * @param a_datums
 * @param a_tx_hash
 * @return atom_ptr
 */
static dap_chain_atom_ptr_t s_callback_block_find_by_tx_hash(dap_chain_t * a_chain, dap_chain_hash_fast_t * a_tx_hash, size_t *a_block_size)
{
    dap_chain_cs_blocks_t * l_cs_blocks = DAP_CHAIN_CS_BLOCKS(a_chain);
    dap_chain_block_datum_index_t *l_datum_index = NULL;
    pthread_rwlock_rdlock(&PVT(l_cs_blocks)->datums_rwlock);
    HASH_FIND(hh, PVT(l_cs_blocks)->datum_index, a_tx_hash, sizeof (*a_tx_hash), l_datum_index);
    pthread_rwlock_unlock(&PVT(l_cs_blocks)->datums_rwlock);
    if (!l_datum_index)
        return NULL;
    if (a_block_size)
        *a_block_size = l_datum_index->block_cache->block_size;
    return l_datum_index->block_cache->block;
}

static json_object *s_callback_atom_dump_json(json_object **a_arr_out, dap_chain_t *a_chain, dap_chain_atom_ptr_t a_atom_ptr, size_t a_atom_size, const char *a_hash_out_type, int a_version) {
   dap_chain_block_t *l_block = (dap_chain_block_t *) a_atom_ptr;
    json_object *l_obj_ret = json_object_new_object();
    char l_time_buf[DAP_TIME_STR_SIZE], l_hexbuf[32] = { '\0' };
    snprintf(l_hexbuf, sizeof(l_hexbuf), "0x%04X", l_block->hdr.version);

    json_object_object_add(l_obj_ret, "version", json_object_new_string(l_hexbuf));
    snprintf(l_hexbuf, sizeof(l_hexbuf), "0x%016"DAP_UINT64_FORMAT_X"", l_block->hdr.cell_id.uint64);
    json_object_object_add(l_obj_ret, "cell_id", json_object_new_string(l_hexbuf));
    snprintf(l_hexbuf, sizeof(l_hexbuf), "0x%016"DAP_UINT64_FORMAT_X"", l_block->hdr.chain_id.uint64);
    json_object_object_add(l_obj_ret, "chain_id", json_object_new_string(l_hexbuf));
    dap_time_to_str_rfc822(l_time_buf, DAP_TIME_STR_SIZE, l_block->hdr.ts_created);
    json_object_object_add(l_obj_ret, "ts_created", json_object_new_string(l_time_buf));

    // Dump Metadata
    size_t l_offset = 0;
    json_object *l_jobj_metadata = json_object_new_array();
    for (uint32_t i = 0; i < l_block->hdr.meta_count; i++) {
        json_object *json_obj_meta = json_object_new_object();
        dap_chain_block_meta_t *l_meta = (dap_chain_block_meta_t *) (l_block->meta_n_datum_n_sign + l_offset);
        switch (l_meta->hdr.type) {
            case DAP_CHAIN_BLOCK_META_GENESIS:
                json_object_object_add(json_obj_meta, a_version == 1 ? "GENESIS" : "genesis", json_object_new_string("GENESIS"));
                break;
            case DAP_CHAIN_BLOCK_META_PREV:
                s_cli_meta_hash_print(json_obj_meta, a_version == 1 ? "PREV" : "prev", l_meta, a_hash_out_type);
                break;
            case DAP_CHAIN_BLOCK_META_ANCHOR:
                s_cli_meta_hash_print(json_obj_meta, a_version == 1 ? "ANCHOR" : "anchor", l_meta, a_hash_out_type);
                break;
            case DAP_CHAIN_BLOCK_META_LINK:
                s_cli_meta_hash_print(json_obj_meta, a_version == 1 ? "LINK" : "link", l_meta, a_hash_out_type);
                break;
            case DAP_CHAIN_BLOCK_META_NONCE:
                s_cli_meta_hex_print(json_obj_meta, a_version == 1 ? "NONCE" : "nonce", l_meta);
                break;
            case DAP_CHAIN_BLOCK_META_NONCE2:
                s_cli_meta_hex_print(json_obj_meta, a_version == 1 ? "NONCE2" : "nonce2", l_meta);
                break;
            case DAP_CHAIN_BLOCK_META_EVM_DATA:
                s_cli_meta_hex_print(json_obj_meta, a_version == 1 ? "EVM_DATA" : "evm_data", l_meta);
                break;
            default: {
                snprintf(l_hexbuf, sizeof(l_hexbuf), "0x%0X", i);
                json_object_object_add(json_obj_meta, a_version == 1 ? "# -" : "num", json_object_new_string(l_hexbuf));
                int l_len = l_meta->hdr.data_size * 2 + 5;
                char *l_data_hex = DAP_NEW_STACK_SIZE(char, l_len);
                snprintf(l_data_hex, 3, "%s", "0x");
                dap_bin2hex(l_data_hex + 2, l_meta->data, l_meta->hdr.data_size);
                json_object_object_add(json_obj_meta, a_version == 1 ? "Data hex - " : "data_hex", json_object_new_string(l_data_hex));
            }
        }
        json_object_array_add(l_jobj_metadata, json_obj_meta);
        l_offset += sizeof(l_meta->hdr) + l_meta->hdr.data_size;
    }
    json_object_object_add(l_obj_ret, "metadata", l_jobj_metadata);
    json_object *l_jobj_datums = json_object_new_array();
    for (uint16_t i = 0; i < l_block->hdr.datum_count; i++) {
        dap_chain_datum_t *l_datum = (dap_chain_datum_t*)(l_block->meta_n_datum_n_sign + l_offset);
        json_object *l_jobj_datum = json_object_new_object();
        size_t l_datum_size =  dap_chain_datum_size(l_datum);
        json_object_object_add(l_jobj_datum, a_version == 1 ? "datum size " : "datum_size",json_object_new_uint64(l_datum_size));
        if (l_datum_size < sizeof (l_datum->header) ){
            dap_json_rpc_error_add(*a_arr_out, DAP_CHAIN_NODE_CLI_COM_BLOCK_DATUM_SIZE_ERR, "ERROR: datum size %zu is smaller than header size %zu",l_datum_size,
                                    sizeof (l_datum->header));
            break;
        }
        // Nested datums
        snprintf(l_hexbuf, sizeof(l_hexbuf),"0x%02X",l_datum->header.version_id);
        json_object_object_add(l_jobj_datum, "version",json_object_new_string(l_hexbuf));
        const char * l_datum_type_str = "UNKNOWN";
        DAP_DATUM_TYPE_STR(l_datum->header.type_id, l_datum_type_str);
        json_object_object_add(l_jobj_datum, "type_id",json_object_new_string(l_datum_type_str));
        dap_time_to_str_rfc822(l_time_buf, DAP_TIME_STR_SIZE, l_datum->header.ts_create);
        json_object_object_add(l_jobj_datum, "ts_create",json_object_new_string(l_time_buf));
        json_object_object_add(l_jobj_datum, "data_size",json_object_new_int(l_datum->header.data_size));
        dap_chain_datum_dump_json(*a_arr_out, l_jobj_datum,l_datum, a_hash_out_type, a_chain->net_id, true, a_version);
        json_object_array_add(l_jobj_datums, l_jobj_datum);
        l_offset += l_datum_size;
    }
    json_object_object_add(l_obj_ret, "datums", l_jobj_datums);
    json_object *l_jobj_signatures = json_object_new_array();
    size_t l_block_signs = dap_chain_block_get_signs_count(l_block, a_atom_size);
    for (uint32_t i = 0; i < l_block_signs; i++) {
        json_object* json_obj_sign = json_object_new_object();
        dap_sign_t * l_sign = dap_chain_block_sign_get(l_block, dap_chain_block_get_size(l_block), i);
        size_t l_sign_size = dap_sign_get_size(l_sign);
        dap_chain_hash_fast_t l_pkey_hash;
        dap_sign_get_pkey_hash(l_sign, &l_pkey_hash);
        const char *l_hash_str = !dap_strcmp(a_hash_out_type, "base58") ?
                dap_enc_base58_encode_hash_to_str_static(&l_pkey_hash) :
                dap_chain_hash_fast_to_str_static(&l_pkey_hash);
        json_object_object_add(json_obj_sign, a_version == 1 ? "type" : "sig_type",json_object_new_string(dap_sign_type_to_str( l_sign->header.type )));
        json_object_object_add(json_obj_sign, a_version == 1 ? "size" : "sig_size",json_object_new_uint64(l_sign_size));
        json_object_object_add(json_obj_sign, a_version == 1 ? "pkey_hash" : "sig_pkey_hash",json_object_new_string(l_hash_str));
        json_object_array_add(l_jobj_signatures, json_obj_sign);
    }
    json_object_object_add(l_obj_ret, "signatures", l_jobj_signatures);
    return l_obj_ret;
}

/**
 * @brief s_callback_atom_get_datum
 * @param a_event
 * @param a_atom_size
 * @return
 */
static dap_chain_datum_t** s_callback_atom_get_datums(dap_chain_atom_ptr_t a_atom, size_t a_atom_size, size_t * a_datums_count)
{
    assert(a_datums_count);
    dap_chain_datum_t ** l_ret = dap_chain_block_get_datums((dap_chain_block_t *)a_atom, a_atom_size,a_datums_count);
    return l_ret;
}

/**
 * @brief s_callback_atom_iter_create
 * @param a_chain
 * @return
 */
static dap_chain_atom_iter_t *s_callback_atom_iter_create(dap_chain_t *a_chain, dap_chain_cell_id_t a_cell_id, dap_hash_fast_t *a_hash_from)
{
    dap_chain_atom_iter_t * l_atom_iter = DAP_NEW_Z(dap_chain_atom_iter_t);
    if (!l_atom_iter) {
        log_it(L_CRITICAL, "%s", c_error_memory_alloc);
        return NULL;
    }
    l_atom_iter->chain = a_chain;
    l_atom_iter->cell_id = a_cell_id;
    if (a_hash_from)
        s_callback_atom_iter_find_by_hash(l_atom_iter, a_hash_from, NULL);
    return l_atom_iter;
}

/**
 * @brief s_callback_atom_iter_get
 * @param a_atom_iter
 * @param a_operation
 * @param a_atom_size
 * @return
 */
static dap_chain_atom_ptr_t s_callback_atom_iter_get(dap_chain_atom_iter_t *a_atom_iter, dap_chain_iter_op_t a_operation, size_t *a_atom_size)
{
    dap_return_val_if_fail(a_atom_iter, NULL);
    dap_chain_cs_blocks_t * l_blocks = DAP_CHAIN_CS_BLOCKS(a_atom_iter->chain);
    dap_chain_cs_blocks_pvt_t *l_blocks_pvt = l_blocks ? PVT(l_blocks) : NULL;
    dap_chain_atom_ptr_t l_ret = NULL;
    if (!l_blocks_pvt) {
        log_it(L_ERROR, "l_blocks_pvt is NULL");
        return NULL;
    }
    pthread_rwlock_rdlock(&l_blocks_pvt->rwlock);
    switch (a_operation) {
    case DAP_CHAIN_ITER_OP_FIRST:
        a_atom_iter->cur_item = l_blocks_pvt->blocks;
        break;
    case DAP_CHAIN_ITER_OP_LAST:
        a_atom_iter->cur_item = HASH_LAST(l_blocks_pvt->blocks);
        break;
    case DAP_CHAIN_ITER_OP_NEXT:
        if (a_atom_iter->cur_item)
            a_atom_iter->cur_item = ((dap_chain_block_cache_t *)a_atom_iter->cur_item)->hh.next;
        break;
    case DAP_CHAIN_ITER_OP_PREV:
        if (a_atom_iter->cur_item)
            a_atom_iter->cur_item = ((dap_chain_block_cache_t *)a_atom_iter->cur_item)->hh.prev;
        break;
    }
    if (a_atom_iter->cur_item) {
        dap_chain_block_cache_t *l_item = a_atom_iter->cur_item;
        a_atom_iter->cur        = l_item->block;
        a_atom_iter->cur_size   = l_item->block_size;
        a_atom_iter->cur_hash   = &l_item->block_hash;
        a_atom_iter->cur_num    = l_item->block_number;
        a_atom_iter->cur_ts     = l_item->ts_created;
    } else 
        *a_atom_iter = (dap_chain_atom_iter_t) { .chain = a_atom_iter->chain,
                                                 .cell_id = a_atom_iter->cell_id };
    pthread_rwlock_unlock(&l_blocks_pvt->rwlock);
    if (a_atom_size)
        *a_atom_size = a_atom_iter->cur_size;

    return a_atom_iter->cur;
}

/**
 * @brief s_callback_atom_iter_delete
 * @param a_atom_iter
 */
static void s_callback_atom_iter_delete(dap_chain_atom_iter_t * a_atom_iter)
{
    DAP_DELETE(a_atom_iter);
}

/**
 * @brief s_callback_atom_iter_get_links
 * @param a_atom_iter
 * @param a_links_size
 * @param a_links_size_ptr
 * @return
 */
static dap_chain_atom_ptr_t *s_callback_atom_iter_get_links(dap_chain_atom_iter_t *a_atom_iter , size_t *a_links_size, size_t **a_links_size_ptr)
{
    dap_return_val_if_fail(a_atom_iter, NULL);
    assert(a_links_size);
    assert(a_links_size_ptr);
    if (!a_atom_iter->cur_item) {
        return NULL;
    }
    dap_chain_block_cache_t * l_block_cache =(dap_chain_block_cache_t *) a_atom_iter->cur_item;
    if (!l_block_cache->links_hash_count) {
        return NULL;
    }
    *a_links_size_ptr = DAP_NEW_Z_COUNT_RET_VAL_IF_FAIL(size_t, l_block_cache->links_hash_count, NULL);
    *a_links_size = l_block_cache->links_hash_count;
    dap_chain_atom_ptr_t *l_ret = DAP_NEW_Z_SIZE(dap_chain_atom_ptr_t, l_block_cache->links_hash_count * sizeof(dap_chain_atom_ptr_t));
    for (size_t i = 0; i < l_block_cache->links_hash_count; ++i){
        dap_chain_cs_blocks_t *l_cs_blocks = DAP_CHAIN_CS_BLOCKS(a_atom_iter->chain);
        dap_chain_block_cache_t *l_link = dap_chain_block_cache_get_by_hash(l_cs_blocks, &l_block_cache->links_hash[i]);
        assert(l_link);
        if (!l_link) {
            DAP_DEL_Z(a_links_size_ptr);
            DAP_DEL_Z(l_ret);
            return NULL;
        }
        (*a_links_size_ptr)[i] = l_link->block_size;
        l_ret[i] = l_link->block;
    }
    return l_ret;
}

static dap_chain_datum_iter_t *s_chain_callback_datum_iter_create(dap_chain_t *a_chain)
{
    dap_chain_datum_iter_t *l_ret = DAP_NEW_Z(dap_chain_datum_iter_t);
    if (!l_ret) {
        log_it(L_CRITICAL, "%s", c_error_memory_alloc);
        return NULL;
    }
    l_ret->chain = a_chain;
    return l_ret;
}

static void s_chain_callback_datum_iter_delete(dap_chain_datum_iter_t *a_datum_iter)
{
    DAP_DELETE(a_datum_iter);
}

static void s_datum_iter_fill(dap_chain_datum_iter_t *a_datum_iter, dap_chain_block_datum_index_t *a_datum_index)
{
    a_datum_iter->cur_item = a_datum_index;
    if (a_datum_index && a_datum_index->block_cache->datum) {
        a_datum_iter->cur = a_datum_index->block_cache->datum[a_datum_index->datum_index];
        a_datum_iter->cur_size = dap_chain_datum_size(a_datum_iter->cur);
        a_datum_iter->cur_hash = &a_datum_index->datum_hash;
        a_datum_iter->cur_atom_hash = &a_datum_index->block_cache->block_hash;
        a_datum_iter->ret_code = a_datum_index->ret_code;
        a_datum_iter->action = a_datum_index->action;
        a_datum_iter->uid = a_datum_index->service_uid;    
        a_datum_iter->token_ticker = dap_strcmp(a_datum_index->token_ticker, "0") ? a_datum_index->token_ticker : NULL;
    } else {
        a_datum_iter->cur = NULL;
        a_datum_iter->cur_hash = NULL;
        a_datum_iter->cur_atom_hash = NULL;
        a_datum_iter->cur_size = 0;
        a_datum_iter->ret_code = 0;
        a_datum_iter->token_ticker = NULL;
        a_datum_iter->action = 0;
        a_datum_iter->uid.uint64 = 0;
    }
    debug_if(a_datum_index && !a_datum_index->block_cache->datum, L_ERROR, "Chains was deleted with errors");
}

static dap_chain_datum_t *s_chain_callback_datum_iter_get_first(dap_chain_datum_iter_t *a_datum_iter)
{
    dap_chain_cs_blocks_t * l_cs_blocks = DAP_CHAIN_CS_BLOCKS(a_datum_iter->chain);
    pthread_rwlock_rdlock(&PVT(l_cs_blocks)->datums_rwlock);
    dap_chain_block_datum_index_t *l_datum_index = PVT(l_cs_blocks)->datum_index;
    s_datum_iter_fill(a_datum_iter, l_datum_index);
    pthread_rwlock_unlock(&PVT(l_cs_blocks)->datums_rwlock);
    return a_datum_iter->cur;
}

static dap_chain_datum_t *s_chain_callback_datum_iter_get_last(dap_chain_datum_iter_t *a_datum_iter)
{
    dap_chain_cs_blocks_t * l_cs_blocks = DAP_CHAIN_CS_BLOCKS(a_datum_iter->chain);
    pthread_rwlock_rdlock(&PVT(l_cs_blocks)->datums_rwlock);
    //dap_chain_block_datum_index_t *l_datum_index = PVT(l_cs_blocks)->datum_index;
    dap_chain_block_datum_index_t *l_datum_index = HASH_LAST(PVT(l_cs_blocks)->datum_index);    
    s_datum_iter_fill(a_datum_iter, l_datum_index);
    pthread_rwlock_unlock(&PVT(l_cs_blocks)->datums_rwlock);
    return a_datum_iter->cur;
}

static dap_chain_datum_t *s_chain_callback_datum_iter_get_next(dap_chain_datum_iter_t *a_datum_iter)
{
    dap_chain_cs_blocks_t * l_cs_blocks = DAP_CHAIN_CS_BLOCKS(a_datum_iter->chain);
    pthread_rwlock_rdlock(&PVT(l_cs_blocks)->datums_rwlock);
    dap_chain_block_datum_index_t *l_datum_index = a_datum_iter->cur_item;
    if (l_datum_index)
        l_datum_index = l_datum_index->hh.next;
    s_datum_iter_fill(a_datum_iter, l_datum_index);
    pthread_rwlock_unlock(&PVT(l_cs_blocks)->datums_rwlock);
    return a_datum_iter->cur;
}

static dap_chain_datum_t *s_chain_callback_datum_iter_get_prev(dap_chain_datum_iter_t *a_datum_iter)
{
    dap_chain_cs_blocks_t * l_cs_blocks = DAP_CHAIN_CS_BLOCKS(a_datum_iter->chain);
    pthread_rwlock_rdlock(&PVT(l_cs_blocks)->datums_rwlock);
    dap_chain_block_datum_index_t *l_datum_index = a_datum_iter->cur_item;
    if (l_datum_index)
        l_datum_index = l_datum_index->hh.prev;
    s_datum_iter_fill(a_datum_iter, l_datum_index);
    pthread_rwlock_unlock(&PVT(l_cs_blocks)->datums_rwlock);
    return a_datum_iter->cur;
}


static dap_chain_block_t *s_new_block_move(dap_chain_cs_blocks_t *a_blocks, size_t *a_new_block_size)
{
    size_t l_ret_size = 0;
    dap_chain_block_t *l_ret = NULL;
    dap_chain_cs_blocks_pvt_t *l_blocks_pvt = PVT(a_blocks);
    pthread_rwlock_wrlock(&l_blocks_pvt->rwlock);
    if ( a_blocks->block_new ) {
        l_ret = a_blocks->block_new;
        l_ret_size = a_blocks->block_new_size;
        a_blocks->block_new = NULL;
        a_blocks->block_new_size = 0;
    }
    pthread_rwlock_unlock(&l_blocks_pvt->rwlock);
    if (a_new_block_size)
        *a_new_block_size = l_ret_size;
    return l_ret;
}

/**
 * @brief s_callback_datums_pool_proc
 * @param a_chain
 * @param a_datums
 * @param a_datums_size
 * @return
 */
static size_t s_callback_add_datums(dap_chain_t *a_chain, dap_chain_datum_t **a_datums, size_t a_datums_count)
{
    dap_chain_cs_blocks_t *l_blocks = DAP_CHAIN_CS_BLOCKS(a_chain);
    dap_chain_cs_blocks_pvt_t *l_blocks_pvt = PVT(l_blocks);
    // dap_chain_net_t *l_net = dap_chain_net_by_id(a_chain->net_id);

    size_t l_datum_processed = 0;
    pthread_rwlock_wrlock(&l_blocks_pvt->rwlock);
#ifdef DAP_TPS_TEST
    log_it(L_TPS, "Start tps %zu datums add", a_datums_count);
#endif
    for (size_t i = 0; i < a_datums_count; ++i) {
        dap_chain_datum_t *l_datum = a_datums[i];
        size_t l_datum_size = dap_chain_datum_size(l_datum);
        if (!l_datum_size) {
            log_it(L_WARNING, "Empty datum"); /* How might it be? */
            continue;
        }
        if (l_blocks->block_new_size + l_datum_size > DAP_CHAIN_ATOM_MAX_SIZE) {
            log_it(L_DEBUG, "Maximum size exeeded, %zu > %d", l_blocks->block_new_size + l_datum_size, DAP_CHAIN_ATOM_MAX_SIZE);
            break;
        }
        if (!l_blocks->block_new) {
            dap_chain_block_cache_t *l_bcache_last = l_blocks_pvt->blocks ? l_blocks_pvt->blocks->hh.tbl->tail->prev : NULL;
            l_bcache_last = l_bcache_last ? l_bcache_last->hh.next : l_blocks_pvt->blocks;
            l_blocks->block_new = dap_chain_block_new(&l_bcache_last->block_hash, &l_blocks->block_new_size);
            l_blocks->block_new->hdr.cell_id.uint64 = a_chain->cells->id.uint64;
            l_blocks->block_new->hdr.chain_id.uint64 = l_blocks->chain->id.uint64;
        }
        l_blocks->block_new_size = dap_chain_block_datum_add(&l_blocks->block_new, l_blocks->block_new_size, l_datum, l_datum_size);
        l_datum_processed++;
    }
#ifdef DAP_TPS_TEST
    log_it(L_TPS, "Finish tps %zu datums add", a_datums_count);
#endif
    pthread_rwlock_unlock(&l_blocks_pvt->rwlock);
    return l_datum_processed;
}

/**
 * @brief s_callback_count_atom Gets the number of blocks
 * @param a_chain Chain object
 * @return size_t
 */
static uint64_t s_callback_count_atom(dap_chain_t *a_chain)
{
    dap_chain_cs_blocks_t *l_blocks = DAP_CHAIN_CS_BLOCKS(a_chain);
    assert(l_blocks && l_blocks->chain == a_chain);
    uint64_t l_ret = 0;
    l_ret = PVT(l_blocks)->blocks_count;
    return l_ret;
}

/**
 * @brief s_callback_get_atoms Gets the specified number of blocks with an offset
 * @param a_chain Chain object
 * @param a_count Number of blocks
 * @param a_page The page from which you need to pick up the set number of blocks
 * @param a_reverse Boolean value to specify the first page comes from the beginning or end of the list
 * @return List of blocks
 */
static dap_list_t *s_callback_get_atoms(dap_chain_t *a_chain, size_t a_count, size_t a_page, bool a_reverse)
{
    dap_chain_cs_blocks_t *l_blocks = DAP_CHAIN_CS_BLOCKS(a_chain);
    dap_chain_cs_blocks_pvt_t *l_blocks_pvt = PVT(l_blocks);
    pthread_rwlock_rdlock(&PVT(l_blocks)->rwlock);
    if (!l_blocks_pvt->blocks) {
        pthread_rwlock_unlock(&PVT(l_blocks)->rwlock);
        return NULL;
    }
    size_t l_offset = a_count * (a_page - 1);
    size_t l_count = l_blocks_pvt->blocks_count;
    if (a_page < 2)
        l_offset = 0;
    if (l_offset > l_count){
        pthread_rwlock_unlock(&PVT(l_blocks)->rwlock);
        return NULL;
    }
    dap_list_t *l_list = NULL;
    size_t l_counter = 0;
    size_t l_end = l_offset + a_count;

    if (a_reverse) {
        dap_chain_block_cache_t *l_ptr = l_blocks_pvt->blocks->hh.tbl->tail->prev;
        if (!l_ptr)
            l_ptr = l_blocks_pvt->blocks;
        else
            l_ptr = l_ptr->hh.next;
        for (dap_chain_block_cache_t *ptr = l_ptr; ptr != NULL && l_counter < l_end; ptr = ptr->hh.prev) {
            if (l_counter >= l_offset) {
                dap_chain_block_t *l_block = ptr->block;
                l_list = dap_list_append(l_list, l_block);
                l_list = dap_list_append(l_list, &ptr->block_size);
            }
            l_counter++;
        }
    } else {
        dap_chain_block_cache_t *l_ptr = l_blocks_pvt->blocks;
        if (!l_ptr)
            l_ptr = l_blocks_pvt->blocks;
        else
            l_ptr = l_ptr->hh.next;
        for (dap_chain_block_cache_t *ptr = l_ptr; ptr != NULL && l_counter < l_end; ptr = ptr->hh.next) {
            if (l_counter >= l_offset) {
                dap_chain_block_t *l_block = ptr->block;
                l_list = dap_list_append(l_list, l_block);
                l_list = dap_list_append(l_list, &ptr->block_size);
            }
            l_counter++;
        }
    }
    pthread_rwlock_unlock(&PVT(l_blocks)->rwlock);
    return l_list;
}

static const dap_time_t s_block_timediff_unit_size = 60;

static uint256_t s_callback_calc_reward(dap_chain_t *a_chain, dap_hash_fast_t *a_block_hash, dap_pkey_t *a_block_sign_pkey)
{
    uint256_t l_ret = uint256_0;
    dap_chain_cs_blocks_t *l_blocks = DAP_CHAIN_CS_BLOCKS(a_chain);
    dap_chain_block_cache_t *l_block_cache = NULL;
    HASH_FIND(hh, PVT(l_blocks)->blocks, a_block_hash, sizeof(*a_block_hash), l_block_cache);
    if (!l_block_cache)
        return l_ret;
    const dap_chain_block_t *l_block = l_block_cache->block;
    size_t l_block_size = l_block_cache->block_size;
    if (!dap_chain_block_sign_match_pkey(l_block, l_block_size, a_block_sign_pkey))
        return l_ret;
    dap_chain_net_t *l_net = dap_chain_net_by_id(a_chain->net_id);
    if (!l_net) {
        log_it(L_ERROR, "Invalid chain object");
        return l_ret;
    }
    dap_time_t l_block_time = l_block->hdr.ts_created;
    if (l_block_time < DAP_REWARD_INIT_TIMESTAMP) {
        log_it(L_WARNING, "Reward is not set for this block");
        return l_ret;
    }
    l_ret = dap_chain_net_get_reward(l_net, l_block_cache->block_number);
    size_t l_signs_count = l_block_cache->sign_count;
    if (l_block_cache->is_genesis) {
        DIV_256(l_ret, GET_256_FROM_64(l_signs_count), &l_ret);
        return l_ret;
    }
    dap_hash_fast_t l_prev_block_hash = l_block_cache->prev_hash;
    l_block_cache = NULL;
    HASH_FIND(hh, PVT(l_blocks)->blocks, &l_prev_block_hash, sizeof(l_prev_block_hash), l_block_cache);
    if (!l_block_cache) {
        log_it(L_ERROR, "l_block_cache is NULL");
        return l_ret;
    }
    l_block = l_block_cache->block;
    if (!l_block) {
        log_it(L_ERROR, "l_block is NULL");
        return l_ret;
    }
    assert(l_block);
    dap_time_t l_cur_time = dap_max(l_block->hdr.ts_created, DAP_REWARD_INIT_TIMESTAMP);
    if ( l_block_time > l_cur_time ) {
        dap_time_t l_time_diff = l_block_time - l_cur_time;
        if (MULT_256_256(l_ret, GET_256_FROM_64(l_time_diff), &l_ret))
            return log_it(L_ERROR, "Integer overflow while multiplication execution to calculate final reward"), uint256_0;
    }
    DIV_256(l_ret, GET_256_FROM_64(s_block_timediff_unit_size * l_signs_count), &l_ret);
    return l_ret;
}

static uint64_t s_callback_count_txs(dap_chain_t *a_chain)
{
    return PVT(DAP_CHAIN_CS_BLOCKS(a_chain))->tx_count;
}

static uint64_t s_callback_count_tx_increase(dap_chain_t *a_chain)
{
    return PVT(DAP_CHAIN_CS_BLOCKS(a_chain))->tx_count++;
}

static uint64_t s_callback_count_tx_decrease(dap_chain_t *a_chain)
{
    return PVT(DAP_CHAIN_CS_BLOCKS(a_chain))->tx_count--;
}

static dap_list_t *s_callback_get_txs(dap_chain_t *a_chain, size_t a_count, size_t a_page, bool a_reverse)
{
    UNUSED(a_reverse); // TODO
    size_t l_count = s_callback_count_txs(a_chain);
    size_t l_offset = a_count * a_page;
    if (l_offset > l_count)
        return NULL;
    if (a_page < 2)
        l_offset = 0;
    dap_list_t *l_list = NULL;
    size_t l_counter = 0;
    size_t l_end = l_offset + a_count;
    for (dap_chain_block_datum_index_t *it = PVT(DAP_CHAIN_CS_BLOCKS(a_chain))->datum_index;
                it && l_counter < l_end;
                it = it->hh.next) {
        dap_chain_datum_t *l_datum = it->block_cache->datum[it->datum_index];
        if (l_datum->header.type_id == DAP_CHAIN_DATUM_TX && l_counter++ >= l_offset) {
            dap_chain_datum_tx_t *l_tx = (dap_chain_datum_tx_t *)l_datum->data;
            l_list = dap_list_append(l_list, l_tx);
        }
    }
    return l_list;
}

/**
 * @brief search pkey in block signs
 * @param a_chain chain to search
 * @param a_pkey_hash - pkey hash
 * @return pointer to dap_pkey_t if finded, other - NULL
 */
dap_pkey_t *dap_chain_cs_blocks_get_pkey_by_hash(dap_chain_net_t *a_net, dap_hash_fast_t *a_pkey_hash)
{
    dap_return_val_if_pass(!a_pkey_hash, NULL);
    dap_chain_t *l_chain = dap_chain_net_get_chain_by_chain_type(a_net, CHAIN_TYPE_TX);
    if (!l_chain || !DAP_CHAIN_CS_BLOCKS(l_chain) || !PVT(DAP_CHAIN_CS_BLOCKS(l_chain)))
        return NULL;
    dap_pkey_t *l_ret = NULL;
    pthread_rwlock_rdlock(&PVT(DAP_CHAIN_CS_BLOCKS(l_chain))->rwlock);
    for (dap_chain_block_cache_t *l_block_cache = PVT(DAP_CHAIN_CS_BLOCKS(l_chain))->blocks; l_block_cache; l_block_cache = l_block_cache->hh.next) {
        for (size_t i = 0; i < l_block_cache->sign_count; i++) {
            dap_sign_t *l_sign = dap_chain_block_sign_get(l_block_cache->block, l_block_cache->block_size, i);
            if (dap_sign_is_use_pkey_hash(l_sign))
                continue;
            dap_chain_hash_fast_t l_sign_hash = {};
            dap_sign_get_pkey_hash(l_sign, &l_sign_hash);
            if(!memcmp(&l_sign_hash, a_pkey_hash, sizeof(dap_chain_hash_fast_t))) {
                l_ret = dap_pkey_get_from_sign(l_sign);
                break;
            }
        }
    }
    pthread_rwlock_unlock(&PVT(DAP_CHAIN_CS_BLOCKS(l_chain))->rwlock);
    return l_ret;
}

dap_list_t *dap_chain_cs_blocks_get_block_signers_rewards(dap_chain_t *a_chain, dap_hash_fast_t *a_block_hash)
{
    dap_list_t *l_ret = NULL;

    dap_chain_block_cache_t *l_block_cache = dap_chain_block_cache_get_by_hash(DAP_CHAIN_CS_BLOCKS(a_chain), a_block_hash);
    if (!l_block_cache) {
        log_it(L_ERROR, "Can't find block %s in cache.", dap_hash_fast_to_str_static(a_block_hash));
        return NULL;
    }

    size_t l_signs_count = dap_chain_block_get_signs_count(l_block_cache->block, l_block_cache->block_size);
    for (size_t i = 0; i < l_signs_count; i++) {
        dap_sign_t *l_sign = dap_chain_block_sign_get(l_block_cache->block, l_block_cache->block_size, i);

        dap_hash_fast_t l_pkey_hash = {};
        if (dap_sign_get_pkey_hash(l_sign, &l_pkey_hash) == false) {
            log_it(L_ERROR, "Can't get pkey hash from sign");
            continue;
        }
        dap_pkey_t *l_pkey = dap_pkey_get_from_sign(l_sign);
        if (!l_pkey) {
            log_it(L_ERROR, "Can't get pkey from sign");
            continue;
        }
        uint256_t l_value_reward = s_callback_calc_reward(a_chain, a_block_hash, l_pkey);
        DAP_DELETE(l_pkey);
        dap_chain_cs_block_rewards_t *l_reward = DAP_NEW_Z(dap_chain_cs_block_rewards_t);
        l_reward->pkey_hash = l_pkey_hash;
        l_reward->reward = l_value_reward;
        l_ret = dap_list_append(l_ret, l_reward);
    }

    return l_ret;
}<|MERGE_RESOLUTION|>--- conflicted
+++ resolved
@@ -1642,14 +1642,7 @@
         int l_res = dap_chain_datum_add(a_blocks->chain, l_datum, l_datum_size, l_datum_hash, &l_datum_index_data);
         if (l_datum->header.type_id != DAP_CHAIN_DATUM_TX || l_res != DAP_LEDGER_CHECK_ALREADY_CACHED){ // If this is any datum other than a already cached transaction
             l_ret++;
-<<<<<<< HEAD
-            if (l_datum->header.type_id == DAP_CHAIN_DATUM_TX) {
-                PVT(a_blocks)->tx_count++;  
-                log_it(L_INFO, "Block %s has %"DAP_UINT64_FORMAT_U" transactions", a_block_cache->block_hash_str, PVT(a_blocks)->tx_count);
-            }
-=======
             // Note: tx_count increment moved to dap_ledger_tx_add() to ensure it only increments for successfully verified transactions
->>>>>>> 4ffe8ed9
             // Save datum hash -> block_hash link in hash table
             dap_chain_block_datum_index_t *l_datum_index = DAP_NEW_Z(dap_chain_block_datum_index_t);
             if (!l_datum_index) {
