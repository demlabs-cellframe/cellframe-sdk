--- conflicted
+++ resolved
@@ -942,10 +942,9 @@
                 const char *l_hash_str = !dap_strcmp(l_hash_out_type, "base58") ?
                         dap_enc_base58_encode_hash_to_str_static(&l_pkey_hash) :
                         dap_chain_hash_fast_to_str_static(&l_pkey_hash);
-<<<<<<< HEAD
-                json_object_object_add(json_obj_sign, "type",json_object_new_string(dap_sign_type_to_str( l_sign->header.type )));
-                json_object_object_add(json_obj_sign, "size",json_object_new_uint64(l_sign_size));
-                json_object_object_add(json_obj_sign, "pkey_hash",json_object_new_string(l_hash_str));
+                json_object_object_add(json_obj_sign, a_version == 1 ? "type" : "sig_type", json_object_new_string(dap_sign_type_to_str( l_sign->header.type )));
+                json_object_object_add(json_obj_sign, a_version == 1 ? "size" : "sig_size",json_object_new_uint64(l_sign_size));
+                json_object_object_add(json_obj_sign, a_version == 1 ? "pkey_hash" : "sig_pkey_hash",json_object_new_string(l_hash_str));
                 dap_pkey_t *l_pkey = dap_pkey_get_from_sign(l_sign);
                 uint256_t l_reward = l_chain->callback_calc_reward(l_chain, &l_block_cache->block_hash, l_pkey);
                 DAP_DELETE(l_pkey);
@@ -955,11 +954,6 @@
                 json_object_object_add(json_obj_reward, "coins", json_object_new_string(l_reward_coins_str));
                 json_object_object_add(json_obj_reward, "value", json_object_new_string(l_reward_value_str));
                 json_object_object_add(json_obj_sign, "reward", json_obj_reward);
-=======
-                json_object_object_add(json_obj_sign, a_version == 1 ? "type" : "sig_type", json_object_new_string(dap_sign_type_to_str( l_sign->header.type )));
-                json_object_object_add(json_obj_sign, a_version == 1 ? "size" : "sig_size",json_object_new_uint64(l_sign_size));
-                json_object_object_add(json_obj_sign, a_version == 1 ? "pkey_hash" : "sig_pkey_hash",json_object_new_string(l_hash_str));
->>>>>>> 64544eaf
                 json_object_array_add(json_arr_sign_out, json_obj_sign);
             }
             if (a_version == 1)
