/*
 * Authors:
 * Dmitriy A. Gearasimov <gerasimov.dmitriy@demlabs.net>
 * DeM Labs Ltd   https://demlabs.net
 * Copyright  (c) 2017-2020
 * All rights reserved.

 This file is part of DAP SDK the open source project

    DAP SDK is free software: you can redistribute it and/or modify
    it under the terms of the GNU General Public License as published by
    the Free Software Foundation, either version 3 of the License, or
    (at your option) any later version.

    DAP SDK is distributed in the hope that it will be useful,
    but WITHOUT ANY WARRANTY; without even the implied warranty of
    MERCHANTABILITY or FITNESS FOR A PARTICULAR PURPOSE.  See the
    GNU General Public License for more details.

    You should have received a copy of the GNU General Public License
    along with any DAP SDK based project.  If not, see <http://www.gnu.org/licenses/>.
*/
#include <pthread.h>
#include "dap_common.h"
#include "dap_chain.h"
#include "dap_chain_cell.h"
#include "dap_chain_cs.h"
#include "dap_chain_cs_blocks.h"
#include "dap_chain_block.h"
#include "dap_chain_block_cache.h"
#include "dap_cli_server.h"
#include "dap_chain_node_cli_cmd.h"
#include "dap_chain_mempool.h"
#include "dap_chain_net_srv_stake_pos_delegate.h"
#include "dap_chain_cs_esbocs.h"

#define LOG_TAG "dap_chain_cs_blocks"

typedef struct dap_chain_block_datum_index {
    dap_chain_hash_fast_t datum_hash;
    int ret_code;
    time_t ts_added;
    dap_chain_block_cache_t *block_cache;
    size_t datum_index;
    char token_ticker[DAP_CHAIN_TICKER_SIZE_MAX];
    dap_chain_net_srv_uid_t service_uid;
    dap_chain_tx_tag_action_type_t action;
    UT_hash_handle hh;
} dap_chain_block_datum_index_t;

struct cs_blocks_hal_item {
    dap_chain_hash_fast_t hash;
    UT_hash_handle hh;
};

typedef struct dap_chain_cs_blocks_pvt {
    // Parent link
    dap_chain_cs_blocks_t *cs_blocks;

    // All the blocks are here
    dap_chain_block_cache_t *blocks;
     _Atomic uint64_t blocks_count;

    // Brnches and forks
    size_t forked_br_cnt;
    dap_chain_block_forked_branch_t **forked_branches; // list of lists with atoms in side branches
    pthread_rwlock_t forked_branches_rwlock;

    // Datum search in blocks
    dap_chain_block_datum_index_t *datum_index;
    pthread_rwlock_t datums_rwlock;
     _Atomic uint64_t tx_count;

    dap_chain_hash_fast_t genesis_block_hash;
    dap_chain_hash_fast_t static_genesis_block_hash;

    bool is_celled;

    pthread_rwlock_t rwlock;
    struct cs_blocks_hal_item *hal;
} dap_chain_cs_blocks_pvt_t;

#define PVT(a) ((dap_chain_cs_blocks_pvt_t *)(a)->_pvt )

#define print_rdlock(blocks) log_it(L_DEBUG, "Try to rdlock, %s, %d, thread_id=%u", __FUNCTION__, __LINE__, dap_gettid());\
        pthread_rwlock_rdlock(& PVT(blocks)->rwlock);\
        log_it(L_DEBUG, "Locked rdlock, %s, %d, thread_id=%u", __FUNCTION__, __LINE__, dap_gettid());

#define print_wrlock(blocks) log_it(L_DEBUG, "Try to wrlock, %s, %d, thread_id=%u", __FUNCTION__, __LINE__, dap_gettid());\
        pthread_rwlock_wrlock(& PVT(blocks)->rwlock);\
        log_it(L_DEBUG, "Locked wrlock, %s, %d, thread_id=%u", __FUNCTION__, __LINE__, dap_gettid());

#define print_unlock(blocks) log_it(L_DEBUG, "Try to unlock, %s, %d, thread_id=%u", __FUNCTION__, __LINE__, dap_gettid());\
        pthread_rwlock_unlock(& PVT(blocks)->rwlock);\
        log_it(L_DEBUG, "Unlocked rwqlock, %s, %d, thread_id=%u", __FUNCTION__, __LINE__, dap_gettid());

static int s_cli_parse_cmd_hash(char ** a_argv, int a_arg_index, int a_argc, void **a_str_reply,const char * a_param, dap_chain_hash_fast_t * a_datum_hash);
static void s_cli_meta_hash_print(  json_object* a_json_obj_out, const char * a_meta_title, dap_chain_block_meta_t * a_meta);
static int s_cli_blocks(int a_argc, char ** a_argv, void **a_str_reply);

// Setup BFT consensus and select the longest chunk
static void s_bft_consensus_setup(dap_chain_cs_blocks_t * a_blocks);

static bool s_chain_find_atom(dap_chain_block_cache_t* a_blocks, dap_chain_hash_fast_t* a_atom_hash);

// Callbacks
static void s_callback_delete(dap_chain_t * a_chain);
// Accept new block
static dap_chain_atom_verify_res_t s_callback_atom_add(dap_chain_t * a_chain, dap_chain_atom_ptr_t , size_t, dap_hash_fast_t * a_atom_hash, bool a_atom_new);
//    Verify new block
static dap_chain_atom_verify_res_t s_callback_atom_verify(dap_chain_t * a_chain, dap_chain_atom_ptr_t , size_t, dap_hash_fast_t * a_atom_hash);

//    Get block header size
static size_t s_callback_atom_get_static_hdr_size(void);

static dap_chain_atom_iter_t *s_callback_atom_iter_create(dap_chain_t *a_chain, dap_chain_cell_id_t a_cell_id, dap_hash_fast_t *a_hash_from);
static dap_chain_atom_ptr_t s_callback_atom_iter_find_by_hash(dap_chain_atom_iter_t * a_atom_iter ,
                                                                       dap_chain_hash_fast_t * a_atom_hash, size_t * a_atom_size);
static dap_chain_atom_ptr_t s_callback_atom_iter_get_by_num(dap_chain_atom_iter_t *a_atom_iter, uint64_t a_atom_num);
static dap_chain_datum_t *s_callback_datum_find_by_hash(dap_chain_t *a_chain, dap_chain_hash_fast_t *a_datum_hash,
                                                        dap_chain_hash_fast_t *a_block_hash, int *a_ret_code);

static dap_chain_atom_ptr_t s_callback_block_find_by_tx_hash(dap_chain_t * a_chain, dap_chain_hash_fast_t * a_tx_hash, size_t *a_block_size);

static dap_chain_datum_t** s_callback_atom_get_datums(dap_chain_atom_ptr_t a_atom, size_t a_atom_size, size_t * a_datums_count);
static dap_time_t s_chain_callback_atom_get_timestamp(dap_chain_atom_ptr_t a_atom) { return ((dap_chain_block_t *)a_atom)->hdr.ts_created; }
static uint256_t s_callback_calc_reward(dap_chain_t *a_chain, dap_hash_fast_t *a_block_hash, dap_pkey_t *a_block_sign_pkey);
//    Get blocks
static dap_chain_atom_ptr_t s_callback_atom_iter_get(dap_chain_atom_iter_t *a_atom_iter, dap_chain_iter_op_t a_operation, size_t *a_atom_size);
static dap_chain_atom_ptr_t *s_callback_atom_iter_get_links( dap_chain_atom_iter_t * a_atom_iter , size_t *a_links_size,
                                                                  size_t ** a_links_size_ptr );  //    Get list of linked blocks
//Get list of hashes
static dap_list_t *s_block_parse_str_list(char *a_hash_str, size_t * a_hash_size, dap_chain_t * a_chain);

// Delete iterator
static void s_callback_atom_iter_delete(dap_chain_atom_iter_t * a_atom_iter );                  //    Get the fisrt block

// Datum ops
static dap_chain_datum_iter_t *s_chain_callback_datum_iter_create(dap_chain_t *a_chain);
static void s_chain_callback_datum_iter_delete(dap_chain_datum_iter_t *a_datum_iter);
static dap_chain_datum_t *s_chain_callback_datum_iter_get_first(dap_chain_datum_iter_t *a_datum_iter); // Get the fisrt datum from blocks
static dap_chain_datum_t *s_chain_callback_datum_iter_get_last(dap_chain_datum_iter_t *a_datum_iter); // Get the last datum from blocks
static dap_chain_datum_t *s_chain_callback_datum_iter_get_next(dap_chain_datum_iter_t *a_datum_iter); // Get the next datum from blocks
static dap_chain_datum_t *s_chain_callback_datum_iter_get_prev(dap_chain_datum_iter_t *a_datum_iter); // Get the prev datum from blocks

static size_t s_callback_add_datums(dap_chain_t * a_chain, dap_chain_datum_t ** a_datums, size_t a_datums_count);

static void s_callback_cs_blocks_purge(dap_chain_t *a_chain);

static dap_chain_block_t *s_new_block_move(dap_chain_cs_blocks_t *a_blocks, size_t *a_new_block_size);

//Work with atoms
static uint64_t s_callback_count_atom(dap_chain_t *a_chain);
static dap_list_t *s_callback_get_atoms(dap_chain_t *a_chain, size_t a_count, size_t a_page, bool a_reverse);
// Get TXs callbacks
static uint64_t s_callback_count_txs(dap_chain_t *a_chain);
static dap_list_t *s_callback_get_txs(dap_chain_t *a_chain, size_t a_count, size_t a_page, bool a_reverse);
static int s_chain_cs_blocks_new(dap_chain_t * a_chain, dap_config_t * a_chain_config);

static bool s_seed_mode = false;
static bool s_debug_more = false;


/**
 * @brief dap_chain_cs_blocks_init
 * @return
 */
int dap_chain_cs_blocks_init()
{
    dap_chain_block_init();
    dap_chain_cs_type_add("blocks", s_chain_cs_blocks_new);
    s_seed_mode = dap_config_get_item_bool_default(g_config,"general","seed_mode",false);
    s_debug_more = dap_config_get_item_bool_default(g_config, "blocks", "debug_more", false);
    dap_cli_server_cmd_add ("block", s_cli_blocks, "Create and explore blockchains",
        "New block create, fill and complete commands:\n"
            "block -net <net_name> [-chain <chain_name>] new\n"
                "\t\tCreate new block and flush memory if was smth formed before\n\n"

            "block -net <net_name> [-chain <chain_name>] new_datum_add <datum_hash>\n"
                "\t\tAdd block section from datum <datum hash> taken from the mempool\n\n"

            "block -net <net_name> [-chain <chain_name>] new_datum_del <datum_hash>\n"
                "\t\tDel block section with datum <datum hash>\n\n"

            "block -net <net_name> [-chain <chain_name>] new_datum_list\n"
                "\t\tList block sections and show their datums hashes\n\n"

            "block -net <net_name> [-chain <chain_name>] new_datum\n\n"
                "\t\tComplete the current new round, verify it and if everything is ok - publish new blocks in chain\n\n"

        "Blockchain explorer:\n"
            "block -net <net_name> [-chain <chain_name>] dump <block_hash>\n"
                "\t\tDump block info\n\n"

            "block -net <net_name> [-chain <chain_name>] list [{signed | first_signed}] [-limit] [-offset] [-head]"
            " [-from_hash <block_hash>] [-to_hash <block_hash>] [-from_date <YYMMDD>] [-to_date <YYMMDD>]"
            " [{-cert <signing_cert_name> | -pkey_hash <signing_cert_pkey_hash>}] [-unspent]]\n"
                "\t\t List blocks\n\n"

            "block -net <net_name> [-chain <chain_name>] count\n"
                "\t\t Show count block\n\n"

            "block -net <net_name> -chain <chain_name> last\n\n"
                "\t\tShow last block in chain\n\n"

            "block -net <net_name> -chain <chain_name> find -datum <datum_hash>\n\n"
                "\t\tSearches and shows blocks that contains specify datum\n\n"

        "Commission collect:\n"
            "block -net <net_name> [-chain <chain_name>] fee collect"
            " -cert <priv_cert_name> -addr <addr> -hashes <hashes_list> -fee <value>\n"
                "\t\t Take delegated part of commission\n\n"

        "Reward for block signs:\n"
            "block -net <net_name> [-chain <chain_name>] reward set"
            " -poa_cert <poa_cert_name> -value <value>\n"
                "\t\t Set base reward for sign for one block at one minute\n\n"

            "block -net <net_name> [-chain <chain_name>] reward show\n"
                "\t\t Show base reward for sign for one block at one minute\n\n"

            "block -net <net_name> [-chain <chain_name>] reward collect"
            " -cert <priv_cert_name> -addr <addr> -hashes <hashes_list> -fee <value>\n"
                "\t\t Take delegated part of reward\n\n"

        "Rewards and fees autocollect status:\n"
            "block -net <net_name> [-chain <chain_name>] autocollect status\n"
                "\t\t Show rewards and fees automatic collecting status (enabled or not)."
                    " Show prepared blocks for collecting rewards and fees if status is enabled\n\n"

        "Rewards and fees autocollect renew:\n"
            "block -net <net_name> [-chain <chain_name>] autocollect renew\n"
            " -cert <priv_cert_name> -addr <addr>\n"
                "\t\t Update reward and fees block table."
                    " Automatic collection of commission in case of triggering of the setting\n\n"
        
                                        );
    if( dap_chain_block_cache_init() ) {
        log_it(L_WARNING, "Can't init blocks cache");
        return -1;
    }
    log_it(L_NOTICE,"Initialized blocks(m) chain type");

    return 0;
}

/**
 * @brief dap_chain_cs_blocks_deinit
 */
void dap_chain_cs_blocks_deinit()
{
    dap_chain_block_cache_deinit();
}

static int s_chain_cs_blocks_new(dap_chain_t *a_chain, dap_config_t *a_chain_config)
{
    dap_chain_cs_blocks_t * l_cs_blocks = DAP_NEW_Z(dap_chain_cs_blocks_t);
    if (!l_cs_blocks) {
        log_it(L_CRITICAL, "%s", c_error_memory_alloc);
        return -1;
    }
    a_chain->_inheritor = l_cs_blocks;
    l_cs_blocks->chain = a_chain;

    a_chain->callback_delete = s_callback_delete;

    // Atom element callbacks
    a_chain->callback_atom_add = s_callback_atom_add ;  // Accept new element in chain
    a_chain->callback_atom_verify = s_callback_atom_verify ;  // Verify new element in chain
    a_chain->callback_atom_get_hdr_static_size = s_callback_atom_get_static_hdr_size; // Get block hdr size

    a_chain->callback_atom_iter_create = s_callback_atom_iter_create;
    a_chain->callback_atom_iter_delete = s_callback_atom_iter_delete;
    a_chain->callback_atom_iter_get = s_callback_atom_iter_get; // Linear pass through

    a_chain->callback_atom_iter_get_links = s_callback_atom_iter_get_links;

    // Datum operations callbacks
    a_chain->callback_datum_iter_create = s_chain_callback_datum_iter_create; // Datum iterator create
    a_chain->callback_datum_iter_delete = s_chain_callback_datum_iter_delete; // Datum iterator delete
    a_chain->callback_datum_iter_get_first = s_chain_callback_datum_iter_get_first; // Get the fisrt datum from chain
    a_chain->callback_datum_iter_get_last = s_chain_callback_datum_iter_get_last; // Get the last datum from chain
    a_chain->callback_datum_iter_get_next = s_chain_callback_datum_iter_get_next; // Get the next datum from chain from the current one
    a_chain->callback_datum_iter_get_prev = s_chain_callback_datum_iter_get_prev; // Get the next datum from chain from the current one

    a_chain->callback_atom_get_datums = s_callback_atom_get_datums;
    a_chain->callback_atom_get_timestamp = s_chain_callback_atom_get_timestamp;

    a_chain->callback_atom_find_by_hash = s_callback_atom_iter_find_by_hash;
    a_chain->callback_atom_get_by_num = s_callback_atom_iter_get_by_num;
    a_chain->callback_datum_find_by_hash = s_callback_datum_find_by_hash;

    a_chain->callback_block_find_by_tx_hash = s_callback_block_find_by_tx_hash;
    a_chain->callback_calc_reward = s_callback_calc_reward;

    a_chain->callback_add_datums = s_callback_add_datums;
    a_chain->callback_purge = s_callback_cs_blocks_purge;

    a_chain->callback_count_atom = s_callback_count_atom;
    a_chain->callback_get_atoms = s_callback_get_atoms;
    a_chain->callback_count_tx = s_callback_count_txs;
    a_chain->callback_get_txs = s_callback_get_txs;


    l_cs_blocks->callback_new_block_move = s_new_block_move;

    dap_chain_cs_blocks_pvt_t *l_cs_blocks_pvt = DAP_NEW_Z(dap_chain_cs_blocks_pvt_t);
    if (!l_cs_blocks_pvt) {
        log_it(L_CRITICAL, "%s", c_error_memory_alloc);
        return -1;
    }
    l_cs_blocks->_pvt = l_cs_blocks_pvt;
    pthread_rwlock_init(&l_cs_blocks_pvt->rwlock,NULL);
    pthread_rwlock_init(&l_cs_blocks_pvt->datums_rwlock, NULL);
    pthread_rwlock_init(&l_cs_blocks_pvt->forked_branches_rwlock, NULL);

    const char * l_genesis_blocks_hash_str = dap_config_get_item_str_default(a_chain_config,"blocks","genesis_block",NULL);
    if ( l_genesis_blocks_hash_str ){
        int lhr;
        if ( (lhr= dap_chain_hash_fast_from_str(l_genesis_blocks_hash_str,&l_cs_blocks_pvt->genesis_block_hash) )!= 0 ){
            log_it( L_ERROR, "Can't read hash from genesis_block \"%s\", ret code %d ", l_genesis_blocks_hash_str, lhr);
        }
    }
    l_cs_blocks_pvt->is_celled = dap_config_get_item_bool_default(a_chain_config, "blocks", "is_celled", false);
    const char * l_static_genesis_blocks_hash_str = dap_config_get_item_str_default(a_chain_config,"blocks","static_genesis_block",NULL);
    if ( l_static_genesis_blocks_hash_str ){
        int lhr;
        if ( (lhr= dap_chain_hash_fast_from_str(l_static_genesis_blocks_hash_str,&l_cs_blocks_pvt->static_genesis_block_hash) )!= 0 ){
            log_it( L_ERROR, "Can't read hash from static_genesis_block \"%s\", ret code %d ", l_static_genesis_blocks_hash_str, lhr);
        }
    }

    uint16_t l_list_len = 0;
    const char **l_hard_accept_list = dap_config_get_array_str(a_chain_config, "blocks", "hard_accept_list", &l_list_len);
    log_it(L_MSG, "HAL for blocks contains %d whitelisted events", l_list_len);
    for (uint16_t i = 0; i < l_list_len; i++) {
        struct cs_blocks_hal_item *l_hal_item = DAP_NEW_Z(struct cs_blocks_hal_item);
        if (!l_hal_item){
        log_it(L_CRITICAL, "%s", c_error_memory_alloc);
            DAP_DEL_Z(l_cs_blocks_pvt);
            DAP_DELETE(l_cs_blocks);
            return -10;
        }
        dap_chain_hash_fast_from_str(l_hard_accept_list[i], &l_hal_item->hash);
        HASH_ADD(hh, l_cs_blocks_pvt->hal, hash, sizeof(l_hal_item->hash), l_hal_item);
    }

    return 0;
}

/**
 * @brief dap_chain_block_cache_get_by_hash
 * @param a_blocks
 * @param a_block_hash
 * @return
 */
dap_chain_block_cache_t * dap_chain_block_cache_get_by_hash(dap_chain_cs_blocks_t * a_blocks,  dap_chain_hash_fast_t *a_block_hash)
{
    dap_chain_block_cache_t * l_ret = NULL;
    pthread_rwlock_rdlock(& PVT(a_blocks)->rwlock);
    HASH_FIND(hh, PVT(a_blocks)->blocks,a_block_hash, sizeof (*a_block_hash), l_ret );
    pthread_rwlock_unlock(& PVT(a_blocks)->rwlock);
    return l_ret;
}

static char *s_blocks_decree_set_reward(dap_chain_net_t *a_net, dap_chain_t *a_chain, uint256_t a_value, dap_cert_t *a_cert)
{
    dap_return_val_if_fail(a_net && a_cert && a_cert->enc_key &&
                           a_cert->enc_key->priv_key_data && a_cert->enc_key->priv_key_data_size, NULL);
    dap_chain_t *l_chain_anchor = a_chain ? a_chain : dap_chain_net_get_default_chain_by_chain_type(a_net, CHAIN_TYPE_ANCHOR);
    if (!l_chain_anchor) {
        log_it(L_ERROR, "Can't find chain with anchor support");
        return NULL;
    }
    dap_chain_t *l_chain_decree = dap_chain_net_get_default_chain_by_chain_type(a_net, CHAIN_TYPE_DECREE);
    if (!l_chain_decree) {
        log_it(L_ERROR, "Can't find chain with decree support");
        return NULL;
    }
    // Create decree
    size_t l_tsd_total_size = sizeof(dap_tsd_t) + sizeof(uint256_t);
    size_t l_decree_size = sizeof(dap_chain_datum_decree_t) + l_tsd_total_size;
    dap_chain_datum_decree_t *l_decree = DAP_NEW_Z_SIZE(dap_chain_datum_decree_t, l_decree_size);
    if (!l_decree) {
        log_it(L_CRITICAL, "%s", c_error_memory_alloc);
        return NULL;
    }
    // Fill the header
    l_decree->decree_version = DAP_CHAIN_DATUM_DECREE_VERSION;
    l_decree->header.ts_created = dap_time_now();
    l_decree->header.type = DAP_CHAIN_DATUM_DECREE_TYPE_COMMON;
    l_decree->header.common_decree_params.net_id = a_net->pub.id;
    l_decree->header.common_decree_params.chain_id = l_chain_anchor->id;
    l_decree->header.common_decree_params.cell_id = *dap_chain_net_get_cur_cell(a_net);
    l_decree->header.sub_type = DAP_CHAIN_DATUM_DECREE_COMMON_SUBTYPE_REWARD;
    l_decree->header.data_size = l_tsd_total_size;
    // Fill a TSD section
    dap_tsd_t *l_tsd = (dap_tsd_t *)l_decree->data_n_signs;
    l_tsd->type = DAP_CHAIN_DATUM_DECREE_TSD_TYPE_VALUE;
    l_tsd->size = sizeof(uint256_t);
    *(uint256_t*)(l_tsd->data) = a_value;
    // Sign it
    dap_sign_t *l_sign = dap_cert_sign(a_cert, l_decree, l_decree_size, 0);
    if (!l_sign) {
        log_it(L_ERROR, "Decree signing failed");
        DAP_DELETE(l_decree);
        return NULL;
    }
    log_it(L_NOTICE, "<-- Signed with '%s'", a_cert->name);
    size_t l_sign_size = dap_sign_get_size(l_sign);
    l_decree_size += l_sign_size;
    l_decree->header.signs_size = l_sign_size;
    void *l_decree_rl = DAP_REALLOC(l_decree, l_decree_size);
    if (!l_decree_rl) {
        log_it(L_CRITICAL, "Memory reallocation error");
        DAP_DELETE(l_decree);
        return NULL;
    } else
        l_decree = l_decree_rl;
    memcpy(l_decree->data_n_signs + l_tsd_total_size, l_sign, l_sign_size);
    DAP_DELETE(l_sign);

    dap_chain_datum_t *l_datum = dap_chain_datum_create(DAP_CHAIN_DATUM_DECREE, l_decree, l_decree_size);
    // Processing will be made according to autoprocess policy
    char *l_ret = dap_chain_mempool_datum_add(l_datum, l_chain_decree, "hex");
    DAP_DELETE(l_datum);
    DAP_DEL_Z(l_decree);
    return l_ret;
}

/**
 * @brief s_cli_parse_cmd_hash
 * @param a_argv
 * @param a_arg_index
 * @param a_argc
 * @param a_str_reply
 * @param a_param
 * @param a_datum_hash
 * @return
 */
static int s_cli_parse_cmd_hash(char ** a_argv, int a_arg_index, int a_argc, void **a_str_reply,const char * a_param,
                                dap_chain_hash_fast_t * a_datum_hash)
{
    assert(a_datum_hash);

    const char *l_datum_hash_str = NULL;
    dap_cli_server_cmd_find_option_val(a_argv, a_arg_index, a_argc, a_param, &l_datum_hash_str);

    return dap_chain_hash_fast_from_str(l_datum_hash_str, a_datum_hash);
}

/**
 * @brief s_cli_meta_hash_print
 * @param a_str_tmp
 * @param a_meta_title
 * @param a_meta
 */
static void s_cli_meta_hash_print(json_object* a_json_obj_out, const char *a_meta_title, dap_chain_block_meta_t *a_meta)
{
    if (a_meta->hdr.data_size == sizeof (dap_chain_hash_fast_t)) {
        char l_hash_str[DAP_CHAIN_HASH_FAST_STR_SIZE];
        dap_chain_hash_fast_to_str((dap_chain_hash_fast_t *)a_meta->data, l_hash_str, sizeof(l_hash_str));
        json_object_object_add(a_json_obj_out, a_meta_title, json_object_new_string(l_hash_str));
    } else
        json_object_object_add(a_json_obj_out, a_meta_title, json_object_new_string("Error, hash size is incorrect"));
}

/**
 * @brief s_cli_meta_hex_print
 * @param a_str_tmp
 * @param a_meta_title
 * @param a_meta
 */
static void s_cli_meta_hex_print(json_object* a_json_obj_out, const char * a_meta_title, dap_chain_block_meta_t * a_meta)
{
    int l_len = a_meta->hdr.data_size * 2 + 5;
    char *l_str = DAP_NEW_STACK_SIZE(char, l_len);
    snprintf(l_str, 2, "0x");
    dap_bin2hex(l_str + 2, a_meta->data, a_meta->hdr.data_size);
    json_object_object_add(a_json_obj_out, a_meta_title, json_object_new_string(l_str));
}

static void s_print_autocollect_table(dap_chain_net_t *a_net, json_object *a_json_obj_out, const char *a_table_name)
{
    size_t l_objs_count = 0;
    char *l_group = dap_strcmp(a_table_name, "Fees") ? dap_chain_cs_blocks_get_reward_group(a_net->pub.name)
                                                     : dap_chain_cs_blocks_get_fee_group(a_net->pub.name);
    dap_global_db_obj_t *l_objs = dap_global_db_get_all_sync(l_group, &l_objs_count);
    DAP_DELETE(l_group);
    uint256_t l_total_value = uint256_0;
    json_object* json_arr_out = json_object_new_array();
    for (size_t i = 0; i < l_objs_count; i++) {
        json_object* json_obj_t = json_object_new_object();
        dap_global_db_obj_t *l_obj_cur = l_objs + i;
        uint256_t l_cur_value = *(uint256_t*)l_obj_cur->value;
        const char *l_value_str; dap_uint256_to_char(l_cur_value, &l_value_str);
        json_object_object_add(json_obj_t, "obj_key", json_object_new_string(l_obj_cur->key));
        json_object_object_add(json_obj_t, "obj_val", json_object_new_string(l_value_str));
        json_object_array_add(json_arr_out, json_obj_t);
        SUM_256_256(l_total_value, l_cur_value, &l_total_value);
    }
    char *l_val = dap_strdup_printf("Autocollect tables content for === %s ===", a_table_name);
    json_object_object_add(a_json_obj_out, l_val, json_arr_out);
    DAP_DEL_Z(l_val);
    if (l_objs_count) {
        dap_global_db_objs_delete(l_objs, l_objs_count);
        uint256_t l_collect_fee = dap_chain_esbocs_get_fee(a_net->pub.id);
        SUM_256_256(l_collect_fee, a_net->pub.fee_value, &l_collect_fee);
        uint256_t l_collect_tax = {}, l_collect_value = {};
        if (compare256(l_total_value, l_collect_fee) == 1) {
            SUBTRACT_256_256(l_total_value, l_collect_fee, &l_collect_value);
            dap_pkey_t *l_my_sign_pkey = dap_chain_esbocs_get_sign_pkey(a_net->pub.id);
            dap_hash_t l_my_sign_pkey_hash;
            dap_hash_fast(l_my_sign_pkey->pkey, l_my_sign_pkey->header.size, &l_my_sign_pkey_hash);
            dap_chain_net_srv_stake_item_t *l_key_item = dap_chain_net_srv_stake_check_pkey_hash(a_net->pub.id, &l_my_sign_pkey_hash);
            if (l_key_item && !IS_ZERO_256(l_key_item->sovereign_tax) &&
                    !dap_chain_addr_is_blank(&l_key_item->sovereign_addr)) {
                MULT_256_COIN(l_collect_value, l_key_item->sovereign_tax, &l_collect_tax);
                SUBTRACT_256_256(l_collect_value, l_collect_tax, &l_collect_value);
            }
        }
        char *l_total_str = dap_chain_balance_to_coins(l_total_value);
        char *l_profit_str = dap_chain_balance_to_coins(l_collect_value);
        char *l_tax_str = dap_chain_balance_to_coins(l_collect_tax);
        char *l_fee_str = dap_chain_balance_to_coins(l_collect_fee);
        l_val = dap_strdup_printf("Total prepared value: %s %s, where profit is %s, tax is %s, fee is %s\n",
                                 l_total_str, a_net->pub.native_ticker, l_profit_str, l_tax_str, l_fee_str);
        DAP_DEL_MULTY(l_total_str, l_profit_str, l_tax_str, l_fee_str);
    }
    char *l_key = dap_strdup_printf("%s status", a_table_name);
    json_object_object_add(a_json_obj_out, l_key, json_object_new_string(l_val ? l_val : "Empty"));
    DAP_DEL_MULTY(l_key, l_val);
}

/**
 * @brief s_cli_blocks
 * @param argc
 * @param argv
 * @param arg_func
 * @param a_str_reply
 * @return
 */
static int s_cli_blocks(int a_argc, char ** a_argv, void **a_str_reply)
{
    json_object **json_arr_reply = (json_object **)a_str_reply;
    //char ** a_str_reply = (char **) reply;    
    enum {
        SUBCMD_UNDEFINED =0,
        SUBCMD_NEW_FLUSH,
        SUBCMD_NEW_DATUM_ADD,
        SUBCMD_NEW_DATUM_DEL,
        SUBCMD_NEW_DATUM_LIST,
        SUBCMD_NEW_COMPLETE,
        SUBCMD_DUMP,
        SUBCMD_LIST,
        SUBCMD_FEE,
        SUBCMD_DROP,
        SUBCMD_REWARD,
        SUBCMD_AUTOCOLLECT,
        SUBCMD_COUNT,
        SUBCMD_LAST,
        SUBCMD_FIND
    } l_subcmd={0};

    const char* l_subcmd_strs[]={
        [SUBCMD_NEW_FLUSH]="new",
        [SUBCMD_NEW_DATUM_ADD]="new_datum_add",
        [SUBCMD_NEW_DATUM_DEL]="new_datum_del",
        [SUBCMD_NEW_DATUM_LIST]="new_datum_list",
        [SUBCMD_NEW_COMPLETE]="new_complete",
        [SUBCMD_DUMP]="dump",
        [SUBCMD_LIST]="list",
        [SUBCMD_FEE]="fee",
        [SUBCMD_DROP]="drop",
        [SUBCMD_REWARD] = "reward",
        [SUBCMD_AUTOCOLLECT] = "autocollect",
        [SUBCMD_COUNT] = "count",
        [SUBCMD_LAST] = "last",
        [SUBCMD_FIND] = "find",
        [SUBCMD_UNDEFINED]=NULL
    };
    const size_t l_subcmd_str_count=sizeof(l_subcmd_strs)/sizeof(*l_subcmd_strs);
    const char* l_subcmd_str_args[l_subcmd_str_count];
	for(size_t i=0;i<l_subcmd_str_count;i++)
        l_subcmd_str_args[i]=NULL;
    const char* l_subcmd_str_arg = NULL, *l_subcmd_str = NULL;

    int arg_index = 1;

    dap_chain_t * l_chain = NULL;
    dap_chain_cs_blocks_t * l_blocks = NULL;
    dap_chain_net_t * l_net = NULL;

    // Parse default values
    if (dap_chain_node_cli_cmd_values_parse_net_chain_for_json(&arg_index, a_argc, a_argv, &l_chain, &l_net, CHAIN_TYPE_TX))
        return -DAP_CHAIN_NODE_CLI_COM_BLOCK_PARAM_ERR;

    const char *l_chain_type = dap_chain_get_cs_type(l_chain);

    if (!strstr(l_chain_type, "block_") && strcmp(l_chain_type, "esbocs")){
        dap_json_rpc_error_add(DAP_CHAIN_NODE_CLI_COM_BLOCK_CHAIN_TYPE_ERR, "Type of chain %s is not block. This chain with type %s is not supported by this command",
                        l_chain->name, l_chain_type);
        return DAP_CHAIN_NODE_CLI_COM_BLOCK_CHAIN_TYPE_ERR;
    }

    l_blocks = DAP_CHAIN_CS_BLOCKS(l_chain);

    // Parse commands
    for (size_t i=0; i<l_subcmd_str_count; i++){
        int l_opt_idx = dap_cli_server_cmd_check_option(a_argv, arg_index,a_argc, l_subcmd_strs[i]);
        if( l_opt_idx >= 0 ){
            dap_cli_server_cmd_find_option_val(a_argv, l_opt_idx, a_argc, l_subcmd_strs[i], &l_subcmd_str_args[i] );
            l_subcmd = i;
            l_subcmd_str = l_subcmd_strs[i];
            l_subcmd_str_arg = l_subcmd_str_args[i];
        }
    }
    int ret = 0;
    // Do subcommand action
    switch ( l_subcmd ){
        // Flush memory for the new block
        case SUBCMD_NEW_FLUSH:{
            pthread_rwlock_wrlock( &PVT(l_blocks)->rwlock );
            if ( l_blocks->block_new )
                DAP_DELETE( l_blocks->block_new );
            dap_chain_block_cache_t *l_bcache_last = PVT(l_blocks)->blocks ? PVT(l_blocks)->blocks->hh.tbl->tail->prev : NULL;
            l_bcache_last = l_bcache_last ? l_bcache_last->hh.next : PVT(l_blocks)->blocks;
            l_blocks->block_new = dap_chain_block_new(l_bcache_last ? &l_bcache_last->block_hash : NULL,
                                                      &l_blocks->block_new_size);
            pthread_rwlock_unlock( &PVT(l_blocks)->rwlock );
        } break;

        // Add datum to the forming new block
        case SUBCMD_NEW_DATUM_LIST:{
            pthread_rwlock_wrlock( &PVT(l_blocks)->rwlock );
            pthread_rwlock_unlock( &PVT(l_blocks)->rwlock );
        }break;
        case SUBCMD_NEW_DATUM_DEL:{
            pthread_rwlock_wrlock( &PVT(l_blocks)->rwlock );
            if ( l_blocks->block_new ){
                dap_chain_hash_fast_t l_datum_hash;
                s_cli_parse_cmd_hash(a_argv,arg_index,a_argc,a_str_reply,"-datum", &l_datum_hash );
                l_blocks->block_new_size=dap_chain_block_datum_del_by_hash( &l_blocks->block_new, l_blocks->block_new_size, &l_datum_hash );
            }else {
                dap_json_rpc_error_add(DAP_CHAIN_NODE_CLI_COM_BLOCK_DATUM_DEL_ERR, "Error! Can't delete datum from hash because no forming new block! Check pls you role, it must be MASTER NODE or greater");
                ret = DAP_CHAIN_NODE_CLI_COM_BLOCK_DATUM_DEL_ERR;
            }
            pthread_rwlock_unlock( &PVT(l_blocks)->rwlock );
        }break;
        case SUBCMD_NEW_DATUM_ADD:{
            size_t l_datums_count=1;
            char * l_gdb_group_mempool = dap_chain_net_get_gdb_group_mempool_new(l_chain);
            dap_chain_datum_t ** l_datums = DAP_NEW_Z_SIZE(dap_chain_datum_t*,
                                                           sizeof(dap_chain_datum_t*)*l_datums_count);
            if (!l_datums) {
                log_it(L_CRITICAL, "%s", c_error_memory_alloc);
                dap_json_rpc_error_add(DAP_CHAIN_NODE_CLI_COM_BLOCK_MEMORY_ERR, "Out of memory in s_cli_blocks");
                return DAP_CHAIN_NODE_CLI_COM_BLOCK_MEMORY_ERR;
            }
            size_t l_datum_size = 0;

            dap_chain_datum_t * l_datum = (dap_chain_datum_t*) dap_global_db_get_sync(l_gdb_group_mempool, l_subcmd_str_arg ,
                                                                                              &l_datum_size, NULL, NULL);
            l_datums[0] = l_datum;
            for (size_t i = 0; i < l_datums_count; i++) {
                bool l_err = dap_chain_node_mempool_process(l_chain, l_datums[i], l_subcmd_str_arg);
                if (l_err) {
                    dap_json_rpc_error_add(DAP_CHAIN_NODE_CLI_COM_BLOCK_VERIF_ERR, "Error! Datum %s doesn't pass verifications, examine node log files",
                                                      l_subcmd_str_arg);
                    ret = DAP_CHAIN_NODE_CLI_COM_BLOCK_VERIF_ERR;
                } else
                   log_it(L_INFO, "Pass datum %s from mempool to block in the new forming round ",
                                                     l_subcmd_str_arg);
                if (l_err)
                    break;
            }
            json_object* json_obj_out = json_object_new_string("All datums processed");
            json_object_array_add(*json_arr_reply, json_obj_out);
            ret = DAP_CHAIN_NODE_CLI_COM_BLOCK_OK;
            DAP_DEL_Z(l_datums);
            DAP_DELETE(l_gdb_group_mempool);
        } break;

        case SUBCMD_NEW_COMPLETE:{
            // TODO
        } break;

        case SUBCMD_DROP:{
            // TODO
        }break;

        case SUBCMD_DUMP:{
            const char *l_hash_out_type = NULL;
            dap_chain_hash_fast_t l_block_hash={0};
            dap_cli_server_cmd_find_option_val(a_argv, arg_index, a_argc, "-H", &l_hash_out_type);
            if(!l_hash_out_type)
                l_hash_out_type = "hex";
            if(dap_strcmp(l_hash_out_type,"hex") && dap_strcmp(l_hash_out_type,"base58")) {
                dap_json_rpc_error_add(DAP_CHAIN_NODE_CLI_COM_BLOCK_PARAM_ERR, "invalid parameter -H, valid values: -H <hex | base58>");
                return DAP_CHAIN_NODE_CLI_COM_BLOCK_PARAM_ERR;
            }
            if (!l_subcmd_str_arg) {
                dap_json_rpc_error_add(DAP_CHAIN_NODE_CLI_COM_BLOCK_HASH_ERR, "Enter block hash ");
                return DAP_CHAIN_NODE_CLI_COM_BLOCK_HASH_ERR;
            }
            dap_chain_hash_fast_from_str(l_subcmd_str_arg, &l_block_hash); // Convert argument to hash
            dap_chain_block_cache_t *l_block_cache = dap_chain_block_cache_get_by_hash(l_blocks, &l_block_hash);
            if (!l_block_cache) {
                dap_json_rpc_error_add(DAP_CHAIN_NODE_CLI_COM_BLOCK_FIND_ERR, "Can't find block %s ", l_subcmd_str_arg);
                return DAP_CHAIN_NODE_CLI_COM_BLOCK_FIND_ERR;
            }
            dap_chain_block_t *l_block = l_block_cache->block;

            char l_time_buf[DAP_TIME_STR_SIZE], l_hexbuf[32] = { '\0' };
            // Header
            json_object* json_obj_inf = json_object_new_object();
            json_object_object_add(json_obj_inf, "Block number", json_object_new_uint64(l_block_cache->block_number));
            json_object_object_add(json_obj_inf, "hash", json_object_new_string(l_subcmd_str_arg));
            sprintf(l_hexbuf,"0x%04X",l_block->hdr.version);
            
            json_object_object_add(json_obj_inf, "version", json_object_new_string(l_hexbuf));
            sprintf(l_hexbuf,"0x%016"DAP_UINT64_FORMAT_X"",l_block->hdr.cell_id.uint64);
            json_object_object_add(json_obj_inf, "cell_id", json_object_new_string(l_hexbuf));
            sprintf(l_hexbuf,"0x%016"DAP_UINT64_FORMAT_X"",l_block->hdr.chain_id.uint64);
            json_object_object_add(json_obj_inf, "chain_id", json_object_new_string(l_hexbuf));
            dap_time_to_str_rfc822(l_time_buf, DAP_TIME_STR_SIZE, l_block->hdr.ts_created);
            json_object_object_add(json_obj_inf, "ts_created", json_object_new_string(l_time_buf));

            // Dump Metadata
            size_t l_offset = 0;
            json_object_object_add(json_obj_inf, "Metadata: count", json_object_new_int(l_block->hdr.meta_count));
            json_object* json_arr_meta_out = json_object_new_array();
            json_object_array_add(*json_arr_reply, json_obj_inf);
            for (uint32_t i=0; i < l_block->hdr.meta_count; i++) {
                json_object* json_obj_meta = json_object_new_object();
                dap_chain_block_meta_t *l_meta = (dap_chain_block_meta_t *)(l_block->meta_n_datum_n_sign + l_offset);
                switch (l_meta->hdr.type) {
                case DAP_CHAIN_BLOCK_META_GENESIS:
                    json_object_object_add(json_obj_meta, "GENESIS", json_object_new_string("GENESIS"));
                    break;
                case DAP_CHAIN_BLOCK_META_PREV:
                    s_cli_meta_hash_print(json_obj_meta,"PREV", l_meta);
                    break;
                case DAP_CHAIN_BLOCK_META_ANCHOR:
                    s_cli_meta_hash_print(json_obj_meta, "ANCHOR", l_meta);
                    break;
                case DAP_CHAIN_BLOCK_META_LINK:
                    s_cli_meta_hash_print(json_obj_meta, "LINK", l_meta);
                    break;
                case DAP_CHAIN_BLOCK_META_NONCE:
                    s_cli_meta_hex_print(json_obj_meta, "NONCE", l_meta);
                    break;
                case DAP_CHAIN_BLOCK_META_NONCE2:
                    s_cli_meta_hex_print(json_obj_meta, "NONCE2", l_meta);
                    break;
                default: {
                    sprintf(l_hexbuf, "0x%0X", i);
                    json_object_object_add(json_obj_meta, "# -", json_object_new_string(l_hexbuf));
                    int l_len = l_meta->hdr.data_size * 2 + 5;
                    char *l_data_hex = DAP_NEW_STACK_SIZE(char, l_len);
                    snprintf(l_data_hex, 2, "0x");
                    dap_bin2hex(l_data_hex + 2, l_meta->data, l_meta->hdr.data_size);
                    json_object_object_add(json_obj_meta, "Data hex - ", json_object_new_string(l_data_hex)); }
                }
                json_object_array_add(json_arr_meta_out, json_obj_meta);
                l_offset += sizeof(l_meta->hdr) + l_meta->hdr.data_size;
            }
            json_object_array_add(*json_arr_reply, json_arr_meta_out);
            json_object* json_obj_datum = json_object_new_object();
            json_object_object_add(json_obj_datum, "Datums: count", json_object_new_uint64(l_block_cache->datum_count));
            json_object_array_add(*json_arr_reply, json_obj_datum);
            json_object* json_arr_datum_out = json_object_new_array();
            for (uint32_t i=0; i < l_block_cache->datum_count ; i++){
                json_object* json_obj_tx = json_object_new_object();
                dap_chain_datum_t * l_datum = l_block_cache->datum[i];
                size_t l_datum_size =  dap_chain_datum_size(l_datum);
                json_object_object_add(json_obj_tx, "datum size ",json_object_new_uint64(l_datum_size));
                if (l_datum_size < sizeof (l_datum->header) ){
                    dap_json_rpc_error_add(DAP_CHAIN_NODE_CLI_COM_BLOCK_DATUM_SIZE_ERR, "ERROR: datum size %zu is smaller than header size %zu \n",l_datum_size,
                                            sizeof (l_datum->header));
                    break;
                }
                // Nested datums
                sprintf(l_hexbuf,"0x%02X",l_datum->header.version_id);
                json_object_object_add(json_obj_tx, "version",json_object_new_string(l_hexbuf));
                const char * l_datum_type_str = "UNKNOWN";
                DAP_DATUM_TYPE_STR(l_datum->header.type_id, l_datum_type_str);
                json_object_object_add(json_obj_tx, "type_id",json_object_new_string(l_datum_type_str));
                dap_time_to_str_rfc822(l_time_buf, DAP_TIME_STR_SIZE, l_datum->header.ts_create);
                json_object_object_add(json_obj_tx, "ts_create",json_object_new_string(l_time_buf));
                json_object_object_add(json_obj_tx, "data_size",json_object_new_int(l_datum->header.data_size));
                dap_chain_datum_dump_json(json_obj_tx,l_datum,l_hash_out_type,l_net->pub.id);
                json_object_array_add(json_arr_datum_out, json_obj_tx);
            }
            // Signatures
            json_object_array_add(*json_arr_reply, json_arr_datum_out);
            // Signatures
            json_object* json_obj_sig = json_object_new_object();
            json_object_object_add(json_obj_sig, "signatures count", json_object_new_uint64(l_block_cache->sign_count));
            json_object_array_add(*json_arr_reply, json_obj_sig);
            json_object* json_arr_sign_out = json_object_new_array();
            for (uint32_t i=0; i < l_block_cache->sign_count ; i++) {
                json_object* json_obj_sign = json_object_new_object();
                dap_sign_t * l_sign = dap_chain_block_sign_get(l_block_cache->block, l_block_cache->block_size, i);
                size_t l_sign_size = dap_sign_get_size(l_sign);
                dap_chain_hash_fast_t l_pkey_hash;
                dap_sign_get_pkey_hash(l_sign, &l_pkey_hash);
                char l_pkey_hash_str[DAP_CHAIN_HASH_FAST_STR_SIZE];
                dap_chain_hash_fast_to_str(&l_pkey_hash, l_pkey_hash_str, sizeof(l_pkey_hash_str));
                json_object_object_add(json_obj_sign, "type",json_object_new_string(dap_sign_type_to_str( l_sign->header.type )));
                json_object_object_add(json_obj_sign, "size",json_object_new_uint64(l_sign_size));
                json_object_object_add(json_obj_sign, "pkey_hash",json_object_new_string(l_pkey_hash_str));
                json_object_array_add(json_arr_sign_out, json_obj_sign);
            }
            json_object_array_add(*json_arr_reply, json_arr_sign_out);
        } break;

        case SUBCMD_LIST:{
            const char *l_cert_name = NULL, *l_from_hash_str = NULL, *l_to_hash_str = NULL, *l_head_str = NULL,
                        *l_from_date_str = NULL, *l_to_date_str = NULL, *l_pkey_hash_str = NULL, *l_limit_str = NULL, *l_offset_str = NULL;
            bool l_unspent_flag = false, l_first_signed_flag = false, l_signed_flag = false, l_hash_flag = false;
            dap_pkey_t * l_pub_key = NULL;
            dap_hash_fast_t l_from_hash = {}, l_to_hash = {}, l_pkey_hash = {};
            dap_time_t l_from_time = 0, l_to_time = 0;
            l_signed_flag = dap_cli_server_cmd_check_option(a_argv, 1, a_argc, "signed") > 0;
            l_first_signed_flag = dap_cli_server_cmd_check_option(a_argv, 1, a_argc, "first_signed") > 0;
            l_unspent_flag = dap_cli_server_cmd_check_option(a_argv, 1, a_argc, "-unspent") > 0;
            dap_cli_server_cmd_find_option_val(a_argv, arg_index, a_argc, "-cert", &l_cert_name);
            dap_cli_server_cmd_find_option_val(a_argv, arg_index, a_argc, "-pkey_hash", &l_pkey_hash_str);
            dap_cli_server_cmd_find_option_val(a_argv, arg_index, a_argc, "-from_hash", &l_from_hash_str);
            dap_cli_server_cmd_find_option_val(a_argv, arg_index, a_argc, "-to_hash", &l_to_hash_str);
            dap_cli_server_cmd_find_option_val(a_argv, arg_index, a_argc, "-from_dt", &l_from_date_str);
            dap_cli_server_cmd_find_option_val(a_argv, arg_index, a_argc, "-to_dt", &l_to_date_str);
            dap_cli_server_cmd_find_option_val(a_argv, arg_index, a_argc, "-limit", &l_limit_str);
            dap_cli_server_cmd_find_option_val(a_argv, arg_index, a_argc, "-offset", &l_offset_str);
            bool l_head = dap_cli_server_cmd_find_option_val(a_argv, arg_index, a_argc, "-head", &l_head_str) ? true : false;
            size_t l_offset = l_offset_str ? strtoul(l_offset_str, NULL, 10) : 0;
            size_t l_limit = l_limit_str ? strtoul(l_limit_str, NULL, 10) : 0;

            if (l_signed_flag && l_first_signed_flag) {
                dap_json_rpc_error_add(DAP_CHAIN_NODE_CLI_COM_BLOCK_PARAM_ERR, "Choose only one option from 'singed' and 'first_signed'");
                return DAP_CHAIN_NODE_CLI_COM_BLOCK_PARAM_ERR;
            }
            if ((l_signed_flag || l_first_signed_flag) && !l_cert_name && !l_pkey_hash_str) {
                dap_json_rpc_error_add(DAP_CHAIN_NODE_CLI_COM_BLOCK_PARAM_ERR, "Option from '%s' requires parameter '-cert' or 'pkey_hash'",
                                                                l_first_signed_flag ? "first_signed" : "signed");
                return DAP_CHAIN_NODE_CLI_COM_BLOCK_PARAM_ERR;
            }
            if (l_cert_name) {
                dap_cert_t *l_cert = dap_cert_find_by_name(l_cert_name);
                if (!l_cert) {
                    dap_json_rpc_error_add(DAP_CHAIN_NODE_CLI_COM_BLOCK_CERT_ERR, "Can't find \"%s\" certificate", l_cert_name);
                    return DAP_CHAIN_NODE_CLI_COM_BLOCK_CERT_ERR;
                }
                l_pub_key = dap_pkey_from_enc_key(l_cert->enc_key);
                if (!l_pub_key) {
                    dap_json_rpc_error_add(DAP_CHAIN_NODE_CLI_COM_BLOCK_PUB_KEY_ERR, "Corrupted certificate \"%s\" have no public key data", l_cert_name);
                    return DAP_CHAIN_NODE_CLI_COM_BLOCK_PUB_KEY_ERR;
                }
            } else if (l_pkey_hash_str) {
                if (dap_chain_hash_fast_from_str(l_pkey_hash_str, &l_pkey_hash)) {
                    dap_json_rpc_error_add(DAP_CHAIN_NODE_CLI_COM_BLOCK_CONVERT_ERR, "Can't convert \"%s\" to hash", l_pkey_hash_str);
                    return DAP_CHAIN_NODE_CLI_COM_BLOCK_CONVERT_ERR;
                }
            }
            if (l_unspent_flag && l_signed_flag && !l_pkey_hash_str)
                dap_hash_fast(l_pub_key->pkey, l_pub_key->header.size, &l_pkey_hash);
            if ((l_cert_name || l_pkey_hash_str) && !l_signed_flag && !l_first_signed_flag)
                l_first_signed_flag = true;

            if (l_from_hash_str) {
                if (dap_chain_hash_fast_from_str(l_from_hash_str, &l_from_hash)) {
                    dap_json_rpc_error_add(DAP_CHAIN_NODE_CLI_COM_BLOCK_CONVERT_ERR, "Can't convert \"%s\" to hash", l_from_hash_str);
                    return DAP_CHAIN_NODE_CLI_COM_BLOCK_CONVERT_ERR;
                }
            }
            if (l_to_hash_str) {
                if (dap_chain_hash_fast_from_str(l_to_hash_str, &l_to_hash)) {
                    dap_json_rpc_error_add(DAP_CHAIN_NODE_CLI_COM_BLOCK_CONVERT_ERR, "Can't convert \"%s\" to hash", l_to_hash_str);
                    return DAP_CHAIN_NODE_CLI_COM_BLOCK_CONVERT_ERR;
                }
            }

            if (l_from_date_str) {
                l_from_time = dap_time_from_str_simplified(l_from_date_str);
                if (!l_from_time) {
                    dap_json_rpc_error_add(DAP_CHAIN_NODE_CLI_COM_BLOCK_CONVERT_ERR, "Can't convert \"%s\" to date", l_from_date_str);
                    return DAP_CHAIN_NODE_CLI_COM_BLOCK_CONVERT_ERR;
                }
            }
            if (l_to_date_str) {
                l_to_time = dap_time_from_str_simplified(l_to_date_str);
                if (!l_to_time) {
                    dap_json_rpc_error_add(DAP_CHAIN_NODE_CLI_COM_BLOCK_CONVERT_ERR, "Can't convert \"%s\" to date", l_to_date_str);
                    return DAP_CHAIN_NODE_CLI_COM_BLOCK_CONVERT_ERR;
                }
                struct tm *l_localtime = localtime((time_t *)&l_to_time);
                l_localtime->tm_mday += 1;  // + 1 day to end date, got it inclusive
                l_to_time = mktime(l_localtime);
            }

            pthread_rwlock_rdlock(&PVT(l_blocks)->rwlock);
            json_object* json_arr_bl_cache_out = json_object_new_array();
            size_t l_start_arr = 0;
            size_t l_arr_end = 0;
            s_set_offset_limit_json(json_arr_bl_cache_out, &l_start_arr, &l_arr_end, l_limit, l_offset, PVT(l_blocks)->blocks_count);
            
            size_t i_tmp = 0;
            dap_chain_block_cache_t *l_block_cache = PVT(l_blocks)->blocks;
            if (!l_head)
                l_block_cache = HASH_LAST(l_block_cache);             
            for ( ; l_block_cache; l_block_cache = l_head ? l_block_cache->hh.next : l_block_cache->hh.prev) {
                dap_time_t l_ts = l_block_cache->block->hdr.ts_created;
                if (l_from_time && l_ts < l_from_time)
                    continue;
                if (l_to_time && l_ts >= l_to_time)
                    break;
                if (l_from_hash_str && !l_hash_flag) {
                   if (!dap_hash_fast_compare(&l_from_hash, &l_block_cache->block_hash))
                       continue;
                   l_hash_flag = true;
                }
                if (l_first_signed_flag) {
                    dap_sign_t *l_sign = dap_chain_block_sign_get(l_block_cache->block, l_block_cache->block_size, 0);
                    if (!l_pub_key) {
                        dap_hash_fast_t l_sign_pkey_hash;
                        dap_sign_get_pkey_hash(l_sign, &l_sign_pkey_hash);
                        if (!dap_hash_fast_compare(&l_pkey_hash, &l_sign_pkey_hash))
                            continue;
                    } else if (!dap_pkey_compare_with_sign(l_pub_key, l_sign))
                        continue;
                    if (l_unspent_flag) {
                        bool l_found = false;
                        for (size_t i = 0; i < l_block_cache->datum_count; i++) {
                            if (l_block_cache->datum[i]->header.type_id != DAP_CHAIN_DATUM_TX)
                                continue;
                            dap_chain_datum_tx_t *l_tx = (dap_chain_datum_tx_t *)l_block_cache->datum[i]->data;
                            int l_out_idx_tmp = 0;
                            if (NULL == dap_chain_datum_tx_out_cond_get(l_tx, DAP_CHAIN_TX_OUT_COND_SUBTYPE_FEE, &l_out_idx_tmp))
                                continue;
                            if (!dap_ledger_tx_hash_is_used_out_item(l_net->pub.ledger, l_block_cache->datum_hash + i, l_out_idx_tmp, NULL)) {
                                l_found = true;
                                break;
                            }
                        }
                        if (!l_found)
                            continue;
                    }
                } else if (l_signed_flag) {
                    if (l_unspent_flag && l_ts < DAP_REWARD_INIT_TIMESTAMP)
                        continue;
                    if (!l_pub_key) {
                        bool l_found = false;
                        // TODO optimize performance by precalculated sign hashes in block cache
                        for (size_t i = 0; i < l_block_cache->sign_count ; i++) {
                            dap_sign_t *l_sign = dap_chain_block_sign_get(l_block_cache->block, l_block_cache->block_size, i);
                            dap_hash_fast_t l_sign_pkey_hash;
                            dap_sign_get_pkey_hash(l_sign, &l_sign_pkey_hash);
                            if (dap_hash_fast_compare(&l_pkey_hash, &l_sign_pkey_hash)) {
                                l_found = true;
                                break;
                            }
                        }
                        if (!l_found)
                            continue;
                    } else if (!dap_chain_block_sign_match_pkey(l_block_cache->block, l_block_cache->block_size, l_pub_key))
                        continue;
                    if (l_unspent_flag) {
                        if (dap_ledger_is_used_reward(l_net->pub.ledger, &l_block_cache->block_hash, &l_pkey_hash))
                            continue;
                    }
                }
                if (i_tmp < l_start_arr || i_tmp >= l_arr_end) {
                    i_tmp++;
                    continue;
                }
                i_tmp++;
                char l_buf[DAP_TIME_STR_SIZE];
                json_object* json_obj_bl_cache = json_object_new_object();
                dap_time_to_str_rfc822(l_buf, DAP_TIME_STR_SIZE, l_ts);
                json_object_object_add(json_obj_bl_cache, "#",json_object_new_uint64(i_tmp));
                json_object_object_add(json_obj_bl_cache, "block number",json_object_new_uint64(l_block_cache->block_number));
                json_object_object_add(json_obj_bl_cache, "hash",json_object_new_string(l_block_cache->block_hash_str));
                json_object_object_add(json_obj_bl_cache, "ts_create",json_object_new_string(l_buf));
                json_object_array_add(json_arr_bl_cache_out, json_obj_bl_cache);
                if (l_to_hash_str && dap_hash_fast_compare(&l_to_hash, &l_block_cache->block_hash))
                    break;
            }
            pthread_rwlock_unlock(&PVT(l_blocks)->rwlock);
            json_object_array_add(*json_arr_reply, json_arr_bl_cache_out);

            char *l_filtered_criteria = "none";
            json_object* json_obj_out = json_object_new_object();
            if (l_cert_name || l_pkey_hash_str || l_from_hash_str || l_to_hash_str || l_from_date_str || l_to_date_str)
                l_filtered_criteria = " filtered according to the specified criteria";
            char *l_key = dap_strdup_printf("%s.%s with filter - %s, have blocks",l_net->pub.name,l_chain->name,l_filtered_criteria);
            json_object_object_add(json_obj_out, l_key, json_object_new_uint64(i_tmp));
            DAP_DELETE(l_key);
            json_object_array_add(*json_arr_reply,json_obj_out);
        } break;
        case SUBCMD_LAST: {
            json_object* json_obj_out = json_object_new_object();
            dap_chain_block_cache_t *l_last_block = HASH_LAST(PVT(l_blocks)->blocks);
            char l_buf[DAP_TIME_STR_SIZE];
            if (l_last_block)
                dap_time_to_str_rfc822(l_buf, DAP_TIME_STR_SIZE, l_last_block->ts_created);
            json_object_object_add(json_obj_out, "Last block num", json_object_new_uint64(l_last_block ? l_last_block->block_number : 0));
            json_object_object_add(json_obj_out, "Last block hash", json_object_new_string(l_last_block ? l_last_block->block_hash_str : "empty"));
            json_object_object_add(json_obj_out, "ts_created", json_object_new_string(l_last_block ? l_buf : "never"));

            char *l_key = dap_strdup_printf("%s.%s has blocks", l_net->pub.name, l_chain->name);
            json_object_object_add(json_obj_out, l_key, json_object_new_uint64(PVT(l_blocks)->blocks_count));
            DAP_DELETE(l_key);
            json_object_array_add(*json_arr_reply, json_obj_out);
        } break;
        case SUBCMD_FIND: {
            const char* l_datum_hash_str = NULL;
            json_object* json_obj_out = json_object_new_object();
            dap_cli_server_cmd_find_option_val(a_argv, arg_index, a_argc, "-datum", &l_datum_hash_str);
            if (!l_datum_hash_str) {
                dap_json_rpc_error_add(DAP_CHAIN_NODE_CLI_COM_BLOCK_PARAM_ERR, "Command 'event find' requires parameter '-datum'");
                return DAP_CHAIN_NODE_CLI_COM_BLOCK_PARAM_ERR;
            }
            dap_hash_fast_t l_datum_hash = {};
            int ret_code = 0;
            int l_atoms_cnt = 0;
            dap_chain_hash_fast_from_str(l_datum_hash_str, &l_datum_hash);
            pthread_rwlock_rdlock(&PVT(l_blocks)->datums_rwlock);
            dap_chain_block_cache_t *l_curr_block = PVT(l_blocks)->blocks;
            json_object* json_arr_bl_cache_out = json_object_new_array();
            for (;l_curr_block;l_curr_block = l_curr_block->hh.next){
                for (size_t i = 0; i < l_curr_block->datum_count; i++){
                    if (dap_hash_fast_compare(&l_datum_hash, &l_curr_block->datum_hash[i])){
                        json_object_array_add(json_arr_bl_cache_out, json_object_new_string(dap_hash_fast_to_str_static(&l_curr_block->block_hash)));
                        l_atoms_cnt++;
                        continue;
                    }
                }
            }
            pthread_rwlock_unlock(&PVT(l_blocks)->datums_rwlock);
            json_object_object_add(json_obj_out, "Blocks", json_arr_bl_cache_out);
            json_object_object_add(json_obj_out, "Total",json_object_new_int(l_atoms_cnt));
            json_object_array_add(*json_arr_reply, json_obj_out);
        } break;
        case SUBCMD_COUNT: {
            json_object* json_obj_out = json_object_new_object();
            char *l_key = dap_strdup_printf("%s.%s has blocks - ", l_net->pub.name,l_chain->name);
            json_object_object_add(json_obj_out, l_key, json_object_new_uint64(PVT(l_blocks)->blocks_count));
            DAP_DELETE(l_key);
            json_object_array_add(*json_arr_reply, json_obj_out);

        } break;

        case SUBCMD_FEE:
        case SUBCMD_REWARD: {
            const char * l_fee_value_str = NULL;
            const char * l_cert_name = NULL;
            const char * l_addr_str = NULL;
            const char * l_hash_out_type = NULL;
            const char * l_hash_str = NULL;

            uint256_t               l_fee_value = {};
            size_t                  l_hashes_count = 0;
            dap_list_t              *l_block_list = NULL;
            dap_chain_addr_t        *l_addr = NULL;

            if (l_subcmd == SUBCMD_FEE) {
                if (dap_cli_server_cmd_check_option(a_argv, arg_index, a_argc, "collect") == -1) {
                    dap_json_rpc_error_add(DAP_CHAIN_NODE_CLI_COM_BLOCK_PARAM_ERR, "Command 'block fee' requires subcommand 'collect'");
                    return DAP_CHAIN_NODE_CLI_COM_BLOCK_PARAM_ERR;
                }
            } else { // l_sumcmd == SUBCMD_REWARD
                if (dap_cli_server_cmd_check_option(a_argv, arg_index, a_argc, "set") >= 0) {
                    const char *l_value_str = NULL;
                    dap_cli_server_cmd_find_option_val(a_argv, arg_index, a_argc, "-poa_cert", &l_cert_name);
                    if(!l_cert_name) {
                        dap_json_rpc_error_add(DAP_CHAIN_NODE_CLI_COM_BLOCK_PARAM_ERR, "Command 'block reward set' requires parameter '-poa_cert'");
                        return DAP_CHAIN_NODE_CLI_COM_BLOCK_PARAM_ERR;
                    }
                    dap_cert_t *l_cert = dap_cert_find_by_name(l_cert_name);
                    if (!l_cert) {
                        dap_json_rpc_error_add(DAP_CHAIN_NODE_CLI_COM_BLOCK_CERT_ERR, "Can't find \"%s\" certificate", l_cert_name);
                        return DAP_CHAIN_NODE_CLI_COM_BLOCK_CERT_ERR;
                    }
                    if (!l_cert->enc_key || !l_cert->enc_key->priv_key_data || !l_cert->enc_key->priv_key_data_size) {
                        dap_json_rpc_error_add(DAP_CHAIN_NODE_CLI_COM_BLOCK_PVT_KEY_ERR, "Certificate \"%s\" doesn't contains private key", l_cert_name);
                        return DAP_CHAIN_NODE_CLI_COM_BLOCK_PVT_KEY_ERR;
                    }

                    dap_cli_server_cmd_find_option_val(a_argv, arg_index, a_argc, "-value", &l_value_str);
                    uint256_t l_value = dap_chain_balance_scan(l_value_str);
                    if (!l_value_str || IS_ZERO_256(l_value)) {
                        dap_json_rpc_error_add(DAP_CHAIN_NODE_CLI_COM_BLOCK_PARAM_ERR, "Command 'block reward set' requires parameter '-value' to be valid 256-bit unsigned integer");
                        return DAP_CHAIN_NODE_CLI_COM_BLOCK_PARAM_ERR;
                    }
                    char *l_decree_hash_str = s_blocks_decree_set_reward(l_net, l_chain, l_value, l_cert);
                    if (l_decree_hash_str) {
<<<<<<< HEAD
                        //dap_json_rpc_error_add(DAP_CHAIN_NODE_CLI_COM_BLOCK_OK, "Decree with hash %s created to set basic block sign reward", l_decree_hash_str);
                        json_object* json_obj_out = json_object_new_object();
                        char *l_val = dap_strdup_printf("Decree with hash %s created to set basic block sign reward", l_decree_hash_str);
                        DAP_DELETE(l_decree_hash_str);
                        json_object_object_add(json_obj_out, "status", json_object_new_string(l_val));
                        DAP_DELETE(l_val);
                        json_object_array_add(*json_arr_reply, json_obj_out);
=======
                        //добавить вывод
                        json_object *json_obj_out = json_object_new_object();
                        sprintf(l_tmp_buff,"Decree with hash %s created to set basic block sign reward", l_decree_hash_str);
                        json_object_object_add(json_obj_out, "message", json_object_new_string(l_tmp_buff));
                        json_object_array_add(*json_arr_reply, json_obj_out);
                        DAP_DELETE(l_decree_hash_str);
                        break;
>>>>>>> 7286929f
                    } else {
                        dap_json_rpc_error_add(DAP_CHAIN_NODE_CLI_COM_BLOCK_SIGN_ERR, "Basic block sign reward setting failed. Examine log file for details");
                        return DAP_CHAIN_NODE_CLI_COM_BLOCK_SIGN_ERR;
                    }
                    break;
                } else if (dap_cli_server_cmd_check_option(a_argv, arg_index, a_argc, "show") >= 0) {
                    uint256_t l_cur_reward = dap_chain_net_get_reward(l_net, UINT64_MAX);
                    const char *l_reward_str; dap_uint256_to_char(l_cur_reward, &l_reward_str);
                    json_object* json_obj_out = json_object_new_object();
                    char *l_val = dap_strdup_printf("Current base block reward is %s\n", l_reward_str);
                    json_object_object_add(json_obj_out, "status", json_object_new_string(l_val));
                    DAP_DELETE(l_val);
                    json_object_array_add(*json_arr_reply, json_obj_out);
                    break;
                } else if (dap_cli_server_cmd_check_option(a_argv, arg_index, a_argc, "collect") == -1) {
                    dap_json_rpc_error_add(DAP_CHAIN_NODE_CLI_COM_BLOCK_PARAM_ERR, "Command 'block reward' requires subcommands 'set' or 'show' or 'collect'");
                    return DAP_CHAIN_NODE_CLI_COM_BLOCK_PARAM_ERR;
                }
            }

            // Fee or reward collect handler
            dap_cli_server_cmd_find_option_val(a_argv, arg_index, a_argc, "-H", &l_hash_out_type);
            if(!l_hash_out_type)
                l_hash_out_type = "hex";
            if(dap_strcmp(l_hash_out_type,"hex") && dap_strcmp(l_hash_out_type,"base58")) {
                dap_json_rpc_error_add(DAP_CHAIN_NODE_CLI_COM_BLOCK_PARAM_ERR, "invalid parameter -H, valid values: -H <hex | base58>");
                return DAP_CHAIN_NODE_CLI_COM_BLOCK_PARAM_ERR;
            }

            // Private certificate
            dap_cli_server_cmd_find_option_val(a_argv, arg_index, a_argc, "-cert", &l_cert_name);
            // The address of the wallet to which the commission is received
            dap_cli_server_cmd_find_option_val(a_argv, arg_index, a_argc, "-addr", &l_addr_str);
            dap_cli_server_cmd_find_option_val(a_argv, arg_index, a_argc, "-hashes", &l_hash_str);
            dap_cli_server_cmd_find_option_val(a_argv, arg_index, a_argc, "-fee", &l_fee_value_str);

            if (!l_addr_str) {
                dap_json_rpc_error_add(DAP_CHAIN_NODE_CLI_COM_BLOCK_PARAM_ERR, "Command 'block %s collect' requires parameter '-addr'", l_subcmd_str);
                return DAP_CHAIN_NODE_CLI_COM_BLOCK_PARAM_ERR;
            }
            l_addr = dap_chain_addr_from_str(l_addr_str);
            if(!l_cert_name) {
                dap_json_rpc_error_add(DAP_CHAIN_NODE_CLI_COM_BLOCK_PARAM_ERR, "Command 'block %s collect' requires parameter '-cert'", l_subcmd_str);
                return DAP_CHAIN_NODE_CLI_COM_BLOCK_PARAM_ERR;
            }
            dap_cert_t *l_cert = dap_cert_find_by_name(l_cert_name);
            if (!l_cert) {
                dap_json_rpc_error_add(DAP_CHAIN_NODE_CLI_COM_BLOCK_CERT_ERR, "Can't find \"%s\" certificate", l_cert_name);
                return DAP_CHAIN_NODE_CLI_COM_BLOCK_CERT_ERR;
            }
            if (!l_cert->enc_key || !l_cert->enc_key->priv_key_data || !l_cert->enc_key->priv_key_data_size) {
                dap_json_rpc_error_add(DAP_CHAIN_NODE_CLI_COM_BLOCK_CERT_ERR,
                                        "Certificate \"%s\" doesn't contains private key", l_cert_name);
                return DAP_CHAIN_NODE_CLI_COM_BLOCK_CERT_ERR;
            }
            if (!l_fee_value_str) {
                dap_json_rpc_error_add(DAP_CHAIN_NODE_CLI_COM_BLOCK_PARAM_ERR, "Command 'block %s collect' requires parameter '-fee'", l_subcmd_str);
                return DAP_CHAIN_NODE_CLI_COM_BLOCK_PARAM_ERR;
            }
            l_fee_value = dap_chain_balance_scan(l_fee_value_str);
            if (!l_fee_value_str || IS_ZERO_256(l_fee_value)) {
                dap_json_rpc_error_add(DAP_CHAIN_NODE_CLI_COM_BLOCK_PARAM_ERR, "Command 'block %s collect' requires parameter '-fee' to be valid uint256", l_subcmd_str);
                return DAP_CHAIN_NODE_CLI_COM_BLOCK_PARAM_ERR;
            }

            if (!l_hash_str) {
                dap_json_rpc_error_add(DAP_CHAIN_NODE_CLI_COM_BLOCK_PARAM_ERR, "Command 'block fee collect' requires parameter '-hashes'");
                return DAP_CHAIN_NODE_CLI_COM_BLOCK_PARAM_ERR;
            }
            // NOTE: This call will modify source string
            l_block_list = s_block_parse_str_list((char *)l_hash_str, &l_hashes_count, l_chain);            
            if (!l_block_list || !l_hashes_count) {
                dap_json_rpc_error_add(DAP_CHAIN_NODE_CLI_COM_BLOCK_HASH_ERR,
                                            "Block fee collection requires at least one hash to create a transaction");
                return DAP_CHAIN_NODE_CLI_COM_BLOCK_HASH_ERR;
            }

            char *l_hash_tx = l_subcmd == SUBCMD_FEE
                ? dap_chain_mempool_tx_coll_fee_create(l_blocks, l_cert->enc_key, l_addr, l_block_list, l_fee_value, l_hash_out_type)
                : dap_chain_mempool_tx_reward_create(l_blocks, l_cert->enc_key, l_addr, l_block_list, l_fee_value, l_hash_out_type);
            if (l_hash_tx) {
                json_object* json_obj_out = json_object_new_object();
                char *l_val = dap_strdup_printf(l_val, "TX for %s collection created successfully, hash = %s\n", l_subcmd_str, l_hash_tx);
                json_object_object_add(json_obj_out, "status", json_object_new_string(l_val));
                DAP_DELETE(l_val);
                json_object_array_add(*json_arr_reply, json_obj_out);
                DAP_DELETE(l_hash_tx);
            } else {
                dap_json_rpc_error_add(DAP_CHAIN_NODE_CLI_COM_BLOCK_HASH_ERR,
                                            "Can't create %s collect TX\n", l_subcmd_str);
                return DAP_CHAIN_NODE_CLI_COM_BLOCK_HASH_ERR;
            }
            dap_list_free_full(l_block_list, NULL);
        }break;

        case SUBCMD_AUTOCOLLECT: {
            const char *l_cert_name = NULL, *l_addr_str = NULL;
            dap_hash_fast_t l_pkey_hash = {};
            size_t l_block_count = 0;
            if (dap_cli_server_cmd_check_option(a_argv, arg_index,a_argc, "renew") > 0) {
                dap_cli_server_cmd_find_option_val(a_argv, arg_index, a_argc, "-cert", &l_cert_name);
                if(!l_cert_name) {
                    dap_json_rpc_error_add(DAP_CHAIN_NODE_CLI_COM_BLOCK_PARAM_ERR,
                                            "Command 'block autocollect renew' requires parameter '-cert'", l_subcmd_str);
                    return DAP_CHAIN_NODE_CLI_COM_BLOCK_PARAM_ERR;
                }
                dap_cert_t *l_cert = dap_cert_find_by_name(l_cert_name);
                if (!l_cert) {
                    dap_json_rpc_error_add(DAP_CHAIN_NODE_CLI_COM_BLOCK_CERT_ERR,
                                            "Can't find \"%s\" certificate", l_cert_name);
                    return DAP_CHAIN_NODE_CLI_COM_BLOCK_CERT_ERR;
                }
                dap_pkey_t *l_pub_key = dap_pkey_from_enc_key(l_cert->enc_key);
                if (!l_pub_key) {
                    dap_json_rpc_error_add(DAP_CHAIN_NODE_CLI_COM_BLOCK_PUB_KEY_ERR,
                                            "Corrupted certificate \"%s\" have no public key data", l_cert_name);
                    return DAP_CHAIN_NODE_CLI_COM_BLOCK_PUB_KEY_ERR;
                }
                dap_cli_server_cmd_find_option_val(a_argv, arg_index, a_argc, "-addr", &l_addr_str);
                if (!l_addr_str) {
                    dap_json_rpc_error_add(DAP_CHAIN_NODE_CLI_COM_BLOCK_PARAM_ERR,
                                            "Command 'block autocollect renew' requires parameter '-addr'", l_subcmd_str);
                    return DAP_CHAIN_NODE_CLI_COM_BLOCK_PARAM_ERR;
                }
                dap_chain_addr_t *l_addr = dap_chain_addr_from_str(l_addr_str);
                if (!l_addr) {
                    dap_json_rpc_error_add(DAP_CHAIN_NODE_CLI_COM_BLOCK_CONVERT_ERR,
                                            "Can't convert sring %s to wallet address", l_addr_str);
                    return DAP_CHAIN_NODE_CLI_COM_BLOCK_PARAM_ERR;
                }
                if (l_addr->net_id.uint64 != l_net->pub.id.uint64) {
                    dap_json_rpc_error_add(DAP_CHAIN_NODE_CLI_COM_BLOCK_NET_ERR,
                                            "Wallet address should be from the collecting network");
                    return DAP_CHAIN_NODE_CLI_COM_BLOCK_NET_ERR;
                }
                dap_chain_esbocs_block_collect_t l_block_collect_params = (dap_chain_esbocs_block_collect_t){
                        .collecting_level = dap_chain_esbocs_get_collecting_level(l_chain),
                        .minimum_fee = dap_chain_esbocs_get_fee(l_chain->net_id),
                        .chain = l_chain,
                        .blocks_sign_key = l_cert->enc_key,
                        .block_sign_pkey = l_pub_key,
                        .collecting_addr = l_addr
                };
                //Clear gdb
                char *l_group_fee = dap_chain_cs_blocks_get_fee_group(l_net->pub.name);
                dap_global_db_erase_table_sync(l_group_fee);
                DAP_DELETE(l_group_fee);
                char *l_group_reward = dap_chain_cs_blocks_get_reward_group(l_net->pub.name);
                dap_global_db_erase_table_sync(l_group_reward);
                DAP_DELETE(l_group_reward);

                json_object* json_arr_bl_out = json_object_new_array();

                for (dap_chain_block_cache_t *l_block_cache = PVT(l_blocks)->blocks; l_block_cache; l_block_cache = l_block_cache->hh.next) {
                    dap_time_t l_ts = l_block_cache->block->hdr.ts_created;
                    dap_sign_t *l_sign = dap_chain_block_sign_get(l_block_cache->block, l_block_cache->block_size, 0);
                    if (!l_pub_key) {
                        dap_hash_fast_t l_sign_pkey_hash;
                        dap_sign_get_pkey_hash(l_sign, &l_sign_pkey_hash);
                        if (!dap_hash_fast_compare(&l_pkey_hash, &l_sign_pkey_hash))
                            continue;
                    } else if (!dap_pkey_compare_with_sign(l_pub_key, l_sign))
                        continue;
                    for (size_t i = 0; i < l_block_cache->datum_count; i++) {
                        if (l_block_cache->datum[i]->header.type_id != DAP_CHAIN_DATUM_TX)
                            continue;
                        dap_chain_datum_tx_t *l_tx = (dap_chain_datum_tx_t *)l_block_cache->datum[i]->data;
                        int l_out_idx_tmp = 0;
                        if (NULL == dap_chain_datum_tx_out_cond_get(l_tx, DAP_CHAIN_TX_OUT_COND_SUBTYPE_FEE, &l_out_idx_tmp))
                            continue;
                        if (!dap_ledger_tx_hash_is_used_out_item(l_net->pub.ledger, l_block_cache->datum_hash + i, l_out_idx_tmp, NULL)) {
                            dap_chain_esbocs_add_block_collect(l_block_cache, &l_block_collect_params, DAP_CHAIN_BLOCK_COLLECT_FEES);
                            char l_buf[DAP_TIME_STR_SIZE];
                            json_object* json_obj_bl = json_object_new_object();
                            dap_time_to_str_rfc822(l_buf, DAP_TIME_STR_SIZE, l_ts);
                            char *l_val = dap_strdup_printf("fee - \t%s: ts_create=%s\n", l_block_cache->block_hash_str, l_buf);
                            json_object_object_add(json_obj_bl, "block", json_object_new_string(l_val));
                            DAP_DELETE(l_val);
                            json_object_array_add(json_arr_bl_out, json_obj_bl);
                            l_block_count++;
                            break;
                        }
                    } 
                    if (l_ts < DAP_REWARD_INIT_TIMESTAMP)
                            continue;
                    
                    if (!l_pub_key) {
                        bool l_found = false;
                        for (size_t i = 0; i < l_block_cache->sign_count ; i++) {
                            dap_sign_t *l_sign = dap_chain_block_sign_get(l_block_cache->block, l_block_cache->block_size, i);
                            dap_hash_fast_t l_sign_pkey_hash;
                            dap_sign_get_pkey_hash(l_sign, &l_sign_pkey_hash);
                            if (dap_hash_fast_compare(&l_pkey_hash, &l_sign_pkey_hash)) {
                                l_found = true;
                                break;
                            }
                        }
                        if(!l_found)
                            continue;
                    } else if (!dap_chain_block_sign_match_pkey(l_block_cache->block, l_block_cache->block_size, l_pub_key))
                        continue;
                    if (dap_ledger_is_used_reward(l_net->pub.ledger, &l_block_cache->block_hash, &l_pkey_hash))
                        continue;
                    dap_chain_esbocs_add_block_collect(l_block_cache, &l_block_collect_params, DAP_CHAIN_BLOCK_COLLECT_REWARDS);
                    char l_buf[DAP_TIME_STR_SIZE];
                    json_object* json_obj_bl = json_object_new_object();
                    dap_time_to_str_rfc822(l_buf, DAP_TIME_STR_SIZE, l_ts);
                    char *l_val = dap_strdup_printf("rewards - \t%s: ts_create=%s\n", l_block_cache->block_hash_str, l_buf);
                    json_object_object_add(json_obj_bl, "block", json_object_new_string(l_val));
                    DAP_DELETE(l_val);
                    json_object_array_add(json_arr_bl_out, json_obj_bl);
                    l_block_count++;
                }
                json_object_array_add(*json_arr_reply, json_arr_bl_out);
                json_object* json_obj_out = json_object_new_object();
                char *l_val = dap_strdup_printf("%s.%s: Have %"DAP_UINT64_FORMAT_U" blocks\n",
                                     l_net->pub.name, l_chain->name, l_block_count);
                json_object_object_add(json_obj_out, "status", json_object_new_string(l_val));
                DAP_DELETE(l_val);
                json_object_array_add(*json_arr_reply, json_obj_out);
            } else {
                if (dap_cli_server_cmd_check_option(a_argv, arg_index, a_argc, "status") == -1) {
                    dap_json_rpc_error_add(DAP_CHAIN_NODE_CLI_COM_BLOCK_PARAM_ERR,
                                            "Command 'block autocollect' requires subcommand 'status'");
                    return DAP_CHAIN_NODE_CLI_COM_BLOCK_PARAM_ERR;
                }
                json_object* json_obj_out = json_object_new_object();
                json_object_array_add(*json_arr_reply, json_obj_out);
                bool l_status = dap_chain_esbocs_get_autocollect_status(l_net->pub.id);
                char *l_val = dap_strdup_printf("for network %s is %s\n", l_net->pub.name,
                                                l_status ? "active" : "inactive cause of the network config or consensus starting problems");
                json_object_object_add(json_obj_out, "Autocollect status", json_object_new_string(l_val));
                DAP_DELETE(l_val);
                if (!l_status)
                    break;
                s_print_autocollect_table(l_net, json_obj_out, "Fees");
                s_print_autocollect_table(l_net, json_obj_out, "Rewards");
            }            
        } break;

        case SUBCMD_UNDEFINED:
        default: {
            json_object* json_obj_out = json_object_new_object();
            char *l_val = dap_strdup_printf("Undefined block subcommand \"%s\" ", l_subcmd_str);
            json_object_object_add(json_obj_out, "status", json_object_new_string(l_val));
            DAP_DELETE(l_val);
            json_object_array_add(*json_arr_reply, json_obj_out);
            ret = DAP_CHAIN_NODE_CLI_COM_BLOCK_UNKNOWN;

        } break;
    }
    return ret;
}

static dap_list_t *s_block_parse_str_list(char *a_hash_str, size_t *a_hash_size, dap_chain_t *a_chain)
{
    dap_list_t *l_block_list = NULL;
    dap_chain_hash_fast_t l_hash_block;
    char *l_hashes_tmp_ptrs = NULL;
    char *l_hashes_str = strtok_r(a_hash_str, ",", &l_hashes_tmp_ptrs);
    size_t l_hashes_pos = 0;
    while (l_hashes_str) {
        l_hashes_str = dap_strstrip(l_hashes_str);
        if (!l_hashes_str || dap_chain_hash_fast_from_str(l_hashes_str, &l_hash_block)) {
            log_it(L_WARNING, "Can't convert string %s to hash", l_hashes_str ? l_hashes_str : "(null)");
            l_hashes_pos = 0;
            break;
        }
        dap_chain_block_t *l_block = (dap_chain_block_t *)dap_chain_get_atom_by_hash(a_chain, &l_hash_block, NULL);
        if (!l_block) {
            log_it(L_WARNING, "There is no block pointed by hash %s", l_hashes_str);
            l_hashes_pos = 0;
            break;
        }
        dap_hash_fast_t *l_block_hash_new = DAP_DUP(&l_hash_block);
        if (!l_block_hash_new) {
            log_it(L_CRITICAL, "Memory allocaton error");
            l_hashes_pos = 0;
            break;
        }
        l_block_list = dap_list_append(l_block_list, l_block_hash_new);
        l_hashes_str = strtok_r(NULL, ",", &l_hashes_tmp_ptrs);
        l_hashes_pos++;
    }
    if (a_hash_size)
        *a_hash_size = l_hashes_pos;
    if (!l_hashes_pos && l_block_list) {
        dap_list_free_full(l_block_list, NULL);
        l_block_list = NULL;
    }
    return l_block_list;
}

/**
 * @brief s_callback_delete
 * @details Destructor for blocks consensus chain
 * @param a_chain
 */
static void s_callback_delete(dap_chain_t * a_chain)
{
    s_callback_cs_blocks_purge(a_chain);
    dap_chain_cs_blocks_t * l_blocks = DAP_CHAIN_CS_BLOCKS(a_chain);
    pthread_rwlock_wrlock(&PVT(l_blocks)->rwlock);
    if(l_blocks->callback_delete )
        l_blocks->callback_delete(l_blocks);
    pthread_rwlock_unlock(&PVT(l_blocks)->rwlock);
    pthread_rwlock_destroy(&PVT(l_blocks)->rwlock);
    pthread_rwlock_destroy(&PVT(l_blocks)->datums_rwlock);
    pthread_rwlock_destroy(&PVT(l_blocks)->forked_branches_rwlock);
    DAP_DEL_Z(l_blocks->_inheritor);
    DAP_DEL_Z(l_blocks->_pvt);
    log_it(L_INFO, "Block destructed");
}

static void s_callback_cs_blocks_purge(dap_chain_t *a_chain)
{
    dap_chain_cs_blocks_t *l_blocks = DAP_CHAIN_CS_BLOCKS(a_chain);

    pthread_rwlock_wrlock(&PVT(l_blocks)->forked_branches_rwlock);
    for (size_t i = 0; i < PVT(l_blocks)->forked_br_cnt; i++){
        dap_chain_block_forked_branch_atoms_table_t *l_atom_tmp, *l_atom;
        HASH_ITER(hh, PVT(l_blocks)->forked_branches[i]->forked_branch_atoms, l_atom, l_atom_tmp) {
            HASH_DEL(PVT(l_blocks)->forked_branches[i]->forked_branch_atoms, l_atom);
            l_atom = NULL;
        }
        DAP_DEL_Z(PVT(l_blocks)->forked_branches[i]);
    }
    DAP_DEL_Z(PVT(l_blocks)->forked_branches);
    pthread_rwlock_unlock(&PVT(l_blocks)->forked_branches_rwlock);

    pthread_rwlock_wrlock(&PVT(l_blocks)->rwlock);
    dap_chain_block_cache_t *l_block = NULL, *l_block_tmp = NULL;
    HASH_ITER(hh, PVT(l_blocks)->blocks, l_block, l_block_tmp) {
        HASH_DEL(PVT(l_blocks)->blocks, l_block);
        if (!a_chain->is_mapped)
            DAP_DELETE(l_block->block);
        dap_chain_block_cache_delete(l_block);
    }
    PVT(l_blocks)->blocks_count = 0;
    pthread_rwlock_unlock(&PVT(l_blocks)->rwlock);
    
    dap_chain_block_datum_index_t *l_datum_index = NULL, *l_datum_index_tmp = NULL;
    pthread_rwlock_wrlock(&PVT(l_blocks)->datums_rwlock);
    HASH_ITER(hh, PVT(l_blocks)->datum_index, l_datum_index, l_datum_index_tmp) {
        HASH_DEL(PVT(l_blocks)->datum_index, l_datum_index);
        DAP_DELETE(l_datum_index);
        l_datum_index = NULL;
    }
    pthread_rwlock_unlock(&PVT(l_blocks)->datums_rwlock);
    dap_chain_cell_delete_all(a_chain);
}

/**
 * @brief s_add_atom_to_ledger
 * @param a_blocks
 * @param a_block_cache
 * @return
 */
static int s_add_atom_datums(dap_chain_cs_blocks_t *a_blocks, dap_chain_block_cache_t *a_block_cache)
{
    if (! a_block_cache->datum_count){
        log_it(L_WARNING,"Block %s has no datums at all, can't add anything to ledger", a_block_cache->block_hash_str);
        return 1; // No errors just empty block
    }
    int l_ret = 0;

    size_t l_block_offset = 0;
    size_t l_datum_size = 0;
    for(size_t i=0; i<a_block_cache->datum_count && l_block_offset +sizeof(a_block_cache->block->hdr) < a_block_cache->block_size ;
        i++, l_block_offset += l_datum_size ){
        dap_chain_datum_t *l_datum = a_block_cache->datum[i];
        size_t l_datum_data_size = l_datum->header.data_size;
        l_datum_size = l_datum_data_size + sizeof(l_datum->header);
        if(l_datum_size>a_block_cache->block_size- l_block_offset ){
            log_it(L_WARNING, "Corrupted block %s has strange datum on offset %zd with size %zd out of block size",
                   a_block_cache->block_hash_str, l_block_offset,l_datum_size );
            break;
        }
        dap_hash_fast_t *l_datum_hash = a_block_cache->datum_hash + i;
        dap_ledger_datum_iter_data_t l_datum_index_data = { .token_ticker = "0", .action = DAP_CHAIN_TX_TAG_ACTION_UNKNOWN , .uid.uint64 = 0 };

        int l_res = dap_chain_datum_add(a_blocks->chain, l_datum, l_datum_size, l_datum_hash, &l_datum_index_data);
        l_ret++;
        if (l_datum->header.type_id == DAP_CHAIN_DATUM_TX)
            PVT(a_blocks)->tx_count++;  
        // Save datum hash -> block_hash link in hash table
        dap_chain_block_datum_index_t *l_datum_index = DAP_NEW_Z(dap_chain_block_datum_index_t);
        if (!l_datum_index) {
        log_it(L_CRITICAL, "%s", c_error_memory_alloc);
            return 1;
        }
        l_datum_index->ts_added = time(NULL);
        l_datum_index->block_cache = a_block_cache;
        l_datum_index->datum_hash = *l_datum_hash;
        l_datum_index->ret_code = l_res;
        l_datum_index->datum_index = i;
        l_datum_index->action = l_datum_index_data.action;
        l_datum_index->service_uid = l_datum_index_data.uid;
        dap_strncpy(l_datum_index->token_ticker, l_datum_index_data.token_ticker, DAP_CHAIN_TICKER_SIZE_MAX);
        pthread_rwlock_wrlock(&PVT(a_blocks)->datums_rwlock);
        HASH_ADD(hh, PVT(a_blocks)->datum_index, datum_hash, sizeof(*l_datum_hash), l_datum_index);
        pthread_rwlock_unlock(&PVT(a_blocks)->datums_rwlock);

    }
    debug_if(s_debug_more, L_DEBUG, "Block %s checked, %s", a_block_cache->block_hash_str,
             l_ret == (int)a_block_cache->datum_count ? "all correct" : "there are rejected datums");
    return l_ret;
}


static int s_delete_atom_datums(dap_chain_cs_blocks_t *a_blocks, dap_chain_block_cache_t *a_block_cache)
{
    if (! a_block_cache->datum_count){
        log_it(L_WARNING,"Block %s has no datums at all, can't remove anything from ledger", a_block_cache->block_hash_str);
        return 1; // No errors just empty block
    }
    int l_ret = 0;

    size_t l_block_offset = 0;
    size_t l_datum_size = 0;
    for(size_t i=0; i<a_block_cache->datum_count && l_block_offset +sizeof(a_block_cache->block->hdr) < a_block_cache->block_size;
            i++, l_block_offset += l_datum_size){
        dap_hash_fast_t *l_datum_hash = a_block_cache->datum_hash + i;
        dap_chain_datum_t *l_datum = a_block_cache->datum[i];
        dap_chain_block_datum_index_t *l_datum_index = NULL;
        size_t l_datum_data_size = l_datum->header.data_size;
        l_datum_size = l_datum_data_size + sizeof(l_datum->header);
        HASH_FIND(hh, PVT(a_blocks)->datum_index, l_datum_hash, sizeof(dap_hash_fast_t), l_datum_index);
        if (l_datum_index){
            if (l_datum_index->ret_code >= 0)
                dap_chain_datum_remove(a_blocks->chain, l_datum, l_datum_size, l_datum_hash);
            l_ret++;
            HASH_DEL(PVT(a_blocks)->datum_index, l_datum_index);
        }
    }
    debug_if(s_debug_more, L_DEBUG, "Block %s checked, %s", a_block_cache->block_hash_str,
             l_ret == (int)a_block_cache->datum_count ? "all correct" : "there are rejected datums");
    return l_ret;
}

/**
 * @brief s_add_atom_to_blocks
 * @param a_blocks
 * @param a_block_cache
 * @return
 */
static void s_add_atom_to_blocks(dap_chain_cs_blocks_t *a_blocks, dap_chain_block_cache_t *a_block_cache)
{

    return;
}


static void s_select_longest_branch(dap_chain_cs_blocks_t * a_blocks, dap_chain_block_cache_t * a_bcache, uint64_t a_main_branch_length, dap_chain_cell_t *a_cell)
{
    dap_chain_cs_blocks_t * l_blocks = a_blocks;
    if (!a_blocks){
        log_it(L_ERROR,"a_blocks is NULL");
        return;
    }

    if (!a_bcache){
        log_it(L_ERROR,"a_bcache is NULL");
        return;
    }

    if (!a_bcache->forked_branches){
        log_it(L_ERROR,"This block is not a forked.");
        return;
    }

    // Find longest forked branch 
    dap_list_t *l_branch = a_bcache->forked_branches;
    dap_chain_block_forked_branch_t *l_longest_branch_cache_ptr = l_branch ? (dap_chain_block_forked_branch_t*)l_branch->data : NULL;
    uint64_t l_longest_branch_length = a_main_branch_length;
    while (l_branch){
        uint64_t l_branch_length = (((dap_chain_block_forked_branch_t*)l_branch->data)->forked_branch_atoms)->hh.tbl->num_items;
        if (l_branch_length > l_longest_branch_length){
            l_longest_branch_length = l_branch_length;
            l_longest_branch_cache_ptr = (dap_chain_block_forked_branch_t*)l_branch->data;
        }
        l_branch = l_branch->next;
    }

    if (a_main_branch_length < l_longest_branch_length){
        log_it(L_INFO,"Found new longest branch. Start switching.");
        // Switch branches
        dap_chain_block_forked_branch_atoms_table_t *l_new_forked_branch = NULL;
        // First we must save all atoms from main branch into new forked branch
        unsigned l_curr_index;
        dap_chain_block_cache_t *l_atom = NULL;
        for (l_atom = a_bcache->hh.next, l_curr_index = 0; 
            a_main_branch_length > l_curr_index && l_atom; l_curr_index++){
                dap_chain_block_forked_branch_atoms_table_t *l_new_item = DAP_NEW_Z(dap_chain_block_forked_branch_atoms_table_t);
                l_new_item->block_cache = l_atom;
                l_new_item->block_hash = l_atom->block_hash;
                HASH_ADD(hh, l_new_forked_branch, block_hash, sizeof(dap_hash_fast_t), l_new_item);
                l_atom = l_atom->hh.next;
            }
        // Next we must to remove all blocks from main branch and delete all datums in this atoms from storages
        dap_chain_block_forked_branch_atoms_table_t *l_last_new_forked_item = HASH_LAST(l_new_forked_branch);
        l_curr_index = 0;
        for (l_curr_index = 0; l_last_new_forked_item && l_curr_index < a_main_branch_length; l_last_new_forked_item = l_last_new_forked_item->hh.prev, l_curr_index++){
            s_delete_atom_datums(l_blocks, l_last_new_forked_item->block_cache);
            --PVT(l_blocks)->blocks_count;
            HASH_DEL(PVT(l_blocks)->blocks, l_last_new_forked_item->block_cache);
        }

        // Next we add all atoms from new main branch into blockchain 
        // and their datums into storages and remove old HT with former forked atoms
        dap_chain_block_forked_branch_atoms_table_t *new_main_branch = l_longest_branch_cache_ptr->forked_branch_atoms,
                                                    *l_temp = NULL, *l_item = NULL;

        HASH_ITER(hh, new_main_branch, l_item, l_temp){
            dap_chain_block_cache_t *l_curr_atom = l_item->block_cache;
            ++PVT(l_blocks)->blocks_count;
            HASH_ADD(hh, PVT(l_blocks)->blocks, block_hash, sizeof(l_curr_atom->block_hash), l_curr_atom);
            debug_if(s_debug_more, L_DEBUG, "Verified atom %p: ACCEPTED", l_curr_atom);
            s_add_atom_datums(l_blocks, l_curr_atom);
            dap_chain_atom_notify(a_cell, &l_curr_atom->block_hash, (byte_t*)l_curr_atom->block, l_curr_atom->block_size);
            HASH_DEL(new_main_branch, l_item);
        }
        // Next we save pointer to new forked branch (former main branch) instead of it
        l_longest_branch_cache_ptr->forked_branch_atoms = l_new_forked_branch;
    }
}

/**
 * @brief s_callback_atom_add
 * @details Accept new atom in blockchain
 * @param a_chain
 * @param a_atom
 * @param a_atom_size
 * @return
 */
static dap_chain_atom_verify_res_t s_callback_atom_add(dap_chain_t * a_chain, dap_chain_atom_ptr_t a_atom , size_t a_atom_size, dap_hash_fast_t *a_atom_hash, bool a_atom_new)
{
    dap_chain_cs_blocks_t * l_blocks = DAP_CHAIN_CS_BLOCKS(a_chain);
    dap_chain_block_t * l_block = (dap_chain_block_t *) a_atom;

    dap_chain_hash_fast_t l_block_hash = *a_atom_hash;

    dap_chain_block_cache_t * l_block_cache = NULL;

    dap_chain_atom_verify_res_t ret = s_callback_atom_verify(a_chain, a_atom, a_atom_size, &l_block_hash);
    dap_hash_t *l_prev_hash_meta_data = (dap_hash_t *)dap_chain_block_meta_get(l_block, a_atom_size, DAP_CHAIN_BLOCK_META_PREV);
    dap_hash_t l_block_prev_hash = l_prev_hash_meta_data ? *l_prev_hash_meta_data : (dap_hash_t){};

    switch (ret) {
    case ATOM_ACCEPT:{
        dap_chain_cell_t *l_cell = dap_chain_cell_find_by_id(a_chain, l_block->hdr.cell_id);
#ifndef DAP_CHAIN_BLOCKS_TEST
        if ( !dap_chain_net_get_load_mode( dap_chain_net_by_id(a_chain->net_id)) ) {
            if ( (ret = dap_chain_atom_save(l_cell, a_atom, a_atom_size, a_atom_new ? &l_block_hash : NULL)) < 0 ) {
                log_it(L_ERROR, "Can't save atom to file, code %d", ret);
                return ATOM_REJECT;
            } else if (a_chain->is_mapped) {
                l_block = (dap_chain_block_t*)( l_cell->map_pos += sizeof(uint64_t) );  // Switching to mapped area
                l_cell->map_pos += a_atom_size;
            }
            ret = ATOM_ACCEPT;
        }
#endif
        l_block_cache = dap_chain_block_cache_new(&l_block_hash, l_block, a_atom_size, PVT(l_blocks)->blocks_count + 1, !a_chain->is_mapped);
        if (!l_block_cache) {
            log_it(L_DEBUG, "%s", "... corrupted block");
            return ATOM_REJECT;
        }
        debug_if(s_debug_more, L_DEBUG, "... new block %s", l_block_cache->block_hash_str);

        pthread_rwlock_wrlock(& PVT(l_blocks)->rwlock);
        if (PVT(l_blocks)->blocks){
            dap_chain_block_cache_t *l_last_block = HASH_LAST(PVT(l_blocks)->blocks);
            if (l_last_block && dap_hash_fast_compare(&l_last_block->block_hash, &l_block_prev_hash)){
                ++PVT(l_blocks)->blocks_count;
                HASH_ADD(hh, PVT(l_blocks)->blocks, block_hash, sizeof(l_block_cache->block_hash), l_block_cache);
                debug_if(s_debug_more, L_DEBUG, "Verified atom %p: ACCEPTED", a_atom);
                s_add_atom_datums(l_blocks, l_block_cache);
                dap_chain_atom_notify(l_cell, &l_block_cache->block_hash, (byte_t*)l_block, a_atom_size);
                dap_chain_atom_add_from_threshold(a_chain);
                pthread_rwlock_unlock(&PVT(l_blocks)->rwlock);
                return ATOM_ACCEPT;
            }


            for (size_t i = 0; i < PVT(l_blocks)->forked_br_cnt; i++){
                dap_chain_block_forked_branch_t *l_cur_branch = PVT(l_blocks)->forked_branches[i];
                dap_chain_block_forked_branch_atoms_table_t *l_last = HASH_LAST(l_cur_branch->forked_branch_atoms);
                if(!l_last){
                    continue;
                }

                if (dap_hash_fast_compare(&l_last->block_hash, &l_block_prev_hash)){
                    dap_chain_block_forked_branch_atoms_table_t *l_new_item = DAP_NEW_Z(dap_chain_block_forked_branch_atoms_table_t);
                    l_new_item->block_cache = l_block_cache;
                    l_new_item->block_hash = l_block_cache->block_hash;
                    l_block_cache->block_number = l_last->block_cache->block_number + 1;
                    HASH_ADD(hh, l_cur_branch->forked_branch_atoms, block_hash, sizeof(dap_hash_fast_t), l_new_item);
                    uint64_t l_main_branch_length = PVT(l_blocks)->blocks_count - l_cur_branch->connected_block->block_number;
                    s_select_longest_branch(l_blocks, l_cur_branch->connected_block, l_main_branch_length, l_cell);
                    pthread_rwlock_unlock(&PVT(l_blocks)->rwlock);
                    debug_if(s_debug_more, L_DEBUG, "Verified atom %p: ACCEPTED to a forked branch.", a_atom);
                    return ATOM_FORK;
                }
            }

        } else {
            HASH_ADD(hh, PVT(l_blocks)->blocks, block_hash, sizeof(l_block_cache->block_hash), l_block_cache);
            ++PVT(l_blocks)->blocks_count;
            debug_if(s_debug_more, L_DEBUG, "Verified atom %p: ACCEPTED", a_atom);
            s_add_atom_datums(l_blocks, l_block_cache);
            dap_chain_atom_notify(l_cell, &l_block_cache->block_hash, (byte_t*)l_block, a_atom_size);
            dap_chain_atom_add_from_threshold(a_chain);
            pthread_rwlock_unlock(&PVT(l_blocks)->rwlock);
            return ret;
        }

        DAP_DELETE(l_block_cache);
        pthread_rwlock_unlock(&PVT(l_blocks)->rwlock);
        debug_if(s_debug_more, L_DEBUG, "Verified atom %p: REJECTED", a_atom);
        return ATOM_REJECT;
    }
    case ATOM_MOVE_TO_THRESHOLD:
        // TODO: reimplement and enable threshold for blocks
/*      {
            debug_if(s_debug_more, L_DEBUG, "Verified atom %p: THRESHOLDED", a_atom);
            break;
        }
*/
        ret = ATOM_REJECT;
    case ATOM_REJECT:
        debug_if(s_debug_more, L_DEBUG, "Verified atom %p with hash %s: REJECTED", a_atom, dap_chain_hash_fast_to_str_static(&l_block_hash));
        break;
    case ATOM_FORK:{
        dap_chain_cell_t *l_cell = dap_chain_cell_find_by_id(a_chain, l_block->hdr.cell_id);
#ifndef DAP_CHAIN_BLOCKS_TEST
        if ( !dap_chain_net_get_load_mode( dap_chain_net_by_id(a_chain->net_id)) ) {
            if ( (ret = dap_chain_atom_save(l_cell, a_atom, a_atom_size, a_atom_new ? &l_block_hash : NULL)) < 0 ) {
                log_it(L_ERROR, "Can't save atom to file, code %d", ret);
                return ATOM_REJECT;
            } else if (a_chain->is_mapped) {
                l_block = (dap_chain_block_t*)( l_cell->map_pos += sizeof(uint64_t) );  // Switching to mapped area
                l_cell->map_pos += a_atom_size;
            }
            ret = ATOM_FORK;
        }
#endif
        l_block_cache = dap_chain_block_cache_new(&l_block_hash, l_block, a_atom_size, PVT(l_blocks)->blocks_count + 1, !a_chain->is_mapped);
        if (!l_block_cache) {
            log_it(L_DEBUG, "%s", "... corrupted block");
            return ATOM_REJECT;
        }
        debug_if(s_debug_more, L_DEBUG, "... new block %s", l_block_cache->block_hash_str);
        dap_chain_block_cache_t *l_prev_bcache = NULL, *l_tmp = NULL;
        pthread_rwlock_wrlock(& PVT(l_blocks)->rwlock);        log_it(L_INFO, "New fork. Previous block hash %s, current block hash %s", dap_chain_hash_fast_to_str_static(&l_block_prev_hash), 
                                                                                    l_block_cache->block_hash_str);
        HASH_FIND(hh, PVT(l_blocks)->blocks, &l_block_prev_hash, sizeof(dap_hash_fast_t), l_prev_bcache);
        if (l_prev_bcache){
            dap_chain_block_forked_branch_atoms_table_t *l_new_item = DAP_NEW_Z(dap_chain_block_forked_branch_atoms_table_t);
            l_new_item->block_cache = l_block_cache;
            l_new_item->block_hash = l_block_cache->block_hash;
            l_block_cache->block_number = l_prev_bcache->block_number + 1;

            dap_chain_block_forked_branch_t *forked_branch = DAP_NEW_Z(dap_chain_block_forked_branch_t);
            forked_branch->connected_block = l_prev_bcache;
            HASH_ADD(hh, forked_branch->forked_branch_atoms, block_hash, sizeof(dap_hash_fast_t), l_new_item);
            
            PVT(l_blocks)->forked_br_cnt++;
            PVT(l_blocks)->forked_branches = DAP_REALLOC_COUNT(PVT(l_blocks)->forked_branches, PVT(l_blocks)->forked_br_cnt);
            PVT(l_blocks)->forked_branches[PVT(l_blocks)->forked_br_cnt-1] = forked_branch;

            l_prev_bcache->forked_branches = dap_list_append(l_prev_bcache->forked_branches, PVT(l_blocks)->forked_branches[PVT(l_blocks)->forked_br_cnt-1]);
            pthread_rwlock_unlock(& PVT(l_blocks)->rwlock);
            debug_if(s_debug_more, L_DEBUG, "Fork is made successfuly.");
            return ATOM_FORK;
        }

        DAP_DELETE(l_block_cache);
        pthread_rwlock_unlock(& PVT(l_blocks)->rwlock);
        return ATOM_REJECT;
    }
    case ATOM_PASS:
        debug_if(s_debug_more, L_DEBUG, "... %s is already present", dap_chain_hash_fast_to_str_static(&l_block_hash));
        break;
    default:
        debug_if(s_debug_more, L_DEBUG, "Unknown verification ret code %d", ret);
        break;
    }
    return ret;
}

/**
 * @brief s_callback_atom_verify
 * @param a_chain
 * @param a_atom
 * @param a_atom_size
 * @return
 */
static dap_chain_atom_verify_res_t s_callback_atom_verify(dap_chain_t *a_chain, dap_chain_atom_ptr_t a_atom, size_t a_atom_size, dap_chain_hash_fast_t *a_atom_hash)
{
    dap_return_val_if_fail(a_chain && a_atom && a_atom_size && a_atom_hash, ATOM_REJECT);
    dap_chain_cs_blocks_t * l_blocks = DAP_CHAIN_CS_BLOCKS(a_chain);
    assert(l_blocks);
    dap_chain_cs_blocks_pvt_t *l_blocks_pvt = PVT(l_blocks);
    assert(l_blocks_pvt);
    dap_chain_block_t * l_block = (dap_chain_block_t *)a_atom;
    dap_chain_hash_fast_t l_block_hash = *a_atom_hash;

    if (sizeof(l_block->hdr) >= a_atom_size) {
        log_it(L_WARNING, "Size of block %s is %zd that is equal or less then block's header size %zd",
                                dap_hash_fast_to_str_static(a_atom_hash), a_atom_size, sizeof(l_block->hdr));
        return ATOM_REJECT;
    }
    size_t l_offset = dap_chain_block_get_sign_offset(l_block, a_atom_size);
    if (!l_offset) {
        log_it(L_WARNING, "Block %s with size %zu parsing error", dap_hash_fast_to_str_static(a_atom_hash), a_atom_size);
        return ATOM_REJECT;
    }
    if ((l_block->hdr.version >= 2 || /* Old bug, crutch for it */ l_block->hdr.meta_n_datum_n_signs_size != l_offset) &&
            l_block->hdr.meta_n_datum_n_signs_size + sizeof(l_block->hdr) != a_atom_size) {
        // Hard accept list
        struct cs_blocks_hal_item *l_hash_found = NULL;
        HASH_FIND(hh, l_blocks_pvt->hal, &l_block_hash, sizeof(l_block_hash), l_hash_found);
        if (!l_hash_found) {
            log_it(L_WARNING, "Incorrect size %zu of block %s, expected %zu", l_block->hdr.meta_n_datum_n_signs_size + sizeof(l_block->hdr),
                                                                    dap_hash_fast_to_str_static(a_atom_hash), a_atom_size);
            return ATOM_REJECT;
        }
    }
    while (sizeof(l_block->hdr) + l_offset + sizeof(dap_sign_t) < a_atom_size) {
        dap_sign_t *l_sign = (dap_sign_t *)((byte_t *)a_atom + sizeof(l_block->hdr) + l_offset);
        size_t l_sign_size = dap_sign_get_size(l_sign);
        if (l_offset + l_sign_size <= l_offset)
            break;
        l_offset += l_sign_size;
    }
    if (l_offset + sizeof(l_block->hdr) != a_atom_size) {
        // Hard accept list
        struct cs_blocks_hal_item *l_hash_found = NULL;
        HASH_FIND(hh, l_blocks_pvt->hal, &l_block_hash, sizeof(l_block_hash), l_hash_found);
        if (!l_hash_found) {
            log_it(L_WARNING, "Incorrect size %zu of block %s, expected %zu", l_offset + sizeof(l_block->hdr),
                                                                    dap_hash_fast_to_str_static(a_atom_hash), a_atom_size);
            return ATOM_REJECT;
        }
    }

    if (!l_block->hdr.ts_created || l_block->hdr.ts_created > dap_time_now() + 600) {
        log_it(L_WARNING, "Incorrect block %s timestamp", dap_hash_fast_to_str_static(a_atom_hash));
        return ATOM_REJECT;
    }

    int ret = ATOM_MOVE_TO_THRESHOLD;
// Parse metadata
    bool l_is_genesis = dap_chain_block_meta_get(l_block, a_atom_size, DAP_CHAIN_BLOCK_META_GENESIS);
    // genesis or seed mode
    if (l_is_genesis) {
        if (PVT(l_blocks)->blocks) {
            log_it(L_WARNING, "Can't accept genesis block %s: already present data in blockchain", dap_hash_fast_to_str_static(a_atom_hash));
            return ATOM_REJECT;
        }
#ifndef DAP_CHAIN_BLOCKS_TEST
        if (s_seed_mode)
            log_it(L_NOTICE, "Accepting new genesis block %s", dap_hash_fast_to_str_static(a_atom_hash));
        else if(dap_hash_fast_compare(&l_block_hash, &PVT(l_blocks)->static_genesis_block_hash)
                && !dap_hash_fast_is_blank(&l_block_hash))
            log_it(L_NOTICE, "Accepting static genesis block %s", dap_hash_fast_to_str_static(a_atom_hash));
        else {
            char l_hash_str[DAP_CHAIN_HASH_FAST_STR_SIZE];
            dap_hash_fast_to_str(&PVT(l_blocks)->static_genesis_block_hash, l_hash_str, sizeof(l_hash_str));
            log_it(L_WARNING, "Can't accept genesis block %s: seed mode not enabled or hash mismatch with static genesis block %s in configuration",
                                dap_hash_fast_to_str_static(a_atom_hash), l_hash_str);
            return ATOM_REJECT;
        }
#else
        PVT(l_blocks)->genesis_block_hash = *a_atom_hash;
#endif
        ret = ATOM_ACCEPT;
    } else {
        dap_hash_t *l_prev_hash_meta_data = (dap_hash_t *)dap_chain_block_meta_get(l_block, a_atom_size, DAP_CHAIN_BLOCK_META_PREV);
        if (!l_prev_hash_meta_data) {
            log_it(L_WARNING, "Block %s isn't a genesis one but not contains previous block hash in metadata", dap_hash_fast_to_str_static(a_atom_hash));
            return ATOM_REJECT;
        }
        dap_hash_t l_block_prev_hash = *l_prev_hash_meta_data;
        if (s_debug_more) {
            char l_prev_block_hash_str[DAP_HASH_FAST_STR_SIZE];
            dap_hash_fast_to_str(&l_block_prev_hash, l_prev_block_hash_str, DAP_HASH_FAST_STR_SIZE);
            log_it(L_DEBUG, "Verify new block with hash %s. Previous block hash is %s", dap_hash_fast_to_str_static(a_atom_hash), l_prev_block_hash_str);
        }
        dap_chain_block_cache_t *l_bcache_last = HASH_LAST(PVT(l_blocks)->blocks);
        if (l_bcache_last && dap_hash_fast_compare(&l_bcache_last->block_hash, &l_block_prev_hash))
            ret = ATOM_ACCEPT;
        else { // search block and previous block in forked branch
            pthread_rwlock_rdlock(& PVT(l_blocks)->rwlock);
            for (size_t i = 0; i < PVT(l_blocks)->forked_br_cnt; i++){
                dap_chain_block_forked_branch_t *l_cur_branch = PVT(l_blocks)->forked_branches[i];
                dap_chain_block_forked_branch_atoms_table_t *l_item = NULL;
                // Check block already present in forked branch
                HASH_FIND(hh, l_cur_branch->forked_branch_atoms, &l_block_hash, sizeof(dap_hash_fast_t), l_item);
                if (l_item) {
                    debug_if(s_debug_more,L_DEBUG,"%s","Block already exist in forked branch.");
                    ret = ATOM_PASS;
                    break;
                }
                l_item = NULL;
                // Find previous block is last block in current branch
                HASH_FIND(hh, l_cur_branch->forked_branch_atoms, &l_block_prev_hash, sizeof(dap_hash_fast_t), l_item);
                if (!l_item)
                    continue;
                if (l_item->hh.next) {
                    debug_if(s_debug_more,L_DEBUG,"%s","Found previous block in forked branch. Can't add block into branch because previous block is not last in the branch.");
                    ret = ATOM_PASS;
                    break;
                } else {
                    debug_if(s_debug_more,L_DEBUG,"%s","Accept block to a forked branch.");
                    ret = ATOM_ACCEPT;
                    break;
                }
            }
            if (ret == ATOM_MOVE_TO_THRESHOLD) {
                // search block and previous block in main branch
                unsigned l_checked_atoms_cnt = DAP_FORK_MAX_DEPTH;
                for (dap_chain_block_cache_t *l_tmp = l_bcache_last; l_tmp && l_checked_atoms_cnt; l_tmp = l_tmp->hh.prev, l_checked_atoms_cnt--){
                    if(dap_hash_fast_compare(&l_tmp->block_hash, &l_block_hash)){
                        debug_if(s_debug_more,L_DEBUG,"%s","Block is already exist in main branch.");
                        ret = ATOM_PASS;
                        break;
                    }

                    if (dap_hash_fast_compare(&l_tmp->block_hash, &l_block_prev_hash)) {
                        if (l_tmp->hh.next) {
                            debug_if(s_debug_more,L_DEBUG,"%s","New fork!");
                            ret = ATOM_FORK;
                            break;
                        }
                        debug_if(s_debug_more,L_DEBUG,"%s","Accept block to a main branch.");
                        ret = ATOM_ACCEPT;
                        break;
                    }
                }
            }
            pthread_rwlock_unlock(&PVT(l_blocks)->rwlock);
        }
    }

    if (ret == ATOM_FORK || ret == ATOM_ACCEPT) {
        // 2nd level consensus
        if (l_blocks->callback_block_verify && l_blocks->callback_block_verify(l_blocks, l_block, a_atom_hash, /* Old bug, crutch for it */ a_atom_size)) {
            // Hard accept list
            struct cs_blocks_hal_item *l_hash_found = NULL;
            HASH_FIND(hh, l_blocks_pvt->hal, &l_block_hash, sizeof(l_block_hash), l_hash_found);
            if (!l_hash_found) {
                log_it(L_WARNING, "Block %s rejected by block verificator", dap_hash_fast_to_str_static(a_atom_hash));
                return ATOM_REJECT;
            }
        }
    } else if (ret == ATOM_MOVE_TO_THRESHOLD) {
        debug_if(s_debug_more,L_DEBUG,"%s","Can't find valid previous block in chain or forked branches.");
        return ATOM_REJECT;
    }
    return ret;
}

/**
 * @brief s_callback_atom_get_static_hdr_size
 * @return
 */
static size_t s_callback_atom_get_static_hdr_size(void)
{
    return sizeof (dap_chain_block_hdr_t);
}

/**
 * @brief s_callback_atom_iter_find_by_hash
 * @param a_atom_iter
 * @param a_atom_hash
 * @param a_atom_size
 * @return
 */
static dap_chain_atom_ptr_t s_callback_atom_iter_find_by_hash(dap_chain_atom_iter_t * a_atom_iter, dap_chain_hash_fast_t *a_atom_hash,
                                                              size_t * a_atom_size)
{
    assert(a_atom_iter);
    dap_chain_cs_blocks_t *l_blocks = DAP_CHAIN_CS_BLOCKS(a_atom_iter->chain);
    dap_chain_block_cache_t *l_block_cache = dap_chain_block_cache_get_by_hash(l_blocks, a_atom_hash);
    a_atom_iter->cur_item = l_block_cache;
    if (l_block_cache) {
        a_atom_iter->cur        = l_block_cache->block;
        a_atom_iter->cur_size   = l_block_cache->block_size;
        a_atom_iter->cur_hash   = &l_block_cache->block_hash;
        a_atom_iter->cur_num    = l_block_cache->block_number;
    } else
        *a_atom_iter = (dap_chain_atom_iter_t) { .chain = a_atom_iter->chain,
                                                 .cell_id = a_atom_iter->cell_id };
    if (a_atom_size)
        *a_atom_size = a_atom_iter->cur_size;
    return a_atom_iter->cur;
}

static dap_chain_atom_ptr_t s_callback_atom_iter_get_by_num(dap_chain_atom_iter_t *a_atom_iter, uint64_t a_atom_num)
{
    assert(a_atom_iter);
    dap_chain_cs_blocks_t *l_blocks = DAP_CHAIN_CS_BLOCKS(a_atom_iter->chain);
    dap_chain_block_cache_t *l_block_cache = NULL;
    pthread_rwlock_rdlock(&PVT(l_blocks)->rwlock);
    for (l_block_cache = PVT(l_blocks)->blocks; l_block_cache; l_block_cache = l_block_cache->hh.next)
        if (l_block_cache->block_number == a_atom_num)
            break;
    a_atom_iter->cur_item = l_block_cache;
    if (l_block_cache) {
        a_atom_iter->cur        = l_block_cache->block;
        a_atom_iter->cur_size   = l_block_cache->block_size;
        a_atom_iter->cur_hash   = &l_block_cache->block_hash;
        a_atom_iter->cur_num    = l_block_cache->block_number;
    } else
        *a_atom_iter = (dap_chain_atom_iter_t) { .chain = a_atom_iter->chain,
                                                 .cell_id = a_atom_iter->cell_id };
    pthread_rwlock_unlock(&PVT(l_blocks)->rwlock);
    return a_atom_iter->cur;
}

/**
 * @brief s_callback_atom_iter_find_by_tx_hash
 * @param a_chain
 * @param a_atom_hash
 * @return
 */
static dap_chain_datum_t *s_callback_datum_find_by_hash(dap_chain_t *a_chain, dap_chain_hash_fast_t *a_datum_hash,
                                                        dap_chain_hash_fast_t *a_block_hash, int *a_ret_code)
{
    dap_chain_cs_blocks_t * l_cs_blocks = DAP_CHAIN_CS_BLOCKS(a_chain);
    dap_chain_block_datum_index_t *l_datum_index = NULL;
    pthread_rwlock_rdlock(&PVT(l_cs_blocks)->datums_rwlock);
    HASH_FIND(hh, PVT(l_cs_blocks)->datum_index, a_datum_hash, sizeof (*a_datum_hash), l_datum_index);
    pthread_rwlock_unlock(&PVT(l_cs_blocks)->datums_rwlock);
    if (!l_datum_index || !l_datum_index->block_cache)
        return NULL;
    if (a_block_hash)
        *a_block_hash = l_datum_index->block_cache->block_hash;
    if (a_ret_code)
        *a_ret_code = l_datum_index->ret_code;
    return l_datum_index->block_cache->datum[l_datum_index->datum_index];
}

/**
 * @brief s_callback_block_find_by_tx_hash
 * @param a_datums
 * @param a_tx_hash
 * @return atom_ptr
 */
static dap_chain_atom_ptr_t s_callback_block_find_by_tx_hash(dap_chain_t * a_chain, dap_chain_hash_fast_t * a_tx_hash, size_t *a_block_size)
{
    dap_chain_cs_blocks_t * l_cs_blocks = DAP_CHAIN_CS_BLOCKS(a_chain);
    dap_chain_block_datum_index_t *l_datum_index = NULL;
    pthread_rwlock_rdlock(&PVT(l_cs_blocks)->datums_rwlock);
    HASH_FIND(hh, PVT(l_cs_blocks)->datum_index, a_tx_hash, sizeof (*a_tx_hash), l_datum_index);
    pthread_rwlock_unlock(&PVT(l_cs_blocks)->datums_rwlock);
    if (!l_datum_index)
        return NULL;
    if (a_block_size)
        *a_block_size = l_datum_index->block_cache->block_size;
    return l_datum_index->block_cache->block;
}

/**
 * @brief s_callback_atom_get_datum
 * @param a_event
 * @param a_atom_size
 * @return
 */
static dap_chain_datum_t** s_callback_atom_get_datums(dap_chain_atom_ptr_t a_atom, size_t a_atom_size, size_t * a_datums_count)
{
    assert(a_datums_count);
    dap_chain_datum_t ** l_ret = dap_chain_block_get_datums((dap_chain_block_t *)a_atom, a_atom_size,a_datums_count);
    return l_ret;
}

/**
 * @brief s_callback_atom_iter_create
 * @param a_chain
 * @return
 */
static dap_chain_atom_iter_t *s_callback_atom_iter_create(dap_chain_t *a_chain, dap_chain_cell_id_t a_cell_id, dap_hash_fast_t *a_hash_from)
{
    dap_chain_atom_iter_t * l_atom_iter = DAP_NEW_Z(dap_chain_atom_iter_t);
    if (!l_atom_iter) {
        log_it(L_CRITICAL, "%s", c_error_memory_alloc);
        return NULL;
    }
    l_atom_iter->chain = a_chain;
    l_atom_iter->cell_id = a_cell_id;
    if (a_hash_from)
        s_callback_atom_iter_find_by_hash(l_atom_iter, a_hash_from, NULL);
    return l_atom_iter;
}

/**
 * @brief s_callback_atom_iter_get
 * @param a_atom_iter
 * @param a_operation
 * @param a_atom_size
 * @return
 */
static dap_chain_atom_ptr_t s_callback_atom_iter_get(dap_chain_atom_iter_t *a_atom_iter, dap_chain_iter_op_t a_operation, size_t *a_atom_size)
{
    dap_return_val_if_fail(a_atom_iter, NULL);
    dap_chain_cs_blocks_t * l_blocks = DAP_CHAIN_CS_BLOCKS(a_atom_iter->chain);
    dap_chain_cs_blocks_pvt_t *l_blocks_pvt = l_blocks ? PVT(l_blocks) : NULL;
    dap_chain_atom_ptr_t l_ret = NULL;
    if (!l_blocks_pvt) {
        log_it(L_ERROR, "l_blocks_pvt is NULL");
        return NULL;
    }
    pthread_rwlock_rdlock(&l_blocks_pvt->rwlock);
    switch (a_operation) {
    case DAP_CHAIN_ITER_OP_FIRST:
        a_atom_iter->cur_item = l_blocks_pvt->blocks;
        break;
    case DAP_CHAIN_ITER_OP_LAST:
        a_atom_iter->cur_item = HASH_LAST(l_blocks_pvt->blocks);
        break;
    case DAP_CHAIN_ITER_OP_NEXT:
        if (a_atom_iter->cur_item)
            a_atom_iter->cur_item = ((dap_chain_block_cache_t *)a_atom_iter->cur_item)->hh.next;
        break;
    case DAP_CHAIN_ITER_OP_PREV:
        if (a_atom_iter->cur_item)
            a_atom_iter->cur_item = ((dap_chain_block_cache_t *)a_atom_iter->cur_item)->hh.prev;
        break;
    }
    if (a_atom_iter->cur_item) {
        dap_chain_block_cache_t *l_item = a_atom_iter->cur_item;
        a_atom_iter->cur        = l_item->block;
        a_atom_iter->cur_size   = l_item->block_size;
        a_atom_iter->cur_hash   = &l_item->block_hash;
        a_atom_iter->cur_num    = l_item->block_number;
    } else 
        *a_atom_iter = (dap_chain_atom_iter_t) { .chain = a_atom_iter->chain,
                                                 .cell_id = a_atom_iter->cell_id };
    pthread_rwlock_unlock(&l_blocks_pvt->rwlock);
    if (a_atom_size)
        *a_atom_size = a_atom_iter->cur_size;

    return a_atom_iter->cur;
}

/**
 * @brief s_callback_atom_iter_delete
 * @param a_atom_iter
 */
static void s_callback_atom_iter_delete(dap_chain_atom_iter_t * a_atom_iter)
{
    DAP_DELETE(a_atom_iter);
}

/**
 * @brief s_callback_atom_iter_get_links
 * @param a_atom_iter
 * @param a_links_size
 * @param a_links_size_ptr
 * @return
 */
static dap_chain_atom_ptr_t *s_callback_atom_iter_get_links(dap_chain_atom_iter_t *a_atom_iter , size_t *a_links_size, size_t **a_links_size_ptr)
{
    dap_return_val_if_fail(a_atom_iter, NULL);
    assert(a_links_size);
    assert(a_links_size_ptr);
    if (!a_atom_iter->cur_item) {
        return NULL;
    }
    dap_chain_block_cache_t * l_block_cache =(dap_chain_block_cache_t *) a_atom_iter->cur_item;
    if (!l_block_cache->links_hash_count) {
        return NULL;
    }
    *a_links_size_ptr = DAP_NEW_Z_SIZE(size_t, l_block_cache->links_hash_count * sizeof(size_t));
    *a_links_size = l_block_cache->links_hash_count;
    dap_chain_atom_ptr_t *l_ret = DAP_NEW_Z_SIZE(dap_chain_atom_ptr_t, l_block_cache->links_hash_count * sizeof(dap_chain_atom_ptr_t));
    for (size_t i = 0; i < l_block_cache->links_hash_count; ++i){
        dap_chain_cs_blocks_t *l_cs_blocks = DAP_CHAIN_CS_BLOCKS(a_atom_iter->chain);
        dap_chain_block_cache_t *l_link = dap_chain_block_cache_get_by_hash(l_cs_blocks, &l_block_cache->links_hash[i]);
        assert(l_link);
        if (!l_link) {
            DAP_DEL_Z(a_links_size_ptr);
            DAP_DEL_Z(l_ret);
            return NULL;
        }
        (*a_links_size_ptr)[i] = l_link->block_size;
        l_ret[i] = l_link->block;
    }
    return l_ret;
}

static dap_chain_datum_iter_t *s_chain_callback_datum_iter_create(dap_chain_t *a_chain)
{
    dap_chain_datum_iter_t *l_ret = DAP_NEW_Z(dap_chain_datum_iter_t);
    if (!l_ret) {
        log_it(L_CRITICAL, "%s", c_error_memory_alloc);
        return NULL;
    }
    l_ret->chain = a_chain;
    return l_ret;
}

static void s_chain_callback_datum_iter_delete(dap_chain_datum_iter_t *a_datum_iter)
{
    DAP_DELETE(a_datum_iter);
}

static void s_datum_iter_fill(dap_chain_datum_iter_t *a_datum_iter, dap_chain_block_datum_index_t *a_datum_index)
{
    a_datum_iter->cur_item = a_datum_index;
    if (a_datum_index && a_datum_index->block_cache->datum) {
        a_datum_iter->cur = a_datum_index->block_cache->datum[a_datum_index->datum_index];
        a_datum_iter->cur_size = dap_chain_datum_size(a_datum_iter->cur);
        a_datum_iter->cur_hash = &a_datum_index->datum_hash;
        a_datum_iter->cur_atom_hash = &a_datum_index->block_cache->block_hash;
        a_datum_iter->ret_code = a_datum_index->ret_code;
        a_datum_iter->action = a_datum_index->action;
        a_datum_iter->uid = a_datum_index->service_uid;    
        a_datum_iter->token_ticker = dap_strcmp(a_datum_index->token_ticker, "0") ? a_datum_index->token_ticker : NULL;
    } else {
        a_datum_iter->cur = NULL;
        a_datum_iter->cur_hash = NULL;
        a_datum_iter->cur_atom_hash = NULL;
        a_datum_iter->cur_size = 0;
        a_datum_iter->ret_code = 0;
        a_datum_iter->token_ticker = NULL;
        a_datum_iter->action = 0;
        a_datum_iter->uid.uint64 = 0;
    }
    debug_if(a_datum_index && !a_datum_index->block_cache->datum, L_ERROR, "Chains was deleted with errors");
}

static dap_chain_datum_t *s_chain_callback_datum_iter_get_first(dap_chain_datum_iter_t *a_datum_iter)
{
    dap_chain_cs_blocks_t * l_cs_blocks = DAP_CHAIN_CS_BLOCKS(a_datum_iter->chain);
    pthread_rwlock_rdlock(&PVT(l_cs_blocks)->datums_rwlock);
    dap_chain_block_datum_index_t *l_datum_index = PVT(l_cs_blocks)->datum_index;
    s_datum_iter_fill(a_datum_iter, l_datum_index);
    pthread_rwlock_unlock(&PVT(l_cs_blocks)->datums_rwlock);
    return a_datum_iter->cur;
}

static dap_chain_datum_t *s_chain_callback_datum_iter_get_last(dap_chain_datum_iter_t *a_datum_iter)
{
    dap_chain_cs_blocks_t * l_cs_blocks = DAP_CHAIN_CS_BLOCKS(a_datum_iter->chain);
    pthread_rwlock_rdlock(&PVT(l_cs_blocks)->datums_rwlock);
    //dap_chain_block_datum_index_t *l_datum_index = PVT(l_cs_blocks)->datum_index;
    dap_chain_block_datum_index_t *l_datum_index = HASH_LAST(PVT(l_cs_blocks)->datum_index);    
    s_datum_iter_fill(a_datum_iter, l_datum_index);
    pthread_rwlock_unlock(&PVT(l_cs_blocks)->datums_rwlock);
    return a_datum_iter->cur;
}

static dap_chain_datum_t *s_chain_callback_datum_iter_get_next(dap_chain_datum_iter_t *a_datum_iter)
{
    dap_chain_cs_blocks_t * l_cs_blocks = DAP_CHAIN_CS_BLOCKS(a_datum_iter->chain);
    pthread_rwlock_rdlock(&PVT(l_cs_blocks)->datums_rwlock);
    dap_chain_block_datum_index_t *l_datum_index = a_datum_iter->cur_item;
    if (l_datum_index)
        l_datum_index = l_datum_index->hh.next;
    s_datum_iter_fill(a_datum_iter, l_datum_index);
    pthread_rwlock_unlock(&PVT(l_cs_blocks)->datums_rwlock);
    return a_datum_iter->cur;
}

static dap_chain_datum_t *s_chain_callback_datum_iter_get_prev(dap_chain_datum_iter_t *a_datum_iter)
{
    dap_chain_cs_blocks_t * l_cs_blocks = DAP_CHAIN_CS_BLOCKS(a_datum_iter->chain);
    pthread_rwlock_rdlock(&PVT(l_cs_blocks)->datums_rwlock);
    dap_chain_block_datum_index_t *l_datum_index = a_datum_iter->cur_item;
    if (l_datum_index)
        l_datum_index = l_datum_index->hh.prev;
    s_datum_iter_fill(a_datum_iter, l_datum_index);
    pthread_rwlock_unlock(&PVT(l_cs_blocks)->datums_rwlock);
    return a_datum_iter->cur;
}


static dap_chain_block_t *s_new_block_move(dap_chain_cs_blocks_t *a_blocks, size_t *a_new_block_size)
{
    size_t l_ret_size = 0;
    dap_chain_block_t *l_ret = NULL;
    dap_chain_cs_blocks_pvt_t *l_blocks_pvt = PVT(a_blocks);
    pthread_rwlock_wrlock(&l_blocks_pvt->rwlock);
    if ( a_blocks->block_new ) {
        l_ret = a_blocks->block_new;
        l_ret_size = a_blocks->block_new_size;
        a_blocks->block_new = NULL;
        a_blocks->block_new_size = 0;
    }
    pthread_rwlock_unlock(&l_blocks_pvt->rwlock);
    if (a_new_block_size)
        *a_new_block_size = l_ret_size;
    return l_ret;
}

/**
 * @brief s_callback_datums_pool_proc
 * @param a_chain
 * @param a_datums
 * @param a_datums_size
 * @return
 */
static size_t s_callback_add_datums(dap_chain_t *a_chain, dap_chain_datum_t **a_datums, size_t a_datums_count)
{
    dap_chain_cs_blocks_t *l_blocks = DAP_CHAIN_CS_BLOCKS(a_chain);
    dap_chain_cs_blocks_pvt_t *l_blocks_pvt = PVT(l_blocks);
    // dap_chain_net_t *l_net = dap_chain_net_by_id(a_chain->net_id);

    size_t l_datum_processed = 0;
    pthread_rwlock_wrlock(&l_blocks_pvt->rwlock);
#ifdef DAP_TPS_TEST
    log_it(L_TPS, "Start tps %zu datums add", a_datums_count);
#endif
    for (size_t i = 0; i < a_datums_count; ++i) {
        dap_chain_datum_t *l_datum = a_datums[i];
        size_t l_datum_size = dap_chain_datum_size(l_datum);
        if (!l_datum_size) {
            log_it(L_WARNING, "Empty datum"); /* How might it be? */
            continue;
        }
        if (l_blocks->block_new_size + l_datum_size > DAP_CHAIN_ATOM_MAX_SIZE) {
            log_it(L_DEBUG, "Maximum size exeeded, %zu > %d", l_blocks->block_new_size + l_datum_size, DAP_CHAIN_ATOM_MAX_SIZE);
            break;
        }
        if (!l_blocks->block_new) {
            dap_chain_block_cache_t *l_bcache_last = l_blocks_pvt->blocks ? l_blocks_pvt->blocks->hh.tbl->tail->prev : NULL;
            l_bcache_last = l_bcache_last ? l_bcache_last->hh.next : l_blocks_pvt->blocks;
            l_blocks->block_new = dap_chain_block_new(&l_bcache_last->block_hash, &l_blocks->block_new_size);
            l_blocks->block_new->hdr.cell_id.uint64 = a_chain->cells->id.uint64;
            l_blocks->block_new->hdr.chain_id.uint64 = l_blocks->chain->id.uint64;
        }
        l_blocks->block_new_size = dap_chain_block_datum_add(&l_blocks->block_new, l_blocks->block_new_size, l_datum, l_datum_size);
        l_datum_processed++;
    }
#ifdef DAP_TPS_TEST
    log_it(L_TPS, "Finish tps %zu datums add", a_datums_count);
#endif
    pthread_rwlock_unlock(&l_blocks_pvt->rwlock);
    return l_datum_processed;
}

/**
 * @brief s_callback_count_atom Gets the number of blocks
 * @param a_chain Chain object
 * @return size_t
 */
static uint64_t s_callback_count_atom(dap_chain_t *a_chain)
{
    dap_chain_cs_blocks_t *l_blocks = DAP_CHAIN_CS_BLOCKS(a_chain);
    assert(l_blocks && l_blocks->chain == a_chain);
    uint64_t l_ret = 0;
    l_ret = PVT(l_blocks)->blocks_count;
    return l_ret;
}

/**
 * @brief s_callback_get_atoms Gets the specified number of blocks with an offset
 * @param a_chain Chain object
 * @param a_count Number of blocks
 * @param a_page The page from which you need to pick up the set number of blocks
 * @param a_reverse Boolean value to specify the first page comes from the beginning or end of the list
 * @return List of blocks
 */
static dap_list_t *s_callback_get_atoms(dap_chain_t *a_chain, size_t a_count, size_t a_page, bool a_reverse)
{
    dap_chain_cs_blocks_t *l_blocks = DAP_CHAIN_CS_BLOCKS(a_chain);
    dap_chain_cs_blocks_pvt_t *l_blocks_pvt = PVT(l_blocks);
    pthread_rwlock_rdlock(&PVT(l_blocks)->rwlock);
    if (!l_blocks_pvt->blocks) {
        pthread_rwlock_unlock(&PVT(l_blocks)->rwlock);
        return NULL;
    }
    size_t l_offset = a_count * (a_page - 1);
    size_t l_count = l_blocks_pvt->blocks_count;
    if (a_page < 2)
        l_offset = 0;
    if (l_offset > l_count){
        pthread_rwlock_unlock(&PVT(l_blocks)->rwlock);
        return NULL;
    }
    dap_list_t *l_list = NULL;
    size_t l_counter = 0;
    size_t l_end = l_offset + a_count;

    if (a_reverse) {
        dap_chain_block_cache_t *l_ptr = l_blocks_pvt->blocks->hh.tbl->tail->prev;
        if (!l_ptr)
            l_ptr = l_blocks_pvt->blocks;
        else
            l_ptr = l_ptr->hh.next;
        for (dap_chain_block_cache_t *ptr = l_ptr; ptr != NULL && l_counter < l_end; ptr = ptr->hh.prev) {
            if (l_counter >= l_offset) {
                dap_chain_block_t *l_block = ptr->block;
                l_list = dap_list_append(l_list, l_block);
                l_list = dap_list_append(l_list, &ptr->block_size);
            }
            l_counter++;
        }
    } else {
        dap_chain_block_cache_t *l_ptr = l_blocks_pvt->blocks;
        if (!l_ptr)
            l_ptr = l_blocks_pvt->blocks;
        else
            l_ptr = l_ptr->hh.next;
        for (dap_chain_block_cache_t *ptr = l_ptr; ptr != NULL && l_counter < l_end; ptr = ptr->hh.next) {
            if (l_counter >= l_offset) {
                dap_chain_block_t *l_block = ptr->block;
                l_list = dap_list_append(l_list, l_block);
                l_list = dap_list_append(l_list, &ptr->block_size);
            }
            l_counter++;
        }
    }
    pthread_rwlock_unlock(&PVT(l_blocks)->rwlock);
    return l_list;
}

static const dap_time_t s_block_timediff_unit_size = 60;

static uint256_t s_callback_calc_reward(dap_chain_t *a_chain, dap_hash_fast_t *a_block_hash, dap_pkey_t *a_block_sign_pkey)
{
    uint256_t l_ret = uint256_0;
    dap_chain_cs_blocks_t *l_blocks = DAP_CHAIN_CS_BLOCKS(a_chain);
    dap_chain_block_cache_t *l_block_cache = NULL;
    HASH_FIND(hh, PVT(l_blocks)->blocks, a_block_hash, sizeof(*a_block_hash), l_block_cache);
    if (!l_block_cache)
        return l_ret;
    const dap_chain_block_t *l_block = l_block_cache->block;
    size_t l_block_size = l_block_cache->block_size;
    if (!dap_chain_block_sign_match_pkey(l_block, l_block_size, a_block_sign_pkey))
        return l_ret;
    dap_chain_net_t *l_net = dap_chain_net_by_id(a_chain->net_id);
    if (!l_net) {
        log_it(L_ERROR, "Invalid chain object");
        return l_ret;
    }
    dap_time_t l_block_time = l_block->hdr.ts_created;
    if (l_block_time < DAP_REWARD_INIT_TIMESTAMP) {
        log_it(L_WARNING, "Reward is not set for this block");
        return l_ret;
    }
    l_ret = dap_chain_net_get_reward(l_net, l_block_cache->block_number);
    size_t l_signs_count = l_block_cache->sign_count;
    if (l_block_cache->is_genesis) {
        DIV_256(l_ret, GET_256_FROM_64(l_signs_count), &l_ret);
        return l_ret;
    }
    dap_hash_fast_t l_prev_block_hash = l_block_cache->prev_hash;
    l_block_cache = NULL;
    HASH_FIND(hh, PVT(l_blocks)->blocks, &l_prev_block_hash, sizeof(l_prev_block_hash), l_block_cache);
    if (!l_block_cache) {
        log_it(L_ERROR, "l_block_cache is NULL");
        return l_ret;
    }
    l_block = l_block_cache->block;
    if (!l_block) {
        log_it(L_ERROR, "l_block is NULL");
        return l_ret;
    }
    assert(l_block);
    dap_time_t l_cur_time = dap_max(l_block->hdr.ts_created, DAP_REWARD_INIT_TIMESTAMP);
    dap_time_t l_time_diff = l_block_time > l_cur_time ? l_block_time - l_cur_time : 1;
    if (MULT_256_256(l_ret, GET_256_FROM_64(l_time_diff), &l_ret)) {
        log_it(L_ERROR, "Integer overflow while multiplication execution to calculate final reward");
        return uint256_0;
    }
    DIV_256(l_ret, GET_256_FROM_64(s_block_timediff_unit_size * l_signs_count), &l_ret);
    return l_ret;
}

static uint64_t s_callback_count_txs(dap_chain_t *a_chain)
{
    return PVT(DAP_CHAIN_CS_BLOCKS(a_chain))->tx_count;
}


static dap_list_t *s_callback_get_txs(dap_chain_t *a_chain, size_t a_count, size_t a_page, bool a_reverse)
{
    UNUSED(a_reverse); // TODO
    size_t l_count = s_callback_count_txs(a_chain);
    size_t l_offset = a_count * a_page;
    if (l_offset > l_count)
        return NULL;
    if (a_page < 2)
        l_offset = 0;
    dap_list_t *l_list = NULL;
    size_t l_counter = 0;
    size_t l_end = l_offset + a_count;
    for (dap_chain_block_datum_index_t *it = PVT(DAP_CHAIN_CS_BLOCKS(a_chain))->datum_index;
                it && l_counter < l_end;
                it = it->hh.next) {
        dap_chain_datum_t *l_datum = it->block_cache->datum[it->datum_index];
        if (l_datum->header.type_id == DAP_CHAIN_DATUM_TX && l_counter++ >= l_offset) {
            dap_chain_datum_tx_t *l_tx = (dap_chain_datum_tx_t *)l_datum->data;
            l_list = dap_list_append(l_list, l_tx);
        }
    }
    return l_list;
}
<|MERGE_RESOLUTION|>--- conflicted
+++ resolved
@@ -1095,7 +1095,6 @@
                     }
                     char *l_decree_hash_str = s_blocks_decree_set_reward(l_net, l_chain, l_value, l_cert);
                     if (l_decree_hash_str) {
-<<<<<<< HEAD
                         //dap_json_rpc_error_add(DAP_CHAIN_NODE_CLI_COM_BLOCK_OK, "Decree with hash %s created to set basic block sign reward", l_decree_hash_str);
                         json_object* json_obj_out = json_object_new_object();
                         char *l_val = dap_strdup_printf("Decree with hash %s created to set basic block sign reward", l_decree_hash_str);
@@ -1103,15 +1102,6 @@
                         json_object_object_add(json_obj_out, "status", json_object_new_string(l_val));
                         DAP_DELETE(l_val);
                         json_object_array_add(*json_arr_reply, json_obj_out);
-=======
-                        //добавить вывод
-                        json_object *json_obj_out = json_object_new_object();
-                        sprintf(l_tmp_buff,"Decree with hash %s created to set basic block sign reward", l_decree_hash_str);
-                        json_object_object_add(json_obj_out, "message", json_object_new_string(l_tmp_buff));
-                        json_object_array_add(*json_arr_reply, json_obj_out);
-                        DAP_DELETE(l_decree_hash_str);
-                        break;
->>>>>>> 7286929f
                     } else {
                         dap_json_rpc_error_add(DAP_CHAIN_NODE_CLI_COM_BLOCK_SIGN_ERR, "Basic block sign reward setting failed. Examine log file for details");
                         return DAP_CHAIN_NODE_CLI_COM_BLOCK_SIGN_ERR;
