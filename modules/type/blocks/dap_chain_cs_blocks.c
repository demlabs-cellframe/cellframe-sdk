/*
 * Authors:
 * Dmitriy A. Gearasimov <gerasimov.dmitriy@demlabs.net>
 * DeM Labs Ltd   https://demlabs.net
 * Copyright  (c) 2017-2020
 * All rights reserved.

 This file is part of DAP SDK the open source project

    DAP SDK is free software: you can redistribute it and/or modify
    it under the terms of the GNU General Public License as published by
    the Free Software Foundation, either version 3 of the License, or
    (at your option) any later version.

    DAP SDK is distributed in the hope that it will be useful,
    but WITHOUT ANY WARRANTY; without even the implied warranty of
    MERCHANTABILITY or FITNESS FOR A PARTICULAR PURPOSE.  See the
    GNU General Public License for more details.

    You should have received a copy of the GNU General Public License
    along with any DAP SDK based project.  If not, see <http://www.gnu.org/licenses/>.
*/
#include <pthread.h>
#include "dap_common.h"
#include "dap_chain.h"
#include "dap_chain_cell.h"
#include "dap_chain_cs.h"
#include "dap_chain_cs_blocks.h"
#include "dap_chain_block.h"
#include "dap_chain_block_cache.h"
#include "dap_chain_block_chunk.h"
#include "dap_timerfd.h"
#include "dap_cli_server.h"
#include "dap_chain_node_cli_cmd.h"
#include "dap_chain_node_cli_cmd_tx.h"
#include "dap_chain_mempool.h"
#include "dap_chain_net_srv_stake_pos_delegate.h"
#include "dap_chain_cs_esbocs.h"

#define LOG_TAG "dap_chain_cs_blocks"

typedef struct dap_chain_block_datum_index {
    dap_chain_hash_fast_t datum_hash;
    int ret_code;
    time_t ts_added;
    dap_chain_block_cache_t *block_cache;
    size_t datum_index;
    UT_hash_handle hh;
} dap_chain_block_datum_index_t;

struct cs_blocks_hal_item {
    dap_chain_hash_fast_t hash;
    UT_hash_handle hh;
};

typedef struct dap_chain_cs_blocks_pvt
{
    // Parent link
    dap_chain_cs_blocks_t * cs_blocks;

    // All the blocks are here. In feature should be limited with 1000 when the rest would be loaded from file when needs them
    dap_chain_block_cache_t * blocks;

    // Chunks treshold
    dap_chain_block_chunks_t * chunks;
    dap_chain_block_datum_index_t *datum_index; // To find datum in blocks

    dap_chain_hash_fast_t genesis_block_hash;
    dap_chain_hash_fast_t static_genesis_block_hash;

    uint64_t blocks_count;

    time_t time_between_blocks_minimum; // Minimal time between blocks
    bool is_celled;

    dap_timerfd_t *fill_timer;
    uint64_t fill_timeout;

    pthread_rwlock_t rwlock, datums_rwlock;
    struct cs_blocks_hal_item *hal;
} dap_chain_cs_blocks_pvt_t;

#define PVT(a) ((dap_chain_cs_blocks_pvt_t *)(a)->_pvt )

static int s_cli_parse_cmd_hash(char ** a_argv, int a_arg_index, int a_argc, void **a_str_reply,const char * a_param, dap_chain_hash_fast_t * a_datum_hash);
static void s_cli_meta_hash_print(  json_object* json_obj_a, const char * a_meta_title, dap_chain_block_meta_t * a_meta);
static int s_cli_blocks(int a_argc, char ** a_argv, void **a_str_reply);

// Setup BFT consensus and select the longest chunk
static void s_bft_consensus_setup(dap_chain_cs_blocks_t * a_blocks);

// Callbacks
static void s_callback_delete(dap_chain_t * a_chain);
// Accept new block
static dap_chain_atom_verify_res_t s_callback_atom_add(dap_chain_t * a_chain, dap_chain_atom_ptr_t , size_t);
//    Verify new block
static dap_chain_atom_verify_res_t s_callback_atom_verify(dap_chain_t * a_chain, dap_chain_atom_ptr_t , size_t);

//    Get block header size
static size_t s_callback_atom_get_static_hdr_size(void);

static dap_chain_atom_iter_t *s_callback_atom_iter_create(dap_chain_t *a_chain, dap_chain_cell_id_t a_cell_id, dap_hash_fast_t *a_hash_from);
static dap_chain_atom_ptr_t s_callback_atom_iter_find_by_hash(dap_chain_atom_iter_t * a_atom_iter ,
                                                                       dap_chain_hash_fast_t * a_atom_hash, size_t * a_atom_size);
static dap_chain_atom_ptr_t s_callback_atom_iter_get_by_num(dap_chain_atom_iter_t *a_atom_iter, uint64_t a_atom_num);
static dap_chain_datum_t *s_callback_datum_find_by_hash(dap_chain_t *a_chain, dap_chain_hash_fast_t *a_datum_hash,
                                                        dap_chain_hash_fast_t *a_block_hash, int *a_ret_code);

static dap_chain_atom_ptr_t s_callback_block_find_by_tx_hash(dap_chain_t * a_chain, dap_chain_hash_fast_t * a_tx_hash, size_t *a_block_size);

static dap_chain_datum_t** s_callback_atom_get_datums(dap_chain_atom_ptr_t a_atom, size_t a_atom_size, size_t * a_datums_count);
static dap_time_t s_chain_callback_atom_get_timestamp(dap_chain_atom_ptr_t a_atom) { return ((dap_chain_block_t *)a_atom)->hdr.ts_created; }
static uint256_t s_callback_calc_reward(dap_chain_t *a_chain, dap_hash_fast_t *a_block_hash, dap_pkey_t *a_block_sign_pkey);
//    Get blocks
static dap_chain_atom_ptr_t s_callback_atom_iter_get(dap_chain_atom_iter_t *a_atom_iter, dap_chain_iter_op_t a_operation, size_t *a_atom_size);
static dap_chain_atom_ptr_t *s_callback_atom_iter_get_links( dap_chain_atom_iter_t * a_atom_iter , size_t *a_links_size,
                                                                  size_t ** a_links_size_ptr );  //    Get list of linked blocks
//Get list of hashes
static dap_list_t *s_block_parse_str_list(char *a_hash_str, size_t * a_hash_size, dap_chain_t * a_chain);

// Delete iterator
static void s_callback_atom_iter_delete(dap_chain_atom_iter_t * a_atom_iter );                  //    Get the fisrt block

// Datum ops
static dap_chain_datum_iter_t *s_chain_callback_datum_iter_create(dap_chain_t *a_chain);
static void s_chain_callback_datum_iter_delete(dap_chain_datum_iter_t *a_datum_iter);
static dap_chain_datum_t *s_chain_callback_datum_iter_get_first(dap_chain_datum_iter_t *a_datum_iter); // Get the fisrt datum from blocks
static dap_chain_datum_t *s_chain_callback_datum_iter_get_next(dap_chain_datum_iter_t *a_datum_iter); // Get the next datum from blocks

static size_t s_callback_add_datums(dap_chain_t * a_chain, dap_chain_datum_t ** a_datums, size_t a_datums_count);

static void s_callback_cs_blocks_purge(dap_chain_t *a_chain);

static dap_chain_block_t *s_new_block_move(dap_chain_cs_blocks_t *a_blocks, size_t *a_new_block_size);

//Work with atoms
static uint64_t s_callback_count_atom(dap_chain_t *a_chain);
static dap_list_t *s_callback_get_atoms(dap_chain_t *a_chain, size_t a_count, size_t a_page, bool a_reverse);

static int s_chain_cs_blocks_new(dap_chain_t * a_chain, dap_config_t * a_chain_config);

static bool s_seed_mode = false;
static bool s_debug_more = false;


/**
 * @brief dap_chain_cs_blocks_init
 * @return
 */
int dap_chain_cs_blocks_init()
{
    dap_chain_cs_type_add("blocks", s_chain_cs_blocks_new);
    s_seed_mode = dap_config_get_item_bool_default(g_config,"general","seed_mode",false);
    s_debug_more = dap_config_get_item_bool_default(g_config, "blocks", "debug_more", false);
    dap_cli_server_cmd_add ("block", s_cli_blocks, "Create and explore blockchains",
        "New block create, fill and complete commands:\n"
            "block -net <net_name> -chain <chain_name> new\n"
                "\t\tCreate new block and flush memory if was smth formed before\n\n"

            "block -net <net_name> -chain <chain_name> new_datum_add <datum_hash>\n"
                "\t\tAdd block section from datum <datum hash> taken from the mempool\n\n"

            "block -net <net_name> -chain <chain_name> new_datum_del <datum_hash>\n"
                "\t\tDel block section with datum <datum hash>\n\n"

            "block -net <net_name> -chain <chain_name> new_datum_list\n"
                "\t\tList block sections and show their datums hashes\n\n"

            "block -net <net_name> -chain <chain_name> new_datum\n\n"
                "\t\tComplete the current new round, verify it and if everything is ok - publish new blocks in chain\n\n"

        "Blockchain explorer:\n"
            "block -net <net_name> -chain <chain_name> dump <block_hash>\n"
                "\t\tDump block info\n\n"

            "block -net <net_name> -chain <chain_name> list [{signed | first_signed}] [-limit] [-offset]"
            " [-from_hash <block_hash>] [-to_hash <block_hash>] [-from_date <YYMMDD>] [-to_date <YYMMDD>]"
            " [{-cert <signing_cert_name> | -pkey_hash <signing_cert_pkey_hash>} [-unspent]]\n"
                "\t\t List blocks\n\n"

            "block -net <net_name> -chain <chain_name> count\n"
                "\t\t Show count block\n\n"

        "Commission collect:\n"
            "block -net <net_name> -chain <chain_name> fee collect"
            " -cert <priv_cert_name> -addr <addr> -hashes <hashes_list> -fee <value>\n"
                "\t\t Take delegated part of commission\n\n"

        "Reward for block signs:\n"
            "block -net <net_name> -chain <chain_name> reward set"
            " -cert <poa_cert_name> -value <value>\n"
                "\t\t Set base reward for sign for one block at one minute\n\n"

            "block -net <net_name> -chain <chain_name> reward show"
            " -cert <poa_cert_name> -value <value>\n"
                "\t\t Show base reward for sign for one block at one minute\n\n"

            "block -net <net_name> -chain <chain_name> reward collect"
            " -cert <priv_cert_name> -addr <addr> -hashes <hashes_list> -fee <value>\n"
                "\t\t Take delegated part of reward\n\n"

        "Rewards and fees autocollect status:\n"
            "block -net <net_name> -chain <chain_name> autocollect status\n"
                "\t\t Show rewards and fees automatic collecting status (enabled or not)."
                    " Show prepared blocks for collecting rewards and fees if status is enabled\n\n"

        "Rewards and fees autocollect renew:\n"
            "block -net <net_name> -chain <chain_name> autocollect renew\n"
            " -cert <priv_cert_name> -addr <addr>\n"
                "\t\t Update reward and fees block table."
                    " Automatic collection of commission in case of triggering of the setting\n\n"
                                        );
    if( dap_chain_block_cache_init() ) {
        log_it(L_WARNING, "Can't init blocks cache");
        return -1;
    }
    log_it(L_NOTICE,"Initialized blocks(m) chain type");

    return 0;
}

/**
 * @brief dap_chain_cs_blocks_deinit
 */
void dap_chain_cs_blocks_deinit()
{
    dap_chain_block_cache_deinit();
}

static int s_chain_cs_blocks_new(dap_chain_t *a_chain, dap_config_t *a_chain_config)
{
    dap_chain_cs_blocks_t * l_cs_blocks = DAP_NEW_Z(dap_chain_cs_blocks_t);
    if (!l_cs_blocks) {
        log_it(L_CRITICAL, "%s", g_error_memory_alloc);
        return -1;
    }
    a_chain->_inheritor = l_cs_blocks;
    l_cs_blocks->chain = a_chain;

    a_chain->callback_delete = s_callback_delete;

    // Atom element callbacks
    a_chain->callback_atom_add = s_callback_atom_add ;  // Accept new element in chain
    a_chain->callback_atom_verify = s_callback_atom_verify ;  // Verify new element in chain
    a_chain->callback_atom_get_hdr_static_size = s_callback_atom_get_static_hdr_size; // Get block hdr size

    a_chain->callback_atom_iter_create = s_callback_atom_iter_create;
    a_chain->callback_atom_iter_delete = s_callback_atom_iter_delete;
    a_chain->callback_atom_iter_get = s_callback_atom_iter_get; // Linear pass through

    a_chain->callback_atom_iter_get_links = s_callback_atom_iter_get_links;

    // Datum operations callbacks
    a_chain->callback_datum_iter_create = s_chain_callback_datum_iter_create; // Datum iterator create
    a_chain->callback_datum_iter_delete = s_chain_callback_datum_iter_delete; // Datum iterator delete
    a_chain->callback_datum_iter_get_first = s_chain_callback_datum_iter_get_first; // Get the fisrt datum from chain
    a_chain->callback_datum_iter_get_next = s_chain_callback_datum_iter_get_next; // Get the next datum from chain from the current one

    a_chain->callback_atom_get_datums = s_callback_atom_get_datums;
    a_chain->callback_atom_get_timestamp = s_chain_callback_atom_get_timestamp;

    a_chain->callback_atom_find_by_hash = s_callback_atom_iter_find_by_hash;
    a_chain->callback_atom_get_by_num = s_callback_atom_iter_get_by_num;
    a_chain->callback_datum_find_by_hash = s_callback_datum_find_by_hash;

    a_chain->callback_block_find_by_tx_hash = s_callback_block_find_by_tx_hash;
    a_chain->callback_calc_reward = s_callback_calc_reward;

    a_chain->callback_add_datums = s_callback_add_datums;
    a_chain->callback_purge = s_callback_cs_blocks_purge;

    a_chain->callback_count_atom = s_callback_count_atom;
    a_chain->callback_get_atoms = s_callback_get_atoms;

    l_cs_blocks->callback_new_block_move = s_new_block_move;

    dap_chain_cs_blocks_pvt_t *l_cs_blocks_pvt = DAP_NEW_Z(dap_chain_cs_blocks_pvt_t);
    if (!l_cs_blocks_pvt) {
        log_it(L_CRITICAL, "%s", g_error_memory_alloc);
        return -1;
    }
    l_cs_blocks->_pvt = l_cs_blocks_pvt;
    pthread_rwlock_init(&l_cs_blocks_pvt->rwlock,NULL);
    pthread_rwlock_init(&l_cs_blocks_pvt->datums_rwlock, NULL);

    const char * l_genesis_blocks_hash_str = dap_config_get_item_str_default(a_chain_config,"blocks","genesis_block",NULL);
    if ( l_genesis_blocks_hash_str ){
        int lhr;
        if ( (lhr= dap_chain_hash_fast_from_str(l_genesis_blocks_hash_str,&l_cs_blocks_pvt->genesis_block_hash) )!= 0 ){
            log_it( L_ERROR, "Can't read hash from genesis_block \"%s\", ret code %d ", l_genesis_blocks_hash_str, lhr);
        }
    }
    l_cs_blocks_pvt->is_celled = dap_config_get_item_bool_default(a_chain_config,"blocks","is_celled",false);
    const char * l_static_genesis_blocks_hash_str = dap_config_get_item_str_default(a_chain_config,"blocks","static_genesis_block",NULL);
    if ( l_static_genesis_blocks_hash_str ){
        int lhr;
        if ( (lhr= dap_chain_hash_fast_from_str(l_static_genesis_blocks_hash_str,&l_cs_blocks_pvt->static_genesis_block_hash) )!= 0 ){
            log_it( L_ERROR, "Can't read hash from static_genesis_block \"%s\", ret code %d ", l_static_genesis_blocks_hash_str, lhr);
        }
    }
    l_cs_blocks_pvt->chunks = dap_chain_block_chunks_create(l_cs_blocks);

    l_cs_blocks_pvt->fill_timeout = dap_config_get_item_uint64_default(a_chain_config, "blocks", "fill_timeout", 60) * 1000; // 1 min
    l_cs_blocks_pvt->blocks_count = 0;

    uint16_t l_list_len = 0;
    char **l_hard_accept_list = dap_config_get_array_str(a_chain_config, "blocks", "hard_accept_list", &l_list_len);
    log_it(L_MSG, "HAL for blocks contains %d whitelisted events", l_list_len);
    for (uint16_t i = 0; i < l_list_len; i++) {
        struct cs_blocks_hal_item *l_hal_item = DAP_NEW_Z(struct cs_blocks_hal_item);
        if (!l_hal_item){
        log_it(L_CRITICAL, "%s", g_error_memory_alloc);
            DAP_DEL_Z(l_cs_blocks_pvt);
            DAP_DELETE(l_cs_blocks);
            return -10;
        }
        dap_chain_hash_fast_from_str(l_hard_accept_list[i], &l_hal_item->hash);
        HASH_ADD(hh, l_cs_blocks_pvt->hal, hash, sizeof(l_hal_item->hash), l_hal_item);
    }

    return 0;
}

/**
 * @brief dap_chain_block_cache_get_by_hash
 * @param a_blocks
 * @param a_block_hash
 * @return
 */
dap_chain_block_cache_t * dap_chain_block_cache_get_by_hash(dap_chain_cs_blocks_t * a_blocks,  dap_chain_hash_fast_t *a_block_hash)
{
    dap_chain_block_cache_t * l_ret = NULL;
    pthread_rwlock_rdlock(& PVT(a_blocks)->rwlock);
    HASH_FIND(hh, PVT(a_blocks)->blocks,a_block_hash, sizeof (*a_block_hash), l_ret );
    pthread_rwlock_unlock(& PVT(a_blocks)->rwlock);
    return l_ret;
}

static char *s_blocks_decree_set_reward(dap_chain_net_t *a_net, dap_chain_t *a_chain, uint256_t a_value, dap_cert_t *a_cert)
{
    dap_return_val_if_fail(a_net && a_cert && a_cert->enc_key &&
                           a_cert->enc_key->priv_key_data && a_cert->enc_key->priv_key_data_size, NULL);
    dap_chain_t *l_chain_anchor = a_chain ? a_chain : dap_chain_net_get_default_chain_by_chain_type(a_net, CHAIN_TYPE_ANCHOR);
    if (!l_chain_anchor) {
        log_it(L_ERROR, "Can't find chain with anchor support");
        return NULL;
    }
    dap_chain_t *l_chain_decree = dap_chain_net_get_default_chain_by_chain_type(a_net, CHAIN_TYPE_DECREE);
    if (!l_chain_decree) {
        log_it(L_ERROR, "Can't find chain with decree support");
        return NULL;
    }
    // Create decree
    size_t l_tsd_total_size = sizeof(dap_tsd_t) + sizeof(uint256_t);
    size_t l_decree_size = sizeof(dap_chain_datum_decree_t) + l_tsd_total_size;
    dap_chain_datum_decree_t *l_decree = DAP_NEW_Z_SIZE(dap_chain_datum_decree_t, l_decree_size);
    if (!l_decree) {
        log_it(L_CRITICAL, "%s", g_error_memory_alloc);
        return NULL;
    }
    // Fill the header
    l_decree->decree_version = DAP_CHAIN_DATUM_DECREE_VERSION;
    l_decree->header.ts_created = dap_time_now();
    l_decree->header.type = DAP_CHAIN_DATUM_DECREE_TYPE_COMMON;
    l_decree->header.common_decree_params.net_id = a_net->pub.id;
    l_decree->header.common_decree_params.chain_id = l_chain_anchor->id;
    l_decree->header.common_decree_params.cell_id = *dap_chain_net_get_cur_cell(a_net);
    l_decree->header.sub_type = DAP_CHAIN_DATUM_DECREE_COMMON_SUBTYPE_REWARD;
    l_decree->header.data_size = l_tsd_total_size;
    // Fill a TSD section
    dap_tsd_t *l_tsd = (dap_tsd_t *)l_decree->data_n_signs;
    l_tsd->type = DAP_CHAIN_DATUM_DECREE_TSD_TYPE_VALUE;
    l_tsd->size = sizeof(uint256_t);
    *(uint256_t*)(l_tsd->data) = a_value;
    // Sign it
    dap_sign_t *l_sign = dap_cert_sign(a_cert, l_decree, l_decree_size, 0);
    if (!l_sign) {
        log_it(L_ERROR, "Decree signing failed");
        DAP_DELETE(l_decree);
        return NULL;
    }
    log_it(L_NOTICE, "<-- Signed with '%s'", a_cert->name);
    size_t l_sign_size = dap_sign_get_size(l_sign);
    l_decree_size += l_sign_size;
    l_decree->header.signs_size = l_sign_size;
    void *l_decree_rl = DAP_REALLOC(l_decree, l_decree_size);
    if (!l_decree_rl) {
        log_it(L_CRITICAL, "Memory reallocation error");
        DAP_DELETE(l_decree);
        return NULL;
    } else
        l_decree = l_decree_rl;
    memcpy(l_decree->data_n_signs + l_tsd_total_size, l_sign, l_sign_size);
    DAP_DELETE(l_sign);

    dap_chain_datum_t *l_datum = dap_chain_datum_create(DAP_CHAIN_DATUM_DECREE, l_decree, l_decree_size);
    // Processing will be made according to autoprocess policy
    char *l_ret = dap_chain_mempool_datum_add(l_datum, l_chain_decree, "hex");
    DAP_DELETE(l_datum);
    return l_ret;
}

/**
 * @brief s_cli_parse_cmd_hash
 * @param a_argv
 * @param a_arg_index
 * @param a_argc
 * @param a_str_reply
 * @param a_param
 * @param a_datum_hash
 * @return
 */
static int s_cli_parse_cmd_hash(char ** a_argv, int a_arg_index, int a_argc, void **a_str_reply,const char * a_param,
                                dap_chain_hash_fast_t * a_datum_hash)
{
    assert(a_datum_hash);

    const char *l_datum_hash_str = NULL;
    dap_cli_server_cmd_find_option_val(a_argv, a_arg_index, a_argc, a_param, &l_datum_hash_str);

    return dap_chain_hash_fast_from_str(l_datum_hash_str, a_datum_hash);
}

/**
 * @brief s_cli_meta_hash_print
 * @param a_str_tmp
 * @param a_meta_title
 * @param a_meta
 */
static void s_cli_meta_hash_print(json_object* json_obj_a, const char *a_meta_title, dap_chain_block_meta_t *a_meta)
{
    if (a_meta->hdr.data_size == sizeof (dap_chain_hash_fast_t)) {
        char l_hash_str[DAP_CHAIN_HASH_FAST_STR_SIZE];
        dap_chain_hash_fast_to_str((dap_chain_hash_fast_t *)a_meta->data, l_hash_str, sizeof(l_hash_str));
        json_object_object_add(json_obj_a, a_meta_title, json_object_new_string(l_hash_str));
    } else
        json_object_object_add(json_obj_a, a_meta_title, json_object_new_string("Error, hash size is incorrect"));
}

/**
 * @brief s_cli_meta_hex_print
 * @param a_str_tmp
 * @param a_meta_title
 * @param a_meta
 */
static void s_cli_meta_hex_print(json_object* json_obj_a, const char * a_meta_title, dap_chain_block_meta_t * a_meta)
{
    char *l_data_hex = DAP_NEW_Z_SIZE(char, a_meta->hdr.data_size * 2 + 3);
    dap_bin2hex(l_data_hex, a_meta->data, a_meta->hdr.data_size);
    char l_tmp_buff[70]={0};
    sprintf(l_tmp_buff,"0x%s\n", l_data_hex);
    json_object_object_add(json_obj_a, a_meta_title, json_object_new_string(l_tmp_buff));
    DAP_DELETE(l_data_hex);
}

static void s_print_autocollect_table(dap_chain_net_t *a_net, json_object* json_obj_a, const char *a_table_name)
{
    bool l_status = dap_chain_esbocs_get_autocollect_status(a_net->pub.id);
    char l_tmp_buff[150]={0};
    sprintf(l_tmp_buff,"for %s in network %s is %s\n", a_table_name, a_net->pub.name,
                                        l_status ? "active" : "inactive, cause the network config or consensus starting problems");
    json_object_object_add(json_obj_a, "Autocollect status", json_object_new_string(l_tmp_buff));
    if (!l_status)
        return;
    sprintf(l_tmp_buff,"\nAutocollect tables content for:\n=== %s ===\n", a_table_name);
    json_object_object_add(json_obj_a, "Autocollect status", json_object_new_string(l_tmp_buff));
    size_t l_objs_count = 0;
    char *l_group = dap_strcmp(a_table_name, "Fees") ? dap_chain_cs_blocks_get_reward_group(a_net->pub.name)
                                                     : dap_chain_cs_blocks_get_fee_group(a_net->pub.name);
    dap_global_db_obj_t *l_objs = dap_global_db_get_all_sync(l_group, &l_objs_count);
    DAP_DELETE(l_group);
    uint256_t l_total_value = uint256_0;
    json_object* json_arr_out = json_object_new_array();
    for (size_t i = 0; i < l_objs_count; i++) {
        json_object* json_obj_t = json_object_new_object();
        dap_global_db_obj_t *l_obj_cur = l_objs + i;
        uint256_t l_cur_value = *(uint256_t*)l_obj_cur->value;
<<<<<<< HEAD
        char *l_value_str = dap_chain_balance_to_coins(l_cur_value);
        json_object_object_add(json_obj_t, "obj_key",json_object_new_string(l_obj_cur->key));
        json_object_object_add(json_obj_t, "obj_val",json_object_new_string(l_value_str));
        json_object_array_add(json_arr_out, json_obj_t);
        DAP_DEL_Z(l_value_str);
=======
        const char *l_value_str; dap_uint256_to_char(l_cur_value, &l_value_str);
        dap_string_append_printf(a_reply_str, "%s\t%s\n", l_obj_cur->key, l_value_str);
>>>>>>> 961129d7
        SUM_256_256(l_total_value, l_cur_value, &l_total_value);
    }
    json_object_object_add(json_obj_a,"Autocollect tables",json_arr_out);
    if (l_objs_count) {
        dap_global_db_objs_delete(l_objs, l_objs_count);
        uint256_t l_collect_fee = dap_chain_esbocs_get_fee(a_net->pub.id);
        SUM_256_256(l_collect_fee, a_net->pub.fee_value, &l_collect_fee);
        uint256_t l_collect_tax = {}, l_collect_value = {};
        if (compare256(l_total_value, l_collect_fee) == 1) {
            SUBTRACT_256_256(l_total_value, l_collect_fee, &l_collect_value);
            dap_pkey_t *l_my_sign_pkey = dap_chain_esbocs_get_sign_pkey(a_net->pub.id);
            dap_hash_t l_my_sign_pkey_hash;
            dap_hash_fast(l_my_sign_pkey->pkey, l_my_sign_pkey->header.size, &l_my_sign_pkey_hash);
            dap_chain_net_srv_stake_item_t *l_key_item = dap_chain_net_srv_stake_check_pkey_hash(a_net->pub.id, &l_my_sign_pkey_hash);
            if (l_key_item && !IS_ZERO_256(l_key_item->sovereign_tax) &&
                    !dap_chain_addr_is_blank(&l_key_item->sovereign_addr)) {
                MULT_256_COIN(l_collect_value, l_key_item->sovereign_tax, &l_collect_tax);
                SUBTRACT_256_256(l_collect_value, l_collect_tax, &l_collect_value);
            }
        }
        char *l_total_str = dap_chain_balance_to_coins(l_total_value);
        char *l_profit_str = dap_chain_balance_to_coins(l_collect_value);
        char *l_tax_str = dap_chain_balance_to_coins(l_collect_tax);
        char *l_fee_str = dap_chain_balance_to_coins(l_collect_fee);
        sprintf(l_tmp_buff,"\nTotal prepared value: %s %s, where\n\tprofit is %s, tax is %s, fee is %s\n",
                                 l_total_str, a_net->pub.native_ticker, l_profit_str, l_tax_str, l_fee_str);
        json_object_object_add(json_obj_a, "status",json_object_new_string(l_tmp_buff));
        DAP_DEL_MULTY(l_total_str, l_profit_str, l_tax_str, l_fee_str);
    } else
        json_object_object_add(json_obj_a, "status",json_object_new_string("Empty\n"));
}

/**
 * @brief s_cli_blocks
 * @param argc
 * @param argv
 * @param arg_func
 * @param a_str_reply
 * @return
 */
static int s_cli_blocks(int a_argc, char ** a_argv, void **a_str_reply)
{
    json_object **json_arr_reply = (json_object **)a_str_reply;
    //char ** a_str_reply = (char **) reply;
    const char *l_hash_out_type = NULL;
    enum {
        SUBCMD_UNDEFINED =0,
        SUBCMD_NEW_FLUSH,
        SUBCMD_NEW_DATUM_ADD,
        SUBCMD_NEW_DATUM_DEL,
        SUBCMD_NEW_DATUM_LIST,
        SUBCMD_NEW_COMPLETE,
        SUBCMD_DUMP,
        SUBCMD_LIST,
        SUBCMD_FEE,
        SUBCMD_DROP,
        SUBCMD_REWARD,
        SUBCMD_AUTOCOLLECT,
        SUBCMD_COUNT,
    } l_subcmd={0};

    const char* l_subcmd_strs[]={
        [SUBCMD_NEW_FLUSH]="new",
        [SUBCMD_NEW_DATUM_ADD]="new_datum_add",
        [SUBCMD_NEW_DATUM_DEL]="new_datum_del",
        [SUBCMD_NEW_DATUM_LIST]="new_datum_list",
        [SUBCMD_NEW_COMPLETE]="new_complete",
        [SUBCMD_DUMP]="dump",
        [SUBCMD_LIST]="list",
        [SUBCMD_FEE]="fee",
        [SUBCMD_DROP]="drop",
        [SUBCMD_REWARD] = "reward",
        [SUBCMD_AUTOCOLLECT] = "autocollect",
        [SUBCMD_COUNT] = "count",
        [SUBCMD_UNDEFINED]=NULL
    };
    const size_t l_subcmd_str_count=sizeof(l_subcmd_strs)/sizeof(*l_subcmd_strs);
    const char* l_subcmd_str_args[l_subcmd_str_count];
	for(size_t i=0;i<l_subcmd_str_count;i++)
        l_subcmd_str_args[i]=NULL;
    const char* l_subcmd_str_arg;
    const char* l_subcmd_str = NULL;

    int arg_index = 1;

    dap_chain_t * l_chain = NULL;
    dap_chain_cs_blocks_t * l_blocks = NULL;
    dap_chain_net_t * l_net = NULL;

    // Parse default values
    if(dap_chain_node_cli_cmd_values_parse_net_chain_json(&arg_index, a_argc, a_argv, &l_chain, &l_net) < 0)
        return -DAP_CHAIN_NODE_CLI_COM_BLOCK_PARAM_ERR;

    const char *l_chain_type = dap_chain_get_cs_type(l_chain);

    if (!strstr(l_chain_type, "block_") && strcmp(l_chain_type, "esbocs")){
        dap_json_rpc_error_add(DAP_CHAIN_NODE_CLI_COM_BLOCK_CHAIN_TYPE_ERR, "Type of chain %s is not block. This chain with type %s is not supported by this command",
                        l_chain->name, l_chain_type);
        return DAP_CHAIN_NODE_CLI_COM_BLOCK_CHAIN_TYPE_ERR;
    }

    l_blocks = DAP_CHAIN_CS_BLOCKS(l_chain);

    // Parse commands
    for (size_t i=0; i<l_subcmd_str_count; i++){
        int l_opt_idx = dap_cli_server_cmd_check_option(a_argv, arg_index,a_argc, l_subcmd_strs[i]);
        if( l_opt_idx >= 0 ){
            dap_cli_server_cmd_find_option_val(a_argv, l_opt_idx, a_argc, l_subcmd_strs[i], &l_subcmd_str_args[i] );
            l_subcmd = i;
            l_subcmd_str = l_subcmd_strs[i];
            l_subcmd_str_arg = l_subcmd_str_args[i];
        }
    }
    int ret = 0;
    // Do subcommand action
    switch ( l_subcmd ){
        // Flush memory for the new block
        case SUBCMD_NEW_FLUSH:{
            pthread_rwlock_wrlock( &PVT(l_blocks)->rwlock );
            if ( l_blocks->block_new )
                DAP_DELETE( l_blocks->block_new );
            dap_chain_block_cache_t *l_bcache_last = PVT(l_blocks)->blocks ? PVT(l_blocks)->blocks->hh.tbl->tail->prev : NULL;
            l_bcache_last = l_bcache_last ? l_bcache_last->hh.next : PVT(l_blocks)->blocks;
            l_blocks->block_new = dap_chain_block_new(l_bcache_last ? &l_bcache_last->block_hash : NULL,
                                                      &l_blocks->block_new_size);
            pthread_rwlock_unlock( &PVT(l_blocks)->rwlock );
        } break;

        // Add datum to the forming new block
        case SUBCMD_NEW_DATUM_LIST:{
            pthread_rwlock_wrlock( &PVT(l_blocks)->rwlock );
            pthread_rwlock_unlock( &PVT(l_blocks)->rwlock );
        }break;
        case SUBCMD_NEW_DATUM_DEL:{
            pthread_rwlock_wrlock( &PVT(l_blocks)->rwlock );
            if ( l_blocks->block_new ){
                dap_chain_hash_fast_t l_datum_hash;
                s_cli_parse_cmd_hash(a_argv,arg_index,a_argc,a_str_reply,"-datum", &l_datum_hash );
                l_blocks->block_new_size=dap_chain_block_datum_del_by_hash( &l_blocks->block_new, l_blocks->block_new_size, &l_datum_hash );
            }else {
                dap_json_rpc_error_add(DAP_CHAIN_NODE_CLI_COM_BLOCK_DATUM_DEL_ERR, "Error! Can't delete datum from hash because no forming new block! Check pls you role, it must be MASTER NODE or greater");
                ret = DAP_CHAIN_NODE_CLI_COM_BLOCK_DATUM_DEL_ERR;
            }
            pthread_rwlock_unlock( &PVT(l_blocks)->rwlock );
        }break;
        case SUBCMD_NEW_DATUM_ADD:{
            size_t l_datums_count=1;
            char * l_gdb_group_mempool = dap_chain_net_get_gdb_group_mempool_new(l_chain);
            dap_chain_datum_t ** l_datums = DAP_NEW_Z_SIZE(dap_chain_datum_t*,
                                                           sizeof(dap_chain_datum_t*)*l_datums_count);
            if (!l_datums) {
                log_it(L_CRITICAL, "%s", g_error_memory_alloc);
                dap_json_rpc_error_add(DAP_CHAIN_NODE_CLI_COM_BLOCK_MEMORY_ERR, "Out of memory in s_cli_blocks");
                return DAP_CHAIN_NODE_CLI_COM_BLOCK_MEMORY_ERR;
            }
            size_t l_datum_size = 0;

            dap_chain_datum_t * l_datum = (dap_chain_datum_t*) dap_global_db_get_sync(l_gdb_group_mempool, l_subcmd_str_arg ,
                                                                                              &l_datum_size, NULL, NULL);
            l_datums[0] = l_datum;
            for (size_t i = 0; i < l_datums_count; i++) {
                bool l_err = dap_chain_node_mempool_process(l_chain, l_datums[i], l_subcmd_str_arg);
                if (l_err) {
                    dap_json_rpc_error_add(DAP_CHAIN_NODE_CLI_COM_BLOCK_VERIF_ERR, "Error! Datum %s doesn't pass verifications, examine node log files",
                                                      l_subcmd_str_arg);
                    ret = DAP_CHAIN_NODE_CLI_COM_BLOCK_VERIF_ERR;
                } else
                   log_it(L_INFO, "Pass datum %s from mempool to block in the new forming round ",
                                                     l_subcmd_str_arg);
                if (l_err)
                    break;
            }
            dap_json_rpc_error_add(DAP_CHAIN_NODE_CLI_COM_BLOCK_OK, "All datums processed");
            DAP_DELETE(l_gdb_group_mempool);
        } break;

        case SUBCMD_NEW_COMPLETE:{
            // TODO
        } break;

        case SUBCMD_DROP:{
            // TODO
        }break;

        case SUBCMD_DUMP:{
            dap_chain_hash_fast_t l_block_hash={0};
            if (!l_subcmd_str_arg) {
                dap_json_rpc_error_add(DAP_CHAIN_NODE_CLI_COM_BLOCK_HASH_ERR, "Enter block hash ");
                return DAP_CHAIN_NODE_CLI_COM_BLOCK_HASH_ERR;
            }
            dap_chain_hash_fast_from_str(l_subcmd_str_arg, &l_block_hash); // Convert argument to hash
            dap_chain_block_cache_t *l_block_cache = dap_chain_block_cache_get_by_hash(l_blocks, &l_block_hash);
            if (!l_block_cache) {
                dap_json_rpc_error_add(DAP_CHAIN_NODE_CLI_COM_BLOCK_FIND_ERR, "Can't find block %s ", l_subcmd_str_arg);
                return DAP_CHAIN_NODE_CLI_COM_BLOCK_FIND_ERR;
            }
            dap_chain_block_t *l_block = l_block_cache->block;
            char l_tmp_buff[70]={0};

            char l_time_buf[DAP_TIME_STR_SIZE];    
            dap_time_to_str_rfc822(l_time_buf, DAP_TIME_STR_SIZE, l_block->hdr.ts_created);
            // Header
            json_object* json_obj_inf = json_object_new_object();
            json_object_object_add(json_obj_inf, "Block number", json_object_new_uint64(l_block_cache->block_number));
            json_object_object_add(json_obj_inf, "hash", json_object_new_string(l_subcmd_str_arg));
            sprintf(l_tmp_buff,"0x%04X",l_block->hdr.version);
            json_object_object_add(json_obj_inf, "version", json_object_new_string(l_tmp_buff));
            sprintf(l_tmp_buff,"0x%016"DAP_UINT64_FORMAT_X"",l_block->hdr.cell_id.uint64);
            json_object_object_add(json_obj_inf, "cell_id", json_object_new_string(l_tmp_buff));
            sprintf(l_tmp_buff,"0x%016"DAP_UINT64_FORMAT_X"",l_block->hdr.chain_id.uint64);
            json_object_object_add(json_obj_inf, "chain_id", json_object_new_string(l_tmp_buff));
            json_object_object_add(json_obj_inf, "ts_created", json_object_new_string(l_time_buf));

            // Dump Metadata
            size_t l_offset = 0;
            json_object_object_add(json_obj_inf, "Metadata: count", json_object_new_int(l_block->hdr.meta_count));
            json_object* json_arr_meta_out = json_object_new_array();
            json_object_array_add(*json_arr_reply, json_obj_inf);
            for (uint32_t i=0; i < l_block->hdr.meta_count; i++) {
                json_object* json_obj_meta = json_object_new_object();
                dap_chain_block_meta_t *l_meta = (dap_chain_block_meta_t *)(l_block->meta_n_datum_n_sign + l_offset);
                switch (l_meta->hdr.type) {
                case DAP_CHAIN_BLOCK_META_GENESIS:
                    json_object_object_add(json_obj_meta, "GENESIS", json_object_new_string("GENESIS"));
                    break;
                case DAP_CHAIN_BLOCK_META_PREV:
                    s_cli_meta_hash_print(json_obj_meta,"PREV", l_meta);
                    break;
                case DAP_CHAIN_BLOCK_META_ANCHOR:
                    s_cli_meta_hash_print(json_obj_meta, "ANCHOR", l_meta);
                    break;
                case DAP_CHAIN_BLOCK_META_LINK:
                    s_cli_meta_hash_print(json_obj_meta, "LINK", l_meta);
                    break;
                case DAP_CHAIN_BLOCK_META_NONCE:
                    s_cli_meta_hex_print(json_obj_meta, "NONCE", l_meta);
                    break;
                case DAP_CHAIN_BLOCK_META_NONCE2:
                    s_cli_meta_hex_print(json_obj_meta, "NONCE2", l_meta);
                    break;
                default: {
                        char * l_data_hex = DAP_NEW_Z_SIZE(char,l_meta->hdr.data_size*2+3);
                        dap_bin2hex(l_data_hex, l_meta->data, l_meta->hdr.data_size);
                        sprintf(l_tmp_buff,"0x%0X",i);
                        json_object_object_add(json_obj_meta, "# -", l_tmp_buff);
                        sprintf(l_tmp_buff,"0x%s",l_data_hex);
                        json_object_object_add(json_obj_meta, "Data hex - ", l_tmp_buff);
                        DAP_DELETE(l_data_hex);
                    }
                }
                json_object_array_add(json_arr_meta_out, json_obj_meta);
                l_offset += sizeof(l_meta->hdr) + l_meta->hdr.data_size;
            }
            json_object_array_add(*json_arr_reply, json_arr_meta_out);
            json_object* json_obj_datum = json_object_new_object();
            json_object_object_add(json_obj_datum, "Datums: count", json_object_new_uint64(l_block_cache->datum_count));
            json_object_array_add(*json_arr_reply, json_obj_datum);
            json_object* json_arr_datum_out = json_object_new_array();
            for (uint32_t i=0; i < l_block_cache->datum_count ; i++){
                char buf[70];
                json_object* json_obj_tx = json_object_new_object();
                dap_chain_datum_t * l_datum = l_block_cache->datum[i];
                size_t l_datum_size =  dap_chain_datum_size(l_datum);
                json_object_object_add(json_obj_tx, "datum size ",json_object_new_uint64(l_datum_size));
                if (l_datum_size < sizeof (l_datum->header) ){
                    dap_json_rpc_error_add(DAP_CHAIN_NODE_CLI_COM_BLOCK_DATUM_SIZE_ERR, "ERROR: datum size %zu is smaller than header size %zu \n",l_datum_size,
                                            sizeof (l_datum->header));
                    break;
                }
                // Nested datums
                sprintf(l_tmp_buff,"0x%02X",l_datum->header.version_id);
                json_object_object_add(json_obj_tx, "version",json_object_new_string(l_tmp_buff));
                const char * l_datum_type_str="UNKNOWN";
                DAP_DATUM_TYPE_STR(l_datum->header.type_id, l_datum_type_str);
                json_object_object_add(json_obj_tx, "type_id",json_object_new_string(l_datum_type_str));
                dap_time_to_str_rfc822(buf, DAP_TIME_STR_SIZE, l_datum->header.ts_create);
                json_object_object_add(json_obj_tx, "ts_create",json_object_new_string(buf));
                json_object_object_add(json_obj_tx, "data_size",json_object_new_int(l_datum->header.data_size));
                dap_chain_datum_dump_json(json_obj_tx,l_datum,l_hash_out_type,l_net->pub.id);
                json_object_array_add(json_arr_datum_out, json_obj_tx);
            }
            // Signatures
            json_object_array_add(*json_arr_reply, json_arr_datum_out);
            // Signatures
            json_object* json_obj_sig = json_object_new_object();
            json_object_object_add(json_obj_sig, "signatures count", json_object_new_uint64(l_block_cache->sign_count));
            json_object_array_add(*json_arr_reply, json_obj_sig);
            json_object* json_arr_sign_out = json_object_new_array();
            for (uint32_t i=0; i < l_block_cache->sign_count ; i++) {
                json_object* json_obj_sign = json_object_new_object();
                dap_sign_t * l_sign = dap_chain_block_sign_get(l_block_cache->block, l_block_cache->block_size, i);
                size_t l_sign_size = dap_sign_get_size(l_sign);
                dap_chain_hash_fast_t l_pkey_hash;
                dap_sign_get_pkey_hash(l_sign, &l_pkey_hash);
                char l_pkey_hash_str[DAP_CHAIN_HASH_FAST_STR_SIZE];
                dap_chain_hash_fast_to_str(&l_pkey_hash, l_pkey_hash_str, sizeof(l_pkey_hash_str));
                json_object_object_add(json_obj_sign, "type",json_object_new_string(dap_sign_type_to_str( l_sign->header.type )));
                json_object_object_add(json_obj_sign, "size",json_object_new_uint64(l_sign_size));
                json_object_object_add(json_obj_sign, "pkey_hash",json_object_new_string(l_pkey_hash_str));
                json_object_array_add(json_arr_sign_out, json_obj_sign);
            }
            json_object_array_add(*json_arr_reply, json_arr_sign_out);
        } break;

        case SUBCMD_LIST:{
            const char *l_cert_name = NULL, *l_from_hash_str = NULL, *l_to_hash_str = NULL,
                        *l_from_date_str = NULL, *l_to_date_str = NULL, *l_pkey_hash_str = NULL, *l_limit_str = NULL, *l_offset_str = NULL;
            bool l_unspent_flag = false, l_first_signed_flag = false, l_signed_flag = false, l_hash_flag = false;
            dap_pkey_t * l_pub_key = NULL;
            dap_hash_fast_t l_from_hash = {}, l_to_hash = {}, l_pkey_hash = {};
            dap_time_t l_from_time = 0, l_to_time = 0;
            char l_tmp_buff[150]={0};

            l_signed_flag = dap_cli_server_cmd_check_option(a_argv, 1, a_argc, "signed") > 0;
            l_first_signed_flag = dap_cli_server_cmd_check_option(a_argv, 1, a_argc, "first_signed") > 0;
            l_unspent_flag = dap_cli_server_cmd_check_option(a_argv, 1, a_argc, "-unspent") > 0;
            dap_cli_server_cmd_find_option_val(a_argv, arg_index, a_argc, "-cert", &l_cert_name);
            dap_cli_server_cmd_find_option_val(a_argv, arg_index, a_argc, "-pkey_hash", &l_pkey_hash_str);
            dap_cli_server_cmd_find_option_val(a_argv, arg_index, a_argc, "-from_hash", &l_from_hash_str);
            dap_cli_server_cmd_find_option_val(a_argv, arg_index, a_argc, "-to_hash", &l_to_hash_str);
            dap_cli_server_cmd_find_option_val(a_argv, arg_index, a_argc, "-from_dt", &l_from_date_str);
            dap_cli_server_cmd_find_option_val(a_argv, arg_index, a_argc, "-to_dt", &l_to_date_str);
            dap_cli_server_cmd_find_option_val(a_argv, arg_index, a_argc, "-limit", &l_limit_str);
            dap_cli_server_cmd_find_option_val(a_argv, arg_index, a_argc, "-offset", &l_offset_str);
            size_t l_offset = l_offset_str ? strtoul(l_offset_str, NULL, 10) : 0;
            size_t l_limit = l_limit_str ? strtoul(l_limit_str, NULL, 10) : 1000;

            if (l_signed_flag && l_first_signed_flag) {
                dap_json_rpc_error_add(DAP_CHAIN_NODE_CLI_COM_BLOCK_PARAM_ERR, "Choose only one option from 'singed' and 'first_signed'");
                return DAP_CHAIN_NODE_CLI_COM_BLOCK_PARAM_ERR;
            }
            if ((l_signed_flag || l_first_signed_flag) && !l_cert_name && !l_pkey_hash_str) {
                dap_json_rpc_error_add(DAP_CHAIN_NODE_CLI_COM_BLOCK_PARAM_ERR, "Option from '%s' requires parameter '-cert' or 'pkey_hash'",
                                                                l_first_signed_flag ? "first_signed" : "signed");
                return DAP_CHAIN_NODE_CLI_COM_BLOCK_PARAM_ERR;
            }
            if (l_cert_name) {
                dap_cert_t *l_cert = dap_cert_find_by_name(l_cert_name);
                if (!l_cert) {
                    dap_json_rpc_error_add(DAP_CHAIN_NODE_CLI_COM_BLOCK_CERT_ERR, "Can't find \"%s\" certificate", l_cert_name);
                    return DAP_CHAIN_NODE_CLI_COM_BLOCK_CERT_ERR;
                }
                l_pub_key = dap_pkey_from_enc_key(l_cert->enc_key);
                if (!l_pub_key) {
                    dap_json_rpc_error_add(DAP_CHAIN_NODE_CLI_COM_BLOCK_PUB_KEY_ERR, "Corrupted certificate \"%s\" have no public key data", l_cert_name);
                    return DAP_CHAIN_NODE_CLI_COM_BLOCK_PUB_KEY_ERR;
                }
            } else if (l_pkey_hash_str) {
                if (dap_chain_hash_fast_from_str(l_pkey_hash_str, &l_pkey_hash)) {
                    dap_json_rpc_error_add(DAP_CHAIN_NODE_CLI_COM_BLOCK_CONVERT_ERR, "Can't convert \"%s\" to hash", l_pkey_hash_str);
                    return DAP_CHAIN_NODE_CLI_COM_BLOCK_CONVERT_ERR;
                }
            }
            if (l_unspent_flag && l_signed_flag && !l_pkey_hash_str)
                dap_hash_fast(l_pub_key->pkey, l_pub_key->header.size, &l_pkey_hash);
            if ((l_cert_name || l_pkey_hash_str) && !l_signed_flag && !l_first_signed_flag)
                l_first_signed_flag = true;

            if (l_from_hash_str) {
                if (dap_chain_hash_fast_from_str(l_from_hash_str, &l_from_hash)) {
                    dap_json_rpc_error_add(DAP_CHAIN_NODE_CLI_COM_BLOCK_CONVERT_ERR, "Can't convert \"%s\" to hash", l_from_hash_str);
                    return DAP_CHAIN_NODE_CLI_COM_BLOCK_CONVERT_ERR;
                }
            }
            if (l_to_hash_str) {
                if (dap_chain_hash_fast_from_str(l_to_hash_str, &l_to_hash)) {
                    dap_json_rpc_error_add(DAP_CHAIN_NODE_CLI_COM_BLOCK_CONVERT_ERR, "Can't convert \"%s\" to hash", l_to_hash_str);
                    return DAP_CHAIN_NODE_CLI_COM_BLOCK_CONVERT_ERR;
                }
            }

            if (l_from_date_str) {
                l_from_time = dap_time_from_str_simplified(l_from_date_str);
                if (!l_from_time) {
                    dap_json_rpc_error_add(DAP_CHAIN_NODE_CLI_COM_BLOCK_CONVERT_ERR, "Can't convert \"%s\" to date", l_from_date_str);
                    return DAP_CHAIN_NODE_CLI_COM_BLOCK_CONVERT_ERR;
                }
            }
            if (l_to_date_str) {
                l_to_time = dap_time_from_str_simplified(l_to_date_str);
                if (!l_to_time) {
                    dap_json_rpc_error_add(DAP_CHAIN_NODE_CLI_COM_BLOCK_CONVERT_ERR, "Can't convert \"%s\" to date", l_to_date_str);
                    return DAP_CHAIN_NODE_CLI_COM_BLOCK_CONVERT_ERR;
                }
                struct tm *l_localtime = localtime((time_t *)&l_to_time);
                l_localtime->tm_mday += 1;  // + 1 day to end date, got it inclusive
                l_to_time = mktime(l_localtime);
            }

            pthread_rwlock_rdlock(&PVT(l_blocks)->rwlock);
            json_object* json_arr_bl_cache_out = json_object_new_array();
            json_object* json_obj_lim = json_object_new_object();
            size_t l_start_arr = 0;
            if(l_offset > 0) {
                l_start_arr = l_offset;
                json_object_object_add(json_obj_lim, "offset",json_object_new_uint64(l_start_arr));
            }
            size_t l_arr_end = PVT(l_blocks)->blocks_count;
            if (l_limit) {
                json_object_object_add(json_obj_lim, "limit",json_object_new_uint64(l_limit));
                l_arr_end = l_start_arr + l_limit;
                if (l_arr_end > PVT(l_blocks)->blocks_count)
                    l_arr_end = PVT(l_blocks)->blocks_count;
            }
            json_object_array_add(json_arr_bl_cache_out, json_obj_lim);
            size_t i_tmp = 0;
            for (dap_chain_block_cache_t *l_block_cache = PVT(l_blocks)->blocks; l_block_cache; l_block_cache = l_block_cache->hh.next) {                
                if (i_tmp < l_start_arr || i_tmp >= l_arr_end) {
                    i_tmp++;
                    continue;
                }
                i_tmp++;
                dap_time_t l_ts = l_block_cache->block->hdr.ts_created;
                if (l_from_time && l_ts < l_from_time)
                    continue;
                if (l_to_time && l_ts >= l_to_time)
                    break;
                if (l_from_hash_str && !l_hash_flag) {
                   if (!dap_hash_fast_compare(&l_from_hash, &l_block_cache->block_hash))
                       continue;
                   l_hash_flag = true;
                }
                if (l_first_signed_flag) {
                    dap_sign_t *l_sign = dap_chain_block_sign_get(l_block_cache->block, l_block_cache->block_size, 0);
                    if (!l_pub_key) {
                        dap_hash_fast_t l_sign_pkey_hash;
                        dap_sign_get_pkey_hash(l_sign, &l_sign_pkey_hash);
                        if (!dap_hash_fast_compare(&l_pkey_hash, &l_sign_pkey_hash))
                            continue;
                    } else if (!dap_pkey_compare_with_sign(l_pub_key, l_sign))
                        continue;
                    if (l_unspent_flag) {
                        bool l_found = false;
                        for (size_t i = 0; i < l_block_cache->datum_count; i++) {
                            if (l_block_cache->datum[i]->header.type_id != DAP_CHAIN_DATUM_TX)
                                continue;
                            dap_chain_datum_tx_t *l_tx = (dap_chain_datum_tx_t *)l_block_cache->datum[i]->data;
                            int l_out_idx_tmp = 0;
                            if (NULL == dap_chain_datum_tx_out_cond_get(l_tx, DAP_CHAIN_TX_OUT_COND_SUBTYPE_FEE, &l_out_idx_tmp))
                                continue;
                            if (!dap_ledger_tx_hash_is_used_out_item(l_net->pub.ledger, l_block_cache->datum_hash + i, l_out_idx_tmp, NULL)) {
                                l_found = true;
                                break;
                            }
                        }
                        if (!l_found)
                            continue;
                    }
                } else if (l_signed_flag) {
                    if (l_unspent_flag && l_ts < DAP_REWARD_INIT_TIMESTAMP)
                        continue;
                    if (!l_pub_key) {
                        bool l_found = false;
                        // TODO optimize performance by precalculated sign hashes in block cache
                        for (size_t i = 0; i < l_block_cache->sign_count ; i++) {
                            dap_sign_t *l_sign = dap_chain_block_sign_get(l_block_cache->block, l_block_cache->block_size, i);
                            dap_hash_fast_t l_sign_pkey_hash;
                            dap_sign_get_pkey_hash(l_sign, &l_sign_pkey_hash);
                            if (dap_hash_fast_compare(&l_pkey_hash, &l_sign_pkey_hash)) {
                                l_found = true;
                                break;
                            }
                        }
                        if (!l_found)
                            continue;
                    } else if (!dap_chain_block_sign_match_pkey(l_block_cache->block, l_block_cache->block_size, l_pub_key))
                        continue;
                    if (l_unspent_flag) {
                        if (dap_ledger_is_used_reward(l_net->pub.ledger, &l_block_cache->block_hash, &l_pkey_hash))
                            continue;
                    }
                }
                char l_buf[DAP_TIME_STR_SIZE];
                json_object* json_obj_bl_cache = json_object_new_object();
                dap_time_to_str_rfc822(l_buf, DAP_TIME_STR_SIZE, l_ts);
                json_object_object_add(json_obj_bl_cache, "block",json_object_new_uint64(i_tmp));
                json_object_object_add(json_obj_bl_cache, "hash",json_object_new_string(l_block_cache->block_hash_str));
                json_object_object_add(json_obj_bl_cache, "ts_create",json_object_new_string(l_buf));
                json_object_array_add(json_arr_bl_cache_out, json_obj_bl_cache);
                if (l_to_hash_str && dap_hash_fast_compare(&l_to_hash, &l_block_cache->block_hash))
                    break;
            }
            pthread_rwlock_unlock(&PVT(l_blocks)->rwlock);
            json_object_array_add(*json_arr_reply, json_arr_bl_cache_out);

            char *l_filtered_criteria = "none";
            json_object* json_obj_out = json_object_new_object();
            if (l_cert_name || l_pkey_hash_str || l_from_hash_str || l_to_hash_str || l_from_date_str || l_to_date_str)
                l_filtered_criteria = " filtered according to the specified criteria";
            sprintf(l_tmp_buff,"%s.%s with filter - %s, have blocks",l_net->pub.name,l_chain->name,l_filtered_criteria);
            json_object_object_add(json_obj_out, l_tmp_buff, json_object_new_uint64(i_tmp));
            json_object_array_add(*json_arr_reply,json_obj_out);
        } break;

        case SUBCMD_COUNT: {
            char l_tmp_buff[70]={0};
            json_object* json_obj_out = json_object_new_object();
            sprintf(l_tmp_buff,"%s.%s has blocks - ",l_net->pub.name,l_chain->name);
            json_object_object_add(json_obj_out, l_tmp_buff, json_object_new_uint64(PVT(l_blocks)->blocks_count));
            json_object_array_add(*json_arr_reply, json_obj_out);

        } break;

        case SUBCMD_FEE:
        case SUBCMD_REWARD: {
            const char * l_fee_value_str = NULL;
            const char * l_cert_name = NULL;
            const char * l_addr_str = NULL;
            const char * l_hash_out_type = NULL;
            const char * l_hash_str = NULL;
            char l_tmp_buff[70]={0};

            uint256_t               l_fee_value = {};
            size_t                  l_hashes_count = 0;
            dap_list_t              *l_block_list = NULL;
            dap_chain_addr_t        *l_addr = NULL;

            if (l_subcmd == SUBCMD_FEE) {
                if (dap_cli_server_cmd_check_option(a_argv, arg_index, a_argc, "collect") == -1) {
                    dap_json_rpc_error_add(DAP_CHAIN_NODE_CLI_COM_BLOCK_PARAM_ERR, "Command 'block fee' requires subcommand 'collect'");
                    return DAP_CHAIN_NODE_CLI_COM_BLOCK_PARAM_ERR;
                }
            } else { // l_sumcmd == SUBCMD_REWARD
                if (dap_cli_server_cmd_check_option(a_argv, arg_index, a_argc, "set") >= 0) {
                    const char *l_value_str = NULL;
                    dap_cli_server_cmd_find_option_val(a_argv, arg_index, a_argc, "-poa_cert", &l_cert_name);
                    if(!l_cert_name) {
                        dap_json_rpc_error_add(DAP_CHAIN_NODE_CLI_COM_BLOCK_PARAM_ERR, "Command 'block reward set' requires parameter '-poa_cert'");
                        return DAP_CHAIN_NODE_CLI_COM_BLOCK_PARAM_ERR;
                    }
                    dap_cert_t *l_cert = dap_cert_find_by_name(l_cert_name);
                    if (!l_cert) {
                        dap_json_rpc_error_add(DAP_CHAIN_NODE_CLI_COM_BLOCK_CERT_ERR, "Can't find \"%s\" certificate", l_cert_name);
                        return DAP_CHAIN_NODE_CLI_COM_BLOCK_CERT_ERR;
                    }
                    if (!l_cert->enc_key || !l_cert->enc_key->priv_key_data || !l_cert->enc_key->priv_key_data_size) {
                        dap_json_rpc_error_add(DAP_CHAIN_NODE_CLI_COM_BLOCK_PVT_KEY_ERR, "Certificate \"%s\" doesn't contains private key", l_cert_name);
                        return DAP_CHAIN_NODE_CLI_COM_BLOCK_PVT_KEY_ERR;
                    }

                    dap_cli_server_cmd_find_option_val(a_argv, arg_index, a_argc, "-value", &l_value_str);
                    uint256_t l_value = dap_chain_balance_scan(l_value_str);
                    if (!l_value_str || IS_ZERO_256(l_value)) {
                        dap_json_rpc_error_add(DAP_CHAIN_NODE_CLI_COM_BLOCK_PARAM_ERR, "Command 'block reward set' requires parameter '-value' to be valid 256-bit unsigned integer");
                        return DAP_CHAIN_NODE_CLI_COM_BLOCK_PARAM_ERR;
                    }
                    char *l_decree_hash_str = s_blocks_decree_set_reward(l_net, l_chain, l_value, l_cert);
                    if (l_decree_hash_str) {
                        //добавить вывод
                        dap_json_rpc_error_add(DAP_CHAIN_NODE_CLI_COM_BLOCK_OK, "Decree with hash %s created to set basic block sign reward", l_decree_hash_str);
                        DAP_DELETE(l_decree_hash_str);
                    } else {
                        dap_json_rpc_error_add(DAP_CHAIN_NODE_CLI_COM_BLOCK_SIGN_ERR, "Basic block sign reward setting failed. Examine log file for details");
                        return DAP_CHAIN_NODE_CLI_COM_BLOCK_SIGN_ERR;
                    }
                    break;
                } else if (dap_cli_server_cmd_check_option(a_argv, arg_index, a_argc, "show") >= 0) {
                    uint256_t l_cur_reward = dap_chain_net_get_reward(l_net, UINT64_MAX);
<<<<<<< HEAD
                    char *l_reward_str = dap_chain_balance_to_coins(l_cur_reward);
                    json_object* json_obj_out = json_object_new_object();
                    sprintf(l_tmp_buff,"Current base block reward is %s\n", l_reward_str);
                    json_object_object_add(json_obj_out, "status", json_object_new_string(l_tmp_buff));
                    json_object_array_add(*json_arr_reply, json_obj_out);
                    DAP_DEL_Z(l_reward_str);
=======
                    const char *l_reward_str; dap_uint256_to_char(l_cur_reward, &l_reward_str);
                    dap_cli_server_cmd_set_reply_text(a_str_reply, "Current base block reward is %s\n", l_reward_str);
>>>>>>> 961129d7
                    break;
                } else if (dap_cli_server_cmd_check_option(a_argv, arg_index, a_argc, "collect") == -1) {
                    dap_json_rpc_error_add(DAP_CHAIN_NODE_CLI_COM_BLOCK_PARAM_ERR, "Command 'block reward' requires subcommands 'set' or 'show' or 'collect'");
                    return DAP_CHAIN_NODE_CLI_COM_BLOCK_PARAM_ERR;
                }
            }

            // Fee or reward collect handler
            dap_cli_server_cmd_find_option_val(a_argv, arg_index, a_argc, "-H", &l_hash_out_type);
            if(!l_hash_out_type)
                l_hash_out_type = "hex";
            if(dap_strcmp(l_hash_out_type,"hex") && dap_strcmp(l_hash_out_type,"base58")) {
                dap_json_rpc_error_add(DAP_CHAIN_NODE_CLI_COM_BLOCK_PARAM_ERR, "invalid parameter -H, valid values: -H <hex | base58>");
                return DAP_CHAIN_NODE_CLI_COM_BLOCK_PARAM_ERR;
            }

            // Private certificate
            dap_cli_server_cmd_find_option_val(a_argv, arg_index, a_argc, "-cert", &l_cert_name);
            // The address of the wallet to which the commission is received
            dap_cli_server_cmd_find_option_val(a_argv, arg_index, a_argc, "-addr", &l_addr_str);
            dap_cli_server_cmd_find_option_val(a_argv, arg_index, a_argc, "-hashes", &l_hash_str);
            dap_cli_server_cmd_find_option_val(a_argv, arg_index, a_argc, "-fee", &l_fee_value_str);

            if (!l_addr_str) {
                dap_json_rpc_error_add(DAP_CHAIN_NODE_CLI_COM_BLOCK_PARAM_ERR, "Command 'block %s collect' requires parameter '-addr'", l_subcmd_str);
                return DAP_CHAIN_NODE_CLI_COM_BLOCK_PARAM_ERR;
            }
            l_addr = dap_chain_addr_from_str(l_addr_str);
            if(!l_cert_name) {
                dap_json_rpc_error_add(DAP_CHAIN_NODE_CLI_COM_BLOCK_PARAM_ERR, "Command 'block %s collect' requires parameter '-cert'", l_subcmd_str);
                return DAP_CHAIN_NODE_CLI_COM_BLOCK_PARAM_ERR;
            }
            dap_cert_t *l_cert = dap_cert_find_by_name(l_cert_name);
            if (!l_cert) {
                dap_json_rpc_error_add(DAP_CHAIN_NODE_CLI_COM_BLOCK_CERT_ERR, "Can't find \"%s\" certificate", l_cert_name);
                return DAP_CHAIN_NODE_CLI_COM_BLOCK_CERT_ERR;
            }
            if (!l_cert->enc_key || !l_cert->enc_key->priv_key_data || !l_cert->enc_key->priv_key_data_size) {
                dap_json_rpc_error_add(DAP_CHAIN_NODE_CLI_COM_BLOCK_CERT_ERR,
                                        "Certificate \"%s\" doesn't contains private key", l_cert_name);
                return DAP_CHAIN_NODE_CLI_COM_BLOCK_CERT_ERR;
            }

            l_fee_value = dap_chain_balance_scan(l_fee_value_str);
            if (!l_fee_value_str || IS_ZERO_256(l_fee_value)) {
                dap_json_rpc_error_add(DAP_CHAIN_NODE_CLI_COM_BLOCK_PARAM_ERR, "Command 'block %s collect' requires parameter '-fee' to be valid uint256", l_subcmd_str);
                return DAP_CHAIN_NODE_CLI_COM_BLOCK_PARAM_ERR;
            }

            if (!l_hash_str) {
                dap_json_rpc_error_add(DAP_CHAIN_NODE_CLI_COM_BLOCK_PARAM_ERR, "Command 'block fee collect' requires parameter '-hashes'");
                return DAP_CHAIN_NODE_CLI_COM_BLOCK_PARAM_ERR;
            }
            // NOTE: This call will modify source string
            l_block_list = s_block_parse_str_list((char *)l_hash_str, &l_hashes_count, l_chain);            
            if (!l_block_list || !l_hashes_count) {
                dap_json_rpc_error_add(DAP_CHAIN_NODE_CLI_COM_BLOCK_HASH_ERR,
                                            "Block fee collection requires at least one hash to create a transaction");
                return DAP_CHAIN_NODE_CLI_COM_BLOCK_HASH_ERR;
            }

            char *l_hash_tx = NULL;
            if (l_subcmd == SUBCMD_FEE)
                l_hash_tx = dap_chain_mempool_tx_coll_fee_create(l_blocks, l_cert->enc_key, l_addr, l_block_list, l_fee_value, l_hash_out_type);
            else
                l_hash_tx = dap_chain_mempool_tx_reward_create(l_blocks, l_cert->enc_key, l_addr, l_block_list, l_fee_value, l_hash_out_type);
            if (l_hash_tx) {
                json_object* json_obj_out = json_object_new_object();
                sprintf(l_tmp_buff, "TX for %s collection created succefully, hash = %s\n", l_subcmd_str, l_hash_tx);
                json_object_object_add(json_obj_out, "status", json_object_new_string(l_tmp_buff));
                json_object_array_add(*json_arr_reply, json_obj_out);
                DAP_DELETE(l_hash_tx);
            } else {
                dap_json_rpc_error_add(DAP_CHAIN_NODE_CLI_COM_BLOCK_HASH_ERR,
                                            "Can't create %s collect TX\n", l_subcmd_str);
                return DAP_CHAIN_NODE_CLI_COM_BLOCK_HASH_ERR;
            }
            dap_list_free_full(l_block_list, NULL);
        }break;

        case SUBCMD_AUTOCOLLECT: {
            const char * l_cert_name  = NULL, * l_addr_str = NULL;
            dap_pkey_t * l_pub_key = NULL;
            dap_hash_fast_t l_pkey_hash = {};
            dap_chain_addr_t *l_addr = NULL;
            size_t l_block_count = 0;
            char l_tmp_buff[70]={0};
            int fl_renew = dap_cli_server_cmd_check_option(a_argv, arg_index,a_argc, "renew");
            if(fl_renew != -1)
            {
                dap_cli_server_cmd_find_option_val(a_argv, arg_index, a_argc, "-cert", &l_cert_name);
                dap_cli_server_cmd_find_option_val(a_argv, arg_index, a_argc, "-addr", &l_addr_str);
                l_addr = dap_chain_addr_from_str(l_addr_str);
                if(!l_cert_name) {
                    dap_json_rpc_error_add(DAP_CHAIN_NODE_CLI_COM_BLOCK_PARAM_ERR,
                                            "Command 'block autocollect renew' requires parameter '-cert'", l_subcmd_str);
                    return DAP_CHAIN_NODE_CLI_COM_BLOCK_PARAM_ERR;
                }
                if (!l_addr_str) {
                    dap_json_rpc_error_add(DAP_CHAIN_NODE_CLI_COM_BLOCK_PARAM_ERR,
                                            "Command 'block autocollect renew' requires parameter '-addr'", l_subcmd_str);
                    return DAP_CHAIN_NODE_CLI_COM_BLOCK_PARAM_ERR;
                }
                dap_cert_t *l_cert = dap_cert_find_by_name(l_cert_name);
                if (!l_cert) {
                    dap_json_rpc_error_add(DAP_CHAIN_NODE_CLI_COM_BLOCK_CERT_ERR,
                                            "Can't find \"%s\" certificate", l_cert_name);
                    return DAP_CHAIN_NODE_CLI_COM_BLOCK_CERT_ERR;
                }
                l_pub_key = dap_pkey_from_enc_key(l_cert->enc_key);
                if (!l_pub_key) {
                    dap_json_rpc_error_add(DAP_CHAIN_NODE_CLI_COM_BLOCK_PUB_KEY_ERR,
                                            "Corrupted certificate \"%s\" have no public key data", l_cert_name);
                    return DAP_CHAIN_NODE_CLI_COM_BLOCK_PUB_KEY_ERR;
                }
                dap_chain_esbocs_block_collect_t l_block_collect_params = (dap_chain_esbocs_block_collect_t){
                        .collecting_level = dap_chain_esbocs_get_collecting_level(l_chain),
                        .minimum_fee = dap_chain_esbocs_get_fee(l_chain->net_id),
                        .chain = l_chain,
                        .blocks_sign_key = l_cert->enc_key,
                        .block_sign_pkey = l_pub_key,
                        .collecting_addr = l_addr
                };
                //Cleare gdb
                size_t l_objs_fee_count = 0;
                size_t l_objs_rew_count = 0;
                char *l_group_fee = dap_chain_cs_blocks_get_fee_group(l_net->pub.name);
                char *l_group_rew = dap_chain_cs_blocks_get_reward_group(l_net->pub.name);
                dap_global_db_obj_t *l_objs_fee = dap_global_db_get_all_sync(l_group_fee, &l_objs_fee_count);
                dap_global_db_obj_t *l_objs_rew = dap_global_db_get_all_sync(l_group_rew, &l_objs_rew_count);
                if(l_objs_fee_count)dap_global_db_objs_delete(l_objs_fee,l_objs_fee_count);
                if(l_objs_rew_count)dap_global_db_objs_delete(l_objs_rew,l_objs_rew_count);
                DAP_DELETE(l_group_fee);
                DAP_DELETE(l_group_rew);
                json_object* json_arr_bl_out = json_object_new_array();

                for (dap_chain_block_cache_t *l_block_cache = PVT(l_blocks)->blocks; l_block_cache; l_block_cache = l_block_cache->hh.next) {
                    dap_time_t l_ts = l_block_cache->block->hdr.ts_created;
                    dap_sign_t *l_sign = dap_chain_block_sign_get(l_block_cache->block, l_block_cache->block_size, 0);
                    if (!l_pub_key) {
                        dap_hash_fast_t l_sign_pkey_hash;
                        dap_sign_get_pkey_hash(l_sign, &l_sign_pkey_hash);
                        if (!dap_hash_fast_compare(&l_pkey_hash, &l_sign_pkey_hash))
                            continue;
                    } else if (!dap_pkey_compare_with_sign(l_pub_key, l_sign))
                        continue;
                    for (size_t i = 0; i < l_block_cache->datum_count; i++) {
                        if (l_block_cache->datum[i]->header.type_id != DAP_CHAIN_DATUM_TX)
                            continue;
                        dap_chain_datum_tx_t *l_tx = (dap_chain_datum_tx_t *)l_block_cache->datum[i]->data;
                        int l_out_idx_tmp = 0;
                        if (NULL == dap_chain_datum_tx_out_cond_get(l_tx, DAP_CHAIN_TX_OUT_COND_SUBTYPE_FEE, &l_out_idx_tmp))
                            continue;
                        if (!dap_ledger_tx_hash_is_used_out_item(l_net->pub.ledger, l_block_cache->datum_hash + i, l_out_idx_tmp, NULL)) {
                            dap_chain_esbocs_add_block_collect(l_block_cache->block, l_block_cache->block_size, &l_block_collect_params,1);
                            char l_buf[50];
                            json_object* json_obj_bl = json_object_new_object();
                            dap_time_to_str_rfc822(l_buf, 50, l_ts);
                            sprintf(l_tmp_buff, "fee - \t%s: ts_create=%s\n", l_block_cache->block_hash_str, l_buf);
                            json_object_object_add(json_obj_bl, "block", l_tmp_buff);
                            json_object_array_add(json_arr_bl_out, json_obj_bl);
                            l_block_count++;
                            break;
                        }
                    } 
                    if (l_ts < DAP_REWARD_INIT_TIMESTAMP)
                            continue;
                    
                    if (!l_pub_key) {
                        bool l_found = false;
                        for (size_t i = 0; i < l_block_cache->sign_count ; i++) {
                            dap_sign_t *l_sign = dap_chain_block_sign_get(l_block_cache->block, l_block_cache->block_size, i);
                            dap_hash_fast_t l_sign_pkey_hash;
                            dap_sign_get_pkey_hash(l_sign, &l_sign_pkey_hash);
                            if (dap_hash_fast_compare(&l_pkey_hash, &l_sign_pkey_hash)) {
                                l_found = true;
                                break;
                            }
                        }
                        if(!l_found)
                            continue;
                    } else if (!dap_chain_block_sign_match_pkey(l_block_cache->block, l_block_cache->block_size, l_pub_key))
                        continue;
                    if (dap_ledger_is_used_reward(l_net->pub.ledger, &l_block_cache->block_hash, &l_pkey_hash))
                        continue;
                    dap_chain_esbocs_add_block_collect(l_block_cache->block, l_block_cache->block_size, &l_block_collect_params,2);
                    {   
                        char l_buf[50];
                        json_object* json_obj_bl = json_object_new_object();
                        dap_time_to_str_rfc822(l_buf, 50, l_ts);
                        sprintf(l_tmp_buff, "rewards - \t%s: ts_create=%s\n", l_block_cache->block_hash_str, l_buf);
                        json_object_object_add(json_obj_bl, "block", l_tmp_buff);
                        json_object_array_add(json_arr_bl_out, json_obj_bl);
                        l_block_count++; 
                    }                   
                }
                json_object_array_add(*json_arr_reply, json_arr_bl_out);
                json_object* json_obj_out = json_object_new_object();
                sprintf(l_tmp_buff, "%s.%s: Have %"DAP_UINT64_FORMAT_U" blocks\n",
                                     l_net->pub.name, l_chain->name, l_block_count);
                json_object_object_add(json_obj_out, "status", json_object_new_string(l_tmp_buff));
                json_object_array_add(*json_arr_reply, json_obj_out);
            }else{
                if (dap_cli_server_cmd_check_option(a_argv, arg_index, a_argc, "status") == -1) {
                    dap_json_rpc_error_add(DAP_CHAIN_NODE_CLI_COM_BLOCK_PARAM_ERR,
                                            "Command 'block autocollect' requires subcommand 'status'");
                    return DAP_CHAIN_NODE_CLI_COM_BLOCK_PARAM_ERR;
                }
                json_object* json_obj_out = json_object_new_object();
                s_print_autocollect_table(l_net, json_obj_out, "Fees");
                s_print_autocollect_table(l_net, json_obj_out, "Rewards");
                json_object_array_add(*json_arr_reply, json_obj_out);
            }            
        } break;

        case SUBCMD_UNDEFINED:
        default: {
            char l_tmp_buff[70]={0};
            json_object* json_obj_out = json_object_new_object();
            sprintf(l_tmp_buff, "Undefined block subcommand \"%s\" ",
                                              l_subcmd_str);
            json_object_object_add(json_obj_out, "status", json_object_new_string(l_tmp_buff));
            json_object_array_add(*json_arr_reply, json_obj_out);
            ret=DAP_CHAIN_NODE_CLI_COM_BLOCK_UNKNOWN;

        } break;
    }
    return ret;
}

static dap_list_t *s_block_parse_str_list(char *a_hash_str, size_t *a_hash_size, dap_chain_t *a_chain)
{
    dap_list_t *l_block_list = NULL;
    dap_chain_hash_fast_t l_hash_block;
    char *l_hashes_tmp_ptrs = NULL;
    char *l_hashes_str = strtok_r(a_hash_str, ",", &l_hashes_tmp_ptrs);
    size_t l_hashes_pos = 0;
    while (l_hashes_str) {
        l_hashes_str = dap_strstrip(l_hashes_str);
        if (!l_hashes_str || dap_chain_hash_fast_from_str(l_hashes_str, &l_hash_block)) {
            log_it(L_WARNING, "Can't convert string %s to hash", l_hashes_str ? l_hashes_str : "(null)");
            l_hashes_pos = 0;
            break;
        }
        dap_chain_block_t *l_block = (dap_chain_block_t *)dap_chain_get_atom_by_hash(a_chain, &l_hash_block, NULL);
        if (!l_block) {
            log_it(L_WARNING, "There is no block pointed by hash %s", l_hashes_str);
            l_hashes_pos = 0;
            break;
        }
        dap_hash_fast_t *l_block_hash_new = DAP_DUP(&l_hash_block);
        if (!l_block_hash_new) {
            log_it(L_CRITICAL, "Memory allocaton error");
            l_hashes_pos = 0;
            break;
        }
        l_block_list = dap_list_append(l_block_list, l_block_hash_new);
        l_hashes_str = strtok_r(NULL, ",", &l_hashes_tmp_ptrs);
        l_hashes_pos++;
    }
    if (a_hash_size)
        *a_hash_size = l_hashes_pos;
    if (!l_hashes_pos && l_block_list) {
        dap_list_free_full(l_block_list, NULL);
        l_block_list = NULL;
    }
    return l_block_list;
}

/**
 * @brief s_callback_delete
 * @details Destructor for blocks consensus chain
 * @param a_chain
 */
static void s_callback_delete(dap_chain_t * a_chain)
{
    s_callback_cs_blocks_purge(a_chain);
    dap_chain_cs_blocks_t * l_blocks = DAP_CHAIN_CS_BLOCKS(a_chain);
    pthread_rwlock_wrlock(&PVT(l_blocks)->rwlock);
    if(l_blocks->callback_delete )
        l_blocks->callback_delete(l_blocks);
    pthread_rwlock_unlock(&PVT(l_blocks)->rwlock);
    pthread_rwlock_destroy(&PVT(l_blocks)->rwlock);
    pthread_rwlock_destroy(&PVT(l_blocks)->datums_rwlock);
    dap_chain_block_chunks_delete(PVT(l_blocks)->chunks);
    DAP_DEL_Z(l_blocks->_inheritor);
    DAP_DEL_Z(l_blocks->_pvt);
    log_it(L_INFO, "Block destructed");
}

static void s_callback_cs_blocks_purge(dap_chain_t *a_chain)
{
    dap_chain_cs_blocks_t *l_blocks = DAP_CHAIN_CS_BLOCKS(a_chain);
    pthread_rwlock_wrlock(&PVT(l_blocks)->rwlock);
    dap_chain_block_cache_t *l_block = NULL, *l_block_tmp = NULL;
    HASH_ITER(hh, PVT(l_blocks)->blocks, l_block, l_block_tmp) {
        HASH_DEL(PVT(l_blocks)->blocks, l_block);
        DAP_DELETE(l_block->block);
        dap_chain_block_cache_delete(l_block);
    }
    PVT(l_blocks)->blocks_count = 0;
    pthread_rwlock_unlock(&PVT(l_blocks)->rwlock);
    
    dap_chain_block_datum_index_t *l_datum_index = NULL, *l_datum_index_tmp = NULL;
    pthread_rwlock_wrlock(&PVT(l_blocks)->datums_rwlock);
    HASH_ITER(hh, PVT(l_blocks)->datum_index, l_datum_index, l_datum_index_tmp) {
        HASH_DEL(PVT(l_blocks)->datum_index, l_datum_index);
        DAP_DELETE(l_datum_index);
        l_datum_index = NULL;
    }
    pthread_rwlock_unlock(&PVT(l_blocks)->datums_rwlock);

    dap_chain_block_chunks_delete(PVT(l_blocks)->chunks);
    dap_chain_cell_delete_all(a_chain);
    PVT(l_blocks)->chunks = dap_chain_block_chunks_create(l_blocks);
}

/**
 * @brief s_add_atom_to_ledger
 * @param a_blocks
 * @param a_block_cache
 * @return
 */
static int s_add_atom_datums(dap_chain_cs_blocks_t *a_blocks, dap_chain_block_cache_t *a_block_cache)
{
    if (! a_block_cache->datum_count){
        log_it(L_WARNING,"Block %s has no datums at all, can't add anything to ledger", a_block_cache->block_hash_str);
        return 1; // No errors just empty block
    }
    int l_ret = 0;

    size_t l_block_offset = 0;
    size_t l_datum_size = 0;
    for(size_t i=0; i<a_block_cache->datum_count && l_block_offset +sizeof(a_block_cache->block->hdr) < a_block_cache->block_size ;
        i++, l_block_offset += l_datum_size ){
        dap_chain_datum_t *l_datum = a_block_cache->datum[i];
        size_t l_datum_data_size = l_datum->header.data_size;
        l_datum_size = l_datum_data_size + sizeof(l_datum->header);
        if(l_datum_size>a_block_cache->block_size- l_block_offset ){
            log_it(L_WARNING, "Corrupted block %s has strange datum on offset %zd with size %zd out of block size",
                   a_block_cache->block_hash_str, l_block_offset,l_datum_size );
            break;
        }
        dap_hash_fast_t *l_datum_hash = a_block_cache->datum_hash + i;
        int l_res = dap_chain_datum_add(a_blocks->chain, l_datum, l_datum_size, l_datum_hash);
        l_ret++;
        // Save datum hash -> block_hash link in hash table
        dap_chain_block_datum_index_t *l_datum_index = DAP_NEW_Z(dap_chain_block_datum_index_t);
        if (!l_datum_index) {
        log_it(L_CRITICAL, "%s", g_error_memory_alloc);
            return 1;
        }
        l_datum_index->ts_added = time(NULL);
        l_datum_index->block_cache = a_block_cache;
        l_datum_index->datum_hash = *l_datum_hash;
        l_datum_index->ret_code = l_res;
        l_datum_index->datum_index = i;
        pthread_rwlock_wrlock(&PVT(a_blocks)->datums_rwlock);
        HASH_ADD(hh, PVT(a_blocks)->datum_index, datum_hash, sizeof(*l_datum_hash), l_datum_index);
        pthread_rwlock_unlock(&PVT(a_blocks)->datums_rwlock);

    }
    debug_if(s_debug_more, L_DEBUG, "Block %s checked, %s", a_block_cache->block_hash_str,
             l_ret == (int)a_block_cache->datum_count ? "all correct" : "there are rejected datums");
    return l_ret;
}


/**
 * @brief s_add_atom_to_blocks
 * @param a_blocks
 * @param a_block_cache
 * @return
 */
static void s_add_atom_to_blocks(dap_chain_cs_blocks_t *a_blocks, dap_chain_block_cache_t *a_block_cache)
{

    return;
}


/**
 * @brief s_bft_consensus_setup
 * @param a_blocks
 */
static void s_bft_consensus_setup(dap_chain_cs_blocks_t * a_blocks)
{
    bool l_was_chunks_changed = false;
    // Compare all chunks with chain's tail
    for (dap_chain_block_chunk_t *l_chunk = PVT(a_blocks)->chunks->chunks_last ; l_chunk; l_chunk=l_chunk->prev ){
        size_t l_chunk_length = HASH_COUNT(l_chunk->block_cache_hash);
        dap_chain_block_cache_t * l_block_cache_chunk_top_prev = dap_chain_block_cache_get_by_hash(a_blocks,&l_chunk->block_cache_top->prev_hash);
        dap_chain_block_cache_t * l_block_cache= l_block_cache_chunk_top_prev;
        if ( l_block_cache ){ // we found prev block in main chain
            size_t l_tail_length = 0;
            // Now lets calc tail length
            for( ;l_block_cache; l_block_cache=l_block_cache->prev){
                l_tail_length++;
                if(l_tail_length>l_chunk_length)
                    break;
            }
            if(l_tail_length<l_chunk_length ){ // This generals consensus is bigger than the current one
                // Cutoff current chank from the list
                if( l_chunk->next)
                    l_chunk->next->prev = l_chunk->prev;
                if( l_chunk->prev)
                    l_chunk->prev->next = l_chunk->next;

                // Pass through all the tail and move it to chunks
                for(l_block_cache= l_block_cache_chunk_top_prev ;l_block_cache; l_block_cache=l_block_cache->prev){
                    pthread_rwlock_wrlock(& PVT(a_blocks)->rwlock);
                    if(l_block_cache->prev)
                        l_block_cache->prev->next = l_block_cache->next;
                    if(l_block_cache->next)
                        l_block_cache->next->prev = l_block_cache->prev;
                    HASH_DEL(PVT(a_blocks)->blocks,l_block_cache);
                    --PVT(a_blocks)->blocks_count;
                    pthread_rwlock_unlock(& PVT(a_blocks)->rwlock);
                    dap_chain_block_chunks_add(PVT(a_blocks)->chunks,l_block_cache);
                }
                // Pass through all the chunk and add it to main chain
                for(l_block_cache= l_chunk->block_cache_top ;l_block_cache; l_block_cache=l_block_cache->prev){
                    int l_check_res = 0;
                    if (a_blocks->callback_block_verify)
                        l_check_res = a_blocks->callback_block_verify(a_blocks, l_block_cache->block, l_block_cache->block_size);
                    if (!l_check_res) {
                        log_it(L_WARNING,"Can't move block %s from chunk to main chain - data inside wasn't verified: code %d",
                                            l_block_cache->block_hash_str, l_check_res);
                        dap_chain_block_chunks_add(PVT(a_blocks)->chunks,l_block_cache);
                    }
                    // TODO Rework blocks rwlock usage for this code
                    HASH_ADD(hh, PVT(a_blocks)->blocks, block_hash, sizeof(l_block_cache->block_hash), l_block_cache);
                    ++PVT(a_blocks)->blocks_count;
                    s_add_atom_datums(a_blocks, l_block_cache);
                }
                dap_chain_block_chunk_delete(l_chunk );
                l_was_chunks_changed = true;
            }
        }

    }
    if(l_was_chunks_changed){
        dap_chain_block_chunks_sort( PVT(a_blocks)->chunks);
        log_it(L_INFO,"Recursive BFT stage additional check...");
        s_bft_consensus_setup(a_blocks);
    }
}

/**
 * @brief s_callback_atom_add
 * @details Accept new atom in blockchain
 * @param a_chain
 * @param a_atom
 * @param a_atom_size
 * @return
 */
static dap_chain_atom_verify_res_t s_callback_atom_add(dap_chain_t * a_chain, dap_chain_atom_ptr_t a_atom , size_t a_atom_size)
{
    dap_chain_cs_blocks_t * l_blocks = DAP_CHAIN_CS_BLOCKS(a_chain);
    dap_chain_block_t * l_block = (dap_chain_block_t *) a_atom;
    size_t l_block_size = a_atom_size;

    dap_chain_hash_fast_t l_block_hash;
    dap_hash_fast(l_block, l_block_size, &l_block_hash);

    dap_chain_block_cache_t * l_block_cache = NULL;
    pthread_rwlock_wrlock(& PVT(l_blocks)->rwlock);
    HASH_FIND(hh, PVT(l_blocks)->blocks, &l_block_hash, sizeof(l_block_hash), l_block_cache);
    if (l_block_cache) {
        debug_if(s_debug_more, L_DEBUG, "... %s is already present", l_block_cache->block_hash_str);
        pthread_rwlock_unlock(&PVT(l_blocks)->rwlock);
        return ATOM_PASS;
    }
    dap_chain_atom_verify_res_t ret = s_callback_atom_verify(a_chain, a_atom, a_atom_size);
    switch (ret) {
    case ATOM_ACCEPT:
        l_block_cache = dap_chain_block_cache_new(&l_block_hash, l_block, l_block_size, PVT(l_blocks)->blocks_count + 1);
        if (!l_block_cache)
            break;
        debug_if(s_debug_more, L_DEBUG, "... new block %s", l_block_cache->block_hash_str);
        HASH_ADD(hh, PVT(l_blocks)->blocks, block_hash, sizeof(l_block_cache->block_hash), l_block_cache);
        ++PVT(l_blocks)->blocks_count;
        debug_if(s_debug_more, L_DEBUG, "Verified atom %p: ACCEPTED", a_atom);
        break;
    case ATOM_MOVE_TO_THRESHOLD:
        // TODO: reimplement and enable threshold for blocks
/*      {
            debug_if(s_debug_more, L_DEBUG, "Verified atom %p: THRESHOLDED", a_atom);
            break;
        }
*/
        ret = ATOM_REJECT;
    case ATOM_REJECT:
        debug_if(s_debug_more, L_DEBUG, "Verified atom %p: REJECTED", a_atom);
        break;
    default:
        debug_if(s_debug_more, L_DEBUG, "Unknown verification ret code %d", ret);
        break;
    }
    pthread_rwlock_unlock(&PVT(l_blocks)->rwlock);
    if (ret == ATOM_ACCEPT)
        s_add_atom_datums(l_blocks, l_block_cache);
    return ret;
}

/**
 * @brief s_callback_atom_verify
 * @param a_chain
 * @param a_atom
 * @param a_atom_size
 * @return
 */
static dap_chain_atom_verify_res_t s_callback_atom_verify(dap_chain_t * a_chain, dap_chain_atom_ptr_t a_atom , size_t a_atom_size)
{
    dap_chain_cs_blocks_t * l_blocks = DAP_CHAIN_CS_BLOCKS(a_chain);
    assert(l_blocks);
    dap_chain_cs_blocks_pvt_t * l_blocks_pvt = PVT(l_blocks);
    assert(l_blocks_pvt);
    dap_chain_block_t * l_block = (dap_chain_block_t *) a_atom;
    dap_chain_hash_fast_t l_block_hash;

    if(sizeof (l_block->hdr) >= a_atom_size){
        log_it(L_WARNING,"Size of block is %zd that is equal or less then block's header size %zd",a_atom_size,sizeof (l_block->hdr));
        return  ATOM_REJECT;
    }

    // Hard accept list
    if (l_blocks_pvt->hal) {
        dap_hash_fast(l_block, a_atom_size, &l_block_hash);
        struct cs_blocks_hal_item *l_hash_found = NULL;
        HASH_FIND(hh, l_blocks_pvt->hal, &l_block_hash, sizeof(l_block_hash), l_hash_found);
        if (l_hash_found) {
            return ATOM_ACCEPT;
        }
    }

    if (l_block->hdr.ts_created > dap_time_now() + 60) {
        log_it(L_WARNING, "Incorrect block timestamp");
        return  ATOM_REJECT;
    }

    // Parse metadata
    bool l_is_genesis = dap_chain_block_meta_get(l_block, a_atom_size, DAP_CHAIN_BLOCK_META_GENESIS);
    dap_hash_t *l_prev_hash_meta_data = (dap_hash_t *)dap_chain_block_meta_get(l_block, a_atom_size, DAP_CHAIN_BLOCK_META_PREV);
    dap_hash_t l_block_prev_hash = l_prev_hash_meta_data ? *l_prev_hash_meta_data : (dap_hash_t){};

    // 2nd level consensus
    if(l_blocks->callback_block_verify)
        if (l_blocks->callback_block_verify(l_blocks, l_block, a_atom_size))
            return ATOM_REJECT;

    // genesis or seed mode
    if (l_is_genesis) {
        if (!l_blocks_pvt->blocks) {
            dap_hash_fast(l_block, a_atom_size, &l_block_hash);
            if (s_seed_mode)
                log_it(L_NOTICE, "Accepting new genesis block");

            else if(dap_hash_fast_compare(&l_block_hash,&l_blocks_pvt->static_genesis_block_hash)
                    &&!dap_hash_fast_is_blank(&l_block_hash))
                log_it(L_NOTICE, "Accepting static genesis block");
            else{
                char l_hash_str[DAP_CHAIN_HASH_FAST_STR_SIZE] = { '\0' };
                dap_hash_fast_to_str(&l_block_hash, l_hash_str, sizeof(l_hash_str));
                log_it(L_WARNING,"Cant accept genesis block: seed mode not enabled or hash mismatch with static genesis block %s in configuration", l_hash_str);
                return ATOM_REJECT;
            }
        } else {
            log_it(L_WARNING,"Cant accept genesis block: already present data in blockchain");
            return ATOM_REJECT;
        }
    } else {
        dap_chain_block_cache_t *l_bcache_last = PVT(l_blocks)->blocks ? PVT(l_blocks)->blocks->hh.tbl->tail->prev : NULL;
        l_bcache_last = l_bcache_last ? l_bcache_last->hh.next : PVT(l_blocks)->blocks;
        if (!l_bcache_last || !dap_hash_fast_compare(&l_bcache_last->block_hash, &l_block_prev_hash))
            return ATOM_MOVE_TO_THRESHOLD;
    }
    return ATOM_ACCEPT;
}

/**
 * @brief s_callback_atom_get_static_hdr_size
 * @return
 */
static size_t s_callback_atom_get_static_hdr_size(void)
{
    return sizeof (dap_chain_block_hdr_t);
}

/**
 * @brief s_callback_atom_iter_find_by_hash
 * @param a_atom_iter
 * @param a_atom_hash
 * @param a_atom_size
 * @return
 */
static dap_chain_atom_ptr_t s_callback_atom_iter_find_by_hash(dap_chain_atom_iter_t * a_atom_iter, dap_chain_hash_fast_t *a_atom_hash,
                                                              size_t * a_atom_size)
{
    assert(a_atom_iter);
    dap_chain_cs_blocks_t *l_blocks = DAP_CHAIN_CS_BLOCKS(a_atom_iter->chain);
    dap_chain_block_cache_t *l_block_cache = dap_chain_block_cache_get_by_hash(l_blocks, a_atom_hash);
    a_atom_iter->cur_item = l_block_cache;
    if (l_block_cache) {
        a_atom_iter->cur        = l_block_cache->block;
        a_atom_iter->cur_size   = l_block_cache->block_size;
        a_atom_iter->cur_hash   = &l_block_cache->block_hash;
        a_atom_iter->cur_num    = l_block_cache->block_number;
    } else
        *a_atom_iter = (dap_chain_atom_iter_t) { .chain = a_atom_iter->chain,
                                                 .cell_id = a_atom_iter->cell_id };
    if (a_atom_size)
        *a_atom_size = a_atom_iter->cur_size;
    return a_atom_iter->cur;
}

static dap_chain_atom_ptr_t s_callback_atom_iter_get_by_num(dap_chain_atom_iter_t *a_atom_iter, uint64_t a_atom_num)
{
    assert(a_atom_iter);
    dap_chain_cs_blocks_t *l_blocks = DAP_CHAIN_CS_BLOCKS(a_atom_iter->chain);
    dap_chain_block_cache_t *l_block_cache = NULL;
    pthread_rwlock_rdlock(&PVT(l_blocks)->rwlock);
    for (l_block_cache = PVT(l_blocks)->blocks; l_block_cache; l_block_cache = l_block_cache->hh.next)
        if (l_block_cache->block_number == a_atom_num)
            break;
    a_atom_iter->cur_item = l_block_cache;
    if (l_block_cache) {
        a_atom_iter->cur        = l_block_cache->block;
        a_atom_iter->cur_size   = l_block_cache->block_size;
        a_atom_iter->cur_hash   = &l_block_cache->block_hash;
        a_atom_iter->cur_num    = l_block_cache->block_number;
    } else
        *a_atom_iter = (dap_chain_atom_iter_t) { .chain = a_atom_iter->chain,
                                                 .cell_id = a_atom_iter->cell_id };
    pthread_rwlock_unlock(&PVT(l_blocks)->rwlock);
    return a_atom_iter->cur;
}

/**
 * @brief s_callback_atom_iter_find_by_tx_hash
 * @param a_chain
 * @param a_atom_hash
 * @return
 */
static dap_chain_datum_t *s_callback_datum_find_by_hash(dap_chain_t *a_chain, dap_chain_hash_fast_t *a_datum_hash,
                                                        dap_chain_hash_fast_t *a_block_hash, int *a_ret_code)
{
    dap_chain_cs_blocks_t * l_cs_blocks = DAP_CHAIN_CS_BLOCKS(a_chain);
    dap_chain_block_datum_index_t *l_datum_index = NULL;
    pthread_rwlock_rdlock(&PVT(l_cs_blocks)->datums_rwlock);
    HASH_FIND(hh, PVT(l_cs_blocks)->datum_index, a_datum_hash, sizeof (*a_datum_hash), l_datum_index);
    pthread_rwlock_unlock(&PVT(l_cs_blocks)->datums_rwlock);
    if (!l_datum_index || !l_datum_index->block_cache)
        return NULL;
    if (a_block_hash)
        *a_block_hash = l_datum_index->block_cache->block_hash;
    if (a_ret_code)
        *a_ret_code = l_datum_index->ret_code;
    return l_datum_index->block_cache->datum[l_datum_index->datum_index];
}

/**
 * @brief s_callback_block_find_by_tx_hash
 * @param a_datums
 * @param a_tx_hash
 * @return atom_ptr
 */
static dap_chain_atom_ptr_t s_callback_block_find_by_tx_hash(dap_chain_t * a_chain, dap_chain_hash_fast_t * a_tx_hash, size_t *a_block_size)
{
    dap_chain_cs_blocks_t * l_cs_blocks = DAP_CHAIN_CS_BLOCKS(a_chain);
    dap_chain_block_datum_index_t *l_datum_index = NULL;
    pthread_rwlock_rdlock(&PVT(l_cs_blocks)->datums_rwlock);
    HASH_FIND(hh, PVT(l_cs_blocks)->datum_index, a_tx_hash, sizeof (*a_tx_hash), l_datum_index);
    pthread_rwlock_unlock(&PVT(l_cs_blocks)->datums_rwlock);
    if (!l_datum_index)
        return NULL;
    if (a_block_size)
        *a_block_size = l_datum_index->block_cache->block_size;
    return l_datum_index->block_cache->block;
}

/**
 * @brief s_callback_atom_get_datum
 * @param a_event
 * @param a_atom_size
 * @return
 */
static dap_chain_datum_t** s_callback_atom_get_datums(dap_chain_atom_ptr_t a_atom, size_t a_atom_size, size_t * a_datums_count)
{
    assert(a_datums_count);
    dap_chain_datum_t ** l_ret = dap_chain_block_get_datums((dap_chain_block_t *)a_atom, a_atom_size,a_datums_count);
    return l_ret;
}

/**
 * @brief s_callback_atom_iter_create
 * @param a_chain
 * @return
 */
static dap_chain_atom_iter_t *s_callback_atom_iter_create(dap_chain_t *a_chain, dap_chain_cell_id_t a_cell_id, dap_hash_fast_t *a_hash_from)
{
    dap_chain_atom_iter_t * l_atom_iter = DAP_NEW_Z(dap_chain_atom_iter_t);
    if (!l_atom_iter) {
        log_it(L_CRITICAL, "%s", g_error_memory_alloc);
        return NULL;
    }
    l_atom_iter->chain = a_chain;
    l_atom_iter->cell_id = a_cell_id;
    if (a_hash_from)
        s_callback_atom_iter_find_by_hash(l_atom_iter, a_hash_from, NULL);
    return l_atom_iter;
}

/**
 * @brief s_callback_atom_iter_get
 * @param a_atom_iter
 * @param a_operation
 * @param a_atom_size
 * @return
 */
static dap_chain_atom_ptr_t s_callback_atom_iter_get(dap_chain_atom_iter_t *a_atom_iter, dap_chain_iter_op_t a_operation, size_t *a_atom_size)
{
    dap_return_val_if_fail(a_atom_iter, NULL);
    dap_chain_cs_blocks_t * l_blocks = DAP_CHAIN_CS_BLOCKS(a_atom_iter->chain);
    dap_chain_cs_blocks_pvt_t *l_blocks_pvt = l_blocks ? PVT(l_blocks) : NULL;
    assert(l_blocks_pvt);
    pthread_rwlock_rdlock(&l_blocks_pvt->rwlock);
    switch (a_operation) {
    case DAP_CHAIN_ITER_OP_FIRST:
        a_atom_iter->cur_item = l_blocks_pvt->blocks;
        break;
    case DAP_CHAIN_ITER_OP_LAST:
        HASH_LAST(l_blocks_pvt->blocks, a_atom_iter->cur_item);
        break;
    case DAP_CHAIN_ITER_OP_NEXT:
        if (a_atom_iter->cur_item)
            a_atom_iter->cur_item = ((dap_chain_block_cache_t *)a_atom_iter->cur_item)->hh.next;
        break;
    case DAP_CHAIN_ITER_OP_PREV:
        if (a_atom_iter->cur_item)
            a_atom_iter->cur_item = ((dap_chain_block_cache_t *)a_atom_iter->cur_item)->hh.prev;
        break;
    }
    if (a_atom_iter->cur_item) {
        dap_chain_block_cache_t *l_item = a_atom_iter->cur_item;
        a_atom_iter->cur        = l_item->block;
        a_atom_iter->cur_size   = l_item->block_size;
        a_atom_iter->cur_hash   = &l_item->block_hash;
        a_atom_iter->cur_num    = l_item->block_number;
    } else
        *a_atom_iter = (dap_chain_atom_iter_t) { .chain = a_atom_iter->chain,
                                                 .cell_id = a_atom_iter->cell_id };
    pthread_rwlock_unlock(&l_blocks_pvt->rwlock);
    if (a_atom_size)
        *a_atom_size = a_atom_iter->cur_size;

    return a_atom_iter->cur;
}

/**
 * @brief s_callback_atom_iter_delete
 * @param a_atom_iter
 */
static void s_callback_atom_iter_delete(dap_chain_atom_iter_t * a_atom_iter)
{
    DAP_DELETE(a_atom_iter);
}

/**
 * @brief s_callback_atom_iter_get_links
 * @param a_atom_iter
 * @param a_links_size
 * @param a_links_size_ptr
 * @return
 */
static dap_chain_atom_ptr_t *s_callback_atom_iter_get_links(dap_chain_atom_iter_t *a_atom_iter , size_t *a_links_size, size_t **a_links_size_ptr)
{
    assert(a_atom_iter);
    assert(a_links_size);
    assert(a_links_size_ptr);
    if (!a_atom_iter->cur_item) {
        return NULL;
    }
    dap_chain_block_cache_t * l_block_cache =(dap_chain_block_cache_t *) a_atom_iter->cur_item;
    if (!l_block_cache->links_hash_count) {
        return NULL;
    }
    *a_links_size_ptr = DAP_NEW_Z_SIZE(size_t, l_block_cache->links_hash_count * sizeof(size_t));
    *a_links_size = l_block_cache->links_hash_count;
    dap_chain_atom_ptr_t *l_ret = DAP_NEW_Z_SIZE(dap_chain_atom_ptr_t, l_block_cache->links_hash_count * sizeof(dap_chain_atom_ptr_t));
    for (size_t i = 0; i < l_block_cache->links_hash_count; ++i){
        dap_chain_cs_blocks_t *l_cs_blocks = DAP_CHAIN_CS_BLOCKS(a_atom_iter->chain);
        dap_chain_block_cache_t *l_link = dap_chain_block_cache_get_by_hash(l_cs_blocks, &l_block_cache->links_hash[i]);
        assert(l_link);
        (*a_links_size_ptr)[i] = l_link->block_size;
        l_ret[i] = l_link->block;
    }
    return l_ret;
}

static dap_chain_datum_iter_t *s_chain_callback_datum_iter_create(dap_chain_t *a_chain)
{
    dap_chain_datum_iter_t *l_ret = DAP_NEW_Z(dap_chain_datum_iter_t);
    if (!l_ret) {
        log_it(L_CRITICAL, "%s", g_error_memory_alloc);
        return NULL;
    }
    l_ret->chain = a_chain;
    return l_ret;
}

static void s_chain_callback_datum_iter_delete(dap_chain_datum_iter_t *a_datum_iter)
{
    DAP_DELETE(a_datum_iter);
}

static void s_datum_iter_fill(dap_chain_datum_iter_t *a_datum_iter, dap_chain_block_datum_index_t *a_datum_index)
{
    a_datum_iter->cur_item = a_datum_index;
    if (a_datum_index && a_datum_index->block_cache->datum) {
        a_datum_iter->cur = a_datum_index->block_cache->datum[a_datum_index->datum_index];
        a_datum_iter->cur_size = dap_chain_datum_size(a_datum_iter->cur);
        a_datum_iter->cur_hash = &a_datum_index->datum_hash;
        a_datum_iter->cur_atom_hash = &a_datum_index->block_cache->block_hash;
        a_datum_iter->ret_code = a_datum_index->ret_code;
    } else {
        a_datum_iter->cur = NULL;
        a_datum_iter->cur_hash = NULL;
        a_datum_iter->cur_atom_hash = NULL;
        a_datum_iter->cur_size = 0;
        a_datum_iter->ret_code = 0;
    }
    debug_if(a_datum_index && !a_datum_index->block_cache->datum, L_ERROR, "Chains was deleted with errors");
}

static dap_chain_datum_t *s_chain_callback_datum_iter_get_first(dap_chain_datum_iter_t *a_datum_iter)
{
    dap_chain_cs_blocks_t * l_cs_blocks = DAP_CHAIN_CS_BLOCKS(a_datum_iter->chain);
    pthread_rwlock_rdlock(&PVT(l_cs_blocks)->datums_rwlock);
    dap_chain_block_datum_index_t *l_datum_index = PVT(l_cs_blocks)->datum_index;
    s_datum_iter_fill(a_datum_iter, l_datum_index);
    pthread_rwlock_unlock(&PVT(l_cs_blocks)->datums_rwlock);
    return a_datum_iter->cur;
}

static dap_chain_datum_t *s_chain_callback_datum_iter_get_next(dap_chain_datum_iter_t *a_datum_iter)
{
    dap_chain_cs_blocks_t * l_cs_blocks = DAP_CHAIN_CS_BLOCKS(a_datum_iter->chain);
    pthread_rwlock_rdlock(&PVT(l_cs_blocks)->datums_rwlock);
    dap_chain_block_datum_index_t *l_datum_index = a_datum_iter->cur_item;
    if (l_datum_index)
        l_datum_index = l_datum_index->hh.next;
    s_datum_iter_fill(a_datum_iter, l_datum_index);
    pthread_rwlock_unlock(&PVT(l_cs_blocks)->datums_rwlock);
    return a_datum_iter->cur;
}


static dap_chain_block_t *s_new_block_move(dap_chain_cs_blocks_t *a_blocks, size_t *a_new_block_size)
{
    size_t l_ret_size = 0;
    dap_chain_block_t *l_ret = NULL;
    dap_chain_cs_blocks_pvt_t *l_blocks_pvt = PVT(a_blocks);
    pthread_rwlock_wrlock(&l_blocks_pvt->rwlock);
    if ( a_blocks->block_new ) {
        l_ret = a_blocks->block_new;
        l_ret_size = a_blocks->block_new_size;
        a_blocks->block_new = NULL;
        a_blocks->block_new_size = 0;
    }
    pthread_rwlock_unlock(&l_blocks_pvt->rwlock);
    if (a_new_block_size)
        *a_new_block_size = l_ret_size;
    return l_ret;
}

/**
 * @brief s_callback_datums_pool_proc
 * @param a_chain
 * @param a_datums
 * @param a_datums_size
 * @return
 */
static size_t s_callback_add_datums(dap_chain_t *a_chain, dap_chain_datum_t **a_datums, size_t a_datums_count)
{
    dap_chain_cs_blocks_t *l_blocks = DAP_CHAIN_CS_BLOCKS(a_chain);
    dap_chain_cs_blocks_pvt_t *l_blocks_pvt = PVT(l_blocks);
    dap_chain_net_t *l_net = dap_chain_net_by_id(a_chain->net_id);

    size_t l_datum_processed = 0;
    pthread_rwlock_wrlock(&l_blocks_pvt->rwlock);
    for (size_t i = 0; i < a_datums_count; ++i) {
        dap_chain_datum_t *l_datum = a_datums[i];
        size_t l_datum_size = dap_chain_datum_size(l_datum);
        if (!l_datum_size) {
            log_it(L_WARNING, "Empty datum"); /* How might it be? */
            continue;
        }
        if (l_blocks->block_new_size + l_datum_size > DAP_CHAIN_CS_BLOCKS_MAX_BLOCK_SIZE) {
            log_it(L_DEBUG, "Maximum size exeeded, %zu > %d", l_blocks->block_new_size + l_datum_size, DAP_CHAIN_CS_BLOCKS_MAX_BLOCK_SIZE);
            break;
        }
        if (!l_blocks->block_new) {
            dap_chain_block_cache_t *l_bcache_last = l_blocks_pvt->blocks ? l_blocks_pvt->blocks->hh.tbl->tail->prev : NULL;
            l_bcache_last = l_bcache_last ? l_bcache_last->hh.next : l_blocks_pvt->blocks;
            l_blocks->block_new = dap_chain_block_new(&l_bcache_last->block_hash, &l_blocks->block_new_size);
            l_blocks->block_new->hdr.cell_id.uint64 = a_chain->cells->id.uint64;
            l_blocks->block_new->hdr.chain_id.uint64 = l_blocks->chain->id.uint64;
        }

        l_blocks->block_new_size = dap_chain_block_datum_add(&l_blocks->block_new, l_blocks->block_new_size, l_datum, l_datum_size);
        l_datum_processed++;
    }
    pthread_rwlock_unlock(&l_blocks_pvt->rwlock);
    return l_datum_processed;
}

/**
 * @brief s_callback_count_atom Gets the number of blocks
 * @param a_chain Chain object
 * @return size_t
 */
static uint64_t s_callback_count_atom(dap_chain_t *a_chain)
{
    dap_chain_cs_blocks_t *l_blocks = DAP_CHAIN_CS_BLOCKS(a_chain);
    assert(l_blocks && l_blocks->chain == a_chain);
    uint64_t l_ret = 0;
    pthread_rwlock_rdlock(&PVT(l_blocks)->rwlock);
    l_ret = PVT(l_blocks)->blocks_count;
    pthread_rwlock_unlock(&PVT(l_blocks)->rwlock);
    return l_ret;
}

/**
 * @brief s_callback_get_atoms Gets the specified number of blocks with an offset
 * @param a_chain Chain object
 * @param a_count Number of blocks
 * @param a_page The page from which you need to pick up the set number of blocks
 * @param a_reverse Boolean value to specify the first page comes from the beginning or end of the list
 * @return List of blocks
 */
static dap_list_t *s_callback_get_atoms(dap_chain_t *a_chain, size_t a_count, size_t a_page, bool a_reverse)
{
    dap_chain_cs_blocks_t *l_blocks = DAP_CHAIN_CS_BLOCKS(a_chain);
    dap_chain_cs_blocks_pvt_t *l_blocks_pvt = PVT(l_blocks);
    pthread_rwlock_rdlock(&PVT(l_blocks)->rwlock);
    if (!l_blocks_pvt->blocks) {
        pthread_rwlock_unlock(&PVT(l_blocks)->rwlock);
        return NULL;
    }
    size_t l_offset = a_count * (a_page - 1);
    size_t l_count = l_blocks_pvt->blocks_count;
    if (a_page < 2)
        l_offset = 0;
    if (l_offset > l_count){
        pthread_rwlock_unlock(&PVT(l_blocks)->rwlock);
        return NULL;
    }
    dap_list_t *l_list = NULL;
    size_t l_counter = 0;
    size_t l_end = l_offset + a_count;

    if (a_reverse) {
        dap_chain_block_cache_t *l_ptr = l_blocks_pvt->blocks->hh.tbl->tail->prev;
        if (!l_ptr)
            l_ptr = l_blocks_pvt->blocks;
        else
            l_ptr = l_ptr->hh.next;
        for (dap_chain_block_cache_t *ptr = l_ptr; ptr != NULL && l_counter < l_end; ptr = ptr->hh.prev) {
            if (l_counter >= l_offset) {
                dap_chain_block_t *l_block = ptr->block;
                l_list = dap_list_append(l_list, l_block);
                l_list = dap_list_append(l_list, &ptr->block_size);
            }
            l_counter++;
        }
    } else {
        dap_chain_block_cache_t *l_ptr = l_blocks_pvt->blocks;
        if (!l_ptr)
            l_ptr = l_blocks_pvt->blocks;
        else
            l_ptr = l_ptr->hh.next;
        for (dap_chain_block_cache_t *ptr = l_ptr; ptr != NULL && l_counter < l_end; ptr = ptr->hh.next) {
            if (l_counter >= l_offset) {
                dap_chain_block_t *l_block = ptr->block;
                l_list = dap_list_append(l_list, l_block);
                l_list = dap_list_append(l_list, &ptr->block_size);
            }
            l_counter++;
        }
    }
    pthread_rwlock_unlock(&PVT(l_blocks)->rwlock);
    return l_list;
}

static const dap_time_t s_block_timediff_unit_size = 60;

static uint256_t s_callback_calc_reward(dap_chain_t *a_chain, dap_hash_fast_t *a_block_hash, dap_pkey_t *a_block_sign_pkey)
{
    uint256_t l_ret = uint256_0;
    dap_chain_cs_blocks_t *l_blocks = DAP_CHAIN_CS_BLOCKS(a_chain);
    dap_chain_block_cache_t *l_block_cache;
    HASH_FIND(hh, PVT(l_blocks)->blocks, a_block_hash, sizeof(*a_block_hash), l_block_cache);
    if (!l_block_cache)
        return l_ret;
    const dap_chain_block_t *l_block = l_block_cache->block;
    size_t l_block_size = l_block_cache->block_size;
    if (!dap_chain_block_sign_match_pkey(l_block, l_block_size, a_block_sign_pkey))
        return l_ret;
    dap_chain_net_t *l_net = dap_chain_net_by_id(a_chain->net_id);
    if (!l_net) {
        log_it(L_ERROR, "Invalid chain object");
        return l_ret;
    }
    dap_time_t l_block_time = l_block->hdr.ts_created;
    if (l_block_time < DAP_REWARD_INIT_TIMESTAMP) {
        log_it(L_WARNING, "Reward is not set for this block");
        return l_ret;
    }
    l_ret = dap_chain_net_get_reward(l_net, l_block_cache->block_number);
    size_t l_signs_count = l_block_cache->sign_count;
    if (l_block_cache->is_genesis) {
        DIV_256(l_ret, GET_256_FROM_64(l_signs_count), &l_ret);
        return l_ret;
    }
    dap_hash_fast_t l_prev_block_hash = l_block_cache->prev_hash;
    HASH_FIND(hh, PVT(l_blocks)->blocks, &l_prev_block_hash, sizeof(l_prev_block_hash), l_block_cache);
    assert(l_block_cache);
    l_block = l_block_cache->block;
    assert(l_block);
    dap_time_t l_time_diff = l_block_time - dap_max(l_block->hdr.ts_created, DAP_REWARD_INIT_TIMESTAMP);
    MULT_256_256(l_ret, GET_256_FROM_64(l_time_diff), &l_ret);
    DIV_256(l_ret, GET_256_FROM_64(s_block_timediff_unit_size * l_signs_count), &l_ret);
    return l_ret;
}<|MERGE_RESOLUTION|>--- conflicted
+++ resolved
@@ -32,7 +32,6 @@
 #include "dap_timerfd.h"
 #include "dap_cli_server.h"
 #include "dap_chain_node_cli_cmd.h"
-#include "dap_chain_node_cli_cmd_tx.h"
 #include "dap_chain_mempool.h"
 #include "dap_chain_net_srv_stake_pos_delegate.h"
 #include "dap_chain_cs_esbocs.h"
@@ -475,16 +474,10 @@
         json_object* json_obj_t = json_object_new_object();
         dap_global_db_obj_t *l_obj_cur = l_objs + i;
         uint256_t l_cur_value = *(uint256_t*)l_obj_cur->value;
-<<<<<<< HEAD
-        char *l_value_str = dap_chain_balance_to_coins(l_cur_value);
+        const char *l_value_str; dap_uint256_to_char(l_cur_value, &l_value_str);
         json_object_object_add(json_obj_t, "obj_key",json_object_new_string(l_obj_cur->key));
         json_object_object_add(json_obj_t, "obj_val",json_object_new_string(l_value_str));
         json_object_array_add(json_arr_out, json_obj_t);
-        DAP_DEL_Z(l_value_str);
-=======
-        const char *l_value_str; dap_uint256_to_char(l_cur_value, &l_value_str);
-        dap_string_append_printf(a_reply_str, "%s\t%s\n", l_obj_cur->key, l_value_str);
->>>>>>> 961129d7
         SUM_256_256(l_total_value, l_cur_value, &l_total_value);
     }
     json_object_object_add(json_obj_a,"Autocollect tables",json_arr_out);
@@ -729,9 +722,9 @@
                         char * l_data_hex = DAP_NEW_Z_SIZE(char,l_meta->hdr.data_size*2+3);
                         dap_bin2hex(l_data_hex, l_meta->data, l_meta->hdr.data_size);
                         sprintf(l_tmp_buff,"0x%0X",i);
-                        json_object_object_add(json_obj_meta, "# -", l_tmp_buff);
+                        json_object_object_add(json_obj_meta, "# -", json_object_new_string(l_tmp_buff));
                         sprintf(l_tmp_buff,"0x%s",l_data_hex);
-                        json_object_object_add(json_obj_meta, "Data hex - ", l_tmp_buff);
+                        json_object_object_add(json_obj_meta, "Data hex - ", json_object_new_string(l_tmp_buff));
                         DAP_DELETE(l_data_hex);
                     }
                 }
@@ -1043,17 +1036,11 @@
                     break;
                 } else if (dap_cli_server_cmd_check_option(a_argv, arg_index, a_argc, "show") >= 0) {
                     uint256_t l_cur_reward = dap_chain_net_get_reward(l_net, UINT64_MAX);
-<<<<<<< HEAD
-                    char *l_reward_str = dap_chain_balance_to_coins(l_cur_reward);
+                    const char *l_reward_str; dap_uint256_to_char(l_cur_reward, &l_reward_str);
                     json_object* json_obj_out = json_object_new_object();
                     sprintf(l_tmp_buff,"Current base block reward is %s\n", l_reward_str);
                     json_object_object_add(json_obj_out, "status", json_object_new_string(l_tmp_buff));
                     json_object_array_add(*json_arr_reply, json_obj_out);
-                    DAP_DEL_Z(l_reward_str);
-=======
-                    const char *l_reward_str; dap_uint256_to_char(l_cur_reward, &l_reward_str);
-                    dap_cli_server_cmd_set_reply_text(a_str_reply, "Current base block reward is %s\n", l_reward_str);
->>>>>>> 961129d7
                     break;
                 } else if (dap_cli_server_cmd_check_option(a_argv, arg_index, a_argc, "collect") == -1) {
                     dap_json_rpc_error_add(DAP_CHAIN_NODE_CLI_COM_BLOCK_PARAM_ERR, "Command 'block reward' requires subcommands 'set' or 'show' or 'collect'");
@@ -1140,7 +1127,7 @@
             dap_hash_fast_t l_pkey_hash = {};
             dap_chain_addr_t *l_addr = NULL;
             size_t l_block_count = 0;
-            char l_tmp_buff[70]={0};
+            char l_tmp_buff[128]={0};
             int fl_renew = dap_cli_server_cmd_check_option(a_argv, arg_index,a_argc, "renew");
             if(fl_renew != -1)
             {
@@ -1208,12 +1195,12 @@
                         if (NULL == dap_chain_datum_tx_out_cond_get(l_tx, DAP_CHAIN_TX_OUT_COND_SUBTYPE_FEE, &l_out_idx_tmp))
                             continue;
                         if (!dap_ledger_tx_hash_is_used_out_item(l_net->pub.ledger, l_block_cache->datum_hash + i, l_out_idx_tmp, NULL)) {
-                            dap_chain_esbocs_add_block_collect(l_block_cache->block, l_block_cache->block_size, &l_block_collect_params,1);
-                            char l_buf[50];
+                            dap_chain_esbocs_add_block_collect(l_block_cache, &l_block_collect_params, DAP_CHAIN_BLOCK_COLLECT_FEES);
+                            char l_buf[DAP_TIME_STR_SIZE];
                             json_object* json_obj_bl = json_object_new_object();
-                            dap_time_to_str_rfc822(l_buf, 50, l_ts);
+                            dap_time_to_str_rfc822(l_buf, DAP_TIME_STR_SIZE, l_ts);
                             sprintf(l_tmp_buff, "fee - \t%s: ts_create=%s\n", l_block_cache->block_hash_str, l_buf);
-                            json_object_object_add(json_obj_bl, "block", l_tmp_buff);
+                            json_object_object_add(json_obj_bl, "block", json_object_new_string(l_tmp_buff));
                             json_object_array_add(json_arr_bl_out, json_obj_bl);
                             l_block_count++;
                             break;
@@ -1239,16 +1226,14 @@
                         continue;
                     if (dap_ledger_is_used_reward(l_net->pub.ledger, &l_block_cache->block_hash, &l_pkey_hash))
                         continue;
-                    dap_chain_esbocs_add_block_collect(l_block_cache->block, l_block_cache->block_size, &l_block_collect_params,2);
-                    {   
-                        char l_buf[50];
-                        json_object* json_obj_bl = json_object_new_object();
-                        dap_time_to_str_rfc822(l_buf, 50, l_ts);
-                        sprintf(l_tmp_buff, "rewards - \t%s: ts_create=%s\n", l_block_cache->block_hash_str, l_buf);
-                        json_object_object_add(json_obj_bl, "block", l_tmp_buff);
-                        json_object_array_add(json_arr_bl_out, json_obj_bl);
-                        l_block_count++; 
-                    }                   
+                    dap_chain_esbocs_add_block_collect(l_block_cache, &l_block_collect_params, DAP_CHAIN_BLOCK_COLLECT_REWARDS);
+                    char l_buf[DAP_TIME_STR_SIZE];
+                    json_object* json_obj_bl = json_object_new_object();
+                    dap_time_to_str_rfc822(l_buf, DAP_TIME_STR_SIZE, l_ts);
+                    sprintf(l_tmp_buff, "rewards - \t%s: ts_create=%s\n", l_block_cache->block_hash_str, l_buf);
+                    json_object_object_add(json_obj_bl, "block", json_object_new_string(l_tmp_buff));
+                    json_object_array_add(json_arr_bl_out, json_obj_bl);
+                    l_block_count++;
                 }
                 json_object_array_add(*json_arr_reply, json_arr_bl_out);
                 json_object* json_obj_out = json_object_new_object();
@@ -1273,7 +1258,7 @@
         default: {
             char l_tmp_buff[70]={0};
             json_object* json_obj_out = json_object_new_object();
-            sprintf(l_tmp_buff, "Undefined block subcommand \"%s\" ",
+            snprintf(l_tmp_buff, sizeof(l_tmp_buff), "Undefined block subcommand \"%s\" ",
                                               l_subcmd_str);
             json_object_object_add(json_obj_out, "status", json_object_new_string(l_tmp_buff));
             json_object_array_add(*json_arr_reply, json_obj_out);
