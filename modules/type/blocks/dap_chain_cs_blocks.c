/*
 * Authors:
 * Dmitriy A. Gearasimov <gerasimov.dmitriy@demlabs.net>
 * DeM Labs Ltd   https://demlabs.net
 * Copyright  (c) 2017-2020
 * All rights reserved.

 This file is part of DAP SDK the open source project

    DAP SDK is free software: you can redistribute it and/or modify
    it under the terms of the GNU General Public License as published by
    the Free Software Foundation, either version 3 of the License, or
    (at your option) any later version.

    DAP SDK is distributed in the hope that it will be useful,
    but WITHOUT ANY WARRANTY; without even the implied warranty of
    MERCHANTABILITY or FITNESS FOR A PARTICULAR PURPOSE.  See the
    GNU General Public License for more details.

    You should have received a copy of the GNU General Public License
    along with any DAP SDK based project.  If not, see <http://www.gnu.org/licenses/>.
*/
#include <pthread.h>
#include "dap_common.h"
#include "dap_chain.h"
#include "dap_chain_cell.h"
#include "dap_chain_cs.h"
#include "dap_chain_cs_blocks.h"
#include "dap_chain_block.h"
#include "dap_chain_block_cache.h"
#include "dap_cli_server.h"
#include "dap_chain_datum.h"
#include "dap_chain_datum_decree.h"
#include "dap_chain_net.h"
#include "dap_chain_mempool.h"
#include "dap_chain_cs_esbocs.h"
#include "dap_chain_net_srv_stake_pos_delegate.h"
#include "dap_chain_datum.h"
#include "dap_enc_base58.h"

#define LOG_TAG "dap_chain_cs_blocks"

#ifndef DAP_CHAIN_BLOCKS_TEST
#define DAP_FORK_MAX_DEPTH_DEFAULT 10
#else
#define DAP_FORK_MAX_DEPTH_DEFAULT 5
#endif


typedef struct dap_chain_block_datum_index {
    dap_chain_hash_fast_t datum_hash;
    int ret_code;
    time_t ts_added;
    dap_chain_block_cache_t *block_cache;
    size_t datum_index;
    char token_ticker[DAP_CHAIN_TICKER_SIZE_MAX];
    dap_chain_srv_uid_t service_uid;
    dap_chain_tx_tag_action_type_t action;
    UT_hash_handle hh;
} dap_chain_block_datum_index_t;

struct cs_blocks_hal_item {
    dap_chain_hash_fast_t hash;
    UT_hash_handle hh;
};

typedef struct dap_chain_cs_blocks_pvt {
    // Parent link
    dap_chain_cs_blocks_t *cs_blocks;

    // All the blocks are here
    dap_chain_block_cache_t *blocks;
     _Atomic uint64_t blocks_count;

    // Brnches and forks
    size_t forked_br_cnt;
    dap_chain_block_forked_branch_t **forked_branches; // list of lists with atoms in side branches
    pthread_rwlock_t forked_branches_rwlock;

    // Datum search in blocks
    dap_chain_block_datum_index_t *datum_index;
    pthread_rwlock_t datums_rwlock;
     _Atomic uint64_t tx_count;

    dap_chain_hash_fast_t genesis_block_hash;
    dap_chain_hash_fast_t static_genesis_block_hash;

    bool is_celled;

    pthread_rwlock_t rwlock;
    struct cs_blocks_hal_item *hal;
    // Number of blocks for one block confirmation
    uint64_t block_confirm_cnt;
} dap_chain_cs_blocks_pvt_t;

#define PVT(a) ((dap_chain_cs_blocks_pvt_t *)(a)->_pvt )

#define print_rdlock(blocks) log_it(L_DEBUG, "Try to rdlock, %s, %d, thread_id=%u", __FUNCTION__, __LINE__, dap_gettid());\
        pthread_rwlock_rdlock(& PVT(blocks)->rwlock);\
        log_it(L_DEBUG, "Locked rdlock, %s, %d, thread_id=%u", __FUNCTION__, __LINE__, dap_gettid());

#define print_wrlock(blocks) log_it(L_DEBUG, "Try to wrlock, %s, %d, thread_id=%u", __FUNCTION__, __LINE__, dap_gettid());\
        pthread_rwlock_wrlock(& PVT(blocks)->rwlock);\
        log_it(L_DEBUG, "Locked wrlock, %s, %d, thread_id=%u", __FUNCTION__, __LINE__, dap_gettid());

#define print_unlock(blocks) log_it(L_DEBUG, "Try to unlock, %s, %d, thread_id=%u", __FUNCTION__, __LINE__, dap_gettid());\
        pthread_rwlock_unlock(& PVT(blocks)->rwlock);\
        log_it(L_DEBUG, "Unlocked rwqlock, %s, %d, thread_id=%u", __FUNCTION__, __LINE__, dap_gettid());

static int s_cli_parse_cmd_hash(char ** a_argv, int a_arg_index, int a_argc, void **a_str_reply,const char * a_param, dap_chain_hash_fast_t * a_datum_hash);
static void s_cli_meta_hash_print(  json_object* a_json_obj_out, const char * a_meta_title, dap_chain_block_meta_t * a_meta, const char *a_hash_out_type);
static int s_cli_blocks(int a_argc, char ** a_argv, void **a_str_reply);

// Setup BFT consensus and select the longest chunk
static void s_bft_consensus_setup(dap_chain_cs_blocks_t * a_blocks);

static bool s_chain_find_atom(dap_chain_block_cache_t* a_blocks, dap_chain_hash_fast_t* a_atom_hash);

// Callbacks
static int s_callback_delete(dap_chain_t * a_chain);
// Accept new block
static dap_chain_atom_verify_res_t s_callback_atom_add(dap_chain_t * a_chain, dap_chain_atom_ptr_t , size_t, dap_hash_fast_t * a_atom_hash, bool a_atom_new);
//    Verify new block
static dap_chain_atom_verify_res_t s_callback_atom_verify(dap_chain_t * a_chain, dap_chain_atom_ptr_t , size_t, dap_hash_fast_t * a_atom_hash);

//    Get block header size
static size_t s_callback_atom_get_static_hdr_size(void);

static dap_chain_atom_iter_t *s_callback_atom_iter_create(dap_chain_t *a_chain, dap_chain_cell_id_t a_cell_id, dap_hash_fast_t *a_hash_from);
static dap_chain_atom_ptr_t s_callback_atom_iter_find_by_hash(dap_chain_atom_iter_t * a_atom_iter ,
                                                                       dap_chain_hash_fast_t * a_atom_hash, size_t * a_atom_size);
static json_object *s_callback_atom_dump_json(json_object **a_arr_out, dap_chain_t *a_chain, dap_chain_atom_ptr_t a_atom_ptr, size_t a_atom_size, const char *a_hash_out_type);
static dap_chain_atom_ptr_t s_callback_atom_iter_get_by_num(dap_chain_atom_iter_t *a_atom_iter, uint64_t a_atom_num);
static dap_chain_datum_t *s_callback_datum_find_by_hash(dap_chain_t *a_chain, dap_chain_hash_fast_t *a_datum_hash,
                                                        dap_chain_hash_fast_t *a_block_hash, int *a_ret_code);

static dap_chain_atom_ptr_t s_callback_block_find_by_tx_hash(dap_chain_t * a_chain, dap_chain_hash_fast_t * a_tx_hash, size_t *a_block_size);

static dap_chain_datum_t** s_callback_atom_get_datums(dap_chain_atom_ptr_t a_atom, size_t a_atom_size, size_t * a_datums_count);
static dap_time_t s_chain_callback_atom_get_timestamp(dap_chain_atom_ptr_t a_atom) { return ((dap_chain_block_t *)a_atom)->hdr.ts_created; }
static uint256_t s_callback_calc_reward(dap_chain_t *a_chain, dap_hash_fast_t *a_block_hash, dap_pkey_t *a_block_sign_pkey);
static int s_fee_verificator_callback(dap_ledger_t * a_ledger, dap_chain_datum_tx_t *a_tx_in, dap_hash_fast_t *a_tx_in_hash, dap_chain_tx_out_cond_t *a_cond, bool a_owner);
//    Get blocks
static dap_chain_atom_ptr_t s_callback_atom_iter_get(dap_chain_atom_iter_t *a_atom_iter, dap_chain_iter_op_t a_operation, size_t *a_atom_size);
static dap_chain_atom_ptr_t *s_callback_atom_iter_get_links( dap_chain_atom_iter_t * a_atom_iter , size_t *a_links_size,
                                                                  size_t ** a_links_size_ptr );  //    Get list of linked blocks
//Get list of hashes
static dap_list_t *s_block_parse_str_list(char *a_hash_str, size_t * a_hash_size, dap_chain_t * a_chain);

// Delete iterator
static void s_callback_atom_iter_delete(dap_chain_atom_iter_t * a_atom_iter );                  //    Get the fisrt block

// Datum ops
static dap_chain_datum_iter_t *s_chain_callback_datum_iter_create(dap_chain_t *a_chain);
static void s_chain_callback_datum_iter_delete(dap_chain_datum_iter_t *a_datum_iter);
static dap_chain_datum_t *s_chain_callback_datum_iter_get_first(dap_chain_datum_iter_t *a_datum_iter); // Get the fisrt datum from blocks
static dap_chain_datum_t *s_chain_callback_datum_iter_get_last(dap_chain_datum_iter_t *a_datum_iter); // Get the last datum from blocks
static dap_chain_datum_t *s_chain_callback_datum_iter_get_next(dap_chain_datum_iter_t *a_datum_iter); // Get the next datum from blocks
static dap_chain_datum_t *s_chain_callback_datum_iter_get_prev(dap_chain_datum_iter_t *a_datum_iter); // Get the prev datum from blocks

static size_t s_callback_add_datums(dap_chain_t * a_chain, dap_chain_datum_t ** a_datums, size_t a_datums_count);

static int s_callback_cs_blocks_purge(dap_chain_t *a_chain);

static dap_chain_block_t *s_new_block_move(dap_chain_cs_blocks_t *a_blocks, size_t *a_new_block_size);

//Work with atoms
static uint64_t s_callback_count_atom(dap_chain_t *a_chain);
static dap_list_t *s_callback_get_atoms(dap_chain_t *a_chain, size_t a_count, size_t a_page, bool a_reverse);
// Get TXs callbacks
static uint64_t s_callback_count_txs(dap_chain_t *a_chain);
static dap_list_t *s_callback_get_txs(dap_chain_t *a_chain, size_t a_count, size_t a_page, bool a_reverse);
static int s_chain_cs_blocks_new(dap_chain_t * a_chain, dap_config_t * a_chain_config);

static bool s_seed_mode = false;
static bool s_debug_more = false;


/**
 * @brief dap_chain_cs_blocks_init
 * @return
 */
int dap_chain_cs_blocks_init()
{
    dap_chain_cs_class_callbacks_t l_callbacks = { .callback_init = s_chain_cs_blocks_new,
                                                   .callback_delete = s_callback_delete,
                                                   .callback_purge = s_callback_cs_blocks_purge };
    dap_chain_cs_class_add("blocks", l_callbacks);

    dap_chain_block_init();
    s_seed_mode = dap_config_get_item_bool_default(g_config,"general","seed_mode",false);
    s_debug_more = dap_config_get_item_bool_default(g_config, "blocks", "debug_more", false);

    dap_cli_server_cmd_add ("block", s_cli_blocks, "Create and explore blockchains",
        "New block create, fill and complete commands:\n"
            "block -net <net_name> [-chain <chain_name>] new\n"
                "\t\tCreate new block and flush memory if was smth formed before\n\n"

            "block -net <net_name> [-chain <chain_name>] new_datum_add <datum_hash>\n"
                "\t\tAdd block section from datum <datum hash> taken from the mempool\n\n"

            "block -net <net_name> [-chain <chain_name>] new_datum_del <datum_hash>\n"
                "\t\tDel block section with datum <datum hash>\n\n"

            "block -net <net_name> [-chain <chain_name>] new_datum_list\n"
                "\t\tList block sections and show their datums hashes\n\n"

            "block -net <net_name> [-chain <chain_name>] new_datum\n\n"
                "\t\tComplete the current new round, verify it and if everything is ok - publish new blocks in chain\n\n"

        "Blockchain explorer:\n"
            "block -net <net_name> [-chain <chain_name>] dump -hash <block_hash>\n"
                "\t\tDump block info\n\n"

            "block -net <net_name> [-chain <chain_name>] list [{signed | first_signed}] [-limit] [-offset] [-head]"
            " [-from_hash <block_hash>] [-to_hash <block_hash>] [-from_date <YYMMDD>] [-to_date <YYMMDD>]"
            " [{-cert <signing_cert_name> | -pkey_hash <signing_cert_pkey_hash>}] [-unspent]\n"
                "\t\t List blocks\n\n"

            "block -net <net_name> [-chain <chain_name>] count\n"
                "\t\t Show count block\n\n"

            "block -net <net_name> -chain <chain_name> last\n\n"
                "\t\tShow last block in chain\n\n"

            "block -net <net_name> -chain <chain_name> find -datum <datum_hash>\n\n"
                "\t\tSearches and shows blocks that contains specify datum\n\n"

        "Commission collect:\n"
            "block -net <net_name> [-chain <chain_name>] fee collect"
            " -cert <priv_cert_name> -addr <addr> -hashes <hashes_list> -fee <value>\n"
                "\t\t Take delegated part of commission\n\n"

        "Reward for block signs:\n"
            "block -net <net_name> [-chain <chain_name>] reward set"
            " -poa_cert <poa_cert_name> -value <value>\n"
                "\t\t Set base reward for sign for one block at one minute\n\n"

            "block -net <net_name> [-chain <chain_name>] reward show\n"
                "\t\t Show base reward for sign for one block at one minute\n\n"

            "block -net <net_name> [-chain <chain_name>] reward collect"
            " -cert <priv_cert_name> -addr <addr> -hashes <hashes_list> -fee <value>\n"
                "\t\t Take delegated part of reward\n\n"

        "Reward and commission collect after hardfork:\n"
            "block -net <net_name> [-chain <chain_name>] fee_stack collect"
            " -cert <priv_cert_name> -addr <addr> -hashes <hashes_list> -fee <value>\n"
                "\t\t Take delegated part of commission\n\n"

        "Rewards and fees autocollect status:\n"
            "block -net <net_name> [-chain <chain_name>] autocollect status\n"
                "\t\t Show rewards and fees automatic collecting status (enabled or not)."
                    " Show prepared blocks for collecting rewards and fees if status is enabled\n\n"

        "Rewards and fees autocollect renew:\n"
            "block -net <net_name> [-chain <chain_name>] autocollect renew\n"
            " -cert <priv_cert_name> -addr <addr>\n"
                "\t\t Update reward and fees block table."
                    " Automatic collection of commission in case of triggering of the setting\n\n"
        
        "Hint:\n"
        "\texample coins amount syntax (only natural) 1.0 123.4567\n"
        "\texample datoshi amount syntax (only integer) 1 20 0.4321e+4\n\n"
        
                                        );
    if( dap_chain_block_cache_init() ) {
        log_it(L_WARNING, "Can't init blocks cache");
        return -1;
    }
    dap_ledger_verificator_add(DAP_CHAIN_TX_OUT_COND_SUBTYPE_FEE, s_fee_verificator_callback, NULL, NULL, NULL, NULL, NULL);
    log_it(L_NOTICE ,"Initialized blocks(m) chain type");

    return 0;
}

/**
 * @brief dap_chain_cs_blocks_deinit
 */
void dap_chain_cs_blocks_deinit()
{
    dap_chain_block_cache_deinit();
}

static int s_chain_cs_blocks_new(dap_chain_t *a_chain, dap_config_t *a_chain_config)
{
    dap_chain_cs_blocks_t * l_cs_blocks = DAP_NEW_Z(dap_chain_cs_blocks_t);
    if (!l_cs_blocks) {
        log_it(L_CRITICAL, "%s", c_error_memory_alloc);
        return -1;
    }
    a_chain->_inheritor = l_cs_blocks;
    l_cs_blocks->chain = a_chain;

    // Atom element callbacks
    a_chain->callback_atom_add = s_callback_atom_add ;  // Accept new element in chain
    a_chain->callback_atom_verify = s_callback_atom_verify ;  // Verify new element in chain
    a_chain->callback_atom_get_hdr_static_size = s_callback_atom_get_static_hdr_size; // Get block hdr size

    a_chain->callback_atom_iter_create = s_callback_atom_iter_create;
    a_chain->callback_atom_iter_delete = s_callback_atom_iter_delete;
    a_chain->callback_atom_iter_get = s_callback_atom_iter_get; // Linear pass through

    a_chain->callback_atom_iter_get_links = s_callback_atom_iter_get_links;

    // Datum operations callbacks
    a_chain->callback_datum_iter_create = s_chain_callback_datum_iter_create; // Datum iterator create
    a_chain->callback_datum_iter_delete = s_chain_callback_datum_iter_delete; // Datum iterator delete
    a_chain->callback_datum_iter_get_first = s_chain_callback_datum_iter_get_first; // Get the fisrt datum from chain
    a_chain->callback_datum_iter_get_last = s_chain_callback_datum_iter_get_last; // Get the last datum from chain
    a_chain->callback_datum_iter_get_next = s_chain_callback_datum_iter_get_next; // Get the next datum from chain from the current one
    a_chain->callback_datum_iter_get_prev = s_chain_callback_datum_iter_get_prev; // Get the next datum from chain from the current one

    a_chain->callback_atom_get_datums = s_callback_atom_get_datums;
    a_chain->callback_atom_get_timestamp = s_chain_callback_atom_get_timestamp;

    a_chain->callback_atom_find_by_hash = s_callback_atom_iter_find_by_hash;
    a_chain->callback_atom_dump_json = s_callback_atom_dump_json;
    a_chain->callback_atom_get_by_num = s_callback_atom_iter_get_by_num;
    a_chain->callback_datum_find_by_hash = s_callback_datum_find_by_hash;
//    a_chain->callback_atom_dump_json =

    a_chain->callback_block_find_by_tx_hash = s_callback_block_find_by_tx_hash;
    a_chain->callback_calc_reward = s_callback_calc_reward;

    a_chain->callback_add_datums = s_callback_add_datums;

    a_chain->callback_count_atom = s_callback_count_atom;
    a_chain->callback_get_atoms = s_callback_get_atoms;
    a_chain->callback_count_tx = s_callback_count_txs;
    a_chain->callback_get_txs = s_callback_get_txs;


    l_cs_blocks->callback_new_block_move = s_new_block_move;

    dap_chain_cs_blocks_pvt_t *l_cs_blocks_pvt = DAP_NEW_Z(dap_chain_cs_blocks_pvt_t);
    if (!l_cs_blocks_pvt) {
        log_it(L_CRITICAL, "%s", c_error_memory_alloc);
        return -1;
    }
    l_cs_blocks->_pvt = l_cs_blocks_pvt;
    pthread_rwlock_init(&l_cs_blocks_pvt->rwlock,NULL);
    pthread_rwlock_init(&l_cs_blocks_pvt->datums_rwlock, NULL);
    pthread_rwlock_init(&l_cs_blocks_pvt->forked_branches_rwlock, NULL);

    
    l_cs_blocks_pvt->block_confirm_cnt = dap_config_get_item_uint64_default(a_chain_config,"blocks","blocks_for_confirmation",DAP_FORK_MAX_DEPTH_DEFAULT);
    const char * l_genesis_blocks_hash_str = dap_config_get_item_str_default(a_chain_config,"blocks","genesis_block",NULL);
    if ( l_genesis_blocks_hash_str ){
        int lhr;
        if ( (lhr= dap_chain_hash_fast_from_str(l_genesis_blocks_hash_str,&l_cs_blocks_pvt->genesis_block_hash) )!= 0 ){
            log_it( L_ERROR, "Can't read hash from genesis_block \"%s\", ret code %d ", l_genesis_blocks_hash_str, lhr);
        }
    }
    l_cs_blocks_pvt->is_celled = dap_config_get_item_bool_default(a_chain_config, "blocks", "is_celled", false);
    const char * l_static_genesis_blocks_hash_str = dap_config_get_item_str_default(a_chain_config,"blocks","static_genesis_block",NULL);
    if ( l_static_genesis_blocks_hash_str ){
        int lhr;
        if ( (lhr= dap_chain_hash_fast_from_str(l_static_genesis_blocks_hash_str,&l_cs_blocks_pvt->static_genesis_block_hash) )!= 0 ){
            log_it( L_ERROR, "Can't read hash from static_genesis_block \"%s\", ret code %d ", l_static_genesis_blocks_hash_str, lhr);
        }
    }

    uint16_t l_list_len = 0;
    const char **l_hard_accept_list = dap_config_get_array_str(a_chain_config, "blocks", "hard_accept_list", &l_list_len);
    log_it(L_MSG, "HAL for blocks contains %d whitelisted events", l_list_len);
    for (uint16_t i = 0; i < l_list_len; i++) {
        struct cs_blocks_hal_item *l_hal_item = DAP_NEW_Z(struct cs_blocks_hal_item);
        if (!l_hal_item){
        log_it(L_CRITICAL, "%s", c_error_memory_alloc);
            DAP_DEL_Z(l_cs_blocks_pvt);
            DAP_DELETE(l_cs_blocks);
            return -10;
        }
        dap_chain_hash_fast_from_str(l_hard_accept_list[i], &l_hal_item->hash);
        HASH_ADD(hh, l_cs_blocks_pvt->hal, hash, sizeof(l_hal_item->hash), l_hal_item);
    }

    return 0;
}

/**
 * @brief dap_chain_block_cache_get_by_hash
 * @param a_blocks
 * @param a_block_hash
 * @return
 */
dap_chain_block_cache_t * dap_chain_block_cache_get_by_hash(dap_chain_cs_blocks_t * a_blocks,  dap_chain_hash_fast_t *a_block_hash)
{
    dap_chain_block_cache_t * l_ret = NULL;
    pthread_rwlock_rdlock(& PVT(a_blocks)->rwlock);
    HASH_FIND(hh, PVT(a_blocks)->blocks,a_block_hash, sizeof (*a_block_hash), l_ret );
    pthread_rwlock_unlock(& PVT(a_blocks)->rwlock);
    return l_ret;
}

static char *s_blocks_decree_set_reward(dap_chain_net_t *a_net, dap_chain_t *a_chain, uint256_t a_value, dap_cert_t *a_cert)
{
    dap_return_val_if_fail(a_net && a_cert && a_cert->enc_key &&
                           a_cert->enc_key->priv_key_data && a_cert->enc_key->priv_key_data_size, NULL);
    dap_chain_t *l_chain_anchor = a_chain ? a_chain : dap_chain_net_get_default_chain_by_chain_type(a_net, CHAIN_TYPE_ANCHOR);
    if (!l_chain_anchor) {
        log_it(L_ERROR, "Can't find chain with anchor support");
        return NULL;
    }
    dap_chain_t *l_chain_decree = dap_chain_net_get_default_chain_by_chain_type(a_net, CHAIN_TYPE_DECREE);
    if (!l_chain_decree) {
        log_it(L_ERROR, "Can't find chain with decree support");
        return NULL;
    }
    // Create decree
    size_t l_tsd_total_size = sizeof(dap_tsd_t) + sizeof(uint256_t);
    size_t l_decree_size = sizeof(dap_chain_datum_decree_t) + l_tsd_total_size;
    dap_chain_datum_decree_t *l_decree = DAP_NEW_Z_SIZE_RET_VAL_IF_FAIL(dap_chain_datum_decree_t, l_decree_size, NULL);
    // Fill the header
    l_decree->decree_version = DAP_CHAIN_DATUM_DECREE_VERSION;
    l_decree->header.ts_created = dap_time_now();
    l_decree->header.type = DAP_CHAIN_DATUM_DECREE_TYPE_COMMON;
    l_decree->header.common_decree_params.net_id = a_net->pub.id;
    l_decree->header.common_decree_params.chain_id = l_chain_anchor->id;
    l_decree->header.common_decree_params.cell_id = *dap_chain_net_get_cur_cell(a_net);
    l_decree->header.sub_type = DAP_CHAIN_DATUM_DECREE_COMMON_SUBTYPE_REWARD;
    l_decree->header.data_size = l_tsd_total_size;
    // Fill a TSD section
    dap_tsd_t *l_tsd = (dap_tsd_t *)l_decree->data_n_signs;
    l_tsd->type = DAP_CHAIN_DATUM_DECREE_TSD_TYPE_VALUE;
    l_tsd->size = sizeof(uint256_t);
    *(uint256_t*)(l_tsd->data) = a_value;
    // Sign it
    dap_sign_t *l_sign = dap_cert_sign(a_cert, l_decree, l_decree_size, DAP_SIGN_HASH_TYPE_DEFAULT);
    if (!l_sign) {
        log_it(L_ERROR, "Decree signing failed");
        DAP_DELETE(l_decree);
        return NULL;
    }
    log_it(L_NOTICE, "<-- Signed with '%s'", a_cert->name);
    size_t l_sign_size = dap_sign_get_size(l_sign);
    l_decree_size += l_sign_size;
    l_decree->header.signs_size = l_sign_size;
    dap_chain_datum_decree_t *l_decree_rl = DAP_REALLOC_RET_VAL_IF_FAIL(l_decree, l_decree_size, NULL, l_decree, l_sign);
    l_decree = l_decree_rl;
    memcpy(l_decree->data_n_signs + l_tsd_total_size, l_sign, l_sign_size);
    DAP_DELETE(l_sign);

    dap_chain_datum_t *l_datum = dap_chain_datum_create(DAP_CHAIN_DATUM_DECREE, l_decree, l_decree_size);
    // Processing will be made according to autoprocess policy
    char *l_ret = dap_chain_mempool_datum_add(l_datum, l_chain_decree, "hex");
    DAP_DELETE(l_datum);
    DAP_DEL_Z(l_decree);
    return l_ret;
}

/**
 * @brief s_cli_parse_cmd_hash
 * @param a_argv
 * @param a_arg_index
 * @param a_argc
 * @param a_str_reply
 * @param a_param
 * @param a_datum_hash
 * @return
 */
static int s_cli_parse_cmd_hash(char ** a_argv, int a_arg_index, int a_argc, void **a_str_reply,const char * a_param,
                                dap_chain_hash_fast_t * a_datum_hash)
{
    assert(a_datum_hash);

    const char *l_datum_hash_str = NULL;
    dap_cli_server_cmd_find_option_val(a_argv, a_arg_index, a_argc, a_param, &l_datum_hash_str);

    return dap_chain_hash_fast_from_str(l_datum_hash_str, a_datum_hash);
}

/**
 * @brief s_cli_meta_hash_print
 * @param a_str_tmp
 * @param a_meta_title
 * @param a_meta
 * @param a_hash_out_type
 */
static void s_cli_meta_hash_print(json_object* a_json_obj_out, const char *a_meta_title, dap_chain_block_meta_t *a_meta, const char *a_hash_out_type)
{
    if (a_meta->hdr.data_size == sizeof (dap_chain_hash_fast_t)) {
        const char *l_hash_str = !dap_strcmp(a_hash_out_type, "base58") ?
                dap_enc_base58_encode_hash_to_str_static((dap_chain_hash_fast_t*)a_meta->data) :
                dap_chain_hash_fast_to_str_static((dap_chain_hash_fast_t*)a_meta->data);
        json_object_object_add(a_json_obj_out, a_meta_title, json_object_new_string(l_hash_str));
//        if (dap_strcmp(a_hash_out_type, "base58")) {
//            const char *l_hash_str = dap_enc_base58_encode_hash_to_str_static(a_meta->data);
            //
//        } else {
//            char l_hash_str[DAP_CHAIN_HASH_FAST_STR_SIZE];
//            dap_chain_hash_fast_to_str((dap_chain_hash_fast_t *) a_meta->data, l_hash_str, sizeof(l_hash_str));
//        }
    } else
        json_object_object_add(a_json_obj_out, a_meta_title, json_object_new_string("Error, hash size is incorrect"));
}

/**
 * @brief s_cli_meta_hex_print
 * @param a_str_tmp
 * @param a_meta_title
 * @param a_meta
 */
static void s_cli_meta_hex_print(json_object* a_json_obj_out, const char * a_meta_title, dap_chain_block_meta_t * a_meta)
{
    char l_str[a_meta->hdr.data_size * 2 + 3];
    strcpy(l_str, "0x");
    dap_bin2hex(l_str + 2, a_meta->data, a_meta->hdr.data_size);
    json_object_object_add(a_json_obj_out, a_meta_title, json_object_new_string(l_str));
}

static void s_print_autocollect_table(dap_chain_net_t *a_net, json_object *a_json_obj_out, const char *a_table_name)
{
    size_t l_objs_count = 0;
    char *l_group = dap_strcmp(a_table_name, "Fees") ? dap_chain_cs_blocks_get_reward_group(a_net->pub.name)
                                                     : dap_chain_cs_blocks_get_fee_group(a_net->pub.name);
    dap_global_db_obj_t *l_objs = dap_global_db_get_all_sync(l_group, &l_objs_count);
    DAP_DELETE(l_group);
    uint256_t l_total_value = uint256_0;
    json_object* json_arr_out = json_object_new_array();
    for (size_t i = 0; i < l_objs_count; i++) {
        json_object* json_obj_t = json_object_new_object();
        dap_global_db_obj_t *l_obj_cur = l_objs + i;
        uint256_t l_cur_value = *(uint256_t*)l_obj_cur->value;
        const char *l_value_str; dap_uint256_to_char(l_cur_value, &l_value_str);
        json_object_object_add(json_obj_t, "obj_key", json_object_new_string(l_obj_cur->key));
        json_object_object_add(json_obj_t, "obj_val", json_object_new_string(l_value_str));
        json_object_array_add(json_arr_out, json_obj_t);
        SUM_256_256(l_total_value, l_cur_value, &l_total_value);
    }
    char *l_val = dap_strdup_printf("Autocollect tables content for === %s ===", a_table_name);
    json_object_object_add(a_json_obj_out, l_val, json_arr_out);
    DAP_DEL_Z(l_val);
    if (l_objs_count) {
        dap_global_db_objs_delete(l_objs, l_objs_count);
        uint256_t l_collect_fee = dap_chain_esbocs_get_fee(a_net->pub.id);
        SUM_256_256(l_collect_fee, a_net->pub.fee_value, &l_collect_fee);
        uint256_t l_collect_tax = {}, l_collect_value = {};
        if (compare256(l_total_value, l_collect_fee) == 1) {
            SUBTRACT_256_256(l_total_value, l_collect_fee, &l_collect_value);
            dap_pkey_t *l_my_sign_pkey = dap_chain_esbocs_get_sign_pkey(a_net->pub.id);
            dap_hash_t l_my_sign_pkey_hash;
            dap_hash_fast(l_my_sign_pkey->pkey, l_my_sign_pkey->header.size, &l_my_sign_pkey_hash);
            dap_chain_net_srv_stake_item_t *l_key_item = dap_chain_net_srv_stake_check_pkey_hash(a_net->pub.id, &l_my_sign_pkey_hash);
            if (l_key_item && !IS_ZERO_256(l_key_item->sovereign_tax) &&
                    !dap_chain_addr_is_blank(&l_key_item->sovereign_addr)) {
                MULT_256_COIN(l_collect_value, l_key_item->sovereign_tax, &l_collect_tax);
                SUBTRACT_256_256(l_collect_value, l_collect_tax, &l_collect_value);
            }
        }
        char *l_total_str = dap_chain_balance_coins_print(l_total_value);
        char *l_profit_str = dap_chain_balance_coins_print(l_collect_value);
        char *l_tax_str = dap_chain_balance_coins_print(l_collect_tax);
        char *l_fee_str = dap_chain_balance_coins_print(l_collect_fee);
        l_val = dap_strdup_printf("Total prepared value: %s %s, where profit is %s, tax is %s, fee is %s\n",
                                 l_total_str, a_net->pub.native_ticker, l_profit_str, l_tax_str, l_fee_str);
        DAP_DEL_MULTY(l_total_str, l_profit_str, l_tax_str, l_fee_str);
    }
    char *l_key = dap_strdup_printf("%s status", a_table_name);
    json_object_object_add(a_json_obj_out, l_key, json_object_new_string(l_val ? l_val : "Empty"));
    DAP_DEL_MULTY(l_key, l_val);
}

static int block_list_sort_by_date(const void *a, const void *b, bool a_forward)
{
    struct json_object *obj_a = (struct json_object*)a,
                       *obj_b = (struct json_object*)b;

    struct json_object *timestamp_a = json_object_object_get(obj_a, "timestamp"), 
                       *timestamp_b = json_object_object_get(obj_b, "timestamp");
    int l_fwd = a_forward ? 1 : -1;
    return timestamp_a > timestamp_b ? a_forward : timestamp_a < timestamp_b ? -a_forward : 0;
}

static int blocks_sort_fwd(const void *a, const void *b) {
    return block_list_sort_by_date(a, b, true);
}

static int blocks_sort_rev(const void *a, const void *b) {
    return block_list_sort_by_date(a, b, false);
}

/**
 * @brief s_cli_blocks
 * @param argc
 * @param argv
 * @param arg_func
 * @param a_str_reply
 * @return
 */
static int s_cli_blocks(int a_argc, char ** a_argv, void **a_str_reply)
{
    json_object **a_json_arr_reply = (json_object **)a_str_reply;
    //char ** a_str_reply = (char **) reply;    
    enum {
        SUBCMD_UNDEFINED =0,
        SUBCMD_NEW_FLUSH,
        SUBCMD_NEW_DATUM_ADD,
        SUBCMD_NEW_DATUM_DEL,
        SUBCMD_NEW_DATUM_LIST,
        SUBCMD_NEW_COMPLETE,
        SUBCMD_DUMP,
        SUBCMD_LIST,
        SUBCMD_FEE,
        SUBCMD_DROP,
        SUBCMD_REWARD,
        SUBCMD_AUTOCOLLECT,
        SUBCMD_COUNT,
        SUBCMD_LAST,
        SUBCMD_FIND
    } l_subcmd={0};

    const char* l_subcmd_strs[]={
        [SUBCMD_NEW_FLUSH]="new",
        [SUBCMD_NEW_DATUM_ADD]="new_datum_add",
        [SUBCMD_NEW_DATUM_DEL]="new_datum_del",
        [SUBCMD_NEW_DATUM_LIST]="new_datum_list",
        [SUBCMD_NEW_COMPLETE]="new_complete",
        [SUBCMD_DUMP]="dump",
        [SUBCMD_LIST]="list",
        [SUBCMD_FEE]="fee",
        [SUBCMD_DROP]="drop",
        [SUBCMD_REWARD] = "reward",
        [SUBCMD_AUTOCOLLECT] = "autocollect",
        [SUBCMD_COUNT] = "count",
        [SUBCMD_LAST] = "last",
        [SUBCMD_FIND] = "find",
        [SUBCMD_UNDEFINED]=NULL
    };
    const size_t l_subcmd_str_count=sizeof(l_subcmd_strs)/sizeof(*l_subcmd_strs);
    const char* l_subcmd_str_args[l_subcmd_str_count];
	for(size_t i=0;i<l_subcmd_str_count;i++)
        l_subcmd_str_args[i]=NULL;
    const char* l_subcmd_str_arg = NULL, *l_subcmd_str = NULL;

    int arg_index = 1;

    dap_chain_t * l_chain = NULL;
    dap_chain_cs_blocks_t * l_blocks = NULL;
    dap_chain_net_t * l_net = NULL;

    // Parse default values
    if (dap_chain_node_cli_cmd_values_parse_net_chain_for_json(*a_json_arr_reply, &arg_index, a_argc, a_argv, &l_chain, &l_net, CHAIN_TYPE_TX))
        return -DAP_CHAIN_NODE_CLI_COM_BLOCK_PARAM_ERR;

    const char *l_chain_type = dap_chain_get_cs_type(l_chain);

    if (!strstr(l_chain_type, "block_") && strcmp(l_chain_type, "esbocs")){
        dap_json_rpc_error_add(*a_json_arr_reply, DAP_CHAIN_NODE_CLI_COM_BLOCK_CHAIN_TYPE_ERR, "Type of chain %s is not block. This chain with type %s is not supported by this command",
                        l_chain->name, l_chain_type);
        return DAP_CHAIN_NODE_CLI_COM_BLOCK_CHAIN_TYPE_ERR;
    }

    l_blocks = DAP_CHAIN_CS_BLOCKS(l_chain);

    // Parse commands
    for (size_t i=0; i<l_subcmd_str_count; i++){
        int l_opt_idx = dap_cli_server_cmd_check_option(a_argv, arg_index,a_argc, l_subcmd_strs[i]);
        if( l_opt_idx >= 0 ){
            dap_cli_server_cmd_find_option_val(a_argv, l_opt_idx, a_argc, l_subcmd_strs[i], &l_subcmd_str_args[i] );
            l_subcmd = i;
            l_subcmd_str = l_subcmd_strs[i];
            l_subcmd_str_arg = l_subcmd_str_args[i];
        }
    }
    int ret = 0;
    // Do subcommand action
    switch ( l_subcmd ){
        // Flush memory for the new block
        case SUBCMD_NEW_FLUSH:{
            pthread_rwlock_wrlock( &PVT(l_blocks)->rwlock );
            if ( l_blocks->block_new )
                DAP_DELETE( l_blocks->block_new );
            dap_chain_block_cache_t *l_bcache_last = PVT(l_blocks)->blocks ? PVT(l_blocks)->blocks->hh.tbl->tail->prev : NULL;
            l_bcache_last = l_bcache_last ? l_bcache_last->hh.next : PVT(l_blocks)->blocks;
            l_blocks->block_new = dap_chain_block_new(l_bcache_last ? &l_bcache_last->block_hash : NULL,
                                                      &l_blocks->block_new_size);
            pthread_rwlock_unlock( &PVT(l_blocks)->rwlock );
        } break;

        // Add datum to the forming new block
        case SUBCMD_NEW_DATUM_LIST:{
            pthread_rwlock_wrlock( &PVT(l_blocks)->rwlock );
            pthread_rwlock_unlock( &PVT(l_blocks)->rwlock );
        }break;
        case SUBCMD_NEW_DATUM_DEL:{
            pthread_rwlock_wrlock( &PVT(l_blocks)->rwlock );
            if ( l_blocks->block_new ){
                dap_chain_hash_fast_t l_datum_hash;
                s_cli_parse_cmd_hash(a_argv,arg_index,a_argc,a_str_reply,"-datum", &l_datum_hash );
                l_blocks->block_new_size=dap_chain_block_datum_del_by_hash( &l_blocks->block_new, l_blocks->block_new_size, &l_datum_hash );
            }else {
                dap_json_rpc_error_add(*a_json_arr_reply, DAP_CHAIN_NODE_CLI_COM_BLOCK_DATUM_DEL_ERR, "Error! Can't delete datum from hash because no forming new block! Check pls you role, it must be MASTER NODE or greater");
                ret = DAP_CHAIN_NODE_CLI_COM_BLOCK_DATUM_DEL_ERR;
            }
            pthread_rwlock_unlock( &PVT(l_blocks)->rwlock );
        }break;
        case SUBCMD_NEW_DATUM_ADD:{
            size_t l_datums_count=1;
            char * l_gdb_group_mempool = dap_chain_mempool_group_new(l_chain);
            dap_chain_datum_t ** l_datums = DAP_NEW_Z_SIZE(dap_chain_datum_t*,
                                                           sizeof(dap_chain_datum_t*)*l_datums_count);
            if (!l_datums) {
                log_it(L_CRITICAL, "%s", c_error_memory_alloc);
                dap_json_rpc_error_add(*a_json_arr_reply, DAP_CHAIN_NODE_CLI_COM_BLOCK_MEMORY_ERR, "Out of memory in s_cli_blocks");
                return DAP_CHAIN_NODE_CLI_COM_BLOCK_MEMORY_ERR;
            }
            size_t l_datum_size = 0;

            dap_chain_datum_t * l_datum = (dap_chain_datum_t*) dap_global_db_get_sync(l_gdb_group_mempool, l_subcmd_str_arg ,
                                                                                              &l_datum_size, NULL, NULL);
            l_datums[0] = l_datum;
            for (size_t i = 0; i < l_datums_count; i++) {
                if ( dap_chain_node_mempool_process(l_chain, l_datums[i], l_subcmd_str_arg, NULL) ) {
                    dap_json_rpc_error_add(*a_json_arr_reply, DAP_CHAIN_NODE_CLI_COM_BLOCK_VERIF_ERR, "Error! Datum %s doesn't pass verifications, examine node log files",
                                                      l_subcmd_str_arg);
                    DAP_DEL_MULTY(l_datum, l_datums, l_gdb_group_mempool);
                    return DAP_CHAIN_NODE_CLI_COM_BLOCK_VERIF_ERR;
                }
                log_it(L_INFO, "Pass datum %s from mempool to block in the new forming round ",
                               l_subcmd_str_arg);
            }
            json_object* json_obj_out = json_object_new_string("All datums processed");
            json_object_array_add(*a_json_arr_reply, json_obj_out);
            ret = DAP_CHAIN_NODE_CLI_COM_BLOCK_OK;
            DAP_DEL_MULTY(l_datum, l_datums, l_gdb_group_mempool);
        } break;

        case SUBCMD_NEW_COMPLETE:{
            // TODO
        } break;

        case SUBCMD_DROP:{
            // TODO
        }break;

        case SUBCMD_DUMP:{
            const char *l_hash_out_type = NULL;
            const char *l_hash_str = NULL;
            dap_chain_hash_fast_t l_block_hash={0};
            dap_cli_server_cmd_find_option_val(a_argv, arg_index, a_argc, "-H", &l_hash_out_type);
            if(!l_hash_out_type)
                l_hash_out_type = "hex";
            if(dap_strcmp(l_hash_out_type,"hex") && dap_strcmp(l_hash_out_type,"base58")) {
                dap_json_rpc_error_add(*a_json_arr_reply, DAP_CHAIN_NODE_CLI_COM_BLOCK_PARAM_ERR, "invalid parameter -H, valid values: -H <hex | base58>");
                return DAP_CHAIN_NODE_CLI_COM_BLOCK_PARAM_ERR;
            }           
            dap_cli_server_cmd_find_option_val(a_argv, arg_index, a_argc, "-hash", &l_hash_str);
            if (!l_hash_str) {
                dap_json_rpc_error_add(*a_json_arr_reply, DAP_CHAIN_NODE_CLI_COM_BLOCK_HASH_ERR, "Enter block hash ");
                return DAP_CHAIN_NODE_CLI_COM_BLOCK_HASH_ERR;
            }

            dap_chain_hash_fast_from_str(l_hash_str, &l_block_hash);
            dap_chain_block_cache_t *l_block_cache = dap_chain_block_cache_get_by_hash(l_blocks, &l_block_hash);
            if (!l_block_cache) {
                dap_json_rpc_error_add(*a_json_arr_reply, DAP_CHAIN_NODE_CLI_COM_BLOCK_FIND_ERR, "Can't find block %s ", l_hash_str);
                return DAP_CHAIN_NODE_CLI_COM_BLOCK_FIND_ERR;
            }
            dap_chain_block_t *l_block = l_block_cache->block;

            char l_time_buf[DAP_TIME_STR_SIZE], l_hexbuf[32] = { '\0' };
            // Header
            json_object* json_obj_inf = json_object_new_object();
            json_object_object_add(json_obj_inf, "Block number", json_object_new_uint64(l_block_cache->block_number));
            json_object_object_add(json_obj_inf, "hash", json_object_new_string(l_subcmd_str_arg));
            snprintf(l_hexbuf, sizeof(l_hexbuf), "0x%04X",l_block->hdr.version);
            
            json_object_object_add(json_obj_inf, "version", json_object_new_string(l_hexbuf));
            snprintf(l_hexbuf, sizeof(l_hexbuf), "0x%016"DAP_UINT64_FORMAT_X"",l_block->hdr.cell_id.uint64);
            json_object_object_add(json_obj_inf, "cell_id", json_object_new_string(l_hexbuf));
            snprintf(l_hexbuf, sizeof(l_hexbuf), "0x%016"DAP_UINT64_FORMAT_X"",l_block->hdr.chain_id.uint64);
            json_object_object_add(json_obj_inf, "chain_id", json_object_new_string(l_hexbuf));
            dap_time_to_str_rfc822(l_time_buf, DAP_TIME_STR_SIZE, l_block->hdr.ts_created);
            json_object_object_add(json_obj_inf, "ts_created", json_object_new_string(l_time_buf));

            // Dump Metadata
            size_t l_offset = 0;
            json_object_object_add(json_obj_inf, "Metadata: count", json_object_new_int(l_block->hdr.meta_count));
            json_object* json_arr_meta_out = json_object_new_array();
            json_object_array_add(*a_json_arr_reply, json_obj_inf);
            for (uint32_t i=0; i < l_block->hdr.meta_count; i++) {
                json_object* json_obj_meta = json_object_new_object();
                dap_chain_block_meta_t *l_meta = (dap_chain_block_meta_t *)(l_block->meta_n_datum_n_sign + l_offset);
                switch (l_meta->hdr.type) {
                case DAP_CHAIN_BLOCK_META_GENESIS:
                    json_object_object_add(json_obj_meta, "GENESIS", json_object_new_string("GENESIS"));
                    break;
                case DAP_CHAIN_BLOCK_META_PREV:
                    s_cli_meta_hash_print(json_obj_meta,"PREV", l_meta, l_hash_out_type);
                    break;
                case DAP_CHAIN_BLOCK_META_ANCHOR:
                    s_cli_meta_hash_print(json_obj_meta, "ANCHOR", l_meta, l_hash_out_type);
                    break;
                case DAP_CHAIN_BLOCK_META_LINK:
                    s_cli_meta_hash_print(json_obj_meta, "LINK", l_meta, l_hash_out_type);
                    break;
                case DAP_CHAIN_BLOCK_META_NONCE:
                    s_cli_meta_hex_print(json_obj_meta, "NONCE", l_meta);
                    break;
                case DAP_CHAIN_BLOCK_META_NONCE2:
                    s_cli_meta_hex_print(json_obj_meta, "NONCE2", l_meta);
                    break;
                default: {
                    snprintf(l_hexbuf, sizeof(l_hexbuf), "0x%0X", i);
                    json_object_object_add(json_obj_meta, "# -", json_object_new_string(l_hexbuf));
                    int l_len = l_meta->hdr.data_size * 2 + 5;
                    char *l_data_hex = DAP_NEW_STACK_SIZE(char, l_len);
                    strcpy(l_data_hex, "0x");
                    dap_bin2hex(l_data_hex + 2, l_meta->data, l_meta->hdr.data_size);
                    json_object_object_add(json_obj_meta, "Data hex - ", json_object_new_string(l_data_hex)); }
                }
                json_object_array_add(json_arr_meta_out, json_obj_meta);
                l_offset += sizeof(l_meta->hdr) + l_meta->hdr.data_size;
            }
            json_object_array_add(*a_json_arr_reply, json_arr_meta_out);
            json_object* json_obj_datum = json_object_new_object();
            json_object_object_add(json_obj_datum, "Datums: count", json_object_new_uint64(l_block_cache->datum_count));
            json_object_array_add(*a_json_arr_reply, json_obj_datum);
            json_object* json_arr_datum_out = json_object_new_array();
            for (uint32_t i=0; i < l_block_cache->datum_count ; i++){
                json_object* json_obj_tx = json_object_new_object();
                dap_chain_datum_t * l_datum = l_block_cache->datum[i];
                size_t l_datum_size =  dap_chain_datum_size(l_datum);
                json_object_object_add(json_obj_tx, "datum size ",json_object_new_uint64(l_datum_size));
                if (l_datum_size < sizeof (l_datum->header) ){
                    dap_json_rpc_error_add(*a_json_arr_reply, DAP_CHAIN_NODE_CLI_COM_BLOCK_DATUM_SIZE_ERR, "ERROR: datum size %zu is smaller than header size %zu \n",l_datum_size,
                                            sizeof (l_datum->header));
                    break;
                }
                // Nested datums
                snprintf(l_hexbuf, sizeof(l_hexbuf), "0x%02X",l_datum->header.version_id);
                json_object_object_add(json_obj_tx, "version",json_object_new_string(l_hexbuf));
                const char * l_datum_type_str = "UNKNOWN";
                DAP_DATUM_TYPE_STR(l_datum->header.type_id, l_datum_type_str);
                json_object_object_add(json_obj_tx, "type_id",json_object_new_string(l_datum_type_str));
                dap_time_to_str_rfc822(l_time_buf, DAP_TIME_STR_SIZE, l_datum->header.ts_create);
                json_object_object_add(json_obj_tx, "ts_create",json_object_new_string(l_time_buf));
                json_object_object_add(json_obj_tx, "data_size",json_object_new_int(l_datum->header.data_size));
                dap_chain_datum_dump_json(*a_json_arr_reply, json_obj_tx,l_datum,l_hash_out_type,l_net->pub.id, true);
                json_object_array_add(json_arr_datum_out, json_obj_tx);
            }
            // Signatures
            json_object_array_add(*a_json_arr_reply, json_arr_datum_out);
            // Signatures
            json_object* json_obj_sig = json_object_new_object();
            json_object_object_add(json_obj_sig, "signatures count", json_object_new_uint64(l_block_cache->sign_count));
            json_object_array_add(*a_json_arr_reply, json_obj_sig);
            json_object* json_arr_sign_out = json_object_new_array();
            for (uint32_t i=0; i < l_block_cache->sign_count ; i++) {
                json_object* json_obj_sign = json_object_new_object();
                dap_sign_t * l_sign = dap_chain_block_sign_get(l_block_cache->block, l_block_cache->block_size, i);
                size_t l_sign_size = dap_sign_get_size(l_sign);
                dap_chain_hash_fast_t l_pkey_hash;
                dap_sign_get_pkey_hash(l_sign, &l_pkey_hash);
                const char *l_hash_str = !dap_strcmp(l_hash_out_type, "base58") ?
                        dap_enc_base58_encode_hash_to_str_static(&l_pkey_hash) :
                        dap_chain_hash_fast_to_str_static(&l_pkey_hash);
                json_object_object_add(json_obj_sign, "type",json_object_new_string(dap_sign_type_to_str( l_sign->header.type )));
                json_object_object_add(json_obj_sign, "size",json_object_new_uint64(l_sign_size));
                json_object_object_add(json_obj_sign, "pkey_hash",json_object_new_string(l_hash_str));
                json_object_array_add(json_arr_sign_out, json_obj_sign);
            }
            json_object_array_add(*a_json_arr_reply, json_arr_sign_out);
        } break;

        case SUBCMD_LIST:{
            const char *l_cert_name = NULL, *l_from_hash_str = NULL, *l_to_hash_str = NULL, *l_head_str = NULL,
                        *l_from_date_str = NULL, *l_to_date_str = NULL, *l_pkey_hash_str = NULL, *l_limit_str = NULL, *l_offset_str = NULL;
            bool l_unspent_flag = false, l_first_signed_flag = false, l_signed_flag = false, l_hash_flag = false;
            dap_pkey_t * l_pub_key = NULL;
            dap_hash_fast_t l_from_hash = {}, l_to_hash = {}, l_pkey_hash = {};
            dap_time_t l_from_time = 0, l_to_time = 0;
            l_signed_flag = dap_cli_server_cmd_check_option(a_argv, 1, a_argc, "signed") > 0;
            l_first_signed_flag = dap_cli_server_cmd_check_option(a_argv, 1, a_argc, "first_signed") > 0;
            l_unspent_flag = dap_cli_server_cmd_check_option(a_argv, 1, a_argc, "-unspent") > 0;
            dap_cli_server_cmd_find_option_val(a_argv, arg_index, a_argc, "-cert", &l_cert_name);
            dap_cli_server_cmd_find_option_val(a_argv, arg_index, a_argc, "-pkey_hash", &l_pkey_hash_str);
            dap_cli_server_cmd_find_option_val(a_argv, arg_index, a_argc, "-from_hash", &l_from_hash_str);
            dap_cli_server_cmd_find_option_val(a_argv, arg_index, a_argc, "-to_hash", &l_to_hash_str);
            dap_cli_server_cmd_find_option_val(a_argv, arg_index, a_argc, "-from_date", &l_from_date_str);
            dap_cli_server_cmd_find_option_val(a_argv, arg_index, a_argc, "-to_date", &l_to_date_str);
            dap_cli_server_cmd_find_option_val(a_argv, arg_index, a_argc, "-limit", &l_limit_str);
            dap_cli_server_cmd_find_option_val(a_argv, arg_index, a_argc, "-offset", &l_offset_str);
            bool l_head = dap_cli_server_cmd_find_option_val(a_argv, arg_index, a_argc, "-head", &l_head_str) ? true : false;
            size_t l_offset = l_offset_str ? strtoul(l_offset_str, NULL, 10) : 0;
            size_t l_limit = l_limit_str ? strtoul(l_limit_str, NULL, 10) : 0;

            if (l_signed_flag && l_first_signed_flag) {
                dap_json_rpc_error_add(*a_json_arr_reply, DAP_CHAIN_NODE_CLI_COM_BLOCK_PARAM_ERR, "Choose only one option from 'singed' and 'first_signed'");
                return DAP_CHAIN_NODE_CLI_COM_BLOCK_PARAM_ERR;
            }
            if ((l_signed_flag || l_first_signed_flag) && !l_cert_name && !l_pkey_hash_str) {
                dap_json_rpc_error_add(*a_json_arr_reply, DAP_CHAIN_NODE_CLI_COM_BLOCK_PARAM_ERR, "Option from '%s' requires parameter '-cert' or 'pkey_hash'",
                                                                l_first_signed_flag ? "first_signed" : "signed");
                return DAP_CHAIN_NODE_CLI_COM_BLOCK_PARAM_ERR;
            }
            if (l_cert_name) {
                dap_cert_t *l_cert = dap_cert_find_by_name(l_cert_name);
                if (!l_cert) {
                    dap_json_rpc_error_add(*a_json_arr_reply, DAP_CHAIN_NODE_CLI_COM_BLOCK_CERT_ERR, "Can't find \"%s\" certificate", l_cert_name);
                    return DAP_CHAIN_NODE_CLI_COM_BLOCK_CERT_ERR;
                }
                l_pub_key = dap_pkey_from_enc_key(l_cert->enc_key);
                if (!l_pub_key) {
                    dap_json_rpc_error_add(*a_json_arr_reply, DAP_CHAIN_NODE_CLI_COM_BLOCK_PUB_KEY_ERR, "Corrupted certificate \"%s\" have no public key data", l_cert_name);
                    return DAP_CHAIN_NODE_CLI_COM_BLOCK_PUB_KEY_ERR;
                }
            } else if (l_pkey_hash_str) {
                if (dap_chain_hash_fast_from_str(l_pkey_hash_str, &l_pkey_hash)) {
                    dap_json_rpc_error_add(*a_json_arr_reply, DAP_CHAIN_NODE_CLI_COM_BLOCK_CONVERT_ERR, "Can't convert \"%s\" to hash", l_pkey_hash_str);
                    return DAP_CHAIN_NODE_CLI_COM_BLOCK_CONVERT_ERR;
                }
            }
            if (l_unspent_flag && l_signed_flag && !l_pkey_hash_str)
                dap_hash_fast(l_pub_key->pkey, l_pub_key->header.size, &l_pkey_hash);
            if ((l_cert_name || l_pkey_hash_str) && !l_signed_flag && !l_first_signed_flag)
                l_first_signed_flag = true;

            if (l_from_hash_str) {
                if (dap_chain_hash_fast_from_str(l_from_hash_str, &l_from_hash)) {
                    dap_json_rpc_error_add(*a_json_arr_reply, DAP_CHAIN_NODE_CLI_COM_BLOCK_CONVERT_ERR, "Can't convert \"%s\" to hash", l_from_hash_str);
                    return DAP_CHAIN_NODE_CLI_COM_BLOCK_CONVERT_ERR;
                }
            }
            if (l_to_hash_str) {
                if (dap_chain_hash_fast_from_str(l_to_hash_str, &l_to_hash)) {
                    dap_json_rpc_error_add(*a_json_arr_reply, DAP_CHAIN_NODE_CLI_COM_BLOCK_CONVERT_ERR, "Can't convert \"%s\" to hash", l_to_hash_str);
                    return DAP_CHAIN_NODE_CLI_COM_BLOCK_CONVERT_ERR;
                }
            }

            if (l_from_date_str) {
                l_from_time = dap_time_from_str_simplified(l_from_date_str);
                if (!l_from_time) {
                    dap_json_rpc_error_add(*a_json_arr_reply, DAP_CHAIN_NODE_CLI_COM_BLOCK_CONVERT_ERR, "Can't convert \"%s\" to date", l_from_date_str);
                    return DAP_CHAIN_NODE_CLI_COM_BLOCK_CONVERT_ERR;
                }
            }
            if (l_to_date_str) {
                l_to_time = dap_time_from_str_simplified(l_to_date_str);
                if (!l_to_time) {
                    dap_json_rpc_error_add(*a_json_arr_reply, DAP_CHAIN_NODE_CLI_COM_BLOCK_CONVERT_ERR, "Can't convert \"%s\" to date", l_to_date_str);
                    return DAP_CHAIN_NODE_CLI_COM_BLOCK_CONVERT_ERR;
                }
                struct tm *l_localtime = localtime((time_t *)&l_to_time);
                l_localtime->tm_mday += 1;  // + 1 day to end date, got it inclusive
                l_to_time = mktime(l_localtime);
            }

            pthread_rwlock_rdlock(&PVT(l_blocks)->rwlock);
            json_object* json_arr_bl_cache_out = json_object_new_array();
            size_t l_start_arr = 0;
            size_t l_arr_end = 0;
            dap_chain_set_offset_limit_json(json_arr_bl_cache_out, &l_start_arr, &l_arr_end, l_limit, l_offset, PVT(l_blocks)->blocks_count);
            
            size_t i_tmp = 0;
            dap_chain_block_cache_t *l_block_cache = PVT(l_blocks)->blocks;
            if (!l_head)
                l_block_cache = HASH_LAST(l_block_cache);             
            for ( ; l_block_cache; l_block_cache = l_head ? l_block_cache->hh.next : l_block_cache->hh.prev) {
                dap_time_t l_ts = l_block_cache->block->hdr.ts_created;
                if (l_from_time && l_ts < l_from_time)
                    continue;
                if (l_to_time && l_ts >= l_to_time)
                    continue;
                if (l_from_hash_str && !l_hash_flag) {
                   if (!dap_hash_fast_compare(&l_from_hash, &l_block_cache->block_hash))
                       continue;
                   l_hash_flag = true;
                }
                if (l_first_signed_flag) {
                    dap_sign_t *l_sign = dap_chain_block_sign_get(l_block_cache->block, l_block_cache->block_size, 0);
                    if (!l_pub_key) {
                        dap_hash_fast_t l_sign_pkey_hash;
                        dap_sign_get_pkey_hash(l_sign, &l_sign_pkey_hash);
                        if (!dap_hash_fast_compare(&l_pkey_hash, &l_sign_pkey_hash))
                            continue;
                    } else if (!dap_pkey_compare_with_sign(l_pub_key, l_sign))
                        continue;
                    if (l_unspent_flag) {
                        bool l_found = false;
                        for (size_t i = 0; i < l_block_cache->datum_count; i++) {
                            if (l_block_cache->datum[i]->header.type_id != DAP_CHAIN_DATUM_TX)
                                continue;
                            dap_chain_datum_tx_t *l_tx = (dap_chain_datum_tx_t *)l_block_cache->datum[i]->data;
                            int l_out_idx_tmp = 0;
                            if (NULL == dap_chain_datum_tx_out_cond_get(l_tx, DAP_CHAIN_TX_OUT_COND_SUBTYPE_FEE, &l_out_idx_tmp))
                                continue;
                            if (!dap_ledger_tx_hash_is_used_out_item(l_net->pub.ledger, l_block_cache->datum_hash + i, l_out_idx_tmp, NULL)) {
                                l_found = true;
                                break;
                            }
                        }
                        if (!l_found)
                            continue;
                    }
                } else if (l_signed_flag) {
                    if (l_unspent_flag && l_ts < DAP_REWARD_INIT_TIMESTAMP)
                        continue;
                    if (!l_pub_key) {
                        bool l_found = false;
                        // TODO optimize performance by precalculated sign hashes in block cache
                        for (size_t i = 0; i < l_block_cache->sign_count ; i++) {
                            dap_sign_t *l_sign = dap_chain_block_sign_get(l_block_cache->block, l_block_cache->block_size, i);
                            dap_hash_fast_t l_sign_pkey_hash;
                            dap_sign_get_pkey_hash(l_sign, &l_sign_pkey_hash);
                            if (dap_hash_fast_compare(&l_pkey_hash, &l_sign_pkey_hash)) {
                                l_found = true;
                                break;
                            }
                        }
                        if (!l_found)
                            continue;
                    } else if (!dap_chain_block_sign_match_pkey(l_block_cache->block, l_block_cache->block_size, l_pub_key))
                        continue;
                    if (l_unspent_flag) {
                        if (dap_ledger_is_used_reward(l_net->pub.ledger, &l_block_cache->block_hash, &l_pkey_hash))
                            continue;
                    }
                }
                if (i_tmp < l_start_arr || i_tmp >= l_arr_end) {
                    i_tmp++;
                    continue;
                }
                i_tmp++;
                char l_buf[DAP_TIME_STR_SIZE];
                dap_time_to_str_rfc822(l_buf, DAP_TIME_STR_SIZE, l_ts);
                json_object* json_obj_bl_cache = json_object_new_object();
                json_object_object_add(json_obj_bl_cache, "block number",json_object_new_uint64(l_block_cache->block_number));
                json_object_object_add(json_obj_bl_cache, "hash",json_object_new_string(l_block_cache->block_hash_str));
                json_object_object_add(json_obj_bl_cache, "timestamp", json_object_new_uint64(l_ts));
                json_object_object_add(json_obj_bl_cache, "ts_create",json_object_new_string(l_buf));
                json_object_array_add(json_arr_bl_cache_out, json_obj_bl_cache);
                if (l_to_hash_str && dap_hash_fast_compare(&l_to_hash, &l_block_cache->block_hash))
                    break;
            }
            pthread_rwlock_unlock(&PVT(l_blocks)->rwlock);
            //sort by time
            json_object_array_sort(json_arr_bl_cache_out, l_head ? blocks_sort_fwd : blocks_sort_rev);
            // Remove the timestamp and change block num
            size_t l_length = json_object_array_length(json_arr_bl_cache_out);
            for (size_t i = 0; i < l_length; i++) {
                struct json_object *obj = json_object_array_get_idx(json_arr_bl_cache_out, i);
                json_object_object_del(obj, "timestamp");
                if (json_object_object_get_ex(obj, "block", NULL)) 
                    json_object_object_add(obj, "block", json_object_new_uint64(i));
            }
            json_object_array_add(*a_json_arr_reply, json_arr_bl_cache_out);

            char *l_filtered_criteria = "none";
            json_object* json_obj_out = json_object_new_object();
            if (l_cert_name || l_pkey_hash_str || l_from_hash_str || l_to_hash_str || l_from_date_str || l_to_date_str)
                l_filtered_criteria = " filtered according to the specified criteria";
            char *l_key = dap_strdup_printf("%s.%s with filter - %s, have blocks",l_net->pub.name,l_chain->name,l_filtered_criteria);
            json_object_object_add(json_obj_out, l_key, json_object_new_uint64(i_tmp));
            DAP_DELETE(l_key);
            json_object_array_add(*a_json_arr_reply,json_obj_out);
        } break;
        case SUBCMD_LAST: {
            json_object* json_obj_out = json_object_new_object();
            dap_chain_block_cache_t *l_last_block = HASH_LAST(PVT(l_blocks)->blocks);
            char l_buf[DAP_TIME_STR_SIZE];
            if (l_last_block)
                dap_time_to_str_rfc822(l_buf, DAP_TIME_STR_SIZE, l_last_block->ts_created);
            json_object_object_add(json_obj_out, "Last block num", json_object_new_uint64(l_last_block ? l_last_block->block_number : 0));
            json_object_object_add(json_obj_out, "Last block hash", json_object_new_string(l_last_block ? l_last_block->block_hash_str : "empty"));
            json_object_object_add(json_obj_out, "ts_created", json_object_new_string(l_last_block ? l_buf : "never"));

            char *l_key = dap_strdup_printf("%s.%s has blocks", l_net->pub.name, l_chain->name);
            json_object_object_add(json_obj_out, l_key, json_object_new_uint64(PVT(l_blocks)->blocks_count));
            DAP_DELETE(l_key);
            json_object_array_add(*a_json_arr_reply, json_obj_out);
        } break;
        case SUBCMD_FIND: {
            const char* l_datum_hash_str = NULL;
            json_object* json_obj_out = json_object_new_object();
            dap_cli_server_cmd_find_option_val(a_argv, arg_index, a_argc, "-datum", &l_datum_hash_str);
            if (!l_datum_hash_str) {
                dap_json_rpc_error_add(*a_json_arr_reply, DAP_CHAIN_NODE_CLI_COM_BLOCK_PARAM_ERR, "Command 'event find' requires parameter '-datum'");
                return DAP_CHAIN_NODE_CLI_COM_BLOCK_PARAM_ERR;
            }
            dap_hash_fast_t l_datum_hash = {};
            int ret_code = 0;
            int l_atoms_cnt = 0;
            dap_chain_hash_fast_from_str(l_datum_hash_str, &l_datum_hash);
            pthread_rwlock_rdlock(&PVT(l_blocks)->datums_rwlock);
            dap_chain_block_cache_t *l_curr_block = PVT(l_blocks)->blocks;
            json_object* json_arr_bl_cache_out = json_object_new_array();
            for (;l_curr_block;l_curr_block = l_curr_block->hh.next){
                for (size_t i = 0; i < l_curr_block->datum_count; i++){
                    if (dap_hash_fast_compare(&l_datum_hash, &l_curr_block->datum_hash[i])){
                        json_object_array_add(json_arr_bl_cache_out, json_object_new_string(dap_hash_fast_to_str_static(&l_curr_block->block_hash)));
                        l_atoms_cnt++;
                        continue;
                    }
                }
            }
            pthread_rwlock_unlock(&PVT(l_blocks)->datums_rwlock);
            json_object_object_add(json_obj_out, "Blocks", json_arr_bl_cache_out);
            json_object_object_add(json_obj_out, "Total",json_object_new_int(l_atoms_cnt));
            json_object_array_add(*a_json_arr_reply, json_obj_out);
        } break;
        case SUBCMD_COUNT: {
            json_object* json_obj_out = json_object_new_object();
            char *l_key = dap_strdup_printf("%s.%s has blocks - ", l_net->pub.name,l_chain->name);
            json_object_object_add(json_obj_out, l_key, json_object_new_uint64(PVT(l_blocks)->blocks_count));
            DAP_DELETE(l_key);
            json_object_array_add(*a_json_arr_reply, json_obj_out);

        } break;

        case SUBCMD_FEE:
        case SUBCMD_REWARD: {
            const char * l_fee_value_str = NULL;
            const char * l_cert_name = NULL;
            const char * l_addr_str = NULL;
            const char * l_hash_out_type = NULL;
            const char * l_hash_str = NULL;

            uint256_t               l_fee_value = {};
            size_t                  l_hashes_count = 0;
            dap_list_t              *l_block_list = NULL;
            dap_chain_addr_t        *l_addr = NULL;

            if (l_subcmd == SUBCMD_FEE) {
                if (dap_cli_server_cmd_check_option(a_argv, arg_index, a_argc, "collect") == -1) {
                    dap_json_rpc_error_add(*a_json_arr_reply, DAP_CHAIN_NODE_CLI_COM_BLOCK_PARAM_ERR, "Command 'block fee' requires subcommand 'collect'");
                    return DAP_CHAIN_NODE_CLI_COM_BLOCK_PARAM_ERR;
                }
            } else { // l_sumcmd == SUBCMD_REWARD
                if (dap_cli_server_cmd_check_option(a_argv, arg_index, a_argc, "set") >= 0) {
                    const char *l_value_str = NULL;
                    dap_cli_server_cmd_find_option_val(a_argv, arg_index, a_argc, "-poa_cert", &l_cert_name);
                    if(!l_cert_name) {
                        dap_json_rpc_error_add(*a_json_arr_reply, DAP_CHAIN_NODE_CLI_COM_BLOCK_PARAM_ERR, "Command 'block reward set' requires parameter '-poa_cert'");
                        return DAP_CHAIN_NODE_CLI_COM_BLOCK_PARAM_ERR;
                    }
                    dap_cert_t *l_cert = dap_cert_find_by_name(l_cert_name);
                    if (!l_cert) {
                        dap_json_rpc_error_add(*a_json_arr_reply, DAP_CHAIN_NODE_CLI_COM_BLOCK_CERT_ERR, "Can't find \"%s\" certificate", l_cert_name);
                        return DAP_CHAIN_NODE_CLI_COM_BLOCK_CERT_ERR;
                    }
                    if (!l_cert->enc_key || !l_cert->enc_key->priv_key_data || !l_cert->enc_key->priv_key_data_size) {
                        dap_json_rpc_error_add(*a_json_arr_reply, DAP_CHAIN_NODE_CLI_COM_BLOCK_PVT_KEY_ERR, "Certificate \"%s\" doesn't contains private key", l_cert_name);
                        return DAP_CHAIN_NODE_CLI_COM_BLOCK_PVT_KEY_ERR;
                    }

                    dap_cli_server_cmd_find_option_val(a_argv, arg_index, a_argc, "-value", &l_value_str);
                    uint256_t l_value = dap_chain_balance_scan(l_value_str);
                    if (!l_value_str || IS_ZERO_256(l_value)) {
                        dap_json_rpc_error_add(*a_json_arr_reply, DAP_CHAIN_NODE_CLI_COM_BLOCK_PARAM_ERR, "Command 'block reward set' requires parameter '-value' to be valid 256-bit unsigned integer");
                        return DAP_CHAIN_NODE_CLI_COM_BLOCK_PARAM_ERR;
                    }
                    char *l_decree_hash_str = s_blocks_decree_set_reward(l_net, l_chain, l_value, l_cert);
                    if (l_decree_hash_str) {
                        json_object* json_obj_out = json_object_new_object();
                        char *l_val = dap_strdup_printf("Decree with hash %s created to set basic block sign reward", l_decree_hash_str);
                        DAP_DELETE(l_decree_hash_str);
                        json_object_object_add(json_obj_out, "status", json_object_new_string(l_val));
                        DAP_DELETE(l_val);
                        json_object_array_add(*a_json_arr_reply, json_obj_out);
                    } else {
                        dap_json_rpc_error_add(*a_json_arr_reply, DAP_CHAIN_NODE_CLI_COM_BLOCK_SIGN_ERR, "Basic block sign reward setting failed. Examine log file for details");
                        return DAP_CHAIN_NODE_CLI_COM_BLOCK_SIGN_ERR;
                    }
                    break;
                } else if (dap_cli_server_cmd_check_option(a_argv, arg_index, a_argc, "show") >= 0) {
                    uint256_t l_cur_reward = dap_chain_net_get_reward(l_net, UINT64_MAX);
                    const char *l_reward_str; dap_uint256_to_char(l_cur_reward, &l_reward_str);
                    json_object* json_obj_out = json_object_new_object();
                    char *l_val = dap_strdup_printf("Current base block reward is %s\n", l_reward_str);
                    json_object_object_add(json_obj_out, "status", json_object_new_string(l_val));
                    DAP_DELETE(l_val);
                    json_object_array_add(*a_json_arr_reply, json_obj_out);
                    break;
                } else if (dap_cli_server_cmd_check_option(a_argv, arg_index, a_argc, "collect") == -1) {
                    dap_json_rpc_error_add(*a_json_arr_reply, DAP_CHAIN_NODE_CLI_COM_BLOCK_PARAM_ERR, "Command 'block reward' requires subcommands 'set' or 'show' or 'collect'");
                    return DAP_CHAIN_NODE_CLI_COM_BLOCK_PARAM_ERR;
                }
            }

            // Fee or reward collect handler
            dap_cli_server_cmd_find_option_val(a_argv, arg_index, a_argc, "-H", &l_hash_out_type);
            if(!l_hash_out_type)
                l_hash_out_type = "hex";
            if(dap_strcmp(l_hash_out_type,"hex") && dap_strcmp(l_hash_out_type,"base58")) {
                dap_json_rpc_error_add(*a_json_arr_reply, DAP_CHAIN_NODE_CLI_COM_BLOCK_PARAM_ERR, "invalid parameter -H, valid values: -H <hex | base58>");
                return DAP_CHAIN_NODE_CLI_COM_BLOCK_PARAM_ERR;
            }

            // Private certificate
            dap_cli_server_cmd_find_option_val(a_argv, arg_index, a_argc, "-cert", &l_cert_name);
            // The address of the wallet to which the commission is received
            dap_cli_server_cmd_find_option_val(a_argv, arg_index, a_argc, "-addr", &l_addr_str);
            dap_cli_server_cmd_find_option_val(a_argv, arg_index, a_argc, "-hashes", &l_hash_str);
            dap_cli_server_cmd_find_option_val(a_argv, arg_index, a_argc, "-fee", &l_fee_value_str);

            if (!l_addr_str) {
                dap_json_rpc_error_add(*a_json_arr_reply, DAP_CHAIN_NODE_CLI_COM_BLOCK_PARAM_ERR, "Command 'block %s collect' requires parameter '-addr'", l_subcmd_str);
                return DAP_CHAIN_NODE_CLI_COM_BLOCK_PARAM_ERR;
            }
            l_addr = dap_chain_addr_from_str(l_addr_str);
            if(!l_cert_name) {
                dap_json_rpc_error_add(*a_json_arr_reply, DAP_CHAIN_NODE_CLI_COM_BLOCK_PARAM_ERR, "Command 'block %s collect' requires parameter '-cert'", l_subcmd_str);
                return DAP_CHAIN_NODE_CLI_COM_BLOCK_PARAM_ERR;
            }
            dap_cert_t *l_cert = dap_cert_find_by_name(l_cert_name);
            if (!l_cert) {
                dap_json_rpc_error_add(*a_json_arr_reply, DAP_CHAIN_NODE_CLI_COM_BLOCK_CERT_ERR, "Can't find \"%s\" certificate", l_cert_name);
                return DAP_CHAIN_NODE_CLI_COM_BLOCK_CERT_ERR;
            }
            if (!l_cert->enc_key || !l_cert->enc_key->priv_key_data || !l_cert->enc_key->priv_key_data_size) {
                dap_json_rpc_error_add(*a_json_arr_reply, DAP_CHAIN_NODE_CLI_COM_BLOCK_CERT_ERR,
                                        "Certificate \"%s\" doesn't contains private key", l_cert_name);
                return DAP_CHAIN_NODE_CLI_COM_BLOCK_CERT_ERR;
            }
            if (!l_fee_value_str) {
                dap_json_rpc_error_add(*a_json_arr_reply, DAP_CHAIN_NODE_CLI_COM_BLOCK_PARAM_ERR, "Command 'block %s collect' requires parameter '-fee'", l_subcmd_str);
                return DAP_CHAIN_NODE_CLI_COM_BLOCK_PARAM_ERR;
            }
            l_fee_value = dap_chain_balance_scan(l_fee_value_str);
            if (!l_fee_value_str || IS_ZERO_256(l_fee_value)) {
                dap_json_rpc_error_add(*a_json_arr_reply, DAP_CHAIN_NODE_CLI_COM_BLOCK_PARAM_ERR, "Command 'block %s collect' requires parameter '-fee' to be valid uint256", l_subcmd_str);
                return DAP_CHAIN_NODE_CLI_COM_BLOCK_PARAM_ERR;
            }

            if (!l_hash_str) {
                dap_json_rpc_error_add(*a_json_arr_reply, DAP_CHAIN_NODE_CLI_COM_BLOCK_PARAM_ERR, "Command 'block fee collect' requires parameter '-hashes'");
                return DAP_CHAIN_NODE_CLI_COM_BLOCK_PARAM_ERR;
            }
            // NOTE: This call will modify source string
            l_block_list = s_block_parse_str_list((char *)l_hash_str, &l_hashes_count, l_chain);            
            if (!l_block_list || !l_hashes_count) {
                dap_json_rpc_error_add(*a_json_arr_reply, DAP_CHAIN_NODE_CLI_COM_BLOCK_HASH_ERR,
                                            "Block fee collection requires at least one hash to create a transaction");
                return DAP_CHAIN_NODE_CLI_COM_BLOCK_HASH_ERR;
            }

            char *l_hash_tx = NULL;
            switch(l_subcmd) {
                case SUBCMD_FEE: {
                    l_hash_tx = dap_chain_mempool_tx_coll_fee_create(l_blocks, l_cert->enc_key, l_addr, l_block_list, l_fee_value, l_hash_out_type, DAP_CHAIN_TX_OUT_COND_SUBTYPE_FEE);
                    break;
                }
                case SUBCMD_REWARD: {
                    l_hash_tx = dap_chain_mempool_tx_reward_create(l_blocks, l_cert->enc_key, l_addr, l_block_list, l_fee_value, l_hash_out_type);
                    break;
                }
            }
            if (l_hash_tx) {
                json_object* json_obj_out = json_object_new_object();
                char *l_val = dap_strdup_printf("TX for %s collection created successfully, hash = %s\n", l_subcmd_str, l_hash_tx);
                DAP_DELETE(l_hash_tx);
                json_object_object_add(json_obj_out, "status", json_object_new_string(l_val ? l_val : "(null)"));
                DAP_DELETE(l_val);
                json_object_array_add(*a_json_arr_reply, json_obj_out);
            } else {
                dap_json_rpc_error_add(*a_json_arr_reply, DAP_CHAIN_NODE_CLI_COM_BLOCK_HASH_ERR,
                                            "Can't create %s collect TX\n", l_subcmd_str);
                return DAP_CHAIN_NODE_CLI_COM_BLOCK_HASH_ERR;
            }
            dap_list_free_full(l_block_list, NULL);
        }break;

        case SUBCMD_AUTOCOLLECT: {
            const char *l_cert_name = NULL, *l_addr_str = NULL;
            dap_hash_fast_t l_pkey_hash = {};
            size_t l_block_count = 0;
            if (dap_cli_server_cmd_check_option(a_argv, arg_index,a_argc, "renew") > 0) {
                dap_cli_server_cmd_find_option_val(a_argv, arg_index, a_argc, "-cert", &l_cert_name);
                if(!l_cert_name) {
                    dap_json_rpc_error_add(*a_json_arr_reply, DAP_CHAIN_NODE_CLI_COM_BLOCK_PARAM_ERR,
                                            "Command 'block autocollect renew' requires parameter '-cert'", l_subcmd_str);
                    return DAP_CHAIN_NODE_CLI_COM_BLOCK_PARAM_ERR;
                }
                dap_cert_t *l_cert = dap_cert_find_by_name(l_cert_name);
                if (!l_cert) {
                    dap_json_rpc_error_add(*a_json_arr_reply, DAP_CHAIN_NODE_CLI_COM_BLOCK_CERT_ERR,
                                            "Can't find \"%s\" certificate", l_cert_name);
                    return DAP_CHAIN_NODE_CLI_COM_BLOCK_CERT_ERR;
                }
                dap_pkey_t *l_pub_key = dap_pkey_from_enc_key(l_cert->enc_key);
                if (!l_pub_key) {
                    dap_json_rpc_error_add(*a_json_arr_reply, DAP_CHAIN_NODE_CLI_COM_BLOCK_PUB_KEY_ERR,
                                            "Corrupted certificate \"%s\" have no public key data", l_cert_name);
                    return DAP_CHAIN_NODE_CLI_COM_BLOCK_PUB_KEY_ERR;
                }
                dap_cli_server_cmd_find_option_val(a_argv, arg_index, a_argc, "-addr", &l_addr_str);
                if (!l_addr_str) {
                    dap_json_rpc_error_add(*a_json_arr_reply, DAP_CHAIN_NODE_CLI_COM_BLOCK_PARAM_ERR,
                                            "Command 'block autocollect renew' requires parameter '-addr'", l_subcmd_str);
                    return DAP_CHAIN_NODE_CLI_COM_BLOCK_PARAM_ERR;
                }
                dap_chain_addr_t *l_addr = dap_chain_addr_from_str(l_addr_str);
                if (!l_addr) {
                    dap_json_rpc_error_add(*a_json_arr_reply, DAP_CHAIN_NODE_CLI_COM_BLOCK_CONVERT_ERR,
                                            "Can't convert sring %s to wallet address", l_addr_str);
                    return DAP_CHAIN_NODE_CLI_COM_BLOCK_PARAM_ERR;
                }
                if (l_addr->net_id.uint64 != l_net->pub.id.uint64) {
                    dap_json_rpc_error_add(*a_json_arr_reply, DAP_CHAIN_NODE_CLI_COM_BLOCK_NET_ERR,
                                            "Wallet address should be from the collecting network");
                    return DAP_CHAIN_NODE_CLI_COM_BLOCK_NET_ERR;
                }
                dap_chain_esbocs_block_collect_t l_block_collect_params = (dap_chain_esbocs_block_collect_t){
                        .collecting_level = dap_chain_esbocs_get_collecting_level(l_chain),
                        .minimum_fee = dap_chain_esbocs_get_fee(l_chain->net_id),
                        .chain = l_chain,
                        .blocks_sign_key = l_cert->enc_key,
                        .block_sign_pkey = l_pub_key,
                        .collecting_addr = l_addr
                };
                //Clear gdb
                char *l_group_fee = dap_chain_cs_blocks_get_fee_group(l_net->pub.name);
                dap_global_db_erase_table_sync(l_group_fee);
                DAP_DELETE(l_group_fee);
                char *l_group_reward = dap_chain_cs_blocks_get_reward_group(l_net->pub.name);
                dap_global_db_erase_table_sync(l_group_reward);
                DAP_DELETE(l_group_reward);

                json_object* json_arr_bl_out = json_object_new_array();

                for (dap_chain_block_cache_t *l_block_cache = PVT(l_blocks)->blocks; l_block_cache; l_block_cache = l_block_cache->hh.next) {
                    dap_time_t l_ts = l_block_cache->block->hdr.ts_created;
                    dap_sign_t *l_sign = dap_chain_block_sign_get(l_block_cache->block, l_block_cache->block_size, 0);
                    if (!l_pub_key) {
                        dap_hash_fast_t l_sign_pkey_hash;
                        dap_sign_get_pkey_hash(l_sign, &l_sign_pkey_hash);
                        if (!dap_hash_fast_compare(&l_pkey_hash, &l_sign_pkey_hash))
                            continue;
                    } else if (!dap_pkey_compare_with_sign(l_pub_key, l_sign))
                        continue;
                    for (size_t i = 0; i < l_block_cache->datum_count; i++) {
                        if (l_block_cache->datum[i]->header.type_id != DAP_CHAIN_DATUM_TX)
                            continue;
                        dap_chain_datum_tx_t *l_tx = (dap_chain_datum_tx_t *)l_block_cache->datum[i]->data;
                        int l_out_idx_tmp = 0;
                        if (NULL == dap_chain_datum_tx_out_cond_get(l_tx, DAP_CHAIN_TX_OUT_COND_SUBTYPE_FEE, &l_out_idx_tmp))
                            continue;
                        if (!dap_ledger_tx_hash_is_used_out_item(l_net->pub.ledger, l_block_cache->datum_hash + i, l_out_idx_tmp, NULL)) {
                            dap_chain_esbocs_add_block_collect(l_block_cache, &l_block_collect_params, DAP_CHAIN_BLOCK_COLLECT_FEES);
                            char l_buf[DAP_TIME_STR_SIZE];
                            json_object* json_obj_bl = json_object_new_object();
                            dap_time_to_str_rfc822(l_buf, DAP_TIME_STR_SIZE, l_ts);
                            char *l_val = dap_strdup_printf("fee - \t%s: ts_create=%s", l_block_cache->block_hash_str, l_buf);
                            json_object_object_add(json_obj_bl, "block", json_object_new_string(l_val));
                            DAP_DELETE(l_val);
                            json_object_array_add(json_arr_bl_out, json_obj_bl);
                            l_block_count++;
                            break;
                        }
                    } 
                    if (l_ts < DAP_REWARD_INIT_TIMESTAMP)
                            continue;
                    
                    if (!l_pub_key) {
                        bool l_found = false;
                        for (size_t i = 0; i < l_block_cache->sign_count ; i++) {
                            dap_sign_t *l_sign = dap_chain_block_sign_get(l_block_cache->block, l_block_cache->block_size, i);
                            dap_hash_fast_t l_sign_pkey_hash;
                            dap_sign_get_pkey_hash(l_sign, &l_sign_pkey_hash);
                            if (dap_hash_fast_compare(&l_pkey_hash, &l_sign_pkey_hash)) {
                                l_found = true;
                                break;
                            }
                        }
                        if(!l_found)
                            continue;
                    } else if (!dap_chain_block_sign_match_pkey(l_block_cache->block, l_block_cache->block_size, l_pub_key))
                        continue;
                    if (dap_ledger_is_used_reward(l_net->pub.ledger, &l_block_cache->block_hash, &l_pkey_hash))
                        continue;
                    dap_chain_esbocs_add_block_collect(l_block_cache, &l_block_collect_params, DAP_CHAIN_BLOCK_COLLECT_REWARDS);
                    char l_buf[DAP_TIME_STR_SIZE];
                    json_object* json_obj_bl = json_object_new_object();
                    dap_time_to_str_rfc822(l_buf, DAP_TIME_STR_SIZE, l_ts);
                    char *l_val = dap_strdup_printf("rewards - \t%s: ts_create=%s\n", l_block_cache->block_hash_str, l_buf);
                    json_object_object_add(json_obj_bl, "block", json_object_new_string(l_val));
                    DAP_DELETE(l_val);
                    json_object_array_add(json_arr_bl_out, json_obj_bl);
                    l_block_count++;
                }
                json_object_array_add(*a_json_arr_reply, json_arr_bl_out);
                json_object* json_obj_out = json_object_new_object();
                char *l_val = dap_strdup_printf("%s.%s: Have %"DAP_UINT64_FORMAT_U" blocks\n",
                                     l_net->pub.name, l_chain->name, l_block_count);
                json_object_object_add(json_obj_out, "status", json_object_new_string(l_val));
                DAP_DELETE(l_val);
                json_object_array_add(*a_json_arr_reply, json_obj_out);
            } else {
                if (dap_cli_server_cmd_check_option(a_argv, arg_index, a_argc, "status") == -1) {
                    dap_json_rpc_error_add(*a_json_arr_reply, DAP_CHAIN_NODE_CLI_COM_BLOCK_PARAM_ERR,
                                            "Command 'block autocollect' requires subcommand 'status'");
                    return DAP_CHAIN_NODE_CLI_COM_BLOCK_PARAM_ERR;
                }
                json_object* json_obj_out = json_object_new_object();
                json_object_array_add(*a_json_arr_reply, json_obj_out);
                bool l_status = dap_chain_esbocs_get_autocollect_status(l_net->pub.id);
                char *l_val = dap_strdup_printf("for network %s is %s\n", l_net->pub.name,
                                                l_status ? "active" : "inactive cause of the network config or consensus starting problems");
                json_object_object_add(json_obj_out, "Autocollect status", json_object_new_string(l_val));
                DAP_DELETE(l_val);
                if (!l_status)
                    break;
                s_print_autocollect_table(l_net, json_obj_out, "Fees");
                s_print_autocollect_table(l_net, json_obj_out, "Rewards");
            }            
        } break;

        case SUBCMD_UNDEFINED:
        default: {
            json_object* json_obj_out = json_object_new_object();
            char *l_val = dap_strdup_printf("Undefined block subcommand \"%s\" ", l_subcmd_str);
            json_object_object_add(json_obj_out, "status", json_object_new_string(l_val));
            DAP_DELETE(l_val);
            json_object_array_add(*a_json_arr_reply, json_obj_out);
            ret = DAP_CHAIN_NODE_CLI_COM_BLOCK_UNKNOWN;

        } break;
    }
    return ret;
}

static dap_list_t *s_block_parse_str_list(char *a_hash_str, size_t *a_hash_size, dap_chain_t *a_chain)
{
    dap_list_t *l_block_list = NULL;
    dap_chain_hash_fast_t l_hash_block;
    char *l_hashes_tmp_ptrs = NULL;
    char *l_hashes_str = strtok_r(a_hash_str, ",", &l_hashes_tmp_ptrs);
    size_t l_hashes_pos = 0;
    while (l_hashes_str) {
        l_hashes_str = dap_strstrip(l_hashes_str);
        if (!l_hashes_str || dap_chain_hash_fast_from_str(l_hashes_str, &l_hash_block)) {
            log_it(L_WARNING, "Can't convert string %s to hash", l_hashes_str ? l_hashes_str : "(null)");
            l_hashes_pos = 0;
            break;
        }
        dap_chain_block_t *l_block = (dap_chain_block_t *)dap_chain_get_atom_by_hash(a_chain, &l_hash_block, NULL);
        if (!l_block) {
            log_it(L_WARNING, "There is no block pointed by hash %s", l_hashes_str);
            l_hashes_pos = 0;
            break;
        }
        dap_hash_fast_t *l_block_hash_new = DAP_DUP(&l_hash_block);
        if (!l_block_hash_new) {
            log_it(L_CRITICAL, "Memory allocaton error");
            l_hashes_pos = 0;
            break;
        }
        l_block_list = dap_list_append(l_block_list, l_block_hash_new);
        l_hashes_str = strtok_r(NULL, ",", &l_hashes_tmp_ptrs);
        l_hashes_pos++;
    }
    if (a_hash_size)
        *a_hash_size = l_hashes_pos;
    if (!l_hashes_pos && l_block_list) {
        dap_list_free_full(l_block_list, NULL);
        l_block_list = NULL;
    }
    return l_block_list;
}

/**
 * @brief s_callback_delete
 * @details Destructor for blocks consensus chain
 * @param a_chain
 */
static int s_callback_delete(dap_chain_t * a_chain)
{
    s_callback_cs_blocks_purge(a_chain);
    dap_chain_cs_blocks_t * l_blocks = DAP_CHAIN_CS_BLOCKS(a_chain);
    pthread_rwlock_wrlock(&PVT(l_blocks)->rwlock);
    if(l_blocks->callback_delete )
        l_blocks->callback_delete(l_blocks);
    pthread_rwlock_unlock(&PVT(l_blocks)->rwlock);
    pthread_rwlock_destroy(&PVT(l_blocks)->rwlock);
    pthread_rwlock_destroy(&PVT(l_blocks)->datums_rwlock);
    pthread_rwlock_destroy(&PVT(l_blocks)->forked_branches_rwlock);
    DAP_DEL_Z(l_blocks->_inheritor);
    DAP_DEL_Z(l_blocks->_pvt);
    log_it(L_INFO, "Block destructed");
    return 0;
}

static int s_callback_cs_blocks_purge(dap_chain_t *a_chain)
{
    dap_chain_cs_blocks_t *l_blocks = DAP_CHAIN_CS_BLOCKS(a_chain);

    pthread_rwlock_wrlock(&PVT(l_blocks)->forked_branches_rwlock);
    for (size_t i = 0; i < PVT(l_blocks)->forked_br_cnt; i++){
        dap_chain_block_forked_branch_atoms_table_t *l_atom_tmp, *l_atom;
        HASH_ITER(hh, PVT(l_blocks)->forked_branches[i]->forked_branch_atoms, l_atom, l_atom_tmp) {
            HASH_DEL(PVT(l_blocks)->forked_branches[i]->forked_branch_atoms, l_atom);
            l_atom = NULL;
        }
        DAP_DEL_Z(PVT(l_blocks)->forked_branches[i]);
    }
    DAP_DEL_Z(PVT(l_blocks)->forked_branches);
    pthread_rwlock_unlock(&PVT(l_blocks)->forked_branches_rwlock);

    pthread_rwlock_wrlock(&PVT(l_blocks)->rwlock);
    dap_chain_block_cache_t *l_block = NULL, *l_block_tmp = NULL;
    HASH_ITER(hh, PVT(l_blocks)->blocks, l_block, l_block_tmp) {
        HASH_DEL(PVT(l_blocks)->blocks, l_block);
        if (!a_chain->is_mapped)
            DAP_DELETE(l_block->block);
        dap_chain_block_cache_delete(l_block);
    }
    PVT(l_blocks)->blocks_count = 0;
    pthread_rwlock_unlock(&PVT(l_blocks)->rwlock);
    
    dap_chain_block_datum_index_t *l_datum_index = NULL, *l_datum_index_tmp = NULL;
    pthread_rwlock_wrlock(&PVT(l_blocks)->datums_rwlock);
    HASH_ITER(hh, PVT(l_blocks)->datum_index, l_datum_index, l_datum_index_tmp) {
        HASH_DEL(PVT(l_blocks)->datum_index, l_datum_index);
        DAP_DELETE(l_datum_index);
        l_datum_index = NULL;
    }
    pthread_rwlock_unlock(&PVT(l_blocks)->datums_rwlock);
    dap_chain_cell_delete_all(a_chain);
    return 0;
}

/**
 * @brief s_add_atom_to_ledger
 * @param a_blocks
 * @param a_block_cache
 * @return
 */
static int s_add_atom_datums(dap_chain_cs_blocks_t *a_blocks, dap_chain_block_cache_t *a_block_cache)
{
    if (! a_block_cache->datum_count){
        log_it(L_WARNING,"Block %s has no datums at all, can't add anything to ledger", a_block_cache->block_hash_str);
        return 1; // No errors just empty block
    }
    int l_ret = 0;

    size_t l_block_offset = 0;
    size_t l_datum_size = 0;
    for (size_t i = 0;
            i < a_block_cache->datum_count && l_block_offset + sizeof(a_block_cache->block->hdr) < a_block_cache->block_size;
            i++, l_block_offset += l_datum_size) {
        dap_chain_datum_t *l_datum = a_block_cache->datum[i];
        size_t l_datum_data_size = l_datum->header.data_size;
        l_datum_size = l_datum_data_size + sizeof(l_datum->header);
        if(l_datum_size>a_block_cache->block_size- l_block_offset ){
            log_it(L_WARNING, "Corrupted block %s has strange datum on offset %zd with size %zd out of block size",
                   a_block_cache->block_hash_str, l_block_offset,l_datum_size );
            break;
        }
        dap_hash_fast_t *l_datum_hash = a_block_cache->datum_hash + i;
        dap_ledger_datum_iter_data_t l_datum_index_data = { .token_ticker = "0", .action = DAP_CHAIN_TX_TAG_ACTION_UNKNOWN , .uid.uint64 = 0 };

        int l_res = (a_block_cache->generation && a_block_cache->generation == a_blocks->generation)
                ? dap_chain_datum_add_hardfork_data(a_blocks->chain, l_datum, l_datum_size, l_datum_hash, &l_datum_index_data)
                : dap_chain_datum_add(a_blocks->chain, l_datum, l_datum_size, l_datum_hash, &l_datum_index_data);
        if (l_datum->header.type_id != DAP_CHAIN_DATUM_TX || l_res != DAP_LEDGER_CHECK_ALREADY_CACHED) { // If this is any datum other than a already cached transaction
            l_ret++;
            if (l_datum->header.type_id == DAP_CHAIN_DATUM_TX)
                PVT(a_blocks)->tx_count++;  
            // Save datum hash -> block_hash link in hash table
            dap_chain_block_datum_index_t *l_datum_index = DAP_NEW_Z(dap_chain_block_datum_index_t);
            if (!l_datum_index) {
            log_it(L_CRITICAL, "%s", c_error_memory_alloc);
                return 1;
            }
            l_datum_index->ts_added = time(NULL);
            l_datum_index->block_cache = a_block_cache;
            l_datum_index->datum_hash = *l_datum_hash;
            l_datum_index->ret_code = l_res;
            l_datum_index->datum_index = i;
            l_datum_index->action = l_datum_index_data.action;
            l_datum_index->service_uid = l_datum_index_data.uid;
            dap_strncpy(l_datum_index->token_ticker, l_datum_index_data.token_ticker, DAP_CHAIN_TICKER_SIZE_MAX);
            pthread_rwlock_wrlock(&PVT(a_blocks)->datums_rwlock);
            HASH_ADD(hh, PVT(a_blocks)->datum_index, datum_hash, sizeof(*l_datum_hash), l_datum_index);
            pthread_rwlock_unlock(&PVT(a_blocks)->datums_rwlock);
            dap_chain_cell_t *l_cell = dap_chain_cell_find_by_id(a_blocks->chain, a_blocks->chain->active_cell_id);
            dap_chain_datum_notify(l_cell, l_datum_hash, &l_datum_index->block_cache->block_hash, (byte_t *)l_datum, l_datum_size, l_res, l_datum_index_data.action, l_datum_index_data.uid);
        }
    }
    debug_if(s_debug_more, L_DEBUG, "Block %s checked, %s", a_block_cache->block_hash_str,
             l_ret == (int)a_block_cache->datum_count ? "all correct" : "there are rejected datums");
    return l_ret;
}


static int s_delete_atom_datums(dap_chain_cs_blocks_t *a_blocks, dap_chain_block_cache_t *a_block_cache)
{
    if (! a_block_cache->datum_count){
        log_it(L_WARNING,"Block %s has no datums at all, can't remove anything from ledger", a_block_cache->block_hash_str);
        return 1; // No errors just empty block
    }
    int l_ret = 0;

    size_t l_block_offset = 0;
    size_t l_datum_size = 0;
    for(size_t i=0; i<a_block_cache->datum_count && l_block_offset +sizeof(a_block_cache->block->hdr) < a_block_cache->block_size;
            i++, l_block_offset += l_datum_size){
        dap_hash_fast_t *l_datum_hash = a_block_cache->datum_hash + i;
        dap_chain_datum_t *l_datum = a_block_cache->datum[i];
        dap_chain_block_datum_index_t *l_datum_index = NULL;
        size_t l_datum_data_size = l_datum->header.data_size;
        l_datum_size = l_datum_data_size + sizeof(l_datum->header);
        HASH_FIND(hh, PVT(a_blocks)->datum_index, l_datum_hash, sizeof(dap_hash_fast_t), l_datum_index);
        if (l_datum_index){
            if (l_datum_index->ret_code >= 0)
                dap_chain_datum_remove(a_blocks->chain, l_datum, l_datum_size, l_datum_hash);
            l_ret++;
            HASH_DEL(PVT(a_blocks)->datum_index, l_datum_index);
            // notify datum removed
            dap_chain_cell_t *l_cell = dap_chain_cell_find_by_id(a_blocks->chain, a_blocks->chain->active_cell_id);
            dap_chain_datum_removed_notify(l_cell, l_datum_hash);
        }
    }
    debug_if(s_debug_more, L_DEBUG, "Block %s checked, %s", a_block_cache->block_hash_str,
             l_ret == (int)a_block_cache->datum_count ? "all correct" : "there are rejected datums");
    return l_ret;
}

/**
 * @brief s_add_atom_to_blocks
 * @param a_blocks
 * @param a_block_cache
 * @return
 */
static void s_add_atom_to_blocks(dap_chain_cs_blocks_t *a_blocks, dap_chain_block_cache_t *a_block_cache)
{

    return;
}


static bool s_select_longest_branch(dap_chain_cs_blocks_t * a_blocks, dap_chain_block_cache_t * a_bcache, uint64_t a_main_branch_length, dap_chain_cell_t *a_cell)
{
    dap_chain_cs_blocks_t * l_blocks = a_blocks;
    if (!a_blocks){
        log_it(L_ERROR,"a_blocks is NULL");
        return false;
    }

    if (!a_bcache){
        log_it(L_ERROR,"a_bcache is NULL");
        return false;
    }

    if (!a_bcache->forked_branches){
        log_it(L_ERROR,"This block is not a forked.");
        return false;
    }

    // Find longest forked branch 
    dap_list_t *l_branch = a_bcache->forked_branches;
    dap_chain_block_forked_branch_t *l_longest_branch_cache_ptr = l_branch ? (dap_chain_block_forked_branch_t*)l_branch->data : NULL;
    uint64_t l_longest_branch_length = a_main_branch_length;
    while (l_branch){
        uint64_t l_branch_length = (((dap_chain_block_forked_branch_t*)l_branch->data)->forked_branch_atoms)->hh.tbl->num_items;
        if (l_branch_length > l_longest_branch_length){
            l_longest_branch_length = l_branch_length;
            l_longest_branch_cache_ptr = (dap_chain_block_forked_branch_t*)l_branch->data;
        }
        l_branch = l_branch->next;
    }

    if (a_main_branch_length < l_longest_branch_length){
        log_it(L_INFO,"Found new longest branch. Start switching.");
        // Switch branches
        dap_chain_block_forked_branch_atoms_table_t *l_new_forked_branch = NULL;
        // First we must save all atoms from main branch into new forked branch
        unsigned l_curr_index;
        dap_chain_block_cache_t *l_atom = NULL;
        for (l_atom = a_bcache->hh.next, l_curr_index = 0; 
            a_main_branch_length > l_curr_index && l_atom; l_curr_index++){
                dap_chain_block_forked_branch_atoms_table_t *l_new_item = DAP_NEW_Z(dap_chain_block_forked_branch_atoms_table_t);
                l_new_item->block_cache = l_atom;
                l_new_item->block_hash = l_atom->block_hash;
                HASH_ADD(hh, l_new_forked_branch, block_hash, sizeof(dap_hash_fast_t), l_new_item);
                l_atom = l_atom->hh.next;
            }
        // Next we must to remove all blocks from main branch and delete all datums in this atoms from storages
        dap_chain_block_forked_branch_atoms_table_t *l_last_new_forked_item = HASH_LAST(l_new_forked_branch);
        for (l_curr_index = 0; l_last_new_forked_item && l_curr_index < a_main_branch_length; l_last_new_forked_item = l_last_new_forked_item->hh.prev, ++l_curr_index){
            s_delete_atom_datums(l_blocks, l_last_new_forked_item->block_cache);
            --PVT(l_blocks)->blocks_count;
            HASH_DEL(PVT(l_blocks)->blocks, l_last_new_forked_item->block_cache);
        }

        // Next we add all atoms from new main branch into blockchain 
        // and their datums into storages and remove old HT with former forked atoms
        dap_chain_block_forked_branch_atoms_table_t *new_main_branch = l_longest_branch_cache_ptr->forked_branch_atoms,
                                                    *l_temp = NULL, *l_item = NULL;

        HASH_ITER(hh, new_main_branch, l_item, l_temp){
            dap_chain_block_cache_t *l_curr_atom = l_item->block_cache;
            ++PVT(l_blocks)->blocks_count;
            HASH_ADD(hh, PVT(l_blocks)->blocks, block_hash, sizeof(l_curr_atom->block_hash), l_curr_atom);
            debug_if(s_debug_more, L_DEBUG, "Verified atom %p: ACCEPTED", l_curr_atom);
            s_add_atom_datums(l_blocks, l_curr_atom);
            dap_chain_atom_notify(a_cell, &l_curr_atom->block_hash, (byte_t*)l_curr_atom->block, l_curr_atom->block_size);
            HASH_DEL(new_main_branch, l_item);
        }
        // Next we save pointer to new forked branch (former main branch) instead of it
        l_longest_branch_cache_ptr->forked_branch_atoms = l_new_forked_branch;
        return true;
    }
    return false;
}

/**
 * @brief s_callback_atom_add
 * @details Accept new atom in blockchain
 * @param a_chain
 * @param a_atom
 * @param a_atom_size
 * @return
 */
static dap_chain_atom_verify_res_t s_callback_atom_add(dap_chain_t * a_chain, dap_chain_atom_ptr_t a_atom , size_t a_atom_size, dap_hash_fast_t *a_atom_hash, bool a_atom_new)
{
    dap_chain_cs_blocks_t * l_blocks = DAP_CHAIN_CS_BLOCKS(a_chain);
    dap_chain_block_t * l_block = (dap_chain_block_t *) a_atom;

    dap_chain_hash_fast_t l_block_hash = *a_atom_hash;

    dap_chain_block_cache_t * l_block_cache = NULL;

    dap_chain_atom_verify_res_t ret = s_callback_atom_verify(a_chain, a_atom, a_atom_size, &l_block_hash);
    dap_hash_t *l_prev_hash_meta_data = (dap_hash_t *)dap_chain_block_meta_get(l_block, a_atom_size, DAP_CHAIN_BLOCK_META_PREV);
    dap_hash_t l_block_prev_hash = l_prev_hash_meta_data ? *l_prev_hash_meta_data : (dap_hash_t){};

    switch (ret) {
    case ATOM_ACCEPT:{
        dap_chain_net_t *l_net = dap_chain_net_by_id(a_chain->net_id);
        assert(l_net);
        dap_chain_cell_t *l_cell = dap_chain_cell_find_by_id(a_chain, l_block->hdr.cell_id);
#ifndef DAP_CHAIN_BLOCKS_TEST
        if ( !dap_chain_net_get_load_mode(l_net) ) {
            if ( (ret = dap_chain_atom_save(l_cell, a_atom, a_atom_size, a_atom_new ? &l_block_hash : NULL)) < 0 ) {
                log_it(L_ERROR, "Can't save atom to file, code %d", ret);
                return ATOM_REJECT;
            } else if (a_chain->is_mapped) {
                l_block = (dap_chain_block_t*)( l_cell->map_pos += sizeof(uint64_t) );  // Switching to mapped area
                l_cell->map_pos += a_atom_size;
            }
            ret = ATOM_ACCEPT;
        }
#endif
        l_block_cache = dap_chain_block_cache_new(&l_block_hash, l_block, a_atom_size, PVT(l_blocks)->blocks_count + 1, !a_chain->is_mapped);
        if (!l_block_cache) {
            log_it(L_DEBUG, "%s", "... corrupted block");
            return ATOM_REJECT;
        }
        debug_if(s_debug_more, L_DEBUG, "... new block %s", l_block_cache->block_hash_str);

        pthread_rwlock_wrlock(& PVT(l_blocks)->rwlock);
        if (PVT(l_blocks)->blocks){
            dap_chain_block_cache_t *l_last_block = HASH_LAST(PVT(l_blocks)->blocks);
            if (l_last_block && dap_hash_fast_compare(&l_last_block->block_hash, &l_block_prev_hash)){
                ++PVT(l_blocks)->blocks_count;
                HASH_ADD(hh, PVT(l_blocks)->blocks, block_hash, sizeof(l_block_cache->block_hash), l_block_cache);
                debug_if(s_debug_more, L_DEBUG, "Verified atom %p: ACCEPTED", a_atom);
                s_add_atom_datums(l_blocks, l_block_cache);
                dap_chain_atom_notify(l_cell, &l_block_cache->block_hash, (byte_t*)l_block, a_atom_size);
                dap_chain_atom_add_from_threshold(a_chain);
                pthread_rwlock_unlock(&PVT(l_blocks)->rwlock);

                dap_chain_block_cache_t *l_bcache_last = HASH_LAST(PVT(l_blocks)->blocks);
                // Send it to notificator listeners
#ifndef DAP_CHAIN_BLOCKS_TEST
                if (!dap_chain_net_get_load_mode(l_net)) {
#endif
                    dap_list_t *l_iter;
                    DL_FOREACH(a_chain->atom_confirmed_notifiers, l_iter) {
                        dap_chain_atom_confirmed_notifier_t *l_notifier = (dap_chain_atom_confirmed_notifier_t*)l_iter->data;
                        dap_chain_block_cache_t *l_tmp = l_bcache_last;
                        int l_checked_atoms_cnt = l_notifier->block_notify_cnt != 0 ? l_notifier->block_notify_cnt : PVT(l_blocks)->block_confirm_cnt;
                        for (; l_tmp && l_checked_atoms_cnt; l_tmp = l_tmp->hh.prev, l_checked_atoms_cnt--);
                        if (l_checked_atoms_cnt == 0 && l_tmp) {
                            l_notifier->callback(l_notifier->arg, a_chain, a_chain->active_cell_id, &l_tmp->block_hash, (void*)l_tmp->block, l_tmp->block_size);
                            for (size_t i = 0; i < l_tmp->datum_count; i++)
                                dap_ledger_tx_clear_colour(l_net->pub.ledger, l_tmp->datum_hash + i);
                        }
                    }    
#ifndef DAP_CHAIN_BLOCKS_TEST
                }
#endif
                return ATOM_ACCEPT;
            }


            for (size_t i = 0; i < PVT(l_blocks)->forked_br_cnt; i++){
                dap_chain_block_forked_branch_t *l_cur_branch = PVT(l_blocks)->forked_branches[i];
                dap_chain_block_forked_branch_atoms_table_t *l_last = HASH_LAST(l_cur_branch->forked_branch_atoms);
                if(!l_last){
                    continue;
                }

                if (dap_hash_fast_compare(&l_last->block_hash, &l_block_prev_hash)){
                    dap_chain_block_forked_branch_atoms_table_t *l_new_item = DAP_NEW_Z(dap_chain_block_forked_branch_atoms_table_t);
                    l_new_item->block_cache = l_block_cache;
                    l_new_item->block_hash = l_block_cache->block_hash;
                    l_block_cache->block_number = l_last->block_cache->block_number + 1;
                    HASH_ADD(hh, l_cur_branch->forked_branch_atoms, block_hash, sizeof(dap_hash_fast_t), l_new_item);
                    uint64_t l_main_branch_length = PVT(l_blocks)->blocks_count - l_cur_branch->connected_block->block_number;
                    if (s_select_longest_branch(l_blocks, l_cur_branch->connected_block, l_main_branch_length, l_cell)){
                        dap_chain_block_cache_t *l_bcache_last = HASH_LAST(PVT(l_blocks)->blocks);
                        // Send it to notificator listeners
#ifndef DAP_CHAIN_BLOCKS_TEST
                        if (!dap_chain_net_get_load_mode( dap_chain_net_by_id(a_chain->net_id))){
#endif
                            dap_list_t *l_iter;
                            DL_FOREACH(a_chain->atom_confirmed_notifiers, l_iter) {
                                dap_chain_atom_confirmed_notifier_t *l_notifier = (dap_chain_atom_confirmed_notifier_t*)l_iter->data;
                                dap_chain_block_cache_t *l_tmp = l_bcache_last;
                                int l_checked_atoms_cnt = l_notifier->block_notify_cnt != 0 ? l_notifier->block_notify_cnt : PVT(l_blocks)->block_confirm_cnt;
                                for (; l_tmp && l_checked_atoms_cnt; l_tmp = l_tmp->hh.prev, l_checked_atoms_cnt--);
                                if (l_checked_atoms_cnt == 0 && l_tmp)
                                    l_notifier->callback(l_notifier->arg, a_chain, a_chain->active_cell_id, &l_tmp->block_hash, (void*)l_tmp->block, l_tmp->block_size);
                            }    
#ifndef DAP_CHAIN_BLOCKS_TEST
                        }
#endif
                    }
                    pthread_rwlock_unlock(&PVT(l_blocks)->rwlock);
                    debug_if(s_debug_more, L_DEBUG, "Verified atom %p: ACCEPTED to a forked branch.", a_atom);
                    return ATOM_FORK;
                }
            }

        } else {
            HASH_ADD(hh, PVT(l_blocks)->blocks, block_hash, sizeof(l_block_cache->block_hash), l_block_cache);
            ++PVT(l_blocks)->blocks_count;
            debug_if(s_debug_more, L_DEBUG, "Verified atom %p: ACCEPTED", a_atom);
            s_add_atom_datums(l_blocks, l_block_cache);
            dap_chain_atom_notify(l_cell, &l_block_cache->block_hash, (byte_t*)l_block, a_atom_size);
            dap_chain_atom_add_from_threshold(a_chain);
            pthread_rwlock_unlock(&PVT(l_blocks)->rwlock);
            return ret;
        }

        DAP_DELETE(l_block_cache);
        pthread_rwlock_unlock(&PVT(l_blocks)->rwlock);
        debug_if(s_debug_more, L_DEBUG, "Verified atom %p: REJECTED", a_atom);
        return ATOM_REJECT;
    }
    case ATOM_MOVE_TO_THRESHOLD:
        // TODO: reimplement and enable threshold for blocks
/*      {
            debug_if(s_debug_more, L_DEBUG, "Verified atom %p: THRESHOLDED", a_atom);
            break;
        }
*/
        ret = ATOM_REJECT;
    case ATOM_REJECT:
        debug_if(s_debug_more, L_DEBUG, "Verified atom %p with hash %s: REJECTED", a_atom, dap_chain_hash_fast_to_str_static(&l_block_hash));
        break;
    case ATOM_FORK:{
        dap_chain_cell_t *l_cell = dap_chain_cell_find_by_id(a_chain, l_block->hdr.cell_id);
#ifndef DAP_CHAIN_BLOCKS_TEST
        if ( !dap_chain_net_get_load_mode( dap_chain_net_by_id(a_chain->net_id)) ) {
            if ( (ret = dap_chain_atom_save(l_cell, a_atom, a_atom_size, a_atom_new ? &l_block_hash : NULL)) < 0 ) {
                log_it(L_ERROR, "Can't save atom to file, code %d", ret);
                return ATOM_REJECT;
            } else if (a_chain->is_mapped) {
                l_block = (dap_chain_block_t*)( l_cell->map_pos += sizeof(uint64_t) );  // Switching to mapped area
                l_cell->map_pos += a_atom_size;
            }
            ret = ATOM_FORK;
        }
#endif
        l_block_cache = dap_chain_block_cache_new(&l_block_hash, l_block, a_atom_size, PVT(l_blocks)->blocks_count + 1, !a_chain->is_mapped);
        if (!l_block_cache) {
            log_it(L_DEBUG, "%s", "... corrupted block");
            return ATOM_REJECT;
        }
        debug_if(s_debug_more, L_DEBUG, "... new block %s", l_block_cache->block_hash_str);
        dap_chain_block_cache_t *l_prev_bcache = NULL, *l_tmp = NULL;
        pthread_rwlock_wrlock(& PVT(l_blocks)->rwlock);        log_it(L_INFO, "New fork. Previous block hash %s, current block hash %s", dap_chain_hash_fast_to_str_static(&l_block_prev_hash), 
                                                                                    l_block_cache->block_hash_str);
        HASH_FIND(hh, PVT(l_blocks)->blocks, &l_block_prev_hash, sizeof(dap_hash_fast_t), l_prev_bcache);
        if (l_prev_bcache){
            dap_chain_block_forked_branch_atoms_table_t *l_new_item = DAP_NEW_Z(dap_chain_block_forked_branch_atoms_table_t);
            l_new_item->block_cache = l_block_cache;
            l_new_item->block_hash = l_block_cache->block_hash;
            l_block_cache->block_number = l_prev_bcache->block_number + 1;

            dap_chain_block_forked_branch_t *forked_branch = DAP_NEW_Z(dap_chain_block_forked_branch_t);
            forked_branch->connected_block = l_prev_bcache;
            HASH_ADD(hh, forked_branch->forked_branch_atoms, block_hash, sizeof(dap_hash_fast_t), l_new_item);
            
            PVT(l_blocks)->forked_br_cnt++;
            PVT(l_blocks)->forked_branches = DAP_REALLOC_COUNT(PVT(l_blocks)->forked_branches, PVT(l_blocks)->forked_br_cnt);
            PVT(l_blocks)->forked_branches[PVT(l_blocks)->forked_br_cnt-1] = forked_branch;

            l_prev_bcache->forked_branches = dap_list_append(l_prev_bcache->forked_branches, PVT(l_blocks)->forked_branches[PVT(l_blocks)->forked_br_cnt-1]);
            pthread_rwlock_unlock(& PVT(l_blocks)->rwlock);
            debug_if(s_debug_more, L_DEBUG, "Fork is made successfuly.");
            return ATOM_FORK;
        }

        DAP_DELETE(l_block_cache);
        pthread_rwlock_unlock(& PVT(l_blocks)->rwlock);
        return ATOM_REJECT;
    }
    case ATOM_PASS:
        debug_if(s_debug_more, L_DEBUG, "... %s is already present", dap_chain_hash_fast_to_str_static(&l_block_hash));
        break;
    default:
        debug_if(s_debug_more, L_DEBUG, "Unknown verification ret code %d", ret);
        break;
    }
    return ret;
}

/**
 * @brief s_callback_atom_verify
 * @param a_chain
 * @param a_atom
 * @param a_atom_size
 * @return
 */
static dap_chain_atom_verify_res_t s_callback_atom_verify(dap_chain_t *a_chain, dap_chain_atom_ptr_t a_atom, size_t a_atom_size, dap_chain_hash_fast_t *a_atom_hash)
{
    dap_return_val_if_fail(a_chain && a_atom && a_atom_size && a_atom_hash, ATOM_REJECT);
    dap_chain_cs_blocks_t * l_blocks = DAP_CHAIN_CS_BLOCKS(a_chain);
    assert(l_blocks);
    dap_chain_cs_blocks_pvt_t *l_blocks_pvt = PVT(l_blocks);
    assert(l_blocks_pvt);
    dap_chain_block_t * l_block = (dap_chain_block_t *)a_atom;
    dap_chain_hash_fast_t l_block_hash = *a_atom_hash;

    if (sizeof(l_block->hdr) >= a_atom_size) {
        log_it(L_WARNING, "Size of block %s is %zd that is equal or less then block's header size %zd",
                                dap_hash_fast_to_str_static(a_atom_hash), a_atom_size, sizeof(l_block->hdr));
        return ATOM_REJECT;
    }
    size_t l_offset = dap_chain_block_get_sign_offset(l_block, a_atom_size);
    if (!l_offset) {
        log_it(L_WARNING, "Block %s with size %zu parsing error", dap_hash_fast_to_str_static(a_atom_hash), a_atom_size);
        return ATOM_REJECT;
    }
    if ((l_block->hdr.version >= 2 || /* Old bug, crutch for it */ l_block->hdr.meta_n_datum_n_signs_size != l_offset) &&
            l_block->hdr.meta_n_datum_n_signs_size + sizeof(l_block->hdr) != a_atom_size) {
        // Hard accept list
        struct cs_blocks_hal_item *l_hash_found = NULL;
        HASH_FIND(hh, l_blocks_pvt->hal, &l_block_hash, sizeof(l_block_hash), l_hash_found);
        if (!l_hash_found) {
            log_it(L_WARNING, "Incorrect size %zu of block %s, expected %zu", l_block->hdr.meta_n_datum_n_signs_size + sizeof(l_block->hdr),
                                                                    dap_hash_fast_to_str_static(a_atom_hash), a_atom_size);
            return ATOM_REJECT;
        }
    }
    while (sizeof(l_block->hdr) + l_offset + sizeof(dap_sign_t) < a_atom_size) {
        dap_sign_t *l_sign = (dap_sign_t *)((byte_t *)a_atom + sizeof(l_block->hdr) + l_offset);
        size_t l_sign_size = dap_sign_get_size(l_sign);
        if (l_offset + l_sign_size <= l_offset)
            break;
        l_offset += l_sign_size;
    }
    if (l_offset + sizeof(l_block->hdr) != a_atom_size) {
        // Hard accept list
        struct cs_blocks_hal_item *l_hash_found = NULL;
        HASH_FIND(hh, l_blocks_pvt->hal, &l_block_hash, sizeof(l_block_hash), l_hash_found);
        if (!l_hash_found) {
            log_it(L_WARNING, "Incorrect size %zu of block %s, expected %zu", l_offset + sizeof(l_block->hdr),
                                                                    dap_hash_fast_to_str_static(a_atom_hash), a_atom_size);
            return ATOM_REJECT;
        }
    }

    if (!l_block->hdr.ts_created || l_block->hdr.ts_created > dap_time_now() + 600) {
        log_it(L_WARNING, "Incorrect block %s timestamp", dap_hash_fast_to_str_static(a_atom_hash));
        return ATOM_REJECT;
    }

    int ret = ATOM_MOVE_TO_THRESHOLD;
// Parse metadata
    bool l_is_genesis = dap_chain_block_meta_get(l_block, a_atom_size, DAP_CHAIN_BLOCK_META_GENESIS);
    // genesis or seed mode
    if (l_is_genesis) {
        if (PVT(l_blocks)->blocks) {
            log_it(L_WARNING, "Can't accept genesis block %s: already present data in blockchain", dap_hash_fast_to_str_static(a_atom_hash));
            return ATOM_REJECT;
        }
#ifndef DAP_CHAIN_BLOCKS_TEST
        if (s_seed_mode)
            log_it(L_NOTICE, "Accepting new genesis block %s", dap_hash_fast_to_str_static(a_atom_hash));
        else if(dap_hash_fast_compare(&l_block_hash, &PVT(l_blocks)->static_genesis_block_hash)
                && !dap_hash_fast_is_blank(&l_block_hash))
            log_it(L_NOTICE, "Accepting static genesis block %s", dap_hash_fast_to_str_static(a_atom_hash));
        else {
            char l_hash_str[DAP_CHAIN_HASH_FAST_STR_SIZE];
            dap_hash_fast_to_str(&PVT(l_blocks)->static_genesis_block_hash, l_hash_str, sizeof(l_hash_str));
            log_it(L_WARNING, "Can't accept genesis block %s: seed mode not enabled or hash mismatch with static genesis block %s in configuration",
                                dap_hash_fast_to_str_static(a_atom_hash), l_hash_str);
            return ATOM_REJECT;
        }
#else
        PVT(l_blocks)->genesis_block_hash = *a_atom_hash;
#endif
        ret = ATOM_ACCEPT;
    } else {
        dap_hash_t *l_prev_hash_meta_data = (dap_hash_t *)dap_chain_block_meta_get(l_block, a_atom_size, DAP_CHAIN_BLOCK_META_PREV);
        if (!l_prev_hash_meta_data) {
            log_it(L_WARNING, "Block %s isn't a genesis one but not contains previous block hash in metadata", dap_hash_fast_to_str_static(a_atom_hash));
            return ATOM_REJECT;
        }
        dap_hash_t l_block_prev_hash = *l_prev_hash_meta_data;
        if (s_debug_more) {
            char l_prev_block_hash_str[DAP_HASH_FAST_STR_SIZE];
            dap_hash_fast_to_str(&l_block_prev_hash, l_prev_block_hash_str, DAP_HASH_FAST_STR_SIZE);
            log_it(L_DEBUG, "Verify new block with hash %s. Previous block hash is %s", dap_hash_fast_to_str_static(a_atom_hash), l_prev_block_hash_str);
        }
        dap_chain_block_cache_t *l_bcache_last = HASH_LAST(PVT(l_blocks)->blocks);
        if (l_bcache_last && dap_hash_fast_compare(&l_bcache_last->block_hash, &l_block_prev_hash))
            ret = ATOM_ACCEPT;
        else { // search block and previous block in forked branch
            pthread_rwlock_rdlock(& PVT(l_blocks)->rwlock);
            for (size_t i = 0; i < PVT(l_blocks)->forked_br_cnt; i++){
                dap_chain_block_forked_branch_t *l_cur_branch = PVT(l_blocks)->forked_branches[i];
                dap_chain_block_forked_branch_atoms_table_t *l_item = NULL;
                // Check block already present in forked branch
                HASH_FIND(hh, l_cur_branch->forked_branch_atoms, &l_block_hash, sizeof(dap_hash_fast_t), l_item);
                if (l_item) {
                    debug_if(s_debug_more,L_DEBUG,"%s","Block already exist in forked branch.");
                    ret = ATOM_PASS;
                    break;
                }
                l_item = NULL;
                // Find previous block is last block in current branch
                HASH_FIND(hh, l_cur_branch->forked_branch_atoms, &l_block_prev_hash, sizeof(dap_hash_fast_t), l_item);
                if (!l_item)
                    continue;
                if (l_item->hh.next) {
                    debug_if(s_debug_more,L_DEBUG,"%s","Found previous block in forked branch. Can't add block into branch because previous block is not last in the branch.");
                    ret = ATOM_PASS;
                    break;
                } else {
                    debug_if(s_debug_more,L_DEBUG,"%s","Accept block to a forked branch.");
                    ret = ATOM_ACCEPT;
                    break;
                }
            }
            if (ret == ATOM_MOVE_TO_THRESHOLD) {
                // search block and previous block in main branch
                unsigned l_checked_atoms_cnt = PVT(l_blocks)->block_confirm_cnt;
                for (dap_chain_block_cache_t *l_tmp = l_bcache_last; l_tmp && l_checked_atoms_cnt; l_tmp = l_tmp->hh.prev, l_checked_atoms_cnt--){
                    if(dap_hash_fast_compare(&l_tmp->block_hash, &l_block_hash)){
                        debug_if(s_debug_more,L_DEBUG,"%s","Block is already exist in main branch.");
                        ret = ATOM_PASS;
                        break;
                    }

                    if (dap_hash_fast_compare(&l_tmp->block_hash, &l_block_prev_hash)) {
                        if (l_tmp->hh.next) {
                            debug_if(s_debug_more,L_DEBUG,"%s","New fork!");
                            ret = ATOM_FORK;
                            break;
                        }
                        debug_if(s_debug_more,L_DEBUG,"%s","Accept block to a main branch.");
                        ret = ATOM_ACCEPT;
                        break;
                    }
                }
            }
            pthread_rwlock_unlock(&PVT(l_blocks)->rwlock);
        }
    }

    if (ret == ATOM_ACCEPT || (!l_blocks->is_hardfork_state && ret == ATOM_FORK)) {
        // 2nd level consensus
        if (l_blocks->callback_block_verify && l_blocks->callback_block_verify(l_blocks, l_block, a_atom_hash, /* Old bug, crutch for it */ a_atom_size)) {
            // Hard accept list
            struct cs_blocks_hal_item *l_hash_found = NULL;
            HASH_FIND(hh, l_blocks_pvt->hal, &l_block_hash, sizeof(l_block_hash), l_hash_found);
            if (!l_hash_found) {
                log_it(L_WARNING, "Block %s rejected by block verificator", dap_hash_fast_to_str_static(a_atom_hash));
                return ATOM_REJECT;
            }
        }
    } else if (ret == ATOM_MOVE_TO_THRESHOLD) {
        debug_if(s_debug_more,L_DEBUG,"%s","Can't find valid previous block in chain or forked branches.");
        return ATOM_REJECT;
    }
    return ret;
}

/**
 * @brief s_callback_atom_get_static_hdr_size
 * @return
 */
static size_t s_callback_atom_get_static_hdr_size(void)
{
    return sizeof (dap_chain_block_hdr_t);
}

/**
 * @brief s_callback_atom_iter_find_by_hash
 * @param a_atom_iter
 * @param a_atom_hash
 * @param a_atom_size
 * @return
 */
static dap_chain_atom_ptr_t s_callback_atom_iter_find_by_hash(dap_chain_atom_iter_t * a_atom_iter, dap_chain_hash_fast_t *a_atom_hash,
                                                              size_t * a_atom_size)
{
    assert(a_atom_iter);
    dap_chain_cs_blocks_t *l_blocks = DAP_CHAIN_CS_BLOCKS(a_atom_iter->chain);
    dap_chain_block_cache_t *l_block_cache = dap_chain_block_cache_get_by_hash(l_blocks, a_atom_hash);
    a_atom_iter->cur_item = l_block_cache;
    if (l_block_cache) {
        a_atom_iter->cur        = l_block_cache->block;
        a_atom_iter->cur_size   = l_block_cache->block_size;
        a_atom_iter->cur_hash   = &l_block_cache->block_hash;
        a_atom_iter->cur_num    = l_block_cache->block_number;
    } else
        *a_atom_iter = (dap_chain_atom_iter_t) { .chain = a_atom_iter->chain,
                                                 .cell_id = a_atom_iter->cell_id };
    if (a_atom_size)
        *a_atom_size = a_atom_iter->cur_size;
    return a_atom_iter->cur;
}

static dap_chain_atom_ptr_t s_callback_atom_iter_get_by_num(dap_chain_atom_iter_t *a_atom_iter, uint64_t a_atom_num)
{
    assert(a_atom_iter);
    dap_chain_cs_blocks_t *l_blocks = DAP_CHAIN_CS_BLOCKS(a_atom_iter->chain);
    dap_chain_block_cache_t *l_block_cache = NULL;
    pthread_rwlock_rdlock(&PVT(l_blocks)->rwlock);
    for (l_block_cache = PVT(l_blocks)->blocks; l_block_cache; l_block_cache = l_block_cache->hh.next)
        if (l_block_cache->block_number == a_atom_num)
            break;
    a_atom_iter->cur_item = l_block_cache;
    if (l_block_cache) {
        a_atom_iter->cur        = l_block_cache->block;
        a_atom_iter->cur_size   = l_block_cache->block_size;
        a_atom_iter->cur_hash   = &l_block_cache->block_hash;
        a_atom_iter->cur_num    = l_block_cache->block_number;
    } else
        *a_atom_iter = (dap_chain_atom_iter_t) { .chain = a_atom_iter->chain,
                                                 .cell_id = a_atom_iter->cell_id };
    pthread_rwlock_unlock(&PVT(l_blocks)->rwlock);
    return a_atom_iter->cur;
}

/**
 * @brief s_callback_atom_iter_find_by_tx_hash
 * @param a_chain
 * @param a_atom_hash
 * @return
 */
static dap_chain_datum_t *s_callback_datum_find_by_hash(dap_chain_t *a_chain, dap_chain_hash_fast_t *a_datum_hash,
                                                        dap_chain_hash_fast_t *a_block_hash, int *a_ret_code)
{
    dap_chain_cs_blocks_t * l_cs_blocks = DAP_CHAIN_CS_BLOCKS(a_chain);
    dap_chain_block_datum_index_t *l_datum_index = NULL;
    pthread_rwlock_rdlock(&PVT(l_cs_blocks)->datums_rwlock);
    HASH_FIND(hh, PVT(l_cs_blocks)->datum_index, a_datum_hash, sizeof (*a_datum_hash), l_datum_index);
    pthread_rwlock_unlock(&PVT(l_cs_blocks)->datums_rwlock);
    if (!l_datum_index || !l_datum_index->block_cache)
        return NULL;
    if (a_block_hash)
        *a_block_hash = l_datum_index->block_cache->block_hash;
    if (a_ret_code)
        *a_ret_code = l_datum_index->ret_code;
    return l_datum_index->block_cache->datum[l_datum_index->datum_index];
}

/**
 * @brief s_callback_block_find_by_tx_hash
 * @param a_datums
 * @param a_tx_hash
 * @return atom_ptr
 */
static dap_chain_atom_ptr_t s_callback_block_find_by_tx_hash(dap_chain_t * a_chain, dap_chain_hash_fast_t * a_tx_hash, size_t *a_block_size)
{
    dap_chain_cs_blocks_t * l_cs_blocks = DAP_CHAIN_CS_BLOCKS(a_chain);
    dap_chain_block_datum_index_t *l_datum_index = NULL;
    pthread_rwlock_rdlock(&PVT(l_cs_blocks)->datums_rwlock);
    HASH_FIND(hh, PVT(l_cs_blocks)->datum_index, a_tx_hash, sizeof (*a_tx_hash), l_datum_index);
    pthread_rwlock_unlock(&PVT(l_cs_blocks)->datums_rwlock);
    if (!l_datum_index)
        return NULL;
    if (a_block_size)
        *a_block_size = l_datum_index->block_cache->block_size;
    return l_datum_index->block_cache->block;
}

static json_object *s_callback_atom_dump_json(json_object **a_arr_out, dap_chain_t *a_chain, dap_chain_atom_ptr_t a_atom_ptr, size_t a_atom_size, const char *a_hash_out_type) {
   dap_chain_block_t *l_block = (dap_chain_block_t *) a_atom_ptr;
    json_object *l_obj_ret = json_object_new_object();
    char l_time_buf[DAP_TIME_STR_SIZE], l_hexbuf[32] = { '\0' };
    snprintf(l_hexbuf, sizeof(l_hexbuf), "0x%04X", l_block->hdr.version);

    json_object_object_add(l_obj_ret, "version", json_object_new_string(l_hexbuf));
    snprintf(l_hexbuf, sizeof(l_hexbuf), "0x%016"DAP_UINT64_FORMAT_X"", l_block->hdr.cell_id.uint64);
    json_object_object_add(l_obj_ret, "cell_id", json_object_new_string(l_hexbuf));
    snprintf(l_hexbuf, sizeof(l_hexbuf), "0x%016"DAP_UINT64_FORMAT_X"", l_block->hdr.chain_id.uint64);
    json_object_object_add(l_obj_ret, "chain_id", json_object_new_string(l_hexbuf));
    dap_time_to_str_rfc822(l_time_buf, DAP_TIME_STR_SIZE, l_block->hdr.ts_created);
    json_object_object_add(l_obj_ret, "ts_created", json_object_new_string(l_time_buf));

    // Dump Metadata
    size_t l_offset = 0;
    json_object *l_jobj_metadata = json_object_new_array();
    for (uint32_t i = 0; i < l_block->hdr.meta_count; i++) {
        json_object *json_obj_meta = json_object_new_object();
        dap_chain_block_meta_t *l_meta = (dap_chain_block_meta_t *) (l_block->meta_n_datum_n_sign + l_offset);
        switch (l_meta->hdr.type) {
            case DAP_CHAIN_BLOCK_META_GENESIS:
                json_object_object_add(json_obj_meta, "GENESIS", json_object_new_string("GENESIS"));
                break;
            case DAP_CHAIN_BLOCK_META_PREV:
                s_cli_meta_hash_print(json_obj_meta, "PREV", l_meta, a_hash_out_type);
                break;
            case DAP_CHAIN_BLOCK_META_ANCHOR:
                s_cli_meta_hash_print(json_obj_meta, "ANCHOR", l_meta, a_hash_out_type);
                break;
            case DAP_CHAIN_BLOCK_META_LINK:
                s_cli_meta_hash_print(json_obj_meta, "LINK", l_meta, a_hash_out_type);
                break;
            case DAP_CHAIN_BLOCK_META_NONCE:
                s_cli_meta_hex_print(json_obj_meta, "NONCE", l_meta);
                break;
            case DAP_CHAIN_BLOCK_META_NONCE2:
                s_cli_meta_hex_print(json_obj_meta, "NONCE2", l_meta);
                break;
            default: {
                snprintf(l_hexbuf, sizeof(l_hexbuf), "0x%0X", i);
                json_object_object_add(json_obj_meta, "# -", json_object_new_string(l_hexbuf));
                int l_len = l_meta->hdr.data_size * 2 + 5;
                char *l_data_hex = DAP_NEW_STACK_SIZE(char, l_len);
                strcpy(l_data_hex, "0x");
                dap_bin2hex(l_data_hex + 2, l_meta->data, l_meta->hdr.data_size);
                json_object_object_add(json_obj_meta, "Data hex - ", json_object_new_string(l_data_hex));
            }
        }
        json_object_array_add(l_jobj_metadata, json_obj_meta);
        l_offset += sizeof(l_meta->hdr) + l_meta->hdr.data_size;
    }
    json_object_object_add(l_obj_ret, "metadata", l_jobj_metadata);
    json_object *l_jobj_datums = json_object_new_array();
    for (uint16_t i = 0; i < l_block->hdr.datum_count; i++) {
        dap_chain_datum_t *l_datum = (dap_chain_datum_t*)(l_block->meta_n_datum_n_sign + l_offset);
        json_object *l_jobj_datum = json_object_new_object();
        size_t l_datum_size =  dap_chain_datum_size(l_datum);
        json_object_object_add(l_jobj_datum, "datum size ",json_object_new_uint64(l_datum_size));
        if (l_datum_size < sizeof (l_datum->header) ){
            dap_json_rpc_error_add(*a_arr_out, DAP_CHAIN_NODE_CLI_COM_BLOCK_DATUM_SIZE_ERR, "ERROR: datum size %zu is smaller than header size %zu",l_datum_size,
                                    sizeof (l_datum->header));
            break;
        }
        // Nested datums
        snprintf(l_hexbuf, sizeof(l_hexbuf),"0x%02X",l_datum->header.version_id);
        json_object_object_add(l_jobj_datum, "version",json_object_new_string(l_hexbuf));
        const char * l_datum_type_str = "UNKNOWN";
        DAP_DATUM_TYPE_STR(l_datum->header.type_id, l_datum_type_str);
        json_object_object_add(l_jobj_datum, "type_id",json_object_new_string(l_datum_type_str));
        dap_time_to_str_rfc822(l_time_buf, DAP_TIME_STR_SIZE, l_datum->header.ts_create);
        json_object_object_add(l_jobj_datum, "ts_create",json_object_new_string(l_time_buf));
        json_object_object_add(l_jobj_datum, "data_size",json_object_new_int(l_datum->header.data_size));
        dap_chain_datum_dump_json(*a_arr_out, l_jobj_datum,l_datum, a_hash_out_type, a_chain->net_id, true);
        json_object_array_add(l_jobj_datums, l_jobj_datum);
        l_offset += l_datum_size;
    }
    json_object_object_add(l_obj_ret, "datums", l_jobj_datums);
    json_object *l_jobj_signatures = json_object_new_array();
    size_t l_block_signs = dap_chain_block_get_signs_count(l_block, a_atom_size);
    for (uint32_t i = 0; i < l_block_signs; i++) {
        json_object* json_obj_sign = json_object_new_object();
        dap_sign_t * l_sign = dap_chain_block_sign_get(l_block, dap_chain_block_get_size(l_block), i);
        size_t l_sign_size = dap_sign_get_size(l_sign);
        dap_chain_hash_fast_t l_pkey_hash;
        dap_sign_get_pkey_hash(l_sign, &l_pkey_hash);
        const char *l_hash_str = !dap_strcmp(a_hash_out_type, "base58") ?
                dap_enc_base58_encode_hash_to_str_static(&l_pkey_hash) :
                dap_chain_hash_fast_to_str_static(&l_pkey_hash);
        json_object_object_add(json_obj_sign, "type",json_object_new_string(dap_sign_type_to_str( l_sign->header.type )));
        json_object_object_add(json_obj_sign, "size",json_object_new_uint64(l_sign_size));
        json_object_object_add(json_obj_sign, "pkey_hash",json_object_new_string(l_hash_str));
        json_object_array_add(l_jobj_signatures, json_obj_sign);
    }
    json_object_object_add(l_obj_ret, "signatures", l_jobj_signatures);
    return l_obj_ret;
}

/**
 * @brief s_callback_atom_get_datum
 * @param a_event
 * @param a_atom_size
 * @return
 */
static dap_chain_datum_t** s_callback_atom_get_datums(dap_chain_atom_ptr_t a_atom, size_t a_atom_size, size_t * a_datums_count)
{
    assert(a_datums_count);
    dap_chain_datum_t ** l_ret = dap_chain_block_get_datums((dap_chain_block_t *)a_atom, a_atom_size,a_datums_count);
    return l_ret;
}

/**
 * @brief s_callback_atom_iter_create
 * @param a_chain
 * @return
 */
static dap_chain_atom_iter_t *s_callback_atom_iter_create(dap_chain_t *a_chain, dap_chain_cell_id_t a_cell_id, dap_hash_fast_t *a_hash_from)
{
    dap_chain_atom_iter_t * l_atom_iter = DAP_NEW_Z(dap_chain_atom_iter_t);
    if (!l_atom_iter) {
        log_it(L_CRITICAL, "%s", c_error_memory_alloc);
        return NULL;
    }
    l_atom_iter->chain = a_chain;
    l_atom_iter->cell_id = a_cell_id;
    if (a_hash_from)
        s_callback_atom_iter_find_by_hash(l_atom_iter, a_hash_from, NULL);
    return l_atom_iter;
}

/**
 * @brief s_callback_atom_iter_get
 * @param a_atom_iter
 * @param a_operation
 * @param a_atom_size
 * @return
 */
static dap_chain_atom_ptr_t s_callback_atom_iter_get(dap_chain_atom_iter_t *a_atom_iter, dap_chain_iter_op_t a_operation, size_t *a_atom_size)
{
    dap_return_val_if_fail(a_atom_iter, NULL);
    dap_chain_cs_blocks_t * l_blocks = DAP_CHAIN_CS_BLOCKS(a_atom_iter->chain);
    dap_chain_cs_blocks_pvt_t *l_blocks_pvt = l_blocks ? PVT(l_blocks) : NULL;
    dap_chain_atom_ptr_t l_ret = NULL;
    if (!l_blocks_pvt) {
        log_it(L_ERROR, "l_blocks_pvt is NULL");
        return NULL;
    }
    pthread_rwlock_rdlock(&l_blocks_pvt->rwlock);
    switch (a_operation) {
    case DAP_CHAIN_ITER_OP_FIRST:
        a_atom_iter->cur_item = l_blocks_pvt->blocks;
        break;
    case DAP_CHAIN_ITER_OP_LAST:
        a_atom_iter->cur_item = HASH_LAST(l_blocks_pvt->blocks);
        break;
    case DAP_CHAIN_ITER_OP_NEXT:
        if (a_atom_iter->cur_item)
            a_atom_iter->cur_item = ((dap_chain_block_cache_t *)a_atom_iter->cur_item)->hh.next;
        break;
    case DAP_CHAIN_ITER_OP_PREV:
        if (a_atom_iter->cur_item)
            a_atom_iter->cur_item = ((dap_chain_block_cache_t *)a_atom_iter->cur_item)->hh.prev;
        break;
    }
    if (a_atom_iter->cur_item) {
        dap_chain_block_cache_t *l_item = a_atom_iter->cur_item;
        a_atom_iter->cur        = l_item->block;
        a_atom_iter->cur_size   = l_item->block_size;
        a_atom_iter->cur_hash   = &l_item->block_hash;
        a_atom_iter->cur_num    = l_item->block_number;
        a_atom_iter->cur_ts     = l_item->ts_created;
    } else 
        *a_atom_iter = (dap_chain_atom_iter_t) { .chain = a_atom_iter->chain,
                                                 .cell_id = a_atom_iter->cell_id };
    pthread_rwlock_unlock(&l_blocks_pvt->rwlock);
    if (a_atom_size)
        *a_atom_size = a_atom_iter->cur_size;

    return a_atom_iter->cur;
}

/**
 * @brief s_callback_atom_iter_delete
 * @param a_atom_iter
 */
static void s_callback_atom_iter_delete(dap_chain_atom_iter_t * a_atom_iter)
{
    DAP_DELETE(a_atom_iter);
}

/**
 * @brief s_callback_atom_iter_get_links
 * @param a_atom_iter
 * @param a_links_size
 * @param a_links_size_ptr
 * @return
 */
static dap_chain_atom_ptr_t *s_callback_atom_iter_get_links(dap_chain_atom_iter_t *a_atom_iter , size_t *a_links_size, size_t **a_links_size_ptr)
{
    dap_return_val_if_fail(a_atom_iter, NULL);
    assert(a_links_size);
    assert(a_links_size_ptr);
    if (!a_atom_iter->cur_item) {
        return NULL;
    }
    dap_chain_block_cache_t * l_block_cache =(dap_chain_block_cache_t *) a_atom_iter->cur_item;
    if (!l_block_cache->links_hash_count) {
        return NULL;
    }
    *a_links_size_ptr = DAP_NEW_Z_COUNT_RET_VAL_IF_FAIL(size_t, l_block_cache->links_hash_count, NULL);
    *a_links_size = l_block_cache->links_hash_count;
    dap_chain_atom_ptr_t *l_ret = DAP_NEW_Z_SIZE(dap_chain_atom_ptr_t, l_block_cache->links_hash_count * sizeof(dap_chain_atom_ptr_t));
    for (size_t i = 0; i < l_block_cache->links_hash_count; ++i){
        dap_chain_cs_blocks_t *l_cs_blocks = DAP_CHAIN_CS_BLOCKS(a_atom_iter->chain);
        dap_chain_block_cache_t *l_link = dap_chain_block_cache_get_by_hash(l_cs_blocks, &l_block_cache->links_hash[i]);
        assert(l_link);
        if (!l_link) {
            DAP_DEL_Z(a_links_size_ptr);
            DAP_DEL_Z(l_ret);
            return NULL;
        }
        (*a_links_size_ptr)[i] = l_link->block_size;
        l_ret[i] = l_link->block;
    }
    return l_ret;
}

static dap_chain_datum_iter_t *s_chain_callback_datum_iter_create(dap_chain_t *a_chain)
{
    dap_chain_datum_iter_t *l_ret = DAP_NEW_Z(dap_chain_datum_iter_t);
    if (!l_ret) {
        log_it(L_CRITICAL, "%s", c_error_memory_alloc);
        return NULL;
    }
    l_ret->chain = a_chain;
    return l_ret;
}

static void s_chain_callback_datum_iter_delete(dap_chain_datum_iter_t *a_datum_iter)
{
    DAP_DELETE(a_datum_iter);
}

static void s_datum_iter_fill(dap_chain_datum_iter_t *a_datum_iter, dap_chain_block_datum_index_t *a_datum_index)
{
    a_datum_iter->cur_item = a_datum_index;
    if (a_datum_index && a_datum_index->block_cache->datum) {
        a_datum_iter->cur = a_datum_index->block_cache->datum[a_datum_index->datum_index];
        a_datum_iter->cur_size = dap_chain_datum_size(a_datum_iter->cur);
        a_datum_iter->cur_hash = &a_datum_index->datum_hash;
        a_datum_iter->cur_atom_hash = &a_datum_index->block_cache->block_hash;
        a_datum_iter->ret_code = a_datum_index->ret_code;
        a_datum_iter->action = a_datum_index->action;
        a_datum_iter->uid = a_datum_index->service_uid;    
        a_datum_iter->token_ticker = dap_strcmp(a_datum_index->token_ticker, "0") ? a_datum_index->token_ticker : NULL;
    } else {
        a_datum_iter->cur = NULL;
        a_datum_iter->cur_hash = NULL;
        a_datum_iter->cur_atom_hash = NULL;
        a_datum_iter->cur_size = 0;
        a_datum_iter->ret_code = 0;
        a_datum_iter->token_ticker = NULL;
        a_datum_iter->action = 0;
        a_datum_iter->uid.uint64 = 0;
    }
    debug_if(a_datum_index && !a_datum_index->block_cache->datum, L_ERROR, "Chains was deleted with errors");
}

static dap_chain_datum_t *s_chain_callback_datum_iter_get_first(dap_chain_datum_iter_t *a_datum_iter)
{
    dap_chain_cs_blocks_t * l_cs_blocks = DAP_CHAIN_CS_BLOCKS(a_datum_iter->chain);
    pthread_rwlock_rdlock(&PVT(l_cs_blocks)->datums_rwlock);
    dap_chain_block_datum_index_t *l_datum_index = PVT(l_cs_blocks)->datum_index;
    s_datum_iter_fill(a_datum_iter, l_datum_index);
    pthread_rwlock_unlock(&PVT(l_cs_blocks)->datums_rwlock);
    return a_datum_iter->cur;
}

static dap_chain_datum_t *s_chain_callback_datum_iter_get_last(dap_chain_datum_iter_t *a_datum_iter)
{
    dap_chain_cs_blocks_t * l_cs_blocks = DAP_CHAIN_CS_BLOCKS(a_datum_iter->chain);
    pthread_rwlock_rdlock(&PVT(l_cs_blocks)->datums_rwlock);
    //dap_chain_block_datum_index_t *l_datum_index = PVT(l_cs_blocks)->datum_index;
    dap_chain_block_datum_index_t *l_datum_index = HASH_LAST(PVT(l_cs_blocks)->datum_index);    
    s_datum_iter_fill(a_datum_iter, l_datum_index);
    pthread_rwlock_unlock(&PVT(l_cs_blocks)->datums_rwlock);
    return a_datum_iter->cur;
}

static dap_chain_datum_t *s_chain_callback_datum_iter_get_next(dap_chain_datum_iter_t *a_datum_iter)
{
    dap_chain_cs_blocks_t * l_cs_blocks = DAP_CHAIN_CS_BLOCKS(a_datum_iter->chain);
    pthread_rwlock_rdlock(&PVT(l_cs_blocks)->datums_rwlock);
    dap_chain_block_datum_index_t *l_datum_index = a_datum_iter->cur_item;
    if (l_datum_index)
        l_datum_index = l_datum_index->hh.next;
    s_datum_iter_fill(a_datum_iter, l_datum_index);
    pthread_rwlock_unlock(&PVT(l_cs_blocks)->datums_rwlock);
    return a_datum_iter->cur;
}

static dap_chain_datum_t *s_chain_callback_datum_iter_get_prev(dap_chain_datum_iter_t *a_datum_iter)
{
    dap_chain_cs_blocks_t * l_cs_blocks = DAP_CHAIN_CS_BLOCKS(a_datum_iter->chain);
    pthread_rwlock_rdlock(&PVT(l_cs_blocks)->datums_rwlock);
    dap_chain_block_datum_index_t *l_datum_index = a_datum_iter->cur_item;
    if (l_datum_index)
        l_datum_index = l_datum_index->hh.prev;
    s_datum_iter_fill(a_datum_iter, l_datum_index);
    pthread_rwlock_unlock(&PVT(l_cs_blocks)->datums_rwlock);
    return a_datum_iter->cur;
}


static dap_chain_block_t *s_new_block_move(dap_chain_cs_blocks_t *a_blocks, size_t *a_new_block_size)
{
    size_t l_ret_size = 0;
    dap_chain_block_t *l_ret = NULL;
    dap_chain_cs_blocks_pvt_t *l_blocks_pvt = PVT(a_blocks);
    pthread_rwlock_wrlock(&l_blocks_pvt->rwlock);
    if ( a_blocks->block_new ) {
        l_ret = a_blocks->block_new;
        l_ret_size = a_blocks->block_new_size;
        a_blocks->block_new = NULL;
        a_blocks->block_new_size = 0;
    }
    pthread_rwlock_unlock(&l_blocks_pvt->rwlock);
    if (a_new_block_size)
        *a_new_block_size = l_ret_size;
    return l_ret;
}

/**
 * @brief s_callback_datums_pool_proc
 * @param a_chain
 * @param a_datums
 * @param a_datums_size
 * @return
 */
static size_t s_callback_add_datums(dap_chain_t *a_chain, dap_chain_datum_t **a_datums, size_t a_datums_count)
{
    dap_chain_cs_blocks_t *l_blocks = DAP_CHAIN_CS_BLOCKS(a_chain);
    dap_chain_cs_blocks_pvt_t *l_blocks_pvt = PVT(l_blocks);
    // dap_chain_net_t *l_net = dap_chain_net_by_id(a_chain->net_id);

    size_t l_datum_processed = 0;
    pthread_rwlock_wrlock(&l_blocks_pvt->rwlock);
#ifdef DAP_TPS_TEST
    log_it(L_TPS, "Start tps %zu datums add", a_datums_count);
#endif
    for (size_t i = 0; i < a_datums_count; ++i) {
        dap_chain_datum_t *l_datum = a_datums[i];
        size_t l_datum_size = dap_chain_datum_size(l_datum);
        if (!l_datum_size) {
            log_it(L_WARNING, "Empty datum"); /* How might it be? */
            continue;
        }
        if (l_blocks->block_new_size + l_datum_size > DAP_CHAIN_ATOM_MAX_SIZE) {
            log_it(L_DEBUG, "Maximum size exeeded, %zu > %d", l_blocks->block_new_size + l_datum_size, DAP_CHAIN_ATOM_MAX_SIZE);
            break;
        }
        if (!l_blocks->block_new) {
            dap_chain_block_cache_t *l_bcache_last = l_blocks_pvt->blocks ? l_blocks_pvt->blocks->hh.tbl->tail->prev : NULL;
            l_bcache_last = l_bcache_last ? l_bcache_last->hh.next : l_blocks_pvt->blocks;
            l_blocks->block_new = dap_chain_block_new(&l_bcache_last->block_hash, &l_blocks->block_new_size);
            l_blocks->block_new->hdr.cell_id.uint64 = a_chain->cells->id.uint64;
            l_blocks->block_new->hdr.chain_id.uint64 = l_blocks->chain->id.uint64;
        }
        l_blocks->block_new_size = dap_chain_block_datum_add(&l_blocks->block_new, l_blocks->block_new_size, l_datum, l_datum_size);
        l_datum_processed++;
    }
#ifdef DAP_TPS_TEST
    log_it(L_TPS, "Finish tps %zu datums add", a_datums_count);
#endif
    pthread_rwlock_unlock(&l_blocks_pvt->rwlock);
    return l_datum_processed;
}

/**
 * @brief s_callback_count_atom Gets the number of blocks
 * @param a_chain Chain object
 * @return size_t
 */
static uint64_t s_callback_count_atom(dap_chain_t *a_chain)
{
    dap_chain_cs_blocks_t *l_blocks = DAP_CHAIN_CS_BLOCKS(a_chain);
    assert(l_blocks && l_blocks->chain == a_chain);
    uint64_t l_ret = 0;
    l_ret = PVT(l_blocks)->blocks_count;
    return l_ret;
}

/**
 * @brief s_callback_get_atoms Gets the specified number of blocks with an offset
 * @param a_chain Chain object
 * @param a_count Number of blocks
 * @param a_page The page from which you need to pick up the set number of blocks
 * @param a_reverse Boolean value to specify the first page comes from the beginning or end of the list
 * @return List of blocks
 */
static dap_list_t *s_callback_get_atoms(dap_chain_t *a_chain, size_t a_count, size_t a_page, bool a_reverse)
{
    dap_chain_cs_blocks_t *l_blocks = DAP_CHAIN_CS_BLOCKS(a_chain);
    dap_chain_cs_blocks_pvt_t *l_blocks_pvt = PVT(l_blocks);
    pthread_rwlock_rdlock(&PVT(l_blocks)->rwlock);
    if (!l_blocks_pvt->blocks) {
        pthread_rwlock_unlock(&PVT(l_blocks)->rwlock);
        return NULL;
    }
    size_t l_offset = a_count * (a_page - 1);
    size_t l_count = l_blocks_pvt->blocks_count;
    if (a_page < 2)
        l_offset = 0;
    if (l_offset > l_count){
        pthread_rwlock_unlock(&PVT(l_blocks)->rwlock);
        return NULL;
    }
    dap_list_t *l_list = NULL;
    size_t l_counter = 0;
    size_t l_end = l_offset + a_count;

    if (a_reverse) {
        dap_chain_block_cache_t *l_ptr = l_blocks_pvt->blocks->hh.tbl->tail->prev;
        if (!l_ptr)
            l_ptr = l_blocks_pvt->blocks;
        else
            l_ptr = l_ptr->hh.next;
        for (dap_chain_block_cache_t *ptr = l_ptr; ptr != NULL && l_counter < l_end; ptr = ptr->hh.prev) {
            if (l_counter >= l_offset) {
                dap_chain_block_t *l_block = ptr->block;
                l_list = dap_list_append(l_list, l_block);
                l_list = dap_list_append(l_list, &ptr->block_size);
            }
            l_counter++;
        }
    } else {
        dap_chain_block_cache_t *l_ptr = l_blocks_pvt->blocks;
        if (!l_ptr)
            l_ptr = l_blocks_pvt->blocks;
        else
            l_ptr = l_ptr->hh.next;
        for (dap_chain_block_cache_t *ptr = l_ptr; ptr != NULL && l_counter < l_end; ptr = ptr->hh.next) {
            if (l_counter >= l_offset) {
                dap_chain_block_t *l_block = ptr->block;
                l_list = dap_list_append(l_list, l_block);
                l_list = dap_list_append(l_list, &ptr->block_size);
            }
            l_counter++;
        }
    }
    pthread_rwlock_unlock(&PVT(l_blocks)->rwlock);
    return l_list;
}

static const dap_time_t s_block_timediff_unit_size = 60;

static uint256_t s_callback_calc_reward(dap_chain_t *a_chain, dap_hash_fast_t *a_block_hash, dap_pkey_t *a_block_sign_pkey)
{
    uint256_t l_ret = uint256_0;
    dap_chain_cs_blocks_t *l_blocks = DAP_CHAIN_CS_BLOCKS(a_chain);
    dap_chain_block_cache_t *l_block_cache = NULL;
    HASH_FIND(hh, PVT(l_blocks)->blocks, a_block_hash, sizeof(*a_block_hash), l_block_cache);
    if (!l_block_cache)
        return l_ret;
    const dap_chain_block_t *l_block = l_block_cache->block;
    size_t l_block_size = l_block_cache->block_size;
    if (!dap_chain_block_sign_match_pkey(l_block, l_block_size, a_block_sign_pkey))
        return l_ret;
    dap_chain_net_t *l_net = dap_chain_net_by_id(a_chain->net_id);
    if (!l_net) {
        log_it(L_ERROR, "Invalid chain object");
        return l_ret;
    }
    dap_time_t l_block_time = l_block->hdr.ts_created;
    if (l_block_time < DAP_REWARD_INIT_TIMESTAMP) {
        log_it(L_WARNING, "Reward is not set for this block");
        return l_ret;
    }
    l_ret = dap_chain_net_get_reward(l_net, l_block_cache->block_number);
    size_t l_signs_count = l_block_cache->sign_count;
    if (l_block_cache->is_genesis) {
        DIV_256(l_ret, GET_256_FROM_64(l_signs_count), &l_ret);
        return l_ret;
    }
    dap_hash_fast_t l_prev_block_hash = l_block_cache->prev_hash;
    l_block_cache = NULL;
    HASH_FIND(hh, PVT(l_blocks)->blocks, &l_prev_block_hash, sizeof(l_prev_block_hash), l_block_cache);
    if (!l_block_cache) {
        log_it(L_ERROR, "l_block_cache is NULL");
        return l_ret;
    }
    l_block = l_block_cache->block;
    if (!l_block) {
        log_it(L_ERROR, "l_block is NULL");
        return l_ret;
    }
    assert(l_block);
    dap_time_t l_cur_time = dap_max(l_block->hdr.ts_created, DAP_REWARD_INIT_TIMESTAMP);
    if ( l_block_time > l_cur_time ) {
        dap_time_t l_time_diff = l_block_time - l_cur_time;
        if (MULT_256_256(l_ret, GET_256_FROM_64(l_time_diff), &l_ret))
            return log_it(L_ERROR, "Integer overflow while multiplication execution to calculate final reward"), uint256_0;
    }
    DIV_256(l_ret, GET_256_FROM_64(s_block_timediff_unit_size * l_signs_count), &l_ret);
    return l_ret;
}

/**
 * @brief s_fee_verificator_callback
 * @param a_ledger
 * @param a_tx_out_hash
 * @param a_cond
 * @param a_tx_in
 * @param a_owner
 * @return
 */
static int s_fee_verificator_callback(dap_ledger_t *a_ledger, dap_chain_datum_tx_t *a_tx_in, dap_hash_fast_t UNUSED_ARG *a_tx_in_hash,
                                      dap_chain_tx_out_cond_t UNUSED_ARG *a_cond, bool a_owner)
{
    if (a_owner)
        return 0;
    dap_chain_net_t *l_net = a_ledger->net;
    assert(l_net);
    dap_chain_t *l_chain;
    DL_FOREACH(l_net->pub.chains, l_chain) {
        if (!l_chain->callback_block_find_by_tx_hash)
            continue;
        dap_chain_tx_in_cond_t *l_tx_in_cond = (dap_chain_tx_in_cond_t*)dap_chain_datum_tx_item_get(a_tx_in, NULL, NULL, TX_ITEM_TYPE_IN_COND, NULL);
        if (!l_tx_in_cond)
            return -1;
        if (dap_hash_fast_is_blank(&l_tx_in_cond->header.tx_prev_hash))
            return -2;
        size_t l_block_size = 0;
        dap_chain_block_t *l_block = (dap_chain_block_t *)l_chain->callback_block_find_by_tx_hash(
                                                    l_chain, &l_tx_in_cond->header.tx_prev_hash, &l_block_size);
        if (!l_block)
            continue;
        dap_sign_t *l_sign_block = dap_chain_block_sign_get(l_block, l_block_size, 0);
        if (!l_sign_block)
            return -3;

        // TX sign is already verified, just compare pkeys
        dap_chain_tx_sig_t *l_tx_sig = (dap_chain_tx_sig_t *)dap_chain_datum_tx_item_get(a_tx_in, NULL, NULL, TX_ITEM_TYPE_SIG, NULL);
<<<<<<< HEAD
        dap_sign_t *l_sign_tx = dap_chain_datum_tx_item_sign_get_sig(l_tx_sig);
        return !dap_sign_compare_pkeys(l_sign_block, l_sign_tx) ? 0 : -5;
=======
        dap_sign_t *l_sign_tx = dap_chain_datum_tx_item_sig_get_sign(l_tx_sig);
        return dap_sign_compare_pkeys(l_sign_block, l_sign_tx) ? 0 : -5;
>>>>>>> 2a89c1eb
    }
    return -4;
}

static uint64_t s_callback_count_txs(dap_chain_t *a_chain)
{
    return PVT(DAP_CHAIN_CS_BLOCKS(a_chain))->tx_count;
}


static dap_list_t *s_callback_get_txs(dap_chain_t *a_chain, size_t a_count, size_t a_page, bool a_reverse)
{
    UNUSED(a_reverse); // TODO
    size_t l_count = s_callback_count_txs(a_chain);
    size_t l_offset = a_count * a_page;
    if (l_offset > l_count)
        return NULL;
    if (a_page < 2)
        l_offset = 0;
    dap_list_t *l_list = NULL;
    size_t l_counter = 0;
    size_t l_end = l_offset + a_count;
    for (dap_chain_block_datum_index_t *it = PVT(DAP_CHAIN_CS_BLOCKS(a_chain))->datum_index;
                it && l_counter < l_end;
                it = it->hh.next) {
        dap_chain_datum_t *l_datum = it->block_cache->datum[it->datum_index];
        if (l_datum->header.type_id == DAP_CHAIN_DATUM_TX && l_counter++ >= l_offset) {
            dap_chain_datum_tx_t *l_tx = (dap_chain_datum_tx_t *)l_datum->data;
            l_list = dap_list_append(l_list, l_tx);
        }
    }
    return l_list;
}

static int s_compare_fees(dap_chain_cs_blocks_hardfork_fees_t *a_list1, dap_chain_cs_blocks_hardfork_fees_t *a_list2)
{
    return !dap_sign_compare_pkeys(a_list1->owner_sign, a_list2->owner_sign);
}

static int s_aggregate_fees(dap_chain_cs_blocks_hardfork_fees_t **a_out_list, dap_chain_block_autocollect_type_t a_type, dap_sign_t *a_sign, uint256_t a_value)
{
    dap_chain_cs_blocks_hardfork_fees_t l_new_fee = { .owner_sign = a_sign };
    dap_chain_cs_blocks_hardfork_fees_t *l_exist = NULL;
    DL_SEARCH(*a_out_list, l_exist, &l_new_fee, s_compare_fees);
    if (!l_exist) {
        l_exist = DAP_DUP(&l_new_fee);
        if (!l_exist) {
            log_it(L_CRITICAL, "%s", c_error_memory_alloc);
            return -1;
        }
        DL_APPEND(*a_out_list, l_exist);
    }
    switch (a_type) {
    case DAP_CHAIN_BLOCK_COLLECT_FEES:
        if (SUM_256_256(l_exist->fees_n_rewards_sum, a_value, &l_exist->fees_n_rewards_sum)) {
            log_it(L_ERROR, "Integer overflow of hardfork aggregated data for not withdrowed fees");
            return -2;
        } break;
    case DAP_CHAIN_BLOCK_COLLECT_REWARDS:
        if (SUM_256_256(l_exist->fees_n_rewards_sum, a_value, &l_exist->fees_n_rewards_sum)) {
            log_it(L_ERROR, "Integer overflow of hardfork aggregated data for not withdrowed rewards");
            return -2;
        } break;
    default:
        log_it(L_ERROR, "Illegal block autocollect type %d", a_type);
        return -3;
    }
    return 0;
}

dap_chain_cs_blocks_hardfork_fees_t *dap_chain_cs_blocks_fees_aggregate(dap_chain_t *a_chain)
{
    dap_chain_cs_blocks_hardfork_fees_t *ret = NULL;
    dap_chain_cs_blocks_t *l_blocks = DAP_CHAIN_CS_BLOCKS(a_chain);
    dap_chain_net_t *l_net = dap_chain_net_by_id(a_chain->net_id);
    for (dap_chain_block_cache_t *l_block_cache = PVT(l_blocks)->blocks; l_block_cache; l_block_cache = l_block_cache->hh.next) {
        dap_time_t l_ts = l_block_cache->block->hdr.ts_created;
        for (size_t i = 0; i < l_block_cache->sign_count; i++) {
            dap_sign_t *l_sign = dap_chain_block_sign_get(l_block_cache->block, l_block_cache->block_size, i);
            if (i == 0) {
                for (size_t j = 0; j < l_block_cache->datum_count; j++) {
                    if (l_block_cache->datum[j]->header.type_id != DAP_CHAIN_DATUM_TX)
                        continue;
                    dap_chain_datum_tx_t *l_tx = (dap_chain_datum_tx_t *)l_block_cache->datum[j]->data;
                    int l_out_idx_tmp = 0;
                    dap_chain_tx_out_cond_t *l_cond = dap_chain_datum_tx_out_cond_get(l_tx, DAP_CHAIN_TX_OUT_COND_SUBTYPE_FEE, &l_out_idx_tmp);
                    if (!l_cond)
                        continue;
                    if (!dap_ledger_tx_hash_is_used_out_item(l_net->pub.ledger, l_block_cache->datum_hash + j, l_out_idx_tmp, NULL))
                        s_aggregate_fees(&ret, DAP_CHAIN_BLOCK_COLLECT_FEES, l_sign, l_cond->header.value);
                }
            }
            if (l_ts < DAP_REWARD_INIT_TIMESTAMP)
                break;
            //dap_chain_cs_esbocs_get_precached_key_hash(l_sign);
            dap_hash_fast_t l_pkey_hash;
            dap_sign_get_pkey_hash(l_sign, &l_pkey_hash);
            if (dap_ledger_is_used_reward(l_net->pub.ledger, &l_block_cache->block_hash, &l_pkey_hash))
                continue;
            dap_pkey_t *l_sign_pkey = dap_pkey_get_from_sign(l_sign);
            uint256_t l_reward_value = s_callback_calc_reward(a_chain, &l_block_cache->block_hash, l_sign_pkey);
            DAP_DELETE(l_sign_pkey);
            s_aggregate_fees(&ret, DAP_CHAIN_BLOCK_COLLECT_REWARDS, l_sign, l_reward_value);
        }
    }
    return ret;
}<|MERGE_RESOLUTION|>--- conflicted
+++ resolved
@@ -2730,13 +2730,8 @@
 
         // TX sign is already verified, just compare pkeys
         dap_chain_tx_sig_t *l_tx_sig = (dap_chain_tx_sig_t *)dap_chain_datum_tx_item_get(a_tx_in, NULL, NULL, TX_ITEM_TYPE_SIG, NULL);
-<<<<<<< HEAD
-        dap_sign_t *l_sign_tx = dap_chain_datum_tx_item_sign_get_sig(l_tx_sig);
-        return !dap_sign_compare_pkeys(l_sign_block, l_sign_tx) ? 0 : -5;
-=======
         dap_sign_t *l_sign_tx = dap_chain_datum_tx_item_sig_get_sign(l_tx_sig);
         return dap_sign_compare_pkeys(l_sign_block, l_sign_tx) ? 0 : -5;
->>>>>>> 2a89c1eb
     }
     return -4;
 }
