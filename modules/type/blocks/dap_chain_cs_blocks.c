--- conflicted
+++ resolved
@@ -673,26 +673,20 @@
                         return -21;
                 }
 
-                time_t l_from_data = dap_time_from_str_simplified(l_from_dt_name);
+                dap_time_t l_from_data = dap_time_from_str_simplified(l_from_dt_name);
                 struct tm *u;
-                time_t l_to_data = dap_time_from_str_simplified(l_to_dt_name);
+                time_t l_to_data = (time_t)dap_time_from_str_simplified(l_to_dt_name);
                 u = localtime(&l_to_data);
                 u->tm_mday += 1;
-                time_t l_to_data_p_one_day = mktime(u);
+                dap_time_t l_to_data_p_one_day = mktime(u);
 
                 pthread_rwlock_rdlock(&PVT(l_blocks)->rwlock);
                 dap_string_t * l_str_tmp = dap_string_new(NULL);             
                 for (dap_chain_block_cache_t *l_block_cache = PVT(l_blocks)->blocks; l_block_cache; l_block_cache = l_block_cache->hh.next) {
                     char l_buf[50];
-<<<<<<< HEAD
-                    time_t l_ts = l_block_cache->block->hdr.ts_created;
-                    ctime_r(&l_ts, l_buf);
-                    dap_sign_t * l_sign = NULL;
-=======
                     dap_time_t l_ts = l_block_cache->block->hdr.ts_created;
                     dap_ctime_r(&l_ts, l_buf);
                     dap_sign_t * l_sign = dap_chain_block_sign_get(l_block_cache->block, l_block_cache->block_size, 0);
->>>>>>> 48784b7f
                     if(l_cert)
                     {
                         l_sign = dap_chain_block_sign_get(l_block_cache->block, l_block_cache->block_size, 0);
