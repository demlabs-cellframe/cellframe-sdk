--- conflicted
+++ resolved
@@ -2044,31 +2044,6 @@
             
             size_t l_old_cnt = PVT(l_blocks)->forked_br_cnt;
             PVT(l_blocks)->forked_br_cnt++;
-<<<<<<< HEAD
-            
-            // If this is first allocation, calloc instead of realloc to zero memory
-            if (!PVT(l_blocks)->forked_branches) {
-                PVT(l_blocks)->forked_branches = DAP_NEW_Z_COUNT(dap_chain_block_forked_branch_t *, PVT(l_blocks)->forked_br_cnt);
-                if (!PVT(l_blocks)->forked_branches) {
-                    log_it(L_CRITICAL, "%s", c_error_memory_alloc);
-                    PVT(l_blocks)->forked_br_cnt = l_old_cnt;
-                    pthread_rwlock_unlock(& PVT(l_blocks)->rwlock);
-                    DAP_DELETE(l_block_cache);
-                    return ATOM_REJECT;
-                }
-            } else {
-                dap_chain_block_forked_branch_t **l_new_branches = DAP_REALLOC_COUNT_RET_VAL_IF_FAIL(
-                    PVT(l_blocks)->forked_branches, 
-                    PVT(l_blocks)->forked_br_cnt, 
-                    ATOM_REJECT
-                );
-                PVT(l_blocks)->forked_branches = l_new_branches;
-                // Zero out new element to avoid garbage (realloc doesn't initialize memory)
-                PVT(l_blocks)->forked_branches[l_old_cnt] = NULL;
-            }
-            
-            PVT(l_blocks)->forked_branches[l_old_cnt] = forked_branch;
-=======
             PVT(l_blocks)->forked_branches = DAP_REALLOC_COUNT(PVT(l_blocks)->forked_branches, PVT(l_blocks)->forked_br_cnt);
             if (!PVT(l_blocks)->forked_branches) {
                 log_it(L_CRITICAL, "%s", c_error_memory_alloc);
@@ -2077,7 +2052,6 @@
                 return ATOM_REJECT;
             }
             PVT(l_blocks)->forked_branches[PVT(l_blocks)->forked_br_cnt-1] = forked_branch;
->>>>>>> 56ae9939
 
             l_prev_bcache->forked_branches = dap_list_append(l_prev_bcache->forked_branches, PVT(l_blocks)->forked_branches[PVT(l_blocks)->forked_br_cnt-1]);
             pthread_rwlock_unlock(& PVT(l_blocks)->rwlock);
