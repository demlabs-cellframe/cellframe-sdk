/*
 * Authors:
 * Dmitriy A. Gearasimov <gerasimov.dmitriy@demlabs.net>
 * DeM Labs Inc.   https://demlabs.net
 * Copyright  (c) 2017-2020
 * All rights reserved.

 This file is part of DAP (Distributed Applications Platform) the open source project

    DAP (Distributed Applications Platform) is free software: you can redistribute it and/or modify
    it under the terms of the GNU General Public License as published by
    the Free Software Foundation, either version 3 of the License, or
    (at your option) any later version.

    DAP is distributed in the hope that it will be useful,
    but WITHOUT ANY WARRANTY; without even the implied warranty of
    MERCHANTABILITY or FITNESS FOR A PARTICULAR PURPOSE.  See the
    GNU General Public License for more details.

    You should have received a copy of the GNU General Public License
    along with any DAP based project.  If not, see <http://www.gnu.org/licenses/>.
*/
#pragma once

#include "dap_chain.h"
#include "dap_chain_block.h"
#include "dap_chain_block_cache.h"

#define DAP_REWARD_INIT_TIMESTAMP 1700870400UL // 25 Nov 2023 00:00:00 GMT

typedef struct dap_chain_cs_blocks dap_chain_cs_blocks_t;

typedef void (*dap_chain_cs_blocks_callback_t)(dap_chain_cs_blocks_t *);
typedef void (*dap_chain_cs_blocks_callback_op_results_t)(dap_chain_cs_blocks_t * a_cs_blocks, int a_rc, void * a_arg);
typedef int (*dap_chain_cs_blocks_callback_block_verify_t)(dap_chain_cs_blocks_t *a_cs_blocks, dap_chain_block_t *a_block, dap_hash_fast_t *a_block_hash, size_t a_block_size);
typedef size_t (*dap_chain_cs_blocks_callback_block_sign_t)(dap_chain_cs_blocks_t *, dap_chain_block_t **, size_t);
typedef dap_chain_block_t *(*dap_chain_cs_block_move_t)(dap_chain_cs_blocks_t *, size_t *);
typedef void (*dap_chain_cs_blocks_callback_fork_resolved_t)(dap_chain_t *a_chain, dap_hash_fast_t a_block_before_fork_hash, dap_list_t *a_reverted_blocks, 
                                                                uint64_t a_reverted_blocks_cnt, uint64_t a_main_blocks_cnt, void * a_arg);
typedef dap_chain_block_t * (*dap_chain_cs_blocks_callback_block_create_t)(dap_chain_cs_blocks_t *,
                                                                               dap_chain_datum_t *,
                                                                               dap_chain_hash_fast_t *,
                                                                               size_t, size_t*);
typedef struct dap_chain_cs_blocks {
   dap_chain_t *chain;
   dap_chain_block_t *block_new; // For new block creating
   size_t block_new_size;

   dap_chain_cs_blocks_callback_t callback_delete;
   dap_chain_cs_blocks_callback_block_create_t callback_block_create;
   dap_chain_cs_blocks_callback_block_verify_t callback_block_verify;
   dap_chain_cs_blocks_callback_block_sign_t callback_block_sign;
   dap_chain_cs_block_move_t callback_new_block_move;

   void * _pvt;
   void * _inheritor;
} dap_chain_cs_blocks_t;

typedef enum s_com_blocks_err{
    DAP_CHAIN_NODE_CLI_COM_BLOCK_OK = 0,
    DAP_CHAIN_NODE_CLI_COM_BLOCK_PARAM_ERR,
    DAP_CHAIN_NODE_CLI_COM_BLOCK_CHAIN_TYPE_ERR,
    DAP_CHAIN_NODE_CLI_COM_BLOCK_DATUM_DEL_ERR,
    DAP_CHAIN_NODE_CLI_COM_BLOCK_MEMORY_ERR,
    DAP_CHAIN_NODE_CLI_COM_BLOCK_VERIF_ERR,
    DAP_CHAIN_NODE_CLI_COM_BLOCK_HASH_ERR,
    DAP_CHAIN_NODE_CLI_COM_BLOCK_FIND_ERR,
    DAP_CHAIN_NODE_CLI_COM_BLOCK_DATUM_SIZE_ERR,
    DAP_CHAIN_NODE_CLI_COM_BLOCK_CERT_ERR,
    DAP_CHAIN_NODE_CLI_COM_BLOCK_PUB_KEY_ERR,
    DAP_CHAIN_NODE_CLI_COM_BLOCK_CONVERT_ERR,
    DAP_CHAIN_NODE_CLI_COM_BLOCK_PVT_KEY_ERR,
    DAP_CHAIN_NODE_CLI_COM_BLOCK_SIGN_ERR,
    DAP_CHAIN_NODE_CLI_COM_BLOCK_NET_ERR,

    /* add custom codes here */

    DAP_CHAIN_NODE_CLI_COM_BLOCK_UNKNOWN /* MAX */
} s_com_blocks_err_t;

<<<<<<< HEAD
typedef struct dap_chain_cs_blocks_hardfork_fees {
    dap_chain_addr_t owner_addr;
    uint256_t fees_n_rewards_sum;
    struct dap_chain_cs_blocks_hardfork_fees *prev, *next;
} dap_chain_cs_blocks_hardfork_fees_t;
=======
>>>>>>> 8df782db
typedef struct dap_chain_cs_blocks_reward
{
    dap_hash_fast_t pkey_hash;
    uint256_t reward;
} dap_chain_cs_block_rewards_t;


#define DAP_CHAIN_CS_BLOCKS(a) ((dap_chain_cs_blocks_t *)(a)->_inheritor)

int dap_chain_cs_blocks_init();
void dap_chain_cs_blocks_deinit();
dap_chain_block_cache_t *dap_chain_block_cache_get_by_hash(dap_chain_cs_blocks_t *a_blocks, dap_chain_hash_fast_t *a_block_hash);
dap_chain_block_cache_t * dap_chain_block_cache_get_by_number(dap_chain_cs_blocks_t * a_blocks,  uint64_t a_block_number);

dap_ledger_hardfork_fees_t *dap_chain_cs_blocks_fees_aggregate(dap_chain_t *a_chain);
int dap_chain_block_add_fork_notificator(dap_chain_cs_blocks_callback_fork_resolved_t a_callback, void *a_arg);

DAP_STATIC_INLINE char *dap_chain_cs_blocks_get_fee_group(const char *a_net_name)
{
    return dap_strdup_printf("local.%s.fees", a_net_name);
}

DAP_STATIC_INLINE char *dap_chain_cs_blocks_get_reward_group(const char *a_net_name)
{
    return dap_strdup_printf("local.%s.rewards", a_net_name);
}

dap_pkey_t *dap_chain_cs_blocks_get_pkey_by_hash(dap_chain_net_t *a_net, dap_hash_fast_t *a_pkey_hash);

dap_list_t *dap_chain_cs_blocks_get_block_signers_rewards(dap_chain_t *a_chain, dap_hash_fast_t *a_block_hash);<|MERGE_RESOLUTION|>--- conflicted
+++ resolved
@@ -78,14 +78,6 @@
     DAP_CHAIN_NODE_CLI_COM_BLOCK_UNKNOWN /* MAX */
 } s_com_blocks_err_t;
 
-<<<<<<< HEAD
-typedef struct dap_chain_cs_blocks_hardfork_fees {
-    dap_chain_addr_t owner_addr;
-    uint256_t fees_n_rewards_sum;
-    struct dap_chain_cs_blocks_hardfork_fees *prev, *next;
-} dap_chain_cs_blocks_hardfork_fees_t;
-=======
->>>>>>> 8df782db
 typedef struct dap_chain_cs_blocks_reward
 {
     dap_hash_fast_t pkey_hash;
