/*
 * Authors:
 * Dmitriy A. Gearasimov <gerasimov.dmitriy@demlabs.net>
 * DeM Labs Inc.   https://demlabs.net
 * Copyright  (c) 2017-2020
 * All rights reserved.

 This file is part of DAP (Demlabs Application Protocol) the open source project

    DAP (Demlabs Application Protocol) is free software: you can redistribute it and/or modify
    it under the terms of the GNU General Public License as published by
    the Free Software Foundation, either version 3 of the License, or
    (at your option) any later version.

    DAP is distributed in the hope that it will be useful,
    but WITHOUT ANY WARRANTY; without even the implied warranty of
    MERCHANTABILITY or FITNESS FOR A PARTICULAR PURPOSE.  See the
    GNU General Public License for more details.

    You should have received a copy of the GNU General Public License
    along with any DAP based project.  If not, see <http://www.gnu.org/licenses/>.
*/
#pragma once

#include "dap_chain.h"
#include "dap_chain_block.h"
#include "dap_chain_block_cache.h"

#ifdef DAP_TPS_TEST
#define DAP_CHAIN_CS_BLOCKS_MAX_BLOCK_SIZE (100 * 1024 * 1024)
#else
#define DAP_CHAIN_CS_BLOCKS_MAX_BLOCK_SIZE (256 * 1024) // 256 KB
#endif

<<<<<<< HEAD
#define DAP_FORK_MAX_DEPTH 100


#define DAP_REWARD_INIT_TIMESTAMP 1700870400UL // 25 Nov 00:00:00 GMT
=======
#define DAP_REWARD_INIT_TIMESTAMP 1700870400UL // 25 Nov 2023 00:00:00 GMT
>>>>>>> ab2cde87

typedef struct dap_chain_cs_blocks dap_chain_cs_blocks_t;

typedef void (*dap_chain_cs_blocks_callback_t)(dap_chain_cs_blocks_t *);
typedef void (*dap_chain_cs_blocks_callback_op_results_t)(dap_chain_cs_blocks_t * a_cs_blocks, int a_rc, void * a_arg);
typedef int (*dap_chain_cs_blocks_callback_block_t)(dap_chain_cs_blocks_t *, dap_chain_block_t *, size_t);
typedef size_t (*dap_chain_cs_blocks_callback_block_sign_t)(dap_chain_cs_blocks_t *, dap_chain_block_t **, size_t);
typedef dap_chain_block_t *(*dap_chain_cs_block_move_t)(dap_chain_cs_blocks_t *, size_t *);
typedef dap_chain_block_t * (*dap_chain_cs_blocks_callback_block_create_t)(dap_chain_cs_blocks_t *,
                                                                               dap_chain_datum_t *,
                                                                               dap_chain_hash_fast_t *,
                                                                               size_t, size_t*);
typedef struct dap_chain_cs_blocks
{
   dap_chain_t * chain;
   // For new block creating
   dap_chain_block_t * block_new;
   size_t block_new_size;

   dap_chain_cs_blocks_callback_t callback_delete;
   dap_chain_cs_blocks_callback_block_create_t callback_block_create;
   dap_chain_cs_blocks_callback_block_t callback_block_verify;
   dap_chain_cs_blocks_callback_block_sign_t callback_block_sign;
   dap_chain_cs_block_move_t callback_new_block_move;

   void * _pvt;
   void * _inheritor;
} dap_chain_cs_blocks_t;

typedef enum s_com_blocks_err{
    DAP_CHAIN_NODE_CLI_COM_BLOCK_OK = 0,
    DAP_CHAIN_NODE_CLI_COM_BLOCK_PARAM_ERR,
    DAP_CHAIN_NODE_CLI_COM_BLOCK_CHAIN_TYPE_ERR,
    DAP_CHAIN_NODE_CLI_COM_BLOCK_DATUM_DEL_ERR,
    DAP_CHAIN_NODE_CLI_COM_BLOCK_MEMORY_ERR,
    DAP_CHAIN_NODE_CLI_COM_BLOCK_VERIF_ERR,
    DAP_CHAIN_NODE_CLI_COM_BLOCK_HASH_ERR,
    DAP_CHAIN_NODE_CLI_COM_BLOCK_FIND_ERR,
    DAP_CHAIN_NODE_CLI_COM_BLOCK_DATUM_SIZE_ERR,
    DAP_CHAIN_NODE_CLI_COM_BLOCK_CERT_ERR,
    DAP_CHAIN_NODE_CLI_COM_BLOCK_PUB_KEY_ERR,
    DAP_CHAIN_NODE_CLI_COM_BLOCK_CONVERT_ERR,
    DAP_CHAIN_NODE_CLI_COM_BLOCK_PVT_KEY_ERR,
    DAP_CHAIN_NODE_CLI_COM_BLOCK_SIGN_ERR,

    /* add custom codes here */

    DAP_CHAIN_NODE_CLI_COM_BLOCK_UNKNOWN /* MAX */
} s_com_blocks_err_t;

#define DAP_CHAIN_CS_BLOCKS(a) ((dap_chain_cs_blocks_t *)(a)->_inheritor)
typedef int (*dap_chain_blocks_block_callback_ptr_t)(dap_chain_cs_blocks_t *, dap_chain_block_t *);

int dap_chain_cs_blocks_init();
void dap_chain_cs_blocks_deinit();
dap_chain_block_cache_t *dap_chain_block_cache_get_by_hash(dap_chain_cs_blocks_t *a_blocks, dap_chain_hash_fast_t *a_block_hash);

DAP_STATIC_INLINE char *dap_chain_cs_blocks_get_fee_group(const char *a_net_name)
{
    return dap_strdup_printf("local.%s.fees", a_net_name);
}

DAP_STATIC_INLINE char *dap_chain_cs_blocks_get_reward_group(const char *a_net_name)
{
    return dap_strdup_printf("local.%s.rewards", a_net_name);
}<|MERGE_RESOLUTION|>--- conflicted
+++ resolved
@@ -32,14 +32,9 @@
 #define DAP_CHAIN_CS_BLOCKS_MAX_BLOCK_SIZE (256 * 1024) // 256 KB
 #endif
 
-<<<<<<< HEAD
 #define DAP_FORK_MAX_DEPTH 100
 
-
-#define DAP_REWARD_INIT_TIMESTAMP 1700870400UL // 25 Nov 00:00:00 GMT
-=======
 #define DAP_REWARD_INIT_TIMESTAMP 1700870400UL // 25 Nov 2023 00:00:00 GMT
->>>>>>> ab2cde87
 
 typedef struct dap_chain_cs_blocks dap_chain_cs_blocks_t;
 
