/*
 * Authors:
 * Dmitriy A. Gearasimov <gerasimov.dmitriy@demlabs.net>
 * DeM Labs Inc.   https://demlabs.net
 * Kelvin Project https://github.com/kelvinblockchain
 * Copyright  (c) 2017-2018
 * All rights reserved.

 This file is part of DAP (Deus Applications Prototypes) the open source project

    DAP (Deus Applicaions Prototypes) is free software: you can redistribute it and/or modify
    it under the terms of the GNU General Public License as published by
    the Free Software Foundation, either version 3 of the License, or
    (at your option) any later version.

    DAP is distributed in the hope that it will be useful,
    but WITHOUT ANY WARRANTY; without even the implied warranty of
    MERCHANTABILITY or FITNESS FOR A PARTICULAR PURPOSE.  See the
    GNU General Public License for more details.

    You should have received a copy of the GNU General Public License
    along with any DAP based project.  If not, see <http://www.gnu.org/licenses/>.
*/
#include <stdlib.h>
#include <time.h>
#include <pthread.h>
#include "uthash.h"

#ifdef _WIN32
#include <winsock2.h>
#include <windows.h>
#include <mswsock.h>
#include <ws2tcpip.h>
#include <io.h>
#include <time.h>
#include <pthread.h>
#endif

#include "dap_common.h"
#include "dap_enc_base58.h"
#include "dap_string.h"
#include "dap_strfuncs.h"
#include "dap_hash.h"
#include "dap_chain_datum.h"
#include "dap_chain_cs.h"
#include "dap_chain_cs_dag.h"
#include "dap_chain_global_db.h"
#include "dap_chain_node_cli.h"
#include "dap_chain_cell.h"
#include "dap_chain_net.h"

#define LOG_TAG "dap_chain_cs_dag"


typedef struct dap_chain_cs_dag_event_item {
    dap_chain_hash_fast_t hash;
    time_t ts_added;
    dap_chain_cs_dag_event_t *event;
    size_t event_size;
    UT_hash_handle hh;
} dap_chain_cs_dag_event_item_t;


typedef struct dap_chain_cs_dag_pvt {
    dap_enc_key_t* datum_add_sign_key;


    pthread_rwlock_t events_rwlock;

    dap_chain_cs_dag_event_item_t * events;

    dap_chain_cs_dag_event_item_t * tx_events;
    dap_chain_cs_dag_event_item_t * events_treshold;
    dap_chain_cs_dag_event_item_t * events_treshold_conflicted;
    dap_chain_cs_dag_event_item_t * events_lasts_unlinked;

} dap_chain_cs_dag_pvt_t;

#define PVT(a) ((dap_chain_cs_dag_pvt_t *) a->_pvt )

static void s_dap_chain_cs_dag_purge(dap_chain_t *a_chain);
dap_chain_cs_dag_event_item_t* dap_chain_cs_dag_proc_treshold(dap_chain_cs_dag_t * a_dag, dap_ledger_t * a_ledger);

// Atomic element organization callbacks
static dap_chain_atom_verify_res_t s_chain_callback_atom_add(dap_chain_t * a_chain, dap_chain_atom_ptr_t , size_t);                      //    Accept new event in dag
static dap_chain_atom_ptr_t s_chain_callback_atom_add_from_treshold(dap_chain_t * a_chain, size_t *a_event_size_out);                    //    Accept new event in dag from treshold
static dap_chain_atom_verify_res_t s_chain_callback_atom_verify(dap_chain_t * a_chain, dap_chain_atom_ptr_t , size_t);                   //    Verify new event in dag
static size_t s_chain_callback_atom_get_static_hdr_size(void);                               //    Get dag event header size

static dap_chain_atom_iter_t* s_chain_callback_atom_iter_create(dap_chain_t * a_chain );
static dap_chain_atom_iter_t* s_chain_callback_atom_iter_create_from(dap_chain_t *  ,
                                                                     dap_chain_atom_ptr_t , size_t);


static dap_chain_atom_ptr_t s_chain_callback_atom_iter_find_by_hash(dap_chain_atom_iter_t * a_atom_iter ,
                                                                       dap_chain_hash_fast_t * a_atom_hash, size_t * a_atom_size);
static dap_chain_datum_tx_t* s_chain_callback_atom_iter_find_by_tx_hash(dap_chain_t * a_chain ,
                                                                       dap_chain_hash_fast_t * a_atom_hash);

static dap_chain_datum_t* s_chain_callback_atom_get_datum(dap_chain_atom_ptr_t a_event, size_t a_atom_size);
//    Get event(s) from dag
static dap_chain_atom_ptr_t s_chain_callback_atom_iter_get_first( dap_chain_atom_iter_t * a_atom_iter, size_t *a_atom_size ); //    Get the fisrt event from dag
static dap_chain_atom_ptr_t s_chain_callback_atom_iter_get_next( dap_chain_atom_iter_t * a_atom_iter,size_t *a_atom_size );  //    Get the next event from dag
static dap_chain_atom_ptr_t *s_chain_callback_atom_iter_get_links( dap_chain_atom_iter_t * a_atom_iter , size_t *a_links_size,
                                                                  size_t ** a_links_size_ptr );  //    Get list of linked events
static dap_chain_atom_ptr_t *s_chain_callback_atom_iter_get_lasts( dap_chain_atom_iter_t * a_atom_iter ,size_t *a_links_size,
                                                                  size_t ** a_lasts_size_ptr );  //    Get list of linked events

// Delete iterator
static void s_chain_callback_atom_iter_delete(dap_chain_atom_iter_t * a_atom_iter );                  //    Get the fisrt event from dag

static size_t s_chain_callback_datums_pool_proc(dap_chain_t * a_chain, dap_chain_datum_t ** a_datums, size_t a_datums_size);
// Datum ops
/*
static dap_chain_datum_iter_t* s_chain_callback_datum_iter_create(dap_chain_t * a_chain );
static void s_chain_callback_datum_iter_delete(dap_chain_datum_iter_t * a_iter );
static dap_chain_datum_t* s_chain_callback_datum_iter_get_first( dap_chain_datum_iter_t * a_datum_iter ); // Get the fisrt datum from dag
static dap_chain_datum_t* s_chain_callback_datum_iter_get_next( dap_chain_datum_iter_t * a_datum_iter ); // Get the next datum from dag
*/

static int s_cli_dag(int argc, char ** argv, void *arg_func, char **str_reply);
void s_dag_events_lasts_process_new_last_event(dap_chain_cs_dag_t * a_dag, dap_chain_cs_dag_event_item_t * a_event_item);

static bool s_seed_mode = false;
/**
 * @brief dap_chain_cs_dag_init
 * @return
 */
int dap_chain_cs_dag_init(void)
{
    srand((unsigned int) time(NULL));
    dap_chain_cs_type_add( "dag", dap_chain_cs_dag_new );
    s_seed_mode = dap_config_get_item_bool_default(g_config,"general","seed_mode",false);
    dap_chain_node_cli_cmd_item_create ("dag", s_cli_dag, NULL, "DAG commands",
        "dag -net <chain net name> -chain <chain name> event create -datum <datum hash> [-H hex|base58(default)]\n"
            "\tCreate event from datum mempool element\n\n"
        "dag -net <chain net name> -chain <chain name> event cancel -event <event hash>\n"
            "\tRemove event from forming new round and put back its datum to mempool\n\n"
        "dag -net <chain net name> -chain <chain name> event sign -event <event hash>\n"
            "\tAdd sign to event <event hash> in round.new. Hash doesn't include other signs so event hash\n"
            "\tdoesn't changes after sign add to event. \n\n"
        "dag -net <chain net name> -chain <chain name> event dump -event <event hash> -from < events | events_lasts | round.new  | round.<Round id in hex> > [-H hex|base58(default)]\n"
            "\tDump event info\n\n"
        "dag -net <chain net name> -chain <chain name> event list -from < events | events_lasts | round.new  | round.<Round id in hex> \n\n"
            "\tShow event list \n\n"
        "dag -net <chain net name> -chain <chain name> round complete\n\n"
                                        "\tComplete the current new round, verify it and if everything is ok - publish new events in chain\n\n"
                                        );
    log_it(L_NOTICE,"Initialized DAG chain items organization class");
    return 0;
}

/**
 * @brief dap_chain_cs_dag_deinit
 */
void dap_chain_cs_dag_deinit(void)
{

}

/**
 * @brief dap_chain_cs_dag_new
 * @param a_chain
 * @param a_chain_cfg
 */
int dap_chain_cs_dag_new(dap_chain_t * a_chain, dap_config_t * a_chain_cfg)
{
    dap_chain_cs_dag_t * l_dag = DAP_NEW_Z(dap_chain_cs_dag_t);
    l_dag->_pvt = DAP_NEW_Z(dap_chain_cs_dag_pvt_t);
    l_dag->chain = a_chain;

    pthread_rwlock_init(& PVT(l_dag)->events_rwlock,NULL);

    a_chain->callback_delete = dap_chain_cs_dag_delete;
    a_chain->callback_purge = s_dap_chain_cs_dag_purge;

    // Atom element callbacks
    a_chain->callback_atom_add = s_chain_callback_atom_add ;  // Accept new element in chain
    a_chain->callback_atom_add_from_treshold = s_chain_callback_atom_add_from_treshold;  // Accept new elements in chain from treshold
    a_chain->callback_atom_verify = s_chain_callback_atom_verify ;  // Verify new element in chain
    a_chain->callback_atom_get_hdr_static_size = s_chain_callback_atom_get_static_hdr_size; // Get dag event hdr size

    a_chain->callback_atom_iter_create = s_chain_callback_atom_iter_create;
    a_chain->callback_atom_iter_create_from = s_chain_callback_atom_iter_create_from;
    a_chain->callback_atom_iter_delete = s_chain_callback_atom_iter_delete;

    // Linear pass through
    a_chain->callback_atom_iter_get_first = s_chain_callback_atom_iter_get_first; // Get the fisrt element from chain
    a_chain->callback_atom_iter_get_next = s_chain_callback_atom_iter_get_next; // Get the next element from chain from the current one
    a_chain->callback_atom_get_datum = s_chain_callback_atom_get_datum;

    a_chain->callback_atom_iter_get_links = s_chain_callback_atom_iter_get_links; // Get the next element from chain from the current one
    a_chain->callback_atom_iter_get_lasts = s_chain_callback_atom_iter_get_lasts;

    a_chain->callback_atom_find_by_hash = s_chain_callback_atom_iter_find_by_hash;
    a_chain->callback_tx_find_by_hash = s_chain_callback_atom_iter_find_by_tx_hash;


    a_chain->callback_add_datums = s_chain_callback_datums_pool_proc;

    // Datum operations callbacks
/*
    a_chain->callback_datum_iter_create = s_chain_callback_datum_iter_create; // Datum iterator create
    a_chain->callback_datum_iter_delete = s_chain_callback_datum_iter_delete; // Datum iterator delete
    a_chain->callback_datum_iter_get_first = s_chain_callback_datum_iter_get_first; // Get the fisrt datum from chain
    a_chain->callback_datum_iter_get_next = s_chain_callback_datum_iter_get_next; // Get the next datum from chain from the current one
*/
    // Others
    a_chain->_inheritor = l_dag;

    const char * l_static_genesis_event_hash_str = dap_config_get_item_str_default(a_chain_cfg,"dag","static_genesis_event",NULL);
    if ( l_static_genesis_event_hash_str ){
        int lhr;
        if ( (lhr= dap_chain_str_to_hash_fast(l_static_genesis_event_hash_str,&l_dag->static_genesis_event_hash) )!= 0 ){
            log_it( L_ERROR, "Can't read hash from static_genesis_event \"%s\", ret code %d ", l_static_genesis_event_hash_str, lhr);
        }
    }
    uint16_t l_list_len = 0;
    char **l_hard_accept_list = dap_config_get_array_str(a_chain_cfg, "dag", "hard_accept_list", &l_list_len);
    for (uint16_t i = 0; i < l_list_len; i++) {
        dap_chain_cs_dag_hal_item_t *l_hal_item = DAP_NEW_Z(dap_chain_cs_dag_hal_item_t);
        dap_chain_str_to_hash_fast(l_hard_accept_list[i], &l_hal_item->hash);
        HASH_ADD(hh, l_dag->hal, hash, sizeof(l_hal_item->hash), l_hal_item);
    }

    l_dag->is_static_genesis_event = (l_static_genesis_event_hash_str != NULL) && dap_config_get_item_bool_default(a_chain_cfg,"dag","is_static_genesis_event",false);

    l_dag->is_single_line = dap_config_get_item_bool_default(a_chain_cfg,"dag","is_single_line",false);
    l_dag->is_celled = dap_config_get_item_bool_default(a_chain_cfg,"dag","is_celled",false);
    l_dag->is_add_directy = dap_config_get_item_bool_default(a_chain_cfg,"dag","is_add_directly",false);
    l_dag->datum_add_hashes_count = dap_config_get_item_uint16_default(a_chain_cfg,"dag","datum_add_hashes_count",1);
    l_dag->gdb_group_events_round_new = dap_strdup( dap_config_get_item_str_default(a_chain_cfg,"dag","gdb_group_events_round_new",
                                                                        "events.round.new"));
    if ( l_dag->is_single_line ) {
        log_it (L_NOTICE, "DAG chain initialized (single line)");
    } else {
        log_it (L_NOTICE, "DAG chain initialized (multichain)");
    }

    return 0;
}

static void s_dap_chain_cs_dag_purge(dap_chain_t *a_chain)
{
    dap_chain_cs_dag_pvt_t *l_dag_pvt = PVT(DAP_CHAIN_CS_DAG(a_chain));
    pthread_rwlock_wrlock(&l_dag_pvt->events_rwlock);
    dap_chain_cs_dag_event_item_t *l_event_current, *l_event_tmp;
    HASH_ITER(hh, l_dag_pvt->events, l_event_current, l_event_tmp) {
        HASH_DEL(l_dag_pvt->events, l_event_current);
        DAP_DELETE(l_event_current);
    }
    HASH_ITER(hh, l_dag_pvt->events_lasts_unlinked, l_event_current, l_event_tmp) {
        HASH_DEL(l_dag_pvt->events_lasts_unlinked, l_event_current);
        DAP_DELETE(l_event_current);
    }
    HASH_ITER(hh, l_dag_pvt->events_treshold, l_event_current, l_event_tmp) {
        HASH_DEL(l_dag_pvt->events_treshold, l_event_current);
        DAP_DELETE(l_event_current);
    }
    HASH_ITER(hh, l_dag_pvt->events_treshold_conflicted, l_event_current, l_event_tmp) {
        HASH_DEL(l_dag_pvt->events_treshold_conflicted, l_event_current);
        DAP_DELETE(l_event_current);
    }
    HASH_ITER(hh, l_dag_pvt->tx_events, l_event_current, l_event_tmp) {
        HASH_DEL(l_dag_pvt->tx_events, l_event_current);
        DAP_DELETE(l_event_current);
    }
    pthread_rwlock_unlock(&l_dag_pvt->events_rwlock);
}

/**
 * @brief dap_chain_cs_dag_delete
 * @param a_dag
 * @return
 */
void dap_chain_cs_dag_delete(dap_chain_t * a_chain)
{
    s_dap_chain_cs_dag_purge(a_chain);
    dap_chain_cs_dag_t * l_dag = DAP_CHAIN_CS_DAG ( a_chain );
    pthread_rwlock_destroy(& PVT(l_dag)->events_rwlock);

    if(l_dag->callback_delete )
        l_dag->callback_delete(l_dag);
    if(l_dag->_inheritor)
        DAP_DELETE(l_dag->_inheritor);
    if(l_dag->_pvt)
        DAP_DELETE(l_dag->_pvt);
}

static int s_dap_chain_add_atom_to_ledger(dap_chain_cs_dag_t * a_dag, dap_ledger_t * a_ledger, dap_chain_cs_dag_event_item_t * a_event_item){

  dap_chain_datum_t *l_datum = (dap_chain_datum_t*) dap_chain_cs_dag_event_get_datum(a_event_item->event, a_event_item->event_size);
  switch (l_datum->header.type_id) {
    case DAP_CHAIN_DATUM_TOKEN_DECL: {
      dap_chain_datum_token_t *l_token = (dap_chain_datum_token_t*) l_datum->data;
      return dap_chain_ledger_token_load(a_ledger, l_token, l_datum->header.data_size);
    }
      break;
    case DAP_CHAIN_DATUM_TOKEN_EMISSION: {
      dap_chain_datum_token_emission_t *l_token_emission = (dap_chain_datum_token_emission_t*) l_datum->data;
      return dap_chain_ledger_token_emission_load(a_ledger, l_token_emission, l_datum->header.data_size);
    }
      break;
    case DAP_CHAIN_DATUM_TX: {
      dap_chain_datum_tx_t *l_tx = (dap_chain_datum_tx_t*) l_datum->data;
      // don't save bad transactions to base
      int l_ret = dap_chain_ledger_tx_load(a_ledger, l_tx);
      if( l_ret !=0 ) {
        return l_ret;
      }
      dap_chain_cs_dag_event_item_t * l_tx_event= DAP_NEW_Z(dap_chain_cs_dag_event_item_t);
      l_tx_event->ts_added = a_event_item->ts_added;
      l_tx_event->event = a_event_item->event;
      l_tx_event->event_size = a_event_item->event_size;
      memcpy(&l_tx_event->hash, &a_event_item->hash, sizeof (l_tx_event->hash) );

      HASH_ADD(hh,PVT(a_dag)->tx_events,hash,sizeof (l_tx_event->hash),l_tx_event);
<<<<<<< HEAD
=======

<<<<<<< HEAD

=======
      // don't save bad transactions to base
      if(dap_chain_ledger_tx_load(a_ledger, l_tx) != 1) {
        return -1;
      }
>>>>>>> 15106c55df0bf89d53c367ae1f88bf02434dbd2a
>>>>>>> f9f42778
    }
      break;
    default:
      return -1;
  }
  return 0;
}

static int s_dap_chain_add_atom_to_events_table(dap_chain_cs_dag_t * a_dag, dap_ledger_t * a_ledger, dap_chain_cs_dag_event_item_t * a_event_item )
{
    int res = a_dag->callback_cs_verify(a_dag,a_event_item->event, a_event_item->event_size);

    char l_buf_hash[128];
    dap_chain_hash_fast_to_str(&a_event_item->hash,l_buf_hash,sizeof(l_buf_hash)-1);
    if (res == 0 || memcmp( &a_event_item->hash, &a_dag->static_genesis_event_hash, sizeof(a_event_item->hash) ) == 0) {
        log_it(L_DEBUG,"Dag event %s checked, add it to ledger", l_buf_hash);
        s_dap_chain_add_atom_to_ledger(a_dag, a_ledger, a_event_item);
        //All correct, no matter for result
        HASH_ADD(hh, PVT(a_dag)->events,hash,sizeof (a_event_item->hash), a_event_item);
        s_dag_events_lasts_process_new_last_event(a_dag, a_event_item);
    } else {
        log_it(L_WARNING,"Dag event %s check failed: code %d", l_buf_hash,  res );
    }
    return res;
}

static bool s_dap_chain_check_if_event_is_present(dap_chain_cs_dag_event_item_t * a_hash_table, const dap_chain_hash_fast_t * hash){
    bool res = false;
    dap_chain_cs_dag_event_item_t * l_event_search = NULL;

    if(!a_hash_table)
        return false;

    HASH_FIND(hh, a_hash_table, hash, sizeof(*hash), l_event_search);
    if ( l_event_search )
        res = true;

    return res;
}

/**
 * @brief s_chain_callback_atom_add Accept new event in dag
 * @param a_chain DAG object
 * @param a_atom
 * @param a_atom_size
 * @return 0 if verified and added well, otherwise if not
 */
static dap_chain_atom_verify_res_t s_chain_callback_atom_add(dap_chain_t * a_chain, dap_chain_atom_ptr_t a_atom, size_t a_atom_size)
{
    dap_chain_atom_verify_res_t ret = ATOM_ACCEPT;
    dap_chain_cs_dag_t * l_dag = DAP_CHAIN_CS_DAG(a_chain);
    dap_chain_cs_dag_event_t * l_event = (dap_chain_cs_dag_event_t *) a_atom;

    dap_chain_cs_dag_event_item_t * l_event_item = DAP_NEW_Z(dap_chain_cs_dag_event_item_t);
    pthread_rwlock_t * l_events_rwlock = &PVT(l_dag)->events_rwlock ;
    l_event_item->event = l_event;
    l_event_item->event_size = a_atom_size;
    l_event_item->ts_added = time(NULL);

    dap_hash_fast(l_event, a_atom_size,&l_event_item->hash );
    dap_chain_hash_fast_t l_event_hash;
    dap_chain_cs_dag_event_calc_hash(l_event, a_atom_size,&l_event_hash);

    char * l_event_hash_str = dap_chain_hash_fast_to_str_new(&l_event_item->hash);
    log_it(L_DEBUG, "Processing event: %s...", l_event_hash_str);

    pthread_rwlock_wrlock( l_events_rwlock );

    // check if we already have this event
    if(s_dap_chain_check_if_event_is_present(PVT(l_dag)->events, &l_event_item->hash)){
        ret = ATOM_PASS;
        log_it(L_DEBUG, "... already present in events");
    }else if(s_dap_chain_check_if_event_is_present(PVT(l_dag)->events_treshold, &l_event_item->hash)){
        ret = ATOM_PASS;
        log_it(L_DEBUG, "... already present in threshold");
    }

    // verify hashes and consensus
    if(ret == ATOM_ACCEPT){
        ret = s_chain_callback_atom_verify (a_chain, a_atom, a_atom_size);
        log_it(L_DEBUG, "Verified atom %p: code %d", a_atom, ret);
    }

    if( ret == ATOM_MOVE_TO_THRESHOLD){
        HASH_ADD(hh, PVT(l_dag)->events_treshold,hash,sizeof (l_event_item->hash),  l_event_item);
        log_it(L_DEBUG, "... added to threshold");
    }else if( ret == ATOM_ACCEPT){
        int l_consensus_check = s_dap_chain_add_atom_to_events_table(l_dag, a_chain->ledger, l_event_item);
        if(!l_consensus_check){
             log_it(L_DEBUG, "... added");
        }else if (l_consensus_check == -5){
            log_it(L_DEBUG, "... tresholded");
            ret = ATOM_MOVE_TO_THRESHOLD;
        }else{
             log_it(L_DEBUG, "... error adding (code %d)", l_consensus_check);
             ret = ATOM_REJECT;
        }
    }
    // will added in callback s_chain_callback_atom_add_from_treshold()
    //while(dap_chain_cs_dag_proc_treshold(l_dag, a_chain->ledger));
    pthread_rwlock_unlock( l_events_rwlock );

    if(ret == ATOM_PASS){
        DAP_DELETE(l_event_item);
    }

   DAP_DELETE(l_event_hash_str);

    return ret;
}


/**
 * @brief s_chain_callback_atom_add_from_treshold Accept new event in dag
 * @param a_chain DAG object
 * @return true if added one item, otherwise false
 */
static dap_chain_atom_ptr_t s_chain_callback_atom_add_from_treshold(dap_chain_t * a_chain, size_t *a_event_size_out)
{
    dap_chain_cs_dag_t * l_dag = DAP_CHAIN_CS_DAG(a_chain);
    pthread_rwlock_t * l_events_rwlock = &PVT(l_dag)->events_rwlock;

    pthread_rwlock_wrlock(l_events_rwlock);
    dap_chain_cs_dag_event_item_t *l_item = dap_chain_cs_dag_proc_treshold(l_dag, a_chain->ledger);
    pthread_rwlock_unlock(l_events_rwlock);
//    dap_chain_cs_dag_event_calc_size()
    if(l_item) {
        if(a_event_size_out)
            *a_event_size_out = l_item->event_size;
        return l_item->event;
    }
    return NULL;
}

/**
 * @brief s_chain_callback_datums_add
 * @param a_chain
 * @param a_datums
 * @param a_datums_size
 */
static size_t s_chain_callback_datums_pool_proc(dap_chain_t * a_chain, dap_chain_datum_t ** a_datums, size_t a_datums_count)
{
    dap_chain_cs_dag_t * l_dag = DAP_CHAIN_CS_DAG(a_chain);
    size_t l_datum_processed =0;
    size_t l_events_round_new_size = 0;
    // Load current events new round pool
    dap_global_db_obj_t * l_events_round_new = dap_chain_global_db_gr_load(l_dag->gdb_group_events_round_new, &l_events_round_new_size );
    // Prepare hashes
    size_t l_hashes_int_size = min(l_events_round_new_size + a_datums_count, l_dag->datum_add_hashes_count);
//            ( l_events_round_new_size + a_datums_count ) > l_dag->datum_add_hashes_count ?
//                                   l_dag->datum_add_hashes_count :
//                                   l_events_round_new_size+a_datums_count;

    if (l_dag->is_single_line ) // If single line - only one link inside
        l_hashes_int_size = min(l_hashes_int_size, 1);

    size_t l_hashes_ext_size = 0; // Change in cfg
    size_t l_hashes_size = l_hashes_int_size+l_hashes_ext_size;
    dap_chain_hash_fast_t * l_hashes = DAP_NEW_Z_SIZE(dap_chain_hash_fast_t,
                                             sizeof(dap_chain_hash_fast_t) * l_hashes_size);
    size_t l_hashes_linked = 0;
    dap_chain_cell_t *l_cell = NULL;

    for (size_t d = 0; d <a_datums_count ; d++){
        dap_chain_datum_t * l_datum = a_datums[d];
        if(l_datum == NULL){ // Was wrong datum thats not passed checks
            log_it(L_WARNING,"Datum in mempool processing comes NULL");
            continue;
        }

        // Verify for correctness
        dap_chain_net_t * l_net = dap_chain_net_by_id( a_chain->net_id);
        int l_verify_datum= dap_chain_net_verify_datum_for_add( l_net, l_datum) ;
        if (l_verify_datum != 0){
            log_it(L_WARNING, "Datum doesn't pass verifications (code %d)",
                                     l_verify_datum);
            continue;
        }

        // Prepare round
        if ( l_hashes_int_size && l_events_round_new_size){
            // Linking randomly with current new round set
            size_t l_rnd_steps;
            // Linking events inside round
            l_rnd_steps = 0;
            do{
                int l_index = rand() % (int) l_events_round_new_size;
                dap_chain_hash_fast_t l_hash;
                dap_chain_cs_dag_event_t * l_event = (dap_chain_cs_dag_event_t *) l_events_round_new[l_index].value;
                size_t l_event_size = l_events_round_new[l_index].value_len;
                dap_hash_fast(l_event, l_event_size,&l_hash);

                bool l_is_already_in_event = false;
                for (uint16_t i=0; i<l_hashes_linked;i++ ){ // check if we already added it
                    if (memcmp(&l_hashes[i],&l_hash,sizeof (l_hash) )==0 ){
                        l_is_already_in_event = true;
                        break;
                    }
                }

                if ( ! l_is_already_in_event ){
                    if(l_hashes_linked < l_hashes_size) {
                        memcpy(&l_hashes[l_hashes_linked], &l_hash, sizeof(l_hash));
                        l_hashes_linked++;
                    }
                }
                l_rnd_steps++;
                if (l_rnd_steps > 100) // Too many attempts
                    break;
            } while (l_hashes_linked <(l_events_round_new_size) );

            // Check if we have enought hash links
            if (l_hashes_linked<l_events_round_new_size ){
                log_it(L_ERROR,"Can't link new events randomly for 100 attempts");
                break;
            }
        }
        // Now link with ext events
        dap_chain_cs_dag_event_item_t *l_event_ext_item = NULL;
        // is_single_line - only one link inside
        if(!l_dag->is_single_line || !l_hashes_linked){
            if( PVT(l_dag)->events_lasts_unlinked && l_hashes_linked < l_hashes_size) { // Take then the first one if any events_lasts are present
                    l_event_ext_item = PVT(l_dag)->events_lasts_unlinked;
                    memcpy(&l_hashes[l_hashes_linked], &l_event_ext_item->hash, sizeof(l_event_ext_item->hash));
                    l_hashes_linked++;
                }
        }

        if (l_hashes_linked || s_seed_mode ) {
            dap_chain_cs_dag_event_t * l_event = NULL;
            size_t l_event_size = 0;
            if(l_dag->callback_cs_event_create)
                l_event = l_dag->callback_cs_event_create(l_dag,l_datum,l_hashes,l_hashes_linked,&l_event_size);
            if ( l_event&&l_event_size){ // Event is created
                if (l_dag->is_add_directy) {
                    if (s_chain_callback_atom_add(a_chain, l_event, l_event_size) == ATOM_ACCEPT) {
                        // add events to file
                        if (!l_cell) {
                            l_cell = dap_chain_cell_create();
                            if (!l_cell) {
                                log_it(L_ERROR, "Insufficient memory");
                                continue;
                            }
                            dap_chain_net_t *l_net = dap_chain_net_by_id(a_chain->net_id);
                            l_cell->chain = a_chain;
                            l_cell->id.uint64 = l_net ? l_net->pub.cell_id.uint64 : 0;
                            l_cell->file_storage_path = dap_strdup_printf("%0llx.dchaincell", l_cell->id.uint64);
                        }
                        if (dap_chain_cell_file_append(l_cell, l_event, l_event_size )  < 0) {
                            log_it(L_ERROR, "Can't add new event to the file '%s'", l_cell->file_storage_path);
                            continue;
                        }
                        // add all atoms from treshold
                        {
                            dap_chain_atom_ptr_t l_atom_treshold;
                            do {
                                size_t l_atom_treshold_size;
                                // add in ledger
                                l_atom_treshold = s_chain_callback_atom_add_from_treshold(a_chain, &l_atom_treshold_size);
                                // add into file
                                if(l_atom_treshold) {
                                    int l_res = dap_chain_cell_file_append(l_cell, l_atom_treshold, l_atom_treshold_size);
                                    if(l_res < 0) {
                                        log_it(L_ERROR, "Can't save event 0x%x from treshold to the file '%s'",
                                                l_atom_treshold, l_cell ? l_cell->file_storage_path : "[null]");
                                    }
                                }
                            }
                            while(l_atom_treshold);
                        }
                        l_datum_processed++;
                    }
                    else {
                        log_it(L_ERROR, "Can't add new event");
                        continue;
                    }
                }
                // add to new round into global_db
                else {
                    dap_chain_hash_fast_t l_event_hash;
                    dap_chain_cs_dag_event_calc_hash(l_event,l_event_size, &l_event_hash);
                    char * l_event_hash_str = dap_chain_hash_fast_to_str_new(&l_event_hash);
                    if(dap_chain_global_db_gr_set(dap_strdup(l_event_hash_str), (uint8_t *) l_event,
                            l_event_size,
                            l_dag->gdb_group_events_round_new)) {
                        log_it(L_INFO, "Event %s placed in the new forming round", l_event_hash_str);
                        DAP_DELETE(l_event_hash_str);
                        l_event_hash_str = NULL;
                        // Clear old ext link and place itself as event_lasts

                        dap_chain_cs_dag_event_item_t * l_event_unlinked_item = DAP_NEW_Z(
                                dap_chain_cs_dag_event_item_t);
                        if(l_event_ext_item)
                            memcpy(&l_event_unlinked_item->hash, &l_event_ext_item->hash,
                                    sizeof(l_event_ext_item->hash));
                        l_event_unlinked_item->event = l_event;
                        l_event_unlinked_item->ts_added = (time_t) l_event->header.ts_created;
                        pthread_rwlock_wrlock(&PVT(l_dag)->events_rwlock);
                        HASH_ADD(hh, PVT(l_dag)->events_lasts_unlinked, hash, sizeof(l_event_unlinked_item->hash),
                                l_event_unlinked_item);
                        if(l_event_ext_item) {
                            HASH_DEL(PVT(l_dag)->events_lasts_unlinked, l_event_ext_item);
                            DAP_DELETE(l_event_ext_item);
                        }
                        pthread_rwlock_unlock(&PVT(l_dag)->events_rwlock);

                        l_datum_processed++;
                    }else {
                        log_it(L_ERROR,"Can't add new event to the new events round");
                        break;
                    }
                }
            }else {
                log_it(L_ERROR,"Can't create new event!");
                break;
            }
        }
    }
    if (l_cell) {
        dap_chain_cell_delete(l_cell);
    }
    dap_chain_global_db_objs_delete(l_events_round_new, l_events_round_new_size);
    return  l_datum_processed;
}


/**
 * @brief dap_chain_cs_dag_find_event_by_hash
 * @param a_dag
 * @param a_hash
 * @return
 */
dap_chain_cs_dag_event_t* dap_chain_cs_dag_find_event_by_hash(dap_chain_cs_dag_t * a_dag, dap_chain_hash_fast_t * a_hash)
{
    dap_chain_cs_dag_event_item_t* l_event_item = NULL;
    pthread_rwlock_wrlock( &PVT(a_dag)->events_rwlock );
    HASH_FIND(hh, PVT(a_dag)->events ,a_hash,sizeof(*a_hash), l_event_item);
    dap_chain_cs_dag_event_t * l_event = l_event_item->event;
    pthread_rwlock_unlock( &PVT(a_dag)->events_rwlock );
    return  l_event;
}



/**
 * @brief s_chain_callback_atom_verify Verify atomic element
 * @param a_chain
 * @param a_atom
 * @return
 */
static dap_chain_atom_verify_res_t s_chain_callback_atom_verify(dap_chain_t * a_chain, dap_chain_atom_ptr_t  a_atom,size_t a_atom_size)
{
    dap_chain_cs_dag_t * l_dag = DAP_CHAIN_CS_DAG(a_chain);
    dap_chain_cs_dag_event_t * l_event = (dap_chain_cs_dag_event_t *) a_atom;
    dap_chain_atom_verify_res_t res = ATOM_ACCEPT;

    if(sizeof (l_event->header) >= a_atom_size){
        log_it(L_WARNING,"Size of atom is %zd that is equal or less then header %zd",a_atom_size,sizeof (l_event->header));
        return  ATOM_REJECT;
    }
    // Hard accept list
    if (l_dag->hal) {
        dap_chain_hash_fast_t l_event_hash;
        dap_chain_cs_dag_event_calc_hash(l_event,a_atom_size, &l_event_hash);
        dap_chain_cs_dag_hal_item_t *l_hash_found = NULL;
        HASH_FIND(hh, l_dag->hal, &l_event_hash, sizeof(l_event_hash), l_hash_found);
        if (l_hash_found) {
            return ATOM_ACCEPT;
        }
    }
    // genesis or seed mode
    if (l_event->header.hash_count == 0){
        if(s_seed_mode && !PVT(l_dag)->events){
            log_it(L_NOTICE,"Accepting genesis event");
            return ATOM_ACCEPT;
        }else if(s_seed_mode){
            log_it(L_WARNING,"Cant accept genesis event: already present data in DAG, ->events is not NULL");
            return  ATOM_REJECT;
        }

        if (l_dag->is_static_genesis_event ){
            dap_chain_hash_fast_t l_event_hash;
            dap_chain_cs_dag_event_calc_hash(l_event,a_atom_size, &l_event_hash);
            if ( memcmp( &l_event_hash, &l_dag->static_genesis_event_hash, sizeof(l_event_hash) ) != 0 ){
                char * l_event_hash_str = dap_chain_hash_fast_to_str_new(&l_event_hash);
                char * l_genesis_event_hash_str = dap_chain_hash_fast_to_str_new(&l_dag->static_genesis_event_hash);

                log_it(L_WARNING, "Wrong genesis block %s (staticly predefined %s)",l_event_hash_str, l_genesis_event_hash_str);
                DAP_DELETE(l_event_hash_str);
                DAP_DELETE(l_genesis_event_hash_str);
                return ATOM_REJECT;
            }else{
                return ATOM_ACCEPT;
            }
        }
    }

    //chain coherence
    if (! PVT(l_dag)->events ){
        res = ATOM_MOVE_TO_THRESHOLD;
    }else{
        for (size_t i = 0; i< l_event->header.hash_count; i++) {
            dap_chain_hash_fast_t * l_hash =  ((dap_chain_hash_fast_t *) l_event->hashes_n_datum_n_signs) + i;
            dap_chain_cs_dag_event_item_t * l_event_search = NULL;
            HASH_FIND(hh, PVT(l_dag)->events ,l_hash ,sizeof (*l_hash),  l_event_search);
            if ( l_event_search == NULL ){
                char * l_hash_str = dap_chain_hash_fast_to_str_new(l_hash);
                log_it(L_INFO, "Hash %s wasn't in hashtable of previously parsed", l_hash_str);
                DAP_DELETE(l_hash_str);
                res = ATOM_MOVE_TO_THRESHOLD;
                break;
            }
        }
    }

    //consensus
    if(res == ATOM_ACCEPT)
        if(l_dag->callback_cs_verify ( l_dag, l_event,a_atom_size ))
            res = ATOM_REJECT;

    return res;
}

/**
 * @brief dap_chain_cs_dag_proc_event_round_new
 * @param a_dag
 */
void dap_chain_cs_dag_proc_event_round_new(dap_chain_cs_dag_t *a_dag)
{
    (void) a_dag;
    log_it(L_WARNING,"No proc event algorythm, use manual commands for round aproving");
}


/**
 * @brief s_dag_events_lasts_delete_linked_with_event
 * @param a_dag
 * @param a_event
 */
void s_dag_events_lasts_delete_linked_with_event(dap_chain_cs_dag_t * a_dag, dap_chain_cs_dag_event_t * a_event)
{
    for (size_t i = 0; i< a_event->header.hash_count; i++) {
        dap_chain_hash_fast_t * l_hash =  ((dap_chain_hash_fast_t *) a_event->hashes_n_datum_n_signs) + i;
        dap_chain_cs_dag_event_item_t * l_event_item = NULL;
        HASH_FIND(hh, PVT(a_dag)->events_lasts_unlinked ,l_hash ,sizeof (*l_hash),  l_event_item);
        if ( l_event_item ){
            HASH_DEL(PVT(a_dag)->events_lasts_unlinked,l_event_item);
            DAP_DEL_Z(l_event_item);
        }
    }
}

void s_dag_events_lasts_process_new_last_event(dap_chain_cs_dag_t * a_dag, dap_chain_cs_dag_event_item_t * a_event_item){
    //delete linked with event
    s_dag_events_lasts_delete_linked_with_event(a_dag, a_event_item->event);

    //add self
    dap_chain_cs_dag_event_item_t * l_event_last= DAP_NEW_Z(dap_chain_cs_dag_event_item_t);
    l_event_last->ts_added = a_event_item->ts_added;
    l_event_last->event = a_event_item->event;
    l_event_last->event_size = a_event_item->event_size;
    dap_hash_fast(l_event_last->event, a_event_item->event_size,&l_event_last->hash );
    HASH_ADD(hh,PVT(a_dag)->events_lasts_unlinked,hash, sizeof(l_event_last->hash),l_event_last);
}


typedef enum{
  DAP_THRESHOLD_OK = 0,
  DAP_THRESHOLD_NO_HASHES,
  DAP_THRESHOLD_NO_HASHES_IN_MAIN,
  DAP_THRESHOLD_CONFLICTING
} dap_dag_threshold_verification_res_t;

int dap_chain_cs_dag_event_verify_hashes_with_treshold(dap_chain_cs_dag_t * a_dag, dap_chain_cs_dag_event_t * a_event)
{
    bool l_is_events_all_hashes = true;
    bool l_is_events_main_hashes = true;

    if (a_event->header.hash_count == 0) {
        //looks like an alternative genesis event
        return DAP_THRESHOLD_CONFLICTING;
    }

    for (size_t i = 0; i< a_event->header.hash_count; i++) {
        dap_chain_hash_fast_t * l_hash =  ((dap_chain_hash_fast_t *) a_event->hashes_n_datum_n_signs) + i;
        dap_chain_cs_dag_event_item_t * l_event_search = NULL;

        HASH_FIND(hh, PVT(a_dag)->events_treshold_conflicted,l_hash ,sizeof (*l_hash),  l_event_search);
        if ( l_event_search ){
          //event is linked to event we consider conflicting
          return DAP_THRESHOLD_CONFLICTING;
        }

        HASH_FIND(hh, PVT(a_dag)->events ,l_hash ,sizeof (*l_hash),  l_event_search);
        if ( l_event_search == NULL ){ // If not found in events - search in treshhold
            l_is_events_main_hashes = false;
            HASH_FIND(hh, PVT(a_dag)->events_treshold ,l_hash ,sizeof (*l_hash),  l_event_search);
            if( l_event_search == NULL ){ // Hash is not in events or treshold table, keep the current item where it is
                l_is_events_all_hashes = false;
                break;
            }
        }
    }
    if( l_is_events_all_hashes && l_is_events_main_hashes ){
        return  DAP_THRESHOLD_OK;
    }else if ( ! l_is_events_all_hashes) {
        return  DAP_THRESHOLD_NO_HASHES;
    }else {
        return  DAP_THRESHOLD_NO_HASHES_IN_MAIN;
    }
}

/**
 * @brief dap_chain_cs_dag_proc_treshold
 * @param a_dag
 * @returns true if some atoms were moved from threshold to events
 */
dap_chain_cs_dag_event_item_t* dap_chain_cs_dag_proc_treshold(dap_chain_cs_dag_t * a_dag, dap_ledger_t * a_ledger)
{
    bool res = false;
    // TODO Process finish treshold. For now - easiest from possible
    dap_chain_cs_dag_event_item_t * l_event_item = NULL, * l_event_item_tmp = NULL;
    HASH_ITER(hh,PVT(a_dag)->events_treshold,l_event_item, l_event_item_tmp){
        dap_chain_cs_dag_event_t * l_event = l_event_item->event;
        dap_dag_threshold_verification_res_t ret = dap_chain_cs_dag_event_verify_hashes_with_treshold (a_dag,l_event);
        if ( ret == DAP_THRESHOLD_OK || ret == DAP_THRESHOLD_CONFLICTING ){ // All its hashes are in main table, move thats one too into it
            HASH_DEL(PVT(a_dag)->events_treshold,l_event_item);

            if(ret == DAP_THRESHOLD_OK){
                char * l_event_hash_str = dap_chain_hash_fast_to_str_new(&l_event_item->hash);
                log_it(L_DEBUG, "Processing event (threshold): %s...", l_event_hash_str);

                int l_add_res = s_dap_chain_add_atom_to_events_table(a_dag, a_ledger, l_event_item);
                if(! l_add_res){
                    log_it(L_DEBUG, "... added", l_event_hash_str);
                    DAP_DELETE(l_event_hash_str);
                    res = true;
                    break;
                }else{
                    log_it(L_DEBUG, "... error adding", l_event_hash_str);
                    //todo: delete event
                }
                DAP_DELETE(l_event_hash_str);
                //res = true;
            }else if(ret == DAP_THRESHOLD_CONFLICTING)
                HASH_ADD(hh, PVT(a_dag)->events_treshold_conflicted, hash,sizeof (l_event_item->hash),  l_event_item);

        }
    }
    //return res;
    if(res){
        return l_event_item;
    }
    return NULL;
}

/**
 * @brief s_chain_callback_atom_get_static_hdr_size
 * @param a_chain
 * @return
 */
static size_t s_chain_callback_atom_get_static_hdr_size()
{
   return sizeof (dap_chain_class_dag_event_hdr_t);
}

/**
 * @brief s_chain_callback_atom_iter_create_from
 * @param a_chain
 * @param a_atom
 * @return
 */
static dap_chain_atom_iter_t* s_chain_callback_atom_iter_create_from(dap_chain_t * a_chain ,
                                                                     dap_chain_atom_ptr_t a_atom, size_t a_atom_size)
{
    dap_chain_atom_iter_t * l_atom_iter = DAP_NEW_Z(dap_chain_atom_iter_t);
    l_atom_iter->chain = a_chain;
    l_atom_iter->cur = a_atom;
    l_atom_iter->cur_size = a_atom_size;

    if ( a_atom ){
        dap_chain_hash_fast_t l_atom_hash;
        dap_hash_fast(a_atom, a_atom_size, &l_atom_hash );

        dap_chain_cs_dag_event_item_t  * l_atom_item;
        HASH_FIND(hh, PVT(DAP_CHAIN_CS_DAG(a_chain))->events, &l_atom_hash, sizeof(l_atom_hash),l_atom_item );
        l_atom_iter->cur_item = l_atom_item;
    }
    return l_atom_iter;

}

/**
 * @brief s_chain_callback_atom_iter_create Create atomic element iterator
 * @param a_chain
 * @return
 */
static dap_chain_atom_iter_t* s_chain_callback_atom_iter_create(dap_chain_t * a_chain )
{
    dap_chain_atom_iter_t * l_atom_iter = DAP_NEW_Z(dap_chain_atom_iter_t);
    l_atom_iter->chain = a_chain;
    return l_atom_iter;
}

/**
 * @brief s_chain_callback_atom_get_datum Get the datum from event
 * @param a_atom_iter
 * @return
 */
static dap_chain_datum_t* s_chain_callback_atom_get_datum(dap_chain_atom_ptr_t a_event, size_t a_atom_size)
{
    if(a_event)
        return dap_chain_cs_dag_event_get_datum((dap_chain_cs_dag_event_t*) a_event, a_atom_size);
    return NULL;
}

/**
 * @brief s_chain_callback_atom_iter_get_first Get the first dag event
 * @param a_atom_iter
 * @return
 */
static dap_chain_atom_ptr_t s_chain_callback_atom_iter_get_first(dap_chain_atom_iter_t * a_atom_iter, size_t * a_ret_size )
{
    if(! a_atom_iter){
        log_it(L_ERROR, "NULL iterator on input for atom_iter_get_first function");
        return NULL;
    }
    dap_chain_cs_dag_t * l_dag = DAP_CHAIN_CS_DAG(a_atom_iter->chain);
    dap_chain_cs_dag_pvt_t *l_dag_pvt = l_dag ? PVT(l_dag) : NULL;
    a_atom_iter->cur_item = l_dag_pvt->events;
    a_atom_iter->cur = (dap_chain_cs_dag_event_t*) (l_dag_pvt->events ? l_dag_pvt->events->event : NULL);
    a_atom_iter->cur_size = l_dag_pvt->events ? l_dag_pvt->events->event_size : 0;

//    a_atom_iter->cur =  a_atom_iter->cur ?
//                (dap_chain_cs_dag_event_t*) PVT (DAP_CHAIN_CS_DAG( a_atom_iter->chain) )->events->event : NULL;
//    a_atom_iter->cur_item = PVT (DAP_CHAIN_CS_DAG( a_atom_iter->chain) )->events;
    if (a_ret_size)
        *a_ret_size = a_atom_iter->cur_size;
    return a_atom_iter->cur;
}

/**
 * @brief s_chain_callback_atom_iter_get_lasts
 * @param a_atom_iter
 * @param a_lasts_size_ptr
 * @return
 */
static dap_chain_atom_ptr_t* s_chain_callback_atom_iter_get_lasts( dap_chain_atom_iter_t * a_atom_iter ,size_t * a_lasts_size,
                                                                  size_t ** a_lasts_size_array )
{
    dap_chain_cs_dag_t * l_dag = DAP_CHAIN_CS_DAG( a_atom_iter->chain );
    dap_chain_atom_ptr_t * l_ret = NULL;
    pthread_rwlock_wrlock(&PVT(l_dag)->events_rwlock);
    size_t l_lasts_size = HASH_COUNT( PVT(l_dag)->events_lasts_unlinked );
    if ( l_lasts_size > 0 ) {
        if( a_lasts_size)
            *a_lasts_size = l_lasts_size;
        l_ret = DAP_NEW_Z_SIZE(dap_chain_atom_ptr_t, sizeof(dap_chain_atom_ptr_t *) * l_lasts_size);
        dap_chain_cs_dag_event_item_t * l_event_item = NULL, *l_event_item_tmp = NULL;
        size_t i = 0;
        *a_lasts_size_array = DAP_NEW_Z_SIZE(size_t, sizeof(size_t) * l_lasts_size);
        HASH_ITER(hh,PVT(l_dag)->events_lasts_unlinked, l_event_item,l_event_item_tmp){
            l_ret[i] = l_event_item->event;
            (*a_lasts_size_array)[i] = l_event_item->event_size;
            i++;
        }    
    }
    pthread_rwlock_unlock(&PVT(l_dag)->events_rwlock);
    return l_ret;
}

/**
 * @brief s_chain_callback_atom_iter_get_links
 * @param a_atom_iter
 * @param a_links_size_ptr
 * @return
 */
static dap_chain_atom_ptr_t* s_chain_callback_atom_iter_get_links( dap_chain_atom_iter_t * a_atom_iter ,size_t* a_links_size,
                                                                  size_t ** a_links_size_array )
{
    if ( a_atom_iter->cur && a_atom_iter->chain){
        dap_chain_cs_dag_t * l_dag = DAP_CHAIN_CS_DAG( a_atom_iter->chain );
        if(!l_dag){
            log_it(L_ERROR,"Chain %s have DAP_CHAIN_CS_DAG() = NULL", a_atom_iter->chain->name);
            return NULL;
        }
        dap_chain_cs_dag_event_t * l_event =(dap_chain_cs_dag_event_t *) a_atom_iter->cur;
        dap_chain_cs_dag_event_item_t * l_event_item = (dap_chain_cs_dag_event_item_t *) a_atom_iter->cur_item;
        if ( l_event->header.hash_count > 0){
            dap_chain_atom_ptr_t * l_ret = DAP_NEW_Z_SIZE(dap_chain_atom_ptr_t,
                                               sizeof (dap_chain_atom_ptr_t*) * l_event->header.hash_count );
            if( a_links_size)
                *a_links_size = l_event->header.hash_count;
            *a_links_size_array = DAP_NEW_Z_SIZE(size_t, l_event->header.hash_count*sizeof (size_t));
            for (uint16_t i = 0; i < l_event->header.hash_count; i++){
                dap_chain_cs_dag_event_item_t * l_link_item = NULL;
                dap_chain_hash_fast_t * l_link_hash = (dap_chain_hash_fast_t *)
                        (l_event->hashes_n_datum_n_signs +
                        i*sizeof(*l_link_hash));
                HASH_FIND(hh, PVT(l_dag)->events,l_link_hash,sizeof(*l_link_hash),l_link_item);
                if ( l_link_item ){
                    l_ret[i] = l_link_item->event;
                    (*a_links_size_array)[i] = l_link_item->event_size;
                }else {
                    char * l_link_hash_str = dap_chain_hash_fast_to_str_new(l_link_hash);
                    char * l_event_hash_str = l_event_item ? dap_chain_hash_fast_to_str_new(&l_event_item->hash) : NULL;
                    log_it(L_ERROR,"Can't find %s->%s links", l_event_hash_str ? l_event_hash_str : "[null]", l_link_hash_str);
                    DAP_DELETE(l_event_hash_str);
                    DAP_DELETE(l_link_hash_str);
                    (*a_links_size_array)--;
                }
            }
            if(!(*a_links_size_array)){
                DAP_DELETE(l_ret);
                l_ret = NULL;
            }
            return l_ret;
        }
    }
    return  NULL;
}

/**
 * @brief s_chain_callback_atom_iter_find_by_hash
 * @param a_atom_iter
 * @param a_atom_hash
 * @return
 */
static dap_chain_atom_ptr_t s_chain_callback_atom_iter_find_by_hash(dap_chain_atom_iter_t * a_atom_iter ,
                                                                       dap_chain_hash_fast_t * a_atom_hash,size_t *a_atom_size)
{
    dap_chain_cs_dag_t * l_dag = DAP_CHAIN_CS_DAG( a_atom_iter->chain );
    dap_chain_cs_dag_event_item_t * l_event_item = NULL;
    HASH_FIND(hh, PVT(l_dag)->events,a_atom_hash,sizeof(*a_atom_hash),l_event_item);
    if ( l_event_item ){
        a_atom_iter->cur_item = l_event_item;
        a_atom_iter->cur = l_event_item->event;
        a_atom_iter->cur_size= l_event_item->event_size;
        if(a_atom_size)
            *a_atom_size = l_event_item->event_size;
        return  l_event_item->event;
    }else
        return NULL;
}


static dap_chain_datum_tx_t* s_chain_callback_atom_iter_find_by_tx_hash(dap_chain_t * a_chain ,
                                                                       dap_chain_hash_fast_t * a_atom_hash)
{
    dap_chain_cs_dag_t * l_dag = DAP_CHAIN_CS_DAG( a_chain );
    dap_chain_cs_dag_event_item_t * l_event_item = NULL;
    HASH_FIND(hh, PVT(l_dag)->tx_events,a_atom_hash,sizeof(*a_atom_hash),l_event_item);
    if ( l_event_item ){
        dap_chain_datum_t * l_datum = dap_chain_cs_dag_event_get_datum(l_event_item->event, l_event_item->event_size) ;
        return l_datum ? l_datum->header.data_size ? (dap_chain_datum_tx_t*) l_datum->data : NULL :NULL;
    }else
        return NULL;
}

/**
 * @brief s_chain_callback_atom_iter_get_next Get the next dag event
 * @param a_atom_iter
 * @return
 */
static dap_chain_atom_ptr_t s_chain_callback_atom_iter_get_next( dap_chain_atom_iter_t * a_atom_iter,size_t * a_atom_size )
{
    if (a_atom_iter->cur ){
        dap_chain_cs_dag_event_item_t * l_event_item = (dap_chain_cs_dag_event_item_t*) a_atom_iter->cur_item;
        a_atom_iter->cur_item = l_event_item->hh.next;
        l_event_item = (dap_chain_cs_dag_event_item_t*) a_atom_iter->cur_item;
        // if l_event_item=NULL then items are over
        a_atom_iter->cur = l_event_item ? l_event_item->event : NULL;
        a_atom_iter->cur_size = a_atom_iter->cur ? l_event_item->event_size : 0;
    }
    if(a_atom_size)
        *a_atom_size = a_atom_iter->cur_size;

    return a_atom_iter->cur;
}

/**
 * @brief s_chain_callback_atom_iter_delete Delete dag event iterator
 * @param a_atom_iter
 */
static void s_chain_callback_atom_iter_delete(dap_chain_atom_iter_t * a_atom_iter )
{
    DAP_DELETE(a_atom_iter);
}

/**
 * @brief s_cli_dag
 * @param argc
 * @param argv
 * @param arg_func
 * @param str_reply
 * @return
 */
static int s_cli_dag(int argc, char ** argv, void *arg_func, char **a_str_reply)
{
    (void) arg_func;
    enum {
        SUBCMD_EVENT_CREATE,
        SUBCMD_EVENT_CANCEL,
        SUBCMD_EVENT_LIST,
        SUBCMD_EVENT_DUMP,
        SUBCMD_UNDEFINED
    } l_event_subcmd={0};

    /*const char* l_event_subcmd_str[]={
        [SUBCMD_EVENT_CREATE]="create",
        [SUBCMD_EVENT_CANCEL]="cancel",
        [SUBCMD_EVENT_LIST]="list",
        [SUBCMD_EVENT_DUMP]="dump",
        [SUBCMD_UNDEFINED]="UNDEFINED"
    };*/


    int arg_index = 1;

    const char * l_net_name = NULL;

    const char * l_chain_name = NULL;

    const char * l_event_cmd_str = NULL;
    const char * l_round_cmd_str = NULL;

    const char* l_event_hash_str = NULL;
    dap_chain_hash_fast_t l_event_hash = {0};

    const char * l_datum_hash_str = NULL;

    const char * l_from_events_str = NULL;

    dap_chain_t * l_chain = NULL;
    dap_chain_cs_dag_t * l_dag = NULL;
    dap_chain_net_t * l_net = NULL;

    dap_chain_node_cli_find_option_val(argv, arg_index, argc, "-net", &l_net_name);
    dap_chain_node_cli_find_option_val(argv, arg_index, argc, "-chain", &l_chain_name);
    dap_chain_node_cli_find_option_val(argv, arg_index, argc, "event", &l_event_cmd_str);
    dap_chain_node_cli_find_option_val(argv, arg_index, argc, "round", &l_round_cmd_str);

    const char * l_hash_out_type = NULL;
    dap_chain_node_cli_find_option_val(argv, arg_index, argc, "-H", &l_hash_out_type);
    if(!l_hash_out_type)
        l_hash_out_type = "base58";
    if(dap_strcmp(l_hash_out_type,"hex") && dap_strcmp(l_hash_out_type,"base58")) {
        dap_chain_node_cli_set_reply_text(a_str_reply, "invalid parameter -H, valid values: -H <hex | base58>");
        return -1;
    }

    if ( l_net_name == NULL){
        dap_chain_node_cli_set_reply_text(a_str_reply, "Need -net <net name> param!");
        return -1;
    }
    l_net = dap_chain_net_by_name( l_net_name );
    if ( l_net == NULL ){
        dap_chain_node_cli_set_reply_text(a_str_reply, "Can't find network \"%s\"",l_net_name);
        return -2;

    }

    if ( l_chain_name == NULL){
        dap_chain_node_cli_set_reply_text(a_str_reply, "Need -chain <chain name> param!");
        return -3;
    }
    l_chain = dap_chain_net_get_chain_by_name(l_net,l_chain_name);
    if ( l_chain == NULL ){
        dap_chain_node_cli_set_reply_text(a_str_reply, "Can't find chain \"%s\" in network \"%s\"",
                                          l_chain_name, l_net_name);
        return -4;
    }
    l_dag = DAP_CHAIN_CS_DAG(l_chain);

    int ret = 0;
    if ( l_round_cmd_str ) {
        if ( strcmp(l_round_cmd_str,"complete") == 0 ){
            const char * l_cmd_mode_str = NULL;
            dap_chain_node_cli_find_option_val(argv, arg_index, argc, "-mode", &l_cmd_mode_str);
            bool l_verify_only = false;
            if ( dap_strcmp(l_cmd_mode_str,"verify only") == 0 ){
                l_verify_only = true;
            }
            log_it(L_NOTICE,"Round complete command accepted, forming new events");

            size_t l_objs_size=0;
            dap_global_db_obj_t * l_objs = dap_chain_global_db_gr_load(l_dag->gdb_group_events_round_new,&l_objs_size);

            dap_string_t *l_str_ret_tmp= l_objs_size>0 ? dap_string_new("Completing round:\n") : dap_string_new("Completing round: no data");

            // list for verifed and added events
            dap_list_t *l_list_to_del = NULL;

            // Check if its ready or not
            for (size_t i = 0; i< l_objs_size; i++ ){
                dap_chain_cs_dag_event_t * l_event = (dap_chain_cs_dag_event_t*) l_objs[i].value;
                size_t l_event_size = l_objs[i].value_len;
                int l_ret_event_verify;
                if ( ( l_ret_event_verify = l_dag->callback_cs_verify (l_dag,l_event,l_event_size) ) !=0 ){// if consensus accept the event
                    dap_string_append_printf( l_str_ret_tmp,
                            "Error! Event %s is not passing consensus verification, ret code %d\n",
                                              l_objs[i].key, l_ret_event_verify );
                    ret = -30;
                    break;
                }else {
                    dap_string_append_printf( l_str_ret_tmp, "Event %s verification passed\n", l_objs[i].key);
                    // If not verify only mode we add
                    if ( ! l_verify_only ){
                        dap_chain_atom_ptr_t l_new_atom = (dap_chain_atom_ptr_t)dap_chain_cs_dag_event_copy(l_event, l_event_size); // produce deep copy of event;
                        memcpy(l_new_atom, l_event, l_event_size);
                        if(s_chain_callback_atom_add(l_chain, l_new_atom,l_event_size) < 0) { // Add new atom in chain
                            DAP_DELETE(l_new_atom);
                            dap_string_append_printf(l_str_ret_tmp, "Event %s not added in chain\n", l_objs[i].key);
                        }
                        else {
                            // add event to delete
                            l_list_to_del = dap_list_prepend(l_list_to_del, l_objs[i].key);
                            dap_string_append_printf(l_str_ret_tmp, "Event %s added in chain successfully\n",
                                    l_objs[i].key);
                        }
                    }
                }
            }
            // write events to file and delete events from db
            if(l_list_to_del) {
                dap_chain_cell_t *l_cell = dap_chain_cell_create();
                if(l_cell) {
                    l_cell->chain = l_chain;
                    l_cell->id.uint64 = l_net ? l_net->pub.cell_id.uint64 : 0;
                    l_cell->file_storage_path = dap_strdup_printf("%0llx.dchaincell", l_cell->id.uint64);
                    if(!dap_chain_cell_file_update(l_cell)) {
                        // delete events from db
                        dap_list_t *l_list_tmp = l_list_to_del;
                        while(l_list_tmp) {
                            char *l_key = strdup((char*) l_list_tmp->data);
                            dap_chain_global_db_gr_del(l_key, l_dag->gdb_group_events_round_new);
                            l_list_tmp = dap_list_next(l_list_tmp);
                        }
                    }
                }
                dap_chain_cell_delete(l_cell);
                dap_list_free(l_list_to_del);
            }

            // Cleaning up
            dap_chain_global_db_objs_delete(l_objs, l_objs_size);
            dap_chain_node_cli_set_reply_text(a_str_reply,l_str_ret_tmp->str);
            dap_string_free(l_str_ret_tmp,false);

            // Spread new  mempool changes and  dag events in network - going to SYNC_ALL
            dap_chain_net_sync_all(l_net);
        }
    }else if ( l_event_cmd_str  ) {
        char *l_datum_hash_hex_str = NULL;
        char *l_datum_hash_base58_str = NULL;
        if  ( strcmp( l_event_cmd_str, "create" ) == 0  ) {
            dap_chain_node_cli_find_option_val(argv, arg_index, argc, "-datum", &l_datum_hash_str);

            // datum hash may be in hex or base58 format
            if(l_datum_hash_str) {
                if(!dap_strncmp(l_datum_hash_str, "0x", 2) || !dap_strncmp(l_datum_hash_str, "0X", 2)) {
                    l_datum_hash_hex_str = dap_strdup(l_datum_hash_str);
                    l_datum_hash_base58_str = dap_enc_base58_from_hex_str_to_str(l_datum_hash_str);
                }
                else {
                    l_datum_hash_hex_str = dap_enc_base58_to_hex_str_from_str(l_datum_hash_str);
                    l_datum_hash_base58_str = dap_strdup(l_datum_hash_str);
                }
            }
            l_event_subcmd = SUBCMD_EVENT_CREATE;
        } else if (  strcmp( l_event_cmd_str, "cancel" ) == 0  ) {
            dap_chain_node_cli_find_option_val(argv, arg_index, argc, "-event", &l_event_hash_str);
            l_event_subcmd = SUBCMD_EVENT_CANCEL;
        } else if ( strcmp( l_event_cmd_str, "list" ) == 0 ) {
            l_event_subcmd = SUBCMD_EVENT_LIST;
            dap_chain_node_cli_find_option_val(argv, arg_index, argc, "-from", &l_from_events_str);
        } else if ( strcmp( l_event_cmd_str,"dump") == 0 ) {
            l_event_subcmd = SUBCMD_EVENT_DUMP;
            dap_chain_node_cli_find_option_val(argv, arg_index, argc, "-from", &l_from_events_str);
            dap_chain_node_cli_find_option_val(argv, arg_index, argc, "-event", &l_event_hash_str);
        } else {
            l_event_subcmd = SUBCMD_UNDEFINED;
        }

        char *l_event_hash_hex_str = NULL;
        char *l_event_hash_base58_str = NULL;
        // datum hash may be in hex or base58 format
        if(l_event_hash_str) {
            if(!dap_strncmp(l_event_hash_str, "0x", 2) || !dap_strncmp(l_event_hash_str, "0X", 2)) {
                l_event_hash_hex_str = dap_strdup(l_event_hash_str);
                l_event_hash_base58_str = dap_enc_base58_from_hex_str_to_str(l_event_hash_str);
            }
            else {
                l_event_hash_hex_str = dap_enc_base58_to_hex_str_from_str(l_event_hash_str);
                l_event_hash_base58_str = dap_strdup(l_event_hash_str);
            }
        }

        //if (l_event_hash_str)
        //    dap_chain_str_to_hash_fast(l_event_hash_str,&l_event_hash);

        switch ( l_event_subcmd ){
            case SUBCMD_EVENT_CREATE:{
                size_t l_datums_count=1;
                char * l_gdb_group_mempool = dap_chain_net_get_gdb_group_mempool(l_chain);
                dap_chain_datum_t ** l_datums = DAP_NEW_Z_SIZE(dap_chain_datum_t*,
                                                               sizeof(dap_chain_datum_t*)*l_datums_count);
                size_t l_datum_size = 0;
                dap_chain_datum_t * l_datum = (dap_chain_datum_t*) dap_chain_global_db_gr_get( l_datum_hash_hex_str ,
                                                                                                  &l_datum_size,
                                                                   l_gdb_group_mempool);
                l_datums[0] = l_datum;
                if ( s_chain_callback_datums_pool_proc(l_chain,l_datums,l_datums_count ) == l_datums_count ){
                    for ( size_t i = 0; i <l_datums_count; i++){
                       dap_chain_hash_fast_t l_datum_hash;
                       dap_hash_fast(l_datums[i],dap_chain_datum_size(l_datums[i]),&l_datum_hash);
                       char * l_datums_datum_hash_str = dap_chain_hash_fast_to_str_new(&l_datum_hash);
                       if ( dap_chain_global_db_gr_del( dap_strdup(l_datums_datum_hash_str),l_gdb_group_mempool ) ){
                           dap_chain_node_cli_set_reply_text(a_str_reply,
                                                             "Converted datum %s from mempool to event in the new forming round ",
                                                             l_datums_datum_hash_str);
                           DAP_DELETE(l_datums_datum_hash_str);
                           ret = 0;
                       }else {
                           dap_chain_node_cli_set_reply_text(a_str_reply,
                                                             "Warning! Can't delete datum %s from mempool after conversion to event in the new forming round ",
                                                             l_datums_datum_hash_str);
                           ret = 1;
                       }
                    }
                }else {
                    if(!dap_strcmp(l_hash_out_type,"hex")){
                    dap_chain_node_cli_set_reply_text(a_str_reply,
                                                      "Warning! Can't convert datum %s from mempool to event in the new forming round ", l_datum_hash_hex_str);
                    }
                else {
                    dap_chain_node_cli_set_reply_text(a_str_reply,
                            "Warning! Can't convert datum %s from mempool to event in the new forming round ", l_datum_hash_base58_str);
                }
                    ret = -12;

                }
                DAP_DELETE(l_gdb_group_mempool);
                DAP_DELETE(l_datum_hash_hex_str);
                DAP_DELETE(l_datum_hash_base58_str);
                dap_chain_net_sync_all(l_net);
            }break;
            case SUBCMD_EVENT_CANCEL:{
                char * l_gdb_group_events = DAP_CHAIN_CS_DAG(l_chain)->gdb_group_events_round_new;
                if ( dap_chain_global_db_gr_del( dap_strdup(l_event_hash_hex_str) ,l_gdb_group_events ) ){
                    if(!dap_strcmp(l_hash_out_type, "hex")){
                        dap_chain_node_cli_set_reply_text(a_str_reply,
                                "Successfuly removed event %s from the new forming round ",
                                l_event_hash_hex_str);
                    }
                    else{
                        dap_chain_node_cli_set_reply_text(a_str_reply,
                                "Successfuly removed event %s from the new forming round ",
                                l_event_hash_base58_str);
                    }
                    ret = 0;
                }else {
                    dap_chain_cs_dag_event_item_t * l_event_item = NULL;
                    HASH_FIND(hh,PVT(l_dag)->events,&l_event_hash,sizeof(l_event_hash),l_event_item);

                    if ( l_event_item ){
                        HASH_DELETE(hh, PVT(l_dag)->events, l_event_item);
                        if(!dap_strcmp(l_hash_out_type, "hex")) {
                            log_it(L_WARNING, "Dropped event %s from chains! Hope you know what are you doing!",
                                    l_event_hash_hex_str);
                            dap_chain_node_cli_set_reply_text(a_str_reply,
                                    "Dropped event 0x%s from chains! Hope you know what are you doing! ",
                                    l_event_hash_hex_str);
                        }
                        else {
                            log_it(L_WARNING, "Dropped event %s from chains! Hope you know what are you doing!",
                                    l_event_hash_base58_str);
                            dap_chain_node_cli_set_reply_text(a_str_reply,
                                    "Dropped event 0x%s from chains! Hope you know what are you doing! ",
                                    l_event_hash_base58_str);
                        }
                        dap_chain_save_all(l_chain);
                    }else {
                        if(!dap_strcmp(l_hash_out_type, "hex")) {
                            dap_chain_node_cli_set_reply_text(a_str_reply,
                                    "Can't remove event 0x%s ",
                                    l_event_hash_hex_str);
                        }
                        else {
                            dap_chain_node_cli_set_reply_text(a_str_reply,
                                    "Can't remove event 0x%s ",
                                    l_event_hash_base58_str);
                        }
                        ret = -1;
                    }
                }
                DAP_DELETE(l_event_hash_hex_str);
                DAP_DELETE(l_event_hash_base58_str);
                DAP_DELETE( l_gdb_group_events );
                dap_chain_net_sync_gdb(l_net);
            }break;
            case SUBCMD_EVENT_DUMP:{
                dap_chain_cs_dag_event_t * l_event = NULL;
                size_t l_event_size = 0;
                if ( l_from_events_str ){
                    if ( strcmp(l_from_events_str,"round.new") == 0 ){
                        const char * l_gdb_group_events = l_dag->gdb_group_events_round_new;
                        l_event = (dap_chain_cs_dag_event_t *)  dap_chain_global_db_gr_get
                                              ( l_event_hash_str ,&l_event_size,l_gdb_group_events );
                    }else if ( strncmp(l_from_events_str,"round.",6) == 0){

                    }else if ( strcmp(l_from_events_str,"events_lasts") == 0){
                        dap_chain_cs_dag_event_item_t * l_event_item = NULL;
                        pthread_rwlock_rdlock(&PVT(l_dag)->events_rwlock);
                        HASH_FIND(hh,PVT(l_dag)->events_lasts_unlinked,&l_event_hash,sizeof(l_event_hash),l_event_item);
                        pthread_rwlock_unlock(&PVT(l_dag)->events_rwlock);
                        if ( l_event_item )
                            l_event = l_event_item->event;
                        else {
                            ret = -23;
                            dap_chain_node_cli_set_reply_text(a_str_reply,
                                                              "Can't find events in events_last table\n");
                            break;
                        }
                    }else if ( strcmp(l_from_events_str,"events") == 0){
                        dap_chain_cs_dag_event_item_t * l_event_item = NULL;
                        pthread_rwlock_rdlock(&PVT(l_dag)->events_rwlock);
                        HASH_FIND(hh,PVT(l_dag)->events,&l_event_hash,sizeof(l_event_hash),l_event_item);
                        pthread_rwlock_unlock(&PVT(l_dag)->events_rwlock);
                        if ( l_event_item )
                            l_event = l_event_item->event;
                        else {
                            ret = -24;
                            dap_chain_node_cli_set_reply_text(a_str_reply,
                                                              "Can't find events in events table\n");
                            break;
                        }

                    }else {
                        ret = -22;
                        dap_chain_node_cli_set_reply_text(a_str_reply,
                                                          "Wrong events_from option \"%s\", need one of variant: events, round.new, events_lasts, round.0x0123456789ABCDEF", l_from_events_str);
                        break;

                    }
                } else {
                    ret = -21;
                    dap_chain_node_cli_set_reply_text(a_str_reply,
                                                      "No events_from option");
                    break;
                }
                if ( l_event ){
                    dap_string_t * l_str_tmp = dap_string_new(NULL);
                    char buf[50];
                    time_t l_ts_reated = (time_t) l_event->header.ts_created;
                     // Header
                    dap_string_append_printf(l_str_tmp,"Event %s:\n", l_event_hash_str);
                    dap_string_append_printf(l_str_tmp,"\t\t\t\tversion: 0x%04sX\n",l_event->header.version);
                    dap_string_append_printf(l_str_tmp,"\t\t\t\tcell_id: 0x%016llX\n",l_event->header.cell_id.uint64);
                    dap_string_append_printf(l_str_tmp,"\t\t\t\tchain_id: 0x%016llX\n",l_event->header.chain_id.uint64);
                    dap_string_append_printf(l_str_tmp,"\t\t\t\tts_created: %s\n",ctime_r(&l_ts_reated, buf) );

                    // Hash links
                    dap_string_append_printf(l_str_tmp,"\t\t\t\thashes:\tcount: %us\n",l_event->header.hash_count);
                    for (uint16_t i=0; i < l_event->header.hash_count; i++){
                        dap_chain_hash_fast_t * l_hash = (dap_chain_hash_fast_t *) (l_event->hashes_n_datum_n_signs +
                                i*sizeof (dap_chain_hash_fast_t));
                        char * l_hash_str = dap_chain_hash_fast_to_str_new(l_hash);
                        dap_string_append_printf(l_str_tmp,"\t\t\t\t\t\thash: %s\n",l_hash_str);
                        DAP_DELETE(l_hash_str);
                    }
                    size_t l_offset =  l_event->header.hash_count*sizeof (dap_chain_hash_fast_t);
                    dap_chain_datum_t * l_datum = (dap_chain_datum_t*) (l_event->hashes_n_datum_n_signs + l_offset);
                    size_t l_datum_size =  dap_chain_datum_size(l_datum);
                    time_t l_datum_ts_create = (time_t) l_datum->header.ts_create;

                    // Nested datum
                    dap_string_append_printf(l_str_tmp,"\t\t\t\tdatum:\tdatum_size: %u\n",l_datum_size);
                    dap_string_append_printf(l_str_tmp,"\t\t\t\t\t\tversion:=0x%02X\n", l_datum->header.version_id);
                    dap_string_append_printf(l_str_tmp,"\t\t\t\t\t\ttype_id:=%s\n", c_datum_type_str[l_datum->header.type_id]);
                    dap_string_append_printf(l_str_tmp,"\t\t\t\t\t\tts_create=%s\n",ctime_r( &l_datum_ts_create,buf ));
                    dap_string_append_printf(l_str_tmp,"\t\t\t\t\t\tdata_size=%u\n", l_datum->header.data_size);

                    // Signatures
                    dap_string_append_printf(l_str_tmp,"\t\t\t\tsigns:\tcount: %us\n",l_event->header.signs_count);
                    l_offset += l_datum_size;
                    while (l_offset + sizeof (l_event->header) < l_event_size ){
                        dap_sign_t * l_sign =(dap_sign_t *) (l_event->hashes_n_datum_n_signs +l_offset);
                        size_t l_sign_size = dap_sign_get_size(l_sign);
                        if (l_sign_size == 0 ){
                            dap_string_append_printf(l_str_tmp,"\t\t\t\tERROR: wrong sign size 0, stop parsing headers\n");
                            break;
                        }
                        dap_chain_addr_t l_addr = {0};
                        dap_chain_hash_fast_t l_pkey_hash;
                        dap_sign_get_pkey_hash(l_sign, &l_pkey_hash);
                        dap_chain_addr_fill(&l_addr, l_sign->header.type, &l_pkey_hash, l_net->pub.id);
                        char * l_addr_str = dap_chain_addr_to_str(&l_addr);
                        dap_string_append_printf(l_str_tmp,"\t\t\t\t\t\ttype: %s\taddr: %s"
                                                           "n", dap_sign_type_to_str( l_sign->header.type ),
                                                 l_addr_str );
                        l_offset += l_sign_size;
                        DAP_DELETE( l_addr_str);
                    }
                    dap_chain_net_dump_datum(l_str_tmp, l_datum, l_hash_out_type);

                    dap_chain_node_cli_set_reply_text(a_str_reply, l_str_tmp->str);
                    dap_string_free(l_str_tmp,false);
                    ret=0;
                }else {
                    dap_chain_node_cli_set_reply_text(a_str_reply,
                                                      "Can't find event 0x%s in the new forming round ",
                                                      l_event_hash_str);
                    ret=-10;
                }
            }break;
            case SUBCMD_EVENT_LIST:{
                if( (l_from_events_str == NULL) ||
                        (strcmp(l_from_events_str,"round.new") == 0) ){
                    char * l_gdb_group_events = DAP_CHAIN_CS_DAG(l_chain)->gdb_group_events_round_new;
                    dap_string_t * l_str_tmp = dap_string_new("");
                    if ( l_gdb_group_events ){
                        dap_global_db_obj_t * l_objs;
                        size_t l_objs_count = 0;
                        l_objs = dap_chain_global_db_gr_load(l_gdb_group_events,&l_objs_count);
                        dap_string_append_printf(l_str_tmp,"%s.%s: Found %u records :\n",l_net->pub.name,l_chain->name,l_objs_count);

                        for (size_t i = 0; i< l_objs_count; i++){
                            dap_chain_cs_dag_event_t * l_event = (dap_chain_cs_dag_event_t *) l_objs[i].value;
                            char buf[50];
                            time_t l_ts_create = (time_t) l_event->header.ts_created;
                            dap_string_append_printf(l_str_tmp,"\t%s: ts_create=%s",
                                                     l_objs[i].key, ctime_r( &l_ts_create,buf ) );

                        }
                        // bugs-3932
                        //DAP_DELETE( l_gdb_group_events);
                        if (l_objs && l_objs_count )
                            dap_chain_global_db_objs_delete(l_objs, l_objs_count);
                        ret = 0;
                    } else {
                        dap_string_append_printf(l_str_tmp,"%s.%s: Error! No GlobalDB group!\n",l_net->pub.name,l_chain->name);
                        ret = -2;

                    }
                    dap_chain_node_cli_set_reply_text(a_str_reply, l_str_tmp->str);
                    dap_string_free(l_str_tmp,false);
                }else if (l_from_events_str && (strcmp(l_from_events_str,"events") == 0) ){
                    dap_string_t * l_str_tmp = dap_string_new(NULL);
                    size_t l_events_count = HASH_COUNT(PVT(l_dag)->events);
                    dap_string_append_printf(l_str_tmp,"%s.%s: Have %u events :\n",
                                             l_net->pub.name,l_chain->name,l_events_count);
                    dap_chain_cs_dag_event_item_t * l_event_item = NULL,*l_event_item_tmp = NULL;

                    pthread_rwlock_rdlock(&PVT(l_dag)->events_rwlock);
                    HASH_ITER(hh,PVT(l_dag)->events,l_event_item, l_event_item_tmp ) {
                        char buf[50];
                        char * l_event_item_hash_str = dap_chain_hash_fast_to_str_new( &l_event_item->hash);
                        time_t l_ts_create = (time_t) l_event_item->event->header.ts_created;
                        dap_string_append_printf(l_str_tmp,"\t%s: ts_create=%s",
                                                 l_event_item_hash_str, ctime_r( &l_ts_create,buf ) );
                        DAP_DELETE(l_event_item_hash_str);
                    }
                    pthread_rwlock_unlock(&PVT(l_dag)->events_rwlock);

                    dap_chain_node_cli_set_reply_text(a_str_reply, l_str_tmp->str);
                    dap_string_free(l_str_tmp,false);

                }else {
                    dap_chain_node_cli_set_reply_text(a_str_reply, "Undefined events source for listing ");
                    ret=-14;

                }
            }break;

            case SUBCMD_UNDEFINED: {
                dap_chain_node_cli_set_reply_text(a_str_reply,
                                                  "Undefined event subcommand \"%s\" ",
                                                  l_event_cmd_str);
                ret=-11;
            }
        }
    }else {
        dap_chain_node_cli_set_reply_text(a_str_reply,
                                          "Undefined subcommand");
        ret = -13;
    }
    return ret;
}<|MERGE_RESOLUTION|>--- conflicted
+++ resolved
@@ -289,50 +289,38 @@
 
 static int s_dap_chain_add_atom_to_ledger(dap_chain_cs_dag_t * a_dag, dap_ledger_t * a_ledger, dap_chain_cs_dag_event_item_t * a_event_item){
 
-  dap_chain_datum_t *l_datum = (dap_chain_datum_t*) dap_chain_cs_dag_event_get_datum(a_event_item->event, a_event_item->event_size);
-  switch (l_datum->header.type_id) {
-    case DAP_CHAIN_DATUM_TOKEN_DECL: {
-      dap_chain_datum_token_t *l_token = (dap_chain_datum_token_t*) l_datum->data;
-      return dap_chain_ledger_token_load(a_ledger, l_token, l_datum->header.data_size);
-    }
-      break;
-    case DAP_CHAIN_DATUM_TOKEN_EMISSION: {
-      dap_chain_datum_token_emission_t *l_token_emission = (dap_chain_datum_token_emission_t*) l_datum->data;
-      return dap_chain_ledger_token_emission_load(a_ledger, l_token_emission, l_datum->header.data_size);
-    }
-      break;
-    case DAP_CHAIN_DATUM_TX: {
-      dap_chain_datum_tx_t *l_tx = (dap_chain_datum_tx_t*) l_datum->data;
-      // don't save bad transactions to base
-      int l_ret = dap_chain_ledger_tx_load(a_ledger, l_tx);
-      if( l_ret !=0 ) {
-        return l_ret;
-      }
-      dap_chain_cs_dag_event_item_t * l_tx_event= DAP_NEW_Z(dap_chain_cs_dag_event_item_t);
-      l_tx_event->ts_added = a_event_item->ts_added;
-      l_tx_event->event = a_event_item->event;
-      l_tx_event->event_size = a_event_item->event_size;
-      memcpy(&l_tx_event->hash, &a_event_item->hash, sizeof (l_tx_event->hash) );
-
-      HASH_ADD(hh,PVT(a_dag)->tx_events,hash,sizeof (l_tx_event->hash),l_tx_event);
-<<<<<<< HEAD
-=======
-
-<<<<<<< HEAD
-
-=======
-      // don't save bad transactions to base
-      if(dap_chain_ledger_tx_load(a_ledger, l_tx) != 1) {
-        return -1;
-      }
->>>>>>> 15106c55df0bf89d53c367ae1f88bf02434dbd2a
->>>>>>> f9f42778
-    }
-      break;
-    default:
-      return -1;
-  }
-  return 0;
+    dap_chain_datum_t *l_datum = (dap_chain_datum_t*) dap_chain_cs_dag_event_get_datum(a_event_item->event, a_event_item->event_size);
+    switch (l_datum->header.type_id) {
+        case DAP_CHAIN_DATUM_TOKEN_DECL: {
+            dap_chain_datum_token_t *l_token = (dap_chain_datum_token_t*) l_datum->data;
+            return dap_chain_ledger_token_load(a_ledger, l_token, l_datum->header.data_size);
+            }
+        break;
+        case DAP_CHAIN_DATUM_TOKEN_EMISSION: {
+            dap_chain_datum_token_emission_t *l_token_emission = (dap_chain_datum_token_emission_t*) l_datum->data;
+            return dap_chain_ledger_token_emission_load(a_ledger, l_token_emission, l_datum->header.data_size);
+            }
+        break;
+        case DAP_CHAIN_DATUM_TX: {
+            dap_chain_datum_tx_t *l_tx = (dap_chain_datum_tx_t*) l_datum->data;
+            // don't save bad transactions to base
+            int l_ret = dap_chain_ledger_tx_load(a_ledger, l_tx);
+            if( l_ret != 1 ) {
+            return l_ret;
+            }
+            dap_chain_cs_dag_event_item_t * l_tx_event= DAP_NEW_Z(dap_chain_cs_dag_event_item_t);
+            l_tx_event->ts_added = a_event_item->ts_added;
+            l_tx_event->event = a_event_item->event;
+            l_tx_event->event_size = a_event_item->event_size;
+            memcpy(&l_tx_event->hash, &a_event_item->hash, sizeof (l_tx_event->hash) );
+
+            HASH_ADD(hh,PVT(a_dag)->tx_events,hash,sizeof (l_tx_event->hash),l_tx_event);
+            }
+        break;
+        default:
+            return -1;
+    }
+    return 0;
 }
 
 static int s_dap_chain_add_atom_to_events_table(dap_chain_cs_dag_t * a_dag, dap_ledger_t * a_ledger, dap_chain_cs_dag_event_item_t * a_event_item )
@@ -343,7 +331,11 @@
     dap_chain_hash_fast_to_str(&a_event_item->hash,l_buf_hash,sizeof(l_buf_hash)-1);
     if (res == 0 || memcmp( &a_event_item->hash, &a_dag->static_genesis_event_hash, sizeof(a_event_item->hash) ) == 0) {
         log_it(L_DEBUG,"Dag event %s checked, add it to ledger", l_buf_hash);
-        s_dap_chain_add_atom_to_ledger(a_dag, a_ledger, a_event_item);
+        res = s_dap_chain_add_atom_to_ledger(a_dag, a_ledger, a_event_item);
+        if (res) {
+            log_it(L_DEBUG,"Dag event %s checked, but ledger declined", l_buf_hash);
+            return res;
+        }
         //All correct, no matter for result
         HASH_ADD(hh, PVT(a_dag)->events,hash,sizeof (a_event_item->hash), a_event_item);
         s_dag_events_lasts_process_new_last_event(a_dag, a_event_item);
@@ -417,7 +409,8 @@
         int l_consensus_check = s_dap_chain_add_atom_to_events_table(l_dag, a_chain->ledger, l_event_item);
         if(!l_consensus_check){
              log_it(L_DEBUG, "... added");
-        }else if (l_consensus_check == -5){
+        }else if (l_consensus_check == DAP_CHAIN_LEDGER_TX_NO_PREVIOUS){
+            HASH_ADD(hh, PVT(l_dag)->events_treshold, hash, sizeof(l_event_item->hash), l_event_item);
             log_it(L_DEBUG, "... tresholded");
             ret = ATOM_MOVE_TO_THRESHOLD;
         }else{
