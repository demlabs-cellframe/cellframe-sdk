/*
 * Authors:
 * Dmitriy A. Gearasimov <gerasimov.dmitriy@demlabs.net>
 * DeM Labs Inc.   https://demlabs.net
 * Kelvin Project https://github.com/kelvinblockchain
 * Copyright  (c) 2017-2018
 * All rights reserved.

 This file is part of DAP (Deus Applications Prototypes) the open source project

    DAP (Deus Applicaions Prototypes) is free software: you can redistribute it and/or modify
    it under the terms of the GNU General Public License as published by
    the Free Software Foundation, either version 3 of the License, or
    (at your option) any later version.

    DAP is distributed in the hope that it will be useful,
    but WITHOUT ANY WARRANTY; without even the implied warranty of
    MERCHANTABILITY or FITNESS FOR A PARTICULAR PURPOSE.  See the
    GNU General Public License for more details.

    You should have received a copy of the GNU General Public License
    along with any DAP based project.  If not, see <http://www.gnu.org/licenses/>.
*/
#include <stdlib.h>
#include <time.h>
#include <pthread.h>
#include "uthash.h"

#ifdef _WIN32
#include <winsock2.h>
#include <windows.h>
#include <mswsock.h>
#include <ws2tcpip.h>
#include <io.h>
#include <time.h>
#include <pthread.h>
#endif

#include "dap_common.h"
#include "dap_enc_base58.h"
#include "dap_string.h"
#include "dap_strfuncs.h"
#include "dap_hash.h"
#include "dap_chain_datum.h"
#include "dap_chain_cs.h"
#include "dap_chain_cs_dag.h"
#include "dap_chain_global_db.h"
#include "dap_chain_node_cli.h"
#include "dap_chain_cell.h"
#include "dap_chain_net.h"

#define LOG_TAG "dap_chain_cs_dag"


typedef struct dap_chain_cs_dag_event_item {
    dap_chain_hash_fast_t hash;
    time_t ts_added;
    dap_chain_cs_dag_event_t *event;
    size_t event_size;
    UT_hash_handle hh;
} dap_chain_cs_dag_event_item_t;


typedef struct dap_chain_cs_dag_pvt {
    dap_enc_key_t* datum_add_sign_key;


    pthread_rwlock_t events_rwlock;

    dap_chain_cs_dag_event_item_t * events;

    dap_chain_cs_dag_event_item_t * tx_events;
    dap_chain_cs_dag_event_item_t * events_treshold;
    dap_chain_cs_dag_event_item_t * events_treshold_conflicted;
    dap_chain_cs_dag_event_item_t * events_lasts_unlinked;

} dap_chain_cs_dag_pvt_t;

#define PVT(a) ((dap_chain_cs_dag_pvt_t *) a->_pvt )

<<<<<<< HEAD
static void s_dap_chain_cs_dag_purge(dap_chain_t *a_chain);
=======
dap_chain_cs_dag_event_item_t* dap_chain_cs_dag_proc_treshold(dap_chain_cs_dag_t * a_dag, dap_ledger_t * a_ledger);
>>>>>>> dc8c90db

// Atomic element organization callbacks
static dap_chain_atom_verify_res_t s_chain_callback_atom_add(dap_chain_t * a_chain, dap_chain_atom_ptr_t , size_t);                      //    Accept new event in dag
static dap_chain_atom_ptr_t s_chain_callback_atom_add_from_treshold(dap_chain_t * a_chain, size_t *a_event_size_out);                    //    Accept new event in dag from treshold
static dap_chain_atom_verify_res_t s_chain_callback_atom_verify(dap_chain_t * a_chain, dap_chain_atom_ptr_t , size_t);                   //    Verify new event in dag
static size_t s_chain_callback_atom_get_static_hdr_size(void);                               //    Get dag event header size

static dap_chain_atom_iter_t* s_chain_callback_atom_iter_create(dap_chain_t * a_chain );
static dap_chain_atom_iter_t* s_chain_callback_atom_iter_create_from(dap_chain_t *  ,
                                                                     dap_chain_atom_ptr_t , size_t);


static dap_chain_atom_ptr_t s_chain_callback_atom_iter_find_by_hash(dap_chain_atom_iter_t * a_atom_iter ,
                                                                       dap_chain_hash_fast_t * a_atom_hash, size_t * a_atom_size);
static dap_chain_datum_tx_t* s_chain_callback_atom_iter_find_by_tx_hash(dap_chain_t * a_chain ,
                                                                       dap_chain_hash_fast_t * a_atom_hash);

static dap_chain_datum_t* s_chain_callback_atom_get_datum(dap_chain_atom_ptr_t a_event, size_t a_atom_size);
//    Get event(s) from dag
static dap_chain_atom_ptr_t s_chain_callback_atom_iter_get_first( dap_chain_atom_iter_t * a_atom_iter, size_t *a_atom_size ); //    Get the fisrt event from dag
static dap_chain_atom_ptr_t s_chain_callback_atom_iter_get_next( dap_chain_atom_iter_t * a_atom_iter,size_t *a_atom_size );  //    Get the next event from dag
static dap_chain_atom_ptr_t *s_chain_callback_atom_iter_get_links( dap_chain_atom_iter_t * a_atom_iter , size_t *a_links_size,
                                                                  size_t ** a_links_size_ptr );  //    Get list of linked events
static dap_chain_atom_ptr_t *s_chain_callback_atom_iter_get_lasts( dap_chain_atom_iter_t * a_atom_iter ,size_t *a_links_size,
                                                                  size_t ** a_lasts_size_ptr );  //    Get list of linked events

// Delete iterator
static void s_chain_callback_atom_iter_delete(dap_chain_atom_iter_t * a_atom_iter );                  //    Get the fisrt event from dag

static size_t s_chain_callback_datums_pool_proc(dap_chain_t * a_chain, dap_chain_datum_t ** a_datums, size_t a_datums_size);
// Datum ops
/*
static dap_chain_datum_iter_t* s_chain_callback_datum_iter_create(dap_chain_t * a_chain );
static void s_chain_callback_datum_iter_delete(dap_chain_datum_iter_t * a_iter );
static dap_chain_datum_t* s_chain_callback_datum_iter_get_first( dap_chain_datum_iter_t * a_datum_iter ); // Get the fisrt datum from dag
static dap_chain_datum_t* s_chain_callback_datum_iter_get_next( dap_chain_datum_iter_t * a_datum_iter ); // Get the next datum from dag
*/

static int s_cli_dag(int argc, char ** argv, void *arg_func, char **str_reply);
void s_dag_events_lasts_process_new_last_event(dap_chain_cs_dag_t * a_dag, dap_chain_cs_dag_event_item_t * a_event_item);

static bool s_seed_mode = false;
/**
 * @brief dap_chain_cs_dag_init
 * @return
 */
int dap_chain_cs_dag_init(void)
{
    srand((unsigned int) time(NULL));
    dap_chain_cs_type_add( "dag", dap_chain_cs_dag_new );
    s_seed_mode = dap_config_get_item_bool_default(g_config,"general","seed_mode",false);
    dap_chain_node_cli_cmd_item_create ("dag", s_cli_dag, NULL, "DAG commands",
        "dag -net <chain net name> -chain <chain name> event create -datum <datum hash> [-H hex|base58(default)]\n"
            "\tCreate event from datum mempool element\n\n"
        "dag -net <chain net name> -chain <chain name> event cancel -event <event hash>\n"
            "\tRemove event from forming new round and put back its datum to mempool\n\n"
        "dag -net <chain net name> -chain <chain name> event sign -event <event hash>\n"
            "\tAdd sign to event <event hash> in round.new. Hash doesn't include other signs so event hash\n"
            "\tdoesn't changes after sign add to event. \n\n"
        "dag -net <chain net name> -chain <chain name> event dump -event <event hash> -from < events | events_lasts | round.new  | round.<Round id in hex> > [-H hex|base58(default)]\n"
            "\tDump event info\n\n"
        "dag -net <chain net name> -chain <chain name> event list -from < events | events_lasts | round.new  | round.<Round id in hex> \n\n"
            "\tShow event list \n\n"
        "dag -net <chain net name> -chain <chain name> round complete\n\n"
                                        "\tComplete the current new round, verify it and if everything is ok - publish new events in chain\n\n"
                                        );
    log_it(L_NOTICE,"Initialized DAG chain items organization class");
    return 0;
}

/**
 * @brief dap_chain_cs_dag_deinit
 */
void dap_chain_cs_dag_deinit(void)
{

}

/**
 * @brief dap_chain_cs_dag_new
 * @param a_chain
 * @param a_chain_cfg
 */
int dap_chain_cs_dag_new(dap_chain_t * a_chain, dap_config_t * a_chain_cfg)
{
    dap_chain_cs_dag_t * l_dag = DAP_NEW_Z(dap_chain_cs_dag_t);
    l_dag->_pvt = DAP_NEW_Z(dap_chain_cs_dag_pvt_t);
    l_dag->chain = a_chain;

    pthread_rwlock_init(& PVT(l_dag)->events_rwlock,NULL);

    a_chain->callback_delete = dap_chain_cs_dag_delete;
    a_chain->callback_purge = s_dap_chain_cs_dag_purge;

    // Atom element callbacks
    a_chain->callback_atom_add = s_chain_callback_atom_add ;  // Accept new element in chain
    a_chain->callback_atom_add_from_treshold = s_chain_callback_atom_add_from_treshold;  // Accept new elements in chain from treshold
    a_chain->callback_atom_verify = s_chain_callback_atom_verify ;  // Verify new element in chain
    a_chain->callback_atom_get_hdr_static_size = s_chain_callback_atom_get_static_hdr_size; // Get dag event hdr size

    a_chain->callback_atom_iter_create = s_chain_callback_atom_iter_create;
    a_chain->callback_atom_iter_create_from = s_chain_callback_atom_iter_create_from;
    a_chain->callback_atom_iter_delete = s_chain_callback_atom_iter_delete;

    // Linear pass through
    a_chain->callback_atom_iter_get_first = s_chain_callback_atom_iter_get_first; // Get the fisrt element from chain
    a_chain->callback_atom_iter_get_next = s_chain_callback_atom_iter_get_next; // Get the next element from chain from the current one
    a_chain->callback_atom_get_datum = s_chain_callback_atom_get_datum;

    a_chain->callback_atom_iter_get_links = s_chain_callback_atom_iter_get_links; // Get the next element from chain from the current one
    a_chain->callback_atom_iter_get_lasts = s_chain_callback_atom_iter_get_lasts;

    a_chain->callback_atom_find_by_hash = s_chain_callback_atom_iter_find_by_hash;
    a_chain->callback_tx_find_by_hash = s_chain_callback_atom_iter_find_by_tx_hash;


    a_chain->callback_add_datums = s_chain_callback_datums_pool_proc;

    // Datum operations callbacks
/*
    a_chain->callback_datum_iter_create = s_chain_callback_datum_iter_create; // Datum iterator create
    a_chain->callback_datum_iter_delete = s_chain_callback_datum_iter_delete; // Datum iterator delete
    a_chain->callback_datum_iter_get_first = s_chain_callback_datum_iter_get_first; // Get the fisrt datum from chain
    a_chain->callback_datum_iter_get_next = s_chain_callback_datum_iter_get_next; // Get the next datum from chain from the current one
*/
    // Others
    a_chain->_inheritor = l_dag;

    const char * l_static_genesis_event_hash_str = dap_config_get_item_str_default(a_chain_cfg,"dag","static_genesis_event",NULL);
    if ( l_static_genesis_event_hash_str ){
        int lhr;
        if ( (lhr= dap_chain_str_to_hash_fast(l_static_genesis_event_hash_str,&l_dag->static_genesis_event_hash) )!= 0 ){
            log_it( L_ERROR, "Can't read hash from static_genesis_event \"%s\", ret code %d ", l_static_genesis_event_hash_str, lhr);
        }
    }

    l_dag->is_static_genesis_event = (l_static_genesis_event_hash_str != NULL) && dap_config_get_item_bool_default(a_chain_cfg,"dag","is_static_genesis_event",false);

    l_dag->is_single_line = dap_config_get_item_bool_default(a_chain_cfg,"dag","is_single_line",false);
    l_dag->is_celled = dap_config_get_item_bool_default(a_chain_cfg,"dag","is_celled",false);
    l_dag->is_add_directy = dap_config_get_item_bool_default(a_chain_cfg,"dag","is_add_directly",false);
    l_dag->datum_add_hashes_count = dap_config_get_item_uint16_default(a_chain_cfg,"dag","datum_add_hashes_count",1);
    l_dag->gdb_group_events_round_new = dap_strdup( dap_config_get_item_str_default(a_chain_cfg,"dag","gdb_group_events_round_new",
                                                                        "events.round.new"));
    if ( l_dag->is_single_line ) {
        log_it (L_NOTICE, "DAG chain initialized (single line)");
    } else {
        log_it (L_NOTICE, "DAG chain initialized (multichain)");
    }

    return 0;
}

static void s_dap_chain_cs_dag_purge(dap_chain_t *a_chain)
{
    dap_chain_cs_dag_pvt_t *l_dag_pvt = PVT(DAP_CHAIN_CS_DAG(a_chain));
    pthread_rwlock_wrlock(&l_dag_pvt->events_rwlock);
    dap_chain_cs_dag_event_item_t *l_event_current, *l_event_tmp;
    HASH_ITER(hh, l_dag_pvt->events, l_event_current, l_event_tmp) {
        HASH_DEL(l_dag_pvt->events, l_event_current);
        DAP_DELETE(l_event_current);
    }
    HASH_ITER(hh, l_dag_pvt->events_lasts_unlinked, l_event_current, l_event_tmp) {
        HASH_DEL(l_dag_pvt->events_lasts_unlinked, l_event_current);
        DAP_DELETE(l_event_current);
    }
    HASH_ITER(hh, l_dag_pvt->events_treshold, l_event_current, l_event_tmp) {
        HASH_DEL(l_dag_pvt->events_treshold, l_event_current);
        DAP_DELETE(l_event_current);
    }
    HASH_ITER(hh, l_dag_pvt->events_treshold_conflicted, l_event_current, l_event_tmp) {
        HASH_DEL(l_dag_pvt->events_treshold_conflicted, l_event_current);
        DAP_DELETE(l_event_current);
    }
    HASH_ITER(hh, l_dag_pvt->tx_events, l_event_current, l_event_tmp) {
        HASH_DEL(l_dag_pvt->tx_events, l_event_current);
        DAP_DELETE(l_event_current);
    }
    pthread_rwlock_unlock(&l_dag_pvt->events_rwlock);
}

/**
 * @brief dap_chain_cs_dag_delete
 * @param a_dag
 * @return
 */
void dap_chain_cs_dag_delete(dap_chain_t * a_chain)
{
    s_dap_chain_cs_dag_purge(a_chain);
    dap_chain_cs_dag_t * l_dag = DAP_CHAIN_CS_DAG ( a_chain );
    pthread_rwlock_destroy(& PVT(l_dag)->events_rwlock);

    if(l_dag->callback_delete )
        l_dag->callback_delete(l_dag);
    if(l_dag->_inheritor)
        DAP_DELETE(l_dag->_inheritor);
    if(l_dag->_pvt)
        DAP_DELETE(l_dag->_pvt);
}

static int s_dap_chain_add_atom_to_ledger(dap_chain_cs_dag_t * a_dag, dap_ledger_t * a_ledger, dap_chain_cs_dag_event_item_t * a_event_item){

  dap_chain_datum_t *l_datum = (dap_chain_datum_t*) dap_chain_cs_dag_event_get_datum(a_event_item->event, a_event_item->event_size);
  switch (l_datum->header.type_id) {
    case DAP_CHAIN_DATUM_TOKEN_DECL: {
      dap_chain_datum_token_t *l_token = (dap_chain_datum_token_t*) l_datum->data;
      return dap_chain_ledger_token_load(a_ledger, l_token, l_datum->header.data_size);
    }
      break;
    case DAP_CHAIN_DATUM_TOKEN_EMISSION: {
      dap_chain_datum_token_emission_t *l_token_emission = (dap_chain_datum_token_emission_t*) l_datum->data;
      return dap_chain_ledger_token_emission_load(a_ledger, l_token_emission, l_datum->header.data_size);
    }
      break;
    case DAP_CHAIN_DATUM_TX: {
      dap_chain_datum_tx_t *l_tx = (dap_chain_datum_tx_t*) l_datum->data;
      dap_chain_cs_dag_event_item_t * l_tx_event= DAP_NEW_Z(dap_chain_cs_dag_event_item_t);
      l_tx_event->ts_added = a_event_item->ts_added;
      l_tx_event->event = a_event_item->event;
      l_tx_event->event_size = a_event_item->event_size;
      memcpy(&l_tx_event->hash, &a_event_item->hash, sizeof (l_tx_event->hash) );

      HASH_ADD(hh,PVT(a_dag)->tx_events,hash,sizeof (l_tx_event->hash),l_tx_event);

      // don't save bad transactions to base
      if(dap_chain_ledger_tx_load(a_ledger, l_tx) != 1) {
        return -1;
      }
    }
      break;
    default:
      return -1;
  }
  return 0;
}

static int s_dap_chain_add_atom_to_events_table(dap_chain_cs_dag_t * a_dag, dap_ledger_t * a_ledger, dap_chain_cs_dag_event_item_t * a_event_item ){
    int res = a_dag->callback_cs_verify(a_dag,a_event_item->event, a_event_item->event_size);

    if(res == 0){
        char l_buf_hash[128];
        dap_chain_hash_fast_to_str(&a_event_item->hash,l_buf_hash,sizeof(l_buf_hash)-1);
        log_it(L_DEBUG,"Dag event %s checked, add it to ledger", l_buf_hash);
        res = s_dap_chain_add_atom_to_ledger(a_dag, a_ledger, a_event_item);
        //All correct, no matter for result
        HASH_ADD(hh, PVT(a_dag)->events,hash,sizeof (a_event_item->hash), a_event_item);
        s_dag_events_lasts_process_new_last_event(a_dag, a_event_item);
    } else {
        if ( memcmp( &a_event_item->hash, &a_dag->static_genesis_event_hash, sizeof(a_event_item->hash) ) == 0 ){
            res = 0;
        }else{
            char l_buf_hash[128];
            dap_chain_hash_fast_to_str(&a_event_item->hash,l_buf_hash,sizeof(l_buf_hash)-1);
            log_it(L_WARNING,"Dag event %s check failed: code %d", l_buf_hash,  res );
        }
    }
    return res;
}

static bool s_dap_chain_check_if_event_is_present(dap_chain_cs_dag_event_item_t * a_hash_table, const dap_chain_hash_fast_t * hash){
    bool res = false;
    dap_chain_cs_dag_event_item_t * l_event_search = NULL;

    if(!a_hash_table)
        return false;

    HASH_FIND(hh, a_hash_table, hash, sizeof(*hash), l_event_search);
    if ( l_event_search )
        res = true;

    return res;
}

/**
 * @brief s_chain_callback_atom_add Accept new event in dag
 * @param a_chain DAG object
 * @param a_atom
 * @param a_atom_size
 * @return 0 if verified and added well, otherwise if not
 */
static dap_chain_atom_verify_res_t s_chain_callback_atom_add(dap_chain_t * a_chain, dap_chain_atom_ptr_t a_atom, size_t a_atom_size)
{
    dap_chain_atom_verify_res_t ret = ATOM_ACCEPT;
    dap_chain_cs_dag_t * l_dag = DAP_CHAIN_CS_DAG(a_chain);
    dap_chain_cs_dag_event_t * l_event = (dap_chain_cs_dag_event_t *) a_atom;

    dap_chain_cs_dag_event_item_t * l_event_item = DAP_NEW_Z(dap_chain_cs_dag_event_item_t);
    pthread_rwlock_t * l_events_rwlock = &PVT(l_dag)->events_rwlock ;
    l_event_item->event = l_event;
    l_event_item->event_size = a_atom_size;
    l_event_item->ts_added = time(NULL);

    dap_hash_fast(l_event, a_atom_size,&l_event_item->hash );
    dap_chain_hash_fast_t l_event_hash;
    dap_chain_cs_dag_event_calc_hash(l_event, a_atom_size,&l_event_hash);

    char * l_event_hash_str = dap_chain_hash_fast_to_str_new(&l_event_item->hash);
    log_it(L_DEBUG, "Processing event: %s...", l_event_hash_str);

    pthread_rwlock_wrlock( l_events_rwlock );

    // check if we already have this event
    if(s_dap_chain_check_if_event_is_present(PVT(l_dag)->events, &l_event_item->hash)){
        ret = ATOM_PASS;
        log_it(L_DEBUG, "... already present in events");
    }else if(s_dap_chain_check_if_event_is_present(PVT(l_dag)->events_treshold, &l_event_item->hash)){
        ret = ATOM_PASS;
        log_it(L_DEBUG, "... already present in threshold");
    }

    // verify hashes and consensus
    if(ret == ATOM_ACCEPT){
        ret = s_chain_callback_atom_verify (a_chain, a_atom, a_atom_size);
        log_it(L_DEBUG, "Verified atom %p: code %d", a_atom, ret);
    }

    if( ret == ATOM_MOVE_TO_THRESHOLD){
        HASH_ADD(hh, PVT(l_dag)->events_treshold,hash,sizeof (l_event_item->hash),  l_event_item);
        log_it(L_DEBUG, "... added to threshold");
    }else if( ret == ATOM_ACCEPT){
        int l_consensus_check = s_dap_chain_add_atom_to_events_table(l_dag, a_chain->ledger, l_event_item);
        if(!l_consensus_check){
             log_it(L_DEBUG, "... added");
        }else{
             log_it(L_DEBUG, "... error adding");
             ret = ATOM_REJECT;
        }
    }
    // will added in callback s_chain_callback_atom_add_from_treshold()
    //while(dap_chain_cs_dag_proc_treshold(l_dag, a_chain->ledger));
    pthread_rwlock_unlock( l_events_rwlock );

    if(ret == ATOM_PASS){
        DAP_DELETE(l_event_item);
    }

   DAP_DELETE(l_event_hash_str);

    return ret;
}


/**
 * @brief s_chain_callback_atom_add_from_treshold Accept new event in dag
 * @param a_chain DAG object
 * @return true if added one item, otherwise false
 */
static dap_chain_atom_ptr_t s_chain_callback_atom_add_from_treshold(dap_chain_t * a_chain, size_t *a_event_size_out)
{
    dap_chain_cs_dag_t * l_dag = DAP_CHAIN_CS_DAG(a_chain);
    pthread_rwlock_t * l_events_rwlock = &PVT(l_dag)->events_rwlock;

    pthread_rwlock_wrlock(l_events_rwlock);
    dap_chain_cs_dag_event_item_t *l_item = dap_chain_cs_dag_proc_treshold(l_dag, a_chain->ledger);
    pthread_rwlock_unlock(l_events_rwlock);
//    dap_chain_cs_dag_event_calc_size()
    if(l_item) {
        if(a_event_size_out)
            *a_event_size_out = l_item->event_size;
        return l_item->event;
    }
    return NULL;
}

/**
 * @brief s_chain_callback_datums_add
 * @param a_chain
 * @param a_datums
 * @param a_datums_size
 */
static size_t s_chain_callback_datums_pool_proc(dap_chain_t * a_chain, dap_chain_datum_t ** a_datums, size_t a_datums_count)
{
    dap_chain_cs_dag_t * l_dag = DAP_CHAIN_CS_DAG(a_chain);
    size_t l_datum_processed =0;
    size_t l_events_round_new_size = 0;
    // Load current events new round pool
    dap_global_db_obj_t * l_events_round_new = dap_chain_global_db_gr_load(l_dag->gdb_group_events_round_new, &l_events_round_new_size );
    // Prepare hashes
    size_t l_hashes_int_size = min(l_events_round_new_size + a_datums_count, l_dag->datum_add_hashes_count);
//            ( l_events_round_new_size + a_datums_count ) > l_dag->datum_add_hashes_count ?
//                                   l_dag->datum_add_hashes_count :
//                                   l_events_round_new_size+a_datums_count;

    if (l_dag->is_single_line ) // If single line - only one link inside
        l_hashes_int_size = min(l_hashes_int_size, 1);

    size_t l_hashes_ext_size = 0; // Change in cfg
    size_t l_hashes_size = l_hashes_int_size+l_hashes_ext_size;
    dap_chain_hash_fast_t * l_hashes = DAP_NEW_Z_SIZE(dap_chain_hash_fast_t,
                                             sizeof(dap_chain_hash_fast_t) * l_hashes_size);
    size_t l_hashes_linked = 0;
    dap_chain_cell_t *l_cell = NULL;

    for (size_t d = 0; d <a_datums_count ; d++){
        dap_chain_datum_t * l_datum = a_datums[d];
        if(l_datum == NULL){ // Was wrong datum thats not passed checks
            log_it(L_WARNING,"Datum in mempool processing comes NULL");
            continue;
        }

        // Verify for correctness
        dap_chain_net_t * l_net = dap_chain_net_by_id( a_chain->net_id);
        int l_verify_datum= dap_chain_net_verify_datum_for_add( l_net, l_datum) ;
        if (l_verify_datum != 0){
            log_it(L_WARNING, "Datum doesn't pass verifications (code %d)",
                                     l_verify_datum);
            continue;
        }

        // Prepare round
        if ( l_hashes_int_size && l_events_round_new_size){
            // Linking randomly with current new round set
            size_t l_rnd_steps;
            // Linking events inside round
            l_rnd_steps = 0;
            do{
                int l_index = rand() % (int) l_events_round_new_size;
                dap_chain_hash_fast_t l_hash;
                dap_chain_cs_dag_event_t * l_event = (dap_chain_cs_dag_event_t *) l_events_round_new[l_index].value;
                size_t l_event_size = l_events_round_new[l_index].value_len;
                dap_hash_fast(l_event, l_event_size,&l_hash);

                bool l_is_already_in_event = false;
                for (uint16_t i=0; i<l_hashes_linked;i++ ){ // check if we already added it
                    if (memcmp(&l_hashes[i],&l_hash,sizeof (l_hash) )==0 ){
                        l_is_already_in_event = true;
                        break;
                    }
                }

                if ( ! l_is_already_in_event ){
                    if(l_hashes_linked < l_hashes_size) {
                        memcpy(&l_hashes[l_hashes_linked], &l_hash, sizeof(l_hash));
                        l_hashes_linked++;
                    }
                }
                l_rnd_steps++;
                if (l_rnd_steps > 100) // Too many attempts
                    break;
            } while (l_hashes_linked <(l_events_round_new_size) );

            // Check if we have enought hash links
            if (l_hashes_linked<l_events_round_new_size ){
                log_it(L_ERROR,"Can't link new events randomly for 100 attempts");
                break;
            }
        }
        // Now link with ext events
        dap_chain_cs_dag_event_item_t *l_event_ext_item = NULL;
        // is_single_line - only one link inside
        if(!l_dag->is_single_line || !l_hashes_linked){
            if( PVT(l_dag)->events_lasts_unlinked && l_hashes_linked < l_hashes_size) { // Take then the first one if any events_lasts are present
                    l_event_ext_item = PVT(l_dag)->events_lasts_unlinked;
                    memcpy(&l_hashes[l_hashes_linked], &l_event_ext_item->hash, sizeof(l_event_ext_item->hash));
                    l_hashes_linked++;
                }
        }

        if (l_hashes_linked || s_seed_mode ) {
            dap_chain_cs_dag_event_t * l_event = NULL;
            size_t l_event_size = 0;
            if(l_dag->callback_cs_event_create)
                l_event = l_dag->callback_cs_event_create(l_dag,l_datum,l_hashes,l_hashes_linked,&l_event_size);
            if ( l_event&&l_event_size){ // Event is created
                if (l_dag->is_add_directy) {
                    if (s_chain_callback_atom_add(a_chain, l_event, l_event_size) == ATOM_ACCEPT) {
                        // add events to file
                        if (!l_cell) {
                            l_cell = dap_chain_cell_create();
                            if (!l_cell) {
                                log_it(L_ERROR, "Insufficient memory");
                                continue;
                            }
                            dap_chain_net_t *l_net = dap_chain_net_by_id(a_chain->net_id);
                            l_cell->chain = a_chain;
                            l_cell->id.uint64 = l_net ? l_net->pub.cell_id.uint64 : 0;
                            l_cell->file_storage_path = dap_strdup_printf("%0llx.dchaincell", l_cell->id.uint64);
                        }
                        if (dap_chain_cell_file_append(l_cell, l_event, l_event_size )  < 0) {
                            log_it(L_ERROR, "Can't add new event to the file '%s'", l_cell->file_storage_path);
                            continue;
                        }
                        // add all atoms from treshold
                        {
                            dap_chain_atom_ptr_t l_atom_treshold;
                            do {
                                size_t l_atom_treshold_size;
                                // add in ledger
                                l_atom_treshold = s_chain_callback_atom_add_from_treshold(a_chain, &l_atom_treshold_size);
                                // add into file
                                if(l_atom_treshold) {
                                    int l_res = dap_chain_cell_file_append(l_cell, l_atom_treshold, l_atom_treshold_size);
                                    if(l_res < 0) {
                                        log_it(L_ERROR, "Can't save event 0x%x from treshold to the file '%s'",
                                                l_atom_treshold, l_cell ? l_cell->file_storage_path : "[null]");
                                    }
                                }
                            }
                            while(l_atom_treshold);
                        }
                        l_datum_processed++;
                    }
                    else {
                        log_it(L_ERROR, "Can't add new event");
                        continue;
                    }
                }
                // add to new round into global_db
                else {
                    dap_chain_hash_fast_t l_event_hash;
                    dap_chain_cs_dag_event_calc_hash(l_event,l_event_size, &l_event_hash);
                    char * l_event_hash_str = dap_chain_hash_fast_to_str_new(&l_event_hash);
                    if(dap_chain_global_db_gr_set(dap_strdup(l_event_hash_str), (uint8_t *) l_event,
                            l_event_size,
                            l_dag->gdb_group_events_round_new)) {
                        log_it(L_INFO, "Event %s placed in the new forming round", l_event_hash_str);
                        DAP_DELETE(l_event_hash_str);
                        l_event_hash_str = NULL;
                        // Clear old ext link and place itself as event_lasts

                        dap_chain_cs_dag_event_item_t * l_event_unlinked_item = DAP_NEW_Z(
                                dap_chain_cs_dag_event_item_t);
                        if(l_event_ext_item)
                            memcpy(&l_event_unlinked_item->hash, &l_event_ext_item->hash,
                                    sizeof(l_event_ext_item->hash));
                        l_event_unlinked_item->event = l_event;
                        l_event_unlinked_item->ts_added = (time_t) l_event->header.ts_created;
                        pthread_rwlock_wrlock(&PVT(l_dag)->events_rwlock);
                        HASH_ADD(hh, PVT(l_dag)->events_lasts_unlinked, hash, sizeof(l_event_unlinked_item->hash),
                                l_event_unlinked_item);
                        if(l_event_ext_item) {
                            HASH_DEL(PVT(l_dag)->events_lasts_unlinked, l_event_ext_item);
                            DAP_DELETE(l_event_ext_item);
                        }
                        pthread_rwlock_unlock(&PVT(l_dag)->events_rwlock);

                        l_datum_processed++;
                    }else {
                        log_it(L_ERROR,"Can't add new event to the new events round");
                        break;
                    }
                }
            }else {
                log_it(L_ERROR,"Can't create new event!");
                break;
            }
        }
    }
    if (l_cell) {
        dap_chain_cell_delete(l_cell);
    }
    dap_chain_global_db_objs_delete(l_events_round_new, l_events_round_new_size);
    return  l_datum_processed;
}


/**
 * @brief dap_chain_cs_dag_find_event_by_hash
 * @param a_dag
 * @param a_hash
 * @return
 */
dap_chain_cs_dag_event_t* dap_chain_cs_dag_find_event_by_hash(dap_chain_cs_dag_t * a_dag, dap_chain_hash_fast_t * a_hash)
{
    dap_chain_cs_dag_event_item_t* l_event_item = NULL;
    pthread_rwlock_wrlock( &PVT(a_dag)->events_rwlock );
    HASH_FIND(hh, PVT(a_dag)->events ,a_hash,sizeof(*a_hash), l_event_item);
    dap_chain_cs_dag_event_t * l_event = l_event_item->event;
    pthread_rwlock_unlock( &PVT(a_dag)->events_rwlock );
    return  l_event;
}



/**
 * @brief s_chain_callback_atom_verify Verify atomic element
 * @param a_chain
 * @param a_atom
 * @return
 */
static dap_chain_atom_verify_res_t s_chain_callback_atom_verify(dap_chain_t * a_chain, dap_chain_atom_ptr_t  a_atom,size_t a_atom_size)
{
    dap_chain_cs_dag_t * l_dag = DAP_CHAIN_CS_DAG(a_chain);
    dap_chain_cs_dag_event_t * l_event = (dap_chain_cs_dag_event_t *) a_atom;
    dap_chain_atom_verify_res_t res = ATOM_ACCEPT;

    if(sizeof (l_event->header) >= a_atom_size){
        log_it(L_WARNING,"Size of atom is %zd that is equel or less then header %zd",a_atom_size,sizeof (l_event->header));
        return  ATOM_REJECT;
    }
    // genesis or seed mode
    if (l_event->header.hash_count == 0){
        if(s_seed_mode && !PVT(l_dag)->events){
            log_it(L_NOTICE,"Accepting genesis event");
            return ATOM_ACCEPT;
        }else if(s_seed_mode){
            log_it(L_WARNING,"Cant accept genesis event: already present data in DAG, ->events is not NULL");
            return  ATOM_REJECT;
        }

        if (l_dag->is_static_genesis_event ){
            dap_chain_hash_fast_t l_event_hash;
            dap_chain_cs_dag_event_calc_hash(l_event,a_atom_size, &l_event_hash);
            if ( memcmp( &l_event_hash, &l_dag->static_genesis_event_hash, sizeof(l_event_hash) ) != 0 ){
                char * l_event_hash_str = dap_chain_hash_fast_to_str_new(&l_event_hash);
                char * l_genesis_event_hash_str = dap_chain_hash_fast_to_str_new(&l_dag->static_genesis_event_hash);

                log_it(L_WARNING, "Wrong genesis block %s (staticly predefined %s)",l_event_hash_str, l_genesis_event_hash_str);
                DAP_DELETE(l_event_hash_str);
                DAP_DELETE(l_genesis_event_hash_str);
                return ATOM_REJECT;
            }else{
                return ATOM_ACCEPT;
            }
        }
    }

    //chain coherence
    if (! PVT(l_dag)->events ){
        res = ATOM_MOVE_TO_THRESHOLD;
    }else{
        for (size_t i = 0; i< l_event->header.hash_count; i++) {
            dap_chain_hash_fast_t * l_hash =  ((dap_chain_hash_fast_t *) l_event->hashes_n_datum_n_signs) + i;
            dap_chain_cs_dag_event_item_t * l_event_search = NULL;
            HASH_FIND(hh, PVT(l_dag)->events ,l_hash ,sizeof (*l_hash),  l_event_search);
            if ( l_event_search == NULL ){
                char * l_hash_str = dap_chain_hash_fast_to_str_new(l_hash);
                log_it(L_INFO, "Hash %s wasn't in hashtable of previously parsed", l_hash_str);
                DAP_DELETE(l_hash_str);
                res = ATOM_MOVE_TO_THRESHOLD;
                break;
            }
        }
    }

    //consensus
    if(res == ATOM_ACCEPT)
        if(l_dag->callback_cs_verify ( l_dag, l_event,a_atom_size ))
            res = ATOM_REJECT;

    return res;
}

/**
 * @brief dap_chain_cs_dag_proc_event_round_new
 * @param a_dag
 */
void dap_chain_cs_dag_proc_event_round_new(dap_chain_cs_dag_t *a_dag)
{
    (void) a_dag;
    log_it(L_WARNING,"No proc event algorythm, use manual commands for round aproving");
}


/**
 * @brief s_dag_events_lasts_delete_linked_with_event
 * @param a_dag
 * @param a_event
 */
void s_dag_events_lasts_delete_linked_with_event(dap_chain_cs_dag_t * a_dag, dap_chain_cs_dag_event_t * a_event)
{
    for (size_t i = 0; i< a_event->header.hash_count; i++) {
        dap_chain_hash_fast_t * l_hash =  ((dap_chain_hash_fast_t *) a_event->hashes_n_datum_n_signs) + i;
        dap_chain_cs_dag_event_item_t * l_event_item = NULL;
        HASH_FIND(hh, PVT(a_dag)->events_lasts_unlinked ,l_hash ,sizeof (*l_hash),  l_event_item);
        if ( l_event_item ){
            HASH_DEL(PVT(a_dag)->events_lasts_unlinked,l_event_item);
            DAP_DEL_Z(l_event_item);
        }
    }
}

void s_dag_events_lasts_process_new_last_event(dap_chain_cs_dag_t * a_dag, dap_chain_cs_dag_event_item_t * a_event_item){
    //delete linked with event
    s_dag_events_lasts_delete_linked_with_event(a_dag, a_event_item->event);

    //add self
    dap_chain_cs_dag_event_item_t * l_event_last= DAP_NEW_Z(dap_chain_cs_dag_event_item_t);
    l_event_last->ts_added = a_event_item->ts_added;
    l_event_last->event = a_event_item->event;
    l_event_last->event_size = a_event_item->event_size;
    dap_hash_fast(l_event_last->event, a_event_item->event_size,&l_event_last->hash );
    HASH_ADD(hh,PVT(a_dag)->events_lasts_unlinked,hash, sizeof(l_event_last->hash),l_event_last);
}


typedef enum{
  DAP_THRESHOLD_OK = 0,
  DAP_THRESHOLD_NO_HASHES,
  DAP_THRESHOLD_NO_HASHES_IN_MAIN,
  DAP_THRESHOLD_CONFLICTING
} dap_dag_threshold_verification_res_t;

int dap_chain_cs_dag_event_verify_hashes_with_treshold(dap_chain_cs_dag_t * a_dag, dap_chain_cs_dag_event_t * a_event)
{
    bool l_is_events_all_hashes = true;
    bool l_is_events_main_hashes = true;

    if (a_event->header.hash_count == 0) {
        //looks like an alternative genesis event
        return DAP_THRESHOLD_CONFLICTING;
    }

    for (size_t i = 0; i< a_event->header.hash_count; i++) {
        dap_chain_hash_fast_t * l_hash =  ((dap_chain_hash_fast_t *) a_event->hashes_n_datum_n_signs) + i;
        dap_chain_cs_dag_event_item_t * l_event_search = NULL;

        HASH_FIND(hh, PVT(a_dag)->events_treshold_conflicted,l_hash ,sizeof (*l_hash),  l_event_search);
        if ( l_event_search ){
          //event is linked to event we consider conflicting
          return DAP_THRESHOLD_CONFLICTING;
        }

        HASH_FIND(hh, PVT(a_dag)->events ,l_hash ,sizeof (*l_hash),  l_event_search);
        if ( l_event_search == NULL ){ // If not found in events - search in treshhold
            l_is_events_main_hashes = false;
            HASH_FIND(hh, PVT(a_dag)->events_treshold ,l_hash ,sizeof (*l_hash),  l_event_search);
            if( l_event_search == NULL ){ // Hash is not in events or treshold table, keep the current item where it is
                l_is_events_all_hashes = false;
                break;
            }
        }
    }
    if( l_is_events_all_hashes && l_is_events_main_hashes ){
        return  DAP_THRESHOLD_OK;
    }else if ( ! l_is_events_all_hashes) {
        return  DAP_THRESHOLD_NO_HASHES;
    }else {
        return  DAP_THRESHOLD_NO_HASHES_IN_MAIN;
    }
}

/**
 * @brief dap_chain_cs_dag_proc_treshold
 * @param a_dag
 * @returns true if some atoms were moved from threshold to events
 */
dap_chain_cs_dag_event_item_t* dap_chain_cs_dag_proc_treshold(dap_chain_cs_dag_t * a_dag, dap_ledger_t * a_ledger)
{
    bool res = false;
    // TODO Process finish treshold. For now - easiest from possible
    dap_chain_cs_dag_event_item_t * l_event_item = NULL, * l_event_item_tmp = NULL;
    HASH_ITER(hh,PVT(a_dag)->events_treshold,l_event_item, l_event_item_tmp){
        dap_chain_cs_dag_event_t * l_event = l_event_item->event;
        dap_dag_threshold_verification_res_t ret = dap_chain_cs_dag_event_verify_hashes_with_treshold (a_dag,l_event);
        if ( ret == DAP_THRESHOLD_OK || ret == DAP_THRESHOLD_CONFLICTING ){ // All its hashes are in main table, move thats one too into it
            HASH_DEL(PVT(a_dag)->events_treshold,l_event_item);

            if(ret == DAP_THRESHOLD_OK){
                char * l_event_hash_str = dap_chain_hash_fast_to_str_new(&l_event_item->hash);
                log_it(L_DEBUG, "Processing event (threshold): %s...", l_event_hash_str);

                int l_add_res = s_dap_chain_add_atom_to_events_table(a_dag, a_ledger, l_event_item);
                if(! l_add_res){
                    log_it(L_DEBUG, "... added", l_event_hash_str);
                    DAP_DELETE(l_event_hash_str);
                    res = true;
                    break;
                }else{
                    log_it(L_DEBUG, "... error adding", l_event_hash_str);
                    //todo: delete event
                }
                DAP_DELETE(l_event_hash_str);
                //res = true;
            }else if(ret == DAP_THRESHOLD_CONFLICTING)
                HASH_ADD(hh, PVT(a_dag)->events_treshold_conflicted, hash,sizeof (l_event_item->hash),  l_event_item);

        }
    }
    //return res;
    if(res){
        return l_event_item;
    }
    return NULL;
}

/**
 * @brief s_chain_callback_atom_get_static_hdr_size
 * @param a_chain
 * @return
 */
static size_t s_chain_callback_atom_get_static_hdr_size()
{
   return sizeof (dap_chain_class_dag_event_hdr_t);
}

/**
 * @brief s_chain_callback_atom_iter_create_from
 * @param a_chain
 * @param a_atom
 * @return
 */
static dap_chain_atom_iter_t* s_chain_callback_atom_iter_create_from(dap_chain_t * a_chain ,
                                                                     dap_chain_atom_ptr_t a_atom, size_t a_atom_size)
{
    dap_chain_atom_iter_t * l_atom_iter = DAP_NEW_Z(dap_chain_atom_iter_t);
    l_atom_iter->chain = a_chain;
    l_atom_iter->cur = a_atom;
    l_atom_iter->cur_size = a_atom_size;

    if ( a_atom ){
        dap_chain_hash_fast_t l_atom_hash;
        dap_hash_fast(a_atom, a_atom_size, &l_atom_hash );

        dap_chain_cs_dag_event_item_t  * l_atom_item;
        HASH_FIND(hh, PVT(DAP_CHAIN_CS_DAG(a_chain))->events, &l_atom_hash, sizeof(l_atom_hash),l_atom_item );
        l_atom_iter->cur_item = l_atom_item;
    }
    return l_atom_iter;

}

/**
 * @brief s_chain_callback_atom_iter_create Create atomic element iterator
 * @param a_chain
 * @return
 */
static dap_chain_atom_iter_t* s_chain_callback_atom_iter_create(dap_chain_t * a_chain )
{
    dap_chain_atom_iter_t * l_atom_iter = DAP_NEW_Z(dap_chain_atom_iter_t);
    l_atom_iter->chain = a_chain;
    return l_atom_iter;
}

/**
 * @brief s_chain_callback_atom_get_datum Get the datum from event
 * @param a_atom_iter
 * @return
 */
static dap_chain_datum_t* s_chain_callback_atom_get_datum(dap_chain_atom_ptr_t a_event, size_t a_atom_size)
{
    if(a_event)
        return dap_chain_cs_dag_event_get_datum((dap_chain_cs_dag_event_t*) a_event, a_atom_size);
    return NULL;
}

/**
 * @brief s_chain_callback_atom_iter_get_first Get the first dag event
 * @param a_atom_iter
 * @return
 */
static dap_chain_atom_ptr_t s_chain_callback_atom_iter_get_first(dap_chain_atom_iter_t * a_atom_iter, size_t * a_ret_size )
{
    if(! a_atom_iter){
        log_it(L_ERROR, "NULL iterator on input for atom_iter_get_first function");
        return NULL;
    }
    dap_chain_cs_dag_t * l_dag = DAP_CHAIN_CS_DAG(a_atom_iter->chain);
    dap_chain_cs_dag_pvt_t *l_dag_pvt = l_dag ? PVT(l_dag) : NULL;
    a_atom_iter->cur_item = l_dag_pvt->events;
    a_atom_iter->cur = (dap_chain_cs_dag_event_t*) (l_dag_pvt->events ? l_dag_pvt->events->event : NULL);
    a_atom_iter->cur_size = l_dag_pvt->events ? l_dag_pvt->events->event_size : 0;

//    a_atom_iter->cur =  a_atom_iter->cur ?
//                (dap_chain_cs_dag_event_t*) PVT (DAP_CHAIN_CS_DAG( a_atom_iter->chain) )->events->event : NULL;
//    a_atom_iter->cur_item = PVT (DAP_CHAIN_CS_DAG( a_atom_iter->chain) )->events;
    if (a_ret_size)
        *a_ret_size = a_atom_iter->cur_size;
    return a_atom_iter->cur;
}

/**
 * @brief s_chain_callback_atom_iter_get_lasts
 * @param a_atom_iter
 * @param a_lasts_size_ptr
 * @return
 */
static dap_chain_atom_ptr_t* s_chain_callback_atom_iter_get_lasts( dap_chain_atom_iter_t * a_atom_iter ,size_t * a_lasts_size,
                                                                  size_t ** a_lasts_size_array )
{
    dap_chain_cs_dag_t * l_dag = DAP_CHAIN_CS_DAG( a_atom_iter->chain );
    dap_chain_atom_ptr_t * l_ret = NULL;
    pthread_rwlock_wrlock(&PVT(l_dag)->events_rwlock);
    size_t l_lasts_size = HASH_COUNT( PVT(l_dag)->events_lasts_unlinked );
    if ( l_lasts_size > 0 ) {
        if( a_lasts_size)
            *a_lasts_size = l_lasts_size;
        l_ret = DAP_NEW_Z_SIZE(dap_chain_atom_ptr_t, sizeof(dap_chain_atom_ptr_t *) * l_lasts_size);
        dap_chain_cs_dag_event_item_t * l_event_item = NULL, *l_event_item_tmp = NULL;
        size_t i = 0;
        *a_lasts_size_array = DAP_NEW_Z_SIZE(size_t, sizeof(size_t) * l_lasts_size);
        HASH_ITER(hh,PVT(l_dag)->events_lasts_unlinked, l_event_item,l_event_item_tmp){
            l_ret[i] = l_event_item->event;
            (*a_lasts_size_array)[i] = l_event_item->event_size;
            i++;
        }    
    }
    pthread_rwlock_unlock(&PVT(l_dag)->events_rwlock);
    return l_ret;
}

/**
 * @brief s_chain_callback_atom_iter_get_links
 * @param a_atom_iter
 * @param a_links_size_ptr
 * @return
 */
static dap_chain_atom_ptr_t* s_chain_callback_atom_iter_get_links( dap_chain_atom_iter_t * a_atom_iter ,size_t* a_links_size,
                                                                  size_t ** a_links_size_array )
{
    if ( a_atom_iter->cur && a_atom_iter->chain){
        dap_chain_cs_dag_t * l_dag = DAP_CHAIN_CS_DAG( a_atom_iter->chain );
        if(!l_dag){
            log_it(L_ERROR,"Chain %s have DAP_CHAIN_CS_DAG() = NULL", a_atom_iter->chain->name);
            return NULL;
        }
        dap_chain_cs_dag_event_t * l_event =(dap_chain_cs_dag_event_t *) a_atom_iter->cur;
        dap_chain_cs_dag_event_item_t * l_event_item = (dap_chain_cs_dag_event_item_t *) a_atom_iter->cur_item;
        if ( l_event->header.hash_count > 0){
            dap_chain_atom_ptr_t * l_ret = DAP_NEW_Z_SIZE(dap_chain_atom_ptr_t,
                                               sizeof (dap_chain_atom_ptr_t*) * l_event->header.hash_count );
            if( a_links_size)
                *a_links_size = l_event->header.hash_count;
            *a_links_size_array = DAP_NEW_Z_SIZE(size_t, l_event->header.hash_count*sizeof (size_t));
            for (uint16_t i = 0; i < l_event->header.hash_count; i++){
                dap_chain_cs_dag_event_item_t * l_link_item = NULL;
                dap_chain_hash_fast_t * l_link_hash = (dap_chain_hash_fast_t *)
                        (l_event->hashes_n_datum_n_signs +
                        i*sizeof(*l_link_hash));
                HASH_FIND(hh, PVT(l_dag)->events,l_link_hash,sizeof(*l_link_hash),l_link_item);
                if ( l_link_item ){
                    l_ret[i] = l_link_item->event;
                    (*a_links_size_array)[i] = l_link_item->event_size;
                }else {
                    char * l_link_hash_str = dap_chain_hash_fast_to_str_new(l_link_hash);
                    char * l_event_hash_str = l_event_item ? dap_chain_hash_fast_to_str_new(&l_event_item->hash) : NULL;
                    log_it(L_ERROR,"Can't find %s->%s links", l_event_hash_str ? l_event_hash_str : "[null]", l_link_hash_str);
                    DAP_DELETE(l_event_hash_str);
                    DAP_DELETE(l_link_hash_str);
                    (*a_links_size_array)--;
                }
            }
            if(!(*a_links_size_array)){
                DAP_DELETE(l_ret);
                l_ret = NULL;
            }
            return l_ret;
        }
    }
    return  NULL;
}

/**
 * @brief s_chain_callback_atom_iter_find_by_hash
 * @param a_atom_iter
 * @param a_atom_hash
 * @return
 */
static dap_chain_atom_ptr_t s_chain_callback_atom_iter_find_by_hash(dap_chain_atom_iter_t * a_atom_iter ,
                                                                       dap_chain_hash_fast_t * a_atom_hash,size_t *a_atom_size)
{
    dap_chain_cs_dag_t * l_dag = DAP_CHAIN_CS_DAG( a_atom_iter->chain );
    dap_chain_cs_dag_event_item_t * l_event_item = NULL;
    HASH_FIND(hh, PVT(l_dag)->events,a_atom_hash,sizeof(*a_atom_hash),l_event_item);
    if ( l_event_item ){
        a_atom_iter->cur_item = l_event_item;
        a_atom_iter->cur = l_event_item->event;
        a_atom_iter->cur_size= l_event_item->event_size;
        if(a_atom_size)
            *a_atom_size = l_event_item->event_size;
        return  l_event_item->event;
    }else
        return NULL;
}


static dap_chain_datum_tx_t* s_chain_callback_atom_iter_find_by_tx_hash(dap_chain_t * a_chain ,
                                                                       dap_chain_hash_fast_t * a_atom_hash)
{
    dap_chain_cs_dag_t * l_dag = DAP_CHAIN_CS_DAG( a_chain );
    dap_chain_cs_dag_event_item_t * l_event_item = NULL;
    HASH_FIND(hh, PVT(l_dag)->tx_events,a_atom_hash,sizeof(*a_atom_hash),l_event_item);
    if ( l_event_item ){
        dap_chain_datum_t * l_datum = dap_chain_cs_dag_event_get_datum(l_event_item->event, l_event_item->event_size) ;
        return l_datum ? l_datum->header.data_size ? (dap_chain_datum_tx_t*) l_datum->data : NULL :NULL;
    }else
        return NULL;
}

/**
 * @brief s_chain_callback_atom_iter_get_next Get the next dag event
 * @param a_atom_iter
 * @return
 */
static dap_chain_atom_ptr_t s_chain_callback_atom_iter_get_next( dap_chain_atom_iter_t * a_atom_iter,size_t * a_atom_size )
{
    if (a_atom_iter->cur ){
        dap_chain_cs_dag_event_item_t * l_event_item = (dap_chain_cs_dag_event_item_t*) a_atom_iter->cur_item;
        a_atom_iter->cur_item = l_event_item->hh.next;
        l_event_item = (dap_chain_cs_dag_event_item_t*) a_atom_iter->cur_item;
        // if l_event_item=NULL then items are over
        a_atom_iter->cur = l_event_item ? l_event_item->event : NULL;
        a_atom_iter->cur_size = a_atom_iter->cur ? l_event_item->event_size : 0;
    }
    if(a_atom_size)
        *a_atom_size = a_atom_iter->cur_size;

    return a_atom_iter->cur;
}

/**
 * @brief s_chain_callback_atom_iter_delete Delete dag event iterator
 * @param a_atom_iter
 */
static void s_chain_callback_atom_iter_delete(dap_chain_atom_iter_t * a_atom_iter )
{
    DAP_DELETE(a_atom_iter);
}

/**
 * @brief s_cli_dag
 * @param argc
 * @param argv
 * @param arg_func
 * @param str_reply
 * @return
 */
static int s_cli_dag(int argc, char ** argv, void *arg_func, char **a_str_reply)
{
    (void) arg_func;
    enum {
        SUBCMD_EVENT_CREATE,
        SUBCMD_EVENT_CANCEL,
        SUBCMD_EVENT_LIST,
        SUBCMD_EVENT_DUMP,
        SUBCMD_UNDEFINED
    } l_event_subcmd={0};

    /*const char* l_event_subcmd_str[]={
        [SUBCMD_EVENT_CREATE]="create",
        [SUBCMD_EVENT_CANCEL]="cancel",
        [SUBCMD_EVENT_LIST]="list",
        [SUBCMD_EVENT_DUMP]="dump",
        [SUBCMD_UNDEFINED]="UNDEFINED"
    };*/


    int arg_index = 1;

    const char * l_net_name = NULL;

    const char * l_chain_name = NULL;

    const char * l_event_cmd_str = NULL;
    const char * l_round_cmd_str = NULL;

    const char* l_event_hash_str = NULL;
    dap_chain_hash_fast_t l_event_hash = {0};

    const char * l_datum_hash_str = NULL;

    const char * l_from_events_str = NULL;

    dap_chain_t * l_chain = NULL;
    dap_chain_cs_dag_t * l_dag = NULL;
    dap_chain_net_t * l_net = NULL;

    dap_chain_node_cli_find_option_val(argv, arg_index, argc, "-net", &l_net_name);
    dap_chain_node_cli_find_option_val(argv, arg_index, argc, "-chain", &l_chain_name);
    dap_chain_node_cli_find_option_val(argv, arg_index, argc, "event", &l_event_cmd_str);
    dap_chain_node_cli_find_option_val(argv, arg_index, argc, "round", &l_round_cmd_str);

    const char * l_hash_out_type = NULL;
    dap_chain_node_cli_find_option_val(argv, arg_index, argc, "-H", &l_hash_out_type);
    if(!l_hash_out_type)
        l_hash_out_type = "base58";
    if(dap_strcmp(l_hash_out_type,"hex") && dap_strcmp(l_hash_out_type,"base58")) {
        dap_chain_node_cli_set_reply_text(a_str_reply, "invalid parameter -H, valid values: -H <hex | base58>");
        return -1;
    }

    if ( l_net_name == NULL){
        dap_chain_node_cli_set_reply_text(a_str_reply, "Need -net <net name> param!");
        return -1;
    }
    l_net = dap_chain_net_by_name( l_net_name );
    if ( l_net == NULL ){
        dap_chain_node_cli_set_reply_text(a_str_reply, "Can't find network \"%s\"",l_net_name);
        return -2;

    }

    if ( l_chain_name == NULL){
        dap_chain_node_cli_set_reply_text(a_str_reply, "Need -chain <chain name> param!");
        return -3;
    }
    l_chain = dap_chain_net_get_chain_by_name(l_net,l_chain_name);
    if ( l_chain == NULL ){
        dap_chain_node_cli_set_reply_text(a_str_reply, "Can't find chain \"%s\" in network \"%s\"",
                                          l_chain_name, l_net_name);
        return -4;
    }
    l_dag = DAP_CHAIN_CS_DAG(l_chain);

    int ret = 0;
    if ( l_round_cmd_str ) {
        if ( strcmp(l_round_cmd_str,"complete") == 0 ){
            const char * l_cmd_mode_str = NULL;
            dap_chain_node_cli_find_option_val(argv, arg_index, argc, "-mode", &l_cmd_mode_str);
            bool l_verify_only = false;
            if ( dap_strcmp(l_cmd_mode_str,"verify only") == 0 ){
                l_verify_only = true;
            }
            log_it(L_NOTICE,"Round complete command accepted, forming new events");

            size_t l_objs_size=0;
            dap_global_db_obj_t * l_objs = dap_chain_global_db_gr_load(l_dag->gdb_group_events_round_new,&l_objs_size);

            dap_string_t *l_str_ret_tmp= l_objs_size>0 ? dap_string_new("Completing round:\n") : dap_string_new("Completing round: no data");

            // list for verifed and added events
            dap_list_t *l_list_to_del = NULL;

            // Check if its ready or not
            for (size_t i = 0; i< l_objs_size; i++ ){
                dap_chain_cs_dag_event_t * l_event = (dap_chain_cs_dag_event_t*) l_objs[i].value;
                size_t l_event_size = l_objs[i].value_len;
                int l_ret_event_verify;
                if ( ( l_ret_event_verify = l_dag->callback_cs_verify (l_dag,l_event,l_event_size) ) !=0 ){// if consensus accept the event
                    dap_string_append_printf( l_str_ret_tmp,
                            "Error! Event %s is not passing consensus verification, ret code %d\n",
                                              l_objs[i].key, l_ret_event_verify );
                    ret = -30;
                    break;
                }else {
                    dap_string_append_printf( l_str_ret_tmp, "Event %s verification passed\n", l_objs[i].key);
                    // If not verify only mode we add
                    if ( ! l_verify_only ){
                        dap_chain_atom_ptr_t l_new_atom = (dap_chain_atom_ptr_t)dap_chain_cs_dag_event_copy(l_event, l_event_size); // produce deep copy of event;
                        memcpy(l_new_atom, l_event, l_event_size);
                        if(s_chain_callback_atom_add(l_chain, l_new_atom,l_event_size) < 0) { // Add new atom in chain
                            DAP_DELETE(l_new_atom);
                            dap_string_append_printf(l_str_ret_tmp, "Event %s not added in chain\n", l_objs[i].key);
                        }
                        else {
                            // add event to delete
                            l_list_to_del = dap_list_prepend(l_list_to_del, l_objs[i].key);
                            dap_string_append_printf(l_str_ret_tmp, "Event %s added in chain successfully\n",
                                    l_objs[i].key);
                        }
                    }
                }
            }
            // write events to file and delete events from db
            if(l_list_to_del) {
                dap_chain_cell_t *l_cell = dap_chain_cell_create();
                if(l_cell) {
                    l_cell->chain = l_chain;
                    l_cell->id.uint64 = l_net ? l_net->pub.cell_id.uint64 : 0;
                    l_cell->file_storage_path = dap_strdup_printf("%0llx.dchaincell", l_cell->id.uint64);
                    if(!dap_chain_cell_file_update(l_cell)) {
                        // delete events from db
                        dap_list_t *l_list_tmp = l_list_to_del;
                        while(l_list_tmp) {
                            char *l_key = strdup((char*) l_list_tmp->data);
                            dap_chain_global_db_gr_del(l_key, l_dag->gdb_group_events_round_new);
                            l_list_tmp = dap_list_next(l_list_tmp);
                        }
                    }
                }
                dap_chain_cell_delete(l_cell);
                dap_list_free(l_list_to_del);
            }

            // Cleaning up
            dap_chain_global_db_objs_delete(l_objs, l_objs_size);
            dap_chain_node_cli_set_reply_text(a_str_reply,l_str_ret_tmp->str);
            dap_string_free(l_str_ret_tmp,false);

            // Spread new  mempool changes and  dag events in network - going to SYNC_ALL
            dap_chain_net_sync_all(l_net);
        }
    }else if ( l_event_cmd_str  ) {
        char *l_datum_hash_hex_str = NULL;
        char *l_datum_hash_base58_str = NULL;
        if  ( strcmp( l_event_cmd_str, "create" ) == 0  ) {
            dap_chain_node_cli_find_option_val(argv, arg_index, argc, "-datum", &l_datum_hash_str);

            // datum hash may be in hex or base58 format
            if(l_datum_hash_str) {
                if(!dap_strncmp(l_datum_hash_str, "0x", 2) || !dap_strncmp(l_datum_hash_str, "0X", 2)) {
                    l_datum_hash_hex_str = dap_strdup(l_datum_hash_str);
                    l_datum_hash_base58_str = dap_enc_base58_from_hex_str_to_str(l_datum_hash_str);
                }
                else {
                    l_datum_hash_hex_str = dap_enc_base58_to_hex_str_from_str(l_datum_hash_str);
                    l_datum_hash_base58_str = dap_strdup(l_datum_hash_str);
                }
            }
            l_event_subcmd = SUBCMD_EVENT_CREATE;
        } else if (  strcmp( l_event_cmd_str, "cancel" ) == 0  ) {
            dap_chain_node_cli_find_option_val(argv, arg_index, argc, "-event", &l_event_hash_str);
            l_event_subcmd = SUBCMD_EVENT_CANCEL;
        } else if ( strcmp( l_event_cmd_str, "list" ) == 0 ) {
            l_event_subcmd = SUBCMD_EVENT_LIST;
            dap_chain_node_cli_find_option_val(argv, arg_index, argc, "-from", &l_from_events_str);
        } else if ( strcmp( l_event_cmd_str,"dump") == 0 ) {
            l_event_subcmd = SUBCMD_EVENT_DUMP;
            dap_chain_node_cli_find_option_val(argv, arg_index, argc, "-from", &l_from_events_str);
            dap_chain_node_cli_find_option_val(argv, arg_index, argc, "-event", &l_event_hash_str);
        } else {
            l_event_subcmd = SUBCMD_UNDEFINED;
        }

        char *l_event_hash_hex_str = NULL;
        char *l_event_hash_base58_str = NULL;
        // datum hash may be in hex or base58 format
        if(l_event_hash_str) {
            if(!dap_strncmp(l_event_hash_str, "0x", 2) || !dap_strncmp(l_event_hash_str, "0X", 2)) {
                l_event_hash_hex_str = dap_strdup(l_event_hash_str);
                l_event_hash_base58_str = dap_enc_base58_from_hex_str_to_str(l_event_hash_str);
            }
            else {
                l_event_hash_hex_str = dap_enc_base58_to_hex_str_from_str(l_event_hash_str);
                l_event_hash_base58_str = dap_strdup(l_event_hash_str);
            }
        }

        //if (l_event_hash_str)
        //    dap_chain_str_to_hash_fast(l_event_hash_str,&l_event_hash);

        switch ( l_event_subcmd ){
            case SUBCMD_EVENT_CREATE:{
                size_t l_datums_count=1;
                char * l_gdb_group_mempool = dap_chain_net_get_gdb_group_mempool(l_chain);
                dap_chain_datum_t ** l_datums = DAP_NEW_Z_SIZE(dap_chain_datum_t*,
                                                               sizeof(dap_chain_datum_t*)*l_datums_count);
                size_t l_datum_size = 0;
                dap_chain_datum_t * l_datum = (dap_chain_datum_t*) dap_chain_global_db_gr_get( l_datum_hash_hex_str ,
                                                                                                  &l_datum_size,
                                                                   l_gdb_group_mempool);
                l_datums[0] = l_datum;
                if ( s_chain_callback_datums_pool_proc(l_chain,l_datums,l_datums_count ) == l_datums_count ){
                    for ( size_t i = 0; i <l_datums_count; i++){
                       dap_chain_hash_fast_t l_datum_hash;
                       dap_hash_fast(l_datums[i],dap_chain_datum_size(l_datums[i]),&l_datum_hash);
                       char * l_datums_datum_hash_str = dap_chain_hash_fast_to_str_new(&l_datum_hash);
                       if ( dap_chain_global_db_gr_del( dap_strdup(l_datums_datum_hash_str),l_gdb_group_mempool ) ){
                           dap_chain_node_cli_set_reply_text(a_str_reply,
                                                             "Converted datum %s from mempool to event in the new forming round ",
                                                             l_datums_datum_hash_str);
                           DAP_DELETE(l_datums_datum_hash_str);
                           ret = 0;
                       }else {
                           dap_chain_node_cli_set_reply_text(a_str_reply,
                                                             "Warning! Can't delete datum %s from mempool after conversion to event in the new forming round ",
                                                             l_datums_datum_hash_str);
                           ret = 1;
                       }
                    }
                }else {
                    if(!dap_strcmp(l_hash_out_type,"hex")){
                    dap_chain_node_cli_set_reply_text(a_str_reply,
                                                      "Warning! Can't convert datum %s from mempool to event in the new forming round ", l_datum_hash_hex_str);
                    }
                else {
                    dap_chain_node_cli_set_reply_text(a_str_reply,
                            "Warning! Can't convert datum %s from mempool to event in the new forming round ", l_datum_hash_base58_str);
                }
                    ret = -12;

                }
                DAP_DELETE(l_gdb_group_mempool);
                DAP_DELETE(l_datum_hash_hex_str);
                DAP_DELETE(l_datum_hash_base58_str);
                dap_chain_net_sync_all(l_net);
            }break;
            case SUBCMD_EVENT_CANCEL:{
                char * l_gdb_group_events = DAP_CHAIN_CS_DAG(l_chain)->gdb_group_events_round_new;
                if ( dap_chain_global_db_gr_del( dap_strdup(l_event_hash_hex_str) ,l_gdb_group_events ) ){
                    if(!dap_strcmp(l_hash_out_type, "hex")){
                        dap_chain_node_cli_set_reply_text(a_str_reply,
                                "Successfuly removed event %s from the new forming round ",
                                l_event_hash_hex_str);
                    }
                    else{
                        dap_chain_node_cli_set_reply_text(a_str_reply,
                                "Successfuly removed event %s from the new forming round ",
                                l_event_hash_base58_str);
                    }
                    ret = 0;
                }else {
                    dap_chain_cs_dag_event_item_t * l_event_item = NULL;
                    HASH_FIND(hh,PVT(l_dag)->events,&l_event_hash,sizeof(l_event_hash),l_event_item);

                    if ( l_event_item ){
                        HASH_DELETE(hh, PVT(l_dag)->events, l_event_item);
                        if(!dap_strcmp(l_hash_out_type, "hex")) {
                            log_it(L_WARNING, "Dropped event %s from chains! Hope you know what are you doing!",
                                    l_event_hash_hex_str);
                            dap_chain_node_cli_set_reply_text(a_str_reply,
                                    "Dropped event 0x%s from chains! Hope you know what are you doing! ",
                                    l_event_hash_hex_str);
                        }
                        else {
                            log_it(L_WARNING, "Dropped event %s from chains! Hope you know what are you doing!",
                                    l_event_hash_base58_str);
                            dap_chain_node_cli_set_reply_text(a_str_reply,
                                    "Dropped event 0x%s from chains! Hope you know what are you doing! ",
                                    l_event_hash_base58_str);
                        }
                        dap_chain_save_all(l_chain);
                    }else {
                        if(!dap_strcmp(l_hash_out_type, "hex")) {
                            dap_chain_node_cli_set_reply_text(a_str_reply,
                                    "Can't remove event 0x%s ",
                                    l_event_hash_hex_str);
                        }
                        else {
                            dap_chain_node_cli_set_reply_text(a_str_reply,
                                    "Can't remove event 0x%s ",
                                    l_event_hash_base58_str);
                        }
                        ret = -1;
                    }
                }
                DAP_DELETE(l_event_hash_hex_str);
                DAP_DELETE(l_event_hash_base58_str);
                DAP_DELETE( l_gdb_group_events );
                dap_chain_net_sync_gdb(l_net);
            }break;
            case SUBCMD_EVENT_DUMP:{
                dap_chain_cs_dag_event_t * l_event = NULL;
                size_t l_event_size = 0;
                if ( l_from_events_str ){
                    if ( strcmp(l_from_events_str,"round.new") == 0 ){
                        const char * l_gdb_group_events = l_dag->gdb_group_events_round_new;
                        l_event = (dap_chain_cs_dag_event_t *)  dap_chain_global_db_gr_get
                                              ( l_event_hash_str ,&l_event_size,l_gdb_group_events );
                    }else if ( strncmp(l_from_events_str,"round.",6) == 0){

                    }else if ( strcmp(l_from_events_str,"events_lasts") == 0){
                        dap_chain_cs_dag_event_item_t * l_event_item = NULL;
                        pthread_rwlock_rdlock(&PVT(l_dag)->events_rwlock);
                        HASH_FIND(hh,PVT(l_dag)->events_lasts_unlinked,&l_event_hash,sizeof(l_event_hash),l_event_item);
                        pthread_rwlock_unlock(&PVT(l_dag)->events_rwlock);
                        if ( l_event_item )
                            l_event = l_event_item->event;
                        else {
                            ret = -23;
                            dap_chain_node_cli_set_reply_text(a_str_reply,
                                                              "Can't find events in events_last table\n");
                            break;
                        }
                    }else if ( strcmp(l_from_events_str,"events") == 0){
                        dap_chain_cs_dag_event_item_t * l_event_item = NULL;
                        pthread_rwlock_rdlock(&PVT(l_dag)->events_rwlock);
                        HASH_FIND(hh,PVT(l_dag)->events,&l_event_hash,sizeof(l_event_hash),l_event_item);
                        pthread_rwlock_unlock(&PVT(l_dag)->events_rwlock);
                        if ( l_event_item )
                            l_event = l_event_item->event;
                        else {
                            ret = -24;
                            dap_chain_node_cli_set_reply_text(a_str_reply,
                                                              "Can't find events in events table\n");
                            break;
                        }

                    }else {
                        ret = -22;
                        dap_chain_node_cli_set_reply_text(a_str_reply,
                                                          "Wrong events_from option \"%s\", need one of variant: events, round.new, events_lasts, round.0x0123456789ABCDEF", l_from_events_str);
                        break;

                    }
                } else {
                    ret = -21;
                    dap_chain_node_cli_set_reply_text(a_str_reply,
                                                      "No events_from option");
                    break;
                }
                if ( l_event ){
                    dap_string_t * l_str_tmp = dap_string_new(NULL);
                    char buf[50];
                    time_t l_ts_reated = (time_t) l_event->header.ts_created;
                     // Header
                    dap_string_append_printf(l_str_tmp,"Event %s:\n", l_event_hash_str);
                    dap_string_append_printf(l_str_tmp,"\t\t\t\tversion: 0x%04sX\n",l_event->header.version);
                    dap_string_append_printf(l_str_tmp,"\t\t\t\tcell_id: 0x%016llX\n",l_event->header.cell_id.uint64);
                    dap_string_append_printf(l_str_tmp,"\t\t\t\tchain_id: 0x%016llX\n",l_event->header.chain_id.uint64);
                    dap_string_append_printf(l_str_tmp,"\t\t\t\tts_created: %s\n",ctime_r(&l_ts_reated, buf) );

                    // Hash links
                    dap_string_append_printf(l_str_tmp,"\t\t\t\thashes:\tcount: %us\n",l_event->header.hash_count);
                    for (uint16_t i=0; i < l_event->header.hash_count; i++){
                        dap_chain_hash_fast_t * l_hash = (dap_chain_hash_fast_t *) (l_event->hashes_n_datum_n_signs +
                                i*sizeof (dap_chain_hash_fast_t));
                        char * l_hash_str = dap_chain_hash_fast_to_str_new(l_hash);
                        dap_string_append_printf(l_str_tmp,"\t\t\t\t\t\thash: %s\n",l_hash_str);
                        DAP_DELETE(l_hash_str);
                    }
                    size_t l_offset =  l_event->header.hash_count*sizeof (dap_chain_hash_fast_t);
                    dap_chain_datum_t * l_datum = (dap_chain_datum_t*) (l_event->hashes_n_datum_n_signs + l_offset);
                    size_t l_datum_size =  dap_chain_datum_size(l_datum);
                    time_t l_datum_ts_create = (time_t) l_datum->header.ts_create;

                    // Nested datum
                    dap_string_append_printf(l_str_tmp,"\t\t\t\tdatum:\tdatum_size: %u\n",l_datum_size);
                    dap_string_append_printf(l_str_tmp,"\t\t\t\t\t\tversion:=0x%02X\n", l_datum->header.version_id);
                    dap_string_append_printf(l_str_tmp,"\t\t\t\t\t\ttype_id:=%s\n", c_datum_type_str[l_datum->header.type_id]);
                    dap_string_append_printf(l_str_tmp,"\t\t\t\t\t\tts_create=%s\n",ctime_r( &l_datum_ts_create,buf ));
                    dap_string_append_printf(l_str_tmp,"\t\t\t\t\t\tdata_size=%u\n", l_datum->header.data_size);

                    // Signatures
                    dap_string_append_printf(l_str_tmp,"\t\t\t\tsigns:\tcount: %us\n",l_event->header.signs_count);
                    l_offset += l_datum_size;
                    while (l_offset + sizeof (l_event->header) < l_event_size ){
                        dap_sign_t * l_sign =(dap_sign_t *) (l_event->hashes_n_datum_n_signs +l_offset);
                        size_t l_sign_size = dap_sign_get_size(l_sign);
                        if (l_sign_size == 0 ){
                            dap_string_append_printf(l_str_tmp,"\t\t\t\tERROR: wrong sign size 0, stop parsing headers\n");
                            break;
                        }
                        dap_chain_addr_t l_addr = {0};
                        dap_chain_hash_fast_t l_pkey_hash;
                        dap_sign_get_pkey_hash(l_sign, &l_pkey_hash);
                        dap_chain_addr_fill(&l_addr, l_sign->header.type, &l_pkey_hash, l_net->pub.id);
                        char * l_addr_str = dap_chain_addr_to_str(&l_addr);
                        dap_string_append_printf(l_str_tmp,"\t\t\t\t\t\ttype: %s\taddr: %s"
                                                           "n", dap_sign_type_to_str( l_sign->header.type ),
                                                 l_addr_str );
                        l_offset += l_sign_size;
                        DAP_DELETE( l_addr_str);
                    }
                    dap_chain_net_dump_datum(l_str_tmp, l_datum, l_hash_out_type);

                    dap_chain_node_cli_set_reply_text(a_str_reply, l_str_tmp->str);
                    dap_string_free(l_str_tmp,false);
                    ret=0;
                }else {
                    dap_chain_node_cli_set_reply_text(a_str_reply,
                                                      "Can't find event 0x%s in the new forming round ",
                                                      l_event_hash_str);
                    ret=-10;
                }
            }break;
            case SUBCMD_EVENT_LIST:{
                if( (l_from_events_str == NULL) ||
                        (strcmp(l_from_events_str,"round.new") == 0) ){
                    char * l_gdb_group_events = DAP_CHAIN_CS_DAG(l_chain)->gdb_group_events_round_new;
                    dap_string_t * l_str_tmp = dap_string_new("");
                    if ( l_gdb_group_events ){
                        dap_global_db_obj_t * l_objs;
                        size_t l_objs_count = 0;
                        l_objs = dap_chain_global_db_gr_load(l_gdb_group_events,&l_objs_count);
                        dap_string_append_printf(l_str_tmp,"%s.%s: Found %u records :\n",l_net->pub.name,l_chain->name,l_objs_count);

                        for (size_t i = 0; i< l_objs_count; i++){
                            dap_chain_cs_dag_event_t * l_event = (dap_chain_cs_dag_event_t *) l_objs[i].value;
                            char buf[50];
                            time_t l_ts_create = (time_t) l_event->header.ts_created;
                            dap_string_append_printf(l_str_tmp,"\t%s: ts_create=%s",
                                                     l_objs[i].key, ctime_r( &l_ts_create,buf ) );

                        }
                        // bugs-3932
                        //DAP_DELETE( l_gdb_group_events);
                        if (l_objs && l_objs_count )
                            dap_chain_global_db_objs_delete(l_objs, l_objs_count);
                        ret = 0;
                    } else {
                        dap_string_append_printf(l_str_tmp,"%s.%s: Error! No GlobalDB group!\n",l_net->pub.name,l_chain->name);
                        ret = -2;

                    }
                    dap_chain_node_cli_set_reply_text(a_str_reply, l_str_tmp->str);
                    dap_string_free(l_str_tmp,false);
                }else if (l_from_events_str && (strcmp(l_from_events_str,"events") == 0) ){
                    dap_string_t * l_str_tmp = dap_string_new(NULL);
                    size_t l_events_count = HASH_COUNT(PVT(l_dag)->events);
                    dap_string_append_printf(l_str_tmp,"%s.%s: Have %u events :\n",
                                             l_net->pub.name,l_chain->name,l_events_count);
                    dap_chain_cs_dag_event_item_t * l_event_item = NULL,*l_event_item_tmp = NULL;

                    pthread_rwlock_rdlock(&PVT(l_dag)->events_rwlock);
                    HASH_ITER(hh,PVT(l_dag)->events,l_event_item, l_event_item_tmp ) {
                        char buf[50];
                        char * l_event_item_hash_str = dap_chain_hash_fast_to_str_new( &l_event_item->hash);
                        time_t l_ts_create = (time_t) l_event_item->event->header.ts_created;
                        dap_string_append_printf(l_str_tmp,"\t%s: ts_create=%s",
                                                 l_event_item_hash_str, ctime_r( &l_ts_create,buf ) );
                        DAP_DELETE(l_event_item_hash_str);
                    }
                    pthread_rwlock_unlock(&PVT(l_dag)->events_rwlock);

                    dap_chain_node_cli_set_reply_text(a_str_reply, l_str_tmp->str);
                    dap_string_free(l_str_tmp,false);

                }else {
                    dap_chain_node_cli_set_reply_text(a_str_reply, "Undefined events source for listing ");
                    ret=-14;

                }
            }break;

            case SUBCMD_UNDEFINED: {
                dap_chain_node_cli_set_reply_text(a_str_reply,
                                                  "Undefined event subcommand \"%s\" ",
                                                  l_event_cmd_str);
                ret=-11;
            }
        }
    }else {
        dap_chain_node_cli_set_reply_text(a_str_reply,
                                          "Undefined subcommand");
        ret = -13;
    }
    return ret;
}<|MERGE_RESOLUTION|>--- conflicted
+++ resolved
@@ -78,11 +78,8 @@
 
 #define PVT(a) ((dap_chain_cs_dag_pvt_t *) a->_pvt )
 
-<<<<<<< HEAD
 static void s_dap_chain_cs_dag_purge(dap_chain_t *a_chain);
-=======
 dap_chain_cs_dag_event_item_t* dap_chain_cs_dag_proc_treshold(dap_chain_cs_dag_t * a_dag, dap_ledger_t * a_ledger);
->>>>>>> dc8c90db
 
 // Atomic element organization callbacks
 static dap_chain_atom_verify_res_t s_chain_callback_atom_add(dap_chain_t * a_chain, dap_chain_atom_ptr_t , size_t);                      //    Accept new event in dag
