--- conflicted
+++ resolved
@@ -588,15 +588,9 @@
         if (l_hashes_linked || s_seed_mode ) {
             dap_chain_cs_dag_event_t * l_event = NULL;
             size_t l_event_size = 0;
-            if(l_dag->callback_cs_event_create) {
+            if(l_dag->callback_cs_event_create)
                 l_event = l_dag->callback_cs_event_create(l_dag,l_datum,l_hashes,l_hashes_linked,&l_event_size);
-<<<<<<< HEAD
-            }
             if (l_event&&l_event_size) { // Event is created
-=======
-	    }
-            if ( l_event&&l_event_size){ // Event is created
->>>>>>> 519bb592
                 if (l_dag->is_add_directy) {
                     l_cell = a_chain->cells;
                     if (s_chain_callback_atom_add(a_chain, l_event, l_event_size) == ATOM_ACCEPT) {
