--- conflicted
+++ resolved
@@ -1600,18 +1600,11 @@
 
                 }
                 if ( l_event ){                    
-                    char buf[DAP_TIME_STR_SIZE];
-<<<<<<< HEAD
-
-                    dap_string_append_printf(l_str_tmp, "\nEvent %s:\n", l_event_hash_str);
-=======
                     json_object_object_add(json_obj_event,"Event hash", json_object_new_string(l_event_hash_str));
->>>>>>> c93db60d
 
                     // Round info
-
                     if ((l_from_events_str && strcmp(l_from_events_str,"round.new") == 0) && l_round_item) {
-
+                        char buf[DAP_TIME_STR_SIZE];
                         json_object_object_add(json_obj_event,"Round info", json_object_new_string(" "));
                         json_object_object_add(json_obj_event,"tsigns reject", json_object_new_uint64(l_round_item->round_info.reject_count));
                         json_object_object_add(json_obj_event,"ts_update", json_object_new_string(buf));
@@ -1620,7 +1613,7 @@
                         json_object_object_add(json_obj_event,"ts_update", json_object_new_string(buf));                        
                     }
 
-                     // Header
+                    // Header
                     json_object_object_add(json_obj_event,"Header", json_object_new_string("empty"));
                     sprintf(l_buf,"%hu",l_event->header.version);
                     json_object_object_add(json_obj_event,"version", json_object_new_string(l_buf));
