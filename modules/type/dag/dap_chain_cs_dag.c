--- conflicted
+++ resolved
@@ -304,7 +304,7 @@
     case DAP_CHAIN_DATUM_TX: {
       dap_chain_datum_tx_t *l_tx = (dap_chain_datum_tx_t*) l_datum->data;
       // don't save bad transactions to base
-      int l_ret = dap_chain_ledger_tx_add(a_ledger, l_tx);
+      int l_ret = dap_chain_ledger_tx_load(a_ledger, l_tx);
       if( l_ret !=0 ) {
         return l_ret;
       }
@@ -315,15 +315,6 @@
       memcpy(&l_tx_event->hash, &a_event_item->hash, sizeof (l_tx_event->hash) );
 
       HASH_ADD(hh,PVT(a_dag)->tx_events,hash,sizeof (l_tx_event->hash),l_tx_event);
-
-<<<<<<< HEAD
-      // don't save bad transactions to base
-      if(dap_chain_ledger_tx_load(a_ledger, l_tx) != 1) {
-        return -1;
-      }
-=======
-
->>>>>>> 6e1cc3f9
     }
       break;
     default:
