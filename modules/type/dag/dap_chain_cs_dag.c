/*
 * Authors:
 * Dmitriy A. Gearasimov <gerasimov.dmitriy@demlabs.net>
 * DeM Labs Inc.   https://demlabs.net
 * Kelvin Project https://github.com/kelvinblockchain
 * Copyright  (c) 2017-2018
 * All rights reserved.

 This file is part of DAP (Deus Applications Prototypes) the open source project

    DAP (Deus Applicaions Prototypes) is free software: you can redistribute it and/or modify
    it under the terms of the GNU General Public License as published by
    the Free Software Foundation, either version 3 of the License, or
    (at your option) any later version.

    DAP is distributed in the hope that it will be useful,
    but WITHOUT ANY WARRANTY; without even the implied warranty of
    MERCHANTABILITY or FITNESS FOR A PARTICULAR PURPOSE.  See the
    GNU General Public License for more details.

    You should have received a copy of the GNU General Public License
    along with any DAP based project.  If not, see <http://www.gnu.org/licenses/>.
*/
#include <stdlib.h>
#include <time.h>
#include <pthread.h>
#include "errno.h"
#include "uthash.h"
#include "utlist.h"

#ifdef _WIN32
#include <winsock2.h>
#include <windows.h>
#include <mswsock.h>
#include <ws2tcpip.h>
#include <io.h>
#include <time.h>
#include <pthread.h>
#endif

#include "dap_cert.h"
#include "dap_common.h"
#include "dap_enc_base58.h"
#include "dap_string.h"
#include "dap_strfuncs.h"
#include "dap_hash.h"
#include "dap_chain_datum.h"
#include "dap_chain_cs.h"
#include "dap_chain_cs_dag.h"
#include "dap_global_db.h"
#include "dap_global_db_driver.h"
#include "dap_chain_node_cli.h"
#include "dap_chain_node_cli_cmd.h"
#include "dap_chain_cell.h"
#include "dap_chain_net.h"

#define LOG_TAG "dap_chain_cs_dag"


typedef struct dap_chain_cs_dag_event_item {
    dap_chain_hash_fast_t hash;
    dap_nanotime_t ts_added;
    dap_chain_cs_dag_event_t *event;
    size_t event_size;
    UT_hash_handle hh, th;
} dap_chain_cs_dag_event_item_t;

typedef struct dap_chain_cs_dag_blocked {
    dap_chain_hash_fast_t hash;
    UT_hash_handle hh;
}dap_chain_cs_dag_blocked_t;


typedef struct dap_chain_cs_dag_pvt {
    pthread_rwlock_t events_rwlock;
    dap_chain_cs_dag_event_item_t * events;
    dap_chain_cs_dag_event_item_t * tx_events;
    dap_chain_cs_dag_event_item_t * events_treshold;
    dap_chain_cs_dag_event_item_t * events_treshold_conflicted;
    dap_chain_cs_dag_event_item_t * events_lasts_unlinked;
    dap_chain_cs_dag_blocked_t *removed_events_from_treshold;
    dap_interval_timer_t mempool_timer;
    dap_interval_timer_t treshold_fee_timer;
} dap_chain_cs_dag_pvt_t;

#define PVT(a) ((dap_chain_cs_dag_pvt_t *) a->_pvt )
#define DAG_ROUND_CURRENT_KEY "round_current"

static void s_dap_chain_cs_dag_purge(dap_chain_t *a_chain);
static void s_dap_chain_cs_dag_threshold_free(dap_chain_cs_dag_t *a_dag);
dap_chain_cs_dag_event_item_t* dap_chain_cs_dag_proc_treshold(dap_chain_cs_dag_t * a_dag, dap_ledger_t * a_ledger);

// Atomic element organization callbacks
static dap_chain_atom_verify_res_t s_chain_callback_atom_add(dap_chain_t * a_chain, dap_chain_atom_ptr_t , size_t);                      //    Accept new event in dag
static dap_chain_atom_ptr_t s_chain_callback_atom_add_from_treshold(dap_chain_t * a_chain, size_t *a_event_size_out);                    //    Accept new event in dag from treshold
static dap_chain_atom_verify_res_t s_chain_callback_atom_verify(dap_chain_t * a_chain, dap_chain_atom_ptr_t , size_t);                   //    Verify new event in dag
static size_t s_chain_callback_atom_get_static_hdr_size(void);                               //    Get dag event header size

static dap_chain_atom_iter_t* s_chain_callback_atom_iter_create(dap_chain_t * a_chain, dap_chain_cell_id_t a_cell_id, bool a_with_treshold);
static dap_chain_atom_iter_t* s_chain_callback_atom_iter_create_from(dap_chain_t *  ,
                                                                     dap_chain_atom_ptr_t , size_t);


static dap_chain_atom_ptr_t s_chain_callback_atom_iter_find_by_hash(dap_chain_atom_iter_t * a_atom_iter ,
                                                                       dap_chain_hash_fast_t * a_atom_hash, size_t * a_atom_size);
static dap_chain_datum_tx_t *s_chain_callback_atom_find_by_tx_hash(dap_chain_t *a_chain, dap_chain_hash_fast_t *a_tx_hash, dap_chain_hash_fast_t *a_event_hash);
static dap_chain_datum_t** s_chain_callback_atom_get_datum(dap_chain_atom_ptr_t a_event, size_t a_atom_size, size_t *a_datums_count);
static dap_time_t s_chain_callback_atom_get_timestamp(dap_chain_atom_ptr_t a_atom) { return ((dap_chain_cs_dag_event_t *)a_atom)->header.ts_created; }
//    Get event(s) from dag
static dap_chain_atom_ptr_t s_chain_callback_atom_iter_get_first( dap_chain_atom_iter_t * a_atom_iter, size_t *a_atom_size ); //    Get the fisrt event from dag
static dap_chain_atom_ptr_t s_chain_callback_atom_iter_get_next( dap_chain_atom_iter_t * a_atom_iter,size_t *a_atom_size );  //    Get the next event from dag
static dap_chain_atom_ptr_t *s_chain_callback_atom_iter_get_links( dap_chain_atom_iter_t * a_atom_iter , size_t *a_links_size,
                                                                  size_t ** a_links_size_ptr );  //    Get list of linked events
static dap_chain_atom_ptr_t *s_chain_callback_atom_iter_get_lasts( dap_chain_atom_iter_t * a_atom_iter ,size_t *a_links_size,
                                                                  size_t ** a_lasts_size_ptr );  //    Get list of linked events

// Delete iterator
static void s_chain_callback_atom_iter_delete(dap_chain_atom_iter_t * a_atom_iter );                  //    Get the fisrt event from dag

static bool s_chain_callback_datums_pool_proc(dap_chain_t * a_chain, dap_chain_datum_t *a_datum);
static size_t s_callback_add_datums(dap_chain_t *a_chain, dap_chain_datum_t **a_datums, size_t a_datums_count);
// Datum ops
/*
static dap_chain_datum_iter_t* s_chain_callback_datum_iter_create(dap_chain_t * a_chain );
static void s_chain_callback_datum_iter_delete(dap_chain_datum_iter_t * a_iter );
static dap_chain_datum_t* s_chain_callback_datum_iter_get_first( dap_chain_datum_iter_t * a_datum_iter ); // Get the fisrt datum from dag
static dap_chain_datum_t* s_chain_callback_datum_iter_get_next( dap_chain_datum_iter_t * a_datum_iter ); // Get the next datum from dag
*/

static int s_cli_dag(int argc, char ** argv, char **str_reply);
void s_dag_events_lasts_process_new_last_event(dap_chain_cs_dag_t * a_dag, dap_chain_cs_dag_event_item_t * a_event_item);

static size_t s_dap_chain_callback_get_count_tx(dap_chain_t *a_chain);
static dap_list_t *s_dap_chain_callback_get_txs(dap_chain_t *a_chain, size_t a_count, size_t a_page, bool a_reverse);

static size_t s_dap_chain_callback_get_count_atom(dap_chain_t *a_chain);
static dap_list_t *s_callback_get_atoms(dap_chain_t *a_chain, size_t a_count, size_t a_page, bool a_reverse);

static bool s_seed_mode = false;
static bool s_debug_more = false;

/**
 * @brief dap_chain_cs_dag_init
 * @return
 */
int dap_chain_cs_dag_init(void)
{
    srand((unsigned int) time(NULL));
    dap_chain_cs_type_add( "dag", dap_chain_cs_dag_new );
    s_seed_mode = dap_config_get_item_bool_default(g_config,"general","seed_mode",false);
    s_debug_more = dap_config_get_item_bool_default(g_config,"dag","debug_more",false);

    dap_cli_server_cmd_add ("dag", s_cli_dag, "DAG commands",
        "dag event create -net <net_name> -chain <chain_name> -datum <datum_hash> [-H {hex | base58(default)}]\n"
            "\tCreate event from datum mempool element\n\n"
        "dag event cancel -net <net_name> -chain <chain_name> -event <event_hash>\n"
            "\tRemove event from forming new round and put back its datum to mempool\n\n"
        "dag event sign -net <net_name> -chain <chain_name> -event <event_hash>\n"
            "\tAdd sign to event <event hash> in round.new. Hash doesn't include other signs so event hash\n"
            "\tdoesn't changes after sign add to event. \n\n"
        "dag event dump -net <net_name> -chain <chain_name> -event <event_hash> -from {events | events_lasts | threshold | round.new  | round.<Round id in hex>} [-H {hex | base58(default)}]\n"
            "\tDump event info\n\n"
        "dag event list -net <net_name> -chain <chain_name> -from {events | events_lasts | threshold | round.new | round.<Round id in hex>}\n\n"
            "\tShow event list \n\n"
        "dag round complete -net <net_name> -chain <chain_name> \n"
                                        "\tComplete the current new round, verify it and if everything is ok - publish new events in chain\n"
                                        );
    log_it(L_NOTICE,"Initialized DAG chain items organization class");
    return 0;
}

/**
 * @brief dap_chain_cs_dag_deinit
 */
void dap_chain_cs_dag_deinit(void)
{

}

static void s_history_callback_round_notify(dap_global_db_context_t *a_context, dap_store_obj_t *a_obj, void *a_arg)
{
    dap_chain_cs_dag_t *l_dag = (dap_chain_cs_dag_t *)a_arg;
    assert(l_dag);
    dap_chain_net_t *l_net = dap_chain_net_by_id(l_dag->chain->net_id);
    debug_if(s_debug_more, L_DEBUG, "%s.%s: op_code='%c' group=\"%s\" key=\"%s\" value_size=%zu",
        l_net->pub.name, l_dag->chain->name, a_obj->type, a_obj->group, a_obj->key, a_obj->value_len);
    if (a_obj->type == DAP_DB$K_OPTYPE_ADD && l_dag->callback_cs_event_round_sync) {
        if (!l_dag->broadcast_disable)
            dap_chain_cs_dag_event_broadcast(l_dag, a_obj, a_context);
        if (dap_strcmp(a_obj->key, DAG_ROUND_CURRENT_KEY))   // check key for round increment, if no than process event
            l_dag->callback_cs_event_round_sync(l_dag, a_obj->type, a_obj->group, a_obj->key, a_obj->value, a_obj->value_len);
    }
}

static void s_dag_rounds_events_iter(dap_global_db_context_t *a_context,
                                     int a_rc, const char *a_group,
                                     const size_t a_values_current, const size_t a_values_count,
                                     dap_store_obj_t *a_values, void *a_arg)
{
    UNUSED(a_group);
    UNUSED(a_values_current);
    if (a_rc != DAP_GLOBAL_DB_RC_SUCCESS)
        return;
    for (size_t i = 0; i < a_values_count; i++) {
        dap_store_obj_t *l_obj_cur = a_values + i;
        l_obj_cur->type = DAP_DB$K_OPTYPE_ADD;
        s_history_callback_round_notify(a_context, a_values + i, a_arg);
    }
}

static void s_timer_process_callback(void *a_arg)
{
    dap_chain_node_mempool_process_all((dap_chain_t *)a_arg, false);
}

/**
 * @brief dap_chain_cs_dag_new
 * @param a_chain
 * @param a_chain_cfg
 */
int dap_chain_cs_dag_new(dap_chain_t * a_chain, dap_config_t * a_chain_cfg)
{
    dap_chain_cs_dag_t * l_dag = DAP_NEW_Z(dap_chain_cs_dag_t);
    l_dag->_pvt = DAP_NEW_Z(dap_chain_cs_dag_pvt_t);
    l_dag->chain = a_chain;

    pthread_rwlock_init(& PVT(l_dag)->events_rwlock,NULL);

    a_chain->callback_delete = dap_chain_cs_dag_delete;
    a_chain->callback_purge = s_dap_chain_cs_dag_purge;

    // Atom element callbacks
    a_chain->callback_atom_add = s_chain_callback_atom_add ;  // Accept new element in chain
    a_chain->callback_atom_add_from_treshold = s_chain_callback_atom_add_from_treshold;  // Accept new elements in chain from treshold
    a_chain->callback_atom_verify = s_chain_callback_atom_verify ;  // Verify new element in chain
    a_chain->callback_atom_get_hdr_static_size = s_chain_callback_atom_get_static_hdr_size; // Get dag event hdr size

    a_chain->callback_atom_iter_create = s_chain_callback_atom_iter_create;
    a_chain->callback_atom_iter_create_from = s_chain_callback_atom_iter_create_from;
    a_chain->callback_atom_iter_delete = s_chain_callback_atom_iter_delete;
    // Linear pass through
    a_chain->callback_atom_iter_get_first = s_chain_callback_atom_iter_get_first; // Get the fisrt element from chain
    a_chain->callback_atom_iter_get_next = s_chain_callback_atom_iter_get_next; // Get the next element from chain from the current one
    a_chain->callback_atom_iter_get_links = s_chain_callback_atom_iter_get_links; // Get the next element from chain from the current one
    a_chain->callback_atom_iter_get_lasts = s_chain_callback_atom_iter_get_lasts;

    a_chain->callback_atom_get_datums = s_chain_callback_atom_get_datum;
    a_chain->callback_atom_get_timestamp = s_chain_callback_atom_get_timestamp;

    a_chain->callback_atom_find_by_hash = s_chain_callback_atom_iter_find_by_hash;
    a_chain->callback_tx_find_by_hash = s_chain_callback_atom_find_by_tx_hash;

    a_chain->callback_add_datums = s_callback_add_datums;

    // Datum operations callbacks
/*
    a_chain->callback_datum_iter_create = s_chain_callback_datum_iter_create; // Datum iterator create
    a_chain->callback_datum_iter_delete = s_chain_callback_datum_iter_delete; // Datum iterator delete
    a_chain->callback_datum_iter_get_first = s_chain_callback_datum_iter_get_first; // Get the fisrt datum from chain
    a_chain->callback_datum_iter_get_next = s_chain_callback_datum_iter_get_next; // Get the next datum from chain from the current one
*/

    // Get tx list
    a_chain->callback_get_txs = s_dap_chain_callback_get_txs;
    // Get tx count
    a_chain->callback_count_tx = s_dap_chain_callback_get_count_tx;

    // Get atom count in chain
    a_chain->callback_count_atom = s_dap_chain_callback_get_count_atom;
    // Get atom list in chain
    a_chain->callback_get_atoms = s_callback_get_atoms;

    // Others
    a_chain->_inheritor = l_dag;

    const char * l_static_genesis_event_hash_str = dap_config_get_item_str_default(a_chain_cfg,"dag","static_genesis_event",NULL);
    if ( l_static_genesis_event_hash_str ){
        int lhr;
        if ( (lhr= dap_chain_hash_fast_from_str(l_static_genesis_event_hash_str,&l_dag->static_genesis_event_hash) )!= 0 ){
            log_it( L_ERROR, "Can't read hash from static_genesis_event \"%s\", ret code %d ", l_static_genesis_event_hash_str, lhr);
        }
    }
    uint16_t l_list_len = 0;
    char **l_hard_accept_list = dap_config_get_array_str(a_chain_cfg, "dag", "hard_accept_list", &l_list_len);
    for (uint16_t i = 0; i < l_list_len; i++) {
        dap_chain_cs_dag_hal_item_t *l_hal_item = DAP_NEW_Z(dap_chain_cs_dag_hal_item_t);
        dap_chain_hash_fast_from_str(l_hard_accept_list[i], &l_hal_item->hash);
        HASH_ADD(hh, l_dag->hal, hash, sizeof(l_hal_item->hash), l_hal_item);
    }

    l_dag->is_static_genesis_event = (l_static_genesis_event_hash_str != NULL) && dap_config_get_item_bool_default(a_chain_cfg,"dag","is_static_genesis_event",false);

    l_dag->is_single_line = dap_config_get_item_bool_default(a_chain_cfg,"dag","is_single_line",false);
    l_dag->is_celled = dap_config_get_item_bool_default(a_chain_cfg,"dag","is_celled",false);
    l_dag->is_add_directly = dap_config_get_item_bool_default(a_chain_cfg,"dag","is_add_directly",false);
    l_dag->datum_add_hashes_count = dap_config_get_item_uint16_default(a_chain_cfg,"dag","datum_add_hashes_count",1);
    dap_chain_net_t *l_net = dap_chain_net_by_id(a_chain->net_id);
    l_dag->broadcast_disable = true;
    char *l_gdb_group = dap_strdup_printf(l_dag->is_celled ? "dag-%s-%s-%016llx-round" : "dag-%s-%s-round",
                                          l_net->pub.gdb_groups_prefix, a_chain->name, 0LLU);
    l_dag->gdb_group_events_round_new = dap_strdup_printf("%s.%s", l_gdb_group,
                                                          dap_config_get_item_str_default(a_chain_cfg,"dag","gdb_group_events_round_new", "new"));
    DAP_DELETE(l_gdb_group);
    dap_global_db_add_sync_extra_group(l_net->pub.name, l_dag->gdb_group_events_round_new, s_history_callback_round_notify, l_dag);
    l_dag->broadcast_disable = false;
    byte_t *l_current_round = dap_global_db_get_sync(l_dag->gdb_group_events_round_new, DAG_ROUND_CURRENT_KEY, NULL, NULL, NULL);
    l_dag->round_current = l_current_round ? *(uint64_t*)l_current_round : 0;
    DAP_DELETE(l_current_round);
    dap_global_db_get_all_raw(l_dag->gdb_group_events_round_new, 0, 0, s_dag_rounds_events_iter, l_dag);
    PVT(l_dag)->mempool_timer = dap_interval_timer_create(15000, s_timer_process_callback, a_chain);
    PVT(l_dag)->events_treshold = NULL;
    PVT(l_dag)->events_treshold_conflicted = NULL;
    PVT(l_dag)->treshold_fee_timer = dap_interval_timer_create(900000, (dap_timer_callback_t)s_dap_chain_cs_dag_threshold_free, l_dag);
    if (l_dag->is_single_line)
        log_it (L_NOTICE, "DAG chain initialized (single line)");
    else
        log_it (L_NOTICE, "DAG chain initialized (multichain)");

    return 0;
}

static void s_dap_chain_cs_dag_threshold_free(dap_chain_cs_dag_t *a_dag) {
    dap_chain_cs_dag_pvt_t *l_pvt = PVT(a_dag);
    dap_chain_cs_dag_event_item_t *l_current = NULL, *l_tmp = NULL;
    dap_nanotime_t  l_time_cut_off = dap_nanotime_now() - dap_nanotime_from_sec(7200); //7200 sec = 2 hours.
    pthread_rwlock_wrlock(&l_pvt->events_rwlock);
    //Fee treshold
    HASH_ITER(hh, l_pvt->events_treshold, l_current, l_tmp) {
        if (l_current->ts_added < l_time_cut_off) {
            dap_chain_cs_dag_blocked_t *l_el = DAP_NEW(dap_chain_cs_dag_blocked_t);
            l_el->hash = l_current->hash;
            HASH_ADD(hh, l_pvt->removed_events_from_treshold, hash, sizeof(dap_chain_hash_fast_t), l_el);
            char *l_hash_dag = dap_hash_fast_to_str_new(&l_current->hash);
            DAP_DELETE(l_current->event);
            HASH_DEL(l_pvt->events_treshold, l_current);
            DAP_DELETE(l_current);
            log_it(L_NOTICE, "Removed DAG event with %s hash from trashold.", l_hash_dag);
            DAP_DELETE(l_hash_dag);
        }
    }
    //Fee treshold conflicted
    HASH_ITER(hh, l_pvt->events_treshold_conflicted, l_current, l_tmp) {
        if (l_current->ts_added < l_time_cut_off) {
            char *l_hash_dag = dap_hash_fast_to_str_new(&l_current->hash);
            DAP_DELETE(l_current->event);
            HASH_DEL(l_pvt->events_treshold_conflicted, l_current);
            DAP_DELETE(l_current);
            log_it(L_NOTICE, "Removed DAG event with %s hash from trashold.", l_hash_dag);
            DAP_DELETE(l_hash_dag);
        }
    }
    pthread_rwlock_unlock(&l_pvt->events_rwlock);
}

static void s_dap_chain_cs_dag_purge(dap_chain_t *a_chain)
{
    dap_chain_cs_dag_pvt_t *l_dag_pvt = PVT(DAP_CHAIN_CS_DAG(a_chain));
    pthread_rwlock_wrlock(&l_dag_pvt->events_rwlock);
    dap_chain_cs_dag_event_item_t *l_event_current, *l_event_tmp;
    // Clang bug at this, l_event_current should change at every loop cycle
    HASH_ITER(hh, l_dag_pvt->events, l_event_current, l_event_tmp) {
        HASH_DEL(l_dag_pvt->events, l_event_current);
        DAP_DELETE(l_event_current);
    }
    HASH_ITER(hh, l_dag_pvt->events_lasts_unlinked, l_event_current, l_event_tmp) {
        HASH_DEL(l_dag_pvt->events_lasts_unlinked, l_event_current);
        DAP_DELETE(l_event_current);
    }
    HASH_ITER(hh, l_dag_pvt->events_treshold, l_event_current, l_event_tmp) {
        HASH_DEL(l_dag_pvt->events_treshold, l_event_current);
        DAP_DELETE(l_event_current);
    }
    HASH_ITER(hh, l_dag_pvt->events_treshold_conflicted, l_event_current, l_event_tmp) {
        HASH_DEL(l_dag_pvt->events_treshold_conflicted, l_event_current);
        DAP_DELETE(l_event_current);
    }
    HASH_ITER(hh, l_dag_pvt->tx_events, l_event_current, l_event_tmp) {
        HASH_DEL(l_dag_pvt->tx_events, l_event_current);
        DAP_DELETE(l_event_current);
    }
    pthread_rwlock_unlock(&l_dag_pvt->events_rwlock);
    dap_chain_cell_t *l_cell_cur, *l_cell_tmp;
    HASH_ITER(hh, a_chain->cells, l_cell_cur, l_cell_tmp) {
        dap_chain_cell_close(l_cell_cur);
    }
}

/**
 * @brief dap_chain_cs_dag_delete
 * @param a_dag
 * @return
 */
void dap_chain_cs_dag_delete(dap_chain_t * a_chain)
{
    s_dap_chain_cs_dag_purge(a_chain);
    dap_chain_cs_dag_t * l_dag = DAP_CHAIN_CS_DAG ( a_chain );
    pthread_rwlock_destroy(& PVT(l_dag)->events_rwlock);
    dap_interval_timer_delete(PVT(l_dag)->mempool_timer);
    if(l_dag->callback_delete )
        l_dag->callback_delete(l_dag);
    if(l_dag->_inheritor)
        DAP_DELETE(l_dag->_inheritor);
    if(l_dag->_pvt)
        DAP_DELETE(l_dag->_pvt);
}


static int s_dap_chain_add_atom_to_ledger(dap_chain_cs_dag_t * a_dag, dap_ledger_t * a_ledger, dap_chain_cs_dag_event_item_t * a_event_item)
{
    dap_chain_datum_t *l_datum = (dap_chain_datum_t*) dap_chain_cs_dag_event_get_datum(a_event_item->event, a_event_item->event_size);
    if(a_event_item->event_size< sizeof(l_datum->header) ){
        log_it(L_WARNING, "Corrupted event, too small to fit datum in it");
        return -1;
    }
    size_t l_datum_size = dap_chain_datum_size(l_datum);
    size_t l_datum_size_max = dap_chain_cs_dag_event_get_datum_size_maximum(a_event_item->event, a_event_item->event_size);
    if(l_datum_size >l_datum_size_max ){
        log_it(L_WARNING, "Corrupted event, too big size %zd in header when event's size max is only %zd", l_datum_size, l_datum_size_max);
        return -1;
    }
    dap_hash_fast_t l_tx_hash = {};
    if(dap_chain_datum_add(a_dag->chain,l_datum, l_datum_size, &l_tx_hash) == 0) {
        pthread_rwlock_t * l_events_rwlock = &PVT(a_dag)->events_rwlock;
        if  (l_datum->header.type_id == DAP_CHAIN_DATUM_TX) {
            unsigned l_hash_item_hashv;
            HASH_VALUE(&l_tx_hash, sizeof(l_tx_hash), l_hash_item_hashv);
            dap_chain_cs_dag_event_item_t *l_tx_event;
            int l_err = pthread_rwlock_wrlock(l_events_rwlock);
            HASH_FIND_BYHASHVALUE(hh, PVT(a_dag)->tx_events, &l_tx_hash, sizeof(l_tx_event->hash),
                                  l_hash_item_hashv, l_tx_event);
            if (!l_tx_event) {
                l_tx_event = DAP_NEW_Z(dap_chain_cs_dag_event_item_t);
                l_tx_event->ts_added = a_event_item->ts_added;
                l_tx_event->event = a_event_item->event;
                l_tx_event->event_size = a_event_item->event_size;
                l_tx_event->hash = l_tx_hash;
                HASH_ADD_BYHASHVALUE(hh, PVT(a_dag)->tx_events, hash, sizeof(l_tx_event->hash),
                                     l_hash_item_hashv, l_tx_event);
            }
            if (l_err != EDEADLK)
                pthread_rwlock_unlock(l_events_rwlock);
        }
        return 0;
    } else
        return -1;
}

static int s_dap_chain_add_atom_to_events_table(dap_chain_cs_dag_t * a_dag, dap_ledger_t * a_ledger, dap_chain_cs_dag_event_item_t * a_event_item )
{
    int l_ledger_res = s_dap_chain_add_atom_to_ledger(a_dag, a_ledger, a_event_item);
    if (s_debug_more) {
        char l_buf_hash[128] = {'\0'};
        dap_chain_hash_fast_to_str(&a_event_item->hash,l_buf_hash,sizeof(l_buf_hash)-1);
        log_it(L_DEBUG,"Dag event %s checked, add it to ledger", l_buf_hash);
        if (l_ledger_res != 0)
            log_it(L_WARNING,"Dag event %s checked, but ledger declined: code %d", l_buf_hash, l_ledger_res);
    }
    return l_ledger_res;
}

static bool s_dap_chain_check_if_event_is_present(dap_chain_cs_dag_event_item_t * a_hash_table, const dap_chain_hash_fast_t * hash) {
    if(!a_hash_table)
        return false;
    dap_chain_cs_dag_event_item_t * l_event_search = NULL;
    HASH_FIND(hh, a_hash_table, hash, sizeof(*hash), l_event_search);
    return (l_event_search != NULL);
}

/**
 * @brief s_chain_callback_atom_add Accept new event in dag
 * @param a_chain DAG object
 * @param a_atom
 * @param a_atom_size
 * @return 0 if verified and added well, otherwise if not
 */
static dap_chain_atom_verify_res_t s_chain_callback_atom_add(dap_chain_t * a_chain, dap_chain_atom_ptr_t a_atom, size_t a_atom_size)
{
    dap_chain_cs_dag_t * l_dag = DAP_CHAIN_CS_DAG(a_chain);
    dap_chain_cs_dag_event_t * l_event = (dap_chain_cs_dag_event_t *) a_atom;

    dap_chain_cs_dag_event_item_t * l_event_item = DAP_NEW_Z(dap_chain_cs_dag_event_item_t);
    pthread_rwlock_t * l_events_rwlock = &PVT(l_dag)->events_rwlock;
    l_event_item->event = l_event;
    l_event_item->event_size = a_atom_size;
    l_event_item->ts_added = dap_time_now();

    dap_chain_hash_fast_t l_event_hash;
    dap_chain_cs_dag_event_calc_hash(l_event, a_atom_size, &l_event_hash);
    l_event_item->hash = l_event_hash;

    char * l_event_hash_str = NULL;
    if(s_debug_more) {
        l_event_hash_str = dap_chain_hash_fast_to_str_new(&l_event_item->hash);
        log_it(L_DEBUG, "Processing event: %s... (size %zd)", l_event_hash_str,a_atom_size);
    }

    pthread_rwlock_rdlock(l_events_rwlock);
    // check if we already have this event
    dap_chain_atom_verify_res_t ret = s_dap_chain_check_if_event_is_present(PVT(l_dag)->events, &l_event_item->hash) ||
            s_dap_chain_check_if_event_is_present(PVT(l_dag)->events_treshold, &l_event_item->hash) ? ATOM_PASS : ATOM_ACCEPT;
    pthread_rwlock_unlock(l_events_rwlock);

    // verify hashes and consensus
    switch (ret) {
    case ATOM_ACCEPT:
        ret = s_chain_callback_atom_verify(a_chain, a_atom, a_atom_size);
        if (ret == ATOM_MOVE_TO_THRESHOLD)
            ret = ATOM_REJECT; /* TODO: A temporary fix for memory consumption */
        if(s_debug_more)
            log_it(L_DEBUG, "Verified atom %p: %s", a_atom, ret == ATOM_ACCEPT ? "accepted" :
                                                           (ret == ATOM_REJECT ? "rejected" : "thresholded"));
        break;
    case ATOM_PASS:
        if(s_debug_more) {
            log_it(L_DEBUG, "Atom already present");
            DAP_DELETE(l_event_hash_str);
        }
        DAP_DELETE(l_event_item);
        return ret;
    default:
        break;
    }

    if (l_event->header.round_id && l_event->header.round_id < UINT_MAX)
        l_dag->round_completed = l_event->header.round_id;

    switch (ret) {
    case ATOM_MOVE_TO_THRESHOLD:
        pthread_rwlock_wrlock(l_events_rwlock);
        dap_chain_cs_dag_blocked_t *el = NULL;
        HASH_FIND(hh, PVT(l_dag)->removed_events_from_treshold, &l_event_item->hash, sizeof(dap_chain_hash_fast_t), el);
        if (!el) {
            HASH_ADD(hh, PVT(l_dag)->events_treshold, hash, sizeof(l_event_item->hash), l_event_item);

            if (s_debug_more)
                log_it(L_DEBUG, "... added to threshold");
        } else {
            ret = ATOM_REJECT;
            if (s_debug_more)
                log_it(L_DEBUG, "... rejected because the atom was removed from the threshold.");
        }
        pthread_rwlock_unlock(l_events_rwlock);
        break;
    case ATOM_ACCEPT: {
        int l_consensus_check = s_dap_chain_add_atom_to_events_table(l_dag, a_chain->ledger, l_event_item);
        switch (l_consensus_check) {
        case 0:
            if(s_debug_more)
                log_it(L_DEBUG, "... added");
            break;
        case DAP_CHAIN_CS_VERIFY_CODE_TX_NO_PREVIOUS:
        case DAP_CHAIN_CS_VERIFY_CODE_TX_NO_EMISSION:
            if(s_debug_more)
                log_it(L_DEBUG, "... ledger tresholded");
            break;
        case DAP_CHAIN_DATUM_CA:
            if(s_debug_more)
                log_it(L_DEBUG, "... DATUM_CA");
            break;
        case DAP_CHAIN_DATUM_CUSTOM:
            if(s_debug_more)
                log_it(L_DEBUG, "... DATUM_CUSTOM");
            break;
        default:
            if (s_debug_more)
                log_it(L_WARNING, "... added with ledger code %d", l_consensus_check);
            break;
        }
        pthread_rwlock_wrlock(l_events_rwlock);
        HASH_ADD(hh, PVT(l_dag)->events,hash, sizeof(l_event_item->hash), l_event_item);
        s_dag_events_lasts_process_new_last_event(l_dag, l_event_item);
        pthread_rwlock_unlock(l_events_rwlock);
    } break;
    default:
        DAP_DELETE(l_event_item); // Neither added, nor freed
        break;
    }
    if(s_debug_more)
        DAP_DELETE(l_event_hash_str);
    return ret;
}

/**
 * @brief s_chain_callback_atom_add_from_treshold Accept new event in dag
 * @param a_chain DAG object
 * @return true if added one item, otherwise false
 */
static dap_chain_atom_ptr_t s_chain_callback_atom_add_from_treshold(dap_chain_t * a_chain, size_t *a_event_size_out)
{
    dap_chain_cs_dag_t * l_dag = DAP_CHAIN_CS_DAG(a_chain);
    dap_chain_cs_dag_event_item_t *l_item = dap_chain_cs_dag_proc_treshold(l_dag, a_chain->ledger);
    if(l_item) {
        if(a_event_size_out)
            *a_event_size_out = l_item->event_size;
        return l_item->event;
    }
    return NULL;
}

/**
 * @brief s_chain_callback_datums_add
 * @param a_chain
 * @param a_datums
 * @param a_datums_size
 */
static size_t s_callback_add_datums(dap_chain_t *a_chain, dap_chain_datum_t **a_datums, size_t a_datums_count)
{
    size_t l_datum_processed = 0;
    for (size_t i = 0; i < a_datums_count; i++) {
        dap_chain_datum_t *l_datum = *(a_datums + i);
        size_t l_datum_size = dap_chain_datum_size(l_datum);
        if (!l_datum_size || !l_datum)
            continue;
        if (s_chain_callback_datums_pool_proc(a_chain, l_datum))
            ++l_datum_processed;
    }
    return l_datum_processed;
}

static bool s_chain_callback_datums_pool_proc(dap_chain_t *a_chain, dap_chain_datum_t *a_datum) {
    if (!a_datum || !a_chain)
        log_it(L_ERROR, "Datum or chain in mempool processing comes NULL");

    dap_chain_cs_dag_t * l_dag = DAP_CHAIN_CS_DAG(a_chain);
    /* If datum passes thru rounds, let's check if it wasn't added before */
    dap_chain_hash_fast_t l_datum_hash;
    dap_hash_fast(a_datum, dap_chain_datum_size(a_datum), &l_datum_hash);
    if (!l_dag->is_add_directly) {
        bool l_dup_found = false;
        size_t l_objs_count = 0;
        dap_global_db_obj_t * l_objs = dap_global_db_get_all_sync(l_dag->gdb_group_events_round_new, &l_objs_count);
        for (size_t i = 0; i < l_objs_count; ++i) {
            dap_chain_cs_dag_event_round_item_t *l_round_item = (dap_chain_cs_dag_event_round_item_t*)l_objs[i].value;
            if (!memcmp(&l_datum_hash, &(l_round_item->round_info.datum_hash), sizeof(dap_chain_hash_fast_t))) {
                l_dup_found = true;
                break;
            }
        }
        dap_global_db_objs_delete(l_objs, l_objs_count);
        if (l_dup_found) {
            char l_datum_hash_str[DAP_CHAIN_HASH_FAST_STR_SIZE];
            dap_chain_hash_fast_to_str(&l_datum_hash, l_datum_hash_str, sizeof(l_datum_hash_str));
            log_it(L_ERROR, "Datum %s was already added to round, drop it", l_datum_hash_str);
            return false;
        }
    }

    size_t  l_hashes_size   = l_dag->is_single_line ? 1 : l_dag->datum_add_hashes_count,
            l_hashes_linked = 0;
    dap_chain_hash_fast_t *l_hashes = l_hashes_size && !s_seed_mode
            ? DAP_NEW_STACK_SIZE(dap_chain_hash_fast_t, l_hashes_size * sizeof(dap_chain_hash_fast_t))
            : NULL;

    /* Prepare round */
    if (l_hashes && l_hashes_size) {
        pthread_rwlock_rdlock(&PVT(l_dag)->events_rwlock);
        if (!HASH_COUNT(PVT(l_dag)->events_lasts_unlinked)) {
            pthread_rwlock_unlock(&PVT(l_dag)->events_rwlock);
            log_it(L_INFO, "Nothing to link");
            return false;
        }
        /* We'll use modification-safe iteration thru the additional hashtable thus the chosen events will not repeat */
#define always_true(ev) ({ (void*)ev, true; })
        dap_chain_cs_dag_event_item_t *l_tmp = NULL, *l_cur_ev, *l_tmp_ev;
        HASH_SELECT(th, l_tmp, hh, PVT(l_dag)->events_lasts_unlinked, always_true); /* Always true predicate */
        pthread_rwlock_unlock(&PVT(l_dag)->events_rwlock);
        while ((l_hashes_linked < l_hashes_size) && (HASH_CNT(th, l_tmp) > 0)) {
            int l_random_id = rand() % HASH_CNT(th, l_tmp), l_hash_id = 0;
            HASH_ITER(th, l_tmp, l_cur_ev, l_tmp_ev) {
                if (l_hash_id++ == l_random_id) {
                    l_hashes[l_hashes_linked++] = l_cur_ev->hash;
                    HASH_DEL(l_tmp, l_cur_ev);
                    break;
                }
            }
        }
        HASH_CLEAR(th, l_tmp);
        if (l_hashes_linked < l_hashes_size) {
            log_it(L_ERROR, "No enough unlinked events present (only %lu of %lu), a dummy round?", l_hashes_linked, l_hashes_size);
            return false;
        }
    }
<<<<<<< HEAD

    /*
     * Either we're in seed mode ==> the new event will be not linked to anything
     * or we have successfully chosen the hash(es) to link with.
     * No additional conditions required.
    */
    byte_t *l_current_round = dap_global_db_get_sync(DAG_ROUND_CURRENT_KEY, l_dag->gdb_group_events_round_new, NULL, NULL, NULL);
    uint64_t l_round_current = MAX(l_current_round ? *(uint64_t*)l_current_round : 0, l_dag->round_completed);
    DAP_DELETE(l_current_round);
    l_dag->round_current = ++l_round_current; /* it's an atomic_store */
    uint64_t l_event_size = 0;
    dap_chain_cs_dag_event_t * l_event = l_dag->callback_cs_event_create
            ? l_dag->callback_cs_event_create(l_dag, a_datum, l_hashes, l_hashes_linked, &l_event_size)
            : NULL;
    if (!l_event || !l_event_size) {
        log_it(L_ERROR,"Can't create new event!");
        return false;
    }

    if (l_dag->is_add_directly) {
        dap_chain_atom_verify_res_t l_verify_res;
        switch (l_verify_res = s_chain_callback_atom_add(a_chain, l_event, l_event_size)) {
        case ATOM_ACCEPT:
            return dap_chain_atom_save(a_chain, (uint8_t *)l_event, l_event_size, a_chain->cells->id) > 0;
        default:
            log_it(L_ERROR, "Can't add new event to the file, atom verification result %d", l_verify_res);
=======
    if (l_hashes_linked || s_seed_mode ) {
        dap_chain_cs_dag_event_t * l_event = NULL;
        size_t l_event_size = 0;
        byte_t *l_current_round = dap_global_db_get_sync(l_dag->gdb_group_events_round_new, DAG_ROUND_CURRENT_KEY, NULL, NULL, NULL);
        l_dag->round_current = l_current_round ? *(uint64_t *)l_current_round : 0;
        DAP_DELETE(l_current_round);
        if (l_dag->round_current < l_dag->round_completed)
            l_dag->round_current = l_dag->round_completed;
        uint64_t l_round_current = ++l_dag->round_current;
        if (l_dag->callback_cs_event_create)
            l_event = l_dag->callback_cs_event_create(l_dag, a_datum, l_hashes, l_hashes_linked, &l_event_size);
        DAP_DELETE(l_hashes);
        if (l_event && l_event_size) { // Event is created
            if (l_dag->is_add_directly) {
                l_cell = a_chain->cells;
                if (s_chain_callback_atom_add(a_chain, l_event, l_event_size) == ATOM_ACCEPT) {
                    if (dap_chain_atom_save(a_chain, (uint8_t *)l_event, l_event_size, a_chain->cells->id) < 0)
                        log_it(L_ERROR, "Can't add new event to the file");
                    return true;
                } else {
                    log_it(L_ERROR, "Can't add new event");
                    return false;
                }
            } else {    // add to new round into global_db
                dap_global_db_set(l_dag->gdb_group_events_round_new, DAG_ROUND_CURRENT_KEY,
                                  &l_round_current, sizeof(uint64_t), false, NULL, NULL);
                dap_chain_hash_fast_t l_event_hash, l_datum_hash;
                dap_chain_cs_dag_event_round_item_t *l_round_item =
                            DAP_NEW_Z_SIZE(dap_chain_cs_dag_event_round_item_t,
                                            sizeof(dap_chain_cs_dag_event_round_item_t));
                dap_hash_fast(a_datum, dap_chain_datum_size(a_datum), &l_datum_hash);
                l_round_item->round_info.datum_hash = l_datum_hash;
                dap_chain_cs_dag_event_calc_hash(l_event,l_event_size, &l_event_hash);
                char l_event_hash_str[DAP_CHAIN_HASH_FAST_STR_SIZE];
                dap_chain_hash_fast_to_str(&l_event_hash, l_event_hash_str, sizeof(l_event_hash_str));
                bool l_res = dap_chain_cs_dag_event_gdb_set(l_dag, l_event_hash_str, l_event, l_event_size, l_round_item);
                DAP_DELETE(l_round_item);
                if (l_res)
                    log_it(L_INFO, "Event %s placed in the new forming round", l_event_hash_str);
                else
                    log_it(L_ERROR,"Can't add new event to the new events round");
                return l_res;
            }
        } else {
            log_it(L_ERROR,"Can't create new event!");
>>>>>>> c9338a04
            return false;
        }
    }

    dap_global_db_set(l_dag->gdb_group_events_round_new, DAG_ROUND_CURRENT_KEY,
                      &l_round_current, sizeof(uint64_t), false, NULL, NULL);
    dap_chain_hash_fast_t l_event_hash;
    dap_chain_cs_dag_event_round_item_t l_round_item = { .round_info.datum_hash = l_datum_hash };
    char l_event_hash_str[DAP_CHAIN_HASH_FAST_STR_SIZE];
    dap_chain_cs_dag_event_calc_hash(l_event, l_event_size, &l_event_hash);
    dap_chain_hash_fast_to_str(&l_event_hash, l_event_hash_str, sizeof(l_event_hash_str));
    bool l_res = dap_chain_cs_dag_event_gdb_set(l_dag, l_event_hash_str, l_event, l_event_size, &l_round_item);
    log_it(l_res ? L_INFO : L_ERROR,
           l_res ? "Event %s placed in the new forming round"
                 : "Can't add new event [%s] to the new events round",
           l_event_hash_str);
    return l_res;
}



/**
 * @brief dap_chain_cs_dag_find_event_by_hash
 * @param a_dag
 * @param a_hash
 * @return
 */
dap_chain_cs_dag_event_t* dap_chain_cs_dag_find_event_by_hash(dap_chain_cs_dag_t * a_dag, dap_chain_hash_fast_t * a_hash)
{
    dap_chain_cs_dag_event_item_t* l_event_item = NULL;
    pthread_rwlock_rdlock(&PVT(a_dag)->events_rwlock);
    HASH_FIND(hh, PVT(a_dag)->events ,a_hash,sizeof(*a_hash), l_event_item);
    pthread_rwlock_unlock(&PVT(a_dag)->events_rwlock);
    dap_chain_cs_dag_event_t * l_event = l_event_item? l_event_item->event: NULL;
    return l_event;
}

static bool s_event_verify_size(dap_chain_cs_dag_event_t *a_event, size_t a_event_size)
{
    if (sizeof(a_event->header) >= a_event_size) {
        log_it(L_WARNING, "Size of atom is %zd that is equal or less then header %zd", a_event_size, sizeof(a_event->header));
        return false;
    }
    size_t l_sign_offset = dap_chain_cs_dag_event_calc_size_excl_signs(a_event, a_event_size);
    if (l_sign_offset >= a_event_size)
        return false;
    if (a_event->header.signs_count > UINT8_MAX)
        return false;
    for (int i = 0; i < a_event->header.signs_count; i++) {
        dap_sign_t *l_sign = (dap_sign_t *)((uint8_t *)a_event + l_sign_offset);
        l_sign_offset += dap_sign_get_size(l_sign);
        if (l_sign_offset > a_event_size) {
            log_it(L_ERROR, "%d of atom signes don't fit in the atom size %zd", a_event->header.signs_count, a_event_size);
            return false;
        }
    }
    return l_sign_offset == a_event_size;
}



/**
 * @brief s_chain_callback_atom_verify Verify atomic element
 * @param a_chain
 * @param a_atom
 * @return
 */
static dap_chain_atom_verify_res_t s_chain_callback_atom_verify(dap_chain_t * a_chain, dap_chain_atom_ptr_t  a_atom,size_t a_atom_size)
{
    dap_chain_cs_dag_t * l_dag = DAP_CHAIN_CS_DAG(a_chain);
    dap_chain_cs_dag_event_t * l_event = (dap_chain_cs_dag_event_t *) a_atom;
    dap_chain_atom_verify_res_t res = ATOM_ACCEPT;
    pthread_rwlock_t *l_events_rwlock = &PVT(l_dag)->events_rwlock;
    if (l_event->header.version) {
        if (s_debug_more)
            log_it(L_WARNING, "Unsupported event version, possible corrupted event");
        return ATOM_REJECT;
    }
    if (l_event->header.chain_id.uint64 != a_chain->id.uint64) {
        if (s_debug_more)
            log_it(L_WARNING, "Event from another chain, possible corrupted event");
        return ATOM_REJECT;
    }
    if (!s_event_verify_size(l_event, a_atom_size)) {
        if (s_debug_more)
            log_it(L_WARNING,"Event size not equal to expected");
        return  ATOM_REJECT;
    }
    // Hard accept list
    if (l_dag->hal) {
        dap_chain_hash_fast_t l_event_hash = { };
        dap_chain_cs_dag_event_calc_hash(l_event,a_atom_size, &l_event_hash);
        dap_chain_cs_dag_hal_item_t *l_hash_found = NULL;
        pthread_rwlock_rdlock(l_events_rwlock);
        HASH_FIND(hh, l_dag->hal, &l_event_hash, sizeof(l_event_hash), l_hash_found);
        pthread_rwlock_unlock(l_events_rwlock);
        if (l_hash_found) {
            return ATOM_ACCEPT;
        }
    }
    // genesis or seed mode
    if (l_event->header.hash_count == 0){
        if(s_seed_mode && !PVT(l_dag)->events){
            log_it(L_NOTICE,"Accepting genesis event");
            return ATOM_ACCEPT;
        }else if(s_seed_mode){
            log_it(L_WARNING,"Cant accept genesis event: already present data in DAG, ->events is not NULL");
            return  ATOM_REJECT;
        }

        if (l_dag->is_static_genesis_event ){
            dap_chain_hash_fast_t l_event_hash;
            dap_chain_cs_dag_event_calc_hash(l_event,a_atom_size, &l_event_hash);
            if ( memcmp( &l_event_hash, &l_dag->static_genesis_event_hash, sizeof(l_event_hash) ) != 0 ){
                char l_event_hash_str[DAP_CHAIN_HASH_FAST_STR_SIZE], l_genesis_event_hash_str[DAP_CHAIN_HASH_FAST_STR_SIZE];
                dap_chain_hash_fast_to_str(&l_event_hash, l_event_hash_str, sizeof(l_event_hash_str));
                dap_chain_hash_fast_to_str(&l_dag->static_genesis_event_hash, l_genesis_event_hash_str, sizeof(l_genesis_event_hash_str));
                log_it(L_WARNING, "Wrong genesis event %s (staticly predefined %s)",l_event_hash_str, l_genesis_event_hash_str);
                return ATOM_REJECT;
            } else {
                debug_if(s_debug_more, L_INFO, "Accepting static genesis event");
                return ATOM_ACCEPT;
            }
        }
    }

    //chain coherence
    if (! PVT(l_dag)->events ){
        res = ATOM_MOVE_TO_THRESHOLD;
        //log_it(L_DEBUG, "*** event %p goes to threshold", l_event);
    } else {
        //log_it(L_DEBUG, "*** event %p hash count %d",l_event, l_event->header.hash_count);
        for (size_t i = 0; i< l_event->header.hash_count; i++) {
            dap_chain_hash_fast_t * l_hash =  ((dap_chain_hash_fast_t *) l_event->hashes_n_datum_n_signs) + i;
            dap_chain_cs_dag_event_item_t * l_event_search = NULL;
            pthread_rwlock_rdlock(l_events_rwlock);
            HASH_FIND(hh, PVT(l_dag)->events ,l_hash ,sizeof (*l_hash),  l_event_search);
            pthread_rwlock_unlock(l_events_rwlock);
            if (l_event_search == NULL) {
                if(s_debug_more) {
                    char l_hash_str[DAP_CHAIN_HASH_FAST_STR_SIZE];
                    dap_chain_hash_fast_to_str(l_hash, l_hash_str, sizeof(l_hash_str));
                    log_it(L_WARNING, "Hash %s wasn't in hashtable of previously parsed", l_hash_str);
                }
                res = ATOM_MOVE_TO_THRESHOLD;
                break;
            }
        }
    }

    //consensus
    if(res == ATOM_ACCEPT)
        if(l_dag->callback_cs_verify ( l_dag, l_event,a_atom_size ))
            res = ATOM_REJECT;

    return res;
}

/**
 * @brief dap_chain_cs_dag_proc_event_round_new
 * @param a_dag
 */
void dap_chain_cs_dag_proc_event_round_new(dap_chain_cs_dag_t *a_dag)
{
    (void) a_dag;
    log_it(L_WARNING,"No proc event algorythm, use manual commands for round aproving");
}


/**
 * @brief s_dag_events_lasts_delete_linked_with_event
 * @param a_dag
 * @param a_event
 */
void s_dag_events_lasts_delete_linked_with_event(dap_chain_cs_dag_t * a_dag, dap_chain_cs_dag_event_t * a_event)
{
    for (size_t i = 0; i< a_event->header.hash_count; i++) {
        dap_chain_hash_fast_t * l_hash =  ((dap_chain_hash_fast_t *) a_event->hashes_n_datum_n_signs) + i;
        dap_chain_cs_dag_event_item_t * l_event_item = NULL;
        HASH_FIND(hh, PVT(a_dag)->events_lasts_unlinked ,l_hash ,sizeof (*l_hash),  l_event_item);
        if ( l_event_item ){
            HASH_DEL(PVT(a_dag)->events_lasts_unlinked,l_event_item);
            DAP_DEL_Z(l_event_item);
        }
    }
}

void s_dag_events_lasts_process_new_last_event(dap_chain_cs_dag_t * a_dag, dap_chain_cs_dag_event_item_t * a_event_item){
    //delete linked with event
    s_dag_events_lasts_delete_linked_with_event(a_dag, a_event_item->event);

    //add self
    dap_chain_cs_dag_event_item_t * l_event_last= DAP_NEW_Z(dap_chain_cs_dag_event_item_t);
    l_event_last->ts_added = a_event_item->ts_added;
    l_event_last->event = a_event_item->event;
    l_event_last->event_size = a_event_item->event_size;
    dap_hash_fast(l_event_last->event, a_event_item->event_size,&l_event_last->hash );
    HASH_ADD(hh,PVT(a_dag)->events_lasts_unlinked,hash, sizeof(l_event_last->hash),l_event_last);
}


typedef enum{
  DAP_THRESHOLD_OK = 0,
  DAP_THRESHOLD_NO_HASHES,
  DAP_THRESHOLD_NO_HASHES_IN_MAIN,
  DAP_THRESHOLD_CONFLICTING
} dap_dag_threshold_verification_res_t;

int dap_chain_cs_dag_event_verify_hashes_with_treshold(dap_chain_cs_dag_t * a_dag, dap_chain_cs_dag_event_t * a_event)
{
    bool l_is_events_all_hashes = true;
    bool l_is_events_main_hashes = true;

    if (a_event->header.hash_count == 0) {
        //looks like an alternative genesis event
        return DAP_THRESHOLD_CONFLICTING;
    }
    dap_dag_threshold_verification_res_t ret = DAP_THRESHOLD_OK;
    for (size_t i = 0; i< a_event->header.hash_count; i++) {
        dap_chain_hash_fast_t * l_hash =  ((dap_chain_hash_fast_t *) a_event->hashes_n_datum_n_signs) + i;
        dap_chain_cs_dag_event_item_t * l_event_search = NULL;
        HASH_FIND(hh, PVT(a_dag)->events_treshold_conflicted,l_hash ,sizeof (*l_hash),  l_event_search);
        if ( l_event_search ){
          //event is linked to event we consider conflicting
          ret = DAP_THRESHOLD_CONFLICTING;
          break;
        }
        HASH_FIND(hh, PVT(a_dag)->events ,l_hash ,sizeof (*l_hash),  l_event_search);
        if ( l_event_search == NULL ){ // If not found in events - search in treshhold
            l_is_events_main_hashes = false;
            HASH_FIND(hh, PVT(a_dag)->events_treshold ,l_hash ,sizeof (*l_hash),  l_event_search);
            if( l_event_search == NULL ){ // Hash is not in events or treshold table, keep the current item where it is
                l_is_events_all_hashes = false;
                break;
            }
        }
    }
    if (ret == DAP_THRESHOLD_CONFLICTING)
        return ret;
    return l_is_events_all_hashes ?
                (l_is_events_main_hashes ?
                    DAP_THRESHOLD_OK :
                DAP_THRESHOLD_NO_HASHES_IN_MAIN) :
            DAP_THRESHOLD_NO_HASHES;
}

/**
 * @brief dap_chain_cs_dag_proc_treshold
 * @param a_dag
 * @returns true if some atoms were moved from threshold to events
 */
dap_chain_cs_dag_event_item_t* dap_chain_cs_dag_proc_treshold(dap_chain_cs_dag_t * a_dag, dap_ledger_t * a_ledger)
{
    bool res = false;
    dap_chain_cs_dag_event_item_t * l_event_item = NULL, * l_event_item_tmp = NULL;
    pthread_rwlock_wrlock(&PVT(a_dag)->events_rwlock);
    int l_count = HASH_COUNT(PVT(a_dag)->events_treshold);
    log_it(L_DEBUG, "*** %d events in threshold", l_count);
    HASH_ITER(hh, PVT(a_dag)->events_treshold, l_event_item, l_event_item_tmp) {
        dap_dag_threshold_verification_res_t ret = dap_chain_cs_dag_event_verify_hashes_with_treshold(a_dag, l_event_item->event);
        if (ret == DAP_THRESHOLD_OK) {
            if (s_debug_more) {
                char * l_event_hash_str = dap_chain_hash_fast_to_str_new(&l_event_item->hash);
                log_it(L_DEBUG, "Processing event (threshold): %s...", l_event_hash_str);
                DAP_DELETE(l_event_hash_str);
            }
            int l_add_res = s_dap_chain_add_atom_to_events_table(a_dag, a_ledger, l_event_item);
            HASH_DEL(PVT(a_dag)->events_treshold, l_event_item);
            if (!l_add_res) {
                HASH_ADD(hh, PVT(a_dag)->events, hash, sizeof(l_event_item->hash), l_event_item);
                s_dag_events_lasts_process_new_last_event(a_dag, l_event_item);
                debug_if(s_debug_more, L_INFO, "... moved from treshold to main chains");
                res = true;
            } else {
                // TODO clear other threshold items linked with this one
                debug_if(s_debug_more, L_WARNING, "... rejected with ledger code %d", l_add_res);
                DAP_DELETE(l_event_item->event);
                DAP_DELETE(l_event_item);
            }
            break;
        } else if (ret == DAP_THRESHOLD_CONFLICTING) {
            HASH_DEL(PVT(a_dag)->events_treshold, l_event_item);
            HASH_ADD(hh, PVT(a_dag)->events_treshold_conflicted, hash, sizeof (l_event_item->hash), l_event_item);
        }
    }
    pthread_rwlock_unlock(&PVT(a_dag)->events_rwlock);
    return res ? l_event_item : NULL;
}

/**
 * @brief s_chain_callback_atom_get_static_hdr_size
 * @param a_chain
 * @return
 */
static size_t s_chain_callback_atom_get_static_hdr_size()
{
   return sizeof (dap_chain_class_dag_event_hdr_t);
}

/**
 * @brief s_chain_callback_atom_iter_create_from
 * @param a_chain
 * @param a_atom
 * @return
 */
static dap_chain_atom_iter_t* s_chain_callback_atom_iter_create_from(dap_chain_t * a_chain ,
                                                                     dap_chain_atom_ptr_t a_atom, size_t a_atom_size)
{
    dap_chain_atom_iter_t * l_atom_iter = DAP_NEW_Z(dap_chain_atom_iter_t);
    l_atom_iter->chain = a_chain;
    l_atom_iter->cur = a_atom;
    l_atom_iter->cur_size = a_atom_size;

    if ( a_atom ){
        dap_chain_hash_fast_t l_atom_hash;
        dap_hash_fast(a_atom, a_atom_size, &l_atom_hash );

        dap_chain_cs_dag_event_item_t  * l_atom_item;
        HASH_FIND(hh, PVT(DAP_CHAIN_CS_DAG(a_chain))->events, &l_atom_hash, sizeof(l_atom_hash),l_atom_item );
        l_atom_iter->cur_item = l_atom_item;
        l_atom_iter->cur_hash = &l_atom_item->hash;
    }
    return l_atom_iter;

}

/**
 * @brief s_chain_callback_atom_iter_create Create atomic element iterator
 * @param a_chain
 * @return
 */
static dap_chain_atom_iter_t *s_chain_callback_atom_iter_create(dap_chain_t *a_chain, dap_chain_cell_id_t a_cell_id, bool a_with_treshold)
{
    dap_chain_atom_iter_t * l_atom_iter = DAP_NEW_Z(dap_chain_atom_iter_t);
    l_atom_iter->chain = a_chain;
    l_atom_iter->cell_id = a_cell_id;
    l_atom_iter->with_treshold = a_with_treshold;
    pthread_rwlock_rdlock(&a_chain->atoms_rwlock);
#ifdef WIN32
    log_it(L_DEBUG, "! %p create caller id %lu", l_atom_iter, GetThreadId(GetCurrentThread()));
#endif
    return l_atom_iter;
}


/**
 * @brief s_chain_callback_atom_get_datum Get the datum from event
 * @param a_atom_iter
 * @param a_datums_count
 * @return
 */
static dap_chain_datum_t **s_chain_callback_atom_get_datum(dap_chain_atom_ptr_t a_event, size_t a_atom_size, size_t *a_datums_count)
{
    assert(a_datums_count);
    if (!a_event)
        return NULL;
    dap_chain_datum_t *l_datum = dap_chain_cs_dag_event_get_datum((dap_chain_cs_dag_event_t*)a_event, a_atom_size);
    if (!l_datum)
        return NULL;

    dap_chain_datum_t **l_datums = DAP_NEW_Z(dap_chain_datum_t*);
    if (a_datums_count)
        *a_datums_count = 1;
    l_datums[0] = l_datum;
    return l_datums;
}

/**
 * @brief s_chain_callback_atom_iter_get_first Get the first dag event
 * @param a_atom_iter
 * @return
 */
static dap_chain_atom_ptr_t s_chain_callback_atom_iter_get_first(dap_chain_atom_iter_t * a_atom_iter, size_t * a_ret_size )
{
    if(! a_atom_iter){
        log_it(L_ERROR, "NULL iterator on input for atom_iter_get_first function");
        return NULL;
    }
    dap_chain_cs_dag_t * l_dag = DAP_CHAIN_CS_DAG(a_atom_iter->chain);
    assert(l_dag);
    dap_chain_cs_dag_pvt_t *l_dag_pvt = PVT(l_dag);
    assert(l_dag_pvt);
    a_atom_iter->cur_item = NULL;
    dap_chain_cs_dag_event_item_t *l_item_tmp, *l_item_cur;
    int found = 0;
    HASH_ITER(hh, l_dag_pvt->events, l_item_cur, l_item_tmp) {
        if (l_item_cur->event->header.cell_id.uint64 == a_atom_iter->cell_id.uint64) {
            a_atom_iter->cur_item = l_item_cur;
            found = 1;
            a_atom_iter->found_in_treshold = 0;
            break;
        }
    }
    if (!found && a_atom_iter->with_treshold) {
        HASH_ITER(hh, l_dag_pvt->events_treshold, l_item_cur, l_item_tmp) {
            if (l_item_cur->event->header.cell_id.uint64 == a_atom_iter->cell_id.uint64) {
                a_atom_iter->cur_item = l_item_cur;
                a_atom_iter->found_in_treshold = 1;
                break;
            }
        }
    }

    if ( a_atom_iter->cur_item ){
        a_atom_iter->cur = ((dap_chain_cs_dag_event_item_t*) a_atom_iter->cur_item)->event;
        a_atom_iter->cur_size = ((dap_chain_cs_dag_event_item_t*) a_atom_iter->cur_item)->event_size;
        a_atom_iter->cur_hash = &((dap_chain_cs_dag_event_item_t*) a_atom_iter->cur_item)->hash;
    }else{
        a_atom_iter->cur = NULL;
        a_atom_iter->cur_size = 0;
        a_atom_iter->cur_hash = NULL;
    }

    if (a_ret_size)
        *a_ret_size = a_atom_iter->cur_size;
    return a_atom_iter->cur;
}


/**
 * @brief s_chain_callback_atom_iter_get_lasts
 * @param a_atom_iter
 * @param a_lasts_size_ptr
 * @return
 */
static dap_chain_atom_ptr_t* s_chain_callback_atom_iter_get_lasts( dap_chain_atom_iter_t * a_atom_iter ,size_t * a_lasts_size,
                                                                  size_t ** a_lasts_size_array )
{
    dap_chain_cs_dag_t * l_dag = DAP_CHAIN_CS_DAG( a_atom_iter->chain );
    dap_chain_atom_ptr_t * l_ret = NULL;
    pthread_rwlock_rdlock(&PVT(l_dag)->events_rwlock);
    size_t l_lasts_size = HASH_COUNT( PVT(l_dag)->events_lasts_unlinked );
    if ( l_lasts_size > 0 ) {
        if( a_lasts_size)
            *a_lasts_size = l_lasts_size;
        l_ret = DAP_NEW_Z_SIZE(dap_chain_atom_ptr_t, sizeof(dap_chain_atom_ptr_t) * l_lasts_size);
        dap_chain_cs_dag_event_item_t * l_event_item = NULL, *l_event_item_tmp = NULL;
        size_t i = 0;
        *a_lasts_size_array = DAP_NEW_Z_SIZE(size_t, sizeof(size_t) * l_lasts_size);
        HASH_ITER(hh,PVT(l_dag)->events_lasts_unlinked, l_event_item,l_event_item_tmp){
            l_ret[i] = l_event_item->event;
            (*a_lasts_size_array)[i] = l_event_item->event_size;
            i++;
        }
    }
    pthread_rwlock_unlock(&PVT(l_dag)->events_rwlock);
    return l_ret;
}

/**
 * @brief s_chain_callback_atom_iter_get_links
 * @param a_atom_iter
 * @param a_links_size_ptr
 * @return
 */
static dap_chain_atom_ptr_t* s_chain_callback_atom_iter_get_links( dap_chain_atom_iter_t * a_atom_iter ,size_t* a_links_size,
                                                                  size_t ** a_links_size_array )
{
    if ( a_atom_iter->cur && a_atom_iter->chain){
        dap_chain_cs_dag_t * l_dag = DAP_CHAIN_CS_DAG( a_atom_iter->chain );
        if(!l_dag){
            log_it(L_ERROR,"Chain %s have DAP_CHAIN_CS_DAG() = NULL", a_atom_iter->chain->name);
            return NULL;
        }
        dap_chain_cs_dag_event_t * l_event =(dap_chain_cs_dag_event_t *) a_atom_iter->cur;
        dap_chain_cs_dag_event_item_t * l_event_item = (dap_chain_cs_dag_event_item_t *) a_atom_iter->cur_item;
        if ( l_event->header.hash_count > 0){
            dap_chain_atom_ptr_t * l_ret = DAP_NEW_Z_SIZE(dap_chain_atom_ptr_t,
                                               sizeof (dap_chain_atom_ptr_t) * l_event->header.hash_count );
            if( a_links_size)
                *a_links_size = l_event->header.hash_count;
            *a_links_size_array = DAP_NEW_Z_SIZE(size_t, l_event->header.hash_count*sizeof (size_t));
            for (uint16_t i = 0; i < l_event->header.hash_count; i++){
                dap_chain_cs_dag_event_item_t * l_link_item = NULL;
                dap_chain_hash_fast_t * l_link_hash = (dap_chain_hash_fast_t *)
                        (l_event->hashes_n_datum_n_signs +
                        i*sizeof(*l_link_hash));
                pthread_rwlock_rdlock(&PVT(l_dag)->events_rwlock);
                HASH_FIND(hh, PVT(l_dag)->events,l_link_hash,sizeof(*l_link_hash),l_link_item);
                pthread_rwlock_unlock(&PVT(l_dag)->events_rwlock);
                if ( l_link_item ){
                    l_ret[i] = l_link_item->event;
                    (*a_links_size_array)[i] = l_link_item->event_size;
                }else {
                    char * l_link_hash_str = dap_chain_hash_fast_to_str_new(l_link_hash);
                    char * l_event_hash_str = l_event_item ? dap_chain_hash_fast_to_str_new(&l_event_item->hash) : NULL;
                    log_it(L_ERROR,"Can't find %s->%s links", l_event_hash_str ? l_event_hash_str : "[null]", l_link_hash_str);
                    DAP_DEL_Z(l_event_hash_str);
                    DAP_DELETE(l_link_hash_str);
                    (*a_links_size_array)--;
                }
            }
            if(!(*a_links_size_array)){
                DAP_DELETE(l_ret);
                l_ret = NULL;
            }
            return l_ret;
        }
    }
    return  NULL;
}

/**
 * @brief s_chain_callback_atom_iter_find_by_hash
 * @param a_atom_iter
 * @param a_atom_hash
 * @return
 */
static dap_chain_atom_ptr_t s_chain_callback_atom_iter_find_by_hash(dap_chain_atom_iter_t * a_atom_iter ,
                                                                       dap_chain_hash_fast_t * a_atom_hash,size_t *a_atom_size)
{
    dap_chain_cs_dag_t * l_dag = DAP_CHAIN_CS_DAG( a_atom_iter->chain );
    dap_chain_cs_dag_event_item_t * l_event_item = NULL;
    pthread_rwlock_rdlock(&PVT(l_dag)->events_rwlock);
    HASH_FIND(hh, PVT(l_dag)->events,a_atom_hash,sizeof(*a_atom_hash),l_event_item);
    pthread_rwlock_unlock(&PVT(l_dag)->events_rwlock);
    if ( l_event_item ){
        a_atom_iter->cur_item = l_event_item;
        a_atom_iter->cur = l_event_item->event;
        a_atom_iter->cur_size= l_event_item->event_size;
        a_atom_iter->cur_hash = &l_event_item->hash;
        if(a_atom_size)
            *a_atom_size = l_event_item->event_size;
        return  l_event_item->event;
    }else
        return NULL;
}


static dap_chain_datum_tx_t *s_chain_callback_atom_find_by_tx_hash(dap_chain_t *a_chain, dap_chain_hash_fast_t *a_tx_hash, dap_chain_hash_fast_t *a_event_hash)
{
    dap_chain_cs_dag_t * l_dag = DAP_CHAIN_CS_DAG( a_chain );
    dap_chain_cs_dag_event_item_t * l_event_item = NULL;
    pthread_rwlock_rdlock(&PVT(l_dag)->events_rwlock);
    HASH_FIND(hh, PVT(l_dag)->tx_events, a_tx_hash, sizeof(*a_tx_hash), l_event_item);
    pthread_rwlock_unlock(&PVT(l_dag)->events_rwlock);
    if ( l_event_item ){
        dap_chain_datum_t *l_datum = dap_chain_cs_dag_event_get_datum(l_event_item->event, l_event_item->event_size);
        if (l_datum && l_datum->header.data_size) {
            if (a_event_hash)
                *a_event_hash = l_event_item->hash;
            return (dap_chain_datum_tx_t *)l_datum->data;
        }
    }
    return NULL;
}

/**
 * @brief s_chain_callback_atom_iter_get_next Get the next dag event
 * @param a_atom_iter
 * @return
 */
static dap_chain_atom_ptr_t s_chain_callback_atom_iter_get_next( dap_chain_atom_iter_t * a_atom_iter,size_t * a_atom_size )
{
    dap_chain_cs_dag_event_item_t * l_event_item = (dap_chain_cs_dag_event_item_t*) a_atom_iter->cur_item;

    while (l_event_item) {
        l_event_item = (dap_chain_cs_dag_event_item_t *)l_event_item->hh.next;
        if (l_event_item && l_event_item->event->header.cell_id.uint64 == a_atom_iter->cell_id.uint64)
            break;
    }

    if(!l_event_item && !a_atom_iter->found_in_treshold && a_atom_iter->with_treshold) {
        dap_chain_cs_dag_t *l_dag = DAP_CHAIN_CS_DAG(a_atom_iter->chain);
        assert(l_dag);
        dap_chain_cs_dag_pvt_t *l_dag_pvt = PVT(l_dag);
        assert(l_dag_pvt);
        l_event_item = l_dag_pvt->events_treshold;
        while (l_event_item) {
            if (l_event_item && l_event_item->event->header.cell_id.uint64 == a_atom_iter->cell_id.uint64) {
                a_atom_iter->found_in_treshold = 1;
                break;
            }
            l_event_item = (dap_chain_cs_dag_event_item_t *)l_event_item->hh.next;
        }
    }


    // if l_event_item=NULL then items are over
    a_atom_iter->cur_item = l_event_item;
    a_atom_iter->cur = l_event_item ? l_event_item->event : NULL;
    a_atom_iter->cur_size = a_atom_iter->cur ? l_event_item->event_size : 0;
    a_atom_iter->cur_hash = l_event_item ? &l_event_item->hash : NULL;
    if(a_atom_size)
        *a_atom_size = a_atom_iter->cur_size;
    return a_atom_iter->cur;
}


/**
 * @brief s_chain_callback_atom_iter_delete Delete dag event iterator
 * @param a_atom_iter
 */
static void s_chain_callback_atom_iter_delete(dap_chain_atom_iter_t * a_atom_iter )
{
    pthread_rwlock_unlock(&a_atom_iter->chain->atoms_rwlock);
#ifdef WIN32
    log_it(L_DEBUG, "! Delete caller id %lu", GetThreadId(GetCurrentThread()));
#endif
    DAP_DELETE(a_atom_iter);
}

/**
 * @brief s_cli_dag
 * @param argc
 * @param argv
 * @param arg_func
 * @param str_reply
 * @return
 */
static int s_cli_dag(int argc, char ** argv, char **a_str_reply)
{
    enum {
        SUBCMD_EVENT_CREATE,
        SUBCMD_EVENT_CANCEL,
        SUBCMD_EVENT_LIST,
        SUBCMD_EVENT_DUMP,
        SUBCMD_EVENT_SIGN,
        SUBCMD_UNDEFINED
    } l_event_subcmd={0};

    int arg_index = 1;

    const char * l_event_cmd_str = NULL;
    const char * l_round_cmd_str = NULL;

    const char* l_event_hash_str = NULL;
    dap_chain_hash_fast_t l_event_hash = {0};

    const char * l_datum_hash_str = NULL;
    const char * l_cert_str;
    const char * l_from_events_str = NULL;

    dap_chain_t * l_chain = NULL;
    dap_chain_cs_dag_t * l_dag = NULL;
    dap_chain_net_t * l_net = NULL;

    dap_cli_server_cmd_find_option_val(argv, arg_index, arg_index + 1, "event", &l_event_cmd_str);
    dap_cli_server_cmd_find_option_val(argv, arg_index, arg_index + 1, "round", &l_round_cmd_str);

    arg_index++;
    const char * l_hash_out_type = NULL;
    dap_cli_server_cmd_find_option_val(argv, 0, argc, "-H", &l_hash_out_type);
    if(!l_hash_out_type)
        l_hash_out_type = "hex";
    if(dap_strcmp(l_hash_out_type,"hex") && dap_strcmp(l_hash_out_type,"base58")) {
        dap_cli_server_cmd_set_reply_text(a_str_reply, "invalid parameter -H, valid values: -H <hex | base58>");
        return -1;
    }

    dap_chain_node_cli_cmd_values_parse_net_chain(&arg_index, argc, argv, a_str_reply, &l_chain, &l_net);
    if ((l_net == NULL) || (l_chain == NULL)){
        return -1;
    } else if (a_str_reply && *a_str_reply) {
        DAP_DELETE(*a_str_reply);
        *a_str_reply = NULL;
    }
    l_dag = DAP_CHAIN_CS_DAG(l_chain);

    const char *l_chain_type = dap_chain_net_get_type(l_chain);

    if (!strstr(l_chain_type, "dag_")){
            dap_cli_server_cmd_set_reply_text(a_str_reply,
                        "Type of chain %s is not dag. This chain with type %s is not supported by this command",
                        l_chain->name, l_chain_type);
            return -42;
    }

    int ret = 0;
    if ( l_round_cmd_str ) {
        if ( strcmp(l_round_cmd_str,"complete") == 0 ){
            const char * l_cmd_mode_str = NULL;
            dap_cli_server_cmd_find_option_val(argv, arg_index, argc, "-mode", &l_cmd_mode_str);
            bool l_verify_only = false;
            if ( dap_strcmp(l_cmd_mode_str,"verify only") == 0 ){
                l_verify_only = true;
            }
            log_it(L_NOTICE,"Round complete command accepted, forming new events");

            size_t l_objs_size=0;
            dap_global_db_obj_t * l_objs = dap_global_db_get_all_sync(l_dag->gdb_group_events_round_new,&l_objs_size);

            dap_string_t *l_str_ret_tmp= l_objs_size>0 ? dap_string_new("Completing round:\n") : dap_string_new("Completing round: no data");

            // list for verifed and added events
            dap_list_t *l_list_to_del = NULL;

            // Check if its ready or not
            for (size_t i = 0; i< l_objs_size; i++ ){
                dap_chain_cs_dag_event_round_item_t *l_round_item = (dap_chain_cs_dag_event_round_item_t *)l_objs[i].value;
                dap_chain_cs_dag_event_t *l_event = (dap_chain_cs_dag_event_t *)l_round_item->event_n_signs;
                size_t l_event_size = l_round_item->event_size;
                int l_ret_event_verify;
                if ( ( l_ret_event_verify = l_dag->callback_cs_verify (l_dag,l_event,l_event_size) ) !=0 ){// if consensus accept the event
                    dap_string_append_printf( l_str_ret_tmp,
                            "Error! Event %s is not passing consensus verification, ret code %d\n",
                                              l_objs[i].key, l_ret_event_verify );
                    ret = -30;
                    break;
                }else {
                    dap_string_append_printf( l_str_ret_tmp, "Event %s verification passed\n", l_objs[i].key);
                    // If not verify only mode we add
                    if ( ! l_verify_only ){
                        dap_chain_atom_ptr_t l_new_atom = DAP_DUP_SIZE(l_event, l_event_size); // produce deep copy of event;
                        if(s_chain_callback_atom_add(l_chain, l_new_atom, l_event_size) < 0) { // Add new atom in chain
                            DAP_DELETE(l_new_atom);
                            dap_string_append_printf(l_str_ret_tmp, "Event %s not added in chain\n", l_objs[i].key);
                        } else {
                            // add event to delete
                            l_list_to_del = dap_list_prepend(l_list_to_del, l_objs[i].key);
                            dap_string_append_printf(l_str_ret_tmp, "Event %s added in chain successfully\n",
                                    l_objs[i].key);
                        }

                    }
                }
            }
            // write events to file and delete events from db
            if(l_list_to_del) {
                if (dap_chain_cell_file_update(l_chain->cells) > 0) {
                    // delete events from db
                    dap_list_t *l_list_tmp = l_list_to_del;
                    while(l_list_tmp) {
                        dap_global_db_del_sync(l_dag->gdb_group_events_round_new, (char*)l_list_tmp->data);
                        l_list_tmp = dap_list_next(l_list_tmp);
                    }
                }
                dap_chain_cell_close(l_chain->cells);
                dap_list_free(l_list_to_del);
            }

            // Cleaning up
            dap_global_db_objs_delete(l_objs, l_objs_size);
            dap_cli_server_cmd_set_reply_text(a_str_reply, "%s", l_str_ret_tmp->str);
            dap_string_free(l_str_ret_tmp, true);

            // Spread new  mempool changes and  dag events in network - going to SYNC_ALL
            // dap_chain_net_sync_all(l_net);
        }
    } else if (l_event_cmd_str) {
        char *l_datum_hash_hex_str = NULL, *l_datum_hash_base58_str = NULL;
        if  ( strcmp( l_event_cmd_str, "create" ) == 0  ) {
            dap_cli_server_cmd_find_option_val(argv, arg_index, argc, "-datum", &l_datum_hash_str);

            // datum hash may be in hex or base58 format
            if(l_datum_hash_str) {
                if(!dap_strncmp(l_datum_hash_str, "0x", 2) || !dap_strncmp(l_datum_hash_str, "0X", 2)) {
                    l_datum_hash_hex_str = dap_strdup(l_datum_hash_str);
                    l_datum_hash_base58_str = dap_enc_base58_from_hex_str_to_str(l_datum_hash_str);
                }
                else {
                    l_datum_hash_hex_str = dap_enc_base58_to_hex_str_from_str(l_datum_hash_str);
                    l_datum_hash_base58_str = dap_strdup(l_datum_hash_str);
                }
            }
            l_event_subcmd = SUBCMD_EVENT_CREATE;
        } else if (  strcmp( l_event_cmd_str, "cancel" ) == 0  ) {
            dap_cli_server_cmd_find_option_val(argv, arg_index, argc, "-event", &l_event_hash_str);
            l_event_subcmd = SUBCMD_EVENT_CANCEL;
        } else if ( strcmp( l_event_cmd_str, "list" ) == 0 ) {
            l_event_subcmd = SUBCMD_EVENT_LIST;
            dap_cli_server_cmd_find_option_val(argv, arg_index, argc, "-from", &l_from_events_str);
        } else if ( strcmp( l_event_cmd_str,"dump") == 0 ) {
            l_event_subcmd = SUBCMD_EVENT_DUMP;
            dap_cli_server_cmd_find_option_val(argv, arg_index, argc, "-from", &l_from_events_str);
            dap_cli_server_cmd_find_option_val(argv, arg_index, argc, "-event", &l_event_hash_str);
        } else if (  strcmp( l_event_cmd_str, "sign" ) == 0  ) {
            dap_cli_server_cmd_find_option_val(argv, arg_index, argc, "-event", &l_event_hash_str);
            dap_cli_server_cmd_find_option_val(argv, arg_index, argc, "-cert", &l_cert_str);
            l_event_subcmd = SUBCMD_EVENT_SIGN;
        } else {
            l_event_subcmd = SUBCMD_UNDEFINED;
        }

        char *l_event_hash_hex_str = NULL, *l_event_hash_base58_str = NULL;
        // datum hash may be in hex or base58 format
        if(l_event_hash_str) {
            if(!dap_strncmp(l_event_hash_str, "0x", 2) || !dap_strncmp(l_event_hash_str, "0X", 2)) {
                l_event_hash_hex_str = dap_strdup(l_event_hash_str);
                l_event_hash_base58_str = dap_enc_base58_from_hex_str_to_str(l_event_hash_str);
            }
            else {
                l_event_hash_hex_str = dap_enc_base58_to_hex_str_from_str(l_event_hash_str);
                l_event_hash_base58_str = dap_strdup(l_event_hash_str);
            }
        }

        if (l_event_hash_hex_str)
<<<<<<< HEAD
            dap_chain_hash_fast_from_str(l_event_hash_hex_str, &l_event_hash);

        switch (l_event_subcmd) {

        case SUBCMD_EVENT_CREATE: {
            char * l_gdb_group_mempool = dap_chain_net_get_gdb_group_mempool_new(l_chain);
            size_t l_datum_size = 0;
            dap_chain_datum_t *l_datum = (dap_chain_datum_t*)
                    dap_global_db_get_sync(l_datum_hash_hex_str,l_gdb_group_mempool, &l_datum_size, NULL, NULL);
            if (s_callback_add_datums(l_chain, &l_datum, 1)) {
                dap_chain_hash_fast_t l_datum_hash;
                dap_hash_fast(l_datum->data, l_datum->header.data_size, &l_datum_hash);
                char l_datum_hash_str[DAP_CHAIN_HASH_FAST_STR_SIZE] = { '\0' };
                dap_hash_fast_to_str(&l_datum_hash, l_datum_hash_str, sizeof(l_datum_hash_str));
                if (dap_global_db_del_sync(l_datum_hash_str, l_gdb_group_mempool)) {
=======
            dap_chain_hash_fast_from_str(l_event_hash_hex_str,&l_event_hash);

        switch ( l_event_subcmd ){
            case SUBCMD_EVENT_CREATE:{
                size_t l_datums_count=1;
                char * l_gdb_group_mempool = dap_chain_net_get_gdb_group_mempool_new(l_chain);
                dap_chain_datum_t ** l_datums = DAP_NEW_Z_SIZE(dap_chain_datum_t*,
                                                               sizeof(dap_chain_datum_t*)*l_datums_count);
                size_t l_datum_size = 0;
                dap_chain_datum_t * l_datum = (dap_chain_datum_t*) dap_global_db_get_sync(l_gdb_group_mempool, l_datum_hash_hex_str ,
                                                                                                  &l_datum_size, NULL, NULL );
                l_datums[0] = l_datum;
                if ( s_callback_add_datums(l_chain, l_datums, l_datums_count) == l_datums_count ){
                    for ( size_t i = 0; i < l_datums_count; i++) {
                        char *l_datums_datum_hash_str;
                        dap_get_data_hash_str_static(l_datums[i]->data, l_datums[i]->header.data_size, l_datums_datum_hash_str);
                       if ( dap_global_db_del_sync(l_gdb_group_mempool, l_datums_datum_hash_str ) ==0 ){
                           dap_cli_server_cmd_set_reply_text(a_str_reply,
                                                             "Converted datum %s from mempool to event in the new forming round ",
                                                             l_datums_datum_hash_str);
                           ret = 0;
                       }else {
                           dap_cli_server_cmd_set_reply_text(a_str_reply,
                                                             "Warning! Can't delete datum %s from mempool after conversion to event in the new forming round ",
                                                             l_datums_datum_hash_str);
                           ret = 1;
                       }
                    }
                }else {
                    if(!dap_strcmp(l_hash_out_type,"hex")){
>>>>>>> c9338a04
                    dap_cli_server_cmd_set_reply_text(a_str_reply,
                                                      "Converted datum %s from mempool to event in the new forming round ",
                                                      l_datum_hash_str);
                    ret = 0;
                } else {
                    dap_cli_server_cmd_set_reply_text(a_str_reply,
                                                      "Warning! Can't delete datum %s from mempool after conversion to event in the new forming round ",
                                                      l_datum_hash_str);
                    ret = 1;
                }
            } else {
                if (!dap_strcmp(l_hash_out_type, "hex")) {
                    dap_cli_server_cmd_set_reply_text(a_str_reply,
                                                      "Warning! Can't convert datum %s from mempool to event in the new forming round ", l_datum_hash_hex_str);
                } else {
                    dap_cli_server_cmd_set_reply_text(a_str_reply,
                                                      "Warning! Can't convert datum %s from mempool to event in the new forming round ", l_datum_hash_base58_str);

                    ret = -12;
                }
            }
            DAP_DELETE(l_gdb_group_mempool);
            // dap_chain_net_sync_all(l_net);
        } break;  /* SUBCMD_EVENT_CREATE */

        case SUBCMD_EVENT_CANCEL: {
            char *l_gdb_group_events = DAP_CHAIN_CS_DAG(l_chain)->gdb_group_events_round_new;
            if (dap_global_db_del_sync(l_gdb_group_events, l_event_hash_hex_str) == 0) {
                if(!dap_strcmp(l_hash_out_type, "hex")) {
                    dap_cli_server_cmd_set_reply_text(a_str_reply,
                                                      "Successfuly removed event %s from the new forming round ",
                                                      l_event_hash_hex_str);
                } else {
                    dap_cli_server_cmd_set_reply_text(a_str_reply,
                                                      "Successfuly removed event %s from the new forming round ",
                                                      l_event_hash_base58_str);
                }
                ret = 0;
            } else {
                dap_chain_cs_dag_event_item_t * l_event_item = NULL;
                pthread_rwlock_rdlock(&PVT(l_dag)->events_rwlock);
                HASH_FIND(hh,PVT(l_dag)->events,&l_event_hash,sizeof(l_event_hash),l_event_item);
                pthread_rwlock_unlock(&PVT(l_dag)->events_rwlock);
                if (l_event_item) {
                    pthread_rwlock_wrlock(&PVT(l_dag)->events_rwlock);
                    HASH_DELETE(hh, PVT(l_dag)->events, l_event_item);
                    pthread_rwlock_unlock(&PVT(l_dag)->events_rwlock);
                    if(!dap_strcmp(l_hash_out_type, "hex")) {
                        log_it(L_WARNING, "Dropped event %s from chains! Hope you know what are you doing!",
                               l_event_hash_hex_str);
                        dap_cli_server_cmd_set_reply_text(a_str_reply,
                        "Dropped event 0x%s from chains! Hope you know what are you doing! ",
                                                          l_event_hash_hex_str);
                    } else {
                        log_it(L_WARNING, "Dropped event %s from chains! Hope you know what are you doing!",
                               l_event_hash_base58_str);
                        dap_cli_server_cmd_set_reply_text(a_str_reply,
                                                          "Dropped event 0x%s from chains! Hope you know what are you doing! ",
                                                          l_event_hash_base58_str);
                    }
                    dap_chain_save_all(l_chain);
                } else {
                    if(!dap_strcmp(l_hash_out_type, "hex")) {
                        dap_cli_server_cmd_set_reply_text(a_str_reply,
                                                          "Can't remove event 0x%s ",
                                                          l_event_hash_hex_str);
                    } else {
                        dap_cli_server_cmd_set_reply_text(a_str_reply,
                                                          "Can't remove event 0x%s ",
                                                          l_event_hash_base58_str);
                    }
                    ret = -1;
                }
            }
            // dap_chain_net_sync_gdb(l_net);
        } break; /* SUBCMD_EVENT_CANCEL */

        case SUBCMD_EVENT_DUMP: {
            dap_chain_cs_dag_event_round_item_t *l_round_item = NULL;
            dap_chain_cs_dag_event_t *l_event = NULL;
            size_t l_event_size = 0;
                if (l_from_events_str && strcmp(l_from_events_str,"round.new") == 0) {
                    const char * l_gdb_group_events = l_dag->gdb_group_events_round_new;
                    size_t l_round_item_size = 0;
                    l_round_item = (dap_chain_cs_dag_event_round_item_t *)dap_global_db_get_sync(l_gdb_group_events,
                                                    l_event_hash_str, &l_round_item_size, NULL, NULL);
                    if (l_round_item) {
                        l_event_size = l_round_item->event_size;
                        l_event = (dap_chain_cs_dag_event_t *)l_round_item->event_n_signs;
                    }
                } else if (l_from_events_str && strcmp(l_from_events_str,"events_lasts") == 0) {
                    dap_chain_cs_dag_event_item_t * l_event_item = NULL;
                    pthread_rwlock_rdlock(&PVT(l_dag)->events_rwlock);
                    HASH_FIND(hh,PVT(l_dag)->events_lasts_unlinked,&l_event_hash,sizeof(l_event_hash),l_event_item);
                    pthread_rwlock_unlock(&PVT(l_dag)->events_rwlock);
                    if ( l_event_item )
                        l_event = l_event_item->event;
                    else {
                        ret = -23;
                        dap_cli_server_cmd_set_reply_text(a_str_reply,
                                                          "Can't find event %s in events_last table\n", l_event_hash_str);
                        break;
                    }
                } else if (!l_from_events_str || strcmp(l_from_events_str,"events") == 0) {
                    dap_chain_cs_dag_event_item_t * l_event_item = NULL;
                    pthread_rwlock_rdlock(&PVT(l_dag)->events_rwlock);
                    HASH_FIND(hh,PVT(l_dag)->events,&l_event_hash,sizeof(l_event_hash),l_event_item);
                    pthread_rwlock_unlock(&PVT(l_dag)->events_rwlock);
                    if ( l_event_item ) {
                        l_event = l_event_item->event;
                        l_event_size = l_event_item->event_size;
                    } else {
                        ret = -24;
                        dap_cli_server_cmd_set_reply_text(a_str_reply,
                                                          "Can't find event %s in events table\n", l_event_hash_str);
                        break;
                    }
                } else if (l_from_events_str && strcmp(l_from_events_str,"threshold") == 0) {
                    dap_chain_cs_dag_event_item_t * l_event_item = NULL;
                    pthread_rwlock_rdlock(&PVT(l_dag)->events_rwlock);
                    HASH_FIND(hh,PVT(l_dag)->events_treshold,&l_event_hash,sizeof(l_event_hash),l_event_item);
                    pthread_rwlock_unlock(&PVT(l_dag)->events_rwlock);
                    if (l_event_item)
                        l_event = l_event_item->event;
                    else {
                        ret = -23;
                        dap_cli_server_cmd_set_reply_text(a_str_reply,
                                                          "Can't find event %s in threshold table\n", l_event_hash_str);
                        break;
                    }
                } else {
                    ret = -22;
                    dap_cli_server_cmd_set_reply_text(a_str_reply,
                        "Wrong events_from option \"%s\", need one of variant: events, round.new, events_lasts, threshold", l_from_events_str);
                    break;

                }
                if ( l_event ){
                    dap_string_t * l_str_tmp = dap_string_new(NULL);
                    char buf[50];
                    dap_time_t l_ts_reated = (dap_time_t)l_event->header.ts_created;

                    dap_string_append_printf(l_str_tmp,"\nEvent %s:\n", l_event_hash_str);

                    // Round info
                    if ( strcmp(l_from_events_str,"round.new") == 0 ){
                        dap_string_append_printf(l_str_tmp,
                            "\tRound info:\n\t\tsigns reject: %d\n",
                            l_round_item->round_info.reject_count);
                        char * l_hash_str = dap_chain_hash_fast_to_str_new(&l_round_item->round_info.datum_hash);
                        dap_string_append_printf(l_str_tmp, "\t\tdatum_hash: %s\n", l_hash_str);
                        DAP_DELETE(l_hash_str);
                        dap_time_t l_ts = l_round_item->round_info.ts_update;
                        dap_string_append_printf(l_str_tmp,"\t\tts_update: %s", dap_ctime_r(&l_ts, buf));
                    }

                     // Header
                    dap_string_append_printf(l_str_tmp,"\t\tHeader:\n");
                    dap_string_append_printf(l_str_tmp,"\t\t\tversion: %hu\n",l_event->header.version);
                    dap_string_append_printf(l_str_tmp,"\t\t\tround ID: %"DAP_UINT64_FORMAT_U"\n",l_event->header.round_id);
                    dap_string_append_printf(l_str_tmp,"\t\t\tcell_id: 0x%016"DAP_UINT64_FORMAT_x"\n",l_event->header.cell_id.uint64);
                    dap_string_append_printf(l_str_tmp,"\t\t\tchain_id: 0x%016"DAP_UINT64_FORMAT_X"\n",l_event->header.chain_id.uint64);
                    dap_string_append_printf(l_str_tmp,"\t\t\tts_created: %s\n", dap_ctime_r(&l_ts_reated, buf) );

                    // Hash links
                    dap_string_append_printf(l_str_tmp,"\t\t\thashes:\tcount: %u\n",l_event->header.hash_count);
                    for (uint16_t i=0; i < l_event->header.hash_count; i++){
                        dap_chain_hash_fast_t * l_hash = (dap_chain_hash_fast_t *) (l_event->hashes_n_datum_n_signs +
                                i*sizeof (dap_chain_hash_fast_t));
                        char * l_hash_str = dap_chain_hash_fast_to_str_new(l_hash);
                        dap_string_append_printf(l_str_tmp,"\t\t\t\thash: %s\n",l_hash_str);
                        DAP_DELETE(l_hash_str);
                    }
                    size_t l_offset =  l_event->header.hash_count*sizeof (dap_chain_hash_fast_t);
                    dap_chain_datum_t * l_datum = (dap_chain_datum_t*) (l_event->hashes_n_datum_n_signs + l_offset);
                    size_t l_datum_size =  dap_chain_datum_size(l_datum);
                    dap_time_t l_datum_ts_create = (dap_time_t) l_datum->header.ts_create;

                    // Nested datum
                    const char *l_datum_type = NULL;
                    DAP_DATUM_TYPE_STR(l_datum->header.type_id, l_datum_type)
                    dap_string_append_printf(l_str_tmp,"\t\tdatum:\tdatum_size: %zu\n",l_datum_size);
                    dap_string_append_printf(l_str_tmp,"\t\t\tversion:=0x%02hhX\n", l_datum->header.version_id);
                    dap_string_append_printf(l_str_tmp,"\t\t\ttype_id:=%s\n", l_datum_type);
                    dap_string_append_printf(l_str_tmp,"\t\t\tts_create=%s\n", dap_ctime_r( &l_datum_ts_create,buf ));
                    dap_string_append_printf(l_str_tmp,"\t\t\tdata_size=%u\n", l_datum->header.data_size);

                    // Signatures
                    dap_string_append_printf(l_str_tmp,"\t\t\t\tsigns:\tcount: %u\n",l_event->header.signs_count);
                    l_offset += l_datum_size;
                    while (l_offset + sizeof (l_event->header) < l_event_size ){
                        dap_sign_t * l_sign =(dap_sign_t *) (l_event->hashes_n_datum_n_signs +l_offset);
                        size_t l_sign_size = dap_sign_get_size(l_sign);
                        if (l_sign_size == 0 ){
                            dap_string_append_printf(l_str_tmp,"\t\t\t\tERROR: wrong sign size 0, stop parsing headers\n");
                            break;
                        }
                        dap_chain_hash_fast_t l_pkey_hash;
                        char *l_hash_str;
                        dap_sign_get_pkey_hash(l_sign, &l_pkey_hash);
                        if (!dap_strcmp(l_hash_out_type, "hex"))
                            l_hash_str = dap_chain_hash_fast_to_str_new(&l_pkey_hash);
                        else
                            l_hash_str = dap_enc_base58_encode_hash_to_str(&l_pkey_hash);
                        dap_string_append_printf(l_str_tmp,"\t\t\t\t\t\ttype: %s\tpkey_hash: %s"
                                                           "\n", dap_sign_type_to_str( l_sign->header.type ),
                                                 l_hash_str );
                        l_offset += l_sign_size;
                        DAP_DELETE( l_hash_str);
                    }
                    dap_chain_datum_dump(l_str_tmp, l_datum, l_hash_out_type);

                    dap_cli_server_cmd_set_reply_text(a_str_reply, "%s", l_str_tmp->str);
                    dap_string_free(l_str_tmp, true);
                    ret=0;
                }else {
                    dap_cli_server_cmd_set_reply_text(a_str_reply,
                                                      "Can't find event 0x%s in the new forming round ",
                                                      l_event_hash_str);
                    ret=-10;
                }
                DAP_DELETE(l_round_item);
            } break;

            case SUBCMD_EVENT_LIST: {
                if (l_from_events_str && strcmp(l_from_events_str,"round.new") == 0) {
                    char * l_gdb_group_events = DAP_CHAIN_CS_DAG(l_chain)->gdb_group_events_round_new;
                    dap_string_t * l_str_tmp = dap_string_new("");
                    if ( l_gdb_group_events ){
                        dap_global_db_obj_t * l_objs;
                        size_t l_objs_count = 0;
                        l_objs = dap_global_db_get_all_sync(l_gdb_group_events,&l_objs_count);
                        dap_string_append_printf(l_str_tmp,"%s.%s: Found %zu records :\n",l_net->pub.name,l_chain->name,l_objs_count);

                        for (size_t i = 0; i< l_objs_count; i++){
                            dap_chain_cs_dag_event_t * l_event = (dap_chain_cs_dag_event_t *)
                                            ((dap_chain_cs_dag_event_round_item_t *)l_objs[i].value)->event_n_signs;
                            char buf[50];
                            dap_time_t l_ts_create = (dap_time_t) l_event->header.ts_created;
                            dap_string_append_printf(l_str_tmp,"\t%s: ts_create=%s",
                                                     l_objs[i].key, dap_ctime_r( &l_ts_create,buf ) );

                        }
                        if (l_objs && l_objs_count )
                            dap_global_db_objs_delete(l_objs, l_objs_count);
                        ret = 0;
                    } else {
                        dap_string_append_printf(l_str_tmp,"%s.%s: Error! No GlobalDB group!\n",l_net->pub.name,l_chain->name);
                        ret = -2;

                    }
                    dap_cli_server_cmd_set_reply_text(a_str_reply, "%s", l_str_tmp->str);
                    dap_string_free(l_str_tmp, true);
                } else if (!l_from_events_str || (strcmp(l_from_events_str,"events") == 0)) {
                    dap_string_t * l_str_tmp = dap_string_new(NULL);
                    pthread_rwlock_rdlock(&PVT(l_dag)->events_rwlock);
                    dap_chain_cs_dag_event_item_t * l_event_item = NULL,*l_event_item_tmp = NULL;
                    HASH_ITER(hh,PVT(l_dag)->events,l_event_item, l_event_item_tmp ) {
                        char buf[50];
                        char * l_event_item_hash_str = dap_chain_hash_fast_to_str_new( &l_event_item->hash);
                        dap_time_t l_ts_create = (dap_time_t) l_event_item->event->header.ts_created;
                        dap_string_append_printf(l_str_tmp,"\t%s: ts_create=%s",
                                                 l_event_item_hash_str, dap_ctime_r( &l_ts_create,buf ) );
                        DAP_DELETE(l_event_item_hash_str);
                    }
                    size_t l_events_count = HASH_COUNT(PVT(l_dag)->events);
                    pthread_rwlock_unlock(&PVT(l_dag)->events_rwlock);
                    dap_string_append_printf(l_str_tmp,"%s.%s have total %zu events :\n",
                                             l_net->pub.name, l_chain->name, l_events_count);
                    dap_cli_server_cmd_set_reply_text(a_str_reply, "%s", l_str_tmp->str);
                    dap_string_free(l_str_tmp, true);
                 }else if (l_from_events_str && (strcmp(l_from_events_str,"threshold") == 0) ){
                    dap_string_t * l_str_tmp = dap_string_new(NULL);
                    pthread_rwlock_rdlock(&PVT(l_dag)->events_rwlock);
                    dap_chain_cs_dag_event_item_t * l_event_item = NULL,*l_event_item_tmp = NULL;
                    dap_string_append_printf(l_str_tmp,"\nDAG threshold events:\n");
                    HASH_ITER(hh,PVT(l_dag)->events_treshold,l_event_item, l_event_item_tmp ) {
                        char buf[50];
                        char * l_event_item_hash_str = dap_chain_hash_fast_to_str_new( &l_event_item->hash);
                        dap_time_t l_ts_create = (dap_time_t) l_event_item->event->header.ts_created;
                        dap_string_append_printf(l_str_tmp,"\t%s: ts_create=%s",
                                                 l_event_item_hash_str, dap_ctime_r( &l_ts_create,buf ) );
                        DAP_DELETE(l_event_item_hash_str);
                    }
                    size_t l_events_count = HASH_COUNT(PVT(l_dag)->events_treshold);
                    pthread_rwlock_unlock(&PVT(l_dag)->events_rwlock);
                    dap_string_append_printf(l_str_tmp,"%s.%s have total %zu events in threshold :\n",
                                             l_net->pub.name, l_chain->name, l_events_count);
                    dap_cli_server_cmd_set_reply_text(a_str_reply, "%s", l_str_tmp->str);
                    dap_string_free(l_str_tmp, true);

                }else {
                    dap_cli_server_cmd_set_reply_text(a_str_reply, "Undefined events source for listing ");
                    ret=-14;

                }
            } break;
            case SUBCMD_EVENT_SIGN: { // Sign event command
                char * l_gdb_group_events = l_dag->gdb_group_events_round_new;
                size_t l_round_item_size = 0;
                dap_chain_cs_dag_event_round_item_t *l_round_item =
                                    (dap_chain_cs_dag_event_round_item_t *)dap_global_db_get_sync(l_gdb_group_events,
                                                        l_event_hash_hex_str, &l_round_item_size, NULL, NULL);
                if (l_round_item) {
                    dap_cert_t *l_cert = dap_cert_find_by_name(l_cert_str);
                    if (l_cert && l_cert->enc_key->priv_key_data) {
                        size_t l_event_size = l_round_item->event_size;
                        dap_chain_cs_dag_event_t * l_event = (dap_chain_cs_dag_event_t *)DAP_DUP_SIZE(l_round_item->event_n_signs, l_event_size);
                        size_t l_event_size_new = dap_chain_cs_dag_event_sign_add(&l_event, l_event_size, l_cert->enc_key);
                        if ( l_event_size_new ) {
                            dap_chain_hash_fast_t l_event_new_hash;
                            dap_chain_cs_dag_event_calc_hash(l_event, l_event_size_new, &l_event_new_hash);
                            char * l_event_new_hash_hex_str = dap_chain_hash_fast_to_str_new(&l_event_new_hash);
                            char * l_event_new_hash_base58_str = NULL;
                            if (dap_strcmp(l_hash_out_type, "hex"))
                                l_event_new_hash_base58_str = dap_enc_base58_encode_hash_to_str(&l_event_new_hash);

                            if (dap_chain_cs_dag_event_gdb_set(l_dag, l_event_new_hash_hex_str, l_event,
                                                               l_event_size_new, l_round_item)) {
                                dap_cli_server_cmd_set_reply_text(a_str_reply,
                                            "Added new sign with cert \"%s\", event %s placed back in round.new\n",
                                            l_cert_str, l_event_new_hash_base58_str ?
                                                                      l_event_new_hash_base58_str : l_event_new_hash_hex_str);
                            } else {
                                dap_cli_server_cmd_set_reply_text(a_str_reply,
                                            "GDB Error: Can't place event %s with new sign back in round.new\n",
                                            l_event_new_hash_base58_str ? l_event_new_hash_base58_str : l_event_new_hash_hex_str);
                                ret = -31;
                            }
                            DAP_DELETE(l_event);
                            DAP_DELETE(l_event_new_hash_hex_str);
                            DAP_DEL_Z(l_event_new_hash_base58_str);
                        } else {
                            dap_cli_server_cmd_set_reply_text(a_str_reply,
                                                          "Can't sign event %s in round.new\n",
                                                          l_event_hash_str);
                            ret=-1;
                        }
                    } else {
                        dap_cli_server_cmd_set_reply_text(a_str_reply,
                                                          "No valid certificate provided for event %s signing\n",
                                                          l_event_hash_str);
                        ret = -50;
                    }
                    DAP_DELETE(l_round_item);
                } else {
                    dap_cli_server_cmd_set_reply_text(a_str_reply,
                                                      "Can't find event %s in round.new - only place where could be signed the new event\n",
                                                      l_event_hash_str);
                    ret = -30;
                }
            } break;
            case SUBCMD_UNDEFINED: {
                dap_cli_server_cmd_set_reply_text(a_str_reply,
                                                  "Undefined event subcommand \"%s\" ",
                                                  l_event_cmd_str);
                ret=-11;
            }
        }
        DAP_DEL_Z(l_datum_hash_hex_str);
        DAP_DEL_Z(l_datum_hash_base58_str);
        DAP_DEL_Z(l_event_hash_hex_str);
        DAP_DEL_Z(l_event_hash_base58_str);
    } else {
        dap_cli_server_cmd_set_reply_text(a_str_reply,
                                          "Undefined subcommand");
        ret = -13;
    }
    return ret;
}

static size_t s_dap_chain_callback_get_count_tx(dap_chain_t *a_chain){
    dap_chain_cs_dag_t *l_dag = DAP_CHAIN_CS_DAG(a_chain);
    size_t l_count = HASH_COUNT(PVT(l_dag)->tx_events);
    return l_count;
}


static dap_list_t *s_dap_chain_callback_get_txs(dap_chain_t *a_chain, size_t a_count, size_t a_page, bool a_reverse)
{
    UNUSED(a_reverse);
    dap_chain_cs_dag_t *l_dag = DAP_CHAIN_CS_DAG(a_chain);
    size_t l_count = s_dap_chain_callback_get_count_tx(a_chain);
    size_t l_offset = a_count * a_page;
    if (a_page < 2)
        l_offset = 0;
    if (l_offset > l_count){
        return NULL;
    }
    dap_list_t *l_list = NULL;
    size_t l_counter = 0;
    size_t l_end = l_offset + a_count;
    for (dap_chain_cs_dag_event_item_t *ptr = PVT(l_dag)->tx_events; ptr != NULL && l_counter < l_end; ptr = ptr->hh.next){
        if (l_counter >= l_offset){
            dap_chain_datum_t *l_datum = dap_chain_cs_dag_event_get_datum(ptr->event, ptr->event_size);
            dap_chain_datum_tx_t  *l_tx = (dap_chain_datum_tx_t*)l_datum->data;
            l_list = dap_list_append(l_list, l_tx);
        }
        l_counter++;
    }
    return l_list;
}

static size_t s_dap_chain_callback_get_count_atom(dap_chain_t *a_chain){
    dap_chain_cs_dag_t  *l_dag = DAP_CHAIN_CS_DAG(a_chain);
    pthread_rwlock_rdlock(&PVT(l_dag)->events_rwlock);
    size_t l_count = HASH_COUNT(PVT(l_dag)->events);
    pthread_rwlock_unlock(&PVT(l_dag)->events_rwlock);
    return l_count;
}

static dap_list_t *s_callback_get_atoms(dap_chain_t *a_chain, size_t a_count, size_t a_page, bool a_reverse)
{
    UNUSED(a_reverse);
    dap_chain_cs_dag_t  *l_dag = DAP_CHAIN_CS_DAG(a_chain);
    dap_chain_cs_dag_pvt_t *l_dag_pvt = PVT(l_dag);
    if (!l_dag_pvt->events) {
        return NULL;
    }
    size_t l_offset = a_count * (a_page - 1);
    pthread_rwlock_rdlock(&PVT(l_dag)->events_rwlock);
    size_t l_count = HASH_COUNT(l_dag_pvt->events);
    if (a_page < 2)
        l_offset = 0;
    if (l_offset > l_count){
        return NULL;
    }
    dap_list_t *l_list = NULL;
    size_t l_counter = 0;
    size_t l_end = l_offset + a_count;

    dap_chain_cs_dag_event_item_t *l_ptr = l_dag_pvt->events->hh.tbl->tail->prev;
    if (!l_ptr)
        l_ptr = l_dag_pvt->events;
    else
        l_ptr = l_ptr->hh.next;
    for (dap_chain_cs_dag_event_item_t *ptr = l_ptr; ptr != NULL && l_counter < l_end; ptr = ptr->hh.prev){
        if (l_counter >= l_offset){
            dap_chain_cs_dag_event_t *l_event = ptr->event;
            l_list = dap_list_append(l_list, l_event);
            l_list = dap_list_append(l_list, &ptr->event_size);
        }
        l_counter++;
    }
    pthread_rwlock_unlock(&PVT(l_dag)->events_rwlock);
    return l_list;
}<|MERGE_RESOLUTION|>--- conflicted
+++ resolved
@@ -680,7 +680,6 @@
             return false;
         }
     }
-<<<<<<< HEAD
 
     /*
      * Either we're in seed mode ==> the new event will be not linked to anything
@@ -707,64 +706,15 @@
             return dap_chain_atom_save(a_chain, (uint8_t *)l_event, l_event_size, a_chain->cells->id) > 0;
         default:
             log_it(L_ERROR, "Can't add new event to the file, atom verification result %d", l_verify_res);
-=======
-    if (l_hashes_linked || s_seed_mode ) {
-        dap_chain_cs_dag_event_t * l_event = NULL;
-        size_t l_event_size = 0;
-        byte_t *l_current_round = dap_global_db_get_sync(l_dag->gdb_group_events_round_new, DAG_ROUND_CURRENT_KEY, NULL, NULL, NULL);
-        l_dag->round_current = l_current_round ? *(uint64_t *)l_current_round : 0;
-        DAP_DELETE(l_current_round);
-        if (l_dag->round_current < l_dag->round_completed)
-            l_dag->round_current = l_dag->round_completed;
-        uint64_t l_round_current = ++l_dag->round_current;
-        if (l_dag->callback_cs_event_create)
-            l_event = l_dag->callback_cs_event_create(l_dag, a_datum, l_hashes, l_hashes_linked, &l_event_size);
-        DAP_DELETE(l_hashes);
-        if (l_event && l_event_size) { // Event is created
-            if (l_dag->is_add_directly) {
-                l_cell = a_chain->cells;
-                if (s_chain_callback_atom_add(a_chain, l_event, l_event_size) == ATOM_ACCEPT) {
-                    if (dap_chain_atom_save(a_chain, (uint8_t *)l_event, l_event_size, a_chain->cells->id) < 0)
-                        log_it(L_ERROR, "Can't add new event to the file");
-                    return true;
-                } else {
-                    log_it(L_ERROR, "Can't add new event");
-                    return false;
-                }
-            } else {    // add to new round into global_db
-                dap_global_db_set(l_dag->gdb_group_events_round_new, DAG_ROUND_CURRENT_KEY,
-                                  &l_round_current, sizeof(uint64_t), false, NULL, NULL);
-                dap_chain_hash_fast_t l_event_hash, l_datum_hash;
-                dap_chain_cs_dag_event_round_item_t *l_round_item =
-                            DAP_NEW_Z_SIZE(dap_chain_cs_dag_event_round_item_t,
-                                            sizeof(dap_chain_cs_dag_event_round_item_t));
-                dap_hash_fast(a_datum, dap_chain_datum_size(a_datum), &l_datum_hash);
-                l_round_item->round_info.datum_hash = l_datum_hash;
-                dap_chain_cs_dag_event_calc_hash(l_event,l_event_size, &l_event_hash);
-                char l_event_hash_str[DAP_CHAIN_HASH_FAST_STR_SIZE];
-                dap_chain_hash_fast_to_str(&l_event_hash, l_event_hash_str, sizeof(l_event_hash_str));
-                bool l_res = dap_chain_cs_dag_event_gdb_set(l_dag, l_event_hash_str, l_event, l_event_size, l_round_item);
-                DAP_DELETE(l_round_item);
-                if (l_res)
-                    log_it(L_INFO, "Event %s placed in the new forming round", l_event_hash_str);
-                else
-                    log_it(L_ERROR,"Can't add new event to the new events round");
-                return l_res;
-            }
-        } else {
-            log_it(L_ERROR,"Can't create new event!");
->>>>>>> c9338a04
             return false;
         }
     }
 
     dap_global_db_set(l_dag->gdb_group_events_round_new, DAG_ROUND_CURRENT_KEY,
                       &l_round_current, sizeof(uint64_t), false, NULL, NULL);
-    dap_chain_hash_fast_t l_event_hash;
     dap_chain_cs_dag_event_round_item_t l_round_item = { .round_info.datum_hash = l_datum_hash };
-    char l_event_hash_str[DAP_CHAIN_HASH_FAST_STR_SIZE];
-    dap_chain_cs_dag_event_calc_hash(l_event, l_event_size, &l_event_hash);
-    dap_chain_hash_fast_to_str(&l_event_hash, l_event_hash_str, sizeof(l_event_hash_str));
+    char *l_event_hash_str;
+    dap_get_data_hash_str_static(l_event, l_event_size, l_event_hash_str);
     bool l_res = dap_chain_cs_dag_event_gdb_set(l_dag, l_event_hash_str, l_event, l_event_size, &l_round_item);
     log_it(l_res ? L_INFO : L_ERROR,
            l_res ? "Event %s placed in the new forming round"
@@ -1542,7 +1492,6 @@
         }
 
         if (l_event_hash_hex_str)
-<<<<<<< HEAD
             dap_chain_hash_fast_from_str(l_event_hash_hex_str, &l_event_hash);
 
         switch (l_event_subcmd) {
@@ -1553,43 +1502,9 @@
             dap_chain_datum_t *l_datum = (dap_chain_datum_t*)
                     dap_global_db_get_sync(l_datum_hash_hex_str,l_gdb_group_mempool, &l_datum_size, NULL, NULL);
             if (s_callback_add_datums(l_chain, &l_datum, 1)) {
-                dap_chain_hash_fast_t l_datum_hash;
-                dap_hash_fast(l_datum->data, l_datum->header.data_size, &l_datum_hash);
-                char l_datum_hash_str[DAP_CHAIN_HASH_FAST_STR_SIZE] = { '\0' };
-                dap_hash_fast_to_str(&l_datum_hash, l_datum_hash_str, sizeof(l_datum_hash_str));
+                char *l_datums_datum_hash_str;
+                dap_get_data_hash_str_static(l_datum->data, l_datum->header.data_size, l_datums_datum_hash_str);
                 if (dap_global_db_del_sync(l_datum_hash_str, l_gdb_group_mempool)) {
-=======
-            dap_chain_hash_fast_from_str(l_event_hash_hex_str,&l_event_hash);
-
-        switch ( l_event_subcmd ){
-            case SUBCMD_EVENT_CREATE:{
-                size_t l_datums_count=1;
-                char * l_gdb_group_mempool = dap_chain_net_get_gdb_group_mempool_new(l_chain);
-                dap_chain_datum_t ** l_datums = DAP_NEW_Z_SIZE(dap_chain_datum_t*,
-                                                               sizeof(dap_chain_datum_t*)*l_datums_count);
-                size_t l_datum_size = 0;
-                dap_chain_datum_t * l_datum = (dap_chain_datum_t*) dap_global_db_get_sync(l_gdb_group_mempool, l_datum_hash_hex_str ,
-                                                                                                  &l_datum_size, NULL, NULL );
-                l_datums[0] = l_datum;
-                if ( s_callback_add_datums(l_chain, l_datums, l_datums_count) == l_datums_count ){
-                    for ( size_t i = 0; i < l_datums_count; i++) {
-                        char *l_datums_datum_hash_str;
-                        dap_get_data_hash_str_static(l_datums[i]->data, l_datums[i]->header.data_size, l_datums_datum_hash_str);
-                       if ( dap_global_db_del_sync(l_gdb_group_mempool, l_datums_datum_hash_str ) ==0 ){
-                           dap_cli_server_cmd_set_reply_text(a_str_reply,
-                                                             "Converted datum %s from mempool to event in the new forming round ",
-                                                             l_datums_datum_hash_str);
-                           ret = 0;
-                       }else {
-                           dap_cli_server_cmd_set_reply_text(a_str_reply,
-                                                             "Warning! Can't delete datum %s from mempool after conversion to event in the new forming round ",
-                                                             l_datums_datum_hash_str);
-                           ret = 1;
-                       }
-                    }
-                }else {
-                    if(!dap_strcmp(l_hash_out_type,"hex")){
->>>>>>> c9338a04
                     dap_cli_server_cmd_set_reply_text(a_str_reply,
                                                       "Converted datum %s from mempool to event in the new forming round ",
                                                       l_datum_hash_str);
