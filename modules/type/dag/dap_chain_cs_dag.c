/*
 * Authors:
 * Dmitriy A. Gearasimov <gerasimov.dmitriy@demlabs.net>
 * DeM Labs Inc.   https://demlabs.net
 * Kelvin Project https://github.com/kelvinblockchain
 * Copyright  (c) 2017-2018
 * All rights reserved.

 This file is part of DAP (Deus Applications Prototypes) the open source project

    DAP (Deus Applicaions Prototypes) is free software: you can redistribute it and/or modify
    it under the terms of the GNU General Public License as published by
    the Free Software Foundation, either version 3 of the License, or
    (at your option) any later version.

    DAP is distributed in the hope that it will be useful,
    but WITHOUT ANY WARRANTY; without even the implied warranty of
    MERCHANTABILITY or FITNESS FOR A PARTICULAR PURPOSE.  See the
    GNU General Public License for more details.

    You should have received a copy of the GNU General Public License
    along with any DAP based project.  If not, see <http://www.gnu.org/licenses/>.
*/
#include <stdlib.h>
#include <time.h>
#include <pthread.h>
#include "errno.h"
#include "uthash.h"
#include "utlist.h"

#ifdef _WIN32
#include <winsock2.h>
#include <windows.h>
#include <mswsock.h>
#include <ws2tcpip.h>
#include <io.h>
#include <time.h>
#include <pthread.h>
#endif

#include "dap_cert.h"
#include "dap_common.h"
#include "dap_enc_base58.h"
#include "dap_string.h"
#include "dap_strfuncs.h"
#include "dap_hash.h"
#include "dap_chain_datum.h"
#include "dap_chain_cs.h"
#include "dap_chain_cs_dag.h"
#include "dap_global_db.h"
#include "dap_global_db_driver.h"
#include "dap_chain_node_cli.h"
#include "dap_chain_node_cli_cmd.h"
#include "dap_chain_cell.h"
#include "dap_chain_net.h"
#include "dap_chain_ledger.h"

#define LOG_TAG "dap_chain_cs_dag"

typedef struct dap_chain_cs_dag_event_item {
    dap_chain_hash_fast_t hash;
    dap_chain_hash_fast_t datum_hash;
    dap_nanotime_t ts_added;
    dap_chain_cs_dag_event_t *event;
    size_t event_size;
    int ret_code;
    UT_hash_handle hh, hh_select, hh_datums;
} dap_chain_cs_dag_event_item_t;

typedef struct dap_chain_cs_dag_blocked {
    dap_chain_hash_fast_t hash;
    UT_hash_handle hh;
}dap_chain_cs_dag_blocked_t;


typedef struct dap_chain_cs_dag_pvt {
    pthread_mutex_t events_mutex;
    dap_chain_cs_dag_event_item_t * events;
    dap_chain_cs_dag_event_item_t * datums;
    dap_chain_cs_dag_event_item_t * events_treshold;
    dap_chain_cs_dag_event_item_t * events_treshold_conflicted;
    dap_chain_cs_dag_event_item_t * events_lasts_unlinked;
    dap_chain_cs_dag_blocked_t *removed_events_from_treshold;
    dap_interval_timer_t mempool_timer;
    dap_interval_timer_t treshold_fee_timer;
    size_t tx_count;
} dap_chain_cs_dag_pvt_t;

#define PVT(a) ((dap_chain_cs_dag_pvt_t *) a->_pvt )

static int s_chain_cs_dag_new(dap_chain_t *a_chain, dap_config_t *a_chain_cfg);
static void s_chain_cs_dag_delete(dap_chain_t *a_chain);
static void s_dap_chain_cs_dag_purge(dap_chain_t *a_chain);
static void s_dap_chain_cs_dag_threshold_free(dap_chain_cs_dag_t *a_dag);
static dap_chain_cs_dag_event_item_t *s_dag_proc_treshold(dap_chain_cs_dag_t *a_dag);

// Atomic element organization callbacks
static dap_chain_atom_verify_res_t s_chain_callback_atom_add(dap_chain_t * a_chain, dap_chain_atom_ptr_t , size_t, dap_hash_fast_t *a_atom_hash);                      //    Accept new event in dag
static dap_chain_atom_ptr_t s_chain_callback_atom_add_from_treshold(dap_chain_t * a_chain, size_t *a_event_size_out);                    //    Accept new event in dag from treshold
static dap_chain_atom_verify_res_t s_chain_callback_atom_verify(dap_chain_t * a_chain, dap_chain_atom_ptr_t , size_t, dap_hash_fast_t *a_atom_hash);                   //    Verify new event in dag
static size_t s_chain_callback_atom_get_static_hdr_size(void);                               //    Get dag event header size

static dap_chain_atom_iter_t* s_chain_callback_atom_iter_create(dap_chain_t * a_chain, dap_chain_cell_id_t a_cell_id, bool a_with_treshold);
static dap_chain_atom_iter_t* s_chain_callback_atom_iter_create_from(dap_chain_t *  ,
                                                                     dap_chain_atom_ptr_t , size_t);


static dap_chain_atom_ptr_t s_chain_callback_atom_iter_find_by_hash(dap_chain_atom_iter_t * a_atom_iter ,
                                                                       dap_chain_hash_fast_t * a_atom_hash, size_t * a_atom_size);
static dap_chain_datum_t *s_chain_callback_atom_find_by_datum_hash(dap_chain_t *a_chain, dap_chain_hash_fast_t *a_datum_hash,
                                                                   dap_chain_hash_fast_t *a_event_hash, int *a_ret_code);
static dap_chain_datum_t** s_chain_callback_atom_get_datum(dap_chain_atom_ptr_t a_event, size_t a_atom_size, size_t *a_datums_count);
static dap_time_t s_chain_callback_atom_get_timestamp(dap_chain_atom_ptr_t a_atom) { return ((dap_chain_cs_dag_event_t *)a_atom)->header.ts_created; }
//    Get event(s) from dag
static dap_chain_atom_ptr_t s_chain_callback_atom_iter_get_first( dap_chain_atom_iter_t * a_atom_iter, size_t *a_atom_size ); //    Get the fisrt event from dag
static dap_chain_atom_ptr_t s_chain_callback_atom_iter_get_next( dap_chain_atom_iter_t * a_atom_iter,size_t *a_atom_size );  //    Get the next event from dag
static dap_chain_atom_ptr_t *s_chain_callback_atom_iter_get_links( dap_chain_atom_iter_t * a_atom_iter , size_t *a_links_size,
                                                                  size_t ** a_links_size_ptr );  //    Get list of linked events
static dap_chain_atom_ptr_t *s_chain_callback_atom_iter_get_lasts( dap_chain_atom_iter_t * a_atom_iter ,size_t *a_links_size,
                                                                  size_t ** a_lasts_size_ptr );  //    Get list of linked events

// Delete iterator
static void s_chain_callback_atom_iter_delete(dap_chain_atom_iter_t * a_atom_iter );                  //    Get the fisrt event from dag

static bool s_chain_callback_datums_pool_proc(dap_chain_t * a_chain, dap_chain_datum_t *a_datum);
static size_t s_callback_add_datums(dap_chain_t *a_chain, dap_chain_datum_t **a_datums, size_t a_datums_count);

// Datum ops
static dap_chain_datum_iter_t *s_chain_callback_datum_iter_create(dap_chain_t *a_chain);
static void s_chain_callback_datum_iter_delete(dap_chain_datum_iter_t *a_datum_iter);
static dap_chain_datum_t *s_chain_callback_datum_iter_get_first(dap_chain_datum_iter_t *a_datum_iter); // Get the fisrt datum from dag
static dap_chain_datum_t *s_chain_callback_datum_iter_get_next(dap_chain_datum_iter_t *a_datum_iter); // Get the next datum from dag

static int s_cli_dag(int argc, char ** argv, void **a_str_reply);
void s_dag_events_lasts_process_new_last_event(dap_chain_cs_dag_t * a_dag, dap_chain_cs_dag_event_item_t * a_event_item);

static size_t s_dap_chain_callback_get_count_tx(dap_chain_t *a_chain);
static dap_list_t *s_dap_chain_callback_get_txs(dap_chain_t *a_chain, size_t a_count, size_t a_page, bool a_reverse);

static size_t s_dap_chain_callback_get_count_atom(dap_chain_t *a_chain);
static dap_list_t *s_callback_get_atoms(dap_chain_t *a_chain, size_t a_count, size_t a_page, bool a_reverse);

static bool s_seed_mode = false, s_debug_more = false, s_threshold_enabled = false;

/**
 * @brief dap_chain_cs_dag_init
 * @return always 0
 */
int dap_chain_cs_dag_init()
{
    srand((unsigned int) time(NULL));
    dap_chain_cs_type_add( "dag", s_chain_cs_dag_new );
    s_seed_mode         = dap_config_get_item_bool_default(g_config, "general", "seed_mode",        false);
    s_debug_more        = dap_config_get_item_bool_default(g_config, "dag",     "debug_more",       false);
    s_threshold_enabled = dap_config_get_item_bool_default(g_config, "dag",     "threshold_enabled",false);
    debug_if(s_debug_more, L_DEBUG, "Thresholding %s", s_threshold_enabled ? "enabled" : "disabled");
    dap_cli_server_cmd_add ("dag", s_cli_dag, "DAG commands",
        "dag event create -net <net_name> -chain <chain_name> -datum <datum_hash> [-H {hex | base58(default)}]\n"
            "\tCreate event from datum mempool element\n\n"
        "dag event cancel -net <net_name> -chain <chain_name> -event <event_hash>\n"
            "\tRemove event from forming new round and put back its datum to mempool\n\n"
        "dag event sign -net <net_name> -chain <chain_name> -event <event_hash>\n"
            "\tAdd sign to event <event hash> in round.new. Hash doesn't include other signs so event hash\n"
            "\tdoesn't changes after sign add to event. \n\n"
        "dag event dump -net <net_name> -chain <chain_name> -event <event_hash> -from {events | events_lasts | threshold | round.new  | round.<Round id in hex>} [-H {hex | base58(default)}]\n"
            "\tDump event info\n\n"
        "dag event list -net <net_name> -chain <chain_name> -from {events | events_lasts | threshold | round.new | round.<Round id in hex>}\n\n"
            "\tShow event list \n\n"
        "dag event count -net <net_name> -chain <chain_name>\n"
            "\tShow count event \n\n"
        "dag round complete -net <net_name> -chain <chain_name> \n"
                                        "\tComplete the current new round, verify it and if everything is ok - publish new events in chain\n"
        "dag round find -net <net_name> -chain <chain_name> -datum <datum_hash> \n"
            "\tSearches for rounds that have events that contain the specified datum.\n\n"
                                        );
    log_it(L_NOTICE,"Initialized DAG chain items organization class");
    return 0;
}

/**
 * @brief dap_chain_cs_dag_deinit
 */
void dap_chain_cs_dag_deinit(void)
{

}

static void s_round_changes_notify(dap_store_obj_t *a_obj, void *a_arg)
{
    dap_chain_cs_dag_t *l_dag = (dap_chain_cs_dag_t *)a_arg;
    assert(l_dag);
    dap_chain_net_t *l_net = dap_chain_net_by_id(l_dag->chain->net_id);
    debug_if(s_debug_more, L_DEBUG, "%s.%s: op_code='%c' group=\"%s\" key=\"%s\" value_size=%zu",
        l_net->pub.name, l_dag->chain->name, a_obj->type, a_obj->group, a_obj->key, a_obj->value_len);
    if (a_obj->type == DAP_GLOBAL_DB_OPTYPE_ADD && l_dag->callback_cs_event_round_sync) {
        if (dap_strcmp(a_obj->key, DAG_ROUND_CURRENT_KEY))  // check key for round increment, if no than process event
            l_dag->callback_cs_event_round_sync(l_dag, a_obj->type, a_obj->group, a_obj->key, a_obj->value, a_obj->value_len);
        else
            log_it(L_INFO, "Global round ID: %lu", *(uint64_t*)a_obj->value);
    }
}

static bool s_dag_rounds_events_iter(dap_global_db_instance_t *a_dbi,
                                     int a_rc, const char *a_group,
                                     const size_t a_values_current, const size_t a_values_count,
                                     dap_store_obj_t *a_values, void *a_arg)
{
    dap_return_val_if_pass(a_rc == DAP_GLOBAL_DB_RC_ERROR, false);

    for (size_t i = 0; i < a_values_count; i++) {
        dap_store_obj_t *l_obj_cur = a_values + i;
        l_obj_cur->type = DAP_GLOBAL_DB_OPTYPE_ADD;
        s_round_changes_notify(a_values + i, a_arg);
    }
    return true;
}

static void s_timer_process_callback(void *a_arg)
{
    dap_chain_node_mempool_process_all((dap_chain_t *)a_arg, false);
}

/**
 * @brief s_chain_cs_dag_new
 * @param a_chain
 * @param a_chain_cfg
 */
static int s_chain_cs_dag_new(dap_chain_t * a_chain, dap_config_t * a_chain_cfg)
{
    dap_chain_cs_dag_t * l_dag = DAP_NEW_Z(dap_chain_cs_dag_t);
    if (!l_dag){
        log_it(L_CRITICAL, "Memory allocation error");
        return -1;
    }
    l_dag->_pvt = DAP_NEW_Z(dap_chain_cs_dag_pvt_t);
    if (!l_dag->_pvt){
        log_it(L_CRITICAL, "Memory allocation error");
        DAP_DELETE(l_dag);
        return -1;
    }
    l_dag->chain = a_chain;

    pthread_mutexattr_t l_mutex_attr;
    pthread_mutexattr_init(&l_mutex_attr);
    pthread_mutexattr_settype(&l_mutex_attr, PTHREAD_MUTEX_RECURSIVE);
    pthread_mutex_init(&PVT(l_dag)->events_mutex, &l_mutex_attr);
    pthread_mutexattr_destroy(&l_mutex_attr);

    a_chain->callback_delete = s_chain_cs_dag_delete;
    a_chain->callback_purge = s_dap_chain_cs_dag_purge;

    // Atom element callbacks
    a_chain->callback_atom_add = s_chain_callback_atom_add ;  // Accept new element in chain
    a_chain->callback_atom_add_from_treshold = s_chain_callback_atom_add_from_treshold;  // Accept new elements in chain from treshold
    a_chain->callback_atom_verify = s_chain_callback_atom_verify ;  // Verify new element in chain
    a_chain->callback_atom_get_hdr_static_size = s_chain_callback_atom_get_static_hdr_size; // Get dag event hdr size

    a_chain->callback_atom_iter_create = s_chain_callback_atom_iter_create;
    a_chain->callback_atom_iter_create_from = s_chain_callback_atom_iter_create_from;
    a_chain->callback_atom_iter_delete = s_chain_callback_atom_iter_delete;
    // Linear pass through
    a_chain->callback_atom_iter_get_first = s_chain_callback_atom_iter_get_first; // Get the fisrt element from chain
    a_chain->callback_atom_iter_get_next = s_chain_callback_atom_iter_get_next; // Get the next element from chain from the current one
    a_chain->callback_atom_iter_get_links = s_chain_callback_atom_iter_get_links; // Get the next element from chain from the current one
    a_chain->callback_atom_iter_get_lasts = s_chain_callback_atom_iter_get_lasts;

    a_chain->callback_atom_get_datums = s_chain_callback_atom_get_datum;
    a_chain->callback_atom_get_timestamp = s_chain_callback_atom_get_timestamp;

    a_chain->callback_atom_find_by_hash = s_chain_callback_atom_iter_find_by_hash;
    a_chain->callback_datum_find_by_hash = s_chain_callback_atom_find_by_datum_hash;

    a_chain->callback_add_datums = s_callback_add_datums;

    // Datum operations callbacks
    a_chain->callback_datum_iter_create = s_chain_callback_datum_iter_create; // Datum iterator create
    a_chain->callback_datum_iter_delete = s_chain_callback_datum_iter_delete; // Datum iterator delete
    a_chain->callback_datum_iter_get_first = s_chain_callback_datum_iter_get_first; // Get the fisrt datum from chain
    a_chain->callback_datum_iter_get_next = s_chain_callback_datum_iter_get_next; // Get the next datum from chain from the current one

    // Get tx list
    a_chain->callback_get_txs = s_dap_chain_callback_get_txs;
    // Get tx count
    a_chain->callback_count_tx = s_dap_chain_callback_get_count_tx;

    // Get atom count in chain
    a_chain->callback_count_atom = s_dap_chain_callback_get_count_atom;
    // Get atom list in chain
    a_chain->callback_get_atoms = s_callback_get_atoms;

    // Others
    a_chain->_inheritor = l_dag;

    const char * l_static_genesis_event_hash_str = dap_config_get_item_str_default(a_chain_cfg,"dag","static_genesis_event",NULL);
    if ( l_static_genesis_event_hash_str ){
        int lhr;
        if ( (lhr= dap_chain_hash_fast_from_str(l_static_genesis_event_hash_str,&l_dag->static_genesis_event_hash) )!= 0 ){
            log_it( L_ERROR, "Can't read hash from static_genesis_event \"%s\", ret code %d ", l_static_genesis_event_hash_str, lhr);
        }
    }
    uint16_t l_list_len = 0;
    char **l_hard_accept_list = dap_config_get_array_str(a_chain_cfg, "dag-poa", "hard_accept_list", &l_list_len);
    log_it(L_MSG, "HAL contains %d whitelisted events", l_list_len);
    for (uint16_t i = 0; i < l_list_len; i++) {
        dap_chain_cs_dag_hal_item_t *l_hal_item = DAP_NEW_Z(dap_chain_cs_dag_hal_item_t);
        if (!l_hal_item){
        log_it(L_CRITICAL, "Memory allocation error");
            DAP_DEL_Z(l_dag->_pvt);
            DAP_DELETE(l_dag);
            return -1;
        }
        dap_chain_hash_fast_from_str(l_hard_accept_list[i], &l_hal_item->hash);
        HASH_ADD(hh, l_dag->hal, hash, sizeof(l_hal_item->hash), l_hal_item);
    }

    l_dag->is_static_genesis_event = (l_static_genesis_event_hash_str != NULL) && dap_config_get_item_bool_default(a_chain_cfg,"dag","is_static_genesis_event",false);

    l_dag->is_single_line = dap_config_get_item_bool_default(a_chain_cfg,"dag","is_single_line",false);
    l_dag->is_celled = dap_config_get_item_bool_default(a_chain_cfg,"dag","is_celled",false);
    l_dag->is_add_directly = dap_config_get_item_bool_default(a_chain_cfg,"dag","is_add_directly",false);
    l_dag->datum_add_hashes_count = dap_config_get_item_uint16_default(a_chain_cfg,"dag","datum_add_hashes_count",1);
    dap_chain_net_t *l_net = dap_chain_net_by_id(a_chain->net_id);
    l_dag->gdb_group_events_round_new = dap_strdup_printf(l_dag->is_celled ? "dag-%s-%s-%016llx-round.new" : "dag-%s-%s-round.new",
                                          l_net->pub.gdb_groups_prefix, a_chain->name, 0LLU);
    dap_global_db_cluster_t *l_dag_cluster = dap_global_db_cluster_add(dap_global_db_instance_get_default(),
                                                                       NULL, 0, l_dag->gdb_group_events_round_new,
                                                                       900, true, DAP_GDB_MEMBER_ROLE_NOBODY, DAP_CLUSTER_ROLE_AUTONOMIC);
    dap_global_db_cluster_add_notify_callback(l_dag_cluster, s_round_changes_notify, l_dag);
    dap_chain_net_add_poa_certs_to_cluster(l_net, l_dag_cluster);
    byte_t *l_current_round = dap_global_db_get_sync(l_dag->gdb_group_events_round_new, DAG_ROUND_CURRENT_KEY, NULL, NULL, NULL);
    l_dag->round_current = l_current_round ? *(uint64_t*)l_current_round : 0;
    DAP_DELETE(l_current_round);
    debug_if(s_debug_more, L_INFO, "Current round id %"DAP_UINT64_FORMAT_U, l_dag->round_current);

    dap_global_db_get_all_raw(l_dag->gdb_group_events_round_new, 0, 0, s_dag_rounds_events_iter, l_dag);


    PVT(l_dag)->mempool_timer = dap_interval_timer_create(15000, s_timer_process_callback, a_chain);
    PVT(l_dag)->events_treshold = NULL;
    PVT(l_dag)->events_treshold_conflicted = NULL;
    PVT(l_dag)->treshold_fee_timer = dap_interval_timer_create(900000, (dap_timer_callback_t)s_dap_chain_cs_dag_threshold_free, l_dag);
    if (l_dag->is_single_line)
        log_it (L_NOTICE, "DAG chain initialized (single line)");
    else
        log_it (L_NOTICE, "DAG chain initialized (multichain)");

    return 0;
}

static void s_dap_chain_cs_dag_threshold_free(dap_chain_cs_dag_t *a_dag) {
    dap_chain_cs_dag_pvt_t *l_pvt = PVT(a_dag);
    dap_chain_cs_dag_event_item_t *l_current = NULL, *l_tmp = NULL;
    dap_nanotime_t  l_time_cut_off = dap_nanotime_now() - dap_nanotime_from_sec(7200); //7200 sec = 2 hours.
    pthread_mutex_lock(&l_pvt->events_mutex);
    //Fee treshold
    HASH_ITER(hh, l_pvt->events_treshold, l_current, l_tmp) {
        if (l_current->ts_added < l_time_cut_off) {
            dap_chain_cs_dag_blocked_t *l_el = DAP_NEW(dap_chain_cs_dag_blocked_t);
            if (!l_el) {
        log_it(L_CRITICAL, "Memory allocation error");
                pthread_mutex_unlock(&l_pvt->events_mutex);
                return;
            }
            l_el->hash = l_current->hash;
            HASH_ADD(hh, l_pvt->removed_events_from_treshold, hash, sizeof(dap_chain_hash_fast_t), l_el);
            char *l_hash_dag = dap_hash_fast_to_str_new(&l_current->hash);
            DAP_DELETE(l_current->event);
            HASH_DEL(l_pvt->events_treshold, l_current);
            DAP_DELETE(l_current);
            log_it(L_NOTICE, "Removed DAG event with %s hash from trashold.", l_hash_dag);
            DAP_DELETE(l_hash_dag);
        }
    }
    //Fee treshold conflicted
    HASH_ITER(hh, l_pvt->events_treshold_conflicted, l_current, l_tmp) {
        if (l_current->ts_added < l_time_cut_off) {
            char *l_hash_dag = dap_hash_fast_to_str_new(&l_current->hash);
            DAP_DELETE(l_current->event);
            HASH_DEL(l_pvt->events_treshold_conflicted, l_current);
            DAP_DELETE(l_current);
            log_it(L_NOTICE, "Removed DAG event with %s hash from trashold.", l_hash_dag);
            DAP_DELETE(l_hash_dag);
        }
    }
    pthread_mutex_unlock(&l_pvt->events_mutex);
}

static void s_dap_chain_cs_dag_purge(dap_chain_t *a_chain)
{
    dap_chain_cs_dag_pvt_t *l_dag_pvt = PVT(DAP_CHAIN_CS_DAG(a_chain));
    pthread_mutex_lock(&l_dag_pvt->events_mutex);
    HASH_CLEAR(hh_datums, l_dag_pvt->datums);
    dap_chain_cs_dag_event_item_t *l_event_current, *l_event_tmp;
    // Clang bug at this, l_event_current should change at every loop cycle
    HASH_ITER(hh, l_dag_pvt->events, l_event_current, l_event_tmp) {
        HASH_DEL(l_dag_pvt->events, l_event_current);
        DAP_DELETE(l_event_current);
    }
    HASH_ITER(hh, l_dag_pvt->events_lasts_unlinked, l_event_current, l_event_tmp) {
        HASH_DEL(l_dag_pvt->events_lasts_unlinked, l_event_current);
        DAP_DELETE(l_event_current);
    }
    HASH_ITER(hh, l_dag_pvt->events_treshold, l_event_current, l_event_tmp) {
        HASH_DEL(l_dag_pvt->events_treshold, l_event_current);
        DAP_DELETE(l_event_current);
    }
    HASH_ITER(hh, l_dag_pvt->events_treshold_conflicted, l_event_current, l_event_tmp) {
        HASH_DEL(l_dag_pvt->events_treshold_conflicted, l_event_current);
        DAP_DELETE(l_event_current);
    }
    pthread_mutex_unlock(&l_dag_pvt->events_mutex);
    dap_chain_cell_delete_all(a_chain);
}

/**
 * @brief s_chain_cs_dag_delete
 * @param a_dag
 * @return
 */
static void s_chain_cs_dag_delete(dap_chain_t * a_chain)
{
    s_dap_chain_cs_dag_purge(a_chain);
    dap_chain_cs_dag_t * l_dag = DAP_CHAIN_CS_DAG ( a_chain );
    pthread_mutex_destroy(& PVT(l_dag)->events_mutex);
    dap_interval_timer_delete(PVT(l_dag)->mempool_timer);
    if(l_dag->callback_delete )
        l_dag->callback_delete(l_dag);
    if(l_dag->_inheritor)
        DAP_DELETE(l_dag->_inheritor);
    if(l_dag->_pvt)
        DAP_DELETE(l_dag->_pvt);
}


static int s_dap_chain_add_atom_to_events_table(dap_chain_cs_dag_t *a_dag, dap_chain_cs_dag_event_item_t *a_event_item)
{
    dap_chain_datum_t *l_datum = (dap_chain_datum_t*) dap_chain_cs_dag_event_get_datum(a_event_item->event, a_event_item->event_size);
    if(a_event_item->event_size< sizeof(l_datum->header) ){
        log_it(L_WARNING, "Corrupted event, too small to fit datum in it");
        return -1;
    }
    size_t l_datum_size = dap_chain_datum_size(l_datum);
    size_t l_datum_size_max = dap_chain_cs_dag_event_get_datum_size_maximum(a_event_item->event, a_event_item->event_size);
    if(l_datum_size >l_datum_size_max ){
        log_it(L_WARNING, "Corrupted event, too big size %zd in header when event's size max is only %zd", l_datum_size, l_datum_size_max);
        return -1;
    }
    dap_hash_fast_t l_datum_hash;
    dap_hash_fast(l_datum->data, l_datum->header.data_size, &l_datum_hash);
    int l_ret = dap_chain_datum_add(a_dag->chain, l_datum, l_datum_size, &l_datum_hash);
    if (l_datum->header.type_id == DAP_CHAIN_DATUM_TX)  // && l_ret == 0
        PVT(a_dag)->tx_count++;
    a_event_item->datum_hash = l_datum_hash;
    a_event_item->ret_code = l_ret;
    unsigned l_hash_item_hashv;
    HASH_VALUE(&l_datum_hash, sizeof(l_datum_hash), l_hash_item_hashv);
    pthread_mutex_lock(&PVT(a_dag)->events_mutex);
    dap_chain_cs_dag_event_item_t *l_datum_present = NULL;
    HASH_FIND_BYHASHVALUE(hh_datums, PVT(a_dag)->datums, &l_datum_hash, sizeof(l_datum_hash),
                          l_hash_item_hashv, l_datum_present);
    if (!l_datum_present)
        HASH_ADD_BYHASHVALUE(hh_datums, PVT(a_dag)->datums, datum_hash, sizeof(l_datum_hash),
                             l_hash_item_hashv, a_event_item);
    pthread_mutex_unlock(&PVT(a_dag)->events_mutex);
    if (s_debug_more) {
        char l_buf_hash[DAP_CHAIN_HASH_FAST_STR_SIZE] = {'\0'};
        dap_chain_hash_fast_to_str(&a_event_item->hash, l_buf_hash, sizeof(l_buf_hash));
        log_it(L_INFO, "Dag event %s checked, ret code %d : %s", l_buf_hash, l_ret,
               l_ret ? dap_chain_net_verify_datum_err_code_to_str(l_datum, l_ret) : "Ok");
    }
    return l_ret;
}

static bool s_dap_chain_check_if_event_is_present(dap_chain_cs_dag_event_item_t * a_hash_table, const dap_chain_hash_fast_t * hash) {
    if(!a_hash_table)
        return false;
    dap_chain_cs_dag_event_item_t * l_event_search = NULL;
    HASH_FIND(hh, a_hash_table, hash, sizeof(*hash), l_event_search);
    return (l_event_search != NULL);
}

static int s_sort_event_item(dap_chain_cs_dag_event_item_t* a, dap_chain_cs_dag_event_item_t* b)
{
    return a->event->header.ts_created == b->event->header.ts_created ? 0 :
                a->event->header.ts_created < b->event->header.ts_created ? -1 : 1;
}

/**
 * @brief s_chain_callback_atom_add Accept new event in dag
 * @param a_chain DAG object
 * @param a_atom
 * @param a_atom_size
 * @return 0 if verified and added well, otherwise if not
 */
static dap_chain_atom_verify_res_t s_chain_callback_atom_add(dap_chain_t * a_chain, dap_chain_atom_ptr_t a_atom, size_t a_atom_size, dap_hash_fast_t *a_atom_hash)
{
    dap_chain_cs_dag_t * l_dag = DAP_CHAIN_CS_DAG(a_chain);
    dap_chain_cs_dag_event_t * l_event = (dap_chain_cs_dag_event_t *) a_atom;

<<<<<<< HEAD
    dap_chain_cs_dag_event_item_t * l_event_item = DAP_NEW_Z(dap_chain_cs_dag_event_item_t);
    if (!l_event_item) {
        log_it(L_CRITICAL, "Memory allocation error");
        return ATOM_REJECT;
    }
    pthread_mutex_t *l_events_mutex = &PVT(l_dag)->events_mutex;
    l_event_item->event = l_event;
    l_event_item->event_size = a_atom_size;
    l_event_item->ts_added = dap_time_now();

    dap_chain_hash_fast_t l_event_hash = *a_atom_hash;
    l_event_item->hash = l_event_hash;

    if(s_debug_more) {
=======
    dap_chain_cs_dag_event_item_t *l_event_item = NULL;
    dap_chain_hash_fast_t l_event_hash;
    dap_chain_cs_dag_event_calc_hash(l_event, a_atom_size, &l_event_hash);
    if (s_debug_more) {
>>>>>>> 26508e8b
        char l_event_hash_str[DAP_CHAIN_HASH_FAST_STR_SIZE] = { '\0' };
        dap_chain_hash_fast_to_str(&l_event_item->hash, l_event_hash_str, sizeof(l_event_hash_str));
        log_it(L_DEBUG, "Processing event: %s ... (size %zd)", l_event_hash_str,a_atom_size);
    }
    pthread_mutex_lock(&PVT(l_dag)->events_mutex);
    // check if we already have this event
    dap_chain_atom_verify_res_t ret = s_dap_chain_check_if_event_is_present(PVT(l_dag)->events, &l_event_hash) ||
            s_dap_chain_check_if_event_is_present(PVT(l_dag)->events_treshold, &l_event_hash) ? ATOM_PASS : ATOM_ACCEPT;

    // verify hashes and consensus
    switch (ret) {
    case ATOM_ACCEPT:
        ret = s_chain_callback_atom_verify(a_chain, a_atom, a_atom_size, &a_atom_hash);
        if (ret == ATOM_MOVE_TO_THRESHOLD) {
            if (!s_threshold_enabled && !dap_chain_net_get_load_mode(dap_chain_net_by_id(a_chain->net_id)))
                ret = ATOM_REJECT;
        }
        debug_if(s_debug_more, L_DEBUG, "Verified atom %p: %s", a_atom, dap_chain_atom_verify_res_str[ret]);
        break;
    case ATOM_PASS:
        debug_if(s_debug_more, L_DEBUG, "Atom already present");
        pthread_mutex_unlock(&PVT(l_dag)->events_mutex);
        return ret;
    default:
        break;
    }

    l_event_item = DAP_NEW_Z(dap_chain_cs_dag_event_item_t);
    if (!l_event_item) {
        log_it(L_CRITICAL, "Memory allocation error");
        pthread_mutex_unlock(&PVT(l_dag)->events_mutex);
        return ATOM_REJECT;
    }
    l_event_item->event = DAP_DUP_SIZE(a_atom, a_atom_size);
    if (!l_event_item->event) {
        log_it(L_CRITICAL, "Memory allocation error");
        pthread_mutex_unlock(&PVT(l_dag)->events_mutex);
        return ATOM_REJECT;
    }
    l_event_item->event_size = a_atom_size;
    l_event_item->ts_added = dap_time_now();
    l_event_item->hash = l_event_hash;

    switch (ret) {
    case ATOM_MOVE_TO_THRESHOLD: {
        dap_chain_cs_dag_blocked_t *el = NULL;
        HASH_FIND(hh, PVT(l_dag)->removed_events_from_treshold, &l_event_item->hash, sizeof(dap_chain_hash_fast_t), el);
        if (!el) {
            HASH_ADD(hh, PVT(l_dag)->events_treshold, hash, sizeof(l_event_item->hash), l_event_item);
            debug_if(s_debug_more, L_DEBUG, "... added to threshold");
        } else {
            ret = ATOM_REJECT;
            debug_if(s_debug_more, L_DEBUG, "... rejected because the atom was removed from the threshold.");
        }
        break;
    }
    case ATOM_ACCEPT: {
        int l_consensus_check = s_dap_chain_add_atom_to_events_table(l_dag, l_event_item);
        switch (l_consensus_check) {
        case 0:
            debug_if(s_debug_more, L_DEBUG, "... added");
            break;
        case DAP_CHAIN_CS_VERIFY_CODE_TX_NO_PREVIOUS:
        case DAP_CHAIN_CS_VERIFY_CODE_TX_NO_EMISSION:
            debug_if(s_debug_more, L_DEBUG, "... ledger tresholded");
            break;
        case DAP_CHAIN_DATUM_CA:
            debug_if(s_debug_more, L_DEBUG, "... DATUM_CA");
            break;
        case DAP_CHAIN_DATUM_CUSTOM:
            debug_if(s_debug_more, L_DEBUG, "... DATUM_CUSTOM");
            break;
        default:
            debug_if(s_debug_more, L_WARNING, "... added with ledger code %d", l_consensus_check);
            break;
        }
        dap_chain_cs_dag_event_item_t *l_tail = PVT(l_dag)->events ? PVT(l_dag)->events->hh.tbl->tail->prev : NULL;
        if (!l_tail)
            l_tail = PVT(l_dag)->events;
        else
            l_tail = l_tail->hh.next;
        if (l_tail && l_tail->event->header.ts_created > l_event->header.ts_created)
            DAP_CHAIN_PVT(a_chain)->need_reorder = true;
        if (DAP_CHAIN_PVT(a_chain)->need_reorder)
            HASH_ADD_INORDER(hh, PVT(l_dag)->events, hash, sizeof(l_event_item->hash), l_event_item, s_sort_event_item);
        else
            HASH_ADD(hh, PVT(l_dag)->events, hash, sizeof(l_event_item->hash), l_event_item);
        s_dag_events_lasts_process_new_last_event(l_dag, l_event_item);
    } break;
    default:
        break;
    }
    pthread_mutex_unlock(&PVT(l_dag)->events_mutex);
    if (ret == ATOM_REJECT) { // Neither added, nor freed
        DAP_DELETE(l_event_item->event);
        DAP_DELETE(l_event_item);
    }
    return ret;
}

/**
 * @brief s_chain_callback_atom_add_from_treshold Accept new event in dag
 * @param a_chain DAG object
 * @return true if added one item, otherwise false
 */
static dap_chain_atom_ptr_t s_chain_callback_atom_add_from_treshold(dap_chain_t * a_chain, size_t *a_event_size_out)
{
    dap_chain_cs_dag_t *l_dag = DAP_CHAIN_CS_DAG(a_chain);
    dap_chain_cs_dag_event_item_t *l_item = s_dag_proc_treshold(l_dag);
    if (l_item) {
        if(a_event_size_out)
            *a_event_size_out = l_item->event_size;
        return l_item->event;
    }
    return NULL;
}

/**
 * @brief s_chain_callback_datums_add
 * @param a_chain
 * @param a_datums
 * @param a_datums_size
 */
static size_t s_callback_add_datums(dap_chain_t *a_chain, dap_chain_datum_t **a_datums, size_t a_datums_count)
{
    size_t l_datum_processed = 0;
    for (size_t i = 0; i < a_datums_count; i++) {
        dap_chain_datum_t *l_datum = *(a_datums + i);
        size_t l_datum_size = dap_chain_datum_size(l_datum);
        if (!l_datum_size || !l_datum)
            continue;
        if (s_chain_callback_datums_pool_proc(a_chain, l_datum))
            ++l_datum_processed;
    }
    return l_datum_processed;
}

static bool s_chain_callback_datums_pool_proc(dap_chain_t *a_chain, dap_chain_datum_t *a_datum) {
    if (!a_datum || !a_chain){
        log_it(L_ERROR, "Datum or chain in mempool processing comes NULL in s_chain_callback_datums_pool_proc");
        return false;
    }

    dap_chain_cs_dag_t * l_dag = DAP_CHAIN_CS_DAG(a_chain);
    /* If datum passes thru rounds, let's check if it wasn't added before */
    dap_chain_hash_fast_t l_datum_hash;
    dap_hash_fast(a_datum, dap_chain_datum_size(a_datum), &l_datum_hash);
    if (!l_dag->is_add_directly) {
        bool l_dup_found = false;
        size_t l_objs_count = 0;
        dap_global_db_obj_t * l_objs = dap_global_db_get_all_sync(l_dag->gdb_group_events_round_new, &l_objs_count);
        for (size_t i = 0; i < l_objs_count; ++i) {
            dap_chain_cs_dag_event_round_item_t *l_round_item = (dap_chain_cs_dag_event_round_item_t*)l_objs[i].value;
            if (!memcmp(&l_datum_hash, &(l_round_item->round_info.datum_hash), sizeof(dap_chain_hash_fast_t))) {
                l_dup_found = true;
                break;
            }
        }
        dap_global_db_objs_delete(l_objs, l_objs_count);
        if (l_dup_found) {
            char l_datum_hash_str[DAP_CHAIN_HASH_FAST_STR_SIZE];
            dap_chain_hash_fast_to_str(&l_datum_hash, l_datum_hash_str, sizeof(l_datum_hash_str));
            log_it(L_ERROR, "Datum %s was already added to round, drop it", l_datum_hash_str);
            return false;
        }
    }

    size_t  l_hashes_size   = l_dag->is_single_line ? 1 : l_dag->datum_add_hashes_count,
            l_hashes_linked = 0;
    if (!l_hashes_size) {
        log_it(L_ERROR, "Configuration mismatch, no hashed to be linked");
        return false;
    }
    dap_chain_hash_fast_t *l_hashes = l_hashes_size
            ? DAP_NEW_STACK_SIZE(dap_chain_hash_fast_t, l_hashes_size * sizeof(dap_chain_hash_fast_t))
            : NULL;
    if (!l_hashes) {
        log_it(L_CRITICAL, "Stack limit reached");
        return false;
    }

    /* Prepare round */
    pthread_mutex_lock(&PVT(l_dag)->events_mutex);
    if (!HASH_COUNT(PVT(l_dag)->events_lasts_unlinked)) {
        pthread_mutex_unlock(&PVT(l_dag)->events_mutex);
        log_it(L_INFO, "Nothing to link");
        if (!s_seed_mode)
            return false;
    } else {
        /* We'll use modification-safe iteration thru the additional hashtable thus the chosen events will not repeat */
#define always_true(ev) true
        dap_chain_cs_dag_event_item_t *l_tmp = NULL, *l_cur_ev, *l_tmp_ev;
        HASH_SELECT(hh_select, l_tmp, hh, PVT(l_dag)->events_lasts_unlinked, always_true); /* Always true predicate */
        pthread_mutex_unlock(&PVT(l_dag)->events_mutex);
        while ((l_hashes_linked < l_hashes_size) && (HASH_CNT(hh_select, l_tmp) > 0)) {
            int l_random_id = rand() % HASH_CNT(hh_select, l_tmp), l_hash_id = 0;
            HASH_ITER(hh_select, l_tmp, l_cur_ev, l_tmp_ev) {
                if (l_hash_id++ == l_random_id) {
                    l_hashes[l_hashes_linked++] = l_cur_ev->hash;
                    HASH_DELETE(hh_select, l_tmp, l_cur_ev);
                    break;
                }
            }
        }
        HASH_CLEAR(hh_select, l_tmp);
        if (l_hashes_linked < l_hashes_size) {
            log_it(L_ERROR, "No enough unlinked events present (only %lu of %lu), a dummy round?", l_hashes_linked, l_hashes_size);
            return false;
        }
    }

    /*
     * Either we're in seed mode ==> the new event will be not linked to anything
     * or we have successfully chosen the hash(es) to link with.
     * No additional conditions required.
    */
    byte_t *l_current_round_bytes = dap_global_db_get_sync(l_dag->gdb_group_events_round_new, DAG_ROUND_CURRENT_KEY, NULL, NULL, NULL);
    uint64_t l_current_round = l_current_round_bytes ? *(uint64_t*)l_current_round_bytes : 0;
    DAP_DEL_Z(l_current_round_bytes);
    l_dag->round_completed = l_current_round++;
    l_dag->round_current = l_current_round;
    uint64_t l_event_size = 0;
    dap_chain_cs_dag_event_t * l_event = l_dag->callback_cs_event_create
            ? l_dag->callback_cs_event_create(l_dag, a_datum, l_hashes, l_hashes_linked, &l_event_size)
            : NULL;
    if (!l_event || !l_event_size) {
        log_it(L_ERROR,"Can't create new event!");
        return false;
    }
    dap_hash_fast_t l_event_hash;
    dap_hash_fast(l_event, l_event_size, &l_event_hash);
    bool l_res = false;
    if (l_dag->is_add_directly) {
<<<<<<< HEAD
        dap_chain_atom_verify_res_t l_verify_res;
        dap_hash_fast_t l_event_hash ={};
        dap_hash_fast(l_event, l_event_size, &l_event_hash);
        switch (l_verify_res = s_chain_callback_atom_add(a_chain, l_event, l_event_size, &l_event_hash)) {
        case ATOM_ACCEPT:
            return dap_chain_atom_save(a_chain, (uint8_t *)l_event, l_event_size, a_chain->cells->id) > 0;
        default:
=======
        dap_chain_atom_verify_res_t l_verify_res = s_chain_callback_atom_add(a_chain, l_event, l_event_size);
        if (l_verify_res == ATOM_ACCEPT)
            l_res = dap_chain_atom_save(a_chain->cells, (uint8_t *)l_event, l_event_size, &l_event_hash) > 0;
        else
>>>>>>> 26508e8b
            log_it(L_ERROR, "Can't add new event to the file, atom verification result %d", l_verify_res);
        DAP_DELETE(l_event);
        return l_res;
    }

    dap_global_db_set_sync(l_dag->gdb_group_events_round_new, DAG_ROUND_CURRENT_KEY,
                      &l_current_round, sizeof(uint64_t), false);
    dap_chain_cs_dag_event_round_item_t l_round_item = { .round_info.datum_hash = l_datum_hash };
    char *l_event_hash_hex_str = DAP_NEW_STACK_SIZE(char, DAP_CHAIN_HASH_FAST_STR_SIZE);
    dap_chain_hash_fast_to_str(&l_event_hash, l_event_hash_hex_str, DAP_CHAIN_HASH_FAST_STR_SIZE);
    l_res = dap_chain_cs_dag_event_gdb_set(l_dag, l_event_hash_hex_str, l_event, l_event_size, &l_round_item) == DAP_GLOBAL_DB_RC_SUCCESS;
    DAP_DELETE(l_event);
    log_it(l_res ? L_INFO : L_ERROR,
           l_res ? "Event %s placed in the new forming round [id %"DAP_UINT64_FORMAT_U"]"
                 : "Can't add new event [%s] to the new events round [id %"DAP_UINT64_FORMAT_U"]",
           l_event_hash_hex_str, l_current_round);
    return l_res;
}



/**
 * @brief dap_chain_cs_dag_find_event_by_hash
 * @param a_dag
 * @param a_hash
 * @return
 */
dap_chain_cs_dag_event_t* dap_chain_cs_dag_find_event_by_hash(dap_chain_cs_dag_t * a_dag, dap_chain_hash_fast_t * a_hash)
{
    dap_chain_cs_dag_event_item_t* l_event_item = NULL;
    pthread_mutex_lock(&PVT(a_dag)->events_mutex);
    HASH_FIND(hh, PVT(a_dag)->events ,a_hash,sizeof(*a_hash), l_event_item);
    pthread_mutex_unlock(&PVT(a_dag)->events_mutex);
    dap_chain_cs_dag_event_t * l_event = l_event_item? l_event_item->event: NULL;
    return l_event;
}

static bool s_event_verify_size(dap_chain_cs_dag_event_t *a_event, size_t a_event_size)
{
    if (sizeof(a_event->header) >= a_event_size) {
        log_it(L_WARNING, "Size of atom is %zd that is equal or less then header %zd", a_event_size, sizeof(a_event->header));
        return false;
    }
    size_t l_sign_offset = dap_chain_cs_dag_event_calc_size_excl_signs(a_event, a_event_size);
    if (l_sign_offset >= a_event_size)
        return false;
    if (a_event->header.signs_count > UINT8_MAX)
        return false;
    uint8_t i;
    for (i = 0; i < a_event->header.signs_count && l_sign_offset < a_event_size; ++i) {
        dap_sign_t *l_sign = (dap_sign_t*)((uint8_t*)a_event + l_sign_offset);
        l_sign_offset += dap_sign_get_size(l_sign);
    }
    if (i != a_event->header.signs_count) {
        log_it(L_WARNING, "Malformed event! Only %d of claimed %d signs fit data size%s",
               i, a_event->header.signs_count, l_sign_offset == a_event_size ? "" : ", incomplete sequence");

    }
    return l_sign_offset == a_event_size;
}



/**
 * @brief s_chain_callback_atom_verify Verify atomic element
 * @param a_chain
 * @param a_atom
 * @return
 */
static dap_chain_atom_verify_res_t s_chain_callback_atom_verify(dap_chain_t * a_chain, dap_chain_atom_ptr_t  a_atom,size_t a_atom_size, dap_chain_hash_fast_t *a_atom_hash)
{
    dap_chain_cs_dag_t * l_dag = DAP_CHAIN_CS_DAG(a_chain);
    dap_chain_cs_dag_event_t * l_event = (dap_chain_cs_dag_event_t *) a_atom;
    dap_chain_atom_verify_res_t res = ATOM_ACCEPT;
    pthread_mutex_t *l_events_mutex = &PVT(l_dag)->events_mutex;
    if (l_event->header.version) {
        debug_if(s_debug_more, L_WARNING, "Unsupported event version, possible corrupted event");
        return ATOM_REJECT;
    }
    if (l_event->header.chain_id.uint64 != a_chain->id.uint64) {
        debug_if(s_debug_more, L_WARNING, "Event from another chain, possible corrupted event");
        return ATOM_REJECT;
    }
    dap_chain_hash_fast_t l_event_hash = *a_atom_hash;
    // Hard accept list
    if (l_dag->hal) {
        dap_chain_cs_dag_hal_item_t *l_hash_found = NULL;
        pthread_mutex_lock(l_events_mutex);
        HASH_FIND(hh, l_dag->hal, &l_event_hash, sizeof(l_event_hash), l_hash_found);
        pthread_mutex_unlock(l_events_mutex);
        if (l_hash_found) {
            return ATOM_ACCEPT;
        }
    }
    if (!s_event_verify_size(l_event, a_atom_size)) {
        debug_if(s_debug_more, L_WARNING,"Event size not equal to expected");
        return  ATOM_REJECT;
    }

    // genesis or seed mode
    if (l_event->header.hash_count == 0){
        if(s_seed_mode && !PVT(l_dag)->events){
            log_it(L_NOTICE,"Accepting genesis event");
            return ATOM_ACCEPT;
        }else if(s_seed_mode){
            log_it(L_WARNING,"Cant accept genesis event: already present data in DAG, ->events is not NULL");
            return  ATOM_REJECT;
        }

        if (l_dag->is_static_genesis_event ){
            if ( memcmp( &l_event_hash, &l_dag->static_genesis_event_hash, sizeof(l_event_hash) ) != 0 ){
                char l_event_hash_str[DAP_CHAIN_HASH_FAST_STR_SIZE], l_genesis_event_hash_str[DAP_CHAIN_HASH_FAST_STR_SIZE];
                dap_chain_hash_fast_to_str(&l_event_hash, l_event_hash_str, sizeof(l_event_hash_str));
                dap_chain_hash_fast_to_str(&l_dag->static_genesis_event_hash, l_genesis_event_hash_str, sizeof(l_genesis_event_hash_str));
                log_it(L_WARNING, "Wrong genesis event %s (staticly predefined %s)",l_event_hash_str, l_genesis_event_hash_str);
                return ATOM_REJECT;
            } else {
                debug_if(s_debug_more, L_INFO, "Accepting static genesis event");
                return ATOM_ACCEPT;
            }
        }
    }

    //chain coherence
    if (! PVT(l_dag)->events ){
        res = ATOM_MOVE_TO_THRESHOLD;
        //log_it(L_DEBUG, "*** event %p goes to threshold", l_event);
    } else {
        //log_it(L_DEBUG, "*** event %p hash count %d",l_event, l_event->header.hash_count);
        for (size_t i = 0; i< l_event->header.hash_count; i++) {
            dap_chain_hash_fast_t * l_hash =  ((dap_chain_hash_fast_t *) l_event->hashes_n_datum_n_signs) + i;
            dap_chain_cs_dag_event_item_t * l_event_search = NULL;
            pthread_mutex_lock(l_events_mutex);
            HASH_FIND(hh, PVT(l_dag)->events ,l_hash ,sizeof (*l_hash),  l_event_search);
            pthread_mutex_unlock(l_events_mutex);
            if (l_event_search == NULL) {
                if(s_debug_more) {
                    char l_hash_str[DAP_CHAIN_HASH_FAST_STR_SIZE];
                    dap_chain_hash_fast_to_str(l_hash, l_hash_str, sizeof(l_hash_str));
                    log_it(L_WARNING, "Hash %s wasn't in hashtable of previously parsed", l_hash_str);
                }
                res = ATOM_MOVE_TO_THRESHOLD;
                break;
            }
        }
    }

    //consensus
    if(res == ATOM_ACCEPT)
        if(l_dag->callback_cs_verify ( l_dag, l_event,a_atom_size ))
            res = ATOM_REJECT;

    return res;
}

/**
 * @brief dap_chain_cs_dag_proc_event_round_new
 * @param a_dag
 */
void dap_chain_cs_dag_proc_event_round_new(dap_chain_cs_dag_t *a_dag)
{
    (void) a_dag;
    log_it(L_WARNING,"No proc event algorythm, use manual commands for round aproving");
}


/**
 * @brief s_dag_events_lasts_delete_linked_with_event
 * @param a_dag
 * @param a_event
 */
void s_dag_events_lasts_delete_linked_with_event(dap_chain_cs_dag_t * a_dag, dap_chain_cs_dag_event_t * a_event)
{
    for (size_t i = 0; i< a_event->header.hash_count; i++) {
        dap_chain_hash_fast_t * l_hash =  ((dap_chain_hash_fast_t *) a_event->hashes_n_datum_n_signs) + i;
        dap_chain_cs_dag_event_item_t * l_event_item = NULL;
        dap_chain_cs_dag_pvt_t * l_dag_pvt =  PVT(a_dag);
        HASH_FIND(hh, l_dag_pvt->events_lasts_unlinked ,l_hash ,sizeof (*l_hash),  l_event_item);
        if ( l_event_item ){
            HASH_DEL(PVT(a_dag)->events_lasts_unlinked,l_event_item);
            DAP_DEL_Z(l_event_item);
        }
    }
}

void s_dag_events_lasts_process_new_last_event(dap_chain_cs_dag_t * a_dag, dap_chain_cs_dag_event_item_t * a_event_item){
    //delete linked with event
    s_dag_events_lasts_delete_linked_with_event(a_dag, a_event_item->event);

    //add self
    dap_chain_cs_dag_event_item_t * l_event_last= DAP_NEW_Z(dap_chain_cs_dag_event_item_t);
    if (!l_event_last) {
        log_it(L_CRITICAL, "Memory allocation error");
        return;
    }
    l_event_last->ts_added = a_event_item->ts_added;
    l_event_last->event = a_event_item->event;
    l_event_last->event_size = a_event_item->event_size;
    dap_hash_fast(l_event_last->event, a_event_item->event_size,&l_event_last->hash );
    HASH_ADD(hh,PVT(a_dag)->events_lasts_unlinked,hash, sizeof(l_event_last->hash),l_event_last);
}


typedef enum{
  DAP_THRESHOLD_OK = 0,
  DAP_THRESHOLD_NO_HASHES,
  DAP_THRESHOLD_NO_HASHES_IN_MAIN,
  DAP_THRESHOLD_CONFLICTING
} dap_dag_threshold_verification_res_t;

int dap_chain_cs_dag_event_verify_hashes_with_treshold(dap_chain_cs_dag_t * a_dag, dap_chain_cs_dag_event_t * a_event)
{
    bool l_is_events_all_hashes = true;
    bool l_is_events_main_hashes = true;

    if (a_event->header.hash_count == 0) {
        //looks like an alternative genesis event
        return DAP_THRESHOLD_CONFLICTING;
    }
    dap_dag_threshold_verification_res_t ret = DAP_THRESHOLD_OK;
    for (size_t i = 0; i< a_event->header.hash_count; i++) {
        dap_chain_hash_fast_t * l_hash =  ((dap_chain_hash_fast_t *) a_event->hashes_n_datum_n_signs) + i;
        dap_chain_cs_dag_event_item_t * l_event_search = NULL;
        HASH_FIND(hh, PVT(a_dag)->events_treshold_conflicted,l_hash ,sizeof (*l_hash),  l_event_search);
        if ( l_event_search ){
          //event is linked to event we consider conflicting
          ret = DAP_THRESHOLD_CONFLICTING;
          break;
        }
        HASH_FIND(hh, PVT(a_dag)->events ,l_hash ,sizeof (*l_hash),  l_event_search);
        if ( l_event_search == NULL ){ // If not found in events - search in treshhold
            l_is_events_main_hashes = false;
            HASH_FIND(hh, PVT(a_dag)->events_treshold ,l_hash ,sizeof (*l_hash),  l_event_search);
            if( l_event_search == NULL ){ // Hash is not in events or treshold table, keep the current item where it is
                l_is_events_all_hashes = false;
                break;
            }
        }
    }
    if (ret == DAP_THRESHOLD_CONFLICTING)
        return ret;
    return l_is_events_all_hashes ?
                (l_is_events_main_hashes ?
                    DAP_THRESHOLD_OK :
                DAP_THRESHOLD_NO_HASHES_IN_MAIN) :
            DAP_THRESHOLD_NO_HASHES;
}

/**
 * @brief s_dag_proc_treshold
 * @param a_dag
 * @returns true if some atoms were moved from threshold to events
 */
dap_chain_cs_dag_event_item_t* s_dag_proc_treshold(dap_chain_cs_dag_t * a_dag)
{
    bool res = false;
    dap_chain_cs_dag_event_item_t * l_event_item = NULL, * l_event_item_tmp = NULL;
    pthread_mutex_lock(&PVT(a_dag)->events_mutex);
    int l_count = HASH_COUNT(PVT(a_dag)->events_treshold);
    log_it(L_DEBUG, "*** %d events in threshold", l_count);
    HASH_ITER(hh, PVT(a_dag)->events_treshold, l_event_item, l_event_item_tmp) {
        dap_dag_threshold_verification_res_t ret = dap_chain_cs_dag_event_verify_hashes_with_treshold(a_dag, l_event_item->event);
        if (ret == DAP_THRESHOLD_OK) {
            if (s_debug_more) {
                char * l_event_hash_str = dap_chain_hash_fast_to_str_new(&l_event_item->hash);
                log_it(L_DEBUG, "Processing event (threshold): %s...", l_event_hash_str);
                DAP_DELETE(l_event_hash_str);
            }
            int l_add_res = s_dap_chain_add_atom_to_events_table(a_dag, l_event_item);
            HASH_DEL(PVT(a_dag)->events_treshold, l_event_item);
            if (!l_add_res) {
                HASH_ADD(hh, PVT(a_dag)->events, hash, sizeof(l_event_item->hash), l_event_item);
                s_dag_events_lasts_process_new_last_event(a_dag, l_event_item);
                debug_if(s_debug_more, L_INFO, "... moved from treshold to main chains");
                res = true;
            } else {
                // TODO clear other threshold items linked with this one
                debug_if(s_debug_more, L_WARNING, "... rejected with ledger code %d", l_add_res);
                DAP_DELETE(l_event_item->event);
                DAP_DELETE(l_event_item);
            }
            break;
        } else if (ret == DAP_THRESHOLD_CONFLICTING) {
            HASH_DEL(PVT(a_dag)->events_treshold, l_event_item);
            HASH_ADD(hh, PVT(a_dag)->events_treshold_conflicted, hash, sizeof (l_event_item->hash), l_event_item);
        }
    }
    pthread_mutex_unlock(&PVT(a_dag)->events_mutex);
    return res ? l_event_item : NULL;
}

/**
 * @brief s_chain_callback_atom_get_static_hdr_size
 * @param a_chain
 * @return
 */
static size_t s_chain_callback_atom_get_static_hdr_size()
{
   return sizeof (dap_chain_class_dag_event_hdr_t);
}

/**
 * @brief s_chain_callback_atom_iter_create_from
 * @param a_chain
 * @param a_atom
 * @return
 */
static dap_chain_atom_iter_t* s_chain_callback_atom_iter_create_from(dap_chain_t * a_chain ,
                                                                     dap_chain_atom_ptr_t a_atom, size_t a_atom_size)
{
    dap_chain_atom_iter_t * l_atom_iter = DAP_NEW_Z(dap_chain_atom_iter_t);
    if (!l_atom_iter) {
        log_it(L_CRITICAL, "Memory allocation error");
        return NULL;
    }
    l_atom_iter->chain = a_chain;
    l_atom_iter->cur = a_atom;
    l_atom_iter->cur_size = a_atom_size;

    if ( a_atom ){
        dap_chain_hash_fast_t l_atom_hash;
        dap_hash_fast(a_atom, a_atom_size, &l_atom_hash );

        dap_chain_cs_dag_event_item_t  * l_atom_item;
        HASH_FIND(hh, PVT(DAP_CHAIN_CS_DAG(a_chain))->events, &l_atom_hash, sizeof(l_atom_hash),l_atom_item );
        l_atom_iter->cur_item = l_atom_item;
        l_atom_iter->cur_hash = &l_atom_item->hash;
    }
    return l_atom_iter;

}

/**
 * @brief s_chain_callback_atom_iter_create Create atomic element iterator
 * @param a_chain
 * @return
 */
static dap_chain_atom_iter_t *s_chain_callback_atom_iter_create(dap_chain_t *a_chain, dap_chain_cell_id_t a_cell_id, bool a_with_treshold)
{
    dap_chain_atom_iter_t * l_atom_iter = DAP_NEW_Z(dap_chain_atom_iter_t);
    if (!l_atom_iter) {
        log_it(L_CRITICAL, "Memory allocation error");
        return NULL;
    }
    l_atom_iter->chain = a_chain;
    l_atom_iter->cell_id = a_cell_id;
    l_atom_iter->with_treshold = a_with_treshold;
#ifdef WIN32
    log_it(L_DEBUG, "! %p create caller id %lu", l_atom_iter, GetThreadId(GetCurrentThread()));
#endif
    return l_atom_iter;
}


/**
 * @brief s_chain_callback_atom_get_datum Get the datum from event
 * @param a_atom_iter
 * @param a_datums_count
 * @return
 */
static dap_chain_datum_t **s_chain_callback_atom_get_datum(dap_chain_atom_ptr_t a_event, size_t a_atom_size, size_t *a_datums_count)
{
    assert(a_datums_count);
    if (!a_event)
        return NULL;
    dap_chain_datum_t *l_datum = dap_chain_cs_dag_event_get_datum((dap_chain_cs_dag_event_t*)a_event, a_atom_size);
    if (!l_datum)
        return NULL;

    dap_chain_datum_t **l_datums = DAP_NEW_Z(dap_chain_datum_t*);
    if (!l_datums) {
        log_it(L_CRITICAL, "Memory allocation error");
        return NULL;
    }
    if (a_datums_count)
        *a_datums_count = 1;
    l_datums[0] = l_datum;
    return l_datums;
}

/**
 * @brief s_chain_callback_atom_iter_get_first Get the first dag event
 * @param a_atom_iter
 * @return
 */
static dap_chain_atom_ptr_t s_chain_callback_atom_iter_get_first(dap_chain_atom_iter_t * a_atom_iter, size_t * a_ret_size )
{
    if(! a_atom_iter){
        log_it(L_ERROR, "NULL iterator on input for atom_iter_get_first function");
        return NULL;
    }
    dap_chain_cs_dag_t * l_dag = DAP_CHAIN_CS_DAG(a_atom_iter->chain);
    assert(l_dag);
    dap_chain_cs_dag_pvt_t *l_dag_pvt = PVT(l_dag);
    assert(l_dag_pvt);
    a_atom_iter->cur_item = NULL;
    dap_chain_cs_dag_event_item_t *l_item_tmp, *l_item_cur;
    int found = 0;

    pthread_mutex_lock(&PVT(l_dag)->events_mutex);
    HASH_ITER(hh, l_dag_pvt->events, l_item_cur, l_item_tmp) {
        if (l_item_cur->event->header.cell_id.uint64 == a_atom_iter->cell_id.uint64) {
            a_atom_iter->cur_item = l_item_cur;
            found = 1;
            a_atom_iter->found_in_treshold = 0;
            break;
        }
    }
    if (!found && a_atom_iter->with_treshold) {
        HASH_ITER(hh, l_dag_pvt->events_treshold, l_item_cur, l_item_tmp) {
            if (l_item_cur->event->header.cell_id.uint64 == a_atom_iter->cell_id.uint64) {
                a_atom_iter->cur_item = l_item_cur;
                a_atom_iter->found_in_treshold = 1;
                break;
            }
        }
    }
    pthread_mutex_unlock(&PVT(l_dag)->events_mutex);

    if ( a_atom_iter->cur_item ){
        a_atom_iter->cur = ((dap_chain_cs_dag_event_item_t*) a_atom_iter->cur_item)->event;
        a_atom_iter->cur_size = ((dap_chain_cs_dag_event_item_t*) a_atom_iter->cur_item)->event_size;
        a_atom_iter->cur_hash = &((dap_chain_cs_dag_event_item_t*) a_atom_iter->cur_item)->hash;
    }else{
        a_atom_iter->cur = NULL;
        a_atom_iter->cur_size = 0;
        a_atom_iter->cur_hash = NULL;
    }

    if (a_ret_size)
        *a_ret_size = a_atom_iter->cur_size;
    return a_atom_iter->cur;
}


/**
 * @brief s_chain_callback_atom_iter_get_lasts
 * @param a_atom_iter
 * @param a_lasts_size_ptr
 * @return
 */
static dap_chain_atom_ptr_t* s_chain_callback_atom_iter_get_lasts( dap_chain_atom_iter_t * a_atom_iter ,size_t * a_lasts_size,
                                                                  size_t ** a_lasts_size_array )
{
    dap_chain_cs_dag_t * l_dag = DAP_CHAIN_CS_DAG( a_atom_iter->chain );
    dap_chain_atom_ptr_t * l_ret = NULL;
    pthread_mutex_lock(&PVT(l_dag)->events_mutex);
    size_t l_lasts_size = HASH_COUNT( PVT(l_dag)->events_lasts_unlinked );
    if ( l_lasts_size > 0 ) {
        if( a_lasts_size)
            *a_lasts_size = l_lasts_size;
        l_ret = DAP_NEW_Z_SIZE(dap_chain_atom_ptr_t, sizeof(dap_chain_atom_ptr_t) * l_lasts_size);
        if (!l_ret) {
            log_it(L_CRITICAL, "Memory allocation error");
            pthread_mutex_unlock(&PVT(l_dag)->events_mutex);
            return NULL;
        }
        dap_chain_cs_dag_event_item_t * l_event_item = NULL, *l_event_item_tmp = NULL;
        size_t i = 0;
        *a_lasts_size_array = DAP_NEW_Z_SIZE(size_t, sizeof(size_t) * l_lasts_size);
        if (!*a_lasts_size_array) {
            log_it(L_CRITICAL, "Memory allocation error");
            pthread_mutex_unlock(&PVT(l_dag)->events_mutex);
            DAP_DEL_Z(l_ret);
            return NULL;
        }
        HASH_ITER(hh,PVT(l_dag)->events_lasts_unlinked, l_event_item,l_event_item_tmp){
            l_ret[i] = l_event_item->event;
            (*a_lasts_size_array)[i] = l_event_item->event_size;
            i++;
        }
    }
    pthread_mutex_unlock(&PVT(l_dag)->events_mutex);
    return l_ret;
}

/**
 * @brief s_chain_callback_atom_iter_get_links
 * @param a_atom_iter
 * @param a_links_size_ptr
 * @return
 */
static dap_chain_atom_ptr_t* s_chain_callback_atom_iter_get_links( dap_chain_atom_iter_t * a_atom_iter ,size_t* a_links_size,
                                                                  size_t ** a_links_size_array )
{
    if ( a_atom_iter->cur && a_atom_iter->chain){
        dap_chain_cs_dag_t * l_dag = DAP_CHAIN_CS_DAG( a_atom_iter->chain );
        if(!l_dag){
            log_it(L_ERROR,"Chain %s have DAP_CHAIN_CS_DAG() = NULL", a_atom_iter->chain->name);
            return NULL;
        }
        dap_chain_cs_dag_event_t * l_event =(dap_chain_cs_dag_event_t *) a_atom_iter->cur;
        dap_chain_cs_dag_event_item_t * l_event_item = (dap_chain_cs_dag_event_item_t *) a_atom_iter->cur_item;
        if ( l_event->header.hash_count > 0){
            dap_chain_atom_ptr_t * l_ret = DAP_NEW_Z_SIZE(dap_chain_atom_ptr_t,
                                               sizeof (dap_chain_atom_ptr_t) * l_event->header.hash_count );
            if (!l_ret) {
                log_it(L_CRITICAL, "Memory allocation error");
                return NULL;
            }
            if( a_links_size)
                *a_links_size = l_event->header.hash_count;
            *a_links_size_array = DAP_NEW_Z_SIZE(size_t, l_event->header.hash_count*sizeof (size_t));
            if (!*a_links_size_array) {
                log_it(L_CRITICAL, "Memory allocation error");
                DAP_DEL_Z(l_ret);
                return NULL;
            }
            for (uint16_t i = 0; i < l_event->header.hash_count; i++){
                dap_chain_cs_dag_event_item_t * l_link_item = NULL;
                dap_chain_hash_fast_t * l_link_hash = (dap_chain_hash_fast_t *)
                        (l_event->hashes_n_datum_n_signs +
                        i*sizeof(*l_link_hash));
                pthread_mutex_lock(&PVT(l_dag)->events_mutex);
                HASH_FIND(hh, PVT(l_dag)->events,l_link_hash,sizeof(*l_link_hash),l_link_item);
                pthread_mutex_unlock(&PVT(l_dag)->events_mutex);
                if ( l_link_item ){
                    l_ret[i] = l_link_item->event;
                    (*a_links_size_array)[i] = l_link_item->event_size;
                }else {
                    char * l_link_hash_str = dap_chain_hash_fast_to_str_new(l_link_hash);
                    char * l_event_hash_str = l_event_item ? dap_chain_hash_fast_to_str_new(&l_event_item->hash) : NULL;
                    log_it(L_ERROR,"Can't find %s->%s links", l_event_hash_str ? l_event_hash_str : "[null]", l_link_hash_str);
                    DAP_DEL_Z(l_event_hash_str);
                    DAP_DELETE(l_link_hash_str);
                    (*a_links_size_array)--;
                }
            }
            if(!(*a_links_size_array)){
                DAP_DELETE(l_ret);
                l_ret = NULL;
            }
            return l_ret;
        }
    }
    return  NULL;
}

/**
 * @brief s_chain_callback_atom_iter_find_by_hash
 * @param a_atom_iter
 * @param a_atom_hash
 * @return
 */
static dap_chain_atom_ptr_t s_chain_callback_atom_iter_find_by_hash(dap_chain_atom_iter_t * a_atom_iter ,
                                                                       dap_chain_hash_fast_t * a_atom_hash,size_t *a_atom_size)
{
    dap_chain_cs_dag_t * l_dag = DAP_CHAIN_CS_DAG( a_atom_iter->chain );
    dap_chain_cs_dag_event_item_t * l_event_item = NULL;
    pthread_mutex_lock(&PVT(l_dag)->events_mutex);
    HASH_FIND(hh, PVT(l_dag)->events,a_atom_hash,sizeof(*a_atom_hash),l_event_item);
    pthread_mutex_unlock(&PVT(l_dag)->events_mutex);
    if ( l_event_item ){
        a_atom_iter->cur_item = l_event_item;
        a_atom_iter->cur = l_event_item->event;
        a_atom_iter->cur_size= l_event_item->event_size;
        a_atom_iter->cur_hash = &l_event_item->hash;
        if(a_atom_size)
            *a_atom_size = l_event_item->event_size;
        return  l_event_item->event;
    }else
        return NULL;
}

/**
 * @brief s_chain_callback_atom_find_by_datum_hash
 * @param IN a_chain
 * @param IN a_datum_hash
 * @param OUT a_event_hash
 * @param OUT a_ret_code
 * @return
 */
static dap_chain_datum_t *s_chain_callback_atom_find_by_datum_hash(dap_chain_t *a_chain, dap_chain_hash_fast_t *a_datum_hash,
                                                                   dap_chain_hash_fast_t *a_event_hash, int *a_ret_code)
{
    dap_chain_cs_dag_t *l_dag = DAP_CHAIN_CS_DAG( a_chain );
    dap_chain_cs_dag_event_item_t *l_event_item = NULL;
    pthread_mutex_lock(&PVT(l_dag)->events_mutex);
    HASH_FIND(hh_datums, PVT(l_dag)->datums, a_datum_hash, sizeof(*a_datum_hash), l_event_item);
    pthread_mutex_unlock(&PVT(l_dag)->events_mutex);
    if ( l_event_item ){
        dap_chain_datum_t *l_datum = dap_chain_cs_dag_event_get_datum(l_event_item->event, l_event_item->event_size);
        if (l_datum && l_datum->header.data_size) {
            if (a_event_hash)
                *a_event_hash = l_event_item->hash;
            if (a_ret_code)
                *a_ret_code = l_event_item->ret_code;
            return l_datum;
        }
    }
    return NULL;
}

/**
 * @brief s_chain_callback_atom_iter_get_next Get the next dag event
 * @param a_atom_iter
 * @return
 */
static dap_chain_atom_ptr_t s_chain_callback_atom_iter_get_next( dap_chain_atom_iter_t * a_atom_iter,size_t * a_atom_size )
{
    dap_chain_cs_dag_event_item_t * l_event_item = (dap_chain_cs_dag_event_item_t*) a_atom_iter->cur_item;

    while (l_event_item) {
        l_event_item = (dap_chain_cs_dag_event_item_t *)l_event_item->hh.next;
        if (l_event_item && l_event_item->event->header.cell_id.uint64 == a_atom_iter->cell_id.uint64)
            break;
    }

    if(!l_event_item && !a_atom_iter->found_in_treshold && a_atom_iter->with_treshold) {
        dap_chain_cs_dag_t *l_dag = DAP_CHAIN_CS_DAG(a_atom_iter->chain);
        assert(l_dag);
        dap_chain_cs_dag_pvt_t *l_dag_pvt = PVT(l_dag);
        assert(l_dag_pvt);
        l_event_item = l_dag_pvt->events_treshold;
        pthread_mutex_lock(&PVT(l_dag)->events_mutex);
        while (l_event_item) {
            if (l_event_item && l_event_item->event->header.cell_id.uint64 == a_atom_iter->cell_id.uint64) {
                a_atom_iter->found_in_treshold = 1;
                break;
            }
            l_event_item = (dap_chain_cs_dag_event_item_t *)l_event_item->hh.next;
        }
        pthread_mutex_unlock(&PVT(l_dag)->events_mutex);
    }
    // if l_event_item=NULL then items are over
    a_atom_iter->cur_item = l_event_item;
    a_atom_iter->cur = l_event_item ? l_event_item->event : NULL;
    a_atom_iter->cur_size = a_atom_iter->cur ? l_event_item->event_size : 0;
    a_atom_iter->cur_hash = l_event_item ? &l_event_item->hash : NULL;
    if(a_atom_size)
        *a_atom_size = a_atom_iter->cur_size;
    return a_atom_iter->cur;
}


/**
 * @brief s_chain_callback_atom_iter_delete Delete dag event iterator
 * @param a_atom_iter
 */
static void s_chain_callback_atom_iter_delete(dap_chain_atom_iter_t * a_atom_iter )
{
#ifdef WIN32
    log_it(L_DEBUG, "! Delete caller id %lu", GetThreadId(GetCurrentThread()));
#endif
    DAP_DELETE(a_atom_iter);
}

static dap_chain_datum_iter_t *s_chain_callback_datum_iter_create(dap_chain_t *a_chain)
{
    dap_chain_datum_iter_t *l_ret = DAP_NEW_Z(dap_chain_datum_iter_t);
    if (!l_ret) {
        log_it(L_CRITICAL, "Memory allocation error");
        return NULL;
    }
    l_ret->chain = a_chain;
    return l_ret;
}

static void s_chain_callback_datum_iter_delete(dap_chain_datum_iter_t *a_datum_iter)
{
    DAP_DELETE(a_datum_iter);
}

static void s_datum_iter_fill(dap_chain_datum_iter_t *a_datum_iter, dap_chain_cs_dag_event_item_t *a_event_item)
{
    a_datum_iter->cur_item = a_event_item;
    if (a_event_item) {
        a_datum_iter->cur = dap_chain_cs_dag_event_get_datum(a_event_item->event, a_event_item->event_size);
        a_datum_iter->cur_size = dap_chain_datum_size(a_datum_iter->cur);
        a_datum_iter->cur_hash = &a_event_item->datum_hash;
        a_datum_iter->cur_atom_hash = &a_event_item->hash;
        a_datum_iter->ret_code = a_event_item->ret_code;
    } else {
        a_datum_iter->cur = NULL;
        a_datum_iter->cur_hash = NULL;
        a_datum_iter->cur_size = 0;
        a_datum_iter->ret_code = 0;
    }
}

static dap_chain_datum_t *s_chain_callback_datum_iter_get_first(dap_chain_datum_iter_t *a_datum_iter)
{
    dap_chain_cs_dag_t *l_dag = DAP_CHAIN_CS_DAG(a_datum_iter->chain);
    pthread_mutex_lock(&PVT(l_dag)->events_mutex);
    dap_chain_cs_dag_event_item_t *l_item = PVT(l_dag)->datums;
    s_datum_iter_fill(a_datum_iter, l_item);
    pthread_mutex_unlock(&PVT(l_dag)->events_mutex);
    return a_datum_iter->cur;
}

static dap_chain_datum_t *s_chain_callback_datum_iter_get_next(dap_chain_datum_iter_t *a_datum_iter)
{
    dap_chain_cs_dag_t *l_dag = DAP_CHAIN_CS_DAG(a_datum_iter->chain);
    pthread_mutex_lock(&PVT(l_dag)->events_mutex);
    dap_chain_cs_dag_event_item_t *l_item = a_datum_iter->cur_item;
    if (l_item)
        l_item = l_item->hh_datums.next;
    s_datum_iter_fill(a_datum_iter, l_item);
    pthread_mutex_unlock(&PVT(l_dag)->events_mutex);
    return a_datum_iter->cur;
}

/**
 * @brief s_cli_dag
 * @param argc
 * @param argv
 * @param arg_func
 * @param str_reply
 * @return
 */
static int s_cli_dag(int argc, char ** argv, void **a_str_reply)
{
    enum {
        SUBCMD_EVENT_CREATE,
        SUBCMD_EVENT_CANCEL,
        SUBCMD_EVENT_LIST,
        SUBCMD_EVENT_DUMP,
        SUBCMD_EVENT_SIGN,
        SUBCMD_EVENT_COUNT,
        SUBCMD_UNDEFINED
    } l_event_subcmd={0};

    int arg_index = 1;

    const char * l_event_cmd_str = NULL;
    const char * l_round_cmd_str = NULL;

    const char* l_event_hash_str = NULL;
    dap_chain_hash_fast_t l_event_hash = {0};

    const char * l_datum_hash_str = NULL;
    const char * l_cert_str;
    const char * l_from_events_str = NULL;

    dap_chain_t * l_chain = NULL;
    dap_chain_cs_dag_t * l_dag = NULL;
    dap_chain_net_t * l_net = NULL;

    dap_cli_server_cmd_find_option_val(argv, arg_index, arg_index + 1, "event", &l_event_cmd_str);
    dap_cli_server_cmd_find_option_val(argv, arg_index, arg_index + 1, "round", &l_round_cmd_str);

    arg_index++;
    const char * l_hash_out_type = NULL;
    dap_cli_server_cmd_find_option_val(argv, 0, argc, "-H", &l_hash_out_type);
    if(!l_hash_out_type)
        l_hash_out_type = "hex";
    if(dap_strcmp(l_hash_out_type,"hex") && dap_strcmp(l_hash_out_type,"base58")) {
        dap_cli_server_cmd_set_reply_text(a_str_reply, "invalid parameter -H, valid values: -H <hex | base58>");
        return -1;
    }

    dap_chain_node_cli_cmd_values_parse_net_chain(&arg_index, argc, argv, a_str_reply, &l_chain, &l_net);
    if ((l_net == NULL) || (l_chain == NULL)){
        return -1;
    } else if (a_str_reply && *a_str_reply) {
        DAP_DELETE(*a_str_reply);
        *a_str_reply = NULL;
    }
    l_dag = DAP_CHAIN_CS_DAG(l_chain);

    const char *l_chain_type = dap_chain_net_get_type(l_chain);

    if (!strstr(l_chain_type, "dag_")){
            dap_cli_server_cmd_set_reply_text(a_str_reply,
                        "Type of chain %s is not dag. This chain with type %s is not supported by this command",
                        l_chain->name, l_chain_type);
            return -42;
    }

    int ret = 0;
    if ( l_round_cmd_str ) {
        if ( strcmp(l_round_cmd_str,"complete") == 0 ){
            const char * l_cmd_mode_str = NULL;
            dap_cli_server_cmd_find_option_val(argv, arg_index, argc, "-mode", &l_cmd_mode_str);
            bool l_verify_only = false;
            if ( dap_strcmp(l_cmd_mode_str,"verify only") == 0 ){
                l_verify_only = true;
            }
            log_it(L_NOTICE,"Round complete command accepted, forming new events");

            size_t l_objs_size=0;
            dap_global_db_obj_t * l_objs = dap_global_db_get_all_sync(l_dag->gdb_group_events_round_new,&l_objs_size);

            dap_string_t *l_str_ret_tmp= l_objs_size>0 ? dap_string_new("Completing round:\n") : dap_string_new("Completing round: no data");

            // list for verifed and added events
            dap_list_t *l_list_to_del = NULL;

            // Check if its ready or not
            for (size_t i = 0; i< l_objs_size; i++ ){
                dap_chain_cs_dag_event_round_item_t *l_round_item = (dap_chain_cs_dag_event_round_item_t *)l_objs[i].value;
                dap_chain_cs_dag_event_t *l_event = (dap_chain_cs_dag_event_t *)l_round_item->event_n_signs;
                dap_hash_fast_t l_event_hash = {};
                size_t l_event_size = l_round_item->event_size;
                dap_hash_fast(l_event, l_event_size, &l_event_hash);
                int l_ret_event_verify;
                if ( ( l_ret_event_verify = l_dag->callback_cs_verify (l_dag,l_event,l_event_size) ) !=0 ){// if consensus accept the event
                    dap_string_append_printf( l_str_ret_tmp,
                            "Error! Event %s is not passing consensus verification, ret code %d\n",
                                              l_objs[i].key, l_ret_event_verify );
                    ret = -30;
                    break;
                }else {
                    dap_string_append_printf( l_str_ret_tmp, "Event %s verification passed\n", l_objs[i].key);
                    // If not verify only mode we add
                    if ( ! l_verify_only ){
<<<<<<< HEAD
                        dap_chain_atom_ptr_t l_new_atom = DAP_DUP_SIZE(l_event, l_event_size); // produce deep copy of event;
                        if(s_chain_callback_atom_add(l_chain, l_new_atom, l_event_size, &l_event_hash) < 0) { // Add new atom in chain
                            DAP_DELETE(l_new_atom);
=======
                        if (s_chain_callback_atom_add(l_chain, l_event, l_event_size) != ATOM_ACCEPT) { // Add new atom in chain
>>>>>>> 26508e8b
                            dap_string_append_printf(l_str_ret_tmp, "Event %s not added in chain\n", l_objs[i].key);
                        } else {
                            // add event to delete
                            l_list_to_del = dap_list_prepend(l_list_to_del, (void *)l_objs[i].key);
                            dap_string_append_printf(l_str_ret_tmp, "Event %s added in chain successfully\n",
                                    l_objs[i].key);
                        }

                    }
                }
            }
            // write events to file and delete events from db
            if(l_list_to_del) {
                if (dap_chain_cell_file_update(l_chain->cells) > 0) {
                    // delete events from db
                    dap_list_t *l_el;
                    DL_FOREACH(l_list_to_del, l_el) {
                        dap_global_db_del_sync(l_dag->gdb_group_events_round_new, (char*)l_el->data);
                    }
                }
                dap_chain_cell_close(l_chain->cells);
                dap_list_free(l_list_to_del);
            }

            // Cleaning up
            dap_global_db_objs_delete(l_objs, l_objs_size);
            dap_cli_server_cmd_set_reply_text(a_str_reply, "%s", l_str_ret_tmp->str);
            dap_string_free(l_str_ret_tmp, true);

            // Spread new  mempool changes and  dag events in network - going to SYNC_ALL
            // dap_chain_net_sync_all(l_net);
        }
        if (strcmp(l_round_cmd_str, "find") == 0) {
            dap_cli_server_cmd_find_option_val(argv, arg_index, arg_index + 2, "-datum", &l_datum_hash_str);
            char *l_datum_in_hash = NULL;
            if (l_datum_hash_str) {
                if(!dap_strncmp(l_datum_hash_str, "0x", 2) || !dap_strncmp(l_datum_hash_str, "0X", 2)) {
                    l_datum_in_hash = dap_strdup(l_datum_hash_str);
                } else {
                    l_datum_in_hash = dap_enc_base58_to_hex_str_from_str(l_datum_hash_str);
                }
            } else {
                dap_cli_server_cmd_set_reply_text(a_str_reply, "The -datum option was not specified, so "
                                                               "no datum is known to look for in rounds.\n");
                return 0;
            }
            dap_hash_fast_t l_datum_hash = {0};
            dap_chain_hash_fast_from_str(l_datum_in_hash, &l_datum_hash);
            if (dap_hash_fast_is_blank(&l_datum_hash)) {
                dap_cli_server_cmd_set_reply_text(a_str_reply, "The -datum parameter is not a valid hash.\n");
                return 0;
            }
            size_t l_objs_size = 0;
            dap_global_db_obj_t * l_objs = dap_global_db_get_all_sync(l_dag->gdb_group_events_round_new, &l_objs_size);
            size_t l_search_events = 0;
            dap_string_t *l_events_str = dap_string_new("Events: \n");
            for (size_t i = 0; i < l_objs_size;i++) {
                dap_chain_cs_dag_event_round_item_t *l_round_item = (dap_chain_cs_dag_event_round_item_t *)l_objs[i].value;
                if (dap_hash_fast_compare(&l_round_item->round_info.datum_hash, &l_datum_hash)) {
                    dap_chain_cs_dag_event_t *l_event = (dap_chain_cs_dag_event_t *)l_round_item->event_n_signs;
                    size_t l_event_size = l_round_item->event_size;
                    dap_hash_fast_t ll_event_hash = {0};
                    dap_hash_fast(l_event, l_event_size, &ll_event_hash);
                    char *ll_event_hash_str = dap_hash_fast_to_str_new(&ll_event_hash);
                    l_search_events++;
                    dap_string_append_printf(l_events_str,
                                             "\t%zu) hash:%s cell_id:%zu\n", l_search_events, ll_event_hash_str,
                                             l_event->header.cell_id.uint64);
                    DAP_DELETE(ll_event_hash_str);
                }
            }
            dap_global_db_objs_delete(l_objs, l_objs_size);
            DAP_DELETE(l_datum_in_hash);
            if (l_search_events > 0) {
                dap_cli_server_cmd_set_reply_text(a_str_reply,
                                                  "Datum with hash %s found in %zu events:\n%s\n", l_datum_hash_str,
                                                  l_search_events, l_events_str->str);
            } else {
                dap_cli_server_cmd_set_reply_text(a_str_reply, "Datum hash %s not found in round event.\n", l_datum_hash_str);
            }
            dap_string_free(l_events_str, true);
            return 0;
        }
    }else if ( l_event_cmd_str  ) {
        char *l_datum_hash_hex_str = NULL;
        char *l_datum_hash_base58_str = NULL;
        if  ( strcmp( l_event_cmd_str, "create" ) == 0  ) {
            dap_cli_server_cmd_find_option_val(argv, arg_index, argc, "-datum", &l_datum_hash_str);

            // datum hash may be in hex or base58 format
            if(l_datum_hash_str) {
                if(!dap_strncmp(l_datum_hash_str, "0x", 2) || !dap_strncmp(l_datum_hash_str, "0X", 2)) {
                    l_datum_hash_hex_str = dap_strdup(l_datum_hash_str);
                    l_datum_hash_base58_str = dap_enc_base58_from_hex_str_to_str(l_datum_hash_str);
                }
                else {
                    l_datum_hash_hex_str = dap_enc_base58_to_hex_str_from_str(l_datum_hash_str);
                    l_datum_hash_base58_str = dap_strdup(l_datum_hash_str);
                }
            }
            l_event_subcmd = SUBCMD_EVENT_CREATE;
        } else if (  strcmp( l_event_cmd_str, "cancel" ) == 0  ) {
            dap_cli_server_cmd_find_option_val(argv, arg_index, argc, "-event", &l_event_hash_str);
            l_event_subcmd = SUBCMD_EVENT_CANCEL;
        } else if ( strcmp( l_event_cmd_str, "list" ) == 0 ) {
            l_event_subcmd = SUBCMD_EVENT_LIST;
            dap_cli_server_cmd_find_option_val(argv, arg_index, argc, "-from", &l_from_events_str);
        } else if ( strcmp( l_event_cmd_str,"dump") == 0 ) {
            l_event_subcmd = SUBCMD_EVENT_DUMP;
            dap_cli_server_cmd_find_option_val(argv, arg_index, argc, "-from", &l_from_events_str);
            dap_cli_server_cmd_find_option_val(argv, arg_index, argc, "-event", &l_event_hash_str);
        } else if (  strcmp( l_event_cmd_str, "sign" ) == 0  ) {
            dap_cli_server_cmd_find_option_val(argv, arg_index, argc, "-event", &l_event_hash_str);
            dap_cli_server_cmd_find_option_val(argv, arg_index, argc, "-cert", &l_cert_str);
            l_event_subcmd = SUBCMD_EVENT_SIGN;
        } else if (strcmp(l_event_cmd_str, "count") == 0) {
            l_event_subcmd = SUBCMD_EVENT_COUNT;
        } else {
            l_event_subcmd = SUBCMD_UNDEFINED;
        }

        char *l_event_hash_hex_str = NULL, *l_event_hash_base58_str = NULL;
        // datum hash may be in hex or base58 format
        if(l_event_hash_str) {
            if(!dap_strncmp(l_event_hash_str, "0x", 2) || !dap_strncmp(l_event_hash_str, "0X", 2)) {
                l_event_hash_hex_str = dap_strdup(l_event_hash_str);
                l_event_hash_base58_str = dap_enc_base58_from_hex_str_to_str(l_event_hash_str);
            }
            else {
                l_event_hash_hex_str = dap_enc_base58_to_hex_str_from_str(l_event_hash_str);
                l_event_hash_base58_str = dap_strdup(l_event_hash_str);
            }
        }

        if (l_event_hash_hex_str)
            dap_chain_hash_fast_from_str(l_event_hash_hex_str, &l_event_hash);

        switch (l_event_subcmd) {

        case SUBCMD_EVENT_CREATE: {
            char * l_gdb_group_mempool = dap_chain_net_get_gdb_group_mempool_new(l_chain);
            size_t l_datum_size = 0;
            dap_chain_datum_t *l_datum = (dap_chain_datum_t*)
                    dap_global_db_get_sync(l_gdb_group_mempool, l_datum_hash_hex_str, &l_datum_size, NULL, NULL);
            if (s_callback_add_datums(l_chain, &l_datum, 1)) {
                char *l_datums_datum_hash_str;
                dap_get_data_hash_str_static(l_datum->data, l_datum->header.data_size, l_datums_datum_hash_str);
                if (!dap_global_db_del_sync(l_gdb_group_mempool, l_datum_hash_str)) {
                    dap_cli_server_cmd_set_reply_text(a_str_reply,
                                                      "Converted datum %s from mempool to event in the new forming round ",
                                                      l_datum_hash_str);
                    ret = 0;
                } else {
                    dap_cli_server_cmd_set_reply_text(a_str_reply,
                                                      "Warning! Can't delete datum %s from mempool after conversion to event in the new forming round ",
                                                      l_datum_hash_str);
                    ret = 1;
                }
            } else {
                if (!dap_strcmp(l_hash_out_type, "hex")) {
                    dap_cli_server_cmd_set_reply_text(a_str_reply,
                                                      "Warning! Can't convert datum %s from mempool to event in the new forming round ", l_datum_hash_hex_str);
                } else {
                    dap_cli_server_cmd_set_reply_text(a_str_reply,
                                                      "Warning! Can't convert datum %s from mempool to event in the new forming round ", l_datum_hash_base58_str);

                    ret = -12;
                }
            }
            DAP_DELETE(l_gdb_group_mempool);
            // dap_chain_net_sync_all(l_net);
        } break;  /* SUBCMD_EVENT_CREATE */

        case SUBCMD_EVENT_CANCEL: {
            char *l_gdb_group_events = DAP_CHAIN_CS_DAG(l_chain)->gdb_group_events_round_new;
            if (dap_global_db_del_sync(l_gdb_group_events, l_event_hash_hex_str) == 0) {
                if(!dap_strcmp(l_hash_out_type, "hex")) {
                    dap_cli_server_cmd_set_reply_text(a_str_reply,
                                                      "Successfuly removed event %s from the new forming round ",
                                                      l_event_hash_hex_str);
                } else {
                    dap_cli_server_cmd_set_reply_text(a_str_reply,
                                                      "Successfuly removed event %s from the new forming round ",
                                                      l_event_hash_base58_str);
                }
                ret = 0;
            } else {
                dap_chain_cs_dag_event_item_t * l_event_item = NULL;
                pthread_mutex_lock(&PVT(l_dag)->events_mutex);
                HASH_FIND(hh,PVT(l_dag)->events,&l_event_hash,sizeof(l_event_hash),l_event_item);
                pthread_mutex_unlock(&PVT(l_dag)->events_mutex);
                if (l_event_item) {
                    pthread_mutex_lock(&PVT(l_dag)->events_mutex);
                    HASH_DELETE(hh, PVT(l_dag)->events, l_event_item);
                    pthread_mutex_unlock(&PVT(l_dag)->events_mutex);
                    if(!dap_strcmp(l_hash_out_type, "hex")) {
                        log_it(L_WARNING, "Dropped event %s from chains! Hope you know what are you doing!",
                               l_event_hash_hex_str);
                        dap_cli_server_cmd_set_reply_text(a_str_reply,
                        "Dropped event 0x%s from chains! Hope you know what are you doing! ",
                                                          l_event_hash_hex_str);
                    } else {
                        log_it(L_WARNING, "Dropped event %s from chains! Hope you know what are you doing!",
                               l_event_hash_base58_str);
                        dap_cli_server_cmd_set_reply_text(a_str_reply,
                                                          "Dropped event 0x%s from chains! Hope you know what are you doing! ",
                                                          l_event_hash_base58_str);
                    }
                    dap_chain_save_all(l_chain);
                } else {
                    if(!dap_strcmp(l_hash_out_type, "hex")) {
                        dap_cli_server_cmd_set_reply_text(a_str_reply,
                                                          "Can't remove event 0x%s ",
                                                          l_event_hash_hex_str);
                    } else {
                        dap_cli_server_cmd_set_reply_text(a_str_reply,
                                                          "Can't remove event 0x%s ",
                                                          l_event_hash_base58_str);
                    }
                    ret = -1;
                }
            }
            // dap_chain_net_sync_gdb(l_net);
        } break; /* SUBCMD_EVENT_CANCEL */

        case SUBCMD_EVENT_DUMP: {
            dap_chain_cs_dag_event_round_item_t *l_round_item = NULL;
            dap_chain_cs_dag_event_t *l_event = NULL;
            size_t l_event_size = 0;
                if (l_from_events_str && strcmp(l_from_events_str,"round.new") == 0) {
                    const char * l_gdb_group_events = l_dag->gdb_group_events_round_new;
                    size_t l_round_item_size = 0;
                    l_round_item = (dap_chain_cs_dag_event_round_item_t *)dap_global_db_get_sync(l_gdb_group_events,
                                                    l_event_hash_str, &l_round_item_size, NULL, NULL);
                    if (l_round_item) {
                        l_event_size = l_round_item->event_size;
                        l_event = (dap_chain_cs_dag_event_t *)l_round_item->event_n_signs;
                    }
                } else if (l_from_events_str && strcmp(l_from_events_str,"events_lasts") == 0) {
                    dap_chain_cs_dag_event_item_t * l_event_item = NULL;
                    pthread_mutex_lock(&PVT(l_dag)->events_mutex);
                    HASH_FIND(hh,PVT(l_dag)->events_lasts_unlinked,&l_event_hash,sizeof(l_event_hash),l_event_item);
                    pthread_mutex_unlock(&PVT(l_dag)->events_mutex);
                    if ( l_event_item )
                        l_event = l_event_item->event;
                    else {
                        ret = -23;
                        dap_cli_server_cmd_set_reply_text(a_str_reply,
                                                          "Can't find event %s in events_last table\n", l_event_hash_str);
                        break;
                    }
                } else if (!l_from_events_str || strcmp(l_from_events_str,"events") == 0) {
                    dap_chain_cs_dag_event_item_t * l_event_item = NULL;
                    pthread_mutex_lock(&PVT(l_dag)->events_mutex);
                    HASH_FIND(hh,PVT(l_dag)->events,&l_event_hash,sizeof(l_event_hash),l_event_item);
                    pthread_mutex_unlock(&PVT(l_dag)->events_mutex);
                    if ( l_event_item ) {
                        l_event = l_event_item->event;
                        l_event_size = l_event_item->event_size;
                    } else {
                        ret = -24;
                        dap_cli_server_cmd_set_reply_text(a_str_reply,
                                                          "Can't find event %s in events table\n", l_event_hash_str);
                        break;
                    }
                } else if (l_from_events_str && strcmp(l_from_events_str,"threshold") == 0) {
                    dap_chain_cs_dag_event_item_t * l_event_item = NULL;
                    pthread_mutex_lock(&PVT(l_dag)->events_mutex);
                    HASH_FIND(hh,PVT(l_dag)->events_treshold,&l_event_hash,sizeof(l_event_hash),l_event_item);
                    pthread_mutex_unlock(&PVT(l_dag)->events_mutex);
                    if (l_event_item)
                        l_event = l_event_item->event;
                    else {
                        ret = -23;
                        dap_cli_server_cmd_set_reply_text(a_str_reply,
                                                          "Can't find event %s in threshold table\n", l_event_hash_str);
                        break;
                    }
                } else {
                    ret = -22;
                    dap_cli_server_cmd_set_reply_text(a_str_reply,
                        "Wrong events_from option \"%s\", need one of variant: events, round.new, events_lasts, threshold", l_from_events_str);
                    break;

                }
                if ( l_event ){
                    dap_string_t * l_str_tmp = dap_string_new(NULL);
                    char buf[50];

                    dap_string_append_printf(l_str_tmp,"\nEvent %s:\n", l_event_hash_str);

                    // Round info
                    if (l_from_events_str && strcmp(l_from_events_str,"round.new") == 0) {
                        dap_string_append_printf(l_str_tmp,
                            "\tRound info:\n\t\tsigns reject: %d\n",
                            l_round_item->round_info.reject_count);
                        char * l_hash_str = dap_chain_hash_fast_to_str_new(&l_round_item->round_info.datum_hash);
                        dap_string_append_printf(l_str_tmp, "\t\tdatum_hash: %s\n", l_hash_str);
                        DAP_DELETE(l_hash_str);
                        dap_time_to_str_rfc822(buf, 50, l_round_item->round_info.ts_update);
                        dap_string_append_printf(l_str_tmp,"\t\tts_update: %s\n", buf);
                    }

                     // Header
                    dap_string_append_printf(l_str_tmp,"\t\tHeader:\n");
                    dap_string_append_printf(l_str_tmp,"\t\t\tversion: %hu\n",l_event->header.version);
                    dap_string_append_printf(l_str_tmp,"\t\t\tround ID: %"DAP_UINT64_FORMAT_U"\n",l_event->header.round_id);
                    dap_string_append_printf(l_str_tmp,"\t\t\tcell_id: 0x%016"DAP_UINT64_FORMAT_x"\n",l_event->header.cell_id.uint64);
                    dap_string_append_printf(l_str_tmp,"\t\t\tchain_id: 0x%016"DAP_UINT64_FORMAT_X"\n",l_event->header.chain_id.uint64);
                    dap_time_to_str_rfc822(buf, 50, l_event->header.ts_created);
                    dap_string_append_printf(l_str_tmp,"\t\t\tts_created: %s\n", buf );

                    // Hash links
                    dap_string_append_printf(l_str_tmp,"\t\t\thashes:\tcount: %u\n",l_event->header.hash_count);
                    for (uint16_t i=0; i < l_event->header.hash_count; i++){
                        dap_chain_hash_fast_t * l_hash = (dap_chain_hash_fast_t *) (l_event->hashes_n_datum_n_signs +
                                i*sizeof (dap_chain_hash_fast_t));
                        char * l_hash_str = dap_chain_hash_fast_to_str_new(l_hash);
                        dap_string_append_printf(l_str_tmp,"\t\t\t\thash: %s\n",l_hash_str);
                        DAP_DELETE(l_hash_str);
                    }
                    size_t l_offset =  l_event->header.hash_count*sizeof (dap_chain_hash_fast_t);
                    dap_chain_datum_t * l_datum = (dap_chain_datum_t*) (l_event->hashes_n_datum_n_signs + l_offset);
                    size_t l_datum_size =  dap_chain_datum_size(l_datum);

                    // Nested datum
                    const char *l_datum_type = NULL;
                    DAP_DATUM_TYPE_STR(l_datum->header.type_id, l_datum_type)
                    dap_string_append_printf(l_str_tmp,"\t\tdatum:\tdatum_size: %zu\n",l_datum_size);
                    dap_string_append_printf(l_str_tmp,"\t\t\tversion:=0x%02hhX\n", l_datum->header.version_id);
                    dap_string_append_printf(l_str_tmp,"\t\t\ttype_id:=%s\n", l_datum_type);
                    dap_time_to_str_rfc822(buf, 50, l_datum->header.ts_create);
                    dap_string_append_printf(l_str_tmp,"\t\t\tts_create=%s\n", buf);
                    dap_string_append_printf(l_str_tmp,"\t\t\tdata_size=%u\n", l_datum->header.data_size);

                    // Signatures
                    dap_string_append_printf(l_str_tmp,"\t\t\t\tsigns:\tcount: %u\n",l_event->header.signs_count);
                    l_offset += l_datum_size;
                    while (l_offset + sizeof (l_event->header) < l_event_size ){
                        dap_sign_t * l_sign =(dap_sign_t *) (l_event->hashes_n_datum_n_signs +l_offset);
                        size_t l_sign_size = dap_sign_get_size(l_sign);
                        if (l_sign_size == 0 ){
                            dap_string_append_printf(l_str_tmp,"\t\t\t\tERROR: wrong sign size 0, stop parsing headers\n");
                            break;
                        }
                        dap_chain_hash_fast_t l_pkey_hash;
                        char *l_hash_str;
                        dap_sign_get_pkey_hash(l_sign, &l_pkey_hash);
                        if (!dap_strcmp(l_hash_out_type, "hex"))
                            l_hash_str = dap_chain_hash_fast_to_str_new(&l_pkey_hash);
                        else
                            l_hash_str = dap_enc_base58_encode_hash_to_str(&l_pkey_hash);
                        dap_string_append_printf(l_str_tmp,"\t\t\t\t\t\ttype: %s\tpkey_hash: %s"
                                                           "\n", dap_sign_type_to_str( l_sign->header.type ),
                                                 l_hash_str );
                        l_offset += l_sign_size;
                        DAP_DELETE( l_hash_str);
                    }
                    dap_chain_datum_dump(l_str_tmp, l_datum, l_hash_out_type, l_net->pub.id);

                    dap_cli_server_cmd_set_reply_text(a_str_reply, "%s", l_str_tmp->str);
                    dap_string_free(l_str_tmp, true);
                    ret=0;
                }else {
                    dap_cli_server_cmd_set_reply_text(a_str_reply,
                                                      "Can't find event 0x%s in the new forming round ",
                                                      l_event_hash_str);
                    ret=-10;
                }
                DAP_DELETE(l_round_item);
            } break;

            case SUBCMD_EVENT_LIST: {
                if (l_from_events_str && strcmp(l_from_events_str,"round.new") == 0) {
                    char * l_gdb_group_events = DAP_CHAIN_CS_DAG(l_chain)->gdb_group_events_round_new;
                    dap_string_t * l_str_tmp = dap_string_new("");
                    if ( l_gdb_group_events ){
                        dap_global_db_obj_t * l_objs;
                        size_t l_objs_count = 0;
                        l_objs = dap_global_db_get_all_sync(l_gdb_group_events,&l_objs_count);
                        dap_string_append_printf(l_str_tmp,"%s.%s: Found %zu records :\n",l_net->pub.name,l_chain->name,l_objs_count);

                        for (size_t i = 0; i< l_objs_count; i++){
                            dap_chain_cs_dag_event_t * l_event = (dap_chain_cs_dag_event_t *)
                                            ((dap_chain_cs_dag_event_round_item_t *)l_objs[i].value)->event_n_signs;
                            char buf[50];
                            dap_time_to_str_rfc822(buf, 50, l_event->header.ts_created);
                            dap_string_append_printf(l_str_tmp,"\t%s: ts_create=%s\n",
                                                     l_objs[i].key, buf);

                        }
                        if (l_objs && l_objs_count )
                            dap_global_db_objs_delete(l_objs, l_objs_count);
                        ret = 0;
                    } else {
                        dap_string_append_printf(l_str_tmp,"%s.%s: Error! No GlobalDB group!\n",l_net->pub.name,l_chain->name);
                        ret = -2;

                    }
                    dap_cli_server_cmd_set_reply_text(a_str_reply, "%s", l_str_tmp->str);
                    dap_string_free(l_str_tmp, true);
                } else if (!l_from_events_str || (strcmp(l_from_events_str,"events") == 0)) {
                    dap_string_t * l_str_tmp = dap_string_new(NULL);
                    pthread_mutex_lock(&PVT(l_dag)->events_mutex);
                    dap_chain_cs_dag_event_item_t * l_event_item = NULL,*l_event_item_tmp = NULL;
                    HASH_ITER(hh,PVT(l_dag)->events,l_event_item, l_event_item_tmp ) {
                        char buf[50];
                        dap_time_to_str_rfc822(buf, 50, l_event_item->event->header.ts_created);
                        char * l_event_item_hash_str = dap_chain_hash_fast_to_str_new( &l_event_item->hash);
                        dap_string_append_printf(l_str_tmp,"\t%s: ts_create=%s\n",
                                                 l_event_item_hash_str, buf);
                        DAP_DELETE(l_event_item_hash_str);
                    }
                    size_t l_events_count = HASH_COUNT(PVT(l_dag)->events);
                    pthread_mutex_unlock(&PVT(l_dag)->events_mutex);
                    dap_string_append_printf(l_str_tmp,"%s.%s have total %zu events :\n",
                                             l_net->pub.name, l_chain->name, l_events_count);
                    dap_cli_server_cmd_set_reply_text(a_str_reply, "%s", l_str_tmp->str);
                    dap_string_free(l_str_tmp, true);
                 }else if (l_from_events_str && (strcmp(l_from_events_str,"threshold") == 0) ){
                    dap_string_t * l_str_tmp = dap_string_new(NULL);
                    pthread_mutex_lock(&PVT(l_dag)->events_mutex);
                    dap_chain_cs_dag_event_item_t * l_event_item = NULL,*l_event_item_tmp = NULL;
                    dap_string_append_printf(l_str_tmp,"\nDAG threshold events:\n");
                    HASH_ITER(hh,PVT(l_dag)->events_treshold,l_event_item, l_event_item_tmp ) {
                        char buf[50];
                        dap_time_to_str_rfc822(buf, 50, l_event_item->event->header.ts_created);
                        char * l_event_item_hash_str = dap_chain_hash_fast_to_str_new( &l_event_item->hash);
                        dap_string_append_printf(l_str_tmp,"\t%s: ts_create=%s\n",
                                                 l_event_item_hash_str, buf);
                        DAP_DELETE(l_event_item_hash_str);
                    }
                    size_t l_events_count = HASH_COUNT(PVT(l_dag)->events_treshold);
                    pthread_mutex_unlock(&PVT(l_dag)->events_mutex);
                    dap_string_append_printf(l_str_tmp,"%s.%s have total %zu events in threshold :\n",
                                             l_net->pub.name, l_chain->name, l_events_count);
                    dap_cli_server_cmd_set_reply_text(a_str_reply, "%s", l_str_tmp->str);
                    dap_string_free(l_str_tmp, true);

                }else {
                    dap_cli_server_cmd_set_reply_text(a_str_reply, "Undefined events source for listing ");
                    ret=-14;

                }
            } break;

            case SUBCMD_EVENT_COUNT: {
                dap_string_t *l_ret_str = dap_string_new(NULL);
                dap_string_append_printf(l_ret_str, "%s.%s:\n", l_net->pub.name, l_chain->name);
                const char * l_gdb_group_events = DAP_CHAIN_CS_DAG(l_chain)->gdb_group_events_round_new;
                if (l_gdb_group_events) {
                    size_t l_objs_count = 0;
                    dap_global_db_obj_t *l_objs = dap_global_db_get_all_sync(l_gdb_group_events,&l_objs_count);
                    dap_string_append_printf(l_ret_str,"%zu in round.new\n", l_objs_count);
                }
                size_t l_event_count = HASH_COUNT(PVT(l_dag)->events);
                size_t l_event_treshold_count = HASH_COUNT(PVT(l_dag)->events_treshold);
                dap_string_append_printf(l_ret_str, "%zu atoms(s) in events\n%zu atom(s) in threshold", l_event_count, l_event_treshold_count);
                dap_cli_server_cmd_set_reply_text(a_str_reply, "%s", l_ret_str->str);
                dap_string_free(l_ret_str, true);
            } break;

            case SUBCMD_EVENT_SIGN: { // Sign event command
                char * l_gdb_group_events = l_dag->gdb_group_events_round_new;
                size_t l_round_item_size = 0;
                dap_chain_cs_dag_event_round_item_t *l_round_item =
                                    (dap_chain_cs_dag_event_round_item_t *)dap_global_db_get_sync(l_gdb_group_events,
                                                        l_event_hash_hex_str, &l_round_item_size, NULL, NULL);
                if (l_round_item) {
                    dap_cert_t *l_cert = dap_cert_find_by_name(l_cert_str);
                    if (l_cert && l_cert->enc_key->priv_key_data) {
                        size_t l_event_size = l_round_item->event_size;
                        dap_chain_cs_dag_event_t * l_event = (dap_chain_cs_dag_event_t *)DAP_DUP_SIZE(l_round_item->event_n_signs, l_event_size);
                        size_t l_event_size_new = dap_chain_cs_dag_event_sign_add(&l_event, l_event_size, l_cert->enc_key);
                        if ( l_event_size_new ) {
                            dap_chain_hash_fast_t l_event_new_hash;
                            dap_chain_cs_dag_event_calc_hash(l_event, l_event_size_new, &l_event_new_hash);
                            char * l_event_new_hash_hex_str = dap_chain_hash_fast_to_str_new(&l_event_new_hash);
                            char * l_event_new_hash_base58_str = NULL;
                            if (dap_strcmp(l_hash_out_type, "hex"))
                                l_event_new_hash_base58_str = dap_enc_base58_encode_hash_to_str(&l_event_new_hash);

                            if (dap_chain_cs_dag_event_gdb_set(l_dag, l_event_new_hash_hex_str, l_event,
                                                               l_event_size_new, l_round_item)) {
                                dap_cli_server_cmd_set_reply_text(a_str_reply,
                                            "Added new sign with cert \"%s\", event %s placed back in round.new\n",
                                            l_cert_str, l_event_new_hash_base58_str ?
                                                                      l_event_new_hash_base58_str : l_event_new_hash_hex_str);
                            } else {
                                dap_cli_server_cmd_set_reply_text(a_str_reply,
                                            "GDB Error: Can't place event %s with new sign back in round.new\n",
                                            l_event_new_hash_base58_str ? l_event_new_hash_base58_str : l_event_new_hash_hex_str);
                                ret = -31;
                            }
                            DAP_DELETE(l_event);
                            DAP_DELETE(l_event_new_hash_hex_str);
                            DAP_DEL_Z(l_event_new_hash_base58_str);
                        } else {
                            dap_cli_server_cmd_set_reply_text(a_str_reply,
                                                          "Can't sign event %s in round.new\n",
                                                          l_event_hash_str);
                            ret=-1;
                        }
                    } else {
                        dap_cli_server_cmd_set_reply_text(a_str_reply,
                                                          "No valid certificate provided for event %s signing\n",
                                                          l_event_hash_str);
                        ret = -50;
                    }
                    DAP_DELETE(l_round_item);
                } else {
                    dap_cli_server_cmd_set_reply_text(a_str_reply,
                                                      "Can't find event %s in round.new - only place where could be signed the new event\n",
                                                      l_event_hash_str);
                    ret = -30;
                }
            } break;
            case SUBCMD_UNDEFINED: {
                dap_cli_server_cmd_set_reply_text(a_str_reply,
                                                  "Undefined event subcommand \"%s\" ",
                                                  l_event_cmd_str);
                ret=-11;
            }
        }
        DAP_DEL_Z(l_datum_hash_hex_str);
        DAP_DEL_Z(l_datum_hash_base58_str);
        DAP_DEL_Z(l_event_hash_hex_str);
        DAP_DEL_Z(l_event_hash_base58_str);
    } else {
        dap_cli_server_cmd_set_reply_text(a_str_reply,
                                          "Undefined subcommand");
        ret = -13;
    }
    return ret;
}

static size_t s_dap_chain_callback_get_count_tx(dap_chain_t *a_chain)
{
    return PVT(DAP_CHAIN_CS_DAG(a_chain))->tx_count;
}


static dap_list_t *s_dap_chain_callback_get_txs(dap_chain_t *a_chain, size_t a_count, size_t a_page, bool a_reverse)
{
    UNUSED(a_reverse);
    dap_chain_cs_dag_t *l_dag = DAP_CHAIN_CS_DAG(a_chain);
    size_t l_count = s_dap_chain_callback_get_count_tx(a_chain);
    size_t l_offset = a_count * a_page;
    if (a_page < 2)
        l_offset = 0;
    if (l_offset > l_count){
        return NULL;
    }
    dap_list_t *l_list = NULL;
    size_t l_counter = 0;
    size_t l_end = l_offset + a_count;
    for (dap_chain_cs_dag_event_item_t *ptr = PVT(l_dag)->datums; ptr != NULL && l_counter < l_end; ptr = ptr->hh_datums.next){
        dap_chain_datum_t *l_datum = dap_chain_cs_dag_event_get_datum(ptr->event, ptr->event_size);
        if (l_datum->header.type_id == DAP_CHAIN_DATUM_TX && l_counter++ >= l_offset) {
            dap_chain_datum_tx_t  *l_tx = (dap_chain_datum_tx_t*)l_datum->data;
            l_list = dap_list_append(l_list, l_tx);
        }
    }
    return l_list;
}

static size_t s_dap_chain_callback_get_count_atom(dap_chain_t *a_chain){
    dap_chain_cs_dag_t  *l_dag = DAP_CHAIN_CS_DAG(a_chain);
    pthread_mutex_lock(&PVT(l_dag)->events_mutex);
    size_t l_count = HASH_COUNT(PVT(l_dag)->events);
    pthread_mutex_unlock(&PVT(l_dag)->events_mutex);
    return l_count;
}

static dap_list_t *s_callback_get_atoms(dap_chain_t *a_chain, size_t a_count, size_t a_page, bool a_reverse)
{
    UNUSED(a_reverse);
    dap_chain_cs_dag_t  *l_dag = DAP_CHAIN_CS_DAG(a_chain);
    dap_chain_cs_dag_pvt_t *l_dag_pvt = PVT(l_dag);
    if (!l_dag_pvt->events) {
        return NULL;
    }
    size_t l_offset = a_count * (a_page - 1);
    pthread_mutex_lock(&PVT(l_dag)->events_mutex);
    size_t l_count = HASH_COUNT(l_dag_pvt->events);
    if (a_page < 2)
        l_offset = 0;
    if (l_offset > l_count){
        pthread_mutex_unlock(&PVT(l_dag)->events_mutex);
        return NULL;
    }
    dap_list_t *l_list = NULL;
    size_t l_counter = 0;
    size_t l_end = l_offset + a_count;

    dap_chain_cs_dag_event_item_t *l_ptr = l_dag_pvt->events->hh.tbl->tail->prev;
    if (!l_ptr)
        l_ptr = l_dag_pvt->events;
    else
        l_ptr = l_ptr->hh.next;
    for (dap_chain_cs_dag_event_item_t *ptr = l_ptr; ptr != NULL && l_counter < l_end; ptr = ptr->hh.prev){
        if (l_counter >= l_offset){
            dap_chain_cs_dag_event_t *l_event = ptr->event;
            l_list = dap_list_append(l_list, l_event);
            l_list = dap_list_append(l_list, &ptr->event_size);
        }
        l_counter++;
    }
    pthread_mutex_unlock(&PVT(l_dag)->events_mutex);
    return l_list;
}<|MERGE_RESOLUTION|>--- conflicted
+++ resolved
@@ -497,7 +497,6 @@
     dap_chain_cs_dag_t * l_dag = DAP_CHAIN_CS_DAG(a_chain);
     dap_chain_cs_dag_event_t * l_event = (dap_chain_cs_dag_event_t *) a_atom;
 
-<<<<<<< HEAD
     dap_chain_cs_dag_event_item_t * l_event_item = DAP_NEW_Z(dap_chain_cs_dag_event_item_t);
     if (!l_event_item) {
         log_it(L_CRITICAL, "Memory allocation error");
@@ -512,12 +511,6 @@
     l_event_item->hash = l_event_hash;
 
     if(s_debug_more) {
-=======
-    dap_chain_cs_dag_event_item_t *l_event_item = NULL;
-    dap_chain_hash_fast_t l_event_hash;
-    dap_chain_cs_dag_event_calc_hash(l_event, a_atom_size, &l_event_hash);
-    if (s_debug_more) {
->>>>>>> 26508e8b
         char l_event_hash_str[DAP_CHAIN_HASH_FAST_STR_SIZE] = { '\0' };
         dap_chain_hash_fast_to_str(&l_event_item->hash, l_event_hash_str, sizeof(l_event_hash_str));
         log_it(L_DEBUG, "Processing event: %s ... (size %zd)", l_event_hash_str,a_atom_size);
@@ -751,20 +744,10 @@
     dap_hash_fast(l_event, l_event_size, &l_event_hash);
     bool l_res = false;
     if (l_dag->is_add_directly) {
-<<<<<<< HEAD
-        dap_chain_atom_verify_res_t l_verify_res;
-        dap_hash_fast_t l_event_hash ={};
-        dap_hash_fast(l_event, l_event_size, &l_event_hash);
-        switch (l_verify_res = s_chain_callback_atom_add(a_chain, l_event, l_event_size, &l_event_hash)) {
-        case ATOM_ACCEPT:
-            return dap_chain_atom_save(a_chain, (uint8_t *)l_event, l_event_size, a_chain->cells->id) > 0;
-        default:
-=======
         dap_chain_atom_verify_res_t l_verify_res = s_chain_callback_atom_add(a_chain, l_event, l_event_size);
         if (l_verify_res == ATOM_ACCEPT)
             l_res = dap_chain_atom_save(a_chain->cells, (uint8_t *)l_event, l_event_size, &l_event_hash) > 0;
         else
->>>>>>> 26508e8b
             log_it(L_ERROR, "Can't add new event to the file, atom verification result %d", l_verify_res);
         DAP_DELETE(l_event);
         return l_res;
@@ -1571,13 +1554,7 @@
                     dap_string_append_printf( l_str_ret_tmp, "Event %s verification passed\n", l_objs[i].key);
                     // If not verify only mode we add
                     if ( ! l_verify_only ){
-<<<<<<< HEAD
-                        dap_chain_atom_ptr_t l_new_atom = DAP_DUP_SIZE(l_event, l_event_size); // produce deep copy of event;
-                        if(s_chain_callback_atom_add(l_chain, l_new_atom, l_event_size, &l_event_hash) < 0) { // Add new atom in chain
-                            DAP_DELETE(l_new_atom);
-=======
                         if (s_chain_callback_atom_add(l_chain, l_event, l_event_size) != ATOM_ACCEPT) { // Add new atom in chain
->>>>>>> 26508e8b
                             dap_string_append_printf(l_str_ret_tmp, "Event %s not added in chain\n", l_objs[i].key);
                         } else {
                             // add event to delete
