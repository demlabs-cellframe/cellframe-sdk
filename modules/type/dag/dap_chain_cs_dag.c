--- conflicted
+++ resolved
@@ -91,14 +91,8 @@
 #define PVT(a) ((dap_chain_cs_dag_pvt_t *) a->_pvt )
 
 static int s_chain_cs_dag_new(dap_chain_t *a_chain, dap_config_t *a_chain_cfg);
-<<<<<<< HEAD
 static int s_chain_cs_dag_delete(dap_chain_t *a_chain);
 static int s_chain_cs_dag_purge(dap_chain_t *a_chain);
-=======
-static void s_chain_cs_dag_start(dap_chain_t *a_chain);
-static void s_chain_cs_dag_delete(dap_chain_t *a_chain);
-static void s_dap_chain_cs_dag_purge(dap_chain_t *a_chain);
->>>>>>> 6a007c0d
 static void s_threshold_free(dap_chain_cs_dag_t *a_dag);
 static dap_chain_cs_dag_event_item_t *s_dag_proc_treshold(dap_chain_cs_dag_t *a_dag);
 
@@ -153,14 +147,10 @@
 int dap_chain_cs_dag_init()
 {
     srand((unsigned int) time(NULL));
-<<<<<<< HEAD
     dap_chain_cs_class_callbacks_t l_callbacks = { .callback_init = s_chain_cs_dag_new,
                                                    .callback_delete = s_chain_cs_dag_delete,
                                                    .callback_purge = s_chain_cs_dag_purge };
     dap_chain_cs_class_add("dag", l_callbacks);
-=======
-    dap_chain_cs_type_add( "dag", s_chain_cs_dag_new, s_chain_cs_dag_start);
->>>>>>> 6a007c0d
     s_seed_mode         = dap_config_get_item_bool_default(g_config, "general", "seed_mode",        false);
     s_debug_more        = dap_config_get_item_bool_default(g_config, "dag",     "debug_more",       false);
     s_threshold_enabled = dap_config_get_item_bool_default(g_config, "dag",     "threshold_enabled",false);
@@ -302,27 +292,11 @@
     return 0;
 }
 
-/**
-<<<<<<< HEAD
- * @brief dap_chain_cs_dag_start
- * @param a_dag
-*/
 void dap_chain_cs_dag_start(dap_chain_cs_dag_t *a_dag)
 {
     dap_return_if_pass(!a_dag || !PVT(a_dag));
     if (!PVT(a_dag)->treshold_free_timer)
         PVT(a_dag)->treshold_free_timer = dap_interval_timer_create(900000, (dap_timer_callback_t)s_threshold_free, a_dag);
-=======
- * @brief s_chain_cs_dag_start
- * @param a_chain
- */
-static void s_chain_cs_dag_start(dap_chain_t *a_chain)
-{
-    dap_return_if_pass(!a_chain || !a_chain->_inheritor);
-    dap_chain_cs_dag_t *l_dag = a_chain->_inheritor;
-    dap_return_if_pass(!PVT(l_dag));
-    PVT(l_dag)->treshold_free_timer = dap_interval_timer_create(900000, (dap_timer_callback_t)s_threshold_free, l_dag);
->>>>>>> 6a007c0d
 }
 
 static void s_threshold_free(dap_chain_cs_dag_t *a_dag)
@@ -409,26 +383,16 @@
  */
 static int s_chain_cs_dag_delete(dap_chain_t * a_chain)
 {
-<<<<<<< HEAD
     dap_return_val_if_pass(!a_chain || !a_chain->_inheritor, -1);
     dap_chain_cs_dag_t *l_dag = DAP_CHAIN_CS_DAG ( a_chain );
     dap_return_val_if_pass(!PVT(l_dag), -2);
     dap_interval_timer_delete(PVT(l_dag)->treshold_free_timer);
     s_chain_cs_dag_purge(a_chain);
-=======
-    dap_return_if_pass(!a_chain || !a_chain->_inheritor);
-    dap_chain_cs_dag_t *l_dag = DAP_CHAIN_CS_DAG ( a_chain );
-    dap_return_if_pass(!PVT(l_dag));
-    dap_interval_timer_delete(PVT(l_dag)->treshold_free_timer);
-    s_dap_chain_cs_dag_purge(a_chain);
->>>>>>> 6a007c0d
     pthread_mutex_destroy(& PVT(l_dag)->events_mutex);
     if(l_dag->callback_delete )
         l_dag->callback_delete(l_dag);
-    if(l_dag->_inheritor)
-        DAP_DELETE(l_dag->_inheritor);
-    if(l_dag->_pvt)
-        DAP_DELETE(l_dag->_pvt);
+    DAP_DELETE(l_dag->_inheritor);
+    DAP_DELETE(l_dag->_pvt);
     return 0;
 }
 
