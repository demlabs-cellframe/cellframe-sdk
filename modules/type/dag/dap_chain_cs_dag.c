/*
 * Authors:
 * Dmitriy A. Gearasimov <gerasimov.dmitriy@demlabs.net>
 * DeM Labs Inc.   https://demlabs.net
 * Kelvin Project https://github.com/kelvinblockchain
 * Copyright  (c) 2017-2018
 * All rights reserved.

 This file is part of DAP (Distributed Applications Platform) the open source project

    DAP (Distributed Applications Platform) is free software: you can redistribute it and/or modify
    it under the terms of the GNU General Public License as published by
    the Free Software Foundation, either version 3 of the License, or
    (at your option) any later version.

    DAP is distributed in the hope that it will be useful,
    but WITHOUT ANY WARRANTY; without even the implied warranty of
    MERCHANTABILITY or FITNESS FOR A PARTICULAR PURPOSE.  See the
    GNU General Public License for more details.

    You should have received a copy of the GNU General Public License
    along with any DAP based project.  If not, see <http://www.gnu.org/licenses/>.
*/
#include <stdlib.h>
#include <time.h>
#include <pthread.h>
#include "errno.h"
#include "uthash.h"
#include "utlist.h"

#ifdef _WIN32
#include <winsock2.h>
#include <windows.h>
#include <mswsock.h>
#include <ws2tcpip.h>
#include <io.h>
#include <time.h>
#include <pthread.h>
#endif

#include "dap_cert.h"
#include "dap_common.h"
#include "dap_enc_base58.h"
#include "dap_string.h"
#include "dap_strfuncs.h"
#include "dap_hash.h"
#include "dap_chain_datum.h"
#include "dap_chain_cs.h"
#include "dap_chain_cs_dag.h"
#include "dap_global_db.h"
#include "dap_global_db_driver.h"
#include "dap_chain_node_cli.h"
#include "dap_chain_node_cli_cmd.h"
#include "dap_chain_cell.h"
#include "dap_chain_net.h"
#include "dap_chain_ledger.h"

#define LOG_TAG "dap_chain_cs_dag"

typedef struct dap_chain_cs_dag_event_item {
    dap_chain_hash_fast_t hash;
    dap_chain_hash_fast_t datum_hash;
    dap_nanotime_t ts_added;
    dap_time_t ts_created;
    dap_chain_cs_dag_event_t *event;
    size_t event_size;
    uint64_t event_number;
    int ret_code;
    char *mapped_region;
    UT_hash_handle hh, hh_select, hh_datums;
} dap_chain_cs_dag_event_item_t;

typedef struct dap_chain_cs_dag_blocked {
    dap_chain_hash_fast_t hash;
    UT_hash_handle hh;
}dap_chain_cs_dag_blocked_t;


typedef struct dap_chain_cs_dag_pvt {
    pthread_mutex_t events_mutex;
    dap_chain_cs_dag_event_item_t * events;
    dap_chain_cs_dag_event_item_t * datums;
    dap_chain_cs_dag_event_item_t * events_treshold;
    dap_chain_cs_dag_event_item_t * events_treshold_conflicted;
    dap_chain_cs_dag_event_item_t * events_lasts_unlinked;
    dap_chain_cs_dag_blocked_t *removed_events_from_treshold;
    dap_interval_timer_t treshold_free_timer;
    uint64_t tx_count;
} dap_chain_cs_dag_pvt_t;

#define PVT(a) ((dap_chain_cs_dag_pvt_t *) a->_pvt )

static int s_chain_cs_dag_new(dap_chain_t *a_chain, dap_config_t *a_chain_cfg);
static void s_chain_cs_dag_start(dap_chain_t *a_chain);
static void s_chain_cs_dag_delete(dap_chain_t *a_chain);
static void s_dap_chain_cs_dag_purge(dap_chain_t *a_chain);
static void s_threshold_free(dap_chain_cs_dag_t *a_dag);
static dap_chain_cs_dag_event_item_t *s_dag_proc_treshold(dap_chain_cs_dag_t *a_dag);

// Atomic element organization callbacks
static dap_chain_atom_verify_res_t s_chain_callback_atom_add(dap_chain_t * a_chain, dap_chain_atom_ptr_t , size_t, dap_hash_fast_t *a_atom_hash, bool a_atom_new);                      //    Accept new event in dag
static dap_chain_atom_ptr_t s_chain_callback_atom_add_from_treshold(dap_chain_t * a_chain, size_t *a_event_size_out);                    //    Accept new event in dag from treshold
static dap_chain_atom_verify_res_t s_chain_callback_atom_verify(dap_chain_t * a_chain, dap_chain_atom_ptr_t , size_t, dap_hash_fast_t *a_atom_hash);                   //    Verify new event in dag
static size_t s_chain_callback_atom_get_static_hdr_size(void);                               //    Get dag event header size

static dap_chain_atom_iter_t* s_chain_callback_atom_iter_create(dap_chain_t * a_chain, dap_chain_cell_id_t a_cell_id, dap_hash_fast_t *a_hash_from);

static dap_chain_atom_ptr_t s_chain_callback_atom_iter_find_by_hash(dap_chain_atom_iter_t * a_atom_iter ,
                                                                       dap_chain_hash_fast_t * a_atom_hash, size_t * a_atom_size);
static dap_chain_atom_ptr_t s_chain_callback_atom_iter_get_by_num(dap_chain_atom_iter_t *a_atom_iter, uint64_t a_atom_num);
static dap_chain_datum_t *s_chain_callback_atom_find_by_datum_hash(dap_chain_t *a_chain, dap_chain_hash_fast_t *a_datum_hash,
                                                                   dap_chain_hash_fast_t *a_event_hash, int *a_ret_code);
static dap_chain_datum_t** s_chain_callback_atom_get_datum(dap_chain_atom_ptr_t a_event, size_t a_atom_size, size_t *a_datums_count);
static dap_time_t s_chain_callback_atom_get_timestamp(dap_chain_atom_ptr_t a_atom) { return ((dap_chain_cs_dag_event_t *)a_atom)->header.ts_created; }
//    Get event(s) from dag
static dap_chain_atom_ptr_t s_chain_callback_atom_iter_get(dap_chain_atom_iter_t *a_atom_iter, dap_chain_iter_op_t a_operation, size_t *a_atom_size);
static dap_chain_atom_ptr_t *s_chain_callback_atom_iter_get_links( dap_chain_atom_iter_t * a_atom_iter , size_t *a_links_size,
                                                                  size_t ** a_links_size_ptr );  //    Get list of linked events

// Delete iterator
static void s_chain_callback_atom_iter_delete(dap_chain_atom_iter_t * a_atom_iter );                  //    Get the fisrt event from dag

static bool s_chain_callback_datums_pool_proc(dap_chain_t * a_chain, dap_chain_datum_t *a_datum);
static size_t s_callback_add_datums(dap_chain_t *a_chain, dap_chain_datum_t **a_datums, size_t a_datums_count);

// Datum ops
static dap_chain_datum_iter_t *s_chain_callback_datum_iter_create(dap_chain_t *a_chain);
static void s_chain_callback_datum_iter_delete(dap_chain_datum_iter_t *a_datum_iter);
static dap_chain_datum_t *s_chain_callback_datum_iter_get_first(dap_chain_datum_iter_t *a_datum_iter); // Get the fisrt datum from dag
static dap_chain_datum_t *s_chain_callback_datum_iter_get_next(dap_chain_datum_iter_t *a_datum_iter); // Get the next datum from dag

static int s_cli_dag(int argc, char ** argv, void **a_str_reply, int a_version);
void s_dag_events_lasts_process_new_last_event(dap_chain_cs_dag_t * a_dag, dap_chain_cs_dag_event_item_t * a_event_item);

static uint64_t s_dap_chain_callback_get_count_tx(dap_chain_t *a_chain);
static dap_list_t *s_dap_chain_callback_get_txs(dap_chain_t *a_chain, size_t a_count, size_t a_page, bool a_reverse);

static uint64_t s_dap_chain_callback_get_count_atom(dap_chain_t *a_chain);
static json_object *s_dap_chain_callback_atom_to_json(json_object **a_arr_out, dap_chain_t *a_chain, dap_chain_atom_ptr_t a_atom, size_t a_atom_size, const char *a_hash_out_type, int a_version);
static dap_list_t *s_callback_get_atoms(dap_chain_t *a_chain, size_t a_count, size_t a_page, bool a_reverse);

static bool s_seed_mode = false, s_debug_more = false, s_threshold_enabled = false;

/**
 * @brief dap_chain_cs_dag_init
 * @return always 0
 */
int dap_chain_cs_dag_init()
{
    srand((unsigned int) time(NULL));
    dap_chain_cs_type_add( "dag", s_chain_cs_dag_new, s_chain_cs_dag_start);
    s_seed_mode         = dap_config_get_item_bool_default(g_config, "general", "seed_mode",        false);
    s_debug_more        = dap_config_get_item_bool_default(g_config, "dag",     "debug_more",       false);
    s_threshold_enabled = dap_config_get_item_bool_default(g_config, "dag",     "threshold_enabled",false);
    debug_if(s_debug_more, L_DEBUG, "Thresholding %s", s_threshold_enabled ? "enabled" : "disabled");
    dap_cli_server_cmd_add ("dag", s_cli_dag, "DAG commands",
        "dag event sign -net <net_name> [-chain <chain_name>] -event <event_hash>\n"
            "\tAdd sign to event <event hash> in round.new. Hash doesn't include other signs so event hash\n"
            "\tdoesn't changes after sign add to event. \n\n"
        "dag event dump -net <net_name> [-chain <chain_name>] -event <event_hash> -from {events | events_lasts | threshold | round.new  | round.<Round_id_in_hex>} [-H {hex | base58(default)}]\n"
            "\tDump event info\n\n"
        "dag event list -net <net_name> [-chain <chain_name>] -from {events | events_lasts | threshold | round.new | round.<Round_id_in_hex>} [-limit] [-offset] [-head]"
                            " [-from_hash <event_hash>] [-to_hash <event_hash>] [-from_date <YYMMDD>] [-to_date <YYMMDD>]\n\n"
            "\tShow event list \n\n"
        "dag event count -net <net_name> [-chain <chain_name>]\n"
            "\tShow count event \n\n"
        "dag round complete -net <net_name> [-chain <chain_name>] \n"
            "\tComplete the current new round, verify it and if everything is ok - publish new events in chain\n"
        "dag round find -net <net_name> [-chain <chain_name>] -datum <datum_hash> \n"
            "\tSearches for rounds that have events that contain the specified datum.\n\n"
        "dag event last -net <net_name> [-chain <chain_name>] \n"
            "\tShow last event in chain\n\n"
        "dag event find -net <net_name> [-chain <chain_name>] -datum <datum_hash>\n"
            "\tSearches for events that contain the specified datum.\n\n"
                                        );
    log_it(L_NOTICE,"Initialized DAG chain items organization class");
    return 0;
}

/**
 * @brief dap_chain_cs_dag_deinit
 */
void dap_chain_cs_dag_deinit(void)
{

}

/**
 * @brief s_chain_cs_dag_new
 * @param a_chain
 * @param a_chain_cfg
 */
static int s_chain_cs_dag_new(dap_chain_t * a_chain, dap_config_t * a_chain_cfg)
{
    dap_chain_cs_dag_t *l_dag = DAP_NEW_Z(dap_chain_cs_dag_t);
    if (!l_dag){
        log_it(L_CRITICAL, "%s", c_error_memory_alloc);
        return -1;
    }
    l_dag->_pvt = DAP_NEW_Z(dap_chain_cs_dag_pvt_t);
    if (!l_dag->_pvt){
        log_it(L_CRITICAL, "%s", c_error_memory_alloc);
        DAP_DELETE(l_dag);
        return -1;
    }
    l_dag->chain = a_chain;

    pthread_mutexattr_t l_mutex_attr;
    pthread_mutexattr_init(&l_mutex_attr);
    pthread_mutexattr_settype(&l_mutex_attr, PTHREAD_MUTEX_RECURSIVE);
    pthread_mutex_init(&PVT(l_dag)->events_mutex, &l_mutex_attr);
    pthread_mutexattr_destroy(&l_mutex_attr);

    a_chain->callback_delete = s_chain_cs_dag_delete;
    a_chain->callback_purge = s_dap_chain_cs_dag_purge;

    // Atom element callbacks
    a_chain->callback_atom_add = s_chain_callback_atom_add ;  // Accept new element in chain
    a_chain->callback_atom_add_from_treshold = s_chain_callback_atom_add_from_treshold;  // Accept new elements in chain from treshold
    a_chain->callback_atom_verify = s_chain_callback_atom_verify ;  // Verify new element in chain
    a_chain->callback_atom_get_hdr_static_size = s_chain_callback_atom_get_static_hdr_size; // Get dag event hdr size

    a_chain->callback_atom_iter_create = s_chain_callback_atom_iter_create;
    a_chain->callback_atom_iter_delete = s_chain_callback_atom_iter_delete;
    a_chain->callback_atom_iter_get = s_chain_callback_atom_iter_get;               // Linear pass through
    a_chain->callback_atom_find_by_hash = s_chain_callback_atom_iter_find_by_hash;  // Get element by hash
    a_chain->callback_atom_get_by_num = s_chain_callback_atom_iter_get_by_num;
    a_chain->callback_atom_iter_get_links = s_chain_callback_atom_iter_get_links;

    a_chain->callback_atom_get_datums = s_chain_callback_atom_get_datum;
    a_chain->callback_atom_get_timestamp = s_chain_callback_atom_get_timestamp;

    a_chain->callback_datum_find_by_hash = s_chain_callback_atom_find_by_datum_hash;

    a_chain->callback_add_datums = s_callback_add_datums;

    // Datum operations callbacks
    a_chain->callback_datum_iter_create = s_chain_callback_datum_iter_create; // Datum iterator create
    a_chain->callback_datum_iter_delete = s_chain_callback_datum_iter_delete; // Datum iterator delete
    a_chain->callback_datum_iter_get_first = s_chain_callback_datum_iter_get_first; // Get the fisrt datum from chain
    a_chain->callback_datum_iter_get_next = s_chain_callback_datum_iter_get_next; // Get the next datum from chain from the current one

    // Get tx list
    a_chain->callback_get_txs = s_dap_chain_callback_get_txs;
    // Get tx count
    a_chain->callback_count_tx = s_dap_chain_callback_get_count_tx;

    // Get atom count in chain
    a_chain->callback_count_atom = s_dap_chain_callback_get_count_atom;
    // Get atom list in chain
    a_chain->callback_get_atoms = s_callback_get_atoms;
    a_chain->callback_atom_dump_json = s_dap_chain_callback_atom_to_json;

    // Others
    a_chain->_inheritor = l_dag;

    const char * l_static_genesis_event_hash_str = dap_config_get_item_str_default(a_chain_cfg,"dag","static_genesis_event",NULL);
    if ( l_static_genesis_event_hash_str ){
        int lhr;
        if ( (lhr= dap_chain_hash_fast_from_str(l_static_genesis_event_hash_str,&l_dag->static_genesis_event_hash) )!= 0 ){
            log_it( L_ERROR, "Can't read hash from static_genesis_event \"%s\", ret code %d ", l_static_genesis_event_hash_str, lhr);
        }
    }
    uint16_t l_list_len = 0;
    const char **l_hard_accept_list = dap_config_get_array_str(a_chain_cfg, "dag-poa", "hard_accept_list", &l_list_len);
    log_it(L_MSG, "HAL contains %d whitelisted events", l_list_len);
    for (uint16_t i = 0; i < l_list_len; i++) {
        dap_chain_cs_dag_hal_item_t *l_hal_item = DAP_NEW_Z(dap_chain_cs_dag_hal_item_t);
        if (!l_hal_item){
        log_it(L_CRITICAL, "%s", c_error_memory_alloc);
            DAP_DEL_Z(l_dag->_pvt);
            DAP_DELETE(l_dag);
            return -1;
        }
        dap_chain_hash_fast_from_str(l_hard_accept_list[i], &l_hal_item->hash);
        HASH_ADD(hh, l_dag->hal, hash, sizeof(l_hal_item->hash), l_hal_item);
    }

    l_dag->is_static_genesis_event = (l_static_genesis_event_hash_str != NULL) && dap_config_get_item_bool_default(a_chain_cfg,"dag","is_static_genesis_event",false);

    l_dag->is_single_line = dap_config_get_item_bool_default(a_chain_cfg,"dag","is_single_line",false);
    l_dag->is_celled = dap_config_get_item_bool_default(a_chain_cfg,"dag","is_celled",false);
    l_dag->is_add_directly = dap_config_get_item_bool_default(a_chain_cfg,"dag","is_add_directly",false);
    l_dag->datum_add_hashes_count = dap_config_get_item_uint16_default(a_chain_cfg,"dag","datum_add_hashes_count",1);
    dap_chain_net_t *l_net = dap_chain_net_by_id(a_chain->net_id);
#ifndef DAP_LEDGER_TEST
    l_dag->gdb_group_events_round_new = dap_strdup_printf(l_dag->is_celled ? "dag-%s-%s-%016llx-round.new" : "dag-%s-%s-round.new",
                                          l_net->pub.gdb_groups_prefix, a_chain->name, 0LLU);
#else
    l_dag->gdb_group_events_round_new = dap_strdup_printf(l_dag->is_celled ? "dag-%s-%s-%016llx-round.new" : "dag-%s-%s-round.new",
                                        "Snet", a_chain->name, 0LLU);
#endif
    log_it (L_NOTICE, "DAG chain initialized (%s)", l_dag->is_single_line ? "single line" : "multichain");
    return 0;
}

/**
 * @brief s_chain_cs_dag_start
 * @param a_chain
 */
static void s_chain_cs_dag_start(dap_chain_t *a_chain)
{
    dap_return_if_pass(!a_chain || !a_chain->_inheritor);
    dap_chain_cs_dag_t *l_dag = a_chain->_inheritor;
    dap_return_if_pass(!PVT(l_dag));
    PVT(l_dag)->treshold_free_timer = dap_interval_timer_create(900000, (dap_timer_callback_t)s_threshold_free, l_dag);
}

static void s_threshold_free(dap_chain_cs_dag_t *a_dag)
{
    dap_chain_cs_dag_pvt_t *l_pvt = PVT(a_dag);
    dap_chain_cs_dag_event_item_t *l_current = NULL, *l_tmp = NULL;
    dap_nanotime_t  l_time_cut_off = dap_nanotime_now() - dap_nanotime_from_sec(7200); //7200 sec = 2 hours.
    pthread_mutex_lock(&l_pvt->events_mutex);
    //Free threshold
    HASH_ITER(hh, l_pvt->events_treshold, l_current, l_tmp) {
        if (l_current->ts_added < l_time_cut_off) {
            dap_chain_cs_dag_blocked_t *l_el = DAP_NEW(dap_chain_cs_dag_blocked_t);
            if (!l_el) {
                log_it(L_CRITICAL, "%s", c_error_memory_alloc);
                pthread_mutex_unlock(&l_pvt->events_mutex);
                return;
            }
            l_el->hash = l_current->hash;
            HASH_ADD(hh, l_pvt->removed_events_from_treshold, hash, sizeof(dap_chain_hash_fast_t), l_el);
            char *l_hash_dag = dap_hash_fast_to_str_new(&l_current->hash);
            if (!a_dag->chain->is_mapped && !l_current->mapped_region)
                DAP_DELETE(l_current->event);
            HASH_DEL(l_pvt->events_treshold, l_current);
            DAP_DELETE(l_current);
            log_it(L_NOTICE, "Removed DAG event with %s hash from trashold.", l_hash_dag);
            DAP_DELETE(l_hash_dag);
        }
    }
    //Fee treshold conflicted
    HASH_ITER(hh, l_pvt->events_treshold_conflicted, l_current, l_tmp) {
        if (l_current->ts_added < l_time_cut_off) {
            char *l_hash_dag = dap_hash_fast_to_str_new(&l_current->hash);
            if (!a_dag->chain->is_mapped && !l_current->mapped_region)
                DAP_DELETE(l_current->event);
            HASH_DEL(l_pvt->events_treshold_conflicted, l_current);
            DAP_DELETE(l_current);
            log_it(L_NOTICE, "Removed DAG event with %s hash from trashold.", l_hash_dag);
            DAP_DELETE(l_hash_dag);
        }
    }
    pthread_mutex_unlock(&l_pvt->events_mutex);
}

static void s_dap_chain_cs_dag_purge(dap_chain_t *a_chain)
{
    dap_chain_cs_dag_pvt_t *l_dag_pvt = PVT(DAP_CHAIN_CS_DAG(a_chain));
    pthread_mutex_lock(&l_dag_pvt->events_mutex);
    HASH_CLEAR(hh_datums, l_dag_pvt->datums);
    dap_chain_cs_dag_event_item_t *l_event_current, *l_event_tmp;
    // Clang bug at this, l_event_current should change at every loop cycle
    HASH_ITER(hh, l_dag_pvt->events, l_event_current, l_event_tmp) {
        HASH_DEL(l_dag_pvt->events, l_event_current);
        if (!a_chain->is_mapped && !l_event_current->mapped_region)
            DAP_DELETE(l_event_current->event);
        DAP_DELETE(l_event_current);
    }
    HASH_ITER(hh, l_dag_pvt->events_lasts_unlinked, l_event_current, l_event_tmp) {
        HASH_DEL(l_dag_pvt->events_lasts_unlinked, l_event_current);
        //if (!a_chain->is_mapped && !l_event_current->mapped_region)
        //    DAP_DELETE(l_event_current->event);
        DAP_DELETE(l_event_current);
    }
    HASH_ITER(hh, l_dag_pvt->events_treshold, l_event_current, l_event_tmp) {
        HASH_DEL(l_dag_pvt->events_treshold, l_event_current);
        if (!a_chain->is_mapped && !l_event_current->mapped_region)
            DAP_DELETE(l_event_current->event);
        DAP_DELETE(l_event_current);
    }
    HASH_ITER(hh, l_dag_pvt->events_treshold_conflicted, l_event_current, l_event_tmp) {
        HASH_DEL(l_dag_pvt->events_treshold_conflicted, l_event_current);
        if (!a_chain->is_mapped && !l_event_current->mapped_region)
            DAP_DELETE(l_event_current->event);
        DAP_DELETE(l_event_current);
    }
    pthread_mutex_unlock(&l_dag_pvt->events_mutex);
    dap_chain_cell_delete_all(a_chain);
}

/**
 * @brief s_chain_cs_dag_delete
 * @param a_dag
 * @return
 */
static void s_chain_cs_dag_delete(dap_chain_t * a_chain)
{
    dap_return_if_pass(!a_chain || !a_chain->_inheritor);
    dap_chain_cs_dag_t *l_dag = DAP_CHAIN_CS_DAG ( a_chain );
    dap_return_if_pass(!PVT(l_dag));
    dap_interval_timer_delete(PVT(l_dag)->treshold_free_timer);
    s_dap_chain_cs_dag_purge(a_chain);
    pthread_mutex_destroy(& PVT(l_dag)->events_mutex);
    if(l_dag->callback_delete )
        l_dag->callback_delete(l_dag);
    if(l_dag->_inheritor)
        DAP_DELETE(l_dag->_inheritor);
    if(l_dag->_pvt)
        DAP_DELETE(l_dag->_pvt);
}


static int s_dap_chain_add_atom_to_events_table(dap_chain_cs_dag_t *a_dag, dap_chain_cs_dag_event_item_t *a_event_item)
{
    dap_chain_datum_t *l_datum = (dap_chain_datum_t*) dap_chain_cs_dag_event_get_datum(a_event_item->event, a_event_item->event_size);
    if (!l_datum) {
        log_it(L_WARNING, "Corrupted event, failed to extract datum from event.");
        return -2;
    }
    if(a_event_item->event_size < sizeof(l_datum->header) ){
        log_it(L_WARNING, "Corrupted event, too small to fit datum in it");
        return -1;
    }
    size_t l_datum_size = dap_chain_datum_size(l_datum);
    size_t l_datum_size_max = dap_chain_cs_dag_event_get_datum_size_maximum(a_event_item->event, a_event_item->event_size);
    if(l_datum_size >l_datum_size_max ){
        log_it(L_WARNING, "Corrupted event, too big size %zd in header when event's size max is only %zd", l_datum_size, l_datum_size_max);
        return -1;
    }
    dap_hash_fast_t l_datum_hash;
    dap_chain_datum_calc_hash(l_datum, &l_datum_hash);
    int l_ret = dap_chain_datum_add(a_dag->chain, l_datum, l_datum_size, &l_datum_hash, NULL);
    if (l_datum->header.type_id == DAP_CHAIN_DATUM_TX)  // && l_ret == 0
        PVT(a_dag)->tx_count++;
    a_event_item->datum_hash = l_datum_hash;
    a_event_item->ret_code = l_ret;
    a_event_item->event_number = HASH_COUNT(PVT(a_dag)->events) + 1;
    unsigned l_hash_item_hashv;
    HASH_VALUE(&l_datum_hash, sizeof(l_datum_hash), l_hash_item_hashv);
    pthread_mutex_lock(&PVT(a_dag)->events_mutex);
    dap_chain_cs_dag_event_item_t *l_datum_present = NULL;
    HASH_FIND_BYHASHVALUE(hh_datums, PVT(a_dag)->datums, &l_datum_hash, sizeof(l_datum_hash),
                          l_hash_item_hashv, l_datum_present);
    if (!l_datum_present)
        HASH_ADD_BYHASHVALUE(hh_datums, PVT(a_dag)->datums, datum_hash, sizeof(l_datum_hash),
                             l_hash_item_hashv, a_event_item);
    pthread_mutex_unlock(&PVT(a_dag)->events_mutex);
    if (s_debug_more) {
        char l_buf_hash[DAP_CHAIN_HASH_FAST_STR_SIZE] = {'\0'};
        dap_chain_hash_fast_to_str(&a_event_item->hash, l_buf_hash, sizeof(l_buf_hash));
        log_it(L_INFO, "Dag event %s checked, ret code %d : %s", l_buf_hash, l_ret,
               l_ret ? dap_chain_net_verify_datum_err_code_to_str(l_datum, l_ret) : "Ok");
    }
    return l_ret;
}

static bool s_dap_chain_check_if_event_is_present(dap_chain_cs_dag_event_item_t * a_hash_table, const dap_chain_hash_fast_t * hash) {
    if(!a_hash_table)
        return false;
    dap_chain_cs_dag_event_item_t * l_event_search = NULL;
    HASH_FIND(hh, a_hash_table, hash, sizeof(*hash), l_event_search);
    return (l_event_search != NULL);
}

static int s_sort_event_item(dap_chain_cs_dag_event_item_t* a, dap_chain_cs_dag_event_item_t* b)
{
    return a->ts_created < b->ts_created ? -1 : a->ts_created == b->ts_created ? 0 : 1;
}

/**
 * @brief s_chain_callback_atom_add Accept new event in dag
 * @param a_chain DAG object
 * @param a_atom
 * @param a_atom_size
 * @return 0 if verified and added well, otherwise if not
 */
static dap_chain_atom_verify_res_t s_chain_callback_atom_add(dap_chain_t * a_chain, dap_chain_atom_ptr_t a_atom, size_t a_atom_size, dap_hash_fast_t *a_atom_hash, bool a_atom_new)
{
    dap_chain_cs_dag_t * l_dag = DAP_CHAIN_CS_DAG(a_chain);
    dap_chain_cs_dag_event_t * l_event = (dap_chain_cs_dag_event_t *) a_atom;

    dap_chain_hash_fast_t l_event_hash = *a_atom_hash;
    debug_if(s_debug_more, L_DEBUG, "Processing event: %s ... (size %zd)",  dap_chain_hash_fast_to_str_static(&l_event_hash), a_atom_size);
    pthread_mutex_lock(&PVT(l_dag)->events_mutex);
    // check if we already have this event
    dap_chain_atom_verify_res_t ret = s_dap_chain_check_if_event_is_present(PVT(l_dag)->events, &l_event_hash) ||
            s_dap_chain_check_if_event_is_present(PVT(l_dag)->events_treshold, &l_event_hash) ? ATOM_PASS : ATOM_ACCEPT;

    // verify hashes and consensus
    switch (ret) {
    case ATOM_ACCEPT:
        ret = s_chain_callback_atom_verify(a_chain, a_atom, a_atom_size, &l_event_hash);
        if (ret == ATOM_MOVE_TO_THRESHOLD) {
            if (!s_threshold_enabled /*&& !dap_chain_net_get_load_mode(dap_chain_net_by_id(a_chain->net_id))*/)
                ret = ATOM_REJECT;
        }
        debug_if(s_debug_more, L_DEBUG, "Verified atom %p: %s", a_atom, dap_chain_atom_verify_res_str[ret]);
        break;
    case ATOM_PASS:
        debug_if(s_debug_more, L_DEBUG, "Atom already present");
        pthread_mutex_unlock(&PVT(l_dag)->events_mutex);
        return ret;
    default:
        break;
    }
    dap_chain_cs_dag_event_item_t *l_event_item = DAP_NEW_Z(dap_chain_cs_dag_event_item_t);
    if ( !l_event_item ) {
        log_it(L_CRITICAL, "%s", c_error_memory_alloc);
        pthread_mutex_unlock(&PVT(l_dag)->events_mutex);
        return ATOM_REJECT;
    }
    *l_event_item = (dap_chain_cs_dag_event_item_t) {
        .hash       = l_event_hash,
        .ts_added   = dap_time_now(),
        .event      = a_chain->is_mapped ? l_event : DAP_DUP_SIZE(l_event, a_atom_size),
        .event_size = a_atom_size,
        .ts_created = l_event->header.ts_created
    };

    switch (ret) {
    case ATOM_MOVE_TO_THRESHOLD: {
        dap_chain_cs_dag_blocked_t *el = NULL;
        HASH_FIND(hh, PVT(l_dag)->removed_events_from_treshold, &l_event_hash, sizeof(dap_chain_hash_fast_t), el);
        if (!el) {
            if ( a_chain->is_mapped && dap_chain_net_get_load_mode(dap_chain_net_by_id(a_chain->net_id)) )
                l_event_item->mapped_region = (char*)l_event;
            HASH_ADD(hh, PVT(l_dag)->events_treshold, hash, sizeof(l_event_hash), l_event_item);
            debug_if(s_debug_more, L_DEBUG, "... added to threshold");
        } else {
            ret = ATOM_REJECT;
            debug_if(s_debug_more, L_DEBUG, "... rejected because the atom was removed from the threshold.");
        }
        break;
    }
    case ATOM_ACCEPT: {
        dap_chain_cell_t *l_cell = dap_chain_cell_find_by_id(a_chain, l_event->header.cell_id);
        if ( !dap_chain_net_get_load_mode( dap_chain_net_by_id(a_chain->net_id)) ) {
            if ( dap_chain_atom_save(l_cell, a_atom, a_atom_size, a_atom_new ? &l_event_hash : NULL) < 0 ) {
                log_it(L_ERROR, "Can't save atom to file");
                ret = ATOM_REJECT;
                break;
            } else if (a_chain->is_mapped) {
                l_event_item->event = (dap_chain_cs_dag_event_t*)( l_cell->map_pos += sizeof(uint64_t) );
                l_cell->map_pos += a_atom_size;
            }
        }
        int l_consensus_check = s_dap_chain_add_atom_to_events_table(l_dag, l_event_item);
        switch (l_consensus_check) {
        case 0:
            debug_if(s_debug_more, L_DEBUG, "... added");
            break;
        case DAP_CHAIN_DATUM_CA:
            debug_if(s_debug_more, L_DEBUG, "... DATUM_CA");
            break;
        case DAP_CHAIN_DATUM_CUSTOM:
            debug_if(s_debug_more, L_DEBUG, "... DATUM_CUSTOM");
            break;
        default:
            debug_if(s_debug_more, L_WARNING, "... added with ledger code %d", l_consensus_check);
            break;
        }
        
        dap_chain_cs_dag_event_item_t *l_tail = HASH_LAST(PVT(l_dag)->events);
        if (l_tail && l_tail->ts_created > l_event->header.ts_created) {
            DAP_CHAIN_PVT(a_chain)->need_reorder = true;
        
            HASH_ADD_INORDER(hh, PVT(l_dag)->events, hash, sizeof(l_event_item->hash), l_event_item, s_sort_event_item);
            dap_chain_cs_dag_event_item_t *it = PVT(l_dag)->events;
            for (uint64_t i = 0; it; it = it->hh.next)  // renumber chain events
                it->event_number = ++i;
        } else
            HASH_ADD(hh, PVT(l_dag)->events, hash, sizeof(l_event_item->hash), l_event_item);
        s_dag_events_lasts_process_new_last_event(l_dag, l_event_item);
        dap_chain_atom_notify(l_cell, &l_event_item->hash, (const byte_t *)l_event_item->event, l_event_item->event_size, l_event->header.ts_created);
        dap_chain_atom_add_from_threshold(a_chain);
    } break;
    default:
        ret = ATOM_REJECT;
        break;
    }
    pthread_mutex_unlock(&PVT(l_dag)->events_mutex);
    if (ret == ATOM_REJECT) { // Neither added, nor freed
        if (!a_chain->is_mapped)
            DAP_DELETE(l_event_item->event);
        DAP_DELETE(l_event_item);
    }
    return ret;
}

/**
 * @brief s_chain_callback_atom_add_from_treshold Accept new event in dag
 * @param a_chain DAG object
 * @return true if added one item, otherwise false
 */
static dap_chain_atom_ptr_t s_chain_callback_atom_add_from_treshold(dap_chain_t * a_chain, size_t *a_event_size_out)
{
    dap_chain_cs_dag_t *l_dag = DAP_CHAIN_CS_DAG(a_chain);
    dap_chain_cs_dag_event_item_t *l_item = s_dag_proc_treshold(l_dag);
    if (l_item) {
        if(a_event_size_out)
            *a_event_size_out = l_item->event_size;
        return l_item->event;
    }
    return NULL;
}

/**
 * @brief s_chain_callback_datums_add
 * @param a_chain
 * @param a_datums
 * @param a_datums_size
 */
static size_t s_callback_add_datums(dap_chain_t *a_chain, dap_chain_datum_t **a_datums, size_t a_datums_count)
{
    size_t l_datum_processed = 0;
    for (size_t i = 0; i < a_datums_count; i++) {
        dap_chain_datum_t *l_datum = *(a_datums + i);
        size_t l_datum_size = dap_chain_datum_size(l_datum);
        if (!l_datum_size || !l_datum)
            continue;
        if (s_chain_callback_datums_pool_proc(a_chain, l_datum))
            ++l_datum_processed;
    }
    return l_datum_processed;
}

static bool s_chain_callback_datums_pool_proc(dap_chain_t *a_chain, dap_chain_datum_t *a_datum)
{
    dap_return_val_if_fail(a_datum && a_chain, false);
    dap_chain_cs_dag_t * l_dag = DAP_CHAIN_CS_DAG(a_chain);
    /* If datum passes thru rounds, let's check if it wasn't added before */
    dap_chain_hash_fast_t l_datum_hash;
    dap_chain_datum_calc_hash(a_datum, &l_datum_hash);
    if (!l_dag->is_add_directly) {
        bool l_dup_found = false;
        size_t l_objs_count = 0;
        dap_global_db_obj_t * l_objs = dap_global_db_get_all_sync(l_dag->gdb_group_events_round_new, &l_objs_count);
        for (size_t i = 0; i < l_objs_count; ++i) {
            if (!strcmp(DAG_ROUND_CURRENT_KEY, l_objs[i].key))
                continue;
            dap_chain_cs_dag_event_round_item_t *l_round_item = (dap_chain_cs_dag_event_round_item_t*)l_objs[i].value;
            if (!memcmp(&l_datum_hash, &(l_round_item->round_info.datum_hash), sizeof(dap_chain_hash_fast_t))) {
                l_dup_found = true;
                break;
            }
        }
        dap_global_db_objs_delete(l_objs, l_objs_count);
        if (l_dup_found) {
            char l_datum_hash_str[DAP_CHAIN_HASH_FAST_STR_SIZE];
            dap_chain_hash_fast_to_str(&l_datum_hash, l_datum_hash_str, sizeof(l_datum_hash_str));
            log_it(L_ERROR, "Datum %s was already added to round, drop it", l_datum_hash_str);
            return false;
        }
    }

    size_t  l_hashes_size   = l_dag->is_single_line ? 1 : l_dag->datum_add_hashes_count,
            l_hashes_linked = 0;
    if (!l_hashes_size) {
        log_it(L_ERROR, "Configuration mismatch, no hashed to be linked");
        return false;
    }
    dap_chain_hash_fast_t *l_hashes = l_hashes_size
            ? DAP_NEW_STACK_SIZE(dap_chain_hash_fast_t, l_hashes_size * sizeof(dap_chain_hash_fast_t))
            : NULL;
    if (!l_hashes) {
        log_it(L_CRITICAL, "Stack limit reached");
        return false;
    }

    /* Prepare round */
    pthread_mutex_lock(&PVT(l_dag)->events_mutex);
    if (!HASH_COUNT(PVT(l_dag)->events_lasts_unlinked)) {
        pthread_mutex_unlock(&PVT(l_dag)->events_mutex);
        log_it(L_INFO, "Nothing to link");
        if (!s_seed_mode)
            return false;
    } else {
        /* We'll use modification-safe iteration thru the additional hashtable thus the chosen events will not repeat */
#define always_true(ev) true
        dap_chain_cs_dag_event_item_t *l_tmp = NULL, *l_cur_ev, *l_tmp_ev;
        HASH_SELECT(hh_select, l_tmp, hh, PVT(l_dag)->events_lasts_unlinked, always_true); /* Always true predicate */
        pthread_mutex_unlock(&PVT(l_dag)->events_mutex);
        while ((l_hashes_linked < l_hashes_size) && (HASH_CNT(hh_select, l_tmp) > 0)) {
            int l_random_id = rand() % HASH_CNT(hh_select, l_tmp), l_hash_id = 0;
            HASH_ITER(hh_select, l_tmp, l_cur_ev, l_tmp_ev) {
                if (l_hash_id++ == l_random_id) {
                    l_hashes[l_hashes_linked++] = l_cur_ev->hash;
                    HASH_DELETE(hh_select, l_tmp, l_cur_ev);
                    break;
                }
            }
        }
        HASH_CLEAR(hh_select, l_tmp);
        if (l_hashes_linked < l_hashes_size) {
            log_it(L_ERROR, "No enough unlinked events present (only %lu of %lu), a dummy round?", l_hashes_linked, l_hashes_size);
            return false;
        }
    }

    /*
     * Either we're in seed mode ==> the new event will be not linked to anything
     * or we have successfully chosen the hash(es) to link with.
     * No additional conditions required.
    */
    uint64_t l_event_size = 0;
    dap_chain_cs_dag_event_t * l_event = l_dag->callback_cs_event_create
            ? l_dag->callback_cs_event_create(l_dag, a_datum, l_hashes, l_hashes_linked, &l_event_size)
            : NULL;
    if (!l_event || !l_event_size) {
        log_it(L_ERROR,"Can't create new event!");
        return false;
    }
    dap_hash_fast_t l_event_hash;
    dap_hash_fast(l_event, l_event_size, &l_event_hash);
    bool l_res = false;
    if (l_dag->is_add_directly) {
        dap_chain_atom_verify_res_t l_verify_res = s_chain_callback_atom_add(a_chain, l_event, l_event_size, &l_event_hash, true);
        DAP_DELETE(l_event);
        if (l_verify_res != ATOM_ACCEPT) {
            log_it(L_ERROR, "Can't add new event to the file, atom verification result %d", l_verify_res);
            return false;
        } else
            return true;
    }
    dap_chain_cs_dag_event_round_item_t l_round_item = { .round_info.datum_hash = l_datum_hash };
    char l_event_hash_hex_str[DAP_CHAIN_HASH_FAST_STR_SIZE];
    dap_chain_hash_fast_to_str(&l_event_hash, l_event_hash_hex_str, DAP_CHAIN_HASH_FAST_STR_SIZE);
    l_res = dap_chain_cs_dag_event_gdb_set(l_dag, l_event_hash_hex_str, l_event, l_event_size, &l_round_item);
    DAP_DELETE(l_event);
    log_it(l_res ? L_INFO : L_ERROR,
           l_res ? "Event %s placed into new forming round"
                 : "Can't add new event %s to new events round",
           l_event_hash_hex_str);
    return l_res;
}

/**
 * @brief dap_chain_cs_dag_find_event_by_hash
 * @param a_dag
 * @param a_hash
 * @return
 */
dap_chain_cs_dag_event_t* dap_chain_cs_dag_find_event_by_hash(dap_chain_cs_dag_t * a_dag, dap_chain_hash_fast_t * a_hash)
{
    dap_chain_cs_dag_event_item_t* l_event_item = NULL;
    pthread_mutex_lock(&PVT(a_dag)->events_mutex);
    HASH_FIND(hh, PVT(a_dag)->events ,a_hash,sizeof(*a_hash), l_event_item);
    pthread_mutex_unlock(&PVT(a_dag)->events_mutex);
    dap_chain_cs_dag_event_t * l_event = l_event_item? l_event_item->event: NULL;
    return l_event;
}

/**
 * @brief s_chain_callback_atom_verify Verify atomic element
 * @param a_chain
 * @param a_atom
 * @return
 */
static dap_chain_atom_verify_res_t s_chain_callback_atom_verify(dap_chain_t *a_chain, dap_chain_atom_ptr_t a_atom, size_t a_atom_size, dap_chain_hash_fast_t *a_atom_hash)
{
    dap_chain_cs_dag_t * l_dag = DAP_CHAIN_CS_DAG(a_chain);
    dap_chain_cs_dag_event_t * l_event = (dap_chain_cs_dag_event_t *) a_atom;
    dap_chain_atom_verify_res_t res = ATOM_ACCEPT;
    pthread_mutex_t *l_events_mutex = &PVT(l_dag)->events_mutex;
    if (a_atom_size < sizeof(dap_chain_cs_dag_event_t)) {
        log_it(L_WARNING, "Too small event size %zu, less than event header", a_atom_size);
        return ATOM_REJECT;
    }
    if (l_event->header.version) {
        log_it(L_WARNING, "Unsupported event version, possible corrupted event");
        return ATOM_REJECT;
    }
    if (l_event->header.chain_id.uint64 != a_chain->id.uint64) {
        log_it(L_WARNING, "Event from another chain, possible corrupted event");
        return ATOM_REJECT;
    }
    dap_chain_hash_fast_t l_event_hash = *a_atom_hash;
    // Hard accept list
    if (l_dag->hal) {
        dap_chain_cs_dag_hal_item_t *l_hash_found = NULL;
        pthread_mutex_lock(l_events_mutex);
        HASH_FIND(hh, l_dag->hal, &l_event_hash, sizeof(l_event_hash), l_hash_found);
        pthread_mutex_unlock(l_events_mutex);
        if (l_hash_found) {
            return ATOM_ACCEPT;
        }
    }
    size_t l_atom_size = dap_chain_cs_dag_event_calc_size(l_event, a_atom_size);
    if (l_atom_size != a_atom_size) {
        log_it(L_WARNING, "Event size %zu not equal to expected %zu", l_atom_size, a_atom_size);
        return  ATOM_REJECT;
    }

    // genesis or seed mode
    if (l_event->header.hash_count == 0){
        if(s_seed_mode && !PVT(l_dag)->events){
            log_it(L_NOTICE,"Accepting genesis event");
            return ATOM_ACCEPT;
        }else if(s_seed_mode){
            log_it(L_WARNING,"Cant accept genesis event: already present data in DAG, ->events is not NULL");
            return  ATOM_REJECT;
        }

        if (l_dag->is_static_genesis_event ){
            if ( memcmp( &l_event_hash, &l_dag->static_genesis_event_hash, sizeof(l_event_hash) ) != 0 ){
                char l_event_hash_str[DAP_CHAIN_HASH_FAST_STR_SIZE], l_genesis_event_hash_str[DAP_CHAIN_HASH_FAST_STR_SIZE];
                dap_chain_hash_fast_to_str(&l_event_hash, l_event_hash_str, sizeof(l_event_hash_str));
                dap_chain_hash_fast_to_str(&l_dag->static_genesis_event_hash, l_genesis_event_hash_str, sizeof(l_genesis_event_hash_str));
                log_it(L_WARNING, "Wrong genesis event %s (staticly predefined %s)",l_event_hash_str, l_genesis_event_hash_str);
                return ATOM_REJECT;
            } else {
                debug_if(s_debug_more, L_INFO, "Accepting static genesis event");
                return ATOM_ACCEPT;
            }
        }
    }

    //chain coherence
    if (! PVT(l_dag)->events )
        return ATOM_MOVE_TO_THRESHOLD;

    for (size_t i = 0; i< l_event->header.hash_count; i++) {
        dap_chain_hash_fast_t * l_hash =  ((dap_chain_hash_fast_t *) l_event->hashes_n_datum_n_signs) + i;
        dap_chain_cs_dag_event_item_t * l_event_search = NULL;
        pthread_mutex_lock(l_events_mutex);
        HASH_FIND(hh, PVT(l_dag)->events ,l_hash ,sizeof (*l_hash),  l_event_search);
        pthread_mutex_unlock(l_events_mutex);
        if (l_event_search == NULL) {
            debug_if(s_debug_more, L_WARNING, "Hash %s wasn't in hashtable of previously parsed, event %s goes to threshold",
                                              dap_hash_fast_to_str_static(l_hash), dap_hash_fast_to_str_static(a_atom_hash));
            res = ATOM_MOVE_TO_THRESHOLD;
            break;
        }
    }

    //consensus
    if (res == ATOM_ACCEPT && l_dag->callback_cs_verify(l_dag, l_event, a_atom_hash))
        res = ATOM_REJECT;

    return res;
}

/**
 * @brief dap_chain_cs_dag_proc_event_round_new
 * @param a_dag
 */
void dap_chain_cs_dag_proc_event_round_new(dap_chain_cs_dag_t *a_dag)
{
    (void) a_dag;
    log_it(L_WARNING,"No proc event algorythm, use manual commands for round aproving");
}


/**
 * @brief s_dag_events_lasts_delete_linked_with_event
 * @param a_dag
 * @param a_event
 */
void s_dag_events_lasts_delete_linked_with_event(dap_chain_cs_dag_t * a_dag, dap_chain_cs_dag_event_t * a_event)
{
    for (size_t i = 0; i< a_event->header.hash_count; i++) {
        dap_chain_hash_fast_t * l_hash =  ((dap_chain_hash_fast_t *) a_event->hashes_n_datum_n_signs) + i;
        dap_chain_cs_dag_event_item_t * l_event_item = NULL;
        dap_chain_cs_dag_pvt_t * l_dag_pvt =  PVT(a_dag);
        HASH_FIND(hh, l_dag_pvt->events_lasts_unlinked ,l_hash ,sizeof (*l_hash),  l_event_item);
        if ( l_event_item ){
            HASH_DEL(PVT(a_dag)->events_lasts_unlinked,l_event_item);
            DAP_DEL_Z(l_event_item);
        }
    }
}

void s_dag_events_lasts_process_new_last_event(dap_chain_cs_dag_t * a_dag, dap_chain_cs_dag_event_item_t * a_event_item){
    //delete linked with event
    s_dag_events_lasts_delete_linked_with_event(a_dag, a_event_item->event);

    //add self
    dap_chain_cs_dag_event_item_t * l_event_last= DAP_DUP_SIZE_RET_IF_FAIL(a_event_item, sizeof(dap_chain_cs_dag_event_item_t));
    HASH_ADD(hh,PVT(a_dag)->events_lasts_unlinked,hash, sizeof(l_event_last->hash),l_event_last);
}


typedef enum{
  DAP_THRESHOLD_OK = 0,
  DAP_THRESHOLD_NO_HASHES,
  DAP_THRESHOLD_NO_HASHES_IN_MAIN,
  DAP_THRESHOLD_CONFLICTING
} dap_dag_threshold_verification_res_t;

int dap_chain_cs_dag_event_verify_hashes_with_treshold(dap_chain_cs_dag_t * a_dag, dap_chain_cs_dag_event_t * a_event)
{
    bool l_is_events_all_hashes = true;
    bool l_is_events_main_hashes = true;

    if (a_event->header.hash_count == 0) {
        //looks like an alternative genesis event
        return DAP_THRESHOLD_CONFLICTING;
    }
    dap_dag_threshold_verification_res_t ret = DAP_THRESHOLD_OK;
    for (size_t i = 0; i< a_event->header.hash_count; i++) {
        dap_chain_hash_fast_t * l_hash =  ((dap_chain_hash_fast_t *) a_event->hashes_n_datum_n_signs) + i;
        dap_chain_cs_dag_event_item_t * l_event_search = NULL;
        HASH_FIND(hh, PVT(a_dag)->events_treshold_conflicted,l_hash ,sizeof (*l_hash),  l_event_search);
        if ( l_event_search ){
          //event is linked to event we consider conflicting
          ret = DAP_THRESHOLD_CONFLICTING;
          break;
        }
        HASH_FIND(hh, PVT(a_dag)->events ,l_hash ,sizeof (*l_hash),  l_event_search);
        if ( l_event_search == NULL ){ // If not found in events - search in treshhold
            l_is_events_main_hashes = false;
            HASH_FIND(hh, PVT(a_dag)->events_treshold ,l_hash ,sizeof (*l_hash),  l_event_search);
            if( l_event_search == NULL ){ // Hash is not in events or treshold table, keep the current item where it is
                l_is_events_all_hashes = false;
                break;
            }
        }
    }
    if (ret == DAP_THRESHOLD_CONFLICTING)
        return ret;
    return l_is_events_all_hashes ?
                (l_is_events_main_hashes ?
                    DAP_THRESHOLD_OK :
                DAP_THRESHOLD_NO_HASHES_IN_MAIN) :
            DAP_THRESHOLD_NO_HASHES;
}

/**
 * @brief s_dag_proc_treshold
 * @param a_dag
 * @returns true if some atoms were moved from threshold to events
 */
dap_chain_cs_dag_event_item_t* s_dag_proc_treshold(dap_chain_cs_dag_t * a_dag)
{
    bool res = false;
    dap_chain_cs_dag_event_item_t * l_event_item = NULL, * l_event_item_tmp = NULL;
    pthread_mutex_lock(&PVT(a_dag)->events_mutex);
    int l_count = HASH_COUNT(PVT(a_dag)->events_treshold);
    debug_if(s_debug_more, L_DEBUG, "*** %d events in threshold", l_count);
    HASH_ITER(hh, PVT(a_dag)->events_treshold, l_event_item, l_event_item_tmp) {
        dap_dag_threshold_verification_res_t ret = dap_chain_cs_dag_event_verify_hashes_with_treshold(a_dag, l_event_item->event);
        if (ret == DAP_THRESHOLD_OK) {
            debug_if(s_debug_more, L_DEBUG, "Processing event (threshold): %s...",
                    dap_chain_hash_fast_to_str_static(&l_event_item->hash));
            dap_chain_cell_t *l_cell = dap_chain_cell_find_by_id(a_dag->chain, l_event_item->event->header.cell_id);
            if ( !l_event_item->mapped_region ) {
                if ( dap_chain_atom_save(l_cell, (const byte_t*)l_event_item->event, l_event_item->event_size, NULL) < 0 ) {
                    log_it(L_CRITICAL, "Can't move atom from threshold to file");
                    res = false;
                    break;
                } else if (a_dag->chain->is_mapped) {
                    l_event_item->event = (dap_chain_cs_dag_event_t*)( l_cell->map_pos += sizeof(uint64_t) );
                    l_cell->map_pos += l_event_item->event_size;
                }
            }
            int l_add_res = s_dap_chain_add_atom_to_events_table(a_dag, l_event_item);
            HASH_DEL(PVT(a_dag)->events_treshold, l_event_item);
            if (!l_add_res) {
                HASH_ADD(hh, PVT(a_dag)->events, hash, sizeof(l_event_item->hash), l_event_item);
                s_dag_events_lasts_process_new_last_event(a_dag, l_event_item);
                debug_if(s_debug_more, L_INFO, "... moved from threshold to chain");
                dap_chain_atom_notify(l_cell, &l_event_item->hash, (byte_t *)l_event_item->event, l_event_item->event_size, l_event_item->event->header.ts_created);
                res = true;
            } else {
                // TODO clear other threshold items linked with this one
                debug_if(s_debug_more, L_WARNING, "... rejected with ledger code %d", l_add_res);
                if (!l_event_item->mapped_region)
                    DAP_DELETE(l_event_item->event);
                DAP_DELETE(l_event_item);
            }
            break;
        } else if (ret == DAP_THRESHOLD_CONFLICTING) {
            HASH_DEL(PVT(a_dag)->events_treshold, l_event_item);
            HASH_ADD(hh, PVT(a_dag)->events_treshold_conflicted, hash, sizeof (l_event_item->hash), l_event_item);
        }
    }
    pthread_mutex_unlock(&PVT(a_dag)->events_mutex);
    return res ? l_event_item : NULL;
}

/**
 * @brief s_chain_callback_atom_get_static_hdr_size
 * @param a_chain
 * @return
 */
static size_t s_chain_callback_atom_get_static_hdr_size()
{
   return sizeof (dap_chain_class_dag_event_hdr_t);
}

/**
 * @brief s_chain_callback_atom_get_datum Get the datum from event
 * @param a_atom_iter
 * @param a_datums_count
 * @return
 */
static dap_chain_datum_t **s_chain_callback_atom_get_datum(dap_chain_atom_ptr_t a_event, size_t a_atom_size, size_t *a_datums_count)
{
    assert(a_datums_count);
    if (!a_event)
        return NULL;
    dap_chain_datum_t *l_datum = dap_chain_cs_dag_event_get_datum((dap_chain_cs_dag_event_t*)a_event, a_atom_size);
    if (!l_datum)
        return NULL;

    dap_chain_datum_t **l_datums = DAP_NEW_Z(dap_chain_datum_t*);
    if (!l_datums) {
        log_it(L_CRITICAL, "%s", c_error_memory_alloc);
        return NULL;
    }
    if (a_datums_count)
        *a_datums_count = 1;
    l_datums[0] = l_datum;
    return l_datums;
}

/**
 * @brief s_chain_callback_atom_iter_get_links
 * @param a_atom_iter
 * @param a_links_size_ptr
 * @return
 */
static dap_chain_atom_ptr_t* s_chain_callback_atom_iter_get_links( dap_chain_atom_iter_t * a_atom_iter ,size_t* a_links_size,
                                                                  size_t ** a_links_size_array )
{
    if ( a_atom_iter->cur && a_atom_iter->chain){
        dap_chain_cs_dag_t * l_dag = DAP_CHAIN_CS_DAG( a_atom_iter->chain );
        if(!l_dag){
            log_it(L_ERROR,"Chain %s have DAP_CHAIN_CS_DAG() = NULL", a_atom_iter->chain->name);
            return NULL;
        }
        dap_chain_cs_dag_event_t * l_event =(dap_chain_cs_dag_event_t *) a_atom_iter->cur;
        dap_chain_cs_dag_event_item_t * l_event_item = (dap_chain_cs_dag_event_item_t *) a_atom_iter->cur_item;
        if ( l_event->header.hash_count > 0){
            dap_chain_atom_ptr_t * l_ret = DAP_NEW_Z_SIZE(dap_chain_atom_ptr_t,
                                               sizeof (dap_chain_atom_ptr_t) * l_event->header.hash_count );
            if (!l_ret) {
                log_it(L_CRITICAL, "%s", c_error_memory_alloc);
                return NULL;
            }
            if( a_links_size)
                *a_links_size = l_event->header.hash_count;
            *a_links_size_array = DAP_NEW_Z_SIZE(size_t, l_event->header.hash_count*sizeof (size_t));
            if (!*a_links_size_array) {
                log_it(L_CRITICAL, "%s", c_error_memory_alloc);
                DAP_DEL_Z(l_ret);
                return NULL;
            }
            for (uint16_t i = 0; i < l_event->header.hash_count; i++){
                dap_chain_cs_dag_event_item_t * l_link_item = NULL;
                dap_chain_hash_fast_t * l_link_hash = (dap_chain_hash_fast_t *)
                        (l_event->hashes_n_datum_n_signs +
                        i*sizeof(*l_link_hash));
                pthread_mutex_lock(&PVT(l_dag)->events_mutex);
                HASH_FIND(hh, PVT(l_dag)->events,l_link_hash,sizeof(*l_link_hash),l_link_item);
                pthread_mutex_unlock(&PVT(l_dag)->events_mutex);
                if ( l_link_item ){
                    l_ret[i] = l_link_item->event;
                    (*a_links_size_array)[i] = l_link_item->event_size;
                }else {
                    char l_err_str[256];
                    unsigned l_off = snprintf(l_err_str, sizeof(l_err_str), "Can't find %s -> ",
                        dap_chain_hash_fast_to_str_static(l_link_hash));
                    snprintf(l_err_str + l_off, sizeof(l_err_str) - l_off, "%s links",
                        l_event_item ? dap_chain_hash_fast_to_str_static(&l_event_item->hash) : "<null>");
                    log_it(L_ERROR, "%s", l_err_str);
                    (*a_links_size_array)--;
                }
            }
            if(!(*a_links_size_array)) {
                DAP_DEL_Z(l_ret);
            }
            return l_ret;
        }
    }
    return  NULL;
}

/**
 * @brief s_chain_callback_atom_iter_create Create atomic element iterator
 * @param a_chain
 * @return
 */
static dap_chain_atom_iter_t *s_chain_callback_atom_iter_create(dap_chain_t *a_chain, dap_chain_cell_id_t a_cell_id, dap_hash_fast_t *a_hash_from)
{
    dap_chain_atom_iter_t * l_atom_iter = DAP_NEW_Z(dap_chain_atom_iter_t);
    if (!l_atom_iter) {
        log_it(L_CRITICAL, "%s", c_error_memory_alloc);
        return NULL;
    }
    l_atom_iter->chain = a_chain;
    l_atom_iter->cell_id = a_cell_id;
    if (a_hash_from)
        s_chain_callback_atom_iter_find_by_hash(l_atom_iter, a_hash_from, NULL);
    return l_atom_iter;
}

/**
 * @brief s_chain_callback_atom_iter_get Get pointed dag event
 * @param a_atom_iter
 * @param a_opertaion
 * @param a_atom_size
 * @return
 */
static dap_chain_atom_ptr_t s_chain_callback_atom_iter_get(dap_chain_atom_iter_t *a_atom_iter, dap_chain_iter_op_t a_operation, size_t *a_atom_size)
{
    dap_return_val_if_fail(a_atom_iter, NULL);
    dap_chain_cs_dag_t * l_dag = DAP_CHAIN_CS_DAG(a_atom_iter->chain);
    assert(l_dag);
    dap_chain_cs_dag_pvt_t *l_dag_pvt = PVT(l_dag);
    assert(l_dag_pvt);
    pthread_mutex_lock(&PVT(l_dag)->events_mutex);
    switch (a_operation) {
    case DAP_CHAIN_ITER_OP_FIRST:
        a_atom_iter->cur_item = l_dag_pvt->events;
        break;
    case DAP_CHAIN_ITER_OP_LAST:
        a_atom_iter->cur_item = HASH_LAST(l_dag_pvt->events);
        break;
    case DAP_CHAIN_ITER_OP_NEXT:
        if (a_atom_iter->cur_item)
            a_atom_iter->cur_item = ((dap_chain_cs_dag_event_item_t *)a_atom_iter->cur_item)->hh.next;
        break;
    case DAP_CHAIN_ITER_OP_PREV:
        if (a_atom_iter->cur_item)
            a_atom_iter->cur_item = ((dap_chain_cs_dag_event_item_t *)a_atom_iter->cur_item)->hh.prev;
        break;
    }
    if (a_atom_iter->cur_item) {
        dap_chain_cs_dag_event_item_t *l_item = a_atom_iter->cur_item;
        a_atom_iter->cur = l_item->event;
        a_atom_iter->cur_size = l_item->event_size;
        a_atom_iter->cur_hash = &l_item->hash;
        a_atom_iter->cur_num = l_item->event_number;
        a_atom_iter->cur_ts = l_item->ts_created;
    } else
        *a_atom_iter = (dap_chain_atom_iter_t) { .chain = a_atom_iter->chain,
                                                 .cell_id = a_atom_iter->cell_id };
    pthread_mutex_unlock(&PVT(l_dag)->events_mutex);
    if (a_atom_size)
        *a_atom_size = a_atom_iter->cur_size;
    return a_atom_iter->cur;
}

/**
 * @brief s_chain_callback_atom_iter_find_by_hash
 * @param a_atom_iter
 * @param a_atom_hash
 * @return
 */
static dap_chain_atom_ptr_t s_chain_callback_atom_iter_find_by_hash(dap_chain_atom_iter_t *a_atom_iter ,
                                                                       dap_chain_hash_fast_t * a_atom_hash, size_t *a_atom_size)
{
    dap_chain_cs_dag_t *l_dag = DAP_CHAIN_CS_DAG(a_atom_iter->chain);
    dap_chain_cs_dag_event_item_t *l_event_item = NULL;
    pthread_mutex_lock(&PVT(l_dag)->events_mutex);
    HASH_FIND(hh, PVT(l_dag)->events, a_atom_hash, sizeof(*a_atom_hash), l_event_item);
    if (l_event_item) {
        a_atom_iter->cur_item = l_event_item;
        a_atom_iter->cur = l_event_item->event;
        a_atom_iter->cur_size = l_event_item->event_size;
        a_atom_iter->cur_hash = &l_event_item->hash;
        a_atom_iter->cur_num = l_event_item->event_number;
    } else
        *a_atom_iter = (dap_chain_atom_iter_t) { .chain = a_atom_iter->chain,
                                                 .cell_id = a_atom_iter->cell_id };
    if (a_atom_size)
        *a_atom_size = a_atom_iter->cur_size;
    pthread_mutex_unlock(&PVT(l_dag)->events_mutex);
    return a_atom_iter->cur;
}

static dap_chain_atom_ptr_t s_chain_callback_atom_iter_get_by_num(dap_chain_atom_iter_t *a_atom_iter, uint64_t a_atom_num)
{
    dap_chain_cs_dag_t *l_dag = DAP_CHAIN_CS_DAG(a_atom_iter->chain);
    dap_chain_cs_dag_event_item_t *l_event_item = NULL;
    pthread_mutex_lock(&PVT(l_dag)->events_mutex);
    for (l_event_item = PVT(l_dag)->events; l_event_item; l_event_item = l_event_item->hh.next)
        if (l_event_item->event_number == a_atom_num)
            break;
    if (l_event_item) {
        a_atom_iter->cur_item = l_event_item;
        a_atom_iter->cur = l_event_item->event;
        a_atom_iter->cur_size = l_event_item->event_size;
        a_atom_iter->cur_hash = &l_event_item->hash;
        a_atom_iter->cur_num = l_event_item->event_number;
    } else
        *a_atom_iter = (dap_chain_atom_iter_t) { .chain = a_atom_iter->chain,
                                                 .cell_id = a_atom_iter->cell_id };
    pthread_mutex_unlock(&PVT(l_dag)->events_mutex);
    return a_atom_iter->cur;
}

/**
 * @brief s_chain_callback_atom_iter_delete Delete dag event iterator
 * @param a_atom_iter
 */
static void s_chain_callback_atom_iter_delete(dap_chain_atom_iter_t *a_atom_iter)
{
    DAP_DELETE(a_atom_iter);
}

static dap_chain_datum_iter_t *s_chain_callback_datum_iter_create(dap_chain_t *a_chain)
{
    dap_chain_datum_iter_t *l_ret = DAP_NEW_Z(dap_chain_datum_iter_t);
    if (!l_ret) {
        log_it(L_CRITICAL, "%s", c_error_memory_alloc);
        return NULL;
    }
    l_ret->chain = a_chain;
    return l_ret;
}

static void s_chain_callback_datum_iter_delete(dap_chain_datum_iter_t *a_datum_iter)
{
    DAP_DELETE(a_datum_iter);
}

static void s_datum_iter_fill(dap_chain_datum_iter_t *a_datum_iter, dap_chain_cs_dag_event_item_t *a_event_item)
{
    a_datum_iter->cur_item = a_event_item;
    if (a_event_item) {
        a_datum_iter->cur = dap_chain_cs_dag_event_get_datum(a_event_item->event, a_event_item->event_size);
        a_datum_iter->cur_size = dap_chain_datum_size(a_datum_iter->cur);
        a_datum_iter->cur_hash = &a_event_item->datum_hash;
        a_datum_iter->cur_atom_hash = &a_event_item->hash;
        a_datum_iter->ret_code = a_event_item->ret_code;
    } else {
        a_datum_iter->cur = NULL;
        a_datum_iter->cur_hash = NULL;
        a_datum_iter->cur_size = 0;
        a_datum_iter->ret_code = 0;
    }
}

/**
 * @brief s_chain_callback_atom_find_by_datum_hash
 * @param IN a_chain
 * @param IN a_datum_hash
 * @param OUT a_event_hash
 * @param OUT a_ret_code
 * @return
 */
static dap_chain_datum_t *s_chain_callback_atom_find_by_datum_hash(dap_chain_t *a_chain, dap_chain_hash_fast_t *a_datum_hash,
                                                                   dap_chain_hash_fast_t *a_event_hash, int *a_ret_code)
{
    dap_chain_cs_dag_t *l_dag = DAP_CHAIN_CS_DAG( a_chain );
    dap_chain_cs_dag_event_item_t *l_event_item = NULL;
    pthread_mutex_lock(&PVT(l_dag)->events_mutex);
    HASH_FIND(hh_datums, PVT(l_dag)->datums, a_datum_hash, sizeof(*a_datum_hash), l_event_item);
    pthread_mutex_unlock(&PVT(l_dag)->events_mutex);
    if ( l_event_item ){
        dap_chain_datum_t *l_datum = dap_chain_cs_dag_event_get_datum(l_event_item->event, l_event_item->event_size);
        if (l_datum && l_datum->header.data_size) {
            if (a_event_hash)
                *a_event_hash = l_event_item->hash;
            if (a_ret_code)
                *a_ret_code = l_event_item->ret_code;
            return l_datum;
        }
    }
    return NULL;
}


static dap_chain_datum_t *s_chain_callback_datum_iter_get_first(dap_chain_datum_iter_t *a_datum_iter)
{
    dap_chain_cs_dag_t *l_dag = DAP_CHAIN_CS_DAG(a_datum_iter->chain);
    pthread_mutex_lock(&PVT(l_dag)->events_mutex);
    dap_chain_cs_dag_event_item_t *l_item = PVT(l_dag)->datums;
    s_datum_iter_fill(a_datum_iter, l_item);
    pthread_mutex_unlock(&PVT(l_dag)->events_mutex);
    return a_datum_iter->cur;
}

static dap_chain_datum_t *s_chain_callback_datum_iter_get_next(dap_chain_datum_iter_t *a_datum_iter)
{
    dap_chain_cs_dag_t *l_dag = DAP_CHAIN_CS_DAG(a_datum_iter->chain);
    pthread_mutex_lock(&PVT(l_dag)->events_mutex);
    dap_chain_cs_dag_event_item_t *l_item = a_datum_iter->cur_item;
    if (l_item)
        l_item = l_item->hh_datums.next;
    s_datum_iter_fill(a_datum_iter, l_item);
    pthread_mutex_unlock(&PVT(l_dag)->events_mutex);
    return a_datum_iter->cur;
}

static bool s_json_dag_pack_round(json_object * a_json_out, dap_global_db_obj_t * a_objs, int i, int a_version) {
    if ( !strcmp(DAG_ROUND_CURRENT_KEY, a_objs[i].key) )
        return true;
    json_object * json_obj_event_i = json_object_new_object();
    dap_chain_cs_dag_event_t * l_event = (dap_chain_cs_dag_event_t *)
                    ((dap_chain_cs_dag_event_round_item_t *)a_objs[i].value)->event_n_signs;
    char buf[DAP_TIME_STR_SIZE];
    dap_time_to_str_rfc822(buf, DAP_TIME_STR_SIZE, l_event->header.ts_created);
    json_object_object_add(json_obj_event_i, "event", json_object_new_string(dap_itoa(i-1)));
<<<<<<< HEAD
    json_object_object_add(json_obj_event_i, "obj_key", json_object_new_string(a_objs[i].key));
=======
    json_object_object_add(json_obj_event_i, a_version == 1 ? "obj key" : "obj_key", json_object_new_string(a_objs[i].key));
>>>>>>> 0c651e35
    json_object_object_add(json_obj_event_i, "ts_create", json_object_new_string(buf));
    json_object_array_add(a_json_out, json_obj_event_i);
    return false;
}

static void s_json_dag_pack_event(json_object * a_json_out, dap_chain_cs_dag_event_item_t * a_event_item, size_t i, int a_version){
    json_object * json_obj_event_i = json_object_new_object();                            
    char buf[DAP_TIME_STR_SIZE];
    dap_time_to_str_rfc822(buf, DAP_TIME_STR_SIZE, a_event_item->event->header.ts_created);
    json_object_object_add(json_obj_event_i, "#", json_object_new_string(dap_itoa(i)));
<<<<<<< HEAD
    json_object_object_add(json_obj_event_i, "event_number", json_object_new_uint64(a_event_item->event_number));
    json_object_object_add(json_obj_event_i, "hash", json_object_new_string(dap_chain_hash_fast_to_str_static(&a_event_item->hash)));
=======
    json_object_object_add(json_obj_event_i, a_version == 1 ? "event number" : "event_num", json_object_new_uint64(a_event_item->event_number));
    json_object_object_add(json_obj_event_i, a_version == 1 ? "hash" : "event_hash", json_object_new_string(dap_chain_hash_fast_to_str_static(&a_event_item->hash)));
>>>>>>> 0c651e35
    json_object_object_add(json_obj_event_i, "ts_create", json_object_new_string(buf));
    json_object_array_add(a_json_out, json_obj_event_i);
}

/**
 * @brief s_cli_dag
 * @param argc
 * @param argv
 * @param arg_func
 * @param str_reply
 * @return
 */
static int s_cli_dag(int argc, char ** argv, void **a_str_reply, int a_version)
{
    json_object **a_json_arr_reply = (json_object **)a_str_reply;
    enum {
        SUBCMD_EVENT_LIST,
        SUBCMD_EVENT_DUMP,
        SUBCMD_EVENT_SIGN,
        SUBCMD_EVENT_COUNT,
        SUBCMD_EVENT_LAST,
        SUBCMD_EVENT_FIND,
        SUBCMD_UNDEFINED
    } l_event_subcmd={0};

    int arg_index = 1;

    const char * l_event_cmd_str = NULL;
    const char * l_round_cmd_str = NULL;

    const char* l_event_hash_str = NULL;
    dap_chain_hash_fast_t l_event_hash = {0};

    const char * l_datum_hash_str = NULL;
    const char * l_cert_str;
    const char * l_from_events_str = NULL;

    dap_chain_t * l_chain = NULL;
    dap_chain_cs_dag_t * l_dag = NULL;
    dap_chain_net_t * l_net = NULL;

    dap_cli_server_cmd_find_option_val(argv, arg_index, arg_index + 1, "event", &l_event_cmd_str);
    dap_cli_server_cmd_find_option_val(argv, arg_index, arg_index + 1, "round", &l_round_cmd_str);

    arg_index++;
    const char * l_hash_out_type = NULL;
    dap_cli_server_cmd_find_option_val(argv, 0, argc, "-H", &l_hash_out_type);
    if(!l_hash_out_type)
        l_hash_out_type = "hex";
    if(dap_strcmp(l_hash_out_type,"hex") && dap_strcmp(l_hash_out_type,"base58")) {
        dap_json_rpc_error_add(*a_json_arr_reply, DAP_CHAIN_NODE_CLI_COM_DAG_PARAM_ERR,"invalid parameter -H, valid values: -H <hex | base58>");
        return -DAP_CHAIN_NODE_CLI_COM_DAG_PARAM_ERR;
    }

    if(dap_chain_node_cli_cmd_values_parse_net_chain_for_json(*a_json_arr_reply, &arg_index, argc, argv, &l_chain, &l_net,CHAIN_TYPE_TOKEN) < 0)
        return -DAP_CHAIN_NODE_CLI_COM_DAG_PARAM_ERR;

    if ((l_net == NULL) || (l_chain == NULL)){
        return -1;
    }
    l_dag = DAP_CHAIN_CS_DAG(l_chain);

    const char *l_chain_type = dap_chain_get_cs_type(l_chain);

    if (!strstr(l_chain_type, "dag_")){
            dap_json_rpc_error_add(*a_json_arr_reply, DAP_CHAIN_NODE_CLI_COM_DAG_CHAIN_TYPE_ERR,"Type of chain %s is not dag. This chain with type %s is not supported by this command",
                        l_chain->name, l_chain_type);
            return -DAP_CHAIN_NODE_CLI_COM_DAG_CHAIN_TYPE_ERR;
    }

    int ret = 0;
    if ( l_round_cmd_str ) {
        json_object * json_obj_round = json_object_new_object();
        char l_buf[150] = {};
        if ( strcmp(l_round_cmd_str,"complete") == 0 ){
            const char * l_cmd_mode_str = NULL;
            dap_cli_server_cmd_find_option_val(argv, arg_index, argc, "-mode", &l_cmd_mode_str);
            bool l_verify_only = false;
            if ( dap_strcmp(l_cmd_mode_str,"verify only") == 0 ){
                l_verify_only = true;
            }
            log_it(L_NOTICE,"Round complete command accepted, forming new events");

            size_t l_objs_size = 0;
<<<<<<< HEAD
            dap_global_db_obj_t * l_objs = dap_global_db_get_all_sync(l_dag->gdb_group_events_round_new,&l_objs_size);
            if (l_objs_size)
                json_object_object_add(json_obj_round,"round_status", json_object_new_string("Completing round"));
            else
                json_object_object_add(json_obj_round,"round_status", json_object_new_string("Completing round: no data"));
=======
            dap_global_db_obj_t *l_objs = dap_global_db_get_all_sync(l_dag->gdb_group_events_round_new, &l_objs_size);
            json_object_object_add(json_obj_round,a_version == 1 ? "round status" : "round_status", l_objs_size ? json_object_new_string("Completing round") : json_object_new_string("Completing round: no data"));

>>>>>>> 0c651e35
            // list for verifed and added events
            dap_list_t *l_list_to_del = NULL;

            // Check if its ready or not
            for (size_t i = 0; i< l_objs_size; i++ ){
                if (!strcmp(DAG_ROUND_CURRENT_KEY, l_objs[i].key))
                    continue;
                dap_chain_cs_dag_event_round_item_t *l_round_item = (dap_chain_cs_dag_event_round_item_t *)l_objs[i].value;
                dap_chain_cs_dag_event_t *l_event = (dap_chain_cs_dag_event_t *)l_round_item->event_n_signs;
                dap_hash_fast_t l_event_hash = {};
                size_t l_event_size = l_round_item->event_size;
                dap_hash_fast(l_event, l_event_size, &l_event_hash);
                int l_ret_event_verify;
                if ( ( l_ret_event_verify = l_dag->callback_cs_verify(l_dag, l_event, &l_event_hash) ) !=0 ) {// if consensus accept the event
                    dap_json_rpc_error_add(*a_json_arr_reply, DAP_CHAIN_NODE_CLI_COM_DAG_EVENT_ERR,"Error! Event %s is not passing consensus verification, ret code %d\n",
                                              l_objs[i].key, l_ret_event_verify );
                    ret = -DAP_CHAIN_NODE_CLI_COM_DAG_EVENT_ERR;
                    break;
                }else {
                    snprintf(l_buf, 150, "Event %s verification passed", l_objs[i].key);
<<<<<<< HEAD
                    json_object_object_add(json_obj_round,"verification_status", json_object_new_string(l_buf));
=======
                    json_object_object_add(json_obj_round,a_version == 1 ? "verification status" : "verification_status", json_object_new_string(l_buf));
>>>>>>> 0c651e35
                    // If not verify only mode we add
                    if ( ! l_verify_only ){
                        if (s_chain_callback_atom_add(l_chain, l_event, l_event_size, &l_event_hash, true)!= ATOM_ACCEPT) { // Add new atom in chain
                            snprintf(l_buf, 150, "Event %s not added in chain\n", l_objs[i].key);
<<<<<<< HEAD
                            json_object_object_add(json_obj_round,"status_add", json_object_new_string(l_buf));
=======
                            json_object_object_add(json_obj_round,a_version == 1 ? "status add" : "status_add", json_object_new_string(l_buf));
>>>>>>> 0c651e35
                        } else {
                            // add event to delete
                            l_list_to_del = dap_list_prepend(l_list_to_del, (void *)l_objs[i].key);
                            snprintf(l_buf, 150, "Event %s added in chain successfully\n",
                                    l_objs[i].key);
<<<<<<< HEAD
                            json_object_object_add(json_obj_round,"status_add", json_object_new_string(l_buf));
=======
                            json_object_object_add(json_obj_round,a_version == 1 ? "status add" : "status_add", json_object_new_string(l_buf));
>>>>>>> 0c651e35
                        }
                    }
                }
            }
            // write events to file and delete events from db
            if(l_list_to_del) {
                if (dap_chain_cell_file_update(l_chain->cells) > 0) {
                    // delete events from db
                    dap_list_t *l_el;
                    DL_FOREACH(l_list_to_del, l_el) {
                        dap_global_db_del_sync(l_dag->gdb_group_events_round_new, (char*)l_el->data);
                    }
                }
                dap_chain_cell_close(l_chain->cells);
                dap_list_free(l_list_to_del);
            }

            // Cleaning up
            dap_global_db_objs_delete(l_objs, l_objs_size);
            json_object_array_add(*a_json_arr_reply, json_obj_round);

            // Spread new  mempool changes and  dag events in network - going to SYNC_ALL
            // dap_chain_net_sync_all(l_net);
        }
        if (strcmp(l_round_cmd_str, "find") == 0) {
            dap_cli_server_cmd_find_option_val(argv, arg_index, argc, "-datum", &l_datum_hash_str);
            char *l_datum_in_hash = NULL;
            if (l_datum_hash_str) {
                if(!dap_strncmp(l_datum_hash_str, "0x", 2) || !dap_strncmp(l_datum_hash_str, "0X", 2)) {
                    l_datum_in_hash = dap_strdup(l_datum_hash_str);
                } else {
                    l_datum_in_hash = dap_enc_base58_to_hex_str_from_str(l_datum_hash_str);
                }
            } else {
                dap_json_rpc_error_add(*a_json_arr_reply, DAP_CHAIN_NODE_CLI_COM_DAG_PARAM_ERR,"The -datum option was not specified, so "
                                          "no datum is known to look for in rounds.\n");
                return 0;
            }
            dap_hash_fast_t l_datum_hash = {0};
            dap_chain_hash_fast_from_str(l_datum_in_hash, &l_datum_hash);
            if (dap_hash_fast_is_blank(&l_datum_hash)) {
                dap_json_rpc_error_add(*a_json_arr_reply, DAP_CHAIN_NODE_CLI_COM_DAG_PARAM_ERR,"The -datum parameter is not a valid hash.\n");
                return 0;
            }
            size_t l_objs_size = 0;
            dap_global_db_obj_t * l_objs = dap_global_db_get_all_sync(l_dag->gdb_group_events_round_new, &l_objs_size);
            size_t l_search_events = 0;
<<<<<<< HEAD
            json_object_object_add(json_obj_round,"events", json_object_new_string("empty"));
=======
            json_object_object_add(json_obj_round,a_version == 1 ? "Events" : "events", json_object_new_string("empty"));
>>>>>>> 0c651e35
            for (size_t i = 0; i < l_objs_size;i++) {
                if (!strcmp(DAG_ROUND_CURRENT_KEY, l_objs[i].key))
                    continue;
                dap_chain_cs_dag_event_round_item_t *l_round_item = (dap_chain_cs_dag_event_round_item_t *)l_objs[i].value;
                if (dap_hash_fast_compare(&l_round_item->round_info.datum_hash, &l_datum_hash)) {
                    dap_chain_cs_dag_event_t *l_event = (dap_chain_cs_dag_event_t *)l_round_item->event_n_signs;
                    size_t l_event_size = l_round_item->event_size;
                    dap_hash_fast_t ll_event_hash = {0};
                    dap_hash_fast(l_event, l_event_size, &ll_event_hash);
                    char *ll_event_hash_str = dap_hash_fast_to_str_new(&ll_event_hash);
                    l_search_events++;
<<<<<<< HEAD
                    json_object_object_add(json_obj_round,"events_count", json_object_new_uint64(l_search_events));
                    json_object_object_add(json_obj_round,"event_hash", json_object_new_string(ll_event_hash_str));
=======
                    json_object_object_add(json_obj_round,a_version == 1 ? "events count" : "events_count", json_object_new_uint64(l_search_events));
                    json_object_object_add(json_obj_round,a_version == 1 ? "event hash" : "event_hash", json_object_new_string(ll_event_hash_str));
>>>>>>> 0c651e35
                    json_object_object_add(json_obj_round,"cell_id", json_object_new_uint64(l_event->header.cell_id.uint64));
                    DAP_DELETE(ll_event_hash_str);
                }
            }
            dap_global_db_objs_delete(l_objs, l_objs_size);
            DAP_DELETE(l_datum_in_hash);
            if (!l_search_events) {
                snprintf(l_buf, 150, "Datum hash %s not found in round event.\n", l_datum_hash_str);
<<<<<<< HEAD
                json_object_object_add(json_obj_round,"find_result", json_object_new_string(l_buf));
=======
                json_object_object_add(json_obj_round,a_version == 1 ? "find result" : "find_result", json_object_new_string(l_buf));
>>>>>>> 0c651e35
            }
            return 0;
        }
    }else if ( l_event_cmd_str  ) {
        char *l_datum_hash_hex_str = NULL;
        char *l_datum_hash_base58_str = NULL;
        if ( strcmp( l_event_cmd_str, "list" ) == 0 ) {
            l_event_subcmd = SUBCMD_EVENT_LIST;
            dap_cli_server_cmd_find_option_val(argv, arg_index, argc, "-from", &l_from_events_str);
        } else if ( strcmp( l_event_cmd_str,"dump") == 0 ) {
            l_event_subcmd = SUBCMD_EVENT_DUMP;
            dap_cli_server_cmd_find_option_val(argv, arg_index, argc, "-from", &l_from_events_str);
            dap_cli_server_cmd_find_option_val(argv, arg_index, argc, "-event", &l_event_hash_str);
        } else if (  strcmp( l_event_cmd_str, "sign" ) == 0  ) {
            dap_cli_server_cmd_find_option_val(argv, arg_index, argc, "-event", &l_event_hash_str);
            dap_cli_server_cmd_find_option_val(argv, arg_index, argc, "-cert", &l_cert_str);
            l_event_subcmd = SUBCMD_EVENT_SIGN;
        } else if (strcmp(l_event_cmd_str, "count") == 0) {
            l_event_subcmd = SUBCMD_EVENT_COUNT;
        } else if (strcmp(l_event_cmd_str, "last") == 0) {
            l_event_subcmd = SUBCMD_EVENT_LAST;
        } else if (strcmp(l_event_cmd_str, "find") == 0) {
            l_event_subcmd = SUBCMD_EVENT_FIND;
        } else {
            l_event_subcmd = SUBCMD_UNDEFINED;
        }

        char *l_event_hash_hex_str = NULL, *l_event_hash_base58_str = NULL;
        // datum hash may be in hex or base58 format
        if(l_event_hash_str) {
            if(!dap_strncmp(l_event_hash_str, "0x", 2) || !dap_strncmp(l_event_hash_str, "0X", 2)) {
                l_event_hash_hex_str = dap_strdup(l_event_hash_str);
                l_event_hash_base58_str = dap_enc_base58_from_hex_str_to_str(l_event_hash_str);
            }
            else {
                l_event_hash_hex_str = dap_enc_base58_to_hex_str_from_str(l_event_hash_str);
                l_event_hash_base58_str = dap_strdup(l_event_hash_str);
            }
        }

        if (l_event_hash_hex_str)
            dap_chain_hash_fast_from_str(l_event_hash_hex_str, &l_event_hash);

        switch (l_event_subcmd) {

        case SUBCMD_EVENT_DUMP: {
            json_object * json_obj_event = json_object_new_object();
            char l_buf[150] = {};
            dap_chain_cs_dag_event_round_item_t *l_round_item = NULL;
            dap_chain_cs_dag_event_t *l_event = NULL;
            size_t l_event_size = 0;
                if (l_from_events_str && strcmp(l_from_events_str,"round.new") == 0) {
                    const char * l_gdb_group_events = l_dag->gdb_group_events_round_new;
                    size_t l_round_item_size = 0;
                    l_round_item = (dap_chain_cs_dag_event_round_item_t *)dap_global_db_get_sync(l_gdb_group_events,
                                                    l_event_hash_str, &l_round_item_size, NULL, NULL);
                    if (l_round_item) {
                        l_event_size = l_round_item->event_size;
                        l_event = (dap_chain_cs_dag_event_t *)l_round_item->event_n_signs;
                    }
                } else if (l_from_events_str && strcmp(l_from_events_str,"events_lasts") == 0) {
                    dap_chain_cs_dag_event_item_t * l_event_item = NULL;
                    pthread_mutex_lock(&PVT(l_dag)->events_mutex);
                    HASH_FIND(hh,PVT(l_dag)->events_lasts_unlinked,&l_event_hash,sizeof(l_event_hash),l_event_item);
                    pthread_mutex_unlock(&PVT(l_dag)->events_mutex);
                    if ( l_event_item )
                        l_event = l_event_item->event;
                    else {
                        ret = -DAP_CHAIN_NODE_CLI_COM_DAG_FIND_ERR;
                        dap_json_rpc_error_add(*a_json_arr_reply, DAP_CHAIN_NODE_CLI_COM_DAG_FIND_ERR,"Can't find event %s in events_last table\n", l_event_hash_str);
                        break;
                    }
                } else if (!l_from_events_str || strcmp(l_from_events_str,"events") == 0) {
                    dap_chain_cs_dag_event_item_t * l_event_item = NULL;
                    pthread_mutex_lock(&PVT(l_dag)->events_mutex);
                    HASH_FIND(hh,PVT(l_dag)->events,&l_event_hash,sizeof(l_event_hash),l_event_item);
                    pthread_mutex_unlock(&PVT(l_dag)->events_mutex);
                    if ( l_event_item ) {
                        l_event = l_event_item->event;
                        l_event_size = l_event_item->event_size;
                    } else {
                        ret = -DAP_CHAIN_NODE_CLI_COM_DAG_FIND_ERR;
                        dap_json_rpc_error_add(*a_json_arr_reply, DAP_CHAIN_NODE_CLI_COM_DAG_FIND_ERR,"Can't find event %s in events table\n", l_event_hash_str);
                        break;
                    }
                } else if (l_from_events_str && strcmp(l_from_events_str,"threshold") == 0) {
                    dap_chain_cs_dag_event_item_t * l_event_item = NULL;
                    pthread_mutex_lock(&PVT(l_dag)->events_mutex);
                    HASH_FIND(hh,PVT(l_dag)->events_treshold,&l_event_hash,sizeof(l_event_hash),l_event_item);
                    pthread_mutex_unlock(&PVT(l_dag)->events_mutex);
                    if (l_event_item)
                        l_event = l_event_item->event;
                    else {
                        ret = -DAP_CHAIN_NODE_CLI_COM_DAG_FIND_ERR;
                        dap_json_rpc_error_add(*a_json_arr_reply, DAP_CHAIN_NODE_CLI_COM_DAG_FIND_ERR,"Can't find event %s in threshold table\n", l_event_hash_str);
                        break;
                    }
                } else {
                    ret = -DAP_CHAIN_NODE_CLI_COM_DAG_PARAM_ERR;
                    dap_json_rpc_error_add(*a_json_arr_reply, DAP_CHAIN_NODE_CLI_COM_DAG_PARAM_ERR,
                            "Wrong events_from option \"%s\", need one of variant: events, round.new, events_lasts, threshold", l_from_events_str);
                    break;

                }
                if ( l_event ) {
                    char buf[DAP_TIME_STR_SIZE];
<<<<<<< HEAD
                    json_object_object_add(json_obj_event,"event_hash", json_object_new_string(l_event_hash_str));

                    // Round info
                    if ((l_from_events_str && strcmp(l_from_events_str,"round.new") == 0) && l_round_item) {
                        json_object_object_add(json_obj_event,"round_info", json_object_new_string(" "));
                        if (l_round_item->round_info.reject_count)
                            json_object_object_add(json_obj_event,"signs_rejects", json_object_new_uint64(l_round_item->round_info.reject_count));
=======
                    json_object_object_add(json_obj_event,a_version == 1 ? "Event hash" : "event_hash", json_object_new_string(l_event_hash_str));

                    // Round info
                    if ((l_from_events_str && strcmp(l_from_events_str,"round.new") == 0) && l_round_item) {
                        json_object_object_add(json_obj_event,a_version == 1 ? "Round info" : "round_info", json_object_new_string(" "));
                        if (l_round_item->round_info.reject_count)
                            json_object_object_add(json_obj_event,a_version == 1 ? "signs rejects" : "sig_reject_count", json_object_new_uint64(l_round_item->round_info.reject_count));
>>>>>>> 0c651e35
                        dap_nanotime_to_str_rfc822(buf, DAP_TIME_STR_SIZE, l_round_item->round_info.ts_update);
                        json_object_object_add(json_obj_event,"datum_hash", json_object_new_string(dap_chain_hash_fast_to_str_static(&l_round_item->round_info.datum_hash)));
                        json_object_object_add(json_obj_event,"ts_update", json_object_new_string(buf));
                    }

                    // Header
<<<<<<< HEAD
                    json_object_object_add(json_obj_event,"header", json_object_new_string("empty"));
                    snprintf(l_buf, sizeof(l_buf), "%hu",l_event->header.version);
                    json_object_object_add(json_obj_event,"version", json_object_new_string(l_buf));
                    json_object_object_add(json_obj_event,"round_id", json_object_new_uint64(l_event->header.round_id));
=======
                    json_object_object_add(json_obj_event,a_version == 1 ? "Header" : "header", json_object_new_string("empty"));
                    snprintf(l_buf, sizeof(l_buf), "%hu",l_event->header.version);
                    json_object_object_add(json_obj_event,"version", json_object_new_string(l_buf));
                    json_object_object_add(json_obj_event,a_version == 1 ? "round ID" : "round_id", json_object_new_uint64(l_event->header.round_id));
>>>>>>> 0c651e35
                    snprintf(l_buf, sizeof(l_buf), "0x%016"DAP_UINT64_FORMAT_x"",l_event->header.cell_id.uint64);
                    json_object_object_add(json_obj_event,"cell_id", json_object_new_string(l_buf));
                    snprintf(l_buf, sizeof(l_buf), "0x%016"DAP_UINT64_FORMAT_x"",l_event->header.chain_id.uint64);
                    json_object_object_add(json_obj_event,"chain_id", json_object_new_string(l_buf));
                    dap_time_to_str_rfc822(l_buf, DAP_TIME_STR_SIZE, l_event->header.ts_created);
                    json_object_object_add(json_obj_event,"ts_created", json_object_new_string(l_buf));

                    // Hash links
<<<<<<< HEAD
                    json_object_object_add(json_obj_event,"hashes_count", json_object_new_uint64(l_event->header.hash_count));
=======
                    json_object_object_add(json_obj_event,a_version == 1 ? "hashes count" : "hashes_count", json_object_new_uint64(l_event->header.hash_count));
>>>>>>> 0c651e35
                    for (uint16_t i=0; i < l_event->header.hash_count; i++){
                        dap_chain_hash_fast_t * l_hash = (dap_chain_hash_fast_t *) (l_event->hashes_n_datum_n_signs +
                                i*sizeof (dap_chain_hash_fast_t));
                        json_object_object_add(json_obj_event, a_version == 1 ? "hash" : "event_hash", json_object_new_string(dap_chain_hash_fast_to_str_static(l_hash)));
                    }
                    size_t l_offset =  l_event->header.hash_count*sizeof (dap_chain_hash_fast_t);
                    dap_chain_datum_t * l_datum = (dap_chain_datum_t*) (l_event->hashes_n_datum_n_signs + l_offset);
                    size_t l_datum_size =  dap_chain_datum_size(l_datum);

                    // Nested datum
                    const char *l_datum_type = NULL;
                    DAP_DATUM_TYPE_STR(l_datum->header.type_id, l_datum_type)
<<<<<<< HEAD
                    json_object_object_add(json_obj_event,"datum", json_object_new_string("empty"));
=======
                    json_object_object_add(json_obj_event,a_version == 1 ? "Datum" : "datum", json_object_new_string("empty"));
>>>>>>> 0c651e35
                    json_object_object_add(json_obj_event,"datum_size", json_object_new_uint64(l_datum_size));
                    snprintf(l_buf, sizeof(l_buf), "0x%02hhX",l_datum->header.version_id);
                    json_object_object_add(json_obj_event,"version", json_object_new_string(l_buf));
                    json_object_object_add(json_obj_event,"type_id", json_object_new_string(l_datum_type));
                    dap_time_to_str_rfc822(buf, DAP_TIME_STR_SIZE, l_datum->header.ts_create);
                    json_object_object_add(json_obj_event,"ts_create", json_object_new_string(buf));
                    json_object_object_add(json_obj_event,"data_size", json_object_new_uint64(l_datum->header.data_size));

                    // Signatures
<<<<<<< HEAD
                    json_object_object_add(json_obj_event,"signs_count", json_object_new_uint64(l_event->header.signs_count));
=======
                    json_object_object_add(json_obj_event,a_version == 1 ? "signs count" : "sig_count", json_object_new_uint64(l_event->header.signs_count));
>>>>>>> 0c651e35
                    l_offset += l_datum_size;
                    while (l_offset + sizeof (l_event->header) < l_event_size ){
                        dap_sign_t * l_sign =(dap_sign_t *) (l_event->hashes_n_datum_n_signs +l_offset);
                        size_t l_sign_size = dap_sign_get_size(l_sign);
                        if (l_sign_size == 0 ){
                            dap_json_rpc_error_add(*a_json_arr_reply, DAP_CHAIN_NODE_CLI_COM_DAG_SIGN_ERR," wrong sign size 0, stop parsing headers");
                            break;
                        }
                        dap_chain_hash_fast_t l_pkey_hash;
                        dap_sign_get_pkey_hash(l_sign, &l_pkey_hash);
                        const char *l_hash_str = dap_strcmp(l_hash_out_type, "hex")
                            ? dap_enc_base58_encode_hash_to_str_static(&l_pkey_hash)
                            : dap_chain_hash_fast_to_str_static(&l_pkey_hash);

                        json_object_object_add(json_obj_event, a_version ? "type" : "sig_type", json_object_new_string(dap_sign_type_to_str( l_sign->header.type )));
                        json_object_object_add(json_obj_event,"sig_pkey_hash", json_object_new_string(l_hash_str));

                        l_offset += l_sign_size;
                    }
                    dap_chain_datum_dump_json(*a_json_arr_reply, json_obj_event, l_datum, l_hash_out_type, l_net->pub.id, true, a_version);
                    json_object_array_add(*a_json_arr_reply, json_obj_event);

                    ret=0;
                }else {
                    dap_json_rpc_error_add(*a_json_arr_reply, DAP_CHAIN_NODE_CLI_COM_DAG_FIND_ERR,"Can't find event 0x%s in the new forming round ",
                                                      l_event_hash_str);
                    ret=-10;
                }
                DAP_DEL_Z(l_round_item);
            } break;

            case SUBCMD_EVENT_LIST: {
                json_object * json_obj_event_list = json_object_new_object();
                json_object * json_arr_obj_event = json_object_new_array();
                const char *l_limit_str = NULL, *l_offset_str = NULL, *l_head_str = NULL, *l_from_date_str = NULL, *l_to_date_str = NULL,
                            *l_from_hash_str = NULL, *l_to_hash_str = NULL;
                bool l_hash_flag = false;
                dap_hash_fast_t l_from_hash = {}, l_to_hash = {};
                dap_time_t l_from_time = 0, l_to_time = 0;
                dap_cli_server_cmd_find_option_val(argv, arg_index, argc, "-limit", &l_limit_str);
                dap_cli_server_cmd_find_option_val(argv, arg_index, argc, "-offset", &l_offset_str);
                dap_cli_server_cmd_find_option_val(argv, arg_index, argc, "-from_date", &l_from_date_str);
                dap_cli_server_cmd_find_option_val(argv, arg_index, argc, "-to_date", &l_to_date_str);
                dap_cli_server_cmd_find_option_val(argv, arg_index, argc, "-from_hash", &l_from_hash_str);
                dap_cli_server_cmd_find_option_val(argv, arg_index, argc, "-to_hash", &l_to_hash_str);
                bool l_head = dap_cli_server_cmd_find_option_val(argv, arg_index, argc, "-head", &l_head_str) ? true : false;
                char *ptr;
                size_t l_limit = l_limit_str ? strtoull(l_limit_str, &ptr, 10) : 1000;
                size_t l_offset = l_offset_str ? strtoull(l_offset_str, &ptr, 10) : 0; 
                
                if (l_from_hash_str) {
                    if (dap_chain_hash_fast_from_str(l_from_hash_str, &l_from_hash)) {
                        dap_json_rpc_error_add(*a_json_arr_reply, DAP_CHAIN_NODE_CLI_COM_DAG_CONVERT_ERR, "Can't convert \"%s\" to hash", l_from_hash_str);
                        return DAP_CHAIN_NODE_CLI_COM_DAG_CONVERT_ERR;
                    }
                }
                if (l_to_hash_str) {
                    if (dap_chain_hash_fast_from_str(l_to_hash_str, &l_to_hash)) {
                        dap_json_rpc_error_add(*a_json_arr_reply, DAP_CHAIN_NODE_CLI_COM_DAG_CONVERT_ERR, "Can't convert \"%s\" to hash", l_to_hash_str);
                        return DAP_CHAIN_NODE_CLI_COM_DAG_CONVERT_ERR;
                    }
                }

                if (l_from_date_str) {
                    l_from_time = dap_time_from_str_simplified(l_from_date_str);
                    if (!l_from_time) {
                        dap_json_rpc_error_add(*a_json_arr_reply, DAP_CHAIN_NODE_CLI_COM_DAG_CONVERT_ERR, "Can't convert \"%s\" to date", l_from_date_str);
                        return DAP_CHAIN_NODE_CLI_COM_DAG_CONVERT_ERR;
                    }
                }
                if (l_to_date_str) {
                    l_to_time = dap_time_from_str_simplified(l_to_date_str);
                    if (!l_to_time) {
                        dap_json_rpc_error_add(*a_json_arr_reply, DAP_CHAIN_NODE_CLI_COM_DAG_CONVERT_ERR, "Can't convert \"%s\" to date", l_to_date_str);
                        return DAP_CHAIN_NODE_CLI_COM_DAG_CONVERT_ERR;
                    }
                    struct tm *l_localtime = localtime((time_t *)&l_to_time);
                    l_localtime->tm_mday += 1;  // + 1 day to end date, got it inclusive
                    l_to_time = mktime(l_localtime);
                }

                if (l_from_events_str && strcmp(l_from_events_str,"round.new") == 0) {
                    char * l_gdb_group_events = DAP_CHAIN_CS_DAG(l_chain)->gdb_group_events_round_new;
                    if ( l_gdb_group_events ){
                        dap_global_db_obj_t * l_objs;
                        size_t l_objs_count = 0;
                        l_objs = dap_global_db_get_all_sync(l_gdb_group_events,&l_objs_count);
                        size_t l_arr_start = 0;
                        size_t l_arr_end = 0;
                        dap_chain_set_offset_limit_json(json_arr_obj_event, &l_arr_start, &l_arr_end, l_limit, l_offset, l_objs_count, false);
                        
<<<<<<< HEAD
                        json_object_object_add(json_obj_event_list,"net_name", json_object_new_string(l_net->pub.name));
                        json_object_object_add(json_obj_event_list,"chain", json_object_new_string(l_chain->name));
                        json_object_object_add(json_obj_event_list,"obj_count", json_object_new_uint64(l_objs_count));
=======
                        json_object_object_add(json_obj_event_list,a_version == 1 ? "net name" : "net_name", json_object_new_string(l_net->pub.name));
                        json_object_object_add(json_obj_event_list,"chain", json_object_new_string(l_chain->name));
                        json_object_object_add(json_obj_event_list,a_version == 1 ? "obj count" : "obj_count", json_object_new_uint64(l_objs_count));
>>>>>>> 0c651e35

                        if (l_head)
                            for (size_t i = l_arr_start; i < l_arr_end; i++)
                                s_json_dag_pack_round(json_arr_obj_event, l_objs, i, a_version);
                        else
                            for (size_t i = l_objs_count - l_arr_start; i > l_objs_count - l_arr_end; i--)
                                s_json_dag_pack_round(json_arr_obj_event, l_objs, i, a_version);
                        json_object_object_add(json_obj_event_list, a_version == 1 ? "OBJ" : "obj", json_arr_obj_event);
                        if (l_objs && l_objs_count )
                            dap_global_db_objs_delete(l_objs, l_objs_count);
                        ret = 0;
                    } else {
                        dap_json_rpc_error_add(*a_json_arr_reply, DAP_CHAIN_NODE_CLI_COM_DAG_GLOBALDB_ERR, "%s.%s: Error! No GlobalDB group!\n", l_net->pub.name, l_chain->name);
                        ret = -2;
                    }
                    json_object_array_add(*a_json_arr_reply, json_obj_event_list);
                } else if (!l_from_events_str || (strcmp(l_from_events_str,"events") == 0)) {
                    pthread_mutex_lock(&PVT(l_dag)->events_mutex);
                    size_t l_arr_start = 0;
                    size_t l_arr_end = 0;
                    dap_chain_set_offset_limit_json(json_arr_obj_event, &l_arr_start, &l_arr_end, l_limit, l_offset, HASH_COUNT(PVT(l_dag)->events), false);
                    
                    size_t i_tmp = 0;
                    dap_chain_cs_dag_event_item_t * l_event_item = NULL,*l_event_item_tmp = NULL;
                    if (l_head){
                        HASH_ITER(hh, PVT(l_dag)->events, l_event_item, l_event_item_tmp) {
                            dap_time_t l_ts = l_event_item->event->header.ts_created;
                            if (i_tmp < l_arr_start || i_tmp >= l_arr_end || 
                                (l_from_time && l_ts < l_from_time) || (l_to_time && l_ts >= l_to_time)) {
                                i_tmp++;
                            } else {
                                if (l_from_hash_str && !l_hash_flag) {
                                   if (!dap_hash_fast_compare(&l_from_hash, &l_event_item->hash))
                                       continue;
                                   l_hash_flag = true;
                                }
                                i_tmp++;
                                s_json_dag_pack_event(json_arr_obj_event, l_event_item, i_tmp, a_version);
                                if (l_to_hash_str && dap_hash_fast_compare(&l_to_hash, &l_event_item->hash))
                                    break;

                            }
                        }
                    }
                    else {
                        l_event_item = HASH_LAST(PVT(l_dag)->events);
                        for(; l_event_item; l_event_item = l_event_item->hh.prev){
                            dap_time_t l_ts = l_event_item->event->header.ts_created;
                            if (i_tmp < l_arr_start || i_tmp >= l_arr_end ||
                                (l_from_time && l_ts < l_from_time) || (l_to_time && l_ts >= l_to_time)) {
                                i_tmp++;
                            } else {
                                if (l_from_hash_str && !l_hash_flag) {
                                   if (!dap_hash_fast_compare(&l_from_hash, &l_event_item->hash))
                                       continue;
                                   l_hash_flag = true;
                                }
                                i_tmp++;
                                s_json_dag_pack_event(json_arr_obj_event, l_event_item, i_tmp, a_version);
                                if (l_to_hash_str && dap_hash_fast_compare(&l_to_hash, &l_event_item->hash))
                                    break;
                            }
                        }
                    }
                    
<<<<<<< HEAD
                    json_object_object_add(json_obj_event_list, "events", json_arr_obj_event);
                    size_t l_events_count = HASH_COUNT(PVT(l_dag)->events);
                    pthread_mutex_unlock(&PVT(l_dag)->events_mutex);

                    json_object_object_add(json_obj_event_list,"net_name", json_object_new_string(l_net->pub.name));
                    json_object_object_add(json_obj_event_list,"chain", json_object_new_string(l_chain->name));
                    json_object_object_add(json_obj_event_list,"total_events", json_object_new_uint64(l_events_count));
=======
                    json_object_object_add(json_obj_event_list, a_version == 1 ? "EVENTS" : "events", json_arr_obj_event);
                    size_t l_events_count = HASH_COUNT(PVT(l_dag)->events);
                    pthread_mutex_unlock(&PVT(l_dag)->events_mutex);

                    json_object_object_add(json_obj_event_list,a_version == 1 ? "net name" : "net_name", json_object_new_string(l_net->pub.name));
                    json_object_object_add(json_obj_event_list,"chain", json_object_new_string(l_chain->name));
                    json_object_object_add(json_obj_event_list,a_version == 1 ? "total events" : "total_events", json_object_new_uint64(l_events_count));
>>>>>>> 0c651e35

                    json_object_array_add(*a_json_arr_reply, json_obj_event_list);
                }else if (l_from_events_str && (strcmp(l_from_events_str,"threshold") == 0) ){
                    pthread_mutex_lock(&PVT(l_dag)->events_mutex);
                    dap_chain_cs_dag_event_item_t * l_event_item = NULL,*l_event_item_tmp = NULL;
                    size_t l_arr_start = 0;
                    size_t l_arr_end = 0;
                    dap_chain_set_offset_limit_json(json_arr_obj_event, &l_arr_start, &l_arr_end, l_limit, l_offset, HASH_COUNT(PVT(l_dag)->events_treshold), false);

                    size_t i_tmp = 0;
                    if (l_head){
                        HASH_ITER(hh, PVT(l_dag)->events_treshold, l_event_item, l_event_item_tmp) {
                            dap_time_t l_ts = l_event_item->event->header.ts_created;
                            if (i_tmp < l_arr_start || i_tmp >= l_arr_end ||
                                (l_from_time && l_ts < l_from_time) || (l_to_time && l_ts >= l_to_time)) {
                                i_tmp++;
                            } else {
                                if (l_from_hash_str && !l_hash_flag) {
                                   if (!dap_hash_fast_compare(&l_from_hash, &l_event_item->hash))
                                       continue;
                                   l_hash_flag = true;
                                }
                                i_tmp++;
                                s_json_dag_pack_event(json_arr_obj_event, l_event_item, i_tmp, a_version);
                                if (l_to_hash_str && dap_hash_fast_compare(&l_to_hash, &l_event_item->hash))
                                    break;
                            }
                        }
                    }
                    else {
                        l_event_item = HASH_LAST(PVT(l_dag)->events);
                        for(; l_event_item; l_event_item = l_event_item->hh.prev){
                            dap_time_t l_ts = l_event_item->event->header.ts_created;
                            if (i_tmp < l_arr_start || i_tmp >= l_arr_end ||
                                (l_from_time && l_ts < l_from_time) || (l_to_time && l_ts >= l_to_time)) {
                                i_tmp++;
                            } else {
                                if (l_from_hash_str && !l_hash_flag) {
                                   if (!dap_hash_fast_compare(&l_from_hash, &l_event_item->hash))
                                       continue;
                                   l_hash_flag = true;
                                }
                                i_tmp++;
                                s_json_dag_pack_event(json_arr_obj_event, l_event_item, i_tmp, a_version);
                                if (l_to_hash_str && dap_hash_fast_compare(&l_to_hash, &l_event_item->hash))
                                    break;
                            }
                        }
                    }
<<<<<<< HEAD
                    json_object_object_add(json_obj_event_list, "treshold", json_arr_obj_event);
                    size_t l_events_count = HASH_COUNT(PVT(l_dag)->events_treshold);
                    pthread_mutex_unlock(&PVT(l_dag)->events_mutex);
                    json_object_object_add(json_obj_event_list,"net_name", json_object_new_string(l_net->pub.name));
                    json_object_object_add(json_obj_event_list,"chain", json_object_new_string(l_chain->name));
                    json_object_object_add(json_obj_event_list,"total_events", json_object_new_uint64(l_events_count));
=======
                    json_object_object_add(json_obj_event_list, a_version == 1 ? "TRESHOLD" : "threshold", json_arr_obj_event);
                    size_t l_events_count = HASH_COUNT(PVT(l_dag)->events_treshold);
                    pthread_mutex_unlock(&PVT(l_dag)->events_mutex);
                    json_object_object_add(json_obj_event_list,a_version == 1 ? "net name" : "net_name", json_object_new_string(l_net->pub.name));
                    json_object_object_add(json_obj_event_list,"chain", json_object_new_string(l_chain->name));
                    json_object_object_add(json_obj_event_list,a_version == 1 ? "total events" : "total_events", json_object_new_uint64(l_events_count));
>>>>>>> 0c651e35

                    json_object_array_add(*a_json_arr_reply, json_obj_event_list);

                }else {
                    dap_json_rpc_error_add(*a_json_arr_reply, DAP_CHAIN_NODE_CLI_COM_DAG_UNDEF_ERR, "Undefined events source for listing ");
                    ret=-14;

                }
            } break;

            case SUBCMD_EVENT_COUNT: {
                json_object * json_obj_event_count = json_object_new_object();
<<<<<<< HEAD
                json_object_object_add(json_obj_event_count,"net_name", json_object_new_string(l_net->pub.name));
=======
                json_object_object_add(json_obj_event_count,a_version == 1 ? "net name" : "net_name", json_object_new_string(l_net->pub.name));
>>>>>>> 0c651e35
                json_object_object_add(json_obj_event_count,"chain", json_object_new_string(l_chain->name));
                const char * l_gdb_group_events = DAP_CHAIN_CS_DAG(l_chain)->gdb_group_events_round_new;
                if (l_gdb_group_events) {
                    size_t l_objs_count = dap_global_db_driver_count(l_gdb_group_events, c_dap_global_db_driver_hash_blank, false);
<<<<<<< HEAD
                    json_object_object_add(json_obj_event_count, "event_count_in_round_new", json_object_new_int(l_objs_count));
                }
                size_t l_event_count = HASH_COUNT(PVT(l_dag)->events);
                size_t l_event_treshold_count = HASH_COUNT(PVT(l_dag)->events_treshold);
                json_object_object_add(json_obj_event_count,"atom_in_events", json_object_new_uint64(l_event_count));
                json_object_object_add(json_obj_event_count,"atom_in_threshold", json_object_new_uint64(l_event_treshold_count));
=======
                    json_object_object_add(json_obj_event_count, a_version == 1 ? "event count in round new" : "event_count_in_round_new", json_object_new_int(l_objs_count));
                }
                size_t l_event_count = HASH_COUNT(PVT(l_dag)->events);
                size_t l_event_treshold_count = HASH_COUNT(PVT(l_dag)->events_treshold);
                json_object_object_add(json_obj_event_count,a_version == 1 ? "atom in events" : "atom_in_events", json_object_new_uint64(l_event_count));
                json_object_object_add(json_obj_event_count,a_version == 1 ? "atom in threshold" : "atom_in_threshold", json_object_new_uint64(l_event_treshold_count));
>>>>>>> 0c651e35
                json_object_array_add(*a_json_arr_reply, json_obj_event_count);
            } break;
            case SUBCMD_EVENT_LAST:{
                json_object * json_obj_out = json_object_new_object();
                char l_tmp_buff[128] = {0};
                pthread_mutex_lock(&PVT(l_dag)->events_mutex);
                dap_chain_cs_dag_event_item_t *l_last_item = HASH_LAST(PVT(l_dag)->events);
                pthread_mutex_unlock(&PVT(l_dag)->events_mutex);
                char l_buf[DAP_TIME_STR_SIZE];
                if (l_last_item)
                    dap_time_to_str_rfc822(l_buf, DAP_TIME_STR_SIZE, l_last_item->ts_created);
<<<<<<< HEAD
                 json_object_object_add(json_obj_out, "last_event_num", json_object_new_uint64(l_last_item ? l_last_item->event_number : 0));
                json_object_object_add(json_obj_out, "last_event_hash", json_object_new_string(l_last_item ?
=======
                json_object_object_add(json_obj_out, a_version == 1 ? "Last event num" : "last_event_num", json_object_new_uint64(l_last_item ? l_last_item->event_number : 0));
                json_object_object_add(json_obj_out, a_version == 1 ? "Last event hash" : "last_event_hash", json_object_new_string(l_last_item ?
>>>>>>> 0c651e35
                                                                                dap_hash_fast_to_str_static(&l_last_item->hash) : "empty"));
                json_object_object_add(json_obj_out, "ts_created", json_object_new_string(l_last_item ? l_buf : "never"));

                size_t l_event_count = HASH_COUNT(PVT(l_dag)->events);
                snprintf(l_tmp_buff, sizeof(l_tmp_buff), "%s.%s has events", l_net->pub.name, l_chain->name);
                json_object_object_add(json_obj_out, l_tmp_buff, json_object_new_uint64(l_event_count));
                json_object_array_add(*a_json_arr_reply, json_obj_out);
            } break;
            case SUBCMD_EVENT_FIND:{
                const char* l_datum_hash_str = NULL;
                json_object* json_obj_out = json_object_new_object();
                dap_cli_server_cmd_find_option_val(argv, arg_index, argc, "-datum", &l_datum_hash_str);
                if (!l_datum_hash_str) {
                    dap_json_rpc_error_add(*a_json_arr_reply, DAP_CHAIN_NODE_CLI_COM_DAG_PARAM_ERR, "Command 'event find' requires parameter '-datum'");
                    ret = DAP_CHAIN_NODE_CLI_COM_DAG_PARAM_ERR;
                }
                dap_hash_fast_t l_datum_hash = {};
                int ret_code = 0;
                int l_atoms_cnt = 0;
                dap_chain_hash_fast_from_str(l_datum_hash_str, &l_datum_hash);
                pthread_mutex_lock(&PVT(l_dag)->events_mutex);
                // dap_chain_cs_dag_event_item_t *l_curr_event = PVT(l_dag)->events;
                dap_chain_cs_dag_event_item_t *l_curr_event = NULL, *l_temp;
                json_object* json_arr_bl_cache_out = json_object_new_array();
                json_object* json_obj_event = NULL;
                // for (;l_curr_event;l_curr_event = l_curr_event->hh.next)
                HASH_ITER(hh, PVT(l_dag)->events, l_curr_event, l_temp){                                        
                    if (l_curr_event && dap_hash_fast_compare(&l_datum_hash, &l_curr_event->datum_hash)){
                        json_obj_event = json_object_new_object();
<<<<<<< HEAD
                        json_object_object_add(json_obj_event, "event_hash", json_object_new_string(dap_hash_fast_to_str_static(&l_curr_event->hash)));
=======
                        json_object_object_add(json_obj_event, a_version == 1 ? "event hash" : "event_hash", json_object_new_string(dap_hash_fast_to_str_static(&l_curr_event->hash)));
>>>>>>> 0c651e35
                        json_object_array_add(json_arr_bl_cache_out, json_obj_event);
                        l_atoms_cnt++;
                    }
                }
                pthread_mutex_unlock(&PVT(l_dag)->events_mutex);
<<<<<<< HEAD
                json_object_object_add(json_obj_out, "events", json_arr_bl_cache_out);
                json_object_object_add(json_obj_out, "total",json_object_new_int(l_atoms_cnt));
=======
                json_object_object_add(json_obj_out, a_version == 1 ? "Events" : "events", json_arr_bl_cache_out);
                json_object_object_add(json_obj_out, a_version == 1 ? "Total" : "total",json_object_new_int(l_atoms_cnt));
>>>>>>> 0c651e35
                json_object_array_add(*a_json_arr_reply, json_obj_out);
            } break;
            case SUBCMD_EVENT_SIGN: { // Sign event command
                json_object * json_obj_event_count = json_object_new_object();
                json_object * json_arr_obj_event = json_object_new_array();
                char * l_gdb_group_events = l_dag->gdb_group_events_round_new;
                size_t l_round_item_size = 0;
                dap_chain_cs_dag_event_round_item_t *l_round_item =
                                    (dap_chain_cs_dag_event_round_item_t *)dap_global_db_get_sync(l_gdb_group_events,
                                                        l_event_hash_hex_str, &l_round_item_size, NULL, NULL);
                if (l_round_item) {
                    dap_cert_t *l_cert = dap_cert_find_by_name(l_cert_str);
                    if (l_cert && l_cert->enc_key->priv_key_data) {
                        size_t l_event_size = l_round_item->event_size;
                        dap_chain_cs_dag_event_t *l_event = DAP_DUP_SIZE((dap_chain_cs_dag_event_t*)l_round_item->event_n_signs, l_event_size);
                        size_t l_event_size_new = dap_chain_cs_dag_event_sign_add(&l_event, l_event_size, l_cert->enc_key);
                        if ( l_event_size_new ) {
                            dap_chain_hash_fast_t l_event_new_hash;
                            dap_chain_cs_dag_event_calc_hash(l_event, l_event_size_new, &l_event_new_hash);
                            const char *l_event_new_hash_hex_str = dap_chain_hash_fast_to_str_static(&l_event_new_hash);
                            const char *l_event_new_hash_base58_str = NULL;
                            if (dap_strcmp(l_hash_out_type, "hex"))
                                l_event_new_hash_base58_str = dap_enc_base58_encode_hash_to_str_static(&l_event_new_hash);

                            if (dap_chain_cs_dag_event_gdb_set(l_dag, l_event_new_hash_hex_str, l_event,
                                                               l_event_size_new, l_round_item)) {
                                json_object * json_obj_sign = json_object_new_object();

                                json_object_object_add(json_obj_sign,"cert", json_object_new_string(l_cert_str));
                                json_object_object_add(json_obj_sign,"event", l_event_new_hash_base58_str ?
                                                           json_object_new_string(l_event_new_hash_base58_str) :
                                                           json_object_new_string(l_event_new_hash_hex_str));
                                json_object_array_add(json_arr_obj_event, json_obj_sign);

<<<<<<< HEAD
                                json_object_object_add(json_obj_event_count,"added_new_sign", json_arr_obj_event);
=======
                                json_object_object_add(json_obj_event_count,a_version == 1 ? "Added new sign with cert, event placed back in round.new" : "added_new_sign", json_arr_obj_event);
>>>>>>> 0c651e35
                                json_object_array_add(*a_json_arr_reply, json_obj_event_count);

                            } else {
                                dap_json_rpc_error_add(*a_json_arr_reply, DAP_CHAIN_NODE_CLI_COM_DAG_SIGN_ERR,"GDB Error: Can't place event %s with new sign back in round.new\n",
                                                       l_event_new_hash_base58_str ? l_event_new_hash_base58_str : l_event_new_hash_hex_str);
                                ret = -DAP_CHAIN_NODE_CLI_COM_DAG_SIGN_ERR;
                            }
                            DAP_DELETE(l_event);
                        } else {
                            dap_json_rpc_error_add(*a_json_arr_reply, DAP_CHAIN_NODE_CLI_COM_DAG_SIGN_ERR,"Can't sign event %s in round.new\n",
                                                   l_event_hash_str);
                            ret=-DAP_CHAIN_NODE_CLI_COM_DAG_SIGN_ERR;
                        }
                    } else {
                        dap_json_rpc_error_add(*a_json_arr_reply, DAP_CHAIN_NODE_CLI_COM_DAG_CERT_ERR,"No valid certificate provided for event %s signing\n",
                                               l_event_hash_str);
                        ret = -DAP_CHAIN_NODE_CLI_COM_DAG_CERT_ERR;
                    }
                    DAP_DELETE(l_round_item);
                } else {
                    dap_json_rpc_error_add(*a_json_arr_reply, DAP_CHAIN_NODE_CLI_COM_DAG_FIND_EVENT_ERR,"Can't find event %s in round.new - only place where could be signed the new event\n",
                                           l_event_hash_str);
                    ret = -DAP_CHAIN_NODE_CLI_COM_DAG_FIND_EVENT_ERR;
                }
            } break;
            case SUBCMD_UNDEFINED: {
                dap_json_rpc_error_add(*a_json_arr_reply, DAP_CHAIN_NODE_CLI_COM_DAG_UNKNOWN,"Undefined event subcommand \"%s\" ",
                                       l_event_cmd_str);
                ret=-DAP_CHAIN_NODE_CLI_COM_DAG_UNKNOWN;
            }
        }
        DAP_DEL_Z(l_datum_hash_hex_str);
        DAP_DEL_Z(l_datum_hash_base58_str);
        DAP_DEL_Z(l_event_hash_hex_str);
        DAP_DEL_Z(l_event_hash_base58_str);
    } else {
        dap_json_rpc_error_add(*a_json_arr_reply, DAP_CHAIN_NODE_CLI_COM_DAG_UNDEF_SUB_ERR,"Undefined subcommand");
        ret = -DAP_CHAIN_NODE_CLI_COM_DAG_UNDEF_SUB_ERR;
    }
    return ret;
}

static uint64_t s_dap_chain_callback_get_count_tx(dap_chain_t *a_chain)
{
    return PVT(DAP_CHAIN_CS_DAG(a_chain))->tx_count;
}


static dap_list_t *s_dap_chain_callback_get_txs(dap_chain_t *a_chain, size_t a_count, size_t a_page, bool a_reverse)
{
    UNUSED(a_reverse);
    dap_chain_cs_dag_t *l_dag = DAP_CHAIN_CS_DAG(a_chain);
    size_t l_count = s_dap_chain_callback_get_count_tx(a_chain);
    size_t l_offset = a_count * a_page;
    if (a_page < 2)
        l_offset = 0;
    if (l_offset > l_count){
        return NULL;
    }
    dap_list_t *l_list = NULL;
    size_t l_counter = 0;
    size_t l_end = l_offset + a_count;
    for (dap_chain_cs_dag_event_item_t *ptr = PVT(l_dag)->datums; ptr != NULL && l_counter < l_end; ptr = ptr->hh_datums.next){
        dap_chain_datum_t *l_datum = dap_chain_cs_dag_event_get_datum(ptr->event, ptr->event_size);
        if (l_datum->header.type_id == DAP_CHAIN_DATUM_TX && l_counter++ >= l_offset) {
            dap_chain_datum_tx_t  *l_tx = (dap_chain_datum_tx_t*)l_datum->data;
            l_list = dap_list_append(l_list, l_tx);
        }
    }
    return l_list;
}

static uint64_t s_dap_chain_callback_get_count_atom(dap_chain_t *a_chain)
{
    dap_chain_cs_dag_t  *l_dag = DAP_CHAIN_CS_DAG(a_chain);
    pthread_mutex_lock(&PVT(l_dag)->events_mutex);
    uint64_t l_count = HASH_COUNT(PVT(l_dag)->events);
    pthread_mutex_unlock(&PVT(l_dag)->events_mutex);
    return l_count;
}

static dap_list_t *s_callback_get_atoms(dap_chain_t *a_chain, size_t a_count, size_t a_page, bool a_reverse)
{
    UNUSED(a_reverse);
    dap_chain_cs_dag_t  *l_dag = DAP_CHAIN_CS_DAG(a_chain);
    dap_chain_cs_dag_pvt_t *l_dag_pvt = PVT(l_dag);
    if (!l_dag_pvt->events) {
        return NULL;
    }
    size_t l_offset = a_count * (a_page - 1);
    pthread_mutex_lock(&PVT(l_dag)->events_mutex);
    size_t l_count = HASH_COUNT(l_dag_pvt->events);
    if (a_page < 2)
        l_offset = 0;
    if (l_offset > l_count){
        pthread_mutex_unlock(&PVT(l_dag)->events_mutex);
        return NULL;
    }
    dap_list_t *l_list = NULL;
    size_t l_counter = 0;
    size_t l_end = l_offset + a_count;

    dap_chain_cs_dag_event_item_t *l_ptr = HASH_LAST(l_dag_pvt->events);
    for (dap_chain_cs_dag_event_item_t *ptr = l_ptr; ptr != NULL && l_counter < l_end; ptr = ptr->hh.prev){
        if (l_counter >= l_offset){
            dap_chain_cs_dag_event_t *l_event = ptr->event;
            l_list = dap_list_append(l_list, l_event);
            l_list = dap_list_append(l_list, &ptr->event_size);
        }
        l_counter++;
    }
    pthread_mutex_unlock(&PVT(l_dag)->events_mutex);
    return l_list;
}


static json_object *s_dap_chain_callback_atom_to_json(json_object **a_arr_out, dap_chain_t *a_chain, dap_chain_atom_ptr_t a_atom, size_t a_atom_size, const char *a_hash_out_type, int a_version){
    json_object *l_jobj = json_object_new_object();
    dap_chain_cs_dag_event_t *l_event = (dap_chain_cs_dag_event_t*)a_atom;
    char l_buf[150] = {'\0'};
    // Header
    snprintf(l_buf, sizeof(l_buf), "%hu",l_event->header.version);
    json_object_object_add(l_jobj,"version", json_object_new_string(l_buf));
<<<<<<< HEAD
    json_object_object_add(l_jobj,"round_id", json_object_new_uint64(l_event->header.round_id));
=======
    json_object_object_add(l_jobj,a_version == 1 ? "round ID" : "round_id", json_object_new_uint64(l_event->header.round_id));
>>>>>>> 0c651e35
    snprintf(l_buf, sizeof(l_buf), "0x%016"DAP_UINT64_FORMAT_x"",l_event->header.cell_id.uint64);
    json_object_object_add(l_jobj,"cell_id", json_object_new_string(l_buf));
    snprintf(l_buf, sizeof(l_buf), "0x%016"DAP_UINT64_FORMAT_x"",l_event->header.chain_id.uint64);
    json_object_object_add(l_jobj,"chain_id", json_object_new_string(l_buf));
    dap_time_to_str_rfc822(l_buf, DAP_TIME_STR_SIZE, l_event->header.ts_created);
    json_object_object_add(l_jobj,"ts_created", json_object_new_string(l_buf));
    // Hash links
    json_object *l_jobj_hash_links = json_object_new_array();
    for (uint16_t i=0; i < l_event->header.hash_count; i++){
        dap_chain_hash_fast_t * l_hash = (dap_chain_hash_fast_t *) (l_event->hashes_n_datum_n_signs + i*sizeof (dap_chain_hash_fast_t));
        const char *l_hash_str = !dap_strcmp(a_hash_out_type, "base58") ?
                                 dap_enc_base58_encode_hash_to_str_static(l_hash) :
                                 dap_hash_fast_to_str_static(l_hash);
        json_object_array_add(l_jobj_hash_links, json_object_new_string(l_hash_str));
    }
    json_object_object_add(l_jobj, "hash_links", l_jobj_hash_links);
    size_t l_offset =  l_event->header.hash_count*sizeof (dap_chain_hash_fast_t);
    // Nested datum
    dap_chain_datum_t * l_datum = (dap_chain_datum_t*) (l_event->hashes_n_datum_n_signs + l_offset);
    const char *l_datum_type = NULL;
    DAP_DATUM_TYPE_STR(l_datum->header.type_id, l_datum_type)
    json_object_object_add(l_jobj, "datum_type", json_object_new_string(l_datum_type));
    dap_chain_datum_dump_json(*a_arr_out, l_jobj, l_datum, a_hash_out_type, a_chain->net_id, true, a_version);
    json_object *l_jobj_signatures = json_object_new_array();
    l_offset += dap_chain_datum_size(l_datum);
    // Signatures
    while (l_offset + sizeof (l_event->header) < a_atom_size ){
        json_object *l_jobj_signature = json_object_new_object();
        dap_sign_t * l_sign =(dap_sign_t *) (l_event->hashes_n_datum_n_signs +l_offset);
        size_t l_sign_size = dap_sign_get_size(l_sign);
        if (l_sign_size == 0 ){
            dap_json_rpc_error_add(*a_arr_out, DAP_CHAIN_NODE_CLI_COM_DAG_SIGN_ERR," wrong sign size 0, stop parsing headers");
            break;
        }
        dap_chain_hash_fast_t l_pkey_hash;
        dap_sign_get_pkey_hash(l_sign, &l_pkey_hash);
        const char *l_hash_str = dap_strcmp(a_hash_out_type, "hex")
                ? dap_enc_base58_encode_hash_to_str_static(&l_pkey_hash)
                : dap_chain_hash_fast_to_str_static(&l_pkey_hash);
        json_object_object_add(l_jobj_signature, a_version == 1 ? "type" : "pkey_type", json_object_new_string(dap_sign_type_to_str( l_sign->header.type )));
        json_object_object_add(l_jobj_signature,"pkey_hash", json_object_new_string(l_hash_str));
        json_object_array_add(l_jobj_signatures, l_jobj_signature);
        l_offset += l_sign_size;
    }
    json_object_object_add(l_jobj, "signatures", l_jobj_signatures);
    return  l_jobj;
}<|MERGE_RESOLUTION|>--- conflicted
+++ resolved
@@ -1288,11 +1288,7 @@
     char buf[DAP_TIME_STR_SIZE];
     dap_time_to_str_rfc822(buf, DAP_TIME_STR_SIZE, l_event->header.ts_created);
     json_object_object_add(json_obj_event_i, "event", json_object_new_string(dap_itoa(i-1)));
-<<<<<<< HEAD
-    json_object_object_add(json_obj_event_i, "obj_key", json_object_new_string(a_objs[i].key));
-=======
     json_object_object_add(json_obj_event_i, a_version == 1 ? "obj key" : "obj_key", json_object_new_string(a_objs[i].key));
->>>>>>> 0c651e35
     json_object_object_add(json_obj_event_i, "ts_create", json_object_new_string(buf));
     json_object_array_add(a_json_out, json_obj_event_i);
     return false;
@@ -1303,13 +1299,8 @@
     char buf[DAP_TIME_STR_SIZE];
     dap_time_to_str_rfc822(buf, DAP_TIME_STR_SIZE, a_event_item->event->header.ts_created);
     json_object_object_add(json_obj_event_i, "#", json_object_new_string(dap_itoa(i)));
-<<<<<<< HEAD
-    json_object_object_add(json_obj_event_i, "event_number", json_object_new_uint64(a_event_item->event_number));
-    json_object_object_add(json_obj_event_i, "hash", json_object_new_string(dap_chain_hash_fast_to_str_static(&a_event_item->hash)));
-=======
     json_object_object_add(json_obj_event_i, a_version == 1 ? "event number" : "event_num", json_object_new_uint64(a_event_item->event_number));
     json_object_object_add(json_obj_event_i, a_version == 1 ? "hash" : "event_hash", json_object_new_string(dap_chain_hash_fast_to_str_static(&a_event_item->hash)));
->>>>>>> 0c651e35
     json_object_object_add(json_obj_event_i, "ts_create", json_object_new_string(buf));
     json_object_array_add(a_json_out, json_obj_event_i);
 }
@@ -1394,17 +1385,9 @@
             log_it(L_NOTICE,"Round complete command accepted, forming new events");
 
             size_t l_objs_size = 0;
-<<<<<<< HEAD
-            dap_global_db_obj_t * l_objs = dap_global_db_get_all_sync(l_dag->gdb_group_events_round_new,&l_objs_size);
-            if (l_objs_size)
-                json_object_object_add(json_obj_round,"round_status", json_object_new_string("Completing round"));
-            else
-                json_object_object_add(json_obj_round,"round_status", json_object_new_string("Completing round: no data"));
-=======
             dap_global_db_obj_t *l_objs = dap_global_db_get_all_sync(l_dag->gdb_group_events_round_new, &l_objs_size);
             json_object_object_add(json_obj_round,a_version == 1 ? "round status" : "round_status", l_objs_size ? json_object_new_string("Completing round") : json_object_new_string("Completing round: no data"));
 
->>>>>>> 0c651e35
             // list for verifed and added events
             dap_list_t *l_list_to_del = NULL;
 
@@ -1425,30 +1408,18 @@
                     break;
                 }else {
                     snprintf(l_buf, 150, "Event %s verification passed", l_objs[i].key);
-<<<<<<< HEAD
-                    json_object_object_add(json_obj_round,"verification_status", json_object_new_string(l_buf));
-=======
                     json_object_object_add(json_obj_round,a_version == 1 ? "verification status" : "verification_status", json_object_new_string(l_buf));
->>>>>>> 0c651e35
                     // If not verify only mode we add
                     if ( ! l_verify_only ){
                         if (s_chain_callback_atom_add(l_chain, l_event, l_event_size, &l_event_hash, true)!= ATOM_ACCEPT) { // Add new atom in chain
                             snprintf(l_buf, 150, "Event %s not added in chain\n", l_objs[i].key);
-<<<<<<< HEAD
-                            json_object_object_add(json_obj_round,"status_add", json_object_new_string(l_buf));
-=======
                             json_object_object_add(json_obj_round,a_version == 1 ? "status add" : "status_add", json_object_new_string(l_buf));
->>>>>>> 0c651e35
                         } else {
                             // add event to delete
                             l_list_to_del = dap_list_prepend(l_list_to_del, (void *)l_objs[i].key);
                             snprintf(l_buf, 150, "Event %s added in chain successfully\n",
                                     l_objs[i].key);
-<<<<<<< HEAD
-                            json_object_object_add(json_obj_round,"status_add", json_object_new_string(l_buf));
-=======
                             json_object_object_add(json_obj_round,a_version == 1 ? "status add" : "status_add", json_object_new_string(l_buf));
->>>>>>> 0c651e35
                         }
                     }
                 }
@@ -1496,11 +1467,7 @@
             size_t l_objs_size = 0;
             dap_global_db_obj_t * l_objs = dap_global_db_get_all_sync(l_dag->gdb_group_events_round_new, &l_objs_size);
             size_t l_search_events = 0;
-<<<<<<< HEAD
-            json_object_object_add(json_obj_round,"events", json_object_new_string("empty"));
-=======
             json_object_object_add(json_obj_round,a_version == 1 ? "Events" : "events", json_object_new_string("empty"));
->>>>>>> 0c651e35
             for (size_t i = 0; i < l_objs_size;i++) {
                 if (!strcmp(DAG_ROUND_CURRENT_KEY, l_objs[i].key))
                     continue;
@@ -1512,13 +1479,8 @@
                     dap_hash_fast(l_event, l_event_size, &ll_event_hash);
                     char *ll_event_hash_str = dap_hash_fast_to_str_new(&ll_event_hash);
                     l_search_events++;
-<<<<<<< HEAD
-                    json_object_object_add(json_obj_round,"events_count", json_object_new_uint64(l_search_events));
-                    json_object_object_add(json_obj_round,"event_hash", json_object_new_string(ll_event_hash_str));
-=======
                     json_object_object_add(json_obj_round,a_version == 1 ? "events count" : "events_count", json_object_new_uint64(l_search_events));
                     json_object_object_add(json_obj_round,a_version == 1 ? "event hash" : "event_hash", json_object_new_string(ll_event_hash_str));
->>>>>>> 0c651e35
                     json_object_object_add(json_obj_round,"cell_id", json_object_new_uint64(l_event->header.cell_id.uint64));
                     DAP_DELETE(ll_event_hash_str);
                 }
@@ -1527,11 +1489,7 @@
             DAP_DELETE(l_datum_in_hash);
             if (!l_search_events) {
                 snprintf(l_buf, 150, "Datum hash %s not found in round event.\n", l_datum_hash_str);
-<<<<<<< HEAD
-                json_object_object_add(json_obj_round,"find_result", json_object_new_string(l_buf));
-=======
                 json_object_object_add(json_obj_round,a_version == 1 ? "find result" : "find_result", json_object_new_string(l_buf));
->>>>>>> 0c651e35
             }
             return 0;
         }
@@ -1638,15 +1596,6 @@
                 }
                 if ( l_event ) {
                     char buf[DAP_TIME_STR_SIZE];
-<<<<<<< HEAD
-                    json_object_object_add(json_obj_event,"event_hash", json_object_new_string(l_event_hash_str));
-
-                    // Round info
-                    if ((l_from_events_str && strcmp(l_from_events_str,"round.new") == 0) && l_round_item) {
-                        json_object_object_add(json_obj_event,"round_info", json_object_new_string(" "));
-                        if (l_round_item->round_info.reject_count)
-                            json_object_object_add(json_obj_event,"signs_rejects", json_object_new_uint64(l_round_item->round_info.reject_count));
-=======
                     json_object_object_add(json_obj_event,a_version == 1 ? "Event hash" : "event_hash", json_object_new_string(l_event_hash_str));
 
                     // Round info
@@ -1654,24 +1603,16 @@
                         json_object_object_add(json_obj_event,a_version == 1 ? "Round info" : "round_info", json_object_new_string(" "));
                         if (l_round_item->round_info.reject_count)
                             json_object_object_add(json_obj_event,a_version == 1 ? "signs rejects" : "sig_reject_count", json_object_new_uint64(l_round_item->round_info.reject_count));
->>>>>>> 0c651e35
                         dap_nanotime_to_str_rfc822(buf, DAP_TIME_STR_SIZE, l_round_item->round_info.ts_update);
                         json_object_object_add(json_obj_event,"datum_hash", json_object_new_string(dap_chain_hash_fast_to_str_static(&l_round_item->round_info.datum_hash)));
                         json_object_object_add(json_obj_event,"ts_update", json_object_new_string(buf));
                     }
 
                     // Header
-<<<<<<< HEAD
-                    json_object_object_add(json_obj_event,"header", json_object_new_string("empty"));
-                    snprintf(l_buf, sizeof(l_buf), "%hu",l_event->header.version);
-                    json_object_object_add(json_obj_event,"version", json_object_new_string(l_buf));
-                    json_object_object_add(json_obj_event,"round_id", json_object_new_uint64(l_event->header.round_id));
-=======
                     json_object_object_add(json_obj_event,a_version == 1 ? "Header" : "header", json_object_new_string("empty"));
                     snprintf(l_buf, sizeof(l_buf), "%hu",l_event->header.version);
                     json_object_object_add(json_obj_event,"version", json_object_new_string(l_buf));
                     json_object_object_add(json_obj_event,a_version == 1 ? "round ID" : "round_id", json_object_new_uint64(l_event->header.round_id));
->>>>>>> 0c651e35
                     snprintf(l_buf, sizeof(l_buf), "0x%016"DAP_UINT64_FORMAT_x"",l_event->header.cell_id.uint64);
                     json_object_object_add(json_obj_event,"cell_id", json_object_new_string(l_buf));
                     snprintf(l_buf, sizeof(l_buf), "0x%016"DAP_UINT64_FORMAT_x"",l_event->header.chain_id.uint64);
@@ -1680,11 +1621,7 @@
                     json_object_object_add(json_obj_event,"ts_created", json_object_new_string(l_buf));
 
                     // Hash links
-<<<<<<< HEAD
-                    json_object_object_add(json_obj_event,"hashes_count", json_object_new_uint64(l_event->header.hash_count));
-=======
                     json_object_object_add(json_obj_event,a_version == 1 ? "hashes count" : "hashes_count", json_object_new_uint64(l_event->header.hash_count));
->>>>>>> 0c651e35
                     for (uint16_t i=0; i < l_event->header.hash_count; i++){
                         dap_chain_hash_fast_t * l_hash = (dap_chain_hash_fast_t *) (l_event->hashes_n_datum_n_signs +
                                 i*sizeof (dap_chain_hash_fast_t));
@@ -1697,11 +1634,7 @@
                     // Nested datum
                     const char *l_datum_type = NULL;
                     DAP_DATUM_TYPE_STR(l_datum->header.type_id, l_datum_type)
-<<<<<<< HEAD
-                    json_object_object_add(json_obj_event,"datum", json_object_new_string("empty"));
-=======
                     json_object_object_add(json_obj_event,a_version == 1 ? "Datum" : "datum", json_object_new_string("empty"));
->>>>>>> 0c651e35
                     json_object_object_add(json_obj_event,"datum_size", json_object_new_uint64(l_datum_size));
                     snprintf(l_buf, sizeof(l_buf), "0x%02hhX",l_datum->header.version_id);
                     json_object_object_add(json_obj_event,"version", json_object_new_string(l_buf));
@@ -1711,11 +1644,7 @@
                     json_object_object_add(json_obj_event,"data_size", json_object_new_uint64(l_datum->header.data_size));
 
                     // Signatures
-<<<<<<< HEAD
-                    json_object_object_add(json_obj_event,"signs_count", json_object_new_uint64(l_event->header.signs_count));
-=======
                     json_object_object_add(json_obj_event,a_version == 1 ? "signs count" : "sig_count", json_object_new_uint64(l_event->header.signs_count));
->>>>>>> 0c651e35
                     l_offset += l_datum_size;
                     while (l_offset + sizeof (l_event->header) < l_event_size ){
                         dap_sign_t * l_sign =(dap_sign_t *) (l_event->hashes_n_datum_n_signs +l_offset);
@@ -1807,15 +1736,9 @@
                         size_t l_arr_end = 0;
                         dap_chain_set_offset_limit_json(json_arr_obj_event, &l_arr_start, &l_arr_end, l_limit, l_offset, l_objs_count, false);
                         
-<<<<<<< HEAD
-                        json_object_object_add(json_obj_event_list,"net_name", json_object_new_string(l_net->pub.name));
-                        json_object_object_add(json_obj_event_list,"chain", json_object_new_string(l_chain->name));
-                        json_object_object_add(json_obj_event_list,"obj_count", json_object_new_uint64(l_objs_count));
-=======
                         json_object_object_add(json_obj_event_list,a_version == 1 ? "net name" : "net_name", json_object_new_string(l_net->pub.name));
                         json_object_object_add(json_obj_event_list,"chain", json_object_new_string(l_chain->name));
                         json_object_object_add(json_obj_event_list,a_version == 1 ? "obj count" : "obj_count", json_object_new_uint64(l_objs_count));
->>>>>>> 0c651e35
 
                         if (l_head)
                             for (size_t i = l_arr_start; i < l_arr_end; i++)
@@ -1881,15 +1804,6 @@
                         }
                     }
                     
-<<<<<<< HEAD
-                    json_object_object_add(json_obj_event_list, "events", json_arr_obj_event);
-                    size_t l_events_count = HASH_COUNT(PVT(l_dag)->events);
-                    pthread_mutex_unlock(&PVT(l_dag)->events_mutex);
-
-                    json_object_object_add(json_obj_event_list,"net_name", json_object_new_string(l_net->pub.name));
-                    json_object_object_add(json_obj_event_list,"chain", json_object_new_string(l_chain->name));
-                    json_object_object_add(json_obj_event_list,"total_events", json_object_new_uint64(l_events_count));
-=======
                     json_object_object_add(json_obj_event_list, a_version == 1 ? "EVENTS" : "events", json_arr_obj_event);
                     size_t l_events_count = HASH_COUNT(PVT(l_dag)->events);
                     pthread_mutex_unlock(&PVT(l_dag)->events_mutex);
@@ -1897,7 +1811,6 @@
                     json_object_object_add(json_obj_event_list,a_version == 1 ? "net name" : "net_name", json_object_new_string(l_net->pub.name));
                     json_object_object_add(json_obj_event_list,"chain", json_object_new_string(l_chain->name));
                     json_object_object_add(json_obj_event_list,a_version == 1 ? "total events" : "total_events", json_object_new_uint64(l_events_count));
->>>>>>> 0c651e35
 
                     json_object_array_add(*a_json_arr_reply, json_obj_event_list);
                 }else if (l_from_events_str && (strcmp(l_from_events_str,"threshold") == 0) ){
@@ -1947,21 +1860,12 @@
                             }
                         }
                     }
-<<<<<<< HEAD
-                    json_object_object_add(json_obj_event_list, "treshold", json_arr_obj_event);
-                    size_t l_events_count = HASH_COUNT(PVT(l_dag)->events_treshold);
-                    pthread_mutex_unlock(&PVT(l_dag)->events_mutex);
-                    json_object_object_add(json_obj_event_list,"net_name", json_object_new_string(l_net->pub.name));
-                    json_object_object_add(json_obj_event_list,"chain", json_object_new_string(l_chain->name));
-                    json_object_object_add(json_obj_event_list,"total_events", json_object_new_uint64(l_events_count));
-=======
                     json_object_object_add(json_obj_event_list, a_version == 1 ? "TRESHOLD" : "threshold", json_arr_obj_event);
                     size_t l_events_count = HASH_COUNT(PVT(l_dag)->events_treshold);
                     pthread_mutex_unlock(&PVT(l_dag)->events_mutex);
                     json_object_object_add(json_obj_event_list,a_version == 1 ? "net name" : "net_name", json_object_new_string(l_net->pub.name));
                     json_object_object_add(json_obj_event_list,"chain", json_object_new_string(l_chain->name));
                     json_object_object_add(json_obj_event_list,a_version == 1 ? "total events" : "total_events", json_object_new_uint64(l_events_count));
->>>>>>> 0c651e35
 
                     json_object_array_add(*a_json_arr_reply, json_obj_event_list);
 
@@ -1974,30 +1878,17 @@
 
             case SUBCMD_EVENT_COUNT: {
                 json_object * json_obj_event_count = json_object_new_object();
-<<<<<<< HEAD
-                json_object_object_add(json_obj_event_count,"net_name", json_object_new_string(l_net->pub.name));
-=======
                 json_object_object_add(json_obj_event_count,a_version == 1 ? "net name" : "net_name", json_object_new_string(l_net->pub.name));
->>>>>>> 0c651e35
                 json_object_object_add(json_obj_event_count,"chain", json_object_new_string(l_chain->name));
                 const char * l_gdb_group_events = DAP_CHAIN_CS_DAG(l_chain)->gdb_group_events_round_new;
                 if (l_gdb_group_events) {
                     size_t l_objs_count = dap_global_db_driver_count(l_gdb_group_events, c_dap_global_db_driver_hash_blank, false);
-<<<<<<< HEAD
-                    json_object_object_add(json_obj_event_count, "event_count_in_round_new", json_object_new_int(l_objs_count));
-                }
-                size_t l_event_count = HASH_COUNT(PVT(l_dag)->events);
-                size_t l_event_treshold_count = HASH_COUNT(PVT(l_dag)->events_treshold);
-                json_object_object_add(json_obj_event_count,"atom_in_events", json_object_new_uint64(l_event_count));
-                json_object_object_add(json_obj_event_count,"atom_in_threshold", json_object_new_uint64(l_event_treshold_count));
-=======
                     json_object_object_add(json_obj_event_count, a_version == 1 ? "event count in round new" : "event_count_in_round_new", json_object_new_int(l_objs_count));
                 }
                 size_t l_event_count = HASH_COUNT(PVT(l_dag)->events);
                 size_t l_event_treshold_count = HASH_COUNT(PVT(l_dag)->events_treshold);
                 json_object_object_add(json_obj_event_count,a_version == 1 ? "atom in events" : "atom_in_events", json_object_new_uint64(l_event_count));
                 json_object_object_add(json_obj_event_count,a_version == 1 ? "atom in threshold" : "atom_in_threshold", json_object_new_uint64(l_event_treshold_count));
->>>>>>> 0c651e35
                 json_object_array_add(*a_json_arr_reply, json_obj_event_count);
             } break;
             case SUBCMD_EVENT_LAST:{
@@ -2009,13 +1900,8 @@
                 char l_buf[DAP_TIME_STR_SIZE];
                 if (l_last_item)
                     dap_time_to_str_rfc822(l_buf, DAP_TIME_STR_SIZE, l_last_item->ts_created);
-<<<<<<< HEAD
-                 json_object_object_add(json_obj_out, "last_event_num", json_object_new_uint64(l_last_item ? l_last_item->event_number : 0));
-                json_object_object_add(json_obj_out, "last_event_hash", json_object_new_string(l_last_item ?
-=======
                 json_object_object_add(json_obj_out, a_version == 1 ? "Last event num" : "last_event_num", json_object_new_uint64(l_last_item ? l_last_item->event_number : 0));
                 json_object_object_add(json_obj_out, a_version == 1 ? "Last event hash" : "last_event_hash", json_object_new_string(l_last_item ?
->>>>>>> 0c651e35
                                                                                 dap_hash_fast_to_str_static(&l_last_item->hash) : "empty"));
                 json_object_object_add(json_obj_out, "ts_created", json_object_new_string(l_last_item ? l_buf : "never"));
 
@@ -2045,23 +1931,14 @@
                 HASH_ITER(hh, PVT(l_dag)->events, l_curr_event, l_temp){                                        
                     if (l_curr_event && dap_hash_fast_compare(&l_datum_hash, &l_curr_event->datum_hash)){
                         json_obj_event = json_object_new_object();
-<<<<<<< HEAD
-                        json_object_object_add(json_obj_event, "event_hash", json_object_new_string(dap_hash_fast_to_str_static(&l_curr_event->hash)));
-=======
                         json_object_object_add(json_obj_event, a_version == 1 ? "event hash" : "event_hash", json_object_new_string(dap_hash_fast_to_str_static(&l_curr_event->hash)));
->>>>>>> 0c651e35
                         json_object_array_add(json_arr_bl_cache_out, json_obj_event);
                         l_atoms_cnt++;
                     }
                 }
                 pthread_mutex_unlock(&PVT(l_dag)->events_mutex);
-<<<<<<< HEAD
-                json_object_object_add(json_obj_out, "events", json_arr_bl_cache_out);
-                json_object_object_add(json_obj_out, "total",json_object_new_int(l_atoms_cnt));
-=======
                 json_object_object_add(json_obj_out, a_version == 1 ? "Events" : "events", json_arr_bl_cache_out);
                 json_object_object_add(json_obj_out, a_version == 1 ? "Total" : "total",json_object_new_int(l_atoms_cnt));
->>>>>>> 0c651e35
                 json_object_array_add(*a_json_arr_reply, json_obj_out);
             } break;
             case SUBCMD_EVENT_SIGN: { // Sign event command
@@ -2096,11 +1973,7 @@
                                                            json_object_new_string(l_event_new_hash_hex_str));
                                 json_object_array_add(json_arr_obj_event, json_obj_sign);
 
-<<<<<<< HEAD
-                                json_object_object_add(json_obj_event_count,"added_new_sign", json_arr_obj_event);
-=======
                                 json_object_object_add(json_obj_event_count,a_version == 1 ? "Added new sign with cert, event placed back in round.new" : "added_new_sign", json_arr_obj_event);
->>>>>>> 0c651e35
                                 json_object_array_add(*a_json_arr_reply, json_obj_event_count);
 
                             } else {
@@ -2224,11 +2097,7 @@
     // Header
     snprintf(l_buf, sizeof(l_buf), "%hu",l_event->header.version);
     json_object_object_add(l_jobj,"version", json_object_new_string(l_buf));
-<<<<<<< HEAD
-    json_object_object_add(l_jobj,"round_id", json_object_new_uint64(l_event->header.round_id));
-=======
     json_object_object_add(l_jobj,a_version == 1 ? "round ID" : "round_id", json_object_new_uint64(l_event->header.round_id));
->>>>>>> 0c651e35
     snprintf(l_buf, sizeof(l_buf), "0x%016"DAP_UINT64_FORMAT_x"",l_event->header.cell_id.uint64);
     json_object_object_add(l_jobj,"cell_id", json_object_new_string(l_buf));
     snprintf(l_buf, sizeof(l_buf), "0x%016"DAP_UINT64_FORMAT_x"",l_event->header.chain_id.uint64);
