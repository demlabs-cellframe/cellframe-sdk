--- conflicted
+++ resolved
@@ -416,14 +416,6 @@
         break;
     case ATOM_ACCEPT: {
         int l_consensus_check = s_dap_chain_add_atom_to_events_table(l_dag, a_chain->ledger, l_event_item);
-<<<<<<< HEAD
-        //All correct, no matter for result
-        pthread_rwlock_wrlock(l_events_rwlock);
-        HASH_ADD(hh, PVT(l_dag)->events,hash,sizeof (l_event_item->hash), l_event_item);
-        s_dag_events_lasts_process_new_last_event(l_dag, l_event_item);
-        pthread_rwlock_unlock(l_events_rwlock);
-=======
->>>>>>> 666efc4e
         switch (l_consensus_check) {
         case 0:
             pthread_rwlock_wrlock(l_events_rwlock);
@@ -443,15 +435,10 @@
             ret = ATOM_MOVE_TO_THRESHOLD;
             break;
         default:
-<<<<<<< HEAD
-            l_event_hash_str = dap_chain_hash_fast_to_str_new(&l_event_item->hash);
-            log_it(L_WARNING, "Atom %s (size %zd) error adding (code %d)", l_event_hash_str, a_atom_size, l_consensus_check);
-=======
             if (s_debug_more) {
                 l_event_hash_str = dap_chain_hash_fast_to_str_new(&l_event_item->hash);
                 log_it(L_WARNING, "Atom %s (size %zd) error adding (code %d)", l_event_hash_str, a_atom_size, l_consensus_check);
             }
->>>>>>> 666efc4e
             ret = ATOM_REJECT;
             break;
         }
@@ -917,19 +904,11 @@
             HASH_DEL(PVT(a_dag)->events_treshold,l_event_item);
 
             if(ret == DAP_THRESHOLD_OK){
-<<<<<<< HEAD
-                char * l_event_hash_str = dap_chain_hash_fast_to_str_new(&l_event_item->hash);
-                if(s_debug_more)
-                    log_it(L_DEBUG, "Processing event (threshold): %s...", l_event_hash_str);
-=======
-
                 if(s_debug_more) {
                     char * l_event_hash_str = dap_chain_hash_fast_to_str_new(&l_event_item->hash);
                     log_it(L_DEBUG, "Processing event (threshold): %s...", l_event_hash_str);
                     DAP_DELETE(l_event_hash_str);
-                }
->>>>>>> 666efc4e
-                int l_add_res = s_dap_chain_add_atom_to_events_table(a_dag, a_ledger, l_event_item);
+                }                int l_add_res = s_dap_chain_add_atom_to_events_table(a_dag, a_ledger, l_event_item);
                 HASH_ADD(hh, PVT(a_dag)->events,hash,sizeof (l_event_item->hash), l_event_item);
                 s_dag_events_lasts_process_new_last_event(a_dag, l_event_item);
                 if(! l_add_res){
