/*
 * Authors:
 * Dmitriy A. Gearasimov <gerasimov.dmitriy@demlabs.net>
 * DeM Labs Inc.   https://demlabs.net
 * Kelvin Project https://github.com/kelvinblockchain
 * Copyright  (c) 2017-2018
 * All rights reserved.

 This file is part of DAP (Distributed Applications Platform) the open source project

    DAP (Distributed Applications Platform) is free software: you can redistribute it and/or modify
    it under the terms of the GNU General Public License as published by
    the Free Software Foundation, either version 3 of the License, or
    (at your option) any later version.

    DAP is distributed in the hope that it will be useful,
    but WITHOUT ANY WARRANTY; without even the implied warranty of
    MERCHANTABILITY or FITNESS FOR A PARTICULAR PURPOSE.  See the
    GNU General Public License for more details.

    You should have received a copy of the GNU General Public License
    along with any DAP based project.  If not, see <http://www.gnu.org/licenses/>.
*/
#include <stdlib.h>
#include <time.h>
#include <pthread.h>
#include "errno.h"
#include "uthash.h"
#include "utlist.h"

#ifdef _WIN32
#include <winsock2.h>
#include <windows.h>
#include <mswsock.h>
#include <ws2tcpip.h>
#include <io.h>
#include <time.h>
#include <pthread.h>
#endif

#include "dap_cert.h"
#include "dap_common.h"
#include "dap_enc_base58.h"
#include "dap_string.h"
#include "dap_strfuncs.h"
#include "dap_hash.h"
#include "dap_chain_datum.h"
#include "dap_chain_cs.h"
#include "dap_chain_cs_dag.h"
#include "dap_global_db.h"
#include "dap_global_db_driver.h"
#include "dap_chain_node_cli.h"
#include "dap_chain_node_cli_cmd.h"
#include "dap_chain_cell.h"
#include "dap_chain_net.h"
#include "dap_chain_ledger.h"

#define LOG_TAG "dap_chain_cs_dag"

typedef struct dap_chain_cs_dag_event_item {
    dap_chain_hash_fast_t hash;
    dap_chain_hash_fast_t datum_hash;
    dap_nanotime_t ts_added;
    dap_chain_cs_dag_event_t *event;
    size_t event_size;
    uint64_t event_number;
    int ret_code;
    char *mapped_region;
    UT_hash_handle hh, hh_select, hh_datums;
} dap_chain_cs_dag_event_item_t;

typedef struct dap_chain_cs_dag_blocked {
    dap_chain_hash_fast_t hash;
    UT_hash_handle hh;
}dap_chain_cs_dag_blocked_t;


typedef struct dap_chain_cs_dag_pvt {
    pthread_mutex_t events_mutex;
    dap_chain_cs_dag_event_item_t * events;
    dap_chain_cs_dag_event_item_t * datums;
    dap_chain_cs_dag_event_item_t * events_treshold;
    dap_chain_cs_dag_event_item_t * events_treshold_conflicted;
    dap_chain_cs_dag_event_item_t * events_lasts_unlinked;
    dap_chain_cs_dag_blocked_t *removed_events_from_treshold;
    dap_interval_timer_t treshold_fee_timer;
    uint64_t tx_count;
} dap_chain_cs_dag_pvt_t;

#define PVT(a) ((dap_chain_cs_dag_pvt_t *) a->_pvt )

static int s_chain_cs_dag_new(dap_chain_t *a_chain, dap_config_t *a_chain_cfg);
static void s_chain_cs_dag_delete(dap_chain_t *a_chain);
static void s_dap_chain_cs_dag_purge(dap_chain_t *a_chain);
static void s_dap_chain_cs_dag_threshold_free(dap_chain_cs_dag_t *a_dag);
static dap_chain_cs_dag_event_item_t *s_dag_proc_treshold(dap_chain_cs_dag_t *a_dag);

// Atomic element organization callbacks
static dap_chain_atom_verify_res_t s_chain_callback_atom_add(dap_chain_t * a_chain, dap_chain_atom_ptr_t , size_t, dap_hash_fast_t *a_atom_hash);                      //    Accept new event in dag
static dap_chain_atom_ptr_t s_chain_callback_atom_add_from_treshold(dap_chain_t * a_chain, size_t *a_event_size_out);                    //    Accept new event in dag from treshold
static dap_chain_atom_verify_res_t s_chain_callback_atom_verify(dap_chain_t * a_chain, dap_chain_atom_ptr_t , size_t, dap_hash_fast_t *a_atom_hash);                   //    Verify new event in dag
static size_t s_chain_callback_atom_get_static_hdr_size(void);                               //    Get dag event header size

static dap_chain_atom_iter_t* s_chain_callback_atom_iter_create(dap_chain_t * a_chain, dap_chain_cell_id_t a_cell_id, dap_hash_fast_t *a_hash_from);

static dap_chain_atom_ptr_t s_chain_callback_atom_iter_find_by_hash(dap_chain_atom_iter_t * a_atom_iter ,
                                                                       dap_chain_hash_fast_t * a_atom_hash, size_t * a_atom_size);
static dap_chain_atom_ptr_t s_chain_callback_atom_iter_get_by_num(dap_chain_atom_iter_t *a_atom_iter, uint64_t a_atom_num);
static dap_chain_datum_t *s_chain_callback_atom_find_by_datum_hash(dap_chain_t *a_chain, dap_chain_hash_fast_t *a_datum_hash,
                                                                   dap_chain_hash_fast_t *a_event_hash, int *a_ret_code);
static dap_chain_datum_t** s_chain_callback_atom_get_datum(dap_chain_atom_ptr_t a_event, size_t a_atom_size, size_t *a_datums_count);
static dap_time_t s_chain_callback_atom_get_timestamp(dap_chain_atom_ptr_t a_atom) { return ((dap_chain_cs_dag_event_t *)a_atom)->header.ts_created; }
//    Get event(s) from dag
static dap_chain_atom_ptr_t s_chain_callback_atom_iter_get(dap_chain_atom_iter_t *a_atom_iter, dap_chain_iter_op_t a_operation, size_t *a_atom_size);
static dap_chain_atom_ptr_t *s_chain_callback_atom_iter_get_links( dap_chain_atom_iter_t * a_atom_iter , size_t *a_links_size,
                                                                  size_t ** a_links_size_ptr );  //    Get list of linked events

// Delete iterator
static void s_chain_callback_atom_iter_delete(dap_chain_atom_iter_t * a_atom_iter );                  //    Get the fisrt event from dag

static bool s_chain_callback_datums_pool_proc(dap_chain_t * a_chain, dap_chain_datum_t *a_datum);
static size_t s_callback_add_datums(dap_chain_t *a_chain, dap_chain_datum_t **a_datums, size_t a_datums_count);

// Datum ops
static dap_chain_datum_iter_t *s_chain_callback_datum_iter_create(dap_chain_t *a_chain);
static void s_chain_callback_datum_iter_delete(dap_chain_datum_iter_t *a_datum_iter);
static dap_chain_datum_t *s_chain_callback_datum_iter_get_first(dap_chain_datum_iter_t *a_datum_iter); // Get the fisrt datum from dag
static dap_chain_datum_t *s_chain_callback_datum_iter_get_next(dap_chain_datum_iter_t *a_datum_iter); // Get the next datum from dag

static int s_cli_dag(int argc, char ** argv, void **a_str_reply);
void s_dag_events_lasts_process_new_last_event(dap_chain_cs_dag_t * a_dag, dap_chain_cs_dag_event_item_t * a_event_item);

static uint64_t s_dap_chain_callback_get_count_tx(dap_chain_t *a_chain);
static dap_list_t *s_dap_chain_callback_get_txs(dap_chain_t *a_chain, size_t a_count, size_t a_page, bool a_reverse);

static uint64_t s_dap_chain_callback_get_count_atom(dap_chain_t *a_chain);
static dap_list_t *s_callback_get_atoms(dap_chain_t *a_chain, size_t a_count, size_t a_page, bool a_reverse);

static bool s_seed_mode = false, s_debug_more = false, s_threshold_enabled = false;

/**
 * @brief dap_chain_cs_dag_init
 * @return always 0
 */
int dap_chain_cs_dag_init()
{
    srand((unsigned int) time(NULL));
    dap_chain_cs_type_add( "dag", s_chain_cs_dag_new );
    s_seed_mode         = dap_config_get_item_bool_default(g_config, "general", "seed_mode",        false);
    s_debug_more        = dap_config_get_item_bool_default(g_config, "dag",     "debug_more",       false);
    s_threshold_enabled = dap_config_get_item_bool_default(g_config, "dag",     "threshold_enabled",false);
    debug_if(s_debug_more, L_DEBUG, "Thresholding %s", s_threshold_enabled ? "enabled" : "disabled");
    dap_cli_server_cmd_add ("dag", s_cli_dag, "DAG commands",        
        "dag event sign -net <net_name> -chain <chain_name> -event <event_hash>\n"
            "\tAdd sign to event <event hash> in round.new. Hash doesn't include other signs so event hash\n"
            "\tdoesn't changes after sign add to event. \n\n"
        "dag event dump -net <net_name> -chain <chain_name> -event <event_hash> -from {events | events_lasts | threshold | round.new  | round.<Round id in hex>} [-H {hex | base58(default)}]\n"
            "\tDump event info\n\n"
        "dag event list -net <net_name> -chain <chain_name> -from {events | events_lasts | threshold | round.new | round.<Round id in hex>} [-limit] [-offset]\n\n"
            "\tShow event list \n\n"
        "dag event count -net <net_name> -chain <chain_name>\n"
            "\tShow count event \n\n"
        "dag round complete -net <net_name> -chain <chain_name> \n"
                                        "\tComplete the current new round, verify it and if everything is ok - publish new events in chain\n"
        "dag round find -net <net_name> -chain <chain_name> -datum <datum_hash> \n"
            "\tSearches for rounds that have events that contain the specified datum.\n\n"
                                        );
    log_it(L_NOTICE,"Initialized DAG chain items organization class");
    return 0;
}

/**
 * @brief dap_chain_cs_dag_deinit
 */
void dap_chain_cs_dag_deinit(void)
{

}

/**
 * @brief s_chain_cs_dag_new
 * @param a_chain
 * @param a_chain_cfg
 */
static int s_chain_cs_dag_new(dap_chain_t * a_chain, dap_config_t * a_chain_cfg)
{
    dap_chain_cs_dag_t * l_dag = DAP_NEW_Z(dap_chain_cs_dag_t);
    if (!l_dag){
        log_it(L_CRITICAL, "%s", g_error_memory_alloc);
        return -1;
    }
    l_dag->_pvt = DAP_NEW_Z(dap_chain_cs_dag_pvt_t);
    if (!l_dag->_pvt){
        log_it(L_CRITICAL, "%s", g_error_memory_alloc);
        DAP_DELETE(l_dag);
        return -1;
    }
    l_dag->chain = a_chain;

    pthread_mutexattr_t l_mutex_attr;
    pthread_mutexattr_init(&l_mutex_attr);
    pthread_mutexattr_settype(&l_mutex_attr, PTHREAD_MUTEX_RECURSIVE);
    pthread_mutex_init(&PVT(l_dag)->events_mutex, &l_mutex_attr);
    pthread_mutexattr_destroy(&l_mutex_attr);

    a_chain->callback_delete = s_chain_cs_dag_delete;
    a_chain->callback_purge = s_dap_chain_cs_dag_purge;

    // Atom element callbacks
    a_chain->callback_atom_add = s_chain_callback_atom_add ;  // Accept new element in chain
    a_chain->callback_atom_add_from_treshold = s_chain_callback_atom_add_from_treshold;  // Accept new elements in chain from treshold
    a_chain->callback_atom_verify = s_chain_callback_atom_verify ;  // Verify new element in chain
    a_chain->callback_atom_get_hdr_static_size = s_chain_callback_atom_get_static_hdr_size; // Get dag event hdr size

    a_chain->callback_atom_iter_create = s_chain_callback_atom_iter_create;
    a_chain->callback_atom_iter_delete = s_chain_callback_atom_iter_delete;
    a_chain->callback_atom_iter_get = s_chain_callback_atom_iter_get;               // Linear pass through
    a_chain->callback_atom_find_by_hash = s_chain_callback_atom_iter_find_by_hash;  // Get element by hash
    a_chain->callback_atom_get_by_num = s_chain_callback_atom_iter_get_by_num;
    a_chain->callback_atom_iter_get_links = s_chain_callback_atom_iter_get_links;

    a_chain->callback_atom_get_datums = s_chain_callback_atom_get_datum;
    a_chain->callback_atom_get_timestamp = s_chain_callback_atom_get_timestamp;

    a_chain->callback_datum_find_by_hash = s_chain_callback_atom_find_by_datum_hash;

    a_chain->callback_add_datums = s_callback_add_datums;

    // Datum operations callbacks
    a_chain->callback_datum_iter_create = s_chain_callback_datum_iter_create; // Datum iterator create
    a_chain->callback_datum_iter_delete = s_chain_callback_datum_iter_delete; // Datum iterator delete
    a_chain->callback_datum_iter_get_first = s_chain_callback_datum_iter_get_first; // Get the fisrt datum from chain
    a_chain->callback_datum_iter_get_next = s_chain_callback_datum_iter_get_next; // Get the next datum from chain from the current one

    // Get tx list
    a_chain->callback_get_txs = s_dap_chain_callback_get_txs;
    // Get tx count
    a_chain->callback_count_tx = s_dap_chain_callback_get_count_tx;

    // Get atom count in chain
    a_chain->callback_count_atom = s_dap_chain_callback_get_count_atom;
    // Get atom list in chain
    a_chain->callback_get_atoms = s_callback_get_atoms;

    // Others
    a_chain->_inheritor = l_dag;

    const char * l_static_genesis_event_hash_str = dap_config_get_item_str_default(a_chain_cfg,"dag","static_genesis_event",NULL);
    if ( l_static_genesis_event_hash_str ){
        int lhr;
        if ( (lhr= dap_chain_hash_fast_from_str(l_static_genesis_event_hash_str,&l_dag->static_genesis_event_hash) )!= 0 ){
            log_it( L_ERROR, "Can't read hash from static_genesis_event \"%s\", ret code %d ", l_static_genesis_event_hash_str, lhr);
        }
    }
    uint16_t l_list_len = 0;
    char **l_hard_accept_list = dap_config_get_array_str(a_chain_cfg, "dag-poa", "hard_accept_list", &l_list_len);
    log_it(L_MSG, "HAL contains %d whitelisted events", l_list_len);
    for (uint16_t i = 0; i < l_list_len; i++) {
        dap_chain_cs_dag_hal_item_t *l_hal_item = DAP_NEW_Z(dap_chain_cs_dag_hal_item_t);
        if (!l_hal_item){
        log_it(L_CRITICAL, "%s", g_error_memory_alloc);
            DAP_DEL_Z(l_dag->_pvt);
            DAP_DELETE(l_dag);
            return -1;
        }
        dap_chain_hash_fast_from_str(l_hard_accept_list[i], &l_hal_item->hash);
        HASH_ADD(hh, l_dag->hal, hash, sizeof(l_hal_item->hash), l_hal_item);
    }

    l_dag->is_static_genesis_event = (l_static_genesis_event_hash_str != NULL) && dap_config_get_item_bool_default(a_chain_cfg,"dag","is_static_genesis_event",false);

    l_dag->is_single_line = dap_config_get_item_bool_default(a_chain_cfg,"dag","is_single_line",false);
    l_dag->is_celled = dap_config_get_item_bool_default(a_chain_cfg,"dag","is_celled",false);
    l_dag->is_add_directly = dap_config_get_item_bool_default(a_chain_cfg,"dag","is_add_directly",false);
    l_dag->datum_add_hashes_count = dap_config_get_item_uint16_default(a_chain_cfg,"dag","datum_add_hashes_count",1);
    dap_chain_net_t *l_net = dap_chain_net_by_id(a_chain->net_id);
#ifndef DAP_LEDGER_TEST
    l_dag->gdb_group_events_round_new = dap_strdup_printf(l_dag->is_celled ? "dag-%s-%s-%016llx-round.new" : "dag-%s-%s-round.new",
                                          l_net->pub.gdb_groups_prefix, a_chain->name, 0LLU);
#else
    l_dag->gdb_group_events_round_new = dap_strdup_printf(l_dag->is_celled ? "dag-%s-%s-%016llx-round.new" : "dag-%s-%s-round.new",
                                        "Snet", a_chain->name, 0LLU);
#endif
    PVT(l_dag)->treshold_fee_timer = dap_interval_timer_create(900000, (dap_timer_callback_t)s_dap_chain_cs_dag_threshold_free, l_dag);

    log_it (L_NOTICE, "DAG chain initialized (%s)", l_dag->is_single_line ? "single line" : "multichain");

    return 0;
}

static void s_dap_chain_cs_dag_threshold_free(dap_chain_cs_dag_t *a_dag) {
    dap_chain_cs_dag_pvt_t *l_pvt = PVT(a_dag);
    dap_chain_cs_dag_event_item_t *l_current = NULL, *l_tmp = NULL;
    dap_nanotime_t  l_time_cut_off = dap_nanotime_now() - dap_nanotime_from_sec(7200); //7200 sec = 2 hours.
    pthread_mutex_lock(&l_pvt->events_mutex);
    //Free threshold
    HASH_ITER(hh, l_pvt->events_treshold, l_current, l_tmp) {
        if (l_current->ts_added < l_time_cut_off) {
            dap_chain_cs_dag_blocked_t *l_el = DAP_NEW(dap_chain_cs_dag_blocked_t);
            if (!l_el) {
        log_it(L_CRITICAL, "%s", g_error_memory_alloc);
                pthread_mutex_unlock(&l_pvt->events_mutex);
                return;
            }
            l_el->hash = l_current->hash;
            HASH_ADD(hh, l_pvt->removed_events_from_treshold, hash, sizeof(dap_chain_hash_fast_t), l_el);
            char *l_hash_dag = dap_hash_fast_to_str_new(&l_current->hash);
            if (!a_dag->chain->is_mapped && !l_current->mapped_region)
                DAP_DELETE(l_current->event);
            HASH_DEL(l_pvt->events_treshold, l_current);
            DAP_DELETE(l_current);
            log_it(L_NOTICE, "Removed DAG event with %s hash from trashold.", l_hash_dag);
            DAP_DELETE(l_hash_dag);
        }
    }
    //Fee treshold conflicted
    HASH_ITER(hh, l_pvt->events_treshold_conflicted, l_current, l_tmp) {
        if (l_current->ts_added < l_time_cut_off) {
            char *l_hash_dag = dap_hash_fast_to_str_new(&l_current->hash);
            if (!a_dag->chain->is_mapped && !l_current->mapped_region)
                DAP_DELETE(l_current->event);
            HASH_DEL(l_pvt->events_treshold_conflicted, l_current);
            DAP_DELETE(l_current);
            log_it(L_NOTICE, "Removed DAG event with %s hash from trashold.", l_hash_dag);
            DAP_DELETE(l_hash_dag);
        }
    }
    pthread_mutex_unlock(&l_pvt->events_mutex);
}

static void s_dap_chain_cs_dag_purge(dap_chain_t *a_chain)
{
    dap_chain_cs_dag_pvt_t *l_dag_pvt = PVT(DAP_CHAIN_CS_DAG(a_chain));
    pthread_mutex_lock(&l_dag_pvt->events_mutex);
    HASH_CLEAR(hh_datums, l_dag_pvt->datums);
    dap_chain_cs_dag_event_item_t *l_event_current, *l_event_tmp;
    // Clang bug at this, l_event_current should change at every loop cycle
    HASH_ITER(hh, l_dag_pvt->events, l_event_current, l_event_tmp) {
        HASH_DEL(l_dag_pvt->events, l_event_current);
        if (!a_chain->is_mapped && !l_event_current->mapped_region)
            DAP_DELETE(l_event_current->event);
        DAP_DELETE(l_event_current);
    }
    HASH_ITER(hh, l_dag_pvt->events_lasts_unlinked, l_event_current, l_event_tmp) {
        HASH_DEL(l_dag_pvt->events_lasts_unlinked, l_event_current);
        //if (!a_chain->is_mapped && !l_event_current->mapped_region)
        //    DAP_DELETE(l_event_current->event);
        DAP_DELETE(l_event_current);
    }
    HASH_ITER(hh, l_dag_pvt->events_treshold, l_event_current, l_event_tmp) {
        HASH_DEL(l_dag_pvt->events_treshold, l_event_current);
        if (!a_chain->is_mapped && !l_event_current->mapped_region)
            DAP_DELETE(l_event_current->event);
        DAP_DELETE(l_event_current);
    }
    HASH_ITER(hh, l_dag_pvt->events_treshold_conflicted, l_event_current, l_event_tmp) {
        HASH_DEL(l_dag_pvt->events_treshold_conflicted, l_event_current);
        if (!a_chain->is_mapped && !l_event_current->mapped_region)
            DAP_DELETE(l_event_current->event);
        DAP_DELETE(l_event_current);
    }
    pthread_mutex_unlock(&l_dag_pvt->events_mutex);
    dap_chain_cell_delete_all_and_free_file(a_chain);
}

/**
 * @brief s_chain_cs_dag_delete
 * @param a_dag
 * @return
 */
static void s_chain_cs_dag_delete(dap_chain_t * a_chain)
{
    s_dap_chain_cs_dag_purge(a_chain);
    dap_chain_cs_dag_t * l_dag = DAP_CHAIN_CS_DAG ( a_chain );
    pthread_mutex_destroy(& PVT(l_dag)->events_mutex);
    if(l_dag->callback_delete )
        l_dag->callback_delete(l_dag);
    if(l_dag->_inheritor)
        DAP_DELETE(l_dag->_inheritor);
    if(l_dag->_pvt)
        DAP_DELETE(l_dag->_pvt);
}


static int s_dap_chain_add_atom_to_events_table(dap_chain_cs_dag_t *a_dag, dap_chain_cs_dag_event_item_t *a_event_item)
{
    dap_chain_datum_t *l_datum = (dap_chain_datum_t*) dap_chain_cs_dag_event_get_datum(a_event_item->event, a_event_item->event_size);
    if (!l_datum) {
        log_it(L_WARNING, "Corrupted event, failed to extract datum from event.");
        return -2;
    }
    if(a_event_item->event_size < sizeof(l_datum->header) ){
        log_it(L_WARNING, "Corrupted event, too small to fit datum in it");
        return -1;
    }
    size_t l_datum_size = dap_chain_datum_size(l_datum);
    size_t l_datum_size_max = dap_chain_cs_dag_event_get_datum_size_maximum(a_event_item->event, a_event_item->event_size);
    if(l_datum_size >l_datum_size_max ){
        log_it(L_WARNING, "Corrupted event, too big size %zd in header when event's size max is only %zd", l_datum_size, l_datum_size_max);
        return -1;
    }
    dap_hash_fast_t l_datum_hash;
    dap_hash_fast(l_datum->data, l_datum->header.data_size, &l_datum_hash);
    int l_ret = dap_chain_datum_add(a_dag->chain, l_datum, l_datum_size, &l_datum_hash);
    if (l_datum->header.type_id == DAP_CHAIN_DATUM_TX)  // && l_ret == 0
        PVT(a_dag)->tx_count++;
    a_event_item->datum_hash = l_datum_hash;
    a_event_item->ret_code = l_ret;
    a_event_item->event_number = HASH_COUNT(PVT(a_dag)->events) + 1;
    unsigned l_hash_item_hashv;
    HASH_VALUE(&l_datum_hash, sizeof(l_datum_hash), l_hash_item_hashv);
    pthread_mutex_lock(&PVT(a_dag)->events_mutex);
    dap_chain_cs_dag_event_item_t *l_datum_present = NULL;
    HASH_FIND_BYHASHVALUE(hh_datums, PVT(a_dag)->datums, &l_datum_hash, sizeof(l_datum_hash),
                          l_hash_item_hashv, l_datum_present);
    if (!l_datum_present)
        HASH_ADD_BYHASHVALUE(hh_datums, PVT(a_dag)->datums, datum_hash, sizeof(l_datum_hash),
                             l_hash_item_hashv, a_event_item);
    pthread_mutex_unlock(&PVT(a_dag)->events_mutex);
    if (s_debug_more) {
        char l_buf_hash[DAP_CHAIN_HASH_FAST_STR_SIZE] = {'\0'};
        dap_chain_hash_fast_to_str(&a_event_item->hash, l_buf_hash, sizeof(l_buf_hash));
        log_it(L_INFO, "Dag event %s checked, ret code %d : %s", l_buf_hash, l_ret,
               l_ret ? dap_chain_net_verify_datum_err_code_to_str(l_datum, l_ret) : "Ok");
    }
    return l_ret;
}

static bool s_dap_chain_check_if_event_is_present(dap_chain_cs_dag_event_item_t * a_hash_table, const dap_chain_hash_fast_t * hash) {
    if(!a_hash_table)
        return false;
    dap_chain_cs_dag_event_item_t * l_event_search = NULL;
    HASH_FIND(hh, a_hash_table, hash, sizeof(*hash), l_event_search);
    return (l_event_search != NULL);
}

static int s_sort_event_item(dap_chain_cs_dag_event_item_t* a, dap_chain_cs_dag_event_item_t* b)
{
    return a->event->header.ts_created == b->event->header.ts_created ? 0 :
                a->event->header.ts_created < b->event->header.ts_created ? -1 : 1;
}

/**
 * @brief s_chain_callback_atom_add Accept new event in dag
 * @param a_chain DAG object
 * @param a_atom
 * @param a_atom_size
 * @return 0 if verified and added well, otherwise if not
 */
static dap_chain_atom_verify_res_t s_chain_callback_atom_add(dap_chain_t * a_chain, dap_chain_atom_ptr_t a_atom, size_t a_atom_size, dap_hash_fast_t *a_atom_hash)
{
    dap_chain_cs_dag_t * l_dag = DAP_CHAIN_CS_DAG(a_chain);
    dap_chain_cs_dag_event_t * l_event = (dap_chain_cs_dag_event_t *) a_atom;

    dap_chain_cs_dag_event_item_t * l_event_item = DAP_NEW_Z(dap_chain_cs_dag_event_item_t);
    if (!l_event_item) {
        log_it(L_CRITICAL, "Memory allocation error");
        return ATOM_REJECT;
    }
    pthread_mutex_t *l_events_mutex = &PVT(l_dag)->events_mutex;
    l_event_item->event = l_event;
    l_event_item->event_size = a_atom_size;
    l_event_item->ts_added = dap_time_now();

    dap_chain_hash_fast_t l_event_hash = *a_atom_hash;
    l_event_item->hash = l_event_hash;

    if(s_debug_more) {
        char l_event_hash_str[DAP_CHAIN_HASH_FAST_STR_SIZE] = { '\0' };
        dap_chain_hash_fast_to_str(&l_event_hash, l_event_hash_str, sizeof(l_event_hash_str));
        log_it(L_DEBUG, "Processing event: %s ... (size %zd)", l_event_hash_str,a_atom_size);
    }
    pthread_mutex_lock(&PVT(l_dag)->events_mutex);
    // check if we already have this event
    dap_chain_atom_verify_res_t ret = s_dap_chain_check_if_event_is_present(PVT(l_dag)->events, &l_event_hash) ||
            s_dap_chain_check_if_event_is_present(PVT(l_dag)->events_treshold, &l_event_hash) ? ATOM_PASS : ATOM_ACCEPT;

    // verify hashes and consensus
    switch (ret) {
    case ATOM_ACCEPT:
        ret = s_chain_callback_atom_verify(a_chain, a_atom, a_atom_size, &l_event_hash);
        if (ret == ATOM_MOVE_TO_THRESHOLD) {
            if (!s_threshold_enabled /*&& !dap_chain_net_get_load_mode(dap_chain_net_by_id(a_chain->net_id))*/)
                ret = ATOM_REJECT;
        }
        debug_if(s_debug_more, L_DEBUG, "Verified atom %p: %s", a_atom, dap_chain_atom_verify_res_str[ret]);
        break;
    case ATOM_PASS:
        debug_if(s_debug_more, L_DEBUG, "Atom already present");
        pthread_mutex_unlock(&PVT(l_dag)->events_mutex);
        return ret;
    default:
        break;
    }

    if ( !(l_event_item = DAP_NEW_Z(dap_chain_cs_dag_event_item_t)) ) {
        log_it(L_CRITICAL, "%s", g_error_memory_alloc);
        pthread_mutex_unlock(&PVT(l_dag)->events_mutex);
        return ATOM_REJECT;
    }
    *l_event_item = (dap_chain_cs_dag_event_item_t) {
        .hash       = l_event_hash,
        .ts_added   = dap_time_now(),
        .event      = a_chain->is_mapped ? l_event : DAP_DUP_SIZE(l_event, a_atom_size),
        .event_size = a_atom_size
    };

    switch (ret) {
    case ATOM_MOVE_TO_THRESHOLD: {
        dap_chain_cs_dag_blocked_t *el = NULL;
        HASH_FIND(hh, PVT(l_dag)->removed_events_from_treshold, &l_event_hash, sizeof(dap_chain_hash_fast_t), el);
        if (!el) {
            if ( a_chain->is_mapped && dap_chain_net_get_load_mode(dap_chain_net_by_id(a_chain->net_id)) )
                l_event_item->mapped_region = (char*)l_event;
            HASH_ADD(hh, PVT(l_dag)->events_treshold, hash, sizeof(l_event_hash), l_event_item);
            debug_if(s_debug_more, L_DEBUG, "... added to threshold");
        } else {
            ret = ATOM_REJECT;
            debug_if(s_debug_more, L_DEBUG, "... rejected because the atom was removed from the threshold.");
        }
        break;
    }
    case ATOM_ACCEPT: {
        dap_chain_cell_t *l_cell = dap_chain_cell_find_by_id(a_chain, l_event->header.cell_id);
        if ( !dap_chain_net_get_load_mode( dap_chain_net_by_id(a_chain->net_id)) ) {
            if ( dap_chain_atom_save(l_cell, a_atom, a_atom_size, &l_event_hash) < 0 ) {
                log_it(L_ERROR, "Can't save atom to file");
                ret = ATOM_REJECT;
                break;
            } else if (a_chain->is_mapped) {
                l_event_item->event = (dap_chain_cs_dag_event_t*)( l_cell->map_pos += sizeof(uint64_t) );
                l_cell->map_pos += a_atom_size;
            }
        }
        int l_consensus_check = s_dap_chain_add_atom_to_events_table(l_dag, l_event_item);
        switch (l_consensus_check) {
        case 0:
            debug_if(s_debug_more, L_DEBUG, "... added");
            break;
        case DAP_CHAIN_CS_VERIFY_CODE_TX_NO_PREVIOUS:
        case DAP_CHAIN_CS_VERIFY_CODE_TX_NO_EMISSION:
            debug_if(s_debug_more, L_DEBUG, "... ledger tresholded");
            break;
        case DAP_CHAIN_DATUM_CA:
            debug_if(s_debug_more, L_DEBUG, "... DATUM_CA");
            break;
        case DAP_CHAIN_DATUM_CUSTOM:
            debug_if(s_debug_more, L_DEBUG, "... DATUM_CUSTOM");
            break;
        default:
            debug_if(s_debug_more, L_WARNING, "... added with ledger code %d", l_consensus_check);
            break;
        }
        dap_chain_cs_dag_event_item_t *l_tail = HASH_LAST(PVT(l_dag)->events);
        if (l_tail && l_tail->event->header.ts_created > l_event->header.ts_created) {
            DAP_CHAIN_PVT(a_chain)->need_reorder = true;
            HASH_ADD_INORDER(hh, PVT(l_dag)->events, hash, sizeof(l_event_item->hash), l_event_item, s_sort_event_item);
            dap_chain_cs_dag_event_item_t *it = PVT(l_dag)->events;
            for (uint64_t i = 0; it; it = it->hh.next)  // renumber chain events
                it->event_number = ++i;
        } else
            HASH_ADD(hh, PVT(l_dag)->events, hash, sizeof(l_event_item->hash), l_event_item);
        s_dag_events_lasts_process_new_last_event(l_dag, l_event_item);
        dap_chain_atom_notify(l_cell, &l_event_item->hash, (const byte_t*)l_event_item->event, l_event_item->event_size);
        dap_chain_atom_add_from_threshold(a_chain);
    } break;
    default:
        break;
    }
    pthread_mutex_unlock(&PVT(l_dag)->events_mutex);
    if (ret == ATOM_REJECT) { // Neither added, nor freed
        if (!a_chain->is_mapped)
            DAP_DELETE(l_event_item->event);
        DAP_DELETE(l_event_item);
    }
    return ret;
}

/**
 * @brief s_chain_callback_atom_add_from_treshold Accept new event in dag
 * @param a_chain DAG object
 * @return true if added one item, otherwise false
 */
static dap_chain_atom_ptr_t s_chain_callback_atom_add_from_treshold(dap_chain_t * a_chain, size_t *a_event_size_out)
{
    dap_chain_cs_dag_t *l_dag = DAP_CHAIN_CS_DAG(a_chain);
    dap_chain_cs_dag_event_item_t *l_item = s_dag_proc_treshold(l_dag);
    if (l_item) {
        if(a_event_size_out)
            *a_event_size_out = l_item->event_size;
        return l_item->event;
    }
    return NULL;
}

/**
 * @brief s_chain_callback_datums_add
 * @param a_chain
 * @param a_datums
 * @param a_datums_size
 */
static size_t s_callback_add_datums(dap_chain_t *a_chain, dap_chain_datum_t **a_datums, size_t a_datums_count)
{
    size_t l_datum_processed = 0;
    for (size_t i = 0; i < a_datums_count; i++) {
        dap_chain_datum_t *l_datum = *(a_datums + i);
        size_t l_datum_size = dap_chain_datum_size(l_datum);
        if (!l_datum_size || !l_datum)
            continue;
        if (s_chain_callback_datums_pool_proc(a_chain, l_datum))
            ++l_datum_processed;
    }
    return l_datum_processed;
}

static bool s_chain_callback_datums_pool_proc(dap_chain_t *a_chain, dap_chain_datum_t *a_datum)
{
    dap_return_val_if_fail(a_datum && a_chain, false);
    dap_chain_cs_dag_t * l_dag = DAP_CHAIN_CS_DAG(a_chain);
    /* If datum passes thru rounds, let's check if it wasn't added before */
    dap_chain_hash_fast_t l_datum_hash;
    dap_hash_fast(a_datum->data, a_datum->header.data_size, &l_datum_hash);
    if (!l_dag->is_add_directly) {
        bool l_dup_found = false;
        size_t l_objs_count = 0;
        dap_global_db_obj_t * l_objs = dap_global_db_get_all_sync(l_dag->gdb_group_events_round_new, &l_objs_count);
        for (size_t i = 0; i < l_objs_count; ++i) {
            if (!strcmp(DAG_ROUND_CURRENT_KEY, l_objs[i].key))
                continue;
            dap_chain_cs_dag_event_round_item_t *l_round_item = (dap_chain_cs_dag_event_round_item_t*)l_objs[i].value;
            if (!memcmp(&l_datum_hash, &(l_round_item->round_info.datum_hash), sizeof(dap_chain_hash_fast_t))) {
                l_dup_found = true;
                break;
            }
        }
        dap_global_db_objs_delete(l_objs, l_objs_count);
        if (l_dup_found) {
            char l_datum_hash_str[DAP_CHAIN_HASH_FAST_STR_SIZE];
            dap_chain_hash_fast_to_str(&l_datum_hash, l_datum_hash_str, sizeof(l_datum_hash_str));
            log_it(L_ERROR, "Datum %s was already added to round, drop it", l_datum_hash_str);
            return false;
        }
    }

    size_t  l_hashes_size   = l_dag->is_single_line ? 1 : l_dag->datum_add_hashes_count,
            l_hashes_linked = 0;
    if (!l_hashes_size) {
        log_it(L_ERROR, "Configuration mismatch, no hashed to be linked");
        return false;
    }
    dap_chain_hash_fast_t *l_hashes = l_hashes_size
            ? DAP_NEW_STACK_SIZE(dap_chain_hash_fast_t, l_hashes_size * sizeof(dap_chain_hash_fast_t))
            : NULL;
    if (!l_hashes) {
        log_it(L_CRITICAL, "Stack limit reached");
        return false;
    }

    /* Prepare round */
    pthread_mutex_lock(&PVT(l_dag)->events_mutex);
    if (!HASH_COUNT(PVT(l_dag)->events_lasts_unlinked)) {
        pthread_mutex_unlock(&PVT(l_dag)->events_mutex);
        log_it(L_INFO, "Nothing to link");
        if (!s_seed_mode)
            return false;
    } else {
        /* We'll use modification-safe iteration thru the additional hashtable thus the chosen events will not repeat */
#define always_true(ev) true
        dap_chain_cs_dag_event_item_t *l_tmp = NULL, *l_cur_ev, *l_tmp_ev;
        HASH_SELECT(hh_select, l_tmp, hh, PVT(l_dag)->events_lasts_unlinked, always_true); /* Always true predicate */
        pthread_mutex_unlock(&PVT(l_dag)->events_mutex);
        while ((l_hashes_linked < l_hashes_size) && (HASH_CNT(hh_select, l_tmp) > 0)) {
            int l_random_id = rand() % HASH_CNT(hh_select, l_tmp), l_hash_id = 0;
            HASH_ITER(hh_select, l_tmp, l_cur_ev, l_tmp_ev) {
                if (l_hash_id++ == l_random_id) {
                    l_hashes[l_hashes_linked++] = l_cur_ev->hash;
                    HASH_DELETE(hh_select, l_tmp, l_cur_ev);
                    break;
                }
            }
        }
        HASH_CLEAR(hh_select, l_tmp);
        if (l_hashes_linked < l_hashes_size) {
            log_it(L_ERROR, "No enough unlinked events present (only %lu of %lu), a dummy round?", l_hashes_linked, l_hashes_size);
            return false;
        }
    }

    /*
     * Either we're in seed mode ==> the new event will be not linked to anything
     * or we have successfully chosen the hash(es) to link with.
     * No additional conditions required.
    */
    byte_t *l_current_round_bytes = dap_global_db_get_sync(l_dag->gdb_group_events_round_new, DAG_ROUND_CURRENT_KEY, NULL, NULL, NULL);
    uint64_t l_current_round = l_current_round_bytes ? *(uint64_t*)l_current_round_bytes : 0;
    DAP_DEL_Z(l_current_round_bytes);
    l_dag->round_completed = l_current_round++;
    l_dag->round_current = l_current_round;
    uint64_t l_event_size = 0;
    dap_chain_cs_dag_event_t * l_event = l_dag->callback_cs_event_create
            ? l_dag->callback_cs_event_create(l_dag, a_datum, l_hashes, l_hashes_linked, &l_event_size)
            : NULL;
    if (!l_event || !l_event_size) {
        log_it(L_ERROR,"Can't create new event!");
        return false;
    }
    dap_hash_fast_t l_event_hash;
    dap_hash_fast(l_event, l_event_size, &l_event_hash);
    bool l_res = false;
    if (l_dag->is_add_directly) {
        dap_chain_atom_verify_res_t l_verify_res = s_chain_callback_atom_add(a_chain, l_event, l_event_size, &l_event_hash);
        DAP_DELETE(l_event);
        if (l_verify_res != ATOM_ACCEPT) {
            log_it(L_ERROR, "Can't add new event to the file, atom verification result %d", l_verify_res);
            return false;
        } else
            return true;
    }

    dap_global_db_set_sync(l_dag->gdb_group_events_round_new, DAG_ROUND_CURRENT_KEY,
                      &l_current_round, sizeof(uint64_t), false);
    dap_chain_cs_dag_event_round_item_t l_round_item = { .round_info.datum_hash = l_datum_hash };
    char *l_event_hash_hex_str = DAP_NEW_STACK_SIZE(char, DAP_CHAIN_HASH_FAST_STR_SIZE);
    dap_chain_hash_fast_to_str(&l_event_hash, l_event_hash_hex_str, DAP_CHAIN_HASH_FAST_STR_SIZE);
    l_res = dap_chain_cs_dag_event_gdb_set(l_dag, l_event_hash_hex_str, l_event, l_event_size, &l_round_item);
    DAP_DELETE(l_event);
    log_it(l_res ? L_INFO : L_ERROR,
           l_res ? "Event %s placed in the new forming round [id %"DAP_UINT64_FORMAT_U"]"
                 : "Can't add new event [%s] to the new events round [id %"DAP_UINT64_FORMAT_U"]",
           l_event_hash_hex_str, l_current_round);
    return l_res;
}

/**
 * @brief dap_chain_cs_dag_find_event_by_hash
 * @param a_dag
 * @param a_hash
 * @return
 */
dap_chain_cs_dag_event_t* dap_chain_cs_dag_find_event_by_hash(dap_chain_cs_dag_t * a_dag, dap_chain_hash_fast_t * a_hash)
{
    dap_chain_cs_dag_event_item_t* l_event_item = NULL;
    pthread_mutex_lock(&PVT(a_dag)->events_mutex);
    HASH_FIND(hh, PVT(a_dag)->events ,a_hash,sizeof(*a_hash), l_event_item);
    pthread_mutex_unlock(&PVT(a_dag)->events_mutex);
    dap_chain_cs_dag_event_t * l_event = l_event_item? l_event_item->event: NULL;
    return l_event;
}

static bool s_event_verify_size(dap_chain_cs_dag_event_t *a_event, size_t a_event_size)
{
    if (sizeof(a_event->header) >= a_event_size) {
        log_it(L_WARNING, "Size of atom is %zd that is equal or less then header %zd", a_event_size, sizeof(a_event->header));
        return false;
    }
    size_t l_sign_offset = dap_chain_cs_dag_event_calc_size_excl_signs(a_event, a_event_size);
    if (l_sign_offset >= a_event_size)
        return false;
    if (a_event->header.signs_count > UINT8_MAX)
        return false;
    uint8_t i;
    for (i = 0; i < a_event->header.signs_count && l_sign_offset < a_event_size; ++i) {
        dap_sign_t *l_sign = (dap_sign_t*)((uint8_t*)a_event + l_sign_offset);
        l_sign_offset += dap_sign_get_size(l_sign);
    }
    if (i != a_event->header.signs_count) {
        log_it(L_WARNING, "Malformed event! Only %d of claimed %d signs fit data size%s",
               i, a_event->header.signs_count, l_sign_offset == a_event_size ? "" : ", incomplete sequence");

    }
    return l_sign_offset == a_event_size;
}

/**
 * @brief s_chain_callback_atom_verify Verify atomic element
 * @param a_chain
 * @param a_atom
 * @return
 */
static dap_chain_atom_verify_res_t s_chain_callback_atom_verify(dap_chain_t * a_chain, dap_chain_atom_ptr_t  a_atom,size_t a_atom_size, dap_chain_hash_fast_t *a_atom_hash)
{
    dap_chain_cs_dag_t * l_dag = DAP_CHAIN_CS_DAG(a_chain);
    dap_chain_cs_dag_event_t * l_event = (dap_chain_cs_dag_event_t *) a_atom;
    dap_chain_atom_verify_res_t res = ATOM_ACCEPT;
    pthread_mutex_t *l_events_mutex = &PVT(l_dag)->events_mutex;
    if (l_event->header.version) {
        debug_if(s_debug_more, L_WARNING, "Unsupported event version, possible corrupted event");
        return ATOM_REJECT;
    }
    if (l_event->header.chain_id.uint64 != a_chain->id.uint64) {
        debug_if(s_debug_more, L_WARNING, "Event from another chain, possible corrupted event");
        return ATOM_REJECT;
    }
    dap_chain_hash_fast_t l_event_hash = *a_atom_hash;
    // Hard accept list
    if (l_dag->hal) {
        dap_chain_cs_dag_hal_item_t *l_hash_found = NULL;
        pthread_mutex_lock(l_events_mutex);
        HASH_FIND(hh, l_dag->hal, &l_event_hash, sizeof(l_event_hash), l_hash_found);
        pthread_mutex_unlock(l_events_mutex);
        if (l_hash_found) {
            return ATOM_ACCEPT;
        }
    }
    if (!s_event_verify_size(l_event, a_atom_size)) {
        debug_if(s_debug_more, L_WARNING,"Event size not equal to expected");
        return  ATOM_REJECT;
    }

    // genesis or seed mode
    if (l_event->header.hash_count == 0){
        if(s_seed_mode && !PVT(l_dag)->events){
            log_it(L_NOTICE,"Accepting genesis event");
            return ATOM_ACCEPT;
        }else if(s_seed_mode){
            log_it(L_WARNING,"Cant accept genesis event: already present data in DAG, ->events is not NULL");
            return  ATOM_REJECT;
        }

        if (l_dag->is_static_genesis_event ){
            if ( memcmp( &l_event_hash, &l_dag->static_genesis_event_hash, sizeof(l_event_hash) ) != 0 ){
                char l_event_hash_str[DAP_CHAIN_HASH_FAST_STR_SIZE], l_genesis_event_hash_str[DAP_CHAIN_HASH_FAST_STR_SIZE];
                dap_chain_hash_fast_to_str(&l_event_hash, l_event_hash_str, sizeof(l_event_hash_str));
                dap_chain_hash_fast_to_str(&l_dag->static_genesis_event_hash, l_genesis_event_hash_str, sizeof(l_genesis_event_hash_str));
                log_it(L_WARNING, "Wrong genesis event %s (staticly predefined %s)",l_event_hash_str, l_genesis_event_hash_str);
                return ATOM_REJECT;
            } else {
                debug_if(s_debug_more, L_INFO, "Accepting static genesis event");
                return ATOM_ACCEPT;
            }
        }
    }

    //chain coherence
    if (! PVT(l_dag)->events ){
        res = ATOM_MOVE_TO_THRESHOLD;
        //log_it(L_DEBUG, "*** event %p goes to threshold", l_event);
    } else {
        //log_it(L_DEBUG, "*** event %p hash count %d",l_event, l_event->header.hash_count);
        for (size_t i = 0; i< l_event->header.hash_count; i++) {
            dap_chain_hash_fast_t * l_hash =  ((dap_chain_hash_fast_t *) l_event->hashes_n_datum_n_signs) + i;
            dap_chain_cs_dag_event_item_t * l_event_search = NULL;
            pthread_mutex_lock(l_events_mutex);
            HASH_FIND(hh, PVT(l_dag)->events ,l_hash ,sizeof (*l_hash),  l_event_search);
            pthread_mutex_unlock(l_events_mutex);
            if (l_event_search == NULL) {
                if(s_debug_more) {
                    char l_hash_str[DAP_CHAIN_HASH_FAST_STR_SIZE];
                    dap_chain_hash_fast_to_str(l_hash, l_hash_str, sizeof(l_hash_str));
                    log_it(L_WARNING, "Hash %s wasn't in hashtable of previously parsed", l_hash_str);
                }
                res = ATOM_MOVE_TO_THRESHOLD;
                break;
            }
        }
    }

    //consensus
    if(res == ATOM_ACCEPT)
        if(l_dag->callback_cs_verify ( l_dag, l_event,a_atom_size ))
            res = ATOM_REJECT;

    return res;
}

/**
 * @brief dap_chain_cs_dag_proc_event_round_new
 * @param a_dag
 */
void dap_chain_cs_dag_proc_event_round_new(dap_chain_cs_dag_t *a_dag)
{
    (void) a_dag;
    log_it(L_WARNING,"No proc event algorythm, use manual commands for round aproving");
}


/**
 * @brief s_dag_events_lasts_delete_linked_with_event
 * @param a_dag
 * @param a_event
 */
void s_dag_events_lasts_delete_linked_with_event(dap_chain_cs_dag_t * a_dag, dap_chain_cs_dag_event_t * a_event)
{
    for (size_t i = 0; i< a_event->header.hash_count; i++) {
        dap_chain_hash_fast_t * l_hash =  ((dap_chain_hash_fast_t *) a_event->hashes_n_datum_n_signs) + i;
        dap_chain_cs_dag_event_item_t * l_event_item = NULL;
        dap_chain_cs_dag_pvt_t * l_dag_pvt =  PVT(a_dag);
        HASH_FIND(hh, l_dag_pvt->events_lasts_unlinked ,l_hash ,sizeof (*l_hash),  l_event_item);
        if ( l_event_item ){
            HASH_DEL(PVT(a_dag)->events_lasts_unlinked,l_event_item);
            DAP_DEL_Z(l_event_item);
        }
    }
}

void s_dag_events_lasts_process_new_last_event(dap_chain_cs_dag_t * a_dag, dap_chain_cs_dag_event_item_t * a_event_item){
    //delete linked with event
    s_dag_events_lasts_delete_linked_with_event(a_dag, a_event_item->event);

    //add self
    dap_chain_cs_dag_event_item_t * l_event_last= DAP_NEW_Z(dap_chain_cs_dag_event_item_t);
    if (!l_event_last) {
        log_it(L_CRITICAL, "%s", g_error_memory_alloc);
        return;
    }
    l_event_last->ts_added = a_event_item->ts_added;
    l_event_last->event = a_event_item->event;
    l_event_last->event_size = a_event_item->event_size;
    dap_hash_fast(l_event_last->event, a_event_item->event_size,&l_event_last->hash );
    HASH_ADD(hh,PVT(a_dag)->events_lasts_unlinked,hash, sizeof(l_event_last->hash),l_event_last);
}


typedef enum{
  DAP_THRESHOLD_OK = 0,
  DAP_THRESHOLD_NO_HASHES,
  DAP_THRESHOLD_NO_HASHES_IN_MAIN,
  DAP_THRESHOLD_CONFLICTING
} dap_dag_threshold_verification_res_t;

int dap_chain_cs_dag_event_verify_hashes_with_treshold(dap_chain_cs_dag_t * a_dag, dap_chain_cs_dag_event_t * a_event)
{
    bool l_is_events_all_hashes = true;
    bool l_is_events_main_hashes = true;

    if (a_event->header.hash_count == 0) {
        //looks like an alternative genesis event
        return DAP_THRESHOLD_CONFLICTING;
    }
    dap_dag_threshold_verification_res_t ret = DAP_THRESHOLD_OK;
    for (size_t i = 0; i< a_event->header.hash_count; i++) {
        dap_chain_hash_fast_t * l_hash =  ((dap_chain_hash_fast_t *) a_event->hashes_n_datum_n_signs) + i;
        dap_chain_cs_dag_event_item_t * l_event_search = NULL;
        HASH_FIND(hh, PVT(a_dag)->events_treshold_conflicted,l_hash ,sizeof (*l_hash),  l_event_search);
        if ( l_event_search ){
          //event is linked to event we consider conflicting
          ret = DAP_THRESHOLD_CONFLICTING;
          break;
        }
        HASH_FIND(hh, PVT(a_dag)->events ,l_hash ,sizeof (*l_hash),  l_event_search);
        if ( l_event_search == NULL ){ // If not found in events - search in treshhold
            l_is_events_main_hashes = false;
            HASH_FIND(hh, PVT(a_dag)->events_treshold ,l_hash ,sizeof (*l_hash),  l_event_search);
            if( l_event_search == NULL ){ // Hash is not in events or treshold table, keep the current item where it is
                l_is_events_all_hashes = false;
                break;
            }
        }
    }
    if (ret == DAP_THRESHOLD_CONFLICTING)
        return ret;
    return l_is_events_all_hashes ?
                (l_is_events_main_hashes ?
                    DAP_THRESHOLD_OK :
                DAP_THRESHOLD_NO_HASHES_IN_MAIN) :
            DAP_THRESHOLD_NO_HASHES;
}

/**
 * @brief s_dag_proc_treshold
 * @param a_dag
 * @returns true if some atoms were moved from threshold to events
 */
dap_chain_cs_dag_event_item_t* s_dag_proc_treshold(dap_chain_cs_dag_t * a_dag)
{
    bool res = false;
    dap_chain_cs_dag_event_item_t * l_event_item = NULL, * l_event_item_tmp = NULL;
    pthread_mutex_lock(&PVT(a_dag)->events_mutex);
    int l_count = HASH_COUNT(PVT(a_dag)->events_treshold);
    log_it(L_DEBUG, "*** %d events in threshold", l_count);
    HASH_ITER(hh, PVT(a_dag)->events_treshold, l_event_item, l_event_item_tmp) {
        dap_dag_threshold_verification_res_t ret = dap_chain_cs_dag_event_verify_hashes_with_treshold(a_dag, l_event_item->event);
        if (ret == DAP_THRESHOLD_OK) {
            debug_if(s_debug_more, L_DEBUG, "Processing event (threshold): %s...",
                    dap_chain_hash_fast_to_str_static(&l_event_item->hash));
            dap_chain_cell_t *l_cell = dap_chain_cell_find_by_id(a_dag->chain, l_event_item->event->header.cell_id);
            if ( !l_event_item->mapped_region ) {
                if ( dap_chain_atom_save(l_cell, (const byte_t*)l_event_item->event, l_event_item->event_size, &l_event_item->hash) < 0 ) {
                    log_it(L_CRITICAL, "Can't move atom from threshold to file");
                    res = false;
                    break;
                } else if (a_dag->chain->is_mapped) {
                    l_event_item->event = (dap_chain_cs_dag_event_t*)( l_cell->map_pos += sizeof(uint64_t) );
                    l_cell->map_pos += l_event_item->event_size;
                }
            }
            int l_add_res = s_dap_chain_add_atom_to_events_table(a_dag, l_event_item);
            HASH_DEL(PVT(a_dag)->events_treshold, l_event_item);
            if (!l_add_res) {
                HASH_ADD(hh, PVT(a_dag)->events, hash, sizeof(l_event_item->hash), l_event_item);
                s_dag_events_lasts_process_new_last_event(a_dag, l_event_item);
                debug_if(s_debug_more, L_INFO, "... moved from threshold to chain");
                dap_chain_atom_notify(l_cell, &l_event_item->hash, (byte_t*)l_event_item->event, l_event_item->event_size);
                res = true;
            } else {
                // TODO clear other threshold items linked with this one
                debug_if(s_debug_more, L_WARNING, "... rejected with ledger code %d", l_add_res);
                if (!l_event_item->mapped_region)
                    DAP_DELETE(l_event_item->event);
                DAP_DELETE(l_event_item);
            }
            break;
        } else if (ret == DAP_THRESHOLD_CONFLICTING) {
            HASH_DEL(PVT(a_dag)->events_treshold, l_event_item);
            HASH_ADD(hh, PVT(a_dag)->events_treshold_conflicted, hash, sizeof (l_event_item->hash), l_event_item);
        }
    }
    pthread_mutex_unlock(&PVT(a_dag)->events_mutex);
    return res ? l_event_item : NULL;
}

/**
 * @brief s_chain_callback_atom_get_static_hdr_size
 * @param a_chain
 * @return
 */
static size_t s_chain_callback_atom_get_static_hdr_size()
{
   return sizeof (dap_chain_class_dag_event_hdr_t);
}

/**
 * @brief s_chain_callback_atom_get_datum Get the datum from event
 * @param a_atom_iter
 * @param a_datums_count
 * @return
 */
static dap_chain_datum_t **s_chain_callback_atom_get_datum(dap_chain_atom_ptr_t a_event, size_t a_atom_size, size_t *a_datums_count)
{
    assert(a_datums_count);
    if (!a_event)
        return NULL;
    dap_chain_datum_t *l_datum = dap_chain_cs_dag_event_get_datum((dap_chain_cs_dag_event_t*)a_event, a_atom_size);
    if (!l_datum)
        return NULL;

    dap_chain_datum_t **l_datums = DAP_NEW_Z(dap_chain_datum_t*);
    if (!l_datums) {
        log_it(L_CRITICAL, "%s", g_error_memory_alloc);
        return NULL;
    }
    if (a_datums_count)
        *a_datums_count = 1;
    l_datums[0] = l_datum;
    return l_datums;
}

/**
 * @brief s_chain_callback_atom_iter_get_links
 * @param a_atom_iter
 * @param a_links_size_ptr
 * @return
 */
static dap_chain_atom_ptr_t* s_chain_callback_atom_iter_get_links( dap_chain_atom_iter_t * a_atom_iter ,size_t* a_links_size,
                                                                  size_t ** a_links_size_array )
{
    if ( a_atom_iter->cur && a_atom_iter->chain){
        dap_chain_cs_dag_t * l_dag = DAP_CHAIN_CS_DAG( a_atom_iter->chain );
        if(!l_dag){
            log_it(L_ERROR,"Chain %s have DAP_CHAIN_CS_DAG() = NULL", a_atom_iter->chain->name);
            return NULL;
        }
        dap_chain_cs_dag_event_t * l_event =(dap_chain_cs_dag_event_t *) a_atom_iter->cur;
        dap_chain_cs_dag_event_item_t * l_event_item = (dap_chain_cs_dag_event_item_t *) a_atom_iter->cur_item;
        if ( l_event->header.hash_count > 0){
            dap_chain_atom_ptr_t * l_ret = DAP_NEW_Z_SIZE(dap_chain_atom_ptr_t,
                                               sizeof (dap_chain_atom_ptr_t) * l_event->header.hash_count );
            if (!l_ret) {
                log_it(L_CRITICAL, "%s", g_error_memory_alloc);
                return NULL;
            }
            if( a_links_size)
                *a_links_size = l_event->header.hash_count;
            *a_links_size_array = DAP_NEW_Z_SIZE(size_t, l_event->header.hash_count*sizeof (size_t));
            if (!*a_links_size_array) {
                log_it(L_CRITICAL, "%s", g_error_memory_alloc);
                DAP_DEL_Z(l_ret);
                return NULL;
            }
            for (uint16_t i = 0; i < l_event->header.hash_count; i++){
                dap_chain_cs_dag_event_item_t * l_link_item = NULL;
                dap_chain_hash_fast_t * l_link_hash = (dap_chain_hash_fast_t *)
                        (l_event->hashes_n_datum_n_signs +
                        i*sizeof(*l_link_hash));
                pthread_mutex_lock(&PVT(l_dag)->events_mutex);
                HASH_FIND(hh, PVT(l_dag)->events,l_link_hash,sizeof(*l_link_hash),l_link_item);
                pthread_mutex_unlock(&PVT(l_dag)->events_mutex);
                if ( l_link_item ){
                    l_ret[i] = l_link_item->event;
                    (*a_links_size_array)[i] = l_link_item->event_size;
                }else {
                    char l_err_str[256];
                    unsigned l_off = snprintf(l_err_str, sizeof(l_err_str), "Can't find %s -> ",
                        dap_chain_hash_fast_to_str_static(l_link_hash));
                    snprintf(l_err_str + l_off, sizeof(l_err_str) - l_off, "%s links",
                        l_event_item ? dap_chain_hash_fast_to_str_static(&l_event_item->hash) : "<null>");
                    log_it(L_ERROR, "%s", l_err_str);
                    (*a_links_size_array)--;
                }
            }
            if(!(*a_links_size_array)) {
                DAP_DEL_Z(l_ret);
            }
            return l_ret;
        }
    }
    return  NULL;
}

/**
 * @brief s_chain_callback_atom_iter_create Create atomic element iterator
 * @param a_chain
 * @return
 */
static dap_chain_atom_iter_t *s_chain_callback_atom_iter_create(dap_chain_t *a_chain, dap_chain_cell_id_t a_cell_id, dap_hash_fast_t *a_hash_from)
{
    dap_chain_atom_iter_t * l_atom_iter = DAP_NEW_Z(dap_chain_atom_iter_t);
    if (!l_atom_iter) {
        log_it(L_CRITICAL, "%s", g_error_memory_alloc);
        return NULL;
    }
    l_atom_iter->chain = a_chain;
    l_atom_iter->cell_id = a_cell_id;
    if (a_hash_from)
        s_chain_callback_atom_iter_find_by_hash(l_atom_iter, a_hash_from, NULL);
    return l_atom_iter;
}

/**
 * @brief s_chain_callback_atom_iter_get Get pointed dag event
 * @param a_atom_iter
 * @param a_opertaion
 * @param a_atom_size
 * @return
 */
static dap_chain_atom_ptr_t s_chain_callback_atom_iter_get(dap_chain_atom_iter_t *a_atom_iter, dap_chain_iter_op_t a_operation, size_t *a_atom_size)
{
    dap_return_val_if_fail(a_atom_iter, NULL);
    dap_chain_cs_dag_t * l_dag = DAP_CHAIN_CS_DAG(a_atom_iter->chain);
    assert(l_dag);
    dap_chain_cs_dag_pvt_t *l_dag_pvt = PVT(l_dag);
    assert(l_dag_pvt);
    pthread_mutex_lock(&PVT(l_dag)->events_mutex);
    switch (a_operation) {
    case DAP_CHAIN_ITER_OP_FIRST:
        a_atom_iter->cur_item = l_dag_pvt->events;
        break;
    case DAP_CHAIN_ITER_OP_LAST:
        a_atom_iter->cur_item = HASH_LAST(l_dag_pvt->events);
        break;
    case DAP_CHAIN_ITER_OP_NEXT:
        if (a_atom_iter->cur_item)
            a_atom_iter->cur_item = ((dap_chain_cs_dag_event_item_t *)a_atom_iter->cur_item)->hh.next;
        break;
    case DAP_CHAIN_ITER_OP_PREV:
        if (a_atom_iter->cur_item)
            a_atom_iter->cur_item = ((dap_chain_cs_dag_event_item_t *)a_atom_iter->cur_item)->hh.prev;
        break;
    }
    if (a_atom_iter->cur_item) {
        dap_chain_cs_dag_event_item_t *l_item = a_atom_iter->cur_item;
        a_atom_iter->cur = l_item->event;
        a_atom_iter->cur_size = l_item->event_size;
        a_atom_iter->cur_hash = &l_item->hash;
        a_atom_iter->cur_num = l_item->event_number;
    } else
        *a_atom_iter = (dap_chain_atom_iter_t) { .chain = a_atom_iter->chain,
                                                 .cell_id = a_atom_iter->cell_id };
    pthread_mutex_unlock(&PVT(l_dag)->events_mutex);
    if (a_atom_size)
        *a_atom_size = a_atom_iter->cur_size;
    return a_atom_iter->cur;
}

/**
 * @brief s_chain_callback_atom_iter_find_by_hash
 * @param a_atom_iter
 * @param a_atom_hash
 * @return
 */
static dap_chain_atom_ptr_t s_chain_callback_atom_iter_find_by_hash(dap_chain_atom_iter_t *a_atom_iter ,
                                                                       dap_chain_hash_fast_t * a_atom_hash, size_t *a_atom_size)
{
    dap_chain_cs_dag_t *l_dag = DAP_CHAIN_CS_DAG(a_atom_iter->chain);
    dap_chain_cs_dag_event_item_t *l_event_item = NULL;
    pthread_mutex_lock(&PVT(l_dag)->events_mutex);
    HASH_FIND(hh, PVT(l_dag)->events, a_atom_hash, sizeof(*a_atom_hash), l_event_item);
    if (l_event_item) {
        a_atom_iter->cur_item = l_event_item;
        a_atom_iter->cur = l_event_item->event;
        a_atom_iter->cur_size = l_event_item->event_size;
        a_atom_iter->cur_hash = &l_event_item->hash;
        a_atom_iter->cur_num = l_event_item->event_number;
    } else
        *a_atom_iter = (dap_chain_atom_iter_t) { .chain = a_atom_iter->chain,
                                                 .cell_id = a_atom_iter->cell_id };
    if (a_atom_size)
        *a_atom_size = a_atom_iter->cur_size;
    pthread_mutex_unlock(&PVT(l_dag)->events_mutex);
    return a_atom_iter->cur;
}

static dap_chain_atom_ptr_t s_chain_callback_atom_iter_get_by_num(dap_chain_atom_iter_t *a_atom_iter, uint64_t a_atom_num)
{
    dap_chain_cs_dag_t *l_dag = DAP_CHAIN_CS_DAG(a_atom_iter->chain);
    dap_chain_cs_dag_event_item_t *l_event_item = NULL;
    pthread_mutex_lock(&PVT(l_dag)->events_mutex);
    for (l_event_item = PVT(l_dag)->events; l_event_item; l_event_item = l_event_item->hh.next)
        if (l_event_item->event_number == a_atom_num)
            break;
    if (l_event_item) {
        a_atom_iter->cur_item = l_event_item;
        a_atom_iter->cur = l_event_item->event;
        a_atom_iter->cur_size = l_event_item->event_size;
        a_atom_iter->cur_hash = &l_event_item->hash;
        a_atom_iter->cur_num = l_event_item->event_number;
    } else
        *a_atom_iter = (dap_chain_atom_iter_t) { .chain = a_atom_iter->chain,
                                                 .cell_id = a_atom_iter->cell_id };
    pthread_mutex_unlock(&PVT(l_dag)->events_mutex);
    return a_atom_iter->cur;
}

/**
 * @brief s_chain_callback_atom_iter_delete Delete dag event iterator
 * @param a_atom_iter
 */
static void s_chain_callback_atom_iter_delete(dap_chain_atom_iter_t *a_atom_iter)
{
    DAP_DELETE(a_atom_iter);
}

static dap_chain_datum_iter_t *s_chain_callback_datum_iter_create(dap_chain_t *a_chain)
{
    dap_chain_datum_iter_t *l_ret = DAP_NEW_Z(dap_chain_datum_iter_t);
    if (!l_ret) {
        log_it(L_CRITICAL, "%s", g_error_memory_alloc);
        return NULL;
    }
    l_ret->chain = a_chain;
    return l_ret;
}

static void s_chain_callback_datum_iter_delete(dap_chain_datum_iter_t *a_datum_iter)
{
    DAP_DELETE(a_datum_iter);
}

static void s_datum_iter_fill(dap_chain_datum_iter_t *a_datum_iter, dap_chain_cs_dag_event_item_t *a_event_item)
{
    a_datum_iter->cur_item = a_event_item;
    if (a_event_item) {
        a_datum_iter->cur = dap_chain_cs_dag_event_get_datum(a_event_item->event, a_event_item->event_size);
        a_datum_iter->cur_size = dap_chain_datum_size(a_datum_iter->cur);
        a_datum_iter->cur_hash = &a_event_item->datum_hash;
        a_datum_iter->cur_atom_hash = &a_event_item->hash;
        a_datum_iter->ret_code = a_event_item->ret_code;
    } else {
        a_datum_iter->cur = NULL;
        a_datum_iter->cur_hash = NULL;
        a_datum_iter->cur_size = 0;
        a_datum_iter->ret_code = 0;
    }
}

/**
 * @brief s_chain_callback_atom_find_by_datum_hash
 * @param IN a_chain
 * @param IN a_datum_hash
 * @param OUT a_event_hash
 * @param OUT a_ret_code
 * @return
 */
static dap_chain_datum_t *s_chain_callback_atom_find_by_datum_hash(dap_chain_t *a_chain, dap_chain_hash_fast_t *a_datum_hash,
                                                                   dap_chain_hash_fast_t *a_event_hash, int *a_ret_code)
{
    dap_chain_cs_dag_t *l_dag = DAP_CHAIN_CS_DAG( a_chain );
    dap_chain_cs_dag_event_item_t *l_event_item = NULL;
    pthread_mutex_lock(&PVT(l_dag)->events_mutex);
    HASH_FIND(hh_datums, PVT(l_dag)->datums, a_datum_hash, sizeof(*a_datum_hash), l_event_item);
    pthread_mutex_unlock(&PVT(l_dag)->events_mutex);
    if ( l_event_item ){
        dap_chain_datum_t *l_datum = dap_chain_cs_dag_event_get_datum(l_event_item->event, l_event_item->event_size);
        if (l_datum && l_datum->header.data_size) {
            if (a_event_hash)
                *a_event_hash = l_event_item->hash;
            if (a_ret_code)
                *a_ret_code = l_event_item->ret_code;
            return l_datum;
        }
    }
    return NULL;
}


static dap_chain_datum_t *s_chain_callback_datum_iter_get_first(dap_chain_datum_iter_t *a_datum_iter)
{
    dap_chain_cs_dag_t *l_dag = DAP_CHAIN_CS_DAG(a_datum_iter->chain);
    pthread_mutex_lock(&PVT(l_dag)->events_mutex);
    dap_chain_cs_dag_event_item_t *l_item = PVT(l_dag)->datums;
    s_datum_iter_fill(a_datum_iter, l_item);
    pthread_mutex_unlock(&PVT(l_dag)->events_mutex);
    return a_datum_iter->cur;
}

static dap_chain_datum_t *s_chain_callback_datum_iter_get_next(dap_chain_datum_iter_t *a_datum_iter)
{
    dap_chain_cs_dag_t *l_dag = DAP_CHAIN_CS_DAG(a_datum_iter->chain);
    pthread_mutex_lock(&PVT(l_dag)->events_mutex);
    dap_chain_cs_dag_event_item_t *l_item = a_datum_iter->cur_item;
    if (l_item)
        l_item = l_item->hh_datums.next;
    s_datum_iter_fill(a_datum_iter, l_item);
    pthread_mutex_unlock(&PVT(l_dag)->events_mutex);
    return a_datum_iter->cur;
}

/**
 * @brief s_cli_dag
 * @param argc
 * @param argv
 * @param arg_func
 * @param str_reply
 * @return
 */
static int s_cli_dag(int argc, char ** argv, void **a_str_reply)
{
    json_object **json_arr_reply = (json_object **)a_str_reply;
    enum {
        SUBCMD_EVENT_LIST,
        SUBCMD_EVENT_DUMP,
        SUBCMD_EVENT_SIGN,
        SUBCMD_EVENT_COUNT,
        SUBCMD_UNDEFINED
    } l_event_subcmd={0};

    int arg_index = 1;

    const char * l_event_cmd_str = NULL;
    const char * l_round_cmd_str = NULL;

    const char* l_event_hash_str = NULL;
    dap_chain_hash_fast_t l_event_hash = {0};

    const char * l_datum_hash_str = NULL;
    const char * l_cert_str;
    const char * l_from_events_str = NULL;

    dap_chain_t * l_chain = NULL;
    dap_chain_cs_dag_t * l_dag = NULL;
    dap_chain_net_t * l_net = NULL;

    dap_cli_server_cmd_find_option_val(argv, arg_index, arg_index + 1, "event", &l_event_cmd_str);
    dap_cli_server_cmd_find_option_val(argv, arg_index, arg_index + 1, "round", &l_round_cmd_str);

    arg_index++;
    const char * l_hash_out_type = NULL;
    dap_cli_server_cmd_find_option_val(argv, 0, argc, "-H", &l_hash_out_type);
    if(!l_hash_out_type)
        l_hash_out_type = "hex";
    if(dap_strcmp(l_hash_out_type,"hex") && dap_strcmp(l_hash_out_type,"base58")) {
        dap_json_rpc_error_add(DAP_CHAIN_NODE_CLI_COM_DAG_PARAM_ERR,"invalid parameter -H, valid values: -H <hex | base58>");
        return -DAP_CHAIN_NODE_CLI_COM_DAG_PARAM_ERR;
    }

    if(dap_chain_node_cli_cmd_values_parse_net_chain_for_json(&arg_index, argc, argv, &l_chain, &l_net,CHAIN_TYPE_TX) < 0)
        return -DAP_CHAIN_NODE_CLI_COM_DAG_PARAM_ERR;

    if ((l_net == NULL) || (l_chain == NULL)){
        return -1;
    } 
    l_dag = DAP_CHAIN_CS_DAG(l_chain);

    const char *l_chain_type = dap_chain_get_cs_type(l_chain);

    if (!strstr(l_chain_type, "dag_")){
            dap_json_rpc_error_add(DAP_CHAIN_NODE_CLI_COM_DAG_CHAIN_TYPE_ERR,"Type of chain %s is not dag. This chain with type %s is not supported by this command",
                        l_chain->name, l_chain_type);            
            return -DAP_CHAIN_NODE_CLI_COM_DAG_CHAIN_TYPE_ERR;
    }

    int ret = 0;
    if ( l_round_cmd_str ) {
        json_object * json_obj_round = json_object_new_object();
        char l_buf[150] = {};
        if ( strcmp(l_round_cmd_str,"complete") == 0 ){
            const char * l_cmd_mode_str = NULL;
            dap_cli_server_cmd_find_option_val(argv, arg_index, argc, "-mode", &l_cmd_mode_str);
            bool l_verify_only = false;
            if ( dap_strcmp(l_cmd_mode_str,"verify only") == 0 ){
                l_verify_only = true;
            }
            log_it(L_NOTICE,"Round complete command accepted, forming new events");

            size_t l_objs_size=0;
            dap_global_db_obj_t * l_objs = dap_global_db_get_all_sync(l_dag->gdb_group_events_round_new,&l_objs_size);
            dap_string_t *l_str_ret_tmp= l_objs_size>0 ? json_object_object_add(json_obj_round,"round status", json_object_new_string("Completing round")):
                                                         json_object_object_add(json_obj_round,"round status", json_object_new_string("Completing round: no data"));
            // list for verifed and added events
            dap_list_t *l_list_to_del = NULL;

            // Check if its ready or not
            for (size_t i = 0; i< l_objs_size; i++ ){
                if (!strcmp(DAG_ROUND_CURRENT_KEY, l_objs[i].key))
                    continue;
                dap_chain_cs_dag_event_round_item_t *l_round_item = (dap_chain_cs_dag_event_round_item_t *)l_objs[i].value;
                dap_chain_cs_dag_event_t *l_event = (dap_chain_cs_dag_event_t *)l_round_item->event_n_signs;
                dap_hash_fast_t l_event_hash = {};
                size_t l_event_size = l_round_item->event_size;
                dap_hash_fast(l_event, l_event_size, &l_event_hash);
                int l_ret_event_verify;
                if ( ( l_ret_event_verify = l_dag->callback_cs_verify (l_dag,l_event,l_event_size) ) !=0 ){// if consensus accept the event                                        
                    dap_json_rpc_error_add(DAP_CHAIN_NODE_CLI_COM_DAG_EVENT_ERR,"Error! Event %s is not passing consensus verification, ret code %d\n",
                                              l_objs[i].key, l_ret_event_verify );
                    ret = -DAP_CHAIN_NODE_CLI_COM_DAG_EVENT_ERR;
                    break;
                }else {
                    snprintf(l_buf, 150, "Event %s verification passed", l_objs[i].key);
                    json_object_object_add(json_obj_round,"verification status", json_object_new_string(l_buf));
                    // If not verify only mode we add
                    if ( ! l_verify_only ){
                        if (s_chain_callback_atom_add(l_chain, l_event, l_event_size, &l_event_hash)!= ATOM_ACCEPT) { // Add new atom in chain
                            snprintf(l_buf, 150, "Event %s not added in chain\n", l_objs[i].key);
                            json_object_object_add(json_obj_round,"status add", json_object_new_string(l_buf));                            
                        } else {
                            // add event to delete
                            l_list_to_del = dap_list_prepend(l_list_to_del, (void *)l_objs[i].key);
                            snprintf(l_buf, 150, "Event %s added in chain successfully\n",
                                    l_objs[i].key);
                            json_object_object_add(json_obj_round,"status add", json_object_new_string(l_buf));
                        }
                    }
                }
            }
            // write events to file and delete events from db
            if(l_list_to_del) {
                if (dap_chain_cell_file_update(l_chain->cells) > 0) {
                    // delete events from db
                    dap_list_t *l_el;
                    DL_FOREACH(l_list_to_del, l_el) {
                        dap_global_db_del_sync(l_dag->gdb_group_events_round_new, (char*)l_el->data);
                    }
                }
                dap_chain_cell_close(l_chain->cells);
                dap_list_free(l_list_to_del);
            }

            // Cleaning up
            dap_global_db_objs_delete(l_objs, l_objs_size);
            json_object_array_add(*json_arr_reply, json_obj_round);
            dap_string_free(l_str_ret_tmp, true);

            // Spread new  mempool changes and  dag events in network - going to SYNC_ALL
            // dap_chain_net_sync_all(l_net);
        }
        if (strcmp(l_round_cmd_str, "find") == 0) {
            dap_cli_server_cmd_find_option_val(argv, arg_index, argc, "-datum", &l_datum_hash_str);
            char *l_datum_in_hash = NULL;
            if (l_datum_hash_str) {
                if(!dap_strncmp(l_datum_hash_str, "0x", 2) || !dap_strncmp(l_datum_hash_str, "0X", 2)) {
                    l_datum_in_hash = dap_strdup(l_datum_hash_str);
                } else {
                    l_datum_in_hash = dap_enc_base58_to_hex_str_from_str(l_datum_hash_str);
                }
            } else {
                dap_json_rpc_error_add(DAP_CHAIN_NODE_CLI_COM_DAG_PARAM_ERR,"The -datum option was not specified, so "
                                          "no datum is known to look for in rounds.\n");
                return 0;
            }
            dap_hash_fast_t l_datum_hash = {0};
            dap_chain_hash_fast_from_str(l_datum_in_hash, &l_datum_hash);
            if (dap_hash_fast_is_blank(&l_datum_hash)) {
                dap_json_rpc_error_add(DAP_CHAIN_NODE_CLI_COM_DAG_PARAM_ERR,"The -datum parameter is not a valid hash.\n");
                return 0;
            }
            size_t l_objs_size = 0;
            dap_global_db_obj_t * l_objs = dap_global_db_get_all_sync(l_dag->gdb_group_events_round_new, &l_objs_size);
            size_t l_search_events = 0;
            json_object_object_add(json_obj_round,"Events", json_object_new_string("empty"));
            for (size_t i = 0; i < l_objs_size;i++) {
                if (!strcmp(DAG_ROUND_CURRENT_KEY, l_objs[i].key))
                    continue;
                dap_chain_cs_dag_event_round_item_t *l_round_item = (dap_chain_cs_dag_event_round_item_t *)l_objs[i].value;
                if (dap_hash_fast_compare(&l_round_item->round_info.datum_hash, &l_datum_hash)) {
                    dap_chain_cs_dag_event_t *l_event = (dap_chain_cs_dag_event_t *)l_round_item->event_n_signs;
                    size_t l_event_size = l_round_item->event_size;
                    dap_hash_fast_t ll_event_hash = {0};
                    dap_hash_fast(l_event, l_event_size, &ll_event_hash);
                    char *ll_event_hash_str = dap_hash_fast_to_str_new(&ll_event_hash);
                    l_search_events++;
                    json_object_object_add(json_obj_round,"events count", json_object_new_uint64(l_search_events));
                    json_object_object_add(json_obj_round,"event hash", json_object_new_string(ll_event_hash_str));
                    json_object_object_add(json_obj_round,"cell_id", json_object_new_uint64(l_event->header.cell_id.uint64));
                    DAP_DELETE(ll_event_hash_str);
                }
            }
            dap_global_db_objs_delete(l_objs, l_objs_size);
            DAP_DELETE(l_datum_in_hash);
            if (!l_search_events) {                  
                snprintf(l_buf, 150, "Datum hash %s not found in round event.\n", l_datum_hash_str);
                json_object_object_add(json_obj_round,"find result", json_object_new_string(l_buf));
            }            
            return 0;
        }
    }else if ( l_event_cmd_str  ) {        
        char *l_datum_hash_hex_str = NULL;
        char *l_datum_hash_base58_str = NULL;
        if ( strcmp( l_event_cmd_str, "list" ) == 0 ) {
            l_event_subcmd = SUBCMD_EVENT_LIST;
            dap_cli_server_cmd_find_option_val(argv, arg_index, argc, "-from", &l_from_events_str);
        } else if ( strcmp( l_event_cmd_str,"dump") == 0 ) {
            l_event_subcmd = SUBCMD_EVENT_DUMP;
            dap_cli_server_cmd_find_option_val(argv, arg_index, argc, "-from", &l_from_events_str);
            dap_cli_server_cmd_find_option_val(argv, arg_index, argc, "-event", &l_event_hash_str);
        } else if (  strcmp( l_event_cmd_str, "sign" ) == 0  ) {
            dap_cli_server_cmd_find_option_val(argv, arg_index, argc, "-event", &l_event_hash_str);
            dap_cli_server_cmd_find_option_val(argv, arg_index, argc, "-cert", &l_cert_str);
            l_event_subcmd = SUBCMD_EVENT_SIGN;
        } else if (strcmp(l_event_cmd_str, "count") == 0) {
            l_event_subcmd = SUBCMD_EVENT_COUNT;
        } else {
            l_event_subcmd = SUBCMD_UNDEFINED;
        }

        char *l_event_hash_hex_str = NULL, *l_event_hash_base58_str = NULL;
        // datum hash may be in hex or base58 format
        if(l_event_hash_str) {
            if(!dap_strncmp(l_event_hash_str, "0x", 2) || !dap_strncmp(l_event_hash_str, "0X", 2)) {
                l_event_hash_hex_str = dap_strdup(l_event_hash_str);
                l_event_hash_base58_str = dap_enc_base58_from_hex_str_to_str(l_event_hash_str);
            }
            else {
                l_event_hash_hex_str = dap_enc_base58_to_hex_str_from_str(l_event_hash_str);
                l_event_hash_base58_str = dap_strdup(l_event_hash_str);
            }
        }

        if (l_event_hash_hex_str)
            dap_chain_hash_fast_from_str(l_event_hash_hex_str, &l_event_hash);

        switch (l_event_subcmd) {        

        case SUBCMD_EVENT_DUMP: {
            json_object * json_obj_event = json_object_new_object();
            char l_buf[150] = {};
            dap_chain_cs_dag_event_round_item_t *l_round_item = NULL;
            dap_chain_cs_dag_event_t *l_event = NULL;
            size_t l_event_size = 0;
                if (l_from_events_str && strcmp(l_from_events_str,"round.new") == 0) {
                    const char * l_gdb_group_events = l_dag->gdb_group_events_round_new;
                    size_t l_round_item_size = 0;
                    l_round_item = (dap_chain_cs_dag_event_round_item_t *)dap_global_db_get_sync(l_gdb_group_events,
                                                    l_event_hash_str, &l_round_item_size, NULL, NULL);
                    if (l_round_item) {
                        l_event_size = l_round_item->event_size;
                        l_event = (dap_chain_cs_dag_event_t *)l_round_item->event_n_signs;
                    }
                } else if (l_from_events_str && strcmp(l_from_events_str,"events_lasts") == 0) {
                    dap_chain_cs_dag_event_item_t * l_event_item = NULL;
                    pthread_mutex_lock(&PVT(l_dag)->events_mutex);
                    HASH_FIND(hh,PVT(l_dag)->events_lasts_unlinked,&l_event_hash,sizeof(l_event_hash),l_event_item);
                    pthread_mutex_unlock(&PVT(l_dag)->events_mutex);
                    if ( l_event_item )
                        l_event = l_event_item->event;
                    else {
                        ret = -DAP_CHAIN_NODE_CLI_COM_DAG_FIND_ERR;
                        dap_json_rpc_error_add(DAP_CHAIN_NODE_CLI_COM_DAG_FIND_ERR,"Can't find event %s in events_last table\n", l_event_hash_str);                        
                        break;
                    }
                } else if (!l_from_events_str || strcmp(l_from_events_str,"events") == 0) {
                    dap_chain_cs_dag_event_item_t * l_event_item = NULL;
                    pthread_mutex_lock(&PVT(l_dag)->events_mutex);
                    HASH_FIND(hh,PVT(l_dag)->events,&l_event_hash,sizeof(l_event_hash),l_event_item);
                    pthread_mutex_unlock(&PVT(l_dag)->events_mutex);
                    if ( l_event_item ) {
                        l_event = l_event_item->event;
                        l_event_size = l_event_item->event_size;
                    } else {
                        ret = -DAP_CHAIN_NODE_CLI_COM_DAG_FIND_ERR;
                        dap_json_rpc_error_add(DAP_CHAIN_NODE_CLI_COM_DAG_FIND_ERR,"Can't find event %s in events table\n", l_event_hash_str);                        
                        break;
                    }
                } else if (l_from_events_str && strcmp(l_from_events_str,"threshold") == 0) {
                    dap_chain_cs_dag_event_item_t * l_event_item = NULL;
                    pthread_mutex_lock(&PVT(l_dag)->events_mutex);
                    HASH_FIND(hh,PVT(l_dag)->events_treshold,&l_event_hash,sizeof(l_event_hash),l_event_item);
                    pthread_mutex_unlock(&PVT(l_dag)->events_mutex);
                    if (l_event_item)
                        l_event = l_event_item->event;
                    else {
                        ret = -DAP_CHAIN_NODE_CLI_COM_DAG_FIND_ERR;
                        dap_json_rpc_error_add(DAP_CHAIN_NODE_CLI_COM_DAG_FIND_ERR,"Can't find event %s in threshold table\n", l_event_hash_str);                        
                        break;
                    }
                } else {
                    ret = -DAP_CHAIN_NODE_CLI_COM_DAG_PARAM_ERR;
                    dap_json_rpc_error_add(DAP_CHAIN_NODE_CLI_COM_DAG_PARAM_ERR,
                            "Wrong events_from option \"%s\", need one of variant: events, round.new, events_lasts, threshold", l_from_events_str);                    
                    break;

                }
                if ( l_event ){                    
                    char buf[DAP_TIME_STR_SIZE];
                    json_object_object_add(json_obj_event,"Event hash", json_object_new_string(l_event_hash_str));

                    // Round info
<<<<<<< HEAD
                    if (l_from_events_str && strcmp(l_from_events_str,"round.new") == 0) {
                        json_object_object_add(json_obj_event,"Event hash", json_object_new_string(l_event_hash_str));
                        json_object_object_add(json_obj_event,"Round info", json_object_new_string("empty"));
                        json_object_object_add(json_obj_event,"Signs reject", json_object_new_uint64(l_round_item->round_info.reject_count));
=======
                    if ((l_from_events_str && strcmp(l_from_events_str,"round.new") == 0) && l_round_item) {
                        dap_string_append_printf(l_str_tmp,
                            "\tRound info:\n\t\tsigns reject: %d\n",
                            l_round_item->round_info.reject_count);
>>>>>>> 2746fc99
                        dap_nanotime_to_str_rfc822(buf, DAP_TIME_STR_SIZE, l_round_item->round_info.ts_update);
                        json_object_object_add(json_obj_event,"datum_hash", json_object_new_string(dap_chain_hash_fast_to_str_static(&l_round_item->round_info.datum_hash)));
                        json_object_object_add(json_obj_event,"ts_update", json_object_new_string(buf));                        
                    }

                     // Header
                    json_object_object_add(json_obj_event,"Header", json_object_new_string("empty"));
                    sprintf(l_buf,"%hu",l_event->header.version);
                    json_object_object_add(json_obj_event,"version", json_object_new_string(l_buf));
                    json_object_object_add(json_obj_event,"round ID", json_object_new_uint64(l_event->header.round_id));
                    sprintf(l_buf,"0x%016"DAP_UINT64_FORMAT_x"",l_event->header.cell_id.uint64);
                    json_object_object_add(json_obj_event,"cell_id", json_object_new_string(l_buf));
                    sprintf(l_buf,"0x%016"DAP_UINT64_FORMAT_x"",l_event->header.chain_id.uint64);
                    json_object_object_add(json_obj_event,"chain_id", json_object_new_string(l_buf));
                    dap_time_to_str_rfc822(buf, DAP_TIME_STR_SIZE, l_event->header.ts_created);
                    json_object_object_add(json_obj_event,"ts_created", json_object_new_string(l_buf));

                    // Hash links
                    json_object_object_add(json_obj_event,"hashes count", json_object_new_uint64(l_event->header.hash_count));
                    for (uint16_t i=0; i < l_event->header.hash_count; i++){
                        dap_chain_hash_fast_t * l_hash = (dap_chain_hash_fast_t *) (l_event->hashes_n_datum_n_signs +
                                i*sizeof (dap_chain_hash_fast_t));
                        json_object_object_add(json_obj_event,"hash", json_object_new_string(dap_chain_hash_fast_to_str_static(l_hash)));
                    }
                    size_t l_offset =  l_event->header.hash_count*sizeof (dap_chain_hash_fast_t);
                    dap_chain_datum_t * l_datum = (dap_chain_datum_t*) (l_event->hashes_n_datum_n_signs + l_offset);
                    size_t l_datum_size =  dap_chain_datum_size(l_datum);

                    // Nested datum
                    const char *l_datum_type = NULL;
                    DAP_DATUM_TYPE_STR(l_datum->header.type_id, l_datum_type)
                    json_object_object_add(json_obj_event,"Datum", json_object_new_string("empty"));
                    json_object_object_add(json_obj_event,"datum_size", json_object_new_uint64(l_datum_size));
                    sprintf(l_buf,"0x%02hhX",l_datum->header.version_id);
                    json_object_object_add(json_obj_event,"version", json_object_new_string(l_buf));
                    json_object_object_add(json_obj_event,"type_id", json_object_new_string(l_datum_type));
                    dap_time_to_str_rfc822(buf, DAP_TIME_STR_SIZE, l_datum->header.ts_create);
                    json_object_object_add(json_obj_event,"ts_create", json_object_new_string(buf));
                    json_object_object_add(json_obj_event,"data_size", json_object_new_uint64(l_datum->header.data_size));
                    
                    // Signatures
                    json_object_object_add(json_obj_event,"signs count", json_object_new_uint64(l_event->header.signs_count));
                    l_offset += l_datum_size;
                    while (l_offset + sizeof (l_event->header) < l_event_size ){
                        dap_sign_t * l_sign =(dap_sign_t *) (l_event->hashes_n_datum_n_signs +l_offset);
                        size_t l_sign_size = dap_sign_get_size(l_sign);
                        if (l_sign_size == 0 ){
                            dap_json_rpc_error_add(DAP_CHAIN_NODE_CLI_COM_DAG_SIGN_ERR," wrong sign size 0, stop parsing headers");
                            break;
                        }
                        dap_chain_hash_fast_t l_pkey_hash;
                        dap_sign_get_pkey_hash(l_sign, &l_pkey_hash);
                        const char *l_hash_str = dap_strcmp(l_hash_out_type, "hex")
                            ? dap_enc_base58_encode_hash_to_str_static(&l_pkey_hash)
                            : dap_chain_hash_fast_to_str_static(&l_pkey_hash);

                        json_object_object_add(json_obj_event,"type", json_object_new_string(dap_sign_type_to_str( l_sign->header.type )));
                        json_object_object_add(json_obj_event,"pkey_hash", json_object_new_string(l_hash_str));
                        
                        l_offset += l_sign_size;
                    }
                    dap_chain_datum_dump_json(json_obj_event, l_datum, l_hash_out_type, l_net->pub.id);
                    json_object_array_add(*json_arr_reply, json_obj_event);

                    ret=0;
                }else {
                    dap_json_rpc_error_add(DAP_CHAIN_NODE_CLI_COM_DAG_FIND_ERR,"Can't find event 0x%s in the new forming round ",
                                                      l_event_hash_str);
                    ret=-10;
                }
                DAP_DEL_Z(l_round_item);
            } break;

            case SUBCMD_EVENT_LIST: {
                json_object * json_obj_event_list = json_object_new_object();
                json_object * json_arr_obj_event = json_object_new_array();
                const char *l_limit_str = NULL, *l_offset_str = NULL;
                dap_cli_server_cmd_find_option_val(argv, arg_index, argc, "-limit", &l_limit_str);
                dap_cli_server_cmd_find_option_val(argv, arg_index, argc, "-offset", &l_offset_str);                
                char *ptr;
                size_t l_limit = l_limit_str ? strtoull(l_limit_str, &ptr, 10) : 1000;
                size_t l_offset = l_offset_str ? strtoull(l_offset_str, &ptr, 10) : 0;
                if (l_offset)
                    json_object_object_add(json_obj_event_list,"offset", json_object_new_uint64(l_offset));                
                if (l_limit)
                    json_object_object_add(json_obj_event_list,"limit", json_object_new_uint64(l_limit));
                    
                if (l_from_events_str && strcmp(l_from_events_str,"round.new") == 0) {
                    char * l_gdb_group_events = DAP_CHAIN_CS_DAG(l_chain)->gdb_group_events_round_new;
                    if ( l_gdb_group_events ){
                        dap_global_db_obj_t * l_objs;
                        size_t l_objs_count = 0;
                        l_objs = dap_global_db_get_all_sync(l_gdb_group_events,&l_objs_count);                        
                        size_t l_arr_start = 0;
                        if (l_offset) {
                            l_arr_start = l_offset;                           
                        }
                        size_t l_arr_end = l_objs_count;
                        if (l_limit) {
                            l_arr_end = l_arr_start + l_limit;
                            if (l_arr_end > l_objs_count)
                                l_arr_end = l_objs_count;
                        }
                        json_object_object_add(json_obj_event_list,"net name", json_object_new_string(l_net->pub.name));
                        json_object_object_add(json_obj_event_list,"chain", json_object_new_string(l_chain->name));
                        json_object_object_add(json_obj_event_list,"obj count", json_object_new_uint64(l_objs_count));                        

                        for (size_t i = l_arr_start; i < l_arr_end; i++) {
                            json_object * json_obj_event_i = json_object_new_object();
                            if (!strcmp(DAG_ROUND_CURRENT_KEY, l_objs[i].key)) {
                                json_object_object_add(json_obj_event_i, l_objs[i].key, json_object_new_uint64(*(uint64_t *)l_objs[i].value)); 
                                json_object_array_add(json_arr_obj_event, json_obj_event_i);                               
                                continue;
                            }
                            dap_chain_cs_dag_event_t * l_event = (dap_chain_cs_dag_event_t *)
                                            ((dap_chain_cs_dag_event_round_item_t *)l_objs[i].value)->event_n_signs;
                            char buf[DAP_TIME_STR_SIZE];
                            dap_time_to_str_rfc822(buf, DAP_TIME_STR_SIZE, l_event->header.ts_created);
                            json_object_object_add(json_obj_event_i, "#", json_object_new_string(dap_itoa(i-1)));
                            json_object_object_add(json_obj_event_i, "obj key", json_object_new_string(l_objs[i].key));
                            json_object_object_add(json_obj_event_i, "ts_create", json_object_new_string(buf));
                            json_object_array_add(json_arr_obj_event, json_obj_event_i);
                        }
                        json_object_object_add(json_obj_event_list, "OBJ", json_arr_obj_event);
                        if (l_objs && l_objs_count )
                            dap_global_db_objs_delete(l_objs, l_objs_count);
                        ret = 0;
                    } else {
                        dap_json_rpc_error_add(DAP_CHAIN_NODE_CLI_COM_DAG_GLOBALDB_ERR, "%s.%s: Error! No GlobalDB group!\n", l_net->pub.name, l_chain->name);
                        ret = -2;

                    }
                    json_object_array_add(*json_arr_reply, json_obj_event_list);   
                } else if (!l_from_events_str || (strcmp(l_from_events_str,"events") == 0)) {
                    pthread_mutex_lock(&PVT(l_dag)->events_mutex);                    
                    size_t l_arr_start = 0;
                    if (l_offset > 0) {
                        l_arr_start = l_offset;                        
                    }
                    size_t l_arr_end = HASH_COUNT(PVT(l_dag)->events);
                    if (l_limit) {
                        l_arr_end = l_arr_start + l_limit;
                        if (l_arr_end > HASH_COUNT(PVT(l_dag)->events))
                            l_arr_end = HASH_COUNT(PVT(l_dag)->events);
                    }
                    size_t i_tmp = 0;
                    dap_chain_cs_dag_event_item_t * l_event_item = NULL,*l_event_item_tmp = NULL;
                    HASH_ITER(hh,PVT(l_dag)->events,l_event_item, l_event_item_tmp ) {
                        if (i_tmp < l_arr_start || i_tmp >= l_arr_end) {
                            i_tmp++;
                        } else {
                            json_object * json_obj_event_i = json_object_new_object();
                            i_tmp++;
                            char buf[DAP_TIME_STR_SIZE];
                            dap_time_to_str_rfc822(buf, DAP_TIME_STR_SIZE, l_event_item->event->header.ts_created);
                            json_object_object_add(json_obj_event_i, "#", json_object_new_string(dap_itoa(i_tmp)));
                            json_object_object_add(json_obj_event_i, "hash", json_object_new_string(dap_chain_hash_fast_to_str_static(&l_event_item->hash)));
                            json_object_object_add(json_obj_event_i, "ts_create", json_object_new_string(buf)); 
                            json_object_array_add(json_arr_obj_event, json_obj_event_i);                           
                        }
                    }
                    json_object_object_add(json_obj_event_list, "EVENTS", json_arr_obj_event);
                    size_t l_events_count = HASH_COUNT(PVT(l_dag)->events);
                    pthread_mutex_unlock(&PVT(l_dag)->events_mutex);

                    json_object_object_add(json_obj_event_list,"net name", json_object_new_string(l_net->pub.name));
                    json_object_object_add(json_obj_event_list,"chain", json_object_new_string(l_chain->name));
                    json_object_object_add(json_obj_event_list,"total events", json_object_new_uint64(l_events_count));

                    json_object_array_add(*json_arr_reply, json_obj_event_list);                                       
                }else if (l_from_events_str && (strcmp(l_from_events_str,"threshold") == 0) ){
                    pthread_mutex_lock(&PVT(l_dag)->events_mutex);
                    dap_chain_cs_dag_event_item_t * l_event_item = NULL,*l_event_item_tmp = NULL;
                    size_t l_arr_start = 0;
                    if (l_offset) {
                        l_arr_start = l_offset;
                    }
                    size_t l_arr_end = HASH_COUNT(PVT(l_dag)->events_treshold);
                    if (l_limit) {
                        l_arr_end = l_arr_start + l_limit;
                        if (l_arr_end > HASH_COUNT(PVT(l_dag)->events_treshold))
                            l_arr_end = HASH_COUNT(PVT(l_dag)->events_treshold);
                    }
                    size_t i_tmp = 0;
                    HASH_ITER(hh,PVT(l_dag)->events_treshold,l_event_item, l_event_item_tmp ) {
                        if (i_tmp < l_arr_start || i_tmp > l_arr_end) {
                            i_tmp++;
                            continue;
                        }
                        i_tmp++;
                        json_object * json_obj_event_i = json_object_new_object();
                        char buf[DAP_TIME_STR_SIZE];
                        dap_time_to_str_rfc822(buf, DAP_TIME_STR_SIZE, l_event_item->event->header.ts_created);
                        json_object_object_add(json_obj_event_i, "#", json_object_new_string(dap_itoa(i_tmp)));
                        json_object_object_add(json_obj_event_i, "hash", json_object_new_string(dap_chain_hash_fast_to_str_static(&l_event_item->hash)));
                        json_object_object_add(json_obj_event_i, "ts_create", json_object_new_string(buf)); 
                        json_object_array_add(json_arr_obj_event, json_obj_event_i);                       
                    }
                    json_object_object_add(json_obj_event_list, "TRESHOLD", json_arr_obj_event);
                    size_t l_events_count = HASH_COUNT(PVT(l_dag)->events_treshold);
                    pthread_mutex_unlock(&PVT(l_dag)->events_mutex);
                    json_object_object_add(json_obj_event_list,"net name", json_object_new_string(l_net->pub.name));
                    json_object_object_add(json_obj_event_list,"chain", json_object_new_string(l_chain->name));
                    json_object_object_add(json_obj_event_list,"total events", json_object_new_uint64(l_events_count));

                    json_object_array_add(*json_arr_reply, json_obj_event_list);

                }else {
                    dap_json_rpc_error_add(DAP_CHAIN_NODE_CLI_COM_DAG_UNDEF_ERR, "Undefined events source for listing ");
                    ret=-14;

                }
            } break;

            case SUBCMD_EVENT_COUNT: {
                json_object * json_obj_event_count = json_object_new_object();
                json_object_object_add(json_obj_event_count,"net name", json_object_new_string(l_net->pub.name));
                json_object_object_add(json_obj_event_count,"chain", json_object_new_string(l_chain->name));
                const char * l_gdb_group_events = DAP_CHAIN_CS_DAG(l_chain)->gdb_group_events_round_new;
                if (l_gdb_group_events) {
                    size_t l_objs_count = 0;
                    dap_global_db_obj_t *l_objs = dap_global_db_get_all_sync(l_gdb_group_events,&l_objs_count);
                    json_object_object_add(json_obj_event_count,"event count in round new", json_object_new_string(l_objs_count));
                }
                size_t l_event_count = HASH_COUNT(PVT(l_dag)->events);
                size_t l_event_treshold_count = HASH_COUNT(PVT(l_dag)->events_treshold);
                json_object_object_add(json_obj_event_count,"atom in events", json_object_new_uint64(l_event_count));
                json_object_object_add(json_obj_event_count,"atom in threshold", json_object_new_uint64(l_event_treshold_count));
                json_object_array_add(*json_arr_reply, json_obj_event_count);
            } break;

            case SUBCMD_EVENT_SIGN: { // Sign event command
                json_object * json_obj_event_count = json_object_new_object();
                json_object * json_arr_obj_event = json_object_new_array();
                char * l_gdb_group_events = l_dag->gdb_group_events_round_new;
                size_t l_round_item_size = 0;
                dap_chain_cs_dag_event_round_item_t *l_round_item =
                                    (dap_chain_cs_dag_event_round_item_t *)dap_global_db_get_sync(l_gdb_group_events,
                                                        l_event_hash_hex_str, &l_round_item_size, NULL, NULL);
                if (l_round_item) {
                    dap_cert_t *l_cert = dap_cert_find_by_name(l_cert_str);
                    if (l_cert && l_cert->enc_key->priv_key_data) {
                        size_t l_event_size = l_round_item->event_size;
                        dap_chain_cs_dag_event_t * l_event = (dap_chain_cs_dag_event_t *)DAP_DUP_SIZE(l_round_item->event_n_signs, l_event_size);
                        size_t l_event_size_new = dap_chain_cs_dag_event_sign_add(&l_event, l_event_size, l_cert->enc_key);
                        if ( l_event_size_new ) {
                            dap_chain_hash_fast_t l_event_new_hash;
                            dap_chain_cs_dag_event_calc_hash(l_event, l_event_size_new, &l_event_new_hash);
                            const char *l_event_new_hash_hex_str = dap_chain_hash_fast_to_str_static(&l_event_new_hash);
                            const char *l_event_new_hash_base58_str = NULL;
                            if (dap_strcmp(l_hash_out_type, "hex"))
                                l_event_new_hash_base58_str = dap_enc_base58_encode_hash_to_str_static(&l_event_new_hash);

                            if (dap_chain_cs_dag_event_gdb_set(l_dag, l_event_new_hash_hex_str, l_event,
                                                               l_event_size_new, l_round_item)) {
                                json_object * json_obj_sign = json_object_new_object();

                                json_object_object_add(json_obj_sign,"cert", json_object_new_string(l_cert_str));
                                json_object_object_add(json_obj_sign,"event", l_event_new_hash_base58_str ?
                                                           json_object_new_string(l_event_new_hash_base58_str) :
                                                           json_object_new_string(l_event_new_hash_hex_str));
                                json_object_array_add(json_arr_obj_event, json_obj_sign);

                                json_object_object_add(json_obj_event_count,"Added new sign with cert, event placed back in round.new", json_arr_obj_event);
                                json_object_array_add(*json_arr_reply, json_obj_event_count);

                            } else {
                                dap_json_rpc_error_add(DAP_CHAIN_NODE_CLI_COM_DAG_SIGN_ERR,"GDB Error: Can't place event %s with new sign back in round.new\n",
                                                       l_event_new_hash_base58_str ? l_event_new_hash_base58_str : l_event_new_hash_hex_str);
                                ret = -DAP_CHAIN_NODE_CLI_COM_DAG_SIGN_ERR;
                            }
                            DAP_DELETE(l_event);
                        } else {
                            dap_json_rpc_error_add(DAP_CHAIN_NODE_CLI_COM_DAG_SIGN_ERR,"Can't sign event %s in round.new\n",
                                                   l_event_hash_str);
                            ret=-DAP_CHAIN_NODE_CLI_COM_DAG_SIGN_ERR;
                        }
                    } else {
                        dap_json_rpc_error_add(DAP_CHAIN_NODE_CLI_COM_DAG_CERT_ERR,"No valid certificate provided for event %s signing\n",
                                               l_event_hash_str);
                        ret = -DAP_CHAIN_NODE_CLI_COM_DAG_CERT_ERR;
                    }
                    DAP_DELETE(l_round_item);
                } else {
                    dap_json_rpc_error_add(DAP_CHAIN_NODE_CLI_COM_DAG_FIND_EVENT_ERR,"Can't find event %s in round.new - only place where could be signed the new event\n",
                                           l_event_hash_str);
                    ret = -DAP_CHAIN_NODE_CLI_COM_DAG_FIND_EVENT_ERR;
                }
            } break;
            case SUBCMD_UNDEFINED: {
                dap_json_rpc_error_add(DAP_CHAIN_NODE_CLI_COM_DAG_UNKNOWN,"Undefined event subcommand \"%s\" ",
                                       l_event_cmd_str);
                ret=-DAP_CHAIN_NODE_CLI_COM_DAG_UNKNOWN;
            }
        }
        DAP_DEL_Z(l_datum_hash_hex_str);
        DAP_DEL_Z(l_datum_hash_base58_str);
        DAP_DEL_Z(l_event_hash_hex_str);
        DAP_DEL_Z(l_event_hash_base58_str);
    } else {
        dap_json_rpc_error_add(DAP_CHAIN_NODE_CLI_COM_DAG_UNDEF_SUB_ERR,"Undefined subcommand");
        ret = -DAP_CHAIN_NODE_CLI_COM_DAG_UNDEF_SUB_ERR;
    }
    return ret;
}

static uint64_t s_dap_chain_callback_get_count_tx(dap_chain_t *a_chain)
{
    return PVT(DAP_CHAIN_CS_DAG(a_chain))->tx_count;
}


static dap_list_t *s_dap_chain_callback_get_txs(dap_chain_t *a_chain, size_t a_count, size_t a_page, bool a_reverse)
{
    UNUSED(a_reverse);
    dap_chain_cs_dag_t *l_dag = DAP_CHAIN_CS_DAG(a_chain);
    size_t l_count = s_dap_chain_callback_get_count_tx(a_chain);
    size_t l_offset = a_count * a_page;
    if (a_page < 2)
        l_offset = 0;
    if (l_offset > l_count){
        return NULL;
    }
    dap_list_t *l_list = NULL;
    size_t l_counter = 0;
    size_t l_end = l_offset + a_count;
    for (dap_chain_cs_dag_event_item_t *ptr = PVT(l_dag)->datums; ptr != NULL && l_counter < l_end; ptr = ptr->hh_datums.next){
        dap_chain_datum_t *l_datum = dap_chain_cs_dag_event_get_datum(ptr->event, ptr->event_size);
        if (l_datum->header.type_id == DAP_CHAIN_DATUM_TX && l_counter++ >= l_offset) {
            dap_chain_datum_tx_t  *l_tx = (dap_chain_datum_tx_t*)l_datum->data;
            l_list = dap_list_append(l_list, l_tx);
        }
    }
    return l_list;
}

static uint64_t s_dap_chain_callback_get_count_atom(dap_chain_t *a_chain)
{
    dap_chain_cs_dag_t  *l_dag = DAP_CHAIN_CS_DAG(a_chain);
    pthread_mutex_lock(&PVT(l_dag)->events_mutex);
    uint64_t l_count = HASH_COUNT(PVT(l_dag)->events);
    pthread_mutex_unlock(&PVT(l_dag)->events_mutex);
    return l_count;
}

static dap_list_t *s_callback_get_atoms(dap_chain_t *a_chain, size_t a_count, size_t a_page, bool a_reverse)
{
    UNUSED(a_reverse);
    dap_chain_cs_dag_t  *l_dag = DAP_CHAIN_CS_DAG(a_chain);
    dap_chain_cs_dag_pvt_t *l_dag_pvt = PVT(l_dag);
    if (!l_dag_pvt->events) {
        return NULL;
    }
    size_t l_offset = a_count * (a_page - 1);
    pthread_mutex_lock(&PVT(l_dag)->events_mutex);
    size_t l_count = HASH_COUNT(l_dag_pvt->events);
    if (a_page < 2)
        l_offset = 0;
    if (l_offset > l_count){
        pthread_mutex_unlock(&PVT(l_dag)->events_mutex);
        return NULL;
    }
    dap_list_t *l_list = NULL;
    size_t l_counter = 0;
    size_t l_end = l_offset + a_count;

    dap_chain_cs_dag_event_item_t *l_ptr = HASH_LAST(l_dag_pvt->events);
    for (dap_chain_cs_dag_event_item_t *ptr = l_ptr; ptr != NULL && l_counter < l_end; ptr = ptr->hh.prev){
        if (l_counter >= l_offset){
            dap_chain_cs_dag_event_t *l_event = ptr->event;
            l_list = dap_list_append(l_list, l_event);
            l_list = dap_list_append(l_list, &ptr->event_size);
        }
        l_counter++;
    }
    pthread_mutex_unlock(&PVT(l_dag)->events_mutex);
    return l_list;
}<|MERGE_RESOLUTION|>--- conflicted
+++ resolved
@@ -1604,17 +1604,11 @@
                     json_object_object_add(json_obj_event,"Event hash", json_object_new_string(l_event_hash_str));
 
                     // Round info
-<<<<<<< HEAD
-                    if (l_from_events_str && strcmp(l_from_events_str,"round.new") == 0) {
-                        json_object_object_add(json_obj_event,"Event hash", json_object_new_string(l_event_hash_str));
-                        json_object_object_add(json_obj_event,"Round info", json_object_new_string("empty"));
-                        json_object_object_add(json_obj_event,"Signs reject", json_object_new_uint64(l_round_item->round_info.reject_count));
-=======
+
                     if ((l_from_events_str && strcmp(l_from_events_str,"round.new") == 0) && l_round_item) {
                         dap_string_append_printf(l_str_tmp,
                             "\tRound info:\n\t\tsigns reject: %d\n",
                             l_round_item->round_info.reject_count);
->>>>>>> 2746fc99
                         dap_nanotime_to_str_rfc822(buf, DAP_TIME_STR_SIZE, l_round_item->round_info.ts_update);
                         json_object_object_add(json_obj_event,"datum_hash", json_object_new_string(dap_chain_hash_fast_to_str_static(&l_round_item->round_info.datum_hash)));
                         json_object_object_add(json_obj_event,"ts_update", json_object_new_string(buf));                        
