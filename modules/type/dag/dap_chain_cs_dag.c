/*
 * Authors:
 * Dmitriy A. Gearasimov <gerasimov.dmitriy@demlabs.net>
 * DeM Labs Inc.   https://demlabs.net
 * Kelvin Project https://github.com/kelvinblockchain
 * Copyright  (c) 2017-2018
 * All rights reserved.

 This file is part of DAP (Demlabs Application Protocol) the open source project

    DAP (Demlabs Application Protocol) is free software: you can redistribute it and/or modify
    it under the terms of the GNU General Public License as published by
    the Free Software Foundation, either version 3 of the License, or
    (at your option) any later version.

    DAP is distributed in the hope that it will be useful,
    but WITHOUT ANY WARRANTY; without even the implied warranty of
    MERCHANTABILITY or FITNESS FOR A PARTICULAR PURPOSE.  See the
    GNU General Public License for more details.

    You should have received a copy of the GNU General Public License
    along with any DAP based project.  If not, see <http://www.gnu.org/licenses/>.
*/
#include <stdlib.h>
#include <time.h>
#include <pthread.h>
#include "errno.h"
#include "uthash.h"
#include "utlist.h"

#ifdef _WIN32
#include <winsock2.h>
#include <windows.h>
#include <mswsock.h>
#include <ws2tcpip.h>
#include <io.h>
#include <time.h>
#include <pthread.h>
#endif

#include "dap_cert.h"
#include "dap_common.h"
#include "dap_enc_base58.h"
#include "dap_string.h"
#include "dap_strfuncs.h"
#include "dap_hash.h"
#include "dap_chain_datum.h"
#include "dap_chain_cs.h"
#include "dap_chain_cs_dag.h"
#include "dap_global_db.h"
#include "dap_global_db_driver.h"
#include "dap_chain_node_cli.h"
#include "dap_chain_node_cli_cmd.h"
#include "dap_chain_cell.h"
#include "dap_chain_net.h"
#include "dap_chain_ledger.h"

#define LOG_TAG "dap_chain_cs_dag"

typedef struct dap_chain_cs_dag_event_item {
    dap_chain_hash_fast_t hash;
    dap_chain_hash_fast_t datum_hash;
    dap_nanotime_t ts_added;
    dap_chain_cs_dag_event_t *event;
    size_t event_size;
    uint64_t event_number;
    int ret_code;
    char *mapped_region;
    UT_hash_handle hh, hh_select, hh_datums;
} dap_chain_cs_dag_event_item_t;

typedef struct dap_chain_cs_dag_blocked {
    dap_chain_hash_fast_t hash;
    UT_hash_handle hh;
}dap_chain_cs_dag_blocked_t;


typedef struct dap_chain_cs_dag_pvt {
    pthread_mutex_t events_mutex;
    dap_chain_cs_dag_event_item_t * events;
    dap_chain_cs_dag_event_item_t * datums;
    dap_chain_cs_dag_event_item_t * events_treshold;
    dap_chain_cs_dag_event_item_t * events_treshold_conflicted;
    dap_chain_cs_dag_event_item_t * events_lasts_unlinked;
    dap_chain_cs_dag_blocked_t *removed_events_from_treshold;
    dap_interval_timer_t treshold_fee_timer;
    uint64_t tx_count;
} dap_chain_cs_dag_pvt_t;

#define PVT(a) ((dap_chain_cs_dag_pvt_t *) a->_pvt )

static int s_chain_cs_dag_new(dap_chain_t *a_chain, dap_config_t *a_chain_cfg);
static void s_chain_cs_dag_delete(dap_chain_t *a_chain);
static void s_dap_chain_cs_dag_purge(dap_chain_t *a_chain);
static void s_dap_chain_cs_dag_threshold_free(dap_chain_cs_dag_t *a_dag);
static dap_chain_cs_dag_event_item_t *s_dag_proc_treshold(dap_chain_cs_dag_t *a_dag);

// Atomic element organization callbacks
static dap_chain_atom_verify_res_t s_chain_callback_atom_add(dap_chain_t * a_chain, dap_chain_atom_ptr_t , size_t, dap_hash_fast_t *a_atom_hash);                      //    Accept new event in dag
static dap_chain_atom_ptr_t s_chain_callback_atom_add_from_treshold(dap_chain_t * a_chain, size_t *a_event_size_out);                    //    Accept new event in dag from treshold
static dap_chain_atom_verify_res_t s_chain_callback_atom_verify(dap_chain_t * a_chain, dap_chain_atom_ptr_t , size_t, dap_hash_fast_t *a_atom_hash);                   //    Verify new event in dag
static size_t s_chain_callback_atom_get_static_hdr_size(void);                               //    Get dag event header size

static dap_chain_atom_iter_t* s_chain_callback_atom_iter_create(dap_chain_t * a_chain, dap_chain_cell_id_t a_cell_id, dap_hash_fast_t *a_hash_from);

static dap_chain_atom_ptr_t s_chain_callback_atom_iter_find_by_hash(dap_chain_atom_iter_t * a_atom_iter ,
                                                                       dap_chain_hash_fast_t * a_atom_hash, size_t * a_atom_size);
static dap_chain_atom_ptr_t s_chain_callback_atom_iter_get_by_num(dap_chain_atom_iter_t *a_atom_iter, uint64_t a_atom_num);
static dap_chain_datum_t *s_chain_callback_atom_find_by_datum_hash(dap_chain_t *a_chain, dap_chain_hash_fast_t *a_datum_hash,
                                                                   dap_chain_hash_fast_t *a_event_hash, int *a_ret_code);
static dap_chain_datum_t** s_chain_callback_atom_get_datum(dap_chain_atom_ptr_t a_event, size_t a_atom_size, size_t *a_datums_count);
static dap_time_t s_chain_callback_atom_get_timestamp(dap_chain_atom_ptr_t a_atom) { return ((dap_chain_cs_dag_event_t *)a_atom)->header.ts_created; }
//    Get event(s) from dag
static dap_chain_atom_ptr_t s_chain_callback_atom_iter_get(dap_chain_atom_iter_t *a_atom_iter, dap_chain_iter_op_t a_operation, size_t *a_atom_size);
static dap_chain_atom_ptr_t *s_chain_callback_atom_iter_get_links( dap_chain_atom_iter_t * a_atom_iter , size_t *a_links_size,
                                                                  size_t ** a_links_size_ptr );  //    Get list of linked events

// Delete iterator
static void s_chain_callback_atom_iter_delete(dap_chain_atom_iter_t * a_atom_iter );                  //    Get the fisrt event from dag

static bool s_chain_callback_datums_pool_proc(dap_chain_t * a_chain, dap_chain_datum_t *a_datum);
static size_t s_callback_add_datums(dap_chain_t *a_chain, dap_chain_datum_t **a_datums, size_t a_datums_count);

// Datum ops
static dap_chain_datum_iter_t *s_chain_callback_datum_iter_create(dap_chain_t *a_chain);
static void s_chain_callback_datum_iter_delete(dap_chain_datum_iter_t *a_datum_iter);
static dap_chain_datum_t *s_chain_callback_datum_iter_get_first(dap_chain_datum_iter_t *a_datum_iter); // Get the fisrt datum from dag
static dap_chain_datum_t *s_chain_callback_datum_iter_get_next(dap_chain_datum_iter_t *a_datum_iter); // Get the next datum from dag

static int s_cli_dag(int argc, char ** argv, void **a_str_reply);
void s_dag_events_lasts_process_new_last_event(dap_chain_cs_dag_t * a_dag, dap_chain_cs_dag_event_item_t * a_event_item);

static uint64_t s_dap_chain_callback_get_count_tx(dap_chain_t *a_chain);
static dap_list_t *s_dap_chain_callback_get_txs(dap_chain_t *a_chain, size_t a_count, size_t a_page, bool a_reverse);

static uint64_t s_dap_chain_callback_get_count_atom(dap_chain_t *a_chain);
static dap_list_t *s_callback_get_atoms(dap_chain_t *a_chain, size_t a_count, size_t a_page, bool a_reverse);

static bool s_seed_mode = false, s_debug_more = false, s_threshold_enabled = false;

/**
 * @brief dap_chain_cs_dag_init
 * @return always 0
 */
int dap_chain_cs_dag_init()
{
    srand((unsigned int) time(NULL));
    dap_chain_cs_type_add( "dag", s_chain_cs_dag_new );
    s_seed_mode         = dap_config_get_item_bool_default(g_config, "general", "seed_mode",        false);
    s_debug_more        = dap_config_get_item_bool_default(g_config, "dag",     "debug_more",       false);
    s_threshold_enabled = dap_config_get_item_bool_default(g_config, "dag",     "threshold_enabled",false);
    debug_if(s_debug_more, L_DEBUG, "Thresholding %s", s_threshold_enabled ? "enabled" : "disabled");
    dap_cli_server_cmd_add ("dag", s_cli_dag, "DAG commands",
        "dag event create -net <net_name> -chain <chain_name> -datum <datum_hash> [-H {hex | base58(default)}]\n"
            "\tCreate event from datum mempool element\n\n"
        "dag event cancel -net <net_name> -chain <chain_name> -event <event_hash>\n"
            "\tRemove event from forming new round and put back its datum to mempool\n\n"
        "dag event sign -net <net_name> -chain <chain_name> -event <event_hash>\n"
            "\tAdd sign to event <event hash> in round.new. Hash doesn't include other signs so event hash\n"
            "\tdoesn't changes after sign add to event. \n\n"
        "dag event dump -net <net_name> -chain <chain_name> -event <event_hash> -from {events | events_lasts | threshold | round.new  | round.<Round id in hex>} [-H {hex | base58(default)}]\n"
            "\tDump event info\n\n"
        "dag event list -net <net_name> -chain <chain_name> -from {events | events_lasts | threshold | round.new | round.<Round id in hex>} [-limit] [-offset]\n\n"
            "\tShow event list \n\n"
        "dag event count -net <net_name> -chain <chain_name>\n"
            "\tShow count event \n\n"
        "dag round complete -net <net_name> -chain <chain_name> \n"
                                        "\tComplete the current new round, verify it and if everything is ok - publish new events in chain\n"
        "dag round find -net <net_name> -chain <chain_name> -datum <datum_hash> \n"
            "\tSearches for rounds that have events that contain the specified datum.\n\n"
                                        );
    log_it(L_NOTICE,"Initialized DAG chain items organization class");
    return 0;
}

/**
 * @brief dap_chain_cs_dag_deinit
 */
void dap_chain_cs_dag_deinit(void)
{

}

/**
 * @brief s_chain_cs_dag_new
 * @param a_chain
 * @param a_chain_cfg
 */
static int s_chain_cs_dag_new(dap_chain_t * a_chain, dap_config_t * a_chain_cfg)
{
    dap_chain_cs_dag_t * l_dag = DAP_NEW_Z(dap_chain_cs_dag_t);
    if (!l_dag){
        log_it(L_CRITICAL, "%s", g_error_memory_alloc);
        return -1;
    }
    l_dag->_pvt = DAP_NEW_Z(dap_chain_cs_dag_pvt_t);
    if (!l_dag->_pvt){
        log_it(L_CRITICAL, "%s", g_error_memory_alloc);
        DAP_DELETE(l_dag);
        return -1;
    }
    l_dag->chain = a_chain;

    pthread_mutexattr_t l_mutex_attr;
    pthread_mutexattr_init(&l_mutex_attr);
    pthread_mutexattr_settype(&l_mutex_attr, PTHREAD_MUTEX_RECURSIVE);
    pthread_mutex_init(&PVT(l_dag)->events_mutex, &l_mutex_attr);
    pthread_mutexattr_destroy(&l_mutex_attr);

    a_chain->callback_delete = s_chain_cs_dag_delete;
    a_chain->callback_purge = s_dap_chain_cs_dag_purge;

    // Atom element callbacks
    a_chain->callback_atom_add = s_chain_callback_atom_add ;  // Accept new element in chain
    a_chain->callback_atom_add_from_treshold = s_chain_callback_atom_add_from_treshold;  // Accept new elements in chain from treshold
    a_chain->callback_atom_verify = s_chain_callback_atom_verify ;  // Verify new element in chain
    a_chain->callback_atom_get_hdr_static_size = s_chain_callback_atom_get_static_hdr_size; // Get dag event hdr size

    a_chain->callback_atom_iter_create = s_chain_callback_atom_iter_create;
    a_chain->callback_atom_iter_delete = s_chain_callback_atom_iter_delete;
    a_chain->callback_atom_iter_get = s_chain_callback_atom_iter_get;               // Linear pass through
    a_chain->callback_atom_find_by_hash = s_chain_callback_atom_iter_find_by_hash;  // Get element by hash
    a_chain->callback_atom_get_by_num = s_chain_callback_atom_iter_get_by_num;
    a_chain->callback_atom_iter_get_links = s_chain_callback_atom_iter_get_links;

    a_chain->callback_atom_get_datums = s_chain_callback_atom_get_datum;
    a_chain->callback_atom_get_timestamp = s_chain_callback_atom_get_timestamp;

    a_chain->callback_datum_find_by_hash = s_chain_callback_atom_find_by_datum_hash;

    a_chain->callback_add_datums = s_callback_add_datums;

    // Datum operations callbacks
    a_chain->callback_datum_iter_create = s_chain_callback_datum_iter_create; // Datum iterator create
    a_chain->callback_datum_iter_delete = s_chain_callback_datum_iter_delete; // Datum iterator delete
    a_chain->callback_datum_iter_get_first = s_chain_callback_datum_iter_get_first; // Get the fisrt datum from chain
    a_chain->callback_datum_iter_get_next = s_chain_callback_datum_iter_get_next; // Get the next datum from chain from the current one

    // Get tx list
    a_chain->callback_get_txs = s_dap_chain_callback_get_txs;
    // Get tx count
    a_chain->callback_count_tx = s_dap_chain_callback_get_count_tx;

    // Get atom count in chain
    a_chain->callback_count_atom = s_dap_chain_callback_get_count_atom;
    // Get atom list in chain
    a_chain->callback_get_atoms = s_callback_get_atoms;

    // Others
    a_chain->_inheritor = l_dag;

    const char * l_static_genesis_event_hash_str = dap_config_get_item_str_default(a_chain_cfg,"dag","static_genesis_event",NULL);
    if ( l_static_genesis_event_hash_str ){
        int lhr;
        if ( (lhr= dap_chain_hash_fast_from_str(l_static_genesis_event_hash_str,&l_dag->static_genesis_event_hash) )!= 0 ){
            log_it( L_ERROR, "Can't read hash from static_genesis_event \"%s\", ret code %d ", l_static_genesis_event_hash_str, lhr);
        }
    }
    uint16_t l_list_len = 0;
    char **l_hard_accept_list = dap_config_get_array_str(a_chain_cfg, "dag-poa", "hard_accept_list", &l_list_len);
    log_it(L_MSG, "HAL contains %d whitelisted events", l_list_len);
    for (uint16_t i = 0; i < l_list_len; i++) {
        dap_chain_cs_dag_hal_item_t *l_hal_item = DAP_NEW_Z(dap_chain_cs_dag_hal_item_t);
        if (!l_hal_item){
        log_it(L_CRITICAL, "%s", g_error_memory_alloc);
            DAP_DEL_Z(l_dag->_pvt);
            DAP_DELETE(l_dag);
            return -1;
        }
        dap_chain_hash_fast_from_str(l_hard_accept_list[i], &l_hal_item->hash);
        HASH_ADD(hh, l_dag->hal, hash, sizeof(l_hal_item->hash), l_hal_item);
    }

    l_dag->is_static_genesis_event = (l_static_genesis_event_hash_str != NULL) && dap_config_get_item_bool_default(a_chain_cfg,"dag","is_static_genesis_event",false);

    l_dag->is_single_line = dap_config_get_item_bool_default(a_chain_cfg,"dag","is_single_line",false);
    l_dag->is_celled = dap_config_get_item_bool_default(a_chain_cfg,"dag","is_celled",false);
    l_dag->is_add_directly = dap_config_get_item_bool_default(a_chain_cfg,"dag","is_add_directly",false);
    l_dag->datum_add_hashes_count = dap_config_get_item_uint16_default(a_chain_cfg,"dag","datum_add_hashes_count",1);
    dap_chain_net_t *l_net = dap_chain_net_by_id(a_chain->net_id);
#ifndef DAP_LEDGER_TEST
    l_dag->gdb_group_events_round_new = dap_strdup_printf(l_dag->is_celled ? "dag-%s-%s-%016llx-round.new" : "dag-%s-%s-round.new",
                                          l_net->pub.gdb_groups_prefix, a_chain->name, 0LLU);
#else
    l_dag->gdb_group_events_round_new = dap_strdup_printf(l_dag->is_celled ? "dag-%s-%s-%016llx-round.new" : "dag-%s-%s-round.new",
                                        "Snet", a_chain->name, 0LLU);
#endif
    PVT(l_dag)->treshold_fee_timer = dap_interval_timer_create(900000, (dap_timer_callback_t)s_dap_chain_cs_dag_threshold_free, l_dag);

    log_it (L_NOTICE, "DAG chain initialized (%s)", l_dag->is_single_line ? "single line" : "multichain");

    return 0;
}

static void s_dap_chain_cs_dag_threshold_free(dap_chain_cs_dag_t *a_dag) {
    dap_chain_cs_dag_pvt_t *l_pvt = PVT(a_dag);
    dap_chain_cs_dag_event_item_t *l_current = NULL, *l_tmp = NULL;
    dap_nanotime_t  l_time_cut_off = dap_nanotime_now() - dap_nanotime_from_sec(7200); //7200 sec = 2 hours.
    pthread_mutex_lock(&l_pvt->events_mutex);
    //Free threshold
    HASH_ITER(hh, l_pvt->events_treshold, l_current, l_tmp) {
        if (l_current->ts_added < l_time_cut_off) {
            dap_chain_cs_dag_blocked_t *l_el = DAP_NEW(dap_chain_cs_dag_blocked_t);
            if (!l_el) {
        log_it(L_CRITICAL, "%s", g_error_memory_alloc);
                pthread_mutex_unlock(&l_pvt->events_mutex);
                return;
            }
            l_el->hash = l_current->hash;
            HASH_ADD(hh, l_pvt->removed_events_from_treshold, hash, sizeof(dap_chain_hash_fast_t), l_el);
            char *l_hash_dag = dap_hash_fast_to_str_new(&l_current->hash);
            if (!a_dag->chain->is_mapped && !l_current->mapped_region)
                DAP_DELETE(l_current->event);
            HASH_DEL(l_pvt->events_treshold, l_current);
            DAP_DELETE(l_current);
            log_it(L_NOTICE, "Removed DAG event with %s hash from trashold.", l_hash_dag);
            DAP_DELETE(l_hash_dag);
        }
    }
    //Fee treshold conflicted
    HASH_ITER(hh, l_pvt->events_treshold_conflicted, l_current, l_tmp) {
        if (l_current->ts_added < l_time_cut_off) {
            char *l_hash_dag = dap_hash_fast_to_str_new(&l_current->hash);
            if (!a_dag->chain->is_mapped && !l_current->mapped_region)
                DAP_DELETE(l_current->event);
            HASH_DEL(l_pvt->events_treshold_conflicted, l_current);
            DAP_DELETE(l_current);
            log_it(L_NOTICE, "Removed DAG event with %s hash from trashold.", l_hash_dag);
            DAP_DELETE(l_hash_dag);
        }
    }
    pthread_mutex_unlock(&l_pvt->events_mutex);
}

static void s_dap_chain_cs_dag_purge(dap_chain_t *a_chain)
{
    dap_chain_cs_dag_pvt_t *l_dag_pvt = PVT(DAP_CHAIN_CS_DAG(a_chain));
    pthread_mutex_lock(&l_dag_pvt->events_mutex);
    HASH_CLEAR(hh_datums, l_dag_pvt->datums);
    dap_chain_cs_dag_event_item_t *l_event_current, *l_event_tmp;
    // Clang bug at this, l_event_current should change at every loop cycle
    HASH_ITER(hh, l_dag_pvt->events, l_event_current, l_event_tmp) {
        HASH_DEL(l_dag_pvt->events, l_event_current);
        if (!a_chain->is_mapped && !l_event_current->mapped_region)
            DAP_DELETE(l_event_current->event);
        DAP_DELETE(l_event_current);
    }
    HASH_ITER(hh, l_dag_pvt->events_lasts_unlinked, l_event_current, l_event_tmp) {
        HASH_DEL(l_dag_pvt->events_lasts_unlinked, l_event_current);
        if (!a_chain->is_mapped && !l_event_current->mapped_region)
            DAP_DELETE(l_event_current->event);
        DAP_DELETE(l_event_current);
    }
    HASH_ITER(hh, l_dag_pvt->events_treshold, l_event_current, l_event_tmp) {
        HASH_DEL(l_dag_pvt->events_treshold, l_event_current);
        if (!a_chain->is_mapped && !l_event_current->mapped_region)
            DAP_DELETE(l_event_current->event);
        DAP_DELETE(l_event_current);
    }
    HASH_ITER(hh, l_dag_pvt->events_treshold_conflicted, l_event_current, l_event_tmp) {
        HASH_DEL(l_dag_pvt->events_treshold_conflicted, l_event_current);
        if (!a_chain->is_mapped && !l_event_current->mapped_region)
            DAP_DELETE(l_event_current->event);
        DAP_DELETE(l_event_current);
    }
    pthread_mutex_unlock(&l_dag_pvt->events_mutex);
    dap_chain_cell_delete_all(a_chain);
}

/**
 * @brief s_chain_cs_dag_delete
 * @param a_dag
 * @return
 */
static void s_chain_cs_dag_delete(dap_chain_t * a_chain)
{
    s_dap_chain_cs_dag_purge(a_chain);
    dap_chain_cs_dag_t * l_dag = DAP_CHAIN_CS_DAG ( a_chain );
    pthread_mutex_destroy(& PVT(l_dag)->events_mutex);
    if(l_dag->callback_delete )
        l_dag->callback_delete(l_dag);
    if(l_dag->_inheritor)
        DAP_DELETE(l_dag->_inheritor);
    if(l_dag->_pvt)
        DAP_DELETE(l_dag->_pvt);
}


static int s_dap_chain_add_atom_to_events_table(dap_chain_cs_dag_t *a_dag, dap_chain_cs_dag_event_item_t *a_event_item)
{
    dap_chain_datum_t *l_datum = (dap_chain_datum_t*) dap_chain_cs_dag_event_get_datum(a_event_item->event, a_event_item->event_size);
    if(a_event_item->event_size< sizeof(l_datum->header) ){
        log_it(L_WARNING, "Corrupted event, too small to fit datum in it");
        return -1;
    }
    size_t l_datum_size = dap_chain_datum_size(l_datum);
    size_t l_datum_size_max = dap_chain_cs_dag_event_get_datum_size_maximum(a_event_item->event, a_event_item->event_size);
    if(l_datum_size >l_datum_size_max ){
        log_it(L_WARNING, "Corrupted event, too big size %zd in header when event's size max is only %zd", l_datum_size, l_datum_size_max);
        return -1;
    }
    dap_hash_fast_t l_datum_hash;
    dap_hash_fast(l_datum->data, l_datum->header.data_size, &l_datum_hash);
    int l_ret = dap_chain_datum_add(a_dag->chain, l_datum, l_datum_size, &l_datum_hash);
    if (l_datum->header.type_id == DAP_CHAIN_DATUM_TX)  // && l_ret == 0
        PVT(a_dag)->tx_count++;
    a_event_item->datum_hash = l_datum_hash;
    a_event_item->ret_code = l_ret;
    a_event_item->event_number = HASH_COUNT(PVT(a_dag)->events) + 1;
    unsigned l_hash_item_hashv;
    HASH_VALUE(&l_datum_hash, sizeof(l_datum_hash), l_hash_item_hashv);
    pthread_mutex_lock(&PVT(a_dag)->events_mutex);
    dap_chain_cs_dag_event_item_t *l_datum_present = NULL;
    HASH_FIND_BYHASHVALUE(hh_datums, PVT(a_dag)->datums, &l_datum_hash, sizeof(l_datum_hash),
                          l_hash_item_hashv, l_datum_present);
    if (!l_datum_present)
        HASH_ADD_BYHASHVALUE(hh_datums, PVT(a_dag)->datums, datum_hash, sizeof(l_datum_hash),
                             l_hash_item_hashv, a_event_item);
    pthread_mutex_unlock(&PVT(a_dag)->events_mutex);
    if (s_debug_more) {
        char l_buf_hash[DAP_CHAIN_HASH_FAST_STR_SIZE] = {'\0'};
        dap_chain_hash_fast_to_str(&a_event_item->hash, l_buf_hash, sizeof(l_buf_hash));
        log_it(L_INFO, "Dag event %s checked, ret code %d : %s", l_buf_hash, l_ret,
               l_ret ? dap_chain_net_verify_datum_err_code_to_str(l_datum, l_ret) : "Ok");
    }
    return l_ret;
}

static bool s_dap_chain_check_if_event_is_present(dap_chain_cs_dag_event_item_t * a_hash_table, const dap_chain_hash_fast_t * hash) {
    if(!a_hash_table)
        return false;
    dap_chain_cs_dag_event_item_t * l_event_search = NULL;
    HASH_FIND(hh, a_hash_table, hash, sizeof(*hash), l_event_search);
    return (l_event_search != NULL);
}

static int s_sort_event_item(dap_chain_cs_dag_event_item_t* a, dap_chain_cs_dag_event_item_t* b)
{
    return a->event->header.ts_created == b->event->header.ts_created ? 0 :
                a->event->header.ts_created < b->event->header.ts_created ? -1 : 1;
}

/**
 * @brief s_chain_callback_atom_add Accept new event in dag
 * @param a_chain DAG object
 * @param a_atom
 * @param a_atom_size
 * @return 0 if verified and added well, otherwise if not
 */
static dap_chain_atom_verify_res_t s_chain_callback_atom_add(dap_chain_t * a_chain, dap_chain_atom_ptr_t a_atom, size_t a_atom_size, dap_hash_fast_t *a_atom_hash)
{
    dap_chain_cs_dag_t * l_dag = DAP_CHAIN_CS_DAG(a_chain);
    dap_chain_cs_dag_event_t * l_event = (dap_chain_cs_dag_event_t *) a_atom;

    dap_chain_cs_dag_event_item_t * l_event_item = DAP_NEW_Z(dap_chain_cs_dag_event_item_t);
    if (!l_event_item) {
        log_it(L_CRITICAL, "Memory allocation error");
        return ATOM_REJECT;
    }
    pthread_mutex_t *l_events_mutex = &PVT(l_dag)->events_mutex;
    l_event_item->event = l_event;
    l_event_item->event_size = a_atom_size;
    l_event_item->ts_added = dap_time_now();

    dap_chain_hash_fast_t l_event_hash = *a_atom_hash;
    l_event_item->hash = l_event_hash;

    if(s_debug_more) {
        char l_event_hash_str[DAP_CHAIN_HASH_FAST_STR_SIZE] = { '\0' };
        dap_chain_hash_fast_to_str(&l_event_hash, l_event_hash_str, sizeof(l_event_hash_str));
        log_it(L_DEBUG, "Processing event: %s ... (size %zd)", l_event_hash_str,a_atom_size);
    }
    pthread_mutex_lock(&PVT(l_dag)->events_mutex);
    // check if we already have this event
    dap_chain_atom_verify_res_t ret = s_dap_chain_check_if_event_is_present(PVT(l_dag)->events, &l_event_hash) ||
            s_dap_chain_check_if_event_is_present(PVT(l_dag)->events_treshold, &l_event_hash) ? ATOM_PASS : ATOM_ACCEPT;

    // verify hashes and consensus
    switch (ret) {
    case ATOM_ACCEPT:
        ret = s_chain_callback_atom_verify(a_chain, a_atom, a_atom_size, &l_event_hash);
        if (ret == ATOM_MOVE_TO_THRESHOLD) {
            if (!s_threshold_enabled /*&& !dap_chain_net_get_load_mode(dap_chain_net_by_id(a_chain->net_id))*/)
                ret = ATOM_REJECT;
        }
        debug_if(s_debug_more, L_DEBUG, "Verified atom %p: %s", a_atom, dap_chain_atom_verify_res_str[ret]);
        break;
    case ATOM_PASS:
        debug_if(s_debug_more, L_DEBUG, "Atom already present");
        pthread_mutex_unlock(&PVT(l_dag)->events_mutex);
        return ret;
    default:
        break;
    }

    if ( !(l_event_item = DAP_NEW_Z(dap_chain_cs_dag_event_item_t)) ) {
        log_it(L_CRITICAL, "%s", g_error_memory_alloc);
        pthread_mutex_unlock(&PVT(l_dag)->events_mutex);
        return ATOM_REJECT;
    }
    *l_event_item = (dap_chain_cs_dag_event_item_t) {
        .hash       = l_event_hash,
        .ts_added   = dap_time_now(),
        .event      = a_chain->is_mapped ? l_event : DAP_DUP_SIZE(l_event, a_atom_size),
        .event_size = a_atom_size
    };

    switch (ret) {
    case ATOM_MOVE_TO_THRESHOLD: {
        dap_chain_cs_dag_blocked_t *el = NULL;
        HASH_FIND(hh, PVT(l_dag)->removed_events_from_treshold, &l_event_hash, sizeof(dap_chain_hash_fast_t), el);
        if (!el) {
            if ( a_chain->is_mapped && dap_chain_net_get_load_mode(dap_chain_net_by_id(a_chain->net_id)) )
                l_event_item->mapped_region = (char*)l_event;
            HASH_ADD(hh, PVT(l_dag)->events_treshold, hash, sizeof(l_event_hash), l_event_item);
            debug_if(s_debug_more, L_DEBUG, "... added to threshold");
        } else {
            ret = ATOM_REJECT;
            debug_if(s_debug_more, L_DEBUG, "... rejected because the atom was removed from the threshold.");
        }
        break;
    }
    case ATOM_ACCEPT: {
        dap_chain_cell_t *l_cell = dap_chain_cell_find_by_id(a_chain, l_event->header.cell_id);
        if ( !dap_chain_net_get_load_mode( dap_chain_net_by_id(a_chain->net_id)) ) {
            if ( dap_chain_atom_save(l_cell, a_atom, a_atom_size, &l_event_hash) < 0 ) {
                log_it(L_ERROR, "Can't save atom to file");
                ret = ATOM_REJECT;
                break;
            } else if (a_chain->is_mapped) {
                l_event_item->event = (dap_chain_cs_dag_event_t*)( l_cell->map_pos += sizeof(uint64_t) );
                l_cell->map_pos += a_atom_size;
            }
        }
        int l_consensus_check = s_dap_chain_add_atom_to_events_table(l_dag, l_event_item);
        switch (l_consensus_check) {
        case 0:
            debug_if(s_debug_more, L_DEBUG, "... added");
            break;
        case DAP_CHAIN_CS_VERIFY_CODE_TX_NO_PREVIOUS:
        case DAP_CHAIN_CS_VERIFY_CODE_TX_NO_EMISSION:
            debug_if(s_debug_more, L_DEBUG, "... ledger tresholded");
            break;
        case DAP_CHAIN_DATUM_CA:
            debug_if(s_debug_more, L_DEBUG, "... DATUM_CA");
            break;
        case DAP_CHAIN_DATUM_CUSTOM:
            debug_if(s_debug_more, L_DEBUG, "... DATUM_CUSTOM");
            break;
        default:
            debug_if(s_debug_more, L_WARNING, "... added with ledger code %d", l_consensus_check);
            break;
        }
        dap_chain_cs_dag_event_item_t *l_tail = HASH_LAST(PVT(l_dag)->events);
        if (l_tail && l_tail->event->header.ts_created > l_event->header.ts_created) {
            DAP_CHAIN_PVT(a_chain)->need_reorder = true;
            HASH_ADD_INORDER(hh, PVT(l_dag)->events, hash, sizeof(l_event_item->hash), l_event_item, s_sort_event_item);
            dap_chain_cs_dag_event_item_t *it = PVT(l_dag)->events;
            for (uint64_t i = 0; it; it = it->hh.next)  // renumber chain events
                it->event_number = ++i;
        } else
            HASH_ADD(hh, PVT(l_dag)->events, hash, sizeof(l_event_item->hash), l_event_item);
        s_dag_events_lasts_process_new_last_event(l_dag, l_event_item);
        dap_chain_atom_notify(l_cell, &l_event_item->hash, (const byte_t*)l_event_item->event, l_event_item->event_size);
        dap_chain_atom_add_from_threshold(a_chain);
    } break;
    default:
        break;
    }
    pthread_mutex_unlock(&PVT(l_dag)->events_mutex);
    if (ret == ATOM_REJECT) { // Neither added, nor freed
        if (!a_chain->is_mapped)
            DAP_DELETE(l_event_item->event);
        DAP_DELETE(l_event_item);
    }
    return ret;
}

/**
 * @brief s_chain_callback_atom_add_from_treshold Accept new event in dag
 * @param a_chain DAG object
 * @return true if added one item, otherwise false
 */
static dap_chain_atom_ptr_t s_chain_callback_atom_add_from_treshold(dap_chain_t * a_chain, size_t *a_event_size_out)
{
    dap_chain_cs_dag_t *l_dag = DAP_CHAIN_CS_DAG(a_chain);
    dap_chain_cs_dag_event_item_t *l_item = s_dag_proc_treshold(l_dag);
    if (l_item) {
        if(a_event_size_out)
            *a_event_size_out = l_item->event_size;
        return l_item->event;
    }
    return NULL;
}

/**
 * @brief s_chain_callback_datums_add
 * @param a_chain
 * @param a_datums
 * @param a_datums_size
 */
static size_t s_callback_add_datums(dap_chain_t *a_chain, dap_chain_datum_t **a_datums, size_t a_datums_count)
{
    size_t l_datum_processed = 0;
    for (size_t i = 0; i < a_datums_count; i++) {
        dap_chain_datum_t *l_datum = *(a_datums + i);
        size_t l_datum_size = dap_chain_datum_size(l_datum);
        if (!l_datum_size || !l_datum)
            continue;
        if (s_chain_callback_datums_pool_proc(a_chain, l_datum))
            ++l_datum_processed;
    }
    return l_datum_processed;
}

static bool s_chain_callback_datums_pool_proc(dap_chain_t *a_chain, dap_chain_datum_t *a_datum)
{
    dap_return_val_if_fail(a_datum && a_chain, false);
    dap_chain_cs_dag_t * l_dag = DAP_CHAIN_CS_DAG(a_chain);
    /* If datum passes thru rounds, let's check if it wasn't added before */
    dap_chain_hash_fast_t l_datum_hash;
    dap_hash_fast(a_datum->data, a_datum->header.data_size, &l_datum_hash);
    if (!l_dag->is_add_directly) {
        bool l_dup_found = false;
        size_t l_objs_count = 0;
        dap_global_db_obj_t * l_objs = dap_global_db_get_all_sync(l_dag->gdb_group_events_round_new, &l_objs_count);
        for (size_t i = 0; i < l_objs_count; ++i) {
            if (!strcmp(DAG_ROUND_CURRENT_KEY, l_objs[i].key))
                continue;
            dap_chain_cs_dag_event_round_item_t *l_round_item = (dap_chain_cs_dag_event_round_item_t*)l_objs[i].value;
            if (!memcmp(&l_datum_hash, &(l_round_item->round_info.datum_hash), sizeof(dap_chain_hash_fast_t))) {
                l_dup_found = true;
                break;
            }
        }
        dap_global_db_objs_delete(l_objs, l_objs_count);
        if (l_dup_found) {
            char l_datum_hash_str[DAP_CHAIN_HASH_FAST_STR_SIZE];
            dap_chain_hash_fast_to_str(&l_datum_hash, l_datum_hash_str, sizeof(l_datum_hash_str));
            log_it(L_ERROR, "Datum %s was already added to round, drop it", l_datum_hash_str);
            return false;
        }
    }

    size_t  l_hashes_size   = l_dag->is_single_line ? 1 : l_dag->datum_add_hashes_count,
            l_hashes_linked = 0;
    if (!l_hashes_size) {
        log_it(L_ERROR, "Configuration mismatch, no hashed to be linked");
        return false;
    }
    dap_chain_hash_fast_t *l_hashes = l_hashes_size
            ? DAP_NEW_STACK_SIZE(dap_chain_hash_fast_t, l_hashes_size * sizeof(dap_chain_hash_fast_t))
            : NULL;
    if (!l_hashes) {
        log_it(L_CRITICAL, "Stack limit reached");
        return false;
    }

    /* Prepare round */
    pthread_mutex_lock(&PVT(l_dag)->events_mutex);
    if (!HASH_COUNT(PVT(l_dag)->events_lasts_unlinked)) {
        pthread_mutex_unlock(&PVT(l_dag)->events_mutex);
        log_it(L_INFO, "Nothing to link");
        if (!s_seed_mode)
            return false;
    } else {
        /* We'll use modification-safe iteration thru the additional hashtable thus the chosen events will not repeat */
#define always_true(ev) true
        dap_chain_cs_dag_event_item_t *l_tmp = NULL, *l_cur_ev, *l_tmp_ev;
        HASH_SELECT(hh_select, l_tmp, hh, PVT(l_dag)->events_lasts_unlinked, always_true); /* Always true predicate */
        pthread_mutex_unlock(&PVT(l_dag)->events_mutex);
        while ((l_hashes_linked < l_hashes_size) && (HASH_CNT(hh_select, l_tmp) > 0)) {
            int l_random_id = rand() % HASH_CNT(hh_select, l_tmp), l_hash_id = 0;
            HASH_ITER(hh_select, l_tmp, l_cur_ev, l_tmp_ev) {
                if (l_hash_id++ == l_random_id) {
                    l_hashes[l_hashes_linked++] = l_cur_ev->hash;
                    HASH_DELETE(hh_select, l_tmp, l_cur_ev);
                    break;
                }
            }
        }
        HASH_CLEAR(hh_select, l_tmp);
        if (l_hashes_linked < l_hashes_size) {
            log_it(L_ERROR, "No enough unlinked events present (only %lu of %lu), a dummy round?", l_hashes_linked, l_hashes_size);
            return false;
        }
    }

    /*
     * Either we're in seed mode ==> the new event will be not linked to anything
     * or we have successfully chosen the hash(es) to link with.
     * No additional conditions required.
    */
    byte_t *l_current_round_bytes = dap_global_db_get_sync(l_dag->gdb_group_events_round_new, DAG_ROUND_CURRENT_KEY, NULL, NULL, NULL);
    uint64_t l_current_round = l_current_round_bytes ? *(uint64_t*)l_current_round_bytes : 0;
    DAP_DEL_Z(l_current_round_bytes);
    l_dag->round_completed = l_current_round++;
    l_dag->round_current = l_current_round;
    uint64_t l_event_size = 0;
    dap_chain_cs_dag_event_t * l_event = l_dag->callback_cs_event_create
            ? l_dag->callback_cs_event_create(l_dag, a_datum, l_hashes, l_hashes_linked, &l_event_size)
            : NULL;
    if (!l_event || !l_event_size) {
        log_it(L_ERROR,"Can't create new event!");
        return false;
    }
    dap_hash_fast_t l_event_hash;
    dap_hash_fast(l_event, l_event_size, &l_event_hash);
    bool l_res = false;
    if (l_dag->is_add_directly) {
<<<<<<< HEAD
        dap_chain_atom_verify_res_t l_verify_res = s_chain_callback_atom_add(a_chain, l_event, l_event_size, &l_event_hash);
        if (l_verify_res == ATOM_ACCEPT)
            l_res = dap_chain_atom_save(a_chain->cells, (uint8_t *)l_event, l_event_size, &l_event_hash) > 0;
        else
            log_it(L_ERROR, "Can't add new event to the file, atom verification result %d", l_verify_res);
=======
        dap_chain_atom_verify_res_t l_verify_res = s_chain_callback_atom_add(a_chain, l_event, l_event_size);
>>>>>>> 99299c81
        DAP_DELETE(l_event);
        if (l_verify_res != ATOM_ACCEPT) {
            log_it(L_ERROR, "Can't add new event to the file, atom verification result %d", l_verify_res);
            return false;
        } else
            return true;
    }

    dap_global_db_set_sync(l_dag->gdb_group_events_round_new, DAG_ROUND_CURRENT_KEY,
                      &l_current_round, sizeof(uint64_t), false);
    dap_chain_cs_dag_event_round_item_t l_round_item = { .round_info.datum_hash = l_datum_hash };
    char *l_event_hash_hex_str = DAP_NEW_STACK_SIZE(char, DAP_CHAIN_HASH_FAST_STR_SIZE);
    dap_chain_hash_fast_to_str(&l_event_hash, l_event_hash_hex_str, DAP_CHAIN_HASH_FAST_STR_SIZE);
    l_res = dap_chain_cs_dag_event_gdb_set(l_dag, l_event_hash_hex_str, l_event, l_event_size, &l_round_item);
    DAP_DELETE(l_event);
    log_it(l_res ? L_INFO : L_ERROR,
           l_res ? "Event %s placed in the new forming round [id %"DAP_UINT64_FORMAT_U"]"
                 : "Can't add new event [%s] to the new events round [id %"DAP_UINT64_FORMAT_U"]",
           l_event_hash_hex_str, l_current_round);
    return l_res;
}

/**
 * @brief dap_chain_cs_dag_find_event_by_hash
 * @param a_dag
 * @param a_hash
 * @return
 */
dap_chain_cs_dag_event_t* dap_chain_cs_dag_find_event_by_hash(dap_chain_cs_dag_t * a_dag, dap_chain_hash_fast_t * a_hash)
{
    dap_chain_cs_dag_event_item_t* l_event_item = NULL;
    pthread_mutex_lock(&PVT(a_dag)->events_mutex);
    HASH_FIND(hh, PVT(a_dag)->events ,a_hash,sizeof(*a_hash), l_event_item);
    pthread_mutex_unlock(&PVT(a_dag)->events_mutex);
    dap_chain_cs_dag_event_t * l_event = l_event_item? l_event_item->event: NULL;
    return l_event;
}

static bool s_event_verify_size(dap_chain_cs_dag_event_t *a_event, size_t a_event_size)
{
    if (sizeof(a_event->header) >= a_event_size) {
        log_it(L_WARNING, "Size of atom is %zd that is equal or less then header %zd", a_event_size, sizeof(a_event->header));
        return false;
    }
    size_t l_sign_offset = dap_chain_cs_dag_event_calc_size_excl_signs(a_event, a_event_size);
    if (l_sign_offset >= a_event_size)
        return false;
    if (a_event->header.signs_count > UINT8_MAX)
        return false;
    uint8_t i;
    for (i = 0; i < a_event->header.signs_count && l_sign_offset < a_event_size; ++i) {
        dap_sign_t *l_sign = (dap_sign_t*)((uint8_t*)a_event + l_sign_offset);
        l_sign_offset += dap_sign_get_size(l_sign);
    }
    if (i != a_event->header.signs_count) {
        log_it(L_WARNING, "Malformed event! Only %d of claimed %d signs fit data size%s",
               i, a_event->header.signs_count, l_sign_offset == a_event_size ? "" : ", incomplete sequence");

    }
    return l_sign_offset == a_event_size;
}

/**
 * @brief s_chain_callback_atom_verify Verify atomic element
 * @param a_chain
 * @param a_atom
 * @return
 */
static dap_chain_atom_verify_res_t s_chain_callback_atom_verify(dap_chain_t * a_chain, dap_chain_atom_ptr_t  a_atom,size_t a_atom_size, dap_chain_hash_fast_t *a_atom_hash)
{
    dap_chain_cs_dag_t * l_dag = DAP_CHAIN_CS_DAG(a_chain);
    dap_chain_cs_dag_event_t * l_event = (dap_chain_cs_dag_event_t *) a_atom;
    dap_chain_atom_verify_res_t res = ATOM_ACCEPT;
    pthread_mutex_t *l_events_mutex = &PVT(l_dag)->events_mutex;
    if (l_event->header.version) {
        debug_if(s_debug_more, L_WARNING, "Unsupported event version, possible corrupted event");
        return ATOM_REJECT;
    }
    if (l_event->header.chain_id.uint64 != a_chain->id.uint64) {
        debug_if(s_debug_more, L_WARNING, "Event from another chain, possible corrupted event");
        return ATOM_REJECT;
    }
    dap_chain_hash_fast_t l_event_hash = *a_atom_hash;
    // Hard accept list
    if (l_dag->hal) {
        dap_chain_cs_dag_hal_item_t *l_hash_found = NULL;
        pthread_mutex_lock(l_events_mutex);
        HASH_FIND(hh, l_dag->hal, &l_event_hash, sizeof(l_event_hash), l_hash_found);
        pthread_mutex_unlock(l_events_mutex);
        if (l_hash_found) {
            return ATOM_ACCEPT;
        }
    }
    if (!s_event_verify_size(l_event, a_atom_size)) {
        debug_if(s_debug_more, L_WARNING,"Event size not equal to expected");
        return  ATOM_REJECT;
    }

    // genesis or seed mode
    if (l_event->header.hash_count == 0){
        if(s_seed_mode && !PVT(l_dag)->events){
            log_it(L_NOTICE,"Accepting genesis event");
            return ATOM_ACCEPT;
        }else if(s_seed_mode){
            log_it(L_WARNING,"Cant accept genesis event: already present data in DAG, ->events is not NULL");
            return  ATOM_REJECT;
        }

        if (l_dag->is_static_genesis_event ){
            if ( memcmp( &l_event_hash, &l_dag->static_genesis_event_hash, sizeof(l_event_hash) ) != 0 ){
                char l_event_hash_str[DAP_CHAIN_HASH_FAST_STR_SIZE], l_genesis_event_hash_str[DAP_CHAIN_HASH_FAST_STR_SIZE];
                dap_chain_hash_fast_to_str(&l_event_hash, l_event_hash_str, sizeof(l_event_hash_str));
                dap_chain_hash_fast_to_str(&l_dag->static_genesis_event_hash, l_genesis_event_hash_str, sizeof(l_genesis_event_hash_str));
                log_it(L_WARNING, "Wrong genesis event %s (staticly predefined %s)",l_event_hash_str, l_genesis_event_hash_str);
                return ATOM_REJECT;
            } else {
                debug_if(s_debug_more, L_INFO, "Accepting static genesis event");
                return ATOM_ACCEPT;
            }
        }
    }

    //chain coherence
    if (! PVT(l_dag)->events ){
        res = ATOM_MOVE_TO_THRESHOLD;
        //log_it(L_DEBUG, "*** event %p goes to threshold", l_event);
    } else {
        //log_it(L_DEBUG, "*** event %p hash count %d",l_event, l_event->header.hash_count);
        for (size_t i = 0; i< l_event->header.hash_count; i++) {
            dap_chain_hash_fast_t * l_hash =  ((dap_chain_hash_fast_t *) l_event->hashes_n_datum_n_signs) + i;
            dap_chain_cs_dag_event_item_t * l_event_search = NULL;
            pthread_mutex_lock(l_events_mutex);
            HASH_FIND(hh, PVT(l_dag)->events ,l_hash ,sizeof (*l_hash),  l_event_search);
            pthread_mutex_unlock(l_events_mutex);
            if (l_event_search == NULL) {
                if(s_debug_more) {
                    char l_hash_str[DAP_CHAIN_HASH_FAST_STR_SIZE];
                    dap_chain_hash_fast_to_str(l_hash, l_hash_str, sizeof(l_hash_str));
                    log_it(L_WARNING, "Hash %s wasn't in hashtable of previously parsed", l_hash_str);
                }
                res = ATOM_MOVE_TO_THRESHOLD;
                break;
            }
        }
    }

    //consensus
    if(res == ATOM_ACCEPT)
        if(l_dag->callback_cs_verify ( l_dag, l_event,a_atom_size ))
            res = ATOM_REJECT;

    return res;
}

/**
 * @brief dap_chain_cs_dag_proc_event_round_new
 * @param a_dag
 */
void dap_chain_cs_dag_proc_event_round_new(dap_chain_cs_dag_t *a_dag)
{
    (void) a_dag;
    log_it(L_WARNING,"No proc event algorythm, use manual commands for round aproving");
}


/**
 * @brief s_dag_events_lasts_delete_linked_with_event
 * @param a_dag
 * @param a_event
 */
void s_dag_events_lasts_delete_linked_with_event(dap_chain_cs_dag_t * a_dag, dap_chain_cs_dag_event_t * a_event)
{
    for (size_t i = 0; i< a_event->header.hash_count; i++) {
        dap_chain_hash_fast_t * l_hash =  ((dap_chain_hash_fast_t *) a_event->hashes_n_datum_n_signs) + i;
        dap_chain_cs_dag_event_item_t * l_event_item = NULL;
        dap_chain_cs_dag_pvt_t * l_dag_pvt =  PVT(a_dag);
        HASH_FIND(hh, l_dag_pvt->events_lasts_unlinked ,l_hash ,sizeof (*l_hash),  l_event_item);
        if ( l_event_item ){
            HASH_DEL(PVT(a_dag)->events_lasts_unlinked,l_event_item);
            DAP_DEL_Z(l_event_item);
        }
    }
}

void s_dag_events_lasts_process_new_last_event(dap_chain_cs_dag_t * a_dag, dap_chain_cs_dag_event_item_t * a_event_item){
    //delete linked with event
    s_dag_events_lasts_delete_linked_with_event(a_dag, a_event_item->event);

    //add self
    dap_chain_cs_dag_event_item_t * l_event_last= DAP_NEW_Z(dap_chain_cs_dag_event_item_t);
    if (!l_event_last) {
        log_it(L_CRITICAL, "%s", g_error_memory_alloc);
        return;
    }
    l_event_last->ts_added = a_event_item->ts_added;
    l_event_last->event = a_event_item->event;
    l_event_last->event_size = a_event_item->event_size;
    dap_hash_fast(l_event_last->event, a_event_item->event_size,&l_event_last->hash );
    HASH_ADD(hh,PVT(a_dag)->events_lasts_unlinked,hash, sizeof(l_event_last->hash),l_event_last);
}


typedef enum{
  DAP_THRESHOLD_OK = 0,
  DAP_THRESHOLD_NO_HASHES,
  DAP_THRESHOLD_NO_HASHES_IN_MAIN,
  DAP_THRESHOLD_CONFLICTING
} dap_dag_threshold_verification_res_t;

int dap_chain_cs_dag_event_verify_hashes_with_treshold(dap_chain_cs_dag_t * a_dag, dap_chain_cs_dag_event_t * a_event)
{
    bool l_is_events_all_hashes = true;
    bool l_is_events_main_hashes = true;

    if (a_event->header.hash_count == 0) {
        //looks like an alternative genesis event
        return DAP_THRESHOLD_CONFLICTING;
    }
    dap_dag_threshold_verification_res_t ret = DAP_THRESHOLD_OK;
    for (size_t i = 0; i< a_event->header.hash_count; i++) {
        dap_chain_hash_fast_t * l_hash =  ((dap_chain_hash_fast_t *) a_event->hashes_n_datum_n_signs) + i;
        dap_chain_cs_dag_event_item_t * l_event_search = NULL;
        HASH_FIND(hh, PVT(a_dag)->events_treshold_conflicted,l_hash ,sizeof (*l_hash),  l_event_search);
        if ( l_event_search ){
          //event is linked to event we consider conflicting
          ret = DAP_THRESHOLD_CONFLICTING;
          break;
        }
        HASH_FIND(hh, PVT(a_dag)->events ,l_hash ,sizeof (*l_hash),  l_event_search);
        if ( l_event_search == NULL ){ // If not found in events - search in treshhold
            l_is_events_main_hashes = false;
            HASH_FIND(hh, PVT(a_dag)->events_treshold ,l_hash ,sizeof (*l_hash),  l_event_search);
            if( l_event_search == NULL ){ // Hash is not in events or treshold table, keep the current item where it is
                l_is_events_all_hashes = false;
                break;
            }
        }
    }
    if (ret == DAP_THRESHOLD_CONFLICTING)
        return ret;
    return l_is_events_all_hashes ?
                (l_is_events_main_hashes ?
                    DAP_THRESHOLD_OK :
                DAP_THRESHOLD_NO_HASHES_IN_MAIN) :
            DAP_THRESHOLD_NO_HASHES;
}

/**
 * @brief s_dag_proc_treshold
 * @param a_dag
 * @returns true if some atoms were moved from threshold to events
 */
dap_chain_cs_dag_event_item_t* s_dag_proc_treshold(dap_chain_cs_dag_t * a_dag)
{
    bool res = false;
    dap_chain_cs_dag_event_item_t * l_event_item = NULL, * l_event_item_tmp = NULL;
    pthread_mutex_lock(&PVT(a_dag)->events_mutex);
    int l_count = HASH_COUNT(PVT(a_dag)->events_treshold);
    log_it(L_DEBUG, "*** %d events in threshold", l_count);
    HASH_ITER(hh, PVT(a_dag)->events_treshold, l_event_item, l_event_item_tmp) {
        dap_dag_threshold_verification_res_t ret = dap_chain_cs_dag_event_verify_hashes_with_treshold(a_dag, l_event_item->event);
        if (ret == DAP_THRESHOLD_OK) {
            debug_if(s_debug_more, L_DEBUG, "Processing event (threshold): %s...",
                    dap_chain_hash_fast_to_str_static(&l_event_item->hash));
            dap_chain_cell_t *l_cell = dap_chain_cell_find_by_id(a_dag->chain, l_event_item->event->header.cell_id);
            if ( !l_event_item->mapped_region ) {
                if ( dap_chain_atom_save(l_cell, (const byte_t*)l_event_item->event, l_event_item->event_size, &l_event_item->hash) < 0 ) {
                    log_it(L_CRITICAL, "Can't move atom from threshold to file");
                    res = false;
                    break;
                } else if (a_dag->chain->is_mapped) {
                    l_event_item->event = (dap_chain_cs_dag_event_t*)( l_cell->map_pos += sizeof(uint64_t) );
                    l_cell->map_pos += l_event_item->event_size;
                }
            }
            int l_add_res = s_dap_chain_add_atom_to_events_table(a_dag, l_event_item);
            HASH_DEL(PVT(a_dag)->events_treshold, l_event_item);
            if (!l_add_res) {
                HASH_ADD(hh, PVT(a_dag)->events, hash, sizeof(l_event_item->hash), l_event_item);
                s_dag_events_lasts_process_new_last_event(a_dag, l_event_item);
                debug_if(s_debug_more, L_INFO, "... moved from threshold to chain");
                dap_chain_atom_notify(l_cell, &l_event_item->hash, (byte_t*)l_event_item->event, l_event_item->event_size);
                res = true;
            } else {
                // TODO clear other threshold items linked with this one
                debug_if(s_debug_more, L_WARNING, "... rejected with ledger code %d", l_add_res);
                if (!l_event_item->mapped_region)
                    DAP_DELETE(l_event_item->event);
                DAP_DELETE(l_event_item);
            }
            break;
        } else if (ret == DAP_THRESHOLD_CONFLICTING) {
            HASH_DEL(PVT(a_dag)->events_treshold, l_event_item);
            HASH_ADD(hh, PVT(a_dag)->events_treshold_conflicted, hash, sizeof (l_event_item->hash), l_event_item);
        }
    }
    pthread_mutex_unlock(&PVT(a_dag)->events_mutex);
    return res ? l_event_item : NULL;
}

/**
 * @brief s_chain_callback_atom_get_static_hdr_size
 * @param a_chain
 * @return
 */
static size_t s_chain_callback_atom_get_static_hdr_size()
{
   return sizeof (dap_chain_class_dag_event_hdr_t);
}

/**
 * @brief s_chain_callback_atom_get_datum Get the datum from event
 * @param a_atom_iter
 * @param a_datums_count
 * @return
 */
static dap_chain_datum_t **s_chain_callback_atom_get_datum(dap_chain_atom_ptr_t a_event, size_t a_atom_size, size_t *a_datums_count)
{
    assert(a_datums_count);
    if (!a_event)
        return NULL;
    dap_chain_datum_t *l_datum = dap_chain_cs_dag_event_get_datum((dap_chain_cs_dag_event_t*)a_event, a_atom_size);
    if (!l_datum)
        return NULL;

    dap_chain_datum_t **l_datums = DAP_NEW_Z(dap_chain_datum_t*);
    if (!l_datums) {
        log_it(L_CRITICAL, "%s", g_error_memory_alloc);
        return NULL;
    }
    if (a_datums_count)
        *a_datums_count = 1;
    l_datums[0] = l_datum;
    return l_datums;
}

/**
 * @brief s_chain_callback_atom_iter_get_links
 * @param a_atom_iter
 * @param a_links_size_ptr
 * @return
 */
static dap_chain_atom_ptr_t* s_chain_callback_atom_iter_get_links( dap_chain_atom_iter_t * a_atom_iter ,size_t* a_links_size,
                                                                  size_t ** a_links_size_array )
{
    if ( a_atom_iter->cur && a_atom_iter->chain){
        dap_chain_cs_dag_t * l_dag = DAP_CHAIN_CS_DAG( a_atom_iter->chain );
        if(!l_dag){
            log_it(L_ERROR,"Chain %s have DAP_CHAIN_CS_DAG() = NULL", a_atom_iter->chain->name);
            return NULL;
        }
        dap_chain_cs_dag_event_t * l_event =(dap_chain_cs_dag_event_t *) a_atom_iter->cur;
        dap_chain_cs_dag_event_item_t * l_event_item = (dap_chain_cs_dag_event_item_t *) a_atom_iter->cur_item;
        if ( l_event->header.hash_count > 0){
            dap_chain_atom_ptr_t * l_ret = DAP_NEW_Z_SIZE(dap_chain_atom_ptr_t,
                                               sizeof (dap_chain_atom_ptr_t) * l_event->header.hash_count );
            if (!l_ret) {
                log_it(L_CRITICAL, "%s", g_error_memory_alloc);
                return NULL;
            }
            if( a_links_size)
                *a_links_size = l_event->header.hash_count;
            *a_links_size_array = DAP_NEW_Z_SIZE(size_t, l_event->header.hash_count*sizeof (size_t));
            if (!*a_links_size_array) {
                log_it(L_CRITICAL, "%s", g_error_memory_alloc);
                DAP_DEL_Z(l_ret);
                return NULL;
            }
            for (uint16_t i = 0; i < l_event->header.hash_count; i++){
                dap_chain_cs_dag_event_item_t * l_link_item = NULL;
                dap_chain_hash_fast_t * l_link_hash = (dap_chain_hash_fast_t *)
                        (l_event->hashes_n_datum_n_signs +
                        i*sizeof(*l_link_hash));
                pthread_mutex_lock(&PVT(l_dag)->events_mutex);
                HASH_FIND(hh, PVT(l_dag)->events,l_link_hash,sizeof(*l_link_hash),l_link_item);
                pthread_mutex_unlock(&PVT(l_dag)->events_mutex);
                if ( l_link_item ){
                    l_ret[i] = l_link_item->event;
                    (*a_links_size_array)[i] = l_link_item->event_size;
                }else {
                    char l_err_str[256];
                    unsigned l_off = snprintf(l_err_str, sizeof(l_err_str), "Can't find %s -> ",
                        dap_chain_hash_fast_to_str_static(l_link_hash));
                    snprintf(l_err_str + l_off, sizeof(l_err_str) - l_off, "%s links",
                        l_event_item ? dap_chain_hash_fast_to_str_static(&l_event_item->hash) : "<null>");
                    log_it(L_ERROR, "%s", l_err_str);
                    (*a_links_size_array)--;
                }
            }
            if(!(*a_links_size_array)) {
                DAP_DEL_Z(l_ret);
            }
            return l_ret;
        }
    }
    return  NULL;
}

/**
 * @brief s_chain_callback_atom_iter_create Create atomic element iterator
 * @param a_chain
 * @return
 */
static dap_chain_atom_iter_t *s_chain_callback_atom_iter_create(dap_chain_t *a_chain, dap_chain_cell_id_t a_cell_id, dap_hash_fast_t *a_hash_from)
{
    dap_chain_atom_iter_t * l_atom_iter = DAP_NEW_Z(dap_chain_atom_iter_t);
    if (!l_atom_iter) {
        log_it(L_CRITICAL, "%s", g_error_memory_alloc);
        return NULL;
    }
    l_atom_iter->chain = a_chain;
    l_atom_iter->cell_id = a_cell_id;
    if (a_hash_from)
        s_chain_callback_atom_iter_find_by_hash(l_atom_iter, a_hash_from, NULL);
    return l_atom_iter;
}

/**
 * @brief s_chain_callback_atom_iter_get Get pointed dag event
 * @param a_atom_iter
 * @param a_opertaion
 * @param a_atom_size
 * @return
 */
static dap_chain_atom_ptr_t s_chain_callback_atom_iter_get(dap_chain_atom_iter_t *a_atom_iter, dap_chain_iter_op_t a_operation, size_t *a_atom_size)
{
    dap_return_val_if_fail(a_atom_iter, NULL);
    dap_chain_cs_dag_t * l_dag = DAP_CHAIN_CS_DAG(a_atom_iter->chain);
    assert(l_dag);
    dap_chain_cs_dag_pvt_t *l_dag_pvt = PVT(l_dag);
    assert(l_dag_pvt);
    pthread_mutex_lock(&PVT(l_dag)->events_mutex);
    switch (a_operation) {
    case DAP_CHAIN_ITER_OP_FIRST:
        a_atom_iter->cur_item = l_dag_pvt->events;
        break;
    case DAP_CHAIN_ITER_OP_LAST:
        a_atom_iter->cur_item = HASH_LAST(l_dag_pvt->events);
        break;
    case DAP_CHAIN_ITER_OP_NEXT:
        if (a_atom_iter->cur_item)
            a_atom_iter->cur_item = ((dap_chain_cs_dag_event_item_t *)a_atom_iter->cur_item)->hh.next;
        break;
    case DAP_CHAIN_ITER_OP_PREV:
        if (a_atom_iter->cur_item)
            a_atom_iter->cur_item = ((dap_chain_cs_dag_event_item_t *)a_atom_iter->cur_item)->hh.prev;
        break;
    }
    if (a_atom_iter->cur_item) {
        dap_chain_cs_dag_event_item_t *l_item = a_atom_iter->cur_item;
        a_atom_iter->cur = l_item->event;
        a_atom_iter->cur_size = l_item->event_size;
        a_atom_iter->cur_hash = &l_item->hash;
        a_atom_iter->cur_num = l_item->event_number;
    } else
        *a_atom_iter = (dap_chain_atom_iter_t) { .chain = a_atom_iter->chain,
                                                 .cell_id = a_atom_iter->cell_id };
    pthread_mutex_unlock(&PVT(l_dag)->events_mutex);
    if (a_atom_size)
        *a_atom_size = a_atom_iter->cur_size;
    return a_atom_iter->cur;
}

/**
 * @brief s_chain_callback_atom_iter_find_by_hash
 * @param a_atom_iter
 * @param a_atom_hash
 * @return
 */
static dap_chain_atom_ptr_t s_chain_callback_atom_iter_find_by_hash(dap_chain_atom_iter_t *a_atom_iter ,
                                                                       dap_chain_hash_fast_t * a_atom_hash, size_t *a_atom_size)
{
    dap_chain_cs_dag_t *l_dag = DAP_CHAIN_CS_DAG(a_atom_iter->chain);
    dap_chain_cs_dag_event_item_t *l_event_item = NULL;
    pthread_mutex_lock(&PVT(l_dag)->events_mutex);
    HASH_FIND(hh, PVT(l_dag)->events, a_atom_hash, sizeof(*a_atom_hash), l_event_item);
    if (l_event_item) {
        a_atom_iter->cur_item = l_event_item;
        a_atom_iter->cur = l_event_item->event;
        a_atom_iter->cur_size = l_event_item->event_size;
        a_atom_iter->cur_hash = &l_event_item->hash;
        a_atom_iter->cur_num = l_event_item->event_number;
    } else
        *a_atom_iter = (dap_chain_atom_iter_t) { .chain = a_atom_iter->chain,
                                                 .cell_id = a_atom_iter->cell_id };
    if (a_atom_size)
        *a_atom_size = a_atom_iter->cur_size;
    pthread_mutex_unlock(&PVT(l_dag)->events_mutex);
    return a_atom_iter->cur;
}

static dap_chain_atom_ptr_t s_chain_callback_atom_iter_get_by_num(dap_chain_atom_iter_t *a_atom_iter, uint64_t a_atom_num)
{
    dap_chain_cs_dag_t *l_dag = DAP_CHAIN_CS_DAG(a_atom_iter->chain);
    dap_chain_cs_dag_event_item_t *l_event_item = NULL;
    pthread_mutex_lock(&PVT(l_dag)->events_mutex);
    for (l_event_item = PVT(l_dag)->events; l_event_item; l_event_item = l_event_item->hh.next)
        if (l_event_item->event_number == a_atom_num)
            break;
    if (l_event_item) {
        a_atom_iter->cur_item = l_event_item;
        a_atom_iter->cur = l_event_item->event;
        a_atom_iter->cur_size = l_event_item->event_size;
        a_atom_iter->cur_hash = &l_event_item->hash;
        a_atom_iter->cur_num = l_event_item->event_number;
    } else
        *a_atom_iter = (dap_chain_atom_iter_t) { .chain = a_atom_iter->chain,
                                                 .cell_id = a_atom_iter->cell_id };
    pthread_mutex_unlock(&PVT(l_dag)->events_mutex);
    return a_atom_iter->cur;
}

/**
 * @brief s_chain_callback_atom_iter_delete Delete dag event iterator
 * @param a_atom_iter
 */
static void s_chain_callback_atom_iter_delete(dap_chain_atom_iter_t *a_atom_iter)
{
    DAP_DELETE(a_atom_iter);
}

static dap_chain_datum_iter_t *s_chain_callback_datum_iter_create(dap_chain_t *a_chain)
{
    dap_chain_datum_iter_t *l_ret = DAP_NEW_Z(dap_chain_datum_iter_t);
    if (!l_ret) {
        log_it(L_CRITICAL, "%s", g_error_memory_alloc);
        return NULL;
    }
    l_ret->chain = a_chain;
    return l_ret;
}

static void s_chain_callback_datum_iter_delete(dap_chain_datum_iter_t *a_datum_iter)
{
    DAP_DELETE(a_datum_iter);
}

static void s_datum_iter_fill(dap_chain_datum_iter_t *a_datum_iter, dap_chain_cs_dag_event_item_t *a_event_item)
{
    a_datum_iter->cur_item = a_event_item;
    if (a_event_item) {
        a_datum_iter->cur = dap_chain_cs_dag_event_get_datum(a_event_item->event, a_event_item->event_size);
        a_datum_iter->cur_size = dap_chain_datum_size(a_datum_iter->cur);
        a_datum_iter->cur_hash = &a_event_item->datum_hash;
        a_datum_iter->cur_atom_hash = &a_event_item->hash;
        a_datum_iter->ret_code = a_event_item->ret_code;
    } else {
        a_datum_iter->cur = NULL;
        a_datum_iter->cur_hash = NULL;
        a_datum_iter->cur_size = 0;
        a_datum_iter->ret_code = 0;
    }
}

/**
 * @brief s_chain_callback_atom_find_by_datum_hash
 * @param IN a_chain
 * @param IN a_datum_hash
 * @param OUT a_event_hash
 * @param OUT a_ret_code
 * @return
 */
static dap_chain_datum_t *s_chain_callback_atom_find_by_datum_hash(dap_chain_t *a_chain, dap_chain_hash_fast_t *a_datum_hash,
                                                                   dap_chain_hash_fast_t *a_event_hash, int *a_ret_code)
{
    dap_chain_cs_dag_t *l_dag = DAP_CHAIN_CS_DAG( a_chain );
    dap_chain_cs_dag_event_item_t *l_event_item = NULL;
    pthread_mutex_lock(&PVT(l_dag)->events_mutex);
    HASH_FIND(hh_datums, PVT(l_dag)->datums, a_datum_hash, sizeof(*a_datum_hash), l_event_item);
    pthread_mutex_unlock(&PVT(l_dag)->events_mutex);
    if ( l_event_item ){
        dap_chain_datum_t *l_datum = dap_chain_cs_dag_event_get_datum(l_event_item->event, l_event_item->event_size);
        if (l_datum && l_datum->header.data_size) {
            if (a_event_hash)
                *a_event_hash = l_event_item->hash;
            if (a_ret_code)
                *a_ret_code = l_event_item->ret_code;
            return l_datum;
        }
    }
    return NULL;
}


static dap_chain_datum_t *s_chain_callback_datum_iter_get_first(dap_chain_datum_iter_t *a_datum_iter)
{
    dap_chain_cs_dag_t *l_dag = DAP_CHAIN_CS_DAG(a_datum_iter->chain);
    pthread_mutex_lock(&PVT(l_dag)->events_mutex);
    dap_chain_cs_dag_event_item_t *l_item = PVT(l_dag)->datums;
    s_datum_iter_fill(a_datum_iter, l_item);
    pthread_mutex_unlock(&PVT(l_dag)->events_mutex);
    return a_datum_iter->cur;
}

static dap_chain_datum_t *s_chain_callback_datum_iter_get_next(dap_chain_datum_iter_t *a_datum_iter)
{
    dap_chain_cs_dag_t *l_dag = DAP_CHAIN_CS_DAG(a_datum_iter->chain);
    pthread_mutex_lock(&PVT(l_dag)->events_mutex);
    dap_chain_cs_dag_event_item_t *l_item = a_datum_iter->cur_item;
    if (l_item)
        l_item = l_item->hh_datums.next;
    s_datum_iter_fill(a_datum_iter, l_item);
    pthread_mutex_unlock(&PVT(l_dag)->events_mutex);
    return a_datum_iter->cur;
}

/**
 * @brief s_cli_dag
 * @param argc
 * @param argv
 * @param arg_func
 * @param str_reply
 * @return
 */
static int s_cli_dag(int argc, char ** argv, void **a_str_reply)
{
    enum {
        SUBCMD_EVENT_CREATE,
        SUBCMD_EVENT_CANCEL,
        SUBCMD_EVENT_LIST,
        SUBCMD_EVENT_DUMP,
        SUBCMD_EVENT_SIGN,
        SUBCMD_EVENT_COUNT,
        SUBCMD_UNDEFINED
    } l_event_subcmd={0};

    int arg_index = 1;

    const char * l_event_cmd_str = NULL;
    const char * l_round_cmd_str = NULL;

    const char* l_event_hash_str = NULL;
    dap_chain_hash_fast_t l_event_hash = {0};

    const char * l_datum_hash_str = NULL;
    const char * l_cert_str;
    const char * l_from_events_str = NULL;

    dap_chain_t * l_chain = NULL;
    dap_chain_cs_dag_t * l_dag = NULL;
    dap_chain_net_t * l_net = NULL;

    dap_cli_server_cmd_find_option_val(argv, arg_index, arg_index + 1, "event", &l_event_cmd_str);
    dap_cli_server_cmd_find_option_val(argv, arg_index, arg_index + 1, "round", &l_round_cmd_str);

    arg_index++;
    const char * l_hash_out_type = NULL;
    dap_cli_server_cmd_find_option_val(argv, 0, argc, "-H", &l_hash_out_type);
    if(!l_hash_out_type)
        l_hash_out_type = "hex";
    if(dap_strcmp(l_hash_out_type,"hex") && dap_strcmp(l_hash_out_type,"base58")) {
        dap_cli_server_cmd_set_reply_text(a_str_reply, "invalid parameter -H, valid values: -H <hex | base58>");
        return -1;
    }

    dap_chain_node_cli_cmd_values_parse_net_chain(&arg_index, argc, argv, a_str_reply, &l_chain, &l_net,
                                                  CHAIN_TYPE_INVALID);
    if ((l_net == NULL) || (l_chain == NULL)){
        return -1;
    } else if (a_str_reply && *a_str_reply) {
        DAP_DELETE(*a_str_reply);
        *a_str_reply = NULL;
    }
    l_dag = DAP_CHAIN_CS_DAG(l_chain);

    const char *l_chain_type = dap_chain_get_cs_type(l_chain);

    if (!strstr(l_chain_type, "dag_")){
            dap_cli_server_cmd_set_reply_text(a_str_reply,
                        "Type of chain %s is not dag. This chain with type %s is not supported by this command",
                        l_chain->name, l_chain_type);
            return -42;
    }

    int ret = 0;
    if ( l_round_cmd_str ) {
        if ( strcmp(l_round_cmd_str,"complete") == 0 ){
            const char * l_cmd_mode_str = NULL;
            dap_cli_server_cmd_find_option_val(argv, arg_index, argc, "-mode", &l_cmd_mode_str);
            bool l_verify_only = false;
            if ( dap_strcmp(l_cmd_mode_str,"verify only") == 0 ){
                l_verify_only = true;
            }
            log_it(L_NOTICE,"Round complete command accepted, forming new events");

            size_t l_objs_size=0;
            dap_global_db_obj_t * l_objs = dap_global_db_get_all_sync(l_dag->gdb_group_events_round_new,&l_objs_size);

            dap_string_t *l_str_ret_tmp= l_objs_size>0 ? dap_string_new("Completing round:\n") : dap_string_new("Completing round: no data");

            // list for verifed and added events
            dap_list_t *l_list_to_del = NULL;

            // Check if its ready or not
            for (size_t i = 0; i< l_objs_size; i++ ){
                if (!strcmp(DAG_ROUND_CURRENT_KEY, l_objs[i].key))
                    continue;
                dap_chain_cs_dag_event_round_item_t *l_round_item = (dap_chain_cs_dag_event_round_item_t *)l_objs[i].value;
                dap_chain_cs_dag_event_t *l_event = (dap_chain_cs_dag_event_t *)l_round_item->event_n_signs;
                dap_hash_fast_t l_event_hash = {};
                size_t l_event_size = l_round_item->event_size;
                dap_hash_fast(l_event, l_event_size, &l_event_hash);
                int l_ret_event_verify;
                if ( ( l_ret_event_verify = l_dag->callback_cs_verify (l_dag,l_event,l_event_size) ) !=0 ){// if consensus accept the event
                    dap_string_append_printf( l_str_ret_tmp,
                            "Error! Event %s is not passing consensus verification, ret code %d\n",
                                              l_objs[i].key, l_ret_event_verify );
                    ret = -30;
                    break;
                }else {
                    dap_string_append_printf( l_str_ret_tmp, "Event %s verification passed\n", l_objs[i].key);
                    // If not verify only mode we add
                    if ( ! l_verify_only ){
                        if (s_chain_callback_atom_add(l_chain, l_event, l_event_size, &l_event_hash) != ATOM_ACCEPT) { // Add new atom in chain
                            dap_string_append_printf(l_str_ret_tmp, "Event %s not added in chain\n", l_objs[i].key);
                        } else {
                            // add event to delete
                            l_list_to_del = dap_list_prepend(l_list_to_del, (void *)l_objs[i].key);
                            dap_string_append_printf(l_str_ret_tmp, "Event %s added in chain successfully\n",
                                    l_objs[i].key);
                        }

                    }
                }
            }
            // write events to file and delete events from db
            if(l_list_to_del) {
                if (dap_chain_cell_file_update(l_chain->cells) > 0) {
                    // delete events from db
                    dap_list_t *l_el;
                    DL_FOREACH(l_list_to_del, l_el) {
                        dap_global_db_del_sync(l_dag->gdb_group_events_round_new, (char*)l_el->data);
                    }
                }
                dap_chain_cell_close(l_chain->cells);
                dap_list_free(l_list_to_del);
            }

            // Cleaning up
            dap_global_db_objs_delete(l_objs, l_objs_size);
            dap_cli_server_cmd_set_reply_text(a_str_reply, "%s", l_str_ret_tmp->str);
            dap_string_free(l_str_ret_tmp, true);

            // Spread new  mempool changes and  dag events in network - going to SYNC_ALL
            // dap_chain_net_sync_all(l_net);
        }
        if (strcmp(l_round_cmd_str, "find") == 0) {
            dap_cli_server_cmd_find_option_val(argv, arg_index, argc, "-datum", &l_datum_hash_str);
            char *l_datum_in_hash = NULL;
            if (l_datum_hash_str) {
                if(!dap_strncmp(l_datum_hash_str, "0x", 2) || !dap_strncmp(l_datum_hash_str, "0X", 2)) {
                    l_datum_in_hash = dap_strdup(l_datum_hash_str);
                } else {
                    l_datum_in_hash = dap_enc_base58_to_hex_str_from_str(l_datum_hash_str);
                }
            } else {
                dap_cli_server_cmd_set_reply_text(a_str_reply, "The -datum option was not specified, so "
                                                               "no datum is known to look for in rounds.\n");
                return 0;
            }
            dap_hash_fast_t l_datum_hash = {0};
            dap_chain_hash_fast_from_str(l_datum_in_hash, &l_datum_hash);
            if (dap_hash_fast_is_blank(&l_datum_hash)) {
                dap_cli_server_cmd_set_reply_text(a_str_reply, "The -datum parameter is not a valid hash.\n");
                return 0;
            }
            size_t l_objs_size = 0;
            dap_global_db_obj_t * l_objs = dap_global_db_get_all_sync(l_dag->gdb_group_events_round_new, &l_objs_size);
            size_t l_search_events = 0;
            dap_string_t *l_events_str = dap_string_new("Events: \n");
            for (size_t i = 0; i < l_objs_size;i++) {
                if (!strcmp(DAG_ROUND_CURRENT_KEY, l_objs[i].key))
                    continue;
                dap_chain_cs_dag_event_round_item_t *l_round_item = (dap_chain_cs_dag_event_round_item_t *)l_objs[i].value;
                if (dap_hash_fast_compare(&l_round_item->round_info.datum_hash, &l_datum_hash)) {
                    dap_chain_cs_dag_event_t *l_event = (dap_chain_cs_dag_event_t *)l_round_item->event_n_signs;
                    size_t l_event_size = l_round_item->event_size;
                    dap_hash_fast_t ll_event_hash = {0};
                    dap_hash_fast(l_event, l_event_size, &ll_event_hash);
                    char *ll_event_hash_str = dap_hash_fast_to_str_new(&ll_event_hash);
                    l_search_events++;
                    dap_string_append_printf(l_events_str,
                                             "\t%zu) hash:%s cell_id:%zu\n", l_search_events, ll_event_hash_str,
                                             l_event->header.cell_id.uint64);
                    DAP_DELETE(ll_event_hash_str);
                }
            }
            dap_global_db_objs_delete(l_objs, l_objs_size);
            DAP_DELETE(l_datum_in_hash);
            if (l_search_events > 0) {
                dap_cli_server_cmd_set_reply_text(a_str_reply,
                                                  "Datum with hash %s found in %zu events:\n%s\n", l_datum_hash_str,
                                                  l_search_events, l_events_str->str);
            } else {
                dap_cli_server_cmd_set_reply_text(a_str_reply, "Datum hash %s not found in round event.\n", l_datum_hash_str);
            }
            dap_string_free(l_events_str, true);
            return 0;
        }
    }else if ( l_event_cmd_str  ) {
        char *l_datum_hash_hex_str = NULL;
        char *l_datum_hash_base58_str = NULL;
        if  ( strcmp( l_event_cmd_str, "create" ) == 0  ) {
            dap_cli_server_cmd_find_option_val(argv, arg_index, argc, "-datum", &l_datum_hash_str);

            // datum hash may be in hex or base58 format
            if(l_datum_hash_str) {
                if(!dap_strncmp(l_datum_hash_str, "0x", 2) || !dap_strncmp(l_datum_hash_str, "0X", 2)) {
                    l_datum_hash_hex_str = dap_strdup(l_datum_hash_str);
                    l_datum_hash_base58_str = dap_enc_base58_from_hex_str_to_str(l_datum_hash_str);
                }
                else {
                    l_datum_hash_hex_str = dap_enc_base58_to_hex_str_from_str(l_datum_hash_str);
                    l_datum_hash_base58_str = dap_strdup(l_datum_hash_str);
                }
            }
            l_event_subcmd = SUBCMD_EVENT_CREATE;
        } else if (  strcmp( l_event_cmd_str, "cancel" ) == 0  ) {
            dap_cli_server_cmd_find_option_val(argv, arg_index, argc, "-event", &l_event_hash_str);
            l_event_subcmd = SUBCMD_EVENT_CANCEL;
        } else if ( strcmp( l_event_cmd_str, "list" ) == 0 ) {
            l_event_subcmd = SUBCMD_EVENT_LIST;
            dap_cli_server_cmd_find_option_val(argv, arg_index, argc, "-from", &l_from_events_str);
        } else if ( strcmp( l_event_cmd_str,"dump") == 0 ) {
            l_event_subcmd = SUBCMD_EVENT_DUMP;
            dap_cli_server_cmd_find_option_val(argv, arg_index, argc, "-from", &l_from_events_str);
            dap_cli_server_cmd_find_option_val(argv, arg_index, argc, "-event", &l_event_hash_str);
        } else if (  strcmp( l_event_cmd_str, "sign" ) == 0  ) {
            dap_cli_server_cmd_find_option_val(argv, arg_index, argc, "-event", &l_event_hash_str);
            dap_cli_server_cmd_find_option_val(argv, arg_index, argc, "-cert", &l_cert_str);
            l_event_subcmd = SUBCMD_EVENT_SIGN;
        } else if (strcmp(l_event_cmd_str, "count") == 0) {
            l_event_subcmd = SUBCMD_EVENT_COUNT;
        } else {
            l_event_subcmd = SUBCMD_UNDEFINED;
        }

        char *l_event_hash_hex_str = NULL, *l_event_hash_base58_str = NULL;
        // datum hash may be in hex or base58 format
        if(l_event_hash_str) {
            if(!dap_strncmp(l_event_hash_str, "0x", 2) || !dap_strncmp(l_event_hash_str, "0X", 2)) {
                l_event_hash_hex_str = dap_strdup(l_event_hash_str);
                l_event_hash_base58_str = dap_enc_base58_from_hex_str_to_str(l_event_hash_str);
            }
            else {
                l_event_hash_hex_str = dap_enc_base58_to_hex_str_from_str(l_event_hash_str);
                l_event_hash_base58_str = dap_strdup(l_event_hash_str);
            }
        }

        if (l_event_hash_hex_str)
            dap_chain_hash_fast_from_str(l_event_hash_hex_str, &l_event_hash);

        switch (l_event_subcmd) {

        case SUBCMD_EVENT_CREATE: {
            char * l_gdb_group_mempool = dap_chain_net_get_gdb_group_mempool_new(l_chain);
            size_t l_datum_size = 0;
            dap_chain_datum_t *l_datum = (dap_chain_datum_t*)
                    dap_global_db_get_sync(l_gdb_group_mempool, l_datum_hash_hex_str, &l_datum_size, NULL, NULL);
            if (s_callback_add_datums(l_chain, &l_datum, 1)) {
                char *l_datums_datum_hash_str;
                dap_get_data_hash_str_static(l_datum->data, l_datum->header.data_size, l_datums_datum_hash_str);
                if (!dap_global_db_del_sync(l_gdb_group_mempool, l_datum_hash_str)) {
                    dap_cli_server_cmd_set_reply_text(a_str_reply,
                                                      "Converted datum %s from mempool to event in the new forming round ",
                                                      l_datum_hash_str);
                    ret = 0;
                } else {
                    dap_cli_server_cmd_set_reply_text(a_str_reply,
                                                      "Warning! Can't delete datum %s from mempool after conversion to event in the new forming round ",
                                                      l_datum_hash_str);
                    ret = 1;
                }
            } else {
                if (!dap_strcmp(l_hash_out_type, "hex")) {
                    dap_cli_server_cmd_set_reply_text(a_str_reply,
                                                      "Warning! Can't convert datum %s from mempool to event in the new forming round ", l_datum_hash_hex_str);
                } else {
                    dap_cli_server_cmd_set_reply_text(a_str_reply,
                                                      "Warning! Can't convert datum %s from mempool to event in the new forming round ", l_datum_hash_base58_str);

                    ret = -12;
                }
            }
            DAP_DELETE(l_gdb_group_mempool);
            // dap_chain_net_sync_all(l_net);
        } break;  /* SUBCMD_EVENT_CREATE */

        case SUBCMD_EVENT_CANCEL: {
            char *l_gdb_group_events = DAP_CHAIN_CS_DAG(l_chain)->gdb_group_events_round_new;
            if (dap_global_db_del_sync(l_gdb_group_events, l_event_hash_hex_str) == 0) {
                if(!dap_strcmp(l_hash_out_type, "hex")) {
                    dap_cli_server_cmd_set_reply_text(a_str_reply,
                                                      "Successfuly removed event %s from the new forming round ",
                                                      l_event_hash_hex_str);
                } else {
                    dap_cli_server_cmd_set_reply_text(a_str_reply,
                                                      "Successfuly removed event %s from the new forming round ",
                                                      l_event_hash_base58_str);
                }
                ret = 0;
            } else {
                dap_chain_cs_dag_event_item_t * l_event_item = NULL;
                pthread_mutex_lock(&PVT(l_dag)->events_mutex);
                HASH_FIND(hh,PVT(l_dag)->events,&l_event_hash,sizeof(l_event_hash),l_event_item);
                pthread_mutex_unlock(&PVT(l_dag)->events_mutex);
                if (l_event_item) {
                    pthread_mutex_lock(&PVT(l_dag)->events_mutex);
                    HASH_DELETE(hh, PVT(l_dag)->events, l_event_item);
                    pthread_mutex_unlock(&PVT(l_dag)->events_mutex);
                    if(!dap_strcmp(l_hash_out_type, "hex")) {
                        log_it(L_WARNING, "Dropped event %s from chains! Hope you know what are you doing!",
                               l_event_hash_hex_str);
                        dap_cli_server_cmd_set_reply_text(a_str_reply,
                        "Dropped event 0x%s from chains! Hope you know what are you doing! ",
                                                          l_event_hash_hex_str);
                    } else {
                        log_it(L_WARNING, "Dropped event %s from chains! Hope you know what are you doing!",
                               l_event_hash_base58_str);
                        dap_cli_server_cmd_set_reply_text(a_str_reply,
                                                          "Dropped event 0x%s from chains! Hope you know what are you doing! ",
                                                          l_event_hash_base58_str);
                    }
                    dap_chain_save_all(l_chain);
                } else {
                    if(!dap_strcmp(l_hash_out_type, "hex")) {
                        dap_cli_server_cmd_set_reply_text(a_str_reply,
                                                          "Can't remove event 0x%s ",
                                                          l_event_hash_hex_str);
                    } else {
                        dap_cli_server_cmd_set_reply_text(a_str_reply,
                                                          "Can't remove event 0x%s ",
                                                          l_event_hash_base58_str);
                    }
                    ret = -1;
                }
            }
            // dap_chain_net_sync_gdb(l_net);
        } break; /* SUBCMD_EVENT_CANCEL */

        case SUBCMD_EVENT_DUMP: {
            dap_chain_cs_dag_event_round_item_t *l_round_item = NULL;
            dap_chain_cs_dag_event_t *l_event = NULL;
            size_t l_event_size = 0;
                if (l_from_events_str && strcmp(l_from_events_str,"round.new") == 0) {
                    const char * l_gdb_group_events = l_dag->gdb_group_events_round_new;
                    size_t l_round_item_size = 0;
                    l_round_item = (dap_chain_cs_dag_event_round_item_t *)dap_global_db_get_sync(l_gdb_group_events,
                                                    l_event_hash_str, &l_round_item_size, NULL, NULL);
                    if (l_round_item) {
                        l_event_size = l_round_item->event_size;
                        l_event = (dap_chain_cs_dag_event_t *)l_round_item->event_n_signs;
                    }
                } else if (l_from_events_str && strcmp(l_from_events_str,"events_lasts") == 0) {
                    dap_chain_cs_dag_event_item_t * l_event_item = NULL;
                    pthread_mutex_lock(&PVT(l_dag)->events_mutex);
                    HASH_FIND(hh,PVT(l_dag)->events_lasts_unlinked,&l_event_hash,sizeof(l_event_hash),l_event_item);
                    pthread_mutex_unlock(&PVT(l_dag)->events_mutex);
                    if ( l_event_item )
                        l_event = l_event_item->event;
                    else {
                        ret = -23;
                        dap_cli_server_cmd_set_reply_text(a_str_reply,
                                                          "Can't find event %s in events_last table\n", l_event_hash_str);
                        break;
                    }
                } else if (!l_from_events_str || strcmp(l_from_events_str,"events") == 0) {
                    dap_chain_cs_dag_event_item_t * l_event_item = NULL;
                    pthread_mutex_lock(&PVT(l_dag)->events_mutex);
                    HASH_FIND(hh,PVT(l_dag)->events,&l_event_hash,sizeof(l_event_hash),l_event_item);
                    pthread_mutex_unlock(&PVT(l_dag)->events_mutex);
                    if ( l_event_item ) {
                        l_event = l_event_item->event;
                        l_event_size = l_event_item->event_size;
                    } else {
                        ret = -24;
                        dap_cli_server_cmd_set_reply_text(a_str_reply,
                                                          "Can't find event %s in events table\n", l_event_hash_str);
                        break;
                    }
                } else if (l_from_events_str && strcmp(l_from_events_str,"threshold") == 0) {
                    dap_chain_cs_dag_event_item_t * l_event_item = NULL;
                    pthread_mutex_lock(&PVT(l_dag)->events_mutex);
                    HASH_FIND(hh,PVT(l_dag)->events_treshold,&l_event_hash,sizeof(l_event_hash),l_event_item);
                    pthread_mutex_unlock(&PVT(l_dag)->events_mutex);
                    if (l_event_item)
                        l_event = l_event_item->event;
                    else {
                        ret = -23;
                        dap_cli_server_cmd_set_reply_text(a_str_reply,
                                                          "Can't find event %s in threshold table\n", l_event_hash_str);
                        break;
                    }
                } else {
                    ret = -22;
                    dap_cli_server_cmd_set_reply_text(a_str_reply,
                        "Wrong events_from option \"%s\", need one of variant: events, round.new, events_lasts, threshold", l_from_events_str);
                    break;

                }
                if ( l_event ){
                    dap_string_t * l_str_tmp = dap_string_new(NULL);
                    char buf[DAP_TIME_STR_SIZE];

                    dap_string_append_printf(l_str_tmp,"\nEvent %s:\n", l_event_hash_str);

                    // Round info
                    if (l_from_events_str && strcmp(l_from_events_str,"round.new") == 0) {
                        dap_string_append_printf(l_str_tmp,
                            "\tRound info:\n\t\tsigns reject: %d\n",
                            l_round_item->round_info.reject_count);
                        dap_nanotime_to_str_rfc822(buf, DAP_TIME_STR_SIZE, l_round_item->round_info.ts_update);
                        dap_string_append_printf(l_str_tmp, "\t\tdatum_hash: %s\n\t\tts_update: %s\n",
                            dap_chain_hash_fast_to_str_static(&l_round_item->round_info.datum_hash), buf);
                    }

                     // Header
                    dap_string_append_printf(l_str_tmp,"\t\tHeader:\n");
                    dap_string_append_printf(l_str_tmp,"\t\t\tversion: %hu\n",l_event->header.version);
                    dap_string_append_printf(l_str_tmp,"\t\t\tround ID: %"DAP_UINT64_FORMAT_U"\n",l_event->header.round_id);
                    dap_string_append_printf(l_str_tmp,"\t\t\tcell_id: 0x%016"DAP_UINT64_FORMAT_x"\n",l_event->header.cell_id.uint64);
                    dap_string_append_printf(l_str_tmp,"\t\t\tchain_id: 0x%016"DAP_UINT64_FORMAT_X"\n",l_event->header.chain_id.uint64);
                    dap_time_to_str_rfc822(buf, DAP_TIME_STR_SIZE, l_event->header.ts_created);
                    dap_string_append_printf(l_str_tmp,"\t\t\tts_created: %s\n", buf );

                    // Hash links
                    dap_string_append_printf(l_str_tmp,"\t\t\thashes:\tcount: %u\n",l_event->header.hash_count);
                    for (uint16_t i=0; i < l_event->header.hash_count; i++){
                        dap_chain_hash_fast_t * l_hash = (dap_chain_hash_fast_t *) (l_event->hashes_n_datum_n_signs +
                                i*sizeof (dap_chain_hash_fast_t));
                        dap_string_append_printf(l_str_tmp,"\t\t\t\thash: %s\n",
                            dap_chain_hash_fast_to_str_static(l_hash));
                    }
                    size_t l_offset =  l_event->header.hash_count*sizeof (dap_chain_hash_fast_t);
                    dap_chain_datum_t * l_datum = (dap_chain_datum_t*) (l_event->hashes_n_datum_n_signs + l_offset);
                    size_t l_datum_size =  dap_chain_datum_size(l_datum);

                    // Nested datum
                    const char *l_datum_type = NULL;
                    DAP_DATUM_TYPE_STR(l_datum->header.type_id, l_datum_type)
                    dap_string_append_printf(l_str_tmp,"\t\tdatum:\tdatum_size: %zu\n",l_datum_size);
                    dap_string_append_printf(l_str_tmp,"\t\t\tversion:=0x%02hhX\n", l_datum->header.version_id);
                    dap_string_append_printf(l_str_tmp,"\t\t\ttype_id:=%s\n", l_datum_type);
                    dap_time_to_str_rfc822(buf, DAP_TIME_STR_SIZE, l_datum->header.ts_create);
                    dap_string_append_printf(l_str_tmp,"\t\t\tts_create=%s\n", buf);
                    dap_string_append_printf(l_str_tmp,"\t\t\tdata_size=%u\n", l_datum->header.data_size);

                    // Signatures
                    dap_string_append_printf(l_str_tmp,"\t\t\t\tsigns:\tcount: %u\n",l_event->header.signs_count);
                    l_offset += l_datum_size;
                    while (l_offset + sizeof (l_event->header) < l_event_size ){
                        dap_sign_t * l_sign =(dap_sign_t *) (l_event->hashes_n_datum_n_signs +l_offset);
                        size_t l_sign_size = dap_sign_get_size(l_sign);
                        if (l_sign_size == 0 ){
                            dap_string_append_printf(l_str_tmp,"\t\t\t\tERROR: wrong sign size 0, stop parsing headers\n");
                            break;
                        }
                        dap_chain_hash_fast_t l_pkey_hash;
                        dap_sign_get_pkey_hash(l_sign, &l_pkey_hash);
                        const char *l_hash_str = dap_strcmp(l_hash_out_type, "hex")
                            ? dap_enc_base58_encode_hash_to_str_static(&l_pkey_hash)
                            : dap_chain_hash_fast_to_str_static(&l_pkey_hash);

                        dap_string_append_printf(l_str_tmp,"\t\t\t\t\t\ttype: %s\tpkey_hash: %s"
                                                           "\n", dap_sign_type_to_str( l_sign->header.type ),
                                                 l_hash_str );
                        l_offset += l_sign_size;
                    }
                    dap_chain_datum_dump(l_str_tmp, l_datum, l_hash_out_type, l_net->pub.id);

                    dap_cli_server_cmd_set_reply_text(a_str_reply, "%s", l_str_tmp->str);
                    dap_string_free(l_str_tmp, true);
                    ret=0;
                }else {
                    dap_cli_server_cmd_set_reply_text(a_str_reply,
                                                      "Can't find event 0x%s in the new forming round ",
                                                      l_event_hash_str);
                    ret=-10;
                }
                DAP_DELETE(l_round_item);
            } break;

            case SUBCMD_EVENT_LIST: {
                const char *l_limit_str = NULL, *l_offset_str = NULL;
                dap_cli_server_cmd_find_option_val(argv, arg_index, argc, "-limit", &l_limit_str);
                dap_cli_server_cmd_find_option_val(argv, arg_index, argc, "-offset", &l_offset_str);
                if (l_from_events_str && strcmp(l_from_events_str,"round.new") == 0) {
                    char * l_gdb_group_events = DAP_CHAIN_CS_DAG(l_chain)->gdb_group_events_round_new;
                    dap_string_t * l_str_tmp = dap_string_new("");
                    if ( l_gdb_group_events ){
                        dap_global_db_obj_t * l_objs;
                        size_t l_objs_count = 0;
                        l_objs = dap_global_db_get_all_sync(l_gdb_group_events,&l_objs_count);
                        char *ptr;
                        size_t l_limit = l_limit_str ? strtoull(l_limit_str, &ptr, 10) : 1000;
                        size_t l_offset = l_offset_str ? strtoull(l_offset_str, &ptr, 10) : 0;
                        size_t l_arr_start = 0;
                        if (l_offset) {
                            l_arr_start = l_offset;
                            dap_string_append_printf(l_str_tmp, "offset: %lu\n", l_arr_start);
                        }
                        size_t l_arr_end = l_objs_count;
                        if (l_limit) {
                            dap_string_append_printf(l_str_tmp, "limit: %lu\n", l_limit);
                            l_arr_end = l_arr_start + l_limit;
                            if (l_arr_end > l_objs_count)
                                l_arr_end = l_objs_count;
                        }
                        dap_string_append_printf(l_str_tmp,"%s.%s: Found %zu records :\n",l_net->pub.name,l_chain->name,l_objs_count);

                        for (size_t i = l_arr_start; i < l_arr_end; i++) {
                            if (!strcmp(DAG_ROUND_CURRENT_KEY, l_objs[i].key)) {
                                dap_string_append_printf(l_str_tmp, "\t%s: %" DAP_UINT64_FORMAT_U "\n",
                                                         l_objs[i].key, *(uint64_t *)l_objs[i].value);
                                continue;
                            }
                            dap_chain_cs_dag_event_t * l_event = (dap_chain_cs_dag_event_t *)
                                            ((dap_chain_cs_dag_event_round_item_t *)l_objs[i].value)->event_n_signs;
                            char buf[DAP_TIME_STR_SIZE];
                            dap_time_to_str_rfc822(buf, DAP_TIME_STR_SIZE, l_event->header.ts_created);
                            dap_string_append_printf(l_str_tmp, "\t%zu\t - %s: ts_create=%s\n", i - 1, l_objs[i].key, buf);

                        }
                        if (l_objs && l_objs_count )
                            dap_global_db_objs_delete(l_objs, l_objs_count);
                        ret = 0;
                    } else {
                        dap_string_append_printf(l_str_tmp, "%s.%s: Error! No GlobalDB group!\n", l_net->pub.name, l_chain->name);
                        ret = -2;

                    }
                    dap_cli_server_cmd_set_reply_text(a_str_reply, "%s", l_str_tmp->str);
                    dap_string_free(l_str_tmp, true);
                } else if (!l_from_events_str || (strcmp(l_from_events_str,"events") == 0)) {
                    dap_string_t * l_str_tmp = dap_string_new(NULL);
                    pthread_mutex_lock(&PVT(l_dag)->events_mutex);
                    size_t l_limit = l_limit_str ? strtoul(l_limit_str, NULL, 10) : 1000;
                    size_t l_offset = l_offset_str ? strtoul(l_offset_str, NULL, 10) : 0;
                    size_t l_arr_start = 0;
                    if (l_offset > 0) {
                        l_arr_start = l_offset;
                        dap_string_append_printf(l_str_tmp, "offset: %lu\n", l_arr_start);                        
                    }
                    size_t l_arr_end = HASH_COUNT(PVT(l_dag)->events);
                    if (l_limit) {
                        dap_string_append_printf(l_str_tmp, "limit: %lu\n", l_limit);
                        l_arr_end = l_arr_start + l_limit;
                        if (l_arr_end > HASH_COUNT(PVT(l_dag)->events))
                            l_arr_end = HASH_COUNT(PVT(l_dag)->events);
                    }
                    size_t i_tmp = 0;
                    dap_chain_cs_dag_event_item_t * l_event_item = NULL,*l_event_item_tmp = NULL;
                    HASH_ITER(hh,PVT(l_dag)->events,l_event_item, l_event_item_tmp ) {
                        if (i_tmp < l_arr_start || i_tmp >= l_arr_end) {
                            i_tmp++;
                        } else {
                            i_tmp++;
                            char buf[DAP_TIME_STR_SIZE];
                            dap_time_to_str_rfc822(buf, DAP_TIME_STR_SIZE, l_event_item->event->header.ts_created);
                            dap_string_append_printf(l_str_tmp, "\t%zu\t- %s: ts_create=%s\n", i_tmp,
                                                     dap_chain_hash_fast_to_str_static(&l_event_item->hash),
                                                     buf);
                        }
                    }
                    size_t l_events_count = HASH_COUNT(PVT(l_dag)->events);
                    pthread_mutex_unlock(&PVT(l_dag)->events_mutex);
                    dap_string_append_printf(l_str_tmp,"%s.%s have total %zu events :\n",
                                             l_net->pub.name, l_chain->name, l_events_count);
                    dap_cli_server_cmd_set_reply_text(a_str_reply, "%s", l_str_tmp->str);
                    dap_string_free(l_str_tmp, true);
                 }else if (l_from_events_str && (strcmp(l_from_events_str,"threshold") == 0) ){
                    dap_string_t * l_str_tmp = dap_string_new(NULL);
                    pthread_mutex_lock(&PVT(l_dag)->events_mutex);
                    dap_chain_cs_dag_event_item_t * l_event_item = NULL,*l_event_item_tmp = NULL;
                    size_t l_limit = l_limit_str ? strtoul(l_limit_str, NULL, 10) : 0;
                    size_t l_offset = l_offset_str ? strtoul(l_offset_str, NULL, 10) : 0;
                    size_t l_arr_start = 0;
                    if (l_offset) {
                        l_arr_start = l_offset;
                        dap_string_append_printf(l_str_tmp, "offset: %lu\n", l_arr_start);
                    }
                    size_t l_arr_end = HASH_COUNT(PVT(l_dag)->events_treshold);
                    if (l_limit) {
                        dap_string_append_printf(l_str_tmp, "limit: %lu\n", l_limit);
                        l_arr_end = l_arr_start + l_limit;
                        if (l_arr_end > HASH_COUNT(PVT(l_dag)->events_treshold))
                            l_arr_end = HASH_COUNT(PVT(l_dag)->events_treshold);
                    }
                    size_t i_tmp = 0;
                    dap_string_append_printf(l_str_tmp,"\nDAG threshold events:\n");
                    HASH_ITER(hh,PVT(l_dag)->events_treshold,l_event_item, l_event_item_tmp ) {
                        if (i_tmp < l_arr_start || i_tmp > l_arr_end) {
                            i_tmp++;
                            continue;
                        }
                        i_tmp++;
                        char buf[DAP_TIME_STR_SIZE];
                        dap_time_to_str_rfc822(buf, DAP_TIME_STR_SIZE, l_event_item->event->header.ts_created);
                        dap_string_append_printf(l_str_tmp, "\t%zu\t- %s: ts_create=%s\n", i_tmp,
                                                 dap_chain_hash_fast_to_str_static( &l_event_item->hash),
                                                 buf);
                    }
                    size_t l_events_count = HASH_COUNT(PVT(l_dag)->events_treshold);
                    pthread_mutex_unlock(&PVT(l_dag)->events_mutex);
                    dap_string_append_printf(l_str_tmp,"%s.%s have total %zu events in threshold :\n",
                                             l_net->pub.name, l_chain->name, l_events_count);
                    dap_cli_server_cmd_set_reply_text(a_str_reply, "%s", l_str_tmp->str);
                    dap_string_free(l_str_tmp, true);

                }else {
                    dap_cli_server_cmd_set_reply_text(a_str_reply, "Undefined events source for listing ");
                    ret=-14;

                }
            } break;

            case SUBCMD_EVENT_COUNT: {
                dap_string_t *l_ret_str = dap_string_new(NULL);
                dap_string_append_printf(l_ret_str, "%s.%s:\n", l_net->pub.name, l_chain->name);
                const char * l_gdb_group_events = DAP_CHAIN_CS_DAG(l_chain)->gdb_group_events_round_new;
                if (l_gdb_group_events) {
                    size_t l_objs_count = 0;
                    dap_global_db_obj_t *l_objs = dap_global_db_get_all_sync(l_gdb_group_events,&l_objs_count);
                    dap_string_append_printf(l_ret_str,"%zu in round.new\n", l_objs_count);
                }
                size_t l_event_count = HASH_COUNT(PVT(l_dag)->events);
                size_t l_event_treshold_count = HASH_COUNT(PVT(l_dag)->events_treshold);
                dap_string_append_printf(l_ret_str, "%zu atom(s) in events\n%zu atom(s) in threshold", l_event_count, l_event_treshold_count);
                dap_cli_server_cmd_set_reply_text(a_str_reply, "%s", l_ret_str->str);
                dap_string_free(l_ret_str, true);
            } break;

            case SUBCMD_EVENT_SIGN: { // Sign event command
                char * l_gdb_group_events = l_dag->gdb_group_events_round_new;
                size_t l_round_item_size = 0;
                dap_chain_cs_dag_event_round_item_t *l_round_item =
                                    (dap_chain_cs_dag_event_round_item_t *)dap_global_db_get_sync(l_gdb_group_events,
                                                        l_event_hash_hex_str, &l_round_item_size, NULL, NULL);
                if (l_round_item) {
                    dap_cert_t *l_cert = dap_cert_find_by_name(l_cert_str);
                    if (l_cert && l_cert->enc_key->priv_key_data) {
                        size_t l_event_size = l_round_item->event_size;
                        dap_chain_cs_dag_event_t * l_event = (dap_chain_cs_dag_event_t *)DAP_DUP_SIZE(l_round_item->event_n_signs, l_event_size);
                        size_t l_event_size_new = dap_chain_cs_dag_event_sign_add(&l_event, l_event_size, l_cert->enc_key);
                        if ( l_event_size_new ) {
                            dap_chain_hash_fast_t l_event_new_hash;
                            dap_chain_cs_dag_event_calc_hash(l_event, l_event_size_new, &l_event_new_hash);
                            const char *l_event_new_hash_hex_str = dap_chain_hash_fast_to_str_static(&l_event_new_hash);
                            const char *l_event_new_hash_base58_str = NULL;
                            if (dap_strcmp(l_hash_out_type, "hex"))
                                l_event_new_hash_base58_str = dap_enc_base58_encode_hash_to_str_static(&l_event_new_hash);

                            if (dap_chain_cs_dag_event_gdb_set(l_dag, l_event_new_hash_hex_str, l_event,
                                                               l_event_size_new, l_round_item)) {
                                dap_cli_server_cmd_set_reply_text(a_str_reply,
                                            "Added new sign with cert \"%s\", event %s placed back in round.new\n",
                                            l_cert_str, l_event_new_hash_base58_str ?
                                                                      l_event_new_hash_base58_str : l_event_new_hash_hex_str);
                            } else {
                                dap_cli_server_cmd_set_reply_text(a_str_reply,
                                            "GDB Error: Can't place event %s with new sign back in round.new\n",
                                            l_event_new_hash_base58_str ? l_event_new_hash_base58_str : l_event_new_hash_hex_str);
                                ret = -31;
                            }
                            DAP_DELETE(l_event);
                        } else {
                            dap_cli_server_cmd_set_reply_text(a_str_reply,
                                                          "Can't sign event %s in round.new\n",
                                                          l_event_hash_str);
                            ret=-1;
                        }
                    } else {
                        dap_cli_server_cmd_set_reply_text(a_str_reply,
                                                          "No valid certificate provided for event %s signing\n",
                                                          l_event_hash_str);
                        ret = -50;
                    }
                    DAP_DELETE(l_round_item);
                } else {
                    dap_cli_server_cmd_set_reply_text(a_str_reply,
                                                      "Can't find event %s in round.new - only place where could be signed the new event\n",
                                                      l_event_hash_str);
                    ret = -30;
                }
            } break;
            case SUBCMD_UNDEFINED: {
                dap_cli_server_cmd_set_reply_text(a_str_reply,
                                                  "Undefined event subcommand \"%s\" ",
                                                  l_event_cmd_str);
                ret=-11;
            }
        }
        DAP_DEL_Z(l_datum_hash_hex_str);
        DAP_DEL_Z(l_datum_hash_base58_str);
        DAP_DEL_Z(l_event_hash_hex_str);
        DAP_DEL_Z(l_event_hash_base58_str);
    } else {
        dap_cli_server_cmd_set_reply_text(a_str_reply,
                                          "Undefined subcommand");
        ret = -13;
    }
    return ret;
}

static uint64_t s_dap_chain_callback_get_count_tx(dap_chain_t *a_chain)
{
    return PVT(DAP_CHAIN_CS_DAG(a_chain))->tx_count;
}


static dap_list_t *s_dap_chain_callback_get_txs(dap_chain_t *a_chain, size_t a_count, size_t a_page, bool a_reverse)
{
    UNUSED(a_reverse);
    dap_chain_cs_dag_t *l_dag = DAP_CHAIN_CS_DAG(a_chain);
    size_t l_count = s_dap_chain_callback_get_count_tx(a_chain);
    size_t l_offset = a_count * a_page;
    if (a_page < 2)
        l_offset = 0;
    if (l_offset > l_count){
        return NULL;
    }
    dap_list_t *l_list = NULL;
    size_t l_counter = 0;
    size_t l_end = l_offset + a_count;
    for (dap_chain_cs_dag_event_item_t *ptr = PVT(l_dag)->datums; ptr != NULL && l_counter < l_end; ptr = ptr->hh_datums.next){
        dap_chain_datum_t *l_datum = dap_chain_cs_dag_event_get_datum(ptr->event, ptr->event_size);
        if (l_datum->header.type_id == DAP_CHAIN_DATUM_TX && l_counter++ >= l_offset) {
            dap_chain_datum_tx_t  *l_tx = (dap_chain_datum_tx_t*)l_datum->data;
            l_list = dap_list_append(l_list, l_tx);
        }
    }
    return l_list;
}

static uint64_t s_dap_chain_callback_get_count_atom(dap_chain_t *a_chain)
{
    dap_chain_cs_dag_t  *l_dag = DAP_CHAIN_CS_DAG(a_chain);
    pthread_mutex_lock(&PVT(l_dag)->events_mutex);
    uint64_t l_count = HASH_COUNT(PVT(l_dag)->events);
    pthread_mutex_unlock(&PVT(l_dag)->events_mutex);
    return l_count;
}

static dap_list_t *s_callback_get_atoms(dap_chain_t *a_chain, size_t a_count, size_t a_page, bool a_reverse)
{
    UNUSED(a_reverse);
    dap_chain_cs_dag_t  *l_dag = DAP_CHAIN_CS_DAG(a_chain);
    dap_chain_cs_dag_pvt_t *l_dag_pvt = PVT(l_dag);
    if (!l_dag_pvt->events) {
        return NULL;
    }
    size_t l_offset = a_count * (a_page - 1);
    pthread_mutex_lock(&PVT(l_dag)->events_mutex);
    size_t l_count = HASH_COUNT(l_dag_pvt->events);
    if (a_page < 2)
        l_offset = 0;
    if (l_offset > l_count){
        pthread_mutex_unlock(&PVT(l_dag)->events_mutex);
        return NULL;
    }
    dap_list_t *l_list = NULL;
    size_t l_counter = 0;
    size_t l_end = l_offset + a_count;

    dap_chain_cs_dag_event_item_t *l_ptr = HASH_LAST(l_dag_pvt->events);
    for (dap_chain_cs_dag_event_item_t *ptr = l_ptr; ptr != NULL && l_counter < l_end; ptr = ptr->hh.prev){
        if (l_counter >= l_offset){
            dap_chain_cs_dag_event_t *l_event = ptr->event;
            l_list = dap_list_append(l_list, l_event);
            l_list = dap_list_append(l_list, &ptr->event_size);
        }
        l_counter++;
    }
    pthread_mutex_unlock(&PVT(l_dag)->events_mutex);
    return l_list;
}<|MERGE_RESOLUTION|>--- conflicted
+++ resolved
@@ -708,15 +708,7 @@
     dap_hash_fast(l_event, l_event_size, &l_event_hash);
     bool l_res = false;
     if (l_dag->is_add_directly) {
-<<<<<<< HEAD
         dap_chain_atom_verify_res_t l_verify_res = s_chain_callback_atom_add(a_chain, l_event, l_event_size, &l_event_hash);
-        if (l_verify_res == ATOM_ACCEPT)
-            l_res = dap_chain_atom_save(a_chain->cells, (uint8_t *)l_event, l_event_size, &l_event_hash) > 0;
-        else
-            log_it(L_ERROR, "Can't add new event to the file, atom verification result %d", l_verify_res);
-=======
-        dap_chain_atom_verify_res_t l_verify_res = s_chain_callback_atom_add(a_chain, l_event, l_event_size);
->>>>>>> 99299c81
         DAP_DELETE(l_event);
         if (l_verify_res != ATOM_ACCEPT) {
             log_it(L_ERROR, "Can't add new event to the file, atom verification result %d", l_verify_res);
