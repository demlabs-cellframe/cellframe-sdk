/*
 * Authors:
 * Dmitriy A. Gearasimov <gerasimov.dmitriy@demlabs.net>
 * DeM Labs Inc.   https://demlabs.net
 * Kelvin Project https://github.com/kelvinblockchain
 * Copyright  (c) 2017-2018
 * All rights reserved.

 This file is part of DAP (Deus Applications Prototypes) the open source project

    DAP (Deus Applicaions Prototypes) is free software: you can redistribute it and/or modify
    it under the terms of the GNU General Public License as published by
    the Free Software Foundation, either version 3 of the License, or
    (at your option) any later version.

    DAP is distributed in the hope that it will be useful,
    but WITHOUT ANY WARRANTY; without even the implied warranty of
    MERCHANTABILITY or FITNESS FOR A PARTICULAR PURPOSE.  See the
    GNU General Public License for more details.

    You should have received a copy of the GNU General Public License
    along with any DAP based project.  If not, see <http://www.gnu.org/licenses/>.
*/
#include <stdlib.h>
#include <time.h>
#include <pthread.h>
#include "errno.h"
#include "uthash.h"
#include "utlist.h"

#ifdef _WIN32
#include <winsock2.h>
#include <windows.h>
#include <mswsock.h>
#include <ws2tcpip.h>
#include <io.h>
#include <time.h>
#include <pthread.h>
#endif

#include "dap_cert.h"
#include "dap_common.h"
#include "dap_enc_base58.h"
#include "dap_string.h"
#include "dap_strfuncs.h"
#include "dap_hash.h"
#include "dap_chain_datum.h"
#include "dap_chain_cs.h"
#include "dap_chain_cs_dag.h"
#include "dap_chain_global_db.h"
#include "dap_chain_node_cli.h"
#include "dap_chain_node_cli_cmd.h"
#include "dap_chain_cell.h"
#include "dap_chain_net.h"

#define LOG_TAG "dap_chain_cs_dag"


typedef struct dap_chain_cs_dag_event_item {
    dap_chain_hash_fast_t hash;
    dap_gdb_time_t ts_added;
    dap_chain_cs_dag_event_t *event;
    size_t event_size;
    UT_hash_handle hh;
} dap_chain_cs_dag_event_item_t;


typedef struct dap_chain_cs_dag_pvt {
    dap_enc_key_t* datum_add_sign_key;


    pthread_rwlock_t events_rwlock;

    dap_chain_cs_dag_event_item_t * events;

    dap_chain_cs_dag_event_item_t * tx_events;
    dap_chain_cs_dag_event_item_t * events_treshold;
    dap_chain_cs_dag_event_item_t * events_treshold_conflicted;
    dap_chain_cs_dag_event_item_t * events_lasts_unlinked;

} dap_chain_cs_dag_pvt_t;

#define PVT(a) ((dap_chain_cs_dag_pvt_t *) a->_pvt )

static void s_dap_chain_cs_dag_purge(dap_chain_t *a_chain);
dap_chain_cs_dag_event_item_t* dap_chain_cs_dag_proc_treshold(dap_chain_cs_dag_t * a_dag, dap_ledger_t * a_ledger);

// Atomic element organization callbacks
static dap_chain_atom_verify_res_t s_chain_callback_atom_add(dap_chain_t * a_chain, dap_chain_atom_ptr_t , size_t);                      //    Accept new event in dag
static dap_chain_atom_ptr_t s_chain_callback_atom_add_from_treshold(dap_chain_t * a_chain, size_t *a_event_size_out);                    //    Accept new event in dag from treshold
static dap_chain_atom_verify_res_t s_chain_callback_atom_verify(dap_chain_t * a_chain, dap_chain_atom_ptr_t , size_t);                   //    Verify new event in dag
static size_t s_chain_callback_atom_get_static_hdr_size(void);                               //    Get dag event header size

static dap_chain_atom_iter_t* s_chain_callback_atom_iter_create(dap_chain_t * a_chain, dap_chain_cell_id_t a_cell_id, bool a_with_treshold);
static dap_chain_atom_iter_t* s_chain_callback_atom_iter_create_from(dap_chain_t *  ,
                                                                     dap_chain_atom_ptr_t , size_t);


static dap_chain_atom_ptr_t s_chain_callback_atom_iter_find_by_hash(dap_chain_atom_iter_t * a_atom_iter ,
                                                                       dap_chain_hash_fast_t * a_atom_hash, size_t * a_atom_size);
static dap_chain_datum_tx_t* s_chain_callback_atom_find_by_tx_hash(dap_chain_t *a_chain,
                                                                   dap_chain_hash_fast_t *a_tx_hash);
static dap_chain_datum_t** s_chain_callback_atom_get_datum(dap_chain_atom_ptr_t a_event, size_t a_atom_size, size_t *a_datums_count);
//    Get event(s) from dag
static dap_chain_atom_ptr_t s_chain_callback_atom_iter_get_first( dap_chain_atom_iter_t * a_atom_iter, size_t *a_atom_size ); //    Get the fisrt event from dag
static dap_chain_atom_ptr_t s_chain_callback_atom_iter_get_next( dap_chain_atom_iter_t * a_atom_iter,size_t *a_atom_size );  //    Get the next event from dag
static dap_chain_atom_ptr_t *s_chain_callback_atom_iter_get_links( dap_chain_atom_iter_t * a_atom_iter , size_t *a_links_size,
                                                                  size_t ** a_links_size_ptr );  //    Get list of linked events
static dap_chain_atom_ptr_t *s_chain_callback_atom_iter_get_lasts( dap_chain_atom_iter_t * a_atom_iter ,size_t *a_links_size,
                                                                  size_t ** a_lasts_size_ptr );  //    Get list of linked events

// Delete iterator
static void s_chain_callback_atom_iter_delete(dap_chain_atom_iter_t * a_atom_iter );                  //    Get the fisrt event from dag

static size_t s_chain_callback_datums_pool_proc(dap_chain_t * a_chain, dap_chain_datum_t ** a_datums, size_t a_datums_size);
static size_t s_callback_add_datums(dap_chain_t *a_chain, dap_chain_datum_t **a_datums, size_t a_datums_count);
// Datum ops
/*
static dap_chain_datum_iter_t* s_chain_callback_datum_iter_create(dap_chain_t * a_chain );
static void s_chain_callback_datum_iter_delete(dap_chain_datum_iter_t * a_iter );
static dap_chain_datum_t* s_chain_callback_datum_iter_get_first( dap_chain_datum_iter_t * a_datum_iter ); // Get the fisrt datum from dag
static dap_chain_datum_t* s_chain_callback_datum_iter_get_next( dap_chain_datum_iter_t * a_datum_iter ); // Get the next datum from dag
*/

static int s_cli_dag(int argc, char ** argv, char **str_reply);
void s_dag_events_lasts_process_new_last_event(dap_chain_cs_dag_t * a_dag, dap_chain_cs_dag_event_item_t * a_event_item);
static void s_dag_chain_cs_set_event_round_info(dap_chain_cs_dag_t * a_dag, dap_chain_cs_dag_event_round_info_t * a_event_round_info);

static size_t s_dap_chain_callback_get_count_tx(dap_chain_t *a_chain);
static dap_list_t *s_dap_chain_callback_get_txs(dap_chain_t *a_chain, size_t a_count, size_t a_page);

static bool s_seed_mode = false;
static bool s_debug_more = false;

/**
 * @brief dap_chain_cs_dag_init
 * @return
 */
int dap_chain_cs_dag_init(void)
{
    srand((unsigned int) time(NULL));
    dap_chain_cs_type_add( "dag", dap_chain_cs_dag_new );
    s_seed_mode = dap_config_get_item_bool_default(g_config,"general","seed_mode",false);
    s_debug_more = dap_config_get_item_bool_default(g_config,"dag","debug_more",false);

    dap_chain_node_cli_cmd_item_create ("dag", s_cli_dag, "DAG commands",
        "dag event create -net <chain net name> -chain <chain name> -datum <datum hash> [-H {hex | base58(default)}]\n"
            "\tCreate event from datum mempool element\n\n"
        "dag event cancel -net <chain net name> -chain <chain name> -event <event hash>\n"
            "\tRemove event from forming new round and put back its datum to mempool\n\n"
        "dag event sign -net <chain net name> -chain <chain name> -event <event hash>\n"
            "\tAdd sign to event <event hash> in round.new. Hash doesn't include other signs so event hash\n"
            "\tdoesn't changes after sign add to event. \n\n"
        "dag event dump -net <chain net name> -chain <chain name> -event <event hash> -from {events | events_lasts | round.new  | round.<Round id in hex>} [-H {hex | base58(default)}]\n"
            "\tDump event info\n\n"
        "dag event list -net <chain net name> -chain <chain name> -from {events | events_lasts | threshold | round.new | round.<Round id in hex>}\n\n"
            "\tShow event list \n\n"
        "dag round complete -net <chain net name> -chain <chain name> \n"
                                        "\tComplete the current new round, verify it and if everything is ok - publish new events in chain\n"
                                        );
    log_it(L_NOTICE,"Initialized DAG chain items organization class");
    return 0;
}

/**
 * @brief dap_chain_cs_dag_deinit
 */
void dap_chain_cs_dag_deinit(void)
{

}

static void s_history_callback_round_notify(void *a_arg, const char a_op_code, const char *a_group,
        const char *a_key, const void *a_value, const size_t a_value_size)
{
    dap_chain_cs_dag_t *l_dag = (dap_chain_cs_dag_t *)a_arg;
    if (a_arg && !l_dag->broadcast_disable){
        dap_chain_net_t *l_net = dap_chain_net_by_id(l_dag->chain->net_id);
        debug_if(s_debug_more, L_DEBUG, "%s.%s: op_code='%c' group=\"%s\" key=\"%s\" value_size=%zu",
            l_net->pub.name, l_dag->chain->name, a_op_code, a_group, a_key, a_value_size);
        if (a_op_code == DAP_DB$K_OPTYPE_ADD && 
                            l_dag->callback_cs_event_round_sync) {
            dap_chain_cs_dag_event_round_item_t *l_event_round_item =
                                (dap_chain_cs_dag_event_round_item_t *)a_value;
            if (l_event_round_item) {
                char *l_datum_hash_str = dap_chain_hash_fast_to_str_new(&l_event_round_item->round_info.datum_hash);
                dap_chain_global_db_gr_del(l_datum_hash_str, l_dag->gdb_group_events_round_new);
                DAP_DELETE(l_datum_hash_str);
            }
            l_dag->callback_cs_event_round_sync(l_dag, a_op_code, a_group, a_key, a_value, a_value_size);
        }
        else if ( a_op_code == DAP_DB$K_OPTYPE_DEL ) {
            dap_chain_cs_new_event_add_datums(l_dag->chain, true);
        }
        dap_chain_cs_dag_event_broadcast(l_dag, a_op_code, a_group,
            a_key, a_value, a_value_size);
    }
}

/**
 * @brief dap_chain_cs_dag_new
 * @param a_chain
 * @param a_chain_cfg
 */
int dap_chain_cs_dag_new(dap_chain_t * a_chain, dap_config_t * a_chain_cfg)
{
    dap_chain_cs_dag_t * l_dag = DAP_NEW_Z(dap_chain_cs_dag_t);
    l_dag->_pvt = DAP_NEW_Z(dap_chain_cs_dag_pvt_t);
    l_dag->chain = a_chain;

    pthread_rwlock_init(& PVT(l_dag)->events_rwlock,NULL);

    a_chain->callback_delete = dap_chain_cs_dag_delete;
    a_chain->callback_purge = s_dap_chain_cs_dag_purge;

    // Atom element callbacks
    a_chain->callback_atom_add = s_chain_callback_atom_add ;  // Accept new element in chain
    a_chain->callback_atom_add_from_treshold = s_chain_callback_atom_add_from_treshold;  // Accept new elements in chain from treshold
    a_chain->callback_atom_verify = s_chain_callback_atom_verify ;  // Verify new element in chain
    a_chain->callback_atom_get_hdr_static_size = s_chain_callback_atom_get_static_hdr_size; // Get dag event hdr size

    a_chain->callback_atom_iter_create = s_chain_callback_atom_iter_create;
    a_chain->callback_atom_iter_create_from = s_chain_callback_atom_iter_create_from;
    a_chain->callback_atom_iter_delete = s_chain_callback_atom_iter_delete;

    // Linear pass through
    a_chain->callback_atom_iter_get_first = s_chain_callback_atom_iter_get_first; // Get the fisrt element from chain
    a_chain->callback_atom_iter_get_next = s_chain_callback_atom_iter_get_next; // Get the next element from chain from the current one
    a_chain->callback_atom_get_datums = s_chain_callback_atom_get_datum;

    a_chain->callback_atom_iter_get_links = s_chain_callback_atom_iter_get_links; // Get the next element from chain from the current one
    a_chain->callback_atom_iter_get_lasts = s_chain_callback_atom_iter_get_lasts;

    a_chain->callback_atom_find_by_hash = s_chain_callback_atom_iter_find_by_hash;
    a_chain->callback_tx_find_by_hash = s_chain_callback_atom_find_by_tx_hash;

<<<<<<< HEAD
    // ---!!! 
=======
>>>>>>> a34b0ec7
    // a_chain->callback_add_datums = s_chain_callback_datums_pool_proc;
    a_chain->callback_add_datums = s_callback_add_datums;

    // Datum operations callbacks
/*
    a_chain->callback_datum_iter_create = s_chain_callback_datum_iter_create; // Datum iterator create
    a_chain->callback_datum_iter_delete = s_chain_callback_datum_iter_delete; // Datum iterator delete
    a_chain->callback_datum_iter_get_first = s_chain_callback_datum_iter_get_first; // Get the fisrt datum from chain
    a_chain->callback_datum_iter_get_next = s_chain_callback_datum_iter_get_next; // Get the next datum from chain from the current one
*/

    // Get tx list
    a_chain->callback_get_txs = s_dap_chain_callback_get_txs;
    // Get tx count
    a_chain->callback_count_tx = s_dap_chain_callback_get_count_tx;

    // Others
    a_chain->_inheritor = l_dag;

    const char * l_static_genesis_event_hash_str = dap_config_get_item_str_default(a_chain_cfg,"dag","static_genesis_event",NULL);
    if ( l_static_genesis_event_hash_str ){
        int lhr;
        if ( (lhr= dap_chain_hash_fast_from_str(l_static_genesis_event_hash_str,&l_dag->static_genesis_event_hash) )!= 0 ){
            log_it( L_ERROR, "Can't read hash from static_genesis_event \"%s\", ret code %d ", l_static_genesis_event_hash_str, lhr);
        }
    }
    uint16_t l_list_len = 0;
    char **l_hard_accept_list = dap_config_get_array_str(a_chain_cfg, "dag", "hard_accept_list", &l_list_len);
    for (uint16_t i = 0; i < l_list_len; i++) {
        dap_chain_cs_dag_hal_item_t *l_hal_item = DAP_NEW_Z(dap_chain_cs_dag_hal_item_t);
        dap_chain_hash_fast_from_str(l_hard_accept_list[i], &l_hal_item->hash);
        HASH_ADD(hh, l_dag->hal, hash, sizeof(l_hal_item->hash), l_hal_item);
    }

    l_dag->is_static_genesis_event = (l_static_genesis_event_hash_str != NULL) && dap_config_get_item_bool_default(a_chain_cfg,"dag","is_static_genesis_event",false);

    l_dag->is_single_line = dap_config_get_item_bool_default(a_chain_cfg,"dag","is_single_line",false);
    l_dag->is_celled = dap_config_get_item_bool_default(a_chain_cfg,"dag","is_celled",false);
    l_dag->is_add_directly = dap_config_get_item_bool_default(a_chain_cfg,"dag","is_add_directly",false);
    l_dag->datum_add_hashes_count = dap_config_get_item_uint16_default(a_chain_cfg,"dag","datum_add_hashes_count",1);
    l_dag->use_event_round_info = false;
    l_dag->callback_cs_set_event_round_info = s_dag_chain_cs_set_event_round_info;
    char * l_round_new_str = dap_strdup( dap_config_get_item_str_default(a_chain_cfg,"dag","gdb_group_events_round_new", "new"));
    dap_chain_net_t *l_net = dap_chain_net_by_id(a_chain->net_id);
    
    l_dag->broadcast_disable = true;
    if(!l_dag->is_celled){
        char *l_gdb_group = dap_strdup_printf( "dag-%s-%s-round", l_net->pub.gdb_groups_prefix, a_chain->name);
        l_dag->gdb_group_events_round_new = dap_strdup_printf( "%s.%s", l_gdb_group, l_round_new_str);
        dap_chain_global_db_add_sync_group(l_net->pub.name, l_gdb_group, s_history_callback_round_notify, l_dag);
    } else {
        char *l_gdb_group = dap_strdup_printf( "dag-%s-%s-%016llx-round", l_net->pub.gdb_groups_prefix, a_chain->name, 0);//a_chain->cells->id.uint64);
        l_dag->gdb_group_events_round_new = dap_strdup_printf( "%s.%s", l_gdb_group, l_round_new_str);
        dap_chain_global_db_add_sync_group(l_net->pub.name, l_gdb_group, s_history_callback_round_notify, l_dag);
    }
<<<<<<< HEAD
    l_dag->gdb_group_datums_queue = dap_strdup_printf("local.datums-queue.chain-%s.%s",
                                                        l_net->pub.gdb_groups_prefix, a_chain->name);
 
=======
    dap_chain_global_db_gr_del(NULL, l_dag->gdb_group_events_round_new);
    l_dag->gdb_group_datums_queue = dap_strdup_printf("local.datums-queue.chain-%s.%s",
                                                        l_net->pub.gdb_groups_prefix, a_chain->name);
>>>>>>> a34b0ec7
    DAP_DELETE(l_round_new_str);
    l_dag->broadcast_disable = false;

    if ( l_dag->is_single_line ) {
        log_it (L_NOTICE, "DAG chain initialized (single line)");
    } else {
        log_it (L_NOTICE, "DAG chain initialized (multichain)");
    }
    
    // dap_chain_cs_new_event_add_datums(l_dag->chain, true);
    return 0;
}

static void s_dag_chain_cs_set_event_round_info(dap_chain_cs_dag_t * a_dag, dap_chain_cs_dag_event_round_info_t * a_event_round_info){
    memcpy(&a_dag->event_round_info, 
                a_event_round_info, 
                sizeof(dap_chain_cs_dag_event_round_info_t));
    a_dag->use_event_round_info = true;
}

static void s_dap_chain_cs_dag_purge(dap_chain_t *a_chain)
{
    dap_chain_cs_dag_pvt_t *l_dag_pvt = PVT(DAP_CHAIN_CS_DAG(a_chain));
    pthread_rwlock_wrlock(&l_dag_pvt->events_rwlock);
    dap_chain_cs_dag_event_item_t *l_event_current, *l_event_tmp;
    // Clang bug at this, l_event_current should change at every loop cycle
    HASH_ITER(hh, l_dag_pvt->events, l_event_current, l_event_tmp) {
        HASH_DEL(l_dag_pvt->events, l_event_current);
        DAP_DELETE(l_event_current);
    }
    HASH_ITER(hh, l_dag_pvt->events_lasts_unlinked, l_event_current, l_event_tmp) {
        HASH_DEL(l_dag_pvt->events_lasts_unlinked, l_event_current);
        DAP_DELETE(l_event_current);
    }
    HASH_ITER(hh, l_dag_pvt->events_treshold, l_event_current, l_event_tmp) {
        HASH_DEL(l_dag_pvt->events_treshold, l_event_current);
        DAP_DELETE(l_event_current);
    }
    HASH_ITER(hh, l_dag_pvt->events_treshold_conflicted, l_event_current, l_event_tmp) {
        HASH_DEL(l_dag_pvt->events_treshold_conflicted, l_event_current);
        DAP_DELETE(l_event_current);
    }
    HASH_ITER(hh, l_dag_pvt->tx_events, l_event_current, l_event_tmp) {
        HASH_DEL(l_dag_pvt->tx_events, l_event_current);
        DAP_DELETE(l_event_current);
    }
    pthread_rwlock_unlock(&l_dag_pvt->events_rwlock);
    dap_chain_cell_t *l_cell_cur, *l_cell_tmp;
    HASH_ITER(hh, a_chain->cells, l_cell_cur, l_cell_tmp) {
        dap_chain_cell_close(l_cell_cur);
    }
}

/**
 * @brief dap_chain_cs_dag_delete
 * @param a_dag
 * @return
 */
void dap_chain_cs_dag_delete(dap_chain_t * a_chain)
{
    s_dap_chain_cs_dag_purge(a_chain);
    dap_chain_cs_dag_t * l_dag = DAP_CHAIN_CS_DAG ( a_chain );
    pthread_rwlock_destroy(& PVT(l_dag)->events_rwlock);

    if(l_dag->callback_delete )
        l_dag->callback_delete(l_dag);
    if(l_dag->_inheritor)
        DAP_DELETE(l_dag->_inheritor);
    if(l_dag->_pvt)
        DAP_DELETE(l_dag->_pvt);
}


static int s_dap_chain_add_atom_to_ledger(dap_chain_cs_dag_t * a_dag, dap_ledger_t * a_ledger, dap_chain_cs_dag_event_item_t * a_event_item)
{
    dap_chain_datum_t *l_datum = (dap_chain_datum_t*) dap_chain_cs_dag_event_get_datum(a_event_item->event, a_event_item->event_size);
    pthread_rwlock_t * l_events_rwlock = &PVT(a_dag)->events_rwlock;
    switch (l_datum->header.type_id) {
        case DAP_CHAIN_DATUM_TOKEN_DECL: {
            dap_chain_datum_token_t *l_token = (dap_chain_datum_token_t*) l_datum->data;
            return dap_chain_ledger_token_load(a_ledger, l_token, l_datum->header.data_size);
        }
        break;
        case DAP_CHAIN_DATUM_TOKEN_EMISSION: {
            return dap_chain_ledger_token_emission_load(a_ledger, l_datum->data, l_datum->header.data_size);
        }
        break;
        case DAP_CHAIN_DATUM_TX: {
            dap_chain_datum_tx_t *l_tx = (dap_chain_datum_tx_t *)l_datum->data;
            dap_hash_fast_t l_tx_hash;
            int l_ret = dap_chain_ledger_tx_load(a_ledger, l_tx, &l_tx_hash);
            //TODO process return codes & different datums
            unsigned l_hash_item_hashv;
            HASH_VALUE(&l_tx_hash, sizeof(l_tx_hash), l_hash_item_hashv);
            dap_chain_cs_dag_event_item_t *l_tx_event;
            int l_err = pthread_rwlock_wrlock(l_events_rwlock);
            HASH_FIND_BYHASHVALUE(hh, PVT(a_dag)->tx_events, &l_tx_hash, sizeof(l_tx_event->hash),
                                  l_hash_item_hashv, l_tx_event);
            if (!l_tx_event) {
                l_tx_event = DAP_NEW_Z(dap_chain_cs_dag_event_item_t);
                l_tx_event->ts_added = a_event_item->ts_added;
                l_tx_event->event = a_event_item->event;
                l_tx_event->event_size = a_event_item->event_size;
                memcpy(&l_tx_event->hash, &l_tx_hash, sizeof(l_tx_hash));
                HASH_ADD_BYHASHVALUE(hh, PVT(a_dag)->tx_events, hash, sizeof(l_tx_event->hash),
                                     l_hash_item_hashv, l_tx_event);
            }
            if (l_err != EDEADLK)
                pthread_rwlock_unlock(l_events_rwlock);
            return l_ret == 1 ? 0 : l_ret;
        }
        break;
        case DAP_CHAIN_DATUM_CA:
            dap_cert_chain_file_save(l_datum, a_dag->chain->net_name);
            return DAP_CHAIN_DATUM_CA;
        case DAP_CHAIN_DATUM_SIGNER:
        case DAP_CHAIN_DATUM_CUSTOM:
            return 0;
        default:
            return -1;
    }
    return 0;
}

static int s_dap_chain_add_atom_to_events_table(dap_chain_cs_dag_t * a_dag, dap_ledger_t * a_ledger, dap_chain_cs_dag_event_item_t * a_event_item )
{
    int l_ledger_res = s_dap_chain_add_atom_to_ledger(a_dag, a_ledger, a_event_item);
    if (s_debug_more) {
        char l_buf_hash[128] = {'\0'};
        dap_chain_hash_fast_to_str(&a_event_item->hash,l_buf_hash,sizeof(l_buf_hash)-1);
        log_it(L_DEBUG,"Dag event %s checked, add it to ledger", l_buf_hash);
        if (l_ledger_res != 0)
            log_it(L_WARNING,"Dag event %s checked, but ledger declined: code %d", l_buf_hash, l_ledger_res);
    }
    return l_ledger_res;
}

static bool s_dap_chain_check_if_event_is_present(dap_chain_cs_dag_event_item_t * a_hash_table, const dap_chain_hash_fast_t * hash) {
    if(!a_hash_table)
        return false;
    dap_chain_cs_dag_event_item_t * l_event_search = NULL;
    HASH_FIND(hh, a_hash_table, hash, sizeof(*hash), l_event_search);
    return (l_event_search != NULL);
}

/**
 * @brief s_chain_callback_atom_add Accept new event in dag
 * @param a_chain DAG object
 * @param a_atom
 * @param a_atom_size
 * @return 0 if verified and added well, otherwise if not
 */
static dap_chain_atom_verify_res_t s_chain_callback_atom_add(dap_chain_t * a_chain, dap_chain_atom_ptr_t a_atom, size_t a_atom_size)
{
    dap_chain_cs_dag_t * l_dag = DAP_CHAIN_CS_DAG(a_chain);
    dap_chain_cs_dag_event_t * l_event = (dap_chain_cs_dag_event_t *) a_atom;

    dap_chain_cs_dag_event_item_t * l_event_item = DAP_NEW_Z(dap_chain_cs_dag_event_item_t);
    pthread_rwlock_t * l_events_rwlock = &PVT(l_dag)->events_rwlock;
    l_event_item->event = l_event;
    l_event_item->event_size = a_atom_size;
    l_event_item->ts_added = dap_time_now();

    dap_chain_hash_fast_t l_event_hash;
    dap_chain_cs_dag_event_calc_hash(l_event, a_atom_size, &l_event_hash);
    memcpy(&l_event_item->hash, &l_event_hash, sizeof(dap_chain_hash_fast_t));

    char * l_event_hash_str = NULL;
    if(s_debug_more) {
        l_event_hash_str = dap_chain_hash_fast_to_str_new(&l_event_item->hash);
        log_it(L_DEBUG, "Processing event: %s... (size %zd)", l_event_hash_str,a_atom_size);
    }

    pthread_rwlock_rdlock(l_events_rwlock);
    // check if we already have this event
    dap_chain_atom_verify_res_t ret = s_dap_chain_check_if_event_is_present(PVT(l_dag)->events, &l_event_item->hash) ||
            s_dap_chain_check_if_event_is_present(PVT(l_dag)->events_treshold, &l_event_item->hash) ? ATOM_PASS : ATOM_ACCEPT;
    pthread_rwlock_unlock(l_events_rwlock);

    // verify hashes and consensus
    switch (ret) {
    case ATOM_ACCEPT:
        ret = s_chain_callback_atom_verify(a_chain, a_atom, a_atom_size);
        if(s_debug_more)
            log_it(L_DEBUG, "Verified atom %p: %s", a_atom, ret == ATOM_ACCEPT ? "accepted" :
                                                           (ret == ATOM_REJECT ? "rejected" : "thresholded"));
        break;
    case ATOM_PASS:
        if(s_debug_more) {
            log_it(L_DEBUG, "Atom already present");
            DAP_DELETE(l_event_hash_str);
        }
        DAP_DELETE(l_event_item);
        return ret;
    default:
        break;
    }

    switch (ret) {
    case ATOM_MOVE_TO_THRESHOLD:
        pthread_rwlock_wrlock(l_events_rwlock);
        HASH_ADD(hh, PVT(l_dag)->events_treshold, hash, sizeof(l_event_item->hash), l_event_item);
        pthread_rwlock_unlock(l_events_rwlock);
        if(s_debug_more)
            log_it(L_DEBUG, "... added to threshold");
        break;
    case ATOM_ACCEPT: {
        int l_consensus_check = s_dap_chain_add_atom_to_events_table(l_dag, a_chain->ledger, l_event_item);
        pthread_rwlock_wrlock(l_events_rwlock);
        HASH_ADD(hh, PVT(l_dag)->events,hash, sizeof(l_event_item->hash), l_event_item);
        s_dag_events_lasts_process_new_last_event(l_dag, l_event_item);
        pthread_rwlock_unlock(l_events_rwlock);
        switch (l_consensus_check) {
        case 0:
            if(s_debug_more)
                log_it(L_DEBUG, "... added");
            break;
        case DAP_CHAIN_CS_VERIFY_CODE_TX_NO_PREVIOUS:
        case DAP_CHAIN_CS_VERIFY_CODE_TX_NO_EMISSION:
        case DAP_CHAIN_CS_VERIFY_CODE_TX_NO_TOKEN:
            if(s_debug_more)
                log_it(L_DEBUG, "... ledger tresholded");
            break;
        case DAP_CHAIN_DATUM_CA:
            if(s_debug_more)
                log_it(L_DEBUG, "... DATUM_CA");
            break;
        case DAP_CHAIN_DATUM_CUSTOM:
            if(s_debug_more)
                log_it(L_DEBUG, "... DATUM_CUSTOM");
            break;
        default:
            if (s_debug_more)
                log_it(L_WARNING, "... added with ledger code %d", l_consensus_check);
            break;

        }
    } break;
    default:
        DAP_DELETE(l_event_item); // Neither added, nor freed
        break;
    }
    if(s_debug_more)
        DAP_DELETE(l_event_hash_str);
    return ret;
}


/**
 * @brief s_chain_callback_atom_add_from_treshold Accept new event in dag
 * @param a_chain DAG object
 * @return true if added one item, otherwise false
 */
static dap_chain_atom_ptr_t s_chain_callback_atom_add_from_treshold(dap_chain_t * a_chain, size_t *a_event_size_out)
{
    dap_chain_cs_dag_t * l_dag = DAP_CHAIN_CS_DAG(a_chain);
    dap_chain_cs_dag_event_item_t *l_item = dap_chain_cs_dag_proc_treshold(l_dag, a_chain->ledger);
//    dap_chain_cs_dag_event_calc_size()
    if(l_item) {
        if(a_event_size_out)
            *a_event_size_out = l_item->event_size;
        return l_item->event;
    }
    return NULL;
}




/**
 * @brief s_chain_callback_datums_add
 * @param a_chain
 * @param a_datums
 * @param a_datums_size
 */
static size_t s_callback_add_datums(dap_chain_t *a_chain, dap_chain_datum_t **a_datums, size_t a_datums_count)
{
    dap_chain_cs_dag_t *l_dag = DAP_CHAIN_CS_DAG(a_chain);
    char *l_gdb_group = l_dag->gdb_group_datums_queue;

    if (l_dag->is_add_directly) {
        return s_chain_callback_datums_pool_proc(a_chain, a_datums, a_datums_count);
    }

    size_t l_datum_processed = 0;
    for (size_t i = 0; i < a_datums_count; i++) {
        size_t l_datum_size = dap_chain_datum_size(a_datums[i]);
        dap_chain_datum_t *l_datum = (dap_chain_datum_t *)a_datums[i];
        if (!l_datum_size || !l_datum)
            continue;

        // Verify for correctness
        dap_chain_net_t *l_net = dap_chain_net_by_id(a_chain->net_id);
        int l_verify_datum = dap_chain_net_verify_datum_for_add(l_net, l_datum);
        if (l_verify_datum != 0 &&
                l_verify_datum != DAP_CHAIN_CS_VERIFY_CODE_TX_NO_PREVIOUS &&
                l_verify_datum != DAP_CHAIN_CS_VERIFY_CODE_TX_NO_EMISSION &&
                l_verify_datum != DAP_CHAIN_CS_VERIFY_CODE_TX_NO_TOKEN) {
            log_it(L_WARNING, "Datum doesn't pass verifications (code %d)",
                                     l_verify_datum);
            continue;
        }

        dap_chain_hash_fast_t l_key_hash;
        dap_hash_fast(l_datum, l_datum_size, &l_key_hash);
        char *l_key_str = dap_chain_hash_fast_to_str_new(&l_key_hash);

        if (dap_chain_global_db_gr_set(l_key_str, l_datum, l_datum_size, l_gdb_group) ) {
            l_datum_processed++;
        }
    }
    dap_chain_cs_new_event_add_datums(a_chain, true);
    return l_datum_processed;
}

void dap_chain_cs_new_event_add_datums(dap_chain_t *a_chain, bool a_round_check)
{
    dap_chain_cs_dag_t *l_dag = DAP_CHAIN_CS_DAG(a_chain);
    char *l_gdb_group_queue = l_dag->gdb_group_datums_queue;
    char *l_gdb_group_round = l_dag->gdb_group_events_round_new;

    if (l_dag->is_add_directly) {
        return;
    }

    if (a_round_check) {
        size_t l_round_objs_size = 0;
        dap_global_db_obj_t *l_round_objs = dap_chain_global_db_gr_load(l_gdb_group_round, &l_round_objs_size);
        if (l_round_objs_size) {
            dap_chain_global_db_objs_delete(l_round_objs, l_round_objs_size);
            return;
        }
    }

    size_t l_objs_size = 0;
    dap_global_db_obj_t *l_objs = dap_chain_global_db_gr_load(l_gdb_group_queue, &l_objs_size);
    if (l_objs_size) {
        for (size_t i = 0; i < l_objs_size; i++) {
            if (!l_objs[i].value_len) {
                dap_chain_global_db_gr_del(l_objs[i].key, l_gdb_group_queue); // delete from datums queue
                continue;
            }
            dap_chain_datum_t *l_datum = (dap_chain_datum_t *)l_objs[i].value;
            size_t l_datum_size = dap_chain_datum_size(l_datum);
            if(!l_datum_size || l_datum == NULL){ // Was wrong datum thats not passed checks
                log_it(L_WARNING,"Datum in mempool processing comes NULL");
                dap_chain_global_db_gr_del(l_objs[i].key, l_gdb_group_queue); // delete from datums queue
                continue;
            }

            // dap_time_t l_ts_create = (dap_time_t) l_datum->header.ts_create;
            // if ( dap_time_now() -  ) 

            // Verify for correctness
            dap_chain_net_t *l_net = dap_chain_net_by_id(a_chain->net_id);
            int l_verify_datum = dap_chain_net_verify_datum_for_add(l_net, l_datum);
            if (l_verify_datum != 0 &&
                    l_verify_datum != DAP_CHAIN_CS_VERIFY_CODE_TX_NO_PREVIOUS &&
                    l_verify_datum != DAP_CHAIN_CS_VERIFY_CODE_TX_NO_EMISSION &&
                    l_verify_datum != DAP_CHAIN_CS_VERIFY_CODE_TX_NO_TOKEN) {
                log_it(L_WARNING, "Datum doesn't pass verifications (code %d)",
                                         l_verify_datum);
                dap_chain_global_db_gr_del(l_objs[i].key, l_gdb_group_queue); // delete from datums queue
                continue;
            }

            // if ( s_chain_callback_datums_pool_proc(a_chain, &l_datum, 1) ) {
            //     break;
            // }
            if (s_chain_callback_datums_pool_proc(a_chain, &l_datum, 1)) {
                dap_chain_global_db_gr_del(l_objs[i].key, l_gdb_group_queue);
            }
            break;
        }
        dap_chain_global_db_objs_delete(l_objs, l_objs_size);
    }
}


static size_t s_chain_callback_datums_pool_proc(dap_chain_t * a_chain, dap_chain_datum_t ** a_datums, size_t a_datums_count)
{

    dap_chain_cs_dag_t * l_dag = DAP_CHAIN_CS_DAG(a_chain);
    size_t l_datum_processed =0;
    // Prepare hashes
    size_t l_hashes_size = l_dag->datum_add_hashes_count;
    if (l_dag->is_single_line ) // If single line - only one link inside
        l_hashes_size = 1;
    dap_chain_hash_fast_t * l_hashes = l_hashes_size ? DAP_NEW_Z_SIZE(dap_chain_hash_fast_t,
                                             sizeof(dap_chain_hash_fast_t) * l_hashes_size) : NULL;
    size_t l_hashes_linked = 0;
    dap_chain_cell_t *l_cell = NULL;
    for (size_t d = 0; d <a_datums_count ; d++){
        dap_chain_datum_t * l_datum = a_datums[d];
        if(l_datum == NULL){ // Was wrong datum thats not passed checks
            log_it(L_WARNING,"Datum in mempool processing comes NULL");
            continue;
        }

        if (l_dag->is_add_directly) {
            // Verify for correctness
            dap_chain_net_t * l_net = dap_chain_net_by_id( a_chain->net_id);
            int l_verify_datum= dap_chain_net_verify_datum_for_add( l_net, l_datum) ;
            if (l_verify_datum != 0 &&
                    l_verify_datum != DAP_CHAIN_CS_VERIFY_CODE_TX_NO_PREVIOUS &&
                    l_verify_datum != DAP_CHAIN_CS_VERIFY_CODE_TX_NO_EMISSION &&
                    l_verify_datum != DAP_CHAIN_CS_VERIFY_CODE_TX_NO_TOKEN){
                log_it(L_WARNING, "Datum doesn't pass verifications (code %d)",
                                         l_verify_datum);
                continue;
            }
        }

        // Prepare round
        if (l_hashes_size) {
            pthread_rwlock_rdlock(&PVT(l_dag)->events_rwlock);
            size_t l_rnd_steps = 0;
            // Linking events randomly with ones from previous round
            do {
                dap_chain_cs_dag_event_item_t *l_event_ext_item = NULL;
                int l_unlinked_size = HASH_COUNT(PVT(l_dag)->events_lasts_unlinked);
                if (!l_unlinked_size)
                    break;
                int l_index = rand() % l_unlinked_size;
                l_event_ext_item = PVT(l_dag)->events_lasts_unlinked;
                for (int i = 0; i < l_index; i++) {
                    l_event_ext_item = l_event_ext_item->hh.next;
                }
                dap_chain_hash_fast_t *l_hash = &l_event_ext_item->hash;

                bool l_is_already_in_event = false;
                for (uint16_t i = 0; i < l_hashes_linked; i++) { // check if we already added it
                    if (l_hashes && memcmp(&l_hashes[i], l_hash, sizeof(*l_hash)) ==0) {
                        l_is_already_in_event = true;
                        break;
                    }
                }
                if (!l_is_already_in_event && l_hashes_linked < l_hashes_size) {
                    memcpy(&l_hashes[l_hashes_linked], l_hash, sizeof(*l_hash));
                    l_hashes_linked++;
                }

                l_rnd_steps++;
                if (l_rnd_steps > 100) // Too many attempts
                    break;
            } while (l_hashes_linked < l_hashes_size);
            pthread_rwlock_unlock(&PVT(l_dag)->events_rwlock);
            // Check if we have enought hash links
            if (l_hashes_linked < l_hashes_size) {
                log_it(L_ERROR, "Can't link new events randomly for 100 attempts");
                break;
            }
        }
        if (l_hashes_linked || s_seed_mode ) {
            dap_chain_cs_dag_event_t * l_event = NULL;
            size_t l_event_size = 0;
            if(l_dag->callback_cs_event_create)
                l_event = l_dag->callback_cs_event_create(l_dag, l_datum, l_hashes, l_hashes_linked, &l_event_size);
            if (l_event && l_event_size) { // Event is created
                if (l_dag->is_add_directly) {
                    l_cell = a_chain->cells;
                    if (s_chain_callback_atom_add(a_chain, l_event, l_event_size) == ATOM_ACCEPT) {
                        if (dap_chain_atom_save(a_chain, (uint8_t *)l_event, l_event_size, a_chain->cells->id) < 0) {
                            log_it(L_ERROR, "Can't add new event to the file");
                        }
                        // add all atoms from treshold       
                        dap_chain_net_t *l_net = dap_chain_net_by_id(a_chain->net_id);
                        dap_chain_t *l_cur_chain;
                        bool l_processed;
                        do {
                            l_processed = false;
                            DL_FOREACH(l_net->pub.chains, l_cur_chain) {
                                if (l_cur_chain->callback_atom_add_from_treshold) {
                                    dap_chain_atom_ptr_t l_atom_treshold;
                                    do {
                                        size_t l_atom_treshold_size;
                                        // add in ledger
                                        l_atom_treshold = l_cur_chain->callback_atom_add_from_treshold(l_cur_chain, &l_atom_treshold_size);
                                        // add into file
                                        if (l_atom_treshold) {
                                            int l_res = dap_chain_atom_save(l_cur_chain, l_atom_treshold, l_atom_treshold_size, l_cur_chain->cells->id);
                                            if (l_res < 0) {
                                                log_it(L_ERROR, "Can't save event %p from treshold", l_atom_treshold);
                                            }
                                        }
                                    } while (l_atom_treshold);
                                }
                            }
                        } while (l_processed);
                        l_datum_processed++;
                    }
                    else {
                        log_it(L_ERROR, "Can't add new event");
                        continue;
                    }
                }
                // add to new round into global_db
                else {
                    dap_chain_hash_fast_t l_event_hash, l_datum_hash;
                    dap_chain_cs_dag_event_calc_hash(l_event,l_event_size, &l_event_hash);
                    char * l_event_hash_str = dap_chain_hash_fast_to_str_new(&l_event_hash);
                    dap_chain_cs_dag_event_round_info_t l_event_round_info;
                    if ( l_dag->callback_cs_get_round_info ) {
                        l_dag->callback_cs_get_round_info(l_dag, &l_event_round_info);
                    }
                    // set datum hash for round
                    dap_hash_fast(l_datum, dap_chain_datum_size(l_datum), &l_datum_hash);
                    memcpy(&l_event_round_info.datum_hash, &l_datum_hash, sizeof(dap_chain_hash_fast_t));
                    dap_chain_cs_dag_event_round_item_t * l_round_item = 
                                DAP_NEW_SIZE(dap_chain_cs_dag_event_round_item_t, 
                                                sizeof(dap_chain_cs_dag_event_round_item_t)+l_event_size);
                    memcpy(&l_round_item->round_info, &l_event_round_info, sizeof(dap_chain_cs_dag_event_round_info_t));
                    l_round_item->data_size = l_round_item->event_size = 0; 

                    if(dap_chain_cs_dag_event_gdb_set(l_dag, l_event_hash_str, l_event,
                                l_event_size, l_round_item, l_dag->gdb_group_events_round_new)) {
                                //&l_event_round_info)) {
                        log_it(L_INFO, "Event %s placed in the new forming round", l_event_hash_str);
                        DAP_DEL_Z(l_event_hash_str);
                        l_datum_processed++;
                    }else {
                        log_it(L_ERROR,"Can't add new event to the new events round");
                        break;
                    }
                }
            }else {
                log_it(L_ERROR,"Can't create new event!");
                break;
            }
        }
    }
    DAP_DELETE(l_hashes);
    return l_datum_processed;
}


/**
 * @brief dap_chain_cs_dag_find_event_by_hash
 * @param a_dag
 * @param a_hash
 * @return
 */
dap_chain_cs_dag_event_t* dap_chain_cs_dag_find_event_by_hash(dap_chain_cs_dag_t * a_dag, dap_chain_hash_fast_t * a_hash)
{
    dap_chain_cs_dag_event_item_t* l_event_item = NULL;
    pthread_rwlock_rdlock(&PVT(a_dag)->events_rwlock);
    HASH_FIND(hh, PVT(a_dag)->events ,a_hash,sizeof(*a_hash), l_event_item);
    pthread_rwlock_unlock(&PVT(a_dag)->events_rwlock);
    dap_chain_cs_dag_event_t * l_event = l_event_item? l_event_item->event: NULL;
    return l_event;
}

static bool s_event_verify_size(dap_chain_cs_dag_event_t *a_event, size_t a_event_size)
{
    if (sizeof(a_event->header) >= a_event_size) {
        log_it(L_WARNING, "Size of atom is %zd that is equal or less then header %zd", a_event_size, sizeof(a_event->header));
        return false;
    }
    size_t l_sign_offset = dap_chain_cs_dag_event_calc_size_excl_signs(a_event, a_event_size);
    if (l_sign_offset >= a_event_size)
        return false;
    if (a_event->header.signs_count > UINT8_MAX)
        return false;
    for (int i = 0; i < a_event->header.signs_count; i++) {
        dap_sign_t *l_sign = (dap_sign_t *)((uint8_t *)a_event + l_sign_offset);
        l_sign_offset += dap_sign_get_size(l_sign);
        if (l_sign_offset > a_event_size) {
            log_it(L_ERROR, "%d of atom signes don't fit in the atom size %zd", a_event->header.signs_count, a_event_size);
            return false;
        }
    }
    return l_sign_offset == a_event_size;
}



/**
 * @brief s_chain_callback_atom_verify Verify atomic element
 * @param a_chain
 * @param a_atom
 * @return
 */
static dap_chain_atom_verify_res_t s_chain_callback_atom_verify(dap_chain_t * a_chain, dap_chain_atom_ptr_t  a_atom,size_t a_atom_size)
{
    dap_chain_cs_dag_t * l_dag = DAP_CHAIN_CS_DAG(a_chain);
    dap_chain_cs_dag_event_t * l_event = (dap_chain_cs_dag_event_t *) a_atom;
    dap_chain_atom_verify_res_t res = ATOM_ACCEPT;
    pthread_rwlock_t *l_events_rwlock = &PVT(l_dag)->events_rwlock;
    if (l_event->header.version) {
        if (s_debug_more)
            log_it(L_WARNING, "Unsupported event version, possible corrupted event");
        return ATOM_REJECT;
    }
    if (l_event->header.chain_id.uint64 != a_chain->id.uint64) {
        if (s_debug_more)
            log_it(L_WARNING, "Event from another chain, possible corrupted event");
        return ATOM_REJECT;
    }
    if (!s_event_verify_size(l_event, a_atom_size)) {
        if (s_debug_more)
            log_it(L_WARNING,"Event size not equal to expected");
        return  ATOM_REJECT;
    }
    // Hard accept list
    if (l_dag->hal) {
        dap_chain_hash_fast_t l_event_hash = { };
        dap_chain_cs_dag_event_calc_hash(l_event,a_atom_size, &l_event_hash);
        dap_chain_cs_dag_hal_item_t *l_hash_found = NULL;
        pthread_rwlock_rdlock(l_events_rwlock);
        HASH_FIND(hh, l_dag->hal, &l_event_hash, sizeof(l_event_hash), l_hash_found);
        pthread_rwlock_unlock(l_events_rwlock);
        if (l_hash_found) {
            return ATOM_ACCEPT;
        }
    }
    // genesis or seed mode
    if (l_event->header.hash_count == 0){
        if(s_seed_mode && !PVT(l_dag)->events){
            log_it(L_NOTICE,"Accepting genesis event");
            return ATOM_ACCEPT;
        }else if(s_seed_mode){
            log_it(L_WARNING,"Cant accept genesis event: already present data in DAG, ->events is not NULL");
            return  ATOM_REJECT;
        }

        if (l_dag->is_static_genesis_event ){
            dap_chain_hash_fast_t l_event_hash;
            dap_chain_cs_dag_event_calc_hash(l_event,a_atom_size, &l_event_hash);
            if ( memcmp( &l_event_hash, &l_dag->static_genesis_event_hash, sizeof(l_event_hash) ) != 0 ){
                char * l_event_hash_str = dap_chain_hash_fast_to_str_new(&l_event_hash);
                char * l_genesis_event_hash_str = dap_chain_hash_fast_to_str_new(&l_dag->static_genesis_event_hash);

                log_it(L_WARNING, "Wrong genesis block %s (staticly predefined %s)",l_event_hash_str, l_genesis_event_hash_str);
                DAP_DELETE(l_event_hash_str);
                DAP_DELETE(l_genesis_event_hash_str);
                return ATOM_REJECT;
            } else {
                if (s_debug_more)
                    log_it(L_INFO, "Accepting static genesis event");
                return ATOM_ACCEPT;
            }
        }
    }

    //chain coherence
    if (! PVT(l_dag)->events ){
        res = ATOM_MOVE_TO_THRESHOLD;
        //log_it(L_DEBUG, "*** event %p goes to threshold", l_event);
    } else {
        //log_it(L_DEBUG, "*** event %p hash count %d",l_event, l_event->header.hash_count);
        for (size_t i = 0; i< l_event->header.hash_count; i++) {
            dap_chain_hash_fast_t * l_hash =  ((dap_chain_hash_fast_t *) l_event->hashes_n_datum_n_signs) + i;
            dap_chain_cs_dag_event_item_t * l_event_search = NULL;
            pthread_rwlock_rdlock(l_events_rwlock);
            HASH_FIND(hh, PVT(l_dag)->events ,l_hash ,sizeof (*l_hash),  l_event_search);
            pthread_rwlock_unlock(l_events_rwlock);
            if ( l_event_search == NULL ){
                char * l_hash_str = dap_chain_hash_fast_to_str_new(l_hash);
                if(s_debug_more)
                    log_it(L_WARNING, "Hash %s wasn't in hashtable of previously parsed", l_hash_str);
                DAP_DELETE(l_hash_str);
                res = ATOM_MOVE_TO_THRESHOLD;
                break;
            }
        }
    }

    //consensus
    if(res == ATOM_ACCEPT)
        if(l_dag->callback_cs_verify ( l_dag, l_event,a_atom_size ))
            res = ATOM_REJECT;

    return res;
}

/**
 * @brief dap_chain_cs_dag_proc_event_round_new
 * @param a_dag
 */
void dap_chain_cs_dag_proc_event_round_new(dap_chain_cs_dag_t *a_dag)
{
    (void) a_dag;
    log_it(L_WARNING,"No proc event algorythm, use manual commands for round aproving");
}


/**
 * @brief s_dag_events_lasts_delete_linked_with_event
 * @param a_dag
 * @param a_event
 */
void s_dag_events_lasts_delete_linked_with_event(dap_chain_cs_dag_t * a_dag, dap_chain_cs_dag_event_t * a_event)
{
    for (size_t i = 0; i< a_event->header.hash_count; i++) {
        dap_chain_hash_fast_t * l_hash =  ((dap_chain_hash_fast_t *) a_event->hashes_n_datum_n_signs) + i;
        dap_chain_cs_dag_event_item_t * l_event_item = NULL;
        HASH_FIND(hh, PVT(a_dag)->events_lasts_unlinked ,l_hash ,sizeof (*l_hash),  l_event_item);
        if ( l_event_item ){
            HASH_DEL(PVT(a_dag)->events_lasts_unlinked,l_event_item);
            DAP_DEL_Z(l_event_item);
        }
    }
}

void s_dag_events_lasts_process_new_last_event(dap_chain_cs_dag_t * a_dag, dap_chain_cs_dag_event_item_t * a_event_item){
    //delete linked with event
    s_dag_events_lasts_delete_linked_with_event(a_dag, a_event_item->event);

    //add self
    dap_chain_cs_dag_event_item_t * l_event_last= DAP_NEW_Z(dap_chain_cs_dag_event_item_t);
    l_event_last->ts_added = a_event_item->ts_added;
    l_event_last->event = a_event_item->event;
    l_event_last->event_size = a_event_item->event_size;
    dap_hash_fast(l_event_last->event, a_event_item->event_size,&l_event_last->hash );
    HASH_ADD(hh,PVT(a_dag)->events_lasts_unlinked,hash, sizeof(l_event_last->hash),l_event_last);
}


typedef enum{
  DAP_THRESHOLD_OK = 0,
  DAP_THRESHOLD_NO_HASHES,
  DAP_THRESHOLD_NO_HASHES_IN_MAIN,
  DAP_THRESHOLD_CONFLICTING
} dap_dag_threshold_verification_res_t;

int dap_chain_cs_dag_event_verify_hashes_with_treshold(dap_chain_cs_dag_t * a_dag, dap_chain_cs_dag_event_t * a_event)
{
    bool l_is_events_all_hashes = true;
    bool l_is_events_main_hashes = true;

    if (a_event->header.hash_count == 0) {
        //looks like an alternative genesis event
        return DAP_THRESHOLD_CONFLICTING;
    }
    dap_dag_threshold_verification_res_t ret = DAP_THRESHOLD_OK;
    for (size_t i = 0; i< a_event->header.hash_count; i++) {
        dap_chain_hash_fast_t * l_hash =  ((dap_chain_hash_fast_t *) a_event->hashes_n_datum_n_signs) + i;
        dap_chain_cs_dag_event_item_t * l_event_search = NULL;
        HASH_FIND(hh, PVT(a_dag)->events_treshold_conflicted,l_hash ,sizeof (*l_hash),  l_event_search);
        if ( l_event_search ){
          //event is linked to event we consider conflicting
          ret = DAP_THRESHOLD_CONFLICTING;
          break;
        }
        HASH_FIND(hh, PVT(a_dag)->events ,l_hash ,sizeof (*l_hash),  l_event_search);
        if ( l_event_search == NULL ){ // If not found in events - search in treshhold
            l_is_events_main_hashes = false;
            HASH_FIND(hh, PVT(a_dag)->events_treshold ,l_hash ,sizeof (*l_hash),  l_event_search);
            if( l_event_search == NULL ){ // Hash is not in events or treshold table, keep the current item where it is
                l_is_events_all_hashes = false;
                break;
            }
        }
    }
    if (ret == DAP_THRESHOLD_CONFLICTING)
        return ret;
    return l_is_events_all_hashes ?
                (l_is_events_main_hashes ?
                    DAP_THRESHOLD_OK :
                DAP_THRESHOLD_NO_HASHES_IN_MAIN) :
            DAP_THRESHOLD_NO_HASHES;
}

/**
 * @brief dap_chain_cs_dag_proc_treshold
 * @param a_dag
 * @returns true if some atoms were moved from threshold to events
 */
dap_chain_cs_dag_event_item_t* dap_chain_cs_dag_proc_treshold(dap_chain_cs_dag_t * a_dag, dap_ledger_t * a_ledger)
{
    bool res = false;
    dap_chain_cs_dag_event_item_t * l_event_item = NULL, * l_event_item_tmp = NULL;
    pthread_rwlock_wrlock(&PVT(a_dag)->events_rwlock);
    int l_count = HASH_COUNT(PVT(a_dag)->events_treshold);
    log_it(L_DEBUG, "*** %d events in threshold", l_count);
    HASH_ITER(hh, PVT(a_dag)->events_treshold, l_event_item, l_event_item_tmp) {
        dap_dag_threshold_verification_res_t ret = dap_chain_cs_dag_event_verify_hashes_with_treshold(a_dag, l_event_item->event);
        if (ret == DAP_THRESHOLD_OK) {
            if (s_debug_more) {
                char * l_event_hash_str = dap_chain_hash_fast_to_str_new(&l_event_item->hash);
                log_it(L_DEBUG, "Processing event (threshold): %s...", l_event_hash_str);
                DAP_DELETE(l_event_hash_str);
            }
            int l_add_res = s_dap_chain_add_atom_to_events_table(a_dag, a_ledger, l_event_item);
            HASH_DEL(PVT(a_dag)->events_treshold, l_event_item);
            HASH_ADD(hh, PVT(a_dag)->events, hash, sizeof(l_event_item->hash), l_event_item);
            s_dag_events_lasts_process_new_last_event(a_dag, l_event_item);
            res = true;
            if(s_debug_more) {
                if (!l_add_res)
                    log_it(L_INFO, "... moved from treshold to main chains");
                else
                    log_it(L_WARNING, "... moved with ledger code %d", l_add_res);
            }
            break;
        } else if (ret == DAP_THRESHOLD_CONFLICTING) {
            HASH_DEL(PVT(a_dag)->events_treshold, l_event_item);
            HASH_ADD(hh, PVT(a_dag)->events_treshold_conflicted, hash, sizeof (l_event_item->hash), l_event_item);
        }
    }
    pthread_rwlock_unlock(&PVT(a_dag)->events_rwlock);
    return res ? l_event_item : NULL;
}

/**
 * @brief s_chain_callback_atom_get_static_hdr_size
 * @param a_chain
 * @return
 */
static size_t s_chain_callback_atom_get_static_hdr_size()
{
   return sizeof (dap_chain_class_dag_event_hdr_t);
}

/**
 * @brief s_chain_callback_atom_iter_create_from
 * @param a_chain
 * @param a_atom
 * @return
 */
static dap_chain_atom_iter_t* s_chain_callback_atom_iter_create_from(dap_chain_t * a_chain ,
                                                                     dap_chain_atom_ptr_t a_atom, size_t a_atom_size)
{
    dap_chain_atom_iter_t * l_atom_iter = DAP_NEW_Z(dap_chain_atom_iter_t);
    l_atom_iter->chain = a_chain;
    l_atom_iter->cur = a_atom;
    l_atom_iter->cur_size = a_atom_size;

    if ( a_atom ){
        dap_chain_hash_fast_t l_atom_hash;
        dap_hash_fast(a_atom, a_atom_size, &l_atom_hash );

        dap_chain_cs_dag_event_item_t  * l_atom_item;
        HASH_FIND(hh, PVT(DAP_CHAIN_CS_DAG(a_chain))->events, &l_atom_hash, sizeof(l_atom_hash),l_atom_item );
        l_atom_iter->cur_item = l_atom_item;
        l_atom_iter->cur_hash = &l_atom_item->hash;
    }
    return l_atom_iter;

}

/**
 * @brief s_chain_callback_atom_iter_create Create atomic element iterator
 * @param a_chain
 * @return
 */
static dap_chain_atom_iter_t *s_chain_callback_atom_iter_create(dap_chain_t *a_chain, dap_chain_cell_id_t a_cell_id, bool a_with_treshold)
{
    dap_chain_atom_iter_t * l_atom_iter = DAP_NEW_Z(dap_chain_atom_iter_t);
    l_atom_iter->chain = a_chain;
    l_atom_iter->cell_id = a_cell_id;
    l_atom_iter->with_treshold = a_with_treshold;
    pthread_rwlock_rdlock(&a_chain->atoms_rwlock);
#ifdef WIN32
    log_it(L_DEBUG, "! Create caller id %lu", GetThreadId(GetCurrentThread()));
#endif
    return l_atom_iter;
}


/**
 * @brief s_chain_callback_atom_get_datum Get the datum from event
 * @param a_atom_iter
 * @param a_datums_count
 * @return
 */
static dap_chain_datum_t** s_chain_callback_atom_get_datum(dap_chain_atom_ptr_t a_event, size_t a_atom_size, size_t *a_datums_count)
{
    assert(a_datums_count);
    if(a_event){
        dap_chain_datum_t * l_datum = dap_chain_cs_dag_event_get_datum((dap_chain_cs_dag_event_t*) a_event, a_atom_size);
        if (l_datum){
            dap_chain_datum_t ** l_datums = DAP_NEW_SIZE(dap_chain_datum_t*, sizeof(dap_chain_datum_t*));
            *a_datums_count = 1;
            l_datums[0] = l_datum;
            return l_datums;
        }else
            return NULL;
    }else
        return NULL;
}

/**
 * @brief s_chain_callback_atom_iter_get_first Get the first dag event
 * @param a_atom_iter
 * @return
 */
static dap_chain_atom_ptr_t s_chain_callback_atom_iter_get_first(dap_chain_atom_iter_t * a_atom_iter, size_t * a_ret_size )
{
    if(! a_atom_iter){
        log_it(L_ERROR, "NULL iterator on input for atom_iter_get_first function");
        return NULL;
    }
    dap_chain_cs_dag_t * l_dag = DAP_CHAIN_CS_DAG(a_atom_iter->chain);
    assert(l_dag);
    dap_chain_cs_dag_pvt_t *l_dag_pvt = PVT(l_dag);
    assert(l_dag_pvt);
    a_atom_iter->cur_item = NULL;
    dap_chain_cs_dag_event_item_t *l_item_tmp, *l_item_cur;
    int found = 0;
    HASH_ITER(hh, l_dag_pvt->events, l_item_cur, l_item_tmp) {
        if (l_item_cur->event->header.cell_id.uint64 == a_atom_iter->cell_id.uint64) {
            a_atom_iter->cur_item = l_item_cur;
            found = 1;
            a_atom_iter->found_in_treshold = 0;
            break;
        }
    }
    if (!found && a_atom_iter->with_treshold) {
	    HASH_ITER(hh, l_dag_pvt->events_treshold, l_item_cur, l_item_tmp) {
		    if (l_item_cur->event->header.cell_id.uint64 == a_atom_iter->cell_id.uint64) {
			    a_atom_iter->cur_item = l_item_cur;
                a_atom_iter->found_in_treshold = 1;
			    break;
		    }
	    }
    }

    if ( a_atom_iter->cur_item ){
        a_atom_iter->cur = ((dap_chain_cs_dag_event_item_t*) a_atom_iter->cur_item)->event;
        a_atom_iter->cur_size = ((dap_chain_cs_dag_event_item_t*) a_atom_iter->cur_item)->event_size;
        a_atom_iter->cur_hash = &((dap_chain_cs_dag_event_item_t*) a_atom_iter->cur_item)->hash;
    }else{
        a_atom_iter->cur = NULL;
        a_atom_iter->cur_size = 0;
        a_atom_iter->cur_hash = NULL;
    }

    if (a_ret_size)
        *a_ret_size = a_atom_iter->cur_size;
    return a_atom_iter->cur;
}


/**
 * @brief s_chain_callback_atom_iter_get_lasts
 * @param a_atom_iter
 * @param a_lasts_size_ptr
 * @return
 */
static dap_chain_atom_ptr_t* s_chain_callback_atom_iter_get_lasts( dap_chain_atom_iter_t * a_atom_iter ,size_t * a_lasts_size,
                                                                  size_t ** a_lasts_size_array )
{
    dap_chain_cs_dag_t * l_dag = DAP_CHAIN_CS_DAG( a_atom_iter->chain );
    dap_chain_atom_ptr_t * l_ret = NULL;
    pthread_rwlock_rdlock(&PVT(l_dag)->events_rwlock);
    size_t l_lasts_size = HASH_COUNT( PVT(l_dag)->events_lasts_unlinked );
    if ( l_lasts_size > 0 ) {
        if( a_lasts_size)
            *a_lasts_size = l_lasts_size;
        l_ret = DAP_NEW_Z_SIZE(dap_chain_atom_ptr_t, sizeof(dap_chain_atom_ptr_t) * l_lasts_size);
        dap_chain_cs_dag_event_item_t * l_event_item = NULL, *l_event_item_tmp = NULL;
        size_t i = 0;
        *a_lasts_size_array = DAP_NEW_Z_SIZE(size_t, sizeof(size_t) * l_lasts_size);
        HASH_ITER(hh,PVT(l_dag)->events_lasts_unlinked, l_event_item,l_event_item_tmp){
            l_ret[i] = l_event_item->event;
            (*a_lasts_size_array)[i] = l_event_item->event_size;
            i++;
        }    
    }
    pthread_rwlock_unlock(&PVT(l_dag)->events_rwlock);
    return l_ret;
}

/**
 * @brief s_chain_callback_atom_iter_get_links
 * @param a_atom_iter
 * @param a_links_size_ptr
 * @return
 */
static dap_chain_atom_ptr_t* s_chain_callback_atom_iter_get_links( dap_chain_atom_iter_t * a_atom_iter ,size_t* a_links_size,
                                                                  size_t ** a_links_size_array )
{
    if ( a_atom_iter->cur && a_atom_iter->chain){
        dap_chain_cs_dag_t * l_dag = DAP_CHAIN_CS_DAG( a_atom_iter->chain );
        if(!l_dag){
            log_it(L_ERROR,"Chain %s have DAP_CHAIN_CS_DAG() = NULL", a_atom_iter->chain->name);
            return NULL;
        }
        dap_chain_cs_dag_event_t * l_event =(dap_chain_cs_dag_event_t *) a_atom_iter->cur;
        dap_chain_cs_dag_event_item_t * l_event_item = (dap_chain_cs_dag_event_item_t *) a_atom_iter->cur_item;
        if ( l_event->header.hash_count > 0){
            dap_chain_atom_ptr_t * l_ret = DAP_NEW_Z_SIZE(dap_chain_atom_ptr_t,
                                               sizeof (dap_chain_atom_ptr_t) * l_event->header.hash_count );
            if( a_links_size)
                *a_links_size = l_event->header.hash_count;
            *a_links_size_array = DAP_NEW_Z_SIZE(size_t, l_event->header.hash_count*sizeof (size_t));
            for (uint16_t i = 0; i < l_event->header.hash_count; i++){
                dap_chain_cs_dag_event_item_t * l_link_item = NULL;
                dap_chain_hash_fast_t * l_link_hash = (dap_chain_hash_fast_t *)
                        (l_event->hashes_n_datum_n_signs +
                        i*sizeof(*l_link_hash));
                pthread_rwlock_rdlock(&PVT(l_dag)->events_rwlock);
                HASH_FIND(hh, PVT(l_dag)->events,l_link_hash,sizeof(*l_link_hash),l_link_item);
                pthread_rwlock_unlock(&PVT(l_dag)->events_rwlock);
                if ( l_link_item ){
                    l_ret[i] = l_link_item->event;
                    (*a_links_size_array)[i] = l_link_item->event_size;
                }else {
                    char * l_link_hash_str = dap_chain_hash_fast_to_str_new(l_link_hash);
                    char * l_event_hash_str = l_event_item ? dap_chain_hash_fast_to_str_new(&l_event_item->hash) : NULL;
                    log_it(L_ERROR,"Can't find %s->%s links", l_event_hash_str ? l_event_hash_str : "[null]", l_link_hash_str);
                    DAP_DELETE(l_event_hash_str);
                    DAP_DELETE(l_link_hash_str);
                    (*a_links_size_array)--;
                }
            }
            if(!(*a_links_size_array)){
                DAP_DELETE(l_ret);
                l_ret = NULL;
            }
            return l_ret;
        }
    }
    return  NULL;
}

/**
 * @brief s_chain_callback_atom_iter_find_by_hash
 * @param a_atom_iter
 * @param a_atom_hash
 * @return
 */
static dap_chain_atom_ptr_t s_chain_callback_atom_iter_find_by_hash(dap_chain_atom_iter_t * a_atom_iter ,
                                                                       dap_chain_hash_fast_t * a_atom_hash,size_t *a_atom_size)
{
    dap_chain_cs_dag_t * l_dag = DAP_CHAIN_CS_DAG( a_atom_iter->chain );
    dap_chain_cs_dag_event_item_t * l_event_item = NULL;
    pthread_rwlock_rdlock(&PVT(l_dag)->events_rwlock);
    HASH_FIND(hh, PVT(l_dag)->events,a_atom_hash,sizeof(*a_atom_hash),l_event_item);
    pthread_rwlock_unlock(&PVT(l_dag)->events_rwlock);
    if ( l_event_item ){
        a_atom_iter->cur_item = l_event_item;
        a_atom_iter->cur = l_event_item->event;
        a_atom_iter->cur_size= l_event_item->event_size;
        a_atom_iter->cur_hash = &l_event_item->hash;
        if(a_atom_size)
            *a_atom_size = l_event_item->event_size;
        return  l_event_item->event;
    }else
        return NULL;
}


static dap_chain_datum_tx_t* s_chain_callback_atom_find_by_tx_hash(dap_chain_t *a_chain,
                                                                   dap_chain_hash_fast_t *a_tx_hash)
{
    dap_chain_cs_dag_t * l_dag = DAP_CHAIN_CS_DAG( a_chain );
    dap_chain_cs_dag_event_item_t * l_event_item = NULL;
    pthread_rwlock_rdlock(&PVT(l_dag)->events_rwlock);
    HASH_FIND(hh, PVT(l_dag)->tx_events, a_tx_hash, sizeof(*a_tx_hash), l_event_item);
    pthread_rwlock_unlock(&PVT(l_dag)->events_rwlock);
    if ( l_event_item ){
        dap_chain_datum_t *l_datum = dap_chain_cs_dag_event_get_datum(l_event_item->event, l_event_item->event_size);
        return l_datum ? l_datum->header.data_size ? (dap_chain_datum_tx_t*) l_datum->data : NULL :NULL;
    }else
        return NULL;
}

/**
 * @brief s_chain_callback_atom_iter_get_next Get the next dag event
 * @param a_atom_iter
 * @return
 */
static dap_chain_atom_ptr_t s_chain_callback_atom_iter_get_next( dap_chain_atom_iter_t * a_atom_iter,size_t * a_atom_size )
{
    dap_chain_cs_dag_event_item_t * l_event_item = (dap_chain_cs_dag_event_item_t*) a_atom_iter->cur_item;

    while (l_event_item) {
        l_event_item = (dap_chain_cs_dag_event_item_t *)l_event_item->hh.next;
        if (l_event_item && l_event_item->event->header.cell_id.uint64 == a_atom_iter->cell_id.uint64)
            break;
    }

    if(!l_event_item && !a_atom_iter->found_in_treshold && a_atom_iter->with_treshold) {
        dap_chain_cs_dag_t *l_dag = DAP_CHAIN_CS_DAG(a_atom_iter->chain);
        assert(l_dag);
        dap_chain_cs_dag_pvt_t *l_dag_pvt = PVT(l_dag);
        assert(l_dag_pvt);
        l_event_item = l_dag_pvt->events_treshold;
        while (l_event_item) {
            if (l_event_item && l_event_item->event->header.cell_id.uint64 == a_atom_iter->cell_id.uint64) {
                a_atom_iter->found_in_treshold = 1;
                break;
            }
            l_event_item = (dap_chain_cs_dag_event_item_t *)l_event_item->hh.next;
        }
    }


    // if l_event_item=NULL then items are over
    a_atom_iter->cur_item = l_event_item;
    a_atom_iter->cur = l_event_item ? l_event_item->event : NULL;
    a_atom_iter->cur_size = a_atom_iter->cur ? l_event_item->event_size : 0;
    a_atom_iter->cur_hash = l_event_item ? &l_event_item->hash : NULL;
    if(a_atom_size)
        *a_atom_size = a_atom_iter->cur_size;
    return a_atom_iter->cur;
}


/**
 * @brief s_chain_callback_atom_iter_delete Delete dag event iterator
 * @param a_atom_iter
 */
static void s_chain_callback_atom_iter_delete(dap_chain_atom_iter_t * a_atom_iter )
{
    pthread_rwlock_unlock(&a_atom_iter->chain->atoms_rwlock);
#ifdef WIN32
    log_it(L_DEBUG, "! Delete caller id %lu", GetThreadId(GetCurrentThread()));
#endif
    DAP_DELETE(a_atom_iter);
}

/**
 * @brief s_cli_dag
 * @param argc
 * @param argv
 * @param arg_func
 * @param str_reply
 * @return
 */
static int s_cli_dag(int argc, char ** argv, char **a_str_reply)
{
    enum {
        SUBCMD_EVENT_CREATE,
        SUBCMD_EVENT_CANCEL,
        SUBCMD_EVENT_LIST,
        SUBCMD_EVENT_DUMP,
        SUBCMD_EVENT_SIGN,
        SUBCMD_UNDEFINED
    } l_event_subcmd={0};

    int arg_index = 1;

    const char * l_event_cmd_str = NULL;
    const char * l_round_cmd_str = NULL;

    const char* l_event_hash_str = NULL;
    dap_chain_hash_fast_t l_event_hash = {0};

    const char * l_datum_hash_str = NULL;
    const char * l_cert_str;
    const char * l_from_events_str = NULL;

    dap_chain_t * l_chain = NULL;
    dap_chain_cs_dag_t * l_dag = NULL;
    dap_chain_net_t * l_net = NULL;

    dap_chain_node_cli_find_option_val(argv, arg_index, arg_index + 1, "event", &l_event_cmd_str);
    dap_chain_node_cli_find_option_val(argv, arg_index, arg_index + 1, "round", &l_round_cmd_str);

    arg_index++;
    const char * l_hash_out_type = NULL;
    dap_chain_node_cli_find_option_val(argv, 0, argc, "-H", &l_hash_out_type);
    if(!l_hash_out_type)
        l_hash_out_type = "hex";
    if(dap_strcmp(l_hash_out_type,"hex") && dap_strcmp(l_hash_out_type,"base58")) {
        dap_chain_node_cli_set_reply_text(a_str_reply, "invalid parameter -H, valid values: -H <hex | base58>");
        return -1;
    }

    dap_chain_node_cli_cmd_values_parse_net_chain(&arg_index, argc, argv, a_str_reply, &l_chain, &l_net);
    if ((l_net == NULL) || (l_chain == NULL)){
        return -1;
    } else if (a_str_reply && *a_str_reply) {
        DAP_DELETE(*a_str_reply);
        *a_str_reply = NULL;
    }
    l_dag = DAP_CHAIN_CS_DAG(l_chain);

    const char *l_chain_type = dap_chain_net_get_type(l_chain);

    if (!strstr(l_chain_type, "dag_")){
            dap_chain_node_cli_set_reply_text(a_str_reply,
                        "Type of chain %s is not dag. This chain with type %s is not supported by this command",
                        l_chain->name, l_chain_type);
            return -42;
    }

    int ret = 0;
    if ( l_round_cmd_str ) {
        if ( strcmp(l_round_cmd_str,"complete") == 0 ){
            const char * l_cmd_mode_str = NULL;
            dap_chain_node_cli_find_option_val(argv, arg_index, argc, "-mode", &l_cmd_mode_str);
            bool l_verify_only = false;
            if ( dap_strcmp(l_cmd_mode_str,"verify only") == 0 ){
                l_verify_only = true;
            }
            log_it(L_NOTICE,"Round complete command accepted, forming new events");

            size_t l_objs_size=0;
            dap_global_db_obj_t * l_objs = dap_chain_global_db_gr_load(l_dag->gdb_group_events_round_new,&l_objs_size);

            dap_string_t *l_str_ret_tmp= l_objs_size>0 ? dap_string_new("Completing round:\n") : dap_string_new("Completing round: no data");

            // list for verifed and added events
            dap_list_t *l_list_to_del = NULL;

            // Check if its ready or not
            for (size_t i = 0; i< l_objs_size; i++ ){
                dap_chain_cs_dag_event_round_item_t *l_round_item = (dap_chain_cs_dag_event_round_item_t *)l_objs[i].value;
                dap_chain_cs_dag_event_t *l_event = (dap_chain_cs_dag_event_t *)l_round_item->event_n_signs;
                size_t l_event_size = l_round_item->event_size;
                l_dag->callback_cs_set_event_round_info(l_dag, &((dap_chain_cs_dag_event_round_item_t *)l_objs[i].value)->round_info);
                int l_ret_event_verify;
                if ( ( l_ret_event_verify = l_dag->callback_cs_verify (l_dag,l_event,l_event_size) ) !=0 ){// if consensus accept the event
                    dap_string_append_printf( l_str_ret_tmp,
                            "Error! Event %s is not passing consensus verification, ret code %d\n",
                                              l_objs[i].key, l_ret_event_verify );
                    ret = -30;
                    break;
                }else {
                    dap_string_append_printf( l_str_ret_tmp, "Event %s verification passed\n", l_objs[i].key);
                    // If not verify only mode we add
                    if ( ! l_verify_only ){
                        dap_chain_atom_ptr_t l_new_atom = (dap_chain_atom_ptr_t)dap_chain_cs_dag_event_copy(l_event, l_event_size); // produce deep copy of event;
                        memcpy(l_new_atom, l_event, l_event_size);
                        if(s_chain_callback_atom_add(l_chain, l_new_atom,l_event_size) < 0) { // Add new atom in chain
                            DAP_DELETE(l_new_atom);
                            dap_string_append_printf(l_str_ret_tmp, "Event %s not added in chain\n", l_objs[i].key);
                        }
                        else {
                            // add event to delete
                            l_list_to_del = dap_list_prepend(l_list_to_del, l_objs[i].key);
                            dap_string_append_printf(l_str_ret_tmp, "Event %s added in chain successfully\n",
                                    l_objs[i].key);
                            // dap_chain_cs_dag_event_broadcast(l_dag, DAP_DB$K_OPTYPE_DEL,
                            //             l_dag->gdb_group_events_round_new, &l_round_item->round_info.first_event_hash,
                            //                 NULL, 0);
                        }
                    }
                }
            }
            // write events to file and delete events from db
            if(l_list_to_del) {
                if (dap_chain_cell_file_update(l_chain->cells) > 0) {
                    // delete events from db
                    dap_list_t *l_list_tmp = l_list_to_del;
                    while(l_list_tmp) {
                        dap_chain_global_db_gr_del((char*)l_list_tmp->data, l_dag->gdb_group_events_round_new);
                        // dap_chain_cs_dag_event_broadcast(l_dag, DAP_DB$K_OPTYPE_DEL,
                        //             l_dag->gdb_group_events_round_new, (char*)l_list_tmp->data,
                        //                 NULL, 0);
                        l_list_tmp = dap_list_next(l_list_tmp);
                    }
                }
                dap_chain_cell_close(l_chain->cells);
                dap_list_free(l_list_to_del);
            }

            // Cleaning up
            dap_chain_global_db_objs_delete(l_objs, l_objs_size);
            dap_chain_node_cli_set_reply_text(a_str_reply,l_str_ret_tmp->str);
            dap_string_free(l_str_ret_tmp,false);

            // Spread new  mempool changes and  dag events in network - going to SYNC_ALL
            // dap_chain_net_sync_all(l_net);
        }
    }else if ( l_event_cmd_str  ) {
        char *l_datum_hash_hex_str = NULL;
        char *l_datum_hash_base58_str = NULL;
        if  ( strcmp( l_event_cmd_str, "create" ) == 0  ) {
            dap_chain_node_cli_find_option_val(argv, arg_index, argc, "-datum", &l_datum_hash_str);

            // datum hash may be in hex or base58 format
            if(l_datum_hash_str) {
                if(!dap_strncmp(l_datum_hash_str, "0x", 2) || !dap_strncmp(l_datum_hash_str, "0X", 2)) {
                    l_datum_hash_hex_str = dap_strdup(l_datum_hash_str);
                    l_datum_hash_base58_str = dap_enc_base58_from_hex_str_to_str(l_datum_hash_str);
                }
                else {
                    l_datum_hash_hex_str = dap_enc_base58_to_hex_str_from_str(l_datum_hash_str);
                    l_datum_hash_base58_str = dap_strdup(l_datum_hash_str);
                }
            }
            l_event_subcmd = SUBCMD_EVENT_CREATE;
        } else if (  strcmp( l_event_cmd_str, "cancel" ) == 0  ) {
            dap_chain_node_cli_find_option_val(argv, arg_index, argc, "-event", &l_event_hash_str);
            l_event_subcmd = SUBCMD_EVENT_CANCEL;
        } else if ( strcmp( l_event_cmd_str, "list" ) == 0 ) {
            l_event_subcmd = SUBCMD_EVENT_LIST;
            dap_chain_node_cli_find_option_val(argv, arg_index, argc, "-from", &l_from_events_str);
        } else if ( strcmp( l_event_cmd_str,"dump") == 0 ) {
            l_event_subcmd = SUBCMD_EVENT_DUMP;
            dap_chain_node_cli_find_option_val(argv, arg_index, argc, "-from", &l_from_events_str);
            dap_chain_node_cli_find_option_val(argv, arg_index, argc, "-event", &l_event_hash_str);
        } else if (  strcmp( l_event_cmd_str, "sign" ) == 0  ) {
            dap_chain_node_cli_find_option_val(argv, arg_index, argc, "-event", &l_event_hash_str);
            dap_chain_node_cli_find_option_val(argv, arg_index, argc, "-cert", &l_cert_str);
            l_event_subcmd = SUBCMD_EVENT_SIGN;
        } else {
            l_event_subcmd = SUBCMD_UNDEFINED;
        }

        char *l_event_hash_hex_str = NULL;
        char *l_event_hash_base58_str = NULL;
        // datum hash may be in hex or base58 format
        if(l_event_hash_str) {
            if(!dap_strncmp(l_event_hash_str, "0x", 2) || !dap_strncmp(l_event_hash_str, "0X", 2)) {
                l_event_hash_hex_str = dap_strdup(l_event_hash_str);
                l_event_hash_base58_str = dap_enc_base58_from_hex_str_to_str(l_event_hash_str);
            }
            else {
                l_event_hash_hex_str = dap_enc_base58_to_hex_str_from_str(l_event_hash_str);
                l_event_hash_base58_str = dap_strdup(l_event_hash_str);
            }
        }

        if (l_event_hash_hex_str)
            dap_chain_hash_fast_from_str(l_event_hash_hex_str,&l_event_hash);

        switch ( l_event_subcmd ){
            case SUBCMD_EVENT_CREATE:{
                size_t l_datums_count=1;
                char * l_gdb_group_mempool = dap_chain_net_get_gdb_group_mempool(l_chain);
                dap_chain_datum_t ** l_datums = DAP_NEW_Z_SIZE(dap_chain_datum_t*,
                                                               sizeof(dap_chain_datum_t*)*l_datums_count);
                size_t l_datum_size = 0;
                dap_chain_datum_t * l_datum = (dap_chain_datum_t*) dap_chain_global_db_gr_get( l_datum_hash_hex_str ,
                                                                                                  &l_datum_size,
                                                                   l_gdb_group_mempool);
                l_datums[0] = l_datum;
                if ( s_chain_callback_datums_pool_proc(l_chain,l_datums,l_datums_count ) == l_datums_count ){
                    for ( size_t i = 0; i <l_datums_count; i++){
                       dap_chain_hash_fast_t l_datum_hash;
                       dap_hash_fast(l_datums[i],dap_chain_datum_size(l_datums[i]),&l_datum_hash);
                       char * l_datums_datum_hash_str = dap_chain_hash_fast_to_str_new(&l_datum_hash);
                       if ( dap_chain_global_db_gr_del( dap_strdup(l_datums_datum_hash_str),l_gdb_group_mempool ) ){
                           dap_chain_node_cli_set_reply_text(a_str_reply,
                                                             "Converted datum %s from mempool to event in the new forming round ",
                                                             l_datums_datum_hash_str);
                           DAP_DELETE(l_datums_datum_hash_str);
                           ret = 0;
                       }else {
                           dap_chain_node_cli_set_reply_text(a_str_reply,
                                                             "Warning! Can't delete datum %s from mempool after conversion to event in the new forming round ",
                                                             l_datums_datum_hash_str);
                           ret = 1;
                       }
                    }
                }else {
                    if(!dap_strcmp(l_hash_out_type,"hex")){
                    dap_chain_node_cli_set_reply_text(a_str_reply,
                                                      "Warning! Can't convert datum %s from mempool to event in the new forming round ", l_datum_hash_hex_str);
                    }
                else {
                    dap_chain_node_cli_set_reply_text(a_str_reply,
                            "Warning! Can't convert datum %s from mempool to event in the new forming round ", l_datum_hash_base58_str);
                }
                    ret = -12;

                }
                DAP_DELETE(l_gdb_group_mempool);
                DAP_DELETE(l_datum_hash_hex_str);
                DAP_DELETE(l_datum_hash_base58_str);
                // dap_chain_net_sync_all(l_net);
            }break;
            case SUBCMD_EVENT_CANCEL:{
                char * l_gdb_group_events = DAP_CHAIN_CS_DAG(l_chain)->gdb_group_events_round_new;
                if ( dap_chain_global_db_gr_del( dap_strdup(l_event_hash_hex_str) ,l_gdb_group_events ) ){
                    // dap_chain_cs_dag_event_broadcast(l_dag, DAP_DB$K_OPTYPE_DEL,
                    //             l_gdb_group_events, l_event_hash_hex_str,
                    //                 NULL, 0);
                    if(!dap_strcmp(l_hash_out_type, "hex")){
                        dap_chain_node_cli_set_reply_text(a_str_reply,
                                "Successfuly removed event %s from the new forming round ",
                                l_event_hash_hex_str);
                    }
                    else{
                        dap_chain_node_cli_set_reply_text(a_str_reply,
                                "Successfuly removed event %s from the new forming round ",
                                l_event_hash_base58_str);
                    }
                    ret = 0;
                }else {
                    dap_chain_cs_dag_event_item_t * l_event_item = NULL;
                    pthread_rwlock_rdlock(&PVT(l_dag)->events_rwlock);
                    HASH_FIND(hh,PVT(l_dag)->events,&l_event_hash,sizeof(l_event_hash),l_event_item);
                    pthread_rwlock_unlock(&PVT(l_dag)->events_rwlock);
                    if ( l_event_item ){
                        pthread_rwlock_wrlock(&PVT(l_dag)->events_rwlock);
                        HASH_DELETE(hh, PVT(l_dag)->events, l_event_item);
                        pthread_rwlock_unlock(&PVT(l_dag)->events_rwlock);
                        if(!dap_strcmp(l_hash_out_type, "hex")) {
                            log_it(L_WARNING, "Dropped event %s from chains! Hope you know what are you doing!",
                                    l_event_hash_hex_str);
                            dap_chain_node_cli_set_reply_text(a_str_reply,
                                    "Dropped event 0x%s from chains! Hope you know what are you doing! ",
                                    l_event_hash_hex_str);
                        }
                        else {
                            log_it(L_WARNING, "Dropped event %s from chains! Hope you know what are you doing!",
                                    l_event_hash_base58_str);
                            dap_chain_node_cli_set_reply_text(a_str_reply,
                                    "Dropped event 0x%s from chains! Hope you know what are you doing! ",
                                    l_event_hash_base58_str);
                        }
                        dap_chain_save_all(l_chain);
                    }else {
                        if(!dap_strcmp(l_hash_out_type, "hex")) {
                            dap_chain_node_cli_set_reply_text(a_str_reply,
                                    "Can't remove event 0x%s ",
                                    l_event_hash_hex_str);
                        }
                        else {
                            dap_chain_node_cli_set_reply_text(a_str_reply,
                                    "Can't remove event 0x%s ",
                                    l_event_hash_base58_str);
                        }
                        ret = -1;
                    }
                }
                DAP_DELETE(l_event_hash_hex_str);
                DAP_DELETE(l_event_hash_base58_str);
                // dap_chain_net_sync_gdb(l_net);
            }break;
            case SUBCMD_EVENT_DUMP:{
                dap_chain_cs_dag_event_round_item_t * l_round_item = NULL;
                dap_chain_cs_dag_event_t * l_event = NULL;
                // dap_chain_cs_dag_event_round_info_t l_event_round_info;
                size_t l_event_size = 0;
                if ( l_from_events_str ){
                    if ( strcmp(l_from_events_str,"round.new") == 0 ){
                        const char * l_gdb_group_events = l_dag->gdb_group_events_round_new;
                        size_t l_round_item_size = 0;
                        l_round_item = (dap_chain_cs_dag_event_round_item_t *)dap_chain_global_db_gr_get(
                                                        l_event_hash_str, &l_round_item_size, l_gdb_group_events);
                        if (l_round_item) {
                            l_event_size = l_round_item->event_size;
                            l_event = (dap_chain_cs_dag_event_t *)l_round_item->event_n_signs;
                        }
                    }else if ( strncmp(l_from_events_str,"round.",6) == 0){

                    }else if ( strcmp(l_from_events_str,"events_lasts") == 0){
                        dap_chain_cs_dag_event_item_t * l_event_item = NULL;
                        pthread_rwlock_rdlock(&PVT(l_dag)->events_rwlock);
                        HASH_FIND(hh,PVT(l_dag)->events_lasts_unlinked,&l_event_hash,sizeof(l_event_hash),l_event_item);
                        pthread_rwlock_unlock(&PVT(l_dag)->events_rwlock);
                        if ( l_event_item )
                            l_event = l_event_item->event;
                        else {
                            ret = -23;
                            dap_chain_node_cli_set_reply_text(a_str_reply,
                                                              "Can't find event %s in events_last table\n", l_event_hash_str);
                            break;
                        }
                    }else if ( strcmp(l_from_events_str,"events") == 0){
                        dap_chain_cs_dag_event_item_t * l_event_item = NULL;
                        pthread_rwlock_rdlock(&PVT(l_dag)->events_rwlock);
                        HASH_FIND(hh,PVT(l_dag)->events,&l_event_hash,sizeof(l_event_hash),l_event_item);
                        pthread_rwlock_unlock(&PVT(l_dag)->events_rwlock);
                        if ( l_event_item ) {
                            l_event = l_event_item->event;
                            l_event_size = l_event_item->event_size;
                        } else {
                            ret = -24;
                            dap_chain_node_cli_set_reply_text(a_str_reply,
                                                              "Can't find event %s in events table\n", l_event_hash_str);
                            break;
                        }
                    }else if ( strcmp(l_from_events_str,"threshold") == 0){
                        dap_chain_cs_dag_event_item_t * l_event_item = NULL;
                        pthread_rwlock_rdlock(&PVT(l_dag)->events_rwlock);
                        HASH_FIND(hh,PVT(l_dag)->events_treshold,&l_event_hash,sizeof(l_event_hash),l_event_item);
                        pthread_rwlock_unlock(&PVT(l_dag)->events_rwlock);
                        if (l_event_item)
                            l_event = l_event_item->event;
                        else {
                            ret = -23;
                            dap_chain_node_cli_set_reply_text(a_str_reply,
                                                              "Can't find event %s in threshold table\n", l_event_hash_str);
                            break;
                        }
                    }else {
                        ret = -22;
                        dap_chain_node_cli_set_reply_text(a_str_reply,
                                                          "Wrong events_from option \"%s\", need one of variant: events, round.new, events_lasts, round.0x0123456789ABCDEF, threshold", l_from_events_str);
                        break;

                    }
                } else {
                    ret = -21;
                    dap_chain_node_cli_set_reply_text(a_str_reply,
                                                      "No events_from option");
                    break;
                }
                if ( l_event ){
                    dap_string_t * l_str_tmp = dap_string_new(NULL);
                    char buf[50];
                    dap_time_t l_ts_reated = (dap_time_t)l_event->header.ts_created;

                    dap_string_append_printf(l_str_tmp,"\nEvent %s:\n", l_event_hash_str);

                    // Round info
                    if ( strcmp(l_from_events_str,"round.new") == 0 ){
                        dap_string_append_printf(l_str_tmp,
                            "\t\tRound info:\n\t\t\t\tconfirmations_minimum: %d\n\t\t\t\tconfirmations_timeout: %d\n"
                            "\t\t\t\tsigns reject: %d\n", 
                            l_round_item->round_info.confirmations_minimum,
                            l_round_item->round_info.confirmations_timeout,
                            l_round_item->round_info.reject_count);
                        char * l_hash_str = dap_chain_hash_fast_to_str_new(&l_round_item->round_info.datum_hash);
                        dap_string_append_printf(l_str_tmp, "\t\t\t\tdatum_hash: %s\n", l_hash_str);
                        DAP_DELETE(l_hash_str);
                        dap_time_t l_ts = l_round_item->round_info.ts_update;
                        dap_string_append_printf(l_str_tmp,"\t\t\t\tts_update: %s", dap_ctime_r(&l_ts, buf));
                        if (l_round_item->round_info.ts_confirmations_minimum_completed != 0) {
                            l_ts = l_round_item->round_info.ts_confirmations_minimum_completed;
                            dap_string_append_printf(l_str_tmp,"\t\t\t\tts_confirmations_minimum_completed: %s", dap_ctime_r(&l_ts, buf));
                        }
                    }

                     // Header
                    dap_string_append_printf(l_str_tmp,"\t\tHeader:\n");
                    dap_string_append_printf(l_str_tmp,"\t\t\t\tversion: 0x%02X\n",l_event->header.version);
                    dap_string_append_printf(l_str_tmp,"\t\t\t\tcell_id: 0x%016"DAP_UINT64_FORMAT_x"\n",l_event->header.cell_id.uint64);
                    dap_string_append_printf(l_str_tmp,"\t\t\t\tchain_id: 0x%016"DAP_UINT64_FORMAT_X"\n",l_event->header.chain_id.uint64);
                    dap_string_append_printf(l_str_tmp,"\t\t\t\tts_created: %s\n", dap_ctime_r(&l_ts_reated, buf) );

                    // Hash links
                    dap_string_append_printf(l_str_tmp,"\t\t\t\thashes:\tcount: %u\n",l_event->header.hash_count);
                    for (uint16_t i=0; i < l_event->header.hash_count; i++){
                        dap_chain_hash_fast_t * l_hash = (dap_chain_hash_fast_t *) (l_event->hashes_n_datum_n_signs +
                                i*sizeof (dap_chain_hash_fast_t));
                        char * l_hash_str = dap_chain_hash_fast_to_str_new(l_hash);
                        dap_string_append_printf(l_str_tmp,"\t\t\t\t\t\thash: %s\n",l_hash_str);
                        DAP_DELETE(l_hash_str);
                    }
                    size_t l_offset =  l_event->header.hash_count*sizeof (dap_chain_hash_fast_t);
                    dap_chain_datum_t * l_datum = (dap_chain_datum_t*) (l_event->hashes_n_datum_n_signs + l_offset);
                    size_t l_datum_size =  dap_chain_datum_size(l_datum);
                    dap_time_t l_datum_ts_create = (dap_time_t) l_datum->header.ts_create;

                    // Nested datum
                    const char *l_datum_type = NULL;
                    DAP_DATUM_TYPE_STR(l_datum->header.type_id, l_datum_type)
                    dap_string_append_printf(l_str_tmp,"\t\t\t\tdatum:\tdatum_size: %zu\n",l_datum_size);
                    dap_string_append_printf(l_str_tmp,"\t\t\t\t\t\tversion:=0x%02hhX\n", l_datum->header.version_id);
                    dap_string_append_printf(l_str_tmp,"\t\t\t\t\t\ttype_id:=%s\n", l_datum_type);
                    dap_string_append_printf(l_str_tmp,"\t\t\t\t\t\tts_create=%s\n", dap_ctime_r( &l_datum_ts_create,buf ));
                    dap_string_append_printf(l_str_tmp,"\t\t\t\t\t\tdata_size=%u\n", l_datum->header.data_size);

                    // Signatures
                    dap_string_append_printf(l_str_tmp,"\t\t\t\tsigns:\tcount: %u\n",l_event->header.signs_count);
                    l_offset += l_datum_size;
                    while (l_offset + sizeof (l_event->header) < l_event_size ){
                        dap_sign_t * l_sign =(dap_sign_t *) (l_event->hashes_n_datum_n_signs +l_offset);
                        size_t l_sign_size = dap_sign_get_size(l_sign);
                        if (l_sign_size == 0 ){
                            dap_string_append_printf(l_str_tmp,"\t\t\t\tERROR: wrong sign size 0, stop parsing headers\n");
                            break;
                        }
                        dap_chain_hash_fast_t l_pkey_hash;
                        char *l_hash_str;
                        dap_sign_get_pkey_hash(l_sign, &l_pkey_hash);
                        if (!dap_strcmp(l_hash_out_type, "hex"))
                            l_hash_str = dap_chain_hash_fast_to_str_new(&l_pkey_hash);
                        else
                            l_hash_str = dap_enc_base58_encode_hash_to_str(&l_pkey_hash);
                        dap_string_append_printf(l_str_tmp,"\t\t\t\t\t\ttype: %s\tpkey_hash: %s"
                                                           "\n", dap_sign_type_to_str( l_sign->header.type ),
                                                 l_hash_str );
                        l_offset += l_sign_size;
                        DAP_DELETE( l_hash_str);
                    }
                    dap_chain_datum_dump(l_str_tmp, l_datum, l_hash_out_type);

                    dap_chain_node_cli_set_reply_text(a_str_reply, l_str_tmp->str);
                    dap_string_free(l_str_tmp,false);
                    ret=0;
                }else {
                    dap_chain_node_cli_set_reply_text(a_str_reply,
                                                      "Can't find event 0x%s in the new forming round ",
                                                      l_event_hash_str);
                    ret=-10;
                }
                DAP_DELETE(l_round_item);
            }break;
            case SUBCMD_EVENT_LIST:{
                if( (l_from_events_str == NULL) ||
                        (strcmp(l_from_events_str,"round.new") == 0) ){

                    char * l_gdb_group_events = DAP_CHAIN_CS_DAG(l_chain)->gdb_group_events_round_new;
                    dap_string_t * l_str_tmp = dap_string_new("");
                    if ( l_gdb_group_events ){
                        dap_global_db_obj_t * l_objs;
                        size_t l_objs_count = 0;
                        l_objs = dap_chain_global_db_gr_load(l_gdb_group_events,&l_objs_count);
                        dap_string_append_printf(l_str_tmp,"%s.%s: Found %zu records :\n",l_net->pub.name,l_chain->name,l_objs_count);

                        for (size_t i = 0; i< l_objs_count; i++){
                            dap_chain_cs_dag_event_t * l_event = (dap_chain_cs_dag_event_t *)
                                            ((dap_chain_cs_dag_event_round_item_t *)l_objs[i].value)->event_n_signs;
                            char buf[50];
                            dap_time_t l_ts_create = (dap_time_t) l_event->header.ts_created;
                            dap_string_append_printf(l_str_tmp,"\t%s: ts_create=%s",
                                                     l_objs[i].key, dap_ctime_r( &l_ts_create,buf ) );

                        }
                        if (l_objs && l_objs_count )
                            dap_chain_global_db_objs_delete(l_objs, l_objs_count);
                        ret = 0;
                    } else {
                        dap_string_append_printf(l_str_tmp,"%s.%s: Error! No GlobalDB group!\n",l_net->pub.name,l_chain->name);
                        ret = -2;

                    }
                    dap_chain_node_cli_set_reply_text(a_str_reply, l_str_tmp->str);
                    dap_string_free(l_str_tmp,false);
                }else if (l_from_events_str && (strcmp(l_from_events_str,"events") == 0) ){
                    dap_string_t * l_str_tmp = dap_string_new(NULL);
                    pthread_rwlock_rdlock(&PVT(l_dag)->events_rwlock);
                    dap_chain_cs_dag_event_item_t * l_event_item = NULL,*l_event_item_tmp = NULL;
                    HASH_ITER(hh,PVT(l_dag)->events,l_event_item, l_event_item_tmp ) {
                        char buf[50];
                        char * l_event_item_hash_str = dap_chain_hash_fast_to_str_new( &l_event_item->hash);
                        dap_time_t l_ts_create = (dap_time_t) l_event_item->event->header.ts_created;
                        dap_string_append_printf(l_str_tmp,"\t%s: ts_create=%s",
                                                 l_event_item_hash_str, dap_ctime_r( &l_ts_create,buf ) );
                        DAP_DELETE(l_event_item_hash_str);
                    }
                    size_t l_events_count = HASH_COUNT(PVT(l_dag)->events);
                    pthread_rwlock_unlock(&PVT(l_dag)->events_rwlock);
                    dap_string_append_printf(l_str_tmp,"%s.%s have total %zu events :\n",
                                             l_net->pub.name, l_chain->name, l_events_count);
                    dap_chain_node_cli_set_reply_text(a_str_reply, l_str_tmp->str);
                    dap_string_free(l_str_tmp,false);
                 }else if (l_from_events_str && (strcmp(l_from_events_str,"threshold") == 0) ){
                    dap_string_t * l_str_tmp = dap_string_new(NULL);
                    pthread_rwlock_rdlock(&PVT(l_dag)->events_rwlock);
                    dap_chain_cs_dag_event_item_t * l_event_item = NULL,*l_event_item_tmp = NULL;
                    dap_string_append_printf(l_str_tmp,"\nDAG threshold events:\n");
                    HASH_ITER(hh,PVT(l_dag)->events_treshold,l_event_item, l_event_item_tmp ) {
                        char buf[50];
                        char * l_event_item_hash_str = dap_chain_hash_fast_to_str_new( &l_event_item->hash);
                        dap_time_t l_ts_create = (dap_time_t) l_event_item->event->header.ts_created;
                        dap_string_append_printf(l_str_tmp,"\t%s: ts_create=%s",
                                                 l_event_item_hash_str, dap_ctime_r( &l_ts_create,buf ) );
                        DAP_DELETE(l_event_item_hash_str);
                    }
                    size_t l_events_count = HASH_COUNT(PVT(l_dag)->events_treshold);
                    pthread_rwlock_unlock(&PVT(l_dag)->events_rwlock);
                    dap_string_append_printf(l_str_tmp,"%s.%s have total %zu events in threshold :\n",
                                             l_net->pub.name, l_chain->name, l_events_count);
                    dap_chain_node_cli_set_reply_text(a_str_reply, l_str_tmp->str);
                    dap_string_free(l_str_tmp,false);

                }else {
                    dap_chain_node_cli_set_reply_text(a_str_reply, "Undefined events source for listing ");
                    ret=-14;

                }
            }break;
            case SUBCMD_EVENT_SIGN: { // Sign event command
                char * l_gdb_group_events = l_dag->gdb_group_events_round_new;
                size_t l_round_item_size = 0;
                dap_chain_cs_dag_event_round_item_t *l_round_item =
                                    (dap_chain_cs_dag_event_round_item_t *)dap_chain_global_db_gr_get(
                                                        l_event_hash_hex_str, &l_round_item_size, l_gdb_group_events);
                if (l_round_item) {
                    dap_cert_t *l_cert = dap_cert_find_by_name(l_cert_str);
                    if (l_cert && l_cert->enc_key->priv_key_data) {
                        size_t l_event_size = l_round_item->event_size;
                        dap_chain_cs_dag_event_t * l_event = (dap_chain_cs_dag_event_t *)DAP_DUP_SIZE(l_round_item->event_n_signs, l_event_size);
                        size_t l_event_size_new = dap_chain_cs_dag_event_sign_add(&l_event, l_event_size, l_net, l_cert->enc_key);
                        if ( l_event_size_new ) {
                            dap_chain_hash_fast_t l_event_new_hash;
                            // dap_chain_cs_dag_event_calc_hash(l_event_new, l_event_size_new, &l_event_new_hash);
                            dap_chain_cs_dag_event_calc_hash(l_event, l_event_size_new, &l_event_new_hash);
                            //size_t l_event_new_size = dap_chain_cs_dag_event_calc_size(l_event_new);
                            char * l_event_new_hash_hex_str = dap_chain_hash_fast_to_str_new(&l_event_new_hash);
                            char * l_event_new_hash_base58_str = NULL;
                            if (dap_strcmp(l_hash_out_type, "hex"))
                                l_event_new_hash_base58_str = dap_enc_base58_encode_hash_to_str(&l_event_new_hash);

                            if (dap_chain_cs_dag_event_gdb_set(l_dag, l_event_new_hash_hex_str, l_event,
                                                            l_event_size_new, l_round_item, l_gdb_group_events)) { //&l_event_round_info) ){
                                // Old event will be cleaned automatically with s_round_event_clean_dup()
                                dap_chain_node_cli_set_reply_text(a_str_reply,
                                            "Added new sign with cert \"%s\", event %s placed back in round.new\n",
                                            l_cert_str, l_event_new_hash_base58_str ?
                                                                      l_event_new_hash_base58_str : l_event_new_hash_hex_str);
                            } else {
                                dap_chain_node_cli_set_reply_text(a_str_reply,
                                            "GDB Error: Can't place event %s with new sign back in round.new\n",
                                            l_event_new_hash_base58_str ? l_event_new_hash_base58_str : l_event_new_hash_hex_str);
                                ret = -31;
                            }
                            DAP_DELETE(l_event);
                            DAP_DELETE(l_event_new_hash_hex_str);
                            DAP_DEL_Z(l_event_new_hash_base58_str);
                        } else {
                            dap_chain_node_cli_set_reply_text(a_str_reply,
                                                          "Can't sign event in round.new\n",
                                                          l_event_hash_str);
                            ret=-1;
                        }
                    } else {
                        dap_chain_node_cli_set_reply_text(a_str_reply,
                                                          "No valid certificate provided for event signing\n",
                                                          l_event_hash_str);
                        ret = -50;
                    }
                } else {
                    dap_chain_node_cli_set_reply_text(a_str_reply,
                                                      "Can't find event in round.new - only place where could be signed the new event\n",
                                                      l_event_hash_str);
                    ret = -30;
                }
            } break;
            case SUBCMD_UNDEFINED: {
                dap_chain_node_cli_set_reply_text(a_str_reply,
                                                  "Undefined event subcommand \"%s\" ",
                                                  l_event_cmd_str);
                ret=-11;
            }
        }
    }else {
        dap_chain_node_cli_set_reply_text(a_str_reply,
                                          "Undefined subcommand");
        ret = -13;
    }
    return ret;
}

static size_t s_dap_chain_callback_get_count_tx(dap_chain_t *a_chain){
    dap_chain_cs_dag_t *l_dag = DAP_CHAIN_CS_DAG(a_chain);
    size_t l_count = HASH_COUNT(PVT(l_dag)->tx_events);
    return l_count;
}
static dap_list_t *s_dap_chain_callback_get_txs(dap_chain_t *a_chain, size_t a_count, size_t a_page){
    dap_chain_cs_dag_t *l_dag = DAP_CHAIN_CS_DAG(a_chain);
    size_t l_count = s_dap_chain_callback_get_count_tx(a_chain);
    size_t l_offset = a_count * a_page;
    if (a_page < 2)
        l_offset = 0;
    if (l_offset > l_count){
        return NULL;
    }
    dap_list_t *l_list = NULL;
    size_t l_counter = 0;
    size_t l_end = l_offset + a_count;
    for (dap_chain_cs_dag_event_item_t *ptr = PVT(l_dag)->tx_events; ptr != NULL && l_counter < l_end; ptr = ptr->hh.next){
        if (l_counter >= l_offset){
            dap_chain_datum_t *l_datum = dap_chain_cs_dag_event_get_datum(ptr->event, ptr->event_size);
            dap_chain_datum_tx_t  *l_tx = (dap_chain_datum_tx_t*)l_datum->data;
            l_list = dap_list_append(l_list, l_tx);
        }
        l_counter++;
    }
    return l_list;
}
<|MERGE_RESOLUTION|>--- conflicted
+++ resolved
@@ -234,10 +234,6 @@
     a_chain->callback_atom_find_by_hash = s_chain_callback_atom_iter_find_by_hash;
     a_chain->callback_tx_find_by_hash = s_chain_callback_atom_find_by_tx_hash;
 
-<<<<<<< HEAD
-    // ---!!! 
-=======
->>>>>>> a34b0ec7
     // a_chain->callback_add_datums = s_chain_callback_datums_pool_proc;
     a_chain->callback_add_datums = s_callback_add_datums;
 
@@ -293,15 +289,9 @@
         l_dag->gdb_group_events_round_new = dap_strdup_printf( "%s.%s", l_gdb_group, l_round_new_str);
         dap_chain_global_db_add_sync_group(l_net->pub.name, l_gdb_group, s_history_callback_round_notify, l_dag);
     }
-<<<<<<< HEAD
-    l_dag->gdb_group_datums_queue = dap_strdup_printf("local.datums-queue.chain-%s.%s",
-                                                        l_net->pub.gdb_groups_prefix, a_chain->name);
- 
-=======
     dap_chain_global_db_gr_del(NULL, l_dag->gdb_group_events_round_new);
     l_dag->gdb_group_datums_queue = dap_strdup_printf("local.datums-queue.chain-%s.%s",
                                                         l_net->pub.gdb_groups_prefix, a_chain->name);
->>>>>>> a34b0ec7
     DAP_DELETE(l_round_new_str);
     l_dag->broadcast_disable = false;
 
