/*
 * Authors:
 * Dmitriy A. Gearasimov <gerasimov.dmitriy@demlabs.net>
 * DeM Labs Inc.   https://demlabs.net
 * Kelvin Project https://github.com/kelvinblockchain
 * Copyright  (c) 2017-2018
 * All rights reserved.

 This file is part of DAP (Distributed Applications Platform) the open source project

    DAP (Distributed Applications Platform) is free software: you can redistribute it and/or modify
    it under the terms of the GNU General Public License as published by
    the Free Software Foundation, either version 3 of the License, or
    (at your option) any later version.

    DAP is distributed in the hope that it will be useful,
    but WITHOUT ANY WARRANTY; without even the implied warranty of
    MERCHANTABILITY or FITNESS FOR A PARTICULAR PURPOSE.  See the
    GNU General Public License for more details.

    You should have received a copy of the GNU General Public License
    along with any DAP based project.  If not, see <http://www.gnu.org/licenses/>.
*/
#include <stdlib.h>
#include <time.h>
#include <pthread.h>
#include "errno.h"
#include "uthash.h"
#include "utlist.h"

#ifdef _WIN32
#include <winsock2.h>
#include <windows.h>
#include <mswsock.h>
#include <ws2tcpip.h>
#include <io.h>
#include <time.h>
#include <pthread.h>
#endif

#include "dap_cert.h"
#include "dap_common.h"
#include "dap_enc_base58.h"
#include "dap_string.h"
#include "dap_strfuncs.h"
#include "dap_hash.h"
#include "dap_chain_datum.h"
#include "dap_chain_cs.h"
#include "dap_chain_cs_dag.h"
#include "dap_global_db.h"
#include "dap_global_db_driver.h"
#include "dap_chain_node_cli.h"
#include "dap_chain_node_cli_cmd.h"
#include "dap_chain_cell.h"
#include "dap_chain_net.h"
#include "dap_chain_ledger.h"

#define LOG_TAG "dap_chain_cs_dag"

typedef struct dap_chain_cs_dag_event_item {
    dap_chain_hash_fast_t hash;
    dap_chain_hash_fast_t datum_hash;
    dap_nanotime_t ts_added;
    dap_chain_cs_dag_event_t *event;
    size_t event_size;
    uint64_t event_number;
    int ret_code;
    char *mapped_region;
    UT_hash_handle hh, hh_select, hh_datums;
} dap_chain_cs_dag_event_item_t;

typedef struct dap_chain_cs_dag_blocked {
    dap_chain_hash_fast_t hash;
    UT_hash_handle hh;
}dap_chain_cs_dag_blocked_t;


typedef struct dap_chain_cs_dag_pvt {
    pthread_mutex_t events_mutex;
    dap_chain_cs_dag_event_item_t * events;
    dap_chain_cs_dag_event_item_t * datums;
    dap_chain_cs_dag_event_item_t * events_treshold;
    dap_chain_cs_dag_event_item_t * events_treshold_conflicted;
    dap_chain_cs_dag_event_item_t * events_lasts_unlinked;
    dap_chain_cs_dag_blocked_t *removed_events_from_treshold;
    dap_interval_timer_t treshold_fee_timer;
    uint64_t tx_count;
} dap_chain_cs_dag_pvt_t;

#define PVT(a) ((dap_chain_cs_dag_pvt_t *) a->_pvt )

static int s_chain_cs_dag_new(dap_chain_t *a_chain, dap_config_t *a_chain_cfg);
static void s_chain_cs_dag_delete(dap_chain_t *a_chain);
static void s_dap_chain_cs_dag_purge(dap_chain_t *a_chain);
static void s_dap_chain_cs_dag_threshold_free(dap_chain_cs_dag_t *a_dag);
static dap_chain_cs_dag_event_item_t *s_dag_proc_treshold(dap_chain_cs_dag_t *a_dag);

// Atomic element organization callbacks
static dap_chain_atom_verify_res_t s_chain_callback_atom_add(dap_chain_t * a_chain, dap_chain_atom_ptr_t , size_t, dap_hash_fast_t *a_atom_hash);                      //    Accept new event in dag
static dap_chain_atom_ptr_t s_chain_callback_atom_add_from_treshold(dap_chain_t * a_chain, size_t *a_event_size_out);                    //    Accept new event in dag from treshold
static dap_chain_atom_verify_res_t s_chain_callback_atom_verify(dap_chain_t * a_chain, dap_chain_atom_ptr_t , size_t, dap_hash_fast_t *a_atom_hash);                   //    Verify new event in dag
static size_t s_chain_callback_atom_get_static_hdr_size(void);                               //    Get dag event header size

static dap_chain_atom_iter_t* s_chain_callback_atom_iter_create(dap_chain_t * a_chain, dap_chain_cell_id_t a_cell_id, dap_hash_fast_t *a_hash_from);

static dap_chain_atom_ptr_t s_chain_callback_atom_iter_find_by_hash(dap_chain_atom_iter_t * a_atom_iter ,
                                                                       dap_chain_hash_fast_t * a_atom_hash, size_t * a_atom_size);
static dap_chain_atom_ptr_t s_chain_callback_atom_iter_get_by_num(dap_chain_atom_iter_t *a_atom_iter, uint64_t a_atom_num);
static dap_chain_datum_t *s_chain_callback_atom_find_by_datum_hash(dap_chain_t *a_chain, dap_chain_hash_fast_t *a_datum_hash,
                                                                   dap_chain_hash_fast_t *a_event_hash, int *a_ret_code);
static dap_chain_datum_t** s_chain_callback_atom_get_datum(dap_chain_atom_ptr_t a_event, size_t a_atom_size, size_t *a_datums_count);
static dap_time_t s_chain_callback_atom_get_timestamp(dap_chain_atom_ptr_t a_atom) { return ((dap_chain_cs_dag_event_t *)a_atom)->header.ts_created; }
//    Get event(s) from dag
static dap_chain_atom_ptr_t s_chain_callback_atom_iter_get(dap_chain_atom_iter_t *a_atom_iter, dap_chain_iter_op_t a_operation, size_t *a_atom_size);
static dap_chain_atom_ptr_t *s_chain_callback_atom_iter_get_links( dap_chain_atom_iter_t * a_atom_iter , size_t *a_links_size,
                                                                  size_t ** a_links_size_ptr );  //    Get list of linked events

// Delete iterator
static void s_chain_callback_atom_iter_delete(dap_chain_atom_iter_t * a_atom_iter );                  //    Get the fisrt event from dag

static bool s_chain_callback_datums_pool_proc(dap_chain_t * a_chain, dap_chain_datum_t *a_datum);
static size_t s_callback_add_datums(dap_chain_t *a_chain, dap_chain_datum_t **a_datums, size_t a_datums_count);

// Datum ops
static dap_chain_datum_iter_t *s_chain_callback_datum_iter_create(dap_chain_t *a_chain);
static void s_chain_callback_datum_iter_delete(dap_chain_datum_iter_t *a_datum_iter);
static dap_chain_datum_t *s_chain_callback_datum_iter_get_first(dap_chain_datum_iter_t *a_datum_iter); // Get the fisrt datum from dag
static dap_chain_datum_t *s_chain_callback_datum_iter_get_next(dap_chain_datum_iter_t *a_datum_iter); // Get the next datum from dag

static int s_cli_dag(int argc, char ** argv, void **a_str_reply);
void s_dag_events_lasts_process_new_last_event(dap_chain_cs_dag_t * a_dag, dap_chain_cs_dag_event_item_t * a_event_item);

static uint64_t s_dap_chain_callback_get_count_tx(dap_chain_t *a_chain);
static dap_list_t *s_dap_chain_callback_get_txs(dap_chain_t *a_chain, size_t a_count, size_t a_page, bool a_reverse);

static uint64_t s_dap_chain_callback_get_count_atom(dap_chain_t *a_chain);
static dap_list_t *s_callback_get_atoms(dap_chain_t *a_chain, size_t a_count, size_t a_page, bool a_reverse);

static bool s_seed_mode = false, s_debug_more = false, s_threshold_enabled = false;

/**
 * @brief dap_chain_cs_dag_init
 * @return always 0
 */
int dap_chain_cs_dag_init()
{
    srand((unsigned int) time(NULL));
    dap_chain_cs_type_add( "dag", s_chain_cs_dag_new );
    s_seed_mode         = dap_config_get_item_bool_default(g_config, "general", "seed_mode",        false);
    s_debug_more        = dap_config_get_item_bool_default(g_config, "dag",     "debug_more",       false);
    s_threshold_enabled = dap_config_get_item_bool_default(g_config, "dag",     "threshold_enabled",false);
    debug_if(s_debug_more, L_DEBUG, "Thresholding %s", s_threshold_enabled ? "enabled" : "disabled");
<<<<<<< HEAD
    dap_cli_server_cmd_add ("dag", s_cli_dag, "DAG commands",
        "dag event create -net <net_name> [-chain <chain_name>] -datum <datum_hash> [-H {hex | base58(default)}]\n"
            "\tCreate event from datum mempool element\n\n"
        "dag event cancel -net <net_name> [-chain <chain_name>] -event <event_hash>\n"
            "\tRemove event from forming new round and put back its datum to mempool\n\n"
        "dag event sign -net <net_name> [-chain <chain_name>] -event <event_hash>\n"
=======
    dap_cli_server_cmd_add ("dag", s_cli_dag, "DAG commands",        
        "dag event sign -net <net_name> -chain <chain_name> -event <event_hash>\n"
>>>>>>> a2823695
            "\tAdd sign to event <event hash> in round.new. Hash doesn't include other signs so event hash\n"
            "\tdoesn't changes after sign add to event. \n\n"
        "dag event dump -net <net_name> [-chain <chain_name>] -event <event_hash> -from {events | events_lasts | threshold | round.new  | round.<Round id in hex>} [-H {hex | base58(default)}]\n"
            "\tDump event info\n\n"
        "dag event list -net <net_name> [-chain <chain_name>] -from {events | events_lasts | threshold | round.new | round.<Round id in hex>} [-limit] [-offset]\n\n"
            "\tShow event list \n\n"
        "dag event count -net <net_name> [-chain <chain_name>]\n"
            "\tShow count event \n\n"
        "dag round complete -net <net_name> [-chain <chain_name>] \n"
                                        "\tComplete the current new round, verify it and if everything is ok - publish new events in chain\n"
        "dag round find -net <net_name> [-chain <chain_name>] -datum <datum_hash> \n"
            "\tSearches for rounds that have events that contain the specified datum.\n\n"
                                        );
    log_it(L_NOTICE,"Initialized DAG chain items organization class");
    return 0;
}

/**
 * @brief dap_chain_cs_dag_deinit
 */
void dap_chain_cs_dag_deinit(void)
{

}

/**
 * @brief s_chain_cs_dag_new
 * @param a_chain
 * @param a_chain_cfg
 */
static int s_chain_cs_dag_new(dap_chain_t * a_chain, dap_config_t * a_chain_cfg)
{
    dap_chain_cs_dag_t * l_dag = DAP_NEW_Z(dap_chain_cs_dag_t);
    if (!l_dag){
        log_it(L_CRITICAL, "%s", g_error_memory_alloc);
        return -1;
    }
    l_dag->_pvt = DAP_NEW_Z(dap_chain_cs_dag_pvt_t);
    if (!l_dag->_pvt){
        log_it(L_CRITICAL, "%s", g_error_memory_alloc);
        DAP_DELETE(l_dag);
        return -1;
    }
    l_dag->chain = a_chain;

    pthread_mutexattr_t l_mutex_attr;
    pthread_mutexattr_init(&l_mutex_attr);
    pthread_mutexattr_settype(&l_mutex_attr, PTHREAD_MUTEX_RECURSIVE);
    pthread_mutex_init(&PVT(l_dag)->events_mutex, &l_mutex_attr);
    pthread_mutexattr_destroy(&l_mutex_attr);

    a_chain->callback_delete = s_chain_cs_dag_delete;
    a_chain->callback_purge = s_dap_chain_cs_dag_purge;

    // Atom element callbacks
    a_chain->callback_atom_add = s_chain_callback_atom_add ;  // Accept new element in chain
    a_chain->callback_atom_add_from_treshold = s_chain_callback_atom_add_from_treshold;  // Accept new elements in chain from treshold
    a_chain->callback_atom_verify = s_chain_callback_atom_verify ;  // Verify new element in chain
    a_chain->callback_atom_get_hdr_static_size = s_chain_callback_atom_get_static_hdr_size; // Get dag event hdr size

    a_chain->callback_atom_iter_create = s_chain_callback_atom_iter_create;
    a_chain->callback_atom_iter_delete = s_chain_callback_atom_iter_delete;
    a_chain->callback_atom_iter_get = s_chain_callback_atom_iter_get;               // Linear pass through
    a_chain->callback_atom_find_by_hash = s_chain_callback_atom_iter_find_by_hash;  // Get element by hash
    a_chain->callback_atom_get_by_num = s_chain_callback_atom_iter_get_by_num;
    a_chain->callback_atom_iter_get_links = s_chain_callback_atom_iter_get_links;

    a_chain->callback_atom_get_datums = s_chain_callback_atom_get_datum;
    a_chain->callback_atom_get_timestamp = s_chain_callback_atom_get_timestamp;

    a_chain->callback_datum_find_by_hash = s_chain_callback_atom_find_by_datum_hash;

    a_chain->callback_add_datums = s_callback_add_datums;

    // Datum operations callbacks
    a_chain->callback_datum_iter_create = s_chain_callback_datum_iter_create; // Datum iterator create
    a_chain->callback_datum_iter_delete = s_chain_callback_datum_iter_delete; // Datum iterator delete
    a_chain->callback_datum_iter_get_first = s_chain_callback_datum_iter_get_first; // Get the fisrt datum from chain
    a_chain->callback_datum_iter_get_next = s_chain_callback_datum_iter_get_next; // Get the next datum from chain from the current one

    // Get tx list
    a_chain->callback_get_txs = s_dap_chain_callback_get_txs;
    // Get tx count
    a_chain->callback_count_tx = s_dap_chain_callback_get_count_tx;

    // Get atom count in chain
    a_chain->callback_count_atom = s_dap_chain_callback_get_count_atom;
    // Get atom list in chain
    a_chain->callback_get_atoms = s_callback_get_atoms;

    // Others
    a_chain->_inheritor = l_dag;

    const char * l_static_genesis_event_hash_str = dap_config_get_item_str_default(a_chain_cfg,"dag","static_genesis_event",NULL);
    if ( l_static_genesis_event_hash_str ){
        int lhr;
        if ( (lhr= dap_chain_hash_fast_from_str(l_static_genesis_event_hash_str,&l_dag->static_genesis_event_hash) )!= 0 ){
            log_it( L_ERROR, "Can't read hash from static_genesis_event \"%s\", ret code %d ", l_static_genesis_event_hash_str, lhr);
        }
    }
    uint16_t l_list_len = 0;
    char **l_hard_accept_list = dap_config_get_array_str(a_chain_cfg, "dag-poa", "hard_accept_list", &l_list_len);
    log_it(L_MSG, "HAL contains %d whitelisted events", l_list_len);
    for (uint16_t i = 0; i < l_list_len; i++) {
        dap_chain_cs_dag_hal_item_t *l_hal_item = DAP_NEW_Z(dap_chain_cs_dag_hal_item_t);
        if (!l_hal_item){
        log_it(L_CRITICAL, "%s", g_error_memory_alloc);
            DAP_DEL_Z(l_dag->_pvt);
            DAP_DELETE(l_dag);
            return -1;
        }
        dap_chain_hash_fast_from_str(l_hard_accept_list[i], &l_hal_item->hash);
        HASH_ADD(hh, l_dag->hal, hash, sizeof(l_hal_item->hash), l_hal_item);
    }

    l_dag->is_static_genesis_event = (l_static_genesis_event_hash_str != NULL) && dap_config_get_item_bool_default(a_chain_cfg,"dag","is_static_genesis_event",false);

    l_dag->is_single_line = dap_config_get_item_bool_default(a_chain_cfg,"dag","is_single_line",false);
    l_dag->is_celled = dap_config_get_item_bool_default(a_chain_cfg,"dag","is_celled",false);
    l_dag->is_add_directly = dap_config_get_item_bool_default(a_chain_cfg,"dag","is_add_directly",false);
    l_dag->datum_add_hashes_count = dap_config_get_item_uint16_default(a_chain_cfg,"dag","datum_add_hashes_count",1);
    dap_chain_net_t *l_net = dap_chain_net_by_id(a_chain->net_id);
#ifndef DAP_LEDGER_TEST
    l_dag->gdb_group_events_round_new = dap_strdup_printf(l_dag->is_celled ? "dag-%s-%s-%016llx-round.new" : "dag-%s-%s-round.new",
                                          l_net->pub.gdb_groups_prefix, a_chain->name, 0LLU);
#else
    l_dag->gdb_group_events_round_new = dap_strdup_printf(l_dag->is_celled ? "dag-%s-%s-%016llx-round.new" : "dag-%s-%s-round.new",
                                        "Snet", a_chain->name, 0LLU);
#endif
    PVT(l_dag)->treshold_fee_timer = dap_interval_timer_create(900000, (dap_timer_callback_t)s_dap_chain_cs_dag_threshold_free, l_dag);

    log_it (L_NOTICE, "DAG chain initialized (%s)", l_dag->is_single_line ? "single line" : "multichain");

    return 0;
}

static void s_dap_chain_cs_dag_threshold_free(dap_chain_cs_dag_t *a_dag) {
    dap_chain_cs_dag_pvt_t *l_pvt = PVT(a_dag);
    dap_chain_cs_dag_event_item_t *l_current = NULL, *l_tmp = NULL;
    dap_nanotime_t  l_time_cut_off = dap_nanotime_now() - dap_nanotime_from_sec(7200); //7200 sec = 2 hours.
    pthread_mutex_lock(&l_pvt->events_mutex);
    //Free threshold
    HASH_ITER(hh, l_pvt->events_treshold, l_current, l_tmp) {
        if (l_current->ts_added < l_time_cut_off) {
            dap_chain_cs_dag_blocked_t *l_el = DAP_NEW(dap_chain_cs_dag_blocked_t);
            if (!l_el) {
        log_it(L_CRITICAL, "%s", g_error_memory_alloc);
                pthread_mutex_unlock(&l_pvt->events_mutex);
                return;
            }
            l_el->hash = l_current->hash;
            HASH_ADD(hh, l_pvt->removed_events_from_treshold, hash, sizeof(dap_chain_hash_fast_t), l_el);
            char *l_hash_dag = dap_hash_fast_to_str_new(&l_current->hash);
            if (!a_dag->chain->is_mapped && !l_current->mapped_region)
                DAP_DELETE(l_current->event);
            HASH_DEL(l_pvt->events_treshold, l_current);
            DAP_DELETE(l_current);
            log_it(L_NOTICE, "Removed DAG event with %s hash from trashold.", l_hash_dag);
            DAP_DELETE(l_hash_dag);
        }
    }
    //Fee treshold conflicted
    HASH_ITER(hh, l_pvt->events_treshold_conflicted, l_current, l_tmp) {
        if (l_current->ts_added < l_time_cut_off) {
            char *l_hash_dag = dap_hash_fast_to_str_new(&l_current->hash);
            if (!a_dag->chain->is_mapped && !l_current->mapped_region)
                DAP_DELETE(l_current->event);
            HASH_DEL(l_pvt->events_treshold_conflicted, l_current);
            DAP_DELETE(l_current);
            log_it(L_NOTICE, "Removed DAG event with %s hash from trashold.", l_hash_dag);
            DAP_DELETE(l_hash_dag);
        }
    }
    pthread_mutex_unlock(&l_pvt->events_mutex);
}

static void s_dap_chain_cs_dag_purge(dap_chain_t *a_chain)
{
    dap_chain_cs_dag_pvt_t *l_dag_pvt = PVT(DAP_CHAIN_CS_DAG(a_chain));
    pthread_mutex_lock(&l_dag_pvt->events_mutex);
    HASH_CLEAR(hh_datums, l_dag_pvt->datums);
    dap_chain_cs_dag_event_item_t *l_event_current, *l_event_tmp;
    // Clang bug at this, l_event_current should change at every loop cycle
    HASH_ITER(hh, l_dag_pvt->events, l_event_current, l_event_tmp) {
        HASH_DEL(l_dag_pvt->events, l_event_current);
        if (!a_chain->is_mapped && !l_event_current->mapped_region)
            DAP_DELETE(l_event_current->event);
        DAP_DELETE(l_event_current);
    }
    HASH_ITER(hh, l_dag_pvt->events_lasts_unlinked, l_event_current, l_event_tmp) {
        HASH_DEL(l_dag_pvt->events_lasts_unlinked, l_event_current);
        //if (!a_chain->is_mapped && !l_event_current->mapped_region)
        //    DAP_DELETE(l_event_current->event);
        DAP_DELETE(l_event_current);
    }
    HASH_ITER(hh, l_dag_pvt->events_treshold, l_event_current, l_event_tmp) {
        HASH_DEL(l_dag_pvt->events_treshold, l_event_current);
        if (!a_chain->is_mapped && !l_event_current->mapped_region)
            DAP_DELETE(l_event_current->event);
        DAP_DELETE(l_event_current);
    }
    HASH_ITER(hh, l_dag_pvt->events_treshold_conflicted, l_event_current, l_event_tmp) {
        HASH_DEL(l_dag_pvt->events_treshold_conflicted, l_event_current);
        if (!a_chain->is_mapped && !l_event_current->mapped_region)
            DAP_DELETE(l_event_current->event);
        DAP_DELETE(l_event_current);
    }
    pthread_mutex_unlock(&l_dag_pvt->events_mutex);
    dap_chain_cell_delete_all_and_free_file(a_chain);
}

/**
 * @brief s_chain_cs_dag_delete
 * @param a_dag
 * @return
 */
static void s_chain_cs_dag_delete(dap_chain_t * a_chain)
{
    s_dap_chain_cs_dag_purge(a_chain);
    dap_chain_cs_dag_t * l_dag = DAP_CHAIN_CS_DAG ( a_chain );
    pthread_mutex_destroy(& PVT(l_dag)->events_mutex);
    if(l_dag->callback_delete )
        l_dag->callback_delete(l_dag);
    if(l_dag->_inheritor)
        DAP_DELETE(l_dag->_inheritor);
    if(l_dag->_pvt)
        DAP_DELETE(l_dag->_pvt);
}


static int s_dap_chain_add_atom_to_events_table(dap_chain_cs_dag_t *a_dag, dap_chain_cs_dag_event_item_t *a_event_item)
{
    dap_chain_datum_t *l_datum = (dap_chain_datum_t*) dap_chain_cs_dag_event_get_datum(a_event_item->event, a_event_item->event_size);
    if (!l_datum) {
        log_it(L_WARNING, "Corrupted event, failed to extract datum from event.");
        return -2;
    }
    if(a_event_item->event_size < sizeof(l_datum->header) ){
        log_it(L_WARNING, "Corrupted event, too small to fit datum in it");
        return -1;
    }
    size_t l_datum_size = dap_chain_datum_size(l_datum);
    size_t l_datum_size_max = dap_chain_cs_dag_event_get_datum_size_maximum(a_event_item->event, a_event_item->event_size);
    if(l_datum_size >l_datum_size_max ){
        log_it(L_WARNING, "Corrupted event, too big size %zd in header when event's size max is only %zd", l_datum_size, l_datum_size_max);
        return -1;
    }
    dap_hash_fast_t l_datum_hash;
    dap_hash_fast(l_datum->data, l_datum->header.data_size, &l_datum_hash);
    int l_ret = dap_chain_datum_add(a_dag->chain, l_datum, l_datum_size, &l_datum_hash);
    if (l_datum->header.type_id == DAP_CHAIN_DATUM_TX)  // && l_ret == 0
        PVT(a_dag)->tx_count++;
    a_event_item->datum_hash = l_datum_hash;
    a_event_item->ret_code = l_ret;
    a_event_item->event_number = HASH_COUNT(PVT(a_dag)->events) + 1;
    unsigned l_hash_item_hashv;
    HASH_VALUE(&l_datum_hash, sizeof(l_datum_hash), l_hash_item_hashv);
    pthread_mutex_lock(&PVT(a_dag)->events_mutex);
    dap_chain_cs_dag_event_item_t *l_datum_present = NULL;
    HASH_FIND_BYHASHVALUE(hh_datums, PVT(a_dag)->datums, &l_datum_hash, sizeof(l_datum_hash),
                          l_hash_item_hashv, l_datum_present);
    if (!l_datum_present)
        HASH_ADD_BYHASHVALUE(hh_datums, PVT(a_dag)->datums, datum_hash, sizeof(l_datum_hash),
                             l_hash_item_hashv, a_event_item);
    pthread_mutex_unlock(&PVT(a_dag)->events_mutex);
    if (s_debug_more) {
        char l_buf_hash[DAP_CHAIN_HASH_FAST_STR_SIZE] = {'\0'};
        dap_chain_hash_fast_to_str(&a_event_item->hash, l_buf_hash, sizeof(l_buf_hash));
        log_it(L_INFO, "Dag event %s checked, ret code %d : %s", l_buf_hash, l_ret,
               l_ret ? dap_chain_net_verify_datum_err_code_to_str(l_datum, l_ret) : "Ok");
    }
    return l_ret;
}

static bool s_dap_chain_check_if_event_is_present(dap_chain_cs_dag_event_item_t * a_hash_table, const dap_chain_hash_fast_t * hash) {
    if(!a_hash_table)
        return false;
    dap_chain_cs_dag_event_item_t * l_event_search = NULL;
    HASH_FIND(hh, a_hash_table, hash, sizeof(*hash), l_event_search);
    return (l_event_search != NULL);
}

static int s_sort_event_item(dap_chain_cs_dag_event_item_t* a, dap_chain_cs_dag_event_item_t* b)
{
    return a->event->header.ts_created == b->event->header.ts_created ? 0 :
                a->event->header.ts_created < b->event->header.ts_created ? -1 : 1;
}

/**
 * @brief s_chain_callback_atom_add Accept new event in dag
 * @param a_chain DAG object
 * @param a_atom
 * @param a_atom_size
 * @return 0 if verified and added well, otherwise if not
 */
static dap_chain_atom_verify_res_t s_chain_callback_atom_add(dap_chain_t * a_chain, dap_chain_atom_ptr_t a_atom, size_t a_atom_size, dap_hash_fast_t *a_atom_hash)
{
    dap_chain_cs_dag_t * l_dag = DAP_CHAIN_CS_DAG(a_chain);
    dap_chain_cs_dag_event_t * l_event = (dap_chain_cs_dag_event_t *) a_atom;

    dap_chain_cs_dag_event_item_t * l_event_item = DAP_NEW_Z(dap_chain_cs_dag_event_item_t);
    if (!l_event_item) {
        log_it(L_CRITICAL, "Memory allocation error");
        return ATOM_REJECT;
    }
    pthread_mutex_t *l_events_mutex = &PVT(l_dag)->events_mutex;
    l_event_item->event = l_event;
    l_event_item->event_size = a_atom_size;
    l_event_item->ts_added = dap_time_now();

    dap_chain_hash_fast_t l_event_hash = *a_atom_hash;
    l_event_item->hash = l_event_hash;

    if(s_debug_more) {
        char l_event_hash_str[DAP_CHAIN_HASH_FAST_STR_SIZE] = { '\0' };
        dap_chain_hash_fast_to_str(&l_event_hash, l_event_hash_str, sizeof(l_event_hash_str));
        log_it(L_DEBUG, "Processing event: %s ... (size %zd)", l_event_hash_str,a_atom_size);
    }
    pthread_mutex_lock(&PVT(l_dag)->events_mutex);
    // check if we already have this event
    dap_chain_atom_verify_res_t ret = s_dap_chain_check_if_event_is_present(PVT(l_dag)->events, &l_event_hash) ||
            s_dap_chain_check_if_event_is_present(PVT(l_dag)->events_treshold, &l_event_hash) ? ATOM_PASS : ATOM_ACCEPT;

    // verify hashes and consensus
    switch (ret) {
    case ATOM_ACCEPT:
        ret = s_chain_callback_atom_verify(a_chain, a_atom, a_atom_size, &l_event_hash);
        if (ret == ATOM_MOVE_TO_THRESHOLD) {
            if (!s_threshold_enabled /*&& !dap_chain_net_get_load_mode(dap_chain_net_by_id(a_chain->net_id))*/)
                ret = ATOM_REJECT;
        }
        debug_if(s_debug_more, L_DEBUG, "Verified atom %p: %s", a_atom, dap_chain_atom_verify_res_str[ret]);
        break;
    case ATOM_PASS:
        debug_if(s_debug_more, L_DEBUG, "Atom already present");
        pthread_mutex_unlock(&PVT(l_dag)->events_mutex);
        return ret;
    default:
        break;
    }

    if ( !(l_event_item = DAP_NEW_Z(dap_chain_cs_dag_event_item_t)) ) {
        log_it(L_CRITICAL, "%s", g_error_memory_alloc);
        pthread_mutex_unlock(&PVT(l_dag)->events_mutex);
        return ATOM_REJECT;
    }
    *l_event_item = (dap_chain_cs_dag_event_item_t) {
        .hash       = l_event_hash,
        .ts_added   = dap_time_now(),
        .event      = a_chain->is_mapped ? l_event : DAP_DUP_SIZE(l_event, a_atom_size),
        .event_size = a_atom_size
    };

    switch (ret) {
    case ATOM_MOVE_TO_THRESHOLD: {
        dap_chain_cs_dag_blocked_t *el = NULL;
        HASH_FIND(hh, PVT(l_dag)->removed_events_from_treshold, &l_event_hash, sizeof(dap_chain_hash_fast_t), el);
        if (!el) {
            if ( a_chain->is_mapped && dap_chain_net_get_load_mode(dap_chain_net_by_id(a_chain->net_id)) )
                l_event_item->mapped_region = (char*)l_event;
            HASH_ADD(hh, PVT(l_dag)->events_treshold, hash, sizeof(l_event_hash), l_event_item);
            debug_if(s_debug_more, L_DEBUG, "... added to threshold");
        } else {
            ret = ATOM_REJECT;
            debug_if(s_debug_more, L_DEBUG, "... rejected because the atom was removed from the threshold.");
        }
        break;
    }
    case ATOM_ACCEPT: {
        dap_chain_cell_t *l_cell = dap_chain_cell_find_by_id(a_chain, l_event->header.cell_id);
        if ( !dap_chain_net_get_load_mode( dap_chain_net_by_id(a_chain->net_id)) ) {
            if ( dap_chain_atom_save(l_cell, a_atom, a_atom_size, &l_event_hash) < 0 ) {
                log_it(L_ERROR, "Can't save atom to file");
                ret = ATOM_REJECT;
                break;
            } else if (a_chain->is_mapped) {
                l_event_item->event = (dap_chain_cs_dag_event_t*)( l_cell->map_pos += sizeof(uint64_t) );
                l_cell->map_pos += a_atom_size;
            }
        }
        int l_consensus_check = s_dap_chain_add_atom_to_events_table(l_dag, l_event_item);
        switch (l_consensus_check) {
        case 0:
            debug_if(s_debug_more, L_DEBUG, "... added");
            break;
        case DAP_CHAIN_CS_VERIFY_CODE_TX_NO_PREVIOUS:
        case DAP_CHAIN_CS_VERIFY_CODE_TX_NO_EMISSION:
            debug_if(s_debug_more, L_DEBUG, "... ledger tresholded");
            break;
        case DAP_CHAIN_DATUM_CA:
            debug_if(s_debug_more, L_DEBUG, "... DATUM_CA");
            break;
        case DAP_CHAIN_DATUM_CUSTOM:
            debug_if(s_debug_more, L_DEBUG, "... DATUM_CUSTOM");
            break;
        default:
            debug_if(s_debug_more, L_WARNING, "... added with ledger code %d", l_consensus_check);
            break;
        }
        dap_chain_cs_dag_event_item_t *l_tail = HASH_LAST(PVT(l_dag)->events);
        if (l_tail && l_tail->event->header.ts_created > l_event->header.ts_created) {
            DAP_CHAIN_PVT(a_chain)->need_reorder = true;
            HASH_ADD_INORDER(hh, PVT(l_dag)->events, hash, sizeof(l_event_item->hash), l_event_item, s_sort_event_item);
            dap_chain_cs_dag_event_item_t *it = PVT(l_dag)->events;
            for (uint64_t i = 0; it; it = it->hh.next)  // renumber chain events
                it->event_number = ++i;
        } else
            HASH_ADD(hh, PVT(l_dag)->events, hash, sizeof(l_event_item->hash), l_event_item);
        s_dag_events_lasts_process_new_last_event(l_dag, l_event_item);
        dap_chain_atom_notify(l_cell, &l_event_item->hash, (const byte_t*)l_event_item->event, l_event_item->event_size);
        dap_chain_atom_add_from_threshold(a_chain);
    } break;
    default:
        break;
    }
    pthread_mutex_unlock(&PVT(l_dag)->events_mutex);
    if (ret == ATOM_REJECT) { // Neither added, nor freed
        if (!a_chain->is_mapped)
            DAP_DELETE(l_event_item->event);
        DAP_DELETE(l_event_item);
    }
    return ret;
}

/**
 * @brief s_chain_callback_atom_add_from_treshold Accept new event in dag
 * @param a_chain DAG object
 * @return true if added one item, otherwise false
 */
static dap_chain_atom_ptr_t s_chain_callback_atom_add_from_treshold(dap_chain_t * a_chain, size_t *a_event_size_out)
{
    dap_chain_cs_dag_t *l_dag = DAP_CHAIN_CS_DAG(a_chain);
    dap_chain_cs_dag_event_item_t *l_item = s_dag_proc_treshold(l_dag);
    if (l_item) {
        if(a_event_size_out)
            *a_event_size_out = l_item->event_size;
        return l_item->event;
    }
    return NULL;
}

/**
 * @brief s_chain_callback_datums_add
 * @param a_chain
 * @param a_datums
 * @param a_datums_size
 */
static size_t s_callback_add_datums(dap_chain_t *a_chain, dap_chain_datum_t **a_datums, size_t a_datums_count)
{
    size_t l_datum_processed = 0;
    for (size_t i = 0; i < a_datums_count; i++) {
        dap_chain_datum_t *l_datum = *(a_datums + i);
        size_t l_datum_size = dap_chain_datum_size(l_datum);
        if (!l_datum_size || !l_datum)
            continue;
        if (s_chain_callback_datums_pool_proc(a_chain, l_datum))
            ++l_datum_processed;
    }
    return l_datum_processed;
}

static bool s_chain_callback_datums_pool_proc(dap_chain_t *a_chain, dap_chain_datum_t *a_datum)
{
    dap_return_val_if_fail(a_datum && a_chain, false);
    dap_chain_cs_dag_t * l_dag = DAP_CHAIN_CS_DAG(a_chain);
    /* If datum passes thru rounds, let's check if it wasn't added before */
    dap_chain_hash_fast_t l_datum_hash;
    dap_hash_fast(a_datum->data, a_datum->header.data_size, &l_datum_hash);
    if (!l_dag->is_add_directly) {
        bool l_dup_found = false;
        size_t l_objs_count = 0;
        dap_global_db_obj_t * l_objs = dap_global_db_get_all_sync(l_dag->gdb_group_events_round_new, &l_objs_count);
        for (size_t i = 0; i < l_objs_count; ++i) {
            if (!strcmp(DAG_ROUND_CURRENT_KEY, l_objs[i].key))
                continue;
            dap_chain_cs_dag_event_round_item_t *l_round_item = (dap_chain_cs_dag_event_round_item_t*)l_objs[i].value;
            if (!memcmp(&l_datum_hash, &(l_round_item->round_info.datum_hash), sizeof(dap_chain_hash_fast_t))) {
                l_dup_found = true;
                break;
            }
        }
        dap_global_db_objs_delete(l_objs, l_objs_count);
        if (l_dup_found) {
            char l_datum_hash_str[DAP_CHAIN_HASH_FAST_STR_SIZE];
            dap_chain_hash_fast_to_str(&l_datum_hash, l_datum_hash_str, sizeof(l_datum_hash_str));
            log_it(L_ERROR, "Datum %s was already added to round, drop it", l_datum_hash_str);
            return false;
        }
    }

    size_t  l_hashes_size   = l_dag->is_single_line ? 1 : l_dag->datum_add_hashes_count,
            l_hashes_linked = 0;
    if (!l_hashes_size) {
        log_it(L_ERROR, "Configuration mismatch, no hashed to be linked");
        return false;
    }
    dap_chain_hash_fast_t *l_hashes = l_hashes_size
            ? DAP_NEW_STACK_SIZE(dap_chain_hash_fast_t, l_hashes_size * sizeof(dap_chain_hash_fast_t))
            : NULL;
    if (!l_hashes) {
        log_it(L_CRITICAL, "Stack limit reached");
        return false;
    }

    /* Prepare round */
    pthread_mutex_lock(&PVT(l_dag)->events_mutex);
    if (!HASH_COUNT(PVT(l_dag)->events_lasts_unlinked)) {
        pthread_mutex_unlock(&PVT(l_dag)->events_mutex);
        log_it(L_INFO, "Nothing to link");
        if (!s_seed_mode)
            return false;
    } else {
        /* We'll use modification-safe iteration thru the additional hashtable thus the chosen events will not repeat */
#define always_true(ev) true
        dap_chain_cs_dag_event_item_t *l_tmp = NULL, *l_cur_ev, *l_tmp_ev;
        HASH_SELECT(hh_select, l_tmp, hh, PVT(l_dag)->events_lasts_unlinked, always_true); /* Always true predicate */
        pthread_mutex_unlock(&PVT(l_dag)->events_mutex);
        while ((l_hashes_linked < l_hashes_size) && (HASH_CNT(hh_select, l_tmp) > 0)) {
            int l_random_id = rand() % HASH_CNT(hh_select, l_tmp), l_hash_id = 0;
            HASH_ITER(hh_select, l_tmp, l_cur_ev, l_tmp_ev) {
                if (l_hash_id++ == l_random_id) {
                    l_hashes[l_hashes_linked++] = l_cur_ev->hash;
                    HASH_DELETE(hh_select, l_tmp, l_cur_ev);
                    break;
                }
            }
        }
        HASH_CLEAR(hh_select, l_tmp);
        if (l_hashes_linked < l_hashes_size) {
            log_it(L_ERROR, "No enough unlinked events present (only %lu of %lu), a dummy round?", l_hashes_linked, l_hashes_size);
            return false;
        }
    }

    /*
     * Either we're in seed mode ==> the new event will be not linked to anything
     * or we have successfully chosen the hash(es) to link with.
     * No additional conditions required.
    */
    byte_t *l_current_round_bytes = dap_global_db_get_sync(l_dag->gdb_group_events_round_new, DAG_ROUND_CURRENT_KEY, NULL, NULL, NULL);
    uint64_t l_current_round = l_current_round_bytes ? *(uint64_t*)l_current_round_bytes : 0;
    DAP_DEL_Z(l_current_round_bytes);
    l_dag->round_completed = l_current_round++;
    l_dag->round_current = l_current_round;
    uint64_t l_event_size = 0;
    dap_chain_cs_dag_event_t * l_event = l_dag->callback_cs_event_create
            ? l_dag->callback_cs_event_create(l_dag, a_datum, l_hashes, l_hashes_linked, &l_event_size)
            : NULL;
    if (!l_event || !l_event_size) {
        log_it(L_ERROR,"Can't create new event!");
        return false;
    }
    dap_hash_fast_t l_event_hash;
    dap_hash_fast(l_event, l_event_size, &l_event_hash);
    bool l_res = false;
    if (l_dag->is_add_directly) {
        dap_chain_atom_verify_res_t l_verify_res = s_chain_callback_atom_add(a_chain, l_event, l_event_size, &l_event_hash);
        DAP_DELETE(l_event);
        if (l_verify_res != ATOM_ACCEPT) {
            log_it(L_ERROR, "Can't add new event to the file, atom verification result %d", l_verify_res);
            return false;
        } else
            return true;
    }

    dap_global_db_set_sync(l_dag->gdb_group_events_round_new, DAG_ROUND_CURRENT_KEY,
                      &l_current_round, sizeof(uint64_t), false);
    dap_chain_cs_dag_event_round_item_t l_round_item = { .round_info.datum_hash = l_datum_hash };
    char *l_event_hash_hex_str = DAP_NEW_STACK_SIZE(char, DAP_CHAIN_HASH_FAST_STR_SIZE);
    dap_chain_hash_fast_to_str(&l_event_hash, l_event_hash_hex_str, DAP_CHAIN_HASH_FAST_STR_SIZE);
    l_res = dap_chain_cs_dag_event_gdb_set(l_dag, l_event_hash_hex_str, l_event, l_event_size, &l_round_item);
    DAP_DELETE(l_event);
    log_it(l_res ? L_INFO : L_ERROR,
           l_res ? "Event %s placed in the new forming round [id %"DAP_UINT64_FORMAT_U"]"
                 : "Can't add new event [%s] to the new events round [id %"DAP_UINT64_FORMAT_U"]",
           l_event_hash_hex_str, l_current_round);
    return l_res;
}

/**
 * @brief dap_chain_cs_dag_find_event_by_hash
 * @param a_dag
 * @param a_hash
 * @return
 */
dap_chain_cs_dag_event_t* dap_chain_cs_dag_find_event_by_hash(dap_chain_cs_dag_t * a_dag, dap_chain_hash_fast_t * a_hash)
{
    dap_chain_cs_dag_event_item_t* l_event_item = NULL;
    pthread_mutex_lock(&PVT(a_dag)->events_mutex);
    HASH_FIND(hh, PVT(a_dag)->events ,a_hash,sizeof(*a_hash), l_event_item);
    pthread_mutex_unlock(&PVT(a_dag)->events_mutex);
    dap_chain_cs_dag_event_t * l_event = l_event_item? l_event_item->event: NULL;
    return l_event;
}

static bool s_event_verify_size(dap_chain_cs_dag_event_t *a_event, size_t a_event_size)
{
    if (sizeof(a_event->header) >= a_event_size) {
        log_it(L_WARNING, "Size of atom is %zd that is equal or less then header %zd", a_event_size, sizeof(a_event->header));
        return false;
    }
    size_t l_sign_offset = dap_chain_cs_dag_event_calc_size_excl_signs(a_event, a_event_size);
    if (l_sign_offset >= a_event_size)
        return false;
    if (a_event->header.signs_count > UINT8_MAX)
        return false;
    uint8_t i;
    for (i = 0; i < a_event->header.signs_count && l_sign_offset < a_event_size; ++i) {
        dap_sign_t *l_sign = (dap_sign_t*)((uint8_t*)a_event + l_sign_offset);
        l_sign_offset += dap_sign_get_size(l_sign);
    }
    if (i != a_event->header.signs_count) {
        log_it(L_WARNING, "Malformed event! Only %d of claimed %d signs fit data size%s",
               i, a_event->header.signs_count, l_sign_offset == a_event_size ? "" : ", incomplete sequence");

    }
    return l_sign_offset == a_event_size;
}

/**
 * @brief s_chain_callback_atom_verify Verify atomic element
 * @param a_chain
 * @param a_atom
 * @return
 */
static dap_chain_atom_verify_res_t s_chain_callback_atom_verify(dap_chain_t * a_chain, dap_chain_atom_ptr_t  a_atom,size_t a_atom_size, dap_chain_hash_fast_t *a_atom_hash)
{
    dap_chain_cs_dag_t * l_dag = DAP_CHAIN_CS_DAG(a_chain);
    dap_chain_cs_dag_event_t * l_event = (dap_chain_cs_dag_event_t *) a_atom;
    dap_chain_atom_verify_res_t res = ATOM_ACCEPT;
    pthread_mutex_t *l_events_mutex = &PVT(l_dag)->events_mutex;
    if (l_event->header.version) {
        debug_if(s_debug_more, L_WARNING, "Unsupported event version, possible corrupted event");
        return ATOM_REJECT;
    }
    if (l_event->header.chain_id.uint64 != a_chain->id.uint64) {
        debug_if(s_debug_more, L_WARNING, "Event from another chain, possible corrupted event");
        return ATOM_REJECT;
    }
    dap_chain_hash_fast_t l_event_hash = *a_atom_hash;
    // Hard accept list
    if (l_dag->hal) {
        dap_chain_cs_dag_hal_item_t *l_hash_found = NULL;
        pthread_mutex_lock(l_events_mutex);
        HASH_FIND(hh, l_dag->hal, &l_event_hash, sizeof(l_event_hash), l_hash_found);
        pthread_mutex_unlock(l_events_mutex);
        if (l_hash_found) {
            return ATOM_ACCEPT;
        }
    }
    if (!s_event_verify_size(l_event, a_atom_size)) {
        debug_if(s_debug_more, L_WARNING,"Event size not equal to expected");
        return  ATOM_REJECT;
    }

    // genesis or seed mode
    if (l_event->header.hash_count == 0){
        if(s_seed_mode && !PVT(l_dag)->events){
            log_it(L_NOTICE,"Accepting genesis event");
            return ATOM_ACCEPT;
        }else if(s_seed_mode){
            log_it(L_WARNING,"Cant accept genesis event: already present data in DAG, ->events is not NULL");
            return  ATOM_REJECT;
        }

        if (l_dag->is_static_genesis_event ){
            if ( memcmp( &l_event_hash, &l_dag->static_genesis_event_hash, sizeof(l_event_hash) ) != 0 ){
                char l_event_hash_str[DAP_CHAIN_HASH_FAST_STR_SIZE], l_genesis_event_hash_str[DAP_CHAIN_HASH_FAST_STR_SIZE];
                dap_chain_hash_fast_to_str(&l_event_hash, l_event_hash_str, sizeof(l_event_hash_str));
                dap_chain_hash_fast_to_str(&l_dag->static_genesis_event_hash, l_genesis_event_hash_str, sizeof(l_genesis_event_hash_str));
                log_it(L_WARNING, "Wrong genesis event %s (staticly predefined %s)",l_event_hash_str, l_genesis_event_hash_str);
                return ATOM_REJECT;
            } else {
                debug_if(s_debug_more, L_INFO, "Accepting static genesis event");
                return ATOM_ACCEPT;
            }
        }
    }

    //chain coherence
    if (! PVT(l_dag)->events ){
        res = ATOM_MOVE_TO_THRESHOLD;
        //log_it(L_DEBUG, "*** event %p goes to threshold", l_event);
    } else {
        //log_it(L_DEBUG, "*** event %p hash count %d",l_event, l_event->header.hash_count);
        for (size_t i = 0; i< l_event->header.hash_count; i++) {
            dap_chain_hash_fast_t * l_hash =  ((dap_chain_hash_fast_t *) l_event->hashes_n_datum_n_signs) + i;
            dap_chain_cs_dag_event_item_t * l_event_search = NULL;
            pthread_mutex_lock(l_events_mutex);
            HASH_FIND(hh, PVT(l_dag)->events ,l_hash ,sizeof (*l_hash),  l_event_search);
            pthread_mutex_unlock(l_events_mutex);
            if (l_event_search == NULL) {
                if(s_debug_more) {
                    char l_hash_str[DAP_CHAIN_HASH_FAST_STR_SIZE];
                    dap_chain_hash_fast_to_str(l_hash, l_hash_str, sizeof(l_hash_str));
                    log_it(L_WARNING, "Hash %s wasn't in hashtable of previously parsed", l_hash_str);
                }
                res = ATOM_MOVE_TO_THRESHOLD;
                break;
            }
        }
    }

    //consensus
    if(res == ATOM_ACCEPT)
        if(l_dag->callback_cs_verify ( l_dag, l_event,a_atom_size ))
            res = ATOM_REJECT;

    return res;
}

/**
 * @brief dap_chain_cs_dag_proc_event_round_new
 * @param a_dag
 */
void dap_chain_cs_dag_proc_event_round_new(dap_chain_cs_dag_t *a_dag)
{
    (void) a_dag;
    log_it(L_WARNING,"No proc event algorythm, use manual commands for round aproving");
}


/**
 * @brief s_dag_events_lasts_delete_linked_with_event
 * @param a_dag
 * @param a_event
 */
void s_dag_events_lasts_delete_linked_with_event(dap_chain_cs_dag_t * a_dag, dap_chain_cs_dag_event_t * a_event)
{
    for (size_t i = 0; i< a_event->header.hash_count; i++) {
        dap_chain_hash_fast_t * l_hash =  ((dap_chain_hash_fast_t *) a_event->hashes_n_datum_n_signs) + i;
        dap_chain_cs_dag_event_item_t * l_event_item = NULL;
        dap_chain_cs_dag_pvt_t * l_dag_pvt =  PVT(a_dag);
        HASH_FIND(hh, l_dag_pvt->events_lasts_unlinked ,l_hash ,sizeof (*l_hash),  l_event_item);
        if ( l_event_item ){
            HASH_DEL(PVT(a_dag)->events_lasts_unlinked,l_event_item);
            DAP_DEL_Z(l_event_item);
        }
    }
}

void s_dag_events_lasts_process_new_last_event(dap_chain_cs_dag_t * a_dag, dap_chain_cs_dag_event_item_t * a_event_item){
    //delete linked with event
    s_dag_events_lasts_delete_linked_with_event(a_dag, a_event_item->event);

    //add self
    dap_chain_cs_dag_event_item_t * l_event_last= DAP_NEW_Z(dap_chain_cs_dag_event_item_t);
    if (!l_event_last) {
        log_it(L_CRITICAL, "%s", g_error_memory_alloc);
        return;
    }
    l_event_last->ts_added = a_event_item->ts_added;
    l_event_last->event = a_event_item->event;
    l_event_last->event_size = a_event_item->event_size;
    dap_hash_fast(l_event_last->event, a_event_item->event_size,&l_event_last->hash );
    HASH_ADD(hh,PVT(a_dag)->events_lasts_unlinked,hash, sizeof(l_event_last->hash),l_event_last);
}


typedef enum{
  DAP_THRESHOLD_OK = 0,
  DAP_THRESHOLD_NO_HASHES,
  DAP_THRESHOLD_NO_HASHES_IN_MAIN,
  DAP_THRESHOLD_CONFLICTING
} dap_dag_threshold_verification_res_t;

int dap_chain_cs_dag_event_verify_hashes_with_treshold(dap_chain_cs_dag_t * a_dag, dap_chain_cs_dag_event_t * a_event)
{
    bool l_is_events_all_hashes = true;
    bool l_is_events_main_hashes = true;

    if (a_event->header.hash_count == 0) {
        //looks like an alternative genesis event
        return DAP_THRESHOLD_CONFLICTING;
    }
    dap_dag_threshold_verification_res_t ret = DAP_THRESHOLD_OK;
    for (size_t i = 0; i< a_event->header.hash_count; i++) {
        dap_chain_hash_fast_t * l_hash =  ((dap_chain_hash_fast_t *) a_event->hashes_n_datum_n_signs) + i;
        dap_chain_cs_dag_event_item_t * l_event_search = NULL;
        HASH_FIND(hh, PVT(a_dag)->events_treshold_conflicted,l_hash ,sizeof (*l_hash),  l_event_search);
        if ( l_event_search ){
          //event is linked to event we consider conflicting
          ret = DAP_THRESHOLD_CONFLICTING;
          break;
        }
        HASH_FIND(hh, PVT(a_dag)->events ,l_hash ,sizeof (*l_hash),  l_event_search);
        if ( l_event_search == NULL ){ // If not found in events - search in treshhold
            l_is_events_main_hashes = false;
            HASH_FIND(hh, PVT(a_dag)->events_treshold ,l_hash ,sizeof (*l_hash),  l_event_search);
            if( l_event_search == NULL ){ // Hash is not in events or treshold table, keep the current item where it is
                l_is_events_all_hashes = false;
                break;
            }
        }
    }
    if (ret == DAP_THRESHOLD_CONFLICTING)
        return ret;
    return l_is_events_all_hashes ?
                (l_is_events_main_hashes ?
                    DAP_THRESHOLD_OK :
                DAP_THRESHOLD_NO_HASHES_IN_MAIN) :
            DAP_THRESHOLD_NO_HASHES;
}

/**
 * @brief s_dag_proc_treshold
 * @param a_dag
 * @returns true if some atoms were moved from threshold to events
 */
dap_chain_cs_dag_event_item_t* s_dag_proc_treshold(dap_chain_cs_dag_t * a_dag)
{
    bool res = false;
    dap_chain_cs_dag_event_item_t * l_event_item = NULL, * l_event_item_tmp = NULL;
    pthread_mutex_lock(&PVT(a_dag)->events_mutex);
    int l_count = HASH_COUNT(PVT(a_dag)->events_treshold);
    log_it(L_DEBUG, "*** %d events in threshold", l_count);
    HASH_ITER(hh, PVT(a_dag)->events_treshold, l_event_item, l_event_item_tmp) {
        dap_dag_threshold_verification_res_t ret = dap_chain_cs_dag_event_verify_hashes_with_treshold(a_dag, l_event_item->event);
        if (ret == DAP_THRESHOLD_OK) {
            debug_if(s_debug_more, L_DEBUG, "Processing event (threshold): %s...",
                    dap_chain_hash_fast_to_str_static(&l_event_item->hash));
            dap_chain_cell_t *l_cell = dap_chain_cell_find_by_id(a_dag->chain, l_event_item->event->header.cell_id);
            if ( !l_event_item->mapped_region ) {
                if ( dap_chain_atom_save(l_cell, (const byte_t*)l_event_item->event, l_event_item->event_size, &l_event_item->hash) < 0 ) {
                    log_it(L_CRITICAL, "Can't move atom from threshold to file");
                    res = false;
                    break;
                } else if (a_dag->chain->is_mapped) {
                    l_event_item->event = (dap_chain_cs_dag_event_t*)( l_cell->map_pos += sizeof(uint64_t) );
                    l_cell->map_pos += l_event_item->event_size;
                }
            }
            int l_add_res = s_dap_chain_add_atom_to_events_table(a_dag, l_event_item);
            HASH_DEL(PVT(a_dag)->events_treshold, l_event_item);
            if (!l_add_res) {
                HASH_ADD(hh, PVT(a_dag)->events, hash, sizeof(l_event_item->hash), l_event_item);
                s_dag_events_lasts_process_new_last_event(a_dag, l_event_item);
                debug_if(s_debug_more, L_INFO, "... moved from threshold to chain");
                dap_chain_atom_notify(l_cell, &l_event_item->hash, (byte_t*)l_event_item->event, l_event_item->event_size);
                res = true;
            } else {
                // TODO clear other threshold items linked with this one
                debug_if(s_debug_more, L_WARNING, "... rejected with ledger code %d", l_add_res);
                if (!l_event_item->mapped_region)
                    DAP_DELETE(l_event_item->event);
                DAP_DELETE(l_event_item);
            }
            break;
        } else if (ret == DAP_THRESHOLD_CONFLICTING) {
            HASH_DEL(PVT(a_dag)->events_treshold, l_event_item);
            HASH_ADD(hh, PVT(a_dag)->events_treshold_conflicted, hash, sizeof (l_event_item->hash), l_event_item);
        }
    }
    pthread_mutex_unlock(&PVT(a_dag)->events_mutex);
    return res ? l_event_item : NULL;
}

/**
 * @brief s_chain_callback_atom_get_static_hdr_size
 * @param a_chain
 * @return
 */
static size_t s_chain_callback_atom_get_static_hdr_size()
{
   return sizeof (dap_chain_class_dag_event_hdr_t);
}

/**
 * @brief s_chain_callback_atom_get_datum Get the datum from event
 * @param a_atom_iter
 * @param a_datums_count
 * @return
 */
static dap_chain_datum_t **s_chain_callback_atom_get_datum(dap_chain_atom_ptr_t a_event, size_t a_atom_size, size_t *a_datums_count)
{
    assert(a_datums_count);
    if (!a_event)
        return NULL;
    dap_chain_datum_t *l_datum = dap_chain_cs_dag_event_get_datum((dap_chain_cs_dag_event_t*)a_event, a_atom_size);
    if (!l_datum)
        return NULL;

    dap_chain_datum_t **l_datums = DAP_NEW_Z(dap_chain_datum_t*);
    if (!l_datums) {
        log_it(L_CRITICAL, "%s", g_error_memory_alloc);
        return NULL;
    }
    if (a_datums_count)
        *a_datums_count = 1;
    l_datums[0] = l_datum;
    return l_datums;
}

/**
 * @brief s_chain_callback_atom_iter_get_links
 * @param a_atom_iter
 * @param a_links_size_ptr
 * @return
 */
static dap_chain_atom_ptr_t* s_chain_callback_atom_iter_get_links( dap_chain_atom_iter_t * a_atom_iter ,size_t* a_links_size,
                                                                  size_t ** a_links_size_array )
{
    if ( a_atom_iter->cur && a_atom_iter->chain){
        dap_chain_cs_dag_t * l_dag = DAP_CHAIN_CS_DAG( a_atom_iter->chain );
        if(!l_dag){
            log_it(L_ERROR,"Chain %s have DAP_CHAIN_CS_DAG() = NULL", a_atom_iter->chain->name);
            return NULL;
        }
        dap_chain_cs_dag_event_t * l_event =(dap_chain_cs_dag_event_t *) a_atom_iter->cur;
        dap_chain_cs_dag_event_item_t * l_event_item = (dap_chain_cs_dag_event_item_t *) a_atom_iter->cur_item;
        if ( l_event->header.hash_count > 0){
            dap_chain_atom_ptr_t * l_ret = DAP_NEW_Z_SIZE(dap_chain_atom_ptr_t,
                                               sizeof (dap_chain_atom_ptr_t) * l_event->header.hash_count );
            if (!l_ret) {
                log_it(L_CRITICAL, "%s", g_error_memory_alloc);
                return NULL;
            }
            if( a_links_size)
                *a_links_size = l_event->header.hash_count;
            *a_links_size_array = DAP_NEW_Z_SIZE(size_t, l_event->header.hash_count*sizeof (size_t));
            if (!*a_links_size_array) {
                log_it(L_CRITICAL, "%s", g_error_memory_alloc);
                DAP_DEL_Z(l_ret);
                return NULL;
            }
            for (uint16_t i = 0; i < l_event->header.hash_count; i++){
                dap_chain_cs_dag_event_item_t * l_link_item = NULL;
                dap_chain_hash_fast_t * l_link_hash = (dap_chain_hash_fast_t *)
                        (l_event->hashes_n_datum_n_signs +
                        i*sizeof(*l_link_hash));
                pthread_mutex_lock(&PVT(l_dag)->events_mutex);
                HASH_FIND(hh, PVT(l_dag)->events,l_link_hash,sizeof(*l_link_hash),l_link_item);
                pthread_mutex_unlock(&PVT(l_dag)->events_mutex);
                if ( l_link_item ){
                    l_ret[i] = l_link_item->event;
                    (*a_links_size_array)[i] = l_link_item->event_size;
                }else {
                    char l_err_str[256];
                    unsigned l_off = snprintf(l_err_str, sizeof(l_err_str), "Can't find %s -> ",
                        dap_chain_hash_fast_to_str_static(l_link_hash));
                    snprintf(l_err_str + l_off, sizeof(l_err_str) - l_off, "%s links",
                        l_event_item ? dap_chain_hash_fast_to_str_static(&l_event_item->hash) : "<null>");
                    log_it(L_ERROR, "%s", l_err_str);
                    (*a_links_size_array)--;
                }
            }
            if(!(*a_links_size_array)) {
                DAP_DEL_Z(l_ret);
            }
            return l_ret;
        }
    }
    return  NULL;
}

/**
 * @brief s_chain_callback_atom_iter_create Create atomic element iterator
 * @param a_chain
 * @return
 */
static dap_chain_atom_iter_t *s_chain_callback_atom_iter_create(dap_chain_t *a_chain, dap_chain_cell_id_t a_cell_id, dap_hash_fast_t *a_hash_from)
{
    dap_chain_atom_iter_t * l_atom_iter = DAP_NEW_Z(dap_chain_atom_iter_t);
    if (!l_atom_iter) {
        log_it(L_CRITICAL, "%s", g_error_memory_alloc);
        return NULL;
    }
    l_atom_iter->chain = a_chain;
    l_atom_iter->cell_id = a_cell_id;
    if (a_hash_from)
        s_chain_callback_atom_iter_find_by_hash(l_atom_iter, a_hash_from, NULL);
    return l_atom_iter;
}

/**
 * @brief s_chain_callback_atom_iter_get Get pointed dag event
 * @param a_atom_iter
 * @param a_opertaion
 * @param a_atom_size
 * @return
 */
static dap_chain_atom_ptr_t s_chain_callback_atom_iter_get(dap_chain_atom_iter_t *a_atom_iter, dap_chain_iter_op_t a_operation, size_t *a_atom_size)
{
    dap_return_val_if_fail(a_atom_iter, NULL);
    dap_chain_cs_dag_t * l_dag = DAP_CHAIN_CS_DAG(a_atom_iter->chain);
    assert(l_dag);
    dap_chain_cs_dag_pvt_t *l_dag_pvt = PVT(l_dag);
    assert(l_dag_pvt);
    pthread_mutex_lock(&PVT(l_dag)->events_mutex);
    switch (a_operation) {
    case DAP_CHAIN_ITER_OP_FIRST:
        a_atom_iter->cur_item = l_dag_pvt->events;
        break;
    case DAP_CHAIN_ITER_OP_LAST:
        a_atom_iter->cur_item = HASH_LAST(l_dag_pvt->events);
        break;
    case DAP_CHAIN_ITER_OP_NEXT:
        if (a_atom_iter->cur_item)
            a_atom_iter->cur_item = ((dap_chain_cs_dag_event_item_t *)a_atom_iter->cur_item)->hh.next;
        break;
    case DAP_CHAIN_ITER_OP_PREV:
        if (a_atom_iter->cur_item)
            a_atom_iter->cur_item = ((dap_chain_cs_dag_event_item_t *)a_atom_iter->cur_item)->hh.prev;
        break;
    }
    if (a_atom_iter->cur_item) {
        dap_chain_cs_dag_event_item_t *l_item = a_atom_iter->cur_item;
        a_atom_iter->cur = l_item->event;
        a_atom_iter->cur_size = l_item->event_size;
        a_atom_iter->cur_hash = &l_item->hash;
        a_atom_iter->cur_num = l_item->event_number;
    } else
        *a_atom_iter = (dap_chain_atom_iter_t) { .chain = a_atom_iter->chain,
                                                 .cell_id = a_atom_iter->cell_id };
    pthread_mutex_unlock(&PVT(l_dag)->events_mutex);
    if (a_atom_size)
        *a_atom_size = a_atom_iter->cur_size;
    return a_atom_iter->cur;
}

/**
 * @brief s_chain_callback_atom_iter_find_by_hash
 * @param a_atom_iter
 * @param a_atom_hash
 * @return
 */
static dap_chain_atom_ptr_t s_chain_callback_atom_iter_find_by_hash(dap_chain_atom_iter_t *a_atom_iter ,
                                                                       dap_chain_hash_fast_t * a_atom_hash, size_t *a_atom_size)
{
    dap_chain_cs_dag_t *l_dag = DAP_CHAIN_CS_DAG(a_atom_iter->chain);
    dap_chain_cs_dag_event_item_t *l_event_item = NULL;
    pthread_mutex_lock(&PVT(l_dag)->events_mutex);
    HASH_FIND(hh, PVT(l_dag)->events, a_atom_hash, sizeof(*a_atom_hash), l_event_item);
    if (l_event_item) {
        a_atom_iter->cur_item = l_event_item;
        a_atom_iter->cur = l_event_item->event;
        a_atom_iter->cur_size = l_event_item->event_size;
        a_atom_iter->cur_hash = &l_event_item->hash;
        a_atom_iter->cur_num = l_event_item->event_number;
    } else
        *a_atom_iter = (dap_chain_atom_iter_t) { .chain = a_atom_iter->chain,
                                                 .cell_id = a_atom_iter->cell_id };
    if (a_atom_size)
        *a_atom_size = a_atom_iter->cur_size;
    pthread_mutex_unlock(&PVT(l_dag)->events_mutex);
    return a_atom_iter->cur;
}

static dap_chain_atom_ptr_t s_chain_callback_atom_iter_get_by_num(dap_chain_atom_iter_t *a_atom_iter, uint64_t a_atom_num)
{
    dap_chain_cs_dag_t *l_dag = DAP_CHAIN_CS_DAG(a_atom_iter->chain);
    dap_chain_cs_dag_event_item_t *l_event_item = NULL;
    pthread_mutex_lock(&PVT(l_dag)->events_mutex);
    for (l_event_item = PVT(l_dag)->events; l_event_item; l_event_item = l_event_item->hh.next)
        if (l_event_item->event_number == a_atom_num)
            break;
    if (l_event_item) {
        a_atom_iter->cur_item = l_event_item;
        a_atom_iter->cur = l_event_item->event;
        a_atom_iter->cur_size = l_event_item->event_size;
        a_atom_iter->cur_hash = &l_event_item->hash;
        a_atom_iter->cur_num = l_event_item->event_number;
    } else
        *a_atom_iter = (dap_chain_atom_iter_t) { .chain = a_atom_iter->chain,
                                                 .cell_id = a_atom_iter->cell_id };
    pthread_mutex_unlock(&PVT(l_dag)->events_mutex);
    return a_atom_iter->cur;
}

/**
 * @brief s_chain_callback_atom_iter_delete Delete dag event iterator
 * @param a_atom_iter
 */
static void s_chain_callback_atom_iter_delete(dap_chain_atom_iter_t *a_atom_iter)
{
    DAP_DELETE(a_atom_iter);
}

static dap_chain_datum_iter_t *s_chain_callback_datum_iter_create(dap_chain_t *a_chain)
{
    dap_chain_datum_iter_t *l_ret = DAP_NEW_Z(dap_chain_datum_iter_t);
    if (!l_ret) {
        log_it(L_CRITICAL, "%s", g_error_memory_alloc);
        return NULL;
    }
    l_ret->chain = a_chain;
    return l_ret;
}

static void s_chain_callback_datum_iter_delete(dap_chain_datum_iter_t *a_datum_iter)
{
    DAP_DELETE(a_datum_iter);
}

static void s_datum_iter_fill(dap_chain_datum_iter_t *a_datum_iter, dap_chain_cs_dag_event_item_t *a_event_item)
{
    a_datum_iter->cur_item = a_event_item;
    if (a_event_item) {
        a_datum_iter->cur = dap_chain_cs_dag_event_get_datum(a_event_item->event, a_event_item->event_size);
        a_datum_iter->cur_size = dap_chain_datum_size(a_datum_iter->cur);
        a_datum_iter->cur_hash = &a_event_item->datum_hash;
        a_datum_iter->cur_atom_hash = &a_event_item->hash;
        a_datum_iter->ret_code = a_event_item->ret_code;
    } else {
        a_datum_iter->cur = NULL;
        a_datum_iter->cur_hash = NULL;
        a_datum_iter->cur_size = 0;
        a_datum_iter->ret_code = 0;
    }
}

/**
 * @brief s_chain_callback_atom_find_by_datum_hash
 * @param IN a_chain
 * @param IN a_datum_hash
 * @param OUT a_event_hash
 * @param OUT a_ret_code
 * @return
 */
static dap_chain_datum_t *s_chain_callback_atom_find_by_datum_hash(dap_chain_t *a_chain, dap_chain_hash_fast_t *a_datum_hash,
                                                                   dap_chain_hash_fast_t *a_event_hash, int *a_ret_code)
{
    dap_chain_cs_dag_t *l_dag = DAP_CHAIN_CS_DAG( a_chain );
    dap_chain_cs_dag_event_item_t *l_event_item = NULL;
    pthread_mutex_lock(&PVT(l_dag)->events_mutex);
    HASH_FIND(hh_datums, PVT(l_dag)->datums, a_datum_hash, sizeof(*a_datum_hash), l_event_item);
    pthread_mutex_unlock(&PVT(l_dag)->events_mutex);
    if ( l_event_item ){
        dap_chain_datum_t *l_datum = dap_chain_cs_dag_event_get_datum(l_event_item->event, l_event_item->event_size);
        if (l_datum && l_datum->header.data_size) {
            if (a_event_hash)
                *a_event_hash = l_event_item->hash;
            if (a_ret_code)
                *a_ret_code = l_event_item->ret_code;
            return l_datum;
        }
    }
    return NULL;
}


static dap_chain_datum_t *s_chain_callback_datum_iter_get_first(dap_chain_datum_iter_t *a_datum_iter)
{
    dap_chain_cs_dag_t *l_dag = DAP_CHAIN_CS_DAG(a_datum_iter->chain);
    pthread_mutex_lock(&PVT(l_dag)->events_mutex);
    dap_chain_cs_dag_event_item_t *l_item = PVT(l_dag)->datums;
    s_datum_iter_fill(a_datum_iter, l_item);
    pthread_mutex_unlock(&PVT(l_dag)->events_mutex);
    return a_datum_iter->cur;
}

static dap_chain_datum_t *s_chain_callback_datum_iter_get_next(dap_chain_datum_iter_t *a_datum_iter)
{
    dap_chain_cs_dag_t *l_dag = DAP_CHAIN_CS_DAG(a_datum_iter->chain);
    pthread_mutex_lock(&PVT(l_dag)->events_mutex);
    dap_chain_cs_dag_event_item_t *l_item = a_datum_iter->cur_item;
    if (l_item)
        l_item = l_item->hh_datums.next;
    s_datum_iter_fill(a_datum_iter, l_item);
    pthread_mutex_unlock(&PVT(l_dag)->events_mutex);
    return a_datum_iter->cur;
}

/**
 * @brief s_cli_dag
 * @param argc
 * @param argv
 * @param arg_func
 * @param str_reply
 * @return
 */
static int s_cli_dag(int argc, char ** argv, void **a_str_reply)
{
    json_object **json_arr_reply = (json_object **)a_str_reply;
    enum {
        SUBCMD_EVENT_LIST,
        SUBCMD_EVENT_DUMP,
        SUBCMD_EVENT_SIGN,
        SUBCMD_EVENT_COUNT,
        SUBCMD_UNDEFINED
    } l_event_subcmd={0};

    int arg_index = 1;

    const char * l_event_cmd_str = NULL;
    const char * l_round_cmd_str = NULL;

    const char* l_event_hash_str = NULL;
    dap_chain_hash_fast_t l_event_hash = {0};

    const char * l_datum_hash_str = NULL;
    const char * l_cert_str;
    const char * l_from_events_str = NULL;

    dap_chain_t * l_chain = NULL;
    dap_chain_cs_dag_t * l_dag = NULL;
    dap_chain_net_t * l_net = NULL;

    dap_cli_server_cmd_find_option_val(argv, arg_index, arg_index + 1, "event", &l_event_cmd_str);
    dap_cli_server_cmd_find_option_val(argv, arg_index, arg_index + 1, "round", &l_round_cmd_str);

    arg_index++;
    const char * l_hash_out_type = NULL;
    dap_cli_server_cmd_find_option_val(argv, 0, argc, "-H", &l_hash_out_type);
    if(!l_hash_out_type)
        l_hash_out_type = "hex";
    if(dap_strcmp(l_hash_out_type,"hex") && dap_strcmp(l_hash_out_type,"base58")) {
        dap_json_rpc_error_add(DAP_CHAIN_NODE_CLI_COM_DAG_PARAM_ERR,"invalid parameter -H, valid values: -H <hex | base58>");
        return -DAP_CHAIN_NODE_CLI_COM_DAG_PARAM_ERR;
    }

<<<<<<< HEAD
    dap_chain_node_cli_cmd_values_parse_net_chain(&arg_index, argc, argv, a_str_reply, &l_chain, &l_net,
                                                  CHAIN_TYPE_TOKEN);
=======
    if(dap_chain_node_cli_cmd_values_parse_net_chain_for_json(&arg_index, argc, argv, &l_chain, &l_net,CHAIN_TYPE_TX) < 0)
        return -DAP_CHAIN_NODE_CLI_COM_DAG_PARAM_ERR;

>>>>>>> a2823695
    if ((l_net == NULL) || (l_chain == NULL)){
        return -1;
    } 
    l_dag = DAP_CHAIN_CS_DAG(l_chain);

    const char *l_chain_type = dap_chain_get_cs_type(l_chain);

    if (!strstr(l_chain_type, "dag_")){
            dap_json_rpc_error_add(DAP_CHAIN_NODE_CLI_COM_DAG_CHAIN_TYPE_ERR,"Type of chain %s is not dag. This chain with type %s is not supported by this command",
                        l_chain->name, l_chain_type);            
            return -DAP_CHAIN_NODE_CLI_COM_DAG_CHAIN_TYPE_ERR;
    }

    int ret = 0;
    if ( l_round_cmd_str ) {
        json_object * json_obj_round = json_object_new_object();
        char l_buf[150] = {};
        if ( strcmp(l_round_cmd_str,"complete") == 0 ){
            const char * l_cmd_mode_str = NULL;
            dap_cli_server_cmd_find_option_val(argv, arg_index, argc, "-mode", &l_cmd_mode_str);
            bool l_verify_only = false;
            if ( dap_strcmp(l_cmd_mode_str,"verify only") == 0 ){
                l_verify_only = true;
            }
            log_it(L_NOTICE,"Round complete command accepted, forming new events");

            size_t l_objs_size = 0;
            dap_global_db_obj_t * l_objs = dap_global_db_get_all_sync(l_dag->gdb_group_events_round_new,&l_objs_size);
            if (l_objs_size)
                json_object_object_add(json_obj_round,"round status", json_object_new_string("Completing round"));
            else
                json_object_object_add(json_obj_round,"round status", json_object_new_string("Completing round: no data"));
            // list for verifed and added events
            dap_list_t *l_list_to_del = NULL;

            // Check if its ready or not
            for (size_t i = 0; i< l_objs_size; i++ ){
                if (!strcmp(DAG_ROUND_CURRENT_KEY, l_objs[i].key))
                    continue;
                dap_chain_cs_dag_event_round_item_t *l_round_item = (dap_chain_cs_dag_event_round_item_t *)l_objs[i].value;
                dap_chain_cs_dag_event_t *l_event = (dap_chain_cs_dag_event_t *)l_round_item->event_n_signs;
                dap_hash_fast_t l_event_hash = {};
                size_t l_event_size = l_round_item->event_size;
                dap_hash_fast(l_event, l_event_size, &l_event_hash);
                int l_ret_event_verify;
                if ( ( l_ret_event_verify = l_dag->callback_cs_verify (l_dag,l_event,l_event_size) ) !=0 ){// if consensus accept the event                                        
                    dap_json_rpc_error_add(DAP_CHAIN_NODE_CLI_COM_DAG_EVENT_ERR,"Error! Event %s is not passing consensus verification, ret code %d\n",
                                              l_objs[i].key, l_ret_event_verify );
                    ret = -DAP_CHAIN_NODE_CLI_COM_DAG_EVENT_ERR;
                    break;
                }else {
                    snprintf(l_buf, 150, "Event %s verification passed", l_objs[i].key);
                    json_object_object_add(json_obj_round,"verification status", json_object_new_string(l_buf));
                    // If not verify only mode we add
                    if ( ! l_verify_only ){
                        if (s_chain_callback_atom_add(l_chain, l_event, l_event_size, &l_event_hash)!= ATOM_ACCEPT) { // Add new atom in chain
                            snprintf(l_buf, 150, "Event %s not added in chain\n", l_objs[i].key);
                            json_object_object_add(json_obj_round,"status add", json_object_new_string(l_buf));                            
                        } else {
                            // add event to delete
                            l_list_to_del = dap_list_prepend(l_list_to_del, (void *)l_objs[i].key);
                            snprintf(l_buf, 150, "Event %s added in chain successfully\n",
                                    l_objs[i].key);
                            json_object_object_add(json_obj_round,"status add", json_object_new_string(l_buf));
                        }
                    }
                }
            }
            // write events to file and delete events from db
            if(l_list_to_del) {
                if (dap_chain_cell_file_update(l_chain->cells) > 0) {
                    // delete events from db
                    dap_list_t *l_el;
                    DL_FOREACH(l_list_to_del, l_el) {
                        dap_global_db_del_sync(l_dag->gdb_group_events_round_new, (char*)l_el->data);
                    }
                }
                dap_chain_cell_close(l_chain->cells);
                dap_list_free(l_list_to_del);
            }

            // Cleaning up
            dap_global_db_objs_delete(l_objs, l_objs_size);
            json_object_array_add(*json_arr_reply, json_obj_round);

            // Spread new  mempool changes and  dag events in network - going to SYNC_ALL
            // dap_chain_net_sync_all(l_net);
        }
        if (strcmp(l_round_cmd_str, "find") == 0) {
            dap_cli_server_cmd_find_option_val(argv, arg_index, argc, "-datum", &l_datum_hash_str);
            char *l_datum_in_hash = NULL;
            if (l_datum_hash_str) {
                if(!dap_strncmp(l_datum_hash_str, "0x", 2) || !dap_strncmp(l_datum_hash_str, "0X", 2)) {
                    l_datum_in_hash = dap_strdup(l_datum_hash_str);
                } else {
                    l_datum_in_hash = dap_enc_base58_to_hex_str_from_str(l_datum_hash_str);
                }
            } else {
                dap_json_rpc_error_add(DAP_CHAIN_NODE_CLI_COM_DAG_PARAM_ERR,"The -datum option was not specified, so "
                                          "no datum is known to look for in rounds.\n");
                return 0;
            }
            dap_hash_fast_t l_datum_hash = {0};
            dap_chain_hash_fast_from_str(l_datum_in_hash, &l_datum_hash);
            if (dap_hash_fast_is_blank(&l_datum_hash)) {
                dap_json_rpc_error_add(DAP_CHAIN_NODE_CLI_COM_DAG_PARAM_ERR,"The -datum parameter is not a valid hash.\n");
                return 0;
            }
            size_t l_objs_size = 0;
            dap_global_db_obj_t * l_objs = dap_global_db_get_all_sync(l_dag->gdb_group_events_round_new, &l_objs_size);
            size_t l_search_events = 0;
            json_object_object_add(json_obj_round,"Events", json_object_new_string("empty"));
            for (size_t i = 0; i < l_objs_size;i++) {
                if (!strcmp(DAG_ROUND_CURRENT_KEY, l_objs[i].key))
                    continue;
                dap_chain_cs_dag_event_round_item_t *l_round_item = (dap_chain_cs_dag_event_round_item_t *)l_objs[i].value;
                if (dap_hash_fast_compare(&l_round_item->round_info.datum_hash, &l_datum_hash)) {
                    dap_chain_cs_dag_event_t *l_event = (dap_chain_cs_dag_event_t *)l_round_item->event_n_signs;
                    size_t l_event_size = l_round_item->event_size;
                    dap_hash_fast_t ll_event_hash = {0};
                    dap_hash_fast(l_event, l_event_size, &ll_event_hash);
                    char *ll_event_hash_str = dap_hash_fast_to_str_new(&ll_event_hash);
                    l_search_events++;
                    json_object_object_add(json_obj_round,"events count", json_object_new_uint64(l_search_events));
                    json_object_object_add(json_obj_round,"event hash", json_object_new_string(ll_event_hash_str));
                    json_object_object_add(json_obj_round,"cell_id", json_object_new_uint64(l_event->header.cell_id.uint64));
                    DAP_DELETE(ll_event_hash_str);
                }
            }
            dap_global_db_objs_delete(l_objs, l_objs_size);
            DAP_DELETE(l_datum_in_hash);
            if (!l_search_events) {                  
                snprintf(l_buf, 150, "Datum hash %s not found in round event.\n", l_datum_hash_str);
                json_object_object_add(json_obj_round,"find result", json_object_new_string(l_buf));
            }            
            return 0;
        }
    }else if ( l_event_cmd_str  ) {        
        char *l_datum_hash_hex_str = NULL;
        char *l_datum_hash_base58_str = NULL;
        if ( strcmp( l_event_cmd_str, "list" ) == 0 ) {
            l_event_subcmd = SUBCMD_EVENT_LIST;
            dap_cli_server_cmd_find_option_val(argv, arg_index, argc, "-from", &l_from_events_str);
        } else if ( strcmp( l_event_cmd_str,"dump") == 0 ) {
            l_event_subcmd = SUBCMD_EVENT_DUMP;
            dap_cli_server_cmd_find_option_val(argv, arg_index, argc, "-from", &l_from_events_str);
            dap_cli_server_cmd_find_option_val(argv, arg_index, argc, "-event", &l_event_hash_str);
        } else if (  strcmp( l_event_cmd_str, "sign" ) == 0  ) {
            dap_cli_server_cmd_find_option_val(argv, arg_index, argc, "-event", &l_event_hash_str);
            dap_cli_server_cmd_find_option_val(argv, arg_index, argc, "-cert", &l_cert_str);
            l_event_subcmd = SUBCMD_EVENT_SIGN;
        } else if (strcmp(l_event_cmd_str, "count") == 0) {
            l_event_subcmd = SUBCMD_EVENT_COUNT;
        } else {
            l_event_subcmd = SUBCMD_UNDEFINED;
        }

        char *l_event_hash_hex_str = NULL, *l_event_hash_base58_str = NULL;
        // datum hash may be in hex or base58 format
        if(l_event_hash_str) {
            if(!dap_strncmp(l_event_hash_str, "0x", 2) || !dap_strncmp(l_event_hash_str, "0X", 2)) {
                l_event_hash_hex_str = dap_strdup(l_event_hash_str);
                l_event_hash_base58_str = dap_enc_base58_from_hex_str_to_str(l_event_hash_str);
            }
            else {
                l_event_hash_hex_str = dap_enc_base58_to_hex_str_from_str(l_event_hash_str);
                l_event_hash_base58_str = dap_strdup(l_event_hash_str);
            }
        }

        if (l_event_hash_hex_str)
            dap_chain_hash_fast_from_str(l_event_hash_hex_str, &l_event_hash);

        switch (l_event_subcmd) {        

        case SUBCMD_EVENT_DUMP: {
            json_object * json_obj_event = json_object_new_object();
            char l_buf[150] = {};
            dap_chain_cs_dag_event_round_item_t *l_round_item = NULL;
            dap_chain_cs_dag_event_t *l_event = NULL;
            size_t l_event_size = 0;
                if (l_from_events_str && strcmp(l_from_events_str,"round.new") == 0) {
                    const char * l_gdb_group_events = l_dag->gdb_group_events_round_new;
                    size_t l_round_item_size = 0;
                    l_round_item = (dap_chain_cs_dag_event_round_item_t *)dap_global_db_get_sync(l_gdb_group_events,
                                                    l_event_hash_str, &l_round_item_size, NULL, NULL);
                    if (l_round_item) {
                        l_event_size = l_round_item->event_size;
                        l_event = (dap_chain_cs_dag_event_t *)l_round_item->event_n_signs;
                    }
                } else if (l_from_events_str && strcmp(l_from_events_str,"events_lasts") == 0) {
                    dap_chain_cs_dag_event_item_t * l_event_item = NULL;
                    pthread_mutex_lock(&PVT(l_dag)->events_mutex);
                    HASH_FIND(hh,PVT(l_dag)->events_lasts_unlinked,&l_event_hash,sizeof(l_event_hash),l_event_item);
                    pthread_mutex_unlock(&PVT(l_dag)->events_mutex);
                    if ( l_event_item )
                        l_event = l_event_item->event;
                    else {
                        ret = -DAP_CHAIN_NODE_CLI_COM_DAG_FIND_ERR;
                        dap_json_rpc_error_add(DAP_CHAIN_NODE_CLI_COM_DAG_FIND_ERR,"Can't find event %s in events_last table\n", l_event_hash_str);                        
                        break;
                    }
                } else if (!l_from_events_str || strcmp(l_from_events_str,"events") == 0) {
                    dap_chain_cs_dag_event_item_t * l_event_item = NULL;
                    pthread_mutex_lock(&PVT(l_dag)->events_mutex);
                    HASH_FIND(hh,PVT(l_dag)->events,&l_event_hash,sizeof(l_event_hash),l_event_item);
                    pthread_mutex_unlock(&PVT(l_dag)->events_mutex);
                    if ( l_event_item ) {
                        l_event = l_event_item->event;
                        l_event_size = l_event_item->event_size;
                    } else {
                        ret = -DAP_CHAIN_NODE_CLI_COM_DAG_FIND_ERR;
                        dap_json_rpc_error_add(DAP_CHAIN_NODE_CLI_COM_DAG_FIND_ERR,"Can't find event %s in events table\n", l_event_hash_str);                        
                        break;
                    }
                } else if (l_from_events_str && strcmp(l_from_events_str,"threshold") == 0) {
                    dap_chain_cs_dag_event_item_t * l_event_item = NULL;
                    pthread_mutex_lock(&PVT(l_dag)->events_mutex);
                    HASH_FIND(hh,PVT(l_dag)->events_treshold,&l_event_hash,sizeof(l_event_hash),l_event_item);
                    pthread_mutex_unlock(&PVT(l_dag)->events_mutex);
                    if (l_event_item)
                        l_event = l_event_item->event;
                    else {
                        ret = -DAP_CHAIN_NODE_CLI_COM_DAG_FIND_ERR;
                        dap_json_rpc_error_add(DAP_CHAIN_NODE_CLI_COM_DAG_FIND_ERR,"Can't find event %s in threshold table\n", l_event_hash_str);                        
                        break;
                    }
                } else {
                    ret = -DAP_CHAIN_NODE_CLI_COM_DAG_PARAM_ERR;
                    dap_json_rpc_error_add(DAP_CHAIN_NODE_CLI_COM_DAG_PARAM_ERR,
                            "Wrong events_from option \"%s\", need one of variant: events, round.new, events_lasts, threshold", l_from_events_str);                    
                    break;

                }
                if ( l_event ) {
                    char buf[DAP_TIME_STR_SIZE];
                    json_object_object_add(json_obj_event,"Event hash", json_object_new_string(l_event_hash_str));

                    // Round info
                    if ((l_from_events_str && strcmp(l_from_events_str,"round.new") == 0) && l_round_item) {
                        json_object_object_add(json_obj_event,"Round info", json_object_new_string(" "));
                        json_object_object_add(json_obj_event,"tsigns reject", json_object_new_uint64(l_round_item->round_info.reject_count));
                        json_object_object_add(json_obj_event,"ts_update", json_object_new_string(buf));
                        dap_nanotime_to_str_rfc822(buf, DAP_TIME_STR_SIZE, l_round_item->round_info.ts_update);
                        json_object_object_add(json_obj_event,"datum_hash", json_object_new_string(dap_chain_hash_fast_to_str_static(&l_round_item->round_info.datum_hash)));
                        json_object_object_add(json_obj_event,"ts_update", json_object_new_string(buf));                        
                    }

                    // Header
                    json_object_object_add(json_obj_event,"Header", json_object_new_string("empty"));
                    sprintf(l_buf,"%hu",l_event->header.version);
                    json_object_object_add(json_obj_event,"version", json_object_new_string(l_buf));
                    json_object_object_add(json_obj_event,"round ID", json_object_new_uint64(l_event->header.round_id));
                    sprintf(l_buf,"0x%016"DAP_UINT64_FORMAT_x"",l_event->header.cell_id.uint64);
                    json_object_object_add(json_obj_event,"cell_id", json_object_new_string(l_buf));
                    sprintf(l_buf,"0x%016"DAP_UINT64_FORMAT_x"",l_event->header.chain_id.uint64);
                    json_object_object_add(json_obj_event,"chain_id", json_object_new_string(l_buf));
                    dap_time_to_str_rfc822(buf, DAP_TIME_STR_SIZE, l_event->header.ts_created);
                    json_object_object_add(json_obj_event,"ts_created", json_object_new_string(l_buf));

                    // Hash links
                    json_object_object_add(json_obj_event,"hashes count", json_object_new_uint64(l_event->header.hash_count));
                    for (uint16_t i=0; i < l_event->header.hash_count; i++){
                        dap_chain_hash_fast_t * l_hash = (dap_chain_hash_fast_t *) (l_event->hashes_n_datum_n_signs +
                                i*sizeof (dap_chain_hash_fast_t));
                        json_object_object_add(json_obj_event,"hash", json_object_new_string(dap_chain_hash_fast_to_str_static(l_hash)));
                    }
                    size_t l_offset =  l_event->header.hash_count*sizeof (dap_chain_hash_fast_t);
                    dap_chain_datum_t * l_datum = (dap_chain_datum_t*) (l_event->hashes_n_datum_n_signs + l_offset);
                    size_t l_datum_size =  dap_chain_datum_size(l_datum);

                    // Nested datum
                    const char *l_datum_type = NULL;
                    DAP_DATUM_TYPE_STR(l_datum->header.type_id, l_datum_type)
                    json_object_object_add(json_obj_event,"Datum", json_object_new_string("empty"));
                    json_object_object_add(json_obj_event,"datum_size", json_object_new_uint64(l_datum_size));
                    sprintf(l_buf,"0x%02hhX",l_datum->header.version_id);
                    json_object_object_add(json_obj_event,"version", json_object_new_string(l_buf));
                    json_object_object_add(json_obj_event,"type_id", json_object_new_string(l_datum_type));
                    dap_time_to_str_rfc822(buf, DAP_TIME_STR_SIZE, l_datum->header.ts_create);
                    json_object_object_add(json_obj_event,"ts_create", json_object_new_string(buf));
                    json_object_object_add(json_obj_event,"data_size", json_object_new_uint64(l_datum->header.data_size));
                    
                    // Signatures
                    json_object_object_add(json_obj_event,"signs count", json_object_new_uint64(l_event->header.signs_count));
                    l_offset += l_datum_size;
                    while (l_offset + sizeof (l_event->header) < l_event_size ){
                        dap_sign_t * l_sign =(dap_sign_t *) (l_event->hashes_n_datum_n_signs +l_offset);
                        size_t l_sign_size = dap_sign_get_size(l_sign);
                        if (l_sign_size == 0 ){
                            dap_json_rpc_error_add(DAP_CHAIN_NODE_CLI_COM_DAG_SIGN_ERR," wrong sign size 0, stop parsing headers");
                            break;
                        }
                        dap_chain_hash_fast_t l_pkey_hash;
                        dap_sign_get_pkey_hash(l_sign, &l_pkey_hash);
                        const char *l_hash_str = dap_strcmp(l_hash_out_type, "hex")
                            ? dap_enc_base58_encode_hash_to_str_static(&l_pkey_hash)
                            : dap_chain_hash_fast_to_str_static(&l_pkey_hash);

                        json_object_object_add(json_obj_event,"type", json_object_new_string(dap_sign_type_to_str( l_sign->header.type )));
                        json_object_object_add(json_obj_event,"pkey_hash", json_object_new_string(l_hash_str));
                        
                        l_offset += l_sign_size;
                    }
                    dap_chain_datum_dump_json(json_obj_event, l_datum, l_hash_out_type, l_net->pub.id);
                    json_object_array_add(*json_arr_reply, json_obj_event);

                    ret=0;
                }else {
                    dap_json_rpc_error_add(DAP_CHAIN_NODE_CLI_COM_DAG_FIND_ERR,"Can't find event 0x%s in the new forming round ",
                                                      l_event_hash_str);
                    ret=-10;
                }
                DAP_DEL_Z(l_round_item);
            } break;

            case SUBCMD_EVENT_LIST: {
                json_object * json_obj_event_list = json_object_new_object();
                json_object * json_arr_obj_event = json_object_new_array();
                const char *l_limit_str = NULL, *l_offset_str = NULL;
                dap_cli_server_cmd_find_option_val(argv, arg_index, argc, "-limit", &l_limit_str);
                dap_cli_server_cmd_find_option_val(argv, arg_index, argc, "-offset", &l_offset_str);                
                char *ptr;
                size_t l_limit = l_limit_str ? strtoull(l_limit_str, &ptr, 10) : 1000;
                size_t l_offset = l_offset_str ? strtoull(l_offset_str, &ptr, 10) : 0;
                if (l_offset)
                    json_object_object_add(json_obj_event_list,"offset", json_object_new_uint64(l_offset));                
                if (l_limit)
                    json_object_object_add(json_obj_event_list,"limit", json_object_new_uint64(l_limit));
                    
                if (l_from_events_str && strcmp(l_from_events_str,"round.new") == 0) {
                    char * l_gdb_group_events = DAP_CHAIN_CS_DAG(l_chain)->gdb_group_events_round_new;
                    if ( l_gdb_group_events ){
                        dap_global_db_obj_t * l_objs;
                        size_t l_objs_count = 0;
                        l_objs = dap_global_db_get_all_sync(l_gdb_group_events,&l_objs_count);                        
                        size_t l_arr_start = 0;
                        if (l_offset) {
                            l_arr_start = l_offset;                           
                        }
                        size_t l_arr_end = l_objs_count;
                        if (l_limit) {
                            l_arr_end = l_arr_start + l_limit;
                            if (l_arr_end > l_objs_count)
                                l_arr_end = l_objs_count;
                        }
                        json_object_object_add(json_obj_event_list,"net name", json_object_new_string(l_net->pub.name));
                        json_object_object_add(json_obj_event_list,"chain", json_object_new_string(l_chain->name));
                        json_object_object_add(json_obj_event_list,"obj count", json_object_new_uint64(l_objs_count));                        

                        for (size_t i = l_arr_start; i < l_arr_end; i++) {
                            json_object * json_obj_event_i = json_object_new_object();
                            if (!strcmp(DAG_ROUND_CURRENT_KEY, l_objs[i].key)) {
                                json_object_object_add(json_obj_event_i, l_objs[i].key, json_object_new_uint64(*(uint64_t *)l_objs[i].value)); 
                                json_object_array_add(json_arr_obj_event, json_obj_event_i);                               
                                continue;
                            }
                            dap_chain_cs_dag_event_t * l_event = (dap_chain_cs_dag_event_t *)
                                            ((dap_chain_cs_dag_event_round_item_t *)l_objs[i].value)->event_n_signs;
                            char buf[DAP_TIME_STR_SIZE];
                            dap_time_to_str_rfc822(buf, DAP_TIME_STR_SIZE, l_event->header.ts_created);
                            json_object_object_add(json_obj_event_i, "#", json_object_new_string(dap_itoa(i-1)));
                            json_object_object_add(json_obj_event_i, "obj key", json_object_new_string(l_objs[i].key));
                            json_object_object_add(json_obj_event_i, "ts_create", json_object_new_string(buf));
                            json_object_array_add(json_arr_obj_event, json_obj_event_i);
                        }
                        json_object_object_add(json_obj_event_list, "OBJ", json_arr_obj_event);
                        if (l_objs && l_objs_count )
                            dap_global_db_objs_delete(l_objs, l_objs_count);
                        ret = 0;
                    } else {
                        dap_json_rpc_error_add(DAP_CHAIN_NODE_CLI_COM_DAG_GLOBALDB_ERR, "%s.%s: Error! No GlobalDB group!\n", l_net->pub.name, l_chain->name);
                        ret = -2;

                    }
                    json_object_array_add(*json_arr_reply, json_obj_event_list);   
                } else if (!l_from_events_str || (strcmp(l_from_events_str,"events") == 0)) {
                    pthread_mutex_lock(&PVT(l_dag)->events_mutex);                    
                    size_t l_arr_start = 0;
                    if (l_offset > 0) {
                        l_arr_start = l_offset;                        
                    }
                    size_t l_arr_end = HASH_COUNT(PVT(l_dag)->events);
                    if (l_limit) {
                        l_arr_end = l_arr_start + l_limit;
                        if (l_arr_end > HASH_COUNT(PVT(l_dag)->events))
                            l_arr_end = HASH_COUNT(PVT(l_dag)->events);
                    }
                    size_t i_tmp = 0;
                    dap_chain_cs_dag_event_item_t * l_event_item = NULL,*l_event_item_tmp = NULL;
                    HASH_ITER(hh,PVT(l_dag)->events,l_event_item, l_event_item_tmp ) {
                        if (i_tmp < l_arr_start || i_tmp >= l_arr_end) {
                            i_tmp++;
                        } else {
                            json_object * json_obj_event_i = json_object_new_object();
                            i_tmp++;
                            char buf[DAP_TIME_STR_SIZE];
                            dap_time_to_str_rfc822(buf, DAP_TIME_STR_SIZE, l_event_item->event->header.ts_created);
                            json_object_object_add(json_obj_event_i, "#", json_object_new_string(dap_itoa(i_tmp)));
                            json_object_object_add(json_obj_event_i, "hash", json_object_new_string(dap_chain_hash_fast_to_str_static(&l_event_item->hash)));
                            json_object_object_add(json_obj_event_i, "ts_create", json_object_new_string(buf)); 
                            json_object_array_add(json_arr_obj_event, json_obj_event_i);                           
                        }
                    }
                    json_object_object_add(json_obj_event_list, "EVENTS", json_arr_obj_event);
                    size_t l_events_count = HASH_COUNT(PVT(l_dag)->events);
                    pthread_mutex_unlock(&PVT(l_dag)->events_mutex);

                    json_object_object_add(json_obj_event_list,"net name", json_object_new_string(l_net->pub.name));
                    json_object_object_add(json_obj_event_list,"chain", json_object_new_string(l_chain->name));
                    json_object_object_add(json_obj_event_list,"total events", json_object_new_uint64(l_events_count));

                    json_object_array_add(*json_arr_reply, json_obj_event_list);                                       
                }else if (l_from_events_str && (strcmp(l_from_events_str,"threshold") == 0) ){
                    pthread_mutex_lock(&PVT(l_dag)->events_mutex);
                    dap_chain_cs_dag_event_item_t * l_event_item = NULL,*l_event_item_tmp = NULL;
                    size_t l_arr_start = 0;
                    if (l_offset) {
                        l_arr_start = l_offset;
                    }
                    size_t l_arr_end = HASH_COUNT(PVT(l_dag)->events_treshold);
                    if (l_limit) {
                        l_arr_end = l_arr_start + l_limit;
                        if (l_arr_end > HASH_COUNT(PVT(l_dag)->events_treshold))
                            l_arr_end = HASH_COUNT(PVT(l_dag)->events_treshold);
                    }
                    size_t i_tmp = 0;
                    HASH_ITER(hh,PVT(l_dag)->events_treshold,l_event_item, l_event_item_tmp ) {
                        if (i_tmp < l_arr_start || i_tmp > l_arr_end) {
                            i_tmp++;
                            continue;
                        }
                        i_tmp++;
                        json_object * json_obj_event_i = json_object_new_object();
                        char buf[DAP_TIME_STR_SIZE];
                        dap_time_to_str_rfc822(buf, DAP_TIME_STR_SIZE, l_event_item->event->header.ts_created);
                        json_object_object_add(json_obj_event_i, "#", json_object_new_string(dap_itoa(i_tmp)));
                        json_object_object_add(json_obj_event_i, "hash", json_object_new_string(dap_chain_hash_fast_to_str_static(&l_event_item->hash)));
                        json_object_object_add(json_obj_event_i, "ts_create", json_object_new_string(buf)); 
                        json_object_array_add(json_arr_obj_event, json_obj_event_i);                       
                    }
                    json_object_object_add(json_obj_event_list, "TRESHOLD", json_arr_obj_event);
                    size_t l_events_count = HASH_COUNT(PVT(l_dag)->events_treshold);
                    pthread_mutex_unlock(&PVT(l_dag)->events_mutex);
                    json_object_object_add(json_obj_event_list,"net name", json_object_new_string(l_net->pub.name));
                    json_object_object_add(json_obj_event_list,"chain", json_object_new_string(l_chain->name));
                    json_object_object_add(json_obj_event_list,"total events", json_object_new_uint64(l_events_count));

                    json_object_array_add(*json_arr_reply, json_obj_event_list);

                }else {
                    dap_json_rpc_error_add(DAP_CHAIN_NODE_CLI_COM_DAG_UNDEF_ERR, "Undefined events source for listing ");
                    ret=-14;

                }
            } break;

            case SUBCMD_EVENT_COUNT: {
                json_object * json_obj_event_count = json_object_new_object();
                json_object_object_add(json_obj_event_count,"net name", json_object_new_string(l_net->pub.name));
                json_object_object_add(json_obj_event_count,"chain", json_object_new_string(l_chain->name));
                const char * l_gdb_group_events = DAP_CHAIN_CS_DAG(l_chain)->gdb_group_events_round_new;
                if (l_gdb_group_events) {
                    size_t l_objs_count = dap_global_db_driver_count(l_gdb_group_events, c_dap_global_db_driver_hash_blank, false);
                    json_object_object_add(json_obj_event_count, "event count in round new", json_object_new_int(l_objs_count));
                }
                size_t l_event_count = HASH_COUNT(PVT(l_dag)->events);
                size_t l_event_treshold_count = HASH_COUNT(PVT(l_dag)->events_treshold);
                json_object_object_add(json_obj_event_count,"atom in events", json_object_new_uint64(l_event_count));
                json_object_object_add(json_obj_event_count,"atom in threshold", json_object_new_uint64(l_event_treshold_count));
                json_object_array_add(*json_arr_reply, json_obj_event_count);
            } break;

            case SUBCMD_EVENT_SIGN: { // Sign event command
                json_object * json_obj_event_count = json_object_new_object();
                json_object * json_arr_obj_event = json_object_new_array();
                char * l_gdb_group_events = l_dag->gdb_group_events_round_new;
                size_t l_round_item_size = 0;
                dap_chain_cs_dag_event_round_item_t *l_round_item =
                                    (dap_chain_cs_dag_event_round_item_t *)dap_global_db_get_sync(l_gdb_group_events,
                                                        l_event_hash_hex_str, &l_round_item_size, NULL, NULL);
                if (l_round_item) {
                    dap_cert_t *l_cert = dap_cert_find_by_name(l_cert_str);
                    if (l_cert && l_cert->enc_key->priv_key_data) {
                        size_t l_event_size = l_round_item->event_size;
                        dap_chain_cs_dag_event_t * l_event = (dap_chain_cs_dag_event_t *)DAP_DUP_SIZE(l_round_item->event_n_signs, l_event_size);
                        size_t l_event_size_new = dap_chain_cs_dag_event_sign_add(&l_event, l_event_size, l_cert->enc_key);
                        if ( l_event_size_new ) {
                            dap_chain_hash_fast_t l_event_new_hash;
                            dap_chain_cs_dag_event_calc_hash(l_event, l_event_size_new, &l_event_new_hash);
                            const char *l_event_new_hash_hex_str = dap_chain_hash_fast_to_str_static(&l_event_new_hash);
                            const char *l_event_new_hash_base58_str = NULL;
                            if (dap_strcmp(l_hash_out_type, "hex"))
                                l_event_new_hash_base58_str = dap_enc_base58_encode_hash_to_str_static(&l_event_new_hash);

                            if (dap_chain_cs_dag_event_gdb_set(l_dag, l_event_new_hash_hex_str, l_event,
                                                               l_event_size_new, l_round_item)) {
                                json_object * json_obj_sign = json_object_new_object();

                                json_object_object_add(json_obj_sign,"cert", json_object_new_string(l_cert_str));
                                json_object_object_add(json_obj_sign,"event", l_event_new_hash_base58_str ?
                                                           json_object_new_string(l_event_new_hash_base58_str) :
                                                           json_object_new_string(l_event_new_hash_hex_str));
                                json_object_array_add(json_arr_obj_event, json_obj_sign);

                                json_object_object_add(json_obj_event_count,"Added new sign with cert, event placed back in round.new", json_arr_obj_event);
                                json_object_array_add(*json_arr_reply, json_obj_event_count);

                            } else {
                                dap_json_rpc_error_add(DAP_CHAIN_NODE_CLI_COM_DAG_SIGN_ERR,"GDB Error: Can't place event %s with new sign back in round.new\n",
                                                       l_event_new_hash_base58_str ? l_event_new_hash_base58_str : l_event_new_hash_hex_str);
                                ret = -DAP_CHAIN_NODE_CLI_COM_DAG_SIGN_ERR;
                            }
                            DAP_DELETE(l_event);
                        } else {
                            dap_json_rpc_error_add(DAP_CHAIN_NODE_CLI_COM_DAG_SIGN_ERR,"Can't sign event %s in round.new\n",
                                                   l_event_hash_str);
                            ret=-DAP_CHAIN_NODE_CLI_COM_DAG_SIGN_ERR;
                        }
                    } else {
                        dap_json_rpc_error_add(DAP_CHAIN_NODE_CLI_COM_DAG_CERT_ERR,"No valid certificate provided for event %s signing\n",
                                               l_event_hash_str);
                        ret = -DAP_CHAIN_NODE_CLI_COM_DAG_CERT_ERR;
                    }
                    DAP_DELETE(l_round_item);
                } else {
                    dap_json_rpc_error_add(DAP_CHAIN_NODE_CLI_COM_DAG_FIND_EVENT_ERR,"Can't find event %s in round.new - only place where could be signed the new event\n",
                                           l_event_hash_str);
                    ret = -DAP_CHAIN_NODE_CLI_COM_DAG_FIND_EVENT_ERR;
                }
            } break;
            case SUBCMD_UNDEFINED: {
                dap_json_rpc_error_add(DAP_CHAIN_NODE_CLI_COM_DAG_UNKNOWN,"Undefined event subcommand \"%s\" ",
                                       l_event_cmd_str);
                ret=-DAP_CHAIN_NODE_CLI_COM_DAG_UNKNOWN;
            }
        }
        DAP_DEL_Z(l_datum_hash_hex_str);
        DAP_DEL_Z(l_datum_hash_base58_str);
        DAP_DEL_Z(l_event_hash_hex_str);
        DAP_DEL_Z(l_event_hash_base58_str);
    } else {
        dap_json_rpc_error_add(DAP_CHAIN_NODE_CLI_COM_DAG_UNDEF_SUB_ERR,"Undefined subcommand");
        ret = -DAP_CHAIN_NODE_CLI_COM_DAG_UNDEF_SUB_ERR;
    }
    return ret;
}

static uint64_t s_dap_chain_callback_get_count_tx(dap_chain_t *a_chain)
{
    return PVT(DAP_CHAIN_CS_DAG(a_chain))->tx_count;
}


static dap_list_t *s_dap_chain_callback_get_txs(dap_chain_t *a_chain, size_t a_count, size_t a_page, bool a_reverse)
{
    UNUSED(a_reverse);
    dap_chain_cs_dag_t *l_dag = DAP_CHAIN_CS_DAG(a_chain);
    size_t l_count = s_dap_chain_callback_get_count_tx(a_chain);
    size_t l_offset = a_count * a_page;
    if (a_page < 2)
        l_offset = 0;
    if (l_offset > l_count){
        return NULL;
    }
    dap_list_t *l_list = NULL;
    size_t l_counter = 0;
    size_t l_end = l_offset + a_count;
    for (dap_chain_cs_dag_event_item_t *ptr = PVT(l_dag)->datums; ptr != NULL && l_counter < l_end; ptr = ptr->hh_datums.next){
        dap_chain_datum_t *l_datum = dap_chain_cs_dag_event_get_datum(ptr->event, ptr->event_size);
        if (l_datum->header.type_id == DAP_CHAIN_DATUM_TX && l_counter++ >= l_offset) {
            dap_chain_datum_tx_t  *l_tx = (dap_chain_datum_tx_t*)l_datum->data;
            l_list = dap_list_append(l_list, l_tx);
        }
    }
    return l_list;
}

static uint64_t s_dap_chain_callback_get_count_atom(dap_chain_t *a_chain)
{
    dap_chain_cs_dag_t  *l_dag = DAP_CHAIN_CS_DAG(a_chain);
    pthread_mutex_lock(&PVT(l_dag)->events_mutex);
    uint64_t l_count = HASH_COUNT(PVT(l_dag)->events);
    pthread_mutex_unlock(&PVT(l_dag)->events_mutex);
    return l_count;
}

static dap_list_t *s_callback_get_atoms(dap_chain_t *a_chain, size_t a_count, size_t a_page, bool a_reverse)
{
    UNUSED(a_reverse);
    dap_chain_cs_dag_t  *l_dag = DAP_CHAIN_CS_DAG(a_chain);
    dap_chain_cs_dag_pvt_t *l_dag_pvt = PVT(l_dag);
    if (!l_dag_pvt->events) {
        return NULL;
    }
    size_t l_offset = a_count * (a_page - 1);
    pthread_mutex_lock(&PVT(l_dag)->events_mutex);
    size_t l_count = HASH_COUNT(l_dag_pvt->events);
    if (a_page < 2)
        l_offset = 0;
    if (l_offset > l_count){
        pthread_mutex_unlock(&PVT(l_dag)->events_mutex);
        return NULL;
    }
    dap_list_t *l_list = NULL;
    size_t l_counter = 0;
    size_t l_end = l_offset + a_count;

    dap_chain_cs_dag_event_item_t *l_ptr = HASH_LAST(l_dag_pvt->events);
    for (dap_chain_cs_dag_event_item_t *ptr = l_ptr; ptr != NULL && l_counter < l_end; ptr = ptr->hh.prev){
        if (l_counter >= l_offset){
            dap_chain_cs_dag_event_t *l_event = ptr->event;
            l_list = dap_list_append(l_list, l_event);
            l_list = dap_list_append(l_list, &ptr->event_size);
        }
        l_counter++;
    }
    pthread_mutex_unlock(&PVT(l_dag)->events_mutex);
    return l_list;
}<|MERGE_RESOLUTION|>--- conflicted
+++ resolved
@@ -150,17 +150,8 @@
     s_debug_more        = dap_config_get_item_bool_default(g_config, "dag",     "debug_more",       false);
     s_threshold_enabled = dap_config_get_item_bool_default(g_config, "dag",     "threshold_enabled",false);
     debug_if(s_debug_more, L_DEBUG, "Thresholding %s", s_threshold_enabled ? "enabled" : "disabled");
-<<<<<<< HEAD
     dap_cli_server_cmd_add ("dag", s_cli_dag, "DAG commands",
-        "dag event create -net <net_name> [-chain <chain_name>] -datum <datum_hash> [-H {hex | base58(default)}]\n"
-            "\tCreate event from datum mempool element\n\n"
-        "dag event cancel -net <net_name> [-chain <chain_name>] -event <event_hash>\n"
-            "\tRemove event from forming new round and put back its datum to mempool\n\n"
         "dag event sign -net <net_name> [-chain <chain_name>] -event <event_hash>\n"
-=======
-    dap_cli_server_cmd_add ("dag", s_cli_dag, "DAG commands",        
-        "dag event sign -net <net_name> -chain <chain_name> -event <event_hash>\n"
->>>>>>> a2823695
             "\tAdd sign to event <event hash> in round.new. Hash doesn't include other signs so event hash\n"
             "\tdoesn't changes after sign add to event. \n\n"
         "dag event dump -net <net_name> [-chain <chain_name>] -event <event_hash> -from {events | events_lasts | threshold | round.new  | round.<Round id in hex>} [-H {hex | base58(default)}]\n"
@@ -1372,24 +1363,19 @@
         return -DAP_CHAIN_NODE_CLI_COM_DAG_PARAM_ERR;
     }
 
-<<<<<<< HEAD
-    dap_chain_node_cli_cmd_values_parse_net_chain(&arg_index, argc, argv, a_str_reply, &l_chain, &l_net,
-                                                  CHAIN_TYPE_TOKEN);
-=======
     if(dap_chain_node_cli_cmd_values_parse_net_chain_for_json(&arg_index, argc, argv, &l_chain, &l_net,CHAIN_TYPE_TX) < 0)
         return -DAP_CHAIN_NODE_CLI_COM_DAG_PARAM_ERR;
 
->>>>>>> a2823695
     if ((l_net == NULL) || (l_chain == NULL)){
         return -1;
-    } 
+    }
     l_dag = DAP_CHAIN_CS_DAG(l_chain);
 
     const char *l_chain_type = dap_chain_get_cs_type(l_chain);
 
     if (!strstr(l_chain_type, "dag_")){
             dap_json_rpc_error_add(DAP_CHAIN_NODE_CLI_COM_DAG_CHAIN_TYPE_ERR,"Type of chain %s is not dag. This chain with type %s is not supported by this command",
-                        l_chain->name, l_chain_type);            
+                        l_chain->name, l_chain_type);
             return -DAP_CHAIN_NODE_CLI_COM_DAG_CHAIN_TYPE_ERR;
     }
 
@@ -1425,7 +1411,7 @@
                 size_t l_event_size = l_round_item->event_size;
                 dap_hash_fast(l_event, l_event_size, &l_event_hash);
                 int l_ret_event_verify;
-                if ( ( l_ret_event_verify = l_dag->callback_cs_verify (l_dag,l_event,l_event_size) ) !=0 ){// if consensus accept the event                                        
+                if ( ( l_ret_event_verify = l_dag->callback_cs_verify (l_dag,l_event,l_event_size) ) !=0 ){// if consensus accept the event
                     dap_json_rpc_error_add(DAP_CHAIN_NODE_CLI_COM_DAG_EVENT_ERR,"Error! Event %s is not passing consensus verification, ret code %d\n",
                                               l_objs[i].key, l_ret_event_verify );
                     ret = -DAP_CHAIN_NODE_CLI_COM_DAG_EVENT_ERR;
@@ -1437,7 +1423,7 @@
                     if ( ! l_verify_only ){
                         if (s_chain_callback_atom_add(l_chain, l_event, l_event_size, &l_event_hash)!= ATOM_ACCEPT) { // Add new atom in chain
                             snprintf(l_buf, 150, "Event %s not added in chain\n", l_objs[i].key);
-                            json_object_object_add(json_obj_round,"status add", json_object_new_string(l_buf));                            
+                            json_object_object_add(json_obj_round,"status add", json_object_new_string(l_buf));
                         } else {
                             // add event to delete
                             l_list_to_del = dap_list_prepend(l_list_to_del, (void *)l_objs[i].key);
@@ -1511,13 +1497,13 @@
             }
             dap_global_db_objs_delete(l_objs, l_objs_size);
             DAP_DELETE(l_datum_in_hash);
-            if (!l_search_events) {                  
+            if (!l_search_events) {
                 snprintf(l_buf, 150, "Datum hash %s not found in round event.\n", l_datum_hash_str);
                 json_object_object_add(json_obj_round,"find result", json_object_new_string(l_buf));
-            }            
+            }
             return 0;
         }
-    }else if ( l_event_cmd_str  ) {        
+    }else if ( l_event_cmd_str  ) {
         char *l_datum_hash_hex_str = NULL;
         char *l_datum_hash_base58_str = NULL;
         if ( strcmp( l_event_cmd_str, "list" ) == 0 ) {
@@ -1553,7 +1539,7 @@
         if (l_event_hash_hex_str)
             dap_chain_hash_fast_from_str(l_event_hash_hex_str, &l_event_hash);
 
-        switch (l_event_subcmd) {        
+        switch (l_event_subcmd) {
 
         case SUBCMD_EVENT_DUMP: {
             json_object * json_obj_event = json_object_new_object();
@@ -1579,7 +1565,7 @@
                         l_event = l_event_item->event;
                     else {
                         ret = -DAP_CHAIN_NODE_CLI_COM_DAG_FIND_ERR;
-                        dap_json_rpc_error_add(DAP_CHAIN_NODE_CLI_COM_DAG_FIND_ERR,"Can't find event %s in events_last table\n", l_event_hash_str);                        
+                        dap_json_rpc_error_add(DAP_CHAIN_NODE_CLI_COM_DAG_FIND_ERR,"Can't find event %s in events_last table\n", l_event_hash_str);
                         break;
                     }
                 } else if (!l_from_events_str || strcmp(l_from_events_str,"events") == 0) {
@@ -1592,7 +1578,7 @@
                         l_event_size = l_event_item->event_size;
                     } else {
                         ret = -DAP_CHAIN_NODE_CLI_COM_DAG_FIND_ERR;
-                        dap_json_rpc_error_add(DAP_CHAIN_NODE_CLI_COM_DAG_FIND_ERR,"Can't find event %s in events table\n", l_event_hash_str);                        
+                        dap_json_rpc_error_add(DAP_CHAIN_NODE_CLI_COM_DAG_FIND_ERR,"Can't find event %s in events table\n", l_event_hash_str);
                         break;
                     }
                 } else if (l_from_events_str && strcmp(l_from_events_str,"threshold") == 0) {
@@ -1604,13 +1590,13 @@
                         l_event = l_event_item->event;
                     else {
                         ret = -DAP_CHAIN_NODE_CLI_COM_DAG_FIND_ERR;
-                        dap_json_rpc_error_add(DAP_CHAIN_NODE_CLI_COM_DAG_FIND_ERR,"Can't find event %s in threshold table\n", l_event_hash_str);                        
+                        dap_json_rpc_error_add(DAP_CHAIN_NODE_CLI_COM_DAG_FIND_ERR,"Can't find event %s in threshold table\n", l_event_hash_str);
                         break;
                     }
                 } else {
                     ret = -DAP_CHAIN_NODE_CLI_COM_DAG_PARAM_ERR;
                     dap_json_rpc_error_add(DAP_CHAIN_NODE_CLI_COM_DAG_PARAM_ERR,
-                            "Wrong events_from option \"%s\", need one of variant: events, round.new, events_lasts, threshold", l_from_events_str);                    
+                            "Wrong events_from option \"%s\", need one of variant: events, round.new, events_lasts, threshold", l_from_events_str);
                     break;
 
                 }
@@ -1625,7 +1611,7 @@
                         json_object_object_add(json_obj_event,"ts_update", json_object_new_string(buf));
                         dap_nanotime_to_str_rfc822(buf, DAP_TIME_STR_SIZE, l_round_item->round_info.ts_update);
                         json_object_object_add(json_obj_event,"datum_hash", json_object_new_string(dap_chain_hash_fast_to_str_static(&l_round_item->round_info.datum_hash)));
-                        json_object_object_add(json_obj_event,"ts_update", json_object_new_string(buf));                        
+                        json_object_object_add(json_obj_event,"ts_update", json_object_new_string(buf));
                     }
 
                     // Header
@@ -1662,7 +1648,7 @@
                     dap_time_to_str_rfc822(buf, DAP_TIME_STR_SIZE, l_datum->header.ts_create);
                     json_object_object_add(json_obj_event,"ts_create", json_object_new_string(buf));
                     json_object_object_add(json_obj_event,"data_size", json_object_new_uint64(l_datum->header.data_size));
-                    
+
                     // Signatures
                     json_object_object_add(json_obj_event,"signs count", json_object_new_uint64(l_event->header.signs_count));
                     l_offset += l_datum_size;
@@ -1681,7 +1667,7 @@
 
                         json_object_object_add(json_obj_event,"type", json_object_new_string(dap_sign_type_to_str( l_sign->header.type )));
                         json_object_object_add(json_obj_event,"pkey_hash", json_object_new_string(l_hash_str));
-                        
+
                         l_offset += l_sign_size;
                     }
                     dap_chain_datum_dump_json(json_obj_event, l_datum, l_hash_out_type, l_net->pub.id);
@@ -1701,24 +1687,24 @@
                 json_object * json_arr_obj_event = json_object_new_array();
                 const char *l_limit_str = NULL, *l_offset_str = NULL;
                 dap_cli_server_cmd_find_option_val(argv, arg_index, argc, "-limit", &l_limit_str);
-                dap_cli_server_cmd_find_option_val(argv, arg_index, argc, "-offset", &l_offset_str);                
+                dap_cli_server_cmd_find_option_val(argv, arg_index, argc, "-offset", &l_offset_str);
                 char *ptr;
                 size_t l_limit = l_limit_str ? strtoull(l_limit_str, &ptr, 10) : 1000;
                 size_t l_offset = l_offset_str ? strtoull(l_offset_str, &ptr, 10) : 0;
                 if (l_offset)
-                    json_object_object_add(json_obj_event_list,"offset", json_object_new_uint64(l_offset));                
+                    json_object_object_add(json_obj_event_list,"offset", json_object_new_uint64(l_offset));
                 if (l_limit)
                     json_object_object_add(json_obj_event_list,"limit", json_object_new_uint64(l_limit));
-                    
+
                 if (l_from_events_str && strcmp(l_from_events_str,"round.new") == 0) {
                     char * l_gdb_group_events = DAP_CHAIN_CS_DAG(l_chain)->gdb_group_events_round_new;
                     if ( l_gdb_group_events ){
                         dap_global_db_obj_t * l_objs;
                         size_t l_objs_count = 0;
-                        l_objs = dap_global_db_get_all_sync(l_gdb_group_events,&l_objs_count);                        
+                        l_objs = dap_global_db_get_all_sync(l_gdb_group_events,&l_objs_count);
                         size_t l_arr_start = 0;
                         if (l_offset) {
-                            l_arr_start = l_offset;                           
+                            l_arr_start = l_offset;
                         }
                         size_t l_arr_end = l_objs_count;
                         if (l_limit) {
@@ -1728,13 +1714,13 @@
                         }
                         json_object_object_add(json_obj_event_list,"net name", json_object_new_string(l_net->pub.name));
                         json_object_object_add(json_obj_event_list,"chain", json_object_new_string(l_chain->name));
-                        json_object_object_add(json_obj_event_list,"obj count", json_object_new_uint64(l_objs_count));                        
+                        json_object_object_add(json_obj_event_list,"obj count", json_object_new_uint64(l_objs_count));
 
                         for (size_t i = l_arr_start; i < l_arr_end; i++) {
                             json_object * json_obj_event_i = json_object_new_object();
                             if (!strcmp(DAG_ROUND_CURRENT_KEY, l_objs[i].key)) {
-                                json_object_object_add(json_obj_event_i, l_objs[i].key, json_object_new_uint64(*(uint64_t *)l_objs[i].value)); 
-                                json_object_array_add(json_arr_obj_event, json_obj_event_i);                               
+                                json_object_object_add(json_obj_event_i, l_objs[i].key, json_object_new_uint64(*(uint64_t *)l_objs[i].value));
+                                json_object_array_add(json_arr_obj_event, json_obj_event_i);
                                 continue;
                             }
                             dap_chain_cs_dag_event_t * l_event = (dap_chain_cs_dag_event_t *)
@@ -1755,12 +1741,12 @@
                         ret = -2;
 
                     }
-                    json_object_array_add(*json_arr_reply, json_obj_event_list);   
+                    json_object_array_add(*json_arr_reply, json_obj_event_list);
                 } else if (!l_from_events_str || (strcmp(l_from_events_str,"events") == 0)) {
-                    pthread_mutex_lock(&PVT(l_dag)->events_mutex);                    
+                    pthread_mutex_lock(&PVT(l_dag)->events_mutex);
                     size_t l_arr_start = 0;
                     if (l_offset > 0) {
-                        l_arr_start = l_offset;                        
+                        l_arr_start = l_offset;
                     }
                     size_t l_arr_end = HASH_COUNT(PVT(l_dag)->events);
                     if (l_limit) {
@@ -1780,8 +1766,8 @@
                             dap_time_to_str_rfc822(buf, DAP_TIME_STR_SIZE, l_event_item->event->header.ts_created);
                             json_object_object_add(json_obj_event_i, "#", json_object_new_string(dap_itoa(i_tmp)));
                             json_object_object_add(json_obj_event_i, "hash", json_object_new_string(dap_chain_hash_fast_to_str_static(&l_event_item->hash)));
-                            json_object_object_add(json_obj_event_i, "ts_create", json_object_new_string(buf)); 
-                            json_object_array_add(json_arr_obj_event, json_obj_event_i);                           
+                            json_object_object_add(json_obj_event_i, "ts_create", json_object_new_string(buf));
+                            json_object_array_add(json_arr_obj_event, json_obj_event_i);
                         }
                     }
                     json_object_object_add(json_obj_event_list, "EVENTS", json_arr_obj_event);
@@ -1792,7 +1778,7 @@
                     json_object_object_add(json_obj_event_list,"chain", json_object_new_string(l_chain->name));
                     json_object_object_add(json_obj_event_list,"total events", json_object_new_uint64(l_events_count));
 
-                    json_object_array_add(*json_arr_reply, json_obj_event_list);                                       
+                    json_object_array_add(*json_arr_reply, json_obj_event_list);
                 }else if (l_from_events_str && (strcmp(l_from_events_str,"threshold") == 0) ){
                     pthread_mutex_lock(&PVT(l_dag)->events_mutex);
                     dap_chain_cs_dag_event_item_t * l_event_item = NULL,*l_event_item_tmp = NULL;
@@ -1818,8 +1804,8 @@
                         dap_time_to_str_rfc822(buf, DAP_TIME_STR_SIZE, l_event_item->event->header.ts_created);
                         json_object_object_add(json_obj_event_i, "#", json_object_new_string(dap_itoa(i_tmp)));
                         json_object_object_add(json_obj_event_i, "hash", json_object_new_string(dap_chain_hash_fast_to_str_static(&l_event_item->hash)));
-                        json_object_object_add(json_obj_event_i, "ts_create", json_object_new_string(buf)); 
-                        json_object_array_add(json_arr_obj_event, json_obj_event_i);                       
+                        json_object_object_add(json_obj_event_i, "ts_create", json_object_new_string(buf));
+                        json_object_array_add(json_arr_obj_event, json_obj_event_i);
                     }
                     json_object_object_add(json_obj_event_list, "TRESHOLD", json_arr_obj_event);
                     size_t l_events_count = HASH_COUNT(PVT(l_dag)->events_treshold);
