/*
 * Authors:
 * Dmitriy A. Gearasimov <gerasimov.dmitriy@demlabs.net>
 * DeM Labs Inc.   https://demlabs.net      https://gitlab/demlabs
 * Kelvin Project https://github.com/kelvinblockchain
 * Copyright  (c) 2017-2018
 * All rights reserved.

 This file is part of DAP (Deus Applications Prototypes) the open source project

    DAP (Deus Applicaions Prototypes) is free software: you can redistribute it and/or modify
    it under the terms of the GNU General Public License as published by
    the Free Software Foundation, either version 3 of the License, or
    (at your option) any later version.

    DAP is distributed in the hope that it will be useful,
    but WITHOUT ANY WARRANTY; without even the implied warranty of
    MERCHANTABILITY or FITNESS FOR A PARTICULAR PURPOSE.  See the
    GNU General Public License for more details.

    You should have received a copy of the GNU General Public License
    along with any DAP based project.  If not, see <http://www.gnu.org/licenses/>.
*/

#include "dap_common.h"
#include "dap_enc_key.h"

#include "dap_hash.h"
#include "dap_sign.h"
#include "dap_chain_datum.h"
#include "dap_chain_cs_dag.h"
#include "dap_chain_cs_dag_event.h"

#define LOG_TAG "dap_chain_cs_dag_event"

/**
 * @brief dap_chain_cs_dag_event_new
 * @param a_chain_id
 * @param a_cell_id
 * @param a_datum
 * @param a_key
 * @param a_hashes
 * @param a_hashes_count
 * @return
 */
dap_chain_cs_dag_event_t * dap_chain_cs_dag_event_new(dap_chain_id_t a_chain_id, dap_chain_cell_id_t a_cell_id, dap_chain_datum_t * a_datum,
                                                      dap_enc_key_t * a_key, dap_chain_hash_fast_t * a_hashes, size_t a_hashes_count, size_t * a_event_size)
{
    assert(a_event_size);
    size_t l_hashes_size = sizeof(*a_hashes)*a_hashes_count;
    size_t l_datum_size =  dap_chain_datum_size(a_datum);
    dap_chain_cs_dag_event_t * l_event_new = NULL;
    size_t l_event_size = sizeof(l_event_new->header)
            + l_hashes_size
            + l_datum_size;
    l_event_new = DAP_NEW_Z_SIZE(dap_chain_cs_dag_event_t, l_event_size);
    l_event_new->header.ts_created = (uint64_t)time(NULL);
    l_event_new->header.cell_id.uint64 = a_cell_id.uint64;
    l_event_new->header.chain_id.uint64 = a_chain_id.uint64;
    l_event_new->header.hash_count = a_hashes_count;

    if ( l_hashes_size ){
        memcpy(l_event_new->hashes_n_datum_n_signs, a_hashes, l_hashes_size );
    }

    memcpy(l_event_new->hashes_n_datum_n_signs+l_hashes_size, a_datum,l_datum_size );

    if ( a_key ){
<<<<<<< HEAD
        dap_sign_t *l_sign = dap_sign_create(a_key, l_event_new, l_event_size, 0);
        size_t l_priv_key_data_size = 0;
        uint8_t *l_priv_key_data = dap_enc_key_serealize_priv_key(a_key, &l_priv_key_data_size);
        dap_hash_fast_t l_priv_hash;
        dap_hash_fast(l_priv_key_data, l_priv_key_data_size, &l_priv_hash);
        if ( l_sign ){
            size_t l_sign_size = dap_sign_get_size(l_sign);
            dap_hash_fast_t l_hash;
            dap_sign_get_pkey_hash(l_sign, &l_hash);
=======
        dap_sign_t * l_sign = dap_sign_create(a_key, l_event_new, l_event_size, 0);
        if ( l_sign ){
            size_t l_sign_size = dap_sign_get_size(l_sign);
            l_event_new = (dap_chain_cs_dag_event_t *)DAP_REALLOC(l_event_new, l_event_size + l_sign_size );
            memcpy(l_event_new->hashes_n_datum_n_signs + l_hashes_size + l_datum_size, l_sign, l_sign_size);
>>>>>>> 9345aa5c
            l_event_size += l_sign_size;
            if (a_event_size)
                *a_event_size = l_event_size;
            l_event_new = (dap_chain_cs_dag_event_t* )DAP_REALLOC(l_event_new, l_event_size);
            memcpy(l_event_new->hashes_n_datum_n_signs + l_hashes_size + l_datum_size, l_sign, l_sign_size);
            l_event_new->header.signs_count++;
            log_it(L_INFO,"Created event size %zd, signed with sign size %zd", l_event_size, l_sign_size);
            DAP_DELETE(l_sign);
        }else {
            log_it(L_ERROR,"Can't sign dag event!");
            DAP_DELETE(l_event_new);
            return NULL;
        }
    }else {
        log_it(L_NOTICE, "Created unsigned dag event");
    }
    return l_event_new;
}

/**
 * @brief dap_chain_cs_dag_event_deep_copy
 * @param a_event_src
 * @return
 */
dap_chain_cs_dag_event_t * dap_chain_cs_dag_event_copy(dap_chain_cs_dag_event_t *a_event_src,size_t a_event_size)
{
    if(!a_event_src)
        return NULL;
    dap_chain_cs_dag_event_t *l_event_new = DAP_NEW_Z_SIZE(dap_chain_cs_dag_event_t, a_event_size);
    memcpy(l_event_new, a_event_src, a_event_size);
    return l_event_new;
}

/**
 * @brief dap_chain_cs_dag_event_sign_add
 * @param a_event
 * @param l_key
 * @return
 */
dap_chain_cs_dag_event_t * dap_chain_cs_dag_event_copy_with_sign_add( dap_chain_cs_dag_event_t * a_event, size_t a_event_size,
                                                                      dap_enc_key_t * l_key)
{
    size_t l_event_signing_size = dap_chain_cs_dag_event_calc_size_excl_signs( a_event ,a_event_size);
    dap_sign_t * l_sign = dap_sign_create(l_key,a_event,l_event_signing_size,0);
    size_t l_sign_size = dap_sign_get_size(l_sign);
    dap_chain_cs_dag_event_t *l_event_new = DAP_NEW_Z_SIZE(dap_chain_cs_dag_event_t, a_event_size+l_sign_size);
    memcpy(l_event_new, a_event,a_event_size);
    memcpy(l_event_new+a_event_size,l_sign,l_sign_size);
    l_event_new->header.signs_count++;
    return l_event_new;
}

/**
 * @brief dap_chain_cs_dag_event_get_sign
 * @param a_event
 * @param a_sign_number
 * @return
 */
dap_sign_t * dap_chain_cs_dag_event_get_sign( dap_chain_cs_dag_event_t * a_event, size_t a_event_size, uint16_t a_sign_number)
{
    size_t l_offset_passed = sizeof (a_event->header);
    if (a_event->header.signs_count > a_sign_number ){
        size_t l_offset_to_sign = dap_chain_cs_dag_event_calc_size_excl_signs(a_event,a_event_size);
        l_offset_passed += l_offset_to_sign;
        if ( l_offset_passed >= a_event_size)
            return NULL;
        uint8_t * l_signs = ((uint8_t*) a_event)+l_offset_to_sign;
        uint16_t l_signs_offset = 0;
        uint16_t l_signs_passed;
        for ( l_signs_passed=0;  l_signs_passed < a_sign_number; l_signs_passed++){
            dap_sign_t * l_sign = (dap_sign_t *) (l_signs+l_signs_offset);
            l_signs_offset+=l_sign->header.sign_pkey_size+l_sign->header.sign_size+sizeof(l_sign->header);
            l_offset_passed += l_offset_to_sign;
            if ( l_offset_passed >= a_event_size)
                return NULL;
        }
        return (dap_sign_t*) l_signs + l_signs_offset;
    }else
        return NULL;
}

<|MERGE_RESOLUTION|>--- conflicted
+++ resolved
@@ -66,23 +66,11 @@
     memcpy(l_event_new->hashes_n_datum_n_signs+l_hashes_size, a_datum,l_datum_size );
 
     if ( a_key ){
-<<<<<<< HEAD
-        dap_sign_t *l_sign = dap_sign_create(a_key, l_event_new, l_event_size, 0);
-        size_t l_priv_key_data_size = 0;
-        uint8_t *l_priv_key_data = dap_enc_key_serealize_priv_key(a_key, &l_priv_key_data_size);
-        dap_hash_fast_t l_priv_hash;
-        dap_hash_fast(l_priv_key_data, l_priv_key_data_size, &l_priv_hash);
-        if ( l_sign ){
-            size_t l_sign_size = dap_sign_get_size(l_sign);
-            dap_hash_fast_t l_hash;
-            dap_sign_get_pkey_hash(l_sign, &l_hash);
-=======
         dap_sign_t * l_sign = dap_sign_create(a_key, l_event_new, l_event_size, 0);
         if ( l_sign ){
             size_t l_sign_size = dap_sign_get_size(l_sign);
             l_event_new = (dap_chain_cs_dag_event_t *)DAP_REALLOC(l_event_new, l_event_size + l_sign_size );
             memcpy(l_event_new->hashes_n_datum_n_signs + l_hashes_size + l_datum_size, l_sign, l_sign_size);
->>>>>>> 9345aa5c
             l_event_size += l_sign_size;
             if (a_event_size)
                 *a_event_size = l_event_size;
